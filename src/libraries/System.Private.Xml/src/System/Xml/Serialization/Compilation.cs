// Licensed to the .NET Foundation under one or more agreements.
// The .NET Foundation licenses this file to you under the MIT license.

using System.Reflection;
using System.Reflection.Emit;
using System.Collections;
using System.IO;
using System.Text;
using System.Threading;
using System.Security;
using System.Globalization;
using System.Collections.Generic;
using System.Diagnostics.CodeAnalysis;
using System.Runtime.CompilerServices;
using System.Runtime.Loader;

namespace System.Xml.Serialization
{
    internal sealed class TempAssembly
    {
        internal const string GeneratedAssemblyNamespace = "Microsoft.Xml.Serialization.GeneratedAssembly";
        private readonly Assembly? _assembly;
        private XmlSerializerImplementation? _contract;
        private IDictionary? _writerMethods;
        private IDictionary? _readerMethods;
        private TempMethodDictionary? _methods;

        internal sealed class TempMethod
        {
            internal MethodInfo? writeMethod;
            internal MethodInfo? readMethod;
            internal string? name;
            internal string? ns;
            internal bool isSoap;
            internal string? methodKey;
        }

        private TempAssembly()
        {
        }

        internal TempAssembly(XmlMapping[] xmlMappings, Assembly assembly, XmlSerializerImplementation? contract)
        {
            _assembly = assembly;
            InitAssemblyMethods(xmlMappings);
            _contract = contract;
        }

        [RequiresUnreferencedCode("calls GenerateRefEmitAssembly")]
        internal TempAssembly(XmlMapping[] xmlMappings, Type?[] types, string? defaultNamespace, string? location)
        {
            bool containsSoapMapping = false;
            for (int i = 0; i < xmlMappings.Length; i++)
            {
                xmlMappings[i].CheckShallow();
                if (xmlMappings[i].IsSoap)
                {
                    containsSoapMapping = true;
                }
            }

            // We will make best effort to use RefEmit for assembly generation
            bool fallbackToCSharpAssemblyGeneration = false;

            if (!containsSoapMapping && !TempAssembly.UseLegacySerializerGeneration)
            {
                try
                {
                    _assembly = GenerateRefEmitAssembly(xmlMappings, types, defaultNamespace);
                }
                // Only catch and handle known failures with RefEmit
                catch (CodeGeneratorConversionException)
                {
                    fallbackToCSharpAssemblyGeneration = true;
                }
                // Add other known exceptions here...
                //
            }
            else
            {
                fallbackToCSharpAssemblyGeneration = true;
            }

            if (fallbackToCSharpAssemblyGeneration)
            {
                throw new PlatformNotSupportedException(SR.CompilingScriptsNotSupported);
            }

#if DEBUG
            // use exception in the place of Debug.Assert to avoid throwing asserts from a server process such as aspnet_ewp.exe
            if (_assembly == null)
                throw new InvalidOperationException(SR.Format(SR.XmlInternalErrorDetails, "Failed to generate XmlSerializer assembly, but did not throw"));
#endif
            InitAssemblyMethods(xmlMappings);
        }

        internal static bool UseLegacySerializerGeneration
        {
            get
            {
                return false;
            }
        }

        internal XmlSerializerImplementation Contract
        {
            [RequiresUnreferencedCode("calls GetTypeFromAssembly")]
            get
            {
                if (_contract == null)
                {
                    _contract = (XmlSerializerImplementation)Activator.CreateInstance(GetTypeFromAssembly(_assembly!, "XmlSerializerContract"))!;
                }
                return _contract;
            }
        }

        internal void InitAssemblyMethods(XmlMapping[] xmlMappings)
        {
            _methods = new TempMethodDictionary();
            for (int i = 0; i < xmlMappings.Length; i++)
            {
                TempMethod method = new TempMethod();
                method.isSoap = xmlMappings[i].IsSoap;
                method.methodKey = xmlMappings[i].Key;
                XmlTypeMapping? xmlTypeMapping = xmlMappings[i] as XmlTypeMapping;
                if (xmlTypeMapping != null)
                {
                    method.name = xmlTypeMapping.ElementName;
                    method.ns = xmlTypeMapping.Namespace;
                }
                _methods.Add(xmlMappings[i].Key!, method);
            }
        }

        /// <devdoc>
        ///    <para>
        ///    Attempts to load pre-generated serialization assembly.
        ///    First check for the [XmlSerializerAssembly] attribute
        ///    </para>
        /// </devdoc>
        // SxS: This method does not take any resource name and does not expose any resources to the caller.
        // It's OK to suppress the SxS warning.
        [RequiresUnreferencedCode("calls LoadFrom")]
        [UnconditionalSuppressMessage("SingleFile", "IL3000: Avoid accessing Assembly file path when publishing as a single file",
            Justification = "Annotating this as dangerous will make the core of the serializer to be marked as not safe, instead " +
            "this pattern is only dangerous if using sgen only. See https://github.com/dotnet/runtime/issues/50820")]
        internal static Assembly? LoadGeneratedAssembly(Type type, string? defaultNamespace, out XmlSerializerImplementation? contract)
        {
            Assembly? serializer = null;
            contract = null;
            string? serializerName;

            using (AssemblyLoadContext.EnterContextualReflection(type.Assembly))
            {
                // check to see if we loading explicit pre-generated assembly
                object[] attrs = type.GetCustomAttributes(typeof(System.Xml.Serialization.XmlSerializerAssemblyAttribute), false);
                if (attrs.Length == 0)
                {
                    // Guess serializer name: if parent assembly signed use strong name
                    AssemblyName name = type.Assembly.GetName();
                    serializerName = Compiler.GetTempAssemblyName(name, defaultNamespace);
                    // use strong name
                    name.Name = serializerName;
                    name.CodeBase = null;
                    name.CultureInfo = CultureInfo.InvariantCulture;

                    try
                    {
                        serializer = Assembly.Load(name);
                    }
                    catch (Exception e)
                    {
                        if (e is OutOfMemoryException)
                        {
                            throw;
                        }
                    }

                    serializer ??= LoadAssemblyByPath(type, serializerName);

                    if (serializer == null)
                    {
                        if (XmlSerializer.Mode == SerializationMode.PreGenOnly)
                        {
                            throw new Exception(SR.Format(SR.FailLoadAssemblyUnderPregenMode, serializerName));
                        }

                        return null;
                    }

                    if (!IsSerializerVersionMatch(serializer, type, defaultNamespace))
                    {
                        XmlSerializationEventSource.Log.XmlSerializerExpired(serializerName, type.FullName!);
                        return null;
                    }
                }
                else
                {
                    System.Xml.Serialization.XmlSerializerAssemblyAttribute assemblyAttribute = (System.Xml.Serialization.XmlSerializerAssemblyAttribute)attrs[0];
                    if (assemblyAttribute.AssemblyName != null && assemblyAttribute.CodeBase != null)
                        throw new InvalidOperationException(SR.Format(SR.XmlPregenInvalidXmlSerializerAssemblyAttribute, "AssemblyName", "CodeBase"));

                    // found XmlSerializerAssemblyAttribute attribute, it should have all needed information to load the pre-generated serializer
                    if (assemblyAttribute.AssemblyName != null)
                    {
                        serializerName = assemblyAttribute.AssemblyName;
                        serializer = Assembly.Load(serializerName); // LoadWithPartialName just does this in .Net Core; changing the obsolete call.
                    }
                    else if (assemblyAttribute.CodeBase != null && assemblyAttribute.CodeBase.Length > 0)
                    {
                        serializerName = assemblyAttribute.CodeBase;
                        serializer = Assembly.LoadFrom(serializerName);
                    }
                    else
                    {
                        serializerName = type.Assembly.FullName;
                        serializer = type.Assembly;
                    }
                    if (serializer == null)
                    {
                        throw new FileNotFoundException(null, serializerName);
                    }
                }
                Type contractType = GetTypeFromAssembly(serializer, "XmlSerializerContract");
                contract = (XmlSerializerImplementation)Activator.CreateInstance(contractType)!;
                if (contract.CanSerialize(type))
                    return serializer;
            }

            return null;
        }

        [RequiresUnreferencedCode("calls LoadFile")]
        [UnconditionalSuppressMessage("SingleFile", "IL3000: Avoid accessing Assembly file path when publishing as a single file",
            Justification = "Annotating this as dangerous will make the core of the serializer to be marked as not safe, instead " +
            "this pattern is only dangerous if using sgen only. See https://github.com/dotnet/runtime/issues/50820")]
        private static Assembly? LoadAssemblyByPath(Type type, string assemblyName)
        {
            Assembly? assembly = null;
            string? path = null;

            try
            {
                if (!string.IsNullOrEmpty(type.Assembly.Location))
                {
                    path = Path.Combine(Path.GetDirectoryName(type.Assembly.Location)!, $"{assemblyName}.dll");
                }

                if ((string.IsNullOrEmpty(path) || !File.Exists(path)) && !string.IsNullOrEmpty(Assembly.GetEntryAssembly()?.Location))
                {
                    path = Path.Combine(Path.GetDirectoryName(Assembly.GetEntryAssembly()!.Location)!, $"{assemblyName}.dll");
                }

                if ((string.IsNullOrEmpty(path) || !File.Exists(path)) && !string.IsNullOrEmpty(AppContext.BaseDirectory))
                {
                    path = Path.Combine(Path.GetDirectoryName(AppContext.BaseDirectory)!, $"{assemblyName}.dll");
                }

                if (!string.IsNullOrEmpty(path))
                {
                    assembly = Assembly.LoadFile(path);
                }
            }
            catch (Exception e)
            {
                if (e is ThreadAbortException || e is StackOverflowException || e is OutOfMemoryException)
                {
                    throw;
                }
            }

            return assembly;
        }

        private static bool IsSerializerVersionMatch(Assembly serializer, Type type, string? defaultNamespace)
        {
            if (serializer == null)
                return false;
            object[] attrs = serializer.GetCustomAttributes(typeof(XmlSerializerVersionAttribute), false);
            if (attrs.Length != 1)
                return false;

            XmlSerializerVersionAttribute assemblyInfo = (XmlSerializerVersionAttribute)attrs[0];
            if (assemblyInfo.ParentAssemblyId == GenerateAssemblyId(type) && assemblyInfo.Namespace == defaultNamespace)
                return true;
            return false;
        }

        private static string GenerateAssemblyId(Type type)
        {
            Module[] modules = type.Assembly.GetModules();
            var list = new ArrayList();
            for (int i = 0; i < modules.Length; i++)
            {
                list.Add(modules[i].ModuleVersionId.ToString());
            }

            list.Sort();
            var sb = new StringBuilder();

            for (int i = 0; i < list.Count; i++)
            {
                sb.Append(list[i]!.ToString());
                sb.Append(',');
            }

            return sb.ToString();
        }

        [RequiresUnreferencedCode("calls GenerateBegin")]
        internal static bool GenerateSerializerToStream(XmlMapping[] xmlMappings, Type?[] types, string? defaultNamespace, Assembly? assembly, Hashtable assemblies, Stream stream)
        {
            var compiler = new Compiler();
            try
            {
                var scopeTable = new Hashtable();
                foreach (XmlMapping mapping in xmlMappings)
                    scopeTable[mapping.Scope!] = mapping;

                var scopes = new TypeScope[scopeTable.Keys.Count];
                scopeTable.Keys.CopyTo(scopes, 0);
                assemblies.Clear();
                var importedTypes = new Hashtable();

                foreach (TypeScope scope in scopes)
                {
                    foreach (Type t in scope.Types)
                    {
                        compiler.AddImport(t, importedTypes);
                        Assembly a = t.Assembly;
                        string name = a.FullName!;
                        if (assemblies[name] != null)
                        {
                            continue;
                        }

                        assemblies[name] = a;
                    }
                }

                for (int i = 0; i < types.Length; i++)
                {
                    compiler.AddImport(types[i], importedTypes);
                }

                compiler.AddImport(typeof(object).Assembly);
                compiler.AddImport(typeof(System.Xml.Serialization.XmlSerializer).Assembly);
                var writer = new IndentedWriter(compiler.Source, false);
                writer.WriteLine("[assembly:System.Security.AllowPartiallyTrustedCallers()]");
                writer.WriteLine("[assembly:System.Security.SecurityTransparent()]");
                writer.WriteLine("[assembly:System.Security.SecurityRules(System.Security.SecurityRuleSet.Level1)]");

                if (assembly != null && types.Length > 0)
                {
                    for (int i = 0; i < types.Length; i++)
                    {
                        Type? type = types[i];
                        if (type == null)
                        {
                            continue;
                        }

                        if (DynamicAssemblies.IsTypeDynamic(type))
                        {
                            throw new InvalidOperationException(SR.Format(SR.XmlPregenTypeDynamic, types[i]!.FullName));
                        }
                    }

                    writer.Write("[assembly:");
                    writer.Write(typeof(XmlSerializerVersionAttribute).FullName);
                    writer.Write("(");
                    writer.Write("ParentAssemblyId=");
                    ReflectionAwareCodeGen.WriteQuotedCSharpString(writer, GenerateAssemblyId(types[0]!));
                    writer.Write(", Version=");
                    ReflectionAwareCodeGen.WriteQuotedCSharpString(writer, ThisAssembly.Version);
                    if (defaultNamespace != null)
                    {
                        writer.Write(", Namespace=");
                        ReflectionAwareCodeGen.WriteQuotedCSharpString(writer, defaultNamespace);
                    }

                    writer.WriteLine(")]");
                }

                var classes = new CodeIdentifiers();
                classes.AddUnique("XmlSerializationWriter", "XmlSerializationWriter");
                classes.AddUnique("XmlSerializationReader", "XmlSerializationReader");
                string? suffix = null;

                if (types != null && types.Length == 1 && types[0] != null)
                {
                    suffix = CodeIdentifier.MakeValid(types[0]!.Name);
                    if (types[0]!.IsArray)
                    {
                        suffix += "Array";
                    }
                }

                writer.WriteLine($"namespace {GeneratedAssemblyNamespace} {{");
                writer.Indent++;
                writer.WriteLine();

                string writerClass = $"XmlSerializationWriter{suffix}";
                writerClass = classes.AddUnique(writerClass, writerClass);
                var writerCodeGen = new XmlSerializationWriterCodeGen(writer, scopes, "public", writerClass);
                writerCodeGen.GenerateBegin();
                string?[] writeMethodNames = new string[xmlMappings.Length];

                for (int i = 0; i < xmlMappings.Length; i++)
                {
                    writeMethodNames[i] = writerCodeGen.GenerateElement(xmlMappings[i]);
                }

                writerCodeGen.GenerateEnd();
                writer.WriteLine();

                string readerClass = $"XmlSerializationReader{suffix}";
                readerClass = classes.AddUnique(readerClass, readerClass);
                var readerCodeGen = new XmlSerializationReaderCodeGen(writer, scopes, "public", readerClass);
                readerCodeGen.GenerateBegin();
                string?[] readMethodNames = new string[xmlMappings.Length];
                for (int i = 0; i < xmlMappings.Length; i++)
                {
                    readMethodNames[i] = readerCodeGen.GenerateElement(xmlMappings[i])!;
                }

                readerCodeGen.GenerateEnd(readMethodNames, xmlMappings, types);

                string baseSerializer = readerCodeGen.GenerateBaseSerializer("XmlSerializer1", readerClass, writerClass, classes);
                var serializers = new Hashtable();
                for (int i = 0; i < xmlMappings.Length; i++)
                {
                    if (serializers[xmlMappings[i].Key!] == null)
                    {
                        serializers[xmlMappings[i].Key!] = readerCodeGen.GenerateTypedSerializer(readMethodNames[i], writeMethodNames[i], xmlMappings[i], classes, baseSerializer, readerClass, writerClass);
                    }
                }

                readerCodeGen.GenerateSerializerContract("XmlSerializerContract", xmlMappings, types!, readerClass, readMethodNames, writerClass, writeMethodNames, serializers);
                writer.Indent--;
                writer.WriteLine("}");

                string codecontent = compiler.Source.ToString()!;
                byte[] info = new UTF8Encoding(true).GetBytes(codecontent);
                stream.Write(info, 0, info.Length);
                stream.Flush();
                return true;
            }
            finally
            {
                compiler.Close();
            }
        }

        [RequiresUnreferencedCode("calls GenerateElement")]
        internal static Assembly GenerateRefEmitAssembly(XmlMapping[] xmlMappings, Type?[] types, string? defaultNamespace)
        {
            var mainType = (types.Length > 0) ? types[0] : null;
            Assembly? mainAssembly = mainType?.Assembly;
            var scopeTable = new Dictionary<TypeScope, XmlMapping>();
            foreach (XmlMapping mapping in xmlMappings)
                scopeTable[mapping.Scope!] = mapping;
            TypeScope[] scopes = new TypeScope[scopeTable.Keys.Count];
            scopeTable.Keys.CopyTo(scopes, 0);

            using (AssemblyLoadContext.EnterContextualReflection(mainAssembly))
            {
                // Before generating any IL, check each mapping and supported type to make sure
                // they are compatible with the current ALC
                for (int i = 0; i < types.Length; i++)
                    VerifyLoadContext(types[i], mainAssembly);
                foreach (var mapping in xmlMappings)
                    VerifyLoadContext(mapping.Accessor.Mapping?.TypeDesc?.Type, mainAssembly);

                string assemblyName = "Microsoft.GeneratedCode";
                AssemblyBuilder assemblyBuilder = CodeGenerator.CreateAssemblyBuilder(assemblyName);
                // Add AssemblyVersion attribute to match parent assembly version
                if (mainType != null)
                {
                    ConstructorInfo AssemblyVersionAttribute_ctor = typeof(AssemblyVersionAttribute).GetConstructor(
                        new Type[] { typeof(string) }
                        )!;
                    string assemblyVersion = mainType.Assembly.GetName().Version!.ToString();
                    assemblyBuilder.SetCustomAttribute(new CustomAttributeBuilder(AssemblyVersionAttribute_ctor, new object[] { assemblyVersion }));
                }
                CodeIdentifiers classes = new CodeIdentifiers();
                classes.AddUnique("XmlSerializationWriter", "XmlSerializationWriter");
                classes.AddUnique("XmlSerializationReader", "XmlSerializationReader");
                string? suffix = null;
                if (mainType != null)
                {
                    suffix = CodeIdentifier.MakeValid(mainType.Name);
                    if (mainType.IsArray)
                    {
                        suffix += "Array";
                    }
                }

                ModuleBuilder moduleBuilder = CodeGenerator.CreateModuleBuilder(assemblyBuilder, assemblyName);

<<<<<<< HEAD
                string writerClass = "XmlSerializationWriter" + suffix;
                writerClass = classes.AddUnique(writerClass, writerClass);
                XmlSerializationWriterILGen writerCodeGen = new XmlSerializationWriterILGen(scopes, "public", writerClass);
                writerCodeGen.ModuleBuilder = moduleBuilder;
=======
            string writerClass = $"XmlSerializationWriter{suffix}";
            writerClass = classes.AddUnique(writerClass, writerClass);
            XmlSerializationWriterILGen writerCodeGen = new XmlSerializationWriterILGen(scopes, "public", writerClass);
            writerCodeGen.ModuleBuilder = moduleBuilder;
>>>>>>> eb51b02b

                writerCodeGen.GenerateBegin();
                string[] writeMethodNames = new string[xmlMappings.Length];

                for (int i = 0; i < xmlMappings.Length; i++)
                {
                    writeMethodNames[i] = writerCodeGen.GenerateElement(xmlMappings[i])!;
                }
                Type writerType = writerCodeGen.GenerateEnd();

<<<<<<< HEAD
                string readerClass = "XmlSerializationReader" + suffix;
                readerClass = classes.AddUnique(readerClass, readerClass);
                XmlSerializationReaderILGen readerCodeGen = new XmlSerializationReaderILGen(scopes, "public", readerClass);
=======
            string readerClass = $"XmlSerializationReader{suffix}";
            readerClass = classes.AddUnique(readerClass, readerClass);
            XmlSerializationReaderILGen readerCodeGen = new XmlSerializationReaderILGen(scopes, "public", readerClass);
>>>>>>> eb51b02b

                readerCodeGen.ModuleBuilder = moduleBuilder;
                readerCodeGen.CreatedTypes.Add(writerType.Name, writerType);

                readerCodeGen.GenerateBegin();
                string[] readMethodNames = new string[xmlMappings.Length];
                for (int i = 0; i < xmlMappings.Length; i++)
                {
                    readMethodNames[i] = readerCodeGen.GenerateElement(xmlMappings[i])!;
                }
                readerCodeGen.GenerateEnd(readMethodNames, xmlMappings, types!);

                string baseSerializer = readerCodeGen.GenerateBaseSerializer("XmlSerializer1", readerClass, writerClass, classes);
                var serializers = new Dictionary<string, string>();
                for (int i = 0; i < xmlMappings.Length; i++)
                {
                    if (!serializers.ContainsKey(xmlMappings[i].Key!))
                    {
                        serializers[xmlMappings[i].Key!] = readerCodeGen.GenerateTypedSerializer(readMethodNames[i], writeMethodNames[i], xmlMappings[i], classes, baseSerializer, readerClass, writerClass);
                    }
                }
                readerCodeGen.GenerateSerializerContract("XmlSerializerContract", xmlMappings, types!, readerClass, readMethodNames, writerClass, writeMethodNames, serializers);

                return writerType.Assembly;
            }
        }

        private static MethodInfo GetMethodFromType(
            [DynamicallyAccessedMembers(DynamicallyAccessedMemberTypes.PublicMethods)] Type type, string methodName)
        {
            MethodInfo? method = type.GetMethod(methodName);
            if (method != null)
                return method;

            // Not support pregen.  Workaround SecurityCritical required for assembly.CodeBase api.
            MissingMethodException missingMethod = new MissingMethodException($"{type.FullName}::{methodName}");
            throw missingMethod;
        }

        [RequiresUnreferencedCode("calls GetType")]
        internal static Type GetTypeFromAssembly(Assembly assembly, string typeName)
        {
            typeName = $"{GeneratedAssemblyNamespace}.{typeName}";
            Type? type = assembly.GetType(typeName);
            if (type == null)
                throw new InvalidOperationException(SR.Format(SR.XmlMissingType, typeName, assembly.FullName));
            return type;
        }

        internal bool CanRead(XmlMapping mapping, XmlReader xmlReader)
        {
            if (mapping == null)
                return false;

            if (mapping.Accessor.Any)
            {
                return true;
            }
            TempMethod method = _methods![mapping.Key!];
            return xmlReader.IsStartElement(method.name!, method.ns!);
        }

        [return: NotNullIfNotNull("encodingStyle")]
        private string? ValidateEncodingStyle(string? encodingStyle, string methodKey)
        {
            if (encodingStyle != null && encodingStyle.Length > 0)
            {
                if (_methods![methodKey].isSoap)
                {
                    if (encodingStyle != Soap.Encoding && encodingStyle != Soap12.Encoding)
                    {
                        throw new InvalidOperationException(SR.Format(SR.XmlInvalidEncoding3, encodingStyle, Soap.Encoding, Soap12.Encoding));
                    }
                }
                else
                {
                    throw new InvalidOperationException(SR.Format(SR.XmlInvalidEncodingNotEncoded1, encodingStyle));
                }
            }
            else
            {
                if (_methods![methodKey].isSoap)
                {
                    encodingStyle = Soap.Encoding;
                }
            }
            return encodingStyle;
        }

        internal static void VerifyLoadContext(Type? t, Assembly? assembly)
        {
            // The quick case, t is null or in the same assembly
            if (t == null || assembly == null || t.Assembly == assembly)
                return;

            // No worries if the type is not collectible
            var typeALC = AssemblyLoadContext.GetLoadContext(t.Assembly);
            if (typeALC == null || !typeALC.IsCollectible)
                return;

            // Collectible types should be in the same collectible context
            var baseALC = AssemblyLoadContext.GetLoadContext(assembly) ?? AssemblyLoadContext.CurrentContextualReflectionContext;
            if (typeALC != baseALC)
                throw new InvalidOperationException(SR.Format(SR.XmlTypeInBadLoadContext, t.FullName));
        }

        [RequiresUnreferencedCode("calls Contract")]
        internal object? InvokeReader(XmlMapping mapping, XmlReader xmlReader, XmlDeserializationEvents events, string? encodingStyle)
        {
            XmlSerializationReader? reader = null;
            try
            {
                encodingStyle = ValidateEncodingStyle(encodingStyle, mapping.Key!);
                reader = Contract.Reader;
                reader.Init(xmlReader, events, encodingStyle, this);
                if (_methods![mapping.Key!].readMethod == null)
                {
                    if (_readerMethods == null)
                    {
                        _readerMethods = Contract.ReadMethods;
                    }
                    string? methodName = (string?)_readerMethods[mapping.Key!];
                    if (methodName == null)
                    {
                        throw new InvalidOperationException(SR.Format(SR.XmlNotSerializable, mapping.Accessor.Name));
                    }
                    _methods[mapping.Key!].readMethod = GetMethodFromType(reader.GetType(), methodName);
                }
                return _methods[mapping.Key!].readMethod!.Invoke(reader, Array.Empty<object>());
            }
            catch (SecurityException e)
            {
                throw new InvalidOperationException(SR.XmlNoPartialTrust, e);
            }
            finally
            {
                if (reader != null)
                    reader.Dispose();
            }
        }

        [RequiresUnreferencedCode("calls Contract")]
        internal void InvokeWriter(XmlMapping mapping, XmlWriter xmlWriter, object? o, XmlSerializerNamespaces? namespaces, string? encodingStyle, string? id)
        {
            XmlSerializationWriter? writer = null;
            try
            {
                encodingStyle = ValidateEncodingStyle(encodingStyle, mapping.Key!);
                writer = Contract.Writer;
                writer.Init(xmlWriter, namespaces, encodingStyle, id, this);
                if (_methods![mapping.Key!].writeMethod == null)
                {
                    if (_writerMethods == null)
                    {
                        _writerMethods = Contract.WriteMethods;
                    }
                    string? methodName = (string?)_writerMethods[mapping.Key!];
                    if (methodName == null)
                    {
                        throw new InvalidOperationException(SR.Format(SR.XmlNotSerializable, mapping.Accessor.Name));
                    }
                    _methods[mapping.Key!].writeMethod = GetMethodFromType(writer.GetType(), methodName);
                }
                _methods[mapping.Key!].writeMethod!.Invoke(writer, new object?[] { o });
            }
            catch (SecurityException e)
            {
                throw new InvalidOperationException(SR.XmlNoPartialTrust, e);
            }
            finally
            {
                if (writer != null)
                    writer.Dispose();
            }
        }

        internal sealed class TempMethodDictionary : Dictionary<string, TempMethod>
        {
        }
    }

    internal sealed class TempAssemblyCacheKey
    {
        private readonly string? _ns;
        private readonly Type _type;

        internal TempAssemblyCacheKey(string? ns, Type type)
        {
            _type = type;
            _ns = ns;
        }

        public override bool Equals([NotNullWhen(true)] object? o)
        {
            TempAssemblyCacheKey? key = o as TempAssemblyCacheKey;
            if (key == null)
                return false;
            return (key._type == _type && key._ns == _ns);
        }

        public override int GetHashCode()
        {
            return ((_ns != null ? _ns.GetHashCode() : 0) ^ (_type != null ? _type.GetHashCode() : 0));
        }
    }

    internal sealed class TempAssemblyCache
    {
        private Dictionary<TempAssemblyCacheKey, TempAssembly> _fastCache = new Dictionary<TempAssemblyCacheKey, TempAssembly>();
        private ConditionalWeakTable<Assembly, Dictionary<TempAssemblyCacheKey, TempAssembly>> _collectibleCaches = new ConditionalWeakTable<Assembly, Dictionary<TempAssemblyCacheKey, TempAssembly>>();

        internal TempAssembly? this[string? ns, Type t]
        {
            get
            {
                TempAssembly? tempAssembly;
                TempAssemblyCacheKey key = new TempAssemblyCacheKey(ns, t);

                if (_fastCache.TryGetValue(key, out tempAssembly))
                    return tempAssembly;

                if (_collectibleCaches.TryGetValue(t.Assembly, out var cCache))
                    cCache.TryGetValue(key, out tempAssembly);

                return tempAssembly;
            }
        }

        internal void Add(string? ns, Type t, TempAssembly assembly)
        {
            lock (this)
            {
                TempAssembly? tempAssembly = this[ns, t];
                if (tempAssembly == assembly)
                    return;

                AssemblyLoadContext? alc = AssemblyLoadContext.GetLoadContext(t.Assembly);
                TempAssemblyCacheKey key = new TempAssemblyCacheKey(ns, t);
                Dictionary<TempAssemblyCacheKey, TempAssembly>? cache;

                if (alc != null && alc.IsCollectible)
                {
                    cache = _collectibleCaches.TryGetValue(t.Assembly, out var c)   // Clone or create
                        ? new Dictionary<TempAssemblyCacheKey, TempAssembly>(c)
                        : new Dictionary<TempAssemblyCacheKey, TempAssembly>();
                    cache[key] = assembly;
                    _collectibleCaches.AddOrUpdate(t.Assembly, cache);
                }
                else
                {
                    cache = new Dictionary<TempAssemblyCacheKey, TempAssembly>(_fastCache); // Clone
                    cache[key] = assembly;
                    _fastCache = cache;
                }
            }
        }
    }

    internal static class ThisAssembly
    {
        internal const string Version = "1.0.0.0";
        internal const string InformationalVersion = "1.0.0.0";
    }
}<|MERGE_RESOLUTION|>--- conflicted
+++ resolved
@@ -499,17 +499,10 @@
 
                 ModuleBuilder moduleBuilder = CodeGenerator.CreateModuleBuilder(assemblyBuilder, assemblyName);
 
-<<<<<<< HEAD
-                string writerClass = "XmlSerializationWriter" + suffix;
-                writerClass = classes.AddUnique(writerClass, writerClass);
-                XmlSerializationWriterILGen writerCodeGen = new XmlSerializationWriterILGen(scopes, "public", writerClass);
-                writerCodeGen.ModuleBuilder = moduleBuilder;
-=======
             string writerClass = $"XmlSerializationWriter{suffix}";
             writerClass = classes.AddUnique(writerClass, writerClass);
             XmlSerializationWriterILGen writerCodeGen = new XmlSerializationWriterILGen(scopes, "public", writerClass);
             writerCodeGen.ModuleBuilder = moduleBuilder;
->>>>>>> eb51b02b
 
                 writerCodeGen.GenerateBegin();
                 string[] writeMethodNames = new string[xmlMappings.Length];
@@ -520,15 +513,9 @@
                 }
                 Type writerType = writerCodeGen.GenerateEnd();
 
-<<<<<<< HEAD
-                string readerClass = "XmlSerializationReader" + suffix;
-                readerClass = classes.AddUnique(readerClass, readerClass);
-                XmlSerializationReaderILGen readerCodeGen = new XmlSerializationReaderILGen(scopes, "public", readerClass);
-=======
             string readerClass = $"XmlSerializationReader{suffix}";
             readerClass = classes.AddUnique(readerClass, readerClass);
             XmlSerializationReaderILGen readerCodeGen = new XmlSerializationReaderILGen(scopes, "public", readerClass);
->>>>>>> eb51b02b
 
                 readerCodeGen.ModuleBuilder = moduleBuilder;
                 readerCodeGen.CreatedTypes.Add(writerType.Name, writerType);
