--- conflicted
+++ resolved
@@ -146,12 +146,8 @@
             int iChar = 0;
             int b = _bits;
             int bFilled = _bitsFilled;
-<<<<<<< HEAD
-            while (pChar < pCharsEndPos && pByte < pBytesEndPos)
-=======
 
             while ((uint)iChar < (uint)chars.Length)
->>>>>>> 1c1757c0
             {
                 if ((uint)iByte >= (uint)bytes.Length)
                 {
@@ -208,16 +204,8 @@
                 {
                     if (!XmlCharType.IsWhiteSpace(chars[iChar++]))
                     {
-<<<<<<< HEAD
-                        if (!XmlCharType.IsWhiteSpace(*pChar++))
-                        {
-                            throw new XmlException(SR.Xml_InvalidBase64Value, new string(pChars, 0, (int)(pCharsEndPos - pChars)));
-                        }
-                    } while (pChar < pCharsEndPos);
-=======
                         throw new XmlException(SR.Xml_InvalidBase64Value, chars.ToString());
                     }
->>>>>>> 1c1757c0
                 }
             }
 
