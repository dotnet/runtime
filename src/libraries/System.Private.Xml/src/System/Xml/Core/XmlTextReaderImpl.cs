// Licensed to the .NET Foundation under one or more agreements.
// The .NET Foundation licenses this file to you under the MIT license.

using System.IO;
using System.Text;
using System.Xml.Schema;
using System.Diagnostics;
using System.Globalization;
using System.Collections.Generic;
using System.Runtime.CompilerServices;
using System.Runtime.InteropServices;
using System.Threading.Tasks;
using System.Diagnostics.CodeAnalysis;

namespace System.Xml
{
    internal sealed partial class XmlTextReaderImpl : XmlReader, IXmlLineInfo, IXmlNamespaceResolver
    {
        private static UTF8Encoding? s_utf8BomThrowing;

        private static UTF8Encoding UTF8BomThrowing =>
            s_utf8BomThrowing ??= new UTF8Encoding(encoderShouldEmitUTF8Identifier: true, throwOnInvalidBytes: true);

        //
        // Private helper types
        //
        // ParsingFunction = what should the reader do when the next Read() is called
        private enum ParsingFunction
        {
            ElementContent = 0,
            NoData,
            OpenUrl,
            SwitchToInteractive,
            SwitchToInteractiveXmlDecl,
            DocumentContent,
            MoveToElementContent,
            PopElementContext,
            PopEmptyElementContext,
            ResetAttributesRootLevel,
            Error,
            Eof,
            ReaderClosed,
            EntityReference,
            InIncrementalRead,
            FragmentAttribute,
            ReportEndEntity,
            AfterResolveEntityInContent,
            AfterResolveEmptyEntityInContent,
            XmlDeclarationFragment,
            GoToEof,
            PartialTextValue,

            // these two states must be last; see InAttributeValueIterator property
            InReadAttributeValue,
            InReadValueChunk,
            InReadContentAsBinary,
            InReadElementContentAsBinary,
        }

        private enum ParsingMode
        {
            Full,
            SkipNode,
            SkipContent,
        }

        private enum EntityType
        {
            CharacterDec,
            CharacterHex,
            CharacterNamed,
            Expanded,
            Skipped,
            FakeExpanded,
            Unexpanded,
            ExpandedInAttribute,
        }

        private enum EntityExpandType
        {
            All,
            OnlyGeneral,
            OnlyCharacter,
        }

        private enum IncrementalReadState
        {
            // Following values are used in ReadText, ReadBase64 and ReadBinHex (V1 streaming methods)
            Text,
            StartTag,
            PI,
            CDATA,
            Comment,
            Attributes,
            AttributeValue,
            ReadData,
            EndElement,
            End,

            // Following values are used in ReadTextChunk, ReadContentAsBase64 and ReadBinHexChunk (V2 streaming methods)
            ReadValueChunk_OnCachedValue,
            ReadValueChunk_OnPartialValue,

            ReadContentAsBinary_OnCachedValue,
            ReadContentAsBinary_OnPartialValue,
            ReadContentAsBinary_End,
        }

        //
        // Fields
        //
        private readonly bool _useAsync;

        #region Later Init Fields

        //later init means in the construction stage, do not open filestream and do not read any data from Stream/TextReader
        //the purpose is to make the Create of XmlReader do not block on IO.
        private sealed class LaterInitParam
        {
            public bool useAsync;

            public Stream? inputStream;
            public byte[]? inputBytes;
            public int inputByteCount;
            public Uri? inputbaseUri;
            public string? inputUriStr;
            public XmlResolver? inputUriResolver;
            public XmlParserContext? inputContext;
            public TextReader? inputTextReader;

            public InitInputType initType = InitInputType.Invalid;
        }

        private LaterInitParam? _laterInitParam;

        private enum InitInputType
        {
            UriString,
            Stream,
            TextReader,
            Invalid
        }

        #endregion

        // current parsing state (aka. scanner data)
        private ParsingState _ps;

        // parsing function = what to do in the next Read() (3-items-long stack, usually used just 2 level)
        private ParsingFunction _parsingFunction;
        private ParsingFunction _nextParsingFunction;
        private ParsingFunction _nextNextParsingFunction;

        // stack of nodes
        private NodeData[] _nodes;

        // current node
        private NodeData _curNode;

        // current index
        private int _index;

        // attributes info
        private int _curAttrIndex = -1;
        private int _attrCount;
        private int _attrHashtable;
        private int _attrDuplWalkCount;
        private bool _attrNeedNamespaceLookup;
        private bool _fullAttrCleanup;
        private NodeData[]? _attrDuplSortingArray;

        // name table
        private XmlNameTable _nameTable;
        private bool _nameTableFromSettings;

        // resolver
        private XmlResolver? _xmlResolver;

        // this is only for constructors that takes url
        private readonly string _url = string.Empty;

        // settings
        private bool _normalize;
        private bool _supportNamespaces = true;
        private WhitespaceHandling _whitespaceHandling;
        private DtdProcessing _dtdProcessing = DtdProcessing.Parse;
        private EntityHandling _entityHandling;
        private readonly bool _ignorePIs;
        private readonly bool _ignoreComments;
        private readonly bool _checkCharacters;
        private readonly int _lineNumberOffset;
        private readonly int _linePositionOffset;
        private readonly bool _closeInput;
        private readonly long _maxCharactersInDocument;
        private readonly long _maxCharactersFromEntities;

        // this flag enables XmlTextReader backwards compatibility;
        // when false, the reader has been created via XmlReader.Create
        private readonly bool _v1Compat;

        // namespace handling
        private XmlNamespaceManager? _namespaceManager;
        private string _lastPrefix = string.Empty;

        // xml context (xml:space, xml:lang, default namespace)
        private XmlContext _xmlContext;

        // stack of parsing states (=stack of entities)
        private ParsingState[]? _parsingStatesStack;
        private int _parsingStatesStackTop = -1;

        // current node base uri and encoding
        private string _reportedBaseUri = string.Empty;
        private Encoding? _reportedEncoding;

        // DTD
        private IDtdInfo? _dtdInfo;

        // fragment parsing
        private XmlNodeType _fragmentType = XmlNodeType.Document;
        private XmlParserContext? _fragmentParserContext;
        private bool _fragment;

        // incremental read
        private IncrementalReadDecoder? _incReadDecoder;
        private IncrementalReadState _incReadState;
        private LineInfo _incReadLineInfo;
        private BinHexDecoder? _binHexDecoder;
        private Base64Decoder? _base64Decoder;
        private int _incReadDepth;
        private int _incReadLeftStartPos;
        private int _incReadLeftEndPos;
        private IncrementalReadCharsDecoder? _readCharsDecoder;

        // ReadAttributeValue helpers
        private int _attributeValueBaseEntityId;
        private bool _emptyEntityInAttributeResolved;

        // Validation helpers
        private IValidationEventHandling? _validationEventHandling;
        private OnDefaultAttributeUseDelegate? _onDefaultAttributeUse;

        private bool _validatingReaderCompatFlag;

        // misc
        private bool _addDefaultAttributesAndNormalize;
        private readonly StringBuilder _stringBuilder;
        private bool _rootElementParsed;
        private bool _standalone;
        private int _nextEntityId = 1;
        private ParsingMode _parsingMode;
        private ReadState _readState = ReadState.Initial;
        private IDtdEntityInfo? _lastEntity;
        private bool _afterResetState;
        private int _documentStartBytePos;
        private int _readValueOffset;

        // Counters for security settings
        private long _charactersInDocument;
        private long _charactersFromEntities;

        // All entities that are currently being processed
        private Dictionary<IDtdEntityInfo, IDtdEntityInfo>? _currentEntities;

        // DOM helpers
        private bool _disableUndeclaredEntityCheck;

        // Outer XmlReader exposed to the user - either XmlTextReader or XmlTextReaderImpl (when created via XmlReader.Create).
        // Virtual methods called from within XmlTextReaderImpl must be called on the outer reader so in case the user overrides
        // some of the XmlTextReader methods we will call the overridden version.
        private XmlReader _outerReader;

        //indicate if the XmlResolver is explicit set
        private bool _xmlResolverIsSet;

        //
        // Atomized string constants
        //
        private readonly string _xml;
        private readonly string _xmlNs;

        //
        // Constants
        //
        private const int MaxBytesToMove = 128;
        private const int ApproxXmlDeclLength = 80;
        private const int NodesInitialSize = 8;
        private const int InitialParsingStatesDepth = 2;
        private const int MaxByteSequenceLen = 6;  // max bytes per character
        private const int MaxAttrDuplWalkCount = 250;
        private const int MinWhitespaceLookahedCount = 4096;

        private const string XmlDeclarationBeginning = "<?xml";

        //
        // Constructors
        //

        internal XmlTextReaderImpl()
        {
            _parsingFunction = ParsingFunction.NoData;
            _outerReader = this;
            _xmlContext = new XmlContext();
            _nameTable = new NameTable();
            _nodes = new NodeData[NodesInitialSize];
            _nodes[0] = new NodeData();
            _curNode = _nodes[0];
            _stringBuilder = new StringBuilder();
            _xml = _nameTable.Add("xml");
            _xmlNs = _nameTable.Add("xmlns");
        }

        // Initializes a new instance of the XmlTextReaderImpl class with the specified XmlNameTable.
        // This constructor is used when creating XmlTextReaderImpl for V1 XmlTextReader
        internal XmlTextReaderImpl(XmlNameTable nt)
        {
            Debug.Assert(nt != null);

            _v1Compat = true;
            _outerReader = this;

            _nameTable = nt;
            nt.Add(string.Empty);

            _xmlResolver = null;

            _xml = nt.Add("xml");
            _xmlNs = nt.Add("xmlns");

            Debug.Assert(_index == 0);
            _nodes = new NodeData[NodesInitialSize];
            _nodes[0] = new NodeData();
            _curNode = _nodes[0];

            _stringBuilder = new StringBuilder();
            _xmlContext = new XmlContext();

            _parsingFunction = ParsingFunction.SwitchToInteractiveXmlDecl;
            _nextParsingFunction = ParsingFunction.DocumentContent;

            _entityHandling = EntityHandling.ExpandCharEntities;
            _whitespaceHandling = WhitespaceHandling.All;
            _closeInput = true;

            _maxCharactersInDocument = 0;
            // Breaking change: entity expansion is enabled, but limit it to 10,000,000 chars (like XLinq)
            _maxCharactersFromEntities = (long)1e7;
            _charactersInDocument = 0;
            _charactersFromEntities = 0;

            _ps.lineNo = 1;
            _ps.lineStartPos = -1;
        }

        // This constructor is used when creating XmlTextReaderImpl reader via "XmlReader.Create(..)"
        private XmlTextReaderImpl(XmlResolver? resolver, XmlReaderSettings settings, XmlParserContext? context)
        {
            _useAsync = settings.Async;
            _v1Compat = false;
            _outerReader = this;

            _xmlContext = new XmlContext();

            // create or get nametable and namespace manager from XmlParserContext
            XmlNameTable? nt = settings.NameTable;
            if (context == null)
            {
                if (nt == null)
                {
                    nt = new NameTable();
                    Debug.Assert(_nameTableFromSettings == false);
                }
                else
                {
                    _nameTableFromSettings = true;
                }

                _nameTable = nt;
                _namespaceManager = new XmlNamespaceManager(nt);
            }
            else
            {
                SetupFromParserContext(context, settings);
                nt = _nameTable;
            }

            nt.Add(string.Empty);
            _xml = nt.Add("xml");
            _xmlNs = nt.Add("xmlns");

            _xmlResolver = resolver;

            Debug.Assert(_index == 0);

            _nodes = new NodeData[NodesInitialSize];
            _nodes[0] = new NodeData();
            _curNode = _nodes[0];

            _stringBuilder = new StringBuilder();

            // Needed only for XmlTextReader (reporting of entities)
            _entityHandling = EntityHandling.ExpandEntities;

            _xmlResolverIsSet = settings.IsXmlResolverSet;

            _whitespaceHandling = (settings.IgnoreWhitespace) ? WhitespaceHandling.Significant : WhitespaceHandling.All;
            _normalize = true;
            _ignorePIs = settings.IgnoreProcessingInstructions;
            _ignoreComments = settings.IgnoreComments;
            _checkCharacters = settings.CheckCharacters;
            _lineNumberOffset = settings.LineNumberOffset;
            _linePositionOffset = settings.LinePositionOffset;
            _ps.lineNo = _lineNumberOffset + 1;
            _ps.lineStartPos = -_linePositionOffset - 1;
            _curNode.SetLineInfo(_ps.LineNo - 1, _ps.LinePos - 1);
            _dtdProcessing = settings.DtdProcessing;
            _maxCharactersInDocument = settings.MaxCharactersInDocument;
            _maxCharactersFromEntities = settings.MaxCharactersFromEntities;

            _charactersInDocument = 0;
            _charactersFromEntities = 0;

            _fragmentParserContext = context;

            _parsingFunction = ParsingFunction.SwitchToInteractiveXmlDecl;
            _nextParsingFunction = ParsingFunction.DocumentContent;

            switch (settings.ConformanceLevel)
            {
                case ConformanceLevel.Auto:
                    _fragmentType = XmlNodeType.None;
                    _fragment = true;
                    break;
                case ConformanceLevel.Fragment:
                    _fragmentType = XmlNodeType.Element;
                    _fragment = true;
                    break;
                case ConformanceLevel.Document:
                    _fragmentType = XmlNodeType.Document;
                    break;
                default:
                    Debug.Fail($"Unexpected conformance level {settings.ConformanceLevel}");
                    goto case ConformanceLevel.Document;
            }
        }

        // Initializes a new instance of the XmlTextReaderImpl class with the specified stream, baseUri and nametable
        // This constructor is used when creating XmlTextReaderImpl for V1 XmlTextReader
        internal XmlTextReaderImpl(Stream input) : this(string.Empty, input, new NameTable())
        {
        }

        internal XmlTextReaderImpl(Stream input, XmlNameTable nt) : this(string.Empty, input, nt)
        {
        }

        internal XmlTextReaderImpl(string url, Stream input) : this(url, input, new NameTable())
        {
        }

        internal XmlTextReaderImpl(string? url, Stream input, XmlNameTable nt) : this(nt)
        {
            ConvertAbsoluteUnixPathToAbsoluteUri(ref url, resolver: null);
            _namespaceManager = new XmlNamespaceManager(nt);

            if (url == null || url.Length == 0)
            {
                InitStreamInput(input, null);
            }
            else
            {
                InitStreamInput(url, input, null);
            }

            _reportedBaseUri = _ps.baseUriStr;
            _reportedEncoding = _ps.encoding;
        }

        // Initializes a new instance of the XmlTextReaderImpl class with the specified TextReader, baseUri and XmlNameTable.
        // This constructor is used when creating XmlTextReaderImpl for V1 XmlTextReader
        internal XmlTextReaderImpl(TextReader input) : this(string.Empty, input, new NameTable())
        {
        }

        internal XmlTextReaderImpl(TextReader input, XmlNameTable nt) : this(string.Empty, input, nt)
        {
        }

        internal XmlTextReaderImpl(string url, TextReader input) : this(url, input, new NameTable())
        {
        }

        internal XmlTextReaderImpl(string? url, TextReader input, XmlNameTable nt) : this(nt)
        {
            ConvertAbsoluteUnixPathToAbsoluteUri(ref url, resolver: null);
            _namespaceManager = new XmlNamespaceManager(nt);
            _reportedBaseUri = url ?? string.Empty;
            InitTextReaderInput(_reportedBaseUri, input);
            _reportedEncoding = _ps.encoding;
        }

        // Initializes a new instance of XmlTextReaderImpl class for parsing fragments with the specified stream, fragment type and parser context
        // This constructor is used when creating XmlTextReaderImpl for V1 XmlTextReader
        // SxS: The method resolves URI but does not expose the resolved value up the stack hence Resource Exposure scope is None.
        internal XmlTextReaderImpl(Stream xmlFragment, XmlNodeType fragType, XmlParserContext? context)
            : this((context != null && context.NameTable != null) ? context.NameTable : new NameTable())
        {
            Encoding? enc = context?.Encoding;
            if (context == null || context.BaseURI == null || context.BaseURI.Length == 0)
            {
                InitStreamInput(xmlFragment, enc);
            }
            else
            {
                // It is important to have valid resolver here to resolve the Xml url file path.
                // it is safe as this resolver will not be used to resolve DTD url's
                InitStreamInput(GetTempResolver().ResolveUri(null, context.BaseURI), xmlFragment, enc);
            }

            InitFragmentReader(fragType, context, false);

            _reportedBaseUri = _ps.baseUriStr;
            _reportedEncoding = _ps.encoding;
        }

        // Initializes a new instance of XmlTextRreaderImpl class for parsing fragments with the specified string, fragment type and parser context
        // This constructor is used when creating XmlTextReaderImpl for V1 XmlTextReader
        internal XmlTextReaderImpl(string xmlFragment, XmlNodeType fragType, XmlParserContext? context)
            : this(null == context || null == context.NameTable ? new NameTable() : context.NameTable)
        {
            xmlFragment ??= string.Empty;

            if (context == null)
            {
                InitStringInput(string.Empty, Encoding.Unicode, xmlFragment);
            }
            else
            {
                _reportedBaseUri = context.BaseURI;
                InitStringInput(context.BaseURI, Encoding.Unicode, xmlFragment);
            }

            InitFragmentReader(fragType, context, false);
            _reportedEncoding = _ps.encoding;
        }

        // Following constructor assumes that the fragment node type == XmlDecl
        // We handle this node type separately because there is not real way to determine what the
        // "innerXml" of an XmlDecl is. This internal function is required by DOM. When(if) we handle/allow
        // all nodetypes in InnerXml then we should support them as part of fragment constructor as well.
        // Until then, this internal function will have to do.
        internal XmlTextReaderImpl(string xmlFragment, XmlParserContext? context)
            : this(null == context || null == context.NameTable ? new NameTable() : context.NameTable)
        {
            InitStringInput((context == null) ? string.Empty : context.BaseURI, Encoding.Unicode, $"<?xml {xmlFragment}?>");
            InitFragmentReader(XmlNodeType.XmlDeclaration, context, true);
        }

        // Initializes a new instance of the XmlTextReaderImpl class with the specified url and XmlNameTable.
        // This constructor is used when creating XmlTextReaderImpl for V1 XmlTextReader
        public XmlTextReaderImpl(string url) : this(url, new NameTable())
        {
        }

        public XmlTextReaderImpl(string url, XmlNameTable nt) : this(nt)
        {
            ArgumentException.ThrowIfNullOrEmpty(url);

            _namespaceManager = new XmlNamespaceManager(nt);

            _url = url;

            // It is important to have valid resolver here to resolve the Xml url file path.
            // it is safe as this resolver will not be used to resolve DTD url's
            _ps.baseUri = GetTempResolver().ResolveUri(null, url);
            _ps.baseUriStr = _ps.baseUri.ToString();
            _reportedBaseUri = _ps.baseUriStr;

            _parsingFunction = ParsingFunction.OpenUrl;
        }


        // Initializes a new instance of the XmlTextReaderImpl class with the specified arguments.
        // This constructor is used when creating XmlTextReaderImpl via XmlReader.Create
        internal XmlTextReaderImpl(string uriStr, XmlReaderSettings settings, XmlParserContext? context, XmlResolver uriResolver)
            : this(settings.GetXmlResolver(), settings, context)
        {
            Uri baseUri = uriResolver.ResolveUri(null, uriStr);
            string baseUriStr = baseUri.ToString();

            // get BaseUri from XmlParserContext
            if (context != null)
            {
                if (context.BaseURI != null && context.BaseURI.Length > 0 &&
                    !UriEqual(baseUri, baseUriStr, context.BaseURI, settings.GetXmlResolver()))
                {
                    if (baseUriStr.Length > 0)
                    {
                        Throw(SR.Xml_DoubleBaseUri);
                    }
                    Debug.Assert(baseUri == null);
                    baseUriStr = context.BaseURI;
                }
            }

            _reportedBaseUri = baseUriStr;
            _closeInput = true;
            _laterInitParam = new LaterInitParam();
            _laterInitParam.inputUriStr = uriStr;
            _laterInitParam.inputbaseUri = baseUri;
            _laterInitParam.inputContext = context;
            _laterInitParam.inputUriResolver = uriResolver;
            _laterInitParam.initType = InitInputType.UriString;

            if (!settings.Async)
            {
                //if not set Async flag, finish the init in create stage.
                FinishInitUriString();
            }
            else
            {
                _laterInitParam.useAsync = true;
            }
        }

        private void FinishInitUriString()
        {
            Stream? stream;
            Debug.Assert(_laterInitParam != null);
            Debug.Assert(_laterInitParam.inputUriResolver != null);
            Debug.Assert(_laterInitParam.inputbaseUri != null);
            Debug.Assert(_reportedBaseUri != null);

            if (_laterInitParam.useAsync)
            {
                // this will be hit when user create a XmlReader by setting Async, but the first call is Read() instead of ReadAsync(),
                // then we still should create an async stream here. And wait for the method finish.
                Task<object> t = _laterInitParam.inputUriResolver.GetEntityAsync(_laterInitParam.inputbaseUri, string.Empty, typeof(Stream));
                stream = (Stream)t.GetAwaiter().GetResult();
            }
            else
            {
                stream = (Stream?)_laterInitParam.inputUriResolver.GetEntity(_laterInitParam.inputbaseUri, string.Empty, typeof(Stream));
            }

            if (stream == null)
            {
                throw new XmlException(SR.Xml_CannotResolveUrl, _laterInitParam.inputUriStr);
            }

            Encoding? enc = null;
            // get Encoding from XmlParserContext
            if (_laterInitParam.inputContext != null)
            {
                enc = _laterInitParam.inputContext.Encoding;
            }

            try
            {
                // init ParsingState
                InitStreamInput(_laterInitParam.inputbaseUri, _reportedBaseUri, stream, null, 0, enc);

                _reportedEncoding = _ps.encoding;

                // parse DTD
                if (_laterInitParam.inputContext != null && _laterInitParam.inputContext.HasDtdInfo)
                {
                    ProcessDtdFromParserContext(_laterInitParam.inputContext);
                }
            }
            catch
            {
                stream.Dispose();
                throw;
            }

            _laterInitParam = null;
        }

        // Initializes a new instance of the XmlTextReaderImpl class with the specified arguments.
        // This constructor is used when creating XmlTextReaderImpl via XmlReader.Create
        internal XmlTextReaderImpl(Stream stream, byte[]? bytes, int byteCount, XmlReaderSettings settings, Uri? baseUri, string? baseUriStr,
                                    XmlParserContext? context, bool closeInput)
            : this(settings.GetXmlResolver(), settings, context)
        {
            ConvertAbsoluteUnixPathToAbsoluteUri(ref baseUriStr, settings.GetXmlResolver());

            // get BaseUri from XmlParserContext
            if (context != null)
            {
                if (context.BaseURI != null && context.BaseURI.Length > 0 &&
                    !UriEqual(baseUri, baseUriStr, context.BaseURI, settings.GetXmlResolver()))
                {
                    if (baseUriStr!.Length > 0)
                    {
                        Throw(SR.Xml_DoubleBaseUri);
                    }

                    Debug.Assert(baseUri == null);
                    baseUriStr = context.BaseURI;
                }
            }

            _reportedBaseUri = baseUriStr ?? string.Empty;
            _closeInput = closeInput;

            _laterInitParam = new LaterInitParam();
            _laterInitParam.inputStream = stream;
            _laterInitParam.inputBytes = bytes;
            _laterInitParam.inputByteCount = byteCount;
            _laterInitParam.inputbaseUri = baseUri;
            _laterInitParam.inputContext = context;

            _laterInitParam.initType = InitInputType.Stream;
            if (!settings.Async)
            {
                //if not set Async flag, finish the init in create stage.
                FinishInitStream();
            }
            else
            {
                _laterInitParam.useAsync = true;
            }
        }

        private void FinishInitStream()
        {
            Encoding? enc = null;

            Debug.Assert(_laterInitParam != null);
            Debug.Assert(_laterInitParam.inputStream != null);
            Debug.Assert(_reportedBaseUri != null);

            // get Encoding from XmlParserContext
            if (_laterInitParam.inputContext != null)
            {
                enc = _laterInitParam.inputContext.Encoding;
            }

            // init ParsingState
            InitStreamInput(_laterInitParam.inputbaseUri, _reportedBaseUri, _laterInitParam.inputStream, _laterInitParam.inputBytes, _laterInitParam.inputByteCount, enc);

            _reportedEncoding = _ps.encoding;

            // parse DTD
            if (_laterInitParam.inputContext != null && _laterInitParam.inputContext.HasDtdInfo)
            {
                ProcessDtdFromParserContext(_laterInitParam.inputContext);
            }

            _laterInitParam = null;
        }

        // Initializes a new instance of the XmlTextReaderImpl class with the specified arguments.
        // This constructor is used when creating XmlTextReaderImpl via XmlReader.Create
        internal XmlTextReaderImpl(TextReader input, XmlReaderSettings settings, string baseUriStr, XmlParserContext? context)
            : this(settings.GetXmlResolver(), settings, context)
        {
            ConvertAbsoluteUnixPathToAbsoluteUri(ref baseUriStr, settings.GetXmlResolver());
            // get BaseUri from XmlParserContext
            if (context != null)
            {
                Debug.Assert(baseUriStr == string.Empty, "BaseURI can come either from XmlParserContext or from the constructor argument, not from both");
                if (context.BaseURI != null)
                {
                    baseUriStr = context.BaseURI;
                }
            }

            _reportedBaseUri = baseUriStr;
            _closeInput = settings.CloseInput;
            _laterInitParam = new LaterInitParam();
            _laterInitParam.inputTextReader = input;
            _laterInitParam.inputContext = context;
            _laterInitParam.initType = InitInputType.TextReader;
            if (!settings.Async)
            {
                //if not set Async flag, finish the init in create stage.
                FinishInitTextReader();
            }
            else
            {
                _laterInitParam.useAsync = true;
            }
        }

        private void FinishInitTextReader()
        {
            Debug.Assert(_laterInitParam != null);
            Debug.Assert(_laterInitParam.inputTextReader != null);
            Debug.Assert(_reportedBaseUri != null);

            // init ParsingState
            InitTextReaderInput(_reportedBaseUri, _laterInitParam.inputTextReader);

            _reportedEncoding = _ps.encoding;

            // parse DTD
            if (_laterInitParam.inputContext != null && _laterInitParam.inputContext.HasDtdInfo)
            {
                ProcessDtdFromParserContext(_laterInitParam.inputContext);
            }

            _laterInitParam = null;
        }

        // Initializes a new instance of the XmlTextReaderImpl class for fragment parsing.
        // This constructor is used by XmlBinaryReader for nested text XML
        internal XmlTextReaderImpl(string xmlFragment, XmlParserContext? context, XmlReaderSettings settings)
            : this(null, settings, context)
        {
            Debug.Assert(xmlFragment != null);
            InitStringInput(string.Empty, Encoding.Unicode, xmlFragment);
            _reportedBaseUri = _ps.baseUriStr;
            _reportedEncoding = _ps.encoding;
        }

        //
        // XmlReader members
        //
        // Returns the current settings of the reader
        public override XmlReaderSettings Settings
        {
            get
            {
                XmlReaderSettings settings = new XmlReaderSettings();

                if (_nameTableFromSettings)
                {
                    settings.NameTable = _nameTable;
                }

                switch (_fragmentType)
                {
                    case XmlNodeType.None: settings.ConformanceLevel = ConformanceLevel.Auto; break;
                    case XmlNodeType.Element: settings.ConformanceLevel = ConformanceLevel.Fragment; break;
                    case XmlNodeType.Document: settings.ConformanceLevel = ConformanceLevel.Document; break;
                    default: Debug.Fail($"Unexpected fragment type {_fragmentType}"); goto case XmlNodeType.None;
                }

                settings.CheckCharacters = _checkCharacters;
                settings.LineNumberOffset = _lineNumberOffset;
                settings.LinePositionOffset = _linePositionOffset;
                settings.IgnoreWhitespace = (_whitespaceHandling == WhitespaceHandling.Significant);
                settings.IgnoreProcessingInstructions = _ignorePIs;
                settings.IgnoreComments = _ignoreComments;
                settings.DtdProcessing = _dtdProcessing;
                settings.MaxCharactersInDocument = _maxCharactersInDocument;
                settings.MaxCharactersFromEntities = _maxCharactersFromEntities;
                settings.XmlResolver = _xmlResolver;
                settings.ReadOnly = true;
                return settings;
            }
        }

        // Returns the type of the current node.
        public override XmlNodeType NodeType
        {
            get
            {
                return _curNode.type;
            }
        }

        // Returns the name of the current node, including prefix.
        public override string Name
        {
            get
            {
                return _curNode.GetNameWPrefix(_nameTable);
            }
        }

        // Returns local name of the current node (without prefix)
        public override string LocalName
        {
            get
            {
                return _curNode.localName;
            }
        }

        // Returns namespace name of the current node.
        public override string NamespaceURI
        {
            get
            {
                return _curNode.ns ?? string.Empty;
            }
        }

        // Returns prefix associated with the current node.
        public override string Prefix
        {
            get
            {
                return _curNode.prefix;
            }
        }

        // Returns the text value of the current node.
        public override string Value
        {
            get
            {
                if (_parsingFunction >= ParsingFunction.PartialTextValue)
                {
                    if (_parsingFunction == ParsingFunction.PartialTextValue)
                    {
                        FinishPartialValue();
                        _parsingFunction = _nextParsingFunction;
                    }
                    else
                    {
                        FinishOtherValueIterator();
                    }
                }

                return _curNode.StringValue;
            }
        }

        // Returns the depth of the current node in the XML element stack
        public override int Depth
        {
            get
            {
                return _curNode.depth;
            }
        }

        // Returns the base URI of the current node.
        public override string BaseURI
        {
            get
            {
                return _reportedBaseUri;
            }
        }

        // Returns true if the current node is an empty element (for example, <MyElement/>).
        public override bool IsEmptyElement
        {
            get
            {
                return _curNode.IsEmptyElement;
            }
        }

        // Returns true of the current node is a default attribute declared in DTD.
        public override bool IsDefault
        {
            get
            {
                return _curNode.IsDefaultAttribute;
            }
        }

        // Returns the quote character used in the current attribute declaration
        public override char QuoteChar
        {
            get
            {
                return _curNode.type == XmlNodeType.Attribute ? _curNode.quoteChar : '"';
            }
        }

        // Returns the current xml:space scope.
        public override XmlSpace XmlSpace
        {
            get
            {
                return _xmlContext.xmlSpace;
            }
        }

        // Returns the current xml:lang scope.</para>
        public override string XmlLang
        {
            get
            {
                return _xmlContext.xmlLang;
            }
        }

        // Returns the current read state of the reader
        public override ReadState ReadState
        {
            get
            {
                return _readState;
            }
        }

        // Returns true if the reader reached end of the input data
        public override bool EOF
        {
            get
            {
                return _parsingFunction == ParsingFunction.Eof;
            }
        }

        // Returns the XmlNameTable associated with this XmlReader
        public override XmlNameTable NameTable
        {
            get
            {
                return _nameTable;
            }
        }

        // Returns true if the XmlReader knows how to resolve general entities
        public override bool CanResolveEntity
        {
            get
            {
                return true;
            }
        }

        // Returns the number of attributes on the current node.
        public override int AttributeCount
        {
            get
            {
                return _attrCount;
            }
        }

        // Returns value of an attribute with the specified Name
        public override string? GetAttribute(string name)
        {
            int i;
            if (!name.Contains(':'))
            {
                i = GetIndexOfAttributeWithoutPrefix(name);
            }
            else
            {
                i = GetIndexOfAttributeWithPrefix(name);
            }

            return (i >= 0) ? _nodes[i].StringValue : null;
        }

        // Returns value of an attribute with the specified LocalName and NamespaceURI
        public override string? GetAttribute(string localName, string? namespaceURI)
        {
            namespaceURI = (namespaceURI == null) ? string.Empty : _nameTable.Get(namespaceURI);
            string? localNameAtomized = _nameTable.Get(localName);

            for (int i = _index + 1; i < _index + _attrCount + 1; i++)
            {
                if (Ref.Equal(_nodes[i].localName, localNameAtomized) && Ref.Equal(_nodes[i].ns, namespaceURI))
                {
                    return _nodes[i].StringValue;
                }
            }

            return null;
        }

        // Returns value of an attribute at the specified index (position)
        public override string GetAttribute(int i)
        {
            if (i < 0 || i >= _attrCount)
            {
                throw new ArgumentOutOfRangeException(nameof(i));
            }

            return _nodes[_index + i + 1].StringValue;
        }

        // Moves to an attribute with the specified Name
        public override bool MoveToAttribute(string name)
        {
            int i;
            if (!name.Contains(':'))
            {
                i = GetIndexOfAttributeWithoutPrefix(name);
            }
            else
            {
                i = GetIndexOfAttributeWithPrefix(name);
            }

            if (i >= 0)
            {
                if (InAttributeValueIterator)
                {
                    FinishAttributeValueIterator();
                }
                _curAttrIndex = i - _index - 1;
                _curNode = _nodes[i];
                return true;
            }
            else
            {
                return false;
            }
        }

        // Moves to an attribute with the specified LocalName and NamespceURI
        public override bool MoveToAttribute(string localName, string? namespaceURI)
        {
            string? namespaceURIAtomized = (namespaceURI == null) ? string.Empty : _nameTable.Get(namespaceURI);
            string? localNameAtomized = _nameTable.Get(localName);
            for (int i = _index + 1; i < _index + _attrCount + 1; i++)
            {
                if (Ref.Equal(_nodes[i].localName, localNameAtomized) &&
                     Ref.Equal(_nodes[i].ns, namespaceURIAtomized))
                {
                    _curAttrIndex = i - _index - 1;
                    _curNode = _nodes[i];

                    if (InAttributeValueIterator)
                    {
                        FinishAttributeValueIterator();
                    }
                    return true;
                }
            }

            return false;
        }

        // Moves to an attribute at the specified index (position)
        public override void MoveToAttribute(int i)
        {
            if (i < 0 || i >= _attrCount)
            {
                throw new ArgumentOutOfRangeException(nameof(i));
            }

            if (InAttributeValueIterator)
            {
                FinishAttributeValueIterator();
            }

            _curAttrIndex = i;
            _curNode = _nodes[_index + 1 + _curAttrIndex];
        }

        // Moves to the first attribute of the current node
        public override bool MoveToFirstAttribute()
        {
            if (_attrCount == 0)
            {
                return false;
            }

            if (InAttributeValueIterator)
            {
                FinishAttributeValueIterator();
            }

            _curAttrIndex = 0;
            _curNode = _nodes[_index + 1];

            return true;
        }

        // Moves to the next attribute of the current node
        public override bool MoveToNextAttribute()
        {
            if (_curAttrIndex + 1 < _attrCount)
            {
                if (InAttributeValueIterator)
                {
                    FinishAttributeValueIterator();
                }
                _curNode = _nodes[_index + 1 + ++_curAttrIndex];
                return true;
            }
            return false;
        }

        // If on attribute, moves to the element that contains the attribute node
        public override bool MoveToElement()
        {
            if (InAttributeValueIterator)
            {
                FinishAttributeValueIterator();
            }
            else if (_curNode.type != XmlNodeType.Attribute)
            {
                return false;
            }
            _curAttrIndex = -1;
            _curNode = _nodes[_index];

            return true;
        }


        private void FinishInit()
        {
            Debug.Assert(_laterInitParam != null);

            switch (_laterInitParam.initType)
            {
                case InitInputType.UriString:
                    FinishInitUriString();
                    break;
                case InitInputType.Stream:
                    FinishInitStream();
                    break;
                case InitInputType.TextReader:
                    FinishInitTextReader();
                    break;
                default:
                    //should never hit here
                    Debug.Fail("Invalid InitInputType");
                    break;
            }
        }


        // Reads next node from the input data
        public override bool Read()
        {
            if (_laterInitParam != null)
            {
                FinishInit();
            }

            while (true)
            {
                switch (_parsingFunction)
                {
                    case ParsingFunction.ElementContent:
                        return ParseElementContent();
                    case ParsingFunction.DocumentContent:
                        return ParseDocumentContent();
                    case ParsingFunction.OpenUrl:
                        OpenUrl();
                        Debug.Assert(_nextParsingFunction == ParsingFunction.DocumentContent);
                        goto case ParsingFunction.SwitchToInteractiveXmlDecl;
                    case ParsingFunction.SwitchToInteractive:
                        Debug.Assert(!_ps.appendMode);
                        _readState = ReadState.Interactive;
                        _parsingFunction = _nextParsingFunction;
                        continue;
                    case ParsingFunction.SwitchToInteractiveXmlDecl:
                        _readState = ReadState.Interactive;
                        _parsingFunction = _nextParsingFunction;
                        if (ParseXmlDeclaration(false))
                        {
                            _reportedEncoding = _ps.encoding;
                            return true;
                        }
                        _reportedEncoding = _ps.encoding;
                        continue;
                    case ParsingFunction.ResetAttributesRootLevel:
                        ResetAttributes();
                        _curNode = _nodes[_index];
                        _parsingFunction = (_index == 0) ? ParsingFunction.DocumentContent : ParsingFunction.ElementContent;
                        continue;
                    case ParsingFunction.MoveToElementContent:
                        ResetAttributes();
                        _index++;
                        _curNode = AddNode(_index, _index);
                        _parsingFunction = ParsingFunction.ElementContent;
                        continue;
                    case ParsingFunction.PopElementContext:
                        PopElementContext();
                        _parsingFunction = _nextParsingFunction;
                        Debug.Assert(_parsingFunction == ParsingFunction.ElementContent ||
                                      _parsingFunction == ParsingFunction.DocumentContent);
                        continue;
                    case ParsingFunction.PopEmptyElementContext:
                        _curNode = _nodes[_index];
                        Debug.Assert(_curNode.type == XmlNodeType.Element);
                        _curNode.IsEmptyElement = false;
                        ResetAttributes();
                        PopElementContext();
                        _parsingFunction = _nextParsingFunction;
                        continue;
                    case ParsingFunction.EntityReference:
                        _parsingFunction = _nextParsingFunction;
                        ParseEntityReference();
                        return true;
                    case ParsingFunction.ReportEndEntity:
                        SetupEndEntityNodeInContent();
                        _parsingFunction = _nextParsingFunction;
                        return true;
                    case ParsingFunction.AfterResolveEntityInContent:
                        _curNode = AddNode(_index, _index);
                        _reportedEncoding = _ps.encoding;
                        _reportedBaseUri = _ps.baseUriStr;
                        _parsingFunction = _nextParsingFunction;
                        continue;
                    case ParsingFunction.AfterResolveEmptyEntityInContent:
                        _curNode = AddNode(_index, _index);
                        _curNode.SetValueNode(XmlNodeType.Text, string.Empty);
                        _curNode.SetLineInfo(_ps.lineNo, _ps.LinePos);
                        _reportedEncoding = _ps.encoding;
                        _reportedBaseUri = _ps.baseUriStr;
                        _parsingFunction = _nextParsingFunction;
                        return true;
                    case ParsingFunction.InReadAttributeValue:
                        FinishAttributeValueIterator();
                        _curNode = _nodes[_index];
                        continue;
                    case ParsingFunction.InIncrementalRead:
                        FinishIncrementalRead();
                        return true;
                    case ParsingFunction.FragmentAttribute:
                        return ParseFragmentAttribute();
                    case ParsingFunction.XmlDeclarationFragment:
                        ParseXmlDeclarationFragment();
                        _parsingFunction = ParsingFunction.GoToEof;
                        return true;
                    case ParsingFunction.GoToEof:
                        OnEof();
                        return false;
                    case ParsingFunction.Error:
                    case ParsingFunction.Eof:
                    case ParsingFunction.ReaderClosed:
                        return false;
                    case ParsingFunction.NoData:
                        ThrowWithoutLineInfo(SR.Xml_MissingRoot);
                        return false;
                    case ParsingFunction.PartialTextValue:
                        SkipPartialTextValue();
                        continue;
                    case ParsingFunction.InReadValueChunk:
                        FinishReadValueChunk();
                        continue;
                    case ParsingFunction.InReadContentAsBinary:
                        FinishReadContentAsBinary();
                        continue;
                    case ParsingFunction.InReadElementContentAsBinary:
                        FinishReadElementContentAsBinary();
                        continue;
                    default:
                        Debug.Fail($"Unexpected parsing function {_parsingFunction}");
                        break;
                }
            }
        }

        // Closes the input stream ot TextReader, changes the ReadState to Closed and sets all properties to zero/string.Empty
        public override void Close()
        {
            Close(_closeInput);
        }

        // Skips the current node. If on element, skips to the end tag of the element.
        public override void Skip()
        {
            if (_readState != ReadState.Interactive)
                return;

            if (InAttributeValueIterator)
            {
                FinishAttributeValueIterator();
                _curNode = _nodes[_index];
            }
            else
            {
                switch (_parsingFunction)
                {
                    case ParsingFunction.InReadAttributeValue:
                        Debug.Fail($"Unexpected parsing function {_parsingFunction}");
                        break;
                    case ParsingFunction.InIncrementalRead:
                        FinishIncrementalRead();
                        break;
                    case ParsingFunction.PartialTextValue:
                        SkipPartialTextValue();
                        break;
                    case ParsingFunction.InReadValueChunk:
                        FinishReadValueChunk();
                        break;
                    case ParsingFunction.InReadContentAsBinary:
                        FinishReadContentAsBinary();
                        break;
                    case ParsingFunction.InReadElementContentAsBinary:
                        FinishReadElementContentAsBinary();
                        break;
                }
            }

            switch (_curNode.type)
            {
                // skip subtree
                case XmlNodeType.Element:
                    if (_curNode.IsEmptyElement)
                    {
                        break;
                    }
                    int initialDepth = _index;
                    _parsingMode = ParsingMode.SkipContent;
                    // skip content
                    while (_outerReader.Read() && _index > initialDepth) ;
                    Debug.Assert(_curNode.type == XmlNodeType.EndElement);
                    Debug.Assert(_parsingFunction != ParsingFunction.Eof);
                    _parsingMode = ParsingMode.Full;
                    break;
                case XmlNodeType.Attribute:
                    _outerReader.MoveToElement();
                    goto case XmlNodeType.Element;
            }
            // move to following sibling node
            _outerReader.Read();
            return;
        }

        // Returns NamespaceURI associated with the specified prefix in the current namespace scope.
        public override string? LookupNamespace(string prefix)
        {
            if (!_supportNamespaces)
            {
                return null;
            }

            Debug.Assert(_namespaceManager != null);
            return _namespaceManager.LookupNamespace(prefix);
        }

        // Iterates through the current attribute value's text and entity references chunks.
        public override bool ReadAttributeValue()
        {
            if (_parsingFunction != ParsingFunction.InReadAttributeValue)
            {
                if (_curNode.type != XmlNodeType.Attribute)
                {
                    return false;
                }
                if (_readState != ReadState.Interactive || _curAttrIndex < 0)
                {
                    return false;
                }
                if (_parsingFunction == ParsingFunction.InReadValueChunk)
                {
                    FinishReadValueChunk();
                }
                if (_parsingFunction == ParsingFunction.InReadContentAsBinary)
                {
                    FinishReadContentAsBinary();
                }

                if (_curNode.nextAttrValueChunk == null || _entityHandling == EntityHandling.ExpandEntities)
                {
                    NodeData simpleValueNode = AddNode(_index + _attrCount + 1, _curNode.depth + 1);
                    simpleValueNode.SetValueNode(XmlNodeType.Text, _curNode.StringValue);
                    simpleValueNode.lineInfo = _curNode.lineInfo2;
                    simpleValueNode.depth = _curNode.depth + 1;
                    _curNode = simpleValueNode;

                    simpleValueNode.nextAttrValueChunk = null;
                }
                else
                {
                    _curNode = _curNode.nextAttrValueChunk;

                    // Place the current node at nodes[index + attrCount + 1]. If the node type
                    // is be EntityReference and user calls ResolveEntity, the associated EndEntity
                    // node will be constructed from the information stored there.

                    // This will initialize the (index + attrCount + 1) place in nodes array
                    AddNode(_index + _attrCount + 1, _index + 2);
                    _nodes[_index + _attrCount + 1] = _curNode;

                    _fullAttrCleanup = true;
                }
                _nextParsingFunction = _parsingFunction;
                _parsingFunction = ParsingFunction.InReadAttributeValue;
                _attributeValueBaseEntityId = _ps.entityId;
                return true;
            }
            else
            {
                if (_ps.entityId == _attributeValueBaseEntityId)
                {
                    if (_curNode.nextAttrValueChunk != null)
                    {
                        _curNode = _curNode.nextAttrValueChunk;
                        _nodes[_index + _attrCount + 1] = _curNode;  // if curNode == EntityReference node, it will be picked from here by SetupEndEntityNodeInAttribute
                        return true;
                    }
                    return false;
                }
                else
                {
                    // expanded entity in attribute value
                    return ParseAttributeValueChunk();
                }
            }
        }

        // Resolves the current entity reference node
        public override void ResolveEntity()
        {
            if (_curNode.type != XmlNodeType.EntityReference)
            {
                throw new InvalidOperationException(SR.Xml_InvalidOperation);
            }

            Debug.Assert(_parsingMode == ParsingMode.Full);

            // entity in attribute value
            if (_parsingFunction == ParsingFunction.InReadAttributeValue ||
                 _parsingFunction == ParsingFunction.FragmentAttribute)
            {
                switch (HandleGeneralEntityReference(_curNode.localName, true, true, _curNode.LinePos))
                {
                    case EntityType.ExpandedInAttribute:
                    case EntityType.Expanded:
                        if (_ps.charsUsed - _ps.charPos == 0)
                        {  // entity value == ""
                            _emptyEntityInAttributeResolved = true;
                        }
                        break;
                    case EntityType.FakeExpanded:
                        _emptyEntityInAttributeResolved = true;
                        break;
                    default:
                        Debug.Fail("Unexpected entity type");
                        throw new XmlException(SR.Xml_InternalError, string.Empty);
                }
            }
            // entity in element content
            else
            {
                switch (HandleGeneralEntityReference(_curNode.localName, false, true, _curNode.LinePos))
                {
                    case EntityType.ExpandedInAttribute:
                    case EntityType.Expanded:
                        _nextParsingFunction = _parsingFunction;
                        if (_ps.charsUsed - _ps.charPos == 0 && !_ps.entity!.IsExternal)
                        {  // empty internal entity value
                            _parsingFunction = ParsingFunction.AfterResolveEmptyEntityInContent;
                        }
                        else
                        {
                            _parsingFunction = ParsingFunction.AfterResolveEntityInContent;
                        }
                        break;
                    case EntityType.FakeExpanded:
                        _nextParsingFunction = _parsingFunction;
                        _parsingFunction = ParsingFunction.AfterResolveEmptyEntityInContent;
                        break;
                    default:
                        Debug.Fail("Unexpected entity type");
                        throw new XmlException(SR.Xml_InternalError, string.Empty);
                }
            }
            _ps.entityResolvedManually = true;
            _index++;
        }

        internal XmlReader OuterReader
        {
            get
            {
                return _outerReader;
            }
            set
            {
                Debug.Assert(value is XmlTextReader);
                _outerReader = value;
            }
        }

        internal void MoveOffEntityReference()
        {
            if (_outerReader.NodeType == XmlNodeType.EntityReference &&
                 _parsingFunction == ParsingFunction.AfterResolveEntityInContent)
            {
                if (!_outerReader.Read())
                {
                    throw new InvalidOperationException(SR.Xml_InvalidOperation);
                }
            }
        }

        public override string ReadString()
        {
            Debug.Assert(_outerReader is XmlTextReaderImpl);
            MoveOffEntityReference();
            return base.ReadString();
        }

        public override bool CanReadBinaryContent
        {
            get
            {
                return true;
            }
        }

        // Reads and concatenates content nodes, base64-decodes the results and copies the decoded bytes into the provided buffer
        public override int ReadContentAsBase64(byte[] buffer, int index, int count)
        {
            ArgumentNullException.ThrowIfNull(buffer);
            if (count < 0)
            {
                throw new ArgumentOutOfRangeException(nameof(count));
            }
            if (index < 0)
            {
                throw new ArgumentOutOfRangeException(nameof(index));
            }
            if (buffer.Length - index < count)
            {
                throw new ArgumentOutOfRangeException(nameof(count));
            }

            // if not the first call to ReadContentAsBase64
            if (_parsingFunction == ParsingFunction.InReadContentAsBinary)
            {
                // and if we have a correct decoder
                if (_incReadDecoder == _base64Decoder)
                {
                    // read more binary data
                    return ReadContentAsBinary(buffer, index, count);
                }
            }
            // first call of ReadContentAsBase64 -> initialize (move to first text child (for elements) and initialize incremental read state)
            else
            {
                if (_readState != ReadState.Interactive)
                {
                    return 0;
                }
                if (_parsingFunction == ParsingFunction.InReadElementContentAsBinary)
                {
                    throw new InvalidOperationException(SR.Xml_MixingBinaryContentMethods);
                }
                if (!XmlReader.CanReadContentAs(_curNode.type))
                {
                    throw CreateReadContentAsException(nameof(ReadContentAsBase64));
                }
                if (!InitReadContentAsBinary())
                {
                    return 0;
                }
            }

            // setup base64 decoder
            InitBase64Decoder();

            // read binary data
            return ReadContentAsBinary(buffer, index, count);
        }


        // Reads and concatenates content nodes, binhex-decodes the results and copies the decoded bytes into the provided buffer
        public override int ReadContentAsBinHex(byte[] buffer, int index, int count)
        {
            ArgumentNullException.ThrowIfNull(buffer);
            if (count < 0)
            {
                throw new ArgumentOutOfRangeException(nameof(count));
            }
            if (index < 0)
            {
                throw new ArgumentOutOfRangeException(nameof(index));
            }
            if (buffer.Length - index < count)
            {
                throw new ArgumentOutOfRangeException(nameof(count));
            }

            // if not the first call to ReadContentAsBinHex
            if (_parsingFunction == ParsingFunction.InReadContentAsBinary)
            {
                // and if we have a correct decoder
                if (_incReadDecoder == _binHexDecoder)
                {
                    // read more binary data
                    return ReadContentAsBinary(buffer, index, count);
                }
            }
            // first call of ReadContentAsBinHex -> initialize (move to first text child (for elements) and initialize incremental read state)
            else
            {
                if (_readState != ReadState.Interactive)
                {
                    return 0;
                }
                if (_parsingFunction == ParsingFunction.InReadElementContentAsBinary)
                {
                    throw new InvalidOperationException(SR.Xml_MixingBinaryContentMethods);
                }
                if (!XmlReader.CanReadContentAs(_curNode.type))
                {
                    throw CreateReadContentAsException(nameof(ReadContentAsBinHex));
                }
                if (!InitReadContentAsBinary())
                {
                    return 0;
                }
            }

            // setup binhex decoder (when in first ReadContentAsBinHex call or when mixed with ReadContentAsBase64)
            InitBinHexDecoder();

            // read binary data
            return ReadContentAsBinary(buffer, index, count);
        }

        // Reads and concatenates content of an element, base64-decodes the results and copies the decoded bytes into the provided buffer
        public override int ReadElementContentAsBase64(byte[] buffer, int index, int count)
        {
            ArgumentNullException.ThrowIfNull(buffer);
            if (count < 0)
            {
                throw new ArgumentOutOfRangeException(nameof(count));
            }
            if (index < 0)
            {
                throw new ArgumentOutOfRangeException(nameof(index));
            }
            if (buffer.Length - index < count)
            {
                throw new ArgumentOutOfRangeException(nameof(count));
            }

            // if not the first call to ReadContentAsBase64
            if (_parsingFunction == ParsingFunction.InReadElementContentAsBinary)
            {
                // and if we have a correct decoder
                if (_incReadDecoder == _base64Decoder)
                {
                    // read more binary data
                    return ReadElementContentAsBinary(buffer, index, count);
                }
            }
            // first call of ReadElementContentAsBase64 -> initialize
            else
            {
                if (_readState != ReadState.Interactive)
                {
                    return 0;
                }
                if (_parsingFunction == ParsingFunction.InReadContentAsBinary)
                {
                    throw new InvalidOperationException(SR.Xml_MixingBinaryContentMethods);
                }
                if (_curNode.type != XmlNodeType.Element)
                {
                    throw CreateReadElementContentAsException(nameof(ReadElementContentAsBinHex));
                }
                if (!InitReadElementContentAsBinary())
                {
                    return 0;
                }
            }

            // setup base64 decoder
            InitBase64Decoder();

            // read binary data
            return ReadElementContentAsBinary(buffer, index, count);
        }


        // Reads and concatenates content of an element, binhex-decodes the results and copies the decoded bytes into the provided buffer
        public override int ReadElementContentAsBinHex(byte[] buffer, int index, int count)
        {
            ArgumentNullException.ThrowIfNull(buffer);
            if (count < 0)
            {
                throw new ArgumentOutOfRangeException(nameof(count));
            }
            if (index < 0)
            {
                throw new ArgumentOutOfRangeException(nameof(index));
            }
            if (buffer.Length - index < count)
            {
                throw new ArgumentOutOfRangeException(nameof(count));
            }

            // if not the first call to ReadContentAsBinHex
            if (_parsingFunction == ParsingFunction.InReadElementContentAsBinary)
            {
                // and if we have a correct decoder
                if (_incReadDecoder == _binHexDecoder)
                {
                    // read more binary data
                    return ReadElementContentAsBinary(buffer, index, count);
                }
            }
            // first call of ReadContentAsBinHex -> initialize
            else
            {
                if (_readState != ReadState.Interactive)
                {
                    return 0;
                }
                if (_parsingFunction == ParsingFunction.InReadContentAsBinary)
                {
                    throw new InvalidOperationException(SR.Xml_MixingBinaryContentMethods);
                }
                if (_curNode.type != XmlNodeType.Element)
                {
                    throw CreateReadElementContentAsException(nameof(ReadElementContentAsBinHex));
                }
                if (!InitReadElementContentAsBinary())
                {
                    return 0;
                }
            }

            // setup binhex decoder (when in first ReadContentAsBinHex call or when mixed with ReadContentAsBase64)
            InitBinHexDecoder();

            // read binary data
            return ReadElementContentAsBinary(buffer, index, count);
        }

        // Returns true if ReadValue is supported
        public override bool CanReadValueChunk
        {
            get
            {
                return true;
            }
        }

        // Iterates over Value property and copies it into the provided buffer
        public override int ReadValueChunk(char[] buffer, int index, int count)
        {
            // throw on elements
            if (!XmlReader.HasValueInternal(_curNode.type))
            {
                throw new InvalidOperationException(SR.Format(SR.Xml_InvalidReadValueChunk, _curNode.type));
            }
            ArgumentNullException.ThrowIfNull(buffer);
            if (count < 0)
            {
                throw new ArgumentOutOfRangeException(nameof(count));
            }
            if (index < 0)
            {
                throw new ArgumentOutOfRangeException(nameof(index));
            }
            if (buffer.Length - index < count)
            {
                throw new ArgumentOutOfRangeException(nameof(count));
            }

            // first call of ReadValueChunk -> initialize incremental read state
            if (_parsingFunction != ParsingFunction.InReadValueChunk)
            {
                if (_readState != ReadState.Interactive)
                {
                    return 0;
                }
                if (_parsingFunction == ParsingFunction.PartialTextValue)
                {
                    _incReadState = IncrementalReadState.ReadValueChunk_OnPartialValue;
                }
                else
                {
                    _incReadState = IncrementalReadState.ReadValueChunk_OnCachedValue;
                    _nextNextParsingFunction = _nextParsingFunction;
                    _nextParsingFunction = _parsingFunction;
                }
                _parsingFunction = ParsingFunction.InReadValueChunk;
                _readValueOffset = 0;
            }

            if (count == 0)
            {
                return 0;
            }

            // read what is already cached in curNode
            int readCount = 0;
            int read = _curNode.CopyTo(_readValueOffset, buffer, index + readCount, count - readCount);
            readCount += read;
            _readValueOffset += read;

            if (readCount == count)
            {
                // take care of surrogate pairs spanning between buffers
                char ch = buffer[index + count - 1];
                if (XmlCharType.IsHighSurrogate(ch))
                {
                    readCount--;
                    _readValueOffset--;
                    if (readCount == 0)
                    {
                        Throw(SR.Xml_NotEnoughSpaceForSurrogatePair);
                    }
                }
                return readCount;
            }

            // if on partial value, read the rest of it
            if (_incReadState == IncrementalReadState.ReadValueChunk_OnPartialValue)
            {
                _curNode.SetValue(string.Empty);

                // read next chunk of text
                bool endOfValue = false;
                int startPos = 0;
                int endPos = 0;
                while (readCount < count && !endOfValue)
                {
                    int orChars = 0;
                    endOfValue = ParseText(out startPos, out endPos, ref orChars);

                    int copyCount = count - readCount;
                    if (copyCount > endPos - startPos)
                    {
                        copyCount = endPos - startPos;
                    }

                    Debug.Assert(_ps.chars != null);
                    BlockCopyChars(_ps.chars, startPos, buffer, (index + readCount), copyCount);

                    readCount += copyCount;
                    startPos += copyCount;
                }

                _incReadState = endOfValue ? IncrementalReadState.ReadValueChunk_OnCachedValue : IncrementalReadState.ReadValueChunk_OnPartialValue;

                if (readCount == count)
                {
                    char ch = buffer[index + count - 1];
                    if (XmlCharType.IsHighSurrogate(ch))
                    {
                        readCount--;
                        startPos--;
                        if (readCount == 0)
                        {
                            Throw(SR.Xml_NotEnoughSpaceForSurrogatePair);
                        }
                    }
                }

                _readValueOffset = 0;
                Debug.Assert(_ps.chars != null);
                _curNode.SetValue(_ps.chars, startPos, endPos - startPos);
            }
            return readCount;
        }

        //
        // IXmlLineInfo members
        //
        public bool HasLineInfo()
        {
            return true;
        }

        // Returns the line number of the current node
        public int LineNumber
        {
            get
            {
                return _curNode.LineNo;
            }
        }

        // Returns the line position of the current node
        public int LinePosition
        {
            get
            {
                return _curNode.LinePos;
            }
        }

        //
        // IXmlNamespaceResolver members
        //
        IDictionary<string, string> IXmlNamespaceResolver.GetNamespacesInScope(XmlNamespaceScope scope)
        {
            return this.GetNamespacesInScope(scope);
        }

        string? IXmlNamespaceResolver.LookupNamespace(string prefix)
        {
            return this.LookupNamespace(prefix);
        }

        string? IXmlNamespaceResolver.LookupPrefix(string namespaceName)
        {
            return this.LookupPrefix(namespaceName);
        }

        // Internal IXmlNamespaceResolver methods
        internal IDictionary<string, string> GetNamespacesInScope(XmlNamespaceScope scope)
        {
            Debug.Assert(_namespaceManager != null);
            return _namespaceManager.GetNamespacesInScope(scope);
        }

        // NOTE: there already is virtual method for "string LookupNamespace(string prefix)"

        internal string? LookupPrefix(string namespaceName)
        {
            Debug.Assert(_namespaceManager != null);
            return _namespaceManager.LookupPrefix(namespaceName);
        }

        //
        // XmlTextReader members
        //
        // Disables or enables support of W3C XML 1.0 Namespaces
        internal bool Namespaces
        {
            get
            {
                return _supportNamespaces;
            }
            set
            {
                if (_readState != ReadState.Initial)
                {
                    throw new InvalidOperationException(SR.Xml_InvalidOperation);
                }

                _supportNamespaces = value;
                if (value)
                {
                    if (_namespaceManager is NoNamespaceManager)
                    {
                        if (_fragment && _fragmentParserContext != null && _fragmentParserContext.NamespaceManager != null)
                        {
                            _namespaceManager = _fragmentParserContext.NamespaceManager;
                        }
                        else
                        {
                            _namespaceManager = new XmlNamespaceManager(_nameTable);
                        }
                    }

                    Debug.Assert(_namespaceManager != null);
                    _xmlContext.defaultNamespace = _namespaceManager.LookupNamespace(string.Empty)!;
                }
                else
                {
                    if (!(_namespaceManager is NoNamespaceManager))
                    {
                        _namespaceManager = new NoNamespaceManager();
                    }

                    _xmlContext.defaultNamespace = string.Empty;
                }
            }
        }

        // Enables or disables XML 1.0 normalization (incl. end-of-line normalization and normalization of attributes)
        internal bool Normalization
        {
            get
            {
                Debug.Assert(_v1Compat, "XmlTextReaderImpl.Normalization property cannot be accessed on reader created via XmlReader.Create.");
                return _normalize;
            }
            set
            {
                Debug.Assert(_v1Compat, "XmlTextReaderImpl.Normalization property cannot be changed on reader created via XmlReader.Create.");
                if (_readState == ReadState.Closed)
                {
                    throw new InvalidOperationException(SR.Xml_InvalidOperation);
                }
                _normalize = value;

                if (_ps.entity == null || _ps.entity.IsExternal)
                {
                    _ps.eolNormalized = !value;
                }
            }
        }

        // Returns the Encoding of the XML document
        internal Encoding? Encoding
        {
            get
            {
                return (_readState == ReadState.Interactive) ? _reportedEncoding : null;
            }
        }

        // Spefifies whitespace handling of the XML document, i.e. whether return all namespaces, only significant ones or none
        internal WhitespaceHandling WhitespaceHandling
        {
            get
            {
                Debug.Assert(_v1Compat, "XmlTextReaderImpl.WhitespaceHandling property cannot be accessed on reader created via XmlReader.Create.");
                return _whitespaceHandling;
            }
            set
            {
                Debug.Assert(_v1Compat, "XmlTextReaderImpl.WhitespaceHandling property cannot be changed on reader created via XmlReader.Create.");
                if (_readState == ReadState.Closed)
                {
                    throw new InvalidOperationException(SR.Xml_InvalidOperation);
                }

                if ((uint)value > (uint)WhitespaceHandling.None)
                {
                    throw new XmlException(SR.Xml_WhitespaceHandling, string.Empty);
                }

                _whitespaceHandling = value;
            }
        }

        // Specifies how the DTD is processed in the XML document.
        internal DtdProcessing DtdProcessing
        {
            get
            {
                Debug.Assert(_v1Compat, "XmlTextReaderImpl.DtdProcessing property cannot be accessed on reader created via XmlReader.Create.");
                return _dtdProcessing;
            }
            set
            {
                Debug.Assert(_v1Compat, "XmlTextReaderImpl.DtdProcessing property cannot be changed on reader created via XmlReader.Create.");

                if ((uint)value > (uint)DtdProcessing.Parse)
                {
                    throw new ArgumentOutOfRangeException(nameof(value));
                }

                _dtdProcessing = value;
            }
        }

        // Spefifies whether general entities should be automatically expanded or not
        internal EntityHandling EntityHandling
        {
            get
            {
                return _entityHandling;
            }
            set
            {
                if (value != EntityHandling.ExpandEntities && value != EntityHandling.ExpandCharEntities)
                {
                    throw new XmlException(SR.Xml_EntityHandling, string.Empty);
                }

                _entityHandling = value;
            }
        }

        // Needed to check from the schema validation if the caller set the resolver so we'll not override it
        internal bool IsResolverSet
        {
            get { return _xmlResolverIsSet; }
        }

        // Specifies XmlResolver used for opening the XML document and other external references
        internal XmlResolver? XmlResolver
        {
            set
            {
                _xmlResolver = value;
                _xmlResolverIsSet = true;
                // invalidate all baseUris on the stack
                _ps.baseUri = null;

                for (int i = 0; i <= _parsingStatesStackTop; i++)
                {
                    _parsingStatesStack![i].baseUri = null;
                }
            }
        }

        // Reset the state of the reader so the reader is ready to parse another XML document from the same stream.
        internal void ResetState()
        {
            Debug.Assert(_v1Compat, "XmlTextReaderImpl.ResetState cannot be called on reader created via XmlReader.Create.");

            if (_fragment)
            {
                Throw(new InvalidOperationException(SR.Xml_InvalidResetStateCall));
            }

            if (_readState == ReadState.Initial)
            {
                return;
            }

            // Clear
            ResetAttributes();
            Debug.Assert(_namespaceManager != null);
            while (_namespaceManager.PopScope()) ;

            while (InEntity)
            {
                HandleEntityEnd(true);
            }

            // Init
            _readState = ReadState.Initial;
            _parsingFunction = ParsingFunction.SwitchToInteractiveXmlDecl;
            _nextParsingFunction = ParsingFunction.DocumentContent;

            _curNode = _nodes[0];
            _curNode.Clear(XmlNodeType.None);
            _curNode.SetLineInfo(0, 0);
            _index = 0;
            _rootElementParsed = false;

            _charactersInDocument = 0;
            _charactersFromEntities = 0;

            _afterResetState = true;
        }

        // returns the remaining unparsed data as TextReader
        internal TextReader GetRemainder()
        {
            Debug.Assert(_v1Compat, "XmlTextReaderImpl.GetRemainder cannot be called on reader created via XmlReader.Create.");
            Debug.Assert(_stringBuilder.Length == 0);
            switch (_parsingFunction)
            {
                case ParsingFunction.Eof:
                case ParsingFunction.ReaderClosed:
                    return new StringReader(string.Empty);
                case ParsingFunction.OpenUrl:
                    OpenUrl();
                    break;
                case ParsingFunction.InIncrementalRead:
                    if (!InEntity)
                    {
                        _stringBuilder.Append(_ps.chars, _incReadLeftStartPos, _incReadLeftEndPos - _incReadLeftStartPos);
                    }
                    break;
            }

            while (InEntity)
            {
                HandleEntityEnd(true);
            }

            _ps.appendMode = false;
            do
            {
                _stringBuilder.Append(_ps.chars, _ps.charPos, _ps.charsUsed - _ps.charPos);
                _ps.charPos = _ps.charsUsed;
            } while (ReadData() != 0);

            OnEof();

            string remainer = _stringBuilder.ToString();
            _stringBuilder.Length = 0;
            return new StringReader(remainer);
        }

        // Reads the contents of an element including markup into a character buffer. Wellformedness checks are limited.
        // This method is designed to read large streams of embedded text by calling it successively.
        internal int ReadChars(char[] buffer, int index, int count)
        {
            Debug.Assert(_v1Compat, "XmlTextReaderImpl.ReadChars cannot be called on reader created via XmlReader.Create.");
            Debug.Assert(_outerReader is XmlTextReader);

            if (_parsingFunction == ParsingFunction.InIncrementalRead)
            {
                if (_incReadDecoder != _readCharsDecoder)
                { // mixing ReadChars with ReadBase64 or ReadBinHex
                    _readCharsDecoder ??= new IncrementalReadCharsDecoder();
                    _readCharsDecoder.Reset();
                    _incReadDecoder = _readCharsDecoder;
                }
                return IncrementalRead(buffer, index, count);
            }
            else
            {
                if (_curNode.type != XmlNodeType.Element)
                {
                    return 0;
                }
                if (_curNode.IsEmptyElement)
                {
                    _outerReader.Read();
                    return 0;
                }

                _readCharsDecoder ??= new IncrementalReadCharsDecoder();

                InitIncrementalRead(_readCharsDecoder);
                return IncrementalRead(buffer, index, count);
            }
        }

        // Reads the contents of an element including markup and base64-decodes it into a byte buffer. Wellformedness checks are limited.
        // This method is designed to read base64-encoded large streams of bytes by calling it successively.
        internal int ReadBase64(byte[] array, int offset, int len)
        {
            Debug.Assert(_v1Compat, "XmlTextReaderImpl.ReadBase64 cannot be called on reader created via XmlReader.Create.");
            Debug.Assert(_outerReader is XmlTextReader);

            if (_parsingFunction == ParsingFunction.InIncrementalRead)
            {
                if (_incReadDecoder != _base64Decoder)
                { // mixing ReadBase64 with ReadChars or ReadBinHex
                    InitBase64Decoder();
                }
                return IncrementalRead(array, offset, len);
            }
            else
            {
                if (_curNode.type != XmlNodeType.Element)
                {
                    return 0;
                }
                if (_curNode.IsEmptyElement)
                {
                    _outerReader.Read();
                    return 0;
                }

                _base64Decoder ??= new Base64Decoder();

                InitIncrementalRead(_base64Decoder);
                return IncrementalRead(array, offset, len);
            }
        }

        // Reads the contents of an element including markup and binhex-decodes it into a byte buffer. Wellformedness checks are limited.
        // This method is designed to read binhex-encoded large streams of bytes by calling it successively.
        internal int ReadBinHex(byte[] array, int offset, int len)
        {
            Debug.Assert(_v1Compat, "XmlTextReaderImpl.ReadBinHex cannot be called on reader created via XmlReader.Create.");
            Debug.Assert(_outerReader is XmlTextReader);

            if (_parsingFunction == ParsingFunction.InIncrementalRead)
            {
                if (_incReadDecoder != _binHexDecoder)
                { // mixing ReadBinHex with ReadChars or ReadBase64
                    InitBinHexDecoder();
                }
                return IncrementalRead(array, offset, len);
            }
            else
            {
                if (_curNode.type != XmlNodeType.Element)
                {
                    return 0;
                }
                if (_curNode.IsEmptyElement)
                {
                    _outerReader.Read();
                    return 0;
                }

                _binHexDecoder ??= new BinHexDecoder();

                InitIncrementalRead(_binHexDecoder);
                return IncrementalRead(array, offset, len);
            }
        }

        //
        // Helpers for DtdParserProxy
        //
        internal XmlNameTable DtdParserProxy_NameTable
        {
            get
            {
                return _nameTable;
            }
        }

        internal IXmlNamespaceResolver? DtdParserProxy_NamespaceResolver
        {
            get
            {
                return _namespaceManager;
            }
        }

        internal bool DtdParserProxy_DtdValidation
        {
            get
            {
                return DtdValidation;
            }
        }

        internal bool DtdParserProxy_Normalization
        {
            get
            {
                return _normalize;
            }
        }

        internal bool DtdParserProxy_Namespaces
        {
            get
            {
                return _supportNamespaces;
            }
        }

        internal bool DtdParserProxy_V1CompatibilityMode
        {
            get
            {
                return _v1Compat;
            }
        }

        internal Uri? DtdParserProxy_BaseUri
        {
            // SxS: ps.baseUri may be initialized in the constructor (public XmlTextReaderImpl( string url, XmlNameTable nt )) based on
            // url provided by the user. Here the property returns ps.BaseUri - so it may expose a path.
            get
            {
                if (_ps.baseUriStr.Length > 0 && _ps.baseUri == null && _xmlResolver != null)
                {
                    _ps.baseUri = _xmlResolver.ResolveUri(null, _ps.baseUriStr);
                }

                return _ps.baseUri;
            }
        }

        internal bool DtdParserProxy_IsEof
        {
            get
            {
                return _ps.isEof;
            }
        }

        internal char[] DtdParserProxy_ParsingBuffer
        {
            get
            {
                return _ps.chars;
            }
        }

        internal int DtdParserProxy_ParsingBufferLength
        {
            get
            {
                return _ps.charsUsed;
            }
        }

        internal int DtdParserProxy_CurrentPosition
        {
            get
            {
                return _ps.charPos;
            }
            set
            {
                Debug.Assert(value >= 0 && value <= _ps.charsUsed);
                _ps.charPos = value;
            }
        }

        internal int DtdParserProxy_EntityStackLength
        {
            get
            {
                return _parsingStatesStackTop + 1;
            }
        }

        internal bool DtdParserProxy_IsEntityEolNormalized
        {
            get
            {
                return _ps.eolNormalized;
            }
        }

        internal IValidationEventHandling? DtdParserProxy_ValidationEventHandling
        {
            get
            {
                return _validationEventHandling;
            }
            set
            {
                _validationEventHandling = value;
            }
        }

        internal void DtdParserProxy_OnNewLine(int pos)
        {
            this.OnNewLine(pos);
        }

        internal int DtdParserProxy_LineNo
        {
            get
            {
                return _ps.LineNo;
            }
        }

        internal int DtdParserProxy_LineStartPosition
        {
            get
            {
                return _ps.lineStartPos;
            }
        }

        internal int DtdParserProxy_ReadData()
        {
            return this.ReadData();
        }

        internal int DtdParserProxy_ParseNumericCharRef(StringBuilder? internalSubsetBuilder)
        {
            return this.ParseNumericCharRef(true, internalSubsetBuilder, out _);
        }

        internal int DtdParserProxy_ParseNamedCharRef(bool expand, StringBuilder? internalSubsetBuilder)
        {
            return this.ParseNamedCharRef(expand, internalSubsetBuilder);
        }

        internal void DtdParserProxy_ParsePI(StringBuilder? sb)
        {
            if (sb == null)
            {
                ParsingMode pm = _parsingMode;
                _parsingMode = ParsingMode.SkipNode;
                ParsePI(null);
                _parsingMode = pm;
            }
            else
            {
                ParsePI(sb);
            }
        }

        internal void DtdParserProxy_ParseComment(StringBuilder? sb)
        {
            Debug.Assert(_parsingMode == ParsingMode.Full);

            try
            {
                if (sb == null)
                {
                    ParsingMode savedParsingMode = _parsingMode;
                    _parsingMode = ParsingMode.SkipNode;
                    ParseCDataOrComment(XmlNodeType.Comment);
                    _parsingMode = savedParsingMode;
                }
                else
                {
                    NodeData originalCurNode = _curNode;

                    _curNode = AddNode(_index + _attrCount + 1, _index);
                    ParseCDataOrComment(XmlNodeType.Comment);
                    _curNode.CopyTo(0, sb);

                    _curNode = originalCurNode;
                }
            }
            catch (XmlException e)
            {
                if (e.ResString == SR.Xml_UnexpectedEOF && _ps.entity != null)
                {
                    SendValidationEvent(XmlSeverityType.Error, SR.Sch_ParEntityRefNesting, null, _ps.LineNo, _ps.LinePos);
                }
                else
                {
                    throw;
                }
            }
        }

        private bool IsResolverNull
        {
            get
            {
                return _xmlResolver == null || !_xmlResolverIsSet;
            }
        }

        private XmlResolver GetTempResolver()
        {
            return _xmlResolver ?? new XmlUrlResolver();
        }

        internal bool DtdParserProxy_PushEntity(IDtdEntityInfo entity, out int entityId)
        {
            bool retValue;
            if (entity.IsExternal)
            {
                if (IsResolverNull)
                {
                    entityId = -1;
                    return false;
                }
                retValue = PushExternalEntity(entity);
            }
            else
            {
                PushInternalEntity(entity);
                retValue = true;
            }
            entityId = _ps.entityId;
            return retValue;
        }

        internal bool DtdParserProxy_PopEntity(out IDtdEntityInfo? oldEntity, out int newEntityId)
        {
            if (_parsingStatesStackTop == -1)
            {
                oldEntity = null;
                newEntityId = -1;
                return false;
            }

            oldEntity = _ps.entity;
            PopEntity();
            newEntityId = _ps.entityId;
            return true;
        }

        // SxS: The caller did not provide any SxS sensitive name or resource. No resource is being exposed either.
        // It is OK to suppress SxS warning.
        internal bool DtdParserProxy_PushExternalSubset(string? systemId, string? publicId)
        {
            Debug.Assert(_parsingStatesStackTop == -1);
            Debug.Assert((systemId != null && systemId.Length > 0) || (publicId != null && publicId.Length > 0));

            if (IsResolverNull)
            {
                return false;
            }

            Debug.Assert(_xmlResolver != null);

            if (_ps.baseUri == null && !string.IsNullOrEmpty(_ps.baseUriStr))
            {
                _ps.baseUri = _xmlResolver.ResolveUri(null, _ps.baseUriStr);
            }

            PushExternalEntityOrSubset(publicId, systemId, _ps.baseUri, null);

            _ps.entity = null;
            _ps.entityId = 0;

            Debug.Assert(_ps.appendMode);
            int initialPos = _ps.charPos;
            if (_v1Compat)
            {
                EatWhitespaces(null);
            }
            if (!ParseXmlDeclaration(true))
            {
                _ps.charPos = initialPos;
            }

            return true;
        }

        internal void DtdParserProxy_PushInternalDtd(string baseUri, string internalDtd)
        {
            Debug.Assert(_parsingStatesStackTop == -1);
            Debug.Assert(internalDtd != null);

            PushParsingState();

            RegisterConsumedCharacters(internalDtd.Length, false);
            InitStringInput(baseUri, Encoding.Unicode, internalDtd);

            _ps.entity = null;
            _ps.entityId = 0;
            _ps.eolNormalized = false;
        }

        [DoesNotReturn]
        internal void DtdParserProxy_Throw(Exception e)
        {
            this.Throw(e);
        }

        internal void DtdParserProxy_OnSystemId(string systemId, LineInfo keywordLineInfo, LineInfo systemLiteralLineInfo)
        {
            NodeData attr = AddAttributeNoChecks("SYSTEM", _index + 1);
            attr.SetValue(systemId);
            attr.lineInfo = keywordLineInfo;
            attr.lineInfo2 = systemLiteralLineInfo;
        }

        internal void DtdParserProxy_OnPublicId(string publicId, LineInfo keywordLineInfo, LineInfo publicLiteralLineInfo)
        {
            NodeData attr = AddAttributeNoChecks("PUBLIC", _index + 1);
            attr.SetValue(publicId);
            attr.lineInfo = keywordLineInfo;
            attr.lineInfo2 = publicLiteralLineInfo;
        }

        //
        // Throw methods: Sets the reader current position to pos, sets the error state and throws exception
        //
        [DoesNotReturn]
        private void Throw(int pos, string res, string arg)
        {
            _ps.charPos = pos;
            Throw(res, arg);
        }

        [DoesNotReturn]
        private void Throw(int pos, string res, string[] args)
        {
            _ps.charPos = pos;
            Throw(res, args);
        }

        [DoesNotReturn]
        private void Throw(int pos, string res)
        {
            _ps.charPos = pos;
            Throw(res, string.Empty);
        }

        [DoesNotReturn]
        private void Throw(string res)
        {
            Throw(res, string.Empty);
        }

        [DoesNotReturn]
        private void Throw(string res, int lineNo, int linePos)
        {
            Throw(new XmlException(res, string.Empty, lineNo, linePos, _ps.baseUriStr));
        }

        [DoesNotReturn]
        private void Throw(string res, string? arg)
        {
            Throw(new XmlException(res, arg, _ps.LineNo, _ps.LinePos, _ps.baseUriStr));
        }

        [DoesNotReturn]
        private void Throw(string res, string? arg, int lineNo, int linePos)
        {
            Throw(new XmlException(res, arg, lineNo, linePos, _ps.baseUriStr));
        }

        [DoesNotReturn]
        private void Throw(string res, string?[] args)
        {
            Throw(new XmlException(res, args, _ps.LineNo, _ps.LinePos, _ps.baseUriStr));
        }

        [DoesNotReturn]
        private void Throw(string res, string? arg, Exception innerException)
        {
            Throw(res, new string?[] { arg }, innerException);
        }

        [DoesNotReturn]
        private void Throw(string res, string?[] args, Exception innerException)
        {
            Throw(new XmlException(res, args, innerException, _ps.LineNo, _ps.LinePos, _ps.baseUriStr));
        }

        [DoesNotReturn]
        private void Throw(Exception e)
        {
            SetErrorState();
            XmlException? xmlEx = e as XmlException;

            if (xmlEx != null)
            {
                _curNode.SetLineInfo(xmlEx.LineNumber, xmlEx.LinePosition);
            }

            throw e;
        }

        [DoesNotReturn]
        private void ReThrow(Exception e, int lineNo, int linePos)
        {
            Throw(new XmlException(e.Message, (Exception?)null, lineNo, linePos, _ps.baseUriStr));
        }

        [DoesNotReturn]
        private void ThrowWithoutLineInfo(string res)
        {
            Throw(new XmlException(res, string.Empty, _ps.baseUriStr));
        }

        [DoesNotReturn]
        private void ThrowWithoutLineInfo(string res, string arg)
        {
            Throw(new XmlException(res, arg, _ps.baseUriStr));
        }

        [DoesNotReturn]
        private void ThrowWithoutLineInfo(string res, string?[] args, Exception? innerException)
        {
            Throw(new XmlException(res, args, innerException, 0, 0, _ps.baseUriStr));
        }

        [DoesNotReturn]
        private void ThrowInvalidChar(char[] data, int length, int invCharPos)
        {
            Throw(invCharPos, SR.Xml_InvalidCharacter, XmlException.BuildCharExceptionArgs(data, length, invCharPos));
        }

        private void SetErrorState()
        {
            _parsingFunction = ParsingFunction.Error;
            _readState = ReadState.Error;
        }

        private void SendValidationEvent(XmlSeverityType severity, string code, string? arg, int lineNo, int linePos)
        {
            SendValidationEvent(severity, new XmlSchemaException(code, arg, _ps.baseUriStr, lineNo, linePos));
        }

        private void SendValidationEvent(XmlSeverityType severity, XmlSchemaException exception)
        {
            _validationEventHandling?.SendEvent(exception, severity);
        }

        //
        // Private implementation methods & properties
        //
        private bool InAttributeValueIterator
        {
            get
            {
                return _attrCount > 0 && _parsingFunction >= ParsingFunction.InReadAttributeValue;
            }
        }

        private void FinishAttributeValueIterator()
        {
            Debug.Assert(InAttributeValueIterator);
            if (_parsingFunction == ParsingFunction.InReadValueChunk)
            {
                FinishReadValueChunk();
            }
            else if (_parsingFunction == ParsingFunction.InReadContentAsBinary)
            {
                FinishReadContentAsBinary();
            }

            if (_parsingFunction == ParsingFunction.InReadAttributeValue)
            {
                while (_ps.entityId != _attributeValueBaseEntityId)
                {
                    HandleEntityEnd(false);
                }
                _emptyEntityInAttributeResolved = false;
                _parsingFunction = _nextParsingFunction;
                _nextParsingFunction = (_index > 0) ? ParsingFunction.ElementContent : ParsingFunction.DocumentContent;
            }
        }

        private bool DtdValidation
        {
            get
            {
                return _validationEventHandling != null;
            }
        }

        private void InitStreamInput(Stream stream, Encoding? encoding)
        {
            InitStreamInput(null, string.Empty, stream, null, 0, encoding);
        }

        private void InitStreamInput(string baseUriStr, Stream stream, Encoding? encoding)
        {
            Debug.Assert(baseUriStr != null);
            InitStreamInput(null, baseUriStr, stream, null, 0, encoding);
        }

        private void InitStreamInput(Uri? baseUri, Stream stream, Encoding? encoding)
        {
            Debug.Assert(baseUri != null);
            InitStreamInput(baseUri, baseUri.ToString(), stream, null, 0, encoding);
        }

        private void InitStreamInput(Uri? baseUri, string baseUriStr, Stream stream, Encoding? encoding)
        {
            InitStreamInput(baseUri, baseUriStr, stream, null, 0, encoding);
        }

        private void InitStreamInput(Uri? baseUri, string baseUriStr, Stream stream, byte[]? bytes, int byteCount, Encoding? encoding)
        {
            Debug.Assert(_ps.charPos == 0 && _ps.charsUsed == 0 && _ps.textReader == null);
            Debug.Assert(baseUriStr != null);
            Debug.Assert(baseUri == null || (baseUri.ToString().Equals(baseUriStr)));

            _ps.stream = stream;
            _ps.baseUri = baseUri;
            _ps.baseUriStr = baseUriStr;

            // take over the byte buffer allocated in XmlReader.Create, if available
            int bufferSize;
            if (bytes != null)
            {
                _ps.bytes = bytes;
                _ps.bytesUsed = byteCount;
                bufferSize = _ps.bytes.Length;
            }
            else
            {
                // allocate the byte buffer
                if (_laterInitParam != null && _laterInitParam.useAsync)
                {
                    bufferSize = AsyncBufferSize;
                }
                else
                {
                    bufferSize = XmlReader.CalcBufferSize(stream);
                }
                if (_ps.bytes == null || _ps.bytes.Length < bufferSize)
                {
                    _ps.bytes = new byte[bufferSize];
                }
            }

            // allocate char buffer
            if (_ps.chars == null || _ps.chars.Length < bufferSize + 1)
            {
                _ps.chars = new char[bufferSize + 1];
            }

            // make sure we have at least 4 bytes to detect the encoding (no preamble of System.Text supported encoding is longer than 4 bytes)
            _ps.bytePos = 0;
            if (_ps.bytesUsed < 4 && _ps.bytes.Length - _ps.bytesUsed > 0)
            {
                int bytesToRead = Math.Min(4, _ps.bytes.Length - _ps.bytesUsed);
                int read = stream.ReadAtLeast(_ps.bytes.AsSpan(_ps.bytesUsed), bytesToRead, throwOnEndOfStream: false);
                if (read < bytesToRead)
                {
                    _ps.isStreamEof = true;
                }
                _ps.bytesUsed += read;
            }

            // detect & setup encoding
            encoding ??= DetectEncoding();
            SetupEncoding(encoding);

            // eat preamble
            EatPreamble();

            _documentStartBytePos = _ps.bytePos;

            _ps.eolNormalized = !_normalize;

            // decode first characters
            _ps.appendMode = true;
            ReadData();
        }

        private void InitTextReaderInput(string baseUriStr, TextReader input)
        {
            InitTextReaderInput(baseUriStr, null, input);
        }

        private void InitTextReaderInput(string baseUriStr, Uri? baseUri, TextReader input)
        {
            Debug.Assert(_ps.charPos == 0 && _ps.charsUsed == 0 && _ps.stream == null);
            Debug.Assert(baseUriStr != null);

            _ps.textReader = input;
            _ps.baseUriStr = baseUriStr;
            _ps.baseUri = baseUri;

            if (_ps.chars == null)
            {
                if (_laterInitParam != null && _laterInitParam.useAsync)
                {
                    _ps.chars = new char[XmlReader.AsyncBufferSize + 1];
                }
                else
                {
                    _ps.chars = new char[XmlReader.DefaultBufferSize + 1];
                }
            }

            _ps.encoding = Encoding.Unicode;
            _ps.eolNormalized = !_normalize;

            // read first characters
            _ps.appendMode = true;
            ReadData();
        }

        private void InitStringInput(string baseUriStr, Encoding? originalEncoding, string str)
        {
            Debug.Assert(_ps.stream == null && _ps.textReader == null);
            Debug.Assert(_ps.charPos == 0 && _ps.charsUsed == 0);
            Debug.Assert(baseUriStr != null);
            Debug.Assert(str != null);

            _ps.baseUriStr = baseUriStr;
            _ps.baseUri = null;

            int len = str.Length;
            _ps.chars = new char[len + 1];
            str.CopyTo(0, _ps.chars, 0, str.Length);
            _ps.charsUsed = len;
            _ps.chars[len] = (char)0;

            _ps.encoding = originalEncoding;

            _ps.eolNormalized = !_normalize;
            _ps.isEof = true;
        }

        private void InitFragmentReader(XmlNodeType fragmentType, XmlParserContext? parserContext, bool allowXmlDeclFragment)
        {
            _fragmentParserContext = parserContext;

            if (parserContext != null)
            {
                if (parserContext.NamespaceManager != null)
                {
                    _namespaceManager = parserContext.NamespaceManager;
                    _xmlContext.defaultNamespace = _namespaceManager.LookupNamespace(string.Empty)!;
                }
                else
                {
                    _namespaceManager = new XmlNamespaceManager(_nameTable);
                }

                _ps.baseUriStr = parserContext.BaseURI;
                _ps.baseUri = null;
                _xmlContext.xmlLang = parserContext.XmlLang;
                _xmlContext.xmlSpace = parserContext.XmlSpace;
            }
            else
            {
                _namespaceManager = new XmlNamespaceManager(_nameTable);
                _ps.baseUriStr = string.Empty;
                _ps.baseUri = null;
            }

            _reportedBaseUri = _ps.baseUriStr;

            switch (fragmentType)
            {
                case XmlNodeType.Attribute:
                    _ps.appendMode = false;
                    _parsingFunction = ParsingFunction.SwitchToInteractive;
                    _nextParsingFunction = ParsingFunction.FragmentAttribute;
                    break;
                case XmlNodeType.Element:
                    Debug.Assert(_parsingFunction == ParsingFunction.SwitchToInteractiveXmlDecl);
                    _nextParsingFunction = ParsingFunction.DocumentContent;
                    break;
                case XmlNodeType.Document:
                    Debug.Assert(_parsingFunction == ParsingFunction.SwitchToInteractiveXmlDecl);
                    Debug.Assert(_nextParsingFunction == ParsingFunction.DocumentContent);
                    break;
                case XmlNodeType.XmlDeclaration:
                    if (allowXmlDeclFragment)
                    {
                        _ps.appendMode = false;
                        _parsingFunction = ParsingFunction.SwitchToInteractive;
                        _nextParsingFunction = ParsingFunction.XmlDeclarationFragment;
                        break;
                    }
                    else
                    {
                        goto default;
                    }
                default:
                    Throw(SR.Xml_PartialContentNodeTypeNotSupportedEx, fragmentType.ToString());
                    return;
            }

            _fragmentType = fragmentType;
            _fragment = true;
        }

        private void ProcessDtdFromParserContext(XmlParserContext context)
        {
            Debug.Assert(context != null && context.HasDtdInfo);

            switch (_dtdProcessing)
            {
                case DtdProcessing.Prohibit:
                    ThrowWithoutLineInfo(SR.Xml_DtdIsProhibitedEx);
                    break;
                case DtdProcessing.Ignore:
                    // do nothing
                    break;
                case DtdProcessing.Parse:
                    ParseDtdFromParserContext();
                    break;
                default:
                    Debug.Fail("Unhandled DtdProcessing enumeration value.");
                    break;
            }
        }

        // SxS: This method resolve Uri but does not expose it to the caller. It's OK to suppress the warning.
        private void OpenUrl()
        {
            Debug.Assert(_url != null && _url.Length > 0);

            // It is safe to use the resolver here as we don't resolve or expose any DTD to the caller
            XmlResolver tmpResolver = GetTempResolver();
            if (_ps.baseUri == null)
            {
                _ps.baseUri = tmpResolver.ResolveUri(null, _url);
                _ps.baseUriStr = _ps.baseUri.ToString();
            }

            try
            {
                _ps.stream = (Stream?)tmpResolver.GetEntity(_ps.baseUri, null, typeof(Stream));
            }
            catch
            {
                SetErrorState();
                throw;
            }

            if (_ps.stream == null)
            {
                ThrowWithoutLineInfo(SR.Xml_CannotResolveUrl, _ps.baseUriStr);
            }

            Debug.Assert(_ps.stream != null);
            InitStreamInput(_ps.baseUri, _ps.baseUriStr, _ps.stream, null);
            _reportedEncoding = _ps.encoding;
        }

        // Stream input only: detect encoding from the first 4 bytes of the byte buffer starting at ps.bytes[ps.bytePos]
        private Encoding? DetectEncoding()
        {
            Debug.Assert(_ps.bytes != null);
            Debug.Assert(_ps.bytePos == 0);

            if (_ps.bytesUsed < 2)
            {
                return null;
            }

            int first2Bytes = _ps.bytes[0] << 8 | _ps.bytes[1];
            int next2Bytes = (_ps.bytesUsed >= 4) ? (_ps.bytes[2] << 8 | _ps.bytes[3]) : 0;

            switch (first2Bytes)
            {
                // Removing USC4 encoding
                case 0x0000:
                    switch (next2Bytes)
                    {
                        case 0xFEFF:
                            return Ucs4Encoding.UCS4_Bigendian;
                        case 0x003C:
                            return Ucs4Encoding.UCS4_Bigendian;
                        case 0xFFFE:
                            return Ucs4Encoding.UCS4_2143;
                        case 0x3C00:
                            return Ucs4Encoding.UCS4_2143;
                    }
                    break;
                case 0xFEFF:
                    if (next2Bytes == 0x0000)
                    {
                        return Ucs4Encoding.UCS4_3412;
                    }
                    else
                    {
                        return Encoding.BigEndianUnicode;
                    }
                case 0xFFFE:
                    if (next2Bytes == 0x0000)
                    {
                        return Ucs4Encoding.UCS4_Littleendian;
                    }
                    else
                    {
                        return Encoding.Unicode;
                    }
                case 0x3C00:
                    if (next2Bytes == 0x0000)
                    {
                        return Ucs4Encoding.UCS4_Littleendian;
                    }
                    else
                    {
                        return Encoding.Unicode;
                    }
                case 0x003C:
                    if (next2Bytes == 0x0000)
                    {
                        return Ucs4Encoding.UCS4_3412;
                    }
                    else
                    {
                        return Encoding.BigEndianUnicode;
                    }
                case 0x4C6F:
                    if (next2Bytes == 0xA794)
                    {
                        Throw(SR.Xml_UnknownEncoding, "ebcdic");
                    }
                    break;
                case 0xEFBB:
                    if ((next2Bytes & 0xFF00) == 0xBF00)
                    {
                        return new UTF8Encoding(true, true);
                    }
                    break;
            }
            // Default encoding is ASCII (using SafeAsciiDecoder) until we read xml declaration.
            // If we set UTF8 encoding now, it will throw exceptions (=slow) when decoding non-UTF8-friendly
            // characters after the xml declaration, which may be perfectly valid in the encoding
            // specified in xml declaration.
            return null;
        }

        private void SetupEncoding(Encoding? encoding)
        {
            if (encoding == null)
            {
                Debug.Assert(_ps.charPos == 0);
                _ps.encoding = Encoding.UTF8;
                _ps.decoder = new SafeAsciiDecoder();
            }
            else
            {
                _ps.encoding = encoding;
                _ps.decoder = _ps.encoding.WebName switch // Encoding.Codepage is not supported in Silverlight
                {
                    "utf-16" => new UTF16Decoder(false),
                    "utf-16BE" => new UTF16Decoder(true),
                    _ => encoding.GetDecoder(),
                };
            }
        }

        private void EatPreamble()
        {
            Debug.Assert(_ps.encoding != null);
            Debug.Assert(_ps.bytes != null);
            ReadOnlySpan<byte> preamble = _ps.encoding.Preamble;
            if (_ps.bytes.AsSpan(0, _ps.bytesUsed).StartsWith(preamble))
            {
                _ps.bytePos = preamble.Length;
            }
        }

        // Switches the reader's encoding
        private void SwitchEncoding(Encoding newEncoding)
        {
            Debug.Assert(_ps.encoding != null);
            if ((newEncoding.WebName != _ps.encoding.WebName || _ps.decoder is SafeAsciiDecoder) && !_afterResetState)
            {
                Debug.Assert(_ps.stream != null);
                UnDecodeChars();
                _ps.appendMode = false;
                SetupEncoding(newEncoding);
                ReadData();
            }
        }

        // Returns the Encoding object for the given encoding name, if the reader's encoding can be switched to that encoding.
        // Performs checks whether switching from current encoding to specified encoding is allowed.
        private Encoding CheckEncoding(string newEncodingName)
        {
            Debug.Assert(_ps.encoding != null);

            // encoding can be switched on stream input only
            if (_ps.stream == null)
            {
                return _ps.encoding;
            }

            if (string.Equals(newEncodingName, "ucs-2", StringComparison.OrdinalIgnoreCase) ||
                string.Equals(newEncodingName, "utf-16", StringComparison.OrdinalIgnoreCase) ||
                string.Equals(newEncodingName, "iso-10646-ucs-2", StringComparison.OrdinalIgnoreCase) ||
                string.Equals(newEncodingName, "ucs-4", StringComparison.OrdinalIgnoreCase))
            {
                if (_ps.encoding.WebName != "utf-16BE" &&
                     _ps.encoding.WebName != "utf-16" &&
                     !string.Equals(newEncodingName, "ucs-4", StringComparison.OrdinalIgnoreCase))
                {
                    if (_afterResetState)
                    {
                        Throw(SR.Xml_EncodingSwitchAfterResetState, newEncodingName);
                    }
                    else
                    {
                        ThrowWithoutLineInfo(SR.Xml_MissingByteOrderMark);
                    }
                }
                return _ps.encoding;
            }

            Encoding? newEncoding = null;
            if (string.Equals(newEncodingName, "utf-8", StringComparison.OrdinalIgnoreCase))
            {
                newEncoding = UTF8BomThrowing;
            }
            else
            {
                try
                {
                    newEncoding = Encoding.GetEncoding(newEncodingName);
                }
                catch (NotSupportedException innerEx)
                {
                    Throw(SR.Xml_UnknownEncoding, newEncodingName, innerEx);
                }
                catch (ArgumentException innerEx)
                {
                    Throw(SR.Xml_UnknownEncoding, newEncodingName, innerEx);
                }

                Debug.Assert(newEncoding != null);
                Debug.Assert(newEncoding.EncodingName != "UTF-8");
            }

            // check for invalid encoding switches after ResetState
            if (_afterResetState && _ps.encoding.WebName != newEncoding.WebName)
            {
                Throw(SR.Xml_EncodingSwitchAfterResetState, newEncodingName);
            }

            return newEncoding;
        }

        private void UnDecodeChars()
        {
            Debug.Assert(_ps.stream != null && _ps.decoder != null && _ps.bytes != null);
            Debug.Assert(_ps.appendMode, "UnDecodeChars cannot be called after ps.appendMode has been changed to false");

            Debug.Assert(_ps.charsUsed >= _ps.charPos, "The current position must be in the valid character range.");
            if (_maxCharactersInDocument > 0)
            {
                // We're returning back in the input (potentially) so we need to fixup
                //   the character counters to avoid counting some of them twice.
                // The following code effectively rolls-back all decoded characters
                //   after the ps.charPos (which typically points to the first character
                //   after the XML decl).
                Debug.Assert(_charactersInDocument >= _ps.charsUsed - _ps.charPos,
                    "We didn't correctly count some of the decoded characters against the MaxCharactersInDocument.");
                _charactersInDocument -= _ps.charsUsed - _ps.charPos;
            }

            if (_maxCharactersFromEntities > 0)
            {
                if (InEntity)
                {
                    Debug.Assert(_charactersFromEntities >= _ps.charsUsed - _ps.charPos,
                        "We didn't correctly count some of the decoded characters against the MaxCharactersFromEntities.");
                    _charactersFromEntities -= _ps.charsUsed - _ps.charPos;
                }
            }

            _ps.bytePos = _documentStartBytePos; // byte position after preamble
            if (_ps.charPos > 0)
            {
                Debug.Assert(_ps.encoding != null);
                Debug.Assert(_ps.chars != null);
                _ps.bytePos += _ps.encoding.GetByteCount(_ps.chars, 0, _ps.charPos);
            }

            _ps.charsUsed = _ps.charPos;
            _ps.isEof = false;
        }

        private void SwitchEncodingToUTF8()
        {
            SwitchEncoding(UTF8BomThrowing);
        }

        // Reads more data to the character buffer, discarding already parsed chars / decoded bytes.
        private int ReadData()
        {
            // Append Mode:  Append new bytes and characters to the buffers, do not rewrite them. Allocate new buffers
            //               if the current ones are full
            // Rewrite Mode: Reuse the buffers. If there is less than half of the char buffer left for new data, move
            //               the characters that has not been parsed yet to the front of the buffer. Same for bytes.

            if (_ps.isEof)
            {
                return 0;
            }

            Debug.Assert(_ps.chars != null);
            int charsRead;
            if (_ps.appendMode)
            {
                // the character buffer is full -> allocate a new one
                if (_ps.charsUsed == _ps.chars.Length - 1)
                {
                    // invalidate node values kept in buffer - applies to attribute values only
                    for (int i = 0; i < _attrCount; i++)
                    {
                        _nodes[_index + i + 1].OnBufferInvalidated();
                    }

                    char[] newChars = new char[_ps.chars.Length * 2];
                    BlockCopyChars(_ps.chars, 0, newChars, 0, _ps.chars.Length);
                    _ps.chars = newChars;
                }

                if (_ps.stream != null)
                {
                    // the byte buffer is full -> allocate a new one
                    if (_ps.bytesUsed - _ps.bytePos < MaxByteSequenceLen)
                    {
                        Debug.Assert(_ps.bytes != null);
                        if (_ps.bytes.Length - _ps.bytesUsed < MaxByteSequenceLen)
                        {
                            byte[] newBytes = new byte[_ps.bytes.Length * 2];
                            BlockCopy(_ps.bytes, 0, newBytes, 0, _ps.bytesUsed);
                            _ps.bytes = newBytes;
                        }
                    }
                }

                charsRead = _ps.chars.Length - _ps.charsUsed - 1;
                if (charsRead > ApproxXmlDeclLength)
                {
                    charsRead = ApproxXmlDeclLength;
                }
            }
            else
            {
                int charsLen = _ps.chars.Length;
                if (charsLen - _ps.charsUsed <= charsLen / 2)
                {
                    // invalidate node values kept in buffer - applies to attribute values only
                    for (int i = 0; i < _attrCount; i++)
                    {
                        _nodes[_index + i + 1].OnBufferInvalidated();
                    }

                    // move unparsed characters to front, unless the whole buffer contains unparsed characters
                    int copyCharsCount = _ps.charsUsed - _ps.charPos;
                    if (copyCharsCount < charsLen - 1)
                    {
                        _ps.lineStartPos -= _ps.charPos;
                        if (copyCharsCount > 0)
                        {
                            BlockCopyChars(_ps.chars, _ps.charPos, _ps.chars, 0, copyCharsCount);
                        }
                        _ps.charPos = 0;
                        _ps.charsUsed = copyCharsCount;
                    }
                    else
                    {
                        char[] newChars = new char[_ps.chars.Length * 2];
                        BlockCopyChars(_ps.chars, 0, newChars, 0, _ps.chars.Length);
                        _ps.chars = newChars;
                    }
                }

                if (_ps.stream != null)
                {
                    // move undecoded bytes to the front to make some space in the byte buffer
                    int bytesLeft = _ps.bytesUsed - _ps.bytePos;
                    if (bytesLeft <= MaxBytesToMove)
                    {
                        if (bytesLeft == 0)
                        {
                            _ps.bytesUsed = 0;
                        }
                        else
                        {
                            Debug.Assert(_ps.bytes != null);
                            BlockCopy(_ps.bytes, _ps.bytePos, _ps.bytes, 0, bytesLeft);
                            _ps.bytesUsed = bytesLeft;
                        }

                        _ps.bytePos = 0;
                    }
                }
                charsRead = _ps.chars.Length - _ps.charsUsed - 1;
            }

            if (_ps.stream != null)
            {
                if (!_ps.isStreamEof)
                {
                    Debug.Assert(_ps.bytes != null);

                    // read new bytes
                    if (_ps.bytePos == _ps.bytesUsed && _ps.bytes.Length - _ps.bytesUsed > 0)
                    {
                        int read = _ps.stream.Read(_ps.bytes, _ps.bytesUsed, _ps.bytes.Length - _ps.bytesUsed);
                        if (read == 0)
                        {
                            _ps.isStreamEof = true;
                        }
                        _ps.bytesUsed += read;
                    }
                }

                int originalBytePos = _ps.bytePos;

                // decode chars
                charsRead = GetChars(charsRead);
                if (charsRead == 0 && _ps.bytePos != originalBytePos)
                {
                    // GetChars consumed some bytes but it was not enough bytes to form a character -> try again
                    return ReadData();
                }
            }
            else if (_ps.textReader != null)
            {
                // read chars
                charsRead = _ps.textReader.Read(_ps.chars, _ps.charsUsed, _ps.chars.Length - _ps.charsUsed - 1);
                _ps.charsUsed += charsRead;
            }
            else
            {
                charsRead = 0;
            }

            RegisterConsumedCharacters(charsRead, InEntity);

            if (charsRead == 0)
            {
                Debug.Assert(_ps.charsUsed < _ps.chars.Length);
                _ps.isEof = true;
            }

            _ps.chars[_ps.charsUsed] = (char)0;
            return charsRead;
        }

        // Stream input only: read bytes from stream and decodes them according to the current encoding
        private int GetChars(int maxCharsCount)
        {
            Debug.Assert(_ps.stream != null && _ps.decoder != null && _ps.bytes != null);
            Debug.Assert(_ps.chars != null);
            Debug.Assert(maxCharsCount <= _ps.chars.Length - _ps.charsUsed - 1);

            // determine the maximum number of bytes we can pass to the decoder
            int bytesCount = _ps.bytesUsed - _ps.bytePos;
            if (bytesCount == 0)
            {
                return 0;
            }

            int charsCount;
            bool completed;
            try
            {
                // decode chars
                _ps.decoder.Convert(_ps.bytes, _ps.bytePos, bytesCount, _ps.chars, _ps.charsUsed, maxCharsCount, false, out bytesCount, out charsCount, out completed);
            }
            catch (ArgumentException)
            {
                InvalidCharRecovery(ref bytesCount, out charsCount);
            }

            // move pointers and return
            _ps.bytePos += bytesCount;
            _ps.charsUsed += charsCount;
            Debug.Assert(maxCharsCount >= charsCount);
            return charsCount;
        }

        private void InvalidCharRecovery(ref int bytesCount, out int charsCount)
        {
            int charsDecoded = 0;
            int bytesDecoded = 0;
            try
            {
                while (bytesDecoded < bytesCount)
                {
                    int chDec;
                    int bDec;
                    bool completed;
                    Debug.Assert(_ps.decoder != null);
                    Debug.Assert(_ps.bytes != null);
                    Debug.Assert(_ps.chars != null);
                    _ps.decoder.Convert(_ps.bytes, _ps.bytePos + bytesDecoded, 1, _ps.chars, _ps.charsUsed + charsDecoded, 2, false, out bDec, out chDec, out completed);
                    charsDecoded += chDec;
                    bytesDecoded += bDec;
                }

                Debug.Fail("We should get an exception again.");
            }
            catch (ArgumentException)
            {
            }

            if (charsDecoded == 0)
            {
                Throw(_ps.charsUsed, SR.Xml_InvalidCharInThisEncoding);
            }

            charsCount = charsDecoded;
            bytesCount = bytesDecoded;
        }

        internal void Close(bool closeInput)
        {
            if (_parsingFunction == ParsingFunction.ReaderClosed)
            {
                return;
            }

            while (InEntity)
            {
                PopParsingState();
            }

            _ps.Close(closeInput);

            _curNode = NodeData.None;
            _parsingFunction = ParsingFunction.ReaderClosed;
            _reportedEncoding = null;
            _reportedBaseUri = string.Empty;
            _readState = ReadState.Closed;
            _fullAttrCleanup = false;
            ResetAttributes();

            _laterInitParam = null;
        }

        private void ShiftBuffer(int sourcePos, int destPos, int count)
        {
            Debug.Assert(_ps.chars != null);
            BlockCopyChars(_ps.chars, sourcePos, _ps.chars, destPos, count);
        }

        // Parses the xml or text declaration and switched encoding if needed
        private bool ParseXmlDeclaration(bool isTextDecl)
        {
            while (_ps.charsUsed - _ps.charPos < 6)
            {  // minimum "<?xml "
                if (ReadData() == 0)
                {
                    goto NoXmlDecl;
                }
            }

            if (!XmlConvert.StrEqual(_ps.chars, _ps.charPos, 5, XmlDeclarationBeginning) ||
                 XmlCharType.IsNameSingleChar(_ps.chars![_ps.charPos + 5]))
            {
                goto NoXmlDecl;
            }

            if (!isTextDecl)
            {
                _curNode.SetLineInfo(_ps.LineNo, _ps.LinePos + 2);
                _curNode.SetNamedNode(XmlNodeType.XmlDeclaration, _xml);
            }

            _ps.charPos += 5;

            // parsing of text declarations cannot change global stringBuilder or curNode as we may be in the middle of a text node
            Debug.Assert(_stringBuilder.Length == 0 || isTextDecl);
            StringBuilder sb = isTextDecl ? new StringBuilder() : _stringBuilder;

            // parse version, encoding & standalone attributes
            int xmlDeclState = 0;   // <?xml (0) version='1.0' (1) encoding='__' (2) standalone='__' (3) ?>
            Encoding? encoding = null;

            while (true)
            {
                int originalSbLen = sb.Length;
                int wsCount = EatWhitespaces(xmlDeclState == 0 ? null : sb);

                // end of xml declaration
                if (_ps.chars[_ps.charPos] == '?')
                {
                    sb.Length = originalSbLen;

                    if (_ps.chars[_ps.charPos + 1] == '>')
                    {
                        if (xmlDeclState == 0)
                        {
                            Throw(isTextDecl ? SR.Xml_InvalidTextDecl : SR.Xml_InvalidXmlDecl);
                        }

                        _ps.charPos += 2;
                        if (!isTextDecl)
                        {
                            _curNode.SetValue(sb.ToString());
                            sb.Length = 0;

                            _nextParsingFunction = _parsingFunction;
                            _parsingFunction = ParsingFunction.ResetAttributesRootLevel;
                        }

                        // switch to encoding specified in xml declaration
                        if (encoding == null)
                        {
                            if (isTextDecl)
                            {
                                Throw(SR.Xml_InvalidTextDecl);
                            }
                            if (_afterResetState)
                            {
                                // check for invalid encoding switches to default encoding
                                Debug.Assert(_ps.encoding != null);
                                string encodingName = _ps.encoding.WebName;
                                if (encodingName != "utf-8" && encodingName != "utf-16" &&
                                     encodingName != "utf-16BE" && !(_ps.encoding is Ucs4Encoding))
                                {
                                    Throw(SR.Xml_EncodingSwitchAfterResetState, (_ps.encoding.GetByteCount("A") == 1) ? "UTF-8" : "UTF-16");
                                }
                            }
                            if (_ps.decoder is SafeAsciiDecoder)
                            {
                                SwitchEncodingToUTF8();
                            }
                        }
                        else
                        {
                            SwitchEncoding(encoding);
                        }
                        _ps.appendMode = false;
                        return true;
                    }
                    else if (_ps.charPos + 1 == _ps.charsUsed)
                    {
                        goto ReadData;
                    }
                    else
                    {
                        ThrowUnexpectedToken("'>'");
                    }
                }

                if (wsCount == 0 && xmlDeclState != 0)
                {
                    ThrowUnexpectedToken("?>");
                }

                // read attribute name
                int nameEndPos = ParseName();

                NodeData? attr = null;
                switch (_ps.chars[_ps.charPos])
                {
                    case 'v':
                        if (XmlConvert.StrEqual(_ps.chars, _ps.charPos, nameEndPos - _ps.charPos, "version") && xmlDeclState == 0)
                        {
                            if (!isTextDecl)
                            {
                                attr = AddAttributeNoChecks("version", 1);
                            }
                            break;
                        }
                        goto default;
                    case 'e':
                        if (XmlConvert.StrEqual(_ps.chars, _ps.charPos, nameEndPos - _ps.charPos, "encoding") &&
                            (xmlDeclState == 1 || (isTextDecl && xmlDeclState == 0)))
                        {
                            if (!isTextDecl)
                            {
                                attr = AddAttributeNoChecks("encoding", 1);
                            }
                            xmlDeclState = 1;
                            break;
                        }
                        goto default;
                    case 's':
                        if (XmlConvert.StrEqual(_ps.chars, _ps.charPos, nameEndPos - _ps.charPos, "standalone") &&
                             (xmlDeclState == 1 || xmlDeclState == 2) && !isTextDecl)
                        {
                            attr = AddAttributeNoChecks("standalone", 1);
                            xmlDeclState = 2;
                            break;
                        }
                        goto default;
                    default:
                        Throw(isTextDecl ? SR.Xml_InvalidTextDecl : SR.Xml_InvalidXmlDecl);
                        break;
                }

                if (!isTextDecl)
                {
                    Debug.Assert(attr != null);
                    attr.SetLineInfo(_ps.LineNo, _ps.LinePos);
                }
                sb.Append(_ps.chars, _ps.charPos, nameEndPos - _ps.charPos);
                _ps.charPos = nameEndPos;

                // parse equals and quote char;
                if (_ps.chars[_ps.charPos] != '=')
                {
                    EatWhitespaces(sb);
                    if (_ps.chars[_ps.charPos] != '=')
                    {
                        ThrowUnexpectedToken("=");
                    }
                }
                sb.Append('=');
                _ps.charPos++;

                char quoteChar = _ps.chars[_ps.charPos];
                if (quoteChar != '"' && quoteChar != '\'')
                {
                    EatWhitespaces(sb);
                    quoteChar = _ps.chars[_ps.charPos];
                    if (quoteChar != '"' && quoteChar != '\'')
                    {
                        ThrowUnexpectedToken("\"", "'");
                    }
                }
                sb.Append(quoteChar);
                _ps.charPos++;
                if (!isTextDecl)
                {
                    Debug.Assert(attr != null);
                    attr.quoteChar = quoteChar;
                    attr.SetLineInfo2(_ps.LineNo, _ps.LinePos);
                }

                // parse attribute value
                int pos = _ps.charPos;
                char[] chars;
            Continue:
                chars = _ps.chars;
                while (XmlCharType.IsAttributeValueChar(chars[pos]))
                {
                    pos++;
                }

                if (_ps.chars[pos] == quoteChar)
                {
                    switch (xmlDeclState)
                    {
                        // version
                        case 0:
                            // VersionNum  ::=  '1.0'        (XML Fourth Edition and earlier)
                            if (XmlConvert.StrEqual(_ps.chars, _ps.charPos, pos - _ps.charPos, "1.0"))
                            {
                                if (!isTextDecl)
                                {
                                    Debug.Assert(attr != null);
                                    attr.SetValue(_ps.chars, _ps.charPos, pos - _ps.charPos);
                                }
                                xmlDeclState = 1;
                            }
                            else
                            {
                                string badVersion = new string(_ps.chars, _ps.charPos, pos - _ps.charPos);
                                Throw(SR.Xml_InvalidVersionNumber, badVersion);
                            }
                            break;
                        case 1:
                            string encName = new string(_ps.chars, _ps.charPos, pos - _ps.charPos);
                            encoding = CheckEncoding(encName);
                            if (!isTextDecl)
                            {
                                Debug.Assert(attr != null);
                                attr.SetValue(encName);
                            }
                            xmlDeclState = 2;
                            break;
                        case 2:
                            if (XmlConvert.StrEqual(_ps.chars, _ps.charPos, pos - _ps.charPos, "yes"))
                            {
                                _standalone = true;
                            }
                            else if (XmlConvert.StrEqual(_ps.chars, _ps.charPos, pos - _ps.charPos, "no"))
                            {
                                _standalone = false;
                            }
                            else
                            {
                                Debug.Assert(!isTextDecl);
                                Throw(SR.Xml_InvalidXmlDecl, _ps.LineNo, _ps.LinePos - 1);
                            }
                            if (!isTextDecl)
                            {
                                Debug.Assert(attr != null);
                                attr.SetValue(_ps.chars, _ps.charPos, pos - _ps.charPos);
                            }
                            xmlDeclState = 3;
                            break;
                        default:
                            Debug.Fail($"Unexpected xmlDeclState {xmlDeclState}");
                            break;
                    }
                    sb.Append(chars, _ps.charPos, pos - _ps.charPos);
                    sb.Append(quoteChar);
                    _ps.charPos = pos + 1;
                    continue;
                }
                else if (pos == _ps.charsUsed)
                {
                    if (ReadData() != 0)
                    {
                        goto Continue;
                    }
                    else
                    {
                        Throw(SR.Xml_UnclosedQuote);
                    }
                }
                else
                {
                    Throw(isTextDecl ? SR.Xml_InvalidTextDecl : SR.Xml_InvalidXmlDecl);
                }

            ReadData:
                if (_ps.isEof || ReadData() == 0)
                {
                    Throw(SR.Xml_UnexpectedEOF1);
                }
            }

        NoXmlDecl:
            // no xml declaration
            if (!isTextDecl)
            {
                _parsingFunction = _nextParsingFunction;
            }
            if (_afterResetState)
            {
                // check for invalid encoding switches to default encoding
                Debug.Assert(_ps.encoding != null);
                string encodingName = _ps.encoding.WebName;
                if (encodingName != "utf-8" && encodingName != "utf-16" &&
                    encodingName != "utf-16BE" && !(_ps.encoding is Ucs4Encoding))
                {
                    Throw(SR.Xml_EncodingSwitchAfterResetState, (_ps.encoding.GetByteCount("A") == 1) ? "UTF-8" : "UTF-16");
                }
            }
            if (_ps.decoder is SafeAsciiDecoder)
            {
                SwitchEncodingToUTF8();
            }
            _ps.appendMode = false;
            return false;
        }

        // Parses the document content
        private bool ParseDocumentContent()
        {
            bool mangoQuirks = false;
            while (true)
            {
                bool needMoreChars = false;
                int pos = _ps.charPos;
                Debug.Assert(_ps.chars != null);
                char[] chars = _ps.chars;

                // some tag
                if (chars[pos] == '<')
                {
                    needMoreChars = true;
                    if (_ps.charsUsed - pos < 4) // minimum  "<a/>"
                        goto ReadData;
                    pos++;
                    switch (chars[pos])
                    {
                        // processing instruction
                        case '?':
                            _ps.charPos = pos + 1;
                            if (ParsePI())
                            {
                                return true;
                            }
                            continue;
                        case '!':
                            pos++;
                            if (_ps.charsUsed - pos < 2) // minimum characters expected "--"
                                goto ReadData;
                            // comment
                            if (chars[pos] == '-')
                            {
                                if (chars[pos + 1] == '-')
                                {
                                    _ps.charPos = pos + 2;
                                    if (ParseComment())
                                    {
                                        return true;
                                    }
                                    continue;
                                }
                                else
                                {
                                    ThrowUnexpectedToken(pos + 1, "-");
                                }
                            }
                            // CDATA section
                            else if (chars[pos] == '[')
                            {
                                if (_fragmentType != XmlNodeType.Document)
                                {
                                    pos++;
                                    if (_ps.charsUsed - pos < 6)
                                    {
                                        goto ReadData;
                                    }
                                    if (XmlConvert.StrEqual(chars, pos, 6, "CDATA["))
                                    {
                                        _ps.charPos = pos + 6;
                                        ParseCData();
                                        if (_fragmentType == XmlNodeType.None)
                                        {
                                            _fragmentType = XmlNodeType.Element;
                                        }
                                        return true;
                                    }
                                    else
                                    {
                                        ThrowUnexpectedToken(pos, "CDATA[");
                                    }
                                }
                                else
                                {
                                    Throw(_ps.charPos, SR.Xml_InvalidRootData);
                                }
                            }
                            // DOCTYPE declaration
                            else
                            {
                                if (_fragmentType == XmlNodeType.Document || _fragmentType == XmlNodeType.None)
                                {
                                    _fragmentType = XmlNodeType.Document;
                                    _ps.charPos = pos;
                                    if (ParseDoctypeDecl())
                                    {
                                        return true;
                                    }
                                    continue;
                                }
                                else
                                {
                                    if (ParseUnexpectedToken(pos) == "DOCTYPE")
                                    {
                                        Throw(SR.Xml_BadDTDLocation);
                                    }
                                    else
                                    {
                                        ThrowUnexpectedToken(pos, "<!--", "<[CDATA[");
                                    }
                                }
                            }
                            break;
                        case '/':
                            Throw(pos + 1, SR.Xml_UnexpectedEndTag);
                            break;
                        // document element start tag
                        default:
                            if (_rootElementParsed)
                            {
                                if (_fragmentType == XmlNodeType.Document)
                                {
                                    Throw(pos, SR.Xml_MultipleRoots);
                                }
                                if (_fragmentType == XmlNodeType.None)
                                {
                                    _fragmentType = XmlNodeType.Element;
                                }
                            }
                            _ps.charPos = pos;
                            _rootElementParsed = true;
                            ParseElement();
                            return true;
                    }
                }
                else if (chars[pos] == '&')
                {
                    if (_fragmentType == XmlNodeType.Document)
                    {
                        Throw(pos, SR.Xml_InvalidRootData);
                    }
                    else
                    {
                        if (_fragmentType == XmlNodeType.None)
                        {
                            _fragmentType = XmlNodeType.Element;
                        }
                        switch (HandleEntityReference(false, EntityExpandType.OnlyGeneral, out _))
                        {
                            case EntityType.Unexpanded:
                                if (_parsingFunction == ParsingFunction.EntityReference)
                                {
                                    _parsingFunction = _nextParsingFunction;
                                }
                                ParseEntityReference();
                                return true;
                            case EntityType.CharacterDec:
                            case EntityType.CharacterHex:
                            case EntityType.CharacterNamed:
                                if (ParseText())
                                {
                                    return true;
                                }
                                continue;
                            default:
                                continue;
                        }
                    }
                }
                // end of buffer
                else if (pos == _ps.charsUsed || ((_v1Compat || mangoQuirks) && chars[pos] == 0x0))
                {
                    goto ReadData;
                }
                // something else -> root level whitespace
                else
                {
                    if (_fragmentType == XmlNodeType.Document)
                    {
                        if (ParseRootLevelWhitespace())
                        {
                            return true;
                        }
                    }
                    else
                    {
                        if (ParseText())
                        {
                            if (_fragmentType == XmlNodeType.None && _curNode.type == XmlNodeType.Text)
                            {
                                _fragmentType = XmlNodeType.Element;
                            }
                            return true;
                        }
                    }
                    continue;
                }

                Debug.Assert(pos == _ps.charsUsed && !_ps.isEof);

            ReadData:
                // read new characters into the buffer
                if (ReadData() == 0)
                {
                    if (needMoreChars)
                    {
                        Throw(SR.Xml_InvalidRootData);
                    }

                    if (InEntity)
                    {
                        if (HandleEntityEnd(true))
                        {
                            SetupEndEntityNodeInContent();
                            return true;
                        }
                        continue;
                    }
                    Debug.Assert(_index == 0);

                    if (!_rootElementParsed && _fragmentType == XmlNodeType.Document)
                    {
                        ThrowWithoutLineInfo(SR.Xml_MissingRoot);
                    }

                    if (_fragmentType == XmlNodeType.None)
                    {
                        _fragmentType = _rootElementParsed ? XmlNodeType.Document : XmlNodeType.Element;
                    }
                    OnEof();
                    return false;
                }
            }
        }

        // Parses element content
        private bool ParseElementContent()
        {
            while (true)
            {
                int pos = _ps.charPos;
                Debug.Assert(_ps.chars != null);
                char[] chars = _ps.chars;

                switch (chars[pos])
                {
                    // some tag
                    case '<':
                        switch (chars[pos + 1])
                        {
                            // processing instruction
                            case '?':
                                _ps.charPos = pos + 2;
                                if (ParsePI())
                                {
                                    return true;
                                }
                                continue;
                            case '!':
                                pos += 2;
                                if (_ps.charsUsed - pos < 2)
                                    goto ReadData;
                                // comment
                                if (chars[pos] == '-')
                                {
                                    if (chars[pos + 1] == '-')
                                    {
                                        _ps.charPos = pos + 2;
                                        if (ParseComment())
                                        {
                                            return true;
                                        }
                                        continue;
                                    }
                                    else
                                    {
                                        ThrowUnexpectedToken(pos + 1, "-");
                                    }
                                }
                                // CDATA section
                                else if (chars[pos] == '[')
                                {
                                    pos++;
                                    if (_ps.charsUsed - pos < 6)
                                    {
                                        goto ReadData;
                                    }
                                    if (XmlConvert.StrEqual(chars, pos, 6, "CDATA["))
                                    {
                                        _ps.charPos = pos + 6;
                                        ParseCData();
                                        return true;
                                    }
                                    else
                                    {
                                        ThrowUnexpectedToken(pos, "CDATA[");
                                    }
                                }
                                else
                                {
                                    if (ParseUnexpectedToken(pos) == "DOCTYPE")
                                    {
                                        Throw(SR.Xml_BadDTDLocation);
                                    }
                                    else
                                    {
                                        ThrowUnexpectedToken(pos, "<!--", "<[CDATA[");
                                    }
                                }
                                break;
                            // element end tag
                            case '/':
                                _ps.charPos = pos + 2;
                                ParseEndElement();
                                return true;
                            default:
                                // end of buffer
                                if (pos + 1 == _ps.charsUsed)
                                {
                                    goto ReadData;
                                }
                                else
                                {
                                    // element start tag
                                    _ps.charPos = pos + 1;
                                    ParseElement();
                                    return true;
                                }
                        }
                        break;
                    case '&':
                        if (ParseText())
                        {
                            return true;
                        }
                        continue;
                    default:
                        // end of buffer
                        if (pos == _ps.charsUsed)
                        {
                            goto ReadData;
                        }
                        else
                        {
                            // text node, whitespace or entity reference
                            if (ParseText())
                            {
                                return true;
                            }
                            continue;
                        }
                }

            ReadData:
                // read new characters into the buffer
                if (ReadData() == 0)
                {
                    if (_ps.charsUsed - _ps.charPos != 0)
                    {
                        ThrowUnclosedElements();
                    }
                    if (!InEntity)
                    {
                        if (_index == 0 && _fragmentType != XmlNodeType.Document)
                        {
                            OnEof();
                            return false;
                        }
                        ThrowUnclosedElements();
                    }
                    if (HandleEntityEnd(true))
                    {
                        SetupEndEntityNodeInContent();
                        return true;
                    }
                }
            }
        }

        private void ThrowUnclosedElements()
        {
            if (_index == 0 && _curNode.type != XmlNodeType.Element)
            {
                Throw(_ps.charsUsed, SR.Xml_UnexpectedEOF1);
            }
            else
            {
                int i = (_parsingFunction == ParsingFunction.InIncrementalRead) ? _index : _index - 1;
                _stringBuilder.Length = 0;
                for (; i >= 0; i--)
                {
                    NodeData el = _nodes[i];
                    if (el.type != XmlNodeType.Element)
                    {
                        continue;
                    }
                    _stringBuilder.Append(el.GetNameWPrefix(_nameTable));
                    if (i > 0)
                    {
                        _stringBuilder.Append(", ");
                    }
                    else
                    {
                        _stringBuilder.Append('.');
                    }
                }

                Throw(_ps.charsUsed, SR.Xml_UnexpectedEOFInElementContent, _stringBuilder.ToString());
            }
        }

        // Parses the element start tag
        private void ParseElement()
        {
            int pos = _ps.charPos;
            Debug.Assert(_ps.chars != null);
            char[] chars = _ps.chars;
            int colonPos = -1;

            _curNode.SetLineInfo(_ps.LineNo, _ps.LinePos);

        // PERF: we intentionally don't call ParseQName here to parse the element name unless a special
        // case occurs (like end of buffer, invalid name char)
        ContinueStartName:
            // check element name start char
            if (XmlCharType.IsStartNCNameSingleChar(chars[pos]))
            {
                pos++;
            }
            else
            {
                goto ParseQNameSlow;
            }

        ContinueName:
            // parse element name
            while (true)
            {
                if (XmlCharType.IsNCNameSingleChar(chars[pos]))
                {
                    pos++;
                }
                else
                {
                    break;
                }
            }

            // colon -> save prefix end position and check next char if it's name start char
            if (chars[pos] == ':')
            {
                if (colonPos != -1)
                {
                    if (_supportNamespaces)
                    {
                        Throw(pos, SR.Xml_BadNameChar, XmlException.BuildCharExceptionArgs(':', '\0'));
                    }
                    else
                    {
                        pos++;
                        goto ContinueName;
                    }
                }
                else
                {
                    colonPos = pos;
                    pos++;
                    goto ContinueStartName;
                }
            }
            else if (pos + 1 < _ps.charsUsed)
            {
                goto SetElement;
            }

        ParseQNameSlow:
            pos = ParseQName(out colonPos);
            chars = _ps.chars;

        SetElement:
            // push namespace context
            Debug.Assert(_namespaceManager != null);
            _namespaceManager.PushScope();

            // init the NodeData class
            if (colonPos == -1 || !_supportNamespaces)
            {
                _curNode.SetNamedNode(XmlNodeType.Element,
                                      _nameTable.Add(chars, _ps.charPos, pos - _ps.charPos));
            }
            else
            {
                int startPos = _ps.charPos;
                int prefixLen = colonPos - startPos;
                if (prefixLen == _lastPrefix.Length && XmlConvert.StrEqual(chars, startPos, prefixLen, _lastPrefix))
                {
                    _curNode.SetNamedNode(XmlNodeType.Element,
                                          _nameTable.Add(chars, colonPos + 1, pos - colonPos - 1),
                                          _lastPrefix,
                                          null);
                }
                else
                {
                    _curNode.SetNamedNode(XmlNodeType.Element,
                                          _nameTable.Add(chars, colonPos + 1, pos - colonPos - 1),
                                          _nameTable.Add(chars, _ps.charPos, prefixLen),
                                          null);
                    _lastPrefix = _curNode.prefix;
                }
            }

            char ch = chars[pos];
            // whitespace after element name -> there are probably some attributes
            bool isWs = XmlCharType.IsWhiteSpace(ch);
            if (isWs)
            {
                _ps.charPos = pos;
                ParseAttributes();
                return;
            }
            // no attributes
            else
            {
                // non-empty element
                if (ch == '>')
                {
                    _ps.charPos = pos + 1;
                    _parsingFunction = ParsingFunction.MoveToElementContent;
                }
                // empty element
                else if (ch == '/')
                {
                    if (pos + 1 == _ps.charsUsed)
                    {
                        _ps.charPos = pos;
                        if (ReadData() == 0)
                        {
                            Throw(pos, SR.Xml_UnexpectedEOF, ">");
                        }
                        pos = _ps.charPos;
                        chars = _ps.chars;
                    }
                    if (chars[pos + 1] == '>')
                    {
                        _curNode.IsEmptyElement = true;
                        _nextParsingFunction = _parsingFunction;
                        _parsingFunction = ParsingFunction.PopEmptyElementContext;
                        _ps.charPos = pos + 2;
                    }
                    else
                    {
                        ThrowUnexpectedToken(pos, ">");
                    }
                }
                // something else after the element name
                else
                {
                    Throw(pos, SR.Xml_BadNameChar, XmlException.BuildCharExceptionArgs(chars, _ps.charsUsed, pos));
                }

                // add default attributes & strip spaces in attributes with type other than CDATA
                if (_addDefaultAttributesAndNormalize)
                {
                    AddDefaultAttributesAndNormalize();
                }

                // lookup element namespace
                ElementNamespaceLookup();
            }
        }

        private void AddDefaultAttributesAndNormalize()
        {
            Debug.Assert(_curNode.type == XmlNodeType.Element);
            Debug.Assert(_dtdInfo != null);
            IDtdAttributeListInfo? attlistInfo = _dtdInfo.LookupAttributeList(_curNode.localName, _curNode.prefix);

            if (attlistInfo == null)
            {
                return;
            }

            // fix non-CDATA attribute value
            if (_normalize && attlistInfo.HasNonCDataAttributes)
            {
                // go through the attributes and normalize it if not CDATA type
                for (int i = _index + 1; i < _index + 1 + _attrCount; i++)
                {
                    NodeData attr = _nodes[i];

                    IDtdAttributeInfo? attributeInfo = attlistInfo.LookupAttribute(attr.prefix, attr.localName);
                    if (attributeInfo != null && attributeInfo.IsNonCDataType)
                    {
                        if (DtdValidation && _standalone && attributeInfo.IsDeclaredInExternal)
                        {
                            // VC constraint:
                            // The standalone document declaration must have the value "no" if any external markup declarations
                            // contain declarations of attributes with values subject to normalization, where the attribute appears in
                            // the document with a value which will change as a result of normalization,
                            string oldValue = attr.StringValue;
                            attr.TrimSpacesInValue();

                            if (oldValue != attr.StringValue)
                            {
                                SendValidationEvent(XmlSeverityType.Error, SR.Sch_StandAloneNormalization, attr.GetNameWPrefix(_nameTable), attr.LineNo, attr.LinePos);
                            }
                        }
                        else
                            attr.TrimSpacesInValue();
                    }
                }
            }

            // add default attributes
            IEnumerable<IDtdDefaultAttributeInfo> defaultAttributes = attlistInfo.LookupDefaultAttributes();
            if (defaultAttributes != null)
            {
                int originalAttrCount = _attrCount;
                NodeData[]? nameSortedAttributes = null;

                if (_attrCount >= MaxAttrDuplWalkCount)
                {
                    nameSortedAttributes = new NodeData[_attrCount];
                    Array.Copy(_nodes, _index + 1, nameSortedAttributes, 0, _attrCount);
                    Array.Sort<object>(nameSortedAttributes, DtdDefaultAttributeInfoToNodeDataComparer.Instance);
                }

                foreach (IDtdDefaultAttributeInfo defaultAttributeInfo in defaultAttributes)
                {
                    if (AddDefaultAttributeDtd(defaultAttributeInfo, nameSortedAttributes))
                    {
                        if (DtdValidation && _standalone && defaultAttributeInfo.IsDeclaredInExternal)
                        {
                            string prefix = defaultAttributeInfo.Prefix;
                            string qname = (prefix.Length == 0) ? defaultAttributeInfo.LocalName : (prefix + ':' + defaultAttributeInfo.LocalName);
                            SendValidationEvent(XmlSeverityType.Error, SR.Sch_UnSpecifiedDefaultAttributeInExternalStandalone, qname, _curNode.LineNo, _curNode.LinePos);
                        }
                    }
                }

                if (originalAttrCount == 0 && _attrNeedNamespaceLookup)
                {
                    AttributeNamespaceLookup();
                    _attrNeedNamespaceLookup = false;
                }
            }
        }

        // parses the element end tag
        private void ParseEndElement()
        {
            // check if the end tag name equals start tag name
            NodeData startTagNode = _nodes[_index - 1];

            int prefLen = startTagNode.prefix.Length;
            int locLen = startTagNode.localName.Length;

            while (_ps.charsUsed - _ps.charPos < prefLen + locLen + 1)
            {
                if (ReadData() == 0)
                {
                    break;
                }
            }

            int nameLen;
            Debug.Assert(_ps.chars != null);
            char[] chars = _ps.chars;
            if (startTagNode.prefix.Length == 0)
            {
                if (!XmlConvert.StrEqual(chars, _ps.charPos, locLen, startTagNode.localName))
                {
                    ThrowTagMismatch(startTagNode);
                }
                nameLen = locLen;
            }
            else
            {
                int colonPos = _ps.charPos + prefLen;
                if (!XmlConvert.StrEqual(chars, _ps.charPos, prefLen, startTagNode.prefix) ||
                        chars[colonPos] != ':' ||
                        !XmlConvert.StrEqual(chars, colonPos + 1, locLen, startTagNode.localName))
                {
                    ThrowTagMismatch(startTagNode);
                }
                nameLen = locLen + prefLen + 1;
            }

            LineInfo endTagLineInfo = new LineInfo(_ps.lineNo, _ps.LinePos);

            int pos;
            while (true)
            {
                pos = _ps.charPos + nameLen;
                chars = _ps.chars;

                if (pos == _ps.charsUsed)
                {
                    goto ReadData;
                }

                if (XmlCharType.IsNCNameSingleChar(chars[pos]) || (chars[pos] == ':'))
                {
                    ThrowTagMismatch(startTagNode);
                }

                // eat whitespace
                if (chars[pos] != '>')
                {
                    char tmpCh;
                    while (XmlCharType.IsWhiteSpace(tmpCh = chars[pos]))
                    {
                        pos++;
                        switch (tmpCh)
                        {
                            case (char)0xA:
                                OnNewLine(pos);
                                continue;
                            case (char)0xD:
                                if (chars[pos] == (char)0xA)
                                {
                                    pos++;
                                }
                                else if (pos == _ps.charsUsed && !_ps.isEof)
                                {
                                    break;
                                }
                                OnNewLine(pos);
                                continue;
                        }
                    }
                }

                if (chars[pos] == '>')
                {
                    break;
                }
                else if (pos == _ps.charsUsed)
                {
                    goto ReadData;
                }
                else
                {
                    ThrowUnexpectedToken(pos, ">");
                }

                Debug.Fail("We should never get to this point.");

            ReadData:
                if (ReadData() == 0)
                {
                    ThrowUnclosedElements();
                }
            }

            Debug.Assert(_index > 0);
            _index--;
            _curNode = _nodes[_index];

            // set the element data
            Debug.Assert(_curNode == startTagNode);
            startTagNode.lineInfo = endTagLineInfo;
            startTagNode.type = XmlNodeType.EndElement;
            _ps.charPos = pos + 1;

            // set next parsing function
            _nextParsingFunction = (_index > 0) ? _parsingFunction : ParsingFunction.DocumentContent;
            _parsingFunction = ParsingFunction.PopElementContext;
        }

        private void ThrowTagMismatch(NodeData startTag)
        {
            if (startTag.type == XmlNodeType.Element)
            {
                // parse the bad name
                int endPos = ParseQName(out _);

                Debug.Assert(_ps.chars != null);
                string[] args = new string[4];
                args[0] = startTag.GetNameWPrefix(_nameTable);
                args[1] = startTag.lineInfo.lineNo.ToString(CultureInfo.InvariantCulture);
                args[2] = startTag.lineInfo.linePos.ToString(CultureInfo.InvariantCulture);
                args[3] = new string(_ps.chars, _ps.charPos, endPos - _ps.charPos);
                Throw(SR.Xml_TagMismatchEx, args);
            }
            else
            {
                Debug.Assert(startTag.type == XmlNodeType.EntityReference);
                Throw(SR.Xml_UnexpectedEndTag);
            }
        }

        // Reads the attributes
        private void ParseAttributes()
        {
            int pos = _ps.charPos;
            Debug.Assert(_ps.chars != null);
            char[] chars = _ps.chars;
            NodeData? attr = null;

            Debug.Assert(_attrCount == 0);

            while (true)
            {
                // eat whitespace
                int lineNoDelta = 0;
                char tmpch0;
                while (XmlCharType.IsWhiteSpace(tmpch0 = chars[pos]))
                {
                    if (tmpch0 == (char)0xA)
                    {
                        OnNewLine(pos + 1);
                        lineNoDelta++;
                    }
                    else if (tmpch0 == (char)0xD)
                    {
                        if (chars[pos + 1] == (char)0xA)
                        {
                            OnNewLine(pos + 2);
                            lineNoDelta++;
                            pos++;
                        }
                        else if (pos + 1 != _ps.charsUsed)
                        {
                            OnNewLine(pos + 1);
                            lineNoDelta++;
                        }
                        else
                        {
                            _ps.charPos = pos;
                            goto ReadData;
                        }
                    }
                    pos++;
                }

                char tmpch1;
                int startNameCharSize = 0;

                if (XmlCharType.IsStartNCNameSingleChar(tmpch1 = chars[pos]))
                {
                    startNameCharSize = 1;
                }

                if (startNameCharSize == 0)
                {
                    // element end
                    if (tmpch1 == '>')
                    {
                        Debug.Assert(_curNode.type == XmlNodeType.Element);
                        _ps.charPos = pos + 1;
                        _parsingFunction = ParsingFunction.MoveToElementContent;
                        goto End;
                    }
                    // empty element end
                    else if (tmpch1 == '/')
                    {
                        Debug.Assert(_curNode.type == XmlNodeType.Element);
                        if (pos + 1 == _ps.charsUsed)
                        {
                            goto ReadData;
                        }
                        if (chars[pos + 1] == '>')
                        {
                            _ps.charPos = pos + 2;
                            _curNode.IsEmptyElement = true;
                            _nextParsingFunction = _parsingFunction;
                            _parsingFunction = ParsingFunction.PopEmptyElementContext;
                            goto End;
                        }
                        else
                        {
                            ThrowUnexpectedToken(pos + 1, ">");
                        }
                    }
                    else if (pos == _ps.charsUsed)
                    {
                        goto ReadData;
                    }
                    else if (tmpch1 != ':' || _supportNamespaces)
                    {
                        Throw(pos, SR.Xml_BadStartNameChar, XmlException.BuildCharExceptionArgs(chars, _ps.charsUsed, pos));
                    }
                }

                if (pos == _ps.charPos)
                {
                    ThrowExpectingWhitespace(pos);
                }
                _ps.charPos = pos;

                // save attribute name line position
                int attrNameLinePos = _ps.LinePos;

#if DEBUG
                int attrNameLineNo = _ps.LineNo;
#endif

                // parse attribute name
                int colonPos = -1;

                // PERF: we intentionally don't call ParseQName here to parse the element name unless a special
                // case occurs (like end of buffer, invalid name char)
                pos += startNameCharSize; // start name char has already been checked

            // parse attribute name
            ContinueParseName:
                char tmpch2;

                while (true)
                {
                    if (XmlCharType.IsNCNameSingleChar(tmpch2 = chars[pos]))
                    {
                        pos++;
                    }
                    else
                    {
                        break;
                    }
                }

                // colon -> save prefix end position and check next char if it's name start char
                if (tmpch2 == ':')
                {
                    if (colonPos != -1)
                    {
                        if (_supportNamespaces)
                        {
                            Throw(pos, SR.Xml_BadNameChar, XmlException.BuildCharExceptionArgs(':', '\0'));
                        }
                        else
                        {
                            pos++;
                            goto ContinueParseName;
                        }
                    }
                    else
                    {
                        colonPos = pos;
                        pos++;

                        if (XmlCharType.IsStartNCNameSingleChar(chars[pos]))
                        {
                            pos++;
                            goto ContinueParseName;
                        }
                        // else fallback to full name parsing routine
                        pos = ParseQName(out colonPos);
                        chars = _ps.chars;
                    }
                }
                else if (pos + 1 >= _ps.charsUsed)
                {
                    pos = ParseQName(out colonPos);
                    chars = _ps.chars;
                }

                attr = AddAttribute(pos, colonPos);
                attr.SetLineInfo(_ps.LineNo, attrNameLinePos);

#if DEBUG
                Debug.Assert(attrNameLineNo == _ps.LineNo);
#endif

                // parse equals and quote char;
                if (chars[pos] != '=')
                {
                    _ps.charPos = pos;
                    EatWhitespaces(null);
                    pos = _ps.charPos;
                    if (chars[pos] != '=')
                    {
                        ThrowUnexpectedToken("=");
                    }
                }
                pos++;

                char quoteChar = chars[pos];
                if (quoteChar != '"' && quoteChar != '\'')
                {
                    _ps.charPos = pos;
                    EatWhitespaces(null);
                    pos = _ps.charPos;
                    quoteChar = chars[pos];
                    if (quoteChar != '"' && quoteChar != '\'')
                    {
                        ThrowUnexpectedToken("\"", "'");
                    }
                }
                pos++;
                _ps.charPos = pos;

                attr.quoteChar = quoteChar;
                attr.SetLineInfo2(_ps.LineNo, _ps.LinePos);

                // parse attribute value
                char tmpch3;
                while (XmlCharType.IsAttributeValueChar(tmpch3 = chars[pos]))
                {
                    pos++;
                }

                if (tmpch3 == quoteChar)
                {
#if DEBUG
                    if (_normalize)
                    {
                        string val = new string(chars, _ps.charPos, pos - _ps.charPos);
                        Debug.Assert(val == XmlComplianceUtil.CDataNormalize(val), "The attribute value is not CDATA normalized!");
                    }
#endif
                    attr.SetValue(chars, _ps.charPos, pos - _ps.charPos);
                    pos++;
                    _ps.charPos = pos;
                }
                else
                {
                    ParseAttributeValueSlow(pos, quoteChar, attr);
                    pos = _ps.charPos;
                    chars = _ps.chars;
                }

                // handle special attributes:
                if (attr.prefix.Length == 0)
                {
                    // default namespace declaration
                    if (Ref.Equal(attr.localName, _xmlNs))
                    {
                        OnDefaultNamespaceDecl(attr);
                    }
                }
                else
                {
                    // prefixed namespace declaration
                    if (Ref.Equal(attr.prefix, _xmlNs))
                    {
                        OnNamespaceDecl(attr);
                    }
                    // xml: attribute
                    else if (Ref.Equal(attr.prefix, _xml))
                    {
                        OnXmlReservedAttribute(attr);
                    }
                }
                continue;

            ReadData:
                _ps.lineNo -= lineNoDelta;
                if (ReadData() != 0)
                {
                    pos = _ps.charPos;
                    chars = _ps.chars;
                }
                else
                {
                    ThrowUnclosedElements();
                }
            }

        End:
            if (_addDefaultAttributesAndNormalize)
            {
                AddDefaultAttributesAndNormalize();
            }
            // lookup namespaces: element
            ElementNamespaceLookup();

            // lookup namespaces: attributes
            if (_attrNeedNamespaceLookup)
            {
                AttributeNamespaceLookup();
                _attrNeedNamespaceLookup = false;
            }

            // check duplicate attributes
            if (_attrDuplWalkCount >= MaxAttrDuplWalkCount)
            {
                AttributeDuplCheck();
            }
        }

        private void ElementNamespaceLookup()
        {
            Debug.Assert(_curNode.type == XmlNodeType.Element);
            if (_curNode.prefix.Length == 0)
            {
                _curNode.ns = _xmlContext.defaultNamespace;
            }
            else
            {
                _curNode.ns = LookupNamespace(_curNode);
            }
        }

        private void AttributeNamespaceLookup()
        {
            for (int i = _index + 1; i < _index + _attrCount + 1; i++)
            {
                NodeData at = _nodes[i];
                if (at.type == XmlNodeType.Attribute && at.prefix.Length > 0)
                {
                    at.ns = LookupNamespace(at);
                }
            }
        }

        private void AttributeDuplCheck()
        {
            if (_attrCount < MaxAttrDuplWalkCount)
            {
                for (int i = _index + 1; i < _index + 1 + _attrCount; i++)
                {
                    NodeData attr1 = _nodes[i];
                    for (int j = i + 1; j < _index + 1 + _attrCount; j++)
                    {
                        if (Ref.Equal(attr1.localName, _nodes[j].localName) && Ref.Equal(attr1.ns, _nodes[j].ns))
                        {
                            Throw(SR.Xml_DupAttributeName, _nodes[j].GetNameWPrefix(_nameTable), _nodes[j].LineNo, _nodes[j].LinePos);
                        }
                    }
                }
            }
            else
            {
                if (_attrDuplSortingArray == null || _attrDuplSortingArray.Length < _attrCount)
                {
                    _attrDuplSortingArray = new NodeData[_attrCount];
                }
                Array.Copy(_nodes, _index + 1, _attrDuplSortingArray, 0, _attrCount);
                Array.Sort(_attrDuplSortingArray, 0, _attrCount);

                NodeData attr1 = _attrDuplSortingArray[0];
                for (int i = 1; i < _attrCount; i++)
                {
                    NodeData attr2 = _attrDuplSortingArray[i];
                    if (Ref.Equal(attr1.localName, attr2.localName) && Ref.Equal(attr1.ns, attr2.ns))
                    {
                        Throw(SR.Xml_DupAttributeName, attr2.GetNameWPrefix(_nameTable), attr2.LineNo, attr2.LinePos);
                    }
                    attr1 = attr2;
                }
            }
        }

        private void OnDefaultNamespaceDecl(NodeData attr)
        {
            if (!_supportNamespaces)
            {
                return;
            }

            string ns = _nameTable.Add(attr.StringValue);
            attr.ns = _nameTable.Add(XmlReservedNs.NsXmlNs);

            if (!_curNode.xmlContextPushed)
            {
                PushXmlContext();
            }

            _xmlContext.defaultNamespace = ns;

            AddNamespace(string.Empty, ns, attr);
        }

        private void OnNamespaceDecl(NodeData attr)
        {
            if (!_supportNamespaces)
            {
                return;
            }
            string ns = _nameTable.Add(attr.StringValue);
            if (ns.Length == 0)
            {
                Throw(SR.Xml_BadNamespaceDecl, attr.lineInfo2.lineNo, attr.lineInfo2.linePos - 1);
            }
            AddNamespace(attr.localName, ns, attr);
        }

        private void OnXmlReservedAttribute(NodeData attr)
        {
            switch (attr.localName)
            {
                // xml:space
                case "space":
                    if (!_curNode.xmlContextPushed)
                    {
                        PushXmlContext();
                    }

                    switch (XmlConvert.TrimString(attr.StringValue))
                    {
                        case "preserve":
                            _xmlContext.xmlSpace = XmlSpace.Preserve;
                            break;
                        case "default":
                            _xmlContext.xmlSpace = XmlSpace.Default;
                            break;
                        default:
                            Throw(SR.Xml_InvalidXmlSpace, attr.StringValue, attr.lineInfo.lineNo, attr.lineInfo.linePos);
                            break;
                    }
                    break;
                // xml:lang
                case "lang":
                    if (!_curNode.xmlContextPushed)
                    {
                        PushXmlContext();
                    }

                    _xmlContext.xmlLang = attr.StringValue;
                    break;
            }
        }

        private void ParseAttributeValueSlow(int curPos, char quoteChar, NodeData attr)
        {
            int pos = curPos;
            Debug.Assert(_ps.chars != null);
            char[] chars = _ps.chars;
            int attributeBaseEntityId = _ps.entityId;
            int valueChunkStartPos = 0;
            LineInfo valueChunkLineInfo = new LineInfo(_ps.lineNo, _ps.LinePos);
            NodeData? lastChunk = null;

            Debug.Assert(_stringBuilder.Length == 0);

            while (true)
            {
                // parse the rest of the attribute value
                while (XmlCharType.IsAttributeValueChar(chars[pos]))
                {
                    pos++;
                }

                if (pos - _ps.charPos > 0)
                {
                    _stringBuilder.Append(chars, _ps.charPos, pos - _ps.charPos);
                    _ps.charPos = pos;
                }

                if (chars[pos] == quoteChar && attributeBaseEntityId == _ps.entityId)
                {
                    break;
                }
                else
                {
                    switch (chars[pos])
                    {
                        // eol
                        case (char)0xA:
                            pos++;
                            OnNewLine(pos);
                            if (_normalize)
                            {
                                _stringBuilder.Append((char)0x20);  // CDATA normalization of 0xA
                                _ps.charPos++;
                            }
                            continue;
                        case (char)0xD:
                            if (chars[pos + 1] == (char)0xA)
                            {
                                pos += 2;
                                if (_normalize)
                                {
                                    _stringBuilder.Append(_ps.eolNormalized ? "\u0020\u0020" : "\u0020"); // CDATA normalization of 0xD 0xA
                                    _ps.charPos = pos;
                                }
                            }
                            else if (pos + 1 < _ps.charsUsed || _ps.isEof)
                            {
                                pos++;
                                if (_normalize)
                                {
                                    _stringBuilder.Append((char)0x20);  // CDATA normalization of 0xD and 0xD 0xA
                                    _ps.charPos = pos;
                                }
                            }
                            else
                            {
                                goto ReadData;
                            }
                            OnNewLine(pos);
                            continue;
                        // tab
                        case (char)0x9:
                            pos++;
                            if (_normalize)
                            {
                                _stringBuilder.Append((char)0x20);  // CDATA normalization of 0x9
                                _ps.charPos++;
                            }
                            continue;
                        case '"':
                        case '\'':
                        case '>':
                            pos++;
                            continue;
                        // attribute values cannot contain '<'
                        case '<':
                            Throw(pos, SR.Xml_BadAttributeChar, XmlException.BuildCharExceptionArgs('<', '\0'));
                            break;
                        // entity referece
                        case '&':
                            if (pos - _ps.charPos > 0)
                            {
                                _stringBuilder.Append(chars, _ps.charPos, pos - _ps.charPos);
                            }
                            _ps.charPos = pos;

                            int enclosingEntityId = _ps.entityId;
                            LineInfo entityLineInfo = new LineInfo(_ps.lineNo, _ps.LinePos + 1);
                            switch (HandleEntityReference(true, EntityExpandType.All, out pos))
                            {
                                case EntityType.CharacterDec:
                                case EntityType.CharacterHex:
                                case EntityType.CharacterNamed:
                                    break;
                                case EntityType.Unexpanded:
                                    if (_parsingMode == ParsingMode.Full && _ps.entityId == attributeBaseEntityId)
                                    {
                                        // construct text value chunk
                                        int valueChunkLen = _stringBuilder.Length - valueChunkStartPos;
                                        if (valueChunkLen > 0)
                                        {
                                            NodeData textChunk = new NodeData();
                                            textChunk.lineInfo = valueChunkLineInfo;
                                            textChunk.depth = attr.depth + 1;
                                            textChunk.SetValueNode(XmlNodeType.Text, _stringBuilder.ToString(valueChunkStartPos, valueChunkLen));
                                            AddAttributeChunkToList(attr, textChunk, ref lastChunk);
                                        }

                                        // parse entity name
                                        _ps.charPos++;
                                        string entityName = ParseEntityName();

                                        // construct entity reference chunk
                                        NodeData entityChunk = new NodeData();
                                        entityChunk.lineInfo = entityLineInfo;
                                        entityChunk.depth = attr.depth + 1;
                                        entityChunk.SetNamedNode(XmlNodeType.EntityReference, entityName);
                                        AddAttributeChunkToList(attr, entityChunk, ref lastChunk);

                                        // append entity ref to the attribute value
                                        _stringBuilder.Append('&');
                                        _stringBuilder.Append(entityName);
                                        _stringBuilder.Append(';');

                                        // update info for the next attribute value chunk
                                        valueChunkStartPos = _stringBuilder.Length;
                                        valueChunkLineInfo.Set(_ps.LineNo, _ps.LinePos);

                                        _fullAttrCleanup = true;
                                    }
                                    else
                                    {
                                        _ps.charPos++;
                                        ParseEntityName();
                                    }
                                    pos = _ps.charPos;
                                    break;

                                case EntityType.ExpandedInAttribute:
                                    if (_parsingMode == ParsingMode.Full && enclosingEntityId == attributeBaseEntityId)
                                    {
                                        // construct text value chunk
                                        int valueChunkLen = _stringBuilder.Length - valueChunkStartPos;
                                        if (valueChunkLen > 0)
                                        {
                                            NodeData textChunk = new NodeData();
                                            textChunk.lineInfo = valueChunkLineInfo;
                                            textChunk.depth = attr.depth + 1;
                                            textChunk.SetValueNode(XmlNodeType.Text, _stringBuilder.ToString(valueChunkStartPos, valueChunkLen));
                                            AddAttributeChunkToList(attr, textChunk, ref lastChunk);
                                        }

                                        // construct entity reference chunk
                                        NodeData entityChunk = new NodeData();
                                        entityChunk.lineInfo = entityLineInfo;
                                        entityChunk.depth = attr.depth + 1;
                                        Debug.Assert(_ps.entity != null);
                                        entityChunk.SetNamedNode(XmlNodeType.EntityReference, _ps.entity.Name);
                                        AddAttributeChunkToList(attr, entityChunk, ref lastChunk);

                                        _fullAttrCleanup = true;

                                        // Note: info for the next attribute value chunk will be updated once we
                                        // get out of the expanded entity
                                    }
                                    pos = _ps.charPos;
                                    break;
                                default:
                                    pos = _ps.charPos;
                                    break;
                            }
                            chars = _ps.chars;
                            continue;
                        default:
                            // end of buffer
                            if (pos == _ps.charsUsed)
                            {
                                goto ReadData;
                            }
                            // surrogate chars
                            else
                            {
                                char ch = chars[pos];
                                if (XmlCharType.IsHighSurrogate(ch))
                                {
                                    if (pos + 1 == _ps.charsUsed)
                                    {
                                        goto ReadData;
                                    }
                                    pos++;
                                    if (XmlCharType.IsLowSurrogate(chars[pos]))
                                    {
                                        pos++;
                                        continue;
                                    }
                                }
                                ThrowInvalidChar(chars, _ps.charsUsed, pos);
                                break;
                            }
                    }
                }

            ReadData:
                // read new characters into the buffer
                if (ReadData() == 0)
                {
                    if (_ps.charsUsed - _ps.charPos > 0)
                    {
                        if (_ps.chars[_ps.charPos] != (char)0xD)
                        {
                            Debug.Fail("We should never get to this point.");
                            Throw(SR.Xml_UnexpectedEOF1);
                        }
                        Debug.Assert(_ps.isEof);
                    }
                    else
                    {
                        if (!InEntity)
                        {
                            if (_fragmentType == XmlNodeType.Attribute)
                            {
                                if (attributeBaseEntityId != _ps.entityId)
                                {
                                    Throw(SR.Xml_EntityRefNesting);
                                }
                                break;
                            }
                            Throw(SR.Xml_UnclosedQuote);
                        }
                        if (HandleEntityEnd(true))
                        {
                            Debug.Fail("no EndEntity reporting while parsing attributes");
                            Throw(SR.Xml_InternalError);
                        }
                        // update info for the next attribute value chunk
                        if (attributeBaseEntityId == _ps.entityId)
                        {
                            valueChunkStartPos = _stringBuilder.Length;
                            valueChunkLineInfo.Set(_ps.LineNo, _ps.LinePos);
                        }
                    }
                }

                pos = _ps.charPos;
                chars = _ps.chars;
            }

            if (attr.nextAttrValueChunk != null)
            {
                // construct last text value chunk
                int valueChunkLen = _stringBuilder.Length - valueChunkStartPos;
                if (valueChunkLen > 0)
                {
                    NodeData textChunk = new NodeData();
                    textChunk.lineInfo = valueChunkLineInfo;
                    textChunk.depth = attr.depth + 1;
                    textChunk.SetValueNode(XmlNodeType.Text, _stringBuilder.ToString(valueChunkStartPos, valueChunkLen));
                    AddAttributeChunkToList(attr, textChunk, ref lastChunk);
                }
            }

            _ps.charPos = pos + 1;

            attr.SetValue(_stringBuilder.ToString());
            _stringBuilder.Length = 0;
        }

        private static void AddAttributeChunkToList(NodeData attr, NodeData chunk, ref NodeData? lastChunk)
        {
            if (lastChunk == null)
            {
                Debug.Assert(attr.nextAttrValueChunk == null);
                lastChunk = chunk;
                attr.nextAttrValueChunk = chunk;
            }
            else
            {
                lastChunk.nextAttrValueChunk = chunk;
                lastChunk = chunk;
            }
        }

        // Parses text or whitespace node.
        // Returns true if a node has been parsed and its data set to curNode.
        // Returns false when a whitespace has been parsed and ignored (according to current whitespace handling) or when parsing mode is not Full.
        // Also returns false if there is no text to be parsed.
        private bool ParseText()
        {
            int startPos;
            int endPos;
            int orChars = 0;

            // skip over the text if not in full parsing mode
            if (_parsingMode != ParsingMode.Full)
            {
                while (!ParseText(out _, out _, ref orChars));
                goto IgnoredNode;
            }

            _curNode.SetLineInfo(_ps.LineNo, _ps.LinePos);
            Debug.Assert(_stringBuilder.Length == 0);

            // the whole value is in buffer
            if (ParseText(out startPos, out endPos, ref orChars))
            {
                if (endPos - startPos == 0)
                {
                    goto IgnoredNode;
                }

                XmlNodeType nodeType = GetTextNodeType(orChars);
                if (nodeType == XmlNodeType.None)
                {
                    goto IgnoredNode;
                }

                Debug.Assert(endPos - startPos > 0);
                Debug.Assert(_ps.chars != null);
                _curNode.SetValueNode(nodeType, _ps.chars, startPos, endPos - startPos);
                return true;
            }
            // only piece of the value was returned
            else
            {
                // V1 compatibility mode -> cache the whole value
                if (_v1Compat)
                {
                    do
                    {
                        if (endPos - startPos > 0)
                        {
                            _stringBuilder.Append(_ps.chars, startPos, endPos - startPos);
                        }
                    } while (!ParseText(out startPos, out endPos, ref orChars));

                    if (endPos - startPos > 0)
                    {
                        _stringBuilder.Append(_ps.chars, startPos, endPos - startPos);
                    }

                    Debug.Assert(_stringBuilder.Length > 0);

                    XmlNodeType nodeType = GetTextNodeType(orChars);
                    if (nodeType == XmlNodeType.None)
                    {
                        _stringBuilder.Length = 0;
                        goto IgnoredNode;
                    }

                    _curNode.SetValueNode(nodeType, _stringBuilder.ToString());
                    _stringBuilder.Length = 0;
                    return true;
                }
                // V2 reader -> do not cache the whole value yet, read only up to 4kB to decide whether the value is a whitespace
                else
                {
                    bool fullValue;

                    // if it's a partial text value, not a whitespace -> return
                    if (orChars > 0x20)
                    {
                        Debug.Assert(endPos - startPos > 0);
                        Debug.Assert(_ps.chars != null);
                        _curNode.SetValueNode(XmlNodeType.Text, _ps.chars, startPos, endPos - startPos);
                        _nextParsingFunction = _parsingFunction;
                        _parsingFunction = ParsingFunction.PartialTextValue;
                        return true;
                    }

                    // partial whitespace -> read more data (up to 4kB) to decide if it is a whitespace or a text node
                    if (endPos - startPos > 0)
                    {
                        _stringBuilder.Append(_ps.chars, startPos, endPos - startPos);
                    }
                    do
                    {
                        fullValue = ParseText(out startPos, out endPos, ref orChars);
                        if (endPos - startPos > 0)
                        {
                            _stringBuilder.Append(_ps.chars, startPos, endPos - startPos);
                        }
                    } while (!fullValue && orChars <= 0x20 && _stringBuilder.Length < MinWhitespaceLookahedCount);

                    // determine the value node type
                    XmlNodeType nodeType = (_stringBuilder.Length < MinWhitespaceLookahedCount) ? GetTextNodeType(orChars) : XmlNodeType.Text;
                    if (nodeType == XmlNodeType.None)
                    {
                        // ignored whitespace -> skip over the rest of the value unless we already read it all
                        _stringBuilder.Length = 0;
                        if (!fullValue)
                        {
                            while (!ParseText(out _, out _, ref orChars));
                        }
                        goto IgnoredNode;
                    }

                    // set value to curNode
                    _curNode.SetValueNode(nodeType, _stringBuilder.ToString());
                    _stringBuilder.Length = 0;

                    // change parsing state if the full value was not parsed
                    if (!fullValue)
                    {
                        _nextParsingFunction = _parsingFunction;
                        _parsingFunction = ParsingFunction.PartialTextValue;
                    }

                    return true;
                }
            }

        IgnoredNode:

            // ignored whitespace at the end of manually resolved entity
            if (_parsingFunction == ParsingFunction.ReportEndEntity)
            {
                SetupEndEntityNodeInContent();
                _parsingFunction = _nextParsingFunction;
                return true;
            }
            else if (_parsingFunction == ParsingFunction.EntityReference)
            {
                _parsingFunction = _nextNextParsingFunction;
                ParseEntityReference();
                return true;
            }
            return false;
        }

        // Parses a chunk of text starting at ps.charPos.
        //   startPos .... start position of the text chunk that has been parsed (can differ from ps.charPos before the call)
        //   endPos ...... end position of the text chunk that has been parsed (can differ from ps.charPos after the call)
        //   ourOrChars .. all parsed character bigger or equal to 0x20 or-ed (|) into a single int. It can be used for whitespace detection
        //                 (the text has a non-whitespace character if outOrChars > 0x20).
        // Returns true when the whole value has been parsed. Return false when it needs to be called again to get a next chunk of value.
        private bool ParseText(out int startPos, out int endPos, ref int outOrChars)
        {
            Debug.Assert(_ps.chars != null);
            char[] chars = _ps.chars;
            int pos = _ps.charPos;
            int rcount = 0;
            int rpos = -1;
            int orChars = outOrChars;
            char c;

            while (true)
            {
                // parse text content
                while (XmlCharType.IsTextChar(c = chars[pos]))
                {
                    orChars |= (int)c;
                    pos++;
                }

                switch (c)
                {
                    case (char)0x9:
                        pos++;
                        continue;
                    // eol
                    case (char)0xA:
                        pos++;
                        OnNewLine(pos);
                        continue;
                    case (char)0xD:
                        if (chars[pos + 1] == (char)0xA)
                        {
                            if (!_ps.eolNormalized && _parsingMode == ParsingMode.Full)
                            {
                                if (pos - _ps.charPos > 0)
                                {
                                    if (rcount == 0)
                                    {
                                        rcount = 1;
                                        rpos = pos;
                                    }
                                    else
                                    {
                                        ShiftBuffer(rpos + rcount, rpos, pos - rpos - rcount);
                                        rpos = pos - rcount;
                                        rcount++;
                                    }
                                }
                                else
                                {
                                    _ps.charPos++;
                                }
                            }
                            pos += 2;
                        }
                        else if (pos + 1 < _ps.charsUsed || _ps.isEof)
                        {
                            if (!_ps.eolNormalized)
                            {
                                chars[pos] = (char)0xA;             // EOL normalization of 0xD
                            }
                            pos++;
                        }
                        else
                        {
                            goto ReadData;
                        }
                        OnNewLine(pos);
                        continue;
                    // some tag
                    case '<':
                        goto ReturnPartialValue;
                    // entity reference
                    case '&':
                        // try to parse char entity inline
                        int charRefEndPos, charCount;
                        EntityType entityType;
                        if ((charRefEndPos = ParseCharRefInline(pos, out charCount, out entityType)) > 0)
                        {
                            if (rcount > 0)
                            {
                                ShiftBuffer(rpos + rcount, rpos, pos - rpos - rcount);
                            }
                            rpos = pos - rcount;
                            rcount += (charRefEndPos - pos - charCount);
                            pos = charRefEndPos;

                            if (!XmlCharType.IsWhiteSpace(chars[charRefEndPos - charCount]) ||
                                 (_v1Compat && entityType == EntityType.CharacterDec))
                            {
                                orChars |= 0xFF;
                            }
                        }
                        else
                        {
                            if (pos > _ps.charPos)
                            {
                                goto ReturnPartialValue;
                            }
                            switch (HandleEntityReference(false, EntityExpandType.All, out pos))
                            {
                                case EntityType.Unexpanded:
                                    // make sure we will report EntityReference after the text node
                                    _nextParsingFunction = _parsingFunction;
                                    _parsingFunction = ParsingFunction.EntityReference;
                                    // end the value (returns nothing)
                                    goto NoValue;
                                case EntityType.CharacterDec:
                                    if (!_v1Compat)
                                    {
                                        goto case EntityType.CharacterHex;
                                    }
                                    orChars |= 0xFF;
                                    break;
                                case EntityType.CharacterHex:
                                case EntityType.CharacterNamed:
                                    if (!XmlCharType.IsWhiteSpace(_ps.chars[pos - 1]))
                                    {
                                        orChars |= 0xFF;
                                    }
                                    break;
                                default:
                                    pos = _ps.charPos;
                                    break;
                            }
                            chars = _ps.chars;
                        }
                        continue;
                    case ']':
                        if (_ps.charsUsed - pos < 3 && !_ps.isEof)
                        {
                            goto ReadData;
                        }
                        if (chars[pos + 1] == ']' && chars[pos + 2] == '>')
                        {
                            Throw(pos, SR.Xml_CDATAEndInText);
                        }
                        orChars |= ']';
                        pos++;
                        continue;
                    default:
                        // end of buffer
                        if (pos == _ps.charsUsed)
                        {
                            goto ReadData;
                        }
                        // surrogate chars
                        else
                        {
                            char ch = chars[pos];
                            if (XmlCharType.IsHighSurrogate(ch))
                            {
                                if (pos + 1 == _ps.charsUsed)
                                {
                                    goto ReadData;
                                }
                                pos++;
                                if (XmlCharType.IsLowSurrogate(chars[pos]))
                                {
                                    pos++;
                                    orChars |= ch;
                                    continue;
                                }
                            }
                            int offset = pos - _ps.charPos;
                            if (ZeroEndingStream(pos))
                            {
                                pos = _ps.charPos + offset;
                                goto ReturnPartialValue;
                            }
                            else
                            {
                                ThrowInvalidChar(_ps.chars, _ps.charsUsed, _ps.charPos + offset);
                            }
                            break;
                        }
                }

            ReadData:
                if (pos > _ps.charPos)
                {
                    goto ReturnPartialValue;
                }
                // read new characters into the buffer
                if (ReadData() == 0)
                {
                    if (_ps.charsUsed - _ps.charPos > 0)
                    {
                        if (_ps.chars[_ps.charPos] != (char)0xD && _ps.chars[_ps.charPos] != ']')
                        {
                            Throw(SR.Xml_UnexpectedEOF1);
                        }
                        Debug.Assert(_ps.isEof);
                    }
                    else
                    {
                        if (!InEntity)
                        {
                            // end the value (returns nothing)
                            goto NoValue;
                        }
                        if (HandleEntityEnd(true))
                        {
                            // report EndEntity after the text node
                            _nextParsingFunction = _parsingFunction;
                            _parsingFunction = ParsingFunction.ReportEndEntity;
                            // end the value (returns nothing)
                            goto NoValue;
                        }
                    }
                }
                pos = _ps.charPos;
                chars = _ps.chars;
                continue;
            }
        NoValue:
            startPos = endPos = pos;
            return true;

        ReturnPartialValue:
            if (_parsingMode == ParsingMode.Full && rcount > 0)
            {
                ShiftBuffer(rpos + rcount, rpos, pos - rpos - rcount);
            }
            startPos = _ps.charPos;
            endPos = pos - rcount;
            _ps.charPos = pos;
            outOrChars = orChars;
            return c == '<';
        }

        // When in ParsingState.PartialTextValue, this method parses and caches the rest of the value and stores it in curNode.
        private void FinishPartialValue()
        {
            Debug.Assert(_stringBuilder.Length == 0);
            Debug.Assert(_parsingFunction == ParsingFunction.PartialTextValue ||
                          (_parsingFunction == ParsingFunction.InReadValueChunk && _incReadState == IncrementalReadState.ReadValueChunk_OnPartialValue));

            _curNode.CopyTo(_readValueOffset, _stringBuilder);

            int startPos;
            int endPos;
            int orChars = 0;
            while (!ParseText(out startPos, out endPos, ref orChars))
            {
                _stringBuilder.Append(_ps.chars, startPos, endPos - startPos);
            }
            _stringBuilder.Append(_ps.chars, startPos, endPos - startPos);

            Debug.Assert(_stringBuilder.Length > 0);
            _curNode.SetValue(_stringBuilder.ToString());
            _stringBuilder.Length = 0;
        }

        private void FinishOtherValueIterator()
        {
            switch (_parsingFunction)
            {
                case ParsingFunction.InReadAttributeValue:
                    // do nothing, correct value is already in curNode
                    break;
                case ParsingFunction.InReadValueChunk:
                    if (_incReadState == IncrementalReadState.ReadValueChunk_OnPartialValue)
                    {
                        FinishPartialValue();
                        _incReadState = IncrementalReadState.ReadValueChunk_OnCachedValue;
                    }
                    else
                    {
                        if (_readValueOffset > 0)
                        {
                            _curNode.SetValue(_curNode.StringValue.Substring(_readValueOffset));
                            _readValueOffset = 0;
                        }
                    }
                    break;
                case ParsingFunction.InReadContentAsBinary:
                case ParsingFunction.InReadElementContentAsBinary:
                    switch (_incReadState)
                    {
                        case IncrementalReadState.ReadContentAsBinary_OnPartialValue:
                            FinishPartialValue();
                            _incReadState = IncrementalReadState.ReadContentAsBinary_OnCachedValue;
                            break;
                        case IncrementalReadState.ReadContentAsBinary_OnCachedValue:
                            if (_readValueOffset > 0)
                            {
                                _curNode.SetValue(_curNode.StringValue.Substring(_readValueOffset));
                                _readValueOffset = 0;
                            }
                            break;
                        case IncrementalReadState.ReadContentAsBinary_End:
                            _curNode.SetValue(string.Empty);
                            break;
                    }
                    break;
            }
        }

        // When in ParsingState.PartialTextValue, this method skips over the rest of the partial value.
        [MethodImplAttribute(MethodImplOptions.NoInlining)]
        private void SkipPartialTextValue()
        {
            Debug.Assert(_parsingFunction == ParsingFunction.PartialTextValue || _parsingFunction == ParsingFunction.InReadValueChunk ||
                          _parsingFunction == ParsingFunction.InReadContentAsBinary || _parsingFunction == ParsingFunction.InReadElementContentAsBinary);
            int orChars = 0;

            _parsingFunction = _nextParsingFunction;
            while (!ParseText(out _, out _, ref orChars));
        }

        private void FinishReadValueChunk()
        {
            Debug.Assert(_parsingFunction == ParsingFunction.InReadValueChunk);

            _readValueOffset = 0;
            if (_incReadState == IncrementalReadState.ReadValueChunk_OnPartialValue)
            {
                Debug.Assert((_index > 0) ? _nextParsingFunction == ParsingFunction.ElementContent : _nextParsingFunction == ParsingFunction.DocumentContent);
                SkipPartialTextValue();
            }
            else
            {
                _parsingFunction = _nextParsingFunction;
                _nextParsingFunction = _nextNextParsingFunction;
            }
        }

        private void FinishReadContentAsBinary()
        {
            Debug.Assert(_parsingFunction == ParsingFunction.InReadContentAsBinary || _parsingFunction == ParsingFunction.InReadElementContentAsBinary);

            _readValueOffset = 0;
            if (_incReadState == IncrementalReadState.ReadContentAsBinary_OnPartialValue)
            {
                Debug.Assert((_index > 0) ? _nextParsingFunction == ParsingFunction.ElementContent : _nextParsingFunction == ParsingFunction.DocumentContent);
                SkipPartialTextValue();
            }
            else
            {
                _parsingFunction = _nextParsingFunction;
                _nextParsingFunction = _nextNextParsingFunction;
            }
            if (_incReadState != IncrementalReadState.ReadContentAsBinary_End)
            {
                while (MoveToNextContentNode(true));
            }
        }

        private void FinishReadElementContentAsBinary()
        {
            FinishReadContentAsBinary();

            if (_curNode.type != XmlNodeType.EndElement)
            {
                Throw(SR.Xml_InvalidNodeType, _curNode.type.ToString());
            }
            // move off the end element
            _outerReader.Read();
        }

        private bool ParseRootLevelWhitespace()
        {
            Debug.Assert(_stringBuilder.Length == 0);

            XmlNodeType nodeType = GetWhitespaceType();

            Debug.Assert(_ps.chars != null);
            if (nodeType == XmlNodeType.None)
            {
                EatWhitespaces(null);
                if (_ps.chars[_ps.charPos] == '<' || _ps.charsUsed - _ps.charPos == 0 || ZeroEndingStream(_ps.charPos))
                {
                    return false;
                }
            }
            else
            {
                _curNode.SetLineInfo(_ps.LineNo, _ps.LinePos);
                EatWhitespaces(_stringBuilder);
                if (_ps.chars[_ps.charPos] == '<' || _ps.charsUsed - _ps.charPos == 0 || ZeroEndingStream(_ps.charPos))
                {
                    if (_stringBuilder.Length > 0)
                    {
                        _curNode.SetValueNode(nodeType, _stringBuilder.ToString());
                        _stringBuilder.Length = 0;
                        return true;
                    }
                    return false;
                }
            }

            if (XmlCharType.IsCharData(_ps.chars[_ps.charPos]))
            {
                Throw(SR.Xml_InvalidRootData);
            }
            else
            {
                ThrowInvalidChar(_ps.chars, _ps.charsUsed, _ps.charPos);
            }
            return false;
        }

        private void ParseEntityReference()
        {
            Debug.Assert(_ps.chars != null);
            Debug.Assert(_ps.chars[_ps.charPos] == '&');
            _ps.charPos++;

            _curNode.SetLineInfo(_ps.LineNo, _ps.LinePos);
            _curNode.SetNamedNode(XmlNodeType.EntityReference, ParseEntityName());
        }

        private EntityType HandleEntityReference(bool isInAttributeValue, EntityExpandType expandType, out int charRefEndPos)
        {
            Debug.Assert(_ps.chars != null);
            Debug.Assert(_ps.chars[_ps.charPos] == '&');

            if (_ps.charPos + 1 == _ps.charsUsed)
            {
                if (ReadData() == 0)
                {
                    Throw(SR.Xml_UnexpectedEOF1);
                }
            }

            // numeric characters reference
            if (_ps.chars[_ps.charPos + 1] == '#')
            {
                EntityType entityType;
                charRefEndPos = ParseNumericCharRef(expandType != EntityExpandType.OnlyGeneral, null, out entityType);
                Debug.Assert(entityType == EntityType.CharacterDec || entityType == EntityType.CharacterHex);
                return entityType;
            }
            // named reference
            else
            {
                // named character reference
                charRefEndPos = ParseNamedCharRef(expandType != EntityExpandType.OnlyGeneral, null);
                if (charRefEndPos >= 0)
                {
                    return EntityType.CharacterNamed;
                }

                // general entity reference
                // NOTE: XmlValidatingReader compatibility mode: expand all entities in attribute values
                // general entity reference
                if (expandType == EntityExpandType.OnlyCharacter ||
                     (_entityHandling != EntityHandling.ExpandEntities &&
                       (!isInAttributeValue || !_validatingReaderCompatFlag)))
                {
                    return EntityType.Unexpanded;
                }
                int endPos;

                _ps.charPos++;
                int savedLinePos = _ps.LinePos;
                try
                {
                    endPos = ParseName();
                }
                catch (XmlException)
                {
                    Throw(SR.Xml_ErrorParsingEntityName, _ps.LineNo, savedLinePos);
                    return EntityType.Skipped;
                }

                // check ';'
                if (_ps.chars[endPos] != ';')
                {
                    ThrowUnexpectedToken(endPos, ";");
                }

                int entityLinePos = _ps.LinePos;
                string entityName = _nameTable.Add(_ps.chars, _ps.charPos, endPos - _ps.charPos);
                _ps.charPos = endPos + 1;
                charRefEndPos = -1;

                EntityType entType = HandleGeneralEntityReference(entityName, isInAttributeValue, false, entityLinePos);
                _reportedBaseUri = _ps.baseUriStr;
                _reportedEncoding = _ps.encoding;
                return entType;
            }
        }

        // returns true == continue parsing
        // return false == unexpanded external entity, stop parsing and return
        private EntityType HandleGeneralEntityReference(string name, bool isInAttributeValue, bool pushFakeEntityIfNullResolver, int entityStartLinePos)
        {
            IDtdEntityInfo? entity = null;

            if (_dtdInfo == null && _fragmentParserContext != null && _fragmentParserContext.HasDtdInfo && _dtdProcessing == DtdProcessing.Parse)
            {
                ParseDtdFromParserContext();
            }

            if (_dtdInfo == null ||
                 ((entity = _dtdInfo.LookupEntity(name)) == null))
            {
                if (_disableUndeclaredEntityCheck)
                {
                    SchemaEntity schemaEntity = new SchemaEntity(new XmlQualifiedName(name), false);
                    schemaEntity.Text = string.Empty;
                    entity = schemaEntity;
                }
                else
                    Throw(SR.Xml_UndeclaredEntity, name, _ps.LineNo, entityStartLinePos);
            }

            Debug.Assert(entity != null);

            if (entity.IsUnparsedEntity)
            {
                if (_disableUndeclaredEntityCheck)
                {
                    SchemaEntity schemaEntity = new SchemaEntity(new XmlQualifiedName(name), false);
                    schemaEntity.Text = string.Empty;
                    entity = schemaEntity;
                }
                else
                    Throw(SR.Xml_UnparsedEntityRef, name, _ps.LineNo, entityStartLinePos);
            }

            if (_standalone && entity.IsDeclaredInExternal)
            {
                Throw(SR.Xml_ExternalEntityInStandAloneDocument, entity.Name, _ps.LineNo, entityStartLinePos);
            }

            if (entity.IsExternal)
            {
                if (isInAttributeValue)
                {
                    Throw(SR.Xml_ExternalEntityInAttValue, name, _ps.LineNo, entityStartLinePos);
                    return EntityType.Skipped;
                }

                if (_parsingMode == ParsingMode.SkipContent)
                {
                    return EntityType.Skipped;
                }

                if (IsResolverNull)
                {
                    if (pushFakeEntityIfNullResolver)
                    {
                        PushExternalEntity(entity);
                        _curNode.entityId = _ps.entityId;
                        return EntityType.FakeExpanded;
                    }
                    return EntityType.Skipped;
                }
                else
                {
                    PushExternalEntity(entity);
                    _curNode.entityId = _ps.entityId;
                    return EntityType.Expanded;
                }
            }
            else
            {
                if (_parsingMode == ParsingMode.SkipContent)
                {
                    return EntityType.Skipped;
                }

                PushInternalEntity(entity);

                _curNode.entityId = _ps.entityId;
                return (isInAttributeValue && _validatingReaderCompatFlag) ? EntityType.ExpandedInAttribute : EntityType.Expanded;
            }
        }

        private bool InEntity
        {
            get
            {
                return _parsingStatesStackTop >= 0;
            }
        }

        // return true if EndEntity node should be reported. The entity is stored in lastEntity.
        private bool HandleEntityEnd(bool checkEntityNesting)
        {
            if (_parsingStatesStackTop == -1)
            {
                Debug.Fail($"Unexpected parsing states stack top {_parsingStatesStackTop}");
                Throw(SR.Xml_InternalError);
            }

            if (_ps.entityResolvedManually)
            {
                _index--;

                if (checkEntityNesting)
                {
                    if (_ps.entityId != _nodes[_index].entityId)
                    {
                        Throw(SR.Xml_IncompleteEntity);
                    }
                }

                _lastEntity = _ps.entity;  // save last entity for the EndEntity node

                PopEntity();
                return true;
            }
            else
            {
                if (checkEntityNesting)
                {
                    if (_ps.entityId != _nodes[_index].entityId)
                    {
                        Throw(SR.Xml_IncompleteEntity);
                    }
                }

                PopEntity();

                _reportedEncoding = _ps.encoding;
                _reportedBaseUri = _ps.baseUriStr;
                return false;
            }
        }

        private void SetupEndEntityNodeInContent()
        {
            Debug.Assert(_lastEntity != null);

            _reportedEncoding = _ps.encoding;
            _reportedBaseUri = _ps.baseUriStr;

            _curNode = _nodes[_index];
            Debug.Assert(_curNode.depth == _index);
            _curNode.SetNamedNode(XmlNodeType.EndEntity, _lastEntity.Name);
            _curNode.lineInfo.Set(_ps.lineNo, _ps.LinePos - 1);

            if (_index == 0 && _parsingFunction == ParsingFunction.ElementContent)
            {
                _parsingFunction = ParsingFunction.DocumentContent;
            }
        }

        private void SetupEndEntityNodeInAttribute()
        {
            _curNode = _nodes[_index + _attrCount + 1];
            Debug.Assert(_curNode.type == XmlNodeType.EntityReference);
            Debug.Assert(_lastEntity != null);
            Debug.Assert(Ref.Equal(_lastEntity.Name, _curNode.localName));
            _curNode.lineInfo.linePos += _curNode.localName.Length;
            _curNode.type = XmlNodeType.EndEntity;
        }

        private bool ParsePI()
        {
            return ParsePI(null);
        }

        // Parses processing instruction; if piInDtdStringBuilder != null, the processing instruction is in DTD and
        // it will be saved in the passed string builder (target, whitespace & value).
        private bool ParsePI(StringBuilder? piInDtdStringBuilder)
        {
            if (_parsingMode == ParsingMode.Full)
            {
                _curNode.SetLineInfo(_ps.LineNo, _ps.LinePos);
            }

            Debug.Assert(_stringBuilder.Length == 0);

            // parse target name
            int nameEndPos = ParseName();
            Debug.Assert(_ps.chars != null);
            string target = _nameTable.Add(_ps.chars, _ps.charPos, nameEndPos - _ps.charPos);

            if (string.Equals(target, "xml", StringComparison.OrdinalIgnoreCase))
            {
                Throw(target.Equals("xml") ? SR.Xml_XmlDeclNotFirst : SR.Xml_InvalidPIName, target);
            }
            _ps.charPos = nameEndPos;

            if (piInDtdStringBuilder == null)
            {
                if (!_ignorePIs && _parsingMode == ParsingMode.Full)
                {
                    _curNode.SetNamedNode(XmlNodeType.ProcessingInstruction, target);
                }
            }
            else
            {
                piInDtdStringBuilder.Append(target);
            }

            // check mandatory whitespace
            char ch = _ps.chars[_ps.charPos];
            Debug.Assert(_ps.charPos < _ps.charsUsed);
            if (EatWhitespaces(piInDtdStringBuilder) == 0)
            {
                if (_ps.charsUsed - _ps.charPos < 2)
                {
                    ReadData();
                }
                if (ch != '?' || _ps.chars[_ps.charPos + 1] != '>')
                {
                    Throw(SR.Xml_BadNameChar, XmlException.BuildCharExceptionArgs(_ps.chars, _ps.charsUsed, _ps.charPos));
                }
            }

            // scan processing instruction value
            int startPos, endPos;
            if (ParsePIValue(out startPos, out endPos))
            {
                if (piInDtdStringBuilder == null)
                {
                    if (_ignorePIs)
                    {
                        return false;
                    }
                    if (_parsingMode == ParsingMode.Full)
                    {
                        _curNode.SetValue(_ps.chars, startPos, endPos - startPos);
                    }
                }
                else
                {
                    piInDtdStringBuilder.Append(_ps.chars, startPos, endPos - startPos);
                }
            }
            else
            {
                StringBuilder sb;
                if (piInDtdStringBuilder == null)
                {
                    if (_ignorePIs || _parsingMode != ParsingMode.Full)
                    {
                        while (!ParsePIValue(out _, out _));
                        return false;
                    }
                    sb = _stringBuilder;
                    Debug.Assert(_stringBuilder.Length == 0);
                }
                else
                {
                    sb = piInDtdStringBuilder;
                }

                do
                {
                    sb.Append(_ps.chars, startPos, endPos - startPos);
                } while (!ParsePIValue(out startPos, out endPos));
                sb.Append(_ps.chars, startPos, endPos - startPos);

                if (piInDtdStringBuilder == null)
                {
                    _curNode.SetValue(_stringBuilder.ToString());
                    _stringBuilder.Length = 0;
                }
            }

            return true;
        }

        private bool ParsePIValue(out int outStartPos, out int outEndPos)
        {
            // read new characters into the buffer
            if (_ps.charsUsed - _ps.charPos < 2)
            {
                if (ReadData() == 0)
                {
                    Throw(_ps.charsUsed, SR.Xml_UnexpectedEOF, "PI");
                }
            }

            Debug.Assert(_ps.chars != null);
            int pos = _ps.charPos;
            char[] chars = _ps.chars;
            int rcount = 0;
            int rpos = -1;

            while (true)
            {
                char tmpch;
                while (XmlCharType.IsTextChar(tmpch = chars[pos]) && tmpch != '?')
                {
                    pos++;
                }

                switch (chars[pos])
                {
                    // possibly end of PI
                    case '?':
                        if (chars[pos + 1] == '>')
                        {
                            if (rcount > 0)
                            {
                                Debug.Assert(!_ps.eolNormalized);
                                ShiftBuffer(rpos + rcount, rpos, pos - rpos - rcount);
                                outEndPos = pos - rcount;
                            }
                            else
                            {
                                outEndPos = pos;
                            }
                            outStartPos = _ps.charPos;
                            _ps.charPos = pos + 2;
                            return true;
                        }
                        else if (pos + 1 == _ps.charsUsed)
                        {
                            goto ReturnPartial;
                        }
                        else
                        {
                            pos++;
                            continue;
                        }
                    // eol
                    case (char)0xA:
                        pos++;
                        OnNewLine(pos);
                        continue;
                    case (char)0xD:
                        if (chars[pos + 1] == (char)0xA)
                        {
                            if (!_ps.eolNormalized && _parsingMode == ParsingMode.Full)
                            {
                                // EOL normalization of 0xD 0xA
                                if (pos - _ps.charPos > 0)
                                {
                                    if (rcount == 0)
                                    {
                                        rcount = 1;
                                        rpos = pos;
                                    }
                                    else
                                    {
                                        ShiftBuffer(rpos + rcount, rpos, pos - rpos - rcount);
                                        rpos = pos - rcount;
                                        rcount++;
                                    }
                                }
                                else
                                {
                                    _ps.charPos++;
                                }
                            }
                            pos += 2;
                        }
                        else if (pos + 1 < _ps.charsUsed || _ps.isEof)
                        {
                            if (!_ps.eolNormalized)
                            {
                                chars[pos] = (char)0xA;             // EOL normalization of 0xD
                            }
                            pos++;
                        }
                        else
                        {
                            goto ReturnPartial;
                        }
                        OnNewLine(pos);
                        continue;
                    case '<':
                    case '&':
                    case ']':
                    case (char)0x9:
                        pos++;
                        continue;
                    default:
                        // end of buffer
                        if (pos == _ps.charsUsed)
                        {
                            goto ReturnPartial;
                        }
                        // surrogate characters
                        else
                        {
                            char ch = chars[pos];
                            if (XmlCharType.IsHighSurrogate(ch))
                            {
                                if (pos + 1 == _ps.charsUsed)
                                {
                                    goto ReturnPartial;
                                }
                                pos++;
                                if (XmlCharType.IsLowSurrogate(chars[pos]))
                                {
                                    pos++;
                                    continue;
                                }
                            }
                            ThrowInvalidChar(chars, _ps.charsUsed, pos);
                            break;
                        }
                }
            }

        ReturnPartial:
            if (rcount > 0)
            {
                ShiftBuffer(rpos + rcount, rpos, pos - rpos - rcount);
                outEndPos = pos - rcount;
            }
            else
            {
                outEndPos = pos;
            }
            outStartPos = _ps.charPos;
            _ps.charPos = pos;
            return false;
        }

        private bool ParseComment()
        {
            if (_ignoreComments)
            {
                ParsingMode oldParsingMode = _parsingMode;
                _parsingMode = ParsingMode.SkipNode;
                ParseCDataOrComment(XmlNodeType.Comment);
                _parsingMode = oldParsingMode;
                return false;
            }
            else
            {
                ParseCDataOrComment(XmlNodeType.Comment);
                return true;
            }
        }

        private void ParseCData()
        {
            ParseCDataOrComment(XmlNodeType.CDATA);
        }

        // Parses CDATA section or comment
        private void ParseCDataOrComment(XmlNodeType type)
        {
            int startPos, endPos;

            if (_parsingMode == ParsingMode.Full)
            {
                _curNode.SetLineInfo(_ps.LineNo, _ps.LinePos);
                Debug.Assert(_stringBuilder.Length == 0);
                if (ParseCDataOrComment(type, out startPos, out endPos))
                {
                    Debug.Assert(_ps.chars != null);
                    _curNode.SetValueNode(type, _ps.chars, startPos, endPos - startPos);
                }
                else
                {
                    do
                    {
                        _stringBuilder.Append(_ps.chars, startPos, endPos - startPos);
                    } while (!ParseCDataOrComment(type, out startPos, out endPos));

                    _stringBuilder.Append(_ps.chars, startPos, endPos - startPos);
                    _curNode.SetValueNode(type, _stringBuilder.ToString());
                    _stringBuilder.Length = 0;
                }
            }
            else
            {
                while (!ParseCDataOrComment(type, out _, out _));
            }
        }

        // Parses a chunk of CDATA section or comment. Returns true when the end of CDATA or comment was reached.
        private bool ParseCDataOrComment(XmlNodeType type, out int outStartPos, out int outEndPos)
        {
            if (_ps.charsUsed - _ps.charPos < 3)
            {
                // read new characters into the buffer
                if (ReadData() == 0)
                {
                    Throw(SR.Xml_UnexpectedEOF, (type == XmlNodeType.Comment) ? "Comment" : "CDATA");
                }
            }

            Debug.Assert(_ps.chars != null);
            int pos = _ps.charPos;
            char[] chars = _ps.chars;
            int rcount = 0;
            int rpos = -1;
            char stopChar = (type == XmlNodeType.Comment) ? '-' : ']';

            while (true)
            {
                char tmpch;
                while (XmlCharType.IsTextChar(tmpch = chars[pos]) && tmpch != stopChar)
                {
                    pos++;
                }

                // possibly end of comment or cdata section
                if (chars[pos] == stopChar)
                {
                    if (chars[pos + 1] == stopChar)
                    {
                        if (chars[pos + 2] == '>')
                        {
                            if (rcount > 0)
                            {
                                Debug.Assert(!_ps.eolNormalized);
                                ShiftBuffer(rpos + rcount, rpos, pos - rpos - rcount);
                                outEndPos = pos - rcount;
                            }
                            else
                            {
                                outEndPos = pos;
                            }
                            outStartPos = _ps.charPos;
                            _ps.charPos = pos + 3;
                            return true;
                        }
                        else if (pos + 2 == _ps.charsUsed)
                        {
                            goto ReturnPartial;
                        }
                        else if (type == XmlNodeType.Comment)
                        {
                            Throw(pos, SR.Xml_InvalidCommentChars);
                        }
                    }
                    else if (pos + 1 == _ps.charsUsed)
                    {
                        goto ReturnPartial;
                    }
                    pos++;
                    continue;
                }
                else
                {
                    switch (chars[pos])
                    {
                        // eol
                        case (char)0xA:
                            pos++;
                            OnNewLine(pos);
                            continue;
                        case (char)0xD:
                            if (chars[pos + 1] == (char)0xA)
                            {
                                // EOL normalization of 0xD 0xA - shift the buffer
                                if (!_ps.eolNormalized && _parsingMode == ParsingMode.Full)
                                {
                                    if (pos - _ps.charPos > 0)
                                    {
                                        if (rcount == 0)
                                        {
                                            rcount = 1;
                                            rpos = pos;
                                        }
                                        else
                                        {
                                            ShiftBuffer(rpos + rcount, rpos, pos - rpos - rcount);
                                            rpos = pos - rcount;
                                            rcount++;
                                        }
                                    }
                                    else
                                    {
                                        _ps.charPos++;
                                    }
                                }
                                pos += 2;
                            }
                            else if (pos + 1 < _ps.charsUsed || _ps.isEof)
                            {
                                if (!_ps.eolNormalized)
                                {
                                    chars[pos] = (char)0xA;             // EOL normalization of 0xD
                                }
                                pos++;
                            }
                            else
                            {
                                goto ReturnPartial;
                            }
                            OnNewLine(pos);
                            continue;
                        case '<':
                        case '&':
                        case ']':
                        case (char)0x9:
                            pos++;
                            continue;
                        default:
                            // end of buffer
                            if (pos == _ps.charsUsed)
                            {
                                goto ReturnPartial;
                            }
                            // surrogate characters
                            char ch = chars[pos];
                            if (XmlCharType.IsHighSurrogate(ch))
                            {
                                if (pos + 1 == _ps.charsUsed)
                                {
                                    goto ReturnPartial;
                                }
                                pos++;
                                if (XmlCharType.IsLowSurrogate(chars[pos]))
                                {
                                    pos++;
                                    continue;
                                }
                            }
                            ThrowInvalidChar(chars, _ps.charsUsed, pos);
                            break;
                    }
                }

            ReturnPartial:
                if (rcount > 0)
                {
                    ShiftBuffer(rpos + rcount, rpos, pos - rpos - rcount);
                    outEndPos = pos - rcount;
                }
                else
                {
                    outEndPos = pos;
                }
                outStartPos = _ps.charPos;

                _ps.charPos = pos;
                return false; // false == parsing of comment or CData section is not finished yet, must be called again
            }
        }

        // Parses DOCTYPE declaration
        private bool ParseDoctypeDecl()
        {
            if (_dtdProcessing == DtdProcessing.Prohibit)
            {
                ThrowWithoutLineInfo(_v1Compat ? SR.Xml_DtdIsProhibited : SR.Xml_DtdIsProhibitedEx);
            }

            // parse 'DOCTYPE'
            while (_ps.charsUsed - _ps.charPos < 8)
            {
                if (ReadData() == 0)
                {
                    Throw(SR.Xml_UnexpectedEOF, "DOCTYPE");
                }
            }

            if (!XmlConvert.StrEqual(_ps.chars, _ps.charPos, 7, "DOCTYPE"))
            {
                ThrowUnexpectedToken((!_rootElementParsed && _dtdInfo == null) ? "DOCTYPE" : "<!--");
            }

            Debug.Assert(_ps.chars != null);
            if (!XmlCharType.IsWhiteSpace(_ps.chars[_ps.charPos + 7]))
            {
                ThrowExpectingWhitespace(_ps.charPos + 7);
            }

            if (_dtdInfo != null)
            {
                Throw(_ps.charPos - 2, SR.Xml_MultipleDTDsProvided);  // position just before <!DOCTYPE
            }

            if (_rootElementParsed)
            {
                Throw(_ps.charPos - 2, SR.Xml_DtdAfterRootElement);
            }

            _ps.charPos += 8;

            EatWhitespaces(null);

            if (_dtdProcessing == DtdProcessing.Parse)
            {
                _curNode.SetLineInfo(_ps.LineNo, _ps.LinePos);

                ParseDtd();

                _nextParsingFunction = _parsingFunction;
                _parsingFunction = ParsingFunction.ResetAttributesRootLevel;
                return true;
            }
            // Skip DTD
            else
            {
                Debug.Assert(_dtdProcessing == DtdProcessing.Ignore);

                SkipDtd();
                return false;
            }
        }

        private void ParseDtd()
        {
            IDtdParser dtdParser = DtdParser.Create();

            _dtdInfo = dtdParser.ParseInternalDtd(new DtdParserProxy(this), true);

            if ((_validatingReaderCompatFlag || !_v1Compat) && (_dtdInfo.HasDefaultAttributes || _dtdInfo.HasNonCDataAttributes))
            {
                _addDefaultAttributesAndNormalize = true;
            }

            _curNode.SetNamedNode(XmlNodeType.DocumentType, _dtdInfo.Name.ToString(), string.Empty, null);
            _curNode.SetValue(_dtdInfo.InternalDtdSubset);
        }

        private void SkipDtd()
        {
            // parse dtd name
            int pos = ParseQName(out _);
            _ps.charPos = pos;

            // check whitespace
            EatWhitespaces(null);

            // PUBLIC Id
            Debug.Assert(_ps.chars != null);
            if (_ps.chars[_ps.charPos] == 'P')
            {
                // make sure we have enough characters
                while (_ps.charsUsed - _ps.charPos < 6)
                {
                    if (ReadData() == 0)
                    {
                        Throw(SR.Xml_UnexpectedEOF1);
                    }
                }
                // check 'PUBLIC'
                if (!XmlConvert.StrEqual(_ps.chars, _ps.charPos, 6, "PUBLIC"))
                {
                    ThrowUnexpectedToken("PUBLIC");
                }
                _ps.charPos += 6;

                // check whitespace
                if (EatWhitespaces(null) == 0)
                {
                    ThrowExpectingWhitespace(_ps.charPos);
                }

                // parse PUBLIC value
                SkipPublicOrSystemIdLiteral();

                // check whitespace
                if (EatWhitespaces(null) == 0)
                {
                    ThrowExpectingWhitespace(_ps.charPos);
                }

                // parse SYSTEM value
                SkipPublicOrSystemIdLiteral();

                EatWhitespaces(null);
            }
            else if (_ps.chars[_ps.charPos] == 'S')
            {
                // make sure we have enough characters
                while (_ps.charsUsed - _ps.charPos < 6)
                {
                    if (ReadData() == 0)
                    {
                        Throw(SR.Xml_UnexpectedEOF1);
                    }
                }
                // check 'SYSTEM'
                if (!XmlConvert.StrEqual(_ps.chars, _ps.charPos, 6, "SYSTEM"))
                {
                    ThrowUnexpectedToken("SYSTEM");
                }
                _ps.charPos += 6;

                // check whitespace
                if (EatWhitespaces(null) == 0)
                {
                    ThrowExpectingWhitespace(_ps.charPos);
                }

                // parse SYSTEM value
                SkipPublicOrSystemIdLiteral();

                EatWhitespaces(null);
            }
            else if (_ps.chars[_ps.charPos] != '[' && _ps.chars[_ps.charPos] != '>')
            {
                Throw(SR.Xml_ExpectExternalOrClose);
            }

            // internal DTD
            if (_ps.chars[_ps.charPos] == '[')
            {
                _ps.charPos++;

                SkipUntil(']', true);

                EatWhitespaces(null);
                if (_ps.chars[_ps.charPos] != '>')
                {
                    ThrowUnexpectedToken(">");
                }
            }
            else if (_ps.chars[_ps.charPos] == '>')
            {
                _curNode.SetValue(string.Empty);
            }
            else
            {
                Throw(SR.Xml_ExpectSubOrClose);
            }
            _ps.charPos++;
        }

        private void SkipPublicOrSystemIdLiteral()
        {
            Debug.Assert(_ps.chars != null);
            // check quote char
            char quoteChar = _ps.chars[_ps.charPos];
            if (quoteChar != '"' && quoteChar != '\'')
            {
                ThrowUnexpectedToken("\"", "'");
            }

            _ps.charPos++;
            SkipUntil(quoteChar, false);
        }

        private void SkipUntil(char stopChar, bool recognizeLiterals)
        {
            bool inLiteral = false;
            bool inComment = false;
            bool inPI = false;
            char literalQuote = '"';

            Debug.Assert(_ps.chars != null);
            char[] chars = _ps.chars;
            int pos = _ps.charPos;

            while (true)
            {
                char ch;

                while (XmlCharType.IsAttributeValueChar(ch = chars[pos]) && chars[pos] != stopChar && ch != '-' && ch != '?')
                {
                    pos++;
                }

                // closing stopChar outside of literal and ignore/include sections -> save value & return
                if (ch == stopChar && !inLiteral)
                {
                    _ps.charPos = pos + 1;
                    return;
                }

                // handle the special character
                _ps.charPos = pos;
                switch (ch)
                {
                    // eol
                    case (char)0xA:
                        pos++;
                        OnNewLine(pos);
                        continue;
                    case (char)0xD:
                        if (chars[pos + 1] == (char)0xA)
                        {
                            pos += 2;
                        }
                        else if (pos + 1 < _ps.charsUsed || _ps.isEof)
                        {
                            pos++;
                        }
                        else
                        {
                            goto ReadData;
                        }
                        OnNewLine(pos);
                        continue;

                    // comment, PI
                    case '<':
                        // processing instruction
                        if (chars[pos + 1] == '?')
                        {
                            if (recognizeLiterals && !inLiteral && !inComment)
                            {
                                inPI = true;
                                pos += 2;
                                continue;
                            }
                        }
                        // comment
                        else if (chars[pos + 1] == '!')
                        {
                            if (pos + 3 >= _ps.charsUsed && !_ps.isEof)
                            {
                                goto ReadData;
                            }
                            if (chars[pos + 2] == '-' && chars[pos + 3] == '-')
                            {
                                if (recognizeLiterals && !inLiteral && !inPI)
                                {
                                    inComment = true;
                                    pos += 4;
                                    continue;
                                }
                            }
                        }
                        // need more data
                        else if (pos + 1 >= _ps.charsUsed && !_ps.isEof)
                        {
                            goto ReadData;
                        }
                        pos++;
                        continue;
                    case '-':
                        // end of comment
                        if (inComment)
                        {
                            if (pos + 2 >= _ps.charsUsed && !_ps.isEof)
                            {
                                goto ReadData;
                            }
                            if (chars[pos + 1] == '-' && chars[pos + 2] == '>')
                            {
                                inComment = false;
                                pos += 2;
                                continue;
                            }
                        }
                        pos++;
                        continue;

                    case '?':
                        // end of processing instruction
                        if (inPI)
                        {
                            if (pos + 1 >= _ps.charsUsed && !_ps.isEof)
                            {
                                goto ReadData;
                            }
                            if (chars[pos + 1] == '>')
                            {
                                inPI = false;
                                pos += 1;
                                continue;
                            }
                        }
                        pos++;
                        continue;

                    case (char)0x9:
                    case '>':
                    case ']':
                    case '&':
                        pos++;
                        continue;
                    case '"':
                    case '\'':
                        if (inLiteral)
                        {
                            if (literalQuote == ch)
                            {
                                inLiteral = false;
                            }
                        }
                        else
                        {
                            if (recognizeLiterals && !inComment && !inPI)
                            {
                                inLiteral = true;
                                literalQuote = ch;
                            }
                        }
                        pos++;
                        continue;
                    default:
                        // end of buffer
                        if (pos == _ps.charsUsed)
                        {
                            goto ReadData;
                        }
                        // surrogate chars
                        else
                        {
                            char tmpCh = chars[pos];
                            if (XmlCharType.IsHighSurrogate(tmpCh))
                            {
                                if (pos + 1 == _ps.charsUsed)
                                {
                                    goto ReadData;
                                }
                                pos++;
                                if (XmlCharType.IsLowSurrogate(chars[pos]))
                                {
                                    pos++;
                                    continue;
                                }
                            }
                            ThrowInvalidChar(chars, _ps.charsUsed, pos);
                            break;
                        }
                }

            ReadData:
                // read new characters into the buffer
                if (ReadData() == 0)
                {
                    if (_ps.charsUsed - _ps.charPos > 0)
                    {
                        if (_ps.chars[_ps.charPos] != (char)0xD)
                        {
                            Debug.Fail("We should never get to this point.");
                            Throw(SR.Xml_UnexpectedEOF1);
                        }
                        Debug.Assert(_ps.isEof);
                    }
                    else
                    {
                        Throw(SR.Xml_UnexpectedEOF1);
                    }
                }
                chars = _ps.chars;
                pos = _ps.charPos;
            }
        }

        private int EatWhitespaces(StringBuilder? sb)
        {
            int pos = _ps.charPos;
            int wsCount = 0;
            Debug.Assert(_ps.chars != null);
            char[] chars = _ps.chars;

            while (true)
            {
                while (true)
                {
                    switch (chars[pos])
                    {
                        case (char)0xA:
                            pos++;
                            OnNewLine(pos);
                            continue;
                        case (char)0xD:
                            if (chars[pos + 1] == (char)0xA)
                            {
                                int tmp1 = pos - _ps.charPos;
                                if (sb != null && !_ps.eolNormalized)
                                {
                                    if (tmp1 > 0)
                                    {
                                        sb.Append(chars, _ps.charPos, tmp1);
                                        wsCount += tmp1;
                                    }
                                    _ps.charPos = pos + 1;
                                }
                                pos += 2;
                            }
                            else if (pos + 1 < _ps.charsUsed || _ps.isEof)
                            {
                                if (!_ps.eolNormalized)
                                {
                                    chars[pos] = (char)0xA;             // EOL normalization of 0xD
                                }
                                pos++;
                            }
                            else
                            {
                                goto ReadData;
                            }
                            OnNewLine(pos);
                            continue;
                        case (char)0x9:
                        case (char)0x20:
                            pos++;
                            continue;
                        default:
                            if (pos == _ps.charsUsed)
                            {
                                goto ReadData;
                            }
                            else
                            {
                                int tmp2 = pos - _ps.charPos;
                                if (tmp2 > 0)
                                {
                                    sb?.Append(_ps.chars, _ps.charPos, tmp2);
                                    _ps.charPos = pos;
                                    wsCount += tmp2;
                                }
                                return wsCount;
                            }
                    }
                }

            ReadData:
                int tmp3 = pos - _ps.charPos;
                if (tmp3 > 0)
                {
                    sb?.Append(_ps.chars, _ps.charPos, tmp3);
                    _ps.charPos = pos;
                    wsCount += tmp3;
                }

                if (ReadData() == 0)
                {
                    if (_ps.charsUsed - _ps.charPos == 0)
                    {
                        return wsCount;
                    }
                    if (_ps.chars[_ps.charPos] != (char)0xD)
                    {
                        Debug.Fail("We should never get to this point.");
                        Throw(SR.Xml_UnexpectedEOF1);
                    }
                    Debug.Assert(_ps.isEof);
                }
                pos = _ps.charPos;
                chars = _ps.chars;
            }
        }

        private int ParseCharRefInline(int startPos, out int charCount, out EntityType entityType)
        {
            Debug.Assert(_ps.chars != null);
            Debug.Assert(_ps.chars[startPos] == '&');
            if (_ps.chars[startPos + 1] == '#')
            {
                return ParseNumericCharRefInline(startPos, true, null, out charCount, out entityType);
            }
            else
            {
                charCount = 1;
                entityType = EntityType.CharacterNamed;
                return ParseNamedCharRefInline(startPos, true, null);
            }
        }

        // Parses numeric character entity reference (e.g. &#32; &#x20;).
        //      - replaces the last one or two character of the entity reference (';' and the character before) with the referenced
        //        character or surrogates pair (if expand == true)
        //      - returns position of the end of the character reference, that is of the character next to the original ';'
        //      - if (expand == true) then ps.charPos is changed to point to the replaced character
        private int ParseNumericCharRef(bool expand, StringBuilder? internalSubsetBuilder, out EntityType entityType)
        {
            while (true)
            {
                int newPos;
                int charCount;
                switch (newPos = ParseNumericCharRefInline(_ps.charPos, expand, internalSubsetBuilder, out charCount, out entityType))
                {
                    case -2:
                        // read new characters in the buffer
                        if (ReadData() == 0)
                        {
                            Throw(SR.Xml_UnexpectedEOF);
                        }

                        Debug.Assert(_ps.chars != null);
                        Debug.Assert(_ps.chars[_ps.charPos] == '&');
                        continue;
                    default:
                        if (expand)
                        {
                            _ps.charPos = newPos - charCount;
                        }
                        return newPos;
                }
            }
        }

        // Parses numeric character entity reference (e.g. &#32; &#x20;).
        // Returns -2 if more data is needed in the buffer
        // Otherwise
        //      - replaces the last one or two character of the entity reference (';' and the character before) with the referenced
        //        character or surrogates pair (if expand == true)
        //      - returns position of the end of the character reference, that is of the character next to the original ';'
        private int ParseNumericCharRefInline(int startPos, bool expand, StringBuilder? internalSubsetBuilder, out int charCount, out EntityType entityType)
        {
            Debug.Assert(_ps.chars != null);
            Debug.Assert(_ps.chars[startPos] == '&' && _ps.chars[startPos + 1] == '#');

            int val;
            int pos;
            char[] chars;

            val = 0;
            string? badDigitExceptionString = null;
            chars = _ps.chars;
            pos = startPos + 2;
            charCount = 0;
            int digitPos = 0;

            try
            {
                if (chars[pos] == 'x')
                {
                    pos++;
                    digitPos = pos;
                    badDigitExceptionString = SR.Xml_BadHexEntity;
                    while (true)
                    {
                        int ch = HexConverter.FromChar(chars[pos]);
                        if (ch == 0xFF)
                            break;
                        val = checked(val * 16 + ch);
                        pos++;
                    }
                    entityType = EntityType.CharacterHex;
                }
                else if (pos < _ps.charsUsed)
                {
                    digitPos = pos;
                    badDigitExceptionString = SR.Xml_BadDecimalEntity;
                    while (char.IsAsciiDigit(chars[pos]))
                    {
                        val = checked(val * 10 + chars[pos] - '0');
                        pos++;
                    }
                    entityType = EntityType.CharacterDec;
                }
                else
                {
                    // need more data in the buffer
                    entityType = EntityType.Skipped;
                    return -2;
                }
            }
            catch (OverflowException e)
            {
                _ps.charPos = pos;
                entityType = EntityType.Skipped;
                Throw(SR.Xml_CharEntityOverflow, (string?)null, e);
            }

            Debug.Assert(badDigitExceptionString != null);

            if (chars[pos] != ';' || digitPos == pos)
            {
                if (pos == _ps.charsUsed)
                {
                    // need more data in the buffer
                    return -2;
                }
                else
                {
                    Throw(pos, badDigitExceptionString);
                }
            }

            // simple character
            if (val <= char.MaxValue)
            {
                char ch = (char)val;
                if (!XmlCharType.IsCharData(ch) &&
                     ((_v1Compat && _normalize) || (!_v1Compat && _checkCharacters)))
                {
                    Throw((_ps.chars[startPos + 2] == 'x') ? startPos + 3 : startPos + 2, SR.Xml_InvalidCharacter, XmlException.BuildCharExceptionArgs(ch, '\0'));
                }

                if (expand)
                {
                    internalSubsetBuilder?.Append(_ps.chars, _ps.charPos, pos - _ps.charPos + 1);
                    chars[pos] = ch;
                }
                charCount = 1;
                return pos + 1;
            }
            // surrogate
            else
            {
                char low, high;
                XmlCharType.SplitSurrogateChar(val, out low, out high);

                if (_normalize)
                {
                    if (XmlCharType.IsHighSurrogate(high))
                    {
                        if (XmlCharType.IsLowSurrogate(low))
                        {
                            goto Return;
                        }
                    }
                    Throw((_ps.chars[startPos + 2] == 'x') ? startPos + 3 : startPos + 2, SR.Xml_InvalidCharacter, XmlException.BuildCharExceptionArgs(high, low));
                }

            Return:
                Debug.Assert(pos > 0);
                if (expand)
                {
                    internalSubsetBuilder?.Append(_ps.chars, _ps.charPos, pos - _ps.charPos + 1);
                    chars[pos - 1] = (char)high;
                    chars[pos] = (char)low;
                }
                charCount = 2;
                return pos + 1;
            }
        }

        // Parses named character entity reference (&amp; &apos; &lt; &gt; &quot;).
        // Returns -1 if the reference is not a character entity reference.
        // Otherwise
        //      - replaces the last character of the entity reference (';') with the referenced character (if expand == true)
        //      - returns position of the end of the character reference, that is of the character next to the original ';'
        //      - if (expand == true) then ps.charPos is changed to point to the replaced character
        private int ParseNamedCharRef(bool expand, StringBuilder? internalSubsetBuilder)
        {
            while (true)
            {
                int newPos;
                switch (newPos = ParseNamedCharRefInline(_ps.charPos, expand, internalSubsetBuilder))
                {
                    case -1:
                        return -1;
                    case -2:
                        // read new characters in the buffer
                        if (ReadData() == 0)
                        {
                            return -1;
                        }

                        Debug.Assert(_ps.chars != null);
                        Debug.Assert(_ps.chars[_ps.charPos] == '&');
                        continue;
                    default:
                        if (expand)
                        {
                            _ps.charPos = newPos - 1;
                        }
                        return newPos;
                }
            }
        }

        // Parses named character entity reference (&amp; &apos; &lt; &gt; &quot;).
        // Returns -1 if the reference is not a character entity reference.
        // Returns -2 if more data is needed in the buffer
        // Otherwise
        //      - replaces the last character of the entity reference (';') with the referenced character (if expand == true)
        //      - returns position of the end of the character reference, that is of the character next to the original ';'
        private int ParseNamedCharRefInline(int startPos, bool expand, StringBuilder? internalSubsetBuilder)
        {
            Debug.Assert(startPos < _ps.charsUsed);
            Debug.Assert(_ps.chars != null);
            Debug.Assert(_ps.chars[startPos] == '&');
            Debug.Assert(_ps.chars[startPos + 1] != '#');

            int pos = startPos + 1;
            char[] chars = _ps.chars;
            char ch;

            switch (chars[pos])
            {
                // &apos; or &amp;
                case 'a':
                    pos++;
                    // &amp;
                    if (chars[pos] == 'm')
                    {
                        if (_ps.charsUsed - pos >= 3)
                        {
                            if (chars[pos + 1] == 'p' && chars[pos + 2] == ';')
                            {
                                pos += 3;
                                ch = '&';
                                goto FoundCharRef;
                            }
                            else
                            {
                                return -1;
                            }
                        }
                    }
                    // &apos;
                    else if (chars[pos] == 'p')
                    {
                        if (_ps.charsUsed - pos >= 4)
                        {
                            if (chars[pos + 1] == 'o' && chars[pos + 2] == 's' &&
                                    chars[pos + 3] == ';')
                            {
                                pos += 4;
                                ch = '\'';
                                goto FoundCharRef;
                            }
                            else
                            {
                                return -1;
                            }
                        }
                    }
                    else if (pos < _ps.charsUsed)
                    {
                        return -1;
                    }
                    break;
                // &guot;
                case 'q':
                    if (_ps.charsUsed - pos >= 5)
                    {
                        if (chars[pos + 1] == 'u' && chars[pos + 2] == 'o' &&
                                chars[pos + 3] == 't' && chars[pos + 4] == ';')
                        {
                            pos += 5;
                            ch = '"';
                            goto FoundCharRef;
                        }
                        else
                        {
                            return -1;
                        }
                    }
                    break;
                // &lt;
                case 'l':
                    if (_ps.charsUsed - pos >= 3)
                    {
                        if (chars[pos + 1] == 't' && chars[pos + 2] == ';')
                        {
                            pos += 3;
                            ch = '<';
                            goto FoundCharRef;
                        }
                        else
                        {
                            return -1;
                        }
                    }
                    break;
                // &gt;
                case 'g':
                    if (_ps.charsUsed - pos >= 3)
                    {
                        if (chars[pos + 1] == 't' && chars[pos + 2] == ';')
                        {
                            pos += 3;
                            ch = '>';
                            goto FoundCharRef;
                        }
                        else
                        {
                            return -1;
                        }
                    }
                    break;
                default:
                    return -1;
            }

            // need more data in the buffer
            return -2;

        FoundCharRef:
            Debug.Assert(pos > 0);
            if (expand)
            {
                internalSubsetBuilder?.Append(_ps.chars, _ps.charPos, pos - _ps.charPos);
                _ps.chars[pos - 1] = ch;
            }
            return pos;
        }

        private int ParseName()
        {
            return ParseQName(false, 0, out _);
        }

        private int ParseQName(out int colonPos)
        {
            return ParseQName(true, 0, out colonPos);
        }

        private int ParseQName(bool isQName, int startOffset, out int colonPos)
        {
            int colonOffset = -1;
            int pos = _ps.charPos + startOffset;

        ContinueStartName:
            Debug.Assert(_ps.chars != null);
            char[] chars = _ps.chars;

            // start name char
            if (XmlCharType.IsStartNCNameSingleChar(chars[pos]))
            {
                pos++;
            }
            else
            {
                if (pos + 1 >= _ps.charsUsed)
                {
                    if (ReadDataInName(ref pos))
                    {
                        goto ContinueStartName;
                    }
                    Throw(pos, SR.Xml_UnexpectedEOF, "Name");
                }
                if (chars[pos] != ':' || _supportNamespaces)
                {
                    Throw(pos, SR.Xml_BadStartNameChar, XmlException.BuildCharExceptionArgs(chars, _ps.charsUsed, pos));
                }
            }

        ContinueName:
            // parse name
            while (true)
            {
                if (XmlCharType.IsNCNameSingleChar(chars[pos]))
                {
                    pos++;
                }
                else
                {
                    break;
                }
            }

            // colon
            if (chars[pos] == ':')
            {
                if (_supportNamespaces)
                {
                    if (colonOffset != -1 || !isQName)
                    {
                        Throw(pos, SR.Xml_BadNameChar, XmlException.BuildCharExceptionArgs(':', '\0'));
                    }
                    colonOffset = pos - _ps.charPos;
                    pos++;
                    goto ContinueStartName;
                }
                else
                {
                    colonOffset = pos - _ps.charPos;
                    pos++;
                    goto ContinueName;
                }
            }
            // end of buffer
            else if (pos == _ps.charsUsed)
            {
                if (ReadDataInName(ref pos))
                {
                    Debug.Assert(_ps.chars != null);
                    chars = _ps.chars;
                    goto ContinueName;
                }
                Throw(pos, SR.Xml_UnexpectedEOF, "Name");
            }

            // end of name
            colonPos = (colonOffset == -1) ? -1 : _ps.charPos + colonOffset;
            return pos;
        }

        private bool ReadDataInName(ref int pos)
        {
            int offset = pos - _ps.charPos;
            bool newDataRead = (ReadData() != 0);
            pos = _ps.charPos + offset;
            return newDataRead;
        }

        private string ParseEntityName()
        {
            int endPos;
            try
            {
                endPos = ParseName();
            }
            catch (XmlException)
            {
                Throw(SR.Xml_ErrorParsingEntityName);
                return null!;
            }

            Debug.Assert(_ps.chars != null);

            // check ';'
            if (_ps.chars[endPos] != ';')
            {
                Throw(SR.Xml_ErrorParsingEntityName);
            }

            string entityName = _nameTable.Add(_ps.chars, _ps.charPos, endPos - _ps.charPos);
            _ps.charPos = endPos + 1;
            return entityName;
        }

        private NodeData AddNode(int nodeIndex, int nodeDepth)
        {
            Debug.Assert(nodeIndex < _nodes.Length);
            Debug.Assert(_nodes[_nodes.Length - 1] == null);

            NodeData n = _nodes[nodeIndex];
            if (n != null)
            {
                n.depth = nodeDepth;
                return n;
            }
            return AllocNode(nodeIndex, nodeDepth);
        }

        private NodeData AllocNode(int nodeIndex, int nodeDepth)
        {
            Debug.Assert(nodeIndex < _nodes.Length);
            if (nodeIndex >= _nodes.Length - 1)
            {
                NodeData[] newNodes = new NodeData[_nodes.Length * 2];
                Array.Copy(_nodes, newNodes, _nodes.Length);
                _nodes = newNodes;
            }
            Debug.Assert(nodeIndex < _nodes.Length);

            NodeData node = _nodes[nodeIndex] ??= new NodeData();
            node.depth = nodeDepth;
            return node;
        }

        private NodeData AddAttributeNoChecks(string name, int attrDepth)
        {
            NodeData newAttr = AddNode(_index + _attrCount + 1, attrDepth);
            newAttr.SetNamedNode(XmlNodeType.Attribute, _nameTable.Add(name));
            _attrCount++;
            return newAttr;
        }

        private NodeData AddAttribute(int endNamePos, int colonPos)
        {
            Debug.Assert(_ps.chars != null);

            // setup attribute name
            if (colonPos == -1 || !_supportNamespaces)
            {
                string localName = _nameTable.Add(_ps.chars, _ps.charPos, endNamePos - _ps.charPos);
                return AddAttribute(localName, string.Empty, localName);
            }
            else
            {
                _attrNeedNamespaceLookup = true;
                int startPos = _ps.charPos;
                int prefixLen = colonPos - startPos;
                if (prefixLen == _lastPrefix.Length && XmlConvert.StrEqual(_ps.chars, startPos, prefixLen, _lastPrefix))
                {
                    return AddAttribute(_nameTable.Add(_ps.chars, colonPos + 1, endNamePos - colonPos - 1),
                                         _lastPrefix,
                                         null);
                }
                else
                {
                    string prefix = _nameTable.Add(_ps.chars, startPos, prefixLen);
                    _lastPrefix = prefix;
                    return AddAttribute(_nameTable.Add(_ps.chars, colonPos + 1, endNamePos - colonPos - 1),
                                         prefix,
                                         null);
                }
            }
        }

        private NodeData AddAttribute(string localName, string prefix, string? nameWPrefix)
        {
            NodeData newAttr = AddNode(_index + _attrCount + 1, _index + 1);

            // set attribute name
            newAttr.SetNamedNode(XmlNodeType.Attribute, localName, prefix, nameWPrefix);

            // pre-check attribute for duplicate: hash by first local name char
            int attrHash = 1 << (localName[0] & 0x1F);
            if ((_attrHashtable & attrHash) == 0)
            {
                _attrHashtable |= attrHash;
            }
            else
            {
                // there are probably 2 attributes beginning with the same letter -> check all previous
                // attributes
                if (_attrDuplWalkCount < MaxAttrDuplWalkCount)
                {
                    _attrDuplWalkCount++;
                    for (int i = _index + 1; i < _index + _attrCount + 1; i++)
                    {
                        NodeData attr = _nodes[i];
                        Debug.Assert(attr.type == XmlNodeType.Attribute);
                        if (Ref.Equal(attr.localName, newAttr.localName))
                        {
                            _attrDuplWalkCount = MaxAttrDuplWalkCount;
                            break;
                        }
                    }
                }
            }

            _attrCount++;
            return newAttr;
        }

        private void PopElementContext()
        {
            Debug.Assert(_namespaceManager != null);
            // pop namespace context
            _namespaceManager.PopScope();

            // pop xml context
            if (_curNode.xmlContextPushed)
            {
                PopXmlContext();
            }
        }

        private void OnNewLine(int pos)
        {
            _ps.lineNo++;
            _ps.lineStartPos = pos - 1;
        }

        private void OnEof()
        {
            Debug.Assert(_ps.isEof);
            _curNode = _nodes[0];
            _curNode.Clear(XmlNodeType.None);
            _curNode.SetLineInfo(_ps.LineNo, _ps.LinePos);

            _parsingFunction = ParsingFunction.Eof;
            _readState = ReadState.EndOfFile;

            _reportedEncoding = null;
        }

        private string LookupNamespace(NodeData node)
        {
            Debug.Assert(_namespaceManager != null);
            string? ns = _namespaceManager.LookupNamespace(node.prefix);
            if (ns != null)
            {
                return ns;
            }
            else
            {
                Throw(SR.Xml_UnknownNs, node.prefix, node.LineNo, node.LinePos);
                return null;
            }
        }

        private void AddNamespace(string prefix, string uri, NodeData attr)
        {
            if (uri == XmlReservedNs.NsXmlNs)
            {
                if (Ref.Equal(prefix, _xmlNs))
                {
                    Throw(SR.Xml_XmlnsPrefix, (int)attr.lineInfo2.lineNo, (int)attr.lineInfo2.linePos);
                }
                else
                {
                    Throw(SR.Xml_NamespaceDeclXmlXmlns, prefix, (int)attr.lineInfo2.lineNo, (int)attr.lineInfo2.linePos);
                }
            }
            else if (uri == XmlReservedNs.NsXml)
            {
                if (!Ref.Equal(prefix, _xml) && !_v1Compat)
                {
                    Throw(SR.Xml_NamespaceDeclXmlXmlns, prefix, (int)attr.lineInfo2.lineNo, (int)attr.lineInfo2.linePos);
                }
            }
            if (uri.Length == 0 && prefix.Length > 0)
            {
                Throw(SR.Xml_BadNamespaceDecl, (int)attr.lineInfo.lineNo, (int)attr.lineInfo.linePos);
            }

            Debug.Assert(_namespaceManager != null);

            try
            {
                _namespaceManager.AddNamespace(prefix, uri);
            }
            catch (ArgumentException e)
            {
                ReThrow(e, (int)attr.lineInfo.lineNo, (int)attr.lineInfo.linePos);
            }
#if DEBUG
            if (prefix.Length == 0)
            {
                Debug.Assert(_xmlContext.defaultNamespace == uri);
            }
#endif
        }

        private void ResetAttributes()
        {
            if (_fullAttrCleanup)
            {
                FullAttributeCleanup();
            }

            _curAttrIndex = -1;
            _attrCount = 0;
            _attrHashtable = 0;
            _attrDuplWalkCount = 0;
        }

        private void FullAttributeCleanup()
        {
            for (int i = _index + 1; i < _index + _attrCount + 1; i++)
            {
                NodeData attr = _nodes[i];
                attr.nextAttrValueChunk = null;
                attr.IsDefaultAttribute = false;
            }
            _fullAttrCleanup = false;
        }

        private void PushXmlContext()
        {
            _xmlContext = new XmlContext(_xmlContext);
            _curNode.xmlContextPushed = true;
        }

        private void PopXmlContext()
        {
            Debug.Assert(_curNode.xmlContextPushed);
            _xmlContext = _xmlContext.previousContext!;
            _curNode.xmlContextPushed = false;
        }

        // Returns the whitespace node type according to the current whitespaceHandling setting and xml:space
        private XmlNodeType GetWhitespaceType()
        {
            if (_whitespaceHandling != WhitespaceHandling.None)
            {
                if (_xmlContext.xmlSpace == XmlSpace.Preserve)
                {
                    return XmlNodeType.SignificantWhitespace;
                }

                if (_whitespaceHandling == WhitespaceHandling.All)
                {
                    return XmlNodeType.Whitespace;
                }
            }

            return XmlNodeType.None;
        }

        private XmlNodeType GetTextNodeType(int orChars)
        {
            if (orChars > 0x20)
            {
                return XmlNodeType.Text;
            }
            else
            {
                return GetWhitespaceType();
            }
        }

        // This method resolves and opens an external DTD subset or an external entity based on its SYSTEM or PUBLIC ID.
        // SxS: This method may expose a name if a resource in baseUri (ref) parameter.
        private void PushExternalEntityOrSubset(string? publicId, string? systemId, Uri? baseUri, string? entityName)
        {
            Uri uri;

            Debug.Assert(_xmlResolver != null);

            // First try opening the external reference by PUBLIC Id
            if (!string.IsNullOrEmpty(publicId))
            {
                try
                {
                    uri = _xmlResolver.ResolveUri(baseUri, publicId);
                    if (OpenAndPush(uri))
                    {
                        return;
                    }
                }
                catch (Exception)
                {
                    // Intentionally empty - catch all exception related to PUBLIC ID and try opening the entity via the SYSTEM ID
                }
            }

            // Then try SYSTEM Id
            uri = _xmlResolver.ResolveUri(baseUri, systemId);
            try
            {
                if (OpenAndPush(uri))
                {
                    return;
                }

                // resolver returned null, throw exception outside this try-catch
            }
            catch (Exception e)
            {
                if (_v1Compat)
                {
                    throw;
                }

                string innerMessage = e.Message;
                Throw(new XmlException(entityName == null ? SR.Xml_ErrorOpeningExternalDtd : SR.Xml_ErrorOpeningExternalEntity, new string[] { uri.ToString(), innerMessage }, e, 0, 0));
            }

            if (entityName == null)
            {
                ThrowWithoutLineInfo(SR.Xml_CannotResolveExternalSubset, new string?[] { publicId ?? string.Empty, systemId }, null);
            }
            else
            {
                Throw(_dtdProcessing == DtdProcessing.Ignore ? SR.Xml_CannotResolveEntityDtdIgnored : SR.Xml_CannotResolveEntity, entityName);
            }
        }

        // This method opens the URI as a TextReader or Stream, pushes new ParsingStateState on the stack and calls InitStreamInput or InitTextReaderInput.
        // Returns:
        //    - true when everything went ok.
        //    - false when XmlResolver.GetEntity returned null
        // Propagates any exceptions from the XmlResolver indicating when the URI cannot be opened.
        private bool OpenAndPush(Uri uri)
        {
            Debug.Assert(_xmlResolver != null);

            // First try to get the data as a TextReader
            if (_xmlResolver.SupportsType(uri, typeof(TextReader)))
            {
                TextReader? textReader = (TextReader?)_xmlResolver.GetEntity(uri, null, typeof(TextReader));
                if (textReader == null)
                {
                    return false;
                }

                PushParsingState();
                InitTextReaderInput(uri.ToString(), uri, textReader);
            }
            else
            {
                // Then try get it as a Stream
                Debug.Assert(_xmlResolver.SupportsType(uri, typeof(Stream)), "Stream must always be a supported type in XmlResolver");

                Stream? stream = (Stream?)_xmlResolver.GetEntity(uri, null, typeof(Stream));
                if (stream == null)
                {
                    return false;
                }

                PushParsingState();
                InitStreamInput(uri, stream, null);
            }

            return true;
        }

        // returns true if real entity has been pushed, false if fake entity (=empty content entity)
        // SxS: The method neither takes any name of resource directly nor it exposes any resource to the caller.
        // Entity info was created based on source document. It's OK to suppress the SxS warning
        private bool PushExternalEntity(IDtdEntityInfo entity)
        {
            Debug.Assert(entity.IsExternal);

            if (!IsResolverNull)
            {
                Debug.Assert(_xmlResolver != null);
                Uri? entityBaseUri = null;
                if (!string.IsNullOrEmpty(entity.BaseUriString))
                {
                    entityBaseUri = _xmlResolver.ResolveUri(null, entity.BaseUriString);
                }

                PushExternalEntityOrSubset(entity.PublicId, entity.SystemId, entityBaseUri, entity.Name);

                RegisterEntity(entity);

                Debug.Assert(_ps.appendMode);
                int initialPos = _ps.charPos;
                if (_v1Compat)
                {
                    EatWhitespaces(null);
                }

                if (!ParseXmlDeclaration(true))
                {
                    _ps.charPos = initialPos;
                }

                return true;
            }
            else
            {
                Encoding? enc = _ps.encoding;

                PushParsingState();
                InitStringInput(entity.SystemId!, enc, string.Empty);

                RegisterEntity(entity);

                RegisterConsumedCharacters(0, true);

                return false;
            }
        }

        private void PushInternalEntity(IDtdEntityInfo entity)
        {
            Debug.Assert(!entity.IsExternal);

            Encoding? enc = _ps.encoding;

            PushParsingState();

            InitStringInput(entity.DeclaredUriString ?? string.Empty, enc, entity.Text!);

            RegisterEntity(entity);

            _ps.lineNo = entity.LineNumber;
            _ps.lineStartPos = -entity.LinePosition - 1;

            _ps.eolNormalized = true;

            RegisterConsumedCharacters(entity.Text!.Length, true);
        }

        private void PopEntity()
        {
            _ps.stream?.Dispose();

            UnregisterEntity();
            PopParsingState();
            _curNode.entityId = _ps.entityId;
        }

        private void RegisterEntity(IDtdEntityInfo entity)
        {
            // check entity recursion
            if (_currentEntities != null)
            {
                if (_currentEntities.ContainsKey(entity))
                {
                    Throw(entity.IsParameterEntity ? SR.Xml_RecursiveParEntity : SR.Xml_RecursiveGenEntity, entity.Name,
                        _parsingStatesStack![_parsingStatesStackTop].LineNo, _parsingStatesStack[_parsingStatesStackTop].LinePos);
                }
            }

            // save the entity to parsing state & assign it an ID
            _ps.entity = entity;
            _ps.entityId = _nextEntityId++;

            // register entity for recursion checkes
            if (entity != null)
            {
                _currentEntities ??= new Dictionary<IDtdEntityInfo, IDtdEntityInfo>();

                _currentEntities.Add(entity, entity);
            }
        }

        private void UnregisterEntity()
        {
            // remove from recursion check registry
            if (_ps.entity != null)
            {
                _currentEntities!.Remove(_ps.entity);
            }
        }

        private void PushParsingState()
        {
            if (_parsingStatesStack == null)
            {
                _parsingStatesStack = new ParsingState[InitialParsingStatesDepth];
                Debug.Assert(_parsingStatesStackTop == -1);
            }
            else if (_parsingStatesStackTop + 1 == _parsingStatesStack.Length)
            {
                ParsingState[] newParsingStateStack = new ParsingState[_parsingStatesStack.Length * 2];
                Array.Copy(_parsingStatesStack, newParsingStateStack, _parsingStatesStack.Length);
                _parsingStatesStack = newParsingStateStack;
            }
            _parsingStatesStackTop++;
            _parsingStatesStack[_parsingStatesStackTop] = _ps;

            _ps.Clear();
        }

        private void PopParsingState()
        {
            Debug.Assert(_parsingStatesStackTop >= 0);
            Debug.Assert(_parsingStatesStack != null);
            _ps.Close(true);
            _ps = _parsingStatesStack[_parsingStatesStackTop--];
        }

        private void InitIncrementalRead(IncrementalReadDecoder decoder)
        {
            ResetAttributes();

            decoder.Reset();
            _incReadDecoder = decoder;
            _incReadState = IncrementalReadState.Text;
            _incReadDepth = 1;
            _incReadLeftStartPos = _ps.charPos;
            _incReadLeftEndPos = _ps.charPos;
            _incReadLineInfo.Set(_ps.LineNo, _ps.LinePos);

            _parsingFunction = ParsingFunction.InIncrementalRead;
        }

        private int IncrementalRead(Array array, int index, int count)
        {
            if (array == null)
            {
                throw new ArgumentNullException((_incReadDecoder is IncrementalReadCharsDecoder) ? "buffer" : nameof(array));
            }

            if (count < 0)
            {
                throw new ArgumentOutOfRangeException((_incReadDecoder is IncrementalReadCharsDecoder) ? nameof(count) : "len");
            }

            if (index < 0)
            {
                throw new ArgumentOutOfRangeException((_incReadDecoder is IncrementalReadCharsDecoder) ? nameof(index) : "offset");
            }

            if (array.Length - index < count)
            {
                throw new ArgumentException((_incReadDecoder is IncrementalReadCharsDecoder) ? nameof(count) : "len");
            }

            if (count == 0)
            {
                return 0;
            }

            Debug.Assert(_incReadDecoder != null);
            _curNode.lineInfo = _incReadLineInfo;

            _incReadDecoder.SetNextOutputBuffer(array, index, count);
            IncrementalRead();
            return _incReadDecoder.DecodedCount;
        }

        private int IncrementalRead()
        {
            Debug.Assert(_incReadDecoder != null);
            Debug.Assert(_ps.chars != null);
            int charsDecoded = 0;

        OuterContinue:
            int charsLeft = _incReadLeftEndPos - _incReadLeftStartPos;
            if (charsLeft > 0)
            {
                int count;
                try
                {
                    count = _incReadDecoder.Decode(_ps.chars, _incReadLeftStartPos, charsLeft);
                }
                catch (XmlException e)
                {
                    ReThrow(e, (int)_incReadLineInfo.lineNo, (int)_incReadLineInfo.linePos);
                    return 0;
                }
                if (count < charsLeft)
                {
                    _incReadLeftStartPos += count;
                    _incReadLineInfo.linePos += count; // we have never more then 1 line cached
                    return count;
                }
                else
                {
                    _incReadLeftStartPos = 0;
                    _incReadLeftEndPos = 0;
                    _incReadLineInfo.linePos += count;
                    if (_incReadDecoder.IsFull)
                    {
                        return count;
                    }
                }
            }

            int startPos;
            int pos;

            while (true)
            {
                switch (_incReadState)
                {
                    case IncrementalReadState.Text:
                    case IncrementalReadState.Attributes:
                    case IncrementalReadState.AttributeValue:
                        break;
                    case IncrementalReadState.PI:
                        if (ParsePIValue(out startPos, out pos))
                        {
                            Debug.Assert(XmlConvert.StrEqual(_ps.chars, _ps.charPos - 2, 2, "?>"));
                            _ps.charPos -= 2;
                            _incReadState = IncrementalReadState.Text;
                        }
                        goto Append;
                    case IncrementalReadState.Comment:
                        if (ParseCDataOrComment(XmlNodeType.Comment, out startPos, out pos))
                        {
                            Debug.Assert(XmlConvert.StrEqual(_ps.chars, _ps.charPos - 3, 3, "-->"));
                            _ps.charPos -= 3;
                            _incReadState = IncrementalReadState.Text;
                        }
                        goto Append;
                    case IncrementalReadState.CDATA:
                        if (ParseCDataOrComment(XmlNodeType.CDATA, out startPos, out pos))
                        {
                            Debug.Assert(XmlConvert.StrEqual(_ps.chars, _ps.charPos - 3, 3, "]]>"));
                            _ps.charPos -= 3;
                            _incReadState = IncrementalReadState.Text;
                        }
                        goto Append;
                    case IncrementalReadState.EndElement:
                        _parsingFunction = ParsingFunction.PopElementContext;
                        _nextParsingFunction = (_index > 0 || _fragmentType != XmlNodeType.Document) ? ParsingFunction.ElementContent
                                                                                                    : ParsingFunction.DocumentContent;
                        _outerReader.Read();
                        _incReadState = IncrementalReadState.End;
                        goto case IncrementalReadState.End;
                    case IncrementalReadState.End:
                        return charsDecoded;
                    case IncrementalReadState.ReadData:
                        if (ReadData() == 0)
                        {
                            ThrowUnclosedElements();
                        }
                        _incReadState = IncrementalReadState.Text;
                        break;
                    default:
                        Debug.Fail($"Unexpected read state {_incReadState}");
                        break;
                }
                Debug.Assert(_incReadState == IncrementalReadState.Text ||
                              _incReadState == IncrementalReadState.Attributes ||
                              _incReadState == IncrementalReadState.AttributeValue);

                char[] chars = _ps.chars;
                startPos = _ps.charPos;
                pos = startPos;

                while (true)
                {
                    _incReadLineInfo.Set(_ps.LineNo, _ps.LinePos);

                    char c;
                    if (_incReadState == IncrementalReadState.Attributes)
                    {
                        while (XmlCharType.IsAttributeValueChar(c = chars[pos]) && c != '/')
                        {
                            pos++;
                        }
                    }
                    else
                    {
                        while (XmlCharType.IsAttributeValueChar(chars[pos]))
                        {
                            pos++;
                        }
                    }

                    if (chars[pos] == '&' || chars[pos] == (char)0x9)
                    {
                        pos++;
                        continue;
                    }

                    if (pos - startPos > 0)
                    {
                        goto AppendAndUpdateCharPos;
                    }

                    switch (chars[pos])
                    {
                        // eol
                        case (char)0xA:
                            pos++;
                            OnNewLine(pos);
                            continue;
                        case (char)0xD:
                            if (chars[pos + 1] == (char)0xA)
                            {
                                pos += 2;
                            }
                            else if (pos + 1 < _ps.charsUsed)
                            {
                                pos++;
                            }
                            else
                            {
                                goto ReadData;
                            }
                            OnNewLine(pos);
                            continue;
                        // some tag
                        case '<':
                            if (_incReadState != IncrementalReadState.Text)
                            {
                                pos++;
                                continue;
                            }
                            if (_ps.charsUsed - pos < 2)
                            {
                                goto ReadData;
                            }
                            switch (chars[pos + 1])
                            {
                                // pi
                                case '?':
                                    pos += 2;
                                    _incReadState = IncrementalReadState.PI;
                                    goto AppendAndUpdateCharPos;
                                // comment
                                case '!':
                                    if (_ps.charsUsed - pos < 4)
                                    {
                                        goto ReadData;
                                    }
                                    if (chars[pos + 2] == '-' && chars[pos + 3] == '-')
                                    {
                                        pos += 4;
                                        _incReadState = IncrementalReadState.Comment;
                                        goto AppendAndUpdateCharPos;
                                    }
                                    if (_ps.charsUsed - pos < 9)
                                    {
                                        goto ReadData;
                                    }
                                    if (XmlConvert.StrEqual(chars, pos + 2, 7, "[CDATA["))
                                    {
                                        pos += 9;
                                        _incReadState = IncrementalReadState.CDATA;
                                        goto AppendAndUpdateCharPos;
                                    }
                                    else
                                    {
                                        ; //Throw( );
                                    }
                                    break;
                                // end tag
                                case '/':
                                    {
                                        Debug.Assert(_ps.charPos - pos == 0);
                                        Debug.Assert(_ps.charPos - startPos == 0);

                                        // ParseQName can flush the buffer, so we need to update the startPos, pos and chars after calling it
                                        int endPos = ParseQName(true, 2, out _);
                                        if (XmlConvert.StrEqual(chars, _ps.charPos + 2, endPos - _ps.charPos - 2, _curNode.GetNameWPrefix(_nameTable)) &&
                                            (_ps.chars[endPos] == '>' || XmlCharType.IsWhiteSpace(_ps.chars[endPos])))
                                        {
                                            if (--_incReadDepth > 0)
                                            {
                                                pos = endPos + 1;
                                                continue;
                                            }

                                            _ps.charPos = endPos;
                                            if (XmlCharType.IsWhiteSpace(_ps.chars[endPos]))
                                            {
                                                EatWhitespaces(null);
                                            }
                                            if (_ps.chars[_ps.charPos] != '>')
                                            {
                                                ThrowUnexpectedToken(">");
                                            }
                                            _ps.charPos++;

                                            _incReadState = IncrementalReadState.EndElement;
                                            goto OuterContinue;
                                        }
                                        else
                                        {
                                            pos = endPos;
                                            startPos = _ps.charPos;
                                            chars = _ps.chars;
                                            continue;
                                        }
                                    }
                                // start tag
                                default:
                                    {
                                        Debug.Assert(_ps.charPos - pos == 0);
                                        Debug.Assert(_ps.charPos - startPos == 0);

                                        // ParseQName can flush the buffer, so we need to update the startPos, pos and chars after calling it
                                        int endPos = ParseQName(true, 1, out _);
                                        if (XmlConvert.StrEqual(_ps.chars, _ps.charPos + 1, endPos - _ps.charPos - 1, _curNode.localName) &&
                                            (_ps.chars[endPos] == '>' || _ps.chars[endPos] == '/' || XmlCharType.IsWhiteSpace(_ps.chars[endPos])))
                                        {
                                            _incReadDepth++;
                                            _incReadState = IncrementalReadState.Attributes;
                                            pos = endPos;
                                            goto AppendAndUpdateCharPos;
                                        }
                                        pos = endPos;
                                        startPos = _ps.charPos;
                                        chars = _ps.chars;
                                        continue;
                                    }
                            }
                            break;
                        // end of start tag
                        case '/':
                            if (_incReadState == IncrementalReadState.Attributes)
                            {
                                if (_ps.charsUsed - pos < 2)
                                {
                                    goto ReadData;
                                }
                                if (chars[pos + 1] == '>')
                                {
                                    _incReadState = IncrementalReadState.Text;
                                    _incReadDepth--;
                                }
                            }
                            pos++;
                            continue;
                        // end of start tag
                        case '>':
                            if (_incReadState == IncrementalReadState.Attributes)
                            {
                                _incReadState = IncrementalReadState.Text;
                            }
                            pos++;
                            continue;
                        case '"':
                        case '\'':
                            switch (_incReadState)
                            {
                                case IncrementalReadState.AttributeValue:
                                    if (chars[pos] == _curNode.quoteChar)
                                    {
                                        _incReadState = IncrementalReadState.Attributes;
                                    }
                                    break;
                                case IncrementalReadState.Attributes:
                                    _curNode.quoteChar = chars[pos];
                                    _incReadState = IncrementalReadState.AttributeValue;
                                    break;
                            }
                            pos++;
                            continue;
                        default:
                            // end of buffer
                            if (pos == _ps.charsUsed)
                            {
                                goto ReadData;
                            }
                            // surrogate chars or invalid chars are ignored
                            else
                            {
                                pos++;
                                continue;
                            }
                    }
                }

            ReadData:
                _incReadState = IncrementalReadState.ReadData;

            AppendAndUpdateCharPos:
                _ps.charPos = pos;

            Append:
                // decode characters
                int charsParsed = pos - startPos;
                if (charsParsed > 0)
                {
                    int count;
                    try
                    {
                        count = _incReadDecoder.Decode(_ps.chars, startPos, charsParsed);
                    }
                    catch (XmlException e)
                    {
                        ReThrow(e, (int)_incReadLineInfo.lineNo, (int)_incReadLineInfo.linePos);
                        return 0;
                    }

                    Debug.Assert(count == charsParsed || _incReadDecoder.IsFull, "Check if decoded consumed all characters unless it's full.");
                    charsDecoded += count;
                    if (_incReadDecoder.IsFull)
                    {
                        _incReadLeftStartPos = startPos + count;
                        _incReadLeftEndPos = pos;
                        _incReadLineInfo.linePos += count; // we have never more than 1 line cached
                        return charsDecoded;
                    }
                }
            }
        }

        private void FinishIncrementalRead()
        {
            _incReadDecoder = new IncrementalReadDummyDecoder();
            IncrementalRead();
            Debug.Assert(IncrementalRead() == 0, "Previous call of IncrementalRead should eat up all characters!");
            _incReadDecoder = null;
        }

        private bool ParseFragmentAttribute()
        {
            Debug.Assert(_fragmentType == XmlNodeType.Attribute);

            // if first call then parse the whole attribute value
            if (_curNode.type == XmlNodeType.None)
            {
                _curNode.type = XmlNodeType.Attribute;
                _curAttrIndex = 0;
                ParseAttributeValueSlow(_ps.charPos, ' ', _curNode); // The quote char is intentionally empty (space) because we need to parse ' and " into the attribute value
            }
            else
            {
                _parsingFunction = ParsingFunction.InReadAttributeValue;
            }

            // return attribute value chunk
            if (ReadAttributeValue())
            {
                Debug.Assert(_parsingFunction == ParsingFunction.InReadAttributeValue);
                _parsingFunction = ParsingFunction.FragmentAttribute;
                return true;
            }
            else
            {
                OnEof();
                return false;
            }
        }

        private bool ParseAttributeValueChunk()
        {
            Debug.Assert(_ps.chars != null);

            char[] chars = _ps.chars;
            int pos = _ps.charPos;

            _curNode = AddNode(_index + _attrCount + 1, _index + 2);
            _curNode.SetLineInfo(_ps.LineNo, _ps.LinePos);

            if (_emptyEntityInAttributeResolved)
            {
                _curNode.SetValueNode(XmlNodeType.Text, string.Empty);
                _emptyEntityInAttributeResolved = false;
                return true;
            }

            Debug.Assert(_stringBuilder.Length == 0);

            while (true)
            {
                while (XmlCharType.IsAttributeValueChar(chars[pos]))
                    pos++;

                switch (chars[pos])
                {
                    // eol D
                    case (char)0xD:
                        Debug.Assert(_ps.eolNormalized, "Entity replacement text for attribute values should be EOL-normalized!");
                        pos++;
                        continue;
                    // eol A, tab
                    case (char)0xA:
                    case (char)0x9:
                        if (_normalize)
                        {
                            chars[pos] = (char)0x20;  // CDATA normalization of 0xA and 0x9
                        }
                        pos++;
                        continue;
                    case '"':
                    case '\'':
                    case '>':
                        pos++;
                        continue;
                    // attribute values cannot contain '<'
                    case '<':
                        Throw(pos, SR.Xml_BadAttributeChar, XmlException.BuildCharExceptionArgs('<', '\0'));
                        break;
                    // entity reference
                    case '&':
                        if (pos - _ps.charPos > 0)
                        {
                            _stringBuilder.Append(chars, _ps.charPos, pos - _ps.charPos);
                        }

                        _ps.charPos = pos;

                        // expand char entities but not general entities
                        switch (HandleEntityReference(true, EntityExpandType.OnlyCharacter, out pos))
                        {
                            case EntityType.CharacterDec:
                            case EntityType.CharacterHex:
                            case EntityType.CharacterNamed:
                                chars = _ps.chars;
                                if (_normalize && XmlCharType.IsWhiteSpace(chars[_ps.charPos]) && pos - _ps.charPos == 1)
                                {
                                    chars[_ps.charPos] = (char)0x20;  // CDATA normalization of character references in entities
                                }
                                break;
                            case EntityType.Unexpanded:
                                if (_stringBuilder.Length == 0)
                                {
                                    _curNode.lineInfo.linePos++;
                                    _ps.charPos++;
                                    _curNode.SetNamedNode(XmlNodeType.EntityReference, ParseEntityName());
                                    return true;
                                }
                                else
                                {
                                    goto ReturnText;
                                }
                            default:
                                Debug.Fail("We should never get to this point.");
                                break;
                        }
                        chars = _ps.chars;
                        continue;
                    default:
                        // end of buffer
                        if (pos == _ps.charsUsed)
                        {
                            goto ReadData;
                        }
                        // surrogate chars
                        else
                        {
                            char ch = chars[pos];
                            if (XmlCharType.IsHighSurrogate(ch))
                            {
                                if (pos + 1 == _ps.charsUsed)
                                {
                                    goto ReadData;
                                }

                                pos++;
                                if (XmlCharType.IsLowSurrogate(chars[pos]))
                                {
                                    pos++;
                                    continue;
                                }
                            }

                            ThrowInvalidChar(chars, _ps.charsUsed, pos);
                            break;
                        }
                }

            ReadData:
                if (pos - _ps.charPos > 0)
                {
                    _stringBuilder.Append(chars, _ps.charPos, pos - _ps.charPos);
                    _ps.charPos = pos;
                }

                // read new characters into the buffer
                if (ReadData() == 0)
                {
                    if (_stringBuilder.Length > 0)
                    {
                        goto ReturnText;
                    }
                    else
                    {
                        if (HandleEntityEnd(false))
                        {
                            SetupEndEntityNodeInAttribute();
                            return true;
                        }
                        else
                        {
                            Debug.Fail("We should never get to this point.");
                        }
                    }
                }

                pos = _ps.charPos;
                chars = _ps.chars;
            }

        ReturnText:
            if (pos - _ps.charPos > 0)
            {
                _stringBuilder.Append(chars, _ps.charPos, pos - _ps.charPos);
                _ps.charPos = pos;
            }

            _curNode.SetValueNode(XmlNodeType.Text, _stringBuilder.ToString());
            _stringBuilder.Length = 0;
            return true;
        }

        private void ParseXmlDeclarationFragment()
        {
            try
            {
                ParseXmlDeclaration(false);
            }
            catch (XmlException e)
            {
                ReThrow(e, e.LineNumber, e.LinePosition - 6); // 6 == strlen( "<?xml " );
            }
        }

        private void ThrowUnexpectedToken(int pos, string expectedToken)
        {
            ThrowUnexpectedToken(pos, expectedToken, null);
        }

        private void ThrowUnexpectedToken(string expectedToken1)
        {
            ThrowUnexpectedToken(expectedToken1, null);
        }

        private void ThrowUnexpectedToken(int pos, string expectedToken1, string? expectedToken2)
        {
            _ps.charPos = pos;
            ThrowUnexpectedToken(expectedToken1, expectedToken2);
        }

        private void ThrowUnexpectedToken(string expectedToken1, string? expectedToken2)
        {
            string? unexpectedToken = ParseUnexpectedToken();
            if (unexpectedToken == null)
            {
                Throw(SR.Xml_UnexpectedEOF1);
            }

            if (expectedToken2 != null)
            {
                Throw(SR.Xml_UnexpectedTokens2, new string[3] { unexpectedToken, expectedToken1, expectedToken2 });
            }
            else
            {
                Throw(SR.Xml_UnexpectedTokenEx, new string[2] { unexpectedToken, expectedToken1 });
            }
        }

        private string? ParseUnexpectedToken(int pos)
        {
            _ps.charPos = pos;
            return ParseUnexpectedToken();
        }

        private string? ParseUnexpectedToken()
        {
            if (_ps.charPos == _ps.charsUsed)
            {
                return null;
            }

            Debug.Assert(_ps.chars != null);

            if (XmlCharType.IsNCNameSingleChar(_ps.chars[_ps.charPos]))
            {
                int pos = _ps.charPos + 1;
                while (XmlCharType.IsNCNameSingleChar(_ps.chars[pos]))
                {
                    pos++;
                }
                return new string(_ps.chars, _ps.charPos, pos - _ps.charPos);
            }
            else
            {
                Debug.Assert(_ps.charPos < _ps.charsUsed);
                return new string(_ps.chars, _ps.charPos, 1);
            }
        }

        private void ThrowExpectingWhitespace(int pos)
        {
            string? unexpectedToken = ParseUnexpectedToken(pos);

            if (unexpectedToken == null)
            {
                Throw(pos, SR.Xml_UnexpectedEOF1);
            }
            else
            {
                Throw(pos, SR.Xml_ExpectingWhiteSpace, unexpectedToken);
            }
        }

        private int GetIndexOfAttributeWithoutPrefix(string name)
        {
            string? atomizedName = _nameTable.Get(name);
            if (atomizedName == null)
            {
                return -1;
            }

            for (int i = _index + 1; i < _index + _attrCount + 1; i++)
            {
                if (Ref.Equal(_nodes[i].localName, atomizedName) && _nodes[i].prefix.Length == 0)
                {
                    return i;
                }
            }

            return -1;
        }

        private int GetIndexOfAttributeWithPrefix(string name)
        {
            name = _nameTable.Add(name);

            if (name == null)
            {
                return -1;
            }

            for (int i = _index + 1; i < _index + _attrCount + 1; i++)
            {
                if (Ref.Equal(_nodes[i].GetNameWPrefix(_nameTable), name))
                {
                    return i;
                }
            }

            return -1;
        }

        // This method is used to enable parsing of zero-terminated streams. The old XmlTextReader implementation used
        // to parse such streams, we this one needs to do that as well.
        // If the last characters decoded from the stream is 0 and the stream is in EOF state, this method will remove
        // the character from the parsing buffer (decrements ps.charsUsed).
        // Note that this method calls ReadData() which may change the value of ps.chars and ps.charPos.
        private bool ZeroEndingStream(int pos)
        {
            Debug.Assert(_ps.chars != null);

            if (_v1Compat && pos == _ps.charsUsed - 1 && _ps.chars[pos] == (char)0 && ReadData() == 0 && _ps.isStreamEof)
            {
                _ps.charsUsed--;
                return true;
            }

            return false;
        }

        private void ParseDtdFromParserContext()
        {
            Debug.Assert(_dtdInfo == null && _fragmentParserContext != null && _fragmentParserContext.HasDtdInfo);

            IDtdParser dtdParser = DtdParser.Create();

            // Parse DTD
            _dtdInfo = dtdParser.ParseFreeFloatingDtd(_fragmentParserContext.BaseURI, _fragmentParserContext.DocTypeName, _fragmentParserContext.PublicId,
                                                     _fragmentParserContext.SystemId, _fragmentParserContext.InternalSubset, new DtdParserProxy(this));

            if ((_validatingReaderCompatFlag || !_v1Compat) && (_dtdInfo.HasDefaultAttributes || _dtdInfo.HasNonCDataAttributes))
            {
                _addDefaultAttributesAndNormalize = true;
            }
        }

        private bool InitReadContentAsBinary()
        {
            Debug.Assert(_parsingFunction != ParsingFunction.InReadContentAsBinary);

            if (_parsingFunction == ParsingFunction.InReadValueChunk)
            {
                throw new InvalidOperationException(SR.Xml_MixingReadValueChunkWithBinary);
            }

            if (_parsingFunction == ParsingFunction.InIncrementalRead)
            {
                throw new InvalidOperationException(SR.Xml_MixingV1StreamingWithV2Binary);
            }

            if (!XmlReader.IsTextualNode(_curNode.type))
            {
                if (!MoveToNextContentNode(false))
                {
                    return false;
                }
            }

            SetupReadContentAsBinaryState(ParsingFunction.InReadContentAsBinary);
            _incReadLineInfo.Set(_curNode.LineNo, _curNode.LinePos);
            return true;
        }

        private bool InitReadElementContentAsBinary()
        {
            Debug.Assert(_parsingFunction != ParsingFunction.InReadElementContentAsBinary);
            Debug.Assert(_curNode.type == XmlNodeType.Element);

            bool isEmpty = _curNode.IsEmptyElement;

            // move to content or off the empty element
            _outerReader.Read();

            if (isEmpty)
            {
                return false;
            }

            // make sure we are on a content node
            if (!MoveToNextContentNode(false))
            {
                if (_curNode.type != XmlNodeType.EndElement)
                {
                    Throw(SR.Xml_InvalidNodeType, _curNode.type.ToString());
                }

                // move off end element
                _outerReader.Read();
                return false;
            }

            SetupReadContentAsBinaryState(ParsingFunction.InReadElementContentAsBinary);
            _incReadLineInfo.Set(_curNode.LineNo, _curNode.LinePos);
            return true;
        }

        private bool MoveToNextContentNode(bool moveIfOnContentNode)
        {
            do
            {
                switch (_curNode.type)
                {
                    case XmlNodeType.Attribute:
                        return !moveIfOnContentNode;
                    case XmlNodeType.Text:
                    case XmlNodeType.Whitespace:
                    case XmlNodeType.SignificantWhitespace:
                    case XmlNodeType.CDATA:
                        if (!moveIfOnContentNode)
                        {
                            return true;
                        }
                        break;
                    case XmlNodeType.ProcessingInstruction:
                    case XmlNodeType.Comment:
                    case XmlNodeType.EndEntity:
                        // skip comments, pis and end entity nodes
                        break;
                    case XmlNodeType.EntityReference:
                        _outerReader.ResolveEntity();
                        break;
                    default:
                        return false;
                }
                moveIfOnContentNode = false;
            } while (_outerReader.Read());

            return false;
        }

        private void SetupReadContentAsBinaryState(ParsingFunction inReadBinaryFunction)
        {
            if (_parsingFunction == ParsingFunction.PartialTextValue)
            {
                _incReadState = IncrementalReadState.ReadContentAsBinary_OnPartialValue;
            }
            else
            {
                _incReadState = IncrementalReadState.ReadContentAsBinary_OnCachedValue;
                _nextNextParsingFunction = _nextParsingFunction;
                _nextParsingFunction = _parsingFunction;
            }
            _readValueOffset = 0;
            _parsingFunction = inReadBinaryFunction;
        }

        [MemberNotNull(nameof(_nameTable))]
        private void SetupFromParserContext(XmlParserContext context, XmlReaderSettings settings)
        {
            Debug.Assert(context != null);

            // setup nameTable
            XmlNameTable? nt = settings.NameTable;
            _nameTableFromSettings = (nt != null);

            // get name table from namespace manager in XmlParserContext, if available;
            if (context.NamespaceManager != null)
            {
                // must be the same as XmlReaderSettings.NameTable, or null
                if (nt != null && nt != context.NamespaceManager.NameTable)
                {
                    throw new XmlException(SR.Xml_NametableMismatch);
                }
                // get the namespace manager from context
                _namespaceManager = context.NamespaceManager;
                _xmlContext.defaultNamespace = _namespaceManager.LookupNamespace(string.Empty)!;

                // get the nametable from ns manager
                nt = _namespaceManager.NameTable;

                Debug.Assert(nt != null);
                Debug.Assert(context.NameTable == null || context.NameTable == nt, "This check should have been done in XmlParserContext constructor.");
            }
            // get name table directly from XmlParserContext
            else if (context.NameTable != null)
            {
                // must be the same as XmlReaderSettings.NameTable, or null
                if (nt != null && nt != context.NameTable)
                {
                    throw new XmlException(SR.Xml_NametableMismatch, string.Empty);
                }
                nt = context.NameTable;
            }
            // no nametable provided -> create a new one
            else if (nt == null)
            {
                nt = new NameTable();
                Debug.Assert(_nameTableFromSettings == false);
            }
            _nameTable = nt;

            // make sure we have namespace manager
            _namespaceManager ??= new XmlNamespaceManager(nt);

            // copy xml:space and xml:lang
            _xmlContext.xmlSpace = context.XmlSpace;
            _xmlContext.xmlLang = context.XmlLang;
        }

        //
        // DtdInfo
        //
        internal override IDtdInfo? DtdInfo
        {
            get
            {
                return _dtdInfo;
            }
        }

        internal void SetDtdInfo(IDtdInfo newDtdInfo)
        {
            Debug.Assert(_dtdInfo == null);

            _dtdInfo = newDtdInfo;
            if (_dtdInfo != null)
            {
                if ((_validatingReaderCompatFlag || !_v1Compat) && (_dtdInfo.HasDefaultAttributes || _dtdInfo.HasNonCDataAttributes))
                {
                    _addDefaultAttributesAndNormalize = true;
                }
            }
        }

        //
        // Validation support
        //

        internal IValidationEventHandling? ValidationEventHandling
        {
            set
            {
                _validationEventHandling = value;
            }
        }

        internal OnDefaultAttributeUseDelegate OnDefaultAttributeUse
        {
            set { _onDefaultAttributeUse = value; }
        }

        //
        // Internal properties for XmlValidatingReader
        //
        internal bool XmlValidatingReaderCompatibilityMode
        {
            set
            {
                _validatingReaderCompatFlag = value;

                // Fix for VSWhidbey 516556; These namespaces must be added to the nametable for back compat reasons.
                if (value)
                {
                    _nameTable.Add(XmlReservedNs.NsXs); // Note: this is equal to XmlReservedNs.NsXsd in Everett
                    _nameTable.Add(XmlReservedNs.NsXsi);
                    _nameTable.Add(XmlReservedNs.NsDataType);
                }
            }
        }

        internal XmlNodeType FragmentType
        {
            get
            {
                return _fragmentType;
            }
        }

        internal void ChangeCurrentNodeType(XmlNodeType newNodeType)
        {
            Debug.Assert(_curNode.type == XmlNodeType.Whitespace && newNodeType == XmlNodeType.SignificantWhitespace, "Incorrect node type change!");
            _curNode.type = newNodeType;
        }

        internal XmlResolver? GetResolver()
        {
            if (IsResolverNull)
                return null;
            else
                return _xmlResolver;
        }

        internal object? InternalSchemaType
        {
            get
            {
                return _curNode.schemaType;
            }
            set
            {
                _curNode.schemaType = value;
            }
        }

        internal object? InternalTypedValue
        {
            get
            {
                return _curNode.typedValue;
            }
            set
            {
                _curNode.typedValue = value;
            }
        }

        internal bool StandAlone
        {
            get
            {
                return _standalone;
            }
        }

        internal override XmlNamespaceManager? NamespaceManager
        {
            get
            {
                return _namespaceManager;
            }
        }

        internal bool V1Compat
        {
            get
            {
                return _v1Compat;
            }
        }

        internal ConformanceLevel V1ComformanceLevel
        {
            get
            {
                return _fragmentType == XmlNodeType.Element ? ConformanceLevel.Fragment : ConformanceLevel.Document;
            }
        }

        private bool AddDefaultAttributeDtd(IDtdDefaultAttributeInfo defAttrInfo, NodeData[]? nameSortedNodeData)
        {
            if (defAttrInfo.Prefix.Length > 0)
            {
                _attrNeedNamespaceLookup = true;
            }

            string localName = defAttrInfo.LocalName;
            string prefix = defAttrInfo.Prefix;

            // check for duplicates
            if (nameSortedNodeData != null)
            {
                if (Array.BinarySearch<object>(nameSortedNodeData, defAttrInfo, DtdDefaultAttributeInfoToNodeDataComparer.Instance) >= 0)
                {
                    return false;
                }
            }
            else
            {
                for (int i = _index + 1; i < _index + 1 + _attrCount; i++)
                {
                    if ((object)_nodes[i].localName == (object)localName &&
                        (object)_nodes[i].prefix == (object)prefix)
                    {
                        return false;
                    }
                }
            }

            NodeData attr = AddDefaultAttributeInternal(defAttrInfo.LocalName, null, defAttrInfo.Prefix, defAttrInfo.DefaultValueExpanded,
                                                         defAttrInfo.LineNumber, defAttrInfo.LinePosition,
                                                         defAttrInfo.ValueLineNumber, defAttrInfo.ValueLinePosition, defAttrInfo.IsXmlAttribute);

            Debug.Assert(attr != null);

            if (DtdValidation)
            {
                _onDefaultAttributeUse?.Invoke(defAttrInfo, this);

                attr.typedValue = defAttrInfo.DefaultValueTyped;
            }
            return attr != null;
        }

        internal bool AddDefaultAttributeNonDtd(SchemaAttDef attrDef)
        {
            // atomize names - Xsd Validator does not need to have the same nametable
            string localName = _nameTable.Add(attrDef.Name.Name);
            string? prefix = _nameTable.Add(attrDef.Prefix);
            string ns = _nameTable.Add(attrDef.Name.Namespace);

            // atomize namespace - Xsd Validator does not need to have the same nametable
            if (prefix.Length == 0 && ns.Length > 0)
            {
                Debug.Assert(_namespaceManager != null);
                prefix = _namespaceManager.LookupPrefix(ns);

                Debug.Assert(prefix != null);
                prefix ??= string.Empty;
            }

            // find out if the attribute is already there
            for (int i = _index + 1; i < _index + 1 + _attrCount; i++)
            {
                if ((object)_nodes[i].localName == (object)localName &&
                    (((object?)_nodes[i].prefix == (object?)prefix) || ((object?)_nodes[i].ns == (object?)ns && ns != null)))
                {
                    return false;
                }
            }

            // attribute does not exist -> we need to add it
            NodeData attr = AddDefaultAttributeInternal(localName, ns, prefix, attrDef.DefaultValueExpanded,
                                                         attrDef.LineNumber, attrDef.LinePosition,
                                                         attrDef.ValueLineNumber, attrDef.ValueLinePosition, attrDef.Reserved != SchemaAttDef.Reserve.None);
            Debug.Assert(attr != null);

            attr.schemaType = (attrDef.SchemaType == null) ? (object)attrDef.Datatype : (object)attrDef.SchemaType;
            attr.typedValue = attrDef.DefaultValueTyped;
            return true;
        }

        private NodeData AddDefaultAttributeInternal(string localName, string? ns, string prefix, string value,
                                                     int lineNo, int linePos, int valueLineNo, int valueLinePos, bool isXmlAttribute)
        {
            // setup the attribute
            NodeData attr = AddAttribute(localName, prefix, prefix.Length > 0 ? null : localName);
            if (ns != null)
            {
                attr.ns = ns;
            }

            attr.SetValue(value);
            attr.IsDefaultAttribute = true;
            attr.lineInfo.Set(lineNo, linePos);
            attr.lineInfo2.Set(valueLineNo, valueLinePos);

            // handle special attributes:
            if (attr.prefix.Length == 0)
            {
                // default namespace declaration
                if (Ref.Equal(attr.localName, _xmlNs))
                {
                    OnDefaultNamespaceDecl(attr);
                    if (!_attrNeedNamespaceLookup)
                    {
                        // change element default namespace
                        Debug.Assert(_nodes[_index].type == XmlNodeType.Element);
                        if (_nodes[_index].prefix.Length == 0)
                        {
                            _nodes[_index].ns = _xmlContext.defaultNamespace;
                        }
                    }
                }
            }
            else
            {
                // prefixed namespace declaration
                if (Ref.Equal(attr.prefix, _xmlNs))
                {
                    OnNamespaceDecl(attr);
                    if (!_attrNeedNamespaceLookup)
                    {
                        // change namespace of current element and attributes
                        string pref = attr.localName;
                        Debug.Assert(_nodes[_index].type == XmlNodeType.Element);
                        Debug.Assert(_namespaceManager != null);
                        for (int i = _index; i < _index + _attrCount + 1; i++)
                        {
                            if (_nodes[i].prefix.Equals(pref))
                            {
                                _nodes[i].ns = _namespaceManager.LookupNamespace(pref);
                            }
                        }
                    }
                }
                // xml: attribute
                else
                {
                    if (isXmlAttribute)
                    {
                        OnXmlReservedAttribute(attr);
                    }
                }
            }

            _fullAttrCleanup = true;
            return attr;
        }

        internal bool DisableUndeclaredEntityCheck
        {
            set
            {
                _disableUndeclaredEntityCheck = value;
            }
        }

        private int ReadContentAsBinary(byte[] buffer, int index, int count)
        {
            Debug.Assert(_incReadDecoder != null);

            if (_incReadState == IncrementalReadState.ReadContentAsBinary_End)
            {
                return 0;
            }

            _incReadDecoder.SetNextOutputBuffer(buffer, index, count);

            while (true)
            {
                // read what is already cached in curNode
                int charsRead = 0;
                try
                {
                    charsRead = _curNode.CopyToBinary(_incReadDecoder, _readValueOffset);
                }
                // add line info to the exception
                catch (XmlException e)
                {
                    _curNode.AdjustLineInfo(_readValueOffset, _ps.eolNormalized, ref _incReadLineInfo);
                    ReThrow(e, _incReadLineInfo.lineNo, _incReadLineInfo.linePos);
                }
                _readValueOffset += charsRead;

                if (_incReadDecoder.IsFull)
                {
                    return _incReadDecoder.DecodedCount;
                }

                // if on partial value, read the rest of it
                if (_incReadState == IncrementalReadState.ReadContentAsBinary_OnPartialValue)
                {
                    _curNode.SetValue(string.Empty);
                    Debug.Assert(_ps.chars != null);

                    // read next chunk of text
                    bool endOfValue = false;
                    int startPos = 0;
                    int endPos = 0;
                    while (!_incReadDecoder.IsFull && !endOfValue)
                    {
                        int orChars = 0;

                        // store current line info and parse more text
                        _incReadLineInfo.Set(_ps.LineNo, _ps.LinePos);
                        endOfValue = ParseText(out startPos, out endPos, ref orChars);

                        try
                        {
                            charsRead = _incReadDecoder.Decode(_ps.chars, startPos, endPos - startPos);
                        }
                        // add line info to the exception
                        catch (XmlException e)
                        {
                            ReThrow(e, _incReadLineInfo.lineNo, _incReadLineInfo.linePos);
                        }
                        startPos += charsRead;
                    }

                    _incReadState = endOfValue ? IncrementalReadState.ReadContentAsBinary_OnCachedValue : IncrementalReadState.ReadContentAsBinary_OnPartialValue;
                    _readValueOffset = 0;

                    if (_incReadDecoder.IsFull)
                    {
                        _curNode.SetValue(_ps.chars, startPos, endPos - startPos);
                        // adjust line info for the chunk that has been already decoded
                        AdjustLineInfo(_ps.chars, startPos - charsRead, startPos, _ps.eolNormalized, ref _incReadLineInfo);
                        _curNode.SetLineInfo(_incReadLineInfo.lineNo, _incReadLineInfo.linePos);
                        return _incReadDecoder.DecodedCount;
                    }
                }

                // reset to normal state so we can call Read() to move forward
                ParsingFunction tmp = _parsingFunction;
                _parsingFunction = _nextParsingFunction;
                _nextParsingFunction = _nextNextParsingFunction;

                // move to next textual node in the element content; throw on sub elements
                if (!MoveToNextContentNode(true))
                {
                    SetupReadContentAsBinaryState(tmp);
                    _incReadState = IncrementalReadState.ReadContentAsBinary_End;
                    return _incReadDecoder.DecodedCount;
                }

                SetupReadContentAsBinaryState(tmp);
                _incReadLineInfo.Set(_curNode.LineNo, _curNode.LinePos);
            }
        }

        private int ReadElementContentAsBinary(byte[] buffer, int index, int count)
        {
            if (count == 0)
            {
                return 0;
            }

            int decoded = ReadContentAsBinary(buffer, index, count);
            if (decoded > 0)
            {
                return decoded;
            }

            // if 0 bytes returned check if we are on a closing EndElement, throw exception if not
            if (_curNode.type != XmlNodeType.EndElement)
            {
                throw new XmlException(SR.Xml_InvalidNodeType, _curNode.type.ToString(), this as IXmlLineInfo);
            }

            // reset state
            _parsingFunction = _nextParsingFunction;
            _nextParsingFunction = _nextNextParsingFunction;
            Debug.Assert(_parsingFunction != ParsingFunction.InReadElementContentAsBinary);

            // move off the EndElement
            _outerReader.Read();
            return 0;
        }

        private void InitBase64Decoder()
        {
            if (_base64Decoder == null)
            {
                _base64Decoder = new Base64Decoder();
            }
            else
            {
                _base64Decoder.Reset();
            }
            _incReadDecoder = _base64Decoder;
        }

        private void InitBinHexDecoder()
        {
            if (_binHexDecoder == null)
            {
                _binHexDecoder = new BinHexDecoder();
            }
            else
            {
                _binHexDecoder.Reset();
            }
            _incReadDecoder = _binHexDecoder;
        }

        // SxS: URIs are resolved only to be compared. No resource exposure. It's OK to suppress the SxS warning.
        private static bool UriEqual(Uri? uri1, string? uri1Str, string? uri2Str, XmlResolver? resolver)
        {
            if (resolver == null)
            {
                return uri1Str == uri2Str;
            }

            uri1 ??= resolver.ResolveUri(null, uri1Str);

            Uri uri2 = resolver.ResolveUri(null, uri2Str);
            return uri1.Equals(uri2);
        }

        /// <summary>
        /// This method should be called every time the reader is about to consume some number of
        ///   characters from the input. It will count it against the security counters and
        ///   may throw if some of the security limits are exceeded.
        /// </summary>
        /// <param name="characters">Number of characters to be consumed.</param>
        /// <param name="inEntityReference">true if the characters are result of entity expansion.</param>
        private void RegisterConsumedCharacters(long characters, bool inEntityReference)
        {
            Debug.Assert(characters >= 0);
            if (_maxCharactersInDocument > 0)
            {
                long newCharactersInDocument = _charactersInDocument + characters;
                if (newCharactersInDocument < _charactersInDocument)
                {
                    // Integer overflow while counting
                    ThrowWithoutLineInfo(SR.Xml_LimitExceeded, "MaxCharactersInDocument");
                }
                else
                {
                    _charactersInDocument = newCharactersInDocument;
                }
                if (_charactersInDocument > _maxCharactersInDocument)
                {
                    // The limit was exceeded for the total number of characters in the document
                    ThrowWithoutLineInfo(SR.Xml_LimitExceeded, "MaxCharactersInDocument");
                }
            }

            if (_maxCharactersFromEntities > 0 && inEntityReference)
            {
                long newCharactersFromEntities = _charactersFromEntities + characters;
                if (newCharactersFromEntities < _charactersFromEntities)
                {
                    // Integer overflow while counting
                    ThrowWithoutLineInfo(SR.Xml_LimitExceeded, "MaxCharactersFromEntities");
                }
                else
                {
                    _charactersFromEntities = newCharactersFromEntities;
                }
                if (_charactersFromEntities > _maxCharactersFromEntities)
                {
                    // The limit was exceeded for the number of characters from entities
                    ThrowWithoutLineInfo(SR.Xml_LimitExceeded, "MaxCharactersFromEntities");
                }
            }
        }

        internal static void AdjustLineInfo(char[] chars, int startPos, int endPos, bool isNormalized, ref LineInfo lineInfo)
        {
            Debug.Assert(startPos >= 0);
            Debug.Assert(endPos < chars.Length);
            Debug.Assert(startPos <= endPos);

            AdjustLineInfo(chars.AsSpan(startPos, endPos - startPos), isNormalized, ref lineInfo);
        }

        internal static void AdjustLineInfo(string str, int startPos, int endPos, bool isNormalized, ref LineInfo lineInfo)
        {
            Debug.Assert(startPos >= 0);
            Debug.Assert(endPos < str.Length);
            Debug.Assert(startPos <= endPos);

            AdjustLineInfo(str.AsSpan(startPos, endPos - startPos), isNormalized, ref lineInfo);
        }

        private static void AdjustLineInfo(ReadOnlySpan<char> chars, bool isNormalized, ref LineInfo lineInfo)
        {
            int lastNewLinePos = -1;
            for (int i = 0; i < chars.Length; i++)
            {
                switch (chars[i])
                {
                    case '\n':
                        lineInfo.lineNo++;
                        lastNewLinePos = i;
                        break;
                    case '\r':
                        if (isNormalized)
                        {
                            break;
                        }
                        lineInfo.lineNo++;
                        lastNewLinePos = i;
                        int nextIdx = i + 1;
                        if ((uint)nextIdx < (uint)chars.Length && chars[nextIdx] == '\n')
                        {
                            i++;
                            lastNewLinePos++;
                        }
                        break;
                }
            }
            if (lastNewLinePos >= 0)
            {
                lineInfo.linePos = chars.Length - lastNewLinePos;
            }
        }

        // StripSpaces removes spaces at the beginning and at the end of the value and replaces sequences of spaces with a single space
        internal static string StripSpaces(string value)
        {
            int len = value.Length;
            if (len <= 0)
            {
                return string.Empty;
            }

            int startPos = 0;
            StringBuilder? norValue = null;

            while (value[startPos] == 0x20)
            {
                startPos++;
                if (startPos == len)
                {
                    return " ";
                }
            }

            int i;
            for (i = startPos; i < len; i++)
            {
                if (value[i] == 0x20)
                {
                    int j = i + 1;
                    while (j < len && value[j] == 0x20)
                    {
                        j++;
                    }
                    if (j == len)
                    {
                        if (norValue == null)
                        {
                            return value.Substring(startPos, i - startPos);
                        }
                        else
                        {
                            norValue.Append(value, startPos, i - startPos);
                            return norValue.ToString();
                        }
                    }
                    if (j > i + 1)
                    {
                        norValue ??= new StringBuilder(len);
                        norValue.Append(value, startPos, i - startPos + 1);
                        startPos = j;
                        i = j - 1;
                    }
                }
            }
            if (norValue == null)
            {
                return (startPos == 0) ? value : value.Substring(startPos, len - startPos);
            }
            else
            {
                if (i > startPos)
                {
                    norValue.Append(value, startPos, i - startPos);
                }
                return norValue.ToString();
            }
        }

        // StripSpaces removes spaces at the beginning and at the end of the value and replaces sequences of spaces with a single space
        internal static void StripSpaces(char[] value, int index, ref int len)
        {
            if (len <= 0)
            {
                return;
            }

            int startPos = index;
            int endPos = index + len;

            while (value[startPos] == 0x20)
            {
                startPos++;
                if (startPos == endPos)
                {
                    len = 1;
                    return;
                }
            }

            int offset = startPos - index;
            int i;
            for (i = startPos; i < endPos; i++)
            {
                char ch;
                if ((ch = value[i]) == 0x20)
                {
                    int j = i + 1;
                    while (j < endPos && value[j] == 0x20)
                    {
                        j++;
                    }
                    if (j == endPos)
                    {
                        offset += (j - i);
                        break;
                    }
                    if (j > i + 1)
                    {
                        offset += (j - i - 1);
                        i = j - 1;
                    }
                }
                value[i - offset] = ch;
            }
            len -= offset;
        }

        internal static void BlockCopyChars(char[] src, int srcOffset, char[] dst, int dstOffset, int count)
        {
            // PERF: Buffer.BlockCopy is faster than Array.Copy
            Buffer.BlockCopy(src, srcOffset * sizeof(char), dst, dstOffset * sizeof(char), count * sizeof(char));
        }

        internal static void BlockCopy(byte[] src, int srcOffset, byte[] dst, int dstOffset, int count)
        {
            Buffer.BlockCopy(src, srcOffset, dst, dstOffset, count);
        }

<<<<<<< HEAD
#pragma warning disable IDE0060
        static partial void ConvertAbsoluteUnixPathToAbsoluteUri([NotNullIfNotNull("url")] ref string? url, XmlResolver? resolver);
#pragma warning restore IDE0060
=======
        static partial void ConvertAbsoluteUnixPathToAbsoluteUri([NotNullIfNotNull(nameof(url))] ref string? url, XmlResolver? resolver);
>>>>>>> ee4e8904
    }
}<|MERGE_RESOLUTION|>--- conflicted
+++ resolved
@@ -9787,12 +9787,8 @@
             Buffer.BlockCopy(src, srcOffset, dst, dstOffset, count);
         }
 
-<<<<<<< HEAD
 #pragma warning disable IDE0060
-        static partial void ConvertAbsoluteUnixPathToAbsoluteUri([NotNullIfNotNull("url")] ref string? url, XmlResolver? resolver);
+        static partial void ConvertAbsoluteUnixPathToAbsoluteUri([NotNullIfNotNull(nameof(url))] ref string? url, XmlResolver? resolver);
 #pragma warning restore IDE0060
-=======
-        static partial void ConvertAbsoluteUnixPathToAbsoluteUri([NotNullIfNotNull(nameof(url))] ref string? url, XmlResolver? resolver);
->>>>>>> ee4e8904
     }
 }