// Licensed to the .NET Foundation under one or more agreements.
// The .NET Foundation licenses this file to you under the MIT license.

using System.Collections.Generic;
using System.Diagnostics;
using System.Globalization;
using System.IO;
using System.Xml.Schema;
using System.Xml.XPath;

namespace System.Xml.Xsl
{
    using TF = XmlQueryTypeFactory;

    /// <summary>
    /// This class is the only way to create concrete instances of the abstract XmlQueryType class.
    /// Once basic types have been created, they can be combined and transformed in various ways.
    /// </summary>
    internal static class XmlQueryTypeFactory
    {
        //-----------------------------------------------
        // Type Construction Operators
        //-----------------------------------------------

        /// <summary>
        /// Create an XmlQueryType from an XmlTypeCode.
        /// </summary>
        /// <param name="code">the type code of the item</param>
        /// <param name="isStrict">true if the dynamic type is guaranteed to match the static type exactly</param>
        /// <returns>the atomic value type</returns>
        public static XmlQueryType Type(XmlTypeCode code, bool isStrict)
        {
            return ItemType.Create(code, isStrict);
        }

        /// <summary>
        /// Create an XmlQueryType from an Xsd simple type (where variety can be Atomic, List, or Union).
        /// </summary>
        /// <param name="schemaType">the simple Xsd schema type of the atomic value</param>
        /// <param name="isStrict">true if the dynamic type is guaranteed to match the static type exactly</param>
        /// <returns>the atomic value type</returns>
        public static XmlQueryType Type(XmlSchemaSimpleType schemaType, bool isStrict)
        {
            if (schemaType.Datatype!.Variety == XmlSchemaDatatypeVariety.Atomic)
            {
                // We must special-case xs:anySimpleType because it is broken in Xsd and is sometimes treated as
                // an atomic value and sometimes as a list value.  In XQuery, it always maps to xdt:anyAtomicType*.
                if (schemaType == DatatypeImplementation.AnySimpleType)
                    return AnyAtomicTypeS;

                return ItemType.Create(schemaType, isStrict);
            }

            // Skip restrictions. It is safe to do that because this is a list or union, so it's not a build in type
            while (schemaType.DerivedBy == XmlSchemaDerivationMethod.Restriction)
                schemaType = (XmlSchemaSimpleType)schemaType.BaseXmlSchemaType!;

            // Convert Xsd list
            if (schemaType.DerivedBy == XmlSchemaDerivationMethod.List)
                return PrimeProduct(Type(((XmlSchemaSimpleTypeList)schemaType.Content!).BaseItemType!, isStrict), XmlQueryCardinality.ZeroOrMore);

            // Convert Xsd union
            Debug.Assert(schemaType.DerivedBy == XmlSchemaDerivationMethod.Union);
            XmlSchemaSimpleType[] baseMemberTypes = ((XmlSchemaSimpleTypeUnion)schemaType.Content!).BaseMemberTypes!;
            XmlQueryType[] queryMemberTypes = new XmlQueryType[baseMemberTypes!.Length];

            for (int i = 0; i < baseMemberTypes.Length; i++)
                queryMemberTypes[i] = Type(baseMemberTypes[i], isStrict);

            return Choice(queryMemberTypes);
        }

        /// <summary>
        /// Construct the union of two XmlQueryTypes
        /// </summary>
        /// <param name="left">the left type</param>
        /// <param name="right">the right type</param>
        /// <returns>the union type</returns>
        public static XmlQueryType Choice(XmlQueryType left, XmlQueryType right)
        {
            return SequenceType.Create(ChoiceType.Create(PrimeChoice(new List<XmlQueryType>(left), right)), left.Cardinality | right.Cardinality);
        }

        /// <summary>
        /// Construct the union of several XmlQueryTypes
        /// </summary>
        /// <param name="types">the list of types</param>
        /// <returns>the union type</returns>
        public static XmlQueryType Choice(params XmlQueryType[] types)
        {
            if (types.Length == 0)
                return None;
            else if (types.Length == 1)
                return types[0];

            // Union each type with next type
            List<XmlQueryType> list = new List<XmlQueryType>(types[0]);
            XmlQueryCardinality card = types[0].Cardinality;

            for (int i = 1; i < types.Length; i++)
            {
                PrimeChoice(list, types[i]);
                card |= types[i].Cardinality;
            }

            return SequenceType.Create(ChoiceType.Create(list), card);
        }

        /// <summary>
        /// Create a Node XmlQueryType which is the choice between several different node kinds.
        /// </summary>
        /// <param name="kinds">the node kinds which will make up the choice</param>
        /// <returns>the node type</returns>
        public static XmlQueryType NodeChoice(XmlNodeKindFlags kinds)
        {
            return ChoiceType.Create(kinds);
        }

        /// <summary>
        /// Construct the sequence of two XmlQueryTypes
        /// </summary>
        /// <param name="left">the left type</param>
        /// <param name="right">the right type</param>
        /// <returns>the sequence type</returns>
        public static XmlQueryType Sequence(XmlQueryType left, XmlQueryType right)
        {
            return SequenceType.Create(ChoiceType.Create(PrimeChoice(new List<XmlQueryType>(left), right)), left.Cardinality + right.Cardinality);
        }

#if NEVER
        /// <summary>
        /// Construct the sequence of several XmlQueryTypes
        /// </summary>
        /// <param name="types">the sequence of types</param>
        /// <returns>the sequence type</returns>
        public XmlQueryType Sequence(params XmlQueryType[] types) {
            XmlQueryCardinality card = XmlQueryCardinality.Zero;

            foreach (XmlQueryType t in types)
                card += t.Cardinality;

            return PrimeProduct(Choice(types), card);
        }
#endif

        /// <summary>
        /// Compute the product of the prime of "t" with cardinality "c".
        /// </summary>
        /// <param name="t">the member type</param>
        /// <param name="c">the cardinality</param>
        /// <returns>the prime type with the indicated cardinality applied</returns>
        public static XmlQueryType PrimeProduct(XmlQueryType t, XmlQueryCardinality c)
        {
            // If cardinality stays the same, then this is a no-op
            if (t.Cardinality == c && !t.IsDod)
                return t;

            return SequenceType.Create(t.Prime, c);
        }

        /// <summary>
        /// Compute a sequence of zero to some max cardinality.
        /// </summary>
        /// <param name="t">the type to sequence</param>
        /// <param name="c">the upper bound</param>
        /// <returns>the sequence of t from 0 to c</returns>
        public static XmlQueryType AtMost(XmlQueryType t, XmlQueryCardinality c)
        {
            return PrimeProduct(t, c.AtMost());
        }

        #region Built-in types
        //-----------------------------------------------
        // Pre-Created Types
        //
        // Abbreviations:
        //   P = Plus (+)
        //   Q = Question Mark (?)
        //   S = Star (*)
        //   X = Exact (IsStrict = true)
        //-----------------------------------------------

        public static readonly XmlQueryType None = ChoiceType.None;
        public static readonly XmlQueryType Empty = SequenceType.Zero;

        public static readonly XmlQueryType Item = TF.Type(XmlTypeCode.Item, false);
        public static readonly XmlQueryType ItemS = TF.PrimeProduct(Item, XmlQueryCardinality.ZeroOrMore);
        public static readonly XmlQueryType Node = TF.Type(XmlTypeCode.Node, false);
        public static readonly XmlQueryType NodeS = TF.PrimeProduct(Node, XmlQueryCardinality.ZeroOrMore);
        public static readonly XmlQueryType Element = TF.Type(XmlTypeCode.Element, false);
        public static readonly XmlQueryType ElementS = TF.PrimeProduct(Element, XmlQueryCardinality.ZeroOrMore);
        public static readonly XmlQueryType Document = TF.Type(XmlTypeCode.Document, false);
        public static readonly XmlQueryType DocumentS = TF.PrimeProduct(Document, XmlQueryCardinality.ZeroOrMore);
        public static readonly XmlQueryType Attribute = TF.Type(XmlTypeCode.Attribute, false);
        public static readonly XmlQueryType AttributeQ = TF.PrimeProduct(Attribute, XmlQueryCardinality.ZeroOrOne);
        public static readonly XmlQueryType AttributeS = TF.PrimeProduct(Attribute, XmlQueryCardinality.ZeroOrMore);
        public static readonly XmlQueryType Namespace = TF.Type(XmlTypeCode.Namespace, false);
        public static readonly XmlQueryType NamespaceS = TF.PrimeProduct(Namespace, XmlQueryCardinality.ZeroOrMore);
        public static readonly XmlQueryType Text = TF.Type(XmlTypeCode.Text, false);
        public static readonly XmlQueryType TextS = TF.PrimeProduct(Text, XmlQueryCardinality.ZeroOrMore);
        public static readonly XmlQueryType Comment = TF.Type(XmlTypeCode.Comment, false);
        public static readonly XmlQueryType CommentS = TF.PrimeProduct(Comment, XmlQueryCardinality.ZeroOrMore);
        public static readonly XmlQueryType PI = TF.Type(XmlTypeCode.ProcessingInstruction, false);
        public static readonly XmlQueryType PIS = TF.PrimeProduct(PI, XmlQueryCardinality.ZeroOrMore);
        public static readonly XmlQueryType DocumentOrElement = TF.Choice(Document, Element);
        public static readonly XmlQueryType DocumentOrElementQ = TF.PrimeProduct(DocumentOrElement, XmlQueryCardinality.ZeroOrOne);
        public static readonly XmlQueryType DocumentOrElementS = TF.PrimeProduct(DocumentOrElement, XmlQueryCardinality.ZeroOrMore);
        public static readonly XmlQueryType Content = TF.Choice(Element, Comment, PI, Text);
        public static readonly XmlQueryType ContentS = TF.PrimeProduct(Content, XmlQueryCardinality.ZeroOrMore);
        public static readonly XmlQueryType DocumentOrContent = TF.Choice(Document, Content);
        public static readonly XmlQueryType DocumentOrContentS = TF.PrimeProduct(DocumentOrContent, XmlQueryCardinality.ZeroOrMore);
        public static readonly XmlQueryType AttributeOrContent = TF.Choice(Attribute, Content);
        public static readonly XmlQueryType AttributeOrContentS = TF.PrimeProduct(AttributeOrContent, XmlQueryCardinality.ZeroOrMore);
        public static readonly XmlQueryType AnyAtomicType = TF.Type(XmlTypeCode.AnyAtomicType, false);
        public static readonly XmlQueryType AnyAtomicTypeS = TF.PrimeProduct(AnyAtomicType, XmlQueryCardinality.ZeroOrMore);
        public static readonly XmlQueryType String = TF.Type(XmlTypeCode.String, false);
        public static readonly XmlQueryType StringX = TF.Type(XmlTypeCode.String, true);
        public static readonly XmlQueryType StringXS = TF.PrimeProduct(StringX, XmlQueryCardinality.ZeroOrMore);
        public static readonly XmlQueryType Boolean = TF.Type(XmlTypeCode.Boolean, false);
        public static readonly XmlQueryType BooleanX = TF.Type(XmlTypeCode.Boolean, true);
        public static readonly XmlQueryType Int = TF.Type(XmlTypeCode.Int, false);
        public static readonly XmlQueryType IntX = TF.Type(XmlTypeCode.Int, true);
        public static readonly XmlQueryType IntXS = TF.PrimeProduct(IntX, XmlQueryCardinality.ZeroOrMore);
        public static readonly XmlQueryType IntegerX = TF.Type(XmlTypeCode.Integer, true);
        public static readonly XmlQueryType LongX = TF.Type(XmlTypeCode.Long, true);
        public static readonly XmlQueryType DecimalX = TF.Type(XmlTypeCode.Decimal, true);
        public static readonly XmlQueryType FloatX = TF.Type(XmlTypeCode.Float, true);
        public static readonly XmlQueryType Double = TF.Type(XmlTypeCode.Double, false);
        public static readonly XmlQueryType DoubleX = TF.Type(XmlTypeCode.Double, true);
        public static readonly XmlQueryType DateTimeX = TF.Type(XmlTypeCode.DateTime, true);
        public static readonly XmlQueryType QNameX = TF.Type(XmlTypeCode.QName, true);
        public static readonly XmlQueryType UntypedDocument = ItemType.UntypedDocument;
        public static readonly XmlQueryType UntypedElement = ItemType.UntypedElement;
        public static readonly XmlQueryType UntypedAttribute = ItemType.UntypedAttribute;
        public static readonly XmlQueryType UntypedNode = TF.Choice(UntypedDocument, UntypedElement, UntypedAttribute, Namespace, Text, Comment, PI);
        public static readonly XmlQueryType UntypedNodeS = TF.PrimeProduct(UntypedNode, XmlQueryCardinality.ZeroOrMore);
        public static readonly XmlQueryType NodeNotRtf = ItemType.NodeNotRtf;
        public static readonly XmlQueryType NodeNotRtfQ = TF.PrimeProduct(NodeNotRtf, XmlQueryCardinality.ZeroOrOne);
        public static readonly XmlQueryType NodeNotRtfS = TF.PrimeProduct(NodeNotRtf, XmlQueryCardinality.ZeroOrMore);
        public static readonly XmlQueryType NodeSDod = TF.PrimeProduct(NodeNotRtf, XmlQueryCardinality.ZeroOrMore);
        #endregion

        //-----------------------------------------------
        // Helpers
        //-----------------------------------------------

        /// <summary>
        /// Construct the union of two lists of prime XmlQueryTypes.  Types are added to "accumulator" as necessary to ensure
        /// it contains a superset of "types".
        /// </summary>
        private static List<XmlQueryType> PrimeChoice(List<XmlQueryType> accumulator, IList<XmlQueryType> types)
        {
            foreach (XmlQueryType sourceItem in types)
            {
                AddItemToChoice(accumulator, sourceItem);
            }
            return accumulator;
        }

        /// <summary>
        /// Adds itemType to a union. Returns false if new item is a subtype of one of the types in the list.
        /// </summary>
        private static void AddItemToChoice(List<XmlQueryType> accumulator, XmlQueryType itemType)
        {
            Debug.Assert(itemType.IsSingleton, "All types should be prime.");

            bool addToList = true;
            for (int i = 0; i < accumulator.Count; i++)
            {
                // If new prime is a subtype of existing prime, don't add it to the union
                if (itemType.IsSubtypeOf(accumulator[i]))
                {
                    return;
                }

                // If new prime is a subtype of existing prime, then replace the existing prime with new prime
                if (accumulator[i].IsSubtypeOf(itemType))
                {
                    if (addToList)
                    {
                        addToList = false;
                        accumulator[i] = itemType;
                    }
                    else
                    {
                        accumulator.RemoveAt(i);
                        i--;
                    }
                }
            }

            if (addToList)
            {
                accumulator.Add(itemType);
            }
        }

        #region NodeKindToTypeCode
        /// <summary>
        /// Map XPathNodeType to XmlTypeCode.
        /// </summary>
        private static readonly XmlTypeCode[] s_nodeKindToTypeCode = {
            /* XPathNodeType.Root */                    XmlTypeCode.Document,
            /* XPathNodeType.Element */                 XmlTypeCode.Element,
            /* XPathNodeType.Attribute */               XmlTypeCode.Attribute,
            /* XPathNodeType.Namespace */               XmlTypeCode.Namespace,
            /* XPathNodeType.Text */                    XmlTypeCode.Text,
            /* XPathNodeType.SignificantWhitespace */   XmlTypeCode.Text,
            /* XPathNodeType.Whitespace */              XmlTypeCode.Text,
            /* XPathNodeType.ProcessingInstruction */   XmlTypeCode.ProcessingInstruction,
            /* XPathNodeType.Comment */                 XmlTypeCode.Comment,
            /* XPathNodeType.All */                     XmlTypeCode.Node,
        };
        #endregion

        //-----------------------------------------------
        // XmlQueryType Implementations
        //-----------------------------------------------

        /// <summary>
        /// Implementation of XmlQueryType for singleton types.
        /// </summary>
        private sealed class ItemType : XmlQueryType
        {
            // If you add new types here, add them to SpecialBuiltInItemTypes as well
            public static readonly XmlQueryType UntypedDocument;
            public static readonly XmlQueryType UntypedElement;
            public static readonly XmlQueryType UntypedAttribute;
            public static readonly XmlQueryType NodeNotRtf;

            private static readonly XmlQueryType[] s_builtInItemTypes;
            private static readonly XmlQueryType[] s_builtInItemTypesStrict;
            private static readonly XmlQueryType[] s_specialBuiltInItemTypes;

            private readonly XmlTypeCode _code;
            private readonly XmlQualifiedNameTest _nameTest;
            private readonly XmlSchemaType _schemaType;
            private readonly bool _isNillable;
            private readonly XmlNodeKindFlags _nodeKinds;
            private readonly bool _isStrict;
            private readonly bool _isNotRtf;

#pragma warning disable CA1810 // explicit static cctor
            /// <summary>
            /// Construct arrays of built-in types.
            /// </summary>
            static ItemType()
            {
#if DEBUG
                Array arrEnum = Enum.GetValues(typeof(XmlTypeCode));
                Debug.Assert((XmlTypeCode)arrEnum.GetValue(arrEnum.Length - 1)! == XmlTypeCode.DayTimeDuration,
                             "DayTimeDuration is no longer the last item in XmlTypeCode.  This code expects it to be.");
#endif

                int typeCount = (int)XmlTypeCode.DayTimeDuration + 1;

                s_builtInItemTypes = new XmlQueryType[typeCount];
                s_builtInItemTypesStrict = new XmlQueryType[typeCount];

                for (int i = 0; i < typeCount; i++)
                {
                    XmlTypeCode typeCode = (XmlTypeCode)i;

                    switch ((XmlTypeCode)i)
                    {
                        case XmlTypeCode.None:
                            s_builtInItemTypes[i] = ChoiceType.None;
                            s_builtInItemTypesStrict[i] = ChoiceType.None;
                            continue;

                        case XmlTypeCode.Item:
                        case XmlTypeCode.Node:
                            s_builtInItemTypes[i] = new ItemType(typeCode, XmlQualifiedNameTest.Wildcard, XmlSchemaComplexType.AnyType, false, false, false);
                            s_builtInItemTypesStrict[i] = s_builtInItemTypes[i];
                            break;

                        case XmlTypeCode.Document:
                        case XmlTypeCode.Element:
                        case XmlTypeCode.Namespace:
                        case XmlTypeCode.ProcessingInstruction:
                        case XmlTypeCode.Comment:
                        case XmlTypeCode.Text:
                            s_builtInItemTypes[i] = new ItemType(typeCode, XmlQualifiedNameTest.Wildcard, XmlSchemaComplexType.AnyType, false, false, true);
                            s_builtInItemTypesStrict[i] = s_builtInItemTypes[i];
                            break;

                        case XmlTypeCode.Attribute:
                            s_builtInItemTypes[i] = new ItemType(typeCode, XmlQualifiedNameTest.Wildcard, DatatypeImplementation.AnySimpleType, false, false, true);
                            s_builtInItemTypesStrict[i] = s_builtInItemTypes[i];
                            break;

                        case XmlTypeCode.AnyAtomicType:
                            s_builtInItemTypes[i] = new ItemType(typeCode, XmlQualifiedNameTest.Wildcard, DatatypeImplementation.AnyAtomicType, false, false, true);
                            s_builtInItemTypesStrict[i] = s_builtInItemTypes[i];
                            break;

                        case XmlTypeCode.UntypedAtomic:
                            // xdt:untypedAtomic is sealed, and therefore always strict
                            s_builtInItemTypes[i] = new ItemType(typeCode, XmlQualifiedNameTest.Wildcard, DatatypeImplementation.UntypedAtomicType, false, true, true);
                            s_builtInItemTypesStrict[i] = s_builtInItemTypes[i];
                            break;

                        default:
                            XmlSchemaType builtInType = XmlSchemaType.GetBuiltInSimpleType(typeCode);
                            s_builtInItemTypes[i] = new ItemType(typeCode, XmlQualifiedNameTest.Wildcard, builtInType, false, false, true);
                            s_builtInItemTypesStrict[i] = new ItemType(typeCode, XmlQualifiedNameTest.Wildcard, builtInType, false, true, true);
                            break;
                    }
                }

                UntypedDocument = new ItemType(XmlTypeCode.Document, XmlQualifiedNameTest.Wildcard, XmlSchemaComplexType.UntypedAnyType, false, false, true);
                UntypedElement = new ItemType(XmlTypeCode.Element, XmlQualifiedNameTest.Wildcard, XmlSchemaComplexType.UntypedAnyType, false, false, true);
                UntypedAttribute = new ItemType(XmlTypeCode.Attribute, XmlQualifiedNameTest.Wildcard, DatatypeImplementation.UntypedAtomicType, false, false, true);
                NodeNotRtf = new ItemType(XmlTypeCode.Node, XmlQualifiedNameTest.Wildcard, XmlSchemaComplexType.AnyType, false, false, true);

                s_specialBuiltInItemTypes = new XmlQueryType[4] { UntypedDocument, UntypedElement, UntypedAttribute, NodeNotRtf };
            }
#pragma warning restore CA1810

            /// <summary>
            /// Create ItemType from XmlTypeCode.
            /// </summary>
            public static XmlQueryType Create(XmlTypeCode code, bool isStrict)
            {
                // No objects need to be allocated, as corresponding ItemTypes for all type codes have been statically allocated
                if (isStrict)
                    return s_builtInItemTypesStrict[(int)code];

                return s_builtInItemTypes[(int)code];
            }

            /// <summary>
            /// Create ItemType from Xsd atomic type.
            /// </summary>
            public static XmlQueryType Create(XmlSchemaSimpleType schemaType, bool isStrict)
            {
                Debug.Assert(schemaType.Datatype!.Variety == XmlSchemaDatatypeVariety.Atomic, "List or Union Xsd types should have been handled by caller.");
                XmlTypeCode code = schemaType.Datatype.TypeCode;

                // If schemaType is a built-in type,
                if (schemaType == XmlSchemaType.GetBuiltInSimpleType(code))
                {
                    // Then use statically allocated type
                    return Create(code, isStrict);
                }

                // Otherwise, create a new type
                return new ItemType(code, XmlQualifiedNameTest.Wildcard, schemaType, false, isStrict, true);
            }

            /// <summary>
            /// Create Document, Element or Attribute with specified name test, content type and nillable.
            /// </summary>
            public static XmlQueryType Create(XmlTypeCode code, XmlQualifiedNameTest nameTest, XmlSchemaType contentType, bool isNillable)
            {
                // If this is a Document, Element, or Attribute,
                switch (code)
                {
                    case XmlTypeCode.Document:
                    case XmlTypeCode.Element:
                        if (nameTest.IsWildcard)
                        {
                            // Normalize document(*, xs:anyType), element(*, xs:anyType)
                            if (contentType == XmlSchemaComplexType.AnyType)
                                return Create(code, false);

                            // Normalize document(xs:untypedAny), element(*, xs:untypedAny)
                            if (contentType == XmlSchemaComplexType.UntypedAnyType)
                            {
                                Debug.Assert(!isNillable);
                                if (code == XmlTypeCode.Element)
                                    return UntypedElement;
                                if (code == XmlTypeCode.Document)
                                    return UntypedDocument;
                            }
                        }
                        // Create new ItemType
                        return new ItemType(code, nameTest, contentType, isNillable, false, true);

                    case XmlTypeCode.Attribute:
                        if (nameTest.IsWildcard)
                        {
                            // Normalize attribute(xs:anySimpleType)
                            if (contentType == DatatypeImplementation.AnySimpleType)
                                return Create(code, false);

                            // Normalize attribute(xs:untypedAtomic)
                            if (contentType == DatatypeImplementation.UntypedAtomicType)
                                return UntypedAttribute;
                        }
                        // Create new ItemType
                        return new ItemType(code, nameTest, contentType, isNillable, false, true);

                    default:
                        return Create(code, false);
                }
            }

            /// <summary>
            /// Private constructor.  Create methods should be used to create instances.
            /// </summary>
            private ItemType(XmlTypeCode code, XmlQualifiedNameTest nameTest, XmlSchemaType schemaType, bool isNillable, bool isStrict, bool isNotRtf)
            {
                Debug.Assert(nameTest != null, "nameTest cannot be null");
                Debug.Assert(schemaType != null, "schemaType cannot be null");
                _code = code;
                _nameTest = nameTest;
                _schemaType = schemaType;
                _isNillable = isNillable;
                _isStrict = isStrict;
                _isNotRtf = isNotRtf;

                Debug.Assert(!IsAtomicValue || schemaType.Datatype!.Variety == XmlSchemaDatatypeVariety.Atomic);

                _nodeKinds = code switch
                {
                    XmlTypeCode.Item => XmlNodeKindFlags.Any,
                    XmlTypeCode.Node => XmlNodeKindFlags.Any,
                    XmlTypeCode.Document => XmlNodeKindFlags.Document,
                    XmlTypeCode.Element => XmlNodeKindFlags.Element,
                    XmlTypeCode.Attribute => XmlNodeKindFlags.Attribute,
                    XmlTypeCode.Namespace => XmlNodeKindFlags.Namespace,
                    XmlTypeCode.ProcessingInstruction => XmlNodeKindFlags.PI,
                    XmlTypeCode.Comment => XmlNodeKindFlags.Comment,
                    XmlTypeCode.Text => XmlNodeKindFlags.Text,
                    _ => XmlNodeKindFlags.None,
                };
            }

            //-----------------------------------------------
            // Serialization
            //-----------------------------------------------

            /// <summary>
            /// Serialize the object to BinaryWriter.
            /// </summary>
            public override void GetObjectData(BinaryWriter writer)
            {
                sbyte code = (sbyte)_code;

                for (int idx = 0; idx < s_specialBuiltInItemTypes.Length; idx++)
                {
                    if ((object)this == (object)s_specialBuiltInItemTypes[idx])
                    {
                        code = (sbyte)~idx;
                        break;
                    }
                }

                writer.Write(code);

                if (0 <= code)
                {
                    Debug.Assert((object)this == (object)Create(_code, _isStrict), "Unknown type");
                    writer.Write(_isStrict);
                }
            }

            /// <summary>
            /// Deserialize the object from BinaryReader.
            /// </summary>
            public static XmlQueryType Create(BinaryReader reader)
            {
                sbyte code = reader.ReadSByte();

                if (0 <= code)
                    return Create((XmlTypeCode)code, /*isStrict:*/reader.ReadBoolean());
                else
                    return s_specialBuiltInItemTypes[~code];
            }

            //-----------------------------------------------
            // ItemType, OccurrenceIndicator Properties
            //-----------------------------------------------

            /// <summary>
            /// Return the TypeCode.
            /// </summary>
            public override XmlTypeCode TypeCode
            {
                get { return _code; }
            }

            /// <summary>
            /// Return the NameTest.
            /// </summary>
            public override XmlQualifiedNameTest NameTest
            {
                get { return _nameTest; }
            }

            /// <summary>
            /// Return the Xsd schema type.  This must be non-null for atomic value types.
            /// </summary>
            public override XmlSchemaType SchemaType
            {
                get { return _schemaType; }
            }

            /// <summary>
            /// Return the IsNillable.
            /// </summary>
            public override bool IsNillable
            {
                get { return _isNillable; }
            }

            /// <summary>
            /// Since this is always an atomic value type, NodeKinds = None.
            /// </summary>
            public override XmlNodeKindFlags NodeKinds
            {
                get { return _nodeKinds; }
            }

            /// <summary>
            /// Return flag indicating whether the dynamic type is guaranteed to be the same as the static type.
            /// </summary>
            public override bool IsStrict
            {
                get { return _isStrict; }
            }

            /// <summary>
            /// Return flag indicating whether this is not an Rtf.
            /// </summary>
            public override bool IsNotRtf
            {
                get { return _isNotRtf; }
            }

            /// <summary>
            /// Singleton types return false.
            /// </summary>
            public override bool IsDod
            {
                get { return false; }
            }

            /// <summary>
            /// Always return cardinality One.
            /// </summary>
            public override XmlQueryCardinality Cardinality
            {
                get { return XmlQueryCardinality.One; }
            }

            /// <summary>
            /// Prime of atomic value type is itself.
            /// </summary>
            public override XmlQueryType Prime
            {
                get { return this; }
            }

            //-----------------------------------------------
            // ListBase implementation
            //-----------------------------------------------

            /// <summary>
            /// AtomicValueType is only a composition of itself, rather than other smaller types.
            /// </summary>
            public override int Count
            {
                get { return 1; }
            }

            /// <summary>
            /// AtomicValueType is only a composition of itself, rather than other smaller types.
            /// </summary>
            public override XmlQueryType this[int index]
            {
                get
                {
                    if (index != 0)
                        throw new IndexOutOfRangeException();

                    return this;
                }
                set { throw new NotSupportedException(); }
            }
        }


        /// <summary>
        /// Implementation of XmlQueryType that composes a choice of various prime types.
        /// </summary>
        private sealed class ChoiceType : XmlQueryType
        {
            public static readonly XmlQueryType None = new ChoiceType(new List<XmlQueryType>());

            private readonly XmlTypeCode _code;
            private readonly XmlSchemaType? _schemaType;
            private readonly XmlNodeKindFlags _nodeKinds;
            private readonly List<XmlQueryType> _members;

            /// <summary>
            /// Create choice between node kinds.
            /// </summary>
            public static XmlQueryType Create(XmlNodeKindFlags nodeKinds)
            {
                List<XmlQueryType> members;

                // If exactly one kind is set, then create singleton ItemType
                if (Bits.ExactlyOne((uint)nodeKinds))
                    return ItemType.Create(s_nodeKindToTypeCode[Bits.LeastPosition((uint)nodeKinds)], false);

                members = new List<XmlQueryType>();
                while (nodeKinds != XmlNodeKindFlags.None)
                {
                    members.Add(ItemType.Create(s_nodeKindToTypeCode[Bits.LeastPosition((uint)nodeKinds)], false));

                    nodeKinds = (XmlNodeKindFlags)Bits.ClearLeast((uint)nodeKinds);
                }

                return Create(members);
            }

            /// <summary>
            /// Create choice containing the specified list of types.
            /// </summary>
            public static XmlQueryType Create(List<XmlQueryType> members)
            {
                if (members.Count == 0)
                    return None;

                if (members.Count == 1)
                    return members[0];

                return new ChoiceType(members);
            }

            /// <summary>
            /// Private constructor.  Create methods should be used to create instances.
            /// </summary>
            private ChoiceType(List<XmlQueryType> members)
            {
                Debug.Assert(members != null && members.Count != 1, "ChoiceType must contain a list with 0 or >1 types.");

                _members = members;

                // Compute supertype of all member types
                for (int i = 0; i < members.Count; i++)
                {
                    XmlQueryType t = members[i];
                    Debug.Assert(t.Cardinality == XmlQueryCardinality.One, "ChoiceType member types must be prime types.");

                    // Summarize the union of member types as a single type
                    if (_code == XmlTypeCode.None)
                    {
                        // None combined with member type is the member type
                        _code = t.TypeCode;
                        _schemaType = t.SchemaType;
                    }
                    else if (IsNode && t.IsNode)
                    {
                        // Node combined with node is node
                        if (_code == t.TypeCode)
                        {
                            // Element or attribute combined with element or attribute can be summarized as element(*, XmlSchemaComplexType.AnyType) or attribute(*, DatatypeImplementation.AnySimpleType)
                            if (_code == XmlTypeCode.Element)
                                _schemaType = XmlSchemaComplexType.AnyType;
                            else if (_code == XmlTypeCode.Attribute)
                                _schemaType = DatatypeImplementation.AnySimpleType;
                        }
                        else
                        {
                            _code = XmlTypeCode.Node;
                            _schemaType = null;
                        }
                    }
                    else if (IsAtomicValue && t.IsAtomicValue)
                    {
                        // Atomic value combined with atomic value is atomic value
                        _code = XmlTypeCode.AnyAtomicType;
                        _schemaType = DatatypeImplementation.AnyAtomicType;
                    }
                    else
                    {
                        // Else we'll summarize types as Item
                        _code = XmlTypeCode.Item;
                        _schemaType = null;
                    }

                    // Always track union of node kinds
                    _nodeKinds |= t.NodeKinds;
                }
            }

            private static readonly XmlTypeCode[] s_nodeKindToTypeCode = {
                /* None */          XmlTypeCode.None,
                /* Document */      XmlTypeCode.Document,
                /* Element */       XmlTypeCode.Element,
                /* Attribute */     XmlTypeCode.Attribute,
                /* Text */          XmlTypeCode.Text,
                /* Comment */       XmlTypeCode.Comment,
                /* PI */            XmlTypeCode.ProcessingInstruction,
                /* Namespace */     XmlTypeCode.Namespace,
            };

            //-----------------------------------------------
            // Serialization
            //-----------------------------------------------

            /// <summary>
            /// Serialize the object to BinaryWriter.
            /// </summary>
            public override void GetObjectData(BinaryWriter writer)
            {
                writer.Write(_members.Count);
                for (int i = 0; i < _members.Count; i++)
                {
                    TF.Serialize(writer, _members[i]);
                }
            }

            /// <summary>
            /// Deserialize the object from BinaryReader.
            /// </summary>
            public static XmlQueryType Create(BinaryReader reader)
            {
                int length = reader.ReadInt32();
                List<XmlQueryType> members = new List<XmlQueryType>(length);
                for (int i = 0; i < length; i++)
                {
                    members.Add(TF.Deserialize(reader));
                }
                return Create(members);
            }

            //-----------------------------------------------
            // ItemType, OccurrenceIndicator Properties
            //-----------------------------------------------

            /// <summary>
            /// Return a type code which is a supertype of all member types.
            /// </summary>
            public override XmlTypeCode TypeCode
            {
                get { return _code; }
            }

            /// <summary>
            /// Return the NameTest.
            /// </summary>
            public override XmlQualifiedNameTest NameTest
            {
                get { return XmlQualifiedNameTest.Wildcard; }
            }

            /// <summary>
            /// Return an Xsd schema type which is a supertype of all member types.
            /// </summary>
            public override XmlSchemaType SchemaType
            {
                get
                {
<<<<<<< HEAD
                    // TODO-NULLABLE: Per documentation of base class we should not be returning null here
                    //                Currently we return null for some type codes (i.e. Item, Node)
                    //                but doc says we should be returning AnyType
                    //                which presumably means XmlSchemaComplexType.AnyType
=======
                    // https://github.com/dotnet/runtime/issues/44148
                    //     Per documentation of base class we should not be returning null here
                    //     Currently we return null for some type codes (i.e. Item, Node)
                    //     but doc says we should be returning AnyType
                    //     which presumably means XmlSchemaComplexType.AnyType
>>>>>>> 1c1757c0
                    return _schemaType!;
                }
            }

            /// <summary>
            /// Return the IsNillable.
            /// </summary>
            public override bool IsNillable
            {
                get { return false; }
            }

            /// <summary>
            /// Return a set of NodeKinds which is the union of all member node kinds.
            /// </summary>
            public override XmlNodeKindFlags NodeKinds
            {
                get { return _nodeKinds; }
            }

            /// <summary>
            /// Choice types are always non-strict, except for the empty choice.
            /// </summary>
            public override bool IsStrict
            {
                get { return _members.Count == 0; }
            }

            /// <summary>
            /// Return true if every type in the choice is not an Rtf.
            /// </summary>
            public override bool IsNotRtf
            {
                get
                {
                    for (int i = 0; i < _members.Count; i++)
                    {
                        if (!_members[i].IsNotRtf)
                            return false;
                    }
                    return true;
                }
            }

            /// <summary>
            /// Singleton types return false.
            /// </summary>
            public override bool IsDod
            {
                get { return false; }
            }

            /// <summary>
            /// Always return cardinality none or one.
            /// </summary>
            public override XmlQueryCardinality Cardinality
            {
                get { return TypeCode == XmlTypeCode.None ? XmlQueryCardinality.None : XmlQueryCardinality.One; }
            }

            /// <summary>
            /// Prime of union type is itself.
            /// </summary>
            public override XmlQueryType Prime
            {
                get { return this; }
            }

            //-----------------------------------------------
            // ListBase implementation
            //-----------------------------------------------

            /// <summary>
            /// Return the number of union member types.
            /// </summary>
            public override int Count
            {
                get { return _members.Count; }
            }

            /// <summary>
            /// Return a union member type by index.
            /// </summary>
            public override XmlQueryType this[int index]
            {
                get { return _members[index]; }
                set { throw new NotSupportedException(); }
            }
        }


        /// <summary>
        /// Implementation of XmlQueryType that modifies the cardinality of a composed type.
        /// </summary>
        private sealed class SequenceType : XmlQueryType
        {
            public static readonly XmlQueryType Zero = new SequenceType(ChoiceType.None, XmlQueryCardinality.Zero);

            private readonly XmlQueryType _prime;
            private readonly XmlQueryCardinality _card;

            /// <summary>
            /// Create sequence type from prime and cardinality.
            /// </summary>
            public static XmlQueryType Create(XmlQueryType prime, XmlQueryCardinality card)
            {
                Debug.Assert(prime != null, "SequenceType can only modify the cardinality of a non-null XmlQueryType.");
                Debug.Assert(prime.IsSingleton, "Prime type must have cardinality one.");

                if (prime.TypeCode == XmlTypeCode.None)
                {
                    // If cardinality includes zero, then return (None, Zero), else return (None, None).
                    return XmlQueryCardinality.Zero <= card ? Zero : None;
                }

                // Normalize sequences with these cardinalities: None, Zero, One

                if (card == XmlQueryCardinality.None)
                {
                    return None;
                }
                else if (card == XmlQueryCardinality.Zero)
                {
                    return Zero;
                }
                else if (card == XmlQueryCardinality.One)
                {
                    return prime;
                }

                return new SequenceType(prime, card);
            }

            /// <summary>
            /// Private constructor.  Create methods should be used to create instances.
            /// </summary>
            private SequenceType(XmlQueryType prime, XmlQueryCardinality card)
            {
                _prime = prime;
                _card = card;
            }

            //-----------------------------------------------
            // Serialization
            //-----------------------------------------------

            /// <summary>
            /// Serialize the object to BinaryWriter.
            /// </summary>
            public override void GetObjectData(BinaryWriter writer)
            {
                writer.Write(this.IsDod);
                if (this.IsDod)
                    return;

                TF.Serialize(writer, _prime);
                _card.GetObjectData(writer);
            }

            /// <summary>
            /// Deserialize the object from BinaryReader.
            /// </summary>
            public static XmlQueryType Create(BinaryReader reader)
            {
                if (reader.ReadBoolean())
                    return TF.NodeSDod;

                XmlQueryType prime = TF.Deserialize(reader);
                XmlQueryCardinality card = new XmlQueryCardinality(reader);
                return Create(prime, card);
            }

            //-----------------------------------------------
            // ItemType, OccurrenceIndicator Properties
            //-----------------------------------------------

            /// <summary>
            /// Return the TypeCode of the prime type.
            /// </summary>
            public override XmlTypeCode TypeCode
            {
                get { return _prime.TypeCode; }
            }

            /// <summary>
            /// Return the NameTest of the prime type
            /// </summary>
            public override XmlQualifiedNameTest NameTest
            {
                get { return _prime.NameTest; }
            }

            /// <summary>
            /// Return the Xsd schema type of the prime type.
            /// </summary>
            public override XmlSchemaType SchemaType
            {
                get { return _prime.SchemaType; }
            }

            /// <summary>
            /// Return the IsNillable of the prime type
            /// </summary>
            public override bool IsNillable
            {
                get { return _prime.IsNillable; }
            }

            /// <summary>
            /// Return the NodeKinds of the prime type.
            /// </summary>
            public override XmlNodeKindFlags NodeKinds
            {
                get { return _prime.NodeKinds; }
            }

            /// <summary>
            /// Return the IsStrict flag of the prime type.
            /// </summary>
            public override bool IsStrict
            {
                get { return _prime.IsStrict; }
            }

            /// <summary>
            /// Return the IsNotRtf flag of the prime type.
            /// </summary>
            public override bool IsNotRtf
            {
                get { return _prime.IsNotRtf; }
            }

            /// <summary>
            /// Only NodeSDod type returns true.
            /// </summary>
            public override bool IsDod
            {
                get { return (object)this == (object)NodeSDod; }
            }

            /// <summary>
            /// Return the modified cardinality.
            /// </summary>
            public override XmlQueryCardinality Cardinality
            {
                get { return _card; }
            }

            /// <summary>
            /// Return prime of sequence type.
            /// </summary>
            public override XmlQueryType Prime
            {
                get { return _prime; }
            }

            //-----------------------------------------------
            // ListBase implementation
            //-----------------------------------------------

            /// <summary>
            /// Return the Count of the prime type.
            /// </summary>
            public override int Count
            {
                get { return _prime.Count; }
            }

            /// <summary>
            /// Return the parts of the prime type.
            /// </summary>
            public override XmlQueryType this[int index]
            {
                get { return _prime[index]; }
                set { throw new NotSupportedException(); }
            }
        }

        /// <summary>
        /// Create a Node XmlQueryType having an XSD content type.
        /// </summary>
        /// <param name="nameTest">The name test.</param>
        /// <param name="kind">unless kind is Root, Element, or Attribute, "contentType" is ignored</param>
        /// <param name="contentType">content type of the node</param>
        /// <param name="isNillable">Whether it's nillable.</param>
        /// <returns>the node type</returns>
        public static XmlQueryType Type(XPathNodeType kind, XmlQualifiedNameTest nameTest, XmlSchemaType contentType, bool isNillable)
        {
            return ItemType.Create(s_nodeKindToTypeCode[(int)kind], nameTest, contentType, isNillable);
        }

        #region Serialization
        /// <summary>
        /// Check if the given type can be serialized.
        /// </summary>
        [Conditional("DEBUG")]
        public static void CheckSerializability(XmlQueryType type)
        {
            type.GetObjectData(new BinaryWriter(Stream.Null));
        }

        /// <summary>
        /// Serialize XmlQueryType to BinaryWriter.
        /// </summary>
        public static void Serialize(BinaryWriter writer, XmlQueryType type)
        {
            sbyte subtypeId;

            if (type.GetType() == typeof(ItemType))
                subtypeId = 0;
            else if (type.GetType() == typeof(ChoiceType))
                subtypeId = 1;
            else if (type.GetType() == typeof(SequenceType))
                subtypeId = 2;
            else
            {
                Debug.Fail("Don't know how to serialize " + type.GetType().ToString());
                subtypeId = -1;
            }

            writer.Write(subtypeId);
            type.GetObjectData(writer);
        }

        /// <summary>
        /// Deserialize XmlQueryType from BinaryReader.
        /// </summary>
        public static XmlQueryType Deserialize(BinaryReader reader)
        {
            switch (reader.ReadByte())
            {
                case 0: return ItemType.Create(reader);
                case 1: return ChoiceType.Create(reader);
                case 2: return SequenceType.Create(reader);
                default:
                    Debug.Fail("Unexpected XmlQueryType's subtype id");
                    return null;
            }
        }
        #endregion

#if NEVER   // Remove from code since we don't use and FxCop complains.  May re-add later.
        private XmlSchemaSet schemaSet;

        /// <summary>
        /// Create an XmlQueryType having an XSD name test, content type and nillable.
        /// </summary>
        /// <param name="code">unless code is Document, Element, or Attribute, "contentType" is ignored</param>
        /// <param name="nameTest">name test on the node</param>
        /// <param name="contentType">content type of the node</param>
        /// <param name="isNillable">nillable property</param>
        /// <returns>the item type</returns>
        public XmlQueryType Type(XmlTypeCode code, XmlQualifiedNameTest nameTest, XmlSchemaType contentType, bool isNillable) {
            return ItemType.Create(code, nameTest, contentType, isNillable);
        }

        /// <summary>
        /// Create a strict XmlQueryType from the source.
        /// </summary>
        /// <param name="source">source type</param>
        /// <returns>strict type if the source is atomic, the source otherwise</returns>
        public XmlQueryType StrictType(XmlQueryType source) {
            if (source.IsAtomicValue && source.Count == 1)
                return SequenceType.Create(ItemType.Create((XmlSchemaSimpleType)source.SchemaType, true), source.Cardinality);

            return source;
        }

        /// <summary>
        /// Create an XmlQueryType from an XmlTypeCode and cardinality.
        /// </summary>
        /// <param name="code">the type code of the item</param>
        /// <param name="card">cardinality</param>
        /// <returns>build-in type type</returns>
        public XmlQueryType Type(XmlTypeCode code, XmlQueryCardinality card) {
            return SequenceType.Create(ItemType.Create(code, false), card);
        }

        /// <summary>
        /// Create an XmlQueryType having an XSD name test, content type, nillable and cardinality.
        /// </summary>
        /// <param name="code">unless code is Document, Element, or Attribute, "contentType" is ignored</param>
        /// <param name="nameTest">name test on the node</param>
        /// <param name="contentType">content type of the node</param>
        /// <param name="isNillable">nillable property</param>
        /// <param name="card">cardinality</param>
        /// <returns>the item type</returns>
        public XmlQueryType Type(XmlTypeCode code, XmlQualifiedNameTest nameTest, XmlSchemaType contentType, bool isNillable, XmlQueryCardinality card) {
            return SequenceType.Create(ItemType.Create(code, nameTest, contentType, isNillable), card);
        }

        /// <summary>
        /// Construct the intersection of two XmlQueryTypes
        /// </summary>
        /// <param name="left">the left type</param>
        /// <param name="right">the right type</param>
        /// <returns>the intersection type</returns>
        public XmlQueryType Intersect(XmlQueryType left, XmlQueryType right) {
            return SequenceType.Create(ChoiceType.Create(PrimeIntersect(left, right)), left.Cardinality & right.Cardinality);
        }

        /// <summary>
        /// Construct the intersection of several XmlQueryTypes
        /// </summary>
        /// <param name="types">the list of types</param>
        /// <returns>the intersection type</returns>
        public XmlQueryType Intersect(params XmlQueryType[] types) {
            if (types.Length == 0)
                return None;
            else if (types.Length == 1)
                return types[0];

            // Intersect each type with next type
            List<XmlQueryType> list = PrimeIntersect(types[0], types[1]);
            XmlQueryCardinality card = types[0].Cardinality & types[1].Cardinality;

            for (int i = 2; i < types.Length; i++) {
                list = PrimeIntersect(list, types[i]);
                card &= types[i].Cardinality;
            }

            return SequenceType.Create(ChoiceType.Create(list), card);
        }

        /// <summary>
        /// Construct the intersection of two lists of prime XmlQueryTypes.
        /// </summary>
        private List<XmlQueryType> PrimeIntersect(IList<XmlQueryType> left, IList<XmlQueryType> right) {
            List<XmlQueryType> list = new List<XmlQueryType>();

            foreach (XmlQueryType leftItem in left) {
                foreach (XmlQueryType rightItem in right) {
                    XmlQueryType intersection = IntersectItemTypes(leftItem, rightItem);
                    // Do not add none1 to a list
                    if ((object)intersection != (object)None) {
                        list.Add(intersection);
                    }
                }
            }
            return list;
        }

        /// <summary>
        /// Converts type of sequence of items to type of sequence of atomic value
        //  See http://www.w3.org/TR/2004/xquery-semantics/#jd_data for the detailed description
        /// </summary>
        /// <param name="source">source type</param>
        /// <returns>type of the sequence of atomic values</returns>
        public XmlQueryType DataOn(XmlQueryType source) {
            List<XmlQueryType> list = new List<XmlQueryType>();
            XmlQueryCardinality card = XmlQueryCardinality.None;

            foreach (XmlQueryType sourceItem  in source) {
                switch (sourceItem.TypeCode) {
                case XmlTypeCode.Item:
                case XmlTypeCode.Node:
                    AddItemToChoice(list, AnyAtomicType);
                    card = XmlQueryCardinality.ZeroOrMore;
                    break;
                case XmlTypeCode.Document:
                case XmlTypeCode.Text:
                    AddItemToChoice(list, UntypedAtomic);
                    card |= XmlQueryCardinality.One;
                    break;
                case XmlTypeCode.Comment:
                case XmlTypeCode.ProcessingInstruction:
                    AddItemToChoice(list, String);
                    card |= XmlQueryCardinality.One;
                    break;
                case XmlTypeCode.Element:
                case XmlTypeCode.Attribute:
                    XmlSchemaType sourceSchemaType = sourceItem.SchemaType;
                    if (sourceSchemaType == XmlSchemaComplexType.UntypedAnyType || sourceSchemaType == DatatypeImplementation.UntypedAtomicType) {
                        AddItemToChoice(list, UntypedAtomic);
                        card |= XmlQueryCardinality.One;
                    }
                    else if (sourceSchemaType == XmlSchemaComplexType.AnyType || sourceSchemaType == DatatypeImplementation.AnySimpleType) {
                        AddItemToChoice(list, AnyAtomicType);
                        card = XmlQueryCardinality.ZeroOrMore;
                    }
                    else {
                        if (sourceSchemaType.Datatype == null) {
                            // Complex content adds anyAtomicType* if mixed
                            XmlSchemaComplexType complexType = (XmlSchemaComplexType)sourceItem.SchemaType;
                            if (complexType.ContentType == XmlSchemaContentType.Mixed) {
                                AddItemToChoice(list, AnyAtomicType);
                                card = XmlQueryCardinality.ZeroOrMore;
                            }
                            else {
                                // Error if mixed is false
                                return null;
                            }
                        }
                        else {
                            // Simple content
                            XmlSchemaType schemaType = sourceItem.SchemaType;

                            // Go up the tree until it's a simple type
                            while (schemaType is XmlSchemaComplexType) {
                                schemaType = schemaType.BaseXmlSchemaType;
                            }

                            // Calculate XmlQueryType from XmlSchemaSimpleType
                            XmlQueryType atomicSeq = Type((XmlSchemaSimpleType)schemaType, false);

                            // Add prime to a choice
                            // It doen't have to be a single item!
                            PrimeChoice(list, atomicSeq.Prime);

                            // Add cardinality to a choice
                            card |= atomicSeq.Cardinality;
                        }
                        // Add ? if nillable
                        if (sourceItem.IsNillable) {
                            card *= XmlQueryCardinality.ZeroOrOne;
                        }
                    }
                    break;
                case XmlTypeCode.Namespace:
                    card |= XmlQueryCardinality.Zero;
                    break;
                case XmlTypeCode.None:
                    break;
                default:
                    Debug.Assert(sourceItem.IsAtomicValue, "missed case for a node");
                    AddItemToChoice(list, sourceItem);
                    card |= XmlQueryCardinality.One;
                    break;
                }
            }
            return PrimeProduct(ChoiceType.Create(list), source.Cardinality * card);
        }

        /// <summary>
        /// Filter type of node sequence with a type (filter)
        /// </summary>
        /// <param name="source">source type</param>
        /// <param name="filter">type filter</param>
        /// <returns>type of the filtered node sequence</returns>
        public XmlQueryType FilterOf(XmlQueryType source, XmlQueryType filter) {
            Debug.Assert(filter.IsNode && filter.Count == 1 && filter.IsSingleton);
            List<XmlQueryType> list = new List<XmlQueryType>();
            XmlQueryCardinality card = XmlQueryCardinality.None;

            foreach (XmlQueryType sourceItem in source) {
                card |= AddFilteredPrime(list, sourceItem, filter, true);
            }
            // Make sure that cardinality is at least Zero
            return PrimeProduct(ChoiceType.Create(list), source.Cardinality * card);
        }

        /// <summary>
        /// For the type of node sequence calculate type of children filtered with a type (filter)
        /// </summary>
        /// <param name="source">source type</param>
        /// <param name="filter">type filter</param>
        /// <returns>type of the children node sequence</returns>
        public XmlQueryType ChildrenOf(XmlQueryType source, XmlQueryType filter) {
            Debug.Assert(filter.IsNode && filter.Count == 1 && filter.IsSingleton);
            List<XmlQueryType> list = new List<XmlQueryType>();
            XmlQueryCardinality card = XmlQueryCardinality.None;

            foreach (XmlQueryType sourceItem in source) {
                switch (sourceItem.TypeCode) {
                case XmlTypeCode.Node:
                case XmlTypeCode.Document:
                case XmlTypeCode.Element:
                    XmlSchemaType sourceSchemaType = sourceItem.SchemaType;
                    XmlQueryCardinality itemCard = XmlQueryCardinality.None;
                    // Only element and document can have children
                    if (sourceSchemaType == XmlSchemaComplexType.UntypedAnyType) {
                        // content of xdt:untypedAny is element(*, xdt:untypedAny)*
                        itemCard = (AddFilteredPrime(list, UntypedElement, filter) * XmlQueryCardinality.ZeroOrMore);
                        itemCard += AddFilteredPrime(list, Text, filter);
                    }
                    else if (sourceSchemaType.Datatype != null) {
                        // Text is the only child node simple type can have
                        itemCard = AddFilteredPrime(list, Text, filter, true) * XmlQueryCardinality.ZeroOrOne;
                    }
                    else {
                        // Complex content
                        XmlSchemaComplexType complexType = (XmlSchemaComplexType)sourceSchemaType;
                        itemCard = AddChildParticle(list, complexType.ContentTypeParticle, filter);
                        if (complexType.ContentType == XmlSchemaContentType.Mixed) {
                            itemCard += AddFilteredPrime(list, Text, filter);
                        }
                    }
                    itemCard += AddFilteredPrime(list, PI, filter);
                    itemCard += AddFilteredPrime(list, Comment, filter);
                    card |= itemCard;
                    break;

                case XmlTypeCode.Attribute:
                case XmlTypeCode.ProcessingInstruction:
                case XmlTypeCode.Comment:
                case XmlTypeCode.Namespace:
                case XmlTypeCode.Text:
                    card |= XmlQueryCardinality.Zero;
                    break;

                default:
                    Debug.Assert(sourceItem.IsAtomicValue, "missed case for a node");
                    return null;
                }
            }
            // Make sure that cardinality is at least Zero
            return PrimeProduct(ChoiceType.Create(list), source.Cardinality * card);
        }

        /// <summary>
        /// For the type of node sequence calculate type of attributes filtered with a type (filter)
        /// </summary>
        /// <param name="source">source type</param>
        /// <param name="filter">type filter</param>
        /// <returns>type of the children node sequence</returns>
        public XmlQueryType AttributesOf(XmlQueryType source, XmlQueryType filter) {
            Debug.Assert(filter.IsNode && filter.Count == 1 && filter.IsSingleton);
            List<XmlQueryType> list = new List<XmlQueryType>();
            XmlQueryCardinality card = XmlQueryCardinality.None;

            foreach (XmlQueryType sourceItem in source) {
                switch (sourceItem.TypeCode) {
                case XmlTypeCode.Node:
                case XmlTypeCode.Element:
                    XmlSchemaType sourceSchemaType = sourceItem.SchemaType;
                    if (sourceSchemaType == XmlSchemaComplexType.UntypedAnyType) {
                        // attributes of xdt:untypedAny are attribute(*, xdt:untypedAtomic)*
                        card |= AddFilteredPrime(list, UntypedAttribute, filter) * XmlQueryCardinality.ZeroOrOne;
                    }
                    else {
                        // Only complex type can have attributes
                        XmlSchemaComplexType type = sourceSchemaType as XmlSchemaComplexType;
                        if (type != null) {
                            card |= AddAttributes(list, type.AttributeUses, type.AttributeWildcard, filter);
                        }
                    }
                    break;

                case XmlTypeCode.Document:
                case XmlTypeCode.Attribute:
                case XmlTypeCode.ProcessingInstruction:
                case XmlTypeCode.Comment:
                case XmlTypeCode.Namespace:
                case XmlTypeCode.Text:
                    card |= XmlQueryCardinality.Zero;
                    break;

                default:
                    Debug.Assert(sourceItem.IsAtomicValue, "missed case for a node");
                    return null;
                }
            }
            // Make sure that cardinality is at least Zero
            return PrimeProduct(ChoiceType.Create(list), source.Cardinality * card);
        }

        /// <summary>
        /// For the type of node sequence calculate type of parent filtered with a type (filter)
        /// </summary>
        /// <param name="source">source type</param>
        /// <param name="filter">type filter</param>
        /// <returns>type of the parent node sequence</returns>
        public XmlQueryType ParentOf(XmlQueryType source, XmlQueryType filter) {
            Debug.Assert(filter.IsNode && filter.Count == 1 && filter.IsSingleton);
            List<XmlQueryType> list = new List<XmlQueryType>();
            XmlQueryCardinality card = XmlQueryCardinality.None;

            foreach (XmlQueryType sourceItem  in source) {
                switch (sourceItem.TypeCode) {
                case XmlTypeCode.Node:
                case XmlTypeCode.ProcessingInstruction:
                case XmlTypeCode.Comment:
                case XmlTypeCode.Text:
                case XmlTypeCode.Element:
                    if (schemaSet == null) {
                        card |= AddFilteredPrime(list, UntypedDocument, filter) * XmlQueryCardinality.ZeroOrOne;
                        card |= AddFilteredPrime(list, UntypedElement, filter) * XmlQueryCardinality.ZeroOrOne;
                    }
                    else {
                        card |= AddFilteredPrime(list, Document, filter) * XmlQueryCardinality.ZeroOrOne;
                        card |= AddFilteredPrime(list, Element, filter) * XmlQueryCardinality.ZeroOrOne;
                    }
                    break;

                case XmlTypeCode.Namespace:
                case XmlTypeCode.Attribute:
                    if (schemaSet == null) {
                        card |= (AddFilteredPrime(list, UntypedElement, filter) * XmlQueryCardinality.ZeroOrOne);
                    }
                    else {
                        card |= (AddFilteredPrime(list, Element, filter) * XmlQueryCardinality.ZeroOrOne);
                    }
                    break;

                case XmlTypeCode.Document:
                    card |= XmlQueryCardinality.Zero;
                    break;

                default:
                    Debug.Assert(sourceItem.IsAtomicValue, "missed case for a node");
                    break;
                }
            }
            // Make sure that cardinality is at least Zero
            return PrimeProduct(ChoiceType.Create(list), source.Cardinality * card);
        }

        /// <summary>
        /// For the type of node sequence calculate type of descendants filtered with a type (filter)
        /// </summary>
        /// <param name="source">source type</param>
        /// <param name="filter">type filter</param>
        /// <returns>type of the descendants node sequence</returns>
        public XmlQueryType DescendantsOf(XmlQueryType source, XmlQueryType filter) {
            Debug.Assert(filter.IsNode && filter.Count == 1 && filter.IsSingleton);
            List<XmlQueryType> list = new List<XmlQueryType>();
            XmlQueryCardinality card = XmlQueryCardinality.None;

            foreach (XmlQueryType sourceItem  in source) {
                switch (sourceItem.TypeCode) {
                case XmlTypeCode.Node:
                case XmlTypeCode.Document:
                case XmlTypeCode.Element:
                    XmlQueryCardinality itemCard = XmlQueryCardinality.None;
                    if ((filter.NodeKinds & (XmlNodeKindFlags.Element | XmlNodeKindFlags.Text)) != 0) {
                        Dictionary<XmlQualifiedName, XmlQueryCardinality> allTypes = new Dictionary<XmlQualifiedName, XmlQueryCardinality>();
                        XmlSchemaType sourceSchemaType = sourceItem.SchemaType;
                        if (sourceSchemaType == null) {
                            Debug.Assert(sourceItem.TypeCode == XmlTypeCode.Node);
                            sourceSchemaType = XmlSchemaComplexType.AnyType;
                        }
                        itemCard = AddElementOrTextDescendants(list, allTypes, sourceSchemaType, filter);
                    }
                    itemCard += AddFilteredPrime(list, PI, filter);
                    itemCard += AddFilteredPrime(list, Comment, filter);
                    card |= itemCard;
                    break;

                case XmlTypeCode.Attribute:
                case XmlTypeCode.ProcessingInstruction:
                case XmlTypeCode.Comment:
                case XmlTypeCode.Namespace:
                case XmlTypeCode.Text:
                    card |= XmlQueryCardinality.Zero;
                    break;

                default:
                    Debug.Assert(sourceItem.IsAtomicValue, "missed case for a node");
                        break;
                }
            }
            // Make sure that cardinality is at least Zero
            return PrimeProduct(ChoiceType.Create(list), source.Cardinality * card);
        }

        /// <summary>
        /// For the type of node sequence calculate type of ancestor filtered with a type (filter)
        /// </summary>
        /// <param name="source">source type</param>
        /// <param name="filter">type filter</param>
        /// <returns>type of the ancestor node sequence</returns>
        public XmlQueryType AncestorsOf(XmlQueryType source, XmlQueryType filter) {
            Debug.Assert(filter.IsNode && filter.Count == 1 && filter.IsSingleton);
            List<XmlQueryType> list = new List<XmlQueryType>();
            XmlQueryCardinality card = XmlQueryCardinality.None;

            foreach (XmlQueryType sourceItem  in source) {
                switch (sourceItem.TypeCode) {
                case XmlTypeCode.Node:
                case XmlTypeCode.ProcessingInstruction:
                case XmlTypeCode.Comment:
                case XmlTypeCode.Text:
                case XmlTypeCode.Element:
                case XmlTypeCode.Namespace:
                case XmlTypeCode.Attribute:
                    if (schemaSet == null) {
                        card |= (AddFilteredPrime(list, UntypedDocument, filter) * XmlQueryCardinality.ZeroOrOne)
                                + (AddFilteredPrime(list, UntypedElement, filter) * XmlQueryCardinality.ZeroOrMore);
                    }
                    else {
                        card |= (AddFilteredPrime(list, Document, filter) * XmlQueryCardinality.ZeroOrOne)
                                + (AddFilteredPrime(list, Element, filter) * XmlQueryCardinality.ZeroOrMore);
                    }
                    break;

                case XmlTypeCode.Document:
                    card |= XmlQueryCardinality.Zero;
                    break;

                default:
                    Debug.Assert(sourceItem.IsAtomicValue, "missed case for a node");
                    break;
                }
            }
            // Make sure that cardinality is at least Zero
            return PrimeProduct(ChoiceType.Create(list), source.Cardinality * card);
        }

        private XmlQueryCardinality AddAttributes(List<XmlQueryType> list, XmlSchemaObjectTable attributeUses, XmlSchemaAnyAttribute attributeWildcard, XmlQueryType filter) {
            XmlQueryCardinality card = XmlQueryCardinality.Zero;
            if (attributeWildcard != null) {
                XmlSchemaType attributeSchemaType = attributeWildcard.ProcessContentsCorrect == XmlSchemaContentProcessing.Skip ? DatatypeImplementation.UntypedAtomicType : DatatypeImplementation.AnySimpleType;

                // wildcard will match more then one attribute
                switch (attributeWildcard.NamespaceList.Type) {
                case NamespaceList.ListType.Set:
                    foreach (string ns in attributeWildcard.NamespaceList.Enumerate) {
                        card += AddFilteredPrime(list, CreateAttributeType(ns, false, attributeSchemaType), filter);
                    }
                    break;
                case NamespaceList.ListType.Other:
                    card += AddFilteredPrime(list, CreateAttributeType(attributeWildcard.NamespaceList.Excluded, true, attributeSchemaType), filter);
                    break;
                case NamespaceList.ListType.Any:
                default:
                    card +=  AddFilteredPrime(list, attributeWildcard.ProcessContentsCorrect == XmlSchemaContentProcessing.Skip ? UntypedAttribute : Attribute, filter);
                    break;
                }
                // Always optional
                card *= XmlQueryCardinality.ZeroOrOne;
            }
            foreach (XmlSchemaAttribute attribute in attributeUses.Values) {
                XmlQueryCardinality cardAttr = AddFilteredPrime(list, CreateAttributeType(attribute), filter);
                if (cardAttr != XmlQueryCardinality.Zero) {
                    Debug.Assert(cardAttr == XmlQueryCardinality.ZeroOrOne || cardAttr == XmlQueryCardinality.One);
                    card += (attribute.Use == XmlSchemaUse.Optional ? XmlQueryCardinality.ZeroOrOne : cardAttr);
                }
            }
            return card;
        }

        private XmlQueryType CreateAttributeType(XmlSchemaAttribute attribute) {
            return ItemType.Create(XmlTypeCode.Attribute, XmlQualifiedNameTest.New(attribute.QualifiedName), attribute.AttributeSchemaType, false);
        }

        private XmlQueryType CreateAttributeType(string ns, bool exclude, XmlSchemaType schemaType) {
            return ItemType.Create(XmlTypeCode.Attribute, XmlQualifiedNameTest.New(ns, exclude), schemaType, false);
        }

        private XmlQueryCardinality AddDescendantParticle(List<XmlQueryType> list, Dictionary<XmlQualifiedName, XmlQueryCardinality> allTypes, XmlSchemaParticle particle, XmlQueryType filter) {
            XmlQueryCardinality card = XmlQueryCardinality.None;
            XmlSchemaElement element = particle as XmlSchemaElement;
            if (element != null) {
                // Single element
                XmlQueryType elementType = CreateElementType(element);

                // Add it
                card = AddFilteredPrime(list, elementType, filter);

                // Descend
                card += AddElementOrTextDescendants(list, allTypes, elementType.SchemaType, filter);
            }
            else {
                XmlSchemaAny any = particle as XmlSchemaAny;
                if (any != null) {
                    // Descendants of any
                    card = AddFilteredPrime(list, Element, filter);
                }
                else {
                    XmlSchemaGroupBase group = particle as XmlSchemaGroupBase;
                    if (group.Items.Count != 0) {
                        if (particle is XmlSchemaChoice) {
                            foreach (XmlSchemaParticle p in group.Items) {
                                card |= AddDescendantParticle(list, allTypes, p, filter);
                            }
                        }
                        else { // Sequence and  All
                            foreach (XmlSchemaParticle p in group.Items) {
                                card += AddDescendantParticle(list, allTypes, p, filter);
                            }
                        }
                    }
                }
            }
            return card * CardinalityOfParticle(particle);
        }

        private XmlQueryCardinality AddElementOrTextDescendants(List<XmlQueryType> list,
            Dictionary<XmlQualifiedName, XmlQueryCardinality> allTypes, XmlSchemaType sourceSchemaType, XmlQueryType filter) {
            XmlQueryCardinality card = XmlQueryCardinality.None;
            if (sourceSchemaType == XmlSchemaComplexType.UntypedAnyType) {
                card = AddFilteredPrime(list, UntypedElement, filter) * XmlQueryCardinality.ZeroOrMore;
                card += AddFilteredPrime(list, Text, filter);
            }
            else if (sourceSchemaType.Datatype != null) {
                // Text is the only child node simple content of complext type
                card = AddFilteredPrime(list, Text, filter, true) * XmlQueryCardinality.ZeroOrOne;
            }
            else {
                // Complex content
                XmlSchemaComplexType complexType = (XmlSchemaComplexType)sourceSchemaType;
                if (complexType.QualifiedName.IsEmpty || !allTypes.TryGetValue(complexType.QualifiedName, out card)) {
                    allTypes[complexType.QualifiedName] = XmlQueryCardinality.ZeroOrMore; // take care of left recursion
                    card = AddDescendantParticle(list, allTypes, complexType.ContentTypeParticle, filter);
                    allTypes[complexType.QualifiedName] = card;  //set correct card
                    if (complexType.ContentType == XmlSchemaContentType.Mixed) {
                        card += AddFilteredPrime(list, Text, filter);
                    }
                }
            }
            return card;
        }

        /// <summary>
        /// Create type based on an XmlSchemaElement
        /// </summary>
        private XmlQueryType CreateElementType(XmlSchemaElement element) {
            return ItemType.Create(XmlTypeCode.Element, XmlQualifiedNameTest.New(element.QualifiedName), element.ElementSchemaType, element.IsNillable);
        }

        /// <summary>
        /// Create type based on a wildcard
        /// </summary>
        private XmlQueryType CreateElementType(string ns, bool exclude, XmlSchemaType schemaType) {
            return ItemType.Create(XmlTypeCode.Element, XmlQualifiedNameTest.New(ns, exclude), schemaType, false);
        }

        /// <summary>
        ///  Descend though the content model
        /// </summary>
        private XmlQueryCardinality AddChildParticle(List<XmlQueryType> list, XmlSchemaParticle particle, XmlQueryType filter) {
            XmlQueryCardinality card = XmlQueryCardinality.None;
            XmlSchemaElement element = particle as XmlSchemaElement;
            if (element != null) {
                // Single element
                card = AddFilteredPrime(list, CreateElementType(element), filter);
            }
            else {
                // XmlSchemaAny matches more then one element
                XmlSchemaAny any = particle as XmlSchemaAny;
                if (any != null) {
                    XmlSchemaType elementSchemaType = any.ProcessContentsCorrect == XmlSchemaContentProcessing.Skip ? XmlSchemaComplexType.UntypedAnyType : XmlSchemaComplexType.AnyType;
                    switch (any.NamespaceList.Type) {
                    case NamespaceList.ListType.Set:
                        // Add a separate type for each namespace in the list
                        foreach (string ns in any.NamespaceList.Enumerate) {
                            card |= AddFilteredPrime(list, CreateElementType(ns, false, elementSchemaType), filter);
                        }
                        break;
                    case NamespaceList.ListType.Other:
                        // Add ##other
                        card = AddFilteredPrime(list, CreateElementType(any.NamespaceList.Excluded, true, elementSchemaType), filter);
                        break;
                    case NamespaceList.ListType.Any:
                    default:
                        // Add ##any
                        card = AddFilteredPrime(list, any.ProcessContentsCorrect == XmlSchemaContentProcessing.Skip ? UntypedElement : Element, filter);
                        break;
                    }
                }
                else {
                    //  recurse into particle group
                    XmlSchemaGroupBase group = particle as XmlSchemaGroupBase;
                    if (group.Items.Count != 0) {
                        if (particle is XmlSchemaChoice) {
                            foreach (XmlSchemaParticle p in group.Items) {
                                card |= AddChildParticle(list, p, filter);
                            }
                        }
                        else { // Sequence and  All
                            foreach (XmlSchemaParticle p in group.Items) {
                                card += AddChildParticle(list, p, filter);
                            }
                        }
                    }
                }
            }
            return card * CardinalityOfParticle(particle);
        }

        /// <summary>
        /// Apply filter an item type, add the result to a list, return cardinality
        /// </summary>
        private XmlQueryCardinality AddFilteredPrime(List<XmlQueryType> list, XmlQueryType source, XmlQueryType filter) {
            return AddFilteredPrime(list, source, filter, false);

        }
        private XmlQueryCardinality AddFilteredPrime(List<XmlQueryType> list, XmlQueryType source, XmlQueryType filter, bool forseSingle) {
            Debug.Assert(source.IsNode && source.IsSingleton);
            Debug.Assert(filter.IsNode && filter.IsSingleton);

            // Intersect types
            XmlQueryType intersection = IntersectItemTypes(source, filter);
            if ((object)intersection == (object)None) {
                return XmlQueryCardinality.Zero;
            }
            AddItemToChoice(list, intersection);
            // In the case of forseSingle - filtering all nodes behave as singletones
            XmlTypeCode typeCode = (forseSingle ? XmlTypeCode.Node : intersection.TypeCode);
            switch (typeCode) {
            case XmlTypeCode.Node:
            case XmlTypeCode.Document:
            case XmlTypeCode.Element:
                // Filter can result in empty sequence if filter is not wider then source
                if (intersection == source)
                    return XmlQueryCardinality.One;
                else
                    return  XmlQueryCardinality.ZeroOrOne;

            case XmlTypeCode.Attribute:
                    // wildcard attribute matches more then one node
                if (!intersection.NameTest.IsSingleName)
                    return XmlQueryCardinality.ZeroOrMore;
                else if (intersection == source)
                    return XmlQueryCardinality.One;
                else
                    return  XmlQueryCardinality.ZeroOrOne;
            case XmlTypeCode.Comment:
            case XmlTypeCode.Text:
            case XmlTypeCode.ProcessingInstruction:
            case XmlTypeCode.Namespace:
                return XmlQueryCardinality.ZeroOrMore;

            default:
                Debug.Fail($"Unexpected type code {typeCode}");
                return XmlQueryCardinality.None;
            }
        }

        /// <summary>
        /// Construct the intersection of two lists of prime XmlQueryTypes.
        /// </summary>
        private XmlQueryType IntersectItemTypes(XmlQueryType left, XmlQueryType right) {
            Debug.Assert(left.Count == 1 && left.IsSingleton, "left should be an item");
            Debug.Assert(right.Count == 1 && right.IsSingleton, "right should be an item");
            if (left.TypeCode == right.TypeCode && (left.NodeKinds & (XmlNodeKindFlags.Document | XmlNodeKindFlags.Element | XmlNodeKindFlags.Attribute)) != 0) {
                if (left.TypeCode == XmlTypeCode.Node) {
                    return left;
                }
                // Intersect name tests
                XmlQualifiedNameTest nameTest = left.NameTest.Intersect(right.NameTest);

                // Intersect types
                XmlSchemaType type = XmlSchemaType.IsDerivedFrom(left.SchemaType, right.SchemaType, /* except:*/XmlSchemaDerivationMethod.Empty) ? left.SchemaType :
                    XmlSchemaType.IsDerivedFrom(right.SchemaType, left.SchemaType, /* except:*/XmlSchemaDerivationMethod.Empty) ? right.SchemaType : null;
                bool isNillable = left.IsNillable && right.IsNillable;

                if ((object)nameTest == (object)left.NameTest && type == left.SchemaType && isNillable == left.IsNillable) {
                    // left is a subtype of right return left
                    return left;
                }
                else if ((object)nameTest == (object)right.NameTest && type == right.SchemaType && isNillable == right.IsNillable) {
                    // right is a subtype of left return right
                    return right;
                }
                else if (nameTest != null && type != null) {
                    // create a new type
                    return ItemType.Create(left.TypeCode, nameTest, type, isNillable);
                }
            }
            else if (left.IsSubtypeOf(right)) {
                // left is a subset of right, so left is in the intersection
                return left;
            }
            else if (right.IsSubtypeOf(left)) {
                // right is a subset of left, so right is in the intersection
                return right;
            }
            return None;
        }

        /// <summary>
        /// Convert particle occurrence range into cardinality
        /// </summary>
        private XmlQueryCardinality CardinalityOfParticle(XmlSchemaParticle particle) {
            if (particle.MinOccurs == decimal.Zero) {
                if (particle.MaxOccurs == decimal.Zero) {
                    return XmlQueryCardinality.Zero;
                }
                else if (particle.MaxOccurs == decimal.One) {
                    return XmlQueryCardinality.ZeroOrOne;
                }
                else {
                    return XmlQueryCardinality.ZeroOrMore;
                }
            }
            else {
                if (particle.MaxOccurs == decimal.One) {
                    return XmlQueryCardinality.One;
                }
                else {
                    return XmlQueryCardinality.OneOrMore;
                }
            }
        }
#endif
    }
}<|MERGE_RESOLUTION|>--- conflicted
+++ resolved
@@ -855,18 +855,11 @@
             {
                 get
                 {
-<<<<<<< HEAD
-                    // TODO-NULLABLE: Per documentation of base class we should not be returning null here
-                    //                Currently we return null for some type codes (i.e. Item, Node)
-                    //                but doc says we should be returning AnyType
-                    //                which presumably means XmlSchemaComplexType.AnyType
-=======
                     // https://github.com/dotnet/runtime/issues/44148
                     //     Per documentation of base class we should not be returning null here
                     //     Currently we return null for some type codes (i.e. Item, Node)
                     //     but doc says we should be returning AnyType
                     //     which presumably means XmlSchemaComplexType.AnyType
->>>>>>> 1c1757c0
                     return _schemaType!;
                 }
             }
