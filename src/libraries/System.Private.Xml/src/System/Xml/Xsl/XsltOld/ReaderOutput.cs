// Licensed to the .NET Foundation under one or more agreements.
// The .NET Foundation licenses this file to you under the MIT license.

#nullable enable
using System.Globalization;
using System.Diagnostics;
using System.IO;
using System.Text;
using System.Collections;
using System.Diagnostics.CodeAnalysis;

namespace System.Xml.Xsl.XsltOld
{
    internal sealed class ReaderOutput : XmlReader, IRecordOutput
    {
        private Processor _processor;
        private readonly XmlNameTable _nameTable;

        // Main node + Fields Collection
        private RecordBuilder? _builder;
        private BuilderInfo _mainNode;
        private ArrayList? _attributeList;
        private int _attributeCount;
        private BuilderInfo? _attributeValue;

        // OutputScopeManager
        private OutputScopeManager? _manager;

        // Current position in the list
        private int _currentIndex;
        private BuilderInfo _currentInfo;

        // Reader state
        private ReadState _state = ReadState.Initial;
        private bool _haveRecord;

        // Static default record
        private static readonly BuilderInfo s_DefaultInfo = new BuilderInfo();

        private readonly XmlEncoder _encoder = new XmlEncoder();
        private XmlCharType _xmlCharType = XmlCharType.Instance;

        internal ReaderOutput(Processor processor)
        {
            Debug.Assert(processor != null);
            Debug.Assert(processor.NameTable != null);

            _processor = processor;
            _nameTable = processor.NameTable;

            Reset();
        }

        // XmlReader abstract methods implementation
        public override XmlNodeType NodeType
        {
            get
            {
                CheckCurrentInfo();
                return _currentInfo.NodeType;
            }
        }

        public override string Name
        {
            get
            {
                CheckCurrentInfo();
                string prefix = Prefix;
                string localName = LocalName;

                if (prefix != null && prefix.Length > 0)
                {
                    if (localName.Length > 0)
                    {
                        return _nameTable.Add(prefix + ":" + localName);
                    }
                    else
                    {
                        return prefix;
                    }
                }
                else
                {
                    return localName;
                }
            }
        }

        public override string LocalName
        {
            get
            {
                CheckCurrentInfo();
                return _currentInfo.LocalName;
            }
        }

        public override string NamespaceURI
        {
            get
            {
                CheckCurrentInfo();
                return _currentInfo.NamespaceURI;
            }
        }

        public override string Prefix
        {
            get
            {
                CheckCurrentInfo();
                return _currentInfo.Prefix;
            }
        }

        public override bool HasValue
        {
            get
            {
                return XmlReader.HasValueInternal(NodeType);
            }
        }

        public override string Value
        {
            get
            {
                CheckCurrentInfo();
                return _currentInfo.Value;
            }
        }

        public override int Depth
        {
            get
            {
                CheckCurrentInfo();
                return _currentInfo.Depth;
            }
        }

        public override string BaseURI
        {
            get
            {
                return string.Empty;
            }
        }

        public override bool IsEmptyElement
        {
            get
            {
                CheckCurrentInfo();
                return _currentInfo.IsEmptyTag;
            }
        }

        public override char QuoteChar
        {
            get { return _encoder.QuoteChar; }
        }

        public override bool IsDefault
        {
            get { return false; }
        }

        public override XmlSpace XmlSpace
        {
            get { return _manager != null ? _manager.XmlSpace : XmlSpace.None; }
        }

        public override string XmlLang
        {
            get { return _manager != null ? _manager.XmlLang : string.Empty; }
        }

        // Attribute Accessors

        public override int AttributeCount
        {
            get { return _attributeCount; }
        }

        public override string? GetAttribute(string name)
        {
            int ordinal;
            if (FindAttribute(name, out ordinal))
            {
                Debug.Assert(ordinal >= 0);
                return ((BuilderInfo)_attributeList![ordinal]!).Value;
            }
            else
            {
                Debug.Assert(ordinal == -1);
                return null;
            }
        }

        public override string? GetAttribute(string localName, string? namespaceURI)
        {
            int ordinal;
            if (FindAttribute(localName, namespaceURI, out ordinal))
            {
                Debug.Assert(ordinal >= 0);
                return ((BuilderInfo)_attributeList![ordinal]!).Value;
            }
            else
            {
                Debug.Assert(ordinal == -1);
                return null;
            }
        }

        public override string GetAttribute(int i)
        {
            BuilderInfo attribute = GetBuilderInfo(i);
            return attribute.Value;
        }

        public override string this[int i]
        {
            get { return GetAttribute(i); }
        }

        public override string? this[string name, string? namespaceURI]
        {
            get { return GetAttribute(name, namespaceURI); }
        }

        public override bool MoveToAttribute(string name)
        {
            int ordinal;
            if (FindAttribute(name, out ordinal))
            {
                Debug.Assert(ordinal >= 0);
                SetAttribute(ordinal);
                return true;
            }
            else
            {
                Debug.Assert(ordinal == -1);
                return false;
            }
        }

        public override bool MoveToAttribute(string localName, string? namespaceURI)
        {
            int ordinal;
            if (FindAttribute(localName, namespaceURI, out ordinal))
            {
                Debug.Assert(ordinal >= 0);
                SetAttribute(ordinal);
                return true;
            }
            else
            {
                Debug.Assert(ordinal == -1);
                return false;
            }
        }

        public override void MoveToAttribute(int i)
        {
            if (i < 0 || _attributeCount <= i)
            {
                throw new ArgumentOutOfRangeException(nameof(i));
            }
            SetAttribute(i);
        }

        public override bool MoveToFirstAttribute()
        {
            if (_attributeCount <= 0)
            {
                Debug.Assert(_attributeCount == 0);
                return false;
            }
            else
            {
                SetAttribute(0);
                return true;
            }
        }

        public override bool MoveToNextAttribute()
        {
            if (_currentIndex + 1 < _attributeCount)
            {
                SetAttribute(_currentIndex + 1);
                return true;
            }
            return false;
        }

        public override bool MoveToElement()
        {
            if (NodeType == XmlNodeType.Attribute || _currentInfo == _attributeValue)
            {
                SetMainNode();
                return true;
            }
            return false;
        }

        // Moving through the Stream

        public override bool Read()
        {
            Debug.Assert(_processor != null || _state == ReadState.Closed);

            if (_state != ReadState.Interactive)
            {
                if (_state == ReadState.Initial)
                {
                    _state = ReadState.Interactive;
                }
                else
                {
                    return false;
                }
            }

            while (true)
            { // while -- to ignor empty whitespace nodes.
                if (_haveRecord)
                {
                    _processor!.ResetOutput();
                    _haveRecord = false;
                }

                _processor!.Execute();

                if (_haveRecord)
                {
                    CheckCurrentInfo();
                    // check text nodes on whitespace;
                    switch (this.NodeType)
                    {
                        case XmlNodeType.Text:
                            if (_xmlCharType.IsOnlyWhitespace(this.Value))
                            {
                                _currentInfo.NodeType = XmlNodeType.Whitespace;
                                goto case XmlNodeType.Whitespace;
                            }
                            Debug.Assert(this.Value.Length != 0, "It whould be Whitespace in this case");
                            break;
                        case XmlNodeType.Whitespace:
                            if (this.Value.Length == 0)
                            {
                                continue;                          // ignoring emty text nodes
                            }
                            if (this.XmlSpace == XmlSpace.Preserve)
                            {
                                _currentInfo.NodeType = XmlNodeType.SignificantWhitespace;
                            }
                            break;
                    }
                }
                else
                {
                    Debug.Assert(_processor.ExecutionDone);
                    _state = ReadState.EndOfFile;
                    Reset();
                }

                return _haveRecord;
            }
        }

        public override bool EOF
        {
            get { return _state == ReadState.EndOfFile; }
        }

        public override void Close()
        {
            _processor = null!;
            _state = ReadState.Closed;
            Reset();
        }

        public override ReadState ReadState
        {
            get { return _state; }
        }

        // Whole Content Read Methods
        public override string ReadString()
        {
            string result = string.Empty;

            if (NodeType == XmlNodeType.Element || NodeType == XmlNodeType.Attribute || _currentInfo == _attributeValue)
            {
                if (_mainNode.IsEmptyTag)
                {
                    return result;
                }
                if (!Read())
                {
                    throw new InvalidOperationException(SR.Xml_InvalidOperation);
                }
            }

            StringBuilder? sb = null;
            bool first = true;

            while (true)
            {
                switch (NodeType)
                {
                    case XmlNodeType.Text:
                    case XmlNodeType.Whitespace:
                    case XmlNodeType.SignificantWhitespace:
                        //              case XmlNodeType.CharacterEntity:
                        if (first)
                        {
                            result = this.Value;
                            first = false;
                        }
                        else
                        {
                            if (sb == null)
                            {
                                sb = new StringBuilder(result);
                            }
                            sb.Append(this.Value);
                        }
                        if (!Read())
                            throw new InvalidOperationException(SR.Xml_InvalidOperation);
                        break;
                    default:
                        return (sb == null) ? result : sb.ToString();
                }
            }
        }

        public override string ReadInnerXml()
        {
            if (ReadState == ReadState.Interactive)
            {
                if (NodeType == XmlNodeType.Element && !IsEmptyElement)
                {
                    StringOutput output = new StringOutput(_processor);
                    output.OmitXmlDecl();
                    int depth = Depth;

                    Read();                 // skeep  begin Element
                    while (depth < Depth)
                    { // process content
                        Debug.Assert(_builder != null);
                        output.RecordDone(_builder);
                        Read();
                    }
                    Debug.Assert(NodeType == XmlNodeType.EndElement);
                    Read();                 // skeep end element

                    output.TheEnd();
                    return output.Result!;
                }
                else if (NodeType == XmlNodeType.Attribute)
                {
                    return _encoder.AttributeInnerXml(Value);
                }
                else
                {
                    Read();
                }
            }
            return string.Empty;
        }

        public override string ReadOuterXml()
        {
            if (ReadState == ReadState.Interactive)
            {
                if (NodeType == XmlNodeType.Element)
                {
                    StringOutput output = new StringOutput(_processor);
                    output.OmitXmlDecl();
                    bool emptyElement = IsEmptyElement;
                    int depth = Depth;
                    // process current record
                    output.RecordDone(_builder!);
                    Read();
                    // process internal elements & text nodes
                    while (depth < Depth)
                    {
                        Debug.Assert(_builder != null);
                        output.RecordDone(_builder);
                        Read();
                    }
                    // process end element
                    if (!emptyElement)
                    {
                        output.RecordDone(_builder!);
                        Read();
                    }

                    output.TheEnd();
                    return output.Result!;
                }
                else if (NodeType == XmlNodeType.Attribute)
                {
                    return _encoder.AttributeOuterXml(Name, Value);
                }
                else
                {
                    Read();
                }
            }
            return string.Empty;
        }

        //
        // Nametable and Namespace Helpers
        //

        public override XmlNameTable NameTable
        {
            get
            {
                Debug.Assert(_nameTable != null);
                return _nameTable;
            }
        }

        public override string? LookupNamespace(string prefix)
        {
            string? atomizedPrefix = _nameTable.Get(prefix);

            if (_manager != null && atomizedPrefix != null)
            {
                return _manager.ResolveNamespace(atomizedPrefix);
            }
            return null;
        }

        public override void ResolveEntity()
        {
            Debug.Assert(NodeType != XmlNodeType.EntityReference);

            if (NodeType != XmlNodeType.EntityReference)
            {
                throw new InvalidOperationException(SR.Xml_InvalidOperation);
            }
        }

        public override bool ReadAttributeValue()
        {
            if (ReadState != ReadState.Interactive || NodeType != XmlNodeType.Attribute)
            {
                return false;
            }

            if (_attributeValue == null)
            {
                _attributeValue = new BuilderInfo();
                _attributeValue.NodeType = XmlNodeType.Text;
            }
            if (_currentInfo == _attributeValue)
            {
                return false;
            }

            _attributeValue.Value = _currentInfo.Value;
            _attributeValue.Depth = _currentInfo.Depth + 1;
            _currentInfo = _attributeValue;

            return true;
        }

        //
        // RecordOutput interface method implementation
        //
        [MemberNotNull(nameof(_builder))]
        [MemberNotNull(nameof(_attributeList))]
        public Processor.OutputResult RecordDone(RecordBuilder record)
        {
            _builder = record;
            _mainNode = record.MainNode;
            _attributeList = record.AttributeList;
            _attributeCount = record.AttributeCount;
            _manager = record.Manager;

            _haveRecord = true;
            SetMainNode();

            return Processor.OutputResult.Interrupt;
        }

        public void TheEnd()
        {
            // nothing here, was taken care of by RecordBuilder
        }

        //
        // Implementation internals
        //

        private void SetMainNode()
        {
            _currentIndex = -1;
            _currentInfo = _mainNode;
        }

        private void SetAttribute(int attrib)
        {
<<<<<<< HEAD
            Debug.Assert(attrib >= 0 && attrib < _attributeCount);
            Debug.Assert(attrib >= 0 && attrib < _attributeList.Count);
=======
            Debug.Assert(0 <= attrib && attrib < _attributeCount);
            Debug.Assert(0 <= attrib && attrib < _attributeList!.Count);
>>>>>>> f309b53d
            Debug.Assert(_attributeList[attrib] is BuilderInfo);

            _currentIndex = attrib;
            _currentInfo = (BuilderInfo)_attributeList[attrib]!;
        }

        private BuilderInfo GetBuilderInfo(int attrib)
        {
            if (attrib < 0 || _attributeCount <= attrib)
            {
                throw new ArgumentOutOfRangeException(nameof(attrib));
            }

            Debug.Assert(_attributeList![attrib] is BuilderInfo);

            return (BuilderInfo)_attributeList[attrib]!;
        }

        private bool FindAttribute(string? localName, string? namespaceURI, out int attrIndex)
        {
            if (namespaceURI == null)
            {
                namespaceURI = string.Empty;
            }
            if (localName == null)
            {
                localName = string.Empty;
            }

            for (int index = 0; index < _attributeCount; index++)
            {
                Debug.Assert(_attributeList![index] is BuilderInfo);

                BuilderInfo attribute = (BuilderInfo)_attributeList[index]!;
                if (attribute.NamespaceURI == namespaceURI && attribute.LocalName == localName)
                {
                    attrIndex = index;
                    return true;
                }
            }

            attrIndex = -1;
            return false;
        }

        private bool FindAttribute(string? name, out int attrIndex)
        {
            if (name == null)
            {
                name = string.Empty;
            }

            for (int index = 0; index < _attributeCount; index++)
            {
                Debug.Assert(_attributeList![index] is BuilderInfo);

                BuilderInfo attribute = (BuilderInfo)_attributeList[index]!;
                if (attribute.Name == name)
                {
                    attrIndex = index;
                    return true;
                }
            }

            attrIndex = -1;
            return false;
        }

        [MemberNotNull(nameof(_currentInfo))]
        [MemberNotNull(nameof(_mainNode))]
        private void Reset()
        {
            _currentIndex = -1;
            _currentInfo = s_DefaultInfo;
            _mainNode = s_DefaultInfo;
            _manager = null;
        }

        [System.Diagnostics.Conditional("DEBUG")]
        private void CheckCurrentInfo()
        {
            Debug.Assert(_currentInfo != null);
            Debug.Assert(_attributeCount == 0 || _attributeList != null);
            Debug.Assert((_currentIndex == -1) == (_currentInfo == _mainNode));
            Debug.Assert((_currentIndex == -1) || (_currentInfo == _attributeValue || _attributeList![_currentIndex] is BuilderInfo && _attributeList[_currentIndex] == _currentInfo));
        }

        private class XmlEncoder
        {
            private StringBuilder? _buffer;
            private XmlTextEncoder? _encoder;

            [MemberNotNull(nameof(_buffer))]
            [MemberNotNull(nameof(_encoder))]
            private void Init()
            {
                _buffer = new StringBuilder();
                _encoder = new XmlTextEncoder(new StringWriter(_buffer, CultureInfo.InvariantCulture));
            }

            public string AttributeInnerXml(string value)
            {
                if (_encoder == null) Init();
                _buffer!.Length = 0;       // clean buffer
                _encoder.StartAttribute(/*save:*/false);
                _encoder.Write(value);
                _encoder.EndAttribute();
                return _buffer.ToString();
            }

            public string AttributeOuterXml(string name, string value)
            {
                if (_encoder == null) Init();
                _buffer!.Length = 0;       // clean buffer
                _buffer.Append(name);
                _buffer.Append('=');
                _buffer.Append(QuoteChar);
                _encoder.StartAttribute(/*save:*/false);
                _encoder.Write(value);
                _encoder.EndAttribute();
                _buffer.Append(QuoteChar);
                return _buffer.ToString();
            }

            public char QuoteChar
            {
                get { return '"'; }
            }
        }
    }
}<|MERGE_RESOLUTION|>--- conflicted
+++ resolved
@@ -608,13 +608,8 @@
 
         private void SetAttribute(int attrib)
         {
-<<<<<<< HEAD
             Debug.Assert(attrib >= 0 && attrib < _attributeCount);
-            Debug.Assert(attrib >= 0 && attrib < _attributeList.Count);
-=======
-            Debug.Assert(0 <= attrib && attrib < _attributeCount);
-            Debug.Assert(0 <= attrib && attrib < _attributeList!.Count);
->>>>>>> f309b53d
+            Debug.Assert(attrib >= 0 && attrib < _attributeList!.Count);
             Debug.Assert(_attributeList[attrib] is BuilderInfo);
 
             _currentIndex = attrib;
