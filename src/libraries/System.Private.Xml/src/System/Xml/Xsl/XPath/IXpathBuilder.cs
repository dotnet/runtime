--- conflicted
+++ resolved
@@ -15,24 +15,14 @@
         void StartBuild();
 
         // Should be called after build for result tree post-processing
-<<<<<<< HEAD
-        [return: MaybeNull]
-        [return: NotNullIfNotNull("result")]
-        Node EndBuild([AllowNull] Node result);
-=======
         [return: NotNullIfNotNull("result")]
         Node? EndBuild(Node? result);
->>>>>>> 1c1757c0
 
         Node String(string value);
 
         Node Number(double value);
 
-<<<<<<< HEAD
-        Node Operator(XPathOperator op, [AllowNull] Node left, [AllowNull] Node right);
-=======
         Node Operator(XPathOperator op, Node? left, Node? right);
->>>>>>> 1c1757c0
 
         Node Axis(XPathAxis xpathAxis, XPathNodeType nodeType, string? prefix, string? name);
 
