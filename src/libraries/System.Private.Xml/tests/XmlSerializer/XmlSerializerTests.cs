--- conflicted
+++ resolved
@@ -3031,15 +3031,12 @@
 
         return ms;
     }
-<<<<<<< HEAD
 
     private static string FormatDateString(DateOnly date) => date.ToString("yyyy-MM-dd", CultureInfo.InvariantCulture);
     private static string FormatDateString(DateTime date) => date.ToString("yyyy-MM-dd", CultureInfo.InvariantCulture);
     private static string FormatTimeString(TimeOnly time) => time.ToString($"HH:mm:ss.FFFFFFF", CultureInfo.InvariantCulture);
     private static string FormatTimeString(DateTime time, bool ignoreUtc)
         => time.ToString($"HH:mm:ss.fffffff{(!ignoreUtc && time.Kind == DateTimeKind.Utc ? "Z" : "zzzzzz")}", CultureInfo.InvariantCulture);
-=======
->>>>>>> 78c049d8
 }
 
 internal sealed class XmlSerializerAppContextSwitchScope : IDisposable
