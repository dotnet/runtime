--- conflicted
+++ resolved
@@ -156,14 +156,9 @@
             _hasInitializedFriendlyName = true;
         }
 
-<<<<<<< HEAD
-        private string? _value = null;
-        private string? _friendlyName = null;
-        private bool _hasInitializedFriendlyName;
-=======
         private string? _value;
         private string? _friendlyName;
->>>>>>> a87ebc5b
+        private bool _hasInitializedFriendlyName;
         private readonly OidGroup _group = OidGroup.All;
     }
 }