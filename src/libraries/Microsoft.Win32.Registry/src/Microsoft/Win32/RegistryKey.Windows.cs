// Licensed to the .NET Foundation under one or more agreements.
// The .NET Foundation licenses this file to you under the MIT license.

using Microsoft.Win32.SafeHandles;
using System;
using System.Buffers;
using System.Collections.Generic;
using System.Diagnostics;
using System.Diagnostics.CodeAnalysis;
using System.IO;
using System.Runtime.InteropServices;
using System.Security;
using System.Text;

/*
  Note on transaction support:
  Eventually we will want to add support for NT's transactions to our
  RegistryKey API's.  When we do this, here's
  the list of API's we need to make transaction-aware:

  RegCreateKeyEx
  RegDeleteKey
  RegDeleteValue
  RegEnumKeyEx
  RegEnumValue
  RegOpenKeyEx
  RegQueryInfoKey
  RegQueryValueEx
  RegSetValueEx

  We can ignore RegConnectRegistry (remote registry access doesn't yet have
  transaction support) and RegFlushKey.  RegCloseKey doesn't require any
  additional work.
 */

/*
  Note on ACL support:
  The key thing to note about ACL's is you set them on a kernel object like a
  registry key, then the ACL only gets checked when you construct handles to
  them.  So if you set an ACL to deny read access to yourself, you'll still be
  able to read with that handle, but not with new handles.

  Another peculiarity is a Terminal Server app compatibility hack.  The OS
  will second guess your attempt to open a handle sometimes.  If a certain
  combination of Terminal Server app compat registry keys are set, then the
  OS will try to reopen your handle with lesser permissions if you couldn't
  open it in the specified mode.  So on some machines, we will see handles that
  may not be able to read or write to a registry key.  It's very strange.  But
  the real test of these handles is attempting to read or set a value in an
  affected registry key.

  For reference, at least two registry keys must be set to particular values
  for this behavior:
  HKLM\SOFTWARE\Microsoft\Windows NT\CurrentVersion\Terminal Server\RegistryExtensionFlags, the least significant bit must be 1.
  HKLM\SYSTEM\CurrentControlSet\Control\TerminalServer\TSAppCompat must be 1
  There might possibly be an interaction with yet a third registry key as well.
*/

namespace Microsoft.Win32
{
    public sealed partial class RegistryKey : MarshalByRefObject, IDisposable
    {
        private static void ClosePerfDataKey()
        {
            // System keys should never be closed.  However, we want to call RegCloseKey
            // on HKEY_PERFORMANCE_DATA when called from PerformanceCounter.CloseSharedResources
            // (i.e. when disposing is true) so that we release the PERFLIB cache and cause it
            // to be refreshed (by re-reading the registry) when accessed subsequently.
            // This is the only way we can see the just installed perf counter.
            // NOTE: since HKEY_PERFORMANCE_DATA is process wide, there is inherent race in closing
            // the key asynchronously. While Vista is smart enough to rebuild the PERFLIB resources
            // in this situation the down level OSes are not. We have a small window of race between
            // the dispose below and usage elsewhere (other threads). This is By Design.
            // This is less of an issue when OS > NT5 (i.e Vista & higher), we can close the perfkey
            // (to release & refresh PERFLIB resources) and the OS will rebuild PERFLIB as necessary.
            Interop.Advapi32.RegCloseKey(HKEY_PERFORMANCE_DATA);
        }

        private void FlushCore()
        {
            if (_hkey != null && IsDirty())
            {
                Interop.Advapi32.RegFlushKey(_hkey);
            }
        }

        private unsafe RegistryKey CreateSubKeyInternalCore(string subkey, RegistryKeyPermissionCheck permissionCheck, RegistryOptions registryOptions)
        {
            Interop.Kernel32.SECURITY_ATTRIBUTES secAttrs = default;

            // By default, the new key will be writable.
            int ret = Interop.Advapi32.RegCreateKeyEx(_hkey,
                subkey,
                0,
                null,
                (int)registryOptions /* specifies if the key is volatile */,
                GetRegistryKeyAccess(permissionCheck != RegistryKeyPermissionCheck.ReadSubTree) | (int)_regView,
                ref secAttrs,
                out SafeRegistryHandle result,
                out int _);

            if (ret == 0 && !result.IsInvalid)
            {
                RegistryKey key = new RegistryKey(result, (permissionCheck != RegistryKeyPermissionCheck.ReadSubTree), false, _remoteKey, false, _regView);
                key._checkMode = permissionCheck;

                if (subkey.Length == 0)
                {
                    key._keyName = _keyName;
                }
                else
                {
                    key._keyName = _keyName + "\\" + subkey;
                }
                return key;
            }

            result.Dispose();

            if (ret != 0) // syscall failed, ret is an error code.
            {
                Win32Error(ret, _keyName + "\\" + subkey);  // Access denied?
            }

            Debug.Fail("Unexpected code path in RegistryKey::CreateSubKey");
            return null;
        }

        private void DeleteSubKeyCore(string subkey, bool throwOnMissingSubKey)
        {
            int ret = Interop.Advapi32.RegDeleteKeyEx(_hkey, subkey, (int)_regView, 0);

            if (ret != 0)
            {
                if (ret == Interop.Errors.ERROR_FILE_NOT_FOUND)
                {
                    if (throwOnMissingSubKey)
                    {
                        throw new ArgumentException(SR.Arg_RegSubKeyAbsent);
                    }
                }
                else
                {
                    Win32Error(ret, null);
                }
            }
        }

        private void DeleteSubKeyTreeCore(string subkey)
        {
            int ret = Interop.Advapi32.RegDeleteKeyEx(_hkey, subkey, (int)_regView, 0);
            if (ret != 0)
            {
                Win32Error(ret, null);
            }
        }

        private void DeleteValueCore(string name, bool throwOnMissingValue)
        {
            int errorCode = Interop.Advapi32.RegDeleteValue(_hkey, name);

            //
            // From windows 2003 server, if the name is too long we will get error code ERROR_FILENAME_EXCED_RANGE
            // This still means the name doesn't exist. We need to be consistent with previous OS.
            //
            if (errorCode == Interop.Errors.ERROR_FILE_NOT_FOUND ||
                errorCode == Interop.Errors.ERROR_FILENAME_EXCED_RANGE)
            {
                if (throwOnMissingValue)
                {
                    throw new ArgumentException(SR.Arg_RegSubKeyValueAbsent);
                }
                else
                {
                    // Otherwise, reset and just return giving no indication to the user.
                    // (For compatibility)
                    errorCode = 0;
                }
            }
            // We really should throw an exception here if errorCode was bad,
            // but we can't for compatibility reasons.
            Debug.Assert(errorCode == 0, $"RegDeleteValue failed.  Here's your error code: {errorCode}");
        }

        /// <summary>
        /// Retrieves a new RegistryKey that represents the requested key. Valid
        /// values are:
        /// HKEY_CLASSES_ROOT,
        /// HKEY_CURRENT_USER,
        /// HKEY_LOCAL_MACHINE,
        /// HKEY_USERS,
        /// HKEY_PERFORMANCE_DATA,
        /// HKEY_CURRENT_CONFIG.
        /// </summary>
        /// <param name="hKeyHive">HKEY_* to open.</param>
        /// <param name="view">Which view over the registry to employ.</param>
        /// <returns>The RegistryKey requested.</returns>
        private static RegistryKey OpenBaseKeyCore(RegistryHive hKeyHive, RegistryView view)
        {
            IntPtr hKey = (IntPtr)((int)hKeyHive);

            int index = ((int)hKey) & 0x0FFFFFFF;
            Debug.Assert(index >= 0 && index < s_hkeyNames.Length, "index is out of range!");
            Debug.Assert((((int)hKey) & 0xFFFFFFF0) == 0x80000000, "Invalid hkey value!");

            bool isPerf = hKey == HKEY_PERFORMANCE_DATA;

            // only mark the SafeHandle as ownsHandle if the key is HKEY_PERFORMANCE_DATA.
            SafeRegistryHandle srh = new SafeRegistryHandle(hKey, isPerf);

            RegistryKey key = new RegistryKey(srh, true, true, false, isPerf, view);
            key._checkMode = RegistryKeyPermissionCheck.Default;
            key._keyName = s_hkeyNames[index];
            return key;
        }

        private static RegistryKey OpenRemoteBaseKeyCore(RegistryHive hKey, string machineName, RegistryView view)
        {
            int index = (int)hKey & 0x0FFFFFFF;
            if (index < 0 || index >= s_hkeyNames.Length || ((int)hKey & 0xFFFFFFF0) != 0x80000000)
            {
                throw new ArgumentException(SR.Arg_RegKeyOutOfRange);
            }

            // connect to the specified remote registry
            int ret = Interop.Advapi32.RegConnectRegistry(machineName, new IntPtr((int)hKey), out SafeRegistryHandle foreignHKey);
            if (ret == 0 && !foreignHKey.IsInvalid)
            {
                RegistryKey key = new RegistryKey(foreignHKey, true, false, true, ((IntPtr)hKey) == HKEY_PERFORMANCE_DATA, view);
                key._checkMode = RegistryKeyPermissionCheck.Default;
                key._keyName = s_hkeyNames[index];
                return key;
            }

            foreignHKey.Dispose();

            if (ret != 0)
            {
                if (ret == Interop.Errors.ERROR_DLL_INIT_FAILED)
                {
                    // return value indicates an error occurred
                    throw new ArgumentException(SR.Arg_DllInitFailure);
                }

                Win32ErrorStatic(ret, null);
            }

            // return value indicates an error occurred
            throw new ArgumentException(SR.Format(SR.Arg_RegKeyNoRemoteConnect, machineName));
        }

        private RegistryKey? InternalOpenSubKeyCore(string name, RegistryKeyPermissionCheck permissionCheck, int rights)
        {
            int ret = Interop.Advapi32.RegOpenKeyEx(_hkey, name, 0, (rights | (int)_regView), out SafeRegistryHandle result);
            if (ret == 0 && !result.IsInvalid)
            {
                RegistryKey key = new RegistryKey(result, (permissionCheck == RegistryKeyPermissionCheck.ReadWriteSubTree), false, _remoteKey, false, _regView);
                key._keyName = _keyName + "\\" + name;
                key._checkMode = permissionCheck;
                return key;
            }

            result.Dispose();

            if (ret == Interop.Errors.ERROR_ACCESS_DENIED || ret == Interop.Errors.ERROR_BAD_IMPERSONATION_LEVEL)
            {
                // We need to throw SecurityException here for compatibility reason,
                // although UnauthorizedAccessException will make more sense.
                throw new SecurityException(SR.Security_RegistryPermission);
            }

            // Return null if we didn't find the key.
            return null;
        }

        private RegistryKey? InternalOpenSubKeyCore(string name, bool writable)
        {
            int ret = Interop.Advapi32.RegOpenKeyEx(_hkey, name, 0, (GetRegistryKeyAccess(writable) | (int)_regView), out SafeRegistryHandle result);
            if (ret == 0 && !result.IsInvalid)
            {
                RegistryKey key = new RegistryKey(result, writable, false, _remoteKey, false, _regView);
                key._checkMode = GetSubKeyPermissionCheck(writable);
                key._keyName = _keyName + "\\" + name;
                return key;
            }

            result.Dispose();

            if (ret == Interop.Errors.ERROR_ACCESS_DENIED || ret == Interop.Errors.ERROR_BAD_IMPERSONATION_LEVEL)
            {
                // We need to throw SecurityException here for compatibility reasons,
                // although UnauthorizedAccessException will make more sense.
                throw new SecurityException(SR.Security_RegistryPermission);
            }

            // Return null if we didn't find the key.
            return null;
        }

        internal RegistryKey? InternalOpenSubKeyWithoutSecurityChecksCore(string name, bool writable)
        {
            int ret = Interop.Advapi32.RegOpenKeyEx(_hkey, name, 0, (GetRegistryKeyAccess(writable) | (int)_regView), out SafeRegistryHandle result);
            if (ret == 0 && !result.IsInvalid)
            {
                RegistryKey key = new RegistryKey(result, writable, false, _remoteKey, false, _regView);
                key._keyName = _keyName + "\\" + name;
                return key;
            }

            result.Dispose();

            return null;
        }

        private SafeRegistryHandle SystemKeyHandle
        {
            get
            {
                Debug.Assert(IsSystemKey());

                int ret = Interop.Errors.ERROR_INVALID_HANDLE;
                IntPtr baseKey = (IntPtr)0;
                switch (_keyName)
                {
                    case "HKEY_CLASSES_ROOT":
                        baseKey = HKEY_CLASSES_ROOT;
                        break;
                    case "HKEY_CURRENT_USER":
                        baseKey = HKEY_CURRENT_USER;
                        break;
                    case "HKEY_LOCAL_MACHINE":
                        baseKey = HKEY_LOCAL_MACHINE;
                        break;
                    case "HKEY_USERS":
                        baseKey = HKEY_USERS;
                        break;
                    case "HKEY_PERFORMANCE_DATA":
                        baseKey = HKEY_PERFORMANCE_DATA;
                        break;
                    case "HKEY_CURRENT_CONFIG":
                        baseKey = HKEY_CURRENT_CONFIG;
                        break;
                    default:
                        Win32Error(ret, null);
                        break;
                }

                // open the base key so that RegistryKey.Handle will return a valid handle
                ret = Interop.Advapi32.RegOpenKeyEx(baseKey,
                    null,
                    0,
                    GetRegistryKeyAccess(IsWritable()) | (int)_regView,
                    out SafeRegistryHandle result);

                if (ret != 0 || result.IsInvalid)
                {
                    result.Dispose();
                    Win32Error(ret, null);
                }

                return result;
            }
        }

        private int InternalSubKeyCountCore()
        {
            int subkeys = 0;
            int junk = 0;
            int ret = Interop.Advapi32.RegQueryInfoKey(_hkey,
                                      null,
                                      null,
                                      IntPtr.Zero,
                                      ref subkeys,  // subkeys
                                      null,
                                      null,
                                      ref junk,     // values
                                      null,
                                      null,
                                      null,
                                      null);

            if (ret != 0)
            {
                Win32Error(ret, null);
            }

            return subkeys;
        }

        private string[] InternalGetSubKeyNamesCore(int subkeys)
        {
            var names = new List<string>(subkeys);
            char[] name = ArrayPool<char>.Shared.Rent(MaxKeyLength + 1);

            try
            {
                int result;
                int nameLength = name.Length;

                while ((result = Interop.Advapi32.RegEnumKeyEx(
                    _hkey,
                    names.Count,
                    name,
                    ref nameLength,
                    null,
                    null,
                    null,
                    null)) != Interop.Errors.ERROR_NO_MORE_ITEMS)
                {
                    switch (result)
                    {
                        case Interop.Errors.ERROR_SUCCESS:
                            names.Add(new string(name, 0, nameLength));
                            nameLength = name.Length;
                            break;
                        default:
                            // Throw the error
                            Win32Error(result, null);
                            break;
                    }
                }
            }
            finally
            {
                ArrayPool<char>.Shared.Return(name);
            }

            return names.ToArray();
        }

        private int InternalValueCountCore()
        {
            int values = 0;
            int junk = 0;
            int ret = Interop.Advapi32.RegQueryInfoKey(_hkey,
                                      null,
                                      null,
                                      IntPtr.Zero,
                                      ref junk,     // subkeys
                                      null,
                                      null,
                                      ref values,   // values
                                      null,
                                      null,
                                      null,
                                      null);
            if (ret != 0)
            {
                Win32Error(ret, null);
            }

            return values;
        }

        /// <summary>Retrieves an array of strings containing all the value names.</summary>
        /// <returns>All value names.</returns>
        private unsafe string[] GetValueNamesCore(int values)
        {
            var names = new List<string>(values);

            // Names in the registry aren't usually very long, although they can go to as large
            // as 16383 characters (MaxValueLength).
            //
            // Every call to RegEnumValue will allocate another buffer to get the data from
            // NtEnumerateValueKey before copying it back out to our passed in buffer. This can
            // add up quickly- we'll try to keep the memory pressure low and grow the buffer
            // only if needed.

            char[]? name = ArrayPool<char>.Shared.Rent(100);

            try
            {
                int result;
                int nameLength = name.Length;

                while ((result = Interop.Advapi32.RegEnumValue(
                    _hkey,
                    names.Count,
                    name,
                    ref nameLength,
                    IntPtr.Zero,
                    null,
                    null,
                    null)) != Interop.Errors.ERROR_NO_MORE_ITEMS)
                {
                    switch (result)
                    {
                        // The size is only ever reported back correctly in the case
                        // of ERROR_SUCCESS. It will almost always be changed, however.
                        case Interop.Errors.ERROR_SUCCESS:
                            names.Add(new string(name, 0, nameLength));
                            break;
                        case Interop.Errors.ERROR_MORE_DATA:
                            if (IsPerfDataKey())
                            {
                                // Enumerating the values for Perf keys always returns
                                // ERROR_MORE_DATA, but has a valid name. Buffer does need
                                // to be big enough however. 8 characters is the largest
                                // known name. The size isn't returned, but the string is
                                // null terminated.
                                fixed (char* c = &name[0])
                                {
                                    names.Add(new string(c));
                                }
                            }
                            else
                            {
                                char[] oldName = name;
                                int oldLength = oldName.Length;
                                name = null;
                                ArrayPool<char>.Shared.Return(oldName);
                                name = ArrayPool<char>.Shared.Rent(checked(oldLength * 2));
                            }
                            break;
                        default:
                            // Throw the error
                            Win32Error(result, null);
                            break;
                    }

                    // Always set the name length back to the buffer size
                    nameLength = name.Length;
                }
            }
            finally
            {
                if (name != null)
                    ArrayPool<char>.Shared.Return(name);
            }

            return names.ToArray();
        }

<<<<<<< HEAD
        private unsafe object? InternalGetValueCore(string? name, object? defaultValue, bool doNotExpand)
=======
        [return: NotNullIfNotNull(nameof(defaultValue))]
        private object? InternalGetValueCore(string? name, object? defaultValue, bool doNotExpand)
>>>>>>> 768500cf
        {
            // Create an initial stack buffer large enough to satisfy many reg keys.  We need to call RegQueryValueEx
            // in order to determine the type of the value, and we can avoid further retries if all of the data can be
            // retrieved in that single call with this buffer.  If we do need to grow, we grow into a pooled array. The
            // caller is always handed back a copy of this data, either in an array, a string, or a boxed integer.
            Span<byte> span = stackalloc byte[512];
            byte[]? pooledArray = null;
            if (IsPerfDataKey())
            {
                // If this is a performance key (rare usage), we're not actually retrieving data stored in the registry:
                // calling RegQueryValueEx causes the system to collect the data from the appropriate provider. The value
                // is expected to be much larger than for other keys, such that our stack-allocated space is less likely
                // to be sufficient, so we immediately grow into the ArrayPool, using the same buffer size chosen
                // in .NET Framework (until such time as a better estimate is selected).  Additionally, the returned
                // length when dealing with perf data keys can't be trusted, so the buffer needs to be zero'd.
                span = pooledArray = ArrayPool<byte>.Shared.Rent(65_000);
                span.Clear();
            }

            try
            {
                // Loop in case we need to try again with a larger buffer size.
                while (true)
                {
                    int type = 0;
                    int result;
                    int dataLength = span.Length;

                    fixed (byte* lpData = &MemoryMarshal.GetReference(span))
                    {
                        result = Interop.Advapi32.RegQueryValueEx(_hkey, name, null, &type, lpData, (uint*)&dataLength);
                        if (dataLength < 0)
                        {
                            // Greater than 2GB values aren't supported.
                            throw new IOException(SR.Arg_RegValueTooLarge);
                        }
                    }

                    // If RegQueryValueEx told us we need a larger buffer, get one and then loop around to try again.
                    if (result == Interop.Errors.ERROR_MORE_DATA)
                    {
                        if (IsPerfDataKey())
                        {
                            // In the case of a performance key, dataLength is not reliable, but we know the existing
                            // size was insufficient, so double the buffer size.
                            dataLength = span.Length * 2;
                        }

                        if (pooledArray is not null)
                        {
                            // This should only happen if the registry key was changed concurrently, such that
                            // we called RegQueryValueEx with our initial buffer size that was too small, we then
                            // rented a buffer of the reportedly right size and called RegQueryValueEx again, but
                            // it still came back with ERROR_MORE_DATA again.
                            byte[] toReturn = pooledArray;
                            pooledArray = null;
                            ArrayPool<byte>.Shared.Return(toReturn);
                        }

                        // Greater than 2GB values aren't supported.
                        if (dataLength < 0)
                        {
                            throw new IOException(SR.Arg_RegValueTooLarge);
                        }

                        span = pooledArray = ArrayPool<byte>.Shared.Rent(dataLength);
                        if (IsPerfDataKey())
                        {
                            span.Clear();
                        }

                        continue;
                    }

                    // For any other error, return the default value.  This might be ERROR_FILE_NOT_FOUND if the reg key
                    // wasn't found, or any other system error value for unspecified reasons. For compat, an exception
                    // is thrown for perf keys rather than returning the default value.
                    if (result != Interop.Errors.ERROR_SUCCESS)
                    {
                        if (IsPerfDataKey())
                        {
                            Win32Error(result, name);
                        }
                        return defaultValue;
                    }

                    // We only get here for a successful query of the data. Process and return the results.
                    Debug.Assert((uint)dataLength <= span.Length, $"Expected {dataLength} <= {span.Length}");
                    switch (type)
                    {
                        case Interop.Advapi32.RegistryValues.REG_NONE:
                        case Interop.Advapi32.RegistryValues.REG_BINARY:
                        case Interop.Advapi32.RegistryValues.REG_DWORD_BIG_ENDIAN:
                            return span.Slice(0, dataLength).ToArray();

                        case Interop.Advapi32.RegistryValues.REG_DWORD:
                        case Interop.Advapi32.RegistryValues.REG_QWORD:
                            return dataLength switch
                            {
                                4 => MemoryMarshal.Read<int>(span),
                                8 => MemoryMarshal.Read<long>(span),
                                _ => span.Slice(0, dataLength).ToArray(), // This shouldn't happen, but the previous implementation included it defensively.
                            };

                        case Interop.Advapi32.RegistryValues.REG_SZ:
                        case Interop.Advapi32.RegistryValues.REG_EXPAND_SZ:
                        case Interop.Advapi32.RegistryValues.REG_MULTI_SZ:
                            {
                                // Handle the case where the registry contains an odd-byte length (corrupt data?)
                                // by increasing the data by a single zero byte.
                                if (dataLength % 2 == 1)
                                {
                                    if (dataLength == int.MaxValue)
                                    {
                                        throw new IOException(SR.Arg_RegValueTooLarge);
                                    }

                                    if (dataLength >= span.Length)
                                    {
                                        byte[] newPooled = ArrayPool<byte>.Shared.Rent(dataLength + 1);
                                        span.CopyTo(newPooled);
                                        if (pooledArray is not null)
                                        {
                                            byte[] toReturn = pooledArray;
                                            pooledArray = null;
                                            ArrayPool<byte>.Shared.Return(toReturn);
                                        }
                                        span = pooledArray = newPooled;
                                    }

                                    span[dataLength++] = 0;
                                }

                                // From here on, we interpret the read bytes as chars; span and dataLength should no longer be used.
                                ReadOnlySpan<char> chars = MemoryMarshal.Cast<byte, char>(span.Slice(0, dataLength));

                                if (type == Interop.Advapi32.RegistryValues.REG_MULTI_SZ)
                                {
                                    string[] strings = Array.Empty<string>();
                                    int count = 0;

                                    while (chars.Length > 1 || (chars.Length == 1 && chars[0] != '\0'))
                                    {
                                        int nullPos = chars.IndexOf('\0');
                                        string toAdd;
                                        if (nullPos < 0)
                                        {
                                            toAdd = chars.ToString();
                                            chars = default;
                                        }
                                        else
                                        {
                                            toAdd = chars.Slice(0, nullPos).ToString();
                                            chars = chars.Slice(nullPos + 1);
                                        }

                                        if (count == strings.Length)
                                        {
                                            Array.Resize(ref strings, count == 0 ? 4 : count * 2);
                                        }
                                        strings[count++] = toAdd;
                                    }

                                    if (count != 0)
                                    {
                                        Array.Resize(ref strings, count);
                                    }

                                    return strings;
                                }
                                else
                                {
                                    if (chars.Length == 0)
                                    {
                                        return string.Empty;
                                    }

                                    // Remove null termination if it exists.
                                    if (chars[^1] == 0)
                                    {
                                        chars = chars[0..^1];
                                    }

                                    // Get the resulting string from the bytes.
                                    string str = chars.ToString();
                                    if (type == Interop.Advapi32.RegistryValues.REG_EXPAND_SZ && !doNotExpand)
                                    {
                                        str = Environment.ExpandEnvironmentVariables(str);
                                    }

                                    return str;
                                }
                            }

                        default:
                            return defaultValue;
                    }
                }
            }
            finally
            {
                if (pooledArray is not null)
                {
                    ArrayPool<byte>.Shared.Return(pooledArray);
                }
            }
        }

        private unsafe RegistryValueKind GetValueKindCore(string? name)
        {
            int type = 0;
            int datasize = 0;
            int ret = Interop.Advapi32.RegQueryValueEx(_hkey, name, null, &type, (byte*)null, (uint*)&datasize);
            if (ret != 0)
            {
                Win32Error(ret, null);
            }

            return
                type == Interop.Advapi32.RegistryValues.REG_NONE ? RegistryValueKind.None :
                !Enum.IsDefined(typeof(RegistryValueKind), type) ? RegistryValueKind.Unknown :
                (RegistryValueKind)type;
        }

        private unsafe void SetValueCore(string? name, object value, RegistryValueKind valueKind)
        {
            int ret = 0;
            try
            {
                switch (valueKind)
                {
                    case RegistryValueKind.ExpandString:
                    case RegistryValueKind.String:
                        {
                            string data = value.ToString()!;
                            ret = Interop.Advapi32.RegSetValueEx(_hkey,
                                name,
                                0,
                                (int)valueKind,
                                data,
                                checked(data.Length * 2 + 2));
                            break;
                        }

                    case RegistryValueKind.MultiString:
                        {
                            // Other thread might modify the input array after we calculate the buffer length.
                            // Make a copy of the input array to be safe.
                            string[] dataStrings = (string[])(((string[])value).Clone());

                            // First determine the size of the array
                            //
                            // Format is null terminator between strings and final null terminator at the end.
                            //    e.g. str1\0str2\0str3\0\0
                            //
                            int sizeInChars = 1; // no matter what, we have the final null terminator.
                            for (int i = 0; i < dataStrings.Length; i++)
                            {
                                if (dataStrings[i] == null)
                                {
                                    throw new ArgumentException(SR.Arg_RegSetStrArrNull);
                                }
                                sizeInChars = checked(sizeInChars + (dataStrings[i].Length + 1));
                            }
                            int sizeInBytes = checked(sizeInChars * sizeof(char));

                            // Write out the strings...
                            //
                            char[] dataChars = new char[sizeInChars];
                            int destinationIndex = 0;
                            for (int i = 0; i < dataStrings.Length; i++)
                            {
                                int length = dataStrings[i].Length;
                                dataStrings[i].CopyTo(0, dataChars, destinationIndex, length);
                                destinationIndex += (length + 1); // +1 for null terminator, which is already zero-initialized in new array.
                            }

                            ret = Interop.Advapi32.RegSetValueEx(_hkey,
                                name,
                                0,
                                Interop.Advapi32.RegistryValues.REG_MULTI_SZ,
                                dataChars,
                                sizeInBytes);

                            break;
                        }

                    case RegistryValueKind.None:
                    case RegistryValueKind.Binary:
                        byte[] dataBytes = (byte[])value;
                        ret = Interop.Advapi32.RegSetValueEx(_hkey,
                            name,
                            0,
                            (valueKind == RegistryValueKind.None ? Interop.Advapi32.RegistryValues.REG_NONE : Interop.Advapi32.RegistryValues.REG_BINARY),
                            dataBytes,
                            dataBytes.Length);
                        break;

                    case RegistryValueKind.DWord:
                        {
                            // We need to use Convert here because we could have a boxed type cannot be
                            // unboxed and cast at the same time.  I.e. ((int)(object)(short) 5) will fail.
                            int data = Convert.ToInt32(value, System.Globalization.CultureInfo.InvariantCulture);

                            ret = Interop.Advapi32.RegSetValueEx(_hkey,
                                name,
                                0,
                                Interop.Advapi32.RegistryValues.REG_DWORD,
                                ref data,
                                4);
                            break;
                        }

                    case RegistryValueKind.QWord:
                        {
                            long data = Convert.ToInt64(value, System.Globalization.CultureInfo.InvariantCulture);

                            ret = Interop.Advapi32.RegSetValueEx(_hkey,
                                name,
                                0,
                                Interop.Advapi32.RegistryValues.REG_QWORD,
                                ref data,
                                8);
                            break;
                        }
                }
            }
            catch (Exception exc) when (exc is OverflowException || exc is InvalidOperationException || exc is FormatException || exc is InvalidCastException)
            {
                throw new ArgumentException(SR.Arg_RegSetMismatchedKind);
            }

            if (ret == 0)
            {
                SetDirty();
            }
            else
            {
                Win32Error(ret, null);
            }
        }

        /// <summary>
        /// After calling GetLastWin32Error(), it clears the last error field,
        /// so you must save the HResult and pass it to this method.  This method
        /// will determine the appropriate exception to throw dependent on your
        /// error, and depending on the error, insert a string into the message
        /// gotten from the ResourceManager.
        /// </summary>
        private void Win32Error(int errorCode, string? str)
        {
            switch (errorCode)
            {
                case Interop.Errors.ERROR_ACCESS_DENIED:
                    throw str != null ?
                        new UnauthorizedAccessException(SR.Format(SR.UnauthorizedAccess_RegistryKeyGeneric_Key, str)) :
                        new UnauthorizedAccessException();

                case Interop.Errors.ERROR_INVALID_HANDLE:
                    // For normal RegistryKey instances we dispose the SafeRegHandle and throw IOException.
                    // However, for HKEY_PERFORMANCE_DATA (on a local or remote machine) we avoid disposing the
                    // SafeRegHandle and only throw the IOException.  This is to workaround reentrancy issues
                    // in PerformanceCounter.NextValue() where the API could throw {NullReference, ObjectDisposed, ArgumentNull}Exception
                    // on reentrant calls because of this error code path in RegistryKey
                    //
                    // Normally we'd make our caller synchronize access to a shared RegistryKey instead of doing something like this,
                    // however we shipped PerformanceCounter.NextValue() un-synchronized in v2.0RTM and customers have taken a dependency on
                    // this behavior (being able to simultaneously query multiple remote-machine counters on multiple threads, instead of
                    // having serialized access).
                    if (!IsPerfDataKey())
                    {
                        _hkey.SetHandleAsInvalid();
                        _hkey = null!;
                    }
                    goto default;

                case Interop.Errors.ERROR_FILE_NOT_FOUND:
                    throw new IOException(SR.Arg_RegKeyNotFound, errorCode);

                default:
                    throw new IOException(Interop.Kernel32.GetMessage(errorCode), errorCode);
            }
        }

        private static void Win32ErrorStatic(int errorCode, string? str) =>
            throw errorCode switch
            {
                Interop.Errors.ERROR_ACCESS_DENIED => str != null ?
                       new UnauthorizedAccessException(SR.Format(SR.UnauthorizedAccess_RegistryKeyGeneric_Key, str)) :
                       new UnauthorizedAccessException(),

                _ => new IOException(Interop.Kernel32.GetMessage(errorCode), errorCode),
            };

        private static int GetRegistryKeyAccess(bool isWritable)
        {
            int winAccess;
            if (!isWritable)
            {
                winAccess = Interop.Advapi32.RegistryOperations.KEY_READ;
            }
            else
            {
                winAccess = Interop.Advapi32.RegistryOperations.KEY_READ | Interop.Advapi32.RegistryOperations.KEY_WRITE;
            }

            return winAccess;
        }

        private static int GetRegistryKeyAccess(RegistryKeyPermissionCheck mode)
        {
            int winAccess = 0;
            switch (mode)
            {
                case RegistryKeyPermissionCheck.ReadSubTree:
                case RegistryKeyPermissionCheck.Default:
                    winAccess = Interop.Advapi32.RegistryOperations.KEY_READ;
                    break;

                case RegistryKeyPermissionCheck.ReadWriteSubTree:
                    winAccess = Interop.Advapi32.RegistryOperations.KEY_READ | Interop.Advapi32.RegistryOperations.KEY_WRITE;
                    break;

                default:
                    Debug.Fail("unexpected code path");
                    break;
            }

            return winAccess;
        }
    }
}<|MERGE_RESOLUTION|>--- conflicted
+++ resolved
@@ -531,12 +531,8 @@
             return names.ToArray();
         }
 
-<<<<<<< HEAD
+        [return: NotNullIfNotNull(nameof(defaultValue))]
         private unsafe object? InternalGetValueCore(string? name, object? defaultValue, bool doNotExpand)
-=======
-        [return: NotNullIfNotNull(nameof(defaultValue))]
-        private object? InternalGetValueCore(string? name, object? defaultValue, bool doNotExpand)
->>>>>>> 768500cf
         {
             // Create an initial stack buffer large enough to satisfy many reg keys.  We need to call RegQueryValueEx
             // in order to determine the type of the value, and we can avoid further retries if all of the data can be
