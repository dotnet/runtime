--- conflicted
+++ resolved
@@ -26,13 +26,10 @@
         /// <summary>
         /// Create custom ServiceState.
         /// </summary>
-        public ServiceState(string state!!)
+        public ServiceState(string state)
         {
-<<<<<<< HEAD
-=======
             ThrowHelper.ThrowIfNull(state);
 
->>>>>>> 215b39ab
             _data = Encoding.UTF8.GetBytes(state);
         }
 
