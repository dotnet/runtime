--- conflicted
+++ resolved
@@ -4,13 +4,8 @@
     <!-- We're using ToolRuntimeRID as a placeholder for the real corelib/runtime components until we have an actual set of runtime bits to consume for webassembly. -->
     <RuntimeIdentifier Condition="'$(RuntimeOS)' == 'webassembly'">$(ToolRuntimeRID)</RuntimeIdentifier>
     <NoWarn>$(NoWarn);NU1603;NU1605</NoWarn>
-<<<<<<< HEAD
-    <SwapNativeForIL Condition="'$(SwapNativeForIL)' == '' and ('$(ConfigurationGroup)' == 'Debug' or '$(Coverage)' == 'true')">true</SwapNativeForIL>
+    <SwapNativeForIL Condition="'$(SwapNativeForIL)' == '' and ('$(ConfigurationGroup)' == 'Debug' or '$(Coverage)' == 'true') and '$(RuntimeFlavor)' != 'Mono'">true</SwapNativeForIL>
     <CoreCLROSGroup Condition="'$(CoreCLROSGroup)' == ''">$(BuildOS)</CoreCLROSGroup>
-=======
-    <SwapNativeForIL Condition="'$(SwapNativeForIL)' == '' and ('$(ConfigurationGroup)' == 'Debug' or '$(Coverage)' == 'true') and '$(RuntimeFlavor)' != 'Mono'">true</SwapNativeForIL>
-    <CoreCLROSGroup Condition="'$(CoreCLROSGroup)' == ''">$(DefaultOSGroup)</CoreCLROSGroup>
->>>>>>> 1e09e983
     <CoreCLRConfiguration Condition="'$(CoreCLRConfiguration)' == ''">$(ConfigurationGroup)</CoreCLRConfiguration>
     <MonoOSGroup Condition="'$(MonoOSGroup)' == ''">$(DefaultOSGroup)</MonoOSGroup>
     <MonoConfiguration Condition="'$(MonoConfiguration)' == ''">$(ConfigurationGroup)</MonoConfiguration>
