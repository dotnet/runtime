--- conflicted
+++ resolved
@@ -333,13 +333,9 @@
             return typeElement;
         }
 
-<<<<<<< HEAD
-        private static XmlElement? ExportSurrogateData()
-=======
         [RequiresDynamicCode(DataContract.SerializerAOTWarning)]
         [RequiresUnreferencedCode(DataContract.SerializerTrimmerWarning)]
         private XmlElement? ExportSurrogateData(object key)
->>>>>>> 703dc8df
         {
             object? surrogateData = _dataContractSet.GetSurrogateData(key);
             if (surrogateData == null)
