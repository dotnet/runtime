--- conflicted
+++ resolved
@@ -982,23 +982,6 @@
             }
         }
 
-<<<<<<< HEAD
-        [RequiresUnreferencedCode(DataContract.SerializerTrimmerWarning)]
-        internal static bool TryCreateGetOnlyCollectionDataContract(Type type, [NotNullWhen(true)] out DataContract? dataContract)
-        {
-            if (type.IsArray)
-            {
-                dataContract = new CollectionDataContract(type);
-                return true;
-            }
-            else
-            {
-                return IsCollectionOrTryCreate(type, tryCreate: true, out dataContract!, out _, constructorRequired: false);
-            }
-        }
-
-=======
->>>>>>> 703dc8df
         // Once https://github.com/mono/linker/issues/1731 is fixed we can remove the suppression from here as it won't be needed any longer.
         [UnconditionalSuppressMessage("ReflectionAnalysis", "IL2075:GetMethod",
             Justification = "The DynamicallyAccessedMembers declarations will ensure the interface methods will be preserved.")]
