--- conflicted
+++ resolved
@@ -430,11 +430,7 @@
             }
             else
             {
-<<<<<<< HEAD
-                return DataContract.GetDataContract(objectType.TypeHandle, SerializationMode.SharedContract);
-=======
                 return DataContract.GetDataContract(objectType.TypeHandle, objectType);
->>>>>>> 703dc8df
             }
         }
 
