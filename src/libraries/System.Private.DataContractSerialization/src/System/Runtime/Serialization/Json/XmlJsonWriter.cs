--- conflicted
+++ resolved
@@ -249,17 +249,6 @@
         {
             if (encoding.WebName != Encoding.UTF8.WebName)
             {
-<<<<<<< HEAD
-                throw new ArgumentNullException(nameof(stream));
-            }
-            if (encoding == null)
-            {
-                throw new ArgumentNullException(nameof(encoding));
-            }
-            if (encoding.WebName != Encoding.UTF8.WebName)
-            {
-=======
->>>>>>> eb51b02b
                 stream = new JsonEncodingStreamWrapper(stream, encoding, false);
             }
             else
