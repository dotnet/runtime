--- conflicted
+++ resolved
@@ -41,13 +41,9 @@
             internal int ParameterPosition => _parameterPosition;
         }
 
-<<<<<<< HEAD
-        internal DataContract BindGenericParameters(DataContract[] paramContracts)
-=======
         [RequiresDynamicCode(DataContract.SerializerAOTWarning)]
         [RequiresUnreferencedCode(DataContract.SerializerTrimmerWarning)]
-        internal override DataContract BindGenericParameters(DataContract[] paramContracts, Dictionary<DataContract, DataContract>? boundContracts = null)
->>>>>>> 703dc8df
+        internal override DataContract BindGenericParameters(DataContract[] paramContracts)
         {
             return paramContracts[ParameterPosition];
         }
