--- conflicted
+++ resolved
@@ -1,18 +1,17 @@
 // Licensed to the .NET Foundation under one or more agreements.
 // The .NET Foundation licenses this file to you under the MIT license.
 
+using System;
+using System.ComponentModel;
 using System.Collections;
 using System.Collections.Generic;
 using System.Diagnostics;
-<<<<<<< HEAD
+using System.Diagnostics.CodeAnalysis;
 using System.IO;
 using System.Reflection;
 using System.Xml;
 using System.Xml.Schema;
 using System.Xml.Serialization;
-=======
-using System.Diagnostics.CodeAnalysis;
->>>>>>> da580beb
 
 namespace System.Runtime.Serialization
 {
