--- conflicted
+++ resolved
@@ -635,16 +635,9 @@
                 if (type.IsInterface && !CollectionDataContract.IsCollectionInterface(type))
                     type = Globals.TypeOfObject;
 
-<<<<<<< HEAD
-=======
-                lock (s_initBuiltInContractsLock)
-                {
-                    s_typeToBuiltInContract ??= new Dictionary<Type, DataContract?>();
->>>>>>> e9b40f5e
-
                 return s_typeToBuiltInContract.GetOrAdd(type, static (Type key) =>
                 {
-                    TryCreateBuiltInDataContract(key, out var dataContract);
+                    TryCreateBuiltInDataContract(key, out DataContract? dataContract);
                     return dataContract;
                 });
             }
