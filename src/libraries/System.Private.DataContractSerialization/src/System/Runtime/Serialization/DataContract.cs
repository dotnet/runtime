// Licensed to the .NET Foundation under one or more agreements.
// The .NET Foundation licenses this file to you under the MIT license.

using System;
using System.Buffers.Binary;
using System.Collections;
using System.Collections.Generic;
using System.Collections.ObjectModel;
using System.Diagnostics;
using System.Diagnostics.CodeAnalysis;
using System.Globalization;
using System.Linq;
using System.Reflection;
using System.Runtime.CompilerServices;
using System.Runtime.Serialization.DataContracts;
using System.Text;
using System.Xml;

using DataContractDictionary = System.Collections.Generic.Dictionary<System.Xml.XmlQualifiedName, System.Runtime.Serialization.DataContracts.DataContract>;

namespace System.Runtime.Serialization.DataContracts
{
    public abstract class DataContract
    {
        internal const string SerializerTrimmerWarning = "Data Contract Serialization and Deserialization might require types that cannot be statically analyzed. Make sure all of the " +
            "required types are preserved.";
        internal const string SerializerAOTWarning = "Data Contract Serialization and Deserialization might require types that cannot be statically analyzed.";

        internal const DynamicallyAccessedMemberTypes DataContractPreserveMemberTypes =
            DynamicallyAccessedMemberTypes.PublicMethods |
            DynamicallyAccessedMemberTypes.NonPublicMethods |
            DynamicallyAccessedMemberTypes.PublicConstructors |
            DynamicallyAccessedMemberTypes.NonPublicConstructors |
            DynamicallyAccessedMemberTypes.PublicFields |
            DynamicallyAccessedMemberTypes.PublicProperties;

        internal static ReadOnlyCollection<DataMember> s_emptyDataMemberList = new List<DataMember>().AsReadOnly();

        private XmlDictionaryString _name;
        private XmlDictionaryString _ns;
        private readonly DataContractCriticalHelper _helper;

        internal DataContract(DataContractCriticalHelper helper)
        {
            _helper = helper;
            _name = helper.Name;
            _ns = helper.Namespace;
        }

        public virtual string? ContractType => null;

<<<<<<< HEAD
        internal MethodInfo? ParseMethod
        {
            get { return _helper.ParseMethod; }
        }
=======
        internal MethodInfo? ParseMethod => _helper.ParseMethod;
>>>>>>> 703dc8df

        [RequiresDynamicCode(DataContract.SerializerAOTWarning)]
        [RequiresUnreferencedCode(DataContract.SerializerTrimmerWarning)]
        internal static DataContract GetDataContract(Type type)
        {
            return GetDataContract(type.TypeHandle);
        }

        [RequiresDynamicCode(DataContract.SerializerAOTWarning)]
        [RequiresUnreferencedCode(DataContract.SerializerTrimmerWarning)]
<<<<<<< HEAD
        internal static DataContract GetDataContract(RuntimeTypeHandle typeHandle)
        {
            return GetDataContract(typeHandle, SerializationMode.SharedContract);
        }

        [RequiresUnreferencedCode(DataContract.SerializerTrimmerWarning)]
        internal static DataContract GetDataContract(RuntimeTypeHandle typeHandle, SerializationMode mode)
=======
        internal static DataContract GetDataContract(RuntimeTypeHandle typeHandle, Type? type)
>>>>>>> 703dc8df
        {
            int id = GetId(typeHandle);
            DataContract dataContract = GetDataContractSkipValidation(id, typeHandle, null);
            return dataContract.GetValidContract();
        }

        [RequiresDynamicCode(DataContract.SerializerAOTWarning)]
        [RequiresUnreferencedCode(DataContract.SerializerTrimmerWarning)]
        internal static DataContract GetDataContract(int id, RuntimeTypeHandle typeHandle)
        {
            DataContract dataContract = GetDataContractSkipValidation(id, typeHandle, null);
            return dataContract.GetValidContract();
        }

        [RequiresDynamicCode(DataContract.SerializerAOTWarning)]
        [RequiresUnreferencedCode(DataContract.SerializerTrimmerWarning)]
        internal static DataContract GetDataContractSkipValidation(int id, RuntimeTypeHandle typeHandle, Type? type)
        {
            return DataContractCriticalHelper.GetDataContractSkipValidation(id, typeHandle, type);
        }

        [RequiresDynamicCode(DataContract.SerializerAOTWarning)]
        [RequiresUnreferencedCode(DataContract.SerializerTrimmerWarning)]
        internal static DataContract GetGetOnlyCollectionDataContract(int id, RuntimeTypeHandle typeHandle, Type? type)
        {
            DataContract dataContract = GetGetOnlyCollectionDataContractSkipValidation(id, typeHandle, type);
            dataContract = dataContract.GetValidContract();
            if (dataContract is ClassDataContract)
            {
                throw System.Runtime.Serialization.DiagnosticUtility.ExceptionUtility.ThrowHelperError(new SerializationException(SR.Format(SR.ErrorDeserializing, SR.Format(SR.ErrorTypeInfo, DataContract.GetClrTypeFullName(dataContract.UnderlyingType)), SR.Format(SR.NoSetMethodForProperty, string.Empty, string.Empty))));
            }
            return dataContract;
        }

        [RequiresDynamicCode(DataContract.SerializerAOTWarning)]
        [RequiresUnreferencedCode(DataContract.SerializerTrimmerWarning)]
        internal static DataContract GetGetOnlyCollectionDataContractSkipValidation(int id, RuntimeTypeHandle typeHandle, Type? type)
        {
            return DataContractCriticalHelper.GetGetOnlyCollectionDataContractSkipValidation(id, typeHandle, type);
        }

        internal static DataContract GetDataContractForInitialization(int id)
        {
            return DataContractCriticalHelper.GetDataContractForInitialization(id);
        }

        internal static int GetIdForInitialization(ClassDataContract classContract)
        {
            return DataContractCriticalHelper.GetIdForInitialization(classContract);
        }

        internal static int GetId(RuntimeTypeHandle typeHandle)
        {
            return DataContractCriticalHelper.GetId(typeHandle);
        }

        [RequiresDynamicCode(DataContract.SerializerAOTWarning)]
        [RequiresUnreferencedCode(DataContract.SerializerTrimmerWarning)]
        internal static DataContract? GetBuiltInDataContract(Type type)
        {
            return DataContractCriticalHelper.GetBuiltInDataContract(type);
        }

        [RequiresDynamicCode(DataContract.SerializerAOTWarning)]
        [RequiresUnreferencedCode(DataContract.SerializerTrimmerWarning)]
        public static DataContract? GetBuiltInDataContract(string name, string ns)
        {
            return DataContractCriticalHelper.GetBuiltInDataContract(name, ns);
        }

        [RequiresDynamicCode(DataContract.SerializerAOTWarning)]
        [RequiresUnreferencedCode(DataContract.SerializerTrimmerWarning)]
        internal static DataContract? GetBuiltInDataContract(string typeName)
        {
            return DataContractCriticalHelper.GetBuiltInDataContract(typeName);
        }

        internal static string GetNamespace(string key)
        {
            return DataContractCriticalHelper.GetNamespace(key);
        }

        internal static XmlDictionaryString GetClrTypeString(string key)
        {
            return DataContractCriticalHelper.GetClrTypeString(key);
        }

        [DoesNotReturn]
        internal static void ThrowInvalidDataContractException(string? message, Type? type)
        {
            DataContractCriticalHelper.ThrowInvalidDataContractException(message, type);
        }

        internal DataContractCriticalHelper Helper => _helper;

        [DynamicallyAccessedMembers(ClassDataContract.DataContractPreserveMemberTypes)]
        public virtual Type UnderlyingType => _helper.UnderlyingType;

        public virtual Type OriginalUnderlyingType => _helper.OriginalUnderlyingType;

        public virtual bool IsBuiltInDataContract => _helper.IsBuiltInDataContract;

        internal Type TypeForInitialization => _helper.TypeForInitialization;

        [RequiresDynamicCode(DataContract.SerializerAOTWarning)]
        [RequiresUnreferencedCode(DataContract.SerializerTrimmerWarning)]
        internal virtual void WriteXmlValue(XmlWriterDelegator xmlWriter, object obj, XmlObjectSerializerWriteContext? context)
        {
            throw System.Runtime.Serialization.DiagnosticUtility.ExceptionUtility.ThrowHelperError(new InvalidDataContractException(SR.Format(SR.UnexpectedContractType, DataContract.GetClrTypeFullName(GetType()), DataContract.GetClrTypeFullName(UnderlyingType))));
        }

        [RequiresDynamicCode(DataContract.SerializerAOTWarning)]
        [RequiresUnreferencedCode(DataContract.SerializerTrimmerWarning)]
        internal virtual object? ReadXmlValue(XmlReaderDelegator xmlReader, XmlObjectSerializerReadContext? context)
        {
            throw System.Runtime.Serialization.DiagnosticUtility.ExceptionUtility.ThrowHelperError(new InvalidDataContractException(SR.Format(SR.UnexpectedContractType, DataContract.GetClrTypeFullName(GetType()), DataContract.GetClrTypeFullName(UnderlyingType))));
        }

        [RequiresDynamicCode(DataContract.SerializerAOTWarning)]
        [RequiresUnreferencedCode(DataContract.SerializerTrimmerWarning)]
        internal virtual void WriteXmlElement(XmlWriterDelegator xmlWriter, object? obj, XmlObjectSerializerWriteContext context, XmlDictionaryString name, XmlDictionaryString? ns)
        {
            throw System.Runtime.Serialization.DiagnosticUtility.ExceptionUtility.ThrowHelperError(new InvalidDataContractException(SR.Format(SR.UnexpectedContractType, DataContract.GetClrTypeFullName(GetType()), DataContract.GetClrTypeFullName(UnderlyingType))));
        }

        internal virtual object ReadXmlElement(XmlReaderDelegator xmlReader, XmlObjectSerializerReadContext context)
        {
            throw System.Runtime.Serialization.DiagnosticUtility.ExceptionUtility.ThrowHelperError(new InvalidDataContractException(SR.Format(SR.UnexpectedContractType, DataContract.GetClrTypeFullName(GetType()), DataContract.GetClrTypeFullName(UnderlyingType))));
        }

        public virtual bool IsValueType
        {
            get => _helper.IsValueType;
            internal set => _helper.IsValueType = value;
        }

        public virtual bool IsReference
        {
            get => _helper.IsReference;
            internal set => _helper.IsReference = value;
        }

        public virtual XmlQualifiedName XmlName
        {
            get => _helper.XmlName;
            internal set => _helper.XmlName = value;
        }

        public virtual DataContract? BaseContract
        {
            [RequiresDynamicCode(DataContract.SerializerAOTWarning)]
            [RequiresUnreferencedCode(DataContract.SerializerTrimmerWarning)]
            get => null;
        }

        internal GenericInfo? GenericInfo
        {
            [RequiresDynamicCode(DataContract.SerializerAOTWarning)]
            [RequiresUnreferencedCode(DataContract.SerializerTrimmerWarning)]
            get => _helper.GenericInfo;
            set => _helper.GenericInfo = value;
        }

        public virtual DataContractDictionary? KnownDataContracts
        {
            [RequiresDynamicCode(DataContract.SerializerAOTWarning)]
            [RequiresUnreferencedCode(DataContract.SerializerTrimmerWarning)]
            get => _helper.KnownDataContracts;
            internal set => _helper.KnownDataContracts = value;
        }

        public virtual bool IsISerializable
        {
            get => _helper.IsISerializable;
            internal set => _helper.IsISerializable = value;
        }

        internal XmlDictionaryString Name => _name;

        internal virtual XmlDictionaryString Namespace => _ns;

        internal virtual bool HasRoot
        {
            get => _helper.HasRoot;
            set => _helper.HasRoot = value;
        }

        public virtual XmlDictionaryString? TopLevelElementName
        {
            get => _helper.TopLevelElementName;
            internal set => _helper.TopLevelElementName = value;
        }

        public virtual XmlDictionaryString? TopLevelElementNamespace
        {
            get => _helper.TopLevelElementNamespace;
            internal set => _helper.TopLevelElementNamespace = value;
        }

        internal virtual bool CanContainReferences => true;

        internal virtual bool IsPrimitive => false;

        public virtual bool IsDictionaryLike([NotNullWhen(true)] out string? keyName, [NotNullWhen(true)] out string? valueName, [NotNullWhen(true)] out string? itemName)
        {
            keyName = valueName = itemName = null;
            return false;
        }

        public virtual ReadOnlyCollection<DataMember> DataMembers => s_emptyDataMemberList;

        internal virtual void WriteRootElement(XmlWriterDelegator writer, XmlDictionaryString name, XmlDictionaryString? ns)
        {
            if (object.ReferenceEquals(ns, DictionaryGlobals.SerializationNamespace) && !IsPrimitive)
                writer.WriteStartElement(Globals.SerPrefix, name, ns);
            else
                writer.WriteStartElement(name, ns);
        }

        [RequiresDynamicCode(DataContract.SerializerAOTWarning)]
        [RequiresUnreferencedCode(DataContract.SerializerTrimmerWarning)]
        internal virtual DataContract BindGenericParameters(DataContract[] paramContracts, Dictionary<DataContract, DataContract>? boundContracts = null)
        {
            return this;
        }

        internal virtual DataContract GetValidContract(bool verifyConstructor = false)
        {
            return this;
        }

        internal virtual bool IsValidContract()
        {
            return true;
        }

        internal class DataContractCriticalHelper
        {
            private static readonly Hashtable s_typeToIDCache = new Hashtable(new HashTableEqualityComparer());
            private static DataContract[] s_dataContractCache = new DataContract[32];
            private static int s_dataContractID;
            private static Dictionary<Type, DataContract?>? s_typeToBuiltInContract;
            private static Dictionary<XmlQualifiedName, DataContract?>? s_nameToBuiltInContract;
            private static Dictionary<string, DataContract?>? s_typeNameToBuiltInContract;
            private static Hashtable s_namespaces = new Hashtable();
            private static Dictionary<string, XmlDictionaryString>? s_clrTypeStrings;
            private static XmlDictionary? s_clrTypeStringsDictionary;

            [ThreadStatic]
            private static TypeHandleRef? s_typeHandleRef;

            private static readonly object s_cacheLock = new object();
            private static readonly object s_createDataContractLock = new object();
            private static readonly object s_initBuiltInContractsLock = new object();
            private static readonly object s_namespacesLock = new object();
            private static readonly object s_clrTypeStringsLock = new object();

            [DynamicallyAccessedMembers(ClassDataContract.DataContractPreserveMemberTypes)]
            private readonly Type _underlyingType;
            private Type? _originalUnderlyingType;
            private bool _isValueType;
            private GenericInfo? _genericInfo;
            private XmlQualifiedName _xmlName = null!; // XmlName is always set in concrete ctors set except for the "invalid" CollectionDataContract
            private XmlDictionaryString _name = null!; // Name is always set in concrete ctors set except for the "invalid" CollectionDataContract
            private XmlDictionaryString _ns = null!; // Namespace is always set in concrete ctors set except for the "invalid" CollectionDataContract

            private MethodInfo? _parseMethod;
            private bool _parseMethodSet;

            /// <SecurityNote>
            /// Critical - in deserialization, we initialize an object instance passing this Type to GetUninitializedObject method
            /// </SecurityNote>
            private Type _typeForInitialization;

            [RequiresDynamicCode(DataContract.SerializerAOTWarning)]
            [RequiresUnreferencedCode(DataContract.SerializerTrimmerWarning)]
            internal static DataContract GetDataContractSkipValidation(int id, RuntimeTypeHandle typeHandle, Type? type)
            {
                DataContract dataContract = s_dataContractCache[id];
                if (dataContract == null)
                {
                    dataContract = CreateDataContract(id, typeHandle, type);
                }
                else
                {
                    return dataContract.GetValidContract(verifyConstructor: true);
                }
                return dataContract;
            }

            [RequiresDynamicCode(DataContract.SerializerAOTWarning)]
            [RequiresUnreferencedCode(DataContract.SerializerTrimmerWarning)]
            internal static DataContract GetGetOnlyCollectionDataContractSkipValidation(int id, RuntimeTypeHandle typeHandle, Type? type)
            {
                DataContract dataContract = s_dataContractCache[id] ?? CreateGetOnlyCollectionDataContract(id, typeHandle, type);
                return dataContract;
            }

            internal static DataContract GetDataContractForInitialization(int id)
            {
                DataContract dataContract = s_dataContractCache[id];
                if (dataContract == null)
                {
                    throw DiagnosticUtility.ExceptionUtility.ThrowHelperError(new SerializationException(SR.DataContractCacheOverflow));
                }
                return dataContract;
            }

            internal static int GetIdForInitialization(ClassDataContract classContract)
            {
                int id = DataContract.GetId(classContract.TypeForInitialization.TypeHandle);
                if (id < s_dataContractCache.Length && ContractMatches(classContract, s_dataContractCache[id]))
                {
                    return id;
                }
                int currentDataContractId = DataContractCriticalHelper.s_dataContractID;
                for (int i = 0; i < currentDataContractId; i++)
                {
                    if (ContractMatches(classContract, s_dataContractCache[i]))
                    {
                        return i;
                    }
                }
                throw DiagnosticUtility.ExceptionUtility.ThrowHelperError(new SerializationException(SR.DataContractCacheOverflow));
            }

            private static bool ContractMatches(DataContract contract, DataContract cachedContract)
            {
                return (cachedContract != null && cachedContract.UnderlyingType == contract.UnderlyingType);
            }

            internal static int GetId(RuntimeTypeHandle typeHandle)
            {
                typeHandle = GetDataContractAdapterTypeHandle(typeHandle);
                s_typeHandleRef ??= new TypeHandleRef();
                s_typeHandleRef.Value = typeHandle;

                object? value = s_typeToIDCache[s_typeHandleRef];
                if (value != null)
                    return ((IntRef)value).Value;

                try
                {
                    lock (s_cacheLock)
                    {
                        value = s_typeToIDCache[s_typeHandleRef];
                        if (value != null)
                            return ((IntRef)value).Value;

                        int nextId = s_dataContractID++;
                        if (nextId >= s_dataContractCache.Length)
                        {
                            int newSize = (nextId < int.MaxValue / 2) ? nextId * 2 : int.MaxValue;
                            if (newSize <= nextId)
                            {
                                DiagnosticUtility.DebugAssert("DataContract cache overflow");
                                throw DiagnosticUtility.ExceptionUtility.ThrowHelperError(new SerializationException(SR.DataContractCacheOverflow));
                            }
                            Array.Resize<DataContract>(ref s_dataContractCache, newSize);
                        }
                        IntRef id = new IntRef(nextId);

                        s_typeToIDCache.Add(new TypeHandleRef(typeHandle), id);
                        return id.Value;
                    }
                }
                catch (Exception ex)
                {
                    if (Fx.IsFatal(ex))
                        throw;

                    throw DiagnosticUtility.ExceptionUtility.ThrowHelperFatal(ex.Message, ex);
                }
            }

            // check whether a corresponding update is required in ClassDataContract.IsNonAttributedTypeValidForSerialization
            [RequiresDynamicCode(DataContract.SerializerAOTWarning)]
            [RequiresUnreferencedCode(DataContract.SerializerTrimmerWarning)]
            private static DataContract CreateDataContract(int id, RuntimeTypeHandle typeHandle, Type? type)
            {
                DataContract? dataContract = s_dataContractCache[id];
                if (dataContract == null)
                {
                    lock (s_createDataContractLock)
                    {
                        dataContract = s_dataContractCache[id];
                        if (dataContract == null)
                        {
                            type ??= Type.GetTypeFromHandle(typeHandle)!;
<<<<<<< HEAD
                            type = UnwrapNullableType(type);
=======
>>>>>>> 703dc8df
                            dataContract = CreateDataContract(type);
                            AssignDataContractToId(dataContract, id);
                        }
                    }
                }

                return dataContract;
            }

            [RequiresDynamicCode(DataContract.SerializerAOTWarning)]
            [RequiresUnreferencedCode(DataContract.SerializerTrimmerWarning)]
            private static DataContract CreateDataContract(Type type)
            {
                type = UnwrapNullableType(type);
                Type originalType = type;
                type = GetDataContractAdapterType(type);

                DataContract? dataContract = GetBuiltInDataContract(type);
                if (dataContract == null)
                {
                    if (type.IsArray)
                        dataContract = new CollectionDataContract(type);
                    else if (type.IsEnum)
                        dataContract = new EnumDataContract(type);
                    else if (type.IsGenericParameter)
                        dataContract = new GenericParameterDataContract(type);
                    else if (Globals.TypeOfIXmlSerializable.IsAssignableFrom(type))
                        dataContract = new XmlDataContract(type);
                    else
                    {
                        if (type.IsPointer)
                            type = Globals.TypeOfReflectionPointer;

                        if (!CollectionDataContract.TryCreate(type, out dataContract))
                        {
                            if (!type.IsSerializable && !type.IsDefined(Globals.TypeOfDataContractAttribute, false) && !ClassDataContract.IsNonAttributedTypeValidForSerialization(type))
                            {
                                ThrowInvalidDataContractException(SR.Format(SR.TypeNotSerializable, type), type);
                            }
                            dataContract = new ClassDataContract(type);
                            if (type != originalType)
                            {
                                var originalDataContract = new ClassDataContract(originalType);
                                if (dataContract.XmlName != originalDataContract.XmlName)
                                {
                                    // for non-DC types, type adapters will not have the same xml name (contract name).
                                    dataContract.XmlName = originalDataContract.XmlName;
                                }
                            }
                        }
                    }
                }

                return dataContract;
            }

            [MethodImpl(MethodImplOptions.NoInlining)]
            private static void AssignDataContractToId(DataContract dataContract, int id)
            {
                lock (s_cacheLock)
                {
                    s_dataContractCache[id] = dataContract;
                }
            }

            [RequiresDynamicCode(DataContract.SerializerAOTWarning)]
            [RequiresUnreferencedCode(DataContract.SerializerTrimmerWarning)]
            private static DataContract CreateGetOnlyCollectionDataContract(int id, RuntimeTypeHandle typeHandle, Type? type)
            {
                DataContract? dataContract = null;
                lock (s_createDataContractLock)
                {
                    dataContract = s_dataContractCache[id];
                    if (dataContract == null)
                    {
                        type ??= Type.GetTypeFromHandle(typeHandle)!;
                        type = UnwrapNullableType(type);
                        type = GetDataContractAdapterType(type);
                        if (!CollectionDataContract.TryCreateGetOnlyCollectionDataContract(type, out dataContract))
                        {
                            ThrowInvalidDataContractException(SR.Format(SR.TypeNotSerializable, type), type);
                        }
                        AssignDataContractToId(dataContract, id);
                    }
                }
                // !;   // If null after the lookup and creation attempts above, the 'ThrowInvalidDataContractException' kicks in.
                return dataContract;
            }

            // This method returns adapter types used at runtime to create DataContract.
            [RequiresDynamicCode(DataContract.SerializerAOTWarning)]
            [RequiresUnreferencedCode(DataContract.SerializerTrimmerWarning)]
            internal static Type GetDataContractAdapterType(Type type)
            {
                // Replace the DataTimeOffset ISerializable type passed in with the internal DateTimeOffsetAdapter DataContract type.
                // DateTimeOffsetAdapter is used for serialization/deserialization purposes to bypass the ISerializable implementation
                // on DateTimeOffset; which does not work in partial trust and to ensure correct schema import/export scenarios.
                if (type == Globals.TypeOfDateTimeOffset)
                {
                    return Globals.TypeOfDateTimeOffsetAdapter;
                }
                if (type == Globals.TypeOfMemoryStream)
                {
                    return Globals.TypeOfMemoryStreamAdapter;
                }
                return type;
            }

            // Maps adapted types back to the original type
            // Any change to this method should be reflected in GetDataContractAdapterType
            internal static Type GetDataContractOriginalType(Type type)
            {
                if (type == Globals.TypeOfDateTimeOffsetAdapter)
                {
                    return Globals.TypeOfDateTimeOffset;
                }
                if (type == Globals.TypeOfMemoryStreamAdapter)
                {
                    return Globals.TypeOfMemoryStream;
                }
                return type;
            }
            private static RuntimeTypeHandle GetDataContractAdapterTypeHandle(RuntimeTypeHandle typeHandle)
            {
                if (Globals.TypeOfDateTimeOffset.TypeHandle.Equals(typeHandle))
                {
                    return Globals.TypeOfDateTimeOffsetAdapter.TypeHandle;
                }
                if (Globals.TypeOfMemoryStream.TypeHandle.Equals(typeHandle))
                {
                    return Globals.TypeOfMemoryStreamAdapter.TypeHandle;
                }
                return typeHandle;
            }

            [RequiresDynamicCode(DataContract.SerializerAOTWarning)]
            [RequiresUnreferencedCode(DataContract.SerializerTrimmerWarning)]
            internal static DataContract? GetBuiltInDataContract(Type type)
            {
                if (type.IsInterface && !CollectionDataContract.IsCollectionInterface(type))
                    type = Globals.TypeOfObject;

                lock (s_initBuiltInContractsLock)
                {
                    s_typeToBuiltInContract ??= new Dictionary<Type, DataContract?>();

                    if (!s_typeToBuiltInContract.TryGetValue(type, out DataContract? dataContract))
                    {
                        TryCreateBuiltInDataContract(type, out dataContract);
                        s_typeToBuiltInContract.Add(type, dataContract);
                    }
                    return dataContract;
                }
            }

            [RequiresDynamicCode(DataContract.SerializerAOTWarning)]
            [RequiresUnreferencedCode(DataContract.SerializerTrimmerWarning)]
            internal static DataContract? GetBuiltInDataContract(string name, string ns)
            {
                lock (s_initBuiltInContractsLock)
                {
                    s_nameToBuiltInContract ??= new Dictionary<XmlQualifiedName, DataContract?>();

                    XmlQualifiedName qname = new XmlQualifiedName(name, ns);
                    if (!s_nameToBuiltInContract.TryGetValue(qname, out DataContract? dataContract))
                    {
                        if (TryCreateBuiltInDataContract(name, ns, out dataContract))
                        {
                            s_nameToBuiltInContract.Add(qname, dataContract);
                        }
                    }
                    return dataContract;
                }
            }

            [RequiresDynamicCode(DataContract.SerializerAOTWarning)]
            [RequiresUnreferencedCode(DataContract.SerializerTrimmerWarning)]
            internal static DataContract? GetBuiltInDataContract(string typeName)
            {
                if (!typeName.StartsWith("System.", StringComparison.Ordinal))
                    return null;

                lock (s_initBuiltInContractsLock)
                {
                    s_typeNameToBuiltInContract ??= new Dictionary<string, DataContract?>();

                    if (!s_typeNameToBuiltInContract.TryGetValue(typeName, out DataContract? dataContract))
                    {
                        Type? type = null;
                        string name = typeName.Substring(7);
                        if (name == "Char")
                            type = typeof(char);
                        else if (name == "Boolean")
                            type = typeof(bool);
                        else if (name == "SByte")
                            type = typeof(sbyte);
                        else if (name == "Byte")
                            type = typeof(byte);
                        else if (name == "Int16")
                            type = typeof(short);
                        else if (name == "UInt16")
                            type = typeof(ushort);
                        else if (name == "Int32")
                            type = typeof(int);
                        else if (name == "UInt32")
                            type = typeof(uint);
                        else if (name == "Int64")
                            type = typeof(long);
                        else if (name == "UInt64")
                            type = typeof(ulong);
                        else if (name == "Single")
                            type = typeof(float);
                        else if (name == "Double")
                            type = typeof(double);
                        else if (name == "Decimal")
                            type = typeof(decimal);
                        else if (name == "DateTime")
                            type = typeof(DateTime);
                        else if (name == "String")
                            type = typeof(string);
                        else if (name == "Byte[]")
                            type = typeof(byte[]);
                        else if (name == "Object")
                            type = typeof(object);
                        else if (name == "TimeSpan")
                            type = typeof(TimeSpan);
                        else if (name == "Guid")
                            type = typeof(Guid);
                        else if (name == "Uri")
                            type = typeof(Uri);
                        else if (name == "Xml.XmlQualifiedName")
                            type = typeof(XmlQualifiedName);
                        else if (name == "Enum")
                            type = typeof(Enum);
                        else if (name == "ValueType")
                            type = typeof(ValueType);
                        else if (name == "Array")
                            type = typeof(Array);
                        else if (name == "Xml.XmlElement")
                            type = typeof(XmlElement);
                        else if (name == "Xml.XmlNode[]")
                            type = typeof(XmlNode[]);

                        if (type != null)
                            TryCreateBuiltInDataContract(type, out dataContract);

                        s_typeNameToBuiltInContract.Add(typeName, dataContract);
                    }
                    return dataContract;
                }
            }

            [RequiresDynamicCode(DataContract.SerializerAOTWarning)]
            [RequiresUnreferencedCode(DataContract.SerializerTrimmerWarning)]
            internal static bool TryCreateBuiltInDataContract(Type type, [NotNullWhen(true)] out DataContract? dataContract)
            {
                if (type.IsEnum) // Type.GetTypeCode will report Enums as TypeCode.IntXX
                {
                    dataContract = null;
                    return false;
                }
                dataContract = null;
                switch (Type.GetTypeCode(type))
                {
                    case TypeCode.Boolean:
                        dataContract = new BooleanDataContract();
                        break;
                    case TypeCode.Byte:
                        dataContract = new UnsignedByteDataContract();
                        break;
                    case TypeCode.Char:
                        dataContract = new CharDataContract();
                        break;
                    case TypeCode.DateTime:
                        dataContract = new DateTimeDataContract();
                        break;
                    case TypeCode.Decimal:
                        dataContract = new DecimalDataContract();
                        break;
                    case TypeCode.Double:
                        dataContract = new DoubleDataContract();
                        break;
                    case TypeCode.Int16:
                        dataContract = new ShortDataContract();
                        break;
                    case TypeCode.Int32:
                        dataContract = new IntDataContract();
                        break;
                    case TypeCode.Int64:
                        dataContract = new LongDataContract();
                        break;
                    case TypeCode.SByte:
                        dataContract = new SignedByteDataContract();
                        break;
                    case TypeCode.Single:
                        dataContract = new FloatDataContract();
                        break;
                    case TypeCode.String:
                        dataContract = new StringDataContract();
                        break;
                    case TypeCode.UInt16:
                        dataContract = new UnsignedShortDataContract();
                        break;
                    case TypeCode.UInt32:
                        dataContract = new UnsignedIntDataContract();
                        break;
                    case TypeCode.UInt64:
                        dataContract = new UnsignedLongDataContract();
                        break;
                    default:
                        if (type == typeof(byte[]))
                            dataContract = new ByteArrayDataContract();
                        else if (type == typeof(object))
                            dataContract = new ObjectDataContract();
                        else if (type == typeof(Uri))
                            dataContract = new UriDataContract();
                        else if (type == typeof(XmlQualifiedName))
                            dataContract = new QNameDataContract();
                        else if (type == typeof(TimeSpan))
                            dataContract = new TimeSpanDataContract();
                        else if (type == typeof(Guid))
                            dataContract = new GuidDataContract();
                        else if (type == typeof(Enum) || type == typeof(ValueType))
                        {
                            dataContract = new SpecialTypeDataContract(type, DictionaryGlobals.ObjectLocalName, DictionaryGlobals.SchemaNamespace);
                        }
                        else if (type == typeof(Array))
                            dataContract = new CollectionDataContract(type);
                        else if (type == typeof(XmlElement) || type == typeof(XmlNode[]))
                            dataContract = new XmlDataContract(type);
                        break;
                }
                return dataContract != null;
            }

            [RequiresDynamicCode(DataContract.SerializerAOTWarning)]
            [RequiresUnreferencedCode(DataContract.SerializerTrimmerWarning)]
            internal static bool TryCreateBuiltInDataContract(string name, string ns, [NotNullWhen(true)] out DataContract? dataContract)
            {
                dataContract = null;
                if (ns == DictionaryGlobals.SchemaNamespace.Value)
                {
                    if (DictionaryGlobals.BooleanLocalName.Value == name)
                        dataContract = new BooleanDataContract();
                    else if (DictionaryGlobals.SignedByteLocalName.Value == name)
                        dataContract = new SignedByteDataContract();
                    else if (DictionaryGlobals.UnsignedByteLocalName.Value == name)
                        dataContract = new UnsignedByteDataContract();
                    else if (DictionaryGlobals.ShortLocalName.Value == name)
                        dataContract = new ShortDataContract();
                    else if (DictionaryGlobals.UnsignedShortLocalName.Value == name)
                        dataContract = new UnsignedShortDataContract();
                    else if (DictionaryGlobals.IntLocalName.Value == name)
                        dataContract = new IntDataContract();
                    else if (DictionaryGlobals.UnsignedIntLocalName.Value == name)
                        dataContract = new UnsignedIntDataContract();
                    else if (DictionaryGlobals.LongLocalName.Value == name)
                        dataContract = new LongDataContract();
                    else if (DictionaryGlobals.integerLocalName.Value == name)
                        dataContract = new IntegerDataContract();
                    else if (DictionaryGlobals.positiveIntegerLocalName.Value == name)
                        dataContract = new PositiveIntegerDataContract();
                    else if (DictionaryGlobals.negativeIntegerLocalName.Value == name)
                        dataContract = new NegativeIntegerDataContract();
                    else if (DictionaryGlobals.nonPositiveIntegerLocalName.Value == name)
                        dataContract = new NonPositiveIntegerDataContract();
                    else if (DictionaryGlobals.nonNegativeIntegerLocalName.Value == name)
                        dataContract = new NonNegativeIntegerDataContract();
                    else if (DictionaryGlobals.UnsignedLongLocalName.Value == name)
                        dataContract = new UnsignedLongDataContract();
                    else if (DictionaryGlobals.FloatLocalName.Value == name)
                        dataContract = new FloatDataContract();
                    else if (DictionaryGlobals.DoubleLocalName.Value == name)
                        dataContract = new DoubleDataContract();
                    else if (DictionaryGlobals.DecimalLocalName.Value == name)
                        dataContract = new DecimalDataContract();
                    else if (DictionaryGlobals.DateTimeLocalName.Value == name)
                        dataContract = new DateTimeDataContract();
                    else if (DictionaryGlobals.StringLocalName.Value == name)
                        dataContract = new StringDataContract();
                    else if (DictionaryGlobals.timeLocalName.Value == name)
                        dataContract = new TimeDataContract();
                    else if (DictionaryGlobals.dateLocalName.Value == name)
                        dataContract = new DateDataContract();
                    else if (DictionaryGlobals.hexBinaryLocalName.Value == name)
                        dataContract = new HexBinaryDataContract();
                    else if (DictionaryGlobals.gYearMonthLocalName.Value == name)
                        dataContract = new GYearMonthDataContract();
                    else if (DictionaryGlobals.gYearLocalName.Value == name)
                        dataContract = new GYearDataContract();
                    else if (DictionaryGlobals.gMonthDayLocalName.Value == name)
                        dataContract = new GMonthDayDataContract();
                    else if (DictionaryGlobals.gDayLocalName.Value == name)
                        dataContract = new GDayDataContract();
                    else if (DictionaryGlobals.gMonthLocalName.Value == name)
                        dataContract = new GMonthDataContract();
                    else if (DictionaryGlobals.normalizedStringLocalName.Value == name)
                        dataContract = new NormalizedStringDataContract();
                    else if (DictionaryGlobals.tokenLocalName.Value == name)
                        dataContract = new TokenDataContract();
                    else if (DictionaryGlobals.languageLocalName.Value == name)
                        dataContract = new LanguageDataContract();
                    else if (DictionaryGlobals.NameLocalName.Value == name)
                        dataContract = new NameDataContract();
                    else if (DictionaryGlobals.NCNameLocalName.Value == name)
                        dataContract = new NCNameDataContract();
                    else if (DictionaryGlobals.XSDIDLocalName.Value == name)
                        dataContract = new IDDataContract();
                    else if (DictionaryGlobals.IDREFLocalName.Value == name)
                        dataContract = new IDREFDataContract();
                    else if (DictionaryGlobals.IDREFSLocalName.Value == name)
                        dataContract = new IDREFSDataContract();
                    else if (DictionaryGlobals.ENTITYLocalName.Value == name)
                        dataContract = new ENTITYDataContract();
                    else if (DictionaryGlobals.ENTITIESLocalName.Value == name)
                        dataContract = new ENTITIESDataContract();
                    else if (DictionaryGlobals.NMTOKENLocalName.Value == name)
                        dataContract = new NMTOKENDataContract();
                    else if (DictionaryGlobals.NMTOKENSLocalName.Value == name)
                        dataContract = new NMTOKENDataContract();
                    else if (DictionaryGlobals.ByteArrayLocalName.Value == name)
                        dataContract = new ByteArrayDataContract();
                    else if (DictionaryGlobals.ObjectLocalName.Value == name)
                        dataContract = new ObjectDataContract();
                    else if (DictionaryGlobals.TimeSpanLocalName.Value == name)
                        dataContract = new XsDurationDataContract();
                    else if (DictionaryGlobals.UriLocalName.Value == name)
                        dataContract = new UriDataContract();
                    else if (DictionaryGlobals.QNameLocalName.Value == name)
                        dataContract = new QNameDataContract();
                }
                else if (ns == DictionaryGlobals.SerializationNamespace.Value)
                {
                    if (DictionaryGlobals.TimeSpanLocalName.Value == name)
                        dataContract = new TimeSpanDataContract();
                    else if (DictionaryGlobals.GuidLocalName.Value == name)
                        dataContract = new GuidDataContract();
                    else if (DictionaryGlobals.CharLocalName.Value == name)
                        dataContract = new CharDataContract();
                    else if ("ArrayOfanyType" == name)
                        dataContract = new CollectionDataContract(typeof(Array));
                }
                else if (ns == DictionaryGlobals.AsmxTypesNamespace.Value)
                {
                    if (DictionaryGlobals.CharLocalName.Value == name)
                        dataContract = new AsmxCharDataContract();
                    else if (DictionaryGlobals.GuidLocalName.Value == name)
                        dataContract = new AsmxGuidDataContract();
                }
                else if (ns == Globals.DataContractXmlNamespace)
                {
                    if (name == "XmlElement")
                        dataContract = new XmlDataContract(typeof(XmlElement));
                    else if (name == "ArrayOfXmlNode")
                        dataContract = new XmlDataContract(typeof(XmlNode[]));
                }
                return dataContract != null;
            }

            internal static string GetNamespace(string key)
            {
                object? value = s_namespaces[key];

                if (value != null)
                    return (string)value;

                try
                {
                    lock (s_namespacesLock)
                    {
                        value = s_namespaces[key];

                        if (value != null)
                            return (string)value;

                        s_namespaces.Add(key, key);
                        return key;
                    }
                }
                catch (Exception ex)
                {
                    if (Fx.IsFatal(ex))
                        throw;

                    throw DiagnosticUtility.ExceptionUtility.ThrowHelperFatal(ex.Message, ex);
                }
            }

            internal static XmlDictionaryString GetClrTypeString(string key)
            {
                lock (s_clrTypeStringsLock)
                {
                    if (s_clrTypeStrings == null)
                    {
                        s_clrTypeStringsDictionary = new XmlDictionary();
                        s_clrTypeStrings = new Dictionary<string, XmlDictionaryString>();
                        try
                        {
                            s_clrTypeStrings.Add(Globals.TypeOfInt.Assembly.FullName!, s_clrTypeStringsDictionary.Add(Globals.MscorlibAssemblyName));
                        }
                        catch (Exception ex)
                        {
                            if (Fx.IsFatal(ex))
                                throw;

                            throw DiagnosticUtility.ExceptionUtility.ThrowHelperFatal(ex.Message, ex);
                        }
                    }
                    if (s_clrTypeStrings.TryGetValue(key, out XmlDictionaryString? value))
                        return value;
                    value = s_clrTypeStringsDictionary!.Add(key);
                    try
                    {
                        s_clrTypeStrings.Add(key, value);
                    }
                    catch (Exception ex)
                    {
                        if (Fx.IsFatal(ex))
                            throw;

                        throw DiagnosticUtility.ExceptionUtility.ThrowHelperFatal(ex.Message, ex);
                    }
                    return value;
                }
            }

            [DoesNotReturn]
            internal static void ThrowInvalidDataContractException(string? message, Type? type)
            {
                if (type != null)
                {
                    lock (s_cacheLock)
                    {
                        s_typeHandleRef ??= new TypeHandleRef();
                        s_typeHandleRef.Value = GetDataContractAdapterTypeHandle(type.TypeHandle);

                        if (s_typeToIDCache.ContainsKey(s_typeHandleRef))
                        {
                            lock (s_cacheLock)
                            {
                                s_typeToIDCache.Remove(s_typeHandleRef);
                            }
                        }
                    }
                }

                throw System.Runtime.Serialization.DiagnosticUtility.ExceptionUtility.ThrowHelperError(new InvalidDataContractException(message));
            }

            internal DataContractCriticalHelper(
                [DynamicallyAccessedMembers(ClassDataContract.DataContractPreserveMemberTypes)]
                Type type)
            {
                _underlyingType = type;
                SetTypeForInitialization(type);
                _isValueType = type.IsValueType;
            }

            [DynamicallyAccessedMembers(ClassDataContract.DataContractPreserveMemberTypes)]
            internal Type UnderlyingType => _underlyingType;

            internal Type OriginalUnderlyingType => _originalUnderlyingType ??= GetDataContractOriginalType(_underlyingType);

            internal virtual bool IsBuiltInDataContract => false;

            internal Type TypeForInitialization => _typeForInitialization;

            [MemberNotNull(nameof(_typeForInitialization))]
            private void SetTypeForInitialization(Type classType)
            {
                // TODO - This 'if' was not commented out in 4.8. But 4.8 was not dealing with nullable notations, which we do have here in Core.
                // With the absence of schema importing, it does not make sense to have a data contract without a valid serializable underlying type. (Even
                // with schema importing it doesn't make sense, but there is a building period while we're still figuring out all the data types and contracts
                // where the underlying type may be null.) Anyway... might it make sense to re-instate this if clause - but use it to throw an exception if
                // we don't meet the criteria? That way we can maintain nullable semantics and not do anything silly trying to keep them simple.
                //if (classType.IsSerializable || classType.IsDefined(Globals.TypeOfDataContractAttribute, false))
                {
                    _typeForInitialization = classType;
                }
            }

            internal bool IsReference { get; set; }

            internal bool IsValueType
            {
                get => _isValueType;
                set => _isValueType = value;
            }

            internal XmlQualifiedName XmlName
            {
                get => _xmlName;
                set => _xmlName = value;
            }

            internal GenericInfo? GenericInfo
            {
                get => _genericInfo;
                set => _genericInfo = value;
            }

            internal virtual DataContractDictionary? KnownDataContracts
            {
                [RequiresDynamicCode(DataContract.SerializerAOTWarning)]
                [RequiresUnreferencedCode(DataContract.SerializerTrimmerWarning)]
                get => null;
                set { /* do nothing */ }
            }

            internal virtual bool IsISerializable
            {
                get => false;
                set => ThrowInvalidDataContractException(SR.RequiresClassDataContractToSetIsISerializable);
            }

            internal XmlDictionaryString Name
            {
                get => _name;
                set => _name = value;
            }

            internal XmlDictionaryString Namespace
            {
                get => _ns;
                set => _ns = value;
            }

            internal virtual bool HasRoot { get; set; } = true;

            internal virtual XmlDictionaryString? TopLevelElementName
            {
                get => _name;
                set
                {
                    Debug.Assert(value != null);
                    _name = value;
                }
            }

            internal virtual XmlDictionaryString? TopLevelElementNamespace
            {
                get => _ns;
                set
                {
                    Debug.Assert(value != null);
                    _ns = value;
                }
            }

            internal virtual bool CanContainReferences => true;

            internal virtual bool IsPrimitive => false;

            internal MethodInfo? ParseMethod
            {
                get
                {
                    if (!_parseMethodSet)
                    {
                        MethodInfo? method = UnderlyingType.GetMethod(Globals.ParseMethodName, BindingFlags.Public | BindingFlags.Static, new Type[] { typeof(string) });

                        if (method != null && method.ReturnType == UnderlyingType)
                        {
                            _parseMethod = method;
                        }

                        _parseMethodSet = true;
                    }
                    return _parseMethod;
                }
            }

            internal void SetDataContractName(XmlQualifiedName xmlName)
            {
                XmlDictionary dictionary = new XmlDictionary(2);
                Name = dictionary.Add(xmlName.Name);
                Namespace = dictionary.Add(xmlName.Namespace);
                XmlName = xmlName;
            }

            internal void SetDataContractName(XmlDictionaryString name, XmlDictionaryString ns)
            {
                Name = name;
                Namespace = ns;
                XmlName = CreateQualifiedName(name.Value, ns.Value);
            }

            [DoesNotReturn]
            internal void ThrowInvalidDataContractException(string message)
            {
                ThrowInvalidDataContractException(message, UnderlyingType);
            }
        }

        [RequiresDynamicCode(DataContract.SerializerAOTWarning)]
        [RequiresUnreferencedCode(DataContract.SerializerTrimmerWarning)]
        internal static bool IsTypeSerializable(Type type)
        {
            return IsTypeSerializable(type, null);
        }

        [RequiresDynamicCode(DataContract.SerializerAOTWarning)]
        [RequiresUnreferencedCode(DataContract.SerializerTrimmerWarning)]
        private static bool IsTypeSerializable(Type type, HashSet<Type>? previousCollectionTypes)
        {
            if (type.IsSerializable ||
                type.IsEnum ||
                type.IsDefined(Globals.TypeOfDataContractAttribute, false) ||
                type.IsInterface ||
                type.IsPointer ||
                //Special casing DBNull as its considered a Primitive but is no longer Serializable
                type == Globals.TypeOfDBNull ||
                Globals.TypeOfIXmlSerializable.IsAssignableFrom(type))
            {
                return true;
            }
            if (CollectionDataContract.IsCollection(type, out Type? itemType))
            {
                previousCollectionTypes ??= new HashSet<Type>();
                ValidatePreviousCollectionTypes(type, itemType, previousCollectionTypes);
                if (IsTypeSerializable(itemType, previousCollectionTypes))
                {
                    return true;
                }
            }
            return DataContract.GetBuiltInDataContract(type) != null ||
                   ClassDataContract.IsNonAttributedTypeValidForSerialization(type);
        }

        private static void ValidatePreviousCollectionTypes(Type collectionType, Type itemType, HashSet<Type> previousCollectionTypes)
        {
            previousCollectionTypes.Add(collectionType);
            while (itemType.IsArray)
            {
                itemType = itemType.GetElementType()!;
            }

            // Do a breadth first traversal of the generic type tree to
            // produce the closure of all generic argument types and
            // check that none of these is in the previousCollectionTypes
            List<Type> itemTypeClosure = new List<Type>();
            Queue<Type> itemTypeQueue = new Queue<Type>();

            itemTypeQueue.Enqueue(itemType);
            itemTypeClosure.Add(itemType);

            while (itemTypeQueue.Count > 0)
            {
                itemType = itemTypeQueue.Dequeue();
                if (previousCollectionTypes.Contains(itemType))
                {
                    throw DiagnosticUtility.ExceptionUtility.ThrowHelperError(new InvalidDataContractException(SR.Format(SR.RecursiveCollectionType, GetClrTypeFullName(itemType))));
                }
                if (itemType.IsGenericType)
                {
                    foreach (Type argType in itemType.GetGenericArguments())
                    {
                        if (!itemTypeClosure.Contains(argType))
                        {
                            itemTypeQueue.Enqueue(argType);
                            itemTypeClosure.Add(argType);
                        }
                    }
                }
            }
        }

        internal static Type UnwrapRedundantNullableType(Type type)
        {
            Type nullableType = type;
            while (type.IsGenericType && type.GetGenericTypeDefinition() == Globals.TypeOfNullable)
            {
                nullableType = type;
                type = type.GetGenericArguments()[0];
            }
            return nullableType;
        }

        internal static Type UnwrapNullableType(Type type)
        {
            while (type.IsGenericType && type.GetGenericTypeDefinition() == Globals.TypeOfNullable)
                type = type.GetGenericArguments()[0];
            return type;
        }

        private static bool IsAsciiLocalName(string localName)
        {
            if (localName.Length == 0)
                return false;
            if (!char.IsAsciiLetter(localName[0]))
                return false;
            for (int i = 1; i < localName.Length; i++)
            {
                char ch = localName[i];
                if (!char.IsAsciiLetterOrDigit(ch))
                    return false;
            }
            return true;
        }

        internal static string EncodeLocalName(string localName)
        {
            if (IsAsciiLocalName(localName))
                return localName;

            if (IsValidNCName(localName))
                return localName;

            return XmlConvert.EncodeLocalName(localName);
        }

        internal static bool IsValidNCName(string name)
        {
            try
            {
                XmlConvert.VerifyNCName(name);
                return true;
            }
            catch (XmlException)
            {
                return false;
            }
        }

        [RequiresDynamicCode(DataContract.SerializerAOTWarning)]
        [RequiresUnreferencedCode(DataContract.SerializerTrimmerWarning)]
        public static XmlQualifiedName GetXmlName(Type type)
        {
            return GetXmlName(type, out _);
        }

        [RequiresDynamicCode(DataContract.SerializerAOTWarning)]
        [RequiresUnreferencedCode(DataContract.SerializerTrimmerWarning)]
        internal static XmlQualifiedName GetXmlName(Type type, out bool hasDataContract)
        {
            return GetXmlName(type, new HashSet<Type>(), out hasDataContract);
        }

        [RequiresDynamicCode(DataContract.SerializerAOTWarning)]
        [RequiresUnreferencedCode(DataContract.SerializerTrimmerWarning)]
        internal static XmlQualifiedName GetXmlName(Type type, HashSet<Type> previousCollectionTypes, out bool hasDataContract)
        {
            type = UnwrapRedundantNullableType(type);
            if (TryGetBuiltInXmlAndArrayTypeXmlName(type, previousCollectionTypes, out XmlQualifiedName? xmlName))
            {
                hasDataContract = false;
            }
            else
            {
                if (TryGetDCAttribute(type, out DataContractAttribute? dataContractAttribute))
                {
                    xmlName = GetDCTypeXmlName(type, dataContractAttribute);
                    hasDataContract = true;
                }
                else
                {
                    xmlName = GetNonDCTypeXmlName(type, previousCollectionTypes);
                    hasDataContract = false;
                }
            }

            return xmlName;
        }

        [RequiresDynamicCode(DataContract.SerializerAOTWarning)]
        [RequiresUnreferencedCode(DataContract.SerializerTrimmerWarning)]
        private static XmlQualifiedName GetDCTypeXmlName(Type type, DataContractAttribute dataContractAttribute)
        {
            string? name, ns;
            if (dataContractAttribute.IsNameSetExplicitly)
            {
                name = dataContractAttribute.Name;
                if (name == null || name.Length == 0)
                    throw System.Runtime.Serialization.DiagnosticUtility.ExceptionUtility.ThrowHelperError(new InvalidDataContractException(SR.Format(SR.InvalidDataContractName, DataContract.GetClrTypeFullName(type))));
                if (type.IsGenericType && !type.IsGenericTypeDefinition)
                    name = ExpandGenericParameters(name, type);
                name = DataContract.EncodeLocalName(name);
            }
            else
                name = GetDefaultXmlLocalName(type);

            if (dataContractAttribute.IsNamespaceSetExplicitly)
            {
                ns = dataContractAttribute.Namespace;
                if (ns == null)
                    throw System.Runtime.Serialization.DiagnosticUtility.ExceptionUtility.ThrowHelperError(new InvalidDataContractException(SR.Format(SR.InvalidDataContractNamespace, DataContract.GetClrTypeFullName(type))));
                CheckExplicitDataContractNamespaceUri(ns, type);
            }
            else
                ns = GetDefaultDataContractNamespace(type);

            return CreateQualifiedName(name, ns);
        }

        [RequiresDynamicCode(DataContract.SerializerAOTWarning)]
        [RequiresUnreferencedCode(DataContract.SerializerTrimmerWarning)]
        private static XmlQualifiedName GetNonDCTypeXmlName(Type type, HashSet<Type> previousCollectionTypes)
        {
            string? name, ns;

            if (CollectionDataContract.IsCollection(type, out Type? itemType))
            {
                ValidatePreviousCollectionTypes(type, itemType, previousCollectionTypes);
                return GetCollectionXmlName(type, itemType, previousCollectionTypes, out _);
            }
            name = GetDefaultXmlLocalName(type);

            // ensures that ContractNamespaceAttribute is honored when used with non-attributed types
            if (ClassDataContract.IsNonAttributedTypeValidForSerialization(type))
            {
                ns = GetDefaultDataContractNamespace(type);
            }
            else
            {
                ns = GetDefaultXmlNamespace(type);
            }
            return CreateQualifiedName(name, ns);
        }

        [RequiresDynamicCode(DataContract.SerializerAOTWarning)]
        [RequiresUnreferencedCode(DataContract.SerializerTrimmerWarning)]
        private static bool TryGetBuiltInXmlAndArrayTypeXmlName(Type type, HashSet<Type> previousCollectionTypes, [NotNullWhen(true)] out XmlQualifiedName? xmlName)
        {
            xmlName = null;

            DataContract? builtInContract = GetBuiltInDataContract(type);
            if (builtInContract != null)
            {
                xmlName = builtInContract.XmlName;
            }
            else if (Globals.TypeOfIXmlSerializable.IsAssignableFrom(type))
            {
                SchemaExporter.GetXmlTypeInfo(type, out XmlQualifiedName xmlTypeName, out _, out _);
                xmlName = xmlTypeName;
            }
            else if (type.IsArray)
            {
                Type itemType = type.GetElementType()!;
                ValidatePreviousCollectionTypes(type, itemType, previousCollectionTypes);
                xmlName = GetCollectionXmlName(type, itemType, previousCollectionTypes, out _);
            }
            return xmlName != null;
        }

        internal static bool TryGetDCAttribute(Type type, [NotNullWhen(true)] out DataContractAttribute? dataContractAttribute)
        {
            dataContractAttribute = null;

            object[] dataContractAttributes = type.GetCustomAttributes(Globals.TypeOfDataContractAttribute, false).ToArray();
            if (dataContractAttributes != null && dataContractAttributes.Length > 0)
            {
#if DEBUG
                if (dataContractAttributes.Length > 1)
                    throw System.Runtime.Serialization.DiagnosticUtility.ExceptionUtility.ThrowHelperError(new InvalidDataContractException(SR.Format(SR.TooManyDataContracts, DataContract.GetClrTypeFullName(type))));
#endif
                dataContractAttribute = (DataContractAttribute)dataContractAttributes[0];
            }

            return dataContractAttribute != null;
        }

        [RequiresDynamicCode(DataContract.SerializerAOTWarning)]
        [RequiresUnreferencedCode(DataContract.SerializerTrimmerWarning)]
        internal static XmlQualifiedName GetCollectionXmlName(Type type, Type itemType, out CollectionDataContractAttribute? collectionContractAttribute)
        {
            return GetCollectionXmlName(type, itemType, new HashSet<Type>(), out collectionContractAttribute);
        }

        [RequiresDynamicCode(DataContract.SerializerAOTWarning)]
        [RequiresUnreferencedCode(DataContract.SerializerTrimmerWarning)]
        internal static XmlQualifiedName GetCollectionXmlName(Type type, Type itemType, HashSet<Type> previousCollectionTypes, out CollectionDataContractAttribute? collectionContractAttribute)
        {
            string? name, ns;
            object[] collectionContractAttributes = type.GetCustomAttributes(Globals.TypeOfCollectionDataContractAttribute, false).ToArray();
            if (collectionContractAttributes != null && collectionContractAttributes.Length > 0)
            {
#if DEBUG
                if (collectionContractAttributes.Length > 1)
                    throw System.Runtime.Serialization.DiagnosticUtility.ExceptionUtility.ThrowHelperError(new InvalidDataContractException(SR.Format(SR.TooManyCollectionContracts, DataContract.GetClrTypeFullName(type))));
#endif
                collectionContractAttribute = (CollectionDataContractAttribute)collectionContractAttributes[0];
                if (collectionContractAttribute.IsNameSetExplicitly)
                {
                    name = collectionContractAttribute.Name;
                    if (name == null || name.Length == 0)
                        throw System.Runtime.Serialization.DiagnosticUtility.ExceptionUtility.ThrowHelperError(new InvalidDataContractException(SR.Format(SR.InvalidCollectionContractName, DataContract.GetClrTypeFullName(type))));
                    if (type.IsGenericType && !type.IsGenericTypeDefinition)
                        name = ExpandGenericParameters(name, type);
                    name = DataContract.EncodeLocalName(name);
                }
                else
                    name = GetDefaultXmlLocalName(type);

                if (collectionContractAttribute.IsNamespaceSetExplicitly)
                {
                    ns = collectionContractAttribute.Namespace;
                    if (ns == null)
                        throw System.Runtime.Serialization.DiagnosticUtility.ExceptionUtility.ThrowHelperError(new InvalidDataContractException(SR.Format(SR.InvalidCollectionContractNamespace, DataContract.GetClrTypeFullName(type))));
                    CheckExplicitDataContractNamespaceUri(ns, type);
                }
                else
                    ns = GetDefaultDataContractNamespace(type);
            }
            else
            {
                collectionContractAttribute = null;
                string arrayOfPrefix = Globals.ArrayPrefix + GetArrayPrefix(ref itemType);
                XmlQualifiedName elementXmlName = GetXmlName(itemType, previousCollectionTypes, out _);
                name = arrayOfPrefix + elementXmlName.Name;
                ns = GetCollectionNamespace(elementXmlName.Namespace);
            }
            return CreateQualifiedName(name, ns);
        }

        [RequiresDynamicCode(DataContract.SerializerAOTWarning)]
        [RequiresUnreferencedCode(DataContract.SerializerTrimmerWarning)]
        private static string GetArrayPrefix(ref Type itemType)
        {
            string arrayOfPrefix = string.Empty;
            while (itemType.IsArray)
            {
                if (DataContract.GetBuiltInDataContract(itemType) != null)
                    break;
                arrayOfPrefix += Globals.ArrayPrefix;
                itemType = itemType.GetElementType()!;
            }
            return arrayOfPrefix;
        }

        internal static string GetCollectionNamespace(string elementNs)
        {
            return IsBuiltInNamespace(elementNs) ? Globals.CollectionsNamespace : elementNs;
        }

        [RequiresDynamicCode(DataContract.SerializerAOTWarning)]
        [RequiresUnreferencedCode(DataContract.SerializerTrimmerWarning)]
        public virtual XmlQualifiedName GetArrayTypeName(bool isNullable)
        {
            XmlQualifiedName itemName;
            if (IsValueType && isNullable)
            {
                GenericInfo genericInfo = new GenericInfo(DataContract.GetXmlName(Globals.TypeOfNullable), Globals.TypeOfNullable.FullName!);
                genericInfo.Add(new GenericInfo(XmlName, null));
                genericInfo.AddToLevel(0, 1);
                itemName = genericInfo.GetExpandedXmlName();
            }
            else
            {
                itemName = XmlName;
            }
            string ns = GetCollectionNamespace(itemName.Namespace);
            string name = Globals.ArrayPrefix + itemName.Name;
            return new XmlQualifiedName(name, ns);
        }

        [RequiresDynamicCode(DataContract.SerializerAOTWarning)]
        [RequiresUnreferencedCode(DataContract.SerializerTrimmerWarning)]
        internal static XmlQualifiedName GetDefaultXmlName(Type type)
        {
            return CreateQualifiedName(GetDefaultXmlLocalName(type), GetDefaultXmlNamespace(type));
        }

        [RequiresDynamicCode(DataContract.SerializerAOTWarning)]
        [RequiresUnreferencedCode(DataContract.SerializerTrimmerWarning)]
        private static string GetDefaultXmlLocalName(Type type)
        {
            if (type.IsGenericParameter)
                return "{" + type.GenericParameterPosition + "}";
            string typeName;
            string? arrayPrefix = null;
            if (type.IsArray)
                arrayPrefix = GetArrayPrefix(ref type);
            if (type.DeclaringType == null)
                typeName = type.Name;
            else
            {
                int nsLen = (type.Namespace == null) ? 0 : type.Namespace.Length;
                if (nsLen > 0)
                    nsLen++; //include the . following namespace
                typeName = DataContract.GetClrTypeFullName(type).Substring(nsLen).Replace('+', '.');
            }
            if (arrayPrefix != null)
                typeName = arrayPrefix + typeName;
            if (type.IsGenericType)
            {
                StringBuilder localName = new StringBuilder();
                StringBuilder namespaces = new StringBuilder();
                bool parametersFromBuiltInNamespaces = true;
                int iParam = typeName.IndexOf('[');
                if (iParam >= 0)
                    typeName = typeName.Substring(0, iParam);
                IList<int> nestedParamCounts = GetDataContractNameForGenericName(typeName, localName);
                bool isTypeOpenGeneric = type.IsGenericTypeDefinition;
                Type[] genParams = type.GetGenericArguments();
                for (int i = 0; i < genParams.Length; i++)
                {
                    Type genParam = genParams[i];
                    if (isTypeOpenGeneric)
                        localName.Append('{').Append(i).Append('}');
                    else
                    {
                        XmlQualifiedName qname = DataContract.GetXmlName(genParam);
                        localName.Append(qname.Name);
                        namespaces.Append(' ').Append(qname.Namespace);
                        if (parametersFromBuiltInNamespaces)
                            parametersFromBuiltInNamespaces = IsBuiltInNamespace(qname.Namespace);
                    }
                }
                if (isTypeOpenGeneric)
                    localName.Append("{#}");
                else if (nestedParamCounts.Count > 1 || !parametersFromBuiltInNamespaces)
                {
                    foreach (int count in nestedParamCounts)
                        namespaces.Insert(0, count.ToString(CultureInfo.InvariantCulture)).Insert(0, " ");
                    localName.Append(GetNamespacesDigest(namespaces.ToString()));
                }
                typeName = localName.ToString();
            }
            return DataContract.EncodeLocalName(typeName);
        }

        private static string GetDefaultDataContractNamespace(Type type)
        {
            string? clrNs = type.Namespace ?? string.Empty;
            string? ns =
                GetGlobalDataContractNamespace(clrNs, type.Module.GetCustomAttributes(typeof(ContractNamespaceAttribute)).ToArray()) ??
                GetGlobalDataContractNamespace(clrNs, type.Assembly.GetCustomAttributes(typeof(ContractNamespaceAttribute)).ToArray());

            if (ns == null)
            {
                ns = GetDefaultXmlNamespace(type);
            }
            else
            {
                CheckExplicitDataContractNamespaceUri(ns, type);
            }

            return ns;
        }

        internal static List<int> GetDataContractNameForGenericName(string typeName, StringBuilder? localName)
        {
            List<int> nestedParamCounts = new List<int>();
            for (int startIndex = 0, endIndex; ;)
            {
                endIndex = typeName.IndexOf('`', startIndex);
                if (endIndex < 0)
                {
                    localName?.Append(typeName.AsSpan(startIndex));
                    nestedParamCounts.Add(0);
                    break;
                }
                if (localName != null)
                {
                    string tempLocalName = typeName.Substring(startIndex, endIndex - startIndex);
                    localName.Append(tempLocalName);
                }
                while ((startIndex = typeName.IndexOf('.', startIndex + 1, endIndex - startIndex - 1)) >= 0)
                    nestedParamCounts.Add(0);
                startIndex = typeName.IndexOf('.', endIndex);
                if (startIndex < 0)
                {
                    nestedParamCounts.Add(int.Parse(typeName.AsSpan(endIndex + 1), provider: CultureInfo.InvariantCulture));
                    break;
                }
                else
                    nestedParamCounts.Add(int.Parse(typeName.AsSpan(endIndex + 1, startIndex - endIndex - 1), provider: CultureInfo.InvariantCulture));
            }
            localName?.Append("Of");
            return nestedParamCounts;
        }

        internal static bool IsBuiltInNamespace(string ns)
        {
            return (ns == Globals.SchemaNamespace || ns == Globals.SerializationNamespace);
        }

        internal static string GetDefaultXmlNamespace(Type type)
        {
            if (type.IsGenericParameter)
                return "{ns}";
            return GetDefaultXmlNamespace(type.Namespace);
        }

        internal static XmlQualifiedName CreateQualifiedName(string localName, string ns)
        {
            return new XmlQualifiedName(localName, GetNamespace(ns));
        }

        internal static string GetDefaultXmlNamespace(string? clrNs)
        {
            return new Uri(Globals.DataContractXsdBaseNamespaceUri, clrNs ?? string.Empty).AbsoluteUri;
        }

        [RequiresDynamicCode(DataContract.SerializerAOTWarning)]
        [RequiresUnreferencedCode(DataContract.SerializerTrimmerWarning)]
        internal static void GetDefaultXmlName(string fullTypeName, out string localName, out string ns)
        {
            CodeTypeReference typeReference = new CodeTypeReference(fullTypeName);
            GetDefaultName(typeReference, out localName, out ns);
        }

        [RequiresDynamicCode(DataContract.SerializerAOTWarning)]
        [RequiresUnreferencedCode(DataContract.SerializerTrimmerWarning)]
        private static void GetDefaultName(CodeTypeReference typeReference, out string localName, out string ns)
        {
            string fullTypeName = typeReference.BaseType;
            DataContract? dataContract = GetBuiltInDataContract(fullTypeName);
            if (dataContract != null)
            {
                localName = dataContract.XmlName.Name;
                ns = dataContract.XmlName.Namespace;
                return;
            }

            GetClrNameAndNamespace(fullTypeName, out localName, out ns);
            if (typeReference.TypeArguments.Count > 0)
            {
                StringBuilder localNameBuilder = new StringBuilder();
                StringBuilder argNamespacesBuilder = new StringBuilder();
                bool parametersFromBuiltInNamespaces = true;
                List<int> nestedParamCounts = GetDataContractNameForGenericName(localName, localNameBuilder);
                foreach (CodeTypeReference typeArg in typeReference.TypeArguments)
                {
                    GetDefaultName(typeArg, out string typeArgName, out string typeArgNs);
                    localNameBuilder.Append(typeArgName);
                    argNamespacesBuilder.Append(' ').Append(typeArgNs);
                    if (parametersFromBuiltInNamespaces)
                    {
                        parametersFromBuiltInNamespaces = IsBuiltInNamespace(typeArgNs);
                    }
                }

                if (nestedParamCounts.Count > 1 || !parametersFromBuiltInNamespaces)
                {
                    foreach (int count in nestedParamCounts)
                    {
                        argNamespacesBuilder.Insert(0, count.ToString(CultureInfo.InvariantCulture)).Insert(0, ' ');
                    }

                    localNameBuilder.Append(GetNamespacesDigest(argNamespacesBuilder.ToString()));
                }

                localName = localNameBuilder.ToString();
            }

            localName = DataContract.EncodeLocalName(localName);
            ns = GetDefaultXmlNamespace(ns);
        }

        private static void CheckExplicitDataContractNamespaceUri(string dataContractNs, Type type)
        {
            if (dataContractNs.Length > 0)
            {
                string trimmedNs = dataContractNs.Trim();
                // Code similar to XmlConvert.ToUri (string.Empty is a valid uri but not "   ")
                if (trimmedNs.Length == 0 || trimmedNs.IndexOf("##", StringComparison.Ordinal) != -1)
                    ThrowInvalidDataContractException(SR.Format(SR.DataContractNamespaceIsNotValid, dataContractNs), type);
                dataContractNs = trimmedNs;
            }
            if (Uri.TryCreate(dataContractNs, UriKind.RelativeOrAbsolute, out Uri? uri))
            {
                if (uri.ToString() == Globals.SerializationNamespace)
                    ThrowInvalidDataContractException(SR.Format(SR.DataContractNamespaceReserved, Globals.SerializationNamespace), type);
            }
            else
                ThrowInvalidDataContractException(SR.Format(SR.DataContractNamespaceIsNotValid, dataContractNs), type);
        }

        internal static string GetClrTypeFullName(Type type)
        {
            return !type.IsGenericTypeDefinition && type.ContainsGenericParameters ? type.Namespace + "." + type.Name : type.FullName!;
        }

        internal static void GetClrNameAndNamespace(string fullTypeName, out string localName, out string ns)
        {
            int nsEnd = fullTypeName.LastIndexOf('.');
            if (nsEnd < 0)
            {
                ns = string.Empty;
                localName = fullTypeName.Replace('+', '.');
            }
            else
            {
                ns = fullTypeName.Substring(0, nsEnd);
                localName = fullTypeName.Substring(nsEnd + 1).Replace('+', '.');
            }
            int iParam = localName.IndexOf('[');
            if (iParam >= 0)
                localName = localName.Substring(0, iParam);
        }

        internal static string GetDataContractNamespaceFromUri(string uriString)
        {
            return uriString.StartsWith(Globals.DataContractXsdBaseNamespace, StringComparison.Ordinal) ? uriString.Substring(Globals.DataContractXsdBaseNamespace.Length) : uriString;
        }

        private static string? GetGlobalDataContractNamespace(string clrNs, object[] nsAttributes)
        {
            string? dataContractNs = null;
            for (int i = 0; i < nsAttributes.Length; i++)
            {
                ContractNamespaceAttribute nsAttribute = (ContractNamespaceAttribute)nsAttributes[i];
                string clrNsInAttribute = nsAttribute.ClrNamespace ?? string.Empty;
                if (clrNsInAttribute == clrNs)
                {
                    if (nsAttribute.ContractNamespace == null)
                        throw System.Runtime.Serialization.DiagnosticUtility.ExceptionUtility.ThrowHelperError(new InvalidDataContractException(SR.Format(SR.InvalidGlobalDataContractNamespace, clrNs)));
                    if (dataContractNs != null)
                        throw System.Runtime.Serialization.DiagnosticUtility.ExceptionUtility.ThrowHelperError(new InvalidDataContractException(SR.Format(SR.DataContractNamespaceAlreadySet, dataContractNs, nsAttribute.ContractNamespace, clrNs)));
                    dataContractNs = nsAttribute.ContractNamespace;
                }
            }
            return dataContractNs;
        }

        private static string GetNamespacesDigest(string namespaces)
        {
            byte[] namespaceBytes = Encoding.UTF8.GetBytes(namespaces);
            byte[] digestBytes = ComputeHash(namespaceBytes);
            char[] digestChars = new char[24];
            const int digestLen = 6;
            int digestCharsLen = Convert.ToBase64CharArray(digestBytes, 0, digestLen, digestChars, 0);
            StringBuilder digest = new StringBuilder();
            for (int i = 0; i < digestCharsLen; i++)
            {
                char ch = digestChars[i];
                switch (ch)
                {
                    case '=':
                        break;
                    case '/':
                        digest.Append("_S");
                        break;
                    case '+':
                        digest.Append("_P");
                        break;
                    default:
                        digest.Append(ch);
                        break;
                }
            }
            return digest.ToString();
        }

        // An incomplete implementation of MD5 necessary for back-compat.
        // "derived from the RSA Data Security, Inc. MD5 Message-Digest Algorithm"
        // THIS HASH MAY ONLY BE USED FOR BACKWARDS-COMPATIBLE NAME GENERATION.  DO NOT USE FOR SECURITY PURPOSES.
        private static byte[] ComputeHash(byte[] namespaces)
        {
            int[] shifts = new int[] { 7, 12, 17, 22, 5, 9, 14, 20, 4, 11, 16, 23, 6, 10, 15, 21 };
            uint[] sines = new uint[] {
                0xd76aa478, 0xe8c7b756, 0x242070db, 0xc1bdceee, 0xf57c0faf, 0x4787c62a, 0xa8304613, 0xfd469501,
                0x698098d8, 0x8b44f7af, 0xffff5bb1, 0x895cd7be, 0x6b901122, 0xfd987193, 0xa679438e, 0x49b40821,

                0xf61e2562, 0xc040b340, 0x265e5a51, 0xe9b6c7aa, 0xd62f105d, 0x02441453, 0xd8a1e681, 0xe7d3fbc8,
                0x21e1cde6, 0xc33707d6, 0xf4d50d87, 0x455a14ed, 0xa9e3e905, 0xfcefa3f8, 0x676f02d9, 0x8d2a4c8a,

                0xfffa3942, 0x8771f681, 0x6d9d6122, 0xfde5380c, 0xa4beea44, 0x4bdecfa9, 0xf6bb4b60, 0xbebfbc70,
                0x289b7ec6, 0xeaa127fa, 0xd4ef3085, 0x04881d05, 0xd9d4d039, 0xe6db99e5, 0x1fa27cf8, 0xc4ac5665,

                0xf4292244, 0x432aff97, 0xab9423a7, 0xfc93a039, 0x655b59c3, 0x8f0ccc92, 0xffeff47d, 0x85845dd1,
                0x6fa87e4f, 0xfe2ce6e0, 0xa3014314, 0x4e0811a1, 0xf7537e82, 0xbd3af235, 0x2ad7d2bb, 0xeb86d391 };

            int blocks = (namespaces.Length + 8) / 64 + 1;

            uint aa = 0x67452301;
            uint bb = 0xefcdab89;
            uint cc = 0x98badcfe;
            uint dd = 0x10325476;

            for (int i = 0; i < blocks; i++)
            {
                byte[] block = namespaces;
                int offset = i * 64;

                if (offset + 64 > namespaces.Length)
                {
                    block = new byte[64];

                    for (int j = offset; j < namespaces.Length; j++)
                    {
                        block[j - offset] = namespaces[j];
                    }
                    if (offset <= namespaces.Length)
                    {
                        block[namespaces.Length - offset] = 0x80;
                    }
                    if (i == blocks - 1)
                    {
                        unchecked
                        {
                            block[56] = (byte)(namespaces.Length << 3);
                            block[57] = (byte)(namespaces.Length >> 5);
                            block[58] = (byte)(namespaces.Length >> 13);
                            block[59] = (byte)(namespaces.Length >> 21);
                        }
                    }

                    offset = 0;
                }

                uint a = aa;
                uint b = bb;
                uint c = cc;
                uint d = dd;

                uint f;
                int g;

                for (int j = 0; j < 64; j++)
                {
                    if (j < 16)
                    {
                        f = b & c | ~b & d;
                        g = j;
                    }
                    else if (j < 32)
                    {
                        f = b & d | c & ~d;
                        g = 5 * j + 1;
                    }
                    else if (j < 48)
                    {
                        f = b ^ c ^ d;
                        g = 3 * j + 5;
                    }
                    else
                    {
                        f = c ^ (b | ~d);
                        g = 7 * j;
                    }

                    g = (g & 0x0f) * 4 + offset;

                    uint hold = d;
                    d = c;
                    c = b;

                    b = unchecked(a + f + sines[j] + BinaryPrimitives.ReadUInt32LittleEndian(block.AsSpan(g)));
                    b = b << shifts[j & 3 | j >> 2 & ~3] | b >> 32 - shifts[j & 3 | j >> 2 & ~3];
                    b = unchecked(b + c);

                    a = hold;
                }

                unchecked
                {
                    aa += a;
                    bb += b;

                    if (i < blocks - 1)
                    {
                        cc += c;
                        dd += d;
                    }
                }
            }

            unchecked
            {
                return new byte[] { (byte)aa, (byte)(aa >> 8), (byte)(aa >> 16), (byte)(aa >> 24), (byte)bb, (byte)(bb >> 8) };
            }
        }

        [RequiresDynamicCode(DataContract.SerializerAOTWarning)]
        [RequiresUnreferencedCode(DataContract.SerializerTrimmerWarning)]
        private static string ExpandGenericParameters(string format, Type type)
        {
            GenericNameProvider genericNameProviderForType = new GenericNameProvider(type);
            return ExpandGenericParameters(format, genericNameProviderForType);
        }

        [RequiresDynamicCode(DataContract.SerializerAOTWarning)]
        [RequiresUnreferencedCode(DataContract.SerializerTrimmerWarning)]
        internal static string ExpandGenericParameters(string format, IGenericNameProvider genericNameProvider)
        {
            string? digest = null;
            StringBuilder typeName = new StringBuilder();
            IList<int> nestedParameterCounts = genericNameProvider.GetNestedParameterCounts();
            for (int i = 0; i < format.Length; i++)
            {
                char ch = format[i];
                if (ch == '{')
                {
                    i++;
                    int start = i;
                    for (; i < format.Length; i++)
                        if (format[i] == '}')
                            break;
                    if (i == format.Length)
                        throw System.Runtime.Serialization.DiagnosticUtility.ExceptionUtility.ThrowHelperError(new InvalidDataContractException(SR.Format(SR.GenericNameBraceMismatch, format, genericNameProvider.GetGenericTypeName())));
                    if (format[start] == '#' && i == (start + 1))
                    {
                        if (nestedParameterCounts.Count > 1 || !genericNameProvider.ParametersFromBuiltInNamespaces)
                        {
                            if (digest == null)
                            {
                                StringBuilder namespaces = new StringBuilder(genericNameProvider.GetNamespaces());
                                foreach (int count in nestedParameterCounts)
                                    namespaces.Insert(0, count.ToString(CultureInfo.InvariantCulture)).Insert(0, " ");
                                digest = GetNamespacesDigest(namespaces.ToString());
                            }
                            typeName.Append(digest);
                        }
                    }
                    else
                    {
                        if (!int.TryParse(format.AsSpan(start, i - start), out int paramIndex) || paramIndex < 0 || paramIndex >= genericNameProvider.GetParameterCount())
                            throw DiagnosticUtility.ExceptionUtility.ThrowHelperError(new InvalidDataContractException(SR.Format(SR.GenericParameterNotValid, format.Substring(start, i - start), genericNameProvider.GetGenericTypeName(), genericNameProvider.GetParameterCount() - 1)));
                        typeName.Append(genericNameProvider.GetParameterName(paramIndex));
                    }
                }
                else
                    typeName.Append(ch);
            }
            return typeName.ToString();
        }

        internal static bool IsTypeNullable(Type type)
        {
            return !type.IsValueType ||
                    (type.IsGenericType &&
                    type.GetGenericTypeDefinition() == Globals.TypeOfNullable);
        }

        [RequiresDynamicCode(DataContract.SerializerAOTWarning)]
        [RequiresUnreferencedCode(DataContract.SerializerTrimmerWarning)]
        internal static DataContractDictionary? ImportKnownTypeAttributes(Type type)
        {
            DataContractDictionary? knownDataContracts = null;
            Dictionary<Type, Type> typesChecked = new Dictionary<Type, Type>();
            ImportKnownTypeAttributes(type, typesChecked, ref knownDataContracts);
            return knownDataContracts;
        }

        [RequiresDynamicCode(DataContract.SerializerAOTWarning)]
        [RequiresUnreferencedCode(DataContract.SerializerTrimmerWarning)]
        private static void ImportKnownTypeAttributes(Type? type, Dictionary<Type, Type> typesChecked, ref DataContractDictionary? knownDataContracts)
        {
            while (type != null && DataContract.IsTypeSerializable(type))
            {
                if (typesChecked.ContainsKey(type))
                    return;

                typesChecked.Add(type, type);
                object[] knownTypeAttributes = type.GetCustomAttributes(Globals.TypeOfKnownTypeAttribute, false).ToArray();
                if (knownTypeAttributes != null)
                {
                    KnownTypeAttribute kt;
                    bool useMethod = false, useType = false;
                    for (int i = 0; i < knownTypeAttributes.Length; ++i)
                    {
                        kt = (KnownTypeAttribute)knownTypeAttributes[i];
                        if (kt.Type != null)
                        {
                            if (useMethod)
                            {
                                DataContract.ThrowInvalidDataContractException(SR.Format(SR.KnownTypeAttributeOneScheme, DataContract.GetClrTypeFullName(type)), type);
                            }

                            CheckAndAdd(kt.Type, typesChecked, ref knownDataContracts);
                            useType = true;
                        }
                        else
                        {
                            if (useMethod || useType)
                            {
                                DataContract.ThrowInvalidDataContractException(SR.Format(SR.KnownTypeAttributeOneScheme, DataContract.GetClrTypeFullName(type)), type);
                            }

                            string? methodName = kt.MethodName;
                            if (methodName == null)
                            {
                                DataContract.ThrowInvalidDataContractException(SR.Format(SR.KnownTypeAttributeNoData, DataContract.GetClrTypeFullName(type)), type);
                            }

                            if (methodName.Length == 0)
                                DataContract.ThrowInvalidDataContractException(SR.Format(SR.KnownTypeAttributeEmptyString, DataContract.GetClrTypeFullName(type)), type);

                            MethodInfo? method = type.GetMethod(methodName, BindingFlags.Static | BindingFlags.NonPublic | BindingFlags.Public, Type.EmptyTypes);
                            if (method == null)
                                DataContract.ThrowInvalidDataContractException(SR.Format(SR.KnownTypeAttributeUnknownMethod, methodName, DataContract.GetClrTypeFullName(type)), type);

                            if (!Globals.TypeOfTypeEnumerable.IsAssignableFrom(method.ReturnType))
                                DataContract.ThrowInvalidDataContractException(SR.Format(SR.KnownTypeAttributeReturnType, DataContract.GetClrTypeFullName(type), methodName), type);

                            object? types = method.Invoke(null, Array.Empty<object>());
                            if (types == null)
                            {
                                DataContract.ThrowInvalidDataContractException(SR.Format(SR.KnownTypeAttributeMethodNull, DataContract.GetClrTypeFullName(type)), type);
                            }

                            foreach (Type ty in (IEnumerable<Type>)types)
                            {
                                if (ty == null)
                                    DataContract.ThrowInvalidDataContractException(SR.Format(SR.KnownTypeAttributeValidMethodTypes, DataContract.GetClrTypeFullName(type)), type);

                                CheckAndAdd(ty, typesChecked, ref knownDataContracts);
                            }

                            useMethod = true;
                        }
                    }
                }

                // After careful consideration, I don't think this code is necessary anymore. After trying to
                // decipher the intent of the comments here, my best guess is that this was DCJS's way of working
                // around a non-[Serializable] KVP in Silverlight/early .Net Core. The regular DCS went with a
                // KVPAdapter approach. Neither is needed now.
                //
                // But this code does produce additional artifacts in schema handling. To be cautious, just in case
                // somebody needs a KVP contract in addition to the KV contract in their schema, I've kept this
                // here behind this AppContext switch.
                AppContext.TryGetSwitch("Switch.System.Runtime.Serialization.DataContracts.Auto_Import_KVP", out bool autoImportKVP);
                if (autoImportKVP)
                {
                    //For Json we need to add KeyValuePair<K,T> to KnownTypes if the UnderLyingType is a Dictionary<K,T>
                    try
                    {
                        if (DataContract.GetDataContract(type) is CollectionDataContract collectionDataContract && collectionDataContract.IsDictionary &&
                            collectionDataContract.ItemType.GetGenericTypeDefinition() == Globals.TypeOfKeyValue)
                        {
                            DataContract itemDataContract = DataContract.GetDataContract(Globals.TypeOfKeyValuePair.MakeGenericType(collectionDataContract.ItemType.GetGenericArguments()));
                            knownDataContracts ??= new DataContractDictionary();

                            knownDataContracts.TryAdd(itemDataContract.XmlName, itemDataContract);
                        }
                    }
                    catch (InvalidDataContractException)
                    {
                        //Ignore any InvalidDataContractException as this phase is a workaround for lack of ISerializable.
                        //InvalidDataContractException may happen as we walk the type hierarchy back to Object and encounter
                        //types that may not be valid DC. This step is purely for KeyValuePair and shouldn't fail the (de)serialization.
                        //Any IDCE in this case fails the serialization/deserialization process which is not the optimal experience.
                    }
                }

                type = type.BaseType;
            }
        }

        [RequiresDynamicCode(DataContract.SerializerAOTWarning)]
        [RequiresUnreferencedCode(DataContract.SerializerTrimmerWarning)]
        internal static void CheckAndAdd(Type type, Dictionary<Type, Type> typesChecked, [NotNullIfNotNull(nameof(nameToDataContractTable))] ref DataContractDictionary? nameToDataContractTable)
        {
            type = DataContract.UnwrapNullableType(type);
            DataContract dataContract = DataContract.GetDataContract(type);
            if (nameToDataContractTable == null)
            {
                nameToDataContractTable = new DataContractDictionary();
            }
            else if (nameToDataContractTable.TryGetValue(dataContract.XmlName, out DataContract? alreadyExistingContract))
            {
                // The alreadyExistingContract type was used as-is in NetFx. The call to get the appropriate adapter type was added in CoreFx with https://github.com/dotnet/runtime/commit/50c0a70c52fa66fafa1227be552ccdab5e4cf8e4
                // Don't throw duplicate if its a KeyValuePair<K,T> as it could have been added by Dictionary<K,T>
                if (DataContractCriticalHelper.GetDataContractAdapterType(alreadyExistingContract.UnderlyingType) != DataContractCriticalHelper.GetDataContractAdapterType(type))
                    throw System.Runtime.Serialization.DiagnosticUtility.ExceptionUtility.ThrowHelperError(new InvalidOperationException(SR.Format(SR.DupContractInKnownTypes, type, alreadyExistingContract.UnderlyingType, dataContract.XmlName.Namespace, dataContract.XmlName.Name)));
                return;
            }
            nameToDataContractTable.Add(dataContract.XmlName, dataContract);
            ImportKnownTypeAttributes(type, typesChecked, ref nameToDataContractTable);
        }

        public sealed override bool Equals(object? obj)
        {
            if ((object)this == obj)
                return true;
            return Equals(obj, new HashSet<DataContractPairKey>());
        }

        internal virtual bool Equals(object? other, HashSet<DataContractPairKey>? checkedContracts)
        {
            if (other is DataContract dataContract)
            {
                return (XmlName.Name == dataContract.XmlName.Name && XmlName.Namespace == dataContract.XmlName.Namespace && IsReference == dataContract.IsReference);
            }
            return false;
        }

        internal bool IsEqualOrChecked(object? other, HashSet<DataContractPairKey>? checkedContracts)
        {
            if (other == null)
                return false;

            if ((object)this == other)
                return true;

            if (checkedContracts != null)
            {
                DataContractPairKey contractPairKey = new DataContractPairKey(this, other);
                if (checkedContracts.Contains(contractPairKey))
                    return true;
                checkedContracts.Add(contractPairKey);
            }

            return false;
        }

        public override int GetHashCode()
        {
            return base.GetHashCode();
        }

        /// <SecurityNote>
        /// Review - checks type visibility to calculate if access to it requires MemberAccessPermission.
        ///          since this information is used to determine whether to give the generated code access
        ///          permissions to private members, any changes to the logic should be reviewed.
        /// </SecurityNote>
        internal static bool IsTypeVisible(Type t)
        {
            // Generic parameters are always considered visible.
            if (t.IsGenericParameter)
            {
                return true;
            }

            // The normal Type.IsVisible check requires all nested types to be IsNestedPublic.
            // This does not comply with our convention where they can also have InternalsVisibleTo
            // with our assembly.   The following method performs a recursive walk back the declaring
            // type hierarchy to perform this enhanced IsVisible check.
            if (!IsTypeAndDeclaringTypeVisible(t))
                return false;

            foreach (Type genericType in t.GetGenericArguments())
            {
                if (!IsTypeVisible(genericType))
                    return false;
            }

            return true;
        }

        internal static bool IsTypeAndDeclaringTypeVisible(Type t)
        {
            // Arrays, etc. must consider the underlying element type because the
            // non-element type does not reflect the same type nesting.  For example,
            // MyClass[] would not show as a nested type, even when MyClass is nested.
            if (t.HasElementType)
            {
                return IsTypeVisible(t.GetElementType()!);
            }

            // Nested types are not visible unless their declaring type is visible.
            // Additionally, they must be either IsNestedPublic or in an assembly with InternalsVisibleTo this current assembly.
            // Non-nested types must be public or have this same InternalsVisibleTo relation.
            return t.IsNested
                    ? (t.IsNestedPublic || IsTypeVisibleInSerializationModule(t)) && IsTypeVisible(t.DeclaringType!)
                    : t.IsPublic || IsTypeVisibleInSerializationModule(t);
        }

        /// <SecurityNote>
        /// Review - checks constructor visibility to calculate if access to it requires MemberAccessPermission.
        ///          note: does local check for visibility, assuming that the declaring Type visibility has been checked.
        ///          since this information is used to determine whether to give the generated code access
        ///          permissions to private members, any changes to the logic should be reviewed.
        /// </SecurityNote>
        internal static bool ConstructorRequiresMemberAccess(ConstructorInfo? ctor)
        {
            return ctor != null && !ctor.IsPublic && !IsMemberVisibleInSerializationModule(ctor);
        }

        /// <SecurityNote>
        /// Review - checks method visibility to calculate if access to it requires MemberAccessPermission.
        ///          note: does local check for visibility, assuming that the declaring Type visibility has been checked.
        ///          since this information is used to determine whether to give the generated code access
        ///          permissions to private members, any changes to the logic should be reviewed.
        /// </SecurityNote>
        internal static bool MethodRequiresMemberAccess(MethodInfo? method)
        {
            return method != null && !method.IsPublic && !IsMemberVisibleInSerializationModule(method);
        }

        /// <SecurityNote>
        /// Review - checks field visibility to calculate if access to it requires MemberAccessPermission.
        ///          note: does local check for visibility, assuming that the declaring Type visibility has been checked.
        ///          since this information is used to determine whether to give the generated code access
        ///          permissions to private members, any changes to the logic should be reviewed.
        /// </SecurityNote>
        internal static bool FieldRequiresMemberAccess(FieldInfo? field)
        {
            return field != null && !field.IsPublic && !IsMemberVisibleInSerializationModule(field);
        }

        /// <SecurityNote>
        /// Review - checks type visibility to calculate if access to it requires MemberAccessPermission.
        ///          since this information is used to determine whether to give the generated code access
        ///          permissions to private members, any changes to the logic should be reviewed.
        /// </SecurityNote>
        private static bool IsTypeVisibleInSerializationModule(Type type)
        {
            return (type.Module.Equals(typeof(DataContract).Module) || IsAssemblyFriendOfSerialization(type.Assembly)) && !type.IsNestedPrivate;
        }

        /// <SecurityNote>
        /// Review - checks member visibility to calculate if access to it requires MemberAccessPermission.
        ///          since this information is used to determine whether to give the generated code access
        ///          permissions to private members, any changes to the logic should be reviewed.
        /// </SecurityNote>
        private static bool IsMemberVisibleInSerializationModule(MemberInfo member)
        {
            if (!IsTypeVisibleInSerializationModule(member.DeclaringType!))
                return false;

            if (member is MethodInfo method)
            {
                return (method.IsAssembly || method.IsFamilyOrAssembly);
            }
            else if (member is FieldInfo field)
            {
                return (field.IsAssembly || field.IsFamilyOrAssembly) && IsTypeVisible(field.FieldType);
            }
            else if (member is ConstructorInfo constructor)
            {
                return (constructor.IsAssembly || constructor.IsFamilyOrAssembly);
            }

            return false;
        }

        /// <SecurityNote>
        /// Review - checks member visibility to calculate if access to it requires MemberAccessPermission.
        ///          since this information is used to determine whether to give the generated code access
        ///          permissions to private members, any changes to the logic should be reviewed.
        /// </SecurityNote>
        internal static bool IsAssemblyFriendOfSerialization(Assembly assembly)
        {
            InternalsVisibleToAttribute[] internalsVisibleAttributes = (InternalsVisibleToAttribute[])assembly.GetCustomAttributes(typeof(InternalsVisibleToAttribute));
            foreach (InternalsVisibleToAttribute internalsVisibleAttribute in internalsVisibleAttributes)
            {
                string internalsVisibleAttributeAssemblyName = internalsVisibleAttribute.AssemblyName;

                if (internalsVisibleAttributeAssemblyName.Trim().Equals("System.Runtime.Serialization") ||
                    Globals.FullSRSInternalsVisibleRegex().IsMatch(internalsVisibleAttributeAssemblyName))
                {
                    return true;
                }
            }
            return false;
        }

        internal static string SanitizeTypeName(string typeName)
        {
            return typeName.Replace('.', '_');
        }
    }

    internal interface IGenericNameProvider
    {
        int GetParameterCount();
        IList<int> GetNestedParameterCounts();
        [RequiresDynamicCode(DataContract.SerializerAOTWarning)]
        [RequiresUnreferencedCode(DataContract.SerializerTrimmerWarning)]
        string GetParameterName(int paramIndex);
        [RequiresDynamicCode(DataContract.SerializerAOTWarning)]
        [RequiresUnreferencedCode(DataContract.SerializerTrimmerWarning)]
        string GetNamespaces();
        string? GetGenericTypeName();
        bool ParametersFromBuiltInNamespaces
        {
            [RequiresDynamicCode(DataContract.SerializerAOTWarning)]
            [RequiresUnreferencedCode(DataContract.SerializerTrimmerWarning)]
            get;
        }
    }

    internal sealed class GenericNameProvider : IGenericNameProvider
    {
        private readonly string _genericTypeName;
        private readonly object[] _genericParams; //Type or DataContract
        private readonly IList<int> _nestedParamCounts;
        internal GenericNameProvider(Type type)
            : this(DataContract.GetClrTypeFullName(type.GetGenericTypeDefinition()), type.GetGenericArguments())
        {
        }

        internal GenericNameProvider(string genericTypeName, object[] genericParams)
        {
            _genericTypeName = genericTypeName;
            _genericParams = new object[genericParams.Length];
            genericParams.CopyTo(_genericParams, 0);

            DataContract.GetClrNameAndNamespace(genericTypeName, out string name, out _);
            _nestedParamCounts = DataContract.GetDataContractNameForGenericName(name, null);
        }

        public int GetParameterCount()
        {
            return _genericParams.Length;
        }

        public IList<int> GetNestedParameterCounts()
        {
            return _nestedParamCounts;
        }

        [RequiresDynamicCode(DataContract.SerializerAOTWarning)]
        [RequiresUnreferencedCode(DataContract.SerializerTrimmerWarning)]
        public string GetParameterName(int paramIndex)
        {
            return GetXmlName(paramIndex).Name;
        }

        [RequiresDynamicCode(DataContract.SerializerAOTWarning)]
        [RequiresUnreferencedCode(DataContract.SerializerTrimmerWarning)]
        public string GetNamespaces()
        {
            StringBuilder namespaces = new StringBuilder();
            for (int j = 0; j < GetParameterCount(); j++)
                namespaces.Append(' ').Append(GetXmlName(j).Namespace);
            return namespaces.ToString();
        }

        public string? GetGenericTypeName()
        {
            return _genericTypeName;
        }

        public bool ParametersFromBuiltInNamespaces
        {
            [RequiresDynamicCode(DataContract.SerializerAOTWarning)]
            [RequiresUnreferencedCode(DataContract.SerializerTrimmerWarning)]
            get
            {
                bool parametersFromBuiltInNamespaces = true;
                for (int j = 0; j < GetParameterCount(); j++)
                {
                    if (parametersFromBuiltInNamespaces)
                        parametersFromBuiltInNamespaces = DataContract.IsBuiltInNamespace(GetXmlName(j).Namespace);
                    else
                        break;
                }
                return parametersFromBuiltInNamespaces;
            }
        }

        [RequiresDynamicCode(DataContract.SerializerAOTWarning)]
        [RequiresUnreferencedCode(DataContract.SerializerTrimmerWarning)]
        private XmlQualifiedName GetXmlName(int i)
        {
            object o = _genericParams[i];
            XmlQualifiedName? qname = o as XmlQualifiedName;
            if (qname == null)
            {
                Type? paramType = o as Type;
                if (paramType != null)
                    _genericParams[i] = qname = DataContract.GetXmlName(paramType);
                else
                    _genericParams[i] = qname = ((DataContract)o).XmlName;
            }
            return qname;
        }
    }

    internal sealed class GenericInfo : IGenericNameProvider
    {
        private string? _genericTypeName;
        private XmlQualifiedName _xmlName;
        private List<GenericInfo>? _paramGenericInfos;
        private List<int> _nestedParamCounts;

        internal GenericInfo(XmlQualifiedName xmlName, string? genericTypeName)
        {
            _xmlName = xmlName;
            _genericTypeName = genericTypeName;
            _nestedParamCounts = new List<int>();
            _nestedParamCounts.Add(0);
        }

        [RequiresDynamicCode(DataContract.SerializerAOTWarning)]
        [RequiresUnreferencedCode(DataContract.SerializerTrimmerWarning)]
        public XmlQualifiedName GetExpandedXmlName()
        {
            if (_paramGenericInfos == null)
                return _xmlName;
            return new XmlQualifiedName(DataContract.EncodeLocalName(DataContract.ExpandGenericParameters(XmlConvert.DecodeName(_xmlName.Name), this)), _xmlName.Namespace);
        }

        public XmlQualifiedName XmlName => _xmlName;

        public IList<GenericInfo>? Parameters => _paramGenericInfos;

        internal void Add(GenericInfo actualParamInfo)
        {
            _paramGenericInfos ??= new List<GenericInfo>();
            _paramGenericInfos.Add(actualParamInfo);
        }

        internal void AddToLevel(int level, int count)
        {
            if (level >= _nestedParamCounts.Count)
            {
                do
                {
                    _nestedParamCounts.Add((level == _nestedParamCounts.Count) ? count : 0);
                } while (level >= _nestedParamCounts.Count);
            }
            else
                _nestedParamCounts[level] = _nestedParamCounts[level] + count;
        }

        internal string GetXmlNamespace()
        {
            return _xmlName.Namespace;
        }

        int IGenericNameProvider.GetParameterCount()
        {
            return _paramGenericInfos?.Count ?? 0;
        }

        IList<int> IGenericNameProvider.GetNestedParameterCounts()
        {
            return _nestedParamCounts;
        }

        [RequiresDynamicCode(DataContract.SerializerAOTWarning)]
        [RequiresUnreferencedCode(DataContract.SerializerTrimmerWarning)]
        string IGenericNameProvider.GetParameterName(int paramIndex)
        {
            Debug.Assert(_paramGenericInfos != null);
            return _paramGenericInfos[paramIndex].GetExpandedXmlName().Name;
        }

        [RequiresDynamicCode(DataContract.SerializerAOTWarning)]
        [RequiresUnreferencedCode(DataContract.SerializerTrimmerWarning)]
        string IGenericNameProvider.GetNamespaces()
        {
            if (_paramGenericInfos == null || _paramGenericInfos.Count == 0)
                return "";

            StringBuilder namespaces = new StringBuilder();
            for (int j = 0; j < _paramGenericInfos.Count; j++)
                namespaces.Append(' ').Append(_paramGenericInfos[j].GetXmlNamespace());
            return namespaces.ToString();
        }

        string? IGenericNameProvider.GetGenericTypeName()
        {
            return _genericTypeName;
        }

        bool IGenericNameProvider.ParametersFromBuiltInNamespaces
        {
            [RequiresDynamicCode(DataContract.SerializerAOTWarning)]
            [RequiresUnreferencedCode(DataContract.SerializerTrimmerWarning)]
            get
            {
                bool parametersFromBuiltInNamespaces = true;

                if (_paramGenericInfos == null || _paramGenericInfos.Count == 0)
                    return parametersFromBuiltInNamespaces;

                for (int j = 0; j < _paramGenericInfos.Count; j++)
                {
                    if (parametersFromBuiltInNamespaces)
                        parametersFromBuiltInNamespaces = DataContract.IsBuiltInNamespace(_paramGenericInfos[j].GetXmlNamespace());
                    else
                        break;
                }
                return parametersFromBuiltInNamespaces;
            }
        }
    }

    internal sealed class DataContractPairKey
    {
        private object _object1;
        private object _object2;

        internal DataContractPairKey(object object1, object object2)
        {
            _object1 = object1;
            _object2 = object2;
        }

        public override bool Equals(object? other)
        {
            if (other is not DataContractPairKey otherKey)
                return false;
            return ((otherKey._object1 == _object1 && otherKey._object2 == _object2) || (otherKey._object1 == _object2 && otherKey._object2 == _object1));
        }

        public override int GetHashCode()
        {
            return _object1.GetHashCode() ^ _object2.GetHashCode();
        }
    }

    internal sealed class HashTableEqualityComparer : IEqualityComparer
    {
        bool IEqualityComparer.Equals(object? x, object? y)
        {
            return ((TypeHandleRef)x!).Value.Equals(((TypeHandleRef)y!).Value);
        }

        public int GetHashCode(object obj)
        {
            return ((TypeHandleRef)obj).Value.GetHashCode();
        }
    }

    internal sealed class TypeHandleRefEqualityComparer : IEqualityComparer<TypeHandleRef>
    {
        public bool Equals(TypeHandleRef? x, TypeHandleRef? y)
        {
            return x!.Value.Equals(y!.Value);
        }

        public int GetHashCode(TypeHandleRef obj)
        {
            return obj.Value.GetHashCode();
        }
    }

    internal sealed class TypeHandleRef
    {
        private RuntimeTypeHandle _value;

        public TypeHandleRef()
        {
        }

        public TypeHandleRef(RuntimeTypeHandle value)
        {
            _value = value;
        }

        public RuntimeTypeHandle Value
        {
            get => _value;
            set => _value = value;
        }
    }

    internal sealed class IntRef
    {
        private readonly int _value;

        public IntRef(int value)
        {
            _value = value;
        }

        public int Value => _value;
    }
}<|MERGE_RESOLUTION|>--- conflicted
+++ resolved
@@ -49,14 +49,7 @@
 
         public virtual string? ContractType => null;
 
-<<<<<<< HEAD
-        internal MethodInfo? ParseMethod
-        {
-            get { return _helper.ParseMethod; }
-        }
-=======
         internal MethodInfo? ParseMethod => _helper.ParseMethod;
->>>>>>> 703dc8df
 
         [RequiresDynamicCode(DataContract.SerializerAOTWarning)]
         [RequiresUnreferencedCode(DataContract.SerializerTrimmerWarning)]
@@ -67,17 +60,7 @@
 
         [RequiresDynamicCode(DataContract.SerializerAOTWarning)]
         [RequiresUnreferencedCode(DataContract.SerializerTrimmerWarning)]
-<<<<<<< HEAD
-        internal static DataContract GetDataContract(RuntimeTypeHandle typeHandle)
-        {
-            return GetDataContract(typeHandle, SerializationMode.SharedContract);
-        }
-
-        [RequiresUnreferencedCode(DataContract.SerializerTrimmerWarning)]
-        internal static DataContract GetDataContract(RuntimeTypeHandle typeHandle, SerializationMode mode)
-=======
         internal static DataContract GetDataContract(RuntimeTypeHandle typeHandle, Type? type)
->>>>>>> 703dc8df
         {
             int id = GetId(typeHandle);
             DataContract dataContract = GetDataContractSkipValidation(id, typeHandle, null);
@@ -467,10 +450,6 @@
                         if (dataContract == null)
                         {
                             type ??= Type.GetTypeFromHandle(typeHandle)!;
-<<<<<<< HEAD
-                            type = UnwrapNullableType(type);
-=======
->>>>>>> 703dc8df
                             dataContract = CreateDataContract(type);
                             AssignDataContractToId(dataContract, id);
                         }
