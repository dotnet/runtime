// Licensed to the .NET Foundation under one or more agreements.
// The .NET Foundation licenses this file to you under the MIT license.

using System;
using System.Collections;
using System.Collections.Generic;
using System.Diagnostics;
using System.Diagnostics.CodeAnalysis;
using System.Runtime.Serialization.DataContracts;
using System.Security;
using System.Text;
using System.Xml;
using System.Xml.Serialization;

using DataContractDictionary = System.Collections.Generic.Dictionary<System.Xml.XmlQualifiedName, System.Runtime.Serialization.DataContracts.DataContract>;

namespace System.Runtime.Serialization
{
    internal class XmlObjectSerializerReadContext : XmlObjectSerializerContext
    {
        internal Attributes? attributes;
        private HybridObjectCache? _deserializedObjects;
        private XmlSerializableReader? _xmlSerializableReader;
        private XmlDocument? _xmlDocument;
        private Attributes? _attributesInXmlData;
        private XmlReaderDelegator? _extensionDataReader;
        private object? _getOnlyCollectionValue;
        private bool _isGetOnlyCollection;

        private HybridObjectCache DeserializedObjects => _deserializedObjects ??= new HybridObjectCache();

        private XmlDocument Document => _xmlDocument ??= new XmlDocument();

        internal override bool IsGetOnlyCollection
        {
            get { return _isGetOnlyCollection; }
            set { _isGetOnlyCollection = value; }
        }

        internal object? GetCollectionMember()
        {
            return _getOnlyCollectionValue;
        }

        internal void StoreCollectionMemberInfo(object? collectionMember)
        {
            _getOnlyCollectionValue = collectionMember;
            _isGetOnlyCollection = true;
        }

        internal void ResetCollectionMemberInfo()
        {
            _getOnlyCollectionValue = null;
            _isGetOnlyCollection = false;
        }

        [DoesNotReturn]
        internal static void ThrowNullValueReturnedForGetOnlyCollectionException(Type type)
        {
            throw System.Runtime.Serialization.DiagnosticUtility.ExceptionUtility.ThrowHelperError(XmlObjectSerializer.CreateSerializationException(SR.Format(SR.NullValueReturnedForGetOnlyCollection, DataContract.GetClrTypeFullName(type))));
        }

        [DoesNotReturn]
        internal static void ThrowArrayExceededSizeException(int arraySize, Type type)
        {
            throw System.Runtime.Serialization.DiagnosticUtility.ExceptionUtility.ThrowHelperError(XmlObjectSerializer.CreateSerializationException(SR.Format(SR.ArrayExceededSize, arraySize, DataContract.GetClrTypeFullName(type))));
        }

        internal static XmlObjectSerializerReadContext CreateContext(DataContractSerializer serializer, DataContract rootTypeDataContract, DataContractResolver? dataContractResolver)
        {
            return (serializer.PreserveObjectReferences || serializer.SerializationSurrogateProvider != null)
                ? new XmlObjectSerializerReadContextComplex(serializer, rootTypeDataContract, dataContractResolver)
                : new XmlObjectSerializerReadContext(serializer, rootTypeDataContract, dataContractResolver);
        }

        internal XmlObjectSerializerReadContext(XmlObjectSerializer serializer, int maxItemsInObjectGraph, StreamingContext streamingContext, bool ignoreExtensionDataObject)
            : base(serializer, maxItemsInObjectGraph, streamingContext, ignoreExtensionDataObject)
        {
        }

        internal XmlObjectSerializerReadContext(DataContractSerializer serializer, DataContract rootTypeDataContract, DataContractResolver? dataContractResolver)
            : base(serializer, rootTypeDataContract, dataContractResolver)
        {
            this.attributes = new Attributes();
        }

        [RequiresDynamicCode(DataContract.SerializerAOTWarning)]
        [RequiresUnreferencedCode(DataContract.SerializerTrimmerWarning)]
        internal virtual object? InternalDeserialize(XmlReaderDelegator xmlReader, int id, RuntimeTypeHandle declaredTypeHandle, string name, string ns)
        {
            DataContract dataContract = GetDataContract(id, declaredTypeHandle);
            return InternalDeserialize(xmlReader, Type.GetTypeFromHandle(declaredTypeHandle)!, ref dataContract);
        }

        [RequiresDynamicCode(DataContract.SerializerAOTWarning)]
        [RequiresUnreferencedCode(DataContract.SerializerTrimmerWarning)]
        internal virtual object? InternalDeserialize(XmlReaderDelegator xmlReader, Type declaredType, string? name, string? ns)
        {
            DataContract dataContract = GetDataContract(declaredType);
            return InternalDeserialize(xmlReader, declaredType, ref dataContract);
        }

        [RequiresDynamicCode(DataContract.SerializerAOTWarning)]
        [RequiresUnreferencedCode(DataContract.SerializerTrimmerWarning)]
        internal virtual object? InternalDeserialize(XmlReaderDelegator xmlReader, Type declaredType, DataContract? dataContract, string? name, string? ns)
        {
            dataContract ??= GetDataContract(declaredType);
            return InternalDeserialize(xmlReader, declaredType, ref dataContract);
        }

<<<<<<< HEAD
        protected bool TryHandleNullOrRef(XmlReaderDelegator reader, Type declaredType, ref object? retObj)
=======
        [RequiresDynamicCode(DataContract.SerializerAOTWarning)]
        [RequiresUnreferencedCode(DataContract.SerializerTrimmerWarning)]
        protected bool TryHandleNullOrRef(XmlReaderDelegator reader, Type declaredType, string? name, string? ns, ref object? retObj)
>>>>>>> 703dc8df
        {
            ReadAttributes(reader);

            if (attributes.Ref != Globals.NewObjectId)
            {
                if (_isGetOnlyCollection)
                {
                    throw System.Runtime.Serialization.DiagnosticUtility.ExceptionUtility.ThrowHelperError(XmlObjectSerializer.CreateSerializationException(SR.Format(SR.ErrorDeserializing, SR.Format(SR.ErrorTypeInfo, DataContract.GetClrTypeFullName(declaredType)), SR.Format(SR.XmlStartElementExpected, Globals.RefLocalName))));
                }
                else
                {
                    retObj = GetExistingObject(attributes.Ref);
                    reader.Skip();
                    return true;
                }
            }
            else if (attributes.XsiNil)
            {
                reader.Skip();
                return true;
            }
            return false;
        }

        [RequiresDynamicCode(DataContract.SerializerAOTWarning)]
        [RequiresUnreferencedCode(DataContract.SerializerTrimmerWarning)]
        protected object? InternalDeserialize(XmlReaderDelegator reader, Type declaredType, ref DataContract dataContract)
        {
            object? retObj = null;
            if (TryHandleNullOrRef(reader, dataContract.UnderlyingType, ref retObj))
                return retObj;

            bool knownTypesAddedInCurrentScope = false;
            if (dataContract.KnownDataContracts?.Count > 0)
            {
                scopedKnownTypes.Push(dataContract.KnownDataContracts);
                knownTypesAddedInCurrentScope = true;
            }

            Debug.Assert(attributes != null);

            if (attributes.XsiTypeName != null)
            {
                DataContract? tempDataContract = ResolveDataContractFromKnownTypes(attributes.XsiTypeName, attributes.XsiTypeNamespace, dataContract, declaredType);
                if (tempDataContract == null)
                {
                    if (DataContractResolver == null)
                    {
                        throw DiagnosticUtility.ExceptionUtility.ThrowHelperError(XmlObjectSerializer.CreateSerializationException(XmlObjectSerializer.TryAddLineInfo(reader, SR.Format(SR.DcTypeNotFoundOnDeserialize, attributes.XsiTypeNamespace, attributes.XsiTypeName, reader.NamespaceURI, reader.LocalName))));
                    }
                    throw DiagnosticUtility.ExceptionUtility.ThrowHelperError(XmlObjectSerializer.CreateSerializationException(XmlObjectSerializer.TryAddLineInfo(reader, SR.Format(SR.DcTypeNotResolvedOnDeserialize, attributes.XsiTypeNamespace, attributes.XsiTypeName, reader.NamespaceURI, reader.LocalName))));
                }
                dataContract = tempDataContract;
                knownTypesAddedInCurrentScope = ReplaceScopedKnownTypesTop(dataContract.KnownDataContracts, knownTypesAddedInCurrentScope);
            }

            if (dataContract.IsISerializable && attributes.FactoryTypeName != null)
            {
                DataContract? factoryDataContract = ResolveDataContractFromKnownTypes(attributes.FactoryTypeName, attributes.FactoryTypeNamespace, dataContract, declaredType);
                if (factoryDataContract != null)
                {
                    if (factoryDataContract.IsISerializable)
                    {
                        dataContract = factoryDataContract;
                        knownTypesAddedInCurrentScope = ReplaceScopedKnownTypesTop(dataContract.KnownDataContracts, knownTypesAddedInCurrentScope);
                    }
                    else
                    {
                        throw DiagnosticUtility.ExceptionUtility.ThrowHelperError(XmlObjectSerializer.CreateSerializationException(SR.Format(SR.FactoryTypeNotISerializable, DataContract.GetClrTypeFullName(factoryDataContract.UnderlyingType), DataContract.GetClrTypeFullName(dataContract.UnderlyingType))));
                    }
                }
            }

            if (knownTypesAddedInCurrentScope)
            {
                object? obj = ReadDataContractValue(dataContract, reader);
                scopedKnownTypes.Pop();
                return obj;
            }
            else
            {
                return ReadDataContractValue(dataContract, reader);
            }
        }

        private bool ReplaceScopedKnownTypesTop(DataContractDictionary? knownDataContracts, bool knownTypesAddedInCurrentScope)
        {
            if (knownTypesAddedInCurrentScope)
            {
                scopedKnownTypes.Pop();
                knownTypesAddedInCurrentScope = false;
            }
            if (knownDataContracts?.Count > 0)
            {
                scopedKnownTypes.Push(knownDataContracts);
                knownTypesAddedInCurrentScope = true;
            }
            return knownTypesAddedInCurrentScope;
        }

        internal static bool MoveToNextElement(XmlReaderDelegator xmlReader)
        {
            return (xmlReader.MoveToContent() != XmlNodeType.EndElement);
        }

        [RequiresDynamicCode(DataContract.SerializerAOTWarning)]
        [RequiresUnreferencedCode(DataContract.SerializerTrimmerWarning)]
        internal int GetMemberIndex(XmlReaderDelegator xmlReader, XmlDictionaryString[] memberNames, XmlDictionaryString[] memberNamespaces, int memberIndex, ExtensionDataObject? extensionData)
        {
            for (int i = memberIndex + 1; i < memberNames.Length; i++)
            {
                if (xmlReader.IsStartElement(memberNames[i], memberNamespaces[i]))
                    return i;
            }
            HandleMemberNotFound(xmlReader, extensionData, memberIndex);
            return memberNames.Length;
        }

        [RequiresDynamicCode(DataContract.SerializerAOTWarning)]
        [RequiresUnreferencedCode(DataContract.SerializerTrimmerWarning)]
        internal int GetMemberIndexWithRequiredMembers(XmlReaderDelegator xmlReader, XmlDictionaryString[] memberNames, XmlDictionaryString[] memberNamespaces, int memberIndex, int requiredIndex, ExtensionDataObject? extensionData)
        {
            for (int i = memberIndex + 1; i < memberNames.Length; i++)
            {
                if (xmlReader.IsStartElement(memberNames[i], memberNamespaces[i]))
                {
                    if (requiredIndex < i)
                        ThrowRequiredMemberMissingException(xmlReader, memberIndex, requiredIndex, memberNames);
                    return i;
                }
            }
            HandleMemberNotFound(xmlReader, extensionData, memberIndex);
            return memberNames.Length;
        }

        [DoesNotReturn]
        internal static void ThrowRequiredMemberMissingException(XmlReaderDelegator xmlReader, int memberIndex, int requiredIndex, XmlDictionaryString[] memberNames)
        {
            StringBuilder stringBuilder = new StringBuilder();
            if (requiredIndex == memberNames.Length)
                requiredIndex--;
            for (int i = memberIndex + 1; i <= requiredIndex; i++)
            {
                if (stringBuilder.Length != 0)
                    stringBuilder.Append(" | ");
                stringBuilder.Append(memberNames[i].Value);
            }
            throw System.Runtime.Serialization.DiagnosticUtility.ExceptionUtility.ThrowHelperError(XmlObjectSerializer.CreateSerializationException(XmlObjectSerializer.TryAddLineInfo(xmlReader, SR.Format(SR.UnexpectedElementExpectingElements, xmlReader.NodeType, xmlReader.LocalName, xmlReader.NamespaceURI, stringBuilder.ToString()))));
        }

        [RequiresDynamicCode(DataContract.SerializerAOTWarning)]
        [RequiresUnreferencedCode(DataContract.SerializerTrimmerWarning)]
        protected void HandleMemberNotFound(XmlReaderDelegator xmlReader, ExtensionDataObject? extensionData, int memberIndex)
        {
            xmlReader.MoveToContent();
            if (xmlReader.NodeType != XmlNodeType.Element)
                throw DiagnosticUtility.ExceptionUtility.ThrowHelperError(CreateUnexpectedStateException(XmlNodeType.Element, xmlReader));

            if (IgnoreExtensionDataObject || extensionData == null)
                SkipUnknownElement(xmlReader);
            else
                HandleUnknownElement(xmlReader, extensionData, memberIndex);
        }

        [RequiresDynamicCode(DataContract.SerializerAOTWarning)]
        [RequiresUnreferencedCode(DataContract.SerializerTrimmerWarning)]
        internal void HandleUnknownElement(XmlReaderDelegator xmlReader, ExtensionDataObject extensionData, int memberIndex)
        {
            extensionData.Members ??= new List<ExtensionDataMember>();
            extensionData.Members.Add(ReadExtensionDataMember(xmlReader, memberIndex));
        }

        internal void SkipUnknownElement(XmlReaderDelegator xmlReader)
        {
            ReadAttributes(xmlReader);
            xmlReader.Skip();
        }

        [RequiresDynamicCode(DataContract.SerializerAOTWarning)]
        [RequiresUnreferencedCode(DataContract.SerializerTrimmerWarning)]
        internal string ReadIfNullOrRef(XmlReaderDelegator xmlReader, Type memberType, bool isMemberTypeSerializable)
        {
            Debug.Assert(attributes != null);

            if (attributes.Ref != Globals.NewObjectId)
            {
                CheckIfTypeSerializable(memberType, isMemberTypeSerializable);
                xmlReader.Skip();
                return attributes.Ref;
            }
            else if (attributes.XsiNil)
            {
                CheckIfTypeSerializable(memberType, isMemberTypeSerializable);
                xmlReader.Skip();
                return Globals.NullObjectId;
            }
            return Globals.NewObjectId;
        }

        [MemberNotNull(nameof(attributes))]
        internal virtual void ReadAttributes(XmlReaderDelegator xmlReader)
        {
            attributes ??= new Attributes();
            attributes.Read(xmlReader);
        }

        internal void ResetAttributes()
        {
            attributes?.Reset();
        }

        internal string GetObjectId()
        {
            Debug.Assert(attributes != null);

            return attributes.Id;
        }

        internal virtual int GetArraySize()
        {
            return -1;
        }

        internal void AddNewObject(object? obj)
        {
            Debug.Assert(attributes != null);

            AddNewObjectWithId(attributes.Id, obj);
        }

        internal void AddNewObjectWithId(string id, object? obj)
        {
            if (id != Globals.NewObjectId)
                DeserializedObjects.Add(id, obj);
            if (_extensionDataReader?.UnderlyingExtensionDataReader != null)
                _extensionDataReader.UnderlyingExtensionDataReader.SetDeserializedValue(obj);
        }

        public void ReplaceDeserializedObject(string id, object? oldObj, object? newObj)
        {
            if (object.ReferenceEquals(oldObj, newObj))
                return;

            if (id != Globals.NewObjectId)
            {
                // In certain cases (IObjectReference, SerializationSurrogate or DataContractSurrogate),
                // an object can be replaced with a different object once it is deserialized. If the
                // object happens to be referenced from within itself, that reference needs to be updated
                // with the new instance. BinaryFormatter supports this by fixing up such references later.
                // These XmlObjectSerializer implementations do not currently support fix-ups. Hence we
                // throw in such cases to allow us add fix-up support in the future if we need to.
                if (DeserializedObjects.IsObjectReferenced(id))
                {
                    string oldType = (oldObj != null) ? DataContract.GetClrTypeFullName(oldObj.GetType()) : SR.UnknownNullType;
                    string newType = (newObj != null) ? DataContract.GetClrTypeFullName(newObj.GetType()) : SR.UnknownNullType;
                    throw DiagnosticUtility.ExceptionUtility.ThrowHelperError(XmlObjectSerializer.CreateSerializationException(SR.Format(SR.FactoryObjectContainsSelfReference, oldType, newType, id)));
                }
                DeserializedObjects.Remove(id);
                DeserializedObjects.Add(id, newObj);
            }
            if (_extensionDataReader?.UnderlyingExtensionDataReader != null)
                _extensionDataReader.UnderlyingExtensionDataReader.SetDeserializedValue(newObj);
        }

<<<<<<< HEAD
        internal object GetExistingObject(string id)
=======
        [RequiresDynamicCode(DataContract.SerializerAOTWarning)]
        [RequiresUnreferencedCode(DataContract.SerializerTrimmerWarning)]
        internal object? GetExistingObject(string id, Type? type, string? name, string? ns)
>>>>>>> 703dc8df
        {
            object? retObj = DeserializedObjects.GetObject(id);

            if (retObj == null)
                throw DiagnosticUtility.ExceptionUtility.ThrowHelperError(XmlObjectSerializer.CreateSerializationException(SR.Format(SR.DeserializedObjectWithIdNotFound, id)));

            if (retObj is IDataNode dataNode)
            {
                retObj = (dataNode.Value != null && dataNode.IsFinalValue) ? dataNode.Value : DeserializeFromExtensionData(dataNode, type ?? dataNode.DataType, name, ns);
            }
            return retObj;
        }

        private object GetExistingObjectOrExtensionData(string id)
        {
            object? retObj = DeserializedObjects.GetObject(id);
            if (retObj == null)
            {
                throw DiagnosticUtility.ExceptionUtility.ThrowHelperError(
                    XmlObjectSerializer.CreateSerializationException(SR.Format(SR.DeserializedObjectWithIdNotFound, id)));
            }

            return retObj;
        }

        public object GetRealObject(IObjectReference obj, string id)
        {
            object? realObj = SurrogateDataContract.GetRealObject(obj, this.GetStreamingContext());
            // If GetRealObject returns null, it indicates that the object could not resolve itself because
            // it is missing information. This may occur in a case where multiple IObjectReference instances
            // depend on each other. BinaryFormatter supports this by fixing up the references later. These
            // XmlObjectSerializer implementations do not support fix-ups since the format does not contain
            // forward references. However, we throw for this case since it allows us to add fix-up support
            // in the future if we need to.
            if (realObj == null)
                throw DiagnosticUtility.ExceptionUtility.ThrowHelperError(XmlObjectSerializer.CreateSerializationException("error"));
            ReplaceDeserializedObject(id, obj, realObj);
            return realObj;
        }

        [RequiresDynamicCode(DataContract.SerializerAOTWarning)]
        [RequiresUnreferencedCode(DataContract.SerializerTrimmerWarning)]
        private object? DeserializeFromExtensionData(IDataNode dataNode, Type type, string? name, string? ns)
        {
            // _extensionDataRead is only ever created here, so we know the casting property 'UnderlyingExtensionDataReader' won't be null.
            _extensionDataReader ??= CreateReaderDelegatorForReader(new ExtensionDataReader(this));
            _extensionDataReader.UnderlyingExtensionDataReader!.SetDataNode(dataNode, name, ns);
            object? retObj = InternalDeserialize(_extensionDataReader, type, name, ns);
            dataNode.Clear();
            _extensionDataReader.UnderlyingExtensionDataReader!.Reset();
            return retObj;
        }

        internal static void Read(XmlReaderDelegator xmlReader)
        {
            if (!xmlReader.Read())
                throw DiagnosticUtility.ExceptionUtility.ThrowHelperError(XmlObjectSerializer.CreateSerializationException(SR.UnexpectedEndOfFile));
        }

        internal static void ParseQualifiedName(string qname, XmlReaderDelegator xmlReader, out string name, out string? ns, out string prefix)
        {
            int colon = qname.IndexOf(':');
            prefix = "";
            if (colon >= 0)
                prefix = qname.Substring(0, colon);
            name = qname.Substring(colon + 1);
            ns = xmlReader.LookupNamespace(prefix);
        }

        internal static T[] EnsureArraySize<T>(T[] array, int index)
        {
            if (array.Length <= index)
            {
                if (index == int.MaxValue)
                {
                    throw DiagnosticUtility.ExceptionUtility.ThrowHelperError(
                        XmlObjectSerializer.CreateSerializationException(
                        SR.Format(SR.MaxArrayLengthExceeded, int.MaxValue,
                        DataContract.GetClrTypeFullName(typeof(T)))));
                }
                int newSize = (index < int.MaxValue / 2) ? index * 2 : int.MaxValue;
                T[] newArray = new T[newSize];
                Array.Copy(array, newArray, array.Length);
                array = newArray;
            }
            return array;
        }

        internal static T[] TrimArraySize<T>(T[] array, int size)
        {
            if (size != array.Length)
            {
                T[] newArray = new T[size];
                Array.Copy(array, newArray, size);
                array = newArray;
            }
            return array;
        }

        internal void CheckEndOfArray(XmlReaderDelegator xmlReader, int arraySize, XmlDictionaryString itemName, XmlDictionaryString itemNamespace)
        {
            if (xmlReader.NodeType == XmlNodeType.EndElement)
                return;
            while (xmlReader.IsStartElement())
            {
                if (xmlReader.IsStartElement(itemName, itemNamespace))
                    throw DiagnosticUtility.ExceptionUtility.ThrowHelperError(XmlObjectSerializer.CreateSerializationException(SR.Format(SR.ArrayExceededSizeAttribute, arraySize, itemName.Value, itemNamespace.Value)));
                SkipUnknownElement(xmlReader);
            }
            if (xmlReader.NodeType != XmlNodeType.EndElement)
                throw DiagnosticUtility.ExceptionUtility.ThrowHelperError(CreateUnexpectedStateException(XmlNodeType.EndElement, xmlReader));
        }

        [RequiresDynamicCode(DataContract.SerializerAOTWarning)]
        [RequiresUnreferencedCode(DataContract.SerializerTrimmerWarning)]
        internal object? ReadIXmlSerializable(XmlReaderDelegator xmlReader, XmlDataContract xmlDataContract, bool isMemberType)
        {
            _xmlSerializableReader ??= new XmlSerializableReader();
            return ReadIXmlSerializable(_xmlSerializableReader, xmlReader, xmlDataContract, isMemberType);
        }

        [RequiresDynamicCode(DataContract.SerializerAOTWarning)]
        [RequiresUnreferencedCode(DataContract.SerializerTrimmerWarning)]
        internal static object? ReadRootIXmlSerializable(XmlReaderDelegator xmlReader, XmlDataContract xmlDataContract, bool isMemberType)
        {
            return ReadIXmlSerializable(new XmlSerializableReader(), xmlReader, xmlDataContract, isMemberType);
        }

        [RequiresDynamicCode(DataContract.SerializerAOTWarning)]
        [RequiresUnreferencedCode(DataContract.SerializerTrimmerWarning)]
        internal static object? ReadIXmlSerializable(XmlSerializableReader xmlSerializableReader, XmlReaderDelegator xmlReader, XmlDataContract xmlDataContract, bool isMemberType)
        {
            object? obj = null;
            xmlSerializableReader.BeginRead(xmlReader);
            if (isMemberType && !xmlDataContract.HasRoot)
            {
                xmlReader.Read();
                xmlReader.MoveToContent();
            }
            if (xmlDataContract.UnderlyingType == Globals.TypeOfXmlElement)
            {
                if (!xmlReader.IsStartElement())
                    throw DiagnosticUtility.ExceptionUtility.ThrowHelperError(CreateUnexpectedStateException(XmlNodeType.Element, xmlReader));
                XmlDocument xmlDoc = new XmlDocument();
                obj = (XmlElement?)xmlDoc.ReadNode(xmlSerializableReader);
            }
            else if (xmlDataContract.UnderlyingType == Globals.TypeOfXmlNodeArray)
            {
                obj = XmlSerializableServices.ReadNodes(xmlSerializableReader);
            }
            else
            {
                IXmlSerializable xmlSerializable = xmlDataContract.CreateXmlSerializableDelegate();
                xmlSerializable.ReadXml(xmlSerializableReader);
                obj = xmlSerializable;
            }
            xmlSerializableReader.EndRead();
            return obj;
        }

        [RequiresDynamicCode(DataContract.SerializerAOTWarning)]
        [RequiresUnreferencedCode(DataContract.SerializerTrimmerWarning)]
        public SerializationInfo ReadSerializationInfo(XmlReaderDelegator xmlReader, Type type)
        {
            var serInfo = new SerializationInfo(type, XmlObjectSerializer.FormatterConverter);
            XmlNodeType nodeType;
            while ((nodeType = xmlReader.MoveToContent()) != XmlNodeType.EndElement)
            {
                if (nodeType != XmlNodeType.Element)
                {
                    throw DiagnosticUtility.ExceptionUtility.ThrowHelperError(CreateUnexpectedStateException(XmlNodeType.Element, xmlReader));
                }

                if (xmlReader.NamespaceURI.Length != 0)
                {
                    SkipUnknownElement(xmlReader);
                    continue;
                }

                string name = XmlConvert.DecodeName(xmlReader.LocalName);

                IncrementItemCount(1);
                ReadAttributes(xmlReader);
                object? value;
                if (attributes.Ref != Globals.NewObjectId)
                {
                    xmlReader.Skip();
                    value = GetExistingObject(attributes.Ref);
                }
                else if (attributes.XsiNil)
                {
                    xmlReader.Skip();
                    value = null;
                }
                else
                {
                    value = InternalDeserialize(xmlReader, Globals.TypeOfObject, name, string.Empty);
                }

                serInfo.AddValue(name, value);
            }

            return serInfo;
        }

        [RequiresDynamicCode(DataContract.SerializerAOTWarning)]
        [RequiresUnreferencedCode(DataContract.SerializerTrimmerWarning)]
        protected virtual DataContract? ResolveDataContractFromTypeName()
        {
            Debug.Assert(attributes != null);

            return (attributes.XsiTypeName == null) ? null : ResolveDataContractFromKnownTypes(attributes.XsiTypeName, attributes.XsiTypeNamespace, null /*memberTypeContract*/, null);
        }

        [RequiresDynamicCode(DataContract.SerializerAOTWarning)]
        [RequiresUnreferencedCode(DataContract.SerializerTrimmerWarning)]
        private ExtensionDataMember ReadExtensionDataMember(XmlReaderDelegator xmlReader, int memberIndex)
        {
            var member = new ExtensionDataMember(xmlReader.LocalName, xmlReader.NamespaceURI)
            {
                MemberIndex = memberIndex
            };

            member.Value = xmlReader.UnderlyingExtensionDataReader != null ? xmlReader.UnderlyingExtensionDataReader.GetCurrentNode() : ReadExtensionDataValue(xmlReader);
            return member;
        }

        [RequiresDynamicCode(DataContract.SerializerAOTWarning)]
        [RequiresUnreferencedCode(DataContract.SerializerTrimmerWarning)]
        public IDataNode? ReadExtensionDataValue(XmlReaderDelegator xmlReader)
        {
            ReadAttributes(xmlReader);
            IncrementItemCount(1);
            IDataNode? dataNode = null;
            if (attributes.Ref != Globals.NewObjectId)
            {
                xmlReader.Skip();
                object o = GetExistingObjectOrExtensionData(attributes.Ref);
                dataNode = (o is IDataNode) ? (IDataNode)o : new DataNode<object>(o);
                dataNode.Id = attributes.Ref;
            }
            else if (attributes.XsiNil)
            {
                xmlReader.Skip();
                dataNode = null;
            }
            else
            {
                string? dataContractName = null;
                string? dataContractNamespace = null;
                if (attributes.XsiTypeName != null)
                {
                    dataContractName = attributes.XsiTypeName;
                    dataContractNamespace = attributes.XsiTypeNamespace;
                }

                if (IsReadingCollectionExtensionData(xmlReader))
                {
                    Read(xmlReader);
                    dataNode = ReadUnknownCollectionData(xmlReader, dataContractName, dataContractNamespace);
                }
                else if (attributes.FactoryTypeName != null)
                {
                    Read(xmlReader);
                    dataNode = ReadUnknownISerializableData(xmlReader, dataContractName, dataContractNamespace);
                }
                else if (IsReadingClassExtensionData(xmlReader))
                {
                    Read(xmlReader);
                    dataNode = ReadUnknownClassData(xmlReader, dataContractName, dataContractNamespace);
                }
                else
                {
                    DataContract? dataContract = ResolveDataContractFromTypeName();

                    if (dataContract == null)
                        dataNode = ReadExtensionDataValue(xmlReader, dataContractName, dataContractNamespace);
                    else if (dataContract is XmlDataContract)
                        dataNode = ReadUnknownXmlData(xmlReader, dataContractName, dataContractNamespace);
                    else
                    {
                        if (dataContract.IsISerializable)
                        {
                            Read(xmlReader);
                            dataNode = ReadUnknownISerializableData(xmlReader, dataContractName, dataContractNamespace);
                        }
                        else if (dataContract is PrimitiveDataContract)
                        {
                            if (attributes.Id == Globals.NewObjectId)
                            {
                                Read(xmlReader);
                                xmlReader.MoveToContent();
                                dataNode = ReadUnknownPrimitiveData(xmlReader, dataContract.UnderlyingType, dataContractName, dataContractNamespace);
                                xmlReader.ReadEndElement();
                            }
                            else
                            {
                                dataNode = new DataNode<object>(xmlReader.ReadElementContentAsAnyType(dataContract.UnderlyingType));
                                InitializeExtensionDataNode(dataNode, dataContractName, dataContractNamespace);
                            }
                        }
                        else if (dataContract is EnumDataContract)
                        {
                            dataNode = new DataNode<object>(((EnumDataContract)dataContract).ReadEnumValue(xmlReader));
                            InitializeExtensionDataNode(dataNode, dataContractName, dataContractNamespace);
                        }
                        else if (dataContract is ClassDataContract)
                        {
                            Read(xmlReader);
                            dataNode = ReadUnknownClassData(xmlReader, dataContractName, dataContractNamespace);
                        }
                        else if (dataContract is CollectionDataContract)
                        {
                            Read(xmlReader);
                            dataNode = ReadUnknownCollectionData(xmlReader, dataContractName, dataContractNamespace);
                        }
                    }
                }
            }
            return dataNode;
        }

        protected virtual void StartReadExtensionDataValue(XmlReaderDelegator xmlReader)
        {
        }

        [RequiresDynamicCode(DataContract.SerializerAOTWarning)]
        [RequiresUnreferencedCode(DataContract.SerializerTrimmerWarning)]
        private IDataNode ReadExtensionDataValue(XmlReaderDelegator xmlReader, string? dataContractName, string? dataContractNamespace)
        {
            Debug.Assert(attributes != null);

            StartReadExtensionDataValue(xmlReader);

            if (attributes.UnrecognizedAttributesFound)
                return ReadUnknownXmlData(xmlReader, dataContractName, dataContractNamespace);

            IDictionary<string, string>? namespacesInScope = xmlReader.GetNamespacesInScope(XmlNamespaceScope.ExcludeXml);
            Read(xmlReader);
            xmlReader.MoveToContent();

            switch (xmlReader.NodeType)
            {
                case XmlNodeType.Text:
                    return ReadPrimitiveExtensionDataValue(xmlReader, dataContractName, dataContractNamespace);
                case XmlNodeType.Element:
                    if (xmlReader.NamespaceURI.StartsWith(Globals.DataContractXsdBaseNamespace, StringComparison.Ordinal))
                        return ReadUnknownClassData(xmlReader, dataContractName, dataContractNamespace);
                    else
                        return ReadAndResolveUnknownXmlData(xmlReader, namespacesInScope, dataContractName, dataContractNamespace);

                case XmlNodeType.EndElement:
                    {
                        // NOTE: cannot distinguish between empty class or IXmlSerializable and typeof(object)
                        IDataNode objNode = ReadUnknownPrimitiveData(xmlReader, Globals.TypeOfObject, dataContractName, dataContractNamespace);
                        xmlReader.ReadEndElement();
                        objNode.IsFinalValue = false;
                        return objNode;
                    }
                default:
                    throw DiagnosticUtility.ExceptionUtility.ThrowHelperError(CreateUnexpectedStateException(XmlNodeType.Element, xmlReader));
            }
        }

        protected virtual IDataNode ReadPrimitiveExtensionDataValue(XmlReaderDelegator xmlReader, string? dataContractName, string? dataContractNamespace)
        {
            Type valueType = xmlReader.ValueType;
            if (valueType == Globals.TypeOfString)
            {
                // NOTE: cannot distinguish other primitives from string (default XmlReader ValueType)
                IDataNode stringNode = new DataNode<object>(xmlReader.ReadContentAsString());
                InitializeExtensionDataNode(stringNode, dataContractName, dataContractNamespace);
                stringNode.IsFinalValue = false;
                xmlReader.ReadEndElement();
                return stringNode;
            }

            IDataNode objNode = ReadUnknownPrimitiveData(xmlReader, valueType, dataContractName, dataContractNamespace);
            xmlReader.ReadEndElement();
            return objNode;
        }

        protected void InitializeExtensionDataNode(IDataNode dataNode, string? dataContractName, string? dataContractNamespace)
        {
            Debug.Assert(attributes != null);

            dataNode.DataContractName = dataContractName;
            dataNode.DataContractNamespace = dataContractNamespace;
            dataNode.ClrAssemblyName = attributes.ClrAssembly;
            dataNode.ClrTypeName = attributes.ClrType;
            AddNewObject(dataNode);
            dataNode.Id = attributes.Id;
        }

        private IDataNode ReadUnknownPrimitiveData(XmlReaderDelegator xmlReader, Type type, string? dataContractName, string? dataContractNamespace)
        {
            IDataNode dataNode = xmlReader.ReadExtensionData(type);
            InitializeExtensionDataNode(dataNode, dataContractName, dataContractNamespace);
            return dataNode;
        }

        [RequiresDynamicCode(DataContract.SerializerAOTWarning)]
        [RequiresUnreferencedCode(DataContract.SerializerTrimmerWarning)]
        private ClassDataNode ReadUnknownClassData(XmlReaderDelegator xmlReader, string? dataContractName, string? dataContractNamespace)
        {
            var dataNode = new ClassDataNode();
            InitializeExtensionDataNode(dataNode, dataContractName, dataContractNamespace);

            int memberIndex = 0;
            XmlNodeType nodeType;
            while ((nodeType = xmlReader.MoveToContent()) != XmlNodeType.EndElement)
            {
                if (nodeType != XmlNodeType.Element)
                    throw DiagnosticUtility.ExceptionUtility.ThrowHelperError(CreateUnexpectedStateException(XmlNodeType.Element, xmlReader));

                dataNode.Members ??= new List<ExtensionDataMember>();
                dataNode.Members.Add(ReadExtensionDataMember(xmlReader, memberIndex++));
            }
            xmlReader.ReadEndElement();
            return dataNode;
        }

        [RequiresDynamicCode(DataContract.SerializerAOTWarning)]
        [RequiresUnreferencedCode(DataContract.SerializerTrimmerWarning)]
        private CollectionDataNode ReadUnknownCollectionData(XmlReaderDelegator xmlReader, string? dataContractName, string? dataContractNamespace)
        {
            Debug.Assert(attributes != null);

            var dataNode = new CollectionDataNode();
            InitializeExtensionDataNode(dataNode, dataContractName, dataContractNamespace);

            int arraySize = attributes.ArraySZSize;
            XmlNodeType nodeType;
            while ((nodeType = xmlReader.MoveToContent()) != XmlNodeType.EndElement)
            {
                if (nodeType != XmlNodeType.Element)
                    throw DiagnosticUtility.ExceptionUtility.ThrowHelperError(CreateUnexpectedStateException(XmlNodeType.Element, xmlReader));

                if (dataNode.ItemName == null)
                {
                    dataNode.ItemName = xmlReader.LocalName;
                    dataNode.ItemNamespace = xmlReader.NamespaceURI;
                }
                if (xmlReader.IsStartElement(dataNode.ItemName, dataNode.ItemNamespace!))
                {
                    dataNode.Items ??= new List<IDataNode?>();
                    dataNode.Items.Add(ReadExtensionDataValue(xmlReader));
                }
                else
                    SkipUnknownElement(xmlReader);
            }
            xmlReader.ReadEndElement();

            if (arraySize != -1)
            {
                dataNode.Size = arraySize;
                if (dataNode.Items == null)
                {
                    if (dataNode.Size > 0)
                        throw DiagnosticUtility.ExceptionUtility.ThrowHelperError(XmlObjectSerializer.CreateSerializationException(SR.Format(SR.ArraySizeAttributeIncorrect, arraySize, 0)));
                }
                else if (dataNode.Size != dataNode.Items.Count)
                    throw DiagnosticUtility.ExceptionUtility.ThrowHelperError(XmlObjectSerializer.CreateSerializationException(SR.Format(SR.ArraySizeAttributeIncorrect, arraySize, dataNode.Items.Count)));
            }
            else
            {
                if (dataNode.Items != null)
                {
                    dataNode.Size = dataNode.Items.Count;
                }
                else
                {
                    dataNode.Size = 0;
                }
            }

            return dataNode;
        }

        [RequiresDynamicCode(DataContract.SerializerAOTWarning)]
        [RequiresUnreferencedCode(DataContract.SerializerTrimmerWarning)]
        private ISerializableDataNode ReadUnknownISerializableData(XmlReaderDelegator xmlReader, string? dataContractName, string? dataContractNamespace)
        {
            Debug.Assert(attributes != null);

            var dataNode = new ISerializableDataNode();
            InitializeExtensionDataNode(dataNode, dataContractName, dataContractNamespace);

            dataNode.FactoryTypeName = attributes.FactoryTypeName;
            dataNode.FactoryTypeNamespace = attributes.FactoryTypeNamespace;

            XmlNodeType nodeType;
            while ((nodeType = xmlReader.MoveToContent()) != XmlNodeType.EndElement)
            {
                if (nodeType != XmlNodeType.Element)
                    throw DiagnosticUtility.ExceptionUtility.ThrowHelperError(CreateUnexpectedStateException(XmlNodeType.Element, xmlReader));

                if (xmlReader.NamespaceURI.Length != 0)
                {
                    SkipUnknownElement(xmlReader);
                    continue;
                }

                var member = new ISerializableDataMember(xmlReader.LocalName);
                member.Value = ReadExtensionDataValue(xmlReader);
                dataNode.Members ??= new List<ISerializableDataMember>();
                dataNode.Members.Add(member);
            }
            xmlReader.ReadEndElement();
            return dataNode;
        }

        private IDataNode ReadUnknownXmlData(XmlReaderDelegator xmlReader, string? dataContractName, string? dataContractNamespace)
        {
            XmlDataNode dataNode = new XmlDataNode()
            {
                OwnerDocument = Document
            };
            InitializeExtensionDataNode(dataNode, dataContractName, dataContractNamespace);

            if (xmlReader.NodeType == XmlNodeType.EndElement)
                return dataNode;

            IList<XmlAttribute>? xmlAttributes = null;
            IList<XmlNode>? xmlChildNodes = null;

            XmlNodeType nodeType = xmlReader.MoveToContent();
            if (nodeType != XmlNodeType.Text)
            {
                while (xmlReader.MoveToNextAttribute())
                {
                    string ns = xmlReader.NamespaceURI;
                    if (ns != Globals.SerializationNamespace && ns != Globals.SchemaInstanceNamespace)
                    {
                        xmlAttributes ??= new List<XmlAttribute>();
                        xmlAttributes.Add((XmlAttribute)Document.ReadNode(xmlReader.UnderlyingReader)!);
                    }
                }
                Read(xmlReader);
            }

            while (xmlReader.MoveToContent() != XmlNodeType.EndElement)
            {
                if (xmlReader.EOF)
                    throw DiagnosticUtility.ExceptionUtility.ThrowHelperError(XmlObjectSerializer.CreateSerializationException(SR.UnexpectedEndOfFile));

                xmlChildNodes ??= new List<XmlNode>();
                xmlChildNodes.Add(Document.ReadNode(xmlReader.UnderlyingReader)!);
            }
            xmlReader.ReadEndElement();

            dataNode.XmlAttributes = xmlAttributes;
            dataNode.XmlChildNodes = xmlChildNodes;
            return dataNode;
        }

        // Pattern-recognition logic: the method reads XML elements into DOM. To recognize as an array, it requires that
        // all items have the same name and namespace. To recognize as an ISerializable type, it requires that all
        // items be unqualified. If the XML only contains elements (no attributes or other nodes) is recognized as a
        // class/class hierarchy. Otherwise it is deserialized as XML.
        [RequiresDynamicCode(DataContract.SerializerAOTWarning)]
        [RequiresUnreferencedCode(DataContract.SerializerTrimmerWarning)]
        private IDataNode ReadAndResolveUnknownXmlData(XmlReaderDelegator xmlReader, IDictionary<string, string>? namespaces,
            string? dataContractName, string? dataContractNamespace)
        {
            bool couldBeISerializableData = true;
            bool couldBeCollectionData = true;
            bool couldBeClassData = true;
            string? elementNs = null, elementName = null;
            var xmlChildNodes = new List<XmlNode>();
            IList<XmlAttribute>? xmlAttributes = null;
            if (namespaces != null)
            {
                xmlAttributes = new List<XmlAttribute>();
                foreach (KeyValuePair<string, string> prefixNsPair in namespaces)
                {
                    xmlAttributes.Add(AddNamespaceDeclaration(prefixNsPair.Key, prefixNsPair.Value));
                }
            }

            XmlNodeType nodeType;
            while ((nodeType = xmlReader.NodeType) != XmlNodeType.EndElement)
            {
                if (nodeType == XmlNodeType.Element)
                {
                    string ns = xmlReader.NamespaceURI;
                    string name = xmlReader.LocalName;
                    if (couldBeISerializableData)
                        couldBeISerializableData = (ns.Length == 0);
                    if (couldBeCollectionData)
                    {
                        if (elementName == null)
                        {
                            elementName = name;
                            elementNs = ns;
                        }
                        else
                        {
                            couldBeCollectionData = (string.CompareOrdinal(elementName, name) == 0) &&
                                (string.CompareOrdinal(elementNs, ns) == 0);
                        }
                    }
                }
                else if (xmlReader.EOF)
                    throw DiagnosticUtility.ExceptionUtility.ThrowHelperError(XmlObjectSerializer.CreateSerializationException(SR.UnexpectedEndOfFile));
                else if (IsContentNode(xmlReader.NodeType))
                    couldBeClassData = couldBeISerializableData = couldBeCollectionData = false;

                _attributesInXmlData ??= new Attributes();
                _attributesInXmlData.Read(xmlReader);

                XmlNode childNode = Document.ReadNode(xmlReader.UnderlyingReader)!;
                xmlChildNodes.Add(childNode);

                if (namespaces == null)
                {
                    if (_attributesInXmlData.XsiTypeName != null)
                        childNode.Attributes!.Append(AddNamespaceDeclaration(_attributesInXmlData.XsiTypePrefix, _attributesInXmlData.XsiTypeNamespace));
                    if (_attributesInXmlData.FactoryTypeName != null)
                        childNode.Attributes!.Append(AddNamespaceDeclaration(_attributesInXmlData.FactoryTypePrefix, _attributesInXmlData.FactoryTypeNamespace));
                }
            }
            xmlReader.ReadEndElement();

            if (elementName != null && couldBeCollectionData)
                return ReadUnknownCollectionData(CreateReaderOverChildNodes(xmlAttributes, xmlChildNodes), dataContractName, dataContractNamespace);
            else if (couldBeISerializableData)
                return ReadUnknownISerializableData(CreateReaderOverChildNodes(xmlAttributes, xmlChildNodes), dataContractName, dataContractNamespace);
            else if (couldBeClassData)
                return ReadUnknownClassData(CreateReaderOverChildNodes(xmlAttributes, xmlChildNodes), dataContractName, dataContractNamespace);
            else
            {
                XmlDataNode dataNode = new XmlDataNode()
                {
                    OwnerDocument = Document
                };
                InitializeExtensionDataNode(dataNode, dataContractName, dataContractNamespace);
                dataNode.XmlChildNodes = xmlChildNodes;
                dataNode.XmlAttributes = xmlAttributes;
                return dataNode;
            }
        }

        private static bool IsContentNode(XmlNodeType nodeType)
        {
            switch (nodeType)
            {
                case XmlNodeType.Whitespace:
                case XmlNodeType.SignificantWhitespace:
                case XmlNodeType.Comment:
                case XmlNodeType.ProcessingInstruction:
                case XmlNodeType.DocumentType:
                    return false;
                default:
                    return true;
            }
        }

        internal XmlReaderDelegator CreateReaderOverChildNodes(IList<XmlAttribute>? xmlAttributes, IList<XmlNode> xmlChildNodes)
        {
            XmlElement wrapperElement = CreateWrapperXmlElement(Document, xmlAttributes, xmlChildNodes, null, null, null);
            XmlReaderDelegator nodeReader = CreateReaderDelegatorForReader(new XmlNodeReader(wrapperElement));
            nodeReader.MoveToContent();
            Read(nodeReader);
            return nodeReader;
        }

        internal static XmlElement CreateWrapperXmlElement(XmlDocument document, IList<XmlAttribute>? xmlAttributes, IList<XmlNode>? xmlChildNodes, string? prefix, string? localName, string? ns)
        {
            localName ??= "wrapper";
            ns ??= string.Empty;
            XmlElement wrapperElement = document.CreateElement(prefix, localName, ns);
            if (xmlAttributes != null)
            {
                for (int i = 0; i < xmlAttributes.Count; i++)
                {
                    wrapperElement.Attributes.Append((XmlAttribute)xmlAttributes[i]);
                }
            }
            if (xmlChildNodes != null)
            {
                for (int i = 0; i < xmlChildNodes.Count; i++)
                {
                    wrapperElement.AppendChild(xmlChildNodes[i]);
                }
            }
            return wrapperElement;
        }

        private XmlAttribute AddNamespaceDeclaration(string? prefix, string? ns)
        {
            XmlAttribute attribute = (prefix == null || prefix.Length == 0) ?
                Document.CreateAttribute(null, Globals.XmlnsPrefix, Globals.XmlnsNamespace) :
                Document.CreateAttribute(Globals.XmlnsPrefix, prefix, Globals.XmlnsNamespace);
            attribute.Value = ns;
            return attribute;
        }

        internal static Exception CreateUnexpectedStateException(XmlNodeType expectedState, XmlReaderDelegator xmlReader)
        {
            return XmlObjectSerializer.CreateSerializationExceptionWithReaderDetails(SR.Format(SR.ExpectingState, expectedState), xmlReader);
        }

        [RequiresDynamicCode(DataContract.SerializerAOTWarning)]
        [RequiresUnreferencedCode(DataContract.SerializerTrimmerWarning)]
        protected virtual object? ReadDataContractValue(DataContract dataContract, XmlReaderDelegator reader)
        {
            return dataContract.ReadXmlValue(reader, this);
        }

        protected virtual XmlReaderDelegator CreateReaderDelegatorForReader(XmlReader xmlReader)
        {
            return new XmlReaderDelegator(xmlReader);
        }

        protected virtual bool IsReadingCollectionExtensionData(XmlReaderDelegator xmlReader)
        {
            Debug.Assert(attributes != null);

            return (attributes.ArraySZSize != -1);
        }

        protected virtual bool IsReadingClassExtensionData(XmlReaderDelegator xmlReader)
        {
            return false;
        }
    }
}<|MERGE_RESOLUTION|>--- conflicted
+++ resolved
@@ -108,13 +108,9 @@
             return InternalDeserialize(xmlReader, declaredType, ref dataContract);
         }
 
-<<<<<<< HEAD
+        [RequiresDynamicCode(DataContract.SerializerAOTWarning)]
+        [RequiresUnreferencedCode(DataContract.SerializerTrimmerWarning)]
         protected bool TryHandleNullOrRef(XmlReaderDelegator reader, Type declaredType, ref object? retObj)
-=======
-        [RequiresDynamicCode(DataContract.SerializerAOTWarning)]
-        [RequiresUnreferencedCode(DataContract.SerializerTrimmerWarning)]
-        protected bool TryHandleNullOrRef(XmlReaderDelegator reader, Type declaredType, string? name, string? ns, ref object? retObj)
->>>>>>> 703dc8df
         {
             ReadAttributes(reader);
 
@@ -379,13 +375,9 @@
                 _extensionDataReader.UnderlyingExtensionDataReader.SetDeserializedValue(newObj);
         }
 
-<<<<<<< HEAD
-        internal object GetExistingObject(string id)
-=======
-        [RequiresDynamicCode(DataContract.SerializerAOTWarning)]
-        [RequiresUnreferencedCode(DataContract.SerializerTrimmerWarning)]
-        internal object? GetExistingObject(string id, Type? type, string? name, string? ns)
->>>>>>> 703dc8df
+        [RequiresDynamicCode(DataContract.SerializerAOTWarning)]
+        [RequiresUnreferencedCode(DataContract.SerializerTrimmerWarning)]
+        internal object? GetExistingObject(string id)
         {
             object? retObj = DeserializedObjects.GetObject(id);
 
