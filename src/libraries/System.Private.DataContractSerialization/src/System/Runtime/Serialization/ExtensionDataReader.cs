--- conflicted
+++ resolved
@@ -396,8 +396,6 @@
             return false;
         }
 
-<<<<<<< HEAD
-=======
         private void MoveNext(IDataNode? dataNode)
         {
             switch (_internalNodeType)
@@ -686,7 +684,6 @@
             return handled;
         }
 
->>>>>>> 703dc8df
         private void PushElement()
         {
             GrowElementsIfNeeded();
