--- conflicted
+++ resolved
@@ -907,11 +907,6 @@
 
         internal void Stloc(LocalBuilder local)
         {
-<<<<<<< HEAD
-            if (_codeGenTrace != CodeGenTrace.None)
-                EmitSourceInstruction("Stloc " + _localNames[local]);
-=======
->>>>>>> 703dc8df
             _ilGen.Emit(OpCodes.Stloc, local);
         }
 
@@ -1033,12 +1028,6 @@
                 OpCode opCode = GetStelemOpCode(Type.GetTypeCode(arrayElementType));
                 if (opCode.Equals(OpCodes.Nop))
                     throw System.Runtime.Serialization.DiagnosticUtility.ExceptionUtility.ThrowHelperError(XmlObjectSerializer.CreateSerializationException(SR.Format(SR.ArrayTypeIsNotSupported_GeneratingCode, DataContract.GetClrTypeFullName(arrayElementType))));
-<<<<<<< HEAD
-                if (_codeGenTrace != CodeGenTrace.None)
-                    EmitSourceInstruction(opCode.ToString()!);
-=======
-
->>>>>>> 703dc8df
                 _ilGen.Emit(opCode);
             }
         }
@@ -1219,24 +1208,6 @@
             throw System.Runtime.Serialization.DiagnosticUtility.ExceptionUtility.ThrowHelperError(XmlObjectSerializer.CreateSerializationException(SR.Format(SR.ExpectingEnd, expected.ToString())));
         }
 
-<<<<<<< HEAD
-        [Conditional ("DEBUG")]
-        internal static void EmitSourceInstruction(string _)
-        {
-        }
-
-        [Conditional ("DEBUG")]
-        internal static void EmitSourceLabel(string _)
-        {
-        }
-
-        [Conditional ("DEBUG")]
-        internal static void EmitSourceComment(string _)
-        {
-        }
-
-=======
->>>>>>> 703dc8df
         internal Label[] Switch(int labelCount)
         {
             SwitchState switchState = new SwitchState(DefineLabel(), DefineLabel());
