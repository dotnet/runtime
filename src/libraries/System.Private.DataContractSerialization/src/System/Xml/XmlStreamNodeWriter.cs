--- conflicted
+++ resolved
@@ -361,23 +361,7 @@
 
         protected unsafe int UnsafeGetUTF8Length(char* chars, int charCount)
         {
-<<<<<<< HEAD
-            return (_encoding ?? s_UTF8Encoding).GetByteCount(chars, charCount);
-=======
-            char* charsMax = chars + charCount;
-            while (chars < charsMax)
-            {
-                if (*chars >= 0x80)
-                    break;
-
-                chars++;
-            }
-
-            if (chars == charsMax)
-                return charCount;
-
-            return (int)(chars - (charsMax - charCount)) + (_encoding ?? DataContractSerializer.ValidatingUTF8).GetByteCount(chars, (int)(charsMax - chars));
->>>>>>> 7f837659
+            return (_encoding ?? DataContractSerializer.ValidatingUTF8).GetByteCount(chars, charCount);
         }
 
         protected unsafe int UnsafeGetUTF8Chars(char* chars, int charCount, byte[] buffer, int offset)
@@ -418,19 +402,15 @@
                             if (t >= 0x80)
                                 goto NonAscii;
 
-<<<<<<< HEAD
                             bytes[i] = (byte)t;
                         }
-=======
-                        bytes += (_encoding ?? DataContractSerializer.ValidatingUTF8).GetBytes(charsStart, (int)(chars - charsStart), bytes, (int)(bytesMax - bytes));
->>>>>>> 7f837659
 
                         return charCount;
                     }
 
                 NonAscii:
                     byte* bytesMax = _bytes + buffer.Length - offset;
-                    return (int)(bytes - _bytes) + (_encoding ?? s_UTF8Encoding).GetBytes(chars, (int)(charsMax - chars), bytes, (int)(bytesMax - bytes));
+                    return (int)(bytes - _bytes) + (_encoding ?? DataContractSerializer.ValidatingUTF8).GetBytes(chars, (int)(charsMax - chars), bytes, (int)(bytesMax - bytes));
                 }
             }
             return 0;
