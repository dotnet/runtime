--- conflicted
+++ resolved
@@ -103,20 +103,10 @@
                 _attributeValue = null;
                 _attributeLocalName = null;
                 _nodeWriter.Close();
-<<<<<<< HEAD
-                if (_signingWriter != null)
-                {
-                    _signingWriter.Close();
-                }
-                if (_textFragmentWriter != null)
-                {
-                    _textFragmentWriter.Close();
-                }
+                _signingWriter?.Close();
+                _textFragmentWriter?.Close();
                 _oldWriter = null;
                 _oldStream = null;
-=======
-                _signingWriter?.Close();
->>>>>>> 983c8f23
             }
         }
 
