// Licensed to the .NET Foundation under one or more agreements.
// The .NET Foundation licenses this file to you under the MIT license.

using System;
using System.IO;
using System.Xml;
using System.Collections;
using System.Diagnostics;
using System.Runtime.InteropServices;
using System.Text;
using System.Globalization;
using System.Runtime.Serialization;
using System.Collections.Generic;
using System.Collections.ObjectModel;
using System.Runtime.CompilerServices;
using System.Buffers.Binary;

namespace System.Xml
{
    internal sealed class XmlBufferReader
    {
        private readonly XmlDictionaryReader _reader;
        private Stream? _stream;
        private byte[]? _streamBuffer;
        private byte[] _buffer = null!; // initialized by SetBuffer
        private int _offsetMin;
        private int _offsetMax;
        private IXmlDictionary? _dictionary;
        private XmlBinaryReaderSession? _session;
        private int _offset;
        private const int maxBytesPerChar = 3;
        private char[]? _chars;
        private int _windowOffset;
        private int _windowOffsetMax;
        private ValueHandle? _listValue;
        private static readonly XmlBufferReader s_empty = new XmlBufferReader(Array.Empty<byte>());

        public XmlBufferReader(XmlDictionaryReader reader)
        {
            _reader = reader;
        }

        public XmlBufferReader(byte[] buffer)
        {
            _reader = null!; // this ctor is only used in 2 places internally, which will never touch _reader
            _buffer = buffer;
        }

        public static XmlBufferReader Empty
        {
            get
            {
                return s_empty;
            }
        }

        public byte[] Buffer
        {
            get
            {
                return _buffer;
            }
        }

        public bool IsStreamed
        {
            get
            {
                return _stream != null;
            }
        }


        public void SetBuffer(Stream stream, IXmlDictionary? dictionary, XmlBinaryReaderSession? session)
        {
            _streamBuffer ??= new byte[128];
            SetBuffer(stream, _streamBuffer, 0, 0, dictionary, session);
            _windowOffset = 0;
            _windowOffsetMax = _streamBuffer.Length;
        }

        public void SetBuffer(byte[] buffer, int offset, int count, IXmlDictionary? dictionary, XmlBinaryReaderSession? session)
        {
            SetBuffer(null, buffer, offset, count, dictionary, session);
        }

        private void SetBuffer(Stream? stream, byte[] buffer, int offset, int count, IXmlDictionary? dictionary, XmlBinaryReaderSession? session)
        {
            _stream = stream;
            _buffer = buffer;
            _offsetMin = offset;
            _offset = offset;
            _offsetMax = offset + count;
            _dictionary = dictionary;
            _session = session;
        }

        public void Close()
        {
            if (_streamBuffer != null && _streamBuffer.Length > 4096)
            {
                _streamBuffer = null;
            }
            if (_stream != null)
            {
                _stream.Dispose();
                _stream = null;
            }
            _buffer = Array.Empty<byte>();
            _offset = 0;
            _offsetMax = 0;
            _windowOffset = 0;
            _windowOffsetMax = 0;
            _dictionary = null;
            _session = null;
        }

        public bool EndOfFile
        {
            get
            {
                return _offset == _offsetMax && !TryEnsureByte();
            }
        }

        public byte GetByte()
        {
            int offset = _offset;
            if (offset < _offsetMax)
                return _buffer[offset];
            else
                return GetByteHard();
        }

        public void SkipByte()
        {
            Advance(1);
        }

        private byte GetByteHard()
        {
            EnsureByte();
            return _buffer[_offset];
        }

        public byte[] GetBuffer(int count, out int offset)
        {
            offset = _offset;
            if (offset <= _offsetMax - count)
                return _buffer;
            return GetBufferHard(count, out offset);
        }

        public byte[] GetBuffer(int count, out int offset, out int offsetMax)
        {
            offset = _offset;
            if (offset <= _offsetMax - count)
            {
                offsetMax = _offset + count;
            }
            else
            {
                TryEnsureBytes(Math.Min(count, _windowOffsetMax - offset));
                offsetMax = _offsetMax;
            }
            return _buffer;
        }

        public byte[] GetBuffer(out int offset, out int offsetMax)
        {
            offset = _offset;
            offsetMax = _offsetMax;
            return _buffer;
        }

        private byte[] GetBufferHard(int count, out int offset)
        {
            offset = _offset;
            EnsureBytes(count);
            return _buffer;
        }

        private void EnsureByte()
        {
            if (!TryEnsureByte())
                XmlExceptionHelper.ThrowUnexpectedEndOfFile(_reader);
        }

        private bool TryEnsureByte()
        {
            if (_stream == null)
                return false;
            DiagnosticUtility.DebugAssert(_offsetMax < _windowOffsetMax, "");
            if (_offsetMax >= _buffer.Length)
                return TryEnsureBytes(1);
            int b = _stream.ReadByte();
            if (b == -1)
                return false;
            _buffer[_offsetMax++] = (byte)b;
            return true;
        }

        private void EnsureBytes(int count)
        {
            if (!TryEnsureBytes(count))
                XmlExceptionHelper.ThrowUnexpectedEndOfFile(_reader);
        }

        private bool TryEnsureBytes(int count)
        {
            if (_stream == null)
                return false;

            // The data could be coming from an untrusted source, so we use a standard
            // "multiply by 2" growth algorithm to avoid overly large memory utilization.
            // Constant value of 256 comes from MemoryStream implementation.

            do
            {
                DiagnosticUtility.DebugAssert(_offset <= int.MaxValue - count, "");
                int newOffsetMax = _offset + count;
                if (newOffsetMax <= _offsetMax)
                    return true;
                DiagnosticUtility.DebugAssert(newOffsetMax <= _windowOffsetMax, "");
                if (newOffsetMax > _buffer.Length)
                {
                    byte[] newBuffer = new byte[Math.Max(256, _buffer.Length * 2)];
                    System.Buffer.BlockCopy(_buffer, 0, newBuffer, 0, _offsetMax);
                    newOffsetMax = Math.Min(newOffsetMax, newBuffer.Length);
                    _buffer = newBuffer;
                    _streamBuffer = newBuffer;
                }
                int needed = newOffsetMax - _offsetMax;
                DiagnosticUtility.DebugAssert(needed > 0, "");
                int read = _stream.ReadAtLeast(_buffer.AsSpan(_offsetMax), needed, throwOnEndOfStream: false);
                _offsetMax += read;

                if (read < needed)
                {
                    return false;
                }
            } while (true);
        }

        public void Advance(int count)
        {
            DiagnosticUtility.DebugAssert(_offset + count <= _offsetMax, "");
            _offset += count;
        }

        public void InsertBytes(byte[] buffer, int offset, int count)
        {
            DiagnosticUtility.DebugAssert(_stream != null, "");
            if (_offsetMax > buffer.Length - count)
            {
                byte[] newBuffer = new byte[_offsetMax + count];
                System.Buffer.BlockCopy(_buffer, 0, newBuffer, 0, _offsetMax);
                _buffer = newBuffer;
                _streamBuffer = newBuffer;
            }
            System.Buffer.BlockCopy(_buffer, _offset, _buffer, _offset + count, _offsetMax - _offset);
            _offsetMax += count;
            System.Buffer.BlockCopy(buffer, offset, _buffer, _offset, count);
        }

        public void SetWindow(int windowOffset, int windowLength)
        {
            // [0...elementOffset-1][elementOffset..offset][offset..offsetMax-1][offsetMax..buffer.Length]
            // ^--Elements, Attributes in scope
            //                      ^-- The node just consumed
            //                                             ^--Data buffered, not consumed
            //                                                                  ^--Unused space
            if (windowOffset > int.MaxValue - windowLength)
                windowLength = int.MaxValue - windowOffset;

            if (_offset != windowOffset)
            {
                System.Buffer.BlockCopy(_buffer, _offset, _buffer, windowOffset, _offsetMax - _offset);
                _offsetMax = windowOffset + (_offsetMax - _offset);
                _offset = windowOffset;
            }
            _windowOffset = windowOffset;
            _windowOffsetMax = Math.Max(windowOffset + windowLength, _offsetMax);
        }

        public int Offset
        {
            get
            {
                return _offset;
            }
            set
            {
                DiagnosticUtility.DebugAssert(value >= _offsetMin && value <= _offsetMax, "");
                _offset = value;
            }
        }

        public int ReadBytes(int count)
        {
            DiagnosticUtility.DebugAssert(count >= 0, "");
            int offset = _offset;
            if (offset > _offsetMax - count)
                EnsureBytes(count);
            _offset += count;
            return offset;
        }

        public int ReadMultiByteUInt31()
        {
            int i = GetByte();
            Advance(1);
            if ((i & 0x80) == 0)
                return i;
            i &= 0x7F;

            int j = GetByte();
            Advance(1);
            i |= ((j & 0x7F) << 7);
            if ((j & 0x80) == 0)
                return i;

            int k = GetByte();
            Advance(1);
            i |= ((k & 0x7F) << 14);
            if ((k & 0x80) == 0)
                return i;

            int l = GetByte();
            Advance(1);
            i |= ((l & 0x7F) << 21);
            if ((l & 0x80) == 0)
                return i;

            int m = GetByte();
            Advance(1);
            i |= (m << 28);
            if ((m & 0xF8) != 0)
                XmlExceptionHelper.ThrowInvalidBinaryFormat(_reader);

            return i;
        }

        public int ReadUInt8()
            => ReadRawBytes<byte>();

        public int ReadInt8()
            => (sbyte)ReadUInt8();

        public int ReadUInt16()
        {
            ushort i = ReadRawBytes<ushort>();
            if (!BitConverter.IsLittleEndian)
                i = BinaryPrimitives.ReverseEndianness(i);
            return i;
        }

        public int ReadInt16()
            => (short)ReadUInt16();

        public int ReadInt32()
        {
            int i = ReadRawBytes<int>();
            if (!BitConverter.IsLittleEndian)
                i = BinaryPrimitives.ReverseEndianness(i);
            return i;
        }

        public int ReadUInt31()
        {
            int i = ReadInt32();
            if (i < 0)
                XmlExceptionHelper.ThrowInvalidBinaryFormat(_reader);
            return i;
        }

        public long ReadInt64()
        {
            long l = ReadRawBytes<long>();
            if (!BitConverter.IsLittleEndian)
                l = BinaryPrimitives.ReverseEndianness(l);
            return l;
        }

        public float ReadSingle()
            => ReadRawBytes<float>();

        public unsafe double ReadDouble()
            => ReadRawBytes<double>();

        public unsafe decimal ReadDecimal()
            => ReadRawBytes<decimal>();

        public UniqueId ReadUniqueId()
        {
            int offset;
            byte[] buffer = GetBuffer(ValueHandleLength.UniqueId, out offset);
            UniqueId uniqueId = new UniqueId(buffer, offset);
            Advance(ValueHandleLength.UniqueId);
            return uniqueId;
        }

        public DateTime ReadDateTime()
        {
            long value = 0;
            try
            {
                value = ReadInt64();
                return DateTime.FromBinary(value);
            }
            catch (ArgumentException exception)
            {
                throw DiagnosticUtility.ExceptionUtility.ThrowHelperError(XmlExceptionHelper.CreateConversionException(value.ToString(CultureInfo.InvariantCulture), "DateTime", exception));
            }
            catch (FormatException exception)
            {
                throw DiagnosticUtility.ExceptionUtility.ThrowHelperError(XmlExceptionHelper.CreateConversionException(value.ToString(CultureInfo.InvariantCulture), "DateTime", exception));
            }
            catch (OverflowException exception)
            {
                throw DiagnosticUtility.ExceptionUtility.ThrowHelperError(XmlExceptionHelper.CreateConversionException(value.ToString(CultureInfo.InvariantCulture), "DateTime", exception));
            }
        }

        public TimeSpan ReadTimeSpan()
        {
            long value = 0;
            try
            {
                value = ReadInt64();
                return TimeSpan.FromTicks(value);
            }
            catch (ArgumentException exception)
            {
                throw DiagnosticUtility.ExceptionUtility.ThrowHelperError(XmlExceptionHelper.CreateConversionException(value.ToString(CultureInfo.InvariantCulture), "TimeSpan", exception));
            }
            catch (FormatException exception)
            {
                throw DiagnosticUtility.ExceptionUtility.ThrowHelperError(XmlExceptionHelper.CreateConversionException(value.ToString(CultureInfo.InvariantCulture), "TimeSpan", exception));
            }
            catch (OverflowException exception)
            {
                throw DiagnosticUtility.ExceptionUtility.ThrowHelperError(XmlExceptionHelper.CreateConversionException(value.ToString(CultureInfo.InvariantCulture), "TimeSpan", exception));
            }
        }

        public Guid ReadGuid()
        {
            int offset;
            _ = GetBuffer(ValueHandleLength.Guid, out offset);
            Guid guid = GetGuid(offset);
            Advance(ValueHandleLength.Guid);
            return guid;
        }

        public string ReadUTF8String(int length)
        {
            int offset;
            _ = GetBuffer(length, out offset);
            char[] chars = GetCharBuffer(length);
            int charCount = GetChars(offset, length, chars);
            string value = new string(chars, 0, charCount);
            Advance(length);
            return value;
        }

        public void ReadRawArrayBytes<T>(Span<T> dst)
            where T : unmanaged
        {
            ReadRawArrayBytes(MemoryMarshal.AsBytes(dst));
        }

        public void ReadRawArrayBytes(Span<byte> dst)
        {
            if (_stream != null)
            {
                const int chunk = 256;
                while (dst.Length >= chunk)
                {
                    EnsureBytes(chunk);
                    // Get buffer, with all already read memory, but limit to dst.Length
                    var buffer = GetBuffer(out _offset, out int offsetMax)
                        .AsSpan(_offset, Math.Min(dst.Length, offsetMax - _offset));

                    buffer.CopyTo(dst);

                    dst = dst.Slice(buffer.Length);
                    Advance(buffer.Length);
                }
            }

            if (dst.Length > 0)
            {
                GetBuffer(dst.Length, out _offset)
                    .AsSpan(_offset, dst.Length)
                    .CopyTo(dst);

                Advance(dst.Length);
            }
        }

        private char[] GetCharBuffer(int count)
        {
            if (count > 1024)
                return new char[count];
            if (_chars == null || _chars.Length < count)
                _chars = new char[count];
            return _chars;
        }

        private int GetChars(int offset, int length, char[] chars)
        {
            byte[] buffer = _buffer;
            for (int i = 0; i < length; i++)
            {
                byte b = buffer[offset + i];
                if (b >= 0x80)
                    return i + XmlConverter.ToChars(buffer, offset + i, length - i, chars, i);
                chars[i] = (char)b;
            }
            return length;
        }

        private int GetChars(int offset, int length, char[] chars, int charOffset)
        {
            byte[] buffer = _buffer;
            for (int i = 0; i < length; i++)
            {
                byte b = buffer[offset + i];
                if (b >= 0x80)
                    return i + XmlConverter.ToChars(buffer, offset + i, length - i, chars, charOffset + i);
                chars[charOffset + i] = (char)b;
            }
            return length;
        }

        public string GetString(int offset, int length)
        {
            char[] chars = GetCharBuffer(length);
            int charCount = GetChars(offset, length, chars);
            return new string(chars, 0, charCount);
        }

        public string GetUnicodeString(int offset, int length)
        {
            return XmlConverter.ToStringUnicode(_buffer, offset, length);
        }

        public string GetString(int offset, int length, XmlNameTable nameTable)
        {
            char[] chars = GetCharBuffer(length);
            int charCount = GetChars(offset, length, chars);
            return nameTable.Add(chars, 0, charCount);
        }

        public int GetEscapedChars(int offset, int length, char[] chars)
        {
            byte[] buffer = _buffer;
            int charCount = 0;
            int textOffset = offset;
            int offsetMax = offset + length;
            while (true)
            {
                while (offset < offsetMax && IsAttrChar(buffer[offset]))
                    offset++;
                charCount += GetChars(textOffset, offset - textOffset, chars, charCount);
                if (offset == offsetMax)
                    break;
                textOffset = offset;
                if (buffer[offset] == '&')
                {
                    while (offset < offsetMax && buffer[offset] != ';')
                        offset++;
                    offset++;
                    int ch = GetCharEntity(textOffset, offset - textOffset);
                    textOffset = offset;
                    if (ch > char.MaxValue)
                    {
                        SurrogateChar surrogate = new SurrogateChar(ch);
                        chars[charCount++] = surrogate.HighChar;
                        chars[charCount++] = surrogate.LowChar;
                    }
                    else
                    {
                        chars[charCount++] = (char)ch;
                    }
                }
                else if (buffer[offset] == '\n' || buffer[offset] == '\t')
                {
                    chars[charCount++] = ' ';
                    offset++;
                    textOffset = offset;
                }
                else // '\r'
                {
                    chars[charCount++] = ' ';
                    offset++;

                    if (offset < offsetMax && buffer[offset] == '\n')
                        offset++;

                    textOffset = offset;
                }
            }
            return charCount;
        }

        private static bool IsAttrChar(int ch)
        {
            switch (ch)
            {
                case '&':
                case '\r':
                case '\t':
                case '\n':
                    return false;

                default:
                    return true;
            }
        }

        public string GetEscapedString(int offset, int length)
        {
            char[] chars = GetCharBuffer(length);
            int charCount = GetEscapedChars(offset, length, chars);
            return new string(chars, 0, charCount);
        }

        private int GetLessThanCharEntity(int offset, int length)
        {
            byte[] buffer = _buffer;
            if (length != 4 ||
                buffer[offset + 1] != (byte)'l' ||
                buffer[offset + 2] != (byte)'t')
            {
                XmlExceptionHelper.ThrowInvalidCharRef(_reader);
            }
            return (int)'<';
        }

        private int GetGreaterThanCharEntity(int offset, int length)
        {
            byte[] buffer = _buffer;
            if (length != 4 ||
                buffer[offset + 1] != (byte)'g' ||
                buffer[offset + 2] != (byte)'t')
            {
                XmlExceptionHelper.ThrowInvalidCharRef(_reader);
            }
            return (int)'>';
        }

        private int GetQuoteCharEntity(int offset, int length)
        {
            byte[] buffer = _buffer;
            if (length != 6 ||
                buffer[offset + 1] != (byte)'q' ||
                buffer[offset + 2] != (byte)'u' ||
                buffer[offset + 3] != (byte)'o' ||
                buffer[offset + 4] != (byte)'t')
            {
                XmlExceptionHelper.ThrowInvalidCharRef(_reader);
            }
            return (int)'"';
        }

        private int GetAmpersandCharEntity(int offset, int length)
        {
            byte[] buffer = _buffer;
            if (length != 5 ||
                buffer[offset + 1] != (byte)'a' ||
                buffer[offset + 2] != (byte)'m' ||
                buffer[offset + 3] != (byte)'p')
            {
                XmlExceptionHelper.ThrowInvalidCharRef(_reader);
            }
            return (int)'&';
        }

        private int GetApostropheCharEntity(int offset, int length)
        {
            byte[] buffer = _buffer;
            if (length != 6 ||
                buffer[offset + 1] != (byte)'a' ||
                buffer[offset + 2] != (byte)'p' ||
                buffer[offset + 3] != (byte)'o' ||
                buffer[offset + 4] != (byte)'s')
            {
                XmlExceptionHelper.ThrowInvalidCharRef(_reader);
            }
            return (int)'\'';
        }

        private int GetDecimalCharEntity(int offset, int length)
        {
            byte[] buffer = _buffer;
            DiagnosticUtility.DebugAssert(buffer[offset + 0] == '&', "");
            DiagnosticUtility.DebugAssert(buffer[offset + 1] == '#', "");
            DiagnosticUtility.DebugAssert(buffer[offset + length - 1] == ';', "");
            int value = 0;
            for (int i = 2; i < length - 1; i++)
            {
                byte ch = buffer[offset + i];
                if (ch < (byte)'0' || ch > (byte)'9')
                    XmlExceptionHelper.ThrowInvalidCharRef(_reader);
                value = value * 10 + (ch - '0');
                if (value > SurrogateChar.MaxValue)
                    XmlExceptionHelper.ThrowInvalidCharRef(_reader);
            }
            return value;
        }

        private int GetHexCharEntity(int offset, int length)
        {
            byte[] buffer = _buffer;
            DiagnosticUtility.DebugAssert(buffer[offset + 0] == '&', "");
            DiagnosticUtility.DebugAssert(buffer[offset + 1] == '#', "");
            DiagnosticUtility.DebugAssert(buffer[offset + 2] == 'x', "");
            DiagnosticUtility.DebugAssert(buffer[offset + length - 1] == ';', "");
            int value = 0;
            for (int i = 3; i < length - 1; i++)
            {
                byte ch = buffer[offset + i];
                int digit = HexConverter.FromChar(ch);
                if (digit == 0xFF)
                    XmlExceptionHelper.ThrowInvalidCharRef(_reader);
                DiagnosticUtility.DebugAssert(digit >= 0 && digit < 16, "");
                value = value * 16 + digit;
                if (value > SurrogateChar.MaxValue)
                    XmlExceptionHelper.ThrowInvalidCharRef(_reader);
            }
            return value;
        }

        public int GetCharEntity(int offset, int length)
        {
            if (length < 3)
                XmlExceptionHelper.ThrowInvalidCharRef(_reader);
            byte[] buffer = _buffer;
            DiagnosticUtility.DebugAssert(buffer[offset] == '&', "");
            DiagnosticUtility.DebugAssert(buffer[offset + length - 1] == ';', "");
            switch (buffer[offset + 1])
            {
                case (byte)'l':
                    return GetLessThanCharEntity(offset, length);
                case (byte)'g':
                    return GetGreaterThanCharEntity(offset, length);
                case (byte)'a':
                    if (buffer[offset + 2] == (byte)'m')
                        return GetAmpersandCharEntity(offset, length);
                    else
                        return GetApostropheCharEntity(offset, length);
                case (byte)'q':
                    return GetQuoteCharEntity(offset, length);
                case (byte)'#':
                    if (buffer[offset + 2] == (byte)'x')
                        return GetHexCharEntity(offset, length);
                    else
                        return GetDecimalCharEntity(offset, length);
                default:
                    XmlExceptionHelper.ThrowInvalidCharRef(_reader);
                    return 0;
            }
        }


        public bool IsWhitespaceKey(int key)
        {
            string s = GetDictionaryString(key).Value;
            for (int i = 0; i < s.Length; i++)
            {
                if (!XmlConverter.IsWhitespace(s[i]))
                    return false;
            }
            return true;
        }

        public bool IsWhitespaceUTF8(int offset, int length)
        {
            byte[] buffer = _buffer;
            for (int i = 0; i < length; i++)
            {
                if (!XmlConverter.IsWhitespace((char)buffer[offset + i]))
                    return false;
            }
            return true;
        }

        public bool IsWhitespaceUnicode(int offset, int length)
        {
            for (int i = 0; i < length; i += sizeof(char))
            {
                char ch = (char)GetInt16(offset + i);
                if (!XmlConverter.IsWhitespace(ch))
                    return false;
            }
            return true;
        }

        public bool Equals2(int key1, int key2, XmlBufferReader bufferReader2)
        {
            // If the keys aren't from the same dictionary, they still might be the same
            if (key1 == key2)
                return true;
            else
                return GetDictionaryString(key1).Value == bufferReader2.GetDictionaryString(key2).Value;
        }

        public bool Equals2(int key1, XmlDictionaryString xmlString2)
        {
            if ((key1 & 1) == 0 && xmlString2.Dictionary == _dictionary)
                return xmlString2.Key == (key1 >> 1);
            else
                return GetDictionaryString(key1).Value == xmlString2.Value;
        }

        public bool Equals2(int offset1, int length1, byte[] buffer2)
        {
            int length2 = buffer2.Length;
            if (length1 != length2)
                return false;
            byte[] buffer1 = _buffer;
            for (int i = 0; i < length1; i++)
            {
                if (buffer1[offset1 + i] != buffer2[i])
                    return false;
            }
            return true;
        }

        public bool Equals2(int offset1, int length1, XmlBufferReader bufferReader2, int offset2, int length2)
        {
            if (length1 != length2)
                return false;
            byte[] buffer1 = _buffer;
            byte[] buffer2 = bufferReader2._buffer;
            for (int i = 0; i < length1; i++)
            {
                if (buffer1[offset1 + i] != buffer2[offset2 + i])
                    return false;
            }
            return true;
        }

        public bool Equals2(int offset1, int length1, int offset2, int length2)
        {
            if (length1 != length2)
                return false;
            if (offset1 == offset2)
                return true;
            byte[] buffer = _buffer;
            for (int i = 0; i < length1; i++)
            {
                if (buffer[offset1 + i] != buffer[offset2 + i])
                    return false;
            }
            return true;
        }

        public unsafe bool Equals2(int offset1, int length1, string s2)
        {
            int byteLength = length1;
            int charLength = s2.Length;

            // N Unicode chars will be represented in at least N bytes, but
            // no more than N * 3 bytes.  If the byte count falls outside of this
            // range, then the strings cannot be equal.
            if (byteLength < charLength || byteLength > charLength * maxBytesPerChar)
                return false;

            byte[] buffer = _buffer;
            if (length1 < 8)
            {
                int length = Math.Min(byteLength, charLength);
                int offset = offset1;
                for (int i = 0; i < length; i++)
                {
                    byte b = buffer[offset + i];
                    if (b >= 0x80)
                        return XmlConverter.ToString(buffer, offset1, length1) == s2;
                    if (s2[i] != (char)b)
                        return false;
                }
                return byteLength == charLength;
            }
            else
            {
                int length = Math.Min(byteLength, charLength);
                fixed (byte* _pb = &buffer[offset1])
                {
                    byte* pb = _pb;
                    byte* pbMax = pb + length;
                    fixed (char* _pch = s2)
                    {
                        char* pch = _pch;
                        // Try to do the fast comparison in ASCII space
                        int t = 0;
                        while (pb < pbMax && *pb < 0x80)
                        {
                            t = *pb - (byte)*pch;
                            // The code generated is better if we break out then return
                            if (t != 0)
                                break;
                            pb++;
                            pch++;
                        }
                        if (t != 0)
                            return false;
                        if (pb == pbMax)
                            return (byteLength == charLength);
                    }
                }
                return XmlConverter.ToString(buffer, offset1, length1) == s2;
            }
        }

        public int Compare(int offset1, int length1, int offset2, int length2)
        {
            byte[] buffer = _buffer;
            int length = Math.Min(length1, length2);
            for (int i = 0; i < length; i++)
            {
                int s = buffer[offset1 + i] - buffer[offset2 + i];
                if (s != 0)
                    return s;
            }
            return length1 - length2;
        }

        public byte GetByte(int offset)
        {
            return _buffer[offset];
        }

        public int GetInt8(int offset)
        {
            return (sbyte)GetByte(offset);
        }

        private T ReadRawBytes<T>() where T : unmanaged
        {
            ReadOnlySpan<byte> buffer = GetBuffer(Unsafe.SizeOf<T>(), out int offset)
                .AsSpan(offset, Unsafe.SizeOf<T>());
            T value = MemoryMarshal.Read<T>(buffer);

            Advance(Unsafe.SizeOf<T>());
            return value;
        }

        private T ReadRawBytes<T>(int offset) where T : unmanaged
            => MemoryMarshal.Read<T>(_buffer.AsSpan(offset, Unsafe.SizeOf<T>()));

        public int GetInt16(int offset)
            => BitConverter.IsLittleEndian ? ReadRawBytes<short>(offset) : BinaryPrimitives.ReverseEndianness(ReadRawBytes<short>(offset));

        public int GetInt32(int offset)
            => BitConverter.IsLittleEndian ? ReadRawBytes<int>(offset) : BinaryPrimitives.ReverseEndianness(ReadRawBytes<int>(offset));

        public long GetInt64(int offset)
            => BitConverter.IsLittleEndian ? ReadRawBytes<long>(offset) : BinaryPrimitives.ReverseEndianness(ReadRawBytes<long>(offset));

        public ulong GetUInt64(int offset)
            => (ulong)GetInt64(offset);

        public float GetSingle(int offset)
            => ReadRawBytes<float>(offset);

        public double GetDouble(int offset)
            => ReadRawBytes<double>(offset);

        public decimal GetDecimal(int offset)
            => ReadRawBytes<decimal>(offset);

        public UniqueId GetUniqueId(int offset)
        {
            return new UniqueId(_buffer, offset);
        }

        public Guid GetGuid(int offset)
        {
<<<<<<< HEAD
            return new Guid(_buffer.AsSpan(offset));
=======
            _guid ??= new byte[16];
            System.Buffer.BlockCopy(_buffer, offset, _guid, 0, _guid.Length);
            return new Guid(_guid);
>>>>>>> 75476f9e
        }

        public void GetBase64(int srcOffset, byte[] buffer, int dstOffset, int count)
        {
            System.Buffer.BlockCopy(_buffer, srcOffset, buffer, dstOffset, count);
        }


        public XmlBinaryNodeType GetNodeType()
        {
            return (XmlBinaryNodeType)GetByte();
        }

        public void SkipNodeType()
        {
            SkipByte();
        }

        public object[] GetList(int offset, int count)
        {
            int bufferOffset = this.Offset;
            this.Offset = offset;
            try
            {
                object[] objects = new object[count];
                for (int i = 0; i < count; i++)
                {
                    XmlBinaryNodeType nodeType = GetNodeType();
                    SkipNodeType();
                    DiagnosticUtility.DebugAssert(nodeType != XmlBinaryNodeType.StartListText, "");
                    ReadValue(nodeType, _listValue!);
                    objects[i] = _listValue!.ToObject();
                }
                return objects;
            }
            finally
            {
                this.Offset = bufferOffset;
            }
        }


        public XmlDictionaryString GetDictionaryString(int key)
        {
            IXmlDictionary keyDictionary;
            if ((key & 1) != 0)
            {
                keyDictionary = _session!;
            }
            else
            {
                keyDictionary = _dictionary!;
            }
            XmlDictionaryString? s;
            if (!keyDictionary.TryLookup(key >> 1, out s))
                XmlExceptionHelper.ThrowInvalidBinaryFormat(_reader);
            return s;
        }

        public int ReadDictionaryKey()
        {
            int key = ReadMultiByteUInt31();
            if ((key & 1) != 0)
            {
                if (_session == null)
                    XmlExceptionHelper.ThrowInvalidBinaryFormat(_reader);
                int sessionKey = (key >> 1);
                if (!_session.TryLookup(sessionKey, out _))
                {
                    if (sessionKey < XmlDictionaryString.MinKey || sessionKey > XmlDictionaryString.MaxKey)
                        XmlExceptionHelper.ThrowXmlDictionaryStringIDOutOfRange(_reader);
                    XmlExceptionHelper.ThrowXmlDictionaryStringIDUndefinedSession(_reader, sessionKey);
                }
            }
            else
            {
                if (_dictionary == null)
                    XmlExceptionHelper.ThrowInvalidBinaryFormat(_reader);
                int staticKey = (key >> 1);
                if (!_dictionary.TryLookup(staticKey, out _))
                {
                    if (staticKey < XmlDictionaryString.MinKey || staticKey > XmlDictionaryString.MaxKey)
                        XmlExceptionHelper.ThrowXmlDictionaryStringIDOutOfRange(_reader);
                    XmlExceptionHelper.ThrowXmlDictionaryStringIDUndefinedStatic(_reader, staticKey);
                }
            }
            return key;
        }

        public void ReadValue(XmlBinaryNodeType nodeType, ValueHandle value)
        {
            switch (nodeType)
            {
                case XmlBinaryNodeType.EmptyText:
                    value.SetValue(ValueHandleType.Empty);
                    break;
                case XmlBinaryNodeType.ZeroText:
                    value.SetValue(ValueHandleType.Zero);
                    break;
                case XmlBinaryNodeType.OneText:
                    value.SetValue(ValueHandleType.One);
                    break;
                case XmlBinaryNodeType.TrueText:
                    value.SetValue(ValueHandleType.True);
                    break;
                case XmlBinaryNodeType.FalseText:
                    value.SetValue(ValueHandleType.False);
                    break;
                case XmlBinaryNodeType.BoolText:
                    value.SetValue(ReadUInt8() != 0 ? ValueHandleType.True : ValueHandleType.False);
                    break;
                case XmlBinaryNodeType.Chars8Text:
                    ReadValue(value, ValueHandleType.UTF8, ReadUInt8());
                    break;
                case XmlBinaryNodeType.Chars16Text:
                    ReadValue(value, ValueHandleType.UTF8, ReadUInt16());
                    break;
                case XmlBinaryNodeType.Chars32Text:
                    ReadValue(value, ValueHandleType.UTF8, ReadUInt31());
                    break;
                case XmlBinaryNodeType.UnicodeChars8Text:
                    ReadUnicodeValue(value, ReadUInt8());
                    break;
                case XmlBinaryNodeType.UnicodeChars16Text:
                    ReadUnicodeValue(value, ReadUInt16());
                    break;
                case XmlBinaryNodeType.UnicodeChars32Text:
                    ReadUnicodeValue(value, ReadUInt31());
                    break;
                case XmlBinaryNodeType.Bytes8Text:
                    ReadValue(value, ValueHandleType.Base64, ReadUInt8());
                    break;
                case XmlBinaryNodeType.Bytes16Text:
                    ReadValue(value, ValueHandleType.Base64, ReadUInt16());
                    break;
                case XmlBinaryNodeType.Bytes32Text:
                    ReadValue(value, ValueHandleType.Base64, ReadUInt31());
                    break;
                case XmlBinaryNodeType.DictionaryText:
                    value.SetDictionaryValue(ReadDictionaryKey());
                    break;
                case XmlBinaryNodeType.UniqueIdText:
                    ReadValue(value, ValueHandleType.UniqueId, ValueHandleLength.UniqueId);
                    break;
                case XmlBinaryNodeType.GuidText:
                    ReadValue(value, ValueHandleType.Guid, ValueHandleLength.Guid);
                    break;
                case XmlBinaryNodeType.DecimalText:
                    ReadValue(value, ValueHandleType.Decimal, ValueHandleLength.Decimal);
                    break;
                case XmlBinaryNodeType.Int8Text:
                    ReadValue(value, ValueHandleType.Int8, ValueHandleLength.Int8);
                    break;
                case XmlBinaryNodeType.Int16Text:
                    ReadValue(value, ValueHandleType.Int16, ValueHandleLength.Int16);
                    break;
                case XmlBinaryNodeType.Int32Text:
                    ReadValue(value, ValueHandleType.Int32, ValueHandleLength.Int32);
                    break;
                case XmlBinaryNodeType.Int64Text:
                    ReadValue(value, ValueHandleType.Int64, ValueHandleLength.Int64);
                    break;
                case XmlBinaryNodeType.UInt64Text:
                    ReadValue(value, ValueHandleType.UInt64, ValueHandleLength.UInt64);
                    break;
                case XmlBinaryNodeType.FloatText:
                    ReadValue(value, ValueHandleType.Single, ValueHandleLength.Single);
                    break;
                case XmlBinaryNodeType.DoubleText:
                    ReadValue(value, ValueHandleType.Double, ValueHandleLength.Double);
                    break;
                case XmlBinaryNodeType.TimeSpanText:
                    ReadValue(value, ValueHandleType.TimeSpan, ValueHandleLength.TimeSpan);
                    break;
                case XmlBinaryNodeType.DateTimeText:
                    ReadValue(value, ValueHandleType.DateTime, ValueHandleLength.DateTime);
                    break;
                case XmlBinaryNodeType.StartListText:
                    ReadList(value);
                    break;
                case XmlBinaryNodeType.QNameDictionaryText:
                    ReadQName(value);
                    break;
                default:
                    XmlExceptionHelper.ThrowInvalidBinaryFormat(_reader);
                    break;
            }
        }

        private void ReadValue(ValueHandle value, ValueHandleType type, int length)
        {
            int offset = ReadBytes(length);
            value.SetValue(type, offset, length);
        }

        private void ReadUnicodeValue(ValueHandle value, int length)
        {
            if ((length & 1) != 0)
                XmlExceptionHelper.ThrowInvalidBinaryFormat(_reader);
            ReadValue(value, ValueHandleType.Unicode, length);
        }

        private void ReadList(ValueHandle value)
        {
            _listValue ??= new ValueHandle(this);
            int count = 0;
            int offset = this.Offset;
            while (true)
            {
                XmlBinaryNodeType nodeType = GetNodeType();
                SkipNodeType();
                if (nodeType == XmlBinaryNodeType.StartListText)
                    XmlExceptionHelper.ThrowInvalidBinaryFormat(_reader);
                if (nodeType == XmlBinaryNodeType.EndListText)
                    break;
                ReadValue(nodeType, _listValue);
                count++;
            }
            value.SetValue(ValueHandleType.List, offset, count);
        }


        public void ReadQName(ValueHandle value)
        {
            int prefix = ReadUInt8();
            if (prefix >= 26)
                XmlExceptionHelper.ThrowInvalidBinaryFormat(_reader);
            int key = ReadDictionaryKey();
            value.SetQNameValue(prefix, key);
        }

        public int[] GetRows()
        {
            if (_buffer == null)
            {
                return new int[1] { 0 };
            }

            List<int> list = new List<int>();
            list.Add(_offsetMin);
            for (int i = _offsetMin; i < _offsetMax; i++)
            {
                if (_buffer[i] == (byte)13 || _buffer[i] == (byte)10)
                {
                    if (i + 1 < _offsetMax && _buffer[i + 1] == (byte)10)
                        i++;
                    list.Add(i + 1);
                }
            }
            return list.ToArray();
        }
    }
}<|MERGE_RESOLUTION|>--- conflicted
+++ resolved
@@ -979,13 +979,7 @@
 
         public Guid GetGuid(int offset)
         {
-<<<<<<< HEAD
             return new Guid(_buffer.AsSpan(offset));
-=======
-            _guid ??= new byte[16];
-            System.Buffer.BlockCopy(_buffer, offset, _guid, 0, _guid.Length);
-            return new Guid(_guid);
->>>>>>> 75476f9e
         }
 
         public void GetBase64(int srcOffset, byte[] buffer, int dstOffset, int count)
