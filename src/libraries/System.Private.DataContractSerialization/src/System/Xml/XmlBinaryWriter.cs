--- conflicted
+++ resolved
@@ -746,34 +746,8 @@
             => WriteTextNodeRaw(XmlBinaryNodeType.DecimalText, d);
 
         public override void WriteDateTimeText(DateTime dt)
-<<<<<<< HEAD
-            => WriteTextNodeWithInt64(XmlBinaryNodeType.DateTimeText, ToBinary(dt));
-
-        private static long ToBinary(DateTime dt)
-        {
-            long temp = 0;
-            switch (dt.Kind)
-            {
-                case DateTimeKind.Local:
-                    temp |= -9223372036854775808L; // 0x8000000000000000
-                    temp |= dt.ToUniversalTime().Ticks;
-                    break;
-                case DateTimeKind.Utc:
-                    temp |= 0x4000000000000000L;
-                    temp |= dt.Ticks;
-                    break;
-                case DateTimeKind.Unspecified:
-                    temp = dt.Ticks;
-                    break;
-            }
-            return temp;
-        }
-
-=======
-        {
-            WriteTextNodeWithInt64(XmlBinaryNodeType.DateTimeText, dt.ToBinary());
-        }
->>>>>>> 75228aca
+            => WriteTextNodeWithInt64(XmlBinaryNodeType.DateTimeText, dt.ToBinary());
+
 
         public override void WriteUniqueIdText(UniqueId value)
         {
@@ -845,22 +819,26 @@
             WriteArrayInfo(XmlBinaryNodeType.DateTimeTextWithEndElement, items.Length);
             foreach (DateTime dateTime in items)
             {
-<<<<<<< HEAD
-                WriteInt64(ToBinary(dateTime));
-=======
-                WriteInt64(array[offset + i].ToBinary());
->>>>>>> 75228aca
+                WriteInt64(dateTime.ToBinary());
             }
         }
 
         public void WriteGuidArray(ReadOnlySpan<Guid> items)
         {
-            WriteArrayInfo(XmlBinaryNodeType.GuidTextWithEndElement, items.Length);
-            foreach (ref readonly Guid guid in items)
-            {
-                Span<byte> bytes = GetBuffer(16, out int bufferOffset).AsSpan(bufferOffset, 16);
-                guid.TryWriteBytes(bytes);
-                Advance(16);
+            if (BitConverter.IsLittleEndian)
+            {
+                WriteArray(XmlBinaryNodeType.GuidTextWithEndElement, items.Length, MemoryMarshal.AsBytes(items));
+            }
+            else
+            {
+
+                WriteArrayInfo(XmlBinaryNodeType.GuidTextWithEndElement, items.Length);
+                foreach (ref readonly Guid guid in items)
+                {
+                    Span<byte> bytes = GetBuffer(16, out int bufferOffset).AsSpan(bufferOffset, 16);
+                    guid.TryWriteBytes(bytes);
+                    Advance(16);
+                }
             }
         }
 
@@ -1127,22 +1105,14 @@
                                XmlBinaryNodeType nodeType, int count, ReadOnlySpan<byte> bytes)
         {
             WriteStartArray(prefix, localName, namespaceUri, count);
-<<<<<<< HEAD
             _writer.WriteArray(nodeType, count, bytes);
-=======
-            _writer.UnsafeWriteArray(nodeType, count, array, arrayMax);
->>>>>>> 75228aca
         }
 
         private void WriteArray(string? prefix, XmlDictionaryString localName, XmlDictionaryString? namespaceUri,
                                XmlBinaryNodeType nodeType, int count, ReadOnlySpan<byte> bytes)
         {
             WriteStartArray(prefix, localName, namespaceUri, count);
-<<<<<<< HEAD
             _writer.WriteArray(nodeType, count, bytes);
-=======
-            _writer.UnsafeWriteArray(nodeType, count, array, arrayMax);
->>>>>>> 75228aca
         }
 
         private static void CheckArray(Array array, int offset, int count)
@@ -1161,267 +1131,245 @@
 
         public override void WriteArray(string? prefix, string localName, string? namespaceUri, bool[] array, int offset, int count)
         {
-<<<<<<< HEAD
-            CheckArray(array, offset, count);
-            if (count > 0)
-=======
-            if (Signing)
-            {
-                base.WriteArray(prefix, localName, namespaceUri, array, offset, count);
-            }
-            else
->>>>>>> 75228aca
-            {
-                ReadOnlySpan<byte> bytes = MemoryMarshal.AsBytes(array.AsSpan(offset, count));
-                WriteArray(prefix, localName, namespaceUri, XmlBinaryNodeType.BoolTextWithEndElement, count, bytes);
+            if (Signing)
+            {
+                base.WriteArray(prefix, localName, namespaceUri, array, offset, count);
+            }
+            else
+            {
+                CheckArray(array, offset, count);
+                if (count > 0)
+                {
+                    ReadOnlySpan<byte> bytes = MemoryMarshal.AsBytes(array.AsSpan(offset, count));
+                    WriteArray(prefix, localName, namespaceUri, XmlBinaryNodeType.BoolTextWithEndElement, count, bytes);
+                }
             }
         }
 
         public override void WriteArray(string? prefix, XmlDictionaryString localName, XmlDictionaryString? namespaceUri, bool[] array, int offset, int count)
         {
-<<<<<<< HEAD
-            CheckArray(array, offset, count);
-            if (count > 0)
-=======
-            if (Signing)
-            {
-                base.WriteArray(prefix, localName, namespaceUri, array, offset, count);
-            }
-            else
->>>>>>> 75228aca
-            {
-                ReadOnlySpan<byte> bytes = MemoryMarshal.AsBytes(array.AsSpan(offset, count));
-                WriteArray(prefix, localName, namespaceUri, XmlBinaryNodeType.BoolTextWithEndElement, count, bytes);
+            if (Signing)
+            {
+                base.WriteArray(prefix, localName, namespaceUri, array, offset, count);
+            }
+            else
+            {
+                CheckArray(array, offset, count);
+                if (count > 0)
+                {
+                    ReadOnlySpan<byte> bytes = MemoryMarshal.AsBytes(array.AsSpan(offset, count));
+                    WriteArray(prefix, localName, namespaceUri, XmlBinaryNodeType.BoolTextWithEndElement, count, bytes);
+                }
             }
         }
 
         public override void WriteArray(string? prefix, string localName, string? namespaceUri, short[] array, int offset, int count)
         {
-<<<<<<< HEAD
-            CheckArray(array, offset, count);
-            if (count > 0)
-=======
-            if (Signing)
-            {
-                base.WriteArray(prefix, localName, namespaceUri, array, offset, count);
-            }
-            else
->>>>>>> 75228aca
-            {
-                ReadOnlySpan<byte> bytes = MemoryMarshal.AsBytes(array.AsSpan(offset, count));
-                WriteArray(prefix, localName, namespaceUri, XmlBinaryNodeType.Int16TextWithEndElement, count, bytes);
+            if (Signing)
+            {
+                base.WriteArray(prefix, localName, namespaceUri, array, offset, count);
+            }
+            else
+            {
+                CheckArray(array, offset, count);
+                if (count > 0)
+                {
+                    ReadOnlySpan<byte> bytes = MemoryMarshal.AsBytes(array.AsSpan(offset, count));
+                    WriteArray(prefix, localName, namespaceUri, XmlBinaryNodeType.Int16TextWithEndElement, count, bytes);
+                }
             }
         }
 
         public override void WriteArray(string? prefix, XmlDictionaryString localName, XmlDictionaryString? namespaceUri, short[] array, int offset, int count)
         {
-<<<<<<< HEAD
-            CheckArray(array, offset, count);
-            if (count > 0)
-=======
-            if (Signing)
-            {
-                base.WriteArray(prefix, localName, namespaceUri, array, offset, count);
-            }
-            else
->>>>>>> 75228aca
-            {
-                ReadOnlySpan<byte> bytes = MemoryMarshal.AsBytes(array.AsSpan(offset, count));
-                WriteArray(prefix, localName, namespaceUri, XmlBinaryNodeType.Int16TextWithEndElement, count, bytes);
+            if (Signing)
+            {
+                base.WriteArray(prefix, localName, namespaceUri, array, offset, count);
+            }
+            else
+            {
+                CheckArray(array, offset, count);
+                if (count > 0)
+                {
+                    ReadOnlySpan<byte> bytes = MemoryMarshal.AsBytes(array.AsSpan(offset, count));
+                    WriteArray(prefix, localName, namespaceUri, XmlBinaryNodeType.Int16TextWithEndElement, count, bytes);
+                }
             }
         }
 
         public override void WriteArray(string? prefix, string localName, string? namespaceUri, int[] array, int offset, int count)
         {
-<<<<<<< HEAD
-            CheckArray(array, offset, count);
-            if (count > 0)
-=======
-            if (Signing)
-            {
-                base.WriteArray(prefix, localName, namespaceUri, array, offset, count);
-            }
-            else
->>>>>>> 75228aca
-            {
-                ReadOnlySpan<byte> bytes = MemoryMarshal.AsBytes(array.AsSpan(offset, count));
-                WriteArray(prefix, localName, namespaceUri, XmlBinaryNodeType.Int32TextWithEndElement, count, bytes);
+            if (Signing)
+            {
+                base.WriteArray(prefix, localName, namespaceUri, array, offset, count);
+            }
+            else
+            {
+                CheckArray(array, offset, count);
+                if (count > 0)
+                {
+                    ReadOnlySpan<byte> bytes = MemoryMarshal.AsBytes(array.AsSpan(offset, count));
+                    WriteArray(prefix, localName, namespaceUri, XmlBinaryNodeType.Int32TextWithEndElement, count, bytes);
+                }
             }
         }
 
         public override void WriteArray(string? prefix, XmlDictionaryString localName, XmlDictionaryString? namespaceUri, int[] array, int offset, int count)
         {
-<<<<<<< HEAD
-            CheckArray(array, offset, count);
-            if (count > 0)
-=======
-            if (Signing)
-            {
-                base.WriteArray(prefix, localName, namespaceUri, array, offset, count);
-            }
-            else
->>>>>>> 75228aca
-            {
-                ReadOnlySpan<byte> bytes = MemoryMarshal.AsBytes(array.AsSpan(offset, count));
-                WriteArray(prefix, localName, namespaceUri, XmlBinaryNodeType.Int32TextWithEndElement, count, bytes);
+            if (Signing)
+            {
+                base.WriteArray(prefix, localName, namespaceUri, array, offset, count);
+            }
+            else
+            {
+                CheckArray(array, offset, count);
+                if (count > 0)
+                {
+                    ReadOnlySpan<byte> bytes = MemoryMarshal.AsBytes(array.AsSpan(offset, count));
+                    WriteArray(prefix, localName, namespaceUri, XmlBinaryNodeType.Int32TextWithEndElement, count, bytes);
+                }
             }
         }
 
         public override void WriteArray(string? prefix, string localName, string? namespaceUri, long[] array, int offset, int count)
         {
-<<<<<<< HEAD
-            CheckArray(array, offset, count);
-            if (count > 0)
-=======
-            if (Signing)
-            {
-                base.WriteArray(prefix, localName, namespaceUri, array, offset, count);
-            }
-            else
->>>>>>> 75228aca
-            {
-                ReadOnlySpan<byte> bytes = MemoryMarshal.AsBytes(array.AsSpan(offset, count));
-                WriteArray(prefix, localName, namespaceUri, XmlBinaryNodeType.Int64TextWithEndElement, count, bytes);
+            if (Signing)
+            {
+                base.WriteArray(prefix, localName, namespaceUri, array, offset, count);
+            }
+            else
+            {
+                CheckArray(array, offset, count);
+                if (count > 0)
+                {
+                    ReadOnlySpan<byte> bytes = MemoryMarshal.AsBytes(array.AsSpan(offset, count));
+                    WriteArray(prefix, localName, namespaceUri, XmlBinaryNodeType.Int64TextWithEndElement, count, bytes);
+                }
             }
         }
 
         public override void WriteArray(string? prefix, XmlDictionaryString localName, XmlDictionaryString? namespaceUri, long[] array, int offset, int count)
         {
-<<<<<<< HEAD
-            CheckArray(array, offset, count);
-            if (count > 0)
-=======
-            if (Signing)
-            {
-                base.WriteArray(prefix, localName, namespaceUri, array, offset, count);
-            }
-            else
->>>>>>> 75228aca
-            {
-                ReadOnlySpan<byte> bytes = MemoryMarshal.AsBytes(array.AsSpan(offset, count));
-                WriteArray(prefix, localName, namespaceUri, XmlBinaryNodeType.Int64TextWithEndElement, count, bytes);
+            if (Signing)
+            {
+                base.WriteArray(prefix, localName, namespaceUri, array, offset, count);
+            }
+            else
+            {
+                CheckArray(array, offset, count);
+                if (count > 0)
+                {
+                    ReadOnlySpan<byte> bytes = MemoryMarshal.AsBytes(array.AsSpan(offset, count));
+                    WriteArray(prefix, localName, namespaceUri, XmlBinaryNodeType.Int64TextWithEndElement, count, bytes);
+                }
             }
         }
 
         public override void WriteArray(string? prefix, string localName, string? namespaceUri, float[] array, int offset, int count)
         {
-<<<<<<< HEAD
-            CheckArray(array, offset, count);
-            if (count > 0)
-=======
-            if (Signing)
-            {
-                base.WriteArray(prefix, localName, namespaceUri, array, offset, count);
-            }
-            else
->>>>>>> 75228aca
-            {
-                ReadOnlySpan<byte> bytes = MemoryMarshal.AsBytes(array.AsSpan(offset, count));
-                WriteArray(prefix, localName, namespaceUri, XmlBinaryNodeType.FloatTextWithEndElement, count, bytes);
+            if (Signing)
+            {
+                base.WriteArray(prefix, localName, namespaceUri, array, offset, count);
+            }
+            else
+            {
+                CheckArray(array, offset, count);
+                if (count > 0)
+                {
+                    ReadOnlySpan<byte> bytes = MemoryMarshal.AsBytes(array.AsSpan(offset, count));
+                    WriteArray(prefix, localName, namespaceUri, XmlBinaryNodeType.FloatTextWithEndElement, count, bytes);
+                }
             }
         }
 
         public override void WriteArray(string? prefix, XmlDictionaryString localName, XmlDictionaryString? namespaceUri, float[] array, int offset, int count)
         {
-<<<<<<< HEAD
-            CheckArray(array, offset, count);
-            if (count > 0)
-=======
-            if (Signing)
-            {
-                base.WriteArray(prefix, localName, namespaceUri, array, offset, count);
-            }
-            else
->>>>>>> 75228aca
-            {
-                ReadOnlySpan<byte> bytes = MemoryMarshal.AsBytes(array.AsSpan(offset, count));
-                WriteArray(prefix, localName, namespaceUri, XmlBinaryNodeType.FloatTextWithEndElement, count, bytes);
+            if (Signing)
+            {
+                base.WriteArray(prefix, localName, namespaceUri, array, offset, count);
+            }
+            else
+            {
+                CheckArray(array, offset, count);
+                if (count > 0)
+                {
+                    ReadOnlySpan<byte> bytes = MemoryMarshal.AsBytes(array.AsSpan(offset, count));
+                    WriteArray(prefix, localName, namespaceUri, XmlBinaryNodeType.FloatTextWithEndElement, count, bytes);
+                }
             }
         }
 
         public override void WriteArray(string? prefix, string localName, string? namespaceUri, double[] array, int offset, int count)
         {
-<<<<<<< HEAD
-            CheckArray(array, offset, count);
-            if (count > 0)
-=======
-            if (Signing)
-            {
-                base.WriteArray(prefix, localName, namespaceUri, array, offset, count);
-            }
-            else
->>>>>>> 75228aca
-            {
-                ReadOnlySpan<byte> bytes = MemoryMarshal.AsBytes(array.AsSpan(offset, count));
-                WriteArray(prefix, localName, namespaceUri, XmlBinaryNodeType.DoubleTextWithEndElement, count, bytes);
+            if (Signing)
+            {
+                base.WriteArray(prefix, localName, namespaceUri, array, offset, count);
+            }
+            else
+            {
+                CheckArray(array, offset, count);
+                if (count > 0)
+                {
+                    ReadOnlySpan<byte> bytes = MemoryMarshal.AsBytes(array.AsSpan(offset, count));
+                    WriteArray(prefix, localName, namespaceUri, XmlBinaryNodeType.DoubleTextWithEndElement, count, bytes);
+                }
             }
         }
 
         public override void WriteArray(string? prefix, XmlDictionaryString localName, XmlDictionaryString? namespaceUri, double[] array, int offset, int count)
         {
-<<<<<<< HEAD
-            CheckArray(array, offset, count);
-            if (count > 0)
-=======
-            if (Signing)
-            {
-                base.WriteArray(prefix, localName, namespaceUri, array, offset, count);
-            }
-            else
->>>>>>> 75228aca
-            {
-                ReadOnlySpan<byte> bytes = MemoryMarshal.AsBytes(array.AsSpan(offset, count));
-                WriteArray(prefix, localName, namespaceUri, XmlBinaryNodeType.DoubleTextWithEndElement, count, bytes);
+            if (Signing)
+            {
+                base.WriteArray(prefix, localName, namespaceUri, array, offset, count);
+            }
+            else
+            {
+                CheckArray(array, offset, count);
+                if (count > 0)
+                {
+                    ReadOnlySpan<byte> bytes = MemoryMarshal.AsBytes(array.AsSpan(offset, count));
+                    WriteArray(prefix, localName, namespaceUri, XmlBinaryNodeType.DoubleTextWithEndElement, count, bytes);
+                }
             }
         }
 
         public override void WriteArray(string? prefix, string localName, string? namespaceUri, decimal[] array, int offset, int count)
         {
-<<<<<<< HEAD
-            CheckArray(array, offset, count);
-            if (count > 0)
-=======
-            if (Signing)
-            {
-                base.WriteArray(prefix, localName, namespaceUri, array, offset, count);
-            }
-            else
->>>>>>> 75228aca
-            {
-                ReadOnlySpan<byte> bytes = MemoryMarshal.AsBytes(array.AsSpan(offset, count));
-                WriteArray(prefix, localName, namespaceUri, XmlBinaryNodeType.DecimalTextWithEndElement, count, bytes);
+            if (Signing)
+            {
+                base.WriteArray(prefix, localName, namespaceUri, array, offset, count);
+            }
+            else
+            {
+                CheckArray(array, offset, count);
+                if (count > 0)
+                {
+                    ReadOnlySpan<byte> bytes = MemoryMarshal.AsBytes(array.AsSpan(offset, count));
+                    WriteArray(prefix, localName, namespaceUri, XmlBinaryNodeType.DecimalTextWithEndElement, count, bytes);
+                }
             }
         }
 
         public override void WriteArray(string? prefix, XmlDictionaryString localName, XmlDictionaryString? namespaceUri, decimal[] array, int offset, int count)
         {
-<<<<<<< HEAD
-            CheckArray(array, offset, count);
-            if (count > 0)
-=======
-            if (Signing)
-            {
-                base.WriteArray(prefix, localName, namespaceUri, array, offset, count);
-            }
-            else
->>>>>>> 75228aca
-            {
-                ReadOnlySpan<byte> bytes = MemoryMarshal.AsBytes(array.AsSpan(offset, count));
-                WriteArray(prefix, localName, namespaceUri, XmlBinaryNodeType.DecimalTextWithEndElement, count, bytes);
+            if (Signing)
+            {
+                base.WriteArray(prefix, localName, namespaceUri, array, offset, count);
+            }
+            else
+            {
+                CheckArray(array, offset, count);
+                if (count > 0)
+                {
+                    ReadOnlySpan<byte> bytes = MemoryMarshal.AsBytes(array.AsSpan(offset, count));
+                    WriteArray(prefix, localName, namespaceUri, XmlBinaryNodeType.DecimalTextWithEndElement, count, bytes);
+                }
             }
         }
 
         // DateTime
         public override void WriteArray(string? prefix, string localName, string? namespaceUri, DateTime[] array, int offset, int count)
         {
-<<<<<<< HEAD
-            CheckArray(array, offset, count);
-            if (count > 0)
-            {
-                WriteStartArray(prefix, localName, namespaceUri, count);
-                _writer.WriteDateTimeArray(array.AsSpan(offset, count));
-                // WriteEndArray();
-=======
             if (Signing)
             {
                 base.WriteArray(prefix, localName, namespaceUri, array, offset, count);
@@ -1432,22 +1380,13 @@
                 if (count > 0)
                 {
                     WriteStartArray(prefix, localName, namespaceUri, count);
-                    _writer.WriteDateTimeArray(array, offset, count);
-                }
->>>>>>> 75228aca
+                    _writer.WriteDateTimeArray(array.AsSpan(offset, count));
+                }
             }
         }
 
         public override void WriteArray(string? prefix, XmlDictionaryString localName, XmlDictionaryString? namespaceUri, DateTime[] array, int offset, int count)
         {
-<<<<<<< HEAD
-            CheckArray(array, offset, count);
-            if (count > 0)
-            {
-                WriteStartArray(prefix, localName, namespaceUri, count);
-                _writer.WriteDateTimeArray(array.AsSpan(offset, count));
-                // WriteEndArray();
-=======
             if (Signing)
             {
                 base.WriteArray(prefix, localName, namespaceUri, array, offset, count);
@@ -1458,81 +1397,49 @@
                 if (count > 0)
                 {
                     WriteStartArray(prefix, localName, namespaceUri, count);
-                    _writer.WriteDateTimeArray(array, offset, count);
-                }
->>>>>>> 75228aca
+                    _writer.WriteDateTimeArray(array.AsSpan(offset, count));
+                }
             }
         }
 
         // Guid
         public override void WriteArray(string? prefix, string localName, string? namespaceUri, Guid[] array, int offset, int count)
         {
-<<<<<<< HEAD
-            CheckArray(array, offset, count);
-            if (count > 0)
-=======
-            if (Signing)
-            {
-                base.WriteArray(prefix, localName, namespaceUri, array, offset, count);
-            }
-            else
->>>>>>> 75228aca
-            {
-                WriteStartArray(prefix, localName, namespaceUri, count);
-                if (BitConverter.IsLittleEndian)
-                {
-                    ReadOnlySpan<byte> bytes = MemoryMarshal.AsBytes(array.AsSpan(offset, count));
-                    _writer.WriteArray(XmlBinaryNodeType.GuidTextWithEndElement, count, bytes);
-                }
-                else
-                {
-<<<<<<< HEAD
+            if (Signing)
+            {
+                base.WriteArray(prefix, localName, namespaceUri, array, offset, count);
+            }
+            else
+            {
+                CheckArray(array, offset, count);
+                if (count > 0)
+                {
+                    WriteStartArray(prefix, localName, namespaceUri, count);
                     _writer.WriteGuidArray(array.AsSpan(offset, count));
-=======
+                }
+            }
+        }
+
+        public override void WriteArray(string? prefix, XmlDictionaryString localName, XmlDictionaryString? namespaceUri, Guid[] array, int offset, int count)
+        {
+            if (Signing)
+            {
+                base.WriteArray(prefix, localName, namespaceUri, array, offset, count);
+            }
+            else
+            {
+                CheckArray(array, offset, count);
+                if (count > 0)
+                {
                     WriteStartArray(prefix, localName, namespaceUri, count);
-                    _writer.WriteGuidArray(array, offset, count);
->>>>>>> 75228aca
-                }
-            }
-        }
-
-        public override void WriteArray(string? prefix, XmlDictionaryString localName, XmlDictionaryString? namespaceUri, Guid[] array, int offset, int count)
-        {
-<<<<<<< HEAD
-            CheckArray(array, offset, count);
-            if (count > 0)
-            {
-                WriteStartArray(prefix, localName, namespaceUri, count);
-                _writer.WriteGuidArray(array.AsSpan(offset, count));
-                // WriteEndArray();
-=======
-            if (Signing)
-            {
-                base.WriteArray(prefix, localName, namespaceUri, array, offset, count);
-            }
-            else
-            {
-                CheckArray(array, offset, count);
-                if (count > 0)
-                {
-                    WriteStartArray(prefix, localName, namespaceUri, count);
-                    _writer.WriteGuidArray(array, offset, count);
-                }
->>>>>>> 75228aca
+                    _writer.WriteGuidArray(array.AsSpan(offset, count));
+                }
             }
         }
 
         // TimeSpan
         public override void WriteArray(string? prefix, string localName, string? namespaceUri, TimeSpan[] array, int offset, int count)
         {
-<<<<<<< HEAD
-            CheckArray(array, offset, count);
-            if (count > 0)
-            {
-                WriteStartArray(prefix, localName, namespaceUri, count);
-                _writer.WriteTimeSpanArray(array.AsSpan(offset, count));
-                // WriteEndArray();
-=======
             if (Signing)
             {
                 base.WriteArray(prefix, localName, namespaceUri, array, offset, count);
@@ -1543,22 +1450,13 @@
                 if (count > 0)
                 {
                     WriteStartArray(prefix, localName, namespaceUri, count);
-                    _writer.WriteTimeSpanArray(array, offset, count);
-                }
->>>>>>> 75228aca
+                    _writer.WriteTimeSpanArray(array.AsSpan(offset, count));
+                }
             }
         }
 
         public override void WriteArray(string? prefix, XmlDictionaryString localName, XmlDictionaryString? namespaceUri, TimeSpan[] array, int offset, int count)
         {
-<<<<<<< HEAD
-            CheckArray(array, offset, count);
-            if (count > 0)
-            {
-                WriteStartArray(prefix, localName, namespaceUri, count);
-                _writer.WriteTimeSpanArray(array.AsSpan(offset, count));
-                // WriteEndArray();
-=======
             if (Signing)
             {
                 base.WriteArray(prefix, localName, namespaceUri, array, offset, count);
@@ -1569,9 +1467,8 @@
                 if (count > 0)
                 {
                     WriteStartArray(prefix, localName, namespaceUri, count);
-                    _writer.WriteTimeSpanArray(array, offset, count);
-                }
->>>>>>> 75228aca
+                    _writer.WriteTimeSpanArray(array.AsSpan(offset, count));
+                }
             }
         }
     }
