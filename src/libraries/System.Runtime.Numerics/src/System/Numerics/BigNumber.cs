// Licensed to the .NET Foundation under one or more agreements.
// The .NET Foundation licenses this file to you under the MIT license.

// The BigNumber class implements methods for formatting and parsing
// big numeric values. To format and parse numeric values, applications should
// use the Format and Parse methods provided by the numeric
// classes (BigInteger). Those
// Format and Parse methods share a common implementation
// provided by this class, and are thus documented in detail here.
//
// Formatting
//
// The Format methods provided by the numeric classes are all of the
// form
//
//  public static String Format(XXX value, String format);
//  public static String Format(XXX value, String format, NumberFormatInfo info);
//
// where XXX is the name of the particular numeric class. The methods convert
// the numeric value to a string using the format string given by the
// format parameter. If the format parameter is null or
// an empty string, the number is formatted as if the string "G" (general
// format) was specified. The info parameter specifies the
// NumberFormatInfo instance to use when formatting the number. If the
// info parameter is null or omitted, the numeric formatting information
// is obtained from the current culture. The NumberFormatInfo supplies
// such information as the characters to use for decimal and thousand
// separators, and the spelling and placement of currency symbols in monetary
// values.
//
// Format strings fall into two categories: Standard format strings and
// user-defined format strings. A format string consisting of a single
// alphabetic character (A-Z or a-z), optionally followed by a sequence of
// digits (0-9), is a standard format string. All other format strings are
// used-defined format strings.
//
// A standard format string takes the form Axx, where A is an
// alphabetic character called the format specifier and xx is a
// sequence of digits called the precision specifier. The format
// specifier controls the type of formatting applied to the number and the
// precision specifier controls the number of significant digits or decimal
// places of the formatting operation. The following table describes the
// supported standard formats.
//
// C c - Currency format. The number is
// converted to a string that represents a currency amount. The conversion is
// controlled by the currency format information of the NumberFormatInfo
// used to format the number. The precision specifier indicates the desired
// number of decimal places. If the precision specifier is omitted, the default
// currency precision given by the NumberFormatInfo is used.
//
// D d - Decimal format. This format is
// supported for integral types only. The number is converted to a string of
// decimal digits, prefixed by a minus sign if the number is negative. The
// precision specifier indicates the minimum number of digits desired in the
// resulting string. If required, the number will be left-padded with zeros to
// produce the number of digits given by the precision specifier.
//
// E e Engineering (scientific) format.
// The number is converted to a string of the form
// "-d.ddd...E+ddd" or "-d.ddd...e+ddd", where each
// 'd' indicates a digit (0-9). The string starts with a minus sign if the
// number is negative, and one digit always precedes the decimal point. The
// precision specifier indicates the desired number of digits after the decimal
// point. If the precision specifier is omitted, a default of 6 digits after
// the decimal point is used. The format specifier indicates whether to prefix
// the exponent with an 'E' or an 'e'. The exponent is always consists of a
// plus or minus sign and three digits.
//
// F f Fixed point format. The number is
// converted to a string of the form "-ddd.ddd....", where each
// 'd' indicates a digit (0-9). The string starts with a minus sign if the
// number is negative. The precision specifier indicates the desired number of
// decimal places. If the precision specifier is omitted, the default numeric
// precision given by the NumberFormatInfo is used.
//
// G g - General format. The number is
// converted to the shortest possible decimal representation using fixed point
// or scientific format. The precision specifier determines the number of
// significant digits in the resulting string. If the precision specifier is
// omitted, the number of significant digits is determined by the type of the
// number being converted (10 for int, 19 for long, 7 for
// float, 15 for double, 19 for Currency, and 29 for
// Decimal). Trailing zeros after the decimal point are removed, and the
// resulting string contains a decimal point only if required. The resulting
// string uses fixed point format if the exponent of the number is less than
// the number of significant digits and greater than or equal to -4. Otherwise,
// the resulting string uses scientific format, and the case of the format
// specifier controls whether the exponent is prefixed with an 'E' or an
// 'e'.
//
// N n Number format. The number is
// converted to a string of the form "-d,ddd,ddd.ddd....", where
// each 'd' indicates a digit (0-9). The string starts with a minus sign if the
// number is negative. Thousand separators are inserted between each group of
// three digits to the left of the decimal point. The precision specifier
// indicates the desired number of decimal places. If the precision specifier
// is omitted, the default numeric precision given by the
// NumberFormatInfo is used.
//
// X x - Hexadecimal format. This format is
// supported for integral types only. The number is converted to a string of
// hexadecimal digits. The format specifier indicates whether to use upper or
// lower case characters for the hexadecimal digits above 9 ('X' for 'ABCDEF',
// and 'x' for 'abcdef'). The precision specifier indicates the minimum number
// of digits desired in the resulting string. If required, the number will be
// left-padded with zeros to produce the number of digits given by the
// precision specifier.
//
// Some examples of standard format strings and their results are shown in the
// table below. (The examples all assume a default NumberFormatInfo.)
//
// Value        Format  Result
// 12345.6789   C       $12,345.68
// -12345.6789  C       ($12,345.68)
// 12345        D       12345
// 12345        D8      00012345
// 12345.6789   E       1.234568E+004
// 12345.6789   E10     1.2345678900E+004
// 12345.6789   e4      1.2346e+004
// 12345.6789   F       12345.68
// 12345.6789   F0      12346
// 12345.6789   F6      12345.678900
// 12345.6789   G       12345.6789
// 12345.6789   G7      12345.68
// 123456789    G7      1.234568E8
// 12345.6789   N       12,345.68
// 123456789    N4      123,456,789.0000
// 0x2c45e      x       2c45e
// 0x2c45e      X       2C45E
// 0x2c45e      X8      0002C45E
//
// Format strings that do not start with an alphabetic character, or that start
// with an alphabetic character followed by a non-digit, are called
// user-defined format strings. The following table describes the formatting
// characters that are supported in user defined format strings.
//
//
// 0 - Digit placeholder. If the value being
// formatted has a digit in the position where the '0' appears in the format
// string, then that digit is copied to the output string. Otherwise, a '0' is
// stored in that position in the output string. The position of the leftmost
// '0' before the decimal point and the rightmost '0' after the decimal point
// determines the range of digits that are always present in the output
// string.
//
// # - Digit placeholder. If the value being
// formatted has a digit in the position where the '#' appears in the format
// string, then that digit is copied to the output string. Otherwise, nothing
// is stored in that position in the output string.
//
// . - Decimal point. The first '.' character
// in the format string determines the location of the decimal separator in the
// formatted value; any additional '.' characters are ignored. The actual
// character used as a the decimal separator in the output string is given by
// the NumberFormatInfo used to format the number.
//
// , - Thousand separator and number scaling.
// The ',' character serves two purposes. First, if the format string contains
// a ',' character between two digit placeholders (0 or #) and to the left of
// the decimal point if one is present, then the output will have thousand
// separators inserted between each group of three digits to the left of the
// decimal separator. The actual character used as a the decimal separator in
// the output string is given by the NumberFormatInfo used to format the
// number. Second, if the format string contains one or more ',' characters
// immediately to the left of the decimal point, or after the last digit
// placeholder if there is no decimal point, then the number will be divided by
// 1000 times the number of ',' characters before it is formatted. For example,
// the format string '0,,' will represent 100 million as just 100. Use of the
// ',' character to indicate scaling does not also cause the formatted number
// to have thousand separators. Thus, to scale a number by 1 million and insert
// thousand separators you would use the format string '#,##0,,'.
//
// % - Percentage placeholder. The presence of
// a '%' character in the format string causes the number to be multiplied by
// 100 before it is formatted. The '%' character itself is inserted in the
// output string where it appears in the format string.
//
// E+ E- e+ e-   - Scientific notation.
// If any of the strings 'E+', 'E-', 'e+', or 'e-' are present in the format
// string and are immediately followed by at least one '0' character, then the
// number is formatted using scientific notation with an 'E' or 'e' inserted
// between the number and the exponent. The number of '0' characters following
// the scientific notation indicator determines the minimum number of digits to
// output for the exponent. The 'E+' and 'e+' formats indicate that a sign
// character (plus or minus) should always precede the exponent. The 'E-' and
// 'e-' formats indicate that a sign character should only precede negative
// exponents.
//
// \ - Literal character. A backslash character
// causes the next character in the format string to be copied to the output
// string as-is. The backslash itself isn't copied, so to place a backslash
// character in the output string, use two backslashes (\\) in the format
// string.
//
// 'ABC' "ABC" - Literal string. Characters
// enclosed in single or double quotation marks are copied to the output string
// as-is and do not affect formatting.
//
// ; - Section separator. The ';' character is
// used to separate sections for positive, negative, and zero numbers in the
// format string.
//
// Other - All other characters are copied to
// the output string in the position they appear.
//
// For fixed point formats (formats not containing an 'E+', 'E-', 'e+', or
// 'e-'), the number is rounded to as many decimal places as there are digit
// placeholders to the right of the decimal point. If the format string does
// not contain a decimal point, the number is rounded to the nearest
// integer. If the number has more digits than there are digit placeholders to
// the left of the decimal point, the extra digits are copied to the output
// string immediately before the first digit placeholder.
//
// For scientific formats, the number is rounded to as many significant digits
// as there are digit placeholders in the format string.
//
// To allow for different formatting of positive, negative, and zero values, a
// user-defined format string may contain up to three sections separated by
// semicolons. The results of having one, two, or three sections in the format
// string are described in the table below.
//
// Sections:
//
// One - The format string applies to all values.
//
// Two - The first section applies to positive values
// and zeros, and the second section applies to negative values. If the number
// to be formatted is negative, but becomes zero after rounding according to
// the format in the second section, then the resulting zero is formatted
// according to the first section.
//
// Three - The first section applies to positive
// values, the second section applies to negative values, and the third section
// applies to zeros. The second section may be left empty (by having no
// characters between the semicolons), in which case the first section applies
// to all non-zero values. If the number to be formatted is non-zero, but
// becomes zero after rounding according to the format in the first or second
// section, then the resulting zero is formatted according to the third
// section.
//
// For both standard and user-defined formatting operations on values of type
// float and double, if the value being formatted is a NaN (Not
// a Number) or a positive or negative infinity, then regardless of the format
// string, the resulting string is given by the NaNSymbol,
// PositiveInfinitySymbol, or NegativeInfinitySymbol property of
// the NumberFormatInfo used to format the number.
//
// Parsing
//
// The Parse methods provided by the numeric classes are all of the form
//
//  public static XXX Parse(String s);
//  public static XXX Parse(String s, int style);
//  public static XXX Parse(String s, int style, NumberFormatInfo info);
//
// where XXX is the name of the particular numeric class. The methods convert a
// string to a numeric value. The optional style parameter specifies the
// permitted style of the numeric string. It must be a combination of bit flags
// from the NumberStyles enumeration. The optional info parameter
// specifies the NumberFormatInfo instance to use when parsing the
// string. If the info parameter is null or omitted, the numeric
// formatting information is obtained from the current culture.
//
// Numeric strings produced by the Format methods using the Currency,
// Decimal, Engineering, Fixed point, General, or Number standard formats
// (the C, D, E, F, G, and N format specifiers) are guaranteed to be parseable
// by the Parse methods if the NumberStyles.Any style is
// specified. Note, however, that the Parse methods do not accept
// NaNs or Infinities.
//

using System.Buffers;
using System.Diagnostics;
using System.Diagnostics.CodeAnalysis;
using System.Globalization;
using System.Runtime.InteropServices;
using System.Text;

namespace System.Numerics
{
    internal static class BigNumber
    {
        private const NumberStyles InvalidNumberStyles = ~(NumberStyles.AllowLeadingWhite | NumberStyles.AllowTrailingWhite
                                                           | NumberStyles.AllowLeadingSign | NumberStyles.AllowTrailingSign
                                                           | NumberStyles.AllowParentheses | NumberStyles.AllowDecimalPoint
                                                           | NumberStyles.AllowThousands | NumberStyles.AllowExponent
                                                           | NumberStyles.AllowCurrencySymbol | NumberStyles.AllowHexSpecifier);

        private static readonly uint[] s_uint32PowersOfTen = { 1, 10, 100, 1000, 10000, 100000, 1000000, 10000000, 100000000, 1000000000 };

        private struct BigNumberBuffer
        {
            public StringBuilder digits;
            public int precision;
            public int scale;
            public bool sign;  // negative sign exists

            public static BigNumberBuffer Create()
            {
                BigNumberBuffer number = default;
                number.digits = new StringBuilder();
                return number;
            }
        }


        internal static bool TryValidateParseStyleInteger(NumberStyles style, [NotNullWhen(false)] out ArgumentException? e)
        {
            // Check for undefined flags
            if ((style & InvalidNumberStyles) != 0)
            {
                e = new ArgumentException(SR.Format(SR.Argument_InvalidNumberStyles, nameof(style)));
                return false;
            }
            if ((style & NumberStyles.AllowHexSpecifier) != 0)
            { // Check for hex number
                if ((style & ~NumberStyles.HexNumber) != 0)
                {
                    e = new ArgumentException(SR.Argument_InvalidHexStyle);
                    return false;
                }
            }
            e = null;
            return true;
        }

        internal static bool TryParseBigInteger(string? value, NumberStyles style, NumberFormatInfo info, out BigInteger result)
        {
            if (value == null)
            {
                result = default;
                return false;
            }

            return TryParseBigInteger(value.AsSpan(), style, info, out result);
        }

        internal static bool TryParseBigInteger(ReadOnlySpan<char> value, NumberStyles style, NumberFormatInfo info, out BigInteger result)
        {
            if (!TryValidateParseStyleInteger(style, out ArgumentException? e))
            {
                throw e; // TryParse still throws ArgumentException on invalid NumberStyles
            }

            BigNumberBuffer bigNumber = BigNumberBuffer.Create();
            if (!FormatProvider.TryStringToBigInteger(value, style, info, bigNumber.digits, out bigNumber.precision, out bigNumber.scale, out bigNumber.sign))
            {
                result = default;
                return false;
            }

            if ((style & NumberStyles.AllowHexSpecifier) != 0)
            {
                return HexNumberToBigInteger(ref bigNumber, out result);
            }
            else
            {
                return NumberToBigInteger(ref bigNumber, out result);
            }
        }

        internal static BigInteger ParseBigInteger(string value, NumberStyles style, NumberFormatInfo info)
        {
            if (value == null)
            {
                throw new ArgumentNullException(nameof(value));
            }

            return ParseBigInteger(value.AsSpan(), style, info);
        }

        internal static BigInteger ParseBigInteger(ReadOnlySpan<char> value, NumberStyles style, NumberFormatInfo info)
        {
            if (!TryValidateParseStyleInteger(style, out ArgumentException? e))
            {
                throw e;
            }
            if (!TryParseBigInteger(value, style, info, out BigInteger result))
            {
                throw new FormatException(SR.Overflow_ParseBigInteger);
            }
            return result;
        }

        private static bool HexNumberToBigInteger(ref BigNumberBuffer number, out BigInteger result)
        {
            if (number.digits == null || number.digits.Length == 0)
            {
                result = default;
                return false;
            }

            const int DigitsPerBlock = 8;

            int totalDigitCount = number.digits.Length - 1;   // Ignore trailing '\0'
            int blockCount, partialDigitCount;

            blockCount = Math.DivRem(totalDigitCount, DigitsPerBlock, out int remainder);
            if (remainder == 0)
            {
                partialDigitCount = 0;
            }
            else
            {
                blockCount += 1;
                partialDigitCount = DigitsPerBlock - remainder;
            }

            bool isNegative = HexConverter.FromChar(number.digits[0]) >= 8;
            uint partialValue = (isNegative && partialDigitCount > 0) ? 0xFFFFFFFFu : 0;

            uint[]? arrayFromPool = null;

            Span<uint> bitsBuffer = ((uint)blockCount <= BigIntegerCalculator.StackAllocThreshold
                ? stackalloc uint[BigIntegerCalculator.StackAllocThreshold]
                : arrayFromPool = ArrayPool<uint>.Shared.Rent(blockCount)).Slice(0, blockCount);

            int bitsBufferPos = blockCount - 1;

            try
            {
                foreach (ReadOnlyMemory<char> digitsChunkMem in number.digits.GetChunks())
                {
                    ReadOnlySpan<char> chunkDigits = digitsChunkMem.Span;
                    for (int i = 0; i < chunkDigits.Length; i++)
                    {
                        char digitChar = chunkDigits[i];
                        if (digitChar == '\0')
                        {
                            break;
                        }

                        int hexValue = HexConverter.FromChar(digitChar);
                        Debug.Assert(hexValue != 0xFF);

                        partialValue = (partialValue << 4) | (uint)hexValue;
                        partialDigitCount++;

                        if (partialDigitCount == DigitsPerBlock)
                        {
                            bitsBuffer[bitsBufferPos] = partialValue;
                            bitsBufferPos--;
                            partialValue = 0;
                            partialDigitCount = 0;
                        }
                    }
                }

                Debug.Assert(partialDigitCount == 0 && bitsBufferPos == -1);

                // BigInteger requires leading zero blocks to be truncated.
                bitsBuffer = bitsBuffer.TrimEnd(0u);

                int sign;
                uint[]? bits;

                if (bitsBuffer.IsEmpty)
                {
                    sign = 0;
                    bits = null;
                }
                else if (bitsBuffer.Length == 1)
                {
                    sign = (int)bitsBuffer[0];
                    bits = null;

                    if ((!isNegative && sign < 0) || sign == int.MinValue)
                    {
                        bits = new[] { (uint)sign };
                        sign = isNegative ? -1 : 1;
                    }
                }
                else
                {
                    sign = isNegative ? -1 : 1;
                    bits = bitsBuffer.ToArray();

                    if (isNegative)
                    {
                        NumericsHelpers.DangerousMakeTwosComplement(bits);
                    }
                }

                result = new BigInteger(sign, bits);
                return true;
            }
            finally
            {
                if (arrayFromPool != null)
                {
                    ArrayPool<uint>.Shared.Return(arrayFromPool);
                }
            }
        }

        //
        // This threshold is for choosing the algorithm to use based on the number of digits.
        //
        // Let N be the number of digits. If N is less than or equal to the bound, use a naive
        // algorithm with a running time of O(N^2). And if it is greater than the threshold, use
        // a divide-and-conquer algorithm with a running time of O(NlogN).
        //
        private static int s_naiveThreshold = 20000;
        private static bool NumberToBigInteger(ref BigNumberBuffer number, out BigInteger result)
        {
<<<<<<< HEAD
=======
            Span<uint> stackBuffer = stackalloc uint[BigIntegerCalculator.StackAllocThreshold];
            Span<uint> currentBuffer = stackBuffer;
>>>>>>> 2e8615bd
            int currentBufferSize = 0;

            int totalDigitCount = 0;
            int numberScale = number.scale;

            const int MaxPartialDigits = 9;
            const uint TenPowMaxPartial = 1000000000;

            int[]? arrayFromPoolForResultBuffer = null;
            if (numberScale < 0)
            {
                result = default;
                return false;
            }

            try
            {
                if (number.digits.Length <= s_naiveThreshold)
                {
                    return Naive(ref number, out result);
                }
                else
                {
                    return DivideAndConquer(ref number, out result);
                }
            }
            finally
            {
                if (arrayFromPoolForResultBuffer != null)
                {
                    ArrayPool<int>.Shared.Return(arrayFromPoolForResultBuffer);
                }
            }

            bool Naive(ref BigNumberBuffer number, out BigInteger result)
            {
                Span<uint> stackBuffer = stackalloc uint[BigInteger.StackallocUInt32Limit];
                Span<uint> currentBuffer = stackBuffer;
                uint partialValue = 0;
                int partialDigitCount = 0;

                foreach (ReadOnlyMemory<char> digitsChunk in number.digits.GetChunks())
                {
                    if (!ProcessChunk(digitsChunk.Span, ref currentBuffer))
                    {
                        result = default;
                        return false;
                    }
                }

                if (partialDigitCount > 0)
                {
                    MultiplyAdd(ref currentBuffer, s_uint32PowersOfTen[partialDigitCount], partialValue);
                }

                result = NumberBufferToBigInteger(currentBuffer, number.sign);
                return true;

                bool ProcessChunk(ReadOnlySpan<char> chunkDigits, ref Span<uint> currentBuffer)
                {
                    int remainingIntDigitCount = Math.Max(numberScale - totalDigitCount, 0);
                    ReadOnlySpan<char> intDigitsSpan = chunkDigits.Slice(0, Math.Min(remainingIntDigitCount, chunkDigits.Length));

                    bool endReached = false;

                    // Storing these captured variables in locals for faster access in the loop.
                    uint _partialValue = partialValue;
                    int _partialDigitCount = partialDigitCount;
                    int _totalDigitCount = totalDigitCount;

                    for (int i = 0; i < intDigitsSpan.Length; i++)
                    {
                        char digitChar = chunkDigits[i];
                        if (digitChar == '\0')
                        {
                            endReached = true;
                            break;
                        }

                        _partialValue = _partialValue * 10 + (uint)(digitChar - '0');
                        _partialDigitCount++;
                        _totalDigitCount++;

                        // Update the buffer when enough partial digits have been accumulated.
                        if (_partialDigitCount == MaxPartialDigits)
                        {
                            MultiplyAdd(ref currentBuffer, TenPowMaxPartial, _partialValue);
                            _partialValue = 0;
                            _partialDigitCount = 0;
                        }
                    }

                    // Check for nonzero digits after the decimal point.
                    if (!endReached)
                    {
                        ReadOnlySpan<char> fracDigitsSpan = chunkDigits.Slice(intDigitsSpan.Length);
                        for (int i = 0; i < fracDigitsSpan.Length; i++)
                        {
                            char digitChar = fracDigitsSpan[i];
                            if (digitChar == '\0')
                            {
                                break;
                            }
                            if (digitChar != '0')
                            {
                                return false;
                            }
                        }
                    }

                    partialValue = _partialValue;
                    partialDigitCount = _partialDigitCount;
                    totalDigitCount = _totalDigitCount;

                    return true;
                }
            }

            bool DivideAndConquer(ref BigNumberBuffer number, out BigInteger result)
            {
                Span<uint> currentBuffer;
                int[]? arrayFromPoolForMultiplier = null;
                try
                {
                    totalDigitCount = Math.Min(number.digits.Length - 1, numberScale);
                    int bufferSize = (totalDigitCount + MaxPartialDigits - 1) / MaxPartialDigits;

                    Span<uint> buffer = new uint[bufferSize];
                    arrayFromPoolForResultBuffer = ArrayPool<int>.Shared.Rent(bufferSize);
                    Span<uint> newBuffer = MemoryMarshal.Cast<int, uint>(arrayFromPoolForResultBuffer);
                    newBuffer.Clear();

                    // Separate every MaxPartialDigits digits and store them in the buffer.
                    // Buffers are treated as little-endian. That means, the array { 234567890, 1 }
                    // represents the number 1234567890.
                    int bufferIndex = bufferSize - 1;
                    uint currentBlock = 0;
                    int shiftUntil = (totalDigitCount - 1) % MaxPartialDigits;
                    int remainingIntDigitCount = totalDigitCount;
                    foreach (ReadOnlyMemory<char> digitsChunk in number.digits.GetChunks())
                    {
                        ReadOnlySpan<char> digitsChunkSpan = digitsChunk.Span;
                        ReadOnlySpan<char> intDigitsSpan = digitsChunkSpan.Slice(0, Math.Min(remainingIntDigitCount, digitsChunkSpan.Length));

                        for (int i = 0; i < intDigitsSpan.Length; i++)
                        {
                            char digitChar = intDigitsSpan[i];
                            Debug.Assert(char.IsDigit(digitChar));
                            currentBlock *= 10;
                            currentBlock += unchecked((uint)(digitChar - '0'));
                            if (shiftUntil == 0)
                            {
                                buffer[bufferIndex] = currentBlock;
                                currentBlock = 0;
                                bufferIndex--;
                                shiftUntil = MaxPartialDigits;
                            }
                            shiftUntil--;
                        }
                        remainingIntDigitCount -= intDigitsSpan.Length;
                        Debug.Assert(0 <= remainingIntDigitCount);

                        ReadOnlySpan<char> fracDigitsSpan = digitsChunkSpan.Slice(intDigitsSpan.Length);
                        for (int i = 0; i < fracDigitsSpan.Length; i++)
                        {
                            char digitChar = fracDigitsSpan[i];
                            if (digitChar == '\0')
                            {
                                break;
                            }
                            if (digitChar != '0')
                            {
                                result = default;
                                return false;
                            }
                        }
                    }
                    Debug.Assert(currentBlock == 0);
                    Debug.Assert(bufferIndex == -1);

                    unsafe
                    {
                        arrayFromPoolForMultiplier = ArrayPool<int>.Shared.Rent(1);
                        Span<uint> multiplier = MemoryMarshal.Cast<int, uint>(arrayFromPoolForMultiplier);
                        multiplier[0] = TenPowMaxPartial;

                        int blockSize = 1;
                        // This loop is executed ceil(log_2(bufferSize)) times.
                        while (true)
                        {
                            fixed (uint* bufPtr = buffer, newBufPtr = newBuffer, mulPtr = multiplier)
                            {
                                uint* curBufPtr = bufPtr;
                                uint* curNewBufPtr = newBufPtr;
                                // merge each block pairs.
                                // When buffer represents:
                                // |     A     |     B     |     C     |     D     |
                                // Make newBuffer like:
                                // |  A + B * multiplier   |  C + D * multiplier   |
                                for (int i = 0; i < bufferSize; i += blockSize * 2)
                                {
                                    int len = Math.Min(bufferSize - i, blockSize * 2);
                                    int lowerLen = Math.Min(len, blockSize);
                                    int upperLen = len - lowerLen;
                                    if (upperLen != 0)
                                    {
                                        BigIntegerCalculator.Multiply(mulPtr, blockSize, curBufPtr + blockSize, upperLen, curNewBufPtr, len);
                                    }

                                    long carry = 0;
                                    int j = 0;
                                    for (; j < lowerLen; j++)
                                    {
                                        long digit = (curBufPtr[j] + carry) + curNewBufPtr[j];
                                        curNewBufPtr[j] = unchecked((uint)digit);
                                        carry = digit >> 32;
                                    }
                                    if (carry != 0)
                                    {
                                        while (true)
                                        {
                                            curNewBufPtr[j]++;
                                            if (curNewBufPtr[j] != 0)
                                            {
                                                break;
                                            }
                                            j++;
                                        }
                                    }

                                    curBufPtr += blockSize * 2;
                                    curNewBufPtr += blockSize * 2;
                                }
                            }

                            Span<uint> tmp = buffer;
                            buffer = newBuffer;
                            newBuffer = tmp;
                            blockSize *= 2;

                            if (bufferSize <= blockSize)
                            {
                                break;
                            }
                            newBuffer.Clear();
                            int[]? arrayToReturn = arrayFromPoolForMultiplier;

                            arrayFromPoolForMultiplier = ArrayPool<int>.Shared.Rent(blockSize);
                            Span<uint> newMultiplier = MemoryMarshal.Cast<int, uint>(arrayFromPoolForMultiplier);
                            newMultiplier.Clear();
                            fixed (uint* mulPtr = multiplier, newMulPtr = newMultiplier)
                            {
                                BigIntegerCalculator.Square(mulPtr, blockSize / 2, newMulPtr, blockSize);
                            }
                            multiplier = newMultiplier;
                            if (arrayToReturn is not null)
                            {
                                ArrayPool<int>.Shared.Return(arrayToReturn);
                            }
                        }
                    }

                    // shrink buffer to the currently used portion.
                    // First, calculate the rough size of the buffer from the ratio that the number
                    // of digits follows. Then, shrink the size until there is no more space left.
                    // The Ratio is calculated as: log_{2^32}(10^9)
                    const double digitRatio = 0.934292276687070661;
                    currentBufferSize = Math.Min((int)(bufferSize * digitRatio) + 1, bufferSize);
                    Debug.Assert(buffer.Length == currentBufferSize || buffer[currentBufferSize] == 0);
                    while (0 <= currentBufferSize - 1 && buffer[currentBufferSize - 1] == 0)
                    {
                        currentBufferSize--;
                    }
                    currentBuffer = buffer.Slice(0, currentBufferSize);
                    result = NumberBufferToBigInteger(currentBuffer, number.sign);
                }
                finally
                {
                    if (arrayFromPoolForMultiplier != null)
                    {
                        ArrayPool<int>.Shared.Return(arrayFromPoolForMultiplier);
                    }
                }
                return true;
            }

            BigInteger NumberBufferToBigInteger(Span<uint> currentBuffer, bool signa)
            {
                int trailingZeroCount = numberScale - totalDigitCount;

                while (trailingZeroCount >= MaxPartialDigits)
                {
                    MultiplyAdd(ref currentBuffer, TenPowMaxPartial, 0);
                    trailingZeroCount -= MaxPartialDigits;
                }

                if (trailingZeroCount > 0)
                {
                    MultiplyAdd(ref currentBuffer, s_uint32PowersOfTen[trailingZeroCount], 0);
                }

                int sign;
                uint[]? bits;

                if (currentBufferSize == 0)
                {
                    sign = 0;
                    bits = null;
                }
                else if (currentBufferSize == 1 && currentBuffer[0] <= int.MaxValue)
                {
                    sign = (int)(signa ? -currentBuffer[0] : currentBuffer[0]);
                    bits = null;
                }
                else
                {
                    sign = signa ? -1 : 1;
                    bits = currentBuffer.Slice(0, currentBufferSize).ToArray();
                }

                return new BigInteger(sign, bits);
            }

            // This function should only be used for result buffer.
            void MultiplyAdd(ref Span<uint> currentBuffer, uint multiplier, uint addValue)
            {
                Span<uint> curBits = currentBuffer.Slice(0, currentBufferSize);
                uint carry = addValue;

                for (int i = 0; i < curBits.Length; i++)
                {
                    ulong p = (ulong)multiplier * curBits[i] + carry;
                    curBits[i] = (uint)p;
                    carry = (uint)(p >> 32);
                }

                if (carry == 0)
                {
                    return;
                }

                if (currentBufferSize == currentBuffer.Length)
                {
                    int[]? arrayToReturn = arrayFromPoolForResultBuffer;

                    arrayFromPoolForResultBuffer = ArrayPool<int>.Shared.Rent(checked(currentBufferSize * 2));
                    Span<uint> newBuffer = MemoryMarshal.Cast<int, uint>(arrayFromPoolForResultBuffer);
                    currentBuffer.CopyTo(newBuffer);
                    currentBuffer = newBuffer;

                    if (arrayToReturn != null)
                    {
                        ArrayPool<int>.Shared.Return(arrayToReturn);
                    }
                }

                currentBuffer[currentBufferSize] = carry;
                currentBufferSize++;
            }
        }

        // This function is consistent with VM\COMNumber.cpp!COMNumber::ParseFormatSpecifier
        internal static char ParseFormatSpecifier(ReadOnlySpan<char> format, out int digits)
        {
            digits = -1;
            if (format.Length == 0)
            {
                return 'R';
            }

            int i = 0;
            char ch = format[i];
            if (ch >= 'A' && ch <= 'Z' || ch >= 'a' && ch <= 'z')
            {
                i++;
                int n = -1;

                if (i < format.Length && format[i] >= '0' && format[i] <= '9')
                {
                    n = format[i++] - '0';
                    while (i < format.Length && format[i] >= '0' && format[i] <= '9')
                    {
                        int temp = n * 10 + (format[i++] - '0');
                        if (temp < n)
                        {
                            throw new FormatException(SR.Argument_BadFormatSpecifier);
                        }
                        n = temp;
                    }
                }
                if (i >= format.Length || format[i] == '\0')
                {
                    digits = n;
                    return ch;
                }
            }
            return (char)0; // Custom format
        }

        private static string? FormatBigIntegerToHex(bool targetSpan, BigInteger value, char format, int digits, NumberFormatInfo info, Span<char> destination, out int charsWritten, out bool spanSuccess)
        {
            Debug.Assert(format == 'x' || format == 'X');

            // Get the bytes that make up the BigInteger.
            byte[]? arrayToReturnToPool = null;
            Span<byte> bits = stackalloc byte[64]; // arbitrary threshold
            if (!value.TryWriteOrCountBytes(bits, out int bytesWrittenOrNeeded))
            {
                bits = arrayToReturnToPool = ArrayPool<byte>.Shared.Rent(bytesWrittenOrNeeded);
                bool success = value.TryWriteBytes(bits, out bytesWrittenOrNeeded);
                Debug.Assert(success);
            }
            bits = bits.Slice(0, bytesWrittenOrNeeded);

            var sb = new ValueStringBuilder(stackalloc char[128]); // each byte is typically two chars

            int cur = bits.Length - 1;
            if (cur > -1)
            {
                // [FF..F8] drop the high F as the two's complement negative number remains clear
                // [F7..08] retain the high bits as the two's complement number is wrong without it
                // [07..00] drop the high 0 as the two's complement positive number remains clear
                bool clearHighF = false;
                byte head = bits[cur];

                if (head > 0xF7)
                {
                    head -= 0xF0;
                    clearHighF = true;
                }

                if (head < 0x08 || clearHighF)
                {
                    // {0xF8-0xFF} print as {8-F}
                    // {0x00-0x07} print as {0-7}
                    sb.Append(head < 10 ?
                        (char)(head + '0') :
                        format == 'X' ? (char)((head & 0xF) - 10 + 'A') : (char)((head & 0xF) - 10 + 'a'));
                    cur--;
                }
            }

            if (cur > -1)
            {
                Span<char> chars = sb.AppendSpan((cur + 1) * 2);
                int charsPos = 0;
                string hexValues = format == 'x' ? "0123456789abcdef" : "0123456789ABCDEF";
                while (cur > -1)
                {
                    byte b = bits[cur--];
                    chars[charsPos++] = hexValues[b >> 4];
                    chars[charsPos++] = hexValues[b & 0xF];
                }
            }

            if (digits > sb.Length)
            {
                // Insert leading zeros, e.g. user specified "X5" so we create "0ABCD" instead of "ABCD"
                sb.Insert(
                    0,
                    value._sign >= 0 ? '0' : (format == 'x') ? 'f' : 'F',
                    digits - sb.Length);
            }

            if (arrayToReturnToPool != null)
            {
                ArrayPool<byte>.Shared.Return(arrayToReturnToPool);
            }

            if (targetSpan)
            {
                spanSuccess = sb.TryCopyTo(destination, out charsWritten);
                return null;
            }
            else
            {
                charsWritten = 0;
                spanSuccess = false;
                return sb.ToString();
            }
        }

        internal static string FormatBigInteger(BigInteger value, string? format, NumberFormatInfo info)
        {
            return FormatBigInteger(targetSpan: false, value, format, format, info, default, out _, out _)!;
        }

        internal static bool TryFormatBigInteger(BigInteger value, ReadOnlySpan<char> format, NumberFormatInfo info, Span<char> destination, out int charsWritten)
        {
            FormatBigInteger(targetSpan: true, value, null, format, info, destination, out charsWritten, out bool spanSuccess);
            return spanSuccess;
        }

        private static string? FormatBigInteger(
            bool targetSpan, BigInteger value,
            string? formatString, ReadOnlySpan<char> formatSpan,
            NumberFormatInfo info, Span<char> destination, out int charsWritten, out bool spanSuccess)
        {
            Debug.Assert(formatString == null || formatString.Length == formatSpan.Length);

            int digits = 0;
            char fmt = ParseFormatSpecifier(formatSpan, out digits);
            if (fmt == 'x' || fmt == 'X')
            {
                return FormatBigIntegerToHex(targetSpan, value, fmt, digits, info, destination, out charsWritten, out spanSuccess);
            }


            if (value._bits == null)
            {
                if (fmt == 'g' || fmt == 'G' || fmt == 'r' || fmt == 'R')
                {
                    formatSpan = formatString = digits > 0 ? $"D{digits}" : "D";
                }

                if (targetSpan)
                {
                    spanSuccess = value._sign.TryFormat(destination, out charsWritten, formatSpan, info);
                    return null;
                }
                else
                {
                    charsWritten = 0;
                    spanSuccess = false;
                    return value._sign.ToString(formatString, info);
                }
            }

            // First convert to base 10^9.
            const uint kuBase = 1000000000; // 10^9
            const int kcchBase = 9;

            int cuSrc = value._bits.Length;
            int cuMax;
            try
            {
                cuMax = checked(cuSrc * 10 / 9 + 2);
            }
            catch (OverflowException e) { throw new FormatException(SR.Format_TooLarge, e); }
            uint[] rguDst = new uint[cuMax];
            int cuDst = 0;

            for (int iuSrc = cuSrc; --iuSrc >= 0;)
            {
                uint uCarry = value._bits[iuSrc];
                for (int iuDst = 0; iuDst < cuDst; iuDst++)
                {
                    Debug.Assert(rguDst[iuDst] < kuBase);
                    ulong uuRes = NumericsHelpers.MakeUlong(rguDst[iuDst], uCarry);
                    rguDst[iuDst] = (uint)(uuRes % kuBase);
                    uCarry = (uint)(uuRes / kuBase);
                }
                if (uCarry != 0)
                {
                    rguDst[cuDst++] = uCarry % kuBase;
                    uCarry /= kuBase;
                    if (uCarry != 0)
                        rguDst[cuDst++] = uCarry;
                }
            }

            int cchMax;
            try
            {
                // Each uint contributes at most 9 digits to the decimal representation.
                cchMax = checked(cuDst * kcchBase);
            }
            catch (OverflowException e) { throw new FormatException(SR.Format_TooLarge, e); }

            bool decimalFmt = (fmt == 'g' || fmt == 'G' || fmt == 'd' || fmt == 'D' || fmt == 'r' || fmt == 'R');
            if (decimalFmt)
            {
                if (digits > 0 && digits > cchMax)
                    cchMax = digits;
                if (value._sign < 0)
                {
                    try
                    {
                        // Leave an extra slot for a minus sign.
                        cchMax = checked(cchMax + info.NegativeSign.Length);
                    }
                    catch (OverflowException e) { throw new FormatException(SR.Format_TooLarge, e); }
                }
            }

            int rgchBufSize;

            try
            {
                // We'll pass the rgch buffer to native code, which is going to treat it like a string of digits, so it needs
                // to be null terminated.  Let's ensure that we can allocate a buffer of that size.
                rgchBufSize = checked(cchMax + 1);
            }
            catch (OverflowException e) { throw new FormatException(SR.Format_TooLarge, e); }

            char[] rgch = new char[rgchBufSize];

            int ichDst = cchMax;

            for (int iuDst = 0; iuDst < cuDst - 1; iuDst++)
            {
                uint uDig = rguDst[iuDst];
                Debug.Assert(uDig < kuBase);
                for (int cch = kcchBase; --cch >= 0;)
                {
                    rgch[--ichDst] = (char)('0' + uDig % 10);
                    uDig /= 10;
                }
            }
            for (uint uDig = rguDst[cuDst - 1]; uDig != 0;)
            {
                rgch[--ichDst] = (char)('0' + uDig % 10);
                uDig /= 10;
            }

            if (!decimalFmt)
            {
                // sign = true for negative and false for 0 and positive values
                bool sign = (value._sign < 0);
                // The cut-off point to switch (G)eneral from (F)ixed-point to (E)xponential form
                int precision = 29;
                int scale = cchMax - ichDst;

                var sb = new ValueStringBuilder(stackalloc char[128]); // arbitrary stack cut-off
                FormatProvider.FormatBigInteger(ref sb, precision, scale, sign, formatSpan, info, rgch, ichDst);

                if (targetSpan)
                {
                    spanSuccess = sb.TryCopyTo(destination, out charsWritten);
                    return null;
                }
                else
                {
                    charsWritten = 0;
                    spanSuccess = false;
                    return sb.ToString();
                }
            }

            // Format Round-trip decimal
            // This format is supported for integral types only. The number is converted to a string of
            // decimal digits (0-9), prefixed by a minus sign if the number is negative. The precision
            // specifier indicates the minimum number of digits desired in the resulting string. If required,
            // the number is padded with zeros to its left to produce the number of digits given by the
            // precision specifier.
            int numDigitsPrinted = cchMax - ichDst;
            while (digits > 0 && digits > numDigitsPrinted)
            {
                // pad leading zeros
                rgch[--ichDst] = '0';
                digits--;
            }
            if (value._sign < 0)
            {
                string negativeSign = info.NegativeSign;
                for (int i = negativeSign.Length - 1; i > -1; i--)
                    rgch[--ichDst] = negativeSign[i];
            }

            int resultLength = cchMax - ichDst;
            if (!targetSpan)
            {
                charsWritten = 0;
                spanSuccess = false;
                return new string(rgch, ichDst, cchMax - ichDst);
            }
            else if (new ReadOnlySpan<char>(rgch, ichDst, cchMax - ichDst).TryCopyTo(destination))
            {
                charsWritten = resultLength;
                spanSuccess = true;
                return null;
            }
            else
            {
                charsWritten = 0;
                spanSuccess = false;
                return null;
            }
        }
    }
}<|MERGE_RESOLUTION|>--- conflicted
+++ resolved
@@ -504,11 +504,6 @@
         private static int s_naiveThreshold = 20000;
         private static bool NumberToBigInteger(ref BigNumberBuffer number, out BigInteger result)
         {
-<<<<<<< HEAD
-=======
-            Span<uint> stackBuffer = stackalloc uint[BigIntegerCalculator.StackAllocThreshold];
-            Span<uint> currentBuffer = stackBuffer;
->>>>>>> 2e8615bd
             int currentBufferSize = 0;
 
             int totalDigitCount = 0;
@@ -545,7 +540,7 @@
 
             bool Naive(ref BigNumberBuffer number, out BigInteger result)
             {
-                Span<uint> stackBuffer = stackalloc uint[BigInteger.StackallocUInt32Limit];
+                Span<uint> stackBuffer = stackalloc uint[BigIntegerCalculator.StackAllocThreshold];
                 Span<uint> currentBuffer = stackBuffer;
                 uint partialValue = 0;
                 int partialDigitCount = 0;
@@ -638,7 +633,7 @@
 
                     Span<uint> buffer = new uint[bufferSize];
                     arrayFromPoolForResultBuffer = ArrayPool<int>.Shared.Rent(bufferSize);
-                    Span<uint> newBuffer = MemoryMarshal.Cast<int, uint>(arrayFromPoolForResultBuffer);
+                    Span<uint> newBuffer = MemoryMarshal.Cast<int, uint>(arrayFromPoolForResultBuffer).Slice(0, bufferSize);
                     newBuffer.Clear();
 
                     // Separate every MaxPartialDigits digits and store them in the buffer.
@@ -689,85 +684,77 @@
                     Debug.Assert(currentBlock == 0);
                     Debug.Assert(bufferIndex == -1);
 
-                    unsafe
-                    {
-                        arrayFromPoolForMultiplier = ArrayPool<int>.Shared.Rent(1);
-                        Span<uint> multiplier = MemoryMarshal.Cast<int, uint>(arrayFromPoolForMultiplier);
-                        multiplier[0] = TenPowMaxPartial;
-
-                        int blockSize = 1;
-                        // This loop is executed ceil(log_2(bufferSize)) times.
-                        while (true)
+                    int blockSize = 1;
+                    arrayFromPoolForMultiplier = ArrayPool<int>.Shared.Rent(blockSize);
+                    Span<uint> multiplier = MemoryMarshal.Cast<int, uint>(arrayFromPoolForMultiplier).Slice(0, blockSize);
+                    multiplier[0] = TenPowMaxPartial;
+
+                    // This loop is executed ceil(log_2(bufferSize)) times.
+                    while (true)
+                    {
+                        // merge each block pairs.
+                        // When buffer represents:
+                        // |     A     |     B     |     C     |     D     |
+                        // Make newBuffer like:
+                        // |  A + B * multiplier   |  C + D * multiplier   |
+                        for (int i = 0; i < bufferSize; i += blockSize * 2)
                         {
-                            fixed (uint* bufPtr = buffer, newBufPtr = newBuffer, mulPtr = multiplier)
+                            Span<uint> curBufffer = buffer.Slice(i);
+                            Span<uint> curNewBuffer = newBuffer.Slice(i);
+
+                            int len = Math.Min(bufferSize - i, blockSize * 2);
+                            int lowerLen = Math.Min(len, blockSize);
+                            int upperLen = len - lowerLen;
+                            if (upperLen != 0)
                             {
-                                uint* curBufPtr = bufPtr;
-                                uint* curNewBufPtr = newBufPtr;
-                                // merge each block pairs.
-                                // When buffer represents:
-                                // |     A     |     B     |     C     |     D     |
-                                // Make newBuffer like:
-                                // |  A + B * multiplier   |  C + D * multiplier   |
-                                for (int i = 0; i < bufferSize; i += blockSize * 2)
+                                Debug.Assert(blockSize == lowerLen);
+                                Debug.Assert(blockSize == multiplier.Length);
+                                Debug.Assert(multiplier.Length == lowerLen);
+                                BigIntegerCalculator.Multiply(multiplier, curBufffer.Slice(blockSize, upperLen), curNewBuffer.Slice(0, len));
+                            }
+
+                            long carry = 0;
+                            int j = 0;
+                            for (; j < lowerLen; j++)
+                            {
+                                long digit = (curBufffer[j] + carry) + curNewBuffer[j];
+                                curNewBuffer[j] = unchecked((uint)digit);
+                                carry = digit >> 32;
+                            }
+                            if (carry != 0)
+                            {
+                                while (true)
                                 {
-                                    int len = Math.Min(bufferSize - i, blockSize * 2);
-                                    int lowerLen = Math.Min(len, blockSize);
-                                    int upperLen = len - lowerLen;
-                                    if (upperLen != 0)
+                                    curNewBuffer[j]++;
+                                    if (curNewBuffer[j] != 0)
                                     {
-                                        BigIntegerCalculator.Multiply(mulPtr, blockSize, curBufPtr + blockSize, upperLen, curNewBufPtr, len);
+                                        break;
                                     }
-
-                                    long carry = 0;
-                                    int j = 0;
-                                    for (; j < lowerLen; j++)
-                                    {
-                                        long digit = (curBufPtr[j] + carry) + curNewBufPtr[j];
-                                        curNewBufPtr[j] = unchecked((uint)digit);
-                                        carry = digit >> 32;
-                                    }
-                                    if (carry != 0)
-                                    {
-                                        while (true)
-                                        {
-                                            curNewBufPtr[j]++;
-                                            if (curNewBufPtr[j] != 0)
-                                            {
-                                                break;
-                                            }
-                                            j++;
-                                        }
-                                    }
-
-                                    curBufPtr += blockSize * 2;
-                                    curNewBufPtr += blockSize * 2;
+                                    j++;
                                 }
                             }
-
-                            Span<uint> tmp = buffer;
-                            buffer = newBuffer;
-                            newBuffer = tmp;
-                            blockSize *= 2;
-
-                            if (bufferSize <= blockSize)
-                            {
-                                break;
-                            }
-                            newBuffer.Clear();
-                            int[]? arrayToReturn = arrayFromPoolForMultiplier;
-
-                            arrayFromPoolForMultiplier = ArrayPool<int>.Shared.Rent(blockSize);
-                            Span<uint> newMultiplier = MemoryMarshal.Cast<int, uint>(arrayFromPoolForMultiplier);
-                            newMultiplier.Clear();
-                            fixed (uint* mulPtr = multiplier, newMulPtr = newMultiplier)
-                            {
-                                BigIntegerCalculator.Square(mulPtr, blockSize / 2, newMulPtr, blockSize);
-                            }
-                            multiplier = newMultiplier;
-                            if (arrayToReturn is not null)
-                            {
-                                ArrayPool<int>.Shared.Return(arrayToReturn);
-                            }
+                        }
+
+                        Span<uint> tmp = buffer;
+                        buffer = newBuffer;
+                        newBuffer = tmp;
+                        blockSize *= 2;
+
+                        if (bufferSize <= blockSize)
+                        {
+                            break;
+                        }
+                        newBuffer.Clear();
+                        int[]? arrayToReturn = arrayFromPoolForMultiplier;
+
+                        arrayFromPoolForMultiplier = ArrayPool<int>.Shared.Rent(blockSize);
+                        Span<uint> newMultiplier = MemoryMarshal.Cast<int, uint>(arrayFromPoolForMultiplier).Slice(0, blockSize);
+                        newMultiplier.Clear();
+                        BigIntegerCalculator.Square(multiplier, newMultiplier);
+                        multiplier = newMultiplier;
+                        if (arrayToReturn is not null)
+                        {
+                            ArrayPool<int>.Shared.Return(arrayToReturn);
                         }
                     }
 
