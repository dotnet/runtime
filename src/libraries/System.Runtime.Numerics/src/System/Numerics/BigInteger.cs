// Licensed to the .NET Foundation under one or more agreements.
// The .NET Foundation licenses this file to you under the MIT license.

using System.Buffers;
using System.Diagnostics;
using System.Diagnostics.CodeAnalysis;
using System.Globalization;
<<<<<<< HEAD
using System.Runtime.CompilerServices;
using System.Runtime.InteropServices;
=======
>>>>>>> 86562e16

namespace System.Numerics
{
    [Serializable]
    [System.Runtime.CompilerServices.TypeForwardedFrom("System.Numerics, Version=4.0.0.0, PublicKeyToken=b77a5c561934e089")]
    public readonly struct BigInteger : ISpanFormattable, IComparable, IComparable<BigInteger>, IEquatable<BigInteger>
    {
        private const uint kuMaskHighBit = unchecked((uint)int.MinValue);
        private const int kcbitUint = 32;
        private const int kcbitUlong = 64;
        private const int DecimalScaleFactorMask = 0x00FF0000;

        // For values int.MinValue < n <= int.MaxValue, the value is stored in sign
        // and _bits is null. For all other values, sign is +1 or -1 and the bits are in _bits
        internal readonly int _sign; // Do not rename (binary serialization)
        internal readonly uint[]? _bits; // Do not rename (binary serialization)

        // We have to make a choice of how to represent int.MinValue. This is the one
        // value that fits in an int, but whose negation does not fit in an int.
        // We choose to use a large representation, so we're symmetric with respect to negation.
        private static readonly BigInteger s_bnMinInt = new BigInteger(-1, new uint[] { kuMaskHighBit });
        private static readonly BigInteger s_bnOneInt = new BigInteger(1);
        private static readonly BigInteger s_bnZeroInt = new BigInteger(0);
        private static readonly BigInteger s_bnMinusOneInt = new BigInteger(-1);

        public BigInteger(int value)
        {
            if (value == int.MinValue)
                this = s_bnMinInt;
            else
            {
                _sign = value;
                _bits = null;
            }
            AssertValid();
        }

        [CLSCompliant(false)]
        public BigInteger(uint value)
        {
            if (value <= int.MaxValue)
            {
                _sign = (int)value;
                _bits = null;
            }
            else
            {
                _sign = +1;
                _bits = new uint[1];
                _bits[0] = value;
            }
            AssertValid();
        }

        public BigInteger(long value)
        {
            if (int.MinValue < value && value <= int.MaxValue)
            {
                _sign = (int)value;
                _bits = null;
            }
            else if (value == int.MinValue)
            {
                this = s_bnMinInt;
            }
            else
            {
                ulong x = 0;
                if (value < 0)
                {
                    x = unchecked((ulong)-value);
                    _sign = -1;
                }
                else
                {
                    x = (ulong)value;
                    _sign = +1;
                }

                if (x <= uint.MaxValue)
                {
                    _bits = new uint[1];
                    _bits[0] = (uint)x;
                }
                else
                {
                    _bits = new uint[2];
                    _bits[0] = unchecked((uint)x);
                    _bits[1] = (uint)(x >> kcbitUint);
                }
            }

            AssertValid();
        }

        [CLSCompliant(false)]
        public BigInteger(ulong value)
        {
            if (value <= int.MaxValue)
            {
                _sign = (int)value;
                _bits = null;
            }
            else if (value <= uint.MaxValue)
            {
                _sign = +1;
                _bits = new uint[1];
                _bits[0] = (uint)value;
            }
            else
            {
                _sign = +1;
                _bits = new uint[2];
                _bits[0] = unchecked((uint)value);
                _bits[1] = (uint)(value >> kcbitUint);
            }

            AssertValid();
        }

        public BigInteger(float value) : this((double)value)
        {
        }

        public BigInteger(double value)
        {
            if (!double.IsFinite(value))
            {
                if (double.IsInfinity(value))
                {
                    throw new OverflowException(SR.Overflow_BigIntInfinity);
                }
                else // NaN
                {
                    throw new OverflowException(SR.Overflow_NotANumber);
                }
            }

            _sign = 0;
            _bits = null;

            int sign, exp;
            ulong man;
            bool fFinite;
            NumericsHelpers.GetDoubleParts(value, out sign, out exp, out man, out fFinite);
            Debug.Assert(sign == +1 || sign == -1);

            if (man == 0)
            {
                this = Zero;
                return;
            }

            Debug.Assert(man < (1UL << 53));
            Debug.Assert(exp <= 0 || man >= (1UL << 52));

            if (exp <= 0)
            {
                if (exp <= -kcbitUlong)
                {
                    this = Zero;
                    return;
                }
                this = man >> -exp;
                if (sign < 0)
                    _sign = -_sign;
            }
            else if (exp <= 11)
            {
                this = man << exp;
                if (sign < 0)
                    _sign = -_sign;
            }
            else
            {
                // Overflow into at least 3 uints.
                // Move the leading 1 to the high bit.
                man <<= 11;
                exp -= 11;

                // Compute cu and cbit so that exp == 32 * cu - cbit and 0 <= cbit < 32.
                int cu = (exp - 1) / kcbitUint + 1;
                int cbit = cu * kcbitUint - exp;
                Debug.Assert(0 <= cbit && cbit < kcbitUint);
                Debug.Assert(cu >= 1);

                // Populate the uints.
                _bits = new uint[cu + 2];
                _bits[cu + 1] = (uint)(man >> (cbit + kcbitUint));
                _bits[cu] = unchecked((uint)(man >> cbit));
                if (cbit > 0)
                    _bits[cu - 1] = unchecked((uint)man) << (kcbitUint - cbit);
                _sign = sign;
            }

            AssertValid();
        }

        public BigInteger(decimal value)
        {
            // First truncate to get scale to 0 and extract bits
            Span<int> bits = stackalloc int[4];
            decimal.GetBits(decimal.Truncate(value), bits);

            Debug.Assert(bits.Length == 4 && (bits[3] & DecimalScaleFactorMask) == 0);

            const int signMask = unchecked((int)kuMaskHighBit);
            int size = 3;
            while (size > 0 && bits[size - 1] == 0)
                size--;
            if (size == 0)
            {
                this = s_bnZeroInt;
            }
            else if (size == 1 && bits[0] > 0)
            {
                // bits[0] is the absolute value of this decimal
                // if bits[0] < 0 then it is too large to be packed into _sign
                _sign = bits[0];
                _sign *= ((bits[3] & signMask) != 0) ? -1 : +1;
                _bits = null;
            }
            else
            {
                _bits = new uint[size];

                unchecked
                {
                    _bits[0] = (uint)bits[0];
                    if (size > 1)
                        _bits[1] = (uint)bits[1];
                    if (size > 2)
                        _bits[2] = (uint)bits[2];
                }

                _sign = ((bits[3] & signMask) != 0) ? -1 : +1;
            }
            AssertValid();
        }

        /// <summary>
        /// Creates a BigInteger from a little-endian twos-complement byte array.
        /// </summary>
        /// <param name="value"></param>
        [CLSCompliant(false)]
        public BigInteger(byte[] value) :
            this(new ReadOnlySpan<byte>(value ?? throw new ArgumentNullException(nameof(value))))
        {
        }

        public BigInteger(ReadOnlySpan<byte> value, bool isUnsigned = false, bool isBigEndian = false)
        {
            int byteCount = value.Length;

            bool isNegative;
            if (byteCount > 0)
            {
                byte mostSignificantByte = isBigEndian ? value[0] : value[byteCount - 1];
                isNegative = (mostSignificantByte & 0x80) != 0 && !isUnsigned;

                if (mostSignificantByte == 0)
                {
                    // Try to conserve space as much as possible by checking for wasted leading byte[] entries
                    if (isBigEndian)
                    {
                        int offset = 1;

                        while (offset < byteCount && value[offset] == 0)
                        {
                            offset++;
                        }

                        value = value.Slice(offset);
                        byteCount = value.Length;
                    }
                    else
                    {
                        byteCount -= 2;

                        while (byteCount >= 0 && value[byteCount] == 0)
                        {
                            byteCount--;
                        }

                        byteCount++;
                    }
                }
            }
            else
            {
                isNegative = false;
            }

            if (byteCount == 0)
            {
                // BigInteger.Zero
                _sign = 0;
                _bits = null;
                AssertValid();
                return;
            }

            if (byteCount <= 4)
            {
                _sign = isNegative ? unchecked((int)0xffffffff) : 0;

                if (isBigEndian)
                {
                    for (int i = 0; i < byteCount; i++)
                    {
                        _sign = (_sign << 8) | value[i];
                    }
                }
                else
                {
                    for (int i = byteCount - 1; i >= 0; i--)
                    {
                        _sign = (_sign << 8) | value[i];
                    }
                }

                _bits = null;
                if (_sign < 0 && !isNegative)
                {
                    // Int32 overflow
                    // Example: Int64 value 2362232011 (0xCB, 0xCC, 0xCC, 0x8C, 0x0)
                    // can be naively packed into 4 bytes (due to the leading 0x0)
                    // it overflows into the int32 sign bit
                    _bits = new uint[1] { unchecked((uint)_sign) };
                    _sign = +1;
                }
                if (_sign == int.MinValue)
                {
                    this = s_bnMinInt;
                }
            }
            else
            {
                int unalignedBytes = byteCount % 4;
                int dwordCount = byteCount / 4 + (unalignedBytes == 0 ? 0 : 1);
                uint[] val = new uint[dwordCount];
                int byteCountMinus1 = byteCount - 1;

                // Copy all dwords, except don't do the last one if it's not a full four bytes
                int curDword, curByte;

                if (isBigEndian)
                {
                    curByte = byteCount - sizeof(int);
                    for (curDword = 0; curDword < dwordCount - (unalignedBytes == 0 ? 0 : 1); curDword++)
                    {
                        for (int byteInDword = 0; byteInDword < 4; byteInDword++)
                        {
                            byte curByteValue = value[curByte];
                            val[curDword] = (val[curDword] << 8) | curByteValue;
                            curByte++;
                        }

                        curByte -= 8;
                    }
                }
                else
                {
                    curByte = sizeof(int) - 1;
                    for (curDword = 0; curDword < dwordCount - (unalignedBytes == 0 ? 0 : 1); curDword++)
                    {
                        for (int byteInDword = 0; byteInDword < 4; byteInDword++)
                        {
                            byte curByteValue = value[curByte];
                            val[curDword] = (val[curDword] << 8) | curByteValue;
                            curByte--;
                        }

                        curByte += 8;
                    }
                }

                // Copy the last dword specially if it's not aligned
                if (unalignedBytes != 0)
                {
                    if (isNegative)
                    {
                        val[dwordCount - 1] = 0xffffffff;
                    }

                    if (isBigEndian)
                    {
                        for (curByte = 0; curByte < unalignedBytes; curByte++)
                        {
                            byte curByteValue = value[curByte];
                            val[curDword] = (val[curDword] << 8) | curByteValue;
                        }
                    }
                    else
                    {
                        for (curByte = byteCountMinus1; curByte >= byteCount - unalignedBytes; curByte--)
                        {
                            byte curByteValue = value[curByte];
                            val[curDword] = (val[curDword] << 8) | curByteValue;
                        }
                    }
                }

                if (isNegative)
                {
                    NumericsHelpers.DangerousMakeTwosComplement(val); // Mutates val

                    // Pack _bits to remove any wasted space after the twos complement
                    int len = val.Length - 1;
                    while (len >= 0 && val[len] == 0) len--;
                    len++;

                    if (len == 1)
                    {
                        switch (val[0])
                        {
                            case 1: // abs(-1)
                                this = s_bnMinusOneInt;
                                return;

                            case kuMaskHighBit: // abs(Int32.MinValue)
                                this = s_bnMinInt;
                                return;

                            default:
                                if (unchecked((int)val[0]) > 0)
                                {
                                    _sign = (-1) * ((int)val[0]);
                                    _bits = null;
                                    AssertValid();
                                    return;
                                }

                                break;
                        }
                    }

                    if (len != val.Length)
                    {
                        _sign = -1;
                        _bits = new uint[len];
                        Array.Copy(val, _bits, len);
                    }
                    else
                    {
                        _sign = -1;
                        _bits = val;
                    }
                }
                else
                {
                    _sign = +1;
                    _bits = val;
                }
            }
            AssertValid();
        }

        internal BigInteger(int n, uint[]? rgu)
        {
            _sign = n;
            _bits = rgu;
            AssertValid();
        }

        /// <summary>
        /// Constructor used during bit manipulation and arithmetic.
        /// When possible the value will be packed into  _sign to conserve space.
        /// </summary>
        /// <param name="value">The absolute value of the number</param>
        /// <param name="negative">The bool indicating the sign of the value.</param>
        private BigInteger(ReadOnlySpan<uint> value, bool negative)
        {
            int len;

            // Try to conserve space as much as possible by checking for wasted leading span entries
            // sometimes the span has leading zeros from bit manipulation operations & and ^
            for (len = value.Length; len > 0 && value[len - 1] == 0; len--);

            if (len == 0)
            {
                this = s_bnZeroInt;
            }
            else if (len == 1 && value[0] < kuMaskHighBit)
            {
                // Values like (Int32.MaxValue+1) are stored as "0x80000000" and as such cannot be packed into _sign
                _sign = negative ? -(int)value[0] : (int)value[0];
                _bits = null;
                if (_sign == int.MinValue)
                {
                    // Although Int32.MinValue fits in _sign, we represent this case differently for negate
                    this = s_bnMinInt;
                }
            }
            else
            {
                _sign = negative ? -1 : +1;
                _bits = value.Slice(0, len).ToArray();
            }
            AssertValid();
        }

        /// <summary>
        /// Create a BigInteger from a little-endian twos-complement UInt32 span.
        /// </summary>
        /// <param name="value"></param>
        private BigInteger(Span<uint> value)
        {
            int dwordCount = value.Length;
            bool isNegative = dwordCount > 0 && ((value[dwordCount - 1] & kuMaskHighBit) == kuMaskHighBit);

            // Try to conserve space as much as possible by checking for wasted leading span entries
            while (dwordCount > 0 && value[dwordCount - 1] == 0) dwordCount--;

            if (dwordCount == 0)
            {
                // BigInteger.Zero
                this = s_bnZeroInt;
                AssertValid();
                return;
            }
            if (dwordCount == 1)
            {
                if (unchecked((int)value[0]) < 0 && !isNegative)
                {
                    _bits = new uint[1];
                    _bits[0] = value[0];
                    _sign = +1;
                }
                // Handle the special cases where the BigInteger likely fits into _sign
                else if (int.MinValue == unchecked((int)value[0]))
                {
                    this = s_bnMinInt;
                }
                else
                {
                    _sign = unchecked((int)value[0]);
                    _bits = null;
                }
                AssertValid();
                return;
            }

            if (!isNegative)
            {
                // Handle the simple positive value cases where the input is already in sign magnitude
                _sign = +1;
                value = value.Slice(0, dwordCount);
                _bits = value.ToArray();
                AssertValid();
                return;
            }

            // Finally handle the more complex cases where we must transform the input into sign magnitude
            NumericsHelpers.DangerousMakeTwosComplement(value); // mutates val

            // Pack _bits to remove any wasted space after the twos complement
            int len = value.Length;
            while (len > 0 && value[len - 1] == 0) len--;

            // The number is represented by a single dword
            if (len == 1 && unchecked((int)(value[0])) > 0)
            {
                if (value[0] == 1 /* abs(-1) */)
                {
                    this = s_bnMinusOneInt;
                }
                else if (value[0] == kuMaskHighBit /* abs(Int32.MinValue) */)
                {
                    this = s_bnMinInt;
                }
                else
                {
                    _sign = (-1) * ((int)value[0]);
                    _bits = null;
                }
            }
            else
            {
                _sign = -1;
                _bits = value.Slice(0, len).ToArray();
            }
            AssertValid();
            return;
        }

        public static BigInteger Zero => s_bnZeroInt;

        public static BigInteger One => s_bnOneInt;

        public static BigInteger MinusOne => s_bnMinusOneInt;

        public bool IsPowerOfTwo
        {
            get
            {
                AssertValid();

                if (_bits == null)
                    return (_sign & (_sign - 1)) == 0 && _sign != 0;

                if (_sign != 1)
                    return false;
                int iu = _bits.Length - 1;
                if ((_bits[iu] & (_bits[iu] - 1)) != 0)
                    return false;
                while (--iu >= 0)
                {
                    if (_bits[iu] != 0)
                        return false;
                }
                return true;
            }
        }

        public bool IsZero { get { AssertValid(); return _sign == 0; } }

        public bool IsOne { get { AssertValid(); return _sign == 1 && _bits == null; } }

        public bool IsEven { get { AssertValid(); return _bits == null ? (_sign & 1) == 0 : (_bits[0] & 1) == 0; } }

        public int Sign
        {
            get { AssertValid(); return (_sign >> (kcbitUint - 1)) - (-_sign >> (kcbitUint - 1)); }
        }

        public static BigInteger Parse(string value)
        {
            return Parse(value, NumberStyles.Integer);
        }

        public static BigInteger Parse(string value, NumberStyles style)
        {
            return Parse(value, style, NumberFormatInfo.CurrentInfo);
        }

        public static BigInteger Parse(string value, IFormatProvider? provider)
        {
            return Parse(value, NumberStyles.Integer, NumberFormatInfo.GetInstance(provider));
        }

        public static BigInteger Parse(string value, NumberStyles style, IFormatProvider? provider)
        {
            return BigNumber.ParseBigInteger(value, style, NumberFormatInfo.GetInstance(provider));
        }

        public static bool TryParse([NotNullWhen(true)] string? value, out BigInteger result)
        {
            return TryParse(value, NumberStyles.Integer, NumberFormatInfo.CurrentInfo, out result);
        }

        public static bool TryParse([NotNullWhen(true)] string? value, NumberStyles style, IFormatProvider? provider, out BigInteger result)
        {
            return BigNumber.TryParseBigInteger(value, style, NumberFormatInfo.GetInstance(provider), out result);
        }

        public static BigInteger Parse(ReadOnlySpan<char> value, NumberStyles style = NumberStyles.Integer, IFormatProvider? provider = null)
        {
            return BigNumber.ParseBigInteger(value, style, NumberFormatInfo.GetInstance(provider));
        }

        public static bool TryParse(ReadOnlySpan<char> value, out BigInteger result)
        {
            return TryParse(value, NumberStyles.Integer, NumberFormatInfo.CurrentInfo, out result);
        }

        public static bool TryParse(ReadOnlySpan<char> value, NumberStyles style, IFormatProvider? provider, out BigInteger result)
        {
            return BigNumber.TryParseBigInteger(value, style, NumberFormatInfo.GetInstance(provider), out result);
        }

        public static int Compare(BigInteger left, BigInteger right)
        {
            return left.CompareTo(right);
        }

        public static BigInteger Abs(BigInteger value)
        {
            return (value >= Zero) ? value : -value;
        }

        public static BigInteger Add(BigInteger left, BigInteger right)
        {
            return left + right;
        }

        public static BigInteger Subtract(BigInteger left, BigInteger right)
        {
            return left - right;
        }

        public static BigInteger Multiply(BigInteger left, BigInteger right)
        {
            return left * right;
        }

        public static BigInteger Divide(BigInteger dividend, BigInteger divisor)
        {
            return dividend / divisor;
        }

        public static BigInteger Remainder(BigInteger dividend, BigInteger divisor)
        {
            return dividend % divisor;
        }

        public static BigInteger DivRem(BigInteger dividend, BigInteger divisor, out BigInteger remainder)
        {
            dividend.AssertValid();
            divisor.AssertValid();

            bool trivialDividend = dividend._bits == null;
            bool trivialDivisor = divisor._bits == null;

            if (trivialDividend && trivialDivisor)
            {
                BigInteger quotient;
                (quotient, remainder) = Math.DivRem(dividend._sign, divisor._sign);
                return quotient;
            }

            if (trivialDividend)
            {
                // The divisor is non-trivial
                // and therefore the bigger one
                remainder = dividend;
                return s_bnZeroInt;
            }

            Debug.Assert(dividend._bits != null);

            if (trivialDivisor)
            {
                uint rest;

                uint[]? bitsFromPool = null;
                int size = dividend._bits.Length;
                Span<uint> quotient = ((uint)size <= BigIntegerCalculator.StackAllocThreshold ?
                                  stackalloc uint[BigIntegerCalculator.StackAllocThreshold]
                                  : bitsFromPool = ArrayPool<uint>.Shared.Rent(size)).Slice(0, size);

                try
                {
                    // may throw DivideByZeroException
                    BigIntegerCalculator.Divide(dividend._bits, NumericsHelpers.Abs(divisor._sign), quotient, out rest);

                    remainder = dividend._sign < 0 ? -1 * rest : rest;
                    return new BigInteger(quotient, (dividend._sign < 0) ^ (divisor._sign < 0));
                }
                finally
                {
                    if (bitsFromPool != null)
                        ArrayPool<uint>.Shared.Return(bitsFromPool);
                }
            }

            Debug.Assert(divisor._bits != null);

            if (dividend._bits.Length < divisor._bits.Length)
            {
                remainder = dividend;
                return s_bnZeroInt;
            }
            else
            {
                uint[]? remainderFromPool = null;
                int size = dividend._bits.Length;
                Span<uint> rest = ((uint)size <= BigIntegerCalculator.StackAllocThreshold ?
                                       stackalloc uint[BigIntegerCalculator.StackAllocThreshold]
                                       : remainderFromPool = ArrayPool<uint>.Shared.Rent(size)).Slice(0, size);

                uint[]? quotientFromPool = null;
                size = dividend._bits.Length - divisor._bits.Length + 1;
                Span<uint> quotient = ((uint)size <= BigIntegerCalculator.StackAllocThreshold ?
                                      stackalloc uint[BigIntegerCalculator.StackAllocThreshold]
                                      : quotientFromPool = ArrayPool<uint>.Shared.Rent(size)).Slice(0, size);

                BigIntegerCalculator.Divide(dividend._bits, divisor._bits, quotient, rest);

                remainder = new BigInteger(rest, dividend._sign < 0);
                var result = new BigInteger(quotient, (dividend._sign < 0) ^ (divisor._sign < 0));

                if (remainderFromPool != null)
                    ArrayPool<uint>.Shared.Return(remainderFromPool);

                if (quotientFromPool != null)
                    ArrayPool<uint>.Shared.Return(quotientFromPool);

                return result;
            }
        }

        public static BigInteger Negate(BigInteger value)
        {
            return -value;
        }

        public static double Log(BigInteger value)
        {
            return Log(value, Math.E);
        }

        public static double Log(BigInteger value, double baseValue)
        {
            if (value._sign < 0 || baseValue == 1.0D)
                return double.NaN;
            if (baseValue == double.PositiveInfinity)
                return value.IsOne ? 0.0D : double.NaN;
            if (baseValue == 0.0D && !value.IsOne)
                return double.NaN;
            if (value._bits == null)
                return Math.Log(value._sign, baseValue);

            ulong h = value._bits[value._bits.Length - 1];
            ulong m = value._bits.Length > 1 ? value._bits[value._bits.Length - 2] : 0;
            ulong l = value._bits.Length > 2 ? value._bits[value._bits.Length - 3] : 0;

            // Measure the exact bit count
            int c = NumericsHelpers.CbitHighZero((uint)h);
            long b = (long)value._bits.Length * 32 - c;

            // Extract most significant bits
            ulong x = (h << 32 + c) | (m << c) | (l >> 32 - c);

            // Let v = value, b = bit count, x = v/2^b-64
            // log ( v/2^b-64 * 2^b-64 ) = log ( x ) + log ( 2^b-64 )
            return Math.Log(x, baseValue) + (b - 64) / Math.Log(baseValue, 2);
        }

        public static double Log10(BigInteger value)
        {
            return Log(value, 10);
        }

        public static BigInteger GreatestCommonDivisor(BigInteger left, BigInteger right)
        {
            left.AssertValid();
            right.AssertValid();

            bool trivialLeft = left._bits == null;
            bool trivialRight = right._bits == null;

            if (trivialLeft && trivialRight)
            {
                return BigIntegerCalculator.Gcd(NumericsHelpers.Abs(left._sign), NumericsHelpers.Abs(right._sign));
            }

            if (trivialLeft)
            {
                Debug.Assert(right._bits != null);
                return left._sign != 0
                    ? BigIntegerCalculator.Gcd(right._bits, NumericsHelpers.Abs(left._sign))
                    : new BigInteger(right._bits, false);
            }

            if (trivialRight)
            {
                Debug.Assert(left._bits != null);
                return right._sign != 0
                    ? BigIntegerCalculator.Gcd(left._bits, NumericsHelpers.Abs(right._sign))
                    : new BigInteger(left._bits, false);
            }

            Debug.Assert(left._bits != null && right._bits != null);

            if (BigIntegerCalculator.Compare(left._bits, right._bits) < 0)
            {
                return GreatestCommonDivisor(right._bits, left._bits);
            }
            else
            {
                return GreatestCommonDivisor(left._bits, right._bits);
            }
        }

        private static BigInteger GreatestCommonDivisor(ReadOnlySpan<uint> leftBits, ReadOnlySpan<uint> rightBits)
        {
            Debug.Assert(BigIntegerCalculator.Compare(leftBits, rightBits) >= 0);

            uint[]? bitsFromPool = null;
            BigInteger result;

            // Short circuits to spare some allocations...
            if (rightBits.Length == 1)
            {
                uint temp = BigIntegerCalculator.Remainder(leftBits, rightBits[0]);
                result = BigIntegerCalculator.Gcd(rightBits[0], temp);
            }
            else if (rightBits.Length == 2)
            {
                Span<uint> bits = (leftBits.Length <= BigIntegerCalculator.StackAllocThreshold ?
                                  stackalloc uint[BigIntegerCalculator.StackAllocThreshold]
                                  : bitsFromPool = ArrayPool<uint>.Shared.Rent(leftBits.Length)).Slice(0, leftBits.Length);

                BigIntegerCalculator.Remainder(leftBits, rightBits, bits);

                ulong left = ((ulong)rightBits[1] << 32) | rightBits[0];
                ulong right = ((ulong)bits[1] << 32) | bits[0];

                result = BigIntegerCalculator.Gcd(left, right);
            }
            else
            {
                Span<uint> bits = (leftBits.Length <= BigIntegerCalculator.StackAllocThreshold ?
                              stackalloc uint[BigIntegerCalculator.StackAllocThreshold]
                              : bitsFromPool = ArrayPool<uint>.Shared.Rent(leftBits.Length)).Slice(0, leftBits.Length);

                BigIntegerCalculator.Gcd(leftBits, rightBits, bits);
                result = new BigInteger(bits, false);
            }

            if (bitsFromPool != null)
                ArrayPool<uint>.Shared.Return(bitsFromPool);

            return result;
        }

        public static BigInteger Max(BigInteger left, BigInteger right)
        {
            if (left.CompareTo(right) < 0)
                return right;
            return left;
        }

        public static BigInteger Min(BigInteger left, BigInteger right)
        {
            if (left.CompareTo(right) <= 0)
                return left;
            return right;
        }

        public static BigInteger ModPow(BigInteger value, BigInteger exponent, BigInteger modulus)
        {
            if (exponent.Sign < 0)
                throw new ArgumentOutOfRangeException(nameof(exponent), SR.ArgumentOutOfRange_MustBeNonNeg);

            value.AssertValid();
            exponent.AssertValid();
            modulus.AssertValid();

            bool trivialValue = value._bits == null;
            bool trivialExponent = exponent._bits == null;
            bool trivialModulus = modulus._bits == null;

            BigInteger result;

            if (trivialModulus)
            {
                uint bits = trivialValue && trivialExponent ? BigIntegerCalculator.Pow(NumericsHelpers.Abs(value._sign), NumericsHelpers.Abs(exponent._sign), NumericsHelpers.Abs(modulus._sign)) :
                            trivialValue ? BigIntegerCalculator.Pow(NumericsHelpers.Abs(value._sign), exponent._bits!, NumericsHelpers.Abs(modulus._sign)) :
                            trivialExponent ? BigIntegerCalculator.Pow(value._bits!, NumericsHelpers.Abs(exponent._sign), NumericsHelpers.Abs(modulus._sign)) :
                            BigIntegerCalculator.Pow(value._bits!, exponent._bits!, NumericsHelpers.Abs(modulus._sign));

                result = value._sign < 0 && !exponent.IsEven ? -1 * bits : bits;
            }
            else
            {
                int size = (modulus._bits?.Length ?? 1) << 1;
                uint[]? bitsFromPool = null;
                Span<uint> bits = ((uint)size <= BigIntegerCalculator.StackAllocThreshold ?
                                  stackalloc uint[BigIntegerCalculator.StackAllocThreshold]
                                  : bitsFromPool = ArrayPool<uint>.Shared.Rent(size)).Slice(0, size);
                bits.Clear();
                if (trivialValue)
                {
                    if (trivialExponent)
                    {
                        BigIntegerCalculator.Pow(NumericsHelpers.Abs(value._sign), NumericsHelpers.Abs(exponent._sign), modulus._bits!, bits);
                    }
                    else
                    {
                        BigIntegerCalculator.Pow(NumericsHelpers.Abs(value._sign), exponent._bits!, modulus._bits!, bits);
                    }
                }
                else if (trivialExponent)
                {
                    BigIntegerCalculator.Pow(value._bits!, NumericsHelpers.Abs(exponent._sign), modulus._bits!, bits);
                }
                else
                {
                    BigIntegerCalculator.Pow(value._bits!, exponent._bits!, modulus._bits!, bits);
                }

                result = new BigInteger(bits, value._sign < 0 && !exponent.IsEven);

                if (bitsFromPool != null)
                    ArrayPool<uint>.Shared.Return(bitsFromPool);
            }

            return result;
        }

        public static BigInteger Pow(BigInteger value, int exponent)
        {
            if (exponent < 0)
                throw new ArgumentOutOfRangeException(nameof(exponent), SR.ArgumentOutOfRange_MustBeNonNeg);

            value.AssertValid();

            if (exponent == 0)
                return s_bnOneInt;
            if (exponent == 1)
                return value;

            bool trivialValue = value._bits == null;

            uint power = NumericsHelpers.Abs(exponent);
            uint[]? bitsFromPool = null;
            BigInteger result;

            if (trivialValue)
            {
                if (value._sign == 1)
                    return value;
                if (value._sign == -1)
                    return (exponent & 1) != 0 ? value : s_bnOneInt;
                if (value._sign == 0)
                    return value;

                int size = BigIntegerCalculator.PowBound(power, 1);
                Span<uint> bits = ((uint)size <= BigIntegerCalculator.StackAllocThreshold ?
                                  stackalloc uint[BigIntegerCalculator.StackAllocThreshold]
                                  : bitsFromPool = ArrayPool<uint>.Shared.Rent(size)).Slice(0, size);
                bits.Clear();

                BigIntegerCalculator.Pow(NumericsHelpers.Abs(value._sign), power, bits);
                result = new BigInteger(bits, value._sign < 0 && (exponent & 1) != 0);
            }
            else
            {
                int size = BigIntegerCalculator.PowBound(power, value._bits!.Length);
                Span<uint> bits = ((uint)size <= BigIntegerCalculator.StackAllocThreshold ?
                                  stackalloc uint[BigIntegerCalculator.StackAllocThreshold]
                                  : bitsFromPool = ArrayPool<uint>.Shared.Rent(size)).Slice(0, size);
                bits.Clear();

                BigIntegerCalculator.Pow(value._bits, power, bits);
                result = new BigInteger(bits, value._sign < 0 && (exponent & 1) != 0);
            }

            if (bitsFromPool != null)
                ArrayPool<uint>.Shared.Return(bitsFromPool);

            return result;
        }

        public override int GetHashCode()
        {
            AssertValid();

            if (_bits == null)
                return _sign;
            int hash = _sign;
            for (int iv = _bits.Length; --iv >= 0;)
                hash = NumericsHelpers.CombineHash(hash, unchecked((int)_bits[iv]));
            return hash;
        }

        public override bool Equals([NotNullWhen(true)] object? obj)
        {
            AssertValid();

<<<<<<< HEAD
            return obj is BigInteger other && Equals(other);
=======
            if (!(obj is BigInteger))
                return false;
            return Equals((BigInteger)obj);
>>>>>>> 86562e16
        }

        public bool Equals(long other)
        {
            AssertValid();

            if (_bits == null)
                return _sign == other;

            int cu;
            if ((_sign ^ other) < 0 || (cu = _bits.Length) > 2)
                return false;

            ulong uu = other < 0 ? (ulong)-other : (ulong)other;
            if (cu == 1)
                return _bits[0] == uu;

            return NumericsHelpers.MakeUlong(_bits[1], _bits[0]) == uu;
        }

        [CLSCompliant(false)]
        public bool Equals(ulong other)
        {
            AssertValid();

            if (_sign < 0)
                return false;
            if (_bits == null)
                return (ulong)_sign == other;

            int cu = _bits.Length;
            if (cu > 2)
                return false;
            if (cu == 1)
                return _bits[0] == other;
            return NumericsHelpers.MakeUlong(_bits[1], _bits[0]) == other;
        }

        public bool Equals(BigInteger other)
        {
            AssertValid();
            other.AssertValid();

            if (_sign != other._sign)
                return false;
            if (_bits == other._bits)
                // _sign == other._sign && _bits == null && other._bits == null
                return true;

            if (_bits == null || other._bits == null)
                return false;
            int cu = _bits.Length;
            if (cu != other._bits.Length)
                return false;
            int cuDiff = GetDiffLength(_bits, other._bits, cu);
            return cuDiff == 0;
        }

        public int CompareTo(long other)
        {
            AssertValid();

            if (_bits == null)
                return ((long)_sign).CompareTo(other);
            int cu;
            if ((_sign ^ other) < 0 || (cu = _bits.Length) > 2)
                return _sign;
            ulong uu = other < 0 ? (ulong)-other : (ulong)other;
            ulong uuTmp = cu == 2 ? NumericsHelpers.MakeUlong(_bits[1], _bits[0]) : _bits[0];
            return _sign * uuTmp.CompareTo(uu);
        }

        [CLSCompliant(false)]
        public int CompareTo(ulong other)
        {
            AssertValid();

            if (_sign < 0)
                return -1;
            if (_bits == null)
                return ((ulong)_sign).CompareTo(other);
            int cu = _bits.Length;
            if (cu > 2)
                return +1;
            ulong uuTmp = cu == 2 ? NumericsHelpers.MakeUlong(_bits[1], _bits[0]) : _bits[0];
            return uuTmp.CompareTo(other);
        }

        public int CompareTo(BigInteger other)
        {
            AssertValid();
            other.AssertValid();

            if ((_sign ^ other._sign) < 0)
            {
                // Different signs, so the comparison is easy.
                return _sign < 0 ? -1 : +1;
            }

            // Same signs
            if (_bits == null)
            {
                if (other._bits == null)
                    return _sign < other._sign ? -1 : _sign > other._sign ? +1 : 0;
                return -other._sign;
            }
            int cuThis, cuOther;
            if (other._bits == null || (cuThis = _bits.Length) > (cuOther = other._bits.Length))
                return _sign;
            if (cuThis < cuOther)
                return -_sign;

            int cuDiff = GetDiffLength(_bits, other._bits, cuThis);
            if (cuDiff == 0)
                return 0;
            return _bits[cuDiff - 1] < other._bits[cuDiff - 1] ? -_sign : _sign;
        }

        public int CompareTo(object? obj)
        {
            if (obj == null)
                return 1;
            if (!(obj is BigInteger))
                throw new ArgumentException(SR.Argument_MustBeBigInt, nameof(obj));
            return CompareTo((BigInteger)obj);
        }

        /// <summary>
        /// Returns the value of this BigInteger as a little-endian twos-complement
        /// byte array, using the fewest number of bytes possible. If the value is zero,
        /// return an array of one byte whose element is 0x00.
        /// </summary>
        /// <returns></returns>
        public byte[] ToByteArray() => ToByteArray(isUnsigned: false, isBigEndian: false);

        /// <summary>
        /// Returns the value of this BigInteger as a byte array using the fewest number of bytes possible.
        /// If the value is zero, returns an array of one byte whose element is 0x00.
        /// </summary>
        /// <param name="isUnsigned">Whether or not an unsigned encoding is to be used</param>
        /// <param name="isBigEndian">Whether or not to write the bytes in a big-endian byte order</param>
        /// <returns></returns>
        /// <exception cref="OverflowException">
        ///   If <paramref name="isUnsigned"/> is <c>true</c> and <see cref="Sign"/> is negative.
        /// </exception>
        /// <remarks>
        /// The integer value <c>33022</c> can be exported as four different arrays.
        ///
        /// <list type="bullet">
        ///   <item>
        ///     <description>
        ///       <c>(isUnsigned: false, isBigEndian: false)</c> => <c>new byte[] { 0xFE, 0x80, 0x00 }</c>
        ///     </description>
        ///   </item>
        ///   <item>
        ///     <description>
        ///       <c>(isUnsigned: false, isBigEndian: true)</c> => <c>new byte[] { 0x00, 0x80, 0xFE }</c>
        ///     </description>
        ///   </item>
        ///   <item>
        ///     <description>
        ///       <c>(isUnsigned: true, isBigEndian: false)</c> => <c>new byte[] { 0xFE, 0x80 }</c>
        ///     </description>
        ///   </item>
        ///   <item>
        ///     <description>
        ///       <c>(isUnsigned: true, isBigEndian: true)</c> => <c>new byte[] { 0x80, 0xFE }</c>
        ///     </description>
        ///   </item>
        /// </list>
        /// </remarks>
        public byte[] ToByteArray(bool isUnsigned = false, bool isBigEndian = false)
        {
            int ignored = 0;
            return TryGetBytes(GetBytesMode.AllocateArray, default, isUnsigned, isBigEndian, ref ignored)!;
        }

        /// <summary>
        /// Copies the value of this BigInteger as little-endian twos-complement
        /// bytes, using the fewest number of bytes possible. If the value is zero,
        /// outputs one byte whose element is 0x00.
        /// </summary>
        /// <param name="destination">The destination span to which the resulting bytes should be written.</param>
        /// <param name="bytesWritten">The number of bytes written to <paramref name="destination"/>.</param>
        /// <param name="isUnsigned">Whether or not an unsigned encoding is to be used</param>
        /// <param name="isBigEndian">Whether or not to write the bytes in a big-endian byte order</param>
        /// <returns>true if the bytes fit in <paramref name="destination"/>; false if not all bytes could be written due to lack of space.</returns>
        /// <exception cref="OverflowException">If <paramref name="isUnsigned"/> is <c>true</c> and <see cref="Sign"/> is negative.</exception>
        public bool TryWriteBytes(Span<byte> destination, out int bytesWritten, bool isUnsigned = false, bool isBigEndian = false)
        {
            bytesWritten = 0;
            if (TryGetBytes(GetBytesMode.Span, destination, isUnsigned, isBigEndian, ref bytesWritten) == null)
            {
                bytesWritten = 0;
                return false;
            }
            return true;
        }

        internal bool TryWriteOrCountBytes(Span<byte> destination, out int bytesWritten, bool isUnsigned = false, bool isBigEndian = false)
        {
            bytesWritten = 0;
            return TryGetBytes(GetBytesMode.Span, destination, isUnsigned, isBigEndian, ref bytesWritten) != null;
        }

        /// <summary>Gets the number of bytes that will be output by <see cref="ToByteArray(bool, bool)"/> and <see cref="TryWriteBytes(Span{byte}, out int, bool, bool)"/>.</summary>
        /// <returns>The number of bytes.</returns>
        public int GetByteCount(bool isUnsigned = false)
        {
            int count = 0;
            // Big or Little Endian doesn't matter for the byte count.
            const bool IsBigEndian = false;
            TryGetBytes(GetBytesMode.Count, default(Span<byte>), isUnsigned, IsBigEndian, ref count);
            return count;
        }

        /// <summary>Mode used to enable sharing <see cref="TryGetBytes(GetBytesMode, Span{byte}, bool, bool, ref int)"/> for multiple purposes.</summary>
        private enum GetBytesMode { AllocateArray, Count, Span }

        /// <summary>Dummy array returned from TryGetBytes to indicate success when in span mode.</summary>
        private static readonly byte[] s_success = Array.Empty<byte>();

        /// <summary>Shared logic for <see cref="ToByteArray(bool, bool)"/>, <see cref="TryWriteBytes(Span{byte}, out int, bool, bool)"/>, and <see cref="GetByteCount"/>.</summary>
        /// <param name="mode">Which entry point is being used.</param>
        /// <param name="destination">The destination span, if mode is <see cref="GetBytesMode.Span"/>.</param>
        /// <param name="isUnsigned">True to never write a padding byte, false to write it if the high bit is set.</param>
        /// <param name="isBigEndian">True for big endian byte ordering, false for little endian byte ordering.</param>
        /// <param name="bytesWritten">
        /// If <paramref name="mode"/>==<see cref="GetBytesMode.AllocateArray"/>, ignored.
        /// If <paramref name="mode"/>==<see cref="GetBytesMode.Count"/>, the number of bytes that would be written.
        /// If <paramref name="mode"/>==<see cref="GetBytesMode.Span"/>, the number of bytes written to the span or that would be written if it were long enough.
        /// </param>
        /// <returns>
        /// If <paramref name="mode"/>==<see cref="GetBytesMode.AllocateArray"/>, the result array.
        /// If <paramref name="mode"/>==<see cref="GetBytesMode.Count"/>, null.
        /// If <paramref name="mode"/>==<see cref="GetBytesMode.Span"/>, non-null if the span was long enough, null if there wasn't enough room.
        /// </returns>
        /// <exception cref="OverflowException">If <paramref name="isUnsigned"/> is <c>true</c> and <see cref="Sign"/> is negative.</exception>
        private byte[]? TryGetBytes(GetBytesMode mode, Span<byte> destination, bool isUnsigned, bool isBigEndian, ref int bytesWritten)
        {
            Debug.Assert(mode == GetBytesMode.AllocateArray || mode == GetBytesMode.Count || mode == GetBytesMode.Span, $"Unexpected mode {mode}.");
            Debug.Assert(mode == GetBytesMode.Span || destination.IsEmpty, $"If we're not in span mode, we shouldn't have been passed a destination.");

            int sign = _sign;
            if (sign == 0)
            {
                switch (mode)
                {
                    case GetBytesMode.AllocateArray:
                        return new byte[] { 0 };
                    case GetBytesMode.Count:
                        bytesWritten = 1;
                        return null;
                    default: // case GetBytesMode.Span:
                        bytesWritten = 1;
                        if (destination.Length != 0)
                        {
                            destination[0] = 0;
                            return s_success;
                        }
                        return null;
                }
            }

            if (isUnsigned && sign < 0)
            {
                throw new OverflowException(SR.Overflow_Negative_Unsigned);
            }

            byte highByte;
            int nonZeroDwordIndex = 0;
            uint highDword;
            uint[]? bits = _bits;
            if (bits == null)
            {
                highByte = (byte)((sign < 0) ? 0xff : 0x00);
                highDword = unchecked((uint)sign);
            }
            else if (sign == -1)
            {
                highByte = 0xff;

                // If sign is -1, we will need to two's complement bits.
                // Previously this was accomplished via NumericsHelpers.DangerousMakeTwosComplement(),
                // however, we can do the two's complement on the stack so as to avoid
                // creating a temporary copy of bits just to hold the two's complement.
                // One special case in DangerousMakeTwosComplement() is that if the array
                // is all zeros, then it would allocate a new array with the high-order
                // uint set to 1 (for the carry). In our usage, we will not hit this case
                // because a bits array of all zeros would represent 0, and this case
                // would be encoded as _bits = null and _sign = 0.
                Debug.Assert(bits.Length > 0);
                Debug.Assert(bits[bits.Length - 1] != 0);
                while (bits[nonZeroDwordIndex] == 0U)
                {
                    nonZeroDwordIndex++;
                }

                highDword = ~bits[bits.Length - 1];
                if (bits.Length - 1 == nonZeroDwordIndex)
                {
                    // This will not overflow because highDword is less than or equal to uint.MaxValue - 1.
                    Debug.Assert(highDword <= uint.MaxValue - 1);
                    highDword += 1U;
                }
            }
            else
            {
                Debug.Assert(sign == 1);
                highByte = 0x00;
                highDword = bits[bits.Length - 1];
            }

            byte msb;
            int msbIndex;
            if ((msb = unchecked((byte)(highDword >> 24))) != highByte)
            {
                msbIndex = 3;
            }
            else if ((msb = unchecked((byte)(highDword >> 16))) != highByte)
            {
                msbIndex = 2;
            }
            else if ((msb = unchecked((byte)(highDword >> 8))) != highByte)
            {
                msbIndex = 1;
            }
            else
            {
                msb = unchecked((byte)highDword);
                msbIndex = 0;
            }

            // Ensure high bit is 0 if positive, 1 if negative
            bool needExtraByte = (msb & 0x80) != (highByte & 0x80) && !isUnsigned;
            int length = msbIndex + 1 + (needExtraByte ? 1 : 0);
            if (bits != null)
            {
                length = checked(4 * (bits.Length - 1) + length);
            }

            byte[] array;
            switch (mode)
            {
                case GetBytesMode.AllocateArray:
                    destination = array = new byte[length];
                    break;
                case GetBytesMode.Count:
                    bytesWritten = length;
                    return null;
                default: // case GetBytesMode.Span:
                    bytesWritten = length;
                    if (destination.Length < length)
                    {
                        return null;
                    }
                    array = s_success;
                    break;
            }

            int curByte = isBigEndian ? length - 1 : 0;
            int increment = isBigEndian ? -1 : 1;

            if (bits != null)
            {
                for (int i = 0; i < bits.Length - 1; i++)
                {
                    uint dword = bits[i];

                    if (sign == -1)
                    {
                        dword = ~dword;
                        if (i <= nonZeroDwordIndex)
                        {
                            dword = unchecked(dword + 1U);
                        }
                    }

                    destination[curByte] = unchecked((byte)dword);
                    curByte += increment;
                    destination[curByte] = unchecked((byte)(dword >> 8));
                    curByte += increment;
                    destination[curByte] = unchecked((byte)(dword >> 16));
                    curByte += increment;
                    destination[curByte] = unchecked((byte)(dword >> 24));
                    curByte += increment;
                }
            }

            Debug.Assert(msbIndex >= 0 && msbIndex <= 3);
            destination[curByte] = unchecked((byte)highDword);
            if (msbIndex != 0)
            {
                curByte += increment;
                destination[curByte] = unchecked((byte)(highDword >> 8));
                if (msbIndex != 1)
                {
                    curByte += increment;
                    destination[curByte] = unchecked((byte)(highDword >> 16));
                    if (msbIndex != 2)
                    {
                        curByte += increment;
                        destination[curByte] = unchecked((byte)(highDword >> 24));
                    }
                }
            }

            // Assert we're big endian, or little endian consistency holds.
            Debug.Assert(isBigEndian || (!needExtraByte && curByte == length - 1) || (needExtraByte && curByte == length - 2));
            // Assert we're little endian, or big endian consistency holds.
            Debug.Assert(!isBigEndian || (!needExtraByte && curByte == 0) || (needExtraByte && curByte == 1));

            if (needExtraByte)
            {
                curByte += increment;
                destination[curByte] = highByte;
            }

            return array;
        }

        /// <summary>
        /// Converts the value of this BigInteger to a little-endian twos-complement
        /// uint span allocated by the caller using the fewest number of uints possible.
        /// </summary>
        /// <param name="buffer">Pre-allocated buffer by the caller.</param>
        /// <returns>The actual number of copied elements.</returns>
        private int WriteTo(Span<uint> buffer)
        {
            Debug.Assert(_bits is null || _sign == 0 ? buffer.Length == 2 : buffer.Length >= _bits.Length + 1);

            uint highDWord;

            if (_bits is null)
            {
                buffer[0] = unchecked((uint)_sign);
                highDWord = (_sign < 0) ? uint.MaxValue : 0;
            }
            else
            {
                _bits.CopyTo(buffer);
                buffer = buffer.Slice(0, _bits.Length + 1);
                if (_sign == -1)
                {
                    NumericsHelpers.DangerousMakeTwosComplement(buffer[..^1]);  // Mutates dwords
                    highDWord = uint.MaxValue;
                }
                else
                    highDWord = 0;
            }

            // Find highest significant byte and ensure high bit is 0 if positive, 1 if negative
<<<<<<< HEAD
            int msb = buffer.Length - 2;
            while (msb > 0 && buffer[msb] == highDWord)
            {
                msb--;
            }

            // Ensure high bit is 0 if positive, 1 if negative
            bool needExtraByte = (buffer[msb] & 0x80000000) != (highDWord & 0x80000000);
            int count;
=======
            int msb;
            for (msb = dwords.Length - 1; msb > 0 && dwords[msb] == highDWord; msb--);
            bool needExtraByte = (dwords[msb] & 0x80000000) != (highDWord & 0x80000000);

            int length = msb + 1 + (needExtraByte ? 1 : 0);
            bool copyDwordsToScratch = true;
            if (length <= scratch.Length)
            {
                scratch = scratch.Slice(0, length);
                copyDwordsToScratch = !dwordsIsScratch;
            }
            else
            {
                scratch = new uint[length];
            }
>>>>>>> 86562e16

            if (needExtraByte)
            {
<<<<<<< HEAD
                count = msb + 2;
                buffer = buffer[..count];
                buffer[^1] = highDWord;
=======
                dwords.Slice(0, msb + 1).CopyTo(scratch);
>>>>>>> 86562e16
            }
            else
            {
                count = msb + 1;
                buffer = buffer[..count];
            }

            return count;
        }

        public override string ToString()
        {
            return BigNumber.FormatBigInteger(this, null, NumberFormatInfo.CurrentInfo);
        }

        public string ToString(IFormatProvider? provider)
        {
            return BigNumber.FormatBigInteger(this, null, NumberFormatInfo.GetInstance(provider));
        }

        public string ToString(string? format)
        {
            return BigNumber.FormatBigInteger(this, format, NumberFormatInfo.CurrentInfo);
        }

        public string ToString(string? format, IFormatProvider? provider)
        {
            return BigNumber.FormatBigInteger(this, format, NumberFormatInfo.GetInstance(provider));
        }

        public bool TryFormat(Span<char> destination, out int charsWritten, ReadOnlySpan<char> format = default, IFormatProvider? provider = null)
        {
            return BigNumber.TryFormatBigInteger(this, format, NumberFormatInfo.GetInstance(provider), destination, out charsWritten);
        }

        private static BigInteger Add(ReadOnlySpan<uint> leftBits, int leftSign, ReadOnlySpan<uint> rightBits, int rightSign)
        {
            bool trivialLeft = leftBits.IsEmpty;
            bool trivialRight = rightBits.IsEmpty;

            if (trivialLeft && trivialRight)
            {
                return (long)leftSign + rightSign;
            }

            BigInteger result;
            uint[]? bitsFromPool = null;

            if (trivialLeft)
            {
                Debug.Assert(!rightBits.IsEmpty);

                int size = rightBits.Length + 1;
                Span<uint> bits = ((uint)size <= BigIntegerCalculator.StackAllocThreshold ?
                         stackalloc uint[BigIntegerCalculator.StackAllocThreshold]
                         : bitsFromPool = ArrayPool<uint>.Shared.Rent(size)).Slice(0, size);

                BigIntegerCalculator.Add(rightBits, NumericsHelpers.Abs(leftSign), bits);
                result = new BigInteger(bits, leftSign < 0);
            }
            else if (trivialRight)
            {
                Debug.Assert(!leftBits.IsEmpty);

                int size = leftBits.Length + 1;
                Span<uint> bits = ((uint)size <= BigIntegerCalculator.StackAllocThreshold ?
                                  stackalloc uint[BigIntegerCalculator.StackAllocThreshold]
                                  : bitsFromPool = ArrayPool<uint>.Shared.Rent(size)).Slice(0, size);

                BigIntegerCalculator.Add(leftBits, NumericsHelpers.Abs(rightSign), bits);
                result = new BigInteger(bits, leftSign < 0);
            }
            else if (leftBits.Length < rightBits.Length)
            {
                Debug.Assert(!leftBits.IsEmpty && !rightBits.IsEmpty);

                int size = rightBits.Length + 1;
                Span<uint> bits = ((uint)size <= BigIntegerCalculator.StackAllocThreshold ?
                                  stackalloc uint[BigIntegerCalculator.StackAllocThreshold]
                                  : bitsFromPool = ArrayPool<uint>.Shared.Rent(size)).Slice(0, size);

                BigIntegerCalculator.Add(rightBits, leftBits, bits);
                result = new BigInteger(bits, leftSign < 0);
            }
            else
            {
                Debug.Assert(!leftBits.IsEmpty && !rightBits.IsEmpty);

                int size = leftBits.Length + 1;
                Span<uint> bits = ((uint)size <= BigIntegerCalculator.StackAllocThreshold ?
                                  stackalloc uint[BigIntegerCalculator.StackAllocThreshold]
                                  : bitsFromPool = ArrayPool<uint>.Shared.Rent(size)).Slice(0, size);

                BigIntegerCalculator.Add(leftBits, rightBits, bits);
                result = new BigInteger(bits, leftSign < 0);
            }

            if (bitsFromPool != null)
                    ArrayPool<uint>.Shared.Return(bitsFromPool);

            return result;
        }

        public static BigInteger operator -(BigInteger left, BigInteger right)
        {
            left.AssertValid();
            right.AssertValid();

            if (left._sign < 0 != right._sign < 0)
                return Add(left._bits, left._sign, right._bits, -1 * right._sign);
            return Subtract(left._bits, left._sign, right._bits, right._sign);
        }

        private static BigInteger Subtract(ReadOnlySpan<uint> leftBits, int leftSign, ReadOnlySpan<uint> rightBits, int rightSign)
        {
            bool trivialLeft = leftBits.IsEmpty;
            bool trivialRight = rightBits.IsEmpty;

            if (trivialLeft && trivialRight)
            {
                return (long)leftSign - rightSign;
            }

            BigInteger result;
            uint[]? bitsFromPool = null;

            if (trivialLeft)
            {
                Debug.Assert(!rightBits.IsEmpty);

                int size = rightBits.Length;
                Span<uint> bits = (size <= BigIntegerCalculator.StackAllocThreshold ?
                                  stackalloc uint[BigIntegerCalculator.StackAllocThreshold]
                                  : bitsFromPool = ArrayPool<uint>.Shared.Rent(size)).Slice(0, size);

                BigIntegerCalculator.Subtract(rightBits, NumericsHelpers.Abs(leftSign), bits);
                result = new BigInteger(bits, leftSign >= 0);
            }
            else if (trivialRight)
            {
                Debug.Assert(!leftBits.IsEmpty);

                int size = leftBits.Length;
                Span<uint> bits = (size <= BigIntegerCalculator.StackAllocThreshold ?
                                  stackalloc uint[BigIntegerCalculator.StackAllocThreshold]
                                  : bitsFromPool = ArrayPool<uint>.Shared.Rent(size)).Slice(0, size);

                BigIntegerCalculator.Subtract(leftBits, NumericsHelpers.Abs(rightSign), bits);
                result = new BigInteger(bits, leftSign < 0);
            }
            else if (BigIntegerCalculator.Compare(leftBits, rightBits) < 0)
            {
                int size = rightBits.Length;
                Span<uint> bits = (size <= BigIntegerCalculator.StackAllocThreshold ?
                                  stackalloc uint[BigIntegerCalculator.StackAllocThreshold]
                                  : bitsFromPool = ArrayPool<uint>.Shared.Rent(size)).Slice(0, size);

                BigIntegerCalculator.Subtract(rightBits, leftBits, bits);
                result = new BigInteger(bits, leftSign >= 0);
            }
            else
            {
                Debug.Assert(!leftBits.IsEmpty && !rightBits.IsEmpty);

                int size = leftBits.Length;
                Span<uint> bits = (size <= BigIntegerCalculator.StackAllocThreshold ?
                                  stackalloc uint[BigIntegerCalculator.StackAllocThreshold]
                                  : bitsFromPool = ArrayPool<uint>.Shared.Rent(size)).Slice(0, size);

                BigIntegerCalculator.Subtract(leftBits, rightBits, bits);
                result = new BigInteger(bits, leftSign < 0);
            }

            if (bitsFromPool != null)
                ArrayPool<uint>.Shared.Return(bitsFromPool);

            return result;
        }

        public static implicit operator BigInteger(byte value)
        {
            return new BigInteger(value);
        }

        [CLSCompliant(false)]
        public static implicit operator BigInteger(sbyte value)
        {
            return new BigInteger(value);
        }

        public static implicit operator BigInteger(short value)
        {
            return new BigInteger(value);
        }

        [CLSCompliant(false)]
        public static implicit operator BigInteger(ushort value)
        {
            return new BigInteger(value);
        }

        public static implicit operator BigInteger(int value)
        {
            return new BigInteger(value);
        }

        [CLSCompliant(false)]
        public static implicit operator BigInteger(uint value)
        {
            return new BigInteger(value);
        }

        public static implicit operator BigInteger(long value)
        {
            return new BigInteger(value);
        }

        [CLSCompliant(false)]
        public static implicit operator BigInteger(ulong value)
        {
            return new BigInteger(value);
        }

        public static explicit operator BigInteger(float value)
        {
            return new BigInteger(value);
        }

        public static explicit operator BigInteger(double value)
        {
            return new BigInteger(value);
        }

        public static explicit operator BigInteger(decimal value)
        {
            return new BigInteger(value);
        }

        public static explicit operator byte(BigInteger value)
        {
            return checked((byte)((int)value));
        }

        [CLSCompliant(false)]
        public static explicit operator sbyte(BigInteger value)
        {
            return checked((sbyte)((int)value));
        }

        public static explicit operator short(BigInteger value)
        {
            return checked((short)((int)value));
        }

        [CLSCompliant(false)]
        public static explicit operator ushort(BigInteger value)
        {
            return checked((ushort)((int)value));
        }

        public static explicit operator int(BigInteger value)
        {
            value.AssertValid();
            if (value._bits == null)
            {
                return value._sign;  // Value packed into int32 sign
            }
            if (value._bits.Length > 1)
            {
                // More than 32 bits
                throw new OverflowException(SR.Overflow_Int32);
            }
            if (value._sign > 0)
            {
                return checked((int)value._bits[0]);
            }
            if (value._bits[0] > kuMaskHighBit)
            {
                // Value > Int32.MinValue
                throw new OverflowException(SR.Overflow_Int32);
            }
            return unchecked(-(int)value._bits[0]);
        }

        [CLSCompliant(false)]
        public static explicit operator uint(BigInteger value)
        {
            value.AssertValid();
            if (value._bits == null)
            {
                return checked((uint)value._sign);
            }
            else if (value._bits.Length > 1 || value._sign < 0)
            {
                throw new OverflowException(SR.Overflow_UInt32);
            }
            else
            {
                return value._bits[0];
            }
        }

        public static explicit operator long(BigInteger value)
        {
            value.AssertValid();
            if (value._bits == null)
            {
                return value._sign;
            }

            int len = value._bits.Length;
            if (len > 2)
            {
                throw new OverflowException(SR.Overflow_Int64);
            }

            ulong uu;
            if (len > 1)
            {
                uu = NumericsHelpers.MakeUlong(value._bits[1], value._bits[0]);
            }
            else
            {
                uu = value._bits[0];
            }

            long ll = value._sign > 0 ? unchecked((long)uu) : unchecked(-(long)uu);
            if ((ll > 0 && value._sign > 0) || (ll < 0 && value._sign < 0))
            {
                // Signs match, no overflow
                return ll;
            }
            throw new OverflowException(SR.Overflow_Int64);
        }

        [CLSCompliant(false)]
        public static explicit operator ulong(BigInteger value)
        {
            value.AssertValid();
            if (value._bits == null)
            {
                return checked((ulong)value._sign);
            }

            int len = value._bits.Length;
            if (len > 2 || value._sign < 0)
            {
                throw new OverflowException(SR.Overflow_UInt64);
            }

            if (len > 1)
            {
                return NumericsHelpers.MakeUlong(value._bits[1], value._bits[0]);
            }
            return value._bits[0];
        }

        public static explicit operator float(BigInteger value)
        {
            return (float)((double)value);
        }

        public static explicit operator double(BigInteger value)
        {
            value.AssertValid();

            int sign = value._sign;
            uint[]? bits = value._bits;

            if (bits == null)
                return sign;

            int length = bits.Length;

            // The maximum exponent for doubles is 1023, which corresponds to a uint bit length of 32.
            // All BigIntegers with bits[] longer than 32 evaluate to Double.Infinity (or NegativeInfinity).
            // Cases where the exponent is between 1024 and 1035 are handled in NumericsHelpers.GetDoubleFromParts.
            const int InfinityLength = 1024 / kcbitUint;

            if (length > InfinityLength)
            {
                if (sign == 1)
                    return double.PositiveInfinity;
                else
                    return double.NegativeInfinity;
            }

            ulong h = bits[length - 1];
            ulong m = length > 1 ? bits[length - 2] : 0;
            ulong l = length > 2 ? bits[length - 3] : 0;

            int z = NumericsHelpers.CbitHighZero((uint)h);

            int exp = (length - 2) * 32 - z;
            ulong man = (h << 32 + z) | (m << z) | (l >> 32 - z);

            return NumericsHelpers.GetDoubleFromParts(sign, exp, man);
        }

        public static explicit operator decimal(BigInteger value)
        {
            value.AssertValid();
            if (value._bits == null)
                return value._sign;

            int length = value._bits.Length;
            if (length > 3) throw new OverflowException(SR.Overflow_Decimal);

            int lo = 0, mi = 0, hi = 0;

            unchecked
            {
                if (length > 2) hi = (int)value._bits[2];
                if (length > 1) mi = (int)value._bits[1];
                if (length > 0) lo = (int)value._bits[0];
            }

            return new decimal(lo, mi, hi, value._sign < 0, 0);
        }

        public static BigInteger operator &(BigInteger left, BigInteger right)
        {
            if (left.IsZero || right.IsZero)
            {
                return Zero;
            }

            if (left._bits is null && right._bits is null)
            {
                return left._sign & right._sign;
            }

            uint xExtend = (left._sign < 0) ? uint.MaxValue : 0;
            uint yExtend = (right._sign < 0) ? uint.MaxValue : 0;

            uint[]? leftBufferFromPool = null;
            int size = (left._bits?.Length ?? 1) + 1;
            Span<uint> x = ((uint)size <= BigIntegerCalculator.StackAllocThreshold ?
                           stackalloc uint[BigIntegerCalculator.StackAllocThreshold]
                           : leftBufferFromPool = ArrayPool<uint>.Shared.Rent(size)).Slice(0, size);
            x = x.Slice(0, left.WriteTo(x));

            uint[]? rightBufferFromPool = null;
            size = (right._bits?.Length ?? 1) + 1;
            Span<uint> y = ((uint)size <= BigIntegerCalculator.StackAllocThreshold ?
                           stackalloc uint[BigIntegerCalculator.StackAllocThreshold]
                           : rightBufferFromPool = ArrayPool<uint>.Shared.Rent(size)).Slice(0, size);
            y = y.Slice(0, right.WriteTo(y));

            uint[]? resultBufferFromPool = null;
            size = Math.Max(x.Length, y.Length);
            Span<uint> z = (size <= BigIntegerCalculator.StackAllocThreshold ?
                           stackalloc uint[BigIntegerCalculator.StackAllocThreshold]
                           : resultBufferFromPool = ArrayPool<uint>.Shared.Rent(size)).Slice(0, size);

            for (int i = 0; i < z.Length; i++)
            {
                uint xu = ((uint)i < (uint)x.Length) ? x[i] : xExtend;
                uint yu = ((uint)i < (uint)y.Length) ? y[i] : yExtend;
                z[i] = xu & yu;
            }

            if (leftBufferFromPool != null)
                ArrayPool<uint>.Shared.Return(leftBufferFromPool);

            if (rightBufferFromPool != null)
                ArrayPool<uint>.Shared.Return(rightBufferFromPool);

            var result = new BigInteger(z);

            if (resultBufferFromPool != null)
                ArrayPool<uint>.Shared.Return(resultBufferFromPool);

            return result;
        }

        public static BigInteger operator |(BigInteger left, BigInteger right)
        {
            if (left.IsZero)
                return right;
            if (right.IsZero)
                return left;

            if (left._bits is null && right._bits is null)
            {
                return left._sign | right._sign;
            }

            uint xExtend = (left._sign < 0) ? uint.MaxValue : 0;
            uint yExtend = (right._sign < 0) ? uint.MaxValue : 0;

            uint[]? leftBufferFromPool = null;
            int size = (left._bits?.Length ?? 1) + 1;
            Span<uint> x = ((uint)size <= BigIntegerCalculator.StackAllocThreshold ?
                           stackalloc uint[BigIntegerCalculator.StackAllocThreshold]
                           : leftBufferFromPool = ArrayPool<uint>.Shared.Rent(size)).Slice(0, size);
            x = x.Slice(0, left.WriteTo(x));

            uint[]? rightBufferFromPool = null;
            size = (right._bits?.Length ?? 1) + 1;
            Span<uint> y = ((uint)size <= BigIntegerCalculator.StackAllocThreshold ?
                           stackalloc uint[BigIntegerCalculator.StackAllocThreshold]
                           : rightBufferFromPool = ArrayPool<uint>.Shared.Rent(size)).Slice(0, size);
            y = y.Slice(0, right.WriteTo(y));

            uint[]? resultBufferFromPool = null;
            size = Math.Max(x.Length, y.Length);
            Span<uint> z = (size <= BigIntegerCalculator.StackAllocThreshold ?
                           stackalloc uint[BigIntegerCalculator.StackAllocThreshold]
                           : resultBufferFromPool = ArrayPool<uint>.Shared.Rent(size)).Slice(0, size);

            for (int i = 0; i < z.Length; i++)
            {
                uint xu = ((uint)i < (uint)x.Length) ? x[i] : xExtend;
                uint yu = ((uint)i < (uint)y.Length) ? y[i] : yExtend;
                z[i] = xu | yu;
            }

            if (leftBufferFromPool != null)
                ArrayPool<uint>.Shared.Return(leftBufferFromPool);

            if (rightBufferFromPool != null)
                ArrayPool<uint>.Shared.Return(rightBufferFromPool);

            var result = new BigInteger(z);

            if (resultBufferFromPool != null)
                ArrayPool<uint>.Shared.Return(resultBufferFromPool);

            return result;
        }

        public static BigInteger operator ^(BigInteger left, BigInteger right)
        {
            if (left._bits is null && right._bits is null)
            {
                return left._sign ^ right._sign;
            }

            uint xExtend = (left._sign < 0) ? uint.MaxValue : 0;
            uint yExtend = (right._sign < 0) ? uint.MaxValue : 0;

            uint[]? leftBufferFromPool = null;
            int size = (left._bits?.Length ?? 1) + 1;
            Span<uint> x = ((uint)size <= BigIntegerCalculator.StackAllocThreshold ?
                           stackalloc uint[BigIntegerCalculator.StackAllocThreshold]
                           : leftBufferFromPool = ArrayPool<uint>.Shared.Rent(size)).Slice(0, size);
            x = x.Slice(0, left.WriteTo(x));

            uint[]? rightBufferFromPool = null;
            size = (right._bits?.Length ?? 1) + 1;
            Span<uint> y = ((uint)size <= BigIntegerCalculator.StackAllocThreshold ?
                           stackalloc uint[BigIntegerCalculator.StackAllocThreshold]
                           : rightBufferFromPool = ArrayPool<uint>.Shared.Rent(size)).Slice(0, size);
            y = y.Slice(0, right.WriteTo(y));

            uint[]? resultBufferFromPool = null;
            size = Math.Max(x.Length, y.Length);
            Span<uint> z = (size <= BigIntegerCalculator.StackAllocThreshold ?
                           stackalloc uint[BigIntegerCalculator.StackAllocThreshold]
                           : resultBufferFromPool = ArrayPool<uint>.Shared.Rent(size)).Slice(0, size);

            for (int i = 0; i < z.Length; i++)
            {
                uint xu = ((uint)i < (uint)x.Length) ? x[i] : xExtend;
                uint yu = ((uint)i < (uint)y.Length) ? y[i] : yExtend;
                z[i] = xu ^ yu;
            }

            if (leftBufferFromPool != null)
                ArrayPool<uint>.Shared.Return(leftBufferFromPool);

            if (rightBufferFromPool != null)
                ArrayPool<uint>.Shared.Return(rightBufferFromPool);

            var result = new BigInteger(z);

            if (resultBufferFromPool != null)
                ArrayPool<uint>.Shared.Return(resultBufferFromPool);

            return result;
        }

        public static BigInteger operator <<(BigInteger value, int shift)
        {
            if (shift == 0) return value;
            else if (shift == int.MinValue) return ((value >> int.MaxValue) >> 1);
            else if (shift < 0) return value >> -shift;

            int digitShift = shift / kcbitUint;
            int smallShift = shift - (digitShift * kcbitUint);

            uint[]? xdFromPool = null;
            int xl = value._bits?.Length ?? 1;
            Span<uint> xd = (xl <= BigIntegerCalculator.StackAllocThreshold ?
                            stackalloc uint[BigIntegerCalculator.StackAllocThreshold]
                            : xdFromPool = ArrayPool<uint>.Shared.Rent(xl)).Slice(0, xl);
            bool negx = value.GetPartsForBitManipulation(xd);

            int zl = xl + digitShift + 1;
            uint[]? zdFromPool = null;
            Span<uint> zd = ((uint)zl <= BigIntegerCalculator.StackAllocThreshold ?
                            stackalloc uint[BigIntegerCalculator.StackAllocThreshold]
                            : zdFromPool = ArrayPool<uint>.Shared.Rent(zl)).Slice(0, zl);
            zd.Clear();

            if (smallShift == 0)
            {
                for (int i = 0; i < xl; i++)
                {
                    zd[i + digitShift] = xd[i];
                }
            }
            else
            {
                int carryShift = kcbitUint - smallShift;
                uint carry = 0;
                int i;
                for (i = 0; i < xl; i++)
                {
                    uint rot = xd[i];
                    zd[i + digitShift] = rot << smallShift | carry;
                    carry = rot >> carryShift;
                }
                zd[i + digitShift] = carry;
            }

            var result = new BigInteger(zd, negx);

            if (xdFromPool != null)
                ArrayPool<uint>.Shared.Return(xdFromPool);
            if (zdFromPool != null)
                ArrayPool<uint>.Shared.Return(zdFromPool);

            return result;
        }

        public static BigInteger operator >>(BigInteger value, int shift)
        {
            if (shift == 0) return value;
            else if (shift == int.MinValue) return ((value << int.MaxValue) << 1);
            else if (shift < 0) return value << -shift;

            int digitShift = shift / kcbitUint;
            int smallShift = shift - (digitShift * kcbitUint);

            BigInteger result;

            uint[]? xdFromPool = null;
            int xl = value._bits?.Length ?? 1;
            Span<uint> xd = (xl <= BigIntegerCalculator.StackAllocThreshold ?
                 stackalloc uint[BigIntegerCalculator.StackAllocThreshold]
                 : xdFromPool = ArrayPool<uint>.Shared.Rent(xl)).Slice(0, xl);

            bool negx = value.GetPartsForBitManipulation(xd);
            bool trackSignBit = false;

            if (negx)
            {
                if (shift >= (kcbitUint * xl))
                {
                    result = MinusOne;
                    goto exit;
                }

                NumericsHelpers.DangerousMakeTwosComplement(xd); // Mutates xd
                if (xd[^1] == 0)
                {
                    trackSignBit = true;
                }
            }

            uint[]? zdFromPool = null;
            int zl = Math.Max(xl - digitShift, 0) + (trackSignBit ? 1 : 0);
            Span<uint> zd = ((uint)zl <= BigIntegerCalculator.StackAllocThreshold ?
                            stackalloc uint[BigIntegerCalculator.StackAllocThreshold]
                            : zdFromPool = ArrayPool<uint>.Shared.Rent(zl)).Slice(0, zl);
            zd.Clear();

            if (smallShift == 0)
            {
                for (int i = xl - 1; i >= digitShift; i--)
                {
                    zd[i - digitShift] = xd[i];
                }
            }
            else
            {
                int carryShift = kcbitUint - smallShift;
                uint carry = 0;
                for (int i = xl - 1; i >= digitShift; i--)
                {
                    uint rot = xd[i];
                    if (negx && i == xl - 1)
                        // Sign-extend the first shift for negative ints then let the carry propagate
                        zd[i - digitShift] = (rot >> smallShift) | (0xFFFFFFFF << carryShift);
                    else
                        zd[i - digitShift] = (rot >> smallShift) | carry;
                    carry = rot << carryShift;
                }
            }

            if (negx)
            {
                NumericsHelpers.DangerousMakeTwosComplement(zd); // Mutates zd

                if (trackSignBit)
                    zd[^1] = 1;
            }

            result = new BigInteger(zd, negx);

            if (zdFromPool != null)
                ArrayPool<uint>.Shared.Return(zdFromPool);
        exit:
            if (xdFromPool != null)
                ArrayPool<uint>.Shared.Return(xdFromPool);

            return result;
        }

        public static BigInteger operator ~(BigInteger value)
        {
            return -(value + One);
        }

        public static BigInteger operator -(BigInteger value)
        {
            value.AssertValid();
            return new BigInteger(-value._sign, value._bits);
        }

        public static BigInteger operator +(BigInteger value)
        {
            value.AssertValid();
            return value;
        }

        public static BigInteger operator ++(BigInteger value)
        {
            return value + One;
        }

        public static BigInteger operator --(BigInteger value)
        {
            return value - One;
        }

        public static BigInteger operator +(BigInteger left, BigInteger right)
        {
            left.AssertValid();
            right.AssertValid();

            if (left._sign < 0 != right._sign < 0)
                return Subtract(left._bits, left._sign, right._bits, -1 * right._sign);
            return Add(left._bits, left._sign, right._bits, right._sign);
        }

        public static BigInteger operator *(BigInteger left, BigInteger right)
        {
            left.AssertValid();
            right.AssertValid();

            return Multiply(left._bits, left._sign, right._bits, right._sign);
        }

        private static BigInteger Multiply(ReadOnlySpan<uint> left, int leftSign, ReadOnlySpan<uint> right, int rightSign)
        {
            bool trivialLeft = left.IsEmpty;
            bool trivialRight = right.IsEmpty;

            if (trivialLeft && trivialRight)
            {
                return (long)leftSign * rightSign;
            }

            BigInteger result;
            uint[]? bitsFromPool = null;

            if (trivialLeft)
            {
                Debug.Assert(!right.IsEmpty);

                int size = right.Length + 1;
                Span<uint> bits = ((uint)size <= BigIntegerCalculator.StackAllocThreshold ?
                                  stackalloc uint[BigIntegerCalculator.StackAllocThreshold]
                                  : bitsFromPool = ArrayPool<uint>.Shared.Rent(size)).Slice(0, size);

                BigIntegerCalculator.Multiply(right, NumericsHelpers.Abs(leftSign), bits);
                result = new BigInteger(bits, (leftSign < 0) ^ (rightSign < 0));
            }
            else if (trivialRight)
            {
                Debug.Assert(!left.IsEmpty);

                int size = left.Length + 1;
                Span<uint> bits = ((uint)size <= BigIntegerCalculator.StackAllocThreshold ?
                                  stackalloc uint[BigIntegerCalculator.StackAllocThreshold]
                                  : bitsFromPool = ArrayPool<uint>.Shared.Rent(size)).Slice(0, size);

                BigIntegerCalculator.Multiply(left, NumericsHelpers.Abs(rightSign), bits);
                result = new BigInteger(bits, (leftSign < 0) ^ (rightSign < 0));
            }
            else if (left.Length == right.Length && Unsafe.AreSame(ref Unsafe.AsRef(in left[0]), ref Unsafe.AsRef(in right[0])))
            {
                int size = left.Length + right.Length;
                Span<uint> bits = ((uint)size <= BigIntegerCalculator.StackAllocThreshold ?
                                  stackalloc uint[BigIntegerCalculator.StackAllocThreshold]
                                  : bitsFromPool = ArrayPool<uint>.Shared.Rent(size)).Slice(0, size);

                BigIntegerCalculator.Square(left, bits);
                result = new BigInteger(bits, false);
            }
            else if (left.Length < right.Length)
            {
                Debug.Assert(!left.IsEmpty && !right.IsEmpty);

                int size = left.Length + right.Length;
                Span<uint> bits = ((uint)size <= BigIntegerCalculator.StackAllocThreshold ?
                                  stackalloc uint[BigIntegerCalculator.StackAllocThreshold]
                                  : bitsFromPool = ArrayPool<uint>.Shared.Rent(size)).Slice(0, size);
                bits.Clear();

                BigIntegerCalculator.Multiply(right, left, bits);
                result = new BigInteger(bits, (leftSign < 0) ^ (rightSign < 0));
            }
            else
            {
                Debug.Assert(!left.IsEmpty && !right.IsEmpty);

                int size = left.Length + right.Length;
                Span<uint> bits = ((uint)size <= BigIntegerCalculator.StackAllocThreshold ?
                                  stackalloc uint[BigIntegerCalculator.StackAllocThreshold]
                                  : bitsFromPool = ArrayPool<uint>.Shared.Rent(size)).Slice(0, size);
                bits.Clear();

                BigIntegerCalculator.Multiply(left, right, bits);
                result = new BigInteger(bits, (leftSign < 0) ^ (rightSign < 0));
            }

            if (bitsFromPool != null)
                ArrayPool<uint>.Shared.Return(bitsFromPool);

            return result;
        }

        public static BigInteger operator /(BigInteger dividend, BigInteger divisor)
        {
            dividend.AssertValid();
            divisor.AssertValid();

            bool trivialDividend = dividend._bits == null;
            bool trivialDivisor = divisor._bits == null;

            if (trivialDividend && trivialDivisor)
            {
                return dividend._sign / divisor._sign;
            }

            if (trivialDividend)
            {
                // The divisor is non-trivial
                // and therefore the bigger one
                return s_bnZeroInt;
            }

            uint[]? quotientFromPool = null;

            if (trivialDivisor)
            {
                Debug.Assert(dividend._bits != null);

                int size = dividend._bits.Length;
                Span<uint> quotient = ((uint)size <= BigIntegerCalculator.StackAllocThreshold ?
                                      stackalloc uint[BigIntegerCalculator.StackAllocThreshold]
                                      : quotientFromPool = ArrayPool<uint>.Shared.Rent(size)).Slice(0, size);

                try
                {
                    //may throw DivideByZeroException
                    BigIntegerCalculator.Divide(dividend._bits, NumericsHelpers.Abs(divisor._sign), quotient);
                    return new BigInteger(quotient, (dividend._sign < 0) ^ (divisor._sign < 0));
                }
                finally
                {
                    if (quotientFromPool != null)
                        ArrayPool<uint>.Shared.Return(quotientFromPool);
                }
            }

            Debug.Assert(dividend._bits != null && divisor._bits != null);

            if (dividend._bits.Length < divisor._bits.Length)
            {
                return s_bnZeroInt;
            }
            else
            {
                int size = dividend._bits.Length - divisor._bits.Length + 1;
                Span<uint> quotient = ((uint)size < BigIntegerCalculator.StackAllocThreshold ?
                                      stackalloc uint[BigIntegerCalculator.StackAllocThreshold]
                                      : quotientFromPool = ArrayPool<uint>.Shared.Rent(size)).Slice(0, size);

                BigIntegerCalculator.Divide(dividend._bits, divisor._bits, quotient);
                var result = new BigInteger(quotient, (dividend._sign < 0) ^ (divisor._sign < 0));

                if (quotientFromPool != null)
                    ArrayPool<uint>.Shared.Return(quotientFromPool);

                return result;
            }
        }

        public static BigInteger operator %(BigInteger dividend, BigInteger divisor)
        {
            dividend.AssertValid();
            divisor.AssertValid();

            bool trivialDividend = dividend._bits == null;
            bool trivialDivisor = divisor._bits == null;

            if (trivialDividend && trivialDivisor)
            {
                return dividend._sign % divisor._sign;
            }

            if (trivialDividend)
            {
                // The divisor is non-trivial
                // and therefore the bigger one
                return dividend;
            }

            if (trivialDivisor)
            {
                Debug.Assert(dividend._bits != null);
                uint remainder = BigIntegerCalculator.Remainder(dividend._bits, NumericsHelpers.Abs(divisor._sign));
                return dividend._sign < 0 ? -1 * remainder : remainder;
            }

            Debug.Assert(dividend._bits != null && divisor._bits != null);

            if (dividend._bits.Length < divisor._bits.Length)
            {
                return dividend;
            }

            uint[]? bitsFromPool = null;
            int size = dividend._bits.Length;
            Span<uint> bits = (size <= BigIntegerCalculator.StackAllocThreshold ?
                              stackalloc uint[BigIntegerCalculator.StackAllocThreshold]
                              : bitsFromPool = ArrayPool<uint>.Shared.Rent(size)).Slice(0, size);

            BigIntegerCalculator.Remainder(dividend._bits, divisor._bits, bits);
            var result = new BigInteger(bits, dividend._sign < 0);

            if (bitsFromPool != null)
                ArrayPool<uint>.Shared.Return(bitsFromPool);

            return result;
        }

        public static bool operator <(BigInteger left, BigInteger right)
        {
            return left.CompareTo(right) < 0;
        }

        public static bool operator <=(BigInteger left, BigInteger right)
        {
            return left.CompareTo(right) <= 0;
        }

        public static bool operator >(BigInteger left, BigInteger right)
        {
            return left.CompareTo(right) > 0;
        }
        public static bool operator >=(BigInteger left, BigInteger right)
        {
            return left.CompareTo(right) >= 0;
        }

        public static bool operator ==(BigInteger left, BigInteger right)
        {
            return left.Equals(right);
        }

        public static bool operator !=(BigInteger left, BigInteger right)
        {
            return !left.Equals(right);
        }

        public static bool operator <(BigInteger left, long right)
        {
            return left.CompareTo(right) < 0;
        }

        public static bool operator <=(BigInteger left, long right)
        {
            return left.CompareTo(right) <= 0;
        }

        public static bool operator >(BigInteger left, long right)
        {
            return left.CompareTo(right) > 0;
        }

        public static bool operator >=(BigInteger left, long right)
        {
            return left.CompareTo(right) >= 0;
        }

        public static bool operator ==(BigInteger left, long right)
        {
            return left.Equals(right);
        }

        public static bool operator !=(BigInteger left, long right)
        {
            return !left.Equals(right);
        }

        public static bool operator <(long left, BigInteger right)
        {
            return right.CompareTo(left) > 0;
        }

        public static bool operator <=(long left, BigInteger right)
        {
            return right.CompareTo(left) >= 0;
        }

        public static bool operator >(long left, BigInteger right)
        {
            return right.CompareTo(left) < 0;
        }

        public static bool operator >=(long left, BigInteger right)
        {
            return right.CompareTo(left) <= 0;
        }

        public static bool operator ==(long left, BigInteger right)
        {
            return right.Equals(left);
        }

        public static bool operator !=(long left, BigInteger right)
        {
            return !right.Equals(left);
        }

        [CLSCompliant(false)]
        public static bool operator <(BigInteger left, ulong right)
        {
            return left.CompareTo(right) < 0;
        }

        [CLSCompliant(false)]
        public static bool operator <=(BigInteger left, ulong right)
        {
            return left.CompareTo(right) <= 0;
        }

        [CLSCompliant(false)]
        public static bool operator >(BigInteger left, ulong right)
        {
            return left.CompareTo(right) > 0;
        }

        [CLSCompliant(false)]
        public static bool operator >=(BigInteger left, ulong right)
        {
            return left.CompareTo(right) >= 0;
        }

        [CLSCompliant(false)]
        public static bool operator ==(BigInteger left, ulong right)
        {
            return left.Equals(right);
        }

        [CLSCompliant(false)]
        public static bool operator !=(BigInteger left, ulong right)
        {
            return !left.Equals(right);
        }

        [CLSCompliant(false)]
        public static bool operator <(ulong left, BigInteger right)
        {
            return right.CompareTo(left) > 0;
        }

        [CLSCompliant(false)]
        public static bool operator <=(ulong left, BigInteger right)
        {
            return right.CompareTo(left) >= 0;
        }

        [CLSCompliant(false)]
        public static bool operator >(ulong left, BigInteger right)
        {
            return right.CompareTo(left) < 0;
        }

        [CLSCompliant(false)]
        public static bool operator >=(ulong left, BigInteger right)
        {
            return right.CompareTo(left) <= 0;
        }

        [CLSCompliant(false)]
        public static bool operator ==(ulong left, BigInteger right)
        {
            return right.Equals(left);
        }

        [CLSCompliant(false)]
        public static bool operator !=(ulong left, BigInteger right)
        {
            return !right.Equals(left);
        }

        /// <summary>
        /// Gets the number of bits required for shortest two's complement representation of the current instance without the sign bit.
        /// </summary>
        /// <returns>The minimum non-negative number of bits in two's complement notation without the sign bit.</returns>
        /// <remarks>This method returns 0 iff the value of current object is equal to <see cref="Zero"/> or <see cref="MinusOne"/>. For positive integers the return value is equal to the ordinary binary representation string length.</remarks>
        public long GetBitLength()
        {
            AssertValid();

            uint highValue;
            int bitsArrayLength;
            int sign = _sign;
            uint[]? bits = _bits;

            if (bits == null)
            {
                bitsArrayLength = 1;
                highValue = (uint)(sign < 0 ? -sign : sign);
            }
            else
            {
                bitsArrayLength = bits.Length;
                highValue = bits[bitsArrayLength - 1];
            }

            long bitLength = bitsArrayLength * 32L - BitOperations.LeadingZeroCount(highValue);

            if (sign >= 0)
                return bitLength;

            // When negative and IsPowerOfTwo, the answer is (bitLength - 1)

            // Check highValue
            if ((highValue & (highValue - 1)) != 0)
                return bitLength;

            // Check the rest of the bits (if present)
            for (int i = bitsArrayLength - 2; i >= 0; i--)
            {
                // bits array is always non-null when bitsArrayLength >= 2
                if (bits![i] == 0)
                    continue;

                return bitLength;
            }

            return bitLength - 1;
        }

        /// <summary>
        /// Encapsulate the logic of normalizing the "small" and "large" forms of BigInteger
        /// into the "large" form so that Bit Manipulation algorithms can be simplified.
        /// </summary>
        /// <param name="xd">
        /// The UInt32 array containing the entire big integer in "large" (denormalized) form.
        /// E.g., the number one (1) and negative one (-1) are both stored as 0x00000001
        /// BigInteger values Int32.MinValue &lt; x &lt;= Int32.MaxValue are converted to this
        /// format for convenience.
        /// </param>
        /// <returns>True for negative numbers.</returns>
        private bool GetPartsForBitManipulation(Span<uint> xd)
        {
            Debug.Assert(_bits is null ? xd.Length == 1 : xd.Length == _bits.Length);

            if (_bits is null)
            {
                xd[0] = (uint)(_sign < 0 ? -_sign : _sign);
            }
            else
            {
                _bits.CopyTo(xd);
            }
            return _sign < 0;
        }

        internal static int GetDiffLength(uint[] rgu1, uint[] rgu2, int cu)
        {
            for (int iv = cu; --iv >= 0;)
            {
                if (rgu1[iv] != rgu2[iv])
                    return iv + 1;
            }
            return 0;
        }

        [Conditional("DEBUG")]
        private void AssertValid()
        {
            if (_bits != null)
            {
                // _sign must be +1 or -1 when _bits is non-null
                Debug.Assert(_sign == 1 || _sign == -1);
                // _bits must contain at least 1 element or be null
                Debug.Assert(_bits.Length > 0);
                // Wasted space: _bits[0] could have been packed into _sign
                Debug.Assert(_bits.Length > 1 || _bits[0] >= kuMaskHighBit);
                // Wasted space: leading zeros could have been truncated
                Debug.Assert(_bits[_bits.Length - 1] != 0);
            }
            else
            {
                // Int32.MinValue should not be stored in the _sign field
                Debug.Assert(_sign > int.MinValue);
            }
        }
    }
}<|MERGE_RESOLUTION|>--- conflicted
+++ resolved
@@ -5,11 +5,8 @@
 using System.Diagnostics;
 using System.Diagnostics.CodeAnalysis;
 using System.Globalization;
-<<<<<<< HEAD
 using System.Runtime.CompilerServices;
 using System.Runtime.InteropServices;
-=======
->>>>>>> 86562e16
 
 namespace System.Numerics
 {
@@ -596,11 +593,11 @@
             return;
         }
 
-        public static BigInteger Zero => s_bnZeroInt;
-
-        public static BigInteger One => s_bnOneInt;
-
-        public static BigInteger MinusOne => s_bnMinusOneInt;
+        public static BigInteger Zero { get { return s_bnZeroInt; } }
+
+        public static BigInteger One { get { return s_bnOneInt; } }
+
+        public static BigInteger MinusOne { get { return s_bnMinusOneInt; } }
 
         public bool IsPowerOfTwo
         {
@@ -609,12 +606,12 @@
                 AssertValid();
 
                 if (_bits == null)
-                    return (_sign & (_sign - 1)) == 0 && _sign != 0;
+                    return BitOperations.IsPow2(_sign);
 
                 if (_sign != 1)
                     return false;
                 int iu = _bits.Length - 1;
-                if ((_bits[iu] & (_bits[iu] - 1)) != 0)
+                if (!BitOperations.IsPow2(_bits[iu]))
                     return false;
                 while (--iu >= 0)
                 {
@@ -828,7 +825,7 @@
             ulong l = value._bits.Length > 2 ? value._bits[value._bits.Length - 3] : 0;
 
             // Measure the exact bit count
-            int c = NumericsHelpers.CbitHighZero((uint)h);
+            int c = BitOperations.LeadingZeroCount((uint)h);
             long b = (long)value._bits.Length * 32 - c;
 
             // Extract most significant bits
@@ -1062,23 +1059,18 @@
 
             if (_bits == null)
                 return _sign;
-            int hash = _sign;
-            for (int iv = _bits.Length; --iv >= 0;)
-                hash = NumericsHelpers.CombineHash(hash, unchecked((int)_bits[iv]));
-            return hash;
+
+            HashCode hash = default;
+            hash.Add(_sign);
+            hash.AddBytes(MemoryMarshal.AsBytes(_bits.AsSpan()));
+            return hash.ToHashCode();
         }
 
         public override bool Equals([NotNullWhen(true)] object? obj)
         {
             AssertValid();
 
-<<<<<<< HEAD
             return obj is BigInteger other && Equals(other);
-=======
-            if (!(obj is BigInteger))
-                return false;
-            return Equals((BigInteger)obj);
->>>>>>> 86562e16
         }
 
         public bool Equals(long other)
@@ -1201,9 +1193,9 @@
         {
             if (obj == null)
                 return 1;
-            if (!(obj is BigInteger))
+            if (obj is not BigInteger bigInt)
                 throw new ArgumentException(SR.Argument_MustBeBigInt, nameof(obj));
-            return CompareTo((BigInteger)obj);
+            return CompareTo(bigInt);
         }
 
         /// <summary>
@@ -1531,7 +1523,6 @@
             }
 
             // Find highest significant byte and ensure high bit is 0 if positive, 1 if negative
-<<<<<<< HEAD
             int msb = buffer.Length - 2;
             while (msb > 0 && buffer[msb] == highDWord)
             {
@@ -1541,38 +1532,17 @@
             // Ensure high bit is 0 if positive, 1 if negative
             bool needExtraByte = (buffer[msb] & 0x80000000) != (highDWord & 0x80000000);
             int count;
-=======
-            int msb;
-            for (msb = dwords.Length - 1; msb > 0 && dwords[msb] == highDWord; msb--);
-            bool needExtraByte = (dwords[msb] & 0x80000000) != (highDWord & 0x80000000);
-
-            int length = msb + 1 + (needExtraByte ? 1 : 0);
-            bool copyDwordsToScratch = true;
-            if (length <= scratch.Length)
-            {
-                scratch = scratch.Slice(0, length);
-                copyDwordsToScratch = !dwordsIsScratch;
-            }
-            else
-            {
-                scratch = new uint[length];
-            }
->>>>>>> 86562e16
 
             if (needExtraByte)
             {
-<<<<<<< HEAD
                 count = msb + 2;
-                buffer = buffer[..count];
-                buffer[^1] = highDWord;
-=======
-                dwords.Slice(0, msb + 1).CopyTo(scratch);
->>>>>>> 86562e16
+                buffer = buffer.Slice(0, count);
+                buffer[buffer.Length - 1] = highDWord;
             }
             else
             {
                 count = msb + 1;
-                buffer = buffer[..count];
+                buffer = buffer.Slice(0, count);
             }
 
             return count;
@@ -1959,7 +1929,7 @@
             ulong m = length > 1 ? bits[length - 2] : 0;
             ulong l = length > 2 ? bits[length - 3] : 0;
 
-            int z = NumericsHelpers.CbitHighZero((uint)h);
+            int z = BitOperations.LeadingZeroCount((uint)h);
 
             int exp = (length - 2) * 32 - z;
             ulong man = (h << 32 + z) | (m << z) | (l >> 32 - z);
