// Licensed to the .NET Foundation under one or more agreements.
// The .NET Foundation licenses this file to you under the MIT license.

using System.Buffers;
using System.Diagnostics;
using System.Diagnostics.CodeAnalysis;
using System.Globalization;
using System.Runtime.CompilerServices;

namespace System.Numerics
{
    [Serializable]
    [System.Runtime.CompilerServices.TypeForwardedFrom("System.Numerics, Version=4.0.0.0, PublicKeyToken=b77a5c561934e089")]
    public readonly struct BigInteger : IFormattable, IComparable, IComparable<BigInteger>, IEquatable<BigInteger>
    {
        private const int StackAllocThreshold = 256;
        private const uint kuMaskHighBit = unchecked((uint)int.MinValue);
        private const int kcbitUint = 32;
        private const int kcbitUlong = 64;
        private const int DecimalScaleFactorMask = 0x00FF0000;
        private const int DecimalSignMask = unchecked((int)0x80000000);

        // For values int.MinValue < n <= int.MaxValue, the value is stored in sign
        // and _bits is null. For all other values, sign is +1 or -1 and the bits are in _bits
        internal readonly int _sign; // Do not rename (binary serialization)
        internal readonly uint[]? _bits; // Do not rename (binary serialization)

        // We have to make a choice of how to represent int.MinValue. This is the one
        // value that fits in an int, but whose negation does not fit in an int.
        // We choose to use a large representation, so we're symmetric with respect to negation.
        private static readonly BigInteger s_bnMinInt = new BigInteger(-1, new uint[] { kuMaskHighBit });
        private static readonly BigInteger s_bnOneInt = new BigInteger(1);
        private static readonly BigInteger s_bnZeroInt = new BigInteger(0);
        private static readonly BigInteger s_bnMinusOneInt = new BigInteger(-1);

        public BigInteger(int value)
        {
            if (value == int.MinValue)
                this = s_bnMinInt;
            else
            {
                _sign = value;
                _bits = null;
            }
            AssertValid();
        }

        [CLSCompliant(false)]
        public BigInteger(uint value)
        {
            if (value <= int.MaxValue)
            {
                _sign = (int)value;
                _bits = null;
            }
            else
            {
                _sign = +1;
                _bits = new uint[1];
                _bits[0] = value;
            }
            AssertValid();
        }

        public BigInteger(long value)
        {
            if (int.MinValue < value && value <= int.MaxValue)
            {
                _sign = (int)value;
                _bits = null;
            }
            else if (value == int.MinValue)
            {
                this = s_bnMinInt;
            }
            else
            {
                ulong x = 0;
                if (value < 0)
                {
                    x = unchecked((ulong)-value);
                    _sign = -1;
                }
                else
                {
                    x = (ulong)value;
                    _sign = +1;
                }

                if (x <= uint.MaxValue)
                {
                    _bits = new uint[1];
                    _bits[0] = (uint)x;
                }
                else
                {
                    _bits = new uint[2];
                    _bits[0] = unchecked((uint)x);
                    _bits[1] = (uint)(x >> kcbitUint);
                }
            }

            AssertValid();
        }

        [CLSCompliant(false)]
        public BigInteger(ulong value)
        {
            if (value <= int.MaxValue)
            {
                _sign = (int)value;
                _bits = null;
            }
            else if (value <= uint.MaxValue)
            {
                _sign = +1;
                _bits = new uint[1];
                _bits[0] = (uint)value;
            }
            else
            {
                _sign = +1;
                _bits = new uint[2];
                _bits[0] = unchecked((uint)value);
                _bits[1] = (uint)(value >> kcbitUint);
            }

            AssertValid();
        }

        public BigInteger(float value) : this((double)value)
        {
        }

        public BigInteger(double value)
        {
            if (!double.IsFinite(value))
            {
                if (double.IsInfinity(value))
                {
                    throw new OverflowException(SR.Overflow_BigIntInfinity);
                }
                else // NaN
                {
                    throw new OverflowException(SR.Overflow_NotANumber);
                }
            }

            _sign = 0;
            _bits = null;

            int sign, exp;
            ulong man;
            bool fFinite;
            NumericsHelpers.GetDoubleParts(value, out sign, out exp, out man, out fFinite);
            Debug.Assert(sign == +1 || sign == -1);

            if (man == 0)
            {
                this = Zero;
                return;
            }

            Debug.Assert(man < (1UL << 53));
            Debug.Assert(exp <= 0 || man >= (1UL << 52));

            if (exp <= 0)
            {
                if (exp <= -kcbitUlong)
                {
                    this = Zero;
                    return;
                }
                this = man >> -exp;
                if (sign < 0)
                    _sign = -_sign;
            }
            else if (exp <= 11)
            {
                this = man << exp;
                if (sign < 0)
                    _sign = -_sign;
            }
            else
            {
                // Overflow into at least 3 uints.
                // Move the leading 1 to the high bit.
                man <<= 11;
                exp -= 11;

                // Compute cu and cbit so that exp == 32 * cu - cbit and 0 <= cbit < 32.
                int cu = (exp - 1) / kcbitUint + 1;
                int cbit = cu * kcbitUint - exp;
                Debug.Assert(0 <= cbit && cbit < kcbitUint);
                Debug.Assert(cu >= 1);

                // Populate the uints.
                _bits = new uint[cu + 2];
                _bits[cu + 1] = (uint)(man >> (cbit + kcbitUint));
                _bits[cu] = unchecked((uint)(man >> cbit));
                if (cbit > 0)
                    _bits[cu - 1] = unchecked((uint)man) << (kcbitUint - cbit);
                _sign = sign;
            }

            AssertValid();
        }

        public BigInteger(decimal value)
        {
            // First truncate to get scale to 0 and extract bits
            Span<int> bits = stackalloc int[4];
            decimal.GetBits(decimal.Truncate(value), bits);

            Debug.Assert(bits.Length == 4 && (bits[3] & DecimalScaleFactorMask) == 0);

            int size = 3;
            while (size > 0 && bits[size - 1] == 0)
                size--;
            if (size == 0)
            {
                this = s_bnZeroInt;
            }
            else if (size == 1 && bits[0] > 0)
            {
                // bits[0] is the absolute value of this decimal
                // if bits[0] < 0 then it is too large to be packed into _sign
                _sign = bits[0];
                _sign *= ((bits[3] & DecimalSignMask) != 0) ? -1 : +1;
                _bits = null;
            }
            else
            {
                _bits = new uint[size];

                unchecked
                {
                    _bits[0] = (uint)bits[0];
                    if (size > 1)
                        _bits[1] = (uint)bits[1];
                    if (size > 2)
                        _bits[2] = (uint)bits[2];
                }

                _sign = ((bits[3] & DecimalSignMask) != 0) ? -1 : +1;
            }
            AssertValid();
        }

        /// <summary>
        /// Creates a BigInteger from a little-endian twos-complement byte array.
        /// </summary>
        /// <param name="value"></param>
        [CLSCompliant(false)]
        public BigInteger(byte[] value) :
            this(new ReadOnlySpan<byte>(value ?? throw new ArgumentNullException(nameof(value))))
        {
        }

        public BigInteger(ReadOnlySpan<byte> value, bool isUnsigned = false, bool isBigEndian = false)
        {
            int byteCount = value.Length;

            bool isNegative;
            if (byteCount > 0)
            {
                byte mostSignificantByte = isBigEndian ? value[0] : value[byteCount - 1];
                isNegative = (mostSignificantByte & 0x80) != 0 && !isUnsigned;

                if (mostSignificantByte == 0)
                {
                    // Try to conserve space as much as possible by checking for wasted leading byte[] entries
                    if (isBigEndian)
                    {
                        int offset = 1;

                        while (offset < byteCount && value[offset] == 0)
                        {
                            offset++;
                        }

                        value = value.Slice(offset);
                        byteCount = value.Length;
                    }
                    else
                    {
                        byteCount -= 2;

                        while (byteCount >= 0 && value[byteCount] == 0)
                        {
                            byteCount--;
                        }

                        byteCount++;
                    }
                }
            }
            else
            {
                isNegative = false;
            }

            if (byteCount == 0)
            {
                // BigInteger.Zero
                _sign = 0;
                _bits = null;
                AssertValid();
                return;
            }

            if (byteCount <= 4)
            {
                _sign = isNegative ? unchecked((int)0xffffffff) : 0;

                if (isBigEndian)
                {
                    for (int i = 0; i < byteCount; i++)
                    {
                        _sign = (_sign << 8) | value[i];
                    }
                }
                else
                {
                    for (int i = byteCount - 1; i >= 0; i--)
                    {
                        _sign = (_sign << 8) | value[i];
                    }
                }

                _bits = null;
                if (_sign < 0 && !isNegative)
                {
                    // Int32 overflow
                    // Example: Int64 value 2362232011 (0xCB, 0xCC, 0xCC, 0x8C, 0x0)
                    // can be naively packed into 4 bytes (due to the leading 0x0)
                    // it overflows into the int32 sign bit
                    _bits = new uint[1] { unchecked((uint)_sign) };
                    _sign = +1;
                }
                if (_sign == int.MinValue)
                {
                    this = s_bnMinInt;
                }
            }
            else
            {
                int unalignedBytes = byteCount % 4;
                int dwordCount = byteCount / 4 + (unalignedBytes == 0 ? 0 : 1);
                uint[] val = new uint[dwordCount];
                int byteCountMinus1 = byteCount - 1;

                // Copy all dwords, except don't do the last one if it's not a full four bytes
                int curDword, curByte;

                if (isBigEndian)
                {
                    curByte = byteCount - sizeof(int);
                    for (curDword = 0; curDword < dwordCount - (unalignedBytes == 0 ? 0 : 1); curDword++)
                    {
                        for (int byteInDword = 0; byteInDword < 4; byteInDword++)
                        {
                            byte curByteValue = value[curByte];
                            val[curDword] = (val[curDword] << 8) | curByteValue;
                            curByte++;
                        }

                        curByte -= 8;
                    }
                }
                else
                {
                    curByte = sizeof(int) - 1;
                    for (curDword = 0; curDword < dwordCount - (unalignedBytes == 0 ? 0 : 1); curDword++)
                    {
                        for (int byteInDword = 0; byteInDword < 4; byteInDword++)
                        {
                            byte curByteValue = value[curByte];
                            val[curDword] = (val[curDword] << 8) | curByteValue;
                            curByte--;
                        }

                        curByte += 8;
                    }
                }

                // Copy the last dword specially if it's not aligned
                if (unalignedBytes != 0)
                {
                    if (isNegative)
                    {
                        val[dwordCount - 1] = 0xffffffff;
                    }

                    if (isBigEndian)
                    {
                        for (curByte = 0; curByte < unalignedBytes; curByte++)
                        {
                            byte curByteValue = value[curByte];
                            val[curDword] = (val[curDword] << 8) | curByteValue;
                        }
                    }
                    else
                    {
                        for (curByte = byteCountMinus1; curByte >= byteCount - unalignedBytes; curByte--)
                        {
                            byte curByteValue = value[curByte];
                            val[curDword] = (val[curDword] << 8) | curByteValue;
                        }
                    }
                }

                if (isNegative)
                {
                    NumericsHelpers.MakeTwosComplement(val); // Mutates val

                    // Pack _bits to remove any wasted space after the twos complement
                    int len = val.Length - 1;
                    while (len >= 0 && val[len] == 0) len--;
                    len++;

                    if (len == 1)
                    {
                        switch (val[0])
                        {
                            case 1: // abs(-1)
                                this = s_bnMinusOneInt;
                                return;

                            case kuMaskHighBit: // abs(Int32.MinValue)
                                this = s_bnMinInt;
                                return;

                            default:
                                if (unchecked((int)val[0]) > 0)
                                {
                                    _sign = (-1) * ((int)val[0]);
                                    _bits = null;
                                    AssertValid();
                                    return;
                                }

                                break;
                        }
                    }

                    if (len != val.Length)
                    {
                        _sign = -1;
                        _bits = new uint[len];
                        Array.Copy(val, _bits, len);
                    }
                    else
                    {
                        _sign = -1;
                        _bits = val;
                    }
                }
                else
                {
                    _sign = +1;
                    _bits = val;
                }
            }
            AssertValid();
        }

        internal BigInteger(int n, uint[]? rgu)
        {
            _sign = n;
            _bits = rgu;
            AssertValid();
        }

        /// <summary>
        /// Constructor used during bit manipulation and arithmetic.
        /// When possible the uints-span will be packed into  _sign to conserve space.
        /// </summary>
        /// <param name="value">The absolute value of the number</param>
        /// <param name="negative">The bool indicating the sign of the value.</param>
        internal BigInteger(ReadOnlySpan<uint> value, bool negative)
        {
            int len;

            // Try to conserve space as much as possible by checking for wasted leading uints-span entries
            // sometimes the uints-span has leading zeros from bit manipulation operations & and ^
            for (len = value.Length; len > 0 && value[len - 1] == 0; len--);

            if (len == 0)
                this = s_bnZeroInt;
            // Values like (Int32.MaxValue+1) are stored as "0x80000000" and as such cannot be packed into _sign
            else if (len == 1 && value[0] < kuMaskHighBit)
            {
                _sign = (negative ? -(int)value[0] : (int)value[0]);
                _bits = null;
                // Although Int32.MinValue fits in _sign, we represent this case differently for negate
                if (_sign == int.MinValue)
                    this = s_bnMinInt;
            }
            else
            {
                _sign = negative ? -1 : +1;
                value = value.Slice(0, len);
                _bits = value.ToArray();
            }
            AssertValid();
        }

        /// <summary>
        /// Create a BigInteger from a little-endian twos-complement UInt32 span.
        /// </summary>
        /// <param name="value"></param>
        private BigInteger(Span<uint> value)
        {
            int dwordCount = value.Length;
            bool isNegative = dwordCount > 0 && ((value[dwordCount - 1] & 0x80000000) == 0x80000000);

            // Try to conserve space as much as possible by checking for wasted leading span entries
            while (dwordCount > 0 && value[dwordCount - 1] == 0) dwordCount--;

            if (dwordCount == 0)
            {
                // BigInteger.Zero
                this = s_bnZeroInt;
                AssertValid();
                return;
            }
            if (dwordCount == 1)
            {
                if (unchecked((int)value[0]) < 0 && !isNegative)
                {
                    _bits = new uint[1];
                    _bits[0] = value[0];
                    _sign = +1;
                }
                // Handle the special cases where the BigInteger likely fits into _sign
                else if (int.MinValue == unchecked((int)value[0]))
                {
                    this = s_bnMinInt;
                }
                else
                {
                    _sign = unchecked((int)value[0]);
                    _bits = null;
                }
                AssertValid();
                return;
            }

            if (!isNegative)
            {
                // Handle the simple positive value cases where the input is already in sign magnitude
                _sign = +1;
                value = value.Slice(0, dwordCount);
                _bits = value.ToArray();
                AssertValid();
                return;
            }

            // Finally handle the more complex cases where we must transform the input into sign magnitude
            NumericsHelpers.MakeTwosComplement(value); // mutates val

            // Pack _bits to remove any wasted space after the twos complement
            int len = value.Length;
            while (len > 0 && value[len - 1] == 0) len--;

            // The number is represented by a single dword
            if (len == 1 && unchecked((int)(value[0])) > 0)
            {
                if (value[0] == 1 /* abs(-1) */)
                {
                    this = s_bnMinusOneInt;
                }
                else if (value[0] == kuMaskHighBit /* abs(Int32.MinValue) */)
                {
                    this = s_bnMinInt;
                }
                else
                {
                    _sign = (-1) * ((int)value[0]);
                    _bits = null;
                }
            }
            else
            {
                _sign = -1;
                value = value.Slice(0, len);
                _bits = value.ToArray();
            }
            AssertValid();
            return;
        }

        public static BigInteger Zero { get { return s_bnZeroInt; } }

        public static BigInteger One { get { return s_bnOneInt; } }

        public static BigInteger MinusOne { get { return s_bnMinusOneInt; } }

        public bool IsPowerOfTwo
        {
            get
            {
                AssertValid();

                if (_bits == null)
                    return (_sign & (_sign - 1)) == 0 && _sign != 0;

                if (_sign != 1)
                    return false;
                int iu = _bits.Length - 1;
                if ((_bits[iu] & (_bits[iu] - 1)) != 0)
                    return false;
                while (--iu >= 0)
                {
                    if (_bits[iu] != 0)
                        return false;
                }
                return true;
            }
        }

        public bool IsZero { get { AssertValid(); return _sign == 0; } }

        public bool IsOne { get { AssertValid(); return _sign == 1 && _bits == null; } }

        public bool IsEven { get { AssertValid(); return _bits == null ? (_sign & 1) == 0 : (_bits[0] & 1) == 0; } }

        public int Sign
        {
            get { AssertValid(); return (_sign >> (kcbitUint - 1)) - (-_sign >> (kcbitUint - 1)); }
        }

        public static BigInteger Parse(string value)
        {
            return Parse(value, NumberStyles.Integer);
        }

        public static BigInteger Parse(string value, NumberStyles style)
        {
            return Parse(value, style, NumberFormatInfo.CurrentInfo);
        }

        public static BigInteger Parse(string value, IFormatProvider? provider)
        {
            return Parse(value, NumberStyles.Integer, NumberFormatInfo.GetInstance(provider));
        }

        public static BigInteger Parse(string value, NumberStyles style, IFormatProvider? provider)
        {
            return BigNumber.ParseBigInteger(value, style, NumberFormatInfo.GetInstance(provider));
        }

        public static bool TryParse([NotNullWhen(true)] string? value, out BigInteger result)
        {
            return TryParse(value, NumberStyles.Integer, NumberFormatInfo.CurrentInfo, out result);
        }

        public static bool TryParse([NotNullWhen(true)] string? value, NumberStyles style, IFormatProvider? provider, out BigInteger result)
        {
            return BigNumber.TryParseBigInteger(value, style, NumberFormatInfo.GetInstance(provider), out result);
        }

        public static BigInteger Parse(ReadOnlySpan<char> value, NumberStyles style = NumberStyles.Integer, IFormatProvider? provider = null)
        {
            return BigNumber.ParseBigInteger(value, style, NumberFormatInfo.GetInstance(provider));
        }

        public static bool TryParse(ReadOnlySpan<char> value, out BigInteger result)
        {
            return BigNumber.TryParseBigInteger(value, NumberStyles.Integer, NumberFormatInfo.CurrentInfo, out result);
        }

        public static bool TryParse(ReadOnlySpan<char> value, NumberStyles style, IFormatProvider? provider, out BigInteger result)
        {
            return BigNumber.TryParseBigInteger(value, style, NumberFormatInfo.GetInstance(provider), out result);
        }

        public static int Compare(BigInteger left, BigInteger right)
        {
            return left.CompareTo(right);
        }

        public static BigInteger Abs(BigInteger value)
        {
            return (value >= Zero) ? value : -value;
        }

        public static BigInteger Add(BigInteger left, BigInteger right)
        {
            return left + right;
        }

        public static BigInteger Subtract(BigInteger left, BigInteger right)
        {
            return left - right;
        }

        public static BigInteger Multiply(BigInteger left, BigInteger right)
        {
            return left * right;
        }

        public static BigInteger Divide(BigInteger dividend, BigInteger divisor)
        {
            return dividend / divisor;
        }

        public static BigInteger Remainder(BigInteger dividend, BigInteger divisor)
        {
            return dividend % divisor;
        }

        public static BigInteger DivRem(BigInteger dividend, BigInteger divisor, out BigInteger remainder)
        {
            dividend.AssertValid();
            divisor.AssertValid();

            bool trivialDividend = dividend._bits == null;
            bool trivialDivisor = divisor._bits == null;

            if (trivialDividend && trivialDivisor)
            {
                remainder = dividend._sign % divisor._sign;
                return dividend._sign / divisor._sign;
            }

            if (trivialDividend)
            {
                // The divisor is non-trivial
                // and therefore the bigger one
                remainder = dividend;
                return s_bnZeroInt;
            }

            Debug.Assert(dividend._bits != null);

            if (trivialDivisor)
            {
                uint rest;

                uint[]? bitsFromPool = null;
                int size = dividend._bits.Length;
                Span<uint> quotient = size <= StackAllocThreshold ?
                                  stackalloc uint[size]
                                  : (bitsFromPool = ArrayPool<uint>.Shared.Rent(size)).AsSpan(0, size);

                try
                {
                    //may throw DivideByZeroException
                    BigIntegerCalculator.Divide(dividend._bits, NumericsHelpers.Abs(divisor._sign), quotient, out rest);

                    remainder = dividend._sign < 0 ? -1 * rest : rest;
                    return new BigInteger(quotient, (dividend._sign < 0) ^ (divisor._sign < 0));
                }
                finally
                {
                    if (bitsFromPool != null)
                        ArrayPool<uint>.Shared.Return(bitsFromPool);
                }
            }

            Debug.Assert(divisor._bits != null);

            if (dividend._bits.Length < divisor._bits.Length)
            {
                remainder = dividend;
                return s_bnZeroInt;
            }
            else
            {
                uint[]? remainderFromPool = null;
                int size = dividend._bits.Length;
                Span<uint> rest = size <= StackAllocThreshold ?
                                       stackalloc uint[size]
                                       : (remainderFromPool = ArrayPool<uint>.Shared.Rent(size)).AsSpan(0, size);

                uint[]? quotientFromPool = null;
                size = dividend._bits.Length - divisor._bits.Length + 1;
                Span<uint> quotient = size <= StackAllocThreshold ?
                                      stackalloc uint[size]
                                      : (quotientFromPool = ArrayPool<uint>.Shared.Rent(size)).AsSpan(0, size);

                BigIntegerCalculator.Divide(dividend._bits, divisor._bits, quotient, rest);

                remainder = new BigInteger(rest, dividend._sign < 0);
                var result = new BigInteger(quotient, (dividend._sign < 0) ^ (divisor._sign < 0));

                if (remainderFromPool != null)
                    ArrayPool<uint>.Shared.Return(remainderFromPool);

                if (quotientFromPool != null)
                    ArrayPool<uint>.Shared.Return(quotientFromPool);

                return result;
            }
        }

        public static BigInteger Negate(BigInteger value)
        {
            return -value;
        }

        public static double Log(BigInteger value)
        {
            return Log(value, Math.E);
        }

        public static double Log(BigInteger value, double baseValue)
        {
            if (value._sign < 0 || baseValue == 1.0D)
                return double.NaN;
            if (baseValue == double.PositiveInfinity)
                return value.IsOne ? 0.0D : double.NaN;
            if (baseValue == 0.0D && !value.IsOne)
                return double.NaN;
            if (value._bits == null)
                return Math.Log(value._sign, baseValue);

            ulong h = value._bits[value._bits.Length - 1];
            ulong m = value._bits.Length > 1 ? value._bits[value._bits.Length - 2] : 0;
            ulong l = value._bits.Length > 2 ? value._bits[value._bits.Length - 3] : 0;

            // Measure the exact bit count
            int c = NumericsHelpers.CbitHighZero((uint)h);
            long b = (long)value._bits.Length * 32 - c;

            // Extract most significant bits
            ulong x = (h << 32 + c) | (m << c) | (l >> 32 - c);

            // Let v = value, b = bit count, x = v/2^b-64
            // log ( v/2^b-64 * 2^b-64 ) = log ( x ) + log ( 2^b-64 )
            return Math.Log(x, baseValue) + (b - 64) / Math.Log(baseValue, 2);
        }

        public static double Log10(BigInteger value)
        {
            return Log(value, 10);
        }

        public static BigInteger GreatestCommonDivisor(BigInteger left, BigInteger right)
        {
            left.AssertValid();
            right.AssertValid();

            bool trivialLeft = left._bits == null;
            bool trivialRight = right._bits == null;

            if (trivialLeft && trivialRight)
            {
                return BigIntegerCalculator.Gcd(NumericsHelpers.Abs(left._sign), NumericsHelpers.Abs(right._sign));
            }

            if (trivialLeft)
            {
                Debug.Assert(right._bits != null);
                return left._sign != 0
                    ? BigIntegerCalculator.Gcd(right._bits, NumericsHelpers.Abs(left._sign))
                    : new BigInteger(right._bits, false);
            }

            if (trivialRight)
            {
                Debug.Assert(left._bits != null);
                return right._sign != 0
                    ? BigIntegerCalculator.Gcd(left._bits, NumericsHelpers.Abs(right._sign))
                    : new BigInteger(left._bits, false);
            }

            Debug.Assert(left._bits != null && right._bits != null);

            if (BigIntegerCalculator.Compare(left._bits, right._bits) < 0)
            {
                return GreatestCommonDivisor(right._bits, left._bits);
            }
            else
            {
                return GreatestCommonDivisor(left._bits, right._bits);
            }
        }

        private static BigInteger GreatestCommonDivisor(ReadOnlySpan<uint> leftBits, ReadOnlySpan<uint> rightBits)
        {
            Debug.Assert(BigIntegerCalculator.Compare(leftBits, rightBits) >= 0);

            uint[]? bitsFromPool = null;
            BigInteger result;

            // Short circuits to spare some allocations...
            if (rightBits.Length == 1)
            {
                uint temp = BigIntegerCalculator.Remainder(leftBits, rightBits[0]);
                result = BigIntegerCalculator.Gcd(rightBits[0], temp);
            }
            else if (rightBits.Length == 2)
            {
                Span<uint> bits = leftBits.Length <= StackAllocThreshold ?
                                  stackalloc uint[leftBits.Length]
                                  : (bitsFromPool = ArrayPool<uint>.Shared.Rent(leftBits.Length)).AsSpan(0, leftBits.Length);

                BigIntegerCalculator.Remainder(leftBits, rightBits, bits);

                ulong left = ((ulong)rightBits[1] << 32) | rightBits[0];
                ulong right = ((ulong)bits[1] << 32) | bits[0];

                result = BigIntegerCalculator.Gcd(left, right);
            }
            else
            {
                Span<uint> bits = leftBits.Length <= StackAllocThreshold ?
                              stackalloc uint[leftBits.Length]
                              : (bitsFromPool = ArrayPool<uint>.Shared.Rent(leftBits.Length)).AsSpan(0, leftBits.Length);

                BigIntegerCalculator.Gcd(leftBits, rightBits, bits);
                result = new BigInteger(bits, false);
            }

            if (bitsFromPool != null)
                ArrayPool<uint>.Shared.Return(bitsFromPool);

            return result;
        }

        public static BigInteger Max(BigInteger left, BigInteger right)
        {
            if (left.CompareTo(right) < 0)
                return right;
            return left;
        }

        public static BigInteger Min(BigInteger left, BigInteger right)
        {
            if (left.CompareTo(right) <= 0)
                return left;
            return right;
        }

        public static BigInteger ModPow(BigInteger value, BigInteger exponent, BigInteger modulus)
        {
            if (exponent.Sign < 0)
                throw new ArgumentOutOfRangeException(nameof(exponent), SR.ArgumentOutOfRange_MustBeNonNeg);

            value.AssertValid();
            exponent.AssertValid();
            modulus.AssertValid();

            bool trivialValue = value._bits == null;
            bool trivialExponent = exponent._bits == null;
            bool trivialModulus = modulus._bits == null;

            BigInteger result;

            if (trivialModulus)
            {
                uint bits = trivialValue && trivialExponent ? BigIntegerCalculator.Pow(NumericsHelpers.Abs(value._sign), NumericsHelpers.Abs(exponent._sign), NumericsHelpers.Abs(modulus._sign)) :
                            trivialValue ? BigIntegerCalculator.Pow(NumericsHelpers.Abs(value._sign), exponent._bits!, NumericsHelpers.Abs(modulus._sign)) :
                            trivialExponent ? BigIntegerCalculator.Pow(value._bits!, NumericsHelpers.Abs(exponent._sign), NumericsHelpers.Abs(modulus._sign)) :
                            BigIntegerCalculator.Pow(value._bits!, exponent._bits!, NumericsHelpers.Abs(modulus._sign));

                result = value._sign < 0 && !exponent.IsEven ? -1 * bits : bits;
            }
            else
            {
                int size = (modulus._bits?.Length ?? 1) << 1;
                uint[]? bitsFromPool = null;
                Span<uint> bits = size <= StackAllocThreshold ?
                                  stackalloc uint[size]
                                  : (bitsFromPool = ArrayPool<uint>.Shared.Rent(size)).AsSpan(0, size);
                bits.Clear();
                if (trivialValue && trivialExponent)
                {
                    BigIntegerCalculator.Pow(NumericsHelpers.Abs(value._sign), NumericsHelpers.Abs(exponent._sign), modulus._bits!, bits);
                }
                else if (trivialValue)
                {
                    BigIntegerCalculator.Pow(NumericsHelpers.Abs(value._sign), exponent._bits!, modulus._bits!, bits);
                }
                else if (trivialExponent)
                {
                    BigIntegerCalculator.Pow(value._bits!, NumericsHelpers.Abs(exponent._sign), modulus._bits!, bits);
                }
                else
                {
                    BigIntegerCalculator.Pow(value._bits!, exponent._bits!, modulus._bits!, bits);
                }

                result = new BigInteger(bits, value._sign < 0 && !exponent.IsEven);

                if (bitsFromPool != null)
                    ArrayPool<uint>.Shared.Return(bitsFromPool);
            }

            return result;
        }

        public static BigInteger Pow(BigInteger value, int exponent)
        {
            if (exponent < 0)
                throw new ArgumentOutOfRangeException(nameof(exponent), SR.ArgumentOutOfRange_MustBeNonNeg);

            value.AssertValid();

            if (exponent == 0)
                return s_bnOneInt;
            if (exponent == 1)
                return value;

            bool trivialValue = value._bits == null;

            uint power = NumericsHelpers.Abs(exponent);
            uint[]? bitsFromPool = null;
            BigInteger result;

            if (trivialValue)
            {
                if (value._sign == 1)
                    return value;
                if (value._sign == -1)
                    return (exponent & 1) != 0 ? value : s_bnOneInt;
                if (value._sign == 0)
                    return value;

                int size = BigIntegerCalculator.PowBound(power, 1);
                Span<uint> bits = size <= StackAllocThreshold ?
                                  stackalloc uint[size]
                                  : (bitsFromPool = ArrayPool<uint>.Shared.Rent(size)).AsSpan(0, size);
                bits.Clear();

                BigIntegerCalculator.Pow(NumericsHelpers.Abs(value._sign), power, bits);
                result = new BigInteger(bits, value._sign < 0 && (exponent & 1) != 0);
            }
            else
            {
                int size = BigIntegerCalculator.PowBound(power, value._bits!.Length);
                Span<uint> bits = size <= StackAllocThreshold ?
                                  stackalloc uint[size]
                                  : (bitsFromPool = ArrayPool<uint>.Shared.Rent(size)).AsSpan(0, size);
                bits.Clear();

                BigIntegerCalculator.Pow(value._bits, power, bits);
                result = new BigInteger(bits, value._sign < 0 && (exponent & 1) != 0);
            }

            if (bitsFromPool != null)
                ArrayPool<uint>.Shared.Return(bitsFromPool);

            return result;
        }

        public override int GetHashCode()
        {
            AssertValid();

            if (_bits == null)
                return _sign;
            int hash = _sign;
            for (int iv = _bits.Length; --iv >= 0;)
                hash = NumericsHelpers.CombineHash(hash, unchecked((int)_bits[iv]));
            return hash;
        }

        public override bool Equals(object? obj)
        {
            AssertValid();

            if (!(obj is BigInteger))
                return false;
            return Equals((BigInteger)obj);
        }

        public bool Equals(long other)
        {
            AssertValid();

            if (_bits == null)
                return _sign == other;

            int cu;
            if ((_sign ^ other) < 0 || (cu = _bits.Length) > 2)
                return false;

            ulong uu = other < 0 ? (ulong)-other : (ulong)other;
            if (cu == 1)
                return _bits[0] == uu;

            return NumericsHelpers.MakeUlong(_bits[1], _bits[0]) == uu;
        }

        [CLSCompliant(false)]
        public bool Equals(ulong other)
        {
            AssertValid();

            if (_sign < 0)
                return false;
            if (_bits == null)
                return (ulong)_sign == other;

            int cu = _bits.Length;
            if (cu > 2)
                return false;
            if (cu == 1)
                return _bits[0] == other;
            return NumericsHelpers.MakeUlong(_bits[1], _bits[0]) == other;
        }

        public bool Equals(BigInteger other)
        {
            AssertValid();
            other.AssertValid();

            if (_sign != other._sign)
                return false;
            if (_bits == other._bits)
                // _sign == other._sign && _bits == null && other._bits == null
                return true;

            if (_bits == null || other._bits == null)
                return false;
            int cu = _bits.Length;
            if (cu != other._bits.Length)
                return false;
            int cuDiff = GetDiffLength(_bits, other._bits, cu);
            return cuDiff == 0;
        }

        public int CompareTo(long other)
        {
            AssertValid();

            if (_bits == null)
                return ((long)_sign).CompareTo(other);
            int cu;
            if ((_sign ^ other) < 0 || (cu = _bits.Length) > 2)
                return _sign;
            ulong uu = other < 0 ? (ulong)-other : (ulong)other;
            ulong uuTmp = cu == 2 ? NumericsHelpers.MakeUlong(_bits[1], _bits[0]) : _bits[0];
            return _sign * uuTmp.CompareTo(uu);
        }

        [CLSCompliant(false)]
        public int CompareTo(ulong other)
        {
            AssertValid();

            if (_sign < 0)
                return -1;
            if (_bits == null)
                return ((ulong)_sign).CompareTo(other);
            int cu = _bits.Length;
            if (cu > 2)
                return +1;
            ulong uuTmp = cu == 2 ? NumericsHelpers.MakeUlong(_bits[1], _bits[0]) : _bits[0];
            return uuTmp.CompareTo(other);
        }

        public int CompareTo(BigInteger other)
        {
            AssertValid();
            other.AssertValid();

            if ((_sign ^ other._sign) < 0)
            {
                // Different signs, so the comparison is easy.
                return _sign < 0 ? -1 : +1;
            }

            // Same signs
            if (_bits == null)
            {
                if (other._bits == null)
                    return _sign < other._sign ? -1 : _sign > other._sign ? +1 : 0;
                return -other._sign;
            }
            int cuThis, cuOther;
            if (other._bits == null || (cuThis = _bits.Length) > (cuOther = other._bits.Length))
                return _sign;
            if (cuThis < cuOther)
                return -_sign;

            int cuDiff = GetDiffLength(_bits, other._bits, cuThis);
            if (cuDiff == 0)
                return 0;
            return _bits[cuDiff - 1] < other._bits[cuDiff - 1] ? -_sign : _sign;
        }

        public int CompareTo(object? obj)
        {
            if (obj == null)
                return 1;
            if (!(obj is BigInteger))
                throw new ArgumentException(SR.Argument_MustBeBigInt, nameof(obj));
            return CompareTo((BigInteger)obj);
        }

        /// <summary>
        /// Returns the value of this BigInteger as a little-endian twos-complement
        /// byte array, using the fewest number of bytes possible. If the value is zero,
        /// return an array of one byte whose element is 0x00.
        /// </summary>
        /// <returns></returns>
        public byte[] ToByteArray() => ToByteArray(isUnsigned: false, isBigEndian: false);

        /// <summary>
        /// Returns the value of this BigInteger as a byte array using the fewest number of bytes possible.
        /// If the value is zero, returns an array of one byte whose element is 0x00.
        /// </summary>
        /// <param name="isUnsigned">Whether or not an unsigned encoding is to be used</param>
        /// <param name="isBigEndian">Whether or not to write the bytes in a big-endian byte order</param>
        /// <returns></returns>
        /// <exception cref="OverflowException">
        ///   If <paramref name="isUnsigned"/> is <c>true</c> and <see cref="Sign"/> is negative.
        /// </exception>
        /// <remarks>
        /// The integer value <c>33022</c> can be exported as four different arrays.
        ///
        /// <list type="bullet">
        ///   <item>
        ///     <description>
        ///       <c>(isUnsigned: false, isBigEndian: false)</c> => <c>new byte[] { 0xFE, 0x80, 0x00 }</c>
        ///     </description>
        ///   </item>
        ///   <item>
        ///     <description>
        ///       <c>(isUnsigned: false, isBigEndian: true)</c> => <c>new byte[] { 0x00, 0x80, 0xFE }</c>
        ///     </description>
        ///   </item>
        ///   <item>
        ///     <description>
        ///       <c>(isUnsigned: true, isBigEndian: false)</c> => <c>new byte[] { 0xFE, 0x80 }</c>
        ///     </description>
        ///   </item>
        ///   <item>
        ///     <description>
        ///       <c>(isUnsigned: true, isBigEndian: true)</c> => <c>new byte[] { 0x80, 0xFE }</c>
        ///     </description>
        ///   </item>
        /// </list>
        /// </remarks>
        public byte[] ToByteArray(bool isUnsigned = false, bool isBigEndian = false)
        {
            int ignored = 0;
            return TryGetBytes(GetBytesMode.AllocateArray, default, isUnsigned, isBigEndian, ref ignored)!;
        }

        /// <summary>
        /// Copies the value of this BigInteger as little-endian twos-complement
        /// bytes, using the fewest number of bytes possible. If the value is zero,
        /// outputs one byte whose element is 0x00.
        /// </summary>
        /// <param name="destination">The destination span to which the resulting bytes should be written.</param>
        /// <param name="bytesWritten">The number of bytes written to <paramref name="destination"/>.</param>
        /// <param name="isUnsigned">Whether or not an unsigned encoding is to be used</param>
        /// <param name="isBigEndian">Whether or not to write the bytes in a big-endian byte order</param>
        /// <returns>true if the bytes fit in <paramref name="destination"/>; false if not all bytes could be written due to lack of space.</returns>
        /// <exception cref="OverflowException">If <paramref name="isUnsigned"/> is <c>true</c> and <see cref="Sign"/> is negative.</exception>
        public bool TryWriteBytes(Span<byte> destination, out int bytesWritten, bool isUnsigned = false, bool isBigEndian = false)
        {
            bytesWritten = 0;
            if (TryGetBytes(GetBytesMode.Span, destination, isUnsigned, isBigEndian, ref bytesWritten) == null)
            {
                bytesWritten = 0;
                return false;
            }
            return true;
        }

        internal bool TryWriteOrCountBytes(Span<byte> destination, out int bytesWritten, bool isUnsigned = false, bool isBigEndian = false)
        {
            bytesWritten = 0;
            return TryGetBytes(GetBytesMode.Span, destination, isUnsigned, isBigEndian, ref bytesWritten) != null;
        }

        /// <summary>Gets the number of bytes that will be output by <see cref="ToByteArray(bool, bool)"/> and <see cref="TryWriteBytes(Span{byte}, out int, bool, bool)"/>.</summary>
        /// <returns>The number of bytes.</returns>
        public int GetByteCount(bool isUnsigned = false)
        {
            int count = 0;
            // Big or Little Endian doesn't matter for the byte count.
            const bool IsBigEndian = false;
            TryGetBytes(GetBytesMode.Count, default(Span<byte>), isUnsigned, IsBigEndian, ref count);
            return count;
        }

        /// <summary>Mode used to enable sharing <see cref="TryGetBytes(GetBytesMode, Span{byte}, bool, bool, ref int)"/> for multiple purposes.</summary>
        private enum GetBytesMode { AllocateArray, Count, Span }

        /// <summary>Dummy array returned from TryGetBytes to indicate success when in span mode.</summary>
        private static readonly byte[] s_success = Array.Empty<byte>();

        /// <summary>Shared logic for <see cref="ToByteArray(bool, bool)"/>, <see cref="TryWriteBytes(Span{byte}, out int, bool, bool)"/>, and <see cref="GetByteCount"/>.</summary>
        /// <param name="mode">Which entry point is being used.</param>
        /// <param name="destination">The destination span, if mode is <see cref="GetBytesMode.Span"/>.</param>
        /// <param name="isUnsigned">True to never write a padding byte, false to write it if the high bit is set.</param>
        /// <param name="isBigEndian">True for big endian byte ordering, false for little endian byte ordering.</param>
        /// <param name="bytesWritten">
        /// If <paramref name="mode"/>==<see cref="GetBytesMode.AllocateArray"/>, ignored.
        /// If <paramref name="mode"/>==<see cref="GetBytesMode.Count"/>, the number of bytes that would be written.
        /// If <paramref name="mode"/>==<see cref="GetBytesMode.Span"/>, the number of bytes written to the span or that would be written if it were long enough.
        /// </param>
        /// <returns>
        /// If <paramref name="mode"/>==<see cref="GetBytesMode.AllocateArray"/>, the result array.
        /// If <paramref name="mode"/>==<see cref="GetBytesMode.Count"/>, null.
        /// If <paramref name="mode"/>==<see cref="GetBytesMode.Span"/>, non-null if the span was long enough, null if there wasn't enough room.
        /// </returns>
        /// <exception cref="OverflowException">If <paramref name="isUnsigned"/> is <c>true</c> and <see cref="Sign"/> is negative.</exception>
        private byte[]? TryGetBytes(GetBytesMode mode, Span<byte> destination, bool isUnsigned, bool isBigEndian, ref int bytesWritten)
        {
            Debug.Assert(mode == GetBytesMode.AllocateArray || mode == GetBytesMode.Count || mode == GetBytesMode.Span, $"Unexpected mode {mode}.");
            Debug.Assert(mode == GetBytesMode.Span || destination.IsEmpty, $"If we're not in span mode, we shouldn't have been passed a destination.");

            int sign = _sign;
            if (sign == 0)
            {
                switch (mode)
                {
                    case GetBytesMode.AllocateArray:
                        return new byte[] { 0 };
                    case GetBytesMode.Count:
                        bytesWritten = 1;
                        return null;
                    default: // case GetBytesMode.Span:
                        bytesWritten = 1;
                        if (destination.Length != 0)
                        {
                            destination[0] = 0;
                            return s_success;
                        }
                        return null;
                }
            }

            if (isUnsigned && sign < 0)
            {
                throw new OverflowException(SR.Overflow_Negative_Unsigned);
            }

            byte highByte;
            int nonZeroDwordIndex = 0;
            uint highDword;
            uint[]? bits = _bits;
            if (bits == null)
            {
                highByte = (byte)((sign < 0) ? 0xff : 0x00);
                highDword = unchecked((uint)sign);
            }
            else if (sign == -1)
            {
                highByte = 0xff;

                // If sign is -1, we will need to two's complement bits.
                // Previously this was accomplished via NumericsHelpers.DangerousMakeTwosComplement(),
                // however, we can do the two's complement on the stack so as to avoid
                // creating a temporary copy of bits just to hold the two's complement.
                // One special case in DangerousMakeTwosComplement() is that if the array
                // is all zeros, then it would allocate a new array with the high-order
                // uint set to 1 (for the carry). In our usage, we will not hit this case
                // because a bits array of all zeros would represent 0, and this case
                // would be encoded as _bits = null and _sign = 0.
                Debug.Assert(bits.Length > 0);
                Debug.Assert(bits[bits.Length - 1] != 0);
                while (bits[nonZeroDwordIndex] == 0U)
                {
                    nonZeroDwordIndex++;
                }

                highDword = ~bits[bits.Length - 1];
                if (bits.Length - 1 == nonZeroDwordIndex)
                {
                    // This will not overflow because highDword is less than or equal to uint.MaxValue - 1.
                    Debug.Assert(highDword <= uint.MaxValue - 1);
                    highDword += 1U;
                }
            }
            else
            {
                Debug.Assert(sign == 1);
                highByte = 0x00;
                highDword = bits[bits.Length - 1];
            }

            byte msb;
            int msbIndex;
            if ((msb = unchecked((byte)(highDword >> 24))) != highByte)
            {
                msbIndex = 3;
            }
            else if ((msb = unchecked((byte)(highDword >> 16))) != highByte)
            {
                msbIndex = 2;
            }
            else if ((msb = unchecked((byte)(highDword >> 8))) != highByte)
            {
                msbIndex = 1;
            }
            else
            {
                msb = unchecked((byte)highDword);
                msbIndex = 0;
            }

            // Ensure high bit is 0 if positive, 1 if negative
            bool needExtraByte = (msb & 0x80) != (highByte & 0x80) && !isUnsigned;
            int length = msbIndex + 1 + (needExtraByte ? 1 : 0);
            if (bits != null)
            {
                length = checked(4 * (bits.Length - 1) + length);
            }

            byte[] array;
            switch (mode)
            {
                case GetBytesMode.AllocateArray:
                    destination = array = new byte[length];
                    break;
                case GetBytesMode.Count:
                    bytesWritten = length;
                    return null;
                default: // case GetBytesMode.Span:
                    bytesWritten = length;
                    if (destination.Length < length)
                    {
                        return null;
                    }
                    array = s_success;
                    break;
            }

            int curByte = isBigEndian ? length - 1 : 0;
            int increment = isBigEndian ? -1 : 1;

            if (bits != null)
            {
                for (int i = 0; i < bits.Length - 1; i++)
                {
                    uint dword = bits[i];

                    if (sign == -1)
                    {
                        dword = ~dword;
                        if (i <= nonZeroDwordIndex)
                        {
                            dword = unchecked(dword + 1U);
                        }
                    }

                    destination[curByte] = unchecked((byte)dword);
                    curByte += increment;
                    destination[curByte] = unchecked((byte)(dword >> 8));
                    curByte += increment;
                    destination[curByte] = unchecked((byte)(dword >> 16));
                    curByte += increment;
                    destination[curByte] = unchecked((byte)(dword >> 24));
                    curByte += increment;
                }
            }

            Debug.Assert(msbIndex >= 0 && msbIndex <= 3);
            destination[curByte] = unchecked((byte)highDword);
            if (msbIndex != 0)
            {
                curByte += increment;
                destination[curByte] = unchecked((byte)(highDword >> 8));
                if (msbIndex != 1)
                {
                    curByte += increment;
                    destination[curByte] = unchecked((byte)(highDword >> 16));
                    if (msbIndex != 2)
                    {
                        curByte += increment;
                        destination[curByte] = unchecked((byte)(highDword >> 24));
                    }
                }
            }

            // Assert we're big endian, or little endian consistency holds.
            Debug.Assert(isBigEndian || (!needExtraByte && curByte == length - 1) || (needExtraByte && curByte == length - 2));
            // Assert we're little endian, or big endian consistency holds.
            Debug.Assert(!isBigEndian || (!needExtraByte && curByte == 0) || (needExtraByte && curByte == 1));

            if (needExtraByte)
            {
                curByte += increment;
                destination[curByte] = highByte;
            }

            return array;
        }

        /// <summary>
        /// Converts the value of this BigInteger to a little-endian twos-complement
        /// uint span allocated by the caller using the fewest number of uints possible.
        /// </summary>
        /// <param name="buffer">Pre-allocated buffer by the caller.</param>
        /// <returns>The actual number of copied elements.</returns>
        private int WriteTo(Span<uint> buffer)
        {
            Debug.Assert(_bits is null || _sign == 0 ? buffer.Length == 2 : buffer.Length >= _bits.Length + 1);

            uint highDWord;

            if (_bits is null)
            {
                buffer[0] = unchecked((uint)_sign);
                highDWord = (_sign < 0) ? uint.MaxValue : 0;
            }
            else
            {
                _bits.CopyTo(buffer);
                buffer = buffer.Slice(0, _bits.Length + 1);
                if (_sign == -1)
                {
                    NumericsHelpers.MakeTwosComplement(buffer[..^1]);  // Mutates dwords
                    highDWord = uint.MaxValue;
                }
                else
                    highDWord = 0;
            }

            // Find highest significant byte
            int msb;
            for (msb = buffer.Length - 2; msb > 0; msb--)
            {
                if (buffer[msb] != highDWord) break;
            }
            // Ensure high bit is 0 if positive, 1 if negative
            bool needExtraByte = (buffer[msb] & 0x80000000) != (highDWord & 0x80000000);
            int count;

            if (needExtraByte)
            {
                count = msb + 2;
                buffer = buffer.Slice(0, count);
                buffer[buffer.Length - 1] = highDWord;
            }
            else
            {
                count = msb + 1;
                buffer = buffer.Slice(0, count);
            }

            return count;
        }

        public override string ToString()
        {
            return BigNumber.FormatBigInteger(this, null, NumberFormatInfo.CurrentInfo);
        }

        public string ToString(IFormatProvider? provider)
        {
            return BigNumber.FormatBigInteger(this, null, NumberFormatInfo.GetInstance(provider));
        }

        public string ToString(string? format)
        {
            return BigNumber.FormatBigInteger(this, format, NumberFormatInfo.CurrentInfo);
        }

        public string ToString(string? format, IFormatProvider? provider)
        {
            return BigNumber.FormatBigInteger(this, format, NumberFormatInfo.GetInstance(provider));
        }

        public bool TryFormat(Span<char> destination, out int charsWritten, ReadOnlySpan<char> format = default, IFormatProvider? provider = null)
        {
            return BigNumber.TryFormatBigInteger(this, format, NumberFormatInfo.GetInstance(provider), destination, out charsWritten);
        }

        private static BigInteger Add(ReadOnlySpan<uint> leftBits, int leftSign, ReadOnlySpan<uint> rightBits, int rightSign)
        {
            bool trivialLeft = leftBits.IsEmpty;
            bool trivialRight = rightBits.IsEmpty;

            if (trivialLeft && trivialRight)
            {
                return (long)leftSign + rightSign;
            }

            BigInteger result;
            uint[]? bitsFromPool = null;

            if (trivialLeft)
            {
                Debug.Assert(!rightBits.IsEmpty);

                int size = rightBits.Length + 1;
                Span<uint> bits = size <= StackAllocThreshold ?
                         stackalloc uint[size]
                         : (bitsFromPool = ArrayPool<uint>.Shared.Rent(size)).AsSpan(0, size);

                BigIntegerCalculator.Add(rightBits, NumericsHelpers.Abs(leftSign), bits);
                result = new BigInteger(bits, leftSign < 0);
            }
            else if (trivialRight)
            {
                Debug.Assert(!leftBits.IsEmpty);

                int size = leftBits.Length + 1;
                Span<uint> bits = size <= StackAllocThreshold ?
                                  stackalloc uint[size]
                                  : (bitsFromPool = ArrayPool<uint>.Shared.Rent(size)).AsSpan(0, size);

                BigIntegerCalculator.Add(leftBits, NumericsHelpers.Abs(rightSign), bits);
                result = new BigInteger(bits, leftSign < 0);
            }
            else if (leftBits.Length < rightBits.Length)
            {
                Debug.Assert(!leftBits.IsEmpty && !rightBits.IsEmpty);

                int size = rightBits.Length + 1;
                Span<uint> bits = size <= StackAllocThreshold ?
                                  stackalloc uint[size]
                                  : (bitsFromPool = ArrayPool<uint>.Shared.Rent(size)).AsSpan(0, size);

                BigIntegerCalculator.Add(rightBits, leftBits, bits);
                result = new BigInteger(bits, leftSign < 0);
            }
            else
            {
                Debug.Assert(!leftBits.IsEmpty && !rightBits.IsEmpty);

                int size = leftBits.Length + 1;
                Span<uint> bits = size <= StackAllocThreshold ?
                                  stackalloc uint[size]
                                  : (bitsFromPool = ArrayPool<uint>.Shared.Rent(size)).AsSpan(0, size);

                BigIntegerCalculator.Add(leftBits, rightBits, bits);
                result = new BigInteger(bits, leftSign < 0);
            }

            if (bitsFromPool != null)
                    ArrayPool<uint>.Shared.Return(bitsFromPool);

            return result;
        }

        public static BigInteger operator -(BigInteger left, BigInteger right)
        {
            left.AssertValid();
            right.AssertValid();

            if (left._sign < 0 != right._sign < 0)
                return Add(left._bits, left._sign, right._bits, -1 * right._sign);
            return Subtract(left._bits, left._sign, right._bits, right._sign);
        }

        private static BigInteger Subtract(ReadOnlySpan<uint> leftBits, int leftSign, ReadOnlySpan<uint> rightBits, int rightSign)
        {
            bool trivialLeft = leftBits.IsEmpty;
            bool trivialRight = rightBits.IsEmpty;

            if (trivialLeft && trivialRight)
            {
                return (long)leftSign - rightSign;
            }

            BigInteger result;
            uint[]? bitsFromPool = null;

            if (trivialLeft)
            {
                Debug.Assert(!rightBits.IsEmpty);

                int size = rightBits.Length;
                Span<uint> bits = size <= StackAllocThreshold ?
                                  stackalloc uint[size]
                                  : (bitsFromPool = ArrayPool<uint>.Shared.Rent(size)).AsSpan(0, size);

                BigIntegerCalculator.Subtract(rightBits, NumericsHelpers.Abs(leftSign), bits);
                result = new BigInteger(bits, leftSign >= 0);
            }
            else if (trivialRight)
            {
                Debug.Assert(!leftBits.IsEmpty);

                int size = leftBits.Length;
                Span<uint> bits = size <= StackAllocThreshold ?
                                  stackalloc uint[size]
                                  : (bitsFromPool = ArrayPool<uint>.Shared.Rent(size)).AsSpan(0, size);

                BigIntegerCalculator.Subtract(leftBits, NumericsHelpers.Abs(rightSign), bits);
                result = new BigInteger(bits, leftSign < 0);
            }
            else if (BigIntegerCalculator.Compare(leftBits, rightBits) < 0)
            {
                int size = rightBits.Length;
                Span<uint> bits = size <= StackAllocThreshold ?
                                  stackalloc uint[size]
                                  : (bitsFromPool = ArrayPool<uint>.Shared.Rent(size)).AsSpan(0, size);

                BigIntegerCalculator.Subtract(rightBits, leftBits, bits);
                result = new BigInteger(bits, leftSign >= 0);
            }
            else
            {
                Debug.Assert(!leftBits.IsEmpty && !rightBits.IsEmpty);

                int size = leftBits.Length;
                Span<uint> bits = size <= StackAllocThreshold ?
                                  stackalloc uint[size]
                                  : (bitsFromPool = ArrayPool<uint>.Shared.Rent(size)).AsSpan(0, size);

                BigIntegerCalculator.Subtract(leftBits, rightBits, bits);
                result = new BigInteger(bits, leftSign < 0);
            }

            if (bitsFromPool != null)
                ArrayPool<uint>.Shared.Return(bitsFromPool);

            return result;
        }

        public static implicit operator BigInteger(byte value)
        {
            return new BigInteger(value);
        }

        [CLSCompliant(false)]
        public static implicit operator BigInteger(sbyte value)
        {
            return new BigInteger(value);
        }

        public static implicit operator BigInteger(short value)
        {
            return new BigInteger(value);
        }

        [CLSCompliant(false)]
        public static implicit operator BigInteger(ushort value)
        {
            return new BigInteger(value);
        }

        public static implicit operator BigInteger(int value)
        {
            return new BigInteger(value);
        }

        [CLSCompliant(false)]
        public static implicit operator BigInteger(uint value)
        {
            return new BigInteger(value);
        }

        public static implicit operator BigInteger(long value)
        {
            return new BigInteger(value);
        }

        [CLSCompliant(false)]
        public static implicit operator BigInteger(ulong value)
        {
            return new BigInteger(value);
        }

        public static explicit operator BigInteger(float value)
        {
            return new BigInteger(value);
        }

        public static explicit operator BigInteger(double value)
        {
            return new BigInteger(value);
        }

        public static explicit operator BigInteger(decimal value)
        {
            return new BigInteger(value);
        }

        public static explicit operator byte(BigInteger value)
        {
            return checked((byte)((int)value));
        }

        [CLSCompliant(false)]
        public static explicit operator sbyte(BigInteger value)
        {
            return checked((sbyte)((int)value));
        }

        public static explicit operator short(BigInteger value)
        {
            return checked((short)((int)value));
        }

        [CLSCompliant(false)]
        public static explicit operator ushort(BigInteger value)
        {
            return checked((ushort)((int)value));
        }

        public static explicit operator int(BigInteger value)
        {
            value.AssertValid();
            if (value._bits == null)
            {
                return value._sign;  // Value packed into int32 sign
            }
            if (value._bits.Length > 1)
            {
                // More than 32 bits
                throw new OverflowException(SR.Overflow_Int32);
            }
            if (value._sign > 0)
            {
                return checked((int)value._bits[0]);
            }
            if (value._bits[0] > kuMaskHighBit)
            {
                // Value > Int32.MinValue
                throw new OverflowException(SR.Overflow_Int32);
            }
            return unchecked(-(int)value._bits[0]);
        }

        [CLSCompliant(false)]
        public static explicit operator uint(BigInteger value)
        {
            value.AssertValid();
            if (value._bits == null)
            {
                return checked((uint)value._sign);
            }
            else if (value._bits.Length > 1 || value._sign < 0)
            {
                throw new OverflowException(SR.Overflow_UInt32);
            }
            else
            {
                return value._bits[0];
            }
        }

        public static explicit operator long(BigInteger value)
        {
            value.AssertValid();
            if (value._bits == null)
            {
                return value._sign;
            }

            int len = value._bits.Length;
            if (len > 2)
            {
                throw new OverflowException(SR.Overflow_Int64);
            }

            ulong uu;
            if (len > 1)
            {
                uu = NumericsHelpers.MakeUlong(value._bits[1], value._bits[0]);
            }
            else
            {
                uu = value._bits[0];
            }

            long ll = value._sign > 0 ? unchecked((long)uu) : unchecked(-(long)uu);
            if ((ll > 0 && value._sign > 0) || (ll < 0 && value._sign < 0))
            {
                // Signs match, no overflow
                return ll;
            }
            throw new OverflowException(SR.Overflow_Int64);
        }

        [CLSCompliant(false)]
        public static explicit operator ulong(BigInteger value)
        {
            value.AssertValid();
            if (value._bits == null)
            {
                return checked((ulong)value._sign);
            }

            int len = value._bits.Length;
            if (len > 2 || value._sign < 0)
            {
                throw new OverflowException(SR.Overflow_UInt64);
            }

            if (len > 1)
            {
                return NumericsHelpers.MakeUlong(value._bits[1], value._bits[0]);
            }
            return value._bits[0];
        }

        public static explicit operator float(BigInteger value)
        {
            return (float)((double)value);
        }

        public static explicit operator double(BigInteger value)
        {
            value.AssertValid();

            int sign = value._sign;
            uint[]? bits = value._bits;

            if (bits == null)
                return sign;

            int length = bits.Length;

            // The maximum exponent for doubles is 1023, which corresponds to a uint bit length of 32.
            // All BigIntegers with bits[] longer than 32 evaluate to Double.Infinity (or NegativeInfinity).
            // Cases where the exponent is between 1024 and 1035 are handled in NumericsHelpers.GetDoubleFromParts.
            const int InfinityLength = 1024 / kcbitUint;

            if (length > InfinityLength)
            {
                if (sign == 1)
                    return double.PositiveInfinity;
                else
                    return double.NegativeInfinity;
            }

            ulong h = bits[length - 1];
            ulong m = length > 1 ? bits[length - 2] : 0;
            ulong l = length > 2 ? bits[length - 3] : 0;

            int z = NumericsHelpers.CbitHighZero((uint)h);

            int exp = (length - 2) * 32 - z;
            ulong man = (h << 32 + z) | (m << z) | (l >> 32 - z);

            return NumericsHelpers.GetDoubleFromParts(sign, exp, man);
        }

        public static explicit operator decimal(BigInteger value)
        {
            value.AssertValid();
            if (value._bits == null)
                return value._sign;

            int length = value._bits.Length;
            if (length > 3) throw new OverflowException(SR.Overflow_Decimal);

            int lo = 0, mi = 0, hi = 0;

            unchecked
            {
                if (length > 2) hi = (int)value._bits[2];
                if (length > 1) mi = (int)value._bits[1];
                if (length > 0) lo = (int)value._bits[0];
            }

            return new decimal(lo, mi, hi, value._sign < 0, 0);
        }

        public static BigInteger operator &(BigInteger left, BigInteger right)
        {
            if (left.IsZero || right.IsZero)
            {
                return Zero;
            }

            if (left._bits is null && right._bits is null)
            {
                return left._sign & right._sign;
            }

            uint xExtend = (left._sign < 0) ? uint.MaxValue : 0;
            uint yExtend = (right._sign < 0) ? uint.MaxValue : 0;

            uint[]? leftBufferFromPool = null;
            int size = (left._bits?.Length ?? 1) + 1;
            Span<uint> x = size <= StackAllocThreshold ?
                           stackalloc uint[size]
                           : leftBufferFromPool = ArrayPool<uint>.Shared.Rent(size);
            x = x.Slice(0, left.WriteTo(x));

            uint[]? rightBufferFromPool = null;
            size = (right._bits?.Length ?? 1) + 1;
            Span<uint> y = size <= StackAllocThreshold ?
                           stackalloc uint[size]
                           : rightBufferFromPool = ArrayPool<uint>.Shared.Rent(size);
            y = y.Slice(0, right.WriteTo(y));

            uint[]? resultBufferFromPool = null;
            size = Math.Max(x.Length, y.Length);
            Span<uint> z = size <= StackAllocThreshold ?
                           stackalloc uint[size]
                           : (resultBufferFromPool = ArrayPool<uint>.Shared.Rent(size)).AsSpan(0, size);

            for (int i = 0; i < z.Length; i++)
            {
                uint xu = ((uint)i < (uint)x.Length) ? x[i] : xExtend;
                uint yu = ((uint)i < (uint)y.Length) ? y[i] : yExtend;
                z[i] = xu & yu;
            }

            if (leftBufferFromPool != null)
                ArrayPool<uint>.Shared.Return(leftBufferFromPool);

            if (rightBufferFromPool != null)
                ArrayPool<uint>.Shared.Return(rightBufferFromPool);

            var result = new BigInteger(z);

            if (resultBufferFromPool != null)
                ArrayPool<uint>.Shared.Return(resultBufferFromPool);

            return result;
        }

        public static BigInteger operator |(BigInteger left, BigInteger right)
        {
            if (left.IsZero)
                return right;
            if (right.IsZero)
                return left;

            if (left._bits is null && right._bits is null)
            {
                return left._sign | right._sign;
            }

            uint xExtend = (left._sign < 0) ? uint.MaxValue : 0;
            uint yExtend = (right._sign < 0) ? uint.MaxValue : 0;

            uint[]? leftBufferFromPool = null;
            int size = (left._bits?.Length ?? 1) + 1;
            Span<uint> x = size <= StackAllocThreshold ?
                           stackalloc uint[size]
                           : leftBufferFromPool = ArrayPool<uint>.Shared.Rent(size);
            x = x.Slice(0, left.WriteTo(x));

            uint[]? rightBufferFromPool = null;
            size = (right._bits?.Length ?? 1) + 1;
            Span<uint> y = size <= StackAllocThreshold ?
                           stackalloc uint[size]
                           : rightBufferFromPool = ArrayPool<uint>.Shared.Rent(size);
            y = y.Slice(0, right.WriteTo(y));

            uint[]? resultBufferFromPool = null;
            size = Math.Max(x.Length, y.Length);
            Span<uint> z = size <= StackAllocThreshold ?
                           stackalloc uint[size]
                           : (resultBufferFromPool = ArrayPool<uint>.Shared.Rent(size)).AsSpan(0, size);

            for (int i = 0; i < z.Length; i++)
            {
                uint xu = ((uint)i < (uint)x.Length) ? x[i] : xExtend;
                uint yu = ((uint)i < (uint)y.Length) ? y[i] : yExtend;
                z[i] = xu | yu;
            }

            if (leftBufferFromPool != null)
                ArrayPool<uint>.Shared.Return(leftBufferFromPool);

            if (rightBufferFromPool != null)
                ArrayPool<uint>.Shared.Return(rightBufferFromPool);

            var result = new BigInteger(z);

            if (resultBufferFromPool != null)
                ArrayPool<uint>.Shared.Return(resultBufferFromPool);

            return result;
        }

        public static BigInteger operator ^(BigInteger left, BigInteger right)
        {
            if (left._bits is null && right._bits is null)
            {
                return left._sign ^ right._sign;
            }

            uint xExtend = (left._sign < 0) ? uint.MaxValue : 0;
            uint yExtend = (right._sign < 0) ? uint.MaxValue : 0;

            uint[]? leftBufferFromPool = null;
            int size = (left._bits?.Length ?? 1) + 1;
            Span<uint> x = size <= StackAllocThreshold ?
                           stackalloc uint[size]
                           : leftBufferFromPool = ArrayPool<uint>.Shared.Rent(size);
            x = x.Slice(0, left.WriteTo(x));

            uint[]? rightBufferFromPool = null;
            size = (right._bits?.Length ?? 1) + 1;
            Span<uint> y = size <= StackAllocThreshold ?
                           stackalloc uint[size]
                           : rightBufferFromPool = ArrayPool<uint>.Shared.Rent(size);
            y = y.Slice(0, right.WriteTo(y));

            uint[]? resultBufferFromPool = null;
            size = Math.Max(x.Length, y.Length);
            Span<uint> z = size <= StackAllocThreshold ?
                           stackalloc uint[size]
                           : (resultBufferFromPool = ArrayPool<uint>.Shared.Rent(size)).AsSpan(0, size);

            for (int i = 0; i < z.Length; i++)
            {
                uint xu = ((uint)i < (uint)x.Length) ? x[i] : xExtend;
                uint yu = ((uint)i < (uint)y.Length) ? y[i] : yExtend;
                z[i] = xu ^ yu;
            }

            if (leftBufferFromPool != null)
                ArrayPool<uint>.Shared.Return(leftBufferFromPool);

            if (rightBufferFromPool != null)
                ArrayPool<uint>.Shared.Return(rightBufferFromPool);

            var result = new BigInteger(z);

            if (resultBufferFromPool != null)
                ArrayPool<uint>.Shared.Return(resultBufferFromPool);

            return result;
        }

        public static BigInteger operator <<(BigInteger value, int shift)
        {
            if (shift == 0) return value;
            else if (shift == int.MinValue) return ((value >> int.MaxValue) >> 1);
            else if (shift < 0) return value >> -shift;

            int digitShift = shift / kcbitUint;
            int smallShift = shift - (digitShift * kcbitUint);

            uint[]? xdFromPool = null;
            int xl = value._bits?.Length ?? 1;
            Span<uint> xd = xl <= StackAllocThreshold ?
                            stackalloc uint[xl]
                            : (xdFromPool = ArrayPool<uint>.Shared.Rent(xl)).AsSpan(0, xl);
            bool negx = value.GetPartsForBitManipulation(xd);

            int zl = xl + digitShift + 1;
            uint[]? zdFromPool = null;
            Span<uint> zd = zl <= StackAllocThreshold ?
                            stackalloc uint[zl]
                            : (zdFromPool = ArrayPool<uint>.Shared.Rent(zl)).AsSpan(0, zl);
            zd.Clear();

            if (smallShift == 0)
            {
                for (int i = 0; i < xl; i++)
                {
                    zd[i + digitShift] = xd[i];
                }
            }
            else
            {
                int carryShift = kcbitUint - smallShift;
                uint carry = 0;
                int i;
                for (i = 0; i < xl; i++)
                {
                    uint rot = xd[i];
                    zd[i + digitShift] = rot << smallShift | carry;
                    carry = rot >> carryShift;
                }
                zd[i + digitShift] = carry;
            }

            var result = new BigInteger(zd, negx);

            if (xdFromPool != null)
                ArrayPool<uint>.Shared.Return(xdFromPool);
            if (zdFromPool != null)
                ArrayPool<uint>.Shared.Return(zdFromPool);

            return result;
        }

        public static BigInteger operator >>(BigInteger value, int shift)
        {
            if (shift == 0) return value;
            else if (shift == int.MinValue) return ((value << int.MaxValue) << 1);
            else if (shift < 0) return value << -shift;

            int digitShift = shift / kcbitUint;
            int smallShift = shift - (digitShift * kcbitUint);

            BigInteger result;

            uint[]? xdFromPool = null;
            int xl = value._bits?.Length ?? 1;
            Span<uint> xd = xl <= StackAllocThreshold ?
                 stackalloc uint[xl]
                 : (xdFromPool = ArrayPool<uint>.Shared.Rent(xl)).AsSpan(0, xl);

            bool negx = value.GetPartsForBitManipulation(xd);

            if (negx)
            {
                if (shift >= (kcbitUint * xl))
                {
                    result = MinusOne;
                    goto exit;
                }
                NumericsHelpers.MakeTwosComplement(xd); // Mutates xd
            }

            uint[]? zdFromPool = null;
            int zl = Math.Max(xl - digitShift, 0);
            Span<uint> zd = zl <= StackAllocThreshold ?
                            stackalloc uint[zl]
                            : (zdFromPool = ArrayPool<uint>.Shared.Rent(zl)).AsSpan(0, zl);
            zd.Clear();

            if (smallShift == 0)
            {
                for (int i = xl - 1; i >= digitShift; i--)
                {
                    zd[i - digitShift] = xd[i];
                }
            }
            else
            {
                int carryShift = kcbitUint - smallShift;
                uint carry = 0;
                for (int i = xl - 1; i >= digitShift; i--)
                {
                    uint rot = xd[i];
                    if (negx && i == xl - 1)
                        // Sign-extend the first shift for negative ints then let the carry propagate
                        zd[i - digitShift] = (rot >> smallShift) | (0xFFFFFFFF << carryShift);
                    else
                        zd[i - digitShift] = (rot >> smallShift) | carry;
                    carry = rot << carryShift;
                }
            }
            if (negx)
            {
                NumericsHelpers.MakeTwosComplement(zd); // Mutates zd
            }
            result = new BigInteger(zd, negx);

            if (zdFromPool != null)
                ArrayPool<uint>.Shared.Return(zdFromPool);
        exit:
            if (xdFromPool != null)
                ArrayPool<uint>.Shared.Return(xdFromPool);

            return result;
        }

        public static BigInteger operator ~(BigInteger value)
        {
            return -(value + One);
        }

        public static BigInteger operator -(BigInteger value)
        {
            value.AssertValid();
            return new BigInteger(-value._sign, value._bits);
        }

        public static BigInteger operator +(BigInteger value)
        {
            value.AssertValid();
            return value;
        }

        public static BigInteger operator ++(BigInteger value)
        {
            return value + One;
        }

        public static BigInteger operator --(BigInteger value)
        {
            return value - One;
        }

        public static BigInteger operator +(BigInteger left, BigInteger right)
        {
            left.AssertValid();
            right.AssertValid();

            if (left._sign < 0 != right._sign < 0)
                return Subtract(left._bits, left._sign, right._bits, -1 * right._sign);
            return Add(left._bits, left._sign, right._bits, right._sign);
        }

        public static BigInteger operator *(BigInteger left, BigInteger right)
        {
            left.AssertValid();
            right.AssertValid();

            return Multiply(left._bits, left._sign, right._bits, right._sign);
        }

        private static BigInteger Multiply(ReadOnlySpan<uint> left, int leftSign, ReadOnlySpan<uint> right, int rightSign)
        {
            bool trivialLeft = left.IsEmpty;
            bool trivialRight = right.IsEmpty;

            if (trivialLeft && trivialRight)
            {
                return (long)leftSign * rightSign;
            }

            BigInteger result;
            uint[]? bitsFromPool = null;

            if (trivialLeft)
            {
                Debug.Assert(!right.IsEmpty);

                int size = right.Length + 1;
                Span<uint> bits = size <= StackAllocThreshold ?
                                  stackalloc uint[size]
                                  : (bitsFromPool = ArrayPool<uint>.Shared.Rent(size)).AsSpan(0, size);

                BigIntegerCalculator.Multiply(right, NumericsHelpers.Abs(leftSign), bits);
                result = new BigInteger(bits, (leftSign < 0) ^ (rightSign < 0));
            }
            else if (trivialRight)
            {
                Debug.Assert(!left.IsEmpty);

                int size = left.Length + 1;
                Span<uint> bits = size <= StackAllocThreshold ?
                                  stackalloc uint[size]
                                  : (bitsFromPool = ArrayPool<uint>.Shared.Rent(size)).AsSpan(0, size);

                BigIntegerCalculator.Multiply(left, NumericsHelpers.Abs(rightSign), bits);
                result = new BigInteger(bits, (leftSign < 0) ^ (rightSign < 0));
            }
            else if (left.Length == right.Length && Unsafe.AreSame(ref Unsafe.AsRef(in left[0]), ref Unsafe.AsRef(in right[0])))
            {
                int size = left.Length + right.Length;
                Span<uint> bits = size <= StackAllocThreshold ?
                                  stackalloc uint[size]
                                  : (bitsFromPool = ArrayPool<uint>.Shared.Rent(size)).AsSpan(0, size);

                BigIntegerCalculator.Square(left, bits);
                result = new BigInteger(bits, false);
            }
            else if (left.Length < right.Length)
            {
                Debug.Assert(!left.IsEmpty && !right.IsEmpty);

                int size = left.Length + right.Length;
                Span<uint> bits = size <= StackAllocThreshold ?
                                  stackalloc uint[size]
                                  : (bitsFromPool = ArrayPool<uint>.Shared.Rent(size)).AsSpan(0, size);
                bits.Clear();

                BigIntegerCalculator.Multiply(right, left, bits);
                result = new BigInteger(bits, (leftSign < 0) ^ (rightSign < 0));
            }
            else
            {
                Debug.Assert(!left.IsEmpty && !right.IsEmpty);

                int size = left.Length + right.Length;
                Span<uint> bits = size <= StackAllocThreshold ?
                                  stackalloc uint[size]
                                  : (bitsFromPool = ArrayPool<uint>.Shared.Rent(size)).AsSpan(0, size);
                bits.Clear();

                BigIntegerCalculator.Multiply(left, right, bits);
                result = new BigInteger(bits, (leftSign < 0) ^ (rightSign < 0));
            }

            if (bitsFromPool != null)
                ArrayPool<uint>.Shared.Return(bitsFromPool);

            return result;
        }

        public static BigInteger operator /(BigInteger dividend, BigInteger divisor)
        {
            dividend.AssertValid();
            divisor.AssertValid();

            bool trivialDividend = dividend._bits == null;
            bool trivialDivisor = divisor._bits == null;

            if (trivialDividend && trivialDivisor)
            {
                return dividend._sign / divisor._sign;
            }

            if (trivialDividend)
            {
                // The divisor is non-trivial
                // and therefore the bigger one
                return s_bnZeroInt;
            }

            uint[]? quotientFromPool = null;

            if (trivialDivisor)
            {
                Debug.Assert(dividend._bits != null);

                int size = dividend._bits.Length;
                Span<uint> quotient = size <= StackAllocThreshold ?
                                      stackalloc uint[size]
                                      : (quotientFromPool = ArrayPool<uint>.Shared.Rent(size)).AsSpan(0, size);

                try
                {
                    //may throw DivideByZeroException
                    BigIntegerCalculator.Divide(dividend._bits, NumericsHelpers.Abs(divisor._sign), quotient);
                    return new BigInteger(quotient, (dividend._sign < 0) ^ (divisor._sign < 0));
                }
                finally
                {
                    if (quotientFromPool != null)
                        ArrayPool<uint>.Shared.Return(quotientFromPool);
                }
            }

            Debug.Assert(dividend._bits != null && divisor._bits != null);

            if (dividend._bits.Length < divisor._bits.Length)
            {
                return s_bnZeroInt;
            }
            else
            {
                int size = dividend._bits.Length - divisor._bits.Length + 1;
                Span<uint> quotient = size < StackAllocThreshold ?
                                      stackalloc uint[size]
                                      : (quotientFromPool = ArrayPool<uint>.Shared.Rent(size)).AsSpan(0, size);

                BigIntegerCalculator.Divide(dividend._bits, divisor._bits, quotient);
                var result = new BigInteger(quotient, (dividend._sign < 0) ^ (divisor._sign < 0));

                if (quotientFromPool != null)
                    ArrayPool<uint>.Shared.Return(quotientFromPool);

                return result;
            }
        }

        public static BigInteger operator %(BigInteger dividend, BigInteger divisor)
        {
            dividend.AssertValid();
            divisor.AssertValid();

            bool trivialDividend = dividend._bits == null;
            bool trivialDivisor = divisor._bits == null;

            if (trivialDividend && trivialDivisor)
            {
                return dividend._sign % divisor._sign;
            }

            if (trivialDividend)
            {
                // The divisor is non-trivial
                // and therefore the bigger one
                return dividend;
            }

            if (trivialDivisor)
            {
                Debug.Assert(dividend._bits != null);
                uint remainder = BigIntegerCalculator.Remainder(dividend._bits, NumericsHelpers.Abs(divisor._sign));
                return dividend._sign < 0 ? -1 * remainder : remainder;
            }

            Debug.Assert(dividend._bits != null && divisor._bits != null);

            if (dividend._bits.Length < divisor._bits.Length)
            {
                return dividend;
            }

            uint[]? bitsFromPool = null;
            int size = dividend._bits.Length;
            Span<uint> bits = size <= StackAllocThreshold ?
                              stackalloc uint[size]
                              : (bitsFromPool = ArrayPool<uint>.Shared.Rent(size)).AsSpan(0, size);

            BigIntegerCalculator.Remainder(dividend._bits, divisor._bits, bits);
            var result = new BigInteger(bits, dividend._sign < 0);

            if (bitsFromPool != null)
                ArrayPool<uint>.Shared.Return(bitsFromPool);

            return result;
        }

        public static bool operator <(BigInteger left, BigInteger right)
        {
            return left.CompareTo(right) < 0;
        }

        public static bool operator <=(BigInteger left, BigInteger right)
        {
            return left.CompareTo(right) <= 0;
        }

        public static bool operator >(BigInteger left, BigInteger right)
        {
            return left.CompareTo(right) > 0;
        }
        public static bool operator >=(BigInteger left, BigInteger right)
        {
            return left.CompareTo(right) >= 0;
        }

        public static bool operator ==(BigInteger left, BigInteger right)
        {
            return left.Equals(right);
        }

        public static bool operator !=(BigInteger left, BigInteger right)
        {
            return !left.Equals(right);
        }

        public static bool operator <(BigInteger left, long right)
        {
            return left.CompareTo(right) < 0;
        }

        public static bool operator <=(BigInteger left, long right)
        {
            return left.CompareTo(right) <= 0;
        }

        public static bool operator >(BigInteger left, long right)
        {
            return left.CompareTo(right) > 0;
        }

        public static bool operator >=(BigInteger left, long right)
        {
            return left.CompareTo(right) >= 0;
        }

        public static bool operator ==(BigInteger left, long right)
        {
            return left.Equals(right);
        }

        public static bool operator !=(BigInteger left, long right)
        {
            return !left.Equals(right);
        }

        public static bool operator <(long left, BigInteger right)
        {
            return right.CompareTo(left) > 0;
        }

        public static bool operator <=(long left, BigInteger right)
        {
            return right.CompareTo(left) >= 0;
        }

        public static bool operator >(long left, BigInteger right)
        {
            return right.CompareTo(left) < 0;
        }

        public static bool operator >=(long left, BigInteger right)
        {
            return right.CompareTo(left) <= 0;
        }

        public static bool operator ==(long left, BigInteger right)
        {
            return right.Equals(left);
        }

        public static bool operator !=(long left, BigInteger right)
        {
            return !right.Equals(left);
        }

        [CLSCompliant(false)]
        public static bool operator <(BigInteger left, ulong right)
        {
            return left.CompareTo(right) < 0;
        }

        [CLSCompliant(false)]
        public static bool operator <=(BigInteger left, ulong right)
        {
            return left.CompareTo(right) <= 0;
        }

        [CLSCompliant(false)]
        public static bool operator >(BigInteger left, ulong right)
        {
            return left.CompareTo(right) > 0;
        }

        [CLSCompliant(false)]
        public static bool operator >=(BigInteger left, ulong right)
        {
            return left.CompareTo(right) >= 0;
        }

        [CLSCompliant(false)]
        public static bool operator ==(BigInteger left, ulong right)
        {
            return left.Equals(right);
        }

        [CLSCompliant(false)]
        public static bool operator !=(BigInteger left, ulong right)
        {
            return !left.Equals(right);
        }

        [CLSCompliant(false)]
        public static bool operator <(ulong left, BigInteger right)
        {
            return right.CompareTo(left) > 0;
        }

        [CLSCompliant(false)]
        public static bool operator <=(ulong left, BigInteger right)
        {
            return right.CompareTo(left) >= 0;
        }

        [CLSCompliant(false)]
        public static bool operator >(ulong left, BigInteger right)
        {
            return right.CompareTo(left) < 0;
        }

        [CLSCompliant(false)]
        public static bool operator >=(ulong left, BigInteger right)
        {
            return right.CompareTo(left) <= 0;
        }

        [CLSCompliant(false)]
        public static bool operator ==(ulong left, BigInteger right)
        {
            return right.Equals(left);
        }

        [CLSCompliant(false)]
        public static bool operator !=(ulong left, BigInteger right)
        {
            return !right.Equals(left);
        }

        /// <summary>
        /// Gets the number of bits required for shortest two's complement representation of the current instance without the sign bit.
        /// </summary>
        /// <returns>The minimum non-negative number of bits in two's complement notation without the sign bit.</returns>
        /// <remarks>This method returns 0 iff the value of current object is equal to <see cref="Zero"/> or <see cref="MinusOne"/>. For positive integers the return value is equal to the ordinary binary representation string length.</remarks>
        public long GetBitLength()
        {
            AssertValid();

            uint highValue;
            int bitsArrayLength;
            int sign = _sign;
            uint[]? bits = _bits;

            if (bits == null)
            {
                bitsArrayLength = 1;
                highValue = (uint)(sign < 0 ? -sign : sign);
            }
            else
            {
                bitsArrayLength = bits.Length;
                highValue = bits[bitsArrayLength - 1];
            }

            long bitLength = bitsArrayLength * 32L - BitOperations.LeadingZeroCount(highValue);

            if (sign >= 0)
                return bitLength;

            // When negative and IsPowerOfTwo, the answer is (bitLength - 1)

            // Check highValue
            if ((highValue & (highValue - 1)) != 0)
                return bitLength;

            // Check the rest of the bits (if present)
            for (int i = bitsArrayLength - 2; i >= 0; i--)
            {
                // bits array is always non-null when bitsArrayLength >= 2
                if (bits![i] == 0)
                    continue;

                return bitLength;
            }

            return bitLength - 1;
        }

        /// <summary>
        /// Encapsulate the logic of normalizing the "small" and "large" forms of BigInteger
        /// into the "large" form so that Bit Manipulation algorithms can be simplified.
        /// </summary>
        /// <param name="xd">
        /// The UInt32 array containing the entire big integer in "large" (denormalized) form.
        /// E.g., the number one (1) and negative one (-1) are both stored as 0x00000001
        /// BigInteger values Int32.MinValue &lt; x &lt;= Int32.MaxValue are converted to this
        /// format for convenience.
        /// </param>
        /// <returns>True for negative numbers.</returns>
        private bool GetPartsForBitManipulation(Span<uint> xd)
        {
            Debug.Assert(_bits is null ? xd.Length == 1 : xd.Length == _bits.Length);

            if (_bits is null)
            {
<<<<<<< HEAD
                xd[0] = (uint)(_sign < 0 ? -_sign : _sign);
            }
            else
            {
                _bits.CopyTo(xd);
            }
            return _sign < 0;
=======
                if (x._sign < 0)
                {
                    xd = new uint[] { (uint)-x._sign };
                }
                else
                {
                    xd = new uint[] { (uint)x._sign };
                }

                xl = 1;
            }
            else
            {
                xd = x._bits;
                xl = x._bits.Length;
            }

            return x._sign < 0;
>>>>>>> 48193531
        }

        internal static int GetDiffLength(uint[] rgu1, uint[] rgu2, int cu)
        {
            for (int iv = cu; --iv >= 0;)
            {
                if (rgu1[iv] != rgu2[iv])
                    return iv + 1;
            }
            return 0;
        }

        [Conditional("DEBUG")]
        private void AssertValid()
        {
            if (_bits != null)
            {
                // _sign must be +1 or -1 when _bits is non-null
                Debug.Assert(_sign == 1 || _sign == -1);
                // _bits must contain at least 1 element or be null
                Debug.Assert(_bits.Length > 0);
                // Wasted space: _bits[0] could have been packed into _sign
                Debug.Assert(_bits.Length > 1 || _bits[0] >= kuMaskHighBit);
                // Wasted space: leading zeros could have been truncated
                Debug.Assert(_bits[_bits.Length - 1] != 0);
            }
            else
            {
                // Int32.MinValue should not be stored in the _sign field
                Debug.Assert(_sign > int.MinValue);
            }
        }
    }
}<|MERGE_RESOLUTION|>--- conflicted
+++ resolved
@@ -2710,7 +2710,6 @@
 
             if (_bits is null)
             {
-<<<<<<< HEAD
                 xd[0] = (uint)(_sign < 0 ? -_sign : _sign);
             }
             else
@@ -2718,26 +2717,6 @@
                 _bits.CopyTo(xd);
             }
             return _sign < 0;
-=======
-                if (x._sign < 0)
-                {
-                    xd = new uint[] { (uint)-x._sign };
-                }
-                else
-                {
-                    xd = new uint[] { (uint)x._sign };
-                }
-
-                xl = 1;
-            }
-            else
-            {
-                xd = x._bits;
-                xl = x._bits.Length;
-            }
-
-            return x._sign < 0;
->>>>>>> 48193531
         }
 
         internal static int GetDiffLength(uint[] rgu1, uint[] rgu2, int cu)
