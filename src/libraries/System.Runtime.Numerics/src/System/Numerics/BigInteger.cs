--- conflicted
+++ resolved
@@ -2213,12 +2213,6 @@
                 }
 
                 NumericsHelpers.DangerousMakeTwosComplement(xd); // Mutates xd
-<<<<<<< HEAD
-                if (xd[xd.Length - 1] == 0)
-                {
-                    trackSignBit = true;
-                }
-=======
 
                 // For a shift of N x 32 bit,
                 // We check for a special case where its sign bit could be outside the uint array after 2's complement conversion.
@@ -2226,8 +2220,7 @@
                 // After a 32 bit right shift, it becomes [0x00, 0x00] which is [0x00, 0x00] when converted back.
                 // The expected result is [0x00, 0x00, 0xFFFFFFFF] (2's complement) or [0x00, 0x00, 0x01] when converted back
                 // If the 2's component's last element is a 0, we will track the sign externally
-                trackSignBit = smallShift == 0 && xd[^1] == 0;
->>>>>>> 367b0065
+                trackSignBit = smallShift == 0 && xd[xd.Length - 1] == 0;
             }
 
             uint[]? zdFromPool = null;
@@ -2264,14 +2257,9 @@
             {
                 // Set the tracked sign to the last element
                 if (trackSignBit)
-<<<<<<< HEAD
-                    zd[zd.Length - 1] = 1;
-=======
-                {
-                    zd[^1] = 0xFFFFFFFF;
-                }
+                    zd[zd.Length - 1] = 0xFFFFFFFF;
+
                 NumericsHelpers.DangerousMakeTwosComplement(zd); // Mutates zd
->>>>>>> 367b0065
             }
 
             result = new BigInteger(zd, negx);
