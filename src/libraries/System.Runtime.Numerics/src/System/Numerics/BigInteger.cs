// Licensed to the .NET Foundation under one or more agreements.
// The .NET Foundation licenses this file to you under the MIT license.

using System.Buffers;
using System.Diagnostics;
using System.Diagnostics.CodeAnalysis;
using System.Globalization;
<<<<<<< HEAD
using System.Runtime.CompilerServices;
=======
using System.Runtime.InteropServices;
>>>>>>> f61d5c83

namespace System.Numerics
{
    [Serializable]
    [System.Runtime.CompilerServices.TypeForwardedFrom("System.Numerics, Version=4.0.0.0, PublicKeyToken=b77a5c561934e089")]
    public readonly struct BigInteger : ISpanFormattable, IComparable, IComparable<BigInteger>, IEquatable<BigInteger>
    {
        private const uint kuMaskHighBit = unchecked((uint)int.MinValue);
        private const int kcbitUint = 32;
        private const int kcbitUlong = 64;
        private const int DecimalScaleFactorMask = 0x00FF0000;

        // For values int.MinValue < n <= int.MaxValue, the value is stored in sign
        // and _bits is null. For all other values, sign is +1 or -1 and the bits are in _bits
        internal readonly int _sign; // Do not rename (binary serialization)
        internal readonly uint[]? _bits; // Do not rename (binary serialization)

        // We have to make a choice of how to represent int.MinValue. This is the one
        // value that fits in an int, but whose negation does not fit in an int.
        // We choose to use a large representation, so we're symmetric with respect to negation.
        private static readonly BigInteger s_bnMinInt = new BigInteger(-1, new uint[] { kuMaskHighBit });
        private static readonly BigInteger s_bnOneInt = new BigInteger(1);
        private static readonly BigInteger s_bnZeroInt = new BigInteger(0);
        private static readonly BigInteger s_bnMinusOneInt = new BigInteger(-1);

        public BigInteger(int value)
        {
            if (value == int.MinValue)
                this = s_bnMinInt;
            else
            {
                _sign = value;
                _bits = null;
            }
            AssertValid();
        }

        [CLSCompliant(false)]
        public BigInteger(uint value)
        {
            if (value <= int.MaxValue)
            {
                _sign = (int)value;
                _bits = null;
            }
            else
            {
                _sign = +1;
                _bits = new uint[1];
                _bits[0] = value;
            }
            AssertValid();
        }

        public BigInteger(long value)
        {
            if (int.MinValue < value && value <= int.MaxValue)
            {
                _sign = (int)value;
                _bits = null;
            }
            else if (value == int.MinValue)
            {
                this = s_bnMinInt;
            }
            else
            {
                ulong x = 0;
                if (value < 0)
                {
                    x = unchecked((ulong)-value);
                    _sign = -1;
                }
                else
                {
                    x = (ulong)value;
                    _sign = +1;
                }

                if (x <= uint.MaxValue)
                {
                    _bits = new uint[1];
                    _bits[0] = (uint)x;
                }
                else
                {
                    _bits = new uint[2];
                    _bits[0] = unchecked((uint)x);
                    _bits[1] = (uint)(x >> kcbitUint);
                }
            }

            AssertValid();
        }

        [CLSCompliant(false)]
        public BigInteger(ulong value)
        {
            if (value <= int.MaxValue)
            {
                _sign = (int)value;
                _bits = null;
            }
            else if (value <= uint.MaxValue)
            {
                _sign = +1;
                _bits = new uint[1];
                _bits[0] = (uint)value;
            }
            else
            {
                _sign = +1;
                _bits = new uint[2];
                _bits[0] = unchecked((uint)value);
                _bits[1] = (uint)(value >> kcbitUint);
            }

            AssertValid();
        }

        public BigInteger(float value) : this((double)value)
        {
        }

        public BigInteger(double value)
        {
            if (!double.IsFinite(value))
            {
                if (double.IsInfinity(value))
                {
                    throw new OverflowException(SR.Overflow_BigIntInfinity);
                }
                else // NaN
                {
                    throw new OverflowException(SR.Overflow_NotANumber);
                }
            }

            _sign = 0;
            _bits = null;

            int sign, exp;
            ulong man;
            bool fFinite;
            NumericsHelpers.GetDoubleParts(value, out sign, out exp, out man, out fFinite);
            Debug.Assert(sign == +1 || sign == -1);

            if (man == 0)
            {
                this = Zero;
                return;
            }

            Debug.Assert(man < (1UL << 53));
            Debug.Assert(exp <= 0 || man >= (1UL << 52));

            if (exp <= 0)
            {
                if (exp <= -kcbitUlong)
                {
                    this = Zero;
                    return;
                }
                this = man >> -exp;
                if (sign < 0)
                    _sign = -_sign;
            }
            else if (exp <= 11)
            {
                this = man << exp;
                if (sign < 0)
                    _sign = -_sign;
            }
            else
            {
                // Overflow into at least 3 uints.
                // Move the leading 1 to the high bit.
                man <<= 11;
                exp -= 11;

                // Compute cu and cbit so that exp == 32 * cu - cbit and 0 <= cbit < 32.
                int cu = (exp - 1) / kcbitUint + 1;
                int cbit = cu * kcbitUint - exp;
                Debug.Assert(0 <= cbit && cbit < kcbitUint);
                Debug.Assert(cu >= 1);

                // Populate the uints.
                _bits = new uint[cu + 2];
                _bits[cu + 1] = (uint)(man >> (cbit + kcbitUint));
                _bits[cu] = unchecked((uint)(man >> cbit));
                if (cbit > 0)
                    _bits[cu - 1] = unchecked((uint)man) << (kcbitUint - cbit);
                _sign = sign;
            }

            AssertValid();
        }

        public BigInteger(decimal value)
        {
            // First truncate to get scale to 0 and extract bits
            Span<int> bits = stackalloc int[4];
            decimal.GetBits(decimal.Truncate(value), bits);

            Debug.Assert(bits.Length == 4 && (bits[3] & DecimalScaleFactorMask) == 0);

            const int signMask = unchecked((int)kuMaskHighBit);
            int size = 3;
            while (size > 0 && bits[size - 1] == 0)
                size--;
            if (size == 0)
            {
                this = s_bnZeroInt;
            }
            else if (size == 1 && bits[0] > 0)
            {
                // bits[0] is the absolute value of this decimal
                // if bits[0] < 0 then it is too large to be packed into _sign
                _sign = bits[0];
                _sign *= ((bits[3] & signMask) != 0) ? -1 : +1;
                _bits = null;
            }
            else
            {
                _bits = new uint[size];

                unchecked
                {
                    _bits[0] = (uint)bits[0];
                    if (size > 1)
                        _bits[1] = (uint)bits[1];
                    if (size > 2)
                        _bits[2] = (uint)bits[2];
                }

                _sign = ((bits[3] & signMask) != 0) ? -1 : +1;
            }
            AssertValid();
        }

        /// <summary>
        /// Creates a BigInteger from a little-endian twos-complement byte array.
        /// </summary>
        /// <param name="value"></param>
        [CLSCompliant(false)]
        public BigInteger(byte[] value) :
            this(new ReadOnlySpan<byte>(value ?? throw new ArgumentNullException(nameof(value))))
        {
        }

        public BigInteger(ReadOnlySpan<byte> value, bool isUnsigned = false, bool isBigEndian = false)
        {
            int byteCount = value.Length;

            bool isNegative;
            if (byteCount > 0)
            {
                byte mostSignificantByte = isBigEndian ? value[0] : value[^1];
                isNegative = (mostSignificantByte & 0x80) != 0 && !isUnsigned;

                if (mostSignificantByte == 0)
                {
                    // Try to conserve space as much as possible by checking for wasted leading byte[] entries
                    if (isBigEndian)
                    {
                        int offset = 1;

                        while (offset < byteCount && value[offset] == 0)
                        {
                            offset++;
                        }

                        value = value.Slice(offset);
                        byteCount = value.Length;
                    }
                    else
                    {
                        byteCount -= 2;

                        while (byteCount >= 0 && value[byteCount] == 0)
                        {
                            byteCount--;
                        }

                        byteCount++;
                    }
                }
            }
            else
            {
                isNegative = false;
            }

            if (byteCount == 0)
            {
                // BigInteger.Zero
                _sign = 0;
                _bits = null;
                AssertValid();
                return;
            }

            if (byteCount <= 4)
            {
                _sign = isNegative ? unchecked((int)0xffffffff) : 0;

                if (isBigEndian)
                {
                    for (int i = 0; i < byteCount; i++)
                    {
                        _sign = (_sign << 8) | value[i];
                    }
                }
                else
                {
                    for (int i = byteCount - 1; i >= 0; i--)
                    {
                        _sign = (_sign << 8) | value[i];
                    }
                }

                _bits = null;
                if (_sign < 0 && !isNegative)
                {
                    // Int32 overflow
                    // Example: Int64 value 2362232011 (0xCB, 0xCC, 0xCC, 0x8C, 0x0)
                    // can be naively packed into 4 bytes (due to the leading 0x0)
                    // it overflows into the int32 sign bit
                    _bits = new uint[1] { unchecked((uint)_sign) };
                    _sign = +1;
                }
                if (_sign == int.MinValue)
                {
                    this = s_bnMinInt;
                }
            }
            else
            {
                int unalignedBytes = byteCount % 4;
                int dwordCount = byteCount / 4 + (unalignedBytes == 0 ? 0 : 1);
                uint[] val = new uint[dwordCount];
                int byteCountMinus1 = byteCount - 1;

                // Copy all dwords, except don't do the last one if it's not a full four bytes
                int curDword, curByte;

                if (isBigEndian)
                {
                    curByte = byteCount - sizeof(int);
                    for (curDword = 0; curDword < dwordCount - (unalignedBytes == 0 ? 0 : 1); curDword++)
                    {
                        for (int byteInDword = 0; byteInDword < 4; byteInDword++)
                        {
                            byte curByteValue = value[curByte];
                            val[curDword] = (val[curDword] << 8) | curByteValue;
                            curByte++;
                        }

                        curByte -= 8;
                    }
                }
                else
                {
                    curByte = sizeof(int) - 1;
                    for (curDword = 0; curDword < dwordCount - (unalignedBytes == 0 ? 0 : 1); curDword++)
                    {
                        for (int byteInDword = 0; byteInDword < 4; byteInDword++)
                        {
                            byte curByteValue = value[curByte];
                            val[curDword] = (val[curDword] << 8) | curByteValue;
                            curByte--;
                        }

                        curByte += 8;
                    }
                }

                // Copy the last dword specially if it's not aligned
                if (unalignedBytes != 0)
                {
                    if (isNegative)
                    {
                        val[dwordCount - 1] = 0xffffffff;
                    }

                    if (isBigEndian)
                    {
                        for (curByte = 0; curByte < unalignedBytes; curByte++)
                        {
                            byte curByteValue = value[curByte];
                            val[curDword] = (val[curDword] << 8) | curByteValue;
                        }
                    }
                    else
                    {
                        for (curByte = byteCountMinus1; curByte >= byteCount - unalignedBytes; curByte--)
                        {
                            byte curByteValue = value[curByte];
                            val[curDword] = (val[curDword] << 8) | curByteValue;
                        }
                    }
                }

                if (isNegative)
                {
                    NumericsHelpers.DangerousMakeTwosComplement(val); // Mutates val

                    // Pack _bits to remove any wasted space after the twos complement
                    int len = val.Length - 1;
                    while (len >= 0 && val[len] == 0) len--;
                    len++;

                    if (len == 1)
                    {
                        switch (val[0])
                        {
                            case 1: // abs(-1)
                                this = s_bnMinusOneInt;
                                return;

                            case kuMaskHighBit: // abs(Int32.MinValue)
                                this = s_bnMinInt;
                                return;

                            default:
                                if (unchecked((int)val[0]) > 0)
                                {
                                    _sign = (-1) * ((int)val[0]);
                                    _bits = null;
                                    AssertValid();
                                    return;
                                }

                                break;
                        }
                    }

                    if (len != val.Length)
                    {
                        _sign = -1;
                        _bits = new uint[len];
                        Array.Copy(val, _bits, len);
                    }
                    else
                    {
                        _sign = -1;
                        _bits = val;
                    }
                }
                else
                {
                    _sign = +1;
                    _bits = val;
                }
            }
            AssertValid();
        }

        internal BigInteger(int n, uint[]? rgu)
        {
            _sign = n;
            _bits = rgu;
            AssertValid();
        }

        /// <summary>
        /// Constructor used during bit manipulation and arithmetic.
        /// When possible the value will be packed into  _sign to conserve space.
        /// </summary>
        /// <param name="value">The absolute value of the number</param>
        /// <param name="negative">The bool indicating the sign of the value.</param>
        private BigInteger(ReadOnlySpan<uint> value, bool negative)
        {
            int len;

            // Try to conserve space as much as possible by checking for wasted leading span entries
            // sometimes the span has leading zeros from bit manipulation operations & and ^
            for (len = value.Length; len > 0 && value[len - 1] == 0; len--);

            if (len == 0)
            {
                this = s_bnZeroInt;
            }
            else if (len == 1 && value[0] < kuMaskHighBit)
            {
                // Values like (Int32.MaxValue+1) are stored as "0x80000000" and as such cannot be packed into _sign
                _sign = negative ? -(int)value[0] : (int)value[0];
                _bits = null;
                if (_sign == int.MinValue)
                {
                    // Although Int32.MinValue fits in _sign, we represent this case differently for negate
                    this = s_bnMinInt;
                }
            }
            else
            {
                _sign = negative ? -1 : +1;
                _bits = value.Slice(0, len).ToArray();
            }
            AssertValid();
        }

        /// <summary>
        /// Create a BigInteger from a little-endian twos-complement UInt32 span.
        /// </summary>
        /// <param name="value"></param>
        private BigInteger(Span<uint> value)
        {
            int dwordCount = value.Length;
            bool isNegative = dwordCount > 0 && ((value[dwordCount - 1] & kuMaskHighBit) == kuMaskHighBit);

            // Try to conserve space as much as possible by checking for wasted leading span entries
            while (dwordCount > 0 && value[dwordCount - 1] == 0) dwordCount--;

            if (dwordCount == 0)
            {
                // BigInteger.Zero
                this = s_bnZeroInt;
                AssertValid();
                return;
            }
            if (dwordCount == 1)
            {
                if (unchecked((int)value[0]) < 0 && !isNegative)
                {
                    _bits = new uint[1];
                    _bits[0] = value[0];
                    _sign = +1;
                }
                // Handle the special cases where the BigInteger likely fits into _sign
                else if (int.MinValue == unchecked((int)value[0]))
                {
                    this = s_bnMinInt;
                }
                else
                {
                    _sign = unchecked((int)value[0]);
                    _bits = null;
                }
                AssertValid();
                return;
            }

            if (!isNegative)
            {
                // Handle the simple positive value cases where the input is already in sign magnitude
                _sign = +1;
                value = value.Slice(0, dwordCount);
                _bits = value.ToArray();
                AssertValid();
                return;
            }

            // Finally handle the more complex cases where we must transform the input into sign magnitude
            NumericsHelpers.DangerousMakeTwosComplement(value); // mutates val

            // Pack _bits to remove any wasted space after the twos complement
            int len = value.Length;
            while (len > 0 && value[len - 1] == 0) len--;

            // The number is represented by a single dword
            if (len == 1 && unchecked((int)(value[0])) > 0)
            {
                if (value[0] == 1 /* abs(-1) */)
                {
                    this = s_bnMinusOneInt;
                }
                else if (value[0] == kuMaskHighBit /* abs(Int32.MinValue) */)
                {
                    this = s_bnMinInt;
                }
                else
                {
                    _sign = (-1) * ((int)value[0]);
                    _bits = null;
                }
            }
            else
            {
                _sign = -1;
                _bits = value.Slice(0, len).ToArray();
            }
            AssertValid();
            return;
        }

        public static BigInteger Zero { get { return s_bnZeroInt; } }

        public static BigInteger One { get { return s_bnOneInt; } }

        public static BigInteger MinusOne { get { return s_bnMinusOneInt; } }

        public bool IsPowerOfTwo
        {
            get
            {
                AssertValid();

                if (_bits == null)
                    return BitOperations.IsPow2(_sign);

                if (_sign != 1)
                    return false;
                int iu = _bits.Length - 1;
                if (!BitOperations.IsPow2(_bits[iu]))
                    return false;
                while (--iu >= 0)
                {
                    if (_bits[iu] != 0)
                        return false;
                }
                return true;
            }
        }

        public bool IsZero { get { AssertValid(); return _sign == 0; } }

        public bool IsOne { get { AssertValid(); return _sign == 1 && _bits == null; } }

        public bool IsEven { get { AssertValid(); return _bits == null ? (_sign & 1) == 0 : (_bits[0] & 1) == 0; } }

        public int Sign
        {
            get { AssertValid(); return (_sign >> (kcbitUint - 1)) - (-_sign >> (kcbitUint - 1)); }
        }

        public static BigInteger Parse(string value)
        {
            return Parse(value, NumberStyles.Integer);
        }

        public static BigInteger Parse(string value, NumberStyles style)
        {
            return Parse(value, style, NumberFormatInfo.CurrentInfo);
        }

        public static BigInteger Parse(string value, IFormatProvider? provider)
        {
            return Parse(value, NumberStyles.Integer, NumberFormatInfo.GetInstance(provider));
        }

        public static BigInteger Parse(string value, NumberStyles style, IFormatProvider? provider)
        {
            return BigNumber.ParseBigInteger(value, style, NumberFormatInfo.GetInstance(provider));
        }

        public static bool TryParse([NotNullWhen(true)] string? value, out BigInteger result)
        {
            return TryParse(value, NumberStyles.Integer, NumberFormatInfo.CurrentInfo, out result);
        }

        public static bool TryParse([NotNullWhen(true)] string? value, NumberStyles style, IFormatProvider? provider, out BigInteger result)
        {
            return BigNumber.TryParseBigInteger(value, style, NumberFormatInfo.GetInstance(provider), out result);
        }

        public static BigInteger Parse(ReadOnlySpan<char> value, NumberStyles style = NumberStyles.Integer, IFormatProvider? provider = null)
        {
            return BigNumber.ParseBigInteger(value, style, NumberFormatInfo.GetInstance(provider));
        }

        public static bool TryParse(ReadOnlySpan<char> value, out BigInteger result)
        {
            return TryParse(value, NumberStyles.Integer, NumberFormatInfo.CurrentInfo, out result);
        }

        public static bool TryParse(ReadOnlySpan<char> value, NumberStyles style, IFormatProvider? provider, out BigInteger result)
        {
            return BigNumber.TryParseBigInteger(value, style, NumberFormatInfo.GetInstance(provider), out result);
        }

        public static int Compare(BigInteger left, BigInteger right)
        {
            return left.CompareTo(right);
        }

        public static BigInteger Abs(BigInteger value)
        {
            return (value >= Zero) ? value : -value;
        }

        public static BigInteger Add(BigInteger left, BigInteger right)
        {
            return left + right;
        }

        public static BigInteger Subtract(BigInteger left, BigInteger right)
        {
            return left - right;
        }

        public static BigInteger Multiply(BigInteger left, BigInteger right)
        {
            return left * right;
        }

        public static BigInteger Divide(BigInteger dividend, BigInteger divisor)
        {
            return dividend / divisor;
        }

        public static BigInteger Remainder(BigInteger dividend, BigInteger divisor)
        {
            return dividend % divisor;
        }

        public static BigInteger DivRem(BigInteger dividend, BigInteger divisor, out BigInteger remainder)
        {
            dividend.AssertValid();
            divisor.AssertValid();

            bool trivialDividend = dividend._bits == null;
            bool trivialDivisor = divisor._bits == null;

            if (trivialDividend && trivialDivisor)
            {
                BigInteger quotient;
                (quotient, remainder) = Math.DivRem(dividend._sign, divisor._sign);
                return quotient;
            }

            if (trivialDividend)
            {
                // The divisor is non-trivial
                // and therefore the bigger one
                remainder = dividend;
                return s_bnZeroInt;
            }

            Debug.Assert(dividend._bits != null);

            if (trivialDivisor)
            {
                uint rest;

                uint[]? bitsFromPool = null;
                int size = dividend._bits.Length;
                Span<uint> quotient = size <= BigIntegerCalculator.StackAllocThreshold ?
                                  stackalloc uint[size]
                                  : (bitsFromPool = ArrayPool<uint>.Shared.Rent(size)).AsSpan(0, size);

                try
                {
                    //may throw DivideByZeroException
                    BigIntegerCalculator.Divide(dividend._bits, NumericsHelpers.Abs(divisor._sign), quotient, out rest);

                    remainder = dividend._sign < 0 ? -1 * rest : rest;
                    return new BigInteger(quotient, (dividend._sign < 0) ^ (divisor._sign < 0));
                }
                finally
                {
                    if (bitsFromPool != null)
                        ArrayPool<uint>.Shared.Return(bitsFromPool);
                }
            }

            Debug.Assert(divisor._bits != null);

            if (dividend._bits.Length < divisor._bits.Length)
            {
                remainder = dividend;
                return s_bnZeroInt;
            }
            else
            {
                uint[]? remainderFromPool = null;
                int size = dividend._bits.Length;
                Span<uint> rest = size <= BigIntegerCalculator.StackAllocThreshold ?
                                       stackalloc uint[size]
                                       : (remainderFromPool = ArrayPool<uint>.Shared.Rent(size)).AsSpan(0, size);

                uint[]? quotientFromPool = null;
                size = dividend._bits.Length - divisor._bits.Length + 1;
                Span<uint> quotient = size <= BigIntegerCalculator.StackAllocThreshold ?
                                      stackalloc uint[size]
                                      : (quotientFromPool = ArrayPool<uint>.Shared.Rent(size)).AsSpan(0, size);

                BigIntegerCalculator.Divide(dividend._bits, divisor._bits, quotient, rest);

                remainder = new BigInteger(rest, dividend._sign < 0);
                var result = new BigInteger(quotient, (dividend._sign < 0) ^ (divisor._sign < 0));

                if (remainderFromPool != null)
                    ArrayPool<uint>.Shared.Return(remainderFromPool);

                if (quotientFromPool != null)
                    ArrayPool<uint>.Shared.Return(quotientFromPool);

                return result;
            }
        }

        public static BigInteger Negate(BigInteger value)
        {
            return -value;
        }

        public static double Log(BigInteger value)
        {
            return Log(value, Math.E);
        }

        public static double Log(BigInteger value, double baseValue)
        {
            if (value._sign < 0 || baseValue == 1.0D)
                return double.NaN;
            if (baseValue == double.PositiveInfinity)
                return value.IsOne ? 0.0D : double.NaN;
            if (baseValue == 0.0D && !value.IsOne)
                return double.NaN;
            if (value._bits == null)
                return Math.Log(value._sign, baseValue);

            ulong h = value._bits[^1];
            ulong m = value._bits.Length > 1 ? value._bits[^2] : 0;
            ulong l = value._bits.Length > 2 ? value._bits[^3] : 0;

            // Measure the exact bit count
            int c = BitOperations.LeadingZeroCount((uint)h);
            long b = (long)value._bits.Length * 32 - c;

            // Extract most significant bits
            ulong x = (h << 32 + c) | (m << c) | (l >> 32 - c);

            // Let v = value, b = bit count, x = v/2^b-64
            // log ( v/2^b-64 * 2^b-64 ) = log ( x ) + log ( 2^b-64 )
            return Math.Log(x, baseValue) + (b - 64) / Math.Log(baseValue, 2);
        }

        public static double Log10(BigInteger value)
        {
            return Log(value, 10);
        }

        public static BigInteger GreatestCommonDivisor(BigInteger left, BigInteger right)
        {
            left.AssertValid();
            right.AssertValid();

            bool trivialLeft = left._bits == null;
            bool trivialRight = right._bits == null;

            if (trivialLeft && trivialRight)
            {
                return BigIntegerCalculator.Gcd(NumericsHelpers.Abs(left._sign), NumericsHelpers.Abs(right._sign));
            }

            if (trivialLeft)
            {
                Debug.Assert(right._bits != null);
                return left._sign != 0
                    ? BigIntegerCalculator.Gcd(right._bits, NumericsHelpers.Abs(left._sign))
                    : new BigInteger(right._bits, false);
            }

            if (trivialRight)
            {
                Debug.Assert(left._bits != null);
                return right._sign != 0
                    ? BigIntegerCalculator.Gcd(left._bits, NumericsHelpers.Abs(right._sign))
                    : new BigInteger(left._bits, false);
            }

            Debug.Assert(left._bits != null && right._bits != null);

            if (BigIntegerCalculator.Compare(left._bits, right._bits) < 0)
            {
                return GreatestCommonDivisor(right._bits, left._bits);
            }
            else
            {
                return GreatestCommonDivisor(left._bits, right._bits);
            }
        }

        private static BigInteger GreatestCommonDivisor(ReadOnlySpan<uint> leftBits, ReadOnlySpan<uint> rightBits)
        {
            Debug.Assert(BigIntegerCalculator.Compare(leftBits, rightBits) >= 0);

            uint[]? bitsFromPool = null;
            BigInteger result;

            // Short circuits to spare some allocations...
            if (rightBits.Length == 1)
            {
                uint temp = BigIntegerCalculator.Remainder(leftBits, rightBits[0]);
                result = BigIntegerCalculator.Gcd(rightBits[0], temp);
            }
            else if (rightBits.Length == 2)
            {
                Span<uint> bits = leftBits.Length <= BigIntegerCalculator.StackAllocThreshold ?
                                  stackalloc uint[leftBits.Length]
                                  : (bitsFromPool = ArrayPool<uint>.Shared.Rent(leftBits.Length)).AsSpan(0, leftBits.Length);

                BigIntegerCalculator.Remainder(leftBits, rightBits, bits);

                ulong left = ((ulong)rightBits[1] << 32) | rightBits[0];
                ulong right = ((ulong)bits[1] << 32) | bits[0];

                result = BigIntegerCalculator.Gcd(left, right);
            }
            else
            {
                Span<uint> bits = leftBits.Length <= BigIntegerCalculator.StackAllocThreshold ?
                              stackalloc uint[leftBits.Length]
                              : (bitsFromPool = ArrayPool<uint>.Shared.Rent(leftBits.Length)).AsSpan(0, leftBits.Length);

                BigIntegerCalculator.Gcd(leftBits, rightBits, bits);
                result = new BigInteger(bits, false);
            }

            if (bitsFromPool != null)
                ArrayPool<uint>.Shared.Return(bitsFromPool);

            return result;
        }

        public static BigInteger Max(BigInteger left, BigInteger right)
        {
            if (left.CompareTo(right) < 0)
                return right;
            return left;
        }

        public static BigInteger Min(BigInteger left, BigInteger right)
        {
            if (left.CompareTo(right) <= 0)
                return left;
            return right;
        }

        public static BigInteger ModPow(BigInteger value, BigInteger exponent, BigInteger modulus)
        {
            if (exponent.Sign < 0)
                throw new ArgumentOutOfRangeException(nameof(exponent), SR.ArgumentOutOfRange_MustBeNonNeg);

            value.AssertValid();
            exponent.AssertValid();
            modulus.AssertValid();

            bool trivialValue = value._bits == null;
            bool trivialExponent = exponent._bits == null;
            bool trivialModulus = modulus._bits == null;

            BigInteger result;

            if (trivialModulus)
            {
                uint bits = trivialValue && trivialExponent ? BigIntegerCalculator.Pow(NumericsHelpers.Abs(value._sign), NumericsHelpers.Abs(exponent._sign), NumericsHelpers.Abs(modulus._sign)) :
                            trivialValue ? BigIntegerCalculator.Pow(NumericsHelpers.Abs(value._sign), exponent._bits!, NumericsHelpers.Abs(modulus._sign)) :
                            trivialExponent ? BigIntegerCalculator.Pow(value._bits!, NumericsHelpers.Abs(exponent._sign), NumericsHelpers.Abs(modulus._sign)) :
                            BigIntegerCalculator.Pow(value._bits!, exponent._bits!, NumericsHelpers.Abs(modulus._sign));

                result = value._sign < 0 && !exponent.IsEven ? -1 * bits : bits;
            }
            else
            {
                int size = (modulus._bits?.Length ?? 1) << 1;
                uint[]? bitsFromPool = null;
                Span<uint> bits = size <= BigIntegerCalculator.StackAllocThreshold ?
                                  stackalloc uint[size]
                                  : (bitsFromPool = ArrayPool<uint>.Shared.Rent(size)).AsSpan(0, size);
                bits.Clear();
                if (trivialValue)
                {
                    if (trivialExponent)
                    {
                        BigIntegerCalculator.Pow(NumericsHelpers.Abs(value._sign), NumericsHelpers.Abs(exponent._sign), modulus._bits!, bits);
                    }
                    else
                    {
                        BigIntegerCalculator.Pow(NumericsHelpers.Abs(value._sign), exponent._bits!, modulus._bits!, bits);
                    }
                }
                else if (trivialExponent)
                {
                    BigIntegerCalculator.Pow(value._bits!, NumericsHelpers.Abs(exponent._sign), modulus._bits!, bits);
                }
                else
                {
                    BigIntegerCalculator.Pow(value._bits!, exponent._bits!, modulus._bits!, bits);
                }

                result = new BigInteger(bits, value._sign < 0 && !exponent.IsEven);

                if (bitsFromPool != null)
                    ArrayPool<uint>.Shared.Return(bitsFromPool);
            }

            return result;
        }

        public static BigInteger Pow(BigInteger value, int exponent)
        {
            if (exponent < 0)
                throw new ArgumentOutOfRangeException(nameof(exponent), SR.ArgumentOutOfRange_MustBeNonNeg);

            value.AssertValid();

            if (exponent == 0)
                return s_bnOneInt;
            if (exponent == 1)
                return value;

            bool trivialValue = value._bits == null;

            uint power = NumericsHelpers.Abs(exponent);
            uint[]? bitsFromPool = null;
            BigInteger result;

            if (trivialValue)
            {
                if (value._sign == 1)
                    return value;
                if (value._sign == -1)
                    return (exponent & 1) != 0 ? value : s_bnOneInt;
                if (value._sign == 0)
                    return value;

                int size = BigIntegerCalculator.PowBound(power, 1);
                Span<uint> bits = size <= BigIntegerCalculator.StackAllocThreshold ?
                                  stackalloc uint[size]
                                  : (bitsFromPool = ArrayPool<uint>.Shared.Rent(size)).AsSpan(0, size);
                bits.Clear();

                BigIntegerCalculator.Pow(NumericsHelpers.Abs(value._sign), power, bits);
                result = new BigInteger(bits, value._sign < 0 && (exponent & 1) != 0);
            }
            else
            {
                int size = BigIntegerCalculator.PowBound(power, value._bits!.Length);
                Span<uint> bits = size <= BigIntegerCalculator.StackAllocThreshold ?
                                  stackalloc uint[size]
                                  : (bitsFromPool = ArrayPool<uint>.Shared.Rent(size)).AsSpan(0, size);
                bits.Clear();

                BigIntegerCalculator.Pow(value._bits, power, bits);
                result = new BigInteger(bits, value._sign < 0 && (exponent & 1) != 0);
            }

            if (bitsFromPool != null)
                ArrayPool<uint>.Shared.Return(bitsFromPool);

            return result;
        }

        public override int GetHashCode()
        {
            AssertValid();

            if (_bits == null)
                return _sign;

            HashCode hash = default;
            hash.Add(_sign);
            hash.AddBytes(MemoryMarshal.AsBytes(_bits.AsSpan()));
            return hash.ToHashCode();
        }

        public override bool Equals([NotNullWhen(true)] object? obj)
        {
            AssertValid();
            return obj is BigInteger other && Equals(other);
        }

        public bool Equals(long other)
        {
            AssertValid();

            if (_bits == null)
                return _sign == other;

            int cu;
            if ((_sign ^ other) < 0 || (cu = _bits.Length) > 2)
                return false;

            ulong uu = other < 0 ? (ulong)-other : (ulong)other;
            if (cu == 1)
                return _bits[0] == uu;

            return NumericsHelpers.MakeUlong(_bits[1], _bits[0]) == uu;
        }

        [CLSCompliant(false)]
        public bool Equals(ulong other)
        {
            AssertValid();

            if (_sign < 0)
                return false;
            if (_bits == null)
                return (ulong)_sign == other;

            int cu = _bits.Length;
            if (cu > 2)
                return false;
            if (cu == 1)
                return _bits[0] == other;
            return NumericsHelpers.MakeUlong(_bits[1], _bits[0]) == other;
        }

        public bool Equals(BigInteger other)
        {
            AssertValid();
            other.AssertValid();

            if (_sign != other._sign)
                return false;
            if (_bits == other._bits)
                // _sign == other._sign && _bits == null && other._bits == null
                return true;

            if (_bits == null || other._bits == null)
                return false;
            int cu = _bits.Length;
            if (cu != other._bits.Length)
                return false;
            int cuDiff = GetDiffLength(_bits, other._bits, cu);
            return cuDiff == 0;
        }

        public int CompareTo(long other)
        {
            AssertValid();

            if (_bits == null)
                return ((long)_sign).CompareTo(other);
            int cu;
            if ((_sign ^ other) < 0 || (cu = _bits.Length) > 2)
                return _sign;
            ulong uu = other < 0 ? (ulong)-other : (ulong)other;
            ulong uuTmp = cu == 2 ? NumericsHelpers.MakeUlong(_bits[1], _bits[0]) : _bits[0];
            return _sign * uuTmp.CompareTo(uu);
        }

        [CLSCompliant(false)]
        public int CompareTo(ulong other)
        {
            AssertValid();

            if (_sign < 0)
                return -1;
            if (_bits == null)
                return ((ulong)_sign).CompareTo(other);
            int cu = _bits.Length;
            if (cu > 2)
                return +1;
            ulong uuTmp = cu == 2 ? NumericsHelpers.MakeUlong(_bits[1], _bits[0]) : _bits[0];
            return uuTmp.CompareTo(other);
        }

        public int CompareTo(BigInteger other)
        {
            AssertValid();
            other.AssertValid();

            if ((_sign ^ other._sign) < 0)
            {
                // Different signs, so the comparison is easy.
                return _sign < 0 ? -1 : +1;
            }

            // Same signs
            if (_bits == null)
            {
                if (other._bits == null)
                    return _sign < other._sign ? -1 : _sign > other._sign ? +1 : 0;
                return -other._sign;
            }
            int cuThis, cuOther;
            if (other._bits == null || (cuThis = _bits.Length) > (cuOther = other._bits.Length))
                return _sign;
            if (cuThis < cuOther)
                return -_sign;

            int cuDiff = GetDiffLength(_bits, other._bits, cuThis);
            if (cuDiff == 0)
                return 0;
            return _bits[cuDiff - 1] < other._bits[cuDiff - 1] ? -_sign : _sign;
        }

        public int CompareTo(object? obj)
        {
            if (obj == null)
                return 1;
            if (obj is not BigInteger bigInt)
                throw new ArgumentException(SR.Argument_MustBeBigInt, nameof(obj));
            return CompareTo(bigInt);
        }

        /// <summary>
        /// Returns the value of this BigInteger as a little-endian twos-complement
        /// byte array, using the fewest number of bytes possible. If the value is zero,
        /// return an array of one byte whose element is 0x00.
        /// </summary>
        /// <returns></returns>
        public byte[] ToByteArray() => ToByteArray(isUnsigned: false, isBigEndian: false);

        /// <summary>
        /// Returns the value of this BigInteger as a byte array using the fewest number of bytes possible.
        /// If the value is zero, returns an array of one byte whose element is 0x00.
        /// </summary>
        /// <param name="isUnsigned">Whether or not an unsigned encoding is to be used</param>
        /// <param name="isBigEndian">Whether or not to write the bytes in a big-endian byte order</param>
        /// <returns></returns>
        /// <exception cref="OverflowException">
        ///   If <paramref name="isUnsigned"/> is <c>true</c> and <see cref="Sign"/> is negative.
        /// </exception>
        /// <remarks>
        /// The integer value <c>33022</c> can be exported as four different arrays.
        ///
        /// <list type="bullet">
        ///   <item>
        ///     <description>
        ///       <c>(isUnsigned: false, isBigEndian: false)</c> => <c>new byte[] { 0xFE, 0x80, 0x00 }</c>
        ///     </description>
        ///   </item>
        ///   <item>
        ///     <description>
        ///       <c>(isUnsigned: false, isBigEndian: true)</c> => <c>new byte[] { 0x00, 0x80, 0xFE }</c>
        ///     </description>
        ///   </item>
        ///   <item>
        ///     <description>
        ///       <c>(isUnsigned: true, isBigEndian: false)</c> => <c>new byte[] { 0xFE, 0x80 }</c>
        ///     </description>
        ///   </item>
        ///   <item>
        ///     <description>
        ///       <c>(isUnsigned: true, isBigEndian: true)</c> => <c>new byte[] { 0x80, 0xFE }</c>
        ///     </description>
        ///   </item>
        /// </list>
        /// </remarks>
        public byte[] ToByteArray(bool isUnsigned = false, bool isBigEndian = false)
        {
            int ignored = 0;
            return TryGetBytes(GetBytesMode.AllocateArray, default, isUnsigned, isBigEndian, ref ignored)!;
        }

        /// <summary>
        /// Copies the value of this BigInteger as little-endian twos-complement
        /// bytes, using the fewest number of bytes possible. If the value is zero,
        /// outputs one byte whose element is 0x00.
        /// </summary>
        /// <param name="destination">The destination span to which the resulting bytes should be written.</param>
        /// <param name="bytesWritten">The number of bytes written to <paramref name="destination"/>.</param>
        /// <param name="isUnsigned">Whether or not an unsigned encoding is to be used</param>
        /// <param name="isBigEndian">Whether or not to write the bytes in a big-endian byte order</param>
        /// <returns>true if the bytes fit in <paramref name="destination"/>; false if not all bytes could be written due to lack of space.</returns>
        /// <exception cref="OverflowException">If <paramref name="isUnsigned"/> is <c>true</c> and <see cref="Sign"/> is negative.</exception>
        public bool TryWriteBytes(Span<byte> destination, out int bytesWritten, bool isUnsigned = false, bool isBigEndian = false)
        {
            bytesWritten = 0;
            if (TryGetBytes(GetBytesMode.Span, destination, isUnsigned, isBigEndian, ref bytesWritten) == null)
            {
                bytesWritten = 0;
                return false;
            }
            return true;
        }

        internal bool TryWriteOrCountBytes(Span<byte> destination, out int bytesWritten, bool isUnsigned = false, bool isBigEndian = false)
        {
            bytesWritten = 0;
            return TryGetBytes(GetBytesMode.Span, destination, isUnsigned, isBigEndian, ref bytesWritten) != null;
        }

        /// <summary>Gets the number of bytes that will be output by <see cref="ToByteArray(bool, bool)"/> and <see cref="TryWriteBytes(Span{byte}, out int, bool, bool)"/>.</summary>
        /// <returns>The number of bytes.</returns>
        public int GetByteCount(bool isUnsigned = false)
        {
            int count = 0;
            // Big or Little Endian doesn't matter for the byte count.
            const bool IsBigEndian = false;
            TryGetBytes(GetBytesMode.Count, default(Span<byte>), isUnsigned, IsBigEndian, ref count);
            return count;
        }

        /// <summary>Mode used to enable sharing <see cref="TryGetBytes(GetBytesMode, Span{byte}, bool, bool, ref int)"/> for multiple purposes.</summary>
        private enum GetBytesMode { AllocateArray, Count, Span }

        /// <summary>Dummy array returned from TryGetBytes to indicate success when in span mode.</summary>
        private static readonly byte[] s_success = Array.Empty<byte>();

        /// <summary>Shared logic for <see cref="ToByteArray(bool, bool)"/>, <see cref="TryWriteBytes(Span{byte}, out int, bool, bool)"/>, and <see cref="GetByteCount"/>.</summary>
        /// <param name="mode">Which entry point is being used.</param>
        /// <param name="destination">The destination span, if mode is <see cref="GetBytesMode.Span"/>.</param>
        /// <param name="isUnsigned">True to never write a padding byte, false to write it if the high bit is set.</param>
        /// <param name="isBigEndian">True for big endian byte ordering, false for little endian byte ordering.</param>
        /// <param name="bytesWritten">
        /// If <paramref name="mode"/>==<see cref="GetBytesMode.AllocateArray"/>, ignored.
        /// If <paramref name="mode"/>==<see cref="GetBytesMode.Count"/>, the number of bytes that would be written.
        /// If <paramref name="mode"/>==<see cref="GetBytesMode.Span"/>, the number of bytes written to the span or that would be written if it were long enough.
        /// </param>
        /// <returns>
        /// If <paramref name="mode"/>==<see cref="GetBytesMode.AllocateArray"/>, the result array.
        /// If <paramref name="mode"/>==<see cref="GetBytesMode.Count"/>, null.
        /// If <paramref name="mode"/>==<see cref="GetBytesMode.Span"/>, non-null if the span was long enough, null if there wasn't enough room.
        /// </returns>
        /// <exception cref="OverflowException">If <paramref name="isUnsigned"/> is <c>true</c> and <see cref="Sign"/> is negative.</exception>
        private byte[]? TryGetBytes(GetBytesMode mode, Span<byte> destination, bool isUnsigned, bool isBigEndian, ref int bytesWritten)
        {
            Debug.Assert(mode == GetBytesMode.AllocateArray || mode == GetBytesMode.Count || mode == GetBytesMode.Span, $"Unexpected mode {mode}.");
            Debug.Assert(mode == GetBytesMode.Span || destination.IsEmpty, $"If we're not in span mode, we shouldn't have been passed a destination.");

            int sign = _sign;
            if (sign == 0)
            {
                switch (mode)
                {
                    case GetBytesMode.AllocateArray:
                        return new byte[] { 0 };
                    case GetBytesMode.Count:
                        bytesWritten = 1;
                        return null;
                    default: // case GetBytesMode.Span:
                        bytesWritten = 1;
                        if (destination.Length != 0)
                        {
                            destination[0] = 0;
                            return s_success;
                        }
                        return null;
                }
            }

            if (isUnsigned && sign < 0)
            {
                throw new OverflowException(SR.Overflow_Negative_Unsigned);
            }

            byte highByte;
            int nonZeroDwordIndex = 0;
            uint highDword;
            uint[]? bits = _bits;
            if (bits == null)
            {
                highByte = (byte)((sign < 0) ? 0xff : 0x00);
                highDword = unchecked((uint)sign);
            }
            else if (sign == -1)
            {
                highByte = 0xff;

                // If sign is -1, we will need to two's complement bits.
                // Previously this was accomplished via NumericsHelpers.DangerousMakeTwosComplement(),
                // however, we can do the two's complement on the stack so as to avoid
                // creating a temporary copy of bits just to hold the two's complement.
                // One special case in DangerousMakeTwosComplement() is that if the array
                // is all zeros, then it would allocate a new array with the high-order
                // uint set to 1 (for the carry). In our usage, we will not hit this case
                // because a bits array of all zeros would represent 0, and this case
                // would be encoded as _bits = null and _sign = 0.
                Debug.Assert(bits.Length > 0);
                Debug.Assert(bits[^1] != 0);
                while (bits[nonZeroDwordIndex] == 0U)
                {
                    nonZeroDwordIndex++;
                }

                highDword = ~bits[^1];
                if (bits.Length - 1 == nonZeroDwordIndex)
                {
                    // This will not overflow because highDword is less than or equal to uint.MaxValue - 1.
                    Debug.Assert(highDword <= uint.MaxValue - 1);
                    highDword += 1U;
                }
            }
            else
            {
                Debug.Assert(sign == 1);
                highByte = 0x00;
                highDword = bits[^1];
            }

            byte msb;
            int msbIndex;
            if ((msb = unchecked((byte)(highDword >> 24))) != highByte)
            {
                msbIndex = 3;
            }
            else if ((msb = unchecked((byte)(highDword >> 16))) != highByte)
            {
                msbIndex = 2;
            }
            else if ((msb = unchecked((byte)(highDword >> 8))) != highByte)
            {
                msbIndex = 1;
            }
            else
            {
                msb = unchecked((byte)highDword);
                msbIndex = 0;
            }

            // Ensure high bit is 0 if positive, 1 if negative
            bool needExtraByte = (msb & 0x80) != (highByte & 0x80) && !isUnsigned;
            int length = msbIndex + 1 + (needExtraByte ? 1 : 0);
            if (bits != null)
            {
                length = checked(4 * (bits.Length - 1) + length);
            }

            byte[] array;
            switch (mode)
            {
                case GetBytesMode.AllocateArray:
                    destination = array = new byte[length];
                    break;
                case GetBytesMode.Count:
                    bytesWritten = length;
                    return null;
                default: // case GetBytesMode.Span:
                    bytesWritten = length;
                    if (destination.Length < length)
                    {
                        return null;
                    }
                    array = s_success;
                    break;
            }

            int curByte = isBigEndian ? length - 1 : 0;
            int increment = isBigEndian ? -1 : 1;

            if (bits != null)
            {
                for (int i = 0; i < bits.Length - 1; i++)
                {
                    uint dword = bits[i];

                    if (sign == -1)
                    {
                        dword = ~dword;
                        if (i <= nonZeroDwordIndex)
                        {
                            dword = unchecked(dword + 1U);
                        }
                    }

                    destination[curByte] = unchecked((byte)dword);
                    curByte += increment;
                    destination[curByte] = unchecked((byte)(dword >> 8));
                    curByte += increment;
                    destination[curByte] = unchecked((byte)(dword >> 16));
                    curByte += increment;
                    destination[curByte] = unchecked((byte)(dword >> 24));
                    curByte += increment;
                }
            }

            Debug.Assert(msbIndex >= 0 && msbIndex <= 3);
            destination[curByte] = unchecked((byte)highDword);
            if (msbIndex != 0)
            {
                curByte += increment;
                destination[curByte] = unchecked((byte)(highDword >> 8));
                if (msbIndex != 1)
                {
                    curByte += increment;
                    destination[curByte] = unchecked((byte)(highDword >> 16));
                    if (msbIndex != 2)
                    {
                        curByte += increment;
                        destination[curByte] = unchecked((byte)(highDword >> 24));
                    }
                }
            }

            // Assert we're big endian, or little endian consistency holds.
            Debug.Assert(isBigEndian || (!needExtraByte && curByte == length - 1) || (needExtraByte && curByte == length - 2));
            // Assert we're little endian, or big endian consistency holds.
            Debug.Assert(!isBigEndian || (!needExtraByte && curByte == 0) || (needExtraByte && curByte == 1));

            if (needExtraByte)
            {
                curByte += increment;
                destination[curByte] = highByte;
            }

            return array;
        }

        /// <summary>
        /// Converts the value of this BigInteger to a little-endian twos-complement
        /// uint span allocated by the caller using the fewest number of uints possible.
        /// </summary>
        /// <param name="buffer">Pre-allocated buffer by the caller.</param>
        /// <returns>The actual number of copied elements.</returns>
        private int WriteTo(Span<uint> buffer)
        {
            Debug.Assert(_bits is null || _sign == 0 ? buffer.Length == 2 : buffer.Length >= _bits.Length + 1);

            uint highDWord;

            if (_bits is null)
            {
                buffer[0] = unchecked((uint)_sign);
                highDWord = (_sign < 0) ? uint.MaxValue : 0;
            }
            else
            {
                _bits.CopyTo(buffer);
                buffer = buffer.Slice(0, _bits.Length + 1);
                if (_sign == -1)
                {
                    NumericsHelpers.DangerousMakeTwosComplement(buffer[..^1]);  // Mutates dwords
                    highDWord = uint.MaxValue;
                }
                else
                    highDWord = 0;
            }

<<<<<<< HEAD
            // Find highest significant byte
            int msb;
            for (msb = buffer.Length - 2; msb > 0; msb--)
=======
            // Find highest significant byte and ensure high bit is 0 if positive, 1 if negative
            int msb = dwords.Length - 1;
            while (msb > 0 && dwords[msb] == highDWord)
            {
                msb--;
            }
            bool needExtraByte = (dwords[msb] & 0x80000000) != (highDWord & 0x80000000);

            int length = msb + 1 + (needExtraByte ? 1 : 0);
            bool copyDwordsToScratch = true;
            if (length <= scratch.Length)
            {
                scratch = scratch[..length];
                copyDwordsToScratch = !dwordsIsScratch;
            }
            else
>>>>>>> f61d5c83
            {
                if (buffer[msb] != highDWord) break;
            }
            // Ensure high bit is 0 if positive, 1 if negative
            bool needExtraByte = (buffer[msb] & 0x80000000) != (highDWord & 0x80000000);
            int count;

            if (needExtraByte)
            {
<<<<<<< HEAD
                count = msb + 2;
                buffer = buffer.Slice(0, count);
                buffer[buffer.Length - 1] = highDWord;
=======
                dwords[..(msb + 1)].CopyTo(scratch);
>>>>>>> f61d5c83
            }
            else
            {
                count = msb + 1;
                buffer = buffer.Slice(0, count);
            }

            return count;
        }

        public override string ToString()
        {
            return BigNumber.FormatBigInteger(this, null, NumberFormatInfo.CurrentInfo);
        }

        public string ToString(IFormatProvider? provider)
        {
            return BigNumber.FormatBigInteger(this, null, NumberFormatInfo.GetInstance(provider));
        }

        public string ToString(string? format)
        {
            return BigNumber.FormatBigInteger(this, format, NumberFormatInfo.CurrentInfo);
        }

        public string ToString(string? format, IFormatProvider? provider)
        {
            return BigNumber.FormatBigInteger(this, format, NumberFormatInfo.GetInstance(provider));
        }

        public bool TryFormat(Span<char> destination, out int charsWritten, ReadOnlySpan<char> format = default, IFormatProvider? provider = null)
        {
            return BigNumber.TryFormatBigInteger(this, format, NumberFormatInfo.GetInstance(provider), destination, out charsWritten);
        }

        private static BigInteger Add(ReadOnlySpan<uint> leftBits, int leftSign, ReadOnlySpan<uint> rightBits, int rightSign)
        {
            bool trivialLeft = leftBits.IsEmpty;
            bool trivialRight = rightBits.IsEmpty;

            if (trivialLeft && trivialRight)
            {
                return (long)leftSign + rightSign;
            }

            BigInteger result;
            uint[]? bitsFromPool = null;

            if (trivialLeft)
            {
                Debug.Assert(!rightBits.IsEmpty);

                int size = rightBits.Length + 1;
                Span<uint> bits = size <= BigIntegerCalculator.StackAllocThreshold ?
                         stackalloc uint[size]
                         : (bitsFromPool = ArrayPool<uint>.Shared.Rent(size)).AsSpan(0, size);

                BigIntegerCalculator.Add(rightBits, NumericsHelpers.Abs(leftSign), bits);
                result = new BigInteger(bits, leftSign < 0);
            }
            else if (trivialRight)
            {
                Debug.Assert(!leftBits.IsEmpty);

                int size = leftBits.Length + 1;
                Span<uint> bits = size <= BigIntegerCalculator.StackAllocThreshold ?
                                  stackalloc uint[size]
                                  : (bitsFromPool = ArrayPool<uint>.Shared.Rent(size)).AsSpan(0, size);

                BigIntegerCalculator.Add(leftBits, NumericsHelpers.Abs(rightSign), bits);
                result = new BigInteger(bits, leftSign < 0);
            }
            else if (leftBits.Length < rightBits.Length)
            {
                Debug.Assert(!leftBits.IsEmpty && !rightBits.IsEmpty);

                int size = rightBits.Length + 1;
                Span<uint> bits = size <= BigIntegerCalculator.StackAllocThreshold ?
                                  stackalloc uint[size]
                                  : (bitsFromPool = ArrayPool<uint>.Shared.Rent(size)).AsSpan(0, size);

                BigIntegerCalculator.Add(rightBits, leftBits, bits);
                result = new BigInteger(bits, leftSign < 0);
            }
            else
            {
                Debug.Assert(!leftBits.IsEmpty && !rightBits.IsEmpty);

                int size = leftBits.Length + 1;
                Span<uint> bits = size <= BigIntegerCalculator.StackAllocThreshold ?
                                  stackalloc uint[size]
                                  : (bitsFromPool = ArrayPool<uint>.Shared.Rent(size)).AsSpan(0, size);

                BigIntegerCalculator.Add(leftBits, rightBits, bits);
                result = new BigInteger(bits, leftSign < 0);
            }

            if (bitsFromPool != null)
                    ArrayPool<uint>.Shared.Return(bitsFromPool);

            return result;
        }

        public static BigInteger operator -(BigInteger left, BigInteger right)
        {
            left.AssertValid();
            right.AssertValid();

            if (left._sign < 0 != right._sign < 0)
                return Add(left._bits, left._sign, right._bits, -1 * right._sign);
            return Subtract(left._bits, left._sign, right._bits, right._sign);
        }

        private static BigInteger Subtract(ReadOnlySpan<uint> leftBits, int leftSign, ReadOnlySpan<uint> rightBits, int rightSign)
        {
            bool trivialLeft = leftBits.IsEmpty;
            bool trivialRight = rightBits.IsEmpty;

            if (trivialLeft && trivialRight)
            {
                return (long)leftSign - rightSign;
            }

            BigInteger result;
            uint[]? bitsFromPool = null;

            if (trivialLeft)
            {
                Debug.Assert(!rightBits.IsEmpty);

                int size = rightBits.Length;
                Span<uint> bits = size <= BigIntegerCalculator.StackAllocThreshold ?
                                  stackalloc uint[size]
                                  : (bitsFromPool = ArrayPool<uint>.Shared.Rent(size)).AsSpan(0, size);

                BigIntegerCalculator.Subtract(rightBits, NumericsHelpers.Abs(leftSign), bits);
                result = new BigInteger(bits, leftSign >= 0);
            }
            else if (trivialRight)
            {
                Debug.Assert(!leftBits.IsEmpty);

                int size = leftBits.Length;
                Span<uint> bits = size <= BigIntegerCalculator.StackAllocThreshold ?
                                  stackalloc uint[size]
                                  : (bitsFromPool = ArrayPool<uint>.Shared.Rent(size)).AsSpan(0, size);

                BigIntegerCalculator.Subtract(leftBits, NumericsHelpers.Abs(rightSign), bits);
                result = new BigInteger(bits, leftSign < 0);
            }
            else if (BigIntegerCalculator.Compare(leftBits, rightBits) < 0)
            {
                int size = rightBits.Length;
                Span<uint> bits = size <= BigIntegerCalculator.StackAllocThreshold ?
                                  stackalloc uint[size]
                                  : (bitsFromPool = ArrayPool<uint>.Shared.Rent(size)).AsSpan(0, size);

                BigIntegerCalculator.Subtract(rightBits, leftBits, bits);
                result = new BigInteger(bits, leftSign >= 0);
            }
            else
            {
                Debug.Assert(!leftBits.IsEmpty && !rightBits.IsEmpty);

                int size = leftBits.Length;
                Span<uint> bits = size <= BigIntegerCalculator.StackAllocThreshold ?
                                  stackalloc uint[size]
                                  : (bitsFromPool = ArrayPool<uint>.Shared.Rent(size)).AsSpan(0, size);

                BigIntegerCalculator.Subtract(leftBits, rightBits, bits);
                result = new BigInteger(bits, leftSign < 0);
            }

            if (bitsFromPool != null)
                ArrayPool<uint>.Shared.Return(bitsFromPool);

            return result;
        }

        public static implicit operator BigInteger(byte value)
        {
            return new BigInteger(value);
        }

        [CLSCompliant(false)]
        public static implicit operator BigInteger(sbyte value)
        {
            return new BigInteger(value);
        }

        public static implicit operator BigInteger(short value)
        {
            return new BigInteger(value);
        }

        [CLSCompliant(false)]
        public static implicit operator BigInteger(ushort value)
        {
            return new BigInteger(value);
        }

        public static implicit operator BigInteger(int value)
        {
            return new BigInteger(value);
        }

        [CLSCompliant(false)]
        public static implicit operator BigInteger(uint value)
        {
            return new BigInteger(value);
        }

        public static implicit operator BigInteger(long value)
        {
            return new BigInteger(value);
        }

        [CLSCompliant(false)]
        public static implicit operator BigInteger(ulong value)
        {
            return new BigInteger(value);
        }

        public static explicit operator BigInteger(float value)
        {
            return new BigInteger(value);
        }

        public static explicit operator BigInteger(double value)
        {
            return new BigInteger(value);
        }

        public static explicit operator BigInteger(decimal value)
        {
            return new BigInteger(value);
        }

        public static explicit operator byte(BigInteger value)
        {
            return checked((byte)((int)value));
        }

        [CLSCompliant(false)]
        public static explicit operator sbyte(BigInteger value)
        {
            return checked((sbyte)((int)value));
        }

        public static explicit operator short(BigInteger value)
        {
            return checked((short)((int)value));
        }

        [CLSCompliant(false)]
        public static explicit operator ushort(BigInteger value)
        {
            return checked((ushort)((int)value));
        }

        public static explicit operator int(BigInteger value)
        {
            value.AssertValid();
            if (value._bits == null)
            {
                return value._sign;  // Value packed into int32 sign
            }
            if (value._bits.Length > 1)
            {
                // More than 32 bits
                throw new OverflowException(SR.Overflow_Int32);
            }
            if (value._sign > 0)
            {
                return checked((int)value._bits[0]);
            }
            if (value._bits[0] > kuMaskHighBit)
            {
                // Value > Int32.MinValue
                throw new OverflowException(SR.Overflow_Int32);
            }
            return unchecked(-(int)value._bits[0]);
        }

        [CLSCompliant(false)]
        public static explicit operator uint(BigInteger value)
        {
            value.AssertValid();
            if (value._bits == null)
            {
                return checked((uint)value._sign);
            }
            else if (value._bits.Length > 1 || value._sign < 0)
            {
                throw new OverflowException(SR.Overflow_UInt32);
            }
            else
            {
                return value._bits[0];
            }
        }

        public static explicit operator long(BigInteger value)
        {
            value.AssertValid();
            if (value._bits == null)
            {
                return value._sign;
            }

            int len = value._bits.Length;
            if (len > 2)
            {
                throw new OverflowException(SR.Overflow_Int64);
            }

            ulong uu;
            if (len > 1)
            {
                uu = NumericsHelpers.MakeUlong(value._bits[1], value._bits[0]);
            }
            else
            {
                uu = value._bits[0];
            }

            long ll = value._sign > 0 ? unchecked((long)uu) : unchecked(-(long)uu);
            if ((ll > 0 && value._sign > 0) || (ll < 0 && value._sign < 0))
            {
                // Signs match, no overflow
                return ll;
            }
            throw new OverflowException(SR.Overflow_Int64);
        }

        [CLSCompliant(false)]
        public static explicit operator ulong(BigInteger value)
        {
            value.AssertValid();
            if (value._bits == null)
            {
                return checked((ulong)value._sign);
            }

            int len = value._bits.Length;
            if (len > 2 || value._sign < 0)
            {
                throw new OverflowException(SR.Overflow_UInt64);
            }

            if (len > 1)
            {
                return NumericsHelpers.MakeUlong(value._bits[1], value._bits[0]);
            }
            return value._bits[0];
        }

        public static explicit operator float(BigInteger value)
        {
            return (float)((double)value);
        }

        public static explicit operator double(BigInteger value)
        {
            value.AssertValid();

            int sign = value._sign;
            uint[]? bits = value._bits;

            if (bits == null)
                return sign;

            int length = bits.Length;

            // The maximum exponent for doubles is 1023, which corresponds to a uint bit length of 32.
            // All BigIntegers with bits[] longer than 32 evaluate to Double.Infinity (or NegativeInfinity).
            // Cases where the exponent is between 1024 and 1035 are handled in NumericsHelpers.GetDoubleFromParts.
            const int InfinityLength = 1024 / kcbitUint;

            if (length > InfinityLength)
            {
                if (sign == 1)
                    return double.PositiveInfinity;
                else
                    return double.NegativeInfinity;
            }

            ulong h = bits[^1];
            ulong m = length > 1 ? bits[^2] : 0;
            ulong l = length > 2 ? bits[^3] : 0;

            int z = BitOperations.LeadingZeroCount((uint)h);

            int exp = (length - 2) * 32 - z;
            ulong man = (h << 32 + z) | (m << z) | (l >> 32 - z);

            return NumericsHelpers.GetDoubleFromParts(sign, exp, man);
        }

        public static explicit operator decimal(BigInteger value)
        {
            value.AssertValid();
            if (value._bits == null)
                return value._sign;

            int length = value._bits.Length;
            if (length > 3) throw new OverflowException(SR.Overflow_Decimal);

            int lo = 0, mi = 0, hi = 0;

            unchecked
            {
                if (length > 2) hi = (int)value._bits[2];
                if (length > 1) mi = (int)value._bits[1];
                if (length > 0) lo = (int)value._bits[0];
            }

            return new decimal(lo, mi, hi, value._sign < 0, 0);
        }

        public static BigInteger operator &(BigInteger left, BigInteger right)
        {
            if (left.IsZero || right.IsZero)
            {
                return Zero;
            }

            if (left._bits is null && right._bits is null)
            {
                return left._sign & right._sign;
            }

            uint xExtend = (left._sign < 0) ? uint.MaxValue : 0;
            uint yExtend = (right._sign < 0) ? uint.MaxValue : 0;

            uint[]? leftBufferFromPool = null;
            int size = (left._bits?.Length ?? 1) + 1;
            Span<uint> x = size <= BigIntegerCalculator.StackAllocThreshold ?
                           stackalloc uint[size]
                           : leftBufferFromPool = ArrayPool<uint>.Shared.Rent(size);
            x = x.Slice(0, left.WriteTo(x));

            uint[]? rightBufferFromPool = null;
            size = (right._bits?.Length ?? 1) + 1;
            Span<uint> y = size <= BigIntegerCalculator.StackAllocThreshold ?
                           stackalloc uint[size]
                           : rightBufferFromPool = ArrayPool<uint>.Shared.Rent(size);
            y = y.Slice(0, right.WriteTo(y));

            uint[]? resultBufferFromPool = null;
            size = Math.Max(x.Length, y.Length);
            Span<uint> z = size <= BigIntegerCalculator.StackAllocThreshold ?
                           stackalloc uint[size]
                           : (resultBufferFromPool = ArrayPool<uint>.Shared.Rent(size)).AsSpan(0, size);

            for (int i = 0; i < z.Length; i++)
            {
                uint xu = ((uint)i < (uint)x.Length) ? x[i] : xExtend;
                uint yu = ((uint)i < (uint)y.Length) ? y[i] : yExtend;
                z[i] = xu & yu;
            }

            if (leftBufferFromPool != null)
                ArrayPool<uint>.Shared.Return(leftBufferFromPool);

            if (rightBufferFromPool != null)
                ArrayPool<uint>.Shared.Return(rightBufferFromPool);

            var result = new BigInteger(z);

            if (resultBufferFromPool != null)
                ArrayPool<uint>.Shared.Return(resultBufferFromPool);

            return result;
        }

        public static BigInteger operator |(BigInteger left, BigInteger right)
        {
            if (left.IsZero)
                return right;
            if (right.IsZero)
                return left;

            if (left._bits is null && right._bits is null)
            {
                return left._sign | right._sign;
            }

            uint xExtend = (left._sign < 0) ? uint.MaxValue : 0;
            uint yExtend = (right._sign < 0) ? uint.MaxValue : 0;

            uint[]? leftBufferFromPool = null;
            int size = (left._bits?.Length ?? 1) + 1;
            Span<uint> x = size <= BigIntegerCalculator.StackAllocThreshold ?
                           stackalloc uint[size]
                           : leftBufferFromPool = ArrayPool<uint>.Shared.Rent(size);
            x = x.Slice(0, left.WriteTo(x));

            uint[]? rightBufferFromPool = null;
            size = (right._bits?.Length ?? 1) + 1;
            Span<uint> y = size <= BigIntegerCalculator.StackAllocThreshold ?
                           stackalloc uint[size]
                           : rightBufferFromPool = ArrayPool<uint>.Shared.Rent(size);
            y = y.Slice(0, right.WriteTo(y));

            uint[]? resultBufferFromPool = null;
            size = Math.Max(x.Length, y.Length);
            Span<uint> z = size <= BigIntegerCalculator.StackAllocThreshold ?
                           stackalloc uint[size]
                           : (resultBufferFromPool = ArrayPool<uint>.Shared.Rent(size)).AsSpan(0, size);

            for (int i = 0; i < z.Length; i++)
            {
                uint xu = ((uint)i < (uint)x.Length) ? x[i] : xExtend;
                uint yu = ((uint)i < (uint)y.Length) ? y[i] : yExtend;
                z[i] = xu | yu;
            }

            if (leftBufferFromPool != null)
                ArrayPool<uint>.Shared.Return(leftBufferFromPool);

            if (rightBufferFromPool != null)
                ArrayPool<uint>.Shared.Return(rightBufferFromPool);

            var result = new BigInteger(z);

            if (resultBufferFromPool != null)
                ArrayPool<uint>.Shared.Return(resultBufferFromPool);

            return result;
        }

        public static BigInteger operator ^(BigInteger left, BigInteger right)
        {
            if (left._bits is null && right._bits is null)
            {
                return left._sign ^ right._sign;
            }

            uint xExtend = (left._sign < 0) ? uint.MaxValue : 0;
            uint yExtend = (right._sign < 0) ? uint.MaxValue : 0;

            uint[]? leftBufferFromPool = null;
            int size = (left._bits?.Length ?? 1) + 1;
            Span<uint> x = size <= BigIntegerCalculator.StackAllocThreshold ?
                           stackalloc uint[size]
                           : leftBufferFromPool = ArrayPool<uint>.Shared.Rent(size);
            x = x.Slice(0, left.WriteTo(x));

            uint[]? rightBufferFromPool = null;
            size = (right._bits?.Length ?? 1) + 1;
            Span<uint> y = size <= BigIntegerCalculator.StackAllocThreshold ?
                           stackalloc uint[size]
                           : rightBufferFromPool = ArrayPool<uint>.Shared.Rent(size);
            y = y.Slice(0, right.WriteTo(y));

            uint[]? resultBufferFromPool = null;
            size = Math.Max(x.Length, y.Length);
            Span<uint> z = size <= BigIntegerCalculator.StackAllocThreshold ?
                           stackalloc uint[size]
                           : (resultBufferFromPool = ArrayPool<uint>.Shared.Rent(size)).AsSpan(0, size);

            for (int i = 0; i < z.Length; i++)
            {
                uint xu = ((uint)i < (uint)x.Length) ? x[i] : xExtend;
                uint yu = ((uint)i < (uint)y.Length) ? y[i] : yExtend;
                z[i] = xu ^ yu;
            }

            if (leftBufferFromPool != null)
                ArrayPool<uint>.Shared.Return(leftBufferFromPool);

            if (rightBufferFromPool != null)
                ArrayPool<uint>.Shared.Return(rightBufferFromPool);

            var result = new BigInteger(z);

            if (resultBufferFromPool != null)
                ArrayPool<uint>.Shared.Return(resultBufferFromPool);

            return result;
        }

        public static BigInteger operator <<(BigInteger value, int shift)
        {
            if (shift == 0) return value;
            else if (shift == int.MinValue) return ((value >> int.MaxValue) >> 1);
            else if (shift < 0) return value >> -shift;

            int digitShift = shift / kcbitUint;
            int smallShift = shift - (digitShift * kcbitUint);

            uint[]? xdFromPool = null;
            int xl = value._bits?.Length ?? 1;
            Span<uint> xd = xl <= BigIntegerCalculator.StackAllocThreshold ?
                            stackalloc uint[xl]
                            : (xdFromPool = ArrayPool<uint>.Shared.Rent(xl)).AsSpan(0, xl);
            bool negx = value.GetPartsForBitManipulation(xd);

            int zl = xl + digitShift + 1;
            uint[]? zdFromPool = null;
            Span<uint> zd = zl <= BigIntegerCalculator.StackAllocThreshold ?
                            stackalloc uint[zl]
                            : (zdFromPool = ArrayPool<uint>.Shared.Rent(zl)).AsSpan(0, zl);
            zd.Clear();

            if (smallShift == 0)
            {
                for (int i = 0; i < xl; i++)
                {
                    zd[i + digitShift] = xd[i];
                }
            }
            else
            {
                int carryShift = kcbitUint - smallShift;
                uint carry = 0;
                int i;
                for (i = 0; i < xl; i++)
                {
                    uint rot = xd[i];
                    zd[i + digitShift] = rot << smallShift | carry;
                    carry = rot >> carryShift;
                }
                zd[i + digitShift] = carry;
            }

            var result = new BigInteger(zd, negx);

            if (xdFromPool != null)
                ArrayPool<uint>.Shared.Return(xdFromPool);
            if (zdFromPool != null)
                ArrayPool<uint>.Shared.Return(zdFromPool);

            return result;
        }

        public static BigInteger operator >>(BigInteger value, int shift)
        {
            if (shift == 0) return value;
            else if (shift == int.MinValue) return ((value << int.MaxValue) << 1);
            else if (shift < 0) return value << -shift;

            int digitShift = shift / kcbitUint;
            int smallShift = shift - (digitShift * kcbitUint);

            BigInteger result;

            uint[]? xdFromPool = null;
            int xl = value._bits?.Length ?? 1;
            Span<uint> xd = xl <= BigIntegerCalculator.StackAllocThreshold ?
                 stackalloc uint[xl]
                 : (xdFromPool = ArrayPool<uint>.Shared.Rent(xl)).AsSpan(0, xl);

<<<<<<< HEAD
            bool negx = value.GetPartsForBitManipulation(xd);
=======
            Span<uint> stackallocedXd = stackalloc uint[1];
            Span<uint> xd = stackallocedXd;
            bool negx = GetPartsForBitManipulation(ref value, ref xd);
            bool trackSignBit = false;
>>>>>>> f61d5c83

            if (negx)
            {
                if (shift >= (kcbitUint * xl))
                {
                    result = MinusOne;
                    goto exit;
                }
                NumericsHelpers.DangerousMakeTwosComplement(xd); // Mutates xd
                if (xd[^1] == 0)
                {
                    trackSignBit = true;
                }
            }

<<<<<<< HEAD
            uint[]? zdFromPool = null;
            int zl = Math.Max(xl - digitShift, 0);
            Span<uint> zd = zl <= BigIntegerCalculator.StackAllocThreshold ?
                            stackalloc uint[zl]
                            : (zdFromPool = ArrayPool<uint>.Shared.Rent(zl)).AsSpan(0, zl);
            zd.Clear();
=======
            int zl = xd.Length - digitShift + (trackSignBit ? 1: 0);
            uint[]? zdArray = null;
            Span<uint> zd = stackalloc uint[0];
            if (zl > 0)
            {
                zd = zl <= StackallocUInt32Limit ?
                    stackalloc uint[StackallocUInt32Limit].Slice(0, zl) :
                    zdArray = new uint[zl];
            }
>>>>>>> f61d5c83

            if (smallShift == 0)
            {
                for (int i = xl - 1; i >= digitShift; i--)
                {
                    zd[i - digitShift] = xd[i];
                }
            }
            else
            {
                int carryShift = kcbitUint - smallShift;
                uint carry = 0;
                for (int i = xl - 1; i >= digitShift; i--)
                {
                    uint rot = xd[i];
                    if (negx && i == xl - 1)
                        // Sign-extend the first shift for negative ints then let the carry propagate
                        zd[i - digitShift] = (rot >> smallShift) | (0xFFFFFFFF << carryShift);
                    else
                        zd[i - digitShift] = (rot >> smallShift) | carry;
                    carry = rot << carryShift;
                }
            }
            if (negx)
            {
                NumericsHelpers.DangerousMakeTwosComplement(zd); // Mutates zd

                if (trackSignBit)
                {
                    zd[^1] = 1;
                }
            }
            result = new BigInteger(zd, negx);

            if (zdFromPool != null)
                ArrayPool<uint>.Shared.Return(zdFromPool);
        exit:
            if (xdFromPool != null)
                ArrayPool<uint>.Shared.Return(xdFromPool);

            return result;
        }

        public static BigInteger operator ~(BigInteger value)
        {
            return -(value + One);
        }

        public static BigInteger operator -(BigInteger value)
        {
            value.AssertValid();
            return new BigInteger(-value._sign, value._bits);
        }

        public static BigInteger operator +(BigInteger value)
        {
            value.AssertValid();
            return value;
        }

        public static BigInteger operator ++(BigInteger value)
        {
            return value + One;
        }

        public static BigInteger operator --(BigInteger value)
        {
            return value - One;
        }

        public static BigInteger operator +(BigInteger left, BigInteger right)
        {
            left.AssertValid();
            right.AssertValid();

            if (left._sign < 0 != right._sign < 0)
                return Subtract(left._bits, left._sign, right._bits, -1 * right._sign);
            return Add(left._bits, left._sign, right._bits, right._sign);
        }

        public static BigInteger operator *(BigInteger left, BigInteger right)
        {
            left.AssertValid();
            right.AssertValid();

            return Multiply(left._bits, left._sign, right._bits, right._sign);
        }

        private static BigInteger Multiply(ReadOnlySpan<uint> left, int leftSign, ReadOnlySpan<uint> right, int rightSign)
        {
            bool trivialLeft = left.IsEmpty;
            bool trivialRight = right.IsEmpty;

            if (trivialLeft && trivialRight)
            {
                return (long)leftSign * rightSign;
            }

            BigInteger result;
            uint[]? bitsFromPool = null;

            if (trivialLeft)
            {
                Debug.Assert(!right.IsEmpty);

                int size = right.Length + 1;
                Span<uint> bits = size <= BigIntegerCalculator.StackAllocThreshold ?
                                  stackalloc uint[size]
                                  : (bitsFromPool = ArrayPool<uint>.Shared.Rent(size)).AsSpan(0, size);

                BigIntegerCalculator.Multiply(right, NumericsHelpers.Abs(leftSign), bits);
                result = new BigInteger(bits, (leftSign < 0) ^ (rightSign < 0));
            }
            else if (trivialRight)
            {
                Debug.Assert(!left.IsEmpty);

                int size = left.Length + 1;
                Span<uint> bits = size <= BigIntegerCalculator.StackAllocThreshold ?
                                  stackalloc uint[size]
                                  : (bitsFromPool = ArrayPool<uint>.Shared.Rent(size)).AsSpan(0, size);

                BigIntegerCalculator.Multiply(left, NumericsHelpers.Abs(rightSign), bits);
                result = new BigInteger(bits, (leftSign < 0) ^ (rightSign < 0));
            }
            else if (left.Length == right.Length && Unsafe.AreSame(ref Unsafe.AsRef(in left[0]), ref Unsafe.AsRef(in right[0])))
            {
                int size = left.Length + right.Length;
                Span<uint> bits = size <= BigIntegerCalculator.StackAllocThreshold ?
                                  stackalloc uint[size]
                                  : (bitsFromPool = ArrayPool<uint>.Shared.Rent(size)).AsSpan(0, size);

                BigIntegerCalculator.Square(left, bits);
                result = new BigInteger(bits, false);
            }
            else if (left.Length < right.Length)
            {
                Debug.Assert(!left.IsEmpty && !right.IsEmpty);

                int size = left.Length + right.Length;
                Span<uint> bits = size <= BigIntegerCalculator.StackAllocThreshold ?
                                  stackalloc uint[size]
                                  : (bitsFromPool = ArrayPool<uint>.Shared.Rent(size)).AsSpan(0, size);
                bits.Clear();

                BigIntegerCalculator.Multiply(right, left, bits);
                result = new BigInteger(bits, (leftSign < 0) ^ (rightSign < 0));
            }
            else
            {
                Debug.Assert(!left.IsEmpty && !right.IsEmpty);

                int size = left.Length + right.Length;
                Span<uint> bits = size <= BigIntegerCalculator.StackAllocThreshold ?
                                  stackalloc uint[size]
                                  : (bitsFromPool = ArrayPool<uint>.Shared.Rent(size)).AsSpan(0, size);
                bits.Clear();

                BigIntegerCalculator.Multiply(left, right, bits);
                result = new BigInteger(bits, (leftSign < 0) ^ (rightSign < 0));
            }

            if (bitsFromPool != null)
                ArrayPool<uint>.Shared.Return(bitsFromPool);

            return result;
        }

        public static BigInteger operator /(BigInteger dividend, BigInteger divisor)
        {
            dividend.AssertValid();
            divisor.AssertValid();

            bool trivialDividend = dividend._bits == null;
            bool trivialDivisor = divisor._bits == null;

            if (trivialDividend && trivialDivisor)
            {
                return dividend._sign / divisor._sign;
            }

            if (trivialDividend)
            {
                // The divisor is non-trivial
                // and therefore the bigger one
                return s_bnZeroInt;
            }

            uint[]? quotientFromPool = null;

            if (trivialDivisor)
            {
                Debug.Assert(dividend._bits != null);

                int size = dividend._bits.Length;
                Span<uint> quotient = size <= BigIntegerCalculator.StackAllocThreshold ?
                                      stackalloc uint[size]
                                      : (quotientFromPool = ArrayPool<uint>.Shared.Rent(size)).AsSpan(0, size);

                try
                {
                    //may throw DivideByZeroException
                    BigIntegerCalculator.Divide(dividend._bits, NumericsHelpers.Abs(divisor._sign), quotient);
                    return new BigInteger(quotient, (dividend._sign < 0) ^ (divisor._sign < 0));
                }
                finally
                {
                    if (quotientFromPool != null)
                        ArrayPool<uint>.Shared.Return(quotientFromPool);
                }
            }

            Debug.Assert(dividend._bits != null && divisor._bits != null);

            if (dividend._bits.Length < divisor._bits.Length)
            {
                return s_bnZeroInt;
            }
            else
            {
                int size = dividend._bits.Length - divisor._bits.Length + 1;
                Span<uint> quotient = size < BigIntegerCalculator.StackAllocThreshold ?
                                      stackalloc uint[size]
                                      : (quotientFromPool = ArrayPool<uint>.Shared.Rent(size)).AsSpan(0, size);

                BigIntegerCalculator.Divide(dividend._bits, divisor._bits, quotient);
                var result = new BigInteger(quotient, (dividend._sign < 0) ^ (divisor._sign < 0));

                if (quotientFromPool != null)
                    ArrayPool<uint>.Shared.Return(quotientFromPool);

                return result;
            }
        }

        public static BigInteger operator %(BigInteger dividend, BigInteger divisor)
        {
            dividend.AssertValid();
            divisor.AssertValid();

            bool trivialDividend = dividend._bits == null;
            bool trivialDivisor = divisor._bits == null;

            if (trivialDividend && trivialDivisor)
            {
                return dividend._sign % divisor._sign;
            }

            if (trivialDividend)
            {
                // The divisor is non-trivial
                // and therefore the bigger one
                return dividend;
            }

            if (trivialDivisor)
            {
                Debug.Assert(dividend._bits != null);
                uint remainder = BigIntegerCalculator.Remainder(dividend._bits, NumericsHelpers.Abs(divisor._sign));
                return dividend._sign < 0 ? -1 * remainder : remainder;
            }

            Debug.Assert(dividend._bits != null && divisor._bits != null);

            if (dividend._bits.Length < divisor._bits.Length)
            {
                return dividend;
            }

            uint[]? bitsFromPool = null;
            int size = dividend._bits.Length;
            Span<uint> bits = size <= BigIntegerCalculator.StackAllocThreshold ?
                              stackalloc uint[size]
                              : (bitsFromPool = ArrayPool<uint>.Shared.Rent(size)).AsSpan(0, size);

            BigIntegerCalculator.Remainder(dividend._bits, divisor._bits, bits);
            var result = new BigInteger(bits, dividend._sign < 0);

            if (bitsFromPool != null)
                ArrayPool<uint>.Shared.Return(bitsFromPool);

            return result;
        }

        public static bool operator <(BigInteger left, BigInteger right)
        {
            return left.CompareTo(right) < 0;
        }

        public static bool operator <=(BigInteger left, BigInteger right)
        {
            return left.CompareTo(right) <= 0;
        }

        public static bool operator >(BigInteger left, BigInteger right)
        {
            return left.CompareTo(right) > 0;
        }
        public static bool operator >=(BigInteger left, BigInteger right)
        {
            return left.CompareTo(right) >= 0;
        }

        public static bool operator ==(BigInteger left, BigInteger right)
        {
            return left.Equals(right);
        }

        public static bool operator !=(BigInteger left, BigInteger right)
        {
            return !left.Equals(right);
        }

        public static bool operator <(BigInteger left, long right)
        {
            return left.CompareTo(right) < 0;
        }

        public static bool operator <=(BigInteger left, long right)
        {
            return left.CompareTo(right) <= 0;
        }

        public static bool operator >(BigInteger left, long right)
        {
            return left.CompareTo(right) > 0;
        }

        public static bool operator >=(BigInteger left, long right)
        {
            return left.CompareTo(right) >= 0;
        }

        public static bool operator ==(BigInteger left, long right)
        {
            return left.Equals(right);
        }

        public static bool operator !=(BigInteger left, long right)
        {
            return !left.Equals(right);
        }

        public static bool operator <(long left, BigInteger right)
        {
            return right.CompareTo(left) > 0;
        }

        public static bool operator <=(long left, BigInteger right)
        {
            return right.CompareTo(left) >= 0;
        }

        public static bool operator >(long left, BigInteger right)
        {
            return right.CompareTo(left) < 0;
        }

        public static bool operator >=(long left, BigInteger right)
        {
            return right.CompareTo(left) <= 0;
        }

        public static bool operator ==(long left, BigInteger right)
        {
            return right.Equals(left);
        }

        public static bool operator !=(long left, BigInteger right)
        {
            return !right.Equals(left);
        }

        [CLSCompliant(false)]
        public static bool operator <(BigInteger left, ulong right)
        {
            return left.CompareTo(right) < 0;
        }

        [CLSCompliant(false)]
        public static bool operator <=(BigInteger left, ulong right)
        {
            return left.CompareTo(right) <= 0;
        }

        [CLSCompliant(false)]
        public static bool operator >(BigInteger left, ulong right)
        {
            return left.CompareTo(right) > 0;
        }

        [CLSCompliant(false)]
        public static bool operator >=(BigInteger left, ulong right)
        {
            return left.CompareTo(right) >= 0;
        }

        [CLSCompliant(false)]
        public static bool operator ==(BigInteger left, ulong right)
        {
            return left.Equals(right);
        }

        [CLSCompliant(false)]
        public static bool operator !=(BigInteger left, ulong right)
        {
            return !left.Equals(right);
        }

        [CLSCompliant(false)]
        public static bool operator <(ulong left, BigInteger right)
        {
            return right.CompareTo(left) > 0;
        }

        [CLSCompliant(false)]
        public static bool operator <=(ulong left, BigInteger right)
        {
            return right.CompareTo(left) >= 0;
        }

        [CLSCompliant(false)]
        public static bool operator >(ulong left, BigInteger right)
        {
            return right.CompareTo(left) < 0;
        }

        [CLSCompliant(false)]
        public static bool operator >=(ulong left, BigInteger right)
        {
            return right.CompareTo(left) <= 0;
        }

        [CLSCompliant(false)]
        public static bool operator ==(ulong left, BigInteger right)
        {
            return right.Equals(left);
        }

        [CLSCompliant(false)]
        public static bool operator !=(ulong left, BigInteger right)
        {
            return !right.Equals(left);
        }

        /// <summary>
        /// Gets the number of bits required for shortest two's complement representation of the current instance without the sign bit.
        /// </summary>
        /// <returns>The minimum non-negative number of bits in two's complement notation without the sign bit.</returns>
        /// <remarks>This method returns 0 iff the value of current object is equal to <see cref="Zero"/> or <see cref="MinusOne"/>. For positive integers the return value is equal to the ordinary binary representation string length.</remarks>
        public long GetBitLength()
        {
            AssertValid();

            uint highValue;
            int bitsArrayLength;
            int sign = _sign;
            uint[]? bits = _bits;

            if (bits == null)
            {
                bitsArrayLength = 1;
                highValue = (uint)(sign < 0 ? -sign : sign);
            }
            else
            {
                bitsArrayLength = bits.Length;
                highValue = bits[^1];
            }

            long bitLength = bitsArrayLength * 32L - BitOperations.LeadingZeroCount(highValue);

            if (sign >= 0)
                return bitLength;

            // When negative and IsPowerOfTwo, the answer is (bitLength - 1)

            // Check highValue
            if ((highValue & (highValue - 1)) != 0)
                return bitLength;

            // Check the rest of the bits (if present)
            for (int i = bitsArrayLength - 2; i >= 0; i--)
            {
                // bits array is always non-null when bitsArrayLength >= 2
                if (bits![i] == 0)
                    continue;

                return bitLength;
            }

            return bitLength - 1;
        }

        /// <summary>
        /// Encapsulate the logic of normalizing the "small" and "large" forms of BigInteger
        /// into the "large" form so that Bit Manipulation algorithms can be simplified.
        /// </summary>
        /// <param name="xd">
        /// The UInt32 array containing the entire big integer in "large" (denormalized) form.
        /// E.g., the number one (1) and negative one (-1) are both stored as 0x00000001
        /// BigInteger values Int32.MinValue &lt; x &lt;= Int32.MaxValue are converted to this
        /// format for convenience.
        /// </param>
        /// <returns>True for negative numbers.</returns>
        private bool GetPartsForBitManipulation(Span<uint> xd)
        {
            Debug.Assert(_bits is null ? xd.Length == 1 : xd.Length == _bits.Length);

            if (_bits is null)
            {
                xd[0] = (uint)(_sign < 0 ? -_sign : _sign);
            }
            else
            {
                _bits.CopyTo(xd);
            }
            return _sign < 0;
        }

        internal static int GetDiffLength(uint[] rgu1, uint[] rgu2, int cu)
        {
            for (int iv = cu; --iv >= 0;)
            {
                if (rgu1[iv] != rgu2[iv])
                    return iv + 1;
            }
            return 0;
        }

        [Conditional("DEBUG")]
        private void AssertValid()
        {
            if (_bits != null)
            {
                // _sign must be +1 or -1 when _bits is non-null
                Debug.Assert(_sign == 1 || _sign == -1);
                // _bits must contain at least 1 element or be null
                Debug.Assert(_bits.Length > 0);
                // Wasted space: _bits[0] could have been packed into _sign
                Debug.Assert(_bits.Length > 1 || _bits[0] >= kuMaskHighBit);
                // Wasted space: leading zeros could have been truncated
                Debug.Assert(_bits[^1] != 0);
            }
            else
            {
                // Int32.MinValue should not be stored in the _sign field
                Debug.Assert(_sign > int.MinValue);
            }
        }
    }
}<|MERGE_RESOLUTION|>--- conflicted
+++ resolved
@@ -5,11 +5,7 @@
 using System.Diagnostics;
 using System.Diagnostics.CodeAnalysis;
 using System.Globalization;
-<<<<<<< HEAD
 using System.Runtime.CompilerServices;
-=======
-using System.Runtime.InteropServices;
->>>>>>> f61d5c83
 
 namespace System.Numerics
 {
@@ -267,7 +263,7 @@
             bool isNegative;
             if (byteCount > 0)
             {
-                byte mostSignificantByte = isBigEndian ? value[0] : value[^1];
+                byte mostSignificantByte = isBigEndian ? value[0] : value[byteCount - 1];
                 isNegative = (mostSignificantByte & 0x80) != 0 && !isUnsigned;
 
                 if (mostSignificantByte == 0)
@@ -609,12 +605,12 @@
                 AssertValid();
 
                 if (_bits == null)
-                    return BitOperations.IsPow2(_sign);
+                    return (_sign & (_sign - 1)) == 0 && _sign != 0;
 
                 if (_sign != 1)
                     return false;
                 int iu = _bits.Length - 1;
-                if (!BitOperations.IsPow2(_bits[iu]))
+                if ((_bits[iu] & (_bits[iu] - 1)) != 0)
                     return false;
                 while (--iu >= 0)
                 {
@@ -823,12 +819,12 @@
             if (value._bits == null)
                 return Math.Log(value._sign, baseValue);
 
-            ulong h = value._bits[^1];
-            ulong m = value._bits.Length > 1 ? value._bits[^2] : 0;
-            ulong l = value._bits.Length > 2 ? value._bits[^3] : 0;
+            ulong h = value._bits[value._bits.Length - 1];
+            ulong m = value._bits.Length > 1 ? value._bits[value._bits.Length - 2] : 0;
+            ulong l = value._bits.Length > 2 ? value._bits[value._bits.Length - 3] : 0;
 
             // Measure the exact bit count
-            int c = BitOperations.LeadingZeroCount((uint)h);
+            int c = NumericsHelpers.CbitHighZero((uint)h);
             long b = (long)value._bits.Length * 32 - c;
 
             // Extract most significant bits
@@ -1062,17 +1058,19 @@
 
             if (_bits == null)
                 return _sign;
-
-            HashCode hash = default;
-            hash.Add(_sign);
-            hash.AddBytes(MemoryMarshal.AsBytes(_bits.AsSpan()));
-            return hash.ToHashCode();
+            int hash = _sign;
+            for (int iv = _bits.Length; --iv >= 0;)
+                hash = NumericsHelpers.CombineHash(hash, unchecked((int)_bits[iv]));
+            return hash;
         }
 
         public override bool Equals([NotNullWhen(true)] object? obj)
         {
             AssertValid();
-            return obj is BigInteger other && Equals(other);
+
+            if (!(obj is BigInteger))
+                return false;
+            return Equals((BigInteger)obj);
         }
 
         public bool Equals(long other)
@@ -1195,9 +1193,9 @@
         {
             if (obj == null)
                 return 1;
-            if (obj is not BigInteger bigInt)
+            if (!(obj is BigInteger))
                 throw new ArgumentException(SR.Argument_MustBeBigInt, nameof(obj));
-            return CompareTo(bigInt);
+            return CompareTo((BigInteger)obj);
         }
 
         /// <summary>
@@ -1365,13 +1363,13 @@
                 // because a bits array of all zeros would represent 0, and this case
                 // would be encoded as _bits = null and _sign = 0.
                 Debug.Assert(bits.Length > 0);
-                Debug.Assert(bits[^1] != 0);
+                Debug.Assert(bits[bits.Length - 1] != 0);
                 while (bits[nonZeroDwordIndex] == 0U)
                 {
                     nonZeroDwordIndex++;
                 }
 
-                highDword = ~bits[^1];
+                highDword = ~bits[bits.Length - 1];
                 if (bits.Length - 1 == nonZeroDwordIndex)
                 {
                     // This will not overflow because highDword is less than or equal to uint.MaxValue - 1.
@@ -1383,7 +1381,7 @@
             {
                 Debug.Assert(sign == 1);
                 highByte = 0x00;
-                highDword = bits[^1];
+                highDword = bits[bits.Length - 1];
             }
 
             byte msb;
@@ -1524,28 +1522,9 @@
                     highDWord = 0;
             }
 
-<<<<<<< HEAD
             // Find highest significant byte
             int msb;
             for (msb = buffer.Length - 2; msb > 0; msb--)
-=======
-            // Find highest significant byte and ensure high bit is 0 if positive, 1 if negative
-            int msb = dwords.Length - 1;
-            while (msb > 0 && dwords[msb] == highDWord)
-            {
-                msb--;
-            }
-            bool needExtraByte = (dwords[msb] & 0x80000000) != (highDWord & 0x80000000);
-
-            int length = msb + 1 + (needExtraByte ? 1 : 0);
-            bool copyDwordsToScratch = true;
-            if (length <= scratch.Length)
-            {
-                scratch = scratch[..length];
-                copyDwordsToScratch = !dwordsIsScratch;
-            }
-            else
->>>>>>> f61d5c83
             {
                 if (buffer[msb] != highDWord) break;
             }
@@ -1555,13 +1534,9 @@
 
             if (needExtraByte)
             {
-<<<<<<< HEAD
                 count = msb + 2;
                 buffer = buffer.Slice(0, count);
                 buffer[buffer.Length - 1] = highDWord;
-=======
-                dwords[..(msb + 1)].CopyTo(scratch);
->>>>>>> f61d5c83
             }
             else
             {
@@ -1949,11 +1924,11 @@
                     return double.NegativeInfinity;
             }
 
-            ulong h = bits[^1];
-            ulong m = length > 1 ? bits[^2] : 0;
-            ulong l = length > 2 ? bits[^3] : 0;
-
-            int z = BitOperations.LeadingZeroCount((uint)h);
+            ulong h = bits[length - 1];
+            ulong m = length > 1 ? bits[length - 2] : 0;
+            ulong l = length > 2 ? bits[length - 3] : 0;
+
+            int z = NumericsHelpers.CbitHighZero((uint)h);
 
             int exp = (length - 2) * 32 - z;
             ulong man = (h << 32 + z) | (m << z) | (l >> 32 - z);
@@ -2216,14 +2191,8 @@
                  stackalloc uint[xl]
                  : (xdFromPool = ArrayPool<uint>.Shared.Rent(xl)).AsSpan(0, xl);
 
-<<<<<<< HEAD
             bool negx = value.GetPartsForBitManipulation(xd);
-=======
-            Span<uint> stackallocedXd = stackalloc uint[1];
-            Span<uint> xd = stackallocedXd;
-            bool negx = GetPartsForBitManipulation(ref value, ref xd);
             bool trackSignBit = false;
->>>>>>> f61d5c83
 
             if (negx)
             {
@@ -2232,6 +2201,7 @@
                     result = MinusOne;
                     goto exit;
                 }
+
                 NumericsHelpers.DangerousMakeTwosComplement(xd); // Mutates xd
                 if (xd[^1] == 0)
                 {
@@ -2239,24 +2209,12 @@
                 }
             }
 
-<<<<<<< HEAD
             uint[]? zdFromPool = null;
-            int zl = Math.Max(xl - digitShift, 0);
+            int zl = Math.Max(xl - digitShift, 0) + (trackSignBit ? 1 : 0);
             Span<uint> zd = zl <= BigIntegerCalculator.StackAllocThreshold ?
                             stackalloc uint[zl]
                             : (zdFromPool = ArrayPool<uint>.Shared.Rent(zl)).AsSpan(0, zl);
             zd.Clear();
-=======
-            int zl = xd.Length - digitShift + (trackSignBit ? 1: 0);
-            uint[]? zdArray = null;
-            Span<uint> zd = stackalloc uint[0];
-            if (zl > 0)
-            {
-                zd = zl <= StackallocUInt32Limit ?
-                    stackalloc uint[StackallocUInt32Limit].Slice(0, zl) :
-                    zdArray = new uint[zl];
-            }
->>>>>>> f61d5c83
 
             if (smallShift == 0)
             {
@@ -2280,15 +2238,15 @@
                     carry = rot << carryShift;
                 }
             }
+
             if (negx)
             {
                 NumericsHelpers.DangerousMakeTwosComplement(zd); // Mutates zd
 
                 if (trackSignBit)
-                {
                     zd[^1] = 1;
-                }
-            }
+            }
+
             result = new BigInteger(zd, negx);
 
             if (zdFromPool != null)
@@ -2724,7 +2682,7 @@
             else
             {
                 bitsArrayLength = bits.Length;
-                highValue = bits[^1];
+                highValue = bits[bitsArrayLength - 1];
             }
 
             long bitLength = bitsArrayLength * 32L - BitOperations.LeadingZeroCount(highValue);
@@ -2799,7 +2757,7 @@
                 // Wasted space: _bits[0] could have been packed into _sign
                 Debug.Assert(_bits.Length > 1 || _bits[0] >= kuMaskHighBit);
                 // Wasted space: leading zeros could have been truncated
-                Debug.Assert(_bits[^1] != 0);
+                Debug.Assert(_bits[_bits.Length - 1] != 0);
             }
             else
             {
