--- conflicted
+++ resolved
@@ -71,13 +71,13 @@
             // Same as above, but we're writing the result directly to a and
             // stop execution, if we're out of b and c is already 0.
 
-            for ( ; i < right.Length; i++)
+            for (; i < right.Length; i++)
             {
                 long digit = (Unsafe.Add(ref leftPtr, i) + carry) + right[i];
                 Unsafe.Add(ref leftPtr, i) = unchecked((uint)digit);
                 carry = digit >> 32;
             }
-            for ( ; carry != 0 && i < left.Length; i++)
+            for (; carry != 0 && i < left.Length; i++)
             {
                 long digit = left[i] + carry;
                 left[i] = (uint)digit;
@@ -132,12 +132,9 @@
         private static void SubtractSelf(Span<uint> left, ReadOnlySpan<uint> right)
         {
             Debug.Assert(left.Length >= right.Length);
-<<<<<<< HEAD
-            Debug.Assert(CompareActual(left, right) >= 0);
-=======
+
             // Assertion failing per https://github.com/dotnet/runtime/issues/97780
-            // Debug.Assert(Compare(left, right) >= 0);
->>>>>>> aff061ba
+            // Debug.Assert(CompareActual(left, right) >= 0);
 
             int i = 0;
             long carry = 0L;
