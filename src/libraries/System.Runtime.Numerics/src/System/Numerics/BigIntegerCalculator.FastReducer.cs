--- conflicted
+++ resolved
@@ -29,7 +29,7 @@
                 Debug.Assert(q2.Length == modulus.Length * 2 + 2);
 
                 // Let r = 4^k, with 2^k > m
-                r[r.Length - 1] = 1;
+                r[^1] = 1;
 
                 // Let mu = 4^k / m
                 Divide(r, modulus, mu);
@@ -76,11 +76,7 @@
                 // preceding division by 2^(32*k). To spare memory allocations
                 // we write the result to an already allocated memory.
 
-<<<<<<< HEAD
                 bits.Clear();
-=======
-                Array.Clear(bits);
->>>>>>> f61d5c83
 
                 if (left.Length > k)
                 {
