// Licensed to the .NET Foundation under one or more agreements.
// The .NET Foundation licenses this file to you under the MIT license.

using System.Diagnostics;

namespace System.Numerics
{
    internal static partial class BigIntegerCalculator
    {
        // If we need to reduce by a certain modulus again and again, it's much
        // more efficient to do this with multiplication operations. This is
        // possible, if we do some pre-computations first...

        // see https://en.wikipedia.org/wiki/Barrett_reduction

        private readonly ref struct FastReducer
        {
            private readonly ReadOnlySpan<uint> _modulus;
            private readonly ReadOnlySpan<uint> _mu;
            private readonly Span<uint> _q1;
            private readonly Span<uint> _q2;

            public FastReducer(ReadOnlySpan<uint> modulus, Span<uint> r, Span<uint> mu, Span<uint> q1, Span<uint> q2)
            {
                Debug.Assert(!modulus.IsEmpty);
                Debug.Assert(r.Length == modulus.Length * 2 + 1);
                Debug.Assert(mu.Length == r.Length - modulus.Length + 1);
                Debug.Assert(q1.Length == modulus.Length * 2 + 2);
                Debug.Assert(q2.Length == modulus.Length * 2 + 2);

<<<<<<< HEAD
                // Let r = (2^32)^(2k), with (2^32)^k > m
                uint[] r = new uint[modulus.Length * 2 + 1];
                r[r.Length - 1] = 1;

                // Let mu = r / m
                _mu = Divide(r, modulus);
                _modulus = modulus;

                _muLength = ActualLength(_mu);

                // Allocate memory for quotients once
                _q1 = new uint[_muLength + modulus.Length + 1];
                _q2 = new uint[_muLength + modulus.Length];
=======
                // Let r = 4^k, with 2^k > m
                r[r.Length - 1] = 1;

                // Let mu = 4^k / m
                Divide(r, modulus, mu);
                _modulus = modulus;

                _q1 = q1;
                _q2 = q2;

                _mu = mu.Slice(0, ActualLength(mu));
>>>>>>> 2e8615bd
            }

            public int Reduce(Span<uint> value)
            {
                Debug.Assert(value.Length <= _modulus.Length * 2);

                // Trivial: value is shorter
                if (value.Length < _modulus.Length)
                    return value.Length;

<<<<<<< HEAD
                // Let q1 = v/(2^32)^(k-1) * mu
                int l1 = DivMul(value, length, _mu, _muLength,
                                _q1, _modulus.Length - 1);

                // Let q2 = q1/(2^32)^(k+1) * m
                int l2 = DivMul(_q1, l1, _modulus, _modulus.Length,
                                _q2, _modulus.Length + 1);

                // Let v = (v - q2) % (2^32)^k
                // while m <= v: Let v = v - m
                return SubMod(value, length, _q2, l2,
                              _modulus, _modulus.Length);
=======
                // Let q1 = v/2^(k-1) * mu
                _q1.Clear();
                int l1 = DivMul(value, _mu, _q1, _modulus.Length - 1);

                // Let q2 = q1/2^(k+1) * m
                _q2.Clear();
                int l2 = DivMul(_q1.Slice(0, l1), _modulus, _q2, _modulus.Length + 1);

                // Let v = (v - q2) % 2^(k+1) - i*m
                var length = SubMod(value, _q2.Slice(0, l2), _modulus, _modulus.Length + 1);
                value = value.Slice(length);
                value.Clear();

                return length;
>>>>>>> 2e8615bd
            }

            private static int DivMul(ReadOnlySpan<uint> left, ReadOnlySpan<uint> right, Span<uint> bits, int k)
            {
                Debug.Assert(!right.IsEmpty);
                Debug.Assert(!bits.IsEmpty);
                Debug.Assert(bits.Length + k >= left.Length + right.Length);

                // Executes the multiplication algorithm for left and right,
                // but skips the first k limbs of left, which is equivalent to
                // preceding division by 2^(32*k). To spare memory allocations
                // we write the result to an already allocated memory.

                if (left.Length > k)
                {
                    left = left.Slice(k);

                    if (left.Length < right.Length)
                    {
                        Multiply(right,
                                 left,
                                 bits.Slice(0, left.Length + right.Length));
                    }
                    else
                    {
                        Multiply(left,
                                 right,
                                 bits.Slice(0, left.Length + right.Length));
                    }

                    return ActualLength(bits.Slice(0, left.Length + right.Length));
                }

                return 0;
            }

            private static int SubMod(Span<uint> left, ReadOnlySpan<uint> right, ReadOnlySpan<uint> modulus, int k)
            {
                // Executes the subtraction algorithm for left and right,
                // but considers only the first k limbs, which is equivalent to
                // preceding reduction by 2^(32*k). Furthermore, if left is
                // still greater than modulus, further subtractions are used.

                if (left.Length > k)
                    left = left.Slice(0, k);
                if (right.Length > k)
                    right = right.Slice(0, k);

<<<<<<< HEAD
                fixed (uint* l = left, r = right, m = modulus)
                {
                    OverflowableSubtractSelf(l, leftLength, r, rightLength);
                    leftLength = ActualLength(left, leftLength);
=======
                SubtractSelf(left, right);
                left = left.Slice(0, ActualLength(left));
>>>>>>> 2e8615bd

                while (Compare(left, modulus) >= 0)
                {
                    SubtractSelf(left, modulus);
                    left = left.Slice(0, ActualLength(left));
                }

                return left.Length;
            }

            private static unsafe void OverflowableSubtractSelf(uint* left, int leftLength,
                                                                uint* right, int rightLength)
            {
                Debug.Assert(leftLength >= 0);
                Debug.Assert(rightLength >= 0);
                Debug.Assert(leftLength >= rightLength);

                // Executes the "grammar-school" algorithm for computing z = a - b.
                // We're writing the result directly to a and
                // stop execution, if we're out of b.

                int i = 0;
                long carry = 0L;

                for (; i < rightLength; i++)
                {
                    long digit = (left[i] + carry) - right[i];
                    left[i] = unchecked((uint)digit);
                    carry = digit >> 32;
                }
                for (; carry != 0 && i < leftLength; i++)
                {
                    long digit = left[i] + carry;
                    left[i] = (uint)digit;
                    carry = digit >> 32;
                }
            }
        }
    }
}<|MERGE_RESOLUTION|>--- conflicted
+++ resolved
@@ -2,6 +2,8 @@
 // The .NET Foundation licenses this file to you under the MIT license.
 
 using System.Diagnostics;
+using System.Runtime.CompilerServices;
+using System.Runtime.InteropServices;
 
 namespace System.Numerics
 {
@@ -20,41 +22,12 @@
             private readonly Span<uint> _q1;
             private readonly Span<uint> _q2;
 
-            public FastReducer(ReadOnlySpan<uint> modulus, Span<uint> r, Span<uint> mu, Span<uint> q1, Span<uint> q2)
+            public FastReducer(FastReducerConstructorHelper helper)
             {
-                Debug.Assert(!modulus.IsEmpty);
-                Debug.Assert(r.Length == modulus.Length * 2 + 1);
-                Debug.Assert(mu.Length == r.Length - modulus.Length + 1);
-                Debug.Assert(q1.Length == modulus.Length * 2 + 2);
-                Debug.Assert(q2.Length == modulus.Length * 2 + 2);
-
-<<<<<<< HEAD
-                // Let r = (2^32)^(2k), with (2^32)^k > m
-                uint[] r = new uint[modulus.Length * 2 + 1];
-                r[r.Length - 1] = 1;
-
-                // Let mu = r / m
-                _mu = Divide(r, modulus);
-                _modulus = modulus;
-
-                _muLength = ActualLength(_mu);
-
-                // Allocate memory for quotients once
-                _q1 = new uint[_muLength + modulus.Length + 1];
-                _q2 = new uint[_muLength + modulus.Length];
-=======
-                // Let r = 4^k, with 2^k > m
-                r[r.Length - 1] = 1;
-
-                // Let mu = 4^k / m
-                Divide(r, modulus, mu);
-                _modulus = modulus;
-
-                _q1 = q1;
-                _q2 = q2;
-
-                _mu = mu.Slice(0, ActualLength(mu));
->>>>>>> 2e8615bd
+                _modulus = helper.Modulus;
+                _mu = helper.Mu;
+                _q1 = helper.Q1;
+                _q2 = helper.Q2;
             }
 
             public int Reduce(Span<uint> value)
@@ -65,35 +38,21 @@
                 if (value.Length < _modulus.Length)
                     return value.Length;
 
-<<<<<<< HEAD
                 // Let q1 = v/(2^32)^(k-1) * mu
-                int l1 = DivMul(value, length, _mu, _muLength,
-                                _q1, _modulus.Length - 1);
+                _q1.Clear();
+                int l1 = DivMul(value, _mu, _q1, _modulus.Length - 1);
 
                 // Let q2 = q1/(2^32)^(k+1) * m
-                int l2 = DivMul(_q1, l1, _modulus, _modulus.Length,
-                                _q2, _modulus.Length + 1);
+                _q2.Clear();
+                int l2 = DivMul(_q1.Slice(0, l1), _modulus, _q2, _modulus.Length + 1);
 
                 // Let v = (v - q2) % (2^32)^k
                 // while m <= v: Let v = v - m
-                return SubMod(value, length, _q2, l2,
-                              _modulus, _modulus.Length);
-=======
-                // Let q1 = v/2^(k-1) * mu
-                _q1.Clear();
-                int l1 = DivMul(value, _mu, _q1, _modulus.Length - 1);
-
-                // Let q2 = q1/2^(k+1) * m
-                _q2.Clear();
-                int l2 = DivMul(_q1.Slice(0, l1), _modulus, _q2, _modulus.Length + 1);
-
-                // Let v = (v - q2) % 2^(k+1) - i*m
-                var length = SubMod(value, _q2.Slice(0, l2), _modulus, _modulus.Length + 1);
+                var length = SubMod(value, _q2.Slice(0, l2), _modulus, _modulus.Length);
                 value = value.Slice(length);
                 value.Clear();
 
                 return length;
->>>>>>> 2e8615bd
             }
 
             private static int DivMul(ReadOnlySpan<uint> left, ReadOnlySpan<uint> right, Span<uint> bits, int k)
@@ -142,15 +101,8 @@
                 if (right.Length > k)
                     right = right.Slice(0, k);
 
-<<<<<<< HEAD
-                fixed (uint* l = left, r = right, m = modulus)
-                {
-                    OverflowableSubtractSelf(l, leftLength, r, rightLength);
-                    leftLength = ActualLength(left, leftLength);
-=======
-                SubtractSelf(left, right);
+                OverflowableSubtractSelf(left, right);
                 left = left.Slice(0, ActualLength(left));
->>>>>>> 2e8615bd
 
                 while (Compare(left, modulus) >= 0)
                 {
@@ -161,27 +113,28 @@
                 return left.Length;
             }
 
-            private static unsafe void OverflowableSubtractSelf(uint* left, int leftLength,
-                                                                uint* right, int rightLength)
+            private static void OverflowableSubtractSelf(Span<uint> left, ReadOnlySpan<uint> right)
             {
-                Debug.Assert(leftLength >= 0);
-                Debug.Assert(rightLength >= 0);
-                Debug.Assert(leftLength >= rightLength);
+                Debug.Assert(left.Length >= right.Length);
+
+                int i = 0;
+                long carry = 0L;
+
+                // Switching to managed references helps eliminating
+                // index bounds check...
+                ref uint leftPtr = ref MemoryMarshal.GetReference(left);
 
                 // Executes the "grammar-school" algorithm for computing z = a - b.
                 // We're writing the result directly to a and
                 // stop execution, if we're out of b.
 
-                int i = 0;
-                long carry = 0L;
-
-                for (; i < rightLength; i++)
+                for (; i < right.Length; i++)
                 {
-                    long digit = (left[i] + carry) - right[i];
-                    left[i] = unchecked((uint)digit);
+                    long digit = (Unsafe.Add(ref leftPtr, i) + carry) - right[i];
+                    Unsafe.Add(ref leftPtr, i) = unchecked((uint)digit);
                     carry = digit >> 32;
                 }
-                for (; carry != 0 && i < leftLength; i++)
+                for (; carry != 0 && i < left.Length; i++)
                 {
                     long digit = left[i] + carry;
                     left[i] = (uint)digit;
@@ -189,5 +142,50 @@
                 }
             }
         }
+
+        // Helper for constructor of FastReducer.
+        // need to add q1 and q2 after constructing the FastReducer, but we
+        // can't do it with the FastReducer structure itself because it's
+        // a read-only structure.
+        private ref struct FastReducerConstructorHelper
+        {
+            internal ReadOnlySpan<uint> Modulus;
+            internal ReadOnlySpan<uint> Mu;
+            internal Span<uint> Q1;
+            internal Span<uint> Q2;
+
+            public FastReducerConstructorHelper(ReadOnlySpan<uint> modulus, Span<uint> r, Span<uint> mu)
+            {
+                Debug.Assert(!modulus.IsEmpty);
+                Debug.Assert(r.Length == modulus.Length * 2 + 1);
+                Debug.Assert(mu.Length == r.Length - modulus.Length + 1);
+
+                // Let r = (2^32)^(2k), with (2^32)^k > m
+                r[r.Length - 1] = 1;
+
+                // Let mu = r / m
+                Divide(r, modulus, mu);
+                Modulus = modulus;
+
+                Mu = mu.Slice(0, ActualLength(mu));
+                Q1 = default;
+                Q2 = default;
+            }
+
+            public int GetMuLength()
+            {
+                return Mu.Length;
+            }
+
+            public void AddQs(Span<uint> q1, Span<uint> q2)
+            {
+                Debug.Assert(q1.Length == Mu.Length + Modulus.Length + 1);
+                Debug.Assert(q2.Length == Mu.Length + Modulus.Length);
+
+                Q1 = q1;
+                Q2 = q2;
+            }
+        }
+
     }
 }