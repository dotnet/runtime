// Licensed to the .NET Foundation under one or more agreements.
// The .NET Foundation licenses this file to you under the MIT license.

using Xunit;

namespace System.Numerics.Tests
{
    public class GetBitLengthTests
    {
        [Fact]
        public static void RunGetBitLengthTests()
        {
            Random random = new Random();

            // Trivial cases
            //                     sign bit|shortest two's complement
            //                              string w/o sign bit
            VerifyGetBitLength(0, 0);  // 0|
            VerifyGetBitLength(1, 1);  // 0|1
            VerifyGetBitLength(-1, 0); // 1|
            VerifyGetBitLength(2, 2);  // 0|10
            VerifyGetBitLength(-2, 1); // 1|0
            VerifyGetBitLength(3, 2);  // 0|11
            VerifyGetBitLength(-3, 2); // 1|01
            VerifyGetBitLength(4, 3);  // 0|100
            VerifyGetBitLength(-4, 2); // 1|00
            VerifyGetBitLength(5, 3);  // 0|101
            VerifyGetBitLength(-5, 3); // 1|011
            VerifyGetBitLength(6, 3);  // 0|110
            VerifyGetBitLength(-6, 3); // 1|010
            VerifyGetBitLength(7, 3);  // 0|111
            VerifyGetBitLength(-7, 3); // 1|001
            VerifyGetBitLength(8, 4);  // 0|1000
            VerifyGetBitLength(-8, 3); // 1|000

            // Random cases
            VerifyLoopGetBitLength(random, true);
            VerifyLoopGetBitLength(random, false);
        }

        [Fact]
<<<<<<< HEAD
        [PlatformSpecific(~TestPlatforms.Browser)] // OOM on browser due to large array allocations
=======
        [SkipOnPlatform(TestPlatforms.Browser, "OOM on browser due to large array allocations")]
>>>>>>> 6c95420c
        [ActiveIssue("https://github.com/dotnet/runtime/issues/37093", TestPlatforms.Android)]
        public static void RunGetBitLengthTestsLarge()
        {
            // Very large cases
            VerifyGetBitLength(BigInteger.One << 32 << int.MaxValue, int.MaxValue + 32L + 1, 1);
            VerifyGetBitLength(BigInteger.One << 64 << int.MaxValue, int.MaxValue + 64L + 1, 1);
        }

        private static void VerifyLoopGetBitLength(Random random, bool isSmall)
        {
            for (uint i = 0; i < 1000; i++)
            {
                byte[] byteArray = GetRandomByteArray(random, isSmall);

                BigInteger bigInteger = new BigInteger(byteArray);

                VerifyGetBitLength(bigInteger);
            }
        }

        private static byte[] GetRandomByteArray(Random random, bool isSmall)
        {
            byte[] value;
            int byteValue;

            if (isSmall)
            {
                byteValue = random.Next(0, 32);
                value = new byte[byteValue];
            }
            else
            {
                byteValue = random.Next(32, 128);
                value = new byte[byteValue];
            }

            for (int i = 0; i < byteValue; i++)
            {
                value[i] = (byte)random.Next(0, 256);
            }

            return value;
        }

        private static long Log2BitLength(BigInteger integer)
        {
            return (long)Math.Ceiling(BigInteger.Log(integer.Sign < 0 ? -integer : integer + 1, 2.0));
        }

        private static bool TryIterativeBitLength(BigInteger integer, out long bitLength)
        {
            long value;

            try
            {
                value = (long) integer;
            }
            catch (OverflowException)
            {
                bitLength = 0;
                return false;
            }

            const long signMask = unchecked((long)0x8000_0000_0000_0000);

            long signBit = value < 0 ? signMask : 0;
            long tmp = value;
            long j;
            for (j = 0; j < 64 && (tmp & signMask) == signBit; j++)
                tmp <<= 1;

            bitLength = 64 - j;
            return true;
        }

        private static void VerifyGetBitLength(BigInteger bigInt)
        {
            long actualBitLength = GetBitLength(bigInt);
            long expectedBitLength = Log2BitLength(bigInt);

            // self-consistency check
            if (TryIterativeBitLength(bigInt, out long expectedBitLengthIterative))
                Assert.Equal(expectedBitLength, expectedBitLengthIterative);

            Assert.Equal(expectedBitLength, actualBitLength);
        }

        private static void VerifyGetBitLength(BigInteger bigInt, long expectedResult, uint epsilon = 0)
        {
            long actualBitLength = GetBitLength(bigInt);

            // Log is imprecise on large inputs
            Assert.InRange(Log2BitLength(bigInt), expectedResult - epsilon, expectedResult + epsilon);

            // self-consistency check
            if (TryIterativeBitLength(bigInt, out long expectedBitLengthIterative))
                Assert.Equal(expectedResult, expectedBitLengthIterative);

            Assert.Equal(expectedResult, actualBitLength);
        }

        private static long GetBitLength(BigInteger bigInt)
        {
            long actualBitLength = bigInt.GetBitLength();
            Assert.InRange(actualBitLength, 0, long.MaxValue);
            return actualBitLength;
        }
    }
}<|MERGE_RESOLUTION|>--- conflicted
+++ resolved
@@ -39,11 +39,7 @@
         }
 
         [Fact]
-<<<<<<< HEAD
-        [PlatformSpecific(~TestPlatforms.Browser)] // OOM on browser due to large array allocations
-=======
         [SkipOnPlatform(TestPlatforms.Browser, "OOM on browser due to large array allocations")]
->>>>>>> 6c95420c
         [ActiveIssue("https://github.com/dotnet/runtime/issues/37093", TestPlatforms.Android)]
         public static void RunGetBitLengthTestsLarge()
         {
