--- conflicted
+++ resolved
@@ -36,50 +36,12 @@
         [OuterLoop]
         public static void RunParseToStringTests(CultureInfo culture)
         {
-<<<<<<< HEAD
             Test();
             BigNumberTools.Utils.RunWithFakeThreshold("s_naiveThreshold", 0, Test);
             void Test()
             {
-                byte[] tempByteArray1 = Array.Empty<byte>();
+                byte[] tempByteArray1 = new byte[0];
                 using (new ThreadCultureChange(culture))
-=======
-            byte[] tempByteArray1 = new byte[0];
-            using (new ThreadCultureChange(culture))
-            {
-                //default style
-                VerifyDefaultParse(s_random);
-
-                //single NumberStyles
-                VerifyNumberStyles(NumberStyles.None, s_random);
-                VerifyNumberStyles(NumberStyles.AllowLeadingWhite, s_random);
-                VerifyNumberStyles(NumberStyles.AllowTrailingWhite, s_random);
-                VerifyNumberStyles(NumberStyles.AllowLeadingSign, s_random);
-                VerifyNumberStyles(NumberStyles.AllowTrailingSign, s_random);
-                VerifyNumberStyles(NumberStyles.AllowParentheses, s_random);
-                VerifyNumberStyles(NumberStyles.AllowDecimalPoint, s_random);
-                VerifyNumberStyles(NumberStyles.AllowThousands, s_random);
-                VerifyNumberStyles(NumberStyles.AllowExponent, s_random);
-                VerifyNumberStyles(NumberStyles.AllowCurrencySymbol, s_random);
-                VerifyNumberStyles(NumberStyles.AllowHexSpecifier, s_random);
-
-                //composite NumberStyles
-                VerifyNumberStyles(NumberStyles.Integer, s_random);
-                VerifyNumberStyles(NumberStyles.HexNumber, s_random);
-                VerifyNumberStyles(NumberStyles.Number, s_random);
-                VerifyNumberStyles(NumberStyles.Float, s_random);
-                VerifyNumberStyles(NumberStyles.Currency, s_random);
-                VerifyNumberStyles(NumberStyles.Any, s_random);
-
-                //invalid number style
-                // ******InvalidNumberStyles
-                NumberStyles invalid = (NumberStyles)0x7c00;
-                AssertExtensions.Throws<ArgumentException>("style", () =>
-                {
-                    BigInteger.Parse("1", invalid).ToString("d");
-                });
-                AssertExtensions.Throws<ArgumentException>("style", () =>
->>>>>>> 6fc39aef
                 {
                     //default style
                     VerifyDefaultParse(s_random);
@@ -108,11 +70,11 @@
                     //invalid number style
                     // ******InvalidNumberStyles
                     NumberStyles invalid = (NumberStyles)0x7c00;
-                    AssertExtensions.Throws<ArgumentException>(null, () =>
+                    AssertExtensions.Throws<ArgumentException>("style", () =>
                     {
                         BigInteger.Parse("1", invalid).ToString("d");
                     });
-                    AssertExtensions.Throws<ArgumentException>(null, () =>
+                    AssertExtensions.Throws<ArgumentException>("style", () =>
                     {
                         BigInteger junk;
                         BigInteger.TryParse("1", invalid, null, out junk);
