--- conflicted
+++ resolved
@@ -439,7 +439,6 @@
             RunCustomFormatToStringTests(s_random, "#\u2030000000", CultureInfo.CurrentCulture.NumberFormat.NegativeSign, 6, PerMilleSymbolFormatter);
         }
 
-<<<<<<< HEAD
         public static IEnumerable<object[]> RunFormatScientificNotationToBigIntegerAndViceVersaData()
         {
             yield return new object[] { "1E+1000", "1E+1000" };
@@ -473,7 +472,8 @@
         public static void RunFormatScientificNotationToBigIntegerThrowsException(string testingValue)
         {
             Assert.Throws<PlatformNotSupportedException>(() => BigInteger.Parse(testingValue, NumberStyles.AllowExponent));
-=======
+        }
+        
         [Fact]
         public static void ToString_InvalidFormat_ThrowsFormatException()
         {
@@ -512,7 +512,6 @@
             // Check ParseFormatSpecifier in BigNumber.cs with `G` format
             b.ToString("G999999999"); // Should not throw
             b.ToString("G00000999999999"); // Should not throw
->>>>>>> 22ba36d5
         }
 
         private static void RunSimpleProviderToStringTests(Random random, string format, NumberFormatInfo provider, int precision, StringFormatter formatter)
