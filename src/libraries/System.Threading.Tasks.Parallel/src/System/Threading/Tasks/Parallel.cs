// Licensed to the .NET Foundation under one or more agreements.
// The .NET Foundation licenses this file to you under the MIT license.

// =+=+=+=+=+=+=+=+=+=+=+=+=+=+=+=+=+=+=+=+=+=+=+=+=+=+=+=+=+=+=+=+=+=+=+=+=+=+=+=+=+=+=+
// A helper class that contains parallel versions of various looping constructs.  This
// internally uses the task parallel library, but takes care to expose very little
// evidence of this infrastructure being used.
//
// =-=-=-=-=-=-=-=-=-=-=-=-=-=-=-=-=-=-=-=-=-=-=-=-=-=-=-=-=-=-=-=-=-=-=-=-=-=-=-=-=-=-=-

using System.Collections;
using System.Collections.Concurrent;
using System.Collections.Generic;
using System.Diagnostics;
using System.Numerics;
using System.Runtime.ExceptionServices;

namespace System.Threading.Tasks
{
    internal sealed class Box<T> where T: class
    {
        public T? Value { get; set; }
    }

    /// <summary>
    /// Stores options that configure the operation of methods on the
    /// <see cref="System.Threading.Tasks.Parallel">Parallel</see> class.
    /// </summary>
    /// <remarks>
    /// By default, methods on the Parallel class attempt to utilize all available processors, are non-cancelable, and target
    /// the default TaskScheduler (TaskScheduler.Default). <see cref="ParallelOptions"/> enables
    /// overriding these defaults.
    /// </remarks>
    public class ParallelOptions
    {
        private TaskScheduler? _scheduler;
        private int _maxDegreeOfParallelism;
        private CancellationToken _cancellationToken;

        /// <summary>
        /// Initializes a new instance of the <see cref="ParallelOptions"/> class.
        /// </summary>
        /// <remarks>
        /// This constructor initializes the instance with default values.  <see cref="MaxDegreeOfParallelism"/>
        /// is initialized to -1, signifying that there is no upper bound set on how much parallelism should
        /// be employed.  <see cref="CancellationToken"/> is initialized to a non-cancelable token,
        /// and <see cref="TaskScheduler"/> is initialized to the default scheduler (TaskScheduler.Default).
        /// All of these defaults may be overwritten using the property set accessors on the instance.
        /// </remarks>
        public ParallelOptions()
        {
            _scheduler = TaskScheduler.Default;
            _maxDegreeOfParallelism = -1;
            _cancellationToken = CancellationToken.None;
        }

        /// <summary>
        /// Gets or sets the <see cref="System.Threading.Tasks.TaskScheduler">TaskScheduler</see>
        /// associated with this <see cref="ParallelOptions"/> instance. Setting this property to null
        /// indicates that the current scheduler should be used.
        /// </summary>
        public TaskScheduler? TaskScheduler
        {
            get { return _scheduler; }
            set { _scheduler = value; }
        }

        // Convenience property used by TPL logic
        internal TaskScheduler EffectiveTaskScheduler => _scheduler ?? TaskScheduler.Current;

        /// <summary>
        /// Gets or sets the maximum degree of parallelism enabled by this ParallelOptions instance.
        /// </summary>
        /// <remarks>
        /// The <see cref="MaxDegreeOfParallelism"/> limits the number of concurrent operations run by <see
        /// cref="System.Threading.Tasks.Parallel">Parallel</see> method calls that are passed this
        /// ParallelOptions instance to the set value, if it is positive. If <see
        /// cref="MaxDegreeOfParallelism"/> is -1, then there is no limit placed on the number of concurrently
        /// running operations.
        /// </remarks>
        /// <exception cref="System.ArgumentOutOfRangeException">
        /// The exception that is thrown when this <see cref="MaxDegreeOfParallelism"/> is set to 0 or some
        /// value less than -1.
        /// </exception>
        public int MaxDegreeOfParallelism
        {
            get { return _maxDegreeOfParallelism; }
            set
            {
                if ((value == 0) || (value < -1))
                    throw new ArgumentOutOfRangeException(nameof(MaxDegreeOfParallelism));
                _maxDegreeOfParallelism = value;
            }
        }

        /// <summary>
        /// Gets or sets the <see cref="System.Threading.CancellationToken">CancellationToken</see>
        /// associated with this <see cref="ParallelOptions"/> instance.
        /// </summary>
        /// <remarks>
        /// Providing a <see cref="System.Threading.CancellationToken">CancellationToken</see>
        /// to a <see cref="System.Threading.Tasks.Parallel">Parallel</see> method enables the operation to be
        /// exited early. Code external to the operation may cancel the token, and if the operation observes the
        /// token being set, it may exit early by throwing an
        /// <see cref="System.OperationCanceledException"/>.
        /// </remarks>
        public CancellationToken CancellationToken
        {
            get { return _cancellationToken; }
            set { _cancellationToken = value; }
        }

        internal int EffectiveMaxConcurrencyLevel
        {
            get
            {
                int rval = MaxDegreeOfParallelism;
                int schedulerMax = EffectiveTaskScheduler.MaximumConcurrencyLevel;
                if ((schedulerMax > 0) && (schedulerMax != int.MaxValue))
                {
                    rval = (rval == -1) ? schedulerMax : Math.Min(schedulerMax, rval);
                }
                return rval;
            }
        }
    }  // class ParallelOptions

    /// <summary>
    /// Provides support for parallel loops and regions.
    /// </summary>
    /// <remarks>
    /// The <see cref="System.Threading.Tasks.Parallel"/> class provides library-based data parallel replacements
    /// for common operations such as for loops, for each loops, and execution of a set of statements.
    /// </remarks>
    public static partial class Parallel
    {
        // static counter for generating unique Fork/Join Context IDs to be used in ETW events
        internal static int s_forkJoinContextID;

        // We use a stride for loops to amortize the frequency of interlocked operations.
        internal const int DEFAULT_LOOP_STRIDE = 16;

        // Static variable to hold default parallel options
        internal static readonly ParallelOptions s_defaultParallelOptions = new ParallelOptions();

        /// <summary>
        /// Executes each of the provided actions, possibly in parallel.
        /// </summary>
        /// <param name="actions">An array of <see cref="System.Action">Actions</see> to execute.</param>
        /// <exception cref="System.ArgumentNullException">The exception that is thrown when the
        /// <paramref name="actions"/> argument is null.</exception>
        /// <exception cref="System.ArgumentException">The exception that is thrown when the
        /// <paramref name="actions"/> array contains a null element.</exception>
        /// <exception cref="System.AggregateException">The exception that is thrown when any
        /// action in the <paramref name="actions"/> array throws an exception.</exception>
        /// <remarks>
        /// This method can be used to execute a set of operations, potentially in parallel.
        /// No guarantees are made about the order in which the operations execute or whether
        /// they execute in parallel.  This method does not return until each of the
        /// provided operations has completed, regardless of whether completion
        /// occurs due to normal or exceptional termination.
        /// </remarks>
        public static void Invoke(params Action[] actions)
        {
            Invoke(s_defaultParallelOptions, actions);
        }

        /// <summary>
        /// Executes each of the provided actions, possibly in parallel.
        /// </summary>
        /// <param name="parallelOptions">A <see cref="System.Threading.Tasks.ParallelOptions">ParallelOptions</see>
        /// instance that configures the behavior of this operation.</param>
        /// <param name="actions">An array of <see cref="System.Action">Actions</see> to execute.</param>
        /// <exception cref="System.ArgumentNullException">The exception that is thrown when the
        /// <paramref name="actions"/> argument is null.</exception>
        /// <exception cref="System.ArgumentNullException">The exception that is thrown when the
        /// <paramref name="parallelOptions"/> argument is null.</exception>
        /// <exception cref="System.ArgumentException">The exception that is thrown when the
        /// <paramref name="actions"/> array contains a null element.</exception>
        /// <exception cref="System.OperationCanceledException">The exception that is thrown when
        /// the <see cref="System.Threading.CancellationToken">CancellationToken</see> in the
        /// <paramref name="parallelOptions"/> is set.</exception>
        /// <exception cref="System.AggregateException">The exception that is thrown when any
        /// action in the <paramref name="actions"/> array throws an exception.</exception>
        /// <exception cref="System.ObjectDisposedException">The exception that is thrown when the
        /// the <see cref="System.Threading.CancellationTokenSource">CancellationTokenSource</see> associated with the
        /// the <see cref="System.Threading.CancellationToken">CancellationToken</see> in the
        /// <paramref name="parallelOptions"/> has been disposed.</exception>
        /// <remarks>
        /// This method can be used to execute a set of operations, potentially in parallel.
        /// No guarantees are made about the order in which the operations execute or whether
        /// the they execute in parallel.  This method does not return until each of the
        /// provided operations has completed, regardless of whether completion
        /// occurs due to normal or exceptional termination.
        /// </remarks>
        public static void Invoke(ParallelOptions parallelOptions, params Action[] actions)
        {
            ArgumentNullException.ThrowIfNull(parallelOptions);
            ArgumentNullException.ThrowIfNull(actions);

            // On .NET Framework, we throw an ODE if we're passed a disposed CancellationToken.
            // Here, CancellationToken.ThrowIfSourceDisposed() is not exposed.
            // This is benign, because we'll end up throwing ODE when we register
            // with the token later.

            // Quit early if we're already canceled -- avoid a bunch of work.
            parallelOptions.CancellationToken.ThrowIfCancellationRequested();

            // We must validate that the actions array contains no null elements, and also
            // make a defensive copy of the actions array.
            Action[] actionsCopy = CopyActionArray(actions);

            // ETW event for Parallel Invoke Begin
            int forkJoinContextID = LogEtwEventInvokeBegin(actionsCopy);

#if DEBUG
            actions = null!; // Ensure we don't accidentally use this below.
#endif

            // If we have no work to do, we are done.
            if (actionsCopy.Length < 1) return;

            // In the algorithm below, if the number of actions is greater than this, we automatically
            // use Parallel.For() to handle the actions, rather than the Task-per-Action strategy.
            const int SMALL_ACTIONCOUNT_LIMIT = 10;

            try
            {
                // If we've gotten this far, it's time to process the actions.

                // Web browsers need special treatment that is implemented in TaskReplicator
                if (OperatingSystem.IsBrowser() ||
                    // This is more efficient for a large number of actions, or for enforcing MaxDegreeOfParallelism:
                    (actionsCopy.Length > SMALL_ACTIONCOUNT_LIMIT) ||
                    (parallelOptions.MaxDegreeOfParallelism != -1 && parallelOptions.MaxDegreeOfParallelism < actionsCopy.Length)
                )
                {
                    // Used to hold any exceptions encountered during action processing
                    ConcurrentQueue<Exception>? exceptionQ = null; // will be lazily initialized if necessary

                    // Launch a task replicator to handle the execution of all actions.
                    // This allows us to use as many cores as are available, and no more.
                    // The exception to this rule is that, in the case of a blocked action,
                    // the ThreadPool may inject extra threads, which means extra tasks can run.
                    int actionIndex = 0;

                    try
                    {
                        TaskReplicator.Run(
                            (ref object state, int timeout, out bool replicationDelegateYieldedBeforeCompletion) =>
                            {
                                // In this particular case, we do not participate in cooperative multitasking:
                                replicationDelegateYieldedBeforeCompletion = false;

                                // Each for-task will pull an action at a time from the list
                                int myIndex = Interlocked.Increment(ref actionIndex); // = index to use + 1
                                while (myIndex <= actionsCopy.Length)
                                {
                                    // Catch and store any exceptions.  If we don't catch them, the self-replicating
                                    // task will exit, and that may cause other SR-tasks to exit.
                                    // And (absent cancellation) we want all actions to execute.
                                    try
                                    {
                                        actionsCopy[myIndex - 1]();
                                    }
                                    catch (Exception e)
                                    {
                                        LazyInitializer.EnsureInitialized(ref exceptionQ, () => { return new ConcurrentQueue<Exception>(); });
                                        exceptionQ.Enqueue(e);
                                    }

                                    // Check for cancellation.  If it is encountered, then exit the delegate.
                                    parallelOptions.CancellationToken.ThrowIfCancellationRequested();

                                    // You're still in the game.  Grab your next action index.
                                    myIndex = Interlocked.Increment(ref actionIndex);
                                }
                            },
                            parallelOptions,
                            stopOnFirstFailure: false);
                    }
                    catch (Exception e)
                    {
                        LazyInitializer.EnsureInitialized(ref exceptionQ, () => { return new ConcurrentQueue<Exception>(); });

                        // Since we're consuming all action exceptions, there are very few reasons that
                        // we would see an exception here.  Two that come to mind:
                        //   (1) An OCE thrown by one or more actions (AggregateException thrown)
                        //   (2) An exception thrown from the TaskReplicator constructor
                        //       (regular exception thrown).
                        // We'll need to cover them both.

                        if (e is ObjectDisposedException)
                            throw;

                        if (e is AggregateException ae)
                        {
                            // Strip off outer container of an AggregateException, because downstream
                            // logic needs OCEs to be at the top level.
                            foreach (Exception exc in ae.InnerExceptions) exceptionQ.Enqueue(exc);
                        }
                        else
                        {
                            exceptionQ.Enqueue(e);
                        }
                    }

                    // If we have encountered any exceptions, then throw.
                    if ((exceptionQ != null) && (!exceptionQ.IsEmpty))
                    {
                        ThrowSingleCancellationExceptionOrOtherException(exceptionQ, parallelOptions.CancellationToken,
                                                                         new AggregateException(exceptionQ));
                    }
                }
                else  // This is more efficient for a small number of actions and no DOP support:
                {
                    // Initialize our array of tasks, one per action.
                    Task[] tasks = new Task[actionsCopy.Length];

                    // One more check before we begin...
                    parallelOptions.CancellationToken.ThrowIfCancellationRequested();

                    // Invoke all actions as tasks.  Queue N-1 of them, and run 1 synchronously.
                    for (int i = 1; i < tasks.Length; i++)
                    {
                        tasks[i] = Task.Factory.StartNew(actionsCopy[i], parallelOptions.CancellationToken, TaskCreationOptions.None,
                                                         parallelOptions.EffectiveTaskScheduler);
                    }
                    tasks[0] = new Task(actionsCopy[0], parallelOptions.CancellationToken, TaskCreationOptions.None);
                    tasks[0].RunSynchronously(parallelOptions.EffectiveTaskScheduler);

                    // Now wait for the tasks to complete.  This will not unblock until all of
                    // them complete, and it will throw an exception if one or more of them also
                    // threw an exception.  We let such exceptions go completely unhandled.
                    try
                    {
#pragma warning disable CA1416 // Validate platform compatibility, issue: https://github.com/dotnet/runtime/issues/44605
                        Task.WaitAll(tasks);
#pragma warning restore CA1416
                    }
                    catch (AggregateException aggExp)
                    {
                        // see if we can combine it into a single OCE. If not propagate the original exception
                        ThrowSingleCancellationExceptionOrOtherException(aggExp.InnerExceptions, parallelOptions.CancellationToken, aggExp);
                    }
                }
            }
            finally
            {
                // ETW event for Parallel Invoke End
                LogEtwEventForParallelInvokeEnd(forkJoinContextID);
            }
        }


        /// <summary>
        /// Executes a for loop in which iterations may run in parallel.
        /// </summary>
        /// <param name="fromInclusive">The start index, inclusive.</param>
        /// <param name="toExclusive">The end index, exclusive.</param>
        /// <param name="body">The delegate that is invoked once per iteration.</param>
        /// <exception cref="System.ArgumentNullException">The exception that is thrown when the <paramref name="body"/>
        /// argument is null.</exception>
        /// <exception cref="System.AggregateException">The exception that is thrown to contain an exception
        /// thrown from one of the specified delegates.</exception>
        /// <returns>A <see cref="System.Threading.Tasks.ParallelLoopResult">ParallelLoopResult</see> structure
        /// that contains information on what portion of the loop completed.</returns>
        /// <remarks>
        /// The <paramref name="body"/> delegate is invoked once for each value in the iteration range:
        /// [fromInclusive, toExclusive).  It is provided with the iteration count (an Int32) as a parameter.
        /// </remarks>
        public static ParallelLoopResult For(int fromInclusive, int toExclusive, Action<int> body)
        {
            return For<int>(fromInclusive, toExclusive, s_defaultParallelOptions, body);
        }

        /// <summary>
        /// Executes a for loop in which iterations may run in parallel.
        /// </summary>
        /// <param name="fromInclusive">The start index, inclusive.</param>
        /// <param name="toExclusive">The end index, exclusive.</param>
        /// <param name="body">The delegate that is invoked once per iteration.</param>
        /// <exception cref="System.ArgumentNullException">The exception that is thrown when the <paramref name="body"/>
        /// argument is null.</exception>
        /// <exception cref="System.AggregateException">The exception that is thrown to contain an exception
        /// thrown from one of the specified delegates.</exception>
        /// <returns>A <see cref="System.Threading.Tasks.ParallelLoopResult">ParallelLoopResult</see> structure
        /// that contains information on what portion of the loop completed.</returns>
        /// <remarks>
        /// The <paramref name="body"/> delegate is invoked once for each value in the iteration range:
        /// [fromInclusive, toExclusive).  It is provided with the iteration count (an Int64) as a parameter.
        /// </remarks>
        public static ParallelLoopResult For(long fromInclusive, long toExclusive, Action<long> body)
        {
            return For<long>(fromInclusive, toExclusive, s_defaultParallelOptions, body);
        }

        /// <summary>
        /// Executes a for loop in which iterations may run in parallel.
        /// </summary>
        /// <param name="fromInclusive">The start index, inclusive.</param>
        /// <param name="toExclusive">The end index, exclusive.</param>
        /// <param name="parallelOptions">A <see cref="System.Threading.Tasks.ParallelOptions">ParallelOptions</see>
        /// instance that configures the behavior of this operation.</param>
        /// <param name="body">The delegate that is invoked once per iteration.</param>
        /// <exception cref="System.ArgumentNullException">The exception that is thrown when the <paramref name="body"/>
        /// argument is null.</exception>
        /// <exception cref="System.ArgumentNullException">The exception that is thrown when the
        /// <paramref name="parallelOptions"/> argument is null.</exception>
        /// <exception cref="System.OperationCanceledException">The exception that is thrown when the
        /// <see cref="System.Threading.CancellationToken">CancellationToken</see> in the <paramref name="parallelOptions"/>
        /// argument is set.</exception>
        /// <exception cref="System.AggregateException">The exception that is thrown to contain an exception
        /// thrown from one of the specified delegates.</exception>
        /// <exception cref="System.ObjectDisposedException">The exception that is thrown when the
        /// the <see cref="System.Threading.CancellationTokenSource">CancellationTokenSource</see> associated with the
        /// the <see cref="System.Threading.CancellationToken">CancellationToken</see> in the
        /// <paramref name="parallelOptions"/> has been disposed.</exception>
        /// <returns>A <see cref="System.Threading.Tasks.ParallelLoopResult">ParallelLoopResult</see> structure
        /// that contains information on what portion of the loop completed.</returns>
        /// <remarks>
        /// The <paramref name="body"/> delegate is invoked once for each value in the iteration range:
        /// [fromInclusive, toExclusive).  It is provided with the iteration count (an Int32) as a parameter.
        /// </remarks>
        public static ParallelLoopResult For(int fromInclusive, int toExclusive, ParallelOptions parallelOptions, Action<int> body)
        {
            return For<int>(fromInclusive, toExclusive, parallelOptions, body);
        }

        /// <summary>
        /// Executes a for loop in which iterations may run in parallel.
        /// </summary>
        /// <param name="fromInclusive">The start index, inclusive.</param>
        /// <param name="toExclusive">The end index, exclusive.</param>
        /// <param name="parallelOptions">A <see cref="System.Threading.Tasks.ParallelOptions">ParallelOptions</see>
        /// instance that configures the behavior of this operation.</param>
        /// <param name="body">The delegate that is invoked once per iteration.</param>
        /// <exception cref="System.ArgumentNullException">The exception that is thrown when the <paramref name="body"/>
        /// argument is null.</exception>
        /// <exception cref="System.ArgumentNullException">The exception that is thrown when the
        /// <paramref name="parallelOptions"/> argument is null.</exception>
        /// <exception cref="System.OperationCanceledException">The exception that is thrown when the
        /// <see cref="System.Threading.CancellationToken">CancellationToken</see> in the <paramref name="parallelOptions"/>
        /// argument is set.</exception>
        /// <exception cref="System.AggregateException">The exception that is thrown to contain an exception
        /// thrown from one of the specified delegates.</exception>
        /// <exception cref="System.ObjectDisposedException">The exception that is thrown when the
        /// the <see cref="System.Threading.CancellationTokenSource">CancellationTokenSource</see> associated with the
        /// the <see cref="System.Threading.CancellationToken">CancellationToken</see> in the
        /// <paramref name="parallelOptions"/> has been disposed.</exception>
        /// <returns>A <see cref="System.Threading.Tasks.ParallelLoopResult">ParallelLoopResult</see> structure
        /// that contains information on what portion of the loop completed.</returns>
        /// <remarks>
        /// The <paramref name="body"/> delegate is invoked once for each value in the iteration range:
        /// [fromInclusive, toExclusive).  It is provided with the iteration count (an Int64) as a parameter.
        /// </remarks>
        public static ParallelLoopResult For(long fromInclusive, long toExclusive, ParallelOptions parallelOptions, Action<long> body)
        {
            return For<long>(fromInclusive, toExclusive, parallelOptions, body);
        }

        private static ParallelLoopResult For<TIndex>(TIndex fromInclusive, TIndex toExclusive, ParallelOptions parallelOptions, Action<TIndex> body)
            where TIndex: INumber<TIndex>
        {
            ArgumentNullException.ThrowIfNull(parallelOptions);
            ArgumentNullException.ThrowIfNull(body);
<<<<<<< HEAD

            WorkerWithBodyFactory<TIndex> workerFactory = new WorkerWithBodyFactory<TIndex>(body);
            return ForWorker(fromInclusive, toExclusive, parallelOptions, workerFactory);
=======
            return ForWorker<TIndex, object>(
                fromInclusive, toExclusive, parallelOptions,
                body, null, null, null, null);
>>>>>>> efcb3e1e
        }

        /// <summary>
        /// Executes a for loop in which iterations may run in parallel.
        /// </summary>
        /// <param name="fromInclusive">The start index, inclusive.</param>
        /// <param name="toExclusive">The end index, exclusive.</param>
        /// <param name="body">The delegate that is invoked once per iteration.</param>
        /// <exception cref="System.ArgumentNullException">The exception that is thrown when the <paramref name="body"/>
        /// argument is null.</exception>
        /// <exception cref="System.AggregateException">The exception that is thrown to contain an exception
        /// thrown from one of the specified delegates.</exception>
        /// <returns>A <see cref="System.Threading.Tasks.ParallelLoopResult">ParallelLoopResult</see> structure
        /// that contains information on what portion of the loop completed.</returns>
        /// <remarks>
        /// <para>
        /// The <paramref name="body"/> delegate is invoked once for each value in the iteration range:
        /// [fromInclusive, toExclusive).  It is provided with the following parameters: the iteration count (an Int32),
        /// and a <see cref="System.Threading.Tasks.ParallelLoopState">ParallelLoopState</see> instance that may be
        /// used to break out of the loop prematurely.
        /// </para>
        /// <para>
        /// Calling <see cref="System.Threading.Tasks.ParallelLoopState.Break()">ParallelLoopState.Break()</see>
        /// informs the For operation that iterations after the current one need not
        /// execute.  However, all iterations before the current one will still need to be executed if they have not already.
        /// Therefore, calling Break is similar to using a break operation within a
        /// conventional for loop in a language like C#, but it is not a perfect substitute: for example, there is no guarantee that iterations
        /// after the current one will definitely not execute.
        /// </para>
        /// <para>
        /// If executing all iterations before the current one is not necessary,
        /// <see cref="System.Threading.Tasks.ParallelLoopState.Stop()">ParallelLoopState.Stop()</see>
        /// should be preferred to using Break.  Calling Stop informs the For loop that it may abandon all remaining
        /// iterations, regardless of whether they're for iterations above or below the current,
        /// since all required work has already been completed.  As with Break, however, there are no guarantees regarding
        /// which other iterations will not execute.
        /// </para>
        /// <para>
        /// When a loop is ended prematurely, the <see cref="ParallelLoopState"/> that's returned will contain
        /// relevant information about the loop's completion.
        /// </para>
        /// </remarks>
        public static ParallelLoopResult For(int fromInclusive, int toExclusive, Action<int, ParallelLoopState> body)
        {
            return For<int>(fromInclusive, toExclusive, s_defaultParallelOptions, body);
        }

        /// <summary>
        /// Executes a for loop in which iterations may run in parallel.
        /// </summary>
        /// <param name="fromInclusive">The start index, inclusive.</param>
        /// <param name="toExclusive">The end index, exclusive.</param>
        /// <param name="body">The delegate that is invoked once per iteration.</param>
        /// <exception cref="System.ArgumentNullException">The exception that is thrown when the <paramref name="body"/>
        /// argument is null.</exception>
        /// <exception cref="System.AggregateException">The exception that is thrown to contain an exception
        /// thrown from one of the specified delegates.</exception>
        /// <returns>A <see cref="System.Threading.Tasks.ParallelLoopResult">ParallelLoopResult</see> structure
        /// that contains information on what portion of the loop completed.</returns>
        /// <remarks>
        /// The <paramref name="body"/> delegate is invoked once for each value in the iteration range:
        /// [fromInclusive, toExclusive).  It is provided with the following parameters: the iteration count (an Int64),
        /// and a <see cref="System.Threading.Tasks.ParallelLoopState">ParallelLoopState</see> instance that may be
        /// used to break out of the loop prematurely.
        /// </remarks>
        public static ParallelLoopResult For(long fromInclusive, long toExclusive, Action<long, ParallelLoopState> body)
        {
            return For<long>(fromInclusive, toExclusive, s_defaultParallelOptions, body);
        }

        /// <summary>
        /// Executes a for loop in which iterations may run in parallel.
        /// </summary>
        /// <param name="fromInclusive">The start index, inclusive.</param>
        /// <param name="toExclusive">The end index, exclusive.</param>
        /// <param name="parallelOptions">A <see cref="System.Threading.Tasks.ParallelOptions">ParallelOptions</see>
        /// instance that configures the behavior of this operation.</param>
        /// <param name="body">The delegate that is invoked once per iteration.</param>
        /// <exception cref="System.ArgumentNullException">The exception that is thrown when the <paramref name="body"/>
        /// argument is null.</exception>
        /// <exception cref="System.ArgumentNullException">The exception that is thrown when the
        /// <paramref name="parallelOptions"/> argument is null.</exception>
        /// <exception cref="System.OperationCanceledException">The exception that is thrown when the
        /// <see cref="System.Threading.CancellationToken">CancellationToken</see> in the <paramref name="parallelOptions"/>
        /// argument is set.</exception>
        /// <exception cref="System.AggregateException">The exception that is thrown to contain an exception
        /// thrown from one of the specified delegates.</exception>
        /// <exception cref="System.ObjectDisposedException">The exception that is thrown when the
        /// the <see cref="System.Threading.CancellationTokenSource">CancellationTokenSource</see> associated with the
        /// the <see cref="System.Threading.CancellationToken">CancellationToken</see> in the
        /// <paramref name="parallelOptions"/> has been disposed.</exception>
        /// <returns>A <see cref="System.Threading.Tasks.ParallelLoopResult">ParallelLoopResult</see> structure
        /// that contains information on what portion of the loop completed.</returns>
        /// <remarks>
        /// The <paramref name="body"/> delegate is invoked once for each value in the iteration range:
        /// [fromInclusive, toExclusive).  It is provided with the following parameters: the iteration count (an Int32),
        /// and a <see cref="System.Threading.Tasks.ParallelLoopState">ParallelLoopState</see> instance that may be
        /// used to break out of the loop prematurely.
        /// </remarks>
        public static ParallelLoopResult For(int fromInclusive, int toExclusive, ParallelOptions parallelOptions, Action<int, ParallelLoopState> body)
        {
            return For<int>(fromInclusive, toExclusive, parallelOptions, body);
        }

        /// <summary>
        /// Executes a for loop in which iterations may run in parallel.
        /// </summary>
        /// <param name="fromInclusive">The start index, inclusive.</param>
        /// <param name="toExclusive">The end index, exclusive.</param>
        /// <param name="parallelOptions">A <see cref="System.Threading.Tasks.ParallelOptions">ParallelOptions</see>
        /// instance that configures the behavior of this operation.</param>
        /// <param name="body">The delegate that is invoked once per iteration.</param>
        /// <exception cref="System.ArgumentNullException">The exception that is thrown when the <paramref name="body"/>
        /// argument is null.</exception>
        /// <exception cref="System.ArgumentNullException">The exception that is thrown when the
        /// <paramref name="parallelOptions"/> argument is null.</exception>
        /// <exception cref="System.OperationCanceledException">The exception that is thrown when the
        /// <see cref="System.Threading.CancellationToken">CancellationToken</see> in the <paramref name="parallelOptions"/>
        /// argument is set.</exception>
        /// <exception cref="System.AggregateException">The exception that is thrown to contain an exception
        /// thrown from one of the specified delegates.</exception>
        /// <exception cref="System.ObjectDisposedException">The exception that is thrown when the
        /// the <see cref="System.Threading.CancellationTokenSource">CancellationTokenSource</see> associated with the
        /// the <see cref="System.Threading.CancellationToken">CancellationToken</see> in the
        /// <paramref name="parallelOptions"/> has been disposed.</exception>
        /// <returns>A <see cref="System.Threading.Tasks.ParallelLoopResult">ParallelLoopResult</see> structure
        /// that contains information on what portion of the loop completed.</returns>
        /// <remarks>
        /// The <paramref name="body"/> delegate is invoked once for each value in the iteration range:
        /// [fromInclusive, toExclusive).  It is provided with the following parameters: the iteration count (an Int64),
        /// and a <see cref="System.Threading.Tasks.ParallelLoopState">ParallelLoopState</see> instance that may be
        /// used to break out of the loop prematurely.
        /// </remarks>
        public static ParallelLoopResult For(long fromInclusive, long toExclusive, ParallelOptions parallelOptions,
            Action<long, ParallelLoopState> body)
        {
            return For<long>(fromInclusive, toExclusive, parallelOptions, body);
        }

        private static ParallelLoopResult For<TIndex>(TIndex fromInclusive, TIndex toExclusive, ParallelOptions parallelOptions, Action<TIndex, ParallelLoopState> body)
            where TIndex: INumber<TIndex>
        {
            ArgumentNullException.ThrowIfNull(parallelOptions);
            ArgumentNullException.ThrowIfNull(body);

<<<<<<< HEAD
            WorkerWithStateFactory<TIndex> workerFactory = new WorkerWithStateFactory<TIndex>(body);
            return ForWorker(fromInclusive, toExclusive, parallelOptions, workerFactory);
=======
            return ForWorker<TIndex, object>(
                fromInclusive, toExclusive, parallelOptions,
                null, body, null, null, null);
>>>>>>> efcb3e1e
        }

        /// <summary>
        /// Executes a for loop in which iterations may run in parallel.
        /// </summary>
        /// <typeparam name="TLocal">The type of the thread-local data.</typeparam>
        /// <param name="fromInclusive">The start index, inclusive.</param>
        /// <param name="toExclusive">The end index, exclusive.</param>
        /// <param name="localInit">The function delegate that returns the initial state of the local data
        /// for each thread.</param>
        /// <param name="body">The delegate that is invoked once per iteration.</param>
        /// <param name="localFinally">The delegate that performs a final action on the local state of each
        /// thread.</param>
        /// <exception cref="System.ArgumentNullException">The exception that is thrown when the <paramref name="body"/>
        /// argument is null.</exception>
        /// <exception cref="System.ArgumentNullException">The exception that is thrown when the
        /// <paramref name="localInit"/> argument is null.</exception>
        /// <exception cref="System.ArgumentNullException">The exception that is thrown when the
        /// <paramref name="localFinally"/> argument is null.</exception>
        /// <exception cref="System.AggregateException">The exception that is thrown to contain an exception
        /// thrown from one of the specified delegates.</exception>
        /// <returns>A <see cref="System.Threading.Tasks.ParallelLoopResult">ParallelLoopResult</see> structure
        /// that contains information on what portion of the loop completed.</returns>
        /// <remarks>
        /// <para>
        /// The <paramref name="body"/> delegate is invoked once for each value in the iteration range:
        /// [fromInclusive, toExclusive).  It is provided with the following parameters: the iteration count (an Int32),
        /// a <see cref="System.Threading.Tasks.ParallelLoopState">ParallelLoopState</see> instance that may be
        /// used to break out of the loop prematurely, and some local state that may be shared amongst iterations
        /// that execute on the same thread.
        /// </para>
        /// <para>
        /// The <paramref name="localInit"/> delegate is invoked once for each thread that participates in the loop's
        /// execution and returns the initial local state for each of those threads.  These initial states are passed to the first
        /// <paramref name="body"/> invocations on each thread.  Then, every subsequent body invocation returns a possibly
        /// modified state value that is passed to the next body invocation.  Finally, the last body invocation on each thread returns a state value
        /// that is passed to the <paramref name="localFinally"/> delegate.  The localFinally delegate is invoked once per thread to perform a final
        /// action on each thread's local state.
        /// </para>
        /// </remarks>
        public static ParallelLoopResult For<TLocal>(
            int fromInclusive, int toExclusive,
            Func<TLocal> localInit,
            Func<int, ParallelLoopState, TLocal, TLocal> body,
            Action<TLocal> localFinally)
        {
            return For<int, TLocal>(fromInclusive, toExclusive, s_defaultParallelOptions, localInit, body, localFinally);
        }

        /// <summary>
        /// Executes a for loop in which iterations may run in parallel.  Supports 64-bit indices.
        /// </summary>
        /// <typeparam name="TLocal">The type of the thread-local data.</typeparam>
        /// <param name="fromInclusive">The start index, inclusive.</param>
        /// <param name="toExclusive">The end index, exclusive.</param>
        /// <param name="localInit">The function delegate that returns the initial state of the local data
        /// for each thread.</param>
        /// <param name="body">The delegate that is invoked once per iteration.</param>
        /// <param name="localFinally">The delegate that performs a final action on the local state of each
        /// thread.</param>
        /// <exception cref="System.ArgumentNullException">The exception that is thrown when the <paramref name="body"/>
        /// argument is null.</exception>
        /// <exception cref="System.ArgumentNullException">The exception that is thrown when the
        /// <paramref name="localInit"/> argument is null.</exception>
        /// <exception cref="System.ArgumentNullException">The exception that is thrown when the
        /// <paramref name="localFinally"/> argument is null.</exception>
        /// <exception cref="System.AggregateException">The exception that is thrown to contain an exception
        /// thrown from one of the specified delegates.</exception>
        /// <returns>A <see cref="System.Threading.Tasks.ParallelLoopResult">ParallelLoopResult</see> structure
        /// that contains information on what portion of the loop completed.</returns>
        /// <remarks>
        /// <para>
        /// The <paramref name="body"/> delegate is invoked once for each value in the iteration range:
        /// [fromInclusive, toExclusive).  It is provided with the following parameters: the iteration count (an Int64),
        /// a <see cref="System.Threading.Tasks.ParallelLoopState">ParallelLoopState</see> instance that may be
        /// used to break out of the loop prematurely, and some local state that may be shared amongst iterations
        /// that execute on the same thread.
        /// </para>
        /// <para>
        /// The <paramref name="localInit"/> delegate is invoked once for each thread that participates in the loop's
        /// execution and returns the initial local state for each of those threads.  These initial states are passed to the first
        /// <paramref name="body"/> invocations on each thread.  Then, every subsequent body invocation returns a possibly
        /// modified state value that is passed to the next body invocation.  Finally, the last body invocation on each thread returns a state value
        /// that is passed to the <paramref name="localFinally"/> delegate.  The localFinally delegate is invoked once per thread to perform a final
        /// action on each thread's local state.
        /// </para>
        /// </remarks>
        public static ParallelLoopResult For<TLocal>(
            long fromInclusive, long toExclusive,
            Func<TLocal> localInit,
            Func<long, ParallelLoopState, TLocal, TLocal> body,
            Action<TLocal> localFinally)
        {
            return For<long, TLocal>(fromInclusive, toExclusive, s_defaultParallelOptions, localInit, body, localFinally);
        }

        /// <summary>
        /// Executes a for loop in which iterations may run in parallel.
        /// </summary>
        /// <typeparam name="TLocal">The type of the thread-local data.</typeparam>
        /// <param name="fromInclusive">The start index, inclusive.</param>
        /// <param name="toExclusive">The end index, exclusive.</param>
        /// <param name="parallelOptions">A <see cref="System.Threading.Tasks.ParallelOptions">ParallelOptions</see>
        /// instance that configures the behavior of this operation.</param>
        /// <param name="localInit">The function delegate that returns the initial state of the local data
        /// for each thread.</param>
        /// <param name="body">The delegate that is invoked once per iteration.</param>
        /// <param name="localFinally">The delegate that performs a final action on the local state of each
        /// thread.</param>
        /// <exception cref="System.ArgumentNullException">The exception that is thrown when the <paramref name="body"/>
        /// argument is null.</exception>
        /// <exception cref="System.ArgumentNullException">The exception that is thrown when the
        /// <paramref name="localInit"/> argument is null.</exception>
        /// <exception cref="System.ArgumentNullException">The exception that is thrown when the
        /// <paramref name="localFinally"/> argument is null.</exception>
        /// <exception cref="System.ArgumentNullException">The exception that is thrown when the
        /// <paramref name="parallelOptions"/> argument is null.</exception>
        /// <exception cref="System.OperationCanceledException">The exception that is thrown when the
        /// <see cref="System.Threading.CancellationToken">CancellationToken</see> in the <paramref name="parallelOptions"/>
        /// argument is set.</exception>
        /// <exception cref="System.AggregateException">The exception that is thrown to contain an exception
        /// thrown from one of the specified delegates.</exception>
        /// <exception cref="System.ObjectDisposedException">The exception that is thrown when the
        /// the <see cref="System.Threading.CancellationTokenSource">CancellationTokenSource</see> associated with the
        /// the <see cref="System.Threading.CancellationToken">CancellationToken</see> in the
        /// <paramref name="parallelOptions"/> has been disposed.</exception>
        /// <returns>A <see cref="System.Threading.Tasks.ParallelLoopResult">ParallelLoopResult</see> structure
        /// that contains information on what portion of the loop completed.</returns>
        /// <remarks>
        /// <para>
        /// The <paramref name="body"/> delegate is invoked once for each value in the iteration range:
        /// [fromInclusive, toExclusive).  It is provided with the following parameters: the iteration count (an Int32),
        /// a <see cref="System.Threading.Tasks.ParallelLoopState">ParallelLoopState</see> instance that may be
        /// used to break out of the loop prematurely, and some local state that may be shared amongst iterations
        /// that execute on the same thread.
        /// </para>
        /// <para>
        /// The <paramref name="localInit"/> delegate is invoked once for each thread that participates in the loop's
        /// execution and returns the initial local state for each of those threads.  These initial states are passed to the first
        /// <paramref name="body"/> invocations on each thread.  Then, every subsequent body invocation returns a possibly
        /// modified state value that is passed to the next body invocation.  Finally, the last body invocation on each thread returns a state value
        /// that is passed to the <paramref name="localFinally"/> delegate.  The localFinally delegate is invoked once per thread to perform a final
        /// action on each thread's local state.
        /// </para>
        /// </remarks>
        public static ParallelLoopResult For<TLocal>(
            int fromInclusive, int toExclusive, ParallelOptions parallelOptions,
            Func<TLocal> localInit,
            Func<int, ParallelLoopState, TLocal, TLocal> body,
            Action<TLocal> localFinally)
        {
            return For<int, TLocal>(fromInclusive, toExclusive, parallelOptions, localInit, body, localFinally);
        }

        /// <summary>
        /// Executes a for loop in which iterations may run in parallel.
        /// </summary>
        /// <typeparam name="TLocal">The type of the thread-local data.</typeparam>
        /// <param name="fromInclusive">The start index, inclusive.</param>
        /// <param name="toExclusive">The end index, exclusive.</param>
        /// <param name="parallelOptions">A <see cref="System.Threading.Tasks.ParallelOptions">ParallelOptions</see>
        /// instance that configures the behavior of this operation.</param>
        /// <param name="localInit">The function delegate that returns the initial state of the local data
        /// for each thread.</param>
        /// <param name="body">The delegate that is invoked once per iteration.</param>
        /// <param name="localFinally">The delegate that performs a final action on the local state of each
        /// thread.</param>
        /// <exception cref="System.ArgumentNullException">The exception that is thrown when the <paramref name="body"/>
        /// argument is null.</exception>
        /// <exception cref="System.ArgumentNullException">The exception that is thrown when the
        /// <paramref name="localInit"/> argument is null.</exception>
        /// <exception cref="System.ArgumentNullException">The exception that is thrown when the
        /// <paramref name="localFinally"/> argument is null.</exception>
        /// <exception cref="System.ArgumentNullException">The exception that is thrown when the
        /// <paramref name="parallelOptions"/> argument is null.</exception>
        /// <exception cref="System.OperationCanceledException">The exception that is thrown when the
        /// <see cref="System.Threading.CancellationToken">CancellationToken</see> in the <paramref name="parallelOptions"/>
        /// argument is set.</exception>
        /// <exception cref="System.AggregateException">The exception that is thrown to contain an exception
        /// thrown from one of the specified delegates.</exception>
        /// <exception cref="System.ObjectDisposedException">The exception that is thrown when the
        /// the <see cref="System.Threading.CancellationTokenSource">CancellationTokenSource</see> associated with the
        /// the <see cref="System.Threading.CancellationToken">CancellationToken</see> in the
        /// <paramref name="parallelOptions"/> has been disposed.</exception>
        /// <returns>A <see cref="System.Threading.Tasks.ParallelLoopResult">ParallelLoopResult</see> structure
        /// that contains information on what portion of the loop completed.</returns>
        /// <remarks>
        /// <para>
        /// The <paramref name="body"/> delegate is invoked once for each value in the iteration range:
        /// [fromInclusive, toExclusive).  It is provided with the following parameters: the iteration count (an Int64),
        /// a <see cref="System.Threading.Tasks.ParallelLoopState">ParallelLoopState</see> instance that may be
        /// used to break out of the loop prematurely, and some local state that may be shared amongst iterations
        /// that execute on the same thread.
        /// </para>
        /// <para>
        /// The <paramref name="localInit"/> delegate is invoked once for each thread that participates in the loop's
        /// execution and returns the initial local state for each of those threads.  These initial states are passed to the first
        /// <paramref name="body"/> invocations on each thread.  Then, every subsequent body invocation returns a possibly
        /// modified state value that is passed to the next body invocation.  Finally, the last body invocation on each thread returns a state value
        /// that is passed to the <paramref name="localFinally"/> delegate.  The localFinally delegate is invoked once per thread to perform a final
        /// action on each thread's local state.
        /// </para>
        /// </remarks>
        public static ParallelLoopResult For<TLocal>(
            long fromInclusive, long toExclusive, ParallelOptions parallelOptions,
            Func<TLocal> localInit,
            Func<long, ParallelLoopState, TLocal, TLocal> body,
            Action<TLocal> localFinally)
        {
            return For<long, TLocal>(fromInclusive, toExclusive, parallelOptions, localInit, body, localFinally);
        }

        private static ParallelLoopResult For<TIndex, TLocal>(
            TIndex fromInclusive, TIndex toExclusive, ParallelOptions parallelOptions,
            Func<TLocal> localInit,
            Func<TIndex, ParallelLoopState, TLocal, TLocal> body,
            Action<TLocal> localFinally)
            where TIndex: INumber<TIndex>
        {
            ArgumentNullException.ThrowIfNull(parallelOptions);
            ArgumentNullException.ThrowIfNull(localInit);
            ArgumentNullException.ThrowIfNull(body);
            ArgumentNullException.ThrowIfNull(localFinally);

            WorkerWithLocalFactory<TIndex, TLocal> workerFactory = new WorkerWithLocalFactory<TIndex, TLocal>(body, localInit, localFinally);
            return ForWorker(fromInclusive, toExclusive, parallelOptions, workerFactory);
        }

        /// <summary>
        /// Performs the major work of the parallel for loop. It assumes that argument validation has already
        /// been performed by the caller. This function's whole purpose in life is to enable as much reuse of
        /// common implementation details for the various For overloads we offer. Without it, we'd end up
        /// with lots of duplicate code. It handles: (1) simple for loops, (2) for loops that depend on
        /// ParallelState, and (3) for loops with thread local data.
        ///
        /// </summary>
        /// <typeparam name="TIndex">The type of the index size used (int/long).</typeparam>
        /// <param name="fromInclusive">The loop's start index, inclusive.</param>
        /// <param name="toExclusive">The loop's end index, exclusive.</param>
        /// <param name="parallelOptions">A ParallelOptions instance.</param>
        /// <param name="workerFactory">Factory for creating thread workers</param>
        /// <remarks>Only one of the body arguments may be supplied (i.e. they are exclusive).</remarks>
        /// <returns>A <see cref="System.Threading.Tasks.ParallelLoopResult"/> structure.</returns>
        private static ParallelLoopResult ForWorker<TIndex>(
            TIndex fromInclusive, TIndex toExclusive,
            ParallelOptions parallelOptions,
            IWorkerFactory<TIndex> workerFactory) where TIndex : INumber<TIndex>
        {
            Debug.Assert(typeof(TIndex) == typeof(int) || typeof(TIndex) == typeof(long), "only long and int index types supported in TIndex");

            // Instantiate our result.  Specifics will be filled in later.
            ParallelLoopResult result = default;

            // We just return immediately if 'to' is smaller (or equal to) 'from'.
            if (toExclusive <= fromInclusive)
            {
                result._completed = true;
                return result;
            }

            // For all loops we need a shared flag even though we don't have a body with state,
            // because the shared flag contains the exceptional bool, which triggers other workers
            // to exit their loops if one worker catches an exception
            ParallelLoopStateFlags sharedPStateFlags = ParallelLoopStateFlags.Create<TIndex>();

            // Before getting started, do a quick peek to see if we have been canceled already
            parallelOptions.CancellationToken.ThrowIfCancellationRequested();

            // Keep track of any cancellations
            Box<OperationCanceledException> oce = RegisterCallbackForLoopTermination(parallelOptions, sharedPStateFlags, out var ctr);

            const ParallelEtwProvider.ForkJoinOperationType OperationType = ParallelEtwProvider.ForkJoinOperationType.ParallelFor;

            int forkJoinContextID = LogEtwEventParallelLoopBegin(OperationType, fromInclusive, toExclusive);

            // initialize ranges with passed in loop arguments and expected number of workers
            int numExpectedWorkers = (parallelOptions.EffectiveMaxConcurrencyLevel == -1) ?
                Environment.ProcessorCount :
                parallelOptions.EffectiveMaxConcurrencyLevel;
            RangeManager rangeManager = new RangeManager(long.CreateChecked(fromInclusive), long.CreateChecked(toExclusive), 1, numExpectedWorkers);

            try
            {
                try
                {
                    TaskReplicator.ReplicatableUserAction<RangeWorker> worker = workerFactory.CreateWorker(sharedPStateFlags, rangeManager, forkJoinContextID);
                    TaskReplicator.Run(worker, parallelOptions, stopOnFirstFailure: true);
                }
                finally
                {
                    // Dispose the cancellation token registration before checking for a cancellation exception
                    if (parallelOptions.CancellationToken.CanBeCanceled)
                        ctr.Dispose();
                }

                // If we got through that with no exceptions, and we were canceled, then
                // throw our cancellation exception
                if (oce.Value != null) throw oce.Value;
            }
            catch (AggregateException aggExp)
            {
                // If we have many cancellation exceptions all caused by the specified user cancel control, then throw only one OCE:
                ThrowSingleCancellationExceptionOrOtherException(aggExp.InnerExceptions, parallelOptions.CancellationToken, aggExp);
            }
            finally
            {
                int sb_status = sharedPStateFlags.LoopStateFlags;
                SetLoopResultEndState(sharedPStateFlags, ref result);

                // ETW event for Parallel For End
                if (ParallelEtwProvider.Log.IsEnabled())
                {
                    TIndex nTotalIterations;

                    // calculate how many iterations we ran in total
                    if (sb_status == ParallelLoopStateFlags.ParallelLoopStateNone)
                        nTotalIterations = toExclusive - fromInclusive;
                    else if ((sb_status & ParallelLoopStateFlags.ParallelLoopStateBroken) != 0)
                        nTotalIterations = TIndex.CreateChecked(sharedPStateFlags.LowestBreakIteration) - fromInclusive;
                    else
                        nTotalIterations = TIndex.CreateChecked(-1); //ParallelLoopStateStopped! We can't determine this if we were stopped..

                    LogEtwEventParallelLoopEnd(forkJoinContextID, nTotalIterations);
                }
            }

            return result;
        }

        private abstract class Worker<TIndex> where TIndex : INumber<TIndex>
        {
            private readonly RangeManager _rangeManager;
            protected readonly ParallelLoopStateFlags SharedPStateFlags;
            private readonly int _forkJoinContextId;

            protected Worker(RangeManager rangeManager, ParallelLoopStateFlags sharedPStateFlags, int forkJoinContextId)
            {
                _rangeManager = rangeManager;
                SharedPStateFlags = sharedPStateFlags;
                _forkJoinContextId = forkJoinContextId;
            }

            internal void Work(ref RangeWorker currentWorker, int timeout, out bool replicationDelegateYieldedBeforeCompletion)
            {
                // First thing we do upon entering the task is to register as a new "RangeWorker" with the
                // shared RangeManager instance.
                if (!currentWorker.IsInitialized)
                    currentWorker = _rangeManager.RegisterNewWorker();

                // We will need to reset this to true if we exit due to a timeout:
                replicationDelegateYieldedBeforeCompletion = false;

                // We need to call FindNewWork() on it to see whether there's a chunk available.
                // These are the local index values to be used in the sequential loop.
                // Their values filled in by FindNewWork
                if (currentWorker.FindNewWork(out TIndex nFromInclusiveLocal, out TIndex nToExclusiveLocal) == false ||
                    SharedPStateFlags.ShouldExitLoop(nFromInclusiveLocal))
                {
                    return; // no need to run
                }

                LogEtwEventParallelFork(_forkJoinContextId);

                try
                {
                    // Create a new state object that references the shared "stopped" and "exceptional" flags
                    // If needed, it will contain a new instance of thread-local state by invoking the selector.
<<<<<<< HEAD
                    ParallelLoopState state = ParallelLoopState.Create<TIndex>(SharedPStateFlags);
=======
                    ParallelLoopState? state = null;

                    if (bodyWithState != null || bodyWithLocal != null)
                    {
                        state = sharedPStateFlags.CreateLoopState();
                    }

                    // If a thread-local selector was supplied, invoke it. Otherwise, use the default.
                    if (localInit != null)
                    {
                        localValue = localInit();
                        bLocalValueInitialized = true;
                    }
>>>>>>> efcb3e1e

                    // initialize a loop timer which will help us decide whether we should exit early
                    int loopTimeout = ComputeTimeoutPoint(timeout);

                    // Now perform the loop itself.
                    do
                    {
                        Body(nFromInclusiveLocal, nToExclusiveLocal);

                        // Cooperative multitasking:
                        // Check if allowed loop time is exceeded, if so save current state and return.
                        // The task replicator will queue up a replacement task. Note that we don't do this on the root task.
                        if (CheckTimeoutReached(loopTimeout))
                        {
                            replicationDelegateYieldedBeforeCompletion = true;
                            break;
                        }
                        // Exit DO-loop if we can't find new work, or if the loop was stopped:
                    } while (currentWorker.FindNewWork(out nFromInclusiveLocal, out nToExclusiveLocal) &&
                             ((SharedPStateFlags.LoopStateFlags == ParallelLoopStateFlags.ParallelLoopStateNone) ||
                              !SharedPStateFlags.ShouldExitLoop(nFromInclusiveLocal)));
                }
                catch (Exception ex)
                {
                    // if we catch an exception in a worker, we signal the other workers to exit the loop, and we rethrow
                    SharedPStateFlags.SetExceptional();
                    ExceptionDispatchInfo.Throw(ex);
                }
                finally
                {
                    Finally();

                    LogEtwEventParallelJoin(_forkJoinContextId);
                }
            }

            protected virtual void Finally() { }

            protected abstract void Body(TIndex nFromInclusiveLocal, TIndex nToExclusiveLocal);
        }

        private sealed class WorkerWithBody<TIndex> : Worker<TIndex> where TIndex : INumber<TIndex>
        {
            private readonly Action<TIndex> _body;

            private WorkerWithBody(RangeManager rangeManager, ParallelLoopStateFlags sharedPStateFlags, int forkJoinContextId, Action<TIndex> body) : base(rangeManager, sharedPStateFlags, forkJoinContextId)
            {
                _body = body;
            }

            protected override void Body(TIndex nFromInclusiveLocal, TIndex nToExclusiveLocal)
            {
                for (TIndex j = nFromInclusiveLocal;
                     j < nToExclusiveLocal && (SharedPStateFlags.LoopStateFlags == ParallelLoopStateFlags.ParallelLoopStateNone // fast path check as SEL() doesn't inline
                                               || !SharedPStateFlags.ShouldExitLoop()); // the no-arg version is used since we have no state
                     j += TIndex.One)
                {
                    _body(j);
                }
            }

            internal static TaskReplicator.ReplicatableUserAction<RangeWorker> Create(ParallelLoopStateFlags sharedPStateFlags, RangeManager rangeManager, int forkJoinContextId, Action<TIndex> body) =>
                (ref RangeWorker currentWorker, int timeout, out bool replicationDelegateYieldedBeforeCompletion)
                    => new WorkerWithBody<TIndex>(rangeManager, sharedPStateFlags, forkJoinContextId, body)
                        .Work(ref currentWorker, timeout, out replicationDelegateYieldedBeforeCompletion);
        }

        private sealed class WorkerWithState<TIndex> : Worker<TIndex> where TIndex : INumber<TIndex>
        {
            private readonly Action<TIndex, ParallelLoopState> _bodyWithState;
            private readonly ParallelLoopState _state;

            private WorkerWithState(RangeManager rangeManager, ParallelLoopStateFlags sharedPStateFlags, int forkJoinContextId, Action<TIndex, ParallelLoopState> bodyWithState) : base(rangeManager, sharedPStateFlags, forkJoinContextId)
            {
                _bodyWithState = bodyWithState;
                _state = ParallelLoopState.Create<TIndex>(sharedPStateFlags);
            }

            protected override void Body(TIndex nFromInclusiveLocal, TIndex nToExclusiveLocal)
            {
                for (TIndex j = nFromInclusiveLocal;
                     j < nToExclusiveLocal && (SharedPStateFlags.LoopStateFlags == ParallelLoopStateFlags.ParallelLoopStateNone // fast path check as SEL() doesn't inline
                                               || !SharedPStateFlags.ShouldExitLoop(j));
                     j += TIndex.One)
                {
                    _state!.SetCurrentIteration(j);
                    _bodyWithState(j, _state);
                }
            }

            internal static TaskReplicator.ReplicatableUserAction<RangeWorker> Create(ParallelLoopStateFlags sharedPStateFlags, RangeManager rangeManager, int forkJoinContextId, Action<TIndex, ParallelLoopState> bodyWithState) =>
                (ref RangeWorker currentWorker, int timeout, out bool replicationDelegateYieldedBeforeCompletion)
                    => new WorkerWithState<TIndex>(rangeManager, sharedPStateFlags, forkJoinContextId, bodyWithState)
                        .Work(ref currentWorker, timeout, out replicationDelegateYieldedBeforeCompletion);
        }

        private sealed class WorkerWithLocal<TIndex, TLocal> : Worker<TIndex> where TIndex : INumber<TIndex>
        {
            private readonly Func<TIndex, ParallelLoopState, TLocal, TLocal> _bodyWithLocal;
            private readonly Action<TLocal>? _localFinally;
            private readonly ParallelLoopState _state;
            private TLocal _localValue;

            private WorkerWithLocal(RangeManager rangeManager, ParallelLoopStateFlags sharedPStateFlags, int forkJoinContextId,
                Func<TIndex, ParallelLoopState, TLocal, TLocal> bodyWithLocal, Func<TLocal> localInit, Action<TLocal>? localFinally)
                : base(rangeManager, sharedPStateFlags, forkJoinContextId)
            {
                _bodyWithLocal = bodyWithLocal;
                _localValue = localInit();
                _localFinally = localFinally;
                _state = ParallelLoopState.Create<TIndex>(sharedPStateFlags);
            }

            protected override void Body(TIndex nFromInclusiveLocal, TIndex nToExclusiveLocal)
            {
                for (TIndex j = nFromInclusiveLocal;
                     j < nToExclusiveLocal && (SharedPStateFlags.LoopStateFlags == ParallelLoopStateFlags.ParallelLoopStateNone // fast path check as SEL() doesn't inline
                                               || !SharedPStateFlags.ShouldExitLoop(j));
                     j += TIndex.One)
                {
                    _state!.SetCurrentIteration(j);
                    _localValue = _bodyWithLocal(j, _state, _localValue);
                }
            }

            protected override void Finally()
            {
                // If a cleanup function was specified, call it. Otherwise, if the type is
                // IDisposable, we will invoke Dispose on behalf of the user.
                _localFinally?.Invoke(_localValue);
            }

            internal static TaskReplicator.ReplicatableUserAction<RangeWorker> Create(ParallelLoopStateFlags sharedPStateFlags, RangeManager rangeManager, int forkJoinContextId, Func<TIndex, ParallelLoopState, TLocal, TLocal> bodyWithLocal, Func<TLocal> localInit, Action<TLocal>? localFinally) =>
                (ref RangeWorker currentWorker, int timeout, out bool replicationDelegateYieldedBeforeCompletion)
                    => new WorkerWithLocal<TIndex, TLocal>(rangeManager, sharedPStateFlags, forkJoinContextId, bodyWithLocal!, localInit!, localFinally)
                        .Work(ref currentWorker, timeout, out replicationDelegateYieldedBeforeCompletion);
        }

        private interface IWorkerFactory<TIndex> where TIndex : INumber<TIndex>
        {
            TaskReplicator.ReplicatableUserAction<RangeWorker> CreateWorker(ParallelLoopStateFlags sharedPStateFlags, RangeManager rangeManager, int forkJoinContextId);
        }

        private sealed class WorkerWithBodyFactory<TIndex> : IWorkerFactory<TIndex> where TIndex : INumber<TIndex>
        {
            private readonly Action<TIndex> _body;

            public WorkerWithBodyFactory(Action<TIndex> body)
            {
                _body = body;
            }

            public TaskReplicator.ReplicatableUserAction<RangeWorker> CreateWorker(
                ParallelLoopStateFlags sharedPStateFlags, RangeManager rangeManager,
                int forkJoinContextId) =>
                WorkerWithBody<TIndex>.Create(sharedPStateFlags, rangeManager, forkJoinContextId, _body);
        }

        private sealed class WorkerWithStateFactory<TIndex> : IWorkerFactory<TIndex> where TIndex : INumber<TIndex>
        {
            private readonly Action<TIndex, ParallelLoopState> _bodyWithState;

            public WorkerWithStateFactory(Action<TIndex, ParallelLoopState> bodyWithState)
            {
                _bodyWithState = bodyWithState;
            }

            public TaskReplicator.ReplicatableUserAction<RangeWorker> CreateWorker(
                ParallelLoopStateFlags sharedPStateFlags, RangeManager rangeManager,
                int forkJoinContextId) =>
                WorkerWithState<TIndex>.Create(sharedPStateFlags, rangeManager, forkJoinContextId, _bodyWithState);
        }

        private sealed class WorkerWithLocalFactory<TIndex, TLocal> : IWorkerFactory<TIndex> where TIndex : INumber<TIndex>
        {
            private readonly Func<TIndex, ParallelLoopState, TLocal, TLocal> _bodyWithLocal;
            private readonly Func<TLocal> _localInit;
            private readonly Action<TLocal>? _localFinally;

            public WorkerWithLocalFactory(Func<TIndex, ParallelLoopState, TLocal, TLocal> bodyWithLocal, Func<TLocal> localInit, Action<TLocal>? localFinally)
            {
                _bodyWithLocal = bodyWithLocal;
                _localInit = localInit;
                _localFinally = localFinally;
            }

            public TaskReplicator.ReplicatableUserAction<RangeWorker> CreateWorker(
                ParallelLoopStateFlags sharedPStateFlags, RangeManager rangeManager,
                int forkJoinContextId) =>
                WorkerWithLocal<TIndex, TLocal>.Create(sharedPStateFlags, rangeManager, forkJoinContextId, _bodyWithLocal, _localInit, _localFinally);
        }

        /// <summary>
        /// Executes a for each operation on an <see cref="System.Collections.Generic.IEnumerable{TSource}"/>
        /// in which iterations may run in parallel.
        /// </summary>
        /// <typeparam name="TSource">The type of the data in the source.</typeparam>
        /// <param name="source">An enumerable data source.</param>
        /// <param name="body">The delegate that is invoked once per iteration.</param>
        /// <exception cref="System.ArgumentNullException">The exception that is thrown when the <paramref name="source"/>
        /// argument is null.</exception>
        /// <exception cref="System.ArgumentNullException">The exception that is thrown when the <paramref name="body"/>
        /// argument is null.</exception>
        /// <exception cref="System.AggregateException">The exception that is thrown to contain an exception
        /// thrown from one of the specified delegates.</exception>
        /// <returns>A <see cref="System.Threading.Tasks.ParallelLoopResult">ParallelLoopResult</see> structure
        /// that contains information on what portion of the loop completed.</returns>
        /// <remarks>
        /// The <paramref name="body"/> delegate is invoked once for each element in the <paramref name="source"/>
        /// enumerable.  It is provided with the current element as a parameter.
        /// </remarks>
        public static ParallelLoopResult ForEach<TSource>(IEnumerable<TSource> source, Action<TSource> body)
        {
            ArgumentNullException.ThrowIfNull(source);
            ArgumentNullException.ThrowIfNull(body);

            return ForEachWorker<TSource, object>(
                source, s_defaultParallelOptions, body, null, null, null, null, null, null);
        }

        /// <summary>
        /// Executes a for each operation on an <see cref="System.Collections.Generic.IEnumerable{TSource}"/>
        /// in which iterations may run in parallel.
        /// </summary>
        /// <typeparam name="TSource">The type of the data in the source.</typeparam>
        /// <param name="source">An enumerable data source.</param>
        /// <param name="parallelOptions">A <see cref="System.Threading.Tasks.ParallelOptions">ParallelOptions</see>
        /// instance that configures the behavior of this operation.</param>
        /// <param name="body">The delegate that is invoked once per iteration.</param>
        /// <exception cref="System.ArgumentNullException">The exception that is thrown when the <paramref name="source"/>
        /// argument is null.</exception>
        /// <exception cref="System.ArgumentNullException">The exception that is thrown when the
        /// <paramref name="parallelOptions"/> argument is null.</exception>
        /// <exception cref="System.ArgumentNullException">The exception that is thrown when the <paramref name="body"/>
        /// argument is null.</exception>
        /// <exception cref="System.OperationCanceledException">The exception that is thrown when the
        /// <see cref="System.Threading.CancellationToken">CancellationToken</see> in the <paramref name="parallelOptions"/>
        /// argument is set</exception>
        /// <exception cref="System.AggregateException">The exception that is thrown to contain an exception
        /// thrown from one of the specified delegates.</exception>
        /// <exception cref="System.ObjectDisposedException">The exception that is thrown when the
        /// the <see cref="System.Threading.CancellationTokenSource">CancellationTokenSource</see> associated with the
        /// the <see cref="System.Threading.CancellationToken">CancellationToken</see> in the
        /// <paramref name="parallelOptions"/> has been disposed.</exception>
        /// <returns>A <see cref="System.Threading.Tasks.ParallelLoopResult">ParallelLoopResult</see> structure
        /// that contains information on what portion of the loop completed.</returns>
        /// <remarks>
        /// The <paramref name="body"/> delegate is invoked once for each element in the <paramref name="source"/>
        /// enumerable.  It is provided with the current element as a parameter.
        /// </remarks>
        public static ParallelLoopResult ForEach<TSource>(IEnumerable<TSource> source, ParallelOptions parallelOptions, Action<TSource> body)
        {
            ArgumentNullException.ThrowIfNull(source);
            ArgumentNullException.ThrowIfNull(parallelOptions);
            ArgumentNullException.ThrowIfNull(body);

            return ForEachWorker<TSource, object>(
                source, parallelOptions, body, null, null, null, null, null, null);
        }

        /// <summary>
        /// Executes a for each operation on an <see cref="System.Collections.Generic.IEnumerable{TSource}"/>
        /// in which iterations may run in parallel.
        /// </summary>
        /// <typeparam name="TSource">The type of the data in the source.</typeparam>
        /// <param name="source">An enumerable data source.</param>
        /// <param name="body">The delegate that is invoked once per iteration.</param>
        /// <exception cref="System.ArgumentNullException">The exception that is thrown when the <paramref name="source"/>
        /// argument is null.</exception>
        /// <exception cref="System.ArgumentNullException">The exception that is thrown when the <paramref name="body"/>
        /// argument is null.</exception>
        /// <exception cref="System.AggregateException">The exception that is thrown to contain an exception
        /// thrown from one of the specified delegates.</exception>
        /// <returns>A <see cref="System.Threading.Tasks.ParallelLoopResult">ParallelLoopResult</see> structure
        /// that contains information on what portion of the loop completed.</returns>
        /// <remarks>
        /// The <paramref name="body"/> delegate is invoked once for each element in the <paramref name="source"/>
        /// enumerable.  It is provided with the following parameters: the current element,
        /// and a <see cref="System.Threading.Tasks.ParallelLoopState">ParallelLoopState</see> instance that may be
        /// used to break out of the loop prematurely.
        /// </remarks>
        public static ParallelLoopResult ForEach<TSource>(IEnumerable<TSource> source, Action<TSource, ParallelLoopState> body)
        {
            ArgumentNullException.ThrowIfNull(source);
            ArgumentNullException.ThrowIfNull(body);

            return ForEachWorker<TSource, object>(
                source, s_defaultParallelOptions, null, body, null, null, null, null, null);
        }

        /// <summary>
        /// Executes a for each operation on an <see cref="System.Collections.Generic.IEnumerable{TSource}"/>
        /// in which iterations may run in parallel.
        /// </summary>
        /// <typeparam name="TSource">The type of the data in the source.</typeparam>
        /// <param name="source">An enumerable data source.</param>
        /// <param name="parallelOptions">A <see cref="System.Threading.Tasks.ParallelOptions">ParallelOptions</see>
        /// instance that configures the behavior of this operation.</param>
        /// <param name="body">The delegate that is invoked once per iteration.</param>
        /// <exception cref="System.ArgumentNullException">The exception that is thrown when the <paramref name="source"/>
        /// argument is null.</exception>
        /// <exception cref="System.ArgumentNullException">The exception that is thrown when the
        /// <paramref name="parallelOptions"/> argument is null.</exception>
        /// <exception cref="System.ArgumentNullException">The exception that is thrown when the <paramref name="body"/>
        /// argument is null.</exception>
        /// <exception cref="System.OperationCanceledException">The exception that is thrown when the
        /// <see cref="System.Threading.CancellationToken">CancellationToken</see> in the <paramref name="parallelOptions"/>
        /// argument is set</exception>
        /// <exception cref="System.AggregateException">The exception that is thrown to contain an exception
        /// thrown from one of the specified delegates.</exception>
        /// <exception cref="System.ObjectDisposedException">The exception that is thrown when the
        /// the <see cref="System.Threading.CancellationTokenSource">CancellationTokenSource</see> associated with the
        /// the <see cref="System.Threading.CancellationToken">CancellationToken</see> in the
        /// <paramref name="parallelOptions"/> has been disposed.</exception>
        /// <returns>A <see cref="System.Threading.Tasks.ParallelLoopResult">ParallelLoopResult</see> structure
        /// that contains information on what portion of the loop completed.</returns>
        /// <remarks>
        /// The <paramref name="body"/> delegate is invoked once for each element in the <paramref name="source"/>
        /// enumerable.  It is provided with the following parameters: the current element,
        /// and a <see cref="System.Threading.Tasks.ParallelLoopState">ParallelLoopState</see> instance that may be
        /// used to break out of the loop prematurely.
        /// </remarks>
        public static ParallelLoopResult ForEach<TSource>(IEnumerable<TSource> source, ParallelOptions parallelOptions, Action<TSource, ParallelLoopState> body)
        {
            ArgumentNullException.ThrowIfNull(source);
            ArgumentNullException.ThrowIfNull(parallelOptions);
            ArgumentNullException.ThrowIfNull(body);

            return ForEachWorker<TSource, object>(
                source, parallelOptions, null, body, null, null, null, null, null);
        }

        /// <summary>
        /// Executes a for each operation on an <see cref="System.Collections.Generic.IEnumerable{TSource}"/>
        /// in which iterations may run in parallel.
        /// </summary>
        /// <typeparam name="TSource">The type of the data in the source.</typeparam>
        /// <param name="source">An enumerable data source.</param>
        /// <param name="body">The delegate that is invoked once per iteration.</param>
        /// <exception cref="System.ArgumentNullException">The exception that is thrown when the <paramref name="source"/>
        /// argument is null.</exception>
        /// <exception cref="System.ArgumentNullException">The exception that is thrown when the <paramref name="body"/>
        /// argument is null.</exception>
        /// <exception cref="System.AggregateException">The exception that is thrown to contain an exception
        /// thrown from one of the specified delegates.</exception>
        /// <returns>A <see cref="System.Threading.Tasks.ParallelLoopResult">ParallelLoopResult</see> structure
        /// that contains information on what portion of the loop completed.</returns>
        /// <remarks>
        /// The <paramref name="body"/> delegate is invoked once for each element in the <paramref name="source"/>
        /// enumerable.  It is provided with the following parameters: the current element,
        /// a <see cref="System.Threading.Tasks.ParallelLoopState">ParallelLoopState</see> instance that may be
        /// used to break out of the loop prematurely, and the current element's index (an Int64).
        /// </remarks>
        public static ParallelLoopResult ForEach<TSource>(IEnumerable<TSource> source, Action<TSource, ParallelLoopState, long> body)
        {
            ArgumentNullException.ThrowIfNull(source);
            ArgumentNullException.ThrowIfNull(body);

            return ForEachWorker<TSource, object>(
                source, s_defaultParallelOptions, null, null, body, null, null, null, null);
        }

        /// <summary>
        /// Executes a for each operation on an <see cref="System.Collections.Generic.IEnumerable{TSource}"/>
        /// in which iterations may run in parallel.
        /// </summary>
        /// <typeparam name="TSource">The type of the data in the source.</typeparam>
        /// <param name="source">An enumerable data source.</param>
        /// <param name="parallelOptions">A <see cref="System.Threading.Tasks.ParallelOptions">ParallelOptions</see>
        /// instance that configures the behavior of this operation.</param>
        /// <param name="body">The delegate that is invoked once per iteration.</param>
        /// <exception cref="System.ArgumentNullException">The exception that is thrown when the <paramref name="source"/>
        /// argument is null.</exception>
        /// <exception cref="System.ArgumentNullException">The exception that is thrown when the
        /// <paramref name="parallelOptions"/> argument is null.</exception>
        /// <exception cref="System.ArgumentNullException">The exception that is thrown when the <paramref name="body"/>
        /// argument is null.</exception>
        /// <exception cref="System.OperationCanceledException">The exception that is thrown when the
        /// <see cref="System.Threading.CancellationToken">CancellationToken</see> in the <paramref name="parallelOptions"/>
        /// argument is set</exception>
        /// <exception cref="System.AggregateException">The exception that is thrown to contain an exception
        /// thrown from one of the specified delegates.</exception>
        /// <exception cref="System.ObjectDisposedException">The exception that is thrown when the
        /// the <see cref="System.Threading.CancellationTokenSource">CancellationTokenSource</see> associated with the
        /// the <see cref="System.Threading.CancellationToken">CancellationToken</see> in the
        /// <paramref name="parallelOptions"/> has been disposed.</exception>
        /// <returns>A <see cref="System.Threading.Tasks.ParallelLoopResult">ParallelLoopResult</see> structure
        /// that contains information on what portion of the loop completed.</returns>
        /// <remarks>
        /// The <paramref name="body"/> delegate is invoked once for each element in the <paramref name="source"/>
        /// enumerable.  It is provided with the following parameters: the current element,
        /// a <see cref="System.Threading.Tasks.ParallelLoopState">ParallelLoopState</see> instance that may be
        /// used to break out of the loop prematurely, and the current element's index (an Int64).
        /// </remarks>
        public static ParallelLoopResult ForEach<TSource>(IEnumerable<TSource> source, ParallelOptions parallelOptions, Action<TSource, ParallelLoopState, long> body)
        {
            ArgumentNullException.ThrowIfNull(source);
            ArgumentNullException.ThrowIfNull(parallelOptions);
            ArgumentNullException.ThrowIfNull(body);

            return ForEachWorker<TSource, object>(
                source, parallelOptions, null, null, body, null, null, null, null);
        }

        /// <summary>
        /// Executes a for each operation on an <see cref="System.Collections.Generic.IEnumerable{TSource}"/>
        /// in which iterations may run in parallel.
        /// </summary>
        /// <typeparam name="TSource">The type of the data in the source.</typeparam>
        /// <typeparam name="TLocal">The type of the thread-local data.</typeparam>
        /// <param name="source">An enumerable data source.</param>
        /// <param name="localInit">The function delegate that returns the initial state of the local data
        /// for each thread.</param>
        /// <param name="body">The delegate that is invoked once per iteration.</param>
        /// <param name="localFinally">The delegate that performs a final action on the local state of each
        /// thread.</param>
        /// <exception cref="System.ArgumentNullException">The exception that is thrown when the <paramref name="source"/>
        /// argument is null.</exception>
        /// <exception cref="System.ArgumentNullException">The exception that is thrown when the <paramref name="body"/>
        /// argument is null.</exception>
        /// <exception cref="System.ArgumentNullException">The exception that is thrown when the
        /// <paramref name="localInit"/> argument is null.</exception>
        /// <exception cref="System.ArgumentNullException">The exception that is thrown when the
        /// <paramref name="localFinally"/> argument is null.</exception>
        /// <exception cref="System.AggregateException">The exception that is thrown to contain an exception
        /// thrown from one of the specified delegates.</exception>
        /// <returns>A <see cref="System.Threading.Tasks.ParallelLoopResult">ParallelLoopResult</see> structure
        /// that contains information on what portion of the loop completed.</returns>
        /// <remarks>
        /// <para>
        /// The <paramref name="body"/> delegate is invoked once for each element in the <paramref name="source"/>
        /// enumerable.  It is provided with the following parameters: the current element,
        /// a <see cref="System.Threading.Tasks.ParallelLoopState">ParallelLoopState</see> instance that may be
        /// used to break out of the loop prematurely, and some local state that may be shared amongst iterations
        /// that execute on the same thread.
        /// </para>
        /// <para>
        /// The <paramref name="localInit"/> delegate is invoked once for each thread that participates in the loop's
        /// execution and returns the initial local state for each of those threads.  These initial states are passed to the first
        /// <paramref name="body"/> invocations on each thread.  Then, every subsequent body invocation returns a possibly
        /// modified state value that is passed to the next body invocation.  Finally, the last body invocation on each thread returns a state value
        /// that is passed to the <paramref name="localFinally"/> delegate.  The localFinally delegate is invoked once per thread to perform a final
        /// action on each thread's local state.
        /// </para>
        /// </remarks>
        public static ParallelLoopResult ForEach<TSource, TLocal>(IEnumerable<TSource> source, Func<TLocal> localInit,
            Func<TSource, ParallelLoopState, TLocal, TLocal> body, Action<TLocal> localFinally)
        {
            ArgumentNullException.ThrowIfNull(source);
            ArgumentNullException.ThrowIfNull(localInit);
            ArgumentNullException.ThrowIfNull(body);
            ArgumentNullException.ThrowIfNull(localFinally);

            return ForEachWorker(
                source, s_defaultParallelOptions, null, null, null, body, null, localInit, localFinally);
        }

        /// <summary>
        /// Executes a for each operation on an <see cref="System.Collections.Generic.IEnumerable{TSource}"/>
        /// in which iterations may run in parallel.
        /// </summary>
        /// <typeparam name="TSource">The type of the data in the source.</typeparam>
        /// <typeparam name="TLocal">The type of the thread-local data.</typeparam>
        /// <param name="source">An enumerable data source.</param>
        /// <param name="parallelOptions">A <see cref="System.Threading.Tasks.ParallelOptions">ParallelOptions</see>
        /// instance that configures the behavior of this operation.</param>
        /// <param name="localInit">The function delegate that returns the initial state of the local data
        /// for each thread.</param>
        /// <param name="body">The delegate that is invoked once per iteration.</param>
        /// <param name="localFinally">The delegate that performs a final action on the local state of each
        /// thread.</param>
        /// <exception cref="System.ArgumentNullException">The exception that is thrown when the <paramref name="source"/>
        /// argument is null.</exception>
        /// <exception cref="System.ArgumentNullException">The exception that is thrown when the
        /// <paramref name="parallelOptions"/> argument is null.</exception>
        /// <exception cref="System.ArgumentNullException">The exception that is thrown when the <paramref name="body"/>
        /// argument is null.</exception>
        /// <exception cref="System.ArgumentNullException">The exception that is thrown when the
        /// <paramref name="localInit"/> argument is null.</exception>
        /// <exception cref="System.ArgumentNullException">The exception that is thrown when the
        /// <paramref name="localFinally"/> argument is null.</exception>
        /// <exception cref="System.OperationCanceledException">The exception that is thrown when the
        /// <see cref="System.Threading.CancellationToken">CancellationToken</see> in the <paramref name="parallelOptions"/>
        /// argument is set</exception>
        /// <exception cref="System.AggregateException">The exception that is thrown to contain an exception
        /// thrown from one of the specified delegates.</exception>
        /// <exception cref="System.ObjectDisposedException">The exception that is thrown when the
        /// the <see cref="System.Threading.CancellationTokenSource">CancellationTokenSource</see> associated with the
        /// the <see cref="System.Threading.CancellationToken">CancellationToken</see> in the
        /// <paramref name="parallelOptions"/> has been disposed.</exception>
        /// <returns>A <see cref="System.Threading.Tasks.ParallelLoopResult">ParallelLoopResult</see> structure
        /// that contains information on what portion of the loop completed.</returns>
        /// <remarks>
        /// <para>
        /// The <paramref name="body"/> delegate is invoked once for each element in the <paramref name="source"/>
        /// enumerable.  It is provided with the following parameters: the current element,
        /// a <see cref="System.Threading.Tasks.ParallelLoopState">ParallelLoopState</see> instance that may be
        /// used to break out of the loop prematurely, and some local state that may be shared amongst iterations
        /// that execute on the same thread.
        /// </para>
        /// <para>
        /// The <paramref name="localInit"/> delegate is invoked once for each thread that participates in the loop's
        /// execution and returns the initial local state for each of those threads.  These initial states are passed to the first
        /// <paramref name="body"/> invocations on each thread.  Then, every subsequent body invocation returns a possibly
        /// modified state value that is passed to the next body invocation.  Finally, the last body invocation on each thread returns a state value
        /// that is passed to the <paramref name="localFinally"/> delegate.  The localFinally delegate is invoked once per thread to perform a final
        /// action on each thread's local state.
        /// </para>
        /// </remarks>
        public static ParallelLoopResult ForEach<TSource, TLocal>(IEnumerable<TSource> source,
            ParallelOptions parallelOptions, Func<TLocal> localInit,
            Func<TSource, ParallelLoopState, TLocal, TLocal> body, Action<TLocal> localFinally)
        {
            ArgumentNullException.ThrowIfNull(source);
            ArgumentNullException.ThrowIfNull(parallelOptions);
            ArgumentNullException.ThrowIfNull(localInit);
            ArgumentNullException.ThrowIfNull(body);
            ArgumentNullException.ThrowIfNull(localFinally);

            return ForEachWorker(
                source, parallelOptions, null, null, null, body, null, localInit, localFinally);
        }

        /// <summary>
        /// Executes a for each operation on an <see cref="System.Collections.Generic.IEnumerable{TSource}"/>
        /// in which iterations may run in parallel.
        /// </summary>
        /// <typeparam name="TSource">The type of the data in the source.</typeparam>
        /// <typeparam name="TLocal">The type of the thread-local data.</typeparam>
        /// <param name="source">An enumerable data source.</param>
        /// <param name="localInit">The function delegate that returns the initial state of the local data
        /// for each thread.</param>
        /// <param name="body">The delegate that is invoked once per iteration.</param>
        /// <param name="localFinally">The delegate that performs a final action on the local state of each
        /// thread.</param>
        /// <exception cref="System.ArgumentNullException">The exception that is thrown when the <paramref name="source"/>
        /// argument is null.</exception>
        /// <exception cref="System.ArgumentNullException">The exception that is thrown when the <paramref name="body"/>
        /// argument is null.</exception>
        /// <exception cref="System.ArgumentNullException">The exception that is thrown when the
        /// <paramref name="localInit"/> argument is null.</exception>
        /// <exception cref="System.ArgumentNullException">The exception that is thrown when the
        /// <paramref name="localFinally"/> argument is null.</exception>
        /// <exception cref="System.AggregateException">The exception that is thrown to contain an exception
        /// thrown from one of the specified delegates.</exception>
        /// <returns>A <see cref="System.Threading.Tasks.ParallelLoopResult">ParallelLoopResult</see> structure
        /// that contains information on what portion of the loop completed.</returns>
        /// <remarks>
        /// <para>
        /// The <paramref name="body"/> delegate is invoked once for each element in the <paramref name="source"/>
        /// enumerable.  It is provided with the following parameters: the current element,
        /// a <see cref="System.Threading.Tasks.ParallelLoopState">ParallelLoopState</see> instance that may be
        /// used to break out of the loop prematurely, the current element's index (an Int64), and some local
        /// state that may be shared amongst iterations that execute on the same thread.
        /// </para>
        /// <para>
        /// The <paramref name="localInit"/> delegate is invoked once for each thread that participates in the loop's
        /// execution and returns the initial local state for each of those threads.  These initial states are passed to the first
        /// <paramref name="body"/> invocations on each thread.  Then, every subsequent body invocation returns a possibly
        /// modified state value that is passed to the next body invocation.  Finally, the last body invocation on each thread returns a state value
        /// that is passed to the <paramref name="localFinally"/> delegate.  The localFinally delegate is invoked once per thread to perform a final
        /// action on each thread's local state.
        /// </para>
        /// </remarks>
        public static ParallelLoopResult ForEach<TSource, TLocal>(IEnumerable<TSource> source, Func<TLocal> localInit,
            Func<TSource, ParallelLoopState, long, TLocal, TLocal> body, Action<TLocal> localFinally)
        {
            ArgumentNullException.ThrowIfNull(source);
            ArgumentNullException.ThrowIfNull(localInit);
            ArgumentNullException.ThrowIfNull(body);
            ArgumentNullException.ThrowIfNull(localFinally);

            return ForEachWorker(
                source, s_defaultParallelOptions, null, null, null, null, body, localInit, localFinally);
        }

        /// <summary>
        /// Executes a for each operation on an <see cref="System.Collections.Generic.IEnumerable{TSource}"/>
        /// in which iterations may run in parallel.
        /// </summary>
        /// <typeparam name="TSource">The type of the data in the source.</typeparam>
        /// <typeparam name="TLocal">The type of the thread-local data.</typeparam>
        /// <param name="source">An enumerable data source.</param>
        /// <param name="parallelOptions">A <see cref="System.Threading.Tasks.ParallelOptions">ParallelOptions</see>
        /// instance that configures the behavior of this operation.</param>
        /// <param name="localInit">The function delegate that returns the initial state of the local data
        /// for each thread.</param>
        /// <param name="body">The delegate that is invoked once per iteration.</param>
        /// <param name="localFinally">The delegate that performs a final action on the local state of each
        /// thread.</param>
        /// <exception cref="System.ArgumentNullException">The exception that is thrown when the <paramref name="source"/>
        /// argument is null.</exception>
        /// <exception cref="System.ArgumentNullException">The exception that is thrown when the
        /// <paramref name="parallelOptions"/> argument is null.</exception>
        /// <exception cref="System.ArgumentNullException">The exception that is thrown when the <paramref name="body"/>
        /// argument is null.</exception>
        /// <exception cref="System.ArgumentNullException">The exception that is thrown when the
        /// <paramref name="localInit"/> argument is null.</exception>
        /// <exception cref="System.ArgumentNullException">The exception that is thrown when the
        /// <paramref name="localFinally"/> argument is null.</exception>
        /// <exception cref="System.OperationCanceledException">The exception that is thrown when the
        /// <see cref="System.Threading.CancellationToken">CancellationToken</see> in the <paramref name="parallelOptions"/>
        /// argument is set</exception>
        /// <exception cref="System.AggregateException">The exception that is thrown to contain an exception
        /// thrown from one of the specified delegates.</exception>
        /// <exception cref="System.ObjectDisposedException">The exception that is thrown when the
        /// the <see cref="System.Threading.CancellationTokenSource">CancellationTokenSource</see> associated with the
        /// the <see cref="System.Threading.CancellationToken">CancellationToken</see> in the
        /// <paramref name="parallelOptions"/> has been disposed.</exception>
        /// <returns>A <see cref="System.Threading.Tasks.ParallelLoopResult">ParallelLoopResult</see> structure
        /// that contains information on what portion of the loop completed.</returns>
        /// <remarks>
        /// <para>
        /// The <paramref name="body"/> delegate is invoked once for each element in the <paramref name="source"/>
        /// enumerable.  It is provided with the following parameters: the current element,
        /// a <see cref="System.Threading.Tasks.ParallelLoopState">ParallelLoopState</see> instance that may be
        /// used to break out of the loop prematurely, the current element's index (an Int64), and some local
        /// state that may be shared amongst iterations that execute on the same thread.
        /// </para>
        /// <para>
        /// The <paramref name="localInit"/> delegate is invoked once for each thread that participates in the loop's
        /// execution and returns the initial local state for each of those threads.  These initial states are passed to the first
        /// <paramref name="body"/> invocations on each thread.  Then, every subsequent body invocation returns a possibly
        /// modified state value that is passed to the next body invocation.  Finally, the last body invocation on each thread returns a state value
        /// that is passed to the <paramref name="localFinally"/> delegate.  The localFinally delegate is invoked once per thread to perform a final
        /// action on each thread's local state.
        /// </para>
        /// </remarks>
        public static ParallelLoopResult ForEach<TSource, TLocal>(IEnumerable<TSource> source, ParallelOptions parallelOptions, Func<TLocal> localInit,
            Func<TSource, ParallelLoopState, long, TLocal, TLocal> body, Action<TLocal> localFinally)
        {
            ArgumentNullException.ThrowIfNull(source);
            ArgumentNullException.ThrowIfNull(parallelOptions);
            ArgumentNullException.ThrowIfNull(localInit);
            ArgumentNullException.ThrowIfNull(body);
            ArgumentNullException.ThrowIfNull(localFinally);

            return ForEachWorker(
                source, parallelOptions, null, null, null, null, body, localInit, localFinally);
        }


        /// <summary>
        /// Performs the major work of the parallel foreach loop. It assumes that argument validation has
        /// already been performed by the caller. This function's whole purpose in life is to enable as much
        /// reuse of common implementation details for the various For overloads we offer. Without it, we'd
        /// end up with lots of duplicate code. It handles: (1) simple foreach loops, (2) foreach loops that
        /// depend on ParallelState, and (3) foreach loops that access indices, (4) foreach loops with thread
        /// local data, and any necessary permutations thereof.
        ///
        /// </summary>
        /// <typeparam name="TSource">The type of the source data.</typeparam>
        /// <typeparam name="TLocal">The type of the local data.</typeparam>
        /// <param name="source">An enumerable data source.</param>
        /// <param name="parallelOptions">ParallelOptions instance to use with this ForEach-loop</param>
        /// <param name="body">The simple loop body.</param>
        /// <param name="bodyWithState">The loop body for ParallelState overloads.</param>
        /// <param name="bodyWithStateAndIndex">The loop body for ParallelState/indexed overloads.</param>
        /// <param name="bodyWithStateAndLocal">The loop body for ParallelState/thread local state overloads.</param>
        /// <param name="bodyWithEverything">The loop body for ParallelState/indexed/thread local state overloads.</param>
        /// <param name="localInit">A selector function that returns new thread local state.</param>
        /// <param name="localFinally">A cleanup function to destroy thread local state.</param>
        /// <remarks>Only one of the bodyXX arguments may be supplied (i.e. they are exclusive).</remarks>
        /// <returns>A <see cref="System.Threading.Tasks.ParallelLoopResult"/> structure.</returns>
        private static ParallelLoopResult ForEachWorker<TSource, TLocal>(
            IEnumerable<TSource> source,
            ParallelOptions parallelOptions,
            Action<TSource>? body,
            Action<TSource, ParallelLoopState>? bodyWithState,
            Action<TSource, ParallelLoopState, long>? bodyWithStateAndIndex,
            Func<TSource, ParallelLoopState, TLocal, TLocal>? bodyWithStateAndLocal,
            Func<TSource, ParallelLoopState, long, TLocal, TLocal>? bodyWithEverything,
            Func<TLocal>? localInit, Action<TLocal>? localFinally)
        {
            Debug.Assert(((body == null ? 0 : 1) + (bodyWithState == null ? 0 : 1) +
                (bodyWithStateAndIndex == null ? 0 : 1) + (bodyWithStateAndLocal == null ? 0 : 1) + (bodyWithEverything == null ? 0 : 1)) == 1,
                "expected exactly one body function to be supplied");
            Debug.Assert((bodyWithStateAndLocal != null) || (bodyWithEverything != null) || (localInit == null && localFinally == null),
                "thread local functions should only be supplied for loops w/ thread local bodies");

            // Before getting started, do a quick peek to see if we have been canceled already
            parallelOptions.CancellationToken.ThrowIfCancellationRequested();

            // If it's an array, we can use a fast-path that uses ldelems in the IL.
            if (source is TSource[] sourceAsArray)
            {
                return ForEachWorker(
                    sourceAsArray, parallelOptions, body, bodyWithState, bodyWithStateAndIndex, bodyWithStateAndLocal,
                    bodyWithEverything, localInit, localFinally);
            }

            // If we can index into the list, we can use a faster code-path that doesn't result in
            // contention for the single, shared enumerator object.
            if (source is IList<TSource> sourceAsList)
            {
                return ForEachWorker(
                    sourceAsList, parallelOptions, body, bodyWithState, bodyWithStateAndIndex, bodyWithStateAndLocal,
                    bodyWithEverything, localInit, localFinally);
            }

            // This is an honest-to-goodness IEnumerable.  Wrap it in a Partitioner and defer to our
            // ForEach(Partitioner) logic.
            return PartitionerForEachWorker(Partitioner.Create(source), parallelOptions, body, bodyWithState,
                bodyWithStateAndIndex, bodyWithStateAndLocal, bodyWithEverything, localInit, localFinally);
        }


        /// <summary>
        /// A fast path for the more general ForEachWorker method above. This uses ldelem instructions to
        /// access the individual elements of the array, which will be faster.
        /// </summary>
        /// <typeparam name="TSource">The type of the source data.</typeparam>
        /// <typeparam name="TLocal">The type of the local data.</typeparam>
        /// <param name="array">An array data source.</param>
        /// <param name="parallelOptions">The options to use for execution.</param>
        /// <param name="body">The simple loop body.</param>
        /// <param name="bodyWithState">The loop body for ParallelState overloads.</param>
        /// <param name="bodyWithStateAndIndex">The loop body for indexed/ParallelLoopState overloads.</param>
        /// <param name="bodyWithStateAndLocal">The loop body for local/ParallelLoopState overloads.</param>
        /// <param name="bodyWithEverything">The loop body for the most generic overload.</param>
        /// <param name="localInit">A selector function that returns new thread local state.</param>
        /// <param name="localFinally">A cleanup function to destroy thread local state.</param>
        /// <returns>A <see cref="System.Threading.Tasks.ParallelLoopResult"/> structure.</returns>
        private static ParallelLoopResult ForEachWorker<TSource, TLocal>(
            TSource[] array,
            ParallelOptions parallelOptions,
            Action<TSource>? body,
            Action<TSource, ParallelLoopState>? bodyWithState,
            Action<TSource, ParallelLoopState, long>? bodyWithStateAndIndex,
            Func<TSource, ParallelLoopState, TLocal, TLocal>? bodyWithStateAndLocal,
            Func<TSource, ParallelLoopState, long, TLocal, TLocal>? bodyWithEverything,
            Func<TLocal>? localInit, Action<TLocal>? localFinally)
        {
            Debug.Assert(array != null);
            Debug.Assert(parallelOptions != null, "ForEachWorker(array): parallelOptions is null");

            int from = array.GetLowerBound(0);
            int to = array.GetUpperBound(0) + 1;

            IWorkerFactory<long> workerFactory;
            if (body is not null)
            {
                workerFactory = new WorkerWithBodyFactory<long>((i) => body(array[i]));
            }
            else if (bodyWithState is not null)
            {
                workerFactory = new WorkerWithStateFactory<long>((i, state) => bodyWithState(array[i], state));
            }
            else if (bodyWithStateAndIndex is not null)
            {
                workerFactory = new WorkerWithStateFactory<long>((i, state) => bodyWithStateAndIndex(array[i], state, i));
            }
            else if (bodyWithStateAndLocal is not null)
            {
                workerFactory = new WorkerWithLocalFactory<long, TLocal>(
                    (i, state, local) => bodyWithStateAndLocal(array[i], state, local), localInit!, localFinally
                );
            }
            else
            {
                workerFactory = new WorkerWithLocalFactory<long, TLocal>(
                    (i, state, local) => bodyWithEverything!(array[i], state, i, local), localInit!, localFinally
                );
            }

            return ForWorker(from, to, parallelOptions, workerFactory);
        }

        /// <summary>
        /// A fast path for the more general ForEachWorker method above. This uses IList&lt;T&gt;'s indexer
        /// capabilities to access the individual elements of the list rather than an enumerator.
        /// </summary>
        /// <typeparam name="TSource">The type of the source data.</typeparam>
        /// <typeparam name="TLocal">The type of the local data.</typeparam>
        /// <param name="list">A list data source.</param>
        /// <param name="parallelOptions">The options to use for execution.</param>
        /// <param name="body">The simple loop body.</param>
        /// <param name="bodyWithState">The loop body for ParallelState overloads.</param>
        /// <param name="bodyWithStateAndIndex">The loop body for indexed/ParallelLoopState overloads.</param>
        /// <param name="bodyWithStateAndLocal">The loop body for local/ParallelLoopState overloads.</param>
        /// <param name="bodyWithEverything">The loop body for the most generic overload.</param>
        /// <param name="localInit">A selector function that returns new thread local state.</param>
        /// <param name="localFinally">A cleanup function to destroy thread local state.</param>
        /// <returns>A <see cref="System.Threading.Tasks.ParallelLoopResult"/> structure.</returns>
        private static ParallelLoopResult ForEachWorker<TSource, TLocal>(
            IList<TSource> list,
            ParallelOptions parallelOptions,
            Action<TSource>? body,
            Action<TSource, ParallelLoopState>? bodyWithState,
            Action<TSource, ParallelLoopState, long>? bodyWithStateAndIndex,
            Func<TSource, ParallelLoopState, TLocal, TLocal>? bodyWithStateAndLocal,
            Func<TSource, ParallelLoopState, long, TLocal, TLocal>? bodyWithEverything,
            Func<TLocal>? localInit, Action<TLocal>? localFinally)
        {
            Debug.Assert(list != null);
            Debug.Assert(parallelOptions != null, "ForEachWorker(list): parallelOptions is null");

            int from = 0;
            int to = list.Count;

            IWorkerFactory<int> workerFactory;
            if (body is not null)
            {
                workerFactory = new WorkerWithBodyFactory<int>((i) => body(list[i]));
            }
            else if (bodyWithState is not null)
            {
                workerFactory = new WorkerWithStateFactory<int>((i, state) => bodyWithState(list[i], state));
            }
            else if (bodyWithStateAndIndex is not null)
            {
                workerFactory = new WorkerWithStateFactory<int>((i, state) => bodyWithStateAndIndex(list[i], state, i));
            }
            else if (bodyWithStateAndLocal is not null)
            {
                workerFactory = new WorkerWithLocalFactory<int, TLocal>(
                    (i, state, local) => bodyWithStateAndLocal(list[i], state, local), localInit!, localFinally
                );
            }
            else
            {
                workerFactory = new WorkerWithLocalFactory<int, TLocal>(
                    (i, state, local) => bodyWithEverything!(list[i], state, i, local), localInit!, localFinally
                );
            }

            return ForWorker(from, to, parallelOptions, workerFactory);
        }


        /// <summary>
        /// Executes a for each operation on a <see cref="System.Collections.Concurrent.Partitioner{TSource}">
        /// Partitioner</see> in which iterations may run in parallel.
        /// </summary>
        /// <typeparam name="TSource">The type of the elements in <paramref name="source"/>.</typeparam>
        /// <param name="source">The Partitioner that contains the original data source.</param>
        /// <param name="body">The delegate that is invoked once per iteration.</param>
        /// <exception cref="System.ArgumentNullException">The exception that is thrown when the <paramref name="source"/>
        /// argument is null.</exception>
        /// <exception cref="System.ArgumentNullException">The exception that is thrown when the <paramref name="body"/>
        /// argument is null.</exception>
        /// <exception cref="System.InvalidOperationException">The exception that is thrown when the
        /// SupportsDynamicPartitions property in the <paramref name="source"/> Partitioner returns
        /// false.</exception>
        /// <exception cref="System.InvalidOperationException">The exception that is thrown when any
        /// methods in the <paramref name="source"/> Partitioner return null.</exception>
        /// <exception cref="System.InvalidOperationException">The exception that is thrown when the
        /// GetPartitions() method in the <paramref name="source"/> Partitioner does not return
        /// the correct number of partitions.</exception>
        /// <exception cref="System.InvalidOperationException">The exception that is thrown when the
        /// GetPartitions() method in the <paramref name="source"/> Partitioner returns an IList
        /// with at least one null value.</exception>
        /// <exception cref="System.InvalidOperationException">The exception that is thrown when the
        /// GetDynamicPartitions() method in the <paramref name="source"/> Partitioner returns an
        /// IEnumerable whose GetEnumerator() method returns null.</exception>
        /// <exception cref="System.AggregateException">The exception that is thrown to contain an exception
        /// thrown from one of the specified delegates.</exception>
        /// <returns>A <see cref="System.Threading.Tasks.ParallelLoopResult">ParallelLoopResult</see> structure
        /// that contains information on what portion of the loop completed.</returns>
        /// <remarks>
        /// <para>
        /// The <see cref="System.Collections.Concurrent.Partitioner{TSource}">Partitioner</see> is used to retrieve
        /// the elements to be processed, in place of the original data source.  If the current element's
        /// index is desired, the source must be an <see cref="System.Collections.Concurrent.OrderablePartitioner{TSource}">
        /// OrderablePartitioner</see>.
        /// </para>
        /// <para>
        /// The <paramref name="body"/> delegate is invoked once for each element in the <paramref name="source"/>
        /// Partitioner.  It is provided with the current element as a parameter.
        /// </para>
        /// </remarks>
        public static ParallelLoopResult ForEach<TSource>(
            Partitioner<TSource> source,
            Action<TSource> body)
        {
            ArgumentNullException.ThrowIfNull(source);
            ArgumentNullException.ThrowIfNull(body);

            return PartitionerForEachWorker<TSource, object>(source, s_defaultParallelOptions, body, null, null, null, null, null, null);
        }

        /// <summary>
        /// Executes a for each operation on a <see cref="System.Collections.Concurrent.Partitioner{TSource}">
        /// Partitioner</see> in which iterations may run in parallel.
        /// </summary>
        /// <typeparam name="TSource">The type of the elements in <paramref name="source"/>.</typeparam>
        /// <param name="source">The Partitioner that contains the original data source.</param>
        /// <param name="body">The delegate that is invoked once per iteration.</param>
        /// <exception cref="System.ArgumentNullException">The exception that is thrown when the <paramref name="source"/>
        /// argument is null.</exception>
        /// <exception cref="System.ArgumentNullException">The exception that is thrown when the <paramref name="body"/>
        /// argument is null.</exception>
        /// <exception cref="System.InvalidOperationException">The exception that is thrown when the
        /// SupportsDynamicPartitions property in the <paramref name="source"/> Partitioner returns
        /// false.</exception>
        /// <exception cref="System.InvalidOperationException">The exception that is thrown when any
        /// methods in the <paramref name="source"/> Partitioner return null.</exception>
        /// <exception cref="System.InvalidOperationException">The exception that is thrown when the
        /// GetPartitions() method in the <paramref name="source"/> Partitioner does not return
        /// the correct number of partitions.</exception>
        /// <exception cref="System.InvalidOperationException">The exception that is thrown when the
        /// GetPartitions() method in the <paramref name="source"/> Partitioner returns an IList
        /// with at least one null value.</exception>
        /// <exception cref="System.InvalidOperationException">The exception that is thrown when the
        /// GetDynamicPartitions() method in the <paramref name="source"/> Partitioner returns an
        /// IEnumerable whose GetEnumerator() method returns null.</exception>
        /// <exception cref="System.AggregateException">The exception that is thrown to contain an exception
        /// thrown from one of the specified delegates.</exception>
        /// <returns>A <see cref="System.Threading.Tasks.ParallelLoopResult">ParallelLoopResult</see> structure
        /// that contains information on what portion of the loop completed.</returns>
        /// <remarks>
        /// <para>
        /// The <see cref="System.Collections.Concurrent.Partitioner{TSource}">Partitioner</see> is used to retrieve
        /// the elements to be processed, in place of the original data source.  If the current element's
        /// index is desired, the source must be an <see cref="System.Collections.Concurrent.OrderablePartitioner{TSource}">
        /// OrderablePartitioner</see>.
        /// </para>
        /// <para>
        /// The <paramref name="body"/> delegate is invoked once for each element in the <paramref name="source"/>
        /// Partitioner.  It is provided with the following parameters: the current element,
        /// and a <see cref="System.Threading.Tasks.ParallelLoopState">ParallelLoopState</see> instance that may be
        /// used to break out of the loop prematurely.
        /// </para>
        /// </remarks>
        public static ParallelLoopResult ForEach<TSource>(
            Partitioner<TSource> source,
            Action<TSource, ParallelLoopState> body)
        {
            ArgumentNullException.ThrowIfNull(source);
            ArgumentNullException.ThrowIfNull(body);

            return PartitionerForEachWorker<TSource, object>(source, s_defaultParallelOptions, null, body, null, null, null, null, null);
        }

        /// <summary>
        /// Executes a for each operation on a <see cref="System.Collections.Concurrent.OrderablePartitioner{TSource}">
        /// OrderablePartitioner</see> in which iterations may run in parallel.
        /// </summary>
        /// <typeparam name="TSource">The type of the elements in <paramref name="source"/>.</typeparam>
        /// <param name="source">The OrderablePartitioner that contains the original data source.</param>
        /// <param name="body">The delegate that is invoked once per iteration.</param>
        /// <exception cref="System.ArgumentNullException">The exception that is thrown when the <paramref name="source"/>
        /// argument is null.</exception>
        /// <exception cref="System.ArgumentNullException">The exception that is thrown when the <paramref name="body"/>
        /// argument is null.</exception>
        /// <exception cref="System.InvalidOperationException">The exception that is thrown when the
        /// SupportsDynamicPartitions property in the <paramref name="source"/> OrderablePartitioner returns
        /// false.</exception>
        /// <exception cref="System.InvalidOperationException">The exception that is thrown when the
        /// KeysNormalized property in the <paramref name="source"/> OrderablePartitioner returns
        /// false.</exception>
        /// <exception cref="System.InvalidOperationException">The exception that is thrown when any
        /// methods in the <paramref name="source"/> OrderablePartitioner return null.</exception>
        /// <exception cref="System.InvalidOperationException">The exception that is thrown when the
        /// GetPartitions() or GetOrderablePartitions() methods in the <paramref name="source"/>
        /// OrderablePartitioner do not return the correct number of partitions.</exception>
        /// <exception cref="System.InvalidOperationException">The exception that is thrown when the
        /// GetPartitions() or GetOrderablePartitions() methods in the <paramref name="source"/>
        /// OrderablePartitioner return an IList with at least one null value.</exception>
        /// <exception cref="System.InvalidOperationException">The exception that is thrown when the
        /// GetDynamicPartitions() or GetDynamicOrderablePartitions() methods in the <paramref name="source"/>
        /// OrderablePartitioner return an IEnumerable whose GetEnumerator() method returns null.</exception>
        /// <exception cref="System.AggregateException">The exception that is thrown to contain an exception
        /// thrown from one of the specified delegates.</exception>
        /// <returns>A <see cref="System.Threading.Tasks.ParallelLoopResult">ParallelLoopResult</see> structure
        /// that contains information on what portion of the loop completed.</returns>
        /// <remarks>
        /// <para>
        /// The <see cref="System.Collections.Concurrent.Partitioner{TSource}">Partitioner</see> is used to retrieve
        /// the elements to be processed, in place of the original data source.  If the current element's
        /// index is desired, the source must be an <see cref="System.Collections.Concurrent.OrderablePartitioner{TSource}">
        /// OrderablePartitioner</see>.
        /// </para>
        /// <para>
        /// The <paramref name="body"/> delegate is invoked once for each element in the <paramref name="source"/>
        /// Partitioner.  It is provided with the following parameters: the current element,
        /// a <see cref="System.Threading.Tasks.ParallelLoopState">ParallelLoopState</see> instance that may be
        /// used to break out of the loop prematurely, and the current element's index (an Int64).
        /// </para>
        /// </remarks>
        public static ParallelLoopResult ForEach<TSource>(
            OrderablePartitioner<TSource> source,
            Action<TSource, ParallelLoopState, long> body)
        {
            ArgumentNullException.ThrowIfNull(source);
            ArgumentNullException.ThrowIfNull(body);

            if (!source.KeysNormalized)
            {
                throw new InvalidOperationException(SR.Parallel_ForEach_OrderedPartitionerKeysNotNormalized);
            }

            return PartitionerForEachWorker<TSource, object>(source, s_defaultParallelOptions, null, null, body, null, null, null, null);
        }

        /// <summary>
        /// Executes a for each operation on a <see cref="System.Collections.Concurrent.Partitioner{TSource}">
        /// Partitioner</see> in which iterations may run in parallel.
        /// </summary>
        /// <typeparam name="TSource">The type of the elements in <paramref name="source"/>.</typeparam>
        /// <typeparam name="TLocal">The type of the thread-local data.</typeparam>
        /// <param name="source">The Partitioner that contains the original data source.</param>
        /// <param name="localInit">The function delegate that returns the initial state of the local data
        /// for each thread.</param>
        /// <param name="body">The delegate that is invoked once per iteration.</param>
        /// <param name="localFinally">The delegate that performs a final action on the local state of each
        /// thread.</param>
        /// <exception cref="System.ArgumentNullException">The exception that is thrown when the <paramref name="source"/>
        /// argument is null.</exception>
        /// <exception cref="System.ArgumentNullException">The exception that is thrown when the <paramref name="body"/>
        /// argument is null.</exception>
        /// <exception cref="System.ArgumentNullException">The exception that is thrown when the
        /// <paramref name="localInit"/> argument is null.</exception>
        /// <exception cref="System.ArgumentNullException">The exception that is thrown when the
        /// <paramref name="localFinally"/> argument is null.</exception>
        /// <exception cref="System.InvalidOperationException">The exception that is thrown when the
        /// SupportsDynamicPartitions property in the <paramref name="source"/> Partitioner returns
        /// false.</exception>
        /// <exception cref="System.InvalidOperationException">The exception that is thrown when any
        /// methods in the <paramref name="source"/> Partitioner return null.</exception>
        /// <exception cref="System.InvalidOperationException">The exception that is thrown when the
        /// GetPartitions() method in the <paramref name="source"/> Partitioner does not return
        /// the correct number of partitions.</exception>
        /// <exception cref="System.InvalidOperationException">The exception that is thrown when the
        /// GetPartitions() method in the <paramref name="source"/> Partitioner returns an IList
        /// with at least one null value.</exception>
        /// <exception cref="System.InvalidOperationException">The exception that is thrown when the
        /// GetDynamicPartitions() method in the <paramref name="source"/> Partitioner returns an
        /// IEnumerable whose GetEnumerator() method returns null.</exception>
        /// <exception cref="System.AggregateException">The exception that is thrown to contain an exception
        /// thrown from one of the specified delegates.</exception>
        /// <returns>A <see cref="System.Threading.Tasks.ParallelLoopResult">ParallelLoopResult</see> structure
        /// that contains information on what portion of the loop completed.</returns>
        /// <remarks>
        /// <para>
        /// The <see cref="System.Collections.Concurrent.Partitioner{TSource}">Partitioner</see> is used to retrieve
        /// the elements to be processed, in place of the original data source.  If the current element's
        /// index is desired, the source must be an <see cref="System.Collections.Concurrent.OrderablePartitioner{TSource}">
        /// OrderablePartitioner</see>.
        /// </para>
        /// <para>
        /// The <paramref name="body"/> delegate is invoked once for each element in the <paramref name="source"/>
        /// Partitioner.  It is provided with the following parameters: the current element,
        /// a <see cref="System.Threading.Tasks.ParallelLoopState">ParallelLoopState</see> instance that may be
        /// used to break out of the loop prematurely, and some local state that may be shared amongst iterations
        /// that execute on the same thread.
        /// </para>
        /// <para>
        /// The <paramref name="localInit"/> delegate is invoked once for each thread that participates in the loop's
        /// execution and returns the initial local state for each of those threads.  These initial states are passed to the first
        /// <paramref name="body"/> invocations on each thread.  Then, every subsequent body invocation returns a possibly
        /// modified state value that is passed to the next body invocation.  Finally, the last body invocation on each thread returns a state value
        /// that is passed to the <paramref name="localFinally"/> delegate.  The localFinally delegate is invoked once per thread to perform a final
        /// action on each thread's local state.
        /// </para>
        /// </remarks>
        public static ParallelLoopResult ForEach<TSource, TLocal>(
            Partitioner<TSource> source,
            Func<TLocal> localInit,
            Func<TSource, ParallelLoopState, TLocal, TLocal> body,
            Action<TLocal> localFinally)
        {
            ArgumentNullException.ThrowIfNull(source);
            ArgumentNullException.ThrowIfNull(localInit);
            ArgumentNullException.ThrowIfNull(body);
            ArgumentNullException.ThrowIfNull(localFinally);

            return PartitionerForEachWorker(source, s_defaultParallelOptions, null, null, null, body, null, localInit, localFinally);
        }

        /// <summary>
        /// Executes a for each operation on a <see cref="System.Collections.Concurrent.OrderablePartitioner{TSource}">
        /// OrderablePartitioner</see> in which iterations may run in parallel.
        /// </summary>
        /// <typeparam name="TSource">The type of the elements in <paramref name="source"/>.</typeparam>
        /// <typeparam name="TLocal">The type of the thread-local data.</typeparam>
        /// <param name="source">The OrderablePartitioner that contains the original data source.</param>
        /// <param name="localInit">The function delegate that returns the initial state of the local data
        /// for each thread.</param>
        /// <param name="body">The delegate that is invoked once per iteration.</param>
        /// <param name="localFinally">The delegate that performs a final action on the local state of each
        /// thread.</param>
        /// <exception cref="System.ArgumentNullException">The exception that is thrown when the <paramref name="source"/>
        /// argument is null.</exception>
        /// <exception cref="System.ArgumentNullException">The exception that is thrown when the <paramref name="body"/>
        /// argument is null.</exception>
        /// <exception cref="System.ArgumentNullException">The exception that is thrown when the
        /// <paramref name="localInit"/> argument is null.</exception>
        /// <exception cref="System.ArgumentNullException">The exception that is thrown when the
        /// <paramref name="localFinally"/> argument is null.</exception>
        /// <exception cref="System.InvalidOperationException">The exception that is thrown when the
        /// SupportsDynamicPartitions property in the <paramref name="source"/> OrderablePartitioner returns
        /// false.</exception>
        /// <exception cref="System.InvalidOperationException">The exception that is thrown when the
        /// KeysNormalized property in the <paramref name="source"/> OrderablePartitioner returns
        /// false.</exception>
        /// <exception cref="System.InvalidOperationException">The exception that is thrown when any
        /// methods in the <paramref name="source"/> OrderablePartitioner return null.</exception>
        /// <exception cref="System.InvalidOperationException">The exception that is thrown when the
        /// GetPartitions() or GetOrderablePartitions() methods in the <paramref name="source"/>
        /// OrderablePartitioner do not return the correct number of partitions.</exception>
        /// <exception cref="System.InvalidOperationException">The exception that is thrown when the
        /// GetPartitions() or GetOrderablePartitions() methods in the <paramref name="source"/>
        /// OrderablePartitioner return an IList with at least one null value.</exception>
        /// <exception cref="System.InvalidOperationException">The exception that is thrown when the
        /// GetDynamicPartitions() or GetDynamicOrderablePartitions() methods in the <paramref name="source"/>
        /// OrderablePartitioner return an IEnumerable whose GetEnumerator() method returns null.</exception>
        /// <exception cref="System.AggregateException">The exception that is thrown to contain an exception
        /// thrown from one of the specified delegates.</exception>
        /// <returns>A <see cref="System.Threading.Tasks.ParallelLoopResult">ParallelLoopResult</see> structure
        /// that contains information on what portion of the loop completed.</returns>
        /// <remarks>
        /// <para>
        /// The <see cref="System.Collections.Concurrent.Partitioner{TSource}">Partitioner</see> is used to retrieve
        /// the elements to be processed, in place of the original data source.  If the current element's
        /// index is desired, the source must be an <see cref="System.Collections.Concurrent.OrderablePartitioner{TSource}">
        /// OrderablePartitioner</see>.
        /// </para>
        /// <para>
        /// The <paramref name="body"/> delegate is invoked once for each element in the <paramref name="source"/>
        /// Partitioner.  It is provided with the following parameters: the current element,
        /// a <see cref="System.Threading.Tasks.ParallelLoopState">ParallelLoopState</see> instance that may be
        /// used to break out of the loop prematurely, the current element's index (an Int64), and some local
        /// state that may be shared amongst iterations that execute on the same thread.
        /// </para>
        /// <para>
        /// The <paramref name="localInit"/> delegate is invoked once for each thread that participates in the loop's
        /// execution and returns the initial local state for each of those threads.  These initial states are passed to the first
        /// <paramref name="body"/> invocations on each thread.  Then, every subsequent body invocation returns a possibly
        /// modified state value that is passed to the next body invocation.  Finally, the last body invocation on each thread returns a state value
        /// that is passed to the <paramref name="localFinally"/> delegate.  The localFinally delegate is invoked once per thread to perform a final
        /// action on each thread's local state.
        /// </para>
        /// </remarks>
        public static ParallelLoopResult ForEach<TSource, TLocal>(
            OrderablePartitioner<TSource> source,
            Func<TLocal> localInit,
            Func<TSource, ParallelLoopState, long, TLocal, TLocal> body,
            Action<TLocal> localFinally)
        {
            ArgumentNullException.ThrowIfNull(source);
            ArgumentNullException.ThrowIfNull(localInit);
            ArgumentNullException.ThrowIfNull(body);
            ArgumentNullException.ThrowIfNull(localFinally);

            if (!source.KeysNormalized)
            {
                throw new InvalidOperationException(SR.Parallel_ForEach_OrderedPartitionerKeysNotNormalized);
            }

            return PartitionerForEachWorker(source, s_defaultParallelOptions, null, null, null, null, body, localInit, localFinally);
        }

        /// <summary>
        /// Executes a for each operation on a <see cref="System.Collections.Concurrent.Partitioner{TSource}">
        /// Partitioner</see> in which iterations may run in parallel.
        /// </summary>
        /// <typeparam name="TSource">The type of the elements in <paramref name="source"/>.</typeparam>
        /// <param name="source">The Partitioner that contains the original data source.</param>
        /// <param name="parallelOptions">A <see cref="System.Threading.Tasks.ParallelOptions">ParallelOptions</see>
        /// instance that configures the behavior of this operation.</param>
        /// <param name="body">The delegate that is invoked once per iteration.</param>
        /// <exception cref="System.ArgumentNullException">The exception that is thrown when the <paramref name="source"/>
        /// argument is null.</exception>
        /// <exception cref="System.ArgumentNullException">The exception that is thrown when the
        /// <paramref name="parallelOptions"/> argument is null.</exception>
        /// <exception cref="System.ArgumentNullException">The exception that is thrown when the <paramref name="body"/>
        /// argument is null.</exception>
        /// <exception cref="System.OperationCanceledException">The exception that is thrown when the
        /// <see cref="System.Threading.CancellationToken">CancellationToken</see> in the <paramref name="parallelOptions"/>
        /// argument is set</exception>
        /// <exception cref="System.InvalidOperationException">The exception that is thrown when the
        /// SupportsDynamicPartitions property in the <paramref name="source"/> Partitioner returns
        /// false.</exception>
        /// <exception cref="System.InvalidOperationException">The exception that is thrown when any
        /// methods in the <paramref name="source"/> Partitioner return null.</exception>
        /// <exception cref="System.InvalidOperationException">The exception that is thrown when the
        /// GetPartitions() method in the <paramref name="source"/> Partitioner does not return
        /// the correct number of partitions.</exception>
        /// <exception cref="System.InvalidOperationException">The exception that is thrown when the
        /// GetPartitions() method in the <paramref name="source"/> Partitioner returns an IList
        /// with at least one null value.</exception>
        /// <exception cref="System.InvalidOperationException">The exception that is thrown when the
        /// GetDynamicPartitions() method in the <paramref name="source"/> Partitioner returns an
        /// IEnumerable whose GetEnumerator() method returns null.</exception>
        /// <exception cref="System.AggregateException">The exception that is thrown to contain an exception
        /// thrown from one of the specified delegates.</exception>
        /// <exception cref="System.ObjectDisposedException">The exception that is thrown when the
        /// the <see cref="System.Threading.CancellationTokenSource">CancellationTokenSource</see> associated with the
        /// the <see cref="System.Threading.CancellationToken">CancellationToken</see> in the
        /// <paramref name="parallelOptions"/> has been disposed.</exception>
        /// <returns>A <see cref="System.Threading.Tasks.ParallelLoopResult">ParallelLoopResult</see> structure
        /// that contains information on what portion of the loop completed.</returns>
        /// <remarks>
        /// <para>
        /// The <see cref="System.Collections.Concurrent.Partitioner{TSource}">Partitioner</see> is used to retrieve
        /// the elements to be processed, in place of the original data source.  If the current element's
        /// index is desired, the source must be an <see cref="System.Collections.Concurrent.OrderablePartitioner{TSource}">
        /// OrderablePartitioner</see>.
        /// </para>
        /// <para>
        /// The <paramref name="body"/> delegate is invoked once for each element in the <paramref name="source"/>
        /// Partitioner.  It is provided with the current element as a parameter.
        /// </para>
        /// </remarks>
        public static ParallelLoopResult ForEach<TSource>(
            Partitioner<TSource> source,
            ParallelOptions parallelOptions,
            Action<TSource> body)
        {
            ArgumentNullException.ThrowIfNull(source);
            ArgumentNullException.ThrowIfNull(parallelOptions);
            ArgumentNullException.ThrowIfNull(body);

            return PartitionerForEachWorker<TSource, object>(source, parallelOptions, body, null, null, null, null, null, null);
        }

        /// <summary>
        /// Executes a for each operation on a <see cref="System.Collections.Concurrent.Partitioner{TSource}">
        /// Partitioner</see> in which iterations may run in parallel.
        /// </summary>
        /// <typeparam name="TSource">The type of the elements in <paramref name="source"/>.</typeparam>
        /// <param name="source">The Partitioner that contains the original data source.</param>
        /// <param name="parallelOptions">A <see cref="System.Threading.Tasks.ParallelOptions">ParallelOptions</see>
        /// instance that configures the behavior of this operation.</param>
        /// <param name="body">The delegate that is invoked once per iteration.</param>
        /// <exception cref="System.ArgumentNullException">The exception that is thrown when the <paramref name="source"/>
        /// argument is null.</exception>
        /// <exception cref="System.ArgumentNullException">The exception that is thrown when the
        /// <paramref name="parallelOptions"/> argument is null.</exception>
        /// <exception cref="System.ArgumentNullException">The exception that is thrown when the <paramref name="body"/>
        /// argument is null.</exception>
        /// <exception cref="System.OperationCanceledException">The exception that is thrown when the
        /// <see cref="System.Threading.CancellationToken">CancellationToken</see> in the <paramref name="parallelOptions"/>
        /// argument is set</exception>
        /// <exception cref="System.InvalidOperationException">The exception that is thrown when the
        /// SupportsDynamicPartitions property in the <paramref name="source"/> Partitioner returns
        /// false.</exception>
        /// <exception cref="System.InvalidOperationException">The exception that is thrown when any
        /// methods in the <paramref name="source"/> Partitioner return null.</exception>
        /// <exception cref="System.InvalidOperationException">The exception that is thrown when the
        /// GetPartitions() method in the <paramref name="source"/> Partitioner does not return
        /// the correct number of partitions.</exception>
        /// <exception cref="System.InvalidOperationException">The exception that is thrown when the
        /// GetPartitions() method in the <paramref name="source"/> Partitioner returns an IList
        /// with at least one null value.</exception>
        /// <exception cref="System.InvalidOperationException">The exception that is thrown when the
        /// GetDynamicPartitions() method in the <paramref name="source"/> Partitioner returns an
        /// IEnumerable whose GetEnumerator() method returns null.</exception>
        /// <exception cref="System.AggregateException">The exception that is thrown to contain an exception
        /// thrown from one of the specified delegates.</exception>
        /// <exception cref="System.ObjectDisposedException">The exception that is thrown when the
        /// the <see cref="System.Threading.CancellationTokenSource">CancellationTokenSource</see> associated with the
        /// the <see cref="System.Threading.CancellationToken">CancellationToken</see> in the
        /// <paramref name="parallelOptions"/> has been disposed.</exception>
        /// <returns>A <see cref="System.Threading.Tasks.ParallelLoopResult">ParallelLoopResult</see> structure
        /// that contains information on what portion of the loop completed.</returns>
        /// <remarks>
        /// <para>
        /// The <see cref="System.Collections.Concurrent.Partitioner{TSource}">Partitioner</see> is used to retrieve
        /// the elements to be processed, in place of the original data source.  If the current element's
        /// index is desired, the source must be an <see cref="System.Collections.Concurrent.OrderablePartitioner{TSource}">
        /// OrderablePartitioner</see>.
        /// </para>
        /// <para>
        /// The <paramref name="body"/> delegate is invoked once for each element in the <paramref name="source"/>
        /// Partitioner.  It is provided with the following parameters: the current element,
        /// and a <see cref="System.Threading.Tasks.ParallelLoopState">ParallelLoopState</see> instance that may be
        /// used to break out of the loop prematurely.
        /// </para>
        /// </remarks>
        public static ParallelLoopResult ForEach<TSource>(
            Partitioner<TSource> source,
            ParallelOptions parallelOptions,
            Action<TSource, ParallelLoopState> body)
        {
            ArgumentNullException.ThrowIfNull(source);
            ArgumentNullException.ThrowIfNull(parallelOptions);
            ArgumentNullException.ThrowIfNull(body);

            return PartitionerForEachWorker<TSource, object>(source, parallelOptions, null, body, null, null, null, null, null);
        }

        /// <summary>
        /// Executes a for each operation on a <see cref="System.Collections.Concurrent.OrderablePartitioner{TSource}">
        /// OrderablePartitioner</see> in which iterations may run in parallel.
        /// </summary>
        /// <typeparam name="TSource">The type of the elements in <paramref name="source"/>.</typeparam>
        /// <param name="source">The OrderablePartitioner that contains the original data source.</param>
        /// <param name="parallelOptions">A <see cref="System.Threading.Tasks.ParallelOptions">ParallelOptions</see>
        /// instance that configures the behavior of this operation.</param>
        /// <param name="body">The delegate that is invoked once per iteration.</param>
        /// <exception cref="System.ArgumentNullException">The exception that is thrown when the <paramref name="source"/>
        /// argument is null.</exception>
        /// <exception cref="System.ArgumentNullException">The exception that is thrown when the
        /// <paramref name="parallelOptions"/> argument is null.</exception>
        /// <exception cref="System.ArgumentNullException">The exception that is thrown when the <paramref name="body"/>
        /// argument is null.</exception>
        /// <exception cref="System.OperationCanceledException">The exception that is thrown when the
        /// <see cref="System.Threading.CancellationToken">CancellationToken</see> in the <paramref name="parallelOptions"/>
        /// argument is set</exception>
        /// <exception cref="System.InvalidOperationException">The exception that is thrown when the
        /// SupportsDynamicPartitions property in the <paramref name="source"/> OrderablePartitioner returns
        /// false.</exception>
        /// <exception cref="System.InvalidOperationException">The exception that is thrown when the
        /// KeysNormalized property in the <paramref name="source"/> OrderablePartitioner returns
        /// false.</exception>
        /// <exception cref="System.InvalidOperationException">The exception that is thrown when any
        /// methods in the <paramref name="source"/> OrderablePartitioner return null.</exception>
        /// <exception cref="System.InvalidOperationException">The exception that is thrown when the
        /// GetPartitions() or GetOrderablePartitions() methods in the <paramref name="source"/>
        /// OrderablePartitioner do not return the correct number of partitions.</exception>
        /// <exception cref="System.InvalidOperationException">The exception that is thrown when the
        /// GetPartitions() or GetOrderablePartitions() methods in the <paramref name="source"/>
        /// OrderablePartitioner return an IList with at least one null value.</exception>
        /// <exception cref="System.InvalidOperationException">The exception that is thrown when the
        /// GetDynamicPartitions() or GetDynamicOrderablePartitions() methods in the <paramref name="source"/>
        /// OrderablePartitioner return an IEnumerable whose GetEnumerator() method returns null.</exception>
        /// <exception cref="System.AggregateException">The exception that is thrown to contain an exception
        /// thrown from one of the specified delegates.</exception>
        /// <exception cref="System.ObjectDisposedException">The exception that is thrown when the
        /// the <see cref="System.Threading.CancellationTokenSource">CancellationTokenSource</see> associated with the
        /// the <see cref="System.Threading.CancellationToken">CancellationToken</see> in the
        /// <paramref name="parallelOptions"/> has been disposed.</exception>
        /// <returns>A <see cref="System.Threading.Tasks.ParallelLoopResult">ParallelLoopResult</see> structure
        /// that contains information on what portion of the loop completed.</returns>
        /// <remarks>
        /// <para>
        /// The <see cref="System.Collections.Concurrent.Partitioner{TSource}">Partitioner</see> is used to retrieve
        /// the elements to be processed, in place of the original data source.  If the current element's
        /// index is desired, the source must be an <see cref="System.Collections.Concurrent.OrderablePartitioner{TSource}">
        /// OrderablePartitioner</see>.
        /// </para>
        /// <para>
        /// The <paramref name="body"/> delegate is invoked once for each element in the <paramref name="source"/>
        /// Partitioner.  It is provided with the following parameters: the current element,
        /// a <see cref="System.Threading.Tasks.ParallelLoopState">ParallelLoopState</see> instance that may be
        /// used to break out of the loop prematurely, and the current element's index (an Int64).
        /// </para>
        /// </remarks>
        public static ParallelLoopResult ForEach<TSource>(
            OrderablePartitioner<TSource> source,
            ParallelOptions parallelOptions,
            Action<TSource, ParallelLoopState, long> body)
        {
            ArgumentNullException.ThrowIfNull(source);
            ArgumentNullException.ThrowIfNull(parallelOptions);
            ArgumentNullException.ThrowIfNull(body);

            if (!source.KeysNormalized)
            {
                throw new InvalidOperationException(SR.Parallel_ForEach_OrderedPartitionerKeysNotNormalized);
            }

            return PartitionerForEachWorker<TSource, object>(source, parallelOptions, null, null, body, null, null, null, null);
        }

        /// <summary>
        /// Executes a for each operation on a <see cref="System.Collections.Concurrent.Partitioner{TSource}">
        /// Partitioner</see> in which iterations may run in parallel.
        /// </summary>
        /// <typeparam name="TSource">The type of the elements in <paramref name="source"/>.</typeparam>
        /// <typeparam name="TLocal">The type of the thread-local data.</typeparam>
        /// <param name="source">The Partitioner that contains the original data source.</param>
        /// <param name="parallelOptions">A <see cref="System.Threading.Tasks.ParallelOptions">ParallelOptions</see>
        /// instance that configures the behavior of this operation.</param>
        /// <param name="localInit">The function delegate that returns the initial state of the local data
        /// for each thread.</param>
        /// <param name="body">The delegate that is invoked once per iteration.</param>
        /// <param name="localFinally">The delegate that performs a final action on the local state of each
        /// thread.</param>
        /// <exception cref="System.ArgumentNullException">The exception that is thrown when the <paramref name="source"/>
        /// argument is null.</exception>
        /// <exception cref="System.ArgumentNullException">The exception that is thrown when the
        /// <paramref name="parallelOptions"/> argument is null.</exception>
        /// <exception cref="System.ArgumentNullException">The exception that is thrown when the <paramref name="body"/>
        /// argument is null.</exception>
        /// <exception cref="System.ArgumentNullException">The exception that is thrown when the
        /// <paramref name="localInit"/> argument is null.</exception>
        /// <exception cref="System.ArgumentNullException">The exception that is thrown when the
        /// <paramref name="localFinally"/> argument is null.</exception>
        /// <exception cref="System.OperationCanceledException">The exception that is thrown when the
        /// <see cref="System.Threading.CancellationToken">CancellationToken</see> in the <paramref name="parallelOptions"/>
        /// argument is set</exception>
        /// <exception cref="System.InvalidOperationException">The exception that is thrown when the
        /// SupportsDynamicPartitions property in the <paramref name="source"/> Partitioner returns
        /// false.</exception>
        /// <exception cref="System.InvalidOperationException">The exception that is thrown when any
        /// methods in the <paramref name="source"/> Partitioner return null.</exception>
        /// <exception cref="System.InvalidOperationException">The exception that is thrown when the
        /// GetPartitions() method in the <paramref name="source"/> Partitioner does not return
        /// the correct number of partitions.</exception>
        /// <exception cref="System.InvalidOperationException">The exception that is thrown when the
        /// GetPartitions() method in the <paramref name="source"/> Partitioner returns an IList
        /// with at least one null value.</exception>
        /// <exception cref="System.InvalidOperationException">The exception that is thrown when the
        /// GetDynamicPartitions() method in the <paramref name="source"/> Partitioner returns an
        /// IEnumerable whose GetEnumerator() method returns null.</exception>
        /// <exception cref="System.AggregateException">The exception that is thrown to contain an exception
        /// thrown from one of the specified delegates.</exception>
        /// <exception cref="System.ObjectDisposedException">The exception that is thrown when the
        /// the <see cref="System.Threading.CancellationTokenSource">CancellationTokenSource</see> associated with the
        /// the <see cref="System.Threading.CancellationToken">CancellationToken</see> in the
        /// <paramref name="parallelOptions"/> has been disposed.</exception>
        /// <returns>A <see cref="System.Threading.Tasks.ParallelLoopResult">ParallelLoopResult</see> structure
        /// that contains information on what portion of the loop completed.</returns>
        /// <remarks>
        /// <para>
        /// The <see cref="System.Collections.Concurrent.Partitioner{TSource}">Partitioner</see> is used to retrieve
        /// the elements to be processed, in place of the original data source.  If the current element's
        /// index is desired, the source must be an <see cref="System.Collections.Concurrent.OrderablePartitioner{TSource}">
        /// OrderablePartitioner</see>.
        /// </para>
        /// <para>
        /// The <paramref name="body"/> delegate is invoked once for each element in the <paramref name="source"/>
        /// Partitioner.  It is provided with the following parameters: the current element,
        /// a <see cref="System.Threading.Tasks.ParallelLoopState">ParallelLoopState</see> instance that may be
        /// used to break out of the loop prematurely, and some local state that may be shared amongst iterations
        /// that execute on the same thread.
        /// </para>
        /// <para>
        /// The <paramref name="localInit"/> delegate is invoked once for each thread that participates in the loop's
        /// execution and returns the initial local state for each of those threads.  These initial states are passed to the first
        /// <paramref name="body"/> invocations on each thread.  Then, every subsequent body invocation returns a possibly
        /// modified state value that is passed to the next body invocation.  Finally, the last body invocation on each thread returns a state value
        /// that is passed to the <paramref name="localFinally"/> delegate.  The localFinally delegate is invoked once per thread to perform a final
        /// action on each thread's local state.
        /// </para>
        /// </remarks>
        public static ParallelLoopResult ForEach<TSource, TLocal>(
            Partitioner<TSource> source,
            ParallelOptions parallelOptions,
            Func<TLocal> localInit,
            Func<TSource, ParallelLoopState, TLocal, TLocal> body,
            Action<TLocal> localFinally)
        {
            ArgumentNullException.ThrowIfNull(source);
            ArgumentNullException.ThrowIfNull(parallelOptions);
            ArgumentNullException.ThrowIfNull(localInit);
            ArgumentNullException.ThrowIfNull(body);
            ArgumentNullException.ThrowIfNull(localFinally);

            return PartitionerForEachWorker(source, parallelOptions, null, null, null, body, null, localInit, localFinally);
        }

        /// <summary>
        /// Executes a for each operation on a <see cref="System.Collections.Concurrent.OrderablePartitioner{TSource}">
        /// OrderablePartitioner</see> in which iterations may run in parallel.
        /// </summary>
        /// <typeparam name="TSource">The type of the elements in <paramref name="source"/>.</typeparam>
        /// <typeparam name="TLocal">The type of the thread-local data.</typeparam>
        /// <param name="source">The OrderablePartitioner that contains the original data source.</param>
        /// <param name="parallelOptions">A <see cref="System.Threading.Tasks.ParallelOptions">ParallelOptions</see>
        /// instance that configures the behavior of this operation.</param>
        /// <param name="localInit">The function delegate that returns the initial state of the local data
        /// for each thread.</param>
        /// <param name="body">The delegate that is invoked once per iteration.</param>
        /// <param name="localFinally">The delegate that performs a final action on the local state of each
        /// thread.</param>
        /// <exception cref="System.ArgumentNullException">The exception that is thrown when the <paramref name="source"/>
        /// argument is null.</exception>
        /// <exception cref="System.ArgumentNullException">The exception that is thrown when the
        /// <paramref name="parallelOptions"/> argument is null.</exception>
        /// <exception cref="System.ArgumentNullException">The exception that is thrown when the <paramref name="body"/>
        /// argument is null.</exception>
        /// <exception cref="System.ArgumentNullException">The exception that is thrown when the
        /// <paramref name="localInit"/> argument is null.</exception>
        /// <exception cref="System.ArgumentNullException">The exception that is thrown when the
        /// <paramref name="localFinally"/> argument is null.</exception>
        /// <exception cref="System.OperationCanceledException">The exception that is thrown when the
        /// <see cref="System.Threading.CancellationToken">CancellationToken</see> in the <paramref name="parallelOptions"/>
        /// argument is set</exception>
        /// <exception cref="System.InvalidOperationException">The exception that is thrown when the
        /// SupportsDynamicPartitions property in the <paramref name="source"/> OrderablePartitioner returns
        /// false.</exception>
        /// <exception cref="System.InvalidOperationException">The exception that is thrown when the
        /// KeysNormalized property in the <paramref name="source"/> OrderablePartitioner returns
        /// false.</exception>
        /// <exception cref="System.InvalidOperationException">The exception that is thrown when any
        /// methods in the <paramref name="source"/> OrderablePartitioner return null.</exception>
        /// <exception cref="System.InvalidOperationException">The exception that is thrown when the
        /// GetPartitions() or GetOrderablePartitions() methods in the <paramref name="source"/>
        /// OrderablePartitioner do not return the correct number of partitions.</exception>
        /// <exception cref="System.InvalidOperationException">The exception that is thrown when the
        /// GetPartitions() or GetOrderablePartitions() methods in the <paramref name="source"/>
        /// OrderablePartitioner return an IList with at least one null value.</exception>
        /// <exception cref="System.InvalidOperationException">The exception that is thrown when the
        /// GetDynamicPartitions() or GetDynamicOrderablePartitions() methods in the <paramref name="source"/>
        /// OrderablePartitioner return an IEnumerable whose GetEnumerator() method returns null.</exception>
        /// <exception cref="System.AggregateException">The exception that is thrown to contain an exception
        /// thrown from one of the specified delegates.</exception>
        /// <exception cref="System.ObjectDisposedException">The exception that is thrown when the
        /// the <see cref="System.Threading.CancellationTokenSource">CancellationTokenSource</see> associated with the
        /// the <see cref="System.Threading.CancellationToken">CancellationToken</see> in the
        /// <paramref name="parallelOptions"/> has been disposed.</exception>
        /// <returns>A <see cref="System.Threading.Tasks.ParallelLoopResult">ParallelLoopResult</see> structure
        /// that contains information on what portion of the loop completed.</returns>
        /// <remarks>
        /// <para>
        /// The <see cref="System.Collections.Concurrent.Partitioner{TSource}">Partitioner</see> is used to retrieve
        /// the elements to be processed, in place of the original data source.  If the current element's
        /// index is desired, the source must be an <see cref="System.Collections.Concurrent.OrderablePartitioner{TSource}">
        /// OrderablePartitioner</see>.
        /// </para>
        /// <para>
        /// The <paramref name="body"/> delegate is invoked once for each element in the <paramref name="source"/>
        /// Partitioner.  It is provided with the following parameters: the current element,
        /// a <see cref="System.Threading.Tasks.ParallelLoopState">ParallelLoopState</see> instance that may be
        /// used to break out of the loop prematurely, the current element's index (an Int64), and some local
        /// state that may be shared amongst iterations that execute on the same thread.
        /// </para>
        /// <para>
        /// The <paramref name="localInit"/> delegate is invoked once for each thread that participates in the loop's
        /// execution and returns the initial local state for each of those threads.  These initial states are passed to the first
        /// <paramref name="body"/> invocations on each thread.  Then, every subsequent body invocation returns a possibly
        /// modified state value that is passed to the next body invocation.  Finally, the last body invocation on each thread returns a state value
        /// that is passed to the <paramref name="localFinally"/> delegate.  The localFinally delegate is invoked once per thread to perform a final
        /// action on each thread's local state.
        /// </para>
        /// </remarks>
        public static ParallelLoopResult ForEach<TSource, TLocal>(
            OrderablePartitioner<TSource> source,
            ParallelOptions parallelOptions,
            Func<TLocal> localInit,
            Func<TSource, ParallelLoopState, long, TLocal, TLocal> body,
            Action<TLocal> localFinally)
        {
            ArgumentNullException.ThrowIfNull(source);
            ArgumentNullException.ThrowIfNull(parallelOptions);
            ArgumentNullException.ThrowIfNull(localInit);
            ArgumentNullException.ThrowIfNull(body);
            ArgumentNullException.ThrowIfNull(localFinally);

            if (!source.KeysNormalized)
            {
                throw new InvalidOperationException(SR.Parallel_ForEach_OrderedPartitionerKeysNotNormalized);
            }

            return PartitionerForEachWorker(source, parallelOptions, null, null, null, null, body, localInit, localFinally);
        }

        // Main worker method for Parallel.ForEach() calls w/ Partitioners.
        private static ParallelLoopResult PartitionerForEachWorker<TSource, TLocal>(
            Partitioner<TSource> source, // Might be OrderablePartitioner
            ParallelOptions parallelOptions,
            Action<TSource>? simpleBody,
            Action<TSource, ParallelLoopState>? bodyWithState,
            Action<TSource, ParallelLoopState, long>? bodyWithStateAndIndex,
            Func<TSource, ParallelLoopState, TLocal, TLocal>? bodyWithStateAndLocal,
            Func<TSource, ParallelLoopState, long, TLocal, TLocal>? bodyWithEverything,
            Func<TLocal>? localInit,
            Action<TLocal>? localFinally)
        {
            Debug.Assert(((simpleBody == null ? 0 : 1) + (bodyWithState == null ? 0 : 1) +
                (bodyWithStateAndIndex == null ? 0 : 1) + (bodyWithStateAndLocal == null ? 0 : 1) + (bodyWithEverything == null ? 0 : 1)) == 1,
                "PartitionForEach: expected exactly one body function to be supplied");
            Debug.Assert((bodyWithStateAndLocal != null) || (bodyWithEverything != null) || (localInit == null && localFinally == null),
                "PartitionForEach: thread local functions should only be supplied for loops w/ thread local bodies");

            OrderablePartitioner<TSource>? orderedSource = source as OrderablePartitioner<TSource>;
            Debug.Assert((orderedSource != null) || (bodyWithStateAndIndex == null && bodyWithEverything == null),
                "PartitionForEach: bodies with indices are only allowable for OrderablePartitioner");

            if (!source.SupportsDynamicPartitions)
            {
                throw new InvalidOperationException(SR.Parallel_ForEach_PartitionerNotDynamic);
            }

            // Instantiate our result.  Specifics will be filled in later.
            ParallelLoopResult result = default;

            // For all loops we need a shared flag even though we don't have a body with state,
            // because the shared flag contains the exceptional bool, which triggers other workers
            // to exit their loops if one worker catches an exception
            ParallelLoopStateFlags sharedPStateFlags = new ParallelLoopStateFlags64();

            // Before getting started, do a quick peek to see if we have been canceled already
            parallelOptions.CancellationToken.ThrowIfCancellationRequested();

            // Keep track of any cancellations
            Box<OperationCanceledException> oce = RegisterCallbackForLoopTermination(parallelOptions, sharedPStateFlags, out CancellationTokenRegistration ctr);

            const ParallelEtwProvider.ForkJoinOperationType OperationType = ParallelEtwProvider.ForkJoinOperationType.ParallelForEach;

            int forkJoinContextID = LogEtwEventParallelLoopBegin(OperationType, 0, 0);

            // Get our dynamic partitioner -- depends on whether source is castable to OrderablePartitioner
            // Also, do some error checking.
            IEnumerable<TSource>? partitionerSource = null;
            IEnumerable<KeyValuePair<long, TSource>>? orderablePartitionerSource = null;
            if (orderedSource != null)
            {
                orderablePartitionerSource = orderedSource.GetOrderableDynamicPartitions();
                if (orderablePartitionerSource == null)
                {
                    throw new InvalidOperationException(SR.Parallel_ForEach_PartitionerReturnedNull);
                }
            }
            else
            {
                partitionerSource = source.GetDynamicPartitions();
                if (partitionerSource == null)
                {
                    throw new InvalidOperationException(SR.Parallel_ForEach_PartitionerReturnedNull);
                }
            }

            try
            {
                try
                {
                    TaskReplicator.ReplicatableUserAction<IEnumerator> worker = CreatePartitionerForEachWorker(
                        simpleBody, bodyWithState, bodyWithStateAndIndex,
                        bodyWithStateAndLocal, bodyWithEverything, localInit, localFinally, forkJoinContextID,
                        sharedPStateFlags, orderedSource, orderablePartitionerSource, partitionerSource);
                    TaskReplicator.Run(worker, parallelOptions, stopOnFirstFailure: true);
                }
                finally
                {
                    // Dispose the cancellation token registration before checking for a cancellation exception
                    if (parallelOptions.CancellationToken.CanBeCanceled)
                        ctr.Dispose();
                }

                // If we got through that with no exceptions, and we were canceled, then
                // throw our cancellation exception
                if (oce.Value != null) throw oce.Value;
            }
            catch (AggregateException aggExp)
            {
                // If we have many cancellation exceptions all caused by the specified user cancel control, then throw only one OCE:
                ThrowSingleCancellationExceptionOrOtherException(aggExp.InnerExceptions, parallelOptions.CancellationToken, aggExp);
            }
            finally
            {
                SetLoopResultEndState(sharedPStateFlags, ref result);

                //dispose the partitioner source if it implements IDisposable
                IDisposable? d;
                if (orderablePartitionerSource != null)
                {
                    d = orderablePartitionerSource as IDisposable;
                }
                else
                {
                    d = partitionerSource as IDisposable;
                }

                d?.Dispose();

                // ETW event for Parallel For End
                if (ParallelEtwProvider.Log.IsEnabled())
                {
                    LogEtwEventParallelLoopEnd(forkJoinContextID, 0);
                }
            }

            return result;
        }

        private static Box<OperationCanceledException> RegisterCallbackForLoopTermination(ParallelOptions parallelOptions,
            ParallelLoopStateFlags sharedPStateFlags, out CancellationTokenRegistration ctr)
        {
            Box<OperationCanceledException> oce = new() { Value = null };

            // if cancellation is enabled, we need to register a callback to stop the loop when it gets signaled
            ctr = (!parallelOptions.CancellationToken.CanBeCanceled)
                ? default
                : parallelOptions.CancellationToken.UnsafeRegister((o) =>
                {
                    // Record our cancellation before stopping processing
                    oce.Value = new OperationCanceledException(parallelOptions.CancellationToken);
                    // Cause processing to stop
                    sharedPStateFlags.Cancel();
                }, state: null);
            return oce;
        }

        private static TaskReplicator.ReplicatableUserAction<IEnumerator> CreatePartitionerForEachWorker<TSource, TLocal>(
            Action<TSource>? simpleBody,
            Action<TSource, ParallelLoopState>? bodyWithState,
            Action<TSource, ParallelLoopState, long>? bodyWithStateAndIndex,
            Func<TSource, ParallelLoopState, TLocal, TLocal>? bodyWithStateAndLocal,
            Func<TSource, ParallelLoopState, long, TLocal, TLocal>? bodyWithEverything,
            Func<TLocal>? localInit,
            Action<TLocal>? localFinally,
            int forkJoinContextID,
            ParallelLoopStateFlags sharedPStateFlags,
            OrderablePartitioner<TSource>? orderedSource,
            IEnumerable<KeyValuePair<long, TSource>>? orderablePartitionerSource,
            IEnumerable<TSource>? partitionerSource) =>
            (ref IEnumerator partitionState, int timeout, out bool replicationDelegateYieldedBeforeCompletion) =>
            {
                // We will need to reset this to true if we exit due to a timeout:
                replicationDelegateYieldedBeforeCompletion = false;

                LogEtwEventParallelFork(forkJoinContextID);

                TLocal localValue = default!;
                bool bLocalValueInitialized = false; // Tracks whether localInit ran without exceptions, so that we can skip localFinally if it wasn't

                try
                {
                    // Create a new state object that references the shared "stopped" and "exceptional" flags.
                    // If needed, it will contain a new instance of thread-local state by invoking the selector.
                    ParallelLoopState? state = null;

                    if (bodyWithState != null || bodyWithStateAndIndex != null)
                    {
                        state = sharedPStateFlags.CreateLoopState();
                    }
                    else if (bodyWithStateAndLocal != null || bodyWithEverything != null)
                    {
                        state = sharedPStateFlags.CreateLoopState();
                        // If a thread-local selector was supplied, invoke it. Otherwise, stick with the default.
                        if (localInit != null)
                        {
                            localValue = localInit();
                            bLocalValueInitialized = true;
                        }
                    }

                    // initialize a loop timer which will help us decide whether we should exit early
                    int loopTimeout = ComputeTimeoutPoint(timeout);

                    if (orderedSource != null)  // Use this path for OrderablePartitioner:
                    {
                        // first check if there's saved state from a previous replica that we might be replacing.
                        // the only state to be passed down in such a transition is the enumerator
                        IEnumerator<KeyValuePair<long, TSource>>? myPartition = partitionState as IEnumerator<KeyValuePair<long, TSource>>;
                        if (myPartition == null)
                        {
                            myPartition = orderablePartitionerSource!.GetEnumerator();
                            partitionState = myPartition;
                        }

                        if (myPartition == null)
                            throw new InvalidOperationException(SR.Parallel_ForEach_NullEnumerator);

                        while (myPartition.MoveNext())
                        {
                            KeyValuePair<long, TSource> kvp = myPartition.Current;
                            long index = kvp.Key;
                            TSource value = kvp.Value;

                            // Update our iteration index
                            state?.SetCurrentIteration(index);

                            if (simpleBody != null)
                                simpleBody(value);
                            else if (bodyWithState != null)
                                bodyWithState(value, state!);
                            else if (bodyWithStateAndIndex != null)
                                bodyWithStateAndIndex(value, state!, index);
                            else if (bodyWithStateAndLocal != null)
                                localValue = bodyWithStateAndLocal(value, state!, localValue);
                            else
                                localValue = bodyWithEverything!(value, state!, index, localValue);

                            if (sharedPStateFlags.ShouldExitLoop(index)) break;

                            // Cooperative multitasking:
                            // Check if allowed loop time is exceeded, if so save current state and return.
                            // The task replicator will queue up a replacement task. Note that we don't do this on the root task.
                            if (CheckTimeoutReached(loopTimeout))
                            {
                                replicationDelegateYieldedBeforeCompletion = true;
                                break;
                            }
                        }
                    }
                    else  // Use this path for Partitioner that is not OrderablePartitioner:
                    {
                        // first check if there's saved state from a previous replica that we might be replacing.
                        // the only state to be passed down in such a transition is the enumerator
                        IEnumerator<TSource>? myPartition = partitionState as IEnumerator<TSource>;
                        if (myPartition == null)
                        {
                            myPartition = partitionerSource!.GetEnumerator();
                            partitionState = myPartition;
                        }

                        if (myPartition == null)
                            throw new InvalidOperationException(SR.Parallel_ForEach_NullEnumerator);

                        // I'm not going to try to maintain this
                        state?.SetCurrentIteration(0);

                        while (myPartition.MoveNext())
                        {
                            TSource t = myPartition.Current;

                            if (simpleBody != null)
                                simpleBody(t);
                            else if (bodyWithState != null)
                                bodyWithState(t, state!);
                            else if (bodyWithStateAndLocal != null)
                                localValue = bodyWithStateAndLocal(t, state!, localValue);
                            else
                                Debug.Fail("PartitionerForEach: illegal body type in Partitioner handler");

                            // Any break, stop or exception causes us to halt
                            // We don't have the global indexing information to discriminate whether or not
                            // we are before or after a break point.
                            if (sharedPStateFlags.LoopStateFlags != ParallelLoopStateFlags.ParallelLoopStateNone)
                                break;

                            // Cooperative multitasking:
                            // Check if allowed loop time is exceeded, if so save current state and return.
                            // The task replicator will queue up a replacement task. Note that we don't do this on the root task.
                            if (CheckTimeoutReached(loopTimeout))
                            {
                                replicationDelegateYieldedBeforeCompletion = true;
                                break;
                            }
                        }
                    }
                }
                catch (Exception ex)
                {
                    // Inform other tasks of the exception, then rethrow
                    sharedPStateFlags.SetExceptional();
                    ExceptionDispatchInfo.Throw(ex);
                }
                finally
                {
                    if (localFinally != null && bLocalValueInitialized)
                    {
                        localFinally(localValue);
                    }

                    if (!replicationDelegateYieldedBeforeCompletion)
                    {
                        if (partitionState is IDisposable partitionToDispose)
                            partitionToDispose.Dispose();
                    }

                    // ETW event for ParallelFor Worker Join
                    LogEtwEventParallelJoin(forkJoinContextID);
                }
            };

        private static bool CheckTimeoutReached(int timeoutOccursAt)
        {
            // Note that both, Environment.TickCount and timeoutOccursAt are ints and can overflow and become negative.
            int currentMillis = Environment.TickCount;

            if (currentMillis < timeoutOccursAt)
                return false;

            if (0 > timeoutOccursAt && 0 < currentMillis)
                return false;

            return true;
        }


        private static int ComputeTimeoutPoint(int timeoutLength)
        {
            // Environment.TickCount is an int that cycles. We intentionally let the point in time at which the
            // timeout occurs overflow. It will still stay ahead of Environment.TickCount for the comparisons made
            // in CheckTimeoutReached(..):
            unchecked
            {
                return Environment.TickCount + timeoutLength;
            }
        }

        /// <summary>
        /// If all exceptions in the specified collection are OperationCanceledExceptions with the specified token,
        /// then get one such exception (the first one). Otherwise, return null.
        /// </summary>
        private static OperationCanceledException? ReduceToSingleCancellationException(ICollection exceptions,
                                                                                      CancellationToken cancelToken)
        {
            // If collection is empty - no match:
            if (exceptions == null || exceptions.Count == 0)
                return null;

            // If token is not cancelled, it can not be part of an exception:
            if (!cancelToken.IsCancellationRequested)
                return null;

            // Check all exceptions:
            Exception? first = null;
            foreach (object? exObj in exceptions)
            {
                Debug.Assert(exObj is Exception);
                Exception ex = (Exception)exObj;

                first ??= ex;

                // If mismatch found, fail-fast:
                OperationCanceledException? ocEx = ex as OperationCanceledException;
                if (ocEx == null || !cancelToken.Equals(ocEx.CancellationToken))
                    return null;
            }

            // All exceptions are OCEs with this token, let's just pick the first:
            Debug.Assert(first is OperationCanceledException);
            return (OperationCanceledException)first;
        }


        /// <summary>
        /// IF exceptions are all OperationCanceledExceptions with the specified cancelToken,
        /// THEN throw that unique OperationCanceledException (pick any);
        /// OTHERWISE throw the specified otherException.
        /// </summary>
        private static void ThrowSingleCancellationExceptionOrOtherException(ICollection exceptions,
                                                                             CancellationToken cancelToken,
                                                                             Exception otherException)
        {
            OperationCanceledException? reducedCancelEx = ReduceToSingleCancellationException(exceptions, cancelToken);
            ExceptionDispatchInfo.Throw(reducedCancelEx ?? otherException);
        }

        private static int LogEtwEventInvokeBegin(Action[] actions)
        {
            int forkJoinContextID = 0;
            if (!ParallelEtwProvider.Log.IsEnabled()) return forkJoinContextID;

            forkJoinContextID = Interlocked.Increment(ref s_forkJoinContextID);
            ParallelEtwProvider.Log.ParallelInvokeBegin(TaskScheduler.Current.Id, Task.CurrentId ?? 0,
                forkJoinContextID, ParallelEtwProvider.ForkJoinOperationType.ParallelInvoke,
                actions.Length);

            return forkJoinContextID;
        }

        private static int LogEtwEventParallelLoopBegin<TIndex>(ParallelEtwProvider.ForkJoinOperationType OperationType, TIndex fromInclusive,
            TIndex toExclusive) where TIndex : INumber<TIndex>
        {
            // ETW event for Parallel For begin
            int forkJoinContextID = 0;
            if (!ParallelEtwProvider.Log.IsEnabled()) return forkJoinContextID;

            forkJoinContextID = Interlocked.Increment(ref s_forkJoinContextID);
            ParallelEtwProvider.Log.ParallelLoopBegin(TaskScheduler.Current.Id, Task.CurrentId ?? 0,
                forkJoinContextID, OperationType,
                fromInclusive, toExclusive);

            return forkJoinContextID;
        }

        private static void LogEtwEventParallelFork(int forkJoinContextID)
        {
            if (ParallelEtwProvider.Log.IsEnabled())
            {
                ParallelEtwProvider.Log.ParallelFork(TaskScheduler.Current.Id, Task.CurrentId ?? 0, forkJoinContextID);
            }
        }

        private static void LogEtwEventParallelJoin(int forkJoinContextID)
        {
            if (ParallelEtwProvider.Log.IsEnabled())
            {
                ParallelEtwProvider.Log.ParallelJoin(TaskScheduler.Current.Id, Task.CurrentId ?? 0, forkJoinContextID);
            }
        }

        private static void LogEtwEventParallelLoopEnd<TIndex>(int forkJoinContextID, TIndex nTotalIterations)
            where TIndex : INumber<TIndex>
        {
            ParallelEtwProvider.Log.ParallelLoopEnd(TaskScheduler.Current.Id, Task.CurrentId ?? 0, forkJoinContextID, nTotalIterations);
        }


        private static void LogEtwEventForParallelInvokeEnd(int forkJoinContextID)
        {
            if (ParallelEtwProvider.Log.IsEnabled())
            {
                ParallelEtwProvider.Log.ParallelInvokeEnd(TaskScheduler.Current.Id, Task.CurrentId ?? 0, forkJoinContextID);
            }
        }

        private static Action[] CopyActionArray(Action[] actions)
        {
            Action[] actionsCopy = new Action[actions.Length];
            for (int i = 0; i < actionsCopy.Length; i++)
            {
                if (actions[i] == null)
                {
                    throw new ArgumentException(SR.Parallel_Invoke_ActionNull);
                }

                actionsCopy[i] = actions[i];
            }

            return actionsCopy;
        }

        private static void SetLoopResultEndState(ParallelLoopStateFlags sharedPStateFlags, ref ParallelLoopResult result)
        {
            int sb_status = sharedPStateFlags.LoopStateFlags;
            result._completed = (sb_status == ParallelLoopStateFlags.ParallelLoopStateNone);
            if ((sb_status & ParallelLoopStateFlags.ParallelLoopStateBroken) != 0)
            {
                result._lowestBreakIteration = sharedPStateFlags.LowestBreakIteration;
            }
        }
    }  // class Parallel
}  // namespace<|MERGE_RESOLUTION|>--- conflicted
+++ resolved
@@ -464,15 +464,9 @@
         {
             ArgumentNullException.ThrowIfNull(parallelOptions);
             ArgumentNullException.ThrowIfNull(body);
-<<<<<<< HEAD
 
             WorkerWithBodyFactory<TIndex> workerFactory = new WorkerWithBodyFactory<TIndex>(body);
             return ForWorker(fromInclusive, toExclusive, parallelOptions, workerFactory);
-=======
-            return ForWorker<TIndex, object>(
-                fromInclusive, toExclusive, parallelOptions,
-                body, null, null, null, null);
->>>>>>> efcb3e1e
         }
 
         /// <summary>
@@ -618,14 +612,8 @@
             ArgumentNullException.ThrowIfNull(parallelOptions);
             ArgumentNullException.ThrowIfNull(body);
 
-<<<<<<< HEAD
             WorkerWithStateFactory<TIndex> workerFactory = new WorkerWithStateFactory<TIndex>(body);
             return ForWorker(fromInclusive, toExclusive, parallelOptions, workerFactory);
-=======
-            return ForWorker<TIndex, object>(
-                fromInclusive, toExclusive, parallelOptions,
-                null, body, null, null, null);
->>>>>>> efcb3e1e
         }
 
         /// <summary>
@@ -991,26 +979,6 @@
 
                 try
                 {
-                    // Create a new state object that references the shared "stopped" and "exceptional" flags
-                    // If needed, it will contain a new instance of thread-local state by invoking the selector.
-<<<<<<< HEAD
-                    ParallelLoopState state = ParallelLoopState.Create<TIndex>(SharedPStateFlags);
-=======
-                    ParallelLoopState? state = null;
-
-                    if (bodyWithState != null || bodyWithLocal != null)
-                    {
-                        state = sharedPStateFlags.CreateLoopState();
-                    }
-
-                    // If a thread-local selector was supplied, invoke it. Otherwise, use the default.
-                    if (localInit != null)
-                    {
-                        localValue = localInit();
-                        bLocalValueInitialized = true;
-                    }
->>>>>>> efcb3e1e
-
                     // initialize a loop timer which will help us decide whether we should exit early
                     int loopTimeout = ComputeTimeoutPoint(timeout);
 
@@ -1085,7 +1053,7 @@
             private WorkerWithState(RangeManager rangeManager, ParallelLoopStateFlags sharedPStateFlags, int forkJoinContextId, Action<TIndex, ParallelLoopState> bodyWithState) : base(rangeManager, sharedPStateFlags, forkJoinContextId)
             {
                 _bodyWithState = bodyWithState;
-                _state = ParallelLoopState.Create<TIndex>(sharedPStateFlags);
+                _state = sharedPStateFlags.CreateLoopState();
             }
 
             protected override void Body(TIndex nFromInclusiveLocal, TIndex nToExclusiveLocal)
@@ -1120,7 +1088,7 @@
                 _bodyWithLocal = bodyWithLocal;
                 _localValue = localInit();
                 _localFinally = localFinally;
-                _state = ParallelLoopState.Create<TIndex>(sharedPStateFlags);
+                _state = sharedPStateFlags.CreateLoopState();
             }
 
             protected override void Body(TIndex nFromInclusiveLocal, TIndex nToExclusiveLocal)
