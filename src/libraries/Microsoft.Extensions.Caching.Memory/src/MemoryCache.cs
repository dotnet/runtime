--- conflicted
+++ resolved
@@ -660,12 +660,6 @@
         /// </summary>
         private sealed class CoherentState
         {
-<<<<<<< HEAD
-            internal readonly ConcurrentDictionary<object, CacheEntry> _entries = [];
-            internal long _cacheSize;
-
-            internal int Count => _entries.Count;
-=======
             private readonly ConcurrentDictionary<string, CacheEntry> _stringEntries = new ConcurrentDictionary<string, CacheEntry>(StringKeyComparer.Instance);
             private readonly ConcurrentDictionary<object, CacheEntry> _nonStringEntries = new ConcurrentDictionary<object, CacheEntry>();
             internal long _cacheSize;
@@ -714,19 +708,11 @@
             private ICollection<KeyValuePair<object, CacheEntry>> NonStringEntriesCollection => _nonStringEntries;
 
             internal int Count => _stringEntries.Count + _nonStringEntries.Count;
->>>>>>> 219622a2
 
             internal long Size => Volatile.Read(ref _cacheSize);
 
             internal void RemoveEntry(CacheEntry entry, MemoryCacheOptions options)
             {
-<<<<<<< HEAD
-#if NET
-                if (_entries.TryRemove(KeyValuePair.Create(entry.Key, entry)))
-#else
-                if (((ICollection<KeyValuePair<object, CacheEntry>>)_entries).Remove(new KeyValuePair<object, CacheEntry>(entry.Key, entry)))
-#endif
-=======
                 if (entry.Key is string s)
                 {
                     if (StringEntriesCollection.Remove(new KeyValuePair<string, CacheEntry>(s, entry)))
@@ -739,7 +725,6 @@
                     }
                 }
                 else if (NonStringEntriesCollection.Remove(new KeyValuePair<object, CacheEntry>(entry.Key, entry)))
->>>>>>> 219622a2
                 {
                     if (options.HasSizeLimit)
                     {
