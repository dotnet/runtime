--- conflicted
+++ resolved
@@ -73,11 +73,7 @@
         public int Count => _coherentState.Count;
 
         // internal for testing
-<<<<<<< HEAD
-        internal long Size => Volatile.Read(ref _cacheSize);
-=======
         internal long Size => _coherentState.Size;
->>>>>>> 56b5df41
 
         internal bool TrackLinkedCacheEntries { get; }
 
@@ -134,13 +130,7 @@
                     coherentState.RemoveEntry(priorEntry, _options);
                 }
             }
-<<<<<<< HEAD
-            else if (!UpdateCacheSizeExceedsCapacity(entry))
-=======
-
-            bool exceedsCapacity = UpdateCacheSizeExceedsCapacity(entry, coherentState);
-            if (!exceedsCapacity)
->>>>>>> 56b5df41
+            else if (!UpdateCacheSizeExceedsCapacity(entry, coherentState))
             {
                 bool entryAdded;
                 if (priorEntry == null)
@@ -158,11 +148,7 @@
                         if (_options.HasSizeLimit)
                         {
                             // The prior entry was removed, decrease the by the prior entry's size
-<<<<<<< HEAD
-                            Interlocked.Add(ref _cacheSize, -priorEntry.Size);
-=======
-                            Interlocked.Add(ref coherentState._cacheSize, -priorEntry.Size.Value);
->>>>>>> 56b5df41
+                            Interlocked.Add(ref coherentState._cacheSize, -priorEntry.Size);
                         }
                     }
                     else
@@ -183,11 +169,7 @@
                     if (_options.HasSizeLimit)
                     {
                         // Entry could not be added, reset cache size
-<<<<<<< HEAD
-                        Interlocked.Add(ref _cacheSize, -entry.Size);
-=======
-                        Interlocked.Add(ref coherentState._cacheSize, -entry.Size.Value);
->>>>>>> 56b5df41
+                        Interlocked.Add(ref coherentState._cacheSize, -entry.Size);
                     }
                     entry.SetExpired(EvictionReason.Replaced);
                     entry.InvokeEvictionCallbacks();
@@ -217,12 +199,8 @@
 
             DateTime utcNow = UtcNow;
 
-<<<<<<< HEAD
-            if (_entries.TryGetValue(key, out CacheEntry tmp))
-=======
             CoherentState coherentState = _coherentState; // Clear() can update the reference in the meantime
-            if (coherentState._entries.TryGetValue(key, out CacheEntry entry))
->>>>>>> 56b5df41
+            if (coherentState._entries.TryGetValue(key, out CacheEntry tmp))
             {
                 CacheEntry entry = tmp;
                 // Check if expired due to expiration tokens, timers, etc. and if so, remove it.
@@ -267,11 +245,7 @@
             {
                 if (_options.HasSizeLimit)
                 {
-<<<<<<< HEAD
-                    Interlocked.Add(ref _cacheSize, -entry.Size);
-=======
-                    Interlocked.Add(ref coherentState._cacheSize, -entry.Size.Value);
->>>>>>> 56b5df41
+                    Interlocked.Add(ref coherentState._cacheSize, -entry.Size);
                 }
 
                 entry.SetExpired(EvictionReason.Removed);
@@ -291,29 +265,16 @@
             CoherentState oldState = Interlocked.Exchange(ref _coherentState, new CoherentState());
             foreach (var entry in oldState._entries)
             {
-<<<<<<< HEAD
-                if (_options.HasSizeLimit)
-                {
-                    Interlocked.Add(ref _cacheSize, -entry.Size);
-                }
-                entry.InvokeEvictionCallbacks();
-=======
                 entry.Value.SetExpired(EvictionReason.Removed);
                 entry.Value.InvokeEvictionCallbacks();
->>>>>>> 56b5df41
             }
         }
 
         internal void EntryExpired(CacheEntry entry)
         {
             // TODO: For efficiency consider processing these expirations in batches.
-<<<<<<< HEAD
-            RemoveEntry(entry);
+            _coherentState.RemoveEntry(entry, _options);
             StartScanForExpiredItemsIfNeeded(UtcNow);
-=======
-            _coherentState.RemoveEntry(entry, _options);
-            StartScanForExpiredItemsIfNeeded(_options.Clock.UtcNow);
->>>>>>> 56b5df41
         }
 
         // Called by multiple actions to see how long it's been since we last checked for expired items.
@@ -338,22 +299,14 @@
         {
             DateTime utcNow = _lastExpirationScan = UtcNow;
 
-<<<<<<< HEAD
-            foreach (KeyValuePair<object, CacheEntry> item in _entries)
-=======
-            CoherentState coherentState = cache._coherentState; // Clear() can update the reference in the meantime
+            CoherentState coherentState = _coherentState; // Clear() can update the reference in the meantime
             foreach (KeyValuePair<object, CacheEntry> item in coherentState._entries)
->>>>>>> 56b5df41
             {
                 CacheEntry entry = item.Value;
 
                 if (entry.CheckExpired(utcNow))
                 {
-<<<<<<< HEAD
-                    RemoveEntry(entry);
-=======
-                    coherentState.RemoveEntry(entry, cache._options);
->>>>>>> 56b5df41
+                    coherentState.RemoveEntry(entry, _options);
                 }
             }
         }
@@ -366,15 +319,10 @@
                 return false;
             }
 
-            long sizeRead = Volatile.Read(ref _cacheSize);
             for (int i = 0; i < 100; i++)
             {
-<<<<<<< HEAD
+                long sizeRead = coherentState.Size;
                 long newSize = sizeRead + entry.Size;
-=======
-                long sizeRead = coherentState.Size;
-                newSize = sizeRead + entry.Size.Value;
->>>>>>> 56b5df41
 
                 if ((ulong)newSize > (ulong)sizeLimit)
                 {
@@ -382,12 +330,8 @@
                     return true;
                 }
 
-<<<<<<< HEAD
-                long original = Interlocked.CompareExchange(ref _cacheSize, newSize, sizeRead);
+                long original = Interlocked.CompareExchange(ref coherentState._cacheSize, newSize, sizeRead);
                 if (sizeRead == original)
-=======
-                if (sizeRead == Interlocked.CompareExchange(ref coherentState._cacheSize, newSize, sizeRead))
->>>>>>> 56b5df41
                 {
                     return false;
                 }
@@ -408,12 +352,8 @@
 
         private void OvercapacityCompaction()
         {
-<<<<<<< HEAD
-            long currentSize = Volatile.Read(ref _cacheSize);
-=======
-            CoherentState coherentState = cache._coherentState; // Clear() can update the reference in the meantime
+            CoherentState coherentState = _coherentState; // Clear() can update the reference in the meantime
             long currentSize = coherentState.Size;
->>>>>>> 56b5df41
 
             if (_logger.IsEnabled(LogLevel.Debug))
                 _logger.LogDebug($"Overcapacity compaction executing. Current size {currentSize}");
@@ -421,22 +361,15 @@
             long sizeLimit = _options.SizeLimitValue;
             if (sizeLimit >= 0)
             {
-<<<<<<< HEAD
                 long lowWatermark = sizeLimit - (long)(sizeLimit * _options.CompactionPercentage);
                 if (currentSize > lowWatermark)
                 {
-                    Compact(currentSize - lowWatermark, entry => entry.Size);
+                     Compact(currentSize - (long)lowWatermark, entry => entry.Size, coherentState);
                 }
             }
 
             if (_logger.IsEnabled(LogLevel.Debug))
-                _logger.LogDebug($"Overcapacity compaction executed. New size {Volatile.Read(ref _cacheSize)}");
-=======
-                cache.Compact(currentSize - (long)lowWatermark, entry => entry.Size.Value, coherentState);
-            }
-
-            cache._logger.LogDebug($"Overcapacity compaction executed. New size {coherentState.Size}");
->>>>>>> 56b5df41
+                _logger.LogDebug($"Overcapacity compaction executed. New size {coherentState.Size}");
         }
 
         /// Remove at least the given percentage (0.10 for 10%) of the total entries (or estimated memory?), according to the following policy:
@@ -462,13 +395,8 @@
             long removedSize = 0;
 
             // Sort items by expired & priority status
-<<<<<<< HEAD
             DateTime utcNow = UtcNow;
-            foreach (KeyValuePair<object, CacheEntry> item in _entries)
-=======
-            DateTimeOffset now = _options.Clock.UtcNow;
             foreach (KeyValuePair<object, CacheEntry> item in coherentState._entries)
->>>>>>> 56b5df41
             {
                 CacheEntry entry = item.Value;
                 if (entry.CheckExpired(utcNow))
@@ -594,7 +522,7 @@
                 {
                     if (options.SizeLimit.HasValue)
                     {
-                        Interlocked.Add(ref _cacheSize, -entry.Size.Value);
+                        Interlocked.Add(ref _cacheSize, -entry.Size);
                     }
                     entry.InvokeEvictionCallbacks();
                 }
