--- conflicted
+++ resolved
@@ -508,10 +508,7 @@
         [InlineData(AddressFamily.InterNetwork)]
         [InlineData(AddressFamily.InterNetworkV6)]
         [ActiveIssue("https://github.com/dotnet/runtime/issues/50568", TestPlatforms.Android)]
-<<<<<<< HEAD
-=======
         [ActiveIssue("https://github.com/dotnet/runtime/issues/52124", TestPlatforms.iOS | TestPlatforms.tvOS | TestPlatforms.MacCatalyst)]
->>>>>>> d49bcbe0
         public void GetSetRawSocketOption_Roundtrips(AddressFamily family)
         {
             int SOL_SOCKET;
