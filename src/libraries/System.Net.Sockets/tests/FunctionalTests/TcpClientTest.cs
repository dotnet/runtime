// Licensed to the .NET Foundation under one or more agreements.
// The .NET Foundation licenses this file to you under the MIT license.

using Xunit;
using Xunit.Abstractions;

using System.Threading;
using System.Threading.Tasks;
using System.Text;
using System.Diagnostics;

namespace System.Net.Sockets.Tests
{
    public class TcpClientTest
    {
        private readonly ITestOutputHelper _log;

        public TcpClientTest(ITestOutputHelper output)
        {
            _log = output;
        }

        [Theory]
        [InlineData(AddressFamily.Banyan)]
        [InlineData(AddressFamily.DataLink)]
        [InlineData(AddressFamily.NetBios)]
        [InlineData(AddressFamily.Unix)]
        public void Ctor_InvalidFamily_Throws(AddressFamily family)
        {
            AssertExtensions.Throws<ArgumentException>("family", () => new TcpClient(family));
        }

        [Fact]
        public void Ctor_InvalidArguments_Throws()
        {
            AssertExtensions.Throws<ArgumentNullException>("localEP", () => new TcpClient(null));
            AssertExtensions.Throws<ArgumentNullException>("hostname", () => new TcpClient(null, 0));
            AssertExtensions.Throws<ArgumentOutOfRangeException>("port", () => new TcpClient("localhost", -1));
        }

        [Fact]
        public void Connect_InvalidArguments_Throws()
        {
            using (var client = new TcpClient())
            {
                AssertExtensions.Throws<ArgumentNullException>("hostname", () => client.Connect((string)null, 0));
                AssertExtensions.Throws<ArgumentOutOfRangeException>("port", () => client.Connect("localhost", -1));

                AssertExtensions.Throws<ArgumentNullException>("address", () => client.Connect((IPAddress)null, 0));
                AssertExtensions.Throws<ArgumentOutOfRangeException>("port", () => client.Connect(IPAddress.Loopback, -1));

                AssertExtensions.Throws<ArgumentNullException>("remoteEP", () => client.Connect(null));
            }
        }

        [Fact]
        public void GetStream_NotConnected_Throws()
        {
            using (var client = new TcpClient())
            {
                Assert.Throws<InvalidOperationException>(() => client.GetStream());
            }
        }

        [Fact]
        public void Active_Roundtrips()
        {
            using (var client = new DerivedTcpClient())
            {
                Assert.False(client.Active);

                client.Active = true;
                Assert.True(client.Active);
                Assert.Throws<SocketException>(() => client.Connect("anywhere", 0));

                client.Active = false;
                Assert.False(client.Active);
            }
        }

        [Theory]
        [InlineData(false)]
        [InlineData(true)]
        public void DisposeClose_OperationsThrow(bool close)
        {
            var tcpClient = new TcpClient();

            for (int i = 0; i < 2; i++) // verify double dispose doesn't throw
            {
                if (close) tcpClient.Close();
                else tcpClient.Dispose();
            }

            Assert.Throws<ObjectDisposedException>(() => tcpClient.Connect(null));
            Assert.Throws<ObjectDisposedException>(() => tcpClient.Connect(IPAddress.Loopback, 0));
            Assert.Throws<ObjectDisposedException>(() => tcpClient.Connect("localhost", 0));
            Assert.Throws<ObjectDisposedException>(() => tcpClient.GetStream());
        }

        [OuterLoop]
        [Fact]
        public void Ctor_StringInt_ConnectsSuccessfully()
        {
            string host = System.Net.Test.Common.Configuration.Sockets.SocketServer.IdnHost;
            int port = System.Net.Test.Common.Configuration.Sockets.SocketServer.Port;

            using (TcpClient client = new TcpClient(host, port))
            {
                Assert.True(client.Connected);
                Assert.NotNull(client.Client);
                Assert.Same(client.Client, client.Client);
            }
        }

        [OuterLoop]
        [Theory]
        [InlineData(0)]
        [InlineData(1)]
        [InlineData(2)]
        [InlineData(3)]
        [InlineData(4)]
        [InlineData(5)]
        [InlineData(6)]
        [InlineData(7)]
        [InlineData(8)]
<<<<<<< HEAD
=======
        [InlineData(9)]
        [InlineData(10)]
>>>>>>> 1c1757c0
        public async Task ConnectAsync_DnsEndPoint_Success(int mode)
        {
            using (var client = new DerivedTcpClient())
            {
                Assert.False(client.Connected);
                Assert.False(client.Active);

                string host = System.Net.Test.Common.Configuration.Sockets.SocketServer.IdnHost;
                int port = System.Net.Test.Common.Configuration.Sockets.SocketServer.Port;

                IPAddress[] addresses;
                switch (mode)
                {
                    case 0:
                        await client.ConnectAsync(host, port);
                        break;
                    case 1:
                        addresses = await Dns.GetHostAddressesAsync(host);
                        await client.ConnectAsync(addresses[0], port);
                        break;
                    case 2:
                        addresses = await Dns.GetHostAddressesAsync(host);
                        await client.ConnectAsync(addresses, port);
                        break;

                    case 3:
                        await Task.Factory.FromAsync(client.BeginConnect, client.EndConnect, host, port, null);
                        break;
                    case 4:
                        addresses = await Dns.GetHostAddressesAsync(host);
                        await Task.Factory.FromAsync(client.BeginConnect, client.EndConnect, addresses[0], port, null);
                        break;
                    case 5:
                        addresses = await Dns.GetHostAddressesAsync(host);
                        await Task.Factory.FromAsync(client.BeginConnect, client.EndConnect, addresses, port, null);
                        break;

                    case 6:
                        await client.ConnectAsync(host, port, CancellationToken.None);
                        break;
                    case 7:
                        addresses = await Dns.GetHostAddressesAsync(host);
                        await client.ConnectAsync(addresses[0], port, CancellationToken.None);
                        break;
                    case 8:
                        addresses = await Dns.GetHostAddressesAsync(host);
<<<<<<< HEAD
=======
                        await client.ConnectAsync(new IPEndPoint(addresses[0], port));
                        break;
                    case 9:
                        addresses = await Dns.GetHostAddressesAsync(host);
                        await client.ConnectAsync(new IPEndPoint(addresses[0], port), CancellationToken.None);
                        break;
                    case 10:
                        addresses = await Dns.GetHostAddressesAsync(host);
>>>>>>> 1c1757c0
                        await client.ConnectAsync(addresses, port, CancellationToken.None);
                        break;
                }

                Assert.True(client.Active);
                Assert.True(client.Connected);
                Assert.NotNull(client.Client);
                Assert.Same(client.Client, client.Client);

                using (NetworkStream s = client.GetStream())
                {
                    byte[] getRequest = Encoding.ASCII.GetBytes("GET / HTTP/1.1\r\n\r\n");
                    await s.WriteAsync(getRequest, 0, getRequest.Length);
                    Assert.NotEqual(-1, s.ReadByte()); // just verify we successfully get any data back
                }
            }
        }

        [OuterLoop]
        [Theory]
        [InlineData(0)]
        [InlineData(1)]
        [InlineData(2)]
        [InlineData(3)]
        public void Connect_DnsEndPoint_Success(int mode)
        {
            using (TcpClient client = new TcpClient())
            {
                Assert.False(client.Connected);

                string host = System.Net.Test.Common.Configuration.Sockets.SocketServer.IdnHost;
                int port = System.Net.Test.Common.Configuration.Sockets.SocketServer.Port;

                if (mode == 0)
                {
                    client.Connect(host, port);
                }
                else if (mode == 1)
                {
                    client.Client = null;
                    client.Connect(host, port);
                }
                else
                {
                    IPAddress[] addresses = Dns.GetHostAddresses(host);
                    if (mode == 2)
                    {
                        client.Connect(addresses[0], port);
                    }
                    else
                    {
                        client.Connect(addresses, port);
                    }
                }

                Assert.True(client.Connected);
                Assert.NotNull(client.Client);
                Assert.Same(client.Client, client.Client);

                using (NetworkStream s = client.GetStream())
                {
                    byte[] getRequest = Encoding.ASCII.GetBytes("GET / HTTP/1.1\r\n\r\n");
                    s.Write(getRequest, 0, getRequest.Length);
                    Assert.NotEqual(-1, s.ReadByte()); // just verify we successfully get any data back
                }
            }
        }

        [OuterLoop]
        [Fact]
        public void ConnectedAvailable_InitialValues_Default()
        {
            using (TcpClient client = new TcpClient())
            {
                Assert.False(client.Connected);
                Assert.Equal(0, client.Available);
            }
        }

        [OuterLoop]
        [Fact]
        public void ConnectedAvailable_NullClient()
        {
            using (TcpClient client = new TcpClient())
            {
                client.Client = null;

                Assert.False(client.Connected);
                Assert.Equal(0, client.Available);
            }
        }

        [OuterLoop]
        [Fact]
        public void ExclusiveAddressUse_NullClient()
        {
            using (TcpClient client = new TcpClient())
            {
                client.Client = null;

                Assert.False(client.ExclusiveAddressUse);
            }
        }

        [ConditionalFact(typeof(PlatformDetection), nameof(PlatformDetection.IsNotWindowsSubsystemForLinux))] // [ActiveIssue("https://github.com/dotnet/runtime/issues/18258")]
        public void Roundtrip_ExclusiveAddressUse_GetEqualsSet_True()
        {
            using (TcpClient client = new TcpClient())
            {
                client.ExclusiveAddressUse = true;
                Assert.True(client.ExclusiveAddressUse);
            }
        }

        [ConditionalFact(typeof(PlatformDetection), nameof(PlatformDetection.IsNotWindowsSubsystemForLinux))] // [ActiveIssue("https://github.com/dotnet/runtime/issues/18258")]
        public void Roundtrip_ExclusiveAddressUse_GetEqualsSet_False()
        {
            using (TcpClient client = new TcpClient())
            {
                client.ExclusiveAddressUse = false;
                Assert.False(client.ExclusiveAddressUse);
            }
        }

        [OuterLoop]
        [Fact]
        public void Roundtrip_LingerOption_GetEqualsSet()
        {
            using (TcpClient client = new TcpClient())
            {
                client.LingerState = new LingerOption(true, 42);
                Assert.True(client.LingerState.Enabled);
                Assert.Equal(42, client.LingerState.LingerTime);

                client.LingerState = new LingerOption(true, 0);
                Assert.True(client.LingerState.Enabled);
                Assert.Equal(0, client.LingerState.LingerTime);

                client.LingerState = new LingerOption(false, 0);
                Assert.False(client.LingerState.Enabled);
                Assert.Equal(0, client.LingerState.LingerTime);
            }
        }

        [OuterLoop]
        [Fact]
        public void Roundtrip_NoDelay_GetEqualsSet()
        {
            using (TcpClient client = new TcpClient())
            {
                client.NoDelay = true;
                Assert.True(client.NoDelay);
                client.NoDelay = false;
                Assert.False(client.NoDelay);
            }
        }

        [Theory]
        [InlineData(AddressFamily.InterNetwork)]
        [InlineData(AddressFamily.InterNetworkV6)]
        public void Ttl_Set_GetEqualsSet(AddressFamily af)
        {
            using (TcpClient client = new TcpClient(af))
            {
                short newTtl = client.Client.Ttl;
                // Change default ttl.
                newTtl += (short)((newTtl < 255) ? 1 : -1);
                client.Client.Ttl = newTtl;
                Assert.Equal(newTtl, client.Client.Ttl);
            }
        }

        [OuterLoop]
        [Fact]
        public void Roundtrip_ReceiveBufferSize_GetEqualsSet()
        {
            using (TcpClient client = new TcpClient())
            {
                client.ReceiveBufferSize = 4096;
                Assert.InRange(client.ReceiveBufferSize, 4096, int.MaxValue);
                client.ReceiveBufferSize = 8192;
                Assert.InRange(client.ReceiveBufferSize, 8192, int.MaxValue);
            }
        }

        [OuterLoop]
        [Fact]
        public void Roundtrip_SendBufferSize_GetEqualsSet()
        {
            using (TcpClient client = new TcpClient())
            {
                client.SendBufferSize = 4096;
                Assert.InRange(client.SendBufferSize, 4096, int.MaxValue);
                client.SendBufferSize = 8192;
                Assert.InRange(client.SendBufferSize, 8192, int.MaxValue);
            }
        }

        [OuterLoop]
        [Fact]
        public void Roundtrip_ReceiveTimeout_GetEqualsSet()
        {
            using (TcpClient client = new TcpClient())
            {
                client.ReceiveTimeout = 1;
                Assert.Equal(1, client.ReceiveTimeout);
                client.ReceiveTimeout = 0;
                Assert.Equal(0, client.ReceiveTimeout);
            }
        }

        [OuterLoop]
        [Fact]
        public void Roundtrip_SendTimeout_GetEqualsSet()
        {
            using (TcpClient client = new TcpClient())
            {
                client.SendTimeout = 1;
                Assert.Equal(1, client.SendTimeout);
                client.SendTimeout = 0;
                Assert.Equal(0, client.SendTimeout);
            }
        }

        [OuterLoop]
        [Fact]
        public async Task Properties_PersistAfterConnect()
        {
            using (TcpClient client = new TcpClient())
            {
                // Set a few properties
                client.LingerState = new LingerOption(true, 1);
                client.ReceiveTimeout = 42;
                client.SendTimeout = 84;

                await client.ConnectAsync(System.Net.Test.Common.Configuration.Sockets.SocketServer.IdnHost, System.Net.Test.Common.Configuration.Sockets.SocketServer.Port);

                // Verify their values remain as were set before connecting
                Assert.True(client.LingerState.Enabled);
                Assert.Equal(1, client.LingerState.LingerTime);
                Assert.Equal(42, client.ReceiveTimeout);
                Assert.Equal(84, client.SendTimeout);

                // Note: not all properties can be tested for this on all OSes, as some
                // properties are modified by the OS, e.g. Linux will double whatever
                // buffer size you set and return that double value.  OSes may also enforce
                // minimums and maximums, silently capping to those amounts.
            }
        }

        [OuterLoop]
        [Theory]
        [InlineData(false)]
        [InlineData(true)]
        public async Task Dispose_CancelsConnectAsync(bool connectByName)
        {
            using (var server = new Socket(AddressFamily.InterNetwork, SocketType.Stream, ProtocolType.Tcp))
            {
                // Set up a server socket to which to connect
                server.Bind(new IPEndPoint(IPAddress.Loopback, 0));
                server.Listen(1);
                var endpoint = (IPEndPoint)server.LocalEndPoint;

                // Connect asynchronously...
                var client = new TcpClient();
                Task connectTask = connectByName ?
                    client.ConnectAsync("localhost", endpoint.Port) :
                    client.ConnectAsync(endpoint.Address, endpoint.Port);

                // ...and hopefully before it's completed connecting, dispose.
                var sw = Stopwatch.StartNew();
                client.Dispose();

                // There is a race condition here.  If the connection succeeds before the
                // disposal, then the task will complete successfully.  Otherwise, it should
                // fail with an exception.
                try
                {
                    await connectTask;
                }
                catch (SocketException e) when (e.SocketErrorCode == SocketError.OperationAborted) { }
                sw.Stop();

                Assert.Null(client.Client); // should be nulled out after Dispose
            }
        }

        [Fact]
        public void Connect_Dual_Success()
        {
            if (!Socket.OSSupportsIPv6)
            {
                return;
            }

            using (var server = new Socket(AddressFamily.InterNetworkV6, SocketType.Stream, ProtocolType.Tcp))
            {
                // Set up a server socket to which to connect
                server.Bind(new IPEndPoint(IPAddress.IPv6Loopback, 0));
                server.Listen(1);
                var endpoint = (IPEndPoint)server.LocalEndPoint;

                using (TcpClient client = new TcpClient())
                {
                    // Some platforms may not support IPv6 dual mode and they should fall-back to IPv4
                    // without throwing exception. However in such case attempt to connect to IPv6 would still fail.
                    if (client.Client.AddressFamily == AddressFamily.InterNetworkV6 && client.Client.DualMode)
                    {
                        client.Connect(endpoint);
                    }
                }
            }
        }

        private sealed class DerivedTcpClient : TcpClient
        {
            public new bool Active
            {
                get { return base.Active; }
                set { base.Active = value; }
            }
        }
    }
}<|MERGE_RESOLUTION|>--- conflicted
+++ resolved
@@ -123,11 +123,8 @@
         [InlineData(6)]
         [InlineData(7)]
         [InlineData(8)]
-<<<<<<< HEAD
-=======
         [InlineData(9)]
         [InlineData(10)]
->>>>>>> 1c1757c0
         public async Task ConnectAsync_DnsEndPoint_Success(int mode)
         {
             using (var client = new DerivedTcpClient())
@@ -174,8 +171,6 @@
                         break;
                     case 8:
                         addresses = await Dns.GetHostAddressesAsync(host);
-<<<<<<< HEAD
-=======
                         await client.ConnectAsync(new IPEndPoint(addresses[0], port));
                         break;
                     case 9:
@@ -184,7 +179,6 @@
                         break;
                     case 10:
                         addresses = await Dns.GetHostAddressesAsync(host);
->>>>>>> 1c1757c0
                         await client.ConnectAsync(addresses, port, CancellationToken.None);
                         break;
                 }
