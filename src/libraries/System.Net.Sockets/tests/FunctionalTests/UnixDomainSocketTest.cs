// Licensed to the .NET Foundation under one or more agreements.
// The .NET Foundation licenses this file to you under the MIT license.

using System.IO;
using System.Linq;
using System.Reflection;
using System.Runtime.InteropServices;
using System.Threading;
using System.Threading.Tasks;
using Microsoft.DotNet.RemoteExecutor;

using Xunit;
using Xunit.Abstractions;

namespace System.Net.Sockets.Tests
{
    public class UnixDomainSocketTest
    {
        private readonly ITestOutputHelper _log;

        public UnixDomainSocketTest(ITestOutputHelper output)
        {
            _log = output;
        }

        [Fact]
        public void OSSupportsUnixDomainSockets_ReturnsCorrectValue()
        {
            Assert.Equal(PlatformSupportsUnixDomainSockets, Socket.OSSupportsUnixDomainSockets);
        }

        [ConditionalFact(nameof(PlatformSupportsUnixDomainSockets))]
        public async Task Socket_ConnectAsyncUnixDomainSocketEndPoint_Success()
        {
            string path = null;
            SocketTestServer server = null;
            UnixDomainSocketEndPoint endPoint = null;

            for (int attempt = 0; attempt < 5; attempt++)
            {
                path = GetRandomNonExistingFilePath();
                endPoint = new UnixDomainSocketEndPoint(path);
                try
                {
                    server = SocketTestServer.SocketTestServerFactory(SocketImplementationType.Async, endPoint, ProtocolType.Unspecified);
                    break;
                }
                catch (SocketException)
                {
                    //Path selection is contingent on a successful Bind().
                    //If it fails, the next iteration will try another path.
                }
            }

            try
            {
                Assert.NotNull(server);

                SocketAsyncEventArgs args = new SocketAsyncEventArgs();
                args.RemoteEndPoint = endPoint;
                args.Completed += (s, e) => ((TaskCompletionSource)e.UserToken).SetResult();

                var complete = new TaskCompletionSource();
                args.UserToken = complete;

                using (Socket sock = new Socket(AddressFamily.Unix, SocketType.Stream, ProtocolType.Unspecified))
                {
                    bool willRaiseEvent = sock.ConnectAsync(args);
                    if (willRaiseEvent)
                    {
                        await complete.Task;
                    }

                    Assert.Equal(SocketError.Success, args.SocketError);
                    Assert.Null(args.ConnectByNameError);
                }
            }
            finally
            {
                server.Dispose();

                Assert.False(File.Exists(path));
            }
        }

        [ConditionalFact(nameof(PlatformSupportsUnixDomainSockets))]
        public async Task Socket_ConnectAsyncUnixDomainSocketEndPoint_NotServer()
        {
            string path = GetRandomNonExistingFilePath();
            var endPoint = new UnixDomainSocketEndPoint(path);
            SocketAsyncEventArgs args = new SocketAsyncEventArgs();
            args.RemoteEndPoint = endPoint;
            args.Completed += (s, e) => ((TaskCompletionSource)e.UserToken).SetResult();

            var complete = new TaskCompletionSource();
            args.UserToken = complete;

            using (Socket sock = new Socket(AddressFamily.Unix, SocketType.Stream, ProtocolType.Unspecified))
            {
                bool willRaiseEvent = sock.ConnectAsync(args);
                if (willRaiseEvent)
                {
                    await complete.Task;
                }

                Assert.Equal(
                    RuntimeInformation.IsOSPlatform(OSPlatform.Windows) ? SocketError.ConnectionRefused : SocketError.AddressNotAvailable,
                    args.SocketError);
            }

            Assert.False(File.Exists(path));
        }

        [ConditionalFact(nameof(PlatformSupportsUnixDomainSockets))]
        public void Socket_SendReceive_Success()
        {
            string path = GetRandomNonExistingFilePath();
            var endPoint = new UnixDomainSocketEndPoint(path);
            using (var server = new Socket(AddressFamily.Unix, SocketType.Stream, ProtocolType.Unspecified))
            using (var client = new Socket(AddressFamily.Unix, SocketType.Stream, ProtocolType.Unspecified))
            {
                server.Bind(endPoint);
                server.Listen(1);

                client.Connect(endPoint);
                using (Socket accepted = server.Accept())
                {
                    var data = new byte[1];
                    for (int i = 0; i < 10; i++)
                    {
                        data[0] = (byte)i;

                        accepted.Send(data);
                        data[0] = 0;

                        Assert.Equal(1, client.Receive(data));
                        Assert.Equal(i, data[0]);
                    }
                }
            }

            Assert.False(File.Exists(path));
        }

        [ConditionalFact(nameof(PlatformSupportsUnixDomainSockets))]
        public void Socket_SendReceive_Clone_Success()
        {
            string path = GetRandomNonExistingFilePath();
            var endPoint = new UnixDomainSocketEndPoint(path);
            using var server = new Socket(AddressFamily.Unix, SocketType.Stream, ProtocolType.Unspecified);
            {
                using var client = new Socket(AddressFamily.Unix, SocketType.Stream, ProtocolType.Unspecified);
                {
                    server.Bind(endPoint);
                    server.Listen(1);
                    client.Connect(endPoint);

                    using (Socket accepted = server.Accept())
                    {
                        using var clientClone = new Socket(client.SafeHandle);
                        using var acceptedClone = new Socket(accepted.SafeHandle);

                        _log.WriteLine($"accepted: LocalEndPoint={accepted.LocalEndPoint} RemoteEndPoint={accepted.RemoteEndPoint}");
                        _log.WriteLine($"acceptedClone: LocalEndPoint={acceptedClone.LocalEndPoint} RemoteEndPoint={acceptedClone.RemoteEndPoint}");

                        Assert.True(clientClone.Connected);
                        Assert.True(acceptedClone.Connected);
                        Assert.Equal(client.LocalEndPoint.ToString(), clientClone.LocalEndPoint.ToString());
                        Assert.Equal(client.RemoteEndPoint.ToString(), clientClone.RemoteEndPoint.ToString());
                        Assert.Equal(accepted.LocalEndPoint.ToString(), acceptedClone.LocalEndPoint.ToString());
                        Assert.Equal(accepted.RemoteEndPoint.ToString(), acceptedClone.RemoteEndPoint.ToString());

                        var data = new byte[1];
                        for (int i = 0; i < 10; i++)
                        {
                            data[0] = (byte)i;

                            acceptedClone.Send(data);
                            data[0] = 0;

                            Assert.Equal(1, clientClone.Receive(data));
                            Assert.Equal(i, data[0]);
                        }
                    }
                }
            }

            Assert.False(File.Exists(path));
        }

        [ConditionalFact(nameof(PlatformSupportsUnixDomainSockets))]
        public async Task Socket_SendReceiveAsync_Success()
        {
            string path = GetRandomNonExistingFilePath();
            var endPoint = new UnixDomainSocketEndPoint(path);
            using (var server = new Socket(AddressFamily.Unix, SocketType.Stream, ProtocolType.Unspecified))
            using (var client = new Socket(AddressFamily.Unix, SocketType.Stream, ProtocolType.Unspecified))
            {
                server.Bind(endPoint);
                server.Listen(1);

                await client.ConnectAsync(endPoint);
                using (Socket accepted = await server.AcceptAsync())
                {
                    var data = new byte[1];
                    for (int i = 0; i < 10; i++)
                    {
                        data[0] = (byte)i;

                        await accepted.SendAsync(new ArraySegment<byte>(data), SocketFlags.None);
                        data[0] = 0;

                        Assert.Equal(1, await client.ReceiveAsync(new ArraySegment<byte>(data), SocketFlags.None));
                        Assert.Equal(i, data[0]);
                    }
                }
            }

            Assert.False(File.Exists(path));
        }

        [ActiveIssue("https://github.com/dotnet/runtime/issues/26189", TestPlatforms.Windows)]
        [ConditionalTheory(nameof(PlatformSupportsUnixDomainSockets))]
        [InlineData(5000, 1, 1)]
        [InlineData(500, 18, 21)]
        [InlineData(500, 21, 18)]
        [InlineData(5, 128000, 64000)]
        public async Task Socket_SendReceiveAsync_PropagateToStream_Success(int iterations, int writeBufferSize, int readBufferSize)
        {
            var writeBuffer = new byte[writeBufferSize * iterations];
            Random.Shared.NextBytes(writeBuffer);
            var readData = new MemoryStream();

            string path = GetRandomNonExistingFilePath();
            var endPoint = new UnixDomainSocketEndPoint(path);
            using (var server = new Socket(AddressFamily.Unix, SocketType.Stream, ProtocolType.Unspecified))
            using (var client = new Socket(AddressFamily.Unix, SocketType.Stream, ProtocolType.Unspecified))
            {
                server.Bind(endPoint);
                server.Listen(1);

                Task<Socket> serverAccept = server.AcceptAsync();
                await Task.WhenAll(serverAccept, client.ConnectAsync(endPoint));

                Task clientReceives = Task.Run(async () =>
                {
                    byte[] buffer = new byte[readBufferSize];
                    while (true)
                    {
                        int bytesRead = await client.ReceiveAsync(new Memory<byte>(buffer), SocketFlags.None);
                        if (bytesRead == 0)
                        {
                            break;
                        }
                        Assert.InRange(bytesRead, 1, writeBuffer.Length - readData.Length);
                        readData.Write(buffer, 0, bytesRead);
                    }
                });

                using (Socket accepted = await serverAccept)
                {
                    for (int iter = 0; iter < iterations; iter++)
                    {
                        Task<int> sendTask = accepted.SendAsync(new ArraySegment<byte>(writeBuffer, iter * writeBufferSize, writeBufferSize), SocketFlags.None);
                        await await Task.WhenAny(clientReceives, sendTask);
                        Assert.Equal(writeBufferSize, await sendTask);
                    }
                }

<<<<<<< HEAD
                await clientReceives;
=======
                Assert.Equal(writeBuffer.Length, readData.Length);
                AssertExtensions.SequenceEqual(writeBuffer, readData.ToArray());
            }
            finally
            {
                try { File.Delete(path); }
                catch { }
>>>>>>> d4fc640c
            }

            Assert.Equal(writeBuffer.Length, readData.Length);
            Assert.Equal(writeBuffer, readData.ToArray());

            Assert.False(File.Exists(path));
        }

        [ConditionalTheory(nameof(PlatformSupportsUnixDomainSockets))]
        [ActiveIssue("https://github.com/dotnet/runtime/issues/26189", TestPlatforms.Windows)]
        [InlineData(false)]
        [InlineData(true)]
        public async Task ConcurrentSendReceive(bool forceNonBlocking)
        {
            using (Socket server = new Socket(AddressFamily.Unix, SocketType.Stream, ProtocolType.Unspecified))
            using (Socket client = new Socket(AddressFamily.Unix, SocketType.Stream, ProtocolType.Unspecified))
            {
                const int Iters = 25;
                byte[] sendData = new byte[Iters];
                byte[] receiveData = new byte[sendData.Length];
                Random.Shared.NextBytes(sendData);

                string path = GetRandomNonExistingFilePath();

                server.Bind(new UnixDomainSocketEndPoint(path));
                server.Listen(1);

                Task<Socket> acceptTask = server.AcceptAsync();
                client.Connect(new UnixDomainSocketEndPoint(path));
                await acceptTask;
                Socket accepted = acceptTask.Result;

                client.ForceNonBlocking(forceNonBlocking);
                accepted.ForceNonBlocking(forceNonBlocking);

                Task[] writes = new Task[Iters];
                Task<int>[] reads = new Task<int>[Iters];
                for (int i = 0; i < Iters; i++)
                {
                    reads[i] = Task.Factory.StartNew(s => accepted.Receive(receiveData, (int)s, 1, SocketFlags.None), i,
                        CancellationToken.None, TaskCreationOptions.LongRunning, TaskScheduler.Default);
                }
                for (int i = 0; i < Iters; i++)
                {
                    writes[i] = Task.Factory.StartNew(s => client.Send(sendData, (int)s, 1, SocketFlags.None), i,
                        CancellationToken.None, TaskCreationOptions.LongRunning, TaskScheduler.Default);
                }
                await TestSettings.WhenAllOrAnyFailedWithTimeout(writes.Concat(reads).ToArray());

                AssertExtensions.SequenceEqual(sendData.OrderBy(i => i).ToArray(), receiveData.OrderBy(i => i).ToArray());
            }
        }

        [ConditionalFact(nameof(PlatformSupportsUnixDomainSockets))]
        public async Task ConcurrentSendReceiveAsync()
        {
            using (Socket server = new Socket(AddressFamily.Unix, SocketType.Stream, ProtocolType.Unspecified))
            using (Socket client = new Socket(AddressFamily.Unix, SocketType.Stream, ProtocolType.Unspecified))
            {
                const int Iters = 2048;
                byte[] sendData = new byte[Iters];
                byte[] receiveData = new byte[sendData.Length];
                Random.Shared.NextBytes(sendData);

                string path = GetRandomNonExistingFilePath();

                server.Bind(new UnixDomainSocketEndPoint(path));
                server.Listen(1);

                Task<Socket> acceptTask = server.AcceptAsync();
                client.Connect(new UnixDomainSocketEndPoint(path));
                await acceptTask;
                Socket accepted = acceptTask.Result;

                Task[] writes = new Task[Iters];
                Task<int>[] reads = new Task<int>[Iters];
                for (int i = 0; i < Iters; i++)
                {
                    writes[i] = client.SendAsync(new ArraySegment<byte>(sendData, i, 1), SocketFlags.None);
                }
                for (int i = 0; i < Iters; i++)
                {
                    reads[i] = accepted.ReceiveAsync(new ArraySegment<byte>(receiveData, i, 1), SocketFlags.None);
                }

                await TestSettings.WhenAllOrAnyFailedWithTimeout(writes.Concat(reads).ToArray());

                AssertExtensions.SequenceEqual(sendData, receiveData);
            }
        }

        [ConditionalFact(nameof(PlatformSupportsUnixDomainSockets))]
        public void UnixDomainSocketEndPoint_InvalidPaths_Throws()
        {
            Assert.Throws<ArgumentNullException>(() => new UnixDomainSocketEndPoint(null));
            Assert.Throws<ArgumentOutOfRangeException>(() => new UnixDomainSocketEndPoint(string.Empty));

            FieldInfo fi = typeof(UnixDomainSocketEndPoint).GetField("s_nativePathLength", BindingFlags.Static | BindingFlags.NonPublic);
            Assert.NotNull(fi);

            int maxNativeSize = (int)fi.GetValue(null);
            string invalidLengthString = new string('a', maxNativeSize + 1);
            Assert.Throws<ArgumentOutOfRangeException>(() => new UnixDomainSocketEndPoint(invalidLengthString));
        }

        [ConditionalTheory(nameof(PlatformSupportsUnixDomainSockets))]
        [InlineData(false)]
        [InlineData(true)]
        public void UnixDomainSocketEndPoint_RemoteEndPointEqualsBindAddress(bool abstractAddress)
        {
            string serverAddress;
            string clientAddress;
            string expectedClientAddress;
            if (abstractAddress)
            {
                // abstract socket addresses are a Linux feature.
                if (!RuntimeInformation.IsOSPlatform(OSPlatform.Linux))
                {
                    return;
                }
                // An abstract socket address starts with a zero byte.
                serverAddress = '\0' + Guid.NewGuid().ToString();
                clientAddress = '\0' + Guid.NewGuid().ToString();
                expectedClientAddress = '@' + clientAddress.Substring(1);
            }
            else
            {
                serverAddress = GetRandomNonExistingFilePath();
                clientAddress = GetRandomNonExistingFilePath();
                expectedClientAddress = clientAddress;
            }

            using (Socket server = new Socket(AddressFamily.Unix, SocketType.Stream, ProtocolType.Unspecified))
            {
                server.Bind(new UnixDomainSocketEndPoint(serverAddress));
                server.Listen(1);

                using (Socket client = new Socket(AddressFamily.Unix, SocketType.Stream, ProtocolType.Unspecified))
                {
                    // Bind the client.
                    client.Bind(new UnixDomainSocketEndPoint(clientAddress));
                    client.Connect(new UnixDomainSocketEndPoint(serverAddress));
                    using (Socket acceptedClient = server.Accept())
                    {
                        // Verify the client address on the server.
                        EndPoint clientAddressOnServer = acceptedClient.RemoteEndPoint;
                        Assert.True(string.CompareOrdinal(expectedClientAddress, clientAddressOnServer.ToString()) == 0);
                    }
                }
            }

            Assert.False(File.Exists(serverAddress));
            Assert.False(File.Exists(clientAddress));
        }

        [ConditionalFact(nameof(PlatformSupportsUnixDomainSockets))]
        [PlatformSpecific(TestPlatforms.AnyUnix & ~TestPlatforms.Linux)] // Don't support abstract socket addresses.
        [ActiveIssue("https://github.com/dotnet/runtime/issues/50568", TestPlatforms.Android)]
        public void UnixDomainSocketEndPoint_UsingAbstractSocketAddressOnUnsupported_Throws()
        {
            // An abstract socket address starts with a zero byte.
            string address = '\0' + Guid.NewGuid().ToString();

            // Bind
            using (Socket socket = new Socket(AddressFamily.Unix, SocketType.Stream, ProtocolType.Unspecified))
            {
                Assert.ThrowsAny<SocketException>(() => socket.Bind(new UnixDomainSocketEndPoint(address)));
            }

            // Connect
            using (Socket socket = new Socket(AddressFamily.Unix, SocketType.Stream, ProtocolType.Unspecified))
            {
                Assert.ThrowsAny<SocketException>(() => socket.Connect(new UnixDomainSocketEndPoint(address)));
            }
        }

        [ConditionalFact(nameof(IsSubWindows10))]
        [PlatformSpecific(TestPlatforms.Windows)]
        public void Socket_CreateUnixDomainSocket_Throws_OnWindows()
        {
            AssertExtensions.Throws<ArgumentNullException>("path", () => new UnixDomainSocketEndPoint(null));
            AssertExtensions.Throws<ArgumentOutOfRangeException>("path", () => new UnixDomainSocketEndPoint(""));
            AssertExtensions.Throws<ArgumentOutOfRangeException>("path", () => new UnixDomainSocketEndPoint(new string('s', 1000)));
            Assert.Throws<PlatformNotSupportedException>(() => new UnixDomainSocketEndPoint("hello"));
        }

//        [ConditionalFact(nameof(PlatformSupportsUnixDomainSockets))]
        [ConditionalFact(typeof(RemoteExecutor), nameof(RemoteExecutor.IsSupported))]
        public void UnixDomainSocketEndPoint_RelativePathDeletesFile()
        {
            RemoteExecutor.Invoke(() =>
            {
                using (Socket socket = new Socket(AddressFamily.Unix, SocketType.Stream, ProtocolType.Unspecified))
                {
                    // Bind to a relative path.
                    string path = GetRandomNonExistingFilePath();
                    string wd = Path.GetDirectoryName(path);
                    Directory.SetCurrentDirectory(wd);
                    socket.Bind(new UnixDomainSocketEndPoint(Path.GetFileName(path)));
                    Assert.True(File.Exists(path));

                    string otherDir = GetRandomNonExistingFilePath();
                    Directory.CreateDirectory(otherDir);
                    try
                    {
                        // Change to another directory.
                        Directory.SetCurrentDirectory(Path.GetDirectoryName(path));

                        // Dispose deletes file from original path.
                        socket.Dispose();
                        Assert.False(File.Exists(path));
                    }
                    finally
                    {
                        Directory.SetCurrentDirectory(wd);
                        Directory.Delete(otherDir);
                    }
                }
            }).Dispose();
        }

        private static string GetRandomNonExistingFilePath()
        {
            string result;
            do
            {
                // get random name and append random number of characters to get variable name length.
                result = Path.Combine(Path.GetTempPath(), Path.GetRandomFileName() + new string('A', Random.Shared.Next(1, 32)));
            }
            while (File.Exists(result));

            return result;
        }

        private static bool PlatformSupportsUnixDomainSockets
        {
            get
            {
                if (RuntimeInformation.IsOSPlatform(OSPlatform.Windows))
                {
                    try
                    {
                        using var socket = new Socket(AddressFamily.Unix, SocketType.Stream, ProtocolType.Tcp);
                    }
                    catch (SocketException se)
                    {
                        return se.SocketErrorCode != SocketError.AddressFamilyNotSupported;
                    }
                }

                return true;
            }
        }

        private static bool IsSubWindows10 => PlatformDetection.IsWindows && PlatformDetection.WindowsVersion < 10;
    }
}<|MERGE_RESOLUTION|>--- conflicted
+++ resolved
@@ -267,21 +267,11 @@
                     }
                 }
 
-<<<<<<< HEAD
                 await clientReceives;
-=======
-                Assert.Equal(writeBuffer.Length, readData.Length);
-                AssertExtensions.SequenceEqual(writeBuffer, readData.ToArray());
-            }
-            finally
-            {
-                try { File.Delete(path); }
-                catch { }
->>>>>>> d4fc640c
             }
 
             Assert.Equal(writeBuffer.Length, readData.Length);
-            Assert.Equal(writeBuffer, readData.ToArray());
+            AssertExtensions.SequenceEqual(writeBuffer, readData.ToArray());
 
             Assert.False(File.Exists(path));
         }
