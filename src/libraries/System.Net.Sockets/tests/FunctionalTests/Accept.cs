--- conflicted
+++ resolved
@@ -303,12 +303,8 @@
 
         [Theory]
         [MemberData(nameof(AcceptGetsCanceledByDispose_Data))]
-<<<<<<< HEAD
         [ActiveIssue("https://github.com/dotnet/runtime/issues/73536", TestPlatforms.iOS | TestPlatforms.tvOS)]
-        public async Task AcceptGetsCanceledByDispose(IPAddress loopback)
-=======
         public async Task AcceptGetsCanceledByDispose(IPAddress loopback, bool owning)
->>>>>>> 11f162ae
         {
             // Aborting sync operations for non-owning handles is not supported on Unix.
             if (!owning && UsesSync && !PlatformDetection.IsWindows)
