// Licensed to the .NET Foundation under one or more agreements.
// The .NET Foundation licenses this file to you under the MIT license.
// See the LICENSE file in the project root for more information.

using Microsoft.Win32.SafeHandles;
using System.Buffers;
using System.Collections.Generic;
using System.Diagnostics;
using System.Runtime.CompilerServices;
using System.Runtime.InteropServices;
using System.Threading;

namespace System.Net.Sockets
{
    // Note on asynchronous behavior here:

    // The asynchronous socket operations here generally do the following:
    // (1) If the operation queue is Ready (queue is empty), try to perform the operation immediately, non-blocking.
    // If this completes (i.e. does not return EWOULDBLOCK), then we return the results immediately
    // for both success (SocketError.Success) or failure.
    // No callback will happen; callers are expected to handle these synchronous completions themselves.
    // (2) If EWOULDBLOCK is returned, or the queue is not empty, then we enqueue an operation to the
    // appropriate queue and return SocketError.IOPending.
    // Enqueuing itself may fail because the socket is closed before the operation can be enqueued;
    // in this case, we return SocketError.OperationAborted (which matches what Winsock would return in this case).
    // (3) When we receive an epoll notification for the socket, we post a work item to the threadpool
    // to perform the I/O and invoke the callback with the I/O result.

    // Synchronous operations generally do the same, except that instead of returning IOPending,
    // they block on an event handle until the operation is processed by the queue.

    // See comments on OperationQueue below for more details of how the queue coordination works.

    internal sealed class SocketAsyncContext
    {
        // Cached operation instances for operations commonly repeated on the same socket instance,
        // e.g. async accepts, sends/receives with single and multiple buffers.  More can be
        // added in the future if necessary, at the expense of extra fields here.  With a larger
        // refactoring, these could also potentially be moved to SocketAsyncEventArgs, which
        // would be more invasive but which would allow them to be reused across socket instances
        // and also eliminate the interlocked necessary to rent the instances.
        private AcceptOperation? _cachedAcceptOperation;
        private BufferMemoryReceiveOperation? _cachedBufferMemoryReceiveOperation;
        private BufferListReceiveOperation? _cachedBufferListReceiveOperation;
        private BufferMemorySendOperation? _cachedBufferMemorySendOperation;
        private BufferListSendOperation? _cachedBufferListSendOperation;

        private void ReturnOperation(AcceptOperation operation)
        {
            operation.Reset();
            operation.Callback = null;
            operation.SocketAddress = null;
            Volatile.Write(ref _cachedAcceptOperation, operation); // benign race condition
        }

        private void ReturnOperation(BufferMemoryReceiveOperation operation)
        {
            operation.Reset();
            operation.Buffer = default;
            operation.PinHandle = default;
            operation.Callback = null;
            operation.SocketAddress = null;
            Volatile.Write(ref _cachedBufferMemoryReceiveOperation, operation); // benign race condition
        }

        private void ReturnOperation(BufferListReceiveOperation operation)
        {
            operation.Reset();
            operation.Buffers = null;
            operation.Callback = null;
            operation.SocketAddress = null;
            Volatile.Write(ref _cachedBufferListReceiveOperation, operation); // benign race condition
        }

        private void ReturnOperation(BufferMemorySendOperation operation)
        {
            operation.Reset();
            operation.Buffer = default;
            operation.PinHandle = default;
            operation.Callback = null;
            operation.SocketAddress = null;
            Volatile.Write(ref _cachedBufferMemorySendOperation, operation); // benign race condition
        }

        private void ReturnOperation(BufferListSendOperation operation)
        {
            operation.Reset();
            operation.Buffers = null;
            operation.Callback = null;
            operation.SocketAddress = null;
            Volatile.Write(ref _cachedBufferListSendOperation, operation); // benign race condition
        }

        private AcceptOperation RentAcceptOperation() =>
            Interlocked.Exchange(ref _cachedAcceptOperation, null) ??
            new AcceptOperation(this);

        private BufferMemoryReceiveOperation RentBufferMemoryReceiveOperation() =>
            Interlocked.Exchange(ref _cachedBufferMemoryReceiveOperation, null) ??
            new BufferMemoryReceiveOperation(this);

        private BufferListReceiveOperation RentBufferListReceiveOperation() =>
            Interlocked.Exchange(ref _cachedBufferListReceiveOperation, null) ??
            new BufferListReceiveOperation(this);

        private BufferMemorySendOperation RentBufferMemorySendOperation() =>
            Interlocked.Exchange(ref _cachedBufferMemorySendOperation, null) ??
            new BufferMemorySendOperation(this);

        private BufferListSendOperation RentBufferListSendOperation() =>
            Interlocked.Exchange(ref _cachedBufferListSendOperation, null) ??
            new BufferListSendOperation(this);

        internal abstract class AsyncOperation : IThreadPoolWorkItem
        {
            private enum State
            {
                Waiting = 0,
                Running = 1,
                Complete = 2,
                Cancelled = 3
            }

            private int _state; // Actually AsyncOperation.State.

#if DEBUG
            private int _callbackQueued; // When non-zero, the callback has been queued.
#endif

            public readonly SocketAsyncContext AssociatedContext;
            public AsyncOperation Next = null!; // initialized by helper called from ctor
            protected object? CallbackOrEvent;
            public SocketError ErrorCode;
            public byte[]? SocketAddress;
            public int SocketAddressLen;
            public CancellationTokenRegistration CancellationRegistration;

            public ManualResetEventSlim? Event
            {
                get { return CallbackOrEvent as ManualResetEventSlim; }
                set { CallbackOrEvent = value; }
            }

            public bool IsSync => CallbackOrEvent is ManualResetEventSlim;

            public bool IsCompleted => Volatile.Read(ref _state) == (int)State.Complete;

            public bool IsCancelled => Volatile.Read(ref _state) == (int)State.Cancelled;

            public bool IsWaiting => Volatile.Read(ref _state) == (int)State.Waiting;

            public AsyncOperation(SocketAsyncContext context)
            {
                AssociatedContext = context;
                Reset();
            }

            public void Reset()
            {
                _state = (int)State.Waiting;
                Next = this;
#if DEBUG
                _callbackQueued = 0;
#endif
            }

            public bool TryComplete(SocketAsyncContext context)
            {
                TraceWithContext(context, "Enter");

                bool result = DoTryComplete(context);

                TraceWithContext(context, $"Exit, result={result}");

                return result;
            }

            public bool TrySetRunning()
                => (State)Interlocked.CompareExchange(ref _state, (int)State.Running, (int)State.Waiting) == State.Waiting;

            public void SetComplete()
            {
                Debug.Assert(Volatile.Read(ref _state) == (int)State.Running);

                Volatile.Write(ref _state, (int)State.Complete);
            }

            public void SetWaiting()
            {
                Debug.Assert(Volatile.Read(ref _state) == (int)State.Running);

                Volatile.Write(ref _state, (int)State.Waiting);
            }

            public bool TryCancel()
            {
                Trace("Enter");

                // We're already canceling, so we don't need to still be hooked up to listen to cancellation.
                // The cancellation request could also be caused by something other than the token, so it's
                // important we clean it up, regardless.
                CancellationRegistration.Dispose();

                // Try to transition from Waiting to Cancelled
                SpinWait spinWait = default;
                bool keepWaiting = true;
                while (keepWaiting)
                {
                    int state = Interlocked.CompareExchange(ref _state, (int)State.Cancelled, (int)State.Waiting);
                    switch ((State)state)
                    {
                        case State.Running:
                            // A completion attempt is in progress. Keep busy-waiting.
                            Trace("Busy wait");
                            spinWait.SpinOnce();
                            break;

                        case State.Complete:
                            // A completion attempt succeeded. Consider this operation as having completed within the timeout.
                            Trace("Exit, previously completed");
                            return false;

                        case State.Waiting:
                            // This operation was successfully cancelled.
                            // Break out of the loop to handle the cancellation
                            keepWaiting = false;
                            break;

                        case State.Cancelled:
                            // Someone else cancelled the operation.
                            // The previous canceller will have fired the completion, etc.
                            Trace("Exit, previously cancelled");
                            return false;
                    }
                }

                Trace("Cancelled, processing completion");

                // The operation successfully cancelled.
                // It's our responsibility to set the error code and queue the completion.
                DoAbort();

                var @event = CallbackOrEvent as ManualResetEventSlim;
                if (@event != null)
                {
                    @event.Set();
                }
                else
                {
#if DEBUG
                    Debug.Assert(Interlocked.CompareExchange(ref _callbackQueued, 1, 0) == 0, $"Unexpected _callbackQueued: {_callbackQueued}");
#endif
                    // We've marked the operation as canceled, and so should invoke the callback, but
                    // we can't pool the object, as ProcessQueue may still have a reference to it, due to
                    // using a pattern whereby it takes the lock to grab an item, but then releases the lock
                    // to do further processing on the item that's still in the list.
                    ThreadPool.UnsafeQueueUserWorkItem(o => ((AsyncOperation)o!).InvokeCallback(allowPooling: false), this);
                }

                Trace("Exit");

                // Note, we leave the operation in the OperationQueue.
                // When we get around to processing it, we'll see it's cancelled and skip it.
                return true;
            }

            public void Dispatch()
            {
                ManualResetEventSlim? e = Event;
                if (e != null)
                {
                    // Sync operation.  Signal waiting thread to continue processing.
                    e.Set();
                }
                else
                {
                    // Async operation.
                    Schedule();
                }
            }

            public void Schedule()
            {
                Debug.Assert(Event == null);

                // Async operation.  Process the IO on the threadpool.
                ThreadPool.UnsafeQueueUserWorkItem(this, preferLocal: false);
            }

            public void Process() => ((IThreadPoolWorkItem)this).Execute();

            void IThreadPoolWorkItem.Execute()
            {
                // ReadOperation and WriteOperation, the only two types derived from
                // AsyncOperation, implement IThreadPoolWorkItem.Execute to call
                // ProcessAsyncOperation(this) on the appropriate receive or send queue.
                // However, this base class needs to be able to queue them without
                // additional allocation, so it also implements the interface in order
                // to pass the compiler's static checking for the interface, but then
                // when the runtime queries for the interface, it'll use the derived
                // type's interface implementation.  We could instead just make this
                // an abstract and have the derived types override it, but that adds
                // "Execute" as a public method, which could easily be misunderstood.
                // We could also add an abstract method that the base interface implementation
                // invokes, but that adds an extra virtual dispatch.
                Debug.Fail("Expected derived type to implement IThreadPoolWorkItem");
                throw new InvalidOperationException();
            }

            // Called when op is not in the queue yet, so can't be otherwise executing
            public void DoAbort()
            {
                Abort();
                ErrorCode = SocketError.OperationAborted;
            }

            protected abstract void Abort();

            protected abstract bool DoTryComplete(SocketAsyncContext context);

            public abstract void InvokeCallback(bool allowPooling);

            internal virtual bool TryBatch(SocketAsyncContext context, int id, ref Interop.Sys.IoControlBlock ioControlBlock) => false;

            internal virtual void HandleBatchEvent(in Interop.Sys.IoEvent ioControlBlock)
            {
                Debug.Fail("Expected to be implemented only by types overriding TryAsBatch");
                throw new InvalidOperationException();
            }

            protected bool CanRetry(SocketError error) => error == SocketError.TryAgain || error == SocketError.WouldBlock;

            // todo: move this method somewhere else
            protected static SocketError Map(Interop.Error error)
            {
                switch (error)
                {
                    case Interop.Error.EACCES:
                        return SocketError.AccessDenied;
                    case Interop.Error.EADDRINUSE:
                        return SocketError.AddressAlreadyInUse;
                    case Interop.Error.EADDRNOTAVAIL:
                        return SocketError.AddressNotAvailable;
                    case Interop.Error.EAFNOSUPPORT:
                        return SocketError.AddressFamilyNotSupported;
                    case (Interop.Error)11:
                    case Interop.Error.EAGAIN:
                        return SocketError.WouldBlock;
                    case Interop.Error.EALREADY:
                        return SocketError.AlreadyInProgress;
                    case Interop.Error.EBADF:
                    case Interop.Error.ECANCELED:
                        return SocketError.OperationAborted;
                    case Interop.Error.ECONNABORTED:
                        return SocketError.ConnectionAborted;
                    case Interop.Error.ECONNREFUSED:
                        return SocketError.ConnectionRefused;
                    case Interop.Error.ECONNRESET:
                        return SocketError.ConnectionReset;
                    case Interop.Error.EDESTADDRREQ:
                        return SocketError.DestinationAddressRequired;
                    case Interop.Error.EFAULT:
                        return SocketError.Fault;
                    case Interop.Error.EHOSTDOWN:
                        return SocketError.HostDown;
                    case Interop.Error.ENXIO:
                        return SocketError.HostNotFound;
                    case Interop.Error.EHOSTUNREACH:
                        return SocketError.HostUnreachable;
                    case Interop.Error.EINPROGRESS:
                        return SocketError.InProgress;
                    case Interop.Error.EINTR:
                        return SocketError.Interrupted;
                    case Interop.Error.EINVAL:
                        return SocketError.InvalidArgument;
                    case Interop.Error.EISCONN:
                        return SocketError.IsConnected;
                    case Interop.Error.EMFILE:
                        return SocketError.TooManyOpenSockets;
                    case Interop.Error.EMSGSIZE:
                        return SocketError.MessageSize;
                    case Interop.Error.ENETDOWN:
                        return SocketError.NetworkDown;
                    case Interop.Error.ENETRESET:
                        return SocketError.NetworkReset;
                    case Interop.Error.ENETUNREACH:
                        return SocketError.NetworkUnreachable;
                    case Interop.Error.ENFILE:
                        return SocketError.TooManyOpenSockets;
                    case Interop.Error.ENOBUFS:
                        return SocketError.NoBufferSpaceAvailable;
                    case Interop.Error.ENODATA:
                        return SocketError.NoData;
                    case Interop.Error.ENOENT:
                        return SocketError.AddressNotAvailable;
                    case Interop.Error.ENOPROTOOPT:
                        return SocketError.ProtocolOption;
                    case Interop.Error.ENOTCONN:
                        return SocketError.NotConnected;
                    case Interop.Error.ENOTSOCK:
                        return SocketError.NotSocket;
                    case Interop.Error.ENOTSUP:
                        return SocketError.OperationNotSupported;
                    case Interop.Error.EPERM:
                        return SocketError.AccessDenied;
                    case Interop.Error.EPIPE:
                        return SocketError.Shutdown;
                    case Interop.Error.EPFNOSUPPORT:
                        return SocketError.ProtocolFamilyNotSupported;
                    case Interop.Error.EPROTONOSUPPORT:
                        return SocketError.ProtocolNotSupported;
                    case Interop.Error.EPROTOTYPE:
                        return SocketError.ProtocolType;
                    case Interop.Error.ESOCKTNOSUPPORT:
                        return SocketError.SocketNotSupported;
                    case Interop.Error.ESHUTDOWN:
                        return SocketError.Disconnecting;
                    case Interop.Error.SUCCESS:
                        return SocketError.Success;
                    case Interop.Error.ETIMEDOUT:
                        return SocketError.TimedOut;
                    default:
                        throw new IndexOutOfRangeException($"Unexpected error: {error}");
                }
            }

            [Conditional("SOCKETASYNCCONTEXT_TRACE")]
            public void Trace(string message, [CallerMemberName] string? memberName = null)
            {
                OutputTrace($"{IdOf(this)}.{memberName}: {message}");
            }

            [Conditional("SOCKETASYNCCONTEXT_TRACE")]
            public void TraceWithContext(SocketAsyncContext context, string message, [CallerMemberName] string? memberName = null)
            {
                OutputTrace($"{IdOf(context)}, {IdOf(this)}.{memberName}: {message}");
            }
        }

        // These two abstract classes differentiate the operations that go in the
        // read queue vs the ones that go in the write queue.
        private abstract class ReadOperation : AsyncOperation, IThreadPoolWorkItem
        {
            public ReadOperation(SocketAsyncContext context) : base(context) { }

            void IThreadPoolWorkItem.Execute()
            {
                if (IsCompleted)
                {
                    CancellationRegistration.Dispose();
                    InvokeCallback(allowPooling: true);
                }
                else
                {
                    AssociatedContext.ProcessAsyncReadOperation(this);
                }
            }
        }

        private abstract class WriteOperation : AsyncOperation, IThreadPoolWorkItem
        {
            public WriteOperation(SocketAsyncContext context) : base(context) { }

            void IThreadPoolWorkItem.Execute()
            {
                if (IsCompleted)
                {
                    CancellationRegistration.Dispose();
                    InvokeCallback(allowPooling: true);
                }
                else
                {
                    AssociatedContext.ProcessAsyncWriteOperation(this);
                }
            }
        }

        private abstract class SendOperation : WriteOperation
        {
            public SocketFlags Flags;
            public int BytesTransferred;
            public int Offset;
            public int Count;

            public SendOperation(SocketAsyncContext context) : base(context) { }

            protected sealed override void Abort() { }

            public Action<int, byte[]?, int, SocketFlags, SocketError>? Callback
            {
                set => CallbackOrEvent = value;
            }

            public override void InvokeCallback(bool allowPooling) =>
                ((Action<int, byte[]?, int, SocketFlags, SocketError>)CallbackOrEvent!)(BytesTransferred, SocketAddress, SocketAddressLen, SocketFlags.None, ErrorCode);
        }

        private sealed class BufferMemorySendOperation : SendOperation
        {
            public Memory<byte> Buffer;
            internal MemoryHandle PinHandle;

            public BufferMemorySendOperation(SocketAsyncContext context) : base(context) { }

            protected override bool DoTryComplete(SocketAsyncContext context)
            {
                int bufferIndex = 0;
                return SocketPal.TryCompleteSendTo(context._socket, Buffer.Span, null, ref bufferIndex, ref Offset, ref Count, Flags, SocketAddress, SocketAddressLen, ref BytesTransferred, out ErrorCode);
            }

            public override void InvokeCallback(bool allowPooling)
            {
                var cb = (Action<int, byte[]?, int, SocketFlags, SocketError>)CallbackOrEvent!;
                int bt = BytesTransferred;
                byte[]? sa = SocketAddress;
                int sal = SocketAddressLen;
                SocketError ec = ErrorCode;

                if (allowPooling)
                {
                    AssociatedContext.ReturnOperation(this);
                }

                cb(bt, sa, sal, SocketFlags.None, ec);
            }

            internal override unsafe bool TryBatch(SocketAsyncContext context, int id, ref Interop.Sys.IoControlBlock ioControlBlock)
            {
                if (IsSync || !TrySetRunning())
                {
                    return false;
                }

                PinHandle = Buffer.Pin();

                ioControlBlock.AioData = (ulong)id;
                ioControlBlock.AioLioOpcode = Interop.Sys.IoControlBlockFlags.IOCB_CMD_PWRITE;
                ioControlBlock.AioFildes = (uint)context._socket.DangerousGetHandle().ToInt32();
                ioControlBlock.AioBuf = (ulong)PinHandle.Pointer;
                ioControlBlock.AioNbytes = (ulong)Count;
                ioControlBlock.AioOffset = Offset;

                return true;
            }

            internal override void HandleBatchEvent(in Interop.Sys.IoEvent ioControlBlock)
            {
                PinHandle.Dispose();

                if (ioControlBlock.Res < 0)
                {
                    ErrorCode = Map((Interop.Error)(-ioControlBlock.Res));

                    if (CanRetry(ErrorCode))
                    {
                        SetWaiting();
                    }
                    else
                    {
                        SetComplete();
                    }
                }
                else
                {
                    BytesTransferred = (int)ioControlBlock.Res;
                    Offset += (int)ioControlBlock.Res;
                    Count -= (int)ioControlBlock.Res;
                    ErrorCode = SocketError.Success;

                    SetComplete();
                }

                AssociatedContext.ProcessBatchWriteOperation(this);
            }
        }

        private sealed class BufferListSendOperation : SendOperation
        {
            public IList<ArraySegment<byte>>? Buffers;
            public int BufferIndex;

            public BufferListSendOperation(SocketAsyncContext context) : base(context) { }

            protected override bool DoTryComplete(SocketAsyncContext context)
            {
                return SocketPal.TryCompleteSendTo(context._socket, default(ReadOnlySpan<byte>), Buffers, ref BufferIndex, ref Offset, ref Count, Flags, SocketAddress, SocketAddressLen, ref BytesTransferred, out ErrorCode);
            }

            public override void InvokeCallback(bool allowPooling)
            {
                var cb = (Action<int, byte[]?, int, SocketFlags, SocketError>)CallbackOrEvent!;
                int bt = BytesTransferred;
                byte[]? sa = SocketAddress;
                int sal = SocketAddressLen;
                SocketError ec = ErrorCode;

                if (allowPooling)
                {
                    AssociatedContext.ReturnOperation(this);
                }

                cb(bt, sa, sal, SocketFlags.None, ec);
            }
        }

        private sealed unsafe class BufferPtrSendOperation : SendOperation
        {
            public byte* BufferPtr;

            public BufferPtrSendOperation(SocketAsyncContext context) : base(context) { }

            protected override bool DoTryComplete(SocketAsyncContext context)
            {
                int bufferIndex = 0;
                return SocketPal.TryCompleteSendTo(context._socket, new ReadOnlySpan<byte>(BufferPtr, Offset + Count), null, ref bufferIndex, ref Offset, ref Count, Flags, SocketAddress, SocketAddressLen, ref BytesTransferred, out ErrorCode);
            }

            internal override bool TryBatch(SocketAsyncContext context, int id, ref Interop.Sys.IoControlBlock ioControlBlock)
            {
                if (IsSync || !TrySetRunning())
                {
                    return false;
                }

                ioControlBlock.AioData = (ulong)id;
                ioControlBlock.AioLioOpcode = Interop.Sys.IoControlBlockFlags.IOCB_CMD_PWRITE;
                ioControlBlock.AioFildes = (uint)context._socket.DangerousGetHandle().ToInt32();
                ioControlBlock.AioBuf = (ulong)BufferPtr;
                ioControlBlock.AioNbytes = (ulong)Count;
                ioControlBlock.AioOffset = Offset;

                return true;
            }

            internal override void HandleBatchEvent(in Interop.Sys.IoEvent ioControlBlock)
            {
                if (ioControlBlock.Res < 0)
                {
                    ErrorCode = Map((Interop.Error)(-ioControlBlock.Res));

                    if (CanRetry(ErrorCode))
                    {
                        SetWaiting();
                    }
                    else
                    {
                        SetComplete();
                    }
                }
                else
                {
                    BytesTransferred = (int)ioControlBlock.Res;
                    Offset += (int)ioControlBlock.Res;
                    Count -= (int)ioControlBlock.Res;
                    ErrorCode = SocketError.Success;

                    SetComplete();
                }

                AssociatedContext.ProcessBatchWriteOperation(this);
            }
        }

        private abstract class ReceiveOperation : ReadOperation
        {
            public SocketFlags Flags;
            public SocketFlags ReceivedFlags;
            public int BytesTransferred;

            public ReceiveOperation(SocketAsyncContext context) : base(context) { }

            protected sealed override void Abort() { }

            public Action<int, byte[]?, int, SocketFlags, SocketError>? Callback
            {
                set => CallbackOrEvent = value;
            }

            public override void InvokeCallback(bool allowPooling) =>
                ((Action<int, byte[]?, int, SocketFlags, SocketError>)CallbackOrEvent!)(
                    BytesTransferred, SocketAddress, SocketAddressLen, ReceivedFlags, ErrorCode);
        }

        private sealed class BufferMemoryReceiveOperation : ReceiveOperation
        {
            public Memory<byte> Buffer;
            internal MemoryHandle PinHandle;

            public BufferMemoryReceiveOperation(SocketAsyncContext context) : base(context) { }

            protected override bool DoTryComplete(SocketAsyncContext context)
            {
                // Zero byte read is performed to know when data is available.
                // We don't have to call receive, our caller is interested in the event.
                if (Buffer.Length == 0 && Flags == SocketFlags.None && SocketAddress == null)
                {
                    BytesTransferred = 0;
                    ReceivedFlags = SocketFlags.None;
                    ErrorCode = SocketError.Success;
                    return true;
                }
                else
                {
                    return SocketPal.TryCompleteReceiveFrom(context._socket, Buffer.Span, null, Flags, SocketAddress, ref SocketAddressLen, out BytesTransferred, out ReceivedFlags, out ErrorCode);
                }
            }

            public override void InvokeCallback(bool allowPooling)
            {
                var cb = (Action<int, byte[]?, int, SocketFlags, SocketError>)CallbackOrEvent!;
                int bt = BytesTransferred;
                byte[]? sa = SocketAddress;
                int sal = SocketAddressLen;
                SocketFlags rf = ReceivedFlags;
                SocketError ec = ErrorCode;

                if (allowPooling)
                {
                    AssociatedContext.ReturnOperation(this);
                }

                cb(bt, sa, sal, rf, ec);
            }

            internal override unsafe bool TryBatch(SocketAsyncContext context, int id, ref Interop.Sys.IoControlBlock ioControlBlock)
            {
                if (Buffer.Length == 0 || IsSync || !TrySetRunning())
                {
                    return false;
                }

                PinHandle = Buffer.Pin();

                ioControlBlock.AioData = (ulong)id;
                ioControlBlock.AioLioOpcode = (ushort)Interop.Sys.IoControlBlockFlags.IOCB_CMD_PREAD;
                ioControlBlock.AioFildes = (uint)context._socket.DangerousGetHandle().ToInt32();
                ioControlBlock.AioBuf = (ulong)PinHandle.Pointer;
                ioControlBlock.AioNbytes = (ulong)Buffer.Length;
                ioControlBlock.AioOffset = 0;

                return true;
            }

            internal override void HandleBatchEvent(in Interop.Sys.IoEvent ioControlBlock)
            {
                PinHandle.Dispose();

                if (ioControlBlock.Res < 0)
                {
                    ErrorCode = Map((Interop.Error)(-ioControlBlock.Res));

                    if (CanRetry(ErrorCode))
                    {
                        SetWaiting();
                    }
                    else
                    {
                        SetComplete();
                    }
                }
                else
                {
                    BytesTransferred = (int)ioControlBlock.Res;
                    ErrorCode = SocketError.Success;

                    SetComplete();
                }

                AssociatedContext.ProcessBatchReadOperation(this);
            }
        }

        private sealed class BufferListReceiveOperation : ReceiveOperation
        {
            public IList<ArraySegment<byte>>? Buffers;

            public BufferListReceiveOperation(SocketAsyncContext context) : base(context) { }

            protected override bool DoTryComplete(SocketAsyncContext context) =>
                SocketPal.TryCompleteReceiveFrom(context._socket, default(Span<byte>), Buffers, Flags, SocketAddress, ref SocketAddressLen, out BytesTransferred, out ReceivedFlags, out ErrorCode);

            public override void InvokeCallback(bool allowPooling)
            {
                var cb = (Action<int, byte[]?, int, SocketFlags, SocketError>)CallbackOrEvent!;
                int bt = BytesTransferred;
                byte[]? sa = SocketAddress;
                int sal = SocketAddressLen;
                SocketFlags rf = ReceivedFlags;
                SocketError ec = ErrorCode;

                if (allowPooling)
                {
                    AssociatedContext.ReturnOperation(this);
                }

                cb(bt, sa, sal, rf, ec);
            }
        }

        private sealed unsafe class BufferPtrReceiveOperation : ReceiveOperation
        {
            public byte* BufferPtr;
            public int Length;

            public BufferPtrReceiveOperation(SocketAsyncContext context) : base(context) { }

            protected override bool DoTryComplete(SocketAsyncContext context) =>
                SocketPal.TryCompleteReceiveFrom(context._socket, new Span<byte>(BufferPtr, Length), null, Flags, SocketAddress, ref SocketAddressLen, out BytesTransferred, out ReceivedFlags, out ErrorCode);

            internal override bool TryBatch(SocketAsyncContext context, int id, ref Interop.Sys.IoControlBlock ioControlBlock)
            {
                if (IsSync || !TrySetRunning())
                {
                    return false;
                }

                ioControlBlock.AioData = (ulong)id;
                ioControlBlock.AioLioOpcode = Interop.Sys.IoControlBlockFlags.IOCB_CMD_PREAD;
                ioControlBlock.AioFildes = (uint)context._socket.DangerousGetHandle().ToInt32();
                ioControlBlock.AioBuf = (ulong)BufferPtr;
                ioControlBlock.AioNbytes = (ulong)Length;
                ioControlBlock.AioOffset = 0;

                return true;
            }

            internal override void HandleBatchEvent(in Interop.Sys.IoEvent ioControlBlock)
            {
                if (ioControlBlock.Res < 0)
                {
                    ErrorCode = Map((Interop.Error)(-ioControlBlock.Res));

                    if (CanRetry(ErrorCode))
                    {
                        SetWaiting();
                    }
                    else
                    {
                        SetComplete();
                    }
                }
                else
                {
                    BytesTransferred = (int)ioControlBlock.Res;
                    ErrorCode = SocketError.Success;

                    SetComplete();
                }

                AssociatedContext.ProcessBatchReadOperation(this);
            }
        }

        private sealed class ReceiveMessageFromOperation : ReadOperation
        {
            public Memory<byte> Buffer;
            public SocketFlags Flags;
            public int BytesTransferred;
            public SocketFlags ReceivedFlags;
            public IList<ArraySegment<byte>>? Buffers;

            public bool IsIPv4;
            public bool IsIPv6;
            public IPPacketInformation IPPacketInformation;

            public ReceiveMessageFromOperation(SocketAsyncContext context) : base(context) { }

            protected sealed override void Abort() { }

            public Action<int, byte[], int, SocketFlags, IPPacketInformation, SocketError> Callback
            {
                set => CallbackOrEvent = value;
            }

            protected override bool DoTryComplete(SocketAsyncContext context) =>
                SocketPal.TryCompleteReceiveMessageFrom(context._socket, Buffer.Span, Buffers, Flags, SocketAddress!, ref SocketAddressLen, IsIPv4, IsIPv6, out BytesTransferred, out ReceivedFlags, out IPPacketInformation, out ErrorCode);

            public override void InvokeCallback(bool allowPooling) =>
                ((Action<int, byte[], int, SocketFlags, IPPacketInformation, SocketError>)CallbackOrEvent!)(
                    BytesTransferred, SocketAddress!, SocketAddressLen, ReceivedFlags, IPPacketInformation, ErrorCode);
        }

        private sealed class AcceptOperation : ReadOperation
        {
            public IntPtr AcceptedFileDescriptor;

            public AcceptOperation(SocketAsyncContext context) : base(context) { }

            public Action<IntPtr, byte[], int, SocketError>? Callback
            {
                set => CallbackOrEvent = value;
            }

            protected override void Abort() =>
                AcceptedFileDescriptor = (IntPtr)(-1);

            protected override bool DoTryComplete(SocketAsyncContext context)
            {
                bool completed = SocketPal.TryCompleteAccept(context._socket, SocketAddress!, ref SocketAddressLen, out AcceptedFileDescriptor, out ErrorCode);
                Debug.Assert(ErrorCode == SocketError.Success || AcceptedFileDescriptor == (IntPtr)(-1), $"Unexpected values: ErrorCode={ErrorCode}, AcceptedFileDescriptor={AcceptedFileDescriptor}");
                return completed;
            }

            public override void InvokeCallback(bool allowPooling)
            {
                var cb = (Action<IntPtr, byte[], int, SocketError>)CallbackOrEvent!;
                IntPtr fd = AcceptedFileDescriptor;
                byte[] sa = SocketAddress!;
                int sal = SocketAddressLen;
                SocketError ec = ErrorCode;

                if (allowPooling)
                {
                    AssociatedContext.ReturnOperation(this);
                }

                cb(fd, sa, sal, ec);
            }
        }

        private sealed class ConnectOperation : WriteOperation
        {
            public ConnectOperation(SocketAsyncContext context) : base(context) { }

            public Action<SocketError> Callback
            {
                set => CallbackOrEvent = value;
            }

            protected override void Abort() { }

            protected override bool DoTryComplete(SocketAsyncContext context)
            {
                bool result = SocketPal.TryCompleteConnect(context._socket, SocketAddressLen, out ErrorCode);
                context._socket.RegisterConnectResult(ErrorCode);
                return result;
            }

            public override void InvokeCallback(bool allowPooling) =>
                ((Action<SocketError>)CallbackOrEvent!)(ErrorCode);
        }

        private sealed class SendFileOperation : WriteOperation
        {
            public SafeFileHandle FileHandle = null!; // always set when constructed
            public long Offset;
            public long Count;
            public long BytesTransferred;

            public SendFileOperation(SocketAsyncContext context) : base(context) { }

            protected override void Abort() { }

            public Action<long, SocketError> Callback
            {
                set => CallbackOrEvent = value;
            }

            public override void InvokeCallback(bool allowPooling) =>
                ((Action<long, SocketError>)CallbackOrEvent!)(BytesTransferred, ErrorCode);

            protected override bool DoTryComplete(SocketAsyncContext context) =>
                SocketPal.TryCompleteSendFile(context._socket, FileHandle, ref Offset, ref Count, ref BytesTransferred, out ErrorCode);
        }

        // In debug builds, this struct guards against:
        // (1) Unexpected lock reentrancy, which should never happen
        // (2) Deadlock, by setting a reasonably large timeout
        private readonly struct LockToken : IDisposable
        {
            private readonly object _lockObject;

            public LockToken(object lockObject)
            {
                Debug.Assert(lockObject != null);

                _lockObject = lockObject;

                Debug.Assert(!Monitor.IsEntered(_lockObject));

#if DEBUG
                bool success = Monitor.TryEnter(_lockObject, 10000);
                Debug.Assert(success, "Timed out waiting for queue lock");
#else
                Monitor.Enter(_lockObject);
#endif
            }

            public void Dispose()
            {
                Debug.Assert(Monitor.IsEntered(_lockObject));
                Monitor.Exit(_lockObject);
            }
        }

        private struct OperationQueue<TOperation>
            where TOperation : AsyncOperation
        {
            // Quick overview:
            //
            // When attempting to perform an IO operation, the caller first checks IsReady,
            // and if true, attempts to perform the operation itself.
            // If this returns EWOULDBLOCK, or if the queue was not ready, then the operation
            // is enqueued by calling StartAsyncOperation and the state becomes Waiting.
            // When an epoll notification is received, we check if the state is Waiting,
            // and if so, change the state to Processing and enqueue a workitem to the threadpool
            // to try to perform the enqueued operations.
            // If an operation is successfully performed, we remove it from the queue,
            // enqueue another threadpool workitem to process the next item in the queue (if any),
            // and call the user's completion callback.
            // If we successfully process all enqueued operations, then the state becomes Ready;
            // otherwise, the state becomes Waiting and we wait for another epoll notification.

            private enum QueueState : byte
            {
                Ready = 0,          // Indicates that data MAY be available on the socket.
                                    // Queue must be empty.
                Waiting = 1,        // Indicates that data is definitely not available on the socket.
                                    // Queue must not be empty.
                Processing = 2,     // Indicates that a thread pool item has been scheduled (and may
                                    // be executing) to process the IO operations in the queue.
                                    // Queue must not be empty.
                Stopped = 3,        // Indicates that the queue has been stopped because the
                                    // socket has been closed.
                                    // Queue must be empty.
            }

            // These fields define the queue state.

            private QueueState _state;      // See above
            private bool _isNextOperationSynchronous;
            private int _sequenceNumber;    // This sequence number is updated when we receive an epoll notification.
                                            // It allows us to detect when a new epoll notification has arrived
                                            // since the last time we checked the state of the queue.
                                            // If this happens, we MUST retry the operation, otherwise we risk
                                            // "losing" the notification and causing the operation to pend indefinitely.
<<<<<<< HEAD
            private AsyncOperation _tail;   // Queue of pending IO operations to process when data becomes available.
            private int _batchedOperationsCount;
=======
            private AsyncOperation? _tail;   // Queue of pending IO operations to process when data becomes available.
>>>>>>> 5f2398b1

            // The _queueLock is used to ensure atomic access to the queue state above.
            // The lock is only ever held briefly, to read and/or update queue state, and
            // never around any external call, e.g. OS call or user code invocation.
            private object _queueLock;

            private LockToken Lock() => new LockToken(_queueLock);

            public bool IsNextOperationSynchronous_Speculative => _isNextOperationSynchronous;

            public void Init()
            {
                Debug.Assert(_queueLock == null);
                _queueLock = new object();

                _state = QueueState.Ready;
                _sequenceNumber = 0;
                _batchedOperationsCount = 0;
            }

            // IsReady returns the current _sequenceNumber, which must be passed to StartAsyncOperation below.
            public bool IsReady(SocketAsyncContext context, out int observedSequenceNumber)
            {
                using (Lock())
                {
                    observedSequenceNumber = _sequenceNumber;
                    bool isReady = (_state == QueueState.Ready) || (_state == QueueState.Stopped);

                    Trace(context, $"{isReady}");

                    return isReady;
                }
            }

            // Return true for pending, false for completed synchronously (including failure and abort)
            public bool StartAsyncOperation(SocketAsyncContext context, TOperation operation, int observedSequenceNumber, CancellationToken cancellationToken = default)
            {
                Trace(context, $"Enter");

                if (!context._registered)
                {
                    context.Register();
                }

                while (true)
                {
                    bool doAbort = false;
                    using (Lock())
                    {
                        switch (_state)
                        {
                            case QueueState.Ready:
                                if (observedSequenceNumber != _sequenceNumber)
                                {
                                    // The queue has become ready again since we previously checked it.
                                    // So, we need to retry the operation before we enqueue it.
                                    Debug.Assert(observedSequenceNumber - _sequenceNumber < 10000, "Very large sequence number increase???");
                                    observedSequenceNumber = _sequenceNumber;
                                    break;
                                }

                                // Caller tried the operation and got an EWOULDBLOCK, so we need to transition.
                                _state = QueueState.Waiting;
                                goto case QueueState.Waiting;

                            case QueueState.Waiting:
                            case QueueState.Processing:
                                // Enqueue the operation.
                                Debug.Assert(operation.Next == operation, "Expected operation.Next == operation");

                                if (_tail == null)
                                {
                                    Debug.Assert(!_isNextOperationSynchronous);
                                    _isNextOperationSynchronous = operation.Event != null;
                                }
                                else
                                {
                                    operation.Next = _tail.Next;
                                    _tail.Next = operation;
                                }

                                _tail = operation;
                                Trace(context, $"Leave, enqueued {IdOf(operation)}");

                                // Now that the object is enqueued, hook up cancellation.
                                // Note that it's possible the call to register itself could
                                // call TryCancel, so we do this after the op is fully enqueued.
                                if (cancellationToken.CanBeCanceled)
                                {
                                    operation.CancellationRegistration = cancellationToken.UnsafeRegister(s => ((TOperation)s!).TryCancel(), operation);
                                }

                                return true;

                            case QueueState.Stopped:
                                Debug.Assert(_tail == null);
                                doAbort = true;
                                break;

                            default:
                                Environment.FailFast("unexpected queue state");
                                break;
                        }
                    }

                    if (doAbort)
                    {
                        operation.DoAbort();
                        Trace(context, $"Leave, queue stopped");
                        return false;
                    }

                    // Retry the operation.
                    if (operation.TryComplete(context))
                    {
                        Trace(context, $"Leave, retry succeeded");
                        return false;
                    }
                }
            }

            public AsyncOperation? ProcessSyncEventOrGetAsyncEvent(SocketAsyncContext context, bool skipAsyncEvents = false)
            {
                AsyncOperation op;
                using (Lock())
                {
                    Trace(context, $"Enter");

                    switch (_state)
                    {
                        case QueueState.Ready:
                            Debug.Assert(_tail == null, "State == Ready but queue is not empty!");
                            _sequenceNumber++;
                            Trace(context, $"Exit (previously ready)");
                            return null;

                        case QueueState.Waiting:
                            Debug.Assert(_tail != null, "State == Waiting but queue is empty!");
                            op = _tail.Next;
                            Debug.Assert(_isNextOperationSynchronous == (op.Event != null));
                            if (skipAsyncEvents && !_isNextOperationSynchronous)
                            {
                                // Return the operation to indicate that the async operation was not processed, without making
                                // any state changes because async operations are being skipped
                                return op;
                            }

                            _state = QueueState.Processing;
                            // Break out and release lock
                            break;

                        case QueueState.Processing:
                            Debug.Assert(_tail != null, "State == Processing but queue is empty!");
                            _sequenceNumber++;
                            Trace(context, $"Exit (currently processing)");
                            return null;

                        case QueueState.Stopped:
                            Debug.Assert(_tail == null);
                            Trace(context, $"Exit (stopped)");
                            return null;

                        default:
                            Environment.FailFast("unexpected queue state");
                            return null;
                    }
                }

                ManualResetEventSlim? e = op.Event;
                if (e != null)
                {
                    // Sync operation.  Signal waiting thread to continue processing.
                    e.Set();
                    return null;
                }
                else
                {
                    // Async operation.  The caller will figure out how to process the IO.
                    Debug.Assert(!skipAsyncEvents);
                    return op;
                }
            }

            internal void BatchOrDispatch(SocketAsyncContext context, Span<Interop.Sys.IoControlBlock> ioControlBlocks, Span<AsyncOperation> batchedOperations, ref int batchedCount)
            {
                AsyncOperation nextOperation;
                using (Lock())
                {
                    switch (_state)
                    {
                        case QueueState.Ready:
                            Debug.Assert(_tail == null, "State == Ready but queue is not empty!");
                            _sequenceNumber++;
                            return;

                        case QueueState.Waiting:
                            Debug.Assert(_tail != null, "State == Waiting but queue is empty!");
                            _state = QueueState.Processing;
                            nextOperation = _tail.Next;

                            while (batchedCount < ioControlBlocks.Length && nextOperation.TryBatch(context, batchedCount, ref ioControlBlocks[batchedCount]))
                            {
                                batchedOperations[batchedCount++] = nextOperation;
                                _batchedOperationsCount++;

                                if (nextOperation == nextOperation.Next)
                                {
                                    // we have batched some operations and reached the end of the queue
                                    return;
                                }

                                nextOperation = nextOperation.Next;
                            }
                            break;

                        case QueueState.Processing:
                            Debug.Assert(_tail != null, "State == Processing but queue is empty!");
                            _sequenceNumber++;
                            return;

                        case QueueState.Stopped:
                            Debug.Assert(_tail == null);
                            return;

                        default:
                            Environment.FailFast("unexpected queue state");
                            return;
                    }

                    // we can't batch more (batchedCount < ioControlBlocks.Length)
                    // or nextOperation.TryAsBatch failed
                    // so we dispatch outside of lock
                    nextOperation?.Dispatch();
                }
            }

            internal void ProcessAsyncOperation(TOperation op)
            {
                OperationResult result = ProcessQueuedOperation(op);

                Debug.Assert(op.Event == null, "Sync operation encountered in ProcessAsyncOperation");

                if (result == OperationResult.Completed)
                {
                    // At this point, the operation has completed and it's no longer
                    // in the queue / no one else has a reference to it.  We can invoke
                    // the callback and let it pool the object if appropriate. This is
                    // also a good time to unregister from cancellation; we must do
                    // so before the object is returned to the pool (or else a cancellation
                    // request for a previous operation could affect a subsequent one)
                    // and here we know the operation has completed.
                    op.CancellationRegistration.Dispose();
                    op.InvokeCallback(allowPooling: true);
                }
            }

            public enum OperationResult
            {
                Pending = 0,
                Completed = 1,
                Cancelled = 2
            }

            public OperationResult ProcessQueuedOperation(TOperation op)
            {
                SocketAsyncContext context = op.AssociatedContext;

                int observedSequenceNumber;
                using (Lock())
                {
                    Trace(context, $"Enter");

                    if (_state == QueueState.Stopped)
                    {
                        Debug.Assert(_tail == null);
                        Trace(context, $"Exit (stopped)");
                        return OperationResult.Cancelled;
                    }
                    else
                    {
                        Debug.Assert(_state == QueueState.Processing, $"_state={_state} while processing queue!");
                        Debug.Assert(_tail != null, "Unexpected empty queue while processing I/O");
                        Debug.Assert(op == _tail.Next, "Operation is not at head of queue???");
                        observedSequenceNumber = _sequenceNumber;
                    }
                }

                bool wasCompleted = false;
                while (true)
                {
                    // Try to change the op state to Running.
                    // If this fails, it means the operation was previously cancelled,
                    // and we should just remove it from the queue without further processing.
                    if (!op.TrySetRunning())
                    {
                        break;
                    }

                    // Try to perform the IO
                    if (op.TryComplete(context))
                    {
                        op.SetComplete();
                        wasCompleted = true;
                        break;
                    }

                    op.SetWaiting();

                    // Check for retry and reset queue state.

                    using (Lock())
                    {
                        if (_state == QueueState.Stopped)
                        {
                            Debug.Assert(_tail == null);
                            Trace(context, $"Exit (stopped)");
                            return OperationResult.Cancelled;
                        }
                        else
                        {
                            Debug.Assert(_state == QueueState.Processing, $"_state={_state} while processing queue!");

                            if (observedSequenceNumber != _sequenceNumber)
                            {
                                // We received another epoll notification since we previously checked it.
                                // So, we need to retry the operation.
                                Debug.Assert(observedSequenceNumber - _sequenceNumber < 10000, "Very large sequence number increase???");
                                observedSequenceNumber = _sequenceNumber;
                            }
                            else
                            {
                                _state = QueueState.Waiting;
                                Trace(context, $"Exit (received EAGAIN)");
                                return OperationResult.Pending;
                            }
                        }
                    }
                }

                // Remove the op from the queue and see if there's more to process.

                AsyncOperation? nextOp = null;
                using (Lock())
                {
                    if (_state == QueueState.Stopped)
                    {
                        Debug.Assert(_tail == null);
                        Trace(context, $"Exit (stopped)");
                    }
                    else
                    {
                        Debug.Assert(_state == QueueState.Processing, $"_state={_state} while processing queue!");
                        Debug.Assert(_tail.Next == op, "Queue modified while processing queue");

                        if (op == _tail)
                        {
                            // No more operations to process
                            _tail = null;
                            _isNextOperationSynchronous = false;
                            _state = QueueState.Ready;
                            _sequenceNumber++;
                            Trace(context, $"Exit (finished queue)");
                        }
                        else
                        {
                            // Pop current operation and advance to next
                            nextOp = _tail.Next = op.Next;
                            _isNextOperationSynchronous = nextOp.Event != null;
                        }
                    }
                }

                nextOp?.Dispatch();

                return (wasCompleted ? OperationResult.Completed : OperationResult.Cancelled);
            }

            public void ProcessBatchedOperation(TOperation op)
            {
                using (Lock())
                {
                    _batchedOperationsCount--;

                    if (_state == QueueState.Stopped)
                    {
                        Debug.Assert(_tail == null);
                        return;
                    }

                    if (op.IsWaiting)
                    {
                        _state = QueueState.Waiting;
                    }
                    else if (op == _tail)
                    {
                        // No more operations to process
                        _tail = null;
                        _state = QueueState.Ready;
                        _sequenceNumber++;
                    }
                    else if (_tail.Next == op)
                    {
                        // Pop current operation and advance to next
                        _tail.Next = op.Next;
                    }
                    else
                    {
                        throw new Exception($"Something went wrong, {_batchedOperationsCount}");
                    }
                }

                // todo: probably this is not the best place to call this stuff
                if (op.IsCompleted)
                {
                    ThreadPool.UnsafeQueueUserWorkItem(op, preferLocal: false);
                }
            }

            public void CancelAndContinueProcessing(TOperation op)
            {
                // Note, only sync operations use this method.
                Debug.Assert(op.Event != null);

                // Remove operation from queue.
                // Note it must be there since it can only be processed and removed by the caller.
                AsyncOperation? nextOp = null;
                using (Lock())
                {
                    if (_state == QueueState.Stopped)
                    {
                        Debug.Assert(_tail == null);
                    }
                    else
                    {
                        Debug.Assert(_tail != null, "Unexpected empty queue in CancelAndContinueProcessing");

                        if (_tail.Next == op)
                        {
                            // We're the head of the queue
                            if (op == _tail)
                            {
                                // No more operations
                                _tail = null;
                                _isNextOperationSynchronous = false;
                            }
                            else
                            {
                                // Pop current operation and advance to next
                                _tail.Next = op.Next;
                                _isNextOperationSynchronous = op.Next.Event != null;
                            }

                            // We're the first op in the queue.
                            if (_state == QueueState.Processing)
                            {
                                // The queue has already handed off execution responsibility to us.
                                // We need to dispatch to the next op.
                                if (_tail == null)
                                {
                                    _state = QueueState.Ready;
                                    _sequenceNumber++;
                                }
                                else
                                {
                                    nextOp = _tail.Next;
                                }
                            }
                            else if (_state == QueueState.Waiting)
                            {
                                if (_tail == null)
                                {
                                    _state = QueueState.Ready;
                                }
                            }
                        }
                        else
                        {
                            // We're not the head of the queue.
                            // Just find this op and remove it.
                            AsyncOperation current = _tail.Next;
                            while (current.Next != op)
                            {
                                current = current.Next;
                            }

                            if (current.Next == _tail)
                            {
                                _tail = current;
                            }
                            current.Next = current.Next.Next;
                        }
                    }
                }

                nextOp?.Dispatch();
            }

            // Called when the socket is closed.
            public bool StopAndAbort(SocketAsyncContext context)
            {
                bool aborted = false;

                // We should be called exactly once, by SafeSocketHandle.
                Debug.Assert(_state != QueueState.Stopped);

                using (Lock())
                {
                    Trace(context, $"Enter");

                    Debug.Assert(_state != QueueState.Stopped);

                    _state = QueueState.Stopped;

                    if (_tail != null)
                    {
                        AsyncOperation op = _tail;
                        do
                        {
                            aborted |= op.TryCancel();
                            op = op.Next;
                        } while (op != _tail);
                    }

                    _tail = null;
                    _isNextOperationSynchronous = false;

                    Trace(context, $"Exit");
                }

                return aborted;
            }

            [Conditional("SOCKETASYNCCONTEXT_TRACE")]
            public void Trace(SocketAsyncContext context, string message, [CallerMemberName] string? memberName = null)
            {
                string queueType =
                    typeof(TOperation) == typeof(ReadOperation) ? "recv" :
                    typeof(TOperation) == typeof(WriteOperation) ? "send" :
                    "???";

                OutputTrace($"{IdOf(context)}-{queueType}.{memberName}: {message}, {_state}-{_sequenceNumber}, {((_tail == null) ? "empty" : "not empty")}");
            }
        }

        private readonly SafeSocketHandle _socket;
        private OperationQueue<ReadOperation> _receiveQueue;
        private OperationQueue<WriteOperation> _sendQueue;
        private SocketAsyncEngine.Token _asyncEngineToken;
        private bool _registered;
        private bool _nonBlockingSet;

        private readonly object _registerLock = new object();

        public SocketAsyncContext(SafeSocketHandle socket)
        {
            _socket = socket;

            _receiveQueue.Init();
            _sendQueue.Init();
        }

        private void Register()
        {
            Debug.Assert(_nonBlockingSet);
            lock (_registerLock)
            {
                if (!_registered)
                {
                    Debug.Assert(!_asyncEngineToken.WasAllocated);
                    var token = new SocketAsyncEngine.Token(this);

                    Interop.Error errorCode;
                    if (!token.TryRegister(_socket, out errorCode))
                    {
                        token.Free();
                        if (errorCode == Interop.Error.ENOMEM || errorCode == Interop.Error.ENOSPC)
                        {
                            throw new OutOfMemoryException();
                        }
                        else
                        {
                            throw new InternalException(errorCode);
                        }
                    }

                    _asyncEngineToken = token;
                    _registered = true;

                    Trace("Registered");
                }
            }
        }

        public bool StopAndAbort()
        {
            bool aborted = false;

            // Drain queues
            aborted |= _sendQueue.StopAndAbort(this);
            aborted |= _receiveQueue.StopAndAbort(this);

            lock (_registerLock)
            {
                // Freeing the token will prevent any future event delivery.  This socket will be unregistered
                // from the event port automatically by the OS when it's closed.
                _asyncEngineToken.Free();
            }

            return aborted;
        }

        public void SetNonBlocking()
        {
            //
            // Our sockets may start as blocking, and later transition to non-blocking, either because the user
            // explicitly requested non-blocking mode, or because we need non-blocking mode to support async
            // operations.  We never transition back to blocking mode, to avoid problems synchronizing that
            // transition with the async infrastructure.
            //
            // Note that there's no synchronization here, so we may set the non-blocking option multiple times
            // in a race.  This should be fine.
            //
            if (!_nonBlockingSet)
            {
                if (Interop.Sys.Fcntl.SetIsNonBlocking(_socket, 1) != 0)
                {
                    throw new SocketException((int)SocketPal.GetSocketErrorForErrorCode(Interop.Sys.GetLastError()));
                }

                _nonBlockingSet = true;
            }
        }

        private void PerformSyncOperation<TOperation>(ref OperationQueue<TOperation> queue, TOperation operation, int timeout, int observedSequenceNumber)
            where TOperation : AsyncOperation
        {
            Debug.Assert(timeout == -1 || timeout > 0, $"Unexpected timeout: {timeout}");

            using (var e = new ManualResetEventSlim(false, 0))
            {
                operation.Event = e;

                if (!queue.StartAsyncOperation(this, operation, observedSequenceNumber))
                {
                    // Completed synchronously
                    return;
                }

                bool timeoutExpired = false;
                while (true)
                {
                    DateTime waitStart = DateTime.UtcNow;

                    if (!e.Wait(timeout))
                    {
                        timeoutExpired = true;
                        break;
                    }

                    // Reset the event now to avoid lost notifications if the processing is unsuccessful.
                    e.Reset();

                    // We've been signalled to try to process the operation.
                    OperationQueue<TOperation>.OperationResult result = queue.ProcessQueuedOperation(operation);
                    if (result == OperationQueue<TOperation>.OperationResult.Completed ||
                        result == OperationQueue<TOperation>.OperationResult.Cancelled)
                    {
                        break;
                    }

                    // Couldn't process the operation.
                    // Adjust timeout and try again.
                    if (timeout > 0)
                    {
                        timeout -= (DateTime.UtcNow - waitStart).Milliseconds;

                        if (timeout <= 0)
                        {
                            timeoutExpired = true;
                            break;
                        }
                    }
                }

                if (timeoutExpired)
                {
                    queue.CancelAndContinueProcessing(operation);
                    operation.ErrorCode = SocketError.TimedOut;
                }
            }
        }

        private bool ShouldRetrySyncOperation(out SocketError errorCode)
        {
            if (_nonBlockingSet)
            {
                errorCode = SocketError.Success;    // Will be ignored
                return true;
            }

            // We are in blocking mode, so the EAGAIN we received indicates a timeout.
            errorCode = SocketError.TimedOut;
            return false;
        }

        private void ProcessAsyncReadOperation(ReadOperation op) => _receiveQueue.ProcessAsyncOperation(op);

        private void ProcessAsyncWriteOperation(WriteOperation op) => _sendQueue.ProcessAsyncOperation(op);

        private void ProcessBatchReadOperation(ReadOperation op) => _receiveQueue.ProcessBatchedOperation(op);

        private void ProcessBatchWriteOperation(WriteOperation op) => _sendQueue.ProcessBatchedOperation(op);

        public SocketError Accept(byte[] socketAddress, ref int socketAddressLen, out IntPtr acceptedFd)
        {
            Debug.Assert(socketAddress != null, "Expected non-null socketAddress");
            Debug.Assert(socketAddressLen > 0, $"Unexpected socketAddressLen: {socketAddressLen}");

            SocketError errorCode;
            int observedSequenceNumber;
            if (_receiveQueue.IsReady(this, out observedSequenceNumber) &&
                SocketPal.TryCompleteAccept(_socket, socketAddress, ref socketAddressLen, out acceptedFd, out errorCode))
            {
                Debug.Assert(errorCode == SocketError.Success || acceptedFd == (IntPtr)(-1), $"Unexpected values: errorCode={errorCode}, acceptedFd={acceptedFd}");
                return errorCode;
            }

            var operation = new AcceptOperation(this)
            {
                SocketAddress = socketAddress,
                SocketAddressLen = socketAddressLen,
            };

            PerformSyncOperation(ref _receiveQueue, operation, -1, observedSequenceNumber);

            socketAddressLen = operation.SocketAddressLen;
            acceptedFd = operation.AcceptedFileDescriptor;
            return operation.ErrorCode;
        }

        public SocketError AcceptAsync(byte[] socketAddress, ref int socketAddressLen, out IntPtr acceptedFd, Action<IntPtr, byte[], int, SocketError> callback)
        {
            Debug.Assert(socketAddress != null, "Expected non-null socketAddress");
            Debug.Assert(socketAddressLen > 0, $"Unexpected socketAddressLen: {socketAddressLen}");
            Debug.Assert(callback != null, "Expected non-null callback");

            SetNonBlocking();

            SocketError errorCode;
            int observedSequenceNumber;
            if (_receiveQueue.IsReady(this, out observedSequenceNumber) &&
                SocketPal.TryCompleteAccept(_socket, socketAddress, ref socketAddressLen, out acceptedFd, out errorCode))
            {
                Debug.Assert(errorCode == SocketError.Success || acceptedFd == (IntPtr)(-1), $"Unexpected values: errorCode={errorCode}, acceptedFd={acceptedFd}");

                return errorCode;
            }

            AcceptOperation operation = RentAcceptOperation();
            operation.Callback = callback;
            operation.SocketAddress = socketAddress;
            operation.SocketAddressLen = socketAddressLen;

            if (!_receiveQueue.StartAsyncOperation(this, operation, observedSequenceNumber))
            {
                socketAddressLen = operation.SocketAddressLen;
                acceptedFd = operation.AcceptedFileDescriptor;
                errorCode = operation.ErrorCode;

                ReturnOperation(operation);
                return errorCode;
            }

            acceptedFd = (IntPtr)(-1);
            return SocketError.IOPending;
        }

        public SocketError Connect(byte[] socketAddress, int socketAddressLen)
        {
            Debug.Assert(socketAddress != null, "Expected non-null socketAddress");
            Debug.Assert(socketAddressLen > 0, $"Unexpected socketAddressLen: {socketAddressLen}");

            // Connect is different than the usual "readiness" pattern of other operations.
            // We need to call TryStartConnect to initiate the connect with the OS,
            // before we try to complete it via epoll notification.
            // Thus, always call TryStartConnect regardless of readiness.
            SocketError errorCode;
            int observedSequenceNumber;
            _sendQueue.IsReady(this, out observedSequenceNumber);
            if (SocketPal.TryStartConnect(_socket, socketAddress, socketAddressLen, out errorCode))
            {
                _socket.RegisterConnectResult(errorCode);
                return errorCode;
            }

            var operation = new ConnectOperation(this)
            {
                SocketAddress = socketAddress,
                SocketAddressLen = socketAddressLen
            };

            PerformSyncOperation(ref _sendQueue, operation, -1, observedSequenceNumber);

            return operation.ErrorCode;
        }

        public SocketError ConnectAsync(byte[] socketAddress, int socketAddressLen, Action<SocketError> callback)
        {
            Debug.Assert(socketAddress != null, "Expected non-null socketAddress");
            Debug.Assert(socketAddressLen > 0, $"Unexpected socketAddressLen: {socketAddressLen}");
            Debug.Assert(callback != null, "Expected non-null callback");

            SetNonBlocking();

            // Connect is different than the usual "readiness" pattern of other operations.
            // We need to initiate the connect before we try to complete it.
            // Thus, always call TryStartConnect regardless of readiness.
            SocketError errorCode;
            int observedSequenceNumber;
            _sendQueue.IsReady(this, out observedSequenceNumber);
            if (SocketPal.TryStartConnect(_socket, socketAddress, socketAddressLen, out errorCode))
            {
                _socket.RegisterConnectResult(errorCode);
                return errorCode;
            }

            var operation = new ConnectOperation(this)
            {
                Callback = callback,
                SocketAddress = socketAddress,
                SocketAddressLen = socketAddressLen
            };

            if (!_sendQueue.StartAsyncOperation(this, operation, observedSequenceNumber))
            {
                return operation.ErrorCode;
            }

            return SocketError.IOPending;
        }

        public SocketError Receive(Memory<byte> buffer, ref SocketFlags flags, int timeout, out int bytesReceived)
        {
            int socketAddressLen = 0;
            return ReceiveFrom(buffer, ref flags, null, ref socketAddressLen, timeout, out bytesReceived);
        }

        public SocketError Receive(Span<byte> buffer, ref SocketFlags flags, int timeout, out int bytesReceived)
        {
            int socketAddressLen = 0;
            return ReceiveFrom(buffer, ref flags, null, ref socketAddressLen, timeout, out bytesReceived);
        }

        public SocketError ReceiveAsync(Memory<byte> buffer, SocketFlags flags, out int bytesReceived, out SocketFlags receivedFlags, Action<int, byte[]?, int, SocketFlags, SocketError> callback, CancellationToken cancellationToken)
        {
            int socketAddressLen = 0;
            return ReceiveFromAsync(buffer, flags, null, ref socketAddressLen, out bytesReceived, out receivedFlags, callback, cancellationToken);
        }

        public SocketError ReceiveFrom(Memory<byte> buffer, ref SocketFlags flags, byte[]? socketAddress, ref int socketAddressLen, int timeout, out int bytesReceived)
        {
            Debug.Assert(timeout == -1 || timeout > 0, $"Unexpected timeout: {timeout}");

            SocketFlags receivedFlags;
            SocketError errorCode;
            int observedSequenceNumber;
            if (_receiveQueue.IsReady(this, out observedSequenceNumber) &&
                (SocketPal.TryCompleteReceiveFrom(_socket, buffer.Span, flags, socketAddress, ref socketAddressLen, out bytesReceived, out receivedFlags, out errorCode) ||
                !ShouldRetrySyncOperation(out errorCode)))
            {
                flags = receivedFlags;
                return errorCode;
            }

            var operation = new BufferMemoryReceiveOperation(this)
            {
                Buffer = buffer,
                Flags = flags,
                SocketAddress = socketAddress,
                SocketAddressLen = socketAddressLen,
            };

            PerformSyncOperation(ref _receiveQueue, operation, timeout, observedSequenceNumber);

            flags = operation.ReceivedFlags;
            bytesReceived = operation.BytesTransferred;
            return operation.ErrorCode;
        }

        public unsafe SocketError ReceiveFrom(Span<byte> buffer, ref SocketFlags flags, byte[]? socketAddress, ref int socketAddressLen, int timeout, out int bytesReceived)
        {
            SocketFlags receivedFlags;
            SocketError errorCode;
            int observedSequenceNumber;
            if (_receiveQueue.IsReady(this, out observedSequenceNumber) &&
                (SocketPal.TryCompleteReceiveFrom(_socket, buffer, flags, socketAddress, ref socketAddressLen, out bytesReceived, out receivedFlags, out errorCode) ||
                !ShouldRetrySyncOperation(out errorCode)))
            {
                flags = receivedFlags;
                return errorCode;
            }

            fixed (byte* bufferPtr = &MemoryMarshal.GetReference(buffer))
            {
                var operation = new BufferPtrReceiveOperation(this)
                {
                    BufferPtr = bufferPtr,
                    Length = buffer.Length,
                    Flags = flags,
                    SocketAddress = socketAddress,
                    SocketAddressLen = socketAddressLen,
                };

                PerformSyncOperation(ref _receiveQueue, operation, timeout, observedSequenceNumber);

                flags = operation.ReceivedFlags;
                bytesReceived = operation.BytesTransferred;
                return operation.ErrorCode;
            }
        }

        public SocketError ReceiveFromAsync(Memory<byte> buffer,  SocketFlags flags, byte[]? socketAddress, ref int socketAddressLen, out int bytesReceived, out SocketFlags receivedFlags, Action<int, byte[]?, int, SocketFlags, SocketError> callback, CancellationToken cancellationToken = default)
        {
            SetNonBlocking();

            SocketError errorCode;
            int observedSequenceNumber;
            if (_receiveQueue.IsReady(this, out observedSequenceNumber) &&
                SocketPal.TryCompleteReceiveFrom(_socket, buffer.Span, flags, socketAddress, ref socketAddressLen, out bytesReceived, out receivedFlags, out errorCode))
            {
                return errorCode;
            }

            BufferMemoryReceiveOperation operation = RentBufferMemoryReceiveOperation();
            operation.Callback = callback;
            operation.Buffer = buffer;
            operation.Flags = flags;
            operation.SocketAddress = socketAddress;
            operation.SocketAddressLen = socketAddressLen;

            if (!_receiveQueue.StartAsyncOperation(this, operation, observedSequenceNumber, cancellationToken))
            {
                receivedFlags = operation.ReceivedFlags;
                bytesReceived = operation.BytesTransferred;
                errorCode = operation.ErrorCode;

                ReturnOperation(operation);
                return errorCode;
            }

            bytesReceived = 0;
            receivedFlags = SocketFlags.None;
            return SocketError.IOPending;
        }

        public SocketError Receive(IList<ArraySegment<byte>> buffers, ref SocketFlags flags, int timeout, out int bytesReceived)
        {
            return ReceiveFrom(buffers, ref flags, null, 0, timeout, out bytesReceived);
        }

        public SocketError ReceiveAsync(IList<ArraySegment<byte>> buffers, SocketFlags flags, out int bytesReceived, out SocketFlags receivedFlags, Action<int, byte[]?, int, SocketFlags, SocketError> callback)
        {
            int socketAddressLen = 0;
            return ReceiveFromAsync(buffers, flags, null, ref socketAddressLen, out bytesReceived, out receivedFlags, callback);
        }

        public SocketError ReceiveFrom(IList<ArraySegment<byte>> buffers, ref SocketFlags flags, byte[]? socketAddress, int socketAddressLen, int timeout, out int bytesReceived)
        {
            Debug.Assert(timeout == -1 || timeout > 0, $"Unexpected timeout: {timeout}");

            SocketFlags receivedFlags;
            SocketError errorCode;
            int observedSequenceNumber;
            if (_receiveQueue.IsReady(this, out observedSequenceNumber) &&
                (SocketPal.TryCompleteReceiveFrom(_socket, buffers, flags, socketAddress, ref socketAddressLen, out bytesReceived, out receivedFlags, out errorCode) ||
                !ShouldRetrySyncOperation(out errorCode)))
            {
                flags = receivedFlags;
                return errorCode;
            }

            var operation = new BufferListReceiveOperation(this)
            {
                Buffers = buffers,
                Flags = flags,
                SocketAddress = socketAddress,
                SocketAddressLen = socketAddressLen
            };

            PerformSyncOperation(ref _receiveQueue, operation, timeout, observedSequenceNumber);

            socketAddressLen = operation.SocketAddressLen;
            flags = operation.ReceivedFlags;
            bytesReceived = operation.BytesTransferred;
            return operation.ErrorCode;
        }

        public SocketError ReceiveFromAsync(IList<ArraySegment<byte>> buffers, SocketFlags flags, byte[]? socketAddress, ref int socketAddressLen, out int bytesReceived, out SocketFlags receivedFlags, Action<int, byte[]?, int, SocketFlags, SocketError> callback)
        {
            SetNonBlocking();

            SocketError errorCode;
            int observedSequenceNumber;
            if (_receiveQueue.IsReady(this, out observedSequenceNumber) &&
                SocketPal.TryCompleteReceiveFrom(_socket, buffers, flags, socketAddress, ref socketAddressLen, out bytesReceived, out receivedFlags, out errorCode))
            {
                // Synchronous success or failure
                return errorCode;
            }

            BufferListReceiveOperation operation = RentBufferListReceiveOperation();
            operation.Callback = callback;
            operation.Buffers = buffers;
            operation.Flags = flags;
            operation.SocketAddress = socketAddress;
            operation.SocketAddressLen = socketAddressLen;

            if (!_receiveQueue.StartAsyncOperation(this, operation, observedSequenceNumber))
            {
                socketAddressLen = operation.SocketAddressLen;
                receivedFlags = operation.ReceivedFlags;
                bytesReceived = operation.BytesTransferred;
                errorCode = operation.ErrorCode;

                ReturnOperation(operation);
                return errorCode;
            }

            receivedFlags = SocketFlags.None;
            bytesReceived = 0;
            return SocketError.IOPending;
        }

        public SocketError ReceiveMessageFrom(
            Memory<byte> buffer, IList<ArraySegment<byte>>? buffers, ref SocketFlags flags, byte[] socketAddress, ref int socketAddressLen, bool isIPv4, bool isIPv6, int timeout, out IPPacketInformation ipPacketInformation, out int bytesReceived)
        {
            Debug.Assert(timeout == -1 || timeout > 0, $"Unexpected timeout: {timeout}");

            SocketFlags receivedFlags;
            SocketError errorCode;
            int observedSequenceNumber;
            if (_receiveQueue.IsReady(this, out observedSequenceNumber) &&
                (SocketPal.TryCompleteReceiveMessageFrom(_socket, buffer.Span, buffers, flags, socketAddress, ref socketAddressLen, isIPv4, isIPv6, out bytesReceived, out receivedFlags, out ipPacketInformation, out errorCode) ||
                !ShouldRetrySyncOperation(out errorCode)))
            {
                flags = receivedFlags;
                return errorCode;
            }

            var operation = new ReceiveMessageFromOperation(this)
            {
                Buffer = buffer,
                Buffers = buffers,
                Flags = flags,
                SocketAddress = socketAddress,
                SocketAddressLen = socketAddressLen,
                IsIPv4 = isIPv4,
                IsIPv6 = isIPv6,
            };

            PerformSyncOperation(ref _receiveQueue, operation, timeout, observedSequenceNumber);

            socketAddressLen = operation.SocketAddressLen;
            flags = operation.ReceivedFlags;
            ipPacketInformation = operation.IPPacketInformation;
            bytesReceived = operation.BytesTransferred;
            return operation.ErrorCode;
        }

        public SocketError ReceiveMessageFromAsync(Memory<byte> buffer, IList<ArraySegment<byte>>? buffers, SocketFlags flags, byte[] socketAddress, ref int socketAddressLen, bool isIPv4, bool isIPv6, out int bytesReceived, out SocketFlags receivedFlags, out IPPacketInformation ipPacketInformation, Action<int, byte[], int, SocketFlags, IPPacketInformation, SocketError> callback)
        {
            SetNonBlocking();

            SocketError errorCode;
            int observedSequenceNumber;
            if (_receiveQueue.IsReady(this, out observedSequenceNumber) &&
                SocketPal.TryCompleteReceiveMessageFrom(_socket, buffer.Span, buffers, flags, socketAddress, ref socketAddressLen, isIPv4, isIPv6, out bytesReceived, out receivedFlags, out ipPacketInformation, out errorCode))
            {
                return errorCode;
            }

            var operation = new ReceiveMessageFromOperation(this)
            {
                Callback = callback,
                Buffer = buffer,
                Buffers = buffers,
                Flags = flags,
                SocketAddress = socketAddress,
                SocketAddressLen = socketAddressLen,
                IsIPv4 = isIPv4,
                IsIPv6 = isIPv6,
            };

            if (!_receiveQueue.StartAsyncOperation(this, operation, observedSequenceNumber))
            {
                socketAddressLen = operation.SocketAddressLen;
                receivedFlags = operation.ReceivedFlags;
                ipPacketInformation = operation.IPPacketInformation;
                bytesReceived = operation.BytesTransferred;
                return operation.ErrorCode;
            }

            ipPacketInformation = default(IPPacketInformation);
            bytesReceived = 0;
            receivedFlags = SocketFlags.None;
            return SocketError.IOPending;
        }

        public SocketError Send(ReadOnlySpan<byte> buffer, SocketFlags flags, int timeout, out int bytesSent) =>
            SendTo(buffer, flags, null, 0, timeout, out bytesSent);

        public SocketError Send(byte[] buffer, int offset, int count, SocketFlags flags, int timeout, out int bytesSent)
        {
            return SendTo(buffer, offset, count, flags, null, 0, timeout, out bytesSent);
        }

        public SocketError SendAsync(Memory<byte> buffer, int offset, int count, SocketFlags flags, out int bytesSent, Action<int, byte[]?, int, SocketFlags, SocketError> callback, CancellationToken cancellationToken)
        {
            int socketAddressLen = 0;
            return SendToAsync(buffer, offset, count, flags, null, ref socketAddressLen, out bytesSent, callback, cancellationToken);
        }

        public SocketError SendTo(byte[] buffer, int offset, int count, SocketFlags flags, byte[]? socketAddress, int socketAddressLen, int timeout, out int bytesSent)
        {
            Debug.Assert(timeout == -1 || timeout > 0, $"Unexpected timeout: {timeout}");

            bytesSent = 0;
            SocketError errorCode;
            int observedSequenceNumber;
            if (_sendQueue.IsReady(this, out observedSequenceNumber) &&
                (SocketPal.TryCompleteSendTo(_socket, buffer, ref offset, ref count, flags, socketAddress, socketAddressLen, ref bytesSent, out errorCode) ||
                !ShouldRetrySyncOperation(out errorCode)))
            {
                return errorCode;
            }

            var operation = new BufferMemorySendOperation(this)
            {
                Buffer = buffer,
                Offset = offset,
                Count = count,
                Flags = flags,
                SocketAddress = socketAddress,
                SocketAddressLen = socketAddressLen,
                BytesTransferred = bytesSent
            };

            PerformSyncOperation(ref _sendQueue, operation, timeout, observedSequenceNumber);

            bytesSent = operation.BytesTransferred;
            return operation.ErrorCode;
        }

        public unsafe SocketError SendTo(ReadOnlySpan<byte> buffer, SocketFlags flags, byte[]? socketAddress, int socketAddressLen, int timeout, out int bytesSent)
        {
            Debug.Assert(timeout == -1 || timeout > 0, $"Unexpected timeout: {timeout}");

            bytesSent = 0;
            SocketError errorCode;
            int bufferIndexIgnored = 0, offset = 0, count = buffer.Length;
            int observedSequenceNumber;
            if (_sendQueue.IsReady(this, out observedSequenceNumber) &&
                (SocketPal.TryCompleteSendTo(_socket, buffer, null, ref bufferIndexIgnored, ref offset, ref count, flags, socketAddress, socketAddressLen, ref bytesSent, out errorCode) ||
                !ShouldRetrySyncOperation(out errorCode)))
            {
                return errorCode;
            }

            fixed (byte* bufferPtr = &MemoryMarshal.GetReference(buffer))
            {
                var operation = new BufferPtrSendOperation(this)
                {
                    BufferPtr = bufferPtr,
                    Offset = offset,
                    Count = count,
                    Flags = flags,
                    SocketAddress = socketAddress,
                    SocketAddressLen = socketAddressLen,
                    BytesTransferred = bytesSent
                };

                PerformSyncOperation(ref _sendQueue, operation, timeout, observedSequenceNumber);

                bytesSent = operation.BytesTransferred;
                return operation.ErrorCode;
            }
        }

        public SocketError SendToAsync(Memory<byte> buffer, int offset, int count, SocketFlags flags, byte[]? socketAddress, ref int socketAddressLen, out int bytesSent, Action<int, byte[]?, int, SocketFlags, SocketError> callback, CancellationToken cancellationToken = default)
        {
            SetNonBlocking();

            bytesSent = 0;
            SocketError errorCode;
            int observedSequenceNumber;
            if (_sendQueue.IsReady(this, out observedSequenceNumber) &&
                SocketPal.TryCompleteSendTo(_socket, buffer.Span, ref offset, ref count, flags, socketAddress, socketAddressLen, ref bytesSent, out errorCode))
            {
                return errorCode;
            }

            BufferMemorySendOperation operation = RentBufferMemorySendOperation();
            operation.Callback = callback;
            operation.Buffer = buffer;
            operation.Offset = offset;
            operation.Count = count;
            operation.Flags = flags;
            operation.SocketAddress = socketAddress;
            operation.SocketAddressLen = socketAddressLen;
            operation.BytesTransferred = bytesSent;

            if (!_sendQueue.StartAsyncOperation(this, operation, observedSequenceNumber, cancellationToken))
            {
                bytesSent = operation.BytesTransferred;
                errorCode = operation.ErrorCode;

                ReturnOperation(operation);
                return errorCode;
            }

            return SocketError.IOPending;
        }

        public SocketError Send(IList<ArraySegment<byte>> buffers, SocketFlags flags, int timeout, out int bytesSent)
        {
            return SendTo(buffers, flags, null, 0, timeout, out bytesSent);
        }

        public SocketError SendAsync(IList<ArraySegment<byte>> buffers, SocketFlags flags, out int bytesSent, Action<int, byte[]?, int, SocketFlags, SocketError> callback)
        {
            int socketAddressLen = 0;
            return SendToAsync(buffers, flags, null, ref socketAddressLen, out bytesSent, callback);
        }

        public SocketError SendTo(IList<ArraySegment<byte>> buffers, SocketFlags flags, byte[]? socketAddress, int socketAddressLen, int timeout, out int bytesSent)
        {
            Debug.Assert(timeout == -1 || timeout > 0, $"Unexpected timeout: {timeout}");

            bytesSent = 0;
            int bufferIndex = 0;
            int offset = 0;
            SocketError errorCode;
            int observedSequenceNumber;
            if (_sendQueue.IsReady(this, out observedSequenceNumber) &&
                (SocketPal.TryCompleteSendTo(_socket, buffers, ref bufferIndex, ref offset, flags, socketAddress, socketAddressLen, ref bytesSent, out errorCode) ||
                !ShouldRetrySyncOperation(out errorCode)))
            {
                return errorCode;
            }

            var operation = new BufferListSendOperation(this)
            {
                Buffers = buffers,
                BufferIndex = bufferIndex,
                Offset = offset,
                Flags = flags,
                SocketAddress = socketAddress,
                SocketAddressLen = socketAddressLen,
                BytesTransferred = bytesSent
            };

            PerformSyncOperation(ref _sendQueue, operation, timeout, observedSequenceNumber);

            bytesSent = operation.BytesTransferred;
            return operation.ErrorCode;
        }

        public SocketError SendToAsync(IList<ArraySegment<byte>> buffers, SocketFlags flags, byte[]? socketAddress, ref int socketAddressLen, out int bytesSent, Action<int, byte[]?, int, SocketFlags, SocketError> callback)
        {
            SetNonBlocking();

            bytesSent = 0;
            int bufferIndex = 0;
            int offset = 0;
            SocketError errorCode;
            int observedSequenceNumber;
            if (_sendQueue.IsReady(this, out observedSequenceNumber) &&
                SocketPal.TryCompleteSendTo(_socket, buffers, ref bufferIndex, ref offset, flags, socketAddress, socketAddressLen, ref bytesSent, out errorCode))
            {
                return errorCode;
            }

            BufferListSendOperation operation = RentBufferListSendOperation();
            operation.Callback = callback;
            operation.Buffers = buffers;
            operation.BufferIndex = bufferIndex;
            operation.Offset = offset;
            operation.Flags = flags;
            operation.SocketAddress = socketAddress;
            operation.SocketAddressLen = socketAddressLen;
            operation.BytesTransferred = bytesSent;

            if (!_sendQueue.StartAsyncOperation(this, operation, observedSequenceNumber))
            {
                bytesSent = operation.BytesTransferred;
                errorCode = operation.ErrorCode;

                ReturnOperation(operation);
                return errorCode;
            }

            return SocketError.IOPending;
        }

        public SocketError SendFile(SafeFileHandle fileHandle, long offset, long count, int timeout, out long bytesSent)
        {
            Debug.Assert(timeout == -1 || timeout > 0, $"Unexpected timeout: {timeout}");

            bytesSent = 0;
            SocketError errorCode;
            int observedSequenceNumber;
            if (_sendQueue.IsReady(this, out observedSequenceNumber) &&
                (SocketPal.TryCompleteSendFile(_socket, fileHandle, ref offset, ref count, ref bytesSent, out errorCode) ||
                !ShouldRetrySyncOperation(out errorCode)))
            {
                return errorCode;
            }

            var operation = new SendFileOperation(this)
            {
                FileHandle = fileHandle,
                Offset = offset,
                Count = count,
                BytesTransferred = bytesSent
            };

            PerformSyncOperation(ref _sendQueue, operation, timeout, observedSequenceNumber);

            bytesSent = operation.BytesTransferred;
            return operation.ErrorCode;
        }

        public SocketError SendFileAsync(SafeFileHandle fileHandle, long offset, long count, out long bytesSent, Action<long, SocketError> callback)
        {
            SetNonBlocking();

            bytesSent = 0;
            SocketError errorCode;
            int observedSequenceNumber;
            if (_sendQueue.IsReady(this, out observedSequenceNumber) &&
                SocketPal.TryCompleteSendFile(_socket, fileHandle, ref offset, ref count, ref bytesSent, out errorCode))
            {
                return errorCode;
            }

            var operation = new SendFileOperation(this)
            {
                Callback = callback,
                FileHandle = fileHandle,
                Offset = offset,
                Count = count,
                BytesTransferred = bytesSent
            };

            if (!_sendQueue.StartAsyncOperation(this, operation, observedSequenceNumber))
            {
                bytesSent = operation.BytesTransferred;
                return operation.ErrorCode;
            }

            return SocketError.IOPending;
        }

<<<<<<< HEAD
        public void HandleEvents(Interop.Sys.SocketEvents events)
=======
        // Called on the epoll thread, speculatively tries to process synchronous events and errors for synchronous events, and
        // returns any remaining events that remain to be processed. Taking a lock for each operation queue to deterministically
        // handle synchronous events on the epoll thread seems to significantly reduce throughput in benchmarks. On the other
        // hand, the speculative checks make it nondeterministic, where it would be possible for the epoll thread to think that
        // the next operation in a queue is not synchronous when it is (due to a race, old caches, etc.) and cause the event to
        // be scheduled instead. It's not functionally incorrect to schedule the release of a synchronous operation, just it may
        // lead to thread pool starvation issues if the synchronous operations are blocking thread pool threads (typically not
        // advised) and more threads are not immediately available to run work items that would release those operations.
        [MethodImpl(MethodImplOptions.AggressiveInlining)]
        public Interop.Sys.SocketEvents HandleSyncEventsSpeculatively(Interop.Sys.SocketEvents events)
        {
            if ((events & Interop.Sys.SocketEvents.Error) != 0)
            {
                // Set the Read and Write flags; the processing for these events
                // will pick up the error.
                events ^= Interop.Sys.SocketEvents.Error;
                events |= Interop.Sys.SocketEvents.Read | Interop.Sys.SocketEvents.Write;
            }

            if ((events & Interop.Sys.SocketEvents.Read) != 0 &&
                _receiveQueue.IsNextOperationSynchronous_Speculative &&
                _receiveQueue.ProcessSyncEventOrGetAsyncEvent(this, skipAsyncEvents: true) == null)
            {
                events ^= Interop.Sys.SocketEvents.Read;
            }

            if ((events & Interop.Sys.SocketEvents.Write) != 0 &&
                _sendQueue.IsNextOperationSynchronous_Speculative &&
                _sendQueue.ProcessSyncEventOrGetAsyncEvent(this, skipAsyncEvents: true) == null)
            {
                events ^= Interop.Sys.SocketEvents.Write;
            }

            return events;
        }

        public unsafe void HandleEvents(Interop.Sys.SocketEvents events)
>>>>>>> 5f2398b1
        {
            if ((events & Interop.Sys.SocketEvents.Error) != 0)
            {
                // Set the Read and Write flags as well; the processing for these events
                // will pick up the error.
                events |= Interop.Sys.SocketEvents.Read | Interop.Sys.SocketEvents.Write;
            }

            AsyncOperation? receiveOperation =
                (events & Interop.Sys.SocketEvents.Read) != 0 ? _receiveQueue.ProcessSyncEventOrGetAsyncEvent(this) : null;
            AsyncOperation? sendOperation =
                (events & Interop.Sys.SocketEvents.Write) != 0 ? _sendQueue.ProcessSyncEventOrGetAsyncEvent(this) : null;

            // This method is called from a thread pool thread. When we have only one operation to process, process it
            // synchronously to avoid an extra thread pool work item. When we have two operations to process, processing both
            // synchronously may delay the second operation, so schedule one onto the thread pool and process the other
            // synchronously. There might be better ways of doing this.
            if (sendOperation == null)
            {
                receiveOperation?.Process();
            }
            else
            {
                receiveOperation?.Schedule();
                sendOperation.Process();
            }
        }

        public void AddWaitingOperationsToBatch(Interop.Sys.SocketEvents events, in Span<Interop.Sys.IoControlBlock> ioControlBlocks, in Span<AsyncOperation> batchedOperations, ref int batchedCount)
        {
            Debug.Assert((events & Interop.Sys.SocketEvents.Error) == 0, "This method must not be used for handling errors!");

            if ((events & Interop.Sys.SocketEvents.Read) != 0)
            {
                _receiveQueue.BatchOrDispatch(this, ioControlBlocks, batchedOperations, ref batchedCount);
            }

            if ((events & Interop.Sys.SocketEvents.Write) != 0)
            {
                _sendQueue.BatchOrDispatch(this, ioControlBlocks, batchedOperations, ref batchedCount);
            }
        }

        //
        // Tracing stuff
        //

        // To enabled tracing:
        // (1) Add reference to System.Console in the csproj
        // (2) #define SOCKETASYNCCONTEXT_TRACE

        [Conditional("SOCKETASYNCCONTEXT_TRACE")]
        public void Trace(string message, [CallerMemberName] string? memberName = null)
        {
            OutputTrace($"{IdOf(this)}.{memberName}: {message}");
        }

        [Conditional("SOCKETASYNCCONTEXT_TRACE")]
        public static void OutputTrace(string s)
        {
            // CONSIDER: Change to NetEventSource
#if SOCKETASYNCCONTEXT_TRACE
            Console.WriteLine(s);
#endif
        }

        public static string IdOf(object o) => o == null ? "(null)" : $"{o.GetType().Name}#{o.GetHashCode():X2}";
    }
}<|MERGE_RESOLUTION|>--- conflicted
+++ resolved
@@ -1034,12 +1034,7 @@
                                             // since the last time we checked the state of the queue.
                                             // If this happens, we MUST retry the operation, otherwise we risk
                                             // "losing" the notification and causing the operation to pend indefinitely.
-<<<<<<< HEAD
-            private AsyncOperation _tail;   // Queue of pending IO operations to process when data becomes available.
-            private int _batchedOperationsCount;
-=======
             private AsyncOperation? _tail;   // Queue of pending IO operations to process when data becomes available.
->>>>>>> 5f2398b1
 
             // The _queueLock is used to ensure atomic access to the queue state above.
             // The lock is only ever held briefly, to read and/or update queue state, and
@@ -1057,7 +1052,6 @@
 
                 _state = QueueState.Ready;
                 _sequenceNumber = 0;
-                _batchedOperationsCount = 0;
             }
 
             // IsReady returns the current _sequenceNumber, which must be passed to StartAsyncOperation below.
@@ -1457,7 +1451,6 @@
                     ThreadPool.UnsafeQueueUserWorkItem(op, preferLocal: false);
                 }
             }
-
             public void CancelAndContinueProcessing(TOperation op)
             {
                 // Note, only sync operations use this method.
@@ -2403,9 +2396,6 @@
             return SocketError.IOPending;
         }
 
-<<<<<<< HEAD
-        public void HandleEvents(Interop.Sys.SocketEvents events)
-=======
         // Called on the epoll thread, speculatively tries to process synchronous events and errors for synchronous events, and
         // returns any remaining events that remain to be processed. Taking a lock for each operation queue to deterministically
         // handle synchronous events on the epoll thread seems to significantly reduce throughput in benchmarks. On the other
@@ -2443,7 +2433,6 @@
         }
 
         public unsafe void HandleEvents(Interop.Sys.SocketEvents events)
->>>>>>> 5f2398b1
         {
             if ((events & Interop.Sys.SocketEvents.Error) != 0)
             {
