--- conflicted
+++ resolved
@@ -128,14 +128,7 @@
 
         public void Start(int backlog)
         {
-<<<<<<< HEAD
-            ArgumentOutOfRangeException.ThrowIfNotBetween(backlog, 0, (int)SocketOptionName.MaxConnections);
-=======
-            if (backlog < 0)
-            {
-                throw new ArgumentOutOfRangeException(nameof(backlog));
-            }
->>>>>>> 8558cdc3
+            ArgumentOutOfRangeException.ThrowIfNegative(backlog);
 
             // Already listening.
             if (_active)
