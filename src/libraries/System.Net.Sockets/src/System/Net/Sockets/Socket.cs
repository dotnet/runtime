--- conflicted
+++ resolved
@@ -2442,13 +2442,9 @@
                 ExceptionDispatchInfo.Throw(ex);
             }
 
-<<<<<<< HEAD
             if (SocketsTelemetry.IsEnabled(EventLevel.Informational)) SocketsTelemetry.Log.ConnectStop();
 
-            if (NetEventSource.IsEnabled)
-=======
             if (NetEventSource.Log.IsEnabled())
->>>>>>> ba60d75b
             {
                 NetEventSource.Connected(this, LocalEndPoint, RemoteEndPoint);
                 NetEventSource.Exit(this, "");
