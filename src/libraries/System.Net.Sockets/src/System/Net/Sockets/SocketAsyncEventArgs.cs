// Licensed to the .NET Foundation under one or more agreements.
// The .NET Foundation licenses this file to you under the MIT license.

using System.Collections.Generic;
using System.Diagnostics;
using System.Runtime.CompilerServices;
using System.Runtime.InteropServices;
using System.Threading;
using System.Threading.Tasks;
using System.Threading.Tasks.Sources;

namespace System.Net.Sockets
{
    public partial class SocketAsyncEventArgs : EventArgs, IDisposable
    {
        // AcceptSocket property variables.
        private Socket? _acceptSocket;
        private Socket? _connectSocket;

        // Single buffer.
        private Memory<byte> _buffer;
        private int _offset;
        private int _count;
        private bool _bufferIsExplicitArray;

        // BufferList property variables.
        private IList<ArraySegment<byte>>? _bufferList;
        private List<ArraySegment<byte>>? _bufferListInternal;

        // BytesTransferred property variables.
        private int _bytesTransferred;

        // DisconnectReuseSocket property variables.
        private bool _disconnectReuseSocket;

        // LastOperation property variables.
        private SocketAsyncOperation _completedOperation;

        // ReceiveMessageFromPacketInfo property variables.
        private IPPacketInformation _receiveMessageFromPacketInfo;

        // RemoteEndPoint property variables.
        private EndPoint? _remoteEndPoint;

        // SendPacketsSendSize property variable.
        private int _sendPacketsSendSize;

        // SendPacketsElements property variables.
        private SendPacketsElement[]? _sendPacketsElements;

        // SendPacketsFlags property variable.
        private TransmitFileOptions _sendPacketsFlags;

        // SocketError property variables.
        private SocketError _socketError;
        private Exception? _connectByNameError;

        // SocketFlags property variables.
        private SocketFlags _socketFlags;

        // UserToken property variables.
        private object? _userToken;

        // Internal buffer for AcceptEx when Buffer not supplied.
        private byte[]? _acceptBuffer;
        private int _acceptAddressBufferCount;

        // Internal SocketAddress buffer.
        internal SocketAddress? _socketAddress;

        // Misc state variables.
        private readonly bool _flowExecutionContext;
        private ExecutionContext? _context;
        private static readonly ContextCallback s_executionCallback = ExecutionCallback;
        private static ConditionalWeakTable<SocketAsyncEventArgs, Activity>? s_connectActivityTable;
        private Socket? _currentSocket;
        private bool _userSocket; // if false when performing Connect, _currentSocket should be disposed
        private bool _disposeCalled;

        private enum OperationState
        {
            Configuring = -1,
            Free = 0,
            InProgress = 1,
            Disposed = 2,
        }
        private OperationState _operating;

        private CancellationTokenSource? _multipleConnectCancellation;

        public SocketAsyncEventArgs() : this(unsafeSuppressExecutionContextFlow: false)
        {
        }

        /// <summary>Initialize the SocketAsyncEventArgs</summary>
        /// <param name="unsafeSuppressExecutionContextFlow">
        /// Whether to disable the capturing and flow of ExecutionContext. ExecutionContext flow should only
        /// be disabled if it's going to be handled by higher layers.
        /// </param>
        public SocketAsyncEventArgs(bool unsafeSuppressExecutionContextFlow)
        {
            _flowExecutionContext = !unsafeSuppressExecutionContextFlow;
            InitializeInternals();
        }

        public Socket? AcceptSocket
        {
            get { return _acceptSocket; }
            set { _acceptSocket = value; }
        }

        public Socket? ConnectSocket
        {
            get { return _connectSocket; }
        }

        public byte[]? Buffer
        {
            get
            {
                if (_bufferIsExplicitArray)
                {
                    bool success = MemoryMarshal.TryGetArray(_buffer, out ArraySegment<byte> arraySegment);
                    Debug.Assert(success);
                    return arraySegment.Array;
                }

                return null;
            }
        }

        public Memory<byte> MemoryBuffer => _buffer;

        public int Offset => _offset;

        public int Count => _count;

        // SendPacketsFlags property.
        public TransmitFileOptions SendPacketsFlags
        {
            get { return _sendPacketsFlags; }
            set { _sendPacketsFlags = value; }
        }

        // NOTE: this property is mutually exclusive with Buffer.
        // Setting this property with an existing non-null Buffer will throw.
        public IList<ArraySegment<byte>>? BufferList
        {
            get { return _bufferList; }
            set
            {
                StartConfiguring();
                try
                {
                    if (value != null)
                    {
                        if (!_buffer.Equals(default))
                        {
                            // Can't have both set
                            throw new ArgumentException(SR.net_ambiguousbuffers);
                        }

                        // Copy the user-provided list into our internal buffer list,
                        // so that we are not affected by subsequent changes to the list.
                        // We reuse the existing list so that we can avoid reallocation when possible.
                        int bufferCount = value.Count;
                        if (_bufferListInternal == null)
                        {
                            _bufferListInternal = new List<ArraySegment<byte>>(bufferCount);
                        }
                        else
                        {
                            _bufferListInternal.Clear();
                        }

                        for (int i = 0; i < bufferCount; i++)
                        {
                            ArraySegment<byte> buffer = value[i];
                            RangeValidationHelpers.ValidateSegment(buffer);
                            _bufferListInternal.Add(buffer);
                        }
                    }
                    else
                    {
                        _bufferListInternal?.Clear();
                    }

                    _bufferList = value;

                    SetupMultipleBuffers();
                }
                finally
                {
                    Complete();
                }
            }
        }

        public int BytesTransferred
        {
            get { return _bytesTransferred; }
        }

        public event EventHandler<SocketAsyncEventArgs>? Completed;

        private void OnCompletedInternal()
        {
            // The following check checks if the operation was Accept (1) or Connect (2)
            if (LastOperation <= SocketAsyncOperation.Connect)
            {
                AfterConnectAcceptTelemetry();
            }

            OnCompleted(this);
        }

        protected virtual void OnCompleted(SocketAsyncEventArgs e)
        {
            Completed?.Invoke(e._currentSocket, e);
        }

        private void AfterConnectAcceptTelemetry()
        {
            switch (LastOperation)
            {
                case SocketAsyncOperation.Accept:
                    SocketsTelemetry.Log.AfterAccept(SocketError);
                    break;

                case SocketAsyncOperation.Connect:
                    SocketsTelemetry.Log.AfterConnect(SocketError, ConnectActivity);
                    ConnectActivity = null;
                    break;

                default:
                    Debug.Fail($"Callers should guard against calling this method for '{LastOperation}'");
                    break;
            }
        }

        // DisconnectResuseSocket property.
        public bool DisconnectReuseSocket
        {
            get { return _disconnectReuseSocket; }
            set { _disconnectReuseSocket = value; }
        }

        public SocketAsyncOperation LastOperation
        {
            get { return _completedOperation; }
        }

        public IPPacketInformation ReceiveMessageFromPacketInfo
        {
            get { return _receiveMessageFromPacketInfo; }
        }

        public EndPoint? RemoteEndPoint
        {
            get { return _remoteEndPoint; }
            set { _remoteEndPoint = value; }
        }

        public SendPacketsElement[]? SendPacketsElements
        {
            get { return _sendPacketsElements; }
            set
            {
                StartConfiguring();
                try
                {
                    _sendPacketsElements = value;
                }
                finally
                {
                    Complete();
                }
            }
        }

        public int SendPacketsSendSize
        {
            get { return _sendPacketsSendSize; }
            set { _sendPacketsSendSize = value; }
        }

        public SocketError SocketError
        {
            get { return _socketError; }
            set { _socketError = value; }
        }

        public Exception? ConnectByNameError
        {
            get { return _connectByNameError; }
        }

        public SocketFlags SocketFlags
        {
            get { return _socketFlags; }
            set { _socketFlags = value; }
        }

        public object? UserToken
        {
            get { return _userToken; }
            set { _userToken = value; }
        }

        internal Activity? ConnectActivity
        {
            // ConditionalWeakTable is used to avoid penalizing every SAEA with a new field in the the vast majority of the cases,
            // when ConnectActivity is null. Accessors of this property should never race over the same SAEA instance.
            // Telemetry logic ensures that getter calls are always preceded by a setter call.
            get => s_connectActivityTable?.TryGetValue(this, out Activity? result) == true ? result : null;
            set
            {
                if (value is not null)
                {
                    LazyInitializer.EnsureInitialized(ref s_connectActivityTable, () => new ConditionalWeakTable<SocketAsyncEventArgs, Activity>());
                    s_connectActivityTable.AddOrUpdate(this, value);
                }
                else
                {
                    s_connectActivityTable?.Remove(this);
                }
            }
        }

        public void SetBuffer(int offset, int count)
        {
            StartConfiguring();
            try
            {
                if (!_buffer.Equals(default))
                {
                    ArgumentOutOfRangeException.ThrowIfGreaterThan((uint)offset, (uint)_buffer.Length, nameof(offset));
                    ArgumentOutOfRangeException.ThrowIfGreaterThan((uint)count, (long)(_buffer.Length - offset), nameof(count));
                    if (!_bufferIsExplicitArray)
                    {
                        throw new InvalidOperationException(SR.InvalidOperation_BufferNotExplicitArray);
                    }

                    _offset = offset;
                    _count = count;
                }
            }
            finally
            {
                Complete();
            }
        }

        internal void CopyBufferFrom(SocketAsyncEventArgs source)
        {
            StartConfiguring();
            try
            {
                _buffer = source._buffer;
                _offset = source._offset;
                _count = source._count;
                _bufferIsExplicitArray = source._bufferIsExplicitArray;
            }
            finally
            {
                Complete();
            }
        }

        public void SetBuffer(byte[]? buffer, int offset, int count)
        {
            StartConfiguring();
            try
            {
                if (buffer == null)
                {
                    // Clear out existing buffer.
                    _buffer = default;
                    _offset = 0;
                    _count = 0;
                    _bufferIsExplicitArray = false;
                }
                else
                {
                    // Can't have both Buffer and BufferList.
                    if (_bufferList != null)
                    {
                        throw new ArgumentException(SR.net_ambiguousbuffers);
                    }

                    // Offset and count can't be negative and the
                    // combination must be in bounds of the array.
                    ArgumentOutOfRangeException.ThrowIfGreaterThan((uint)offset, (uint)buffer.Length, nameof(offset));
                    ArgumentOutOfRangeException.ThrowIfGreaterThan((uint)count, (long)(buffer.Length - offset), nameof(count));

                    _buffer = buffer;
                    _offset = offset;
                    _count = count;
                    _bufferIsExplicitArray = true;
                }
            }
            finally
            {
                Complete();
            }
        }

        public void SetBuffer(Memory<byte> buffer)
        {
            StartConfiguring();
            try
            {
                if (buffer.Length != 0 && _bufferList != null)
                {
                    throw new ArgumentException(SR.net_ambiguousbuffers);
                }

                _buffer = buffer;
                _offset = 0;
                _count = buffer.Length;
                _bufferIsExplicitArray = false;
            }
            finally
            {
                Complete();
            }
        }

        internal bool HasMultipleBuffers => _bufferList != null;

        internal void SetResults(SocketError socketError, int bytesTransferred, SocketFlags flags)
        {
            _socketError = socketError;
            _connectByNameError = null;
            _bytesTransferred = bytesTransferred;
            _socketFlags = flags;
        }

        internal void SetResults(Exception exception, int bytesTransferred, SocketFlags flags)
        {
            _connectByNameError = exception;
            _bytesTransferred = bytesTransferred;
            _socketFlags = flags;

            if (exception == null)
            {
                _socketError = SocketError.Success;
            }
            else
            {
                SocketException? socketException = exception as SocketException;
                if (socketException != null)
                {
                    _socketError = socketException.SocketErrorCode;
                }
                else if (exception is OperationCanceledException)
                {
                    // Preserve information about the cancellation when it is canceled at non Socket operation.
                    // It is used to throw the right exception later in the stack.
                    _socketError = SocketError.OperationAborted;
                }
                else
                {
                    _socketError = SocketError.SocketError;
                }
            }
        }

        private static void ExecutionCallback(object? state)
        {
            var thisRef = (SocketAsyncEventArgs)state!;
            thisRef.OnCompletedInternal();
        }

        // Marks this object as no longer "in-use". Will also execute a Dispose deferred
        // because I/O was in progress.
        internal void Complete()
        {
            CompleteCore();

            // Clear any ExecutionContext that may have been captured.
            _context = null;

            // Mark as not in-use.
            _operating = OperationState.Free;

            // Check for deferred Dispose().
            // The deferred Dispose is not guaranteed if Dispose is called while an operation is in progress.
            // The _disposeCalled variable is not managed in a thread-safe manner on purpose for performance.
            if (_disposeCalled)
            {
                Dispose();
            }
        }

        // Dispose call to implement IDisposable.
        public void Dispose()
        {
            // Remember that Dispose was called.
            _disposeCalled = true;

            // Check if this object is in-use for an async socket operation.
            if (Interlocked.CompareExchange(ref _operating, OperationState.Disposed, OperationState.Free) != OperationState.Free)
            {
                // Either already disposed or will be disposed when current operation completes.
                return;
            }

            // OK to dispose now.
            FreeInternals();

            // FileStreams may be created when using SendPacketsAsync - this Disposes them.
            FinishOperationSendPackets();

            // Don't bother finalizing later.
            GC.SuppressFinalize(this);
        }

        ~SocketAsyncEventArgs()
        {
            if (!Environment.HasShutdownStarted)
            {
                FreeInternals();
            }
        }

        // NOTE: Use a try/finally to make sure Complete is called when you're done
        private void StartConfiguring()
        {
            OperationState status = Interlocked.CompareExchange(ref _operating, OperationState.Configuring, OperationState.Free);
            if (status != OperationState.Free)
            {
                ThrowForNonFreeStatus(status);
            }
        }

        private void ThrowForNonFreeStatus(OperationState status)
        {
            Debug.Assert(status == OperationState.InProgress || status == OperationState.Configuring || status == OperationState.Disposed, $"Unexpected status: {status}");
            ObjectDisposedException.ThrowIf(status == OperationState.Disposed, this);
            throw new InvalidOperationException(SR.net_socketopinprogress);
        }

        // Prepares for a native async socket call.
        // This method performs the tasks common to all socket operations.
        internal void StartOperationCommon(Socket? socket, SocketAsyncOperation operation)
        {
            // Change status to "in-use".
            OperationState status = Interlocked.CompareExchange(ref _operating, OperationState.InProgress, OperationState.Free);
            if (status != OperationState.Free)
            {
                ThrowForNonFreeStatus(status);
            }

            // Set the operation type and store the socket as current.
            _completedOperation = operation;
            _currentSocket = socket;

            // Capture execution context if needed (it is unless explicitly disabled).
            // If Telemetry is enabled, make sure to capture the context if we're making a Connect or Accept call to preserve the activity
            if (_flowExecutionContext ||
                (SocketsTelemetry.Log.IsEnabled() && (operation == SocketAsyncOperation.Connect || operation == SocketAsyncOperation.Accept)))
            {
                _context = ExecutionContext.Capture();
            }

            StartOperationCommonCore();
        }

        partial void StartOperationCommonCore();

        internal void StartOperationAccept()
        {
            // AcceptEx needs a single buffer that's the size of two native sockaddr buffers with 16
            // extra bytes each. It can also take additional buffer space in front of those special
            // sockaddr structures that can be filled in with initial data coming in on a connection.
            _acceptAddressBufferCount = 2 * (Socket.GetAddressSize(_currentSocket!._rightEndPoint!) + 16);

            // If our caller specified a buffer (willing to get received data with the Accept) then
            // it needs to be large enough for the two special sockaddr buffers that AcceptEx requires.
            // Throw if that buffer is not large enough.
            bool userSuppliedBuffer = !_buffer.Equals(default);
            if (userSuppliedBuffer)
            {
                // Caller specified a buffer - see if it is large enough
                if (_count < _acceptAddressBufferCount)
                {
                    throw new ArgumentException(SR.net_buffercounttoosmall, nameof(Count));
                }
            }
            else
            {
                // Caller didn't specify a buffer so use an internal one.
                // See if current internal one is big enough, otherwise create a new one.
                if (_acceptBuffer == null || _acceptBuffer.Length < _acceptAddressBufferCount)
                {
                    _acceptBuffer = new byte[_acceptAddressBufferCount];
                }
            }
        }

        internal void StartOperationConnect(bool saeaMultiConnectCancelable, bool userSocket)
        {
            _multipleConnectCancellation = saeaMultiConnectCancelable ? new CancellationTokenSource() : null;
            _connectSocket = null;
            _userSocket = userSocket;
        }

        internal void CancelConnectAsync()
        {
            if (_operating == OperationState.InProgress && _completedOperation == SocketAsyncOperation.Connect)
            {
                CancellationTokenSource? multipleConnectCancellation = _multipleConnectCancellation;
                if (multipleConnectCancellation != null)
                {
                    // If a multiple connect is in progress, abort it.
                    multipleConnectCancellation.Cancel();
                }
                else
                {
                    // Otherwise we're doing a normal ConnectAsync - cancel it by closing the socket.
                    _currentSocket?.Dispose();
                }
            }
        }

        internal void FinishOperationSyncFailure(SocketError socketError, int bytesTransferred, SocketFlags flags)
        {
            SetResults(socketError, bytesTransferred, flags);

            // This will be null if we're doing a static ConnectAsync to a DnsEndPoint with AddressFamily.Unspecified;
            // the attempt socket will be closed anyways, so not updating the state is OK.
            // If we're doing a static ConnectAsync to an IPEndPoint, we need to dispose
            // of the socket, as we manufactured it and the caller has no opportunity to do so.
            Socket? currentSocket = _currentSocket;
            if (currentSocket != null)
            {
                currentSocket.UpdateStatusAfterSocketError(socketError);
                if (_completedOperation == SocketAsyncOperation.Connect && !_userSocket)
                {
                    currentSocket.Dispose();
                    _currentSocket = null;
                }
            }

            switch (_completedOperation)
            {
                case SocketAsyncOperation.SendPackets:
                    // We potentially own FileStreams that need to be disposed.
                    FinishOperationSendPackets();
                    break;
            }

            // Don't log transferred byte count in case of a failure.

            Complete();
        }

        internal void FinishOperationAsyncFailure(SocketError socketError, int bytesTransferred, SocketFlags flags)
        {
            ExecutionContext? context = _context; // store context before it's cleared as part of finishing the operation

            FinishOperationSyncFailure(socketError, bytesTransferred, flags);

            if (context == null)
            {
                OnCompletedInternal();
            }
            else
            {
                ExecutionContext.Run(context, s_executionCallback, this);
            }
        }

        /// <summary>Gets the index of the next address in the specified family.</summary>
        /// <param name="addresses">The array of IP addresses to search, typycally from DNS resolution</param>
        /// <param name="addressFamily">The address family to match.</param>
        /// <param name="lastIndex">The index of the last matched address or -1 on first round. </param>
        /// <returns>The index of the next matching address, or -1 if none found.</returns>
        private static int GetNextAddressIndex(IPAddress[] addresses, AddressFamily addressFamily, int lastIndex)
        {
            for (int i = lastIndex + 1; i < addresses.Length; i++)
            {
                if (addresses[i].AddressFamily == addressFamily)
                {
                    return i;
                }
            }

            return -1;
        }

        /// <summary>Performs an asynchronous connect involving a DNS lookup.</summary>
        /// <param name="endPoint">The DNS end point to which to connect.</param>
        /// <param name="socketType">The SocketType to use to construct new sockets, if necessary.</param>
        /// <param name="protocolType">The ProtocolType to use to construct new sockets, if necessary.</param>
        /// <param name="connectAlgorithm">Connect strategy.</param>
        /// <returns>true if the operation is pending; otherwise, false if it's already completed.</returns>
        internal bool DnsConnectAsync(DnsEndPoint endPoint, SocketType socketType, ProtocolType protocolType, ConnectAlgorithm connectAlgorithm = ConnectAlgorithm.Default)
        {
            Debug.Assert(endPoint.AddressFamily == AddressFamily.Unspecified ||
                         endPoint.AddressFamily == AddressFamily.InterNetwork ||
                         endPoint.AddressFamily == AddressFamily.InterNetworkV6);

            CancellationToken cancellationToken = _multipleConnectCancellation?.Token ?? default;

            // In .NET 5 and earlier, the APM implementation allowed for synchronous exceptions from this to propagate
            // synchronously.  This call is made here rather than in the Core async method below to preserve that behavior.
            Task<IPAddress[]> addressesTask = Dns.GetHostAddressesAsync(endPoint.Host, endPoint.AddressFamily, cancellationToken);

            // Initialize the internal event args instance.  It needs to be initialized with `this` instance's buffer
            // so that it may be used as part of receives during a connect.
            // TODO https://github.com/dotnet/runtime/issues/30252#issuecomment-511231055: Try to avoid this extra level of SAEA.
            var internalArgs = new MultiConnectSocketAsyncEventArgs();
            internalArgs.CopyBufferFrom(this);

            // Delegate to the actual implementation.  The returned Task is unused and ignored, as the whole body is surrounded
            // by a try/catch.  Thus we ignore the result.  We avoid an "async void" method so as to skip the implicit SynchronizationContext
            // interactions async void methods entail.
<<<<<<< HEAD
            _ = Core(internalArgs, addressesTask, endPoint.Port, socketType, protocolType, connectAlgorithm, cancellationToken);
=======
#pragma warning disable CA2025
            _ = Core(internalArgs, addressesTask, endPoint.Port, socketType, protocolType, cancellationToken);
#pragma warning restore
>>>>>>> 5399d5da

            // Determine whether the async operation already completed and stored the results into `this`.
            // If we reached this point and the operation hasn't yet stored the results, then it's considered
            // pending.  If by the time we get here it has stored the results, it's considered completed.
            // The callback won't invoke the Completed event if it gets there first.
            return internalArgs.ReachedCoordinationPointFirst();

            async Task Core(MultiConnectSocketAsyncEventArgs internalArgs, Task<IPAddress[]> addressesTask, int port, SocketType socketType, ProtocolType protocolType, ConnectAlgorithm connectAlgorithm, CancellationToken cancellationToken)
            {
                Socket? tempSocketIPv4 = null, tempSocketIPv6 = null;
                Exception? caughtException = null;
                try
                {
                    // Try each address in turn.  We store the last error received, such that if we fail to connect to all addresses,
                    // we can use the last error to represent the entire operation.
                    SocketError lastError = SocketError.NoData;
                    IPAddress[] addresses = await addressesTask.ConfigureAwait(false);
                    IPAddress? address = null;
                    IPAddress? address2 = null;
                    AddressFamily currentAddressFamily = AddressFamily.InterNetwork;

                    int nextAddressIndex = 0;
                    int nextIPv6AddressIndex = GetNextAddressIndex(addresses, AddressFamily.InterNetworkV6, -1);
                    int nextUPv4AddressIndex = GetNextAddressIndex(addresses, AddressFamily.InterNetwork, -1);


                    // We can do parallel connect only if socket was not specified and when there is at least one address of each AF.
                    bool parallelConnect = connectAlgorithm == ConnectAlgorithm.Parallel && _currentSocket == null && RemoteEndPoint!.AddressFamily == AddressFamily.Unspecified &&
                                           nextIPv6AddressIndex >= 0 && nextUPv4AddressIndex >= 0;

                    if (parallelConnect)
                    {
                        nextAddressIndex = GetNextAddressIndex(addresses, AddressFamily.InterNetwork, -1);
                        nextIPv6AddressIndex = GetNextAddressIndex(addresses, AddressFamily.InterNetworkV6, -1);
                        internalArgs.SecondarySaea = new MultiConnectSocketAsyncEventArgs();
                    }
                    internalArgs.SocketError = SocketError.Success;
                    while (true)
                    {
                        if (!parallelConnect)
                        {
                            // We simply try addresses in sequence until we either try them all or operation is cancelled.
                            if (nextAddressIndex >= addresses.Length)
                            {
                                break;
                            }
                            address = addresses[nextAddressIndex];
                            nextAddressIndex++;
                        }
                        else
                        {
                            if (nextAddressIndex < 0 && nextIPv6AddressIndex < 0)
                            {
                                // we used all IPv4 & IPv6 addresses
                                break;
                            }

                            if (internalArgs.SocketError != SocketError.IOPending)
                            {
                                if (nextAddressIndex >= 0)
                                {
                                    address = addresses[nextAddressIndex];
                                    nextAddressIndex = GetNextAddressIndex(addresses, currentAddressFamily, nextAddressIndex);

                                }
                                else
                                {
                                    address = null;
                                    currentAddressFamily = AddressFamily.InterNetworkV6;
                                }
                                    internalArgs.SocketError = SocketError.IOPending;
                            }

                            if (internalArgs.SecondarySaea?.SocketError != SocketError.IOPending || nextIPv6AddressIndex > 0)
                            {
                                if (nextIPv6AddressIndex >= 0)
                                {
                                    address2 = addresses[nextIPv6AddressIndex];
                                    if (address == null)
                                    {
                                        // fall-back to normal processing without extra SAE
                                        address = addresses[nextIPv6AddressIndex];
                                        internalArgs.SocketError = SocketError.IOPending;
                                        address2 = null;
                                        internalArgs.SecondarySaea = null;
                                    }
                                    else
                                    {
                                        Debug.Assert(internalArgs.SecondarySaea != null);
                                        address2 = addresses[nextIPv6AddressIndex];
                                        internalArgs.SecondarySaea!.SocketError = SocketError.IOPending;
                                    }

                                    nextIPv6AddressIndex = GetNextAddressIndex(addresses, AddressFamily.InterNetworkV6, nextIPv6AddressIndex);
                                }
                                else
                                {
                                    address2 = null;
                                }
                            }
                        }

                        Socket? attemptSocket = null;
                        Socket? attemptSocket2 = null;
                        if (_currentSocket != null)
                        {
                            Debug.Assert(address != null);
                            // If this SocketAsyncEventArgs was configured with a socket, then use it.
                            // If that instance doesn't support this address, move on to the next.
                            if (!_currentSocket.CanTryAddressFamily(address.AddressFamily))
                            {
                                continue;
                            }

                            attemptSocket = _currentSocket;
                        }
                        else
                        {
                            // If this SocketAsyncEventArgs doesn't have a socket, then we need to create a temporary one, which we do
                            // based on this address' address family (and then reuse for subsequent addresses for the same family).
                            if (address != null)
                            {
                                if (address.AddressFamily == AddressFamily.InterNetworkV6)
                                {
                                    attemptSocket = tempSocketIPv6 ??= (Socket.OSSupportsIPv6 ? new Socket(AddressFamily.InterNetworkV6, socketType, protocolType) : null);
                                    if (attemptSocket is not null && address.IsIPv4MappedToIPv6)
                                    {
                                        // We need a DualMode socket to connect to an IPv6-mapped IPv4 address.
                                        attemptSocket.DualMode = true;
                                    }
                                }
                                else if (address.AddressFamily == AddressFamily.InterNetwork)
                                {
                                    attemptSocket = tempSocketIPv4 ??= (Socket.OSSupportsIPv4 ? new Socket(AddressFamily.InterNetwork, socketType, protocolType) : null);
                                }
                            }

                            if (address2 != null)
                            {
                                Debug.Assert(internalArgs.SecondarySaea != null);

                                // if we have two addressess to connect to: IPv4 is in address and IPv6 in address2
                                Debug.Assert(address2.AddressFamily == AddressFamily.InterNetworkV6);
                                attemptSocket2 = tempSocketIPv6 ??= (Socket.OSSupportsIPv6 ? new Socket(AddressFamily.InterNetworkV6, socketType, protocolType) : null);
                                if (attemptSocket2 is not null && address2.IsIPv4MappedToIPv6)
                                {
                                    // We need a DualMode socket to connect to an IPv6-mapped IPv4 address.
                                    attemptSocket2.DualMode = true;
                                }
                                internalArgs.SecondarySaea._currentSocket = attemptSocket2;

                                internalArgs.SecondarySaea.Completed += (s, e) =>
                                {
                                    Socket? socket = s as Socket;
                                    MultiConnectSocketAsyncEventArgs? me = e.UserToken as MultiConnectSocketAsyncEventArgs;
                                    if (me == null)
                                    {
                                        // primary connection is already done.
                                        socket?.Dispose();
                                    }
                                    else
                                    {
                                        me.OnCompleted(e);
                                    }

                                };
                                if (internalArgs.SecondarySaea.RemoteEndPoint is IPEndPoint existing2)
                                {
                                    existing2.Address = address2;
                                    Debug.Assert(existing2.Port == port);
                                }
                                else
                                {
                                    internalArgs.SecondarySaea.RemoteEndPoint = new IPEndPoint(address2, port);
                                    internalArgs.SecondarySaea.SocketError = SocketError.IOPending;
                                    internalArgs.SecondarySaea.UserToken = internalArgs;
                                }
                            }

                            // If we were unable to get a socket to use for this address, move on to the next address.
                            if (attemptSocket is null && attemptSocket2 == null &&
                                internalArgs.SocketError != SocketError.IOPending && (internalArgs.SecondarySaea == null || internalArgs.SecondarySaea.SocketError != SocketError.IOPending))
                            {
                                continue;
                            }
                        }

                        // Reset the socket if necessary to support another connect.  This is necessary on Unix in particular where
                        // the same socket handle can't be used for another connect, so we swap in a new handle under the covers if
                        // possible.  We do this not just for the 2nd+ address but also for the first in case the Socket was already
                        // used for a connection attempt outside of this call.

                        attemptSocket2?.ReplaceHandleIfNecessaryAfterFailedConnect();

                        // Reconfigure the internal event args for the new address.
                        if (address != null)
                        {
                            Debug.Assert(attemptSocket != null);
                            attemptSocket.ReplaceHandleIfNecessaryAfterFailedConnect();
                            if (internalArgs.RemoteEndPoint is IPEndPoint existing)
                            {
                                existing.Address = address;
                                Debug.Assert(existing.Port == port);
                            }
                            else
                            {
                                internalArgs.RemoteEndPoint = new IPEndPoint(address, port);
                            }
                        }

                        // Issue the connect.  If it pends, wait for it to complete.
                        bool? result = attemptSocket?.ConnectAsync(internalArgs);
                        if (result != false)
                        {
                            if (attemptSocket2 != null)
                            {
                                Debug.Assert(internalArgs.SecondarySaea != null);
                                attemptSocket2.ConnectAsync(internalArgs.SecondarySaea);
                            }

                            using (cancellationToken.UnsafeRegister(s => Socket.CancelConnectAsync((SocketAsyncEventArgs)s!), internalArgs))
                            {
                                //var tasks = new List<ValueTask> { new ValueTask(internalArgs, internalArgs.Version) };
                                if (internalArgs.SecondarySaea != null)
                                {
                                    //var tasks = new List<ValueTask> { new ValueTask(internalArgs, internalArgs.Version) };
                                    var t1 = new ValueTask(internalArgs, internalArgs.Version).AsTask();
                                    var t2 = new ValueTask(internalArgs.SecondarySaea, internalArgs.SecondarySaea.Version).AsTask();
                                    await Task.WhenAny(t1, t2).ConfigureAwait(false);
                                }
                                else
                                {
                                    await new ValueTask(internalArgs, internalArgs.Version).ConfigureAwait(false);
                                }
                            }
                        }

                        // If it completed successfully, we're done; cleanup will be handled by the finally.
                        if (internalArgs.SocketError == SocketError.Success)
                        {
                            if (internalArgs.SecondarySaea != null)
                            {
                                internalArgs.SecondarySaea.UserToken = null;
                            }
                            return;
                        }

                        if (internalArgs.SecondarySaea != null && internalArgs.SecondarySaea.SocketError == SocketError.Success)
                        {
                            return;
                        }

                        // If the operation was canceled, simulate the appropriate SocketError.
                        if (cancellationToken.IsCancellationRequested)
                        {
                            lastError = SocketError.OperationAborted;
                            break;
                        }

                        lastError = internalArgs.SocketError;

                        // If multi-connect is no longer possible, terminate propagating the last error.
                        if (!attemptSocket.CanProceedWithMultiConnect)
                        {
                            break;
                        }

                        internalArgs.Reset();
                    }

                    caughtException = new SocketException((int)lastError);
                }
                catch (ObjectDisposedException)
                {
                    // This can happen if the user closes the socket and is equivalent to a call to CancelConnectAsync.
                    caughtException = new SocketException((int)SocketError.OperationAborted);
                }
                catch (Exception exc)
                {
                    caughtException = exc;
                }
                finally
                {
                    // Close the sockets as needed.
                    if (tempSocketIPv4 != null && !tempSocketIPv4.Connected)
                    {
                        tempSocketIPv4.Dispose();
                    }
                    if (tempSocketIPv6 != null && !tempSocketIPv6.Connected)
                    {
                        tempSocketIPv6.Dispose();
                    }
                    if (_currentSocket != null)
                    {
                        // If the caller-provided socket was a temporary and isn't connected now, or if the failed with an abortive exception,
                        // dispose of the socket.
                        if ((!_userSocket && !_currentSocket.Connected) ||
                            caughtException is OperationCanceledException ||
                            (caughtException is SocketException se && se.SocketErrorCode == SocketError.OperationAborted))
                        {
                            _currentSocket.Dispose();
                        }
                    }

                    // Store the results.
                    if (caughtException != null)
                    {
                        SetResults(caughtException, 0, SocketFlags.None);
                        _currentSocket?.UpdateStatusAfterSocketError(_socketError);
                    }
                    else
                    {
                        SetResults(SocketError.Success, internalArgs.BytesTransferred, internalArgs.SocketFlags);
                        _connectSocket = _currentSocket = internalArgs.SecondarySaea?.ConnectSocket != null ? internalArgs.SecondarySaea.ConnectSocket : internalArgs.ConnectSocket!;
                    }

                    // Complete the operation.
                    if (SocketsTelemetry.Log.IsEnabled()) LogBytesTransferEvents(_connectSocket?.SocketType, SocketAsyncOperation.Connect, internalArgs.BytesTransferred);

                    Complete();

                    // Clean up after our temporary arguments.
                    internalArgs.Dispose();

                    // If the caller is treating this operation as pending, own the completion.
                    if (!internalArgs.ReachedCoordinationPointFirst())
                    {
                        // Regardless of _flowExecutionContext, context will have been flown through this async method, as that's part
                        // of what async methods do.  As such, we're already on whatever ExecutionContext is the right one to invoke
                        // the completion callback.  This method may have even mutated the ExecutionContext, in which case for telemetry
                        // we need those mutations to be surfaced as part of this callback, so that logging performed here sees those
                        // mutations (e.g. to the current Activity).
                        OnCompleted(this);
                    }
                }
            }
        }

        internal sealed class MultiConnectSocketAsyncEventArgs : SocketAsyncEventArgs, IValueTaskSource
        {
            private ManualResetValueTaskSourceCore<bool> _mrvtsc;
            private bool _isCompleted;
            // used for parallel connect
            public MultiConnectSocketAsyncEventArgs? SecondarySaea;

            public MultiConnectSocketAsyncEventArgs() : base(unsafeSuppressExecutionContextFlow: false) { }

            public void GetResult(short token) => _mrvtsc.GetResult(token);
            public ValueTaskSourceStatus GetStatus(short token) => _mrvtsc.GetStatus(token);
            public void OnCompleted(Action<object?> continuation, object? state, short token, ValueTaskSourceOnCompletedFlags flags) => _mrvtsc.OnCompleted(continuation, state, token, flags);

            public short Version => _mrvtsc.Version;
            public void Reset() => _mrvtsc.Reset();

            protected override void OnCompleted(SocketAsyncEventArgs e)
            {
                try
                {
                    // we dont't have TrySetResult and there could be two completing connections
                    _mrvtsc.SetResult(true);
                }
                catch (InvalidOperationException) { };
            }

            public bool ReachedCoordinationPointFirst() => !Interlocked.Exchange(ref _isCompleted, true);
        }

        internal void FinishOperationSyncSuccess(int bytesTransferred, SocketFlags flags)
        {
            SetResults(SocketError.Success, bytesTransferred, flags);

            if (NetEventSource.Log.IsEnabled() && bytesTransferred > 0)
            {
                LogBuffer(bytesTransferred);
            }

            SocketError socketError;
            switch (_completedOperation)
            {
                case SocketAsyncOperation.Accept:
                    // Get the endpoint.
                    SocketAddress remoteSocketAddress = _currentSocket!._rightEndPoint!.Serialize();

                    socketError = FinishOperationAccept(remoteSocketAddress);

                    if (socketError == SocketError.Success)
                    {
                        _acceptSocket = _currentSocket.UpdateAcceptSocket(_acceptSocket!, _currentSocket._rightEndPoint!.Create(remoteSocketAddress));

                        if (NetEventSource.Log.IsEnabled())
                        {
                            try
                            {
                                NetEventSource.Accepted(_acceptSocket, _acceptSocket.RemoteEndPoint, _acceptSocket.LocalEndPoint);
                            }
                            catch (ObjectDisposedException) { }
                        }
                    }
                    else
                    {
                        SetResults(socketError, bytesTransferred, flags);
                        _acceptSocket = null;
                        _currentSocket.UpdateStatusAfterSocketError(socketError);
                    }
                    break;

                case SocketAsyncOperation.Connect:
                    socketError = FinishOperationConnect();
                    if (socketError == SocketError.Success)
                    {
                        if (NetEventSource.Log.IsEnabled())
                        {
                            try
                            {
                                NetEventSource.Connected(_currentSocket!, _currentSocket!.LocalEndPoint, _currentSocket.RemoteEndPoint);
                            }
                            catch (ObjectDisposedException) { }
                        }

                        // Mark socket connected.
                        _currentSocket!.SetToConnected();
                        _connectSocket = _currentSocket;
                    }
                    else
                    {
                        SetResults(socketError, bytesTransferred, flags);
                        _currentSocket!.UpdateStatusAfterSocketError(socketError);
                    }
                    break;

                case SocketAsyncOperation.Disconnect:
                    _currentSocket!.SetToDisconnected();
                    _currentSocket._remoteEndPoint = null;
                    break;

                case SocketAsyncOperation.ReceiveFrom:
                    // Deal with incoming address.
                    UpdateReceivedSocketAddress(_socketAddress!);
                    if (_remoteEndPoint == null)
                    {
                        // detach user provided SA as it was updated in place.
                        _socketAddress = null;
                    }
                    else if (!SocketAddressExtensions.Equals(_socketAddress!, _remoteEndPoint))
                    {
                        try
                        {
                            if (_remoteEndPoint!.AddressFamily == AddressFamily.InterNetworkV6 && _socketAddress!.Family == AddressFamily.InterNetwork)
                            {
                                _remoteEndPoint = new IPEndPoint(_socketAddress.GetIPAddress().MapToIPv6(), _socketAddress.GetPort());
                            }
                            else
                            {
                                _remoteEndPoint = _remoteEndPoint!.Create(_socketAddress!);
                            }
                        }
                        catch
                        {
                        }
                    }
                    break;

                case SocketAsyncOperation.ReceiveMessageFrom:
                    // Deal with incoming address.
                    UpdateReceivedSocketAddress(_socketAddress!);
                    if (!SocketAddressExtensions.Equals(_socketAddress!, _remoteEndPoint))
                    {
                        try
                        {
                            if (_remoteEndPoint!.AddressFamily == AddressFamily.InterNetworkV6 && _socketAddress!.Family == AddressFamily.InterNetwork)
                            {
                                _remoteEndPoint = new IPEndPoint(_socketAddress.GetIPAddress().MapToIPv6(), _socketAddress.GetPort());
                            }
                            else
                            {
                                _remoteEndPoint = _remoteEndPoint!.Create(_socketAddress!);
                            }
                        }
                        catch
                        {
                        }
                    }

                    FinishOperationReceiveMessageFrom();
                    break;

                case SocketAsyncOperation.SendPackets:
                    FinishOperationSendPackets();
                    break;
            }

            if (SocketsTelemetry.Log.IsEnabled()) LogBytesTransferEvents(_currentSocket?.SocketType, _completedOperation, bytesTransferred);

            Complete();
        }

        internal void FinishOperationAsyncSuccess(int bytesTransferred, SocketFlags flags)
        {
            ExecutionContext? context = _context; // store context before it's cleared as part of finishing the operation

            FinishOperationSyncSuccess(bytesTransferred, flags);

            // Raise completion event.
            if (context == null)
            {
                OnCompletedInternal();
            }
            else
            {
                ExecutionContext.Run(context, s_executionCallback, this);
            }
        }

        private void FinishOperationSync(SocketError socketError, int bytesTransferred, SocketFlags flags)
        {
            Debug.Assert(socketError != SocketError.IOPending);

            if (socketError == SocketError.Success)
            {
                FinishOperationSyncSuccess(bytesTransferred, flags);
            }
            else
            {
                FinishOperationSyncFailure(socketError, bytesTransferred, flags);
            }

            // The following check checks if the operation was Accept (1) or Connect (2)
            if (LastOperation <= SocketAsyncOperation.Connect)
            {
                AfterConnectAcceptTelemetry();
            }
        }

        private static void LogBytesTransferEvents(SocketType? socketType, SocketAsyncOperation operation, int bytesTransferred)
        {
            switch (operation)
            {
                case SocketAsyncOperation.Receive:
                case SocketAsyncOperation.ReceiveFrom:
                case SocketAsyncOperation.ReceiveMessageFrom:
                case SocketAsyncOperation.Accept:
                    SocketsTelemetry.Log.BytesReceived(bytesTransferred);
                    if (socketType == SocketType.Dgram) SocketsTelemetry.Log.DatagramReceived();
                    break;
                case SocketAsyncOperation.Send:
                case SocketAsyncOperation.SendTo:
                case SocketAsyncOperation.SendPackets:
                case SocketAsyncOperation.Connect:
                    SocketsTelemetry.Log.BytesSent(bytesTransferred);
                    if (socketType == SocketType.Dgram) SocketsTelemetry.Log.DatagramSent();
                    break;
            }
        }
    }
}<|MERGE_RESOLUTION|>--- conflicted
+++ resolved
@@ -717,13 +717,9 @@
             // Delegate to the actual implementation.  The returned Task is unused and ignored, as the whole body is surrounded
             // by a try/catch.  Thus we ignore the result.  We avoid an "async void" method so as to skip the implicit SynchronizationContext
             // interactions async void methods entail.
-<<<<<<< HEAD
+#pragma warning disable CA2025
             _ = Core(internalArgs, addressesTask, endPoint.Port, socketType, protocolType, connectAlgorithm, cancellationToken);
-=======
-#pragma warning disable CA2025
-            _ = Core(internalArgs, addressesTask, endPoint.Port, socketType, protocolType, cancellationToken);
 #pragma warning restore
->>>>>>> 5399d5da
 
             // Determine whether the async operation already completed and stored the results into `this`.
             // If we reached this point and the operation hasn't yet stored the results, then it's considered
