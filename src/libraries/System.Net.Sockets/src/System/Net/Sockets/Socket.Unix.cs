--- conflicted
+++ resolved
@@ -167,11 +167,7 @@
             throw new PlatformNotSupportedException(SR.net_sockets_connect_multiconnect_notsupported);
         }
 
-<<<<<<< HEAD
 #pragma warning disable IDE0060, CA1822
-=======
-#pragma warning disable CA1822
->>>>>>> 703dc8df
         private Socket? GetOrCreateAcceptSocket(Socket? acceptSocket, bool checkDisconnected, string propertyName, out SafeSocketHandle? handle)
         {
             if (acceptSocket != null && acceptSocket._handle.HasShutdownSend)
