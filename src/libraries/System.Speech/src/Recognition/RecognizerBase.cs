--- conflicted
+++ resolved
@@ -1694,12 +1694,7 @@
         }
 
         // Method called on background thread to do actual grammar loading.
-<<<<<<< HEAD
-#pragma warning disable 56500 // Transferring exceptions to another thread
         private void LoadGrammarAsyncCallback(object? grammarObject)
-=======
-        private void LoadGrammarAsyncCallback(object grammarObject)
->>>>>>> 116db00b
         {
             Debug.WriteLine("Loading grammar asynchronously.");
 
@@ -2007,13 +2002,7 @@
         }
 
         // Method called on background thread {from RecognizeAsync} to start recognition process.
-<<<<<<< HEAD
-#pragma warning disable 56500 // Transferring exceptions to another thread
-
         private void RecognizeAsyncWaitForGrammarsToLoad(object? _)
-=======
-        private void RecognizeAsyncWaitForGrammarsToLoad(object unused)
->>>>>>> 116db00b
         {
             Debug.WriteLine("Waiting for any pending grammar loads to complete.");
             // First we must wait until all pending grammars have loaded.
