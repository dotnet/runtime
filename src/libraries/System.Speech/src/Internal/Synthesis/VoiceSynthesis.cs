--- conflicted
+++ resolved
@@ -390,15 +390,10 @@
                     Parameters[] parameters = _pendingSpeakQueue.ToArray();
                     foreach (Parameters parameter in parameters)
                     {
-<<<<<<< HEAD
                         if (parameter._parameter is ParametersSpeak paramSpeak)
                         {
-                            paramSpeak._prompt.Exception = new OperationCanceledException(SR.Get(SRID.PromptAsyncOperationCancelled));
-                        }
-=======
-                        ParametersSpeak paramSpeak = parameter._parameter as ParametersSpeak;
-                        paramSpeak?._prompt.Exception = new OperationCanceledException(SR.Get(SRID.PromptAsyncOperationCancelled));
->>>>>>> 116db00b
+                            (parameter._parameter as ParametersSpeak)._prompt.Exception = new OperationCanceledException(SR.Get(SRID.PromptAsyncOperationCancelled));
+                        }
                     }
                     // Restart the worker thread
                     _evtPendingSpeak.Set();
