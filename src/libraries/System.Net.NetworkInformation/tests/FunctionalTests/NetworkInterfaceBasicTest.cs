// Licensed to the .NET Foundation under one or more agreements.
// The .NET Foundation licenses this file to you under the MIT license.

using System.Net.Sockets;
using System.Net.Test.Common;
using System.Threading.Tasks;

using Xunit;
using Xunit.Abstractions;

namespace System.Net.NetworkInformation.Tests
{
    public class NetworkInterfaceBasicTest
    {
        private readonly ITestOutputHelper _log;

        public NetworkInterfaceBasicTest(ITestOutputHelper output)
        {
            _log = output;
        }

        [Fact]
        [ActiveIssue("https://github.com/dotnet/runtime/issues/50567", TestPlatforms.Android)]
        public void BasicTest_GetNetworkInterfaces_AtLeastOne()
        {
            Assert.NotEqual<int>(0, NetworkInterface.GetAllNetworkInterfaces().Length);
        }

        [Fact]
        [PlatformSpecific(TestPlatforms.Windows)]  // Not all APIs are supported on Linux and OSX
        public void BasicTest_AccessInstanceProperties_NoExceptions()
        {
            foreach (NetworkInterface nic in NetworkInterface.GetAllNetworkInterfaces())
            {
                _log.WriteLine("- NetworkInterface -");
                _log.WriteLine("Name: " + nic.Name);
                _log.WriteLine("Description: " + nic.Description);
                _log.WriteLine("ID: " + nic.Id);
                _log.WriteLine("IsReceiveOnly: " + nic.IsReceiveOnly);
                _log.WriteLine("Type: " + nic.NetworkInterfaceType);
                _log.WriteLine("Status: " + nic.OperationalStatus);
                _log.WriteLine("Speed: " + nic.Speed);

                // Validate NIC speed overflow.
                // We've found that certain WiFi adapters will return speed of -1 when not connected.
                // We've found that Wi-Fi Direct Virtual Adapters return speed of -1 even when up.
                Assert.InRange(nic.Speed, -1, long.MaxValue);

                _log.WriteLine("SupportsMulticast: " + nic.SupportsMulticast);
                _log.WriteLine("GetPhysicalAddress(): " + nic.GetPhysicalAddress());

                if (nic.NetworkInterfaceType == NetworkInterfaceType.Ethernet)
                {
                    Assert.Equal(6, nic.GetPhysicalAddress().GetAddressBytes().Length);
                }
            }
        }

        [Fact]
        [PlatformSpecific(TestPlatforms.Linux)]  // Some APIs are not supported on Linux
        public void BasicTest_AccessInstanceProperties_NoExceptions_Linux()
        {
            foreach (NetworkInterface nic in NetworkInterface.GetAllNetworkInterfaces())
            {
                _log.WriteLine("- NetworkInterface -");
                _log.WriteLine("Name: " + nic.Name);
                string description = nic.Description;
                Assert.False(string.IsNullOrEmpty(description), "NetworkInterface.Description should not be null or empty.");
                _log.WriteLine("Description: " + description);
                string id = nic.Id;
                Assert.False(string.IsNullOrEmpty(id), "NetworkInterface.Id should not be null or empty.");
                _log.WriteLine("ID: " + id);
                Assert.False(nic.IsReceiveOnly);
                _log.WriteLine("Type: " + nic.NetworkInterfaceType);
                _log.WriteLine("Status: " + nic.OperationalStatus);

                try
                {
                    _log.WriteLine("Speed: " + nic.Speed);
                    Assert.InRange(nic.Speed, -1, long.MaxValue);
                }
                // We cannot guarantee this works on all devices.
                catch (PlatformNotSupportedException pnse)
                {
                    _log.WriteLine(pnse.ToString());
                }

                _log.WriteLine("SupportsMulticast: " + nic.SupportsMulticast);
                _log.WriteLine("GetPhysicalAddress(): " + nic.GetPhysicalAddress());

                if (nic.NetworkInterfaceType == NetworkInterfaceType.Ethernet)
                {
                    Assert.Equal(6, nic.GetPhysicalAddress().GetAddressBytes().Length);
                }
            }
        }

        [Fact]
        [PlatformSpecific(TestPlatforms.OSX|TestPlatforms.FreeBSD)]
        public void BasicTest_AccessInstanceProperties_NoExceptions_Bsd()
        {
            foreach (NetworkInterface nic in NetworkInterface.GetAllNetworkInterfaces())
            {
                _log.WriteLine("- NetworkInterface -");
                _log.WriteLine("Name: " + nic.Name);
                string description = nic.Description;
                Assert.False(string.IsNullOrEmpty(description), "NetworkInterface.Description should not be null or empty.");
                _log.WriteLine("Description: " + description);
                string id = nic.Id;
                Assert.False(string.IsNullOrEmpty(id), "NetworkInterface.Id should not be null or empty.");
                _log.WriteLine("ID: " + id);
                Assert.False(nic.IsReceiveOnly);
                _log.WriteLine("Type: " + nic.NetworkInterfaceType);
                _log.WriteLine("Status: " + nic.OperationalStatus);
                _log.WriteLine("Speed: " + nic.Speed);
                Assert.InRange(nic.Speed, 0, long.MaxValue);
                _log.WriteLine("SupportsMulticast: " + nic.SupportsMulticast);
                _log.WriteLine("GetPhysicalAddress(): " + nic.GetPhysicalAddress());

                if (nic.Name.StartsWith("en") || nic.Name == "lo0")
                {
                    // Ethernet, WIFI and loopback should have known status.
                    Assert.True((nic.OperationalStatus == OperationalStatus.Up) || (nic.OperationalStatus == OperationalStatus.Down));
                }

                if (nic.NetworkInterfaceType == NetworkInterfaceType.Ethernet)
                {
                    Assert.Equal(6, nic.GetPhysicalAddress().GetAddressBytes().Length);
                }
            }
        }

        [Fact]
        [Trait("IPv4", "true")]
        [ActiveIssue("https://github.com/dotnet/runtime/issues/50567", TestPlatforms.Android)]
        public void BasicTest_StaticLoopbackIndex_MatchesLoopbackNetworkInterface()
        {
            Assert.True(Capability.IPv4Support());

            _log.WriteLine("Loopback IPv4 index: " + NetworkInterface.LoopbackInterfaceIndex);

            foreach (NetworkInterface nic in NetworkInterface.GetAllNetworkInterfaces())
            {
                foreach (UnicastIPAddressInformation unicast in nic.GetIPProperties().UnicastAddresses)
                {
                    if (unicast.Address.Equals(IPAddress.Loopback))
                    {
                        Assert.Equal<int>(nic.GetIPProperties().GetIPv4Properties().Index,
                            NetworkInterface.LoopbackInterfaceIndex);
                        Assert.True(nic.NetworkInterfaceType == NetworkInterfaceType.Loopback);
                        return; // Only check IPv4 loopback
                    }
                }
            }
        }

        [Fact]
        [Trait("IPv4", "true")]
        [ActiveIssue("https://github.com/dotnet/runtime/issues/50567", TestPlatforms.Android)]
        public void BasicTest_StaticLoopbackIndex_ExceptionIfV4NotSupported()
        {
            Assert.True(Capability.IPv4Support());

            _log.WriteLine("Loopback IPv4 index: " + NetworkInterface.LoopbackInterfaceIndex);
        }

        [Fact]
        [Trait("IPv6", "true")]
        [ActiveIssue("https://github.com/dotnet/runtime/issues/50567", TestPlatforms.Android)]
        public void BasicTest_StaticIPv6LoopbackIndex_MatchesLoopbackNetworkInterface()
        {
            Assert.True(Capability.IPv6Support());

            _log.WriteLine("Loopback IPv6 index: " + NetworkInterface.IPv6LoopbackInterfaceIndex);

            foreach (NetworkInterface nic in NetworkInterface.GetAllNetworkInterfaces())
            {
                foreach (UnicastIPAddressInformation unicast in nic.GetIPProperties().UnicastAddresses)
                {
                    if (unicast.Address.Equals(IPAddress.IPv6Loopback))
                    {
                        Assert.Equal<int>(
                            nic.GetIPProperties().GetIPv6Properties().Index,
                            NetworkInterface.IPv6LoopbackInterfaceIndex);

                        return; // Only check IPv6 loopback.
                    }
                }
            }
        }

        [Fact]
        [Trait("IPv6", "true")]
        [ActiveIssue("https://github.com/dotnet/runtime/issues/50567", TestPlatforms.Android)]
        public void BasicTest_StaticIPv6LoopbackIndex_ExceptionIfV6NotSupported()
        {
            Assert.True(Capability.IPv6Support());
            _log.WriteLine("Loopback IPv6 index: " + NetworkInterface.IPv6LoopbackInterfaceIndex);
        }

        [Fact]
        [PlatformSpecific(TestPlatforms.Windows)]  // Not all APIs are supported on Linux and OSX
        public void BasicTest_GetIPInterfaceStatistics_Success()
        {
            foreach (NetworkInterface nic in NetworkInterface.GetAllNetworkInterfaces())
            {
                IPInterfaceStatistics stats = nic.GetIPStatistics();

                _log.WriteLine("- Stats for : " + nic.Name);
                _log.WriteLine("BytesReceived: " + stats.BytesReceived);
                _log.WriteLine("BytesSent: " + stats.BytesSent);
                _log.WriteLine("IncomingPacketsDiscarded: " + stats.IncomingPacketsDiscarded);
                _log.WriteLine("IncomingPacketsWithErrors: " + stats.IncomingPacketsWithErrors);
                _log.WriteLine("IncomingUnknownProtocolPackets: " + stats.IncomingUnknownProtocolPackets);
                _log.WriteLine("NonUnicastPacketsReceived: " + stats.NonUnicastPacketsReceived);
                _log.WriteLine("NonUnicastPacketsSent: " + stats.NonUnicastPacketsSent);
                _log.WriteLine("OutgoingPacketsDiscarded: " + stats.OutgoingPacketsDiscarded);
                _log.WriteLine("OutgoingPacketsWithErrors: " + stats.OutgoingPacketsWithErrors);
                _log.WriteLine("OutputQueueLength: " + stats.OutputQueueLength);
                _log.WriteLine("UnicastPacketsReceived: " + stats.UnicastPacketsReceived);
                _log.WriteLine("UnicastPacketsSent: " + stats.UnicastPacketsSent);
            }
        }

        [ConditionalFact(typeof(PlatformDetection), nameof(PlatformDetection.IsNotWindowsSubsystemForLinux))] // https://github.com/dotnet/runtime/issues/20029 and https://github.com/Microsoft/WSL/issues/3561
        [PlatformSpecific(TestPlatforms.Linux)]  // Some APIs are not supported on Linux
        public void BasicTest_GetIPInterfaceStatistics_Success_Linux()
        {
            foreach (NetworkInterface nic in NetworkInterface.GetAllNetworkInterfaces())
            {
                IPInterfaceStatistics stats = nic.GetIPStatistics();

                _log.WriteLine("- Stats for : " + nic.Name);
                _log.WriteLine("BytesReceived: " + stats.BytesReceived);
                _log.WriteLine("BytesSent: " + stats.BytesSent);
                _log.WriteLine("IncomingPacketsDiscarded: " + stats.IncomingPacketsDiscarded);
                _log.WriteLine("IncomingPacketsWithErrors: " + stats.IncomingPacketsWithErrors);
                Assert.Throws<PlatformNotSupportedException>(() => stats.IncomingUnknownProtocolPackets);
                _log.WriteLine("NonUnicastPacketsReceived: " + stats.NonUnicastPacketsReceived);
                Assert.Throws<PlatformNotSupportedException>(() => stats.NonUnicastPacketsSent);
                _log.WriteLine("OutgoingPacketsDiscarded: " + stats.OutgoingPacketsDiscarded);
                _log.WriteLine("OutgoingPacketsWithErrors: " + stats.OutgoingPacketsWithErrors);
                _log.WriteLine("OutputQueueLength: " + stats.OutputQueueLength);
                _log.WriteLine("UnicastPacketsReceived: " + stats.UnicastPacketsReceived);
                _log.WriteLine("UnicastPacketsSent: " + stats.UnicastPacketsSent);
            }
        }

        [Fact]
        [PlatformSpecific(TestPlatforms.OSX|TestPlatforms.FreeBSD)]
        public void BasicTest_GetIPInterfaceStatistics_Success_Bsd()
        {
            foreach (NetworkInterface nic in NetworkInterface.GetAllNetworkInterfaces())
            {
                IPInterfaceStatistics stats = nic.GetIPStatistics();

                _log.WriteLine("- Stats for : " + nic.Name);
                _log.WriteLine("BytesReceived: " + stats.BytesReceived);
                _log.WriteLine("BytesSent: " + stats.BytesSent);
                _log.WriteLine("IncomingPacketsDiscarded: " + stats.IncomingPacketsDiscarded);
                _log.WriteLine("IncomingPacketsWithErrors: " + stats.IncomingPacketsWithErrors);
                _log.WriteLine("IncomingUnknownProtocolPackets: " + stats.IncomingUnknownProtocolPackets);
                _log.WriteLine("NonUnicastPacketsReceived: " + stats.NonUnicastPacketsReceived);
                _log.WriteLine("NonUnicastPacketsSent: " + stats.NonUnicastPacketsSent);
                Assert.Throws<PlatformNotSupportedException>(() => stats.OutgoingPacketsDiscarded);
                _log.WriteLine("OutgoingPacketsWithErrors: " + stats.OutgoingPacketsWithErrors);
                _log.WriteLine("OutputQueueLength: " + stats.OutputQueueLength);
                _log.WriteLine("UnicastPacketsReceived: " + stats.UnicastPacketsReceived);
                _log.WriteLine("UnicastPacketsSent: " + stats.UnicastPacketsSent);
            }
        }


        [ConditionalFact(typeof(PlatformDetection), nameof(PlatformDetection.IsNotWindowsSubsystemForLinux))] // https://github.com/dotnet/runtime/issues/20029 and https://github.com/Microsoft/WSL/issues/3561
        [ActiveIssue("https://github.com/dotnet/runtime/issues/50567", TestPlatforms.Android)]
<<<<<<< HEAD
=======
        [ActiveIssue("https://github.com/dotnet/runtime/issues/36890", TestPlatforms.iOS | TestPlatforms.tvOS | TestPlatforms.MacCatalyst)]
>>>>>>> d49bcbe0
        public void BasicTest_GetIsNetworkAvailable_Success()
        {
            Assert.True(NetworkInterface.GetIsNetworkAvailable());
        }

        [Theory]
        [ActiveIssue("https://github.com/dotnet/runtime/issues/34690", TestPlatforms.Windows, TargetFrameworkMonikers.Netcoreapp, TestRuntimes.Mono)]
        [SkipOnPlatform(TestPlatforms.OSX | TestPlatforms.FreeBSD, "Expected behavior is different on OSX or FreeBSD")]
        [SkipOnPlatform(TestPlatforms.iOS | TestPlatforms.MacCatalyst | TestPlatforms.tvOS, "Not supported on Browser, iOS, MacCatalyst, or tvOS.")]
        [InlineData(false)]
        [InlineData(true)]
        [ActiveIssue("https://github.com/dotnet/runtime/issues/50567", TestPlatforms.Android)]
        public async Task NetworkInterface_LoopbackInterfaceIndex_MatchesReceivedPackets(bool ipv6)
        {
            using (var client = new Socket(SocketType.Dgram, ProtocolType.Udp))
            using (var server = new Socket(SocketType.Dgram, ProtocolType.Udp))
            {
                server.Bind(new IPEndPoint(ipv6 ? IPAddress.IPv6Loopback : IPAddress.Loopback, 0));
                var serverEndPoint = (IPEndPoint)server.LocalEndPoint;

                Task<SocketReceiveMessageFromResult> receivedTask =
                    server.ReceiveMessageFromAsync(new ArraySegment<byte>(new byte[1]), SocketFlags.None, serverEndPoint);
                while (!receivedTask.IsCompleted)
                {
                    client.SendTo(new byte[] { 42 }, serverEndPoint);
                    await Task.Delay(1);
                }

                Assert.Equal(
                    (await receivedTask).PacketInformation.Interface,
                    ipv6 ? NetworkInterface.IPv6LoopbackInterfaceIndex : NetworkInterface.LoopbackInterfaceIndex);
            }
        }
    }
}<|MERGE_RESOLUTION|>--- conflicted
+++ resolved
@@ -273,10 +273,7 @@
 
         [ConditionalFact(typeof(PlatformDetection), nameof(PlatformDetection.IsNotWindowsSubsystemForLinux))] // https://github.com/dotnet/runtime/issues/20029 and https://github.com/Microsoft/WSL/issues/3561
         [ActiveIssue("https://github.com/dotnet/runtime/issues/50567", TestPlatforms.Android)]
-<<<<<<< HEAD
-=======
         [ActiveIssue("https://github.com/dotnet/runtime/issues/36890", TestPlatforms.iOS | TestPlatforms.tvOS | TestPlatforms.MacCatalyst)]
->>>>>>> d49bcbe0
         public void BasicTest_GetIsNetworkAvailable_Success()
         {
             Assert.True(NetworkInterface.GetIsNetworkAvailable());
