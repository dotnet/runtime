--- conflicted
+++ resolved
@@ -267,10 +267,6 @@
 
 
         [Fact]
-<<<<<<< HEAD
-        [ActiveIssue("https://github.com/dotnet/runtime/issues/50567", TestPlatforms.Android)]
-=======
->>>>>>> eb51b02b
         public void BasicTest_GetIsNetworkAvailable_Success()
         {
             Assert.True(NetworkInterface.GetIsNetworkAvailable());
