--- conflicted
+++ resolved
@@ -26,10 +26,7 @@
         }
 
         [Fact]
-<<<<<<< HEAD
-=======
         [SkipOnPlatform(TestPlatforms.Android, "Expected behavior is different on Android")]
->>>>>>> eb51b02b
         public void IPGlobalProperties_AccessAllMethods_NoErrors()
         {
             IPGlobalProperties gp = IPGlobalProperties.GetIPGlobalProperties();
@@ -117,10 +114,7 @@
 
         [Theory]
         [MemberData(nameof(Loopbacks))]
-<<<<<<< HEAD
-=======
         [SkipOnPlatform(TestPlatforms.Android, "Unsupported on Android")]
->>>>>>> eb51b02b
         public void IPGlobalProperties_TcpListeners_Succeed(IPAddress address)
         {
             using (var server = new Socket(address.AddressFamily, SocketType.Stream, ProtocolType.Tcp))
@@ -146,10 +140,7 @@
 
         [Theory]
         [ActiveIssue("https://github.com/dotnet/runtime/issues/34690", TestPlatforms.Windows, TargetFrameworkMonikers.Netcoreapp, TestRuntimes.Mono)]
-<<<<<<< HEAD
-=======
         [PlatformSpecific(~(TestPlatforms.iOS | TestPlatforms.tvOS | TestPlatforms.Android))]
->>>>>>> eb51b02b
         [MemberData(nameof(Loopbacks))]
         public async Task IPGlobalProperties_TcpActiveConnections_Succeed(IPAddress address)
         {
