// Licensed to the .NET Foundation under one or more agreements.
// The .NET Foundation licenses this file to you under the MIT license.
// ------------------------------------------------------------------------------
// Changes to this file must follow the https://aka.ms/api-review process.
// ------------------------------------------------------------------------------

namespace System.Net.NetworkInformation
{
    [System.Runtime.Versioning.UnsupportedOSPlatform("browser")]
    public enum DuplicateAddressDetectionState
    {
        Invalid = 0,
        Tentative = 1,
        Duplicate = 2,
        Deprecated = 3,
        Preferred = 4,
    }
    [System.Runtime.Versioning.UnsupportedOSPlatform("browser")]
    public abstract partial class GatewayIPAddressInformation
    {
        protected GatewayIPAddressInformation() { }
        public abstract System.Net.IPAddress Address { get; }
    }
    [System.Runtime.Versioning.UnsupportedOSPlatform("browser")]
    public partial class GatewayIPAddressInformationCollection : System.Collections.Generic.ICollection<System.Net.NetworkInformation.GatewayIPAddressInformation>, System.Collections.Generic.IEnumerable<System.Net.NetworkInformation.GatewayIPAddressInformation>, System.Collections.IEnumerable
    {
        protected internal GatewayIPAddressInformationCollection() { }
        public virtual int Count { get { throw null; } }
        public virtual bool IsReadOnly { get { throw null; } }
        public virtual System.Net.NetworkInformation.GatewayIPAddressInformation this[int index] { get { throw null; } }
        public virtual void Add(System.Net.NetworkInformation.GatewayIPAddressInformation address) { }
        public virtual void Clear() { }
        public virtual bool Contains(System.Net.NetworkInformation.GatewayIPAddressInformation address) { throw null; }
        public virtual void CopyTo(System.Net.NetworkInformation.GatewayIPAddressInformation[] array, int offset) { }
        public virtual System.Collections.Generic.IEnumerator<System.Net.NetworkInformation.GatewayIPAddressInformation> GetEnumerator() { throw null; }
        public virtual bool Remove(System.Net.NetworkInformation.GatewayIPAddressInformation address) { throw null; }
        System.Collections.IEnumerator System.Collections.IEnumerable.GetEnumerator() { throw null; }
    }
    [System.Runtime.Versioning.UnsupportedOSPlatform("browser")]
    public abstract partial class IcmpV4Statistics
    {
        protected IcmpV4Statistics() { }
        public abstract long AddressMaskRepliesReceived { get; }
        public abstract long AddressMaskRepliesSent { get; }
        public abstract long AddressMaskRequestsReceived { get; }
        public abstract long AddressMaskRequestsSent { get; }
        public abstract long DestinationUnreachableMessagesReceived { get; }
        public abstract long DestinationUnreachableMessagesSent { get; }
        public abstract long EchoRepliesReceived { get; }
        public abstract long EchoRepliesSent { get; }
        public abstract long EchoRequestsReceived { get; }
        public abstract long EchoRequestsSent { get; }
        [System.Runtime.Versioning.UnsupportedOSPlatformAttribute("freebsd")]
        [System.Runtime.Versioning.UnsupportedOSPlatformAttribute("ios")]
        [System.Runtime.Versioning.UnsupportedOSPlatformAttribute("osx")]
        [System.Runtime.Versioning.UnsupportedOSPlatformAttribute("tvos")]
        public abstract long ErrorsReceived { get; }
        [System.Runtime.Versioning.UnsupportedOSPlatformAttribute("freebsd")]
        [System.Runtime.Versioning.UnsupportedOSPlatformAttribute("ios")]
        [System.Runtime.Versioning.UnsupportedOSPlatformAttribute("osx")]
        [System.Runtime.Versioning.UnsupportedOSPlatformAttribute("tvos")]
        public abstract long ErrorsSent { get; }
        [System.Runtime.Versioning.UnsupportedOSPlatformAttribute("freebsd")]
        [System.Runtime.Versioning.UnsupportedOSPlatformAttribute("ios")]
        [System.Runtime.Versioning.UnsupportedOSPlatformAttribute("osx")]
        [System.Runtime.Versioning.UnsupportedOSPlatformAttribute("tvos")]
        public abstract long MessagesReceived { get; }
        [System.Runtime.Versioning.UnsupportedOSPlatformAttribute("freebsd")]
        [System.Runtime.Versioning.UnsupportedOSPlatformAttribute("ios")]
        [System.Runtime.Versioning.UnsupportedOSPlatformAttribute("osx")]
        [System.Runtime.Versioning.UnsupportedOSPlatformAttribute("tvos")]
        public abstract long MessagesSent { get; }
        public abstract long ParameterProblemsReceived { get; }
        public abstract long ParameterProblemsSent { get; }
        public abstract long RedirectsReceived { get; }
        public abstract long RedirectsSent { get; }
        public abstract long SourceQuenchesReceived { get; }
        public abstract long SourceQuenchesSent { get; }
        public abstract long TimeExceededMessagesReceived { get; }
        public abstract long TimeExceededMessagesSent { get; }
        public abstract long TimestampRepliesReceived { get; }
        public abstract long TimestampRepliesSent { get; }
        public abstract long TimestampRequestsReceived { get; }
        public abstract long TimestampRequestsSent { get; }
    }
    [System.Runtime.Versioning.UnsupportedOSPlatform("browser")]
    public abstract partial class IcmpV6Statistics
    {
        protected IcmpV6Statistics() { }
        public abstract long DestinationUnreachableMessagesReceived { get; }
        public abstract long DestinationUnreachableMessagesSent { get; }
        public abstract long EchoRepliesReceived { get; }
        public abstract long EchoRepliesSent { get; }
        public abstract long EchoRequestsReceived { get; }
        public abstract long EchoRequestsSent { get; }
        [System.Runtime.Versioning.UnsupportedOSPlatformAttribute("freebsd")]
        [System.Runtime.Versioning.UnsupportedOSPlatformAttribute("ios")]
        [System.Runtime.Versioning.UnsupportedOSPlatformAttribute("osx")]
        [System.Runtime.Versioning.UnsupportedOSPlatformAttribute("tvos")]
        public abstract long ErrorsReceived { get; }
        [System.Runtime.Versioning.UnsupportedOSPlatformAttribute("freebsd")]
        [System.Runtime.Versioning.UnsupportedOSPlatformAttribute("ios")]
        [System.Runtime.Versioning.UnsupportedOSPlatformAttribute("osx")]
        [System.Runtime.Versioning.UnsupportedOSPlatformAttribute("tvos")]
        public abstract long ErrorsSent { get; }
        public abstract long MembershipQueriesReceived { get; }
        public abstract long MembershipQueriesSent { get; }
        public abstract long MembershipReductionsReceived { get; }
        public abstract long MembershipReductionsSent { get; }
        public abstract long MembershipReportsReceived { get; }
        public abstract long MembershipReportsSent { get; }
        [System.Runtime.Versioning.UnsupportedOSPlatformAttribute("freebsd")]
        [System.Runtime.Versioning.UnsupportedOSPlatformAttribute("ios")]
        [System.Runtime.Versioning.UnsupportedOSPlatformAttribute("osx")]
        [System.Runtime.Versioning.UnsupportedOSPlatformAttribute("tvos")]
        public abstract long MessagesReceived { get; }
        [System.Runtime.Versioning.UnsupportedOSPlatformAttribute("freebsd")]
        [System.Runtime.Versioning.UnsupportedOSPlatformAttribute("ios")]
        [System.Runtime.Versioning.UnsupportedOSPlatformAttribute("osx")]
        [System.Runtime.Versioning.UnsupportedOSPlatformAttribute("tvos")]
        public abstract long MessagesSent { get; }
        public abstract long NeighborAdvertisementsReceived { get; }
        public abstract long NeighborAdvertisementsSent { get; }
        public abstract long NeighborSolicitsReceived { get; }
        public abstract long NeighborSolicitsSent { get; }
        public abstract long PacketTooBigMessagesReceived { get; }
        public abstract long PacketTooBigMessagesSent { get; }
        public abstract long ParameterProblemsReceived { get; }
        public abstract long ParameterProblemsSent { get; }
        public abstract long RedirectsReceived { get; }
        public abstract long RedirectsSent { get; }
        public abstract long RouterAdvertisementsReceived { get; }
        public abstract long RouterAdvertisementsSent { get; }
        public abstract long RouterSolicitsReceived { get; }
        public abstract long RouterSolicitsSent { get; }
        public abstract long TimeExceededMessagesReceived { get; }
        public abstract long TimeExceededMessagesSent { get; }
    }
    [System.Runtime.Versioning.UnsupportedOSPlatform("browser")]
    public abstract partial class IPAddressInformation
    {
        protected IPAddressInformation() { }
        public abstract System.Net.IPAddress Address { get; }
        [System.Runtime.Versioning.SupportedOSPlatformAttribute("windows")]
        public abstract bool IsDnsEligible { get; }
        [System.Runtime.Versioning.SupportedOSPlatformAttribute("windows")]
        public abstract bool IsTransient { get; }
    }
    [System.Runtime.Versioning.UnsupportedOSPlatform("browser")]
    public partial class IPAddressInformationCollection : System.Collections.Generic.ICollection<System.Net.NetworkInformation.IPAddressInformation>, System.Collections.Generic.IEnumerable<System.Net.NetworkInformation.IPAddressInformation>, System.Collections.IEnumerable
    {
        internal IPAddressInformationCollection() { }
        public virtual int Count { get { throw null; } }
        public virtual bool IsReadOnly { get { throw null; } }
        public virtual System.Net.NetworkInformation.IPAddressInformation this[int index] { get { throw null; } }
        public virtual void Add(System.Net.NetworkInformation.IPAddressInformation address) { }
        public virtual void Clear() { }
        public virtual bool Contains(System.Net.NetworkInformation.IPAddressInformation address) { throw null; }
        public virtual void CopyTo(System.Net.NetworkInformation.IPAddressInformation[] array, int offset) { }
        public virtual System.Collections.Generic.IEnumerator<System.Net.NetworkInformation.IPAddressInformation> GetEnumerator() { throw null; }
        public virtual bool Remove(System.Net.NetworkInformation.IPAddressInformation address) { throw null; }
        System.Collections.IEnumerator System.Collections.IEnumerable.GetEnumerator() { throw null; }
    }
    [System.Runtime.Versioning.UnsupportedOSPlatform("browser")]
    public abstract partial class IPGlobalProperties
    {
        protected IPGlobalProperties() { }
        [System.Runtime.Versioning.UnsupportedOSPlatformAttribute("android")]
        public abstract string DhcpScopeName { get; }
        public abstract string DomainName { get; }
        public abstract string HostName { get; }
        [System.Runtime.Versioning.UnsupportedOSPlatformAttribute("android")]
        public abstract bool IsWinsProxy { get; }
        public abstract System.Net.NetworkInformation.NetBiosNodeType NodeType { get; }
        public virtual System.IAsyncResult BeginGetUnicastAddresses(System.AsyncCallback? callback, object? state) { throw null; }
        public virtual System.Net.NetworkInformation.UnicastIPAddressInformationCollection EndGetUnicastAddresses(System.IAsyncResult asyncResult) { throw null; }
        [System.Runtime.Versioning.UnsupportedOSPlatformAttribute("android")]
        public abstract System.Net.NetworkInformation.TcpConnectionInformation[] GetActiveTcpConnections();
        [System.Runtime.Versioning.UnsupportedOSPlatformAttribute("android")]
        public abstract System.Net.IPEndPoint[] GetActiveTcpListeners();
        [System.Runtime.Versioning.UnsupportedOSPlatformAttribute("android")]
        public abstract System.Net.IPEndPoint[] GetActiveUdpListeners();
        [System.Runtime.Versioning.UnsupportedOSPlatformAttribute("android")]
        public abstract System.Net.NetworkInformation.IcmpV4Statistics GetIcmpV4Statistics();
        [System.Runtime.Versioning.UnsupportedOSPlatformAttribute("android")]
        public abstract System.Net.NetworkInformation.IcmpV6Statistics GetIcmpV6Statistics();
        [System.Runtime.Versioning.UnsupportedOSPlatformAttribute("illumos")]
        [System.Runtime.Versioning.UnsupportedOSPlatformAttribute("solaris")]
        public static System.Net.NetworkInformation.IPGlobalProperties GetIPGlobalProperties() { throw null; }
        public abstract System.Net.NetworkInformation.IPGlobalStatistics GetIPv4GlobalStatistics();
        [System.Runtime.Versioning.UnsupportedOSPlatformAttribute("freebsd")]
        [System.Runtime.Versioning.UnsupportedOSPlatformAttribute("ios")]
        [System.Runtime.Versioning.UnsupportedOSPlatformAttribute("osx")]
        [System.Runtime.Versioning.UnsupportedOSPlatformAttribute("tvos")]
        public abstract System.Net.NetworkInformation.IPGlobalStatistics GetIPv6GlobalStatistics();
        [System.Runtime.Versioning.UnsupportedOSPlatformAttribute("android")]
        public abstract System.Net.NetworkInformation.TcpStatistics GetTcpIPv4Statistics();
        [System.Runtime.Versioning.UnsupportedOSPlatformAttribute("android")]
        public abstract System.Net.NetworkInformation.TcpStatistics GetTcpIPv6Statistics();
        [System.Runtime.Versioning.UnsupportedOSPlatformAttribute("android")]
        public abstract System.Net.NetworkInformation.UdpStatistics GetUdpIPv4Statistics();
        [System.Runtime.Versioning.UnsupportedOSPlatformAttribute("android")]
        public abstract System.Net.NetworkInformation.UdpStatistics GetUdpIPv6Statistics();
        public virtual System.Net.NetworkInformation.UnicastIPAddressInformationCollection GetUnicastAddresses() { throw null; }
        public virtual System.Threading.Tasks.Task<System.Net.NetworkInformation.UnicastIPAddressInformationCollection> GetUnicastAddressesAsync() { throw null; }
    }
    [System.Runtime.Versioning.UnsupportedOSPlatform("browser")]
    public abstract partial class IPGlobalStatistics
    {
        protected IPGlobalStatistics() { }
        [System.Runtime.Versioning.UnsupportedOSPlatformAttribute("android")]
        public abstract int DefaultTtl { get; }
        [System.Runtime.Versioning.UnsupportedOSPlatformAttribute("android")]
        public abstract bool ForwardingEnabled { get; }
        public abstract int NumberOfInterfaces { get; }
        public abstract int NumberOfIPAddresses { get; }
        [System.Runtime.Versioning.UnsupportedOSPlatformAttribute("android")]
        public abstract int NumberOfRoutes { get; }
        [System.Runtime.Versioning.UnsupportedOSPlatformAttribute("android")]
        public abstract long OutputPacketRequests { get; }
        [System.Runtime.Versioning.UnsupportedOSPlatformAttribute("android")]
        public abstract long OutputPacketRoutingDiscards { get; }
        [System.Runtime.Versioning.UnsupportedOSPlatformAttribute("android")]
        public abstract long OutputPacketsDiscarded { get; }
        [System.Runtime.Versioning.UnsupportedOSPlatformAttribute("android")]
        public abstract long OutputPacketsWithNoRoute { get; }
        [System.Runtime.Versioning.UnsupportedOSPlatformAttribute("android")]
        public abstract long PacketFragmentFailures { get; }
        [System.Runtime.Versioning.UnsupportedOSPlatformAttribute("android")]
        public abstract long PacketReassembliesRequired { get; }
        [System.Runtime.Versioning.UnsupportedOSPlatformAttribute("android")]
        public abstract long PacketReassemblyFailures { get; }
        [System.Runtime.Versioning.UnsupportedOSPlatformAttribute("android")]
        public abstract long PacketReassemblyTimeout { get; }
        [System.Runtime.Versioning.UnsupportedOSPlatformAttribute("android")]
        public abstract long PacketsFragmented { get; }
        [System.Runtime.Versioning.UnsupportedOSPlatformAttribute("android")]
        public abstract long PacketsReassembled { get; }
        [System.Runtime.Versioning.UnsupportedOSPlatformAttribute("android")]
        public abstract long ReceivedPackets { get; }
        [System.Runtime.Versioning.UnsupportedOSPlatformAttribute("android")]
        public abstract long ReceivedPacketsDelivered { get; }
        [System.Runtime.Versioning.UnsupportedOSPlatformAttribute("android")]
        public abstract long ReceivedPacketsDiscarded { get; }
        [System.Runtime.Versioning.UnsupportedOSPlatformAttribute("android")]
        public abstract long ReceivedPacketsForwarded { get; }
        [System.Runtime.Versioning.UnsupportedOSPlatformAttribute("android")]
        public abstract long ReceivedPacketsWithAddressErrors { get; }
        [System.Runtime.Versioning.UnsupportedOSPlatformAttribute("android")]
        public abstract long ReceivedPacketsWithHeadersErrors { get; }
        [System.Runtime.Versioning.UnsupportedOSPlatformAttribute("android")]
        public abstract long ReceivedPacketsWithUnknownProtocol { get; }
    }
    [System.Runtime.Versioning.UnsupportedOSPlatform("browser")]
    public abstract partial class IPInterfaceProperties
    {
        protected IPInterfaceProperties() { }
        [System.Runtime.Versioning.SupportedOSPlatformAttribute("windows")]
        public abstract System.Net.NetworkInformation.IPAddressInformationCollection AnycastAddresses { get; }
        [System.Runtime.Versioning.UnsupportedOSPlatformAttribute("android")]
        [System.Runtime.Versioning.UnsupportedOSPlatformAttribute("freebsd")]
        [System.Runtime.Versioning.UnsupportedOSPlatformAttribute("ios")]
        [System.Runtime.Versioning.UnsupportedOSPlatformAttribute("osx")]
        [System.Runtime.Versioning.UnsupportedOSPlatformAttribute("tvos")]
        public abstract System.Net.NetworkInformation.IPAddressCollection DhcpServerAddresses { get; }
        [System.Runtime.Versioning.UnsupportedOSPlatformAttribute("android")]
        public abstract System.Net.NetworkInformation.IPAddressCollection DnsAddresses { get; }
        [System.Runtime.Versioning.UnsupportedOSPlatformAttribute("android")]
        public abstract string DnsSuffix { get; }
        [System.Runtime.Versioning.UnsupportedOSPlatformAttribute("android")]
        public abstract System.Net.NetworkInformation.GatewayIPAddressInformationCollection GatewayAddresses { get; }
        [System.Runtime.Versioning.UnsupportedOSPlatformAttribute("android")]
        [System.Runtime.Versioning.UnsupportedOSPlatformAttribute("freebsd")]
        [System.Runtime.Versioning.UnsupportedOSPlatformAttribute("ios")]
        [System.Runtime.Versioning.UnsupportedOSPlatformAttribute("osx")]
        [System.Runtime.Versioning.UnsupportedOSPlatformAttribute("tvos")]
        public abstract bool IsDnsEnabled { get; }
        [System.Runtime.Versioning.SupportedOSPlatformAttribute("windows")]
        public abstract bool IsDynamicDnsEnabled { get; }
        public abstract System.Net.NetworkInformation.MulticastIPAddressInformationCollection MulticastAddresses { get; }
        public abstract System.Net.NetworkInformation.UnicastIPAddressInformationCollection UnicastAddresses { get; }
        [System.Runtime.Versioning.UnsupportedOSPlatformAttribute("android")]
        [System.Runtime.Versioning.UnsupportedOSPlatformAttribute("freebsd")]
        [System.Runtime.Versioning.UnsupportedOSPlatformAttribute("ios")]
        [System.Runtime.Versioning.UnsupportedOSPlatformAttribute("osx")]
        [System.Runtime.Versioning.UnsupportedOSPlatformAttribute("tvos")]
        public abstract System.Net.NetworkInformation.IPAddressCollection WinsServersAddresses { get; }
        public abstract System.Net.NetworkInformation.IPv4InterfaceProperties GetIPv4Properties();
        public abstract System.Net.NetworkInformation.IPv6InterfaceProperties GetIPv6Properties();
    }
    [System.Runtime.Versioning.UnsupportedOSPlatform("browser")]
    public abstract partial class IPInterfaceStatistics
    {
        protected IPInterfaceStatistics() { }
        public abstract long BytesReceived { get; }
        public abstract long BytesSent { get; }
        public abstract long IncomingPacketsDiscarded { get; }
        public abstract long IncomingPacketsWithErrors { get; }
        [System.Runtime.Versioning.UnsupportedOSPlatformAttribute("linux")]
        public abstract long IncomingUnknownProtocolPackets { get; }
        public abstract long NonUnicastPacketsReceived { get; }
        [System.Runtime.Versioning.UnsupportedOSPlatformAttribute("linux")]
        public abstract long NonUnicastPacketsSent { get; }
        [System.Runtime.Versioning.UnsupportedOSPlatformAttribute("freebsd")]
        [System.Runtime.Versioning.UnsupportedOSPlatformAttribute("ios")]
        [System.Runtime.Versioning.UnsupportedOSPlatformAttribute("osx")]
        [System.Runtime.Versioning.UnsupportedOSPlatformAttribute("tvos")]
        public abstract long OutgoingPacketsDiscarded { get; }
        public abstract long OutgoingPacketsWithErrors { get; }
        public abstract long OutputQueueLength { get; }
        public abstract long UnicastPacketsReceived { get; }
        public abstract long UnicastPacketsSent { get; }
    }
    [System.Runtime.Versioning.UnsupportedOSPlatform("browser")]
    public abstract partial class IPv4InterfaceProperties
    {
        protected IPv4InterfaceProperties() { }
        public abstract int Index { get; }
        [System.Runtime.Versioning.SupportedOSPlatformAttribute("windows")]
        public abstract bool IsAutomaticPrivateAddressingActive { get; }
        [System.Runtime.Versioning.SupportedOSPlatformAttribute("windows")]
        public abstract bool IsAutomaticPrivateAddressingEnabled { get; }
        [System.Runtime.Versioning.SupportedOSPlatformAttribute("windows")]
        public abstract bool IsDhcpEnabled { get; }
        [System.Runtime.Versioning.SupportedOSPlatformAttribute("windows")]
        [System.Runtime.Versioning.SupportedOSPlatformAttribute("linux")]
        public abstract bool IsForwardingEnabled { get; }
        public abstract int Mtu { get; }
        [System.Runtime.Versioning.SupportedOSPlatformAttribute("windows")]
        [System.Runtime.Versioning.SupportedOSPlatformAttribute("linux")]
        public abstract bool UsesWins { get; }
    }
    [System.Runtime.Versioning.UnsupportedOSPlatform("browser")]
    public abstract partial class IPv4InterfaceStatistics
    {
        protected IPv4InterfaceStatistics() { }
        public abstract long BytesReceived { get; }
        public abstract long BytesSent { get; }
        public abstract long IncomingPacketsDiscarded { get; }
        public abstract long IncomingPacketsWithErrors { get; }
        public abstract long IncomingUnknownProtocolPackets { get; }
        public abstract long NonUnicastPacketsReceived { get; }
        public abstract long NonUnicastPacketsSent { get; }
        [System.Runtime.Versioning.UnsupportedOSPlatformAttribute("freebsd")]
        [System.Runtime.Versioning.UnsupportedOSPlatformAttribute("ios")]
        [System.Runtime.Versioning.UnsupportedOSPlatformAttribute("osx")]
        [System.Runtime.Versioning.UnsupportedOSPlatformAttribute("tvos")]
        public abstract long OutgoingPacketsDiscarded { get; }
        public abstract long OutgoingPacketsWithErrors { get; }
        public abstract long OutputQueueLength { get; }
        public abstract long UnicastPacketsReceived { get; }
        public abstract long UnicastPacketsSent { get; }
    }
    [System.Runtime.Versioning.UnsupportedOSPlatform("browser")]
    public abstract partial class IPv6InterfaceProperties
    {
        protected IPv6InterfaceProperties() { }
        public abstract int Index { get; }
        public abstract int Mtu { get; }
        [System.Runtime.Versioning.UnsupportedOSPlatformAttribute("freebsd")]
        [System.Runtime.Versioning.UnsupportedOSPlatformAttribute("ios")]
        [System.Runtime.Versioning.UnsupportedOSPlatformAttribute("osx")]
        [System.Runtime.Versioning.UnsupportedOSPlatformAttribute("tvos")]
        public virtual long GetScopeId(System.Net.NetworkInformation.ScopeLevel scopeLevel) { throw null; }
    }
    [System.Runtime.Versioning.UnsupportedOSPlatform("browser")]
    public abstract partial class MulticastIPAddressInformation : System.Net.NetworkInformation.IPAddressInformation
    {
        protected MulticastIPAddressInformation() { }
        [System.Runtime.Versioning.SupportedOSPlatformAttribute("windows")]
        public abstract long AddressPreferredLifetime { get; }
        [System.Runtime.Versioning.SupportedOSPlatformAttribute("windows")]
        public abstract long AddressValidLifetime { get; }
        [System.Runtime.Versioning.SupportedOSPlatformAttribute("windows")]
        public abstract long DhcpLeaseLifetime { get; }
        [System.Runtime.Versioning.SupportedOSPlatformAttribute("windows")]
        public abstract System.Net.NetworkInformation.DuplicateAddressDetectionState DuplicateAddressDetectionState { get; }
        [System.Runtime.Versioning.SupportedOSPlatformAttribute("windows")]
        public abstract System.Net.NetworkInformation.PrefixOrigin PrefixOrigin { get; }
        [System.Runtime.Versioning.SupportedOSPlatformAttribute("windows")]
        public abstract System.Net.NetworkInformation.SuffixOrigin SuffixOrigin { get; }
    }
    [System.Runtime.Versioning.UnsupportedOSPlatform("browser")]
    public partial class MulticastIPAddressInformationCollection : System.Collections.Generic.ICollection<System.Net.NetworkInformation.MulticastIPAddressInformation>, System.Collections.Generic.IEnumerable<System.Net.NetworkInformation.MulticastIPAddressInformation>, System.Collections.IEnumerable
    {
        protected internal MulticastIPAddressInformationCollection() { }
        public virtual int Count { get { throw null; } }
        public virtual bool IsReadOnly { get { throw null; } }
        public virtual System.Net.NetworkInformation.MulticastIPAddressInformation this[int index] { get { throw null; } }
        public virtual void Add(System.Net.NetworkInformation.MulticastIPAddressInformation address) { }
        public virtual void Clear() { }
        public virtual bool Contains(System.Net.NetworkInformation.MulticastIPAddressInformation address) { throw null; }
        public virtual void CopyTo(System.Net.NetworkInformation.MulticastIPAddressInformation[] array, int offset) { }
        public virtual System.Collections.Generic.IEnumerator<System.Net.NetworkInformation.MulticastIPAddressInformation> GetEnumerator() { throw null; }
        public virtual bool Remove(System.Net.NetworkInformation.MulticastIPAddressInformation address) { throw null; }
        System.Collections.IEnumerator System.Collections.IEnumerable.GetEnumerator() { throw null; }
    }
    [System.Runtime.Versioning.UnsupportedOSPlatform("browser")]
    public enum NetBiosNodeType
    {
        Unknown = 0,
        Broadcast = 1,
        Peer2Peer = 2,
        Mixed = 4,
        Hybrid = 8,
    }
    public delegate void NetworkAddressChangedEventHandler(object? sender, System.EventArgs e);
    public delegate void NetworkAvailabilityChangedEventHandler(object? sender, System.Net.NetworkInformation.NetworkAvailabilityEventArgs e);
    public partial class NetworkAvailabilityEventArgs : System.EventArgs
    {
        internal NetworkAvailabilityEventArgs() { }
        public bool IsAvailable { get { throw null; } }
    }
    public partial class NetworkChange
    {
        [System.ComponentModel.EditorBrowsableAttribute(System.ComponentModel.EditorBrowsableState.Never)]
        [System.ObsoleteAttribute("This API supports the .NET Framework infrastructure and is not intended to be used directly from your code.", true)]
        public NetworkChange() { }
<<<<<<< HEAD
        [System.Runtime.Versioning.UnsupportedOSPlatform("illumos")]
        [System.Runtime.Versioning.UnsupportedOSPlatform("solaris")]
        [System.Runtime.Versioning.UnsupportedOSPlatform("browser")]
=======
        [System.Runtime.Versioning.UnsupportedOSPlatformAttribute("illumos")]
        [System.Runtime.Versioning.UnsupportedOSPlatformAttribute("solaris")]
>>>>>>> ced3d927
        public static event System.Net.NetworkInformation.NetworkAddressChangedEventHandler? NetworkAddressChanged { add { } remove { } }
        [System.Runtime.Versioning.UnsupportedOSPlatformAttribute("illumos")]
        [System.Runtime.Versioning.UnsupportedOSPlatformAttribute("solaris")]
        public static event System.Net.NetworkInformation.NetworkAvailabilityChangedEventHandler? NetworkAvailabilityChanged { add { } remove { } }
        [System.ComponentModel.EditorBrowsableAttribute(System.ComponentModel.EditorBrowsableState.Never)]
        [System.ObsoleteAttribute("This API supports the .NET Framework infrastructure and is not intended to be used directly from your code.", true)]
        public static void RegisterNetworkChange(System.Net.NetworkInformation.NetworkChange nc) { }
    }
    public partial class NetworkInformationException : System.ComponentModel.Win32Exception
    {
        public NetworkInformationException() { }
        public NetworkInformationException(int errorCode) { }
        protected NetworkInformationException(System.Runtime.Serialization.SerializationInfo serializationInfo, System.Runtime.Serialization.StreamingContext streamingContext) { }
        public override int ErrorCode { get { throw null; } }
    }
    public abstract partial class NetworkInterface
    {
        protected NetworkInterface() { }
        [System.Runtime.Versioning.UnsupportedOSPlatform("browser")]
        public virtual string Description { get { throw null; } }
        [System.Runtime.Versioning.UnsupportedOSPlatform("browser")]
        public virtual string Id { get { throw null; } }
<<<<<<< HEAD
        [System.Runtime.Versioning.UnsupportedOSPlatform("browser")]
        [System.Runtime.Versioning.UnsupportedOSPlatform("illumos")]
        [System.Runtime.Versioning.UnsupportedOSPlatform("solaris")]
=======
        [System.Runtime.Versioning.UnsupportedOSPlatformAttribute("illumos")]
        [System.Runtime.Versioning.UnsupportedOSPlatformAttribute("solaris")]
>>>>>>> ced3d927
        public static int IPv6LoopbackInterfaceIndex { get { throw null; } }
        [System.Runtime.Versioning.UnsupportedOSPlatform("browser")]
        public virtual bool IsReceiveOnly { get { throw null; } }
<<<<<<< HEAD
        [System.Runtime.Versioning.UnsupportedOSPlatform("browser")]
        [System.Runtime.Versioning.UnsupportedOSPlatform("illumos")]
        [System.Runtime.Versioning.UnsupportedOSPlatform("solaris")]
=======
        [System.Runtime.Versioning.UnsupportedOSPlatformAttribute("illumos")]
        [System.Runtime.Versioning.UnsupportedOSPlatformAttribute("solaris")]
>>>>>>> ced3d927
        public static int LoopbackInterfaceIndex { get { throw null; } }
        [System.Runtime.Versioning.UnsupportedOSPlatform("browser")]
        public virtual string Name { get { throw null; } }
        [System.Runtime.Versioning.UnsupportedOSPlatform("browser")]
        public virtual System.Net.NetworkInformation.NetworkInterfaceType NetworkInterfaceType { get { throw null; } }
        [System.Runtime.Versioning.UnsupportedOSPlatform("browser")]
        public virtual System.Net.NetworkInformation.OperationalStatus OperationalStatus { get { throw null; } }
        [System.Runtime.Versioning.UnsupportedOSPlatform("browser")]
        public virtual long Speed { get { throw null; } }
        [System.Runtime.Versioning.UnsupportedOSPlatform("browser")]
        public virtual bool SupportsMulticast { get { throw null; } }
<<<<<<< HEAD
        [System.Runtime.Versioning.UnsupportedOSPlatform("browser")]
        [System.Runtime.Versioning.UnsupportedOSPlatform("illumos")]
        [System.Runtime.Versioning.UnsupportedOSPlatform("solaris")]
=======
        [System.Runtime.Versioning.UnsupportedOSPlatformAttribute("illumos")]
        [System.Runtime.Versioning.UnsupportedOSPlatformAttribute("solaris")]
>>>>>>> ced3d927
        public static System.Net.NetworkInformation.NetworkInterface[] GetAllNetworkInterfaces() { throw null; }
        [System.Runtime.Versioning.UnsupportedOSPlatform("browser")]
        public virtual System.Net.NetworkInformation.IPInterfaceProperties GetIPProperties() { throw null; }
<<<<<<< HEAD
        [System.Runtime.Versioning.UnsupportedOSPlatform("browser")]
        [System.Runtime.Versioning.UnsupportedOSPlatform("android")]
        public virtual System.Net.NetworkInformation.IPInterfaceStatistics GetIPStatistics() { throw null; }
        [System.Runtime.Versioning.UnsupportedOSPlatform("browser")]
        [System.Runtime.Versioning.UnsupportedOSPlatform("android")]
=======
        [System.Runtime.Versioning.UnsupportedOSPlatformAttribute("android")]
        public virtual System.Net.NetworkInformation.IPInterfaceStatistics GetIPStatistics() { throw null; }
        [System.Runtime.Versioning.UnsupportedOSPlatformAttribute("android")]
>>>>>>> ced3d927
        public virtual System.Net.NetworkInformation.IPv4InterfaceStatistics GetIPv4Statistics() { throw null; }
        [System.Runtime.Versioning.UnsupportedOSPlatformAttribute("illumos")]
        [System.Runtime.Versioning.UnsupportedOSPlatformAttribute("solaris")]
        public static bool GetIsNetworkAvailable() { throw null; }
        [System.Runtime.Versioning.UnsupportedOSPlatform("browser")]
        public virtual System.Net.NetworkInformation.PhysicalAddress GetPhysicalAddress() { throw null; }
        [System.Runtime.Versioning.UnsupportedOSPlatform("browser")]
        public virtual bool Supports(System.Net.NetworkInformation.NetworkInterfaceComponent networkInterfaceComponent) { throw null; }
    }
    [System.Runtime.Versioning.UnsupportedOSPlatform("browser")]
    public enum NetworkInterfaceComponent
    {
        IPv4 = 0,
        IPv6 = 1,
    }
    [System.Runtime.Versioning.UnsupportedOSPlatform("browser")]
    public enum NetworkInterfaceType
    {
        Unknown = 1,
        Ethernet = 6,
        TokenRing = 9,
        Fddi = 15,
        BasicIsdn = 20,
        PrimaryIsdn = 21,
        Ppp = 23,
        Loopback = 24,
        Ethernet3Megabit = 26,
        Slip = 28,
        Atm = 37,
        GenericModem = 48,
        FastEthernetT = 62,
        Isdn = 63,
        FastEthernetFx = 69,
        Wireless80211 = 71,
        AsymmetricDsl = 94,
        RateAdaptDsl = 95,
        SymmetricDsl = 96,
        VeryHighSpeedDsl = 97,
        IPOverAtm = 114,
        GigabitEthernet = 117,
        Tunnel = 131,
        MultiRateSymmetricDsl = 143,
        HighPerformanceSerialBus = 144,
        Wman = 237,
        Wwanpp = 243,
        Wwanpp2 = 244,
    }
    [System.Runtime.Versioning.UnsupportedOSPlatform("browser")]
    public enum OperationalStatus
    {
        Up = 1,
        Down = 2,
        Testing = 3,
        Unknown = 4,
        Dormant = 5,
        NotPresent = 6,
        LowerLayerDown = 7,
    }
    [System.Runtime.Versioning.UnsupportedOSPlatform("browser")]
    public partial class PhysicalAddress
    {
        public static readonly System.Net.NetworkInformation.PhysicalAddress None;
        public PhysicalAddress(byte[] address) { }
        public override bool Equals([System.Diagnostics.CodeAnalysis.NotNullWhenAttribute(true)] object? comparand) { throw null; }
        public byte[] GetAddressBytes() { throw null; }
        public override int GetHashCode() { throw null; }
        public static System.Net.NetworkInformation.PhysicalAddress Parse(System.ReadOnlySpan<char> address) { throw null; }
        public static System.Net.NetworkInformation.PhysicalAddress Parse(string? address) { throw null; }
        public override string ToString() { throw null; }
        public static bool TryParse(System.ReadOnlySpan<char> address, [System.Diagnostics.CodeAnalysis.NotNullWhenAttribute(true)] out System.Net.NetworkInformation.PhysicalAddress? value) { throw null; }
        public static bool TryParse(string? address, [System.Diagnostics.CodeAnalysis.NotNullWhenAttribute(true)] out System.Net.NetworkInformation.PhysicalAddress? value) { throw null; }
    }
    [System.Runtime.Versioning.UnsupportedOSPlatform("browser")]
    public enum PrefixOrigin
    {
        Other = 0,
        Manual = 1,
        WellKnown = 2,
        Dhcp = 3,
        RouterAdvertisement = 4,
    }
    [System.Runtime.Versioning.UnsupportedOSPlatform("browser")]
    public enum ScopeLevel
    {
        None = 0,
        Interface = 1,
        Link = 2,
        Subnet = 3,
        Admin = 4,
        Site = 5,
        Organization = 8,
        Global = 14,
    }
    [System.Runtime.Versioning.UnsupportedOSPlatform("browser")]
    public enum SuffixOrigin
    {
        Other = 0,
        Manual = 1,
        WellKnown = 2,
        OriginDhcp = 3,
        LinkLayerAddress = 4,
        Random = 5,
    }
    [System.Runtime.Versioning.UnsupportedOSPlatform("browser")]
    public abstract partial class TcpConnectionInformation
    {
        protected TcpConnectionInformation() { }
        public abstract System.Net.IPEndPoint LocalEndPoint { get; }
        public abstract System.Net.IPEndPoint RemoteEndPoint { get; }
        public abstract System.Net.NetworkInformation.TcpState State { get; }
    }
    [System.Runtime.Versioning.UnsupportedOSPlatform("browser")]
    public enum TcpState
    {
        Unknown = 0,
        Closed = 1,
        Listen = 2,
        SynSent = 3,
        SynReceived = 4,
        Established = 5,
        FinWait1 = 6,
        FinWait2 = 7,
        CloseWait = 8,
        Closing = 9,
        LastAck = 10,
        TimeWait = 11,
        DeleteTcb = 12,
    }
    [System.Runtime.Versioning.UnsupportedOSPlatform("browser")]
    public abstract partial class TcpStatistics
    {
        protected TcpStatistics() { }
        public abstract long ConnectionsAccepted { get; }
        public abstract long ConnectionsInitiated { get; }
        public abstract long CumulativeConnections { get; }
        public abstract long CurrentConnections { get; }
        public abstract long ErrorsReceived { get; }
        public abstract long FailedConnectionAttempts { get; }
        public abstract long MaximumConnections { get; }
        public abstract long MaximumTransmissionTimeout { get; }
        public abstract long MinimumTransmissionTimeout { get; }
        public abstract long ResetConnections { get; }
        public abstract long ResetsSent { get; }
        public abstract long SegmentsReceived { get; }
        public abstract long SegmentsResent { get; }
        public abstract long SegmentsSent { get; }
    }
    [System.Runtime.Versioning.UnsupportedOSPlatform("browser")]
    public abstract partial class UdpStatistics
    {
        protected UdpStatistics() { }
        public abstract long DatagramsReceived { get; }
        public abstract long DatagramsSent { get; }
        public abstract long IncomingDatagramsDiscarded { get; }
        public abstract long IncomingDatagramsWithErrors { get; }
        public abstract int UdpListeners { get; }
    }
    [System.Runtime.Versioning.UnsupportedOSPlatform("browser")]
    public abstract partial class UnicastIPAddressInformation : System.Net.NetworkInformation.IPAddressInformation
    {
        protected UnicastIPAddressInformation() { }
        [System.Runtime.Versioning.SupportedOSPlatformAttribute("windows")]
        public abstract long AddressPreferredLifetime { get; }
        [System.Runtime.Versioning.SupportedOSPlatformAttribute("windows")]
        public abstract long AddressValidLifetime { get; }
        [System.Runtime.Versioning.SupportedOSPlatformAttribute("windows")]
        public abstract long DhcpLeaseLifetime { get; }
        [System.Runtime.Versioning.SupportedOSPlatformAttribute("windows")]
        public abstract System.Net.NetworkInformation.DuplicateAddressDetectionState DuplicateAddressDetectionState { get; }
        public abstract System.Net.IPAddress IPv4Mask { get; }
        public virtual int PrefixLength { get { throw null; } }
        [System.Runtime.Versioning.SupportedOSPlatformAttribute("windows")]
        public abstract System.Net.NetworkInformation.PrefixOrigin PrefixOrigin { get; }
        [System.Runtime.Versioning.SupportedOSPlatformAttribute("windows")]
        public abstract System.Net.NetworkInformation.SuffixOrigin SuffixOrigin { get; }
    }
    [System.Runtime.Versioning.UnsupportedOSPlatform("browser")]
    public partial class UnicastIPAddressInformationCollection : System.Collections.Generic.ICollection<System.Net.NetworkInformation.UnicastIPAddressInformation>, System.Collections.Generic.IEnumerable<System.Net.NetworkInformation.UnicastIPAddressInformation>, System.Collections.IEnumerable
    {
        protected internal UnicastIPAddressInformationCollection() { }
        public virtual int Count { get { throw null; } }
        public virtual bool IsReadOnly { get { throw null; } }
        public virtual System.Net.NetworkInformation.UnicastIPAddressInformation this[int index] { get { throw null; } }
        public virtual void Add(System.Net.NetworkInformation.UnicastIPAddressInformation address) { }
        public virtual void Clear() { }
        public virtual bool Contains(System.Net.NetworkInformation.UnicastIPAddressInformation address) { throw null; }
        public virtual void CopyTo(System.Net.NetworkInformation.UnicastIPAddressInformation[] array, int offset) { }
        public virtual System.Collections.Generic.IEnumerator<System.Net.NetworkInformation.UnicastIPAddressInformation> GetEnumerator() { throw null; }
        public virtual bool Remove(System.Net.NetworkInformation.UnicastIPAddressInformation address) { throw null; }
        System.Collections.IEnumerator System.Collections.IEnumerable.GetEnumerator() { throw null; }
    }
}<|MERGE_RESOLUTION|>--- conflicted
+++ resolved
@@ -416,14 +416,9 @@
         [System.ComponentModel.EditorBrowsableAttribute(System.ComponentModel.EditorBrowsableState.Never)]
         [System.ObsoleteAttribute("This API supports the .NET Framework infrastructure and is not intended to be used directly from your code.", true)]
         public NetworkChange() { }
-<<<<<<< HEAD
-        [System.Runtime.Versioning.UnsupportedOSPlatform("illumos")]
-        [System.Runtime.Versioning.UnsupportedOSPlatform("solaris")]
-        [System.Runtime.Versioning.UnsupportedOSPlatform("browser")]
-=======
         [System.Runtime.Versioning.UnsupportedOSPlatformAttribute("illumos")]
         [System.Runtime.Versioning.UnsupportedOSPlatformAttribute("solaris")]
->>>>>>> ced3d927
+        [System.Runtime.Versioning.UnsupportedOSPlatform("browser")]
         public static event System.Net.NetworkInformation.NetworkAddressChangedEventHandler? NetworkAddressChanged { add { } remove { } }
         [System.Runtime.Versioning.UnsupportedOSPlatformAttribute("illumos")]
         [System.Runtime.Versioning.UnsupportedOSPlatformAttribute("solaris")]
@@ -446,25 +441,15 @@
         public virtual string Description { get { throw null; } }
         [System.Runtime.Versioning.UnsupportedOSPlatform("browser")]
         public virtual string Id { get { throw null; } }
-<<<<<<< HEAD
-        [System.Runtime.Versioning.UnsupportedOSPlatform("browser")]
-        [System.Runtime.Versioning.UnsupportedOSPlatform("illumos")]
-        [System.Runtime.Versioning.UnsupportedOSPlatform("solaris")]
-=======
+        [System.Runtime.Versioning.UnsupportedOSPlatform("browser")]
         [System.Runtime.Versioning.UnsupportedOSPlatformAttribute("illumos")]
         [System.Runtime.Versioning.UnsupportedOSPlatformAttribute("solaris")]
->>>>>>> ced3d927
         public static int IPv6LoopbackInterfaceIndex { get { throw null; } }
         [System.Runtime.Versioning.UnsupportedOSPlatform("browser")]
         public virtual bool IsReceiveOnly { get { throw null; } }
-<<<<<<< HEAD
-        [System.Runtime.Versioning.UnsupportedOSPlatform("browser")]
-        [System.Runtime.Versioning.UnsupportedOSPlatform("illumos")]
-        [System.Runtime.Versioning.UnsupportedOSPlatform("solaris")]
-=======
+        [System.Runtime.Versioning.UnsupportedOSPlatform("browser")]
         [System.Runtime.Versioning.UnsupportedOSPlatformAttribute("illumos")]
         [System.Runtime.Versioning.UnsupportedOSPlatformAttribute("solaris")]
->>>>>>> ced3d927
         public static int LoopbackInterfaceIndex { get { throw null; } }
         [System.Runtime.Versioning.UnsupportedOSPlatform("browser")]
         public virtual string Name { get { throw null; } }
@@ -476,28 +461,17 @@
         public virtual long Speed { get { throw null; } }
         [System.Runtime.Versioning.UnsupportedOSPlatform("browser")]
         public virtual bool SupportsMulticast { get { throw null; } }
-<<<<<<< HEAD
-        [System.Runtime.Versioning.UnsupportedOSPlatform("browser")]
-        [System.Runtime.Versioning.UnsupportedOSPlatform("illumos")]
-        [System.Runtime.Versioning.UnsupportedOSPlatform("solaris")]
-=======
+        [System.Runtime.Versioning.UnsupportedOSPlatform("browser")]
         [System.Runtime.Versioning.UnsupportedOSPlatformAttribute("illumos")]
         [System.Runtime.Versioning.UnsupportedOSPlatformAttribute("solaris")]
->>>>>>> ced3d927
         public static System.Net.NetworkInformation.NetworkInterface[] GetAllNetworkInterfaces() { throw null; }
         [System.Runtime.Versioning.UnsupportedOSPlatform("browser")]
         public virtual System.Net.NetworkInformation.IPInterfaceProperties GetIPProperties() { throw null; }
-<<<<<<< HEAD
-        [System.Runtime.Versioning.UnsupportedOSPlatform("browser")]
-        [System.Runtime.Versioning.UnsupportedOSPlatform("android")]
+        [System.Runtime.Versioning.UnsupportedOSPlatform("browser")]
+        [System.Runtime.Versioning.UnsupportedOSPlatformAttribute("android")]
         public virtual System.Net.NetworkInformation.IPInterfaceStatistics GetIPStatistics() { throw null; }
         [System.Runtime.Versioning.UnsupportedOSPlatform("browser")]
-        [System.Runtime.Versioning.UnsupportedOSPlatform("android")]
-=======
-        [System.Runtime.Versioning.UnsupportedOSPlatformAttribute("android")]
-        public virtual System.Net.NetworkInformation.IPInterfaceStatistics GetIPStatistics() { throw null; }
-        [System.Runtime.Versioning.UnsupportedOSPlatformAttribute("android")]
->>>>>>> ced3d927
+        [System.Runtime.Versioning.UnsupportedOSPlatformAttribute("android")]
         public virtual System.Net.NetworkInformation.IPv4InterfaceStatistics GetIPv4Statistics() { throw null; }
         [System.Runtime.Versioning.UnsupportedOSPlatformAttribute("illumos")]
         [System.Runtime.Versioning.UnsupportedOSPlatformAttribute("solaris")]
