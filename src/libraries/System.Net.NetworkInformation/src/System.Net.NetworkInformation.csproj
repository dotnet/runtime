<Project Sdk="Microsoft.NET.Sdk">
  <PropertyGroup>
    <AssemblyName>System.Net.NetworkInformation</AssemblyName>
    <OutputType>Library</OutputType>
    <AllowUnsafeBlocks>true</AllowUnsafeBlocks>
    <TargetFrameworks>$(NetCoreAppCurrent)-Windows_NT;$(NetCoreAppCurrent)-Linux;$(NetCoreAppCurrent)-Browser;$(NetCoreAppCurrent)-OSX;$(NetCoreAppCurrent)-iOS;$(NetCoreAppCurrent)-tvOS;$(NetCoreAppCurrent)-FreeBSD</TargetFrameworks>
    <Nullable>enable</Nullable>
  </PropertyGroup>
  <PropertyGroup>
    <GeneratePlatformNotSupportedAssemblyMessage Condition="'$(TargetsBrowser)' == 'true'">SR.net_NetworkInformation_PlatformNotSupported</GeneratePlatformNotSupportedAssemblyMessage>
  </PropertyGroup>
  <ItemGroup Condition="'$(TargetsBrowser)' != 'true'">
    <Compile Include="System\Net\NetworkInformation\DuplicateAddressDetectionState.cs" />
    <Compile Include="System\Net\NetworkInformation\GatewayIPAddressInformation.cs" />
    <Compile Include="System\Net\NetworkInformation\GatewayIPAddressInformationCollection.cs" />
    <Compile Include="System\Net\NetworkInformation\IcmpV4Statistics.cs" />
    <Compile Include="System\Net\NetworkInformation\IcmpV6Statistics.cs" />
    <Compile Include="System\Net\NetworkInformation\IPAddressInformation.cs" />
    <Compile Include="System\Net\NetworkInformation\IPAddressInformationCollection.cs" />
    <Compile Include="System\Net\NetworkInformation\IPGlobalProperties.cs" />
    <Compile Include="System\Net\NetworkInformation\IPGlobalStatistics.cs" />
    <Compile Include="System\Net\NetworkInformation\IPInterfaceProperties.cs" />
    <Compile Include="System\Net\NetworkInformation\IPInterfaceStatistics.cs" />
    <Compile Include="System\Net\NetworkInformation\IPv4InterfaceProperties.cs" />
    <Compile Include="System\Net\NetworkInformation\Ipv4InterfaceStatistics.cs" />
    <Compile Include="System\Net\NetworkInformation\IPv6InterfaceProperties.cs" />
    <Compile Include="System\Net\NetworkInformation\MulticastIPAddressInformation.cs" />
    <Compile Include="System\Net\NetworkInformation\MulticastIPAddressInformationCollection.cs" />
    <Compile Include="System\Net\NetworkInformation\NetBiosNodeType.cs" />
    <Compile Include="System\Net\NetworkInformation\NetEventSource.NetworkInformation.cs" />
    <Compile Include="System\Net\NetworkInformation\NetworkAddressChange.cs" />
    <Compile Include="System\Net\NetworkInformation\NetworkAvailabilityEventArgs.cs" />
    <Compile Include="System\Net\NetworkInformation\NetworkChangeDelegates.cs" />
    <Compile Include="System\Net\NetworkInformation\NetworkInterface.cs" />
    <Compile Include="System\Net\NetworkInformation\NetworkInterfaceComponent.cs" />
    <Compile Include="System\Net\NetworkInformation\NetworkInterfaceType.cs" />
    <Compile Include="System\Net\NetworkInformation\OperationalStatus.cs" />
    <Compile Include="System\Net\NetworkInformation\PhysicalAddress.cs" />
    <Compile Include="System\Net\NetworkInformation\PrefixOrigin.cs" />
    <Compile Include="System\Net\NetworkInformation\ScopeLevel.cs" />
    <Compile Include="System\Net\NetworkInformation\SuffixOrigin.cs" />
    <Compile Include="System\Net\NetworkInformation\TcpConnection.cs" />
    <Compile Include="System\Net\NetworkInformation\TcpState.cs" />
    <Compile Include="System\Net\NetworkInformation\TcpStatistics.cs" />
    <Compile Include="System\Net\NetworkInformation\UdpStatistics.cs" />
    <Compile Include="System\Net\NetworkInformation\UnicastIPAddressInformation.cs" />
    <Compile Include="System\Net\NetworkInformation\UnicastIPAddressInformationCollection.cs" />
    <Compile Include="System\Net\NetworkInformation\InternalIPAddressCollection.cs" />
    <Compile Include="$(CommonPath)System\NotImplemented.cs"
             Link="Common\System\NotImplemented.cs" />
    <Compile Include="$(CommonPath)System\Net\NetworkInformation\HostInformation.cs"
             Link="Common\System\Net\NetworkInformation\HostInformation.cs" />
    <Compile Include="$(CommonPath)System\Net\NetworkInformation\NetworkInformationException.cs"
             Link="Common\System\Net\NetworkInformation\NetworkInformationException.cs" />
    <Compile Include="$(CommonPath)System\HexConverter.cs"
             Link="Common\System\HexConverter.cs" />
    <Compile Include="$(CommonPath)System\Threading\Tasks\TaskToApm.cs"
             Link="Common\System\Threading\Tasks\TaskToApm.cs" />
  </ItemGroup>
  <ItemGroup Condition="'$(TargetsWindows)' == 'true'">
    <!-- Logging -->
    <Compile Include="$(CommonPath)System\Net\Logging\NetEventSource.Common.cs"
             Link="Common\System\Net\Logging\NetEventSource.Common.cs" />
    <!-- Interop -->
    <Compile Include="$(CommonPath)Interop\Windows\IpHlpApi\Interop.FIXED_INFO.cs"
             Link="Common\Interop\Windows\IpHlpApi\Interop.FIXED_INFO.cs" />
    <Compile Include="$(CommonPath)Interop\Windows\IpHlpApi\Interop.IP_ADDR_STRING.cs"
             Link="Common\Interop\Windows\IpHlpApi\Interop.IP_ADDR_STRING.cs" />
    <Compile Include="System\Net\NetworkInformation\IPGlobalPropertiesPal.Windows.cs" />
    <Compile Include="System\Net\NetworkInformation\NetworkAddressChange.Windows.cs" />
    <Compile Include="System\Net\NetworkInformation\NetworkInterfacePal.Windows.cs" />
    <Compile Include="System\Net\NetworkInformation\SafeCancelMibChangeNotify.cs" />
    <Compile Include="System\Net\NetworkInformation\SafeFreeMibTable.cs" />
    <Compile Include="System\Net\NetworkInformation\SystemGatewayIPAddressInformation.cs" />
    <Compile Include="System\Net\NetworkInformation\SystemIcmpV4Statistics.cs" />
    <Compile Include="System\Net\NetworkInformation\SystemIcmpV6Statistics.cs" />
    <Compile Include="System\Net\NetworkInformation\SystemIPAddressInformation.cs" />
    <Compile Include="System\Net\NetworkInformation\SystemIPGlobalProperties.cs" />
    <Compile Include="System\Net\NetworkInformation\SystemIPGlobalStatistics.cs" />
    <Compile Include="System\Net\NetworkInformation\SystemIPInterfaceProperties.cs" />
    <Compile Include="System\Net\NetworkInformation\SystemIPInterfaceStatistics.cs" />
    <Compile Include="System\Net\NetworkInformation\SystemIPv4InterfaceProperties.cs" />
    <Compile Include="System\Net\NetworkInformation\SystemIPv4InterfaceStatistics.cs" />
    <Compile Include="System\Net\NetworkInformation\SystemIPv6InterfaceProperties.cs" />
    <Compile Include="System\Net\NetworkInformation\SystemMulticastIPAddressInformation.cs" />
    <Compile Include="System\Net\NetworkInformation\SystemNetworkInterface.cs" />
    <Compile Include="System\Net\NetworkInformation\SystemTcpConnection.cs" />
    <Compile Include="System\Net\NetworkInformation\SystemTcpStatistics.cs" />
    <Compile Include="System\Net\NetworkInformation\SystemUdpStatistics.cs" />
    <Compile Include="System\Net\NetworkInformation\SystemUnicastIPAddressInformation.cs" />
    <Compile Include="System\Net\NetworkInformation\TeredoHelper.cs" />
    <!-- System.Net common -->
    <Compile Include="$(CommonPath)System\Net\ContextAwareResult.cs"
             Link="Common\System\Net\ContextAwareResult.cs" />
    <Compile Include="$(CommonPath)System\Net\ContextAwareResult.Windows.cs"
             Link="Common\System\Net\ContextAwareResult.Windows.cs" />
    <Compile Include="$(CommonPath)System\Net\LazyAsyncResult.cs"
             Link="Common\System\Net\LazyAsyncResult.cs" />
    <Compile Include="$(CommonPath)System\Net\ByteOrder.cs"
             Link="Common\System\Net\ByteOrder.cs" />
    <Compile Include="$(CommonPath)System\Net\IPAddressParserStatics.cs"
             Link="Common\System\Net\IPAddressParserStatics.cs" />
    <Compile Include="$(CommonPath)System\Net\SocketAddress.cs"
             Link="Common\System\Net\SocketAddress.cs" />
    <Compile Include="$(CommonPath)System\Net\SocketAddressPal.Windows.cs"
             Link="Common\System\Net\SocketAddressPal.Windows.cs" />
    <Compile Include="$(CommonPath)System\Net\NetworkInformation\StartIPOptions.cs"
             Link="Common\System\Net\NetworkInformation\StartIPOptions.cs" />
    <Compile Include="$(CommonPath)System\Net\NetworkInformation\HostInformationPal.Windows.cs"
             Link="Common\System\Net\NetworkInformation\HostInformationPal.Windows.cs" />
    <!-- Interop -->
    <Compile Include="$(CommonPath)Interop\Windows\Interop.Libraries.cs"
             Link="Common\Interop\Windows\Interop.Libraries.cs" />
    <Compile Include="$(CommonPath)Interop\Windows\IpHlpApi\Interop.ErrorCodes.cs"
             Link="Common\Interop\Windows\IpHlpApi\Interop.ErrorCodes.cs" />
    <Compile Include="$(CommonPath)Interop\Windows\IpHlpApi\Interop.GetNetworkParams.cs"
             Link="Common\Interop\Windows\IpHlpApi\Interop.GetNetworkParams.cs" />
    <Compile Include="$(CommonPath)Interop\Windows\IpHlpApi\Interop.NetworkInformation.cs"
             Link="Common\Interop\Windows\IpHlpApi\Interop.NetworkInformation.cs" />
    <Compile Include="$(CommonPath)Interop\Windows\WinSock\Interop.WinsockBSD.cs"
             Link="Common\Interop\Windows\WinSock\Interop.WinsockBSD.cs" />
    <Compile Include="$(CommonPath)Interop\Windows\WinSock\Interop.WSAEventSelect.cs"
             Link="Common\Interop\Windows\WinSock\Interop.WSAEventSelect.cs" />
    <Compile Include="$(CommonPath)Interop\Windows\WinSock\Interop.WSAIoctl.cs"
             Link="Common\Interop\Windows\WinSock\Interop.WSAIoctl.cs" />
  </ItemGroup>
  <!-- Unix -->
  <ItemGroup Condition="'$(TargetsUnix)' == 'true'">
    <Compile Include="System\Net\NetworkInformation\IPAddressUtil.cs" />
    <Compile Include="System\Net\NetworkInformation\NetworkFiles.cs" />
    <Compile Include="System\Net\NetworkInformation\SimpleGatewayIPAddressInformation.Unix.cs" />
    <Compile Include="System\Net\NetworkInformation\SimpleTcpConnectionInformation.Unix.cs" />
    <Compile Include="System\Net\NetworkInformation\StringParsingHelpers.Dns.cs" />
    <Compile Include="System\Net\NetworkInformation\UnixIPGlobalProperties.cs" />
    <Compile Include="System\Net\NetworkInformation\UnixIPInterfaceProperties.cs" />
    <Compile Include="System\Net\NetworkInformation\UnixIPv4InterfaceProperties.cs" />
    <Compile Include="System\Net\NetworkInformation\UnixIPv6InterfaceProperties.cs" />
    <Compile Include="System\Net\NetworkInformation\UnixMulticastIPAddressInformation.cs" />
    <Compile Include="System\Net\NetworkInformation\UnixNetworkInterface.cs" />
    <Compile Include="System\Net\NetworkInformation\UnixUnicastIPAddressInformation.cs" />
    <!-- Unix Common -->
    <Compile Include="$(CommonPath)Interop\Unix\Interop.Libraries.cs"
             Link="Common\Interop\Unix\Interop.Libraries.cs" />
    <Compile Include="$(CommonPath)Interop\Unix\System.Native\Interop.EnumerateInterfaceAddresses.cs"
             Link="Common\Interop\Unix\System.Native\Interop.EnumerateInterfaceAddresses.cs" />
    <Compile Include="$(CommonPath)System\Net\NetworkInformation\HostInformationPal.Unix.cs"
             Link="System\Net\NetworkInformation\HostInformationPal.Unix.cs" />
    <Compile Include="$(CommonPath)Interop\Unix\System.Native\Interop.GetDomainName.cs"
             Link="Common\Interop\Unix\System.Native\Interop.GetDomainName.cs" />
    <Compile Include="$(CommonPath)Interop\Unix\System.Native\Interop.GetHostName.cs"
             Link="Common\Interop\Unix\System.Native\Interop.GetHostName.cs" />
    <Compile Include="$(CommonPath)Interop\Unix\System.Native\Interop.MapTcpState.cs"
             Link="Common\Interop\Unix\System.Native\Interop.MapTcpState.cs" />
    <Compile Include="$(CommonPath)Interop\Unix\Interop.Errors.cs"
             Link="Common\Interop\CoreLib\Unix\Interop.Errors.cs" />
    <Compile Include="$(CommonPath)System\IO\RowConfigReader.cs"
             Link="Common\System\IO\RowConfigReader.cs" />
  </ItemGroup>
  <!-- Linux -->
  <ItemGroup Condition="'$(TargetsLinux)' == 'true'">
    <Compile Include="System\Net\NetworkInformation\ExceptionHelper.Linux.cs" />
    <Compile Include="System\Net\NetworkInformation\LinuxIcmpV4Statistics.cs" />
    <Compile Include="System\Net\NetworkInformation\LinuxIcmpV6Statistics.cs" />
    <Compile Include="System\Net\NetworkInformation\LinuxTcpStatistics.cs" />
    <Compile Include="System\Net\NetworkInformation\LinuxUdpStatistics.cs" />
    <Compile Include="System\Net\NetworkInformation\IPGlobalPropertiesPal.Linux.cs" />
    <Compile Include="System\Net\NetworkInformation\LinuxIPAddressInformation.cs" />
    <Compile Include="System\Net\NetworkInformation\LinuxIPGlobalProperties.cs" />
    <Compile Include="System\Net\NetworkInformation\LinuxIPGlobalStatistics.cs" />
    <Compile Include="System\Net\NetworkInformation\LinuxIPInterfaceProperties.cs" />
    <Compile Include="System\Net\NetworkInformation\LinuxIPInterfaceStatistics.cs" />
    <Compile Include="System\Net\NetworkInformation\NetworkInterfacePal.Linux.cs" />
    <Compile Include="System\Net\NetworkInformation\LinuxNetworkInterface.cs" />
    <Compile Include="System\Net\NetworkInformation\LinuxIPv4InterfaceProperties.cs" />
    <Compile Include="System\Net\NetworkInformation\LinuxIPv4InterfaceStatistics.cs" />
    <Compile Include="System\Net\NetworkInformation\LinuxIPv6InterfaceProperties.cs" />
    <Compile Include="System\Net\NetworkInformation\StringParsingHelpers.Addresses.cs" />
    <Compile Include="System\Net\NetworkInformation\StringParsingHelpers.Connections.cs" />
    <Compile Include="System\Net\NetworkInformation\StringParsingHelpers.Misc.cs" />
    <Compile Include="System\Net\NetworkInformation\StringParsingHelpers.Statistics.cs" />
    <!-- Linux Common -->
    <Compile Include="$(CommonPath)System\IO\StringParser.cs"
             Link="Common\System\IO\StringParser.cs" />
    <Compile Include="$(CommonPath)Interop\Linux\Interop.LinuxNetDeviceFlags.cs"
             Link="Common\Interop\Linux\Interop.LinuxNetDeviceFlags.cs" />
  </ItemGroup>
  <!-- OSX -->
  <ItemGroup Condition=" '$(TargetsOSX)' == 'true' or '$(TargetsiOS)' == 'true' or '$(TargetstvOS)' == 'true' or '$(TargetsFreeBSD)' == 'true'">
    <Compile Include="System\Net\NetworkInformation\IPGlobalPropertiesPal.Bsd.cs" />
    <Compile Include="System\Net\NetworkInformation\NetworkInterfacePal.Bsd.cs" />
    <Compile Include="System\Net\NetworkInformation\BsdIcmpV4Statistics.cs" />
    <Compile Include="System\Net\NetworkInformation\BsdIcmpV6Statistics.cs" />
    <Compile Include="System\Net\NetworkInformation\BsdIPGlobalProperties.cs" />
    <Compile Include="System\Net\NetworkInformation\BsdIPv4GlobalStatistics.cs" />
    <Compile Include="System\Net\NetworkInformation\BsdIpInterfaceStatistics.cs" />
    <Compile Include="System\Net\NetworkInformation\BsdIPv4InterfaceProperties.cs" />
    <Compile Include="System\Net\NetworkInformation\BsdIPv4InterfaceStatistics.cs" />
    <Compile Include="System\Net\NetworkInformation\BsdIPv6InterfaceProperties.cs" />
    <Compile Include="System\Net\NetworkInformation\BsdIpInterfaceProperties.cs" />
    <Compile Include="System\Net\NetworkInformation\BsdNetworkInterface.cs" />
    <Compile Include="System\Net\NetworkInformation\BsdTcpStatistics.cs" />
    <Compile Include="System\Net\NetworkInformation\BsdUdpStatistics.cs" />
    <!-- BSD Common -->
    <Compile Include="$(CommonPath)Interop\BSD\System.Native\Interop.ProtocolStatistics.cs"
             Link="Common\Interop\BSD\System.Native\Interop.ProtocolStatistics.cs" />
    <Compile Include="$(CommonPath)Interop\BSD\System.Native\Interop.TcpConnectionInfo.cs"
             Link="Common\Interop\BSD\System.Native\Interop.TcpConnectionInfo.cs" />
  </ItemGroup>
  <ItemGroup Condition=" '$(TargetsOSX)' == 'true' or '$(TargetsiOS)' == 'true' or '$(TargetstvOS)' == 'true'">
    <Compile Include="System\Net\NetworkInformation\NetworkAddressChange.OSX.cs" />
    <!-- OSX Common -->
    <Compile Include="$(CommonPath)Interop\OSX\Interop.CoreFoundation.cs"
             Link="Common\Interop\OSX\Interop.CoreFoundation.cs" />
    <Compile Include="$(CommonPath)Interop\OSX\Interop.Libraries.cs"
             Link="Common\Interop\OSX\Interop.Libraries.cs" />
    <Compile Include="$(CommonPath)Interop\OSX\Interop.RunLoop.cs"
             Link="Common\Interop\OSX\Interop.RunLoop.cs" />
    <Compile Include="$(CommonPath)Interop\OSX\Interop.SystemConfiguration.cs"
             Link="Common\Interop\OSX\Interop.SystemConfiguration.cs" />
    <Compile Include="$(CommonPath)Microsoft\Win32\SafeHandles\SafeCreateHandle.OSX.cs"
             Link="Common\Microsoft\Win32\SafeHandles\SafeCreateHandle.OSX.cs" />
  </ItemGroup>
  <ItemGroup Condition=" '$(TargetsFreeBSD)' == 'true'">
    <Compile Include="$(CommonPath)Interop\FreeBSD\Interop.Libraries.cs"
             Link="Common\Interop\FreeBSD\Interop.Libraries.cs" />
  </ItemGroup>
  <ItemGroup Condition=" '$(TargetsLinux)' == 'true' or '$(TargetsFreeBSD)' == 'true'">
    <Compile Include="System\Net\NetworkInformation\NetworkAddressChange.Unix.cs" />
    <Compile Include="$(CommonPath)Interop\Unix\System.Native\Interop.NetworkChange.cs"
             Link="Common\Interop\Unix\System.Native\Interop.NetworkChange.cs" />
  </ItemGroup>
  <!-- Unknown Unix -->
  <ItemGroup Condition=" '$(TargetsUnknownUnix)' == 'true' ">
    <Compile Include="System\Net\NetworkInformation\IPGlobalPropertiesPal.UnknownUnix.cs" />
    <Compile Include="System\Net\NetworkInformation\NetworkInterfacePal.UnknownUnix.cs" />
    <Compile Include="System\Net\NetworkInformation\NetworkAddressChange.UnknownUnix.cs" />
  </ItemGroup>
  <ItemGroup>
    <Reference Include="Microsoft.Win32.Primitives" />
    <Reference Include="System.Collections" />
    <Reference Include="System.Diagnostics.Tracing" />
    <Reference Include="System.Memory" />
    <Reference Include="System.Net.Primitives" />
    <Reference Include="System.Net.Sockets" />
    <Reference Include="System.Runtime" />
    <Reference Include="System.Runtime.Extensions" />
    <Reference Include="System.Runtime.InteropServices" />
    <Reference Include="System.Security.Claims" />
    <Reference Include="System.Security.Principal.Windows" />
    <Reference Include="System.Threading" />
    <Reference Include="System.Threading.Overlapped" />
    <Reference Include="System.Threading.ThreadPool" />
  </ItemGroup>
  <ItemGroup Condition="'$(TargetsUnix)' == 'true'">
    <Reference Include="System.IO.FileSystem" />
    <Reference Include="System.Threading.Thread" />
  </ItemGroup>
<<<<<<< HEAD
  <ItemGroup Condition="'$(TargetsLinux)' == 'true' or '$(TargetsFreeBSD)' == 'true'">
=======
  <ItemGroup Condition="'$(TargetsLinux)' == 'true' or '$(TargetsBrowser)' == 'true' or '$(TargetsFreeBSD)' == 'true'">
>>>>>>> 9814beb6
    <Reference Include="System.Threading.Timer" />
  </ItemGroup>
</Project><|MERGE_RESOLUTION|>--- conflicted
+++ resolved
@@ -46,26 +46,18 @@
     <Compile Include="System\Net\NetworkInformation\UnicastIPAddressInformation.cs" />
     <Compile Include="System\Net\NetworkInformation\UnicastIPAddressInformationCollection.cs" />
     <Compile Include="System\Net\NetworkInformation\InternalIPAddressCollection.cs" />
-    <Compile Include="$(CommonPath)System\NotImplemented.cs"
-             Link="Common\System\NotImplemented.cs" />
-    <Compile Include="$(CommonPath)System\Net\NetworkInformation\HostInformation.cs"
-             Link="Common\System\Net\NetworkInformation\HostInformation.cs" />
-    <Compile Include="$(CommonPath)System\Net\NetworkInformation\NetworkInformationException.cs"
-             Link="Common\System\Net\NetworkInformation\NetworkInformationException.cs" />
-    <Compile Include="$(CommonPath)System\HexConverter.cs"
-             Link="Common\System\HexConverter.cs" />
-    <Compile Include="$(CommonPath)System\Threading\Tasks\TaskToApm.cs"
-             Link="Common\System\Threading\Tasks\TaskToApm.cs" />
+    <Compile Include="$(CommonPath)System\NotImplemented.cs" Link="Common\System\NotImplemented.cs" />
+    <Compile Include="$(CommonPath)System\Net\NetworkInformation\HostInformation.cs" Link="Common\System\Net\NetworkInformation\HostInformation.cs" />
+    <Compile Include="$(CommonPath)System\Net\NetworkInformation\NetworkInformationException.cs" Link="Common\System\Net\NetworkInformation\NetworkInformationException.cs" />
+    <Compile Include="$(CommonPath)System\HexConverter.cs" Link="Common\System\HexConverter.cs" />
+    <Compile Include="$(CommonPath)System\Threading\Tasks\TaskToApm.cs" Link="Common\System\Threading\Tasks\TaskToApm.cs" />
   </ItemGroup>
   <ItemGroup Condition="'$(TargetsWindows)' == 'true'">
     <!-- Logging -->
-    <Compile Include="$(CommonPath)System\Net\Logging\NetEventSource.Common.cs"
-             Link="Common\System\Net\Logging\NetEventSource.Common.cs" />
+    <Compile Include="$(CommonPath)System\Net\Logging\NetEventSource.Common.cs" Link="Common\System\Net\Logging\NetEventSource.Common.cs" />
     <!-- Interop -->
-    <Compile Include="$(CommonPath)Interop\Windows\IpHlpApi\Interop.FIXED_INFO.cs"
-             Link="Common\Interop\Windows\IpHlpApi\Interop.FIXED_INFO.cs" />
-    <Compile Include="$(CommonPath)Interop\Windows\IpHlpApi\Interop.IP_ADDR_STRING.cs"
-             Link="Common\Interop\Windows\IpHlpApi\Interop.IP_ADDR_STRING.cs" />
+    <Compile Include="$(CommonPath)Interop\Windows\IpHlpApi\Interop.FIXED_INFO.cs" Link="Common\Interop\Windows\IpHlpApi\Interop.FIXED_INFO.cs" />
+    <Compile Include="$(CommonPath)Interop\Windows\IpHlpApi\Interop.IP_ADDR_STRING.cs" Link="Common\Interop\Windows\IpHlpApi\Interop.IP_ADDR_STRING.cs" />
     <Compile Include="System\Net\NetworkInformation\IPGlobalPropertiesPal.Windows.cs" />
     <Compile Include="System\Net\NetworkInformation\NetworkAddressChange.Windows.cs" />
     <Compile Include="System\Net\NetworkInformation\NetworkInterfacePal.Windows.cs" />
@@ -90,39 +82,23 @@
     <Compile Include="System\Net\NetworkInformation\SystemUnicastIPAddressInformation.cs" />
     <Compile Include="System\Net\NetworkInformation\TeredoHelper.cs" />
     <!-- System.Net common -->
-    <Compile Include="$(CommonPath)System\Net\ContextAwareResult.cs"
-             Link="Common\System\Net\ContextAwareResult.cs" />
-    <Compile Include="$(CommonPath)System\Net\ContextAwareResult.Windows.cs"
-             Link="Common\System\Net\ContextAwareResult.Windows.cs" />
-    <Compile Include="$(CommonPath)System\Net\LazyAsyncResult.cs"
-             Link="Common\System\Net\LazyAsyncResult.cs" />
-    <Compile Include="$(CommonPath)System\Net\ByteOrder.cs"
-             Link="Common\System\Net\ByteOrder.cs" />
-    <Compile Include="$(CommonPath)System\Net\IPAddressParserStatics.cs"
-             Link="Common\System\Net\IPAddressParserStatics.cs" />
-    <Compile Include="$(CommonPath)System\Net\SocketAddress.cs"
-             Link="Common\System\Net\SocketAddress.cs" />
-    <Compile Include="$(CommonPath)System\Net\SocketAddressPal.Windows.cs"
-             Link="Common\System\Net\SocketAddressPal.Windows.cs" />
-    <Compile Include="$(CommonPath)System\Net\NetworkInformation\StartIPOptions.cs"
-             Link="Common\System\Net\NetworkInformation\StartIPOptions.cs" />
-    <Compile Include="$(CommonPath)System\Net\NetworkInformation\HostInformationPal.Windows.cs"
-             Link="Common\System\Net\NetworkInformation\HostInformationPal.Windows.cs" />
+    <Compile Include="$(CommonPath)System\Net\ContextAwareResult.cs" Link="Common\System\Net\ContextAwareResult.cs" />
+    <Compile Include="$(CommonPath)System\Net\ContextAwareResult.Windows.cs" Link="Common\System\Net\ContextAwareResult.Windows.cs" />
+    <Compile Include="$(CommonPath)System\Net\LazyAsyncResult.cs" Link="Common\System\Net\LazyAsyncResult.cs" />
+    <Compile Include="$(CommonPath)System\Net\ByteOrder.cs" Link="Common\System\Net\ByteOrder.cs" />
+    <Compile Include="$(CommonPath)System\Net\IPAddressParserStatics.cs" Link="Common\System\Net\IPAddressParserStatics.cs" />
+    <Compile Include="$(CommonPath)System\Net\SocketAddress.cs" Link="Common\System\Net\SocketAddress.cs" />
+    <Compile Include="$(CommonPath)System\Net\SocketAddressPal.Windows.cs" Link="Common\System\Net\SocketAddressPal.Windows.cs" />
+    <Compile Include="$(CommonPath)System\Net\NetworkInformation\StartIPOptions.cs" Link="Common\System\Net\NetworkInformation\StartIPOptions.cs" />
+    <Compile Include="$(CommonPath)System\Net\NetworkInformation\HostInformationPal.Windows.cs" Link="Common\System\Net\NetworkInformation\HostInformationPal.Windows.cs" />
     <!-- Interop -->
-    <Compile Include="$(CommonPath)Interop\Windows\Interop.Libraries.cs"
-             Link="Common\Interop\Windows\Interop.Libraries.cs" />
-    <Compile Include="$(CommonPath)Interop\Windows\IpHlpApi\Interop.ErrorCodes.cs"
-             Link="Common\Interop\Windows\IpHlpApi\Interop.ErrorCodes.cs" />
-    <Compile Include="$(CommonPath)Interop\Windows\IpHlpApi\Interop.GetNetworkParams.cs"
-             Link="Common\Interop\Windows\IpHlpApi\Interop.GetNetworkParams.cs" />
-    <Compile Include="$(CommonPath)Interop\Windows\IpHlpApi\Interop.NetworkInformation.cs"
-             Link="Common\Interop\Windows\IpHlpApi\Interop.NetworkInformation.cs" />
-    <Compile Include="$(CommonPath)Interop\Windows\WinSock\Interop.WinsockBSD.cs"
-             Link="Common\Interop\Windows\WinSock\Interop.WinsockBSD.cs" />
-    <Compile Include="$(CommonPath)Interop\Windows\WinSock\Interop.WSAEventSelect.cs"
-             Link="Common\Interop\Windows\WinSock\Interop.WSAEventSelect.cs" />
-    <Compile Include="$(CommonPath)Interop\Windows\WinSock\Interop.WSAIoctl.cs"
-             Link="Common\Interop\Windows\WinSock\Interop.WSAIoctl.cs" />
+    <Compile Include="$(CommonPath)Interop\Windows\Interop.Libraries.cs" Link="Common\Interop\Windows\Interop.Libraries.cs" />
+    <Compile Include="$(CommonPath)Interop\Windows\IpHlpApi\Interop.ErrorCodes.cs" Link="Common\Interop\Windows\IpHlpApi\Interop.ErrorCodes.cs" />
+    <Compile Include="$(CommonPath)Interop\Windows\IpHlpApi\Interop.GetNetworkParams.cs" Link="Common\Interop\Windows\IpHlpApi\Interop.GetNetworkParams.cs" />
+    <Compile Include="$(CommonPath)Interop\Windows\IpHlpApi\Interop.NetworkInformation.cs" Link="Common\Interop\Windows\IpHlpApi\Interop.NetworkInformation.cs" />
+    <Compile Include="$(CommonPath)Interop\Windows\WinSock\Interop.WinsockBSD.cs" Link="Common\Interop\Windows\WinSock\Interop.WinsockBSD.cs" />
+    <Compile Include="$(CommonPath)Interop\Windows\WinSock\Interop.WSAEventSelect.cs" Link="Common\Interop\Windows\WinSock\Interop.WSAEventSelect.cs" />
+    <Compile Include="$(CommonPath)Interop\Windows\WinSock\Interop.WSAIoctl.cs" Link="Common\Interop\Windows\WinSock\Interop.WSAIoctl.cs" />
   </ItemGroup>
   <!-- Unix -->
   <ItemGroup Condition="'$(TargetsUnix)' == 'true'">
@@ -139,22 +115,14 @@
     <Compile Include="System\Net\NetworkInformation\UnixNetworkInterface.cs" />
     <Compile Include="System\Net\NetworkInformation\UnixUnicastIPAddressInformation.cs" />
     <!-- Unix Common -->
-    <Compile Include="$(CommonPath)Interop\Unix\Interop.Libraries.cs"
-             Link="Common\Interop\Unix\Interop.Libraries.cs" />
-    <Compile Include="$(CommonPath)Interop\Unix\System.Native\Interop.EnumerateInterfaceAddresses.cs"
-             Link="Common\Interop\Unix\System.Native\Interop.EnumerateInterfaceAddresses.cs" />
-    <Compile Include="$(CommonPath)System\Net\NetworkInformation\HostInformationPal.Unix.cs"
-             Link="System\Net\NetworkInformation\HostInformationPal.Unix.cs" />
-    <Compile Include="$(CommonPath)Interop\Unix\System.Native\Interop.GetDomainName.cs"
-             Link="Common\Interop\Unix\System.Native\Interop.GetDomainName.cs" />
-    <Compile Include="$(CommonPath)Interop\Unix\System.Native\Interop.GetHostName.cs"
-             Link="Common\Interop\Unix\System.Native\Interop.GetHostName.cs" />
-    <Compile Include="$(CommonPath)Interop\Unix\System.Native\Interop.MapTcpState.cs"
-             Link="Common\Interop\Unix\System.Native\Interop.MapTcpState.cs" />
-    <Compile Include="$(CommonPath)Interop\Unix\Interop.Errors.cs"
-             Link="Common\Interop\CoreLib\Unix\Interop.Errors.cs" />
-    <Compile Include="$(CommonPath)System\IO\RowConfigReader.cs"
-             Link="Common\System\IO\RowConfigReader.cs" />
+    <Compile Include="$(CommonPath)Interop\Unix\Interop.Libraries.cs" Link="Common\Interop\Unix\Interop.Libraries.cs" />
+    <Compile Include="$(CommonPath)Interop\Unix\System.Native\Interop.EnumerateInterfaceAddresses.cs" Link="Common\Interop\Unix\System.Native\Interop.EnumerateInterfaceAddresses.cs" />
+    <Compile Include="$(CommonPath)System\Net\NetworkInformation\HostInformationPal.Unix.cs" Link="System\Net\NetworkInformation\HostInformationPal.Unix.cs" />
+    <Compile Include="$(CommonPath)Interop\Unix\System.Native\Interop.GetDomainName.cs" Link="Common\Interop\Unix\System.Native\Interop.GetDomainName.cs" />
+    <Compile Include="$(CommonPath)Interop\Unix\System.Native\Interop.GetHostName.cs" Link="Common\Interop\Unix\System.Native\Interop.GetHostName.cs" />
+    <Compile Include="$(CommonPath)Interop\Unix\System.Native\Interop.MapTcpState.cs" Link="Common\Interop\Unix\System.Native\Interop.MapTcpState.cs" />
+    <Compile Include="$(CommonPath)Interop\Unix\Interop.Errors.cs" Link="Common\Interop\CoreLib\Unix\Interop.Errors.cs" />
+    <Compile Include="$(CommonPath)System\IO\RowConfigReader.cs" Link="Common\System\IO\RowConfigReader.cs" />
   </ItemGroup>
   <!-- Linux -->
   <ItemGroup Condition="'$(TargetsLinux)' == 'true'">
@@ -179,10 +147,8 @@
     <Compile Include="System\Net\NetworkInformation\StringParsingHelpers.Misc.cs" />
     <Compile Include="System\Net\NetworkInformation\StringParsingHelpers.Statistics.cs" />
     <!-- Linux Common -->
-    <Compile Include="$(CommonPath)System\IO\StringParser.cs"
-             Link="Common\System\IO\StringParser.cs" />
-    <Compile Include="$(CommonPath)Interop\Linux\Interop.LinuxNetDeviceFlags.cs"
-             Link="Common\Interop\Linux\Interop.LinuxNetDeviceFlags.cs" />
+    <Compile Include="$(CommonPath)System\IO\StringParser.cs" Link="Common\System\IO\StringParser.cs" />
+    <Compile Include="$(CommonPath)Interop\Linux\Interop.LinuxNetDeviceFlags.cs" Link="Common\Interop\Linux\Interop.LinuxNetDeviceFlags.cs" />
   </ItemGroup>
   <!-- OSX -->
   <ItemGroup Condition=" '$(TargetsOSX)' == 'true' or '$(TargetsiOS)' == 'true' or '$(TargetstvOS)' == 'true' or '$(TargetsFreeBSD)' == 'true'">
@@ -201,33 +167,24 @@
     <Compile Include="System\Net\NetworkInformation\BsdTcpStatistics.cs" />
     <Compile Include="System\Net\NetworkInformation\BsdUdpStatistics.cs" />
     <!-- BSD Common -->
-    <Compile Include="$(CommonPath)Interop\BSD\System.Native\Interop.ProtocolStatistics.cs"
-             Link="Common\Interop\BSD\System.Native\Interop.ProtocolStatistics.cs" />
-    <Compile Include="$(CommonPath)Interop\BSD\System.Native\Interop.TcpConnectionInfo.cs"
-             Link="Common\Interop\BSD\System.Native\Interop.TcpConnectionInfo.cs" />
+    <Compile Include="$(CommonPath)Interop\BSD\System.Native\Interop.ProtocolStatistics.cs" Link="Common\Interop\BSD\System.Native\Interop.ProtocolStatistics.cs" />
+    <Compile Include="$(CommonPath)Interop\BSD\System.Native\Interop.TcpConnectionInfo.cs" Link="Common\Interop\BSD\System.Native\Interop.TcpConnectionInfo.cs" />
   </ItemGroup>
   <ItemGroup Condition=" '$(TargetsOSX)' == 'true' or '$(TargetsiOS)' == 'true' or '$(TargetstvOS)' == 'true'">
     <Compile Include="System\Net\NetworkInformation\NetworkAddressChange.OSX.cs" />
     <!-- OSX Common -->
-    <Compile Include="$(CommonPath)Interop\OSX\Interop.CoreFoundation.cs"
-             Link="Common\Interop\OSX\Interop.CoreFoundation.cs" />
-    <Compile Include="$(CommonPath)Interop\OSX\Interop.Libraries.cs"
-             Link="Common\Interop\OSX\Interop.Libraries.cs" />
-    <Compile Include="$(CommonPath)Interop\OSX\Interop.RunLoop.cs"
-             Link="Common\Interop\OSX\Interop.RunLoop.cs" />
-    <Compile Include="$(CommonPath)Interop\OSX\Interop.SystemConfiguration.cs"
-             Link="Common\Interop\OSX\Interop.SystemConfiguration.cs" />
-    <Compile Include="$(CommonPath)Microsoft\Win32\SafeHandles\SafeCreateHandle.OSX.cs"
-             Link="Common\Microsoft\Win32\SafeHandles\SafeCreateHandle.OSX.cs" />
+    <Compile Include="$(CommonPath)Interop\OSX\Interop.CoreFoundation.cs" Link="Common\Interop\OSX\Interop.CoreFoundation.cs" />
+    <Compile Include="$(CommonPath)Interop\OSX\Interop.Libraries.cs" Link="Common\Interop\OSX\Interop.Libraries.cs" />
+    <Compile Include="$(CommonPath)Interop\OSX\Interop.RunLoop.cs" Link="Common\Interop\OSX\Interop.RunLoop.cs" />
+    <Compile Include="$(CommonPath)Interop\OSX\Interop.SystemConfiguration.cs" Link="Common\Interop\OSX\Interop.SystemConfiguration.cs" />
+    <Compile Include="$(CommonPath)Microsoft\Win32\SafeHandles\SafeCreateHandle.OSX.cs" Link="Common\Microsoft\Win32\SafeHandles\SafeCreateHandle.OSX.cs" />
   </ItemGroup>
   <ItemGroup Condition=" '$(TargetsFreeBSD)' == 'true'">
-    <Compile Include="$(CommonPath)Interop\FreeBSD\Interop.Libraries.cs"
-             Link="Common\Interop\FreeBSD\Interop.Libraries.cs" />
+    <Compile Include="$(CommonPath)Interop\FreeBSD\Interop.Libraries.cs" Link="Common\Interop\FreeBSD\Interop.Libraries.cs" />
   </ItemGroup>
   <ItemGroup Condition=" '$(TargetsLinux)' == 'true' or '$(TargetsFreeBSD)' == 'true'">
     <Compile Include="System\Net\NetworkInformation\NetworkAddressChange.Unix.cs" />
-    <Compile Include="$(CommonPath)Interop\Unix\System.Native\Interop.NetworkChange.cs"
-             Link="Common\Interop\Unix\System.Native\Interop.NetworkChange.cs" />
+    <Compile Include="$(CommonPath)Interop\Unix\System.Native\Interop.NetworkChange.cs" Link="Common\Interop\Unix\System.Native\Interop.NetworkChange.cs" />
   </ItemGroup>
   <!-- Unknown Unix -->
   <ItemGroup Condition=" '$(TargetsUnknownUnix)' == 'true' ">
@@ -255,11 +212,7 @@
     <Reference Include="System.IO.FileSystem" />
     <Reference Include="System.Threading.Thread" />
   </ItemGroup>
-<<<<<<< HEAD
   <ItemGroup Condition="'$(TargetsLinux)' == 'true' or '$(TargetsFreeBSD)' == 'true'">
-=======
-  <ItemGroup Condition="'$(TargetsLinux)' == 'true' or '$(TargetsBrowser)' == 'true' or '$(TargetsFreeBSD)' == 'true'">
->>>>>>> 9814beb6
     <Reference Include="System.Threading.Timer" />
   </ItemGroup>
 </Project>