<Project Sdk="Microsoft.NET.Sdk">
  <PropertyGroup>
    <IsPartialFacadeAssembly>true</IsPartialFacadeAssembly>
    <TargetFramework>$(NetCoreAppCurrent)</TargetFramework>
  </PropertyGroup>
  <ItemGroup>
    <ProjectReference Include="$(CoreLibProject)" />
  </ItemGroup>
<<<<<<< HEAD
  <PropertyGroup Condition="'$(WasmEnableThreads)' == 'true'">
=======
  <ItemGroup Condition="'$(WasmEnableThreads)' == 'true' or '$(MonoWasmBuildVariant)' == 'multithread'">
>>>>>>> 360a6e04
    <!-- when wasm threading is enabled the implementation in CoreLib won't have the UnsupportedOSAttribute for browser,
         but this contract still does since we only expose the wasm threading through System.Diagnostics.Threading.ThreadPool.WebAssembly.Threading
         so we need to baseline the ApiCompat errors related to that -->
    <CompatibilitySuppressionFilePath>$(MSBuildThisFileDirectory)CompatibilitySuppressions.Threading.xml</CompatibilitySuppressionFilePath>
  </PropertyGroup>
</Project><|MERGE_RESOLUTION|>--- conflicted
+++ resolved
@@ -6,11 +6,7 @@
   <ItemGroup>
     <ProjectReference Include="$(CoreLibProject)" />
   </ItemGroup>
-<<<<<<< HEAD
-  <PropertyGroup Condition="'$(WasmEnableThreads)' == 'true'">
-=======
-  <ItemGroup Condition="'$(WasmEnableThreads)' == 'true' or '$(MonoWasmBuildVariant)' == 'multithread'">
->>>>>>> 360a6e04
+  <PropertyGroup Condition="'$(WasmEnableThreads)' == 'true' or '$(MonoWasmBuildVariant)' == 'multithread'">
     <!-- when wasm threading is enabled the implementation in CoreLib won't have the UnsupportedOSAttribute for browser,
          but this contract still does since we only expose the wasm threading through System.Diagnostics.Threading.ThreadPool.WebAssembly.Threading
          so we need to baseline the ApiCompat errors related to that -->
