--- conflicted
+++ resolved
@@ -5,12 +5,6 @@
     greater than the one in the previous release -->
     <MajorVersion>$([MSBuild]::Add($(MajorVersion), 5))</MajorVersion>
     <AssemblyVersion>$(MajorVersion).$(MinorVersion).0.0</AssemblyVersion>
-<<<<<<< HEAD
-    <!-- We set the minor version as the major file version is the same as the
-    one in the previous release, so with minor version we make this file version greater -->
-    <MinorVersion>1</MinorVersion>
-=======
->>>>>>> eb51b02b
     <StrongNameKeyId>Microsoft</StrongNameKeyId>
     <IncludePlatformAttributes>true</IncludePlatformAttributes>
   </PropertyGroup>
