// Licensed to the .NET Foundation under one or more agreements.
// The .NET Foundation licenses this file to you under the MIT license.

using System.Diagnostics.Tracing;
using System.Diagnostics;
using System.Collections.Generic;
using Xunit;

namespace BasicEventSourceTests
{
    internal class TestUtilities
    {
        /// <summary>
        /// Confirms that there are no EventSources running.
        /// </summary>
        /// <param name="message">Will be printed as part of the Assert</param>
        public static void CheckNoEventSourcesRunning(string message = "")
        {
            var eventSources = EventSource.GetSources();

            string eventSourceNames = "";
            foreach (var eventSource in EventSource.GetSources())
            {
                // Exempt sources built in to the framework that might be used by types involved in the tests
                if (eventSource.Name != "System.Threading.Tasks.TplEventSource" &&
                    eventSource.Name != "System.Diagnostics.Eventing.FrameworkEventSource" &&
                    eventSource.Name != "System.Buffers.ArrayPoolEventSource" &&
                    eventSource.Name != "System.Threading.SynchronizationEventSource" &&
                    eventSource.Name != "System.Collections.Concurrent.ConcurrentCollectionsEventSource" &&
                    eventSource.Name != "System.Runtime.InteropServices.InteropEventProvider" &&
                    eventSource.Name != "System.Reflection.Runtime.Tracing" &&
                    eventSource.Name != "Microsoft-Windows-DotNETRuntime" &&
                    eventSource.Name != "System.Runtime" &&
<<<<<<< HEAD
                    eventSource.Name != "Microsoft-Diagnostics-DiagnosticSource" &&
=======
                    eventSource.Name != "System.Diagnostics.Metrics" &&
>>>>>>> 900299dc

                    // event source from xunit runner
                    eventSource.Name != "xUnit.TestEventSource" &&

                    // These event sources show up when hosted in the VS test runner
                    eventSource.Name != "System.Net.Sockets" &&
                    eventSource.Name != "Private.InternalDiagnostics.System.Net.Sockets" &&
                    eventSource.Name != "TestPlatform"
                    )
                {
                    eventSourceNames += eventSource.Name + " ";
                }
            }

            Debug.WriteLine(message);
            Assert.Equal("", eventSourceNames);
        }

        /// <summary>
        /// Unwraps a nullable returned from either ETW or EventListener
        /// </summary>
        /// <typeparam name="T">The type to unwrap</typeparam>
        /// <param name="wrappedValue">Value returned from event payload</param>
        /// <returns></returns>
        public static T? UnwrapNullable<T>(object wrappedValue) where T : struct
        {
            // ETW will return a collection of key/value pairs
            if (wrappedValue is IDictionary<string, object> dict)
            {
                Assert.True(dict.ContainsKey("HasValue"));
                Assert.True(dict.ContainsKey("Value"));

                if ((bool)dict["HasValue"])
                {
                    return (T)dict["Value"];
                }
            }
            // EventListener will return the boxed value of the nullable, which will either be a value or null object reference
            else if (wrappedValue != null)
            {
                Assert.IsType<T>(wrappedValue);
                return (T?)wrappedValue;
            }

            // wrappedValue is null or wrappedValue is IDictionary, but HasValue is false
            return null;
        }
    }
}<|MERGE_RESOLUTION|>--- conflicted
+++ resolved
@@ -31,11 +31,8 @@
                     eventSource.Name != "System.Reflection.Runtime.Tracing" &&
                     eventSource.Name != "Microsoft-Windows-DotNETRuntime" &&
                     eventSource.Name != "System.Runtime" &&
-<<<<<<< HEAD
+                    eventSource.Name != "System.Diagnostics.Metrics" &&
                     eventSource.Name != "Microsoft-Diagnostics-DiagnosticSource" &&
-=======
-                    eventSource.Name != "System.Diagnostics.Metrics" &&
->>>>>>> 900299dc
 
                     // event source from xunit runner
                     eventSource.Name != "xUnit.TestEventSource" &&
