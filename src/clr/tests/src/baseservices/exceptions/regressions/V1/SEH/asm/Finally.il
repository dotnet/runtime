// Licensed to the .NET Foundation under one or more agreements.
// The .NET Foundation licenses this file to you under the MIT license.
// See the LICENSE file in the project root for more information.
//
// Finally.asm
// Revised 4.01.99 by t-joecl
//
// Exercises finally exception syntax.
//
.assembly extern legacy library mscorlib{}
.assembly extern System.Console
{
  .publickeytoken = (B0 3F 5F 7F 11 D5 0A 3A )
  .ver 4:0:0:0
}

.assembly Finally.exe{}
<<<<<<< HEAD
=======

>>>>>>> cd8da4ba

.class		Finally {
.field static int32 iResult
.field static int32 finally_flag

// global for storing return value - defaults to 0 for success
//iResult:
//	i4	0x00000000
//finally_flag:
//	i4	0x00000000

//clinit
.method static	void .cctor() {
.maxstack 1
		ldc.i4 		0
		stsfld		int32 Finally::iResult
		ldc.i4		0
		stsfld		int32 Finally::finally_flag
		ret
}

// Execution starts here

.method static	int32 main(class [mscorlib]System.String[]) {
.locals(string)
.entrypoint
.maxstack	2

	ldstr "Done"
	stloc.0

try_start:
	newobj instance void [mscorlib]System.ArithmeticException::.ctor()
	throw
try_end:
	// Error case 4 - exception _not thrown
	ldstr	"Error case 4 - exception _not thrown"


	call void [System.Console]System.Console::WriteLine(class System.String)
	ldc.i4		0x4
	stsfld		int32 Finally::iResult
	leave ENDOFTEST

handler1:
	isinst	[mscorlib]System.ArithmeticException
	brfalse	handler_continue1
	leave end_handler1
handler_continue1:
	// Error case 1 - aHandler failure: trapped the wrong exception
	ldstr	"Error case 1 - aHandler failure: trapped the wrong exception"


	call void [System.Console]System.Console::WriteLine(class System.String)
	ldc.i4		0x1
	stsfld 		int32 Finally::iResult
end_handler1:
	leave ENDOFhandler1
ENDOFhandler1:
	leave ENDOFTEST

finally1:
	ldstr	"Successfully called the finally block."
	call void [System.Console]System.Console::WriteLine(class System.String)
	ldc.i4		0x1
	stsfld 		int32 Finally::finally_flag
	endfinally
ENDOFFinally:

.try try_start to try_end catch [mscorlib]System.ArithmeticException handler handler1 to ENDOFhandler1
.try try_start to finally1 finally handler finally1 to ENDOFFinally

ENDOFTEST:
	ldsfld 		int32 Finally::finally_flag
	ldc.i4		1
	ceq
	brfalse		FINALLYFAIL

	ldsfld 		int32 Finally::iResult
	ldc.i4		0
	ceq
	brfalse		RETFAIL
	ldstr	"Test succeeded (returning 100)."


    	call void [System.Console]System.Console::WriteLine(class System.String)
	ldc.i4	0x64
	br RETEND
FINALLYFAIL:
	ldstr	"Error case 2 - finally _not called"


    	call void [System.Console]System.Console::WriteLine(class System.String)
RETFAIL:
	ldstr	"Test FAILED."


    	call void [System.Console]System.Console::WriteLine(class System.String)
	ldsfld		int32 Finally::iResult
RETEND:
	ldloc.0
    	call void [System.Console]System.Console::WriteLine(class System.String)
	ret

}
}<|MERGE_RESOLUTION|>--- conflicted
+++ resolved
@@ -15,10 +15,7 @@
 }
 
 .assembly Finally.exe{}
-<<<<<<< HEAD
-=======
 
->>>>>>> cd8da4ba
 
 .class		Finally {
 .field static int32 iResult
