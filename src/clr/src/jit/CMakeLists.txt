--- conflicted
+++ resolved
@@ -36,11 +36,7 @@
   inline.cpp
   inlinepolicy.cpp
   instr.cpp
-<<<<<<< HEAD
-=======
-  jitconfig.cpp
   jiteh.cpp
->>>>>>> d7626152
   jittelemetry.cpp
   lclvars.cpp
   liveness.cpp
