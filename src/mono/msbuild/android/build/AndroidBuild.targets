--- conflicted
+++ resolved
@@ -146,10 +146,7 @@
     </PropertyGroup>
 
     <NdkToolFinderTask
-<<<<<<< HEAD
-=======
-      Condition="'$(AOTWithLibraryFiles)' == 'true'"
->>>>>>> 34d95e19
+      Condition="'$(AOTWithLibraryFiles)' == 'true' or '$(_IsLibraryMode)' == 'true'"
       Architecture="$(TargetArchitecture)"
       HostOS="$(_HostOS)"
       MinApiLevel="$(AndroidLibraryMinApiLevel)">
@@ -161,11 +158,7 @@
       <Output TaskParameter="ClangPath" PropertyName="_ClangPath" />
     </NdkToolFinderTask>
 
-<<<<<<< HEAD
-    <PropertyGroup>
-=======
-    <PropertyGroup Condition="'$(AOTWithLibraryFiles)' == 'true'">
->>>>>>> 34d95e19
+    <PropertyGroup Condition="'$(AOTWithLibraryFiles)' == 'true' or '$(_IsLibraryMode)' == 'true'">
       <_AsPrefixPath>$([MSBuild]::EnsureTrailingSlash('$(_AsPrefixPath)'))</_AsPrefixPath>
       <_ToolPrefixPath>$([MSBuild]::EnsureTrailingSlash('$(_ToolPrefixPath)'))</_ToolPrefixPath>
     </PropertyGroup>
