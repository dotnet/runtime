--- conflicted
+++ resolved
@@ -52,14 +52,10 @@
     </PropertyGroup>
 
     <ItemGroup Condition="'$(_IsLibraryMode)' == 'true'">
-<<<<<<< HEAD
-      <_CommonLinkerArgs Include="-l:libz.so;-l:liblog.so;-l:libc.so;-l:libm.so;" />
-=======
       <_CommonLinkerArgs Include="-l:libz.so" />
       <_CommonLinkerArgs Include="-l:liblog.so" />
       <_CommonLinkerArgs Include="-l:libc.so" />
       <_CommonLinkerArgs Include="-l:libm.so" />
->>>>>>> 4ceb8532
       <_CommonLinkerArgs Include="--build-id=sha1" />
 
       <!-- add all non stub libs first -->
