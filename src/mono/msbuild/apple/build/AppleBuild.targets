<Project>
  <PropertyGroup>
    <AppleGenerateAppBundle Condition="'$(AppleGenerateAppBundle)' == '' and '$(GenerateAppBundle)' != ''">$(GenerateAppBundle)</AppleGenerateAppBundle>
    <AppleGenerateAppBundle Condition="'$(AppleGenerateAppBundle)' == ''">true</AppleGenerateAppBundle>
    <!-- Unable to properly integrate nativelib into app build, so not supported for now. -->
    <AppleGenerateAppBundle Condition="'$(_IsLibraryMode)' == 'true' and '$(ForceLibraryModeGenerateAppBundle)' != 'true' and '$(UseNativeAOTRuntime)' != 'true'">false</AppleGenerateAppBundle>
    <_ProcessRuntimeComponentsForLibraryMode Condition="'$(_IsLibraryMode)' == 'true' and '$(UseNativeAOTRuntime)' != 'true'">_ProcessRuntimeComponentsForLibraryMode</_ProcessRuntimeComponentsForLibraryMode>
    <EnableDefaultAssembliesToBundle Condition="'$(EnableDefaultAssembliesToBundle)' == ''">false</EnableDefaultAssembliesToBundle>
    <UseSystemZlib Condition="'$(TargetOS)' == 'ios' or '$(TargetOS)' == 'iossimulator' or '$(TargetOS)' == 'tvos' or '$(TargetOS)' == 'tvossimulator' or '$(TargetOS)' == 'maccatalyst' or '$(TargetOS)' == 'android' or '$(TargetArchitecture)' == 'armv6'">true</UseSystemZlib>
  </PropertyGroup>

  <UsingTask Condition="'$(AppleGenerateAppBundle)' == 'true'"
             TaskName="AppleAppBuilderTask" 
             AssemblyFile="$(AppleAppBuilderTasksAssemblyPath)" />
  <UsingTask Condition="'$(RunAOTCompilation)' == 'true'"
             TaskName="ILStrip"
             AssemblyFile="$(MonoTargetsTasksAssemblyPath)" />
  <UsingTask TaskName="MonoTargetsTasks.MarshalingPInvokeScanner" 
             AssemblyFile="$(MonoTargetsTasksAssemblyPath)" />

  <Import Condition="Exists('$(ILCompilerTargetsPath)') and '$(UseNativeAOTRuntime)' == 'true'"
          Project="$(ILCompilerTargetsPath)" />
  <Import Condition="Exists('$(ILLinkTargetsPath)') and '$(UseNativeAOTRuntime)' == 'true'"
          Project="$(ILLinkTargetsPath)" />

  <Target Name="_CleanPublish" 
          BeforeTargets="Build">
    <RemoveDir Directories="$(PublishDir)" />
  </Target>

  <Target Name="AppleBuild" AfterTargets="$(AppleBuildAfterThisTarget)" />

  <Target Name="_AppleCoreBuild" BeforeTargets="AppleBuild" DependsOnTargets="$(AppleBuildDependsOn)" />

  <Target Name="_InitializeCommonProperties">
    <Error Condition="'$(IntermediateOutputPath)' == ''" Text="%24(IntermediateOutputPath) property needs to be set" />
    <Error Condition="('$(TargetOS)' == 'ios' or '$(TargetOS)' == 'tvos' or '$(TargetOS)' == 'maccatalyst') and '$(DevTeamProvisioning)' == ''"
           Text="'DevTeamProvisioning' needs to be set for device builds. Set it to 'adhoc' to sign with an adhoc key, or '-' to skip signing all together.." />

    <PropertyGroup>
      <_MobileIntermediateOutputPath>$([MSBuild]::NormalizeDirectory($(IntermediateOutputPath), 'mobile'))</_MobileIntermediateOutputPath>
      <TargetArchitecture Condition="'$(TargetArchitecture)' == ''">$(PlatformTarget)</TargetArchitecture>
    </PropertyGroup>

    <PropertyGroup>
      <MicrosoftNetCoreAppRuntimePackDir Condition="'$(MicrosoftNetCoreAppRuntimePackDir)' == ''">%(ResolvedRuntimePack.PackageDirectory)</MicrosoftNetCoreAppRuntimePackDir>
      <MicrosoftNetCoreAppRuntimePackRidDir Condition="'$(MicrosoftNetCoreAppRuntimePackRidDir)' == ''">$([MSBuild]::NormalizeDirectory($(MicrosoftNetCoreAppRuntimePackDir), 'runtimes', '$(TargetOS)-$(TargetArchitecture)'))</MicrosoftNetCoreAppRuntimePackRidDir>
      <MicrosoftNetCoreAppRuntimePackRidDir>$([MSBuild]::NormalizeDirectory($(MicrosoftNetCoreAppRuntimePackRidDir)))</MicrosoftNetCoreAppRuntimePackRidDir>
      <MicrosoftNetCoreAppRuntimePackRidNativeDir>$([MSBuild]::NormalizeDirectory($(MicrosoftNetCoreAppRuntimePackRidDir), 'native'))</MicrosoftNetCoreAppRuntimePackRidNativeDir>
    </PropertyGroup>

    <PropertyGroup>
      <AppleBuildDir Condition="'$(AppleBuildDir)' == ''">$([MSBuild]::NormalizeDirectory($(PublishDir)))</AppleBuildDir>
      <AppleBundleDir Condition="'$(AppleBundleDir)' == ''">$([MSBuild]::NormalizeDirectory('$(OutDir)', 'Bundle'))</AppleBundleDir>

      <BundleDir>$(AppleBundleDir)</BundleDir>
      <_MonoHeaderPath Condition="'$(UseNativeAOTRuntime)' != 'true'">$([MSBuild]::NormalizeDirectory($(MicrosoftNetCoreAppRuntimePackRidNativeDir), 'include', 'mono-2.0'))</_MonoHeaderPath>
      <_AotModuleTablePath>$(AppleBundleDir)\modules.m</_AotModuleTablePath>
      <AppName Condition="'$(AppName)' == ''">$(AssemblyName)</AppName>
    </PropertyGroup>

    <ItemGroup Condition="'$(UseNativeAOTRuntime)' != 'true'">
      <RuntimeComponents Condition="'$(UseAllRuntimeComponents)' == 'true'" Include="@(_MonoRuntimeAvailableComponents)"/>
      <!-- Make sure marshal-ilgen is included in the components list. -->
      <RuntimeComponents Condition="'$(UseAllRuntimeComponents)' != 'true'" Include="marshal-ilgen" KeepDuplicates="false"/>
    </ItemGroup>

    <!-- common linker arguments for app and library builds -->
    <ItemGroup>
      <_CommonLinkerArgs Condition="'$(_IsLibraryMode)' == 'true' and '$(TargetOS)' != 'tvos' and '$(TargetOS)' != 'tvossimulator'" Include="-framework GSS" />
    </ItemGroup>

    <ItemGroup Condition="'$(_IsLibraryMode)' == 'true'">
      <_CommonLinkerArgs Include="-lz" Condition="'$(UseSystemZlib)' == 'true'" />
      <_CommonLinkerArgs Include="-lc++" />
      <_CommonLinkerArgs Include="-liconv" />
      <_CommonLinkerArgs Include="-licucore" />
      <_CommonLinkerArgs Include="-L/usr/lib/swift" />
      <_CommonLinkerArgs Include="-lswiftCore" />
      <_CommonLinkerArgs Include="-lswiftFoundation" />
      <_CommonLinkerArgs Include="-framework Foundation" />
      <_CommonLinkerArgs Include="-framework Security" />
<<<<<<< HEAD
      <_CommonLinkerArgs Include="-framework Network" />
=======
      <_CommonLinkerArgs Include="-framework CryptoKit" />
>>>>>>> 3ab61c27
      <_CommonLinkerArgs Include="-framework UIKit" />
    </ItemGroup>
  </Target>

  <Target Name="_BeforeAppleBuild">
    <PropertyGroup>
      <_AppleRuntimeConfigFilePath Condition="'$(_AppleRuntimeConfigFilePath)' == ''">$([MSBuild]::NormalizePath($(AppleBuildDir), '$(AssemblyName).runtimeconfig.json'))</_AppleRuntimeConfigFilePath>
      <_ParsedRuntimeConfigFilePath Condition="'$(_ParsedRuntimeConfigFilePath)' == ''">$([MSBuild]::NormalizePath($(AppleBuildDir), 'runtimeconfig.bin'))</_ParsedRuntimeConfigFilePath>
      <UseConsoleUITemplate Condition="'$(UseConsoleUITemplate)' == '' and '$(UseNativeAOTRuntime)' != 'true'">true</UseConsoleUITemplate>
    </PropertyGroup>

    <RemoveDir Directories="$(AppleBundleDir)" />
  </Target>

  <Target Name="_AppleResolveReferences">
    <PropertyGroup>
      <_FullPublishDir Condition="'$(PublishDir)' != ''">$([MSBuild]::NormalizeDirectory($(PublishDir)))</_FullPublishDir>
    </PropertyGroup>

    <ItemGroup Condition="'$(EnableDefaultAssembliesToBundle)' == 'true'">
      <AppleAssembliesToBundle Remove="@(AppleAssembliesToBundle)" />
      <AppleAssembliesToBundle Include="$(_FullPublishDir)\**\*.dll" />
    </ItemGroup>

    <ItemGroup>
      <_AssembliesToBundleInternal Remove="@(_AssembliesToBundleInternal)" />
      <_AssembliesToBundleInternal Include="@(AppleAssembliesToBundle)">
        <_InternalForceInterpret>%(AppleAssembliesToBundle._InternalForceInterpret)</_InternalForceInterpret>
        <_IsNative>%(AppleAssembliesToBundle._IsNative)</_IsNative>
      </_AssembliesToBundleInternal>
    </ItemGroup>
  </Target>

  <Target Name="_ScanAssembliesDecideLightweightMarshaler" DependsOnTargets="_AppleResolveReferences" Condition="'$(UseNativeAOTRuntime)' != 'true' and '$(UseAllRuntimeComponents)' != 'true'">

    <ItemGroup>
      <AssembliesToScan Include="@(_AssembliesToBundleInternal)" />
    </ItemGroup>

    <MarshalingPInvokeScanner Assemblies="@(AssembliesToScan)">
      <Output TaskParameter="IncompatibleAssemblies" ItemName="MonoLightweightMarshallerIncompatibleAssemblies" />
    </MarshalingPInvokeScanner>

    <ItemGroup Condition="'@(MonoLightweightMarshallerIncompatibleAssemblies->Count())' > 0">
      <RuntimeComponents Include="marshal-ilgen" KeepDuplicates="false"/>
    </ItemGroup>
    <ItemGroup Condition="'@(MonoLightweightMarshallerIncompatibleAssemblies->Count())' == 0">
      <RuntimeComponents Remove="marshal-ilgen" />
    </ItemGroup>

  </Target>

  <Target Name="_ProcessRuntimeComponentsForLibraryMode" DependsOnTargets="_ScanAssembliesDecideLightweightMarshaler" BeforeTargets="_BuildNativeLibrary">
    <ItemGroup>
      <!-- include all libraries except components -->
      <_RuntimeLibraries Include="$(AppleBuildDir)\*.a" Exclude="$(AppleBuildDir)\libmono-component-*.a" />
      <!-- include all component stub libraries -->
      <_RuntimeLibraries Include="$(AppleBuildDir)\libmono-component-*-stub-static.a" />
      <!-- if RuntimeComponents is not empty, remove stubs for the required components and include the actual component library -->
      <_RuntimeLibraries Condition="'@(RuntimeComponents)' != ''" Remove="$(AppleBuildDir)\libmono-component-%(RuntimeComponents.Identity)-stub-static.a" />
      <_RuntimeLibraries Condition="'@(RuntimeComponents)' != ''" Include="$(AppleBuildDir)\libmono-component-%(RuntimeComponents.Identity)-static.a" />
      <!-- if RuntimeComponents is empty, do nothing as we already included all the component stubs above -->
    </ItemGroup>
  </Target>

  <Target Name="_AppleAotCompile"
          Condition="'$(RunAOTCompilation)' == 'true'">

    <PropertyGroup>
      <_AOTMode Condition="'$(UseMonoJustInterp)' != 'true'">Full</_AOTMode>
      <_AOTMode Condition="'$(UseMonoJustInterp)' == 'true'">JustInterp</_AOTMode>
    </PropertyGroup>

    <PropertyGroup Condition="'$(_IsLibraryMode)' == 'true'">
      <_EnableUnmanagedCallersOnlyMethodsExport>true</_EnableUnmanagedCallersOnlyMethodsExport>
      <_UseAotDataFile>$(UseAotDataFile)</_UseAotDataFile>
      <_UseAotDataFile Condition="'$(_UseAotDataFile)' == ''">false</_UseAotDataFile>
      <_UsesRuntimeInitCallback>$(UsesRuntimeInitCallback)</_UsesRuntimeInitCallback>
      <_UsesRuntimeInitCallback Condition="'$(_UsesRuntimeInitCallback)' == ''">true</_UsesRuntimeInitCallback>
    </PropertyGroup>

    <ItemGroup>
      <MonoAOTCompilerDefaultAotArguments Condition="'$(TargetArchitecture)' == 'arm64' and '$(TargetOS)' != 'maccatalyst'" Include="mtriple=arm64-ios" />
      <MonoAOTCompilerDefaultAotArguments Condition="'$(TargetArchitecture)' == 'arm64' and '$(TargetOS)' == 'maccatalyst'" Include="mtriple=arm64-apple-ios15.0-macabi" />
      <MonoAOTCompilerDefaultAotArguments Condition="'$(TargetArchitecture)' == 'x64' and '$(TargetOS)' != 'maccatalyst'" Include="mtriple=x86_64-ios" />
      <MonoAOTCompilerDefaultAotArguments Condition="'$(TargetArchitecture)' == 'x64' and '$(TargetOS)' == 'maccatalyst'" Include="mtriple=x86_64-apple-ios15.0-macabi" />
      <MonoAOTCompilerDefaultAotArguments Include="static" />
      <MonoAOTCompilerDefaultAotArguments Include="dwarfdebug" />
      <MonoAOTCompilerDefaultAotArguments Condition="'$(TargetArchitecture)' == 'arm64'" Include="mattr=+crc" /> <!-- enable System.Runtime.Intrinsics.Arm (Crc32 and ArmBase for now) -->
      <MonoAOTCompilerDefaultAotArguments Include="direct-icalls" />
      <MonoAOTCompilerDefaultAotArguments Condition="'$(_UsesRuntimeInitCallback)' == 'true' and $(CustomRuntimeInitCallback) == ''" Include="runtime-init-callback" />
      <MonoAOTCompilerDefaultAotArguments Condition="'$(_UsesRuntimeInitCallback)' == 'true' and $(CustomRuntimeInitCallback) != ''" Include="runtime-init-callback=$(CustomRuntimeInitCallback)" />

      <MonoAOTCompilerDefaultAotArguments Include="nimt-trampolines=2000" />
      <MonoAOTCompilerDefaultAotArguments Include="ntrampolines=40000" />
      <MonoAOTCompilerDefaultAotArguments Include="nrgctx-fetch-trampolines=256" />
      <MonoAOTCompilerDefaultAotArguments Include="ngsharedvt-trampolines=4400" />
      <MonoAOTCompilerDefaultAotArguments Include="nftnptr-arg-trampolines=4000" />
      <MonoAOTCompilerDefaultAotArguments Include="nrgctx-trampolines=110000" />

      <MonoAOTCompilerDefaultProcessArguments Include="-O=gsharedvt" />
    </ItemGroup>

    <PropertyGroup>
      <AotArguments>@(MonoAOTCompilerDefaultAotArguments, ';')</AotArguments>
      <ProcessArguments>@(MonoAOTCompilerDefaultProcessArguments, ';')</ProcessArguments>
    </PropertyGroup>

    <ItemGroup>
      <_AotExcludeAssemblies Include="*System.Runtime.WindowsRuntime.dll" />
      <_AssembliesToBundleInternal>
        <_InternalForceInterpret Condition="'$(MonoForceInterpreter)' == 'true' and '%(FileName)%(Extension)' != 'System.Private.CoreLib.dll'">true</_InternalForceInterpret>
        <_IsNative>false</_IsNative>
      </_AssembliesToBundleInternal>

      <_AotInputAssemblies Include="@(_AssembliesToBundleInternal)" 
                           Condition="'%(_AssembliesToBundleInternal._InternalForceInterpret)' != 'true'">
        <AotArguments>$(AotArguments)</AotArguments>
        <ProcessArguments>$(ProcessArguments)</ProcessArguments>
      </_AotInputAssemblies>

      <_AOT_InternalForceInterpretAssemblies Include="@(_AssembliesToBundleInternal->WithMetadataValue('_InternalForceInterpret', 'true'))" />
      <_AssembliesToBundleInternal Remove="@(_AssembliesToBundleInternal)" />
    </ItemGroup>
    
    <MakeDir Directories="$(_MobileIntermediateOutputPath)" />

    <PropertyGroup Condition="'$(iOSLikeDedup)' == 'true'">
      <_iOSLikeDedupAssembly>$(AppleBuildDir)\aot-instances.dll</_iOSLikeDedupAssembly>
    </PropertyGroup>
    <WriteLinesToFile Condition="'$(iOSLikeDedup)' == 'true'" File="$(_MobileIntermediateOutputPath)/aot-instances.cs" Overwrite="true" Lines="" WriteOnlyWhenDifferent="true" />
    <Csc Condition="'$(iOSLikeDedup)' == 'true'"
      Sources="$(_MobileIntermediateOutputPath)\aot-instances.cs"
      OutputAssembly="$(_iOSLikeDedupAssembly)"
      TargetType="library"
      Deterministic="true"
      References="@(ReferencePath)"
      ToolExe="$(CscToolExe)"
      ToolPath="$(CscToolPath)" />
    <ItemGroup Condition="'$(iOSLikeDedup)' == 'true'">
      <_AotInputAssemblies Include="$(_iOSLikeDedupAssembly)">
        <AotArguments>@(MonoAOTCompilerDefaultAotArguments, ';')</AotArguments>
        <ProcessArguments>@(MonoAOTCompilerDefaultProcessArguments, ';')</ProcessArguments>
      </_AotInputAssemblies>
      <_ExcludeFromAppDir Include="$(_iOSLikeDedupAssembly)" />
    </ItemGroup>

    <!-- 
      In order for the runtime to work when static linking, we must supply 
      a list of direct pinvokes otherwise the runtime will crash
    -->
    <ItemGroup Condition="'$(_IsLibraryMode)' == 'true'">
      <DirectPInvokes Include="libSystem.Native" />
      <DirectPInvokes Include="libSystem.IO.Compression.Native" />
      <DirectPInvokes Include="libSystem.Net.Security.Native" />
      <DirectPInvokes Include="libSystem.Security.Cryptography.Native.Apple" />
    </ItemGroup>

    <PropertyGroup>
      <_CompilerBinaryPath>@(MonoAotCrossCompiler->WithMetadataValue('RuntimeIdentifier','$(TargetOS.ToLowerInvariant())-$(TargetArchitecture.ToLowerInvariant())'))</_CompilerBinaryPath>
      <_MonoLLVMPath>$(MonoAotCrossDir)</_MonoLLVMPath>
      <_MonoLLVMPath Condition="'$(_MonoLLVMPath)' == '' and '$(MonoEnableLLVM)' == 'true'">$([System.IO.Path]::GetDirectoryName("$(_CompilerBinaryPath)"))</_MonoLLVMPath>
    </PropertyGroup>

    <MonoAOTCompiler Condition="'$(RunAOTCompilation)' == 'true'"
        AotModulesTablePath="$(_AotModuleTablePath)"
        AotModulesTableLanguage="ObjC"
        Assemblies="@(_AotInputAssemblies)"
        CompilerBinaryPath="$(_CompilerBinaryPath)"
        DedupAssembly="$(_iOSLikeDedupAssembly)"
        DirectPInvokes="@(DirectPInvokes)"
        DirectPInvokeLists="@(DirectPInvokeLists)"
        EnableUnmanagedCallersOnlyMethodsExport="$(_EnableUnmanagedCallersOnlyMethodsExport)"
        IntermediateOutputPath="$(_MobileIntermediateOutputPath)"
        LLVMPath="$(_MonoLLVMPath)"
        Mode="$(_AOTMode)"
        OutputDir="$(_MobileIntermediateOutputPath)"
        OutputType="AsmOnly"
        UseAotDataFile="$(_UseAotDataFile)"
        UseLLVM="$(MonoEnableLLVM)">
        <Output TaskParameter="CompiledAssemblies" ItemName="_AssembliesToBundleInternal" />
    </MonoAOTCompiler>

    <ILStrip Condition="'$(ShouldILStrip)' == 'true'" Assemblies="@(_AssembliesToBundleInternal)" />

    <ItemGroup>
      <_AssembliesToBundleInternal Include="@(_AOT_InternalForceInterpretAssemblies)" />
    </ItemGroup>
  </Target>

  <Target Name="_AppleNativeAotCompile"
          DependsOnTargets="SetupProperties;ComputeIlcCompileInputs;IlcCompile;$(_IlcLibraryBuildDependsOn)" />

  <Target Name="_AppleGenerateAppBundle" 
          Condition="'$(AppleGenerateAppBundle)' == 'true'"
          DependsOnTargets="_AppleGenerateRuntimeConfig">
    <!-- Run App bundler, it uses AOT libs (if needed), link all native bits, compile simple UI (written in ObjC)
         and produce an app bundle (with xcode project) -->

    <Error Condition="'$(NativeMainSource)' != '' and !Exists('$(NativeMainSource)')" Text="Project property NativeMainSource is defined, but the specified file: '$(NativeMainSource)' does not exist." />

    <ItemGroup>
      <ExtraAppLinkerArgs Include="@(_CommonLinkerArgs)" />
    </ItemGroup>

    <ItemGroup Condition="'$(_IsLibraryMode)' == 'true' and '$(UseNativeAOTRuntime)' != 'true'">
      <NativeDependencies Include="$(LibraryOutputPath)" />
    </ItemGroup>

    <!-- Only pass additional linker flags with NativeAOT when we are not in the library mode -->
    <ItemGroup Condition="'$(_IsLibraryMode)' != 'true' and '$(UseNativeAOTRuntime)' == 'true'">
      <NativeDependencies Condition="$(NativeDependencies) == ''" Include="%(ManagedBinary.IlcOutputFile)" />
      <_LinkerFlagsToDrop Include="@(NativeFramework->'-framework %(Identity)')" />
      <LinkerArg Remove="@(_LinkerFlagsToDrop)" />
      <ExtraAppLinkerArgs Include="@(LinkerArg)" />
    </ItemGroup>

    <AppleAppBuilderTask
      AppDir="$(AppleBuildDir)"
      Arch="$(TargetArchitecture)"
      Assemblies="@(_AssembliesToBundleInternal)"
      BuildAppBundle="$(GenerateXcodeProject)"
      DevTeamProvisioning="$(DevTeamProvisioning)"
      DiagnosticPorts="$(DiagnosticPorts)"
      EnableAppSandbox="$(EnableAppSandbox)"
      ExcludeFromAppDir="@(_ExcludeFromAppDir)"
      ExtraLinkerArguments="@(ExtraAppLinkerArgs)"
      ForceAOT="$(RunAOTCompilation)"
      ForceInterpreter="$(MonoForceInterpreter)"
      GenerateCMakeProject="$(GenerateCMakeProject)"
      GenerateXcodeProject="$(GenerateXcodeProject)"
      HybridGlobalization="$(HybridGlobalization)"
      InvariantGlobalization="$(InvariantGlobalization)"
      IsLibraryMode="$(_IsLibraryMode)"
      MainLibraryFileName="$(MainLibraryFileName)"
      MonoRuntimeHeaders="$(_MonoHeaderPath)"
      NativeMainSource="$(NativeMainSource)"
      NativeDependencies="@(NativeDependencies)"
      Optimized="$(Optimized)"
      OutputDirectory="$(AppleBundleDir)"
      ProjectName="$(AppName)"
      RuntimeComponents="@(RuntimeComponents)"
      StripSymbolTable="$(StripDebugSymbols)"
      TargetOS="$(TargetOS)"
      UseConsoleUITemplate="$(UseConsoleUITemplate)"
      UseNativeAOTRuntime="$(UseNativeAOTRuntime)">
        <Output TaskParameter="AppBundlePath" PropertyName="AppBundlePath" />
        <Output TaskParameter="XcodeProjectPath" PropertyName="XcodeProjectPath" />
    </AppleAppBuilderTask>

    <Message Importance="High" Text="Xcode: $(XcodeProjectPath)" Condition="'$(GenerateXcodeProject)' == 'true'" />
    <Message Importance="High" Text="App: $(AppBundlePath)" Condition="'$(GenerateXcodeProject)' == 'true'"/>
  </Target>

  <Target Name="_AfterAppleBuild">
    
  </Target>

  <Target Name="_AppleGenerateRuntimeConfig"
          Inputs="$(_AppleRuntimeConfigFilePath)"
          Outputs="$(_ParsedRuntimeConfigFilePath)"
          Condition="Exists('$(_AppleRuntimeConfigFilePath)')"
          BeforeTargets="_GenerateBundle">
    <ItemGroup>
      <_RuntimeConfigReservedProperties Include="RUNTIME_IDENTIFIER"/>
      <_RuntimeConfigReservedProperties Include="APP_CONTEXT_BASE_DIRECTORY"/>
    </ItemGroup>

    <RuntimeConfigParserTask
        RuntimeConfigFile="$(_AppleRuntimeConfigFilePath)"
        OutputFile="$(_ParsedRuntimeConfigFilePath)"
        RuntimeConfigReservedProperties="@(_RuntimeConfigReservedProperties)">
    </RuntimeConfigParserTask>
  </Target>
</Project><|MERGE_RESOLUTION|>--- conflicted
+++ resolved
@@ -80,11 +80,8 @@
       <_CommonLinkerArgs Include="-lswiftFoundation" />
       <_CommonLinkerArgs Include="-framework Foundation" />
       <_CommonLinkerArgs Include="-framework Security" />
-<<<<<<< HEAD
       <_CommonLinkerArgs Include="-framework Network" />
-=======
       <_CommonLinkerArgs Include="-framework CryptoKit" />
->>>>>>> 3ab61c27
       <_CommonLinkerArgs Include="-framework UIKit" />
     </ItemGroup>
   </Target>
