--- conflicted
+++ resolved
@@ -7,12 +7,7 @@
     <ExtraFilesPath>$([MSBuild]::NormalizeDirectory($(TestRootDir), '..', 'extraFiles'))</ExtraFilesPath>
     <BaseIntermediateOutputPath>$([MSBuild]::NormalizeDirectory($(TestRootDir), '..', 'obj'))</BaseIntermediateOutputPath>
 
-<<<<<<< HEAD
-    <AppleBuildDependsOn Condition="'$(EnableAggressiveTrimming)' == 'true' and '$(UseNativeAOTRuntime)' != 'true'">ConfigureTrimming;_AdjustTrimmedAssembliesToBundle;$(AppleBuildDependsOn)</AppleBuildDependsOn>
     <AppleBuildDependsOn>_PublishRuntimePack;_PublishNativeBinary;_PrepareForAppleBuildAppOnHelix;$(AppleBuildDependsOn);_AfterAppleBuildOnHelix</AppleBuildDependsOn>
-=======
-    <AppleBuildDependsOn>_PublishRuntimePack;_PrepareForAppleBuildAppOnHelix;$(AppleBuildDependsOn);_AfterAppleBuildOnHelix</AppleBuildDependsOn>
->>>>>>> 9b24fb60
     <!-- Forced by ILLink targets -->
     <SelfContained>true</SelfContained>
     <PublishDir>$(OriginalPublishDir)</PublishDir>
@@ -113,7 +108,6 @@
           DestinationFolder="$(OriginalPublishDir)" />
   </Target>
 
-<<<<<<< HEAD
   <Target Name="_PublishNativeBinary">
 
     <ItemGroup>
@@ -125,16 +119,6 @@
 
   </Target>
 
-  <!-- Since we are reusing the 'publish' folder for different purposes (e.g., using it as a source and destination directory for trimming) we need to adjust the list of assemblies to bundle once trimming is completed. -->
-  <Target Name="_AdjustTrimmedAssembliesToBundle" DependsOnTargets="ILLink;CopyFilesToPublishDirectory">
-    <ItemGroup>
-      <AppleAssembliesToBundle Remove="@(AppleAssembliesToBundle)" />
-      <AppleAssembliesToBundle Include="$(OriginalPublishDir)**\*.dll" Exclude="$(OriginalPublishDir)\**\*.resources.dll;@(_RemovedManagedAssembly)" />
-    </ItemGroup>
-  </Target>
-
-=======
->>>>>>> 9b24fb60
   <!-- Move the app to where the xharness runner expects it. -->
   <Target Name="_AfterAppleBuildOnHelix">
     <PropertyGroup>
