--- conflicted
+++ resolved
@@ -24,12 +24,9 @@
     <_IsApplePlatform>true</_IsApplePlatform>
     <TargetsAppleMobile>true</TargetsAppleMobile>
     <_targetOS>$(TargetOS)</_targetOS>
-<<<<<<< HEAD
-=======
   
     <!-- Forced by ILLink targets -->
     <SelfContained>true</SelfContained>
->>>>>>> e047cce0
   </PropertyGroup>
 
   <PropertyGroup Condition="'$(_UseNativeAOTLibraryModeBundling)' != 'true'">
