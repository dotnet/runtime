--- conflicted
+++ resolved
@@ -55,11 +55,7 @@
       <AppleBuildDir>$(OriginalPublishDir)</AppleBuildDir>
       <AppleBundleDir>$(TestRootDir)AppBundle\</AppleBundleDir>
 
-<<<<<<< HEAD
-      <MainLibraryFileName Condition="'$(MainLibraryFileName)' == '' and '$(UseNativeAOTRuntime)' != 'true'">$(OriginalPublishDir)AppleTestRunner.dll</MainLibraryFileName>
-=======
-      <MainLibraryFileName Condition="'$(MainLibraryFileName)' == '' and '$(IsRuntimeTests)' != 'true'">$(OriginalPublishDir)AppleTestRunner.dll</MainLibraryFileName>
->>>>>>> 5bc100ed
+      <MainLibraryFileName Condition="'$(MainLibraryFileName)' == '' and '$(IsRuntimeTests)' != 'true' and '$(UseNativeAOTRuntime)' != 'true'">$(OriginalPublishDir)AppleTestRunner.dll</MainLibraryFileName>
       <Optimized Condition="'$(Configuration)' != 'Debug'">true</Optimized>
     </PropertyGroup>
 
