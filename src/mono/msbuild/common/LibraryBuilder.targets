<Project>
  <UsingTask TaskName="EmitBundleSourceFiles"
             AssemblyFile="$(MonoTargetsTasksAssemblyPath)" />
  <UsingTask TaskName="LibraryBuilderTask" 
             AssemblyFile="$(LibraryBuilderTasksAssemblyPath)" />

  <Target Name="_BuildNativeLibrary"
<<<<<<< HEAD
          Condition="'$(_IsLibraryMode)' == 'true' and '$(RunAOTCompilation)' == 'true' and '$(UseNativeAOTRuntime)' != 'true'">
=======
          Condition="'$(_IsLibraryMode)' == 'true' and '$(RunAOTCompilation)' == 'true'"
          DependsOnTargets="_GenerateBundle">
>>>>>>> 74196a07

    <PropertyGroup>
      <_IsSharedLibrary>false</_IsSharedLibrary>
      <_IsSharedLibrary Condition="'$(NativeLib)' == 'shared'">true</_IsSharedLibrary>
      <_UsesCustomRuntimeInitCallback>false</_UsesCustomRuntimeInitCallback>
      <_UsesCustomRuntimeInitCallback Condition="$(CustomRuntimeInitCallback) != ''">true</_UsesCustomRuntimeInitCallback>
      <_BundlesResources>$(BundlesResources)</_BundlesResources>
      <_BundlesResources Condition="'$(_BundlesResources)' == ''">true</_BundlesResources>
    </PropertyGroup>

    <ItemGroup>
      <_ExtraLibrarySources Include="$(_AotModuleTablePath)" />
      <_ExtraLibrarySources Include="@(BundledSources)" />
      <_ExtraLibrarySources Include="%(_BundledResources.DestinationFile)" />
      <_ExtraLinkerArgs Include="@(_CommonLinkerArgs)" />
      <_BundledRuntimeConfig Include="@(_BundledResources)" Condition="$([System.String]::Copy('%(Identity)').EndsWith('runtimeconfig.bin'))" />
    </ItemGroup>

    <LibraryBuilderTask
      Assemblies="@(_AssembliesToBundleInternal)"
      AssembliesLocation="$(AssembliesLocation)"
      BundlesResources="$(_BundlesResources)"
      BundledRuntimeConfig="@(_BundledRuntimeConfig)"
      ExtraLinkerArguments="@(_ExtraLinkerArgs)"
      ExtraSources="@(_ExtraLibrarySources)"
      IsSharedLibrary="$(_IsSharedLibrary)"
      MonoRuntimeHeaders="$(_MonoHeaderPath)"
      Name="$(AssemblyName)"
      OutputDirectory="$(BundleDir)"
      RuntimeIdentifier="$(RuntimeIdentifier)"
      RuntimeLibraries="@(_RuntimeLibraries)"
      TargetOS="$(TargetOS)"
      UsesCustomRuntimeInitCallback="$(_UsesCustomRuntimeInitCallback)"
      UsesRuntimeInitCallback="$(_UsesRuntimeInitCallback)">
      <Output TaskParameter="OutputPath" PropertyName="LibraryOutputPath" />
      <Output TaskParameter="ExportedSymbols" ItemName="LibraryRuntimeExportedSymbols" />
    </LibraryBuilderTask>
  </Target>

  <Target Name="_GenerateBundle"
          Condition="'$(BundlesResources)' != 'false'">
    <PropertyGroup>
      <BundleSourceFile>mono-bundled-source.c</BundleSourceFile>
      <BundleOutputDirectory>$(BundleDir)</BundleOutputDirectory>
    </PropertyGroup>

    <ItemGroup>
      <_ResourcesToBundle Remove="@(_ResourcesToBundle)" />
      <_ResourcesToBundle Include="@(_AssembliesToBundleInternal)" />
      <_ResourcesToBundle Include="$(_ParsedRuntimeConfigFilePath)" />
    </ItemGroup>

    <ItemGroup>
      <BundledSources Include="$(BundleOutputDirectory)$(BundleSourceFile)" />
    </ItemGroup>

    <EmitBundleSourceFiles
      FilesToBundle="@(_ResourcesToBundle)"
      BundleFile="$(BundleSourceFile)"
      OutputDirectory="$(BundleOutputDirectory)">
      <Output TaskParameter="BundledResources" ItemName="_BundledResources" />
     </EmitBundleSourceFiles>
  </Target>

</Project><|MERGE_RESOLUTION|>--- conflicted
+++ resolved
@@ -5,12 +5,8 @@
              AssemblyFile="$(LibraryBuilderTasksAssemblyPath)" />
 
   <Target Name="_BuildNativeLibrary"
-<<<<<<< HEAD
-          Condition="'$(_IsLibraryMode)' == 'true' and '$(RunAOTCompilation)' == 'true' and '$(UseNativeAOTRuntime)' != 'true'">
-=======
-          Condition="'$(_IsLibraryMode)' == 'true' and '$(RunAOTCompilation)' == 'true'"
+          Condition="'$(_IsLibraryMode)' == 'true' and '$(RunAOTCompilation)' == 'true' and '$(UseNativeAOTRuntime)' != 'true'"
           DependsOnTargets="_GenerateBundle">
->>>>>>> 74196a07
 
     <PropertyGroup>
       <_IsSharedLibrary>false</_IsSharedLibrary>
