--- conflicted
+++ resolved
@@ -40,13 +40,8 @@
   <PropertyGroup Condition="'$(RuntimeIdentifier)' == 'browser-wasm' and '$(TargetFrameworkIdentifier)' == '.NETCoreApp'">
     <!-- $(WasmBuildNative)==true is needed to enable workloads, when using native references, without AOT -->
     <!-- FIXME: is the blazor condition here correct? -->
-<<<<<<< HEAD
     <_WasmNativeWorkloadNeeded Condition="'$(RunAOTCompilation)' == 'true' or '$(WasmEnableSIMD)' == 'true' or '$(WasmEnableLegacyJsInterop)' == 'false' or '$(WasmBuildNative)' == 'true' or
-      '$(WasmGenerateAppBundle)' == 'true' or '$(UsingMicrosoftNETSdkBlazorWebAssembly)' != 'true'" >true</_WasmNativeWorkloadNeeded>
-=======
-    <_WasmNativeWorkloadNeeded Condition="'$(RunAOTCompilation)' == 'true' or '$(WasmEnableSIMD)' == 'true' or '$(WasmBuildNative)' == 'true' or
       '$(WasmGenerateAppBundle)' == 'true' or '$(_UsingBlazorOrWasmSdk)' != 'true'" >true</_WasmNativeWorkloadNeeded>
->>>>>>> e3a80f31
 
     <UsingBrowserRuntimeWorkload Condition="'$(_BrowserWorkloadNotSupportedForTFM)' == 'true'">false</UsingBrowserRuntimeWorkload>
     <UsingBrowserRuntimeWorkload Condition="'$(UsingBrowserRuntimeWorkload)' == '' and '$(_WasmNativeWorkloadNeeded)' == 'true'">true</UsingBrowserRuntimeWorkload>
