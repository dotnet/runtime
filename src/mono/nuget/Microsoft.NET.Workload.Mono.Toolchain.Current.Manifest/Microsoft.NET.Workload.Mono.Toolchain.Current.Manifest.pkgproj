--- conflicted
+++ resolved
@@ -44,12 +44,8 @@
     </PropertyGroup>
 
     <ItemGroup>
-<<<<<<< HEAD
+      <!-- When changing 'NetVersion', also change Microsoft.NET.Runtime.WebAssembly.Templates.csproj 'PackageId' -->
       <_WorkloadManifestValues Include="NetVersion" Value="net10" /> <!-- NetCurrent -->
-=======
-      <!-- When changing 'NetVersion', also change Microsoft.NET.Runtime.WebAssembly.Templates.csproj 'PackageId' -->
-      <_WorkloadManifestValues Include="NetVersion" Value="net9" /> <!-- NetCurrent -->
->>>>>>> ea269f97
       <_WorkloadManifestValues Include="WorkloadVersion" Value="$(PackageVersion)" />
       <_WorkloadManifestValues Include="PackageVersion" Value="$(PackageVersion)" />
       <_WorkloadManifestValues Include="PackageVersionNet9" Value="$(PackageVersionNet9)"  Condition="'$(PackageVersionNet9)' != ''" />
