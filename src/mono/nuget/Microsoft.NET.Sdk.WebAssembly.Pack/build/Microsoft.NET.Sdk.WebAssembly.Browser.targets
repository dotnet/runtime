--- conflicted
+++ resolved
@@ -223,17 +223,12 @@
     <PropertyGroup>
       <_WasmNativeAssetFileNames>;@(WasmNativeAsset->'%(FileName)%(Extension)');</_WasmNativeAssetFileNames>
     </PropertyGroup>
-    
+
     <ItemGroup>
       <_WasmConfigFileCandidates Include="@(StaticWebAsset)" Condition="'%(SourceType)' == 'Discovered'" />
 
       <!-- Remove dotnet.js/wasm from runtime pack, in favor of the relinked ones in @(WasmNativeAsset) -->
-<<<<<<< HEAD
-      <ReferenceCopyLocalPaths Remove="@(ReferenceCopyLocalPaths)"
-                               Condition="@(WasmNativeAsset->Count()) > 0 and ( '%(FileName)' == 'dotnet' or '%(FileName)' == 'dotnet.native' or '%(FileName)' == 'dotnet.native.worker' ) and ('%(Extension)' == '.wasm' or '%(Extension)' == '.js')" />
-=======
       <ReferenceCopyLocalPaths Remove="@(ReferenceCopyLocalPaths)" Condition="$(_WasmNativeAssetFileNames.Contains(';%(FileName)%(Extension);'))" />
->>>>>>> 6f8d3e3a
     </ItemGroup>
 
     <PropertyGroup>
