--- conflicted
+++ resolved
@@ -129,12 +129,8 @@
       "platforms": [ "win-x64", "win-arm64", "osx-arm64", "osx-x64" ]
     },
     "runtimes-windows-net7": {
-<<<<<<< HEAD
-      "abstract": true,
-      "description": "Windows Runtime Packs",
-=======
+      "abstract": true,
       "description": "Windows Runtime Packs for net7.0",
->>>>>>> 61abe4b7
       "packs": [
         "Microsoft.NETCore.App.Runtime.net7.win-x64",
         "Microsoft.NETCore.App.Runtime.net7.win-x86",
