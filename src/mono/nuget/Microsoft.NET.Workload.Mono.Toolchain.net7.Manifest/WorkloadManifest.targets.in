<Project>
    <PropertyGroup>
        <_RuntimePackInWorkloadVersion7>${PackageVersion}</_RuntimePackInWorkloadVersion7>
        <_BrowserWorkloadDisabled7>$(BrowserWorkloadDisabled)</_BrowserWorkloadDisabled7>
        <_BrowserWorkloadDisabled7 Condition="'$(_BrowserWorkloadDisabled7)' == '' and
                                            '$(RuntimeIdentifier)' == 'browser-wasm' and
                                            '$(TargetFrameworkIdentifier)' == '.NETCoreApp' and
                                            !$([MSBuild]::VersionEquals('$(TargetFrameworkVersion)', '7.0'))">true</_BrowserWorkloadDisabled7>
        <TargetsNet7 Condition="'$(TargetFrameworkIdentifier)' == '.NETCoreApp' and $([MSBuild]::VersionEquals('$(TargetFrameworkVersion)', '7.0'))">true</TargetsNet7>
    </PropertyGroup>

    <!--
        Make sure to set these properties only under TargetsNet* condition, as they are
        used outside the workload, but are set by more than one mono.toolchain manifests.

        - UsingBrowserRuntimeWorkload
        - UsingBlazorAOTWorkloadManifest
    -->
    <PropertyGroup Condition="'$(TargetsNet7)' == 'true' and '$(RuntimeIdentifier)' == 'browser-wasm'">
       <WasmNativeWorkload Condition="'$(WasmNativeWorkload7)' == 'true' and '$(WasmNativeWorkload)' != 'false'">true</WasmNativeWorkload>
    </PropertyGroup>

    <PropertyGroup Condition="'$(TargetsNet7)' == 'true' and '$(RuntimeIdentifier)' == 'browser-wasm' AND '$(UsingBrowserRuntimeWorkload)' == ''">
        <!-- $(WasmBuildNative)==true is needed to enable workloads, when using native references, without AOT -->
        <UsingBrowserRuntimeWorkload Condition="'$(RunAOTCompilation)' == 'true' or '$(WasmBuildNative)' == 'true' or '$(WasmGenerateAppBundle)' == 'true' or '$(UsingMicrosoftNETSdkBlazorWebAssembly)' != 'true'" >true</UsingBrowserRuntimeWorkload>
        <UsingBrowserRuntimeWorkload Condition="'$(UsingBrowserRuntimeWorkload)' == ''" >$(WasmNativeWorkload7)</UsingBrowserRuntimeWorkload>
    </PropertyGroup>

    <PropertyGroup Condition="'$(TargetsNet7)' == 'true' and '$(_BrowserWorkloadDisabled7)' == 'true'">
        <UsingBrowserRuntimeWorkload>false</UsingBrowserRuntimeWorkload>
        <WasmNativeWorkload7>false</WasmNativeWorkload7>
        <WasmNativeWorkload>false</WasmNativeWorkload>
    </PropertyGroup>

    <PropertyGroup Condition="'$(TargetsNet7)' == 'true' and '$(UsingMicrosoftNETSdkBlazorWebAssembly)' == 'true' and '$(UsingBrowserRuntimeWorkload)' == 'true'">
      <WasmGenerateAppBundle>false</WasmGenerateAppBundle>
      <UsingBlazorAOTWorkloadManifest>true</UsingBlazorAOTWorkloadManifest>
    </PropertyGroup>

    <Import Condition="'$(TargetsNet7)' == 'true' and '$(RunAOTCompilation)' == 'true' and '$(_BrowserWorkloadDisabled7)' != 'true'" Project="Sdk.props" Sdk="Microsoft.NET.Runtime.MonoAOTCompiler.Task.net7" />

    <ImportGroup Condition="'$(TargetsNet7)' == 'true' and '$(TargetPlatformIdentifier)' == 'android'">
        <Import Project="Sdk.props" Sdk="Microsoft.NET.Runtime.MonoTargets.Sdk.net7" />
        <Import Project="Sdk.targets" Sdk="Microsoft.NET.Runtime.MonoTargets.Sdk.net7" />
    </ImportGroup>
    <ImportGroup Condition="'$(TargetsNet7)' == 'true' and '$(TargetPlatformIdentifier)' == 'android' and '$(RunAOTCompilation)' == 'true'">
        <Import Project="Sdk.props" Sdk="Microsoft.NETCore.App.Runtime.AOT.Cross.net7.android-x86" />
        <Import Project="Sdk.props" Sdk="Microsoft.NETCore.App.Runtime.AOT.Cross.net7.android-x64" />
        <Import Project="Sdk.props" Sdk="Microsoft.NETCore.App.Runtime.AOT.Cross.net7.android-arm" />
        <Import Project="Sdk.props" Sdk="Microsoft.NETCore.App.Runtime.AOT.Cross.net7.android-arm64" />
    </ImportGroup>

    <ImportGroup Condition="'$(TargetsNet7)' == 'true' and '$(TargetPlatformIdentifier)' == 'macOS'">
        <Import Project="Sdk.props" Sdk="Microsoft.NET.Runtime.MonoTargets.Sdk.net7" />
        <Import Project="Sdk.targets" Sdk="Microsoft.NET.Runtime.MonoTargets.Sdk.net7" />
    </ImportGroup>

    <ImportGroup Condition="'$(TargetsNet7)' == 'true' and '$(TargetPlatformIdentifier)' == 'ios'">
        <Import Project="Sdk.props" Sdk="Microsoft.NET.Runtime.MonoTargets.Sdk.net7" />
        <Import Project="Sdk.targets" Sdk="Microsoft.NET.Runtime.MonoTargets.Sdk.net7" />
    </ImportGroup>
    <ImportGroup Condition="'$(TargetsNet7)' == 'true' and '$(TargetPlatformIdentifier)' == 'ios' and $([MSBuild]::IsOSPlatform('osx'))">
        <Import Project="Sdk.props" Sdk="Microsoft.NETCore.App.Runtime.AOT.Cross.net7.ios-arm" />
        <Import Project="Sdk.props" Sdk="Microsoft.NETCore.App.Runtime.AOT.Cross.net7.ios-arm64" />
        <Import Project="Sdk.props" Sdk="Microsoft.NETCore.App.Runtime.AOT.Cross.net7.iossimulator-arm64" />
        <Import Project="Sdk.props" Sdk="Microsoft.NETCore.App.Runtime.AOT.Cross.net7.iossimulator-x64" />
        <Import Project="Sdk.props" Sdk="Microsoft.NETCore.App.Runtime.AOT.Cross.net7.iossimulator-x86" />
    </ImportGroup>

    <ImportGroup Condition="'$(TargetsNet7)' == 'true' and '$(TargetPlatformIdentifier)' == 'maccatalyst'">
        <Import Project="Sdk.props" Sdk="Microsoft.NET.Runtime.MonoTargets.Sdk.net7" />
        <Import Project="Sdk.targets" Sdk="Microsoft.NET.Runtime.MonoTargets.Sdk.net7" />
    </ImportGroup>
    <ImportGroup Condition="'$(TargetsNet7)' == 'true' and '$(TargetPlatformIdentifier)' == 'maccatalyst' and $([MSBuild]::IsOSPlatform('osx'))">
        <Import Project="Sdk.props" Sdk="Microsoft.NETCore.App.Runtime.AOT.Cross.net7.maccatalyst-arm64" />
        <Import Project="Sdk.props" Sdk="Microsoft.NETCore.App.Runtime.AOT.Cross.net7.maccatalyst-x64" />
    </ImportGroup>

    <ImportGroup Condition="'$(TargetsNet7)' == 'true' and '$(TargetPlatformIdentifier)' == 'tvos'">
        <Import Project="Sdk.props" Sdk="Microsoft.NET.Runtime.MonoTargets.Sdk.net7" />
        <Import Project="Sdk.targets" Sdk="Microsoft.NET.Runtime.MonoTargets.Sdk.net7" />
    </ImportGroup>
    <ImportGroup Condition="'$(TargetsNet7)' == 'true' and '$(TargetPlatformIdentifier)' == 'tvos' and $([MSBuild]::IsOSPlatform('osx'))">
        <Import Project="Sdk.props" Sdk="Microsoft.NETCore.App.Runtime.AOT.Cross.net7.tvos-arm64" />
        <Import Project="Sdk.props" Sdk="Microsoft.NETCore.App.Runtime.AOT.Cross.net7.tvossimulator-arm64" />
        <Import Project="Sdk.props" Sdk="Microsoft.NETCore.App.Runtime.AOT.Cross.net7.tvossimulator-x64" />
    </ImportGroup>

    <ImportGroup Condition="'$(TargetsNet7)' == 'true' and '$(RuntimeIdentifier)' == 'browser-wasm' and '$(UsingBrowserRuntimeWorkload)' == 'true'">
        <Import Project="Sdk.props" Sdk="Microsoft.NET.Runtime.MonoTargets.Sdk.net7" />
        <Import Project="Sdk.props" Sdk="Microsoft.NET.Runtime.WebAssembly.Sdk.net7" />
        <Import Project="Sdk.targets" Sdk="Microsoft.NET.Runtime.WebAssembly.Sdk.net7" />
        <Import Project="Sdk.props" Sdk="Microsoft.NETCore.App.Runtime.AOT.Cross.net7.browser-wasm" />
        <Import Project="Sdk.targets" Sdk="Microsoft.NET.Runtime.MonoTargets.Sdk.net7" />
    </ImportGroup>

    <!-- HACK: -->
    <ImportGroup Condition="'$(RuntimeIdentifier)' == 'browser-wasm' and '$(UsingBrowserRuntimeWorkload)' == 'true' and '$(TargetFrameworkIdentifier)' == '.NETCoreApp' and $([MSBuild]::VersionEquals('$(TargetFrameworkVersion)', '7.0'))">
      <Import Project="Sdk.props" Sdk="Microsoft.NET.Runtime.Emscripten.Python.net7" Condition="!$([MSBuild]::IsOsPlatform('Linux'))" />
      <Import Project="Sdk.props" Sdk="Microsoft.NET.Runtime.Emscripten.Node.net7" />
      <Import Project="Sdk.props" Sdk="Microsoft.NET.Runtime.Emscripten.Sdk.net7" />
    </ImportGroup>

    <PropertyGroup Condition="'$(TargetsNet7)' == 'true' and ('$(TargetPlatformIdentifier)' == 'android' or '$(TargetPlatformIdentifier)' == 'macOS' or '$(TargetPlatformIdentifier)' == 'ios' or '$(TargetPlatformIdentifier)' == 'maccatalyst' or '$(TargetPlatformIdentifier)' == 'tvos' or ('$(RuntimeIdentifier)' == 'browser-wasm' and '$(UsingBrowserRuntimeWorkload)' == 'true'))">
      <_MonoWorkloadTargetsMobile>true</_MonoWorkloadTargetsMobile>
      <_MonoWorkloadRuntimePackPackageVersion>$(_RuntimePackInWorkloadVersion7)</_MonoWorkloadRuntimePackPackageVersion>
    </PropertyGroup>

    <ItemGroup Condition="'$(TargetsNet7)' == 'true' and '$(_MonoWorkloadTargetsMobile)' == 'true'">
      <KnownRuntimePack Update="@(KnownRuntimePack)">
        <LatestRuntimeFrameworkVersion Condition="'%(KnownRuntimePack.TargetFramework)' == 'net7.0' and '%(KnownRuntimePack.RuntimePackLabels)' == 'Mono'">$(_MonoWorkloadRuntimePackPackageVersion)</LatestRuntimeFrameworkVersion>
        <!-- Overrides for wasm threading support -->
        <RuntimePackNamePatterns Condition="'$(RuntimeIdentifier)' == 'browser-wasm' and '$(WasmEnableThreading)' == 'true'">Microsoft.NETCore.App.Runtime.Mono.multithread.**RID**</RuntimePackNamePatterns>
        <RuntimePackNamePatterns Condition="'$(RuntimeIdentifier)' == 'browser-wasm' and '$(WasmEnablePerfTrace)' == 'true'">Microsoft.NETCore.App.Runtime.Mono.perftrace.**RID**</RuntimePackNamePatterns>
      </KnownRuntimePack>
    </ItemGroup>

    <!-- we can't condition sdk imports on the item @(NativeFileReference). Instead, explicitly check before the build
         and emit a warning -->
    <Target Name="_CheckBrowserWorkloadNeededButNotAvailable"
            Condition="'$(TargetsNet7)' == 'true' and '$(RuntimeIdentifier)' == 'browser-wasm' and '$(_BrowserWorkloadDisabled7)' != 'true' and '$(WasmNativeWorkload7)' != 'true'"
            BeforeTargets="Build">

      <Warning Condition="@(NativeFileReference->Count()) > 0"
               Text="%40(NativeFileReference) is not empty, but the native references won't be linked in, because neither %24(WasmBuildNative), nor %24(RunAOTCompilation) are 'true'. NativeFileReference=@(NativeFileReference)" />
    </Target>

    <!-- not checking TargetsNet7 here since this essentially checks for net5.0 -->
<<<<<<< HEAD
    <Target Name="_ErrorDisabledWorkload" Condition="'$(TargetsNet7)' == 'true' and '$(_BrowserWorkloadDisabled7)' == 'true'" BeforeTargets="Build">
=======
    <Target Name="_ErrorDisabledWorkload" Condition="'$(BrowserWorkloadDisabled)' == 'true'" BeforeTargets="Build">
>>>>>>> 72b3eea9
      <Error Condition="'$(RunAOTCompilation)' == 'true'"
             Text="WebAssembly workloads, required for AOT, are only supported for projects targeting net6.0+ . Set %24(RunAOTCompilation)=false to disable it." />

      <Error Condition="@(NativeFileReference->Count()) > 0"
             Text="WebAssembly workloads, required for linking native files (from %40(NativeFileReference)), are only supported for projects targeting net6.0+ ." />
    </Target>

    <Target Name="_ErrorDualWasmThreadProps"
            Condition="'$(TargetsNet7)' == 'true' and '$(RuntimeIdentifier)' == 'browser-wasm' and '$(_BrowserWorkloadDisabled7)' != 'true' and '$(WasmEnableThreading)' == 'true' and '$(WasmEnablePerfTrace)' == 'true'"
            BeforeTargets="Build">
        <Error Text="WebAssembly workloads can only support one active threading mode at a time. Either set WasmEnableThreading or WasmEnablePerfTrace to true, but not both." />
    </Target>
</Project><|MERGE_RESOLUTION|>--- conflicted
+++ resolved
@@ -126,11 +126,7 @@
     </Target>
 
     <!-- not checking TargetsNet7 here since this essentially checks for net5.0 -->
-<<<<<<< HEAD
-    <Target Name="_ErrorDisabledWorkload" Condition="'$(TargetsNet7)' == 'true' and '$(_BrowserWorkloadDisabled7)' == 'true'" BeforeTargets="Build">
-=======
     <Target Name="_ErrorDisabledWorkload" Condition="'$(BrowserWorkloadDisabled)' == 'true'" BeforeTargets="Build">
->>>>>>> 72b3eea9
       <Error Condition="'$(RunAOTCompilation)' == 'true'"
              Text="WebAssembly workloads, required for AOT, are only supported for projects targeting net6.0+ . Set %24(RunAOTCompilation)=false to disable it." />
 
