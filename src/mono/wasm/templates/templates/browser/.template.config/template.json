{
  "$schema": "http://json.schemastore.org/template",
  "author": "Microsoft",
  "classifications": [ "Web", "WebAssembly", "Browser" ],
  "generatorVersions": "[1.0.0.0-*)",
<<<<<<< HEAD
  "identity": "WebAssembly.Browser",
=======
  "groupIdentity": "WebAssembly.Browser",
  "precedence": 7000,
  "identity": "WebAssembly.Browser.7.0",
  "description": "WebAssembly Browser App",
>>>>>>> 915dc272
  "name": "WebAssembly Browser App",
  "shortName": "wasmbrowser",
  "sourceName": "browser.0",
  "preferNameDirectory": true,
  "tags": {
    "language": "C#",
    "type": "project"
  },
  "symbols": {
<<<<<<< HEAD
    "kestrelHttpPortGenerated": {
      "type": "generated",
      "generator": "port",
      "parameters": {
        "low": 5000,
        "high": 5300
      },
	    "replaces": "5000"
    },
    "kestrelHttpsPortGenerated": {
      "type": "generated",
      "generator": "port",
      "parameters": {
        "low": 7000,
        "high": 7300
      },
	    "replaces": "5001"
=======
    "framework": {
      "type": "parameter",
      "description": "The target framework for the project.",
      "datatype": "choice",
      "choices": [
        {
          "choice": "net7.0",
          "description": "Target net7.0",
          "displayName": ".NET 7.0"
        }
      ],
      "defaultValue": "net7.0",
      "displayName": "framework"
>>>>>>> 915dc272
    }
  }
}<|MERGE_RESOLUTION|>--- conflicted
+++ resolved
@@ -3,14 +3,10 @@
   "author": "Microsoft",
   "classifications": [ "Web", "WebAssembly", "Browser" ],
   "generatorVersions": "[1.0.0.0-*)",
-<<<<<<< HEAD
-  "identity": "WebAssembly.Browser",
-=======
   "groupIdentity": "WebAssembly.Browser",
   "precedence": 7000,
   "identity": "WebAssembly.Browser.7.0",
   "description": "WebAssembly Browser App",
->>>>>>> 915dc272
   "name": "WebAssembly Browser App",
   "shortName": "wasmbrowser",
   "sourceName": "browser.0",
@@ -20,7 +16,6 @@
     "type": "project"
   },
   "symbols": {
-<<<<<<< HEAD
     "kestrelHttpPortGenerated": {
       "type": "generated",
       "generator": "port",
@@ -38,7 +33,6 @@
         "high": 7300
       },
 	    "replaces": "5001"
-=======
     "framework": {
       "type": "parameter",
       "description": "The target framework for the project.",
@@ -52,7 +46,6 @@
       ],
       "defaultValue": "net7.0",
       "displayName": "framework"
->>>>>>> 915dc272
     }
   }
 }