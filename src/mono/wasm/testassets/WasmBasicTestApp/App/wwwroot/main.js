--- conflicted
+++ resolved
@@ -106,14 +106,12 @@
         case "DownloadResourceProgressTest":
             exit(0);
             break;
-<<<<<<< HEAD
         case "DebugLevelTest":
             testOutput("WasmDebugLevel: " + config.debugLevel);
             exit(0);
-=======
+            break;
         case "OutErrOverrideWorks":
             dotnet.run();
->>>>>>> 67133a67
             break;
         default:
             console.error(`Unknown test case: ${testCase}`);
