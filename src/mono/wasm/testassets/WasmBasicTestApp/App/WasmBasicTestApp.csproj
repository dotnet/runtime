--- conflicted
+++ resolved
@@ -18,12 +18,7 @@
     <ProjectReference Include="..\Library\Json.csproj" />
   </ItemGroup>
 
-<<<<<<< HEAD
   <ItemGroup Condition="'$(LazyLoad)' != 'false'">
     <BlazorWebAssemblyLazyLoad Include="Json$(WasmAssemblyExtension)" />
-=======
-  <ItemGroup>
-    <BlazorWebAssemblyLazyLoad Include="Json$(LazyAssemblyExtension)" />
->>>>>>> f6994c78
   </ItemGroup>
 </Project>