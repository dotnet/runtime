--- conflicted
+++ resolved
@@ -76,21 +76,11 @@
         args.AddRange(_args.CommonConfig.HostArguments);
 
         args.Add(_args.JSPath!);
-
-<<<<<<< HEAD
-        args.AddRange(engineArgs);
+ 
         // only v8/jsc require arguments to the script separated by "--", for consistency do it for all
         args.Add("--");
         args.AddRange(_args.CommonConfig.RuntimeArguments);
         args.Add("--");
-=======
-        if (_args.Host is WasmHost.V8 or WasmHost.JavaScriptCore)
-        {
-            // v8/jsc want arguments to the script separated by "--", others don't
-            args.Add("--");
-        }
-
->>>>>>> 79e1abfd
         args.AddRange(_args.AppArgs);
 
         ProcessStartInfo psi = new()
