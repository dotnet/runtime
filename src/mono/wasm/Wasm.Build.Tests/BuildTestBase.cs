// Licensed to the .NET Foundation under one or more agreements.
// The .NET Foundation licenses this file to you under the MIT license.

using System;
using System.Collections.Generic;
using System.Data;
using System.Diagnostics;
using System.Diagnostics.CodeAnalysis;
using System.IO;
using System.Linq;
using System.Runtime.InteropServices;
using System.Text;
using System.Text.Json.Nodes;
using System.Text.RegularExpressions;
using System.Threading.Tasks;
using System.Threading;
using System.Xml;
using Xunit;
using Xunit.Abstractions;
using Xunit.Sdk;
using Microsoft.Playwright;

#nullable enable

// [assembly: CollectionBehavior(CollectionBehavior.CollectionPerAssembly)]

namespace Wasm.Build.Tests
{
    public abstract class BuildTestBase : IClassFixture<SharedBuildPerTestClassFixture>, IDisposable
    {
        public const string DefaultTargetFramework = "net8.0";
        public const string DefaultTargetFrameworkForBlazor = "net8.0";
        private const string DefaultEnvironmentLocale = "en-US";
        protected static readonly bool s_skipProjectCleanup;
        protected static readonly string s_xharnessRunnerCommand;
        protected string? _projectDir;
        protected readonly ITestOutputHelper _testOutput;
        protected string _logPath;
        protected bool _enablePerTestCleanup = false;
        protected SharedBuildPerTestClassFixture _buildContext;
        protected string _nugetPackagesDir = string.Empty;

        private static bool s_isWindows = RuntimeInformation.IsOSPlatform(OSPlatform.Windows);
        // changing Windows's language programistically is complicated and Node is using OS's language to determine
        // what is client's preferred locale and then to load corresponding ICU => skip automatic icu testing with Node
        // on Linux sharding does not work because we rely on LANG env var to check locale and emcc is overwriting it
        protected static RunHost s_hostsForOSLocaleSensitiveTests = RunHost.Chrome;
        // FIXME: use an envvar to override this
        protected static int s_defaultPerTestTimeoutMs = s_isWindows ? 30*60*1000 : 15*60*1000;
        protected static BuildEnvironment s_buildEnv;
        private const string s_runtimePackPathPattern = "\\*\\* MicrosoftNetCoreAppRuntimePackDir : '([^ ']*)'";
        private const string s_nugetInsertionTag = "<!-- TEST_RESTORE_SOURCES_INSERTION_LINE -->";
        private static Regex s_runtimePackPathRegex;
        private static int s_testCounter;
        private readonly int _testIdx;

        public static bool IsUsingWorkloads => s_buildEnv.IsWorkload;
        public static bool IsNotUsingWorkloads => !s_buildEnv.IsWorkload;
        public static bool UseWebcil => s_buildEnv.UseWebcil;
        public static string GetNuGetConfigPathFor(string targetFramework) =>
            Path.Combine(BuildEnvironment.TestDataPath, "nuget8.config"); // for now - we are still using net7, but with
                            // targetFramework == "net7.0" ? "nuget7.config" : "nuget8.config");

        static BuildTestBase()
        {
            try
            {
                s_buildEnv = new BuildEnvironment();
                s_runtimePackPathRegex = new Regex(s_runtimePackPathPattern);

                s_skipProjectCleanup = !string.IsNullOrEmpty(EnvironmentVariables.SkipProjectCleanup) && EnvironmentVariables.SkipProjectCleanup == "1";

                if (string.IsNullOrEmpty(EnvironmentVariables.XHarnessCliPath))
                    s_xharnessRunnerCommand = "xharness";
                else
                    s_xharnessRunnerCommand = EnvironmentVariables.XHarnessCliPath;

                Console.WriteLine ("");
                Console.WriteLine ($"==============================================================================================");
                Console.WriteLine ($"=============== Running with {(s_buildEnv.IsWorkload ? "Workloads" : "No workloads")} ===============");
                if (UseWebcil)
                    Console.WriteLine($"=============== Using .webcil ===============");
                Console.WriteLine ($"==============================================================================================");
                Console.WriteLine ("");
            }
            catch (Exception ex)
            {
                Console.WriteLine ($"Exception: {ex}");
                throw;
            }
        }

        public BuildTestBase(ITestOutputHelper output, SharedBuildPerTestClassFixture buildContext)
        {
            _testIdx = Interlocked.Increment(ref s_testCounter);
            _buildContext = buildContext;
            _testOutput = output;
            _logPath = s_buildEnv.LogRootPath; // FIXME:
        }

        /*
         * TODO:
            - AOT modes
                - llvmonly
                - aotinterp
                    - skipped assemblies should get have their pinvoke/icall stuff scanned

            - only buildNative
            - aot but no wrapper - check that AppBundle wasn't generated
        */

        public static IEnumerable<IEnumerable<object?>> ConfigWithAOTData(bool aot, string? config=null)
        {
            if (config == null)
            {
                return new IEnumerable<object?>[]
                    {
    #if TEST_DEBUG_CONFIG_ALSO
                        // list of each member data - for Debug+@aot
                        new object?[] { new BuildArgs("placeholder", "Debug", aot, "placeholder", string.Empty) }.AsEnumerable(),
    #endif
                        // list of each member data - for Release+@aot
                        new object?[] { new BuildArgs("placeholder", "Release", aot, "placeholder", string.Empty) }.AsEnumerable()
                    }.AsEnumerable();
            }
            else
            {
                return new IEnumerable<object?>[]
                {
                    new object?[] { new BuildArgs("placeholder", config, aot, "placeholder", string.Empty) }.AsEnumerable()
                };
            }
        }


        protected string RunAndTestWasmApp(BuildArgs buildArgs,
                                           RunHost host,
                                           string id,
                                           Action<string>? test=null,
                                           string? buildDir = null,
                                           string? bundleDir = null,
                                           int expectedExitCode = 0,
                                           string? args = null,
                                           Dictionary<string, string>? envVars = null,
                                           string targetFramework = DefaultTargetFramework,
                                           string? extraXHarnessMonoArgs = null,
                                           string? extraXHarnessArgs = null,
                                           string jsRelativePath = "test-main.js",
                                           string environmentLocale = DefaultEnvironmentLocale)
        {
            buildDir ??= _projectDir;
            envVars ??= new();
            envVars["XHARNESS_DISABLE_COLORED_OUTPUT"] = "true";
            if (buildArgs.AOT)
            {
                envVars["MONO_LOG_LEVEL"] = "debug";
                envVars["MONO_LOG_MASK"] = "aot";
            }

            if (s_buildEnv.EnvVars != null)
            {
                foreach (var kvp in s_buildEnv.EnvVars)
                    envVars[kvp.Key] = kvp.Value;
            }

            bundleDir ??= Path.Combine(GetBinDir(baseDir: buildDir, config: buildArgs.Config, targetFramework: targetFramework), "AppBundle");
            IHostRunner hostRunner = GetHostRunnerFromRunHost(host);
            if (!hostRunner.CanRunWBT())
                throw new InvalidOperationException("Running tests with V8 on windows isn't supported");

            // Use wasm-console.log to get the xharness output for non-browser cases
<<<<<<< HEAD
            (string testCommand, string xharnessArgs, bool useWasmConsoleOutput) = host switch
            {
                RunHost.V8     => ("wasm test", $"--js-file={jsRelativePath} --engine=V8 -v trace --engine-arg=--experimental-wasm-simd", true),
                RunHost.NodeJS => ("wasm test", $"--js-file={jsRelativePath} --engine=NodeJS -v trace --engine-arg=--experimental-wasm-simd", true),
                _              => ("wasm test-browser", $"-v trace -b {host} --web-server-use-cop", false)
            };
=======
            string testCommand = hostRunner.GetTestCommand();
            XHarnessArgsOptions options = new XHarnessArgsOptions(jsRelativePath, environmentLocale, host);
            string xharnessArgs = s_isWindows ? hostRunner.GetXharnessArgsWindowsOS(options) : hostRunner.GetXharnessArgsOtherOS(options);
            bool useWasmConsoleOutput = hostRunner.UseWasmConsoleOutput();
>>>>>>> 07c2ea06

            extraXHarnessArgs += " " + xharnessArgs;

            string testLogPath = Path.Combine(_logPath, host.ToString());
            string output = RunWithXHarness(
                                testCommand,
                                testLogPath,
                                buildArgs.ProjectName,
                                bundleDir,
                                _testOutput,
                                envVars: envVars,
                                expectedAppExitCode: expectedExitCode,
                                extraXHarnessArgs: extraXHarnessArgs,
                                appArgs: args,
                                extraXHarnessMonoArgs: extraXHarnessMonoArgs,
                                useWasmConsoleOutput: useWasmConsoleOutput
                                );

            if (buildArgs.AOT)
            {
                Assert.Contains("AOT: image 'System.Private.CoreLib' found.", output);
                Assert.Contains($"AOT: image '{buildArgs.ProjectName}' found.", output);
            }
            else
            {
                Assert.DoesNotContain("AOT: image 'System.Private.CoreLib' found.", output);
                Assert.DoesNotContain($"AOT: image '{buildArgs.ProjectName}' found.", output);
            }

            if (test != null)
                test(output);

            return output;
        }

        protected static string RunWithXHarness(string testCommand, string testLogPath, string projectName, string bundleDir,
                                        ITestOutputHelper _testOutput, IDictionary<string, string>? envVars=null,
                                        int expectedAppExitCode=0, int xharnessExitCode=0, string? extraXHarnessArgs=null,
                                        string? appArgs=null, string? extraXHarnessMonoArgs = null, bool useWasmConsoleOutput = false)
        {
            _testOutput.WriteLine($"============== {testCommand} =============");
            Directory.CreateDirectory(testLogPath);

            StringBuilder args = new();
            args.Append(s_xharnessRunnerCommand);
            args.Append($" {testCommand}");
            args.Append($" --app=.");
            args.Append($" --output-directory={testLogPath}");
            args.Append($" --expected-exit-code={expectedAppExitCode}");
            args.Append($" {extraXHarnessArgs ?? string.Empty}");

            if (File.Exists("/.dockerenv"))
                args.Append(" --browser-arg=--no-sandbox");

            if (!string.IsNullOrEmpty(EnvironmentVariables.BrowserPathForTests))
            {
                if (!File.Exists(EnvironmentVariables.BrowserPathForTests))
                    throw new Exception($"Cannot find BROWSER_PATH_FOR_TESTS={EnvironmentVariables.BrowserPathForTests}");
                args.Append($" --browser-path=\"{EnvironmentVariables.BrowserPathForTests}\"");
            }

            args.Append(" -- ");
            if (extraXHarnessMonoArgs != null)
            {
                args.Append($" {extraXHarnessMonoArgs}");
            }
            // App arguments
            if (envVars != null)
            {
                var setenv = string.Join(' ', envVars
                                                .Where(ev => ev.Key != "PATH")
                                                .Select(kvp => $"\"--setenv={kvp.Key}={kvp.Value}\"").ToArray());
                args.Append($" {setenv}");
            }

            args.Append($" --run {projectName}.dll");
            args.Append($" {appArgs ?? string.Empty}");

            _testOutput.WriteLine(string.Empty);
            _testOutput.WriteLine($"---------- Running with {testCommand} ---------");
            var (exitCode, output) = RunProcess(s_buildEnv.DotNet, _testOutput,
                                        args: args.ToString(),
                                        workingDir: bundleDir,
                                        envVars: envVars,
                                        label: testCommand,
                                        timeoutMs: s_defaultPerTestTimeoutMs);

            File.WriteAllText(Path.Combine(testLogPath, $"xharness.log"), output);
            if (useWasmConsoleOutput)
            {
                string wasmConsolePath = Path.Combine(testLogPath, "wasm-console.log");
                try
                {
                    if (File.Exists(wasmConsolePath))
                        output = File.ReadAllText(wasmConsolePath);
                    else
                        _testOutput.WriteLine($"Warning: Could not find {wasmConsolePath}. Ignoring.");
                }
                catch (IOException ioex)
                {
                    _testOutput.WriteLine($"Warning: Could not read {wasmConsolePath}: {ioex}");
                }
            }

            if (exitCode != xharnessExitCode)
            {
                _testOutput.WriteLine($"Exit code: {exitCode}");
                if (exitCode != expectedAppExitCode)
                    throw new XunitException($"[{testCommand}] Exit code, expected {expectedAppExitCode} but got {exitCode} for command: {testCommand} {args}");
            }

            return output;
        }

        [MemberNotNull(nameof(_projectDir), nameof(_logPath))]
        protected void InitPaths(string id)
        {
            if (_projectDir == null)
                _projectDir = Path.Combine(BuildEnvironment.TmpPath, id);
            _logPath = Path.Combine(s_buildEnv.LogRootPath, id);
            _nugetPackagesDir = Path.Combine(BuildEnvironment.TmpPath, "nuget", id);

            if (Directory.Exists(_nugetPackagesDir))
                Directory.Delete(_nugetPackagesDir, recursive: true);

            Directory.CreateDirectory(_nugetPackagesDir!);
            Directory.CreateDirectory(_logPath);
        }

        protected void InitProjectDir(string dir, bool addNuGetSourceForLocalPackages = false, string targetFramework = DefaultTargetFramework)
        {
            Directory.CreateDirectory(dir);
            File.WriteAllText(Path.Combine(dir, "Directory.Build.props"), s_buildEnv.DirectoryBuildPropsContents);
            File.WriteAllText(Path.Combine(dir, "Directory.Build.targets"), s_buildEnv.DirectoryBuildTargetsContents);

            string targetNuGetConfigPath = Path.Combine(dir, "nuget.config");
            if (addNuGetSourceForLocalPackages)
            {
                File.WriteAllText(targetNuGetConfigPath,
                                    GetNuGetConfigWithLocalPackagesPath(
                                                GetNuGetConfigPathFor(targetFramework),
                                                s_buildEnv.BuiltNuGetsPath));
            }
            else
            {
                File.Copy(GetNuGetConfigPathFor(targetFramework), targetNuGetConfigPath);
            }
        }

        protected const string SimpleProjectTemplate =
            @$"<Project Sdk=""Microsoft.NET.Sdk"">
              <PropertyGroup>
                <TargetFramework>{DefaultTargetFramework}</TargetFramework>
                <OutputType>Exe</OutputType>
                <WasmGenerateRunV8Script>true</WasmGenerateRunV8Script>
                <WasmMainJSPath>test-main.js</WasmMainJSPath>
                ##EXTRA_PROPERTIES##
              </PropertyGroup>
              <ItemGroup>
                ##EXTRA_ITEMS##
              </ItemGroup>
              ##INSERT_AT_END##
            </Project>";

        protected static BuildArgs ExpandBuildArgs(BuildArgs buildArgs, string extraProperties="", string extraItems="", string insertAtEnd="", string projectTemplate=SimpleProjectTemplate)
        {
            if (buildArgs.AOT)
            {
                extraProperties = $"{extraProperties}\n<RunAOTCompilation>true</RunAOTCompilation>";
                extraProperties += $"\n<EmccVerbose>{s_isWindows}</EmccVerbose>\n";
            }

            if (UseWebcil) {
                extraProperties += "<WasmEnableWebcil>true</WasmEnableWebcil>\n";
            }

            string projectContents = projectTemplate
                                        .Replace("##EXTRA_PROPERTIES##", extraProperties)
                                        .Replace("##EXTRA_ITEMS##", extraItems)
                                        .Replace("##INSERT_AT_END##", insertAtEnd);
            return buildArgs with { ProjectFileContents = projectContents };
        }

        public (string projectDir, string buildOutput) BuildProject(BuildArgs buildArgs,
                                  string id,
                                  BuildProjectOptions options)
        {
            string msgPrefix = options.Label != null ? $"[{options.Label}] " : string.Empty;
            if (options.UseCache && _buildContext.TryGetBuildFor(buildArgs, out BuildProduct? product))
            {
                _testOutput.WriteLine ($"Using existing build found at {product.ProjectDir}, with build log at {product.LogFile}");

                if (!product.Result)
                    throw new XunitException($"Found existing build at {product.ProjectDir}, but it had failed. Check build log at {product.LogFile}");
                _projectDir = product.ProjectDir;

                // use this test's id for the run logs
                _logPath = Path.Combine(s_buildEnv.LogRootPath, id);
                return (_projectDir, product.BuildOutput);
            }

            if (options.CreateProject)
            {
                InitPaths(id);
                InitProjectDir(_projectDir);
                options.InitProject?.Invoke();

                File.WriteAllText(Path.Combine(_projectDir, $"{buildArgs.ProjectName}.csproj"), buildArgs.ProjectFileContents);
                File.Copy(Path.Combine(AppContext.BaseDirectory,
                                        options.TargetFramework == "net8.0" ? "test-main.js" : "data/test-main-7.0.js"),
                            Path.Combine(_projectDir, "test-main.js"));
            }
            else if (_projectDir is null)
            {
                throw new Exception("_projectDir should be set, to use options.createProject=false");
            }

            StringBuilder sb = new();
            sb.Append(options.Publish ? "publish" : "build");
            if (options.Publish && options.BuildOnlyAfterPublish)
                sb.Append(" -p:WasmBuildOnlyAfterPublish=true");
            sb.Append($" {s_buildEnv.DefaultBuildArgs}");

            sb.Append($" /p:Configuration={buildArgs.Config}");

            string logFileSuffix = options.Label == null ? string.Empty : options.Label.Replace(' ', '_');
            string logFilePath = Path.Combine(_logPath, $"{buildArgs.ProjectName}{logFileSuffix}.binlog");
            _testOutput.WriteLine($"-------- Building ---------");
            _testOutput.WriteLine($"Binlog path: {logFilePath}");
            sb.Append($" /bl:\"{logFilePath}\" /nologo");
            sb.Append($" /v:{options.Verbosity ?? "minimal"}");
            if (buildArgs.ExtraBuildArgs != null)
                sb.Append($" {buildArgs.ExtraBuildArgs} ");

            _testOutput.WriteLine($"Building {buildArgs.ProjectName} in {_projectDir}");

            (int exitCode, string buildOutput) result;
            try
            {
                var envVars = s_buildEnv.EnvVars;
                if (options.ExtraBuildEnvironmentVariables is not null)
                {
                    envVars = new Dictionary<string, string>(s_buildEnv.EnvVars);
                    foreach (var kvp in options.ExtraBuildEnvironmentVariables!)
                        envVars[kvp.Key] = kvp.Value;
                }
                envVars["NUGET_PACKAGES"] = _nugetPackagesDir;
                result = AssertBuild(sb.ToString(), id, expectSuccess: options.ExpectSuccess, envVars: envVars);

                // check that we are using the correct runtime pack!

                if (options.ExpectSuccess && options.AssertAppBundle)
                {
                    AssertRuntimePackPath(result.buildOutput, options.TargetFramework ?? DefaultTargetFramework);

                    string bundleDir = Path.Combine(GetBinDir(config: buildArgs.Config, targetFramework: options.TargetFramework ?? DefaultTargetFramework), "AppBundle");
                    AssertBasicAppBundle(bundleDir,
                                         buildArgs.ProjectName,
                                         buildArgs.Config,
                                         options.MainJS ?? "test-main.js",
                                         options.HasV8Script,
                                         options.TargetFramework ?? DefaultTargetFramework,
                                         options.GlobalizationMode,
                                         options.PredefinedIcudt ?? "",
                                         options.DotnetWasmFromRuntimePack ?? !buildArgs.AOT,
                                         UseWebcil);
                }

                if (options.UseCache)
                    _buildContext.CacheBuild(buildArgs, new BuildProduct(_projectDir, logFilePath, true, result.buildOutput));

                return (_projectDir, result.buildOutput);
            }
            catch (Exception ex)
            {
                if (options.UseCache)
                    _buildContext.CacheBuild(buildArgs, new BuildProduct(_projectDir, logFilePath, false, $"The build attempt resulted in exception: {ex}."));
                throw;
            }
        }

        public void InitBlazorWasmProjectDir(string id, string targetFramework = DefaultTargetFrameworkForBlazor)
        {
            InitPaths(id);
            if (Directory.Exists(_projectDir))
                Directory.Delete(_projectDir, recursive: true);
            Directory.CreateDirectory(_projectDir);

            File.WriteAllText(Path.Combine(_projectDir, "nuget.config"),
                                GetNuGetConfigWithLocalPackagesPath(
                                            GetNuGetConfigPathFor(targetFramework),
                                            s_buildEnv.BuiltNuGetsPath));

            File.Copy(Path.Combine(BuildEnvironment.TestDataPath, "Blazor.Directory.Build.props"), Path.Combine(_projectDir, "Directory.Build.props"));
            File.Copy(Path.Combine(BuildEnvironment.TestDataPath, "Blazor.Directory.Build.targets"), Path.Combine(_projectDir, "Directory.Build.targets"));
        }

        private static string GetNuGetConfigWithLocalPackagesPath(string templatePath, string localNuGetsPath)
        {
            string contents = File.ReadAllText(templatePath);
            if (contents.IndexOf(s_nugetInsertionTag, StringComparison.InvariantCultureIgnoreCase) < 0)
                throw new Exception($"Could not find {s_nugetInsertionTag} in {templatePath}");

            return contents.Replace(s_nugetInsertionTag, $@"<add key=""nuget-local"" value=""{localNuGetsPath}"" />");
        }

        public string CreateWasmTemplateProject(string id, string template = "wasmbrowser", string extraArgs = "", bool runAnalyzers = true)
        {
            InitPaths(id);
            InitProjectDir(_projectDir, addNuGetSourceForLocalPackages: true);

            File.WriteAllText(Path.Combine(_projectDir, "Directory.Build.props"), "<Project />");
            File.WriteAllText(Path.Combine(_projectDir, "Directory.Build.targets"),
                """
                <Project>
                  <Target Name="PrintRuntimePackPath" BeforeTargets="Build">
                      <Message Text="** MicrosoftNetCoreAppRuntimePackDir : '@(ResolvedRuntimePack -> '%(PackageDirectory)')'" Importance="High" Condition="@(ResolvedRuntimePack->Count()) > 0" />
                  </Target>
                </Project>
                """);

            new DotNetCommand(s_buildEnv, _testOutput, useDefaultArgs: false)
                    .WithWorkingDirectory(_projectDir!)
                    .ExecuteWithCapturedOutput($"new {template} {extraArgs}")
                    .EnsureSuccessful();

            string projectfile = Path.Combine(_projectDir!, $"{id}.csproj");
            string extraProperties = string.Empty;
            extraProperties += "<TreatWarningsAsErrors>true</TreatWarningsAsErrors>";
            if (runAnalyzers)
                extraProperties += "<RunAnalyzers>true</RunAnalyzers>";
            if (UseWebcil)
                extraProperties += "<WasmEnableWebcil>true</WasmEnableWebcil>";
            AddItemsPropertiesToProject(projectfile, extraProperties);

            return projectfile;
        }

        public string CreateBlazorWasmTemplateProject(string id)
        {
            InitBlazorWasmProjectDir(id);
            new DotNetCommand(s_buildEnv, _testOutput, useDefaultArgs: false)
                    .WithWorkingDirectory(_projectDir!)
                    .WithEnvironmentVariable("NUGET_PACKAGES", _nugetPackagesDir)
                    .ExecuteWithCapturedOutput("new blazorwasm")
                    .EnsureSuccessful();

            string projectFile = Path.Combine(_projectDir!, $"{id}.csproj");
            if (UseWebcil)
                AddItemsPropertiesToProject(projectFile, "<WasmEnableWebcil>true</WasmEnableWebcil>");
            return projectFile;
        }

        protected (CommandResult, string) BlazorBuild(BlazorBuildOptions options, params string[] extraArgs)
        {
            if (options.WarnAsError)
                extraArgs = extraArgs.Append("/warnaserror").ToArray();

            var res = BuildInternal(options.Id, options.Config, publish: false, setWasmDevel: false, extraArgs);
            _testOutput.WriteLine($"BlazorBuild, options.tfm: {options.TargetFramework}");
            AssertDotNetNativeFiles(options.ExpectedFileType, options.Config, forPublish: false, targetFramework: options.TargetFramework);
            AssertBlazorBundle(options.Config,
                               isPublish: false,
                               dotnetWasmFromRuntimePack: options.ExpectedFileType == NativeFilesType.FromRuntimePack,
                               targetFramework: options.TargetFramework);

            return res;
        }

        protected (CommandResult, string) BlazorPublish(BlazorBuildOptions options, params string[] extraArgs)
        {
            var res = BuildInternal(options.Id, options.Config, publish: true, setWasmDevel: false, extraArgs);
            AssertDotNetNativeFiles(options.ExpectedFileType, options.Config, forPublish: true, targetFramework: options.TargetFramework);
            AssertBlazorBundle(options.Config,
                               isPublish: true,
                               dotnetWasmFromRuntimePack: options.ExpectedFileType == NativeFilesType.FromRuntimePack,
                               targetFramework: options.TargetFramework);

            if (options.ExpectedFileType == NativeFilesType.AOT)
            {
                // check for this too, so we know the format is correct for the negative
                // test for jsinterop.webassembly.dll
                Assert.Contains("Microsoft.JSInterop.dll -> Microsoft.JSInterop.dll.bc", res.Item1.Output);

                // make sure this assembly gets skipped
                Assert.DoesNotContain("Microsoft.JSInterop.WebAssembly.dll -> Microsoft.JSInterop.WebAssembly.dll.bc", res.Item1.Output);
            }
            return res;
        }

        protected (CommandResult, string) BuildInternal(string id, string config, bool publish=false, bool setWasmDevel=true, params string[] extraArgs)
        {
            string label = publish ? "publish" : "build";
            _testOutput.WriteLine($"{Environment.NewLine}** {label} **{Environment.NewLine}");

            string logPath = Path.Combine(s_buildEnv.LogRootPath, id, $"{id}-{label}.binlog");
            string[] combinedArgs = new[]
            {
                label, // same as the command name
                $"-bl:{logPath}",
                $"-p:Configuration={config}",
                UseWebcil ? "-p:WasmEnableWebcil=true" : string.Empty,
                "-p:BlazorEnableCompression=false",
                "-nr:false",
                setWasmDevel ? "-p:_WasmDevel=true" : string.Empty
            }.Concat(extraArgs).ToArray();

            CommandResult res = new DotNetCommand(s_buildEnv, _testOutput)
                                        .WithWorkingDirectory(_projectDir!)
                                        .WithEnvironmentVariable("NUGET_PACKAGES", _nugetPackagesDir)
                                        .ExecuteWithCapturedOutput(combinedArgs)
                                        .EnsureSuccessful();

            return (res, logPath);
        }

        protected void AssertDotNetNativeFiles(NativeFilesType type, string config, bool forPublish, string targetFramework)
        {
            string label = forPublish ? "publish" : "build";
            string objBuildDir = Path.Combine(_projectDir!, "obj", config, targetFramework, "wasm", forPublish ? "for-publish" : "for-build");
            string binFrameworkDir = FindBlazorBinFrameworkDir(config, forPublish, framework: targetFramework);

            string srcDir = type switch
            {
                NativeFilesType.FromRuntimePack => s_buildEnv.GetRuntimeNativeDir(targetFramework),
                NativeFilesType.Relinked => objBuildDir,
                NativeFilesType.AOT => objBuildDir,
                _ => throw new ArgumentOutOfRangeException(nameof(type))
            };

            AssertSameFile(Path.Combine(srcDir, "dotnet.wasm"), Path.Combine(binFrameworkDir, "dotnet.wasm"), label);

            // find dotnet*js
            string? dotnetJsPath = Directory.EnumerateFiles(binFrameworkDir)
                                    .Where(p => Path.GetFileName(p).StartsWith("dotnet.", StringComparison.OrdinalIgnoreCase) &&
                                                    Path.GetFileName(p).EndsWith(".js", StringComparison.OrdinalIgnoreCase))
                                    .SingleOrDefault();

            Assert.True(!string.IsNullOrEmpty(dotnetJsPath), $"[{label}] Expected to find dotnet*js in {binFrameworkDir}");
            AssertSameFile(Path.Combine(srcDir, "dotnet.js"), dotnetJsPath!, label);

            if (type != NativeFilesType.FromRuntimePack)
            {
                // check that the files are *not* from runtime pack
                AssertNotSameFile(Path.Combine(s_buildEnv.GetRuntimeNativeDir(targetFramework), "dotnet.wasm"), Path.Combine(binFrameworkDir, "dotnet.wasm"), label);
                AssertNotSameFile(Path.Combine(s_buildEnv.GetRuntimeNativeDir(targetFramework), "dotnet.js"), dotnetJsPath!, label);
            }
        }

        static void AssertRuntimePackPath(string buildOutput, string targetFramework)
        {
            var match = s_runtimePackPathRegex.Match(buildOutput);
            if (!match.Success || match.Groups.Count != 2)
                throw new XunitException($"Could not find the pattern in the build output: '{s_runtimePackPathPattern}'.{Environment.NewLine}Build output: {buildOutput}");

            string expectedRuntimePackDir = s_buildEnv.GetRuntimePackDir(targetFramework);
            string actualPath = match.Groups[1].Value;
            if (string.Compare(actualPath, expectedRuntimePackDir) != 0)
                throw new XunitException($"Runtime pack path doesn't match.{Environment.NewLine}Expected: '{expectedRuntimePackDir}'{Environment.NewLine}Actual:   '{actualPath}'");
        }

        protected static void AssertBasicAppBundle(string bundleDir,
                                                   string projectName,
                                                   string config,
                                                   string mainJS,
                                                   bool hasV8Script,
                                                   string targetFramework,
                                                   GlobalizationMode? globalizationMode,
                                                   string predefinedIcudt = "",
                                                   bool dotnetWasmFromRuntimePack = true,
                                                   bool useWebcil = true)
        {
            AssertFilesExist(bundleDir, new []
            {
                "index.html",
                mainJS,
                "dotnet.timezones.blat",
                "dotnet.wasm",
                "mono-config.json",
                "dotnet.js"
            });

            AssertFilesExist(bundleDir, new[] { "run-v8.sh" }, expectToExist: hasV8Script);
            AssertIcuAssets();

            string managedDir = Path.Combine(bundleDir, "managed");
            string bundledMainAppAssembly =
                useWebcil ? $"{projectName}.webcil" : $"{projectName}.dll";
            AssertFilesExist(managedDir, new[] { bundledMainAppAssembly });

            bool is_debug = config == "Debug";
            if (is_debug)
            {
                // Use cecil to check embedded pdb?
                // AssertFilesExist(managedDir, new[] { $"{projectName}.pdb" });

                //FIXME: um.. what about these? embedded? why is linker omitting them?
                //foreach (string file in Directory.EnumerateFiles(managedDir, "*.dll"))
                //{
                    //string pdb = Path.ChangeExtension(file, ".pdb");
                    //Assert.True(File.Exists(pdb), $"Could not find {pdb} for {file}");
                //}
            }

            AssertDotNetWasmJs(bundleDir, fromRuntimePack: dotnetWasmFromRuntimePack, targetFramework);

            void AssertIcuAssets()
            {
                bool expectEFIGS = false;
                bool expectCJK = false;
                bool expectNOCJK = false;
                bool expectFULL = false;
                switch (globalizationMode)
                {
                    case GlobalizationMode.Invariant:
                        break;
                    case GlobalizationMode.FullIcu:
                        expectFULL = true;
                        break;
                    case GlobalizationMode.PredefinedIcu:
                        if (string.IsNullOrEmpty(predefinedIcudt))
                            throw new ArgumentException("WasmBuildTest is invalid, value for predefinedIcudt is required when GlobalizationMode=PredefinedIcu.");
                        AssertFilesExist(bundleDir, new[] { predefinedIcudt }, expectToExist: true);
                        // predefined ICU name can be identical with the icu files from runtime pack
                        switch (predefinedIcudt)
                        {
                            case "icudt.dat":
                                expectFULL = true;
                                break;
                            case "icudt_EFIGS.dat":
                                expectEFIGS = true;
                                break;
                            case "icudt_CJK.dat":
                                expectCJK = true;
                                break;
                            case "icudt_no_CJK.dat":
                                expectNOCJK = true;
                                break;
                        }
                        break;
                    default:
                        // icu shard chosen based on the locale
                        expectCJK = true;
                        expectEFIGS = true;
                        expectNOCJK = true;
                        break;
                }
                AssertFilesExist(bundleDir, new[] { "icudt.dat" }, expectToExist: expectFULL);
                AssertFilesExist(bundleDir, new[] { "icudt_EFIGS.dat" }, expectToExist: expectEFIGS);
                AssertFilesExist(bundleDir, new[] { "icudt_CJK.dat" }, expectToExist: expectCJK);
                AssertFilesExist(bundleDir, new[] { "icudt_no_CJK.dat" }, expectToExist: expectNOCJK);
            }
        }

        protected static void AssertDotNetWasmJs(string bundleDir, bool fromRuntimePack, string targetFramework)
        {
            AssertFile(Path.Combine(s_buildEnv.GetRuntimeNativeDir(targetFramework), "dotnet.wasm"),
                       Path.Combine(bundleDir, "dotnet.wasm"),
                       "Expected dotnet.wasm to be same as the runtime pack",
                       same: fromRuntimePack);

            AssertFile(Path.Combine(s_buildEnv.GetRuntimeNativeDir(targetFramework), "dotnet.js"),
                       Path.Combine(bundleDir, "dotnet.js"),
                       "Expected dotnet.js to be same as the runtime pack",
                       same: fromRuntimePack);
        }

        protected static void AssertDotNetJsSymbols(string bundleDir, bool fromRuntimePack, string targetFramework)
            => AssertFile(Path.Combine(s_buildEnv.GetRuntimeNativeDir(targetFramework), "dotnet.js.symbols"),
                            Path.Combine(bundleDir, "dotnet.js.symbols"),
                            same: fromRuntimePack);

        protected static void AssertFilesDontExist(string dir, string[] filenames, string? label = null)
            => AssertFilesExist(dir, filenames, label, expectToExist: false);

        protected static void AssertFilesExist(string dir, string[] filenames, string? label = null, bool expectToExist=true)
        {
            string prefix = label != null ? $"{label}: " : string.Empty;
            if (!Directory.Exists(dir))
                throw new XunitException($"[{label}] {dir} not found");
            foreach (string filename in filenames)
            {
                string path = Path.Combine(dir, filename);
                if (expectToExist && !File.Exists(path))
                    throw new XunitException($"{prefix}Expected the file to exist: {path}");

                if (!expectToExist && File.Exists(path))
                    throw new XunitException($"{prefix}Expected the file to *not* exist: {path}");
            }
        }

        protected static void AssertSameFile(string file0, string file1, string? label=null) => AssertFile(file0, file1, label, same: true);
        protected static void AssertNotSameFile(string file0, string file1, string? label=null) => AssertFile(file0, file1, label, same: false);

        protected static void AssertFile(string file0, string file1, string? label=null, bool same=true)
        {
            Assert.True(File.Exists(file0), $"{label}: Expected to find {file0}");
            Assert.True(File.Exists(file1), $"{label}: Expected to find {file1}");

            FileInfo finfo0 = new(file0);
            FileInfo finfo1 = new(file1);

            if (same && finfo0.Length != finfo1.Length)
                throw new XunitException($"{label}:{Environment.NewLine}  File sizes don't match for {file0} ({finfo0.Length}), and {file1} ({finfo1.Length})");

            if (!same && finfo0.Length == finfo1.Length)
                throw new XunitException($"{label}:{Environment.NewLine}  File sizes should not match for {file0} ({finfo0.Length}), and {file1} ({finfo1.Length})");
        }

        protected (int exitCode, string buildOutput) AssertBuild(string args, string label="build", bool expectSuccess=true, IDictionary<string, string>? envVars=null, int? timeoutMs=null)
        {
            var result = RunProcess(s_buildEnv.DotNet, _testOutput, args, workingDir: _projectDir, label: label, envVars: envVars, timeoutMs: timeoutMs ?? s_defaultPerTestTimeoutMs);
            if (expectSuccess && result.exitCode != 0)
                throw new XunitException($"Build process exited with non-zero exit code: {result.exitCode}");
            if (!expectSuccess && result.exitCode == 0)
                throw new XunitException($"Build should have failed, but it didn't. Process exited with exitCode : {result.exitCode}");

            return result;
        }

        protected void AssertBlazorBundle(string config, bool isPublish, bool dotnetWasmFromRuntimePack, string targetFramework = DefaultTargetFrameworkForBlazor, string? binFrameworkDir=null)
        {
            binFrameworkDir ??= FindBlazorBinFrameworkDir(config, isPublish, targetFramework);

            AssertBlazorBootJson(config, isPublish, targetFramework, binFrameworkDir: binFrameworkDir);
            AssertFile(Path.Combine(s_buildEnv.GetRuntimeNativeDir(targetFramework), "dotnet.wasm"),
                       Path.Combine(binFrameworkDir, "dotnet.wasm"),
                       "Expected dotnet.wasm to be same as the runtime pack",
                       same: dotnetWasmFromRuntimePack);

            string? dotnetJsPath = Directory.EnumerateFiles(binFrameworkDir, "dotnet.*.js").FirstOrDefault();
            Assert.True(dotnetJsPath != null, $"Could not find blazor's dotnet*js in {binFrameworkDir}");

            AssertFile(Path.Combine(s_buildEnv.GetRuntimeNativeDir(targetFramework), "dotnet.js"),
                        dotnetJsPath!,
                        "Expected dotnet.js to be same as the runtime pack",
                        same: dotnetWasmFromRuntimePack);
        }

        protected void AssertBlazorBootJson(string config, bool isPublish, string targetFramework = DefaultTargetFrameworkForBlazor, string? binFrameworkDir=null)
        {
            binFrameworkDir ??= FindBlazorBinFrameworkDir(config, isPublish, targetFramework);

            string bootJsonPath = Path.Combine(binFrameworkDir, "blazor.boot.json");
            Assert.True(File.Exists(bootJsonPath), $"Expected to find {bootJsonPath}");

            string bootJson = File.ReadAllText(bootJsonPath);
            var bootJsonNode = JsonNode.Parse(bootJson);
            var runtimeObj = bootJsonNode?["resources"]?["runtime"]?.AsObject();
            Assert.NotNull(runtimeObj);

            string msgPrefix=$"[{( isPublish ? "publish" : "build" )}]";
            Assert.True(runtimeObj!.Where(kvp => kvp.Key == "dotnet.wasm").Any(), $"{msgPrefix} Could not find dotnet.wasm entry in blazor.boot.json");
            Assert.True(runtimeObj!.Where(kvp => kvp.Key.StartsWith("dotnet.", StringComparison.OrdinalIgnoreCase) &&
                                                    kvp.Key.EndsWith(".js", StringComparison.OrdinalIgnoreCase)).Any(),
                                            $"{msgPrefix} Could not find dotnet.*js in {bootJson}");
        }

        protected string FindBlazorBinFrameworkDir(string config, bool forPublish, string framework = DefaultTargetFrameworkForBlazor)
        {
            string basePath = Path.Combine(_projectDir!, "bin", config, framework);
            if (forPublish)
                basePath = FindSubDirIgnoringCase(basePath, "publish");

            return Path.Combine(basePath, "wwwroot", "_framework");
        }

        private string FindSubDirIgnoringCase(string parentDir, string dirName)
        {
            IEnumerable<string> matchingDirs = Directory.EnumerateDirectories(parentDir,
                                                            dirName,
                                                            new EnumerationOptions { MatchCasing = MatchCasing.CaseInsensitive });

            string? first = matchingDirs.FirstOrDefault();
            if (matchingDirs.Count() > 1)
                throw new Exception($"Found multiple directories with names that differ only in case. {string.Join(", ", matchingDirs.ToArray())}");

            return first ?? Path.Combine(parentDir, dirName);
        }

        protected string GetBinDir(string config, string targetFramework=DefaultTargetFramework, string? baseDir=null)
        {
            var dir = baseDir ?? _projectDir;
            Assert.NotNull(dir);
            return Path.Combine(dir!, "bin", config, targetFramework, "browser-wasm");
        }

        protected string GetObjDir(string config, string targetFramework=DefaultTargetFramework, string? baseDir=null)
        {
            var dir = baseDir ?? _projectDir;
            Assert.NotNull(dir);
            return Path.Combine(dir!, "obj", config, targetFramework, "browser-wasm");
        }

        protected string CreateProjectWithNativeReference(string id)
        {
            CreateBlazorWasmTemplateProject(id);

            string extraItems = @$"
                {GetSkiaSharpReferenceItems()}
                <WasmFilesToIncludeInFileSystem Include=""{Path.Combine(BuildEnvironment.TestAssetsPath, "mono.png")}"" />
            ";
            string projectFile = Path.Combine(_projectDir!, $"{id}.csproj");
            AddItemsPropertiesToProject(projectFile, extraItems: extraItems);

            return projectFile;
        }

        public void BlazorAddRazorButton(string buttonText, string customCode, string methodName="test", string razorPage="Pages/Counter.razor")
        {
            string additionalCode = $$"""
                <p role="{{methodName}}">Output: @outputText</p>
                <button class="btn btn-primary" @onclick="{{methodName}}">{{buttonText}}</button>

                @code {
                    private string outputText = string.Empty;
                    public void {{methodName}}()
                    {
                        {{customCode}}
                    }
                }
            """;

            // find blazor's Counter.razor
            string counterRazorPath = Path.Combine(_projectDir!, razorPage);
            if (!File.Exists(counterRazorPath))
                throw new FileNotFoundException($"Could not find {counterRazorPath}");

            string oldContent = File.ReadAllText(counterRazorPath);
            File.WriteAllText(counterRazorPath, oldContent + additionalCode);
        }

        public async Task BlazorRun(string config, Func<IPage, Task>? test=null, string extraArgs="--no-build")
        {
            using var runCommand = new RunCommand(s_buildEnv, _testOutput)
                                        .WithWorkingDirectory(_projectDir!);

            await using var runner = new BrowserRunner(_testOutput);
            var page = await runner.RunAsync(runCommand, $"run -c {config} {extraArgs}", onConsoleMessage: OnConsoleMessage);

            await page.Locator("text=Counter").ClickAsync();
            var txt = await page.Locator("p[role='status']").InnerHTMLAsync();
            Assert.Equal("Current count: 0", txt);

            await page.Locator("text=\"Click me\"").ClickAsync();
            txt = await page.Locator("p[role='status']").InnerHTMLAsync();
            Assert.Equal("Current count: 1", txt);

            if (test is not null)
                await test(page);

            void OnConsoleMessage(IConsoleMessage msg)
            {
                if (EnvironmentVariables.ShowBuildOutput)
                    Console.WriteLine($"[{msg.Type}] {msg.Text}");
                _testOutput.WriteLine($"[{msg.Type}] {msg.Text}");
            }
        }

        public static (int exitCode, string buildOutput) RunProcess(string path,
                                         ITestOutputHelper _testOutput,
                                         string args = "",
                                         IDictionary<string, string>? envVars = null,
                                         string? workingDir = null,
                                         string? label = null,
                                         bool logToXUnit = true,
                                         int? timeoutMs = null)
        {
            var t = RunProcessAsync(path, _testOutput, args, envVars, workingDir, label, logToXUnit, timeoutMs);
            t.Wait();
            return t.Result;
        }

        public static async Task<(int exitCode, string buildOutput)> RunProcessAsync(string path,
                                         ITestOutputHelper _testOutput,
                                         string args = "",
                                         IDictionary<string, string>? envVars = null,
                                         string? workingDir = null,
                                         string? label = null,
                                         bool logToXUnit = true,
                                         int? timeoutMs = null)
        {
            _testOutput.WriteLine($"Running {path} {args}");
            _testOutput.WriteLine($"WorkingDirectory: {workingDir}");
            StringBuilder outputBuilder = new ();
            object syncObj = new();

            var processStartInfo = new ProcessStartInfo
            {
                FileName = path,
                UseShellExecute = false,
                CreateNoWindow = true,
                RedirectStandardError = true,
                RedirectStandardOutput = true,
                Arguments = args,
            };

            if (workingDir == null || !Directory.Exists(workingDir))
                throw new Exception($"Working directory {workingDir} not found");

            if (workingDir != null)
                processStartInfo.WorkingDirectory = workingDir;

            if (envVars != null)
            {
                if (envVars.Count > 0)
                    _testOutput.WriteLine("Setting environment variables for execution:");

                foreach (KeyValuePair<string, string> envVar in envVars)
                {
                    processStartInfo.EnvironmentVariables[envVar.Key] = envVar.Value;
                    _testOutput.WriteLine($"\t{envVar.Key} = {envVar.Value}");
                }

                // runtime repo sets this, which interferes with the tests
                processStartInfo.RemoveEnvironmentVariables("MSBuildSDKsPath");
            }

            Process process = new ();
            process.StartInfo = processStartInfo;
            process.EnableRaisingEvents = true;

            // AutoResetEvent resetEvent = new (false);
            // process.Exited += (_, _) => { _testOutput.WriteLine ($"- exited called"); resetEvent.Set(); };

            if (!process.Start())
                throw new ArgumentException("No process was started: process.Start() return false.");

            try
            {
                DataReceivedEventHandler logStdErr = (sender, e) => LogData($"[{label}-stderr]", e.Data);
                DataReceivedEventHandler logStdOut = (sender, e) => LogData($"[{label}]", e.Data);

                process.ErrorDataReceived += logStdErr;
                process.OutputDataReceived += logStdOut;
                process.BeginOutputReadLine();
                process.BeginErrorReadLine();

                using CancellationTokenSource cts = new();
                cts.CancelAfter(timeoutMs ?? s_defaultPerTestTimeoutMs);

                await process.WaitForExitAsync(cts.Token);

                if (cts.IsCancellationRequested)
                {
                    // process didn't exit
                    process.Kill(entireProcessTree: true);
                    lock (syncObj)
                    {
                        var lastLines = outputBuilder.ToString().Split('\r', '\n').TakeLast(20);
                        throw new XunitException($"Process timed out. Last 20 lines of output:{Environment.NewLine}{string.Join(Environment.NewLine, lastLines)}");
                    }
                }

                // this will ensure that all the async event handling has completed
                // and should be called after process.WaitForExit(int)
                // https://docs.microsoft.com/en-us/dotnet/api/system.diagnostics.process.waitforexit?view=net-5.0#System_Diagnostics_Process_WaitForExit_System_Int32_
                process.WaitForExit();

                process.ErrorDataReceived -= logStdErr;
                process.OutputDataReceived -= logStdOut;
                process.CancelErrorRead();
                process.CancelOutputRead();

                lock (syncObj)
                {
                    var exitCode = process.ExitCode;
                    return (process.ExitCode, outputBuilder.ToString().Trim('\r', '\n'));
                }
            }
            catch (Exception ex)
            {
                _testOutput.WriteLine($"-- exception -- {ex}");
                throw;
            }

            void LogData(string label, string? message)
            {
                lock (syncObj)
                {
                    if (logToXUnit && message != null)
                    {
                        _testOutput.WriteLine($"{label} {message}");
                    }
                    outputBuilder.AppendLine($"{label} {message}");
                }
                if (EnvironmentVariables.ShowBuildOutput)
                    Console.WriteLine($"{label} {message}");
            }
        }

        public static string AddItemsPropertiesToProject(string projectFile, string? extraProperties=null, string? extraItems=null, string? atTheEnd=null)
        {
            if (!File.Exists(projectFile))
                throw new Exception ($"{projectFile} does not exist");
            if (extraProperties == null && extraItems == null && atTheEnd == null)
                return projectFile;

            XmlDocument doc = new();
            doc.Load(projectFile);

            XmlNode root = doc.DocumentElement ?? throw new Exception();
            if (extraItems != null)
            {
                XmlNode node = doc.CreateNode(XmlNodeType.Element, "ItemGroup", null);
                node.InnerXml = extraItems;
                root.AppendChild(node);
            }

            if (extraProperties != null)
            {
                XmlNode node = doc.CreateNode(XmlNodeType.Element, "PropertyGroup", null);
                node.InnerXml = extraProperties;
                root.AppendChild(node);
            }

            if (atTheEnd != null)
            {
                XmlNode node = doc.CreateNode(XmlNodeType.DocumentFragment, "foo", null);
                node.InnerXml = atTheEnd;
                root.InsertAfter(node, root.LastChild);
            }

            doc.Save(projectFile);

            return projectFile;
        }

        public void Dispose()
        {
            if (_projectDir != null && _enablePerTestCleanup)
                _buildContext.RemoveFromCache(_projectDir, keepDir: s_skipProjectCleanup);
        }

        private static string GetEnvironmentVariableOrDefault(string envVarName, string defaultValue)
        {
            string? value = Environment.GetEnvironmentVariable(envVarName);
            return string.IsNullOrEmpty(value) ? defaultValue : value;
        }

        internal BuildPaths GetBuildPaths(BuildArgs buildArgs, bool forPublish=true)
        {
            string objDir = GetObjDir(buildArgs.Config);
            string bundleDir = Path.Combine(GetBinDir(baseDir: _projectDir, config: buildArgs.Config), "AppBundle");
            string wasmDir = Path.Combine(objDir, "wasm", forPublish ? "for-publish" : "for-build");

            return new BuildPaths(wasmDir, objDir, GetBinDir(buildArgs.Config), bundleDir);
        }

        internal IDictionary<string, FileStat> StatFiles(IEnumerable<string> fullpaths)
        {
            Dictionary<string, FileStat> table = new();
            foreach (string file in fullpaths)
            {
                if (File.Exists(file))
                    table.Add(Path.GetFileName(file), new FileStat(FullPath: file, Exists: true, LastWriteTimeUtc: File.GetLastWriteTimeUtc(file), Length: new FileInfo(file).Length));
                else
                    table.Add(Path.GetFileName(file), new FileStat(FullPath: file, Exists: false, LastWriteTimeUtc: DateTime.MinValue, Length: 0));
            }

            return table;
        }

        protected static string GetSkiaSharpReferenceItems()
            => @"<PackageReference Include=""SkiaSharp"" Version=""2.88.3"" />
                <PackageReference Include=""SkiaSharp.NativeAssets.WebAssembly"" Version=""2.88.3"" />
                <NativeFileReference Include=""$(SkiaSharpStaticLibraryPath)\3.1.12\st\*.a"" />";

        protected static string s_mainReturns42 = @"
            public class TestClass {
                public static int Main()
                {
                    return 42;
                }
            }";

        private IHostRunner GetHostRunnerFromRunHost(RunHost host) => host switch
        {
            RunHost.V8 => new V8HostRunner(),
            RunHost.NodeJS => new NodeJSHostRunner(),
            _ => new BrowserHostRunner(),
        };
    }

    public record BuildArgs(string ProjectName,
                            string Config,
                            bool AOT,
                            string ProjectFileContents,
                            string? ExtraBuildArgs);
    public record BuildProduct(string ProjectDir, string LogFile, bool Result, string BuildOutput);
    internal record FileStat (bool Exists, DateTime LastWriteTimeUtc, long Length, string FullPath);
    internal record BuildPaths(string ObjWasmDir, string ObjDir, string BinDir, string BundleDir);

    public record BuildProjectOptions
    (
        Action?             InitProject               = null,
        bool?               DotnetWasmFromRuntimePack = null,
        GlobalizationMode?  GlobalizationMode         = null,
        string?             PredefinedIcudt           = null,
        bool                UseCache                  = true,
        bool                ExpectSuccess             = true,
        bool                AssertAppBundle           = true,
        bool                CreateProject             = true,
        bool                Publish                   = true,
        bool                BuildOnlyAfterPublish     = true,
        bool                HasV8Script               = true,
        string?             Verbosity                 = null,
        string?             Label                     = null,
        string?             TargetFramework           = null,
        string?             MainJS                    = null,
        IDictionary<string, string>? ExtraBuildEnvironmentVariables = null
    );

    public record BlazorBuildOptions
    (
        string Id,
        string Config,
        NativeFilesType ExpectedFileType,
        string TargetFramework = BuildTestBase.DefaultTargetFrameworkForBlazor,
        bool WarnAsError = true
    );

    public enum GlobalizationMode
    {
        Invariant,       // no icu
        FullIcu,         // full icu data: icudt.dat is loaded
        PredefinedIcu   // user set WasmIcuDataFileName value and we are loading that file
    };

    public enum NativeFilesType { FromRuntimePack, Relinked, AOT };
}<|MERGE_RESOLUTION|>--- conflicted
+++ resolved
@@ -169,19 +169,10 @@
                 throw new InvalidOperationException("Running tests with V8 on windows isn't supported");
 
             // Use wasm-console.log to get the xharness output for non-browser cases
-<<<<<<< HEAD
-            (string testCommand, string xharnessArgs, bool useWasmConsoleOutput) = host switch
-            {
-                RunHost.V8     => ("wasm test", $"--js-file={jsRelativePath} --engine=V8 -v trace --engine-arg=--experimental-wasm-simd", true),
-                RunHost.NodeJS => ("wasm test", $"--js-file={jsRelativePath} --engine=NodeJS -v trace --engine-arg=--experimental-wasm-simd", true),
-                _              => ("wasm test-browser", $"-v trace -b {host} --web-server-use-cop", false)
-            };
-=======
             string testCommand = hostRunner.GetTestCommand();
             XHarnessArgsOptions options = new XHarnessArgsOptions(jsRelativePath, environmentLocale, host);
             string xharnessArgs = s_isWindows ? hostRunner.GetXharnessArgsWindowsOS(options) : hostRunner.GetXharnessArgsOtherOS(options);
             bool useWasmConsoleOutput = hostRunner.UseWasmConsoleOutput();
->>>>>>> 07c2ea06
 
             extraXHarnessArgs += " " + xharnessArgs;
 
