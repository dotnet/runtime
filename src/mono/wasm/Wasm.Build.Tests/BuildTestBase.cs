--- conflicted
+++ resolved
@@ -1212,30 +1212,6 @@
     internal record FileStat(bool Exists, DateTime LastWriteTimeUtc, long Length, string FullPath);
     internal record BuildPaths(string ObjWasmDir, string ObjDir, string BinDir, string BundleDir);
 
-<<<<<<< HEAD
-=======
-    public record BuildProjectOptions
-    (
-        Action? InitProject = null,
-        bool? DotnetWasmFromRuntimePack = null,
-        GlobalizationMode? GlobalizationMode = null,
-        string? PredefinedIcudt = null,
-        bool UseCache = true,
-        bool ExpectSuccess = true,
-        bool AssertAppBundle = true,
-        bool CreateProject = true,
-        bool Publish = true,
-        bool BuildOnlyAfterPublish = true,
-        bool HasV8Script = true,
-        string? Verbosity = null,
-        string? Label = null,
-        string? TargetFramework = null,
-        string? MainJS = null,
-        bool IsBrowserProject = true,
-        IDictionary<string, string>? ExtraBuildEnvironmentVariables = null
-    );
-
->>>>>>> 2ea9237a
     public record BlazorBuildOptions
     (
         string Id,
