<Project Sdk="Microsoft.NET.Sdk">
  <PropertyGroup>
    <TargetFramework>$(NetCoreAppToolCurrent)</TargetFramework>
    <SkipXunitTrimmerDescriptor>true</SkipXunitTrimmerDescriptor>
    <IsTestProject>true</IsTestProject>
    <BundleXunitRunner>true</BundleXunitRunner>
    <TestFramework>xunit</TestFramework>
    <EnableDefaultItems>true</EnableDefaultItems>
    <EnableDefaultEmbeddedResourceItems>false</EnableDefaultEmbeddedResourceItems>
    <DefineConstants Condition="'$(ContinuousIntegrationBuild)' != 'true'">TEST_DEBUG_CONFIG_ALSO</DefineConstants>
    <!-- This project should not build against the live built .NETCoreApp targeting pack as it contributes to the build itself. -->
    <UseLocalTargetingRuntimePack>false</UseLocalTargetingRuntimePack>

    <TestUsingWorkloads Condition="'$(TestUsingWorkloads)' == ''">true</TestUsingWorkloads>
    <InstallWorkloadForTesting>true</InstallWorkloadForTesting>
    <InstallChromeForTests Condition="'$(InstallChromeForTests)' == '' and '$(ContinuousIntegrationBuild)' != 'true' and Exists('/.dockerenv')">true</InstallChromeForTests>

    <!-- don't run any wasm build steps -->
    <IsWasmProject>false</IsWasmProject>
    <UseDefaultTestHost>true</UseDefaultTestHost>
  </PropertyGroup>

  <Import Project="$(RepositoryEngineeringDir)testing\provisioning.targets" />

  <PropertyGroup>
    <RunScriptInputName Condition="'$(OS)' == 'Windows_NT'">RunScriptTemplate.cmd</RunScriptInputName>
    <RunScriptInputName Condition="'$(OS)' != 'Windows_NT'">RunScriptTemplate.sh</RunScriptInputName>

    <RunScriptInputPath>$(MSBuildThisFileDirectory)data\$(RunScriptInputName)</RunScriptInputPath>
  </PropertyGroup>

  <ItemGroup>
    <PackageReference Include="Microsoft.Playwright" Version="1.21.0" />
    <Compile Include="$(MonoProjectRoot)wasm\debugger\DebuggerTestSuite\BrowserLocator.cs" />

    <None Include="$(RepoRoot)\src\mono\wasm\test-main.js" CopyToOutputDirectory="PreserveNewest" />
    <None Include="..\testassets\**\*" Link="testassets\%(RecursiveDir)%(FileName)%(Extension)" CopyToOutputDirectory="PreserveNewest" />
    <None Include="data\**\*" Link="data\%(RecursiveDir)%(FileName)%(Extension)" CopyToOutputDirectory="PreserveNewest" />
  </ItemGroup>

  <Target Name="UpdateRunScriptCommands" BeforeTargets="GenerateRunScript">
    <ItemGroup Condition="'$(TestUsingWorkloads)' == 'true'">
      <RunScriptCommands Condition="'$(OS)' != 'Windows_NT'" Include="export WORKLOAD_PACKS_VER=$(Version)" />
      <RunScriptCommands Condition="'$(OS)' == 'Windows_NT'" Include="set WORKLOAD_PACKS_VER=$(Version)" />
    </ItemGroup>

    <ItemGroup Condition="'$(ContinuousIntegrationBuild)' == 'true'">
      <!-- TEST_USING_WORKLOADS - this is set per helix job, in sendtohelixhelp.proj -->
      <RunScriptCommands Condition="'$(OS)' != 'Windows_NT'" Include="export BASE_DIR=%24{HELIX_CORRELATION_PAYLOAD}" />
      <RunScriptCommands Condition="'$(OS)' == 'Windows_NT'" Include="set BASE_DIR=%HELIX_CORRELATION_PAYLOAD%" />

      <RunScriptCommands Condition="'$(OS)' != 'Windows_NT'" Include="export BROWSER_PATH_FOR_TESTS=$HELIX_CORRELATION_PAYLOAD/chrome-linux/chrome" />
      <RunScriptCommands Condition="'$(OS)' == 'Windows_NT'" Include="set BROWSER_PATH_FOR_TESTS=%HELIX_CORRELATION_PAYLOAD%\chrome-win\chrome.exe" />

      <RunScriptCommands Condition="'$(OS)' != 'Windows_NT'" Include="chmod +x $HELIX_WORKITEM_ROOT/.playwright/node/linux/playwright.sh" />
      <RunScriptCommands Condition="'$(OS)' != 'Windows_NT'" Include="chmod +x $HELIX_WORKITEM_ROOT/.playwright/node/linux/node" />
    </ItemGroup>

    <PropertyGroup>
      <_XUnitTraitArg Condition="'$(TestUsingWorkloads)' == 'true'">-notrait category=no-workload</_XUnitTraitArg>
      <_XUnitTraitArg Condition="'$(TestUsingWorkloads)' != 'true'">-trait category=no-workload</_XUnitTraitArg>
    </PropertyGroup>

    <ItemGroup Condition="'$(ContinuousIntegrationBuild)' != 'true'">
      <RunScriptCommands Condition="'$(OS)' != 'Windows_NT'" Include="export TEST_USING_WORKLOADS=$(TestUsingWorkloads)" />
      <RunScriptCommands Condition="'$(OS)' == 'Windows_NT'" Include="set TEST_USING_WORKLOADS=$(TestUsingWorkloads)" />

      <RunScriptCommands Condition="'$(OS)' != 'Windows_NT'" Include="export &quot;XUnitTraitArg=$(_XUnitTraitArg)&quot;" />
      <RunScriptCommands Condition="'$(OS)' == 'Windows_NT'" Include="set &quot;XUnitTraitArg=$(_XUnitTraitArg)&quot;" />

      <RunScriptCommands Condition="'$(OS)' != 'Windows_NT'" Include="export BASE_DIR=$(ArtifactsBinDir)" />
      <RunScriptCommands Condition="'$(OS)' == 'Windows_NT'" Include="set BASE_DIR=$(ArtifactsBinDir)" />

      <RunScriptCommands Condition="'$(OS)' != 'Windows_NT'" Include="export BUILT_NUGETS_PATH=$(LibrariesShippingPackagesDir)/" />
      <RunScriptCommands Condition="'$(OS)' == 'Windows_NT'" Include="set BUILT_NUGETS_PATH=$(LibrariesShippingPackagesDir)" />
    </ItemGroup>

    <ItemGroup>
      <_RuntimePackVersions Include="$(PackageVersion)" EnvVarName="RUNTIME_PACK_VER8" />
      <_RuntimePackVersions Include="$(PackageVersionNet7)" EnvVarName="RUNTIME_PACK_VER7" />
      <_RuntimePackVersions Include="$(PackageVersionNet6)" EnvVarName="RUNTIME_PACK_VER6" />

      <RunScriptCommands Condition="'$(OS)' != 'Windows_NT'" Include="export %(_RuntimePackVersions.EnvVarName)=&quot;%(_RuntimePackVersions.Identity)&quot;" />
<<<<<<< HEAD
      <RunScriptCommands Condition="'$(OS)' == 'Windows_NT'" Include="set %(_RuntimePackVersions.EnvVarName)=&quot;%(_RuntimePackVersions.Identity)&quot;" />
=======
      <RunScriptCommands Condition="'$(OS)' == 'Windows_NT'" Include="set &quot;%(_RuntimePackVersions.EnvVarName)=%(_RuntimePackVersions.Identity)&quot;" />
>>>>>>> d6a4f7ac

      <RunScriptCommands Condition="'$(OS)' != 'Windows_NT'" Include="set_env_vars" />
      <RunScriptCommands Condition="'$(OS)' == 'Windows_NT'" Include="CALL :SetEnvVars" />
    </ItemGroup>

    <PropertyGroup>
      <RunScriptCommand Condition="'$(OS)' != 'Windows_NT'">dotnet exec xunit.console.dll $(AssemblyName).dll -xml %24XHARNESS_OUT/testResults.xml</RunScriptCommand>
      <RunScriptCommand Condition="'$(OS)' == 'Windows_NT'">dotnet.exe exec xunit.console.dll $(AssemblyName).dll -xml %XHARNESS_OUT%\testResults.xml</RunScriptCommand>

      <RunScriptCommand Condition="'$(ContinuousIntegrationBuild)' == 'true' and '$(OS)' != 'Windows_NT'">$(RunScriptCommand) %24HELIX_XUNIT_ARGS</RunScriptCommand>
      <RunScriptCommand Condition="'$(ContinuousIntegrationBuild)' == 'true' and '$(OS)' == 'Windows_NT'">$(RunScriptCommand) %HELIX_XUNIT_ARGS%</RunScriptCommand>

      <RunScriptCommand Condition="'$(ContinuousIntegrationBuild)' == 'true'">$(RunScriptCommand) -nocolor</RunScriptCommand>
      <RunScriptCommand Condition="'$(ContinuousIntegrationBuild)' == 'true' and '$(OS)' == 'Windows_NT'">$(RunScriptCommand) -parallel none</RunScriptCommand>
      <RunScriptCommand>$(RunScriptCommand) -verbose</RunScriptCommand>

      <RunScriptCommand Condition="'$(XUnitMethodName)' != ''">$(RunScriptCommand) -method $(XUnitMethodName)</RunScriptCommand>
      <RunScriptCommand Condition="'$(XUnitClassName)' != ''">$(RunScriptCommand) -class $(XUnitClassName)</RunScriptCommand>

      <!-- this allows use of test attributes from dotnet.xunitextensions -->
      <RunScriptCommand>$(RunScriptCommand) -notrait category=IgnoreForCI -notrait category=failing</RunScriptCommand>

      <RunScriptCommand Condition="'$(OS)' == 'Windows_NT'">$(RunScriptCommand) %XUnitTraitArg%</RunScriptCommand>
      <RunScriptCommand Condition="'$(OS)' != 'Windows_NT'">$(RunScriptCommand) %24XUnitTraitArg</RunScriptCommand>
    </PropertyGroup>
  </Target>
</Project><|MERGE_RESOLUTION|>--- conflicted
+++ resolved
@@ -81,11 +81,7 @@
       <_RuntimePackVersions Include="$(PackageVersionNet6)" EnvVarName="RUNTIME_PACK_VER6" />
 
       <RunScriptCommands Condition="'$(OS)' != 'Windows_NT'" Include="export %(_RuntimePackVersions.EnvVarName)=&quot;%(_RuntimePackVersions.Identity)&quot;" />
-<<<<<<< HEAD
-      <RunScriptCommands Condition="'$(OS)' == 'Windows_NT'" Include="set %(_RuntimePackVersions.EnvVarName)=&quot;%(_RuntimePackVersions.Identity)&quot;" />
-=======
       <RunScriptCommands Condition="'$(OS)' == 'Windows_NT'" Include="set &quot;%(_RuntimePackVersions.EnvVarName)=%(_RuntimePackVersions.Identity)&quot;" />
->>>>>>> d6a4f7ac
 
       <RunScriptCommands Condition="'$(OS)' != 'Windows_NT'" Include="set_env_vars" />
       <RunScriptCommands Condition="'$(OS)' == 'Windows_NT'" Include="CALL :SetEnvVars" />
