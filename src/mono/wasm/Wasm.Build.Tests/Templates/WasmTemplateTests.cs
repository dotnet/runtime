// Licensed to the .NET Foundation under one or more agreements.
// The .NET Foundation licenses this file to you under the MIT license.

using System;
using System.Collections.Generic;
using System.IO;
using System.Linq;
using System.Text;
using System.Threading.Tasks;
using Xunit;
using Xunit.Abstractions;
using Xunit.Sdk;

#nullable enable

namespace Wasm.Build.Tests
{
    public class WasmTemplateTests : WasmTemplateTestsBase
    {
        public WasmTemplateTests(ITestOutputHelper output, SharedBuildPerTestClassFixture buildContext)
            : base(output, buildContext)
        {
        }

        [Theory, TestCategory("no-fingerprinting")]
        [InlineData(Configuration.Debug)]
        [InlineData(Configuration.Release)]
        public void BrowserBuildThenPublish(Configuration config)
        {
            string atEnd = """
                    <Target Name="CheckLinkedFiles" AfterTargets="ILLink">
                        <ItemGroup>
                            <_LinkedOutFile Include="$(IntermediateOutputPath)\linked\*.dll" />
                        </ItemGroup>
                        <Error Text="No file was linked-out. Trimming probably doesn't work (PublishTrimmed=$(PublishTrimmed))" Condition="@(_LinkedOutFile->Count()) == 0" />
                    </Target>
                    """;
            ProjectInfo info = CreateWasmTemplateProject(Template.WasmBrowser, config, aot: false, "browser", insertAtEnd: atEnd);
            UpdateBrowserProgramFile();
            UpdateBrowserMainJs();

            BuildProject(info, config);

            if (!_buildContext.TryGetBuildFor(info, out BuildResult? result))
                throw new XunitException($"Test bug: could not get the build result in the cache");

            File.Move(result!.LogFile, Path.ChangeExtension(result.LogFile!, ".first.binlog"));

            _testOutput.WriteLine($"{Environment.NewLine}Publishing with no changes ..{Environment.NewLine}");

            PublishProject(info, config, new PublishOptions(UseCache: false));
        }

        public static TheoryData<bool, string> TestDataForAppBundleDir()
        {
            var data = new TheoryData<bool, string>();
            AddTestData(runOutsideProjectDirectory: false);
            AddTestData(runOutsideProjectDirectory: true);

            void AddTestData(bool runOutsideProjectDirectory)
            {
                // FIXME: Disabled for `main` right now, till 7.0 gets the fix
                data.Add(runOutsideProjectDirectory, string.Empty);
                data.Add(runOutsideProjectDirectory,
                                $"<OutputPath>{Path.Combine(BuildEnvironment.TmpPath, Path.GetRandomFileName())}</OutputPath>");
                data.Add(runOutsideProjectDirectory,
                                $"<WasmAppDir>{Path.Combine(BuildEnvironment.TmpPath, Path.GetRandomFileName())}</WasmAppDir>");
            }

            return data;
        }

        [Theory, TestCategory("no-fingerprinting")]
        [MemberData(nameof(TestDataForAppBundleDir))]
        [ActiveIssue("https://github.com/dotnet/runtime/issues/108107")]
        public async Task RunWithDifferentAppBundleLocations(bool runOutsideProjectDirectory, string extraProperties)
            => await BrowserRunTwiceWithAndThenWithoutBuildAsync(Configuration.Release, extraProperties, runOutsideProjectDirectory);

        private async Task BrowserRunTwiceWithAndThenWithoutBuildAsync(Configuration config, string extraProperties = "", bool runOutsideProjectDirectory = false)
        {
            ProjectInfo info = CreateWasmTemplateProject(Template.WasmBrowser, config, aot: false, "browser", extraProperties: extraProperties);
            UpdateBrowserProgramFile();
            UpdateBrowserMainJs();

            string workingDir = runOutsideProjectDirectory ? BuildEnvironment.TmpPath : _projectDir;

            {
                using var runCommand = new RunCommand(s_buildEnv, _testOutput)
                                            .WithWorkingDirectory(workingDir);

                await using var runner = new BrowserRunner(_testOutput);
                var page = await runner.RunAsync(runCommand, $"run --no-silent -c {config} --project \"{info.ProjectName}.csproj\" --forward-console");
                await runner.WaitForExitMessageAsync(TimeSpan.FromMinutes(2));
                Assert.Contains("Hello, Browser!", string.Join(Environment.NewLine, runner.OutputLines));
            }

            {
                using var runCommand = new RunCommand(s_buildEnv, _testOutput)
                                            .WithWorkingDirectory(workingDir);

                await using var runner = new BrowserRunner(_testOutput);
                var page = await runner.RunAsync(runCommand, $"run --no-silent -c {config} --no-build --project \"{info.ProjectName}.csproj\" --forward-console");
                await runner.WaitForExitMessageAsync(TimeSpan.FromMinutes(2));
                Assert.Contains("Hello, Browser!", string.Join(Environment.NewLine, runner.OutputLines));
            }
        }

        public static IEnumerable<object?[]> BrowserBuildAndRunTestData()
        {
            yield return new object?[] { "", BuildTestBase.DefaultTargetFramework, DefaultRuntimeAssetsRelativePath };
            yield return new object?[] { "-f net10.0", "net10.0", DefaultRuntimeAssetsRelativePath };

            if (EnvironmentVariables.WorkloadsTestPreviousVersions)
                yield return new object?[] { "-f net9.0", "net9.0", DefaultRuntimeAssetsRelativePath };

            // ActiveIssue("https://github.com/dotnet/runtime/issues/90979")
            // yield return new object?[] { "", BuildTestBase.DefaultTargetFramework, "./" };
            // yield return new object?[] { "-f net8.0", "net8.0", "./" };
        }

        [Theory]
        [MemberData(nameof(BrowserBuildAndRunTestData))]
        public async Task BrowserBuildAndRun(string extraNewArgs, string targetFramework, string runtimeAssetsRelativePath)
        {
            Configuration config = Configuration.Debug;
            string extraProperties = runtimeAssetsRelativePath == DefaultRuntimeAssetsRelativePath ?
                "" :
                $"<WasmRuntimeAssetsLocation>{runtimeAssetsRelativePath}</WasmRuntimeAssetsLocation>";
            ProjectInfo info = CreateWasmTemplateProject(
                Template.WasmBrowser,
                config,
                aot: false,
                "browser",
                extraProperties: extraProperties,
                extraArgs: extraNewArgs,
                addFrameworkArg: extraNewArgs.Length == 0
            );

            if (targetFramework != "net8.0")
                UpdateBrowserProgramFile();
            UpdateBrowserMainJs(targetFramework, runtimeAssetsRelativePath);

            PublishProject(info, config, new PublishOptions(UseCache: false));

            var runOutput = await RunForPublishWithWebServer(new BrowserRunOptions(config, ExpectedExitCode: 42));
            Assert.Contains("Hello, Browser!", runOutput.TestOutput);
        }

        [Theory]
        [InlineData(Configuration.Debug, /*appendRID*/ true, /*useArtifacts*/ false)]
        [InlineData(Configuration.Debug, /*appendRID*/ true, /*useArtifacts*/ true)]
        [InlineData(Configuration.Debug, /*appendRID*/ false, /*useArtifacts*/ true)]
        [InlineData(Configuration.Debug, /*appendRID*/ false, /*useArtifacts*/ false)]
        public async Task BuildAndRunForDifferentOutputPaths(Configuration config, bool appendRID, bool useArtifacts)
        {
            ProjectInfo info = CreateWasmTemplateProject(Template.WasmBrowser, config, aot: false);
            UpdateBrowserProgramFile();
            UpdateBrowserMainJs();

<<<<<<< HEAD
            string extraPropertiesForDBP = string.Empty;
            string frameworkDir = FindBinFrameworkDir(config, forPublish: false);

            var buildOptions = _baseBuildProjectOptions with
            {
                BinFrameworkDir = frameworkDir
            };
=======
            bool isPublish = false;
            string projectDirectory = Path.GetDirectoryName(info.ProjectFilePath) ?? "";
            // browser app does not allow appending RID
            string frameworkDir = useArtifacts ?
                Path.Combine(projectDirectory, "bin", info.ProjectName, config.ToString().ToLower(), "wwwroot", "_framework") :
                GetBinFrameworkDir(config, isPublish);

            string extraPropertiesForDBP = string.Empty;            
>>>>>>> bf400194
            if (useArtifacts)
            {
                extraPropertiesForDBP += "<UseArtifactsOutput>true</UseArtifactsOutput><ArtifactsPath>.</ArtifactsPath>";
            }
            if (appendRID)
            {
                extraPropertiesForDBP += "<AppendRuntimeIdentifierToOutputPath>true</AppendRuntimeIdentifierToOutputPath>";
            }
            // UseArtifactsOutput cannot be set in a project file, due to MSBuild ordering constraints.
            string propsPath = Path.Combine(projectDirectory, "Directory.Build.props");
            AddItemsPropertiesToProject(propsPath, extraPropertiesForDBP);

            BuildProject(info, config, new BuildOptions(NonDefaultFrameworkDir: frameworkDir));
            await RunForBuildWithDotnetRun(new BrowserRunOptions(config, ExpectedExitCode: 42, ExtraArgs: "x y z"));
        }

        [Theory]
        [InlineData("", true)] // Default case
        [InlineData("false", false)] // the other case
        public async Task Test_WasmStripILAfterAOT(string stripILAfterAOT, bool expectILStripping)
        {
            Configuration config = Configuration.Release;
            bool aot = true;
            string extraProperties = "<RunAOTCompilation>true</RunAOTCompilation>";
            if (!string.IsNullOrEmpty(stripILAfterAOT))
                extraProperties += $"<WasmStripILAfterAOT>{stripILAfterAOT}</WasmStripILAfterAOT>";
            ProjectInfo info = CreateWasmTemplateProject(Template.WasmBrowser, config, aot, "strip", extraProperties: extraProperties);

            UpdateBrowserProgramFile();
            UpdateBrowserMainJs();

            PublishProject(info, config, new PublishOptions(UseCache: false, AssertAppBundle: false));
            await RunForBuildWithDotnetRun(new BrowserRunOptions(config, ExpectedExitCode: 42));

            string projectDirectory = Path.GetDirectoryName(info.ProjectFilePath)!;
            string objBuildDir = Path.Combine(projectDirectory, "obj", config.ToString(), BuildTestBase.DefaultTargetFramework, "wasm", "for-publish");

            string frameworkDir = GetBinFrameworkDir(config, forPublish: true);
            TestWasmStripILAfterAOTOutput(objBuildDir, frameworkDir, expectILStripping, _testOutput);
        }

        internal static void TestWasmStripILAfterAOTOutput(string objBuildDir, string frameworkDir, bool expectILStripping, ITestOutputHelper testOutput)
        {
            string origAssemblyDir = Path.Combine(objBuildDir, "aot-in");
            string strippedAssemblyDir = Path.Combine(objBuildDir, "stripped");
            Assert.True(Directory.Exists(origAssemblyDir), $"Could not find the original AOT input assemblies dir: {origAssemblyDir}");
            if (expectILStripping)
                Assert.True(Directory.Exists(strippedAssemblyDir), $"Could not find the stripped assemblies dir: {strippedAssemblyDir}");
            else
                Assert.False(Directory.Exists(strippedAssemblyDir), $"Expected {strippedAssemblyDir} to not exist");

            string assemblyToExamine = "System.Private.CoreLib.dll";
            string assemblyToExamineWithoutExtension = Path.GetFileNameWithoutExtension(assemblyToExamine);
            string originalAssembly = Path.Combine(objBuildDir, origAssemblyDir, assemblyToExamine);
            string strippedAssembly = Path.Combine(objBuildDir, strippedAssemblyDir, assemblyToExamine);
            string? bundledAssembly = Directory.EnumerateFiles(frameworkDir, $"*{ProjectProviderBase.WasmAssemblyExtension}").FirstOrDefault(f => Path.GetFileNameWithoutExtension(f).StartsWith(assemblyToExamineWithoutExtension));
            Assert.True(File.Exists(originalAssembly), $"Expected {nameof(originalAssembly)} {originalAssembly} to exist");
            Assert.True(bundledAssembly != null && File.Exists(bundledAssembly), $"Expected {nameof(bundledAssembly)} {bundledAssembly} to exist");
            if (expectILStripping)
                Assert.True(File.Exists(strippedAssembly), $"Expected {nameof(strippedAssembly)} {strippedAssembly} to exist");
            else
                Assert.False(File.Exists(strippedAssembly), $"Expected {strippedAssembly} to not exist");

            string compressedOriginalAssembly = Utils.GZipCompress(originalAssembly);
            string compressedBundledAssembly = Utils.GZipCompress(bundledAssembly);
            FileInfo compressedOriginalAssembly_fi = new FileInfo(compressedOriginalAssembly);
            FileInfo compressedBundledAssembly_fi = new FileInfo(compressedBundledAssembly);

            testOutput.WriteLine ($"compressedOriginalAssembly_fi: {compressedOriginalAssembly_fi.Length}, {compressedOriginalAssembly}");
            testOutput.WriteLine ($"compressedBundledAssembly_fi: {compressedBundledAssembly_fi.Length}, {compressedBundledAssembly}");

            if (expectILStripping)
            {
                if (!UseWebcil)
                {
                    string compressedStrippedAssembly = Utils.GZipCompress(strippedAssembly);
                    FileInfo compressedStrippedAssembly_fi = new FileInfo(compressedStrippedAssembly);
                    testOutput.WriteLine ($"compressedStrippedAssembly_fi: {compressedStrippedAssembly_fi.Length}, {compressedStrippedAssembly}");
                    Assert.True(compressedOriginalAssembly_fi.Length > compressedStrippedAssembly_fi.Length, $"Expected original assembly({compressedOriginalAssembly}) size ({compressedOriginalAssembly_fi.Length}) " +
                                $"to be bigger than the stripped assembly ({compressedStrippedAssembly}) size ({compressedStrippedAssembly_fi.Length})");
                    Assert.True(compressedBundledAssembly_fi.Length == compressedStrippedAssembly_fi.Length, $"Expected bundled assembly({compressedBundledAssembly}) size ({compressedBundledAssembly_fi.Length}) " +
                                $"to be the same as the stripped assembly ({compressedStrippedAssembly}) size ({compressedStrippedAssembly_fi.Length})");
                }
            }
            else
            {
                if (!UseWebcil)
                {
                    // FIXME: The bundled file would be .wasm in case of webcil, so can't compare size
                    Assert.True(compressedOriginalAssembly_fi.Length == compressedBundledAssembly_fi.Length);
                }
            }
        }

        [Theory]
        [InlineData(false)]
        [InlineData(true)]
        public void PublishPdb(bool copyOutputSymbolsToPublishDirectory)
        {
            Configuration config = Configuration.Release;
            string shouldCopy = copyOutputSymbolsToPublishDirectory.ToString().ToLower();
            string extraProperties = $"<CopyOutputSymbolsToPublishDirectory>{shouldCopy}</CopyOutputSymbolsToPublishDirectory>";
            ProjectInfo info = CreateWasmTemplateProject(Template.WasmBrowser, config, aot: false, "publishpdb", extraProperties: extraProperties);

            PublishProject(info, config);
            string publishPath = GetBinFrameworkDir(config, forPublish: true);
            AssertFile(".pdb");
            AssertFile(".pdb.gz");
            AssertFile(".pdb.br");

            void AssertFile(string suffix)
            {
                var fileName = Directory.EnumerateFiles(publishPath, $"*{suffix}").FirstOrDefault(f => Path.GetFileNameWithoutExtension(f).StartsWith(info.ProjectName));
                Assert.True(copyOutputSymbolsToPublishDirectory == (fileName != null && File.Exists(fileName)), $"The {fileName} file {(copyOutputSymbolsToPublishDirectory ? "should" : "shouldn't")} exist in publish folder");
            }
        }
    }
}<|MERGE_RESOLUTION|>--- conflicted
+++ resolved
@@ -157,15 +157,6 @@
             UpdateBrowserProgramFile();
             UpdateBrowserMainJs();
 
-<<<<<<< HEAD
-            string extraPropertiesForDBP = string.Empty;
-            string frameworkDir = FindBinFrameworkDir(config, forPublish: false);
-
-            var buildOptions = _baseBuildProjectOptions with
-            {
-                BinFrameworkDir = frameworkDir
-            };
-=======
             bool isPublish = false;
             string projectDirectory = Path.GetDirectoryName(info.ProjectFilePath) ?? "";
             // browser app does not allow appending RID
@@ -174,7 +165,6 @@
                 GetBinFrameworkDir(config, isPublish);
 
             string extraPropertiesForDBP = string.Empty;            
->>>>>>> bf400194
             if (useArtifacts)
             {
                 extraPropertiesForDBP += "<UseArtifactsOutput>true</UseArtifactsOutput><ArtifactsPath>.</ArtifactsPath>";
