// Licensed to the .NET Foundation under one or more agreements.
// The .NET Foundation licenses this file to you under the MIT license.

using System;
using System.Collections.Generic;
using System.IO;
using System.Text;
using System.Threading.Tasks;
using Xunit;
using Xunit.Abstractions;
using Xunit.Sdk;

#nullable enable

namespace Wasm.Build.Tests
{
    public class WasmTemplateTests : BlazorWasmTestBase
    {
        public WasmTemplateTests(ITestOutputHelper output, SharedBuildPerTestClassFixture buildContext)
            : base(output, buildContext)
        {
        }

        private string StringReplaceWithAssert(string oldContent, string oldValue, string newValue)
        {
            string newContent = oldContent.Replace(oldValue, newValue);
            if (oldValue != newValue && oldContent == newContent)
                throw new XunitException($"Replacing '{oldValue}' with '{newValue}' did not change the content '{oldContent}'");

            return newContent;
        }

        private void UpdateBrowserProgramCs()
        {
            var path = Path.Combine(_projectDir!, "Program.cs");
            string text = File.ReadAllText(path);
            text = StringReplaceWithAssert(text, "while(true)", $"int i = 0;{Environment.NewLine}while(i++ < 10)");
            text = StringReplaceWithAssert(text, "partial class StopwatchSample", $"return 42;{Environment.NewLine}partial class StopwatchSample");
            File.WriteAllText(path, text);
        }

        private void UpdateConsoleProgramCs()
        {
            string programText = """
            Console.WriteLine("Hello, Console!");

            for (int i = 0; i < args.Length; i ++)
                Console.WriteLine ($"args[{i}] = {args[i]}");
            """;
            var path = Path.Combine(_projectDir!, "Program.cs");
            string text = File.ReadAllText(path);
            text = StringReplaceWithAssert(text, @"Console.WriteLine(""Hello, Console!"");", programText);
            text = StringReplaceWithAssert(text, "return 0;", "return 42;");
            File.WriteAllText(path, text);
        }

        private void UpdateBrowserMainJs(string targetFramework, string runtimeAssetsRelativePath = DefaultRuntimeAssetsRelativePath)
        {
            base.UpdateBrowserMainJs(
                (mainJsContent) =>
                {
                    // .withExitOnUnhandledError() is available only only >net7.0
                    mainJsContent = StringReplaceWithAssert(
                        mainJsContent,
                        ".create()",
                        (targetFramework == "net8.0" || targetFramework == "net9.0")
                            ? ".withConsoleForwarding().withElementOnExit().withExitCodeLogging().withExitOnUnhandledError().create()"
                            : ".withConsoleForwarding().withElementOnExit().withExitCodeLogging().create()"
                    );

                    // dotnet.run() is already used in <= net8.0
                    if (targetFramework != "net8.0")
                        mainJsContent = StringReplaceWithAssert(mainJsContent, "runMain()", "dotnet.run()");

                    mainJsContent = StringReplaceWithAssert(mainJsContent, "from './_framework/dotnet.js'", $"from '{runtimeAssetsRelativePath}dotnet.js'");

                    return mainJsContent;
                },
                targetFramework,
                runtimeAssetsRelativePath
            );
        }

        private void UpdateConsoleMainJs()
        {
            string mainJsPath = Path.Combine(_projectDir!, "main.mjs");
            string mainJsContent = File.ReadAllText(mainJsPath);

            mainJsContent = StringReplaceWithAssert(mainJsContent, ".create()", ".withConsoleForwarding().create()");

            File.WriteAllText(mainJsPath, mainJsContent);
        }

        private void UpdateMainJsEnvironmentVariables(params (string key, string value)[] variables)
        {
            string mainJsPath = Path.Combine(_projectDir!, "main.mjs");
            string mainJsContent = File.ReadAllText(mainJsPath);

            StringBuilder js = new();
            foreach (var variable in variables)
            {
                js.Append($".withEnvironmentVariable(\"{variable.key}\", \"{variable.value}\")");
            }

            mainJsContent = StringReplaceWithAssert(mainJsContent, ".create()", js.ToString() + ".create()");

            File.WriteAllText(mainJsPath, mainJsContent);
        }

        [Theory]
        [InlineData("Debug")]
        [InlineData("Release")]
        public void BrowserBuildThenPublish(string config)
        {
            string id = $"browser_{config}_{GetRandomId()}";
            string projectFile = CreateWasmTemplateProject(id, "wasmbrowser");
            string projectName = Path.GetFileNameWithoutExtension(projectFile);

            UpdateBrowserProgramCs();
            UpdateBrowserMainJs(DefaultTargetFramework);

            var buildArgs = new BuildArgs(projectName, config, false, id, null);

            AddItemsPropertiesToProject(projectFile,
                atTheEnd:
                    """
                    <Target Name="CheckLinkedFiles" AfterTargets="ILLink">
                        <ItemGroup>
                            <_LinkedOutFile Include="$(IntermediateOutputPath)\linked\*.dll" />
                        </ItemGroup>
                        <Error Text="No file was linked-out. Trimming probably doesn't work (PublishTrimmed=$(PublishTrimmed))" Condition="@(_LinkedOutFile->Count()) == 0" />
                    </Target>
                    """
            );

            buildArgs = ExpandBuildArgs(buildArgs);

            BuildTemplateProject(buildArgs,
                        id: id,
                        new BuildProjectOptions(
                            DotnetWasmFromRuntimePack: true,
                            CreateProject: false,
                            HasV8Script: false,
                            MainJS: "main.js",
                            Publish: false,
                            TargetFramework: BuildTestBase.DefaultTargetFramework
                        ));

            if (!_buildContext.TryGetBuildFor(buildArgs, out BuildProduct? product))
                throw new XunitException($"Test bug: could not get the build product in the cache");

            File.Move(product!.LogFile, Path.ChangeExtension(product.LogFile!, ".first.binlog"));

            _testOutput.WriteLine($"{Environment.NewLine}Publishing with no changes ..{Environment.NewLine}");

            bool expectRelinking = config == "Release";
            BuildTemplateProject(buildArgs,
                        id: id,
                        new BuildProjectOptions(
                            DotnetWasmFromRuntimePack: !expectRelinking,
                            CreateProject: false,
                            HasV8Script: false,
                            MainJS: "main.js",
                            Publish: true,
                            TargetFramework: BuildTestBase.DefaultTargetFramework,
                            UseCache: false));
        }

        [Theory]
        [InlineData("Debug")]
        [InlineData("Release")]
        public void ConsoleBuildThenPublish(string config)
        {
            string id = $"{config}_{GetRandomId()}";
            string projectFile = CreateWasmTemplateProject(id, "wasmconsole");
            string projectName = Path.GetFileNameWithoutExtension(projectFile);

            UpdateConsoleMainJs();

            var buildArgs = new BuildArgs(projectName, config, false, id, null);
            buildArgs = ExpandBuildArgs(buildArgs);

            BuildTemplateProject(buildArgs,
                        id: id,
                        new BuildProjectOptions(
                        DotnetWasmFromRuntimePack: true,
                        CreateProject: false,
                        HasV8Script: false,
                        MainJS: "main.mjs",
                        Publish: false,
                        TargetFramework: BuildTestBase.DefaultTargetFramework,
                        IsBrowserProject: false
                        ));

            CommandResult res = new RunCommand(s_buildEnv, _testOutput)
                                        .WithWorkingDirectory(_projectDir!)
                                        .ExecuteWithCapturedOutput($"run --no-silent --no-build -c {config}")
                                        .EnsureSuccessful();
            Assert.Contains("Hello, Console!", res.Output);

            if (!_buildContext.TryGetBuildFor(buildArgs, out BuildProduct? product))
                throw new XunitException($"Test bug: could not get the build product in the cache");

            File.Move(product!.LogFile, Path.ChangeExtension(product.LogFile!, ".first.binlog"));

            _testOutput.WriteLine($"{Environment.NewLine}Publishing with no changes ..{Environment.NewLine}");

            bool expectRelinking = config == "Release";
            BuildTemplateProject(buildArgs,
                        id: id,
                        new BuildProjectOptions(
                            DotnetWasmFromRuntimePack: !expectRelinking,
                            CreateProject: false,
                            HasV8Script: false,
                            MainJS: "main.mjs",
                            Publish: true,
                            TargetFramework: BuildTestBase.DefaultTargetFramework,
                            UseCache: false,
                            IsBrowserProject: false));
        }

        [Theory]
        [InlineData("Debug", false)]
        [InlineData("Debug", true)]
        [InlineData("Release", false)]
        [InlineData("Release", true)]
        public void ConsoleBuildAndRunDefault(string config, bool relinking)
            => ConsoleBuildAndRun(config, relinking, string.Empty, DefaultTargetFramework, addFrameworkArg: true);

        [Theory]
        // [ActiveIssue("https://github.com/dotnet/runtime/issues/79313")]
        // [InlineData("Debug", "-f net7.0", "net7.0")]
        //[InlineData("Debug", "-f net8.0", "net8.0")]
        [InlineData("Debug", "-f net9.0", "net9.0")]
        public void ConsoleBuildAndRunForSpecificTFM(string config, string extraNewArgs, string expectedTFM)
            => ConsoleBuildAndRun(config, false, extraNewArgs, expectedTFM, addFrameworkArg: extraNewArgs?.Length == 0);

        private void ConsoleBuildAndRun(string config, bool relinking, string extraNewArgs, string expectedTFM, bool addFrameworkArg)
        {
            string id = $"{config}_{GetRandomId()}";
            string projectFile = CreateWasmTemplateProject(id, "wasmconsole", extraNewArgs, addFrameworkArg: addFrameworkArg);
            string projectName = Path.GetFileNameWithoutExtension(projectFile);

            UpdateConsoleProgramCs();
            UpdateConsoleMainJs();
            if (relinking)
                AddItemsPropertiesToProject(projectFile, "<WasmBuildNative>true</WasmBuildNative>");

            var buildArgs = new BuildArgs(projectName, config, false, id, null);
            buildArgs = ExpandBuildArgs(buildArgs);

            BuildTemplateProject(buildArgs,
                        id: id,
                        new BuildProjectOptions(
                            DotnetWasmFromRuntimePack: !relinking,
                            CreateProject: false,
                            HasV8Script: false,
                            MainJS: "main.mjs",
                            Publish: false,
                            TargetFramework: expectedTFM,
                            IsBrowserProject: false
                            ));

            CommandResult res = new RunCommand(s_buildEnv, _testOutput)
                                        .WithWorkingDirectory(_projectDir!)
                                        .ExecuteWithCapturedOutput($"run --no-silent --no-build -c {config} x y z")
                                        .EnsureExitCode(42);

            Assert.Contains("args[0] = x", res.Output);
            Assert.Contains("args[1] = y", res.Output);
            Assert.Contains("args[2] = z", res.Output);
        }

        public static TheoryData<bool, bool, string> TestDataForAppBundleDir()
        {
            var data = new TheoryData<bool, bool, string>();
            AddTestData(forConsole: true, runOutsideProjectDirectory: false);
            AddTestData(forConsole: true, runOutsideProjectDirectory: true);

            AddTestData(forConsole: false, runOutsideProjectDirectory: false);
            AddTestData(forConsole: false, runOutsideProjectDirectory: true);

            void AddTestData(bool forConsole, bool runOutsideProjectDirectory)
            {
                // FIXME: Disabled for `main` right now, till 7.0 gets the fix
                data.Add(runOutsideProjectDirectory, forConsole, string.Empty);

                data.Add(runOutsideProjectDirectory, forConsole,
                                $"<OutputPath>{Path.Combine(BuildEnvironment.TmpPath, Path.GetRandomFileName())}</OutputPath>");
                data.Add(runOutsideProjectDirectory, forConsole,
                                $"<WasmAppDir>{Path.Combine(BuildEnvironment.TmpPath, Path.GetRandomFileName())}</WasmAppDir>");
            }

            return data;
        }

        [Theory]
        [MemberData(nameof(TestDataForAppBundleDir))]
        public async Task RunWithDifferentAppBundleLocations(bool forConsole, bool runOutsideProjectDirectory, string extraProperties)
            => await (forConsole
                    ? ConsoleRunWithAndThenWithoutBuildAsync("Release", extraProperties, runOutsideProjectDirectory)
                    : BrowserRunTwiceWithAndThenWithoutBuildAsync("Release", extraProperties, runOutsideProjectDirectory));

        private async Task BrowserRunTwiceWithAndThenWithoutBuildAsync(string config, string extraProperties = "", bool runOutsideProjectDirectory = false)
        {
            string id = $"browser_{config}_{GetRandomId()}";
            string projectFile = CreateWasmTemplateProject(id, "wasmbrowser");

            UpdateBrowserProgramCs();
            UpdateBrowserMainJs(DefaultTargetFramework);

            if (!string.IsNullOrEmpty(extraProperties))
                AddItemsPropertiesToProject(projectFile, extraProperties: extraProperties);

            string workingDir = runOutsideProjectDirectory ? BuildEnvironment.TmpPath : _projectDir!;

            {
                using var runCommand = new RunCommand(s_buildEnv, _testOutput)
                                            .WithWorkingDirectory(workingDir);

                await using var runner = new BrowserRunner(_testOutput);
                var page = await runner.RunAsync(runCommand, $"run --no-silent -c {config} --project \"{projectFile}\" --forward-console");
                await runner.WaitForExitMessageAsync(TimeSpan.FromMinutes(2));
                Assert.Contains("Hello, Browser!", string.Join(Environment.NewLine, runner.OutputLines));
            }

            {
                using var runCommand = new RunCommand(s_buildEnv, _testOutput)
                                            .WithWorkingDirectory(workingDir);

                await using var runner = new BrowserRunner(_testOutput);
                var page = await runner.RunAsync(runCommand, $"run --no-silent -c {config} --no-build --project \"{projectFile}\" --forward-console");
                await runner.WaitForExitMessageAsync(TimeSpan.FromMinutes(2));
                Assert.Contains("Hello, Browser!", string.Join(Environment.NewLine, runner.OutputLines));
            }
        }

        private Task ConsoleRunWithAndThenWithoutBuildAsync(string config, string extraProperties = "", bool runOutsideProjectDirectory = false)
        {
            string id = $"console_{config}_{GetRandomId()}";
            string projectFile = CreateWasmTemplateProject(id, "wasmconsole");

            UpdateConsoleProgramCs();
            UpdateConsoleMainJs();

            if (!string.IsNullOrEmpty(extraProperties))
                AddItemsPropertiesToProject(projectFile, extraProperties: extraProperties);

            string workingDir = runOutsideProjectDirectory ? BuildEnvironment.TmpPath : _projectDir!;

            {
                string runArgs = $"run --no-silent -c {config} --project \"{projectFile}\"";
                runArgs += " x y z";
                using var cmd = new RunCommand(s_buildEnv, _testOutput, label: id)
                                    .WithWorkingDirectory(workingDir)
                                    .WithEnvironmentVariables(s_buildEnv.EnvVars);
                var res = cmd.ExecuteWithCapturedOutput(runArgs).EnsureExitCode(42);

                Assert.Contains("args[0] = x", res.Output);
                Assert.Contains("args[1] = y", res.Output);
                Assert.Contains("args[2] = z", res.Output);
            }

            _testOutput.WriteLine($"{Environment.NewLine}[{id}] Running again with --no-build{Environment.NewLine}");

            {
                // Run with --no-build
                string runArgs = $"run --no-silent -c {config} --project \"{projectFile}\" --no-build";
                runArgs += " x y z";
                using var cmd = new RunCommand(s_buildEnv, _testOutput, label: id)
                                .WithWorkingDirectory(workingDir);
                var res = cmd.ExecuteWithCapturedOutput(runArgs).EnsureExitCode(42);

                Assert.Contains("args[0] = x", res.Output);
                Assert.Contains("args[1] = y", res.Output);
                Assert.Contains("args[2] = z", res.Output);
            }

            return Task.CompletedTask;
        }

        public static TheoryData<string, bool, bool> TestDataForConsolePublishAndRun()
        {
            var data = new TheoryData<string, bool, bool>();
            data.Add("Debug", false, false);
            data.Add("Debug", false, true);
            data.Add("Release", false, false); // Release relinks by default

<<<<<<< HEAD
            data.Add("Debug", true, false);
            data.Add("Release", true, false);
=======
            // [ActiveIssue("https://github.com/dotnet/runtime/issues/71887", TestPlatforms.Windows)]
            if (!OperatingSystem.IsWindows())
            {
                data.Add("Release", true, false);
            }
>>>>>>> 2e585aad

            return data;
        }

        [Theory]
        [MemberData(nameof(TestDataForConsolePublishAndRun))]
        public void ConsolePublishAndRun(string config, bool aot, bool relinking)
        {
            string id = $"{config}_{GetRandomId()}";
            string projectFile = CreateWasmTemplateProject(id, "wasmconsole");
            string projectName = Path.GetFileNameWithoutExtension(projectFile);

            UpdateConsoleProgramCs();
            UpdateConsoleMainJs();

            if (aot)
            {
                // FIXME: pass envvars via the environment, once that is supported
                UpdateMainJsEnvironmentVariables(("MONO_LOG_MASK", "aot"), ("MONO_LOG_LEVEL", "debug"));
                AddItemsPropertiesToProject(projectFile, "<RunAOTCompilation>true</RunAOTCompilation>");
            }
            else if (relinking)
            {
                AddItemsPropertiesToProject(projectFile, "<WasmBuildNative>true</WasmBuildNative>");
            }

            var buildArgs = new BuildArgs(projectName, config, aot, id, null);
            buildArgs = ExpandBuildArgs(buildArgs);

            bool expectRelinking = config == "Release" || aot || relinking;
            BuildTemplateProject(buildArgs,
                        id: id,
                        new BuildProjectOptions(
                            DotnetWasmFromRuntimePack: !expectRelinking,
                            CreateProject: false,
                            HasV8Script: false,
                            MainJS: "main.mjs",
                            Publish: true,
                            TargetFramework: BuildTestBase.DefaultTargetFramework,
                            UseCache: false,
                            IsBrowserProject: false));

            new RunCommand(s_buildEnv, _testOutput, label: id)
                                .WithWorkingDirectory(_projectDir!)
                                .ExecuteWithCapturedOutput("--info")
                                .EnsureExitCode(0);

            string runArgs = $"run --no-silent --no-build -c {config} -v diag";
            runArgs += " x y z";
            var res = new RunCommand(s_buildEnv, _testOutput, label: id)
                                .WithWorkingDirectory(_projectDir!)
                                .ExecuteWithCapturedOutput(runArgs)
                                .EnsureExitCode(42);

            if (aot)
                Assert.Contains($"AOT: image '{Path.GetFileNameWithoutExtension(projectFile)}' found", res.Output);
            Assert.Contains("args[0] = x", res.Output);
            Assert.Contains("args[1] = y", res.Output);
            Assert.Contains("args[2] = z", res.Output);
        }

        public static IEnumerable<object?[]> BrowserBuildAndRunTestData()
        {
            yield return new object?[] { "", BuildTestBase.DefaultTargetFramework, DefaultRuntimeAssetsRelativePath };
            yield return new object?[] { "-f net9.0", "net9.0", DefaultRuntimeAssetsRelativePath };

            if (EnvironmentVariables.WorkloadsTestPreviousVersions)
                yield return new object?[] { "-f net8.0", "net8.0", DefaultRuntimeAssetsRelativePath };

            // ActiveIssue("https://github.com/dotnet/runtime/issues/90979")
            // yield return new object?[] { "", BuildTestBase.DefaultTargetFramework, "./" };
            // yield return new object?[] { "-f net8.0", "net8.0", "./" };
        }

        [Theory]
        [MemberData(nameof(BrowserBuildAndRunTestData))]
        public async Task BrowserBuildAndRun(string extraNewArgs, string targetFramework, string runtimeAssetsRelativePath)
        {
            string config = "Debug";
            string id = $"browser_{config}_{GetRandomId()}";
            CreateWasmTemplateProject(id, "wasmbrowser", extraNewArgs, addFrameworkArg: extraNewArgs.Length == 0);

            if (targetFramework != "net8.0")
                UpdateBrowserProgramCs();

            UpdateBrowserMainJs(targetFramework, runtimeAssetsRelativePath);

            new DotNetCommand(s_buildEnv, _testOutput)
                    .WithWorkingDirectory(_projectDir!)
                    .Execute($"build -c {config} -bl:{Path.Combine(s_buildEnv.LogRootPath, $"{id}.binlog")} {(runtimeAssetsRelativePath != DefaultRuntimeAssetsRelativePath ? "-p:WasmRuntimeAssetsLocation=" + runtimeAssetsRelativePath : "")}")
                    .EnsureSuccessful();

            using var runCommand = new RunCommand(s_buildEnv, _testOutput)
                                        .WithWorkingDirectory(_projectDir!);

            await using var runner = new BrowserRunner(_testOutput);
            var page = await runner.RunAsync(runCommand, $"run --no-silent -c {config} --no-build -r browser-wasm --forward-console");
            await runner.WaitForExitMessageAsync(TimeSpan.FromMinutes(2));
            Assert.Contains("Hello, Browser!", string.Join(Environment.NewLine, runner.OutputLines));
        }

        [Theory]
        [InlineData("Debug", /*appendRID*/ true, /*useArtifacts*/ false)]
        [InlineData("Debug", /*appendRID*/ true, /*useArtifacts*/ true)]
        [InlineData("Debug", /*appendRID*/ false, /*useArtifacts*/ true)]
        [InlineData("Debug", /*appendRID*/ false, /*useArtifacts*/ false)]
        public void BuildAndRunForDifferentOutputPaths(string config, bool appendRID, bool useArtifacts)
        {
            string id = $"{config}_{GetRandomId()}";
            string projectFile = CreateWasmTemplateProject(id, "wasmconsole");
            string projectName = Path.GetFileNameWithoutExtension(projectFile);

            string extraPropertiesForDBP = "";
            if (appendRID)
                extraPropertiesForDBP += "<AppendRuntimeIdentifierToOutputPath>true</AppendRuntimeIdentifierToOutputPath>";
            if (useArtifacts)
                extraPropertiesForDBP += "<UseArtifactsOutput>true</UseArtifactsOutput><ArtifactsPath>.</ArtifactsPath>";

            string projectDirectory = Path.GetDirectoryName(projectFile)!;
            if (!string.IsNullOrEmpty(extraPropertiesForDBP))
                AddItemsPropertiesToProject(Path.Combine(projectDirectory, "Directory.Build.props"),
                                            extraPropertiesForDBP);

            var buildOptions = new BuildProjectOptions(
                                    DotnetWasmFromRuntimePack: true,
                                    CreateProject: false,
                                    HasV8Script: false,
                                    MainJS: "main.mjs",
                                    Publish: false,
                                    TargetFramework: DefaultTargetFramework,
                                    IsBrowserProject: false);
            if (useArtifacts)
            {
                buildOptions = buildOptions with
                {
                    BinFrameworkDir = Path.Combine(
                                            projectDirectory,
                                            "bin",
                                            id,
                                            $"{config.ToLower()}_{BuildEnvironment.DefaultRuntimeIdentifier}",
                                            "AppBundle",
                                            "_framework")
                };
            }

            var buildArgs = new BuildArgs(projectName, config, false, id, null);
            buildArgs = ExpandBuildArgs(buildArgs);
            BuildTemplateProject(buildArgs, id: id, buildOptions);

            CommandResult res = new RunCommand(s_buildEnv, _testOutput)
                                        .WithWorkingDirectory(_projectDir!)
                                        .ExecuteWithCapturedOutput($"run --no-silent --no-build -c {config} x y z")
                                        .EnsureSuccessful();
        }

        [Theory]
        [InlineData("", true)] // Default case
        [InlineData("false", false)] // the other case
        public void Test_WasmStripILAfterAOT(string stripILAfterAOT, bool expectILStripping)
        {
            string config = "Release";
            string id = $"strip_{config}_{GetRandomId()}";
            string projectFile = CreateWasmTemplateProject(id, "wasmconsole");
            string projectName = Path.GetFileNameWithoutExtension(projectFile);
            string projectDirectory = Path.GetDirectoryName(projectFile)!;
            bool aot = true;

            UpdateConsoleProgramCs();
            UpdateConsoleMainJs();

            string extraProperties = "<RunAOTCompilation>true</RunAOTCompilation>";
            if (!string.IsNullOrEmpty(stripILAfterAOT))
                extraProperties += $"<WasmStripILAfterAOT>{stripILAfterAOT}</WasmStripILAfterAOT>";
            AddItemsPropertiesToProject(projectFile, extraProperties);

            var buildArgs = new BuildArgs(projectName, config, aot, id, null);
            buildArgs = ExpandBuildArgs(buildArgs);

            BuildTemplateProject(buildArgs,
                        id: id,
                        new BuildProjectOptions(
                            CreateProject: false,
                            HasV8Script: false,
                            MainJS: "main.mjs",
                            Publish: true,
                            TargetFramework: BuildTestBase.DefaultTargetFramework,
                            UseCache: false,
                            IsBrowserProject: false,
                            AssertAppBundle: false));

            string runArgs = $"run --no-silent --no-build -c {config}";
            var res = new RunCommand(s_buildEnv, _testOutput, label: id)
                                .WithWorkingDirectory(_projectDir!)
                                .ExecuteWithCapturedOutput(runArgs)
                                .EnsureExitCode(42);

            string frameworkDir = Path.Combine(projectDirectory, "bin", config, BuildTestBase.DefaultTargetFramework, "browser-wasm", "AppBundle", "_framework");
            string objBuildDir = Path.Combine(projectDirectory, "obj", config, BuildTestBase.DefaultTargetFramework, "browser-wasm", "wasm", "for-publish");
            TestWasmStripILAfterAOTOutput(objBuildDir, frameworkDir, expectILStripping, _testOutput);
        }

        internal static void TestWasmStripILAfterAOTOutput(string objBuildDir, string frameworkDir, bool expectILStripping, ITestOutputHelper testOutput)
        {
            string origAssemblyDir = Path.Combine(objBuildDir, "aot-in");
            string strippedAssemblyDir = Path.Combine(objBuildDir, "stripped");
            Assert.True(Directory.Exists(origAssemblyDir), $"Could not find the original AOT input assemblies dir: {origAssemblyDir}");
            if (expectILStripping)
                Assert.True(Directory.Exists(strippedAssemblyDir), $"Could not find the stripped assemblies dir: {strippedAssemblyDir}");
            else
                Assert.False(Directory.Exists(strippedAssemblyDir), $"Expected {strippedAssemblyDir} to not exist");

            string assemblyToExamine = "System.Private.CoreLib.dll";
            string originalAssembly = Path.Combine(objBuildDir, origAssemblyDir, assemblyToExamine);
            string strippedAssembly = Path.Combine(objBuildDir, strippedAssemblyDir, assemblyToExamine);
            string bundledAssembly = Path.Combine(frameworkDir, Path.ChangeExtension(assemblyToExamine, ProjectProviderBase.WasmAssemblyExtension));
            Assert.True(File.Exists(originalAssembly), $"Expected {nameof(originalAssembly)} {originalAssembly} to exist");
            Assert.True(File.Exists(bundledAssembly), $"Expected {nameof(bundledAssembly)} {bundledAssembly} to exist");
            if (expectILStripping)
                Assert.True(File.Exists(strippedAssembly), $"Expected {nameof(strippedAssembly)} {strippedAssembly} to exist");
            else
                Assert.False(File.Exists(strippedAssembly), $"Expected {strippedAssembly} to not exist");

            string compressedOriginalAssembly = Utils.GZipCompress(originalAssembly);
            string compressedBundledAssembly = Utils.GZipCompress(bundledAssembly);
            FileInfo compressedOriginalAssembly_fi = new FileInfo(compressedOriginalAssembly);
            FileInfo compressedBundledAssembly_fi = new FileInfo(compressedBundledAssembly);

            testOutput.WriteLine ($"compressedOriginalAssembly_fi: {compressedOriginalAssembly_fi.Length}, {compressedOriginalAssembly}");
            testOutput.WriteLine ($"compressedBundledAssembly_fi: {compressedBundledAssembly_fi.Length}, {compressedBundledAssembly}");

            if (expectILStripping)
            {
                if (!UseWebcil)
                {
                    string compressedStrippedAssembly = Utils.GZipCompress(strippedAssembly);
                    FileInfo compressedStrippedAssembly_fi = new FileInfo(compressedStrippedAssembly);
                    testOutput.WriteLine ($"compressedStrippedAssembly_fi: {compressedStrippedAssembly_fi.Length}, {compressedStrippedAssembly}");
                    Assert.True(compressedOriginalAssembly_fi.Length > compressedStrippedAssembly_fi.Length, $"Expected original assembly({compressedOriginalAssembly}) size ({compressedOriginalAssembly_fi.Length}) " +
                                $"to be bigger than the stripped assembly ({compressedStrippedAssembly}) size ({compressedStrippedAssembly_fi.Length})");
                    Assert.True(compressedBundledAssembly_fi.Length == compressedStrippedAssembly_fi.Length, $"Expected bundled assembly({compressedBundledAssembly}) size ({compressedBundledAssembly_fi.Length}) " +
                                $"to be the same as the stripped assembly ({compressedStrippedAssembly}) size ({compressedStrippedAssembly_fi.Length})");
                }
            }
            else
            {
                if (!UseWebcil)
                {
                    // FIXME: The bundled file would be .wasm in case of webcil, so can't compare size
                    Assert.True(compressedOriginalAssembly_fi.Length == compressedBundledAssembly_fi.Length);
                }
            }
        }

        [Theory]
        [InlineData(false)]
        [InlineData(true)]
        public void PublishPdb(bool copyOutputSymbolsToPublishDirectory)
        {
            string config = "Release";
            string id = $"publishpdb_{copyOutputSymbolsToPublishDirectory.ToString().ToLower()}_{GetRandomId()}";
            CreateWasmTemplateProject(id, "wasmbrowser");

            (CommandResult result, _) = BlazorPublish(new BlazorBuildOptions(id, config), $"-p:CopyOutputSymbolsToPublishDirectory={copyOutputSymbolsToPublishDirectory.ToString().ToLower()}");
            result.EnsureSuccessful();

            string publishFrameworkPath = Path.GetFullPath(FindBlazorBinFrameworkDir(config, forPublish: true));
            AssertFile(".pdb");
            AssertFile(".pdb.gz");
            AssertFile(".pdb.br");

            void AssertFile(string suffix)
            {
                var fileName = $"{id}{suffix}";
                Assert.True(copyOutputSymbolsToPublishDirectory == File.Exists(Path.Combine(publishFrameworkPath, fileName)), $"The {fileName} file {(copyOutputSymbolsToPublishDirectory ? "should" : "shouldn't")} exist in publish folder");
            }
        }
    }
}<|MERGE_RESOLUTION|>--- conflicted
+++ resolved
@@ -385,17 +385,7 @@
             data.Add("Debug", false, false);
             data.Add("Debug", false, true);
             data.Add("Release", false, false); // Release relinks by default
-
-<<<<<<< HEAD
-            data.Add("Debug", true, false);
             data.Add("Release", true, false);
-=======
-            // [ActiveIssue("https://github.com/dotnet/runtime/issues/71887", TestPlatforms.Windows)]
-            if (!OperatingSystem.IsWindows())
-            {
-                data.Add("Release", true, false);
-            }
->>>>>>> 2e585aad
 
             return data;
         }
