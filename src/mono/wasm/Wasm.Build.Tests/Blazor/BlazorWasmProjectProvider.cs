--- conflicted
+++ resolved
@@ -19,11 +19,7 @@
                 IsPublish: options.IsPublish,
                 TargetFramework: options.TargetFramework,
                 BinFrameworkDir: FindBinFrameworkDir(options.Config, options.IsPublish, options.TargetFramework),
-<<<<<<< HEAD
-                 GlobalizationMode: options.GlobalizationMode,
-=======
                 GlobalizationMode: options.GlobalizationMode,
->>>>>>> 13c8230c
                 PredefinedIcudt: options.PredefinedIcudt,
                 ExpectFingerprintOnDotnetJs: options.ExpectFingerprintOnDotnetJs,
                 ExpectedFileType: options.ExpectedFileType,
