// Licensed to the .NET Foundation under one or more agreements.
// The .NET Foundation licenses this file to you under the MIT license.

using System.IO;
using System.Linq;
using System.Text.Json;
using System.Text.RegularExpressions;
using System.Threading.Tasks;
using Xunit;
using Xunit.Abstractions;
using Xunit.Sdk;
using Microsoft.Playwright;

#nullable enable

namespace Wasm.Build.Tests.Blazor;

public class BuildPublishTests : BuildTestBase
{
    public BuildPublishTests(ITestOutputHelper output, SharedBuildPerTestClassFixture buildContext)
        : base(output, buildContext)
    {
        _enablePerTestCleanup = true;
    }

    [Theory, TestCategory("no-workload")]
    [InlineData("Debug")]
    [InlineData("Release")]
    public void DefaultTemplate_WithoutWorkload(string config)
    {
        string id = $"blz_no_workload_{config}_{Path.GetRandomFileName()}";
        CreateBlazorWasmTemplateProject(id);

        // Build
        BlazorBuildInternal(id, config, publish: false);
        AssertBlazorBootJson(config, isPublish: false);

        // Publish
        BlazorBuildInternal(id, config, publish: true);
        AssertBlazorBootJson(config, isPublish: true);
    }

    [Theory]
    [InlineData("Debug")]
    [InlineData("Release")]
    public void DefaultTemplate_NoAOT_WithWorkload(string config)
    {
        string id = $"blz_no_aot_{config}_{Path.GetRandomFileName()}";
        CreateBlazorWasmTemplateProject(id);

        BlazorBuild(new BlazorBuildOptions(id, config, NativeFilesType.FromRuntimePack));
        if (config == "Release")
        {
            // relinking in publish for Release config
            BlazorPublish(new BlazorBuildOptions(id, config, NativeFilesType.Relinked, ExpectRelinkDirWhenPublishing: true));
        }
        else
        {
            BlazorPublish(new BlazorBuildOptions(id, config, NativeFilesType.FromRuntimePack, ExpectRelinkDirWhenPublishing: true));
        }
    }

    // Disabling for now - publish folder can have more than one dotnet*hash*js, and not sure
    // how to pick which one to check, for the test
    //[Theory]
    //[InlineData("Debug")]
    //[InlineData("Release")]
    //public void DefaultTemplate_AOT_OnlyWithPublishCommandLine_Then_PublishNoAOT(string config)
    //{
        //string id = $"blz_aot_pub_{config}";
        //CreateBlazorWasmTemplateProject(id);

        //// No relinking, no AOT
        //BlazorBuild(new BlazorBuildOptions(id, config, NativeFilesType.FromRuntimePack);

        //// AOT=true only for the publish command line, similar to what
        //// would happen when setting it in Publish dialog for VS
        //BlazorPublish(new BlazorBuildOptions(id, config, expectedFileType: NativeFilesType.AOT, "-p:RunAOTCompilation=true");

        //// publish again, no AOT
        //BlazorPublish(new BlazorBuildOptions(id, config, NativeFilesType.Relinked);
    //}

    [Theory]
<<<<<<< HEAD
    [InlineData("Debug")]
    [InlineData("Release")]
    [ActiveIssue("https://github.com/dotnet/runtime/issues/82725")]
    public async Task WithDllImportInMainAssembly(string config)
=======
    [InlineData("Debug", /*build*/true, /*publish*/false)]
    [InlineData("Debug", /*build*/false, /*publish*/true)]
    [InlineData("Debug", /*build*/true, /*publish*/true)]
    [InlineData("Release", /*build*/true, /*publish*/false)]
    [InlineData("Release", /*build*/false, /*publish*/true)]
    [InlineData("Release", /*build*/true, /*publish*/true)]
    public async Task WithDllImportInMainAssembly(string config, bool build, bool publish)
>>>>>>> bac3bef8
    {
        // Based on https://github.com/dotnet/runtime/issues/59255
        string id = $"blz_dllimp_{config}_";
        if (build && publish)
            id += "build_then_publish";
        else if (build)
            id += "build";
        else
            id += "publish";

        string projectFile = CreateProjectWithNativeReference(id);
        string nativeSource = @"
            #include <stdio.h>

            extern ""C"" {
                int cpp_add(int a, int b) {
                    return a + b;
                }
            }";

        File.WriteAllText(Path.Combine(_projectDir!, "mylib.cpp"), nativeSource);

        string myDllImportCs = @$"
            using System.Runtime.InteropServices;
            namespace {id};

            public static class MyDllImports
            {{
                [DllImport(""mylib"")]
                public static extern int cpp_add(int a, int b);
            }}";

        File.WriteAllText(Path.Combine(_projectDir!, "Pages", "MyDllImport.cs"), myDllImportCs);

        AddItemsPropertiesToProject(projectFile, extraItems: @"<NativeFileReference Include=""mylib.cpp"" />");
        BlazorAddRazorButton("cpp_add", """
            var result = MyDllImports.cpp_add(10, 12);
            outputText = $"{result}";
        """);

        if (build)
        {
            BlazorBuild(new BlazorBuildOptions(id, config, NativeFilesType.Relinked));
            CheckNativeFileLinked(forPublish: false);
        }

        if (publish)
        {
            BlazorPublish(new BlazorBuildOptions(id, config, NativeFilesType.Relinked, ExpectRelinkDirWhenPublishing: build));
            CheckNativeFileLinked(forPublish: true);
        }

        if (publish)
            await BlazorRunForPublishWithWebServer(config, TestDllImport);
        else
            await BlazorRunForBuildWithDotnetRun(config, TestDllImport);

        async Task TestDllImport(IPage page)
        {
            await page.Locator("text=\"cpp_add\"").ClickAsync();
            var txt = await page.Locator("p[role='test']").InnerHTMLAsync();
            Assert.Equal("Output: 22", txt);
        }

        void CheckNativeFileLinked(bool forPublish)
        {
            // very crude way to check that the native file was linked in
            // needed because we don't run the blazor app yet
            string objBuildDir = Path.Combine(_projectDir!, "obj", config, DefaultTargetFrameworkForBlazor, "wasm", forPublish ? "for-publish" : "for-build");
            string pinvokeTableHPath = Path.Combine(objBuildDir, "pinvoke-table.h");
            Assert.True(File.Exists(pinvokeTableHPath), $"Could not find {pinvokeTableHPath}");

            string pinvokeTableHContents = File.ReadAllText(pinvokeTableHPath);
            string pattern = $"\"cpp_add\".*{id}";
            Assert.True(Regex.IsMatch(pinvokeTableHContents, pattern),
                            $"Could not find {pattern} in {pinvokeTableHPath}");
        }
    }

    [Fact]
    public void BugRegression_60479_WithRazorClassLib()
    {
        string id = $"blz_razor_lib_top_{Path.GetRandomFileName()}";
        InitBlazorWasmProjectDir(id);

        string wasmProjectDir = Path.Combine(_projectDir!, "wasm");
        string wasmProjectFile = Path.Combine(wasmProjectDir, "wasm.csproj");
        Directory.CreateDirectory(wasmProjectDir);
        new DotNetCommand(s_buildEnv, _testOutput, useDefaultArgs: false)
                .WithWorkingDirectory(wasmProjectDir)
                .WithEnvironmentVariable("NUGET_PACKAGES", _nugetPackagesDir)
                .ExecuteWithCapturedOutput("new blazorwasm")
                .EnsureSuccessful();


        string razorProjectDir = Path.Combine(_projectDir!, "RazorClassLibrary");
        Directory.CreateDirectory(razorProjectDir);
        new DotNetCommand(s_buildEnv, _testOutput, useDefaultArgs: false)
                .WithWorkingDirectory(razorProjectDir)
                .WithEnvironmentVariable("NUGET_PACKAGES", _nugetPackagesDir)
                .ExecuteWithCapturedOutput("new razorclasslib")
                .EnsureSuccessful();

        AddItemsPropertiesToProject(wasmProjectFile, extraItems:@"
            <ProjectReference Include=""..\RazorClassLibrary\RazorClassLibrary.csproj"" />
            <BlazorWebAssemblyLazyLoad Include=""RazorClassLibrary.dll"" />
        ");

        _projectDir = wasmProjectDir;
        string config = "Release";
        // No relinking, no AOT
        BlazorBuild(new BlazorBuildOptions(id, config, NativeFilesType.FromRuntimePack));

        // will relink
        BlazorPublish(new BlazorBuildOptions(id, config, NativeFilesType.Relinked, ExpectRelinkDirWhenPublishing: true));

        // publish/wwwroot/_framework/blazor.boot.json
        string frameworkDir = FindBlazorBinFrameworkDir(config, forPublish: true);
        string bootJson = Path.Combine(frameworkDir, "blazor.boot.json");

        Assert.True(File.Exists(bootJson), $"Could not find {bootJson}");
        var jdoc = JsonDocument.Parse(File.ReadAllText(bootJson));
        if (!jdoc.RootElement.TryGetProperty("resources", out JsonElement resValue) ||
            !resValue.TryGetProperty("lazyAssembly", out JsonElement lazyVal))
        {
            throw new XunitException($"Could not find resources.lazyAssembly object in {bootJson}");
        }

        Assert.Contains("RazorClassLibrary.dll", lazyVal.EnumerateObject().Select(jp => jp.Name));
    }

    [ConditionalTheory(typeof(BuildTestBase), nameof(IsUsingWorkloads))]
    [InlineData("Debug")]
    [InlineData("Release")]
    public async Task BlazorBuildRunTest(string config)
    {
        string id = $"blazor_{config}_{Path.GetRandomFileName()}";
        string projectFile = CreateWasmTemplateProject(id, "blazorwasm");

        BlazorBuild(new BlazorBuildOptions(id, config, NativeFilesType.FromRuntimePack));
        await BlazorRunForBuildWithDotnetRun(config);
    }

    [ActiveIssue("https://github.com/dotnet/runtime/issues/82481")]
    [ConditionalTheory(typeof(BuildTestBase), nameof(IsUsingWorkloads))]
    [InlineData("Debug", false)]
    [InlineData("Debug", true)]
    [InlineData("Release", false)]
    [InlineData("Release", true)]
    public async Task BlazorPublishRunTest(string config, bool aot)
    {
        string id = $"blazor_{config}_{Path.GetRandomFileName()}";
        string projectFile = CreateWasmTemplateProject(id, "blazorwasm");
        if (aot)
            AddItemsPropertiesToProject(projectFile, "<RunAOTCompilation>true</RunAOTCompilation>");

        BlazorPublish(new BlazorBuildOptions(id, config, aot ? NativeFilesType.AOT : NativeFilesType.Relinked));
        await BlazorRunForPublishWithWebServer(config);
    }

}<|MERGE_RESOLUTION|>--- conflicted
+++ resolved
@@ -82,20 +82,14 @@
     //}
 
     [Theory]
-<<<<<<< HEAD
-    [InlineData("Debug")]
-    [InlineData("Release")]
-    [ActiveIssue("https://github.com/dotnet/runtime/issues/82725")]
-    public async Task WithDllImportInMainAssembly(string config)
-=======
     [InlineData("Debug", /*build*/true, /*publish*/false)]
     [InlineData("Debug", /*build*/false, /*publish*/true)]
     [InlineData("Debug", /*build*/true, /*publish*/true)]
     [InlineData("Release", /*build*/true, /*publish*/false)]
     [InlineData("Release", /*build*/false, /*publish*/true)]
     [InlineData("Release", /*build*/true, /*publish*/true)]
+    [ActiveIssue("https://github.com/dotnet/runtime/issues/82725")]
     public async Task WithDllImportInMainAssembly(string config, bool build, bool publish)
->>>>>>> bac3bef8
     {
         // Based on https://github.com/dotnet/runtime/issues/59255
         string id = $"blz_dllimp_{config}_";
