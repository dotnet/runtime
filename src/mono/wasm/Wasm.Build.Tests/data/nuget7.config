﻿<?xml version="1.0" encoding="utf-8"?>
<configuration>
  <!-- Don't use any higher level config files. -->
  <fallbackPackageFolders>
    <clear />
  </fallbackPackageFolders>
  <packageSources>
    <clear />
    <!-- TEST_RESTORE_SOURCES_INSERTION_LINE -->
<<<<<<< HEAD
    <!-- dotnet8 needed for blazor packages, since the template projects use 8.0 blazor packages with tfm=net7.0 -->
    <add key="dotnet8" value="https://pkgs.dev.azure.com/dnceng/public/_packaging/dotnet8/nuget/v3/index.json" />

=======
    <add key="dotnet8" value="https://pkgs.dev.azure.com/dnceng/public/_packaging/dotnet8/nuget/v3/index.json" />
>>>>>>> 32e856af
    <add key="dotnet7" value="https://pkgs.dev.azure.com/dnceng/public/_packaging/dotnet7/nuget/v3/index.json" />
    <add key="nuget.org"  value="https://api.nuget.org/v3/index.json" protocolVersion="3" />
  </packageSources>
    <disabledPackageSources>
    <clear />
  </disabledPackageSources>
</configuration><|MERGE_RESOLUTION|>--- conflicted
+++ resolved
@@ -7,13 +7,8 @@
   <packageSources>
     <clear />
     <!-- TEST_RESTORE_SOURCES_INSERTION_LINE -->
-<<<<<<< HEAD
     <!-- dotnet8 needed for blazor packages, since the template projects use 8.0 blazor packages with tfm=net7.0 -->
     <add key="dotnet8" value="https://pkgs.dev.azure.com/dnceng/public/_packaging/dotnet8/nuget/v3/index.json" />
-
-=======
-    <add key="dotnet8" value="https://pkgs.dev.azure.com/dnceng/public/_packaging/dotnet8/nuget/v3/index.json" />
->>>>>>> 32e856af
     <add key="dotnet7" value="https://pkgs.dev.azure.com/dnceng/public/_packaging/dotnet7/nuget/v3/index.json" />
     <add key="nuget.org"  value="https://api.nuget.org/v3/index.json" protocolVersion="3" />
   </packageSources>
