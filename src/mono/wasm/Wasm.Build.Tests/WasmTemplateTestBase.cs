// Licensed to the .NET Foundation under one or more agreements.
// The .NET Foundation licenses this file to you under the MIT license.

#nullable enable

using System;
using System.Collections.Generic;
using System.IO;
using System.IO.Compression;
using System.Text.Json.Nodes;
using Xunit.Abstractions;

namespace Wasm.Build.Tests;

public abstract class WasmTemplateTestBase : BuildTestBase
{
    private readonly WasmSdkBasedProjectProvider _provider;
    protected WasmTemplateTestBase(ITestOutputHelper output, SharedBuildPerTestClassFixture buildContext, WasmSdkBasedProjectProvider? projectProvider = null)
                : base(projectProvider ?? new WasmSdkBasedProjectProvider(output), output, buildContext)
    {
        _provider = GetProvider<WasmSdkBasedProjectProvider>();
        // Wasm templates are not using wasm sdk yet
        _provider.BundleDirName = "AppBundle";
    }

    public string CreateWasmTemplateProject(string id, string template = "wasmbrowser", string extraArgs = "", bool runAnalyzers = true, bool addFrameworkArg = false)
    {
        InitPaths(id);
        InitProjectDir(_projectDir, addNuGetSourceForLocalPackages: true);

        File.WriteAllText(Path.Combine(_projectDir, "Directory.Build.props"), "<Project />");
        File.WriteAllText(Path.Combine(_projectDir, "Directory.Build.targets"),
            """
            <Project>
              <Target Name="PrintRuntimePackPath" BeforeTargets="Build">
                  <Message Text="** MicrosoftNetCoreAppRuntimePackDir : '@(ResolvedRuntimePack -> '%(PackageDirectory)')'" Importance="High" Condition="@(ResolvedRuntimePack->Count()) > 0" />
              </Target>

              <Import Project="WasmOverridePacks.targets" Condition="'$(WBTOverrideRuntimePack)' == 'true'" />
            </Project>
            """);
        if (UseWBTOverridePackTargets)
            File.Copy(BuildEnvironment.WasmOverridePacksTargetsPath, Path.Combine(_projectDir, Path.GetFileName(BuildEnvironment.WasmOverridePacksTargetsPath)), overwrite: true);

        if (addFrameworkArg)
            extraArgs += $" -f {DefaultTargetFramework}";
        new DotNetCommand(s_buildEnv, _testOutput, useDefaultArgs: false)
                .WithWorkingDirectory(_projectDir!)
                .ExecuteWithCapturedOutput($"new {template} {extraArgs}")
                .EnsureSuccessful();

        string projectfile = Path.Combine(_projectDir!, $"{id}.csproj");
        string extraProperties = string.Empty;
        extraProperties += "<TreatWarningsAsErrors>true</TreatWarningsAsErrors>";
        if (runAnalyzers)
            extraProperties += "<RunAnalyzers>true</RunAnalyzers>";

        if (template == "wasmconsole")
        {
            UpdateRuntimeconfigTemplateForNode(_projectDir);
        }

        AddItemsPropertiesToProject(projectfile, extraProperties);

        return projectfile;
    }

    private static void UpdateRuntimeconfigTemplateForNode(string projectDir)
    {
        // TODO: Can be removed once Node >= 20

        string runtimeconfigTemplatePath = Path.Combine(projectDir, "runtimeconfig.template.json");
        string runtimeconfigTemplateContent = File.ReadAllText(runtimeconfigTemplatePath);
        var runtimeconfigTemplate = JsonObject.Parse(runtimeconfigTemplateContent);
        if (runtimeconfigTemplate == null)
            throw new Exception($"Unable to parse runtimeconfigtemplate at '{runtimeconfigTemplatePath}'");

        var perHostConfigs = runtimeconfigTemplate?["wasmHostProperties"]?["perHostConfig"]?.AsArray();
        if (perHostConfigs == null || perHostConfigs.Count == 0 || perHostConfigs[0] == null)
            throw new Exception($"Unable to find perHostConfig in runtimeconfigtemplate at '{runtimeconfigTemplatePath}'");

        perHostConfigs[0]!["host-args"] = new JsonArray(
            "--experimental-wasm-simd",
            "--experimental-wasm-eh"
        );

        File.WriteAllText(runtimeconfigTemplatePath, runtimeconfigTemplate!.ToString());
    }

    public (string projectDir, string buildOutput) BuildTemplateProject(BuildArgs buildArgs,
        string id,
        BuildProjectOptions buildProjectOptions)
    {
        if (buildProjectOptions.ExtraBuildEnvironmentVariables is null)
            buildProjectOptions = buildProjectOptions with { ExtraBuildEnvironmentVariables = new Dictionary<string, string>() };
        buildProjectOptions.ExtraBuildEnvironmentVariables["ForceNet8Current"] = "false";

        (CommandResult res, string logFilePath) = BuildProjectWithoutAssert(id, buildArgs.Config, buildProjectOptions);
        if (buildProjectOptions.UseCache)
            _buildContext.CacheBuild(buildArgs, new BuildProduct(_projectDir!, logFilePath, true, res.Output));

        if (buildProjectOptions.AssertAppBundle)
        {
            if (buildProjectOptions.IsBrowserProject)
                AssertWasmSdkBundle(buildArgs, buildProjectOptions, res.Output);
            else
                AssertTestMainJsBundle(buildArgs, buildProjectOptions, res.Output);
        }
        return (_projectDir!, res.Output);
    }

    public void AssertTestMainJsBundle(BuildArgs buildArgs,
                              BuildProjectOptions buildProjectOptions,
                              string? buildOutput = null,
                              AssertTestMainJsAppBundleOptions? assertAppBundleOptions = null)
    {
        if (buildOutput is not null)
            ProjectProviderBase.AssertRuntimePackPath(buildOutput, buildProjectOptions.TargetFramework ?? DefaultTargetFramework);

        var testMainJsProvider = new TestMainJsProjectProvider(_testOutput, _projectDir!);
        if (assertAppBundleOptions is not null)
            testMainJsProvider.AssertBundle(assertAppBundleOptions);
        else
            testMainJsProvider.AssertBundle(buildArgs, buildProjectOptions);
    }

    public void AssertWasmSdkBundle(BuildArgs buildArgs,
                              BuildProjectOptions buildProjectOptions,
                              string? buildOutput = null,
                              AssertWasmSdkBundleOptions? assertAppBundleOptions = null)
    {
        if (buildOutput is not null)
            ProjectProviderBase.AssertRuntimePackPath(buildOutput, buildProjectOptions.TargetFramework ?? DefaultTargetFramework);

        var projectProvider = new WasmSdkBasedProjectProvider(_testOutput, _projectDir!);
        if (assertAppBundleOptions is not null)
            projectProvider.AssertBundle(assertAppBundleOptions);
        else
            projectProvider.AssertBundle(buildArgs, buildProjectOptions);
    }

<<<<<<< HEAD
    public string Compress(string fileSelected)
    {
        FileInfo fileToCompress = new FileInfo(fileSelected);
        using (FileStream originalFileStream = fileToCompress.OpenRead())
        {
            if ((File.GetAttributes(fileToCompress.FullName) &
                FileAttributes.Hidden) != FileAttributes.Hidden & fileToCompress.Extension != ".gz")
            {
                using (FileStream compressedFileStream = File.Create(fileToCompress.FullName + ".gz"))
                {
                    using (GZipStream compressionStream = new GZipStream(compressedFileStream,
                        CompressionMode.Compress))
                    {
                        originalFileStream.CopyTo(compressionStream);
                    }
                }
            }
        }
        return (fileToCompress.FullName + ".gz");
=======
    protected const string DefaultRuntimeAssetsRelativePath = "./_framework/";

    protected void UpdateBrowserMainJs(Func<string, string> transform, string targetFramework, string runtimeAssetsRelativePath = DefaultRuntimeAssetsRelativePath)
    {
        string mainJsPath = Path.Combine(_projectDir!, "wwwroot", "main.js");
        string mainJsContent = File.ReadAllText(mainJsPath);

        mainJsContent = transform(mainJsContent);

        File.WriteAllText(mainJsPath, mainJsContent);
>>>>>>> bfca4c7c
    }
}<|MERGE_RESOLUTION|>--- conflicted
+++ resolved
@@ -139,7 +139,18 @@
             projectProvider.AssertBundle(buildArgs, buildProjectOptions);
     }
 
-<<<<<<< HEAD
+    protected const string DefaultRuntimeAssetsRelativePath = "./_framework/";
+
+    protected void UpdateBrowserMainJs(Func<string, string> transform, string targetFramework, string runtimeAssetsRelativePath = DefaultRuntimeAssetsRelativePath)
+    {
+        string mainJsPath = Path.Combine(_projectDir!, "wwwroot", "main.js");
+        string mainJsContent = File.ReadAllText(mainJsPath);
+
+        mainJsContent = transform(mainJsContent);
+
+        File.WriteAllText(mainJsPath, mainJsContent);
+    }
+
     public string Compress(string fileSelected)
     {
         FileInfo fileToCompress = new FileInfo(fileSelected);
@@ -159,17 +170,5 @@
             }
         }
         return (fileToCompress.FullName + ".gz");
-=======
-    protected const string DefaultRuntimeAssetsRelativePath = "./_framework/";
-
-    protected void UpdateBrowserMainJs(Func<string, string> transform, string targetFramework, string runtimeAssetsRelativePath = DefaultRuntimeAssetsRelativePath)
-    {
-        string mainJsPath = Path.Combine(_projectDir!, "wwwroot", "main.js");
-        string mainJsContent = File.ReadAllText(mainJsPath);
-
-        mainJsContent = transform(mainJsContent);
-
-        File.WriteAllText(mainJsPath, mainJsContent);
->>>>>>> bfca4c7c
     }
 }