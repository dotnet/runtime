// Licensed to the .NET Foundation under one or more agreements.
// The .NET Foundation licenses this file to you under the MIT license.

using System;
using System.IO;
using System.Collections.Generic;
using Xunit;
using Xunit.Abstractions;
using Xunit.Sdk;
using System.Linq;

#nullable enable

namespace Wasm.Build.Tests;

public class WasmSdkBasedProjectProvider : ProjectProviderBase
{
    private readonly string _defaultTargetFramework;
    public WasmSdkBasedProjectProvider(ITestOutputHelper _testOutput, string defaultTargetFramework, string? _projectDir = null)
            : base(_testOutput, _projectDir)
    {
        _defaultTargetFramework = defaultTargetFramework;
    }

    protected override string BundleDirName { get { return "wwwroot"; } }

    protected override IReadOnlyDictionary<string, bool> GetAllKnownDotnetFilesToFingerprintMap(AssertBundleOptions assertOptions)
        => new SortedDictionary<string, bool>()
            {
               { "dotnet.js", false },
               { "dotnet.js.map", false },
               { "dotnet.native.js", true },
               { "dotnet.native.js.symbols", false },
               { "dotnet.native.wasm", true },
               { "dotnet.native.worker.mjs", true },
               { "dotnet.runtime.js", true },
               { "dotnet.runtime.js.map", false },
            };

    protected override IReadOnlySet<string> GetDotNetFilesExpectedSet(AssertBundleOptions assertOptions)
    {
        SortedSet<string> res = new()
        {
           "dotnet.js",
           "dotnet.native.wasm",
           "dotnet.native.js",
           "dotnet.runtime.js",
        };
        if (assertOptions.BuildOptions.RuntimeType is RuntimeVariant.MultiThreaded)
        {
            res.Add("dotnet.native.worker.mjs");
        }
<<<<<<< HEAD
=======
        if (assertOptions.BuildOptions.GlobalizationMode is GlobalizationMode.Hybrid)
        {
            res.Add("dotnet.globalization.js");
        }
>>>>>>> dfb2b8a8

        if (!assertOptions.BuildOptions.IsPublish)
        {
            res.Add("dotnet.js.map");
            res.Add("dotnet.runtime.js.map");
        }

        if (assertOptions.AssertSymbolsFile && assertOptions.ExpectSymbolsFile)
            res.Add("dotnet.native.js.symbols");

        return res;
    }

    public NativeFilesType GetExpectedFileType(Configuration config, bool isAOT, bool isPublish, bool isUsingWorkloads, bool? isNativeBuild=null) =>
        isNativeBuild == true ? NativeFilesType.Relinked : // precedence over build/publish check: build with -p:WasmBuildNative=true should use relinked
        !isPublish ? NativeFilesType.FromRuntimePack : // precedence over AOT check: build with AOT should use runtime pack
        isAOT ? NativeFilesType.AOT : // precedence over -p:WasmBuildNative=false check: publish with AOT relinks regardless of WasmBuildNative value
        isNativeBuild == false ? NativeFilesType.FromRuntimePack :
        (config == Configuration.Release) ? NativeFilesType.Relinked :
        NativeFilesType.FromRuntimePack;

    public void AssertBundle(Configuration config, MSBuildOptions buildOptions, bool isUsingWorkloads, bool? isNativeBuild = null)
    {
        string frameworkDir = string.IsNullOrEmpty(buildOptions.NonDefaultFrameworkDir) ?
            GetBinFrameworkDir(config, buildOptions.IsPublish, _defaultTargetFramework) :
            buildOptions.NonDefaultFrameworkDir;

        AssertBundle(new AssertBundleOptions(
            config,
            BuildOptions: buildOptions,
            ExpectedFileType: GetExpectedFileType(config, buildOptions.AOT, buildOptions.IsPublish, isUsingWorkloads, isNativeBuild),
            BinFrameworkDir: frameworkDir,
            ExpectSymbolsFile: true,
            AssertIcuAssets: true,
            AssertSymbolsFile: false
        ));
    }

    private void AssertBundle(AssertBundleOptions assertOptions)
    {
        IReadOnlyDictionary<string, DotNetFileName> actualDotnetFiles = AssertBasicBundle(assertOptions);

        if (assertOptions.BuildOptions.IsPublish)
        {
            string publishPath = Path.GetFullPath(Path.Combine(assertOptions.BinFrameworkDir, "..", ".."));
            Assert.Equal("publish", Path.GetFileName(publishPath));

            var dlls = Directory.EnumerateFiles(publishPath, "*.dll");
            Assert.False(dlls.Any(), $"Did not expect to find any .dll in {publishPath} but found {string.Join(",", dlls)}");

            var wasmAssemblies = Directory.EnumerateFiles(publishPath, "*.wasm");
            Assert.False(wasmAssemblies.Any(), $"Did not expect to find any .wasm files in {publishPath} but found {string.Join(",", wasmAssemblies)}");
        }

        if (!BuildTestBase.IsUsingWorkloads)
            return;

        // Compare files with the runtime pack
        string objBuildDir = Path.Combine(ProjectDir!, "obj", assertOptions.Configuration.ToString(), assertOptions.BuildOptions.TargetFramework, "wasm", assertOptions.BuildOptions.IsPublish ? "for-publish" : "for-build");

        string runtimeNativeDir = BuildTestBase.s_buildEnv.GetRuntimeNativeDir(assertOptions.BuildOptions.TargetFramework, assertOptions.BuildOptions.RuntimeType);

        string srcDirForNativeFileToCompareAgainst = assertOptions.ExpectedFileType switch
        {
            NativeFilesType.FromRuntimePack => runtimeNativeDir,
            NativeFilesType.Relinked => objBuildDir,
            NativeFilesType.AOT => objBuildDir,
            _ => throw new ArgumentOutOfRangeException(nameof(assertOptions.BuildOptions.ExpectedFileType))
        };

        string buildType = assertOptions.BuildOptions.IsPublish ? "publish" : "build";
        var nativeFilesToCheck = new List<string>() { "dotnet.native.wasm", "dotnet.native.js" };
        if (assertOptions.BuildOptions.RuntimeType == RuntimeVariant.MultiThreaded)
        {
            nativeFilesToCheck.Add("dotnet.native.worker.mjs");
        }
<<<<<<< HEAD
=======
        if (assertOptions.BuildOptions.GlobalizationMode == GlobalizationMode.Hybrid)
        {
            nativeFilesToCheck.Add("dotnet.globalization.js");
        }
>>>>>>> dfb2b8a8

        foreach (string nativeFilename in nativeFilesToCheck)
        {
            if (!actualDotnetFiles.TryGetValue(nativeFilename, out DotNetFileName? dotnetFile))
            {
                throw new XunitException($"Could not find {nativeFilename}. Actual files on disk: {string.Join($"{Environment.NewLine}  ", actualDotnetFiles.Values.Select(a => a.ActualPath).Order())}");
            }
            // For any *type*, check against the expected path
            TestUtils.AssertSameFile(Path.Combine(srcDirForNativeFileToCompareAgainst, nativeFilename),
                           actualDotnetFiles[nativeFilename].ActualPath,
                           buildType);

            if (assertOptions.BuildOptions.ExpectedFileType != NativeFilesType.FromRuntimePack)
            {
                if (nativeFilename == "dotnet.native.worker.mjs")
                {
                    Console.WriteLine($"Skipping the verification whether {nativeFilename} is from the runtime pack. The check wouldn't be meaningful as the runtime pack file has the same size as the relinked file");
                    continue;
                }
                // Confirm that it doesn't match the file from the runtime pack
                TestUtils.AssertNotSameFile(Path.Combine(runtimeNativeDir, nativeFilename),
                                   actualDotnetFiles[nativeFilename].ActualPath,
                                   buildType);
            }
        }
    }
<<<<<<< HEAD

    public void AssertTestMainJsBundle(BuildArgs buildArgs,
                              BuildProjectOptions buildProjectOptions,
                              string? buildOutput = null,
                              AssertTestMainJsAppBundleOptions? assertAppBundleOptions = null)
    {
        if (buildOutput is not null)
            ProjectProviderBase.AssertRuntimePackPath(buildOutput, buildProjectOptions.TargetFramework ?? _defaultTargetFramework);
=======
>>>>>>> dfb2b8a8

    public void AssertWasmSdkBundle(Configuration config, MSBuildOptions buildOptions, bool isUsingWorkloads, bool? isNativeBuild = null, string? buildOutput = null)
    {
        if (isUsingWorkloads && buildOutput is not null)
        {
            // In no-workload case, the path would be from a restored nuget
            ProjectProviderBase.AssertRuntimePackPath(buildOutput, buildOptions.TargetFramework ?? _defaultTargetFramework, buildOptions.RuntimeType);
        }
        AssertBundle(config, buildOptions, isUsingWorkloads, isNativeBuild);
    }
    
    public BuildPaths GetBuildPaths(Configuration configuration, bool forPublish)
    {
        Assert.NotNull(ProjectDir);
        string configStr = configuration.ToString();
        string objDir = Path.Combine(ProjectDir, "obj", configStr, _defaultTargetFramework);
        string binDir = Path.Combine(ProjectDir, "bin", configStr, _defaultTargetFramework);
        string binFrameworkDir = GetBinFrameworkDir(configuration, forPublish, _defaultTargetFramework);
        
        string objWasmDir = Path.Combine(objDir, "wasm", forPublish ? "for-publish" : "for-build");
        // for build: we should take from runtime pack?
        return new BuildPaths(objWasmDir, objDir, binDir, binFrameworkDir);
    }
<<<<<<< HEAD

    public override string FindBinFrameworkDir(string config, bool forPublish, string framework, string? projectDir = null)
=======
    
    public override string GetBinFrameworkDir(Configuration config, bool forPublish, string framework, string? projectDir = null)
>>>>>>> dfb2b8a8
    {
        EnsureProjectDirIsSet();
        string basePath = Path.Combine(projectDir ?? ProjectDir!, "bin", config.ToString(), framework);
        if (forPublish)
            basePath = Path.Combine(basePath, "publish");

        return Path.Combine(basePath, BundleDirName, "_framework");
    }
}<|MERGE_RESOLUTION|>--- conflicted
+++ resolved
@@ -50,13 +50,6 @@
         {
             res.Add("dotnet.native.worker.mjs");
         }
-<<<<<<< HEAD
-=======
-        if (assertOptions.BuildOptions.GlobalizationMode is GlobalizationMode.Hybrid)
-        {
-            res.Add("dotnet.globalization.js");
-        }
->>>>>>> dfb2b8a8
 
         if (!assertOptions.BuildOptions.IsPublish)
         {
@@ -133,13 +126,6 @@
         {
             nativeFilesToCheck.Add("dotnet.native.worker.mjs");
         }
-<<<<<<< HEAD
-=======
-        if (assertOptions.BuildOptions.GlobalizationMode == GlobalizationMode.Hybrid)
-        {
-            nativeFilesToCheck.Add("dotnet.globalization.js");
-        }
->>>>>>> dfb2b8a8
 
         foreach (string nativeFilename in nativeFilesToCheck)
         {
@@ -166,17 +152,6 @@
             }
         }
     }
-<<<<<<< HEAD
-
-    public void AssertTestMainJsBundle(BuildArgs buildArgs,
-                              BuildProjectOptions buildProjectOptions,
-                              string? buildOutput = null,
-                              AssertTestMainJsAppBundleOptions? assertAppBundleOptions = null)
-    {
-        if (buildOutput is not null)
-            ProjectProviderBase.AssertRuntimePackPath(buildOutput, buildProjectOptions.TargetFramework ?? _defaultTargetFramework);
-=======
->>>>>>> dfb2b8a8
 
     public void AssertWasmSdkBundle(Configuration config, MSBuildOptions buildOptions, bool isUsingWorkloads, bool? isNativeBuild = null, string? buildOutput = null)
     {
@@ -187,7 +162,7 @@
         }
         AssertBundle(config, buildOptions, isUsingWorkloads, isNativeBuild);
     }
-    
+
     public BuildPaths GetBuildPaths(Configuration configuration, bool forPublish)
     {
         Assert.NotNull(ProjectDir);
@@ -195,18 +170,13 @@
         string objDir = Path.Combine(ProjectDir, "obj", configStr, _defaultTargetFramework);
         string binDir = Path.Combine(ProjectDir, "bin", configStr, _defaultTargetFramework);
         string binFrameworkDir = GetBinFrameworkDir(configuration, forPublish, _defaultTargetFramework);
-        
+
         string objWasmDir = Path.Combine(objDir, "wasm", forPublish ? "for-publish" : "for-build");
         // for build: we should take from runtime pack?
         return new BuildPaths(objWasmDir, objDir, binDir, binFrameworkDir);
     }
-<<<<<<< HEAD
 
-    public override string FindBinFrameworkDir(string config, bool forPublish, string framework, string? projectDir = null)
-=======
-    
     public override string GetBinFrameworkDir(Configuration config, bool forPublish, string framework, string? projectDir = null)
->>>>>>> dfb2b8a8
     {
         EnsureProjectDirIsSet();
         string basePath = Path.Combine(projectDir ?? ProjectDir!, "bin", config.ToString(), framework);
