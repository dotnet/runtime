--- conflicted
+++ resolved
@@ -112,18 +112,14 @@
         string buildType = assertOptions.IsPublish ? "publish" : "build";
         var nativeFilesToCheck = new List<string>() { "dotnet.native.wasm", "dotnet.native.js" };
         if (assertOptions.RuntimeType == RuntimeVariant.MultiThreaded)
-<<<<<<< HEAD
+        {
             nativeFilesToCheck.Add("dotnet.native.worker.mjs");
-=======
-        {
-            nativeFilesToCheck.Add("dotnet.native.worker.js");
         }
         if (assertOptions.GlobalizationMode == GlobalizationMode.Hybrid)
         {
             nativeFilesToCheck.Add("dotnet.globalization.js");
         }
 
->>>>>>> 992e027c
         foreach (string nativeFilename in nativeFilesToCheck)
         {
             if (!actualDotnetFiles.TryGetValue(nativeFilename, out DotNetFileName? dotnetFile))
