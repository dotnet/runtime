// Licensed to the .NET Foundation under one or more agreements.
// The .NET Foundation licenses this file to you under the MIT license.

using System;
using System.IO;
using System.Collections.Generic;
using Xunit;
using Xunit.Abstractions;
using Xunit.Sdk;
using System.Linq;

#nullable enable

namespace Wasm.Build.Tests;

public class WasmSdkBasedProjectProvider : ProjectProviderBase
{
    public WasmSdkBasedProjectProvider(ITestOutputHelper _testOutput, string? _projectDir = null)
            : base(_testOutput, _projectDir)
    {
        IsFingerprintingSupported = true;
    }

    protected override IReadOnlyDictionary<string, bool> GetAllKnownDotnetFilesToFingerprintMap(AssertBundleOptionsBase assertOptions)
        => new SortedDictionary<string, bool>()
            {
               { "dotnet.js", false },
               { "dotnet.js.map", false },
               { "dotnet.native.js", true },
               { "dotnet.native.js.symbols", false },
               { "dotnet.globalization.js", true },
<<<<<<< HEAD
               { "dotnet.native.wasm", true },
               { "dotnet.native.worker.js", true },
=======
               { "dotnet.native.wasm", false },
               { "dotnet.native.worker.mjs", true },
>>>>>>> 2b3088b9
               { "dotnet.runtime.js", true },
               { "dotnet.runtime.js.map", false },
            };

    protected override IReadOnlySet<string> GetDotNetFilesExpectedSet(AssertBundleOptionsBase assertOptions)
    {
        SortedSet<string> res = new()
        {
           "dotnet.js",
           "dotnet.native.wasm",
           "dotnet.native.js",
           "dotnet.runtime.js",
        };
        if (assertOptions.RuntimeType is RuntimeVariant.MultiThreaded)
        {
            res.Add("dotnet.native.worker.mjs");
        }
        if (assertOptions.GlobalizationMode is GlobalizationMode.Hybrid)
        {
            res.Add("dotnet.globalization.js");
        }

        if (!assertOptions.IsPublish)
        {
            res.Add("dotnet.js.map");
            res.Add("dotnet.runtime.js.map");
        }

        if (assertOptions.AssertSymbolsFile && assertOptions.ExpectSymbolsFile)
            res.Add("dotnet.native.js.symbols");

        return res;
    }


    public void AssertBundle(BuildArgs buildArgs, BuildProjectOptions buildProjectOptions)
    {
        AssertBundle(new(
            Config: buildArgs.Config,
            IsPublish: buildProjectOptions.Publish,
            TargetFramework: buildProjectOptions.TargetFramework,
            BinFrameworkDir: buildProjectOptions.BinFrameworkDir ?? FindBinFrameworkDir(buildArgs.Config, buildProjectOptions.Publish, buildProjectOptions.TargetFramework),
            PredefinedIcudt: buildProjectOptions.PredefinedIcudt,
            GlobalizationMode: buildProjectOptions.GlobalizationMode,
            AssertSymbolsFile: false,
            ExpectedFileType: buildProjectOptions.Publish && buildArgs.Config == "Release" ? NativeFilesType.Relinked : NativeFilesType.FromRuntimePack
        ));
    }

    public void AssertBundle(AssertWasmSdkBundleOptions assertOptions)
    {
        IReadOnlyDictionary<string, DotNetFileName> actualDotnetFiles = AssertBasicBundle(assertOptions);

        if (assertOptions.IsPublish)
        {
            string publishPath = Path.GetFullPath(Path.Combine(assertOptions.BinFrameworkDir, "..", ".."));
            Assert.Equal("publish", Path.GetFileName(publishPath));

            var dlls = Directory.EnumerateFiles(publishPath, "*.dll");
            Assert.False(dlls.Any(), $"Did not expect to find any .dll in {publishPath} but found {string.Join(",", dlls)}");

            var wasmAssemblies = Directory.EnumerateFiles(publishPath, "*.wasm");
            Assert.False(wasmAssemblies.Any(), $"Did not expect to find any .wasm files in {publishPath} but found {string.Join(",", wasmAssemblies)}");
        }

        if (!BuildTestBase.IsUsingWorkloads)
            return;

        // Compare files with the runtime pack
        string objBuildDir = Path.Combine(ProjectDir!, "obj", assertOptions.Config, assertOptions.TargetFramework, "wasm", assertOptions.IsPublish ? "for-publish" : "for-build");

        string runtimeNativeDir = BuildTestBase.s_buildEnv.GetRuntimeNativeDir(assertOptions.TargetFramework, assertOptions.RuntimeType);

        string srcDirForNativeFileToCompareAgainst = assertOptions.ExpectedFileType switch
        {
            NativeFilesType.FromRuntimePack => runtimeNativeDir,
            NativeFilesType.Relinked => objBuildDir,
            NativeFilesType.AOT => objBuildDir,
            _ => throw new ArgumentOutOfRangeException(nameof(assertOptions.ExpectedFileType))
        };
        string buildType = assertOptions.IsPublish ? "publish" : "build";
        var nativeFilesToCheck = new List<string>() { "dotnet.native.wasm", "dotnet.native.js" };
        if (assertOptions.RuntimeType == RuntimeVariant.MultiThreaded)
        {
            nativeFilesToCheck.Add("dotnet.native.worker.mjs");
        }
        if (assertOptions.GlobalizationMode == GlobalizationMode.Hybrid)
        {
            nativeFilesToCheck.Add("dotnet.globalization.js");
        }

        foreach (string nativeFilename in nativeFilesToCheck)
        {
            if (!actualDotnetFiles.TryGetValue(nativeFilename, out DotNetFileName? dotnetFile))
            {
                throw new XunitException($"Could not find {nativeFilename}. Actual files on disk: {string.Join($"{Environment.NewLine}  ", actualDotnetFiles.Values.Select(a => a.ActualPath).Order())}");
            }
            // For any *type*, check against the expected path
            TestUtils.AssertSameFile(Path.Combine(srcDirForNativeFileToCompareAgainst, nativeFilename),
                           actualDotnetFiles[nativeFilename].ActualPath,
                           buildType);

            if (assertOptions.ExpectedFileType != NativeFilesType.FromRuntimePack)
            {
                if (nativeFilename == "dotnet.native.worker.mjs")
                {
                    Console.WriteLine($"Skipping the verification whether {nativeFilename} is from the runtime pack. The check wouldn't be meaningful as the runtime pack file has the same size as the relinked file");
                    continue;
                }
                // Confirm that it doesn't match the file from the runtime pack
                TestUtils.AssertNotSameFile(Path.Combine(runtimeNativeDir, nativeFilename),
                                   actualDotnetFiles[nativeFilename].ActualPath,
                                   buildType);
            }
        }
    }
}<|MERGE_RESOLUTION|>--- conflicted
+++ resolved
@@ -29,13 +29,8 @@
                { "dotnet.native.js", true },
                { "dotnet.native.js.symbols", false },
                { "dotnet.globalization.js", true },
-<<<<<<< HEAD
                { "dotnet.native.wasm", true },
-               { "dotnet.native.worker.js", true },
-=======
-               { "dotnet.native.wasm", false },
                { "dotnet.native.worker.mjs", true },
->>>>>>> 2b3088b9
                { "dotnet.runtime.js", true },
                { "dotnet.runtime.js.map", false },
             };
