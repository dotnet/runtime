--- conflicted
+++ resolved
@@ -80,12 +80,7 @@
     {
         EnsureProjectDirIsSet();
         return FindAndAssertDotnetFiles(binFrameworkDir: assertOptions.BinFrameworkDir,
-<<<<<<< HEAD
-                                        expectFingerprintOnDotnetJs: assertOptions.ExpectDotnetJsFingerprinting,
-=======
-                                        expectFingerprintOnDotnetJs: IsFingerprintingOnDotnetJsEnabled,
                                         assertOptions,
->>>>>>> ecee2652
                                         superSet: GetAllKnownDotnetFilesToFingerprintMap(assertOptions),
                                         expected: GetDotNetFilesExpectedSet(assertOptions)
                                         );
@@ -96,15 +91,11 @@
 
     public IReadOnlyDictionary<string, DotNetFileName> FindAndAssertDotnetFiles(
         string binFrameworkDir,
-<<<<<<< HEAD
-        bool? expectFingerprintOnDotnetJs,
-=======
-        bool expectFingerprintOnDotnetJs,
         AssertBundleOptions assertOptions,
->>>>>>> ecee2652
         IReadOnlyDictionary<string, bool> superSet,
         IReadOnlySet<string> expected)
     {
+        var expectFingerprintOnDotnetJs = assertOptions.ExpectDotnetJsFingerprinting;
         EnsureProjectDirIsSet();
         var actual = new SortedDictionary<string, DotNetFileName>();
 
