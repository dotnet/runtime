// Licensed to the .NET Foundation under one or more agreements.
// The .NET Foundation licenses this file to you under the MIT license.

#nullable enable

using System;
using System.Collections.Generic;
using System.Diagnostics.CodeAnalysis;
using System.IO;
using System.Linq;
using System.Runtime.Serialization.Json;
using System.Text;
using System.Text.Json;
using System.Text.RegularExpressions;
using Microsoft.NET.Sdk.WebAssembly;
using Xunit;
using Xunit.Abstractions;
using Xunit.Sdk;

namespace Wasm.Build.Tests;

// For projects using WasmAppBuilder
// ToDo: REMOVE, use WasmSdkBasedProjectProvider only
public abstract class ProjectProviderBase(ITestOutputHelper _testOutput, string? _projectDir)
{
    public static string WasmAssemblyExtension = BuildTestBase.s_buildEnv.UseWebcil ? ".wasm" : ".dll";
    protected const string s_dotnetVersionHashRegex = @"\.(?<hash>[a-zA-Z0-9]+)\.";

    private const string s_runtimePackPathPattern = "\\*\\* MicrosoftNetCoreAppRuntimePackDir : '([^ ']*)'";
    private static Regex s_runtimePackPathRegex = new Regex(s_runtimePackPathPattern);
    private static string[] s_dotnetExtensionsToIgnore = new[]
    {
        ".gz",
        ".br"
    };

    public string? ProjectDir { get; set; } = _projectDir;
    protected ITestOutputHelper _testOutput = new TestOutputWrapper(_testOutput);
    protected BuildEnvironment _buildEnv = BuildTestBase.s_buildEnv;
    protected abstract string BundleDirName { get; }

    public bool IsFingerprintingEnabled => EnvironmentVariables.UseFingerprinting;

    public bool IsFingerprintingOnDotnetJsEnabled => EnvironmentVariables.UseFingerprintingDotnetJS;

    // Returns the actual files on disk
    public IReadOnlyDictionary<string, DotNetFileName> AssertBasicBundle(AssertBundleOptions assertOptions)
    {
        EnsureProjectDirIsSet();
        var dotnetFiles = FindAndAssertDotnetFiles(assertOptions);

        TestUtils.AssertFilesExist(assertOptions.BinFrameworkDir,
                                   new[] { "System.Private.CoreLib.dll" },
                                   expectToExist: IsFingerprintingEnabled ? false : !BuildTestBase.UseWebcil);
        TestUtils.AssertFilesExist(assertOptions.BinFrameworkDir,
                                   new[] { "System.Private.CoreLib.wasm" },
                                   expectToExist: IsFingerprintingEnabled ? false : BuildTestBase.UseWebcil);

        var bootJson = AssertBootJson(assertOptions);

        // icu
        if (assertOptions.AssertIcuAssets)
        {
            AssertIcuAssets(assertOptions, bootJson);
        }
        else
        {
            _testOutput.WriteLine("Skipping asserting icu assets");
        }

        // symbols
        if (assertOptions.AssertSymbolsFile)
        {
            _testOutput.WriteLine("Skipping asserting symbols file");
            AssertDotNetJsSymbols(assertOptions);
        }

        return dotnetFiles;
    }

    public IReadOnlyDictionary<string, DotNetFileName> FindAndAssertDotnetFiles(AssertBundleOptions assertOptions)
    {
        EnsureProjectDirIsSet();
        return FindAndAssertDotnetFiles(binFrameworkDir: assertOptions.BinFrameworkDir,
                                        expectFingerprintOnDotnetJs: IsFingerprintingOnDotnetJsEnabled,
                                        superSet: GetAllKnownDotnetFilesToFingerprintMap(assertOptions),
                                        expected: GetDotNetFilesExpectedSet(assertOptions));
    }

    protected abstract IReadOnlyDictionary<string, bool> GetAllKnownDotnetFilesToFingerprintMap(AssertBundleOptions assertOptions);
    protected abstract IReadOnlySet<string> GetDotNetFilesExpectedSet(AssertBundleOptions assertOptions);

    public IReadOnlyDictionary<string, DotNetFileName> FindAndAssertDotnetFiles(
        string binFrameworkDir,
        bool expectFingerprintOnDotnetJs,
        IReadOnlyDictionary<string, bool> superSet,
        IReadOnlySet<string>? expected)
    {
        EnsureProjectDirIsSet();
        var actual = new SortedDictionary<string, DotNetFileName>();

        if (!Directory.Exists(binFrameworkDir))
            throw new XunitException($"Could not find bundle directory {binFrameworkDir}");

        IList<string> dotnetFiles = Directory.EnumerateFiles(binFrameworkDir,
                                                             "dotnet.*",
                                                             SearchOption.TopDirectoryOnly)
                                                .Order()
                                                .ToList();
        foreach ((string expectedFilename, bool expectFingerprint) in superSet.OrderByDescending(kvp => kvp.Key))
        {
            string prefix = Path.GetFileNameWithoutExtension(expectedFilename);
            string extension = Path.GetExtension(expectedFilename).Substring(1);

            dotnetFiles = dotnetFiles
                .Where(actualFile =>
                {
                    if (s_dotnetExtensionsToIgnore.Contains(Path.GetExtension(actualFile)))
                        return false;

                    string actualFilename = Path.GetFileName(actualFile);
                    // _testOutput.WriteLine($"Comparing {expectedFilename} with {actualFile}, expectFingerprintOnDotnetJs: {expectFingerprintOnDotnetJs}, expectFingerprint: {expectFingerprint}");
                    if (ShouldCheckFingerprint(expectedFilename: expectedFilename,
                                               expectFingerprintOnDotnetJs: expectFingerprintOnDotnetJs,
                                               expectFingerprintForThisFile: expectFingerprint))
                    {
                        string pattern = $"^{prefix}{s_dotnetVersionHashRegex}{extension}$";
                        var match = Regex.Match(actualFilename, pattern);
                        if (!match.Success)
                            return true;

                        actual[expectedFilename] = new(ExpectedFilename: expectedFilename,
                                                       Hash: match.Groups[1].Value,
                                                       ActualPath: actualFile);
                    }
                    else
                    {
                        if (actualFilename != expectedFilename)
                            return true;

                        actual[expectedFilename] = new(ExpectedFilename: expectedFilename,
                                                       Hash: null,
                                                       ActualPath: actualFile);
                    }

                    return false;
                }).ToList();
        }

        // _testOutput.WriteLine($"Accepted count: {actual.Count}");
        // foreach (var kvp in actual)
        //     _testOutput.WriteLine($"Accepted: \t[{kvp.Key}] = {kvp.Value}");

        if (dotnetFiles.Any())
        {
            throw new XunitException($"Found unknown files in {binFrameworkDir}:{Environment.NewLine}    " +
                    $"{string.Join($"{Environment.NewLine}  ", dotnetFiles.Select(f => Path.GetRelativePath(binFrameworkDir, f)))}{Environment.NewLine}" +
                    $"Add these to {nameof(GetAllKnownDotnetFilesToFingerprintMap)} method");
        }

        if (expected is not null)
            AssertDotNetFilesSet(expected, superSet, actual, expectFingerprintOnDotnetJs, binFrameworkDir);
        return actual;
    }

    private void AssertDotNetFilesSet(
        IReadOnlySet<string> expected,
        IReadOnlyDictionary<string, bool> superSet,
        IReadOnlyDictionary<string, DotNetFileName> actualReadOnly,
        bool expectFingerprintOnDotnetJs,
        string bundleDir)
    {
        EnsureProjectDirIsSet();

        var actual = new Dictionary<string, DotNetFileName>(actualReadOnly);
        foreach (string expectedFilename in expected)
        {
            bool expectFingerprint = superSet[expectedFilename];

            Assert.True(actual.ContainsKey(expectedFilename), $"Could not find {expectedFilename} in bundle directory: {bundleDir}. Actual files on disk: {string.Join(", ", actual.Keys)}");

            // Check that the version and hash are present or not present as expected
            if (ShouldCheckFingerprint(expectedFilename: expectedFilename,
                                       expectFingerprintOnDotnetJs: expectFingerprintOnDotnetJs,
                                       expectFingerprintForThisFile: expectFingerprint))
            {
                if (string.IsNullOrEmpty(actual[expectedFilename].Hash))
                    throw new XunitException($"Expected hash in filename: {actual[expectedFilename].ActualPath}");
            }
            else
            {
                if (!string.IsNullOrEmpty(actual[expectedFilename].Hash))
                    throw new XunitException($"Expected no hash in filename: {actual[expectedFilename].ActualPath}");
            }
            actual.Remove(expectedFilename);
        }

        if (actual.Any())
        {
            var actualFileNames = actual.Values.Select(x => x.ActualPath).Order();
            throw new XunitException($"Found unexpected files: {string.Join(", ", actualFileNames)}");
        }
    }

    public void CompareStat(IDictionary<string, FileStat> oldStat, IDictionary<string, FileStat> newStat, IDictionary<string, (string fullPath, bool unchanged)> expected)
    {
        StringBuilder msg = new();
        foreach (var expect in expected)
        {
            if (!oldStat.TryGetValue(expect.Key, out FileStat? oldFs))
            {
                msg.AppendLine($"Could not find an entry for {expect.Key} in old files");
                continue;
            }

            if (!newStat.TryGetValue(expect.Key, out FileStat? newFs))
            {
                msg.AppendLine($"Could not find an entry for {expect.Key} in new files");
                continue;
            }

            // files never existed existed => no change
            // fingerprinting is enabled => can't compare paths
            bool actualUnchanged = (!oldFs.Exists && !newFs.Exists) ||
                IsFingerprintingEnabled && (oldFs.Length == newFs.Length && oldFs.LastWriteTimeUtc == newFs.LastWriteTimeUtc) ||
                !IsFingerprintingEnabled && oldFs == newFs;

            if (expect.Value.unchanged && !actualUnchanged)
            {
                msg.AppendLine($"[Expected unchanged file: {expect.Key}]{Environment.NewLine}" +
                               $"   old: {oldFs}{Environment.NewLine}" +
                               $"   new: {newFs}");
            }
            else if (!expect.Value.unchanged && actualUnchanged)
            {
                msg.AppendLine($"[Expected changed file: {expect.Key}]{Environment.NewLine}" +
                               $"   {newFs}");
            }
        }

        if (msg.Length > 0)
            throw new XunitException($"CompareStat failed:{Environment.NewLine}{msg}");
    }

    public IDictionary<string, FileStat> StatFiles(IDictionary<string, (string fullPath, bool unchanged)> pathsDict)
    {
        Dictionary<string, FileStat> table = new();
        foreach (var fileInfo in pathsDict)
        {
            string file = fileInfo.Value.fullPath;
            string nameNoFingerprinting = fileInfo.Key;
            bool exists = File.Exists(file);
            if (exists)
            {
                table.Add(nameNoFingerprinting, new FileStat(FullPath: file, Exists: true, LastWriteTimeUtc: File.GetLastWriteTimeUtc(file), Length: new FileInfo(file).Length));
            }
            else
            {
                table.Add(nameNoFingerprinting, new FileStat(FullPath: file, Exists: false, LastWriteTimeUtc: DateTime.MinValue, Length: 0));
            }
        }

        return table;
    }

    public IDictionary<string, FileStat> StatFilesAfterRebuild(IDictionary<string, (string fullPath, bool unchanged)> pathsDict)
    {
        if (!IsFingerprintingEnabled)
            return StatFiles(pathsDict);

        // files are expected to be fingerprinted, so we cannot rely on the paths that come with pathsDict, an update is needed
        Dictionary<string, FileStat> table = new();
        foreach (var fileInfo in pathsDict)
        {
            string file = fileInfo.Value.fullPath;
            string nameNoFingerprinting = fileInfo.Key;
            string[] filesMatchingName = GetFilesMatchingNameConsideringFingerprinting(file, nameNoFingerprinting);
            if (filesMatchingName.Length > 1)
            {
                string? fileMatch = filesMatchingName.FirstOrDefault(f => f != file);
                if (fileMatch != null)
                {
                    table.Add(nameNoFingerprinting, new FileStat(FullPath: fileMatch, Exists: true, LastWriteTimeUtc: File.GetLastWriteTimeUtc(fileMatch), Length: new FileInfo(fileMatch).Length));
                }
            }
            if (filesMatchingName.Length == 0 || (filesMatchingName.Length == 1 && !File.Exists(file)))
            {
                table.Add(nameNoFingerprinting, new FileStat(FullPath: file, Exists: false, LastWriteTimeUtc: DateTime.MinValue, Length: 0));
            }
            if (filesMatchingName.Length == 1 && File.Exists(file))
            {
                table.Add(nameNoFingerprinting, new FileStat(FullPath: file, Exists: true, LastWriteTimeUtc: File.GetLastWriteTimeUtc(file), Length: new FileInfo(file).Length));
            }
        }
        return table;
    }

    private string[] GetFilesMatchingNameConsideringFingerprinting(string filePath, string nameNoFingerprinting)
    {
        var directory = Path.GetDirectoryName(filePath);
        if (directory == null)
            return Array.Empty<string>();

        string fileNameWithoutExtensionAndFingerprinting = Path.GetFileNameWithoutExtension(nameNoFingerprinting);
        string fileExtension = Path.GetExtension(filePath);

        // search for files that match the name in the directory, skipping fingerprinting
        string[] files = Directory.GetFiles(directory, $"{fileNameWithoutExtensionAndFingerprinting}*{fileExtension}");

        // filter files with a single fingerprint segment, e.g. "dotnet*.js" should not catch "dotnet.native.d1au9i.js" but should catch "dotnet.js"
        string pattern = $@"^{Regex.Escape(fileNameWithoutExtensionAndFingerprinting)}(\.[^.]+)?{Regex.Escape(fileExtension)}$";
        var tmp = files.Where(f => Regex.IsMatch(Path.GetFileName(f), pattern)).ToArray();
        return tmp;
    }

    public IDictionary<string, (string fullPath, bool unchanged)> GetFilesTable(bool unchanged, params string[] baseDirs)
    {
        var dict = new Dictionary<string, (string fullPath, bool unchanged)>();
        foreach (var baseDir in baseDirs)
        {
            foreach (var file in Directory.EnumerateFiles(baseDir, "*", new EnumerationOptions { RecurseSubdirectories = true }))
                dict[Path.GetFileName(file)] = (file, unchanged);
        }

        return dict;
    }

    public IDictionary<string, (string fullPath, bool unchanged)> GetFilesTable(string projectName, bool isAOT, BuildPaths paths, bool unchanged)
    {
        List<string> files = new()
        {
            Path.Combine(paths.BinDir, "publish", BundleDirName, "_framework", $"{projectName}{WasmAssemblyExtension}"),
            Path.Combine(paths.ObjWasmDir, "driver.o"),
            Path.Combine(paths.ObjWasmDir, "runtime.o"),
            Path.Combine(paths.ObjWasmDir, "corebindings.o"),
            Path.Combine(paths.ObjWasmDir, "pinvoke.o"),

            Path.Combine(paths.ObjWasmDir, "icall-table.h"),
            Path.Combine(paths.ObjWasmDir, "pinvoke-table.h"),
            Path.Combine(paths.ObjWasmDir, "driver-gen.c"),

<<<<<<< HEAD
            Path.Combine(paths.BundleDir, "_framework", "dotnet.native.wasm"),
            Path.Combine(paths.BundleDir, "_framework", "dotnet.native.js"),
=======
            Path.Combine(paths.BinFrameworkDir, "dotnet.native.wasm"),
            Path.Combine(paths.BinFrameworkDir, "dotnet.native.js"),
            Path.Combine(paths.BinFrameworkDir, "dotnet.globalization.js"),
>>>>>>> dfb2b8a8
        };

        if (isAOT)
        {
            files.AddRange(new[]
            {
                Path.Combine(paths.ObjWasmDir, $"{projectName}.dll.bc"),
                Path.Combine(paths.ObjWasmDir, $"{projectName}.dll.o"),

                Path.Combine(paths.ObjWasmDir, $"System.Private.CoreLib.dll.bc"),
                Path.Combine(paths.ObjWasmDir, $"System.Private.CoreLib.dll.o"),
            });
        }

        var dict = new Dictionary<string, (string fullPath, bool unchanged)>();
        foreach (var file in files)
            dict[Path.GetFileName(file)] = (file, unchanged);

        // those files do not change on re-link
<<<<<<< HEAD
        dict["dotnet.js"]=(Path.Combine(paths.BundleDir, "_framework", "dotnet.js"), true);
        dict["dotnet.js.map"]=(Path.Combine(paths.BundleDir, "_framework", "dotnet.js.map"), true);
        dict["dotnet.runtime.js"]=(Path.Combine(paths.BundleDir, "_framework", "dotnet.runtime.js"), true);
        dict["dotnet.runtime.js.map"]=(Path.Combine(paths.BundleDir, "_framework", "dotnet.runtime.js.map"), true);
=======
        dict["dotnet.js"]=(Path.Combine(paths.BinFrameworkDir, "dotnet.js"), true);
        dict["dotnet.js.map"]=(Path.Combine(paths.BinFrameworkDir, "dotnet.js.map"), true);
        dict["dotnet.runtime.js"]=(Path.Combine(paths.BinFrameworkDir, "dotnet.runtime.js"), true);
        dict["dotnet.runtime.js.map"]=(Path.Combine(paths.BinFrameworkDir, "dotnet.runtime.js.map"), true);
        dict["dotnet.globalization.js"]=(Path.Combine(paths.BinFrameworkDir, "dotnet.globalization.js"), true);

        if (IsFingerprintingEnabled)
        {
            string bootJsonPath = Path.Combine(paths.BinFrameworkDir, "blazor.boot.json");
            BootJsonData bootJson = GetBootJson(bootJsonPath);
            var keysToUpdate = new List<string>();
            var updates = new List<(string oldKey, string newKey, (string fullPath, bool unchanged) value)>();
            foreach (var expectedItem in dict)
            {
                string filename = Path.GetFileName(expectedItem.Value.fullPath);
                var expectedFingerprintedItem = bootJson.resources.fingerprinting
                    .Where(kv => kv.Value == filename)
                    .SingleOrDefault().Key;

                if (string.IsNullOrEmpty(expectedFingerprintedItem))
                    continue;
>>>>>>> dfb2b8a8

                if (filename != expectedFingerprintedItem)
                {
                    string newKey = Path.Combine(
                        Path.GetDirectoryName(expectedItem.Value.fullPath) ?? "",
                        expectedFingerprintedItem
                    );
                    dict[filename] = (newKey, expectedItem.Value.unchanged);
                }
            }
        }
        return dict;
    }

    public bool ShouldCheckFingerprint(string expectedFilename, bool expectFingerprintOnDotnetJs, bool expectFingerprintForThisFile)
        => IsFingerprintingEnabled && ((expectedFilename == "dotnet.js" && expectFingerprintOnDotnetJs) || expectFingerprintForThisFile);


    public static void AssertRuntimePackPath(string buildOutput, string targetFramework, RuntimeVariant runtimeType = RuntimeVariant.SingleThreaded)
    {
        var match = s_runtimePackPathRegex.Match(buildOutput);
        if (!match.Success || match.Groups.Count != 2)
            throw new XunitException($"Could not find the pattern in the build output: '{s_runtimePackPathPattern}'.{Environment.NewLine}Build output: {buildOutput}");

        string expectedRuntimePackDir = BuildTestBase.s_buildEnv.GetRuntimePackDir(targetFramework, runtimeType);
        string actualPath = match.Groups[1].Value;
        if (string.Compare(actualPath, expectedRuntimePackDir) != 0)
            throw new XunitException($"Runtime pack path doesn't match.{Environment.NewLine}Expected: '{expectedRuntimePackDir}'{Environment.NewLine}Actual:   '{actualPath}'");
    }

    public static void AssertDotNetJsSymbols(AssertBundleOptions assertOptions)
    {
        TestUtils.AssertFilesExist(assertOptions.BinFrameworkDir, new[] { "dotnet.native.js.symbols" }, expectToExist: assertOptions.ExpectSymbolsFile);

        if (assertOptions.BuildOptions.ExpectedFileType == NativeFilesType.FromRuntimePack)
        {
            TestUtils.AssertFile(
                    Path.Combine(BuildTestBase.s_buildEnv.GetRuntimeNativeDir(assertOptions.BuildOptions.TargetFramework, assertOptions.BuildOptions.RuntimeType), "dotnet.native.js.symbols"),
                    Path.Combine(assertOptions.BinFrameworkDir, "dotnet.native.js.symbols"),
                    same: true);
        }
    }

    public void AssertIcuAssets(AssertBundleOptions assertOptions, BootJsonData bootJson)
    {
        List<string> expected = new();
        switch (assertOptions.BuildOptions.GlobalizationMode)
        {
            case GlobalizationMode.Invariant:
                break;
            case GlobalizationMode.FullIcu:
                expected.Add("icudt.dat");
                break;
            case GlobalizationMode.Hybrid:
                expected.Add("icudt_hybrid.dat");
                break;
            case GlobalizationMode.Custom:
                if (string.IsNullOrEmpty(assertOptions.BuildOptions.CustomIcuFile))
                    throw new ArgumentException("WasmBuildTest is invalid, value for Custom globalization mode is required when GlobalizationMode=Custom.");

                // predefined ICU name can be identical with the icu files from runtime pack
                expected.Add(Path.GetFileName(assertOptions.BuildOptions.CustomIcuFile));
                break;
            case GlobalizationMode.Sharded:
                // icu shard chosen based on the locale
                expected.Add("icudt_CJK.dat");
                expected.Add("icudt_EFIGS.dat");
                expected.Add("icudt_no_CJK.dat");
                break;
            default:
                throw new NotImplementedException($"Unknown {nameof(assertOptions.BuildOptions.GlobalizationMode)} = {assertOptions.BuildOptions.GlobalizationMode}");
        }

        IEnumerable<string> actual = Directory.EnumerateFiles(assertOptions.BinFrameworkDir, "icudt*dat");
<<<<<<< HEAD
=======
        if (assertOptions.BuildOptions.GlobalizationMode == GlobalizationMode.Hybrid)
            actual = actual.Union(Directory.EnumerateFiles(assertOptions.BinFrameworkDir, "segmentation-rules*json"));
>>>>>>> dfb2b8a8

        if (IsFingerprintingEnabled)
        {
            var expectedFingerprinted = new List<string>(expected.Count);
            foreach (var expectedItem in expected)
            {
                var expectedFingerprintedItem = bootJson.resources.fingerprinting.Where(kv => kv.Value == expectedItem).SingleOrDefault().Key;
                if (string.IsNullOrEmpty(expectedFingerprintedItem))
                    throw new XunitException($"Could not find ICU asset {expectedItem} in fingerprinting in boot config");

                expectedFingerprinted.Add(expectedFingerprintedItem);
            }

            expected = expectedFingerprinted;
        }

        AssertFileNames(expected, actual);
        if (assertOptions.BuildOptions.GlobalizationMode is GlobalizationMode.Custom)
        {
            string srcPath = assertOptions.BuildOptions.CustomIcuFile!;
            string runtimePackDir = BuildTestBase.s_buildEnv.GetRuntimeNativeDir(assertOptions.BuildOptions.TargetFramework, assertOptions.BuildOptions.RuntimeType);
            if (!Path.IsPathRooted(srcPath))
                srcPath = Path.Combine(runtimePackDir, assertOptions.BuildOptions.CustomIcuFile!);
            TestUtils.AssertSameFile(srcPath, actual.Single());
        }
    }

    private BootJsonData GetBootJson(string bootJsonPath)
    {
        Assert.True(File.Exists(bootJsonPath), $"Expected to find {bootJsonPath}");
        return ParseBootData(bootJsonPath);
    }

    public BootJsonData AssertBootJson(AssertBundleOptions options)
    {
        EnsureProjectDirIsSet();
        string bootJsonPath = Path.Combine(options.BinFrameworkDir, options.BuildOptions.BootConfigFileName);
        BootJsonData bootJson = GetBootJson(bootJsonPath);
        string spcExpectedFilename = $"System.Private.CoreLib{WasmAssemblyExtension}";

        if (IsFingerprintingEnabled)
        {
            spcExpectedFilename = bootJson.resources.fingerprinting.Where(kv => kv.Value == spcExpectedFilename).SingleOrDefault().Key;
            if (string.IsNullOrEmpty(spcExpectedFilename))
                throw new XunitException($"Could not find an assembly System.Private.CoreLib in fingerprinting in {bootJsonPath}");
        }

        string? spcActualFilename = bootJson.resources.coreAssembly.Keys
                                        .Where(a => a == spcExpectedFilename)
                                        .SingleOrDefault();
        if (spcActualFilename is null)
            throw new XunitException($"Could not find an assembly named System.Private.CoreLib.* in {bootJsonPath}");

        var bootJsonEntries = bootJson.resources.jsModuleNative.Keys
            .Union(bootJson.resources.wasmNative.Keys)
            .Union(bootJson.resources.jsModuleRuntime.Keys)
            .Union(bootJson.resources.jsModuleWorker?.Keys ?? Enumerable.Empty<string>())
            .Union(bootJson.resources.jsModuleGlobalization?.Keys ?? Enumerable.Empty<string>())
            .Union(bootJson.resources.wasmSymbols?.Keys ?? Enumerable.Empty<string>())
            .ToArray();

        var expectedEntries = new SortedDictionary<string, Func<string, bool>>();
        IReadOnlySet<string> expected = GetDotNetFilesExpectedSet(options);

        var knownSet = GetAllKnownDotnetFilesToFingerprintMap(options);
        foreach (string expectedFilename in expected)
        {
            // FIXME: Find a systematic solution for skipping dotnet.js from boot json check
            if (expectedFilename == "dotnet.js" || Path.GetExtension(expectedFilename) == ".map")
                continue;

            bool expectFingerprint = knownSet[expectedFilename];
            expectedEntries[expectedFilename] = item =>
            {
                string prefix = Path.GetFileNameWithoutExtension(expectedFilename);
                string extension = Path.GetExtension(expectedFilename).Substring(1);

                if (ShouldCheckFingerprint(expectedFilename: expectedFilename,
                                           expectFingerprintOnDotnetJs: IsFingerprintingOnDotnetJsEnabled,
                                           expectFingerprintForThisFile: expectFingerprint))
                {
                    return Regex.Match(item, $"{prefix}{s_dotnetVersionHashRegex}{extension}").Success;
                }
                else
                {
                    return expectedFilename == item;
                }
            };
        }
        // FIXME: maybe use custom code so the details can show up in the log
        bootJsonEntries = bootJsonEntries.ToArray();
        if (bootJsonEntries.Length != expectedEntries.Count)
        {
            throw new XunitException($"In {bootJsonPath}{Environment.NewLine}" +
                                        $"  Expected: {string.Join(", ", expectedEntries.Keys.ToArray())}{Environment.NewLine}" +
                                        $"  Actual  : {string.Join(", ", bootJsonEntries)}");
        }

        var expectedEntriesToCheck = expectedEntries.Values.ToList();
        foreach (var bootJsonEntry in bootJsonEntries)
        {
            var matcher = expectedEntriesToCheck.FirstOrDefault(c => c(bootJsonEntry));
            if (matcher == null)
                throw new XunitException($"Unexpected entry in boot json '{bootJsonEntry}'. Expected files {String.Join(", ", expectedEntries.Keys)}");

            expectedEntriesToCheck.Remove(matcher);
        }

        return bootJson;
    }

    public static BootJsonData ParseBootData(string bootJsonPath)
    {
        using FileStream stream = File.OpenRead(bootJsonPath);
        stream.Position = 0;
        var serializer = new DataContractJsonSerializer(
            typeof(BootJsonData),
            new DataContractJsonSerializerSettings { UseSimpleDictionaryFormat = true });

        var config = (BootJsonData?)serializer.ReadObject(stream);
        Assert.NotNull(config);
        return config;
    }

    private void AssertFileNames(IEnumerable<string> expected, IEnumerable<string> actual)
    {
        expected = expected.Order().Select(f => Path.GetFileName(f)).Distinct();
        var actualFileNames = actual.Order().Select(f => Path.GetFileName(f));
        if (expected.Count() != actualFileNames.Count())
        {
            throw new XunitException(
                    $"Expected: {string.Join(", ", expected)}{Environment.NewLine}" +
                    $"Actual:   {string.Join(", ", actualFileNames)}");
        }

        Assert.Equal(expected, actualFileNames);
    }

    public virtual string GetBinFrameworkDir(Configuration config, bool forPublish, string framework, string? projectDir = null)
    {
        throw new NotImplementedException();
    }

    [MemberNotNull(nameof(ProjectDir))]
    protected void EnsureProjectDirIsSet()
    {
        if (string.IsNullOrEmpty(ProjectDir))
            throw new Exception($"{nameof(ProjectDir)} is not set");
    }
}<|MERGE_RESOLUTION|>--- conflicted
+++ resolved
@@ -339,14 +339,8 @@
             Path.Combine(paths.ObjWasmDir, "pinvoke-table.h"),
             Path.Combine(paths.ObjWasmDir, "driver-gen.c"),
 
-<<<<<<< HEAD
-            Path.Combine(paths.BundleDir, "_framework", "dotnet.native.wasm"),
-            Path.Combine(paths.BundleDir, "_framework", "dotnet.native.js"),
-=======
             Path.Combine(paths.BinFrameworkDir, "dotnet.native.wasm"),
             Path.Combine(paths.BinFrameworkDir, "dotnet.native.js"),
-            Path.Combine(paths.BinFrameworkDir, "dotnet.globalization.js"),
->>>>>>> dfb2b8a8
         };
 
         if (isAOT)
@@ -366,17 +360,10 @@
             dict[Path.GetFileName(file)] = (file, unchanged);
 
         // those files do not change on re-link
-<<<<<<< HEAD
-        dict["dotnet.js"]=(Path.Combine(paths.BundleDir, "_framework", "dotnet.js"), true);
-        dict["dotnet.js.map"]=(Path.Combine(paths.BundleDir, "_framework", "dotnet.js.map"), true);
-        dict["dotnet.runtime.js"]=(Path.Combine(paths.BundleDir, "_framework", "dotnet.runtime.js"), true);
-        dict["dotnet.runtime.js.map"]=(Path.Combine(paths.BundleDir, "_framework", "dotnet.runtime.js.map"), true);
-=======
         dict["dotnet.js"]=(Path.Combine(paths.BinFrameworkDir, "dotnet.js"), true);
         dict["dotnet.js.map"]=(Path.Combine(paths.BinFrameworkDir, "dotnet.js.map"), true);
         dict["dotnet.runtime.js"]=(Path.Combine(paths.BinFrameworkDir, "dotnet.runtime.js"), true);
         dict["dotnet.runtime.js.map"]=(Path.Combine(paths.BinFrameworkDir, "dotnet.runtime.js.map"), true);
-        dict["dotnet.globalization.js"]=(Path.Combine(paths.BinFrameworkDir, "dotnet.globalization.js"), true);
 
         if (IsFingerprintingEnabled)
         {
@@ -393,7 +380,6 @@
 
                 if (string.IsNullOrEmpty(expectedFingerprintedItem))
                     continue;
->>>>>>> dfb2b8a8
 
                 if (filename != expectedFingerprintedItem)
                 {
@@ -468,11 +454,6 @@
         }
 
         IEnumerable<string> actual = Directory.EnumerateFiles(assertOptions.BinFrameworkDir, "icudt*dat");
-<<<<<<< HEAD
-=======
-        if (assertOptions.BuildOptions.GlobalizationMode == GlobalizationMode.Hybrid)
-            actual = actual.Union(Directory.EnumerateFiles(assertOptions.BinFrameworkDir, "segmentation-rules*json"));
->>>>>>> dfb2b8a8
 
         if (IsFingerprintingEnabled)
         {
