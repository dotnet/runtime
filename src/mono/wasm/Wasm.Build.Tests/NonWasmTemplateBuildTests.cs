// Licensed to the .NET Foundation under one or more agreements.
// The .NET Foundation licenses this file to you under the MIT license.

using System.Collections.Generic;
using System.IO;
using System.Linq;
using Xunit;
using Xunit.Abstractions;

#nullable enable

namespace Wasm.Build.Tests;

public class NonWasmTemplateBuildTests : WasmTemplateTestsBase
{
    public NonWasmTemplateBuildTests(ITestOutputHelper output, SharedBuildPerTestClassFixture buildContext)
        : base(output, buildContext)
    {
    }

    // For building non-wasm project with the sdk installed, we need to
    // patch the framework references. But we want to maintain the versions.
    // So, copy the reference for latest TFM, and add that back with the
    // TFM=DefaultTargetFramework
    //
<<<<<<< HEAD
    // This is useful for the case when we are on tfm=net7.0, but sdk, and packages
    // are really 8.0 .
    private const string s_latestTargetFramework = "net10.0";
    private const string s_previousTargetFramework = "net9.0";
=======
    // This is useful for the case when we are on tfm=net8.0, but sdk, and packages
    // are really 9.0 .
    private const string s_latestTargetFramework = "net9.0";
    private const string s_previousTargetFramework = "net8.0";
>>>>>>> bf400194
    private static string s_directoryBuildTargetsForPreviousTFM =
        $$"""
            <Project>
              <Target Name="_FixupVersions" BeforeTargets="ProcessFrameworkReferences" Condition="'{{s_latestTargetFramework}}' != '{{DefaultTargetFramework}}'">
                <ItemGroup>
                  <!-- Get {{s_latestTargetFramework}} entry -->
                  <_KnownFrameworkReferenceToCopyFrom
                          Include="@(KnownFrameworkReference)"
                          Condition="'%(Identity)' == 'Microsoft.NETCore.App' and '%(TargetFramework)' == '{{s_latestTargetFramework}}'" />
                  <!-- patch it's TFM={{DefaultTargetFramework}} -->
                  <_KnownFrameworkReferenceToCopyFrom Update="@(_KnownFrameworkReferenceToCopyFrom)" TargetFramework="{{DefaultTargetFramework}}" />

                  <!-- remove the existing {{DefaultTargetFramework}} entry -->
                  <KnownFrameworkReference
                          Remove="@(KnownFrameworkReference)"
                          Condition="'%(Identity)' == 'Microsoft.NETCore.App' and '%(TargetFramework)' == '{{DefaultTargetFramework}}'" />
                  <!-- add the new patched up {{DefaultTargetFramework}} entry -->
                  <KnownFrameworkReference Include="@(_KnownFrameworkReferenceToCopyFrom)" />
                </ItemGroup>
              </Target>
            </Project>
        """;

    private static string s_directoryBuildTargetsForCurrentTFM = "<Project />";

    public static IEnumerable<object?[]> GetTestData() =>
        new IEnumerable<object?>[]
        {
            new object?[] { Configuration.Debug },
            new object?[] { Configuration.Release }
        }
        .AsEnumerable()
        .MultiplyWithSingleArgs
        (
            "",
            "/p:RunAOTCompilation=true",
            "/p:WasmBuildNative=true"
        )
        .MultiplyWithSingleArgs
        (
            EnvironmentVariables.WorkloadsTestPreviousVersions
                ? [
                    "net6.0",
                    s_previousTargetFramework,
                    s_latestTargetFramework
                ]
                : [s_latestTargetFramework]
        )
        .UnwrapItemsAsArrays().ToList();

    [Theory, TestCategory("no-workload")]
    [MemberData(nameof(GetTestData))]
    public void NonWasmConsoleBuild_WithoutWorkload(Configuration config, string extraBuildArgs, string targetFramework)
        => NonWasmConsoleBuild(config,
                               extraBuildArgs,
                               targetFramework,
                               // net6 is sdk would be needed to run the app
                               shouldRun: targetFramework == s_latestTargetFramework);

    [Theory]
    [MemberData(nameof(GetTestData))]
    public void NonWasmConsoleBuild_WithWorkload(Configuration config, string extraBuildArgs, string targetFramework)
        => NonWasmConsoleBuild(config,
                               extraBuildArgs,
                               targetFramework,
                               // net6 is sdk would be needed to run the app
                               shouldRun: targetFramework == s_latestTargetFramework);

    private void NonWasmConsoleBuild(Configuration config,
                                     string extraBuildArgs,
                                     string targetFramework,
                                     string? directoryBuildTargets = null,
                                     bool shouldRun = true)
    {
        string id = $"nonwasm_{targetFramework}_{config}_{GetRandomId()}";
        InitPaths(id);
        InitProjectDir(_projectDir);

        directoryBuildTargets ??= targetFramework == s_previousTargetFramework
                                    ? s_directoryBuildTargetsForPreviousTFM
                                    : s_directoryBuildTargetsForCurrentTFM;

        File.WriteAllText(Path.Combine(_projectDir, "Directory.Build.props"), "<Project />");
        File.WriteAllText(Path.Combine(_projectDir, "Directory.Build.targets"), directoryBuildTargets);

        using ToolCommand cmd = new DotNetCommand(s_buildEnv, _testOutput, useDefaultArgs: false)
            .WithWorkingDirectory(_projectDir);
        cmd.ExecuteWithCapturedOutput("new console --no-restore")
            .EnsureSuccessful();

        cmd.ExecuteWithCapturedOutput($"build -restore -c {config} -bl:{Path.Combine(s_buildEnv.LogRootPath, $"{id}.binlog")} {extraBuildArgs} -f {targetFramework}")
            .EnsureSuccessful();

        if (shouldRun)
        {
            CommandResult result = cmd.ExecuteWithCapturedOutput($"run -c {config} -f {targetFramework} --no-build")
                .EnsureSuccessful();

            Assert.Contains("Hello, World!", result.Output);
        }
    }
}<|MERGE_RESOLUTION|>--- conflicted
+++ resolved
@@ -23,17 +23,10 @@
     // So, copy the reference for latest TFM, and add that back with the
     // TFM=DefaultTargetFramework
     //
-<<<<<<< HEAD
-    // This is useful for the case when we are on tfm=net7.0, but sdk, and packages
-    // are really 8.0 .
+    // This is useful for the case when we are on tfm=net10.0, but sdk, and packages
+    // are really 10.0 .
     private const string s_latestTargetFramework = "net10.0";
     private const string s_previousTargetFramework = "net9.0";
-=======
-    // This is useful for the case when we are on tfm=net8.0, but sdk, and packages
-    // are really 9.0 .
-    private const string s_latestTargetFramework = "net9.0";
-    private const string s_previousTargetFramework = "net8.0";
->>>>>>> bf400194
     private static string s_directoryBuildTargetsForPreviousTFM =
         $$"""
             <Project>
