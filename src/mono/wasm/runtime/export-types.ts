// Licensed to the .NET Foundation under one or more agreements.
// The .NET Foundation licenses this file to you under the MIT license.

import { BINDINGType, MONOType } from "./net6-legacy/exports-legacy";
import { IDisposable, IMemoryView, ManagedError, ManagedObject, MemoryViewType } from "./marshal";
<<<<<<< HEAD
import { DotnetModuleConfig, DotnetPublicAPI, MonoArray, MonoObject, MonoString } from "./types";
=======
import { AssetBehaviours, AssetEntry, DotnetModuleConfig, LoadingResource, MonoArray, MonoConfig, MonoObject, MonoString, ResourceRequest } from "./types";
>>>>>>> 73374e8e
import { EmscriptenModule, TypedArray, VoidPtr } from "./types/emscripten";

// -----------------------------------------------------------
// this files has all public exports from the dotnet.js module
// -----------------------------------------------------------

declare function createDotnetRuntime(moduleFactory: DotnetModuleConfig | ((api: DotnetPublicAPI) => DotnetModuleConfig)): Promise<DotnetPublicAPI>;
declare type CreateDotnetRuntimeType = typeof createDotnetRuntime;

// Here, declare things that go in the global namespace, or augment existing declarations in the global namespace
declare global {
    function getDotnetRuntime(runtimeId: number): DotnetPublicAPI | undefined;
}

export default createDotnetRuntime;


/**
 * Span class is JS wrapper for System.Span<T>. This view doesn't own the memory, nor pin the underlying array.
 * It's ideal to be used on call from C# with the buffer pinned there or with unmanaged memory.
 * It is disposed at the end of the call to JS.
 */
declare class Span implements IMemoryView, IDisposable {
    dispose(): void;
    get isDisposed(): boolean;
    set(source: TypedArray, targetOffset?: number | undefined): void;
    copyTo(target: TypedArray, sourceOffset?: number | undefined): void;
    slice(start?: number | undefined, end?: number | undefined): TypedArray;
    get length(): number;
    get byteLength(): number;
}

/**
 * ArraySegment class is JS wrapper for System.ArraySegment<T>. 
 * This wrapper would also pin the underlying array and hold GCHandleType.Pinned until this JS instance is collected.
 * User could dispose it manualy.
 */
declare class ArraySegment implements IMemoryView, IDisposable {
    dispose(): void;
    get isDisposed(): boolean;
    set(source: TypedArray, targetOffset?: number | undefined): void;
    copyTo(target: TypedArray, sourceOffset?: number | undefined): void;
    slice(start?: number | undefined, end?: number | undefined): TypedArray;
    get length(): number;
    get byteLength(): number;
}

export {
    VoidPtr,
    MonoObject, MonoString, MonoArray,
    BINDINGType, MONOType, EmscriptenModule,
    DotnetPublicAPI, DotnetModuleConfig, CreateDotnetRuntimeType, MonoConfig,
    AssetEntry, ResourceRequest, LoadingResource, AssetBehaviours,
    IMemoryView, MemoryViewType, ManagedObject, ManagedError, Span, ArraySegment
};
<|MERGE_RESOLUTION|>--- conflicted
+++ resolved
@@ -1,13 +1,9 @@
 // Licensed to the .NET Foundation under one or more agreements.
 // The .NET Foundation licenses this file to you under the MIT license.
 
-import { BINDINGType, MONOType } from "./net6-legacy/exports-legacy";
+import { BINDINGType, MONOType } from "./exports-legacy";
 import { IDisposable, IMemoryView, ManagedError, ManagedObject, MemoryViewType } from "./marshal";
-<<<<<<< HEAD
-import { DotnetModuleConfig, DotnetPublicAPI, MonoArray, MonoObject, MonoString } from "./types";
-=======
-import { AssetBehaviours, AssetEntry, DotnetModuleConfig, LoadingResource, MonoArray, MonoConfig, MonoObject, MonoString, ResourceRequest } from "./types";
->>>>>>> 73374e8e
+import { AssetBehaviours, AssetEntry, DotnetModuleConfig, DotnetPublicAPI, LoadingResource, MonoArray, MonoConfig, MonoObject, MonoString, ResourceRequest } from "./types";
 import { EmscriptenModule, TypedArray, VoidPtr } from "./types/emscripten";
 
 // -----------------------------------------------------------
