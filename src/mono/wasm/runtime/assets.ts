// Licensed to the .NET Foundation under one or more agreements.
// The .NET Foundation licenses this file to you under the MIT license.

import cwraps from "./cwraps";
import { mono_wasm_load_icu_data } from "./icu";
import { ENVIRONMENT_IS_NODE, ENVIRONMENT_IS_SHELL, ENVIRONMENT_IS_WEB, Module, runtimeHelpers } from "./imports";
import { mono_wasm_load_bytes_into_heap } from "./memory";
import { MONO } from "./net6-legacy/imports";
import { endMeasure, MeasuredBlock, startMeasure } from "./profiler";
import { createPromiseController, PromiseAndController } from "./promise-controller";
import { delay } from "./promise-utils";
import { abort_startup, beforeOnRuntimeInitialized } from "./startup";
import { AssetBehaviours, AssetEntry, AssetEntryInternal, LoadingResource, mono_assert, ResourceRequest } from "./types";
import { InstantiateWasmSuccessCallback, VoidPtr } from "./types/emscripten";

const allAssetsInMemory = createPromiseController<void>();
const allDownloadsQueued = createPromiseController<void>();
let actual_downloaded_assets_count = 0;
let actual_instantiated_assets_count = 0;
let expected_downloaded_assets_count = 0;
let expected_instantiated_assets_count = 0;
const loaded_files: { url: string, file: string }[] = [];
const loaded_assets: { [id: string]: [VoidPtr, number] } = Object.create(null);
// in order to prevent net::ERR_INSUFFICIENT_RESOURCES if we start downloading too many files at same time
let parallel_count = 0;
let throttlingPromise: PromiseAndController<void> | undefined;

// don't `fetch` javaScript files
const skipDownloadsByAssetTypes: {
    [k: string]: boolean
} = {
    "js-module-threads": true,
};

// `response.arrayBuffer()` can't be called twice. Some usecases are calling it on response in the instantiation.
const skipBufferByAssetTypes: {
    [k: string]: boolean
} = {
    "dotnetwasm": true,
};

// these assets are instantiated differently than the main flow
const skipInstantiateByAssetTypes: {
    [k: string]: boolean
} = {
    "js-module-threads": true,
    "dotnetwasm": true,
};

export function get_skipped_icu_assets() : { [name: string]: boolean; }
{
    const preferredCulture = (navigator.languages && navigator.languages[0]);
    const prefix = preferredCulture.split("-")[0];
    if (["en", "fr", "it", "de", "es"].includes(prefix))
    {
        return {
            "icudt.dat": true,
            "icudt_EFIGS.dat": false,
            "icudt_CJK.dat": true,
            "icudt_no_CJK.dat": true
        };
    }
    if (["zh", "ko", "ja",].includes(prefix)) {
        return {
            "icudt.dat": true,
            "icudt_EFIGS.dat": true,
            "icudt_CJK.dat": false,
            "icudt_no_CJK.dat": true
        };
    }
    return {
        "icudt.dat": true,
        "icudt_EFIGS.dat": true,
        "icudt_CJK.dat": true,
        "icudt_no_CJK.dat": false
    };
}

export function skipIcuAssets(asset : AssetEntryInternal, skipIcuByAssetNames: { [name: string]: boolean; }) : boolean{
    // if custom then there is only one icu file in assets and it should not be skipped
    return !(asset.behavior == "icu" && !runtimeHelpers.config.isIcuDataCustom && skipIcuByAssetNames[asset.name]);
}

export function resolve_asset_path(behavior: AssetBehaviours) {
    const asset: AssetEntry | undefined = runtimeHelpers.config.assets?.find(a => a.behavior == behavior);
    mono_assert(asset, () => `Can't find asset for ${behavior}`);
    if (!asset.resolvedUrl) {
        asset.resolvedUrl = resolve_path(asset, "");
    }
    return asset;
}
type AssetWithBuffer = {
    asset: AssetEntryInternal,
    buffer?: ArrayBuffer
}
export async function mono_download_assets(): Promise<void> {
    if (runtimeHelpers.diagnosticTracing) console.debug("MONO_WASM: mono_download_assets");
    runtimeHelpers.maxParallelDownloads = runtimeHelpers.config.maxParallelDownloads || runtimeHelpers.maxParallelDownloads;
    try {
        const promises_of_assets_with_buffer: Promise<AssetWithBuffer>[] = [];
        const skipIcuByAssetNames = get_skipped_icu_assets();
        // start fetching and instantiating all assets in parallel
        for (const a of runtimeHelpers.config.assets!) {
            const asset: AssetEntryInternal = a;
<<<<<<< HEAD
            if (!skipInstantiateByAssetTypes[asset.behavior] && skipIcuAssets(asset, skipIcuByAssetNames)) {
                expected_instantiated_assets_count++;
            }
            if (!skipDownloadsByAssetTypes[asset.behavior] && skipIcuAssets(asset, skipIcuByAssetNames)) {
                const headersOnly = skipBufferByAssetTypes[asset.behavior];// `response.arrayBuffer()` can't be called twice. Some usecases are calling it on response in the instantiation.
=======
            mono_assert(typeof asset === "object", "asset must be object");
            mono_assert(typeof asset.behavior === "string", "asset behavior must be known string");
            mono_assert(typeof asset.name === "string", "asset name must be string");
            mono_assert(!asset.resolvedUrl || typeof asset.resolvedUrl === "string", "asset resolvedUrl could be string");
            mono_assert(!asset.hash || typeof asset.hash === "string", "asset resolvedUrl could be string");
            mono_assert(!asset.pendingDownload || typeof asset.pendingDownload === "object", "asset pendingDownload could be object");
            if (!skipInstantiateByAssetTypes[asset.behavior]) {
                expected_instantiated_assets_count++;
            }
            if (!skipDownloadsByAssetTypes[asset.behavior]) {
>>>>>>> 074a0161
                expected_downloaded_assets_count++;
                promises_of_assets_with_buffer.push(start_asset_download(asset));
            }
        }
        allDownloadsQueued.promise_control.resolve();

        const promises_of_asset_instantiation: Promise<void>[] = [];
        for (const downloadPromise of promises_of_assets_with_buffer) {
            promises_of_asset_instantiation.push((async () => {
                const assetWithBuffer = await downloadPromise;
                const asset = assetWithBuffer.asset;
                if (assetWithBuffer.buffer) {
                    if (!skipInstantiateByAssetTypes[asset.behavior]) {
                        const url = asset.pendingDownloadInternal!.url;
                        mono_assert(asset.buffer && typeof asset.buffer === "object", "asset buffer must be array or buffer like");
                        const data = new Uint8Array(asset.buffer!);
                        asset.pendingDownloadInternal = null as any; // GC
                        asset.pendingDownload = null as any; // GC
                        asset.buffer = null as any; // GC
                        assetWithBuffer.buffer = null as any; // GC

                        await beforeOnRuntimeInitialized.promise;
                        // this is after onRuntimeInitialized
                        _instantiate_asset(asset, url, data);
                    }
                } else {
                    const headersOnly = skipBufferByAssetTypes[asset.behavior];
                    if (!headersOnly) {
                        mono_assert(asset.isOptional, "Expected asset to have the downloaded buffer");
                        if (!skipDownloadsByAssetTypes[asset.behavior] && skipIcuAssets(asset, skipIcuByAssetNames)) {
                            expected_downloaded_assets_count--;
                        }
                        if (!skipInstantiateByAssetTypes[asset.behavior] && skipIcuAssets(asset, skipIcuByAssetNames)) {
                            expected_instantiated_assets_count--;
                        }
                    }
                }
            })());
        }

        // this await will get past the onRuntimeInitialized because we are not blocking via addRunDependency
        // and we are not awating it here
        Promise.all(promises_of_asset_instantiation).then(() => {
            allAssetsInMemory.promise_control.resolve();
        }).catch(err => {
            Module.printErr("MONO_WASM: Error in mono_download_assets: " + err);
            abort_startup(err, true);
        });
        // OPTIMIZATION explained:
        // we do it this way so that we could allocate memory immediately after asset is downloaded (and after onRuntimeInitialized which happened already)
        // spreading in time
        // rather than to block all downloads after onRuntimeInitialized or block onRuntimeInitialized after all downloads are done. That would create allocation burst.
    } catch (err: any) {
        Module.printErr("MONO_WASM: Error in mono_download_assets: " + err);
        throw err;
    }
}

export async function start_asset_download(asset: AssetEntryInternal) {
    // `response.arrayBuffer()` can't be called twice. Some use-cases are calling it on response in the instantiation.
    const headersOnly = skipBufferByAssetTypes[asset.behavior];
    if (asset.pendingDownload) {
        asset.pendingDownloadInternal = asset.pendingDownload;
        const response = await asset.pendingDownloadInternal!.response;
        ++actual_downloaded_assets_count;
        if (!headersOnly) {
            asset.buffer = await response.arrayBuffer();
        }
        return { asset, buffer: asset.buffer };
    } else {
        asset.buffer = await start_asset_download_with_retries(asset, !headersOnly);
        return { asset, buffer: asset.buffer };
    }
}

// FIXME: Connection reset is probably the only good one for which we should retry
async function start_asset_download_with_retries(asset: AssetEntryInternal, downloadData: boolean): Promise<ArrayBuffer | undefined> {
    try {
        return await start_asset_download_with_throttle(asset, downloadData);
    } catch (err: any) {
        if (ENVIRONMENT_IS_SHELL || ENVIRONMENT_IS_NODE) {
            // we will not re-try on shell
            throw err;
        }
        if (asset.pendingDownload && asset.pendingDownloadInternal == asset.pendingDownload) {
            // we will not re-try with external source
            throw err;
        }
        if (asset.resolvedUrl && asset.resolvedUrl.indexOf("file://") != -1) {
            // we will not re-try with local file
            throw err;
        }
        if (err && err.status == 404) {
            // we will not re-try with 404
            throw err;
        }
        asset.pendingDownloadInternal = undefined;
        // second attempt only after all first attempts are queued
        await allDownloadsQueued.promise;
        try {
            return await start_asset_download_with_throttle(asset, downloadData);
        } catch (err) {
            asset.pendingDownloadInternal = undefined;
            // third attempt after small delay
            await delay(100);
            return await start_asset_download_with_throttle(asset, downloadData);
        }
    }
}

async function start_asset_download_with_throttle(asset: AssetEntry, downloadData: boolean): Promise<ArrayBuffer | undefined> {
    // we don't addRunDependency to allow download in parallel with onRuntimeInitialized event!
    while (throttlingPromise) {
        await throttlingPromise.promise;
    }
    try {
        ++parallel_count;
        if (parallel_count == runtimeHelpers.maxParallelDownloads) {
            if (runtimeHelpers.diagnosticTracing)
                console.debug("MONO_WASM: Throttling further parallel downloads");
            throttlingPromise = createPromiseController<void>();
        }

        const response = await start_asset_download_sources(asset);
        if (!downloadData || !response) {
            return undefined;
        }
        return await response.arrayBuffer();
    }
    finally {
        --parallel_count;
        if (throttlingPromise && parallel_count == runtimeHelpers.maxParallelDownloads - 1) {
            if (runtimeHelpers.diagnosticTracing)
                console.debug("MONO_WASM: Resuming more parallel downloads");
            const old_throttling = throttlingPromise;
            throttlingPromise = undefined;
            old_throttling.promise_control.resolve();
        }
    }
}

async function start_asset_download_sources(asset: AssetEntryInternal): Promise<Response | undefined> {
    // we don't addRunDependency to allow download in parallel with onRuntimeInitialized event!
    if (asset.buffer) {
        const buffer = asset.buffer;
        asset.buffer = null as any; // GC
        asset.pendingDownloadInternal = {
            url: "undefined://" + asset.name,
            name: asset.name,
            response: Promise.resolve({
                arrayBuffer: () => buffer,
                headers: {
                    get: () => undefined,
                }
            }) as any
        };
        ++actual_downloaded_assets_count;
        return asset.pendingDownloadInternal.response;
    }
    if (asset.pendingDownloadInternal && asset.pendingDownloadInternal.response) {
        const response = await asset.pendingDownloadInternal.response;
        return response;
    }

    const sourcesList = asset.loadRemote && runtimeHelpers.config.remoteSources ? runtimeHelpers.config.remoteSources : [""];
    let response: Response | undefined = undefined;
    for (let sourcePrefix of sourcesList) {
        sourcePrefix = sourcePrefix.trim();
        // HACK: Special-case because MSBuild doesn't allow "" as an attribute
        if (sourcePrefix === "./")
            sourcePrefix = "";

        const attemptUrl = resolve_path(asset, sourcePrefix);
        if (asset.name === attemptUrl) {
            if (runtimeHelpers.diagnosticTracing)
                console.debug(`MONO_WASM: Attempting to download '${attemptUrl}'`);
        } else {
            if (runtimeHelpers.diagnosticTracing)
                console.debug(`MONO_WASM: Attempting to download '${attemptUrl}' for ${asset.name}`);
        }
        try {
            const loadingResource = download_resource({
                name: asset.name,
                resolvedUrl: attemptUrl,
                hash: asset.hash,
                behavior: asset.behavior
            });
            asset.pendingDownloadInternal = loadingResource;
            response = await loadingResource.response;
            if (!response.ok) {
                continue;// next source
            }
            ++actual_downloaded_assets_count;
            return response;
        }
        catch (err) {
            continue; //next source
        }
    }
    const isOkToFail = asset.isOptional || (asset.name.match(/\.pdb$/) && runtimeHelpers.config.ignorePdbLoadErrors);
    mono_assert(response, () => `Response undefined ${asset.name}`);
    if (!isOkToFail) {
        const err: any = new Error(`MONO_WASM: download '${response.url}' for ${asset.name} failed ${response.status} ${response.statusText}`);
        err.status = response.status;
        throw err;
    } else {
        Module.print(`MONO_WASM: optional download '${response.url}' for ${asset.name} failed ${response.status} ${response.statusText}`);
        return undefined;
    }
}

function resolve_path(asset: AssetEntry, sourcePrefix: string): string {
    mono_assert(sourcePrefix !== null && sourcePrefix !== undefined, () => `sourcePrefix must be provided for ${asset.name}`);
    let attemptUrl;
    const assemblyRootFolder = runtimeHelpers.config.assemblyRootFolder;
    if (!asset.resolvedUrl) {
        if (sourcePrefix === "") {
            if (asset.behavior === "assembly" || asset.behavior === "pdb") {
                attemptUrl = assemblyRootFolder
                    ? (assemblyRootFolder + "/" + asset.name)
                    : asset.name;
            }
            else if (asset.behavior === "resource") {
                const path = asset.culture && asset.culture !== "" ? `${asset.culture}/${asset.name}` : asset.name;
                attemptUrl = assemblyRootFolder
                    ? (assemblyRootFolder + "/" + path)
                    : path;
            }
            else {
                attemptUrl = asset.name;
            }
        } else {
            attemptUrl = sourcePrefix + asset.name;
        }
        attemptUrl = runtimeHelpers.locateFile(attemptUrl);
    }
    else {
        attemptUrl = asset.resolvedUrl;
    }
    mono_assert(attemptUrl && typeof attemptUrl == "string", "attemptUrl need to be path or url string");
    return attemptUrl;
}

function download_resource(request: ResourceRequest): LoadingResource {
    try {
        if (typeof Module.downloadResource === "function") {
            const loading = Module.downloadResource(request);
            if (loading) return loading;
        }
        const options: any = {};
        if (request.hash) {
            options.integrity = request.hash;
        }
        const response = runtimeHelpers.fetch_like(request.resolvedUrl!, options);
        return {
            name: request.name, url: request.resolvedUrl!, response
        };
    } catch (err) {
        const response = <Response><any>{
            ok: false,
            url: request.resolvedUrl,
            status: 500,
            statusText: "ERR29: " + err,
            arrayBuffer: () => { throw err; },
            json: () => { throw err; }
        };
        return {
            name: request.name, url: request.resolvedUrl!, response: Promise.resolve(response)
        };
    }
}

// this need to be run only after onRuntimeInitialized event, when the memory is ready
function _instantiate_asset(asset: AssetEntry, url: string, bytes: Uint8Array) {
    if (runtimeHelpers.diagnosticTracing)
        console.debug(`MONO_WASM: Loaded:${asset.name} as ${asset.behavior} size ${bytes.length} from ${url}`);
    const mark = startMeasure();

    const virtualName: string = typeof (asset.virtualPath) === "string"
        ? asset.virtualPath
        : asset.name;
    let offset: VoidPtr | null = null;

    switch (asset.behavior) {
        case "dotnetwasm":
        case "js-module-threads":
            // do nothing
            break;
        case "resource":
        case "assembly":
        case "pdb":
            loaded_files.push({ url: url, file: virtualName });
        // falls through
        case "heap":
        case "icu":
            offset = mono_wasm_load_bytes_into_heap(bytes);
            loaded_assets[virtualName] = [offset, bytes.length];
            break;

        case "vfs": {
            // FIXME
            const lastSlash = virtualName.lastIndexOf("/");
            let parentDirectory = (lastSlash > 0)
                ? virtualName.substr(0, lastSlash)
                : null;
            let fileName = (lastSlash > 0)
                ? virtualName.substr(lastSlash + 1)
                : virtualName;
            if (fileName.startsWith("/"))
                fileName = fileName.substr(1);
            if (parentDirectory) {
                if (runtimeHelpers.diagnosticTracing)
                    console.debug(`MONO_WASM: Creating directory '${parentDirectory}'`);

                Module.FS_createPath(
                    "/", parentDirectory, true, true // fixme: should canWrite be false?
                );
            } else {
                parentDirectory = "/";
            }

            if (runtimeHelpers.diagnosticTracing)
                console.debug(`MONO_WASM: Creating file '${fileName}' in directory '${parentDirectory}'`);

            if (!mono_wasm_load_data_archive(bytes, parentDirectory)) {
                Module.FS_createDataFile(
                    parentDirectory, fileName,
                    bytes, true /* canRead */, true /* canWrite */, true /* canOwn */
                );
            }
            break;
        }
        default:
            throw new Error(`Unrecognized asset behavior:${asset.behavior}, for asset ${asset.name}`);
    }

    if (asset.behavior === "assembly") {
        // this is reading flag inside the DLL about the existence of PDB
        // it doesn't relate to whether the .pdb file is downloaded at all
        const hasPpdb = cwraps.mono_wasm_add_assembly(virtualName, offset!, bytes.length);

        if (!hasPpdb) {
            const index = loaded_files.findIndex(element => element.file == virtualName);
            loaded_files.splice(index, 1);
        }
    }
    else if (asset.behavior === "icu") {
        if (!mono_wasm_load_icu_data(offset!))
            Module.printErr(`MONO_WASM: Error loading ICU asset ${asset.name}`);
    }
    else if (asset.behavior === "resource") {
        cwraps.mono_wasm_add_satellite_assembly(virtualName, asset.culture || "", offset!, bytes.length);
    }
    endMeasure(mark, MeasuredBlock.instantiateAsset, asset.name);
    ++actual_instantiated_assets_count;
}

export async function instantiate_wasm_asset(
    pendingAsset: AssetEntryInternal,
    wasmModuleImports: WebAssembly.Imports,
    successCallback: InstantiateWasmSuccessCallback,
): Promise<void> {
    mono_assert(pendingAsset && pendingAsset.pendingDownloadInternal && pendingAsset.pendingDownloadInternal.response, "Can't load dotnet.wasm");
    const response = await pendingAsset.pendingDownloadInternal.response;
    const contentType = response.headers ? response.headers.get("Content-Type") : undefined;
    let compiledInstance: WebAssembly.Instance;
    let compiledModule: WebAssembly.Module;
    if (typeof WebAssembly.instantiateStreaming === "function" && contentType === "application/wasm") {
        if (runtimeHelpers.diagnosticTracing) console.debug("MONO_WASM: instantiate_wasm_module streaming");
        const streamingResult = await WebAssembly.instantiateStreaming(response, wasmModuleImports!);
        compiledInstance = streamingResult.instance;
        compiledModule = streamingResult.module;
    } else {
        if (ENVIRONMENT_IS_WEB && contentType !== "application/wasm") {
            console.warn("MONO_WASM: WebAssembly resource does not have the expected content type \"application/wasm\", so falling back to slower ArrayBuffer instantiation.");
        }
        const arrayBuffer = await response.arrayBuffer();
        if (runtimeHelpers.diagnosticTracing) console.debug("MONO_WASM: instantiate_wasm_module buffered");
        const arrayBufferResult = await WebAssembly.instantiate(arrayBuffer, wasmModuleImports!);
        compiledInstance = arrayBufferResult.instance;
        compiledModule = arrayBufferResult.module;
    }
    successCallback(compiledInstance, compiledModule);
}

// used from Blazor
export function mono_wasm_load_data_archive(data: Uint8Array, prefix: string): boolean {
    if (data.length < 8)
        return false;

    const dataview = new DataView(data.buffer);
    const magic = dataview.getUint32(0, true);
    //    get magic number
    if (magic != 0x626c6174) {
        return false;
    }
    const manifestSize = dataview.getUint32(4, true);
    if (manifestSize == 0 || data.length < manifestSize + 8)
        return false;

    let manifest;
    try {
        const manifestContent = Module.UTF8ArrayToString(data, 8, manifestSize);
        manifest = JSON.parse(manifestContent);
        if (!(manifest instanceof Array))
            return false;
    } catch (exc) {
        return false;
    }

    data = data.slice(manifestSize + 8);

    // Create the folder structure
    // /usr/share/zoneinfo
    // /usr/share/zoneinfo/Africa
    // /usr/share/zoneinfo/Asia
    // ..

    const folders = new Set<string>();
    manifest.filter(m => {
        const file = m[0];
        const last = file.lastIndexOf("/");
        const directory = file.slice(0, last + 1);
        folders.add(directory);
    });
    folders.forEach(folder => {
        Module["FS_createPath"](prefix, folder, true, true);
    });

    for (const row of manifest) {
        const name = row[0];
        const length = row[1];
        const bytes = data.slice(0, length);
        Module["FS_createDataFile"](prefix, name, bytes, true, true);
        data = data.slice(length);
    }
    return true;
}

export async function wait_for_all_assets() {
    // wait for all assets in memory
    await allAssetsInMemory.promise;
    if (runtimeHelpers.config.assets) {
        mono_assert(actual_downloaded_assets_count == expected_downloaded_assets_count, () => `Expected ${expected_downloaded_assets_count} assets to be downloaded, but only finished ${actual_downloaded_assets_count}`);
        mono_assert(actual_instantiated_assets_count == expected_instantiated_assets_count, () => `Expected ${expected_instantiated_assets_count} assets to be in memory, but only instantiated ${actual_instantiated_assets_count}`);
        loaded_files.forEach(value => MONO.loaded_files.push(value.url));
        if (runtimeHelpers.diagnosticTracing) console.debug("MONO_WASM: all assets are loaded in wasm memory");
    }
}

// Used by the debugger to enumerate loaded dlls and pdbs
export function mono_wasm_get_loaded_files(): string[] {
    return MONO.loaded_files;
}<|MERGE_RESOLUTION|>--- conflicted
+++ resolved
@@ -102,24 +102,16 @@
         // start fetching and instantiating all assets in parallel
         for (const a of runtimeHelpers.config.assets!) {
             const asset: AssetEntryInternal = a;
-<<<<<<< HEAD
-            if (!skipInstantiateByAssetTypes[asset.behavior] && skipIcuAssets(asset, skipIcuByAssetNames)) {
-                expected_instantiated_assets_count++;
-            }
-            if (!skipDownloadsByAssetTypes[asset.behavior] && skipIcuAssets(asset, skipIcuByAssetNames)) {
-                const headersOnly = skipBufferByAssetTypes[asset.behavior];// `response.arrayBuffer()` can't be called twice. Some usecases are calling it on response in the instantiation.
-=======
             mono_assert(typeof asset === "object", "asset must be object");
             mono_assert(typeof asset.behavior === "string", "asset behavior must be known string");
             mono_assert(typeof asset.name === "string", "asset name must be string");
             mono_assert(!asset.resolvedUrl || typeof asset.resolvedUrl === "string", "asset resolvedUrl could be string");
             mono_assert(!asset.hash || typeof asset.hash === "string", "asset resolvedUrl could be string");
             mono_assert(!asset.pendingDownload || typeof asset.pendingDownload === "object", "asset pendingDownload could be object");
-            if (!skipInstantiateByAssetTypes[asset.behavior]) {
+            if (!skipInstantiateByAssetTypes[asset.behavior] && skipIcuAssets(asset, skipIcuByAssetNames)) {
                 expected_instantiated_assets_count++;
             }
-            if (!skipDownloadsByAssetTypes[asset.behavior]) {
->>>>>>> 074a0161
+            if (!skipDownloadsByAssetTypes[asset.behavior] && skipIcuAssets(asset, skipIcuByAssetNames)) {
                 expected_downloaded_assets_count++;
                 promises_of_assets_with_buffer.push(start_asset_download(asset));
             }
