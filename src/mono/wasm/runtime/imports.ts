// Licensed to the .NET Foundation under one or more agreements.
// The .NET Foundation licenses this file to you under the MIT license.

/* eslint-disable @typescript-eslint/triple-slash-reference */
/// <reference path="./types/v8.d.ts" />

import { DotnetModule, MonoConfig, RuntimeHelpers } from "./types";
import { EmscriptenModule } from "./types/emscripten";

// these are our public API (except internal)
export let Module: EmscriptenModule & DotnetModule;
export let MONO: any;
export let BINDING: any;
export let INTERNAL: any;

// these are imported and re-exported from emscripten internals
export let ENVIRONMENT_IS_ESM: boolean;
export let ENVIRONMENT_IS_NODE: boolean;
export let ENVIRONMENT_IS_SHELL: boolean;
export let ENVIRONMENT_IS_WEB: boolean;
<<<<<<< HEAD
export let ENVIRONMENT_IS_PTHREAD: boolean;
=======
export let ENVIRONMENT_IS_WORKER: boolean;
>>>>>>> 50c3df75
export let locateFile: Function;
export let quit: Function;
export let ExitStatus: ExitStatusError;
export let requirePromise: Promise<Function>;
export let readFile: Function;

export interface ExitStatusError {
    new(status: number): any;
}

// eslint-disable-next-line @typescript-eslint/explicit-module-boundary-types
export function setImportsAndExports(
<<<<<<< HEAD
    imports: { isESM: boolean, isNode: boolean, isShell: boolean, isWeb: boolean, isPThread: boolean, locateFile: Function, ExitStatus: ExitStatusError, quit_: Function, requirePromise: Promise<Function> },
=======
    imports: { isESM: boolean, isNode: boolean, isShell: boolean, isWeb: boolean, isWorker: boolean, locateFile: Function, ExitStatus: ExitStatusError, quit_: Function, requirePromise: Promise<Function> },
>>>>>>> 50c3df75
    exports: { mono: any, binding: any, internal: any, module: any },
): void {
    MONO = exports.mono;
    BINDING = exports.binding;
    INTERNAL = exports.internal;
    Module = exports.module;
    ENVIRONMENT_IS_ESM = imports.isESM;
    ENVIRONMENT_IS_NODE = imports.isNode;
    ENVIRONMENT_IS_SHELL = imports.isShell;
    ENVIRONMENT_IS_WEB = imports.isWeb;
<<<<<<< HEAD
    ENVIRONMENT_IS_PTHREAD = imports.isPThread;
=======
    ENVIRONMENT_IS_WORKER = imports.isWorker;
>>>>>>> 50c3df75
    locateFile = imports.locateFile;
    quit = imports.quit_;
    ExitStatus = imports.ExitStatus;
    requirePromise = imports.requirePromise;
}

let monoConfig: MonoConfig;
let runtime_is_ready = false;

export const runtimeHelpers: RuntimeHelpers = <any>{
    namespace: "System.Runtime.InteropServices.JavaScript",
    classname: "Runtime",
    get mono_wasm_runtime_is_ready() {
        return runtime_is_ready;
    },
    set mono_wasm_runtime_is_ready(value: boolean) {
        runtime_is_ready = value;
        INTERNAL.mono_wasm_runtime_is_ready = value;
    },
    get config() {
        return monoConfig;
    },
    set config(value: MonoConfig) {
        monoConfig = value;
        MONO.config = value;
        Module.config = value;
    },
    fetch: null
};<|MERGE_RESOLUTION|>--- conflicted
+++ resolved
@@ -18,11 +18,8 @@
 export let ENVIRONMENT_IS_NODE: boolean;
 export let ENVIRONMENT_IS_SHELL: boolean;
 export let ENVIRONMENT_IS_WEB: boolean;
-<<<<<<< HEAD
+export let ENVIRONMENT_IS_WORKER: boolean;
 export let ENVIRONMENT_IS_PTHREAD: boolean;
-=======
-export let ENVIRONMENT_IS_WORKER: boolean;
->>>>>>> 50c3df75
 export let locateFile: Function;
 export let quit: Function;
 export let ExitStatus: ExitStatusError;
@@ -35,11 +32,7 @@
 
 // eslint-disable-next-line @typescript-eslint/explicit-module-boundary-types
 export function setImportsAndExports(
-<<<<<<< HEAD
-    imports: { isESM: boolean, isNode: boolean, isShell: boolean, isWeb: boolean, isPThread: boolean, locateFile: Function, ExitStatus: ExitStatusError, quit_: Function, requirePromise: Promise<Function> },
-=======
-    imports: { isESM: boolean, isNode: boolean, isShell: boolean, isWeb: boolean, isWorker: boolean, locateFile: Function, ExitStatus: ExitStatusError, quit_: Function, requirePromise: Promise<Function> },
->>>>>>> 50c3df75
+    imports: { isESM: boolean, isNode: boolean, isShell: boolean, isWeb: boolean, isWorker: boolean, isPThread: boolean, locateFile: Function, ExitStatus: ExitStatusError, quit_: Function, requirePromise: Promise<Function> },
     exports: { mono: any, binding: any, internal: any, module: any },
 ): void {
     MONO = exports.mono;
@@ -50,11 +43,8 @@
     ENVIRONMENT_IS_NODE = imports.isNode;
     ENVIRONMENT_IS_SHELL = imports.isShell;
     ENVIRONMENT_IS_WEB = imports.isWeb;
-<<<<<<< HEAD
+    ENVIRONMENT_IS_WORKER = imports.isWorker;
     ENVIRONMENT_IS_PTHREAD = imports.isPThread;
-=======
-    ENVIRONMENT_IS_WORKER = imports.isWorker;
->>>>>>> 50c3df75
     locateFile = imports.locateFile;
     quit = imports.quit_;
     ExitStatus = imports.ExitStatus;
