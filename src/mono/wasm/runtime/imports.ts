--- conflicted
+++ resolved
@@ -4,12 +4,8 @@
 /* eslint-disable @typescript-eslint/triple-slash-reference */
 /// <reference path="./types/v8.d.ts" />
 
-<<<<<<< HEAD
-import { BINDINGType, MONOType } from "./net6-legacy/exports-legacy";
-import { DotnetModule, MonoConfig, RuntimeHelpers } from "./types";
-=======
+import { BINDINGType, MONOType } from "./exports-legacy";
 import { DotnetModule, EarlyExports, EarlyImports, MonoConfig, RuntimeHelpers } from "./types";
->>>>>>> 73374e8e
 import { EmscriptenModule } from "./types/emscripten";
 
 // these are our public API (except internal)
@@ -56,13 +52,8 @@
 let runtime_is_ready = false;
 
 export const runtimeHelpers: RuntimeHelpers = <any>{
-<<<<<<< HEAD
-=======
-    namespace: "System.Runtime.InteropServices.JavaScript",
-    classname: "Runtime",
     mono_wasm_load_runtime_done: false,
     mono_wasm_bindings_is_ready: false,
->>>>>>> 73374e8e
     get mono_wasm_runtime_is_ready() {
         return runtime_is_ready;
     },
