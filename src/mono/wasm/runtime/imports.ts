// Licensed to the .NET Foundation under one or more agreements.
// The .NET Foundation licenses this file to you under the MIT license.

/* eslint-disable @typescript-eslint/triple-slash-reference */
/// <reference path="./types/v8.d.ts" />
/// <reference path="./types/node.d.ts" />

import type { CreateDotnetRuntimeType, DotnetModule, RuntimeAPI, EarlyExports, EarlyImports, ModuleAPI, RuntimeHelpers } from "./types";
import type { EmscriptenModule, EmscriptenModuleInternal } from "./types/emscripten";

// these are our public API (except internal)
<<<<<<< HEAD
export let Module: EmscriptenModule & DotnetModule;
export let anyModule: any = undefined;
=======
export let Module: EmscriptenModule & DotnetModule & EmscriptenModuleInternal;
>>>>>>> faa1d099
export let INTERNAL: any;
export let IMPORTS: any;

// these are imported and re-exported from emscripten internals
export let ENVIRONMENT_IS_NODE: boolean;
export let ENVIRONMENT_IS_SHELL: boolean;
export let ENVIRONMENT_IS_WEB: boolean;
export let ENVIRONMENT_IS_WORKER: boolean;
export let ENVIRONMENT_IS_PTHREAD: boolean;
export const exportedRuntimeAPI: RuntimeAPI = {} as any;
export const moduleExports: ModuleAPI = {} as any;
export let emscriptenEntrypoint: CreateDotnetRuntimeType;
// eslint-disable-next-line @typescript-eslint/explicit-module-boundary-types
export function set_imports_exports(
    imports: EarlyImports,
    exports: EarlyExports,
): void {
    INTERNAL = exports.internal;
    IMPORTS = exports.marshaled_imports;
    anyModule = Module = exports.module;

    ENVIRONMENT_IS_NODE = imports.isNode;
    ENVIRONMENT_IS_SHELL = imports.isShell;
    ENVIRONMENT_IS_WEB = imports.isWeb;
    ENVIRONMENT_IS_WORKER = imports.isWorker;
    ENVIRONMENT_IS_PTHREAD = imports.isPThread;
    runtimeHelpers.quit = imports.quit_;
    runtimeHelpers.ExitStatus = imports.ExitStatus;
    runtimeHelpers.requirePromise = imports.requirePromise;
}

export function set_emscripten_entrypoint(
    entrypoint: CreateDotnetRuntimeType
): void {
    emscriptenEntrypoint = entrypoint;
}


const initialRuntimeHelpers: Partial<RuntimeHelpers> =
{
    javaScriptExports: {} as any,
    mono_wasm_load_runtime_done: false,
    mono_wasm_bindings_is_ready: false,
    maxParallelDownloads: 16,
    enableDownloadRetry: true,
    config: {
        environmentVariables: {},
    },
    diagnosticTracing: false,
    enablePerfMeasure: true,
    loadedFiles: []
};
export const runtimeHelpers: RuntimeHelpers = initialRuntimeHelpers as any;<|MERGE_RESOLUTION|>--- conflicted
+++ resolved
@@ -9,12 +9,7 @@
 import type { EmscriptenModule, EmscriptenModuleInternal } from "./types/emscripten";
 
 // these are our public API (except internal)
-<<<<<<< HEAD
-export let Module: EmscriptenModule & DotnetModule;
-export let anyModule: any = undefined;
-=======
 export let Module: EmscriptenModule & DotnetModule & EmscriptenModuleInternal;
->>>>>>> faa1d099
 export let INTERNAL: any;
 export let IMPORTS: any;
 
@@ -34,7 +29,7 @@
 ): void {
     INTERNAL = exports.internal;
     IMPORTS = exports.marshaled_imports;
-    anyModule = Module = exports.module;
+    Module = exports.module;
 
     ENVIRONMENT_IS_NODE = imports.isNode;
     ENVIRONMENT_IS_SHELL = imports.isShell;
