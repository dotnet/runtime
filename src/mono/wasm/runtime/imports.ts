// Licensed to the .NET Foundation under one or more agreements.
// The .NET Foundation licenses this file to you under the MIT license.

/* eslint-disable @typescript-eslint/triple-slash-reference */
/// <reference path="./types/v8.d.ts" />

import { DotnetModule, EarlyExports, EarlyImports, RuntimeHelpers } from "./types";
import { EmscriptenModule } from "./types/emscripten";

// these are our public API (except internal)
export let Module: EmscriptenModule & DotnetModule;
export let INTERNAL: any;
export let EXPORTS: any;
export let IMPORTS: any;

// these are imported and re-exported from emscripten internals
export let ENVIRONMENT_IS_NODE: boolean;
export let ENVIRONMENT_IS_SHELL: boolean;
export let ENVIRONMENT_IS_WEB: boolean;
export let ENVIRONMENT_IS_WORKER: boolean;
export let ENVIRONMENT_IS_PTHREAD: boolean;

// eslint-disable-next-line @typescript-eslint/explicit-module-boundary-types
export function set_imports_exports(
    imports: EarlyImports,
    exports: EarlyExports,
): void {
    INTERNAL = exports.internal;
    Module = exports.module;

    EXPORTS = exports.marshaled_exports; // [JSExport]
    IMPORTS = exports.marshaled_imports; // [JSImport]

    ENVIRONMENT_IS_NODE = imports.isNode;
    ENVIRONMENT_IS_SHELL = imports.isShell;
    ENVIRONMENT_IS_WEB = imports.isWeb;
    ENVIRONMENT_IS_WORKER = imports.isWorker;
    ENVIRONMENT_IS_PTHREAD = imports.isPThread;
    runtimeHelpers.quit = imports.quit_;
    runtimeHelpers.ExitStatus = imports.ExitStatus;
    runtimeHelpers.requirePromise = imports.requirePromise;
}

export const runtimeHelpers: RuntimeHelpers = <any>{
    javaScriptExports: {},
    mono_wasm_load_runtime_done: false,
    mono_wasm_bindings_is_ready: false,
<<<<<<< HEAD
    config: {},
=======
    max_parallel_downloads: 16,
    get mono_wasm_runtime_is_ready() {
        return runtime_is_ready;
    },
    set mono_wasm_runtime_is_ready(value: boolean) {
        runtime_is_ready = value;
        INTERNAL.mono_wasm_runtime_is_ready = value;
    },
    get config() {
        return monoConfig;
    },
    set config(value: MonoConfig) {
        monoConfig = value;
        MONO.config = value;
        Module.config = value;
    },
>>>>>>> 18d0367c
    diagnostic_tracing: false,
    enable_debugging: false,
    fetch: null
};<|MERGE_RESOLUTION|>--- conflicted
+++ resolved
@@ -45,26 +45,8 @@
     javaScriptExports: {},
     mono_wasm_load_runtime_done: false,
     mono_wasm_bindings_is_ready: false,
-<<<<<<< HEAD
+    max_parallel_downloads: 16,
     config: {},
-=======
-    max_parallel_downloads: 16,
-    get mono_wasm_runtime_is_ready() {
-        return runtime_is_ready;
-    },
-    set mono_wasm_runtime_is_ready(value: boolean) {
-        runtime_is_ready = value;
-        INTERNAL.mono_wasm_runtime_is_ready = value;
-    },
-    get config() {
-        return monoConfig;
-    },
-    set config(value: MonoConfig) {
-        monoConfig = value;
-        MONO.config = value;
-        Module.config = value;
-    },
->>>>>>> 18d0367c
     diagnostic_tracing: false,
     enable_debugging: false,
     fetch: null
