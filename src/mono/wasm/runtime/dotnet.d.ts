//! Licensed to the .NET Foundation under one or more agreements.
//! The .NET Foundation licenses this file to you under the MIT license.
//!
//! This is generated file, see src/mono/wasm/runtime/rollup.config.js

//! This is not considered public API with backward compatibility guarantees. 

declare interface NativePointer {
    __brandNativePointer: "NativePointer";
}
declare interface VoidPtr extends NativePointer {
    __brand: "VoidPtr";
}
declare interface CharPtr extends NativePointer {
    __brand: "CharPtr";
}
declare interface Int32Ptr extends NativePointer {
    __brand: "Int32Ptr";
}
declare interface EmscriptenModule {
    /** @deprecated Please use growableHeapI8() instead.*/
    HEAP8: Int8Array;
    /** @deprecated Please use growableHeapI16() instead.*/
    HEAP16: Int16Array;
    /** @deprecated Please use growableHeapI32() instead. */
    HEAP32: Int32Array;
    /** @deprecated Please use growableHeapI64() instead. */
    HEAP64: BigInt64Array;
    /** @deprecated Please use growableHeapU8() instead. */
    HEAPU8: Uint8Array;
    /** @deprecated Please use growableHeapU16() instead. */
    HEAPU16: Uint16Array;
    /** @deprecated Please use growableHeapU32() instead */
    HEAPU32: Uint32Array;
    /** @deprecated Please use growableHeapF32() instead */
    HEAPF32: Float32Array;
    /** @deprecated Please use growableHeapF64() instead. */
    HEAPF64: Float64Array;
    _malloc(size: number): VoidPtr;
    _free(ptr: VoidPtr): void;
    out(message: string): void;
    err(message: string): void;
    ccall<T>(ident: string, returnType?: string | null, argTypes?: string[], args?: any[], opts?: any): T;
    cwrap<T extends Function>(ident: string, returnType: string, argTypes?: string[], opts?: any): T;
    cwrap<T extends Function>(ident: string, ...args: any[]): T;
    setValue(ptr: VoidPtr, value: number, type: string, noSafe?: number | boolean): void;
    setValue(ptr: Int32Ptr, value: number, type: string, noSafe?: number | boolean): void;
    getValue(ptr: number, type: string, noSafe?: number | boolean): number;
    UTF8ToString(ptr: CharPtr, maxBytesToRead?: number): string;
    UTF8ArrayToString(u8Array: Uint8Array, idx?: number, maxBytesToRead?: number): string;
    stringToUTF8Array(str: string, heap: Uint8Array, outIdx: number, maxBytesToWrite: number): void;
    FS_createPath(parent: string, path: string, canRead?: boolean, canWrite?: boolean): string;
    FS_createDataFile(parent: string, name: string, data: TypedArray, canRead: boolean, canWrite: boolean, canOwn?: boolean): string;
    addFunction(fn: Function, signature: string): number;
    stackSave(): VoidPtr;
    stackRestore(stack: VoidPtr): void;
    stackAlloc(size: number): VoidPtr;
    instantiateWasm?: InstantiateWasmCallBack;
    preInit?: (() => any)[] | (() => any);
    preRun?: (() => any)[] | (() => any);
    onRuntimeInitialized?: () => any;
    postRun?: (() => any)[] | (() => any);
    onAbort?: {
        (error: any): void;
    };
}
type InstantiateWasmSuccessCallback = (instance: WebAssembly.Instance, module: WebAssembly.Module | undefined) => void;
type InstantiateWasmCallBack = (imports: WebAssembly.Imports, successCallback: InstantiateWasmSuccessCallback) => any;
declare type TypedArray = Int8Array | Uint8Array | Uint8ClampedArray | Int16Array | Uint16Array | Int32Array | Uint32Array | Float32Array | Float64Array;

interface DotnetHostBuilder {
    withConfig(config: MonoConfig): DotnetHostBuilder;
    withConfigSrc(configSrc: string): DotnetHostBuilder;
    withApplicationArguments(...args: string[]): DotnetHostBuilder;
    withEnvironmentVariable(name: string, value: string): DotnetHostBuilder;
    withEnvironmentVariables(variables: {
        [i: string]: string;
    }): DotnetHostBuilder;
    withVirtualWorkingDirectory(vfsPath: string): DotnetHostBuilder;
    withDiagnosticTracing(enabled: boolean): DotnetHostBuilder;
    withDebugging(level: number): DotnetHostBuilder;
    withMainAssembly(mainAssemblyName: string): DotnetHostBuilder;
    withApplicationArgumentsFromQuery(): DotnetHostBuilder;
    withApplicationEnvironment(applicationEnvironment?: string): DotnetHostBuilder;
    withApplicationCulture(applicationCulture?: string): DotnetHostBuilder;
    withResourceLoader(loadBootResource?: LoadBootResourceCallback): DotnetHostBuilder;
    create(): Promise<RuntimeAPI>;
    run(): Promise<number>;
}
type MonoConfig = {
    /**
     * The subfolder containing managed assemblies and pdbs. This is relative to dotnet.js script.
     */
    assemblyRootFolder?: string;
    /**
     * A list of assets to load along with the runtime.
     */
    assets?: AssetEntry[];
    /**
     * Additional search locations for assets.
     */
    remoteSources?: string[];
    /**
     * It will not fail the startup is .pdb files can't be downloaded
     */
    ignorePdbLoadErrors?: boolean;
    /**
     * We are throttling parallel downloads in order to avoid net::ERR_INSUFFICIENT_RESOURCES on chrome. The default value is 16.
     */
    maxParallelDownloads?: number;
    /**
     * We are making up to 2 more delayed attempts to download same asset. Default true.
     */
    enableDownloadRetry?: boolean;
    /**
     * Name of the assembly with main entrypoint
     */
    mainAssemblyName?: string;
    /**
     * Configures the runtime's globalization mode
     */
    globalizationMode?: GlobalizationMode;
    /**
     * debugLevel > 0 enables debugging and sets the debug log level to debugLevel
     * debugLevel == 0 disables debugging and enables interpreter optimizations
     * debugLevel < 0 enables debugging and disables debug logging.
     */
    debugLevel?: number;
    /**
    * Enables diagnostic log messages during startup
    */
    diagnosticTracing?: boolean;
    /**
     * Dictionary-style Object containing environment variables
     */
    environmentVariables?: {
        [i: string]: string;
    };
    /**
     * initial number of workers to add to the emscripten pthread pool
     */
    pthreadPoolSize?: number;
    /**
     * If true, the snapshot of runtime's memory will be stored in the browser and used for faster startup next time. Default is false.
     */
    startupMemoryCache?: boolean;
    /**
     * hash of assets
     */
    assetsHash?: string;
    /**
     * application environment
     */
    applicationEnvironment?: string;
<<<<<<< HEAD
    /**
     * query string to be used for asset loading
     */
    assetUniqueQuery?: string;
    /**
     * Gets the application culture. This is a name specified in the BCP 47 format. See https://tools.ietf.org/html/bcp47
     */
    applicationCulture?: string;
    /**
     * Overrides the built-in boot resource loading mechanism so that boot resources can be fetched
     * from a custom source, such as an external CDN.
     * @param type The type of the resource to be loaded.
     * @param name The name of the resource to be loaded.
     * @param defaultUri The URI from which the framework would fetch the resource by default. The URI may be relative or absolute.
     * @param integrity The integrity string representing the expected content in the response.
     * @returns A URI string or a Response promise to override the loading process, or null/undefined to allow the default loading behavior.
     */
    loadBootResource?: LoadBootResourceCallback;
    /**
     * exports from library es6 modules
     *
     * nuget packages can contain wwwroot/*.lib.module.js which are treated as es6 modules
     * runtime calls 'onRuntimeConfigLoaded(config: MonoConfig)' and 'onRuntimeReady(api: RuntimeAPI)'
     * blazor calls 'beforeStart' and 'afterStarted'
     */
    libraryInitializers?: any[];
    /**
     * definition of assets to load along with the runtime.
     */
    resources?: ResourceGroups;
    /**
     * config extensions declared in MSBuild items @(WasmBootConfigExtension)
     */
    extensions?: {
        [name: string]: any;
    };
};
type ResourceExtensions = {
    [extensionName: string]: ResourceList;
};
interface ResourceGroups {
    readonly hash?: string;
    readonly assembly?: ResourceList;
    readonly lazyAssembly?: ResourceList;
    readonly pdb?: ResourceList;
    readonly runtime?: ResourceList;
    readonly satelliteResources?: {
        [cultureName: string]: ResourceList;
    };
    readonly libraryInitializers?: ResourceList;
    readonly extensions?: ResourceExtensions;
    readonly vfs?: {
        [virtualPath: string]: ResourceList;
    };
}
type ResourceList = {
    [name: string]: string;
=======
>>>>>>> 36481bfd
};
/**
 * Overrides the built-in boot resource loading mechanism so that boot resources can be fetched
 * from a custom source, such as an external CDN.
 * @param type The type of the resource to be loaded.
 * @param name The name of the resource to be loaded.
 * @param defaultUri The URI from which the framework would fetch the resource by default. The URI may be relative or absolute.
 * @param integrity The integrity string representing the expected content in the response.
 * @returns A URI string or a Response promise to override the loading process, or null/undefined to allow the default loading behavior.
 */
type LoadBootResourceCallback = (type: WebAssemblyBootResourceType, name: string, defaultUri: string, integrity: string) => string | Promise<Response> | null | undefined;
interface ResourceRequest {
    name: string;
    behavior: AssetBehaviours;
    resolvedUrl?: string;
    hash?: string;
}
interface LoadingResource {
    name: string;
    url: string;
    response: Promise<Response>;
}
interface AssetEntry extends ResourceRequest {
    /**
     * If specified, overrides the path of the asset in the virtual filesystem and similar data structures once downloaded.
     */
    virtualPath?: string;
    /**
     * Culture code
     */
    culture?: string;
    /**
     * If true, an attempt will be made to load the asset from each location in MonoConfig.remoteSources.
     */
    loadRemote?: boolean;
    /**
     * If true, the runtime startup would not fail if the asset download was not successful.
     */
    isOptional?: boolean;
    /**
     * If provided, runtime doesn't have to fetch the data.
     * Runtime would set the buffer to null after instantiation to free the memory.
     */
    buffer?: ArrayBuffer;
    /**
     * It's metadata + fetch-like Promise<Response>
     * If provided, the runtime doesn't have to initiate the download. It would just await the response.
     */
    pendingDownload?: LoadingResource;
}
type AssetBehaviours = "resource" | "assembly" | "pdb" | "heap" | "icu" | "vfs" | "dotnetwasm" | "js-module-threads" | "js-module-runtime" | "js-module-dotnet" | "js-module-native" | "symbols";
declare const enum GlobalizationMode {
    Sharded = "sharded",
    All = "all",
    Invariant = "invariant",
    Custom = "custom",
    Hybrid = "hybrid"
}
type DotnetModuleConfig = {
    disableDotnet6Compatibility?: boolean;
    config?: MonoConfig;
    configSrc?: string;
    onConfigLoaded?: (config: MonoConfig) => void | Promise<void>;
    onDotnetReady?: () => void | Promise<void>;
    onDownloadResourceProgress?: (resourcesLoaded: number, totalResources: number) => void;
    getApplicationEnvironment?: (bootConfigResponse: Response) => string | null;
    imports?: any;
    exports?: string[];
    downloadResource?: (request: ResourceRequest) => LoadingResource | undefined;
} & Partial<EmscriptenModule>;
type APIType = {
    runMain: (mainAssemblyName: string, args: string[]) => Promise<number>;
    runMainAndExit: (mainAssemblyName: string, args: string[]) => Promise<number>;
    setEnvironmentVariable: (name: string, value: string) => void;
    getAssemblyExports(assemblyName: string): Promise<any>;
    setModuleImports(moduleName: string, moduleImports: any): void;
    getConfig: () => MonoConfig;
    setHeapB32: (offset: NativePointer, value: number | boolean) => void;
    setHeapU8: (offset: NativePointer, value: number) => void;
    setHeapU16: (offset: NativePointer, value: number) => void;
    setHeapU32: (offset: NativePointer, value: NativePointer | number) => void;
    setHeapI8: (offset: NativePointer, value: number) => void;
    setHeapI16: (offset: NativePointer, value: number) => void;
    setHeapI32: (offset: NativePointer, value: number) => void;
    setHeapI52: (offset: NativePointer, value: number) => void;
    setHeapU52: (offset: NativePointer, value: number) => void;
    setHeapI64Big: (offset: NativePointer, value: bigint) => void;
    setHeapF32: (offset: NativePointer, value: number) => void;
    setHeapF64: (offset: NativePointer, value: number) => void;
    getHeapB32: (offset: NativePointer) => boolean;
    getHeapU8: (offset: NativePointer) => number;
    getHeapU16: (offset: NativePointer) => number;
    getHeapU32: (offset: NativePointer) => number;
    getHeapI8: (offset: NativePointer) => number;
    getHeapI16: (offset: NativePointer) => number;
    getHeapI32: (offset: NativePointer) => number;
    getHeapI52: (offset: NativePointer) => number;
    getHeapU52: (offset: NativePointer) => number;
    getHeapI64Big: (offset: NativePointer) => bigint;
    getHeapF32: (offset: NativePointer) => number;
    getHeapF64: (offset: NativePointer) => number;
    localHeapViewI8: () => Int8Array;
    localHeapViewI16: () => Int16Array;
    localHeapViewI32: () => Int32Array;
    localHeapViewI64Big: () => BigInt64Array;
    localHeapViewU8: () => Uint8Array;
    localHeapViewU16: () => Uint16Array;
    localHeapViewU32: () => Uint32Array;
    localHeapViewF32: () => Float32Array;
    localHeapViewF64: () => Float64Array;
};
type RuntimeAPI = {
    /**
     * @deprecated Please use API object instead. See also MONOType in dotnet-legacy.d.ts
     */
    MONO: any;
    /**
     * @deprecated Please use API object instead. See also BINDINGType in dotnet-legacy.d.ts
     */
    BINDING: any;
    INTERNAL: any;
    Module: EmscriptenModule;
    runtimeId: number;
    runtimeBuildInfo: {
        productVersion: string;
        gitHash: string;
        buildConfiguration: string;
    };
} & APIType;
type ModuleAPI = {
    dotnet: DotnetHostBuilder;
    exit: (code: number, reason?: any) => void;
};
type CreateDotnetRuntimeType = (moduleFactory: DotnetModuleConfig | ((api: RuntimeAPI) => DotnetModuleConfig)) => Promise<RuntimeAPI>;
type WebAssemblyBootResourceType = "assembly" | "pdb" | "dotnetjs" | "dotnetwasm" | "globalization" | "manifest" | "configuration";

interface IDisposable {
    dispose(): void;
    get isDisposed(): boolean;
}
interface IMemoryView extends IDisposable {
    /**
     * copies elements from provided source to the wasm memory.
     * target has to have the elements of the same type as the underlying C# array.
     * same as TypedArray.set()
     */
    set(source: TypedArray, targetOffset?: number): void;
    /**
     * copies elements from wasm memory to provided target.
     * target has to have the elements of the same type as the underlying C# array.
     */
    copyTo(target: TypedArray, sourceOffset?: number): void;
    /**
     * same as TypedArray.slice()
     */
    slice(start?: number, end?: number): TypedArray;
    get length(): number;
    get byteLength(): number;
}

declare function mono_exit(exit_code: number, reason?: any): void;

declare const dotnet: DotnetHostBuilder;
declare const exit: typeof mono_exit;

declare global {
    function getDotnetRuntime(runtimeId: number): RuntimeAPI | undefined;
}
declare const createDotnetRuntime: CreateDotnetRuntimeType;

export { AssetEntry, CreateDotnetRuntimeType, DotnetModuleConfig, EmscriptenModule, IMemoryView, ModuleAPI, MonoConfig, ResourceRequest, RuntimeAPI, createDotnetRuntime as default, dotnet, exit };<|MERGE_RESOLUTION|>--- conflicted
+++ resolved
@@ -152,11 +152,6 @@
      * application environment
      */
     applicationEnvironment?: string;
-<<<<<<< HEAD
-    /**
-     * query string to be used for asset loading
-     */
-    assetUniqueQuery?: string;
     /**
      * Gets the application culture. This is a name specified in the BCP 47 format. See https://tools.ietf.org/html/bcp47
      */
@@ -210,8 +205,6 @@
 }
 type ResourceList = {
     [name: string]: string;
-=======
->>>>>>> 36481bfd
 };
 /**
  * Overrides the built-in boot resource loading mechanism so that boot resources can be fetched
