//! Licensed to the .NET Foundation under one or more agreements.
//! The .NET Foundation licenses this file to you under the MIT license.
//!
//! This is generated file, see src/mono/wasm/runtime/rollup.config.js

//! This is not considered public API with backward compatibility guarantees. 

declare interface ManagedPointer {
    __brandManagedPointer: "ManagedPointer";
}
declare interface NativePointer {
    __brandNativePointer: "NativePointer";
}
declare interface VoidPtr extends NativePointer {
    __brand: "VoidPtr";
}
declare interface CharPtr extends NativePointer {
    __brand: "CharPtr";
}
declare interface Int32Ptr extends NativePointer {
    __brand: "Int32Ptr";
}
declare interface EmscriptenModule {
    HEAP8: Int8Array;
    HEAP16: Int16Array;
    HEAP32: Int32Array;
    HEAPU8: Uint8Array;
    HEAPU16: Uint16Array;
    HEAPU32: Uint32Array;
    HEAPF32: Float32Array;
    HEAPF64: Float64Array;
    _malloc(size: number): VoidPtr;
    _free(ptr: VoidPtr): void;
    print(message: string): void;
    printErr(message: string): void;
    ccall<T>(ident: string, returnType?: string | null, argTypes?: string[], args?: any[], opts?: any): T;
    cwrap<T extends Function>(ident: string, returnType: string, argTypes?: string[], opts?: any): T;
    cwrap<T extends Function>(ident: string, ...args: any[]): T;
    setValue(ptr: VoidPtr, value: number, type: string, noSafe?: number | boolean): void;
    setValue(ptr: Int32Ptr, value: number, type: string, noSafe?: number | boolean): void;
    getValue(ptr: number, type: string, noSafe?: number | boolean): number;
    UTF8ToString(ptr: CharPtr, maxBytesToRead?: number): string;
    UTF8ArrayToString(u8Array: Uint8Array, idx?: number, maxBytesToRead?: number): string;
    FS_createPath(parent: string, path: string, canRead?: boolean, canWrite?: boolean): string;
    FS_createDataFile(parent: string, name: string, data: TypedArray, canRead: boolean, canWrite: boolean, canOwn?: boolean): string;
    FS_readFile(filename: string, opts: any): any;
    removeRunDependency(id: string): void;
    addRunDependency(id: string): void;
    ready: Promise<unknown>;
    preInit?: (() => any)[];
    preRun?: (() => any)[];
    postRun?: (() => any)[];
    onAbort?: {
        (error: any): void;
    };
    onRuntimeInitialized?: () => any;
    instantiateWasm: (imports: any, successCallback: Function) => any;
}
declare type TypedArray = Int8Array | Uint8Array | Uint8ClampedArray | Int16Array | Uint16Array | Int32Array | Uint32Array | Float32Array | Float64Array;

/**
 * Allocates a block of memory that can safely contain pointers into the managed heap.
 * The result object has get(index) and set(index, value) methods that can be used to retrieve and store managed pointers.
 * Once you are done using the root buffer, you must call its release() method.
 * For small numbers of roots, it is preferable to use the mono_wasm_new_root and mono_wasm_new_roots APIs instead.
 */
declare function mono_wasm_new_root_buffer(capacity: number, name?: string): WasmRootBuffer;
/**
 * Allocates a WasmRoot pointing to a root provided and controlled by external code. Typicaly on managed stack.
 * Releasing this root will not de-allocate the root space. You still need to call .release().
 */
declare function mono_wasm_new_external_root<T extends MonoObject>(address: VoidPtr | MonoObjectRef): WasmRoot<T>;
/**
 * Allocates temporary storage for a pointer into the managed heap.
 * Pointers stored here will be visible to the GC, ensuring that the object they point to aren't moved or collected.
 * If you already have a managed pointer you can pass it as an argument to initialize the temporary storage.
 * The result object has get() and set(value) methods, along with a .value property.
 * When you are done using the root you must call its .release() method.
 */
declare function mono_wasm_new_root<T extends MonoObject>(value?: T | undefined): WasmRoot<T>;
/**
 * Releases 1 or more root or root buffer objects.
 * Multiple objects may be passed on the argument list.
 * 'undefined' may be passed as an argument so it is safe to call this method from finally blocks
 *  even if you are not sure all of your roots have been created yet.
 * @param {... WasmRoot} roots
 */
declare function mono_wasm_release_roots(...args: WasmRoot<any>[]): void;
declare class WasmRootBuffer {
    private __count;
    private length;
    private __offset;
    private __offset32;
    private __handle;
    private __ownsAllocation;
    constructor(offset: VoidPtr, capacity: number, ownsAllocation: boolean, name?: string);
    _throw_index_out_of_range(): void;
    _check_in_range(index: number): void;
    get_address(index: number): MonoObjectRef;
    get_address_32(index: number): number;
    get(index: number): ManagedPointer;
    set(index: number, value: ManagedPointer): ManagedPointer;
    copy_value_from_address(index: number, sourceAddress: MonoObjectRef): void;
    _unsafe_get(index: number): number;
    _unsafe_set(index: number, value: ManagedPointer | NativePointer): void;
    clear(): void;
    release(): void;
    toString(): string;
}
interface WasmRoot<T extends MonoObject> {
    get_address(): MonoObjectRef;
    get_address_32(): number;
    get address(): MonoObjectRef;
    get(): T;
    set(value: T): T;
    get value(): T;
    set value(value: T);
    copy_from_address(source: MonoObjectRef): void;
    copy_to_address(destination: MonoObjectRef): void;
    copy_from(source: WasmRoot<T>): void;
    copy_to(destination: WasmRoot<T>): void;
    valueOf(): T;
    clear(): void;
    release(): void;
    toString(): string;
}

interface MonoObject extends ManagedPointer {
    __brandMonoObject: "MonoObject";
}
interface MonoString extends MonoObject {
    __brand: "MonoString";
}
interface MonoArray extends MonoObject {
    __brand: "MonoArray";
}
interface MonoObjectRef extends ManagedPointer {
    __brandMonoObjectRef: "MonoObjectRef";
}
declare type MonoConfig = {
    isError: false;
    assembly_root: string;
    assets: AllAssetEntryTypes[];
    debug_level?: number;
    enable_debugging?: number;
    globalization_mode: GlobalizationMode;
    diagnostic_tracing?: boolean;
    remote_sources?: string[];
    environment_variables?: {
        [i: string]: string;
    };
    runtime_options?: string[];
    aot_profiler_options?: AOTProfilerOptions;
    coverage_profiler_options?: CoverageProfilerOptions;
    ignore_pdb_load_errors?: boolean;
};
declare type MonoConfigError = {
    isError: true;
    message: string;
    error: any;
};
declare type AllAssetEntryTypes = AssetEntry | AssemblyEntry | SatelliteAssemblyEntry | VfsEntry | IcuData;
declare type AssetEntry = {
    name: string;
    behavior: AssetBehaviours;
    virtual_path?: string;
    culture?: string;
    load_remote?: boolean;
    is_optional?: boolean;
    buffer?: ArrayBuffer;
};
interface AssemblyEntry extends AssetEntry {
    name: "assembly";
}
interface SatelliteAssemblyEntry extends AssetEntry {
    name: "resource";
    culture: string;
}
interface VfsEntry extends AssetEntry {
    name: "vfs";
    virtual_path: string;
}
interface IcuData extends AssetEntry {
    name: "icu";
    load_remote: boolean;
}
declare const enum AssetBehaviours {
    Resource = "resource",
    Assembly = "assembly",
    Heap = "heap",
    ICU = "icu",
    VFS = "vfs"
}
declare const enum GlobalizationMode {
    ICU = "icu",
    INVARIANT = "invariant",
    AUTO = "auto"
}
declare type AOTProfilerOptions = {
    write_at?: string;
    send_to?: string;
};
declare type CoverageProfilerOptions = {
    write_at?: string;
    send_to?: string;
};
declare type DotnetModuleConfig = {
    disableDotnet6Compatibility?: boolean;
    config?: MonoConfig | MonoConfigError;
    configSrc?: string;
    onConfigLoaded?: (config: MonoConfig) => Promise<void>;
    onDotnetReady?: () => void;
    imports?: DotnetModuleConfigImports;
    exports?: string[];
} & Partial<EmscriptenModule>;
declare type DotnetModuleConfigImports = {
    require?: (name: string) => any;
    fetch?: (url: string) => Promise<Response>;
    fs?: {
        promises?: {
            readFile?: (path: string) => Promise<string | Buffer>;
        };
        readFileSync?: (path: string, options: any | undefined) => string;
    };
    crypto?: {
        randomBytes?: (size: number) => Buffer;
    };
    ws?: WebSocket & {
        Server: any;
    };
    path?: {
        normalize?: (path: string) => string;
        dirname?: (path: string) => string;
    };
    url?: any;
};

declare function mono_wasm_runtime_ready(): void;

declare function mono_wasm_setenv(name: string, value: string): void;
declare function mono_load_runtime_and_bcl_args(config: MonoConfig | MonoConfigError | undefined): Promise<void>;
declare function mono_wasm_load_data_archive(data: Uint8Array, prefix: string): boolean;
/**
 * Loads the mono config file (typically called mono-config.json) asynchroniously
 * Note: the run dependencies are so emsdk actually awaits it in order.
 *
 * @param {string} configFilePath - relative path to the config file
 * @throws Will throw an error if the config file loading fails
 */
declare function mono_wasm_load_config(configFilePath: string): Promise<void>;

declare function mono_wasm_load_icu_data(offset: VoidPtr): boolean;

/**
 * @deprecated Not GC or thread safe
 */
declare function conv_string(mono_obj: MonoString): string | null;
declare function conv_string_root(root: WasmRoot<MonoString>): string | null;
<<<<<<< HEAD
=======
declare function js_string_to_mono_string_root(string: string, result: WasmRoot<MonoString>): void;
>>>>>>> 424a09cb
/**
 * @deprecated Not GC or thread safe
 */
declare function js_string_to_mono_string(string: string): MonoString;

/**
 * @deprecated Not GC or thread safe. For blazor use only
 */
declare function js_to_mono_obj(js_obj: any): MonoObject;
<<<<<<< HEAD
=======
declare function js_to_mono_obj_root(js_obj: any, result: WasmRoot<MonoObject>, should_add_in_flight: boolean): void;
declare function js_typed_array_to_array_root(js_obj: any, result: WasmRoot<MonoArray>): void;
>>>>>>> 424a09cb
/**
 * @deprecated Not GC or thread safe
 */
declare function js_typed_array_to_array(js_obj: any): MonoArray;

declare function unbox_mono_obj(mono_obj: MonoObject): any;
declare function unbox_mono_obj_root(root: WasmRoot<any>): any;
declare function mono_array_to_js_array(mono_array: MonoArray): any[] | null;
declare function mono_array_root_to_js_array(arrayRoot: WasmRoot<MonoArray>): any[] | null;

declare function mono_bind_static_method(fqn: string, signature?: string): Function;
declare function mono_call_assembly_entry_point(assembly: string, args?: any[], signature?: string): number;

declare function mono_wasm_load_bytes_into_heap(bytes: Uint8Array): VoidPtr;

declare type _MemOffset = number | VoidPtr | NativePointer | ManagedPointer;
declare type _NumberOrPointer = number | VoidPtr | NativePointer | ManagedPointer;
declare function setU8(offset: _MemOffset, value: number): void;
declare function setU16(offset: _MemOffset, value: number): void;
declare function setU32(offset: _MemOffset, value: _NumberOrPointer): void;
declare function setI8(offset: _MemOffset, value: number): void;
declare function setI16(offset: _MemOffset, value: number): void;
declare function setI32(offset: _MemOffset, value: _NumberOrPointer): void;
declare function setI64(offset: _MemOffset, value: number): void;
declare function setF32(offset: _MemOffset, value: number): void;
declare function setF64(offset: _MemOffset, value: number): void;
declare function getU8(offset: _MemOffset): number;
declare function getU16(offset: _MemOffset): number;
declare function getU32(offset: _MemOffset): number;
declare function getI8(offset: _MemOffset): number;
declare function getI16(offset: _MemOffset): number;
declare function getI32(offset: _MemOffset): number;
declare function getI64(offset: _MemOffset): number;
declare function getF32(offset: _MemOffset): number;
declare function getF64(offset: _MemOffset): number;

declare function mono_run_main_and_exit(main_assembly_name: string, args: string[]): Promise<void>;
declare function mono_run_main(main_assembly_name: string, args: string[]): Promise<number>;

declare const MONO: {
    mono_wasm_setenv: typeof mono_wasm_setenv;
    mono_wasm_load_bytes_into_heap: typeof mono_wasm_load_bytes_into_heap;
    mono_wasm_load_icu_data: typeof mono_wasm_load_icu_data;
    mono_wasm_runtime_ready: typeof mono_wasm_runtime_ready;
    mono_wasm_load_data_archive: typeof mono_wasm_load_data_archive;
    mono_wasm_load_config: typeof mono_wasm_load_config;
    mono_load_runtime_and_bcl_args: typeof mono_load_runtime_and_bcl_args;
    mono_wasm_new_root_buffer: typeof mono_wasm_new_root_buffer;
    mono_wasm_new_root: typeof mono_wasm_new_root;
    mono_wasm_new_external_root: typeof mono_wasm_new_external_root;
    mono_wasm_release_roots: typeof mono_wasm_release_roots;
    mono_run_main: typeof mono_run_main;
    mono_run_main_and_exit: typeof mono_run_main_and_exit;
    mono_wasm_add_assembly: (name: string, data: VoidPtr, size: number) => number;
    mono_wasm_load_runtime: (unused: string, debug_level: number) => void;
    config: MonoConfig | MonoConfigError;
    loaded_files: string[];
    setI8: typeof setI8;
    setI16: typeof setI16;
    setI32: typeof setI32;
    setI64: typeof setI64;
    setU8: typeof setU8;
    setU16: typeof setU16;
    setU32: typeof setU32;
    setF32: typeof setF32;
    setF64: typeof setF64;
    getI8: typeof getI8;
    getI16: typeof getI16;
    getI32: typeof getI32;
    getI64: typeof getI64;
    getU8: typeof getU8;
    getU16: typeof getU16;
    getU32: typeof getU32;
    getF32: typeof getF32;
    getF64: typeof getF64;
};
declare type MONOType = typeof MONO;
declare const BINDING: {
    /**
     * @deprecated Not GC or thread safe
     */
    mono_obj_array_new: (size: number) => MonoArray;
    /**
     * @deprecated Not GC or thread safe
     */
    mono_obj_array_set: (array: MonoArray, idx: number, obj: MonoObject) => void;
    /**
     * @deprecated Not GC or thread safe
     */
    js_string_to_mono_string: typeof js_string_to_mono_string;
    /**
     * @deprecated Not GC or thread safe
     */
    js_typed_array_to_array: typeof js_typed_array_to_array;
    /**
     * @deprecated Not GC or thread safe
     */
    mono_array_to_js_array: typeof mono_array_to_js_array;
    /**
     * @deprecated Not GC or thread safe
     */
    js_to_mono_obj: typeof js_to_mono_obj;
    /**
     * @deprecated Not GC or thread safe
     */
    conv_string: typeof conv_string;
    /**
<<<<<<< HEAD
     * @deprecated Renamed to conv_string_root
     */
    conv_string_rooted: typeof conv_string_root;
    conv_string_root: typeof conv_string_root;
=======
     * @deprecated Not GC or thread safe
     */
    unbox_mono_obj: typeof unbox_mono_obj;
    /**
     * @deprecated Renamed to conv_string_root
     */
    conv_string_rooted: typeof conv_string_root;
    js_string_to_mono_string_root: typeof js_string_to_mono_string_root;
    js_typed_array_to_array_root: typeof js_typed_array_to_array_root;
    js_to_mono_obj_root: typeof js_to_mono_obj_root;
    conv_string_root: typeof conv_string_root;
    unbox_mono_obj_root: typeof unbox_mono_obj_root;
    mono_array_root_to_js_array: typeof mono_array_root_to_js_array;
>>>>>>> 424a09cb
    bind_static_method: typeof mono_bind_static_method;
    call_assembly_entry_point: typeof mono_call_assembly_entry_point;
};
declare type BINDINGType = typeof BINDING;
interface DotnetPublicAPI {
    MONO: typeof MONO;
    BINDING: typeof BINDING;
    INTERNAL: any;
    Module: EmscriptenModule;
    RuntimeId: number;
    RuntimeBuildInfo: {
        ProductVersion: string;
        Configuration: string;
    };
}

declare function createDotnetRuntime(moduleFactory: DotnetModuleConfig | ((api: DotnetPublicAPI) => DotnetModuleConfig)): Promise<DotnetPublicAPI>;
declare type CreateDotnetRuntimeType = typeof createDotnetRuntime;
declare global {
    function getDotnetRuntime(runtimeId: number): DotnetPublicAPI | undefined;
}

export { BINDINGType, CreateDotnetRuntimeType, DotnetModuleConfig, DotnetPublicAPI, EmscriptenModule, MONOType, MonoArray, MonoObject, MonoString, VoidPtr, createDotnetRuntime as default };<|MERGE_RESOLUTION|>--- conflicted
+++ resolved
@@ -256,10 +256,7 @@
  */
 declare function conv_string(mono_obj: MonoString): string | null;
 declare function conv_string_root(root: WasmRoot<MonoString>): string | null;
-<<<<<<< HEAD
-=======
 declare function js_string_to_mono_string_root(string: string, result: WasmRoot<MonoString>): void;
->>>>>>> 424a09cb
 /**
  * @deprecated Not GC or thread safe
  */
@@ -269,11 +266,8 @@
  * @deprecated Not GC or thread safe. For blazor use only
  */
 declare function js_to_mono_obj(js_obj: any): MonoObject;
-<<<<<<< HEAD
-=======
 declare function js_to_mono_obj_root(js_obj: any, result: WasmRoot<MonoObject>, should_add_in_flight: boolean): void;
 declare function js_typed_array_to_array_root(js_obj: any, result: WasmRoot<MonoArray>): void;
->>>>>>> 424a09cb
 /**
  * @deprecated Not GC or thread safe
  */
@@ -381,12 +375,6 @@
      */
     conv_string: typeof conv_string;
     /**
-<<<<<<< HEAD
-     * @deprecated Renamed to conv_string_root
-     */
-    conv_string_rooted: typeof conv_string_root;
-    conv_string_root: typeof conv_string_root;
-=======
      * @deprecated Not GC or thread safe
      */
     unbox_mono_obj: typeof unbox_mono_obj;
@@ -400,7 +388,6 @@
     conv_string_root: typeof conv_string_root;
     unbox_mono_obj_root: typeof unbox_mono_obj_root;
     mono_array_root_to_js_array: typeof mono_array_root_to_js_array;
->>>>>>> 424a09cb
     bind_static_method: typeof mono_bind_static_method;
     call_assembly_entry_point: typeof mono_call_assembly_entry_point;
 };
