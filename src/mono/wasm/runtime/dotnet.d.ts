--- conflicted
+++ resolved
@@ -154,112 +154,7 @@
     getHeapF32: (offset: NativePointer) => number;
     getHeapF64: (offset: NativePointer) => number;
 }
-<<<<<<< HEAD
-
-declare function mono_wasm_load_icu_data(offset: VoidPtr): boolean;
-
-declare function mono_wasm_get_assembly_exports(assembly: string): Promise<any>;
-
-declare type _MemOffset = number | VoidPtr | NativePointer | ManagedPointer;
-declare type _NumberOrPointer = number | VoidPtr | NativePointer | ManagedPointer;
-declare function setB32(offset: _MemOffset, value: number | boolean): void;
-declare function setU8(offset: _MemOffset, value: number): void;
-declare function setU16(offset: _MemOffset, value: number): void;
-declare function setU32(offset: _MemOffset, value: _NumberOrPointer): void;
-declare function setI8(offset: _MemOffset, value: number): void;
-declare function setI16(offset: _MemOffset, value: number): void;
-declare function setI32(offset: _MemOffset, value: number): void;
-/**
- * Throws for values which are not 52 bit integer. See Number.isSafeInteger()
- */
-declare function setI52(offset: _MemOffset, value: number): void;
-/**
- * Throws for values which are not 52 bit integer or are negative. See Number.isSafeInteger().
- */
-declare function setU52(offset: _MemOffset, value: number): void;
-declare function setI64Big(offset: _MemOffset, value: bigint): void;
-declare function setF32(offset: _MemOffset, value: number): void;
-declare function setF64(offset: _MemOffset, value: number): void;
-declare function getB32(offset: _MemOffset): boolean;
-declare function getU8(offset: _MemOffset): number;
-declare function getU16(offset: _MemOffset): number;
-declare function getU32(offset: _MemOffset): number;
-declare function getI8(offset: _MemOffset): number;
-declare function getI16(offset: _MemOffset): number;
-declare function getI32(offset: _MemOffset): number;
-/**
- * Throws for Number.MIN_SAFE_INTEGER > value > Number.MAX_SAFE_INTEGER
- */
-declare function getI52(offset: _MemOffset): number;
-/**
- * Throws for 0 > value > Number.MAX_SAFE_INTEGER
- */
-declare function getU52(offset: _MemOffset): number;
-declare function getI64Big(offset: _MemOffset): bigint;
-declare function getF32(offset: _MemOffset): number;
-declare function getF64(offset: _MemOffset): number;
-declare function mono_wasm_load_bytes_into_heap(bytes: Uint8Array): VoidPtr;
-
-/**
- * Possible signatures are described here  https://docs.microsoft.com/en-us/dotnet/csharp/fundamentals/program-structure/main-command-line
- */
-declare function mono_run_main_and_exit(main_assembly_name: string, args: string[]): Promise<void>;
-/**
- * Possible signatures are described here  https://docs.microsoft.com/en-us/dotnet/csharp/fundamentals/program-structure/main-command-line
- */
-declare function mono_run_main(main_assembly_name: string, args: string[]): Promise<number>;
-
-declare function mono_wasm_setenv(name: string, value: string): void;
-declare function mono_wasm_load_data_archive(data: Uint8Array, prefix: string): boolean;
-/**
- * Loads the mono config file (typically called mono-config.json) asynchroniously
- * Note: the run dependencies are so emsdk actually awaits it in order.
- *
- * @param {string} configFilePath - relative path to the config file
- * @throws Will throw an error if the config file loading fails
- */
-declare function mono_wasm_load_config(configFilePath: string): Promise<void>;
-/**
-* @deprecated
-*/
-declare function mono_load_runtime_and_bcl_args(cfg?: MonoConfig | MonoConfigError | undefined): Promise<void>;
-
-/**
- * @deprecated Not GC or thread safe
- */
-declare function conv_string(mono_obj: MonoString): string | null;
-declare function conv_string_root(root: WasmRoot<MonoString>): string | null;
-declare function js_string_to_mono_string_root(string: string, result: WasmRoot<MonoString>): void;
-/**
- * @deprecated Not GC or thread safe
- */
-declare function js_string_to_mono_string(string: string): MonoString;
-
-declare function unbox_mono_obj(mono_obj: MonoObject): any;
-declare function unbox_mono_obj_root(root: WasmRoot<any>): any;
-declare function mono_array_to_js_array(mono_array: MonoArray): any[] | null;
-declare function mono_array_root_to_js_array(arrayRoot: WasmRoot<MonoArray>): any[] | null;
-
-/**
- * @deprecated Not GC or thread safe. For blazor use only
- */
-declare function js_to_mono_obj(js_obj: any): MonoObject;
-declare function js_to_mono_obj_root(js_obj: any, result: WasmRoot<MonoObject>, should_add_in_flight: boolean): void;
-declare function js_typed_array_to_array_root(js_obj: any, result: WasmRoot<MonoArray>): void;
-/**
- * @deprecated Not GC or thread safe
- */
-declare function js_typed_array_to_array(js_obj: any): MonoArray;
-
-declare function mono_bind_static_method(fqn: string, signature?: string): Function;
-declare function mono_call_assembly_entry_point(assembly: string, args?: any[], signature?: string): number;
-
-declare type BINDINGType = {
-    bind_static_method: typeof mono_bind_static_method;
-    call_assembly_entry_point: typeof mono_call_assembly_entry_point;
-=======
 declare type DotnetPublicAPI = {
->>>>>>> 0d80733c
     /**
      * @deprecated Please use API object instead. See also MONOType in dotnet-legacy.d.ts
      */
