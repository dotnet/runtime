--- conflicted
+++ resolved
@@ -136,160 +136,6 @@
     return exportedAPI;
 }
 
-<<<<<<< HEAD
-=======
-export const __initializeImportsAndExports: any = initializeImportsAndExports; // don't want to export the type
-
-// the methods would be visible to EMCC linker
-// --- keep in sync with dotnet.es6.lib.js ---
-const mono_wasm_threads_exports = !MonoWasmThreads ? undefined : {
-    // mono-threads-wasm.c
-    mono_wasm_pthread_on_pthread_attached,
-    // diagnostics_server.c
-    mono_wasm_diagnostic_server_on_server_thread_created,
-    mono_wasm_diagnostic_server_on_runtime_server_init,
-    mono_wasm_diagnostic_server_stream_signal_work_available,
-};
-
-// the methods would be visible to EMCC linker
-// --- keep in sync with dotnet.es6.lib.js ---
-export const __linker_exports: any = {
-    // mini-wasm.c
-    mono_set_timeout,
-
-    // mini-wasm-debugger.c
-    mono_wasm_asm_loaded,
-    mono_wasm_fire_debugger_agent_message,
-    mono_wasm_debugger_log,
-    mono_wasm_add_dbg_command_received,
-
-    // mono-threads-wasm.c
-    schedule_background_exec,
-
-    // also keep in sync with driver.c
-    mono_wasm_invoke_js_blazor,
-    mono_wasm_trace_logger,
-    mono_wasm_set_entrypoint_breakpoint,
-    mono_wasm_event_pipe_early_startup_callback,
-
-    // also keep in sync with corebindings.c
-    mono_wasm_invoke_js_with_args_ref,
-    mono_wasm_get_object_property_ref,
-    mono_wasm_set_object_property_ref,
-    mono_wasm_get_by_index_ref,
-    mono_wasm_set_by_index_ref,
-    mono_wasm_get_global_object_ref,
-    mono_wasm_create_cs_owned_object_ref,
-    mono_wasm_release_cs_owned_object,
-    mono_wasm_typed_array_to_array_ref,
-    mono_wasm_typed_array_copy_to_ref,
-    mono_wasm_typed_array_from_ref,
-    mono_wasm_typed_array_copy_from_ref,
-    mono_wasm_bind_js_function,
-    mono_wasm_invoke_bound_function,
-    mono_wasm_bind_cs_function,
-    mono_wasm_marshal_promise,
-
-    //  also keep in sync with pal_icushim_static.c
-    mono_wasm_load_icu_data,
-    mono_wasm_get_icudt_name,
-
-    // pal_crypto_webworker.c
-    dotnet_browser_can_use_subtle_crypto_impl,
-    dotnet_browser_simple_digest_hash,
-    dotnet_browser_sign,
-    dotnet_browser_encrypt_decrypt,
-    dotnet_browser_derive_bits,
-
-    // threading exports, if threading is enabled
-    ...mono_wasm_threads_exports,
-};
-
-const INTERNAL: any = {
-    // startup
-    BINDING_ASM: "[System.Runtime.InteropServices.JavaScript]System.Runtime.InteropServices.JavaScript.JavaScriptExports",
-
-    // tests
-    call_static_method,
-    mono_wasm_exit: cwraps.mono_wasm_exit,
-    mono_wasm_enable_on_demand_gc: cwraps.mono_wasm_enable_on_demand_gc,
-    mono_profiler_init_aot: cwraps.mono_profiler_init_aot,
-    mono_wasm_set_runtime_options,
-    mono_wasm_exec_regression: cwraps.mono_wasm_exec_regression,
-    mono_method_resolve,//MarshalTests.cs
-    mono_bind_static_method,// MarshalTests.cs
-    mono_intern_string,// MarshalTests.cs
-
-    // with mono_wasm_debugger_log and mono_wasm_trace_logger
-    logging: undefined,
-
-    //
-    mono_wasm_symbolicate_string,
-    mono_wasm_stringify_as_error_with_stack,
-
-    // used in debugger DevToolsHelper.cs
-    mono_wasm_get_loaded_files,
-    mono_wasm_send_dbg_command_with_parms,
-    mono_wasm_send_dbg_command,
-    mono_wasm_get_dbg_command_info,
-    mono_wasm_get_details,
-    mono_wasm_release_object,
-    mono_wasm_call_function_on,
-    mono_wasm_debugger_resume,
-    mono_wasm_detach_debugger,
-    mono_wasm_raise_debug_event,
-    mono_wasm_change_debugger_log_level,
-    mono_wasm_debugger_attached,
-    mono_wasm_runtime_is_ready: <boolean>runtimeHelpers.mono_wasm_runtime_is_ready,
-
-    // interop
-    get_property,
-    set_property,
-    has_property,
-    get_typeof_property,
-    get_global_this,
-    get_dotnet_instance,
-    dynamic_import,
-
-    // BrowserWebSocket
-    mono_wasm_cancel_promise,
-    ws_wasm_create,
-    ws_wasm_open,
-    ws_wasm_send,
-    ws_wasm_receive,
-    ws_wasm_close,
-    ws_wasm_abort,
-
-    // BrowserHttpHandler
-    http_wasm_supports_streaming_response,
-    http_wasm_create_abort_controler,
-    http_wasm_abort_request,
-    http_wasm_abort_response,
-    http_wasm_fetch,
-    http_wasm_fetch_bytes,
-    http_wasm_get_response_header_names,
-    http_wasm_get_response_header_values,
-    http_wasm_get_response_bytes,
-    http_wasm_get_response_length,
-    http_wasm_get_streamed_response_bytes,
-};
-
-// this represents visibility in the javascript
-// like https://github.com/dotnet/aspnetcore/blob/main/src/Components/Web.JS/src/Platform/Mono/MonoTypes.ts
-export interface DotnetPublicAPI {
-    MONO: typeof MONO,
-    BINDING: typeof BINDING,
-    INTERNAL: any,
-    EXPORTS: any,
-    IMPORTS: any,
-    Module: EmscriptenModule,
-    RuntimeId: number,
-    RuntimeBuildInfo: {
-        ProductVersion: string,
-        Configuration: string,
-    }
-}
->>>>>>> 8fdec7fd
 
 class RuntimeList {
     private list: { [runtimeId: number]: WeakRef<DotnetPublicAPI> } = {};
