// Licensed to the .NET Foundation under one or more agreements.
// The .NET Foundation licenses this file to you under the MIT license.

import ProductVersion from "consts:productVersion";
import Configuration from "consts:configuration";
import MonoWasmThreads from "consts:monoWasmThreads";

import {
    mono_wasm_new_root, mono_wasm_release_roots, mono_wasm_new_external_root,
    mono_wasm_new_root_buffer
} from "./roots";
import {
    mono_wasm_send_dbg_command_with_parms,
    mono_wasm_send_dbg_command,
    mono_wasm_get_dbg_command_info,
    mono_wasm_get_details,
    mono_wasm_release_object,
    mono_wasm_call_function_on,
    mono_wasm_debugger_resume,
    mono_wasm_detach_debugger,
    mono_wasm_runtime_ready,
    mono_wasm_get_loaded_files,
    mono_wasm_raise_debug_event,
    mono_wasm_fire_debugger_agent_message,
    mono_wasm_debugger_log,
    mono_wasm_trace_logger,
    mono_wasm_add_dbg_command_received,
    mono_wasm_change_debugger_log_level,
    mono_wasm_symbolicate_string,
    mono_wasm_stringify_as_error_with_stack,
    mono_wasm_debugger_attached,
    mono_wasm_set_entrypoint_breakpoint,
} from "./debug";
import { ENVIRONMENT_IS_WEB, ENVIRONMENT_IS_WORKER, ExitStatusError, runtimeHelpers, setImportsAndExports } from "./imports";
import { DotnetModuleConfigImports, DotnetModule, is_nullish, MonoConfig, MonoConfigError } from "./types";
import {
    mono_load_runtime_and_bcl_args, mono_wasm_load_config,
    mono_wasm_setenv, mono_wasm_set_runtime_options,
    mono_wasm_load_data_archive, mono_wasm_asm_loaded,
    configure_emscripten_startup
} from "./startup";
import { mono_set_timeout, schedule_background_exec } from "./scheduling";
import { mono_wasm_load_icu_data, mono_wasm_get_icudt_name } from "./icu";
import { conv_string, conv_string_root, js_string_to_mono_string, js_string_to_mono_string_root, mono_intern_string } from "./strings";
import { js_to_mono_obj, js_typed_array_to_array, mono_wasm_typed_array_to_array_ref, js_to_mono_obj_root, js_typed_array_to_array_root } from "./js-to-cs";
import {
    mono_array_to_js_array, mono_wasm_create_cs_owned_object_ref, unbox_mono_obj, unbox_mono_obj_root, mono_array_root_to_js_array
} from "./cs-to-js";
import {
    call_static_method, mono_bind_static_method, mono_call_assembly_entry_point,
    mono_method_resolve,
    mono_wasm_get_by_index_ref, mono_wasm_get_global_object_ref, mono_wasm_get_object_property_ref,
    mono_wasm_invoke_js,
    mono_wasm_invoke_js_blazor,
    mono_wasm_invoke_js_with_args_ref, mono_wasm_set_by_index_ref, mono_wasm_set_object_property_ref
} from "./method-calls";
import { mono_wasm_typed_array_copy_to_ref, mono_wasm_typed_array_from_ref, mono_wasm_typed_array_copy_from_ref, mono_wasm_load_bytes_into_heap } from "./buffers";
import { mono_wasm_release_cs_owned_object } from "./gc-handles";
import cwraps from "./cwraps";
import {
    setI8, setI16, setI32, setI52,
    setU8, setU16, setU32, setF32, setF64,
    getI8, getI16, getI32, getI52,
    getU8, getU16, getU32, getF32, getF64, afterUpdateGlobalBufferAndViews, getI64Big, setI64Big, getU52, setU52, setB32, getB32,
} from "./memory";
import { create_weak_ref } from "./weak-ref";
import { fetch_like, readAsync_like } from "./polyfills";
import { EmscriptenModule } from "./types/emscripten";
import { mono_run_main, mono_run_main_and_exit } from "./run";
import { diagnostics } from "./diagnostics";
import {
    dotnet_browser_can_use_subtle_crypto_impl,
    dotnet_browser_simple_digest_hash,
    dotnet_browser_sign
} from "./crypto-worker";
<<<<<<< HEAD
import { mono_wasm_pthread_on_pthread_attached, afterThreadInit } from "./pthreads/worker";
import { afterLoadWasmModuleToWorker } from "./pthreads/browser";
=======
import { mono_wasm_cancel_promise_ref } from "./cancelable-promise";
import { mono_wasm_web_socket_open_ref, mono_wasm_web_socket_send, mono_wasm_web_socket_receive, mono_wasm_web_socket_close_ref, mono_wasm_web_socket_abort } from "./web-socket";
>>>>>>> 9aec9ad3

const MONO = {
    // current "public" MONO API
    mono_wasm_setenv,
    mono_wasm_load_bytes_into_heap,
    mono_wasm_load_icu_data,
    mono_wasm_runtime_ready,
    mono_wasm_load_data_archive,
    mono_wasm_load_config,
    mono_load_runtime_and_bcl_args,
    mono_wasm_new_root_buffer,
    mono_wasm_new_root,
    mono_wasm_new_external_root,
    mono_wasm_release_roots,
    mono_run_main,
    mono_run_main_and_exit,

    // for Blazor's future!
    mono_wasm_add_assembly: cwraps.mono_wasm_add_assembly,
    mono_wasm_load_runtime: cwraps.mono_wasm_load_runtime,

    config: <MonoConfig | MonoConfigError>runtimeHelpers.config,
    loaded_files: <string[]>[],

    // memory accessors
    setB32,
    setI8,
    setI16,
    setI32,
    setI52,
    setU52,
    setI64Big,
    setU8,
    setU16,
    setU32,
    setF32,
    setF64,
    getB32,
    getI8,
    getI16,
    getI32,
    getI52,
    getU52,
    getI64Big,
    getU8,
    getU16,
    getU32,
    getF32,
    getF64,

    // Diagnostics
    diagnostics
};
export type MONOType = typeof MONO;

const BINDING = {
    //current "public" BINDING API
    /**
     * @deprecated Not GC or thread safe
     */
    mono_obj_array_new: cwraps.mono_wasm_obj_array_new,
    /**
     * @deprecated Not GC or thread safe
     */
    mono_obj_array_set: cwraps.mono_wasm_obj_array_set,
    /**
     * @deprecated Not GC or thread safe
     */
    js_string_to_mono_string,
    /**
     * @deprecated Not GC or thread safe
     */
    js_typed_array_to_array,
    /**
     * @deprecated Not GC or thread safe
     */
    mono_array_to_js_array,
    /**
     * @deprecated Not GC or thread safe
     */
    js_to_mono_obj,
    /**
     * @deprecated Not GC or thread safe
     */
    conv_string,
    /**
     * @deprecated Not GC or thread safe
     */
    unbox_mono_obj,
    /**
     * @deprecated Renamed to conv_string_root
     */
    conv_string_rooted: conv_string_root,

    mono_obj_array_new_ref: cwraps.mono_wasm_obj_array_new_ref,
    mono_obj_array_set_ref: cwraps.mono_wasm_obj_array_set_ref,
    js_string_to_mono_string_root,
    js_typed_array_to_array_root,
    js_to_mono_obj_root,
    conv_string_root,
    unbox_mono_obj_root,
    mono_array_root_to_js_array,

    bind_static_method: mono_bind_static_method,
    call_assembly_entry_point: mono_call_assembly_entry_point,
};
export type BINDINGType = typeof BINDING;

let exportedAPI: DotnetPublicAPI;

// We need to replace some of the methods in the Emscripten PThreads support with our own
type PThreadReplacements = {
    loadWasmModuleToWorker: Function,
    threadInit: Function
}

// this is executed early during load of emscripten runtime
// it exports methods to global objects MONO, BINDING and Module in backward compatible way
// At runtime this will be referred to as 'createDotnetRuntime'
// eslint-disable-next-line @typescript-eslint/explicit-module-boundary-types
function initializeImportsAndExports(
<<<<<<< HEAD
    imports: { isESM: boolean, isGlobal: boolean, isNode: boolean, isWorker: boolean, isShell: boolean, isWeb: boolean, isPThread: boolean, locateFile: Function, quit_: Function, ExitStatus: ExitStatusError, requirePromise: Promise<Function> },
    exports: { mono: any, binding: any, internal: any, module: any },
    replacements: { fetch: any, readAsync: any, require: any, requireOut: any, noExitRuntime: boolean, updateGlobalBufferAndViews: Function, pthreadReplacements: PThreadReplacements | undefined | null },
=======
    imports: { isESM: boolean, isGlobal: boolean, isNode: boolean, isWorker: boolean, isShell: boolean, isWeb: boolean, locateFile: Function, quit_: Function, ExitStatus: ExitStatusError, requirePromise: Promise<Function> },
    exports: { mono: any, binding: any, internal: any, module: any, marshaled_exports: any, marshaled_imports: any },
    replacements: { fetch: any, readAsync: any, require: any, requireOut: any, noExitRuntime: boolean, updateGlobalBufferAndViews: Function },
>>>>>>> 9aec9ad3
): DotnetPublicAPI {
    const module = exports.module as DotnetModule;
    const globalThisAny = globalThis as any;

    // we want to have same instance of MONO, BINDING and Module in dotnet iffe
    setImportsAndExports(imports, exports);

    // here we merge methods from the local objects into exported objects
    Object.assign(exports.mono, MONO);
    Object.assign(exports.binding, BINDING);
    Object.assign(exports.internal, INTERNAL);

    exportedAPI = <any>{
        MONO: exports.mono,
        BINDING: exports.binding,
        INTERNAL: exports.internal,
        EXPORTS: exports.marshaled_exports,
        IMPORTS: exports.marshaled_imports,
        Module: module,
        RuntimeBuildInfo: {
            ProductVersion,
            Configuration
        }
    };
    if (exports.module.__undefinedConfig) {
        module.disableDotnet6Compatibility = true;
        module.configSrc = "./mono-config.json";
    }

    if (!module.print) {
        module.print = console.log.bind(console);
    }
    if (!module.printErr) {
        module.printErr = console.error.bind(console);
    }
    module.imports = module.imports || <DotnetModuleConfigImports>{};
    if (!module.imports.require) {
        module.imports.require = (name) => {
            const resolved = (<any>module.imports)[name];
            if (resolved) {
                return resolved;
            }
            if (replacements.require) {
                return replacements.require(name);
            }
            throw new Error(`Please provide Module.imports.${name} or Module.imports.require`);
        };
    }

    if (module.imports.fetch) {
        runtimeHelpers.fetch = module.imports.fetch;
    }
    else {
        runtimeHelpers.fetch = fetch_like;
    }
    replacements.fetch = runtimeHelpers.fetch;
    replacements.readAsync = readAsync_like;
    replacements.requireOut = module.imports.require;
    const originalUpdateGlobalBufferAndViews = replacements.updateGlobalBufferAndViews;
    replacements.updateGlobalBufferAndViews = (buffer: Buffer) => {
        originalUpdateGlobalBufferAndViews(buffer);
        afterUpdateGlobalBufferAndViews(buffer);
    };

    replacements.noExitRuntime = ENVIRONMENT_IS_WEB;

    if (replacements.pthreadReplacements) {
        const originalLoadWasmModuleToWorker = replacements.pthreadReplacements.loadWasmModuleToWorker;
        replacements.pthreadReplacements.loadWasmModuleToWorker = (worker: Worker, onFinishedLoading: Function): void => {
            originalLoadWasmModuleToWorker(worker, onFinishedLoading);
            afterLoadWasmModuleToWorker(worker);
        };
        const originalThreadInit = replacements.pthreadReplacements.threadInit;
        replacements.pthreadReplacements.threadInit = (): void => {
            originalThreadInit();
            afterThreadInit();
        };
    }

    if (typeof module.disableDotnet6Compatibility === "undefined") {
        module.disableDotnet6Compatibility = imports.isESM;
    }
    // here we expose objects global namespace for tests and backward compatibility
    if (imports.isGlobal || !module.disableDotnet6Compatibility) {
        Object.assign(module, exportedAPI);

        // backward compatibility
        // eslint-disable-next-line @typescript-eslint/ban-ts-comment
        // @ts-ignore
        module.mono_bind_static_method = (fqn: string, signature: string/*ArgsMarshalString*/): Function => {
            console.warn("Module.mono_bind_static_method is obsolete, please use BINDING.bind_static_method instead");
            return mono_bind_static_method(fqn, signature);
        };

        const warnWrap = (name: string, provider: () => any) => {
            if (typeof globalThisAny[name] !== "undefined") {
                // it already exists in the global namespace
                return;
            }
            let value: any = undefined;
            Object.defineProperty(globalThis, name, {
                get: () => {
                    if (is_nullish(value)) {
                        const stack = (new Error()).stack;
                        const nextLine = stack ? stack.substr(stack.indexOf("\n", 8) + 1) : "";
                        console.warn(`global ${name} is obsolete, please use Module.${name} instead ${nextLine}`);
                        value = provider();
                    }
                    return value;
                }
            });
        };
        globalThisAny.MONO = exports.mono;
        globalThisAny.BINDING = exports.binding;
        globalThisAny.INTERNAL = exports.internal;
        if (!imports.isGlobal) {
            globalThisAny.Module = module;
        }

        // Blazor back compat
        warnWrap("cwrap", () => module.cwrap);
        warnWrap("addRunDependency", () => module.addRunDependency);
        warnWrap("removeRunDependency", () => module.removeRunDependency);
    }

    // this code makes it possible to find dotnet runtime on a page via global namespace, even when there are multiple runtimes at the same time
    let list: RuntimeList;
    if (!globalThisAny.getDotnetRuntime) {
        globalThisAny.getDotnetRuntime = (runtimeId: string) => globalThisAny.getDotnetRuntime.__list.getRuntime(runtimeId);
        globalThisAny.getDotnetRuntime.__list = list = new RuntimeList();
    }
    else {
        list = globalThisAny.getDotnetRuntime.__list;
    }
    list.registerRuntime(exportedAPI);

    configure_emscripten_startup(module, exportedAPI);

    if (ENVIRONMENT_IS_WORKER) {
        // HACK: Emscripten's dotnet.worker.js expects the exports of dotnet.js module to be Module object
        // until we have our own fix for dotnet.worker.js file
        return <any>exportedAPI.Module;
    }

    return exportedAPI;
}

export const __initializeImportsAndExports: any = initializeImportsAndExports; // don't want to export the type

// the methods would be visible to EMCC linker
// --- keep in sync with dotnet.cjs.lib.js ---
const mono_wasm_threads_exports = !MonoWasmThreads ? undefined : {
    // mono-threads-wasm.c
    mono_wasm_pthread_on_pthread_attached,
};

// the methods would be visible to EMCC linker
// --- keep in sync with dotnet.cjs.lib.js ---
export const __linker_exports: any = {
    // mini-wasm.c
    mono_set_timeout,

    // mini-wasm-debugger.c
    mono_wasm_asm_loaded,
    mono_wasm_fire_debugger_agent_message,
    mono_wasm_debugger_log,
    mono_wasm_add_dbg_command_received,

    // mono-threads-wasm.c
    schedule_background_exec,

    // also keep in sync with driver.c
    mono_wasm_invoke_js,
    mono_wasm_invoke_js_blazor,
    mono_wasm_trace_logger,
    mono_wasm_set_entrypoint_breakpoint,

    // also keep in sync with corebindings.c
    mono_wasm_invoke_js_with_args_ref,
    mono_wasm_get_object_property_ref,
    mono_wasm_set_object_property_ref,
    mono_wasm_get_by_index_ref,
    mono_wasm_set_by_index_ref,
    mono_wasm_get_global_object_ref,
    mono_wasm_create_cs_owned_object_ref,
    mono_wasm_release_cs_owned_object,
    mono_wasm_typed_array_to_array_ref,
    mono_wasm_typed_array_copy_to_ref,
    mono_wasm_typed_array_from_ref,
    mono_wasm_typed_array_copy_from_ref,
    mono_wasm_cancel_promise_ref,
    mono_wasm_web_socket_open_ref,
    mono_wasm_web_socket_send,
    mono_wasm_web_socket_receive,
    mono_wasm_web_socket_close_ref,
    mono_wasm_web_socket_abort,

    //  also keep in sync with pal_icushim_static.c
    mono_wasm_load_icu_data,
    mono_wasm_get_icudt_name,

    // pal_crypto_webworker.c
    dotnet_browser_can_use_subtle_crypto_impl,
    dotnet_browser_simple_digest_hash,
    dotnet_browser_sign,

    // threading exports, if threading is enabled
    ...mono_wasm_threads_exports,
};

const INTERNAL: any = {
    // startup
    BINDING_ASM: "[System.Runtime.InteropServices.JavaScript]System.Runtime.InteropServices.JavaScript.JavaScriptExports",

    // tests
    call_static_method,
    mono_wasm_exit: cwraps.mono_wasm_exit,
    mono_wasm_enable_on_demand_gc: cwraps.mono_wasm_enable_on_demand_gc,
    mono_profiler_init_aot: cwraps.mono_profiler_init_aot,
    mono_wasm_set_runtime_options,
    mono_wasm_exec_regression: cwraps.mono_wasm_exec_regression,
    mono_method_resolve,//MarshalTests.cs
    mono_bind_static_method,// MarshalTests.cs
    mono_intern_string,// MarshalTests.cs

    // with mono_wasm_debugger_log and mono_wasm_trace_logger
    logging: undefined,

    //
    mono_wasm_symbolicate_string,
    mono_wasm_stringify_as_error_with_stack,

    // used in debugger DevToolsHelper.cs
    mono_wasm_get_loaded_files,
    mono_wasm_send_dbg_command_with_parms,
    mono_wasm_send_dbg_command,
    mono_wasm_get_dbg_command_info,
    mono_wasm_get_details,
    mono_wasm_release_object,
    mono_wasm_call_function_on,
    mono_wasm_debugger_resume,
    mono_wasm_detach_debugger,
    mono_wasm_raise_debug_event,
    mono_wasm_change_debugger_log_level,
    mono_wasm_debugger_attached,
    mono_wasm_runtime_is_ready: <boolean>runtimeHelpers.mono_wasm_runtime_is_ready,
};

// this represents visibility in the javascript
// like https://github.com/dotnet/aspnetcore/blob/main/src/Components/Web.JS/src/Platform/Mono/MonoTypes.ts
export interface DotnetPublicAPI {
    MONO: typeof MONO,
    BINDING: typeof BINDING,
    INTERNAL: any,
    EXPORTS: any,
    IMPORTS: any,
    Module: EmscriptenModule,
    RuntimeId: number,
    RuntimeBuildInfo: {
        ProductVersion: string,
        Configuration: string,
    }
}

class RuntimeList {
    private list: { [runtimeId: number]: WeakRef<DotnetPublicAPI> } = {};

    public registerRuntime(api: DotnetPublicAPI): number {
        api.RuntimeId = Object.keys(this.list).length;
        this.list[api.RuntimeId] = create_weak_ref(api);
        return api.RuntimeId;
    }

    public getRuntime(runtimeId: number): DotnetPublicAPI | undefined {
        const wr = this.list[runtimeId];
        return wr ? wr.deref() : undefined;
    }
}

export function get_dotnet_instance(): DotnetPublicAPI {
    return exportedAPI;
}<|MERGE_RESOLUTION|>--- conflicted
+++ resolved
@@ -73,13 +73,10 @@
     dotnet_browser_simple_digest_hash,
     dotnet_browser_sign
 } from "./crypto-worker";
-<<<<<<< HEAD
+import { mono_wasm_cancel_promise_ref } from "./cancelable-promise";
+import { mono_wasm_web_socket_open_ref, mono_wasm_web_socket_send, mono_wasm_web_socket_receive, mono_wasm_web_socket_close_ref, mono_wasm_web_socket_abort } from "./web-socket";
 import { mono_wasm_pthread_on_pthread_attached, afterThreadInit } from "./pthreads/worker";
 import { afterLoadWasmModuleToWorker } from "./pthreads/browser";
-=======
-import { mono_wasm_cancel_promise_ref } from "./cancelable-promise";
-import { mono_wasm_web_socket_open_ref, mono_wasm_web_socket_send, mono_wasm_web_socket_receive, mono_wasm_web_socket_close_ref, mono_wasm_web_socket_abort } from "./web-socket";
->>>>>>> 9aec9ad3
 
 const MONO = {
     // current "public" MONO API
@@ -201,15 +198,9 @@
 // At runtime this will be referred to as 'createDotnetRuntime'
 // eslint-disable-next-line @typescript-eslint/explicit-module-boundary-types
 function initializeImportsAndExports(
-<<<<<<< HEAD
     imports: { isESM: boolean, isGlobal: boolean, isNode: boolean, isWorker: boolean, isShell: boolean, isWeb: boolean, isPThread: boolean, locateFile: Function, quit_: Function, ExitStatus: ExitStatusError, requirePromise: Promise<Function> },
-    exports: { mono: any, binding: any, internal: any, module: any },
+    exports: { mono: any, binding: any, internal: any, module: any, marshaled_exports: any, marshaled_imports: any },
     replacements: { fetch: any, readAsync: any, require: any, requireOut: any, noExitRuntime: boolean, updateGlobalBufferAndViews: Function, pthreadReplacements: PThreadReplacements | undefined | null },
-=======
-    imports: { isESM: boolean, isGlobal: boolean, isNode: boolean, isWorker: boolean, isShell: boolean, isWeb: boolean, locateFile: Function, quit_: Function, ExitStatus: ExitStatusError, requirePromise: Promise<Function> },
-    exports: { mono: any, binding: any, internal: any, module: any, marshaled_exports: any, marshaled_imports: any },
-    replacements: { fetch: any, readAsync: any, require: any, requireOut: any, noExitRuntime: boolean, updateGlobalBufferAndViews: Function },
->>>>>>> 9aec9ad3
 ): DotnetPublicAPI {
     const module = exports.module as DotnetModule;
     const globalThisAny = globalThis as any;
