--- conflicted
+++ resolved
@@ -4,224 +4,22 @@
 import ProductVersion from "consts:productVersion";
 import Configuration from "consts:configuration";
 
-<<<<<<< HEAD
-import { ENVIRONMENT_IS_WEB, ENVIRONMENT_IS_WORKER, ExitStatusError, runtimeHelpers, setImportsAndExports } from "./imports";
-import { DotnetModuleConfigImports, DotnetModule, is_nullish, DotnetPublicAPI, PThreadReplacements } from "./types";
-import {
-    configure_emscripten_startup
-=======
-import {
-    mono_wasm_new_root, mono_wasm_release_roots, mono_wasm_new_external_root,
-    mono_wasm_new_root_buffer
-} from "./roots";
-import {
-    mono_wasm_send_dbg_command_with_parms,
-    mono_wasm_send_dbg_command,
-    mono_wasm_get_dbg_command_info,
-    mono_wasm_get_details,
-    mono_wasm_release_object,
-    mono_wasm_call_function_on,
-    mono_wasm_debugger_resume,
-    mono_wasm_detach_debugger,
-    mono_wasm_runtime_ready,
-    mono_wasm_get_loaded_files,
-    mono_wasm_raise_debug_event,
-    mono_wasm_fire_debugger_agent_message,
-    mono_wasm_debugger_log,
-    mono_wasm_trace_logger,
-    mono_wasm_add_dbg_command_received,
-    mono_wasm_change_debugger_log_level,
-    mono_wasm_symbolicate_string,
-    mono_wasm_stringify_as_error_with_stack,
-    mono_wasm_debugger_attached,
-    mono_wasm_set_entrypoint_breakpoint,
-} from "./debug";
-import { ENVIRONMENT_IS_WORKER, runtimeHelpers, set_imports_exports } from "./imports";
-import { DotnetModule, is_nullish, MonoConfig, MonoConfigError, EarlyImports, EarlyExports, EarlyReplacements } from "./types";
-import {
-    mono_load_runtime_and_bcl_args, mono_wasm_load_config,
-    mono_wasm_setenv, mono_wasm_set_runtime_options,
-    mono_wasm_load_data_archive, mono_wasm_asm_loaded,
-    configure_emscripten_startup,
-    mono_wasm_load_runtime,
->>>>>>> 73374e8e
-} from "./startup";
-import {
-<<<<<<< HEAD
-    mono_bind_static_method
-} from "./net6-legacy/method-calls";
-import {
-    afterUpdateGlobalBufferAndViews
-} from "./memory";
+import { ENVIRONMENT_IS_WORKER, set_imports_exports } from "./imports";
+import { DotnetModule, is_nullish, DotnetPublicAPI, EarlyImports, EarlyExports, EarlyReplacements } from "./types";
+import { configure_emscripten_startup } from "./startup";
+import { mono_bind_static_method } from "./method-calls";
+
 import { create_weak_ref } from "./weak-ref";
-import { fetch_like, readAsync_like } from "./polyfills";
-import { afterThreadInitTLS } from "./pthreads/worker";
-import { afterLoadWasmModuleToWorker } from "./pthreads/browser";
-import { export_binding_api, export_mono_api } from "./net6-legacy/exports-legacy";
+import { export_binding_api, export_mono_api } from "./exports-legacy";
 import { export_internal } from "./exports-internal";
 import { export_linker } from "./exports-linker";
+import { init_polyfills } from "./polyfills";
 
 export const __initializeImportsAndExports: any = initializeImportsAndExports; // don't want to export the type
 export let __linker_exports: any = null;
 let exportedAPI: DotnetPublicAPI;
 
 
-=======
-    call_static_method, mono_bind_static_method, mono_call_assembly_entry_point,
-    mono_method_resolve,
-    mono_wasm_get_by_index_ref, mono_wasm_get_global_object_ref, mono_wasm_get_object_property_ref,
-    mono_wasm_invoke_js_blazor,
-    mono_wasm_invoke_js_with_args_ref, mono_wasm_set_by_index_ref, mono_wasm_set_object_property_ref
-} from "./method-calls";
-import {
-    mono_wasm_event_pipe_early_startup_callback,
-    mono_wasm_diagnostic_server_on_runtime_server_init
-} from "./diagnostics";
-import {
-    mono_wasm_diagnostic_server_on_server_thread_created,
-} from "./diagnostics/server_pthread";
-import {
-    mono_wasm_diagnostic_server_stream_signal_work_available
-} from "./diagnostics/server_pthread/stream-queue";
-import { mono_wasm_typed_array_copy_to_ref, mono_wasm_typed_array_from_ref, mono_wasm_typed_array_copy_from_ref, mono_wasm_load_bytes_into_heap } from "./buffers";
-import { mono_wasm_release_cs_owned_object } from "./gc-handles";
-import cwraps from "./cwraps";
-import {
-    setI8, setI16, setI32, setI52,
-    setU8, setU16, setU32, setF32, setF64,
-    getI8, getI16, getI32, getI52,
-    getU8, getU16, getU32, getF32, getF64, getI64Big, setI64Big, getU52, setU52, setB32, getB32,
-} from "./memory";
-import { create_weak_ref } from "./weak-ref";
-import { EmscriptenModule } from "./types/emscripten";
-import { mono_run_main, mono_run_main_and_exit } from "./run";
-import { dynamic_import, get_global_this, get_property, get_typeof_property, has_property, mono_wasm_bind_js_function, mono_wasm_invoke_bound_function, set_property } from "./invoke-js";
-import { mono_wasm_bind_cs_function, mono_wasm_get_assembly_exports } from "./invoke-cs";
-import { mono_wasm_marshal_promise } from "./marshal-to-js";
-import { ws_wasm_abort, ws_wasm_close, ws_wasm_create, ws_wasm_open, ws_wasm_receive, ws_wasm_send } from "./web-socket";
-import { http_wasm_abort_request, http_wasm_abort_response, http_wasm_create_abort_controler, http_wasm_fetch, http_wasm_fetch_bytes, http_wasm_get_response_bytes, http_wasm_get_response_header_names, http_wasm_get_response_header_values, http_wasm_get_response_length, http_wasm_get_streamed_response_bytes, http_wasm_supports_streaming_response } from "./http";
-import { diagnostics } from "./diagnostics";
-import { mono_wasm_cancel_promise } from "./cancelable-promise";
-import {
-    dotnet_browser_can_use_subtle_crypto_impl,
-    dotnet_browser_simple_digest_hash,
-    dotnet_browser_sign,
-    dotnet_browser_encrypt_decrypt,
-    dotnet_browser_derive_bits,
-} from "./crypto-worker";
-import { mono_wasm_pthread_on_pthread_attached } from "./pthreads/worker";
-import { init_polyfills } from "./polyfills";
-
-const MONO = {
-    // current "public" MONO API
-    mono_wasm_setenv,
-    mono_wasm_load_bytes_into_heap,
-    mono_wasm_load_icu_data,
-    mono_wasm_runtime_ready,
-    mono_wasm_load_data_archive,
-    mono_wasm_load_config,
-    mono_load_runtime_and_bcl_args,
-    mono_wasm_new_root_buffer,
-    mono_wasm_new_root,
-    mono_wasm_new_external_root,
-    mono_wasm_release_roots,
-    mono_run_main,
-    mono_run_main_and_exit,
-    mono_wasm_get_assembly_exports,
-
-    mono_wasm_add_assembly: cwraps.mono_wasm_add_assembly,
-    mono_wasm_load_runtime,
-
-    config: <MonoConfig | MonoConfigError>runtimeHelpers.config,
-    loaded_files: <string[]>[],
-
-    // memory accessors
-    setB32,
-    setI8,
-    setI16,
-    setI32,
-    setI52,
-    setU52,
-    setI64Big,
-    setU8,
-    setU16,
-    setU32,
-    setF32,
-    setF64,
-    getB32,
-    getI8,
-    getI16,
-    getI32,
-    getI52,
-    getU52,
-    getI64Big,
-    getU8,
-    getU16,
-    getU32,
-    getF32,
-    getF64,
-
-    // Diagnostics
-    diagnostics
-};
-export type MONOType = typeof MONO;
-
-const BINDING = {
-    //current "public" BINDING API
-    /**
-     * @deprecated Not GC or thread safe
-     */
-    mono_obj_array_new: cwraps.mono_wasm_obj_array_new,
-    /**
-     * @deprecated Not GC or thread safe
-     */
-    mono_obj_array_set: cwraps.mono_wasm_obj_array_set,
-    /**
-     * @deprecated Not GC or thread safe
-     */
-    js_string_to_mono_string,
-    /**
-     * @deprecated Not GC or thread safe
-     */
-    js_typed_array_to_array,
-    /**
-     * @deprecated Not GC or thread safe
-     */
-    mono_array_to_js_array,
-    /**
-     * @deprecated Not GC or thread safe
-     */
-    js_to_mono_obj,
-    /**
-     * @deprecated Not GC or thread safe
-     */
-    conv_string,
-    /**
-     * @deprecated Not GC or thread safe
-     */
-    unbox_mono_obj,
-    /**
-     * @deprecated Renamed to conv_string_root
-     */
-    conv_string_rooted: conv_string_root,
-
-    mono_obj_array_new_ref: cwraps.mono_wasm_obj_array_new_ref,
-    mono_obj_array_set_ref: cwraps.mono_wasm_obj_array_set_ref,
-    js_string_to_mono_string_root,
-    js_typed_array_to_array_root,
-    js_to_mono_obj_root,
-    conv_string_root,
-    unbox_mono_obj_root,
-    mono_array_root_to_js_array,
-
-    bind_static_method: mono_bind_static_method,
-    call_assembly_entry_point: mono_call_assembly_entry_point,
-};
-export type BINDINGType = typeof BINDING;
-
-let exportedAPI: DotnetPublicAPI;
-
->>>>>>> 73374e8e
 // this is executed early during load of emscripten runtime
 // it exports methods to global objects MONO, BINDING and Module in backward compatible way
 // At runtime this will be referred to as 'createDotnetRuntime'
@@ -338,160 +136,6 @@
     return exportedAPI;
 }
 
-<<<<<<< HEAD
-=======
-export const __initializeImportsAndExports: any = initializeImportsAndExports; // don't want to export the type
-
-// the methods would be visible to EMCC linker
-// --- keep in sync with dotnet.cjs.lib.js ---
-const mono_wasm_threads_exports = !MonoWasmThreads ? undefined : {
-    // mono-threads-wasm.c
-    mono_wasm_pthread_on_pthread_attached,
-    // diagnostics_server.c
-    mono_wasm_diagnostic_server_on_server_thread_created,
-    mono_wasm_diagnostic_server_on_runtime_server_init,
-    mono_wasm_diagnostic_server_stream_signal_work_available,
-};
-
-// the methods would be visible to EMCC linker
-// --- keep in sync with dotnet.cjs.lib.js ---
-export const __linker_exports: any = {
-    // mini-wasm.c
-    mono_set_timeout,
-
-    // mini-wasm-debugger.c
-    mono_wasm_asm_loaded,
-    mono_wasm_fire_debugger_agent_message,
-    mono_wasm_debugger_log,
-    mono_wasm_add_dbg_command_received,
-
-    // mono-threads-wasm.c
-    schedule_background_exec,
-
-    // also keep in sync with driver.c
-    mono_wasm_invoke_js_blazor,
-    mono_wasm_trace_logger,
-    mono_wasm_set_entrypoint_breakpoint,
-    mono_wasm_event_pipe_early_startup_callback,
-
-    // also keep in sync with corebindings.c
-    mono_wasm_invoke_js_with_args_ref,
-    mono_wasm_get_object_property_ref,
-    mono_wasm_set_object_property_ref,
-    mono_wasm_get_by_index_ref,
-    mono_wasm_set_by_index_ref,
-    mono_wasm_get_global_object_ref,
-    mono_wasm_create_cs_owned_object_ref,
-    mono_wasm_release_cs_owned_object,
-    mono_wasm_typed_array_to_array_ref,
-    mono_wasm_typed_array_copy_to_ref,
-    mono_wasm_typed_array_from_ref,
-    mono_wasm_typed_array_copy_from_ref,
-    mono_wasm_bind_js_function,
-    mono_wasm_invoke_bound_function,
-    mono_wasm_bind_cs_function,
-    mono_wasm_marshal_promise,
-
-    //  also keep in sync with pal_icushim_static.c
-    mono_wasm_load_icu_data,
-    mono_wasm_get_icudt_name,
-
-    // pal_crypto_webworker.c
-    dotnet_browser_can_use_subtle_crypto_impl,
-    dotnet_browser_simple_digest_hash,
-    dotnet_browser_sign,
-    dotnet_browser_encrypt_decrypt,
-    dotnet_browser_derive_bits,
-
-    // threading exports, if threading is enabled
-    ...mono_wasm_threads_exports,
-};
-
-const INTERNAL: any = {
-    // startup
-    BINDING_ASM: "[System.Runtime.InteropServices.JavaScript]System.Runtime.InteropServices.JavaScript.JavaScriptExports",
-
-    // tests
-    call_static_method,
-    mono_wasm_exit: cwraps.mono_wasm_exit,
-    mono_wasm_enable_on_demand_gc: cwraps.mono_wasm_enable_on_demand_gc,
-    mono_profiler_init_aot: cwraps.mono_profiler_init_aot,
-    mono_wasm_set_runtime_options,
-    mono_wasm_exec_regression: cwraps.mono_wasm_exec_regression,
-    mono_method_resolve,//MarshalTests.cs
-    mono_bind_static_method,// MarshalTests.cs
-    mono_intern_string,// MarshalTests.cs
-
-    // with mono_wasm_debugger_log and mono_wasm_trace_logger
-    logging: undefined,
-
-    //
-    mono_wasm_symbolicate_string,
-    mono_wasm_stringify_as_error_with_stack,
-
-    // used in debugger DevToolsHelper.cs
-    mono_wasm_get_loaded_files,
-    mono_wasm_send_dbg_command_with_parms,
-    mono_wasm_send_dbg_command,
-    mono_wasm_get_dbg_command_info,
-    mono_wasm_get_details,
-    mono_wasm_release_object,
-    mono_wasm_call_function_on,
-    mono_wasm_debugger_resume,
-    mono_wasm_detach_debugger,
-    mono_wasm_raise_debug_event,
-    mono_wasm_change_debugger_log_level,
-    mono_wasm_debugger_attached,
-    mono_wasm_runtime_is_ready: <boolean>runtimeHelpers.mono_wasm_runtime_is_ready,
-
-    // interop
-    get_property,
-    set_property,
-    has_property,
-    get_typeof_property,
-    get_global_this,
-    get_dotnet_instance,
-    dynamic_import,
-
-    // BrowserWebSocket
-    mono_wasm_cancel_promise,
-    ws_wasm_create,
-    ws_wasm_open,
-    ws_wasm_send,
-    ws_wasm_receive,
-    ws_wasm_close,
-    ws_wasm_abort,
-
-    // BrowserHttpHandler
-    http_wasm_supports_streaming_response,
-    http_wasm_create_abort_controler,
-    http_wasm_abort_request,
-    http_wasm_abort_response,
-    http_wasm_fetch,
-    http_wasm_fetch_bytes,
-    http_wasm_get_response_header_names,
-    http_wasm_get_response_header_values,
-    http_wasm_get_response_bytes,
-    http_wasm_get_response_length,
-    http_wasm_get_streamed_response_bytes,
-};
-
-// this represents visibility in the javascript
-// like https://github.com/dotnet/aspnetcore/blob/main/src/Components/Web.JS/src/Platform/Mono/MonoTypes.ts
-export interface DotnetPublicAPI {
-    MONO: typeof MONO,
-    BINDING: typeof BINDING,
-    INTERNAL: any,
-    EXPORTS: any,
-    IMPORTS: any,
-    Module: EmscriptenModule,
-    RuntimeId: number,
-    RuntimeBuildInfo: {
-        ProductVersion: string,
-        Configuration: string,
-    }
-}
->>>>>>> 73374e8e
 
 class RuntimeList {
     private list: { [runtimeId: number]: WeakRef<DotnetPublicAPI> } = {};
