--- conflicted
+++ resolved
@@ -22,21 +22,15 @@
     return promise;
 }
 
-<<<<<<< HEAD
 export function wrap_as_cancelable<T>(inner: Promise<T>): ControllablePromise<T> {
     const { promise, promise_control } = createPromiseController<T>();
     inner.then((data) => promise_control.resolve(data)).catch((reason) => promise_control.reject(reason));
     return promise;
 }
 
-export function mono_wasm_cancel_promise(task_holder_gcv_handle: GCHandle): void {
-    const holder = _lookup_js_owned_object(task_holder_gcv_handle) as PromiseHolder;
-    mono_assert(!!holder, () => `Expected Promise for GCVHandle ${task_holder_gcv_handle}`);
-=======
 export function mono_wasm_cancel_promise(task_holder_gc_handle: GCHandle): void {
     const holder = _lookup_js_owned_object(task_holder_gc_handle) as PromiseHolder;
     mono_assert(!!holder, () => `Expected Promise for GCHandle ${task_holder_gc_handle}`);
->>>>>>> 50048725
 
     const promise = holder.promise;
     loaderHelpers.assertIsControllablePromise(promise);
