// Licensed to the .NET Foundation under one or more agreements.
// The .NET Foundation licenses this file to you under the MIT license.

import BuildConfiguration from "consts:configuration";
import MonoWasmThreads from "consts:monoWasmThreads";
import MonoWasmLegacyJsInterop from "consts:monoWasmLegacyJsInterop";
import { CharPtrNull, DotnetModule, RuntimeAPI, MonoConfig, MonoConfigError, MonoConfigInternal } from "./types";
import { ENVIRONMENT_IS_NODE, ENVIRONMENT_IS_SHELL, INTERNAL, Module, runtimeHelpers } from "./imports";
import cwraps, { init_c_exports } from "./cwraps";
import { mono_wasm_raise_debug_event, mono_wasm_runtime_ready } from "./debug";
import { mono_wasm_globalization_init } from "./icu";
import { toBase64StringImpl } from "./base64";
import { mono_wasm_init_aot_profiler, mono_wasm_init_browser_profiler } from "./profiler";
import { mono_on_abort, mono_exit } from "./run";
import { initialize_marshalers_to_cs } from "./marshal-to-cs";
import { initialize_marshalers_to_js } from "./marshal-to-js";
import { init_polyfills_async } from "./polyfills";
import * as pthreads_worker from "./pthreads/worker";
import { createPromiseController } from "./promise-controller";
import { string_decoder } from "./strings";
import { init_managed_exports } from "./managed-exports";
import { cwraps_internal } from "./exports-internal";
import { CharPtr, InstantiateWasmCallBack, InstantiateWasmSuccessCallback } from "./types/emscripten";
<<<<<<< HEAD
import { instantiate_wasm_asset, mono_download_assets, resolve_asset_path, start_asset_download_with_retries, wait_for_all_assets } from "./assets";
=======
import { instantiate_wasm_asset, mono_download_assets, resolve_asset_path, start_asset_download, wait_for_all_assets } from "./assets";
import { BINDING, MONO } from "./net6-legacy/imports";
>>>>>>> ac2ffdf4
import { readSymbolMapFile } from "./logging";
import { mono_wasm_init_diagnostics } from "./diagnostics";
import { preAllocatePThreadWorkerPool, instantiateWasmPThreadWorkerPool } from "./pthreads/browser";
import { export_linker } from "./exports-linker";
import { endMeasure, MeasuredBlock, startMeasure } from "./profiler";

// legacy
import { init_legacy_exports } from "./net6-legacy/corebindings";
import { cwraps_binding_api, cwraps_mono_api } from "./net6-legacy/exports-legacy";
import { BINDING, MONO } from "./net6-legacy/imports";

let config: MonoConfigInternal = undefined as any;
let configLoaded = false;
let isCustomStartup = false;
export const dotnetReady = createPromiseController<any>();
export const afterConfigLoaded = createPromiseController<MonoConfig>();
export const afterInstantiateWasm = createPromiseController<void>();
export const beforePreInit = createPromiseController<void>();
export const afterPreInit = createPromiseController<void>();
export const afterPreRun = createPromiseController<void>();
export const beforeOnRuntimeInitialized = createPromiseController<void>();
export const afterOnRuntimeInitialized = createPromiseController<void>();
export const afterPostRun = createPromiseController<void>();

// default size if MonoConfig.pthreadPoolSize is undefined
const MONO_PTHREAD_POOL_SIZE = 4;

// we are making emscripten startup async friendly
// emscripten is executing the events without awaiting it and so we need to block progress via PromiseControllers above
export function configure_emscripten_startup(module: DotnetModule, exportedAPI: RuntimeAPI): void {
    const mark = startMeasure();
    // these all could be overridden on DotnetModuleConfig, we are chaing them to async below, as opposed to emscripten
    // when user set configSrc or config, we are running our default startup sequence.
    const userInstantiateWasm: undefined | ((imports: WebAssembly.Imports, successCallback: (instance: WebAssembly.Instance, module: WebAssembly.Module) => void) => any) = module.instantiateWasm;
    const userPreInit: (() => void)[] = !module.preInit ? [] : typeof module.preInit === "function" ? [module.preInit] : module.preInit;
    const userPreRun: (() => void)[] = !module.preRun ? [] : typeof module.preRun === "function" ? [module.preRun] : module.preRun as any;
    const userpostRun: (() => void)[] = !module.postRun ? [] : typeof module.postRun === "function" ? [module.postRun] : module.postRun as any;
    // eslint-disable-next-line @typescript-eslint/no-empty-function
    const userOnRuntimeInitialized: () => void = module.onRuntimeInitialized ? module.onRuntimeInitialized : () => { };
    // when assets don't contain DLLs it means this is Blazor or another custom startup
    isCustomStartup = !module.configSrc && (!module.config || !module.config.assets || module.config.assets.findIndex(a => a.behavior === "assembly") == -1); // like blazor

    // execution order == [0] ==
    // - default or user Module.instantiateWasm (will start downloading dotnet.wasm)
    module.instantiateWasm = (imports, callback) => instantiateWasm(imports, callback, userInstantiateWasm);
    // execution order == [1] ==
    module.preInit = [() => preInit(userPreInit)];
    // execution order == [2] ==
    module.preRun = [() => preRunAsync(userPreRun)];
    // execution order == [4] ==
    module.onRuntimeInitialized = () => onRuntimeInitializedAsync(userOnRuntimeInitialized);
    // execution order == [5] ==
    module.postRun = [() => postRunAsync(userpostRun)];
    // execution order == [6] ==

    module.ready.then(async () => {
        // wait for previous stage
        await afterPostRun.promise;
        // startup end
        endMeasure(mark, MeasuredBlock.emscriptenStartup);
        // - here we resolve the promise returned by createDotnetRuntime export
        // - any code after createDotnetRuntime is executed now
        dotnetReady.promise_control.resolve(exportedAPI);
    }).catch(err => {
        dotnetReady.promise_control.reject(err);
    });
    module.ready = dotnetReady.promise;
    // execution order == [*] ==
    if (!module.onAbort) {
        module.onAbort = () => mono_on_abort;
    }
}


function instantiateWasm(
    imports: WebAssembly.Imports,
    successCallback: InstantiateWasmSuccessCallback,
    userInstantiateWasm?: InstantiateWasmCallBack): any[] {
    // this is called so early that even Module exports like addRunDependency don't exist yet

    if (!Module.configSrc && !Module.config && !userInstantiateWasm) {
        Module.print("MONO_WASM: configSrc nor config was specified");
    }
    if (Module.config) {
        config = runtimeHelpers.config = Module.config as MonoConfig;
    } else {
        config = runtimeHelpers.config = Module.config = {} as any;
    }
    runtimeHelpers.diagnosticTracing = !!config.diagnosticTracing;

    const mark = startMeasure();
    if (userInstantiateWasm) {
        const exports = userInstantiateWasm(imports, (instance: WebAssembly.Instance, module: WebAssembly.Module) => {
            endMeasure(mark, MeasuredBlock.instantiateWasm);
            afterInstantiateWasm.promise_control.resolve();
            successCallback(instance, module);
        });
        return exports;
    }

    instantiate_wasm_module(imports, successCallback);
    return []; // No exports
}

function preInit(userPreInit: (() => void)[]) {
    Module.addRunDependency("mono_pre_init");
    const mark = startMeasure();
    try {
        mono_wasm_pre_init_essential();
        if (runtimeHelpers.diagnosticTracing) console.debug("MONO_WASM: preInit");
        beforePreInit.promise_control.resolve();
        // all user Module.preInit callbacks
        userPreInit.forEach(fn => fn());
    } catch (err) {
        _print_error("MONO_WASM: user preInint() failed", err);
        abort_startup(err, true);
        throw err;
    }
    // this will start immediately but return on first await.
    // It will block our `preRun` by afterPreInit promise
    // It will block emscripten `userOnRuntimeInitialized` by pending addRunDependency("mono_pre_init")
    (async () => {
        try {
            await mono_wasm_pre_init_essential_async();
            if (!isCustomStartup) {
                // - download Module.config from configSrc
                // - start download assets like DLLs
                await mono_wasm_pre_init_full();
            }
            endMeasure(mark, MeasuredBlock.preInit);
        } catch (err) {
            abort_startup(err, true);
            throw err;
        }
        // signal next stage
        afterPreInit.promise_control.resolve();
        Module.removeRunDependency("mono_pre_init");
    })();
}

async function preInitWorkerAsync() {
    const mark = startMeasure();
    try {
        if (runtimeHelpers.diagnosticTracing) console.debug("MONO_WASM: preInitWorker");
        beforePreInit.promise_control.resolve();
        mono_wasm_pre_init_essential();
        await init_polyfills_async();
        afterPreInit.promise_control.resolve();
        endMeasure(mark, MeasuredBlock.preInitWorker);
    } catch (err) {
        _print_error("MONO_WASM: user preInitWorker() failed", err);
        abort_startup(err, true);
        throw err;
    }
}

export function preRunWorker() {
    const mark = startMeasure();
    try {
        bindings_init();
        endMeasure(mark, MeasuredBlock.preRunWorker);
    } catch (err) {
        abort_startup(err, true);
        throw err;
    }
    // signal next stage
    afterPreRun.promise_control.resolve();
}

async function preRunAsync(userPreRun: (() => void)[]) {
    Module.addRunDependency("mono_pre_run_async");
    // wait for previous stages
    await afterInstantiateWasm.promise;
    await afterPreInit.promise;
    if (runtimeHelpers.diagnosticTracing) console.debug("MONO_WASM: preRunAsync");
    const mark = startMeasure();
    try {
        if (MonoWasmThreads) {
            await instantiateWasmPThreadWorkerPool();
        }
        // all user Module.preRun callbacks
        userPreRun.map(fn => fn());
        endMeasure(mark, MeasuredBlock.preRun);
    } catch (err) {
        _print_error("MONO_WASM: user callback preRun() failed", err);
        abort_startup(err, true);
        throw err;
    }
    // signal next stage
    afterPreRun.promise_control.resolve();
    Module.removeRunDependency("mono_pre_run_async");
}

async function onRuntimeInitializedAsync(userOnRuntimeInitialized: () => void) {
    // wait for previous stage
    await afterPreRun.promise;
    if (runtimeHelpers.diagnosticTracing) console.debug("MONO_WASM: onRuntimeInitialized");
    const mark = startMeasure();
    // signal this stage, this will allow pending assets to allocate memory
    beforeOnRuntimeInitialized.promise_control.resolve();
    try {
        if (!isCustomStartup) {
            await wait_for_all_assets();
            // load runtime
            await mono_wasm_before_user_runtime_initialized();
        }
        if (config.runtimeOptions) {
            mono_wasm_set_runtime_options(config.runtimeOptions);
        }
        // call user code
        try {
            userOnRuntimeInitialized();
        }
        catch (err: any) {
            _print_error("MONO_WASM: user callback onRuntimeInitialized() failed", err);
            throw err;
        }
        // finish
        await mono_wasm_after_user_runtime_initialized();
        endMeasure(mark, MeasuredBlock.onRuntimeInitialized);
    } catch (err) {
        _print_error("MONO_WASM: onRuntimeInitializedAsync() failed", err);
        abort_startup(err, true);
        throw err;
    }
    // signal next stage
    afterOnRuntimeInitialized.promise_control.resolve();
}

async function postRunAsync(userpostRun: (() => void)[]) {
    // wait for previous stage
    await afterOnRuntimeInitialized.promise;
    if (runtimeHelpers.diagnosticTracing) console.debug("MONO_WASM: postRunAsync");
    try {
        const mark = startMeasure();
        // all user Module.postRun callbacks
        userpostRun.map(fn => fn());
        endMeasure(mark, MeasuredBlock.postRun);
    } catch (err) {
        _print_error("MONO_WASM: user callback posRun() failed", err);
        abort_startup(err, true);
        throw err;
    }
    // signal next stage
    afterPostRun.promise_control.resolve();
}

// eslint-disable-next-line @typescript-eslint/explicit-module-boundary-types
export function abort_startup(reason: any, should_exit: boolean): void {
    if (runtimeHelpers.diagnosticTracing) console.trace("MONO_WASM: abort_startup");
    dotnetReady.promise_control.reject(reason);
    afterInstantiateWasm.promise_control.reject(reason);
    beforePreInit.promise_control.reject(reason);
    afterPreInit.promise_control.reject(reason);
    afterPreRun.promise_control.reject(reason);
    beforeOnRuntimeInitialized.promise_control.reject(reason);
    afterOnRuntimeInitialized.promise_control.reject(reason);
    afterPostRun.promise_control.reject(reason);
    if (should_exit) {
        mono_exit(1, reason);
    }
}

// runs in both blazor and non-blazor
function mono_wasm_pre_init_essential(): void {
    Module.addRunDependency("mono_wasm_pre_init_essential");

    if (runtimeHelpers.diagnosticTracing) console.debug("MONO_WASM: mono_wasm_pre_init_essential");

    // init_polyfills() is already called from export.ts
    init_c_exports();
    cwraps_internal(INTERNAL);
    if (MonoWasmLegacyJsInterop) {
        cwraps_mono_api(MONO);
        cwraps_binding_api(BINDING);
    }
    Module.removeRunDependency("mono_wasm_pre_init_essential");
}

// runs in both blazor and non-blazor
async function mono_wasm_pre_init_essential_async(): Promise<void> {
    if (runtimeHelpers.diagnosticTracing) console.debug("MONO_WASM: mono_wasm_pre_init_essential_async");
    Module.addRunDependency("mono_wasm_pre_init_essential_async");

    await init_polyfills_async();
    await mono_wasm_load_config(Module.configSrc);

    if (MonoWasmThreads) {
        preAllocatePThreadWorkerPool(MONO_PTHREAD_POOL_SIZE, config);
    }

    Module.removeRunDependency("mono_wasm_pre_init_essential_async");
}

// runs just in non-blazor
async function mono_wasm_pre_init_full(): Promise<void> {
    if (runtimeHelpers.diagnosticTracing) console.debug("MONO_WASM: mono_wasm_pre_init_full");
    Module.addRunDependency("mono_wasm_pre_init_full");

    await mono_download_assets();

    Module.removeRunDependency("mono_wasm_pre_init_full");
}

// runs just in non-blazor
async function mono_wasm_before_user_runtime_initialized(): Promise<void> {
    if (runtimeHelpers.diagnosticTracing) console.debug("MONO_WASM: mono_wasm_before_user_runtime_initialized");

    try {
        await _apply_configuration_from_args();
        mono_wasm_globalization_init();

        if (!runtimeHelpers.mono_wasm_load_runtime_done) mono_wasm_load_runtime("unused", config.debugLevel);
        if (!runtimeHelpers.mono_wasm_runtime_is_ready) mono_wasm_runtime_ready();
        if (!runtimeHelpers.mono_wasm_symbols_are_ready) readSymbolMapFile("dotnet.js.symbols");

        setTimeout(() => {
            // when there are free CPU cycles
            string_decoder.init_fields();
        });
    } catch (err: any) {
        _print_error("MONO_WASM: Error in mono_wasm_before_user_runtime_initialized", err);
        throw err;
    }
}

// runs in both blazor and non-blazor
async function mono_wasm_after_user_runtime_initialized(): Promise<void> {
    if (runtimeHelpers.diagnosticTracing) console.debug("MONO_WASM: mono_wasm_after_user_runtime_initialized");
    try {
        if (!Module.disableDotnet6Compatibility && Module.exports) {
            // Export emscripten defined in module through EXPORTED_RUNTIME_METHODS
            // Useful to export IDBFS or other similar types generally exposed as
            // global types when emscripten is not modularized.
            const globalThisAny = globalThis as any;
            for (let i = 0; i < Module.exports.length; ++i) {
                const exportName = Module.exports[i];
                const exportValue = (<any>Module)[exportName];

                if (exportValue != undefined) {
                    globalThisAny[exportName] = exportValue;
                }
                else {
                    console.warn(`MONO_WASM: The exported symbol ${exportName} could not be found in the emscripten module`);
                }
            }
        }
        // for Blazor, init diagnostics after their "onRuntimeInitalized" sets env variables, but before their postRun callback (which calls mono_wasm_load_runtime)
        if (MonoWasmThreads) {
            await mono_wasm_init_diagnostics();
        }

        if (runtimeHelpers.diagnosticTracing) console.debug("MONO_WASM: Initializing mono runtime");

        if (Module.onDotnetReady) {
            try {
                await Module.onDotnetReady();
            }
            catch (err: any) {
                _print_error("MONO_WASM: onDotnetReady () failed", err);
                throw err;
            }
        }
    } catch (err: any) {
        _print_error("MONO_WASM: Error in mono_wasm_after_user_runtime_initialized", err);
        throw err;
    }
}


function _print_error(message: string, err: any): void {
    Module.printErr(`${message}: ${JSON.stringify(err)}`);
    if (err.stack) {
        Module.printErr("MONO_WASM: Stacktrace: \n");
        Module.printErr(err.stack);
    }
}

// Set environment variable NAME to VALUE
// Should be called before mono_load_runtime_and_bcl () in most cases
export function mono_wasm_setenv(name: string, value: string): void {
    cwraps.mono_wasm_setenv(name, value);
}

export function mono_wasm_set_runtime_options(options: string[]): void {
    if (!Array.isArray(options))
        throw new Error("Expected runtimeOptions to be an array of strings");

    const argv = Module._malloc(options.length * 4);
    let aindex = 0;
    for (let i = 0; i < options.length; ++i) {
        const option = options[i];
        if (typeof (option) !== "string")
            throw new Error("Expected runtimeOptions to be an array of strings");
        Module.setValue(<any>argv + (aindex * 4), cwraps.mono_wasm_strdup(option), "i32");
        aindex += 1;
    }
    cwraps.mono_wasm_parse_runtime_options(options.length, argv);
}

function replace_linker_placeholders(
    imports: WebAssembly.Imports,
    realFunctions: any
) {
    // the output from emcc contains wrappers for these linker imports which add overhead,
    //  but now we have what we need to replace them with the actual functions
    const env = imports.env;
    for (const k in realFunctions) {
        const v = realFunctions[k];
        if (typeof (v) !== "function")
            continue;
        if (k in env)
            env[k] = v;
    }
}

async function instantiate_wasm_module(
    imports: WebAssembly.Imports,
    successCallback: InstantiateWasmSuccessCallback,
): Promise<void> {
    // this is called so early that even Module exports like addRunDependency don't exist yet
    try {
        replace_linker_placeholders(imports, export_linker());
        await mono_wasm_load_config(Module.configSrc);
        if (runtimeHelpers.diagnosticTracing) console.debug("MONO_WASM: instantiate_wasm_module");
        const assetToLoad = resolve_asset_path("dotnetwasm");
        // FIXME: this would not apply re-try (on connection reset during download) for dotnet.wasm because we could not download the buffer before we pass it to instantiate_wasm_asset
        await start_asset_download(assetToLoad);
        await beforePreInit.promise;
        Module.addRunDependency("instantiate_wasm_module");
        await instantiate_wasm_asset(assetToLoad, imports, successCallback);

        if (runtimeHelpers.diagnosticTracing) console.debug("MONO_WASM: instantiate_wasm_module done");
        afterInstantiateWasm.promise_control.resolve();
    } catch (err) {
        _print_error("MONO_WASM: instantiate_wasm_module() failed", err);
        abort_startup(err, true);
        throw err;
    }
    Module.removeRunDependency("instantiate_wasm_module");
}

// runs just in non-blazor
async function _apply_configuration_from_args() {
    try {
        const tz = Intl.DateTimeFormat().resolvedOptions().timeZone;
        mono_wasm_setenv("TZ", tz || "UTC");
    } catch {
        mono_wasm_setenv("TZ", "UTC");
    }

    for (const k in config.environmentVariables) {
        const v = config.environmentVariables![k];
        if (typeof (v) === "string")
            mono_wasm_setenv(k, v);
        else
            throw new Error(`Expected environment variable '${k}' to be a string but it was ${typeof v}: '${v}'`);
    }

    if (config.runtimeOptions)
        mono_wasm_set_runtime_options(config.runtimeOptions);

    if (config.aotProfilerOptions)
        mono_wasm_init_aot_profiler(config.aotProfilerOptions);

    if (config.browserProfilerOptions)
        mono_wasm_init_browser_profiler(config.browserProfilerOptions);

    // for non-Blazor, init diagnostics after environment variables are set
    if (MonoWasmThreads) {
        await mono_wasm_init_diagnostics();
    }
}

export function mono_wasm_load_runtime(unused?: string, debugLevel?: number): void {
    if (runtimeHelpers.diagnosticTracing) console.debug("MONO_WASM: mono_wasm_load_runtime");
    if (runtimeHelpers.mono_wasm_load_runtime_done) {
        return;
    }
    runtimeHelpers.mono_wasm_load_runtime_done = true;
    try {
        const mark = startMeasure();
        if (debugLevel == undefined) {
            debugLevel = 0;
            if (config && config.debugLevel) {
                debugLevel = 0 + debugLevel;
            }
        }
        cwraps.mono_wasm_load_runtime(unused || "unused", debugLevel);
        endMeasure(mark, MeasuredBlock.loadRuntime);
        runtimeHelpers.waitForDebugger = config.waitForDebugger;

        if (!runtimeHelpers.mono_wasm_bindings_is_ready) bindings_init();
    } catch (err: any) {
        _print_error("MONO_WASM: mono_wasm_load_runtime () failed", err);

        abort_startup(err, false);
        if (ENVIRONMENT_IS_SHELL || ENVIRONMENT_IS_NODE) {
            const wasm_exit = cwraps.mono_wasm_exit;
            wasm_exit(1);
        }
        throw err;
    }
}

export function bindings_init(): void {
    if (runtimeHelpers.diagnosticTracing) console.debug("MONO_WASM: bindings_init");
    if (runtimeHelpers.mono_wasm_bindings_is_ready) {
        return;
    }
    runtimeHelpers.mono_wasm_bindings_is_ready = true;
    try {
        const mark = startMeasure();
        init_managed_exports();
        if (MonoWasmLegacyJsInterop) {
            init_legacy_exports();
        }
        initialize_marshalers_to_js();
        initialize_marshalers_to_cs();
        runtimeHelpers._i52_error_scratch_buffer = <any>Module._malloc(4);
        endMeasure(mark, MeasuredBlock.bindingsInit);
    } catch (err) {
        _print_error("MONO_WASM: Error in bindings_init", err);
        throw err;
    }
}

/**
 * Loads the mono config file (typically called mono-config.json) asynchroniously
 * Note: the run dependencies are so emsdk actually awaits it in order.
 *
 * @param {string} configFilePath - relative path to the config file
 * @throws Will throw an error if the config file loading fails
 */
export async function mono_wasm_load_config(configFilePath?: string): Promise<void> {
    if (configLoaded) {
        await afterConfigLoaded.promise;
        return;
    }
    configLoaded = true;
    if (!configFilePath) {
        normalize();
        afterConfigLoaded.promise_control.resolve(runtimeHelpers.config);
        return;
    }
    if (runtimeHelpers.diagnosticTracing) console.debug("MONO_WASM: mono_wasm_load_config");
    try {
        const resolveSrc = runtimeHelpers.locateFile(configFilePath);
        const configResponse = await runtimeHelpers.fetch_like(resolveSrc);
        const loadedConfig: MonoConfig = (await configResponse.json()) || {};
        if (loadedConfig.environmentVariables && typeof (loadedConfig.environmentVariables) !== "object")
            throw new Error("Expected config.environmentVariables to be unset or a dictionary-style object");

        // merge
        loadedConfig.assets = [...(loadedConfig.assets || []), ...(config.assets || [])];
        loadedConfig.environmentVariables = { ...(loadedConfig.environmentVariables || {}), ...(config.environmentVariables || {}) };
        config = runtimeHelpers.config = Module.config = Object.assign(Module.config as any, loadedConfig);

        normalize();

        if (Module.onConfigLoaded) {
            try {
                await Module.onConfigLoaded(<MonoConfig>runtimeHelpers.config);
                normalize();
            }
            catch (err: any) {
                _print_error("MONO_WASM: onConfigLoaded() failed", err);
                throw err;
            }
        }
        afterConfigLoaded.promise_control.resolve(runtimeHelpers.config);
    } catch (err) {
        const errMessage = `Failed to load config file ${configFilePath} ${err}`;
        abort_startup(errMessage, true);
        config = runtimeHelpers.config = Module.config = <any>{ message: errMessage, error: err, isError: true };
        throw err;
    }

    function normalize() {
        // normalize
        config.environmentVariables = config.environmentVariables || {};
        config.assets = config.assets || [];
        config.runtimeOptions = config.runtimeOptions || [];
        config.globalizationMode = config.globalizationMode || "auto";
        if (config.debugLevel === undefined && BuildConfiguration === "Debug") {
            config.debugLevel = -1;
        }
        if (config.diagnosticTracing === undefined && BuildConfiguration === "Debug") {
            config.diagnosticTracing = true;
        }
        runtimeHelpers.diagnosticTracing = !!runtimeHelpers.config.diagnosticTracing;

        runtimeHelpers.enablePerfMeasure = !!config.browserProfilerOptions
            && globalThis.performance
            && typeof globalThis.performance.measure === "function";
    }
}

export function mono_wasm_asm_loaded(assembly_name: CharPtr, assembly_ptr: number, assembly_len: number, pdb_ptr: number, pdb_len: number): void {
    // Only trigger this codepath for assemblies loaded after app is ready
    if (runtimeHelpers.mono_wasm_runtime_is_ready !== true)
        return;

    const assembly_name_str = assembly_name !== CharPtrNull ? Module.UTF8ToString(assembly_name).concat(".dll") : "";
    const assembly_data = new Uint8Array(Module.HEAPU8.buffer, assembly_ptr, assembly_len);
    const assembly_b64 = toBase64StringImpl(assembly_data);

    let pdb_b64;
    if (pdb_ptr) {
        const pdb_data = new Uint8Array(Module.HEAPU8.buffer, pdb_ptr, pdb_len);
        pdb_b64 = toBase64StringImpl(pdb_data);
    }

    mono_wasm_raise_debug_event({
        eventName: "AssemblyLoaded",
        assembly_name: assembly_name_str,
        assembly_b64,
        pdb_b64
    });
}

export function mono_wasm_set_main_args(name: string, allRuntimeArguments: string[]): void {
    const main_argc = allRuntimeArguments.length + 1;
    const main_argv = <any>Module._malloc(main_argc * 4);
    let aindex = 0;
    Module.setValue(main_argv + (aindex * 4), cwraps.mono_wasm_strdup(name), "i32");
    aindex += 1;
    for (let i = 0; i < allRuntimeArguments.length; ++i) {
        Module.setValue(main_argv + (aindex * 4), cwraps.mono_wasm_strdup(allRuntimeArguments[i]), "i32");
        aindex += 1;
    }
    cwraps.mono_wasm_set_main_args(main_argc, main_argv);
}

/// Called when dotnet.worker.js receives an emscripten "load" event from the main thread.
/// This method is comparable to configure_emscripten_startup function
///
/// Notes:
/// 1. Emscripten skips a lot of initialization on the pthread workers, Module may not have everything you expect.
/// 2. Emscripten does not run any event but preInit in the workers.
/// 3. At the point when this executes there is no pthread assigned to the worker yet.
export async function mono_wasm_pthread_worker_init(module: DotnetModule, exportedAPI: RuntimeAPI): Promise<DotnetModule> {
    console.debug("MONO_WASM: worker initializing essential C exports and APIs");

    // This is a good place for subsystems to attach listeners for pthreads_worker.currentWorkerThreadEvents
    pthreads_worker.currentWorkerThreadEvents.addEventListener(pthreads_worker.dotnetPthreadCreated, (ev) => {
        console.debug("MONO_WASM: pthread created", ev.pthread_self.pthread_id);
    });

    // this is the only event which is called on worker
    module.preInit = [() => preInitWorkerAsync()];

    await afterPreInit.promise;
    return exportedAPI.Module;
}

/**
* @deprecated
*/
export async function mono_load_runtime_and_bcl_args(cfg?: MonoConfig | MonoConfigError | undefined): Promise<void> {
    config = Module.config = runtimeHelpers.config = Object.assign(runtimeHelpers.config || {}, cfg || {}) as any;
    await mono_download_assets();
    if (!isCustomStartup) {
        await wait_for_all_assets();
    }
}<|MERGE_RESOLUTION|>--- conflicted
+++ resolved
@@ -21,12 +21,8 @@
 import { init_managed_exports } from "./managed-exports";
 import { cwraps_internal } from "./exports-internal";
 import { CharPtr, InstantiateWasmCallBack, InstantiateWasmSuccessCallback } from "./types/emscripten";
-<<<<<<< HEAD
-import { instantiate_wasm_asset, mono_download_assets, resolve_asset_path, start_asset_download_with_retries, wait_for_all_assets } from "./assets";
-=======
 import { instantiate_wasm_asset, mono_download_assets, resolve_asset_path, start_asset_download, wait_for_all_assets } from "./assets";
 import { BINDING, MONO } from "./net6-legacy/imports";
->>>>>>> ac2ffdf4
 import { readSymbolMapFile } from "./logging";
 import { mono_wasm_init_diagnostics } from "./diagnostics";
 import { preAllocatePThreadWorkerPool, instantiateWasmPThreadWorkerPool } from "./pthreads/browser";
@@ -300,8 +296,8 @@
     init_c_exports();
     cwraps_internal(INTERNAL);
     if (MonoWasmLegacyJsInterop) {
-        cwraps_mono_api(MONO);
-        cwraps_binding_api(BINDING);
+    cwraps_mono_api(MONO);
+    cwraps_binding_api(BINDING);
     }
     Module.removeRunDependency("mono_wasm_pre_init_essential");
 }
@@ -542,7 +538,7 @@
         const mark = startMeasure();
         init_managed_exports();
         if (MonoWasmLegacyJsInterop) {
-            init_legacy_exports();
+        init_legacy_exports();
         }
         initialize_marshalers_to_js();
         initialize_marshalers_to_cs();
