--- conflicted
+++ resolved
@@ -417,14 +417,10 @@
 
 
 function _print_error(message: string, err: any): void {
-<<<<<<< HEAD
     if (err.silent) {
         return;
     }
-    Module.printErr(`${message}: ${JSON.stringify(err)}`);
-=======
     Module.err(`${message}: ${JSON.stringify(err)}`);
->>>>>>> 35f87ecf
     if (err.stack) {
         Module.err("MONO_WASM: Stacktrace: \n");
         Module.err(err.stack);
