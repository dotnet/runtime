--- conflicted
+++ resolved
@@ -109,7 +109,7 @@
 
     const mark = startMeasure();
     if (userInstantiateWasm) {
-        // user wasm doesn't support memory snapshots
+        // user wasm instantiation doesn't support memory snapshots
         beforeInstantiateWasm.promise_control.resolve();
         memorySnapshotSkippedOrDone.promise_control.resolve();
         const exports = userInstantiateWasm(imports, (instance: WebAssembly.Instance, module: WebAssembly.Module | undefined) => {
@@ -237,22 +237,14 @@
     beforeOnRuntimeInitialized.promise_control.resolve();
     try {
         await wait_for_all_assets();
-<<<<<<< HEAD
 
         // load runtime and apply environment settings (if necessary)
         await mono_wasm_before_memory_snapshot();
 
         if (MonoWasmThreads) {
             await instantiateWasmPThreadWorkerPool();
+            // FIXME
             await mono_wasm_init_diagnostics();
-=======
-
-        // load runtime and apply environment settings (if necessary)
-        await mono_wasm_before_user_runtime_initialized();
-
-        if (MonoWasmThreads) {
-            await instantiateWasmPThreadWorkerPool();
->>>>>>> a923c644
         }
 
         bindings_init();
@@ -373,43 +365,6 @@
     Module.removeRunDependency("mono_wasm_pre_init_full");
 }
 
-<<<<<<< HEAD
-async function mono_wasm_before_memory_snapshot() {
-    if (runtimeHelpers.loadedMemorySnapshot) {
-        // all things below are loaded from the snapshot
-        return;
-    }
-
-    for (const k in config.environmentVariables) {
-        const v = config.environmentVariables![k];
-        if (typeof (v) === "string")
-            mono_wasm_setenv(k, v);
-        else
-            throw new Error(`Expected environment variable '${k}' to be a string but it was ${typeof v}: '${v}'`);
-    }
-
-    if (config.runtimeOptions)
-        mono_wasm_set_runtime_options(config.runtimeOptions);
-
-    if (config.aotProfilerOptions)
-        mono_wasm_init_aot_profiler(config.aotProfilerOptions);
-
-    if (config.browserProfilerOptions)
-        mono_wasm_init_browser_profiler(config.browserProfilerOptions);
-
-    mono_wasm_globalization_init();
-
-    mono_wasm_load_runtime("unused", config.debugLevel);
-
-    // we didn't have snapshot yet and the feature is enabled. Take snapshot now.
-    if (config.startupMemoryCache) {
-        await storeMemorySnapshot(Module.HEAP8.buffer);
-        runtimeHelpers.storeMemorySnapshotPending = false;
-    }
-}
-
-=======
->>>>>>> a923c644
 async function mono_wasm_after_user_runtime_initialized(): Promise<void> {
     if (runtimeHelpers.diagnosticTracing) console.debug("MONO_WASM: mono_wasm_after_user_runtime_initialized");
     try {
@@ -501,10 +456,7 @@
 ): Promise<void> {
     // this is called so early that even Module exports like addRunDependency don't exist yet
     try {
-<<<<<<< HEAD
         let memorySize: number | undefined = undefined;
-=======
->>>>>>> a923c644
         await mono_wasm_load_config(Module.configSrc);
         if (runtimeHelpers.diagnosticTracing) console.debug("MONO_WASM: instantiate_wasm_module");
         const assetToLoad = resolve_asset_path("dotnetwasm");
@@ -530,6 +482,7 @@
         assetToLoad.pendingDownloadInternal = null as any; // GC
         assetToLoad.pendingDownload = null as any; // GC
         assetToLoad.buffer = null as any; // GC
+
         if (runtimeHelpers.diagnosticTracing) console.debug("MONO_WASM: instantiate_wasm_module done");
 
         if (runtimeHelpers.loadedMemorySnapshot) {
@@ -561,10 +514,11 @@
     Module.removeRunDependency("instantiate_wasm_module");
 }
 
-<<<<<<< HEAD
-=======
-async function mono_wasm_before_user_runtime_initialized() {
-    mono_wasm_globalization_init();
+async function mono_wasm_before_memory_snapshot() {
+    if (runtimeHelpers.loadedMemorySnapshot) {
+        // all things below are loaded from the snapshot
+        return;
+    }
 
     for (const k in config.environmentVariables) {
         const v = config.environmentVariables![k];
@@ -583,16 +537,23 @@
     if (config.browserProfilerOptions)
         mono_wasm_init_browser_profiler(config.browserProfilerOptions);
 
+    mono_wasm_globalization_init();
+
     // init diagnostics after environment variables are set
     if (MonoWasmThreads) {
+        // FIXME
         await mono_wasm_init_diagnostics();
     }
 
     mono_wasm_load_runtime("unused", config.debugLevel);
 
-}
-
->>>>>>> a923c644
+    // we didn't have snapshot yet and the feature is enabled. Take snapshot now.
+    if (config.startupMemoryCache) {
+        await storeMemorySnapshot(Module.HEAP8.buffer);
+        runtimeHelpers.storeMemorySnapshotPending = false;
+    }
+}
+
 export function mono_wasm_load_runtime(unused?: string, debugLevel?: number): void {
     if (runtimeHelpers.diagnosticTracing) console.debug("MONO_WASM: mono_wasm_load_runtime");
     try {
@@ -606,10 +567,6 @@
         cwraps.mono_wasm_load_runtime(unused || "unused", debugLevel);
         endMeasure(mark, MeasuredBlock.loadRuntime);
 
-<<<<<<< HEAD
-        if (!config.startupMemoryCache) bindings_init();
-=======
->>>>>>> a923c644
     } catch (err: any) {
         _print_error("MONO_WASM: mono_wasm_load_runtime () failed", err);
 
@@ -628,7 +585,6 @@
     }
     if (runtimeHelpers.diagnosticTracing) console.debug("MONO_WASM: bindings_init");
     runtimeHelpers.mono_wasm_bindings_is_ready = true;
-    runtimeHelpers.waitForDebugger = config.waitForDebugger;
     try {
         const mark = startMeasure();
         init_managed_exports();
