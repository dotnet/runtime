--- conflicted
+++ resolved
@@ -24,34 +24,12 @@
 import { export_linker } from "./exports-linker";
 import { endMeasure, MeasuredBlock, startMeasure } from "./profiler";
 import { getMemorySnapshot, storeMemorySnapshot, getMemorySnapshotSize } from "./snapshot";
-<<<<<<< HEAD
-import { initializeBootConfig, loadBootConfig } from "./blazor/_Integration";
-=======
->>>>>>> 3bd38321
 
 // legacy
 import { init_legacy_exports } from "./net6-legacy/corebindings";
 import { cwraps_binding_api, cwraps_mono_api } from "./net6-legacy/exports-legacy";
 import { BINDING, MONO } from "./net6-legacy/globals";
-<<<<<<< HEAD
-import { init_globalization } from "./icu";
-import { BootConfigResult, BootJsonData } from "./blazor/BootConfig";
-
-let config: MonoConfigInternal = undefined as any;
-let configLoaded = false;
-export const dotnetReady = createPromiseController<any>();
-export const afterConfigLoaded = createPromiseController<MonoConfig>();
-export const memorySnapshotSkippedOrDone = createPromiseController<void>();
-export const afterInstantiateWasm = createPromiseController<void>();
-export const beforePreInit = createPromiseController<void>();
-export const afterPreInit = createPromiseController<void>();
-export const afterPreRun = createPromiseController<void>();
-export const beforeOnRuntimeInitialized = createPromiseController<void>();
-export const afterOnRuntimeInitialized = createPromiseController<void>();
-export const afterPostRun = createPromiseController<void>();
-=======
-
->>>>>>> 3bd38321
+
 
 // default size if MonoConfig.pthreadPoolSize is undefined
 const MONO_PTHREAD_POOL_SIZE = 4;
@@ -61,22 +39,7 @@
 export function configureEmscriptenStartup(module: DotnetModuleInternal): void {
     const mark = startMeasure();
 
-<<<<<<< HEAD
-    if (!module.configSrc && (!module.config || Object.keys(module.config).length === 0 || !module.config.assets)) {
-        // if config file location nor assets are provided
-        if (runtimeHelpers.scriptDirectory.indexOf("/_framework") == -1) {
-            // we are not inside _framework (= wasm template)
-            module.configSrc = "./_framework/blazor.boot.json";
-        } else {
-            // blazor app
-            module.configSrc = "./blazor.boot.json";
-        }
-    }
-
-    if (!module["locateFile"]) {
-=======
     if (!module.locateFile) {
->>>>>>> 3bd38321
         // this is dummy plug so that wasmBinaryFile doesn't try to use URL class
         module.locateFile = module.__locateFile = (path) => loaderHelpers.scriptDirectory + path;
     }
@@ -632,100 +595,6 @@
     }
 }
 
-<<<<<<< HEAD
-/**
- * Loads the mono config file (typically called _framework/blazor.boot.json) asynchroniously
- * Note: the run dependencies are so emsdk actually awaits it in order.
- *
- * @param {string} configFilePath - relative path to the config file
- * @throws Will throw an error if the config file loading fails
- */
-export async function mono_wasm_load_config(configFilePath?: string): Promise<void> {
-    if (configLoaded) {
-        await afterConfigLoaded.promise;
-        return;
-    }
-    configLoaded = true;
-    if (!configFilePath) {
-        normalizeConfig();
-        afterConfigLoaded.promise_control.resolve(config);
-        return;
-    }
-    if (runtimeHelpers.diagnosticTracing) console.debug("MONO_WASM: mono_wasm_load_config");
-    try {
-        if (config.startupOptions && config.startupOptions.loadBootResource) {
-            await loadBootConfig(config);
-        } else {
-            const resolveSrc = runtimeHelpers.locateFile(configFilePath);
-            const configResponse = await runtimeHelpers.fetch_like(resolveSrc);
-            const loadedAnyConfig: any = (await configResponse.json()) || {};
-            if (loadedAnyConfig.resources) {
-                await initializeBootConfig(BootConfigResult.fromFetchResponse(configResponse, loadedAnyConfig as BootJsonData));
-            } else {
-                const loadedConfig = loadedAnyConfig as MonoConfigInternal;
-
-                if (loadedConfig.environmentVariables && typeof (loadedConfig.environmentVariables) !== "object")
-                    throw new Error("Expected config.environmentVariables to be unset or a dictionary-style object");
-
-                // merge
-                loadedConfig.assets = [...(loadedConfig.assets || []), ...(config.assets || [])];
-                loadedConfig.environmentVariables = { ...(loadedConfig.environmentVariables || {}), ...(config.environmentVariables || {}) };
-                loadedConfig.runtimeOptions = [...(loadedConfig.runtimeOptions || []), ...(config.runtimeOptions || [])];
-                config = runtimeHelpers.config = Module.config = Object.assign(Module.config as any, loadedConfig);
-            }
-        }
-
-        normalizeConfig();
-
-        if (Module.onConfigLoaded) {
-            try {
-                await Module.onConfigLoaded(config, exportedRuntimeAPI);
-                normalizeConfig();
-            }
-            catch (err: any) {
-                _print_error("MONO_WASM: onConfigLoaded() failed", err);
-                throw err;
-            }
-        }
-        afterConfigLoaded.promise_control.resolve(config);
-    } catch (err) {
-        const errMessage = `Failed to load config file ${configFilePath} ${err}`;
-        config = runtimeHelpers.config = Module.config = <any>{ message: errMessage, error: err, isError: true };
-        abort_startup(errMessage, true);
-        throw err;
-    }
-}
-
-function normalizeConfig() {
-    // normalize
-    Module.config = config = runtimeHelpers.config = Object.assign(runtimeHelpers.config, Module.config || {});
-
-    config.environmentVariables = config.environmentVariables || {};
-    config.assets = config.assets || [];
-    config.runtimeOptions = config.runtimeOptions || [];
-    config.globalizationMode = config.globalizationMode || "auto";
-
-    if (config.debugLevel === undefined && BuildConfiguration === "Debug") {
-        config.debugLevel = -1;
-    }
-    if (config.diagnosticTracing === undefined && BuildConfiguration === "Debug") {
-        config.diagnosticTracing = true;
-    }
-    runtimeHelpers.diagnosticTracing = !!config.diagnosticTracing;
-    runtimeHelpers.waitForDebugger = config.waitForDebugger;
-    config.startupMemoryCache = !!config.startupMemoryCache;
-    if (config.startupMemoryCache && runtimeHelpers.waitForDebugger) {
-        if (runtimeHelpers.diagnosticTracing) console.info("MONO_WASM: Disabling startupMemoryCache because waitForDebugger is set");
-        config.startupMemoryCache = false;
-    }
-
-    runtimeHelpers.enablePerfMeasure = !!config.browserProfilerOptions
-        && globalThis.performance
-        && typeof globalThis.performance.measure === "function";
-
-}
-=======
->>>>>>> 3bd38321
 
 export function mono_wasm_asm_loaded(assembly_name: CharPtr, assembly_ptr: number, assembly_len: number, pdb_ptr: number, pdb_len: number): void {
     // Only trigger this codepath for assemblies loaded after app is ready
