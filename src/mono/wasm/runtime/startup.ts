--- conflicted
+++ resolved
@@ -792,12 +792,7 @@
 /// 2. Emscripten does not run the preInit or preRun functions in the workers.
 /// 3. At the point when this executes there is no pthread assigned to the worker yet.
 async function mono_wasm_pthread_worker_init(): Promise<void> {
-<<<<<<< HEAD
-    // This is a good place for subsystems to attach listeners for pthreads_worker.currrentWorkerThreadEvents
-=======
     // This is a good place for subsystems to attach listeners for pthreads_worker.currentWorkerThreadEvents
-    console.debug("mono_wasm_pthread_worker_init");
->>>>>>> a54a823e
     pthreads_worker.currentWorkerThreadEvents.addEventListener(pthreads_worker.dotnetPthreadCreated, (ev) => {
         console.debug("pthread created", ev.pthread_self.pthread_id);
     });
