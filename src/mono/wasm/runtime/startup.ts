// Licensed to the .NET Foundation under one or more agreements.
// The .NET Foundation licenses this file to you under the MIT license.

import MonoWasmThreads from "consts:monoWasmThreads";
import WasmEnableLegacyJsInterop from "consts:wasmEnableLegacyJsInterop";

import { DotnetModuleInternal, CharPtrNull } from "./types/internal";
import { linkerDisableLegacyJsInterop, ENVIRONMENT_IS_PTHREAD, exportedRuntimeAPI, INTERNAL, loaderHelpers, Module, runtimeHelpers, createPromiseController, mono_assert, linkerWasmEnableSIMD, linkerWasmEnableEH, ENVIRONMENT_IS_WORKER } from "./globals";
import cwraps, { init_c_exports } from "./cwraps";
import { mono_wasm_raise_debug_event, mono_wasm_runtime_ready } from "./debug";
import { toBase64StringImpl } from "./base64";
import { mono_wasm_init_aot_profiler, mono_wasm_init_browser_profiler } from "./profiler";
import { initialize_marshalers_to_cs } from "./marshal-to-cs";
import { initialize_marshalers_to_js } from "./marshal-to-js";
import { init_polyfills_async } from "./polyfills";
import { strings_init, utf8ToString } from "./strings";
import { init_managed_exports } from "./managed-exports";
import { cwraps_internal } from "./exports-internal";
import { CharPtr, InstantiateWasmCallBack, InstantiateWasmSuccessCallback } from "./types/emscripten";
import { wait_for_all_assets } from "./assets";
import { mono_wasm_init_diagnostics } from "./diagnostics";
import { replace_linker_placeholders } from "./exports-binding";
import { endMeasure, MeasuredBlock, startMeasure } from "./profiler";
import { checkMemorySnapshotSize, getMemorySnapshot, storeMemorySnapshot } from "./snapshot";
import { interp_pgo_load_data, interp_pgo_save_data } from "./interp-pgo";
import { mono_log_debug, mono_log_error, mono_log_warn, mono_set_thread_id } from "./logging";

// threads
import { preAllocatePThreadWorkerPool, instantiateWasmPThreadWorkerPool } from "./pthreads/browser";
import { currentWorkerThreadEvents, dotnetPthreadCreated, initWorkerThreadEvents } from "./pthreads/worker";
import { getBrowserThreadID } from "./pthreads/shared";
import { jiterpreter_allocate_tables } from "./jiterpreter-support";

// legacy
import { init_legacy_exports } from "./net6-legacy/corebindings";
import { cwraps_binding_api, cwraps_mono_api } from "./net6-legacy/exports-legacy";
import { BINDING, MONO } from "./net6-legacy/globals";
import { localHeapViewU8 } from "./memory";
import { assertNoProxies } from "./gc-handles";

export async function configureRuntimeStartup(): Promise<void> {
    await init_polyfills_async();
    await checkMemorySnapshotSize();
}

// we are making emscripten startup async friendly
// emscripten is executing the events without awaiting it and so we need to block progress via PromiseControllers above
export function configureEmscriptenStartup(module: DotnetModuleInternal): void {
    const mark = startMeasure();

    if (!module.locateFile) {
        // this is dummy plug so that wasmBinaryFile doesn't try to use URL class
        module.locateFile = module.__locateFile = (path) => loaderHelpers.scriptDirectory + path;
    }

    if (!module.out) {
        // eslint-disable-next-line no-console
        module.out = console.log.bind(console);
    }

    if (!module.err) {
        // eslint-disable-next-line no-console
        module.err = console.error.bind(console);
    }
    loaderHelpers.out = module.out;
    loaderHelpers.err = module.err;
    module.mainScriptUrlOrBlob = loaderHelpers.scriptUrl;// this is needed by worker threads

    // these all could be overridden on DotnetModuleConfig, we are chaing them to async below, as opposed to emscripten
    // when user set configSrc or config, we are running our default startup sequence.
    const userInstantiateWasm: undefined | ((imports: WebAssembly.Imports, successCallback: InstantiateWasmSuccessCallback) => any) = module.instantiateWasm;
    const userPreInit: (() => void)[] = !module.preInit ? [] : typeof module.preInit === "function" ? [module.preInit] : module.preInit;
    const userPreRun: (() => void)[] = !module.preRun ? [] : typeof module.preRun === "function" ? [module.preRun] : module.preRun as any;
    const userpostRun: (() => void)[] = !module.postRun ? [] : typeof module.postRun === "function" ? [module.postRun] : module.postRun as any;
    // eslint-disable-next-line @typescript-eslint/no-empty-function
    const userOnRuntimeInitialized: () => void = module.onRuntimeInitialized ? module.onRuntimeInitialized : () => { };

    // execution order == [0] ==
    // - default or user Module.instantiateWasm (will start downloading dotnet.native.wasm)
    module.instantiateWasm = (imports, callback) => instantiateWasm(imports, callback, userInstantiateWasm);
    // execution order == [1] ==
    module.preInit = [() => preInit(userPreInit)];
    // execution order == [2] ==
    module.preRun = [() => preRunAsync(userPreRun)];
    // execution order == [4] ==
    module.onRuntimeInitialized = () => onRuntimeInitializedAsync(userOnRuntimeInitialized);
    // execution order == [5] ==
    module.postRun = [() => postRunAsync(userpostRun)];
    // execution order == [6] ==

    module.ready.then(async () => {
        // wait for previous stage
        await runtimeHelpers.afterPostRun.promise;
        // startup end
        endMeasure(mark, MeasuredBlock.emscriptenStartup);
        // - here we resolve the promise returned by createDotnetRuntime export
        // - any code after createDotnetRuntime is executed now
        runtimeHelpers.dotnetReady.promise_control.resolve(exportedRuntimeAPI);
    }).catch(err => {
        runtimeHelpers.dotnetReady.promise_control.reject(err);
    });
    module.ready = runtimeHelpers.dotnetReady.promise;
}

function instantiateWasm(
    imports: WebAssembly.Imports,
    successCallback: InstantiateWasmSuccessCallback,
    userInstantiateWasm?: InstantiateWasmCallBack): any[] {
    // this is called so early that even Module exports like addRunDependency don't exist yet

    const mark = startMeasure();
    if (userInstantiateWasm) {
        const exports = userInstantiateWasm(imports, (instance: WebAssembly.Instance, module: WebAssembly.Module | undefined) => {
            endMeasure(mark, MeasuredBlock.instantiateWasm);
            runtimeHelpers.afterInstantiateWasm.promise_control.resolve();
            successCallback(instance, module);
        });
        return exports;
    }

    instantiate_wasm_module(imports, successCallback);
    return []; // No exports
}

async function instantiateWasmWorker(
    imports: WebAssembly.Imports,
    successCallback: InstantiateWasmSuccessCallback
): Promise<void> {
    // wait for the config to arrive by message from the main thread
    await loaderHelpers.afterConfigLoaded.promise;

    replace_linker_placeholders(imports);

    // Instantiate from the module posted from the main thread.
    // We can just use sync instantiation in the worker.
    const instance = new WebAssembly.Instance(Module.wasmModule!, imports);
    successCallback(instance, undefined);
    Module.wasmModule = null;
}

function preInit(userPreInit: (() => void)[]) {
    Module.addRunDependency("mono_pre_init");
    const mark = startMeasure();
    try {
        mono_wasm_pre_init_essential(false);
        mono_log_debug("preInit");
        runtimeHelpers.beforePreInit.promise_control.resolve();
        // all user Module.preInit callbacks
        userPreInit.forEach(fn => fn());
    } catch (err) {
        mono_log_error("user preInint() failed", err);
        loaderHelpers.mono_exit(1, err);
        throw err;
    }
    // this will start immediately but return on first await.
    // It will block our `preRun` by afterPreInit promise
    // It will block emscripten `userOnRuntimeInitialized` by pending addRunDependency("mono_pre_init")
    (async () => {
        try {
            // - init the rest of the polyfills
            await mono_wasm_pre_init_essential_async();

            endMeasure(mark, MeasuredBlock.preInit);
        } catch (err) {
            loaderHelpers.mono_exit(1, err);
            throw err;
        }
        // signal next stage
        runtimeHelpers.afterPreInit.promise_control.resolve();
        Module.removeRunDependency("mono_pre_init");
    })();
}

async function preInitWorkerAsync() {
    mono_log_debug("worker initializing essential C exports and APIs");
    const mark = startMeasure();
    try {
        mono_log_debug("preInitWorker");
        runtimeHelpers.beforePreInit.promise_control.resolve();
        mono_wasm_pre_init_essential(true);
        await ensureUsedWasmFeatures();
        await init_polyfills_async();
        runtimeHelpers.afterPreInit.promise_control.resolve();
        endMeasure(mark, MeasuredBlock.preInitWorker);
    } catch (err) {
        mono_log_error("user preInitWorker() failed", err);
        loaderHelpers.mono_exit(1, err);
        throw err;
    }
}

export function preRunWorker() {
    // signal next stage
    runtimeHelpers.runtimeReady = true;
    runtimeHelpers.afterPreRun.promise_control.resolve();
}

async function preRunAsync(userPreRun: (() => void)[]) {
    Module.addRunDependency("mono_pre_run_async");
    // wait for previous stages
    try {
        await runtimeHelpers.afterInstantiateWasm.promise;
        await runtimeHelpers.afterPreInit.promise;
        mono_log_debug("preRunAsync");
        const mark = startMeasure();
        // all user Module.preRun callbacks
        userPreRun.map(fn => fn());
        endMeasure(mark, MeasuredBlock.preRun);
    } catch (err) {
        mono_log_error("user callback preRun() failed", err);
        loaderHelpers.mono_exit(1, err);
        throw err;
    }
    // signal next stage
    runtimeHelpers.afterPreRun.promise_control.resolve();
    Module.removeRunDependency("mono_pre_run_async");
}

async function onRuntimeInitializedAsync(userOnRuntimeInitialized: () => void) {
    try {
        // wait for previous stage
        await runtimeHelpers.afterPreRun.promise;
        mono_log_debug("onRuntimeInitialized");

        runtimeHelpers.mono_wasm_exit = cwraps.mono_wasm_exit;
        runtimeHelpers.abort = (reason: any) => {
            loaderHelpers.exitReason = reason;
            if (!loaderHelpers.is_exited()) {
                cwraps.mono_wasm_abort();
            }
            throw reason;
        };

        const mark = startMeasure();
        // signal this stage, this will allow pending assets to allocate memory
        runtimeHelpers.beforeOnRuntimeInitialized.promise_control.resolve();

        await wait_for_all_assets();

        // Threads early are not supported with memory snapshot. See below how we enable them later.
        // Please disable startupMemoryCache in order to be able to diagnose or pause runtime startup.
        if (MonoWasmThreads && !runtimeHelpers.config.startupMemoryCache) {
            await mono_wasm_init_threads();
        }

        // load runtime and apply environment settings (if necessary)
        await mono_wasm_before_memory_snapshot();

        if (runtimeHelpers.config.interpreterPgo) {
            await interp_pgo_load_data();
        }

        if (runtimeHelpers.config.exitAfterSnapshot) {
            const reason = runtimeHelpers.ExitStatus
                ? new runtimeHelpers.ExitStatus(0)
                : new Error("Snapshot taken, exiting because exitAfterSnapshot was set.");
            reason.silent = true;

            loaderHelpers.mono_exit(0, reason);
            return;
        }

        if (!ENVIRONMENT_IS_WORKER) {
            Module.runtimeKeepalivePush();
        }
        runtimeHelpers.runtimeReady = true;

        if (runtimeHelpers.config.virtualWorkingDirectory) {
            const FS = Module.FS;
            const cwd = runtimeHelpers.config.virtualWorkingDirectory;
            const wds = FS.stat(cwd);
            if (!wds) {
                Module.FS_createPath("/", cwd, true, true);
            }
            mono_assert(wds && FS.isDir(wds.mode), () => `FS.chdir: ${cwd} is not a directory`);
            FS.chdir(cwd);
        }

        if (MonoWasmThreads && runtimeHelpers.config.startupMemoryCache) {
            await mono_wasm_init_threads();
        }

        bindings_init();
<<<<<<< HEAD
        jiterpreter_allocate_tables();
        runtimeHelpers.runtimeReady = true;

        if (ENVIRONMENT_IS_NODE && !ENVIRONMENT_IS_WORKER) {
            Module.runtimeKeepalivePush();
        }
=======
        jiterpreter_allocate_tables(Module);
>>>>>>> 18ee31dc

        if (MonoWasmThreads) {
            runtimeHelpers.javaScriptExports.install_synchronization_context();
            runtimeHelpers.jsSynchronizationContextInstalled = true;
        }

        if (!runtimeHelpers.mono_wasm_runtime_is_ready) mono_wasm_runtime_ready();

        if (loaderHelpers.config.debugLevel !== 0 && loaderHelpers.config.cacheBootResources) {
            loaderHelpers.logDownloadStatsToConsole();
        }

        setTimeout(() => {
            loaderHelpers.purgeUnusedCacheEntriesAsync(); // Don't await - it's fine to run in background
        }, loaderHelpers.config.cachedResourcesPurgeDelay);

        // call user code
        try {
            userOnRuntimeInitialized();
        }
        catch (err: any) {
            mono_log_error("user callback onRuntimeInitialized() failed", err);
            throw err;
        }
        // finish
        await mono_wasm_after_user_runtime_initialized();
        endMeasure(mark, MeasuredBlock.onRuntimeInitialized);
    } catch (err) {
        mono_log_error("onRuntimeInitializedAsync() failed", err);
        loaderHelpers.mono_exit(1, err);
        throw err;
    }
    // signal next stage
    runtimeHelpers.afterOnRuntimeInitialized.promise_control.resolve();
}

async function postRunAsync(userpostRun: (() => void)[]) {
    // wait for previous stage
    try {
        await runtimeHelpers.afterOnRuntimeInitialized.promise;
        mono_log_debug("postRunAsync");
        const mark = startMeasure();

        // create /usr/share folder which is SpecialFolder.CommonApplicationData
        Module["FS_createPath"]("/", "usr", true, true);
        Module["FS_createPath"]("/", "usr/share", true, true);

        // all user Module.postRun callbacks
        userpostRun.map(fn => fn());
        endMeasure(mark, MeasuredBlock.postRun);
    } catch (err) {
        mono_log_error("user callback posRun() failed", err);
        loaderHelpers.mono_exit(1, err);
        throw err;
    }
    // signal next stage
    runtimeHelpers.afterPostRun.promise_control.resolve();
}

export function postRunWorker() {
    assertNoProxies();
    // signal next stage
    runtimeHelpers.runtimeReady = false;
    runtimeHelpers.afterPreRun = createPromiseController<void>();
}

async function mono_wasm_init_threads() {
    if (!MonoWasmThreads) {
        return;
    }
    const tid = getBrowserThreadID();
    mono_set_thread_id(`0x${tid.toString(16)}-main`);
    await instantiateWasmPThreadWorkerPool();
    await mono_wasm_init_diagnostics();
}

function mono_wasm_pre_init_essential(isWorker: boolean): void {
    if (!isWorker)
        Module.addRunDependency("mono_wasm_pre_init_essential");

    mono_log_debug("mono_wasm_pre_init_essential");

    if (loaderHelpers.gitHash !== runtimeHelpers.gitHash) {
        mono_log_warn("The version of dotnet.runtime.js is different from the version of dotnet.js!");
    }
    if (loaderHelpers.gitHash !== runtimeHelpers.moduleGitHash) {
        mono_log_warn("The version of dotnet.native.js is different from the version of dotnet.js!");
    }

    init_c_exports();
    cwraps_internal(INTERNAL);
    if (WasmEnableLegacyJsInterop && !linkerDisableLegacyJsInterop) {
        cwraps_mono_api(MONO);
        cwraps_binding_api(BINDING);
    }
    // removeRunDependency triggers the dependenciesFulfilled callback (runCaller) in
    // emscripten - on a worker since we don't have any other dependencies that causes run() to get
    // called too soon; and then it will get called a second time when dotnet.native.js calls it directly.
    // on a worker run() short-cirtcuits and just calls   readyPromiseResolve, initRuntime and postMessage.
    // sending postMessage twice will break instantiateWasmPThreadWorkerPool on the main thread.
    if (!isWorker)
        Module.removeRunDependency("mono_wasm_pre_init_essential");
}

async function mono_wasm_pre_init_essential_async(): Promise<void> {
    mono_log_debug("mono_wasm_pre_init_essential_async");
    Module.addRunDependency("mono_wasm_pre_init_essential_async");

    if (MonoWasmThreads) {
        preAllocatePThreadWorkerPool(runtimeHelpers.config.pthreadPoolSize!);
    }

    Module.removeRunDependency("mono_wasm_pre_init_essential_async");
}

async function mono_wasm_after_user_runtime_initialized(): Promise<void> {
    mono_log_debug("mono_wasm_after_user_runtime_initialized");
    try {
        if (!Module.disableDotnet6Compatibility && Module.exports) {
            // Export emscripten defined in module through EXPORTED_RUNTIME_METHODS
            // Useful to export IDBFS or other similar types generally exposed as
            // global types when emscripten is not modularized.
            const globalThisAny = globalThis as any;
            for (let i = 0; i < Module.exports.length; ++i) {
                const exportName = Module.exports[i];
                const exportValue = (<any>Module)[exportName];

                if (exportValue != undefined) {
                    globalThisAny[exportName] = exportValue;
                }
                else {
                    mono_log_warn(`The exported symbol ${exportName} could not be found in the emscripten module`);
                }
            }
        }

        mono_log_debug("Initializing mono runtime");

        if (Module.onDotnetReady) {
            try {
                await Module.onDotnetReady();
            }
            catch (err: any) {
                mono_log_error("onDotnetReady () failed", err);
                throw err;
            }
        }
    } catch (err: any) {
        mono_log_error("mono_wasm_after_user_runtime_initialized () failed", err);
        throw err;
    }
}

// Set environment variable NAME to VALUE
// Should be called before mono_load_runtime_and_bcl () in most cases
export function mono_wasm_setenv(name: string, value: string): void {
    cwraps.mono_wasm_setenv(name, value);
}

export function mono_wasm_set_runtime_options(options: string[]): void {
    if (!Array.isArray(options))
        throw new Error("Expected runtimeOptions to be an array of strings");

    const argv = Module._malloc(options.length * 4);
    let aindex = 0;
    for (let i = 0; i < options.length; ++i) {
        const option = options[i];
        if (typeof (option) !== "string")
            throw new Error("Expected runtimeOptions to be an array of strings");
        Module.setValue(<any>argv + (aindex * 4), cwraps.mono_wasm_strdup(option), "i32");
        aindex += 1;
    }
    cwraps.mono_wasm_parse_runtime_options(options.length, argv);
}

async function instantiate_wasm_module(
    imports: WebAssembly.Imports,
    successCallback: InstantiateWasmSuccessCallback,
): Promise<void> {
    // this is called so early that even Module exports like addRunDependency don't exist yet
    try {
        await loaderHelpers.afterConfigLoaded;
        mono_log_debug("instantiate_wasm_module");

        await runtimeHelpers.beforePreInit.promise;
        Module.addRunDependency("instantiate_wasm_module");

        await ensureUsedWasmFeatures();

        replace_linker_placeholders(imports);
        const compiledModule = await loaderHelpers.wasmCompilePromise.promise;
        const compiledInstance = await WebAssembly.instantiate(compiledModule, imports);
        successCallback(compiledInstance, compiledModule);

        mono_log_debug("instantiate_wasm_module done");

        if (runtimeHelpers.loadedMemorySnapshotSize) {
            try {
                const wasmMemory = runtimeHelpers.getMemory();

                // .grow() takes a delta compared to the previous size
                wasmMemory.grow((runtimeHelpers.loadedMemorySnapshotSize! - wasmMemory.buffer.byteLength + 65535) >>> 16);
                runtimeHelpers.updateMemoryViews();
            } catch (err) {
                mono_log_warn("failed to resize memory for the snapshot", err);
                runtimeHelpers.loadedMemorySnapshotSize = undefined;
            }
            // now we know if the loading of memory succeeded or not, we can start loading the rest of the assets
            loaderHelpers.memorySnapshotSkippedOrDone.promise_control.resolve();
        }
        runtimeHelpers.afterInstantiateWasm.promise_control.resolve();
    } catch (err) {
        mono_log_error("instantiate_wasm_module() failed", err);
        loaderHelpers.mono_exit(1, err);
        throw err;
    }
    Module.removeRunDependency("instantiate_wasm_module");
}

async function ensureUsedWasmFeatures() {
    runtimeHelpers.featureWasmSimd = await loaderHelpers.simd();
    runtimeHelpers.featureWasmEh = await loaderHelpers.exceptions();
    if (linkerWasmEnableSIMD) {
        mono_assert(runtimeHelpers.featureWasmSimd, "This browser/engine doesn't support WASM SIMD. Please use a modern version. See also https://aka.ms/dotnet-wasm-features");
    }
    if (linkerWasmEnableEH) {
        mono_assert(runtimeHelpers.featureWasmEh, "This browser/engine doesn't support WASM exception handling. Please use a modern version. See also https://aka.ms/dotnet-wasm-features");
    }
}

async function mono_wasm_before_memory_snapshot() {
    const mark = startMeasure();
    if (runtimeHelpers.loadedMemorySnapshotSize) {
        // get the bytes after we re-sized the memory, so that we don't have too much memory in use at the same time
        const memoryBytes = await getMemorySnapshot();
        const heapU8 = localHeapViewU8();
        mono_assert(memoryBytes!.byteLength === heapU8.byteLength, "Loaded memory is not the expected size");
        heapU8.set(new Uint8Array(memoryBytes!), 0);
        mono_log_debug("Loaded WASM linear memory from browser cache");

        // all things below are loaded from the snapshot
        return;
    }

    for (const k in runtimeHelpers.config.environmentVariables) {
        const v = runtimeHelpers.config.environmentVariables![k];
        if (typeof (v) === "string")
            mono_wasm_setenv(k, v);
        else
            throw new Error(`Expected environment variable '${k}' to be a string but it was ${typeof v}: '${v}'`);
    }
    if (runtimeHelpers.config.runtimeOptions)
        mono_wasm_set_runtime_options(runtimeHelpers.config.runtimeOptions);

    if (runtimeHelpers.config.aotProfilerOptions)
        mono_wasm_init_aot_profiler(runtimeHelpers.config.aotProfilerOptions);

    if (runtimeHelpers.config.browserProfilerOptions)
        mono_wasm_init_browser_profiler(runtimeHelpers.config.browserProfilerOptions);

    mono_wasm_load_runtime("unused", runtimeHelpers.config.debugLevel);

    // we didn't have snapshot yet and the feature is enabled. Take snapshot now.
    if (runtimeHelpers.config.startupMemoryCache) {
        await storeMemorySnapshot(localHeapViewU8().buffer);
        runtimeHelpers.storeMemorySnapshotPending = false;
    }

    if (runtimeHelpers.config.interpreterPgo)
        setTimeout(maybeSaveInterpPgoTable, (runtimeHelpers.config.interpreterPgoSaveDelay || 15) * 1000);

    endMeasure(mark, MeasuredBlock.memorySnapshot);
}

async function maybeSaveInterpPgoTable () {
    // If the application exited abnormally, don't save the table. It probably doesn't contain useful data,
    //  and saving would overwrite any existing table from a previous successful run.
    // We treat exiting with a code of 0 as equivalent to if the app is still running - it's perfectly fine
    //  to save the table once main has returned, since the table can still make future runs faster.
    if ((loaderHelpers.exitCode !== undefined) && (loaderHelpers.exitCode !== 0))
        return;

    await interp_pgo_save_data();
}

export function mono_wasm_load_runtime(unused?: string, debugLevel?: number): void {
    mono_log_debug("mono_wasm_load_runtime");
    try {
        const mark = startMeasure();
        if (debugLevel == undefined) {
            debugLevel = 0;
            if (runtimeHelpers.config.debugLevel) {
                debugLevel = 0 + debugLevel;
            }
        }
        cwraps.mono_wasm_load_runtime(unused || "unused", debugLevel);
        endMeasure(mark, MeasuredBlock.loadRuntime);

    } catch (err: any) {
        mono_log_error("mono_wasm_load_runtime () failed", err);
        loaderHelpers.mono_exit(1, err);
        throw err;
    }
}

export function bindings_init(): void {
    if (runtimeHelpers.mono_wasm_bindings_is_ready) {
        return;
    }
    mono_log_debug("bindings_init");
    runtimeHelpers.mono_wasm_bindings_is_ready = true;
    try {
        const mark = startMeasure();
        strings_init();
        init_managed_exports();
        if (WasmEnableLegacyJsInterop && !linkerDisableLegacyJsInterop && !ENVIRONMENT_IS_PTHREAD) {
            init_legacy_exports();
        }
        initialize_marshalers_to_js();
        initialize_marshalers_to_cs();
        runtimeHelpers._i52_error_scratch_buffer = <any>Module._malloc(4);
        endMeasure(mark, MeasuredBlock.bindingsInit);
    } catch (err) {
        mono_log_error("Error in bindings_init", err);
        throw err;
    }
}


export function mono_wasm_asm_loaded(assembly_name: CharPtr, assembly_ptr: number, assembly_len: number, pdb_ptr: number, pdb_len: number): void {
    // Only trigger this codepath for assemblies loaded after app is ready
    if (runtimeHelpers.mono_wasm_runtime_is_ready !== true)
        return;
    const heapU8 = localHeapViewU8();
    const assembly_name_str = assembly_name !== CharPtrNull ? utf8ToString(assembly_name).concat(".dll") : "";
    const assembly_data = new Uint8Array(heapU8.buffer, assembly_ptr, assembly_len);
    const assembly_b64 = toBase64StringImpl(assembly_data);

    let pdb_b64;
    if (pdb_ptr) {
        const pdb_data = new Uint8Array(heapU8.buffer, pdb_ptr, pdb_len);
        pdb_b64 = toBase64StringImpl(pdb_data);
    }

    mono_wasm_raise_debug_event({
        eventName: "AssemblyLoaded",
        assembly_name: assembly_name_str,
        assembly_b64,
        pdb_b64
    });
}

export function mono_wasm_set_main_args(name: string, allRuntimeArguments: string[]): void {
    const main_argc = allRuntimeArguments.length + 1;
    const main_argv = <any>Module._malloc(main_argc * 4);
    let aindex = 0;
    Module.setValue(main_argv + (aindex * 4), cwraps.mono_wasm_strdup(name), "i32");
    aindex += 1;
    for (let i = 0; i < allRuntimeArguments.length; ++i) {
        Module.setValue(main_argv + (aindex * 4), cwraps.mono_wasm_strdup(allRuntimeArguments[i]), "i32");
        aindex += 1;
    }
    cwraps.mono_wasm_set_main_args(main_argc, main_argv);
}

/// Called when dotnet.worker.js receives an emscripten "load" event from the main thread.
/// This method is comparable to configure_emscripten_startup function
///
/// Notes:
/// 1. Emscripten skips a lot of initialization on the pthread workers, Module may not have everything you expect.
/// 2. Emscripten does not run any event but preInit in the workers.
/// 3. At the point when this executes there is no pthread assigned to the worker yet.
export async function configureWorkerStartup(module: DotnetModuleInternal): Promise<void> {
    initWorkerThreadEvents();
    currentWorkerThreadEvents.addEventListener(dotnetPthreadCreated, (ev) => {
        mono_log_debug("pthread created 0x" + ev.pthread_self.pthreadId.toString(16));
    });

    // these are the only events which are called on worker
    module.preInit = [() => preInitWorkerAsync()];
    module.instantiateWasm = instantiateWasmWorker;
    await runtimeHelpers.afterPreInit.promise;
}<|MERGE_RESOLUTION|>--- conflicted
+++ resolved
@@ -281,16 +281,12 @@
         }
 
         bindings_init();
-<<<<<<< HEAD
         jiterpreter_allocate_tables();
         runtimeHelpers.runtimeReady = true;
 
         if (ENVIRONMENT_IS_NODE && !ENVIRONMENT_IS_WORKER) {
             Module.runtimeKeepalivePush();
         }
-=======
-        jiterpreter_allocate_tables(Module);
->>>>>>> 18ee31dc
 
         if (MonoWasmThreads) {
             runtimeHelpers.javaScriptExports.install_synchronization_context();
