--- conflicted
+++ resolved
@@ -9,7 +9,6 @@
 import { mono_wasm_globalization_init, mono_wasm_load_icu_data } from "./icu";
 import { toBase64StringImpl } from "./base64";
 import { mono_wasm_init_aot_profiler, mono_wasm_init_coverage_profiler } from "./profiler";
-import { mono_wasm_init_diagnostics, } from "./diagnostics";
 import { mono_wasm_load_bytes_into_heap } from "./buffers";
 import { bind_runtime_method, get_method, _create_primitive_converters } from "./method-binding";
 import { find_corlib_class } from "./class-loader";
@@ -24,6 +23,7 @@
 import * as pthreads_worker from "./pthreads/worker";
 import { createPromiseController } from "./promise-controller";
 import { string_decoder } from "./strings";
+import { mono_wasm_init_diagnostics } from "./diagnostics/index";
 
 let all_assets_loaded_in_memory: Promise<void> | null = null;
 const loaded_files: { url?: string, file: string }[] = [];
@@ -189,7 +189,7 @@
             if (runtimeHelpers.diagnostic_tracing) console.debug("MONO_WASM: all assets are loaded in wasm memory");
 
             // load runtime
-            mono_wasm_before_user_runtime_initialized();
+            await mono_wasm_before_user_runtime_initialized();
         }
         // call user code
         try {
@@ -278,9 +278,8 @@
     Module.removeRunDependency("mono_wasm_pre_init_full");
 }
 
-<<<<<<< HEAD
 // runs just in non-blazor
-function mono_wasm_before_user_runtime_initialized(): void {
+async function mono_wasm_before_user_runtime_initialized(): Promise<void> {
     if (runtimeHelpers.diagnostic_tracing) console.debug("MONO_WASM: mono_wasm_before_user_runtime_initialized");
 
     if (!Module.config || Module.config.isError) {
@@ -297,7 +296,7 @@
             Module.print("MONO_WASM: no files were loaded into runtime");
         }
 
-        _apply_configuration_from_args();
+        await _apply_configuration_from_args();
         mono_wasm_globalization_init();
 
         if (!runtimeHelpers.mono_wasm_load_runtime_done) mono_wasm_load_runtime("unused", config.debug_level || 0);
@@ -305,16 +304,6 @@
     } catch (err: any) {
         _print_error("MONO_WASM: Error in mono_wasm_before_user_runtime_initialized", err);
         throw err;
-=======
-async function mono_wasm_after_runtime_initialized(): Promise<void> {
-    if (!Module.config || Module.config.isError) {
-        return;
-    }
-    finalize_assets(Module.config);
-    await finalize_startup(Module.config);
-    if (!ctx || !ctx.loaded_files || ctx.loaded_files.length == 0) {
-        Module.print("MONO_WASM: no files were loaded into runtime");
->>>>>>> 309ab38a
     }
 }
 
@@ -517,20 +506,13 @@
     ++instantiated_assets_count;
 }
 
-<<<<<<< HEAD
-function _apply_configuration_from_args() {
+async function _apply_configuration_from_args() {
     try {
         const tz = Intl.DateTimeFormat().resolvedOptions().timeZone;
         mono_wasm_setenv("TZ", tz || "UTC");
     } catch {
         mono_wasm_setenv("TZ", "UTC");
     }
-=======
-async function _apply_configuration_from_args(config: MonoConfig): Promise<void> {
-    const envars = (config.environment_variables || {});
-    if (typeof (envars) !== "object")
-        throw new Error("Expected config.environment_variables to be unset or a dictionary-style object");
->>>>>>> 309ab38a
 
     for (const k in config.environment_variables) {
         const v = config.environment_variables![k];
@@ -554,12 +536,6 @@
     }
 }
 
-<<<<<<< HEAD
-=======
-async function finalize_startup(config: MonoConfig | MonoConfigError | undefined): Promise<void> {
-    const globalThisAny = globalThis as any;
->>>>>>> 309ab38a
-
 export function mono_wasm_load_runtime(unused?: string, debug_level?: number): void {
     if (runtimeHelpers.diagnostic_tracing) console.debug("MONO_WASM: mono_wasm_load_runtime");
     if (runtimeHelpers.mono_wasm_load_runtime_done) {
@@ -567,53 +543,11 @@
     }
     runtimeHelpers.mono_wasm_load_runtime_done = true;
     try {
-<<<<<<< HEAD
         if (debug_level == undefined) {
             debug_level = 0;
             if (config && config.debug_level) {
                 debug_level = 0 + debug_level;
-=======
-        if (!config || config.isError) {
-            return;
-        }
-        if (config.diagnostic_tracing) {
-            console.debug("MONO_WASM: Initializing mono runtime");
-        }
-
-        const moduleExt = Module as DotnetModule;
-
-        if (!Module.disableDotnet6Compatibility && Module.exports) {
-            // Export emscripten defined in module through EXPORTED_RUNTIME_METHODS
-            // Useful to export IDBFS or other similar types generally exposed as
-            // global types when emscripten is not modularized.
-            for (let i = 0; i < Module.exports.length; ++i) {
-                const exportName = Module.exports[i];
-                const exportValue = (<any>Module)[exportName];
-
-                if (exportValue) {
-                    globalThisAny[exportName] = exportValue;
-                }
-                else {
-                    console.warn(`MONO_WASM: The exported symbol ${exportName} could not be found in the emscripten module`);
-                }
-            }
-        }
-
-        try {
-            await _apply_configuration_from_args(config);
-            mono_wasm_globalization_init(config.globalization_mode!, config.diagnostic_tracing!);
-            cwraps.mono_wasm_load_runtime("unused", config.debug_level || 0);
-            runtimeHelpers.wait_for_debugger = config.wait_for_debugger;
-        } catch (err: any) {
-            _print_error("MONO_WASM: mono_wasm_load_runtime () failed", err);
-
-            runtime_is_initialized_reject(err);
-            if (ENVIRONMENT_IS_SHELL || ENVIRONMENT_IS_NODE) {
-                const wasm_exit = cwraps.mono_wasm_exit;
-                wasm_exit(1);
->>>>>>> 309ab38a
-            }
-            return;
+            }
         }
         cwraps.mono_wasm_load_runtime(unused || "unused", debug_level);
         runtimeHelpers.wait_for_debugger = config.wait_for_debugger;
@@ -1024,14 +958,8 @@
 /// 3. At the point when this executes there is no pthread assigned to the worker yet.
 async function mono_wasm_pthread_worker_init(): Promise<void> {
     // This is a good place for subsystems to attach listeners for pthreads_worker.currentWorkerThreadEvents
-<<<<<<< HEAD
-    console.debug("MONO_WASM: mono_wasm_pthread_worker_init");
-    pthreads_worker.currentWorkerThreadEvents.addEventListener(pthreads_worker.dotnetPthreadCreated, (ev) => {
-        console.debug("MONO_WASM: thread created", ev.pthread_ptr);
-=======
     pthreads_worker.currentWorkerThreadEvents.addEventListener(pthreads_worker.dotnetPthreadCreated, (ev) => {
         console.debug("MONO_WASM: pthread created", ev.pthread_self.pthread_id);
->>>>>>> 309ab38a
     });
 }
 
