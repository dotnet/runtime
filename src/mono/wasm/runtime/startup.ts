--- conflicted
+++ resolved
@@ -2,53 +2,30 @@
 // The .NET Foundation licenses this file to you under the MIT license.
 
 import MonoWasmThreads from "consts:monoWasmThreads";
-<<<<<<< HEAD
-import { AllAssetEntryTypes, mono_assert, AssetEntry, CharPtrNull, DotnetModule, GlobalizationMode, MonoConfig, MonoConfigError, wasm_type_symbol, MonoObject, DotnetPublicAPI } from "./types";
-import { BINDING, ENVIRONMENT_IS_ESM, ENVIRONMENT_IS_NODE, ENVIRONMENT_IS_PTHREAD, ENVIRONMENT_IS_SHELL, INTERNAL, locateFile, Module, MONO, requirePromise, runtimeHelpers } from "./imports";
+import { mono_assert, CharPtrNull, DotnetModule, MonoConfig, wasm_type_symbol, MonoObject, MonoConfigError, LoadingResource, AssetEntry, ResourceRequest, DotnetPublicAPI } from "./types";
+import { BINDING, ENVIRONMENT_IS_NODE, ENVIRONMENT_IS_PTHREAD, ENVIRONMENT_IS_SHELL, INTERNAL, Module, MONO, runtimeHelpers } from "./imports";
 import cwraps, { init_c_exports } from "./cwraps";
-=======
-import { mono_assert, CharPtrNull, DotnetModule, MonoConfig, wasm_type_symbol, MonoObject, MonoConfigError, LoadingResource, AssetEntry, ResourceRequest } from "./types";
-import { ENVIRONMENT_IS_NODE, ENVIRONMENT_IS_PTHREAD, ENVIRONMENT_IS_SHELL, INTERNAL, Module, MONO, runtimeHelpers } from "./imports";
-import cwraps from "./cwraps";
->>>>>>> 73374e8e
 import { mono_wasm_raise_debug_event, mono_wasm_runtime_ready } from "./debug";
 import { mono_wasm_globalization_init, mono_wasm_load_icu_data } from "./icu";
 import { toBase64StringImpl } from "./base64";
 import { mono_wasm_init_aot_profiler, mono_wasm_init_coverage_profiler } from "./profiler";
 import { find_corlib_class } from "./class-loader";
 import { VoidPtr, CharPtr } from "./types/emscripten";
-<<<<<<< HEAD
-import { mono_on_abort } from "./run";
-=======
-import { DotnetPublicAPI } from "./exports";
 import { mono_on_abort, set_exit_code } from "./run";
->>>>>>> 73374e8e
 import { initialize_marshalers_to_cs } from "./marshal-to-cs";
 import { initialize_marshalers_to_js } from "./marshal-to-js";
 import { mono_wasm_new_root } from "./roots";
 import { init_crypto } from "./crypto-worker";
 import { init_polyfills_async } from "./polyfills";
 import * as pthreads_worker from "./pthreads/worker";
-<<<<<<< HEAD
-import { init_managed_exports as init_managed_exports } from "./managed-exports";
-import { mono_wasm_load_bytes_into_heap } from "./memory";
-import { init_legacy_exports } from "./net6-legacy/corebindings";
-import { cwraps_binding_api, cwraps_mono_api } from "./net6-legacy/exports-legacy";
-import { cwraps_internal } from "./exports-internal";
-
-export let runtime_is_initialized_resolve: () => void;
-export let runtime_is_initialized_reject: (reason?: any) => void;
-export const mono_wasm_runtime_is_initialized = new GuardedPromise<void>((resolve, reject) => {
-    runtime_is_initialized_resolve = resolve;
-    runtime_is_initialized_reject = reject;
-});
-
-let ctx: DownloadAssetsContext | null = null;
-
-=======
 import { createPromiseController } from "./promise-controller";
 import { string_decoder } from "./strings";
 import { mono_wasm_init_diagnostics } from "./diagnostics/index";
+import { init_managed_exports } from "./managed-exports";
+import { init_legacy_exports } from "./corebindings";
+import { mono_wasm_load_bytes_into_heap } from "./memory";
+import { cwraps_internal } from "./exports-internal";
+import { cwraps_binding_api, cwraps_mono_api } from "./exports-legacy";
 
 let all_assets_loaded_in_memory: Promise<void> | null = null;
 const loaded_files: { url?: string, file: string }[] = [];
@@ -72,7 +49,6 @@
 
 // we are making emscripten startup async friendly
 // emscripten is executing the events without awaiting it and so we need to block progress via PromiseControllers above
->>>>>>> 73374e8e
 export function configure_emscripten_startup(module: DotnetModule, exportedAPI: DotnetPublicAPI): void {
     // these all could be overridden on DotnetModuleConfig, we are chaing them to async below, as opposed to emscripten
     // when user set configSrc or config, we are running our default startup sequence.
@@ -159,22 +135,10 @@
         abort_startup(err, true);
         throw err;
     }
-<<<<<<< HEAD
-
-    init_polyfills();
-    init_crypto();
-    init_c_exports();
-    cwraps_internal(INTERNAL);
-    cwraps_mono_api(MONO);
-    cwraps_binding_api(BINDING);
-
-    if (moduleExt.configSrc) {
-=======
     // this will start immediately but return on first await. 
     // It will block our `preRun` by afterPreInit promise 
     // It will block emscripten `userOnRuntimeInitialized` by pending addRunDependency("mono_pre_init")
     (async () => {
->>>>>>> 73374e8e
         try {
             await mono_wasm_pre_init_essential_async();
             if (!isCustomStartup) {
@@ -286,6 +250,10 @@
 
     // init_polyfills() is already called from export.ts
     init_crypto();
+    init_c_exports();
+    cwraps_internal(INTERNAL);
+    cwraps_mono_api(MONO);
+    cwraps_binding_api(BINDING);
 
     Module.removeRunDependency("mono_wasm_pre_init_essential");
 }
@@ -325,7 +293,7 @@
     }
 
     try {
-        loaded_files.forEach(value => MONO.loaded_files.push(value.url));
+        loaded_files.forEach(value => MONO.loaded_files.push(value.url!));
         if (!loaded_files || loaded_files.length == 0) {
             Module.print("MONO_WASM: no files were loaded into runtime");
         }
@@ -585,51 +553,10 @@
     }
     runtimeHelpers.mono_wasm_load_runtime_done = true;
     try {
-<<<<<<< HEAD
-        if (!config || config.isError) {
-            return;
-        }
-        if (config.diagnostic_tracing) {
-            console.debug("MONO_WASM: Initializing mono runtime");
-        }
-
-        const moduleExt = Module as DotnetModule;
-
-        if (!Module.disableDotnet6Compatibility && Module.exports) {
-            // Export emscripten defined in module through EXPORTED_RUNTIME_METHODS
-            // Useful to export IDBFS or other similar types generally exposed as
-            // global types when emscripten is not modularized.
-            for (let i = 0; i < Module.exports.length; ++i) {
-                const exportName = Module.exports[i];
-                const exportValue = (<any>Module)[exportName];
-
-                if (exportValue) {
-                    globalThisAny[exportName] = exportValue;
-                }
-                else {
-                    console.warn(`MONO_WASM: The exported symbol ${exportName} could not be found in the emscripten module`);
-                }
-            }
-        }
-
-        try {
-            _apply_configuration_from_args(config);
-
-            mono_wasm_globalization_init(config.globalization_mode!, config.diagnostic_tracing!);
-            cwraps.mono_wasm_load_runtime("unused", config.debug_level || 0);
-            runtimeHelpers.wait_for_debugger = config.wait_for_debugger;
-        } catch (err: any) {
-            _print_error("MONO_WASM: mono_wasm_load_runtime () failed", err);
-
-            runtime_is_initialized_reject(err);
-            if (ENVIRONMENT_IS_SHELL || ENVIRONMENT_IS_NODE) {
-                cwraps.mono_wasm_exit(1);
-=======
         if (debug_level == undefined) {
             debug_level = 0;
             if (config && config.debug_level) {
                 debug_level = 0 + debug_level;
->>>>>>> 73374e8e
             }
         }
         cwraps.mono_wasm_load_runtime(unused || "unused", debug_level);
@@ -656,31 +583,6 @@
     runtimeHelpers.mono_wasm_bindings_is_ready = true;
     try {
 
-<<<<<<< HEAD
-    // please keep System.Runtime.InteropServices.JavaScript.JSHostImplementation.MappedType in sync
-    (<any>Object.prototype)[wasm_type_symbol] = 0;
-    (<any>Array.prototype)[wasm_type_symbol] = 1;
-    (<any>ArrayBuffer.prototype)[wasm_type_symbol] = 2;
-    (<any>DataView.prototype)[wasm_type_symbol] = 3;
-    (<any>Function.prototype)[wasm_type_symbol] = 4;
-    (<any>Uint8Array.prototype)[wasm_type_symbol] = 11;
-
-    runtimeHelpers._box_buffer_size = 65536;
-    runtimeHelpers._unbox_buffer_size = 65536;
-    runtimeHelpers._box_buffer = Module._malloc(runtimeHelpers._box_buffer_size);
-    runtimeHelpers._unbox_buffer = Module._malloc(runtimeHelpers._unbox_buffer_size);
-    runtimeHelpers._i52_error_scratch_buffer = <any>Module._malloc(4);
-    runtimeHelpers._class_int32 = find_corlib_class("System", "Int32");
-    runtimeHelpers._class_uint32 = find_corlib_class("System", "UInt32");
-    runtimeHelpers._class_double = find_corlib_class("System", "Double");
-    runtimeHelpers._class_boolean = find_corlib_class("System", "Boolean");
-
-    init_managed_exports();
-    init_legacy_exports();
-    initialize_marshalers_to_js();
-    initialize_marshalers_to_cs();
-
-=======
         // please keep System.Runtime.InteropServices.JavaScript.JSHostImplementation.MappedType in sync
         (<any>Object.prototype)[wasm_type_symbol] = 0;
         (<any>Array.prototype)[wasm_type_symbol] = 1;
@@ -698,50 +600,11 @@
         runtimeHelpers._class_uint32 = find_corlib_class("System", "UInt32");
         runtimeHelpers._class_double = find_corlib_class("System", "Double");
         runtimeHelpers._class_boolean = find_corlib_class("System", "Boolean");
-        runtimeHelpers.bind_runtime_method = bind_runtime_method;
-
-        const bindingAssembly = INTERNAL.BINDING_ASM;
-        const binding_fqn_asm = bindingAssembly.substring(bindingAssembly.indexOf("[") + 1, bindingAssembly.indexOf("]")).trim();
-        const binding_fqn_class = bindingAssembly.substring(bindingAssembly.indexOf("]") + 1).trim();
-
-        const binding_module = cwraps.mono_wasm_assembly_load(binding_fqn_asm);
-        if (!binding_module)
-            throw "Can't find bindings module assembly: " + binding_fqn_asm;
-
-        if (binding_fqn_class && binding_fqn_class.length) {
-            runtimeHelpers.runtime_interop_exports_classname = binding_fqn_class;
-            if (binding_fqn_class.indexOf(".") != -1) {
-                const idx = binding_fqn_class.lastIndexOf(".");
-                runtimeHelpers.runtime_interop_namespace = binding_fqn_class.substring(0, idx);
-                runtimeHelpers.runtime_interop_exports_classname = binding_fqn_class.substring(idx + 1);
-            }
-        }
-
-        runtimeHelpers.runtime_interop_exports_class = cwraps.mono_wasm_assembly_find_class(binding_module, runtimeHelpers.runtime_interop_namespace, runtimeHelpers.runtime_interop_exports_classname);
-        if (!runtimeHelpers.runtime_interop_exports_class)
-            throw "Can't find " + binding_fqn_class + " class";
-
-        runtimeHelpers.get_call_sig_ref = get_method("GetCallSignatureRef");
-        if (!runtimeHelpers.get_call_sig_ref)
-            throw "Can't find GetCallSignatureRef method";
-
-        runtimeHelpers.complete_task_method = get_method("CompleteTask");
-        if (!runtimeHelpers.complete_task_method)
-            throw "Can't find CompleteTask method";
-
-        runtimeHelpers.create_task_method = get_method("CreateTaskCallback");
-        if (!runtimeHelpers.create_task_method)
-            throw "Can't find CreateTaskCallback method";
-
-        runtimeHelpers.call_delegate = get_method("CallDelegate");
-        if (!runtimeHelpers.call_delegate)
-            throw "Can't find CallDelegate method";
-
+
+        init_managed_exports();
+        init_legacy_exports();
         initialize_marshalers_to_js();
         initialize_marshalers_to_cs();
->>>>>>> 73374e8e
-
-        _create_primitive_converters();
 
         runtimeHelpers._box_root = mono_wasm_new_root<MonoObject>();
         runtimeHelpers._null_root = mono_wasm_new_root<MonoObject>();
@@ -904,13 +767,6 @@
             }
         }
 
-<<<<<<< HEAD
-        ctx.loaded_files.forEach(value => { if (value.url) MONO.loaded_files.push(value.url); });
-        if (ctx.tracing) {
-            console.trace("MONO_WASM: loaded_assets: " + JSON.stringify(ctx.loaded_assets));
-            console.trace("MONO_WASM: loaded_files: " + JSON.stringify(ctx.loaded_files));
-        }
-=======
         // this await will get past the onRuntimeInitialized because we are not blocking via addRunDependency
         // and we are not awating it here
         all_assets_loaded_in_memory = Promise.all(asset_promises) as any;
@@ -918,7 +774,6 @@
         // we do it this way so that we could allocate memory immediately after asset is downloaded (and after onRuntimeInitialized which happened already)
         // spreading in time
         // rather than to block all downloads after onRuntimeInitialized or block onRuntimeInitialized after all downloads are done. That would create allocation burst.
->>>>>>> 73374e8e
     } catch (err: any) {
         Module.printErr("MONO_WASM: Error in mono_download_assets: " + err);
         throw err;
