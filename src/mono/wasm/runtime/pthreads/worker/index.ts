--- conflicted
+++ resolved
@@ -57,13 +57,7 @@
     console.debug("MONO_WASM: got message from main on the dedicated channel", event.data);
 }
 
-<<<<<<< HEAD
-let portToMain: MessagePort | null = null;
-
-function setupChannelToMainThread(pthread_ptr: pthread_ptr): MessagePort {
-=======
 function setupChannelToMainThread(pthread_ptr: pthread_ptr): PThreadSelf {
->>>>>>> 309ab38a
     console.debug("MONO_WASM: creating a channel", pthread_ptr);
     const channel = new MessageChannel();
     const workerPort = channel.port1;
@@ -78,17 +72,10 @@
 /// This is an implementation detail function.
 /// Called in the worker thread from mono when a pthread becomes attached to the mono runtime.
 export function mono_wasm_pthread_on_pthread_attached(pthread_id: pthread_ptr): void {
-<<<<<<< HEAD
-    const port = portToMain;
-    mono_assert(port !== null, "expected a port to the main thread");
-    console.debug("MONO_WASM: attaching pthread to runtime", pthread_id);
-    currentWorkerThreadEvents.dispatchEvent(makeWorkerThreadEvent(dotnetPthreadAttached, pthread_id, port));
-=======
     const self = pthread_self;
     mono_assert(self !== null && self.pthread_id == pthread_id, "expected pthread_self to be set already when attaching");
     console.debug("MONO_WASM: attaching pthread to runtime", pthread_id);
     currentWorkerThreadEvents.dispatchEvent(makeWorkerThreadEvent(dotnetPthreadAttached, self));
->>>>>>> 309ab38a
 }
 
 /// This is an implementation detail function.
@@ -100,12 +87,7 @@
         const pthread_ptr = (<any>Module)["_pthread_self"]();
         mono_assert(!is_nullish(pthread_ptr), "pthread_self() returned null");
         console.debug("MONO_WASM: after thread init, pthread ptr", pthread_ptr);
-<<<<<<< HEAD
-        const port = setupChannelToMainThread(pthread_ptr);
-        currentWorkerThreadEvents.dispatchEvent(makeWorkerThreadEvent(dotnetPthreadCreated, pthread_ptr, port));
-=======
         const self = setupChannelToMainThread(pthread_ptr);
         currentWorkerThreadEvents.dispatchEvent(makeWorkerThreadEvent(dotnetPthreadCreated, self));
->>>>>>> 309ab38a
     }
 }