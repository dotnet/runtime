--- conflicted
+++ resolved
@@ -35,13 +35,9 @@
     RUNTIME_OUTPUT_DIRECTORY "${NATIVE_BIN_DIR}")
 
 if(CMAKE_BUILD_TYPE STREQUAL "Release")
-<<<<<<< HEAD
-    add_custom_command(TARGET dotnet POST_BUILD COMMAND ${EMSDK_PATH}/upstream/bin/wasm-opt ${WASM_OPT_ADDITIONAL_FLAGS} --enable-exception-handling --strip-dwarf ${NATIVE_BIN_DIR}/dotnet.wasm -o ${NATIVE_BIN_DIR}/dotnet.wasm)
-=======
     add_custom_command(TARGET dotnet
                         POST_BUILD COMMAND ${EMSDK_PATH}/upstream/bin/wasm-opt --enable-exception-handling ${CONFIGURATION_WASM_OPT_FLAGS} --strip-dwarf ${NATIVE_BIN_DIR}/dotnet.wasm -o ${NATIVE_BIN_DIR}/dotnet.wasm
                         COMMENT "Stripping debug symbols from dotnet.wasm using wasm-opt")
->>>>>>> cca6bb6b
 endif()
 
 configure_file(wasm-config.h.in include/wasm/wasm-config.h)