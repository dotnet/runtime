--- conflicted
+++ resolved
@@ -3570,17 +3570,10 @@
             const lane = get_known_constant_value(builder, getArgU16(ip, 3)),
                 laneCount = extractTup[0];
             if (typeof (lane) !== "number") {
-<<<<<<< HEAD
-                mono_log_error(`${builder.functions[0].name}: Non-constant lane index passed to ExtractLane`);
+                mono_log_error(`${builder.functions[0].name}: Non-constant lane index passed to ExtractScalar`);
                 return false;
             } else if ((lane >= laneCount) || (lane < 0)) {
-                mono_log_error(`${builder.functions[0].name}: ExtractLane index ${lane} out of range (0 - ${laneCount - 1})`);
-=======
-                mono_log_error (`${builder.functions[0].name}: Non-constant lane index passed to ExtractScalar`);
-                return false;
-            } else if ((lane >= laneCount) || (lane < 0)) {
-                mono_log_error (`${builder.functions[0].name}: ExtractScalar index ${lane} out of range (0 - ${laneCount - 1})`);
->>>>>>> 17a5d436
+                mono_log_error(`${builder.functions[0].name}: ExtractScalar index ${lane} out of range (0 - ${laneCount - 1})`);
                 return false;
             }
 
@@ -3726,17 +3719,10 @@
             const laneCount = rtup[0],
                 lane = get_known_constant_value(builder, getArgU16(ip, 3));
             if (typeof (lane) !== "number") {
-<<<<<<< HEAD
-                mono_log_error(`${builder.functions[0].name}: Non-constant lane index passed to ReplaceLane`);
+                mono_log_error(`${builder.functions[0].name}: Non-constant lane index passed to ReplaceScalar`);
                 return false;
             } else if ((lane >= laneCount) || (lane < 0)) {
-                mono_log_error(`${builder.functions[0].name}: ReplaceLane index ${lane} out of range (0 - ${laneCount - 1})`);
-=======
-                mono_log_error (`${builder.functions[0].name}: Non-constant lane index passed to ReplaceScalar`);
-                return false;
-            } else if ((lane >= laneCount) || (lane < 0)) {
-                mono_log_error (`${builder.functions[0].name}: ReplaceScalar index ${lane} out of range (0 - ${laneCount - 1})`);
->>>>>>> 17a5d436
+                mono_log_error(`${builder.functions[0].name}: ReplaceScalar index ${lane} out of range (0 - ${laneCount - 1})`);
                 return false;
             }
 
