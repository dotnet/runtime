--- conflicted
+++ resolved
@@ -172,14 +172,10 @@
 
     const fn_args = request.arguments != undefined ? request.arguments.map(a => JSON.stringify(a.value)) : [];
 
-<<<<<<< HEAD
     const fn_body_template = `var fn = ${request.functionDeclaration}; return fn.apply(proxy, [${fn_args}]);`;
     const fn_defn = new Function('proxy', fn_body_template);
     const fn_res = fn_defn(proxy);
 
-=======
-    const fn_res = eval(fn_eval_str);
->>>>>>> e0e174b2
     if (fn_res === undefined)
         return { type: "undefined" };
 
