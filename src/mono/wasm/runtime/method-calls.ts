--- conflicted
+++ resolved
@@ -13,11 +13,7 @@
 import { get_js_obj, mono_wasm_get_jsobj_from_js_handle } from "./gc-handles";
 // eslint-disable-next-line @typescript-eslint/ban-ts-comment
 // @ts-ignore used by unsafe export
-<<<<<<< HEAD
-import { js_array_to_mono_array, _js_to_mono_obj_unsafe, _js_to_mono_obj_root } from "./js-to-cs";
-=======
 import { js_array_to_mono_array, _js_to_mono_obj_unsafe, js_to_mono_obj_root } from "./js-to-cs";
->>>>>>> 424a09cb
 import {
     mono_bind_method,
     Converter, _compile_converter_for_marshal_string,
@@ -212,11 +208,7 @@
     let result: any;
 
     if (is_result_marshaled)
-<<<<<<< HEAD
-        result = _unbox_mono_obj_root(resultRoot);
-=======
         result = unbox_mono_obj_root(resultRoot);
->>>>>>> 424a09cb
     else
         result = resultRoot.value;
 
@@ -359,11 +351,7 @@
         }
 
         const m = obj[js_name];
-<<<<<<< HEAD
-        _js_to_mono_obj_root(true, m, resultRoot);
-=======
         js_to_mono_obj_root(m, resultRoot, true);
->>>>>>> 424a09cb
     } catch (ex) {
         wrap_error_root(is_exception, ex, resultRoot);
     } finally {
@@ -402,11 +390,7 @@
             result = false;
             if (!createIfNotExist) {
                 if (!Object.prototype.hasOwnProperty.call(js_obj, property)) {
-<<<<<<< HEAD
-                    _js_to_mono_obj_root(false, false, resultRoot);
-=======
                     js_to_mono_obj_root(false, resultRoot, false);
->>>>>>> 424a09cb
                     return;
                 }
             }
@@ -421,11 +405,7 @@
                 result = true;
             }
         }
-<<<<<<< HEAD
-        _js_to_mono_obj_root(false, result, resultRoot);
-=======
         js_to_mono_obj_root(result, resultRoot, false);
->>>>>>> 424a09cb
     } catch (ex) {
         wrap_error_root(is_exception, ex, resultRoot);
     } finally {
@@ -445,11 +425,7 @@
         }
 
         const m = obj[property_index];
-<<<<<<< HEAD
-        _js_to_mono_obj_root(true, m, resultRoot);
-=======
         js_to_mono_obj_root(m, resultRoot, true);
->>>>>>> 424a09cb
     } catch (ex) {
         wrap_error_root(is_exception, ex, resultRoot);
     } finally {
@@ -467,11 +443,7 @@
             return;
         }
 
-<<<<<<< HEAD
-        const js_value = _unbox_mono_obj_root(valueRoot);
-=======
         const js_value = unbox_mono_obj_root(valueRoot);
->>>>>>> 424a09cb
         obj[property_index] = js_value;
         resultRoot.clear();
     } catch (ex) {
@@ -503,11 +475,7 @@
             return;
         }
 
-<<<<<<< HEAD
-        _js_to_mono_obj_root(true, globalObj, resultRoot);
-=======
         js_to_mono_obj_root(globalObj, resultRoot, true);
->>>>>>> 424a09cb
     } catch (ex) {
         wrap_error_root(is_exception, ex, resultRoot);
     } finally {
@@ -552,16 +520,6 @@
 export function wrap_error_root(is_exception: Int32Ptr | null, ex: any, result: WasmRoot<MonoObject>): void {
     const res = _wrap_error_flag(is_exception, ex);
     js_string_to_mono_string_root(res, <any>result);
-<<<<<<< HEAD
-}
-
-export function mono_method_get_call_signature_ref(method: MonoMethod, mono_obj?: WasmRoot<MonoObject>): string/*ArgsMarshalString*/ {
-    return call_method_ref(
-        runtimeHelpers.get_call_sig_ref, undefined, "im",
-        [method, mono_obj ? mono_obj.address : runtimeHelpers._null_root.address]
-    );
-=======
->>>>>>> 424a09cb
 }
 
 export function mono_method_get_call_signature_ref(method: MonoMethod, mono_obj?: WasmRoot<MonoObject>): string/*ArgsMarshalString*/ {
