--- conflicted
+++ resolved
@@ -106,12 +106,6 @@
 
     // pal_icushim_static.c
     "mono_wasm_load_icu_data",
-<<<<<<< HEAD
-    "mono_wasm_get_icudt_name",
-    
-    "icudt68_dat",
-=======
->>>>>>> 5b890209
 
     #if USE_PTHREADS
     /// mono-threads-wasm.c
