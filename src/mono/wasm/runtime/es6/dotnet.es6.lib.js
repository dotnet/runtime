// Licensed to the .NET Foundation under one or more agreements.
// The .NET Foundation licenses this file to you under the MIT license.
/* eslint-disable no-undef */

"use strict";

#if USE_PTHREADS
const usePThreads = `true`;
const isPThread = `ENVIRONMENT_IS_PTHREAD`;
#else
const usePThreads = `false`;
const isPThread = `false`;
#endif

const DotnetSupportLib = {
    $DOTNET: {},
    // this line will be placed early on emscripten runtime creation, passing import and export objects into __dotnet_runtime IFFE
    // Emscripten uses require function for nodeJS even in ES6 module. We need https://nodejs.org/api/module.html#modulecreaterequirefilename
    // We use dynamic import because there is no "module" module in the browser.
    // This is async init of it, note it would become available only after first tick.
    // Also fix of scriptDirectory would be delayed
    // Emscripten's getBinaryPromise is not async for NodeJs, but we would like to have it async, so we replace it.
    // We also replace implementation of readAsync and fetch
    $DOTNET__postset: `
let __dotnet_replacement_PThread = ${usePThreads} ? {} : undefined;
if (${usePThreads}) {
    __dotnet_replacement_PThread.loadWasmModuleToWorker = PThread.loadWasmModuleToWorker;
    __dotnet_replacement_PThread.threadInit = PThread.threadInit;
}
let __dotnet_replacements = {readAsync, fetch: globalThis.fetch, require, updateGlobalBufferAndViews, pthreadReplacements: __dotnet_replacement_PThread};
if (ENVIRONMENT_IS_NODE) {
    __dotnet_replacements.requirePromise = import(/* webpackIgnore: true */'module').then(mod => {
        const require = mod.createRequire(import.meta.url);
        const path = require('path');
        const url = require('url');
        __dotnet_replacements.require = require;
        __dirname = scriptDirectory = path.dirname(url.fileURLToPath(import.meta.url)) + '/';
        return require;
    });
    getBinaryPromise = async () => {
        if (!wasmBinary) {
            try {
                if (typeof fetch === 'function' && !isFileURI(wasmBinaryFile)) {
                    const response = await fetch(wasmBinaryFile, { credentials: 'same-origin' });
                    if (!response['ok']) {
                        throw "failed to load wasm binary file at '" + wasmBinaryFile + "'";
                    }
                    return response['arrayBuffer']();
                }
                else if (readAsync) {
                    return await new Promise(function (resolve, reject) {
                        readAsync(wasmBinaryFile, function (response) { resolve(new Uint8Array(/** @type{!ArrayBuffer} */(response))) }, reject)
                    });
                }

            }
            catch (err) {
                return getBinary(wasmBinaryFile);
            }
        }
        return getBinary(wasmBinaryFile);
    }
}
let __dotnet_exportedAPI = __dotnet_runtime.__initializeImportsAndExports(
    { isESM:true, isGlobal:false, isNode:ENVIRONMENT_IS_NODE, isWorker:ENVIRONMENT_IS_WORKER, isShell:ENVIRONMENT_IS_SHELL, isWeb:ENVIRONMENT_IS_WEB, isPThread:${isPThread}, locateFile, quit_, ExitStatus, requirePromise:__dotnet_replacements.requirePromise },
    { mono:MONO, binding:BINDING, internal:INTERNAL, module:Module, marshaled_exports: EXPORTS, marshaled_imports: IMPORTS },
    __dotnet_replacements);
updateGlobalBufferAndViews = __dotnet_replacements.updateGlobalBufferAndViews;
readAsync = __dotnet_replacements.readAsync;
var fetch = __dotnet_replacements.fetch;
require = __dotnet_replacements.requireOut;
var noExitRuntime = __dotnet_replacements.noExitRuntime;
if (${usePThreads}) {
    PThread.loadWasmModuleToWorker = __dotnet_replacements.pthreadReplacements.loadWasmModuleToWorker;
    PThread.threadInit = __dotnet_replacements.pthreadReplacements.threadInit;
}
`,
};

// the methods would be visible to EMCC linker
// --- keep in sync with exports.ts ---
const linked_functions = [
    // mini-wasm.c
    "mono_set_timeout",

    // mini-wasm-debugger.c
    "mono_wasm_asm_loaded",
    "mono_wasm_fire_debugger_agent_message",
    "mono_wasm_debugger_log",
    "mono_wasm_add_dbg_command_received",
    "mono_wasm_set_entrypoint_breakpoint",

    // mono-threads-wasm.c
    "schedule_background_exec",

    // driver.c
    "mono_wasm_invoke_js",
    "mono_wasm_invoke_js_blazor",
    "mono_wasm_trace_logger",

    // corebindings.c
    "mono_wasm_invoke_js_with_args_ref",
    "mono_wasm_get_object_property_ref",
    "mono_wasm_set_object_property_ref",
    "mono_wasm_get_by_index_ref",
    "mono_wasm_set_by_index_ref",
    "mono_wasm_get_global_object_ref",
    "mono_wasm_create_cs_owned_object_ref",
    "mono_wasm_release_cs_owned_object",
    "mono_wasm_typed_array_to_array_ref",
    "mono_wasm_typed_array_copy_to_ref",
    "mono_wasm_typed_array_from_ref",
    "mono_wasm_typed_array_copy_from_ref",
    "mono_wasm_cancel_promise_ref",
    "mono_wasm_web_socket_open_ref",
    "mono_wasm_web_socket_send",
    "mono_wasm_web_socket_receive",
    "mono_wasm_web_socket_close_ref",
    "mono_wasm_web_socket_abort",
    "mono_wasm_compile_function_ref",

    // pal_icushim_static.c
    "mono_wasm_load_icu_data",
    "mono_wasm_get_icudt_name",

    // pal_crypto_webworker.c
    "dotnet_browser_can_use_subtle_crypto_impl",
    "dotnet_browser_simple_digest_hash",
    "dotnet_browser_sign",
<<<<<<< HEAD
    "dotnet_browser_encrypt_decrypt",
=======

    /// mono-threads-wasm.c
    #if USE_PTHREADS
    "mono_wasm_pthread_on_pthread_attached",
    #endif
>>>>>>> 338db1a1
];

// -- this javascript file is evaluated by emcc during compilation! --
// we generate simple proxy for each exported function so that emcc will include them in the final output
for (let linked_function of linked_functions) {
    const fn_template = `return __dotnet_runtime.__linker_exports.${linked_function}.apply(__dotnet_runtime, arguments)`;
    DotnetSupportLib[linked_function] = new Function(fn_template);
}

autoAddDeps(DotnetSupportLib, "$DOTNET");
mergeInto(LibraryManager.library, DotnetSupportLib);<|MERGE_RESOLUTION|>--- conflicted
+++ resolved
@@ -127,15 +127,12 @@
     "dotnet_browser_can_use_subtle_crypto_impl",
     "dotnet_browser_simple_digest_hash",
     "dotnet_browser_sign",
-<<<<<<< HEAD
     "dotnet_browser_encrypt_decrypt",
-=======
 
     /// mono-threads-wasm.c
     #if USE_PTHREADS
     "mono_wasm_pthread_on_pthread_attached",
     #endif
->>>>>>> 338db1a1
 ];
 
 // -- this javascript file is evaluated by emcc during compilation! --
