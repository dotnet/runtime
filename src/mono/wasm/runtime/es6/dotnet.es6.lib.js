// Licensed to the .NET Foundation under one or more agreements.
// The .NET Foundation licenses this file to you under the MIT license.
/* eslint-disable no-undef */

"use strict";

const monoWasmThreads = process.env.MonoWasmThreads == "true";
const WasmEnableLegacyJsInterop = process.env.WasmEnableLegacyJsInterop === "true";
const isPThread = monoWasmThreads ? "ENVIRONMENT_IS_PTHREAD" : "false";

const DotnetSupportLib = {
    $DOTNET: {},
    // this line will be placed early on emscripten runtime creation, passing import and export objects into __dotnet_runtime IIFE
    // Emscripten uses require function for nodeJS even in ES6 module. We need https://nodejs.org/api/module.html#modulecreaterequirefilename
    // We use dynamic import because there is no "module" module in the browser.
    // This is async init of it, note it would become available only after first tick.
    // Also fix of scriptDirectory would be delayed
    // Emscripten's getBinaryPromise is not async for NodeJs, but we would like to have it async, so we replace it.
    // We also replace implementation of fetch
    $DOTNET__postset: `
let __dotnet_replacement_PThread = ${monoWasmThreads} ? {} : undefined;
${monoWasmThreads ? `
__dotnet_replacement_PThread.loadWasmModuleToWorker = PThread.loadWasmModuleToWorker;
__dotnet_replacement_PThread.threadInitTLS = PThread.threadInitTLS;
__dotnet_replacement_PThread.allocateUnusedWorker = PThread.allocateUnusedWorker;
` : ''}
let __dotnet_replacements = {scriptUrl: import.meta.url, fetch: globalThis.fetch, require, updateMemoryViews, pthreadReplacements: __dotnet_replacement_PThread};
if (ENVIRONMENT_IS_NODE) {
    __dotnet_replacements.requirePromise = __requirePromise;
}
let __dotnet_exportedAPI = __initializeImportsAndExports(
    { isGlobal:false, isNode:ENVIRONMENT_IS_NODE, isWorker:ENVIRONMENT_IS_WORKER, isShell:ENVIRONMENT_IS_SHELL, isWeb:ENVIRONMENT_IS_WEB, isPThread:${isPThread}, quit_, ExitStatus, requirePromise:__dotnet_replacements.requirePromise },
    { mono:MONO, binding:BINDING, internal:INTERNAL, module:Module, marshaled_imports: IMPORTS },
    __dotnet_replacements, __callbackAPI);
updateMemoryViews = __dotnet_replacements.updateMemoryViews;
fetch = __dotnet_replacements.fetch;
_scriptDir = __dirname = scriptDirectory = __dotnet_replacements.scriptDirectory;
if (ENVIRONMENT_IS_NODE) {
    __dotnet_replacements.requirePromise.then(someRequire => {
        require = someRequire;
    });
}
var noExitRuntime = __dotnet_replacements.noExitRuntime;
${monoWasmThreads ? `
PThread.loadWasmModuleToWorker = __dotnet_replacements.pthreadReplacements.loadWasmModuleToWorker;
PThread.threadInitTLS = __dotnet_replacements.pthreadReplacements.threadInitTLS;
PThread.allocateUnusedWorker = __dotnet_replacements.pthreadReplacements.allocateUnusedWorker;
` : ''}
`,
};

// the methods would be visible to EMCC linker
// --- keep in sync with exports.ts ---
let linked_functions = [
    // mini-wasm.c
    "mono_set_timeout",

    // mini-wasm-debugger.c
    "mono_wasm_asm_loaded",
    "mono_wasm_fire_debugger_agent_message_with_data",
    "mono_wasm_debugger_log",
    "mono_wasm_add_dbg_command_received",
    "mono_wasm_set_entrypoint_breakpoint",

    // mono-threads-wasm.c
    "schedule_background_exec",

    // interp.c
    "mono_wasm_profiler_enter",
    "mono_wasm_profiler_leave",

    // driver.c
    "mono_wasm_trace_logger",
    "mono_wasm_event_pipe_early_startup_callback",

    // jiterpreter.c / interp.c / transform.c
    "mono_interp_tier_prepare_jiterpreter",
    "mono_interp_record_interp_entry",
    "mono_interp_jit_wasm_entry_trampoline",
    "mono_interp_jit_wasm_jit_call_trampoline",
    "mono_interp_invoke_wasm_jit_call_trampoline",
    "mono_interp_flush_jitcall_queue",
    "mono_jiterp_do_jit_call_indirect",

    // corebindings.c
    "mono_wasm_release_cs_owned_object",
    "mono_wasm_bind_js_function",
    "mono_wasm_invoke_bound_function",
    "mono_wasm_invoke_import",
    "mono_wasm_bind_cs_function",
    "mono_wasm_marshal_promise",

    // pal_icushim_static.c
    "mono_wasm_load_icu_data",
<<<<<<< HEAD
    
    "icudt68_dat",

    #if USE_PTHREADS
    /// mono-threads-wasm.c
    "mono_wasm_pthread_on_pthread_attached",
    // diagnostics_server.c
    "mono_wasm_diagnostic_server_on_server_thread_created",
    "mono_wasm_diagnostic_server_on_runtime_server_init",
    "mono_wasm_diagnostic_server_stream_signal_work_available",
    #endif
=======
>>>>>>> c7537bdf
];

if (monoWasmThreads) {
    linked_functions = [...linked_functions,
        /// mono-threads-wasm.c
        "mono_wasm_pthread_on_pthread_attached",
        // diagnostics_server.c
        "mono_wasm_diagnostic_server_on_server_thread_created",
        "mono_wasm_diagnostic_server_on_runtime_server_init",
        "mono_wasm_diagnostic_server_stream_signal_work_available",
    ]
}
if (WasmEnableLegacyJsInterop) {
    linked_functions = [...linked_functions,
        "mono_wasm_invoke_js_with_args_ref",
        "mono_wasm_get_object_property_ref",
        "mono_wasm_set_object_property_ref",
        "mono_wasm_get_by_index_ref",
        "mono_wasm_set_by_index_ref",
        "mono_wasm_get_global_object_ref",
        "mono_wasm_create_cs_owned_object_ref",
        "mono_wasm_typed_array_to_array_ref",
        "mono_wasm_typed_array_from_ref",
        "mono_wasm_invoke_js_blazor",
    ]
}

// -- this javascript file is evaluated by emcc during compilation! --
// we generate simple proxy for each exported function so that emcc will include them in the final output
for (let linked_function of linked_functions) {
    DotnetSupportLib[linked_function] = new Function('throw new Error("unreachable");');
}

autoAddDeps(DotnetSupportLib, "$DOTNET");
mergeInto(LibraryManager.library, DotnetSupportLib);<|MERGE_RESOLUTION|>--- conflicted
+++ resolved
@@ -92,20 +92,8 @@
 
     // pal_icushim_static.c
     "mono_wasm_load_icu_data",
-<<<<<<< HEAD
     
     "icudt68_dat",
-
-    #if USE_PTHREADS
-    /// mono-threads-wasm.c
-    "mono_wasm_pthread_on_pthread_attached",
-    // diagnostics_server.c
-    "mono_wasm_diagnostic_server_on_server_thread_created",
-    "mono_wasm_diagnostic_server_on_runtime_server_init",
-    "mono_wasm_diagnostic_server_stream_signal_work_available",
-    #endif
-=======
->>>>>>> c7537bdf
 ];
 
 if (monoWasmThreads) {
