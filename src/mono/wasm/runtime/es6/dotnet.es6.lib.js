// Licensed to the .NET Foundation under one or more agreements.
// The .NET Foundation licenses this file to you under the MIT license.
/* eslint-disable no-undef */

"use strict";


// because we can't pass custom define symbols to acorn optimizer, we use environment variables to pass other build options
const DISABLE_LEGACY_JS_INTEROP = process.env.DISABLE_LEGACY_JS_INTEROP === "1";

function setup(disableLegacyJsInterop) {
    const pthreadReplacements = {};
    const dotnet_replacements = {
        fetch: globalThis.fetch,
        require,
        updateMemoryViews,
        pthreadReplacements,
        scriptDirectory,
        noExitRuntime
    };
    // USE_PTHREADS is emscripten's define symbol, which is passed to acorn optimizer, so we could use it here
    #if USE_PTHREADS
    pthreadReplacements.loadWasmModuleToWorker = PThread.loadWasmModuleToWorker;
    pthreadReplacements.threadInitTLS = PThread.threadInitTLS;
    pthreadReplacements.allocateUnusedWorker = PThread.allocateUnusedWorker;
    #else
    const ENVIRONMENT_IS_PTHREAD = false;
    #endif

    Module.__dotnet_runtime.passEmscriptenInternals({
        isPThread: ENVIRONMENT_IS_PTHREAD,
        disableLegacyJsInterop,
        quit_, ExitStatus
    });
    Module.__dotnet_runtime.initializeReplacements(dotnet_replacements);

    #if USE_PTHREADS
    if (ENVIRONMENT_IS_PTHREAD) {
        Module.config = {};
        Module.__dotnet_runtime.configureWorkerStartup(Module);
    } else {
        #endif
        Module.__dotnet_runtime.configureEmscriptenStartup(Module);
        #if USE_PTHREADS
    }
    #endif

    updateMemoryViews = dotnet_replacements.updateMemoryViews;
    noExitRuntime = dotnet_replacements.noExitRuntime;
    fetch = dotnet_replacements.fetch;
    require = dotnet_replacements.require;
    _scriptDir = __dirname = scriptDirectory = dotnet_replacements.scriptDirectory;
    #if USE_PTHREADS
    PThread.loadWasmModuleToWorker = pthreadReplacements.loadWasmModuleToWorker;
    PThread.threadInitTLS = pthreadReplacements.threadInitTLS;
    PThread.allocateUnusedWorker = pthreadReplacements.allocateUnusedWorker;
    #endif
}

const postset = `
    DOTNET.setup(${DISABLE_LEGACY_JS_INTEROP ? "true" : "false"});
`;

const DotnetSupportLib = {
    $DOTNET: { setup },
    $DOTNET__postset: postset
};

// the methods would be visible to EMCC linker
// --- keep in sync with exports.ts ---
let linked_functions = [
    // mini-wasm.c
    "mono_set_timeout",

    // mini-wasm-debugger.c
    "mono_wasm_asm_loaded",
    "mono_wasm_fire_debugger_agent_message_with_data",
    "mono_wasm_debugger_log",
    "mono_wasm_add_dbg_command_received",
    "mono_wasm_set_entrypoint_breakpoint",

    // mono-threads-wasm.c
    "schedule_background_exec",

    // interp.c
    "mono_wasm_profiler_enter",
    "mono_wasm_profiler_leave",

    // driver.c
    "mono_wasm_trace_logger",
    "mono_wasm_event_pipe_early_startup_callback",

    // jiterpreter.c / interp.c / transform.c
    "mono_interp_tier_prepare_jiterpreter",
    "mono_interp_record_interp_entry",
    "mono_interp_jit_wasm_entry_trampoline",
    "mono_interp_jit_wasm_jit_call_trampoline",
    "mono_interp_invoke_wasm_jit_call_trampoline",
    "mono_interp_flush_jitcall_queue",
    "mono_jiterp_do_jit_call_indirect",

    // corebindings.c
    "mono_wasm_release_cs_owned_object",
    "mono_wasm_bind_js_function",
    "mono_wasm_invoke_bound_function",
    "mono_wasm_invoke_import",
    "mono_wasm_bind_cs_function",
    "mono_wasm_marshal_promise",
    "mono_wasm_change_case_invariant",
    "mono_wasm_change_case",
    "mono_wasm_compare_string",
    "mono_wasm_starts_with",
    "mono_wasm_ends_with",
<<<<<<< HEAD
    "mono_wasm_is_normalized",
    "mono_wasm_normalize_string",
    "mono_wasm_to_Unicode",
    "mono_wasm_to_ASCII",
=======
    "mono_wasm_index_of",
>>>>>>> 4c75b589

    "icudt68_dat",
];

#if USE_PTHREADS
linked_functions = [...linked_functions,
    /// mono-threads-wasm.c
    "mono_wasm_pthread_on_pthread_attached",
    // threads.c
    "mono_wasm_eventloop_has_unsettled_interop_promises",
    // diagnostics_server.c
    "mono_wasm_diagnostic_server_on_server_thread_created",
    "mono_wasm_diagnostic_server_on_runtime_server_init",
    "mono_wasm_diagnostic_server_stream_signal_work_available",
]
#endif
if (!DISABLE_LEGACY_JS_INTEROP) {
    linked_functions = [...linked_functions,
        "mono_wasm_invoke_js_with_args_ref",
        "mono_wasm_get_object_property_ref",
        "mono_wasm_set_object_property_ref",
        "mono_wasm_get_by_index_ref",
        "mono_wasm_set_by_index_ref",
        "mono_wasm_get_global_object_ref",
        "mono_wasm_create_cs_owned_object_ref",
        "mono_wasm_typed_array_to_array_ref",
        "mono_wasm_typed_array_from_ref",
        "mono_wasm_invoke_js_blazor",
    ]
}

// -- this javascript file is evaluated by emcc during compilation! --
// we generate simple proxy for each exported function so that emcc will include them in the final output
for (let linked_function of linked_functions) {
    DotnetSupportLib[linked_function] = new Function('throw new Error("unreachable");');
}

autoAddDeps(DotnetSupportLib, "$DOTNET");
mergeInto(LibraryManager.library, DotnetSupportLib);<|MERGE_RESOLUTION|>--- conflicted
+++ resolved
@@ -111,14 +111,11 @@
     "mono_wasm_compare_string",
     "mono_wasm_starts_with",
     "mono_wasm_ends_with",
-<<<<<<< HEAD
+    "mono_wasm_index_of",
     "mono_wasm_is_normalized",
     "mono_wasm_normalize_string",
     "mono_wasm_to_Unicode",
     "mono_wasm_to_ASCII",
-=======
-    "mono_wasm_index_of",
->>>>>>> 4c75b589
 
     "icudt68_dat",
 ];
