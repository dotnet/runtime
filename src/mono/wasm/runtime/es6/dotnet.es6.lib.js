--- conflicted
+++ resolved
@@ -97,14 +97,8 @@
     "mono_wasm_invoke_import",
     "mono_wasm_bind_cs_function",
     "mono_wasm_marshal_promise",
-<<<<<<< HEAD
-
-    // pal_icushim_static.c
-    "mono_wasm_load_icu_data",
     
     "icudt68_dat",
-=======
->>>>>>> c887c92d
 ];
 
 if (monoWasmThreads) {
