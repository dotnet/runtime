// Licensed to the .NET Foundation under one or more agreements.
// The .NET Foundation licenses this file to you under the MIT license.

import { JSHandle, MonoArray, MonoObject, MonoObjectRef } from "./types";
import { Module } from "./imports";
import { mono_wasm_get_jsobj_from_js_handle } from "./gc-handles";
import { wrap_error_root } from "./method-calls";
<<<<<<< HEAD
import { _js_to_mono_obj_root } from "./js-to-cs";
=======
import { js_to_mono_obj_root } from "./js-to-cs";
>>>>>>> 424a09cb
import { Int32Ptr, TypedArray, VoidPtr } from "./types/emscripten";
import { mono_wasm_new_external_root } from "./roots";

// Creates a new typed array from pinned array address from pinned_array allocated on the heap to the typed array.
// 	 adress of managed pinned array -> copy from heap -> typed array memory
function typed_array_from(pinned_array: MonoArray, begin: number, end: number, bytes_per_element: number, type: number) {

    // typed array
    let newTypedArray: TypedArray | null = null;

    switch (type) {
        case 5:
            newTypedArray = new Int8Array(end - begin);
            break;
        case 6:
            newTypedArray = new Uint8Array(end - begin);
            break;
        case 7:
            newTypedArray = new Int16Array(end - begin);
            break;
        case 8:
            newTypedArray = new Uint16Array(end - begin);
            break;
        case 9:
            newTypedArray = new Int32Array(end - begin);
            break;
        case 10:
            newTypedArray = new Uint32Array(end - begin);
            break;
        case 13:
            newTypedArray = new Float32Array(end - begin);
            break;
        case 14:
            newTypedArray = new Float64Array(end - begin);
            break;
        case 15:  // This is a special case because the typed array is also byte[]
            newTypedArray = new Uint8ClampedArray(end - begin);
            break;
        default:
            throw new Error("Unknown array type " + type);
    }

    typedarray_copy_from(newTypedArray, pinned_array, begin, end, bytes_per_element);
    return newTypedArray;
}

// Copy the existing typed array to the heap pointed to by the pinned array address
// 	 typed array memory -> copy to heap -> address of managed pinned array
function typedarray_copy_to(typed_array: TypedArray, pinned_array: MonoArray, begin: number, end: number, bytes_per_element: number) {

    // JavaScript typed arrays are array-like objects and provide a mechanism for accessing
    // raw binary data. (...) To achieve maximum flexibility and efficiency, JavaScript typed arrays
    // split the implementation into buffers and views. A buffer (implemented by the ArrayBuffer object)
    //  is an object representing a chunk of data; it has no format to speak of, and offers no
    // mechanism for accessing its contents. In order to access the memory contained in a buffer,
    // you need to use a view. A view provides a context — that is, a data type, starting offset,
    // and number of elements — that turns the data into an actual typed array.
    // https://developer.mozilla.org/en-US/docs/Web/JavaScript/Typed_arrays
    if (has_backing_array_buffer(typed_array) && typed_array.BYTES_PER_ELEMENT) {
        // Some sanity checks of what is being asked of us
        // lets play it safe and throw an error here instead of assuming to much.
        // Better safe than sorry later
        if (bytes_per_element !== typed_array.BYTES_PER_ELEMENT)
            throw new Error("Inconsistent element sizes: TypedArray.BYTES_PER_ELEMENT '" + typed_array.BYTES_PER_ELEMENT + "' sizeof managed element: '" + bytes_per_element + "'");

        // how much space we have to work with
        let num_of_bytes = (end - begin) * bytes_per_element;
        // how much typed buffer space are we talking about
        const view_bytes = typed_array.length * typed_array.BYTES_PER_ELEMENT;
        // only use what is needed.
        if (num_of_bytes > view_bytes)
            num_of_bytes = view_bytes;

        // offset index into the view
        const offset = begin * bytes_per_element;

        // Create a view over the heap pointed to by the pinned array address
        const heapBytes = new Uint8Array(Module.HEAPU8.buffer, <any>pinned_array + offset, num_of_bytes);
        // Copy the bytes of the typed array to the heap.
        heapBytes.set(new Uint8Array(typed_array.buffer, typed_array.byteOffset, num_of_bytes));

        return num_of_bytes;
    }
    else {
        throw new Error("Object '" + typed_array + "' is not a typed array");
    }

}

// Copy the pinned array address from pinned_array allocated on the heap to the typed array.
// 	 adress of managed pinned array -> copy from heap -> typed array memory
function typedarray_copy_from(typed_array: TypedArray, pinned_array: MonoArray, begin: number, end: number, bytes_per_element: number) {

    // JavaScript typed arrays are array-like objects and provide a mechanism for accessing
    // raw binary data. (...) To achieve maximum flexibility and efficiency, JavaScript typed arrays
    // split the implementation into buffers and views. A buffer (implemented by the ArrayBuffer object)
    //  is an object representing a chunk of data; it has no format to speak of, and offers no
    // mechanism for accessing its contents. In order to access the memory contained in a buffer,
    // you need to use a view. A view provides a context — that is, a data type, starting offset,
    // and number of elements — that turns the data into an actual typed array.
    // https://developer.mozilla.org/en-US/docs/Web/JavaScript/Typed_arrays
    if (has_backing_array_buffer(typed_array) && typed_array.BYTES_PER_ELEMENT) {
        // Some sanity checks of what is being asked of us
        // lets play it safe and throw an error here instead of assuming to much.
        // Better safe than sorry later
        if (bytes_per_element !== typed_array.BYTES_PER_ELEMENT)
            throw new Error("Inconsistent element sizes: TypedArray.BYTES_PER_ELEMENT '" + typed_array.BYTES_PER_ELEMENT + "' sizeof managed element: '" + bytes_per_element + "'");

        // how much space we have to work with
        let num_of_bytes = (end - begin) * bytes_per_element;
        // how much typed buffer space are we talking about
        const view_bytes = typed_array.length * typed_array.BYTES_PER_ELEMENT;
        // only use what is needed.
        if (num_of_bytes > view_bytes)
            num_of_bytes = view_bytes;

        // Create a new view for mapping
        const typedarrayBytes = new Uint8Array(typed_array.buffer, 0, num_of_bytes);
        // offset index into the view
        const offset = begin * bytes_per_element;
        // Set view bytes to value from HEAPU8
        typedarrayBytes.set(Module.HEAPU8.subarray(<any>pinned_array + offset, <any>pinned_array + offset + num_of_bytes));
        return num_of_bytes;
    }
    else {
        throw new Error("Object '" + typed_array + "' is not a typed array");
    }
}

export function mono_wasm_typed_array_copy_to_ref(js_handle: JSHandle, pinned_array: MonoArray, begin: number, end: number, bytes_per_element: number, is_exception: Int32Ptr, result_address: MonoObjectRef): void {
    const resultRoot = mono_wasm_new_external_root<MonoObject>(result_address);
    try {
        const js_obj = mono_wasm_get_jsobj_from_js_handle(js_handle);
        if (!js_obj) {
            wrap_error_root(is_exception, "ERR07: Invalid JS object handle '" + js_handle + "'", resultRoot);
            return;
        }

        const res = typedarray_copy_to(js_obj, pinned_array, begin, end, bytes_per_element);
        // FIXME: We should just return an int
        // returns num_of_bytes boxed
<<<<<<< HEAD
        _js_to_mono_obj_root(false, res, resultRoot);
=======
        js_to_mono_obj_root(res, resultRoot, false);
>>>>>>> 424a09cb
    } catch (exc) {
        wrap_error_root(is_exception, String(exc), resultRoot);
    } finally {
        resultRoot.release();
    }
}

// eslint-disable-next-line @typescript-eslint/no-unused-vars
export function mono_wasm_typed_array_from_ref(pinned_array: MonoArray, begin: number, end: number, bytes_per_element: number, type: number, is_exception: Int32Ptr, result_address: MonoObjectRef): void {
    const resultRoot = mono_wasm_new_external_root<MonoObject>(result_address);
    try {
        const res = typed_array_from(pinned_array, begin, end, bytes_per_element, type);
        // returns JS typed array like Int8Array, to be wraped with JSObject proxy
<<<<<<< HEAD
        _js_to_mono_obj_root(true, res, resultRoot);
=======
        js_to_mono_obj_root(res, resultRoot, true);
>>>>>>> 424a09cb
    } catch (exc) {
        wrap_error_root(is_exception, String(exc), resultRoot);
    } finally {
        resultRoot.release();
    }
}

export function mono_wasm_typed_array_copy_from_ref(js_handle: JSHandle, pinned_array: MonoArray, begin: number, end: number, bytes_per_element: number, is_exception: Int32Ptr, result_address: MonoObjectRef): void {
    const resultRoot = mono_wasm_new_external_root<MonoObject>(result_address);
    try {
        const js_obj = mono_wasm_get_jsobj_from_js_handle(js_handle);
        if (!js_obj) {
            wrap_error_root(is_exception, "ERR08: Invalid JS object handle '" + js_handle + "'", resultRoot);
            return;
        }

        const res = typedarray_copy_from(js_obj, pinned_array, begin, end, bytes_per_element);
        // FIXME: We should just return an int
        // returns num_of_bytes boxed
<<<<<<< HEAD
        _js_to_mono_obj_root(false, res, resultRoot);
=======
        js_to_mono_obj_root(res, resultRoot, false);
>>>>>>> 424a09cb
    } catch (exc) {
        wrap_error_root(is_exception, String(exc), resultRoot);
    } finally {
        resultRoot.release();
    }
}

export function has_backing_array_buffer(js_obj: TypedArray): boolean {
    return typeof SharedArrayBuffer !== "undefined"
        ? js_obj.buffer instanceof ArrayBuffer || js_obj.buffer instanceof SharedArrayBuffer
        : js_obj.buffer instanceof ArrayBuffer;
}

// @bytes must be a typed array. space is allocated for it in the native heap
//  and it is copied to that location. returns the address of the allocation.
export function mono_wasm_load_bytes_into_heap(bytes: Uint8Array): VoidPtr {
    const memoryOffset = Module._malloc(bytes.length);
    const heapBytes = new Uint8Array(Module.HEAPU8.buffer, <any>memoryOffset, bytes.length);
    heapBytes.set(bytes);
    return memoryOffset;
}<|MERGE_RESOLUTION|>--- conflicted
+++ resolved
@@ -5,11 +5,7 @@
 import { Module } from "./imports";
 import { mono_wasm_get_jsobj_from_js_handle } from "./gc-handles";
 import { wrap_error_root } from "./method-calls";
-<<<<<<< HEAD
-import { _js_to_mono_obj_root } from "./js-to-cs";
-=======
 import { js_to_mono_obj_root } from "./js-to-cs";
->>>>>>> 424a09cb
 import { Int32Ptr, TypedArray, VoidPtr } from "./types/emscripten";
 import { mono_wasm_new_external_root } from "./roots";
 
@@ -151,11 +147,7 @@
         const res = typedarray_copy_to(js_obj, pinned_array, begin, end, bytes_per_element);
         // FIXME: We should just return an int
         // returns num_of_bytes boxed
-<<<<<<< HEAD
-        _js_to_mono_obj_root(false, res, resultRoot);
-=======
         js_to_mono_obj_root(res, resultRoot, false);
->>>>>>> 424a09cb
     } catch (exc) {
         wrap_error_root(is_exception, String(exc), resultRoot);
     } finally {
@@ -169,11 +161,7 @@
     try {
         const res = typed_array_from(pinned_array, begin, end, bytes_per_element, type);
         // returns JS typed array like Int8Array, to be wraped with JSObject proxy
-<<<<<<< HEAD
-        _js_to_mono_obj_root(true, res, resultRoot);
-=======
         js_to_mono_obj_root(res, resultRoot, true);
->>>>>>> 424a09cb
     } catch (exc) {
         wrap_error_root(is_exception, String(exc), resultRoot);
     } finally {
@@ -193,11 +181,7 @@
         const res = typedarray_copy_from(js_obj, pinned_array, begin, end, bytes_per_element);
         // FIXME: We should just return an int
         // returns num_of_bytes boxed
-<<<<<<< HEAD
-        _js_to_mono_obj_root(false, res, resultRoot);
-=======
         js_to_mono_obj_root(res, resultRoot, false);
->>>>>>> 424a09cb
     } catch (exc) {
         wrap_error_root(is_exception, String(exc), resultRoot);
     } finally {
