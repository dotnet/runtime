// Licensed to the .NET Foundation under one or more agreements.
// The .NET Foundation licenses this file to you under the MIT license.

import { ENVIRONMENT_IS_NODE, ENVIRONMENT_IS_WEB, INTERNAL, loaderHelpers, mono_assert, runtimeHelpers } from "./globals";
import { mono_log_debug, consoleWebSocket, mono_log_error, mono_log_info_no_prefix } from "./logging";

export function is_exited() {
    return loaderHelpers.exitCode !== undefined;
}

export function is_runtime_running() {
    return runtimeHelpers.runtimeReady && !is_exited();
}

export function assert_runtime_running() {
    mono_assert(runtimeHelpers.runtimeReady, "mono runtime didn't start yet");
    mono_assert(!loaderHelpers.assertAfterExit || !is_exited(), () => `mono runtime already exited with ${loaderHelpers.exitCode}`);
}

// this will also call mono_wasm_exit if available, which will call exitJS -> _proc_exit -> terminateAllThreads
export function mono_exit(exit_code: number, reason?: any): void {
    // unify shape of the reason object
    const is_object = reason && typeof reason === "object";
    exit_code = (is_object && typeof reason.status === "number") ? reason.status : exit_code;
    const message = (is_object && typeof reason.message === "string")
        ? reason.message
        : "" + reason;
    reason = is_object
        ? reason
        : (runtimeHelpers.ExitStatus
            ? new runtimeHelpers.ExitStatus(exit_code)
            : new Error("Exit with code " + exit_code + " " + message));
    reason.status = exit_code;
    if (!reason.message) {
        reason.message = message;
    }

    // force stack property to be generated before we shut down managed code, or create current stack if it doesn't exist
    if (!reason.stack) {
        reason.stack = new Error().stack || "";
    }

    // don't report this error twice
    reason.silent = true;

    if (!is_exited()) {
        try {
            reason.stack;
            if (!runtimeHelpers.runtimeReady) {
                mono_log_debug("abort_startup, reason: " + reason);
                abort_promises(reason);
            }
            logErrorOnExit(exit_code, reason);
            appendElementOnExit(exit_code);
            if (runtimeHelpers.jiterpreter_dump_stats) runtimeHelpers.jiterpreter_dump_stats(false);
        }
        catch {
            // ignore any failures
        }

        // TODO forceDisposeProxies(); here

        loaderHelpers.exitCode = exit_code;
    }

    if (loaderHelpers.config && loaderHelpers.config.asyncFlushOnExit && exit_code === 0) {
        // this would NOT call Node's exit() immediately, it's a hanging promise
        (async () => {
            try {
                await flush_node_streams();
            }
            finally {
                set_exit_code_and_quit_now(exit_code, reason);
            }
        })();
        // we need to throw, rather than let the caller continue the normal execution
        // in the middle of some code, which expects this to stop the process
        throw reason;
    } else {
        set_exit_code_and_quit_now(exit_code, reason);
    }
}

function set_exit_code_and_quit_now(exit_code: number, reason?: any): void {
    if (is_runtime_running() && runtimeHelpers.mono_wasm_exit) {
        runtimeHelpers.mono_wasm_exit(exit_code);
    }
    // just in case mono_wasm_exit didn't exit or throw
    if (exit_code !== 0 || !ENVIRONMENT_IS_WEB) {
        if (ENVIRONMENT_IS_NODE && INTERNAL.process) {
            INTERNAL.process.exit(exit_code);
        }
        else if (runtimeHelpers.quit) {
            runtimeHelpers.quit(exit_code, reason);
        }
        throw reason;
    }
}

async function flush_node_streams() {
    try {
        // eslint-disable-next-line @typescript-eslint/ban-ts-comment
        // @ts-ignore:
        const process = await import(/* webpackIgnore: true */"process");
        const flushStream = (stream: any) => {
            return new Promise<void>((resolve, reject) => {
                stream.on("error", (error: any) => reject(error));
                stream.write("", function () { resolve(); });
            });
        };
        const stderrFlushed = flushStream(process.stderr);
        const stdoutFlushed = flushStream(process.stdout);
        await Promise.all([stdoutFlushed, stderrFlushed]);
    } catch (err) {
        mono_log_error(`flushing std* streams failed: ${err}`);
    }
}

<<<<<<< HEAD
function set_exit_code_and_quit_now(exit_code: number, reason?: any): void {
    if (runtimeHelpers.ExitStatus) {
        if (reason && !(reason instanceof runtimeHelpers.ExitStatus)) {
            if (!loaderHelpers.config.logExitCode) {
                if (reason instanceof Error && runtimeHelpers.stringify_as_error_with_stack)
                    loaderHelpers.err(runtimeHelpers.stringify_as_error_with_stack(reason));
                else if (typeof reason == "string")
                    loaderHelpers.err(reason);
                else
                    loaderHelpers.err(JSON.stringify(reason));
            }
        }
        else if (!reason) {
            reason = new runtimeHelpers.ExitStatus(exit_code);
        } else if (typeof reason.status === "number") {
            exit_code = reason.status;
        }
    }
    logErrorOnExit(exit_code, reason);
    try {
        if (runtimeHelpers.jiterpreter_dump_stats) runtimeHelpers.jiterpreter_dump_stats(false);
    } catch {
        // eslint-disable-next-line @typescript-eslint/no-extra-semi
        ;
    }

    appendElementOnExit(exit_code);
    if (exit_code === 0 && loaderHelpers.config?.interopCleanupOnExit) {
        runtimeHelpers.forceDisposeProxies(true, true);
    }
    if (exit_code !== 0 || !ENVIRONMENT_IS_WEB) {
        if (ENVIRONMENT_IS_NODE && INTERNAL.process) {
            INTERNAL.process.exit(exit_code);
            throw reason;
        }
        else if (runtimeHelpers.quit) {
            runtimeHelpers.quit(exit_code, reason);
        } else {
            throw reason;
        }
=======
function abort_promises(reason: any) {
    loaderHelpers.allDownloadsQueued.promise_control.reject(reason);
    loaderHelpers.afterConfigLoaded.promise_control.reject(reason);
    loaderHelpers.wasmDownloadPromise.promise_control.reject(reason);
    loaderHelpers.runtimeModuleLoaded.promise_control.reject(reason);
    if (runtimeHelpers.dotnetReady) {
        runtimeHelpers.dotnetReady.promise_control.reject(reason);
        runtimeHelpers.memorySnapshotSkippedOrDone.promise_control.reject(reason);
        runtimeHelpers.afterInstantiateWasm.promise_control.reject(reason);
        runtimeHelpers.beforePreInit.promise_control.reject(reason);
        runtimeHelpers.afterPreInit.promise_control.reject(reason);
        runtimeHelpers.afterPreRun.promise_control.reject(reason);
        runtimeHelpers.beforeOnRuntimeInitialized.promise_control.reject(reason);
        runtimeHelpers.afterOnRuntimeInitialized.promise_control.reject(reason);
        runtimeHelpers.afterPostRun.promise_control.reject(reason);
>>>>>>> 7980421b
    }
}

function appendElementOnExit(exit_code: number) {
    if (ENVIRONMENT_IS_WEB && loaderHelpers.config && loaderHelpers.config.appendElementOnExit) {
        //Tell xharness WasmBrowserTestRunner what was the exit code
        const tests_done_elem = document.createElement("label");
        tests_done_elem.id = "tests_done";
        if (exit_code) tests_done_elem.style.background = "red";
        tests_done_elem.innerHTML = exit_code.toString();
        document.body.appendChild(tests_done_elem);
    }
}

function logErrorOnExit(exit_code: number, reason: any) {
    if (exit_code !== 0 && reason) {
        if (reason instanceof Error) {
            if (runtimeHelpers.stringify_as_error_with_stack) {
                mono_log_error(runtimeHelpers.stringify_as_error_with_stack(reason));
            } else {
                mono_log_error(reason.message + "\n" + reason.stack);
            }
        }
        else if (typeof reason == "string")
            mono_log_error(reason);
        else
            mono_log_error(JSON.stringify(reason));
    }
    if (loaderHelpers.config && loaderHelpers.config.logExitCode) {
        if (consoleWebSocket) {
            const stop_when_ws_buffer_empty = () => {
                if (consoleWebSocket.bufferedAmount == 0) {
                    // tell xharness WasmTestMessagesProcessor we are done.
                    // note this sends last few bytes into the same WS
                    mono_log_info_no_prefix("WASM EXIT " + exit_code);
                }
                else {
                    globalThis.setTimeout(stop_when_ws_buffer_empty, 100);
                }
            };
            stop_when_ws_buffer_empty();
        } else {
            mono_log_info_no_prefix("WASM EXIT " + exit_code);
        }
    }
}<|MERGE_RESOLUTION|>--- conflicted
+++ resolved
@@ -53,12 +53,13 @@
             logErrorOnExit(exit_code, reason);
             appendElementOnExit(exit_code);
             if (runtimeHelpers.jiterpreter_dump_stats) runtimeHelpers.jiterpreter_dump_stats(false);
+            if (exit_code === 0 && loaderHelpers.config?.interopCleanupOnExit) {
+                runtimeHelpers.forceDisposeProxies(true, true);
+            }
         }
         catch {
             // ignore any failures
         }
-
-        // TODO forceDisposeProxies(); here
 
         loaderHelpers.exitCode = exit_code;
     }
@@ -116,48 +117,6 @@
     }
 }
 
-<<<<<<< HEAD
-function set_exit_code_and_quit_now(exit_code: number, reason?: any): void {
-    if (runtimeHelpers.ExitStatus) {
-        if (reason && !(reason instanceof runtimeHelpers.ExitStatus)) {
-            if (!loaderHelpers.config.logExitCode) {
-                if (reason instanceof Error && runtimeHelpers.stringify_as_error_with_stack)
-                    loaderHelpers.err(runtimeHelpers.stringify_as_error_with_stack(reason));
-                else if (typeof reason == "string")
-                    loaderHelpers.err(reason);
-                else
-                    loaderHelpers.err(JSON.stringify(reason));
-            }
-        }
-        else if (!reason) {
-            reason = new runtimeHelpers.ExitStatus(exit_code);
-        } else if (typeof reason.status === "number") {
-            exit_code = reason.status;
-        }
-    }
-    logErrorOnExit(exit_code, reason);
-    try {
-        if (runtimeHelpers.jiterpreter_dump_stats) runtimeHelpers.jiterpreter_dump_stats(false);
-    } catch {
-        // eslint-disable-next-line @typescript-eslint/no-extra-semi
-        ;
-    }
-
-    appendElementOnExit(exit_code);
-    if (exit_code === 0 && loaderHelpers.config?.interopCleanupOnExit) {
-        runtimeHelpers.forceDisposeProxies(true, true);
-    }
-    if (exit_code !== 0 || !ENVIRONMENT_IS_WEB) {
-        if (ENVIRONMENT_IS_NODE && INTERNAL.process) {
-            INTERNAL.process.exit(exit_code);
-            throw reason;
-        }
-        else if (runtimeHelpers.quit) {
-            runtimeHelpers.quit(exit_code, reason);
-        } else {
-            throw reason;
-        }
-=======
 function abort_promises(reason: any) {
     loaderHelpers.allDownloadsQueued.promise_control.reject(reason);
     loaderHelpers.afterConfigLoaded.promise_control.reject(reason);
@@ -173,7 +132,6 @@
         runtimeHelpers.beforeOnRuntimeInitialized.promise_control.reject(reason);
         runtimeHelpers.afterOnRuntimeInitialized.promise_control.reject(reason);
         runtimeHelpers.afterPostRun.promise_control.reject(reason);
->>>>>>> 7980421b
     }
 }
 
