// Licensed to the .NET Foundation under one or more agreements.
// The .NET Foundation licenses this file to you under the MIT license.

import type { DotnetModuleInternal, MonoConfigInternal } from "../../types/internal";
import type { AssetBehaviours, AssetEntry, LoadingResource, WebAssemblyBootResourceType, WebAssemblyStartOptions } from "../../types";
import type { BootJsonData } from "../../types/blazor";

import { INTERNAL, loaderHelpers } from "../globals";
import { BootConfigResult } from "./BootConfig";
import { WebAssemblyResourceLoader } from "./WebAssemblyResourceLoader";
import { hasDebuggingEnabled } from "./_Polyfill";
import { ICUDataMode } from "../../types/blazor";

let resourceLoader: WebAssemblyResourceLoader;

export async function loadBootConfig(config: MonoConfigInternal, module: DotnetModuleInternal) {
    const candidateOptions = config.startupOptions ?? {};
    const environment = candidateOptions.environment;
    const bootConfigPromise = BootConfigResult.initAsync(candidateOptions.loadBootResource, environment);
    const bootConfigResult: BootConfigResult = await bootConfigPromise;
    await initializeBootConfig(bootConfigResult, module, candidateOptions);
}

export async function initializeBootConfig(bootConfigResult: BootConfigResult, module: DotnetModuleInternal, startupOptions?: Partial<WebAssemblyStartOptions>) {
    INTERNAL.resourceLoader = resourceLoader = await WebAssemblyResourceLoader.initAsync(bootConfigResult.bootConfig, startupOptions ?? {});
    mapBootConfigToMonoConfig(loaderHelpers.config, bootConfigResult.applicationEnvironment);
    setupModuleForBlazor(module);
}

let resourcesLoaded = 0;
let totalResources = 0;

const behaviorByName = (name: string): AssetBehaviours | "other" => {
<<<<<<< HEAD
    return name === "dotnet.timezones.blat" ? "vfs"
        : name === "dotnet.native.wasm" ? "dotnetwasm"
            : (name.startsWith("dotnet.native.worker") && name.endsWith(".js")) ? "js-module-threads"
                : (name.startsWith("dotnet.native") && name.endsWith(".js")) ? "js-module-native"
                    : (name.startsWith("dotnet.runtime") && name.endsWith(".js")) ? "js-module-runtime"
                        : (name.startsWith("dotnet") && name.endsWith(".js")) ? "js-module-dotnet"
                            : (name.startsWith("dotnet") && name.endsWith(".symbols")) ? "symbols"
                                : name.startsWith("icudt") ? "icu"
                                    : "other";
=======
    return name === "dotnet.native.wasm" ? "dotnetwasm"
        : (name.startsWith("dotnet.native.worker") && name.endsWith(".js")) ? "js-module-threads"
            : (name.startsWith("dotnet.native") && name.endsWith(".js")) ? "js-module-native"
                : (name.startsWith("dotnet.runtime") && name.endsWith(".js")) ? "js-module-runtime"
                    : (name.startsWith("dotnet") && name.endsWith(".js")) ? "js-module-dotnet"
                        : name.startsWith("icudt") ? "icu"
                            : "other";
>>>>>>> d736dc36
};

const monoToBlazorAssetTypeMap: { [key: string]: WebAssemblyBootResourceType | undefined } = {
    "assembly": "assembly",
    "pdb": "pdb",
    "icu": "globalization",
    "vfs": "configuration",
    "dotnetwasm": "dotnetwasm",
};

export function setupModuleForBlazor(module: DotnetModuleInternal) {
    // it would not `loadResource` on types for which there is no typesMap mapping
    const downloadResource = (asset: AssetEntry): LoadingResource | undefined => {
        // GOTCHA: the mapping to blazor asset type may not cover all mono owned asset types in the future in which case:
        // A) we may need to add such asset types to the mapping and to WebAssemblyBootResourceType
        // B) or we could add generic "runtime" type to WebAssemblyBootResourceType as fallback
        // C) or we could return `undefined` and let the runtime to load the asset. In which case the progress will not be reported on it and blazor will not be able to cache it.
        const type = monoToBlazorAssetTypeMap[asset.behavior];
        if (type !== undefined) {
            const res = resourceLoader.loadResource(asset.name, asset.resolvedUrl!, asset.hash!, type);
            asset.pendingDownload = res;

            totalResources++;
            res.response.then(() => {
                resourcesLoaded++;
                if (module.onDownloadResourceProgress)
                    module.onDownloadResourceProgress(resourcesLoaded, totalResources);
            });

            return res;
        }
        return undefined;
    };

    loaderHelpers.downloadResource = downloadResource; // polyfills were already assigned
    module.disableDotnet6Compatibility = false;
}

export function mapBootConfigToMonoConfig(moduleConfig: MonoConfigInternal, applicationEnvironment: string) {
    const resources = resourceLoader.bootConfig.resources;

    const assets: AssetEntry[] = [];
    const environmentVariables: any = {};

    moduleConfig.applicationEnvironment = applicationEnvironment;

    moduleConfig.assetsHash = resourceLoader.bootConfig.resources.hash;
    moduleConfig.assets = assets;
    moduleConfig.globalizationMode = "icu";
    moduleConfig.environmentVariables = environmentVariables;
    moduleConfig.debugLevel = hasDebuggingEnabled(resourceLoader.bootConfig) ? 1 : 0;
    moduleConfig.maxParallelDownloads = 1000000; // disable throttling parallel downloads
    moduleConfig.enableDownloadRetry = false; // disable retry downloads
    moduleConfig.mainAssemblyName = resourceLoader.bootConfig.entryAssembly;

    // FIXME this mix of both formats is ugly temporary hack
    Object.assign(moduleConfig, {
        ...resourceLoader.bootConfig,
    });

    if (resourceLoader.bootConfig.startupMemoryCache !== undefined) {
        moduleConfig.startupMemoryCache = resourceLoader.bootConfig.startupMemoryCache;
    }

    if (resourceLoader.bootConfig.runtimeOptions) {
        moduleConfig.runtimeOptions = [...(moduleConfig.runtimeOptions || []), ...resourceLoader.bootConfig.runtimeOptions];
    }

    // any runtime owned assets, with proper behavior already set
    for (const name in resources.runtimeAssets) {
        const asset = resources.runtimeAssets[name] as AssetEntry;
        asset.name = name;
        asset.resolvedUrl = `_framework/${name}`;
        assets.push(asset);
    }
    for (const name in resources.assembly) {
        const asset: AssetEntry = {
            name,
            resolvedUrl: `_framework/${name}`,
            hash: resources.assembly[name],
            behavior: "assembly",
        };
        assets.push(asset);
    }
    if (hasDebuggingEnabled(resourceLoader.bootConfig) && resources.pdb) {
        for (const name in resources.pdb) {
            const asset: AssetEntry = {
                name,
                resolvedUrl: `_framework/${name}`,
                hash: resources.pdb[name],
                behavior: "pdb",
            };
            assets.push(asset);
        }
    }
    const applicationCulture = resourceLoader.startOptions.applicationCulture || (navigator.languages && navigator.languages[0]);
    const icuDataResourceName = getICUResourceName(resourceLoader.bootConfig, applicationCulture);
    let hasIcuData = false;
    for (const name in resources.runtime) {
        const behavior = behaviorByName(name) as any;
        if (behavior === "icu") {
            if (resourceLoader.bootConfig.icuDataMode === ICUDataMode.Invariant) {
                continue;
            }
            if (name !== icuDataResourceName) {
                continue;
            }
            hasIcuData = true;
        } else if (behavior === "js-module-dotnet") {
            continue;
        } else if (behavior === "dotnetwasm") {
            continue;
        }

        const resolvedUrl = name.endsWith(".js") ? `./${name}` : `_framework/${name}`;
        const asset: AssetEntry = {
            name,
            resolvedUrl,
            hash: resources.runtime[name],
            behavior,
        };
        assets.push(asset);
    }
    for (let i = 0; i < resourceLoader.bootConfig.config.length; i++) {
        const config = resourceLoader.bootConfig.config[i];
        if (config === "appsettings.json" || config === `appsettings.${applicationEnvironment}.json`) {
            assets.push({
                name: config,
                resolvedUrl: config,
                behavior: "vfs",
            });
        }
    }

    for (const virtualPath in resources.vfs) {
        for (const name in resources.vfs[virtualPath]) {
            const asset: AssetEntry = {
                name,
                hash: resources.vfs[virtualPath][name],
                behavior: "vfs",
            };
            assets.push(asset);
        }
    }

    if (!hasIcuData) {
        moduleConfig.globalizationMode = "invariant";
    }

    if (resourceLoader.bootConfig.modifiableAssemblies) {
        // Configure the app to enable hot reload in Development.
        environmentVariables["DOTNET_MODIFIABLE_ASSEMBLIES"] = resourceLoader.bootConfig.modifiableAssemblies;
    }

    if (resourceLoader.startOptions.applicationCulture) {
        // If a culture is specified via start options use that to initialize the Emscripten \  .NET culture.
        environmentVariables["LANG"] = `${resourceLoader.startOptions.applicationCulture}.UTF-8`;
    }

    if (resourceLoader.bootConfig.startupMemoryCache !== undefined) {
        moduleConfig.startupMemoryCache = resourceLoader.bootConfig.startupMemoryCache;
    }

    if (resourceLoader.bootConfig.runtimeOptions) {
        moduleConfig.runtimeOptions = [...(moduleConfig.runtimeOptions || []), ...(resourceLoader.bootConfig.runtimeOptions || [])];
    }
}

function getICUResourceName(bootConfig: BootJsonData, culture: string | undefined): string {
    if (bootConfig.icuDataMode === ICUDataMode.Custom) {
        const icuFiles = Object
            .keys(bootConfig.resources.runtime)
            .filter(n => n.startsWith("icudt") && n.endsWith(".dat"));
        if (icuFiles.length === 1) {
            const customIcuFile = icuFiles[0];
            return customIcuFile;
        }
    }

    const combinedICUResourceName = "icudt.dat";
    if (!culture || bootConfig.icuDataMode === ICUDataMode.All) {
        return combinedICUResourceName;
    }

    const prefix = culture.split("-")[0];
    if (prefix === "en" ||
        [
            "fr",
            "fr-FR",
            "it",
            "it-IT",
            "de",
            "de-DE",
            "es",
            "es-ES",
        ].includes(culture)) {
        return "icudt_EFIGS.dat";
    }
    if ([
        "zh",
        "ko",
        "ja",
    ].includes(prefix)) {
        return "icudt_CJK.dat";
    }
    return "icudt_no_CJK.dat";
}
<|MERGE_RESOLUTION|>--- conflicted
+++ resolved
@@ -31,25 +31,14 @@
 let totalResources = 0;
 
 const behaviorByName = (name: string): AssetBehaviours | "other" => {
-<<<<<<< HEAD
-    return name === "dotnet.timezones.blat" ? "vfs"
-        : name === "dotnet.native.wasm" ? "dotnetwasm"
-            : (name.startsWith("dotnet.native.worker") && name.endsWith(".js")) ? "js-module-threads"
-                : (name.startsWith("dotnet.native") && name.endsWith(".js")) ? "js-module-native"
-                    : (name.startsWith("dotnet.runtime") && name.endsWith(".js")) ? "js-module-runtime"
-                        : (name.startsWith("dotnet") && name.endsWith(".js")) ? "js-module-dotnet"
-                            : (name.startsWith("dotnet") && name.endsWith(".symbols")) ? "symbols"
-                                : name.startsWith("icudt") ? "icu"
-                                    : "other";
-=======
     return name === "dotnet.native.wasm" ? "dotnetwasm"
         : (name.startsWith("dotnet.native.worker") && name.endsWith(".js")) ? "js-module-threads"
             : (name.startsWith("dotnet.native") && name.endsWith(".js")) ? "js-module-native"
                 : (name.startsWith("dotnet.runtime") && name.endsWith(".js")) ? "js-module-runtime"
                     : (name.startsWith("dotnet") && name.endsWith(".js")) ? "js-module-dotnet"
-                        : name.startsWith("icudt") ? "icu"
-                            : "other";
->>>>>>> d736dc36
+                            : (name.startsWith("dotnet") && name.endsWith(".symbols")) ? "symbols"
+                                : name.startsWith("icudt") ? "icu"
+                                    : "other";
 };
 
 const monoToBlazorAssetTypeMap: { [key: string]: WebAssemblyBootResourceType | undefined } = {
@@ -173,6 +162,7 @@
         };
         assets.push(asset);
     }
+    
     for (let i = 0; i < resourceLoader.bootConfig.config.length; i++) {
         const config = resourceLoader.bootConfig.config[i];
         if (config === "appsettings.json" || config === `appsettings.${applicationEnvironment}.json`) {
