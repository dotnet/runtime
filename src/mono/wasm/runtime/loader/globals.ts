--- conflicted
+++ resolved
@@ -6,13 +6,9 @@
 import { abort_startup, assert_runtime_running, is_exited, is_runtime_running, mono_exit } from "./exit";
 import { assertIsControllablePromise, createPromiseController, getPromiseController } from "./promise-controller";
 import { mono_download_assets, resolve_asset_path } from "./assets";
-<<<<<<< HEAD
 import { mono_log_error, setup_proxy_console } from "./logging";
-=======
-import { setup_proxy_console } from "./logging";
 import { hasDebuggingEnabled } from "./blazor/_Polyfill";
 import { invokeLibraryInitializers } from "./libraryInitializers";
->>>>>>> d361507d
 
 export const ENVIRONMENT_IS_NODE = typeof process == "object" && typeof process.versions == "object" && typeof process.versions.node == "string";
 export const ENVIRONMENT_IS_WEB = typeof window == "object";
