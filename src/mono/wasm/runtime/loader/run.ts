// Licensed to the .NET Foundation under one or more agreements.
// The .NET Foundation licenses this file to you under the MIT license.

import BuildConfiguration from "consts:configuration";

import type { MonoConfig, DotnetHostBuilder, DotnetModuleConfig, RuntimeAPI, WebAssemblyStartOptions, LoadBootResourceCallback } from "../types";
import type { MonoConfigInternal, EmscriptenModuleInternal, RuntimeModuleExportsInternal, NativeModuleExportsInternal, } from "../types/internal";

import { ENVIRONMENT_IS_NODE, ENVIRONMENT_IS_WEB, exportedRuntimeAPI, globalObjectsRoot, mono_assert } from "./globals";
import { deep_merge_config, deep_merge_module, mono_wasm_load_config } from "./config";
import { mono_exit } from "./exit";
import { setup_proxy_console, mono_log_info } from "./logging";
import { resolve_asset_path, start_asset_download } from "./assets";
import { detect_features_and_polyfill } from "./polyfills";
import { runtimeHelpers, loaderHelpers } from "./globals";
import { init_globalization } from "./icu";
import { setupPreloadChannelToMainThread } from "./worker";
import { invokeLibraryInitializers } from "./libraryInitializers";

const module = globalObjectsRoot.module;
const monoConfig = module.config as MonoConfigInternal;

export class HostBuilder implements DotnetHostBuilder {
    private instance?: RuntimeAPI;
    private applicationArguments?: string[];
    private virtualWorkingDirectory?: string;

    // internal
    withModuleConfig(moduleConfig: DotnetModuleConfig): DotnetHostBuilder {
        try {
            deep_merge_module(module, moduleConfig);
            return this;
        } catch (err) {
            mono_exit(1, err);
            throw err;
        }
    }

    // internal
    withOnConfigLoaded(onConfigLoaded: (config: MonoConfig) => void | Promise<void>): DotnetHostBuilder {
        try {
            deep_merge_module(module, {
                onConfigLoaded
            });
            return this;
        } catch (err) {
            mono_exit(1, err);
            throw err;
        }
    }

    // internal
    withConsoleForwarding(): DotnetHostBuilder {
        try {
            deep_merge_config(monoConfig, {
                forwardConsoleLogsToWS: true
            });
            return this;
        } catch (err) {
            mono_exit(1, err);
            throw err;
        }
    }

    // internal
    withExitOnUnhandledError(): DotnetHostBuilder {
        const handler = function fatal_handler(event: Event, error: any) {
            event.preventDefault();
            try {
                if (!error || !error.silent) mono_exit(1, error);
            } catch (err) {
                // no not re-throw from the fatal handler
            }
        };
        try {
            // it seems that emscripten already does the right thing for NodeJs and that there is no good solution for V8 shell.
            if (ENVIRONMENT_IS_WEB) {
                window.addEventListener("unhandledrejection", (event) => handler(event, event.reason));
                window.addEventListener("error", (event) => handler(event, event.error));
            }
            return this;
        } catch (err) {
            mono_exit(1, err);
            throw err;
        }
    }

    // internal
    withAsyncFlushOnExit(): DotnetHostBuilder {
        try {
            deep_merge_config(monoConfig, {
                asyncFlushOnExit: true
            });
            return this;
        } catch (err) {
            mono_exit(1, err);
            throw err;
        }
    }

    // internal
    withExitCodeLogging(): DotnetHostBuilder {
        try {
            deep_merge_config(monoConfig, {
                logExitCode: true
            });
            return this;
        } catch (err) {
            mono_exit(1, err);
            throw err;
        }
    }

    // internal
    withElementOnExit(): DotnetHostBuilder {
        try {
            deep_merge_config(monoConfig, {
                appendElementOnExit: true
            });
            return this;
        } catch (err) {
            mono_exit(1, err);
            throw err;
        }
    }

    // internal
<<<<<<< HEAD
    withInteropCleanupOnExit(): DotnetHostBuilder {
        try {
            deep_merge_config(monoConfig, {
                interopCleanupOnExit: true
=======
    withAssertAfterExit(): DotnetHostBuilder {
        try {
            deep_merge_config(monoConfig, {
                assertAfterExit: true
>>>>>>> 7980421b
            });
            return this;
        } catch (err) {
            mono_exit(1, err);
            throw err;
        }
    }
<<<<<<< HEAD
=======

>>>>>>> 7980421b
    // internal
    //  todo fallback later by debugLevel
    withWaitingForDebugger(level: number): DotnetHostBuilder {
        try {
            deep_merge_config(monoConfig, {
                waitForDebugger: level
            });
            return this;
        } catch (err) {
            mono_exit(1, err);
            throw err;
        }
    }

    withStartupMemoryCache(value: boolean): DotnetHostBuilder {
        try {
            deep_merge_config(monoConfig, {
                startupMemoryCache: value
            });
            return this;
        } catch (err) {
            mono_exit(1, err);
            throw err;
        }
    }

    withConfig(config: MonoConfig): DotnetHostBuilder {
        try {
            deep_merge_config(monoConfig, config);
            return this;
        } catch (err) {
            mono_exit(1, err);
            throw err;
        }
    }

    withConfigSrc(configSrc: string): DotnetHostBuilder {
        try {
            mono_assert(configSrc && typeof configSrc === "string", "must be file path or URL");
            deep_merge_module(module, { configSrc });
            return this;
        } catch (err) {
            mono_exit(1, err);
            throw err;
        }
    }

    withVirtualWorkingDirectory(vfsPath: string): DotnetHostBuilder {
        try {
            mono_assert(vfsPath && typeof vfsPath === "string", "must be directory path");
            this.virtualWorkingDirectory = vfsPath;
            return this;
        } catch (err) {
            mono_exit(1, err);
            throw err;
        }
    }

    withEnvironmentVariable(name: string, value: string): DotnetHostBuilder {
        try {
            const environmentVariables: { [key: string]: string } = {};
            environmentVariables[name] = value;
            deep_merge_config(monoConfig, {
                environmentVariables
            });
            return this;
        } catch (err) {
            mono_exit(1, err);
            throw err;
        }
    }

    withEnvironmentVariables(variables: { [i: string]: string; }): DotnetHostBuilder {
        try {
            mono_assert(variables && typeof variables === "object", "must be dictionary object");
            deep_merge_config(monoConfig, {
                environmentVariables: variables
            });
            return this;
        } catch (err) {
            mono_exit(1, err);
            throw err;
        }
    }

    withDiagnosticTracing(enabled: boolean): DotnetHostBuilder {
        try {
            mono_assert(typeof enabled === "boolean", "must be boolean");
            deep_merge_config(monoConfig, {
                diagnosticTracing: enabled
            });
            return this;
        } catch (err) {
            mono_exit(1, err);
            throw err;
        }
    }

    withDebugging(level: number): DotnetHostBuilder {
        try {
            mono_assert(level && typeof level === "number", "must be number");
            deep_merge_config(monoConfig, {
                debugLevel: level
            });
            return this;
        } catch (err) {
            mono_exit(1, err);
            throw err;
        }
    }

    withApplicationArguments(...args: string[]): DotnetHostBuilder {
        try {
            mono_assert(args && Array.isArray(args), "must be array of strings");
            this.applicationArguments = args;
            return this;
        } catch (err) {
            mono_exit(1, err);
            throw err;
        }
    }

    withRuntimeOptions(runtimeOptions: string[]): DotnetHostBuilder {
        try {
            mono_assert(runtimeOptions && Array.isArray(runtimeOptions), "must be array of strings");
            deep_merge_config(monoConfig, {
                runtimeOptions
            });
            return this;
        } catch (err) {
            mono_exit(1, err);
            throw err;
        }
    }

    withMainAssembly(mainAssemblyName: string): DotnetHostBuilder {
        try {
            deep_merge_config(monoConfig, {
                mainAssemblyName
            });
            return this;
        } catch (err) {
            mono_exit(1, err);
            throw err;
        }
    }

    withApplicationArgumentsFromQuery(): DotnetHostBuilder {
        try {
            if (!globalThis.window) {
                throw new Error("Missing window to the query parameters from");
            }

            if (typeof globalThis.URLSearchParams == "undefined") {
                throw new Error("URLSearchParams is supported");
            }

            const params = new URLSearchParams(window.location.search);
            const values = params.getAll("arg");
            return this.withApplicationArguments(...values);
        } catch (err) {
            mono_exit(1, err);
            throw err;
        }
    }

    withStartupOptions(startupOptions: Partial<WebAssemblyStartOptions>): DotnetHostBuilder {
        return this
            .withApplicationEnvironment(startupOptions.environment)
            .withApplicationCulture(startupOptions.applicationCulture)
            .withResourceLoader(startupOptions.loadBootResource);
    }

    withApplicationEnvironment(applicationEnvironment?: string): DotnetHostBuilder {
        try {
            deep_merge_config(monoConfig, {
                applicationEnvironment,
            });
            return this;
        } catch (err) {
            mono_exit(1, err);
            throw err;
        }
    }

    withApplicationCulture(applicationCulture?: string): DotnetHostBuilder {
        try {
            deep_merge_config(monoConfig, {
                applicationCulture,
            });
            return this;
        } catch (err) {
            mono_exit(1, err);
            throw err;
        }
    }

    withResourceLoader(loadBootResource?: LoadBootResourceCallback): DotnetHostBuilder {
        try {
            loaderHelpers.loadBootResource = loadBootResource;
            return this;
        } catch (err) {
            mono_exit(1, err);
            throw err;
        }
    }

    async create(): Promise<RuntimeAPI> {
        try {
            if (!this.instance) {
                if (ENVIRONMENT_IS_WEB && (module.config! as MonoConfigInternal).forwardConsoleLogsToWS && typeof globalThis.WebSocket != "undefined") {
                    setup_proxy_console("main", globalThis.console, globalThis.location.origin);
                }
                if (ENVIRONMENT_IS_NODE) {
                    // eslint-disable-next-line @typescript-eslint/ban-ts-comment
                    // @ts-ignore:
                    const process = await import(/* webpackIgnore: true */"process");
                    if (process.versions.node.split(".")[0] < 14) {
                        throw new Error(`NodeJS at '${process.execPath}' has too low version '${process.versions.node}'`);
                    }
                }
                mono_assert(module, "Null moduleConfig");
                mono_assert(module.config, "Null moduleConfig.config");
                await createEmscripten(module);
                this.instance = globalObjectsRoot.api;
            }
            if (this.virtualWorkingDirectory) {
                const FS = (this.instance!.Module as any).FS;
                const wds = FS.stat(this.virtualWorkingDirectory);
                mono_assert(wds && FS.isDir(wds.mode), () => `Could not find working directory ${this.virtualWorkingDirectory}`);
                FS.chdir(this.virtualWorkingDirectory);
            }
            return this.instance;
        } catch (err) {
            mono_exit(1, err);
            throw err;
        }
    }

    async run(): Promise<number> {
        try {
            mono_assert(module.config, "Null moduleConfig.config");
            if (!this.instance) {
                await this.create();
            }
            mono_assert(module.config.mainAssemblyName, "Null moduleConfig.config.mainAssemblyName");
            if (!this.applicationArguments) {
                if (ENVIRONMENT_IS_NODE) {
                    // eslint-disable-next-line @typescript-eslint/ban-ts-comment
                    // @ts-ignore:
                    const process = await import(/* webpackIgnore: true */"process");
                    this.applicationArguments = process.argv.slice(2);
                } else {
                    this.applicationArguments = [];
                }
            }
            return this.instance!.runMainAndExit(module.config.mainAssemblyName, this.applicationArguments!);
        } catch (err) {
            mono_exit(1, err);
            throw err;
        }
    }
}

export async function createEmscripten(moduleFactory: DotnetModuleConfig | ((api: RuntimeAPI) => DotnetModuleConfig)): Promise<RuntimeAPI | EmscriptenModuleInternal> {
    // extract ModuleConfig
    if (typeof moduleFactory === "function") {
        const extension = moduleFactory(globalObjectsRoot.api) as any;
        if (extension.ready) {
            throw new Error("Module.ready couldn't be redefined.");
        }
        Object.assign(module, extension);
        deep_merge_module(module, extension);
    }
    else if (typeof moduleFactory === "object") {
        deep_merge_module(module, moduleFactory);
    }
    else {
        throw new Error("Can't use moduleFactory callback of createDotnetRuntime function.");
    }

    await detect_features_and_polyfill(module);
    if (BuildConfiguration === "Debug") {
        mono_log_info(`starting script ${loaderHelpers.scriptUrl}`);
        mono_log_info(`starting in ${loaderHelpers.scriptDirectory}`);
    }

    return module.ENVIRONMENT_IS_PTHREAD
        ? createEmscriptenWorker()
        : createEmscriptenMain();
}

function importModules() {
    runtimeHelpers.runtimeModuleUrl = resolve_asset_path("js-module-runtime").resolvedUrl!;
    runtimeHelpers.nativeModuleUrl = resolve_asset_path("js-module-native").resolvedUrl!;
    return [
        // keep js module names dynamic by using config, in the future we can use feature detection to load different flavors
        import(/* webpackIgnore: true */runtimeHelpers.runtimeModuleUrl),
        import(/* webpackIgnore: true */runtimeHelpers.nativeModuleUrl),
    ];
}

function initializeModules(es6Modules: [RuntimeModuleExportsInternal, NativeModuleExportsInternal]) {
    const { initializeExports, initializeReplacements, configureEmscriptenStartup, configureWorkerStartup, setRuntimeGlobals, passEmscriptenInternals } = es6Modules[0];
    const { default: emscriptenFactory } = es6Modules[1];
    setRuntimeGlobals(globalObjectsRoot);
    initializeExports(globalObjectsRoot);
    loaderHelpers.runtimeModuleLoaded.promise_control.resolve();

    emscriptenFactory((originalModule: EmscriptenModuleInternal) => {
        Object.assign(module, {
            ready: originalModule.ready,
            __dotnet_runtime: {
                initializeReplacements, configureEmscriptenStartup, configureWorkerStartup, passEmscriptenInternals
            }
        });

        return module;
    });
}

async function createEmscriptenMain(): Promise<RuntimeAPI> {
    if (!module.configSrc && (!module.config || Object.keys(module.config).length === 0 || !module.config.assets)) {
        // if config file location nor assets are provided
        module.configSrc = "./blazor.boot.json";
    }

    // download config
    await mono_wasm_load_config(module);

    const promises = importModules();

    const wasmModuleAsset = resolve_asset_path("dotnetwasm");
    start_asset_download(wasmModuleAsset).then(asset => {
        loaderHelpers.wasmDownloadPromise.promise_control.resolve(asset);
    });

    init_globalization();

    // TODO call mono_download_assets(); here in parallel ?
    const es6Modules = await Promise.all(promises);
    initializeModules(es6Modules as any);

    await runtimeHelpers.dotnetReady.promise;

    await invokeLibraryInitializers("onRuntimeReady", [globalObjectsRoot.api], "onRuntimeReady");

    return exportedRuntimeAPI;
}

async function createEmscriptenWorker(): Promise<EmscriptenModuleInternal> {
    setupPreloadChannelToMainThread();

    await loaderHelpers.afterConfigLoaded.promise;

    const promises = importModules();
    const es6Modules = await Promise.all(promises);
    initializeModules(es6Modules as any);

    return module;
}<|MERGE_RESOLUTION|>--- conflicted
+++ resolved
@@ -125,28 +125,31 @@
     }
 
     // internal
-<<<<<<< HEAD
     withInteropCleanupOnExit(): DotnetHostBuilder {
         try {
             deep_merge_config(monoConfig, {
                 interopCleanupOnExit: true
-=======
+            });
+            return this;
+        } catch (err) {
+            mono_exit(1, err);
+            throw err;
+        }
+    }
+
+    // internal
     withAssertAfterExit(): DotnetHostBuilder {
         try {
             deep_merge_config(monoConfig, {
                 assertAfterExit: true
->>>>>>> 7980421b
-            });
-            return this;
-        } catch (err) {
-            mono_exit(1, err);
-            throw err;
-        }
-    }
-<<<<<<< HEAD
-=======
-
->>>>>>> 7980421b
+            });
+            return this;
+        } catch (err) {
+            mono_exit(1, err);
+            throw err;
+        }
+    }
+
     // internal
     //  todo fallback later by debugLevel
     withWaitingForDebugger(level: number): DotnetHostBuilder {
