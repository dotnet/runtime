--- conflicted
+++ resolved
@@ -6,12 +6,7 @@
     MonoMethod, MonoObject, MonoString,
     MonoType, MonoObjectRef, MonoStringRef, JSMarshalerArguments
 } from "./types";
-<<<<<<< HEAD
-import { Module } from "./imports";
-=======
 import { ENVIRONMENT_IS_PTHREAD, Module } from "./imports";
-import { JSMarshalerArguments } from "./marshal";
->>>>>>> 18d0367c
 import { VoidPtr, CharPtrPtr, Int32Ptr, CharPtr, ManagedPointer } from "./types/emscripten";
 
 type SigLine = [lazy: boolean, name: string, returnType: string | null, argTypes?: string[], opts?: any];
