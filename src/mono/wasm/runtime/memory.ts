// Licensed to the .NET Foundation under one or more agreements.
// The .NET Foundation licenses this file to you under the MIT license.

import monoWasmThreads from "consts:monoWasmThreads";
import { Module, runtimeHelpers } from "./imports";
import { mono_assert, MemOffset, NumberOrPointer } from "./types";
import { VoidPtr, CharPtr } from "./types/emscripten";
import cwraps, { I52Error } from "./cwraps";

const alloca_stack: Array<VoidPtr> = [];
const alloca_buffer_size = 32 * 1024;
let alloca_base: VoidPtr, alloca_offset: VoidPtr, alloca_limit: VoidPtr;

function _ensure_allocated(): void {
    if (alloca_base)
        return;
    alloca_base = Module._malloc(alloca_buffer_size);
    alloca_offset = alloca_base;
    alloca_limit = <VoidPtr>(<any>alloca_base + alloca_buffer_size);
}

const max_int64_big = BigInt("9223372036854775807");
const min_int64_big = BigInt("-9223372036854775808");

export function temp_malloc(size: number): VoidPtr {
    _ensure_allocated();
    if (!alloca_stack.length)
        throw new Error("No temp frames have been created at this point");

    const result = alloca_offset;
    alloca_offset += <any>size;
    if (alloca_offset >= alloca_limit)
        throw new Error("Out of temp storage space");
    return result;
}

export function _create_temp_frame(): void {
    _ensure_allocated();
    alloca_stack.push(alloca_offset);
}

export function _release_temp_frame(): void {
    if (!alloca_stack.length)
        throw new Error("No temp frames have been created at this point");

    alloca_offset = <VoidPtr>alloca_stack.pop();
}


function assert_int_in_range(value: Number, min: Number, max: Number) {
    mono_assert(Number.isSafeInteger(value), () => `Value is not an integer: ${value} (${typeof (value)})`);
    mono_assert(value >= min && value <= max, () => `Overflow: value ${value} is out of ${min} ${max} range`);
}

export function _zero_region(byteOffset: VoidPtr, sizeBytes: number): void {
    Module.HEAP8.fill(0, <any>byteOffset, <any>byteOffset + sizeBytes);
}

export function setB32(offset: MemOffset, value: number | boolean): void {
    const boolValue = !!value;
    if (typeof (value) === "number")
        assert_int_in_range(value, 0, 1);
    Module.HEAP32[<any>offset >>> 2] = boolValue ? 1 : 0;
}

export function setU8(offset: MemOffset, value: number): void {
    assert_int_in_range(value, 0, 0xFF);
    Module.HEAPU8[<any>offset] = value;
}

export function setU16(offset: MemOffset, value: number): void {
    assert_int_in_range(value, 0, 0xFFFF);
    Module.HEAPU16[<any>offset >>> 1] = value;
}

export function setU32_unchecked(offset: MemOffset, value: NumberOrPointer): void {
    Module.HEAPU32[<any>offset >>> 2] = <number><any>value;
}

export function setU32(offset: MemOffset, value: NumberOrPointer): void {
    assert_int_in_range(<any>value, 0, 0xFFFF_FFFF);
    Module.HEAPU32[<any>offset >>> 2] = <number><any>value;
}

export function setI8(offset: MemOffset, value: number): void {
    assert_int_in_range(value, -0x80, 0x7F);
    Module.HEAP8[<any>offset] = value;
}

export function setI16(offset: MemOffset, value: number): void {
    assert_int_in_range(value, -0x8000, 0x7FFF);
    Module.HEAP16[<any>offset >>> 1] = value;
}

export function setI32_unchecked(offset: MemOffset, value: number): void {
    Module.HEAP32[<any>offset >>> 2] = value;
}

export function setI32(offset: MemOffset, value: number): void {
    assert_int_in_range(<any>value, -0x8000_0000, 0x7FFF_FFFF);
    Module.HEAP32[<any>offset >>> 2] = value;
}

function autoThrowI52(error: I52Error) {
    if (error === I52Error.NONE)
        return;

    switch (error) {
        case I52Error.NON_INTEGRAL:
            throw new Error("value was not an integer");
        case I52Error.OUT_OF_RANGE:
            throw new Error("value out of range");
        default:
            throw new Error("unknown internal error");
    }
}

/**
 * Throws for values which are not 52 bit integer. See Number.isSafeInteger()
 */
export function setI52(offset: MemOffset, value: number): void {
    mono_assert(Number.isSafeInteger(value), () => `Value is not a safe integer: ${value} (${typeof (value)})`);
    const error = cwraps.mono_wasm_f64_to_i52(<any>offset, value);
    autoThrowI52(error);
}

/**
 * Throws for values which are not 52 bit integer or are negative. See Number.isSafeInteger().
 */
export function setU52(offset: MemOffset, value: number): void {
    mono_assert(Number.isSafeInteger(value), () => `Value is not a safe integer: ${value} (${typeof (value)})`);
    mono_assert(value >= 0, "Can't convert negative Number into UInt64");
    const error = cwraps.mono_wasm_f64_to_u52(<any>offset, value);
    autoThrowI52(error);
}

export function setI64Big(offset: MemOffset, value: bigint): void {
    mono_assert(typeof value === "bigint", () => `Value is not an bigint: ${value} (${typeof (value)})`);
    mono_assert(value >= min_int64_big && value <= max_int64_big, () => `Overflow: value ${value} is out of ${min_int64_big} ${max_int64_big} range`);

    Module.HEAP64[<any>offset >>> 3] = value;
}

export function setF32(offset: MemOffset, value: number): void {
    mono_assert(typeof value === "number", () => `Value is not a Number: ${value} (${typeof (value)})`);
    Module.HEAPF32[<any>offset >>> 2] = value;
}

export function setF64(offset: MemOffset, value: number): void {
    mono_assert(typeof value === "number", () => `Value is not a Number: ${value} (${typeof (value)})`);
    Module.HEAPF64[<any>offset >>> 3] = value;
}


export function getB32(offset: MemOffset): boolean {
    return !!(Module.HEAP32[<any>offset >>> 2]);
}

export function getU8(offset: MemOffset): number {
    return Module.HEAPU8[<any>offset];
}

export function getU16(offset: MemOffset): number {
    return Module.HEAPU16[<any>offset >>> 1];
}

export function getU32(offset: MemOffset): number {
    return Module.HEAPU32[<any>offset >>> 2];
}

export function getI32_unaligned(offset: MemOffset): number {
    return cwraps.mono_wasm_get_i32_unaligned(<any>offset);
}

export function getU32_unaligned(offset: MemOffset): number {
    return cwraps.mono_wasm_get_i32_unaligned(<any>offset) >>> 0;
}

export function getF32_unaligned(offset: MemOffset): number {
    return cwraps.mono_wasm_get_f32_unaligned(<any>offset);
}

export function getF64_unaligned(offset: MemOffset): number {
    return cwraps.mono_wasm_get_f64_unaligned(<any>offset);
}

export function getI8(offset: MemOffset): number {
    return Module.HEAP8[<any>offset];
}

export function getI16(offset: MemOffset): number {
    return Module.HEAP16[<any>offset >>> 1];
}

export function getI32(offset: MemOffset): number {
    return Module.HEAP32[<any>offset >>> 2];
}

/**
 * Throws for Number.MIN_SAFE_INTEGER > value > Number.MAX_SAFE_INTEGER
 */
export function getI52(offset: MemOffset): number {
    const result = cwraps.mono_wasm_i52_to_f64(<any>offset, runtimeHelpers._i52_error_scratch_buffer);
    const error = getI32(runtimeHelpers._i52_error_scratch_buffer);
    autoThrowI52(error);
    return result;
}

/**
 * Throws for 0 > value > Number.MAX_SAFE_INTEGER
 */
export function getU52(offset: MemOffset): number {
    const result = cwraps.mono_wasm_u52_to_f64(<any>offset, runtimeHelpers._i52_error_scratch_buffer);
    const error = getI32(runtimeHelpers._i52_error_scratch_buffer);
    autoThrowI52(error);
    return result;
}

export function getI64Big(offset: MemOffset): bigint {
    return Module.HEAP64[<any>offset >>> 3];
}

export function getF32(offset: MemOffset): number {
    return Module.HEAPF32[<any>offset >>> 2];
}

export function getF64(offset: MemOffset): number {
    return Module.HEAPF64[<any>offset >>> 3];
}

<<<<<<< HEAD
export function getCU64(offset: MemOffset): cuint64.CUInt64 {
    const lo = getU32(offset);
    const hi = getU32(<any>offset + 4);
    return cuint64.pack32(lo, hi);
}

export function setCU64(offset: MemOffset, value: cuint64.CUInt64): void {
    const [lo, hi] = cuint64.unpack32(value);
    setU32_unchecked(offset, lo);
    setU32_unchecked(<any>offset + 4, hi);
=======
let max_int64_big: BigInt;
let min_int64_big: BigInt;
export function afterUpdateGlobalBufferAndViews(buffer: ArrayBufferLike): void {
    if (is_bigint_supported) {
        max_int64_big = BigInt("9223372036854775807");
        min_int64_big = BigInt("-9223372036854775808");
        HEAPI64 = new BigInt64Array(buffer);
    }
>>>>>>> 3e73be1b
}

/// Allocates a new buffer of the given size on the Emscripten stack and passes a pointer to it to the callback.
/// Returns the result of the callback.  As usual with stack allocations, the buffer is freed when the callback returns.
/// Do not attempt to use the stack pointer after the callback is finished.
export function withStackAlloc<TResult>(bytesWanted: number, f: (ptr: VoidPtr) => TResult): TResult;
export function withStackAlloc<T1, TResult>(bytesWanted: number, f: (ptr: VoidPtr, ud1: T1) => TResult, ud1: T1): TResult;
export function withStackAlloc<T1, T2, TResult>(bytesWanted: number, f: (ptr: VoidPtr, ud1: T1, ud2: T2) => TResult, ud1: T1, ud2: T2): TResult;
export function withStackAlloc<T1, T2, T3, TResult>(bytesWanted: number, f: (ptr: VoidPtr, ud1: T1, ud2: T2, ud3: T3) => TResult, ud1: T1, ud2: T2, ud3: T3): TResult;
export function withStackAlloc<T1, T2, T3, TResult>(bytesWanted: number, f: (ptr: VoidPtr, ud1?: T1, ud2?: T2, ud3?: T3) => TResult, ud1?: T1, ud2?: T2, ud3?: T3): TResult {
    const sp = Module.stackSave();
    const ptr = Module.stackAlloc(bytesWanted);
    try {
        return f(ptr, ud1, ud2, ud3);
    } finally {
        Module.stackRestore(sp);
    }
}

// @bytes must be a typed array. space is allocated for it in the native heap
//  and it is copied to that location. returns the address of the allocation.
export function mono_wasm_load_bytes_into_heap(bytes: Uint8Array): VoidPtr {
    const memoryOffset = Module._malloc(bytes.length);
    const heapBytes = new Uint8Array(Module.HEAPU8.buffer, <any>memoryOffset, bytes.length);
    heapBytes.set(bytes);
    return memoryOffset;
}

export function getEnv(name: string): string | null {
    let charPtr: CharPtr = <any>0;
    try {
        charPtr = cwraps.mono_wasm_getenv(name);
        if (<any>charPtr === 0)
            return null;
        else return Module.UTF8ToString(charPtr);
    } finally {
        if (charPtr) Module._free(<any>charPtr);
    }
}

const BuiltinAtomics = globalThis.Atomics;

export const Atomics = monoWasmThreads ? {
    storeI32(offset: MemOffset, value: number): void {

        BuiltinAtomics.store(Module.HEAP32, <any>offset >>> 2, value);
    },
    notifyI32(offset: MemOffset, count: number): void {
        BuiltinAtomics.notify(Module.HEAP32, <any>offset >>> 2, count);
    }
} : {
    storeI32: setI32,
    notifyI32: () => { /*empty*/ }
};<|MERGE_RESOLUTION|>--- conflicted
+++ resolved
@@ -226,29 +226,6 @@
 
 export function getF64(offset: MemOffset): number {
     return Module.HEAPF64[<any>offset >>> 3];
-}
-
-<<<<<<< HEAD
-export function getCU64(offset: MemOffset): cuint64.CUInt64 {
-    const lo = getU32(offset);
-    const hi = getU32(<any>offset + 4);
-    return cuint64.pack32(lo, hi);
-}
-
-export function setCU64(offset: MemOffset, value: cuint64.CUInt64): void {
-    const [lo, hi] = cuint64.unpack32(value);
-    setU32_unchecked(offset, lo);
-    setU32_unchecked(<any>offset + 4, hi);
-=======
-let max_int64_big: BigInt;
-let min_int64_big: BigInt;
-export function afterUpdateGlobalBufferAndViews(buffer: ArrayBufferLike): void {
-    if (is_bigint_supported) {
-        max_int64_big = BigInt("9223372036854775807");
-        min_int64_big = BigInt("-9223372036854775808");
-        HEAPI64 = new BigInt64Array(buffer);
-    }
->>>>>>> 3e73be1b
 }
 
 /// Allocates a new buffer of the given size on the Emscripten stack and passes a pointer to it to the callback.
