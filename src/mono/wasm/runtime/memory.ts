import monoWasmThreads from "consts:monoWasmThreads";
import { Module, runtimeHelpers } from "./imports";
import { mono_assert } from "./types";
import { VoidPtr, NativePointer, ManagedPointer } from "./types/emscripten";
import * as cuint64 from "./cuint64";
import cwraps, { I52Error } from "./cwraps";

const alloca_stack: Array<VoidPtr> = [];
const alloca_buffer_size = 32 * 1024;
let alloca_base: VoidPtr, alloca_offset: VoidPtr, alloca_limit: VoidPtr;
let HEAPI64: BigInt64Array = <any>null;

function _ensure_allocated(): void {
    if (alloca_base)
        return;
    alloca_base = Module._malloc(alloca_buffer_size);
    alloca_offset = alloca_base;
    alloca_limit = <VoidPtr>(<any>alloca_base + alloca_buffer_size);
}

const is_bigint_supported = typeof BigInt !== "undefined" && typeof BigInt64Array !== "undefined";

export function temp_malloc(size: number): VoidPtr {
    _ensure_allocated();
    if (!alloca_stack.length)
        throw new Error("No temp frames have been created at this point");

    const result = alloca_offset;
    alloca_offset += <any>size;
    if (alloca_offset >= alloca_limit)
        throw new Error("Out of temp storage space");
    return result;
}

export function _create_temp_frame(): void {
    _ensure_allocated();
    alloca_stack.push(alloca_offset);
}

export function _release_temp_frame(): void {
    if (!alloca_stack.length)
        throw new Error("No temp frames have been created at this point");

    alloca_offset = <VoidPtr>alloca_stack.pop();
}

type _MemOffset = number | VoidPtr | NativePointer | ManagedPointer;
type _NumberOrPointer = number | VoidPtr | NativePointer | ManagedPointer;

function assert_int_in_range(value: Number, min: Number, max: Number) {
    mono_assert(Number.isSafeInteger(value), () => `Value is not an integer: ${value} (${typeof (value)})`);
    mono_assert(value >= min && value <= max, () => `Overflow: value ${value} is out of ${min} ${max} range`);
}

export function _zero_region(byteOffset: VoidPtr, sizeBytes: number): void {
    if (((<any>byteOffset % 4) === 0) && ((sizeBytes % 4) === 0))
        Module.HEAP32.fill(0, <any>byteOffset >>> 2, sizeBytes >>> 2);
    else
        Module.HEAP8.fill(0, <any>byteOffset, sizeBytes);
}

export function setB32(offset: _MemOffset, value: number | boolean): void {
    const boolValue = !!value;
    if (typeof (value) === "number")
        assert_int_in_range(value, 0, 1);
    Module.HEAP32[<any>offset >>> 2] = boolValue ? 1 : 0;
}

export function setU8(offset: _MemOffset, value: number): void {
    assert_int_in_range(value, 0, 0xFF);
    Module.HEAPU8[<any>offset] = value;
}

export function setU16(offset: _MemOffset, value: number): void {
    assert_int_in_range(value, 0, 0xFFFF);
    Module.HEAPU16[<any>offset >>> 1] = value;
}

export function setU32_unchecked(offset: _MemOffset, value: _NumberOrPointer): void {
    Module.HEAPU32[<any>offset >>> 2] = <number><any>value;
}

export function setU32(offset: _MemOffset, value: _NumberOrPointer): void {
    assert_int_in_range(<any>value, 0, 0xFFFF_FFFF);
    Module.HEAPU32[<any>offset >>> 2] = <number><any>value;
}

export function setI8(offset: _MemOffset, value: number): void {
    assert_int_in_range(value, -0x80, 0x7F);
    Module.HEAP8[<any>offset] = value;
}

export function setI16(offset: _MemOffset, value: number): void {
    assert_int_in_range(value, -0x8000, 0x7FFF);
    Module.HEAP16[<any>offset >>> 1] = value;
}

export function setI32_unchecked(offset: _MemOffset, value: number): void {
    Module.HEAP32[<any>offset >>> 2] = value;
}

export function setI32(offset: _MemOffset, value: number): void {
    assert_int_in_range(<any>value, -0x8000_0000, 0x7FFF_FFFF);
    Module.HEAP32[<any>offset >>> 2] = value;
}

function autoThrowI52(error: I52Error) {
    if (error === I52Error.NONE)
        return;

    switch (error) {
        case I52Error.NON_INTEGRAL:
            throw new Error("value was not an integer");
        case I52Error.OUT_OF_RANGE:
            throw new Error("value out of range");
        default:
            throw new Error("unknown internal error");
    }
}

/**
 * Throws for values which are not 52 bit integer. See Number.isSafeInteger()
 */
export function setI52(offset: _MemOffset, value: number): void {
    mono_assert(Number.isSafeInteger(value), () => `Value is not a safe integer: ${value} (${typeof (value)})`);
    const error = cwraps.mono_wasm_f64_to_i52(<any>offset, value);
    autoThrowI52(error);
}

/**
 * Throws for values which are not 52 bit integer or are negative. See Number.isSafeInteger().
 */
export function setU52(offset: _MemOffset, value: number): void {
    mono_assert(Number.isSafeInteger(value), () => `Value is not a safe integer: ${value} (${typeof (value)})`);
    mono_assert(value >= 0, "Can't convert negative Number into UInt64");
    const error = cwraps.mono_wasm_f64_to_u52(<any>offset, value);
    autoThrowI52(error);
}

export function setI64Big(offset: _MemOffset, value: bigint): void {
    mono_assert(is_bigint_supported, "BigInt is not supported.");
    mono_assert(typeof value === "bigint", () => `Value is not an bigint: ${value} (${typeof (value)})`);
    mono_assert(value >= min_int64_big && value <= max_int64_big, () => `Overflow: value ${value} is out of ${min_int64_big} ${max_int64_big} range`);

    HEAPI64[<any>offset >>> 3] = value;
}

export function setF32(offset: _MemOffset, value: number): void {
    mono_assert(typeof value === "number", () => `Value is not a Number: ${value} (${typeof (value)})`);
    Module.HEAPF32[<any>offset >>> 2] = value;
}

export function setF64(offset: _MemOffset, value: number): void {
    mono_assert(typeof value === "number", () => `Value is not a Number: ${value} (${typeof (value)})`);
    Module.HEAPF64[<any>offset >>> 3] = value;
}


export function getB32(offset: _MemOffset): boolean {
    return !!(Module.HEAP32[<any>offset >>> 2]);
}

export function getU8(offset: _MemOffset): number {
    return Module.HEAPU8[<any>offset];
}

export function getU16(offset: _MemOffset): number {
    return Module.HEAPU16[<any>offset >>> 1];
}

export function getU32(offset: _MemOffset): number {
    return Module.HEAPU32[<any>offset >>> 2];
}

export function getI8(offset: _MemOffset): number {
    return Module.HEAP8[<any>offset];
}

export function getI16(offset: _MemOffset): number {
    return Module.HEAP16[<any>offset >>> 1];
}

export function getI32(offset: _MemOffset): number {
    return Module.HEAP32[<any>offset >>> 2];
}

/**
 * Throws for Number.MIN_SAFE_INTEGER > value > Number.MAX_SAFE_INTEGER
 */
export function getI52(offset: _MemOffset): number {
    const result = cwraps.mono_wasm_i52_to_f64(<any>offset, runtimeHelpers._i52_error_scratch_buffer);
    const error = getI32(runtimeHelpers._i52_error_scratch_buffer);
    autoThrowI52(error);
    return result;
}

/**
 * Throws for 0 > value > Number.MAX_SAFE_INTEGER
 */
export function getU52(offset: _MemOffset): number {
    const result = cwraps.mono_wasm_u52_to_f64(<any>offset, runtimeHelpers._i52_error_scratch_buffer);
    const error = getI32(runtimeHelpers._i52_error_scratch_buffer);
    autoThrowI52(error);
    return result;
}

export function getI64Big(offset: _MemOffset): bigint {
    mono_assert(is_bigint_supported, "BigInt is not supported.");
    return HEAPI64[<any>offset >>> 3];
}

export function getF32(offset: _MemOffset): number {
    return Module.HEAPF32[<any>offset >>> 2];
}

export function getF64(offset: _MemOffset): number {
    return Module.HEAPF64[<any>offset >>> 3];
}

let max_int64_big: BigInt;
let min_int64_big: BigInt;
export function afterUpdateGlobalBufferAndViews(buffer: ArrayBufferLike): void {
    if (is_bigint_supported) {
        max_int64_big = BigInt("9223372036854775807");
        min_int64_big = BigInt("-9223372036854775808");
        HEAPI64 = new BigInt64Array(buffer);
    }
}

export function getCU64(offset: _MemOffset): cuint64.CUInt64 {
    const lo = getU32(offset);
    const hi = getU32(<any>offset + 4);
    return cuint64.pack32(lo, hi);
}

export function setCU64(offset: _MemOffset, value: cuint64.CUInt64): void {
    const [lo, hi] = cuint64.unpack32(value);
    setU32_unchecked(offset, lo);
    setU32_unchecked(<any>offset + 4, hi);
}

/// Allocates a new buffer of the given size on the Emscripten stack and passes a pointer to it to the callback.
/// Returns the result of the callback.  As usual with stack allocations, the buffer is freed when the callback returns.
/// Do not attempt to use the stack pointer after the callback is finished.
export function withStackAlloc<TResult>(bytesWanted: number, f: (ptr: VoidPtr) => TResult): TResult;
export function withStackAlloc<T1, TResult>(bytesWanted: number, f: (ptr: VoidPtr, ud1: T1) => TResult, ud1: T1): TResult;
export function withStackAlloc<T1, T2, TResult>(bytesWanted: number, f: (ptr: VoidPtr, ud1: T1, ud2: T2) => TResult, ud1: T1, ud2: T2): TResult;
export function withStackAlloc<T1, T2, T3, TResult>(bytesWanted: number, f: (ptr: VoidPtr, ud1: T1, ud2: T2, ud3: T3) => TResult, ud1: T1, ud2: T2, ud3: T3): TResult;
export function withStackAlloc<T1, T2, T3, TResult>(bytesWanted: number, f: (ptr: VoidPtr, ud1?: T1, ud2?: T2, ud3?: T3) => TResult, ud1?: T1, ud2?: T2, ud3?: T3): TResult {
    const sp = Module.stackSave();
    const ptr = Module.stackAlloc(bytesWanted);
    try {
        return f(ptr, ud1, ud2, ud3);
    } finally {
        Module.stackRestore(sp);
    }
}

<<<<<<< HEAD
// @bytes must be a typed array. space is allocated for it in the native heap
//  and it is copied to that location. returns the address of the allocation.
export function mono_wasm_load_bytes_into_heap(bytes: Uint8Array): VoidPtr {
    const memoryOffset = Module._malloc(bytes.length);
    const heapBytes = new Uint8Array(Module.HEAPU8.buffer, <any>memoryOffset, bytes.length);
    heapBytes.set(bytes);
    return memoryOffset;
}
=======
const BuiltinAtomics = globalThis.Atomics;

export const Atomics = monoWasmThreads ? {
    storeI32(offset: _MemOffset, value: number): void {

        BuiltinAtomics.store(Module.HEAP32, <any>offset >>> 2, value);
    },
    notifyI32(offset: _MemOffset, count: number): void {
        BuiltinAtomics.notify(Module.HEAP32, <any>offset >>> 2, count);
    }
} : {
    storeI32: setI32,
    notifyI32: () => { /*empty*/ }
};
>>>>>>> 73374e8e
<|MERGE_RESOLUTION|>--- conflicted
+++ resolved
@@ -256,7 +256,6 @@
     }
 }
 
-<<<<<<< HEAD
 // @bytes must be a typed array. space is allocated for it in the native heap
 //  and it is copied to that location. returns the address of the allocation.
 export function mono_wasm_load_bytes_into_heap(bytes: Uint8Array): VoidPtr {
@@ -265,7 +264,7 @@
     heapBytes.set(bytes);
     return memoryOffset;
 }
-=======
+
 const BuiltinAtomics = globalThis.Atomics;
 
 export const Atomics = monoWasmThreads ? {
@@ -279,5 +278,4 @@
 } : {
     storeI32: setI32,
     notifyI32: () => { /*empty*/ }
-};
->>>>>>> 73374e8e
+};