--- conflicted
+++ resolved
@@ -162,13 +162,12 @@
     return Module.HEAPF64[<any>offset >>> 3];
 }
 
-<<<<<<< HEAD
 export function afterUpdateGlobalBufferAndViews(buffer: Buffer): void {
     if (is_bingint_supported) {
         HEAPI64 = new BigInt64Array(buffer);
     }
 }
-=======
+
 export function getCU64(offset: _MemOffset): cuint64.CUInt64 {
     const lo = getU32(offset);
     const hi = getU32(<any>offset + 4);
@@ -197,4 +196,3 @@
         Module.stackRestore(sp);
     }
 }
->>>>>>> 04d5bbcb
