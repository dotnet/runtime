<<<<<<< HEAD
import { ExitStatus, INTERNAL, Module, quit, runtimeHelpers } from "./imports";
import { mono_wasm_wait_for_debugger } from "./debug";
import { mono_wasm_set_main_args, runtime_is_initialized_reject } from "./startup";
import { mono_call_assembly_entry_point } from "./net6-legacy/method-calls";
=======
import { INTERNAL, Module, runtimeHelpers } from "./imports";
import { mono_call_assembly_entry_point } from "./method-calls";
import { mono_wasm_wait_for_debugger } from "./debug";
import { abort_startup, mono_wasm_set_main_args } from "./startup";
>>>>>>> 73374e8e

export async function mono_run_main_and_exit(main_assembly_name: string, args: string[]): Promise<void> {
    try {
        const result = await mono_run_main(main_assembly_name, args);
        set_exit_code(result);
    } catch (error) {
        if (error instanceof runtimeHelpers.ExitStatus) {
            return;
        }
        set_exit_code(1, error);
    }
}

export async function mono_run_main(main_assembly_name: string, args: string[]): Promise<number> {
    mono_wasm_set_main_args(main_assembly_name, args);
    if (runtimeHelpers.wait_for_debugger == -1) {
        console.log("MONO_WASM: waiting for debugger...");
        return await mono_wasm_wait_for_debugger().then(() => mono_call_assembly_entry_point(main_assembly_name, [args], "m"));
    }
    return mono_call_assembly_entry_point(main_assembly_name, [args], "m");
}

// eslint-disable-next-line @typescript-eslint/explicit-module-boundary-types
export function mono_on_abort(error: any): void {
    abort_startup(error, false);
    set_exit_code(1, error);
}

// eslint-disable-next-line @typescript-eslint/explicit-module-boundary-types
export function set_exit_code(exit_code: number, reason?: any): void {
    if (reason && !(reason instanceof runtimeHelpers.ExitStatus)) {
        if (reason instanceof Error)
            Module.printErr(INTERNAL.mono_wasm_stringify_as_error_with_stack(reason));
        else if (typeof reason == "string")
            Module.printErr(reason);
        else
            Module.printErr(JSON.stringify(reason));
    }
    else {
        reason = new runtimeHelpers.ExitStatus(exit_code);
    }
    runtimeHelpers.quit(exit_code, reason);
}<|MERGE_RESOLUTION|>--- conflicted
+++ resolved
@@ -1,14 +1,7 @@
-<<<<<<< HEAD
-import { ExitStatus, INTERNAL, Module, quit, runtimeHelpers } from "./imports";
-import { mono_wasm_wait_for_debugger } from "./debug";
-import { mono_wasm_set_main_args, runtime_is_initialized_reject } from "./startup";
-import { mono_call_assembly_entry_point } from "./net6-legacy/method-calls";
-=======
 import { INTERNAL, Module, runtimeHelpers } from "./imports";
 import { mono_call_assembly_entry_point } from "./method-calls";
 import { mono_wasm_wait_for_debugger } from "./debug";
 import { abort_startup, mono_wasm_set_main_args } from "./startup";
->>>>>>> 73374e8e
 
 export async function mono_run_main_and_exit(main_assembly_name: string, args: string[]): Promise<void> {
     try {
