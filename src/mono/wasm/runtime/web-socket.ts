--- conflicted
+++ resolved
@@ -5,11 +5,7 @@
 
 import { prevent_timer_throttling } from "./scheduling";
 import { Queue } from "./queue";
-<<<<<<< HEAD
-import { createPromiseController, mono_assert } from "./globals";
-=======
-import { ENVIRONMENT_IS_NODE, ENVIRONMENT_IS_SHELL, createPromiseController } from "./globals";
->>>>>>> 9c8c9736
+import { ENVIRONMENT_IS_NODE, ENVIRONMENT_IS_SHELL, createPromiseController, mono_assert } from "./globals";
 import { setI32, localHeapViewU8 } from "./memory";
 import { VoidPtr } from "./types/emscripten";
 import { PromiseController } from "./types/internal";
