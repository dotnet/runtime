// Licensed to the .NET Foundation under one or more agreements.
// The .NET Foundation licenses this file to you under the MIT license.

import MonoWasmThreads from "consts:monoWasmThreads";

import { prevent_timer_throttling } from "./scheduling";
import { Queue } from "./queue";
<<<<<<< HEAD
import { createPromiseController } from "./globals";
=======
import { ENVIRONMENT_IS_NODE, ENVIRONMENT_IS_SHELL, createPromiseController, mono_assert } from "./globals";
>>>>>>> cdff572b
import { setI32, localHeapViewU8 } from "./memory";
import { VoidPtr } from "./types/emscripten";
import { PromiseController } from "./types/internal";
import { mono_log_warn } from "./logging";
import { viewOrCopy, utf8ToStringRelaxed, stringToUTF8 } from "./strings";

const wasm_ws_pending_send_buffer = Symbol.for("wasm ws_pending_send_buffer");
const wasm_ws_pending_send_buffer_offset = Symbol.for("wasm ws_pending_send_buffer_offset");
const wasm_ws_pending_send_buffer_type = Symbol.for("wasm ws_pending_send_buffer_type");
const wasm_ws_pending_receive_event_queue = Symbol.for("wasm ws_pending_receive_event_queue");
const wasm_ws_pending_receive_promise_queue = Symbol.for("wasm ws_pending_receive_promise_queue");
const wasm_ws_pending_open_promise = Symbol.for("wasm ws_pending_open_promise");
const wasm_ws_pending_close_promises = Symbol.for("wasm ws_pending_close_promises");
const wasm_ws_pending_send_promises = Symbol.for("wasm ws_pending_send_promises");
const wasm_ws_is_aborted = Symbol.for("wasm ws_is_aborted");
const wasm_ws_receive_status_ptr = Symbol.for("wasm ws_receive_status_ptr");
let mono_wasm_web_socket_close_warning = false;
const ws_send_buffer_blocking_threshold = 65536;
const emptyBuffer = new Uint8Array();

export function ws_wasm_create(uri: string, sub_protocols: string[] | null, receive_status_ptr: VoidPtr, onClosed: (code: number, reason: string) => void): WebSocketExtension {
    mono_assert(uri && typeof uri === "string", () => `ERR12: Invalid uri ${typeof uri}`);

    const ws = new globalThis.WebSocket(uri, sub_protocols || undefined) as WebSocketExtension;
    const { promise_control: open_promise_control } = createPromiseController<WebSocketExtension>();

    ws[wasm_ws_pending_receive_event_queue] = new Queue();
    ws[wasm_ws_pending_receive_promise_queue] = new Queue();
    ws[wasm_ws_pending_open_promise] = open_promise_control;
    ws[wasm_ws_pending_send_promises] = [];
    ws[wasm_ws_pending_close_promises] = [];
    ws[wasm_ws_receive_status_ptr] = receive_status_ptr;
    ws.binaryType = "arraybuffer";
    const local_on_open = () => {
        if (ws[wasm_ws_is_aborted]) return;
        open_promise_control.resolve(ws);
        prevent_timer_throttling();
    };
    const local_on_message = (ev: MessageEvent) => {
        if (ws[wasm_ws_is_aborted]) return;
        _mono_wasm_web_socket_on_message(ws, ev);
        prevent_timer_throttling();
    };
    const local_on_close = (ev: CloseEvent) => {
        ws.removeEventListener("message", local_on_message);
        if (ws[wasm_ws_is_aborted]) return;
        if (onClosed) onClosed(ev.code, ev.reason);

        // this reject would not do anything if there was already "open" before it.
        open_promise_control.reject(ev.reason);

        for (const close_promise_control of ws[wasm_ws_pending_close_promises]) {
            close_promise_control.resolve();
        }

        // send close to any pending receivers, to wake them
        const receive_promise_queue = ws[wasm_ws_pending_receive_promise_queue];
        receive_promise_queue.drain((receive_promise_control) => {
            setI32(receive_status_ptr, 0); // count
            setI32(<any>receive_status_ptr + 4, 2); // type:close
            setI32(<any>receive_status_ptr + 8, 1);// end_of_message: true
            receive_promise_control.resolve();
        });
    };
    const local_on_error = (ev: any) => {
        open_promise_control.reject(ev.message || "WebSocket error");
    };
    ws.addEventListener("message", local_on_message);
    ws.addEventListener("open", local_on_open, { once: true });
    ws.addEventListener("close", local_on_close, { once: true });
    ws.addEventListener("error", local_on_error, { once: true });

    return ws;
}

export function ws_wasm_open(ws: WebSocketExtension): Promise<WebSocketExtension> | null {
    mono_assert(!!ws, "ERR17: expected ws instance");
    const open_promise_control = ws[wasm_ws_pending_open_promise];
    return open_promise_control.promise;
}

export function ws_wasm_send(ws: WebSocketExtension, buffer_ptr: VoidPtr, buffer_length: number, message_type: number, end_of_message: boolean): Promise<void> | null {
    mono_assert(!!ws, "ERR17: expected ws instance");

    const buffer_view = new Uint8Array(localHeapViewU8().buffer, <any>buffer_ptr, buffer_length);
    const whole_buffer = _mono_wasm_web_socket_send_buffering(ws, buffer_view, message_type, end_of_message);

    if (!end_of_message || !whole_buffer) {
        return null;
    }

    return _mono_wasm_web_socket_send_and_wait(ws, whole_buffer);
}

export function ws_wasm_receive(ws: WebSocketExtension, buffer_ptr: VoidPtr, buffer_length: number): Promise<void> | null {
    mono_assert(!!ws, "ERR18: expected ws instance");

    const receive_event_queue = ws[wasm_ws_pending_receive_event_queue];
    const receive_promise_queue = ws[wasm_ws_pending_receive_promise_queue];

    const readyState = ws.readyState;
    if (readyState != WebSocket.OPEN && readyState != WebSocket.CLOSING) {
        throw new Error(`InvalidState: ${readyState} The WebSocket is not connected.`);
    }

    if (receive_event_queue.getLength()) {
        mono_assert(receive_promise_queue.getLength() == 0, "ERR20: Invalid WS state");

        // finish synchronously
        _mono_wasm_web_socket_receive_buffering(ws, receive_event_queue, buffer_ptr, buffer_length);

        return null;
    }
    const { promise, promise_control } = createPromiseController<void>();
    const receive_promise_control = promise_control as ReceivePromiseControl;
    receive_promise_control.buffer_ptr = buffer_ptr;
    receive_promise_control.buffer_length = buffer_length;
    receive_promise_queue.enqueue(receive_promise_control);

    return promise;
}

export function ws_wasm_close(ws: WebSocketExtension, code: number, reason: string | null, wait_for_close_received: boolean): Promise<void> | null {
    mono_assert(!!ws, "ERR19: expected ws instance");

    if (ws.readyState == WebSocket.CLOSED) {
        return null;
    }

    if (wait_for_close_received) {
        const { promise, promise_control } = createPromiseController<void>();
        ws[wasm_ws_pending_close_promises].push(promise_control);

        if (typeof reason === "string") {
            ws.close(code, reason);
        } else {
            ws.close(code);
        }
        return promise;
    }
    else {
        if (!mono_wasm_web_socket_close_warning) {
            mono_wasm_web_socket_close_warning = true;
            mono_log_warn("WARNING: Web browsers do not support closing the output side of a WebSocket. CloseOutputAsync has closed the socket and discarded any incoming messages.");
        }
        if (typeof reason === "string") {
            ws.close(code, reason);
        } else {
            ws.close(code);
        }
        return null;
    }
}

export function ws_wasm_abort(ws: WebSocketExtension): void {
    mono_assert(!!ws, "ERR18: expected ws instance");

    ws[wasm_ws_is_aborted] = true;
    const open_promise_control = ws[wasm_ws_pending_open_promise];
    if (open_promise_control) {
        open_promise_control.reject("OperationCanceledException");
    }
    for (const close_promise_control of ws[wasm_ws_pending_close_promises]) {
        close_promise_control.reject("OperationCanceledException");
    }
    for (const send_promise_control of ws[wasm_ws_pending_send_promises]) {
        send_promise_control.reject("OperationCanceledException");
    }

    ws[wasm_ws_pending_receive_promise_queue].drain(receive_promise_control => {
        receive_promise_control.reject("OperationCanceledException");
    });

    // this is different from Managed implementation
    ws.close(1000, "Connection was aborted.");
}

// send and return promise
function _mono_wasm_web_socket_send_and_wait(ws: WebSocketExtension, buffer_view: Uint8Array | string): Promise<void> | null {
    ws.send(buffer_view);
    ws[wasm_ws_pending_send_buffer] = null;

    // if the remaining send buffer is small, we don't block so that the throughput doesn't suffer.
    // Otherwise we block so that we apply some backpresure to the application sending large data.
    // this is different from Managed implementation
    if (ws.bufferedAmount < ws_send_buffer_blocking_threshold) {
        return null;
    }

    // block the promise/task until the browser passed the buffer to OS
    const { promise, promise_control } = createPromiseController<void>();
    const pending = ws[wasm_ws_pending_send_promises];
    pending.push(promise_control);

    let nextDelay = 1;
    const polling_check = () => {
        // was it all sent yet ?
        if (ws.bufferedAmount === 0) {
            promise_control.resolve();
        }
        else {
            const readyState = ws.readyState;
            if (readyState != WebSocket.OPEN && readyState != WebSocket.CLOSING) {
                // only reject if the data were not sent
                // bufferedAmount does not reset to zero once the connection closes
                promise_control.reject(`InvalidState: ${readyState} The WebSocket is not connected.`);
            }
            else if (!promise_control.isDone) {
                globalThis.setTimeout(polling_check, nextDelay);
                // exponentially longer delays, up to 1000ms
                nextDelay = Math.min(nextDelay * 1.5, 1000);
                return;
            }
        }
        // remove from pending
        const index = pending.indexOf(promise_control);
        if (index > -1) {
            pending.splice(index, 1);
        }
    };

    globalThis.setTimeout(polling_check, 0);

    return promise;
}

function _mono_wasm_web_socket_on_message(ws: WebSocketExtension, event: MessageEvent) {
    const event_queue = ws[wasm_ws_pending_receive_event_queue];
    const promise_queue = ws[wasm_ws_pending_receive_promise_queue];

    if (typeof event.data === "string") {
        event_queue.enqueue({
            type: 0, // WebSocketMessageType.Text
            // according to the spec https://encoding.spec.whatwg.org/
            // - Unpaired surrogates will get replaced with 0xFFFD
            // - utf8 encode specifically is defined to never throw
            data: stringToUTF8(event.data),
            offset: 0
        });
    }
    else {
        if (event.data.constructor.name !== "ArrayBuffer") {
            throw new Error("ERR19: WebSocket receive expected ArrayBuffer");
        }
        event_queue.enqueue({
            type: 1, // WebSocketMessageType.Binary
            data: new Uint8Array(event.data),
            offset: 0
        });
    }
    if (promise_queue.getLength() && event_queue.getLength() > 1) {
        throw new Error("ERR21: Invalid WS state");// assert
    }
    while (promise_queue.getLength() && event_queue.getLength()) {
        const promise_control = promise_queue.dequeue()!;
        _mono_wasm_web_socket_receive_buffering(ws, event_queue,
            promise_control.buffer_ptr, promise_control.buffer_length);
        promise_control.resolve();
    }
    prevent_timer_throttling();
}

function _mono_wasm_web_socket_receive_buffering(ws: WebSocketExtension, event_queue: Queue<any>, buffer_ptr: VoidPtr, buffer_length: number) {
    const event = event_queue.peek();

    const count = Math.min(buffer_length, event.data.length - event.offset);
    if (count > 0) {
        const sourceView = event.data.subarray(event.offset, event.offset + count);
        const bufferView = new Uint8Array(localHeapViewU8().buffer, <any>buffer_ptr, buffer_length);
        bufferView.set(sourceView, 0);
        event.offset += count;
    }
    const end_of_message = event.data.length === event.offset ? 1 : 0;
    if (end_of_message) {
        event_queue.dequeue();
    }
    const response_ptr = ws[wasm_ws_receive_status_ptr];
    setI32(response_ptr, count);
    setI32(<any>response_ptr + 4, event.type);
    setI32(<any>response_ptr + 8, end_of_message);
}

function _mono_wasm_web_socket_send_buffering(ws: WebSocketExtension, buffer_view: Uint8Array, message_type: number, end_of_message: boolean): Uint8Array | string | null {
    let buffer = ws[wasm_ws_pending_send_buffer];
    let offset = 0;
    const length = buffer_view.byteLength;

    if (buffer) {
        offset = ws[wasm_ws_pending_send_buffer_offset];
        // match desktop WebSocket behavior by copying message_type of the first part
        message_type = ws[wasm_ws_pending_send_buffer_type];
        // if not empty message, append to existing buffer
        if (length !== 0) {
            if (offset + length > buffer.length) {
                const newbuffer = new Uint8Array((offset + length + 50) * 1.5); // exponential growth
                newbuffer.set(buffer, 0);// copy previous buffer
                newbuffer.subarray(offset).set(buffer_view);// append copy at the end
                ws[wasm_ws_pending_send_buffer] = buffer = newbuffer;
            }
            else {
                buffer.subarray(offset).set(buffer_view);// append copy at the end
            }
            offset += length;
            ws[wasm_ws_pending_send_buffer_offset] = offset;
        }
    }
    else if (!end_of_message) {
        // create new buffer
        if (length !== 0) {
            buffer = <Uint8Array>buffer_view.slice(); // copy
            offset = length;
            ws[wasm_ws_pending_send_buffer_offset] = offset;
            ws[wasm_ws_pending_send_buffer] = buffer;
        }
        ws[wasm_ws_pending_send_buffer_type] = message_type;
    }
    else {
        if (length !== 0) {
            // we could use the un-pinned view, because it will be immediately used in ws.send()
            if (MonoWasmThreads) {
                buffer = buffer_view.slice(); // copy, because the provided ArrayBufferView value must not be shared.
            } else {
                buffer = buffer_view;
            }
            offset = length;
        }
    }
    // buffer was updated, do we need to trim and convert it to final format ?
    if (end_of_message) {
        if (offset == 0 || buffer == null) {
            return emptyBuffer;
        }
        if (message_type === 0) {
            // text, convert from UTF-8 bytes to string, because of bad browser API

            const bytes = viewOrCopy(buffer, 0 as any, offset as any);
            // we do not validate outgoing data https://github.com/dotnet/runtime/issues/59214
            return utf8ToStringRelaxed(bytes);
        } else {
            // binary, view to used part of the buffer
            return buffer.subarray(0, offset);
        }
    }
    return null;
}

type WebSocketExtension = WebSocket & {
    [wasm_ws_pending_receive_event_queue]: Queue<Message>;
    [wasm_ws_pending_receive_promise_queue]: Queue<ReceivePromiseControl>;
    [wasm_ws_pending_open_promise]: PromiseController<WebSocketExtension>
    [wasm_ws_pending_send_promises]: PromiseController<void>[]
    [wasm_ws_pending_close_promises]: PromiseController<void>[]
    [wasm_ws_is_aborted]: boolean
    [wasm_ws_receive_status_ptr]: VoidPtr
    [wasm_ws_pending_send_buffer_offset]: number
    [wasm_ws_pending_send_buffer_type]: number
    [wasm_ws_pending_send_buffer]: Uint8Array | null
}

type ReceivePromiseControl = PromiseController<void> & {
    buffer_ptr: VoidPtr,
    buffer_length: number,
}

type Message = {
    type: number, // WebSocketMessageType
    data: Uint8Array,
    offset: number
}<|MERGE_RESOLUTION|>--- conflicted
+++ resolved
@@ -5,11 +5,7 @@
 
 import { prevent_timer_throttling } from "./scheduling";
 import { Queue } from "./queue";
-<<<<<<< HEAD
-import { createPromiseController } from "./globals";
-=======
 import { ENVIRONMENT_IS_NODE, ENVIRONMENT_IS_SHELL, createPromiseController, mono_assert } from "./globals";
->>>>>>> cdff572b
 import { setI32, localHeapViewU8 } from "./memory";
 import { VoidPtr } from "./types/emscripten";
 import { PromiseController } from "./types/internal";
@@ -30,7 +26,20 @@
 const ws_send_buffer_blocking_threshold = 65536;
 const emptyBuffer = new Uint8Array();
 
+function verifyEnvironment() {
+    if (ENVIRONMENT_IS_SHELL) {
+        throw new Error("WebSockets are not supported in shell JS engine.");
+    }
+    if (typeof globalThis.WebSocket !== "function") {
+        const message = ENVIRONMENT_IS_NODE
+            ? "Please install `ws` npm package to enable networking support."
+            : "This browser doesn't support WebSocket API. Please use a modern browser.";
+        throw new Error(message);
+    }
+}
+
 export function ws_wasm_create(uri: string, sub_protocols: string[] | null, receive_status_ptr: VoidPtr, onClosed: (code: number, reason: string) => void): WebSocketExtension {
+    verifyEnvironment();
     mono_assert(uri && typeof uri === "string", () => `ERR12: Invalid uri ${typeof uri}`);
 
     const ws = new globalThis.WebSocket(uri, sub_protocols || undefined) as WebSocketExtension;
