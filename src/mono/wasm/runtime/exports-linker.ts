// Licensed to the .NET Foundation under one or more agreements.
// The .NET Foundation licenses this file to you under the MIT license.

import MonoWasmThreads from "consts:monoWasmThreads";
import WasmEnableLegacyJsInterop from "consts:WasmEnableLegacyJsInterop";
import { mono_wasm_debugger_log, mono_wasm_add_dbg_command_received, mono_wasm_set_entrypoint_breakpoint, mono_wasm_fire_debugger_agent_message_with_data, mono_wasm_fire_debugger_agent_message_with_data_to_pause } from "./debug";
import { mono_wasm_release_cs_owned_object } from "./gc-handles";
import { mono_wasm_bind_cs_function } from "./invoke-cs";
import { mono_wasm_bind_js_function, mono_wasm_invoke_bound_function, mono_wasm_invoke_import } from "./invoke-js";
import { mono_interp_tier_prepare_jiterpreter } from "./jiterpreter";
import { mono_interp_jit_wasm_entry_trampoline, mono_interp_record_interp_entry } from "./jiterpreter-interp-entry";
import { mono_interp_jit_wasm_jit_call_trampoline, mono_interp_invoke_wasm_jit_call_trampoline, mono_interp_flush_jitcall_queue, mono_jiterp_do_jit_call_indirect } from "./jiterpreter-jit-call";
import { mono_wasm_marshal_promise } from "./marshal-to-js";
import { mono_wasm_pthread_on_pthread_attached } from "./pthreads/worker";
import { mono_set_timeout, schedule_background_exec } from "./scheduling";
import { mono_wasm_asm_loaded } from "./startup";
import { mono_wasm_diagnostic_server_on_server_thread_created } from "./diagnostics/server_pthread";
import { mono_wasm_diagnostic_server_on_runtime_server_init, mono_wasm_event_pipe_early_startup_callback } from "./diagnostics";
import { mono_wasm_diagnostic_server_stream_signal_work_available } from "./diagnostics/server_pthread/stream-queue";
import { mono_wasm_trace_logger } from "./logging";
import { mono_wasm_profiler_leave, mono_wasm_profiler_enter } from "./profiler";
import { mono_wasm_create_cs_owned_object_ref } from "./net6-legacy/cs-to-js";
import { mono_wasm_typed_array_to_array_ref } from "./net6-legacy/js-to-cs";
import { mono_wasm_typed_array_from_ref } from "./net6-legacy/buffers";
import {
    mono_wasm_invoke_js_blazor, mono_wasm_invoke_js_with_args_ref, mono_wasm_get_object_property_ref, mono_wasm_set_object_property_ref,
<<<<<<< HEAD
    mono_wasm_get_by_index_ref, mono_wasm_set_by_index_ref, mono_wasm_get_global_object_ref, mono_wasm_compare_string
=======
    mono_wasm_get_by_index_ref, mono_wasm_set_by_index_ref, mono_wasm_get_global_object_ref, mono_wasm_change_case_invariant, mono_wasm_change_case
>>>>>>> 9afb7d42
} from "./net6-legacy/method-calls";

// the methods would be visible to EMCC linker
// --- keep in sync with dotnet.cjs.lib.js ---
const mono_wasm_threads_exports = !MonoWasmThreads ? undefined : {
    // mono-threads-wasm.c
    mono_wasm_pthread_on_pthread_attached,
    // diagnostics_server.c
    mono_wasm_diagnostic_server_on_server_thread_created,
    mono_wasm_diagnostic_server_on_runtime_server_init,
    mono_wasm_diagnostic_server_stream_signal_work_available,
};

const mono_wasm_legacy_interop_exports = !WasmEnableLegacyJsInterop ? undefined : {
    // corebindings.c
    mono_wasm_invoke_js_with_args_ref,
    mono_wasm_get_object_property_ref,
    mono_wasm_set_object_property_ref,
    mono_wasm_get_by_index_ref,
    mono_wasm_set_by_index_ref,
    mono_wasm_get_global_object_ref,
    mono_wasm_create_cs_owned_object_ref,
    mono_wasm_typed_array_to_array_ref,
    mono_wasm_typed_array_from_ref,
    mono_wasm_invoke_js_blazor,
};

// the methods would be visible to EMCC linker
// --- keep in sync with dotnet.cjs.lib.js ---
// --- keep in sync with dotnet.es6.lib.js ---
export function export_linker(): any {
    return {
        // mini-wasm.c
        mono_set_timeout,

        // mini-wasm-debugger.c
        mono_wasm_asm_loaded,
        mono_wasm_debugger_log,
        mono_wasm_add_dbg_command_received,
        mono_wasm_fire_debugger_agent_message_with_data,
        mono_wasm_fire_debugger_agent_message_with_data_to_pause,
        // mono-threads-wasm.c
        schedule_background_exec,

        // interp.c and jiterpreter.c
        mono_interp_tier_prepare_jiterpreter,
        mono_interp_record_interp_entry,
        mono_interp_jit_wasm_entry_trampoline,
        mono_interp_jit_wasm_jit_call_trampoline,
        mono_interp_invoke_wasm_jit_call_trampoline,
        mono_interp_flush_jitcall_queue,
        mono_jiterp_do_jit_call_indirect,

        mono_wasm_profiler_enter,
        mono_wasm_profiler_leave,

        // driver.c
        mono_wasm_trace_logger,
        mono_wasm_set_entrypoint_breakpoint,
        mono_wasm_event_pipe_early_startup_callback,

        // corebindings.c
        mono_wasm_release_cs_owned_object,
        mono_wasm_bind_js_function,
        mono_wasm_invoke_bound_function,
        mono_wasm_invoke_import,
        mono_wasm_bind_cs_function,
        mono_wasm_marshal_promise,
<<<<<<< HEAD
        mono_wasm_compare_string,
=======
        mono_wasm_change_case_invariant,
        mono_wasm_change_case,
>>>>>>> 9afb7d42

        // threading exports, if threading is enabled
        ...mono_wasm_threads_exports,
        // legacy interop exports, if enabled
        ...mono_wasm_legacy_interop_exports
    };
}<|MERGE_RESOLUTION|>--- conflicted
+++ resolved
@@ -24,11 +24,7 @@
 import { mono_wasm_typed_array_from_ref } from "./net6-legacy/buffers";
 import {
     mono_wasm_invoke_js_blazor, mono_wasm_invoke_js_with_args_ref, mono_wasm_get_object_property_ref, mono_wasm_set_object_property_ref,
-<<<<<<< HEAD
-    mono_wasm_get_by_index_ref, mono_wasm_set_by_index_ref, mono_wasm_get_global_object_ref, mono_wasm_compare_string
-=======
-    mono_wasm_get_by_index_ref, mono_wasm_set_by_index_ref, mono_wasm_get_global_object_ref, mono_wasm_change_case_invariant, mono_wasm_change_case
->>>>>>> 9afb7d42
+    mono_wasm_get_by_index_ref, mono_wasm_set_by_index_ref, mono_wasm_get_global_object_ref, mono_wasm_change_case_invariant, mono_wasm_change_case, mono_wasm_compare_string
 } from "./net6-legacy/method-calls";
 
 // the methods would be visible to EMCC linker
@@ -97,12 +93,9 @@
         mono_wasm_invoke_import,
         mono_wasm_bind_cs_function,
         mono_wasm_marshal_promise,
-<<<<<<< HEAD
-        mono_wasm_compare_string,
-=======
         mono_wasm_change_case_invariant,
         mono_wasm_change_case,
->>>>>>> 9afb7d42
+        mono_wasm_compare_string,
 
         // threading exports, if threading is enabled
         ...mono_wasm_threads_exports,
