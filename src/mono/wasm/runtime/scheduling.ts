--- conflicted
+++ resolved
@@ -2,11 +2,6 @@
 // The .NET Foundation licenses this file to you under the MIT license.
 
 import cwraps from "./cwraps";
-<<<<<<< HEAD
-import { Module } from "./globals";
-=======
-import { loaderHelpers } from "./globals";
->>>>>>> 03f2be66
 
 let spread_timers_maximum = 0;
 let pump_count = 0;
