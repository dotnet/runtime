// Licensed to the .NET Foundation under one or more agreements.
// The .NET Foundation licenses this file to you under the MIT license.
/* eslint-disable no-undef */

"use strict";

const DotnetSupportLib = {
    $DOTNET: {},
    // these lines will be placed early on emscripten runtime creation, passing import and export objects into __dotnet_runtime IFFE
    // we replace implementation of readAsync and fetch
    // replacement of require is there for consistency with ES6 code
    $DOTNET__postset: `
let __dotnet_replacements = {readAsync, fetch: globalThis.fetch, require};
let __dotnet_exportedAPI = __dotnet_runtime.__initializeImportsAndExports(
<<<<<<< HEAD
    { isESM:false, isGlobal:ENVIRONMENT_IS_GLOBAL, isNode:ENVIRONMENT_IS_NODE, isShell:ENVIRONMENT_IS_SHELL, isWeb:ENVIRONMENT_IS_WEB, locateFile, quit_, ExitStatus, requirePromise:Promise.resolve(require)},
=======
    { isESM:false, isGlobal:ENVIRONMENT_IS_GLOBAL, isNode:ENVIRONMENT_IS_NODE, isShell:ENVIRONMENT_IS_SHELL, isWeb:ENVIRONMENT_IS_WEB, locateFile, quit_, ExitStatus, requirePromise:Promise.resolve(require)}, 
>>>>>>> d3305f28
    { mono:MONO, binding:BINDING, internal:INTERNAL, module:Module },
    __dotnet_replacements);
readAsync = __dotnet_replacements.readAsync;
var fetch = __dotnet_replacements.fetch;
require = __dotnet_replacements.requireOut;
var noExitRuntime = __dotnet_replacements.noExitRuntime;
`,
};

// the methods would be visible to EMCC linker
// --- keep in sync with exports.ts ---
const linked_functions = [
    // mini-wasm.c
    "mono_set_timeout",

    // mini-wasm-debugger.c
    "mono_wasm_asm_loaded",
    "mono_wasm_fire_debugger_agent_message",
    "mono_wasm_debugger_log",
    "mono_wasm_add_dbg_command_received",

    // mono-threads-wasm.c
    "schedule_background_exec",

    // driver.c
    "mono_wasm_invoke_js",
    "mono_wasm_invoke_js_blazor",
    "mono_wasm_trace_logger",

    // corebindings.c
    "mono_wasm_invoke_js_with_args",
    "mono_wasm_get_object_property_ref",
    "mono_wasm_set_object_property_ref",
    "mono_wasm_get_by_index_ref",
    "mono_wasm_set_by_index_ref",
    "mono_wasm_get_global_object_ref",
    "mono_wasm_create_cs_owned_object_ref",
    "mono_wasm_release_cs_owned_object",
    "mono_wasm_typed_array_to_array_ref",
    "mono_wasm_typed_array_copy_to_ref",
    "mono_wasm_typed_array_from_ref",
    "mono_wasm_typed_array_copy_from_ref",
    "mono_wasm_cancel_promise",
    "mono_wasm_web_socket_open_ref",
    "mono_wasm_web_socket_send",
    "mono_wasm_web_socket_receive",
    "mono_wasm_web_socket_close_ref",
    "mono_wasm_web_socket_abort",
    "mono_wasm_compile_function",

    // pal_icushim_static.c
    "mono_wasm_load_icu_data",
    "mono_wasm_get_icudt_name",
];

// -- this javascript file is evaluated by emcc during compilation! --
// we generate simple proxy for each exported function so that emcc will include them in the final output
for (let linked_function of linked_functions) {
    const fn_template = `return __dotnet_runtime.__linker_exports.${linked_function}.apply(__dotnet_runtime, arguments)`;
    DotnetSupportLib[linked_function] = new Function(fn_template);
}

autoAddDeps(DotnetSupportLib, "$DOTNET");
mergeInto(LibraryManager.library, DotnetSupportLib);<|MERGE_RESOLUTION|>--- conflicted
+++ resolved
@@ -12,17 +12,12 @@
     $DOTNET__postset: `
 let __dotnet_replacements = {readAsync, fetch: globalThis.fetch, require};
 let __dotnet_exportedAPI = __dotnet_runtime.__initializeImportsAndExports(
-<<<<<<< HEAD
     { isESM:false, isGlobal:ENVIRONMENT_IS_GLOBAL, isNode:ENVIRONMENT_IS_NODE, isShell:ENVIRONMENT_IS_SHELL, isWeb:ENVIRONMENT_IS_WEB, locateFile, quit_, ExitStatus, requirePromise:Promise.resolve(require)},
-=======
-    { isESM:false, isGlobal:ENVIRONMENT_IS_GLOBAL, isNode:ENVIRONMENT_IS_NODE, isShell:ENVIRONMENT_IS_SHELL, isWeb:ENVIRONMENT_IS_WEB, locateFile, quit_, ExitStatus, requirePromise:Promise.resolve(require)}, 
->>>>>>> d3305f28
     { mono:MONO, binding:BINDING, internal:INTERNAL, module:Module },
     __dotnet_replacements);
 readAsync = __dotnet_replacements.readAsync;
 var fetch = __dotnet_replacements.fetch;
 require = __dotnet_replacements.requireOut;
-var noExitRuntime = __dotnet_replacements.noExitRuntime;
 `,
 };
 
@@ -48,22 +43,24 @@
 
     // corebindings.c
     "mono_wasm_invoke_js_with_args",
-    "mono_wasm_get_object_property_ref",
-    "mono_wasm_set_object_property_ref",
-    "mono_wasm_get_by_index_ref",
-    "mono_wasm_set_by_index_ref",
-    "mono_wasm_get_global_object_ref",
+    "mono_wasm_get_object_property",
+    "mono_wasm_set_object_property",
+    "mono_wasm_get_by_index",
+    "mono_wasm_set_by_index",
+    "mono_wasm_get_global_object",
     "mono_wasm_create_cs_owned_object_ref",
     "mono_wasm_release_cs_owned_object",
-    "mono_wasm_typed_array_to_array_ref",
-    "mono_wasm_typed_array_copy_to_ref",
-    "mono_wasm_typed_array_from_ref",
-    "mono_wasm_typed_array_copy_from_ref",
+    "mono_wasm_typed_array_to_array",
+    "mono_wasm_typed_array_copy_to",
+    "mono_wasm_typed_array_from",
+    "mono_wasm_typed_array_copy_from",
+    "mono_wasm_add_event_listener",
+    "mono_wasm_remove_event_listener",
     "mono_wasm_cancel_promise",
-    "mono_wasm_web_socket_open_ref",
+    "mono_wasm_web_socket_open",
     "mono_wasm_web_socket_send",
     "mono_wasm_web_socket_receive",
-    "mono_wasm_web_socket_close_ref",
+    "mono_wasm_web_socket_close",
     "mono_wasm_web_socket_abort",
     "mono_wasm_compile_function",
 
