// Licensed to the .NET Foundation under one or more agreements.
// The .NET Foundation licenses this file to you under the MIT license.

import BuildConfiguration from "consts:configuration";

import MonoWasmThreads from "consts:monoWasmThreads";
import { Module, loaderHelpers, mono_assert, runtimeHelpers } from "./globals";
import { bind_arg_marshal_to_cs } from "./marshal-to-cs";
import { marshal_exception_to_js, bind_arg_marshal_to_js } from "./marshal-to-js";
import {
    get_arg, get_sig, get_signature_argument_count, is_args_exception,
    bound_cs_function_symbol, get_signature_version, alloc_stack_frame, get_signature_type,
} from "./marshal";
import { mono_wasm_new_external_root, mono_wasm_new_root } from "./roots";
import { monoStringToString } from "./strings";
import { MonoObjectRef, MonoStringRef, MonoString, MonoObject, MonoMethod, JSMarshalerArguments, JSFunctionSignature, BoundMarshalerToCs, BoundMarshalerToJs, VoidPtrNull, MonoObjectRefNull, MonoObjectNull, MarshalerType } from "./types/internal";
import { Int32Ptr } from "./types/emscripten";
import cwraps from "./cwraps";
import { assembly_load } from "./class-loader";
import { assert_bindings, wrap_error_root, wrap_no_error_root } from "./invoke-js";
import { startMeasure, MeasuredBlock, endMeasure } from "./profiler";
import { mono_log_debug } from "./logging";
import { assert_synchronization_context } from "./pthreads/shared";

export function mono_wasm_bind_cs_function(fully_qualified_name: MonoStringRef, signature_hash: number, signature: JSFunctionSignature, is_exception: Int32Ptr, result_address: MonoObjectRef): void {
    assert_bindings();
    const fqn_root = mono_wasm_new_external_root<MonoString>(fully_qualified_name), resultRoot = mono_wasm_new_external_root<MonoObject>(result_address);
    const mark = startMeasure();
    try {
        const version = get_signature_version(signature);
        mono_assert(version === 1, () => `Signature version ${version} mismatch.`);

        const args_count = get_signature_argument_count(signature);
        const js_fqn = monoStringToString(fqn_root)!;
        mono_assert(js_fqn, "fully_qualified_name must be string");

        mono_log_debug(`Binding [JSExport] ${js_fqn}`);

        const { assembly, namespace, classname, methodname } = parseFQN(js_fqn);

        const asm = assembly_load(assembly);
        if (!asm)
            throw new Error("Could not find assembly: " + assembly);

        const klass = cwraps.mono_wasm_assembly_find_class(asm, namespace, classname);
        if (!klass)
            throw new Error("Could not find class: " + namespace + ":" + classname + " in assembly " + assembly);

        const wrapper_name = `__Wrapper_${methodname}_${signature_hash}`;
        const method = cwraps.mono_wasm_assembly_find_method(klass, wrapper_name, -1);
        if (!method)
            throw new Error(`Could not find method: ${wrapper_name} in ${klass} [${assembly}]`);

        const arg_marshalers: (BoundMarshalerToCs)[] = new Array(args_count);
        for (let index = 0; index < args_count; index++) {
            const sig = get_sig(signature, index + 2);
            const marshaler_type = get_signature_type(sig);
            if (marshaler_type == MarshalerType.Task) {
                assert_synchronization_context();
            }
            const arg_marshaler = bind_arg_marshal_to_cs(sig, marshaler_type, index + 2);
            mono_assert(arg_marshaler, "ERR43: argument marshaler must be resolved");
            arg_marshalers[index] = arg_marshaler;
        }

        const res_sig = get_sig(signature, 1);
        const res_marshaler_type = get_signature_type(res_sig);
        if (res_marshaler_type == MarshalerType.Task) {
            assert_synchronization_context();
        }
        const res_converter = bind_arg_marshal_to_js(res_sig, res_marshaler_type, 1);

        const closure: BindingClosure = {
            method,
            fqn: js_fqn,
            args_count,
            arg_marshalers,
            res_converter,
            isDisposed: false,
        };
        let bound_fn: Function;
        if (args_count == 0 && !res_converter) {
            bound_fn = bind_fn_0V(closure);
        }
        else if (args_count == 1 && !res_converter) {
            bound_fn = bind_fn_1V(closure);
        }
        else if (args_count == 1 && res_converter) {
            bound_fn = bind_fn_1R(closure);
        }
        else if (args_count == 2 && res_converter) {
            bound_fn = bind_fn_2R(closure);
        }
        else {
            bound_fn = bind_fn(closure);
        }

        // this is just to make debugging easier. 
        // It's not CSP compliant and possibly not performant, that's why it's only enabled in debug builds
        // in Release configuration, it would be a trimmed by rollup
        if (BuildConfiguration === "Debug" && !runtimeHelpers.cspPolicy) {
            try {
                bound_fn = new Function("fn", "return (function JSExport_" + methodname + "(){ return fn.apply(this, arguments)});")(bound_fn);
            }
            catch (ex) {
                runtimeHelpers.cspPolicy = true;
            }
        }

        (<any>bound_fn)[bound_cs_function_symbol] = closure;

        _walk_exports_to_set_function(assembly, namespace, classname, methodname, signature_hash, bound_fn);
        endMeasure(mark, MeasuredBlock.bindCsFunction, js_fqn);
        wrap_no_error_root(is_exception, resultRoot);
    }
    catch (ex: any) {
        Module.err(ex.toString());
        wrap_error_root(is_exception, ex, resultRoot);
    } finally {
        resultRoot.release();
        fqn_root.release();
    }
}

function bind_fn_0V(closure: BindingClosure) {
    const method = closure.method;
    const fqn = closure.fqn;
    if (!MonoWasmThreads) (<any>closure) = null;
    return function bound_fn_0V() {
        const mark = startMeasure();
<<<<<<< HEAD
        mono_assert(!MonoWasmThreads || !closure.isDisposed, "The function was already disposed");
=======
        loaderHelpers.assert_runtime_running();
>>>>>>> 7980421b
        const sp = Module.stackSave();
        try {
            const args = alloc_stack_frame(2);
            // call C# side
            invoke_method_and_handle_exception(method, args);
        } finally {
            Module.stackRestore(sp);
            endMeasure(mark, MeasuredBlock.callCsFunction, fqn);
        }
    };
}

function bind_fn_1V(closure: BindingClosure) {
    const method = closure.method;
    const marshaler1 = closure.arg_marshalers[0]!;
    const fqn = closure.fqn;
    if (!MonoWasmThreads) (<any>closure) = null;
    return function bound_fn_1V(arg1: any) {
        const mark = startMeasure();
<<<<<<< HEAD
        mono_assert(!MonoWasmThreads || !closure.isDisposed, "The function was already disposed");
=======
        loaderHelpers.assert_runtime_running();
>>>>>>> 7980421b
        const sp = Module.stackSave();
        try {
            const args = alloc_stack_frame(3);
            marshaler1(args, arg1);

            // call C# side
            invoke_method_and_handle_exception(method, args);
        } finally {
            Module.stackRestore(sp);
            endMeasure(mark, MeasuredBlock.callCsFunction, fqn);
        }
    };
}

function bind_fn_1R(closure: BindingClosure) {
    const method = closure.method;
    const marshaler1 = closure.arg_marshalers[0]!;
    const res_converter = closure.res_converter!;
    const fqn = closure.fqn;
    if (!MonoWasmThreads) (<any>closure) = null;
    return function bound_fn_1R(arg1: any) {
        const mark = startMeasure();
<<<<<<< HEAD
        mono_assert(!MonoWasmThreads || !closure.isDisposed, "The function was already disposed");
=======
        loaderHelpers.assert_runtime_running();
>>>>>>> 7980421b
        const sp = Module.stackSave();
        try {
            const args = alloc_stack_frame(3);
            marshaler1(args, arg1);

            // call C# side
            invoke_method_and_handle_exception(method, args);

            const js_result = res_converter(args);
            return js_result;
        } finally {
            Module.stackRestore(sp);
            endMeasure(mark, MeasuredBlock.callCsFunction, fqn);
        }
    };
}

function bind_fn_2R(closure: BindingClosure) {
    const method = closure.method;
    const marshaler1 = closure.arg_marshalers[0]!;
    const marshaler2 = closure.arg_marshalers[1]!;
    const res_converter = closure.res_converter!;
    const fqn = closure.fqn;
    if (!MonoWasmThreads) (<any>closure) = null;
    return function bound_fn_2R(arg1: any, arg2: any) {
        const mark = startMeasure();
<<<<<<< HEAD
        mono_assert(!MonoWasmThreads || !closure.isDisposed, "The function was already disposed");
=======
        loaderHelpers.assert_runtime_running();
>>>>>>> 7980421b
        const sp = Module.stackSave();
        try {
            const args = alloc_stack_frame(4);
            marshaler1(args, arg1);
            marshaler2(args, arg2);

            // call C# side
            invoke_method_and_handle_exception(method, args);

            const js_result = res_converter(args);
            return js_result;
        } finally {
            Module.stackRestore(sp);
            endMeasure(mark, MeasuredBlock.callCsFunction, fqn);
        }
    };
}

function bind_fn(closure: BindingClosure) {
    const args_count = closure.args_count;
    const arg_marshalers = closure.arg_marshalers;
    const res_converter = closure.res_converter;
    const method = closure.method;
    const fqn = closure.fqn;
    if (!MonoWasmThreads) (<any>closure) = null;
    return function bound_fn(...js_args: any[]) {
        const mark = startMeasure();
<<<<<<< HEAD
        mono_assert(!MonoWasmThreads || !closure.isDisposed, "The function was already disposed");
=======
        loaderHelpers.assert_runtime_running();
>>>>>>> 7980421b
        const sp = Module.stackSave();
        try {
            const args = alloc_stack_frame(2 + args_count);
            for (let index = 0; index < args_count; index++) {
                const marshaler = arg_marshalers[index];
                if (marshaler) {
                    const js_arg = js_args[index];
                    marshaler(args, js_arg);
                }
            }

            // call C# side
            invoke_method_and_handle_exception(method, args);

            if (res_converter) {
                const js_result = res_converter(args);
                return js_result;
            }
        } finally {
            Module.stackRestore(sp);
            endMeasure(mark, MeasuredBlock.callCsFunction, fqn);
        }
    };
}

type BindingClosure = {
    fqn: string,
    args_count: number,
    method: MonoMethod,
    arg_marshalers: (BoundMarshalerToCs)[],
    res_converter: BoundMarshalerToJs | undefined,
    isDisposed: boolean,
}

export function invoke_method_and_handle_exception(method: MonoMethod, args: JSMarshalerArguments): void {
    assert_bindings();
    const fail_root = mono_wasm_new_root<MonoString>();
    try {
        const fail = cwraps.mono_wasm_invoke_method_bound(method, args, fail_root.address);
        if (fail) throw new Error("ERR24: Unexpected error: " + monoStringToString(fail_root));
        if (is_args_exception(args)) {
            const exc = get_arg(args, 0);
            throw marshal_exception_to_js(exc);
        }
    }
    finally {
        fail_root.release();
    }
}

export const exportsByAssembly: Map<string, any> = new Map();
function _walk_exports_to_set_function(assembly: string, namespace: string, classname: string, methodname: string, signature_hash: number, fn: Function): void {
    const parts = `${namespace}.${classname}`.replace(/\//g, ".").split(".");
    let scope: any = undefined;
    let assemblyScope = exportsByAssembly.get(assembly);
    if (!assemblyScope) {
        assemblyScope = {};
        exportsByAssembly.set(assembly, assemblyScope);
        exportsByAssembly.set(assembly + ".dll", assemblyScope);
    }
    scope = assemblyScope;
    for (let i = 0; i < parts.length; i++) {
        const part = parts[i];
        if (part != "") {
            let newscope = scope[part];
            if (typeof newscope === "undefined") {
                newscope = {};
                scope[part] = newscope;
            }
            mono_assert(newscope, () => `${part} not found while looking up ${classname}`);
            scope = newscope;
        }
    }

    if (!scope[methodname]) {
        scope[methodname] = fn;
    }
    scope[`${methodname}.${signature_hash}`] = fn;
}

export async function mono_wasm_get_assembly_exports(assembly: string): Promise<any> {
    assert_bindings();
    const result = exportsByAssembly.get(assembly);
    if (!result) {
        const mark = startMeasure();
        const asm = assembly_load(assembly);
        if (!asm)
            throw new Error("Could not find assembly: " + assembly);

        const klass = cwraps.mono_wasm_assembly_find_class(asm, runtimeHelpers.runtime_interop_namespace, "__GeneratedInitializer");
        if (klass) {
            const method = cwraps.mono_wasm_assembly_find_method(klass, "__Register_", -1);
            if (method) {
                const outException = mono_wasm_new_root();
                const outResult = mono_wasm_new_root<MonoString>();
                try {
                    cwraps.mono_wasm_invoke_method_ref(method, MonoObjectRefNull, VoidPtrNull, outException.address, outResult.address);
                    if (outException.value !== MonoObjectNull) {
                        const msg = monoStringToString(outResult)!;
                        throw new Error(msg);
                    }
                }
                finally {
                    outException.release();
                    outResult.release();
                }
            }
        } else {
            mono_assert(!MonoWasmThreads, () => `JSExport with multi-threading enabled is not supported with assembly ${assembly} as it was generated with the .NET 7 SDK`);
            // this needs to stay here for compatibility with assemblies generated in Net7
            // it doesn't have the __GeneratedInitializer class
            cwraps.mono_wasm_runtime_run_module_cctor(asm);
        }
        endMeasure(mark, MeasuredBlock.getAssemblyExports, assembly);
    }

    return exportsByAssembly.get(assembly) || {};
}

export function parseFQN(fqn: string)
    : { assembly: string, namespace: string, classname: string, methodname: string } {
    const assembly = fqn.substring(fqn.indexOf("[") + 1, fqn.indexOf("]")).trim();
    fqn = fqn.substring(fqn.indexOf("]") + 1).trim();

    const methodname = fqn.substring(fqn.indexOf(":") + 1);
    fqn = fqn.substring(0, fqn.indexOf(":")).trim();

    let namespace = "";
    let classname = fqn;
    if (fqn.indexOf(".") != -1) {
        const idx = fqn.lastIndexOf(".");
        namespace = fqn.substring(0, idx);
        classname = fqn.substring(idx + 1);
    }

    if (!assembly.trim())
        throw new Error("No assembly name specified " + fqn);
    if (!classname.trim())
        throw new Error("No class name specified " + fqn);
    if (!methodname.trim())
        throw new Error("No method name specified " + fqn);
    return { assembly, namespace, classname, methodname };
}<|MERGE_RESOLUTION|>--- conflicted
+++ resolved
@@ -128,11 +128,8 @@
     if (!MonoWasmThreads) (<any>closure) = null;
     return function bound_fn_0V() {
         const mark = startMeasure();
-<<<<<<< HEAD
-        mono_assert(!MonoWasmThreads || !closure.isDisposed, "The function was already disposed");
-=======
-        loaderHelpers.assert_runtime_running();
->>>>>>> 7980421b
+        loaderHelpers.assert_runtime_running();
+        mono_assert(!MonoWasmThreads || !closure.isDisposed, "The function was already disposed");
         const sp = Module.stackSave();
         try {
             const args = alloc_stack_frame(2);
@@ -152,11 +149,8 @@
     if (!MonoWasmThreads) (<any>closure) = null;
     return function bound_fn_1V(arg1: any) {
         const mark = startMeasure();
-<<<<<<< HEAD
-        mono_assert(!MonoWasmThreads || !closure.isDisposed, "The function was already disposed");
-=======
-        loaderHelpers.assert_runtime_running();
->>>>>>> 7980421b
+        loaderHelpers.assert_runtime_running();
+        mono_assert(!MonoWasmThreads || !closure.isDisposed, "The function was already disposed");
         const sp = Module.stackSave();
         try {
             const args = alloc_stack_frame(3);
@@ -179,11 +173,8 @@
     if (!MonoWasmThreads) (<any>closure) = null;
     return function bound_fn_1R(arg1: any) {
         const mark = startMeasure();
-<<<<<<< HEAD
-        mono_assert(!MonoWasmThreads || !closure.isDisposed, "The function was already disposed");
-=======
-        loaderHelpers.assert_runtime_running();
->>>>>>> 7980421b
+        loaderHelpers.assert_runtime_running();
+        mono_assert(!MonoWasmThreads || !closure.isDisposed, "The function was already disposed");
         const sp = Module.stackSave();
         try {
             const args = alloc_stack_frame(3);
@@ -210,11 +201,8 @@
     if (!MonoWasmThreads) (<any>closure) = null;
     return function bound_fn_2R(arg1: any, arg2: any) {
         const mark = startMeasure();
-<<<<<<< HEAD
-        mono_assert(!MonoWasmThreads || !closure.isDisposed, "The function was already disposed");
-=======
-        loaderHelpers.assert_runtime_running();
->>>>>>> 7980421b
+        loaderHelpers.assert_runtime_running();
+        mono_assert(!MonoWasmThreads || !closure.isDisposed, "The function was already disposed");
         const sp = Module.stackSave();
         try {
             const args = alloc_stack_frame(4);
@@ -242,11 +230,8 @@
     if (!MonoWasmThreads) (<any>closure) = null;
     return function bound_fn(...js_args: any[]) {
         const mark = startMeasure();
-<<<<<<< HEAD
-        mono_assert(!MonoWasmThreads || !closure.isDisposed, "The function was already disposed");
-=======
-        loaderHelpers.assert_runtime_running();
->>>>>>> 7980421b
+        loaderHelpers.assert_runtime_running();
+        mono_assert(!MonoWasmThreads || !closure.isDisposed, "The function was already disposed");
         const sp = Module.stackSave();
         try {
             const args = alloc_stack_frame(2 + args_count);
