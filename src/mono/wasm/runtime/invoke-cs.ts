// Licensed to the .NET Foundation under one or more agreements.
// The .NET Foundation licenses this file to you under the MIT license.

import { EXPORTS, Module, runtimeHelpers } from "./imports";
import { generate_arg_marshal_to_cs } from "./marshal-to-cs";
import { marshal_exception_to_js, generate_arg_marshal_to_js } from "./marshal-to-js";
import {
    JSMarshalerArguments, JavaScriptMarshalerArgSize, JSFunctionSignature,
    JSMarshalerTypeSize, JSMarshalerSignatureHeaderSize,
    get_arg, get_sig,
    get_signature_argument_count, is_args_exception, bound_cs_function_symbol, get_signature_version, MarshalerType, alloc_stack_frame,
} from "./marshal";
import { mono_wasm_new_external_root } from "./roots";
import { conv_string, conv_string_root } from "./strings";
import { mono_assert, MonoObjectRef, MonoStringRef, MonoString, MonoObject, MonoMethod } from "./types";
import { Int32Ptr } from "./types/emscripten";
import cwraps from "./cwraps";
import { assembly_load } from "./class-loader";
import { wrap_error_root } from "./invoke-js";

const exportedMethods = new Map<string, Function>();

export function mono_wasm_bind_cs_function(fully_qualified_name: MonoStringRef, signature_hash: number, signature: JSFunctionSignature, is_exception: Int32Ptr, result_address: MonoObjectRef): void {
    const fqn_root = mono_wasm_new_external_root<MonoString>(fully_qualified_name), resultRoot = mono_wasm_new_external_root<MonoObject>(result_address);
    const anyModule = Module as any;
    try {
        const version = get_signature_version(signature);
        mono_assert(version === 1, () => `Signature version ${version} mismatch.`);

        const args_count = get_signature_argument_count(signature);
        const js_fqn = conv_string_root(fqn_root)!;
        mono_assert(js_fqn, "fully_qualified_name must be string");

        if (runtimeHelpers.diagnostic_tracing) {
            console.debug(`MONO_WASM: Binding [JSExport] ${js_fqn}`);
        }

        const { assembly, namespace, classname, methodname } = parseFQN(js_fqn);

        const asm = assembly_load(assembly);
        if (!asm)
            throw new Error("Could not find assembly: " + assembly);

        const klass = cwraps.mono_wasm_assembly_find_class(asm, namespace, classname);
        if (!klass)
            throw new Error("Could not find class: " + namespace + ":" + classname + " in assembly " + assembly);

        const wrapper_name = `__Wrapper_${methodname}_${signature_hash}`;
        const method = cwraps.mono_wasm_assembly_find_method(klass, wrapper_name, -1);
        if (!method)
            throw new Error(`Could not find method: ${wrapper_name} in ${klass} [${assembly}]`);

        const closure: any = {
            method, signature,
            stackSave: anyModule.stackSave, stackRestore: anyModule.stackRestore,
            alloc_stack_frame,
            invoke_method_and_handle_exception
        };
        const bound_js_function_name = "_bound_cs_" + `${namespace}_${classname}_${methodname}`.replace(/\./g, "_").replace(/\//g, "_");
        let body = `//# sourceURL=https://mono-wasm.invalid/${bound_js_function_name} \n`;
        let bodyToCs = "";
        let converter_names = "";

        for (let index = 0; index < args_count; index++) {
            const arg_offset = (index + 2) * JavaScriptMarshalerArgSize;
            const sig_offset = (index + 2) * JSMarshalerTypeSize + JSMarshalerSignatureHeaderSize;
            const sig = get_sig(signature, index + 2);
            const { converters, call_body } = generate_arg_marshal_to_cs(sig, index + 2, arg_offset, sig_offset, `arguments[${index}]`, closure);
            converter_names += converters;
            bodyToCs += call_body;
        }
        const { converters: res_converters, call_body: res_call_body, marshaler_type: res_marshaler_type } = generate_arg_marshal_to_js(get_sig(signature, 1), 1, JavaScriptMarshalerArgSize, JSMarshalerTypeSize + JSMarshalerSignatureHeaderSize, "js_result", closure);
        converter_names += res_converters;

        body += `const { method, signature, stackSave, stackRestore,  alloc_stack_frame, invoke_method_and_handle_exception ${converter_names} } = closure;\n`;
        // TODO named arguments instead of arguments keyword
        body += `return function ${bound_js_function_name} () {\n`;
        body += "const sp = stackSave();\n";
        body += "try {\n";
        body += `  const args = alloc_stack_frame(${(args_count + 2)});\n`;

        body += bodyToCs;

        body += "  invoke_method_and_handle_exception(method, args);\n";
        if (res_marshaler_type !== MarshalerType.Void && res_marshaler_type !== MarshalerType.Discard) {
            body += res_call_body;
        }

        if (res_marshaler_type !== MarshalerType.Void && res_marshaler_type !== MarshalerType.Discard) {
            body += "  return js_result;\n";
        }

        body += "} finally {\n";
        body += "  stackRestore(sp);\n";
        body += "}}";
        const factory = new Function("closure", body);
        const bound_fn = factory(closure);
        bound_fn[bound_cs_function_symbol] = true;

        exportedMethods.set(js_fqn, bound_fn);
        _walk_exports_to_set_function(assembly, namespace, classname, methodname, signature_hash, bound_fn);
    }
    catch (ex: any) {
        Module.printErr(ex.toString());
        wrap_error_root(is_exception, ex, resultRoot);
    } finally {
        resultRoot.release();
        fqn_root.release();
    }
}

export function invoke_method_and_handle_exception(method: MonoMethod, args: JSMarshalerArguments): void {
    const fail = cwraps.mono_wasm_invoke_method_bound(method, args);
    if (fail) throw new Error("ERR24: Unexpected error: " + conv_string(fail));
    if (is_args_exception(args)) {
        const exc = get_arg(args, 0);
        throw marshal_exception_to_js(exc);
    }
}

export const exportsByAssembly: Map<string, any> = new Map();

function _walk_exports_to_set_function(assembly: string, namespace: string, classname: string, methodname: string, signature_hash: number, fn: Function): void {
    let scope: any = EXPORTS;
    const parts = `${namespace}.${classname}`.replace(/\//g, ".").split(".");

    for (let i = 0; i < parts.length; i++) {
        const part = parts[i];
        if (part != "") {
            let newscope = scope[part];
            if (typeof newscope === "undefined") {
                newscope = {};
                scope[part] = newscope;
            }
            mono_assert(newscope, () => `${part} not found while looking up ${classname}`);
            scope = newscope;
        }
    }

    if (!scope[methodname]) {
        scope[methodname] = fn;
    }
    scope[`${methodname}.${signature_hash}`] = fn;

    // do it again for per assemly scope
    let assemblyScope = exportsByAssembly.get(assembly);
    if (!assemblyScope) {
        assemblyScope = {};
        exportsByAssembly.set(assembly, assemblyScope);
        exportsByAssembly.set(assembly + ".dll", assemblyScope);
    }
    scope = assemblyScope;
    for (let i = 0; i < parts.length; i++) {
        const part = parts[i];
        if (part != "") {
            let newscope = scope[part];
            if (typeof newscope === "undefined") {
                newscope = {};
                scope[part] = newscope;
            }
            mono_assert(newscope, () => `${part} not found while looking up ${classname}`);
            scope = newscope;
        }
    }

    if (!scope[methodname]) {
        scope[methodname] = fn;
    }
    scope[`${methodname}.${signature_hash}`] = fn;
}

<<<<<<< HEAD
export function mono_wasm_get_assembly_exports(assembly: string): Promise<any> {
    const result = exportsByAssembly.get(assembly);
    if (!result) {
        const asm = assembly_load(assembly);
        if (!asm)
            throw new Error("Could not find assembly: " + assembly);
        cwraps.mono_wasm_runtime_run_module_cctor(asm);
    }
=======
export async function mono_wasm_get_assembly_exports(assembly: string): Promise<any> {
    mono_assert(runtimeHelpers.mono_wasm_bindings_is_ready, "Expected binding to be initialized later during startup sequence.");
    const asm = assembly_load(assembly);
    if (!asm)
        throw new Error("Could not find assembly: " + assembly);
    cwraps.mono_wasm_runtime_run_module_cctor(asm);
>>>>>>> 73374e8e

    return exportsByAssembly.get(assembly) || {};
}

export function parseFQN(fqn: string)
    : { assembly: string, namespace: string, classname: string, methodname: string } {
    const assembly = fqn.substring(fqn.indexOf("[") + 1, fqn.indexOf("]")).trim();
    fqn = fqn.substring(fqn.indexOf("]") + 1).trim();

    const methodname = fqn.substring(fqn.indexOf(":") + 1);
    fqn = fqn.substring(0, fqn.indexOf(":")).trim();

    let namespace = "";
    let classname = fqn;
    if (fqn.indexOf(".") != -1) {
        const idx = fqn.lastIndexOf(".");
        namespace = fqn.substring(0, idx);
        classname = fqn.substring(idx + 1);
    }

    if (!assembly.trim())
        throw new Error("No assembly name specified " + fqn);
    if (!classname.trim())
        throw new Error("No class name specified " + fqn);
    if (!methodname.trim())
        throw new Error("No method name specified " + fqn);
    return { assembly, namespace, classname, methodname };
}<|MERGE_RESOLUTION|>--- conflicted
+++ resolved
@@ -169,8 +169,8 @@
     scope[`${methodname}.${signature_hash}`] = fn;
 }
 
-<<<<<<< HEAD
-export function mono_wasm_get_assembly_exports(assembly: string): Promise<any> {
+export async function mono_wasm_get_assembly_exports(assembly: string): Promise<any> {
+    mono_assert(runtimeHelpers.mono_wasm_bindings_is_ready, "Expected binding to be initialized later during startup sequence.");
     const result = exportsByAssembly.get(assembly);
     if (!result) {
         const asm = assembly_load(assembly);
@@ -178,14 +178,6 @@
             throw new Error("Could not find assembly: " + assembly);
         cwraps.mono_wasm_runtime_run_module_cctor(asm);
     }
-=======
-export async function mono_wasm_get_assembly_exports(assembly: string): Promise<any> {
-    mono_assert(runtimeHelpers.mono_wasm_bindings_is_ready, "Expected binding to be initialized later during startup sequence.");
-    const asm = assembly_load(assembly);
-    if (!asm)
-        throw new Error("Could not find assembly: " + assembly);
-    cwraps.mono_wasm_runtime_run_module_cctor(asm);
->>>>>>> 73374e8e
 
     return exportsByAssembly.get(assembly) || {};
 }
