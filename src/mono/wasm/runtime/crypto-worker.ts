// Licensed to the .NET Foundation under one or more agreements.
// The .NET Foundation licenses this file to you under the MIT license.

import { Module, runtimeHelpers } from "./imports";
import { mono_assert } from "./types";

class OperationFailedError extends Error { }

const ERR_ARGS = -1;
const ERR_WORKER_FAILED = -2;
const ERR_OP_FAILED = -3;
const ERR_UNKNOWN = -100;

let mono_wasm_crypto: {
    channel: LibraryChannel
    worker: Worker
} | null = null;

export function dotnet_browser_can_use_subtle_crypto_impl(): number {
    return mono_wasm_crypto === null ? 0 : 1;
}

export function dotnet_browser_simple_digest_hash(ver: number, input_buffer: number, input_len: number, output_buffer: number, output_len: number): number {
    const msg = {
        func: "digest",
        type: ver,
        data: Array.from(Module.HEAPU8.subarray(input_buffer, input_buffer + input_len))
    };

    return _send_simple_msg(msg, "DIGEST HASH", output_buffer, output_len);
}

export function dotnet_browser_sign(hashAlgorithm: number, key_buffer: number, key_len: number, input_buffer: number, input_len: number, output_buffer: number, output_len: number): number {
    const msg = {
        func: "sign",
        type: hashAlgorithm,
        key: Array.from(Module.HEAPU8.subarray(key_buffer, key_buffer + key_len)),
        data: Array.from(Module.HEAPU8.subarray(input_buffer, input_buffer + input_len))
    };

    return _send_simple_msg(msg, "SIGN HASH", output_buffer, output_len);
}

const AesBlockSizeBytes = 16; // 128 bits

export function dotnet_browser_encrypt_decrypt(isEncrypting: boolean, key_buffer: number, key_len: number, iv_buffer: number, iv_len: number, input_buffer: number, input_len: number, output_buffer: number, output_len: number): number {
    if (input_len <= 0 || input_len % AesBlockSizeBytes !== 0) {
        throw "ENCRYPT DECRYPT: data was not a full block: " + input_len;
    }

    const msg = {
        func: "encrypt_decrypt",
        isEncrypting: isEncrypting,
        key: Array.from(Module.HEAPU8.subarray(key_buffer, key_buffer + key_len)),
        iv: Array.from(Module.HEAPU8.subarray(iv_buffer, iv_buffer + iv_len)),
        data: Array.from(Module.HEAPU8.subarray(input_buffer, input_buffer + input_len))
    };

    const result = _send_msg_worker(msg);
    if (typeof result === "number") {
        return result;
    }

    if (result.length > output_len) {
        console.error(`MONO_WASM_ENCRYPT_DECRYPT: Encrypt/Decrypt length exceeds output length: ${result.length} > ${output_len}`);
        return ERR_ARGS;
    }

    Module.HEAPU8.set(result, output_buffer);
    return result.length;
}

export function dotnet_browser_derive_bits(password_buffer: number, password_len: number, salt_buffer: number, salt_len: number, iterations: number, hashAlgorithm: number, output_buffer: number, output_len: number): number {
    const msg = {
        func: "derive_bits",
        password: Array.from(Module.HEAPU8.subarray(password_buffer, password_buffer + password_len)),
        salt: Array.from(Module.HEAPU8.subarray(salt_buffer, salt_buffer + salt_len)),
        iterations: iterations,
        hashAlgorithm: hashAlgorithm,
        lengthInBytes: output_len
    };

    return _send_simple_msg(msg, "DERIVE BITS", output_buffer, output_len);
}

function _send_simple_msg(msg: any, prefix: string, output_buffer: number, output_len: number): number {
    const result = _send_msg_worker(msg);

    if (typeof result === "number") {
        return result;
    }

    if (result.length > output_len) {
        console.error(`MONO_WASM_ENCRYPT_DECRYPT: ${prefix}: Result length exceeds output length: ${result.length} > ${output_len}`);
        return ERR_ARGS;
    }

    Module.HEAPU8.set(result, output_buffer);
    return 0;
}

export function init_crypto(): void {
    if (typeof globalThis.crypto !== "undefined" && typeof globalThis.crypto.subtle !== "undefined"
        && typeof SharedArrayBuffer !== "undefined"
        && typeof Worker !== "undefined"
    ) {
        console.debug("MONO_WASM: Initializing Crypto WebWorker");

        const chan = LibraryChannel.create(1024); // 1024 is the buffer size in char units.
        const worker = new Worker("dotnet-crypto-worker.js");
        mono_wasm_crypto = {
            channel: chan,
            worker: worker,
        };
<<<<<<< HEAD
        worker.postMessage({
            config: JSON.stringify(runtimeHelpers.config), // there could be things in config which could not be cloned to worker
=======
        const messageData: InitCryptoMessageData = {
            config: JSON.stringify(runtimeHelpers.config),
>>>>>>> 7ade2b47
            comm_buf: chan.get_comm_buffer(),
            msg_buf: chan.get_msg_buffer(),
            msg_char_len: chan.get_msg_len()
        };
        worker.postMessage(messageData);
        worker.onerror = event => {
            console.warn(`MONO_WASM: Error in Crypto WebWorker. Cryptography digest calls will fallback to managed implementation. Error: ${event.message}`);
            mono_wasm_crypto = null;
        };
    }
}

function _send_msg_worker(msg: any): number | any {
    mono_assert(!!mono_wasm_crypto, "subtle crypto not initialized");

    try {
        const response = mono_wasm_crypto.channel.send_msg(JSON.stringify(msg));
        const responseJson = JSON.parse(response);

        if (responseJson.error !== undefined) {
            console.error(`MONO_WASM_ENCRYPT_DECRYPT: Worker failed with: ${responseJson.error}`);
            if (responseJson.error_type == "ArgumentsError")
                return ERR_ARGS;
            if (responseJson.error_type == "WorkerFailedError")
                return ERR_WORKER_FAILED;

            return ERR_UNKNOWN;
        }

        return responseJson.result;
    } catch (err) {
        if (err instanceof Error && err.stack !== undefined)
            console.error(`MONO_WASM_ENCRYPT_DECRYPT: ${err.stack}`);
        else
            console.error(`MONO_WASM_ENCRYPT_DECRYPT: _send_msg_worker failed: ${err}`);
        return ERR_OP_FAILED;
    }
}

class LibraryChannel {
    private msg_char_len: number;
    private comm_buf: SharedArrayBuffer;
    private msg_buf: SharedArrayBuffer;
    private comm: Int32Array;
    private msg: Uint16Array;

    // LOCK states
    private get LOCK_UNLOCKED(): number { return 0; }  // 0 means the lock is unlocked
    private get LOCK_OWNED(): number { return 1; } // 1 means the LibraryChannel owns the lock

    // Index constants for the communication buffer.
    private get STATE_IDX(): number { return 0; }
    private get MSG_SIZE_IDX(): number { return 1; }
    private get LOCK_IDX(): number { return 2; }
    private get COMM_LAST_IDX(): number { return this.LOCK_IDX; }

    // Communication states.
    private get STATE_SHUTDOWN(): number { return -1; } // Shutdown
    private get STATE_IDLE(): number { return 0; }
    private get STATE_REQ(): number { return 1; }
    private get STATE_RESP(): number { return 2; }
    private get STATE_REQ_P(): number { return 3; } // Request has multiple parts
    private get STATE_RESP_P(): number { return 4; } // Response has multiple parts
    private get STATE_AWAIT(): number { return 5; } // Awaiting the next part
    private get STATE_REQ_FAILED(): number { return 6; } // The Request failed
    private get STATE_RESET(): number { return 7; } // Reset to a known state

    private constructor(msg_char_len: number) {
        this.msg_char_len = msg_char_len;

        const int_bytes = 4;
        const comm_byte_len = int_bytes * (this.COMM_LAST_IDX + 1);
        this.comm_buf = new SharedArrayBuffer(comm_byte_len);

        // JavaScript character encoding is UTF-16.
        const char_bytes = 2;
        const msg_byte_len = char_bytes * this.msg_char_len;
        this.msg_buf = new SharedArrayBuffer(msg_byte_len);

        // Create the local arrays to use.
        this.comm = new Int32Array(this.comm_buf);
        this.msg = new Uint16Array(this.msg_buf);
    }

    public get_msg_len(): number { return this.msg_char_len; }
    public get_msg_buffer(): SharedArrayBuffer { return this.msg_buf; }
    public get_comm_buffer(): SharedArrayBuffer { return this.comm_buf; }

    public send_msg(msg: string): string {
        try {
            let state = Atomics.load(this.comm, this.STATE_IDX);
            // FIXME: this console write is possibly serializing the access and prevents a deadlock
            if (state !== this.STATE_IDLE) console.debug(`MONO_WASM_ENCRYPT_DECRYPT: send_msg, waiting for idle now, ${state}`);
            state = this.wait_for_state(pstate => pstate == this.STATE_IDLE, "waiting");

            this.send_request(msg);
            return this.read_response();
        } catch (err) {
            this.reset(LibraryChannel._stringify_err(err));
            throw err;
        }
        finally {
            const state = Atomics.load(this.comm, this.STATE_IDX);
            // FIXME: this console write is possibly serializing the access and prevents a deadlock
            if (state !== this.STATE_IDLE) console.debug(`MONO_WASM_ENCRYPT_DECRYPT: state at end of send_msg: ${state}`);
        }
    }

    public shutdown(): void {
        console.debug("MONO_WASM_ENCRYPT_DECRYPT: Shutting down crypto");
        const state = Atomics.load(this.comm, this.STATE_IDX);
        if (state !== this.STATE_IDLE)
            throw new Error(`OWNER: Invalid sync communication channel state: ${state}`);

        // Notify webworker
        Atomics.store(this.comm, this.MSG_SIZE_IDX, 0);
        this._change_state_locked(this.STATE_SHUTDOWN);
        Atomics.notify(this.comm, this.STATE_IDX);
    }

    private reset(reason: string): void {
        console.debug(`MONO_WASM_ENCRYPT_DECRYPT: reset: ${reason}`);
        const state = Atomics.load(this.comm, this.STATE_IDX);
        if (state === this.STATE_SHUTDOWN)
            return;

        if (state === this.STATE_RESET || state === this.STATE_IDLE) {
            console.debug(`MONO_WASM_ENCRYPT_DECRYPT: state is already RESET or idle: ${state}`);
            return;
        }

        Atomics.store(this.comm, this.MSG_SIZE_IDX, 0);
        this._change_state_locked(this.STATE_RESET);
        Atomics.notify(this.comm, this.STATE_IDX);
    }

    private send_request(msg: string): void {
        let state;
        const msg_len = msg.length;
        let msg_written = 0;

        for (; ;) {
            this.acquire_lock();

            try {
                // Write the message and return how much was written.
                const wrote = this.write_to_msg(msg, msg_written, msg_len);
                msg_written += wrote;

                // Indicate how much was written to the this.msg buffer.
                Atomics.store(this.comm, this.MSG_SIZE_IDX, wrote);

                // Indicate if this was the whole message or part of it.
                state = msg_written === msg_len ? this.STATE_REQ : this.STATE_REQ_P;

                // Notify webworker
                this._change_state_locked(state);
            } finally {
                this.release_lock();
            }

            Atomics.notify(this.comm, this.STATE_IDX);

            // The send message is complete.
            if (state === this.STATE_REQ)
                break;

            this.wait_for_state(state => state == this.STATE_AWAIT, "send_request");
        }
    }

    private write_to_msg(input: string, start: number, input_len: number): number {
        let mi = 0;
        let ii = start;
        while (mi < this.msg_char_len && ii < input_len) {
            this.msg[mi] = input.charCodeAt(ii);
            ii++; // Next character
            mi++; // Next buffer index
        }
        return ii - start;
    }

    private read_response(): string {
        let response = "";
        for (; ;) {
            const state = this.wait_for_state(state => state == this.STATE_RESP || state == this.STATE_RESP_P, "read_response");
            this.acquire_lock();

            try {
                const size_to_read = Atomics.load(this.comm, this.MSG_SIZE_IDX);

                // Append the latest part of the message.
                response += this.read_from_msg(0, size_to_read);

                // The response is complete.
                if (state === this.STATE_RESP) {
                    Atomics.store(this.comm, this.MSG_SIZE_IDX, 0);
                    break;
                }

                // Reset the size and transition to await state.
                Atomics.store(this.comm, this.MSG_SIZE_IDX, 0);
                this._change_state_locked(this.STATE_AWAIT);
            } finally {
                this.release_lock();
            }
            Atomics.notify(this.comm, this.STATE_IDX);
        }

        // Reset the communication channel's state and let the
        // webworker know we are done.
        this._change_state_locked(this.STATE_IDLE);
        Atomics.notify(this.comm, this.STATE_IDX);

        return response;
    }

    private _change_state_locked(newState: number): void {
        Atomics.store(this.comm, this.STATE_IDX, newState);
    }

    private wait_for_state(is_ready: (state: number) => boolean, msg: string): number {
        // Wait for webworker
        //  - Atomics.wait() is not permissible on the main thread.
        for (; ;) {
            const lock_state = Atomics.load(this.comm, this.LOCK_IDX);
            if (lock_state !== this.LOCK_UNLOCKED)
                continue;

            const state = Atomics.load(this.comm, this.STATE_IDX);
            if (state == this.STATE_REQ_FAILED)
                throw new OperationFailedError(`Worker failed during ${msg} with state=${state}`);

            if (is_ready(state))
                return state;
        }
    }

    private read_from_msg(begin: number, end: number): string {
        const slicedMessage: number[] = [];
        this.msg.slice(begin, end).forEach((value, index) => slicedMessage[index] = value);
        return String.fromCharCode.apply(null, slicedMessage);
    }

    private acquire_lock() {
        for (; ;) {
            const lock_state = Atomics.compareExchange(this.comm, this.LOCK_IDX, this.LOCK_UNLOCKED, this.LOCK_OWNED);

            if (lock_state === this.LOCK_UNLOCKED) {
                const state = Atomics.load(this.comm, this.STATE_IDX);
                if (state === this.STATE_REQ_FAILED)
                    throw new OperationFailedError("Worker failed");
                return;
            }
        }
    }

    private release_lock() {
        const result = Atomics.compareExchange(this.comm, this.LOCK_IDX, this.LOCK_OWNED, this.LOCK_UNLOCKED);
        if (result !== this.LOCK_OWNED) {
            throw new Error("CRYPTO: LibraryChannel tried to release a lock that wasn't acquired: " + result);
        }
    }

    private static _stringify_err(err: any) {
        return (err instanceof Error && err.stack !== undefined) ? err.stack : err;
    }

    public static create(msg_char_len: number): LibraryChannel {
        if (msg_char_len === undefined) {
            msg_char_len = 1024; // Default size is arbitrary but is in 'char' units (i.e. UTF-16 code points).
        }
        return new LibraryChannel(msg_char_len);
    }
}

export type InitCryptoMessageData = {
    config: string,// serialized to avoid passing non-clonable objects
    comm_buf: SharedArrayBuffer,
    msg_buf: SharedArrayBuffer,
    msg_char_len: number
}<|MERGE_RESOLUTION|>--- conflicted
+++ resolved
@@ -112,13 +112,8 @@
             channel: chan,
             worker: worker,
         };
-<<<<<<< HEAD
-        worker.postMessage({
-            config: JSON.stringify(runtimeHelpers.config), // there could be things in config which could not be cloned to worker
-=======
         const messageData: InitCryptoMessageData = {
-            config: JSON.stringify(runtimeHelpers.config),
->>>>>>> 7ade2b47
+            config: JSON.stringify(runtimeHelpers.config),// there could be things in config which could not be cloned to worker
             comm_buf: chan.get_comm_buffer(),
             msg_buf: chan.get_msg_buffer(),
             msg_char_len: chan.get_msg_len()
