--- conflicted
+++ resolved
@@ -118,11 +118,11 @@
             msg_buf: chan.get_msg_buffer(),
             msg_char_len: chan.get_msg_len()
         };
+        worker.postMessage(messageData);
         worker.onerror = event => {
             console.warn(`MONO_WASM: Error in Crypto WebWorker. Cryptography digest calls will fallback to managed implementation. Error: ${event.message}`);
             mono_wasm_crypto = null;
         };
-        worker.postMessage(messageData);
     }
 }
 
@@ -204,15 +204,7 @@
 
     public send_msg(msg: string): string {
         try {
-<<<<<<< HEAD
-            let state = Atomics.load(this.comm, this.STATE_IDX);
-            // FIXME: this console write is possibly serializing the access and prevents a deadlock
-            if (state !== this.STATE_IDLE) console.debug(`MONO_WASM_ENCRYPT_DECRYPT: send_msg, waiting for idle now, ${state}`);
-            state = this._wait_for_state_change_to(pstate => pstate == this.STATE_IDLE, "waiting for IDLE in send_msg");
-
-=======
             this.wait_for_state_change_to(pstate => pstate == this.STATE_IDLE, "waiting");
->>>>>>> 9d5bdc98
             this.send_request(msg);
             return this.read_response();
         } catch (err) {
@@ -260,13 +252,7 @@
         let msg_written = 0;
 
         for (; ;) {
-<<<<<<< HEAD
-            this.acquire_lock(msg);
-
-            try {
-=======
             this._using_lock_for_nonblocking_cb(() => {
->>>>>>> 9d5bdc98
                 // Write the message and return how much was written.
                 const wrote = this.write_to_msg(msg, msg_written, msg_len);
                 msg_written += wrote;
@@ -290,11 +276,7 @@
                 throw new Error(`Unexpected state ${state}`);
             }
 
-<<<<<<< HEAD
-            this._wait_for_state_change_to(state => state == this.STATE_AWAIT, "send_request");
-=======
             this.wait_for_state_change_to(state => state == this.STATE_AWAIT, "send_request");
->>>>>>> 9d5bdc98
         }
     }
 
@@ -312,16 +294,9 @@
     private read_response(): string {
         let response = "";
         for (; ;) {
-<<<<<<< HEAD
-            const state = this._wait_for_state_change_to(state => state == this.STATE_RESP || state == this.STATE_RESP_P, "read_response");
-            this.acquire_lock("-read response-");
-
-            try {
-=======
             this.wait_for_state_change_to(state => state == this.STATE_RESP || state == this.STATE_RESP_P, "read_response");
             let state;
             const done = this._using_lock_for_nonblocking_cb(() => {
->>>>>>> 9d5bdc98
                 const size_to_read = Atomics.load(this.comm, this.MSG_SIZE_IDX);
 
                 // Append the latest part of the message.
@@ -349,20 +324,9 @@
 
         // Reset the communication channel's state and let the
         // webworker know we are done.
-<<<<<<< HEAD
-
-
-        try {
-            this.acquire_lock("to change state to IDLE");
-            this._change_state_locked(this.STATE_IDLE);
-        } finally {
-            this.release_lock();
-        }
-=======
         this._using_lock_for_nonblocking_cb(() => {
             this._change_state_locked(this.STATE_IDLE);
         });
->>>>>>> 9d5bdc98
         Atomics.notify(this.comm, this.STATE_IDX);
 
         return response;
@@ -372,26 +336,6 @@
         Atomics.store(this.comm, this.STATE_IDX, newState);
     }
 
-<<<<<<< HEAD
-    private _wait_for_state_change_to(is_ready: (state: number) => boolean, msg: string): number {
-        const start = new Date().valueOf();
-        // Wait for webworker
-        //  - Atomics.wait() is not permissible on the main thread.
-        for (; ;) {
-            try {
-                this.acquire_lock("for reading");
-                const state = Atomics.load(this.comm, this.STATE_IDX);
-                if (state == this.STATE_REQ_FAILED)
-                    throw new OperationFailedError(`Worker failed during ${msg} with state=${state}`);
-
-                if (is_ready(state))
-                    return state;
-                if ((new Date().valueOf()) - start > 1000 * 60) throw new Error(`MAIN1: Probably deadlock during ${msg} with state=${state}\n` + (new Error).stack);
-
-            } finally {
-                this.release_lock();
-            }
-=======
     private wait_for_state_change_to(is_ready: (state: number) => boolean, msg: string): void {
         // Wait for webworker
         //  - Atomics.wait() is not permissible on the main thread.
@@ -405,7 +349,6 @@
                     return true;
             });
             if (done) return;
->>>>>>> 9d5bdc98
         }
     }
 
@@ -415,10 +358,6 @@
         return String.fromCharCode.apply(null, slicedMessage);
     }
 
-<<<<<<< HEAD
-    private acquire_lock(msg: string) {
-        const start = new Date().valueOf();
-=======
     // Make sure to never call any blocking code in the callback
     private _using_lock_for_nonblocking_cb(cb: Function) {
         try {
@@ -430,7 +369,6 @@
     }
 
     private _acquire_lock_with_spin_wait() {
->>>>>>> 9d5bdc98
         for (; ;) {
             const lock_state = Atomics.compareExchange(this.comm, this.LOCK_IDX, this.LOCK_UNLOCKED, this.LOCK_OWNED);
 
@@ -440,7 +378,6 @@
                     throw new OperationFailedError("Worker failed");
                 return;
             }
-            if ((new Date().valueOf()) - start > 1000 * 60) throw new Error(`MAIN2: Probably deadlock during ${msg} with state=${lock_state}` + (new Error).stack);
         }
     }
 
