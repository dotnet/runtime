// Licensed to the .NET Foundation under one or more agreements.
// The .NET Foundation licenses this file to you under the MIT license.

import { wrap_as_cancelable_promise } from "./cancelable-promise";
<<<<<<< HEAD
import { Module, loaderHelpers } from "./globals";
=======
import { ENVIRONMENT_IS_NODE, Module, loaderHelpers, mono_assert } from "./globals";
>>>>>>> cdff572b
import { MemoryViewType, Span } from "./marshal";
import type { VoidPtr } from "./types/emscripten";

export function http_wasm_supports_streaming_response(): boolean {
    return typeof Response !== "undefined" && "body" in Response.prototype && typeof ReadableStream === "function";
}

export function http_wasm_create_abort_controler(): AbortController {
    return new AbortController();
}

export function http_wasm_abort_request(abort_controller: AbortController): void {
    abort_controller.abort();
}

export function http_wasm_abort_response(res: ResponseExtension): void {
    res.__abort_controller.abort();
    if (res.__reader) {
        res.__reader.cancel().catch((err) => {
            if (err && err.name !== "AbortError") {
                Module.err("Error in http_wasm_abort_response: " + err);
            }
            // otherwise, it's expected
        });
    }
}

export function http_wasm_fetch_bytes(url: string, header_names: string[], header_values: string[], option_names: string[], option_values: any[], abort_controller: AbortController, bodyPtr: VoidPtr, bodyLength: number): Promise<ResponseExtension> {
    // the bufferPtr is pinned by the caller
    const view = new Span(bodyPtr, bodyLength, MemoryViewType.Byte);
    const copy = view.slice() as Uint8Array;
    return http_wasm_fetch(url, header_names, header_values, option_names, option_values, abort_controller, copy);
}

export function http_wasm_fetch(url: string, header_names: string[], header_values: string[], option_names: string[], option_values: any[], abort_controller: AbortController, body: string | Uint8Array | null): Promise<ResponseExtension> {
    mono_assert(url && typeof url === "string", "expected url string");
    mono_assert(header_names && header_values && Array.isArray(header_names) && Array.isArray(header_values) && header_names.length === header_values.length, "expected headerNames and headerValues arrays");
    mono_assert(option_names && option_values && Array.isArray(option_names) && Array.isArray(option_values) && option_names.length === option_values.length, "expected headerNames and headerValues arrays");
    const headers = new Headers();
    for (let i = 0; i < header_names.length; i++) {
        headers.append(header_names[i], header_values[i]);
    }
    const options: any = {
        body,
        headers,
        signal: abort_controller.signal
    };
    for (let i = 0; i < option_names.length; i++) {
        options[option_names[i]] = option_values[i];
    }

    return wrap_as_cancelable_promise(async () => {
        const res = await loaderHelpers.fetch_like(url, options) as ResponseExtension;
        res.__abort_controller = abort_controller;
        return res;
    });
}

function get_response_headers(res: ResponseExtension): void {
    if (!res.__headerNames) {
        res.__headerNames = [];
        res.__headerValues = [];
        if (res.headers && (<any>res.headers).entries) {
            const entries: Iterable<string[]> = (<any>res.headers).entries();

            for (const pair of entries) {
                res.__headerNames.push(pair[0]);
                res.__headerValues.push(pair[1]);
            }
        }
    }
}

export function http_wasm_get_response_header_names(res: ResponseExtension): string[] {
    get_response_headers(res);
    return res.__headerNames;
}

export function http_wasm_get_response_header_values(res: ResponseExtension): string[] {
    get_response_headers(res);
    return res.__headerValues;
}

export function http_wasm_get_response_length(res: ResponseExtension): Promise<number> {
    return wrap_as_cancelable_promise(async () => {
        const buffer = await res.arrayBuffer();
        res.__buffer = buffer;
        res.__source_offset = 0;
        return buffer.byteLength;
    });
}

export function http_wasm_get_response_bytes(res: ResponseExtension, view: Span): number {
    mono_assert(res.__buffer, "expected resoved arrayBuffer");
    if (res.__source_offset == res.__buffer!.byteLength) {
        return 0;
    }
    const source_view = new Uint8Array(res.__buffer!, res.__source_offset);
    view.set(source_view, 0);
    const bytes_read = Math.min(view.byteLength, source_view.byteLength);
    res.__source_offset += bytes_read;
    return bytes_read;
}

export function http_wasm_get_streamed_response_bytes(res: ResponseExtension, bufferPtr: VoidPtr, bufferLength: number): Promise<number> {
    // the bufferPtr is pinned by the caller
    const view = new Span(bufferPtr, bufferLength, MemoryViewType.Byte);
    return wrap_as_cancelable_promise(async () => {
        if (!res.__reader) {
            res.__reader = res.body!.getReader();
        }
        if (!res.__chunk) {
            res.__chunk = await res.__reader.read();
            res.__source_offset = 0;
        }
        if (res.__chunk.done) {
            return 0;
        }

        const remaining_source = res.__chunk.value.byteLength - res.__source_offset;
        mono_assert(remaining_source > 0, "expected remaining_source to be greater than 0");

        const bytes_copied = Math.min(remaining_source, view.byteLength);
        const source_view = res.__chunk.value.subarray(res.__source_offset, res.__source_offset + bytes_copied);
        view.set(source_view, 0);
        res.__source_offset += bytes_copied;
        if (remaining_source == bytes_copied) {
            res.__chunk = undefined;
        }

        return bytes_copied;
    });
}

interface ResponseExtension extends Response {
    __buffer?: ArrayBuffer
    __reader?: ReadableStreamDefaultReader<Uint8Array>
    __chunk?: ReadableStreamReadResult<Uint8Array>
    __source_offset: number
    __abort_controller: AbortController
    __headerNames: string[];
    __headerValues: string[];
}<|MERGE_RESOLUTION|>--- conflicted
+++ resolved
@@ -2,19 +2,26 @@
 // The .NET Foundation licenses this file to you under the MIT license.
 
 import { wrap_as_cancelable_promise } from "./cancelable-promise";
-<<<<<<< HEAD
-import { Module, loaderHelpers } from "./globals";
-=======
 import { ENVIRONMENT_IS_NODE, Module, loaderHelpers, mono_assert } from "./globals";
->>>>>>> cdff572b
 import { MemoryViewType, Span } from "./marshal";
 import type { VoidPtr } from "./types/emscripten";
+
+
+function verifyEnvironment() {
+    if (typeof globalThis.fetch !== "function" || typeof globalThis.AbortController !== "function") {
+        const message = ENVIRONMENT_IS_NODE
+            ? "Please install `node-fetch` and `node-abort-controller` npm packages to enable HTTP client support."
+            : "This browser doesn't support fetch API. Please use a modern browser.";
+        throw new Error(message);
+    }
+}
 
 export function http_wasm_supports_streaming_response(): boolean {
     return typeof Response !== "undefined" && "body" in Response.prototype && typeof ReadableStream === "function";
 }
 
 export function http_wasm_create_abort_controler(): AbortController {
+    verifyEnvironment();
     return new AbortController();
 }
 
@@ -42,6 +49,7 @@
 }
 
 export function http_wasm_fetch(url: string, header_names: string[], header_values: string[], option_names: string[], option_values: any[], abort_controller: AbortController, body: string | Uint8Array | null): Promise<ResponseExtension> {
+    verifyEnvironment();
     mono_assert(url && typeof url === "string", "expected url string");
     mono_assert(header_names && header_values && Array.isArray(header_names) && Array.isArray(header_values) && header_names.length === header_values.length, "expected headerNames and headerValues arrays");
     mono_assert(option_names && option_values && Array.isArray(option_names) && Array.isArray(option_values) && option_names.length === option_values.length, "expected headerNames and headerValues arrays");
