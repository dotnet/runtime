--- conflicted
+++ resolved
@@ -13,12 +13,9 @@
 import { jiterpreter_dump_stats } from "./jiterpreter";
 import { getOptions, applyOptions } from "./jiterpreter-support";
 import { mono_wasm_gc_lock, mono_wasm_gc_unlock } from "./gc-lock";
-<<<<<<< HEAD
-import { forceDisposeProxies } from "./gc-handles";
-=======
 import { loadLazyAssembly } from "./lazyLoading";
 import { loadSatelliteAssemblies } from "./satelliteAssemblies";
->>>>>>> d361507d
+import { forceDisposeProxies } from "./gc-handles";
 
 export function export_internal(): any {
     return {
