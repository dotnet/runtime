--- conflicted
+++ resolved
@@ -27,13 +27,6 @@
     if ((<any>globalThis).dotnetDebugger)
         // eslint-disable-next-line no-debugger
         debugger;
-<<<<<<< HEAD
-    _readSymbolMapFile("dotnet.js.symbols");
-=======
-    else
-        console.debug("mono_wasm_runtime_ready", "fe00e07a-5519-4dfe-b35a-f867dbaf2e28");
-
->>>>>>> 59d56cc0
 }
 
 export function mono_wasm_fire_debugger_agent_message(): void {
