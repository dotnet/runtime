// Licensed to the .NET Foundation under one or more agreements.
// The .NET Foundation licenses this file to you under the MIT license.

import "node/buffer"; // we use the Buffer type to type some of Emscripten's APIs
import { BINDINGType, MONOType } from "./net6-legacy/exports-legacy";
import { CharPtr, EmscriptenModule, ManagedPointer, NativePointer, VoidPtr, Int32Ptr } from "./types/emscripten";

export type GCHandle = {
    __brand: "GCHandle"
}
export type JSHandle = {
    __brand: "JSHandle"
}
export interface MonoObject extends ManagedPointer {
    __brandMonoObject: "MonoObject"
}
export interface MonoString extends MonoObject {
    __brand: "MonoString"
}
export interface MonoClass extends MonoObject {
    __brand: "MonoClass"
}
export interface MonoType extends ManagedPointer {
    __brand: "MonoType"
}
export interface MonoMethod extends ManagedPointer {
    __brand: "MonoMethod"
}
export interface MonoArray extends MonoObject {
    __brand: "MonoArray"
}
export interface MonoAssembly extends MonoObject {
    __brand: "MonoAssembly"
}
// Pointer to a MonoObject* (i.e. the address of a root)
export interface MonoObjectRef extends ManagedPointer {
    __brandMonoObjectRef: "MonoObjectRef"
}
// This exists for signature clarity, we need it to be structurally equivalent
//  so that anything requiring MonoObjectRef will work
// eslint-disable-next-line @typescript-eslint/no-empty-interface
export interface MonoStringRef extends MonoObjectRef {
}
export const MonoMethodNull: MonoMethod = <MonoMethod><any>0;
export const MonoObjectNull: MonoObject = <MonoObject><any>0;
export const MonoArrayNull: MonoArray = <MonoArray><any>0;
export const MonoAssemblyNull: MonoAssembly = <MonoAssembly><any>0;
export const MonoClassNull: MonoClass = <MonoClass><any>0;
export const MonoTypeNull: MonoType = <MonoType><any>0;
export const MonoStringNull: MonoString = <MonoString><any>0;
export const MonoObjectRefNull: MonoObjectRef = <MonoObjectRef><any>0;
export const MonoStringRefNull: MonoStringRef = <MonoStringRef><any>0;
export const JSHandleDisposed: JSHandle = <JSHandle><any>-1;
export const JSHandleNull: JSHandle = <JSHandle><any>0;
export const GCHandleNull: GCHandle = <GCHandle><any>0;
export const VoidPtrNull: VoidPtr = <VoidPtr><any>0;
export const CharPtrNull: CharPtr = <CharPtr><any>0;
export const NativePointerNull: NativePointer = <NativePointer><any>0;

export function coerceNull<T extends ManagedPointer | NativePointer>(ptr: T | null | undefined): T {
    if ((ptr === null) || (ptr === undefined))
        return (0 as any) as T;
    else
        return ptr as T;
}

export type MonoConfig = {
    isError?: false,
    assembly_root?: string, // the subfolder containing managed assemblies and pdbs. This is relative to dotnet.js script.
    assets?: AssetEntry[], // a list of assets to load along with the runtime. each asset is a dictionary-style Object with the following properties:

    /**
     * Either this or enable_debugging needs to be set
     * debug_level > 0 enables debugging and sets the debug log level to debug_level
     * debug_level == 0 disables debugging and enables interpreter optimizations
     * debug_level < 0 enabled debugging and disables debug logging.
     */
    debug_level?: number,
    enable_debugging?: number, // Either this or debug_level needs to be set
    globalization_mode?: GlobalizationMode, // configures the runtime's globalization mode
    diagnostic_tracing?: boolean // enables diagnostic log messages during startup
    remote_sources?: string[], // additional search locations for assets. Sources will be checked in sequential order until the asset is found. The string "./" indicates to load from the application directory (as with the files in assembly_list), and a fully-qualified URL like "https://example.com/" indicates that asset loads can be attempted from a remote server. Sources must end with a "/".
    environment_variables?: {
        [i: string]: string;
    }, // dictionary-style Object containing environment variables
    runtime_options?: string[], // array of runtime options as strings
    aot_profiler_options?: AOTProfilerOptions, // dictionary-style Object. If omitted, aot profiler will not be initialized.
    coverage_profiler_options?: CoverageProfilerOptions, // dictionary-style Object. If omitted, coverage profiler will not be initialized.
    diagnostic_options?: DiagnosticOptions, // dictionary-style Object. If omitted, diagnostics will not be initialized.
    ignore_pdb_load_errors?: boolean,
    wait_for_debugger?: number
};

export type MonoConfigError = {
    isError: true,
    message: string,
    error: any
}

export interface ResourceRequest {
    name: string, // the name of the asset, including extension.
    behavior: AssetBehaviours, // determines how the asset will be handled once loaded
    resolvedUrl?: string;
    hash?: string;
}

// Types of assets that can be in the mono-config.js/mono-config.json file (taken from /src/tasks/WasmAppBuilder/WasmAppBuilder.cs)
export interface AssetEntry extends ResourceRequest {
    virtual_path?: string, // if specified, overrides the path of the asset in the virtual filesystem and similar data structures once loaded.
    culture?: string,
    load_remote?: boolean, // if true, an attempt will be made to load the asset from each location in @args.remote_sources.
    is_optional?: boolean // if true, any failure to load this asset will be ignored.
    buffer?: ArrayBuffer // if provided, we don't have to fetch it
    pending?: LoadingResource // if provided, we don't have to start fetching it
}

export type AssetBehaviours =
    "resource" // load asset as a managed resource assembly
    | "assembly" // load asset as a managed assembly 
    | "pdb" // load asset as a managed debugging information
    | "heap" // store asset into the native heap
    | "icu" // load asset as an ICU data archive
    | "vfs" // load asset into the virtual filesystem (for fopen, File.Open, etc)
    | "dotnetwasm"; // the binary of the dotnet runtime

export type RuntimeHelpers = {
    runtime_interop_module: MonoAssembly;
    runtime_interop_namespace: string;
    runtime_interop_exports_classname: string;
    runtime_interop_exports_class: MonoClass;
    runtime_legacy_exports_classname: string;
    runtime_legacy_exports_class: MonoClass;

    _box_buffer_size: number;
    _unbox_buffer_size: number;

    _box_buffer: VoidPtr;
    _unbox_buffer: VoidPtr;
    _i52_error_scratch_buffer: Int32Ptr;
    _box_root: any;
    // A WasmRoot that is guaranteed to contain 0
    _null_root: any;
    _class_int32: MonoClass;
    _class_uint32: MonoClass;
    _class_double: MonoClass;
    _class_boolean: MonoClass;
    mono_wasm_load_runtime_done: boolean;
    mono_wasm_runtime_is_ready: boolean;
    mono_wasm_bindings_is_ready: boolean;

    loaded_files: string[];
    config: MonoConfig;
    diagnostic_tracing: boolean;
    enable_debugging: number;
    wait_for_debugger?: number;
    fetch_like: (url: string, init?: RequestInit) => Promise<Response>;
    scriptDirectory?: string
    requirePromise: Promise<Function>
    ExitStatus: ExitStatusError;
    quit: Function,
    locateFile: (path: string, prefix?: string) => string,
}

export const wasm_type_symbol = Symbol.for("wasm type");

export type GlobalizationMode =
    "icu" | // load ICU globalization data from any runtime assets with behavior "icu".
    "invariant" | //  operate in invariant globalization mode.
    "auto" // (default): if "icu" behavior assets are present, use ICU, otherwise invariant.


export type AOTProfilerOptions = {
    write_at?: string, // should be in the format <CLASS>::<METHODNAME>, default: 'WebAssembly.Runtime::StopProfile'
    send_to?: string // should be in the format <CLASS>::<METHODNAME>, default: 'WebAssembly.Runtime::DumpAotProfileData' (DumpAotProfileData stores the data into INTERNAL.aot_profile_data.)
}

export type CoverageProfilerOptions = {
    write_at?: string, // should be in the format <CLASS>::<METHODNAME>, default: 'WebAssembly.Runtime::StopProfile'
    send_to?: string // should be in the format <CLASS>::<METHODNAME>, default: 'WebAssembly.Runtime::DumpCoverageProfileData' (DumpCoverageProfileData stores the data into INTERNAL.coverage_profile_data.)
}

/// Options to configure EventPipe sessions that will be created and started at runtime startup
export type DiagnosticOptions = {
    /// An array of sessions to start at runtime startup
    sessions?: EventPipeSessionOptions[],
    /// If true, the diagnostic server will be started.  If "wait", the runtime will wait at startup until a diagnsotic session connects to the server
    server?: DiagnosticServerOptions,
}

/// Options to configure the event pipe session
/// The recommended method is to MONO.diagnostics.SesisonOptionsBuilder to create an instance of this type
export interface EventPipeSessionOptions {
    /// Whether to collect additional details (such as method and type names) at EventPipeSession.stop() time (default: true)
    /// This is required for some use cases, and may allow some tools to better understand the events.
    collectRundownEvents?: boolean;
    /// The providers that will be used by this session.
    /// See https://docs.microsoft.com/en-us/dotnet/core/diagnostics/eventpipe#trace-using-environment-variables
    providers: string;
}

/// Options to configure the diagnostic server
export type DiagnosticServerOptions = {
    connect_url: string, // websocket URL to connect to.
    suspend: string | boolean, // if true, the server will suspend the app when it starts until a diagnostic tool tells the runtime to resume.
}
// how we extended emscripten Module
export type DotnetModule = EmscriptenModule & DotnetModuleConfig;

export type DotnetModuleConfig = {
    disableDotnet6Compatibility?: boolean,

    config?: MonoConfig,
    configSrc?: string,
    onConfigLoaded?: (config: MonoConfig) => void | Promise<void>;
    onDotnetReady?: () => void | Promise<void>;

    imports?: DotnetModuleConfigImports;
    exports?: string[];
    downloadResource?: (request: ResourceRequest) => LoadingResource
} & Partial<EmscriptenModule>

export type DotnetModuleConfigImports = {
    require?: (name: string) => any;
    fetch?: (url: string) => Promise<Response>;
    fs?: {
        promises?: {
            readFile?: (path: string) => Promise<string | Buffer>,
        }
        readFileSync?: (path: string, options: any | undefined) => string,
    };
    crypto?: {
        randomBytes?: (size: number) => Buffer
    };
    ws?: WebSocket & { Server: any };
    path?: {
        normalize?: (path: string) => string,
        dirname?: (path: string) => string,
    };
    url?: any;
}

export interface LoadingResource {
    name: string;
    url: string;
    response: Promise<Response>;
}


// see src\mono\wasm\runtime\rollup.config.js
// inline this, because the lambda could allocate closure on hot path otherwise
export function mono_assert(condition: unknown, messageFactory: string | (() => string)): asserts condition {
    if (!condition) {
        const message = typeof messageFactory === "string"
            ? messageFactory
            : messageFactory();
        throw new Error(`Assert failed: ${message}`);
    }
}

// see src/mono/wasm/driver.c MARSHAL_TYPE_xxx and Runtime.cs MarshalType
export const enum MarshalType {
    NULL = 0,
    INT = 1,
    FP64 = 2,
    STRING = 3,
    VT = 4,
    DELEGATE = 5,
    TASK = 6,
    OBJECT = 7,
    BOOL = 8,
    ENUM = 9,
    URI = 22,
    SAFEHANDLE = 23,
    ARRAY_BYTE = 10,
    ARRAY_UBYTE = 11,
    ARRAY_UBYTE_C = 12,
    ARRAY_SHORT = 13,
    ARRAY_USHORT = 14,
    ARRAY_INT = 15,
    ARRAY_UINT = 16,
    ARRAY_FLOAT = 17,
    ARRAY_DOUBLE = 18,
    FP32 = 24,
    UINT32 = 25,
    INT64 = 26,
    UINT64 = 27,
    CHAR = 28,
    STRING_INTERNED = 29,
    VOID = 30,
    ENUM64 = 31,
    POINTER = 32,
    SPAN_BYTE = 33,
}

// see src/mono/wasm/driver.c MARSHAL_ERROR_xxx and Runtime.cs
export const enum MarshalError {
    BUFFER_TOO_SMALL = 512,
    NULL_CLASS_POINTER = 513,
    NULL_TYPE_POINTER = 514,
    UNSUPPORTED_TYPE = 515,
    FIRST = BUFFER_TOO_SMALL
}

// Evaluates whether a value is nullish (same definition used as the ?? operator,
//  https://developer.mozilla.org/en-US/docs/Web/JavaScript/Reference/Operators/Nullish_coalescing_operator)
export function is_nullish<T>(value: T | null | undefined): value is null | undefined {
    return (value === undefined) || (value === null);
}

<<<<<<< HEAD
// this represents visibility in the javascript
// like https://github.com/dotnet/aspnetcore/blob/main/src/Components/Web.JS/src/Platform/Mono/MonoTypes.ts
export interface DotnetPublicAPI {
    MONO: MONOType,
    BINDING: BINDINGType,
    INTERNAL: any,
    EXPORTS: any,
    IMPORTS: any,
    Module: EmscriptenModule,
    RuntimeId: number,
    RuntimeBuildInfo: {
        ProductVersion: string,
        Configuration: string,
    }
}

// We need to replace some of the methods in the Emscripten PThreads support with our own
export type PThreadReplacements = {
    loadWasmModuleToWorker: Function,
    threadInitTLS: Function
}
=======
export type EarlyImports = {
    isESM: boolean,
    isGlobal: boolean,
    isNode: boolean,
    isWorker: boolean,
    isShell: boolean,
    isWeb: boolean,
    isPThread: boolean,
    quit_: Function,
    ExitStatus: ExitStatusError,
    requirePromise: Promise<Function>
};
export type EarlyExports = {
    mono: any,
    binding: any,
    internal: any,
    module: any,
    marshaled_exports: any,
    marshaled_imports: any
};
export type EarlyReplacements = {
    fetch: any,
    require: any,
    requirePromise: Promise<Function>,
    noExitRuntime: boolean,
    updateGlobalBufferAndViews: Function,
    pthreadReplacements: PThreadReplacements | undefined | null
    scriptDirectory: string;
    scriptUrl: string
}
export interface ExitStatusError {
    new(status: number): any;
}
export type PThreadReplacements = {
    loadWasmModuleToWorker: Function,
    threadInitTLS: Function
}

/// Always throws. Used to handle unreachable switch branches when TypeScript refines the type of a variable
/// to 'never' after you handle all the cases it knows about.
export function assertNever(x: never): never {
    throw new Error("Unexpected value: " + x);
}

/// returns true if the given value is not Thenable
///
/// Useful if some function returns a value or a promise of a value.
export function notThenable<T>(x: T | PromiseLike<T>): x is T {
    return typeof x !== "object" || typeof ((<PromiseLike<T>>x).then) !== "function";
}

/// An identifier for an EventPipe session. The id is unique during the lifetime of the runtime.
/// Primarily intended for debugging purposes.
export type EventPipeSessionID = bigint;
>>>>>>> 73374e8e
<|MERGE_RESOLUTION|>--- conflicted
+++ resolved
@@ -2,7 +2,7 @@
 // The .NET Foundation licenses this file to you under the MIT license.
 
 import "node/buffer"; // we use the Buffer type to type some of Emscripten's APIs
-import { BINDINGType, MONOType } from "./net6-legacy/exports-legacy";
+import { BINDINGType, MONOType } from "./exports-legacy";
 import { CharPtr, EmscriptenModule, ManagedPointer, NativePointer, VoidPtr, Int32Ptr } from "./types/emscripten";
 
 export type GCHandle = {
@@ -124,6 +124,10 @@
     | "dotnetwasm"; // the binary of the dotnet runtime
 
 export type RuntimeHelpers = {
+    get_call_sig_ref: MonoMethod;
+    complete_task_method: MonoMethod;
+    create_task_method: MonoMethod;
+    call_delegate: MonoMethod;
     runtime_interop_module: MonoAssembly;
     runtime_interop_namespace: string;
     runtime_interop_exports_classname: string;
@@ -307,29 +311,6 @@
     return (value === undefined) || (value === null);
 }
 
-<<<<<<< HEAD
-// this represents visibility in the javascript
-// like https://github.com/dotnet/aspnetcore/blob/main/src/Components/Web.JS/src/Platform/Mono/MonoTypes.ts
-export interface DotnetPublicAPI {
-    MONO: MONOType,
-    BINDING: BINDINGType,
-    INTERNAL: any,
-    EXPORTS: any,
-    IMPORTS: any,
-    Module: EmscriptenModule,
-    RuntimeId: number,
-    RuntimeBuildInfo: {
-        ProductVersion: string,
-        Configuration: string,
-    }
-}
-
-// We need to replace some of the methods in the Emscripten PThreads support with our own
-export type PThreadReplacements = {
-    loadWasmModuleToWorker: Function,
-    threadInitTLS: Function
-}
-=======
 export type EarlyImports = {
     isESM: boolean,
     isGlobal: boolean,
@@ -384,4 +365,19 @@
 /// An identifier for an EventPipe session. The id is unique during the lifetime of the runtime.
 /// Primarily intended for debugging purposes.
 export type EventPipeSessionID = bigint;
->>>>>>> 73374e8e
+
+// this represents visibility in the javascript
+// like https://github.com/dotnet/aspnetcore/blob/main/src/Components/Web.JS/src/Platform/Mono/MonoTypes.ts
+export interface DotnetPublicAPI {
+    MONO: MONOType,
+    BINDING: BINDINGType,
+    INTERNAL: any,
+    EXPORTS: any,
+    IMPORTS: any,
+    Module: EmscriptenModule,
+    RuntimeId: number,
+    RuntimeBuildInfo: {
+        ProductVersion: string,
+        Configuration: string,
+    }
+}