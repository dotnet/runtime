// Licensed to the .NET Foundation under one or more agreements.
// The .NET Foundation licenses this file to you under the MIT license.

import { bind_runtime_method } from "./method-binding";
import { CharPtr, EmscriptenModule, ManagedPointer, NativePointer, VoidPtr } from "./types/emscripten";

export type GCHandle = {
    __brand: "GCHandle"
}
export type JSHandle = {
    __brand: "JSHandle"
}
export interface MonoObject extends ManagedPointer {
    __brandMonoObject: "MonoObject"
}
export interface MonoString extends MonoObject {
    __brand: "MonoString"
}
export interface MonoInternedString extends MonoString {
    __brandString: "MonoInternedString"
}
export interface MonoClass extends MonoObject {
    __brand: "MonoClass"
}
export interface MonoType extends ManagedPointer {
    __brand: "MonoType"
}
export interface MonoMethod extends ManagedPointer {
    __brand: "MonoMethod"
}
export interface MonoArray extends MonoObject {
    __brand: "MonoArray"
}
export interface MonoAssembly extends MonoObject {
    __brand: "MonoAssembly"
}
// Pointer to a MonoObject* (i.e. the address of a root)
export interface MonoObjectRef extends ManagedPointer {
    __brandMonoObjectRef: "MonoObjectRef"
}
// This exists for signature clarity, we need it to be structurally equivalent
//  so that anything requiring MonoObjectRef will work
// eslint-disable-next-line @typescript-eslint/no-empty-interface
export interface MonoStringRef extends MonoObjectRef {
}
export const MonoMethodNull: MonoMethod = <MonoMethod><any>0;
export const MonoObjectNull: MonoObject = <MonoObject><any>0;
export const MonoArrayNull: MonoArray = <MonoArray><any>0;
export const MonoAssemblyNull: MonoAssembly = <MonoAssembly><any>0;
export const MonoClassNull: MonoClass = <MonoClass><any>0;
export const MonoTypeNull: MonoType = <MonoType><any>0;
export const MonoStringNull: MonoString = <MonoString><any>0;
export const MonoObjectRefNull: MonoObjectRef = <MonoObjectRef><any>0;
export const MonoStringRefNull: MonoStringRef = <MonoStringRef><any>0;
export const JSHandleDisposed: JSHandle = <JSHandle><any>-1;
export const JSHandleNull: JSHandle = <JSHandle><any>0;
export const GCHandleNull: GCHandle = <GCHandle><any>0;
export const VoidPtrNull: VoidPtr = <VoidPtr><any>0;
export const CharPtrNull: CharPtr = <CharPtr><any>0;
export const NativePointerNull: NativePointer = <NativePointer><any>0;

export function coerceNull<T extends ManagedPointer | NativePointer>(ptr: T | null | undefined): T {
    return (<any>ptr | <any>0) as any;
}

export type MonoConfig = {
    isError: false,
    assembly_root: string, // the subfolder containing managed assemblies and pdbs
    assets: AllAssetEntryTypes[], // a list of assets to load along with the runtime. each asset is a dictionary-style Object with the following properties:
    debug_level?: number, // Either this or the next one needs to be set
    enable_debugging?: number, // Either this or the previous one needs to be set
    globalization_mode: GlobalizationMode, // configures the runtime's globalization mode
    diagnostic_tracing?: boolean // enables diagnostic log messages during startup
    remote_sources?: string[], // additional search locations for assets. Sources will be checked in sequential order until the asset is found. The string "./" indicates to load from the application directory (as with the files in assembly_list), and a fully-qualified URL like "https://example.com/" indicates that asset loads can be attempted from a remote server. Sources must end with a "/".
    environment_variables?: {
        [i: string]: string;
    }, // dictionary-style Object containing environment variables
    runtime_options?: string[], // array of runtime options as strings
    aot_profiler_options?: AOTProfilerOptions, // dictionary-style Object. If omitted, aot profiler will not be initialized.
    coverage_profiler_options?: CoverageProfilerOptions, // dictionary-style Object. If omitted, coverage profiler will not be initialized.
    ignore_pdb_load_errors?: boolean
};

export type MonoConfigError = {
    isError: true,
    message: string,
    error: any
}

export type AllAssetEntryTypes = AssetEntry | AssemblyEntry | SatelliteAssemblyEntry | VfsEntry | IcuData;

// Types of assets that can be in the mono-config.js/mono-config.json file (taken from /src/tasks/WasmAppBuilder/WasmAppBuilder.cs)
export type AssetEntry = {
    name: string, // the name of the asset, including extension.
    behavior: AssetBehaviours, // determines how the asset will be handled once loaded
    virtual_path?: string, // if specified, overrides the path of the asset in the virtual filesystem and similar data structures once loaded.
    culture?: string,
    load_remote?: boolean, // if true, an attempt will be made to load the asset from each location in @args.remote_sources.
    is_optional?: boolean // if true, any failure to load this asset will be ignored.
    buffer?: ArrayBuffer // if provided, we don't have to fetch it
}

export interface AssemblyEntry extends AssetEntry {
    name: "assembly"
}

export interface SatelliteAssemblyEntry extends AssetEntry {
    name: "resource",
    culture: string
}

export interface VfsEntry extends AssetEntry {
    name: "vfs",
    virtual_path: string
}

export interface IcuData extends AssetEntry {
    name: "icu",
    load_remote: boolean
}

// Note that since these are annoated as `declare const enum` they are replaces by tsc with their raw value during compilation
export const enum AssetBehaviours {
    Resource = "resource", // load asset as a managed resource assembly
    Assembly = "assembly", // load asset as a managed assembly (or debugging information)
    Heap = "heap", // store asset into the native heap
    ICU = "icu", // load asset as an ICU data archive
    VFS = "vfs", // load asset into the virtual filesystem (for fopen, File.Open, etc)
}

export type RuntimeHelpers = {
    get_call_sig_ref: MonoMethod;
    runtime_namespace: string;
    runtime_classname: string;
    wasm_runtime_class: MonoClass;
    bind_runtime_method: typeof bind_runtime_method;

    _box_buffer_size: number;
    _unbox_buffer_size: number;

    _box_buffer: VoidPtr;
    _unbox_buffer: VoidPtr;
<<<<<<< HEAD
    _class_boolean: MonoClass;
    _class_byte: MonoClass;
    _class_int16: MonoClass;
=======
    _box_root: any;
    // A WasmRoot that is guaranteed to contain 0
    _null_root: any;
>>>>>>> dbc966aa
    _class_int32: MonoClass;
    _class_int64: MonoClass;
    _class_uint32: MonoClass;
    _class_float: MonoClass;
    _class_double: MonoClass;
    _class_intptr: MonoClass;
    _class_string: MonoClass;
    _class_object: MonoClass;
    _class_ijs_object: MonoClass;
    _class_exception: MonoClass;
    _class_date_time: MonoClass;
    _class_date_time_offset: MonoClass;
    _class_js_exception: MonoClass;
    _class_task: MonoClass;
    mono_wasm_runtime_is_ready: boolean;
    mono_wasm_bindings_is_ready: boolean;

    loaded_files: string[];
    config: MonoConfig | MonoConfigError;
    fetch: (url: string) => Promise<Response>;
}

export const wasm_type_symbol = Symbol.for("wasm type");

export const enum GlobalizationMode {
    ICU = "icu", // load ICU globalization data from any runtime assets with behavior "icu".
    INVARIANT = "invariant", //  operate in invariant globalization mode.
    AUTO = "auto" // (default): if "icu" behavior assets are present, use ICU, otherwise invariant.
}

export type AOTProfilerOptions = {
    write_at?: string, // should be in the format <CLASS>::<METHODNAME>, default: 'WebAssembly.Runtime::StopProfile'
    send_to?: string // should be in the format <CLASS>::<METHODNAME>, default: 'WebAssembly.Runtime::DumpAotProfileData' (DumpAotProfileData stores the data into INTERNAL.aot_profile_data.)
}

export type CoverageProfilerOptions = {
    write_at?: string, // should be in the format <CLASS>::<METHODNAME>, default: 'WebAssembly.Runtime::StopProfile'
    send_to?: string // should be in the format <CLASS>::<METHODNAME>, default: 'WebAssembly.Runtime::DumpCoverageProfileData' (DumpCoverageProfileData stores the data into INTERNAL.coverage_profile_data.)
}

// how we extended emscripten Module
export type DotnetModule = EmscriptenModule & DotnetModuleConfig;

export type DotnetModuleConfig = {
    disableDotnet6Compatibility?: boolean,

    config?: MonoConfig | MonoConfigError,
    configSrc?: string,
    onConfigLoaded?: (config: MonoConfig) => Promise<void>;
    onDotnetReady?: () => void;

    imports?: DotnetModuleConfigImports;
    exports?: string[];
} & Partial<EmscriptenModule>

export type DotnetModuleConfigImports = {
    require?: (name: string) => any;
    fetch?: (url: string) => Promise<Response>;
    fs?: {
        promises?: {
            readFile?: (path: string) => Promise<string | Buffer>,
        }
        readFileSync?: (path: string, options: any | undefined) => string,
    };
    crypto?: {
        randomBytes?: (size: number) => Buffer
    };
    ws?: WebSocket & { Server: any };
    path?: {
        normalize?: (path: string) => string,
        dirname?: (path: string) => string,
    };
    url?: any;
}

export function assert(condition: unknown, messageFactory: string | (() => string)): asserts condition {
    if (!condition) {
        const message = typeof messageFactory === "string"
            ? messageFactory
            : messageFactory();
        console.error(`Assert failed: ${message}`);
        throw new Error(`Assert failed: ${message}`);
    }
}

// see src/mono/wasm/driver.c MARSHAL_TYPE_xxx and Runtime.cs MarshalType
export const enum MarshalType {
    NULL = 0,
    INT = 1,
    FP64 = 2,
    STRING = 3,
    VT = 4,
    DELEGATE = 5,
    TASK = 6,
    OBJECT = 7,
    BOOL = 8,
    ENUM = 9,
    URI = 22,
    SAFEHANDLE = 23,
    ARRAY_BYTE = 10,
    ARRAY_UBYTE = 11,
    ARRAY_UBYTE_C = 12,
    ARRAY_SHORT = 13,
    ARRAY_USHORT = 14,
    ARRAY_INT = 15,
    ARRAY_UINT = 16,
    ARRAY_FLOAT = 17,
    ARRAY_DOUBLE = 18,
    FP32 = 24,
    UINT32 = 25,
    INT64 = 26,
    UINT64 = 27,
    CHAR = 28,
    STRING_INTERNED = 29,
    VOID = 30,
    ENUM64 = 31,
    POINTER = 32,
    SPAN_BYTE = 33,
}

// see src/mono/wasm/driver.c MARSHAL_ERROR_xxx and Runtime.cs
export const enum MarshalError {
    BUFFER_TOO_SMALL = 512,
    NULL_CLASS_POINTER = 513,
    NULL_TYPE_POINTER = 514,
    UNSUPPORTED_TYPE = 515,
    FIRST = BUFFER_TOO_SMALL
}<|MERGE_RESOLUTION|>--- conflicted
+++ resolved
@@ -140,15 +140,12 @@
 
     _box_buffer: VoidPtr;
     _unbox_buffer: VoidPtr;
-<<<<<<< HEAD
+    _box_root: any;
+    // A WasmRoot that is guaranteed to contain 0
+    _null_root: any;
     _class_boolean: MonoClass;
     _class_byte: MonoClass;
     _class_int16: MonoClass;
-=======
-    _box_root: any;
-    // A WasmRoot that is guaranteed to contain 0
-    _null_root: any;
->>>>>>> dbc966aa
     _class_int32: MonoClass;
     _class_int64: MonoClass;
     _class_uint32: MonoClass;
