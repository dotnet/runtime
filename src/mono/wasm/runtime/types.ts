// Licensed to the .NET Foundation under one or more agreements.
// The .NET Foundation licenses this file to you under the MIT license.

import { DotnetHostBuilder } from "./run-outer";
import { CharPtr, EmscriptenModule, ManagedPointer, NativePointer, VoidPtr, Int32Ptr } from "./types/emscripten";

export type GCHandle = {
    __brand: "GCHandle"
}
export type JSHandle = {
    __brand: "JSHandle"
}
export interface MonoObject extends ManagedPointer {
    __brandMonoObject: "MonoObject"
}
export interface MonoString extends MonoObject {
    __brand: "MonoString"
}
export interface MonoClass extends MonoObject {
    __brand: "MonoClass"
}
export interface MonoType extends ManagedPointer {
    __brand: "MonoType"
}
export interface MonoMethod extends ManagedPointer {
    __brand: "MonoMethod"
}
export interface MonoArray extends MonoObject {
    __brand: "MonoArray"
}
export interface MonoAssembly extends MonoObject {
    __brand: "MonoAssembly"
}
// Pointer to a MonoObject* (i.e. the address of a root)
export interface MonoObjectRef extends ManagedPointer {
    __brandMonoObjectRef: "MonoObjectRef"
}
// This exists for signature clarity, we need it to be structurally equivalent
//  so that anything requiring MonoObjectRef will work
// eslint-disable-next-line @typescript-eslint/no-empty-interface
export interface MonoStringRef extends MonoObjectRef {
}
export const MonoMethodNull: MonoMethod = <MonoMethod><any>0;
export const MonoObjectNull: MonoObject = <MonoObject><any>0;
export const MonoArrayNull: MonoArray = <MonoArray><any>0;
export const MonoAssemblyNull: MonoAssembly = <MonoAssembly><any>0;
export const MonoClassNull: MonoClass = <MonoClass><any>0;
export const MonoTypeNull: MonoType = <MonoType><any>0;
export const MonoStringNull: MonoString = <MonoString><any>0;
export const MonoObjectRefNull: MonoObjectRef = <MonoObjectRef><any>0;
export const MonoStringRefNull: MonoStringRef = <MonoStringRef><any>0;
export const JSHandleDisposed: JSHandle = <JSHandle><any>-1;
export const JSHandleNull: JSHandle = <JSHandle><any>0;
export const GCHandleNull: GCHandle = <GCHandle><any>0;
export const VoidPtrNull: VoidPtr = <VoidPtr><any>0;
export const CharPtrNull: CharPtr = <CharPtr><any>0;
export const NativePointerNull: NativePointer = <NativePointer><any>0;

export function coerceNull<T extends ManagedPointer | NativePointer>(ptr: T | null | undefined): T {
    if ((ptr === null) || (ptr === undefined))
        return (0 as any) as T;
    else
        return ptr as T;
}

export type MonoConfig = {
    /**
     * The subfolder containing managed assemblies and pdbs. This is relative to dotnet.js script.
     */
    assemblyRootFolder?: string,
    /**
     * A list of assets to load along with the runtime.
     */
    assets?: AssetEntry[],
    /**
     * Additional search locations for assets.
     */
    remoteSources?: string[], // Sources will be checked in sequential order until the asset is found. The string "./" indicates to load from the application directory (as with the files in assembly_list), and a fully-qualified URL like "https://example.com/" indicates that asset loads can be attempted from a remote server. Sources must end with a "/".
    /**
     * It will not fail the startup is .pdb files can't be downloaded
     */
    ignorePdbLoadErrors?: boolean,
    /**
     * We are throttling parallel downloads in order to avoid net::ERR_INSUFFICIENT_RESOURCES on chrome. The default value is 16.
     */
    maxParallelDownloads?: number,
    /**
     * Name of the assembly with main entrypoint
     */
    mainAssemblyName?: string,
    /**
     * Configures the runtime's globalization mode
     */
    globalizationMode?: GlobalizationMode,
    /**
     * debugLevel > 0 enables debugging and sets the debug log level to debugLevel
     * debugLevel == 0 disables debugging and enables interpreter optimizations
     * debugLevel < 0 enabled debugging and disables debug logging.
     */
    debugLevel?: number,
    /**
    * Enables diagnostic log messages during startup
    */
    diagnosticTracing?: boolean
    /**
     * Dictionary-style Object containing environment variables
     */
    environmentVariables?: {
        [i: string]: string;
    },
};

export type MonoConfigInternal = MonoConfig & {
    runtimeOptions?: string[], // array of runtime options as strings
    aotProfilerOptions?: AOTProfilerOptions, // dictionary-style Object. If omitted, aot profiler will not be initialized.
    coverageProfilerOptions?: CoverageProfilerOptions, // dictionary-style Object. If omitted, coverage profiler will not be initialized.
<<<<<<< HEAD
    waitForDebugger?: number
    appendElementOnExit?: boolean
    logExitCode?: boolean
    forwardConsoleLogsToWS?: boolean,
    asyncFlushOnExit?: boolean
=======
    ignorePdbLoadErrors?: boolean,
    waitForDebugger?: number,
    pthreadPoolSize?: number, // initial number of workers to add to the emscripten pthread pool
>>>>>>> 1d8cccc5
};

export type RunArguments = {
    applicationArguments?: string[],
    virtualWorkingDirectory?: string[],
    environmentVariables?: { [name: string]: string },
    runtimeOptions?: string[],
    diagnosticTracing?: boolean,
}

export type MonoConfigError = {
    isError: true,
    message: string,
    error: any
}

export interface ResourceRequest {
    name: string, // the name of the asset, including extension.
    behavior: AssetBehaviours, // determines how the asset will be handled once loaded
    resolvedUrl?: string;
    hash?: string;
}

export interface LoadingResource {
    name: string;
    url: string;
    response: Promise<Response>;
}

// Types of assets that can be in the mono-config.js/mono-config.json file (taken from /src/tasks/WasmAppBuilder/WasmAppBuilder.cs)
export interface AssetEntry extends ResourceRequest {
    /**
     * If specified, overrides the path of the asset in the virtual filesystem and similar data structures once downloaded.
     */
    virtualPath?: string,
    /**
     * Culture code
     */
    culture?: string,
    /**
     * If true, an attempt will be made to load the asset from each location in MonoConfig.remoteSources.
     */
    loadRemote?: boolean, // 
    /**
     * If true, the runtime startup would not fail if the asset download was not successful.
     */
    isOptional?: boolean
    /**
     * If provided, runtime doesn't have to fetch the data. 
     * Runtime would set the buffer to null after instantiation to free the memory.
     */
    buffer?: ArrayBuffer
    /**
     * It's metadata + fetch-like Promise<Response>
     * If provided, the runtime doesn't have to initiate the download. It would just await the response.
     */
    pendingDownload?: LoadingResource
}

export interface AssetEntryInternal extends AssetEntry {
    // this is almost the same as pendingDownload, but it could have multiple values in time, because of re-try download logic
    pendingDownloadInternal?: LoadingResource
}

export type AssetBehaviours =
    "resource" // load asset as a managed resource assembly
    | "assembly" // load asset as a managed assembly
    | "pdb" // load asset as a managed debugging information
    | "heap" // store asset into the native heap
    | "icu" // load asset as an ICU data archive
    | "vfs" // load asset into the virtual filesystem (for fopen, File.Open, etc)
    | "dotnetwasm" // the binary of the dotnet runtime
    | "js-module-crypto" // the javascript module for subtle crypto
    | "js-module-threads" // the javascript module for threads

export type RuntimeHelpers = {
    runtime_interop_module: MonoAssembly;
    runtime_interop_namespace: string;
    runtime_interop_exports_classname: string;
    runtime_interop_exports_class: MonoClass;

    _i52_error_scratch_buffer: Int32Ptr;
    mono_wasm_load_runtime_done: boolean;
    mono_wasm_runtime_is_ready: boolean;
    mono_wasm_bindings_is_ready: boolean;
    mono_wasm_symbols_are_ready: boolean;

    loaded_files: string[];
    maxParallelDownloads: number;
    config: MonoConfigInternal;
    diagnosticTracing: boolean;
    waitForDebugger?: number;
    fetch_like: (url: string, init?: RequestInit) => Promise<Response>;
    scriptDirectory: string
    requirePromise: Promise<Function>
    ExitStatus: ExitStatusError;
    quit: Function,
    locateFile: (path: string, prefix?: string) => string,
    javaScriptExports: JavaScriptExports,
}

export type GlobalizationMode =
    "icu" | // load ICU globalization data from any runtime assets with behavior "icu".
    "invariant" | //  operate in invariant globalization mode.
    "auto" // (default): if "icu" behavior assets are present, use ICU, otherwise invariant.


export type AOTProfilerOptions = {
    writeAt?: string, // should be in the format <CLASS>::<METHODNAME>, default: 'WebAssembly.Runtime::StopProfile'
    sendTo?: string // should be in the format <CLASS>::<METHODNAME>, default: 'WebAssembly.Runtime::DumpAotProfileData' (DumpAotProfileData stores the data into INTERNAL.aotProfileData.)
}

export type CoverageProfilerOptions = {
    writeAt?: string, // should be in the format <CLASS>::<METHODNAME>, default: 'WebAssembly.Runtime::StopProfile'
    sendTo?: string // should be in the format <CLASS>::<METHODNAME>, default: 'WebAssembly.Runtime::DumpCoverageProfileData' (DumpCoverageProfileData stores the data into INTERNAL.coverage_profile_data.)
}

// how we extended emscripten Module
export type DotnetModule = EmscriptenModule & DotnetModuleConfig;

export type DotnetModuleConfig = {
    disableDotnet6Compatibility?: boolean,

    config?: MonoConfig,
    configSrc?: string,
    onConfigLoaded?: (config: MonoConfig) => void | Promise<void>;
    onDotnetReady?: () => void | Promise<void>;

    imports?: any;
    exports?: string[];
    downloadResource?: (request: ResourceRequest) => LoadingResource | undefined
} & Partial<EmscriptenModule>

export type DotnetModuleConfigImports = {
    require?: (name: string) => any;
    fetch?: (url: string) => Promise<Response>;
    fs?: {
        promises?: {
            readFile?: (path: string) => Promise<string | Buffer>,
        }
        readFileSync?: (path: string, options: any | undefined) => string,
    };
    crypto?: {
        randomBytes?: (size: number) => Buffer
    };
    ws?: WebSocket & { Server: any };
    path?: {
        normalize?: (path: string) => string,
        dirname?: (path: string) => string,
    };
    url?: any;
}

// see src\mono\wasm\runtime\rollup.config.js
// inline this, because the lambda could allocate closure on hot path otherwise
export function mono_assert(condition: unknown, messageFactory: string | (() => string)): asserts condition {
    if (!condition) {
        const message = typeof messageFactory === "string"
            ? messageFactory
            : messageFactory();
        throw new Error(`Assert failed: ${message}`);
    }
}

// see src/mono/wasm/driver.c MARSHAL_TYPE_xxx and Runtime.cs MarshalType
export const enum MarshalType {
    NULL = 0,
    INT = 1,
    FP64 = 2,
    STRING = 3,
    VT = 4,
    DELEGATE = 5,
    TASK = 6,
    OBJECT = 7,
    BOOL = 8,
    ENUM = 9,
    URI = 22,
    SAFEHANDLE = 23,
    ARRAY_BYTE = 10,
    ARRAY_UBYTE = 11,
    ARRAY_UBYTE_C = 12,
    ARRAY_SHORT = 13,
    ARRAY_USHORT = 14,
    ARRAY_INT = 15,
    ARRAY_UINT = 16,
    ARRAY_FLOAT = 17,
    ARRAY_DOUBLE = 18,
    FP32 = 24,
    UINT32 = 25,
    INT64 = 26,
    UINT64 = 27,
    CHAR = 28,
    STRING_INTERNED = 29,
    VOID = 30,
    ENUM64 = 31,
    POINTER = 32,
    SPAN_BYTE = 33,
}

// see src/mono/wasm/driver.c MARSHAL_ERROR_xxx and Runtime.cs
export const enum MarshalError {
    BUFFER_TOO_SMALL = 512,
    NULL_CLASS_POINTER = 513,
    NULL_TYPE_POINTER = 514,
    UNSUPPORTED_TYPE = 515,
    FIRST = BUFFER_TOO_SMALL
}

// Evaluates whether a value is nullish (same definition used as the ?? operator,
//  https://developer.mozilla.org/en-US/docs/Web/JavaScript/Reference/Operators/Nullish_coalescing_operator)
export function is_nullish<T>(value: T | null | undefined): value is null | undefined {
    return (value === undefined) || (value === null);
}

export type EarlyImports = {
    isGlobal: boolean,
    isNode: boolean,
    isWorker: boolean,
    isShell: boolean,
    isWeb: boolean,
    isPThread: boolean,
    quit_: Function,
    ExitStatus: ExitStatusError,
    requirePromise: Promise<Function>
};
export type EarlyExports = {
    mono: any,
    binding: any,
    internal: any,
    module: any,
    marshaled_imports: any,
};
export type EarlyReplacements = {
    fetch: any,
    require: any,
    requirePromise: Promise<Function>,
    noExitRuntime: boolean,
    updateGlobalBufferAndViews: Function,
    pthreadReplacements: PThreadReplacements | undefined | null
    scriptDirectory: string;
    scriptUrl: string
}
export interface ExitStatusError {
    new(status: number): any;
}
export type PThreadReplacements = {
    loadWasmModuleToWorker: (worker: Worker, onFinishedLoading?: (worker: Worker) => void) => void,
    threadInitTLS: () => void,
    allocateUnusedWorker: () => void,
}

/// Always throws. Used to handle unreachable switch branches when TypeScript refines the type of a variable
/// to 'never' after you handle all the cases it knows about.
export function assertNever(x: never): never {
    throw new Error("Unexpected value: " + x);
}

/// returns true if the given value is not Thenable
///
/// Useful if some function returns a value or a promise of a value.
export function notThenable<T>(x: T | PromiseLike<T>): x is T {
    return typeof x !== "object" || typeof ((<PromiseLike<T>>x).then) !== "function";
}

/// An identifier for an EventPipe session. The id is unique during the lifetime of the runtime.
/// Primarily intended for debugging purposes.
export type EventPipeSessionID = bigint;

// in all the exported internals methods, we use the same data structures for stack frame as normal full blow interop
// see src\libraries\System.Runtime.InteropServices.JavaScript\src\System\Runtime\InteropServices\JavaScript\Interop\JavaScriptExports.cs
export interface JavaScriptExports {
    // the marshaled signature is: void ReleaseJSOwnedObjectByGCHandle(GCHandle gcHandle)
    release_js_owned_object_by_gc_handle(gc_handle: GCHandle): void;

    // the marshaled signature is: GCHandle CreateTaskCallback()
    create_task_callback(): GCHandle;

    // the marshaled signature is: void CompleteTask<T>(GCHandle holder, Exception? exceptionResult, T? result)
    complete_task(holder_gc_handle: GCHandle, error?: any, data?: any, res_converter?: MarshalerToCs): void;

    // the marshaled signature is: TRes? CallDelegate<T1,T2,T3TRes>(GCHandle callback, T1? arg1, T2? arg2, T3? arg3)
    call_delegate(callback_gc_handle: GCHandle, arg1_js: any, arg2_js: any, arg3_js: any,
        res_converter?: MarshalerToJs, arg1_converter?: MarshalerToCs, arg2_converter?: MarshalerToCs, arg3_converter?: MarshalerToCs): any;

    // the marshaled signature is: Task<int>? CallEntrypoint(MonoMethod* entrypointPtr, string[] args)
    call_entry_point(entry_point: MonoMethod, args?: string[]): Promise<number>;

    // the marshaled signature is: void InstallSynchronizationContext()
    install_synchronization_context(): void;
}

export type MarshalerToJs = (arg: JSMarshalerArgument, sig?: JSMarshalerType, res_converter?: MarshalerToJs, arg1_converter?: MarshalerToCs, arg2_converter?: MarshalerToCs) => any;
export type MarshalerToCs = (arg: JSMarshalerArgument, value: any, sig?: JSMarshalerType, res_converter?: MarshalerToCs, arg1_converter?: MarshalerToJs, arg2_converter?: MarshalerToJs) => void;

export interface JSMarshalerArguments extends NativePointer {
    __brand: "JSMarshalerArguments"
}

export interface JSFunctionSignature extends NativePointer {
    __brand: "JSFunctionSignatures"
}

export interface JSMarshalerType extends NativePointer {
    __brand: "JSMarshalerType"
}

export interface JSMarshalerArgument extends NativePointer {
    __brand: "JSMarshalerArgument"
}

export type MemOffset = number | VoidPtr | NativePointer | ManagedPointer;
export type NumberOrPointer = number | VoidPtr | NativePointer | ManagedPointer;

export interface WasmRoot<T extends MonoObject> {
    get_address(): MonoObjectRef;
    get_address_32(): number;
    get address(): MonoObjectRef;
    get(): T;
    set(value: T): T;
    get value(): T;
    set value(value: T);
    copy_from_address(source: MonoObjectRef): void;
    copy_to_address(destination: MonoObjectRef): void;
    copy_from(source: WasmRoot<T>): void;
    copy_to(destination: WasmRoot<T>): void;
    valueOf(): T;
    clear(): void;
    release(): void;
    toString(): string;
}

export interface WasmRootBuffer {
    get_address(index: number): MonoObjectRef
    get_address_32(index: number): number
    get(index: number): ManagedPointer
    set(index: number, value: ManagedPointer): ManagedPointer
    copy_value_from_address(index: number, sourceAddress: MonoObjectRef): void
    clear(): void;
    release(): void;
    toString(): string;
}

export type APIType = {
    runMain: (mainAssemblyName: string, args: string[]) => Promise<number>,
    runMainAndExit: (mainAssemblyName: string, args: string[]) => Promise<number>,
    setEnvironmentVariable: (name: string, value: string) => void,
    getAssemblyExports(assemblyName: string): Promise<any>,
    setModuleImports(moduleName: string, moduleImports: any): void,
    getConfig: () => MonoConfig,
    setHeapB32: (offset: NativePointer, value: number | boolean) => void,
    setHeapU8: (offset: NativePointer, value: number) => void,
    setHeapU16: (offset: NativePointer, value: number) => void,
    setHeapU32: (offset: NativePointer, value: NativePointer | number) => void,
    setHeapI8: (offset: NativePointer, value: number) => void,
    setHeapI16: (offset: NativePointer, value: number) => void,
    setHeapI32: (offset: NativePointer, value: number) => void,
    setHeapI52: (offset: NativePointer, value: number) => void,
    setHeapU52: (offset: NativePointer, value: number) => void,
    setHeapI64Big: (offset: NativePointer, value: bigint) => void,
    setHeapF32: (offset: NativePointer, value: number) => void,
    setHeapF64: (offset: NativePointer, value: number) => void,
    getHeapB32: (offset: NativePointer) => boolean,
    getHeapU8: (offset: NativePointer) => number,
    getHeapU16: (offset: NativePointer) => number,
    getHeapU32: (offset: NativePointer) => number,
    getHeapI8: (offset: NativePointer) => number,
    getHeapI16: (offset: NativePointer) => number,
    getHeapI32: (offset: NativePointer) => number,
    getHeapI52: (offset: NativePointer) => number,
    getHeapU52: (offset: NativePointer) => number,
    getHeapI64Big: (offset: NativePointer) => bigint,
    getHeapF32: (offset: NativePointer) => number,
    getHeapF64: (offset: NativePointer) => number,
}

// this represents visibility in the javascript
// like https://github.com/dotnet/aspnetcore/blob/main/src/Components/Web.JS/src/Platform/Mono/MonoTypes.ts
export type RuntimeAPI = {
    /**
     * @deprecated Please use API object instead. See also MONOType in dotnet-legacy.d.ts
     */
    MONO: any,
    /**
     * @deprecated Please use API object instead. See also BINDINGType in dotnet-legacy.d.ts
     */
    BINDING: any,
    INTERNAL: any,
    Module: EmscriptenModule,
    runtimeId: number,
    runtimeBuildInfo: {
        productVersion: string,
        buildConfiguration: string,
    }
} & APIType

export type ModuleAPI = {
    dotnet: DotnetHostBuilder;
    exit: (code: number, reason?: any) => void
}

export declare function createDotnetRuntime(moduleFactory: DotnetModuleConfig | ((api: RuntimeAPI) => DotnetModuleConfig)): Promise<RuntimeAPI>;
export type CreateDotnetRuntimeType = typeof createDotnetRuntime;<|MERGE_RESOLUTION|>--- conflicted
+++ resolved
@@ -114,17 +114,12 @@
     runtimeOptions?: string[], // array of runtime options as strings
     aotProfilerOptions?: AOTProfilerOptions, // dictionary-style Object. If omitted, aot profiler will not be initialized.
     coverageProfilerOptions?: CoverageProfilerOptions, // dictionary-style Object. If omitted, coverage profiler will not be initialized.
-<<<<<<< HEAD
-    waitForDebugger?: number
+    waitForDebugger?: number,
     appendElementOnExit?: boolean
+    pthreadPoolSize?: number, // initial number of workers to add to the emscripten pthread pool
     logExitCode?: boolean
     forwardConsoleLogsToWS?: boolean,
     asyncFlushOnExit?: boolean
-=======
-    ignorePdbLoadErrors?: boolean,
-    waitForDebugger?: number,
-    pthreadPoolSize?: number, // initial number of workers to add to the emscripten pthread pool
->>>>>>> 1d8cccc5
 };
 
 export type RunArguments = {
