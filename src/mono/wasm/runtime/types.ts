--- conflicted
+++ resolved
@@ -309,7 +309,6 @@
     return (value === undefined) || (value === null);
 }
 
-<<<<<<< HEAD
 export type EarlyImports = {
     isESM: boolean,
     isGlobal: boolean,
@@ -347,7 +346,7 @@
     loadWasmModuleToWorker: Function,
     threadInitTLS: Function
 }
-=======
+
 /// Always throws. Used to handle unreachable switch branches when TypeScript refines the type of a variable
 /// to 'never' after you handle all the cases it knows about.
 export function assertNever(x: never): never {
@@ -363,5 +362,4 @@
 
 /// An identifier for an EventPipe session. The id is unique during the lifetime of the runtime.
 /// Primarily intended for debugging purposes.
-export type EventPipeSessionID = bigint;
->>>>>>> 309ab38a
+export type EventPipeSessionID = bigint;