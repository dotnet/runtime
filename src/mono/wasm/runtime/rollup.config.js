import { defineConfig } from "rollup";
import typescript from "@rollup/plugin-typescript";
import { terser } from "rollup-plugin-terser";
import { readFile, writeFile, mkdir } from "fs/promises";
import * as fs from "fs";
import { createHash } from "crypto";
import dts from "rollup-plugin-dts";
import consts from "rollup-plugin-consts";

<<<<<<< HEAD
const isDebug = process.env.Configuration !== "Release";
=======
const outputFileName = "runtime.iffe.js";
const configuration = process.env.Configuration;
const isDebug = configuration !== "Release";
const productVersion = process.env.ProductVersion || "7.0.0-dev";
>>>>>>> edec2f06
const nativeBinDir = process.env.NativeBinDir ? process.env.NativeBinDir.replace(/"/g, "") : "bin";
const terserConfig = {
    compress: {
        defaults: false,// too agressive minification breaks subsequent emcc compilation
        drop_debugger: false,// we invoke debugger
        drop_console: false,// we log to console
        unused: false,// this breaks stuff
        // below are minification features which seems to work fine
        collapse_vars: true,
        conditionals: true,
        computed_props: true,
        properties: true,
        dead_code: true,
        if_return: true,
        inline: true,
        join_vars: true,
        loops: true,
        reduce_vars: true,
        evaluate: true,
        hoist_props: true,
        sequences: true,
    },
    mangle: {
        // because of stack walk at src/mono/wasm/debugger/BrowserDebugProxy/MonoProxy.cs
        keep_fnames: /(mono_wasm_runtime_ready|mono_wasm_fire_debugger_agent_message)/,
    },
};
const plugins = isDebug ? [writeOnChangePlugin()] : [terser(terserConfig), writeOnChangePlugin()];
const banner = "//! Licensed to the .NET Foundation under one or more agreements.\n//! The .NET Foundation licenses this file to you under the MIT license.\n";
// emcc doesn't know how to load ES6 module, that's why we need the whole rollup.js
const format = "iife";
const name = "__dotnet_runtime";

export default defineConfig([

    {
        treeshake: !isDebug,
        input: "exports.ts",
<<<<<<< HEAD
        output: [
            {
                file: nativeBinDir + "/src/cjs/runtime.cjs.iffe.js",
                name,
                banner,
                format,
                plugins,
            },
            {
                file: nativeBinDir + "/src/es6/runtime.es6.iffe.js",
                name,
                banner,
                format,
                plugins,
            }
        ],
        plugins: [typescript()]
=======
        output: [{
            file: nativeBinDir + "/src/" + outputFileName,
            name,
            banner,
            format,
            plugins,
        }],
        plugins: [consts({ productVersion, configuration }), typescript()]
>>>>>>> edec2f06
    },
    {
        input: "./export-types.ts",
        output: [
            // dotnet.d.ts
            {
                format: "es",
                file: nativeBinDir + "/src/" + "dotnet.d.ts",
            }
        ],
        plugins: [dts()],
    }
]);

// this would create .sha256 file next to the output file, so that we do not touch datetime of the file if it's same -> faster incremental build.
function writeOnChangePlugin() {
    return {
        name: "writeOnChange",
        generateBundle: writeWhenChanged
    };
}

async function writeWhenChanged(options, bundle) {
    try {
        const name = Object.keys(bundle)[0];
        const asset = bundle[name];
        const code = asset.code;
        const hashFileName = options.file + ".sha256";
        const oldHashExists = await checkFileExists(hashFileName);
        const oldFileExists = await checkFileExists(options.file);

        const newHash = createHash("sha256").update(code).digest("hex");

        let isOutputChanged = true;
        if (oldHashExists && oldFileExists) {
            const oldHash = await readFile(hashFileName, { encoding: "ascii" });
            isOutputChanged = oldHash !== newHash;
        }
        if (isOutputChanged) {
            if (!await checkFileExists(nativeBinDir + "/src/cjs")) {
                await mkdir(nativeBinDir + "/src/cjs", { recursive: true });
            }
            if (!await checkFileExists(nativeBinDir + "/src/es6")) {
                await mkdir(nativeBinDir + "/src/es6", { recursive: true });
            }
            await writeFile(hashFileName, newHash);
        } else {
            // this.warn('No change in ' + options.file)
            delete bundle[name];
        }
    } catch (ex) {
        this.warn(ex.toString());
    }
}

function checkFileExists(file) {
    return fs.promises.access(file, fs.constants.F_OK)
        .then(() => true)
        .catch(() => false);
}<|MERGE_RESOLUTION|>--- conflicted
+++ resolved
@@ -7,14 +7,9 @@
 import dts from "rollup-plugin-dts";
 import consts from "rollup-plugin-consts";
 
-<<<<<<< HEAD
-const isDebug = process.env.Configuration !== "Release";
-=======
-const outputFileName = "runtime.iffe.js";
 const configuration = process.env.Configuration;
 const isDebug = configuration !== "Release";
 const productVersion = process.env.ProductVersion || "7.0.0-dev";
->>>>>>> edec2f06
 const nativeBinDir = process.env.NativeBinDir ? process.env.NativeBinDir.replace(/"/g, "") : "bin";
 const terserConfig = {
     compress: {
@@ -53,7 +48,6 @@
     {
         treeshake: !isDebug,
         input: "exports.ts",
-<<<<<<< HEAD
         output: [
             {
                 file: nativeBinDir + "/src/cjs/runtime.cjs.iffe.js",
@@ -70,17 +64,7 @@
                 plugins,
             }
         ],
-        plugins: [typescript()]
-=======
-        output: [{
-            file: nativeBinDir + "/src/" + outputFileName,
-            name,
-            banner,
-            format,
-            plugins,
-        }],
         plugins: [consts({ productVersion, configuration }), typescript()]
->>>>>>> edec2f06
     },
     {
         input: "./export-types.ts",
