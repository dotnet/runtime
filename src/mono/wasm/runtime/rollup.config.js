import { defineConfig } from "rollup";
import typescript from "@rollup/plugin-typescript";
import { terser } from "rollup-plugin-terser";
import { readFile, writeFile, mkdir } from "fs/promises";
import * as fs from "fs";
import * as path from "path";
import { createHash } from "crypto";
import dts from "rollup-plugin-dts";
import consts from "rollup-plugin-consts";
import { createFilter } from "@rollup/pluginutils";
import * as fast_glob from "fast-glob";
import gitCommitInfo from "git-commit-info";

const configuration = process.env.Configuration;
const isDebug = configuration !== "Release";
const productVersion = process.env.ProductVersion || "8.0.0-dev";
const nativeBinDir = process.env.NativeBinDir ? process.env.NativeBinDir.replace(/"/g, "") : "bin";
const monoWasmThreads = process.env.MonoWasmThreads === "true" ? true : false;
const monoDiagnosticsMock = process.env.MonoDiagnosticsMock === "true" ? true : false;
const terserConfig = {
    compress: {
        defaults: false,// too agressive minification breaks subsequent emcc compilation
        drop_debugger: false,// we invoke debugger
        drop_console: false,// we log to console
        unused: false,// this breaks stuff
        // below are minification features which seems to work fine
        collapse_vars: true,
        conditionals: true,
        computed_props: true,
        properties: true,
        dead_code: true,
        if_return: true,
        inline: true,
        join_vars: true,
        loops: true,
        reduce_vars: true,
        evaluate: true,
        hoist_props: true,
        sequences: true,
    },
    mangle: {
        // because of stack walk at src/mono/wasm/debugger/BrowserDebugProxy/MonoProxy.cs
<<<<<<< HEAD
        // and unit test at src\libraries\System.Private.Runtime.InteropServices.JavaScript\tests\timers.js
        keep_fnames: /(mono_wasm_runtime_ready|mono_wasm_fire_debugger_agent_message_with_data_to_pause|mono_wasm_set_timeout_exec)/,
=======
        // and unit test at src\libraries\System.Runtime.InteropServices.JavaScript\tests\System.Runtime.InteropServices.JavaScript.Legacy.UnitTests\timers.mjs
        keep_fnames: /(mono_wasm_runtime_ready|mono_wasm_fire_debugger_agent_message|mono_wasm_set_timeout_exec)/,
>>>>>>> df26a63d
        keep_classnames: /(ManagedObject|ManagedError|Span|ArraySegment|WasmRootBuffer|SessionOptionsBuilder)/,
    },
};
const plugins = isDebug ? [writeOnChangePlugin()] : [terser(terserConfig), writeOnChangePlugin()];
const banner = "//! Licensed to the .NET Foundation under one or more agreements.\n//! The .NET Foundation licenses this file to you under the MIT license.\n";
const banner_dts = banner + "//!\n//! This is generated file, see src/mono/wasm/runtime/rollup.config.js\n\n//! This is not considered public API with backward compatibility guarantees. \n";
// emcc doesn't know how to load ES6 module, that's why we need the whole rollup.js
const format = "iife";
const name = "__dotnet_runtime";
const inlineAssert = [
    {
        pattern: /mono_assert\(([^,]*), *"([^"]*)"\);/gm,
        // eslint-disable-next-line quotes
        replacement: 'if (!($1)) throw new Error("Assert failed: $2"); // inlined mono_assert'
    },
    {
        pattern: /mono_assert\(([^,]*), \(\) => *`([^`]*)`\);/gm,
        replacement: "if (!($1)) throw new Error(`Assert failed: $2`); // inlined mono_assert"
    }, {
        pattern: /^\s*mono_assert/gm,
        failure: "previous regexp didn't inline all mono_assert statements"
    }];

let gitHash;
try {
    const gitInfo = gitCommitInfo();
    gitHash = gitInfo.hash;
} catch (e) {
    gitHash = "unknown";
}

const outputCodePlugins = [regexReplace(inlineAssert), consts({ productVersion, configuration, monoWasmThreads, monoDiagnosticsMock, gitHash }), typescript()];

const externalDependencies = [
];

const iffeConfig = {
    treeshake: !isDebug,
    input: "exports.ts",
    output: [
        {
            file: nativeBinDir + "/src/es6/runtime.es6.iffe.js",
            name,
            banner,
            format,
            plugins,
        }
    ],
    external: externalDependencies,
    plugins: outputCodePlugins
};
const typesConfig = {
    input: "./export-types.ts",
    output: [
        {
            format: "es",
            file: nativeBinDir + "/dotnet.d.ts",
            banner: banner_dts,
            plugins: [writeOnChangePlugin()],
        }
    ],
    external: externalDependencies,
    plugins: [dts()],
};
const legacyConfig = {
    input: "./net6-legacy/export-types.ts",
    output: [
        {
            format: "es",
            file: nativeBinDir + "/dotnet-legacy.d.ts",
            banner: banner_dts,
            plugins: [writeOnChangePlugin()],
        }
    ],
    external: externalDependencies,
    plugins: [dts()],
};


let diagnosticMockTypesConfig = undefined;

if (isDebug) {
    // export types also into the source code and commit to git
    // so that we could notice that the API changed and review it
    typesConfig.output.push({
        format: "es",
        file: "./dotnet.d.ts",
        banner: banner_dts,
        plugins: [alwaysLF(), writeOnChangePlugin()],
    });
    legacyConfig.output.push({
        format: "es",
        file: "./dotnet-legacy.d.ts",
        banner: banner_dts,
        plugins: [alwaysLF(), writeOnChangePlugin()],
    });

    // export types into the source code and commit to git
    diagnosticMockTypesConfig = {
        input: "./diagnostics/mock/export-types.ts",
        output: [
            {
                format: "es",
                file: "./diagnostics-mock.d.ts",
                banner: banner_dts,
                plugins: [alwaysLF(), writeOnChangePlugin()],
            }
        ],
        external: externalDependencies,
        plugins: [dts()],
    };
}

/* Web Workers */
function makeWorkerConfig(workerName, workerInputSourcePath) {
    const workerConfig = {
        input: workerInputSourcePath,
        output: [
            {
                file: nativeBinDir + `/src/dotnet-${workerName}-worker.js`,
                format: "iife",
                banner,
                plugins
            },
        ],
        external: externalDependencies,
        plugins: outputCodePlugins,
    };
    return workerConfig;
}

const workerConfigs = findWebWorkerInputs("./workers").map((workerInput) => makeWorkerConfig(workerInput.workerName, workerInput.path));

const allConfigs = [
    iffeConfig,
    typesConfig,
    legacyConfig,
].concat(workerConfigs)
    .concat(diagnosticMockTypesConfig ? [diagnosticMockTypesConfig] : []);
export default defineConfig(allConfigs);

// this would create .sha256 file next to the output file, so that we do not touch datetime of the file if it's same -> faster incremental build.
function writeOnChangePlugin() {
    return {
        name: "writeOnChange",
        generateBundle: writeWhenChanged
    };
}

// force always unix line ending
function alwaysLF() {
    return {
        name: "writeOnChange",
        generateBundle: (options, bundle) => {
            const name = Object.keys(bundle)[0];
            const asset = bundle[name];
            const code = asset.code;
            asset.code = code.replace(/\r/g, "");
        }
    };
}

async function writeWhenChanged(options, bundle) {
    try {
        const name = Object.keys(bundle)[0];
        const asset = bundle[name];
        const code = asset.code;
        const hashFileName = options.file + ".sha256";
        const oldHashExists = await checkFileExists(hashFileName);
        const oldFileExists = await checkFileExists(options.file);

        const newHash = createHash("sha256").update(code).digest("hex");

        let isOutputChanged = true;
        if (oldHashExists && oldFileExists) {
            const oldHash = await readFile(hashFileName, { encoding: "ascii" });
            isOutputChanged = oldHash !== newHash;
        }
        if (isOutputChanged) {
            const dir = path.dirname(options.file);
            if (!await checkFileExists(dir)) {
                await mkdir(dir, { recursive: true });
            }
            await writeFile(hashFileName, newHash);
        } else {
            // this.warn('No change in ' + options.file)
            delete bundle[name];
        }
    } catch (ex) {
        this.warn(ex.toString());
    }
}

function checkFileExists(file) {
    return fs.promises.access(file, fs.constants.F_OK)
        .then(() => true)
        .catch(() => false);
}

function regexReplace(replacements = []) {
    const filter = createFilter("**/*.ts");

    return {
        name: "replace",

        renderChunk(code, chunk) {
            const id = chunk.fileName;
            if (!filter(id)) return null;
            return executeReplacement(this, code, id);
        },

        transform(code, id) {
            if (!filter(id)) return null;
            return executeReplacement(this, code, id);
        }
    };

    function executeReplacement(self, code, id) {
        // TODO use MagicString for sourcemap support
        let fixed = code;
        for (const rep of replacements) {
            const { pattern, replacement, failure } = rep;
            if (failure) {
                const match = pattern.test(fixed);
                if (match) {
                    self.error(failure + " " + id, pattern.lastIndex);
                    return null;
                }
            }
            else {
                fixed = fixed.replace(pattern, replacement);
            }
        }

        if (fixed == code) {
            return null;
        }

        return { code: fixed };
    }
}

// Finds all files that look like a webworker toplevel input file in the given path.
// Does not look recursively in subdirectories.
// Returns an array of objects {"workerName": "foo", "path": "/path/dotnet-foo-worker.ts"}
//
// A file looks like a webworker toplevel input if it's `dotnet-{name}-worker.ts` or `.js`
function findWebWorkerInputs(basePath) {
    const glob = "dotnet-*-worker.[tj]s";
    const files = fast_glob.sync(glob, { cwd: basePath });
    if (files.length == 0) {
        return [];
    }
    const re = /^dotnet-(.*)-worker\.[tj]s$/;
    let results = [];
    for (const file of files) {
        const match = file.match(re);
        if (match) {
            results.push({ "workerName": match[1], "path": path.join(basePath, file) });
        }
    }
    return results;
}<|MERGE_RESOLUTION|>--- conflicted
+++ resolved
@@ -40,13 +40,8 @@
     },
     mangle: {
         // because of stack walk at src/mono/wasm/debugger/BrowserDebugProxy/MonoProxy.cs
-<<<<<<< HEAD
-        // and unit test at src\libraries\System.Private.Runtime.InteropServices.JavaScript\tests\timers.js
+        // and unit test at src\libraries\System.Runtime.InteropServices.JavaScript\tests\System.Runtime.InteropServices.JavaScript.Legacy.UnitTests\timers.mjs
         keep_fnames: /(mono_wasm_runtime_ready|mono_wasm_fire_debugger_agent_message_with_data_to_pause|mono_wasm_set_timeout_exec)/,
-=======
-        // and unit test at src\libraries\System.Runtime.InteropServices.JavaScript\tests\System.Runtime.InteropServices.JavaScript.Legacy.UnitTests\timers.mjs
-        keep_fnames: /(mono_wasm_runtime_ready|mono_wasm_fire_debugger_agent_message|mono_wasm_set_timeout_exec)/,
->>>>>>> df26a63d
         keep_classnames: /(ManagedObject|ManagedError|Span|ArraySegment|WasmRootBuffer|SessionOptionsBuilder)/,
     },
 };
