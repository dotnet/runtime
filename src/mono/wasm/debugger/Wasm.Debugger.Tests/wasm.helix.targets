<Project>
  <PropertyGroup Condition="'$(Scenario)' == 'WasmDebuggerTests'">
    <NeedsToRunOnBrowser>true</NeedsToRunOnBrowser>
    <WorkItemPrefix>$(DebuggerHost)-</WorkItemPrefix>
    <UseDotNetCliVersionFromGlobalJson>true</UseDotNetCliVersionFromGlobalJson>
    <_DebuggerTestsWorkItemTimeout Condition="'$(Scenario)' == 'WasmDebuggerTests'">00:30:00</_DebuggerTestsWorkItemTimeout>
    <_DebuggerTestsWorkItemTimeout Condition="'$(Scenario)' == 'WasmDebuggerTests' and '$(BrowserHost)' == 'windows'">00:40:00</_DebuggerTestsWorkItemTimeout>

    <HelixExtensionTargets>$(HelixExtensionTargets);_AddWorkItemsForWasmDebuggerTests</HelixExtensionTargets>
  </PropertyGroup>

  <Target Name="_AddWorkItemsForWasmDebuggerTests">
    <!-- remove the existing item -->
    <HelixWorkItem Remove="@(HelixWorkItem)" Condition="'%(HelixWorkItem.Identity)' == 'Wasm.Debugger.Tests'" />

    <ReadLinesFromFile File="$(TestArchiveTestsDir)DebuggerTestSuite.tests.list">
      <Output TaskParameter="Lines" ItemName="_DebuggerTestsClassName" />
    </ReadLinesFromFile>

    <ItemGroup>
<<<<<<< HEAD
      <_DebuggerTestsClassName Remove="@(_DebuggerTestsClassName)" Condition="'%(Identity)' != 'DebuggerTests.ExceptionTests'" />
      <_Ids Include="1;2;3;4;5;6;7;8;9;10;11;12;13;14;15;16;17;18;19;20;21;22;23;24;25;26;27;28;29;30" />
    </ItemGroup>

    <PropertyGroup>
       <_TestName>DebuggerTests.SteppingTests</_TestName>
    </PropertyGroup>

    <ItemGroup>
      <HelixWorkItem Include="%(_Ids.Identity)-$(_TestName)">
        <PayloadArchive>$(TestArchiveTestsDir)Wasm.Debugger.Tests.zip</PayloadArchive>
        <Command>$(HelixCommand)</Command>
        <Timeout>$(_DebuggerTestsWorkItemTimeout)</Timeout>
        <PreCommands Condition="'$(OS)' == 'Windows_NT'">set &quot;TEST_ARGS=--filter FullyQualifiedName~$(_TestName)&quot;</PreCommands>
        <PreCommands Condition="'$(OS)' != 'Windows_NT'">export &quot;TEST_ARGS=--filter FullyQualifiedName~$(_TestName)&quot;</PreCommands>
      </HelixWorkItem>

=======
      <!-- ActiveIssue: https://github.com/dotnet/runtime/issues/81170 -->
      <_DebuggerTestsClassName Remove="@(_DebuggerTestsClassName)" Condition="'%(Identity)' == 'DebuggerTests.ExceptionTests'" />
    </ItemGroup>

    <ItemGroup>
>>>>>>> 2b8514b0
      <HelixWorkItem Include="@(_DebuggerTestsClassName -> '$(DebuggerHost)-%(Identity)')">
        <PayloadArchive>$(TestArchiveTestsDir)Wasm.Debugger.Tests.zip</PayloadArchive>
        <Command>$(HelixCommand)</Command>
        <Timeout>$(_DebuggerTestsWorkItemTimeout)</Timeout>
        <PreCommands Condition="'$(OS)' == 'Windows_NT'">set &quot;TEST_ARGS=--filter FullyQualifiedName~%(Identity)&quot;</PreCommands>
        <PreCommands Condition="'$(OS)' != 'Windows_NT'">export &quot;TEST_ARGS=--filter FullyQualifiedName~%(Identity)&quot;</PreCommands>
      </HelixWorkItem>
    </ItemGroup>
  </Target>
</Project><|MERGE_RESOLUTION|>--- conflicted
+++ resolved
@@ -18,31 +18,12 @@
     </ReadLinesFromFile>
 
     <ItemGroup>
-<<<<<<< HEAD
       <_DebuggerTestsClassName Remove="@(_DebuggerTestsClassName)" Condition="'%(Identity)' != 'DebuggerTests.ExceptionTests'" />
-      <_Ids Include="1;2;3;4;5;6;7;8;9;10;11;12;13;14;15;16;17;18;19;20;21;22;23;24;25;26;27;28;29;30" />
-    </ItemGroup>
-
-    <PropertyGroup>
-       <_TestName>DebuggerTests.SteppingTests</_TestName>
-    </PropertyGroup>
-
-    <ItemGroup>
-      <HelixWorkItem Include="%(_Ids.Identity)-$(_TestName)">
-        <PayloadArchive>$(TestArchiveTestsDir)Wasm.Debugger.Tests.zip</PayloadArchive>
-        <Command>$(HelixCommand)</Command>
-        <Timeout>$(_DebuggerTestsWorkItemTimeout)</Timeout>
-        <PreCommands Condition="'$(OS)' == 'Windows_NT'">set &quot;TEST_ARGS=--filter FullyQualifiedName~$(_TestName)&quot;</PreCommands>
-        <PreCommands Condition="'$(OS)' != 'Windows_NT'">export &quot;TEST_ARGS=--filter FullyQualifiedName~$(_TestName)&quot;</PreCommands>
-      </HelixWorkItem>
-
-=======
-      <!-- ActiveIssue: https://github.com/dotnet/runtime/issues/81170 -->
-      <_DebuggerTestsClassName Remove="@(_DebuggerTestsClassName)" Condition="'%(Identity)' == 'DebuggerTests.ExceptionTests'" />
     </ItemGroup>
 
     <ItemGroup>
->>>>>>> 2b8514b0
+      <!-- ActiveIssue: https://github.com/dotnet/runtime/issues/81170 -->
+      <!--<_DebuggerTestsClassName Remove="@(_DebuggerTestsClassName)" Condition="'%(Identity)' == 'DebuggerTests.ExceptionTests'" />-->
       <HelixWorkItem Include="@(_DebuggerTestsClassName -> '$(DebuggerHost)-%(Identity)')">
         <PayloadArchive>$(TestArchiveTestsDir)Wasm.Debugger.Tests.zip</PayloadArchive>
         <Command>$(HelixCommand)</Command>
