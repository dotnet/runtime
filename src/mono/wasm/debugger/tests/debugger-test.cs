--- conflicted
+++ resolved
@@ -339,96 +339,6 @@
     }
 
     static void locals_inner() { }
-<<<<<<< HEAD
-}
-
-public class MulticastDelegateTestClass
-{
-    event EventHandler<string> TestEvent;
-    MulticastDelegate Delegate;
-
-    public static void run()
-    {
-        var obj = new MulticastDelegateTestClass();
-        obj.Test();
-        obj.TestAsync().Wait();
-    }
-
-    public void Test()
-    {
-        TestEvent += (_, s) => Console.WriteLine(s);
-        TestEvent += (_, s) => Console.WriteLine(s + "qwe");
-        Delegate = TestEvent;
-
-        TestEvent?.Invoke(this, Delegate?.ToString());
-    }
-
-    public async Task TestAsync()
-    {
-        TestEvent += (_, s) => Console.WriteLine(s);
-        TestEvent += (_, s) => Console.WriteLine(s + "qwe");
-        Delegate = TestEvent;
-
-        TestEvent?.Invoke(this, Delegate?.ToString());
-        await Task.CompletedTask;
-    }
-}
-
-public class EmptyClass
-{
-    public static void StaticMethodWithNoLocals()
-    {
-        Console.WriteLine($"break here");
-    }
-
-    public static async Task StaticMethodWithNoLocalsAsync()
-    {
-        Console.WriteLine($"break here");
-        await Task.CompletedTask;
-    }
-
-    public static void run()
-    {
-        StaticMethodWithNoLocals();
-        StaticMethodWithNoLocalsAsync().Wait();
-    }
-}
-
-public struct EmptyStruct
-{
-    public static void StaticMethodWithNoLocals()
-    {
-        Console.WriteLine($"break here");
-    }
-
-    public static async Task StaticMethodWithNoLocalsAsync()
-    {
-        Console.WriteLine($"break here");
-        await Task.CompletedTask;
-    }
-
-    public static void StaticMethodWithLocalEmptyStruct()
-    {
-        var es = new EmptyStruct();
-        Console.WriteLine($"break here");
-    }
-
-    public static async Task StaticMethodWithLocalEmptyStructAsync()
-    {
-        var es = new EmptyStruct();
-        Console.WriteLine($"break here");
-        await Task.CompletedTask;
-    }
-
-    public static void run()
-    {
-        StaticMethodWithNoLocals();
-        StaticMethodWithNoLocalsAsync().Wait();
-
-        StaticMethodWithLocalEmptyStruct();
-        StaticMethodWithLocalEmptyStructAsync().Wait();
-    }
-=======
 
     public static void BoxingTest()
     {
@@ -472,5 +382,92 @@
         Console.WriteLine ($"break here");
         await Task.CompletedTask;
     }
->>>>>>> 4fd87bc4
+}
+
+public class MulticastDelegateTestClass
+{
+    event EventHandler<string> TestEvent;
+    MulticastDelegate Delegate;
+
+    public static void run()
+    {
+        var obj = new MulticastDelegateTestClass();
+        obj.Test();
+        obj.TestAsync().Wait();
+    }
+
+    public void Test()
+    {
+        TestEvent += (_, s) => Console.WriteLine(s);
+        TestEvent += (_, s) => Console.WriteLine(s + "qwe");
+        Delegate = TestEvent;
+
+        TestEvent?.Invoke(this, Delegate?.ToString());
+    }
+
+    public async Task TestAsync()
+    {
+        TestEvent += (_, s) => Console.WriteLine(s);
+        TestEvent += (_, s) => Console.WriteLine(s + "qwe");
+        Delegate = TestEvent;
+
+        TestEvent?.Invoke(this, Delegate?.ToString());
+        await Task.CompletedTask;
+    }
+}
+
+public class EmptyClass
+{
+    public static void StaticMethodWithNoLocals()
+    {
+        Console.WriteLine($"break here");
+    }
+
+    public static async Task StaticMethodWithNoLocalsAsync()
+    {
+        Console.WriteLine($"break here");
+        await Task.CompletedTask;
+    }
+
+    public static void run()
+    {
+        StaticMethodWithNoLocals();
+        StaticMethodWithNoLocalsAsync().Wait();
+    }
+}
+
+public struct EmptyStruct
+{
+    public static void StaticMethodWithNoLocals()
+    {
+        Console.WriteLine($"break here");
+    }
+
+    public static async Task StaticMethodWithNoLocalsAsync()
+    {
+        Console.WriteLine($"break here");
+        await Task.CompletedTask;
+    }
+
+    public static void StaticMethodWithLocalEmptyStruct()
+    {
+        var es = new EmptyStruct();
+        Console.WriteLine($"break here");
+    }
+
+    public static async Task StaticMethodWithLocalEmptyStructAsync()
+    {
+        var es = new EmptyStruct();
+        Console.WriteLine($"break here");
+        await Task.CompletedTask;
+    }
+
+    public static void run()
+    {
+        StaticMethodWithNoLocals();
+        StaticMethodWithNoLocalsAsync().Wait();
+
+        StaticMethodWithLocalEmptyStruct();
+        StaticMethodWithLocalEmptyStructAsync().Wait();
+    }
 }