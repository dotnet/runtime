// Licensed to the .NET Foundation under one or more agreements.
// The .NET Foundation licenses this file to you under the MIT license.

using System;
using System.Collections.Generic;
using System.Threading.Tasks;
namespace DebuggerTests
{
    public class EvaluateTestsClass
    {
        public class TestEvaluate
        {
            public int a;
            public int b;
            public int c;
            public DateTime dt = new DateTime(2000, 5, 4, 3, 2, 1);
            public TestEvaluate NullIfAIsNotZero => a != 0 ? null : this;
            public void run(int g, int h, string a, string valString, int this_a)
            {
                int d = g + 1;
                int e = g + 2;
                int f = g + 3;
                int i = d + e + f;
                var local_dt = new DateTime(2010, 9, 8, 7, 6, 5);
                this.a = 1;
                b = 2;
                c = 3;
                this.a = this.a + 1;
                b = b + 1;
                c = c + 1;
            }
        }

        public static void EvaluateLocals()
        {
            TestEvaluate f = new TestEvaluate();
            f.run(100, 200, "9000", "test", 45);
            var f_s = new EvaluateTestsStructWithProperties();
            f_s.InstanceMethod(100, 200, "test", f_s);
            f_s.GenericInstanceMethod<int>(100, 200, "test", f_s);

            var f_g_s = new EvaluateTestsGenericStruct<int>();
            f_g_s.EvaluateTestsGenericStructInstanceMethod(100, 200, "test");
        }

        public static void EvaluateLocalsFromAnotherAssembly()
        {
            var asm = System.Reflection.Assembly.LoadFrom("lazy-debugger-test.dll");
            var myType = asm.GetType("DebuggerTests.ClassToCheckFieldValue");
            var myMethod = myType.GetConstructor(new Type[] { });
            var a = myMethod.Invoke(new object[]{});
        }

    }

    public struct EvaluateTestsGenericStruct<T>
    {
        public int a;
        public int b;
        public int c;
        DateTime dateTime;
        public void EvaluateTestsGenericStructInstanceMethod(int g, int h, string valString)
        {
            int d = g + 1;
            int e = g + 2;
            int f = g + 3;
            var local_dt = new DateTime(2025, 3, 5, 7, 9, 11);
            a = 1;
            b = 2;
            c = 3;
            dateTime = new DateTime(2020, 1, 2, 3, 4, 5);
            T t = default(T);
            a = a + 1;
            b = b + 2;
            c = c + 3;
        }
    }

    public class EvaluateTestsClassWithProperties
    {
        public int a;
        public int b;
        public int c { get; set; }

        public DateTime dateTime;
        public DateTime DTProp => dateTime.AddMinutes(10);
        public int IntProp => a + 5;
        public string PropertyThrowException => throw new Exception("error");
        public string SetOnlyProp { set { a = value.Length; } }
        public EvaluateTestsClassWithProperties NullIfAIsNotZero => a != 1908712 ? null : new EvaluateTestsClassWithProperties(0);
        public EvaluateTestsClassWithProperties NewInstance => new EvaluateTestsClassWithProperties(3);

        public EvaluateTestsClassWithProperties(int bias)
        {
            a = 4;
            b = 0;
            c = 0;
            dateTime = new DateTime(2010, 9, 8, 7, 6, 5 + bias);
        }

        public static async Task run()
        {
            var obj = new EvaluateTestsClassWithProperties(0);
            var obj2 = new EvaluateTestsClassWithProperties(0);
            obj.InstanceMethod(400, 123, "just a test", obj2);
            new EvaluateTestsClassWithProperties(0).GenericInstanceMethod<int>(400, 123, "just a test", obj2);
            new EvaluateTestsClassWithProperties(0).EvaluateShadow(new DateTime(2020, 3, 4, 5, 6, 7), obj.NewInstance);

            await new EvaluateTestsClassWithProperties(0).InstanceMethodAsync(400, 123, "just a test", obj2);
            await new EvaluateTestsClassWithProperties(0).GenericInstanceMethodAsync<int>(400, 123, "just a test", obj2);
            await new EvaluateTestsClassWithProperties(0).EvaluateShadowAsync(new DateTime(2020, 3, 4, 5, 6, 7), obj.NewInstance);
        }

        public void EvaluateShadow(DateTime dateTime, EvaluateTestsClassWithProperties me)
        {
            string a = "hello";
            Console.WriteLine($"Evaluate - break here");
            SomeMethod(dateTime, me);
        }

        public async Task EvaluateShadowAsync(DateTime dateTime, EvaluateTestsClassWithProperties me)
        {
            string a = "hello";
            Console.WriteLine($"EvaluateShadowAsync - break here");
            await Task.CompletedTask;
        }

        public void SomeMethod(DateTime me, EvaluateTestsClassWithProperties dateTime)
        {
            Console.WriteLine($"break here");

            var DTProp = "hello";
            Console.WriteLine($"dtProp: {DTProp}");
        }

        public async Task InstanceMethodAsync(int g, int h, string valString, EvaluateTestsClassWithProperties me)
        {
            int d = g + 1;
            int e = g + 2;
            int f = g + 3;
            var local_dt = new DateTime(2025, 3, 5, 7, 9, 11);
            a = 1;
            b = 2;
            c = 3;
            dateTime = new DateTime(2020, 1, 2, 3, 4, 5);
            a = a + 1;
            b = b + 1;
            c = c + 1;
            await Task.CompletedTask;
        }

        public void InstanceMethod(int g, int h, string valString, EvaluateTestsClassWithProperties me)
        {
            int d = g + 1;
            int e = g + 2;
            int f = g + 3;
            var local_dt = new DateTime(2025, 3, 5, 7, 9, 11);
            a = 1;
            b = 2;
            c = 3;
            dateTime = new DateTime(2020, 1, 2, 3, 4, 5);
            a = a + 1;
            b = b + 1;
            c = c + 1;
        }

        public void GenericInstanceMethod<T>(int g, int h, string valString, EvaluateTestsClassWithProperties me)
        {
            int d = g + 1;
            int e = g + 2;
            int f = g + 3;
            var local_dt = new DateTime(2025, 3, 5, 7, 9, 11);
            a = 1;
            b = 2;
            c = 3;
            dateTime = new DateTime(2020, 1, 2, 3, 4, 5);
            a = a + 1;
            b = b + 1;
            c = c + 1;
            T t = default(T);
        }

        public async Task<T> GenericInstanceMethodAsync<T>(int g, int h, string valString, EvaluateTestsClassWithProperties me)
        {
            int d = g + 1;
            int e = g + 2;
            int f = g + 3;
            var local_dt = new DateTime(2025, 3, 5, 7, 9, 11);
            a = 1;
            b = 2;
            c = 3;
            dateTime = new DateTime(2020, 1, 2, 3, 4, 5);
            a = a + 1;
            b = b + 1;
            c = c + 1;
            T t = default(T);
            return await Task.FromResult(default(T));
        }
    }

    public struct EvaluateTestsStructWithProperties
    {
        public int a;
        public int b;
        public int c { get; set; }

        public DateTime dateTime;
        public DateTime DTProp => dateTime.AddMinutes(10);
        public int IntProp => a + 5;
        public string SetOnlyProp { set { a = value.Length; } }
        public EvaluateTestsClassWithProperties NullIfAIsNotZero => a != 1908712 ? null : new EvaluateTestsClassWithProperties(0);
        public EvaluateTestsStructWithProperties NewInstance => new EvaluateTestsStructWithProperties(3);

        public EvaluateTestsStructWithProperties(int bias)
        {
            a = 4;
            b = 0;
            c = 0;
            dateTime = new DateTime(2010, 9, 8, 7, 6, 5 + bias);
        }

        public static async Task run()
        {
            var obj = new EvaluateTestsStructWithProperties(0);
            var obj2 = new EvaluateTestsStructWithProperties(0);
            obj.InstanceMethod(400, 123, "just a test", obj2);
            new EvaluateTestsStructWithProperties(0).GenericInstanceMethod<int>(400, 123, "just a test", obj2);
            new EvaluateTestsStructWithProperties(0).EvaluateShadow(new DateTime(2020, 3, 4, 5, 6, 7), obj.NewInstance);

            await new EvaluateTestsStructWithProperties(0).InstanceMethodAsync(400, 123, "just a test", obj2);
            await new EvaluateTestsStructWithProperties(0).GenericInstanceMethodAsync<int>(400, 123, "just a test", obj2);
            await new EvaluateTestsStructWithProperties(0).EvaluateShadowAsync(new DateTime(2020, 3, 4, 5, 6, 7), obj.NewInstance);
        }

        public void EvaluateShadow(DateTime dateTime, EvaluateTestsStructWithProperties me)
        {
            string a = "hello";
            Console.WriteLine($"Evaluate - break here");
            SomeMethod(dateTime, me);
        }

        public async Task EvaluateShadowAsync(DateTime dateTime, EvaluateTestsStructWithProperties me)
        {
            string a = "hello";
            Console.WriteLine($"EvaluateShadowAsync - break here");
            await Task.CompletedTask;
        }

        public void SomeMethod(DateTime me, EvaluateTestsStructWithProperties dateTime)
        {
            Console.WriteLine($"break here");

            var DTProp = "hello";
            Console.WriteLine($"dtProp: {DTProp}");
        }

        public async Task InstanceMethodAsync(int g, int h, string valString, EvaluateTestsStructWithProperties me)
        {
            int d = g + 1;
            int e = g + 2;
            int f = g + 3;
            var local_dt = new DateTime(2025, 3, 5, 7, 9, 11);
            a = 1;
            b = 2;
            c = 3;
            dateTime = new DateTime(2020, 1, 2, 3, 4, 5);
            a = a + 1;
            b = b + 1;
            c = c + 1;
            await Task.CompletedTask;
        }

        public void InstanceMethod(int g, int h, string valString, EvaluateTestsStructWithProperties me)
        {
            int d = g + 1;
            int e = g + 2;
            int f = g + 3;
            var local_dt = new DateTime(2025, 3, 5, 7, 9, 11);
            a = 1;
            b = 2;
            c = 3;
            dateTime = new DateTime(2020, 1, 2, 3, 4, 5);
            a = a + 1;
            b = b + 1;
            c = c + 1;
        }

        public void GenericInstanceMethod<T>(int g, int h, string valString, EvaluateTestsStructWithProperties me)
        {
            int d = g + 1;
            int e = g + 2;
            int f = g + 3;
            var local_dt = new DateTime(2025, 3, 5, 7, 9, 11);
            a = 1;
            b = 2;
            c = 3;
            dateTime = new DateTime(2020, 1, 2, 3, 4, 5);
            a = a + 1;
            b = b + 1;
            c = c + 1;
            T t = default(T);
        }

        public async Task<T> GenericInstanceMethodAsync<T>(int g, int h, string valString, EvaluateTestsStructWithProperties me)
        {
            int d = g + 1;
            int e = g + 2;
            int f = g + 3;
            var local_dt = new DateTime(2025, 3, 5, 7, 9, 11);
            a = 1;
            b = 2;
            c = 3;
            dateTime = new DateTime(2020, 1, 2, 3, 4, 5);
            a = a + 1;
            b = b + 1;
            c = c + 1;
            T t = default(T);
            return await Task.FromResult(default(T));
        }
    }
    public class EvaluateMethodTestsClass
    {
        public class ParmToTest
        {
            public int a;
            public int b;
            public ParmToTest()
            {
                a = 10;
                b = 10;
            }
            public string MyMethod()
            {
                return "methodOK";
            }
        }
        public class TestEvaluate
        {
            public int a;
            public int b;
            public int c;
            public string str = "str_const_";
            public bool t = true;
            public bool f = false;
            public ParmToTest objToTest;
            public ParmToTest ParmToTestObj => objToTest;
            public ParmToTest ParmToTestObjNull => null;
            public ParmToTest ParmToTestObjException => throw new Exception("error2");
            public void run(int g, int h, string a, string valString, int this_a)
            {
                objToTest = new ParmToTest();
                int d = g + 1;
                int e = g + 2;
                int f = g + 3;
                int i = d + e + f;
                this.a = 1;
                b = 2;
                c = 3;
                this.a = this.a + 1;
                b = b + 1;
                c = c + 1;
            }

            public int CallMethod()
            {
                return a;
            }

            public char CallMethodReturningChar()
            {
                return 'A';
            }

            public int CallMethodWithParm(int parm)
            {
                return a + parm;
            }

            public void CallMethodChangeValue()
            {
                a = a + 10;
            }

            public int CallMethodWithMultipleParms(int parm, int parm2)
            {
                return a + parm + parm2;
            }

            public string CallMethodWithParmString(string parm)
            {
                return str + parm;
            }

            public string CallMethodWithParmString_\u03BB(string parm)
            {
                return "\u03BB_" + parm;
            }

            public string CallMethodWithParmBool(bool parm)
            {
                if (parm)
                    return "TRUE";
                return "FALSE";
            }

            public int CallMethodWithObj(ParmToTest parm)
            {
                if (parm == null)
                    return -1;
                return parm.a;
            }


            public string CallMethodWithChar(char parm)
            {
                return str + parm;
            }
        }

        public static void EvaluateMethods()
        {
            TestEvaluate f = new TestEvaluate();
            f.run(100, 200, "9000", "test", 45);
            DebuggerTestsV2.EvaluateStaticFieldsInStaticClass.Run();
            DebuggerTests.EvaluateStaticFieldsInStaticClass.Run();
            DebuggerTests.EvaluateStaticFieldsInInstanceClass.RunStatic();
            var instanceWithStaticFields = new EvaluateStaticFieldsInInstanceClass();
            instanceWithStaticFields.Run();
        }

        public static async Task EvaluateMethodsAsync()
        {
            await DebuggerTests.EvaluateStaticFieldsInStaticClass.RunAsync();
            await DebuggerTests.EvaluateStaticFieldsInInstanceClass.RunStaticAsync();
            var instanceWithStaticFields = new EvaluateStaticFieldsInInstanceClass();
            await instanceWithStaticFields.RunAsync();
        }
    }

    public static class EvaluateStaticFieldsInStaticClass
    {
        public static int StaticField = 10;
        public static string StaticProperty => "StaticProperty1";
        public static string StaticPropertyWithError => throw new Exception("not implemented 1");

        public static void Run()
        {
            bool stop = true;
        }

        public async static Task RunAsync()
        {
            await Task.FromResult(0);
        }

        public static class NestedClass1
        {
            public static class NestedClass2
            {
                public static class NestedClass3
                {
                    public static int StaticField = 3;
                    public static string StaticProperty => "StaticProperty3";
                    public static string StaticPropertyWithError => throw new Exception("not implemented 3");
                }
            }
        }
    }

    public class EvaluateStaticFieldsInInstanceClass
    {
        public static int StaticField = 70;
        public static string StaticProperty => "StaticProperty7";
        public static string StaticPropertyWithError => throw new Exception("not implemented 7");

        public void Run()
        {
            bool stop = true;
        }

        public async Task RunAsync()
        {
            await Task.FromResult(0);
        }

        public static void RunStatic()
        {
            bool stop = true;
        }

        public static async Task RunStaticAsync()
        {
            await Task.FromResult(0);
        }

        private int HelperMethod()
        {
            return 5;
        }

        public async void run()
        {
            var makeAwaitable = await Task.Run(() => HelperMethod());
        }
    }

    public class EvaluateLocalsWithIndexingTests
    {
<<<<<<< HEAD
        public enum EnumIndexer
        {
            High,
            Low
        }

        public struct StructIndexer
        {
            public bool HasIndex;
        }
=======
        public record Indexer(int index);
>>>>>>> e235aeff

        public class TestEvaluate
        {
            public List<int> numList;
            public List<string> textList;
            public int[] numArray;
            public string[] textArray;
            public int[][] numArrayOfArrays;
            public List<List<int>> numListOfLists;
            public string[][] textArrayOfArrays;
            public List<List<string>> textListOfLists;
            public Dictionary<string, bool> indexedByStr;
            public Dictionary<char, string> indexedByChar;
            public Dictionary<bool, string> indexedByBool;
            public int idx0;
            public int idx1;

            // ToDo: add 2d indexing - https://github.com/dotnet/runtime/issues/76062
            public string this[char key] => "res_" + key;
            public string this[bool key] => key.ToString();
            public bool this[string key] => key.Length > 3;
            public int this[double key] => (int)key;
            public int this[float key] => (int)key;
            public int this[decimal key] => (int)key;
<<<<<<< HEAD
            public string this[EnumIndexer indexer] => $"Index is {indexer}";
            public bool this[StructIndexer indexer] => indexer.HasIndex;
=======
            public int this[Indexer indexer] => indexer.index;
>>>>>>> e235aeff

            public void run()
            {
                numList = new List<int> { 1, 2 };
                textList = new List<string> { "1", "2" };
                numArray = new int[] { 1, 2 };
                textArray = new string[] { "1", "2" };
                numArrayOfArrays = new int[][] { numArray, numArray };
                numListOfLists = new List<List<int>> { numList, numList };
                textArrayOfArrays = new string[][] { textArray, textArray };
                textListOfLists = new List<List<string>> { textList, textList };
                indexedByStr = new Dictionary<string, bool>() { { "1", true }, { "111", false }, { "true", true} };
                indexedByChar = new Dictionary<char, string>() { { 'i', "I" }, { '5', "5" } };
                indexedByBool = new Dictionary<bool, string>() { { true, "TRUE" }, { false, "FALSE" } };
                idx0 = 0;
                idx1 = 1;
            }
        }

        public static void EvaluateLocals()
        {
            int i = 0;
            int j = 1;
            TestEvaluate f = new TestEvaluate();
            f.run();
            string longString = "longString";
            string shortString = "9";
            char aChar = '9';
            bool aBool = true;
            float aFloat = 1.23f;
            double aDouble = 2.34;
            decimal aDecimal = 3.34m;
<<<<<<< HEAD
            EnumIndexer enumIdx = EnumIndexer.High;
            StructIndexer structIdx = new() { HasIndex = true };
=======
            Indexer objIdx = new(index: 123);
>>>>>>> e235aeff
        }
    }

    public class EvaluateLocalsWithMultidimensionalIndexingTests
    {
        public class TestEvaluate
        {
            public int[,] numArray2D;
            public string[,] textArray2D;
            public int[,,] numArray3D;
            public int idx0;
            public int idx1;

            public void run()
            {
                numArray2D = new int[,] { { 1, 2 }, { 3, 4 }, { 5, 6 }, { 7, 8 } };
                textArray2D = new string[3, 2] { { "one", "two" }, { "three", "four" },
                                            { "five", "six" } };
                numArray3D = new int[,,] { { { 1, 2, 3 }, { 4, 5, 6 } },
                                    { { 7, 8, 9 }, { 10, 11, 12 } } };
                idx0 = 0;
                idx1 = 1;
            }
        }

        public static void EvaluateLocals()
        {
            int i = 0;
            int j = 1;
            TestEvaluate f = new TestEvaluate();
            f.run();
        }
    }

    public struct SampleStructure
    {
        public SampleStructure() { }

        public int Id = 100;

        internal bool IsStruct = true;
    }

    public enum SampleEnum
    {
        yes = 0,
        no = 1
    }

    public class SampleClass
    {
        public int ClassId = 200;
        public List<string> Items = new List<string> { "should not be expanded" };
    }

    public static class EvaluateBrowsableClass
    {
        public class TestEvaluateFieldsNone
        {
            public List<int> list = new List<int>() { 1, 2 };
            public int[] array = new int[] { 11, 22 };
            public string text = "text";
            public bool[] nullNone = null;
            public SampleEnum valueTypeEnum = new();
            public SampleStructure sampleStruct = new();
            public SampleClass sampleClass = new();
        }

        public class TestEvaluatePropertiesNone
        {
            public List<int> list { get; set; }
            public int[] array { get; set; }
            public string text { get; set; }
            public bool[] nullNone { get; set; }
            public SampleEnum valueTypeEnum { get; set; }
            public SampleStructure sampleStruct { get; set; }
            public SampleClass sampleClass { get; set; }

            public TestEvaluatePropertiesNone()
            {
                list = new List<int>() { 1, 2 };
                array = new int[] { 11, 22 };
                text = "text";
                nullNone = null;
                valueTypeEnum = new();
                sampleStruct = new();
                sampleClass = new();
            }
        }

        public class TestEvaluateFieldsNever
        {
            [System.Diagnostics.DebuggerBrowsable(System.Diagnostics.DebuggerBrowsableState.Never)]
            public List<int> listNever = new List<int>() { 1, 2 };

            [System.Diagnostics.DebuggerBrowsable(System.Diagnostics.DebuggerBrowsableState.Never)]
            public int[] arrayNever = new int[] { 11, 22 };

            [System.Diagnostics.DebuggerBrowsable(System.Diagnostics.DebuggerBrowsableState.Never)]
            public string textNever = "textNever";

            [System.Diagnostics.DebuggerBrowsable(System.Diagnostics.DebuggerBrowsableState.Never)]
            public bool[] nullNever = null;

            [System.Diagnostics.DebuggerBrowsable(System.Diagnostics.DebuggerBrowsableState.Never)]
            public SampleEnum valueTypeEnumNever = new();

            [System.Diagnostics.DebuggerBrowsable(System.Diagnostics.DebuggerBrowsableState.Never)]
            public SampleStructure sampleStructNever = new();

            [System.Diagnostics.DebuggerBrowsable(System.Diagnostics.DebuggerBrowsableState.Never)]
            public SampleClass sampleClassNever = new();
        }

        public class TestEvaluatePropertiesNever
        {
            [System.Diagnostics.DebuggerBrowsable(System.Diagnostics.DebuggerBrowsableState.Never)]
            public List<int> listNever { get; set; }

            [System.Diagnostics.DebuggerBrowsable(System.Diagnostics.DebuggerBrowsableState.Never)]
            public int[] arrayNever { get; set; }

            [System.Diagnostics.DebuggerBrowsable(System.Diagnostics.DebuggerBrowsableState.Never)]
            public string textNever { get; set; }

            [System.Diagnostics.DebuggerBrowsable(System.Diagnostics.DebuggerBrowsableState.Never)]
            public bool[] nullNever { get; set; }

            [System.Diagnostics.DebuggerBrowsable(System.Diagnostics.DebuggerBrowsableState.Never)]
            public SampleEnum valueTypeEnumNever { get; set; }

            [System.Diagnostics.DebuggerBrowsable(System.Diagnostics.DebuggerBrowsableState.Never)]
            public SampleStructure sampleStructNever { get; set; }

            [System.Diagnostics.DebuggerBrowsable(System.Diagnostics.DebuggerBrowsableState.Never)]
            public SampleClass sampleClassNever { get; set; }

            public TestEvaluatePropertiesNever()
            {
                listNever = new List<int>() { 1, 2 };
                arrayNever = new int[] { 11, 22 };
                textNever = "textNever";
                nullNever = null;
                valueTypeEnumNever = new();
                sampleStructNever = new();
                sampleClassNever = new();
            }
        }

        public class TestEvaluateFieldsCollapsed
        {
            [System.Diagnostics.DebuggerBrowsable(System.Diagnostics.DebuggerBrowsableState.Collapsed)]
            public List<int> listCollapsed = new List<int>() { 1, 2 };

            [System.Diagnostics.DebuggerBrowsable(System.Diagnostics.DebuggerBrowsableState.Collapsed)]
            public int[] arrayCollapsed = new int[] { 11, 22 };

            [System.Diagnostics.DebuggerBrowsable(System.Diagnostics.DebuggerBrowsableState.Collapsed)]
            public string textCollapsed = "textCollapsed";

            [System.Diagnostics.DebuggerBrowsable(System.Diagnostics.DebuggerBrowsableState.Collapsed)]
            public bool[] nullCollapsed = null;

            [System.Diagnostics.DebuggerBrowsable(System.Diagnostics.DebuggerBrowsableState.Collapsed)]
            public SampleEnum valueTypeEnumCollapsed = new();

            [System.Diagnostics.DebuggerBrowsable(System.Diagnostics.DebuggerBrowsableState.Collapsed)]
            public SampleStructure sampleStructCollapsed = new();

            [System.Diagnostics.DebuggerBrowsable(System.Diagnostics.DebuggerBrowsableState.Collapsed)]
            public SampleClass sampleClassCollapsed = new();
        }

        public class TestEvaluatePropertiesCollapsed
        {
            [System.Diagnostics.DebuggerBrowsable(System.Diagnostics.DebuggerBrowsableState.Collapsed)]
            public List<int> listCollapsed { get; set; }

            [System.Diagnostics.DebuggerBrowsable(System.Diagnostics.DebuggerBrowsableState.Collapsed)]
            public int[] arrayCollapsed { get; set; }

            [System.Diagnostics.DebuggerBrowsable(System.Diagnostics.DebuggerBrowsableState.Collapsed)]
            public string textCollapsed { get; set; }

            [System.Diagnostics.DebuggerBrowsable(System.Diagnostics.DebuggerBrowsableState.Collapsed)]
            public bool[] nullCollapsed { get; set; }

            [System.Diagnostics.DebuggerBrowsable(System.Diagnostics.DebuggerBrowsableState.Collapsed)]
            public SampleEnum valueTypeEnumCollapsed { get; set; }

            [System.Diagnostics.DebuggerBrowsable(System.Diagnostics.DebuggerBrowsableState.Collapsed)]
            public SampleStructure sampleStructCollapsed { get; set; }

            [System.Diagnostics.DebuggerBrowsable(System.Diagnostics.DebuggerBrowsableState.Collapsed)]
            public SampleClass sampleClassCollapsed { get; set; }

            public TestEvaluatePropertiesCollapsed()
            {
                listCollapsed = new List<int>() { 1, 2 };
                arrayCollapsed = new int[] { 11, 22 };
                textCollapsed = "textCollapsed";
                nullCollapsed = null;
                valueTypeEnumCollapsed = new();
                sampleStructCollapsed = new();
                sampleClassCollapsed = new();
            }
        }

        public class TestEvaluateFieldsRootHidden
        {
            [System.Diagnostics.DebuggerBrowsable(System.Diagnostics.DebuggerBrowsableState.RootHidden)]
            public List<int> listRootHidden = new List<int>() { 1, 2 };

            [System.Diagnostics.DebuggerBrowsable(System.Diagnostics.DebuggerBrowsableState.RootHidden)]
            public int[] arrayRootHidden = new int[] { 11, 22 };

            [System.Diagnostics.DebuggerBrowsable(System.Diagnostics.DebuggerBrowsableState.RootHidden)]
            public string textRootHidden = "textRootHidden";

            [System.Diagnostics.DebuggerBrowsable(System.Diagnostics.DebuggerBrowsableState.RootHidden)]
            public bool[] nullRootHidden = null;

            [System.Diagnostics.DebuggerBrowsable(System.Diagnostics.DebuggerBrowsableState.RootHidden)]
            public SampleEnum valueTypeEnumRootHidden = new();

            [System.Diagnostics.DebuggerBrowsable(System.Diagnostics.DebuggerBrowsableState.RootHidden)]
            public SampleStructure sampleStructRootHidden = new();

            [System.Diagnostics.DebuggerBrowsable(System.Diagnostics.DebuggerBrowsableState.RootHidden)]
            public SampleClass sampleClassRootHidden = new();
        }

        public class TestEvaluatePropertiesRootHidden
        {
            [System.Diagnostics.DebuggerBrowsable(System.Diagnostics.DebuggerBrowsableState.RootHidden)]
            public List<int> listRootHidden { get; set; }

            [System.Diagnostics.DebuggerBrowsable(System.Diagnostics.DebuggerBrowsableState.RootHidden)]
            public int[] arrayRootHidden { get; set; }

            [System.Diagnostics.DebuggerBrowsable(System.Diagnostics.DebuggerBrowsableState.RootHidden)]
            public string textRootHidden { get; set; }

            [System.Diagnostics.DebuggerBrowsable(System.Diagnostics.DebuggerBrowsableState.RootHidden)]
            public bool[] nullRootHidden { get; set; }

            [System.Diagnostics.DebuggerBrowsable(System.Diagnostics.DebuggerBrowsableState.RootHidden)]
            public SampleEnum valueTypeEnumRootHidden { get; set; }

            [System.Diagnostics.DebuggerBrowsable(System.Diagnostics.DebuggerBrowsableState.RootHidden)]
            public SampleStructure sampleStructRootHidden { get; set; }

            [System.Diagnostics.DebuggerBrowsable(System.Diagnostics.DebuggerBrowsableState.RootHidden)]
            public SampleClass sampleClassRootHidden { get; set; }

            public TestEvaluatePropertiesRootHidden()
            {
                listRootHidden = new List<int>() { 1, 2 };
                arrayRootHidden = new int[] { 11, 22 };
                textRootHidden = "textRootHidden";
                nullRootHidden = null;
                valueTypeEnumRootHidden = new();
                sampleStructRootHidden = new();
                sampleClassRootHidden = new();
            }
        }

        public static void Evaluate()
        {
            var testFieldsNone = new TestEvaluateFieldsNone();
            var testFieldsNever = new TestEvaluateFieldsNever();
            var testFieldsCollapsed = new TestEvaluateFieldsCollapsed();
            var testFieldsRootHidden = new TestEvaluateFieldsRootHidden();

            var testPropertiesNone = new TestEvaluatePropertiesNone();
            var testPropertiesNever = new TestEvaluatePropertiesNever();
            var testPropertiesCollapsed = new TestEvaluatePropertiesCollapsed();
            var testPropertiesRootHidden = new TestEvaluatePropertiesRootHidden();
        }
    }

    public static class EvaluateBrowsableStruct
    {
        public struct TestEvaluateFieldsNone
        {
            public TestEvaluateFieldsNone() {}
            public List<int> list = new List<int>() { 1, 2 };
            public int[] array = new int[] { 11, 22 };
            public string text = "text";
            public bool[] nullNone = null;
            public SampleEnum valueTypeEnum = new();
            public SampleStructure sampleStruct = new();
            public SampleClass sampleClass = new();
        }

        public struct TestEvaluatePropertiesNone
        {
            public List<int> list { get; set; }
            public int[] array { get; set; }
            public string text { get; set; }
            public bool[] nullNone { get; set; }
            public SampleEnum valueTypeEnum { get; set; }
            public SampleStructure sampleStruct { get; set; }
            public SampleClass sampleClass { get; set; }

            public TestEvaluatePropertiesNone()
            {
                list = new List<int>() { 1, 2 };
                array = new int[] { 11, 22 };
                text = "text";
                nullNone = null;
                valueTypeEnum = new();
                sampleStruct = new();
                sampleClass = new();
            }
        }

        public struct TestEvaluateFieldsNever
        {
            public TestEvaluateFieldsNever() {}

            [System.Diagnostics.DebuggerBrowsable(System.Diagnostics.DebuggerBrowsableState.Never)]
            public List<int> listNever = new List<int>() { 1, 2 };

            [System.Diagnostics.DebuggerBrowsable(System.Diagnostics.DebuggerBrowsableState.Never)]
            public int[] arrayNever = new int[] { 11, 22 };

            [System.Diagnostics.DebuggerBrowsable(System.Diagnostics.DebuggerBrowsableState.Never)]
            public string textNever = "textNever";

            [System.Diagnostics.DebuggerBrowsable(System.Diagnostics.DebuggerBrowsableState.Never)]
            public bool[] nullNever = null;

            [System.Diagnostics.DebuggerBrowsable(System.Diagnostics.DebuggerBrowsableState.Never)]
            public SampleEnum valueTypeEnumNever = new();

            [System.Diagnostics.DebuggerBrowsable(System.Diagnostics.DebuggerBrowsableState.Never)]
            public SampleStructure sampleStructNever = new();

            [System.Diagnostics.DebuggerBrowsable(System.Diagnostics.DebuggerBrowsableState.Never)]
            public SampleClass sampleClassNever = new();
        }

        public struct TestEvaluatePropertiesNever
        {
            [System.Diagnostics.DebuggerBrowsable(System.Diagnostics.DebuggerBrowsableState.Never)]
            public List<int> listNever { get; set; }

            [System.Diagnostics.DebuggerBrowsable(System.Diagnostics.DebuggerBrowsableState.Never)]
            public int[] arrayNever { get; set; }

            [System.Diagnostics.DebuggerBrowsable(System.Diagnostics.DebuggerBrowsableState.Never)]
            public string textNever { get; set; }

            [System.Diagnostics.DebuggerBrowsable(System.Diagnostics.DebuggerBrowsableState.Never)]
            public bool[] nullNever { get; set; }

            [System.Diagnostics.DebuggerBrowsable(System.Diagnostics.DebuggerBrowsableState.Never)]
            public SampleEnum valueTypeEnumNever { get; set; }

            [System.Diagnostics.DebuggerBrowsable(System.Diagnostics.DebuggerBrowsableState.Never)]
            public SampleStructure sampleStructNever { get; set; }

            [System.Diagnostics.DebuggerBrowsable(System.Diagnostics.DebuggerBrowsableState.Never)]
            public SampleClass sampleClassNever { get; set; }

            public TestEvaluatePropertiesNever()
            {
                listNever = new List<int>() { 1, 2 };
                arrayNever = new int[] { 11, 22 };
                textNever = "textNever";
                nullNever = null;
                valueTypeEnumNever = new();
                sampleStructNever = new();
                sampleClassNever = new();
            }
        }

        public struct TestEvaluateFieldsCollapsed
        {
            public TestEvaluateFieldsCollapsed() {}

            [System.Diagnostics.DebuggerBrowsable(System.Diagnostics.DebuggerBrowsableState.Collapsed)]
            public List<int> listCollapsed = new List<int>() { 1, 2 };

            [System.Diagnostics.DebuggerBrowsable(System.Diagnostics.DebuggerBrowsableState.Collapsed)]
            public int[] arrayCollapsed = new int[] { 11, 22 };

            [System.Diagnostics.DebuggerBrowsable(System.Diagnostics.DebuggerBrowsableState.Collapsed)]
            public string textCollapsed = "textCollapsed";

            [System.Diagnostics.DebuggerBrowsable(System.Diagnostics.DebuggerBrowsableState.Collapsed)]
            public bool[] nullCollapsed = null;

            [System.Diagnostics.DebuggerBrowsable(System.Diagnostics.DebuggerBrowsableState.Collapsed)]
            public SampleEnum valueTypeEnumCollapsed = new();

            [System.Diagnostics.DebuggerBrowsable(System.Diagnostics.DebuggerBrowsableState.Collapsed)]
            public SampleStructure sampleStructCollapsed = new();

            [System.Diagnostics.DebuggerBrowsable(System.Diagnostics.DebuggerBrowsableState.Collapsed)]
            public SampleClass sampleClassCollapsed = new();
        }

        public struct TestEvaluatePropertiesCollapsed
        {
            [System.Diagnostics.DebuggerBrowsable(System.Diagnostics.DebuggerBrowsableState.Collapsed)]
            public List<int> listCollapsed { get; set; }

            [System.Diagnostics.DebuggerBrowsable(System.Diagnostics.DebuggerBrowsableState.Collapsed)]
            public int[] arrayCollapsed { get; set; }

            [System.Diagnostics.DebuggerBrowsable(System.Diagnostics.DebuggerBrowsableState.Collapsed)]
            public string textCollapsed { get; set; }

            [System.Diagnostics.DebuggerBrowsable(System.Diagnostics.DebuggerBrowsableState.Collapsed)]
            public bool[] nullCollapsed { get; set; }

            [System.Diagnostics.DebuggerBrowsable(System.Diagnostics.DebuggerBrowsableState.Collapsed)]
            public SampleEnum valueTypeEnumCollapsed { get; set; }

            [System.Diagnostics.DebuggerBrowsable(System.Diagnostics.DebuggerBrowsableState.Collapsed)]
            public SampleStructure sampleStructCollapsed { get; set; }

            [System.Diagnostics.DebuggerBrowsable(System.Diagnostics.DebuggerBrowsableState.Collapsed)]
            public SampleClass sampleClassCollapsed { get; set; }

            public TestEvaluatePropertiesCollapsed()
            {
                listCollapsed = new List<int>() { 1, 2 };
                arrayCollapsed = new int[] { 11, 22 };
                textCollapsed = "textCollapsed";
                nullCollapsed = null;
                valueTypeEnumCollapsed = new();
                sampleStructCollapsed = new();
                sampleClassCollapsed = new();
            }
        }

        public struct TestEvaluateFieldsRootHidden
        {
            public TestEvaluateFieldsRootHidden() {}

            [System.Diagnostics.DebuggerBrowsable(System.Diagnostics.DebuggerBrowsableState.RootHidden)]
            public List<int> listRootHidden = new List<int>() { 1, 2 };

            [System.Diagnostics.DebuggerBrowsable(System.Diagnostics.DebuggerBrowsableState.RootHidden)]
            public int[] arrayRootHidden = new int[] { 11, 22 };

            [System.Diagnostics.DebuggerBrowsable(System.Diagnostics.DebuggerBrowsableState.RootHidden)]
            public string textRootHidden = "textRootHidden";

            [System.Diagnostics.DebuggerBrowsable(System.Diagnostics.DebuggerBrowsableState.RootHidden)]
            public bool[] nullRootHidden = null;

            [System.Diagnostics.DebuggerBrowsable(System.Diagnostics.DebuggerBrowsableState.RootHidden)]
            public SampleEnum valueTypeEnumRootHidden = new();

            [System.Diagnostics.DebuggerBrowsable(System.Diagnostics.DebuggerBrowsableState.RootHidden)]
            public SampleStructure sampleStructRootHidden = new();

            [System.Diagnostics.DebuggerBrowsable(System.Diagnostics.DebuggerBrowsableState.RootHidden)]
            public SampleClass sampleClassRootHidden = new();
        }

        public struct TestEvaluatePropertiesRootHidden
        {
            [System.Diagnostics.DebuggerBrowsable(System.Diagnostics.DebuggerBrowsableState.RootHidden)]
            public List<int> listRootHidden { get; set; }

            [System.Diagnostics.DebuggerBrowsable(System.Diagnostics.DebuggerBrowsableState.RootHidden)]
            public int[] arrayRootHidden { get; set; }

            [System.Diagnostics.DebuggerBrowsable(System.Diagnostics.DebuggerBrowsableState.RootHidden)]
            public string textRootHidden { get; set; }

            [System.Diagnostics.DebuggerBrowsable(System.Diagnostics.DebuggerBrowsableState.RootHidden)]
            public bool[] nullRootHidden { get; set; }

            [System.Diagnostics.DebuggerBrowsable(System.Diagnostics.DebuggerBrowsableState.RootHidden)]
            public SampleEnum valueTypeEnumRootHidden { get; set; }

            [System.Diagnostics.DebuggerBrowsable(System.Diagnostics.DebuggerBrowsableState.RootHidden)]
            public SampleStructure sampleStructRootHidden { get; set; }

            [System.Diagnostics.DebuggerBrowsable(System.Diagnostics.DebuggerBrowsableState.RootHidden)]
            public SampleClass sampleClassRootHidden { get; set; }

            public TestEvaluatePropertiesRootHidden()
            {
                listRootHidden = new List<int>() { 1, 2 };
                arrayRootHidden = new int[] { 11, 22 };
                textRootHidden = "textRootHidden";
                nullRootHidden = null;
                valueTypeEnumRootHidden = new();
                sampleStructRootHidden = new();
                sampleClassRootHidden = new();
            }
        }

        public static void Evaluate()
        {
            var testFieldsNone = new TestEvaluateFieldsNone();
            var testFieldsNever = new TestEvaluateFieldsNever();
            var testFieldsCollapsed = new TestEvaluateFieldsCollapsed();
            var testFieldsRootHidden = new TestEvaluateFieldsRootHidden();

            var testPropertiesNone = new TestEvaluatePropertiesNone();
            var testPropertiesNever = new TestEvaluatePropertiesNever();
            var testPropertiesCollapsed = new TestEvaluatePropertiesCollapsed();
            var testPropertiesRootHidden = new TestEvaluatePropertiesRootHidden();
        }
    }

    public static class EvaluateBrowsableClassStatic
    {
        public class TestEvaluateFieldsNone
        {
            public static List<int> list = new List<int>() { 1, 2 };
            public static int[] array = new int[] { 11, 22 };
            public static string text = "text";

            public static bool[] nullNone = null;
            public static SampleEnum valueTypeEnum = new();
            public static SampleStructure sampleStruct = new();
            public static SampleClass sampleClass = new();
        }

        public class TestEvaluatePropertiesNone
        {
            public static List<int> list { get; set; }
            public static int[] array { get; set; }
            public static string text { get; set; }
            public static bool[] nullNone { get; set; }
            public static SampleEnum valueTypeEnum { get; set; }
            public static SampleStructure sampleStruct { get; set; }
            public static SampleClass sampleClass { get; set; }

            public TestEvaluatePropertiesNone()
            {
                list = new List<int>() { 1, 2 };
                array = new int[] { 11, 22 };
                text = "text";
                nullNone = null;
                valueTypeEnum = new();
                sampleStruct = new();
                sampleClass = new();
            }
        }

        public class TestEvaluateFieldsNever
        {
            [System.Diagnostics.DebuggerBrowsable(System.Diagnostics.DebuggerBrowsableState.Never)]
            public static List<int> listNever = new List<int>() { 1, 2 };

            [System.Diagnostics.DebuggerBrowsable(System.Diagnostics.DebuggerBrowsableState.Never)]
            public static int[] arrayNever = new int[] { 11, 22 };

            [System.Diagnostics.DebuggerBrowsable(System.Diagnostics.DebuggerBrowsableState.Never)]
            public static string textNever = "textNever";

            [System.Diagnostics.DebuggerBrowsable(System.Diagnostics.DebuggerBrowsableState.Never)]
            public static bool[] nullNever = null;

            [System.Diagnostics.DebuggerBrowsable(System.Diagnostics.DebuggerBrowsableState.Never)]
            public static SampleEnum valueTypeEnumNever = new();

            [System.Diagnostics.DebuggerBrowsable(System.Diagnostics.DebuggerBrowsableState.Never)]
            public static SampleStructure sampleStructNever = new();

            [System.Diagnostics.DebuggerBrowsable(System.Diagnostics.DebuggerBrowsableState.Never)]
            public static SampleClass sampleClassNever = new();
        }

        public class TestEvaluatePropertiesNever
        {
            [System.Diagnostics.DebuggerBrowsable(System.Diagnostics.DebuggerBrowsableState.Never)]
            public static List<int> listNever { get; set; }

            [System.Diagnostics.DebuggerBrowsable(System.Diagnostics.DebuggerBrowsableState.Never)]
            public static int[] arrayNever { get; set; }

            [System.Diagnostics.DebuggerBrowsable(System.Diagnostics.DebuggerBrowsableState.Never)]
            public static string textNever { get; set; }

            [System.Diagnostics.DebuggerBrowsable(System.Diagnostics.DebuggerBrowsableState.Never)]
            public static bool[] nullNever { get; set; }

            [System.Diagnostics.DebuggerBrowsable(System.Diagnostics.DebuggerBrowsableState.Never)]
            public static SampleEnum valueTypeEnumNever { get; set; }

            [System.Diagnostics.DebuggerBrowsable(System.Diagnostics.DebuggerBrowsableState.Never)]
            public static SampleStructure sampleStructNever { get; set; }

            [System.Diagnostics.DebuggerBrowsable(System.Diagnostics.DebuggerBrowsableState.Never)]
            public static SampleClass sampleClassNever { get; set; }

            public TestEvaluatePropertiesNever()
            {
                listNever = new List<int>() { 1, 2 };
                arrayNever = new int[] { 11, 22 };
                textNever = "textNever";
                nullNever = null;
                valueTypeEnumNever = new();
                sampleStructNever = new();
                sampleClassNever = new();
            }
        }

        public class TestEvaluateFieldsCollapsed
        {
            [System.Diagnostics.DebuggerBrowsable(System.Diagnostics.DebuggerBrowsableState.Collapsed)]
            public static List<int> listCollapsed = new List<int>() { 1, 2 };

            [System.Diagnostics.DebuggerBrowsable(System.Diagnostics.DebuggerBrowsableState.Collapsed)]
            public static int[] arrayCollapsed = new int[] { 11, 22 };

            [System.Diagnostics.DebuggerBrowsable(System.Diagnostics.DebuggerBrowsableState.Collapsed)]
            public static string textCollapsed = "textCollapsed";

            [System.Diagnostics.DebuggerBrowsable(System.Diagnostics.DebuggerBrowsableState.Collapsed)]
            public static bool[] nullCollapsed = null;

            [System.Diagnostics.DebuggerBrowsable(System.Diagnostics.DebuggerBrowsableState.Collapsed)]
            public static SampleEnum valueTypeEnumCollapsed = new();

            [System.Diagnostics.DebuggerBrowsable(System.Diagnostics.DebuggerBrowsableState.Collapsed)]
            public static SampleStructure sampleStructCollapsed = new();

            [System.Diagnostics.DebuggerBrowsable(System.Diagnostics.DebuggerBrowsableState.Collapsed)]
            public static SampleClass sampleClassCollapsed = new();
        }

        public class TestEvaluatePropertiesCollapsed
        {
            [System.Diagnostics.DebuggerBrowsable(System.Diagnostics.DebuggerBrowsableState.Collapsed)]
            public static List<int> listCollapsed { get; set; }

            [System.Diagnostics.DebuggerBrowsable(System.Diagnostics.DebuggerBrowsableState.Collapsed)]
            public static int[] arrayCollapsed { get; set; }

            [System.Diagnostics.DebuggerBrowsable(System.Diagnostics.DebuggerBrowsableState.Collapsed)]
            public static string textCollapsed { get; set; }

            [System.Diagnostics.DebuggerBrowsable(System.Diagnostics.DebuggerBrowsableState.Collapsed)]
            public static bool[] nullCollapsed { get; set; }

            [System.Diagnostics.DebuggerBrowsable(System.Diagnostics.DebuggerBrowsableState.Collapsed)]
            public static SampleEnum valueTypeEnumCollapsed { get; set; }

            [System.Diagnostics.DebuggerBrowsable(System.Diagnostics.DebuggerBrowsableState.Collapsed)]
            public static SampleStructure sampleStructCollapsed { get; set; }

            [System.Diagnostics.DebuggerBrowsable(System.Diagnostics.DebuggerBrowsableState.Collapsed)]
            public static SampleClass sampleClassCollapsed { get; set; }

            public TestEvaluatePropertiesCollapsed()
            {
                listCollapsed = new List<int>() { 1, 2 };
                arrayCollapsed = new int[] { 11, 22 };
                textCollapsed = "textCollapsed";
                nullCollapsed = null;
                valueTypeEnumCollapsed = new();
                sampleStructCollapsed = new();
                sampleClassCollapsed = new();
            }
        }

        public class TestEvaluateFieldsRootHidden
        {
            [System.Diagnostics.DebuggerBrowsable(System.Diagnostics.DebuggerBrowsableState.RootHidden)]
            public static List<int> listRootHidden = new List<int>() { 1, 2 };

            [System.Diagnostics.DebuggerBrowsable(System.Diagnostics.DebuggerBrowsableState.RootHidden)]
            public static int[] arrayRootHidden = new int[] { 11, 22 };

            [System.Diagnostics.DebuggerBrowsable(System.Diagnostics.DebuggerBrowsableState.RootHidden)]
            public static string textRootHidden = "textRootHidden";

            [System.Diagnostics.DebuggerBrowsable(System.Diagnostics.DebuggerBrowsableState.RootHidden)]
            public static bool[] nullRootHidden = null;

            [System.Diagnostics.DebuggerBrowsable(System.Diagnostics.DebuggerBrowsableState.RootHidden)]
            public static SampleEnum valueTypeEnumRootHidden = new();

            [System.Diagnostics.DebuggerBrowsable(System.Diagnostics.DebuggerBrowsableState.RootHidden)]
            public static SampleStructure sampleStructRootHidden = new();

            [System.Diagnostics.DebuggerBrowsable(System.Diagnostics.DebuggerBrowsableState.RootHidden)]
            public static SampleClass sampleClassRootHidden = new();
        }

        public class TestEvaluatePropertiesRootHidden
        {
            [System.Diagnostics.DebuggerBrowsable(System.Diagnostics.DebuggerBrowsableState.RootHidden)]
            public static List<int> listRootHidden { get; set; }

            [System.Diagnostics.DebuggerBrowsable(System.Diagnostics.DebuggerBrowsableState.RootHidden)]
            public static int[] arrayRootHidden { get; set; }

            [System.Diagnostics.DebuggerBrowsable(System.Diagnostics.DebuggerBrowsableState.RootHidden)]
            public static string textRootHidden { get; set; }

            [System.Diagnostics.DebuggerBrowsable(System.Diagnostics.DebuggerBrowsableState.RootHidden)]
            public static bool[] nullRootHidden { get; set; }

            [System.Diagnostics.DebuggerBrowsable(System.Diagnostics.DebuggerBrowsableState.RootHidden)]
            public static SampleEnum valueTypeEnumRootHidden { get; set; }

            [System.Diagnostics.DebuggerBrowsable(System.Diagnostics.DebuggerBrowsableState.RootHidden)]
            public static SampleStructure sampleStructRootHidden { get; set; }

            [System.Diagnostics.DebuggerBrowsable(System.Diagnostics.DebuggerBrowsableState.RootHidden)]
            public static SampleClass sampleClassRootHidden { get; set; }

            public TestEvaluatePropertiesRootHidden()
            {
                listRootHidden = new List<int>() { 1, 2 };
                arrayRootHidden = new int[] { 11, 22 };
                textRootHidden = "textRootHidden";
                nullRootHidden = null;
                valueTypeEnumRootHidden = new();
                sampleStructRootHidden = new();
                sampleClassRootHidden = new();
            }
        }

        public static void Evaluate()
        {
            var testFieldsNone = new TestEvaluateFieldsNone();
            var testFieldsNever = new TestEvaluateFieldsNever();
            var testFieldsCollapsed = new TestEvaluateFieldsCollapsed();
            var testFieldsRootHidden = new TestEvaluateFieldsRootHidden();

            var testPropertiesNone = new TestEvaluatePropertiesNone();
            var testPropertiesNever = new TestEvaluatePropertiesNever();
            var testPropertiesCollapsed = new TestEvaluatePropertiesCollapsed();
            var testPropertiesRootHidden = new TestEvaluatePropertiesRootHidden();
        }
    }

    public static class EvaluateBrowsableStructStatic
    {
        public struct TestEvaluateFieldsNone
        {

            public static List<int> list = new List<int>() { 1, 2 };
            public static int[] array = new int[] { 11, 22 };
            public static string text = "text";

            public static bool[] nullNone = null;
            public static SampleEnum valueTypeEnum = new();
            public static SampleStructure sampleStruct = new();
            public static SampleClass sampleClass = new();

            public TestEvaluateFieldsNone() { }
        }

        public struct TestEvaluatePropertiesNone
        {
            public static List<int> list { get; set; }
            public static int[] array { get; set; }
            public static string text { get; set; }
            public static bool[] nullNone { get; set; }
            public static SampleEnum valueTypeEnum { get; set; }
            public static SampleStructure sampleStruct { get; set; }
            public static SampleClass sampleClass { get; set; }

            public TestEvaluatePropertiesNone()
            {
                list = new List<int>() { 1, 2 };
                array = new int[] { 11, 22 };
                text = "text";
                nullNone = null;
                valueTypeEnum = new();
                sampleStruct = new();
                sampleClass = new();
            }
        }

        public struct TestEvaluateFieldsNever
        {
            [System.Diagnostics.DebuggerBrowsable(System.Diagnostics.DebuggerBrowsableState.Never)]
            public static List<int> listNever = new List<int>() { 1, 2 };

            [System.Diagnostics.DebuggerBrowsable(System.Diagnostics.DebuggerBrowsableState.Never)]
            public static int[] arrayNever = new int[] { 11, 22 };

            [System.Diagnostics.DebuggerBrowsable(System.Diagnostics.DebuggerBrowsableState.Never)]
            public static string textNever = "textNever";

            [System.Diagnostics.DebuggerBrowsable(System.Diagnostics.DebuggerBrowsableState.Never)]
            public static bool[] nullNever = null;

            [System.Diagnostics.DebuggerBrowsable(System.Diagnostics.DebuggerBrowsableState.Never)]
            public static SampleEnum valueTypeEnumNever = new();

            [System.Diagnostics.DebuggerBrowsable(System.Diagnostics.DebuggerBrowsableState.Never)]
            public static SampleStructure sampleStructNever = new();

            [System.Diagnostics.DebuggerBrowsable(System.Diagnostics.DebuggerBrowsableState.Never)]
            public static SampleClass sampleClassNever = new();
            public TestEvaluateFieldsNever() { }
        }

        public struct TestEvaluatePropertiesNever
        {
            [System.Diagnostics.DebuggerBrowsable(System.Diagnostics.DebuggerBrowsableState.Never)]
            public static List<int> listNever { get; set; }

            [System.Diagnostics.DebuggerBrowsable(System.Diagnostics.DebuggerBrowsableState.Never)]
            public static int[] arrayNever { get; set; }

            [System.Diagnostics.DebuggerBrowsable(System.Diagnostics.DebuggerBrowsableState.Never)]
            public static string textNever { get; set; }

            [System.Diagnostics.DebuggerBrowsable(System.Diagnostics.DebuggerBrowsableState.Never)]
            public static bool[] nullNever { get; set; }

            [System.Diagnostics.DebuggerBrowsable(System.Diagnostics.DebuggerBrowsableState.Never)]
            public static SampleEnum valueTypeEnumNever { get; set; }

            [System.Diagnostics.DebuggerBrowsable(System.Diagnostics.DebuggerBrowsableState.Never)]
            public static SampleStructure sampleStructNever { get; set; }

            [System.Diagnostics.DebuggerBrowsable(System.Diagnostics.DebuggerBrowsableState.Never)]
            public static SampleClass sampleClassNever { get; set; }

            public TestEvaluatePropertiesNever()
            {
                listNever = new List<int>() { 1, 2 };
                arrayNever = new int[] { 11, 22 };
                textNever = "textNever";
                nullNever = null;
                valueTypeEnumNever = new();
                sampleStructNever = new();
                sampleClassNever = new();
            }
        }

        public struct TestEvaluateFieldsCollapsed
        {
            [System.Diagnostics.DebuggerBrowsable(System.Diagnostics.DebuggerBrowsableState.Collapsed)]
            public static List<int> listCollapsed = new List<int>() { 1, 2 };

            [System.Diagnostics.DebuggerBrowsable(System.Diagnostics.DebuggerBrowsableState.Collapsed)]
            public static int[] arrayCollapsed = new int[] { 11, 22 };

            [System.Diagnostics.DebuggerBrowsable(System.Diagnostics.DebuggerBrowsableState.Collapsed)]
            public static string textCollapsed = "textCollapsed";

            [System.Diagnostics.DebuggerBrowsable(System.Diagnostics.DebuggerBrowsableState.Collapsed)]
            public static bool[] nullCollapsed = null;

            [System.Diagnostics.DebuggerBrowsable(System.Diagnostics.DebuggerBrowsableState.Collapsed)]
            public static SampleEnum valueTypeEnumCollapsed = new();

            [System.Diagnostics.DebuggerBrowsable(System.Diagnostics.DebuggerBrowsableState.Collapsed)]
            public static SampleStructure sampleStructCollapsed = new();

            [System.Diagnostics.DebuggerBrowsable(System.Diagnostics.DebuggerBrowsableState.Collapsed)]
            public static SampleClass sampleClassCollapsed = new();
            public TestEvaluateFieldsCollapsed() { }
        }

        public struct TestEvaluatePropertiesCollapsed
        {
            [System.Diagnostics.DebuggerBrowsable(System.Diagnostics.DebuggerBrowsableState.Collapsed)]
            public static List<int> listCollapsed { get; set; }

            [System.Diagnostics.DebuggerBrowsable(System.Diagnostics.DebuggerBrowsableState.Collapsed)]
            public static int[] arrayCollapsed { get; set; }

            [System.Diagnostics.DebuggerBrowsable(System.Diagnostics.DebuggerBrowsableState.Collapsed)]
            public static string textCollapsed { get; set; }

            [System.Diagnostics.DebuggerBrowsable(System.Diagnostics.DebuggerBrowsableState.Collapsed)]
            public static bool[] nullCollapsed { get; set; }

            [System.Diagnostics.DebuggerBrowsable(System.Diagnostics.DebuggerBrowsableState.Collapsed)]
            public static SampleEnum valueTypeEnumCollapsed { get; set; }

            [System.Diagnostics.DebuggerBrowsable(System.Diagnostics.DebuggerBrowsableState.Collapsed)]
            public static SampleStructure sampleStructCollapsed { get; set; }

            [System.Diagnostics.DebuggerBrowsable(System.Diagnostics.DebuggerBrowsableState.Collapsed)]
            public static SampleClass sampleClassCollapsed { get; set; }

            public TestEvaluatePropertiesCollapsed()
            {
                listCollapsed = new List<int>() { 1, 2 };
                arrayCollapsed = new int[] { 11, 22 };
                textCollapsed = "textCollapsed";
                nullCollapsed = null;
                valueTypeEnumCollapsed = new();
                sampleStructCollapsed = new();
                sampleClassCollapsed = new();
            }
        }

        public struct TestEvaluateFieldsRootHidden
        {
            [System.Diagnostics.DebuggerBrowsable(System.Diagnostics.DebuggerBrowsableState.RootHidden)]
            public static List<int> listRootHidden = new List<int>() { 1, 2 };

            [System.Diagnostics.DebuggerBrowsable(System.Diagnostics.DebuggerBrowsableState.RootHidden)]
            public static int[] arrayRootHidden = new int[] { 11, 22 };

            [System.Diagnostics.DebuggerBrowsable(System.Diagnostics.DebuggerBrowsableState.RootHidden)]
            public static string textRootHidden = "textRootHidden";

            [System.Diagnostics.DebuggerBrowsable(System.Diagnostics.DebuggerBrowsableState.RootHidden)]
            public static bool[] nullRootHidden = null;

            [System.Diagnostics.DebuggerBrowsable(System.Diagnostics.DebuggerBrowsableState.RootHidden)]
            public static SampleEnum valueTypeEnumRootHidden = new();

            [System.Diagnostics.DebuggerBrowsable(System.Diagnostics.DebuggerBrowsableState.RootHidden)]
            public static SampleStructure sampleStructRootHidden = new();

            [System.Diagnostics.DebuggerBrowsable(System.Diagnostics.DebuggerBrowsableState.RootHidden)]
            public static SampleClass sampleClassRootHidden = new();

            public TestEvaluateFieldsRootHidden() { }
        }

        public struct TestEvaluatePropertiesRootHidden
        {
            [System.Diagnostics.DebuggerBrowsable(System.Diagnostics.DebuggerBrowsableState.RootHidden)]
            public static List<int> listRootHidden { get; set; }

            [System.Diagnostics.DebuggerBrowsable(System.Diagnostics.DebuggerBrowsableState.RootHidden)]
            public static int[] arrayRootHidden { get; set; }

            [System.Diagnostics.DebuggerBrowsable(System.Diagnostics.DebuggerBrowsableState.RootHidden)]
            public static string textRootHidden { get; set; }

            [System.Diagnostics.DebuggerBrowsable(System.Diagnostics.DebuggerBrowsableState.RootHidden)]
            public static bool[] nullRootHidden { get; set; }

            [System.Diagnostics.DebuggerBrowsable(System.Diagnostics.DebuggerBrowsableState.RootHidden)]
            public static SampleEnum valueTypeEnumRootHidden { get; set; }

            [System.Diagnostics.DebuggerBrowsable(System.Diagnostics.DebuggerBrowsableState.RootHidden)]
            public static SampleStructure sampleStructRootHidden { get; set; }

            [System.Diagnostics.DebuggerBrowsable(System.Diagnostics.DebuggerBrowsableState.RootHidden)]
            public static SampleClass sampleClassRootHidden { get; set; }

            public TestEvaluatePropertiesRootHidden()
            {
                listRootHidden = new List<int>() { 1, 2 };
                arrayRootHidden = new int[] { 11, 22 };
                textRootHidden = "textRootHidden";
                nullRootHidden = null;
                valueTypeEnumRootHidden = new();
                sampleStructRootHidden = new();
                sampleClassRootHidden = new();
            }
        }

        public static void Evaluate()
        {
            var testFieldsNone = new TestEvaluateFieldsNone();
            var testFieldsNever = new TestEvaluateFieldsNever();
            var testFieldsCollapsed = new TestEvaluateFieldsCollapsed();
            var testFieldsRootHidden = new TestEvaluateFieldsRootHidden();

            var testPropertiesNone = new TestEvaluatePropertiesNone();
            var testPropertiesNever = new TestEvaluatePropertiesNever();
            var testPropertiesCollapsed = new TestEvaluatePropertiesCollapsed();
            var testPropertiesRootHidden = new TestEvaluatePropertiesRootHidden();
        }
    }

    public static class EvaluateBrowsableNonAutoPropertiesClass
    {
        public class TestEvaluatePropertiesNone
        {
            public List<int> list { get { return new List<int>() { 1, 2 }; } }
            public int[] array { get { return new int[] { 11, 22 }; } }
            public string text { get { return "text"; } }
            public bool[] nullNone { get { return null; } }
            public SampleEnum valueTypeEnum { get { return new(); } }
            public SampleStructure sampleStruct { get { return new(); } }
            public SampleClass sampleClass { get { return new(); } }
        }

        public class TestEvaluatePropertiesNever
        {
            [System.Diagnostics.DebuggerBrowsable(System.Diagnostics.DebuggerBrowsableState.Never)]
            public List<int> listNever { get { return new List<int>() { 1, 2 }; } }

            [System.Diagnostics.DebuggerBrowsable(System.Diagnostics.DebuggerBrowsableState.Never)]
            public int[] arrayNever { get { return new int[] { 11, 22 }; } }

            [System.Diagnostics.DebuggerBrowsable(System.Diagnostics.DebuggerBrowsableState.Never)]
            public string textNever { get { return "textNever"; } }

            [System.Diagnostics.DebuggerBrowsable(System.Diagnostics.DebuggerBrowsableState.Never)]
            public bool[] nullNever { get { return null; } }

            [System.Diagnostics.DebuggerBrowsable(System.Diagnostics.DebuggerBrowsableState.Never)]
            public SampleEnum valueTypeEnumNever { get { return new(); } }

            [System.Diagnostics.DebuggerBrowsable(System.Diagnostics.DebuggerBrowsableState.Never)]
            public SampleStructure sampleStructNever { get { return new(); } }

            [System.Diagnostics.DebuggerBrowsable(System.Diagnostics.DebuggerBrowsableState.Never)]
            public SampleClass sampleClassNever { get { return new(); } }
        }

        public class TestEvaluatePropertiesCollapsed
        {
            [System.Diagnostics.DebuggerBrowsable(System.Diagnostics.DebuggerBrowsableState.Collapsed)]
            public List<int> listCollapsed { get { return new List<int>() { 1, 2 }; } }

            [System.Diagnostics.DebuggerBrowsable(System.Diagnostics.DebuggerBrowsableState.Collapsed)]
            public int[] arrayCollapsed { get { return new int[] { 11, 22 }; } }

            [System.Diagnostics.DebuggerBrowsable(System.Diagnostics.DebuggerBrowsableState.Collapsed)]
            public string textCollapsed { get { return "textCollapsed"; } }

            [System.Diagnostics.DebuggerBrowsable(System.Diagnostics.DebuggerBrowsableState.Collapsed)]
            public bool[] nullCollapsed { get { return null; } }

            [System.Diagnostics.DebuggerBrowsable(System.Diagnostics.DebuggerBrowsableState.Collapsed)]
            public SampleEnum valueTypeEnumCollapsed { get { return new(); } }

            [System.Diagnostics.DebuggerBrowsable(System.Diagnostics.DebuggerBrowsableState.Collapsed)]
            public SampleStructure sampleStructCollapsed { get { return new(); } }

            [System.Diagnostics.DebuggerBrowsable(System.Diagnostics.DebuggerBrowsableState.Collapsed)]
            public SampleClass sampleClassCollapsed { get { return new(); } }
        }

        public class TestEvaluatePropertiesRootHidden
        {
            [System.Diagnostics.DebuggerBrowsable(System.Diagnostics.DebuggerBrowsableState.RootHidden)]
            public List<int> listRootHidden { get { return new List<int>() { 1, 2 }; } }

            [System.Diagnostics.DebuggerBrowsable(System.Diagnostics.DebuggerBrowsableState.RootHidden)]
            public int[] arrayRootHidden { get { return new int[] { 11, 22 }; } }

            [System.Diagnostics.DebuggerBrowsable(System.Diagnostics.DebuggerBrowsableState.RootHidden)]
            public string textRootHidden { get { return "textRootHidden"; } }

            [System.Diagnostics.DebuggerBrowsable(System.Diagnostics.DebuggerBrowsableState.RootHidden)]
            public bool[] nullRootHidden { get { return null; } }

            [System.Diagnostics.DebuggerBrowsable(System.Diagnostics.DebuggerBrowsableState.RootHidden)]
            public SampleEnum valueTypeEnumRootHidden { get { return new(); } }

            [System.Diagnostics.DebuggerBrowsable(System.Diagnostics.DebuggerBrowsableState.RootHidden)]
            public SampleStructure sampleStructRootHidden { get { return new(); } }

            [System.Diagnostics.DebuggerBrowsable(System.Diagnostics.DebuggerBrowsableState.RootHidden)]
            public SampleClass sampleClassRootHidden { get { return new(); } }
        }

        public static void Evaluate()
        {
            var testPropertiesNone = new TestEvaluatePropertiesNone();
            var testPropertiesNever = new TestEvaluatePropertiesNever();
            var testPropertiesCollapsed = new TestEvaluatePropertiesCollapsed();
            var testPropertiesRootHidden = new TestEvaluatePropertiesRootHidden();
        }
    }

    public static class EvaluateBrowsableNonAutoPropertiesStruct
    {
        public struct TestEvaluatePropertiesNone
        {
            public List<int> list { get { return new List<int>() { 1, 2 }; } }
            public int[] array { get { return new int[] { 11, 22 }; } }
            public string text { get { return "text"; } }
            public bool[] nullNone { get { return null; } }
            public SampleEnum valueTypeEnum { get { return new(); } }
            public SampleStructure sampleStruct { get { return new(); } }
            public SampleClass sampleClass { get { return new(); } }
        }

        public struct TestEvaluatePropertiesNever
        {
            [System.Diagnostics.DebuggerBrowsable(System.Diagnostics.DebuggerBrowsableState.Never)]
            public List<int> listNever { get { return new List<int>() { 1, 2 }; } }

            [System.Diagnostics.DebuggerBrowsable(System.Diagnostics.DebuggerBrowsableState.Never)]
            public int[] arrayNever { get { return new int[] { 11, 22 }; } }

            [System.Diagnostics.DebuggerBrowsable(System.Diagnostics.DebuggerBrowsableState.Never)]
            public string textNever { get { return "textNever"; } }

            [System.Diagnostics.DebuggerBrowsable(System.Diagnostics.DebuggerBrowsableState.Never)]
            public bool[] nullNever { get { return null; } }

            [System.Diagnostics.DebuggerBrowsable(System.Diagnostics.DebuggerBrowsableState.Never)]
            public SampleEnum valueTypeEnumNever { get { return new(); } }

            [System.Diagnostics.DebuggerBrowsable(System.Diagnostics.DebuggerBrowsableState.Never)]
            public SampleStructure sampleStructNever { get { return new(); } }

            [System.Diagnostics.DebuggerBrowsable(System.Diagnostics.DebuggerBrowsableState.Never)]
            public SampleClass sampleClassNever { get { return new(); } }
        }

        public struct TestEvaluatePropertiesCollapsed
        {
            [System.Diagnostics.DebuggerBrowsable(System.Diagnostics.DebuggerBrowsableState.Collapsed)]
            public List<int> listCollapsed { get { return new List<int>() { 1, 2 }; } }

            [System.Diagnostics.DebuggerBrowsable(System.Diagnostics.DebuggerBrowsableState.Collapsed)]
            public int[] arrayCollapsed { get { return new int[] { 11, 22 }; } }

            [System.Diagnostics.DebuggerBrowsable(System.Diagnostics.DebuggerBrowsableState.Collapsed)]
            public string textCollapsed { get { return "textCollapsed"; } }

            [System.Diagnostics.DebuggerBrowsable(System.Diagnostics.DebuggerBrowsableState.Collapsed)]
            public bool[] nullCollapsed { get { return null; } }

            [System.Diagnostics.DebuggerBrowsable(System.Diagnostics.DebuggerBrowsableState.Collapsed)]
            public SampleEnum valueTypeEnumCollapsed { get { return new(); } }

            [System.Diagnostics.DebuggerBrowsable(System.Diagnostics.DebuggerBrowsableState.Collapsed)]
            public SampleStructure sampleStructCollapsed { get { return new(); } }

            [System.Diagnostics.DebuggerBrowsable(System.Diagnostics.DebuggerBrowsableState.Collapsed)]
            public SampleClass sampleClassCollapsed { get { return new(); } }
        }

        public struct TestEvaluatePropertiesRootHidden
        {
            [System.Diagnostics.DebuggerBrowsable(System.Diagnostics.DebuggerBrowsableState.RootHidden)]
            public List<int> listRootHidden { get { return new List<int>() { 1, 2 }; } }

            [System.Diagnostics.DebuggerBrowsable(System.Diagnostics.DebuggerBrowsableState.RootHidden)]
            public int[] arrayRootHidden { get { return new int[] { 11, 22 }; } }

            [System.Diagnostics.DebuggerBrowsable(System.Diagnostics.DebuggerBrowsableState.RootHidden)]
            public string textRootHidden { get { return "textRootHidden"; } }

            [System.Diagnostics.DebuggerBrowsable(System.Diagnostics.DebuggerBrowsableState.RootHidden)]
            public bool[] nullRootHidden { get { return null; } }

            [System.Diagnostics.DebuggerBrowsable(System.Diagnostics.DebuggerBrowsableState.RootHidden)]
            public SampleEnum valueTypeEnumRootHidden { get { return new(); } }

            [System.Diagnostics.DebuggerBrowsable(System.Diagnostics.DebuggerBrowsableState.RootHidden)]
            public SampleStructure sampleStructRootHidden { get { return new(); } }

            [System.Diagnostics.DebuggerBrowsable(System.Diagnostics.DebuggerBrowsableState.RootHidden)]
            public SampleClass sampleClassRootHidden { get { return new(); } }
        }

        public static void Evaluate()
        {
            var testPropertiesNone = new TestEvaluatePropertiesNone();
            var testPropertiesNever = new TestEvaluatePropertiesNever();
            var testPropertiesCollapsed = new TestEvaluatePropertiesCollapsed();
            var testPropertiesRootHidden = new TestEvaluatePropertiesRootHidden();
        }
    }

    public static class EvaluateBrowsableNonAutoPropertiesClassStatic
    {
        public class TestEvaluatePropertiesNone
        {
            public static List<int> list { get { return new List<int>() { 1, 2 }; } }
            public static int[] array { get { return new int[] { 11, 22 }; } }
            public static string text { get { return "text"; } }
            public static bool[] nullNone { get { return null; } }
            public static SampleEnum valueTypeEnum { get { return new(); } }
            public static SampleStructure sampleStruct { get { return new(); } }
            public static SampleClass sampleClass { get { return new(); } }
        }

        public class TestEvaluatePropertiesNever
        {
            [System.Diagnostics.DebuggerBrowsable(System.Diagnostics.DebuggerBrowsableState.Never)]
            public static List<int> listNever { get { return new List<int>() { 1, 2 }; } }

            [System.Diagnostics.DebuggerBrowsable(System.Diagnostics.DebuggerBrowsableState.Never)]
            public static int[] arrayNever { get { return new int[] { 11, 22 }; } }

            [System.Diagnostics.DebuggerBrowsable(System.Diagnostics.DebuggerBrowsableState.Never)]
            public static string textNever { get { return "textNever"; } }

            [System.Diagnostics.DebuggerBrowsable(System.Diagnostics.DebuggerBrowsableState.Never)]
            public static bool[] nullNever { get { return null; } }

            [System.Diagnostics.DebuggerBrowsable(System.Diagnostics.DebuggerBrowsableState.Never)]
            public static SampleEnum valueTypeEnumNever { get { return new(); } }

            [System.Diagnostics.DebuggerBrowsable(System.Diagnostics.DebuggerBrowsableState.Never)]
            public static SampleStructure sampleStructNever { get { return new(); } }

            [System.Diagnostics.DebuggerBrowsable(System.Diagnostics.DebuggerBrowsableState.Never)]
            public static SampleClass sampleClassNever { get { return new(); } }
        }

        public class TestEvaluatePropertiesCollapsed
        {
            [System.Diagnostics.DebuggerBrowsable(System.Diagnostics.DebuggerBrowsableState.Collapsed)]
            public static List<int> listCollapsed { get { return new List<int>() { 1, 2 }; } }

            [System.Diagnostics.DebuggerBrowsable(System.Diagnostics.DebuggerBrowsableState.Collapsed)]
            public static int[] arrayCollapsed { get { return new int[] { 11, 22 }; } }

            [System.Diagnostics.DebuggerBrowsable(System.Diagnostics.DebuggerBrowsableState.Collapsed)]
            public static string textCollapsed { get { return "textCollapsed"; } }

            [System.Diagnostics.DebuggerBrowsable(System.Diagnostics.DebuggerBrowsableState.Collapsed)]
            public static bool[] nullCollapsed { get { return null; } }

            [System.Diagnostics.DebuggerBrowsable(System.Diagnostics.DebuggerBrowsableState.Collapsed)]
            public SampleEnum valueTypeEnumCollapsed { get { return new(); } }

            [System.Diagnostics.DebuggerBrowsable(System.Diagnostics.DebuggerBrowsableState.Collapsed)]
            public static SampleStructure sampleStructCollapsed { get { return new(); } }

            [System.Diagnostics.DebuggerBrowsable(System.Diagnostics.DebuggerBrowsableState.Collapsed)]
            public static SampleClass sampleClassCollapsed { get { return new(); } }
        }

        public class TestEvaluatePropertiesRootHidden
        {
            [System.Diagnostics.DebuggerBrowsable(System.Diagnostics.DebuggerBrowsableState.RootHidden)]
            public static List<int> listRootHidden { get { return new List<int>() { 1, 2 }; } }

            [System.Diagnostics.DebuggerBrowsable(System.Diagnostics.DebuggerBrowsableState.RootHidden)]
            public static int[] arrayRootHidden { get { return new int[] { 11, 22 }; } }

            [System.Diagnostics.DebuggerBrowsable(System.Diagnostics.DebuggerBrowsableState.RootHidden)]
            public static string textRootHidden { get { return "textRootHidden"; } }

            [System.Diagnostics.DebuggerBrowsable(System.Diagnostics.DebuggerBrowsableState.RootHidden)]
            public static bool[] nullRootHidden { get { return null; } }

            [System.Diagnostics.DebuggerBrowsable(System.Diagnostics.DebuggerBrowsableState.RootHidden)]
            public static SampleEnum valueTypeEnumRootHidden { get { return new(); } }

            [System.Diagnostics.DebuggerBrowsable(System.Diagnostics.DebuggerBrowsableState.RootHidden)]
            public static SampleStructure sampleStructRootHidden { get { return new(); } }

            [System.Diagnostics.DebuggerBrowsable(System.Diagnostics.DebuggerBrowsableState.RootHidden)]
            public static SampleClass sampleClassRootHidden { get { return new(); } }
        }

        public static void Evaluate()
        {
            var testPropertiesNone = new TestEvaluatePropertiesNone();
            var testPropertiesNever = new TestEvaluatePropertiesNever();
            var testPropertiesCollapsed = new TestEvaluatePropertiesCollapsed();
            var testPropertiesRootHidden = new TestEvaluatePropertiesRootHidden();
        }
    }

    public static class EvaluateBrowsableNonAutoPropertiesStructStatic
    {
        public struct TestEvaluatePropertiesNone
        {
            public static List<int> list { get { return new List<int>() { 1, 2 }; } }
            public static int[] array { get { return new int[] { 11, 22 }; } }
            public static string text { get { return "text"; } }
            public static bool[] nullNone { get { return null; } }
            public static SampleEnum valueTypeEnum { get { return new(); } }
            public static SampleStructure sampleStruct { get { return new(); } }
            public static SampleClass sampleClass { get { return new(); } }
        }

        public struct TestEvaluatePropertiesNever
        {
            [System.Diagnostics.DebuggerBrowsable(System.Diagnostics.DebuggerBrowsableState.Never)]
            public static List<int> listNever { get { return new List<int>() { 1, 2 }; } }

            [System.Diagnostics.DebuggerBrowsable(System.Diagnostics.DebuggerBrowsableState.Never)]
            public static int[] arrayNever { get { return new int[] { 11, 22 }; } }

            [System.Diagnostics.DebuggerBrowsable(System.Diagnostics.DebuggerBrowsableState.Never)]
            public static string textNever { get { return "textNever"; } }

            [System.Diagnostics.DebuggerBrowsable(System.Diagnostics.DebuggerBrowsableState.Never)]
            public static bool[] nullNever { get { return null; } }

            [System.Diagnostics.DebuggerBrowsable(System.Diagnostics.DebuggerBrowsableState.Never)]
            public static SampleEnum valueTypeEnumNever { get { return new(); } }

            [System.Diagnostics.DebuggerBrowsable(System.Diagnostics.DebuggerBrowsableState.Never)]
            public static SampleStructure sampleStructNever { get { return new(); } }

            [System.Diagnostics.DebuggerBrowsable(System.Diagnostics.DebuggerBrowsableState.Never)]
            public static SampleClass sampleClassNever { get { return new(); } }
        }

        public struct TestEvaluatePropertiesCollapsed
        {
            [System.Diagnostics.DebuggerBrowsable(System.Diagnostics.DebuggerBrowsableState.Collapsed)]
            public static List<int> listCollapsed { get { return new List<int>() { 1, 2 }; } }

            [System.Diagnostics.DebuggerBrowsable(System.Diagnostics.DebuggerBrowsableState.Collapsed)]
            public static int[] arrayCollapsed { get { return new int[] { 11, 22 }; } }

            [System.Diagnostics.DebuggerBrowsable(System.Diagnostics.DebuggerBrowsableState.Collapsed)]
            public static string textCollapsed { get { return "textCollapsed"; } }

            [System.Diagnostics.DebuggerBrowsable(System.Diagnostics.DebuggerBrowsableState.Collapsed)]
            public static bool[] nullCollapsed { get { return null; } }

            [System.Diagnostics.DebuggerBrowsable(System.Diagnostics.DebuggerBrowsableState.Collapsed)]
            public static SampleEnum valueTypeEnumCollapsed { get { return new(); } }

            [System.Diagnostics.DebuggerBrowsable(System.Diagnostics.DebuggerBrowsableState.Collapsed)]
            public SampleStructure sampleStructCollapsed { get { return new(); } }

            [System.Diagnostics.DebuggerBrowsable(System.Diagnostics.DebuggerBrowsableState.Collapsed)]
            public static SampleClass sampleClassCollapsed { get { return new(); } }
        }

        public struct TestEvaluatePropertiesRootHidden
        {
            [System.Diagnostics.DebuggerBrowsable(System.Diagnostics.DebuggerBrowsableState.RootHidden)]
            public static List<int> listRootHidden { get { return new List<int>() { 1, 2 }; } }

            [System.Diagnostics.DebuggerBrowsable(System.Diagnostics.DebuggerBrowsableState.RootHidden)]
            public static int[] arrayRootHidden { get { return new int[] { 11, 22 }; } }

            [System.Diagnostics.DebuggerBrowsable(System.Diagnostics.DebuggerBrowsableState.RootHidden)]
            public static string textRootHidden { get { return "textRootHidden"; } }

            [System.Diagnostics.DebuggerBrowsable(System.Diagnostics.DebuggerBrowsableState.RootHidden)]
            public static bool[] nullRootHidden { get { return null; } }

            [System.Diagnostics.DebuggerBrowsable(System.Diagnostics.DebuggerBrowsableState.RootHidden)]
            public static SampleEnum valueTypeEnumRootHidden { get { return new(); } }

            [System.Diagnostics.DebuggerBrowsable(System.Diagnostics.DebuggerBrowsableState.RootHidden)]
            public static SampleStructure sampleStructRootHidden { get { return new(); } }

            [System.Diagnostics.DebuggerBrowsable(System.Diagnostics.DebuggerBrowsableState.RootHidden)]
            public static SampleClass sampleClassRootHidden { get { return new(); } }
        }

        public static void Evaluate()
        {
            var testPropertiesNone = new TestEvaluatePropertiesNone();
            var testPropertiesNever = new TestEvaluatePropertiesNever();
            var testPropertiesCollapsed = new TestEvaluatePropertiesCollapsed();
            var testPropertiesRootHidden = new TestEvaluatePropertiesRootHidden();
        }
    }

    public static class StructureGetters
    {
        public struct Point
        {
            public int Id { get { return 123; } }
        }

        public static void Evaluate()
        {
            var s = new Point();
        }
    }

    public static class DefaultParamMethods
    {
        public class TestClass
        {
            public IEnumerable<int> listToLinq = System.Linq.Enumerable.Range(1, 11);

            public bool GetBool(bool param = true) => param;
            public char GetChar(char param = 'T') => param;
            public char GetUnicodeChar(char param = '\u0105') => param;
            public byte GetByte(byte param = 1) => param;
            public sbyte GetSByte(sbyte param = 1) => param;
            public short GetInt16(short param = 1) => param;
            public ushort GetUInt16(ushort param = 1) => param;
            public int GetInt32(int param = 1) => param;
            public uint GetUInt32(uint param = 1) => param;
            public long GetInt64(long param = 1) => param;
            public ulong GetUInt64(ulong param = 1) => param;
            public float GetSingle(float param = 1.23f) => param;
            public double GetDouble(double param = 1.23) => param;
            public string GetString(string param = "1.23") => param;
            public string GetUnicodeString(string param = "\u017C\u00F3\u0142\u0107") => param;

#nullable enable
            public bool? GetBoolNullable(bool? param = true) => param;
            public char? GetCharNullable(char? param = 'T') => param;
            public byte? GetByteNullable(byte? param = 1) => param;
            public sbyte? GetSByteNullable(sbyte? param = 1) => param;
            public short? GetInt16Nullable(short? param = 1) => param;
            public ushort? GetUInt16Nullable(ushort? param = 1) => param;
            public int? GetInt32Nullable(int? param = 1) => param;
            public uint? GetUInt32Nullable(uint? param = 1) => param;
            public long? GetInt64Nullable(long? param = 1) => param;
            public ulong? GetUInt64Nullable(ulong? param = 1) => param;
            public float? GetSingleNullable(float? param = 1.23f) => param;
            public double? GetDoubleNullable(double? param = 1.23) => param;
            public string? GetStringNullable(string? param = "1.23") => param;
#nullable disable

            public bool GetNull(object param = null) => param == null ? true : false;
            public int GetDefaultAndRequiredParam(int requiredParam, int optionalParam = 3) => requiredParam + optionalParam;
            public string GetDefaultAndRequiredParamMixedTypes(string requiredParam, int optionalParamFirst = -1, bool optionalParamSecond = false) => $"{requiredParam}; {optionalParamFirst}; {optionalParamSecond}";
        }

        public static void Evaluate()
        {
            var test = new TestClass();
        }
    }

    public static class PrimitiveTypeMethods
    {
        public class TestClass
        {
            public int propInt = 12;
            public uint propUint = 12;
            public long propLong = 12;
            public ulong propUlong = 12;
            public float propFloat = 1.2345678f;
            public double propDouble = 1.2345678910111213;
            public bool propBool = true;
            public char propChar = 'X';
            public string propString = "s_t_r";
        }

        public static void Evaluate()
        {
            var test = new TestClass();
            int localInt = 2;
            uint localUint = 2;
            long localLong = 2;
            ulong localUlong = 2;
            float localFloat = 0.2345678f;
            double localDouble = 0.2345678910111213;
            bool localBool = false;
            char localChar = 'Y';
            string localString = "S*T*R";
        }
    }

    public static class EvaluateNullableProperties
    {
        class TestClass
        {
            public List<int> MemberListNull = null;
            public List<int> MemberList = new List<int>() {1, 2};
            public TestClass Sibling { get; set; }
        }
        static void Evaluate()
        {
            #nullable enable
            List<int>? listNull = null;
            #nullable disable
            List<int> list = new List<int>() {1};
            TestClass tc = new TestClass();
            TestClass tcNull = null;
            string str = "str#value";
            string str_null = null;
            int x = 5;
            int? x_null = null;
            int? x_val = x;
        }
    }

    public static class TypeProperties
    {
        public class InstanceProperties
        {
            public string str = "aB.c[";
        }

        public static void Run()
        {
            var instance = new InstanceProperties();
            var localString = "aB.c[";
        }
    }
}

namespace DebuggerTestsV2
{
    public static class EvaluateStaticFieldsInStaticClass
    {
        public static int StaticField = 20;
        public static string StaticProperty => "StaticProperty2";
        public static string StaticPropertyWithError => throw new Exception("not implemented 2");

        public static void Run()
        {
            var a = 0;
        }
    }
}

public static class NestedWithSameNames
{
    public static int StaticField = 30;
    public static string StaticProperty => "StaticProperty3";
    public static string StaticPropertyWithError => throw new Exception("not implemented V3");

    public static class B
    {
        public static int StaticField = 60;
        public static string StaticProperty => "StaticProperty6";
        public static string StaticPropertyWithError => throw new Exception("not implemented V6");

        public static class NestedWithSameNames
        {
            public static class B
            {
                public static int NestedWithSameNames = 90;
                public static int StaticField = 40;
                public static string StaticProperty => "StaticProperty4";
                public static string StaticPropertyWithError => throw new Exception("not implemented V4");

                public static void Run()
                {
                    var a = 0;
                }
            }
        }
        public static class NestedWithDifferentName
        {
            public static class B
            {
                public static int StaticField = 70;
                public static string StaticProperty => "StaticProperty7";
                public static string StaticPropertyWithError => throw new Exception("not implemented V7");
            }
        }
    }

    public static void Evaluate()
    {
        B.NestedWithSameNames.B.Run();
    }
}


public static class NoNamespaceClass
{
    public static void EvaluateMethods()
    {
        var stopHere = true;
    }

    public static class NestedClass1
    {
        public static class NestedClass2
        {
            public static class NestedClass3
            {
                public static int StaticField = 30;
                public static string StaticProperty => "StaticProperty30";
                public static string StaticPropertyWithError => throw new Exception("not implemented 30");
            }
        }
    }
}
[System.Diagnostics.DebuggerDisplay("{MyMethod2(),nq}")]
public class TestEvaluateDontPauseOnBreakpoint
{
    public int count;
    public static void run()
    {
        var myVar = new TestEvaluateDontPauseOnBreakpoint();
        myVar.count = 10;
        myVar.MyMethod2();
        myVar.MyMethod();
    }
    public string MyMethod() {
        System.Diagnostics.Debugger.Break();
        return string.Format("Object {0}", count);
    }
    public string MyMethod2() {
        return string.Format("Object {0}", count + 1);
    }
    public string MyMethod3() {
        return MyMethod2();
    }
    public string MyCount
    {
        get
        {
            return MyMethod2();
        }
    }
}
public struct EvaluateStaticGetterInValueType
{
    public static int A => 5;
}

namespace DebuggerTests
{
    public class SumObjectAndString
    {
        public class MyClass
        {
            public override string ToString()
            {
                return "OverridenToString";
            }
        }
        public static void run()
        {
            DateTime dt = new DateTime();
            List<int> myList = new();
            List<int> listNull = null;
            object o = new();
            MyClass myClass = new();
            myList.Add(1);
            Console.WriteLine(myList);
            Console.WriteLine(dt);
        }
    }
}<|MERGE_RESOLUTION|>--- conflicted
+++ resolved
@@ -506,7 +506,8 @@
 
     public class EvaluateLocalsWithIndexingTests
     {
-<<<<<<< HEAD
+        public record Indexer(int index);
+
         public enum EnumIndexer
         {
             High,
@@ -517,9 +518,6 @@
         {
             public bool HasIndex;
         }
-=======
-        public record Indexer(int index);
->>>>>>> e235aeff
 
         public class TestEvaluate
         {
@@ -544,12 +542,9 @@
             public int this[double key] => (int)key;
             public int this[float key] => (int)key;
             public int this[decimal key] => (int)key;
-<<<<<<< HEAD
+            public int this[Indexer indexer] => indexer.index;
             public string this[EnumIndexer indexer] => $"Index is {indexer}";
             public bool this[StructIndexer indexer] => indexer.HasIndex;
-=======
-            public int this[Indexer indexer] => indexer.index;
->>>>>>> e235aeff
 
             public void run()
             {
@@ -582,12 +577,9 @@
             float aFloat = 1.23f;
             double aDouble = 2.34;
             decimal aDecimal = 3.34m;
-<<<<<<< HEAD
+            Indexer objIdx = new(index: 123);
             EnumIndexer enumIdx = EnumIndexer.High;
             StructIndexer structIdx = new() { HasIndex = true };
-=======
-            Indexer objIdx = new(index: 123);
->>>>>>> e235aeff
         }
     }
 
