--- conflicted
+++ resolved
@@ -6,20 +6,6 @@
 	<script type='text/javascript'>
 		var App = {
 			static_method_table: {},
-<<<<<<< HEAD
-			init: function () {
-				this.int_add = getDotnetRuntime(0).INTERNAL.mono_bind_static_method ("[debugger-test] Math:IntAdd");
-				this.use_complex = getDotnetRuntime(0).INTERNAL.mono_bind_static_method ("[debugger-test] Math:UseComplex");
-				this.delegates_test = getDotnetRuntime(0).INTERNAL.mono_bind_static_method ("[debugger-test] Math:DelegatesTest");
-				this.generic_types_test = getDotnetRuntime(0).INTERNAL.mono_bind_static_method ("[debugger-test] Math:GenericTypesTest");
-				this.outer_method = getDotnetRuntime(0).INTERNAL.mono_bind_static_method ("[debugger-test] Math:OuterMethod");
-				this.async_method = getDotnetRuntime(0).INTERNAL.mono_bind_static_method ("[debugger-test] Math/NestedInMath:AsyncTest");
-				this.method_with_structs = getDotnetRuntime(0).INTERNAL.mono_bind_static_method ("[debugger-test] DebuggerTests.ValueTypesTest:MethodWithLocalStructs");
-				this.run_all = getDotnetRuntime(0).INTERNAL.mono_bind_static_method ("[debugger-test] DebuggerTest:run_all");
-				this.static_method_table = {};
-				console.log ("ready");
-				console.debug("mono_wasm_runtime_ready", "fe00e07a-5519-4dfe-b35a-f867dbaf2e28");
-=======
 			init: async () => {
 				const exports = await App.runtime.getAssemblyExports("debugger-test.dll");
 				App.int_add = exports.Math.IntAdd;
@@ -31,8 +17,8 @@
 				App.method_with_structs = exports.DebuggerTests.ValueTypesTest.MethodWithLocalStructs;
 				App.run_all = exports.DebuggerTest.run_all;
 				App.static_method_table = {};
-				console.debug ("#debugger-app-ready#"); console.log ("ready"); // HACK: firefox tests are looking for this "ready"
->>>>>>> 59d56cc0
+				console.log ("ready");
+				console.debug("mono_wasm_runtime_ready", "fe00e07a-5519-4dfe-b35a-f867dbaf2e28");
 			},
 		};
 		function invoke_static_method (method_name, ...args) {
