<!doctype html>
<html lang="en-us">
	<head>
	</head>
	<body>
	<script type='text/javascript'>
		var App = {
			static_method_table: {},
<<<<<<< HEAD
			init: async () => {
				const exports = await App.runtime.getAssemblyExports("debugger-test.dll");
				App.int_add = exports.Math.IntAdd;
				App.use_complex = exports.Math.UseComplex;
				App.delegates_test = exports.Math.DelegatesTest;
				App.generic_types_test = exports.Math.GenericTypesTest;
				App.outer_method = exports.Math.OuterMethod;
				App.async_method = exports.Math.NestedInMath.AsyncTest;
				App.method_with_structs = exports.DebuggerTests.ValueTypesTest.MethodWithLocalStructs;
				App.run_all = exports.DebuggerTest.run_all;
				App.static_method_table = {};
				console.log ("ready");
=======
			init: function () {
				this.int_add = App.runtime.BINDING.bind_static_method("[debugger-test] Math:IntAdd");
				this.use_complex = App.runtime.BINDING.bind_static_method("[debugger-test] Math:UseComplex");
				this.delegates_test = App.runtime.BINDING.bind_static_method("[debugger-test] Math:DelegatesTest");
				this.generic_types_test = App.runtime.BINDING.bind_static_method("[debugger-test] Math:GenericTypesTest");
				this.outer_method = App.runtime.BINDING.bind_static_method("[debugger-test] Math:OuterMethod");
				this.async_method = App.runtime.BINDING.bind_static_method("[debugger-test] Math/NestedInMath:AsyncTest");
				this.method_with_structs = App.runtime.BINDING.bind_static_method("[debugger-test] DebuggerTests.ValueTypesTest:MethodWithLocalStructs");
				this.run_all = App.runtime.BINDING.bind_static_method("[debugger-test] DebuggerTest:run_all");
				this.static_method_table = {};
				console.log ("ready"); // HACK: firefox tests are looking for this
				console.debug ("#debugger-app-ready#");
>>>>>>> 8a4de2eb
			},
		};
		function invoke_static_method (method_name, ...args) {
			var method = App.static_method_table [method_name];
			if (method == undefined)
				method = App.static_method_table[method_name] = App.runtime.BINDING.bind_static_method(method_name);

			return method (...args);
		}

		async function invoke_static_method_async (method_name, ...args) {
			var method = App.static_method_table [method_name];
			if (method == undefined) {
				method = App.static_method_table[method_name] = App.runtime.BINDING.bind_static_method(method_name);
			}

			return await method (...args);
		}

		function invoke_big_array_js_test (len) {
			big_array_js_test(len);
		}

		function invoke_getters_js_test () {
			getters_js_test ();
		}

		function invoke_add () {
			return App.int_add (10, 20);
		}
		function invoke_use_complex () {
			return App.use_complex (10, 20);
		}
		function invoke_delegates_test () {
			return App.delegates_test ();
		}
		function invoke_generic_types_test () {
			return App.generic_types_test ();
		}
		function invoke_bad_js_test () {
			console.log ("js: In invoke_bad_js_test");
			App.non_existent ();
			console.log ("js: After.. shouldn't reach here");
		}
		function invoke_outer_method () {
			console.log('invoke_outer_method called');
			return App.outer_method ();
		}
		async function invoke_async_method_with_await () {
			return await App.async_method ("string from js", 42);
		}
		function invoke_method_with_structs () {
			return App.method_with_structs ();
		}
		function invoke_run_all () {
			return App.run_all ();
		}
		function conditional_breakpoint_test (a, b, p) {
			var c = a + b;
			var d = a + c;
			var e = c + d;
			console.log(c + d + e);
		}
		function invoke_add_with_parms (a, b) {
			return App.int_add (a, b);
		}
		function load_non_wasm_page () {
			console.log("load_non_wasm_page")
			window.location.replace("http://localhost:9400/non-wasm-page.html");
		}
		function load_wasm_page_without_assets () {
			console.log("load_wasm_page_without_assets")
			window.location.replace("http://localhost:9400/wasm-page-without-assets.html");
		}
		</script>

		<script type="text/javascript" src="other.js"></script>
		<script type="module" src="debugger-main.js"></script>
		Stuff goes here
</body>
</html><|MERGE_RESOLUTION|>--- conflicted
+++ resolved
@@ -6,7 +6,6 @@
 	<script type='text/javascript'>
 		var App = {
 			static_method_table: {},
-<<<<<<< HEAD
 			init: async () => {
 				const exports = await App.runtime.getAssemblyExports("debugger-test.dll");
 				App.int_add = exports.Math.IntAdd;
@@ -18,21 +17,8 @@
 				App.method_with_structs = exports.DebuggerTests.ValueTypesTest.MethodWithLocalStructs;
 				App.run_all = exports.DebuggerTest.run_all;
 				App.static_method_table = {};
-				console.log ("ready");
-=======
-			init: function () {
-				this.int_add = App.runtime.BINDING.bind_static_method("[debugger-test] Math:IntAdd");
-				this.use_complex = App.runtime.BINDING.bind_static_method("[debugger-test] Math:UseComplex");
-				this.delegates_test = App.runtime.BINDING.bind_static_method("[debugger-test] Math:DelegatesTest");
-				this.generic_types_test = App.runtime.BINDING.bind_static_method("[debugger-test] Math:GenericTypesTest");
-				this.outer_method = App.runtime.BINDING.bind_static_method("[debugger-test] Math:OuterMethod");
-				this.async_method = App.runtime.BINDING.bind_static_method("[debugger-test] Math/NestedInMath:AsyncTest");
-				this.method_with_structs = App.runtime.BINDING.bind_static_method("[debugger-test] DebuggerTests.ValueTypesTest:MethodWithLocalStructs");
-				this.run_all = App.runtime.BINDING.bind_static_method("[debugger-test] DebuggerTest:run_all");
-				this.static_method_table = {};
 				console.log ("ready"); // HACK: firefox tests are looking for this
 				console.debug ("#debugger-app-ready#");
->>>>>>> 8a4de2eb
 			},
 		};
 		function invoke_static_method (method_name, ...args) {
