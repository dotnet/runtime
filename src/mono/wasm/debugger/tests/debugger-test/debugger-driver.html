<!doctype html>
<html lang="en-us">
	<head>
	</head>
	<body>
	<script type='text/javascript'>
		var App = {
			init: function () {
				this.int_add = getDotnetRuntime(0).INTERNAL.mono_bind_static_method ("[debugger-test] Math:IntAdd");
				this.use_complex = getDotnetRuntime(0).INTERNAL.mono_bind_static_method ("[debugger-test] Math:UseComplex");
				this.delegates_test = getDotnetRuntime(0).INTERNAL.mono_bind_static_method ("[debugger-test] Math:DelegatesTest");
				this.generic_types_test = getDotnetRuntime(0).INTERNAL.mono_bind_static_method ("[debugger-test] Math:GenericTypesTest");
				this.outer_method = getDotnetRuntime(0).INTERNAL.mono_bind_static_method ("[debugger-test] Math:OuterMethod");
				this.async_method = getDotnetRuntime(0).INTERNAL.mono_bind_static_method ("[debugger-test] Math/NestedInMath:AsyncTest");
				this.method_with_structs = getDotnetRuntime(0).INTERNAL.mono_bind_static_method ("[debugger-test] DebuggerTests.ValueTypesTest:MethodWithLocalStructs");
				this.run_all = getDotnetRuntime(0).INTERNAL.mono_bind_static_method ("[debugger-test] DebuggerTest:run_all");
				this.static_method_table = {};
				console.log ("ready");
			},
		};
		function invoke_static_method (method_name, ...args) {
			var method = App.static_method_table [method_name];
			if (method == undefined)
				method = App.static_method_table [method_name] = getDotnetRuntime(0).INTERNAL.mono_bind_static_method (method_name);

			return method (...args);
		}

		async function invoke_static_method_async (method_name, ...args) {
			var method = App.static_method_table [method_name];
			if (method == undefined) {
				method = App.static_method_table [method_name] = getDotnetRuntime(0).INTERNAL.mono_bind_static_method (method_name);
			}

			return await method (...args);
		}

		function invoke_big_array_js_test (len) {
			big_array_js_test(len);
		}

		function invoke_getters_js_test () {
			getters_js_test ();
		}

		function invoke_add () {
			return App.int_add (10, 20);
		}
		function invoke_use_complex () {
			return App.use_complex (10, 20);
		}
		function invoke_delegates_test () {
			return App.delegates_test ();
		}
		function invoke_generic_types_test () {
			return App.generic_types_test ();
		}
		function invoke_bad_js_test () {
			console.log ("js: In invoke_bad_js_test");
			App.non_existant ();
			console.log ("js: After.. shouldn't reach here");
		}
		function invoke_outer_method () {
			console.log('invoke_outer_method called');
			return App.outer_method ();
		}
		async function invoke_async_method_with_await () {
			return await App.async_method ("string from js", 42);
		}
		function invoke_method_with_structs () {
			return App.method_with_structs ();
		}
		function invoke_run_all () {
			return App.run_all ();
		}
		function conditional_breakpoint_test (a, b, p) {
			var c = a + b;
			var d = a + c;
			var e = c + d;
			console.log(c + d + e);
		}
		function invoke_add_with_parms (a, b) {
			return App.int_add (a, b);
		}
<<<<<<< HEAD
				
=======
>>>>>>> eb51b02b
		function load_non_wasm_page () {
			console.log("load_non_wasm_page")
			window.location.replace("http://localhost:9400/non-wasm-page.html");
		}
<<<<<<< HEAD
		</script>
		<script type="text/javascript" src="runtime-debugger.js"></script>
=======
		function load_wasm_page_without_assets () {
			console.log("load_wasm_page_without_assets")
			window.location.replace("http://localhost:9400/wasm-page-without-assets.html");
		}
		</script>
		<script type="text/javascript" src="debugger-main.js"></script>
>>>>>>> eb51b02b
		<script type="text/javascript" src="other.js"></script>
		<script async type="text/javascript" src="dotnet.js"></script>
		Stuff goes here
</body>
</html><|MERGE_RESOLUTION|>--- conflicted
+++ resolved
@@ -82,25 +82,16 @@
 		function invoke_add_with_parms (a, b) {
 			return App.int_add (a, b);
 		}
-<<<<<<< HEAD
-				
-=======
->>>>>>> eb51b02b
 		function load_non_wasm_page () {
 			console.log("load_non_wasm_page")
 			window.location.replace("http://localhost:9400/non-wasm-page.html");
 		}
-<<<<<<< HEAD
-		</script>
-		<script type="text/javascript" src="runtime-debugger.js"></script>
-=======
 		function load_wasm_page_without_assets () {
 			console.log("load_wasm_page_without_assets")
 			window.location.replace("http://localhost:9400/wasm-page-without-assets.html");
 		}
 		</script>
 		<script type="text/javascript" src="debugger-main.js"></script>
->>>>>>> eb51b02b
 		<script type="text/javascript" src="other.js"></script>
 		<script async type="text/javascript" src="dotnet.js"></script>
 		Stuff goes here
