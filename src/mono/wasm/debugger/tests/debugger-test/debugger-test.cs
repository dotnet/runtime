// Licensed to the .NET Foundation under one or more agreements.
// The .NET Foundation licenses this file to you under the MIT license.

using System;
using System.Linq;
public partial class Math
{ //Only append content to this class as the test suite depends on line info
    public static int IntAdd(int a, int b)
    {
        int c = a + b;
        int d = c + b;
        int e = d + a;
        bool f = true;
        return e;
    }

    public static int UseComplex(int a, int b)
    {
        var complex = new Simple.Complex(10, "xx");
        int c = a + b;
        int d = c + b;
        int e = d + a;
        int f = 0;
        e += complex.DoStuff();
        return e;
    }

    delegate bool IsMathNull(Math m);

    public static int DelegatesTest()
    {
        Func<Math, bool> fn_func = (Math m) => m == null;
        Func<Math, bool> fn_func_null = null;
        Func<Math, bool>[] fn_func_arr = new Func<Math, bool>[] {
            (Math m) => m == null };

        Math.IsMathNull fn_del = Math.IsMathNullDelegateTarget;
        var fn_del_arr = new Math.IsMathNull[] { Math.IsMathNullDelegateTarget };
        var m_obj = new Math();
        Math.IsMathNull fn_del_null = null;
        bool res = fn_func(m_obj) && fn_del(m_obj) && fn_del_arr[0](m_obj) && fn_del_null == null && fn_func_null == null && fn_func_arr[0] != null;

        // Unused locals

        Func<Math, bool> fn_func_unused = (Math m) => m == null;
        Func<Math, bool> fn_func_null_unused = null;
        Func<Math, bool>[] fn_func_arr_unused = new Func<Math, bool>[] { (Math m) => m == null };

        Math.IsMathNull fn_del_unused = Math.IsMathNullDelegateTarget;
        Math.IsMathNull fn_del_null_unused = null;
        var fn_del_arr_unused = new Math.IsMathNull[] { Math.IsMathNullDelegateTarget };
        OuterMethod();
        Console.WriteLine("Just a test message, ignore");
        return res ? 0 : 1;
    }

    public static int GenericTypesTest()
    {
        var list = new System.Collections.Generic.Dictionary<Math[], IsMathNull>();
        System.Collections.Generic.Dictionary<Math[], IsMathNull> list_null = null;

        var list_arr = new System.Collections.Generic.Dictionary<Math[], IsMathNull>[] { new System.Collections.Generic.Dictionary<Math[], IsMathNull>() };
        System.Collections.Generic.Dictionary<Math[], IsMathNull>[] list_arr_null = null;

        Console.WriteLine($"list_arr.Length: {list_arr.Length}, list.Count: {list.Count}");

        // Unused locals

        var list_unused = new System.Collections.Generic.Dictionary<Math[], IsMathNull>();
        System.Collections.Generic.Dictionary<Math[], IsMathNull> list_null_unused = null;

        var list_arr_unused = new System.Collections.Generic.Dictionary<Math[], IsMathNull>[] { new System.Collections.Generic.Dictionary<Math[], IsMathNull>() };
        System.Collections.Generic.Dictionary<Math[], IsMathNull>[] list_arr_null_unused = null;

        OuterMethod();
        Console.WriteLine("Just a test message, ignore");
        return 0;
    }

    static bool IsMathNullDelegateTarget(Math m) => m == null;

    public static void OuterMethod()
    {
        Console.WriteLine($"OuterMethod called");
        var nim = new Math.NestedInMath();
        var i = 5;
        var text = "Hello";
        var new_i = nim.InnerMethod(i);
        Console.WriteLine($"i: {i}");
        Console.WriteLine($"-- InnerMethod returned: {new_i}, nim: {nim}, text: {text}");
        int k = 19;
        new_i = InnerMethod2("test string", new_i, out k);
        Console.WriteLine($"-- InnerMethod2 returned: {new_i}, and k: {k}");
    }

    static int InnerMethod2(string s, int i, out int k)
    {
        k = i + 10;
        Console.WriteLine($"s: {s}, i: {i}, k: {k}");
        return i - 2;
    }

    public class NestedInMath
    {
        public int InnerMethod(int i)
        {
            SimpleStructProperty = new SimpleStruct() { dt = new DateTime(2020, 1, 2, 3, 4, 5) };
            int j = i + 10;
            string foo_str = "foo";
            Console.WriteLine($"i: {i} and j: {j}, foo_str: {foo_str} ");
            j += 9;
            Console.WriteLine($"i: {i} and j: {j}");
            return j;
        }

        Math m = new Math();
        public async System.Threading.Tasks.Task<bool> AsyncMethod0(string s, int i)
        {
            string local0 = "value0";
            await System.Threading.Tasks.Task.Delay(1);
            Console.WriteLine($"* time for the second await, local0: {local0}");
            await AsyncMethodNoReturn();
            return true;
        }

        public async System.Threading.Tasks.Task AsyncMethodNoReturn()
        {
            var ss = new SimpleStruct() { dt = new DateTime(2020, 1, 2, 3, 4, 5) };
            var ss_arr = new SimpleStruct[] { };
            //ss.gs.StringField = "field in GenericStruct";

            //Console.WriteLine ($"Using the struct: {ss.dt}, {ss.gs.StringField}, ss_arr: {ss_arr.Length}");
            string str = "AsyncMethodNoReturn's local";
            //Console.WriteLine ($"* field m: {m}");
            await System.Threading.Tasks.Task.Delay(1);
            Console.WriteLine($"str: {str}");
        }

        public static async System.Threading.Tasks.Task<bool> AsyncTest(string s, int i)
        {
            var li = 10 + i;
            var ls = s + "test";
            return await new NestedInMath().AsyncMethod0(s, i);
        }

        public SimpleStruct SimpleStructProperty { get; set; }
    }

    public static void PrimitiveTypesTest()
    {
        char c0 = '€';
        char c1 = 'A';
        // TODO: other types!
        // just trying to ensure vars don't get optimized out
        if (c0 < 32 || c1 > 32)
            Console.WriteLine($"{c0}, {c1}");
    }

    public static int DelegatesSignatureTest()
    {
        Func<Math, GenericStruct<GenericStruct<int[]>>, GenericStruct<bool[]>> fn_func = (m, gs) => new GenericStruct<bool[]>();
        Func<Math, GenericStruct<GenericStruct<int[]>>, GenericStruct<bool[]>> fn_func_del = GenericStruct<int>.DelegateTargetForSignatureTest;
        Func<Math, GenericStruct<GenericStruct<int[]>>, GenericStruct<bool[]>> fn_func_null = null;
        Func<bool> fn_func_only_ret = () => { Console.WriteLine($"hello"); return true; };
        var fn_func_arr = new Func<Math, GenericStruct<GenericStruct<int[]>>, GenericStruct<bool[]>>[] {
                (m, gs) => new GenericStruct<bool[]> () };

        Math.DelegateForSignatureTest fn_del = GenericStruct<int>.DelegateTargetForSignatureTest;
        Math.DelegateForSignatureTest fn_del_l = (m, gs) => new GenericStruct<bool[]> { StringField = "fn_del_l#lambda" };
        var fn_del_arr = new Math.DelegateForSignatureTest[] { GenericStruct<int>.DelegateTargetForSignatureTest, (m, gs) => new GenericStruct<bool[]> { StringField = "fn_del_arr#1#lambda" } };
        var m_obj = new Math();
        Math.DelegateForSignatureTest fn_del_null = null;
        var gs_gs = new GenericStruct<GenericStruct<int[]>>
        {
            List = new System.Collections.Generic.List<GenericStruct<int[]>>
            {
            new GenericStruct<int[]> { StringField = "gs#List#0#StringField" },
            new GenericStruct<int[]> { StringField = "gs#List#1#StringField" }
            }
        };

        Math.DelegateWithVoidReturn fn_void_del = Math.DelegateTargetWithVoidReturn;
        var fn_void_del_arr = new Math.DelegateWithVoidReturn[] { Math.DelegateTargetWithVoidReturn };
        Math.DelegateWithVoidReturn fn_void_del_null = null;

        var rets = new GenericStruct<bool[]>[]
        {
            fn_func(m_obj, gs_gs),
            fn_func_del(m_obj, gs_gs),
            fn_del(m_obj, gs_gs),
            fn_del_l(m_obj, gs_gs),
            fn_del_arr[0](m_obj, gs_gs),
            fn_func_arr[0](m_obj, gs_gs)
        };

        var gs = new GenericStruct<int[]>();
        fn_void_del(gs);
        fn_void_del_arr[0](gs);
        fn_func_only_ret();
        foreach (var ret in rets) Console.WriteLine($"ret: {ret}");
        OuterMethod();
        Console.WriteLine($"- {gs_gs.List[0].StringField}");
        return 0;
    }

    public static int ActionTSignatureTest()
    {
        Action<GenericStruct<int[]>> fn_action = (_) => { };
        Action<GenericStruct<int[]>> fn_action_del = Math.DelegateTargetWithVoidReturn;
        Action fn_action_bare = () => { };
        Action<GenericStruct<int[]>> fn_action_null = null;
        var fn_action_arr = new Action<GenericStruct<int[]>>[]
        {
            (gs) => new GenericStruct<int[]>(),
            Math.DelegateTargetWithVoidReturn,
            null
        };

        var gs = new GenericStruct<int[]>();
        fn_action(gs);
        fn_action_del(gs);
        fn_action_arr[0](gs);
        fn_action_bare();
        OuterMethod();
        return 0;
    }

    public static int NestedDelegatesTest()
    {
        Func<Func<int, bool>, bool> fn_func = (_) => { return true; };
        Func<Func<int, bool>, bool> fn_func_null = null;
        var fn_func_arr = new Func<Func<int, bool>, bool>[] {
                (gs) => { return true; } };

        var fn_del_arr = new Func<Func<int, bool>, bool>[] { DelegateTargetForNestedFunc<Func<int, bool>> };
        var m_obj = new Math();
        Func<Func<int, bool>, bool> fn_del_null = null;
        Func<int, bool> fs = (i) => i == 0;
        fn_func(fs);
        fn_del_arr[0](fs);
        fn_func_arr[0](fs);
        OuterMethod();
        return 0;
    }

    public static void DelegatesAsMethodArgsTest()
    {
        var _dst_arr = new DelegateForSignatureTest[]
        {
            GenericStruct<int>.DelegateTargetForSignatureTest,
            (m, gs) => new GenericStruct<bool[]>()
        };
        Func<char[], bool> _fn_func = (cs) => cs.Length == 0;
        Action<GenericStruct<int>[]> _fn_action = (gss) => { };

        new Math().MethodWithDelegateArgs(_dst_arr, _fn_func, _fn_action);
    }

    void MethodWithDelegateArgs(Math.DelegateForSignatureTest[] dst_arr, Func<char[], bool> fn_func,
        Action<GenericStruct<int>[]> fn_action)
    {
        Console.WriteLine($"Placeholder for breakpoint");
        OuterMethod();
    }

    public static async System.Threading.Tasks.Task MethodWithDelegatesAsyncTest()
    {
        await new Math().MethodWithDelegatesAsync();
    }

    async System.Threading.Tasks.Task MethodWithDelegatesAsync()
    {
        var _dst_arr = new DelegateForSignatureTest[]
        {
            GenericStruct<int>.DelegateTargetForSignatureTest,
            (m, gs) => new GenericStruct<bool[]>()
        };
        Func<char[], bool> _fn_func = (cs) => cs.Length == 0;
        Action<GenericStruct<int>[]> _fn_action = (gss) => { };

        Console.WriteLine($"Placeholder for breakpoint");
        await System.Threading.Tasks.Task.CompletedTask;
    }

    public delegate void DelegateWithVoidReturn(GenericStruct<int[]> gs);
    public static void DelegateTargetWithVoidReturn(GenericStruct<int[]> gs) { }

    public delegate GenericStruct<bool[]> DelegateForSignatureTest(Math m, GenericStruct<GenericStruct<int[]>> gs);
    static bool DelegateTargetForNestedFunc<T>(T arg) => true;

    public struct SimpleStruct
    {
        public DateTime dt;
        public GenericStruct<DateTime> gs;
    }

    public struct GenericStruct<T>
    {
        public System.Collections.Generic.List<T> List;
        public string StringField;

        public static GenericStruct<bool[]> DelegateTargetForSignatureTest(Math m, GenericStruct<GenericStruct<T[]>> gs) => new GenericStruct<bool[]>();
    }

    public static void TestSimpleStrings()
    {
        string str_null = null;
        string str_empty = String.Empty;
        string str_spaces = " ";
        string str_esc = "\\";

        var strings = new[]
        {
            str_null,
            str_empty,
            str_spaces,
            str_esc
        };
        Console.WriteLine($"break here");
    }

}

public class DebuggerTest
{
    public static void run_all()
    {
        locals();
    }

    public static int locals()
    {
        int l_int = 1;
        char l_char = 'A';
        long l_long = Int64.MaxValue;
        ulong l_ulong = UInt64.MaxValue;
        locals_inner();
        return 0;
    }

    static void locals_inner() { }

    public static void BoxingTest()
    {
        int? n_i = 5;
        object o_i = n_i.Value;
        object o_n_i = n_i;

        object o_s = "foobar";
        object o_obj = new Math();
        DebuggerTests.ValueTypesTest.GenericStruct<int>? n_gs = new DebuggerTests.ValueTypesTest.GenericStruct<int> { StringField = "n_gs#StringField" };
        object o_gs = n_gs.Value;
        object o_n_gs = n_gs;

        DateTime? n_dt = new DateTime(2310, 1, 2, 3, 4, 5);
        object o_dt = n_dt.Value;
        object o_n_dt = n_dt;
        object o_null = null;
        object o_ia = new int[] {918, 58971};

        Console.WriteLine ($"break here");
    }

    public static async System.Threading.Tasks.Task BoxingTestAsync()
    {
        int? n_i = 5;
        object o_i = n_i.Value;
        object o_n_i = n_i;

        object o_s = "foobar";
        object o_obj = new Math();
        DebuggerTests.ValueTypesTest.GenericStruct<int>? n_gs = new DebuggerTests.ValueTypesTest.GenericStruct<int> { StringField = "n_gs#StringField" };
        object o_gs = n_gs.Value;
        object o_n_gs = n_gs;

        DateTime? n_dt = new DateTime(2310, 1, 2, 3, 4, 5);
        object o_dt = n_dt.Value;
        object o_n_dt = n_dt;
        object o_null = null;
        object o_ia = new int[] {918, 58971};

        Console.WriteLine ($"break here");
        await System.Threading.Tasks.Task.CompletedTask;
    }

    public static void BoxedTypeObjectTest()
    {
        int i = 5;
        object o0 = i;
        object o1 = o0;
        object o2 = o1;
        object o3 = o2;

        object oo = new object();
        object oo0 = oo;
        Console.WriteLine ($"break here");
    }
    public static async System.Threading.Tasks.Task BoxedTypeObjectTestAsync()
    {
        int i = 5;
        object o0 = i;
        object o1 = o0;
        object o2 = o1;
        object o3 = o2;

        object oo = new object();
        object oo0 = oo;
        Console.WriteLine ($"break here");
        await System.Threading.Tasks.Task.CompletedTask;
    }

    public static void BoxedAsClass()
    {
        ValueType vt_dt = new DateTime(4819, 5, 6, 7, 8, 9);
        ValueType vt_gs = new Math.GenericStruct<string> { StringField = "vt_gs#StringField" };
        Enum e = new System.IO.FileMode();
        Enum ee = System.IO.FileMode.Append;

        Console.WriteLine ($"break here");
    }

    public static async System.Threading.Tasks.Task BoxedAsClassAsync()
    {
        ValueType vt_dt = new DateTime(4819, 5, 6, 7, 8, 9);
        ValueType vt_gs = new Math.GenericStruct<string> { StringField = "vt_gs#StringField" };
        Enum e = new System.IO.FileMode();
        Enum ee = System.IO.FileMode.Append;

        Console.WriteLine ($"break here");
        await System.Threading.Tasks.Task.CompletedTask;
    }
}

public class MulticastDelegateTestClass
{
    event EventHandler<string> TestEvent;
    MulticastDelegate Delegate;

    public static void run()
    {
        var obj = new MulticastDelegateTestClass();
        obj.Test();
        obj.TestAsync().Wait();
    }

    public void Test()
    {
        TestEvent += (_, s) => Console.WriteLine(s);
        TestEvent += (_, s) => Console.WriteLine(s + "qwe");
        Delegate = TestEvent;

        TestEvent?.Invoke(this, Delegate?.ToString());
    }

    public async System.Threading.Tasks.Task TestAsync()
    {
        TestEvent += (_, s) => Console.WriteLine(s);
        TestEvent += (_, s) => Console.WriteLine(s + "qwe");
        Delegate = TestEvent;

        TestEvent?.Invoke(this, Delegate?.ToString());
        await System.Threading.Tasks.Task.CompletedTask;
    }
}

public class EmptyClass
{
    public static void StaticMethodWithNoLocals()
    {
        Console.WriteLine($"break here");
    }

    public static async System.Threading.Tasks.Task StaticMethodWithNoLocalsAsync()
    {
        Console.WriteLine($"break here");
        await System.Threading.Tasks.Task.CompletedTask;
    }

    public static void run()
    {
        StaticMethodWithNoLocals();
        StaticMethodWithNoLocalsAsync().Wait();
    }
}

public struct EmptyStruct
{
    public static void StaticMethodWithNoLocals()
    {
        Console.WriteLine($"break here");
    }

    public static async System.Threading.Tasks.Task StaticMethodWithNoLocalsAsync()
    {
        Console.WriteLine($"break here");
        await System.Threading.Tasks.Task.CompletedTask;
    }

    public static void StaticMethodWithLocalEmptyStruct()
    {
        var es = new EmptyStruct();
        Console.WriteLine($"break here");
    }

    public static async System.Threading.Tasks.Task StaticMethodWithLocalEmptyStructAsync()
    {
        var es = new EmptyStruct();
        Console.WriteLine($"break here");
        await System.Threading.Tasks.Task.CompletedTask;
    }

    public static void run()
    {
        StaticMethodWithNoLocals();
        StaticMethodWithNoLocalsAsync().Wait();

        StaticMethodWithLocalEmptyStruct();
        StaticMethodWithLocalEmptyStructAsync().Wait();
    }
}

public class LoadDebuggerTest {
    public static void LoadLazyAssembly(string asm_base64, string pdb_base64)
    {
        byte[] asm_bytes = Convert.FromBase64String(asm_base64);
        byte[] pdb_bytes = null;
        if (pdb_base64 != null)
            pdb_bytes = Convert.FromBase64String(pdb_base64);

        var loadedAssembly = System.Runtime.Loader.AssemblyLoadContext.Default.LoadFromStream(new System.IO.MemoryStream(asm_bytes), new System.IO.MemoryStream(pdb_bytes));
        Console.WriteLine($"Loaded - {loadedAssembly}");
    }
}

public class HiddenSequencePointTest {
    public static void StepOverHiddenSP()
    {
        Console.WriteLine("first line");
        #line hidden
        Console.WriteLine("second line");
        StepOverHiddenSP2();
        #line default
        Console.WriteLine("third line");
        MethodWithHiddenLinesAtTheEnd();
    }
    public static void StepOverHiddenSP2()
    {
        Console.WriteLine("StepOverHiddenSP2");
    }

    public static void MethodWithHiddenLinesAtTheEnd()
    {
        Console.WriteLine ($"MethodWithHiddenLinesAtTheEnd");
#line hidden
        Console.WriteLine ($"debugger shouldn't be able to step here");
    }
#line default
}

public class LoadDebuggerTestALC {
    static System.Reflection.Assembly loadedAssembly;
    public static void LoadLazyAssemblyInALC(string asm_base64, string pdb_base64)
    {
        var context = new System.Runtime.Loader.AssemblyLoadContext("testContext", true);
        byte[] asm_bytes = Convert.FromBase64String(asm_base64);
        byte[] pdb_bytes = null;
        if (pdb_base64 != null)
            pdb_bytes = Convert.FromBase64String(pdb_base64);

        loadedAssembly = context.LoadFromStream(new System.IO.MemoryStream(asm_bytes), new System.IO.MemoryStream(pdb_bytes));
        Console.WriteLine($"Loaded - {loadedAssembly}");
    }
    public static void RunMethodInALC(string type_name, string method_name)
    {
        var myType = loadedAssembly.GetType(type_name);
        var myMethod = myType.GetMethod(method_name);
        myMethod.Invoke(null, new object[] { 5, 10 });
    }
}

    public class TestHotReload {
        static System.Reflection.Assembly loadedAssembly;
        static byte[] dmeta_data1_bytes;
        static byte[] dil_data1_bytes;
        static byte[] dpdb_data1_bytes;
        static byte[] dmeta_data2_bytes;
        static byte[] dil_data2_bytes;
        static byte[] dpdb_data2_bytes;
        public static void LoadLazyHotReload(string asm_base64, string pdb_base64, string dmeta_data1, string dil_data1, string dpdb_data1, string dmeta_data2, string dil_data2, string dpdb_data2)
        {
            byte[] asm_bytes = Convert.FromBase64String(asm_base64);
            byte[] pdb_bytes = Convert.FromBase64String(pdb_base64);

            dmeta_data1_bytes = Convert.FromBase64String(dmeta_data1);
            dil_data1_bytes = Convert.FromBase64String(dil_data1);
            dpdb_data1_bytes = Convert.FromBase64String(dpdb_data1);

            dmeta_data2_bytes = Convert.FromBase64String(dmeta_data2);
            dil_data2_bytes = Convert.FromBase64String(dil_data2);
            dpdb_data2_bytes = Convert.FromBase64String(dpdb_data2);


            loadedAssembly = System.Runtime.Loader.AssemblyLoadContext.Default.LoadFromStream(new System.IO.MemoryStream(asm_bytes), new System.IO.MemoryStream(pdb_bytes));
            Console.WriteLine($"Loaded - {loadedAssembly}");

        }
        public static void RunMethod(string className, string methodName)
        {
            var ty = typeof(System.Reflection.Metadata.MetadataUpdater);
            var mi = ty.GetMethod("GetCapabilities", System.Reflection.BindingFlags.NonPublic | System.Reflection.BindingFlags.Static, Array.Empty<Type>());

            if (mi == null)
                return;

            var caps = mi.Invoke(null, null) as string;

            if (String.IsNullOrEmpty(caps))
                return;

            var myType = loadedAssembly.GetType($"ApplyUpdateReferencedAssembly.{className}");
            var myMethod = myType.GetMethod(methodName);
            myMethod.Invoke(null, null);

            ApplyUpdate(loadedAssembly, 1);

            myType = loadedAssembly.GetType($"ApplyUpdateReferencedAssembly.{className}");
            myMethod = myType.GetMethod(methodName);
            myMethod.Invoke(null, null);

            ApplyUpdate(loadedAssembly, 2);

            myType = loadedAssembly.GetType($"ApplyUpdateReferencedAssembly.{className}");
            myMethod = myType.GetMethod(methodName);
            myMethod.Invoke(null, null);
        }

        internal static void ApplyUpdate (System.Reflection.Assembly assm, int version)
        {
            string basename = assm.Location;
            if (basename == "")
                basename = assm.GetName().Name + ".dll";
            Console.Error.WriteLine($"Apply Delta Update for {basename}, revision {version}");

            if (version == 1)
            {
                System.Reflection.Metadata.MetadataUpdater.ApplyUpdate(assm, dmeta_data1_bytes, dil_data1_bytes, dpdb_data1_bytes);
            }
            else if (version == 2)
            {
                System.Reflection.Metadata.MetadataUpdater.ApplyUpdate(assm, dmeta_data2_bytes, dil_data2_bytes, dpdb_data2_bytes);
            }

        }
    }


public class Something
{
    public string Name { get; set; }
    public Something() => Name = "Same of something";
    public override string ToString() => Name;
}

public class Foo
{
    public string Bar => Stuffs.First(x => x.Name.StartsWith('S')).Name;
    public System.Collections.Generic.List<Something> Stuffs { get; } = Enumerable.Range(0, 10).Select(x => new Something()).ToList();
    public string Lorem { get; set; } = "Safe";
    public string Ipsum { get; set; } = "Side";
    public Something What { get; } = new Something();
    public int Bart()
    {
        int ret;
        if (Lorem.StartsWith('S'))
            ret = 0;
        else
            ret = 1;
        return ret;
    }
    public static void RunBart()
    {
        Foo foo = new Foo();
        foo.Bart();
        Console.WriteLine(foo.OtherBar());
        foo.OtherBarAsync().Wait(10);
    }
    public bool OtherBar()
    {
        var a = 1;
        var b = 2;
        var x = "Stew";
        var y = "00.123";
        var c = a + b == 3 || b + a == 2;
        var d = TimeSpan.TryParseExact(y, @"ss\.fff", null, out var ts) && x.Contains('S');
        var e = TimeSpan.TryParseExact(y, @"ss\.fff", null, out var ts1)
                && x.Contains('S');
        var f = TimeSpan.TryParseExact(y, @"ss\.fff", null, out var ts2)
                &&
                x.Contains('S');
        var g = TimeSpan.TryParseExact(y, @"ss\.fff", null, out var ts3) &&
                x.Contains('S');
        return d && e == true;
    }
    public async System.Threading.Tasks.Task OtherBarAsync()
    {
        var a = 1;
        var b = 2;
        var x = "Stew";
        var y = "00.123";
        var c = a + b == 3 || b + a == 2;
        var d = TimeSpan.TryParseExact(y, @"ss\.fff", null, out var ts) && await AsyncMethod();
        var e = TimeSpan.TryParseExact(y, @"ss\.fff", null, out var ts1)
                && await AsyncMethod();
        var f = TimeSpan.TryParseExact(y, @"ss\.fff", null, out var ts2)
                &&
                await AsyncMethod();
        var g = await AsyncMethod() &&
                await AsyncMethod();
        Console.WriteLine(g);
        await System.Threading.Tasks.Task.CompletedTask;
    }
    public async System.Threading.Tasks.Task<bool> AsyncMethod()
    {
        await System.Threading.Tasks.Task.Delay(1);
        Console.WriteLine($"time for await");
        return true;
    }

}

public class MainPage
{
    public MainPage()
    {
    }

    int count = 0;
    private int someValue;

    public int SomeValue
    {
        get
        {
            return someValue;
        }
        set
        {
            someValue = value;
            count++;

            if (count == 10)
            {
                var view = 150;

                if (view != 50)
                {

                }
                System.Diagnostics.Debugger.Break();
            }

            SomeValue = count;
        }
    }

    public static void CallSetValue()
    {
        var mainPage = new MainPage();
        mainPage.SomeValue = 10;
    }
}

public class LoopClass
{
    public static void LoopToBreak()
    {
        for (int i = 0; i < 10; i++)
        {
            Console.WriteLine($"should pause only on i == 3");
        }
        Console.WriteLine("breakpoint to check");
    }
}

public class SteppingInto
{
    static int currentCount = 0;
    static MyIncrementer incrementer = new MyIncrementer();
    public static void MethodToStep()
    {
        currentCount = incrementer.Increment(currentCount);
    }
}

public class MyIncrementer
{
<<<<<<< HEAD
    private Func<DateTime> todayFunc = () => DateTime.Now;
=======
    private Func<DateTime> todayFunc = () => new DateTime(2061, 1, 5); // Wednesday
>>>>>>> eb51b02b

    public int Increment(int count)
    {
        var today = todayFunc();
        if (today.DayOfWeek == DayOfWeek.Sunday)
        {
            return count + 2;
        }

        return count + 1;
    }
<<<<<<< HEAD
}

public class DebugTypeFull
{
    public static void CallToEvaluateLocal(string asm_base64, string pdb_base64)
    {
        var asm = System.Reflection.Assembly.LoadFrom("debugger-test-with-full-debug-type.dll");
        var myType = asm.GetType("DebuggerTests.ClassToInspectWithDebugTypeFull");
        var myMethod = myType.GetConstructor(new Type[] { });
        var a = myMethod.Invoke(new object[]{});
        System.Diagnostics.Debugger.Break();
    }
=======
}

public class DebuggerAttribute
{
    [System.Diagnostics.DebuggerHidden]
    public static void HiddenMethod()
    {
        var a = 9;
    }

    [System.Diagnostics.DebuggerHidden]
    public static void HiddenMethodUserBreak()
    {
        System.Diagnostics.Debugger.Break();
    }

    public static void RunDebuggerHidden()
    {
        HiddenMethod();
        HiddenMethodUserBreak();
    }
    
    [System.Diagnostics.DebuggerStepThroughAttribute]
    public static void StepThrougBp()
    {
        var a = 0;
        a++;
        var b = 1;
    }

    [System.Diagnostics.DebuggerStepThroughAttribute]
    public static void StepThrougUserBp()
    {
        System.Diagnostics.Debugger.Break();
    }

    public static void RunStepThrough()
    {
        StepThrougBp();
        StepThrougUserBp();
    }

    [System.Diagnostics.DebuggerNonUserCode]
    public static void NonUserCodeBp()
    {
        var a = 0;
        a++;
        var b = 1;
    }

    [System.Diagnostics.DebuggerNonUserCode]
    public static void NonUserCodeUserBp()
    {
        System.Diagnostics.Debugger.Break();
    }

    public static void RunNonUserCode()
    {
        NonUserCodeBp();
        NonUserCodeUserBp();
    }

    [System.Diagnostics.DebuggerStepperBoundary]
    public static void BoundaryBp()
    {
        var a = 5;
    }

    [System.Diagnostics.DebuggerStepperBoundary]
    public static void BoundaryUserBp()
    {
        System.Diagnostics.Debugger.Break();
    }

    [System.Diagnostics.DebuggerNonUserCode]
    public static void NonUserCodeForBoundaryEscape(Action boundaryTestFun)
    {
        boundaryTestFun();
    }

    public static void RunNoBoundary()
    {
        NonUserCodeForBoundaryEscape(DebuggerAttribute.BoundaryBp);
        NonUserCodeForBoundaryEscape(DebuggerAttribute.BoundaryUserBp);
    }

    [System.Diagnostics.DebuggerStepThroughAttribute]
    [System.Diagnostics.DebuggerHidden]
    public static void StepThroughWithHiddenBp()
    {
        var a = 9;
    }

    [System.Diagnostics.DebuggerStepThroughAttribute]
    [System.Diagnostics.DebuggerHidden]
    public static void StepThroughWithHiddenUserBp()
    {
        System.Diagnostics.Debugger.Break();
    }

    public static void RunStepThroughWithHidden()
    {
        StepThroughWithHiddenBp();
        StepThroughWithHiddenUserBp();
    }

    [System.Diagnostics.DebuggerStepThroughAttribute]
    [System.Diagnostics.DebuggerNonUserCode]
    public static void StepThroughWithNonUserCodeBp()
    {
        var a = 0;
        a++;
        var b = 1;
    }

    [System.Diagnostics.DebuggerStepThroughAttribute]
    [System.Diagnostics.DebuggerNonUserCode]
    public static void StepThroughWithNonUserCodeUserBp()
    {
        System.Diagnostics.Debugger.Break();
    }

    public static void RunStepThroughWithNonUserCode()
    {
        StepThroughWithNonUserCodeBp();
        StepThroughWithNonUserCodeUserBp();
    }

    [System.Diagnostics.DebuggerNonUserCode]
    [System.Diagnostics.DebuggerHidden]
    public static void NonUserCodeWithHiddenBp()
    {
        var a = 9;
    }

    [System.Diagnostics.DebuggerNonUserCode]
    [System.Diagnostics.DebuggerHidden]
    public static void NonUserCodeWithHiddenUserBp()
    {
        System.Diagnostics.Debugger.Break();
    }

    public static void RunNonUserCodeWithHidden()
    {
        NonUserCodeWithHiddenBp();
        NonUserCodeWithHiddenUserBp();
    }
}

public class DebugTypeFull
{
    public static void CallToEvaluateLocal()
    {
        var asm = System.Reflection.Assembly.LoadFrom("debugger-test-with-full-debug-type.dll");
        var myType = asm.GetType("DebuggerTests.ClassToInspectWithDebugTypeFull");
        var myMethod = myType.GetConstructor(new Type[] { });
        var a = myMethod.Invoke(new object[]{});
        System.Diagnostics.Debugger.Break();
    }
}

public class TestHotReloadUsingSDB {
        static System.Reflection.Assembly loadedAssembly;
        public static string LoadLazyHotReload(string asm_base64, string pdb_base64)
        {
            byte[] asm_bytes = Convert.FromBase64String(asm_base64);
            byte[] pdb_bytes = Convert.FromBase64String(pdb_base64);

            loadedAssembly = System.Runtime.Loader.AssemblyLoadContext.Default.LoadFromStream(new System.IO.MemoryStream(asm_bytes), new System.IO.MemoryStream(pdb_bytes));
            var GUID = loadedAssembly.Modules.FirstOrDefault()?.ModuleVersionId.ToByteArray();
            return Convert.ToBase64String(GUID);
        }

        public static string GetModuleGUID()
        {
            var GUID = loadedAssembly.Modules.FirstOrDefault()?.ModuleVersionId.ToByteArray();
            return Convert.ToBase64String(GUID);
        }

        public static void RunMethod(string className, string methodName)
        {
            var myType = loadedAssembly.GetType($"ApplyUpdateReferencedAssembly.{className}");
            var myMethod = myType.GetMethod(methodName);
            myMethod.Invoke(null, null);
        }
>>>>>>> eb51b02b
}<|MERGE_RESOLUTION|>--- conflicted
+++ resolved
@@ -794,11 +794,7 @@
 
 public class MyIncrementer
 {
-<<<<<<< HEAD
-    private Func<DateTime> todayFunc = () => DateTime.Now;
-=======
     private Func<DateTime> todayFunc = () => new DateTime(2061, 1, 5); // Wednesday
->>>>>>> eb51b02b
 
     public int Increment(int count)
     {
@@ -810,12 +806,158 @@
 
         return count + 1;
     }
-<<<<<<< HEAD
+}
+
+public class DebuggerAttribute
+{
+    [System.Diagnostics.DebuggerHidden]
+    public static void HiddenMethod()
+    {
+        var a = 9;
+    }
+
+    [System.Diagnostics.DebuggerHidden]
+    public static void HiddenMethodUserBreak()
+    {
+        System.Diagnostics.Debugger.Break();
+    }
+
+    public static void RunDebuggerHidden()
+    {
+        HiddenMethod();
+        HiddenMethodUserBreak();
+    }
+    
+    [System.Diagnostics.DebuggerStepThroughAttribute]
+    public static void StepThrougBp()
+    {
+        var a = 0;
+        a++;
+        var b = 1;
+    }
+
+    [System.Diagnostics.DebuggerStepThroughAttribute]
+    public static void StepThrougUserBp()
+    {
+        System.Diagnostics.Debugger.Break();
+    }
+
+    public static void RunStepThrough()
+    {
+        StepThrougBp();
+        StepThrougUserBp();
+    }
+
+    [System.Diagnostics.DebuggerNonUserCode]
+    public static void NonUserCodeBp()
+    {
+        var a = 0;
+        a++;
+        var b = 1;
+    }
+
+    [System.Diagnostics.DebuggerNonUserCode]
+    public static void NonUserCodeUserBp()
+    {
+        System.Diagnostics.Debugger.Break();
+    }
+
+    public static void RunNonUserCode()
+    {
+        NonUserCodeBp();
+        NonUserCodeUserBp();
+    }
+
+    [System.Diagnostics.DebuggerStepperBoundary]
+    public static void BoundaryBp()
+    {
+        var a = 5;
+    }
+
+    [System.Diagnostics.DebuggerStepperBoundary]
+    public static void BoundaryUserBp()
+    {
+        System.Diagnostics.Debugger.Break();
+    }
+
+    [System.Diagnostics.DebuggerNonUserCode]
+    public static void NonUserCodeForBoundaryEscape(Action boundaryTestFun)
+    {
+        boundaryTestFun();
+    }
+
+    public static void RunNoBoundary()
+    {
+        NonUserCodeForBoundaryEscape(DebuggerAttribute.BoundaryBp);
+        NonUserCodeForBoundaryEscape(DebuggerAttribute.BoundaryUserBp);
+    }
+
+    [System.Diagnostics.DebuggerStepThroughAttribute]
+    [System.Diagnostics.DebuggerHidden]
+    public static void StepThroughWithHiddenBp()
+    {
+        var a = 9;
+    }
+
+    [System.Diagnostics.DebuggerStepThroughAttribute]
+    [System.Diagnostics.DebuggerHidden]
+    public static void StepThroughWithHiddenUserBp()
+    {
+        System.Diagnostics.Debugger.Break();
+    }
+
+    public static void RunStepThroughWithHidden()
+    {
+        StepThroughWithHiddenBp();
+        StepThroughWithHiddenUserBp();
+    }
+
+    [System.Diagnostics.DebuggerStepThroughAttribute]
+    [System.Diagnostics.DebuggerNonUserCode]
+    public static void StepThroughWithNonUserCodeBp()
+    {
+        var a = 0;
+        a++;
+        var b = 1;
+    }
+
+    [System.Diagnostics.DebuggerStepThroughAttribute]
+    [System.Diagnostics.DebuggerNonUserCode]
+    public static void StepThroughWithNonUserCodeUserBp()
+    {
+        System.Diagnostics.Debugger.Break();
+    }
+
+    public static void RunStepThroughWithNonUserCode()
+    {
+        StepThroughWithNonUserCodeBp();
+        StepThroughWithNonUserCodeUserBp();
+    }
+
+    [System.Diagnostics.DebuggerNonUserCode]
+    [System.Diagnostics.DebuggerHidden]
+    public static void NonUserCodeWithHiddenBp()
+    {
+        var a = 9;
+    }
+
+    [System.Diagnostics.DebuggerNonUserCode]
+    [System.Diagnostics.DebuggerHidden]
+    public static void NonUserCodeWithHiddenUserBp()
+    {
+        System.Diagnostics.Debugger.Break();
+    }
+
+    public static void RunNonUserCodeWithHidden()
+    {
+        NonUserCodeWithHiddenBp();
+        NonUserCodeWithHiddenUserBp();
+    }
 }
 
 public class DebugTypeFull
 {
-    public static void CallToEvaluateLocal(string asm_base64, string pdb_base64)
+    public static void CallToEvaluateLocal()
     {
         var asm = System.Reflection.Assembly.LoadFrom("debugger-test-with-full-debug-type.dll");
         var myType = asm.GetType("DebuggerTests.ClassToInspectWithDebugTypeFull");
@@ -823,166 +965,6 @@
         var a = myMethod.Invoke(new object[]{});
         System.Diagnostics.Debugger.Break();
     }
-=======
-}
-
-public class DebuggerAttribute
-{
-    [System.Diagnostics.DebuggerHidden]
-    public static void HiddenMethod()
-    {
-        var a = 9;
-    }
-
-    [System.Diagnostics.DebuggerHidden]
-    public static void HiddenMethodUserBreak()
-    {
-        System.Diagnostics.Debugger.Break();
-    }
-
-    public static void RunDebuggerHidden()
-    {
-        HiddenMethod();
-        HiddenMethodUserBreak();
-    }
-    
-    [System.Diagnostics.DebuggerStepThroughAttribute]
-    public static void StepThrougBp()
-    {
-        var a = 0;
-        a++;
-        var b = 1;
-    }
-
-    [System.Diagnostics.DebuggerStepThroughAttribute]
-    public static void StepThrougUserBp()
-    {
-        System.Diagnostics.Debugger.Break();
-    }
-
-    public static void RunStepThrough()
-    {
-        StepThrougBp();
-        StepThrougUserBp();
-    }
-
-    [System.Diagnostics.DebuggerNonUserCode]
-    public static void NonUserCodeBp()
-    {
-        var a = 0;
-        a++;
-        var b = 1;
-    }
-
-    [System.Diagnostics.DebuggerNonUserCode]
-    public static void NonUserCodeUserBp()
-    {
-        System.Diagnostics.Debugger.Break();
-    }
-
-    public static void RunNonUserCode()
-    {
-        NonUserCodeBp();
-        NonUserCodeUserBp();
-    }
-
-    [System.Diagnostics.DebuggerStepperBoundary]
-    public static void BoundaryBp()
-    {
-        var a = 5;
-    }
-
-    [System.Diagnostics.DebuggerStepperBoundary]
-    public static void BoundaryUserBp()
-    {
-        System.Diagnostics.Debugger.Break();
-    }
-
-    [System.Diagnostics.DebuggerNonUserCode]
-    public static void NonUserCodeForBoundaryEscape(Action boundaryTestFun)
-    {
-        boundaryTestFun();
-    }
-
-    public static void RunNoBoundary()
-    {
-        NonUserCodeForBoundaryEscape(DebuggerAttribute.BoundaryBp);
-        NonUserCodeForBoundaryEscape(DebuggerAttribute.BoundaryUserBp);
-    }
-
-    [System.Diagnostics.DebuggerStepThroughAttribute]
-    [System.Diagnostics.DebuggerHidden]
-    public static void StepThroughWithHiddenBp()
-    {
-        var a = 9;
-    }
-
-    [System.Diagnostics.DebuggerStepThroughAttribute]
-    [System.Diagnostics.DebuggerHidden]
-    public static void StepThroughWithHiddenUserBp()
-    {
-        System.Diagnostics.Debugger.Break();
-    }
-
-    public static void RunStepThroughWithHidden()
-    {
-        StepThroughWithHiddenBp();
-        StepThroughWithHiddenUserBp();
-    }
-
-    [System.Diagnostics.DebuggerStepThroughAttribute]
-    [System.Diagnostics.DebuggerNonUserCode]
-    public static void StepThroughWithNonUserCodeBp()
-    {
-        var a = 0;
-        a++;
-        var b = 1;
-    }
-
-    [System.Diagnostics.DebuggerStepThroughAttribute]
-    [System.Diagnostics.DebuggerNonUserCode]
-    public static void StepThroughWithNonUserCodeUserBp()
-    {
-        System.Diagnostics.Debugger.Break();
-    }
-
-    public static void RunStepThroughWithNonUserCode()
-    {
-        StepThroughWithNonUserCodeBp();
-        StepThroughWithNonUserCodeUserBp();
-    }
-
-    [System.Diagnostics.DebuggerNonUserCode]
-    [System.Diagnostics.DebuggerHidden]
-    public static void NonUserCodeWithHiddenBp()
-    {
-        var a = 9;
-    }
-
-    [System.Diagnostics.DebuggerNonUserCode]
-    [System.Diagnostics.DebuggerHidden]
-    public static void NonUserCodeWithHiddenUserBp()
-    {
-        System.Diagnostics.Debugger.Break();
-    }
-
-    public static void RunNonUserCodeWithHidden()
-    {
-        NonUserCodeWithHiddenBp();
-        NonUserCodeWithHiddenUserBp();
-    }
-}
-
-public class DebugTypeFull
-{
-    public static void CallToEvaluateLocal()
-    {
-        var asm = System.Reflection.Assembly.LoadFrom("debugger-test-with-full-debug-type.dll");
-        var myType = asm.GetType("DebuggerTests.ClassToInspectWithDebugTypeFull");
-        var myMethod = myType.GetConstructor(new Type[] { });
-        var a = myMethod.Invoke(new object[]{});
-        System.Diagnostics.Debugger.Break();
-    }
 }
 
 public class TestHotReloadUsingSDB {
@@ -1009,5 +991,4 @@
             var myMethod = myType.GetMethod(methodName);
             myMethod.Invoke(null, null);
         }
->>>>>>> eb51b02b
 }