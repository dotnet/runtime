--- conflicted
+++ resolved
@@ -59,7 +59,6 @@
     }
 }
 
-<<<<<<< HEAD
 public class WeatherForecast
 {
     public DateTime Date { get; set; }
@@ -94,7 +93,9 @@
             Console.WriteLine($"error {ex}");
             return;
         }
-=======
+    }
+}
+
 public class TestParent2
 {
     public int k = 30;
@@ -119,6 +120,5 @@
     {
         TestChild test = new TestChild();
         Debugger.Break();
->>>>>>> 71f91918
     }
 }