--- conflicted
+++ resolved
@@ -6,20 +6,14 @@
     <RunAnalyzers>false</RunAnalyzers>
     <WasmBuildAppDependsOn>PrepareForWasmBuildApp;$(WasmBuildAppDependsOn)</WasmBuildAppDependsOn>
     <WasmGenerateAppBundle>true</WasmGenerateAppBundle>
-<<<<<<< HEAD
-=======
     <OutputType>library</OutputType>
     <WasmEmitSymbolMap>true</WasmEmitSymbolMap>
->>>>>>> eb51b02b
   </PropertyGroup>
 
   <ItemGroup>
     <WasmExtraFilesToDeploy Include="debugger-driver.html" />
     <WasmExtraFilesToDeploy Include="non-wasm-page.html" />
-<<<<<<< HEAD
-=======
     <WasmExtraFilesToDeploy Include="wasm-page-without-assets.html" />
->>>>>>> eb51b02b
     <WasmExtraFilesToDeploy Include="other.js" />
     <WasmExtraFilesToDeploy Include="weather.json" />
 
@@ -31,10 +25,7 @@
     <ProjectReference Include="..\debugger-test-with-source-link\debugger-test-with-source-link.csproj" Private="true"/>
     <ProjectReference Include="..\ApplyUpdateReferencedAssembly\ApplyUpdateReferencedAssembly.csproj" />
     <ProjectReference Include="..\debugger-test-with-full-debug-type\debugger-test-with-full-debug-type.csproj" Private="true"/>
-<<<<<<< HEAD
-=======
     <ProjectReference Include="..\debugger-test-special-char-in-path-#@\debugger-test-special-char-in-path.csproj" Private="true"/>
->>>>>>> eb51b02b
   </ItemGroup>
 
   <Target Name="PrepareForWasmBuildApp" DependsOnTargets="Build">
@@ -42,11 +33,7 @@
            Text="Cannot find %24(MicrosoftNetCoreAppRuntimePackRidDir)=$(MicrosoftNetCoreAppRuntimePackRidDir)native. Make sure to set the runtime configuration with %24(RuntimeConfiguration). Current value: $(RuntimeConfiguration)" />
 
     <PropertyGroup>
-<<<<<<< HEAD
-      <EnableDefaultWasmAssembliesToBundle>false</EnableDefaultWasmAssembliesToBundle>  
-=======
       <EnableDefaultWasmAssembliesToBundle>false</EnableDefaultWasmAssembliesToBundle>    
->>>>>>> eb51b02b
       <WasmAppDir>$(AppDir)</WasmAppDir>
       <WasmMainJSPath>debugger-main.js</WasmMainJSPath>
       <!-- like is used on blazor -->
