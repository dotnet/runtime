<!doctype html>
<html lang="en-us">

<head>
</head>

<body>
	<script type='text/javascript'>
		var App = {
<<<<<<< HEAD
			init: function () {
				console.debug ("mono_wasm_runtime_ready", "fe00e07a-5519-4dfe-b35a-f867dbaf2e28");
				MONO.loaded_files = null;
			},
=======
			init: function () { },
>>>>>>> 59d56cc0
		};
		function reload_wasm_page() {
			window.location.replace("http://localhost:9400/debugger-driver.html");
		}
	</script>
	<script type="module" src="debugger-main.js"></script>
	<script type="text/javascript" src="other.js"></script>

	Stuff goes here
</body>

</html><|MERGE_RESOLUTION|>--- conflicted
+++ resolved
@@ -7,16 +7,11 @@
 <body>
 	<script type='text/javascript'>
 		var App = {
-<<<<<<< HEAD
 			init: function () {
 				console.debug ("mono_wasm_runtime_ready", "fe00e07a-5519-4dfe-b35a-f867dbaf2e28");
-				MONO.loaded_files = null;
 			},
-=======
-			init: function () { },
->>>>>>> 59d56cc0
 		};
-		function reload_wasm_page() {
+		function reload_wasm_page () {
 			window.location.replace("http://localhost:9400/debugger-driver.html");
 		}
 	</script>
