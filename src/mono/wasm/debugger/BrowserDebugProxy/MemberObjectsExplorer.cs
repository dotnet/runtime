﻿// Licensed to the .NET Foundation under one or more agreements.
// The .NET Foundation licenses this file to you under the MIT license.

using System;
using System.Collections;
using System.Collections.Generic;
using System.Diagnostics;
using System.IO;
using System.Linq;
using System.Reflection;
using System.Text;
using System.Threading;
using System.Threading.Tasks;
using Microsoft.CodeAnalysis.CSharp.Syntax;
using Microsoft.WebAssembly.Diagnostics;
using Newtonsoft.Json.Linq;

namespace BrowserDebugProxy
{
    internal static class MemberObjectsExplorer
    {
        private static bool IsACollectionType(string typeName)
            => typeName is not null &&
                    (typeName.StartsWith("System.Collections.Generic", StringComparison.Ordinal) ||
                    typeName.EndsWith("[]", StringComparison.Ordinal));

        private static string GetNamePrefixForValues(string memberName, string typeName, bool isOwn, DebuggerBrowsableState? state)
        {
            if (isOwn || state != DebuggerBrowsableState.RootHidden)
                return memberName;

            string justClassName = Path.GetExtension(typeName);
            if (justClassName[0] == '.')
                justClassName = justClassName[1..];
            return $"{memberName} ({justClassName})";
        }

        private static async Task<JObject> ReadFieldValue(
            MonoSDBHelper sdbHelper,
            MonoBinaryReader reader,
            FieldTypeClass field,
            int objectId,
            TypeInfoWithDebugInformation typeInfo,
            int fieldValueType,
            bool isOwn,
            int parentTypeId,
            GetObjectCommandOptions getObjectOptions,
            CancellationToken token)
        {
            var fieldValue = await sdbHelper.ValueCreator.ReadAsVariableValue(
                reader,
                field.Name,
                token,
                isOwn: isOwn,
                field.TypeId,
                getObjectOptions.HasFlag(GetObjectCommandOptions.ForDebuggerDisplayAttribute));

            var typeFieldsBrowsableInfo = typeInfo?.Info?.DebuggerBrowsableFields;
            var typePropertiesBrowsableInfo = typeInfo?.Info?.DebuggerBrowsableProperties;

            if (!typeFieldsBrowsableInfo.TryGetValue(field.Name, out DebuggerBrowsableState? state))
            {
                // for backing fields, we are getting it from the properties
                typePropertiesBrowsableInfo.TryGetValue(field.Name, out state);
            }
<<<<<<< HEAD
            fieldValue[ProxyInternalUseProperty.State.ToUnderscoredString()] = state?.ToString();

            fieldValue[ProxyInternalUseProperty.Section.ToUnderscoredString()] = field.Attributes switch
            {
                FieldAttributes.Private => "private",
                _ => "result"
            };
=======
            fieldValue["__state"] = state?.ToString();
            fieldValue["__section"] = field.Attributes.HasFlag(FieldAttributes.Private)
                ? "private" : "result";
>>>>>>> 5c8aade5

            if (field.IsBackingField)
            {
                fieldValue[ProxyInternalUseProperty.IsBackingField.ToUnderscoredString()] = true;
                fieldValue[ProxyInternalUseProperty.ParentTypeId.ToUnderscoredString()] = parentTypeId;
            }
            if (field.Attributes.HasFlag(FieldAttributes.Static))
                fieldValue[ProxyInternalUseProperty.IsStatic.ToUnderscoredString()] = true;

            if (getObjectOptions.HasFlag(GetObjectCommandOptions.WithSetter))
            {
                var command_params_writer_to_set = new MonoBinaryWriter();
                command_params_writer_to_set.Write(objectId);
                command_params_writer_to_set.Write(1);
                command_params_writer_to_set.Write(field.Id);
                var (data, length) = command_params_writer_to_set.ToBase64();

                fieldValue.Add("set", JObject.FromObject(new
                {
                    commandSet = CommandSet.ObjectRef,
                    command = CmdObject.RefSetValues,
                    buffer = data,
                    valtype = fieldValueType,
                    length = length,
                    id = MonoSDBHelper.GetNewId()
                }));
            }

            return fieldValue;
        }

        private static async Task<JArray> GetRootHiddenChildren(
            MonoSDBHelper sdbHelper,
            JObject root,
            string rootNamePrefix,
            string rootTypeName,
            GetObjectCommandOptions getCommandOptions,
            bool includeStatic,
            CancellationToken token)
        {
            var rootValue = root?["value"] ?? root["get"];

            if (rootValue?["subtype"]?.Value<string>() == "null")
                return new JArray();

            var type = rootValue?["type"]?.Value<string>();
            if (type != "object" && type != "function")
                return new JArray();

            if (!DotnetObjectId.TryParse(rootValue?["objectId"]?.Value<string>(), out DotnetObjectId rootObjectId))
                throw new Exception($"Cannot parse object id from {root} for {rootNamePrefix}");

            // if it's an accessor
            if (root["get"] != null)
                return await GetRootHiddenChildrenForProperty();

            if (rootValue?["type"]?.Value<string>() != "object")
                return new JArray();

            int? maxSize = null;

            // unpack object/valuetype
            if (rootObjectId.Scheme is "object" or "valuetype")
            {
                GetMembersResult members;
                if (rootObjectId.Scheme is "valuetype")
                {
                    var valType = sdbHelper.GetValueTypeClass(rootObjectId.Value);
                    if (valType == null || valType.IsEnum)
                        return new JArray();
                    members = await valType.GetMemberValues(sdbHelper, getCommandOptions, false, includeStatic, token);
                }
                else members = await GetObjectMemberValues(sdbHelper, rootObjectId.Value, getCommandOptions, token, false, includeStatic);

                if (!IsACollectionType(rootTypeName))
                {
                    // is a class/valuetype with members
                    var resultValue = members.Flatten();
                    foreach (var item in resultValue)
                        item["name"] = $"{rootNamePrefix}.{item["name"]}";
                    return resultValue;
                }
                else
                {
                    // a collection - expose elements to be of array scheme
                    var memberNamedItems = members
                        .FirstOrDefault(m => m["name"]?.Value<string>() == "Items" || m["name"]?.Value<string>() == "_items");
                    // sometimes items have dummy empty elements added after real items
                    maxSize = members.FirstOrDefault(m => m["name"]?.Value<string>() == "_size")?["value"]?["value"]?.Value<int>();
                    if (memberNamedItems is not null &&
                        (DotnetObjectId.TryParse(memberNamedItems["value"]?["objectId"]?.Value<string>(), out DotnetObjectId itemsObjectId)) &&
                        itemsObjectId.Scheme == "array")
                    {
                        rootObjectId = itemsObjectId;
                    }
                }
            }

            if (rootObjectId.Scheme == "array")
            {
                JArray resultValue = await sdbHelper.GetArrayValues(rootObjectId.Value, token);
                if (maxSize is not null)
                    resultValue = new JArray(resultValue.Take(maxSize.Value));

                // root hidden item name has to be unique, so we concatenate the root's name to it
                foreach (var item in resultValue)
                    item["name"] = $"{rootNamePrefix}[{item["name"]}]";

                return resultValue;
            }
            else
            {
                return new JArray();
            }

            async Task<JArray> GetRootHiddenChildrenForProperty()
            {
                var resMethod = await sdbHelper.InvokeMethod(rootObjectId, token);
                return await GetRootHiddenChildren(sdbHelper, resMethod, rootNamePrefix, rootTypeName, getCommandOptions, includeStatic, token);
            }
        }

        public static Task<GetMembersResult> GetTypeMemberValues(
            MonoSDBHelper sdbHelper,
            DotnetObjectId dotnetObjectId,
            GetObjectCommandOptions getObjectOptions,
            CancellationToken token,
            bool sortByAccessLevel = false,
            bool includeStatic = false)
            => dotnetObjectId.IsValueType
                    ? GetValueTypeMemberValues(sdbHelper, dotnetObjectId.Value, getObjectOptions, token, sortByAccessLevel, includeStatic)
                    : GetObjectMemberValues(sdbHelper, dotnetObjectId.Value, getObjectOptions, token, sortByAccessLevel, includeStatic);

        public static async Task<JArray> ExpandFieldValues(
            MonoSDBHelper sdbHelper,
            DotnetObjectId id,
            int containerTypeId,
            int parentTypeId,
            IReadOnlyList<FieldTypeClass> fields,
            GetObjectCommandOptions getCommandOptions,
            bool isOwn,
            bool includeStatic,
            CancellationToken token)
        {
            JArray fieldValues = new JArray();
            if (fields.Count == 0)
                return fieldValues;

            if (getCommandOptions.HasFlag(GetObjectCommandOptions.ForDebuggerProxyAttribute))
                fields = fields.Where(field => field.IsNotPrivate).ToList();

            using var commandParamsWriter = new MonoBinaryWriter();
            commandParamsWriter.Write(id.Value);
            commandParamsWriter.Write(fields.Count);
            foreach (var field in fields)
                commandParamsWriter.Write(field.Id);
            MonoBinaryReader retDebuggerCmdReader = id.IsValueType
                                                    ? await sdbHelper.SendDebuggerAgentCommand(CmdType.GetValues, commandParamsWriter, token) :
                                                    await sdbHelper.SendDebuggerAgentCommand(CmdObject.RefGetValues, commandParamsWriter, token);

            var typeInfo = await sdbHelper.GetTypeInfo(containerTypeId, token);

            int numFieldsRead = 0;
            foreach (FieldTypeClass field in fields)
            {
                long initialPos = retDebuggerCmdReader.BaseStream.Position;
                int valtype = retDebuggerCmdReader.ReadByte();
                retDebuggerCmdReader.BaseStream.Position = initialPos;

                JObject fieldValue = await ReadFieldValue(sdbHelper, retDebuggerCmdReader, field, id.Value, typeInfo, valtype, isOwn, parentTypeId, getCommandOptions, token);
                numFieldsRead++;

                if (typeInfo.Info.IsNonUserCode && getCommandOptions.HasFlag(GetObjectCommandOptions.JustMyCode) && field.Attributes.HasFlag(FieldAttributes.Private))
                    continue;

                if (!Enum.TryParse(fieldValue["__state"].Value<string>(), out DebuggerBrowsableState fieldState)
                    || fieldState == DebuggerBrowsableState.Collapsed)
                {
                    fieldValues.Add(fieldValue);
                    continue;
                }

                if (fieldState == DebuggerBrowsableState.Never)
                    continue;

                string namePrefix = field.Name;
                string containerTypeName = await sdbHelper.GetTypeName(containerTypeId, token);
                namePrefix = GetNamePrefixForValues(field.Name, containerTypeName, isOwn, fieldState);
                string typeName = await sdbHelper.GetTypeName(field.TypeId, token);

                var enumeratedValues = await GetRootHiddenChildren(
                    sdbHelper, fieldValue, namePrefix, typeName, getCommandOptions, includeStatic, token);
                if (enumeratedValues != null)
                    fieldValues.AddRange(enumeratedValues);
            }

            if (numFieldsRead != fields.Count)
                throw new Exception($"Bug: Got {numFieldsRead} instead of expected {fields.Count} field values");

            return fieldValues;
        }

        public static Task<GetMembersResult> GetValueTypeMemberValues(
            MonoSDBHelper sdbHelper, int valueTypeId, GetObjectCommandOptions getCommandOptions, CancellationToken token, bool sortByAccessLevel = false, bool includeStatic = false)
        {
            return sdbHelper.ValueCreator.TryGetValueTypeById(valueTypeId, out ValueTypeClass valueType)
                ? valueType.GetMemberValues(sdbHelper, getCommandOptions, sortByAccessLevel, includeStatic, token)
                : throw new ArgumentException($"Could not find any valuetype with id: {valueTypeId}", nameof(valueTypeId));
        }

        public static async Task<JArray> GetExpandedMemberValues(
            MonoSDBHelper sdbHelper,
            string typeName,
            string namePrefix,
            JObject value,
            DebuggerBrowsableState? state,
            bool includeStatic,
            CancellationToken token)
        {
            if (state is DebuggerBrowsableState.RootHidden)
            {
                if (namePrefix == "valueTypeEnumRootHidden")
                    Console.WriteLine($"namePrefix = {namePrefix}; typeName = {typeName}");
                if (MonoSDBHelper.IsPrimitiveType(typeName))
                    return GetHiddenElement();

                return await GetRootHiddenChildren(sdbHelper, value, namePrefix, typeName, GetObjectCommandOptions.None, includeStatic, token);

            }
            else if (state is DebuggerBrowsableState.Never)
            {
                return GetHiddenElement();
            }
            return new JArray(value);

            JArray GetHiddenElement()
            {
                return new JArray(JObject.FromObject(new
                {
                    name = namePrefix,
                    __hidden = true
                }));
            }
        }

        public static async Task<Dictionary<string, JObject>> ExpandPropertyValues(
            MonoSDBHelper sdbHelper,
            int typeId,
            string typeName,
            ArraySegment<byte> getterParamsBuffer,
            GetObjectCommandOptions getCommandOptions,
            DotnetObjectId objectId,
            bool isValueType,
            bool isOwn,
            CancellationToken token,
            Dictionary<string, JObject> allMembers,
            bool includeStatic,
            int parentTypeId = -1)
        {
            using var retDebuggerCmdReader = await sdbHelper.GetTypePropertiesReader(typeId, token);
            if (retDebuggerCmdReader == null)
                return null;

            var nProperties = retDebuggerCmdReader.ReadInt32();
            var typeInfo = await sdbHelper.GetTypeInfo(typeId, token);
            var typePropertiesBrowsableInfo = typeInfo?.Info?.DebuggerBrowsableProperties;
            var parentSuffix = typeName.Split('.')[^1];

            GetMembersResult ret = new();
            for (int i = 0; i < nProperties; i++)
            {
                retDebuggerCmdReader.ReadInt32(); //propertyId
                string propName = retDebuggerCmdReader.ReadString();
                var getMethodId = retDebuggerCmdReader.ReadInt32();
                retDebuggerCmdReader.ReadInt32(); //setmethod
                var attrs = (PropertyAttributes)retDebuggerCmdReader.ReadInt32(); //attrs
                if (getMethodId == 0 || await sdbHelper.GetParamCount(getMethodId, token) != 0)
                    continue;
                bool isStatic = await sdbHelper.MethodIsStatic(getMethodId, token);
                if (!includeStatic && isStatic)
                    continue;

                MethodInfoWithDebugInformation getterInfo = await sdbHelper.GetMethodInfo(getMethodId, token);
                MethodAttributes getterAttrs = getterInfo.Info.Attributes;
                MethodAttributes getterMemberAccessAttrs = getterAttrs & MethodAttributes.MemberAccessMask;
                MethodAttributes vtableLayout = getterAttrs & MethodAttributes.VtableLayoutMask;

                if (typeInfo.Info.IsNonUserCode && getCommandOptions.HasFlag(GetObjectCommandOptions.JustMyCode) && getterMemberAccessAttrs == MethodAttributes.Private)
                    continue;

                bool isNewSlot = (vtableLayout & MethodAttributes.NewSlot) == MethodAttributes.NewSlot;

                typePropertiesBrowsableInfo.TryGetValue(propName, out DebuggerBrowsableState? state);

                // handle parents' members:
                if (!allMembers.TryGetValue(propName, out JObject existingMember))
                {
                    // new member
                    await AddProperty(getMethodId, parentTypeId, state, propName, getterMemberAccessAttrs, isStatic, isNewSlot: isNewSlot);
                    continue;
                }

                bool isExistingMemberABackingField = existingMember[ProxyInternalUseProperty.IsBackingField.ToUnderscoredString()]?.Value<bool>() == true;
                if (isOwn && !isExistingMemberABackingField)
                {
                    // repeated propname on the same type! cannot happen
                    throw new Exception($"Internal Error: should not happen. propName: {propName}. Existing all members: {string.Join(",", allMembers.Keys)}");
                }

                bool isExistingMemberABackingFieldOwnedByThisType = isExistingMemberABackingField && existingMember[ProxyInternalUseProperty.Owner.ToUnderscoredString()]?.Value<string>() == typeName;
                if (isExistingMemberABackingField && (isOwn || isExistingMemberABackingFieldOwnedByThisType))
                {
                    // this is the property corresponding to the backing field in *this* type
                    // `isOwn` would mean that this is the first type that we are looking at
                    await UpdateBackingFieldWithPropertyAttributes(existingMember, propName, getterMemberAccessAttrs, state);
                    continue;
                }

                var overriddenOrHiddenPropName = $"{propName} ({parentSuffix})";
                if (isNewSlot)
                {
                    // this has `new` keyword if it is newSlot but direct child was not a newSlot:
                    var child = allMembers.FirstOrDefault(
                        kvp => (kvp.Key == propName || kvp.Key.StartsWith($"{propName} (")) && kvp.Value[ProxyInternalUseProperty.ParentTypeId.ToUnderscoredString()]?.Value<int>() == typeId).Value;
                    bool wasOverriddenByDerivedType = child != null && child[ProxyInternalUseProperty.IsNewSlot.ToUnderscoredString()]?.Value<bool>() != true;
                    if (wasOverriddenByDerivedType)
                    {
                        /*
                         * property was overridden by a derived type member. We want to show
                         * only the overridden members. So, remove the backing field
                         * for this auto-property that was added, with the type name suffix
                         *
                         * Two cases:
                         * 1. auto-prop in base, overridden by auto-prop in derived
                         * 2. auto-prop in base, overridden by prop in derived
                         *
                         *    And in both cases we want to remove the backing field for the auto-prop for
                         *      *this* base type
                         */
                        allMembers.Remove(overriddenOrHiddenPropName);
                        continue;
                    }
                }

                /*
                 * property was *hidden* by a derived type member. In this case, we
                 * want to show *both* the members
                 */

                JObject backingFieldForHiddenProp = allMembers.GetValueOrDefault(overriddenOrHiddenPropName);
                if (backingFieldForHiddenProp is null || backingFieldForHiddenProp[ProxyInternalUseProperty.IsBackingField.ToUnderscoredString()]?.Value<bool>() != true)
                {
                    // hiding with a non-auto property, so nothing to adjust
                    // add the new property
                    await AddProperty(getMethodId, parentTypeId, state, overriddenOrHiddenPropName, getterMemberAccessAttrs, isStatic, isNewSlot: isNewSlot);
                    continue;
                }

                await UpdateBackingFieldWithPropertyAttributes(backingFieldForHiddenProp, overriddenOrHiddenPropName, getterMemberAccessAttrs, state);
            }

            return allMembers;

            async Task UpdateBackingFieldWithPropertyAttributes(JObject backingField, string autoPropName, MethodAttributes getterMemberAccessAttrs, DebuggerBrowsableState? state)
            {
                backingField[ProxyInternalUseProperty.Section.ToUnderscoredString()] = getterMemberAccessAttrs switch
                {
                    MethodAttributes.Private => "private",
                    _ => "result"
                };
                backingField[ProxyInternalUseProperty.State.ToUnderscoredString()] = state?.ToString();

                if (state is null)
                    return;

                string namePrefix = GetNamePrefixForValues(autoPropName, typeName, isOwn, state);
                string backingPropTypeName = backingField["value"]?["className"]?.Value<string>();
                var expanded = await GetExpandedMemberValues(
                    sdbHelper, backingPropTypeName, namePrefix, backingField, state, includeStatic, token);
                backingField.Remove();
                allMembers.Remove(autoPropName);
                foreach (JObject evalue in expanded)
                    allMembers[evalue["name"].Value<string>()] = evalue;
            }

            async Task AddProperty(
                int getMethodId,
                int parentTypeId,
                DebuggerBrowsableState? state,
                string propNameWithSufix,
                MethodAttributes getterAttrs,
                bool isPropertyStatic,
                bool isNewSlot)
            {
                string returnTypeName = await sdbHelper.GetReturnType(getMethodId, token);
                JObject propRet = null;
                if (getCommandOptions.HasFlag(GetObjectCommandOptions.AutoExpandable) || getCommandOptions.HasFlag(GetObjectCommandOptions.ForDebuggerProxyAttribute) || (state is DebuggerBrowsableState.RootHidden && IsACollectionType(returnTypeName)))
                {
                    try
                    {
                        propRet = await sdbHelper.InvokeMethod(getterParamsBuffer, getMethodId, token, name: propNameWithSufix);
                    }
                    catch (Exception)
                    {
                        propRet = GetNotAutoExpandableObject(getMethodId, propNameWithSufix, isPropertyStatic);
                    }
                }
                else
                {
                    propRet = GetNotAutoExpandableObject(getMethodId, propNameWithSufix, isPropertyStatic);
                }

                propRet["isOwn"] = isOwn;
                propRet[ProxyInternalUseProperty.Section.ToUnderscoredString()] = getterAttrs switch
                {
                    MethodAttributes.Private => "private",
                    _ => "result"
                };
                propRet[ProxyInternalUseProperty.State.ToUnderscoredString()] = state?.ToString();
                if (parentTypeId != -1)
                {
                    propRet[ProxyInternalUseProperty.ParentTypeId.ToUnderscoredString()] = parentTypeId;
                    propRet[ProxyInternalUseProperty.IsNewSlot.ToUnderscoredString()] = isNewSlot;
                }

                string namePrefix = GetNamePrefixForValues(propNameWithSufix, typeName, isOwn, state);
                var expandedMembers = await GetExpandedMemberValues(
                    sdbHelper, returnTypeName, namePrefix, propRet, state, includeStatic, token);
                foreach (var member in expandedMembers)
                {
                    var key = member["name"]?.Value<string>();
                    if (key != null)
                    {
                        allMembers.TryAdd(key, member as JObject);
                    }
                }
            }

            JObject GetNotAutoExpandableObject(int methodId, string propertyName, bool isStatic)
            {
                JObject methodIdArgs = JObject.FromObject(new
                {
                    isStatic = isStatic,
                    containerId = isStatic ? typeId : objectId.Value,
                    isValueType = isValueType,
                    methodId = methodId
                });

                return JObject.FromObject(new
                {
                    get = new
                    {
                        type = "function",
                        objectId = $"dotnet:method:{methodIdArgs.ToString(Newtonsoft.Json.Formatting.None)}",
                        className = "Function",
                        description = "get " + propertyName + " ()"
                    },
                    name = propertyName
                });
            }
        }

        public static async Task<GetMembersResult> GetObjectMemberValues(
            MonoSDBHelper sdbHelper,
            int objectId,
            GetObjectCommandOptions getCommandType,
            CancellationToken token,
            bool sortByAccessLevel = false,
            bool includeStatic = false)
        {
            if (await sdbHelper.IsDelegate(objectId, token))
            {
                var description = await sdbHelper.GetDelegateMethodDescription(objectId, token);
                var objValues = JObject.FromObject(new
                {
                    value = new
                    {
                        type = "symbol",
                        value = description,
                        description
                    },
                    name = "Target"
                });

                return GetMembersResult.FromValues(new List<JObject>() { objValues });
            }

            // 1
            var typeIdsIncludingParents = await sdbHelper.GetTypeIdsForObject(objectId, true, token);

            // 2
            if (!getCommandType.HasFlag(GetObjectCommandOptions.ForDebuggerDisplayAttribute))
            {
                GetMembersResult debuggerProxy = await sdbHelper.GetValuesFromDebuggerProxyAttribute(objectId, typeIdsIncludingParents[0], token);
                if (debuggerProxy != null)
                    return debuggerProxy;
            }

            // 3. GetProperties
            DotnetObjectId id = new DotnetObjectId("object", objectId);
            using var commandParamsObjWriter = new MonoBinaryWriter();
            commandParamsObjWriter.WriteObj(id, sdbHelper);
            ArraySegment<byte> getPropertiesParamBuffer = commandParamsObjWriter.GetParameterBuffer();

            var allMembers = new Dictionary<string, JObject>();
            int typeIdsCnt = typeIdsIncludingParents.Count;
            for (int i = 0; i < typeIdsCnt; i++)
            {
                int typeId = typeIdsIncludingParents[i];

                int parentTypeId = i + 1 < typeIdsCnt ? typeIdsIncludingParents[i + 1] : -1;
                string typeName = await sdbHelper.GetTypeName(typeId, token);
                // 0th id is for the object itself, and then its ancestors
                bool isOwn = i == 0;

                IReadOnlyList<FieldTypeClass> thisTypeFields = await sdbHelper.GetTypeFields(typeId, token);
                if (!includeStatic)
                    thisTypeFields = thisTypeFields.Where(f => !f.Attributes.HasFlag(FieldAttributes.Static)).ToList();

                if (thisTypeFields.Count > 0)
                {
                    var allFields = await ExpandFieldValues(
                        sdbHelper, id, typeId, parentTypeId, thisTypeFields, getCommandType, isOwn, includeStatic, token);

                    if (getCommandType.HasFlag(GetObjectCommandOptions.AccessorPropertiesOnly))
                    {
                        foreach (var f in allFields)
                            f[ProxyInternalUseProperty.Hidden.ToUnderscoredString()] = true;
                    }
                    AddOnlyNewFieldValuesByNameTo(allFields, allMembers, typeName, isOwn);
                }

                // skip loading properties if not necessary
                if (!getCommandType.HasFlag(GetObjectCommandOptions.WithProperties))
                    return GetMembersResult.FromValues(allMembers.Values, sortByAccessLevel);

                allMembers = await ExpandPropertyValues(
                    sdbHelper,
                    typeId,
                    typeName,
                    getPropertiesParamBuffer,
                    getCommandType,
                    id,
                    isValueType: false,
                    isOwn,
                    token,
                    allMembers,
                    includeStatic,
                    parentTypeId);

                // ownProperties
                // Note: ownProperties should mean that we return members of the klass itself,
                // but we are going to ignore that here, because otherwise vscode/chrome don't
                // seem to ask for inherited fields at all.
                //if (ownProperties)
                //break;
                /*if (accessorPropertiesOnly)
                    break;*/
            }

            return GetMembersResult.FromValues(allMembers.Values, sortByAccessLevel);

            static void AddOnlyNewFieldValuesByNameTo(JArray namedValues, IDictionary<string, JObject> valuesDict, string typeName, bool isOwn)
            {
                foreach (var item in namedValues)
                {
                    var name = item["name"]?.Value<string>();
                    if (name == null)
                        continue;

                    if (valuesDict.TryAdd(name, item as JObject))
                    {
                        // new member
                        if (item[ProxyInternalUseProperty.IsBackingField.ToUnderscoredString()]?.Value<bool>() == true)
                            item[ProxyInternalUseProperty.Owner.ToUnderscoredString()] = typeName;
                        continue;
                    }

                    if (isOwn)
                        throw new Exception($"Internal Error: found an existing member on own type. item: {item}, typeName: {typeName}");

                    var parentSuffix = typeName.Split('.')[^1];
                    var parentMemberName = $"{name} ({parentSuffix})";
                    valuesDict.Add(parentMemberName, item as JObject);
                    item["name"] = parentMemberName;
                }
            }
        }

    }

    public enum ProxyInternalUseProperty
    {
        Hidden,
        State,
        Section,
        Owner,
        IsStatic,
        IsNewSlot,
        IsBackingField,
        ParentTypeId
    }

    internal sealed class GetMembersResult
    {
        // public / protected / internal:
        public JArray Result { get; set; }
        // private:
        public JArray PrivateMembers { get; set; }

        public JObject JObject => JObject.FromObject(new
        {
            result = Result,
            privateProperties = PrivateMembers
        });

        public GetMembersResult()
        {
            Result = new JArray();
            PrivateMembers = new JArray();
        }

        public GetMembersResult(JArray value, bool sortByAccessLevel)
        {
            var t = FromValues(value, sortByAccessLevel);
            Result = t.Result;
            PrivateMembers = t.PrivateMembers;
        }

        public void CleanUp()
        {
            CleanUpJArray(Result);
            CleanUpJArray(PrivateMembers);
            static void CleanUpJArray(JArray arr)
            {
                foreach(var item in arr)
                {
                    item.Children().Where(x =>
                        x is JProperty p &&
                        p.Name.TryConvertToProxyInternalUseProperty())
                    .ToList()
                    .ForEach(x => x.Remove());
                }
            }
        }

        public static GetMembersResult FromValues(IEnumerable<JToken> values, bool splitMembersByAccessLevel = false) =>
            FromValues(new JArray(values), splitMembersByAccessLevel);

        public static GetMembersResult FromValues(JArray values, bool splitMembersByAccessLevel = false)
        {
            GetMembersResult result = new();
            if (splitMembersByAccessLevel)
            {
                foreach (var member in values)
                    result.Split(member);
                return result;
            }
            result.Result.AddRange(values);
            return result;
        }

        private void Split(JToken member)
        {
            if (member[ProxyInternalUseProperty.Hidden.ToUnderscoredString()]?.Value<bool>() == true)
                return;

            if (member[ProxyInternalUseProperty.Section.ToUnderscoredString()]?.Value<string>() is not string section)
            {
                Result.Add(member);
                return;
            }

            switch (section)
            {
                case "private":
                    PrivateMembers.Add(member);
                    return;
                default:
                    Result.Add(member);
                    return;
            }
        }

        public GetMembersResult Clone() => new GetMembersResult()
        {
            Result = (JArray)Result.DeepClone(),
            PrivateMembers = (JArray)PrivateMembers.DeepClone(),
        };

        public IEnumerable<JToken> Where(Func<JToken, bool> predicate)
        {
            foreach (var item in Result)
            {
                if (predicate(item))
                {
                    yield return item;
                }
            }
            foreach (var item in PrivateMembers)
            {
                if (predicate(item))
                {
                    yield return item;
                }
            }
        }

        internal JToken FirstOrDefault(Func<JToken, bool> p)
            => Result.FirstOrDefault(p)
            ?? PrivateMembers.FirstOrDefault(p);

        internal JArray Flatten()
        {
            var result = new JArray();
            result.AddRange(Result);
            result.AddRange(PrivateMembers);
            return result;
        }
        public override string ToString() => $"{JObject}\n";
    }
}<|MERGE_RESOLUTION|>--- conflicted
+++ resolved
@@ -63,19 +63,9 @@
                 // for backing fields, we are getting it from the properties
                 typePropertiesBrowsableInfo.TryGetValue(field.Name, out state);
             }
-<<<<<<< HEAD
             fieldValue[ProxyInternalUseProperty.State.ToUnderscoredString()] = state?.ToString();
-
-            fieldValue[ProxyInternalUseProperty.Section.ToUnderscoredString()] = field.Attributes switch
-            {
-                FieldAttributes.Private => "private",
-                _ => "result"
-            };
-=======
-            fieldValue["__state"] = state?.ToString();
-            fieldValue["__section"] = field.Attributes.HasFlag(FieldAttributes.Private)
+            fieldValue[ProxyInternalUseProperty.Section.ToUnderscoredString()] = field.Attributes.HasFlag(FieldAttributes.Private)
                 ? "private" : "result";
->>>>>>> 5c8aade5
 
             if (field.IsBackingField)
             {
