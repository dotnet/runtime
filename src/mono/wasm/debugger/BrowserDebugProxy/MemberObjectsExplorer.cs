﻿// Licensed to the .NET Foundation under one or more agreements.
// The .NET Foundation licenses this file to you under the MIT license.

using System;
using System.Collections;
using System.Collections.Generic;
using System.Diagnostics;
using System.IO;
using System.Linq;
using System.Reflection;
using System.Text;
using System.Threading;
using System.Threading.Tasks;
using Microsoft.CodeAnalysis.CSharp.Syntax;
using Microsoft.WebAssembly.Diagnostics;
using Newtonsoft.Json.Linq;

namespace BrowserDebugProxy
{
    internal static class MemberObjectsExplorer
    {
        private static bool IsACollectionType(string typeName)
            => typeName is not null &&
                    (typeName.StartsWith("System.Collections.Generic", StringComparison.Ordinal) ||
                    typeName.EndsWith("[]", StringComparison.Ordinal));

        private static string GetNamePrefixForValues(string memberName, string typeName, bool isOwn, DebuggerBrowsableState? state)
        {
            if (isOwn || state != DebuggerBrowsableState.RootHidden)
                return memberName;

            string justClassName = Path.GetExtension(typeName);
            if (justClassName[0] == '.')
                justClassName = justClassName[1..];
            return $"{memberName} ({justClassName})";
        }

        private static async Task<JObject> ReadFieldValue(
            MonoSDBHelper sdbHelper,
            MonoBinaryReader reader,
            FieldTypeClass field,
            int objectId,
            TypeInfoWithDebugInformation typeInfo,
            int fieldValueType,
            bool isOwn,
            int parentTypeId,
            GetObjectCommandOptions getObjectOptions,
            CancellationToken token)
        {
            var fieldValue = await sdbHelper.ValueCreator.ReadAsVariableValue(
                reader,
                field.Name,
                token,
                isOwn: isOwn,
                field.TypeId,
                getObjectOptions.HasFlag(GetObjectCommandOptions.ForDebuggerDisplayAttribute));

            var typeFieldsBrowsableInfo = typeInfo?.Info?.DebuggerBrowsableFields;
            var typePropertiesBrowsableInfo = typeInfo?.Info?.DebuggerBrowsableProperties;

            if (!typeFieldsBrowsableInfo.TryGetValue(field.Name, out DebuggerBrowsableState? state))
            {
                // for backing fields, we are getting it from the properties
                typePropertiesBrowsableInfo.TryGetValue(field.Name, out state);
            }
            fieldValue["__state"] = state?.ToString();
<<<<<<< HEAD
            fieldValue["__section"] = field.Attributes.HasFlag(FieldAttributes.Private)
                ? "private" : field.Attributes.HasFlag(FieldAttributes.Public)
                ? "result" : "internal";
=======

            fieldValue["__section"] = field.Attributes switch
            {
                FieldAttributes.Private => "private",
                _ => "result"
            };
>>>>>>> 6c2cfa4a

            if (field.IsBackingField)
            {
                fieldValue["__isBackingField"] = true;
                fieldValue["__parentTypeId"] = parentTypeId;
            }
            if (field.Attributes.HasFlag(FieldAttributes.Static))
                fieldValue["__isStatic"] = true;

            if (getObjectOptions.HasFlag(GetObjectCommandOptions.WithSetter))
            {
                var command_params_writer_to_set = new MonoBinaryWriter();
                command_params_writer_to_set.Write(objectId);
                command_params_writer_to_set.Write(1);
                command_params_writer_to_set.Write(field.Id);
                var (data, length) = command_params_writer_to_set.ToBase64();

                fieldValue.Add("set", JObject.FromObject(new
                {
                    commandSet = CommandSet.ObjectRef,
                    command = CmdObject.RefSetValues,
                    buffer = data,
                    valtype = fieldValueType,
                    length = length,
                    id = MonoSDBHelper.GetNewId()
                }));
            }

            return fieldValue;
        }

        private static async Task<JArray> GetRootHiddenChildren(
            MonoSDBHelper sdbHelper,
            JObject root,
            string rootNamePrefix,
            string rootTypeName,
            GetObjectCommandOptions getCommandOptions,
            bool includeStatic,
            CancellationToken token)
        {
            var rootValue = root?["value"] ?? root["get"];

            if (rootValue?["subtype"]?.Value<string>() == "null")
                return new JArray();

            var type = rootValue?["type"]?.Value<string>();
            if (type != "object" && type != "function")
                return new JArray();

            if (!DotnetObjectId.TryParse(rootValue?["objectId"]?.Value<string>(), out DotnetObjectId rootObjectId))
                throw new Exception($"Cannot parse object id from {root} for {rootNamePrefix}");

            // if it's an accessor
            if (root["get"] != null)
                return await GetRootHiddenChildrenForProperty();

            if (rootValue?["type"]?.Value<string>() != "object")
                return new JArray();

            // unpack object/valuetype
            if (rootObjectId.Scheme is "object" or "valuetype")
            {
                GetMembersResult members;
                if (rootObjectId.Scheme is "valuetype")
                {
                    var valType = sdbHelper.GetValueTypeClass(rootObjectId.Value);
                    if (valType == null || valType.IsEnum)
                        return new JArray();
                    members = await valType.GetMemberValues(sdbHelper, getCommandOptions, false, includeStatic, token);
                }
                else members = await GetObjectMemberValues(sdbHelper, rootObjectId.Value, getCommandOptions, token, false, includeStatic);

                if (!IsACollectionType(rootTypeName))
                {
                    // is a class/valuetype with members
                    var resultValue = members.Flatten();
                    foreach (var item in resultValue)
                        item["name"] = $"{rootNamePrefix}.{item["name"]}";
                    return resultValue;
                }
                else
                {
                    // a collection - expose elements to be of array scheme
                    var memberNamedItems = members
                        .Where(m => m["name"]?.Value<string>() == "Items" || m["name"]?.Value<string>() == "_items")
                        .FirstOrDefault();
                    if (memberNamedItems is not null &&
                        (DotnetObjectId.TryParse(memberNamedItems["value"]?["objectId"]?.Value<string>(), out DotnetObjectId itemsObjectId)) &&
                        itemsObjectId.Scheme == "array")
                    {
                        rootObjectId = itemsObjectId;
                    }
                }
            }

            if (rootObjectId.Scheme == "array")
            {
                JArray resultValue = await sdbHelper.GetArrayValues(rootObjectId.Value, token);

                // root hidden item name has to be unique, so we concatenate the root's name to it
                foreach (var item in resultValue)
                    item["name"] = $"{rootNamePrefix}[{item["name"]}]";

                return resultValue;
            }
            else
            {
                return new JArray();
            }

            async Task<JArray> GetRootHiddenChildrenForProperty()
            {
                var resMethod = await sdbHelper.InvokeMethod(rootObjectId, token);
                return await GetRootHiddenChildren(sdbHelper, resMethod, rootNamePrefix, rootTypeName, getCommandOptions, includeStatic, token);
            }
        }

        public static Task<GetMembersResult> GetTypeMemberValues(
            MonoSDBHelper sdbHelper,
            DotnetObjectId dotnetObjectId,
            GetObjectCommandOptions getObjectOptions,
            CancellationToken token,
            bool sortByAccessLevel = false,
            bool includeStatic = false)
            => dotnetObjectId.IsValueType
                    ? GetValueTypeMemberValues(sdbHelper, dotnetObjectId.Value, getObjectOptions, token, sortByAccessLevel, includeStatic)
                    : GetObjectMemberValues(sdbHelper, dotnetObjectId.Value, getObjectOptions, token, sortByAccessLevel, includeStatic);

        public static async Task<JArray> ExpandFieldValues(
            MonoSDBHelper sdbHelper,
            DotnetObjectId id,
            int containerTypeId,
            int parentTypeId,
            IReadOnlyList<FieldTypeClass> fields,
            GetObjectCommandOptions getCommandOptions,
            bool isOwn,
            bool includeStatic,
            CancellationToken token)
        {
            JArray fieldValues = new JArray();
            if (fields.Count == 0)
                return fieldValues;

            if (getCommandOptions.HasFlag(GetObjectCommandOptions.ForDebuggerProxyAttribute))
                fields = fields.Where(field => field.IsNotPrivate).ToList();

            using var commandParamsWriter = new MonoBinaryWriter();
            commandParamsWriter.Write(id.Value);
            commandParamsWriter.Write(fields.Count);
            foreach (var field in fields)
                commandParamsWriter.Write(field.Id);
            MonoBinaryReader retDebuggerCmdReader = id.IsValueType
                                                    ? await sdbHelper.SendDebuggerAgentCommand(CmdType.GetValues, commandParamsWriter, token) :
                                                    await sdbHelper.SendDebuggerAgentCommand(CmdObject.RefGetValues, commandParamsWriter, token);

            var typeInfo = await sdbHelper.GetTypeInfo(containerTypeId, token);

            int numFieldsRead = 0;
            foreach (FieldTypeClass field in fields)
            {
                long initialPos = retDebuggerCmdReader.BaseStream.Position;
                int valtype = retDebuggerCmdReader.ReadByte();
                retDebuggerCmdReader.BaseStream.Position = initialPos;

                JObject fieldValue = await ReadFieldValue(sdbHelper, retDebuggerCmdReader, field, id.Value, typeInfo, valtype, isOwn, parentTypeId, getCommandOptions, token);
                numFieldsRead++;

                if (typeInfo.Info.IsNonUserCode && getCommandOptions.HasFlag(GetObjectCommandOptions.JustMyCode) && field.Attributes.HasFlag(FieldAttributes.Private))
                    continue;

                if (!Enum.TryParse(fieldValue["__state"].Value<string>(), out DebuggerBrowsableState fieldState)
                    || fieldState == DebuggerBrowsableState.Collapsed)
                {
                    fieldValues.Add(fieldValue);
                    continue;
                }

                if (fieldState == DebuggerBrowsableState.Never)
                    continue;

                string namePrefix = field.Name;
                string containerTypeName = await sdbHelper.GetTypeName(containerTypeId, token);
                namePrefix = GetNamePrefixForValues(field.Name, containerTypeName, isOwn, fieldState);
                string typeName = await sdbHelper.GetTypeName(field.TypeId, token);

                var enumeratedValues = await GetRootHiddenChildren(
                    sdbHelper, fieldValue, namePrefix, typeName, getCommandOptions, includeStatic, token);
                if (enumeratedValues != null)
                    fieldValues.AddRange(enumeratedValues);
            }

            if (numFieldsRead != fields.Count)
                throw new Exception($"Bug: Got {numFieldsRead} instead of expected {fields.Count} field values");

            return fieldValues;
        }

        public static Task<GetMembersResult> GetValueTypeMemberValues(
            MonoSDBHelper sdbHelper, int valueTypeId, GetObjectCommandOptions getCommandOptions, CancellationToken token, bool sortByAccessLevel = false, bool includeStatic = false)
        {
            return sdbHelper.ValueCreator.TryGetValueTypeById(valueTypeId, out ValueTypeClass valueType)
                ? valueType.GetMemberValues(sdbHelper, getCommandOptions, sortByAccessLevel, includeStatic, token)
                : throw new ArgumentException($"Could not find any valuetype with id: {valueTypeId}", nameof(valueTypeId));
        }

        public static async Task<JArray> GetExpandedMemberValues(
            MonoSDBHelper sdbHelper,
            string typeName,
            string namePrefix,
            JObject value,
            DebuggerBrowsableState? state,
            bool includeStatic,
            CancellationToken token)
        {
            if (state is DebuggerBrowsableState.RootHidden)
            {
                if (MonoSDBHelper.IsPrimitiveType(typeName))
                    return GetHiddenElement();

                return await GetRootHiddenChildren(sdbHelper, value, namePrefix, typeName, GetObjectCommandOptions.None, includeStatic, token);

            }
            else if (state is DebuggerBrowsableState.Never)
            {
                return GetHiddenElement();
            }
            return new JArray(value);

            JArray GetHiddenElement()
            {
                return new JArray(JObject.FromObject(new
                {
                    name = namePrefix,
                    __hidden = true
                }));
            }
        }

        public static async Task<Dictionary<string, JObject>> ExpandPropertyValues(
            MonoSDBHelper sdbHelper,
            int typeId,
            string typeName,
            ArraySegment<byte> getterParamsBuffer,
            GetObjectCommandOptions getCommandOptions,
            DotnetObjectId objectId,
            bool isValueType,
            bool isOwn,
            CancellationToken token,
            Dictionary<string, JObject> allMembers,
            bool includeStatic,
            int parentTypeId = -1)
        {
            using var retDebuggerCmdReader = await sdbHelper.GetTypePropertiesReader(typeId, token);
            if (retDebuggerCmdReader == null)
                return null;

            var nProperties = retDebuggerCmdReader.ReadInt32();
            var typeInfo = await sdbHelper.GetTypeInfo(typeId, token);
            var typePropertiesBrowsableInfo = typeInfo?.Info?.DebuggerBrowsableProperties;
            var parentSuffix = typeName.Split('.')[^1];

            GetMembersResult ret = new();
            for (int i = 0; i < nProperties; i++)
            {
                retDebuggerCmdReader.ReadInt32(); //propertyId
                string propName = retDebuggerCmdReader.ReadString();
                var getMethodId = retDebuggerCmdReader.ReadInt32();
                retDebuggerCmdReader.ReadInt32(); //setmethod
                var attrs = (PropertyAttributes)retDebuggerCmdReader.ReadInt32(); //attrs
                if (getMethodId == 0 || await sdbHelper.GetParamCount(getMethodId, token) != 0)
                    continue;
                bool isStatic = await sdbHelper.MethodIsStatic(getMethodId, token);
                if (!includeStatic && isStatic)
                    continue;

                MethodInfoWithDebugInformation getterInfo = await sdbHelper.GetMethodInfo(getMethodId, token);
                MethodAttributes getterAttrs = getterInfo.Info.Attributes;
                MethodAttributes getterMemberAccessAttrs = getterAttrs & MethodAttributes.MemberAccessMask;
                MethodAttributes vtableLayout = getterAttrs & MethodAttributes.VtableLayoutMask;

                if (typeInfo.Info.IsNonUserCode && getCommandOptions.HasFlag(GetObjectCommandOptions.JustMyCode) && getterMemberAccessAttrs == MethodAttributes.Private)
                    continue;

                bool isNewSlot = (vtableLayout & MethodAttributes.NewSlot) == MethodAttributes.NewSlot;

                typePropertiesBrowsableInfo.TryGetValue(propName, out DebuggerBrowsableState? state);

                // handle parents' members:
                if (!allMembers.TryGetValue(propName, out JObject existingMember))
                {
                    // new member
                    await AddProperty(getMethodId, parentTypeId, state, propName, getterMemberAccessAttrs, isStatic, isNewSlot: isNewSlot);
                    continue;
                }

                bool isExistingMemberABackingField = existingMember["__isBackingField"]?.Value<bool>() == true;
                if (isOwn && !isExistingMemberABackingField)
                {
                    // repeated propname on the same type! cannot happen
                    throw new Exception($"Internal Error: should not happen. propName: {propName}. Existing all members: {string.Join(",", allMembers.Keys)}");
                }

                bool isExistingMemberABackingFieldOwnedByThisType = isExistingMemberABackingField && existingMember["__owner"]?.Value<string>() == typeName;
                if (isExistingMemberABackingField && (isOwn || isExistingMemberABackingFieldOwnedByThisType))
                {
                    // this is the property corresponding to the backing field in *this* type
                    // `isOwn` would mean that this is the first type that we are looking at
                    await UpdateBackingFieldWithPropertyAttributes(existingMember, propName, getterMemberAccessAttrs, state);
                    continue;
                }

                var overriddenOrHiddenPropName = $"{propName} ({parentSuffix})";
                if (isNewSlot)
                {
                    // this has `new` keyword if it is newSlot but direct child was not a newSlot:
                    var child = allMembers.FirstOrDefault(
                        kvp => (kvp.Key == propName || kvp.Key.StartsWith($"{propName} (")) && kvp.Value["__parentTypeId"]?.Value<int>() == typeId).Value;
                    bool wasOverriddenByDerivedType = child != null && child["__isNewSlot"]?.Value<bool>() != true;
                    if (wasOverriddenByDerivedType)
                    {
                        /*
                         * property was overridden by a derived type member. We want to show
                         * only the overridden members. So, remove the backing field
                         * for this auto-property that was added, with the type name suffix
                         *
                         * Two cases:
                         * 1. auto-prop in base, overridden by auto-prop in derived
                         * 2. auto-prop in base, overridden by prop in derived
                         *
                         *    And in both cases we want to remove the backing field for the auto-prop for
                         *      *this* base type
                         */
                        allMembers.Remove(overriddenOrHiddenPropName);
                        continue;
                    }
                }

                /*
                 * property was *hidden* by a derived type member. In this case, we
                 * want to show *both* the members
                 */

                JObject backingFieldForHiddenProp = allMembers.GetValueOrDefault(overriddenOrHiddenPropName);
                if (backingFieldForHiddenProp is null || backingFieldForHiddenProp["__isBackingField"]?.Value<bool>() != true)
                {
                    // hiding with a non-auto property, so nothing to adjust
                    // add the new property
                    await AddProperty(getMethodId, parentTypeId, state, overriddenOrHiddenPropName, getterMemberAccessAttrs, isStatic, isNewSlot: isNewSlot);
                    continue;
                }

                await UpdateBackingFieldWithPropertyAttributes(backingFieldForHiddenProp, overriddenOrHiddenPropName, getterMemberAccessAttrs, state);
            }

            return allMembers;

            async Task UpdateBackingFieldWithPropertyAttributes(JObject backingField, string autoPropName, MethodAttributes getterMemberAccessAttrs, DebuggerBrowsableState? state)
            {
                backingField["__section"] = getterMemberAccessAttrs switch
                {
                    MethodAttributes.Private => "private",
                    _ => "result"
                };
                backingField["__state"] = state?.ToString();

                if (state is null)
                    return;

                string namePrefix = GetNamePrefixForValues(autoPropName, typeName, isOwn, state);
                string backingPropTypeName = backingField["value"]?["className"]?.Value<string>();
                var expanded = await GetExpandedMemberValues(
                    sdbHelper, backingPropTypeName, namePrefix, backingField, state, includeStatic, token);
                backingField.Remove();
                allMembers.Remove(autoPropName);
                foreach (JObject evalue in expanded)
                    allMembers[evalue["name"].Value<string>()] = evalue;
            }

            async Task AddProperty(
                int getMethodId,
                int parentTypeId,
                DebuggerBrowsableState? state,
                string propNameWithSufix,
                MethodAttributes getterAttrs,
                bool isPropertyStatic,
                bool isNewSlot)
            {
                string returnTypeName = await sdbHelper.GetReturnType(getMethodId, token);
                JObject propRet = null;
                if (getCommandOptions.HasFlag(GetObjectCommandOptions.AutoExpandable) || getCommandOptions.HasFlag(GetObjectCommandOptions.ForDebuggerProxyAttribute) || (state is DebuggerBrowsableState.RootHidden && IsACollectionType(returnTypeName)))
                {
                    try
                    {
                        propRet = await sdbHelper.InvokeMethod(getterParamsBuffer, getMethodId, token, name: propNameWithSufix);
                    }
                    catch (Exception)
                    {
                        propRet = GetNotAutoExpandableObject(getMethodId, propNameWithSufix, isPropertyStatic);
                    }
                }
                else
                {
                    propRet = GetNotAutoExpandableObject(getMethodId, propNameWithSufix, isPropertyStatic);
                }

                propRet["isOwn"] = isOwn;
                propRet["__section"] = getterAttrs switch
                {
                    MethodAttributes.Private => "private",
                    _ => "result"
                };
                propRet["__state"] = state?.ToString();
                if (parentTypeId != -1)
                {
                    propRet["__parentTypeId"] = parentTypeId;
                    propRet["__isNewSlot"] = isNewSlot;
                }

                string namePrefix = GetNamePrefixForValues(propNameWithSufix, typeName, isOwn, state);
                var expandedMembers = await GetExpandedMemberValues(
                    sdbHelper, returnTypeName, namePrefix, propRet, state, includeStatic, token);
                foreach (var member in expandedMembers)
                {
                    var key = member["name"]?.Value<string>();
                    if (key != null)
                    {
                        allMembers.TryAdd(key, member as JObject);
                    }
                }
            }

            JObject GetNotAutoExpandableObject(int methodId, string propertyName, bool isStatic)
            {
                JObject methodIdArgs = JObject.FromObject(new
                {
                    isStatic = isStatic,
                    containerId = isStatic ? typeId : objectId.Value,
                    isValueType = isValueType,
                    methodId = methodId
                });

                return JObject.FromObject(new
                {
                    get = new
                    {
                        type = "function",
                        objectId = $"dotnet:method:{methodIdArgs.ToString(Newtonsoft.Json.Formatting.None)}",
                        className = "Function",
                        description = "get " + propertyName + " ()"
                    },
                    name = propertyName
                });
            }
        }

        public static async Task<GetMembersResult> GetObjectMemberValues(
            MonoSDBHelper sdbHelper,
            int objectId,
            GetObjectCommandOptions getCommandType,
            CancellationToken token,
            bool sortByAccessLevel = false,
            bool includeStatic = false)
        {
            if (await sdbHelper.IsDelegate(objectId, token))
            {
                var description = await sdbHelper.GetDelegateMethodDescription(objectId, token);
                var objValues = JObject.FromObject(new
                {
                    value = new
                    {
                        type = "symbol",
                        value = description,
                        description
                    },
                    name = "Target"
                });

                return GetMembersResult.FromValues(new List<JObject>() { objValues });
            }

            // 1
            var typeIdsIncludingParents = await sdbHelper.GetTypeIdsForObject(objectId, true, token);

            // 2
            if (!getCommandType.HasFlag(GetObjectCommandOptions.ForDebuggerDisplayAttribute))
            {
                GetMembersResult debuggerProxy = await sdbHelper.GetValuesFromDebuggerProxyAttribute(objectId, typeIdsIncludingParents[0], token);
                if (debuggerProxy != null)
                    return debuggerProxy;
            }

            // 3. GetProperties
            DotnetObjectId id = new DotnetObjectId("object", objectId);
            using var commandParamsObjWriter = new MonoBinaryWriter();
            commandParamsObjWriter.WriteObj(id, sdbHelper);
            ArraySegment<byte> getPropertiesParamBuffer = commandParamsObjWriter.GetParameterBuffer();

            var allMembers = new Dictionary<string, JObject>();
            int typeIdsCnt = typeIdsIncludingParents.Count;
            for (int i = 0; i < typeIdsCnt; i++)
            {
                int typeId = typeIdsIncludingParents[i];

                int parentTypeId = i + 1 < typeIdsCnt ? typeIdsIncludingParents[i + 1] : -1;
                string typeName = await sdbHelper.GetTypeName(typeId, token);
                // 0th id is for the object itself, and then its ancestors
                bool isOwn = i == 0;

                IReadOnlyList<FieldTypeClass> thisTypeFields = await sdbHelper.GetTypeFields(typeId, token);
                if (!includeStatic)
                    thisTypeFields = thisTypeFields.Where(f => !f.Attributes.HasFlag(FieldAttributes.Static)).ToList();

                if (thisTypeFields.Count > 0)
                {
                    var allFields = await ExpandFieldValues(
                        sdbHelper, id, typeId, parentTypeId, thisTypeFields, getCommandType, isOwn, includeStatic, token);

                    if (getCommandType.HasFlag(GetObjectCommandOptions.AccessorPropertiesOnly))
                    {
                        foreach (var f in allFields)
                            f["__hidden"] = true;
                    }
                    AddOnlyNewFieldValuesByNameTo(allFields, allMembers, typeName, isOwn);
                }

                // skip loading properties if not necessary
                if (!getCommandType.HasFlag(GetObjectCommandOptions.WithProperties))
                    return GetMembersResult.FromValues(allMembers.Values, sortByAccessLevel);

                allMembers = await ExpandPropertyValues(
                    sdbHelper,
                    typeId,
                    typeName,
                    getPropertiesParamBuffer,
                    getCommandType,
                    id,
                    isValueType: false,
                    isOwn,
                    token,
                    allMembers,
                    includeStatic,
                    parentTypeId);

                // ownProperties
                // Note: ownProperties should mean that we return members of the klass itself,
                // but we are going to ignore that here, because otherwise vscode/chrome don't
                // seem to ask for inherited fields at all.
                //if (ownProperties)
                //break;
                /*if (accessorPropertiesOnly)
                    break;*/
            }

            return GetMembersResult.FromValues(allMembers.Values, sortByAccessLevel);

            static void AddOnlyNewFieldValuesByNameTo(JArray namedValues, IDictionary<string, JObject> valuesDict, string typeName, bool isOwn)
            {
                foreach (var item in namedValues)
                {
                    var name = item["name"]?.Value<string>();
                    if (name == null)
                        continue;

                    if (valuesDict.TryAdd(name, item as JObject))
                    {
                        // new member
                        if (item["__isBackingField"]?.Value<bool>() == true)
                            item["__owner"] = typeName;
                        continue;
                    }

                    if (isOwn)
                        throw new Exception($"Internal Error: found an existing member on own type. item: {item}, typeName: {typeName}");

                    var parentSuffix = typeName.Split('.')[^1];
                    var parentMemberName = $"{name} ({parentSuffix})";
                    valuesDict.Add(parentMemberName, item as JObject);
                    item["name"] = parentMemberName;
                }
            }
        }

    }

    internal sealed class GetMembersResult
    {
        // public / protected / internal:
        public JArray Result { get; set; }
        // private:
        public JArray PrivateMembers { get; set; }

        public JObject JObject => JObject.FromObject(new
        {
            result = Result,
            privateProperties = PrivateMembers
        });

        public GetMembersResult()
        {
            Result = new JArray();
            PrivateMembers = new JArray();
        }

        public GetMembersResult(JArray value, bool sortByAccessLevel)
        {
            var t = FromValues(value, sortByAccessLevel);
            Result = t.Result;
            PrivateMembers = t.PrivateMembers;
        }

        public static GetMembersResult FromValues(IEnumerable<JToken> values, bool splitMembersByAccessLevel = false) =>
            FromValues(new JArray(values), splitMembersByAccessLevel);

        public static GetMembersResult FromValues(JArray values, bool splitMembersByAccessLevel = false)
        {
            GetMembersResult result = new();
            if (splitMembersByAccessLevel)
            {
                foreach (var member in values)
                    result.Split(member);
                return result;
            }
            result.Result.AddRange(values);
            return result;
        }

        private void Split(JToken member)
        {
            if (member["__hidden"]?.Value<bool>() == true)
                return;

            if (member["__section"]?.Value<string>() is not string section)
            {
                Result.Add(member);
                return;
            }

            switch (section)
            {
                case "private":
                    PrivateMembers.Add(member);
                    return;
                default:
                    Result.Add(member);
                    return;
            }
        }

        public GetMembersResult Clone() => new GetMembersResult()
        {
            Result = (JArray)Result.DeepClone(),
            PrivateMembers = (JArray)PrivateMembers.DeepClone(),
        };

        public IEnumerable<JToken> Where(Func<JToken, bool> predicate)
        {
            foreach (var item in Result)
            {
                if (predicate(item))
                {
                    yield return item;
                }
            }
            foreach (var item in PrivateMembers)
            {
                if (predicate(item))
                {
                    yield return item;
                }
            }
        }

        internal JToken FirstOrDefault(Func<JToken, bool> p)
            => Result.FirstOrDefault(p)
            ?? PrivateMembers.FirstOrDefault(p);

        internal JArray Flatten()
        {
            var result = new JArray();
            result.AddRange(Result);
            result.AddRange(PrivateMembers);
            return result;
        }
        public override string ToString() => $"{JObject}\n";
    }
}<|MERGE_RESOLUTION|>--- conflicted
+++ resolved
@@ -64,18 +64,12 @@
                 typePropertiesBrowsableInfo.TryGetValue(field.Name, out state);
             }
             fieldValue["__state"] = state?.ToString();
-<<<<<<< HEAD
-            fieldValue["__section"] = field.Attributes.HasFlag(FieldAttributes.Private)
-                ? "private" : field.Attributes.HasFlag(FieldAttributes.Public)
-                ? "result" : "internal";
-=======
 
             fieldValue["__section"] = field.Attributes switch
             {
                 FieldAttributes.Private => "private",
                 _ => "result"
             };
->>>>>>> 6c2cfa4a
 
             if (field.IsBackingField)
             {
