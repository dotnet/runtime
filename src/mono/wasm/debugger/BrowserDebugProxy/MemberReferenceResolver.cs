// Licensed to the .NET Foundation under one or more agreements.
// The .NET Foundation licenses this file to you under the MIT license.

using System;
using System.Text;
using System.Linq;
using System.Threading;
using System.Threading.Tasks;
using Microsoft.Extensions.Logging;
using Newtonsoft.Json.Linq;
using System.IO;
using Microsoft.CodeAnalysis;
using Microsoft.CodeAnalysis.CSharp;
using Microsoft.CodeAnalysis.CSharp.Syntax;
using System.Collections.Generic;
using System.Net.WebSockets;
using BrowserDebugProxy;
using System.Globalization;
using System.Reflection;

namespace Microsoft.WebAssembly.Diagnostics
{
    internal sealed class MemberReferenceResolver
    {
        private static int evaluationResultObjectId;
        private readonly SessionId sessionId;
        private readonly int scopeId;
        private readonly MonoProxy proxy;
        private readonly ExecutionContext context;
        private readonly PerScopeCache scopeCache;
        private readonly ILogger logger;
        private bool localsFetched;
        private int linqTypeId;
        public ExecutionContext GetContext() => context;

        public MemberReferenceResolver(MonoProxy proxy, ExecutionContext ctx, SessionId sessionId, int scopeId, ILogger logger)
        {
            this.sessionId = sessionId;
            this.scopeId = scopeId;
            this.proxy = proxy;
            this.context = ctx;
            this.logger = logger;
            scopeCache = ctx.GetCacheForScope(scopeId);
            linqTypeId = -1;
        }

        public MemberReferenceResolver(MonoProxy proxy, ExecutionContext ctx, SessionId sessionId, JArray objectValues, ILogger logger)
        {
            this.sessionId = sessionId;
            scopeId = -1;
            this.proxy = proxy;
            this.context = ctx;
            this.logger = logger;
            scopeCache = new PerScopeCache(objectValues);
            localsFetched = true;
            linqTypeId = -1;
        }

        public async Task<JObject> GetValueFromObject(JToken objRet, CancellationToken token)
        {
            if (objRet["value"]?["className"]?.Value<string>() == "System.Exception")
            {
                if (DotnetObjectId.TryParse(objRet?["value"]?["objectId"]?.Value<string>(), out DotnetObjectId objectId))
                {
                    GetMembersResult exceptionObject = await MemberObjectsExplorer.GetTypeMemberValues(context.SdbAgent, objectId, GetObjectCommandOptions.WithProperties | GetObjectCommandOptions.OwnProperties, token);
                    var exceptionObjectMessage = exceptionObject.FirstOrDefault(attr => attr["name"].Value<string>().Equals("_message"));
                    exceptionObjectMessage["value"]["value"] = objRet["value"]?["className"]?.Value<string>() + ": " + exceptionObjectMessage["value"]?["value"]?.Value<string>();
                    return exceptionObjectMessage["value"]?.Value<JObject>();
                }
                return objRet["value"]?.Value<JObject>();
            }

            if (objRet["value"]?.Value<JObject>() != null)
                return objRet["value"]?.Value<JObject>();

            if (objRet["get"]?.Value<JObject>() != null &&
                DotnetObjectId.TryParse(objRet?["get"]?["objectId"]?.Value<string>(), out DotnetObjectId getterObjectId))
            {
                var ret = await context.SdbAgent.InvokeMethod(getterObjectId, token);
                return await GetValueFromObject(ret, token);
            }
            return null;
        }

        public async Task<(JObject containerObject, ArraySegment<string> remaining)> ResolveStaticMembersInStaticTypes(ArraySegment<string> expressionParts, CancellationToken token)
        {
            var store = await proxy.LoadStore(sessionId, false, token);
            var methodInfo = context.CallStack.FirstOrDefault(s => s.Id == scopeId)?.Method?.Info;

            if (methodInfo == null)
                return (null, null);

            string[] parts = expressionParts.ToArray();

            string fullName = methodInfo.IsAsync == 0 ? methodInfo.TypeInfo.FullName : StripAsyncPartOfFullName(methodInfo.TypeInfo.FullName);
            string[] fullNameParts = fullName.Split(".", StringSplitOptions.TrimEntries).ToArray();
            for (int i = 0; i < fullNameParts.Length; i++)
            {
                string[] fullNamePrefix = fullNameParts[..^i];
                var (memberObject, remaining) = await FindStaticMemberMatchingParts(parts, fullNamePrefix);
                if (memberObject != null)
                    return (memberObject, remaining);
            }
            return await FindStaticMemberMatchingParts(parts);

            async Task<(JObject, ArraySegment<string>)> FindStaticMemberMatchingParts(string[] parts, string[] fullNameParts = null)
            {
                string classNameToFind = fullNameParts == null ? "" : string.Join(".", fullNameParts);
                int typeId = -1;
                for (int i = 0; i < parts.Length; i++)
                {
                    if (!string.IsNullOrEmpty(methodInfo.TypeInfo.Namespace))
                    {
                        typeId = await FindStaticTypeId(methodInfo.TypeInfo.Namespace + "." + classNameToFind);
                        if (typeId != -1)
                            continue;
                    }
                    typeId = await FindStaticTypeId(classNameToFind);

                    string part = parts[i];
                    if (typeId != -1)
                    {
                        JObject memberObject = await FindStaticMemberInType(classNameToFind, part, typeId);
                        if (memberObject != null)
                        {
                            ArraySegment<string> remaining = null;
                            if (i < parts.Length - 1)
                                remaining = parts[i..];
                            return (memberObject, remaining);
                        }

                        // Didn't find a member named `part` in `typeId`.
                        // Could be a nested type. Let's continue the search
                        // with `part` added to the type name

                        typeId = -1;
                    }

                    if (classNameToFind.Length > 0)
                        classNameToFind += ".";
                    classNameToFind += part;
                }
                return (null, null);
            }

            // async function full name has a form: namespaceName.<currentFrame'sMethodName>d__integer
            static string StripAsyncPartOfFullName(string fullName)
                => fullName.IndexOf(".<") is int index && index < 0
                    ? fullName
                    : fullName.Substring(0, index);


            async Task<JObject> FindStaticMemberInType(string classNameToFind, string name, int typeId)
            {
                var fields = await context.SdbAgent.GetTypeFields(typeId, token);
                foreach (var field in fields)
                {
                    if (field.Name != name)
                        continue;

                    var isInitialized = await context.SdbAgent.TypeIsInitialized(typeId, token);
                    if (isInitialized == 0)
                    {
                        isInitialized = await context.SdbAgent.TypeInitialize(typeId, token);
                    }
                    try
                    {
                        var staticFieldValue = await context.SdbAgent.GetFieldValue(typeId, field.Id, token);
                        var valueRet = await GetValueFromObject(staticFieldValue, token);
                        // we need the full name here
                        valueRet["className"] = classNameToFind;
                        return valueRet;
                    }
                    catch (Exception ex)
                    {
                        logger.LogDebug(ex, $"Failed to get value of field {field.Name} on {classNameToFind} " +
                            $"because {field.Name} is not a static member of {classNameToFind}.");
                    }
                    return null;
                }

                var methodId = await context.SdbAgent.GetPropertyMethodIdByName(typeId, name, token);
                if (methodId != -1)
                {
                    using var commandParamsObjWriter = new MonoBinaryWriter();
                    commandParamsObjWriter.Write(0); //param count
                    try
                    {
                        var retMethod = await context.SdbAgent.InvokeMethod(commandParamsObjWriter.GetParameterBuffer(), methodId, token);
                        return await GetValueFromObject(retMethod, token);
                    }
                    catch (Exception ex)
                    {
                        logger.LogDebug(ex, $"Failed to invoke getter of id={methodId} on {classNameToFind}.{name} " +
                            $"because {name} is not a static member of {classNameToFind}.");
                    }
                }
                return null;
            }

            async Task<int> FindStaticTypeId(string typeName)
            {
                foreach (var asm in store.assemblies)
                {
                    var type = asm.GetTypeByName(typeName);
                    if (type == null)
                        continue;

                    int id = await context.SdbAgent.GetTypeIdFromToken(await asm.GetDebugId(context.SdbAgent, token), type.Token, token);
                    if (id != -1)
                        return id;
                }

                return -1;
            }
        }

        // Checks Locals, followed by `this`
        public async Task<JObject> Resolve(string varName, CancellationToken token)
        {
            // question mark at the end of expression is invalid
            if (varName[^1] == '?')
                throw new ReturnAsErrorException($"Expected expression.", "ReferenceError");

            //has method calls
            if (varName.Contains('('))
                return null;

            if (scopeCache.MemberReferences.TryGetValue(varName, out JObject ret))
                return ret;

            if (scopeCache.ObjectFields.TryGetValue(varName, out JObject valueRet))
                return await GetValueFromObject(valueRet, token);

            string[] parts = varName.Split(".", StringSplitOptions.TrimEntries);
            if (parts.Length == 0 || string.IsNullOrEmpty(parts[0]))
                throw new ReturnAsErrorException($"Failed to resolve expression: {varName}", "ReferenceError");

            JObject retObject = await ResolveAsLocalOrThisMember(parts[0]);
            bool throwOnNullReference = parts[0][^1] != '?';
            if (retObject != null && parts.Length > 1)
                retObject = await ResolveAsInstanceMember(parts, retObject, throwOnNullReference);

            if (retObject == null)
            {
                (retObject, ArraySegment<string> remaining) = await ResolveStaticMembersInStaticTypes(parts, token);
                if (remaining != null && remaining.Count != 0)
                {
                    if (retObject.IsNullValuedObject())
                    {
                        // NRE on null.$remaining
                        retObject = null;
                    }
                    else
                    {
                        retObject = await ResolveAsInstanceMember(remaining, retObject, throwOnNullReference);
                    }
                }
            }

            scopeCache.MemberReferences[varName] = retObject;
            return retObject;

            async Task<JObject> ResolveAsLocalOrThisMember(string name)
            {
                if (scopeCache.Locals.Count == 0 && !localsFetched)
                {
                    try
                    {
                        await proxy.GetScopeProperties(sessionId, scopeId, token);
                    }
                    catch (Exception ex)
                    {
                        throw new ReturnAsErrorException($"BUG: Unable to get properties for scope: {scopeId}. {ex}", ex.GetType().Name);
                    }
                    localsFetched = true;
                }

                // remove null-condition, otherwise TryGet by name fails
                if (name[^1] == '?' || name[^1] == '!')
                    name = name.Remove(name.Length - 1);

                if (scopeCache.Locals.TryGetValue(name, out JObject obj))
                    return obj["value"]?.Value<JObject>();

                if (!scopeCache.Locals.TryGetValue("this", out JObject objThis))
                    return null;

                if (!DotnetObjectId.TryParse(objThis?["value"]?["objectId"]?.Value<string>(), out DotnetObjectId objectId))
                    return null;

                ValueOrError<GetMembersResult> valueOrError = await proxy.RuntimeGetObjectMembers(sessionId, objectId, null, token);
                if (valueOrError.IsError)
                {
                    logger.LogDebug($"ResolveAsLocalOrThisMember failed with : {valueOrError.Error}");
                    return null;
                }

                JToken objRet = valueOrError.Value.FirstOrDefault(objPropAttr => objPropAttr["name"].Value<string>() == name);
                if (objRet != null)
                    return await GetValueFromObject(objRet, token);

                return null;
            }

            async Task<JObject> ResolveAsInstanceMember(ArraySegment<string> parts, JObject baseObject, bool throwOnNullReference)
            {
                JObject resolvedObject = baseObject;
                // parts[0] - name of baseObject
                for (int i = 1; i < parts.Count; i++)
                {
                    string part = parts[i];
                    if (part.Length == 0)
                        return null;

                    bool hasCurrentPartNullCondition = part[^1] == '?';

                    // current value of resolvedObject is on parts[i - 1]
                    if (resolvedObject.IsNullValuedObject())
                    {
                        // trying null.$member
                        if (throwOnNullReference)
                            throw new ReturnAsErrorException($"Expression threw NullReferenceException trying to access \"{part}\" on a null-valued object.", "ReferenceError");

                        if (i == parts.Count - 1)
                        {
                            // this is not ideal, it returns the last object
                            // that had objectId and was null-valued,
                            // so the class/description of object are not of the last part
                            return resolvedObject;
                        }

                        // check if null condition is correctly applied: should we throw or return null-object
                        throwOnNullReference = !hasCurrentPartNullCondition;
                        continue;
                    }

                    if (!DotnetObjectId.TryParse(resolvedObject?["objectId"]?.Value<string>(), out DotnetObjectId objectId))
                    {
                        if (!throwOnNullReference)
                            throw new ReturnAsErrorException($"Operation '?' not allowed on primitive type - '{parts[i - 1]}'", "ReferenceError");
                        throw new ReturnAsErrorException($"Cannot find member '{part}' on a primitive type", "ReferenceError");
                    }

                    var args = JObject.FromObject(new { forDebuggerDisplayAttribute = true });
                    ValueOrError<GetMembersResult> valueOrError = await proxy.RuntimeGetObjectMembers(sessionId, objectId, args, token);
                    if (valueOrError.IsError)
                    {
                        logger.LogDebug($"ResolveAsInstanceMember failed with : {valueOrError.Error}");
                        return null;
                    }

                    if (part[^1] == '!' || part[^1] == '?')
                        part = part.Remove(part.Length - 1);

                    JToken objRet = valueOrError.Value.FirstOrDefault(objPropAttr => objPropAttr["name"]?.Value<string>() == part);
                    if (objRet == null)
                        return null;

                    resolvedObject = await GetValueFromObject(objRet, token);
                    if (resolvedObject == null)
                        return null;
                    throwOnNullReference = !hasCurrentPartNullCondition;
                }
                return resolvedObject;
            }
        }

        public async Task<JObject> Resolve(
            ElementAccessExpressionSyntax elementAccess,
            Dictionary<string, JObject> memberAccessValues,
            List<JObject> nestedIndexObject,
            List<VariableDefinition> variableDefinitions,
            CancellationToken token)
        {
            try
            {
                JObject rootObject = null;
                string elementAccessStrExpression = elementAccess.Expression.ToString();
                rootObject = await Resolve(elementAccessStrExpression, token);

                if (rootObject == null)
                {
                    // it might be a jagged array where the previously added nestedIndexObject should be treated as a new rootObject
                    rootObject = nestedIndexObject.LastOrDefault();
                    if (rootObject != null)
                        nestedIndexObject.RemoveAt(nestedIndexObject.Count - 1);
                }

                ElementIndexInfo elementIdxInfo = await GetElementIndexInfo(nestedIndexObject);
                if (elementIdxInfo is null)
                    return null;

                // 1. Parse the indexes
                int elementIdx = 0;
                var elementAccessStr = elementAccess.ToString();

                // 2. Get the value
                var type = rootObject?["type"]?.Value<string>();
                if (!DotnetObjectId.TryParse(rootObject?["objectId"]?.Value<string>(), out DotnetObjectId objectId))
                    throw new InvalidOperationException($"Cannot apply indexing with [] to a primitive object of type '{type}'");

                bool isMultidimensional = elementIdxInfo.DimensionsCount != 1;
                switch (objectId.Scheme)
                {
                    case "valuetype": //can be an inlined array
                    {
                        if (!context.SdbAgent.ValueCreator.TryGetValueTypeById(objectId.Value, out ValueTypeClass valueType))
                            throw new InvalidOperationException($"Cannot apply indexing with [] to an expression of scheme '{objectId.Scheme}'");
                        var typeInfo = await context.SdbAgent.GetTypeInfo(valueType.TypeId, token);
                        if (int.TryParse(elementIdxInfo.ElementIdxStr, out elementIdx) && elementIdx >= 0 && elementIdx < valueType.InlineArray?.Count)
                            return (JObject)valueType.InlineArray[elementIdx]["value"];
                        JObject vtResult = await InvokeGetItemOnJObject(rootObject, valueType.TypeId, objectId, indexObject, elementIdxInfo, token);
                        if (vtResult == null) // ToDo: choose a logical order of operations for inline array, this is messy
                            throw new InvalidOperationException($"Index is outside the bounds of the inline array");
                        return vtResult;
                    }
                    case "array":
                        rootObject["value"] = await context.SdbAgent.GetArrayValues(objectId.Value, token);
                        if (!isMultidimensional)
                        {
                            int.TryParse(elementIdxInfo.ElementIdxStr, out elementIdx);
                            return (JObject)rootObject["value"][elementIdx]["value"];
                        }
                        else
                        {
                            return (JObject)(((JArray)rootObject["value"]).FirstOrDefault(x => x["name"].Value<string>() == elementIdxInfo.ElementIdxStr)["value"]);
                        }
                    case "object":
                        // ToDo: try to use the get_Item for string as well
                        if (!isMultidimensional && type == "string")
                        {
                            var eaExpressionFormatted = elementAccessStrExpression.Replace('.', '_'); // instance_str
                            variableDefinitions.Add(new (eaExpressionFormatted, rootObject, ExpressionEvaluator.ConvertJSToCSharpLocalVariableAssignment(eaExpressionFormatted, rootObject)));
                            var eaFormatted = elementAccessStr.Replace('.', '_'); // instance_str[1]
                            var variableDef = await ExpressionEvaluator.GetVariableDefinitions(this, variableDefinitions, invokeToStringInObject: false, token);
                            return await ExpressionEvaluator.EvaluateSimpleExpression(this, eaFormatted, elementAccessStr, variableDef, logger, token);
                        }
                        if (elementIdxInfo.Indexers is null || elementIdxInfo.Indexers.Count == 0)
                            throw new InternalErrorException($"Unable to write index parameter to invoke the method in the runtime.");

<<<<<<< HEAD
                        List<int> typeIds = await context.SdbAgent.GetTypeIdsForObject(objectId.Value, true, token);
                        JObject objResult = await InvokeGetItemOnJObject(rootObject, typeIds[0], objectId, indexObject, elementIdxInfo, token);
                        if (objResult == null)
                            throw new InvalidOperationException($"Cannot apply indexing with [] to an object of type '{rootObject?["className"]?.Value<string>()}'");
                        return objResult;
=======
                        var typeIds = await context.SdbAgent.GetTypeIdsForObject(objectId.Value, true, token);
                        int[] methodIds = await context.SdbAgent.GetMethodIdsByName(typeIds[0], "get_Item", BindingFlags.Default, token);
                        if (methodIds == null || methodIds.Length == 0)
                            throw new InvalidOperationException($"Type '{rootObject?["className"]?.Value<string>()}' cannot be indexed.");

                        // ToDo: optimize the loop by choosing the right method at once without trying out them all
                        for (int i = 0; i < methodIds.Length; i++)
                        {
                            MethodInfoWithDebugInformation methodInfo = await context.SdbAgent.GetMethodInfo(methodIds[i], token);
                            ParameterInfo[] paramInfo = methodInfo.GetParametersInfo();
                            if (paramInfo.Length == elementIdxInfo.DimensionsCount)
                            {
                                try
                                {
                                    if (!CheckParametersCompatibility(paramInfo, elementIdxInfo.Indexers))
                                        continue;
                                    ArraySegment<byte> buffer = await WriteIndexObjectAsIndices(objectId, elementIdxInfo.Indexers, paramInfo);
                                    JObject getItemRetObj = await context.SdbAgent.InvokeMethod(buffer, methodIds[i], token);
                                    return (JObject)getItemRetObj["value"];
                                }
                                catch (Exception ex)
                                {
                                    logger.LogDebug($"Attempt number {i + 1} out of {methodIds.Length} of invoking method {methodInfo.Name} with parameter named {paramInfo[0].Name} on type {type} failed. Method Id = {methodIds[i]}.\nInner exception: {ex}.");
                                    continue;
                                }
                            }
                        }
                        throw new InvalidOperationException($"Cannot apply indexing with [] to an object of type '{rootObject?["className"]?.Value<string>()}'");
>>>>>>> aec06846
                    default:
                        throw new InvalidOperationException($"Cannot apply indexing with [] to an expression of scheme '{objectId.Scheme}'");
                }
            }
            catch (Exception ex)
            {
                throw new ReturnAsErrorException($"Unable to evaluate element access '{elementAccess}': {ex.Message}", ex.GetType().Name);
            }

            async Task<ElementIndexInfo> GetElementIndexInfo(List<JObject> nestedIndexers)
            {
                if (elementAccess.ArgumentList is null)
                    return null;

                int dimCnt = elementAccess.ArgumentList.Arguments.Count;
                LiteralExpressionSyntax indexingExpression = null;
                StringBuilder elementIdxStr = new StringBuilder();
                List<object> indexers = new();
                // nesting should be resolved in reverse order
                int nestedIndexersCnt = nestedIndexers.Count - 1;
                for (int i = 0; i < dimCnt; i++)
                {
                    JObject indexObject;
                    var arg = elementAccess.ArgumentList.Arguments[i];
                    if (i != 0)
                    {
                        elementIdxStr.Append(", ");
                    }
                    // e.g. x[1]
                    if (arg.Expression is LiteralExpressionSyntax)
                    {
                        indexingExpression = arg.Expression as LiteralExpressionSyntax;
                        string expression = indexingExpression.ToString();
                        elementIdxStr.Append(expression);
                        indexers.Add(indexingExpression);
                    }

                    // e.g. x[a] or x[a.b]
                    else if (arg.Expression is IdentifierNameSyntax)
                    {
                        var argParm = arg.Expression as IdentifierNameSyntax;

                        // x[a.b]
                        memberAccessValues.TryGetValue(argParm.Identifier.Text, out indexObject);

                        // x[a]
                        indexObject ??= await Resolve(argParm.Identifier.Text, token);
                        elementIdxStr.Append(indexObject["value"].ToString());
                        indexers.Add(indexObject);
                    }
                    // nested indexing, e.g. x[a[0]], x[a[b[1]]], x[a[0], b[1]]
                    else if (arg.Expression is ElementAccessExpressionSyntax)
                    {
                        if (nestedIndexers == null || nestedIndexersCnt < 0)
                            throw new InvalidOperationException($"Cannot resolve nested indexing");
                        JObject nestedIndexObject = nestedIndexers[nestedIndexersCnt];
                        nestedIndexers.RemoveAt(nestedIndexersCnt);
                        elementIdxStr.Append(nestedIndexObject["value"].ToString());
                        indexers.Add(nestedIndexObject);
                        nestedIndexersCnt--;
                    }
                    // indexing with expressions, e.g. x[a + 1]
                    else
                    {
                        string expression = arg.ToString();
                        var variableDef = await ExpressionEvaluator.GetVariableDefinitions(this, variableDefinitions, invokeToStringInObject: false, token);
                        indexObject = await ExpressionEvaluator.EvaluateSimpleExpression(this, expression, expression, variableDef, logger, token);
                        string idxType = indexObject["type"].Value<string>();
                        if (idxType != "number")
                            throw new InvalidOperationException($"Cannot index with an object of type '{idxType}'");
                        elementIdxStr.Append(indexObject["value"].ToString());
                        indexers.Add(indexObject);
                    }
                }
                return new ElementIndexInfo(
                    DimensionsCount: dimCnt,
                    ElementIdxStr: elementIdxStr.ToString(),
                    Indexers: indexers);
            }
        }

        private async Task<JObject> InvokeGetItemOnJObject(
            JObject rootObject,
            int typeId,
            DotnetObjectId objectId,
            JObject indexObject,
            ElementIndexInfo elementIdxInfo,
            CancellationToken token)
        {
            int[] methodIds = await context.SdbAgent.GetMethodIdsByName(typeId, "get_Item", BindingFlags.Default, token);
            if (methodIds == null || methodIds.Length == 0)
                throw new InvalidOperationException($"Type '{rootObject?["className"]?.Value<string>()}' cannot be indexed.");
            var type = rootObject?["type"]?.Value<string>();

            // ToDo: optimize the loop by choosing the right method at once without trying out them all
            for (int i = 0; i < methodIds.Length; i++)
            {
                MethodInfoWithDebugInformation methodInfo = await context.SdbAgent.GetMethodInfo(methodIds[i], token);
                ParameterInfo[] paramInfo = methodInfo.GetParametersInfo();
                if (paramInfo.Length == 1)
                {
                    try
                    {
                        if (indexObject != null && !CheckParametersCompatibility(paramInfo[0].TypeCode, indexObject))
                            continue;
                        ArraySegment<byte> buffer = indexObject is null ?
                            await WriteLiteralExpressionAsIndex(objectId, elementIdxInfo.IndexingExpression) :
                            await WriteJObjectAsIndex(objectId, indexObject, paramInfo[0].TypeCode);
                        JObject getItemRetObj = await context.SdbAgent.InvokeMethod(buffer, methodIds[i], token);
                            return (JObject)getItemRetObj["value"];
                    }
                    catch (Exception ex)
                    {
                        logger.LogDebug($"Attempt number {i + 1} out of {methodIds.Length} of invoking method {methodInfo.Name} with parameter named {paramInfo[0].Name} on type {type} failed. Method Id = {methodIds[i]}.\nInner exception: {ex}.");
                        continue;
                    }
                }
            }
            return null;

<<<<<<< HEAD
            async Task<ArraySegment<byte>> WriteJObjectAsIndex(DotnetObjectId rootObjId, JObject indexObject, ElementType? expectedType)
=======
            async Task<ArraySegment<byte>> WriteIndexObjectAsIndices(DotnetObjectId rootObjId, List<object> indexObjects, ParameterInfo[] paramInfo)
>>>>>>> aec06846
            {
                using var writer = new MonoBinaryWriter();
                writer.WriteObj(rootObjId, context.SdbAgent);
                writer.Write(indexObjects.Count); // number of method args
                foreach ((ParameterInfo pi, object indexObject) in paramInfo.Zip(indexObjects))
                {
                    if (indexObject is JObject indexJObject)
                    {
                        // indexed by an identifier name syntax
                        if (!await writer.WriteJsonValue(indexJObject, context.SdbAgent, pi.TypeCode, token))
                            throw new InternalErrorException($"Parsing index of type {indexJObject["type"].Value<string>()} to write it into the buffer failed.");
                    }
                    else if (indexObject is LiteralExpressionSyntax expression)
                    {
                        // indexed by a literal expression syntax
                        if (!await writer.WriteConst(expression, context.SdbAgent, token))
                            throw new InternalErrorException($"Parsing literal expression index = {expression} to write it into the buffer failed.");
                    }
                    else
                    {
                        throw new InternalErrorException($"Unexpected index type.");
                    }
                }
                return writer.GetParameterBuffer();
            }
        }

<<<<<<< HEAD
            async Task<ArraySegment<byte>> WriteLiteralExpressionAsIndex(DotnetObjectId rootObjId, LiteralExpressionSyntax indexingExpression)
=======
        private static bool CheckParametersCompatibility(ParameterInfo[] paramInfos, List<object> indexObjects)
        {
            if (paramInfos.Length != indexObjects.Count)
                return false;
            foreach ((ParameterInfo paramInfo, object indexObj) in paramInfos.Zip(indexObjects))
>>>>>>> aec06846
            {
                // shouldn't we check LiteralExpressionSyntax for compatibility as well?
                if (indexObj is JObject indexJObj && !CheckParameterCompatibility(paramInfo.TypeCode, indexJObj))
                    return false;
            }
            return true;
        }

        private static bool CheckParameterCompatibility(ElementType? paramTypeCode, JObject value)
        {
            if (!paramTypeCode.HasValue)
                return true;
            var argumentType = value["type"]?.Value<string>();
            var argumentClassName = value["className"]?.Value<string>();

            switch (paramTypeCode.Value)
            {
                case ElementType.Object:
                    if (argumentType != "object")
                        return false;
                    break;
                case ElementType.I2:
                case ElementType.I4:
                case ElementType.I8:
                case ElementType.R4:
                case ElementType.R8:
                case ElementType.U2:
                case ElementType.U4:
                case ElementType.U8:
                    if (argumentType != "number")
                        return false;
                    if (argumentType == "object")
                        return false;
                    break;
                case ElementType.Char:
                    if (argumentType != "string" && argumentType != "symbol")
                        return false;
                    if (argumentType == "object")
                        return false;
                    break;
                case ElementType.Boolean:
                    if (argumentType == "boolean")
                        return true;
                    if (argumentType == "number" && (argumentClassName == "Single" || argumentClassName == "Double"))
                        return false;
                    if (argumentType == "object")
                        return false;
                    break;
                case ElementType.String:
                    if (argumentType != "string")
                        return false;
                    break;
                default:
                    return true;
            }
            return true;
        }

        public async Task<(JObject, string)> ResolveInvocationInfo(InvocationExpressionSyntax method, CancellationToken token)
        {
            var methodName = "";
            try
            {
                JObject rootObject = null;
                var expr = method.Expression;
                if (expr is MemberAccessExpressionSyntax memberAccessExpressionSyntax)
                {
                    rootObject = await Resolve(memberAccessExpressionSyntax.Expression.ToString(), token);
                    methodName = memberAccessExpressionSyntax.Name.ToString();

                    if (rootObject.IsNullValuedObject())
                        throw new ReturnAsErrorException($"Expression '{memberAccessExpressionSyntax}' evaluated to null", "NullReferenceException");
                }
                else if (expr is IdentifierNameSyntax && scopeCache.ObjectFields.TryGetValue("this", out JObject thisValue))
                {
                    rootObject = await GetValueFromObject(thisValue, token);
                    methodName = expr.ToString();
                }
                return (rootObject, methodName);
            }
            catch (Exception ex) when (ex is not ReturnAsErrorException)
            {
                throw new Exception($"Unable to evaluate method '{methodName}'", ex);
            }
        }

        private static readonly string[] primitiveTypes = new string[] { "string", "number", "boolean", "symbol" };

        public async Task<JObject> Resolve(InvocationExpressionSyntax method, Dictionary<string, JObject> memberAccessValues, CancellationToken token)
        {
            (JObject rootObject, string methodName) = await ResolveInvocationInfo(method, token);
            if (rootObject == null)
                throw new ReturnAsErrorException($"Failed to resolve root object for {method}", "ReferenceError");

            // primitives don't have objectId
            if (!DotnetObjectId.TryParse(rootObject["objectId"]?.Value<string>(), out DotnetObjectId objectId) &&
                 primitiveTypes.Contains(rootObject["type"]?.Value<string>()))
                return null;

            if (method.ArgumentList == null)
                throw new InternalErrorException($"Failed to resolve method call for {method}, list of arguments is null.");

            bool isExtensionMethod = false;
            try
            {
                List<int> typeIds;
                if (objectId.IsValueType)
                {
                    if (!context.SdbAgent.ValueCreator.TryGetValueTypeById(objectId.Value, out ValueTypeClass valueType))
                        throw new Exception($"Could not find valuetype {objectId}");
                    typeIds = new List<int>(1) { valueType.TypeId };
                }
                else
                {
                    typeIds = await context.SdbAgent.GetTypeIdsForObject(objectId.Value, true, token);
                }
                int[] methodIds = await context.SdbAgent.GetMethodIdsByName(typeIds[0], methodName, BindingFlags.Default, token);
                if (methodIds == null)
                {
                    //try to search on System.Linq.Enumerable
                    int methodId = await FindMethodIdOnLinqEnumerable(typeIds, methodName);
                    if (methodId == 0)
                    {
                        var typeName = await context.SdbAgent.GetTypeName(typeIds[0], token);
                        throw new ReturnAsErrorException($"Method '{methodName}' not found in type '{typeName}'", "ReferenceError");
                    }
                    methodIds = new int[] { methodId };
                }
                // get information about params in all overloads for *methodName*
                List<MethodInfoWithDebugInformation> methodInfos = await GetMethodParamInfosForMethods(methodIds);
                int passedArgsCnt = method.ArgumentList.Arguments.Count;
                int maxMethodParamsCnt = methodInfos.Max(v => v.GetParametersInfo().Length);
                if (isExtensionMethod)
                {
                    // implicit *this* parameter
                    maxMethodParamsCnt--;
                }
                if (passedArgsCnt > maxMethodParamsCnt)
                    throw new ReturnAsErrorException($"Unable to evaluate method '{methodName}'. Too many arguments passed.", "ArgumentError");

                foreach (var methodInfo in methodInfos)
                {
                    ParameterInfo[] methodParamsInfo = methodInfo.GetParametersInfo();
                    int methodParamsCnt = isExtensionMethod ? methodParamsInfo.Length - 1 : methodParamsInfo.Length;
                    int optionalParams = methodParamsInfo.Count(v => v.Value != null);
                    if (passedArgsCnt > methodParamsCnt || passedArgsCnt < methodParamsCnt - optionalParams)
                    {
                        // this overload does not match the number of params passed, try another one
                        continue;
                    }
                    int methodId = methodInfo.DebugId;
                    using var commandParamsObjWriter = new MonoBinaryWriter();

                    if (isExtensionMethod)
                    {
                        commandParamsObjWriter.Write(methodParamsCnt + 1);
                        commandParamsObjWriter.WriteObj(objectId, context.SdbAgent);
                    }
                    else
                    {
                        // instance method
                        commandParamsObjWriter.WriteObj(objectId, context.SdbAgent);
                        commandParamsObjWriter.Write(methodParamsCnt);
                    }

                    int argIndex = 0;
                    // explicitly passed arguments
                    for (; argIndex < passedArgsCnt; argIndex++)
                    {
                        var arg = method.ArgumentList.Arguments[argIndex];
                        if (arg.Expression is LiteralExpressionSyntax literal)
                        {
                            if (!await commandParamsObjWriter.WriteConst(literal, context.SdbAgent, token))
                                throw new InternalErrorException($"Unable to evaluate method '{methodName}'. Unable to write LiteralExpressionSyntax into binary writer.");
                        }
                        else if (arg.Expression is IdentifierNameSyntax identifierName)
                        {
                            if (!await commandParamsObjWriter.WriteJsonValue(memberAccessValues[identifierName.Identifier.Text], context.SdbAgent, methodParamsInfo[argIndex].TypeCode, token))
                                throw new InternalErrorException($"Unable to evaluate method '{methodName}'. Unable to write IdentifierNameSyntax into binary writer.");
                        }
                        else
                        {
                            throw new InternalErrorException($"Unable to evaluate method '{methodName}'. Unable to write into binary writer, not recognized expression type: {arg.Expression.GetType().Name}");
                        }
                    }
                    // optional arguments that were not overwritten
                    for (; argIndex < methodParamsCnt; argIndex++)
                    {
                        if (!await commandParamsObjWriter.WriteConst(methodParamsInfo[argIndex].TypeCode, methodParamsInfo[argIndex].Value, context.SdbAgent, token))
                            throw new InternalErrorException($"Unable to write optional parameter {methodParamsInfo[argIndex].Name} value in method '{methodName}' to the mono buffer.");
                    }
                    try
                    {
                        var retMethod = await context.SdbAgent.InvokeMethod(commandParamsObjWriter.GetParameterBuffer(), methodId, token);
                        return await GetValueFromObject(retMethod, token);
                    }
                    catch
                    {
                        // try further methodIds, we're looking for a method with the same type of params that the user passed
                        logger.LogDebug($"InvokeMethod failed due to parameter type mismatch for {methodName} with {methodParamsCnt} parameters, including {optionalParams} optional.");
                        continue;
                    }
                }
                throw new ReturnAsErrorException($"No implementation of method '{methodName}' matching '{method}' found in type {rootObject["className"]}.", "ArgumentError");
            }
            catch (Exception ex) when (ex is not ReturnAsErrorException)
            {
                throw new ReturnAsErrorException($"Unable to evaluate method '{method}': {ex.Message}", ex.GetType().Name);
            }

            async Task<int> FindMethodIdOnLinqEnumerable(IList<int> typeIds, string methodName)
            {
                if (linqTypeId == -1)
                {
                    linqTypeId = await context.SdbAgent.GetTypeByName("System.Linq.Enumerable", token);
                    if (linqTypeId == 0)
                    {
                        logger.LogDebug($"Cannot find type 'System.Linq.Enumerable'");
                        return 0;
                    }
                }

                int[] newMethodIds = await context.SdbAgent.GetMethodIdsByName(linqTypeId, methodName, BindingFlags.Default, token);
                if (newMethodIds == null)
                    return 0;

                foreach (int typeId in typeIds)
                {
                    List<int> genericTypeArgs = await context.SdbAgent.GetTypeParamsOrArgsForGenericType(typeId, token);
                    if (genericTypeArgs.Count > 0)
                    {
                        isExtensionMethod = true;
                        return await context.SdbAgent.MakeGenericMethod(newMethodIds[0], genericTypeArgs, token);
                    }
                }

                return 0;
            }

            async Task<List<MethodInfoWithDebugInformation>> GetMethodParamInfosForMethods(int[] methodIds)
            {
                List<MethodInfoWithDebugInformation> allMethodInfos = new();
                for (int i = 0; i < methodIds.Length; i++)
                {
                    var ithMethodInfo = await context.SdbAgent.GetMethodInfo(methodIds[i], token);
                    if (ithMethodInfo != null)
                        allMethodInfos.Add(ithMethodInfo);
                }
                return allMethodInfos;
            }
        }

        public JObject ConvertCSharpToJSType(object v, Type type)
        {
            if (v is JObject jobj)
                return jobj;

            if (v is null)
                return JObjectValueCreator.CreateNull("<unknown>")?["value"] as JObject;

            if (v is Array arr)
            {
                return CacheEvaluationResult(
                    JObject.FromObject(
                        new
                        {
                            type = "object",
                            subtype = "array",
                            value = new JArray(arr.Cast<object>().Select((val, idx) => JObject.FromObject(
                                new
                                {
                                    value = ConvertCSharpToJSType(val, val.GetType()),
                                    name = $"{idx}"
                                }))),
                            description = v.ToString(),
                            className = type.ToString()
                        }));
            }

            string typeName = v.GetType().ToString();
            jobj = JObjectValueCreator.CreateFromPrimitiveType(v);
            return jobj is not null
                ? jobj["value"] as JObject
                : JObjectValueCreator.Create<object>(value: null,
                                                    type: "object",
                                                    description: v.ToString(),
                                                    className: typeName)?["value"] as JObject;
        }

        private JObject CacheEvaluationResult(JObject value)
        {
            if (IsDuplicated(value, out JObject duplicate))
                return value;

            var evalResultId = Interlocked.Increment(ref evaluationResultObjectId);
            string id = $"dotnet:evaluationResult:{evalResultId}";
            if (!value.TryAdd("objectId", id))
            {
                logger.LogWarning($"EvaluationResult cache request passed with ID: {value["objectId"].Value<string>()}. Overwritting it with a automatically assigned ID: {id}.");
                value["objectId"] = id;
            }
            scopeCache.EvaluationResults.Add(id, value);
            return value;

            bool IsDuplicated(JObject er, out JObject duplicate)
            {
                var type = er["type"].Value<string>();
                var subtype = er["subtype"].Value<string>();
                var value = er["value"];
                var description = er["description"].Value<string>();
                var className = er["className"].Value<string>();
                duplicate = scopeCache.EvaluationResults.FirstOrDefault(
                    pair => pair.Value["type"].Value<string>() == type
                    && pair.Value["subtype"].Value<string>() == subtype
                    && pair.Value["description"].Value<string>() == description
                    && pair.Value["className"].Value<string>() == className
                    && JToken.DeepEquals(pair.Value["value"], value)).Value;
                return duplicate != null;
            }
        }

        public JObject TryGetEvaluationResult(string id)
        {
            JObject val;
            if (!scopeCache.EvaluationResults.TryGetValue(id, out val))
                logger.LogError($"EvaluationResult of ID: {id} does not exist in the cache.");
            return val;
        }

        private sealed record ElementIndexInfo(
            string ElementIdxStr,
            // keeps JObjects and LiteralExpressionSyntaxes:
            List<object> Indexers,
            int DimensionsCount = 1);
    }
}<|MERGE_RESOLUTION|>--- conflicted
+++ resolved
@@ -410,7 +410,7 @@
                         var typeInfo = await context.SdbAgent.GetTypeInfo(valueType.TypeId, token);
                         if (int.TryParse(elementIdxInfo.ElementIdxStr, out elementIdx) && elementIdx >= 0 && elementIdx < valueType.InlineArray?.Count)
                             return (JObject)valueType.InlineArray[elementIdx]["value"];
-                        JObject vtResult = await InvokeGetItemOnJObject(rootObject, valueType.TypeId, objectId, indexObject, elementIdxInfo, token);
+                        JObject vtResult = await InvokeGetItemOnJObject(rootObject, valueType.TypeId, objectId, elementIdxInfo, token);
                         if (vtResult == null) // ToDo: choose a logical order of operations for inline array, this is messy
                             throw new InvalidOperationException($"Index is outside the bounds of the inline array");
                         return vtResult;
@@ -439,42 +439,11 @@
                         if (elementIdxInfo.Indexers is null || elementIdxInfo.Indexers.Count == 0)
                             throw new InternalErrorException($"Unable to write index parameter to invoke the method in the runtime.");
 
-<<<<<<< HEAD
                         List<int> typeIds = await context.SdbAgent.GetTypeIdsForObject(objectId.Value, true, token);
-                        JObject objResult = await InvokeGetItemOnJObject(rootObject, typeIds[0], objectId, indexObject, elementIdxInfo, token);
+                        JObject objResult = await InvokeGetItemOnJObject(rootObject, typeIds[0], objectId, elementIdxInfo, token);
                         if (objResult == null)
                             throw new InvalidOperationException($"Cannot apply indexing with [] to an object of type '{rootObject?["className"]?.Value<string>()}'");
                         return objResult;
-=======
-                        var typeIds = await context.SdbAgent.GetTypeIdsForObject(objectId.Value, true, token);
-                        int[] methodIds = await context.SdbAgent.GetMethodIdsByName(typeIds[0], "get_Item", BindingFlags.Default, token);
-                        if (methodIds == null || methodIds.Length == 0)
-                            throw new InvalidOperationException($"Type '{rootObject?["className"]?.Value<string>()}' cannot be indexed.");
-
-                        // ToDo: optimize the loop by choosing the right method at once without trying out them all
-                        for (int i = 0; i < methodIds.Length; i++)
-                        {
-                            MethodInfoWithDebugInformation methodInfo = await context.SdbAgent.GetMethodInfo(methodIds[i], token);
-                            ParameterInfo[] paramInfo = methodInfo.GetParametersInfo();
-                            if (paramInfo.Length == elementIdxInfo.DimensionsCount)
-                            {
-                                try
-                                {
-                                    if (!CheckParametersCompatibility(paramInfo, elementIdxInfo.Indexers))
-                                        continue;
-                                    ArraySegment<byte> buffer = await WriteIndexObjectAsIndices(objectId, elementIdxInfo.Indexers, paramInfo);
-                                    JObject getItemRetObj = await context.SdbAgent.InvokeMethod(buffer, methodIds[i], token);
-                                    return (JObject)getItemRetObj["value"];
-                                }
-                                catch (Exception ex)
-                                {
-                                    logger.LogDebug($"Attempt number {i + 1} out of {methodIds.Length} of invoking method {methodInfo.Name} with parameter named {paramInfo[0].Name} on type {type} failed. Method Id = {methodIds[i]}.\nInner exception: {ex}.");
-                                    continue;
-                                }
-                            }
-                        }
-                        throw new InvalidOperationException($"Cannot apply indexing with [] to an object of type '{rootObject?["className"]?.Value<string>()}'");
->>>>>>> aec06846
                     default:
                         throw new InvalidOperationException($"Cannot apply indexing with [] to an expression of scheme '{objectId.Scheme}'");
                 }
@@ -560,7 +529,6 @@
             JObject rootObject,
             int typeId,
             DotnetObjectId objectId,
-            JObject indexObject,
             ElementIndexInfo elementIdxInfo,
             CancellationToken token)
         {
@@ -574,15 +542,13 @@
             {
                 MethodInfoWithDebugInformation methodInfo = await context.SdbAgent.GetMethodInfo(methodIds[i], token);
                 ParameterInfo[] paramInfo = methodInfo.GetParametersInfo();
-                if (paramInfo.Length == 1)
+                if (paramInfo.Length == elementIdxInfo.DimensionsCount)
                 {
                     try
                     {
-                        if (indexObject != null && !CheckParametersCompatibility(paramInfo[0].TypeCode, indexObject))
+                        if (!CheckParametersCompatibility(paramInfo, elementIdxInfo.Indexers))
                             continue;
-                        ArraySegment<byte> buffer = indexObject is null ?
-                            await WriteLiteralExpressionAsIndex(objectId, elementIdxInfo.IndexingExpression) :
-                            await WriteJObjectAsIndex(objectId, indexObject, paramInfo[0].TypeCode);
+                        ArraySegment<byte> buffer = await WriteIndexObjectAsIndices(objectId, elementIdxInfo.Indexers, paramInfo);
                         JObject getItemRetObj = await context.SdbAgent.InvokeMethod(buffer, methodIds[i], token);
                             return (JObject)getItemRetObj["value"];
                     }
@@ -595,11 +561,7 @@
             }
             return null;
 
-<<<<<<< HEAD
-            async Task<ArraySegment<byte>> WriteJObjectAsIndex(DotnetObjectId rootObjId, JObject indexObject, ElementType? expectedType)
-=======
             async Task<ArraySegment<byte>> WriteIndexObjectAsIndices(DotnetObjectId rootObjId, List<object> indexObjects, ParameterInfo[] paramInfo)
->>>>>>> aec06846
             {
                 using var writer = new MonoBinaryWriter();
                 writer.WriteObj(rootObjId, context.SdbAgent);
@@ -627,15 +589,11 @@
             }
         }
 
-<<<<<<< HEAD
-            async Task<ArraySegment<byte>> WriteLiteralExpressionAsIndex(DotnetObjectId rootObjId, LiteralExpressionSyntax indexingExpression)
-=======
         private static bool CheckParametersCompatibility(ParameterInfo[] paramInfos, List<object> indexObjects)
         {
             if (paramInfos.Length != indexObjects.Count)
                 return false;
             foreach ((ParameterInfo paramInfo, object indexObj) in paramInfos.Zip(indexObjects))
->>>>>>> aec06846
             {
                 // shouldn't we check LiteralExpressionSyntax for compatibility as well?
                 if (indexObj is JObject indexJObj && !CheckParameterCompatibility(paramInfo.TypeCode, indexJObj))
