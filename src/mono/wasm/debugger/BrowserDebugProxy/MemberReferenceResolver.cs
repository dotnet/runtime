--- conflicted
+++ resolved
@@ -442,7 +442,6 @@
                         rootObject["value"] = await context.SdbAgent.GetArrayValues(objectId.Value, token);
                         if (!multiDimensionalArray)
                         {
-<<<<<<< HEAD
                             int.TryParse(elementIdxStr, out elementIdx);
                             return (JObject)rootObject["value"][elementIdx]["value"];
                         }
@@ -477,51 +476,6 @@
 
                             if (paramInfo.Length == allowedParamCnt)
                             {
-=======
-                            case "array":
-                                rootObject["value"] = await context.SdbAgent.GetArrayValues(objectId.Value, token);
-                                if (!multiDimensionalArray)
-                                {
-                                    int.TryParse(elementIdxStr, out elementIdx);
-                                    return (JObject)rootObject["value"][elementIdx]["value"];
-                                }
-                                else
-                                {
-                                    return (JObject)(((JArray)rootObject["value"]).FirstOrDefault(x => x["name"].Value<string>() == elementIdxStr)["value"]);
-                                }
-                            case "object":
-                                if (multiDimensionalArray)
-                                    throw new InvalidOperationException($"Cannot apply indexing with [,] to an object of type '{type}'");
-                                int.TryParse(elementIdxStr, out elementIdx);
-                                if (type == "string")
-                                {
-                                    // ToArray() does not exist on string
-                                    var eaExpressionFormatted = elementAccessStrExpression.Replace('.', '_'); // instance_str
-                                    variableDefinitions.Add(ExpressionEvaluator.ConvertJSToCSharpLocalVariableAssignment(eaExpressionFormatted, rootObject));
-                                    var eaFormatted = elementAccessStr.Replace('.', '_'); // instance_str[1]
-                                    return await ExpressionEvaluator.EvaluateSimpleExpression(this, eaFormatted, elementAccessStr, variableDefinitions, logger, token);
-                                }
-                                var typeIds = await context.SdbAgent.GetTypeIdsForObject(objectId.Value, true, token);
-                                int[] methodIds = await context.SdbAgent.GetMethodIdsByName(typeIds[0], "ToArray", BindingFlags.Default, token);
-                                // ToArray should not have an overload, but if user defined it, take the default one: without params
-                                if (methodIds == null)
-                                    throw new InvalidOperationException($"Type '{rootObject?["className"]?.Value<string>()}' cannot be indexed.");
-
-                                int toArrayId = methodIds[0];
-                                if (methodIds.Length > 1)
-                                {
-                                    foreach (var methodId in methodIds)
-                                    {
-                                        MethodInfoWithDebugInformation methodInfo = await context.SdbAgent.GetMethodInfo(methodId, token);
-                                        ParameterInfo[] paramInfo = methodInfo.GetParametersInfo();
-                                        if (paramInfo.Length == 0)
-                                        {
-                                            toArrayId = methodId;
-                                            break;
-                                        }
-                                    }
-                                }
->>>>>>> c6c8bb8b
                                 try
                                 {
                                     ArraySegment<byte> buffer = await WriteIndex(objectId, indexObject, indexingExpression, elementIdxStr);
