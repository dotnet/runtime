--- conflicted
+++ resolved
@@ -124,12 +124,7 @@
                     var type = asm.GetTypeByName(classNameToFind);
                     if (type != null)
                     {
-<<<<<<< HEAD
-                        typeId = await proxy.SdbHelper.GetTypeIdFromToken(sessionId, asm.DebugId, type.Token, token);
-=======
-                        var assemblyId = await sdbHelper.GetAssemblyId(sessionId, type.assembly.Name, token);
-                        typeId = await sdbHelper.GetTypeIdFromToken(sessionId, assemblyId, type.Token, token);
->>>>>>> a7e741b9
+                        typeId = await sdbHelper.GetTypeIdFromToken(sessionId, asm.DebugId, type.Token, token);
                     }
                 }
             }
