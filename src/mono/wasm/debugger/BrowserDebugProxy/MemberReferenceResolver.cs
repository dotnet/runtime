--- conflicted
+++ resolved
@@ -95,7 +95,6 @@
 
                 if (typeId != -1)
                 {
-<<<<<<< HEAD
                     string remaining = null;
                     JObject memberObject = await FindStaticMemberInType(part, typeId);
                     if (memberObject != null && i < parts.Length - 1)
@@ -125,35 +124,11 @@
                     if (isInitialized == 0)
                     {
                         isInitialized = await sdbHelper.TypeInitialize(sessionId, typeId, token);
-=======
-                    var fields = await context.SdbAgent.GetTypeFields(typeId, token);
-                    foreach (var field in fields)
-                    {
-                        if (field.Name == part.Trim())
-                        {
-                            var isInitialized = await context.SdbAgent.TypeIsInitialized(typeId, token);
-                            if (isInitialized == 0)
-                            {
-                                isInitialized = await context.SdbAgent.TypeInitialize(typeId, token);
-                            }
-                            var valueRet = await context.SdbAgent.GetFieldValue(typeId, field.Id, token);
-                            return await GetValueFromObject(valueRet, token);
-                        }
-                    }
-                    var methodId = await context.SdbAgent.GetPropertyMethodIdByName(typeId, part.Trim(), token);
-                    if (methodId != -1)
-                    {
-                        using var commandParamsObjWriter = new MonoBinaryWriter();
-                        commandParamsObjWriter.Write(0); //param count
-                        var retMethod = await context.SdbAgent.InvokeMethod(commandParamsObjWriter.GetParameterBuffer(), methodId, "methodRet", token);
-                        return await GetValueFromObject(retMethod, token);
->>>>>>> d9afc1ec
                     }
                     var valueRet = await sdbHelper.GetFieldValue(sessionId, typeId, field.Id, token);
 
                     return await GetValueFromObject(valueRet, token);
                 }
-<<<<<<< HEAD
 
                 var methodId = await sdbHelper.GetPropertyMethodIdByName(sessionId, typeId, name, token);
                 if (methodId != -1)
@@ -179,38 +154,6 @@
                     int id = await sdbHelper.GetTypeIdFromToken(sessionId, asm.DebugId, type.Token, token);
                     if (id != -1)
                         return id;
-=======
-                var store = await proxy.LoadStore(sessionId, token);
-                var methodInfo = context.CallStack.FirstOrDefault(s => s.Id == scopeId)?.Method?.Info;
-                var classNameToFindWithNamespace =
-                    string.IsNullOrEmpty(methodInfo?.TypeInfo?.Namespace) ?
-                    classNameToFind :
-                    methodInfo.TypeInfo.Namespace + "." + classNameToFind;
-
-                var searchResult = await TryFindNameInAssembly(store.assemblies, classNameToFindWithNamespace);
-                if (searchResult == null)
-                    searchResult = await TryFindNameInAssembly(store.assemblies, classNameToFind);
-                if (searchResult != null)
-                    typeId = (int)searchResult;
-
-                async Task<int?> TryGetTypeIdFromName(string typeName, AssemblyInfo assembly)
-                {
-                    var type = assembly.GetTypeByName(typeName);
-                    if (type == null)
-                        return null;
-                    return await context.SdbAgent.GetTypeIdFromToken(assembly.DebugId, type.Token, token);
-                }
-
-                async Task<int?> TryFindNameInAssembly(List<AssemblyInfo> assemblies, string name)
-                {
-                    foreach (var asm in assemblies)
-                    {
-                        var typeId = await TryGetTypeIdFromName(name, asm);
-                        if (typeId != null)
-                            return typeId;
-                    }
-                    return null;
->>>>>>> d9afc1ec
                 }
 
                 return -1;
@@ -311,18 +254,10 @@
                     {
                         if (i < parts.Length - 1)
                         {
-<<<<<<< HEAD
                             // there is some parts remaining, and can't
                             // do null.$remaining
                             return null;
-=======
-                            rootObject = await GetValueFromObject(objRet, token);
                         }
-                        else
-                        {
-                            break;
->>>>>>> d9afc1ec
-                        }
 
                         return resolvedObject;
                     }
@@ -330,13 +265,6 @@
 
                 return resolvedObject;
             }
-<<<<<<< HEAD
-=======
-            if (rootObject == null)
-                rootObject = await TryToRunOnLoadedClasses(varName, token);
-            scopeCache.MemberReferences[varName] = rootObject;
-            return rootObject;
->>>>>>> d9afc1ec
         }
 
         public async Task<JObject> Resolve(ElementAccessExpressionSyntax elementAccess, Dictionary<string, JObject> memberAccessValues, JObject indexObject, CancellationToken token)
