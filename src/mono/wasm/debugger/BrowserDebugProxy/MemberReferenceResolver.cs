// Licensed to the .NET Foundation under one or more agreements.
// The .NET Foundation licenses this file to you under the MIT license.

using System;
using System.Linq;
using System.Threading;
using System.Threading.Tasks;
using Microsoft.Extensions.Logging;
using Newtonsoft.Json.Linq;
using System.IO;
using Microsoft.CodeAnalysis.CSharp.Syntax;
using System.Collections.Generic;

namespace Microsoft.WebAssembly.Diagnostics
{
    internal class MemberReferenceResolver
    {
        private SessionId sessionId;
        private int scopeId;
        private MonoProxy proxy;
        private ExecutionContext context;
        private PerScopeCache scopeCache;
        private ILogger logger;
        private bool localsFetched;
        private int linqTypeId;

        public MemberReferenceResolver(MonoProxy proxy, ExecutionContext ctx, SessionId sessionId, int scopeId, ILogger logger)
        {
            this.sessionId = sessionId;
            this.scopeId = scopeId;
            this.proxy = proxy;
            this.context = ctx;
            this.logger = logger;
            scopeCache = ctx.GetCacheForScope(scopeId);
            linqTypeId = -1;
        }

        public MemberReferenceResolver(MonoProxy proxy, ExecutionContext ctx, SessionId sessionId, JArray objectValues, ILogger logger)
        {
            this.sessionId = sessionId;
            scopeId = -1;
            this.proxy = proxy;
            this.context = ctx;
            this.logger = logger;
            scopeCache = new PerScopeCache(objectValues);
            localsFetched = true;
            linqTypeId = -1;
        }

        public async Task<JObject> GetValueFromObject(JToken objRet, CancellationToken token)
        {
            if (objRet["value"]?["className"]?.Value<string>() == "System.Exception")
            {
                if (DotnetObjectId.TryParse(objRet?["value"]?["objectId"]?.Value<string>(), out DotnetObjectId objectId))
                {
                    var exceptionObject = await context.SdbAgent.GetObjectValues(int.Parse(objectId.Value), GetObjectCommandOptions.WithProperties | GetObjectCommandOptions.OwnProperties, token);
                    var exceptionObjectMessage = exceptionObject.FirstOrDefault(attr => attr["name"].Value<string>().Equals("_message"));
                    exceptionObjectMessage["value"]["value"] = objRet["value"]?["className"]?.Value<string>() + ": " + exceptionObjectMessage["value"]?["value"]?.Value<string>();
                    return exceptionObjectMessage["value"]?.Value<JObject>();
                }
                return objRet["value"]?.Value<JObject>();
            }

            if (objRet["value"]?.Value<JObject>() != null)
                return objRet["value"]?.Value<JObject>();
            if (objRet["get"]?.Value<JObject>() != null)
            {
                if (DotnetObjectId.TryParse(objRet?["get"]?["objectIdValue"]?.Value<string>(), out DotnetObjectId objectId))
                {
                    using var commandParamsWriter = new MonoBinaryWriter();
                    commandParamsWriter.WriteObj(objectId, context.SdbAgent);
                    var ret = await context.SdbAgent.InvokeMethod(commandParamsWriter.GetParameterBuffer(), objRet["get"]["methodId"].Value<int>(), objRet["name"].Value<string>(), token);
                    return await GetValueFromObject(ret, token);
                }

            }
            return null;
        }

        public async Task<JObject> TryToRunOnLoadedClasses(string varName, CancellationToken token)
        {
            string classNameToFind = "";
            string[] parts = varName.Split(".");
            var typeId = -1;
            foreach (string part in parts)
            {
                if (classNameToFind.Length > 0)
                    classNameToFind += ".";
                classNameToFind += part.Trim();
                if (typeId != -1)
                {
                    var fields = await context.SdbAgent.GetTypeFields(typeId, token);
                    foreach (var field in fields)
                    {
                        if (field.Name == part.Trim())
                        {
                            var isInitialized = await context.SdbAgent.TypeIsInitialized(typeId, token);
                            if (isInitialized == 0)
                            {
                                isInitialized = await context.SdbAgent.TypeInitialize(typeId, token);
                            }
                            var valueRet = await context.SdbAgent.GetFieldValue(typeId, field.Id, token);
                            return await GetValueFromObject(valueRet, token);
                        }
                    }
                    var methodId = await context.SdbAgent.GetPropertyMethodIdByName(typeId, part.Trim(), token);
                    if (methodId != -1)
                    {
                        using var commandParamsObjWriter = new MonoBinaryWriter();
                        commandParamsObjWriter.Write(0); //param count
                        var retMethod = await context.SdbAgent.InvokeMethod(commandParamsObjWriter.GetParameterBuffer(), methodId, "methodRet", token);
                        return await GetValueFromObject(retMethod, token);
                    }
                }
                var store = await proxy.LoadStore(sessionId, token);
                var methodInfo = ctx.CallStack.FirstOrDefault(s => s.Id == scopeId)?.Method?.Info;
                var classNameToFindWithNamespace =
                    string.IsNullOrEmpty(methodInfo?.TypeInfo?.Namespace) ?
                    classNameToFind :
                    methodInfo.TypeInfo.Namespace + "." + classNameToFind;

                var searchResult = await TryFindNameInAssembly(store.assemblies, classNameToFindWithNamespace);
                if (searchResult == null)
                    searchResult = await TryFindNameInAssembly(store.assemblies, classNameToFind);
                if (searchResult != null)
                    typeId = (int)searchResult;

                async Task<int?> TryGetTypeIdFromName(string typeName, AssemblyInfo assembly)
                {
                    var type = assembly.GetTypeByName(typeName);
                    if (type == null)
                        return null;
                    return await sdbHelper.GetTypeIdFromToken(sessionId, assembly.DebugId, type.Token, token);
                }

                async Task<int?> TryFindNameInAssembly(List<AssemblyInfo> assemblies, string name)
                {
                    foreach (var asm in assemblies)
                    {
<<<<<<< HEAD
                        typeId = await context.SdbAgent.GetTypeIdFromToken(asm.DebugId, type.Token, token);
=======
                        var typeId = await TryGetTypeIdFromName(name, asm);
                        if (typeId != null)
                            return typeId;
>>>>>>> 899bf970
                    }
                    return null;
                }
            }
            return null;
        }

        // Checks Locals, followed by `this`
        public async Task<JObject> Resolve(string varName, CancellationToken token)
        {
            //has method calls
            if (varName.Contains('('))
                return null;

            string[] parts = varName.Split(".");
            JObject rootObject = null;

            if (scopeCache.MemberReferences.TryGetValue(varName, out JObject ret)) {
                return ret;
            }

            if (scopeCache.ObjectFields.TryGetValue(varName, out JObject valueRet)) {
                return await GetValueFromObject(valueRet, token);
            }

            foreach (string part in parts)
            {
                string partTrimmed = part.Trim();
                if (partTrimmed == "")
                    return null;
                if (rootObject != null)
                {
                    if (rootObject?["subtype"]?.Value<string>() == "null")
                        return null;
                    if (DotnetObjectId.TryParse(rootObject?["objectId"]?.Value<string>(), out DotnetObjectId objectId))
                    {
                        var rootResObj = await proxy.RuntimeGetPropertiesInternal(sessionId, objectId, null, token);
                        var objRet = rootResObj.FirstOrDefault(objPropAttr => objPropAttr["name"].Value<string>() == partTrimmed);
                        if (objRet == null)
                            return null;

                        rootObject = await GetValueFromObject(objRet, token);
                    }
                    continue;
                }
                if (scopeCache.Locals.Count == 0 && !localsFetched)
                {
                    Result scope_res = await proxy.GetScopeProperties(sessionId, scopeId, token);
                    if (scope_res.IsErr)
                        throw new Exception($"BUG: Unable to get properties for scope: {scopeId}. {scope_res}");
                    localsFetched = true;
                }
                if (scopeCache.Locals.TryGetValue(partTrimmed, out JObject obj))
                {
                    rootObject = obj["value"]?.Value<JObject>();
                }
                else if (scopeCache.Locals.TryGetValue("this", out JObject objThis))
                {
                    if (partTrimmed == "this")
                    {
                        rootObject = objThis?["value"].Value<JObject>();
                    }
                    else if (DotnetObjectId.TryParse(objThis?["value"]?["objectId"]?.Value<string>(), out DotnetObjectId objectId))
                    {
                        var rootResObj = await proxy.RuntimeGetPropertiesInternal(sessionId, objectId, null, token);
                        var objRet = rootResObj.FirstOrDefault(objPropAttr => objPropAttr["name"].Value<string>() == partTrimmed);
                        if (objRet != null)
                        {
                            rootObject = await GetValueFromObject(objRet, token);
                        }
                        else
                        {
                            break;
                        }
                    }
                }
            }
            if (rootObject == null)
                rootObject = await TryToRunOnLoadedClasses(varName, token);
            scopeCache.MemberReferences[varName] = rootObject;
            return rootObject;
        }

        public async Task<JObject> Resolve(ElementAccessExpressionSyntax elementAccess, Dictionary<string, JObject> memberAccessValues, JObject indexObject, CancellationToken token)
        {
            try
            {
                JObject rootObject = null;
                string elementAccessStrExpression = elementAccess.Expression.ToString();
                rootObject = await Resolve(elementAccessStrExpression, token);
                if (rootObject == null)
                {
                    rootObject = indexObject;
                    indexObject = null;
                }
                if (rootObject != null)
                {
                    string elementIdxStr;
                    int elementIdx = 0;
                    // x[1] or x[a] or x[a.b]
                    if (indexObject == null)
                    {
                        if (elementAccess.ArgumentList != null)
                        {
                            foreach (var arg in elementAccess.ArgumentList.Arguments)
                            {
                                // e.g. x[1]
                                if (arg.Expression is LiteralExpressionSyntax)
                                {
                                    var argParm = arg.Expression as LiteralExpressionSyntax;
                                    elementIdxStr = argParm.ToString();
                                    int.TryParse(elementIdxStr, out elementIdx);
                                }

                                // e.g. x[a] or x[a.b]
                                if (arg.Expression is IdentifierNameSyntax)
                                {
                                    var argParm = arg.Expression as IdentifierNameSyntax;

                                    // x[a.b]
                                    memberAccessValues.TryGetValue(argParm.Identifier.Text, out indexObject);

                                    // x[a]
                                    if (indexObject == null)
                                    {
                                        indexObject = await Resolve(argParm.Identifier.Text, token);
                                    }
                                    elementIdxStr = indexObject["value"].ToString();
                                    int.TryParse(elementIdxStr, out elementIdx);
                                }
                            }
                        }
                    }
                    // e.g. x[a[0]], x[a[b[1]]] etc.
                    else
                    {
                        elementIdxStr = indexObject["value"].ToString();
                        int.TryParse(elementIdxStr, out elementIdx);
                    }
                    if (elementIdx >= 0)
                    {
                        DotnetObjectId.TryParse(rootObject?["objectId"]?.Value<string>(), out DotnetObjectId objectId);
                        switch (objectId.Scheme)
                        {
                            case "array":
                                rootObject["value"] = await context.SdbAgent.GetArrayValues(int.Parse(objectId.Value), token);
                                return (JObject)rootObject["value"][elementIdx]["value"];
                            case "object":
                                var typeIds = await context.SdbAgent.GetTypeIdFromObject(int.Parse(objectId.Value), true, token);
                                int methodId = await context.SdbAgent.GetMethodIdByName(typeIds[0], "ToArray", token);
                                var commandParamsObjWriter = new MonoBinaryWriter();
                                commandParamsObjWriter.WriteObj(objectId, context.SdbAgent);
                                var toArrayRetMethod = await context.SdbAgent.InvokeMethod(commandParamsObjWriter.GetParameterBuffer(), methodId, elementAccess.Expression.ToString(), token);
                                rootObject = await GetValueFromObject(toArrayRetMethod, token);
                                DotnetObjectId.TryParse(rootObject?["objectId"]?.Value<string>(), out DotnetObjectId arrayObjectId);
                                rootObject["value"] = await context.SdbAgent.GetArrayValues(int.Parse(arrayObjectId.Value), token);
                                return (JObject)rootObject["value"][elementIdx]["value"];
                            default:
                                throw new InvalidOperationException($"Cannot apply indexing with [] to an expression of type '{objectId.Scheme}'");
                        }
                    }
                }
                return null;
            }
            catch (Exception ex)
            {
                var e = ex;
                throw new Exception($"Unable to evaluate method '{elementAccess}'");
            }
        }

        public async Task<JObject> Resolve(InvocationExpressionSyntax method, Dictionary<string, JObject> memberAccessValues, CancellationToken token)
        {
            var methodName = "";
            int isTryingLinq = 0;
            try
            {
                JObject rootObject = null;
                var expr = method.Expression;
                if (expr is MemberAccessExpressionSyntax)
                {
                    var memberAccessExpressionSyntax = expr as MemberAccessExpressionSyntax;
                    rootObject = await Resolve(memberAccessExpressionSyntax.Expression.ToString(), token);
                    methodName = memberAccessExpressionSyntax.Name.ToString();
                }
                else if (expr is IdentifierNameSyntax)
                    if (scopeCache.ObjectFields.TryGetValue("this", out JObject valueRet)) {
                        rootObject = await GetValueFromObject(valueRet, token);
                    methodName = expr.ToString();
                }

                if (rootObject != null)
                {
                    DotnetObjectId.TryParse(rootObject?["objectId"]?.Value<string>(), out DotnetObjectId objectId);
                    var typeIds = await context.SdbAgent.GetTypeIdFromObject(int.Parse(objectId.Value), true, token);
                    int methodId = await context.SdbAgent.GetMethodIdByName(typeIds[0], methodName, token);
                    var className = await context.SdbAgent.GetTypeNameOriginal(typeIds[0], token);
                    if (methodId == 0) //try to search on System.Linq.Enumerable
                    {
                        if (linqTypeId == -1)
                            linqTypeId = await context.SdbAgent.GetTypeByName("System.Linq.Enumerable", token);
                        methodId = await context.SdbAgent.GetMethodIdByName(linqTypeId, methodName, token);
                        if (methodId != 0)
                        {
                            foreach (var typeId in typeIds)
                            {
                                var genericTypeArgs = await context.SdbAgent.GetTypeParamsOrArgsForGenericType(typeId, token);
                                if (genericTypeArgs.Count > 0)
                                {
                                    isTryingLinq = 1;
                                    methodId = await context.SdbAgent.MakeGenericMethod(methodId, genericTypeArgs, token);
                                    break;
                                }
                            }
                        }
                    }
                    if (methodId == 0) {
                        var typeName = await context.SdbAgent.GetTypeName(typeIds[0], token);
                        throw new Exception($"Method '{methodName}' not found in type '{typeName}'");
                    }
                    using var commandParamsObjWriter = new MonoBinaryWriter();
                    if (isTryingLinq == 0)
                        commandParamsObjWriter.WriteObj(objectId, context.SdbAgent);
                    if (method.ArgumentList != null)
                    {
                        commandParamsObjWriter.Write((int)method.ArgumentList.Arguments.Count + isTryingLinq);
                        if (isTryingLinq == 1)
                            commandParamsObjWriter.WriteObj(objectId, context.SdbAgent);
                        foreach (var arg in method.ArgumentList.Arguments)
                        {
                            if (arg.Expression is LiteralExpressionSyntax)
                            {
                                if (!await commandParamsObjWriter.WriteConst(arg.Expression as LiteralExpressionSyntax, context.SdbAgent, token))
                                    return null;
                            }
                            if (arg.Expression is IdentifierNameSyntax)
                            {
                                var argParm = arg.Expression as IdentifierNameSyntax;
                                if (!await commandParamsObjWriter.WriteJsonValue(memberAccessValues[argParm.Identifier.Text], context.SdbAgent, token))
                                    return null;
                            }
                        }
                        var retMethod = await context.SdbAgent.InvokeMethod(commandParamsObjWriter.GetParameterBuffer(), methodId, "methodRet", token);
                        return await GetValueFromObject(retMethod, token);
                    }
                }
                return null;
            }
            catch (Exception)
            {
                throw new Exception($"Unable to evaluate method '{methodName}'");
            }
        }
    }
}<|MERGE_RESOLUTION|>--- conflicted
+++ resolved
@@ -137,13 +137,9 @@
                 {
                     foreach (var asm in assemblies)
                     {
-<<<<<<< HEAD
-                        typeId = await context.SdbAgent.GetTypeIdFromToken(asm.DebugId, type.Token, token);
-=======
                         var typeId = await TryGetTypeIdFromName(name, asm);
                         if (typeId != null)
                             return typeId;
->>>>>>> 899bf970
                     }
                     return null;
                 }
