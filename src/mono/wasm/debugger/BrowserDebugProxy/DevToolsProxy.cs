--- conflicted
+++ resolved
@@ -25,16 +25,10 @@
         protected Dictionary<MessageId, TaskCompletionSource<Result>> pending_cmds = new Dictionary<MessageId, TaskCompletionSource<Result>>();
         private ClientWebSocket browser;
         private WebSocket ide;
-<<<<<<< HEAD
-        protected int next_cmd_id;
-        protected List<Task> pending_ops = new List<Task>();
-        protected List<DevToolsQueue> queues = new List<DevToolsQueue>();
-=======
-        private int next_cmd_id;
-        private readonly ChannelWriter<Task> _channelWriter;
-        private readonly ChannelReader<Task> _channelReader;
-        private List<DevToolsQueue> queues = new List<DevToolsQueue>();
->>>>>>> 7db092a6
+        internal int next_cmd_id;
+        internal readonly ChannelWriter<Task> _channelWriter;
+        internal readonly ChannelReader<Task> _channelReader;
+        internal List<DevToolsQueueBase> queues = new List<DevToolsQueueBase>();
 
         protected readonly ILogger logger;
 
@@ -97,21 +91,22 @@
             return null;
         }
 
-        private DevToolsQueue GetQueueForSocket(WebSocket ws)
-        {
-            return queues.FirstOrDefault(q => q.Ws == ws);
-        }
-
-        protected DevToolsQueue GetQueueForTask(Task task)
+        private DevToolsQueueBase GetQueueForSocket(WebSocket ws)
+        {
+            return queues.FirstOrDefault(q => (q as DevToolsQueue).Ws == ws);
+        }
+
+        protected DevToolsQueueBase GetQueueForTcpClient(TcpClient tc)
+        {
+            return queues.FirstOrDefault(q => (q as DevToolsQueueFirefox).Tc == tc);
+        }
+
+        protected DevToolsQueueBase GetQueueForTask(Task task)
         {
             return queues.FirstOrDefault(q => q.CurrentSend == task);
         }
 
-<<<<<<< HEAD
-        internal virtual void Send(WebSocket to, JObject o, CancellationToken token)
-=======
-        private async Task Send(WebSocket to, JObject o, CancellationToken token)
->>>>>>> 7db092a6
+        internal async Task Send(WebSocket to, JObject o, CancellationToken token)
         {
             string sender = browser == to ? "Send-browser" : "Send-ide";
 
@@ -119,7 +114,7 @@
             Log("protocol", $"{sender}: " + JsonConvert.SerializeObject(o));
             byte[] bytes = Encoding.UTF8.GetBytes(o.ToString());
 
-            DevToolsQueue queue = GetQueueForSocket(to);
+            DevToolsQueueBase queue = GetQueueForSocket(to);
 
             Task task = queue.Send(bytes, token);
             if (task != null)
@@ -174,11 +169,7 @@
             logger.LogError("Cannot respond to command: {id} with result: {result} - command is not pending", id, result);
         }
 
-<<<<<<< HEAD
-        internal virtual void ProcessBrowserMessage(string msg, CancellationToken token)
-=======
-        private Task ProcessBrowserMessage(string msg, CancellationToken token)
->>>>>>> 7db092a6
+        internal virtual Task ProcessBrowserMessage(string msg, CancellationToken token)
         {
             var res = JObject.Parse(msg);
 
@@ -186,13 +177,9 @@
             Log("protocol", $"browser: {msg}");
 
             if (res["id"] == null)
-<<<<<<< HEAD
-                pending_ops.Add(OnEvent(res.ToObject<SessionId>(), res, token));
-=======
-            {
-                return OnEvent(res.ToObject<SessionId>(), res["method"].Value<string>(), res["params"] as JObject, token);
-            }
->>>>>>> 7db092a6
+            {
+                return OnEvent(res.ToObject<SessionId>(), res, token);
+            }
             else
             {
                 OnResponse(res.ToObject<MessageId>(), Result.FromJson(res));
@@ -200,11 +187,7 @@
             }
         }
 
-<<<<<<< HEAD
-        internal virtual void ProcessIdeMessage(string msg, CancellationToken token)
-=======
-        private Task ProcessIdeMessage(string msg, CancellationToken token)
->>>>>>> 7db092a6
+        internal virtual Task ProcessIdeMessage(string msg, CancellationToken token)
         {
             Log("protocol", $"ide: {msg}");
             if (!string.IsNullOrEmpty(msg))
@@ -213,13 +196,8 @@
                 var id = res.ToObject<MessageId>();
                 return OnCommand(
                     id,
-<<<<<<< HEAD
                     res,
-                    token));
-=======
-                    res["method"].Value<string>(),
-                    res["params"] as JObject, token);
->>>>>>> 7db092a6
+                    token);
             }
 
             return null;
@@ -231,11 +209,7 @@
             return await SendCommandInternal(id, method, args, token);
         }
 
-<<<<<<< HEAD
-        internal virtual Task<Result> SendCommandInternal(SessionId sessionId, string method, JObject args, CancellationToken token)
-=======
-        private async Task<Result> SendCommandInternal(SessionId sessionId, string method, JObject args, CancellationToken token)
->>>>>>> 7db092a6
+        internal virtual async Task<Result> SendCommandInternal(SessionId sessionId, string method, JObject args, CancellationToken token)
         {
             int id = Interlocked.Increment(ref next_cmd_id);
 
@@ -257,21 +231,13 @@
             return await tcs.Task;
         }
 
-<<<<<<< HEAD
-        internal virtual void SendEvent(SessionId sessionId, string method, JObject args, CancellationToken token)
-=======
-        public Task SendEvent(SessionId sessionId, string method, JObject args, CancellationToken token)
->>>>>>> 7db092a6
+        internal virtual Task SendEvent(SessionId sessionId, string method, JObject args, CancellationToken token)
         {
             //Log ("verbose", $"sending event {method}: {args}");
             return SendEventInternal(sessionId, method, args, token);
         }
 
-<<<<<<< HEAD
-        internal virtual void SendEventInternal(SessionId sessionId, string method, JObject args, CancellationToken token)
-=======
-        private Task SendEventInternal(SessionId sessionId, string method, JObject args, CancellationToken token)
->>>>>>> 7db092a6
+        internal virtual Task SendEventInternal(SessionId sessionId, string method, JObject args, CancellationToken token)
         {
             var o = JObject.FromObject(new
             {
@@ -289,11 +255,7 @@
             SendResponseInternal(id, result, token);
         }
 
-<<<<<<< HEAD
-        internal virtual void SendResponseInternal(MessageId id, Result result, CancellationToken token)
-=======
-        private Task SendResponseInternal(MessageId id, Result result, CancellationToken token)
->>>>>>> 7db092a6
+        internal virtual Task SendResponseInternal(MessageId id, Result result, CancellationToken token)
         {
             JObject o = result.ToJObject(id);
             if (!result.IsOk)
@@ -385,7 +347,7 @@
                             {
                                 //must be a background task
                                 pending_ops.Remove(completedTask);
-                                DevToolsQueue queue = GetQueueForTask(completedTask);
+                                DevToolsQueueBase queue = GetQueueForTask(completedTask);
                                 if (queue != null)
                                 {
                                     if (queue.TryPumpIfCurrentCompleted(x.Token, out Task tsk))
