--- conflicted
+++ resolved
@@ -723,16 +723,10 @@
 
     internal class DebugStore
     {
-<<<<<<< HEAD
         List<AssemblyInfo> assemblies = new List<AssemblyInfo>();
         readonly HttpClient client;
         readonly ILogger logger;
         readonly IAssemblyResolver resolver;
-=======
-        private List<AssemblyInfo> assemblies = new List<AssemblyInfo>();
-        private readonly HttpClient client;
-        private readonly ILogger logger;
->>>>>>> e0e1919a
 
         public DebugStore(ILogger logger, HttpClient client)
         {
@@ -812,23 +806,13 @@
                 }
             }
 
-<<<<<<< HEAD
             foreach (var step in steps)
-=======
-            var resolver = new DefaultAssemblyResolver();
-            foreach (DebugItem step in steps)
->>>>>>> e0e1919a
             {
                 AssemblyInfo assembly = null;
                 try
                 {
-<<<<<<< HEAD
                     var bytes = await step.Data.ConfigureAwait(false);
                     assembly = new AssemblyInfo(this.resolver, step.Url, bytes[0], bytes[1]);
-=======
-                    byte[][] bytes = await step.Data.ConfigureAwait(false);
-                    assembly = new AssemblyInfo(resolver, step.Url, bytes[0], bytes[1]);
->>>>>>> e0e1919a
                 }
                 catch (Exception e)
                 {
