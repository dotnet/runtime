// Licensed to the .NET Foundation under one or more agreements.
// The .NET Foundation licenses this file to you under the MIT license.

using System;
using System.Collections.Generic;
using System.IO;
using System.Linq;
using System.Net.Http;
using System.Runtime.CompilerServices;
using System.Security.Cryptography;
using System.Text.RegularExpressions;
using System.Threading;
using System.Threading.Tasks;
using Microsoft.Extensions.Logging;
using Newtonsoft.Json;
using Newtonsoft.Json.Linq;
using System.Reflection.PortableExecutable;
using System.Reflection.Metadata;
using System.Reflection.Metadata.Ecma335;
using System.IO.Compression;
using System.Reflection;
using System.Diagnostics;
using System.Text;
using Microsoft.SymbolStore;
using Microsoft.SymbolStore.SymbolStores;
using Microsoft.FileFormats.PE;
using Microsoft.Extensions.Primitives;
using Microsoft.NET.WebAssembly.Webcil;
using System.Net.Security;
using Microsoft.FileFormats.PDB;

namespace Microsoft.WebAssembly.Diagnostics
{
    internal static class PortableCustomDebugInfoKinds
    {
        public static readonly Guid AsyncMethodSteppingInformationBlob = new Guid("54FD2AC5-E925-401A-9C2A-F94F171072F8");

        public static readonly Guid StateMachineHoistedLocalScopes = new Guid("6DA9A61E-F8C7-4874-BE62-68BC5630DF71");

        public static readonly Guid DynamicLocalVariables = new Guid("83C563C4-B4F3-47D5-B824-BA5441477EA8");

        public static readonly Guid TupleElementNames = new Guid("ED9FDF71-8879-4747-8ED3-FE5EDE3CE710");

        public static readonly Guid DefaultNamespace = new Guid("58b2eab6-209f-4e4e-a22c-b2d0f910c782");

        public static readonly Guid EncLocalSlotMap = new Guid("755F52A8-91C5-45BE-B4B8-209571E552BD");

        public static readonly Guid EncLambdaAndClosureMap = new Guid("A643004C-0240-496F-A783-30D64F4979DE");

        public static readonly Guid SourceLink = new Guid("CC110556-A091-4D38-9FEC-25AB9A351A6A");

        public static readonly Guid EmbeddedSource = new Guid("0E8A571B-6926-466E-B4AD-8AB04611F5FE");

        public static readonly Guid CompilationMetadataReferences = new Guid("7E4D4708-096E-4C5C-AEDA-CB10BA6A740D");

        public static readonly Guid CompilationOptions = new Guid("B5FEEC05-8CD0-4A83-96DA-466284BB4BD8");
    }

    internal static class HashKinds
    {
        public static readonly Guid SHA1 = new Guid("ff1816ec-aa5e-4d10-87f7-6f4963833460");
        public static readonly Guid SHA256 = new Guid("8829d00f-11b8-4213-878b-770e8597ac16");
    }

    internal sealed class BreakpointRequest
    {
        public string Id { get; private set; }
        public string Assembly { get; private set; }
        public string File { get; private set; }
        public int Line { get; set; }
        public int Column { get; set; }
        public string Condition { get; set; }
        public MethodInfo Method { get; set; }

        private JObject request;

        public bool IsResolved => Assembly != null;
        public List<Breakpoint> Locations { get; set; } = new List<Breakpoint>();

        public override string ToString() => $"BreakpointRequest Assembly: {Assembly} File: {File} Line: {Line} Column: {Column}, Id: {Id}";

        public object AsSetBreakpointByUrlResponse(IEnumerable<object> jsloc) => new { breakpointId = Id, locations = Locations.Select(l => l.Location.AsLocation()).Concat(jsloc) };

        public BreakpointRequest()
        { }


        public BreakpointRequest(string id, JObject request)
        {
            Id = id;
            this.request = request;
            Condition = request?["condition"]?.Value<string>();
        }

        public static BreakpointRequest Parse(string id, JObject args)
        {
            return new BreakpointRequest(id, args);
        }

        public BreakpointRequest Clone() => new BreakpointRequest { Id = Id, request = request };

        public bool IsMatch(SourceFile sourceFile)
        {
            string url = request?["url"]?.Value<string>();
            if (url == null)
            {
                string urlRegex = request?["urlRegex"].Value<string>();
                var regex = new Regex(urlRegex);
                return regex.IsMatch(sourceFile.Url.ToString()) || regex.IsMatch(sourceFile.FilePath);
            }

            return sourceFile.Url.ToString() == url || sourceFile.DotNetUrlEscaped == url;
        }

        public bool TryResolve(SourceFile sourceFile)
        {
            if (!IsMatch(sourceFile))
                return false;

            int? line = request?["lineNumber"]?.Value<int>();
            int column = request?["columnNumber"]?.Value<int>() ?? 0;

            if (line == null)
                return false;

            Assembly = sourceFile.AssemblyName;
            File = sourceFile.FilePath;
            Line = line.Value;
            Column = column;
            return true;
        }

        public bool TryResolve(DebugStore store)
        {
            if (request == null || store == null)
                return false;

            return store.AllSources().FirstOrDefault(TryResolve) != null;
        }

        public bool CompareRequest(JObject req)
          => this.request["url"].Value<string>() == req["url"].Value<string>() &&
                this.request["lineNumber"].Value<int>() == req["lineNumber"].Value<int>() &&
                this.request["columnNumber"].Value<int>() == req["columnNumber"].Value<int>();

        public void UpdateCondition(string condition)
        {
            Condition = condition;
            foreach (var loc in Locations)
            {
                loc.Condition = condition;
            }
        }

    }

    internal sealed class VarInfo
    {
        public VarInfo(LocalVariable v, MetadataReader pdbReader)
        {
            this.Name = pdbReader.GetString(v.Name);
            this.Index = v.Index;
        }

        public VarInfo(Parameter p, MetadataReader pdbReader)
        {
            this.Name = pdbReader.GetString(p.Name);
            this.Index = (p.SequenceNumber) * -1;
        }

        public string Name { get; }
        public int Index { get; }

        public override string ToString() => $"(var-info [{Index}] '{Name}')";
    }

    internal sealed class IlLocation
    {
        public IlLocation(MethodInfo method, int offset)
        {
            Method = method;
            Offset = offset;
        }

        public MethodInfo Method { get; }
        public int Offset { get; }
    }

    internal sealed class SourceLocation
    {
        private readonly SourceId id;
        private readonly int line;
        private readonly int column;
        private readonly IlLocation ilLocation;

        public SourceLocation(SourceId id, int line, int column)
        {
            this.id = id;
            this.line = line;
            this.column = column;
        }

        public SourceLocation(MethodInfo mi, SequencePoint sp)
        {
            this.id = mi.SourceId;
            this.line = sp.StartLine - 1;
            this.column = sp.StartColumn - 1;
            this.ilLocation = new IlLocation(mi, sp.Offset);
        }

        public SourceId Id { get => id; }
        public int Line { get => line; }
        public int Column { get => column; }
        public IlLocation IlLocation => this.ilLocation;

        public override string ToString() => $"{id}:{Line}:{Column}";

        public static SourceLocation Parse(JObject obj)
        {
            if (obj == null)
                return null;

            if (!SourceId.TryParse(obj["scriptId"]?.Value<string>(), out SourceId id))
                return null;

            int? line = obj["lineNumber"]?.Value<int>();
            int? column = obj["columnNumber"]?.Value<int>();
            if (id == null || line == null || column == null)
                return null;

            return new SourceLocation(id, line.Value, column.Value);
        }

        internal sealed class LocationComparer : EqualityComparer<SourceLocation>
        {
            public override bool Equals(SourceLocation l1, SourceLocation l2)
            {
                if (l1 == null && l2 == null)
                    return true;
                else if (l1 == null || l2 == null)
                    return false;

                return (l1.Line == l2.Line &&
                    l1.Column == l2.Column &&
                    l1.Id == l2.Id);
            }

            public override int GetHashCode(SourceLocation loc)
            {
                int hCode = loc.Line ^ loc.Column;
                return loc.Id.GetHashCode() ^ hCode.GetHashCode();
            }
        }

        internal object AsLocation() => new
        {
            scriptId = id.ToString(),
            lineNumber = line,
            columnNumber = column
        };
    }

    internal sealed class SourceId
    {
        private const string Scheme = "dotnet://";

        private readonly int assembly, document;

        public int Assembly => assembly;
        public int Document => document;

        internal SourceId(int assembly, int document)
        {
            this.assembly = assembly;
            this.document = document;
        }

        public SourceId(string id)
        {
            if (!TryParse(id, out assembly, out document))
                throw new ArgumentException("invalid source identifier", nameof(id));
        }

        public static bool TryParse(string id, out SourceId source)
        {
            source = null;
            if (!TryParse(id, out int assembly, out int document))
                return false;

            source = new SourceId(assembly, document);
            return true;
        }

        private static bool TryParse(string id, out int assembly, out int document)
        {
            assembly = document = 0;
            if (id == null || !id.StartsWith(Scheme, StringComparison.Ordinal))
                return false;

            string[] sp = id.Substring(Scheme.Length).Split('_');
            if (sp.Length != 2)
                return false;

            if (!int.TryParse(sp[0], out assembly))
                return false;

            if (!int.TryParse(sp[1], out document))
                return false;

            return true;
        }

        public override string ToString() => $"{Scheme}{assembly}_{document}";

        public override bool Equals(object obj)
        {
            if (obj == null)
                return false;
            SourceId that = obj as SourceId;
            return that.assembly == this.assembly && that.document == this.document;
        }

        public override int GetHashCode() => assembly.GetHashCode() ^ document.GetHashCode();

        public static bool operator ==(SourceId a, SourceId b) => a is null ? b is null : a.Equals(b);

        public static bool operator !=(SourceId a, SourceId b) => !a.Equals(b);
    }

    internal sealed class MethodInfo
    {
        private readonly MethodDefinition methodDef;
        internal SourceFile Source { get; set; }

        public SourceId SourceId => Source.SourceId;

        public string SourceName => Source.FilePath;

        public string Name { get; }
        public MethodDebugInformation DebugInformation;
        public MethodDefinitionHandle methodDefHandle;
        internal MetadataReader pdbMetadataReader;
        internal bool hasDebugInformation;

        public SourceLocation StartLocation { get; set; }
        public SourceLocation EndLocation { get; set; }
        public AssemblyInfo Assembly { get; }
        public int Token { get; }
        internal bool IsEnCMethod;
        internal LocalScopeHandleCollection localScopes;
        public bool IsStatic() => (Attributes & MethodAttributes.Static) != 0;
        public MethodAttributes Attributes { get; }
        public int IsAsync { get; set; }
        public DebuggerAttributesInfo DebuggerAttrInfo { get; set; }
        public TypeInfo TypeInfo { get; }
        public bool HasSequencePoints { get => hasDebugInformation && !DebugInformation.SequencePointsBlob.IsNil; }
        private ParameterInfo[] _parametersInfo;
        public int KickOffMethod { get; }
        internal bool IsCompilerGenerated { get; }
        private AsyncScopeDebugInformation[] _asyncScopes { get; set; }

        public MethodInfo(AssemblyInfo assembly, string methodName, int methodToken, TypeInfo type, MethodAttributes attrs)
        {
            this.IsAsync = -1;
            this.Assembly = assembly;
            this.Attributes = attrs;
            this.Name = methodName;
            this.Token = methodToken;
            this.TypeInfo = type;
            TypeInfo.Methods.Add(this);
            assembly.Methods[methodToken] = this;
            _asyncScopes = Array.Empty<AsyncScopeDebugInformation>();
        }

        public MethodInfo(AssemblyInfo assembly, MethodDefinitionHandle methodDefHandle, int token, SourceFile source, TypeInfo type, MetadataReader asmMetadataReader, MetadataReader pdbMetadataReader, bool fromEnC)
        {
            this.IsAsync = -1;
            this.Assembly = assembly;
            this.methodDef = asmMetadataReader.GetMethodDefinition(methodDefHandle);
            this.Attributes = methodDef.Attributes;
            this.Source = source;
            this.Token = token;
            this.methodDefHandle = methodDefHandle;
            this.Name = assembly.EnCGetString(methodDef.Name);
            this.pdbMetadataReader = pdbMetadataReader;
            UpdatePdbInformation(methodDefHandle);
            if (hasDebugInformation && !DebugInformation.GetStateMachineKickoffMethod().IsNil)
                this.KickOffMethod = asmMetadataReader.GetRowNumber(DebugInformation.GetStateMachineKickoffMethod());
            else
                this.KickOffMethod = -1;
            this.IsEnCMethod = false;
            this.TypeInfo = type;
            DebuggerAttrInfo = new DebuggerAttributesInfo();
            //we need to loop in all the CustomAttributes from asmMetadataReader because methodDef.GetCustomAttributes() does not work correctly on EnC metadata
            var customAttributes = fromEnC ? asmMetadataReader.CustomAttributes : methodDef.GetCustomAttributes();
            foreach (CustomAttributeHandle cattr in customAttributes)
            {
                var ca = asmMetadataReader.GetCustomAttribute(cattr);
                if (fromEnC && (ca.Parent.Kind != HandleKind.MethodDefinition || ca.Parent.GetHashCode() != (token | (int)TokenType.MdtMethodDef)))
                    continue;
                if (!assembly.TryGetCustomAttributeName(cattr, asmMetadataReader, out string name))
                    continue;
                switch (name)
                {
                    case "DebuggerHiddenAttribute":
                        DebuggerAttrInfo.HasDebuggerHidden = true;
                        break;
                    case "DebuggerStepThroughAttribute":
                        DebuggerAttrInfo.HasStepThrough = true;
                        break;
                    case "DebuggerNonUserCodeAttribute":
                        DebuggerAttrInfo.HasNonUserCode = true;
                        break;
                    case "DebuggerStepperBoundaryAttribute":
                        DebuggerAttrInfo.HasStepperBoundary = true;
                        break;
                    case nameof(CompilerGeneratedAttribute):
                        IsCompilerGenerated = true;
                        break;
                }
            }
            if (!hasDebugInformation)
                DebuggerAttrInfo.HasNonUserCode = true;
            DebuggerAttrInfo.ClearInsignificantAttrFlags();
        }

        public bool ContainsAsyncScope(int oneBasedIdx, int offset)
        {
            int arrIdx = oneBasedIdx - 1;
            return arrIdx >= 0 && arrIdx < _asyncScopes.Length &&
                    offset >= _asyncScopes[arrIdx].StartOffset && offset <= _asyncScopes[arrIdx].EndOffset;
        }

        public ParameterInfo[] GetParametersInfo()
        {
            if (_parametersInfo != null)
                return _parametersInfo;

            var paramsHandles = methodDef.GetParameters().ToArray();
            var paramsCnt = paramsHandles.Length;
            var paramsInfo = new ParameterInfo[paramsCnt];

            for (int i = 0; i < paramsCnt; i++)
            {
                var parameter = Assembly.asmMetadataReader.GetParameter(paramsHandles[i]);
                var paramName = Assembly.EnCGetString(parameter.Name);
                var isOptional = parameter.Attributes.HasFlag(ParameterAttributes.Optional) && parameter.Attributes.HasFlag(ParameterAttributes.HasDefault);
                if (!isOptional)
                {
                    paramsInfo[i] = new ParameterInfo(paramName);
                    continue;
                }
                var constantHandle = parameter.GetDefaultValue();
                var blobHandle = Assembly.asmMetadataReader.GetConstant(constantHandle);
                var paramBytes = Assembly.asmMetadataReader.GetBlobBytes(blobHandle.Value);
                paramsInfo[i] = new ParameterInfo(
                    paramName,
                    blobHandle.TypeCode,
                    paramBytes
                );
            }
            _parametersInfo = paramsInfo;
            return paramsInfo;
        }

        public void UpdatePdbInformation(MethodDefinitionHandle methodDefHandleParm)
        {
            if (pdbMetadataReader == null || methodDefHandleParm.ToDebugInformationHandle().IsNil)
                return;
            DebugInformation = pdbMetadataReader.GetMethodDebugInformation(methodDefHandleParm.ToDebugInformationHandle());
            if (Source == null && !DebugInformation.Document.IsNil)
            {
                var document = pdbMetadataReader.GetDocument(DebugInformation.Document);
                var documentName = pdbMetadataReader.GetString(document.Name);
                Source = Assembly.GetOrAddSourceFile(DebugInformation.Document, documentName);
                Source.AddMethod(this);
            }
            hasDebugInformation = true;
            if (HasSequencePoints && Source != null)
            {
                var sps = DebugInformation.GetSequencePoints();
                SequencePoint start = sps.First();
                SequencePoint end = sps.First();
                Source.BreakableLines.Add(start.StartLine);

                foreach (SequencePoint sp in sps)
                {
                    if (Source.BreakableLines.Last<int>() != sp.StartLine)
                        Source.BreakableLines.Add(sp.StartLine);

                    if (sp.IsHidden)
                        continue;

                    if (sp.StartLine < start.StartLine)
                        start = sp;
                    else if (sp.StartLine == start.StartLine && sp.StartColumn < start.StartColumn)
                        start = sp;

                    if (end.EndLine == SequencePoint.HiddenLine)
                        end = sp;
                    if (sp.EndLine > end.EndLine)
                        end = sp;
                    else if (sp.EndLine == end.EndLine && sp.EndColumn > end.EndColumn)
                        end = sp;
                }

                StartLocation = new SourceLocation(this, start);
                EndLocation = new SourceLocation(this, end);
            }
            localScopes = pdbMetadataReader.GetLocalScopes(methodDefHandleParm);

            byte[] scopeDebugInformation =
                    (from cdiHandle in pdbMetadataReader.GetCustomDebugInformation(methodDefHandleParm)
                    let cdi = pdbMetadataReader.GetCustomDebugInformation(cdiHandle)
                    where pdbMetadataReader.GetGuid(cdi.Kind) == PortableCustomDebugInfoKinds.StateMachineHoistedLocalScopes
                    select pdbMetadataReader.GetBlobBytes(cdi.Value)).FirstOrDefault();

            if (scopeDebugInformation != null)
            {
                _asyncScopes = new AsyncScopeDebugInformation[scopeDebugInformation.Length / 8];
                for (int i = 0; i < _asyncScopes.Length; i++)
                {
                    int scopeOffset = BitConverter.ToInt32(scopeDebugInformation, i * 8);
                    int scopeLen = BitConverter.ToInt32(scopeDebugInformation, (i * 8) + 4);
                    _asyncScopes[i] = new AsyncScopeDebugInformation(scopeOffset, scopeOffset + scopeLen);
                }
            }

            _asyncScopes ??= Array.Empty<AsyncScopeDebugInformation>();
        }

        public void UpdateEnC(MetadataReader pdbMetadataReaderParm, int methodIdx)
        {
            this.DebugInformation = pdbMetadataReaderParm.GetMethodDebugInformation(MetadataTokens.MethodDebugInformationHandle(methodIdx));
            this.pdbMetadataReader = pdbMetadataReaderParm;
            this.IsEnCMethod = true;
            UpdatePdbInformation(MetadataTokens.MethodDefinitionHandle(methodIdx));
        }

        public SourceLocation GetLocationByIl(int pos)
        {
            SequencePoint? prev = null;
            if (HasSequencePoints) {
                foreach (SequencePoint sp in DebugInformation.GetSequencePoints())
                {
                    if (sp.Offset > pos)
                    {
                        //get the earlier line number if the offset is in a hidden sequence point and has a earlier line number available
                        // if is doesn't continue and get the next line number that is not in a hidden sequence point
                        if (sp.IsHidden && prev == null)
                            continue;
                        break;
                    }

                    if (!sp.IsHidden)
                        prev = sp;
                }

                if (prev.HasValue)
                    return new SourceLocation(this, prev.Value);
            }
            return null;
        }

        public VarInfo[] GetLiveVarsAt(int offset)
        {
            var res = new List<VarInfo>();
            foreach (var parameterHandle in methodDef.GetParameters())
            {
                var parameter = Assembly.asmMetadataReader.GetParameter(parameterHandle);
                res.Add(new VarInfo(parameter, Assembly.asmMetadataReader));
            }


            foreach (var localScopeHandle in localScopes)
            {
                var localScope = pdbMetadataReader.GetLocalScope(localScopeHandle);
                if (localScope.StartOffset <= offset && localScope.EndOffset > offset)
                {
                    var localVariables = localScope.GetLocalVariables();
                    foreach (var localVariableHandle in localVariables)
                    {
                        var localVariable = pdbMetadataReader.GetLocalVariable(localVariableHandle);
                        if (localVariable.Attributes != LocalVariableAttributes.DebuggerHidden)
                            res.Add(new VarInfo(localVariable, pdbMetadataReader));
                    }
                }
            }
            return res.ToArray();
        }

        public override string ToString() => "MethodInfo(" + Name + ")";

        public sealed class DebuggerAttributesInfo
        {
            internal bool HasDebuggerHidden { get; set; }
            internal bool HasStepThrough { get; set; }
            internal bool HasNonUserCode { get; set; }
            public bool HasStepperBoundary { get; internal set; }

            internal void ClearInsignificantAttrFlags()
            {
                // hierarchy: hidden > stepThrough > nonUserCode > boundary
                if (HasDebuggerHidden)
                    HasStepThrough = HasNonUserCode = HasStepperBoundary = false;
                else if (HasStepThrough)
                    HasNonUserCode = HasStepperBoundary = false;
                else if (HasNonUserCode)
                    HasStepperBoundary = false;
            }

            public bool DoAttributesAffectCallStack(bool justMyCodeEnabled)
            {
                return HasStepThrough ||
                    HasDebuggerHidden ||
                    HasStepperBoundary ||
                    (HasNonUserCode && justMyCodeEnabled);
            }

            public bool ShouldStepOut(EventKind eventKind)
            {
                return HasDebuggerHidden || (HasStepperBoundary && eventKind == EventKind.Step);
            }
        }
        public bool IsLexicallyContainedInMethod(MethodInfo containerMethod)
            => (StartLocation.Line > containerMethod.StartLocation.Line ||
                    (StartLocation.Line == containerMethod.StartLocation.Line && StartLocation.Column > containerMethod.StartLocation.Column)) &&
                (EndLocation.Line < containerMethod.EndLocation.Line ||
                    (EndLocation.Line == containerMethod.EndLocation.Line && EndLocation.Column < containerMethod.EndLocation.Column));

        internal sealed class SourceComparer : EqualityComparer<MethodInfo>
        {
            public override bool Equals(MethodInfo l1, MethodInfo l2)
            {
                if (l1.Source.Id == l2.Source.Id)
                    return true;
                return false;
            }

            public override int GetHashCode(MethodInfo loc)
            {
                return loc.Source.Id;
            }
        }

        private record struct AsyncScopeDebugInformation(int StartOffset, int EndOffset);
    }

    internal sealed class ParameterInfo
    {
        public string Name { get; init; }

        public ElementType? TypeCode { get; init; }

        public object Value { get; init; }

        public ParameterInfo(string name, ConstantTypeCode? typeCode = null, byte[] value = null)
        {
            Name = name;
            if (value == null)
                return;
            switch (typeCode)
            {
                case ConstantTypeCode.Boolean:
                    Value = BitConverter.ToBoolean(value) ? 1 : 0;
                    TypeCode = ElementType.Boolean;
                    break;
                case ConstantTypeCode.Char:
                    Value = (int)BitConverter.ToChar(value);
                    TypeCode = ElementType.Char;
                    break;
                case ConstantTypeCode.Byte:
                    Value = (int)value[0];
                    TypeCode = ElementType.U1;
                    break;
                case ConstantTypeCode.SByte:
                    Value = (uint)value[0];
                    TypeCode = ElementType.I1;
                    break;
                case ConstantTypeCode.Int16:
                    Value = (int)BitConverter.ToUInt16(value, 0);
                    TypeCode = ElementType.I2;
                    break;
                case ConstantTypeCode.UInt16:
                    Value = (uint)BitConverter.ToUInt16(value, 0);
                    TypeCode = ElementType.U2;
                    break;
                case ConstantTypeCode.Int32:
                    Value = BitConverter.ToInt32(value, 0);
                    TypeCode = ElementType.I4;
                    break;
                case ConstantTypeCode.UInt32:
                    Value = BitConverter.ToUInt32(value, 0);
                    TypeCode = ElementType.U4;
                    break;
                case ConstantTypeCode.Int64:
                    Value = BitConverter.ToInt64(value, 0);
                    TypeCode = ElementType.I8;
                    break;
                case ConstantTypeCode.UInt64:
                    Value = BitConverter.ToUInt64(value, 0);
                    TypeCode = ElementType.U8;
                    break;
                case ConstantTypeCode.Single:
                    Value = BitConverter.ToSingle(value, 0);
                    TypeCode = ElementType.R4;
                    break;
                case ConstantTypeCode.Double:
                    Value = BitConverter.ToDouble(value, 0);
                    TypeCode = ElementType.R8;
                    break;
                case ConstantTypeCode.String:
                    Value = Encoding.Unicode.GetString(value);
                    TypeCode = ElementType.String;
                    break;
                case ConstantTypeCode.NullReference:
                    Value = (byte)ValueTypeId.Null;
                    TypeCode = null;
                    break;
            }
        }
    }

    internal sealed class TypeInfo
    {
        private readonly ILogger logger;
        internal AssemblyInfo assembly;
        internal int Token { get; }
        internal string Namespace { get; }
        internal bool IsCompilerGenerated { get; }
        private bool NonUserCode { get; }
        public string FullName { get; }
        internal bool IsNonUserCode => assembly.pdbMetadataReader == null || NonUserCode;
        public List<MethodInfo> Methods { get; } = new();
        public Dictionary<string, DebuggerBrowsableState?> DebuggerBrowsableFields = new();
        public Dictionary<string, DebuggerBrowsableState?> DebuggerBrowsableProperties = new();

        internal TypeInfo(AssemblyInfo assembly, string typeName, int typeToken, ILogger logger)
        {
            this.logger = logger;
            this.assembly = assembly;
            FullName = typeName;
            Token = typeToken;
        }

        internal TypeInfo(AssemblyInfo assembly, TypeDefinitionHandle typeHandle, TypeDefinition type, MetadataReader metadataReader, ILogger logger)
        {
            this.logger = logger;
            this.assembly = assembly;
            Token = MetadataTokens.GetToken(metadataReader, typeHandle);
            string name = assembly.EnCGetString(type.Name);
            var declaringType = type;
            while (declaringType.IsNested)
            {
                declaringType = metadataReader.GetTypeDefinition(declaringType.GetDeclaringType());
                name = metadataReader.GetString(declaringType.Name) + "." + name;
            }
            Namespace = assembly.EnCGetString(declaringType.Namespace);
            if (Namespace.Length > 0)
                FullName = Namespace + "." + name;
            else
                FullName = name;

            foreach (var field in type.GetFields())
            {
                try
                {
                    var fieldDefinition = metadataReader.GetFieldDefinition(field);
                    var fieldName = assembly.EnCGetString(fieldDefinition.Name);
                    AppendToBrowsable(DebuggerBrowsableFields, fieldDefinition.GetCustomAttributes(), fieldName);
                }
                catch (Exception ex)
                {
                    logger.LogDebug($"Failed to read browsable attributes of a field. ({ex.Message})");
                    continue;
                }
            }

            foreach (var prop in type.GetProperties())
            {
                try
                {
                    var propDefinition = metadataReader.GetPropertyDefinition(prop);
                    var propName = assembly.EnCGetString(propDefinition.Name);
                    AppendToBrowsable(DebuggerBrowsableProperties, propDefinition.GetCustomAttributes(), propName);
                }
                catch (Exception ex)
                {
                    logger.LogDebug($"Failed to read browsable attributes of a property. ({ex.Message})");
                    continue;
                }
            }

            foreach (CustomAttributeHandle cattr in type.GetCustomAttributes())
            {
                if (!assembly.TryGetCustomAttributeName(cattr, metadataReader, out string attributeName))
                    continue;
                switch (attributeName)
                {
                    case nameof(CompilerGeneratedAttribute):
                        IsCompilerGenerated = true;
                        break;
                    case nameof(DebuggerNonUserCodeAttribute):
                        NonUserCode = true;
                        break;
                }
            }

            void AppendToBrowsable(Dictionary<string, DebuggerBrowsableState?> dict, CustomAttributeHandleCollection customAttrs, string fieldName)
            {
                foreach (var cattr in customAttrs)
                {
                    try
                    {
                        var ctorHandle = metadataReader.GetCustomAttribute(cattr).Constructor;
                        if (ctorHandle.Kind != HandleKind.MemberReference)
                            continue;
                        var container = metadataReader.GetMemberReference((MemberReferenceHandle)ctorHandle).Parent;
                        var valueBytes = metadataReader.GetBlobBytes(metadataReader.GetCustomAttribute(cattr).Value);
                        var attributeName = assembly.EnCGetString(metadataReader.GetTypeReference((TypeReferenceHandle)container).Name);
                        if (attributeName != "DebuggerBrowsableAttribute")
                            continue;
                        var state = (DebuggerBrowsableState)valueBytes[2];
                        if (!Enum.IsDefined(typeof(DebuggerBrowsableState), state))
                            continue;
                        dict.Add(fieldName, state);
                        break;
                    }
                    catch
                    {
                        continue;
                    }
                }
            }
        }

        public override string ToString() => "TypeInfo('" + FullName + "')";
    }

    internal sealed class AssemblyInfo
    {
        private static int next_id;
        private readonly int id;
        private readonly ILogger logger;
        private readonly Dictionary<int, MethodInfo> methods = new Dictionary<int, MethodInfo>();
        private Dictionary<string, string> sourceLinkMappings = new Dictionary<string, string>();
        private readonly List<SourceFile> sources = new List<SourceFile>();
        internal string Url { get; }
        //The caller must keep the PEReader alive and undisposed throughout the lifetime of the metadata reader
        private IDisposable peReaderOrWebcilReader;
        internal MetadataReader asmMetadataReader { get; set; }
        internal MetadataReader pdbMetadataReader { get; set; }

        internal List<(MetadataReader asm, MetadataReader pdb)> enCMetadataReader = new();
        private int debugId;
<<<<<<< HEAD
        internal int PdbAge { get; private set; }
        internal System.Guid PdbGuid { get; private set; }
        internal bool IsPortableCodeView { get; set; }
        internal string PdbName { get; set; }
=======
        internal int PdbAge { get; }
        internal System.Guid PdbGuid { get; }
        internal bool IsPortableCodeView { get; }
        internal string PdbName { get; }
        internal bool CodeViewInformationAvailable { get; }
>>>>>>> b4118a6a
        public bool TriedToLoadSymbolsOnDemand { get; set; }

        private readonly Dictionary<int, SourceFile> _documentIdToSourceFileTable = new Dictionary<int, SourceFile>();
        public PdbChecksum[] PdbChecksums { get; set; }

        public void LoadInfoFromBytes(MonoProxy monoProxy, SessionId sessionId, AssemblyAndPdbData assemblyAndPdbData, CancellationToken token)
        {
            using var asmStream = new MemoryStream(assemblyAndPdbData.AsmBytes);
            if (assemblyAndPdbData.IsAsmMetadataOnly)
            {
                FromAssemblyAndPdbData(asmStream, assemblyAndPdbData);
            }
            else
            {
                try
                {
                    // First try to read it as a PE file, otherwise try it as a WebCIL file
                    var peReader = new PEReader(asmStream);
                    if (!peReader.HasMetadata)
                        throw new BadImageFormatException();
                    FromPEReader(monoProxy, sessionId, peReader, assemblyAndPdbData.PdbBytes, logger, token);
                }
                catch (BadImageFormatException)
                {
                    // This is a WebAssembly file
                    asmStream.Seek(0, SeekOrigin.Begin);
                    var webcilReader = new WebcilReader(asmStream);
                    FromWebcilReader(monoProxy, sessionId, webcilReader, assemblyAndPdbData.PdbBytes, logger, token);
                }
            }
        }

        public static AssemblyInfo FromBytes(MonoProxy monoProxy, SessionId sessionId, AssemblyAndPdbData assemblyAndPdbData, ILogger logger, CancellationToken token)
        {
            var assemblyInfo = new AssemblyInfo(logger);
            assemblyInfo.LoadInfoFromBytes(monoProxy, sessionId, assemblyAndPdbData, token);
            return assemblyInfo;
        }

        public static AssemblyInfo WithoutDebugInfo(ILogger logger)
        {
            return new AssemblyInfo(logger);
        }

        public static AssemblyInfo WithoutDebugInfo(string name, ILogger logger)
        {
            var ret = new AssemblyInfo(logger);
            ret.Name = name;
            return ret;
        }

        private AssemblyInfo(ILogger logger)
        {
            debugId = -1;
            this.id = Interlocked.Increment(ref next_id);
            this.logger = logger;
        }
        private void FromAssemblyAndPdbData(Stream _stream, AssemblyAndPdbData assemblyAndPdbData)
        {
            var asmMetadataReader = MetadataReaderProvider.FromMetadataStream(_stream, MetadataStreamOptions.LeaveOpen).GetMetadataReader();
            Name = ReadAssemblyName(asmMetadataReader);
            if (assemblyAndPdbData.PdbBytes != null)
            {
                if (assemblyAndPdbData.PdbUncompressedSize > 0)
                {
                    byte[] decompressedBuffer;
                    using (var compressedStream = new MemoryStream(assemblyAndPdbData.PdbBytes, writable: false))
                    using (var deflateStream = new System.IO.Compression.DeflateStream(compressedStream, System.IO.Compression.CompressionMode.Decompress, leaveOpen: true))
                    {
                        decompressedBuffer = GC.AllocateUninitializedArray<byte>(assemblyAndPdbData.PdbUncompressedSize);
                        using (var decompressedStream = new MemoryStream(decompressedBuffer, writable: true))
                        {
                            deflateStream.CopyTo(decompressedStream);
                        }
                    }
                    this.pdbMetadataReader = MetadataReaderProvider.FromPortablePdbStream(new MemoryStream(decompressedBuffer, writable: false)).GetMetadataReader();
                }
                else
                {
                    this.pdbMetadataReader = MetadataReaderProvider.FromPortablePdbStream(new MemoryStream(assemblyAndPdbData.PdbBytes, writable: false)).GetMetadataReader();
                }
            }
            this.asmMetadataReader = asmMetadataReader;
            PdbAge = assemblyAndPdbData.PdbAge;
            PdbGuid = assemblyAndPdbData.PdbGuid;
            PdbName = assemblyAndPdbData.PdbPath;
            IsPortableCodeView = assemblyAndPdbData.IsPortableCodeView;
            PdbChecksums = assemblyAndPdbData.PdbChecksums.ToArray();
            Populate();
        }

        private void FromPEReader(MonoProxy monoProxy, SessionId sessionId, PEReader peReader, byte[] pdb, ILogger logger, CancellationToken token)
        {
            var debugProvider = new PortableExecutableDebugMetadataProvider(peReader);

            var asmMetadataReader = PEReaderExtensions.GetMetadataReader(peReader);
            string name = ReadAssemblyName(asmMetadataReader);
            var summary = MetadataDebugSummary.Create(monoProxy, sessionId, name, debugProvider, pdb, token);

            LoadAssemblyInfo(peReader, name, asmMetadataReader, summary, logger);
        }
        private void FromWebcilReader(MonoProxy monoProxy, SessionId sessionId, WebcilReader wcReader, byte[] pdb, ILogger logger, CancellationToken token)
        {
            var debugProvider = new WebcilDebugMetadataProvider(wcReader);
            var asmMetadataReader = wcReader.GetMetadataReader();
            string name = ReadAssemblyName(asmMetadataReader);

            var summary = MetadataDebugSummary.Create(monoProxy, sessionId, name, debugProvider, pdb, token);

            LoadAssemblyInfo(wcReader, name, asmMetadataReader, summary, logger);
        }

        private static string ReadAssemblyName(MetadataReader asmMetadataReader)
        {
            var asmDef = asmMetadataReader.GetAssemblyDefinition();
            return asmDef.GetAssemblyName().Name + ".dll";
        }

        private unsafe void LoadAssemblyInfo(IDisposable owningReader, string name, MetadataReader asmMetadataReader, MetadataDebugSummary summary, ILogger logger)
        {
            peReaderOrWebcilReader = owningReader;
            var codeViewData = summary.CodeViewData;
            if (codeViewData != null)
            {
                PdbAge = codeViewData.Value.Age;
                PdbGuid = codeViewData.Value.Guid;
                PdbName = codeViewData.Value.Path;
            }
            IsPortableCodeView = summary.IsPortableCodeView;
            PdbChecksums = summary.PdbChecksums;
            this.asmMetadataReader = asmMetadataReader;
            Name = name;
            logger.LogTrace($"Info: loading AssemblyInfo with name {Name}");
            this.pdbMetadataReader = summary.PdbMetadataReader;
            Populate();
        }
        public bool TryGetCustomAttributeName(CustomAttributeHandle customAttribute, MetadataReader metadataReader, out string name)
        {
            name = "";
            try
            {
                EntityHandle ctorHandle = metadataReader.GetCustomAttribute(customAttribute).Constructor;
                if (ctorHandle.Kind != HandleKind.MemberReference)
                    return false;
                EntityHandle? container = ctorHandle.Kind switch
                {
                    HandleKind.MethodDefinition => EnCGetMethodDefinition((MethodDefinitionHandle)ctorHandle).GetDeclaringType(),
                    HandleKind.MemberReference => EnCGetMemberReference((MemberReferenceHandle)ctorHandle).Parent,
                    _ => null,
                };
                if (container == null)
                    return false;
                StringHandle? attributeTypeNameHandle = container.Value.Kind switch
                {
                    HandleKind.TypeDefinition => EnCGetTypeDefinition((TypeDefinitionHandle)container.Value).Name,
                    HandleKind.TypeReference => EnCGetTypeReference((TypeReferenceHandle)container.Value).Name,
                    HandleKind.TypeSpecification => null, // custom generic attributes, TypeSpecification does not keep the attribute name for them
                    _ => null,
                };
                if (attributeTypeNameHandle == null)
                    return false;
                name = EnCGetString(attributeTypeNameHandle.Value);
                return true;
            }
            catch (Exception e)
            {
                logger.LogError($"Not able to get CustomAttributeName {e}");
            }
            return false;
        }

        public async Task<int> GetDebugId(MonoSDBHelper sdbAgent, CancellationToken token)
        {
            if (debugId > 0)
                return debugId;
            debugId = await sdbAgent.GetAssemblyId(Name, token);
            return debugId;
        }

        public void SetDebugId(int id)
        {
            if (debugId <= 0 && debugId != id)
                debugId = id;
        }

        public bool EnC(MonoSDBHelper sdbAgent, byte[] meta, byte[] pdb)
        {
            var asmStream = new MemoryStream(meta);
            MetadataReader asmMetadataReader = MetadataReaderProvider.FromMetadataStream(asmStream).GetMetadataReader();
            var pdbStream = new MemoryStream(pdb);
            MetadataReader pdbMetadataReader = MetadataReaderProvider.FromPortablePdbStream(pdbStream).GetMetadataReader();
            enCMetadataReader.Add(new(asmMetadataReader, pdbMetadataReader));
            PopulateEnC(sdbAgent, asmMetadataReader, pdbMetadataReader);
            return true;
        }
        private static int GetTypeDefIdx(MetadataReader asmMetadataReaderParm, int number)
        {
            int i = 1;
            foreach (var encMapHandle in asmMetadataReaderParm.GetEditAndContinueMapEntries())
            {
                if (encMapHandle.Kind == HandleKind.TypeDefinition)
                {
                    if (asmMetadataReaderParm.GetRowNumber(encMapHandle) == number)
                        return i;
                    i++;
                }
            }
            return -1;
        }

        private static int GetMethodDebugInformationIdx(MetadataReader pdbMetadataReaderParm, int number)
        {
            int i = 1;
            foreach (var encMapHandle in pdbMetadataReaderParm.GetEditAndContinueMapEntries())
            {
                if (encMapHandle.Kind == HandleKind.MethodDebugInformation)
                {
                    if (pdbMetadataReaderParm.GetRowNumber(encMapHandle) == number)
                        return i;
                    i++;
                }
            }
            return -1;
        }

        public TypeReference EnCGetTypeReference(TypeReferenceHandle methodDefHandle)
        {
            var asmMetadataReaderLocal = asmMetadataReader;
            var typeIdx = methodDefHandle.GetHashCode();
            int i = 0;
            while (typeIdx > asmMetadataReaderLocal.TypeReferences.Count)
            {
                typeIdx -= asmMetadataReaderLocal.TypeReferences.Count;
                asmMetadataReaderLocal = enCMetadataReader[i].asm;
                i += 1;
            }
            return asmMetadataReaderLocal.GetTypeReference(MetadataTokens.TypeReferenceHandle(typeIdx));
        }

        public TypeDefinition EnCGetTypeDefinition(TypeDefinitionHandle methodDefHandle)
        {
            var asmMetadataReaderLocal = asmMetadataReader;
            var typeIdx = methodDefHandle.GetHashCode();
            int i = 0;
            while (typeIdx > asmMetadataReaderLocal.TypeDefinitions.Count)
            {
                typeIdx -= asmMetadataReaderLocal.TypeDefinitions.Count;
                asmMetadataReaderLocal = enCMetadataReader[i].asm;
                i += 1;
            }
            return asmMetadataReaderLocal.GetTypeDefinition(MetadataTokens.TypeDefinitionHandle(typeIdx));
        }
        public MethodDefinition EnCGetMethodDefinition(MethodDefinitionHandle methodDefHandle)
        {
            var asmMetadataReaderLocal = asmMetadataReader;
            var methodIdx = methodDefHandle.GetHashCode();
            int i = 0;
            while (methodIdx > asmMetadataReaderLocal.MethodDefinitions.Count)
            {
                methodIdx -= asmMetadataReaderLocal.MethodDefinitions.Count;
                asmMetadataReaderLocal = enCMetadataReader[i].asm;
                i += 1;
            }
            return asmMetadataReaderLocal.GetMethodDefinition(MetadataTokens.MethodDefinitionHandle(methodIdx));
        }

        public MemberReference EnCGetMemberReference(MemberReferenceHandle memberHandle)
        {
            var asmMetadataReaderLocal = asmMetadataReader;
            var memberIdx = memberHandle.GetHashCode();
            int i = 0;
            while (memberIdx > asmMetadataReaderLocal.MemberReferences.Count)
            {
                memberIdx -= asmMetadataReaderLocal.MemberReferences.Count;
                asmMetadataReaderLocal = enCMetadataReader[i].asm;
                i += 1;
            }
            return asmMetadataReaderLocal.GetMemberReference(MetadataTokens.MemberReferenceHandle(memberIdx));
        }

        public string EnCGetString(StringHandle strHandle)
        {
            var asmMetadataReaderLocal = asmMetadataReader;
            var strIdx = strHandle.GetHashCode();
            int i = 0;
            while (strIdx > asmMetadataReaderLocal.GetHeapSize(HeapIndex.String))
            {
                strIdx -= asmMetadataReaderLocal.GetHeapSize(HeapIndex.String);
                asmMetadataReaderLocal = enCMetadataReader[i].asm;
                i+=1;
            }
            return asmMetadataReaderLocal.GetString(MetadataTokens.StringHandle(strIdx));
        }

        private void PopulateEnC(MonoSDBHelper sdbAgent, MetadataReader asmMetadataReaderParm, MetadataReader pdbMetadataReaderParm)
        {
            TypeInfo typeInfo = null;
            int methodIdxAsm = 1;
            sdbAgent.ResetTypes(); // FIXME: only remove the cache for the affected type if fields or methods are added

            foreach (var entry in asmMetadataReaderParm.GetEditAndContinueLogEntries())
            {
                if (entry.Operation == EditAndContinueOperation.AddMethod ||
                    entry.Operation == EditAndContinueOperation.AddField)
                {
                    var typeHandle = (TypeDefinitionHandle)entry.Handle;
                    if (!TypesByToken.TryGetValue(MetadataTokens.GetToken(asmMetadataReaderParm, typeHandle), out typeInfo))
                    {
                        int typeDefIdx = GetTypeDefIdx(asmMetadataReaderParm, asmMetadataReaderParm.GetRowNumber(entry.Handle));
                        var typeDefinition = asmMetadataReaderParm.GetTypeDefinition(MetadataTokens.TypeDefinitionHandle(typeDefIdx));
                        StringHandle name = MetadataTokens.StringHandle(typeDefinition.Name.GetHashCode() & 127);

                        typeInfo = CreateTypeInfo(typeHandle, typeDefinition);
                    }
                }
                else if (entry.Operation == EditAndContinueOperation.Default)
                {
                    var entryRow = asmMetadataReader.GetRowNumber(entry.Handle);
                    if (entry.Handle.Kind == HandleKind.MethodDefinition)
                    {
                        int methodIdx = GetMethodDebugInformationIdx(pdbMetadataReaderParm, entryRow);
                        if (methods.TryGetValue(entryRow, out MethodInfo method))
                        {
                            method.UpdateEnC(pdbMetadataReaderParm, methodIdx);
                        }
                        else if (typeInfo != null)
                        {
                            var methodDebugInformation = pdbMetadataReaderParm.GetMethodDebugInformation(MetadataTokens.MethodDebugInformationHandle(methodIdx));
                            SourceFile source = null;
                            if (!methodDebugInformation.Document.IsNil)
                            {
                                var document = pdbMetadataReaderParm.GetDocument(methodDebugInformation.Document);
                                var documentName = pdbMetadataReaderParm.GetString(document.Name);
                                source = GetOrAddSourceFile(methodDebugInformation.Document, documentName);
                            }
                            var methodInfo = new MethodInfo(this, MetadataTokens.MethodDefinitionHandle(methodIdxAsm), entryRow, source, typeInfo, asmMetadataReaderParm, pdbMetadataReaderParm, fromEnC: true);
                            methods[entryRow] = methodInfo;

                            source?.AddMethod(methodInfo);

                            typeInfo.Methods.Add(methodInfo);
                        }
                        methodIdxAsm++;
                    }
                    else if (entry.Handle.Kind == HandleKind.FieldDefinition)
                    {
                        //Implement new instance field when it's supported on runtime
                    }
                }
                else
                {
                    logger.LogError($"Not supported EnC operation {entry.Operation}");
                }
            }
        }
        public SourceFile GetOrAddSourceFile(DocumentHandle doc, string documentName)
        {
            if (_documentIdToSourceFileTable.TryGetValue(documentName.GetHashCode(), out SourceFile source))
                return source;

            var src = new SourceFile(this, _documentIdToSourceFileTable.Count, doc, documentName, sourceLinkMappings);
            _documentIdToSourceFileTable[documentName.GetHashCode()] = src;
            return src;
        }

        private void Populate()
        {
            if (pdbMetadataReader != null)
                ProcessSourceLink();

            foreach (TypeDefinitionHandle type in asmMetadataReader.TypeDefinitions)
            {
                var typeDefinition = asmMetadataReader.GetTypeDefinition(type);
                var typeInfo = CreateTypeInfo(type, typeDefinition);

                foreach (MethodDefinitionHandle method in typeDefinition.GetMethods())
                {
                    SourceFile source = null;
                    if (pdbMetadataReader != null)
                    {
                        MethodDebugInformation methodDebugInformation = pdbMetadataReader.GetMethodDebugInformation(method.ToDebugInformationHandle());
                        if (!methodDebugInformation.Document.IsNil)
                        {
                            var document = pdbMetadataReader.GetDocument(methodDebugInformation.Document);
                            var documentName = pdbMetadataReader.GetString(document.Name);
                            source = GetOrAddSourceFile(methodDebugInformation.Document, documentName);
                        }
                    }
                    var methodInfo = new MethodInfo(this, method, asmMetadataReader.GetRowNumber(method), source, typeInfo, asmMetadataReader, pdbMetadataReader, fromEnC: false);
                    methods[asmMetadataReader.GetRowNumber(method)] = methodInfo;

                    source?.AddMethod(methodInfo);

                    typeInfo.Methods.Add(methodInfo);
                }
            }
        }

        private void ProcessSourceLink()
        {
            var sourceLinkDebugInfo =
                    (from cdiHandle in pdbMetadataReader.GetCustomDebugInformation(EntityHandle.ModuleDefinition)
                     let cdi = pdbMetadataReader.GetCustomDebugInformation(cdiHandle)
                     where pdbMetadataReader.GetGuid(cdi.Kind) == PortableCustomDebugInfoKinds.SourceLink
                     select pdbMetadataReader.GetBlobBytes(cdi.Value)).SingleOrDefault();

            if (sourceLinkDebugInfo != null)
            {
                var sourceLinkContent = System.Text.Encoding.UTF8.GetString(sourceLinkDebugInfo, 0, sourceLinkDebugInfo.Length);

                if (sourceLinkContent != null)
                {
                    JToken jObject = JObject.Parse(sourceLinkContent)["documents"];
                    sourceLinkMappings = JsonConvert.DeserializeObject<Dictionary<string, string>>(jObject.ToString());
                }
            }
        }

        public TypeInfo CreateTypeInfo(TypeDefinitionHandle typeHandle, TypeDefinition type)
        {
            var typeInfo = new TypeInfo(this, typeHandle, type, asmMetadataReader, logger);
            TypesByName[typeInfo.FullName] = typeInfo;
            TypesByToken[typeInfo.Token] = typeInfo;
            return typeInfo;
        }

        public TypeInfo CreateTypeInfo(string typeName, int typeToken)
        {
            var typeInfo = new TypeInfo(this, typeName, typeToken, logger);
            TypesByName[typeInfo.FullName] = typeInfo;
            TypesByToken[typeInfo.Token] = typeInfo;
            return typeInfo;
        }

        public IEnumerable<SourceFile> Sources => this._documentIdToSourceFileTable.Values;
        public Dictionary<int, MethodInfo> Methods => this.methods;

        public Dictionary<string, TypeInfo> TypesByName { get; } = new();
        public Dictionary<int, TypeInfo> TypesByToken { get; } = new();
        public int Id => id;
        public string Name { get; set; }
        public bool HasSymbols => pdbMetadataReader != null;

        // "System.Threading", instead of "System.Threading, Version=5.0.0.0, Culture=neutral, PublicKeyToken=b03f5f7f11d50a3a"
        public string AssemblyNameUnqualified { get; }

        public SourceFile GetDocById(int document)
        {
            return sources.FirstOrDefault(s => s.SourceId.Document == document);
        }

        public MethodInfo GetMethodByToken(int token)
        {
            methods.TryGetValue(token, out MethodInfo value);
            return value;
        }

        public TypeInfo GetTypeByName(string name)
        {
            TypesByName.TryGetValue(name, out TypeInfo res);
            return res;
        }

        internal async Task LoadPDBFromSymbolServer(MonoProxy proxy, MonoSDBHelper sdbHelper, SessionId id, DebugStore debugStore, CancellationToken token)
        {
            try
            {
                if (TriedToLoadSymbolsOnDemand)
                    return;
                if (asmMetadataReader is null) //it means that the assembly was not loaded before because JMC was enabled
                {
                    var ret = await sdbHelper.GetDataFromAssemblyAndPdbAsync(Name, false, token);
                    LoadInfoFromBytes(proxy, id, ret, token);
                }
                var pdbName = Path.GetFileName(PdbName);
                var pdbGuid = PdbGuid.ToString("N").ToUpperInvariant() + (IsPortableCodeView ? "FFFFFFFF" : PdbAge);
                var key = $"{pdbName}/{pdbGuid}/{pdbName}";
                SymbolStoreFile file = await debugStore.symbolStore.GetFile(new SymbolStoreKey(key, PdbName, false, PdbChecksums), token);
                TriedToLoadSymbolsOnDemand = true;
                if (file == null)
                    return;
                var pdbStream = new MemoryStream();
                file.Stream.Position = 0;
                await file.Stream.CopyToAsync(pdbStream, token);
                pdbStream.Position = 0;
                pdbMetadataReader = MetadataReaderProvider.FromPortablePdbStream(pdbStream).GetMetadataReader();
                if (pdbMetadataReader == null)
                    return;
                ProcessSourceLink();
                foreach (var method in this.Methods)
                {
                    method.Value.pdbMetadataReader = pdbMetadataReader;
                    method.Value.UpdatePdbInformation(method.Value.methodDefHandle);
                }
            }
            catch (Exception ex)
            {
                logger.LogError($"Failed to load symbols from symbol server. ({ex.Message})");
            }
        }
    }

    internal sealed partial class SourceFile
    {
#pragma warning disable SYSLIB1045
        private static readonly Regex regexForEscapeFileName = new (@"([:/])");
#pragma warning restore SYSLIB1045

        private readonly Dictionary<int, MethodInfo> methods;
        private readonly AssemblyInfo assembly;
        private readonly Document doc;
        private readonly DocumentHandle docHandle;
        internal List<int> BreakableLines { get; }

        public string FilePath { get; init; }
        public string FileUriEscaped { get; init; }
        public string DotNetUrlEscaped { get; init; }

        public Uri Url { get; init; }
        public Uri SourceLinkUri { get; set; }

        public int Id { get; }
        public string AssemblyName => assembly.Name;
        public SourceId SourceId => new SourceId(assembly.Id, this.Id);
        public IEnumerable<MethodInfo> Methods => this.methods.Values;
        private static readonly SHA256 _sha256 = System.Security.Cryptography.SHA256.Create();
        private string _relativePath;

        internal SourceFile(AssemblyInfo assembly, int id, DocumentHandle docHandle, string documentName, Dictionary<string, string> sourceLinkMappings)
        {
            this.methods = new Dictionary<int, MethodInfo>();
            GetSourceLinkUrl(documentName, sourceLinkMappings);
            this.assembly = assembly;
            this.Id = id;
            this.doc = assembly.pdbMetadataReader.GetDocument(docHandle);
            this.docHandle = docHandle;
            this.BreakableLines = new List<int>();

            this.FilePath = documentName;

            string escapedDocumentName = EscapePathForUri(documentName.Replace("\\", "/"));
            this.FileUriEscaped = $"file://{(OperatingSystem.IsWindows() ? "/" : "")}{escapedDocumentName}";
            this.DotNetUrlEscaped = $"dotnet://{assembly.Name}/{escapedDocumentName}";
            if (!File.Exists(documentName) && SourceLinkUri != null)
            {
                string sourceLinkCachedPathPartial = Path.Combine(Environment.GetFolderPath(Environment.SpecialFolder.LocalApplicationData), "SourceServer", GetHashOfString(SourceLinkUri.AbsoluteUri));
                string sourceLinkCachedPath = Path.Combine(sourceLinkCachedPathPartial, _relativePath);
                if (File.Exists(sourceLinkCachedPath)) //first try to find on cache using relativePath as it's done by VS while debugging
                {
                    this.FilePath = sourceLinkCachedPath;
                    escapedDocumentName = EscapePathForUri(this.FilePath.Replace("\\", "/"));
                }
                else
                {
                    sourceLinkCachedPath = Path.Combine(sourceLinkCachedPathPartial, Path.GetFileName(_relativePath));
                    if (File.Exists(sourceLinkCachedPath)) //second try to find on cache without relativePath as it's done by VS when using "Go To Definition (F12)"
                    {
                        this.FilePath = sourceLinkCachedPath;
                        escapedDocumentName = EscapePathForUri(this.FilePath.Replace("\\", "/"));
                    }
                }
                this.FileUriEscaped = $"file://{(OperatingSystem.IsWindows() ? "/" : "")}{escapedDocumentName}";
            }
            this.Url = new Uri(File.Exists(this.FilePath) ? FileUriEscaped : DotNetUrlEscaped, UriKind.Absolute);
        }

        private void GetSourceLinkUrl(string document, Dictionary<string, string> sourceLinkMappings)
        {
            if (sourceLinkMappings.TryGetValue(document, out string url))
            {
                SourceLinkUri = new Uri(url);
                return;
            }

            foreach (KeyValuePair<string, string> sourceLinkDocument in sourceLinkMappings)
            {
                string key = sourceLinkDocument.Key;

                if (!key.EndsWith("*", StringComparison.OrdinalIgnoreCase))
                {
                    continue;
                }

                string keyTrim = key.TrimEnd('*');

                if (document.StartsWith(keyTrim, StringComparison.OrdinalIgnoreCase))
                {
                    _relativePath = document.Replace(keyTrim, "");
                    SourceLinkUri = new Uri(sourceLinkDocument.Value.TrimEnd('*') + _relativePath);
                    return;
                }
            }
        }

        private static string GetHashOfString(string str)
        {
            byte[] bytes = _sha256.ComputeHash(UnicodeEncoding.Unicode.GetBytes(str));
            StringBuilder builder = new StringBuilder(bytes.Length*2);
            foreach (byte b in bytes)
            {
                builder.Append(b.ToString("x2"));
            }
            return builder.ToString();
        }

        private static string EscapePathForUri(string path)
        {
            var builder = new StringBuilder();
            foreach (var part in regexForEscapeFileName.Split(path))
            {
                if (part == ":" || part == "/")
                    builder.Append(part);
                else
                    builder.Append(Uri.EscapeDataString(part));
            }
            return builder.ToString();
        }

        internal void AddMethod(MethodInfo mi)
        {
            if (!this.methods.ContainsKey(mi.Token))
            {
                this.methods[mi.Token] = mi;
            }
        }

        public (int startLine, int startColumn, int endLine, int endColumn) GetExtents()
        {
            MethodInfo start = Methods.OrderBy(m => m.StartLocation.Line).ThenBy(m => m.StartLocation.Column).First();
            MethodInfo end = Methods.OrderByDescending(m => m.EndLocation.Line).ThenByDescending(m => m.EndLocation.Column).First();
            return (start.StartLocation.Line, start.StartLocation.Column, end.EndLocation.Line, end.EndLocation.Column);
        }

        private static async Task<MemoryStream> GetDataAsync(Uri uri, CancellationToken token)
        {
            var mem = new MemoryStream();
            try
            {
                if (uri.IsFile && File.Exists(uri.LocalPath))
                {
                    using (FileStream file = File.Open(uri.LocalPath, FileMode.Open))
                    {
                        await file.CopyToAsync(mem, token).ConfigureAwait(false);
                        mem.Position = 0;
                    }
                }
                else if (uri.Scheme == "http" || uri.Scheme == "https")
                {
                    using (Stream stream = await MonoProxy.HttpClient.GetStreamAsync(uri, token))
                    {
                        await stream.CopyToAsync(mem, token).ConfigureAwait(false);
                        mem.Position = 0;
                    }
                }
            }
            catch (Exception)
            {
                return null;
            }
            return mem;
        }

        private static HashAlgorithm GetHashAlgorithm(Guid algorithm)
        {
            if (algorithm.Equals(HashKinds.SHA1))
#pragma warning disable CA5350 // Do Not Use Weak Cryptographic Algorithms
                return SHA1.Create();
#pragma warning restore CA5350 // Do Not Use Weak Cryptographic Algorithms
            if (algorithm.Equals(HashKinds.SHA256))
                return SHA256.Create();
            return null;
        }

        private bool CheckPdbHash(byte[] computedHash)
        {
            var hash = assembly.pdbMetadataReader.GetBlobBytes(doc.Hash);
            if (computedHash.Length != hash.Length)
                return false;

            for (int i = 0; i < computedHash.Length; i++)
                if (computedHash[i] != hash[i])
                    return false;

            return true;
        }

        private byte[] ComputePdbHash(Stream sourceStream)
        {
            HashAlgorithm algorithm = GetHashAlgorithm(assembly.pdbMetadataReader.GetGuid(doc.HashAlgorithm));
            if (algorithm != null)
                using (algorithm)
                    return algorithm.ComputeHash(sourceStream);
            return Array.Empty<byte>();
        }

        public async Task<Stream> GetSourceAsync(bool checkHash, CancellationToken token = default(CancellationToken))
        {
            var reader = assembly.pdbMetadataReader;
            byte[] bytes = (from handle in reader.GetCustomDebugInformation(docHandle)
                            let cdi = reader.GetCustomDebugInformation(handle)
                            where reader.GetGuid(cdi.Kind) == PortableCustomDebugInfoKinds.EmbeddedSource
                            select reader.GetBlobBytes(cdi.Value)).SingleOrDefault();

            if (bytes != null)
            {
                int uncompressedSize = BitConverter.ToInt32(bytes, 0);
                var stream = new MemoryStream(bytes, sizeof(int), bytes.Length - sizeof(int));

                if (uncompressedSize != 0)
                {
                    return new DeflateStream(stream, CompressionMode.Decompress);
                }
            }

            foreach (Uri url in new[] { new Uri(FileUriEscaped), SourceLinkUri })
            {
                MemoryStream mem = await GetDataAsync(url, token).ConfigureAwait(false);
                if (mem != null && mem.Length > 0 && (!checkHash || CheckPdbHash(ComputePdbHash(mem))))
                {
                    mem.Position = 0;
                    return mem;
                }
            }

            return MemoryStream.Null;
        }

        public object ToScriptSource(int executionContextId, object executionContextAuxData)
        {
            return new
            {
                scriptId = SourceId.ToString(),
                url = Url.OriginalString,
                executionContextId,
                executionContextAuxData,
                //hash:  should be the v8 hash algo, managed implementation is pending
                dotNetUrl = DotNetUrlEscaped
            };
        }
    }

    internal sealed class DebugStore
    {
        internal List<AssemblyInfo> assemblies = new List<AssemblyInfo>();
        private readonly ILogger logger;
        internal readonly MonoProxy monoProxy;
        private readonly ITracer _tracer;
        internal Microsoft.SymbolStore.SymbolStores.SymbolStore symbolStore;

        // The constructor can get invoked multiple times, but only *one* of
        // the instances will be used.
        // So, keep this light, and repeatable
        public DebugStore(MonoProxy monoProxy, ILogger logger)
        {
            this.logger = logger;
            this.monoProxy = monoProxy;
            this._tracer = new Tracer(logger);
        }

        private sealed class DebugItem
        {
            public string Url { get; set; }
            public Task<AssemblyAndPdbData> Data { get; set; }
            public Task<byte[][]> ByteArray { get; set; }
        }

        public static IEnumerable<MethodInfo> EnC(MonoSDBHelper sdbAgent, AssemblyInfo asm, byte[] meta_data, byte[] pdb_data)
        {
            asm.EnC(sdbAgent, meta_data, pdb_data);
            return GetEnCMethods(asm);
        }

        public static IEnumerable<MethodInfo> GetEnCMethods(AssemblyInfo asm)
        {
            foreach (var method in asm.Methods)
            {
                if (method.Value.IsEnCMethod)
                    yield return method.Value;
            }
        }

        public IEnumerable<SourceFile> Add(SessionId id, AssemblyAndPdbData assemblyAndPdbData, CancellationToken token)
        {
            AssemblyInfo assembly;
            try
            {
                assembly = AssemblyInfo.FromBytes(monoProxy, id, assemblyAndPdbData, logger, token);
            }
            catch (Exception e)
            {
                logger.LogError($"Failed to load assembly: ({e.Message})");
                yield break;
            }

            if (assembly == null)
                yield break;

            if (GetAssemblyByName(assembly.Name) != null)
            {
                logger.LogDebug($"Skipping adding {assembly.Name} into the debug store, as it already exists");
                yield break;
            }

            assemblies.Add(assembly);
            foreach (var source in assembly.Sources)
            {
                yield return source;
            }
        }

        public async IAsyncEnumerable<SourceFile> Load(SessionId id, string[] loaded_files, ExecutionContext context, bool useDebuggerProtocol, [EnumeratorCancellation] CancellationToken token)
        {
            var asm_files = new List<string>();
            List<DebugItem> steps = new List<DebugItem>();

            if (!useDebuggerProtocol)
            {
                var pdb_files = new List<string>();
                foreach (string file_name in loaded_files)
                {
                    if (file_name.EndsWith(".pdb", StringComparison.OrdinalIgnoreCase))
                        pdb_files.Add(file_name);
                    else
                        asm_files.Add(file_name);
                }

                foreach (string url in asm_files)
                {
                    try
                    {
                        string candidate_pdb = Path.ChangeExtension(url, "pdb");
                        string pdb = pdb_files.FirstOrDefault(n => n == candidate_pdb);

                        steps.Add(
                            new DebugItem
                            {
                                Url = url,
                                ByteArray = Task.WhenAll(MonoProxy.HttpClient.GetByteArrayAsync(url, token), pdb != null ? MonoProxy.HttpClient.GetByteArrayAsync(pdb, token) : Task.FromResult<byte[]>(null)),
                            });
                    }
                    catch (Exception e)
                    {
                        logger.LogDebug($"Failed to read {url} ({e.Message})");
                    }
                }
            }
            else
            {
                foreach (string file_name in loaded_files)
                {
                    if (file_name.EndsWith(".pdb", StringComparison.OrdinalIgnoreCase))
                        continue;
                    try
                    {
                        string unescapedFileName = Uri.UnescapeDataString(file_name);
                        steps.Add(
                            new DebugItem
                            {
                                Url = file_name,
                                Data = context.SdbAgent.GetDataFromAssemblyAndPdbAsync(Path.GetFileName(unescapedFileName), false, token)
                            });
                    }
                    catch (Exception e)
                    {
                        logger.LogDebug($"Failed to read {file_name} ({e.Message})");
                    }
                }
            }

            foreach (DebugItem step in steps)
            {
                AssemblyInfo assembly = null;
                try
                {
                    AssemblyAndPdbData assemblyAndPdbData = null;
                    if (step.ByteArray != null)
                    {
                        byte[][] byteArray = await step.ByteArray.ConfigureAwait(false);
                        assemblyAndPdbData = new AssemblyAndPdbData(byteArray[0], byteArray[1]);
                    }
                    else
                    {
                        assemblyAndPdbData = await step.Data.ConfigureAwait(false);
                    }
                    if (assemblyAndPdbData == null || assemblyAndPdbData.AsmBytes == null)
                    {
                        var unescapedFileName = Uri.UnescapeDataString(step.Url);
                        assemblies.Add(AssemblyInfo.WithoutDebugInfo(Path.GetFileName(unescapedFileName), logger));
                        logger.LogDebug($"Bytes from assembly {step.Url} is NULL");
                        continue;
                    }
                    assembly = AssemblyInfo.FromBytes(monoProxy, id, assemblyAndPdbData, logger, token);
                }
                catch (Exception e)
                {
                    logger.LogError($"Failed to load {step.Url} ({e.Message}) (stack={e.StackTrace})");
                }
                if (assembly == null)
                    continue;

                if (GetAssemblyByName(assembly.Name) != null)
                {
                    logger.LogDebug($"Skipping loading {assembly.Name} into the debug store, as it already exists");
                    continue;
                }

                assemblies.Add(assembly);
                foreach (SourceFile source in assembly.Sources)
                    yield return source;
            }
        }

        public IEnumerable<SourceFile> AllSources() => assemblies.SelectMany(a => a.Sources);

        public SourceFile GetFileById(SourceId id) => AllSources().SingleOrDefault(f => f.SourceId.Equals(id));

        public AssemblyInfo GetAssemblyByName(string name) => assemblies.FirstOrDefault(a => Path.GetFileNameWithoutExtension(a.Name).Equals(Path.GetFileNameWithoutExtension(name), StringComparison.InvariantCultureIgnoreCase));

        /*
        V8 uses zero based indexing for both line and column.
        PPDBs uses one based indexing for both line and column.
        */
        private static bool Match(SequencePoint sp, SourceLocation start, SourceLocation end)
        {
            (int Line, int Column) spStart = (Line: sp.StartLine - 1, Column: sp.StartColumn - 1);
            (int Line, int Column) spEnd = (Line: sp.EndLine - 1, Column: sp.EndColumn - 1);

            if (start.Line > spEnd.Line)
                return false;

            if (start.Column > spEnd.Column && start.Line == spEnd.Line)
                return false;

            if (end.Line < spStart.Line)
                return false;

            if (end.Column < spStart.Column && end.Line == spStart.Line && end.Column != -1)
                return false;

            return true;
        }

        public List<SourceLocation> FindPossibleBreakpoints(SourceLocation start, SourceLocation end)
        {
            //XXX FIXME no idea what todo with locations on different files
            if (start.Id != end.Id)
            {
                logger.LogDebug($"FindPossibleBreakpoints: documents differ (start: {start.Id}) (end {end.Id}");
                return null;
            }

            SourceId sourceId = start.Id;

            SourceFile doc = GetFileById(sourceId);

            var res = new List<SourceLocation>();
            if (doc == null)
            {
                logger.LogDebug($"Could not find document {sourceId}");
                return res;
            }

            foreach (MethodInfo method in doc.Methods)
                res.AddRange(FindBreakpointLocations(start, end, method));
            return res;
        }

        public static IEnumerable<SourceLocation> FindBreakpointLocations(SourceLocation start, SourceLocation end, MethodInfo method)
        {
            if (!method.HasSequencePoints)
                yield break;
            foreach (SequencePoint sequencePoint in method.DebugInformation.GetSequencePoints())
            {
                if (!sequencePoint.IsHidden && Match(sequencePoint, start, end))
                    yield return new SourceLocation(method, sequencePoint);
            }
        }

        /*
        V8 uses zero based indexing for both line and column.
        PPDBs uses one based indexing for both line and column.
        */
        private static bool Match(SequencePoint sp, int line, int column)
        {
            (int line, int column) bp = (line: line + 1, column: column + 1);

            if (sp.StartLine > bp.line || sp.EndLine < bp.line)
                return false;

            //Chrome sends a zero column even if getPossibleBreakpoints say something else
            if (column == 0)
                return true;

            if (sp.StartColumn > bp.column && sp.StartLine == bp.line)
                return false;

            if (sp.EndColumn < bp.column && sp.EndLine == bp.line)
                return false;

            return true;
        }

        public IEnumerable<SourceLocation> FindBreakpointLocations(BreakpointRequest request, bool ifNoneFoundThenFindNext = false)
        {
            request.TryResolve(this);

            AssemblyInfo asm = assemblies.FirstOrDefault(a => a.Name.Equals(request.Assembly, StringComparison.OrdinalIgnoreCase));
            SourceFile sourceFile = asm?.Sources?.SingleOrDefault(s => s.FilePath.Equals(request.File, StringComparison.OrdinalIgnoreCase));

            if (sourceFile == null)
                yield break;

            List<MethodInfo> methodList = FindMethodsContainingLine(sourceFile, request.Line);
            if (methodList.Count == 0)
                yield break;

            List<SourceLocation> locations = new List<SourceLocation>();
            foreach (var method in methodList)
            {
                foreach (SequencePoint sequencePoint in method.DebugInformation.GetSequencePoints())
                {
                    if (!sequencePoint.IsHidden &&
                            Match(sequencePoint, request.Line, request.Column) &&
                            sequencePoint.StartLine - 1 == request.Line &&
                            (request.Column == 0 || sequencePoint.StartColumn - 1 == request.Column))
                    {
                        // Found an exact match
                        locations.Add(new SourceLocation(method, sequencePoint));
                    }
                }
            }
            if (locations.Count == 0 && ifNoneFoundThenFindNext)
            {
                (MethodInfo method, SequencePoint seqPoint)? closest = null;
                foreach (var method in methodList)
                {
                    foreach (SequencePoint sequencePoint in method.DebugInformation.GetSequencePoints())
                    {
                        if (!sequencePoint.IsHidden &&
                                sequencePoint.StartLine > request.Line &&
                                (closest is null || closest.Value.seqPoint.StartLine > sequencePoint.StartLine))
                        {
                            // sequence points in a method are ordered,
                            // and we found the one right after request.Line
                            closest = (method, sequencePoint);
                            // .. and now we can look for it in other methods
                            break;
                        }
                    }
                }

                if (closest is not null)
                    locations.Add(new SourceLocation(closest.Value.method, closest.Value.seqPoint));
            }

            foreach (SourceLocation loc in locations)
                yield return loc;

            static List<MethodInfo> FindMethodsContainingLine(SourceFile sourceFile, int line)
            {
                List<MethodInfo> ret = new();
                foreach (MethodInfo method in sourceFile.Methods)
                {
                    if (method.DebugInformation.SequencePointsBlob.IsNil)
                        continue;
                    if (!(method.StartLocation.Line <= line && line <= method.EndLocation.Line))
                        continue;
                    ret.Add(method);
                }
                return ret;
            }
        }

        public string ToUrl(SourceLocation location) => location != null ? GetFileById(location.Id).Url.OriginalString : "";

        internal async Task ReloadAllPDBsFromSymbolServersAndSendSources(MonoProxy monoProxy, SessionId id, ExecutionContext context, CancellationToken token)
        {
            if (symbolStore == null)
                return;
            monoProxy.SendLog(id, "Loading symbols from symbol servers.", token);
            foreach (var asm in assemblies.Where(asm => asm.pdbMetadataReader == null))
            {
                asm.TriedToLoadSymbolsOnDemand = false; //force to load again because added another symbol server
                await asm.LoadPDBFromSymbolServer(monoProxy, context.SdbAgent, id, this, token);
                foreach (var source in asm.Sources)
                    await monoProxy.OnSourceFileAdded(id, source, context, token);
            }
            monoProxy.SendLog(id, "Symbols from symbol servers completely loaded.", token);
        }

        internal void UpdateSymbolStore(List<string> urlSymbolServerList, string cachePathSymbolServer)
        {
            symbolStore = null;
            foreach (var urlServer in urlSymbolServerList)
            {
                if (string.IsNullOrEmpty(urlServer))
                    continue;
                try
                {
                    symbolStore = new HttpSymbolStore(_tracer, symbolStore, new Uri($"{urlServer}/"), null);
                }
                catch (Exception ex)
                {
                    logger.LogError($"Failed to create HttpSymbolStore for this URL - {urlServer} - {ex.Message}");
                }
            }
            if (!string.IsNullOrEmpty(cachePathSymbolServer))
            {
                try
                {
                    symbolStore = new CacheSymbolStore(_tracer, symbolStore, cachePathSymbolServer);
                }
                catch (Exception ex)
                {
                    logger.LogError($"Failed to create CacheSymbolStore for this path - {cachePathSymbolServer} - {ex.Message}");
                }
            }
        }
        public sealed class Tracer : ITracer
        {
            private readonly ILogger _logger;

            public Tracer(ILogger logger)
            {
                this._logger = logger;
            }

            public void WriteLine(string message) => _logger.LogTrace(message);

            public void WriteLine(string format, params object[] arguments) => _logger.LogTrace(format, arguments);

            public void Information(string message) => _logger.LogTrace(message);

            public void Information(string format, params object[] arguments) => _logger.LogTrace(format, arguments);

            public void Warning(string message) => _logger.LogTrace(message);

            public void Warning(string format, params object[] arguments) => _logger.LogTrace(format, arguments);

            public void Error(string message) => _logger.LogTrace(message);

            public void Error(string format, params object[] arguments) => _logger.LogTrace(format, arguments);

            public void Verbose(string message) => _logger.LogTrace(message);

            public void Verbose(string format, params object[] arguments) => _logger.LogTrace(format, arguments);
        }
    }
}<|MERGE_RESOLUTION|>--- conflicted
+++ resolved
@@ -853,18 +853,10 @@
 
         internal List<(MetadataReader asm, MetadataReader pdb)> enCMetadataReader = new();
         private int debugId;
-<<<<<<< HEAD
         internal int PdbAge { get; private set; }
         internal System.Guid PdbGuid { get; private set; }
         internal bool IsPortableCodeView { get; set; }
         internal string PdbName { get; set; }
-=======
-        internal int PdbAge { get; }
-        internal System.Guid PdbGuid { get; }
-        internal bool IsPortableCodeView { get; }
-        internal string PdbName { get; }
-        internal bool CodeViewInformationAvailable { get; }
->>>>>>> b4118a6a
         public bool TriedToLoadSymbolsOnDemand { get; set; }
 
         private readonly Dictionary<int, SourceFile> _documentIdToSourceFileTable = new Dictionary<int, SourceFile>();
