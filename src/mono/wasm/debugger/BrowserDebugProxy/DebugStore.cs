--- conflicted
+++ resolved
@@ -1295,7 +1295,6 @@
                         asm_files.Add(file_name);
                 }
 
-<<<<<<< HEAD
                 foreach (string url in asm_files)
                 {
                     try
@@ -1307,21 +1306,13 @@
                             new DebugItem
                             {
                                 Url = url,
-                                Data = Task.WhenAll(client.GetByteArrayAsync(url, token), pdb != null ? client.GetByteArrayAsync(pdb, token) : Task.FromResult<byte[]>(null))
+                                Data = Task.WhenAll(MonoProxy.HttpClient.GetByteArrayAsync(url, token), pdb != null ? MonoProxy.HttpClient.GetByteArrayAsync(pdb, token) : Task.FromResult<byte[]>(null))
                             });
                     }
                     catch (Exception e)
                     {
                         logger.LogDebug($"Failed to read {url} ({e.Message})");
                     }
-=======
-                    steps.Add(
-                        new DebugItem
-                        {
-                            Url = url,
-                            Data = Task.WhenAll(MonoProxy.HttpClient.GetByteArrayAsync(url, token), pdb != null ? MonoProxy.HttpClient.GetByteArrayAsync(pdb, token) : Task.FromResult<byte[]>(null))
-                        });
->>>>>>> 9e9a3e90
                 }
             }
             else
