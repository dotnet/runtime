// Licensed to the .NET Foundation under one or more agreements.
// The .NET Foundation licenses this file to you under the MIT license.

using System;
using System.Collections.Generic;
using System.IO;
using System.Linq;
using System.Net.Http;
using System.Runtime.CompilerServices;
using System.Security.Cryptography;
using System.Text.RegularExpressions;
using System.Threading;
using System.Threading.Tasks;
using Microsoft.Extensions.Logging;
using Newtonsoft.Json;
using Newtonsoft.Json.Linq;
using System.Reflection.PortableExecutable;
using System.Reflection.Metadata;
using System.Reflection.Metadata.Ecma335;
using System.IO.Compression;
using System.Reflection;
using System.Diagnostics;
using System.Text;
<<<<<<< HEAD
using Microsoft.SymbolStore;
using Microsoft.SymbolStore.SymbolStores;
using Microsoft.FileFormats.PE;
using Microsoft.Extensions.Primitives;
=======
using Microsoft.NET.WebAssembly.Webcil;
>>>>>>> a39435f8

namespace Microsoft.WebAssembly.Diagnostics
{
    internal static class PortableCustomDebugInfoKinds
    {
        public static readonly Guid AsyncMethodSteppingInformationBlob = new Guid("54FD2AC5-E925-401A-9C2A-F94F171072F8");

        public static readonly Guid StateMachineHoistedLocalScopes = new Guid("6DA9A61E-F8C7-4874-BE62-68BC5630DF71");

        public static readonly Guid DynamicLocalVariables = new Guid("83C563C4-B4F3-47D5-B824-BA5441477EA8");

        public static readonly Guid TupleElementNames = new Guid("ED9FDF71-8879-4747-8ED3-FE5EDE3CE710");

        public static readonly Guid DefaultNamespace = new Guid("58b2eab6-209f-4e4e-a22c-b2d0f910c782");

        public static readonly Guid EncLocalSlotMap = new Guid("755F52A8-91C5-45BE-B4B8-209571E552BD");

        public static readonly Guid EncLambdaAndClosureMap = new Guid("A643004C-0240-496F-A783-30D64F4979DE");

        public static readonly Guid SourceLink = new Guid("CC110556-A091-4D38-9FEC-25AB9A351A6A");

        public static readonly Guid EmbeddedSource = new Guid("0E8A571B-6926-466E-B4AD-8AB04611F5FE");

        public static readonly Guid CompilationMetadataReferences = new Guid("7E4D4708-096E-4C5C-AEDA-CB10BA6A740D");

        public static readonly Guid CompilationOptions = new Guid("B5FEEC05-8CD0-4A83-96DA-466284BB4BD8");
    }

    internal static class HashKinds
    {
        public static readonly Guid SHA1 = new Guid("ff1816ec-aa5e-4d10-87f7-6f4963833460");
        public static readonly Guid SHA256 = new Guid("8829d00f-11b8-4213-878b-770e8597ac16");
    }

    internal sealed class BreakpointRequest
    {
        public string Id { get; private set; }
        public string Assembly { get; private set; }
        public string File { get; private set; }
        public int Line { get; set; }
        public int Column { get; set; }
        public string Condition { get; set; }
        public MethodInfo Method { get; set; }

        private JObject request;

        public bool IsResolved => Assembly != null;
        public List<Breakpoint> Locations { get; set; } = new List<Breakpoint>();

        public override string ToString() => $"BreakpointRequest Assembly: {Assembly} File: {File} Line: {Line} Column: {Column}, Id: {Id}";

        public object AsSetBreakpointByUrlResponse(IEnumerable<object> jsloc) => new { breakpointId = Id, locations = Locations.Select(l => l.Location.AsLocation()).Concat(jsloc) };

        public BreakpointRequest()
        { }


        public BreakpointRequest(string id, JObject request)
        {
            Id = id;
            this.request = request;
            Condition = request?["condition"]?.Value<string>();
        }

        public static BreakpointRequest Parse(string id, JObject args)
        {
            return new BreakpointRequest(id, args);
        }

        public BreakpointRequest Clone() => new BreakpointRequest { Id = Id, request = request };

        public bool IsMatch(SourceFile sourceFile)
        {
            string url = request?["url"]?.Value<string>();
            if (url == null)
            {
                string urlRegex = request?["urlRegex"].Value<string>();
                var regex = new Regex(urlRegex);
                return regex.IsMatch(sourceFile.Url.ToString()) || regex.IsMatch(sourceFile.FilePath);
            }

            return sourceFile.Url.ToString() == url || sourceFile.DotNetUrlEscaped == url;
        }

        public bool TryResolve(SourceFile sourceFile)
        {
            if (!IsMatch(sourceFile))
                return false;

            int? line = request?["lineNumber"]?.Value<int>();
            int? column = request?["columnNumber"]?.Value<int>();

            if (line == null || column == null)
                return false;

            Assembly = sourceFile.AssemblyName;
            File = sourceFile.FilePath;
            Line = line.Value;
            Column = column.Value;
            return true;
        }

        public bool TryResolve(DebugStore store)
        {
            if (request == null || store == null)
                return false;

            return store.AllSources().FirstOrDefault(TryResolve) != null;
        }

        public bool CompareRequest(JObject req)
          => this.request["url"].Value<string>() == req["url"].Value<string>() &&
                this.request["lineNumber"].Value<int>() == req["lineNumber"].Value<int>() &&
                this.request["columnNumber"].Value<int>() == req["columnNumber"].Value<int>();

        public void UpdateCondition(string condition)
        {
            Condition = condition;
            foreach (var loc in Locations)
            {
                loc.Condition = condition;
            }
        }

    }

    internal sealed class VarInfo
    {
        public VarInfo(LocalVariable v, MetadataReader pdbReader)
        {
            this.Name = pdbReader.GetString(v.Name);
            this.Index = v.Index;
        }

        public VarInfo(Parameter p, MetadataReader pdbReader)
        {
            this.Name = pdbReader.GetString(p.Name);
            this.Index = (p.SequenceNumber) * -1;
        }

        public string Name { get; }
        public int Index { get; }

        public override string ToString() => $"(var-info [{Index}] '{Name}')";
    }

    internal sealed class IlLocation
    {
        public IlLocation(MethodInfo method, int offset)
        {
            Method = method;
            Offset = offset;
        }

        public MethodInfo Method { get; }
        public int Offset { get; }
    }

    internal sealed class SourceLocation
    {
        private SourceId id;
        private int line;
        private int column;
        private IlLocation ilLocation;

        public SourceLocation(SourceId id, int line, int column)
        {
            this.id = id;
            this.line = line;
            this.column = column;
        }

        public SourceLocation(MethodInfo mi, SequencePoint sp)
        {
            this.id = mi.SourceId;
            this.line = sp.StartLine - 1;
            this.column = sp.StartColumn - 1;
            this.ilLocation = new IlLocation(mi, sp.Offset);
        }

        public SourceId Id { get => id; }
        public int Line { get => line; }
        public int Column { get => column; }
        public IlLocation IlLocation => this.ilLocation;

        public override string ToString() => $"{id}:{Line}:{Column}";

        public static SourceLocation Parse(JObject obj)
        {
            if (obj == null)
                return null;

            if (!SourceId.TryParse(obj["scriptId"]?.Value<string>(), out SourceId id))
                return null;

            int? line = obj["lineNumber"]?.Value<int>();
            int? column = obj["columnNumber"]?.Value<int>();
            if (id == null || line == null || column == null)
                return null;

            return new SourceLocation(id, line.Value, column.Value);
        }

        internal sealed class LocationComparer : EqualityComparer<SourceLocation>
        {
            public override bool Equals(SourceLocation l1, SourceLocation l2)
            {
                if (l1 == null && l2 == null)
                    return true;
                else if (l1 == null || l2 == null)
                    return false;

                return (l1.Line == l2.Line &&
                    l1.Column == l2.Column &&
                    l1.Id == l2.Id);
            }

            public override int GetHashCode(SourceLocation loc)
            {
                int hCode = loc.Line ^ loc.Column;
                return loc.Id.GetHashCode() ^ hCode.GetHashCode();
            }
        }

        internal object AsLocation() => new
        {
            scriptId = id.ToString(),
            lineNumber = line,
            columnNumber = column
        };
    }

    internal sealed class SourceId
    {
        private const string Scheme = "dotnet://";

        private readonly int assembly, document;

        public int Assembly => assembly;
        public int Document => document;

        internal SourceId(int assembly, int document)
        {
            this.assembly = assembly;
            this.document = document;
        }

        public SourceId(string id)
        {
            if (!TryParse(id, out assembly, out document))
                throw new ArgumentException("invalid source identifier", nameof(id));
        }

        public static bool TryParse(string id, out SourceId source)
        {
            source = null;
            if (!TryParse(id, out int assembly, out int document))
                return false;

            source = new SourceId(assembly, document);
            return true;
        }

        private static bool TryParse(string id, out int assembly, out int document)
        {
            assembly = document = 0;
            if (id == null || !id.StartsWith(Scheme, StringComparison.Ordinal))
                return false;

            string[] sp = id.Substring(Scheme.Length).Split('_');
            if (sp.Length != 2)
                return false;

            if (!int.TryParse(sp[0], out assembly))
                return false;

            if (!int.TryParse(sp[1], out document))
                return false;

            return true;
        }

        public override string ToString() => $"{Scheme}{assembly}_{document}";

        public override bool Equals(object obj)
        {
            if (obj == null)
                return false;
            SourceId that = obj as SourceId;
            return that.assembly == this.assembly && that.document == this.document;
        }

        public override int GetHashCode() => assembly.GetHashCode() ^ document.GetHashCode();

        public static bool operator ==(SourceId a, SourceId b) => a is null ? b is null : a.Equals(b);

        public static bool operator !=(SourceId a, SourceId b) => !a.Equals(b);
    }

    internal sealed class MethodInfo
    {
        private MethodDefinition methodDef;
        internal SourceFile Source { get; set; }

        public SourceId SourceId => Source.SourceId;

        public string SourceName => Source.FilePath;

        public string Name { get; }
        public MethodDebugInformation DebugInformation;
        public MethodDefinitionHandle methodDefHandle;
        internal MetadataReader pdbMetadataReader;
        internal bool hasDebugInformation;

        public SourceLocation StartLocation { get; set; }
        public SourceLocation EndLocation { get; set; }
        public AssemblyInfo Assembly { get; }
        public int Token { get; }
        internal bool IsEnCMethod;
        internal LocalScopeHandleCollection localScopes;
        public bool IsStatic() => (Attributes & MethodAttributes.Static) != 0;
        public MethodAttributes Attributes { get; }
        public int IsAsync { get; set; }
        public DebuggerAttributesInfo DebuggerAttrInfo { get; set; }
        public TypeInfo TypeInfo { get; }
        public bool HasSequencePoints { get => hasDebugInformation && !DebugInformation.SequencePointsBlob.IsNil; }
        private ParameterInfo[] _parametersInfo;
        public int KickOffMethod { get; }
        internal bool IsCompilerGenerated { get; }
        private AsyncScopeDebugInformation[] _asyncScopes { get; set; }

        public MethodInfo(AssemblyInfo assembly, string methodName, int methodToken, TypeInfo type, MethodAttributes attrs)
        {
            this.IsAsync = -1;
            this.Assembly = assembly;
            this.Attributes = attrs;
            this.Name = methodName;
            this.Token = methodToken;
            this.TypeInfo = type;
            TypeInfo.Methods.Add(this);
            assembly.Methods[methodToken] = this;
            _asyncScopes = Array.Empty<AsyncScopeDebugInformation>();
        }

        public MethodInfo(AssemblyInfo assembly, MethodDefinitionHandle methodDefHandle, int token, SourceFile source, TypeInfo type, MetadataReader asmMetadataReader, MetadataReader pdbMetadataReader)
        {
            this.IsAsync = -1;
            this.Assembly = assembly;
            this.methodDef = asmMetadataReader.GetMethodDefinition(methodDefHandle);
            this.Attributes = methodDef.Attributes;
            this.Source = source;
            this.Token = token;
            this.methodDefHandle = methodDefHandle;
            this.Name = assembly.EnCGetString(methodDef.Name);
            this.pdbMetadataReader = pdbMetadataReader;
            UpdatePdbInformation(methodDefHandle);
            if (hasDebugInformation && !DebugInformation.GetStateMachineKickoffMethod().IsNil)
                this.KickOffMethod = asmMetadataReader.GetRowNumber(DebugInformation.GetStateMachineKickoffMethod());
            else
                this.KickOffMethod = -1;
            this.IsEnCMethod = false;
            this.TypeInfo = type;
            DebuggerAttrInfo = new DebuggerAttributesInfo();
            foreach (var cattr in methodDef.GetCustomAttributes())
            {
                var ctorHandle = asmMetadataReader.GetCustomAttribute(cattr).Constructor;
                if (ctorHandle.Kind == HandleKind.MemberReference)
                {
                    var container = asmMetadataReader.GetMemberReference((MemberReferenceHandle)ctorHandle).Parent;
                    var name = assembly.EnCGetString(asmMetadataReader.GetTypeReference((TypeReferenceHandle)container).Name);
                    switch (name)
                    {
                        case "DebuggerHiddenAttribute":
                            DebuggerAttrInfo.HasDebuggerHidden = true;
                            break;
                        case "DebuggerStepThroughAttribute":
                            DebuggerAttrInfo.HasStepThrough = true;
                            break;
                        case "DebuggerNonUserCodeAttribute":
                            DebuggerAttrInfo.HasNonUserCode = true;
                            break;
                        case "DebuggerStepperBoundaryAttribute":
                            DebuggerAttrInfo.HasStepperBoundary = true;
                            break;
                        case nameof(CompilerGeneratedAttribute):
                            IsCompilerGenerated = true;
                            break;
                    }
                }
            }
            if (!hasDebugInformation)
                DebuggerAttrInfo.HasNonUserCode = true;
            DebuggerAttrInfo.ClearInsignificantAttrFlags();
        }

        public bool ContainsAsyncScope(int oneBasedIdx, int offset)
        {
            int arrIdx = oneBasedIdx - 1;
            return arrIdx >= 0 && arrIdx < _asyncScopes.Length &&
                    offset >= _asyncScopes[arrIdx].StartOffset && offset <= _asyncScopes[arrIdx].EndOffset;
        }

        public ParameterInfo[] GetParametersInfo()
        {
            if (_parametersInfo != null)
                return _parametersInfo;

            var paramsHandles = methodDef.GetParameters().ToArray();
            var paramsCnt = paramsHandles.Length;
            var paramsInfo = new ParameterInfo[paramsCnt];

            for (int i = 0; i < paramsCnt; i++)
            {
                var parameter = Assembly.asmMetadataReader.GetParameter(paramsHandles[i]);
                var paramName = Assembly.EnCGetString(parameter.Name);
                var isOptional = parameter.Attributes.HasFlag(ParameterAttributes.Optional) && parameter.Attributes.HasFlag(ParameterAttributes.HasDefault);
                if (!isOptional)
                {
                    paramsInfo[i] = new ParameterInfo(paramName);
                    continue;
                }
                var constantHandle = parameter.GetDefaultValue();
                var blobHandle = Assembly.asmMetadataReader.GetConstant(constantHandle);
                var paramBytes = Assembly.asmMetadataReader.GetBlobBytes(blobHandle.Value);
                paramsInfo[i] = new ParameterInfo(
                    paramName,
                    blobHandle.TypeCode,
                    paramBytes
                );
            }
            _parametersInfo = paramsInfo;
            return paramsInfo;
        }

        public void UpdatePdbInformation(MethodDefinitionHandle methodDefHandleParm)
        {
            if (pdbMetadataReader == null || methodDefHandleParm.ToDebugInformationHandle().IsNil)
                return;
            DebugInformation = pdbMetadataReader.GetMethodDebugInformation(methodDefHandleParm.ToDebugInformationHandle());
            if (Source == null && !DebugInformation.Document.IsNil)
            {
                var document = pdbMetadataReader.GetDocument(DebugInformation.Document);
                var documentName = pdbMetadataReader.GetString(document.Name);
                Source = Assembly.GetOrAddSourceFile(DebugInformation.Document, documentName);
                Source.AddMethod(this);
            }
            hasDebugInformation = true;
            if (HasSequencePoints && Source != null)
            {
                var sps = DebugInformation.GetSequencePoints();
                SequencePoint start = sps.First();
                SequencePoint end = sps.First();
                Source.BreakableLines.Add(start.StartLine);

                foreach (SequencePoint sp in sps)
                {
                    if (Source.BreakableLines.Last<int>() != sp.StartLine)
                        Source.BreakableLines.Add(sp.StartLine);

                    if (sp.IsHidden)
                        continue;

                    if (sp.StartLine < start.StartLine)
                        start = sp;
                    else if (sp.StartLine == start.StartLine && sp.StartColumn < start.StartColumn)
                        start = sp;

                    if (end.EndLine == SequencePoint.HiddenLine)
                        end = sp;
                    if (sp.EndLine > end.EndLine)
                        end = sp;
                    else if (sp.EndLine == end.EndLine && sp.EndColumn > end.EndColumn)
                        end = sp;
                }

                StartLocation = new SourceLocation(this, start);
                EndLocation = new SourceLocation(this, end);
            }
            localScopes = pdbMetadataReader.GetLocalScopes(methodDefHandleParm);

            byte[] scopeDebugInformation =
                    (from cdiHandle in pdbMetadataReader.GetCustomDebugInformation(methodDefHandleParm)
                    let cdi = pdbMetadataReader.GetCustomDebugInformation(cdiHandle)
                    where pdbMetadataReader.GetGuid(cdi.Kind) == PortableCustomDebugInfoKinds.StateMachineHoistedLocalScopes
                    select pdbMetadataReader.GetBlobBytes(cdi.Value)).FirstOrDefault();

            if (scopeDebugInformation != null)
            {
                _asyncScopes = new AsyncScopeDebugInformation[scopeDebugInformation.Length / 8];
                for (int i = 0; i < _asyncScopes.Length; i++)
                {
                    int scopeOffset = BitConverter.ToInt32(scopeDebugInformation, i * 8);
                    int scopeLen = BitConverter.ToInt32(scopeDebugInformation, (i * 8) + 4);
                    _asyncScopes[i] = new AsyncScopeDebugInformation(scopeOffset, scopeOffset + scopeLen);
                }
            }

            _asyncScopes ??= Array.Empty<AsyncScopeDebugInformation>();
        }

        public void UpdateEnC(MetadataReader pdbMetadataReaderParm, int methodIdx)
        {
            this.DebugInformation = pdbMetadataReaderParm.GetMethodDebugInformation(MetadataTokens.MethodDebugInformationHandle(methodIdx));
            this.pdbMetadataReader = pdbMetadataReaderParm;
            this.IsEnCMethod = true;
            UpdatePdbInformation(MetadataTokens.MethodDefinitionHandle(methodIdx));
        }

        public SourceLocation GetLocationByIl(int pos)
        {
            SequencePoint? prev = null;
            if (HasSequencePoints) {
                foreach (SequencePoint sp in DebugInformation.GetSequencePoints())
                {
                    if (sp.Offset > pos)
                    {
                        //get the earlier line number if the offset is in a hidden sequence point and has a earlier line number available
                        // if is doesn't continue and get the next line number that is not in a hidden sequence point
                        if (sp.IsHidden && prev == null)
                            continue;
                        break;
                    }

                    if (!sp.IsHidden)
                        prev = sp;
                }

                if (prev.HasValue)
                    return new SourceLocation(this, prev.Value);
            }
            return null;
        }

        public VarInfo[] GetLiveVarsAt(int offset)
        {
            var res = new List<VarInfo>();
            foreach (var parameterHandle in methodDef.GetParameters())
            {
                var parameter = Assembly.asmMetadataReader.GetParameter(parameterHandle);
                res.Add(new VarInfo(parameter, Assembly.asmMetadataReader));
            }


            foreach (var localScopeHandle in localScopes)
            {
                var localScope = pdbMetadataReader.GetLocalScope(localScopeHandle);
                if (localScope.StartOffset <= offset && localScope.EndOffset > offset)
                {
                    var localVariables = localScope.GetLocalVariables();
                    foreach (var localVariableHandle in localVariables)
                    {
                        var localVariable = pdbMetadataReader.GetLocalVariable(localVariableHandle);
                        if (localVariable.Attributes != LocalVariableAttributes.DebuggerHidden)
                            res.Add(new VarInfo(localVariable, pdbMetadataReader));
                    }
                }
            }
            return res.ToArray();
        }

        public override string ToString() => "MethodInfo(" + Name + ")";

        public sealed class DebuggerAttributesInfo
        {
            internal bool HasDebuggerHidden { get; set; }
            internal bool HasStepThrough { get; set; }
            internal bool HasNonUserCode { get; set; }
            public bool HasStepperBoundary { get; internal set; }

            internal void ClearInsignificantAttrFlags()
            {
                // hierarchy: hidden > stepThrough > nonUserCode > boundary
                if (HasDebuggerHidden)
                    HasStepThrough = HasNonUserCode = HasStepperBoundary = false;
                else if (HasStepThrough)
                    HasNonUserCode = HasStepperBoundary = false;
                else if (HasNonUserCode)
                    HasStepperBoundary = false;
            }

            public bool DoAttributesAffectCallStack(bool justMyCodeEnabled)
            {
                return HasStepThrough ||
                    HasDebuggerHidden ||
                    HasStepperBoundary ||
                    (HasNonUserCode && justMyCodeEnabled);
            }

            public bool ShouldStepOut(EventKind eventKind)
            {
                return HasDebuggerHidden || (HasStepperBoundary && eventKind == EventKind.Step);
            }
        }
        public bool IsLexicallyContainedInMethod(MethodInfo containerMethod)
            => (StartLocation.Line > containerMethod.StartLocation.Line ||
                    (StartLocation.Line == containerMethod.StartLocation.Line && StartLocation.Column > containerMethod.StartLocation.Column)) &&
                (EndLocation.Line < containerMethod.EndLocation.Line ||
                    (EndLocation.Line == containerMethod.EndLocation.Line && EndLocation.Column < containerMethod.EndLocation.Column));

        internal sealed class SourceComparer : EqualityComparer<MethodInfo>
        {
            public override bool Equals(MethodInfo l1, MethodInfo l2)
            {
                if (l1.Source.Id == l2.Source.Id)
                    return true;
                return false;
            }

            public override int GetHashCode(MethodInfo loc)
            {
                return loc.Source.Id;
            }
        }

        private record struct AsyncScopeDebugInformation(int StartOffset, int EndOffset);
    }

    internal sealed class ParameterInfo
    {
        public string Name { get; init; }

        public ElementType? TypeCode { get; init; }

        public object Value { get; init; }

        public ParameterInfo(string name, ConstantTypeCode? typeCode = null, byte[] value = null)
        {
            Name = name;
            if (value == null)
                return;
            switch (typeCode)
            {
                case ConstantTypeCode.Boolean:
                    Value = BitConverter.ToBoolean(value) ? 1 : 0;
                    TypeCode = ElementType.Boolean;
                    break;
                case ConstantTypeCode.Char:
                    Value = (int)BitConverter.ToChar(value);
                    TypeCode = ElementType.Char;
                    break;
                case ConstantTypeCode.Byte:
                    Value = (int)value[0];
                    TypeCode = ElementType.U1;
                    break;
                case ConstantTypeCode.SByte:
                    Value = (uint)value[0];
                    TypeCode = ElementType.I1;
                    break;
                case ConstantTypeCode.Int16:
                    Value = (int)BitConverter.ToUInt16(value, 0);
                    TypeCode = ElementType.I2;
                    break;
                case ConstantTypeCode.UInt16:
                    Value = (uint)BitConverter.ToUInt16(value, 0);
                    TypeCode = ElementType.U2;
                    break;
                case ConstantTypeCode.Int32:
                    Value = BitConverter.ToInt32(value, 0);
                    TypeCode = ElementType.I4;
                    break;
                case ConstantTypeCode.UInt32:
                    Value = BitConverter.ToUInt32(value, 0);
                    TypeCode = ElementType.U4;
                    break;
                case ConstantTypeCode.Int64:
                    Value = BitConverter.ToInt64(value, 0);
                    TypeCode = ElementType.I8;
                    break;
                case ConstantTypeCode.UInt64:
                    Value = BitConverter.ToUInt64(value, 0);
                    TypeCode = ElementType.U8;
                    break;
                case ConstantTypeCode.Single:
                    Value = BitConverter.ToSingle(value, 0);
                    TypeCode = ElementType.R4;
                    break;
                case ConstantTypeCode.Double:
                    Value = BitConverter.ToDouble(value, 0);
                    TypeCode = ElementType.R8;
                    break;
                case ConstantTypeCode.String:
                    Value = Encoding.Unicode.GetString(value);
                    TypeCode = ElementType.String;
                    break;
                case ConstantTypeCode.NullReference:
                    Value = (byte)ValueTypeId.Null;
                    TypeCode = null;
                    break;
            }
        }
    }

    internal sealed class TypeInfo
    {
        private readonly ILogger logger;
        internal AssemblyInfo assembly;
        internal int Token { get; }
        internal string Namespace { get; }
        internal bool IsCompilerGenerated { get; }
        private bool NonUserCode { get; }
        public string FullName { get; }
        internal bool IsNonUserCode => assembly.pdbMetadataReader == null || NonUserCode;
        public List<MethodInfo> Methods { get; } = new();
        public Dictionary<string, DebuggerBrowsableState?> DebuggerBrowsableFields = new();
        public Dictionary<string, DebuggerBrowsableState?> DebuggerBrowsableProperties = new();

        internal TypeInfo(AssemblyInfo assembly, string typeName, int typeToken, ILogger logger)
        {
            this.logger = logger;
            this.assembly = assembly;
            FullName = typeName;
            Token = typeToken;
        }

        internal TypeInfo(AssemblyInfo assembly, TypeDefinitionHandle typeHandle, TypeDefinition type, MetadataReader metadataReader, ILogger logger)
        {
            this.logger = logger;
            this.assembly = assembly;
            Token = MetadataTokens.GetToken(metadataReader, typeHandle);
            string name = assembly.EnCGetString(type.Name);
            var declaringType = type;
            while (declaringType.IsNested)
            {
                declaringType = metadataReader.GetTypeDefinition(declaringType.GetDeclaringType());
                name = metadataReader.GetString(declaringType.Name) + "." + name;
            }
            Namespace = assembly.EnCGetString(declaringType.Namespace);
            if (Namespace.Length > 0)
                FullName = Namespace + "." + name;
            else
                FullName = name;

            foreach (var field in type.GetFields())
            {
                try
                {
                    var fieldDefinition = metadataReader.GetFieldDefinition(field);
                    var fieldName = assembly.EnCGetString(fieldDefinition.Name);
                    AppendToBrowsable(DebuggerBrowsableFields, fieldDefinition.GetCustomAttributes(), fieldName);
                }
                catch (Exception ex)
                {
                    logger.LogDebug($"Failed to read browsable attributes of a field. ({ex.Message})");
                    continue;
                }
            }

            foreach (var prop in type.GetProperties())
            {
                try
                {
                    var propDefinition = metadataReader.GetPropertyDefinition(prop);
                    var propName = assembly.EnCGetString(propDefinition.Name);
                    AppendToBrowsable(DebuggerBrowsableProperties, propDefinition.GetCustomAttributes(), propName);
                }
                catch (Exception ex)
                {
                    logger.LogDebug($"Failed to read browsable attributes of a property. ({ex.Message})");
                    continue;
                }
            }

            foreach (var cattr in type.GetCustomAttributes())
            {
                var ctorHandle = metadataReader.GetCustomAttribute(cattr).Constructor;
                if (ctorHandle.Kind != HandleKind.MemberReference)
                    continue;
                var container = metadataReader.GetMemberReference((MemberReferenceHandle)ctorHandle).Parent;
                var attributeName = assembly.EnCGetString(metadataReader.GetTypeReference((TypeReferenceHandle)container).Name);
                switch (attributeName)
                {
                    case nameof(CompilerGeneratedAttribute):
                        IsCompilerGenerated = true;
                        break;
                    case nameof(DebuggerNonUserCodeAttribute):
                        NonUserCode = true;
                        break;
                }
            }

            void AppendToBrowsable(Dictionary<string, DebuggerBrowsableState?> dict, CustomAttributeHandleCollection customAttrs, string fieldName)
            {
                foreach (var cattr in customAttrs)
                {
                    try
                    {
                        var ctorHandle = metadataReader.GetCustomAttribute(cattr).Constructor;
                        if (ctorHandle.Kind != HandleKind.MemberReference)
                            continue;
                        var container = metadataReader.GetMemberReference((MemberReferenceHandle)ctorHandle).Parent;
                        var valueBytes = metadataReader.GetBlobBytes(metadataReader.GetCustomAttribute(cattr).Value);
                        var attributeName = assembly.EnCGetString(metadataReader.GetTypeReference((TypeReferenceHandle)container).Name);
                        if (attributeName != "DebuggerBrowsableAttribute")
                            continue;
                        var state = (DebuggerBrowsableState)valueBytes[2];
                        if (!Enum.IsDefined(typeof(DebuggerBrowsableState), state))
                            continue;
                        dict.Add(fieldName, state);
                        break;
                    }
                    catch
                    {
                        continue;
                    }
                }
            }
        }

        public override string ToString() => "TypeInfo('" + FullName + "')";
    }

    internal sealed class AssemblyInfo
    {
        private static int next_id;
        private readonly int id;
        private readonly ILogger logger;
        private Dictionary<int, MethodInfo> methods = new Dictionary<int, MethodInfo>();
        private Dictionary<string, string> sourceLinkMappings = new Dictionary<string, string>();
        private readonly List<SourceFile> sources = new List<SourceFile>();
        internal string Url { get; }
        //The caller must keep the PEReader alive and undisposed throughout the lifetime of the metadata reader
        private readonly IDisposable peReaderOrWebcilReader;
        internal MetadataReader asmMetadataReader { get; }
        internal MetadataReader pdbMetadataReader { get; set; }

        internal List<Tuple<MetadataReader, MetadataReader>> enCMetadataReader  = new List<Tuple<MetadataReader, MetadataReader>>();
        private int debugId;
        internal int PdbAge { get; }
        internal System.Guid PdbGuid { get; }
        internal bool IsPortableCodeView { get;  }
        internal string PdbName { get; }
        internal bool CodeViewInformationAvailable { get; }
        public bool TriedToLoadSymbolsOnDemand { get; set; }

        private readonly Dictionary<int, SourceFile> _documentIdToSourceFileTable = new Dictionary<int, SourceFile>();

<<<<<<< HEAD
        public PdbChecksum[] PdbChecksums { get; }

        public AssemblyInfo(ILogger logger)
=======
        public static AssemblyInfo FromBytes(MonoProxy monoProxy, SessionId sessionId, byte[] assembly, byte[] pdb, ILogger logger, CancellationToken token)
>>>>>>> a39435f8
        {
            // First try to read it as a PE file, otherwise try it as a WebCIL file
            using var asmStream = new MemoryStream(assembly);
            try
            {
                var peReader = new PEReader(asmStream);
                if (!peReader.HasMetadata)
                    throw new BadImageFormatException();
                return FromPEReader(monoProxy, sessionId, peReader, pdb, logger, token);
            }
            catch (BadImageFormatException)
            {
                // This is a WebAssembly file
                asmStream.Seek(0, SeekOrigin.Begin);
                var webcilReader = new WebcilReader(asmStream);
                return FromWebcilReader(monoProxy, sessionId, webcilReader, pdb, logger, token);
            }
        }

        public static AssemblyInfo WithoutDebugInfo(ILogger logger)
        {
            return new AssemblyInfo(logger);
        }

<<<<<<< HEAD
        public unsafe AssemblyInfo(MonoProxy monoProxy, SessionId sessionId, byte[] assembly, byte[] pdb, ILogger logger, CancellationToken token): this(logger)
        {
            using var asmStream = new MemoryStream(assembly);
            List<PdbChecksum> pdbChecksums = new();
            peReader = new PEReader(asmStream);
            var entries = peReader.ReadDebugDirectory();
            foreach (var entry in peReader.ReadDebugDirectory())
=======
        private AssemblyInfo(ILogger logger)
        {
            debugId = -1;
            this.id = Interlocked.Increment(ref next_id);
            this.logger = logger;
        }

        private static AssemblyInfo FromPEReader(MonoProxy monoProxy, SessionId sessionId, PEReader peReader, byte[] pdb, ILogger logger, CancellationToken token)
        {
            var entries = peReader.ReadDebugDirectory();
            CodeViewDebugDirectoryData? codeViewData = null;
            if (entries.Length > 0)
>>>>>>> a39435f8
            {
                if (entry.Type == DebugDirectoryEntryType.CodeView)
                {
<<<<<<< HEAD
                    CodeViewDebugDirectoryData codeViewData = peReader.ReadCodeViewDebugDirectoryData(entry);
                    PdbAge = codeViewData.Age;
                    if (entry.IsPortableCodeView)
                        IsPortableCodeView = true;
                    PdbGuid = codeViewData.Guid;
                    PdbName = codeViewData.Path;
                    CodeViewInformationAvailable = true;
=======
                    codeViewData = peReader.ReadCodeViewDebugDirectoryData(codeView);
>>>>>>> a39435f8
                }
                if (entry.Type == DebugDirectoryEntryType.PdbChecksum)
                {
                    var checksum = peReader.ReadPdbChecksumDebugDirectoryData(entry);
                    pdbChecksums.Add(new PdbChecksum(checksum.AlgorithmName, checksum.Checksum.ToArray()));
                }
            }
<<<<<<< HEAD
            PdbChecksums = pdbChecksums.ToArray();
            asmMetadataReader = PEReaderExtensions.GetMetadataReader(peReader);
            var asmDef = asmMetadataReader.GetAssemblyDefinition();
            Name = asmDef.GetAssemblyName().Name + ".dll";
=======
            var asmMetadataReader = PEReaderExtensions.GetMetadataReader(peReader);
            string name = ReadAssemblyName(asmMetadataReader);

            MetadataReader pdbMetadataReader = null;
>>>>>>> a39435f8
            if (pdb != null)
            {
                var pdbStream = new MemoryStream(pdb);
                try
                {
                    // MetadataReaderProvider.FromPortablePdbStream takes ownership of the stream
                    pdbMetadataReader = MetadataReaderProvider.FromPortablePdbStream(pdbStream).GetMetadataReader();
                }
                catch (BadImageFormatException)
                {
                    monoProxy.SendLog(sessionId, $"Warning: Unable to read debug information of: {name} (use DebugType=Portable/Embedded)", token);
                }
            }
            else
            {
                var embeddedPdbEntry = entries.FirstOrDefault(e => e.Type == DebugDirectoryEntryType.EmbeddedPortablePdb);
                if (embeddedPdbEntry.DataSize != 0)
                {
                    pdbMetadataReader = peReader.ReadEmbeddedPortablePdbDebugDirectoryData(embeddedPdbEntry).GetMetadataReader();
                }
            }

            var assemblyInfo = new AssemblyInfo(peReader, name, asmMetadataReader, codeViewData, pdbMetadataReader, logger);
            return assemblyInfo;
        }

        private static AssemblyInfo FromWebcilReader(MonoProxy monoProxy, SessionId sessionId, WebcilReader wcReader, byte[] pdb, ILogger logger, CancellationToken token)
        {
            var entries = wcReader.ReadDebugDirectory();
            CodeViewDebugDirectoryData? codeViewData = null;
            if (entries.Length > 0)
            {
                var codeView = entries[0];
                if (codeView.Type == DebugDirectoryEntryType.CodeView)
                {
                    codeViewData = wcReader.ReadCodeViewDebugDirectoryData(codeView);
                }
            }
            var asmMetadataReader = wcReader.GetMetadataReader();
            string name = ReadAssemblyName(asmMetadataReader);

            MetadataReader pdbMetadataReader = null;
            if (pdb != null)
            {
                var pdbStream = new MemoryStream(pdb);
                try
                {
                    // MetadataReaderProvider.FromPortablePdbStream takes ownership of the stream
                    pdbMetadataReader = MetadataReaderProvider.FromPortablePdbStream(pdbStream).GetMetadataReader();
                }
                catch (BadImageFormatException)
                {
                    monoProxy.SendLog(sessionId, $"Warning: Unable to read debug information of: {name} (use DebugType=Portable/Embedded)", token);
                }
            }
            else
            {
                var embeddedPdbEntry = entries.FirstOrDefault(e => e.Type == DebugDirectoryEntryType.EmbeddedPortablePdb);
                if (embeddedPdbEntry.DataSize != 0)
                {
                    pdbMetadataReader = wcReader.ReadEmbeddedPortablePdbDebugDirectoryData(embeddedPdbEntry).GetMetadataReader();
                }
            }

            var assemblyInfo = new AssemblyInfo(wcReader, name, asmMetadataReader, codeViewData, pdbMetadataReader, logger);
            return assemblyInfo;
        }

        private static string ReadAssemblyName(MetadataReader asmMetadataReader)
        {
            var asmDef = asmMetadataReader.GetAssemblyDefinition();
            return asmDef.GetAssemblyName().Name + ".dll";
        }

        private unsafe AssemblyInfo(IDisposable owningReader, string name, MetadataReader asmMetadataReader, CodeViewDebugDirectoryData? codeViewData, MetadataReader pdbMetadataReader, ILogger logger)
            : this(logger)
        {
            peReaderOrWebcilReader = owningReader;
            if (codeViewData != null)
            {
                PdbAge = codeViewData.Value.Age;
                PdbGuid = codeViewData.Value.Guid;
                PdbName = codeViewData.Value.Path;
                CodeViewInformationAvailable = true;
            }
            this.asmMetadataReader = asmMetadataReader;
            Name = name;
            logger.LogTrace($"Info: loading AssemblyInfo with name {Name}");
            this.pdbMetadataReader = pdbMetadataReader;
            Populate();
        }

        public async Task<int> GetDebugId(MonoSDBHelper sdbAgent, CancellationToken token)
        {
            if (debugId > 0)
                return debugId;
            debugId = await sdbAgent.GetAssemblyId(Name, token);
            return debugId;
        }

        public void SetDebugId(int id)
        {
            if (debugId <= 0 && debugId != id)
                debugId = id;
        }

        public bool EnC(MonoSDBHelper sdbAgent, byte[] meta, byte[] pdb)
        {
            var asmStream = new MemoryStream(meta);
            MetadataReader asmMetadataReader = MetadataReaderProvider.FromMetadataStream(asmStream).GetMetadataReader();
            var pdbStream = new MemoryStream(pdb);
            MetadataReader pdbMetadataReader = MetadataReaderProvider.FromPortablePdbStream(pdbStream).GetMetadataReader();
            enCMetadataReader.Add(new (asmMetadataReader, pdbMetadataReader));
            PopulateEnC(sdbAgent, asmMetadataReader, pdbMetadataReader);
            return true;
        }
        private static int GetTypeDefIdx(MetadataReader asmMetadataReaderParm, int number)
        {
            int i = 1;
            foreach (var encMapHandle in asmMetadataReaderParm.GetEditAndContinueMapEntries())
            {
                if (encMapHandle.Kind == HandleKind.TypeDefinition)
                {
                    if (asmMetadataReaderParm.GetRowNumber(encMapHandle) == number)
                        return i;
                    i++;
                }
            }
            return -1;
        }

        private static int GetMethodDebugInformationIdx(MetadataReader pdbMetadataReaderParm, int number)
        {
            int i = 1;
            foreach (var encMapHandle in pdbMetadataReaderParm.GetEditAndContinueMapEntries())
            {
                if (encMapHandle.Kind == HandleKind.MethodDebugInformation)
                {
                    if (pdbMetadataReaderParm.GetRowNumber(encMapHandle) == number)
                        return i;
                    i++;
                }
            }
            return -1;
        }

        public string EnCGetString(StringHandle strHandle)
        {
            var asmMetadataReaderLocal = asmMetadataReader;
            var strIdx = strHandle.GetHashCode();
            int i = 0;
            while (strIdx > asmMetadataReaderLocal.GetHeapSize(HeapIndex.String))
            {
                strIdx -= asmMetadataReaderLocal.GetHeapSize(HeapIndex.String);
                asmMetadataReaderLocal = enCMetadataReader[i].Item1;
                i+=1;
            }
            return asmMetadataReaderLocal.GetString(MetadataTokens.StringHandle(strIdx));
        }

        private void PopulateEnC(MonoSDBHelper sdbAgent, MetadataReader asmMetadataReaderParm, MetadataReader pdbMetadataReaderParm)
        {
            TypeInfo typeInfo = null;
            int methodIdxAsm = 1;
            sdbAgent.ResetTypes(); // FIXME: only remove the cache for the affected type if fields or methods are added

            foreach (var entry in asmMetadataReaderParm.GetEditAndContinueLogEntries())
            {
                if (entry.Operation == EditAndContinueOperation.AddMethod ||
                    entry.Operation == EditAndContinueOperation.AddField)
                {
                    var typeHandle = (TypeDefinitionHandle)entry.Handle;
                    if (!TypesByToken.TryGetValue(MetadataTokens.GetToken(asmMetadataReaderParm, typeHandle), out typeInfo))
                    {
                        int typeDefIdx = GetTypeDefIdx(asmMetadataReaderParm, asmMetadataReaderParm.GetRowNumber(entry.Handle));
                        var typeDefinition = asmMetadataReaderParm.GetTypeDefinition(MetadataTokens.TypeDefinitionHandle(typeDefIdx));
                        StringHandle name = MetadataTokens.StringHandle(typeDefinition.Name.GetHashCode() & 127);

                        typeInfo = CreateTypeInfo(typeHandle, typeDefinition);
                    }
                }
                else if (entry.Operation == EditAndContinueOperation.Default)
                {
                    var entryRow = asmMetadataReader.GetRowNumber(entry.Handle);
                    if (entry.Handle.Kind == HandleKind.MethodDefinition)
                    {
                        var methodDefinition = asmMetadataReaderParm.GetMethodDefinition(MetadataTokens.MethodDefinitionHandle(methodIdxAsm));
                        int methodIdx = GetMethodDebugInformationIdx(pdbMetadataReaderParm, entryRow);
                        if (methods.TryGetValue(entryRow, out MethodInfo method))
                        {
                            method.UpdateEnC(pdbMetadataReaderParm, methodIdx);
                        }
                        else if (typeInfo != null)
                        {
                            var methodDebugInformation = pdbMetadataReaderParm.GetMethodDebugInformation(MetadataTokens.MethodDebugInformationHandle(methodIdx));
                            SourceFile source = null;
                            if (!methodDebugInformation.Document.IsNil)
                            {
                                var document = pdbMetadataReaderParm.GetDocument(methodDebugInformation.Document);
                                var documentName = pdbMetadataReaderParm.GetString(document.Name);
                                source = GetOrAddSourceFile(methodDebugInformation.Document, documentName);
                            }
                            var methodInfo = new MethodInfo(this, MetadataTokens.MethodDefinitionHandle(methodIdxAsm), entryRow, source, typeInfo, asmMetadataReaderParm, pdbMetadataReaderParm);
                            methods[entryRow] = methodInfo;

                            source?.AddMethod(methodInfo);

                            typeInfo.Methods.Add(methodInfo);
                        }
                        methodIdxAsm++;
                    }
                    else if (entry.Handle.Kind == HandleKind.FieldDefinition)
                    {
                        //Implement new instance field when it's supported on runtime
                    }
                }
                else
                {
                    logger.LogError($"Not supported EnC operation {entry.Operation}");
                }
            }
        }
        public SourceFile GetOrAddSourceFile(DocumentHandle doc, string documentName)
        {
            if (_documentIdToSourceFileTable.TryGetValue(documentName.GetHashCode(), out SourceFile source))
                return source;

            var src = new SourceFile(this, _documentIdToSourceFileTable.Count, doc, documentName, sourceLinkMappings);
            _documentIdToSourceFileTable[documentName.GetHashCode()] = src;
            return src;
        }

        private void Populate()
        {
            foreach (DocumentHandle dh in asmMetadataReader.Documents)
            {
                asmMetadataReader.GetDocument(dh);
            }

            if (pdbMetadataReader != null)
                ProcessSourceLink();

            foreach (TypeDefinitionHandle type in asmMetadataReader.TypeDefinitions)
            {
                var typeDefinition = asmMetadataReader.GetTypeDefinition(type);
                var typeInfo = CreateTypeInfo(type, typeDefinition);

                foreach (MethodDefinitionHandle method in typeDefinition.GetMethods())
                {
                    var methodDefinition = asmMetadataReader.GetMethodDefinition(method);
                    SourceFile source = null;
                    if (pdbMetadataReader != null)
                    {
                        MethodDebugInformation methodDebugInformation = pdbMetadataReader.GetMethodDebugInformation(method.ToDebugInformationHandle());
                        if (!methodDebugInformation.Document.IsNil)
                        {
                            var document = pdbMetadataReader.GetDocument(methodDebugInformation.Document);
                            var documentName = pdbMetadataReader.GetString(document.Name);
                            source = GetOrAddSourceFile(methodDebugInformation.Document, documentName);
                        }
                    }
                    var methodInfo = new MethodInfo(this, method, asmMetadataReader.GetRowNumber(method), source, typeInfo, asmMetadataReader, pdbMetadataReader);
                    methods[asmMetadataReader.GetRowNumber(method)] = methodInfo;

                    source?.AddMethod(methodInfo);

                    typeInfo.Methods.Add(methodInfo);
                }
            }
        }

        private void ProcessSourceLink()
        {
            var sourceLinkDebugInfo =
                    (from cdiHandle in pdbMetadataReader.GetCustomDebugInformation(EntityHandle.ModuleDefinition)
                     let cdi = pdbMetadataReader.GetCustomDebugInformation(cdiHandle)
                     where pdbMetadataReader.GetGuid(cdi.Kind) == PortableCustomDebugInfoKinds.SourceLink
                     select pdbMetadataReader.GetBlobBytes(cdi.Value)).SingleOrDefault();

            if (sourceLinkDebugInfo != null)
            {
                var sourceLinkContent = System.Text.Encoding.UTF8.GetString(sourceLinkDebugInfo, 0, sourceLinkDebugInfo.Length);

                if (sourceLinkContent != null)
                {
                    JToken jObject = JObject.Parse(sourceLinkContent)["documents"];
                    sourceLinkMappings = JsonConvert.DeserializeObject<Dictionary<string, string>>(jObject.ToString());
                }
            }
        }

        public TypeInfo CreateTypeInfo(TypeDefinitionHandle typeHandle, TypeDefinition type)
        {
            var typeInfo = new TypeInfo(this, typeHandle, type, asmMetadataReader, logger);
            TypesByName[typeInfo.FullName] = typeInfo;
            TypesByToken[typeInfo.Token] = typeInfo;
            return typeInfo;
        }

        public TypeInfo CreateTypeInfo(string typeName, int typeToken)
        {
            var typeInfo = new TypeInfo(this, typeName, typeToken, logger);
            TypesByName[typeInfo.FullName] = typeInfo;
            TypesByToken[typeInfo.Token] = typeInfo;
            return typeInfo;
        }

        public IEnumerable<SourceFile> Sources => this._documentIdToSourceFileTable.Values;
        public Dictionary<int, MethodInfo> Methods => this.methods;

        public Dictionary<string, TypeInfo> TypesByName { get; } = new();
        public Dictionary<int, TypeInfo> TypesByToken { get; } = new();
        public int Id => id;
        public string Name { get; }
        public bool HasSymbols => pdbMetadataReader != null;

        // "System.Threading", instead of "System.Threading, Version=5.0.0.0, Culture=neutral, PublicKeyToken=b03f5f7f11d50a3a"
        public string AssemblyNameUnqualified { get; }

        public SourceFile GetDocById(int document)
        {
            return sources.FirstOrDefault(s => s.SourceId.Document == document);
        }

        public MethodInfo GetMethodByToken(int token)
        {
            methods.TryGetValue(token, out MethodInfo value);
            return value;
        }

        public TypeInfo GetTypeByName(string name)
        {
            TypesByName.TryGetValue(name, out TypeInfo res);
            return res;
        }

        internal async Task LoadPDBFromSymbolServer(DebugStore debugStore, CancellationToken token)
        {
            try
            {
                if (TriedToLoadSymbolsOnDemand)
                    return;
                var pdbName = Path.GetFileName(PdbName);
                var pdbGuid = PdbGuid.ToString("N").ToUpperInvariant() + (IsPortableCodeView ? "FFFFFFFF" : PdbAge);
                var key = $"{pdbName}/{pdbGuid}/{pdbName}";
                SymbolStoreFile file = await debugStore.symbolStore.GetFile(new SymbolStoreKey(key, PdbName, false, PdbChecksums), token);
                TriedToLoadSymbolsOnDemand = true;
                if (file == null)
                    return;
                var pdbStream = new MemoryStream();
                file.Stream.Position = 0;
                await file.Stream.CopyToAsync(pdbStream, token);
                pdbStream.Position = 0;
                pdbMetadataReader = MetadataReaderProvider.FromPortablePdbStream(pdbStream).GetMetadataReader();
                if (pdbMetadataReader == null)
                    return;
                ProcessSourceLink();
                foreach (var method in this.Methods)
                {
                    method.Value.pdbMetadataReader = pdbMetadataReader;
                    method.Value.UpdatePdbInformation(method.Value.methodDefHandle);
                }
            }
            catch (Exception ex)
            {
                logger.LogError($"Failed to load symbols from symbol server. ({ex.Message})");
            }
        }

}
    internal sealed class SourceFile
    {
        private static readonly Regex regexForEscapeFileName = new(@"([:/])", RegexOptions.Compiled);
        private Dictionary<int, MethodInfo> methods;
        private AssemblyInfo assembly;
        private Document doc;
        private DocumentHandle docHandle;
        internal List<int> BreakableLines { get; }

        public string FilePath { get; init; }
        public string FileUriEscaped { get; init; }
        public string DotNetUrlEscaped { get; init; }

        public Uri Url { get; init; }
        public Uri SourceLinkUri { get; set; }

        public int Id { get; }
        public string AssemblyName => assembly.Name;
        public SourceId SourceId => new SourceId(assembly.Id, this.Id);
        public IEnumerable<MethodInfo> Methods => this.methods.Values;
        private static SHA256 _sha256 = System.Security.Cryptography.SHA256.Create();
        private string _relativePath;

        internal SourceFile(AssemblyInfo assembly, int id, DocumentHandle docHandle, string documentName, Dictionary<string, string> sourceLinkMappings)
        {
            this.methods = new Dictionary<int, MethodInfo>();
            GetSourceLinkUrl(documentName, sourceLinkMappings);
            this.assembly = assembly;
            this.Id = id;
            this.doc = assembly.pdbMetadataReader.GetDocument(docHandle);
            this.docHandle = docHandle;
            this.BreakableLines = new List<int>();

            this.FilePath = documentName;

            string escapedDocumentName = EscapePathForUri(documentName.Replace("\\", "/"));
            this.FileUriEscaped = $"file://{(OperatingSystem.IsWindows() ? "/" : "")}{escapedDocumentName}";
            this.DotNetUrlEscaped = $"dotnet://{assembly.Name}/{escapedDocumentName}";
            if (!File.Exists(documentName) && SourceLinkUri != null)
            {
                string sourceLinkCachedPathPartial = Path.Combine(Environment.GetFolderPath(Environment.SpecialFolder.LocalApplicationData), "SourceServer", GetHashOfString(SourceLinkUri.AbsoluteUri));
                string sourceLinkCachedPath = Path.Combine(sourceLinkCachedPathPartial, _relativePath);
                if (File.Exists(sourceLinkCachedPath)) //first try to find on cache using relativePath as it's done by VS while debugging
                {
                    this.FilePath = sourceLinkCachedPath;
                    escapedDocumentName = EscapePathForUri(this.FilePath.Replace("\\", "/"));
                }
                else
                {
                    sourceLinkCachedPath = Path.Combine(sourceLinkCachedPathPartial, Path.GetFileName(_relativePath));
                    if (File.Exists(sourceLinkCachedPath)) //second try to find on cache without relativePath as it's done by VS when using "Go To Definition (F12)"
                    {
                        this.FilePath = sourceLinkCachedPath;
                        escapedDocumentName = EscapePathForUri(this.FilePath.Replace("\\", "/"));
                    }
                }
                this.FileUriEscaped = $"file://{(OperatingSystem.IsWindows() ? "/" : "")}{escapedDocumentName}";
            }
            this.Url = new Uri(File.Exists(this.FilePath) ? FileUriEscaped : DotNetUrlEscaped, UriKind.Absolute);
        }

        private void GetSourceLinkUrl(string document, Dictionary<string, string> sourceLinkMappings)
        {
            if (sourceLinkMappings.TryGetValue(document, out string url))
            {
                SourceLinkUri = new Uri(url);
                return;
            }

            foreach (KeyValuePair<string, string> sourceLinkDocument in sourceLinkMappings)
            {
                string key = sourceLinkDocument.Key;

                if (!key.EndsWith("*", StringComparison.OrdinalIgnoreCase))
                {
                    continue;
                }

                string keyTrim = key.TrimEnd('*');

                if (document.StartsWith(keyTrim, StringComparison.OrdinalIgnoreCase))
                {
                    _relativePath = document.Replace(keyTrim, "");
                    SourceLinkUri = new Uri(sourceLinkDocument.Value.TrimEnd('*') + _relativePath);
                    return;
                }
            }
        }

        private static string GetHashOfString(string str)
        {
            byte[] bytes = _sha256.ComputeHash(UnicodeEncoding.Unicode.GetBytes(str));
            StringBuilder builder = new StringBuilder(bytes.Length*2);
            foreach (byte b in bytes)
            {
                builder.Append(b.ToString("x2"));
            }
            return builder.ToString();
        }

        private static string EscapePathForUri(string path)
        {
            var builder = new StringBuilder();
            foreach (var part in regexForEscapeFileName.Split(path))
            {
                if (part == ":" || part == "/")
                    builder.Append(part);
                else
                    builder.Append(Uri.EscapeDataString(part));
            }
            return builder.ToString();
        }

        internal void AddMethod(MethodInfo mi)
        {
            if (!this.methods.ContainsKey(mi.Token))
            {
                this.methods[mi.Token] = mi;
            }
        }

        public (int startLine, int startColumn, int endLine, int endColumn) GetExtents()
        {
            MethodInfo start = Methods.OrderBy(m => m.StartLocation.Line).ThenBy(m => m.StartLocation.Column).First();
            MethodInfo end = Methods.OrderByDescending(m => m.EndLocation.Line).ThenByDescending(m => m.EndLocation.Column).First();
            return (start.StartLocation.Line, start.StartLocation.Column, end.EndLocation.Line, end.EndLocation.Column);
        }

        private static async Task<MemoryStream> GetDataAsync(Uri uri, CancellationToken token)
        {
            var mem = new MemoryStream();
            try
            {
                if (uri.IsFile && File.Exists(uri.LocalPath))
                {
                    using (FileStream file = File.Open(uri.LocalPath, FileMode.Open))
                    {
                        await file.CopyToAsync(mem, token).ConfigureAwait(false);
                        mem.Position = 0;
                    }
                }
                else if (uri.Scheme == "http" || uri.Scheme == "https")
                {
                    using (Stream stream = await MonoProxy.HttpClient.GetStreamAsync(uri, token))
                    {
                        await stream.CopyToAsync(mem, token).ConfigureAwait(false);
                        mem.Position = 0;
                    }
                }
            }
            catch (Exception)
            {
                return null;
            }
            return mem;
        }

        private static HashAlgorithm GetHashAlgorithm(Guid algorithm)
        {
            if (algorithm.Equals(HashKinds.SHA1))
#pragma warning disable CA5350 // Do Not Use Weak Cryptographic Algorithms
                return SHA1.Create();
#pragma warning restore CA5350 // Do Not Use Weak Cryptographic Algorithms
            if (algorithm.Equals(HashKinds.SHA256))
                return SHA256.Create();
            return null;
        }

        private bool CheckPdbHash(byte[] computedHash)
        {
            var hash = assembly.pdbMetadataReader.GetBlobBytes(doc.Hash);
            if (computedHash.Length != hash.Length)
                return false;

            for (int i = 0; i < computedHash.Length; i++)
                if (computedHash[i] != hash[i])
                    return false;

            return true;
        }

        private byte[] ComputePdbHash(Stream sourceStream)
        {
            HashAlgorithm algorithm = GetHashAlgorithm(assembly.pdbMetadataReader.GetGuid(doc.HashAlgorithm));
            if (algorithm != null)
                using (algorithm)
                    return algorithm.ComputeHash(sourceStream);
            return Array.Empty<byte>();
        }

        public async Task<Stream> GetSourceAsync(bool checkHash, CancellationToken token = default(CancellationToken))
        {
            var reader = assembly.pdbMetadataReader;
            byte[] bytes = (from handle in reader.GetCustomDebugInformation(docHandle)
                            let cdi = reader.GetCustomDebugInformation(handle)
                            where reader.GetGuid(cdi.Kind) == PortableCustomDebugInfoKinds.EmbeddedSource
                            select reader.GetBlobBytes(cdi.Value)).SingleOrDefault();

            if (bytes != null)
            {
                int uncompressedSize = BitConverter.ToInt32(bytes, 0);
                var stream = new MemoryStream(bytes, sizeof(int), bytes.Length - sizeof(int));

                if (uncompressedSize != 0)
                {
                    return new DeflateStream(stream, CompressionMode.Decompress);
                }
            }

            foreach (Uri url in new[] { new Uri(FileUriEscaped), SourceLinkUri })
            {
                MemoryStream mem = await GetDataAsync(url, token).ConfigureAwait(false);
                if (mem != null && mem.Length > 0 && (!checkHash || CheckPdbHash(ComputePdbHash(mem))))
                {
                    mem.Position = 0;
                    return mem;
                }
            }

            return MemoryStream.Null;
        }

        public object ToScriptSource(int executionContextId, object executionContextAuxData)
        {
            return new
            {
                scriptId = SourceId.ToString(),
                url = Url.OriginalString,
                executionContextId,
                executionContextAuxData,
                //hash:  should be the v8 hash algo, managed implementation is pending
                dotNetUrl = DotNetUrlEscaped
            };
        }
    }

    internal sealed class DebugStore
    {
        internal List<AssemblyInfo> assemblies = new List<AssemblyInfo>();
        private readonly ILogger logger;
        internal readonly MonoProxy monoProxy;
        private readonly ITracer _tracer;
        internal Microsoft.SymbolStore.SymbolStores.SymbolStore symbolStore;

        // The constructor can get invoked multiple times, but only *one* of
        // the instances will be used.
        // So, keep this light, and repeatable
        public DebugStore(MonoProxy monoProxy, ILogger logger)
        {
            this.logger = logger;
            this.monoProxy = monoProxy;
            this._tracer = new Tracer(logger);
        }

        private sealed class DebugItem
        {
            public string Url { get; set; }
            public Task<byte[][]> Data { get; set; }
        }
        public static IEnumerable<MethodInfo> EnC(MonoSDBHelper sdbAgent, AssemblyInfo asm, byte[] meta_data, byte[] pdb_data)
        {
            asm.EnC(sdbAgent, meta_data, pdb_data);
            return GetEnCMethods(asm);
        }

        public static IEnumerable<MethodInfo> GetEnCMethods(AssemblyInfo asm)
        {
            foreach (var method in asm.Methods)
            {
                if (method.Value.IsEnCMethod)
                    yield return method.Value;
            }
        }

        public IEnumerable<SourceFile> Add(SessionId id, byte[] assembly_data, byte[] pdb_data, CancellationToken token)
        {
            AssemblyInfo assembly;
            try
            {
                assembly = AssemblyInfo.FromBytes(monoProxy, id, assembly_data, pdb_data, logger, token);
            }
            catch (Exception e)
            {
                logger.LogError($"Failed to load assembly: ({e.Message})");
                yield break;
            }

            if (assembly == null)
                yield break;

            if (GetAssemblyByName(assembly.Name) != null)
            {
                logger.LogDebug($"Skipping adding {assembly.Name} into the debug store, as it already exists");
                yield break;
            }

            assemblies.Add(assembly);
            foreach (var source in assembly.Sources)
            {
                yield return source;
            }
        }

        public async IAsyncEnumerable<SourceFile> Load(SessionId id, string[] loaded_files, ExecutionContext context, bool useDebuggerProtocol, [EnumeratorCancellation] CancellationToken token)
        {
            var asm_files = new List<string>();
            List<DebugItem> steps = new List<DebugItem>();

            if (!useDebuggerProtocol)
            {
                var pdb_files = new List<string>();
                foreach (string file_name in loaded_files)
                {
                    if (file_name.EndsWith(".pdb", StringComparison.OrdinalIgnoreCase))
                        pdb_files.Add(file_name);
                    else
                        asm_files.Add(file_name);
                }

                foreach (string url in asm_files)
                {
                    try
                    {
                        string candidate_pdb = Path.ChangeExtension(url, "pdb");
                        string pdb = pdb_files.FirstOrDefault(n => n == candidate_pdb);

                        steps.Add(
                            new DebugItem
                            {
                                Url = url,
                                Data = Task.WhenAll(MonoProxy.HttpClient.GetByteArrayAsync(url, token), pdb != null ? MonoProxy.HttpClient.GetByteArrayAsync(pdb, token) : Task.FromResult<byte[]>(null))
                            });
                    }
                    catch (Exception e)
                    {
                        logger.LogDebug($"Failed to read {url} ({e.Message})");
                    }
                }
            }
            else
            {
                foreach (string file_name in loaded_files)
                {
                    if (file_name.EndsWith(".pdb", StringComparison.OrdinalIgnoreCase))
                        continue;
                    try
                    {
                        string unescapedFileName = Uri.UnescapeDataString(file_name);
                        steps.Add(
                            new DebugItem
                            {
                                Url = file_name,
                                Data = context.SdbAgent.GetBytesFromAssemblyAndPdb(Path.GetFileName(unescapedFileName), token)
                            });
                    }
                    catch (Exception e)
                    {
                        logger.LogDebug($"Failed to read {file_name} ({e.Message})");
                    }
                }
            }

            foreach (DebugItem step in steps)
            {
                AssemblyInfo assembly = null;
                try
                {
                    byte[][] bytes = await step.Data.ConfigureAwait(false);
                    if (bytes[0] == null)
                    {
                        logger.LogDebug($"Bytes from assembly {step.Url} is NULL");
                        continue;
                    }
                    assembly = AssemblyInfo.FromBytes(monoProxy, id, bytes[0], bytes[1], logger, token);
                }
                catch (Exception e)
                {
                    logger.LogError($"Failed to load {step.Url} ({e.Message})");
                }
                if (assembly == null)
                    continue;

                if (GetAssemblyByName(assembly.Name) != null)
                {
                    logger.LogDebug($"Skipping loading {assembly.Name} into the debug store, as it already exists");
                    continue;
                }

                assemblies.Add(assembly);
                foreach (SourceFile source in assembly.Sources)
                    yield return source;
            }
        }

        public IEnumerable<SourceFile> AllSources() => assemblies.SelectMany(a => a.Sources);

        public SourceFile GetFileById(SourceId id) => AllSources().SingleOrDefault(f => f.SourceId.Equals(id));

        public AssemblyInfo GetAssemblyByName(string name) => assemblies.FirstOrDefault(a => a.Name.Equals(name, StringComparison.InvariantCultureIgnoreCase));

        /*
        V8 uses zero based indexing for both line and column.
        PPDBs uses one based indexing for both line and column.
        */
        private static bool Match(SequencePoint sp, SourceLocation start, SourceLocation end)
        {
            (int Line, int Column) spStart = (Line: sp.StartLine - 1, Column: sp.StartColumn - 1);
            (int Line, int Column) spEnd = (Line: sp.EndLine - 1, Column: sp.EndColumn - 1);

            if (start.Line > spEnd.Line)
                return false;

            if (start.Column > spEnd.Column && start.Line == spEnd.Line)
                return false;

            if (end.Line < spStart.Line)
                return false;

            if (end.Column < spStart.Column && end.Line == spStart.Line && end.Column != -1)
                return false;

            return true;
        }

        public List<SourceLocation> FindPossibleBreakpoints(SourceLocation start, SourceLocation end)
        {
            //XXX FIXME no idea what todo with locations on different files
            if (start.Id != end.Id)
            {
                logger.LogDebug($"FindPossibleBreakpoints: documents differ (start: {start.Id}) (end {end.Id}");
                return null;
            }

            SourceId sourceId = start.Id;

            SourceFile doc = GetFileById(sourceId);

            var res = new List<SourceLocation>();
            if (doc == null)
            {
                logger.LogDebug($"Could not find document {sourceId}");
                return res;
            }

            foreach (MethodInfo method in doc.Methods)
                res.AddRange(FindBreakpointLocations(start, end, method));
            return res;
        }

        public static IEnumerable<SourceLocation> FindBreakpointLocations(SourceLocation start, SourceLocation end, MethodInfo method)
        {
            if (!method.HasSequencePoints)
                yield break;
            foreach (SequencePoint sequencePoint in method.DebugInformation.GetSequencePoints())
            {
                if (!sequencePoint.IsHidden && Match(sequencePoint, start, end))
                    yield return new SourceLocation(method, sequencePoint);
            }
        }

        /*
        V8 uses zero based indexing for both line and column.
        PPDBs uses one based indexing for both line and column.
        */
        private static bool Match(SequencePoint sp, int line, int column)
        {
            (int line, int column) bp = (line: line + 1, column: column + 1);

            if (sp.StartLine > bp.line || sp.EndLine < bp.line)
                return false;

            //Chrome sends a zero column even if getPossibleBreakpoints say something else
            if (column == 0)
                return true;

            if (sp.StartColumn > bp.column && sp.StartLine == bp.line)
                return false;

            if (sp.EndColumn < bp.column && sp.EndLine == bp.line)
                return false;

            return true;
        }

        public IEnumerable<SourceLocation> FindBreakpointLocations(BreakpointRequest request, bool ifNoneFoundThenFindNext = false)
        {
            request.TryResolve(this);

            AssemblyInfo asm = assemblies.FirstOrDefault(a => a.Name.Equals(request.Assembly, StringComparison.OrdinalIgnoreCase));
            SourceFile sourceFile = asm?.Sources?.SingleOrDefault(s => s.FilePath.Equals(request.File, StringComparison.OrdinalIgnoreCase));

            if (sourceFile == null)
                yield break;

            List<MethodInfo> methodList = FindMethodsContainingLine(sourceFile, request.Line);
            if (methodList.Count == 0)
                yield break;

            List<SourceLocation> locations = new List<SourceLocation>();
            foreach (var method in methodList)
            {
                foreach (SequencePoint sequencePoint in method.DebugInformation.GetSequencePoints())
                {
                    if (!sequencePoint.IsHidden &&
                            Match(sequencePoint, request.Line, request.Column) &&
                            sequencePoint.StartLine - 1 == request.Line &&
                            (request.Column == 0 || sequencePoint.StartColumn - 1 == request.Column))
                    {
                        // Found an exact match
                        locations.Add(new SourceLocation(method, sequencePoint));
                    }
                }
            }
            if (locations.Count == 0 && ifNoneFoundThenFindNext)
            {
                (MethodInfo method, SequencePoint seqPoint)? closest = null;
                foreach (var method in methodList)
                {
                    foreach (SequencePoint sequencePoint in method.DebugInformation.GetSequencePoints())
                    {
                        if (!sequencePoint.IsHidden &&
                                sequencePoint.StartLine > request.Line &&
                                (closest is null || closest.Value.seqPoint.StartLine > sequencePoint.StartLine))
                        {
                            // sequence points in a method are ordered,
                            // and we found the one right after request.Line
                            closest = (method, sequencePoint);
                            // .. and now we can look for it in other methods
                            break;
                        }
                    }
                }

                if (closest is not null)
                    locations.Add(new SourceLocation(closest.Value.method, closest.Value.seqPoint));
            }

            foreach (SourceLocation loc in locations)
                yield return loc;

            static List<MethodInfo> FindMethodsContainingLine(SourceFile sourceFile, int line)
            {
                List<MethodInfo> ret = new();
                foreach (MethodInfo method in sourceFile.Methods)
                {
                    if (method.DebugInformation.SequencePointsBlob.IsNil)
                        continue;
                    if (!(method.StartLocation.Line <= line && line <= method.EndLocation.Line))
                        continue;
                    ret.Add(method);
                }
                return ret;
            }
        }

        public string ToUrl(SourceLocation location) => location != null ? GetFileById(location.Id).Url.OriginalString : "";

        internal async Task ReloadAllPDBsFromSymbolServersAndSendSources(MonoProxy monoProxy, SessionId id, ExecutionContext context, CancellationToken token)
        {
            if (symbolStore == null)
                return;
            monoProxy.SendLog(id, "Loading symbols from symbol servers.", token);
            foreach (var asm in assemblies.Where(asm => asm.pdbMetadataReader == null))
            {
                asm.TriedToLoadSymbolsOnDemand = false; //force to load again because added another symbol server
                await asm.LoadPDBFromSymbolServer(this, token);
                foreach (var source in asm.Sources)
                    await monoProxy.OnSourceFileAdded(id, source, context, token);
            }
            monoProxy.SendLog(id, "Symbols from symbol servers completely loaded.", token);
        }

        internal void UpdateSymbolStore(List<string> urlSymbolServerList, string cachePathSymbolServer)
        {
            symbolStore = null;
            foreach (var urlServer in urlSymbolServerList)
            {
                if (string.IsNullOrEmpty(urlServer))
                    continue;
                try
                {
                    symbolStore = new HttpSymbolStore(_tracer, symbolStore, new Uri($"{urlServer}/"), null);
                }
                catch (Exception ex)
                {
                    logger.LogError($"Failed to create HttpSymbolStore for this URL - {urlServer} - {ex.Message}");
                }
            }
            if (!string.IsNullOrEmpty(cachePathSymbolServer))
            {
                try
                {
                    symbolStore = new CacheSymbolStore(_tracer, symbolStore, cachePathSymbolServer);
                }
                catch (Exception ex)
                {
                    logger.LogError($"Failed to create CacheSymbolStore for this path - {cachePathSymbolServer} - {ex.Message}");
                }
            }
        }
        public sealed class Tracer : ITracer
        {
            private readonly ILogger _logger;

            public Tracer(ILogger logger)
            {
                this._logger = logger;
            }

            public void WriteLine(string message) => _logger.LogTrace(message);

            public void WriteLine(string format, params object[] arguments) => _logger.LogTrace(format, arguments);

            public void Information(string message) => _logger.LogTrace(message);

            public void Information(string format, params object[] arguments) => _logger.LogTrace(format, arguments);

            public void Warning(string message) => _logger.LogTrace(message);

            public void Warning(string format, params object[] arguments) => _logger.LogTrace(format, arguments);

            public void Error(string message) => _logger.LogTrace(message);

            public void Error(string format, params object[] arguments) => _logger.LogTrace(format, arguments);

            public void Verbose(string message) => _logger.LogTrace(message);

            public void Verbose(string format, params object[] arguments) => _logger.LogTrace(format, arguments);
        }
    }
}<|MERGE_RESOLUTION|>--- conflicted
+++ resolved
@@ -21,14 +21,11 @@
 using System.Reflection;
 using System.Diagnostics;
 using System.Text;
-<<<<<<< HEAD
 using Microsoft.SymbolStore;
 using Microsoft.SymbolStore.SymbolStores;
 using Microsoft.FileFormats.PE;
 using Microsoft.Extensions.Primitives;
-=======
 using Microsoft.NET.WebAssembly.Webcil;
->>>>>>> a39435f8
 
 namespace Microsoft.WebAssembly.Diagnostics
 {
@@ -864,14 +861,9 @@
         public bool TriedToLoadSymbolsOnDemand { get; set; }
 
         private readonly Dictionary<int, SourceFile> _documentIdToSourceFileTable = new Dictionary<int, SourceFile>();
-
-<<<<<<< HEAD
         public PdbChecksum[] PdbChecksums { get; }
 
-        public AssemblyInfo(ILogger logger)
-=======
         public static AssemblyInfo FromBytes(MonoProxy monoProxy, SessionId sessionId, byte[] assembly, byte[] pdb, ILogger logger, CancellationToken token)
->>>>>>> a39435f8
         {
             // First try to read it as a PE file, otherwise try it as a WebCIL file
             using var asmStream = new MemoryStream(assembly);
@@ -896,15 +888,6 @@
             return new AssemblyInfo(logger);
         }
 
-<<<<<<< HEAD
-        public unsafe AssemblyInfo(MonoProxy monoProxy, SessionId sessionId, byte[] assembly, byte[] pdb, ILogger logger, CancellationToken token): this(logger)
-        {
-            using var asmStream = new MemoryStream(assembly);
-            List<PdbChecksum> pdbChecksums = new();
-            peReader = new PEReader(asmStream);
-            var entries = peReader.ReadDebugDirectory();
-            foreach (var entry in peReader.ReadDebugDirectory())
-=======
         private AssemblyInfo(ILogger logger)
         {
             debugId = -1;
@@ -916,22 +899,15 @@
         {
             var entries = peReader.ReadDebugDirectory();
             CodeViewDebugDirectoryData? codeViewData = null;
-            if (entries.Length > 0)
->>>>>>> a39435f8
+            var isPortableCodeView = false;
+            List<PdbChecksum> pdbChecksums = new();
+            foreach (var entry in peReader.ReadDebugDirectory())
             {
                 if (entry.Type == DebugDirectoryEntryType.CodeView)
                 {
-<<<<<<< HEAD
-                    CodeViewDebugDirectoryData codeViewData = peReader.ReadCodeViewDebugDirectoryData(entry);
-                    PdbAge = codeViewData.Age;
+                    codeViewData = peReader.ReadCodeViewDebugDirectoryData(entry);
                     if (entry.IsPortableCodeView)
-                        IsPortableCodeView = true;
-                    PdbGuid = codeViewData.Guid;
-                    PdbName = codeViewData.Path;
-                    CodeViewInformationAvailable = true;
-=======
-                    codeViewData = peReader.ReadCodeViewDebugDirectoryData(codeView);
->>>>>>> a39435f8
+                        isPortableCodeView = true;
                 }
                 if (entry.Type == DebugDirectoryEntryType.PdbChecksum)
                 {
@@ -939,17 +915,10 @@
                     pdbChecksums.Add(new PdbChecksum(checksum.AlgorithmName, checksum.Checksum.ToArray()));
                 }
             }
-<<<<<<< HEAD
-            PdbChecksums = pdbChecksums.ToArray();
-            asmMetadataReader = PEReaderExtensions.GetMetadataReader(peReader);
-            var asmDef = asmMetadataReader.GetAssemblyDefinition();
-            Name = asmDef.GetAssemblyName().Name + ".dll";
-=======
             var asmMetadataReader = PEReaderExtensions.GetMetadataReader(peReader);
             string name = ReadAssemblyName(asmMetadataReader);
 
             MetadataReader pdbMetadataReader = null;
->>>>>>> a39435f8
             if (pdb != null)
             {
                 var pdbStream = new MemoryStream(pdb);
@@ -972,7 +941,7 @@
                 }
             }
 
-            var assemblyInfo = new AssemblyInfo(peReader, name, asmMetadataReader, codeViewData, pdbMetadataReader, logger);
+            var assemblyInfo = new AssemblyInfo(peReader, name, asmMetadataReader, codeViewData, pdbChecksums.ToArray(), isPortableCodeView, pdbMetadataReader, logger);
             return assemblyInfo;
         }
 
@@ -980,12 +949,16 @@
         {
             var entries = wcReader.ReadDebugDirectory();
             CodeViewDebugDirectoryData? codeViewData = null;
-            if (entries.Length > 0)
+            var isPortableCodeView = false;
+            List<PdbChecksum> pdbChecksums = new();
+            foreach (var entry in entries)
             {
                 var codeView = entries[0];
                 if (codeView.Type == DebugDirectoryEntryType.CodeView)
                 {
                     codeViewData = wcReader.ReadCodeViewDebugDirectoryData(codeView);
+                    if (codeView.IsPortableCodeView)
+                        isPortableCodeView = true;
                 }
             }
             var asmMetadataReader = wcReader.GetMetadataReader();
@@ -1014,7 +987,7 @@
                 }
             }
 
-            var assemblyInfo = new AssemblyInfo(wcReader, name, asmMetadataReader, codeViewData, pdbMetadataReader, logger);
+            var assemblyInfo = new AssemblyInfo(wcReader, name, asmMetadataReader, codeViewData, pdbChecksums.ToArray(), isPortableCodeView, pdbMetadataReader, logger);
             return assemblyInfo;
         }
 
@@ -1024,7 +997,7 @@
             return asmDef.GetAssemblyName().Name + ".dll";
         }
 
-        private unsafe AssemblyInfo(IDisposable owningReader, string name, MetadataReader asmMetadataReader, CodeViewDebugDirectoryData? codeViewData, MetadataReader pdbMetadataReader, ILogger logger)
+        private unsafe AssemblyInfo(IDisposable owningReader, string name, MetadataReader asmMetadataReader, CodeViewDebugDirectoryData? codeViewData, PdbChecksum[] pdbChecksums, bool isPortableCodeView, MetadataReader pdbMetadataReader, ILogger logger)
             : this(logger)
         {
             peReaderOrWebcilReader = owningReader;
@@ -1035,6 +1008,8 @@
                 PdbName = codeViewData.Value.Path;
                 CodeViewInformationAvailable = true;
             }
+            IsPortableCodeView = isPortableCodeView;
+            PdbChecksums = pdbChecksums;
             this.asmMetadataReader = asmMetadataReader;
             Name = name;
             logger.LogTrace($"Info: loading AssemblyInfo with name {Name}");
