// Licensed to the .NET Foundation under one or more agreements.
// The .NET Foundation licenses this file to you under the MIT license.

using System;
using System.Collections.Generic;
using System.IO;
using System.Linq;
using System.Net.Http;
using System.Runtime.CompilerServices;
using System.Security.Cryptography;
using System.Text.RegularExpressions;
using System.Threading;
using System.Threading.Tasks;
using Microsoft.Extensions.Logging;
using Newtonsoft.Json;
using Newtonsoft.Json.Linq;
using System.Reflection.PortableExecutable;
using System.Reflection.Metadata;
using System.Reflection.Metadata.Ecma335;
using System.IO.Compression;
using System.Reflection;
using System.Diagnostics;
using System.Text;
using Microsoft.SymbolStore;
using Microsoft.SymbolStore.SymbolStores;

namespace Microsoft.WebAssembly.Diagnostics
{
    internal static class PortableCustomDebugInfoKinds
    {
        public static readonly Guid AsyncMethodSteppingInformationBlob = new Guid("54FD2AC5-E925-401A-9C2A-F94F171072F8");

        public static readonly Guid StateMachineHoistedLocalScopes = new Guid("6DA9A61E-F8C7-4874-BE62-68BC5630DF71");

        public static readonly Guid DynamicLocalVariables = new Guid("83C563C4-B4F3-47D5-B824-BA5441477EA8");

        public static readonly Guid TupleElementNames = new Guid("ED9FDF71-8879-4747-8ED3-FE5EDE3CE710");

        public static readonly Guid DefaultNamespace = new Guid("58b2eab6-209f-4e4e-a22c-b2d0f910c782");

        public static readonly Guid EncLocalSlotMap = new Guid("755F52A8-91C5-45BE-B4B8-209571E552BD");

        public static readonly Guid EncLambdaAndClosureMap = new Guid("A643004C-0240-496F-A783-30D64F4979DE");

        public static readonly Guid SourceLink = new Guid("CC110556-A091-4D38-9FEC-25AB9A351A6A");

        public static readonly Guid EmbeddedSource = new Guid("0E8A571B-6926-466E-B4AD-8AB04611F5FE");

        public static readonly Guid CompilationMetadataReferences = new Guid("7E4D4708-096E-4C5C-AEDA-CB10BA6A740D");

        public static readonly Guid CompilationOptions = new Guid("B5FEEC05-8CD0-4A83-96DA-466284BB4BD8");
    }

    internal static class HashKinds
    {
        public static readonly Guid SHA1 = new Guid("ff1816ec-aa5e-4d10-87f7-6f4963833460");
        public static readonly Guid SHA256 = new Guid("8829d00f-11b8-4213-878b-770e8597ac16");
    }

    internal sealed class BreakpointRequest
    {
        public string Id { get; private set; }
        public string Assembly { get; private set; }
        public string File { get; private set; }
        public int Line { get; set; }
        public int Column { get; set; }
        public string Condition { get; set; }
        public MethodInfo Method { get; set; }

        private JObject request;

        public bool IsResolved => Assembly != null;
        public List<Breakpoint> Locations { get; set; } = new List<Breakpoint>();

        public override string ToString() => $"BreakpointRequest Assembly: {Assembly} File: {File} Line: {Line} Column: {Column}, Id: {Id}";

        public object AsSetBreakpointByUrlResponse(IEnumerable<object> jsloc) => new { breakpointId = Id, locations = Locations.Select(l => l.Location.AsLocation()).Concat(jsloc) };

        public BreakpointRequest()
        { }


        public BreakpointRequest(string id, JObject request)
        {
            Id = id;
            this.request = request;
            Condition = request?["condition"]?.Value<string>();
        }

        public static BreakpointRequest Parse(string id, JObject args)
        {
            return new BreakpointRequest(id, args);
        }

        public BreakpointRequest Clone() => new BreakpointRequest { Id = Id, request = request };

        public bool IsMatch(SourceFile sourceFile)
        {
            string url = request?["url"]?.Value<string>();
            if (url == null)
            {
                string urlRegex = request?["urlRegex"].Value<string>();
                var regex = new Regex(urlRegex);
                return regex.IsMatch(sourceFile.Url.ToString()) || regex.IsMatch(sourceFile.DocUrl);
            }

            return sourceFile.Url.ToString() == url || sourceFile.DotNetUrl == url;
        }

        public bool TryResolve(SourceFile sourceFile)
        {
            if (!IsMatch(sourceFile))
                return false;

            int? line = request?["lineNumber"]?.Value<int>();
            int? column = request?["columnNumber"]?.Value<int>();

            if (line == null || column == null)
                return false;

            Assembly = sourceFile.AssemblyName;
            File = sourceFile.DebuggerFileName;
            Line = line.Value;
            Column = column.Value;
            return true;
        }

        public bool TryResolve(DebugStore store)
        {
            if (request == null || store == null)
                return false;

            return store.AllSources().FirstOrDefault(TryResolve) != null;
        }

        public bool CompareRequest(JObject req)
          => this.request["url"].Value<string>() == req["url"].Value<string>() &&
                this.request["lineNumber"].Value<int>() == req["lineNumber"].Value<int>() &&
                this.request["columnNumber"].Value<int>() == req["columnNumber"].Value<int>();

        public void UpdateCondition(string condition)
        {
            Condition = condition;
            foreach (var loc in Locations)
            {
                loc.Condition = condition;
            }
        }

    }

    internal sealed class VarInfo
    {
        public VarInfo(LocalVariable v, MetadataReader pdbReader)
        {
            this.Name = pdbReader.GetString(v.Name);
            this.Index = v.Index;
        }

        public VarInfo(Parameter p, MetadataReader pdbReader)
        {
            this.Name = pdbReader.GetString(p.Name);
            this.Index = (p.SequenceNumber) * -1;
        }

        public string Name { get; }
        public int Index { get; }

        public override string ToString() => $"(var-info [{Index}] '{Name}')";
    }

    internal sealed class IlLocation
    {
        public IlLocation(MethodInfo method, int offset)
        {
            Method = method;
            Offset = offset;
        }

        public MethodInfo Method { get; }
        public int Offset { get; }
    }

    internal sealed class SourceLocation
    {
        private SourceId id;
        private int line;
        private int column;
        private IlLocation ilLocation;

        public SourceLocation(SourceId id, int line, int column)
        {
            this.id = id;
            this.line = line;
            this.column = column;
        }

        public SourceLocation(MethodInfo mi, SequencePoint sp)
        {
            this.id = mi.SourceId;
            this.line = sp.StartLine - 1;
            this.column = sp.StartColumn - 1;
            this.ilLocation = new IlLocation(mi, sp.Offset);
        }

        public SourceId Id { get => id; }
        public int Line { get => line; }
        public int Column { get => column; }
        public IlLocation IlLocation => this.ilLocation;

        public override string ToString() => $"{id}:{Line}:{Column}";

        public static SourceLocation Parse(JObject obj)
        {
            if (obj == null)
                return null;

            if (!SourceId.TryParse(obj["scriptId"]?.Value<string>(), out SourceId id))
                return null;

            int? line = obj["lineNumber"]?.Value<int>();
            int? column = obj["columnNumber"]?.Value<int>();
            if (id == null || line == null || column == null)
                return null;

            return new SourceLocation(id, line.Value, column.Value);
        }

        internal sealed class LocationComparer : EqualityComparer<SourceLocation>
        {
            public override bool Equals(SourceLocation l1, SourceLocation l2)
            {
                if (l1 == null && l2 == null)
                    return true;
                else if (l1 == null || l2 == null)
                    return false;

                return (l1.Line == l2.Line &&
                    l1.Column == l2.Column &&
                    l1.Id == l2.Id);
            }

            public override int GetHashCode(SourceLocation loc)
            {
                int hCode = loc.Line ^ loc.Column;
                return loc.Id.GetHashCode() ^ hCode.GetHashCode();
            }
        }

        internal object AsLocation() => new
        {
            scriptId = id.ToString(),
            lineNumber = line,
            columnNumber = column
        };
    }

    internal sealed class SourceId
    {
        private const string Scheme = "dotnet://";

        private readonly int assembly, document;

        public int Assembly => assembly;
        public int Document => document;

        internal SourceId(int assembly, int document)
        {
            this.assembly = assembly;
            this.document = document;
        }

        public SourceId(string id)
        {
            if (!TryParse(id, out assembly, out document))
                throw new ArgumentException("invalid source identifier", nameof(id));
        }

        public static bool TryParse(string id, out SourceId source)
        {
            source = null;
            if (!TryParse(id, out int assembly, out int document))
                return false;

            source = new SourceId(assembly, document);
            return true;
        }

        private static bool TryParse(string id, out int assembly, out int document)
        {
            assembly = document = 0;
            if (id == null || !id.StartsWith(Scheme, StringComparison.Ordinal))
                return false;

            string[] sp = id.Substring(Scheme.Length).Split('_');
            if (sp.Length != 2)
                return false;

            if (!int.TryParse(sp[0], out assembly))
                return false;

            if (!int.TryParse(sp[1], out document))
                return false;

            return true;
        }

        public override string ToString() => $"{Scheme}{assembly}_{document}";

        public override bool Equals(object obj)
        {
            if (obj == null)
                return false;
            SourceId that = obj as SourceId;
            return that.assembly == this.assembly && that.document == this.document;
        }

        public override int GetHashCode() => assembly.GetHashCode() ^ document.GetHashCode();

        public static bool operator ==(SourceId a, SourceId b) => a is null ? b is null : a.Equals(b);

        public static bool operator !=(SourceId a, SourceId b) => !a.Equals(b);
    }

    internal sealed class MethodInfo
    {
        private MethodDefinition methodDef;
        internal SourceFile Source { get; set; }

        public SourceId SourceId => Source.SourceId;

        public string SourceName => Source.DebuggerFileName;

        public string Name { get; }
        public MethodDebugInformation DebugInformation;
        public MethodDefinitionHandle methodDefHandle;
        internal MetadataReader pdbMetadataReader;
        internal bool hasDebugInformation;

        public SourceLocation StartLocation { get; set; }
        public SourceLocation EndLocation { get; set; }
        public AssemblyInfo Assembly { get; }
        public int Token { get; }
        internal bool IsEnCMethod;
        internal LocalScopeHandleCollection localScopes;
        public bool IsStatic() => (Attributes & MethodAttributes.Static) != 0;
        public MethodAttributes Attributes { get; }
        public int IsAsync { get; set; }
        public DebuggerAttributesInfo DebuggerAttrInfo { get; set; }
        public TypeInfo TypeInfo { get; }
        public bool HasSequencePoints { get => hasDebugInformation && !DebugInformation.SequencePointsBlob.IsNil; }
        private ParameterInfo[] _parametersInfo;
        public int KickOffMethod { get; }
        internal bool IsCompilerGenerated { get; }
        private readonly AsyncScopeDebugInformation[] _asyncScopes;

        public MethodInfo(AssemblyInfo assembly, string methodName, int methodToken, TypeInfo type, MethodAttributes attrs)
        {
            this.IsAsync = -1;
            this.Assembly = assembly;
            this.Attributes = attrs;
            this.Name = methodName;
            this.Token = methodToken;
            this.TypeInfo = type;
            TypeInfo.Methods.Add(this);
            assembly.Methods[methodToken] = this;
            _asyncScopes = Array.Empty<AsyncScopeDebugInformation>();
        }

        public MethodInfo(AssemblyInfo assembly, MethodDefinitionHandle methodDefHandle, int token, SourceFile source, TypeInfo type, MetadataReader asmMetadataReader, MetadataReader pdbMetadataReader)
        {
            this.IsAsync = -1;
            this.Assembly = assembly;
            this.methodDef = asmMetadataReader.GetMethodDefinition(methodDefHandle);
            this.Attributes = methodDef.Attributes;
            this.Source = source;
            this.Token = token;
            this.methodDefHandle = methodDefHandle;
            this.Name = assembly.EnCGetString(methodDef.Name);
            this.pdbMetadataReader = pdbMetadataReader;
            UpdatePdbInformation(methodDefHandle);
            if (hasDebugInformation && !DebugInformation.GetStateMachineKickoffMethod().IsNil)
                this.KickOffMethod = asmMetadataReader.GetRowNumber(DebugInformation.GetStateMachineKickoffMethod());
            else
                this.KickOffMethod = -1;
            this.IsEnCMethod = false;
            this.TypeInfo = type;
            DebuggerAttrInfo = new DebuggerAttributesInfo();
            foreach (var cattr in methodDef.GetCustomAttributes())
            {
                var ctorHandle = asmMetadataReader.GetCustomAttribute(cattr).Constructor;
                if (ctorHandle.Kind == HandleKind.MemberReference)
                {
                    var container = asmMetadataReader.GetMemberReference((MemberReferenceHandle)ctorHandle).Parent;
                    var name = assembly.EnCGetString(asmMetadataReader.GetTypeReference((TypeReferenceHandle)container).Name);
                    switch (name)
                    {
                        case "DebuggerHiddenAttribute":
                            DebuggerAttrInfo.HasDebuggerHidden = true;
                            break;
                        case "DebuggerStepThroughAttribute":
                            DebuggerAttrInfo.HasStepThrough = true;
                            break;
                        case "DebuggerNonUserCodeAttribute":
                            DebuggerAttrInfo.HasNonUserCode = true;
                            break;
                        case "DebuggerStepperBoundaryAttribute":
                            DebuggerAttrInfo.HasStepperBoundary = true;
                            break;
                        case nameof(CompilerGeneratedAttribute):
                            IsCompilerGenerated = true;
                            break;
                    }

                }
            }
<<<<<<< HEAD
            DebuggerAttrInfo.ClearInsignificantAttrFlags();
=======
            if (pdbMetadataReader != null)
            {
                localScopes = pdbMetadataReader.GetLocalScopes(methodDefHandle);
                byte[] scopeDebugInformation =
                        (from cdiHandle in pdbMetadataReader.GetCustomDebugInformation(methodDefHandle)
                        let cdi = pdbMetadataReader.GetCustomDebugInformation(cdiHandle)
                        where pdbMetadataReader.GetGuid(cdi.Kind) == PortableCustomDebugInfoKinds.StateMachineHoistedLocalScopes
                        select pdbMetadataReader.GetBlobBytes(cdi.Value)).FirstOrDefault();

                if (scopeDebugInformation != null)
                {
                    _asyncScopes = new AsyncScopeDebugInformation[scopeDebugInformation.Length / 8];
                    for (int i = 0; i < _asyncScopes.Length; i++)
                    {
                        int scopeOffset = BitConverter.ToInt32(scopeDebugInformation, i * 8);
                        int scopeLen = BitConverter.ToInt32(scopeDebugInformation, (i * 8) + 4);
                        _asyncScopes[i] = new AsyncScopeDebugInformation(scopeOffset, scopeOffset + scopeLen);
                    }
                }

                _asyncScopes ??= Array.Empty<AsyncScopeDebugInformation>();
            }
        }

        public bool ContainsAsyncScope(int oneBasedIdx, int offset)
        {
            int arrIdx = oneBasedIdx - 1;
            return arrIdx >= 0 && arrIdx < _asyncScopes.Length &&
                    offset >= _asyncScopes[arrIdx].StartOffset && offset <= _asyncScopes[arrIdx].EndOffset;
>>>>>>> 2b520957
        }

        public ParameterInfo[] GetParametersInfo()
        {
            if (_parametersInfo != null)
                return _parametersInfo;

            var paramsHandles = methodDef.GetParameters().ToArray();
            var paramsCnt = paramsHandles.Length;
            var paramsInfo = new ParameterInfo[paramsCnt];

            for (int i = 0; i < paramsCnt; i++)
            {
                var parameter = Assembly.asmMetadataReader.GetParameter(paramsHandles[i]);
                var paramName = Assembly.EnCGetString(parameter.Name);
                var isOptional = parameter.Attributes.HasFlag(ParameterAttributes.Optional) && parameter.Attributes.HasFlag(ParameterAttributes.HasDefault);
                if (!isOptional)
                {
                    paramsInfo[i] = new ParameterInfo(paramName);
                    continue;
                }
                var constantHandle = parameter.GetDefaultValue();
                var blobHandle = Assembly.asmMetadataReader.GetConstant(constantHandle);
                var paramBytes = Assembly.asmMetadataReader.GetBlobBytes(blobHandle.Value);
                paramsInfo[i] = new ParameterInfo(
                    paramName,
                    blobHandle.TypeCode,
                    paramBytes
                );
            }
            _parametersInfo = paramsInfo;
            return paramsInfo;
        }

        public void UpdatePdbInformation(MethodDefinitionHandle methodDefHandleToUpdateLocals)
        {
            if (pdbMetadataReader == null || methodDefHandle.ToDebugInformationHandle().IsNil)
                return;
            DebugInformation = pdbMetadataReader.GetMethodDebugInformation(methodDefHandle.ToDebugInformationHandle());
            if (!DebugInformation.Document.IsNil && Source == null)
            {
                var document = pdbMetadataReader.GetDocument(DebugInformation.Document);
                var documentName = pdbMetadataReader.GetString(document.Name);
                Source = Assembly.GetOrAddSourceFile(DebugInformation.Document, documentName);
                Source.AddMethod(this);
            }
            hasDebugInformation = true;
            if (HasSequencePoints && Source != null)
            {
                var sps = DebugInformation.GetSequencePoints();
                SequencePoint start = sps.First();
                SequencePoint end = sps.First();

                foreach (SequencePoint sp in sps)
                {
                    if (sp.StartLine < start.StartLine)
                        start = sp;
                    else if (sp.StartLine == start.StartLine && sp.StartColumn < start.StartColumn)
                        start = sp;

                    if (sp.EndLine > end.EndLine)
                        end = sp;
                    else if (sp.EndLine == end.EndLine && sp.EndColumn > end.EndColumn)
                        end = sp;
                }

                StartLocation = new SourceLocation(this, start);
                EndLocation = new SourceLocation(this, end);
            }
            localScopes = pdbMetadataReader.GetLocalScopes(methodDefHandleToUpdateLocals);
        }
        public void UpdateEnC(MetadataReader pdbMetadataReaderParm, int methodIdx)
        {
            this.DebugInformation = pdbMetadataReaderParm.GetMethodDebugInformation(MetadataTokens.MethodDebugInformationHandle(methodIdx));
            this.pdbMetadataReader = pdbMetadataReaderParm;
            this.IsEnCMethod = true;
            UpdatePdbInformation(MetadataTokens.MethodDefinitionHandle(methodIdx));
        }

        public SourceLocation GetLocationByIl(int pos)
        {
            SequencePoint? prev = null;
            if (HasSequencePoints) {
                foreach (SequencePoint sp in DebugInformation.GetSequencePoints())
                {
                    if (sp.Offset > pos)
                    {
                        //get the earlier line number if the offset is in a hidden sequence point and has a earlier line number available
                        // if is doesn't continue and get the next line number that is not in a hidden sequence point
                        if (sp.IsHidden && prev == null)
                            continue;
                        break;
                    }

                    if (!sp.IsHidden)
                        prev = sp;
                }

                if (prev.HasValue)
                    return new SourceLocation(this, prev.Value);
            }
            return null;
        }

        public VarInfo[] GetLiveVarsAt(int offset)
        {
            var res = new List<VarInfo>();
            foreach (var parameterHandle in methodDef.GetParameters())
            {
                var parameter = Assembly.asmMetadataReader.GetParameter(parameterHandle);
                res.Add(new VarInfo(parameter, Assembly.asmMetadataReader));
            }


            foreach (var localScopeHandle in localScopes)
            {
                var localScope = pdbMetadataReader.GetLocalScope(localScopeHandle);
                if (localScope.StartOffset <= offset && localScope.EndOffset > offset)
                {
                    var localVariables = localScope.GetLocalVariables();
                    foreach (var localVariableHandle in localVariables)
                    {
                        var localVariable = pdbMetadataReader.GetLocalVariable(localVariableHandle);
                        if (localVariable.Attributes != LocalVariableAttributes.DebuggerHidden)
                            res.Add(new VarInfo(localVariable, pdbMetadataReader));
                    }
                }
            }
            return res.ToArray();
        }

        public override string ToString() => "MethodInfo(" + Name + ")";

        public sealed class DebuggerAttributesInfo
        {
            internal bool HasDebuggerHidden { get; set; }
            internal bool HasStepThrough { get; set; }
            internal bool HasNonUserCode { get; set; }
            public bool HasStepperBoundary { get; internal set; }

            internal void ClearInsignificantAttrFlags()
            {
                // hierarchy: hidden > stepThrough > nonUserCode > boundary
                if (HasDebuggerHidden)
                    HasStepThrough = HasNonUserCode = HasStepperBoundary = false;
                else if (HasStepThrough)
                    HasNonUserCode = HasStepperBoundary = false;
                else if (HasNonUserCode)
                    HasStepperBoundary = false;
            }

            public bool DoAttributesAffectCallStack(bool justMyCodeEnabled)
            {
                return HasStepThrough ||
                    HasDebuggerHidden ||
                    HasStepperBoundary ||
                    (HasNonUserCode && justMyCodeEnabled);
            }

            public bool ShouldStepOut(EventKind eventKind)
            {
                return HasDebuggerHidden || (HasStepperBoundary && eventKind == EventKind.Step);
            }
        }
        public bool IsLexicallyContainedInMethod(MethodInfo containerMethod)
            => (StartLocation.Line > containerMethod.StartLocation.Line ||
                    (StartLocation.Line == containerMethod.StartLocation.Line && StartLocation.Column > containerMethod.StartLocation.Column)) &&
                (EndLocation.Line < containerMethod.EndLocation.Line ||
                    (EndLocation.Line == containerMethod.EndLocation.Line && EndLocation.Column < containerMethod.EndLocation.Column));

        internal sealed class SourceComparer : EqualityComparer<MethodInfo>
        {
            public override bool Equals(MethodInfo l1, MethodInfo l2)
            {
                if (l1.Source.Id == l2.Source.Id)
                    return true;
                return false;
            }

            public override int GetHashCode(MethodInfo loc)
            {
                return loc.Source.Id;
            }
        }

        private record struct AsyncScopeDebugInformation(int StartOffset, int EndOffset);
    }

    internal sealed class ParameterInfo
    {
        public string Name { get; init; }

        public ElementType? TypeCode { get; init; }

        public object Value { get; init; }

        public ParameterInfo(string name, ConstantTypeCode? typeCode = null, byte[] value = null)
        {
            Name = name;
            if (value == null)
                return;
            switch (typeCode)
            {
                case ConstantTypeCode.Boolean:
                    Value = BitConverter.ToBoolean(value) ? 1 : 0;
                    TypeCode = ElementType.Boolean;
                    break;
                case ConstantTypeCode.Char:
                    Value = (int)BitConverter.ToChar(value);
                    TypeCode = ElementType.Char;
                    break;
                case ConstantTypeCode.Byte:
                    Value = (int)value[0];
                    TypeCode = ElementType.U1;
                    break;
                case ConstantTypeCode.SByte:
                    Value = (uint)value[0];
                    TypeCode = ElementType.I1;
                    break;
                case ConstantTypeCode.Int16:
                    Value = (int)BitConverter.ToUInt16(value, 0);
                    TypeCode = ElementType.I2;
                    break;
                case ConstantTypeCode.UInt16:
                    Value = (uint)BitConverter.ToUInt16(value, 0);
                    TypeCode = ElementType.U2;
                    break;
                case ConstantTypeCode.Int32:
                    Value = BitConverter.ToInt32(value, 0);
                    TypeCode = ElementType.I4;
                    break;
                case ConstantTypeCode.UInt32:
                    Value = BitConverter.ToUInt32(value, 0);
                    TypeCode = ElementType.U4;
                    break;
                case ConstantTypeCode.Int64:
                    Value = BitConverter.ToInt64(value, 0);
                    TypeCode = ElementType.I8;
                    break;
                case ConstantTypeCode.UInt64:
                    Value = BitConverter.ToUInt64(value, 0);
                    TypeCode = ElementType.U8;
                    break;
                case ConstantTypeCode.Single:
                    Value = BitConverter.ToSingle(value, 0);
                    TypeCode = ElementType.R4;
                    break;
                case ConstantTypeCode.Double:
                    Value = BitConverter.ToDouble(value, 0);
                    TypeCode = ElementType.R8;
                    break;
                case ConstantTypeCode.String:
                    Value = Encoding.Unicode.GetString(value);
                    TypeCode = ElementType.String;
                    break;
                case ConstantTypeCode.NullReference:
                    Value = (byte)ValueTypeId.Null;
                    TypeCode = null;
                    break;
            }
        }
    }

    internal sealed class TypeInfo
    {
        private readonly ILogger logger;
        internal AssemblyInfo assembly;
        internal int Token { get; }
        internal string Namespace { get; }
        internal bool IsCompilerGenerated { get; }
        private bool NonUserCode { get; }
        public string FullName { get; }
        internal bool IsNonUserCode => assembly.pdbMetadataReader == null || NonUserCode;
        public List<MethodInfo> Methods { get; } = new();
        public Dictionary<string, DebuggerBrowsableState?> DebuggerBrowsableFields = new();
        public Dictionary<string, DebuggerBrowsableState?> DebuggerBrowsableProperties = new();

        internal TypeInfo(AssemblyInfo assembly, string typeName, int typeToken, ILogger logger)
        {
            this.logger = logger;
            this.assembly = assembly;
            FullName = typeName;
            Token = typeToken;
        }

        internal TypeInfo(AssemblyInfo assembly, TypeDefinitionHandle typeHandle, TypeDefinition type, MetadataReader metadataReader, ILogger logger)
        {
            this.logger = logger;
            this.assembly = assembly;
            Token = MetadataTokens.GetToken(metadataReader, typeHandle);
            string name = assembly.EnCGetString(type.Name);
            var declaringType = type;
            while (declaringType.IsNested)
            {
                declaringType = metadataReader.GetTypeDefinition(declaringType.GetDeclaringType());
                name = metadataReader.GetString(declaringType.Name) + "." + name;
            }
            Namespace = assembly.EnCGetString(declaringType.Namespace);
            if (Namespace.Length > 0)
                FullName = Namespace + "." + name;
            else
                FullName = name;

            foreach (var field in type.GetFields())
            {
                try
                {
                    var fieldDefinition = metadataReader.GetFieldDefinition(field);
                    var fieldName = assembly.EnCGetString(fieldDefinition.Name);
                    AppendToBrowsable(DebuggerBrowsableFields, fieldDefinition.GetCustomAttributes(), fieldName);
                }
                catch (Exception ex)
                {
                    logger.LogDebug($"Failed to read browsable attributes of a field. ({ex.Message})");
                    continue;
                }
            }

            foreach (var prop in type.GetProperties())
            {
                try
                {
                    var propDefinition = metadataReader.GetPropertyDefinition(prop);
                    var propName = assembly.EnCGetString(propDefinition.Name);
                    AppendToBrowsable(DebuggerBrowsableProperties, propDefinition.GetCustomAttributes(), propName);
                }
                catch (Exception ex)
                {
                    logger.LogDebug($"Failed to read browsable attributes of a property. ({ex.Message})");
                    continue;
                }
            }

            foreach (var cattr in type.GetCustomAttributes())
            {
                var ctorHandle = metadataReader.GetCustomAttribute(cattr).Constructor;
                if (ctorHandle.Kind != HandleKind.MemberReference)
                    continue;
                var container = metadataReader.GetMemberReference((MemberReferenceHandle)ctorHandle).Parent;
                var attributeName = assembly.EnCGetString(metadataReader.GetTypeReference((TypeReferenceHandle)container).Name);
                switch (attributeName)
                {
                    case nameof(CompilerGeneratedAttribute):
                        IsCompilerGenerated = true;
                        break;
                    case nameof(DebuggerNonUserCodeAttribute):
                        NonUserCode = true;
                        break;
                }
            }

            void AppendToBrowsable(Dictionary<string, DebuggerBrowsableState?> dict, CustomAttributeHandleCollection customAttrs, string fieldName)
            {
                foreach (var cattr in customAttrs)
                {
                    try
                    {
                        var ctorHandle = metadataReader.GetCustomAttribute(cattr).Constructor;
                        if (ctorHandle.Kind != HandleKind.MemberReference)
                            continue;
                        var container = metadataReader.GetMemberReference((MemberReferenceHandle)ctorHandle).Parent;
                        var valueBytes = metadataReader.GetBlobBytes(metadataReader.GetCustomAttribute(cattr).Value);
                        var attributeName = assembly.EnCGetString(metadataReader.GetTypeReference((TypeReferenceHandle)container).Name);
                        if (attributeName != "DebuggerBrowsableAttribute")
                            continue;
                        var state = (DebuggerBrowsableState)valueBytes[2];
                        if (!Enum.IsDefined(typeof(DebuggerBrowsableState), state))
                            continue;
                        dict.Add(fieldName, state);
                        break;
                    }
                    catch
                    {
                        continue;
                    }
                }
            }
        }

        public override string ToString() => "TypeInfo('" + FullName + "')";
    }

    internal sealed class AssemblyInfo
    {
        private static int next_id;
        private readonly int id;
        private readonly ILogger logger;
        private readonly DebugStore debugStore;
        private Dictionary<int, MethodInfo> methods = new Dictionary<int, MethodInfo>();
        private Dictionary<string, string> sourceLinkMappings = new Dictionary<string, string>();
        private readonly List<SourceFile> sources = new List<SourceFile>();
        internal string Url { get; }
        //The caller must keep the PEReader alive and undisposed throughout the lifetime of the metadata reader
        internal PEReader peReader;
        internal MetadataReader asmMetadataReader { get; }
        internal MetadataReader pdbMetadataReader { get; set; }

        internal List<Tuple<MetadataReader, MetadataReader>> enCMetadataReader  = new List<Tuple<MetadataReader, MetadataReader>>();
        private int debugId;
        internal int PdbAge { get; }
        internal System.Guid PdbGuid { get; }
        internal bool IsPortableCodeView { get;  }
        internal string PdbName { get; }
        internal bool CodeViewInformationAvailable { get; }
        public bool TriedToLoadSymbolsOnDemand { get; set; }

        private readonly Dictionary<int, SourceFile> _documentIdToSourceFileTable = new Dictionary<int, SourceFile>();

        public AssemblyInfo(ILogger logger)
        {
            debugId = -1;
            this.id = Interlocked.Increment(ref next_id);
            this.logger = logger;
        }

        public unsafe AssemblyInfo(DebugStore debugStore, SessionId sessionId, byte[] assembly, byte[] pdb, ILogger logger, CancellationToken token)
        {
            debugId = -1;
            this.id = Interlocked.Increment(ref next_id);
            this.logger = logger;
            this.debugStore = debugStore;
            using var asmStream = new MemoryStream(assembly);
            peReader = new PEReader(asmStream);
            var entries = peReader.ReadDebugDirectory();
            if (entries.Length > 0)
            {
                var codeView = entries[0];
                if (codeView.Type == DebugDirectoryEntryType.CodeView)
                {
                    CodeViewDebugDirectoryData codeViewData = peReader.ReadCodeViewDebugDirectoryData(codeView);
                    PdbAge = codeViewData.Age;
                    if (codeView.IsPortableCodeView)
                        IsPortableCodeView = true;
                    PdbGuid = codeViewData.Guid;
                    PdbName = codeViewData.Path;
                    CodeViewInformationAvailable = true;
                }
            }
            asmMetadataReader = PEReaderExtensions.GetMetadataReader(peReader);
            var asmDef = asmMetadataReader.GetAssemblyDefinition();
            Name = asmDef.GetAssemblyName().Name + ".dll";
            if (pdb != null)
            {
                var pdbStream = new MemoryStream(pdb);
                try
                {
                    // MetadataReaderProvider.FromPortablePdbStream takes ownership of the stream
                    pdbMetadataReader = MetadataReaderProvider.FromPortablePdbStream(pdbStream).GetMetadataReader();
                }
                catch (BadImageFormatException)
                {
                    debugStore.monoProxy.SendLog(sessionId, $"Warning: Unable to read debug information of: {Name} (use DebugType=Portable/Embedded)", token);
                }
            }
            else
            {
                var embeddedPdbEntry = entries.FirstOrDefault(e => e.Type == DebugDirectoryEntryType.EmbeddedPortablePdb);
                if (embeddedPdbEntry.DataSize != 0)
                {
                    pdbMetadataReader = peReader.ReadEmbeddedPortablePdbDebugDirectoryData(embeddedPdbEntry).GetMetadataReader();
                }
            }
            Populate();
        }

        public async Task<int> GetDebugId(MonoSDBHelper sdbAgent, CancellationToken token)
        {
            if (debugId > 0)
                return debugId;
            debugId = await sdbAgent.GetAssemblyId(Name, token);
            return debugId;
        }

        public void SetDebugId(int id)
        {
            if (debugId <= 0 && debugId != id)
                debugId = id;
        }

        public bool EnC(MonoSDBHelper sdbAgent, byte[] meta, byte[] pdb)
        {
            var asmStream = new MemoryStream(meta);
            MetadataReader asmMetadataReader = MetadataReaderProvider.FromMetadataStream(asmStream).GetMetadataReader();
            var pdbStream = new MemoryStream(pdb);
            MetadataReader pdbMetadataReader = MetadataReaderProvider.FromPortablePdbStream(pdbStream).GetMetadataReader();
            enCMetadataReader.Add(new (asmMetadataReader, pdbMetadataReader));
            PopulateEnC(sdbAgent, asmMetadataReader, pdbMetadataReader);
            return true;
        }
        private static int GetTypeDefIdx(MetadataReader asmMetadataReaderParm, int number)
        {
            int i = 1;
            foreach (var encMapHandle in asmMetadataReaderParm.GetEditAndContinueMapEntries())
            {
                if (encMapHandle.Kind == HandleKind.TypeDefinition)
                {
                    if (asmMetadataReaderParm.GetRowNumber(encMapHandle) == number)
                        return i;
                    i++;
                }
            }
            return -1;
        }

        private static int GetMethodDebugInformationIdx(MetadataReader pdbMetadataReaderParm, int number)
        {
            int i = 1;
            foreach (var encMapHandle in pdbMetadataReaderParm.GetEditAndContinueMapEntries())
            {
                if (encMapHandle.Kind == HandleKind.MethodDebugInformation)
                {
                    if (pdbMetadataReaderParm.GetRowNumber(encMapHandle) == number)
                        return i;
                    i++;
                }
            }
            return -1;
        }

        public string EnCGetString(StringHandle strHandle)
        {
            var asmMetadataReaderLocal = asmMetadataReader;
            var strIdx = strHandle.GetHashCode();
            int i = 0;
            while (strIdx > asmMetadataReaderLocal.GetHeapSize(HeapIndex.String))
            {
                strIdx -= asmMetadataReaderLocal.GetHeapSize(HeapIndex.String);
                asmMetadataReaderLocal = enCMetadataReader[i].Item1;
                i+=1;
            }
            return asmMetadataReaderLocal.GetString(MetadataTokens.StringHandle(strIdx));
        }

        private void PopulateEnC(MonoSDBHelper sdbAgent, MetadataReader asmMetadataReaderParm, MetadataReader pdbMetadataReaderParm)
        {
            TypeInfo typeInfo = null;
            int methodIdxAsm = 1;
            sdbAgent.ResetTypes(); // FIXME: only remove the cache for the affected type if fields or methods are added

            foreach (var entry in asmMetadataReaderParm.GetEditAndContinueLogEntries())
            {
                if (entry.Operation == EditAndContinueOperation.AddMethod ||
                    entry.Operation == EditAndContinueOperation.AddField)
                {
                    var typeHandle = (TypeDefinitionHandle)entry.Handle;
                    if (!TypesByToken.TryGetValue(MetadataTokens.GetToken(asmMetadataReaderParm, typeHandle), out typeInfo))
                    {
                        int typeDefIdx = GetTypeDefIdx(asmMetadataReaderParm, asmMetadataReaderParm.GetRowNumber(entry.Handle));
                        var typeDefinition = asmMetadataReaderParm.GetTypeDefinition(MetadataTokens.TypeDefinitionHandle(typeDefIdx));
                        StringHandle name = MetadataTokens.StringHandle(typeDefinition.Name.GetHashCode() & 127);

                        typeInfo = CreateTypeInfo(typeHandle, typeDefinition);
                    }
                }
                else if (entry.Operation == EditAndContinueOperation.Default)
                {
                    var entryRow = asmMetadataReader.GetRowNumber(entry.Handle);
                    if (entry.Handle.Kind == HandleKind.MethodDefinition)
                    {
                        var methodDefinition = asmMetadataReaderParm.GetMethodDefinition(MetadataTokens.MethodDefinitionHandle(methodIdxAsm));
                        int methodIdx = GetMethodDebugInformationIdx(pdbMetadataReaderParm, entryRow);
                        if (methods.TryGetValue(entryRow, out MethodInfo method))
                        {
                            method.UpdateEnC(pdbMetadataReaderParm, methodIdx);
                        }
                        else if (typeInfo != null)
                        {
                            var methodDebugInformation = pdbMetadataReaderParm.GetMethodDebugInformation(MetadataTokens.MethodDebugInformationHandle(methodIdx));
                            SourceFile source = null;
                            if (!methodDebugInformation.Document.IsNil)
                            {
                                var document = pdbMetadataReaderParm.GetDocument(methodDebugInformation.Document);
                                var documentName = pdbMetadataReaderParm.GetString(document.Name);
                                source = GetOrAddSourceFile(methodDebugInformation.Document, documentName);
                            }
                            var methodInfo = new MethodInfo(this, MetadataTokens.MethodDefinitionHandle(methodIdxAsm), entryRow, source, typeInfo, asmMetadataReaderParm, pdbMetadataReaderParm);
                            methods[entryRow] = methodInfo;

                            source?.AddMethod(methodInfo);

                            typeInfo.Methods.Add(methodInfo);
                        }
                        methodIdxAsm++;
                    }
                    else if (entry.Handle.Kind == HandleKind.FieldDefinition)
                    {
                        //Implement new instance field when it's supported on runtime
                    }
                }
                else
                {
                    logger.LogError($"Not supported EnC operation {entry.Operation}");
                }
            }
        }
        internal SourceFile GetOrAddSourceFile(DocumentHandle doc, string documentName)
        {
            if (_documentIdToSourceFileTable.TryGetValue(documentName.GetHashCode(), out SourceFile source))
                return source;

            var src = new SourceFile(this, _documentIdToSourceFileTable.Count, doc, GetSourceLinkUrl(documentName), documentName);
            _documentIdToSourceFileTable[documentName.GetHashCode()] = src;
            return src;
        }

        private void Populate()
        {
            foreach (DocumentHandle dh in asmMetadataReader.Documents)
            {
                asmMetadataReader.GetDocument(dh);
            }

            if (pdbMetadataReader != null)
                ProcessSourceLink();

            foreach (TypeDefinitionHandle type in asmMetadataReader.TypeDefinitions)
            {
                var typeDefinition = asmMetadataReader.GetTypeDefinition(type);
                var typeInfo = CreateTypeInfo(type, typeDefinition);

                foreach (MethodDefinitionHandle method in typeDefinition.GetMethods())
                {
                    var methodDefinition = asmMetadataReader.GetMethodDefinition(method);
                    SourceFile source = null;
                    if (pdbMetadataReader != null)
                    {
                        MethodDebugInformation methodDebugInformation = pdbMetadataReader.GetMethodDebugInformation(method.ToDebugInformationHandle());
                        if (!methodDebugInformation.Document.IsNil)
                        {
                            var document = pdbMetadataReader.GetDocument(methodDebugInformation.Document);
                            var documentName = pdbMetadataReader.GetString(document.Name);
                            source = GetOrAddSourceFile(methodDebugInformation.Document, documentName);
                        }
                    }
                    var methodInfo = new MethodInfo(this, method, asmMetadataReader.GetRowNumber(method), source, typeInfo, asmMetadataReader, pdbMetadataReader);
                    methods[asmMetadataReader.GetRowNumber(method)] = methodInfo;

                    source?.AddMethod(methodInfo);

                    typeInfo.Methods.Add(methodInfo);
                }
            }
        }

        private void ProcessSourceLink()
        {
            var sourceLinkDebugInfo =
                    (from cdiHandle in pdbMetadataReader.GetCustomDebugInformation(EntityHandle.ModuleDefinition)
                     let cdi = pdbMetadataReader.GetCustomDebugInformation(cdiHandle)
                     where pdbMetadataReader.GetGuid(cdi.Kind) == PortableCustomDebugInfoKinds.SourceLink
                     select pdbMetadataReader.GetBlobBytes(cdi.Value)).SingleOrDefault();

            if (sourceLinkDebugInfo != null)
            {
                var sourceLinkContent = System.Text.Encoding.UTF8.GetString(sourceLinkDebugInfo, 0, sourceLinkDebugInfo.Length);

                if (sourceLinkContent != null)
                {
                    JToken jObject = JObject.Parse(sourceLinkContent)["documents"];
                    sourceLinkMappings = JsonConvert.DeserializeObject<Dictionary<string, string>>(jObject.ToString());
                }
            }
        }

        private Uri GetSourceLinkUrl(string document)
        {
            if (sourceLinkMappings.TryGetValue(document, out string url))
                return new Uri(url);

            foreach (KeyValuePair<string, string> sourceLinkDocument in sourceLinkMappings)
            {
                string key = sourceLinkDocument.Key;

                if (!key.EndsWith("*"))
                {
                    continue;
                }

                string keyTrim = key.TrimEnd('*');

                if (document.StartsWith(keyTrim, StringComparison.OrdinalIgnoreCase))
                {
                    string docUrlPart = document.Replace(keyTrim, "");
                    return new Uri(sourceLinkDocument.Value.TrimEnd('*') + docUrlPart);
                }
            }

            return null;
        }

        public TypeInfo CreateTypeInfo(TypeDefinitionHandle typeHandle, TypeDefinition type)
        {
            var typeInfo = new TypeInfo(this, typeHandle, type, asmMetadataReader, logger);
            TypesByName[typeInfo.FullName] = typeInfo;
            TypesByToken[typeInfo.Token] = typeInfo;
            return typeInfo;
        }

        public TypeInfo CreateTypeInfo(string typeName, int typeToken)
        {
            var typeInfo = new TypeInfo(this, typeName, typeToken, logger);
            TypesByName[typeInfo.FullName] = typeInfo;
            TypesByToken[typeInfo.Token] = typeInfo;
            return typeInfo;
        }

        public IEnumerable<SourceFile> Sources => this._documentIdToSourceFileTable.Values;
        public Dictionary<int, MethodInfo> Methods => this.methods;

        public Dictionary<string, TypeInfo> TypesByName { get; } = new();
        public Dictionary<int, TypeInfo> TypesByToken { get; } = new();
        public int Id => id;
        public string Name { get; }
        public bool HasSymbols => pdbMetadataReader != null;

        // "System.Threading", instead of "System.Threading, Version=5.0.0.0, Culture=neutral, PublicKeyToken=b03f5f7f11d50a3a"
        public string AssemblyNameUnqualified { get; }

        public SourceFile GetDocById(int document)
        {
            return sources.FirstOrDefault(s => s.SourceId.Document == document);
        }

        public MethodInfo GetMethodByToken(int token)
        {
            methods.TryGetValue(token, out MethodInfo value);
            return value;
        }

        public TypeInfo GetTypeByName(string name)
        {
            TypesByName.TryGetValue(name, out TypeInfo res);
            return res;
        }

        internal void UpdatePdbInformation(Stream streamToReadFrom)
        {
            var pdbStream = new MemoryStream();
            streamToReadFrom.Position = 0;
            streamToReadFrom.CopyTo(pdbStream);
            pdbStream.Position = 0;
            pdbMetadataReader = MetadataReaderProvider.FromPortablePdbStream(pdbStream).GetMetadataReader();
            if (pdbMetadataReader == null)
                return;
            ProcessSourceLink();
            foreach (var method in this.Methods)
            {
                method.Value.pdbMetadataReader = pdbMetadataReader;
                method.Value.UpdatePdbInformation(method.Value.methodDefHandle);
            }
        }

        internal async Task LoadPDBFromSymbolServer(CancellationToken token)
        {
            if (this.pdbMetadataReader == null)
                await debugStore.LoadPDBFromSymbolServer(this, token);
        }

    }
    internal sealed class SourceFile
    {
        private Dictionary<int, MethodInfo> methods;
        private AssemblyInfo assembly;
        private Document doc;
        private DocumentHandle docHandle;
        private string url;
        internal List<int> BreakableLines { get; }

        internal SourceFile(AssemblyInfo assembly, int id, DocumentHandle docHandle, Uri sourceLinkUri, string url)
        {
            this.methods = new Dictionary<int, MethodInfo>();
            this.SourceLinkUri = sourceLinkUri;
            this.assembly = assembly;
            this.Id = id;
            this.doc = assembly.pdbMetadataReader.GetDocument(docHandle);
            this.docHandle = docHandle;
            this.url = url;
            this.DebuggerFileName = url.Replace("\\", "/").Replace(":", "");
            this.BreakableLines = new List<int>();

            this.SourceUri = new Uri((Path.IsPathRooted(url) ? "file://" : "") + url, UriKind.RelativeOrAbsolute);
            if (SourceUri.IsFile && File.Exists(SourceUri.LocalPath))
            {
                this.Url = this.SourceUri.ToString();
            }
            else
            {
                this.Url = DotNetUrl;
            }
        }

        internal void AddMethod(MethodInfo mi)
        {
            if (!this.methods.ContainsKey(mi.Token))
            {
                this.methods[mi.Token] = mi;
            }
        }

        public string DebuggerFileName { get; }
        public string Url { get; }
        public int Id { get; }
        public string AssemblyName => assembly.Name;
        public string DotNetUrl => $"dotnet://{assembly.Name}/{DebuggerFileName}";

        public SourceId SourceId => new SourceId(assembly.Id, this.Id);
        public Uri SourceLinkUri { get; }
        public Uri SourceUri { get; }

        public IEnumerable<MethodInfo> Methods => this.methods.Values;

        public string DocUrl => url;

        public (int startLine, int startColumn, int endLine, int endColumn) GetExtents()
        {
            MethodInfo start = Methods.OrderBy(m => m.StartLocation.Line).ThenBy(m => m.StartLocation.Column).First();
            MethodInfo end = Methods.OrderByDescending(m => m.EndLocation.Line).ThenByDescending(m => m.EndLocation.Column).First();
            return (start.StartLocation.Line, start.StartLocation.Column, end.EndLocation.Line, end.EndLocation.Column);
        }

        private async Task<MemoryStream> GetDataAsync(Uri uri, CancellationToken token)
        {
            var mem = new MemoryStream();
            try
            {
                if (uri.IsFile && File.Exists(uri.LocalPath))
                {
                    using (FileStream file = File.Open(SourceUri.LocalPath, FileMode.Open))
                    {
                        await file.CopyToAsync(mem, token).ConfigureAwait(false);
                        mem.Position = 0;
                    }
                }
                else if (uri.Scheme == "http" || uri.Scheme == "https")
                {
                    using (Stream stream = await MonoProxy.HttpClient.GetStreamAsync(uri, token))
                    {
                        await stream.CopyToAsync(mem, token).ConfigureAwait(false);
                        mem.Position = 0;
                    }
                }
            }
            catch (Exception)
            {
                return null;
            }
            return mem;
        }

        private static HashAlgorithm GetHashAlgorithm(Guid algorithm)
        {
            if (algorithm.Equals(HashKinds.SHA1))
#pragma warning disable CA5350 // Do Not Use Weak Cryptographic Algorithms
                return SHA1.Create();
#pragma warning restore CA5350 // Do Not Use Weak Cryptographic Algorithms
            if (algorithm.Equals(HashKinds.SHA256))
                return SHA256.Create();
            return null;
        }

        private bool CheckPdbHash(byte[] computedHash)
        {
            var hash = assembly.pdbMetadataReader.GetBlobBytes(doc.Hash);
            if (computedHash.Length != hash.Length)
                return false;

            for (int i = 0; i < computedHash.Length; i++)
                if (computedHash[i] != hash[i])
                    return false;

            return true;
        }

        private byte[] ComputePdbHash(Stream sourceStream)
        {
            HashAlgorithm algorithm = GetHashAlgorithm(assembly.pdbMetadataReader.GetGuid(doc.HashAlgorithm));
            if (algorithm != null)
                using (algorithm)
                    return algorithm.ComputeHash(sourceStream);
            return Array.Empty<byte>();
        }

        public async Task<Stream> GetSourceAsync(bool checkHash, CancellationToken token = default(CancellationToken))
        {
            var reader = assembly.pdbMetadataReader;
            byte[] bytes = (from handle in reader.GetCustomDebugInformation(docHandle)
                            let cdi = reader.GetCustomDebugInformation(handle)
                            where reader.GetGuid(cdi.Kind) == PortableCustomDebugInfoKinds.EmbeddedSource
                            select reader.GetBlobBytes(cdi.Value)).SingleOrDefault();

            if (bytes != null)
            {
                int uncompressedSize = BitConverter.ToInt32(bytes, 0);
                var stream = new MemoryStream(bytes, sizeof(int), bytes.Length - sizeof(int));

                if (uncompressedSize != 0)
                {
                    return new DeflateStream(stream, CompressionMode.Decompress);
                }
            }

            foreach (Uri url in new[] { SourceUri, SourceLinkUri })
            {
                MemoryStream mem = await GetDataAsync(url, token).ConfigureAwait(false);
                if (mem != null && mem.Length > 0 && (!checkHash || CheckPdbHash(ComputePdbHash(mem))))
                {
                    mem.Position = 0;
                    return mem;
                }
            }

            return MemoryStream.Null;
        }

        public object ToScriptSource(int executionContextId, object executionContextAuxData)
        {
            return new
            {
                scriptId = SourceId.ToString(),
                url = Url,
                executionContextId,
                executionContextAuxData,
                //hash:  should be the v8 hash algo, managed implementation is pending
                dotNetUrl = DotNetUrl,
            };
        }
    }

    internal sealed class DebugStore
    {
        internal List<AssemblyInfo> assemblies = new List<AssemblyInfo>();
        private readonly ILogger logger;
        internal readonly MonoProxy monoProxy;
        private readonly ITracer tracer;
        private Microsoft.SymbolStore.SymbolStores.SymbolStore symbolStore;

        public DebugStore(MonoProxy monoProxy, ILogger logger)
        {
            this.logger = logger;
            this.monoProxy = monoProxy;
            this.tracer = new Tracer(logger);
            CreateSymbolServer();
        }

        private sealed class DebugItem
        {
            public string Url { get; set; }
            public Task<byte[][]> Data { get; set; }
        }
        public static IEnumerable<MethodInfo> EnC(MonoSDBHelper sdbAgent, AssemblyInfo asm, byte[] meta_data, byte[] pdb_data)
        {
            asm.EnC(sdbAgent, meta_data, pdb_data);
            return GetEnCMethods(asm);
        }

        public static IEnumerable<MethodInfo> GetEnCMethods(AssemblyInfo asm)
        {
            foreach (var method in asm.Methods)
            {
                if (method.Value.IsEnCMethod)
                    yield return method.Value;
            }
        }

        public IEnumerable<SourceFile> Add(SessionId id, byte[] assembly_data, byte[] pdb_data, CancellationToken token)
        {
            AssemblyInfo assembly;
            try
            {
                assembly = new AssemblyInfo(this, id, assembly_data, pdb_data, logger, token);
            }
            catch (Exception e)
            {
                logger.LogError($"Failed to load assembly: ({e.Message})");
                yield break;
            }

            if (assembly == null)
                yield break;

            if (GetAssemblyByName(assembly.Name) != null)
            {
                logger.LogDebug($"Skipping adding {assembly.Name} into the debug store, as it already exists");
                yield break;
            }

            assemblies.Add(assembly);
            foreach (var source in assembly.Sources)
            {
                yield return source;
            }
        }

        public async IAsyncEnumerable<SourceFile> Load(SessionId id, string[] loaded_files, ExecutionContext context, bool useDebuggerProtocol, [EnumeratorCancellation] CancellationToken token)
        {
            var asm_files = new List<string>();
            List<DebugItem> steps = new List<DebugItem>();

            if (!useDebuggerProtocol)
            {
                var pdb_files = new List<string>();
                foreach (string file_name in loaded_files)
                {
                    if (file_name.EndsWith(".pdb", StringComparison.OrdinalIgnoreCase))
                        pdb_files.Add(file_name);
                    else
                        asm_files.Add(file_name);
                }

                foreach (string url in asm_files)
                {
                    try
                    {
                        string candidate_pdb = Path.ChangeExtension(url, "pdb");
                        string pdb = pdb_files.FirstOrDefault(n => n == candidate_pdb);

                        steps.Add(
                            new DebugItem
                            {
                                Url = url,
                                Data = Task.WhenAll(MonoProxy.HttpClient.GetByteArrayAsync(url, token), pdb != null ? MonoProxy.HttpClient.GetByteArrayAsync(pdb, token) : Task.FromResult<byte[]>(null))
                            });
                    }
                    catch (Exception e)
                    {
                        logger.LogDebug($"Failed to read {url} ({e.Message})");
                    }
                }
            }
            else
            {
                foreach (string file_name in loaded_files)
                {
                    if (file_name.EndsWith(".pdb", StringComparison.OrdinalIgnoreCase))
                        continue;
                    try
                    {
                        string unescapedFileName = Uri.UnescapeDataString(file_name);
                        steps.Add(
                            new DebugItem
                            {
                                Url = file_name,
                                Data = context.SdbAgent.GetBytesFromAssemblyAndPdb(Path.GetFileName(unescapedFileName), token)
                            });
                    }
                    catch (Exception e)
                    {
                        logger.LogDebug($"Failed to read {file_name} ({e.Message})");
                    }
                }
            }

            foreach (DebugItem step in steps)
            {
                AssemblyInfo assembly = null;
                try
                {
                    byte[][] bytes = await step.Data.ConfigureAwait(false);
                    if (bytes[0] == null)
                    {
                        logger.LogDebug($"Bytes from assembly {step.Url} is NULL");
                        continue;
                    }
                    assembly = new AssemblyInfo(this, id, bytes[0], bytes[1], logger, token);
                    if (symbolStore != null)
                        await assembly.LoadPDBFromSymbolServer(token);
                }
                catch (Exception e)
                {
                    logger.LogError($"Failed to load {step.Url} ({e.Message})");
                }
                if (assembly == null)
                    continue;

                if (GetAssemblyByName(assembly.Name) != null)
                {
                    logger.LogDebug($"Skipping loading {assembly.Name} into the debug store, as it already exists");
                    continue;
                }

                assemblies.Add(assembly);
                foreach (SourceFile source in assembly.Sources)
                    yield return source;
            }
        }

        public IEnumerable<SourceFile> AllSources() => assemblies.SelectMany(a => a.Sources);

        public SourceFile GetFileById(SourceId id) => AllSources().SingleOrDefault(f => f.SourceId.Equals(id));

        public AssemblyInfo GetAssemblyByName(string name) => assemblies.FirstOrDefault(a => a.Name.Equals(name, StringComparison.InvariantCultureIgnoreCase));

        /*
        V8 uses zero based indexing for both line and column.
        PPDBs uses one based indexing for both line and column.
        */
        private static bool Match(SequencePoint sp, SourceLocation start, SourceLocation end)
        {
            (int Line, int Column) spStart = (Line: sp.StartLine - 1, Column: sp.StartColumn - 1);
            (int Line, int Column) spEnd = (Line: sp.EndLine - 1, Column: sp.EndColumn - 1);

            if (start.Line > spEnd.Line)
                return false;

            if (start.Column > spEnd.Column && start.Line == spEnd.Line)
                return false;

            if (end.Line < spStart.Line)
                return false;

            if (end.Column < spStart.Column && end.Line == spStart.Line && end.Column != -1)
                return false;

            return true;
        }

        public List<SourceLocation> FindPossibleBreakpoints(SourceLocation start, SourceLocation end)
        {
            //XXX FIXME no idea what todo with locations on different files
            if (start.Id != end.Id)
            {
                logger.LogDebug($"FindPossibleBreakpoints: documents differ (start: {start.Id}) (end {end.Id}");
                return null;
            }

            SourceId sourceId = start.Id;

            SourceFile doc = GetFileById(sourceId);

            var res = new List<SourceLocation>();
            if (doc == null)
            {
                logger.LogDebug($"Could not find document {sourceId}");
                return res;
            }

            foreach (MethodInfo method in doc.Methods)
                res.AddRange(FindBreakpointLocations(start, end, method));
            return res;
        }

        public static IEnumerable<SourceLocation> FindBreakpointLocations(SourceLocation start, SourceLocation end, MethodInfo method)
        {
            if (!method.HasSequencePoints)
                yield break;
            foreach (SequencePoint sequencePoint in method.DebugInformation.GetSequencePoints())
            {
                if (!sequencePoint.IsHidden && Match(sequencePoint, start, end))
                    yield return new SourceLocation(method, sequencePoint);
            }
        }

        /*
        V8 uses zero based indexing for both line and column.
        PPDBs uses one based indexing for both line and column.
        */
        private static bool Match(SequencePoint sp, int line, int column)
        {
            (int line, int column) bp = (line: line + 1, column: column + 1);

            if (sp.StartLine > bp.line || sp.EndLine < bp.line)
                return false;

            //Chrome sends a zero column even if getPossibleBreakpoints say something else
            if (column == 0)
                return true;

            if (sp.StartColumn > bp.column && sp.StartLine == bp.line)
                return false;

            if (sp.EndColumn < bp.column && sp.EndLine == bp.line)
                return false;

            return true;
        }

        public IEnumerable<SourceLocation> FindBreakpointLocations(BreakpointRequest request, bool ifNoneFoundThenFindNext = false)
        {
            request.TryResolve(this);

            AssemblyInfo asm = assemblies.FirstOrDefault(a => a.Name.Equals(request.Assembly, StringComparison.OrdinalIgnoreCase));
            SourceFile sourceFile = asm?.Sources?.SingleOrDefault(s => s.DebuggerFileName.Equals(request.File, StringComparison.OrdinalIgnoreCase));

            if (sourceFile == null)
                yield break;

            List<MethodInfo> methodList = FindMethodsContainingLine(sourceFile, request.Line);
            if (methodList.Count == 0)
                yield break;

            List<SourceLocation> locations = new List<SourceLocation>();
            foreach (var method in methodList)
            {
                foreach (SequencePoint sequencePoint in method.DebugInformation.GetSequencePoints())
                {
                    if (!sequencePoint.IsHidden &&
                            Match(sequencePoint, request.Line, request.Column) &&
                            sequencePoint.StartLine - 1 == request.Line &&
                            (request.Column == 0 || sequencePoint.StartColumn - 1 == request.Column))
                    {
                        // Found an exact match
                        locations.Add(new SourceLocation(method, sequencePoint));
                    }
                }
            }
            if (locations.Count == 0 && ifNoneFoundThenFindNext)
            {
                (MethodInfo method, SequencePoint seqPoint)? closest = null;
                foreach (var method in methodList)
                {
                    foreach (SequencePoint sequencePoint in method.DebugInformation.GetSequencePoints())
                    {
                        if (!sequencePoint.IsHidden &&
                                sequencePoint.StartLine > request.Line &&
                                (closest is null || closest.Value.seqPoint.StartLine > sequencePoint.StartLine))
                        {
                            // sequence points in a method are ordered,
                            // and we found the one right after request.Line
                            closest = (method, sequencePoint);
                            // .. and now we can look for it in other methods
                            break;
                        }
                    }
                }

                if (closest is not null)
                    locations.Add(new SourceLocation(closest.Value.method, closest.Value.seqPoint));
            }

            foreach (SourceLocation loc in locations)
                yield return loc;

            static List<MethodInfo> FindMethodsContainingLine(SourceFile sourceFile, int line)
            {
                List<MethodInfo> ret = new();
                foreach (MethodInfo method in sourceFile.Methods)
                {
                    if (method.DebugInformation.SequencePointsBlob.IsNil)
                        continue;
                    if (!(method.StartLocation.Line <= line && line <= method.EndLocation.Line))
                        continue;
                    ret.Add(method);
                }
                return ret;
            }
        }

        public string ToUrl(SourceLocation location) => location != null ? GetFileById(location.Id).Url : "";
        internal async Task LoadPDBFromSymbolServer(CancellationToken token)
        {
            if (symbolStore == null)
                return;
            foreach (var asm in assemblies.Where(asm => asm.pdbMetadataReader == null))
            {
                asm.TriedToLoadSymbolsOnDemand = false; //force to load again because added another symbol server
                await LoadPDBFromSymbolServer(asm, token);
            }
        }
        internal async Task LoadPDBFromSymbolServer(AssemblyInfo asm, CancellationToken token)
        {
            if (asm.TriedToLoadSymbolsOnDemand)
                return;
            var pdbName = Path.GetFileName(asm.PdbName);
            var pdbGuid = asm.PdbGuid.ToString("N").ToUpperInvariant() + (asm.IsPortableCodeView ? "FFFFFFFF" : asm.PdbAge);
            var key = $"{pdbName}/{pdbGuid}/{pdbName}";
            SymbolStoreFile file = await symbolStore.GetFile(new SymbolStoreKey(key, asm.PdbName), token);
            asm.TriedToLoadSymbolsOnDemand = true;
            if (file == null)
                return;
            asm.UpdatePdbInformation(file.Stream);
        }

        internal void CreateSymbolServer()
        {
            foreach (var urlServer in monoProxy.UrlSymbolServerList)
            {
                symbolStore = new HttpSymbolStore(tracer, symbolStore, new Uri($"{urlServer}/"), null);
            }
            if (!string.IsNullOrEmpty(monoProxy.CachePathSymbolServer))
            {
                symbolStore = new CacheSymbolStore(tracer, symbolStore, monoProxy.CachePathSymbolServer);
            }
        }
        public sealed class Tracer : ITracer
        {
            public ILogger logger;

            internal Tracer(ILogger logger)
            {
                this.logger = logger;
            }

            public void WriteLine(string message)
            {
                logger.LogTrace(message);
            }

            public void WriteLine(string format, params object[] arguments)
            {
                logger.LogTrace(format, arguments);
            }

            public void Information(string message)
            {
                logger.LogInformation(message);
            }

            public void Information(string format, params object[] arguments)
            {
                logger.LogInformation(format, arguments);
            }

            public void Warning(string message)
            {
                logger.LogWarning(message);
            }

            public void Warning(string format, params object[] arguments)
            {
                logger.LogWarning(format, arguments);
            }

            public void Error(string message)
            {
                logger.LogError(message);
            }

            public void Error(string format, params object[] arguments)
            {
                logger.LogError(format, arguments);
            }

            public void Verbose(string message)
            {
                logger.LogDebug(message);
            }

            public void Verbose(string format, params object[] arguments)
            {
                logger.LogDebug(format, arguments);
            }
        }

    }
}<|MERGE_RESOLUTION|>--- conflicted
+++ resolved
@@ -352,7 +352,7 @@
         private ParameterInfo[] _parametersInfo;
         public int KickOffMethod { get; }
         internal bool IsCompilerGenerated { get; }
-        private readonly AsyncScopeDebugInformation[] _asyncScopes;
+        private AsyncScopeDebugInformation[] _asyncScopes { get; set; }
 
         public MethodInfo(AssemblyInfo assembly, string methodName, int methodToken, TypeInfo type, MethodAttributes attrs)
         {
@@ -414,31 +414,7 @@
 
                 }
             }
-<<<<<<< HEAD
             DebuggerAttrInfo.ClearInsignificantAttrFlags();
-=======
-            if (pdbMetadataReader != null)
-            {
-                localScopes = pdbMetadataReader.GetLocalScopes(methodDefHandle);
-                byte[] scopeDebugInformation =
-                        (from cdiHandle in pdbMetadataReader.GetCustomDebugInformation(methodDefHandle)
-                        let cdi = pdbMetadataReader.GetCustomDebugInformation(cdiHandle)
-                        where pdbMetadataReader.GetGuid(cdi.Kind) == PortableCustomDebugInfoKinds.StateMachineHoistedLocalScopes
-                        select pdbMetadataReader.GetBlobBytes(cdi.Value)).FirstOrDefault();
-
-                if (scopeDebugInformation != null)
-                {
-                    _asyncScopes = new AsyncScopeDebugInformation[scopeDebugInformation.Length / 8];
-                    for (int i = 0; i < _asyncScopes.Length; i++)
-                    {
-                        int scopeOffset = BitConverter.ToInt32(scopeDebugInformation, i * 8);
-                        int scopeLen = BitConverter.ToInt32(scopeDebugInformation, (i * 8) + 4);
-                        _asyncScopes[i] = new AsyncScopeDebugInformation(scopeOffset, scopeOffset + scopeLen);
-                    }
-                }
-
-                _asyncScopes ??= Array.Empty<AsyncScopeDebugInformation>();
-            }
         }
 
         public bool ContainsAsyncScope(int oneBasedIdx, int offset)
@@ -446,7 +422,6 @@
             int arrIdx = oneBasedIdx - 1;
             return arrIdx >= 0 && arrIdx < _asyncScopes.Length &&
                     offset >= _asyncScopes[arrIdx].StartOffset && offset <= _asyncScopes[arrIdx].EndOffset;
->>>>>>> 2b520957
         }
 
         public ParameterInfo[] GetParametersInfo()
@@ -517,6 +492,25 @@
                 EndLocation = new SourceLocation(this, end);
             }
             localScopes = pdbMetadataReader.GetLocalScopes(methodDefHandleToUpdateLocals);
+
+            byte[] scopeDebugInformation =
+                    (from cdiHandle in pdbMetadataReader.GetCustomDebugInformation(methodDefHandle)
+                    let cdi = pdbMetadataReader.GetCustomDebugInformation(cdiHandle)
+                    where pdbMetadataReader.GetGuid(cdi.Kind) == PortableCustomDebugInfoKinds.StateMachineHoistedLocalScopes
+                    select pdbMetadataReader.GetBlobBytes(cdi.Value)).FirstOrDefault();
+
+            if (scopeDebugInformation != null)
+            {
+                _asyncScopes = new AsyncScopeDebugInformation[scopeDebugInformation.Length / 8];
+                for (int i = 0; i < _asyncScopes.Length; i++)
+                {
+                    int scopeOffset = BitConverter.ToInt32(scopeDebugInformation, i * 8);
+                    int scopeLen = BitConverter.ToInt32(scopeDebugInformation, (i * 8) + 4);
+                    _asyncScopes[i] = new AsyncScopeDebugInformation(scopeOffset, scopeOffset + scopeLen);
+                }
+            }
+
+            _asyncScopes ??= Array.Empty<AsyncScopeDebugInformation>();
         }
         public void UpdateEnC(MetadataReader pdbMetadataReaderParm, int methodIdx)
         {
