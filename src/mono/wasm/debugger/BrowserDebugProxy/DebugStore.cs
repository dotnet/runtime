--- conflicted
+++ resolved
@@ -357,13 +357,12 @@
                 source.BreakableLines.Add(start.StartLine);
                 foreach (SequencePoint sp in sps)
                 {
-<<<<<<< HEAD
                     if (source.BreakableLines.Last<int>() != sp.StartLine)
                         source.BreakableLines.Add(sp.StartLine);
-=======
+                    
                     if (sp.IsHidden)
                         continue;
->>>>>>> 179ffff7
+
                     if (sp.StartLine < start.StartLine)
                         start = sp;
                     else if (sp.StartLine == start.StartLine && sp.StartColumn < start.StartColumn)
