// Licensed to the .NET Foundation under one or more agreements.
// The .NET Foundation licenses this file to you under the MIT license.

using System;
using System.Collections.Generic;
using System.IO;
using System.Linq;
using System.Net.Http;
using System.Runtime.CompilerServices;
using System.Security.Cryptography;
using System.Text.RegularExpressions;
using System.Threading;
using System.Threading.Tasks;
using Microsoft.Extensions.Logging;
using Newtonsoft.Json;
using Newtonsoft.Json.Linq;
using System.Reflection.PortableExecutable;
using System.Reflection.Metadata;
using System.Reflection.Metadata.Ecma335;
using Microsoft.CodeAnalysis.Debugging;
using System.IO.Compression;
using System.Reflection;

namespace Microsoft.WebAssembly.Diagnostics
{
    internal static class PortableCustomDebugInfoKinds
    {
        public static readonly Guid AsyncMethodSteppingInformationBlob = new Guid("54FD2AC5-E925-401A-9C2A-F94F171072F8");

        public static readonly Guid StateMachineHoistedLocalScopes = new Guid("6DA9A61E-F8C7-4874-BE62-68BC5630DF71");

        public static readonly Guid DynamicLocalVariables = new Guid("83C563C4-B4F3-47D5-B824-BA5441477EA8");

        public static readonly Guid TupleElementNames = new Guid("ED9FDF71-8879-4747-8ED3-FE5EDE3CE710");

        public static readonly Guid DefaultNamespace = new Guid("58b2eab6-209f-4e4e-a22c-b2d0f910c782");

        public static readonly Guid EncLocalSlotMap = new Guid("755F52A8-91C5-45BE-B4B8-209571E552BD");

        public static readonly Guid EncLambdaAndClosureMap = new Guid("A643004C-0240-496F-A783-30D64F4979DE");

        public static readonly Guid SourceLink = new Guid("CC110556-A091-4D38-9FEC-25AB9A351A6A");

        public static readonly Guid EmbeddedSource = new Guid("0E8A571B-6926-466E-B4AD-8AB04611F5FE");

        public static readonly Guid CompilationMetadataReferences = new Guid("7E4D4708-096E-4C5C-AEDA-CB10BA6A740D");

        public static readonly Guid CompilationOptions = new Guid("B5FEEC05-8CD0-4A83-96DA-466284BB4BD8");
    }

    internal static class HashKinds
    {
        public static readonly Guid SHA1 = new Guid("ff1816ec-aa5e-4d10-87f7-6f4963833460");
        public static readonly Guid SHA256 = new Guid("8829d00f-11b8-4213-878b-770e8597ac16");
    }

    internal class BreakpointRequest
    {
        public string Id { get; private set; }
        public string Assembly { get; private set; }
        public string File { get; private set; }
        public int Line { get; set; }
        public int Column { get; set; }
        public string Condition { get; private set; }
        public MethodInfo Method { get; set; }

        private JObject request;

        public bool IsResolved => Assembly != null;
        public List<Breakpoint> Locations { get; set; } = new List<Breakpoint>();

        public override string ToString() => $"BreakpointRequest Assembly: {Assembly} File: {File} Line: {Line} Column: {Column}";

        public object AsSetBreakpointByUrlResponse(IEnumerable<object> jsloc) => new { breakpointId = Id, locations = Locations.Select(l => l.Location.AsLocation()).Concat(jsloc) };

        public BreakpointRequest()
        { }

        public BreakpointRequest(string id, MethodInfo method)
        {
            Id = id;
            Method = method;
        }

        public BreakpointRequest(string id, JObject request)
        {
            Id = id;
            this.request = request;
            Condition = request?["condition"]?.Value<string>();
        }

        public static BreakpointRequest Parse(string id, JObject args)
        {
            return new BreakpointRequest(id, args);
        }

        public BreakpointRequest Clone() => new BreakpointRequest { Id = Id, request = request };

        public bool IsMatch(SourceFile sourceFile)
        {
            string url = request?["url"]?.Value<string>();
            if (url == null)
            {
                string urlRegex = request?["urlRegex"].Value<string>();
                var regex = new Regex(urlRegex);
                return regex.IsMatch(sourceFile.Url.ToString()) || regex.IsMatch(sourceFile.DocUrl);
            }

            return sourceFile.Url.ToString() == url || sourceFile.DotNetUrl == url;
        }

        public bool TryResolve(SourceFile sourceFile)
        {
            if (!IsMatch(sourceFile))
                return false;

            int? line = request?["lineNumber"]?.Value<int>();
            int? column = request?["columnNumber"]?.Value<int>();

            if (line == null || column == null)
                return false;

            Assembly = sourceFile.AssemblyName;
            File = sourceFile.DebuggerFileName;
            Line = line.Value;
            Column = column.Value;
            return true;
        }

        public bool TryResolve(DebugStore store)
        {
            if (request == null || store == null)
                return false;

            return store.AllSources().FirstOrDefault(source => TryResolve(source)) != null;
        }

    }

    internal class VarInfo
    {
        public VarInfo(LocalVariable v, MetadataReader pdbReader)
        {
            this.Name = pdbReader.GetString(v.Name);
            this.Index = v.Index;
        }

        public VarInfo(Parameter p, MetadataReader pdbReader)
        {
            this.Name = pdbReader.GetString(p.Name);
            this.Index = (p.SequenceNumber) * -1;
        }

        public string Name { get; }
        public int Index { get; }

        public override string ToString() => $"(var-info [{Index}] '{Name}')";
    }

    internal class IlLocation
    {
        public IlLocation(MethodInfo method, int offset)
        {
            Method = method;
            Offset = offset;
        }

        public MethodInfo Method { get; }
        public int Offset { get; }
    }

    internal class SourceLocation
    {
        private SourceId id;
        private int line;
        private int column;
        private IlLocation ilLocation;

        public SourceLocation(SourceId id, int line, int column)
        {
            this.id = id;
            this.line = line;
            this.column = column;
        }

        public SourceLocation(MethodInfo mi, SequencePoint sp)
        {
            this.id = mi.SourceId;
            this.line = sp.StartLine - 1;
            this.column = sp.StartColumn - 1;
            this.ilLocation = new IlLocation(mi, sp.Offset);
        }

        public SourceId Id { get => id; }
        public int Line { get => line; }
        public int Column { get => column; }
        public IlLocation IlLocation => this.ilLocation;

        public override string ToString() => $"{id}:{Line}:{Column}";

        public static SourceLocation Parse(JObject obj)
        {
            if (obj == null)
                return null;

            if (!SourceId.TryParse(obj["scriptId"]?.Value<string>(), out SourceId id))
                return null;

            int? line = obj["lineNumber"]?.Value<int>();
            int? column = obj["columnNumber"]?.Value<int>();
            if (id == null || line == null || column == null)
                return null;

            return new SourceLocation(id, line.Value, column.Value);
        }

        internal class LocationComparer : EqualityComparer<SourceLocation>
        {
            public override bool Equals(SourceLocation l1, SourceLocation l2)
            {
                if (l1 == null && l2 == null)
                    return true;
                else if (l1 == null || l2 == null)
                    return false;

                return (l1.Line == l2.Line &&
                    l1.Column == l2.Column &&
                    l1.Id == l2.Id);
            }

            public override int GetHashCode(SourceLocation loc)
            {
                int hCode = loc.Line ^ loc.Column;
                return loc.Id.GetHashCode() ^ hCode.GetHashCode();
            }
        }

        internal object AsLocation() => new
        {
            scriptId = id.ToString(),
            lineNumber = line,
            columnNumber = column
        };
    }

    internal class SourceId
    {
        private const string Scheme = "dotnet://";

        private readonly int assembly, document;

        public int Assembly => assembly;
        public int Document => document;

        internal SourceId(int assembly, int document)
        {
            this.assembly = assembly;
            this.document = document;
        }

        public SourceId(string id)
        {
            if (!TryParse(id, out assembly, out document))
                throw new ArgumentException("invalid source identifier", nameof(id));
        }

        public static bool TryParse(string id, out SourceId source)
        {
            source = null;
            if (!TryParse(id, out int assembly, out int document))
                return false;

            source = new SourceId(assembly, document);
            return true;
        }

        private static bool TryParse(string id, out int assembly, out int document)
        {
            assembly = document = 0;
            if (id == null || !id.StartsWith(Scheme, StringComparison.Ordinal))
                return false;

            string[] sp = id.Substring(Scheme.Length).Split('_');
            if (sp.Length != 2)
                return false;

            if (!int.TryParse(sp[0], out assembly))
                return false;

            if (!int.TryParse(sp[1], out document))
                return false;

            return true;
        }

        public override string ToString() => $"{Scheme}{assembly}_{document}";

        public override bool Equals(object obj)
        {
            if (obj == null)
                return false;
            SourceId that = obj as SourceId;
            return that.assembly == this.assembly && that.document == this.document;
        }

        public override int GetHashCode() => assembly.GetHashCode() ^ document.GetHashCode();

        public static bool operator ==(SourceId a, SourceId b) => a is null ? b is null : a.Equals(b);

        public static bool operator !=(SourceId a, SourceId b) => !a.Equals(b);
    }

    internal class MethodInfo
    {
        private MethodDefinition methodDef;
        private SourceFile source;

        public SourceId SourceId => source.SourceId;

        public string Name { get; }
        public MethodDebugInformation DebugInformation;
        public MethodDefinitionHandle methodDefHandle;
        private MetadataReader pdbMetadataReader;

        public SourceLocation StartLocation { get; set; }
        public SourceLocation EndLocation { get; set; }
        public AssemblyInfo Assembly { get; }
        public int Token { get; }
        internal bool IsEnCMethod;
        internal LocalScopeHandleCollection localScopes;
<<<<<<< HEAD
        internal bool IsStatic() => (methodDef.Attributes & MethodAttributes.Static) != 0;
        internal int IsAsync { get; set; }
        internal bool IsHiddenFromDebugger { get; }
=======
        public bool IsStatic() => (methodDef.Attributes & MethodAttributes.Static) != 0;
        public int IsAsync { get; set; }
        public bool IsHiddenFromDebugger { get; }
        public TypeInfo TypeInfo { get; }

>>>>>>> 5181d129
        public MethodInfo(AssemblyInfo assembly, MethodDefinitionHandle methodDefHandle, int token, SourceFile source, TypeInfo type, MetadataReader asmMetadataReader, MetadataReader pdbMetadataReader)
        {
            this.IsAsync = -1;
            this.Assembly = assembly;
            this.methodDef = asmMetadataReader.GetMethodDefinition(methodDefHandle);
            this.DebugInformation = pdbMetadataReader.GetMethodDebugInformation(methodDefHandle.ToDebugInformationHandle());
            this.source = source;
            this.Token = token;
            this.methodDefHandle = methodDefHandle;
            this.Name = asmMetadataReader.GetString(methodDef.Name);
            this.pdbMetadataReader = pdbMetadataReader;
            this.IsEnCMethod = false;
            this.TypeInfo = type;
            if (!DebugInformation.SequencePointsBlob.IsNil)
            {
                var sps = DebugInformation.GetSequencePoints();
                SequencePoint start = sps.First();
                SequencePoint end = sps.First();
                source.BreakableLines.Add(start.StartLine);
                foreach (SequencePoint sp in sps)
                {
                    if (source.BreakableLines.Last<int>() != sp.StartLine)
                        source.BreakableLines.Add(sp.StartLine);
                    if (sp.StartLine < start.StartLine)
                        start = sp;
                    else if (sp.StartLine == start.StartLine && sp.StartColumn < start.StartColumn)
                        start = sp;

                    if (sp.EndLine > end.EndLine)
                        end = sp;
                    else if (sp.EndLine == end.EndLine && sp.EndColumn > end.EndColumn)
                        end = sp;
                }

                StartLocation = new SourceLocation(this, start);
                EndLocation = new SourceLocation(this, end);

                foreach (var cattr in methodDef.GetCustomAttributes())
                {
                    var ctorHandle = asmMetadataReader.GetCustomAttribute(cattr).Constructor;
                    if (ctorHandle.Kind == HandleKind.MemberReference)
                    {
                        var container = asmMetadataReader.GetMemberReference((MemberReferenceHandle)ctorHandle).Parent;
                        var name = asmMetadataReader.GetString(asmMetadataReader.GetTypeReference((TypeReferenceHandle)container).Name);
                        if (name == "DebuggerHiddenAttribute")
                        {
                            this.IsHiddenFromDebugger = true;
                            break;
                        }

                    }
                }
            }
            localScopes = pdbMetadataReader.GetLocalScopes(methodDefHandle);
        }

        public void UpdateEnC(MetadataReader asmMetadataReader, MetadataReader pdbMetadataReaderParm, int method_idx)
        {
            this.DebugInformation = pdbMetadataReaderParm.GetMethodDebugInformation(MetadataTokens.MethodDebugInformationHandle(method_idx));
            this.pdbMetadataReader = pdbMetadataReaderParm;
            this.IsEnCMethod = true;
            if (!DebugInformation.SequencePointsBlob.IsNil)
            {
                var sps = DebugInformation.GetSequencePoints();
                SequencePoint start = sps.First();
                SequencePoint end = sps.First();

                foreach (SequencePoint sp in sps)
                {
                    if (sp.StartLine < start.StartLine)
                        start = sp;
                    else if (sp.StartLine == start.StartLine && sp.StartColumn < start.StartColumn)
                        start = sp;

                    if (sp.EndLine > end.EndLine)
                        end = sp;
                    else if (sp.EndLine == end.EndLine && sp.EndColumn > end.EndColumn)
                        end = sp;
                }

                StartLocation = new SourceLocation(this, start);
                EndLocation = new SourceLocation(this, end);
            }
            localScopes = pdbMetadataReader.GetLocalScopes(MetadataTokens.MethodDefinitionHandle(method_idx));
        }

        public SourceLocation GetLocationByIl(int pos)
        {
            SequencePoint? prev = null;
            if (!DebugInformation.SequencePointsBlob.IsNil) {
                foreach (SequencePoint sp in DebugInformation.GetSequencePoints())
                {
                    if (sp.Offset > pos)
                    {
                        //get the earlier line number if the offset is in a hidden sequence point and has a earlier line number available
                        // if is doesn't continue and get the next line number that is not in a hidden sequence point
                        if (sp.IsHidden && prev == null)
                            continue;
                        break;
                    }

                    if (!sp.IsHidden)
                        prev = sp;
                }

                if (prev.HasValue)
                    return new SourceLocation(this, prev.Value);
            }
            return null;
        }

        public VarInfo[] GetLiveVarsAt(int offset)
        {
            var res = new List<VarInfo>();
            foreach (var parameterHandle in methodDef.GetParameters())
            {
                var parameter = Assembly.asmMetadataReader.GetParameter(parameterHandle);
                res.Add(new VarInfo(parameter, Assembly.asmMetadataReader));
            }


            foreach (var localScopeHandle in localScopes)
            {
                var localScope = pdbMetadataReader.GetLocalScope(localScopeHandle);
                if (localScope.StartOffset <= offset && localScope.EndOffset > offset)
                {
                    var localVariables = localScope.GetLocalVariables();
                    foreach (var localVariableHandle in localVariables)
                    {
                        var localVariable = pdbMetadataReader.GetLocalVariable(localVariableHandle);
                        if (localVariable.Attributes != LocalVariableAttributes.DebuggerHidden)
                            res.Add(new VarInfo(localVariable, pdbMetadataReader));
                    }
                }
            }
            return res.ToArray();
        }

        public override string ToString() => "MethodInfo(" + Name + ")";
    }

    internal class TypeInfo
    {
        internal AssemblyInfo assembly;
        private TypeDefinition type;
        private List<MethodInfo> methods;
        internal int Token { get; }
        internal string Namespace { get; }

        public TypeInfo(AssemblyInfo assembly, TypeDefinitionHandle typeHandle, TypeDefinition type)
        {
            this.assembly = assembly;
            var metadataReader = assembly.asmMetadataReader;
            Token = MetadataTokens.GetToken(metadataReader, typeHandle);
            this.type = type;
            methods = new List<MethodInfo>();
            Name = metadataReader.GetString(type.Name);
            if (type.IsNested)
            {
                var declaringType = metadataReader.GetTypeDefinition(type.GetDeclaringType());
                Name = metadataReader.GetString(declaringType.Name) + "/" + Name;
                Namespace = metadataReader.GetString(declaringType.Namespace);
            }
            else
            {
                Namespace = metadataReader.GetString(type.Namespace);
            }
            if (Namespace.Length > 0)
                FullName = Namespace + "." + Name;
            else
                FullName = Name;
        }

        public TypeInfo(AssemblyInfo assembly, string name)
        {
            Name = name;
            FullName = name;
        }

        public string Name { get; }
        public string FullName { get; }
        public List<MethodInfo> Methods => methods;

        public override string ToString() => "TypeInfo('" + FullName + "')";
    }


    internal class AssemblyInfo
    {
        private static int next_id;
        private readonly int id;
        private readonly ILogger logger;
        private Dictionary<int, MethodInfo> methods = new Dictionary<int, MethodInfo>();
        private Dictionary<string, string> sourceLinkMappings = new Dictionary<string, string>();
        private readonly List<SourceFile> sources = new List<SourceFile>();
        internal string Url { get; }
        internal MetadataReader asmMetadataReader { get; }
        internal MetadataReader pdbMetadataReader { get; set; }
        internal List<MemoryStream> enCMemoryStream  = new List<MemoryStream>();
        internal List<MetadataReader> enCMetadataReader  = new List<MetadataReader>();
        internal PEReader peReader;
        internal MemoryStream asmStream;
        internal MemoryStream pdbStream;
        public int DebugId { get; set; }

        public bool TriedToLoadSymbolsOnDemand { get; set; }

        public unsafe AssemblyInfo(string url, byte[] assembly, byte[] pdb)
        {
            this.id = Interlocked.Increment(ref next_id);
            asmStream = new MemoryStream(assembly);
            peReader = new PEReader(asmStream);
            asmMetadataReader = PEReaderExtensions.GetMetadataReader(peReader);
            if (pdb != null)
            {
                pdbStream = new MemoryStream(pdb);
                pdbMetadataReader = MetadataReaderProvider.FromPortablePdbStream(pdbStream).GetMetadataReader();
            }
            else
            {
                var entries = peReader.ReadDebugDirectory();
                var embeddedPdbEntry = entries.FirstOrDefault(e => e.Type == DebugDirectoryEntryType.EmbeddedPortablePdb);
                if (embeddedPdbEntry.DataSize != 0)
                {
                    pdbMetadataReader = peReader.ReadEmbeddedPortablePdbDebugDirectoryData(embeddedPdbEntry).GetMetadataReader();
                }
            }
            Name = asmMetadataReader.GetAssemblyDefinition().GetAssemblyName().Name + ".dll";
            AssemblyNameUnqualified = asmMetadataReader.GetAssemblyDefinition().GetAssemblyName().Name + ".dll";
            Populate();
        }

        public bool EnC(byte[] meta, byte[] pdb)
        {
            var asmStream = new MemoryStream(meta);
            MetadataReader asmMetadataReader = MetadataReaderProvider.FromMetadataStream(asmStream).GetMetadataReader();
            var pdbStream = new MemoryStream(pdb);
            MetadataReader pdbMetadataReader = MetadataReaderProvider.FromPortablePdbStream(pdbStream).GetMetadataReader();
            enCMemoryStream.Add(asmStream);
            enCMemoryStream.Add(pdbStream);
            enCMetadataReader.Add(asmMetadataReader);
            enCMetadataReader.Add(pdbMetadataReader);
            PopulateEnC(asmMetadataReader, pdbMetadataReader);
            return true;
        }

        public AssemblyInfo(ILogger logger)
        {
            this.logger = logger;
        }

        private void PopulateEnC(MetadataReader asmMetadataReaderParm, MetadataReader pdbMetadataReaderParm)
        {
            int i = 1;
            foreach (EntityHandle encMapHandle in asmMetadataReaderParm.GetEditAndContinueMapEntries())
            {
                if (encMapHandle.Kind == HandleKind.MethodDebugInformation)
                {
                    var method = methods[asmMetadataReader.GetRowNumber(encMapHandle)];
                    method.UpdateEnC(asmMetadataReaderParm, pdbMetadataReaderParm, i);
                    i++;
                }
            }
        }

        private void Populate()
        {
            var d2s = new Dictionary<int, SourceFile>();

            SourceFile FindSource(DocumentHandle doc, int rowid, string documentName)
            {
                if (d2s.TryGetValue(rowid, out SourceFile source))
                    return source;

                var src = new SourceFile(this, sources.Count, doc, GetSourceLinkUrl(documentName), documentName);
                sources.Add(src);
                d2s[rowid] = src;
                return src;
            };

            foreach (DocumentHandle dh in asmMetadataReader.Documents)
            {
                var document = asmMetadataReader.GetDocument(dh);
            }

            if (pdbMetadataReader != null)
                ProcessSourceLink();

            foreach (TypeDefinitionHandle type in asmMetadataReader.TypeDefinitions)
            {
                var typeDefinition = asmMetadataReader.GetTypeDefinition(type);

                var typeInfo = new TypeInfo(this, type, typeDefinition);
                TypesByName[typeInfo.FullName] = typeInfo;
                TypesByToken[typeInfo.Token] = typeInfo;
                if (pdbMetadataReader != null)
                {
                    foreach (MethodDefinitionHandle method in typeDefinition.GetMethods())
                    {
                        var methodDefinition = asmMetadataReader.GetMethodDefinition(method);
                        if (!method.ToDebugInformationHandle().IsNil)
                        {
                            var methodDebugInformation = pdbMetadataReader.GetMethodDebugInformation(method.ToDebugInformationHandle());
                            if (!methodDebugInformation.Document.IsNil)
                            {
                                var document = pdbMetadataReader.GetDocument(methodDebugInformation.Document);
                                var documentName = pdbMetadataReader.GetString(document.Name);
                                SourceFile source = FindSource(methodDebugInformation.Document, asmMetadataReader.GetRowNumber(methodDebugInformation.Document), documentName);
                                var methodInfo = new MethodInfo(this, method, asmMetadataReader.GetRowNumber(method), source, typeInfo, asmMetadataReader, pdbMetadataReader);
                                methods[asmMetadataReader.GetRowNumber(method)] = methodInfo;

                                if (source != null)
                                    source.AddMethod(methodInfo);

                                typeInfo.Methods.Add(methodInfo);
                            }
                        }
                    }
                }
            }

        }

        private void ProcessSourceLink()
        {
            var sourceLinkDebugInfo =
                    (from cdiHandle in pdbMetadataReader.GetCustomDebugInformation(EntityHandle.ModuleDefinition)
                     let cdi = pdbMetadataReader.GetCustomDebugInformation(cdiHandle)
                     where pdbMetadataReader.GetGuid(cdi.Kind) == PortableCustomDebugInfoKinds.SourceLink
                     select pdbMetadataReader.GetBlobBytes(cdi.Value)).SingleOrDefault();

            if (sourceLinkDebugInfo != null)
            {
                var sourceLinkContent = System.Text.Encoding.UTF8.GetString(sourceLinkDebugInfo, 0, sourceLinkDebugInfo.Length);

                if (sourceLinkContent != null)
                {
                    JToken jObject = JObject.Parse(sourceLinkContent)["documents"];
                    sourceLinkMappings = JsonConvert.DeserializeObject<Dictionary<string, string>>(jObject.ToString());
                }
            }
        }

        private Uri GetSourceLinkUrl(string document)
        {
            if (sourceLinkMappings.TryGetValue(document, out string url))
                return new Uri(url);

            foreach (KeyValuePair<string, string> sourceLinkDocument in sourceLinkMappings)
            {
                string key = sourceLinkDocument.Key;

                if (!key.EndsWith("*"))
                {
                    continue;
                }

                string keyTrim = key.TrimEnd('*');

                if (document.StartsWith(keyTrim, StringComparison.OrdinalIgnoreCase))
                {
                    string docUrlPart = document.Replace(keyTrim, "");
                    return new Uri(sourceLinkDocument.Value.TrimEnd('*') + docUrlPart);
                }
            }

            return null;
        }

        public IEnumerable<SourceFile> Sources => this.sources;
        public Dictionary<int, MethodInfo> Methods => this.methods;

        public Dictionary<string, TypeInfo> TypesByName { get; } = new();
        public Dictionary<int, TypeInfo> TypesByToken { get; } = new();
        public int Id => id;
        public string Name { get; }
        public bool HasSymbols => pdbMetadataReader != null;

        // "System.Threading", instead of "System.Threading, Version=5.0.0.0, Culture=neutral, PublicKeyToken=b03f5f7f11d50a3a"
        public string AssemblyNameUnqualified { get; }

        public SourceFile GetDocById(int document)
        {
            return sources.FirstOrDefault(s => s.SourceId.Document == document);
        }

        public MethodInfo GetMethodByToken(int token)
        {
            methods.TryGetValue(token, out MethodInfo value);
            return value;
        }

        public TypeInfo GetTypeByName(string name)
        {
            TypesByName.TryGetValue(name, out TypeInfo res);
            return res;
        }

        internal void UpdatePdbInformation(Stream streamToReadFrom)
        {
            pdbStream = new MemoryStream();
            streamToReadFrom.CopyTo(pdbStream);
            pdbMetadataReader = MetadataReaderProvider.FromPortablePdbStream(pdbStream).GetMetadataReader();
        }
    }
    internal class SourceFile
    {
        private Dictionary<int, MethodInfo> methods;
        private AssemblyInfo assembly;
        private int id;
        private Document doc;
        private DocumentHandle docHandle;
        private string url;
        internal List<int> BreakableLines { get; }

        internal SourceFile(AssemblyInfo assembly, int id, DocumentHandle docHandle, Uri sourceLinkUri, string url)
        {
            this.methods = new Dictionary<int, MethodInfo>();
            this.SourceLinkUri = sourceLinkUri;
            this.assembly = assembly;
            this.id = id;
            this.doc = assembly.pdbMetadataReader.GetDocument(docHandle);
            this.docHandle = docHandle;
            this.url = url;
            this.DebuggerFileName = url.Replace("\\", "/").Replace(":", "");
            this.BreakableLines = new List<int>();

            this.SourceUri = new Uri((Path.IsPathRooted(url) ? "file://" : "") + url, UriKind.RelativeOrAbsolute);
            if (SourceUri.IsFile && File.Exists(SourceUri.LocalPath))
            {
                this.Url = this.SourceUri.ToString();
            }
            else
            {
                this.Url = DotNetUrl;
            }
        }

        internal void AddMethod(MethodInfo mi)
        {
            if (!this.methods.ContainsKey(mi.Token))
            {
                this.methods[mi.Token] = mi;
            }
        }

        public string DebuggerFileName { get; }
        public string Url { get; }
        public string AssemblyName => assembly.Name;
        public string DotNetUrl => $"dotnet://{assembly.Name}/{DebuggerFileName}";

        public SourceId SourceId => new SourceId(assembly.Id, this.id);
        public Uri SourceLinkUri { get; }
        public Uri SourceUri { get; }

        public IEnumerable<MethodInfo> Methods => this.methods.Values;

        public string DocUrl => url;

        public (int startLine, int startColumn, int endLine, int endColumn) GetExtents()
        {
            MethodInfo start = Methods.OrderBy(m => m.StartLocation.Line).ThenBy(m => m.StartLocation.Column).First();
            MethodInfo end = Methods.OrderByDescending(m => m.EndLocation.Line).ThenByDescending(m => m.EndLocation.Column).First();
            return (start.StartLocation.Line, start.StartLocation.Column, end.EndLocation.Line, end.EndLocation.Column);
        }

        private async Task<MemoryStream> GetDataAsync(Uri uri, CancellationToken token)
        {
            var mem = new MemoryStream();
            try
            {
                if (uri.IsFile && File.Exists(uri.LocalPath))
                {
                    using (FileStream file = File.Open(SourceUri.LocalPath, FileMode.Open))
                    {
                        await file.CopyToAsync(mem, token).ConfigureAwait(false);
                        mem.Position = 0;
                    }
                }
                else if (uri.Scheme == "http" || uri.Scheme == "https")
                {
                    using (var client = new HttpClient())
                    using (Stream stream = await client.GetStreamAsync(uri, token))
                    {
                        await stream.CopyToAsync(mem, token).ConfigureAwait(false);
                        mem.Position = 0;
                    }
                }
            }
            catch (Exception)
            {
                return null;
            }
            return mem;
        }

        private static HashAlgorithm GetHashAlgorithm(Guid algorithm)
        {
            if (algorithm.Equals(HashKinds.SHA1))
#pragma warning disable CA5350 // Do Not Use Weak Cryptographic Algorithms
                return SHA1.Create();
#pragma warning restore CA5350 // Do Not Use Weak Cryptographic Algorithms
            if (algorithm.Equals(HashKinds.SHA256))
                return SHA256.Create();
            return null;
        }

        private bool CheckPdbHash(byte[] computedHash)
        {
            var hash = assembly.pdbMetadataReader.GetBlobBytes(doc.Hash);
            if (computedHash.Length != hash.Length)
                return false;

            for (int i = 0; i < computedHash.Length; i++)
                if (computedHash[i] != hash[i])
                    return false;

            return true;
        }

        private byte[] ComputePdbHash(Stream sourceStream)
        {
            HashAlgorithm algorithm = GetHashAlgorithm(assembly.pdbMetadataReader.GetGuid(doc.HashAlgorithm));
            if (algorithm != null)
                using (algorithm)
                    return algorithm.ComputeHash(sourceStream);
            return Array.Empty<byte>();
        }

        public async Task<Stream> GetSourceAsync(bool checkHash, CancellationToken token = default(CancellationToken))
        {
            var reader = assembly.pdbMetadataReader;
            byte[] bytes = (from handle in reader.GetCustomDebugInformation(docHandle)
                            let cdi = reader.GetCustomDebugInformation(handle)
                            where reader.GetGuid(cdi.Kind) == PortableCustomDebugInfoKinds.EmbeddedSource
                            select reader.GetBlobBytes(cdi.Value)).SingleOrDefault();

            if (bytes != null)
            {
                int uncompressedSize = BitConverter.ToInt32(bytes, 0);
                var stream = new MemoryStream(bytes, sizeof(int), bytes.Length - sizeof(int));

                if (uncompressedSize != 0)
                {
                    return new DeflateStream(stream, CompressionMode.Decompress);
                }
            }


            foreach (Uri url in new[] { SourceUri, SourceLinkUri })
            {
                MemoryStream mem = await GetDataAsync(url, token).ConfigureAwait(false);
                if (mem != null && mem.Length > 0 && (!checkHash || CheckPdbHash(ComputePdbHash(mem))))
                {
                    mem.Position = 0;
                    return mem;
                }
            }

            return MemoryStream.Null;
        }

        public object ToScriptSource(int executionContextId, object executionContextAuxData)
        {
            return new
            {
                scriptId = SourceId.ToString(),
                url = Url,
                executionContextId,
                executionContextAuxData,
                //hash:  should be the v8 hash algo, managed implementation is pending
                dotNetUrl = DotNetUrl,
            };
        }
    }

    internal class DebugStore
    {
        internal List<AssemblyInfo> assemblies = new List<AssemblyInfo>();
        private readonly HttpClient client;
        private readonly ILogger logger;

        public DebugStore(ILogger logger, HttpClient client)
        {
            this.client = client;
            this.logger = logger;
        }

        public DebugStore(ILogger logger) : this(logger, new HttpClient())
        { }

        private class DebugItem
        {
            public string Url { get; set; }
            public Task<byte[][]> Data { get; set; }
        }

        public IEnumerable<MethodInfo> EnC(AssemblyInfo asm, byte[] meta_data, byte[] pdb_data)
        {
            asm.EnC(meta_data, pdb_data);
            foreach (var method in asm.Methods)
            {
                if (method.Value.IsEnCMethod)
                    yield return method.Value;
            }
        }

        public IEnumerable<SourceFile> Add(string name, byte[] assembly_data, byte[] pdb_data)
        {
            AssemblyInfo assembly = null;
            try
            {
                assembly = new AssemblyInfo(name, assembly_data, pdb_data);
            }
            catch (Exception e)
            {
                logger.LogDebug($"Failed to load assembly: ({e.Message})");
                yield break;
            }

            if (assembly == null)
                yield break;

            if (GetAssemblyByUnqualifiedName(assembly.AssemblyNameUnqualified) != null)
            {
                logger.LogDebug($"Skipping adding {assembly.Name} into the debug store, as it already exists");
                yield break;
            }

            assemblies.Add(assembly);
            foreach (var source in assembly.Sources)
            {
                yield return source;
            }
        }

        public async IAsyncEnumerable<SourceFile> Load(string[] loaded_files, [EnumeratorCancellation] CancellationToken token)
        {
            var asm_files = new List<string>();
            var pdb_files = new List<string>();
            foreach (string file_name in loaded_files)
            {
                if (file_name.EndsWith(".pdb", StringComparison.OrdinalIgnoreCase))
                    pdb_files.Add(file_name);
                else
                    asm_files.Add(file_name);
            }

            List<DebugItem> steps = new List<DebugItem>();
            foreach (string url in asm_files)
            {
                try
                {
                    string candidate_pdb = Path.ChangeExtension(url, "pdb");
                    string pdb = pdb_files.FirstOrDefault(n => n == candidate_pdb);

                    steps.Add(
                        new DebugItem
                        {
                            Url = url,
                            Data = Task.WhenAll(client.GetByteArrayAsync(url, token), pdb != null ? client.GetByteArrayAsync(pdb, token) : Task.FromResult<byte[]>(null))
                        });
                }
                catch (Exception e)
                {
                    logger.LogDebug($"Failed to read {url} ({e.Message})");
                }
            }

            foreach (DebugItem step in steps)
            {
                AssemblyInfo assembly = null;
                try
                {
                    byte[][] bytes = await step.Data.ConfigureAwait(false);
                    assembly = new AssemblyInfo(step.Url, bytes[0], bytes[1]);
                }
                catch (Exception e)
                {
                    logger.LogDebug($"Failed to load {step.Url} ({e.Message})");
                }
                if (assembly == null)
                    continue;

                if (GetAssemblyByUnqualifiedName(assembly.AssemblyNameUnqualified) != null)
                {
                    logger.LogDebug($"Skipping loading {assembly.Name} into the debug store, as it already exists");
                    continue;
                }

                assemblies.Add(assembly);
                foreach (SourceFile source in assembly.Sources)
                    yield return source;
            }
        }

        public IEnumerable<SourceFile> AllSources() => assemblies.SelectMany(a => a.Sources);

        public SourceFile GetFileById(SourceId id) => AllSources().SingleOrDefault(f => f.SourceId.Equals(id));

        public AssemblyInfo GetAssemblyByName(string name) => assemblies.FirstOrDefault(a => a.Name.Equals(name, StringComparison.InvariantCultureIgnoreCase));

        public AssemblyInfo GetAssemblyByUnqualifiedName(string name) => assemblies.FirstOrDefault(a => a.AssemblyNameUnqualified.Equals(name, StringComparison.InvariantCultureIgnoreCase));

        /*
        V8 uses zero based indexing for both line and column.
        PPDBs uses one based indexing for both line and column.
        */
        private static bool Match(SequencePoint sp, SourceLocation start, SourceLocation end)
        {
            (int Line, int Column) spStart = (Line: sp.StartLine - 1, Column: sp.StartColumn - 1);
            (int Line, int Column) spEnd = (Line: sp.EndLine - 1, Column: sp.EndColumn - 1);

            if (start.Line > spEnd.Line)
                return false;

            if (start.Column > spEnd.Column && start.Line == spEnd.Line)
                return false;

            if (end.Line < spStart.Line)
                return false;

            if (end.Column < spStart.Column && end.Line == spStart.Line)
                return false;

            return true;
        }

        public List<SourceLocation> FindPossibleBreakpoints(SourceLocation start, SourceLocation end)
        {
            //XXX FIXME no idea what todo with locations on different files
            if (start.Id != end.Id)
            {
                logger.LogDebug($"FindPossibleBreakpoints: documents differ (start: {start.Id}) (end {end.Id}");
                return null;
            }

            SourceId sourceId = start.Id;

            SourceFile doc = GetFileById(sourceId);

            var res = new List<SourceLocation>();
            if (doc == null)
            {
                logger.LogDebug($"Could not find document {sourceId}");
                return res;
            }

            foreach (MethodInfo method in doc.Methods)
            {
                if (!method.DebugInformation.SequencePointsBlob.IsNil)
                {
                    foreach (SequencePoint sequencePoint in method.DebugInformation.GetSequencePoints())
                    {
                        if (!sequencePoint.IsHidden && Match(sequencePoint, start, end))
                            res.Add(new SourceLocation(method, sequencePoint));
                    }
                }
            }
            return res;
        }

        /*
        V8 uses zero based indexing for both line and column.
        PPDBs uses one based indexing for both line and column.
        */
        private static bool Match(SequencePoint sp, int line, int column)
        {
            (int line, int column) bp = (line: line + 1, column: column + 1);

            if (sp.StartLine > bp.line || sp.EndLine < bp.line)
                return false;

            //Chrome sends a zero column even if getPossibleBreakpoints say something else
            if (column == 0)
                return true;

            if (sp.StartColumn > bp.column && sp.StartLine == bp.line)
                return false;

            if (sp.EndColumn < bp.column && sp.EndLine == bp.line)
                return false;

            return true;
        }

        public IEnumerable<SourceLocation> FindBreakpointLocations(BreakpointRequest request)
        {
            request.TryResolve(this);

            AssemblyInfo asm = assemblies.FirstOrDefault(a => a.Name.Equals(request.Assembly, StringComparison.OrdinalIgnoreCase));
            SourceFile sourceFile = asm?.Sources?.SingleOrDefault(s => s.DebuggerFileName.Equals(request.File, StringComparison.OrdinalIgnoreCase));

            if (sourceFile == null)
                yield break;

            foreach (MethodInfo method in sourceFile.Methods)
            {
                if (!method.DebugInformation.SequencePointsBlob.IsNil)
                {
                    foreach (SequencePoint sequencePoint in method.DebugInformation.GetSequencePoints())
                    {
                        if (!sequencePoint.IsHidden && Match(sequencePoint, request.Line, request.Column))
                            yield return new SourceLocation(method, sequencePoint);
                    }
                }
            }
        }

        public string ToUrl(SourceLocation location) => location != null ? GetFileById(location.Id).Url : "";
    }
}<|MERGE_RESOLUTION|>--- conflicted
+++ resolved
@@ -328,17 +328,11 @@
         public int Token { get; }
         internal bool IsEnCMethod;
         internal LocalScopeHandleCollection localScopes;
-<<<<<<< HEAD
-        internal bool IsStatic() => (methodDef.Attributes & MethodAttributes.Static) != 0;
-        internal int IsAsync { get; set; }
-        internal bool IsHiddenFromDebugger { get; }
-=======
         public bool IsStatic() => (methodDef.Attributes & MethodAttributes.Static) != 0;
         public int IsAsync { get; set; }
         public bool IsHiddenFromDebugger { get; }
         public TypeInfo TypeInfo { get; }
 
->>>>>>> 5181d129
         public MethodInfo(AssemblyInfo assembly, MethodDefinitionHandle methodDefHandle, int token, SourceFile source, TypeInfo type, MetadataReader asmMetadataReader, MetadataReader pdbMetadataReader)
         {
             this.IsAsync = -1;
