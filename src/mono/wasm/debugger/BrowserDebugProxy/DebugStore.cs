--- conflicted
+++ resolved
@@ -1709,8 +1709,8 @@
             }
         }
 
-<<<<<<< HEAD
-        public string ToUrl(SourceLocation location) => location != null ? GetFileById(location.Id).Url : "";
+        public string ToUrl(SourceLocation location) => location != null ? GetFileById(location.Id).Url.OriginalString : "";
+
         internal async Task<IEnumerable<AssemblyInfo>> LoadPDBFromSymbolServer(CancellationToken token)
         {
             List<AssemblyInfo> ret = new List<AssemblyInfo> ();
@@ -1808,9 +1808,5 @@
                 logger.LogDebug(format, arguments);
             }
         }
-
-=======
-        public string ToUrl(SourceLocation location) => location != null ? GetFileById(location.Id).Url.OriginalString : "";
->>>>>>> a30de6d4
     }
 }