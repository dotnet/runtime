// Licensed to the .NET Foundation under one or more agreements.
// The .NET Foundation licenses this file to you under the MIT license.

using System;
using System.Collections.Generic;
using System.Diagnostics.CodeAnalysis;
using System.IO;
using System.Linq;
using System.Reflection;
using System.Text;
using System.Threading;
using System.Threading.Tasks;
using Microsoft.CodeAnalysis;
using Microsoft.CodeAnalysis.CSharp;
using Microsoft.CodeAnalysis.CSharp.Scripting;
using Microsoft.CodeAnalysis.CSharp.Syntax;
using Microsoft.CodeAnalysis.Emit;
using Microsoft.CodeAnalysis.Scripting;
using Newtonsoft.Json;
using Newtonsoft.Json.Linq;
using System.Text.RegularExpressions;
using System.Globalization;

namespace Microsoft.WebAssembly.Diagnostics
{
    internal static class EvaluateExpression
    {
        internal static Script<object> script = CSharpScript.Create(
            "",
            ScriptOptions.Default.WithReferences(
                typeof(object).Assembly,
                typeof(Enumerable).Assembly,
                typeof(JObject).Assembly
                ));
        private class FindVariableNMethodCall : CSharpSyntaxWalker
        {
            private static Regex regexForReplaceVarName = new Regex(@"[^A-Za-z0-9_]", RegexOptions.Singleline);
            public List<IdentifierNameSyntax> identifiers = new List<IdentifierNameSyntax>();
            public List<InvocationExpressionSyntax> methodCall = new List<InvocationExpressionSyntax>();
            public List<MemberAccessExpressionSyntax> memberAccesses = new List<MemberAccessExpressionSyntax>();
            public List<ElementAccessExpressionSyntax> elementAccess = new List<ElementAccessExpressionSyntax>();
            public List<object> argValues = new List<object>();
            public Dictionary<string, JObject> memberAccessValues = new Dictionary<string, JObject>();
            private int visitCount;
            public bool hasMethodCalls;
            public bool hasElementAccesses;
            internal List<string> variableDefinitions = new List<string>();

            public void VisitInternal(SyntaxNode node)
            {
                Visit(node);
                visitCount++;
            }
            public override void Visit(SyntaxNode node)
            {
                // TODO: PointerMemberAccessExpression
                if (visitCount == 0)
                {
                    if (node is MemberAccessExpressionSyntax maes
                        && node.Kind() == SyntaxKind.SimpleMemberAccessExpression
                        && !(node.Parent is MemberAccessExpressionSyntax)
                        && !(node.Parent is InvocationExpressionSyntax)
                        && !(node.Parent is ElementAccessExpressionSyntax))
                    {
                        memberAccesses.Add(maes);
                    }

                    if (node is IdentifierNameSyntax identifier
                        && !(identifier.Parent is MemberAccessExpressionSyntax)
                        && !(identifier.Parent is InvocationExpressionSyntax)
                        && !(node.Parent is ElementAccessExpressionSyntax)
                        && !identifiers.Any(x => x.Identifier.Text == identifier.Identifier.Text))
                    {
                        identifiers.Add(identifier);
                    }
                }

                if (node is InvocationExpressionSyntax)
                {
                    if (visitCount == 1)
                        methodCall.Add(node as InvocationExpressionSyntax);
                    hasMethodCalls = true;
                }

                if (node is ElementAccessExpressionSyntax)
                {
                    if (visitCount == 1)
                        elementAccess.Add(node as ElementAccessExpressionSyntax);
                    hasElementAccesses = true;
                }

                if (node is AssignmentExpressionSyntax)
                    throw new Exception("Assignment is not implemented yet");
                base.Visit(node);
            }

            public SyntaxTree ReplaceVars(SyntaxTree syntaxTree, IEnumerable<JObject> ma_values, IEnumerable<JObject> id_values, IEnumerable<JObject> method_values, IEnumerable<JObject> ea_values)
            {
                var memberAccessToParamName = new Dictionary<string, string>();
                var methodCallToParamName = new Dictionary<string, string>();
                var elementAccessToParamName = new Dictionary<string, string>();

                CompilationUnitSyntax root = syntaxTree.GetCompilationUnitRoot();

                // 1. Replace all this.a occurrences with this_a_ABDE
                root = root.ReplaceNodes(memberAccesses, (maes, _) =>
                {
                    string ma_str = maes.ToString();
                    if (!memberAccessToParamName.TryGetValue(ma_str, out string id_name))
                    {
                        // Generate a random suffix
                        string suffix = Guid.NewGuid().ToString().Substring(0, 5);
                        string prefix = regexForReplaceVarName.Replace(ma_str, "_");
                        id_name = $"{prefix}_{suffix}";

                        memberAccessToParamName[ma_str] = id_name;
                    }

                    return SyntaxFactory.IdentifierName(id_name);
                });

                 // 1.1 Replace all this.a() occurrences with this_a_ABDE
                root = root.ReplaceNodes(methodCall, (m, _) =>
                {
                    string iesStr = m.ToString();
                    if (!methodCallToParamName.TryGetValue(iesStr, out string id_name))
                    {
                        // Generate a random suffix
                        string suffix = Guid.NewGuid().ToString().Substring(0, 5);
                        string prefix = regexForReplaceVarName.Replace(iesStr, "_");
                        id_name = $"{prefix}_{suffix}";
                        methodCallToParamName[iesStr] = id_name;
                    }

                    return SyntaxFactory.IdentifierName(id_name);
                });

                // 1.2 Replace all this.a[x] occurrences with this_a_ABDE
                root = root.ReplaceNodes(elementAccess, (ea, _) =>
                {
                    string eaStr = ea.ToString();
                    if (!elementAccessToParamName.TryGetValue(eaStr, out string id_name))
                    {
                        // Generate a random suffix
                        string suffix = Guid.NewGuid().ToString().Substring(0, 5);
                        string prefix = eaStr.Trim().Replace(".", "_").Replace("[", "_").Replace("]", "_");
                        id_name = $"{prefix}_{suffix}";
                        elementAccessToParamName[eaStr] = id_name;
                    }

                    return SyntaxFactory.IdentifierName(id_name);
                });

                var localsSet = new HashSet<string>();

                // 2. For every unique member ref, add a corresponding method param
                if (ma_values != null)
                {
                    foreach ((MemberAccessExpressionSyntax maes, JObject value) in memberAccesses.Zip(ma_values))
                    {
                        string node_str = maes.ToString();
                        if (!memberAccessToParamName.TryGetValue(node_str, out string id_name))
                        {
                            throw new Exception($"BUG: Expected to find an id name for the member access string: {node_str}");
                        }
                        memberAccessValues[id_name] = value;
                        AddLocalVariableWithValue(id_name, value);
                    }
                }

                if (id_values != null)
                {
                    foreach ((IdentifierNameSyntax idns, JObject value) in identifiers.Zip(id_values))
                    {
                        AddLocalVariableWithValue(idns.Identifier.Text, value);
                    }
                }

                if (method_values != null)
                {
                    foreach ((InvocationExpressionSyntax ies, JObject value) in methodCall.Zip(method_values))
                    {
                        string node_str = ies.ToString();
                        if (!methodCallToParamName.TryGetValue(node_str, out string id_name))
                        {
                            throw new Exception($"BUG: Expected to find an id name for the member access string: {node_str}");
                        }
                        AddLocalVariableWithValue(id_name, value);
                    }
                }

                if (ea_values != null)
                {
                    foreach ((ElementAccessExpressionSyntax eas, JObject value) in elementAccess.Zip(ea_values))
                    {
                        string node_str = eas.ToString();
                        if (!elementAccessToParamName.TryGetValue(node_str, out string id_name))
                        {
                            throw new Exception($"BUG: Expected to find an id name for the element access string: {node_str}");
                        }
                        AddLocalVariableWithValue(id_name, value);
                    }
                }

                return syntaxTree.WithRootAndOptions(root, syntaxTree.Options);

                void AddLocalVariableWithValue(string idName, JObject value)
                {
                    if (localsSet.Contains(idName))
                        return;
                    localsSet.Add(idName);
                    variableDefinitions.Add(ConvertJSToCSharpLocalVariableAssignment(idName, value));
                }
            }

            private string ConvertJSToCSharpLocalVariableAssignment(string idName, JToken variable)
            {
                string typeRet;
                object valueRet;
                JToken value = variable["value"];
                string type = variable["type"].Value<string>();
                string subType = variable["subtype"]?.Value<string>();
                string objectId = variable["objectId"]?.Value<string>();
                switch (type)
                {
                    case "string":
                    {
                        var str = value?.Value<string>();
                        str = str.Replace("\"", "\\\"");
                        valueRet = $"\"{str}\"";
                        typeRet = "string";
                        break;
                    }
                    case "symbol":
                     {
                         var str = value?.Value<string>()?.Replace("\'", "")?.LastOrDefault();
                         valueRet = $"\"{str}\"";
                         typeRet = "string";
                         break;
                     }
                    case "number":
                        //casting to double and back to string would loose precision; so casting straight to string
                        valueRet = value?.Value<string>();
                        typeRet = "double";
                        break;
                    case "boolean":
                        valueRet = value?.Value<string>().ToLower();
                        typeRet = "bool";
                        break;
                    case "object":
                        valueRet = "Newtonsoft.Json.Linq.JObject.FromObject(new {"
                            + $"type = \"{type}\""
                            + $", description = \"{variable["description"].Value<string>()}\""
                            + $", className = \"{variable["className"].Value<string>()}\""
                            + (subType != null ? $", subtype = \"{subType}\"" : "")
                            + (objectId != null ? $", objectId = \"{objectId}\"" : "")
                            + "})";
                        typeRet = "object";
                        break;
                    case "void":
                        valueRet = "Newtonsoft.Json.Linq.JObject.FromObject(new {"
                                + $"type = \"object\","
                                + $"description = \"object\","
                                + $"className = \"object\","
                                + $"subtype = \"null\""
                                + "})";
                        typeRet = "object";
                        break;
                    default:
                        throw new Exception($"Evaluate of this datatype {type} not implemented yet");//, "Unsupported");
                }
                return $"{typeRet} {idName} = {valueRet};";
            }
        }

        private static async Task<IList<JObject>> ResolveMemberAccessExpressions(IEnumerable<MemberAccessExpressionSyntax> member_accesses,
                                MemberReferenceResolver resolver, CancellationToken token)
        {
            var memberAccessValues = new List<JObject>();
            foreach (MemberAccessExpressionSyntax maes in member_accesses)
            {
                string memberAccessString = maes.ToString();
                JObject value = await resolver.Resolve(memberAccessString, token);
                if (value == null)
                    throw new ReturnAsErrorException($"Failed to resolve member access for {memberAccessString}", "ReferenceError");

                memberAccessValues.Add(value);
            }

            return memberAccessValues;
        }

        private static async Task<IList<JObject>> ResolveIdentifiers(IEnumerable<IdentifierNameSyntax> identifiers, MemberReferenceResolver resolver, CancellationToken token)
        {
            var values = new List<JObject>();
            foreach (IdentifierNameSyntax var in identifiers)
            {
                JObject value = await resolver.Resolve(var.Identifier.Text, token);
                if (value == null)
                    throw new ReturnAsErrorException($"The name {var.Identifier.Text} does not exist in the current context", "ReferenceError");

                values.Add(value);
            }

            return values;
        }

        private static async Task<IList<JObject>> ResolveMethodCalls(IEnumerable<InvocationExpressionSyntax> methodCalls, Dictionary<string, JObject> memberAccessValues, MemberReferenceResolver resolver, CancellationToken token)
        {
            var values = new List<JObject>();
            foreach (InvocationExpressionSyntax methodCall in methodCalls)
            {
                JObject value = await resolver.Resolve(methodCall, memberAccessValues, token);
                if (value == null)
                    throw new ReturnAsErrorException($"Failed to resolve member access for {methodCall}", "ReferenceError");

                values.Add(value);
            }
            return values;
        }

        private static async Task<IList<JObject>> ResolveElementAccess(IEnumerable<ElementAccessExpressionSyntax> elementAccesses, Dictionary<string, JObject> memberAccessValues, MemberReferenceResolver resolver, CancellationToken token)
        {
            var values = new List<JObject>();
            JObject index = null;
            foreach (ElementAccessExpressionSyntax elementAccess in elementAccesses.Reverse())
            {
                index = await resolver.Resolve(elementAccess, memberAccessValues, index, token);
                if (index == null)
                    throw new ReturnAsErrorException($"Failed to resolve element access for {elementAccess}", "ReferenceError");
            }
            values.Add(index);
            return values;
        }

        internal static async Task<JObject> CompileAndRunTheExpression(string expression, MemberReferenceResolver resolver, CancellationToken token)
        {
            expression = expression.Trim();
            if (!expression.StartsWith('('))
            {
                expression = "(" + expression + "\n)";
            }
            SyntaxTree syntaxTree = CSharpSyntaxTree.ParseText(expression + @";", cancellationToken: token);

            SyntaxNode expressionTree = syntaxTree.GetCompilationUnitRoot(token);
            if (expressionTree == null)
                throw new Exception($"BUG: Unable to evaluate {expression}, could not get expression from the syntax tree");
            FindVariableNMethodCall findVarNMethodCall = new FindVariableNMethodCall();
            findVarNMethodCall.VisitInternal(expressionTree);
            // this fails with `"a)"`
            // because the code becomes: return (a));
            // and the returned expression from GetExpressionFromSyntaxTree is `a`!
            if (expressionTree.Kind() == SyntaxKind.IdentifierName || expressionTree.Kind() == SyntaxKind.ThisExpression)
            {
                string varName = expressionTree.ToString();
                JObject value = await resolver.Resolve(varName, token);
                if (value == null)
                    throw new ReturnAsErrorException($"Cannot find member named '{varName}'.", "ReferenceError");

                return value;
            }

            IList<JObject> memberAccessValues = await ResolveMemberAccessExpressions(findVarNMethodCall.memberAccesses, resolver, token);

            // eg. "this.dateTime", "  dateTime.TimeOfDay"
            if (expressionTree.Kind() == SyntaxKind.SimpleMemberAccessExpression && findVarNMethodCall.memberAccesses.Count == 1)
            {
                return memberAccessValues[0];
            }

            IList<JObject> identifierValues = await ResolveIdentifiers(findVarNMethodCall.identifiers, resolver, token);

            syntaxTree = findVarNMethodCall.ReplaceVars(syntaxTree, memberAccessValues, identifierValues, null, null);

            if (findVarNMethodCall.hasMethodCalls)
            {
                expressionTree = syntaxTree.GetCompilationUnitRoot(token);

                findVarNMethodCall.VisitInternal(expressionTree);

                IList<JObject> methodValues = await ResolveMethodCalls(findVarNMethodCall.methodCall, findVarNMethodCall.memberAccessValues, resolver, token);

                syntaxTree = findVarNMethodCall.ReplaceVars(syntaxTree, null, null, methodValues, null);
            }

            // eg. "elements[0]"
            if (findVarNMethodCall.hasElementAccesses)
            {
                expressionTree = syntaxTree.GetCompilationUnitRoot(token);

                findVarNMethodCall.VisitInternal(expressionTree);

                IList<JObject> elementAccessValues = await ResolveElementAccess(findVarNMethodCall.elementAccess, findVarNMethodCall.memberAccessValues, resolver, token);

                syntaxTree = findVarNMethodCall.ReplaceVars(syntaxTree, null, null, null, elementAccessValues);
            }

            expressionTree = syntaxTree.GetCompilationUnitRoot(token);
            if (expressionTree == null)
                throw new Exception($"BUG: Unable to evaluate {expression}, could not get expression from the syntax tree");

            try
            {
                var newScript = script.ContinueWith(
                    string.Join("\n", findVarNMethodCall.variableDefinitions) + "\nreturn " + syntaxTree.ToString());

                var state = await newScript.RunAsync(cancellationToken: token);
                return JObject.FromObject(ConvertCSharpToJSType(state.ReturnValue, state.ReturnValue?.GetType()));
            }
            catch (CompilationErrorException cee)
            {
                throw new ReturnAsErrorException($"Cannot evaluate '{expression}': {cee.Message}", "CompilationError");
            }
            catch (Exception ex)
            {
<<<<<<< HEAD
                throw new Exception($"Internal Error: Unable to run {expression}, error: {ex.Message}.", ex);
=======
                throw new ReturnAsErrorException($"Cannot evaluate '{expression}'. {ex.Message}", "CompilationError");
>>>>>>> e60c0ef5
            }
        }

        private static readonly HashSet<Type> NumericTypes = new HashSet<Type>
        {
            typeof(decimal), typeof(byte), typeof(sbyte),
            typeof(short), typeof(ushort),
            typeof(int), typeof(uint),
            typeof(float), typeof(double)
        };

        private static object ConvertCSharpToJSType(object v, Type type)
        {
            if (v == null)
                return new { type = "object", subtype = "null", className = type?.ToString(), description = type?.ToString() };
            if (v is string s)
                return new { type = "string", value = s, description = s };
            if (NumericTypes.Contains(v.GetType()))
                return new { type = "number", value = v, description = Convert.ToDouble(v).ToString(CultureInfo.InvariantCulture) };
            if (v is JObject)
                return v;
            return new { type = "object", value = v, description = v.ToString(), className = type.ToString() };
        }

    }

    internal class ReturnAsErrorException : Exception
    {
        private Result _error;
        public Result Error
        {
            get
            {
                _error.Value["exceptionDetails"]["stackTrace"] = StackTrace;
                return _error;
            }
            set { }
        }
        public ReturnAsErrorException(JObject error) : base(error.ToString())
            => Error = Result.Err(error);

        public ReturnAsErrorException(string message, string className)
            : base($"[{className}] {message}")
        {
            var result = new
            {
                type = "object",
                subtype = "error",
                description = message,
                className
            };
            _error = Result.UserVisibleErr(JObject.FromObject(
                new
                {
                    result = result,
                    exceptionDetails = new
                    {
                        exception = result,
                        stackTrace = StackTrace
                    }
                }));
        }

        public override string ToString() => $"Error object: {Error}. {base.ToString()}";
    }
}<|MERGE_RESOLUTION|>--- conflicted
+++ resolved
@@ -413,11 +413,7 @@
             }
             catch (Exception ex)
             {
-<<<<<<< HEAD
                 throw new Exception($"Internal Error: Unable to run {expression}, error: {ex.Message}.", ex);
-=======
-                throw new ReturnAsErrorException($"Cannot evaluate '{expression}'. {ex.Message}", "CompilationError");
->>>>>>> e60c0ef5
             }
         }
 
