--- conflicted
+++ resolved
@@ -993,9 +993,6 @@
             return false;
         }
 
-<<<<<<< HEAD
-        public async Task<List<FieldTypeClass>> GetTypeFields(SessionId sessionId, int type_id, bool onlyPublic, CancellationToken token)
-=======
         public async Task<JObject> GetFieldValue(SessionId sessionId, int typeId, int fieldId, CancellationToken token)
         {
             var ret = new List<FieldTypeClass>();
@@ -1031,8 +1028,7 @@
             return retDebuggerCmdReader.ReadInt32();
         }
 
-        public async Task<List<FieldTypeClass>> GetTypeFields(SessionId sessionId, int type_id, CancellationToken token)
->>>>>>> f5988467
+        public async Task<List<FieldTypeClass>> GetTypeFields(SessionId sessionId, int type_id, bool onlyPublic, CancellationToken token)
         {
             var ret = new List<FieldTypeClass>();
             var commandParams = new MemoryStream();
@@ -1047,14 +1043,11 @@
                 int fieldId = retDebuggerCmdReader.ReadInt32(); //fieldId
                 string fieldNameStr = retDebuggerCmdReader.ReadString();
                 int typeId = retDebuggerCmdReader.ReadInt32(); //typeId
-<<<<<<< HEAD
                 int attrs = retDebuggerCmdReader.ReadInt32(); //attrs
                 if (onlyPublic && ((attrs & (int)MethodAttributes.Public) == 0))
-=======
-                retDebuggerCmdReader.ReadInt32(); //attrs
+                    retDebuggerCmdReader.ReadInt32(); //attrs
                 int isSpecialStatic = retDebuggerCmdReader.ReadInt32(); //is_special_static
                 if (isSpecialStatic == 1)
->>>>>>> f5988467
                     continue;
                 if (fieldNameStr.Contains("k__BackingField"))
                 {
