--- conflicted
+++ resolved
@@ -864,7 +864,6 @@
                 //get information from runtime
                 method = await CreateMethodInfoFromRuntimeInformation(asm, methodId, methodName, methodToken, token);
             }
-<<<<<<< HEAD
             string methodName = await GetMethodName(methodId, token);
             var type = await GetTypeFromMethodId(methodId, token);
             var typeInfo = await GetTypeInfo(type, token);
@@ -896,9 +895,6 @@
                 logger.LogDebug($"Unable to generate a pretty method name: {methodName}");
                 methodName = GetPrettierMethodName(methodName);
             }
-=======
-
->>>>>>> c5005e00
             methods[methodId] = new MethodInfoWithDebugInformation(method, methodId, methodName);
             return methods[methodId];
         }
