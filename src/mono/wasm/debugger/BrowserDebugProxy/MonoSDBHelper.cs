// Licensed to the .NET Foundation under one or more agreements.
// The .NET Foundation licenses this file to you under the MIT license.

using System;
using System.Collections.Generic;
using System.IO;
using System.Linq;
using System.Threading;
using System.Threading.Tasks;
using Microsoft.CodeAnalysis;
using Microsoft.Extensions.Logging;
using Newtonsoft.Json.Linq;
using System.Text.RegularExpressions;
using Microsoft.CodeAnalysis.CSharp.Syntax;
using Microsoft.CodeAnalysis.CSharp;
using System.Reflection;
using System.Text;
<<<<<<< HEAD
=======
using System.Runtime.CompilerServices;
using System.Diagnostics;
using System.Reflection.Metadata;
>>>>>>> eb51b02b

namespace Microsoft.WebAssembly.Diagnostics
{
    internal enum TokenType
    {
        MdtModule               = 0x00000000,       //
        MdtTypeRef              = 0x01000000,       //
        MdtTypeDef              = 0x02000000,       //
        MdtFieldDef             = 0x04000000,       //
        MdtMethodDef            = 0x06000000,       //
        MdtParamDef             = 0x08000000,       //
        MdtInterfaceImpl        = 0x09000000,       //
        MdtMemberRef            = 0x0a000000,       //
        MdtCustomAttribute      = 0x0c000000,       //
        MdtPermission           = 0x0e000000,       //
        MdtSignature            = 0x11000000,       //
        MdtEvent                = 0x14000000,       //
        MdtProperty             = 0x17000000,       //
        MdtModuleRef            = 0x1a000000,       //
        MdtTypeSpec             = 0x1b000000,       //
        MdtAssembly             = 0x20000000,       //
        MdtAssemblyRef          = 0x23000000,       //
        MdtFile                 = 0x26000000,       //
        MdtExportedType         = 0x27000000,       //
        MdtManifestResource     = 0x28000000,       //
        MdtGenericParam         = 0x2a000000,       //
        MdtMethodSpec           = 0x2b000000,       //
        MdtGenericParamConstraint = 0x2c000000,
        MdtString               = 0x70000000,       //
        MdtName                 = 0x71000000,       //
        MdtBaseType             = 0x72000000,       // Leave this on the high end value. This does not correspond to metadata table
    }

    [Flags]
    internal enum GetObjectCommandOptions
    {
        None = 0,
        WithSetter = 1,
        AccessorPropertiesOnly = 2,
        OwnProperties = 4,
        ForDebuggerProxyAttribute = 8,
        ForDebuggerDisplayAttribute = 16,
        WithProperties = 32
    }

    internal enum CommandSet {
        Vm = 1,
        ObjectRef = 9,
        StringRef = 10,
        Thread = 11,
        ArrayRef = 13,
        EventRequest = 15,
        StackFrame = 16,
        AppDomain = 20,
        Assembly = 21,
        Method = 22,
        Type = 23,
        Module = 24,
        Field = 25,
        Event = 64,
        Pointer = 65
    }

    internal enum EventKind {
        VmStart = 0,
        VmDeath = 1,
        ThreadStart = 2,
        ThreadDeath = 3,
        AppDomainCreate = 4,
        AppDomainUnload = 5,
        MethodEntry = 6,
        MethodExit = 7,
        AssemblyLoad = 8,
        AssemblyUnload = 9,
        Breakpoint = 10,
        Step = 11,
        TypeLoad = 12,
        Exception = 13,
        KeepAlive = 14,
        UserBreak = 15,
        UserLog = 16,
        Crash = 17,
        EnC = 18,
        MethodUpdate = 19
    }

    internal enum ModifierKind {
        Count = 1,
        ThreadOnly = 3,
        LocationOnly = 7,
        ExceptionOnly = 8,
        Step = 10,
        AssemblyOnly = 11,
        SourceFileOnly = 12,
        TypeNameOnly = 13
    }


    internal enum SuspendPolicy {
        None = 0,
        EventThread = 1,
        All = 2
    }

    internal enum CmdVM {
        Version = 1,
        AllThreads = 2,
        Suspend = 3,
        Resume = 4,
        Exit = 5,
        Dispose = 6,
        InvokeMethod = 7,
        SetProtocolVersion = 8,
        AbortInvoke = 9,
        SetKeepAlive = 10,
        GetTypesForSourceFile = 11,
        GetTypes = 12,
        InvokeMethods = 13,
        StartBuffering = 14,
        StopBuffering = 15,
        VmReadMemory = 16,
        VmWriteMemory = 17,
        GetAssemblyByName = 18,
        GetModuleByGUID = 19
    }

    internal enum CmdFrame {
        GetValues = 1,
        GetThis = 2,
        SetValues = 3,
        GetDomain = 4,
        SetThis = 5,
        GetArgument = 6,
        GetArguments = 7
    }

    internal enum CmdEvent {
        Composite = 100
    }

    internal enum CmdThread {
        GetFrameInfo = 1,
        GetName = 2,
        GetState = 3,
        GetInfo = 4,
        /* FIXME: Merge into GetInfo when the major protocol version is increased */
        GetId = 5,
        /* Ditto */
        GetTid = 6,
        SetIp = 7,
        GetElapsedTime = 8
    }

    internal enum CmdEventRequest {
        Set = 1,
        Clear = 2,
        ClearAllBreakpoints = 3
    }

    internal enum CmdAppDomain {
        GetRootDomain = 1,
        GetFriendlyName = 2,
        GetAssemblies = 3,
        GetEntryAssembly = 4,
        CreateString = 5,
        GetCorLib = 6,
        CreateBoxedValue = 7,
        CreateByteArray = 8,
    }

    internal enum CmdAssembly {
        GetLocation = 1,
        GetEntryPoint = 2,
        GetManifestModule = 3,
        GetObject = 4,
        GetType = 5,
        GetName = 6,
        GetDomain = 7,
        GetMetadataBlob = 8,
        GetIsDynamic = 9,
        GetPdbBlob = 10,
        GetTypeFromToken = 11,
        GetMethodFromToken = 12,
        HasDebugInfo = 13,
    }

    internal enum CmdModule {
        GetInfo = 1,
        ApplyChanges = 2,
    }

    internal enum CmdPointer{
        GetValue = 1
    }

    internal enum CmdMethod {
        GetName = 1,
        GetDeclaringType = 2,
        GetDebugInfo = 3,
        GetParamInfo = 4,
        GetLocalsInfo = 5,
        GetInfo = 6,
        GetBody = 7,
        ResolveToken = 8,
        GetCattrs = 9,
        MakeGenericMethod = 10,
        Token = 11,
        Assembly = 12,
        ClassToken = 13,
        AsyncDebugInfo = 14,
        GetNameFull = 15
    }

    internal enum CmdType {
        GetInfo = 1,
        GetMethods = 2,
        GetFields = 3,
        GetValues = 4,
        GetObject = 5,
        GetSourceFiles = 6,
        SetValues = 7,
        IsAssignableFrom = 8,
        GetProperties = 9,
        GetCattrs = 10,
        GetFieldCattrs = 11,
        GetPropertyCattrs = 12,
        /* FIXME: Merge into GetSourceFiles when the major protocol version is increased */
        GetSourceFiles2 = 13,
        /* FIXME: Merge into GetValues when the major protocol version is increased */
        GetValues2 = 14,
        GetMethodsByNameFlags = 15,
        GetInterfaces = 16,
        GetInterfacesMap = 17,
        IsInitialized = 18,
        CreateInstance = 19,
        GetValueSize = 20,
        GetValuesICorDbg = 21,
        GetParents = 22,
        Initialize = 23,
    }

    internal enum CmdArray {
        GetLength = 1,
        GetValues = 2,
        SetValues = 3,
        RefGetType = 4
    }


    internal enum CmdField {
        GetInfo = 1
    }

    internal enum CmdString {
        GetValue = 1,
        GetLength = 2,
        GetChars = 3
    }

    internal enum CmdObject {
        RefGetType = 1,
        RefGetValues = 2,
        RefIsCollected = 3,
        RefGetAddress = 4,
        RefGetDomain = 5,
        RefSetValues = 6,
        RefGetInfo = 7,
        GetValuesICorDbg = 8,
        RefDelegateGetMethod = 9,
        RefIsDelegate = 10
    }

    internal enum ElementType {
        End             = 0x00,
        Void            = 0x01,
        Boolean         = 0x02,
        Char            = 0x03,
        I1              = 0x04,
        U1              = 0x05,
        I2              = 0x06,
        U2              = 0x07,
        I4              = 0x08,
        U4              = 0x09,
        I8              = 0x0a,
        U8              = 0x0b,
        R4              = 0x0c,
        R8              = 0x0d,
        String          = 0x0e,
        Ptr             = 0x0f,
        ByRef           = 0x10,
        ValueType       = 0x11,
        Class           = 0x12,
        Var             = 0x13,
        Array           = 0x14,
        GenericInst     = 0x15,
        TypedByRef      = 0x16,
        I               = 0x18,
        U               = 0x19,
        FnPtr           = 0x1b,
        Object          = 0x1c,
        SzArray         = 0x1d,
        MVar            = 0x1e,
        CModReqD        = 0x1f,
        CModOpt         = 0x20,
        Internal        = 0x21,
        Modifier        = 0x40,
        Sentinel        = 0x41,
        Pinned          = 0x45,

        Type            = 0x50,
        Boxed           = 0x51,
        Enum            = 0x55
    }

    internal enum ValueTypeId {
        Null = 0xf0,
        Type = 0xf1,
        VType = 0xf2,
        FixedArray = 0xf3
    }
    internal enum MonoTypeNameFormat{
        FormatIL,
        FormatReflection,
        FullName,
        AssemblyQualified
    }

    internal enum StepFilter {
        None = 0,
        StaticCtor = 1,
        DebuggerHidden = 2,
        DebuggerStepThrough = 4,
        DebuggerNonUserCode = 8
    }

    internal enum StepSize
    {
        Minimal,
        Line
    }

    internal record ArrayDimensions
    {
        internal int Rank { get; }
        internal int [] Bounds { get; }
        internal int TotalLength { get; }
        public ArrayDimensions(int [] rank)
        {
            Rank = rank.Length;
            Bounds = rank;
            TotalLength = 1;
            for (int i = 0 ; i < Rank ; i++)
                TotalLength *= Bounds[i];
        }

        public override string ToString()
        {
            return $"{string.Join(", ", Bounds)}";
        }
        internal string GetArrayIndexString(int idx)
        {
            if (idx < 0 || idx >= TotalLength)
                return "Invalid Index";
<<<<<<< HEAD
            int boundLimit = 1;
            int lastBoundLimit = 1;
=======
>>>>>>> eb51b02b
            int[] arrayStr = new int[Rank];
            int rankStart = 0;
            while (idx > 0)
            {
<<<<<<< HEAD
                boundLimit = 1;
                for (int i = Rank - 1; i >= rankStart; i--)
                {
                    lastBoundLimit = boundLimit;
=======
                int boundLimit = 1;
                for (int i = Rank - 1; i >= rankStart; i--)
                {
                    int lastBoundLimit = boundLimit;
>>>>>>> eb51b02b
                    boundLimit *= Bounds[i];
                    if (idx < boundLimit)
                    {
                        arrayStr[i] = (int)(idx / lastBoundLimit);
                        idx -= arrayStr[i] * lastBoundLimit;
                        rankStart = i;
                        break;
                    }
                }
            }
            return $"{string.Join(", ", arrayStr)}";
        }
    }

    internal record MethodInfoWithDebugInformation(MethodInfo Info, int DebugId, string Name);

    internal class TypeInfoWithDebugInformation
    {
        public TypeInfo Info { get; }
        public int DebugId { get; }
        public string Name { get; }
        public List<FieldTypeClass> FieldsList { get; set; }
        public byte[] PropertiesBuffer { get; set; }
        public List<int> TypeParamsOrArgsForGenericType { get; set; }

        public TypeInfoWithDebugInformation(TypeInfo typeInfo, int debugId, string name)
        {
            Info = typeInfo;
            DebugId = debugId;
            Name = name;
        }
    }

    internal class MonoBinaryReader : BinaryReader
    {
        public bool HasError { get; }
<<<<<<< HEAD
        public MonoBinaryReader(Stream stream, bool hasError = false) : base(stream)
        {
            HasError = hasError;
        }
=======
>>>>>>> eb51b02b

        private MonoBinaryReader(Stream stream, bool hasError = false) : base(stream)
        {
            HasError = hasError;
        }

        public MonoBinaryReader(byte [] data) : base(new MemoryStream(data)) {}

        public static MonoBinaryReader From(Result result)
        {
            byte[] newBytes = Array.Empty<byte>();
            if (result.IsOk) {
                newBytes = Convert.FromBase64String(result.Value?["result"]?["value"]?["value"]?.Value<string>());
            }
            return new MonoBinaryReader(new MemoryStream(newBytes), !result.IsOk);
        }

        public override string ReadString()
        {
            var valueLen = ReadInt32();
            byte[] value = new byte[valueLen];
            Read(value, 0, valueLen);
<<<<<<< HEAD

            return new string(Encoding.UTF8.GetChars(value, 0, valueLen));
        }
        public unsafe long ReadLong()
        {
            byte[] data = new byte[8];
            Read(data, 0, 8);
=======
>>>>>>> eb51b02b

            return new string(Encoding.UTF8.GetChars(value, 0, valueLen));
        }

        // SDB encodes these as 4 bytes
        public override sbyte ReadSByte() => (sbyte)ReadInt32();
        public byte ReadUByte() => (byte)ReadUInt32();
        public ushort ReadUShort() => (ushort)ReadUInt32();

        // Big endian overrides
        public override int ReadInt32() => ReadBigEndian<int>();
        public override double ReadDouble() => ReadBigEndian<double>();
        public override uint ReadUInt32() => ReadBigEndian<uint>();
        public override float ReadSingle() => ReadBigEndian<float>();
        public override ulong ReadUInt64() => ReadBigEndian<ulong>();
        public override long ReadInt64() => ReadBigEndian<long>();

        protected unsafe T ReadBigEndian<T>() where T : struct
        {
            Span<byte> data = stackalloc byte[Unsafe.SizeOf<T>()];
            T ret = default;
            Read(data);
            if (BitConverter.IsLittleEndian)
            {
                data.Reverse();
            }
            data.CopyTo(new Span<byte>(Unsafe.AsPointer(ref ret), data.Length));
            return ret;
        }
    }

    internal class MonoBinaryWriter : BinaryWriter
    {
        public MonoBinaryWriter() : base(new MemoryStream(20)) {}

        public override void Write(string val)
        {
            var bytes = Encoding.UTF8.GetBytes(val);
            WriteByteArray(bytes);
        }

        public override void Write(long val) => WriteBigEndian<long>(val);
        public override void Write(int val) => WriteBigEndian<int>(val);

        protected unsafe void WriteBigEndian<T>(T val) where T : struct
        {
            Span<byte> data = stackalloc byte[Unsafe.SizeOf<T>()];
            new Span<byte>(Unsafe.AsPointer(ref val), data.Length).CopyTo(data);
            if (BitConverter.IsLittleEndian)
            {
                data.Reverse();
            }
            base.Write(data);
        }

        internal void Write<T>(ElementType type, T value) where T : struct => Write((byte)type, value);

        private void Write<T1, T2>(T1 type, T2 value) where T1 : struct where T2 : struct
        {
            WriteBigEndian(type);
            WriteBigEndian(value);
        }

        public void WriteObj(DotnetObjectId objectId, MonoSDBHelper SdbHelper)
        {
            if (objectId.Scheme == "object")
            {
                Write(ElementType.Class, objectId.Value);
            }
            else if (objectId.Scheme == "valuetype")
            {
                Write(SdbHelper.valueTypes[objectId.Value].valueTypeBuffer);
            }
        }

        public void WriteByteArray(byte[] bytes)
        {
            Write(bytes.Length);
            Write(bytes);
        }

        public async Task<bool> WriteConst(ElementType? type, object value, MonoSDBHelper SdbHelper, CancellationToken token)
        {
            switch (type)
            {
                case ElementType.Boolean:
                case ElementType.Char:
                case ElementType.U1:
                case ElementType.I2:
                case ElementType.I4:
                    Write((ElementType)type, (int)value);
                    return true;
                case ElementType.I1:
                case ElementType.U2:
                case ElementType.U4:
                    Write((ElementType)type, (uint)value);
                    return true;
                case ElementType.I8:
                    Write((ElementType)type, (long)value);
                    return true;
                case ElementType.U8:
                    Write((ElementType)type, (ulong)value);
                    return true;
                case ElementType.R4:
                    Write((ElementType)type, (float)value);
                    return true;
                case ElementType.R8:
                    Write((ElementType)type, (double)value);
                    return true;
                case ElementType.String:
                    int stringId = await SdbHelper.CreateString((string)value, token);
                    Write(ElementType.String, stringId);
                    return true;
                case null:
                    if (value == null)
                        return false;
                    //ConstantTypeCode.NullReference
                    Write((byte)value);
                    Write((byte)0); //not used
                    Write((int)0);  //not used
                    return true;
            }
            return false;
        }

        public async Task<bool> WriteConst(LiteralExpressionSyntax constValue, MonoSDBHelper SdbHelper, CancellationToken token)
        {
            switch (constValue.Kind())
            {
                case SyntaxKind.NumericLiteralExpression:
                {
                    switch (constValue.Token.Value) {
                        case double d:
                            Write(ElementType.R8, d);
                            break;
                        case float f:
                            Write(ElementType.R4, f);
                            break;
                        case long l:
                            Write(ElementType.I8, l);
                            break;
                        case ulong ul:
                            Write(ElementType.U8, ul);
                            break;
                        case byte b:
                            Write(ElementType.U1, (int)b);
                            break;
                        case sbyte sb:
                            Write(ElementType.I1, (uint)sb);
                            break;
                        case ushort us:
                            Write(ElementType.U2, (int)us);
                            break;
                        case short s:
                            Write(ElementType.I2, (uint)s);
                            break;
                        case uint ui:
                            Write(ElementType.U4, ui);
                            break;
                        case IntPtr ip:
                            Write(ElementType.I, (int)ip);
                            break;
                        case UIntPtr up:
                            Write(ElementType.U, (uint)up);
                            break;
                        default:
                            Write(ElementType.I4, (int)constValue.Token.Value);
                            break;
                    }
                    return true;
                }
                case SyntaxKind.StringLiteralExpression:
                {
                    int stringId = await SdbHelper.CreateString((string)constValue.Token.Value, token);
                    Write(ElementType.String, stringId);
                    return true;
                }
                case SyntaxKind.TrueLiteralExpression:
                {
                    Write(ElementType.Boolean, 1);
                    return true;
                }
                case SyntaxKind.FalseLiteralExpression:
                {
                    Write(ElementType.Boolean, 0);
                    return true;
                }
                case SyntaxKind.NullLiteralExpression:
                {
                    Write((byte)ValueTypeId.Null);
                    Write((byte)0); //not used
                    Write((int)0);  //not used
                    return true;
                }
                case SyntaxKind.CharacterLiteralExpression:
                {
                    Write(ElementType.Char, (int)(char)constValue.Token.Value);
                    return true;
                }
            }
            return false;
        }

        public async Task<bool> WriteJsonValue(JObject objValue, MonoSDBHelper SdbHelper, CancellationToken token)
        {
            switch (objValue["type"].Value<string>())
            {
                case "number":
                {
                    Write(ElementType.I4, objValue["value"].Value<int>());
                    return true;
                }
                case "string":
                {
                    int stringId = await SdbHelper.CreateString(objValue["value"].Value<string>(), token);
                    Write(ElementType.String, stringId);
                    return true;
                }
                case "boolean":
                {
                    Write(ElementType.Boolean, objValue["value"].Value<bool>() ? 1 : 0);
                    return true;
                }
                case "object":
                {
                    DotnetObjectId.TryParse(objValue["objectId"]?.Value<string>(), out DotnetObjectId objectId);
                    WriteObj(objectId, SdbHelper);
                    return true;
                }
            }
            return false;
        }

        public ArraySegment<byte> GetParameterBuffer()
        {
            ((MemoryStream)BaseStream).TryGetBuffer(out var segment);
            return segment;
        }

        public (string data, int length) ToBase64() {
            var segment = GetParameterBuffer();
            return (Convert.ToBase64String(segment), segment.Count);
        }
    }
    internal class FieldTypeClass
    {
        public int Id { get; }
        public string Name { get; }
        public int TypeId { get; }
        public bool IsNotPrivate { get; }
        public FieldAttributes ProtectionLevel { get; }
        public FieldTypeClass(int id, string name, int typeId, bool isNotPrivate, FieldAttributes protectionLevel)
        {
            Id = id;
            Name = name;
            TypeId = typeId;
            IsNotPrivate = isNotPrivate;
            ProtectionLevel = protectionLevel;
        }
    }
    internal class ValueTypeClass
    {
        public byte[] valueTypeBuffer;
        public JArray valueTypeJson;
        public JArray valueTypeJsonProps;
        public int typeId;
        public JArray valueTypeProxy;
        public string valueTypeVarName;
        public bool valueTypeAutoExpand;
        public int Id;
        public ValueTypeClass(string varName, byte[] buffer, JArray json, int id, bool expand_properties, int valueTypeId)
        {
            valueTypeBuffer = buffer;
            valueTypeJson = json;
            typeId = id;
            valueTypeJsonProps = null;
            valueTypeProxy = null;
            valueTypeVarName = varName;
            valueTypeAutoExpand = expand_properties;
            Id = valueTypeId;
        }
    }
    internal class PointerValue
    {
        public long address;
        public int typeId;
        public string varName;
        public PointerValue(long address, int typeId, string varName)
        {
            this.address = address;
            this.typeId = typeId;
            this.varName = varName;
        }

    }
    internal class MonoSDBHelper
    {
        private static int debuggerObjectId;
        private static int cmdId = 1; //cmdId == 0 is used by events which come from runtime
        private static int GetNewId() {return cmdId++;}
        private static int MINOR_VERSION = 61;
        private static int MAJOR_VERSION = 2;

        private Dictionary<int, MethodInfoWithDebugInformation> methods;
        private Dictionary<int, AssemblyInfo> assemblies;
        private Dictionary<int, TypeInfoWithDebugInformation> types;

        internal Dictionary<int, ValueTypeClass> valueTypes = new Dictionary<int, ValueTypeClass>();
        internal Dictionary<int, PointerValue> pointerValues = new Dictionary<int, PointerValue>();

        private MonoProxy proxy;
        private DebugStore store;
        private SessionId sessionId;

        private readonly ILogger logger;
        private Regex regexForAsyncLocals = new Regex(@"\<([^)]*)\>", RegexOptions.Singleline);

        public MonoSDBHelper(MonoProxy proxy, ILogger logger, SessionId sessionId)
        {
            this.proxy = proxy;
            this.logger = logger;
<<<<<<< HEAD
=======
            this.sessionId = sessionId;
>>>>>>> eb51b02b
            ResetStore(null);
        }

        public void ResetStore(DebugStore store)
        {
            this.store = store;
            this.methods = new();
            this.assemblies = new();
            this.types = new();
            ClearCache();
        }

        public async Task<AssemblyInfo> GetAssemblyInfo(int assemblyId, CancellationToken token)
        {
            if (assemblies.TryGetValue(assemblyId, out AssemblyInfo asm))
            {
                return asm;
            }
            var assemblyName = await GetAssemblyName(assemblyId, token);

            asm = store.GetAssemblyByName(assemblyName);

            if (asm == null)
            {
                assemblyName = await GetAssemblyFileNameFromId(assemblyId, token); //maybe is a lazy loaded assembly
                asm = store.GetAssemblyByName(assemblyName);
                if (asm == null)
                {
                    logger.LogDebug($"Unable to find assembly: {assemblyName}");
                    return null;
                }
            }
            asm.SetDebugId(assemblyId);
            assemblies[assemblyId] = asm;
            return asm;
        }

        public async Task<MethodInfoWithDebugInformation> GetMethodInfo(int methodId, CancellationToken token)
        {
            if (methods.TryGetValue(methodId, out MethodInfoWithDebugInformation methodDebugInfo))
            {
                return methodDebugInfo;
            }
            var methodToken = await GetMethodToken(methodId, token);
            var assemblyId = await GetAssemblyIdFromMethod(methodId, token);

            var asm = await GetAssemblyInfo(assemblyId, token);

            if (asm == null)
            {
                logger.LogDebug($"Unable to find assembly: {assemblyId}");
                return null;
            }

            var method = asm.GetMethodByToken(methodToken);

            if (method == null && !asm.HasSymbols)
            {
                try
                {
                    method = await proxy.LoadSymbolsOnDemand(asm, methodToken, sessionId, token);
                }
                catch (Exception e)
                {
                    logger.LogDebug($"Unable to find method token: {methodToken} assembly name: {asm.Name} exception: {e}");
                    return null;
                }
            }

            if (method == null)
            {
                logger.LogDebug($"Unable to find method token: {methodToken} assembly name: {asm.Name}");
                return null;
            }

            string methodName = await GetMethodName(methodId, token);
            methods[methodId] = new MethodInfoWithDebugInformation(method, methodId, methodName);
            return methods[methodId];
        }

        public async Task<TypeInfoWithDebugInformation> GetTypeInfo(int typeId, CancellationToken token)
        {
            if (types.TryGetValue(typeId, out TypeInfoWithDebugInformation typeDebugInfo))
            {
                return typeDebugInfo;
            }

            var typeToken = await GetTypeToken(typeId, token);
            var typeName = await GetTypeName(typeId, token);
            var assemblyId = await GetAssemblyFromType(typeId, token);
            var asm = await GetAssemblyInfo(assemblyId, token);

            if (asm == null)
            {
                logger.LogDebug($"Unable to find assembly: {assemblyId}");
                return null;
            }

            asm.TypesByToken.TryGetValue(typeToken, out TypeInfo type);

            if (type == null)
            {
                logger.LogDebug($"Unable to find type token: {typeName} assembly name: {asm.Name}");
                return null;
            }

            types[typeId] = new TypeInfoWithDebugInformation(type, typeId, typeName);
            return types[typeId];
        }

        public void ClearCache()
        {
            valueTypes = new Dictionary<int, ValueTypeClass>();
            pointerValues = new Dictionary<int, PointerValue>();
        }

        public async Task<bool> SetProtocolVersion(CancellationToken token)
        {
            using var commandParamsWriter = new MonoBinaryWriter();
            commandParamsWriter.Write(MAJOR_VERSION);
            commandParamsWriter.Write(MINOR_VERSION);
            commandParamsWriter.Write((byte)0);

            using var retDebuggerCmdReader = await SendDebuggerAgentCommand(CmdVM.SetProtocolVersion, commandParamsWriter, token);
            return true;
        }

        public async Task<bool> EnableReceiveRequests(EventKind eventKind, CancellationToken token)
        {
            using var commandParamsWriter = new MonoBinaryWriter();
            commandParamsWriter.Write((byte)eventKind);
            commandParamsWriter.Write((byte)SuspendPolicy.None);
            commandParamsWriter.Write((byte)0);
            using var retDebuggerCmdReader = await SendDebuggerAgentCommand(CmdEventRequest.Set, commandParamsWriter, token);
            return true;
        }

<<<<<<< HEAD
        internal async Task<MonoBinaryReader> SendDebuggerAgentCommandInternal(SessionId sessionId, int command_set, int command, MemoryStream parms, CancellationToken token)
        {
            Result res = await proxy.SendMonoCommand(sessionId, MonoCommands.SendDebuggerAgentCommand(GetId(), command_set, command, Convert.ToBase64String(parms.ToArray())), token);
            byte[] newBytes = Array.Empty<byte>();
            if (!res.IsErr) {
                newBytes = Convert.FromBase64String(res.Value?["result"]?["value"]?["value"]?.Value<string>());
            }
            var retDebuggerCmd = new MemoryStream(newBytes);
            var retDebuggerCmdReader = new MonoBinaryReader(retDebuggerCmd, res.IsErr);
            return retDebuggerCmdReader;
        }
=======
        internal async Task<MonoBinaryReader> SendDebuggerAgentCommand<T>(T command, MonoBinaryWriter arguments, CancellationToken token) =>
            MonoBinaryReader.From (await proxy.SendMonoCommand(sessionId, MonoCommands.SendDebuggerAgentCommand(proxy.RuntimeId, GetNewId(), (int)GetCommandSetForCommand(command), (int)(object)command, arguments?.ToBase64().data ?? string.Empty), token));
>>>>>>> eb51b02b

        internal CommandSet GetCommandSetForCommand<T>(T command) =>
            command switch {
                CmdVM => CommandSet.Vm,
                CmdObject => CommandSet.ObjectRef,
                CmdString => CommandSet.StringRef,
                CmdThread => CommandSet.Thread,
                CmdArray => CommandSet.ArrayRef,
                CmdEventRequest => CommandSet.EventRequest,
                CmdFrame => CommandSet.StackFrame,
                CmdAppDomain => CommandSet.AppDomain,
                CmdAssembly => CommandSet.Assembly,
                CmdMethod => CommandSet.Method,
                CmdType => CommandSet.Type,
                CmdModule => CommandSet.Module,
                CmdField => CommandSet.Field,
                CmdEvent => CommandSet.Event,
                CmdPointer => CommandSet.Pointer,
                _ => throw new Exception ("Unknown CommandSet")
            };

        internal async Task<MonoBinaryReader> SendDebuggerAgentCommandWithParms<T>(T command, (string data, int length) encoded, int type, string extraParm, CancellationToken token) =>
            MonoBinaryReader.From(await proxy.SendMonoCommand(sessionId, MonoCommands.SendDebuggerAgentCommandWithParms(proxy.RuntimeId, GetNewId(), (int)GetCommandSetForCommand(command), (int)(object)command, encoded.data, encoded.length, type, extraParm), token));

<<<<<<< HEAD
        internal Task<MonoBinaryReader> SendDebuggerAgentCommandWithParms<T>(SessionId sessionId, T command, MemoryStream parms, int type, string extraParm, CancellationToken token) where T : Enum =>
            SendDebuggerAgentCommandWithParmsInternal(sessionId, (int)GetCommandSetForCommand(command), (int)(object)command, parms, type, extraParm, token);

        internal async Task<MonoBinaryReader> SendDebuggerAgentCommandWithParmsInternal(SessionId sessionId, int command_set, int command, MemoryStream parms, int type, string extraParm, CancellationToken token)
        {
            Result res = await proxy.SendMonoCommand(sessionId, MonoCommands.SendDebuggerAgentCommandWithParms(GetId(), command_set, command, Convert.ToBase64String(parms.ToArray()), parms.ToArray().Length, type, extraParm), token);
            byte[] newBytes = Array.Empty<byte>();
            if (!res.IsErr) {
                newBytes = Convert.FromBase64String(res.Value?["result"]?["value"]?["value"]?.Value<string>());
            }
            var retDebuggerCmd = new MemoryStream(newBytes);
            var retDebuggerCmdReader = new MonoBinaryReader(retDebuggerCmd, res.IsErr);
            return retDebuggerCmdReader;
        }

        public async Task<int> CreateString(SessionId sessionId, string value, CancellationToken token)
=======
        public async Task<int> CreateString(string value, CancellationToken token)
>>>>>>> eb51b02b
        {
            using var commandParamsWriter = new MonoBinaryWriter();
            using var retDebuggerCmdReader = await SendDebuggerAgentCommand(CmdAppDomain.GetRootDomain, commandParamsWriter, token);
            var root = retDebuggerCmdReader.ReadInt32();
            commandParamsWriter.Write(root);
            commandParamsWriter.Write(value);
            using var stringDebuggerCmdReader = await SendDebuggerAgentCommand(CmdAppDomain.CreateString, commandParamsWriter, token);
            return stringDebuggerCmdReader.ReadInt32();
        }

        public async Task<int> GetMethodToken(int methodId, CancellationToken token)
        {
            using var commandParamsWriter = new MonoBinaryWriter();
            commandParamsWriter.Write(methodId);

            using var retDebuggerCmdReader = await SendDebuggerAgentCommand(CmdMethod.Token, commandParamsWriter, token);
            return retDebuggerCmdReader.ReadInt32() & 0xffffff; //token
        }

        public async Task<int> MakeGenericMethod(int methodId, List<int> genericTypes, CancellationToken token)
        {
            using var commandParamsWriter = new MonoBinaryWriter();
            commandParamsWriter.Write(methodId);
            commandParamsWriter.Write(genericTypes.Count);
            foreach (var genericType in genericTypes)
            {
                commandParamsWriter.Write(genericType);
            }
            using var retDebuggerCmdReader = await SendDebuggerAgentCommand(CmdMethod.MakeGenericMethod, commandParamsWriter, token);
            return retDebuggerCmdReader.ReadInt32();
        }

        public async Task<int> GetMethodIdByToken(int assembly_id, int method_token, CancellationToken token)
        {
            using var commandParamsWriter = new MonoBinaryWriter();
            commandParamsWriter.Write(assembly_id);
            commandParamsWriter.Write(method_token | (int)TokenType.MdtMethodDef);
            using var retDebuggerCmdReader = await SendDebuggerAgentCommand(CmdAssembly.GetMethodFromToken, commandParamsWriter, token);
            return retDebuggerCmdReader.ReadInt32();
        }

        public async Task<int> GetAssemblyIdFromType(int type_id, CancellationToken token)
        {
            using var commandParamsWriter = new MonoBinaryWriter();
            commandParamsWriter.Write(type_id);
            commandParamsWriter.Write((int) MonoTypeNameFormat.FormatReflection);
            using var retDebuggerCmdReader = await SendDebuggerAgentCommand(CmdType.GetInfo, commandParamsWriter, token);
            retDebuggerCmdReader.ReadString(); //namespace
            retDebuggerCmdReader.ReadString(); //name
            retDebuggerCmdReader.ReadString(); //formatted name
            return retDebuggerCmdReader.ReadInt32();
        }

        public async Task<List<int>> GetTypeParamsOrArgsForGenericType(int typeId, CancellationToken token)
        {
            var typeInfo = await GetTypeInfo(typeId, token);

            if (typeInfo is null)
                return null;

            if (typeInfo.TypeParamsOrArgsForGenericType != null)
                return typeInfo.TypeParamsOrArgsForGenericType;

            var ret = new List<int>();
            using var commandParamsWriter = new MonoBinaryWriter();
            commandParamsWriter.Write(typeId);
            commandParamsWriter.Write((int) MonoTypeNameFormat.FormatReflection);
            using var retDebuggerCmdReader = await SendDebuggerAgentCommand(CmdType.GetInfo, commandParamsWriter, token);

            retDebuggerCmdReader.ReadString(); //namespace
            retDebuggerCmdReader.ReadString(); //name
            retDebuggerCmdReader.ReadString(); //name full
            retDebuggerCmdReader.ReadInt32(); //assembly_id
            retDebuggerCmdReader.ReadInt32(); //module_id
            retDebuggerCmdReader.ReadInt32(); //type_id
            retDebuggerCmdReader.ReadInt32(); //rank type
            retDebuggerCmdReader.ReadInt32(); //type token
            retDebuggerCmdReader.ReadByte(); //rank
            retDebuggerCmdReader.ReadInt32(); //flags
            retDebuggerCmdReader.ReadByte();
            int nested = retDebuggerCmdReader.ReadInt32();
            for (int i = 0 ; i < nested; i++)
            {
                retDebuggerCmdReader.ReadInt32(); //nested type
            }
            retDebuggerCmdReader.ReadInt32(); //typeid
            int generics = retDebuggerCmdReader.ReadInt32();
            for (int i = 0 ; i < generics; i++)
            {
                ret.Add(retDebuggerCmdReader.ReadInt32()); //generic type
            }

            typeInfo.TypeParamsOrArgsForGenericType = ret;

            return ret;
        }

        public async Task<int> GetAssemblyIdFromMethod(int methodId, CancellationToken token)
        {
            using var commandParamsWriter = new MonoBinaryWriter();
            commandParamsWriter.Write(methodId);

            using var retDebuggerCmdReader = await SendDebuggerAgentCommand(CmdMethod.Assembly, commandParamsWriter, token);
            return retDebuggerCmdReader.ReadInt32(); //assembly_id
        }

        public async Task<int> GetAssemblyId(string asm_name, CancellationToken token)
        {
            using var commandParamsWriter = new MonoBinaryWriter();
            commandParamsWriter.Write(asm_name);

            using var retDebuggerCmdReader = await SendDebuggerAgentCommand(CmdVM.GetAssemblyByName, commandParamsWriter, token);
            return retDebuggerCmdReader.ReadInt32();
        }

        public async Task<int> GetModuleId(string moduleGuid, CancellationToken token)
        {
            using var commandParamsWriter = new MonoBinaryWriter();
            var guidArray = Convert.FromBase64String(moduleGuid);
            commandParamsWriter.WriteByteArray(guidArray);

            using var retDebuggerCmdReader = await SendDebuggerAgentCommand(CmdVM.GetModuleByGUID, commandParamsWriter, token);
            return retDebuggerCmdReader.ReadInt32();
        }

        public async Task<string> GetAssemblyNameFromModule(int moduleId, CancellationToken token)
        {
            using var command_params_writer = new MonoBinaryWriter();
            command_params_writer.Write(moduleId);

            using var ret_debugger_cmd_reader = await SendDebuggerAgentCommand(CmdModule.GetInfo, command_params_writer, token);
            ret_debugger_cmd_reader.ReadString();
            return ret_debugger_cmd_reader.ReadString();
        }

        public async Task<string> GetAssemblyName(int assembly_id, CancellationToken token)
        {
            using var commandParamsWriter = new MonoBinaryWriter();
            commandParamsWriter.Write(assembly_id);

            using var retDebuggerCmdReader = await SendDebuggerAgentCommand(CmdAssembly.GetLocation, commandParamsWriter, token);
            return retDebuggerCmdReader.ReadString();
        }

        public async Task<string> GetFullAssemblyName(int assemblyId, CancellationToken token)
        {
            using var commandParamsWriter = new MonoBinaryWriter();
            commandParamsWriter.Write(assemblyId);

            using var retDebuggerCmdReader = await SendDebuggerAgentCommand(CmdAssembly.GetName, commandParamsWriter, token);
            var name = retDebuggerCmdReader.ReadString();
            return name;
        }

        public async Task<string> GetAssemblyFileNameFromId(int assemblyId, CancellationToken token)
        {
            using var commandParamsWriter = new MonoBinaryWriter();
            commandParamsWriter.Write(assemblyId);

            using var retDebuggerCmdReader = await SendDebuggerAgentCommand(CmdAssembly.GetName, commandParamsWriter, token);
            var name = retDebuggerCmdReader.ReadString();
            return name.Remove(name.IndexOf(",")) + ".dll";
        }

        public async Task<string> GetMethodName(int methodId, CancellationToken token)
        {
            using var commandParamsWriter = new MonoBinaryWriter();
            commandParamsWriter.Write(methodId);

            using var retDebuggerCmdReader = await SendDebuggerAgentCommand(CmdMethod.GetNameFull, commandParamsWriter, token);
            var methodName = retDebuggerCmdReader.ReadString();
            return methodName.Substring(methodName.IndexOf(":")+1);
        }

        public async Task<bool> MethodIsStatic(int methodId, CancellationToken token)
        {
            var methodInfo = await GetMethodInfo(methodId, token);
            if (methodInfo != null)
                return methodInfo.Info.IsStatic();

            using var commandParamsWriter = new MonoBinaryWriter();
            commandParamsWriter.Write(methodId);

            using var retDebuggerCmdReader = await SendDebuggerAgentCommand(CmdMethod.GetInfo, commandParamsWriter, token);
            var flags = retDebuggerCmdReader.ReadInt32();
            return (flags & 0x0010) > 0; //check method is static
        }

        public async Task<int> GetParamCount(int methodId, CancellationToken token)
        {
            using var commandParamsWriter = new MonoBinaryWriter();
            commandParamsWriter.Write(methodId);

            using var retDebuggerCmdReader = await SendDebuggerAgentCommand(CmdMethod.GetParamInfo, commandParamsWriter, token);
            retDebuggerCmdReader.ReadInt32();
            int param_count = retDebuggerCmdReader.ReadInt32();
            return param_count;
        }

        public async Task<string> GetReturnType(int methodId, CancellationToken token)
        {
            using var commandParamsWriter = new MonoBinaryWriter();
            commandParamsWriter.Write(methodId);

            using var retDebuggerCmdReader = await SendDebuggerAgentCommand(CmdMethod.GetParamInfo, commandParamsWriter, token);
            retDebuggerCmdReader.ReadInt32();
            retDebuggerCmdReader.ReadInt32();
            retDebuggerCmdReader.ReadInt32();
            var retType = retDebuggerCmdReader.ReadInt32();
            var ret = await GetTypeName(retType, token);
            return ret;
        }

        public async Task<string> GetParameters(int methodId, CancellationToken token)
        {
            using var commandParamsWriter = new MonoBinaryWriter();
            commandParamsWriter.Write(methodId);

            using var retDebuggerCmdReader = await SendDebuggerAgentCommand(CmdMethod.GetParamInfo, commandParamsWriter, token);
            retDebuggerCmdReader.ReadInt32();
            var paramCount = retDebuggerCmdReader.ReadInt32();
            retDebuggerCmdReader.ReadInt32();
            var retType = retDebuggerCmdReader.ReadInt32();
            var parameters = "(";
            for (int i = 0 ; i < paramCount; i++)
            {
                var paramType = retDebuggerCmdReader.ReadInt32();
                parameters += await GetTypeName(paramType, token);
                parameters = parameters.Replace("System.Func", "Func");
                if (i + 1 < paramCount)
                    parameters += ",";
            }
            parameters += ")";
            return parameters;
        }

        public async Task<int> SetBreakpoint(int methodId, long il_offset, CancellationToken token)
        {
            using var commandParamsWriter = new MonoBinaryWriter();
            commandParamsWriter.Write((byte)EventKind.Breakpoint);
            commandParamsWriter.Write((byte)SuspendPolicy.None);
            commandParamsWriter.Write((byte)1);
            commandParamsWriter.Write((byte)ModifierKind.LocationOnly);
            commandParamsWriter.Write(methodId);
            commandParamsWriter.Write(il_offset);
            using var retDebuggerCmdReader = await SendDebuggerAgentCommand(CmdEventRequest.Set, commandParamsWriter, token);
            return retDebuggerCmdReader.ReadInt32();
        }

        public async Task<bool> RemoveBreakpoint(int breakpoint_id, CancellationToken token)
        {
            using var commandParamsWriter = new MonoBinaryWriter();
            commandParamsWriter.Write((byte)EventKind.Breakpoint);
            commandParamsWriter.Write((int) breakpoint_id);

            using var retDebuggerCmdReader = await SendDebuggerAgentCommand(CmdEventRequest.Clear, commandParamsWriter, token);

            if (retDebuggerCmdReader != null)
                return true;
            return false;
        }

        public async Task<bool> Step(int thread_id, StepKind kind, CancellationToken token)
        {
            using var commandParamsWriter = new MonoBinaryWriter();
            commandParamsWriter.Write((byte)EventKind.Step);
            commandParamsWriter.Write((byte)SuspendPolicy.None);
            commandParamsWriter.Write((byte)1);
            commandParamsWriter.Write((byte)ModifierKind.Step);
            commandParamsWriter.Write(thread_id);
            commandParamsWriter.Write((int)StepSize.Line);
            commandParamsWriter.Write((int)kind);
            commandParamsWriter.Write((int)(StepFilter.StaticCtor)); //filter
            using var retDebuggerCmdReader = await SendDebuggerAgentCommand(CmdEventRequest.Set, commandParamsWriter, token);
            if (retDebuggerCmdReader.HasError)
                return false;
            var isBPOnManagedCode = retDebuggerCmdReader.ReadInt32();
            if (isBPOnManagedCode == 0)
                return false;
            return true;
        }

        public async Task<bool> ClearSingleStep(int req_id, CancellationToken token)
        {
            using var commandParamsWriter = new MonoBinaryWriter();
            commandParamsWriter.Write((byte)EventKind.Step);
            commandParamsWriter.Write((int) req_id);

            using var retDebuggerCmdReader = await SendDebuggerAgentCommand(CmdEventRequest.Clear, commandParamsWriter, token);
            return !retDebuggerCmdReader.HasError ? true : false;
        }

        public async Task<JObject> GetFieldValue(int typeId, int fieldId, CancellationToken token)
        {
            using var commandParamsWriter = new MonoBinaryWriter();
            commandParamsWriter.Write(typeId);
            commandParamsWriter.Write(1);
            commandParamsWriter.Write(fieldId);

            using var retDebuggerCmdReader = await SendDebuggerAgentCommand(CmdType.GetValues, commandParamsWriter, token);
            return await CreateJObjectForVariableValue(retDebuggerCmdReader, "", false, -1, false, token);
        }

        public async Task<int> TypeIsInitialized(int typeId, CancellationToken token)
        {
            using var commandParamsWriter = new MonoBinaryWriter();
            commandParamsWriter.Write(typeId);

            using var retDebuggerCmdReader = await SendDebuggerAgentCommand(CmdType.IsInitialized, commandParamsWriter, token);
            return retDebuggerCmdReader.ReadInt32();
        }

        public async Task<int> TypeInitialize(int typeId, CancellationToken token)
        {
            using var commandParamsWriter = new MonoBinaryWriter();
            commandParamsWriter.Write(typeId);

            using var retDebuggerCmdReader = await SendDebuggerAgentCommand(CmdType.Initialize, commandParamsWriter, token);
            return retDebuggerCmdReader.ReadInt32();
        }

        public async Task<MonoBinaryReader> GetTypePropertiesReader(int typeId, CancellationToken token)
        {
            var typeInfo = await GetTypeInfo(typeId, token);

            if (typeInfo is null)
                return null;

<<<<<<< HEAD
            if (typeInfo.PropertiesBuffer != null)
            {
                var retDebuggerCmd = new MemoryStream(typeInfo.PropertiesBuffer);
                var retDebuggerCmdReader = new MonoBinaryReader(retDebuggerCmd);
                return retDebuggerCmdReader;
            }
=======
            if (typeInfo.PropertiesBuffer is not null)
                return new MonoBinaryReader(typeInfo.PropertiesBuffer);
>>>>>>> eb51b02b

            var commandParamsWriter = new MonoBinaryWriter();
            commandParamsWriter.Write(typeId);

<<<<<<< HEAD
            var reader = await SendDebuggerAgentCommand<CmdType>(sessionId, CmdType.GetProperties, commandParams, token);
            typeInfo.PropertiesBuffer = reader.ReadBytes((int)reader.BaseStream.Length);
            reader.BaseStream.Position = 0;
=======
            var reader = await SendDebuggerAgentCommand(CmdType.GetProperties, commandParamsWriter, token);
            typeInfo.PropertiesBuffer = ((MemoryStream)reader.BaseStream).ToArray();
>>>>>>> eb51b02b
            return reader;
        }

        public async Task<List<FieldTypeClass>> GetTypeFields(int typeId, CancellationToken token)
        {
            var typeInfo = await GetTypeInfo(typeId, token);

            if (typeInfo.FieldsList != null) {
                return typeInfo.FieldsList;
            }

            var ret = new List<FieldTypeClass>();
            using var commandParamsWriter = new MonoBinaryWriter();
            commandParamsWriter.Write(typeId);

            using var retDebuggerCmdReader = await SendDebuggerAgentCommand(CmdType.GetFields, commandParamsWriter, token);
            var nFields = retDebuggerCmdReader.ReadInt32();

            for (int i = 0 ; i < nFields; i++)
            {
                bool isNotPrivate = false;
                int fieldId = retDebuggerCmdReader.ReadInt32(); //fieldId
                string fieldNameStr = retDebuggerCmdReader.ReadString();
                int fieldTypeId = retDebuggerCmdReader.ReadInt32(); //typeId
                int attrs = retDebuggerCmdReader.ReadInt32(); //attrs
                int isSpecialStatic = retDebuggerCmdReader.ReadInt32(); //is_special_static
                if (((attrs & (int)MethodAttributes.Public) != 0))
                    isNotPrivate = true;
                if (isSpecialStatic == 1)
                    continue;
                if (fieldNameStr.Contains("k__BackingField"))
                {
                    fieldNameStr = fieldNameStr.Replace("k__BackingField", "");
                    fieldNameStr = fieldNameStr.Replace("<", "");
                    fieldNameStr = fieldNameStr.Replace(">", "");
                }
                ret.Add(new FieldTypeClass(fieldId, fieldNameStr, fieldTypeId, isNotPrivate, (FieldAttributes)((attrs) & (int)FieldAttributes.FieldAccessMask)));
            }
            typeInfo.FieldsList = ret;
            return ret;
        }

        public string ReplaceCommonClassNames(string className) =>
            new StringBuilder(className)
                .Replace("System.String", "string")
                .Replace("System.Boolean", "bool")
                .Replace("System.Char", "char")
                .Replace("System.SByte", "sbyte")
                .Replace("System.Int32", "int")
                .Replace("System.Int64", "long")
                .Replace("System.Single", "float")
                .Replace("System.Double", "double")
                .Replace("System.Byte", "byte")
                .Replace("System.UInt16", "ushort")
                .Replace("System.UInt32", "uint")
                .Replace("System.UInt64", "ulong")
                .Replace("System.Object", "object")
                .Replace("System.Void", "void")
                //.Replace("System.Decimal", "decimal")
                .ToString();

        internal async Task<MonoBinaryReader> GetCAttrsFromType(int objectId, int typeId, string attrName, CancellationToken token)
        {
            using var commandParamsWriter = new MonoBinaryWriter();
            commandParamsWriter.Write(typeId);
            commandParamsWriter.Write(0);
            var retDebuggerCmdReader = await SendDebuggerAgentCommand(CmdType.GetCattrs, commandParamsWriter, token);
            var count = retDebuggerCmdReader.ReadInt32();
            if (count == 0)
                return null;
            for (int i = 0 ; i < count; i++)
            {
                var methodId = retDebuggerCmdReader.ReadInt32();
                using var commandCattrParamsWriter = new MonoBinaryWriter();
                commandCattrParamsWriter.Write(methodId);
                using var retDebuggerCmdReader2 = await SendDebuggerAgentCommand(CmdMethod.GetDeclaringType, commandCattrParamsWriter, token);
                var customAttributeTypeId = retDebuggerCmdReader2.ReadInt32();
                var customAttributeName = await GetTypeName(customAttributeTypeId, token);
                if (customAttributeName == attrName)
                    return retDebuggerCmdReader;

                //reading buffer only to advance the reader to the next cattr
                for (int k = 0 ; k < 2; k++)
                {
                    var parmCount = retDebuggerCmdReader.ReadInt32();
                    for (int j = 0; j < parmCount; j++)
                    {
                        //to typed_args
                        await CreateJObjectForVariableValue(retDebuggerCmdReader, "varName", false, -1, false, token);
                    }
                }
            }
            return null;
        }

        public async Task<int> GetAssemblyFromType(int type_id, CancellationToken token)
        {
            using var commandParamsWriter = new MonoBinaryWriter();
            commandParamsWriter.Write(type_id);
            commandParamsWriter.Write((int) MonoTypeNameFormat.FormatReflection);
            using var retDebuggerCmdReader = await SendDebuggerAgentCommand(CmdType.GetInfo, commandParamsWriter, token);

            retDebuggerCmdReader.ReadString();
            retDebuggerCmdReader.ReadString();
            retDebuggerCmdReader.ReadString();

            return retDebuggerCmdReader.ReadInt32();
        }

        public async Task<string> GetValueFromDebuggerDisplayAttribute(int objectId, int typeId, CancellationToken token)
        {
            string expr = "";
            try {
                var getCAttrsRetReader = await GetCAttrsFromType(objectId, typeId, "System.Diagnostics.DebuggerDisplayAttribute", token);
                if (getCAttrsRetReader == null)
                    return null;

                var parmCount = getCAttrsRetReader.ReadInt32();
                var monoType = (ElementType) getCAttrsRetReader.ReadByte(); //MonoTypeEnum -> MONO_TYPE_STRING
                if (monoType != ElementType.String)
                    return null;

                var stringId = getCAttrsRetReader.ReadInt32();
                var dispAttrStr = await GetStringValue(stringId, token);
                ExecutionContext context = proxy.GetContext(sessionId);
                JArray objectValues = await GetObjectValues(objectId, GetObjectCommandOptions.WithProperties | GetObjectCommandOptions.ForDebuggerDisplayAttribute, token);

                var thisObj = CreateJObject<string>(value: "", type: "object", description: "", writable: false, objectId: $"dotnet:object:{objectId}");
                thisObj["name"] = "this";
                objectValues.Add(thisObj);

                var resolver = new MemberReferenceResolver(proxy, context, sessionId, objectValues, logger);
                if (dispAttrStr.Length == 0)
                    return null;

                if (dispAttrStr.Contains(", nq"))
                {
                    dispAttrStr = dispAttrStr.Replace(", nq", "");
                }
                if (dispAttrStr.Contains(",nq"))
                {
                    dispAttrStr = dispAttrStr.Replace(",nq", "");
                }
                expr = "$\"" + dispAttrStr + "\"";
                JObject retValue = await resolver.Resolve(expr, token);
                if (retValue == null)
                    retValue = await EvaluateExpression.CompileAndRunTheExpression(expr, resolver, token);

                return retValue?["value"]?.Value<string>();
            }
            catch (Exception)
            {
                logger.LogDebug($"Could not evaluate DebuggerDisplayAttribute - {expr} - {await GetTypeName(typeId, token)}");
            }
            return null;
        }

        public async Task<string> GetTypeName(int typeId, CancellationToken token)
        {
            string className = await GetTypeNameOriginal(typeId, token);
            className = className.Replace("+", ".");
            className = Regex.Replace(className, @"`\d+", "");
            className = Regex.Replace(className, @"[[, ]+]", "__SQUARED_BRACKETS__");
            //className = className.Replace("[]", "__SQUARED_BRACKETS__");
            className = className.Replace("[", "<");
            className = className.Replace("]", ">");
            className = className.Replace("__SQUARED_BRACKETS__", "[]");
            className = className.Replace(",", ", ");
            className = ReplaceCommonClassNames(className);
            return className;
        }

        public async Task<string> GetTypeNameOriginal(int typeId, CancellationToken token)
        {
            using var commandParamsWriter = new MonoBinaryWriter();
            commandParamsWriter.Write(typeId);
            commandParamsWriter.Write((int) MonoTypeNameFormat.FormatReflection);
            using var retDebuggerCmdReader = await SendDebuggerAgentCommand(CmdType.GetInfo, commandParamsWriter, token);
            retDebuggerCmdReader.ReadString(); //namespace
            retDebuggerCmdReader.ReadString(); //class name
            return retDebuggerCmdReader.ReadString(); //class name formatted
        }

        public async Task<int> GetTypeToken(int typeId, CancellationToken token)
        {
            using var commandParamsWriter = new MonoBinaryWriter();
            commandParamsWriter.Write(typeId);
            commandParamsWriter.Write((int) MonoTypeNameFormat.FormatReflection);
            using var retDebuggerCmdReader = await SendDebuggerAgentCommand(CmdType.GetInfo, commandParamsWriter, token);
            retDebuggerCmdReader.ReadString(); //namespace
            retDebuggerCmdReader.ReadString(); //class name
            retDebuggerCmdReader.ReadString(); //class name formatted
            retDebuggerCmdReader.ReadInt32(); //assemblyid
            retDebuggerCmdReader.ReadInt32(); //moduleId
            retDebuggerCmdReader.ReadInt32(); //parent typeId
            retDebuggerCmdReader.ReadInt32(); //array typeId
            return retDebuggerCmdReader.ReadInt32(); //token
        }

        public async Task<string> GetStringValue(int string_id, CancellationToken token)
        {
            using var commandParamsWriter = new MonoBinaryWriter();
            commandParamsWriter.Write(string_id);

            using var retDebuggerCmdReader = await SendDebuggerAgentCommand(CmdString.GetValue, commandParamsWriter, token);
            var isUtf16 = retDebuggerCmdReader.ReadByte();
            if (isUtf16 == 0) {
                return retDebuggerCmdReader.ReadString();
            }
            return null;
        }
<<<<<<< HEAD
        public async Task<ArrayDimensions> GetArrayDimensions(SessionId sessionId, int object_id, CancellationToken token)
=======
        public async Task<ArrayDimensions> GetArrayDimensions(int object_id, CancellationToken token)
>>>>>>> eb51b02b
        {
            using var commandParamsWriter = new MonoBinaryWriter();
            commandParamsWriter.Write(object_id);
            using var retDebuggerCmdReader = await SendDebuggerAgentCommand(CmdArray.GetLength, commandParamsWriter, token);
            var length = retDebuggerCmdReader.ReadInt32();
            var rank = new int[length];
            for (int i = 0 ; i < length; i++)
            {
                rank[i] = retDebuggerCmdReader.ReadInt32();
                retDebuggerCmdReader.ReadInt32(); //lower_bound
            }
            return new ArrayDimensions(rank);
        }
        public async Task<List<int>> GetTypeIdFromObject(int object_id, bool withParents, CancellationToken token)
        {
            List<int> ret = new List<int>();
            using var commandParamsWriter = new MonoBinaryWriter();
            commandParamsWriter.Write(object_id);

            using var retDebuggerCmdReader = await SendDebuggerAgentCommand(CmdObject.RefGetType, commandParamsWriter, token);
            var type_id = retDebuggerCmdReader.ReadInt32();
            ret.Add(type_id);
            if (withParents)
            {
                using var commandParentsParamsWriter = new MonoBinaryWriter();
                commandParentsParamsWriter.Write(type_id);
                using var parentsCmdReader = await SendDebuggerAgentCommand(CmdType.GetParents, commandParentsParamsWriter, token);
                var parentsCount = parentsCmdReader.ReadInt32();
                for (int i = 0 ; i < parentsCount; i++)
                {
                    ret.Add(parentsCmdReader.ReadInt32());
                }
            }
            return ret;
        }

        public async Task<string> GetClassNameFromObject(int object_id, CancellationToken token)
        {
            var type_id = await GetTypeIdFromObject(object_id, false, token);
            return await GetTypeName(type_id[0], token);
        }

        public async Task<int> GetTypeIdFromToken(int assemblyId, int typeToken, CancellationToken token)
        {
            using var commandParamsWriter = new MonoBinaryWriter();
            commandParamsWriter.Write((int)assemblyId);
            commandParamsWriter.Write((int)typeToken);
            using var retDebuggerCmdReader = await SendDebuggerAgentCommand(CmdAssembly.GetTypeFromToken, commandParamsWriter, token);
            return retDebuggerCmdReader.ReadInt32();
        }

        public async Task<int> GetMethodIdByName(int type_id, string method_name, CancellationToken token)
        {
            using var commandParamsWriter = new MonoBinaryWriter();
            commandParamsWriter.Write((int)type_id);
            commandParamsWriter.Write(method_name);
            commandParamsWriter.Write((int)(BindingFlags.Public | BindingFlags.NonPublic | BindingFlags.Instance | BindingFlags.Static));
            commandParamsWriter.Write((int)1); //case sensitive
            using var retDebuggerCmdReader = await SendDebuggerAgentCommand(CmdType.GetMethodsByNameFlags, commandParamsWriter, token);
            var nMethods = retDebuggerCmdReader.ReadInt32();
            return retDebuggerCmdReader.ReadInt32();
        }

        public async Task<bool> IsDelegate(int objectId, CancellationToken token)
        {
            using var commandParamsWriter = new MonoBinaryWriter();
            commandParamsWriter.Write((int)objectId);
            using var retDebuggerCmdReader = await SendDebuggerAgentCommand(CmdObject.RefIsDelegate, commandParamsWriter, token);
            return retDebuggerCmdReader.ReadByte() == 1;
        }

        public async Task<int> GetDelegateMethod(int objectId, CancellationToken token)
        {
            using var commandParamsWriter = new MonoBinaryWriter();
            commandParamsWriter.Write((int)objectId);
            using var retDebuggerCmdReader = await SendDebuggerAgentCommand(CmdObject.RefDelegateGetMethod, commandParamsWriter, token);
            return retDebuggerCmdReader.ReadInt32();
        }

        public async Task<string> GetDelegateMethodDescription(int objectId, CancellationToken token)
        {
            var methodId = await GetDelegateMethod(objectId, token);

            using var commandParamsWriter = new MonoBinaryWriter();
            commandParamsWriter.Write(methodId);
            //Console.WriteLine("methodId - " + methodId);
            if (methodId == 0)
                return "";
            using var retDebuggerCmdReader = await SendDebuggerAgentCommand(CmdMethod.GetName, commandParamsWriter, token);
            var methodName = retDebuggerCmdReader.ReadString();

            var returnType = await GetReturnType(methodId, token);
            var parameters = await GetParameters(methodId, token);

            return $"{returnType} {methodName} {parameters}";
        }
        public async Task<JObject> InvokeMethod(ArraySegment<byte> valueTypeBuffer, int methodId, string varName, CancellationToken token)
        {
            using var commandParamsWriter = new MonoBinaryWriter();
            commandParamsWriter.Write(methodId);
            commandParamsWriter.Write(valueTypeBuffer);
            commandParamsWriter.Write(0);
            using var retDebuggerCmdReader = await SendDebuggerAgentCommand(CmdVM.InvokeMethod, commandParamsWriter, token);
            retDebuggerCmdReader.ReadByte(); //number of objects returned.
            return await CreateJObjectForVariableValue(retDebuggerCmdReader, varName, false, -1, false, token);
        }

        public async Task<JObject> InvokeMethodInObject(int objectId, int methodId, string varName, CancellationToken token)
        {
            valueTypes.TryGetValue(objectId, out var valueType);
            if (valueType != null)
                return await InvokeMethod(valueType.valueTypeBuffer, methodId, varName, token);
            using var commandParamsObjWriter = new MonoBinaryWriter();
            commandParamsObjWriter.Write(ElementType.Class, objectId);
            return await InvokeMethod(commandParamsObjWriter.GetParameterBuffer(), methodId, varName, token);
        }

        public async Task<int> GetPropertyMethodIdByName(int typeId, string propertyName, CancellationToken token)
        {
            using var retDebuggerCmdReader =  await GetTypePropertiesReader(typeId, token);
            if (retDebuggerCmdReader == null)
                return -1;

            var nProperties = retDebuggerCmdReader.ReadInt32();
            for (int i = 0 ; i < nProperties; i++)
            {
                retDebuggerCmdReader.ReadInt32(); //propertyId
                string propertyNameStr = retDebuggerCmdReader.ReadString();
                var getMethodId = retDebuggerCmdReader.ReadInt32();
                retDebuggerCmdReader.ReadInt32(); //setmethod
                var attrs = retDebuggerCmdReader.ReadInt32(); //attrs
                if (propertyNameStr == propertyName)
                {
                    return getMethodId;
                }
            }
            return -1;
        }

        public async Task<JArray> CreateJArrayForProperties(int typeId, ElementType elementType, ArraySegment<byte> object_buffer, JArray attributes, bool isAutoExpandable, string objectIdStr, bool isOwn, CancellationToken token)
        {
            JArray ret = new JArray();
            using var retDebuggerCmdReader =  await GetTypePropertiesReader(typeId, token);
            if (retDebuggerCmdReader == null)
                return null;
            if (!DotnetObjectId.TryParse(objectIdStr, out DotnetObjectId objectId))
                return null;
            var nProperties = retDebuggerCmdReader.ReadInt32();
            for (int i = 0 ; i < nProperties; i++)
            {
                retDebuggerCmdReader.ReadInt32(); //propertyId
                string propertyNameStr = retDebuggerCmdReader.ReadString();
                var getMethodId = retDebuggerCmdReader.ReadInt32();
                retDebuggerCmdReader.ReadInt32(); //setmethod
                var attrs = retDebuggerCmdReader.ReadInt32(); //attrs
                if (getMethodId == 0 || await GetParamCount(getMethodId, token) != 0 || await MethodIsStatic(getMethodId, token))
                    continue;
                JObject propRet = null;
                if (attributes.Where(attribute => attribute["name"].Value<string>().Equals(propertyNameStr)).Any())
                    continue;
                if (isAutoExpandable)
                {
                    try {
                        propRet = await InvokeMethod(object_buffer, getMethodId, propertyNameStr, token);
                    }
                    catch (Exception)
                    {
                        continue;
                    }
                }
                else
                {
                    propRet = JObject.FromObject(new {
                            get = new
                            {
                                type = "function",
                                objectId = $"dotnet:methodId:{objectId.Value}:{getMethodId}:{elementType}",
                                className = "Function",
                                description = "get " + propertyNameStr + " ()",
                                methodId = getMethodId,
                                objectIdValue = objectIdStr
                            },
                            name = propertyNameStr
                        });
                }
                if (isOwn)
                    propRet["isOwn"] = true;
                ret.Add(propRet);
            }
            return ret;
        }
        public async Task<JObject> GetPointerContent(int pointerId, CancellationToken token)
        {
            using var commandParamsWriter = new MonoBinaryWriter();
            commandParamsWriter.Write(pointerValues[pointerId].address);
            commandParamsWriter.Write(pointerValues[pointerId].typeId);
            using var retDebuggerCmdReader = await SendDebuggerAgentCommand(CmdPointer.GetValue, commandParamsWriter, token);
            var varName = pointerValues[pointerId].varName;
            if (int.TryParse(varName, out _))
                varName = $"[{varName}]";
            return await CreateJObjectForVariableValue(retDebuggerCmdReader, "*" + varName, false, -1, false, token);
        }

        public async Task<JArray> GetPropertiesValuesOfValueType(int valueTypeId, CancellationToken token)
        {
            JArray ret = new JArray();
            var valueType = valueTypes[valueTypeId];
            using var commandParamsWriter = new MonoBinaryWriter();
            commandParamsWriter.Write(valueType.typeId);
            using var retDebuggerCmdReader = await SendDebuggerAgentCommand(CmdType.GetParents, commandParamsWriter, token);
            var parentsCount = retDebuggerCmdReader.ReadInt32();
            List<int> typesToGetProperties = new List<int>();
            typesToGetProperties.Add(valueType.typeId);
            for (int i = 0 ; i < parentsCount; i++)
            {
                typesToGetProperties.Add(retDebuggerCmdReader.ReadInt32());
            }
            for (int i = 0 ; i < typesToGetProperties.Count; i++)
            {
                var properties = await CreateJArrayForProperties(typesToGetProperties[i], ElementType.ValueType, valueType.valueTypeBuffer, valueType.valueTypeJson, valueType.valueTypeAutoExpand, $"dotnet:valuetype:{valueType.Id}", i == 0, token);
                ret = new JArray(ret.Union(properties));
            }

            return ret;
        }

        public bool AutoExpandable(string className) {
            if (className == "System.DateTime" ||
                className == "System.DateTimeOffset" ||
                className == "System.TimeSpan")
                return true;
            return false;
        }

        public bool AutoInvokeToString(string className) {
            if (className == "System.DateTime" ||
                className == "System.DateTimeOffset" ||
                className == "System.TimeSpan" ||
                className == "System.Decimal"  ||
                className == "System.Guid")
                return true;
            return false;
        }

        public JObject CreateJObject<T>(T value, string type, string description, bool writable, string className = null, string objectId = null, string __custom_type = null, string subtype = null, bool isValueType = false, bool expanded = false, bool isEnum = false)
        {
            var ret = JObject.FromObject(new {
                    value = new
                    {
                        type,
                        value,
                        description
                    },
                    writable
                });
            if (__custom_type != null)
                ret["value"]["__custom_type"] = __custom_type;
            if (className != null)
                ret["value"]["className"] = className;
            if (objectId != null)
                ret["value"]["objectId"] = objectId;
            if (subtype != null)
                ret["value"]["subtype"] = subtype;
            if (isValueType)
                ret["value"]["isValueType"] = isValueType;
            if (expanded)
                ret["value"]["expanded"] = expanded;
            if (isEnum)
                ret["value"]["isEnum"] = isEnum;
            return ret;

        }
        public JObject CreateJObjectForBoolean(int value)
        {
            return CreateJObject<bool>(value == 0 ? false : true, "boolean", value == 0 ? "false" : "true", true);
        }

        public JObject CreateJObjectForNumber<T>(T value)
        {
            return CreateJObject<T>(value, "number", value.ToString(), true);
        }

        public JObject CreateJObjectForChar(int value)
        {
            char charValue = Convert.ToChar(value);
            var description = $"{value} '{charValue}'";
            return CreateJObject<char>(charValue, "symbol", description, true);
        }

        public async Task<JObject> CreateJObjectForPtr(ElementType etype, MonoBinaryReader retDebuggerCmdReader, string name, CancellationToken token)
        {
            string type;
            string value;
            long valueAddress = retDebuggerCmdReader.ReadInt64();
            var typeId = retDebuggerCmdReader.ReadInt32();
            string className;
            if (etype == ElementType.FnPtr)
                className = "(*())"; //to keep the old behavior
            else
                className = "(" + await GetTypeName(typeId, token) + ")";

            int pointerId = 0;
            if (valueAddress != 0 && className != "(void*)")
            {
                pointerId = Interlocked.Increment(ref debuggerObjectId);
                type = "object";
                value =  className;
                pointerValues[pointerId] = new PointerValue(valueAddress, typeId, name);
            }
            else
            {
                type = "symbol";
                value = className + " " + valueAddress;
            }
            return CreateJObject<string>(value, type, value, false, className, $"dotnet:pointer:{pointerId}", "pointer");
        }

        public async Task<JObject> CreateJObjectForString(MonoBinaryReader retDebuggerCmdReader, CancellationToken token)
        {
            var string_id = retDebuggerCmdReader.ReadInt32();
            var value = await GetStringValue(string_id, token);
            return CreateJObject<string>(value, "string", value, false);
        }

        public async Task<JObject> CreateJObjectForArray(MonoBinaryReader retDebuggerCmdReader, CancellationToken token)
        {
            var objectId = retDebuggerCmdReader.ReadInt32();
<<<<<<< HEAD
            var className = await GetClassNameFromObject(sessionId, objectId, token);
            var arrayType = className.ToString();
            var length = await GetArrayDimensions(sessionId, objectId, token);
=======
            var className = await GetClassNameFromObject(objectId, token);
            var arrayType = className.ToString();
            var length = await GetArrayDimensions(objectId, token);
>>>>>>> eb51b02b
            if (arrayType.LastIndexOf('[') > 0)
                arrayType = arrayType.Insert(arrayType.LastIndexOf('[')+1, length.ToString());
            if (className.LastIndexOf('[') > 0)
                className = className.Insert(arrayType.LastIndexOf('[')+1, new string(',', length.Rank-1));
            return CreateJObject<string>(null, "object", description : arrayType, writable : false, className.ToString(), "dotnet:array:" + objectId, null, subtype : length.Rank == 1 ? "array" : null);
        }

        public async Task<JObject> CreateJObjectForObject(MonoBinaryReader retDebuggerCmdReader, int typeIdFromAttribute, bool forDebuggerDisplayAttribute, CancellationToken token)
        {
            var objectId = retDebuggerCmdReader.ReadInt32();
            var type_id = await GetTypeIdFromObject(objectId, false, token);
            string className = await GetTypeName(type_id[0], token);
            string debuggerDisplayAttribute = null;
            if (!forDebuggerDisplayAttribute)
                debuggerDisplayAttribute = await GetValueFromDebuggerDisplayAttribute(objectId, type_id[0], token);
            var description = className.ToString();

            if (debuggerDisplayAttribute != null)
                description = debuggerDisplayAttribute;

            if (await IsDelegate(objectId, token))
            {
                if (typeIdFromAttribute != -1)
                {
                    className = await GetTypeName(typeIdFromAttribute, token);
                }

                description = await GetDelegateMethodDescription(objectId, token);
                if (description == "")
                {
                    return CreateJObject<string>(className.ToString(), "symbol", className.ToString(), false);
                }
            }
            return CreateJObject<string>(null, "object", description, false, className, $"dotnet:object:{objectId}");
        }

        public async Task<JObject> CreateJObjectForValueType(MonoBinaryReader retDebuggerCmdReader, string name, long initialPos, CancellationToken token)
        {
            JObject fieldValueType = null;
            var isEnum = retDebuggerCmdReader.ReadByte();
            var isBoxed = retDebuggerCmdReader.ReadByte() == 1;
            var typeId = retDebuggerCmdReader.ReadInt32();
            var className = await GetTypeName(typeId, token);
            var description = className;
            var numFields = retDebuggerCmdReader.ReadInt32();
            var fields = await GetTypeFields(typeId, token);
            JArray valueTypeFields = new JArray();
            if (className.IndexOf("System.Nullable<") == 0) //should we call something on debugger-agent to check???
            {
                retDebuggerCmdReader.ReadByte(); //ignoring the boolean type
                var isNull = retDebuggerCmdReader.ReadInt32();
                var value = await CreateJObjectForVariableValue(retDebuggerCmdReader, name, false, -1, false, token);
                if (isNull != 0)
                    return value;
                else
                    return CreateJObject<string>(null, "object", className, false, className, null, null, "null", true);
            }
            for (int i = 0; i < numFields ; i++)
            {
                fieldValueType = await CreateJObjectForVariableValue(retDebuggerCmdReader, fields.ElementAt(i).Name, true, fields.ElementAt(i).TypeId, false, token);
                valueTypeFields.Add(fieldValueType);
            }

            long endPos = retDebuggerCmdReader.BaseStream.Position;
            var valueTypeId = Interlocked.Increment(ref debuggerObjectId);

            retDebuggerCmdReader.BaseStream.Position = initialPos;
            byte[] valueTypeBuffer = new byte[endPos - initialPos];
            retDebuggerCmdReader.Read(valueTypeBuffer, 0, (int)(endPos - initialPos));
            retDebuggerCmdReader.BaseStream.Position = endPos;
            valueTypes[valueTypeId] = new ValueTypeClass(name, valueTypeBuffer, valueTypeFields, typeId, AutoExpandable(className), valueTypeId);
            if (AutoInvokeToString(className) || isEnum == 1) {
                int methodId = await GetMethodIdByName(typeId, "ToString", token);
                var retMethod = await InvokeMethod(valueTypeBuffer, methodId, "methodRet", token);
                description = retMethod["value"]?["value"].Value<string>();
                if (className.Equals("System.Guid"))
                    description = description.ToUpper(); //to keep the old behavior
            }
            else if (isBoxed && numFields == 1) {
                return fieldValueType;
            }
            return CreateJObject<string>(null, "object", description, false, className, $"dotnet:valuetype:{valueTypeId}", null, null, true, true, isEnum == 1);
        }

        public async Task<JObject> CreateJObjectForNull(MonoBinaryReader retDebuggerCmdReader, CancellationToken token)
        {
            string className;
            ElementType variableType = (ElementType)retDebuggerCmdReader.ReadByte();
            switch (variableType)
            {
                case ElementType.String:
                case ElementType.Class:
                {
                    var type_id = retDebuggerCmdReader.ReadInt32();
                    className = await GetTypeName(type_id, token);
                    break;

                }
                case ElementType.SzArray:
                case ElementType.Array:
                {
                    ElementType byte_type = (ElementType)retDebuggerCmdReader.ReadByte();
                    retDebuggerCmdReader.ReadInt32(); // rank
                    if (byte_type == ElementType.Class) {
                        retDebuggerCmdReader.ReadInt32(); // internal_type_id
                    }
                    var type_id = retDebuggerCmdReader.ReadInt32();
                    className = await GetTypeName(type_id, token);
                    break;
                }
                default:
                {
                    var type_id = retDebuggerCmdReader.ReadInt32();
                    className = await GetTypeName(type_id, token);
                    break;
                }
            }
            return CreateJObject<string>(null, "object", className, false, className, null, null, "null");
        }

        public async Task<JObject> CreateJObjectForVariableValue(MonoBinaryReader retDebuggerCmdReader, string name, bool isOwn, int typeIdFromAttribute, bool forDebuggerDisplayAttribute, CancellationToken token)
        {
            long initialPos = retDebuggerCmdReader == null ? 0 : retDebuggerCmdReader.BaseStream.Position;
            ElementType etype = (ElementType)retDebuggerCmdReader.ReadByte();
            JObject ret = null;
            switch (etype) {
                case ElementType.I:
                case ElementType.U:
                case ElementType.Void:
                case (ElementType)ValueTypeId.VType:
                case (ElementType)ValueTypeId.FixedArray:
                    ret = JObject.FromObject(new {
                        value = new
                        {
                            type = "void",
                            value = "void",
                            description = "void"
                        }});
                    break;
                case ElementType.Boolean:
                {
                    var value = retDebuggerCmdReader.ReadInt32();
                    ret = CreateJObjectForBoolean(value);
                    break;
                }
                case ElementType.I1:
                {
                    var value = retDebuggerCmdReader.ReadSByte();
                    ret = CreateJObjectForNumber<int>(value);
                    break;
                }
                case ElementType.I2:
                case ElementType.I4:
                {
                    var value = retDebuggerCmdReader.ReadInt32();
                    ret = CreateJObjectForNumber<int>(value);
                    break;
                }
                case ElementType.U1:
                {
                    var value = retDebuggerCmdReader.ReadUByte();
                    ret = CreateJObjectForNumber<int>(value);
                    break;
                }
                case ElementType.U2:
                {
                    var value = retDebuggerCmdReader.ReadUShort();
                    ret = CreateJObjectForNumber<int>(value);
                    break;
                }
                case ElementType.U4:
                {
                    var value = retDebuggerCmdReader.ReadUInt32();
                    ret = CreateJObjectForNumber<uint>(value);
                    break;
                }
                case ElementType.R4:
                {
                    float value = retDebuggerCmdReader.ReadSingle();
                    ret = CreateJObjectForNumber<float>(value);
                    break;
                }
                case ElementType.Char:
                {
                    var value = retDebuggerCmdReader.ReadInt32();
                    ret = CreateJObjectForChar(value);
                    break;
                }
                case ElementType.I8:
                {
                    long value = retDebuggerCmdReader.ReadInt64();
                    ret = CreateJObjectForNumber<long>(value);
                    break;
                }
                case ElementType.U8:
                {
                    ulong value = retDebuggerCmdReader.ReadUInt64();
                    ret = CreateJObjectForNumber<ulong>(value);
                    break;
                }
                case ElementType.R8:
                {
                    double value = retDebuggerCmdReader.ReadDouble();
                    ret = CreateJObjectForNumber<double>(value);
                    break;
                }
                case ElementType.FnPtr:
                case ElementType.Ptr:
                {
                    ret = await CreateJObjectForPtr(etype, retDebuggerCmdReader, name, token);
                    break;
                }
                case ElementType.String:
                {
                    ret = await CreateJObjectForString(retDebuggerCmdReader, token);
                    break;
                }
                case ElementType.SzArray:
                case ElementType.Array:
                {
                    ret = await CreateJObjectForArray(retDebuggerCmdReader, token);
                    break;
                }
                case ElementType.Class:
                case ElementType.Object:
                {
                    ret = await CreateJObjectForObject(retDebuggerCmdReader, typeIdFromAttribute, forDebuggerDisplayAttribute, token);
                    break;
                }
                case ElementType.ValueType:
                {
                    ret = await CreateJObjectForValueType(retDebuggerCmdReader, name, initialPos, token);
                    break;
                }
                case (ElementType)ValueTypeId.Null:
                {
                    ret = await CreateJObjectForNull(retDebuggerCmdReader, token);
                    break;
                }
                case (ElementType)ValueTypeId.Type:
                {
                    retDebuggerCmdReader.ReadInt32();
                    break;
                }
                default:
                {
                    logger.LogDebug($"Could not evaluate CreateJObjectForVariableValue invalid type {etype}");
                    break;
                }
            }
            if (ret != null)
            {
                if (isOwn)
                    ret["isOwn"] = true;
                ret["name"] = name;
            }
            return ret;
        }

        public async Task<bool> IsAsyncMethod(int methodId, CancellationToken token)
        {
            var methodInfo = await GetMethodInfo(methodId, token);
            if (methodInfo != null && methodInfo.Info.IsAsync != -1)
            {
                return methodInfo.Info.IsAsync == 1;
            }

            using var commandParamsWriter = new MonoBinaryWriter();
            commandParamsWriter.Write(methodId);

            using var retDebuggerCmdReader = await SendDebuggerAgentCommand(CmdMethod.AsyncDebugInfo, commandParamsWriter, token);
            methodInfo.Info.IsAsync = retDebuggerCmdReader.ReadByte();
            return methodInfo.Info.IsAsync == 1;
        }

        private bool IsClosureReferenceField (string fieldName)
        {
            // mcs is "$locvar"
            // old mcs is "<>f__ref"
            // csc is "CS$<>"
            // roslyn is "<>8__"
            return fieldName.StartsWith ("CS$<>", StringComparison.Ordinal) ||
                        fieldName.StartsWith ("<>f__ref", StringComparison.Ordinal) ||
                        fieldName.StartsWith ("$locvar", StringComparison.Ordinal) ||
                        fieldName.StartsWith ("<>8__", StringComparison.Ordinal);
        }

        public async Task<JArray> GetHoistedLocalVariables(int objectId, JArray asyncLocals, CancellationToken token)
        {
            JArray asyncLocalsFull = new JArray();
            List<int> objectsAlreadyRead = new();
            objectsAlreadyRead.Add(objectId);
            foreach (var asyncLocal in asyncLocals)
            {
                var fieldName = asyncLocal["name"].Value<string>();
                if (fieldName.EndsWith("__this", StringComparison.Ordinal))
                {
                    asyncLocal["name"] = "this";
                    asyncLocalsFull.Add(asyncLocal);
                }
                else if (IsClosureReferenceField(fieldName)) //same code that has on debugger-libs
                {
                    if (DotnetObjectId.TryParse(asyncLocal?["value"]?["objectId"]?.Value<string>(), out DotnetObjectId dotnetObjectId))
                    {
                        if (!objectsAlreadyRead.Contains(dotnetObjectId.Value))
                        {
                            var asyncLocalsFromObject = await GetObjectValues(dotnetObjectId.Value, GetObjectCommandOptions.WithProperties, token);
                            var hoistedLocalVariable = await GetHoistedLocalVariables(dotnetObjectId.Value, asyncLocalsFromObject, token);
                            asyncLocalsFull = new JArray(asyncLocalsFull.Union(hoistedLocalVariable));
                        }
                    }
                }
                else if (fieldName.StartsWith("<>", StringComparison.Ordinal)) //examples: <>t__builder, <>1__state
                {
                    continue;
                }
                else if (fieldName.StartsWith('<')) //examples: <code>5__2
                {
                    var match = regexForAsyncLocals.Match(fieldName);
                    if (match.Success)
                        asyncLocal["name"] = match.Groups[1].Value;
                    asyncLocalsFull.Add(asyncLocal);
                }
                else
                {
                    asyncLocalsFull.Add(asyncLocal);
                }
            }
            return asyncLocalsFull;
        }

        public async Task<JArray> StackFrameGetValues(MethodInfoWithDebugInformation method, int thread_id, int frame_id, VarInfo[] varIds, CancellationToken token)
        {
            using var commandParamsWriter = new MonoBinaryWriter();
            commandParamsWriter.Write(thread_id);
            commandParamsWriter.Write(frame_id);
            commandParamsWriter.Write(varIds.Length);
            foreach (var var in varIds)
            {
                commandParamsWriter.Write(var.Index);
            }

            if (await IsAsyncMethod(method.DebugId, token))
            {
                using var retDebuggerCmdReader = await SendDebuggerAgentCommand(CmdFrame.GetThis, commandParamsWriter, token);
                retDebuggerCmdReader.ReadByte(); //ignore type
                var objectId = retDebuggerCmdReader.ReadInt32();
                var asyncLocals = await GetObjectValues(objectId, GetObjectCommandOptions.WithProperties, token);
                asyncLocals = await GetHoistedLocalVariables(objectId, asyncLocals, token);
                return asyncLocals;
            }

            JArray locals = new JArray();
            using var localsDebuggerCmdReader = await SendDebuggerAgentCommand(CmdFrame.GetValues, commandParamsWriter, token);
            foreach (var var in varIds)
            {
                try
                {
                    var var_json = await CreateJObjectForVariableValue(localsDebuggerCmdReader, var.Name, false, -1, false, token);
                    locals.Add(var_json);
                }
                catch (Exception ex)
                {
                    logger.LogDebug($"Failed to create value for local var {var}: {ex}");
                    continue;
                }
            }
            if (!method.Info.IsStatic())
            {
                using var retDebuggerCmdReader = await SendDebuggerAgentCommand(CmdFrame.GetThis, commandParamsWriter, token);
                var var_json = await CreateJObjectForVariableValue(retDebuggerCmdReader, "this", false, -1, false, token);
                var_json.Add("fieldOffset", -1);
                locals.Add(var_json);
            }
            return locals;

        }

        public async Task<JArray> GetValueTypeValues(int valueTypeId, bool accessorPropertiesOnly, CancellationToken token)
        {
            if (valueTypes[valueTypeId].valueTypeJsonProps == null)
            {
                valueTypes[valueTypeId].valueTypeJsonProps = await GetPropertiesValuesOfValueType(valueTypeId, token);
            }
            if (accessorPropertiesOnly)
                return valueTypes[valueTypeId].valueTypeJsonProps;
            var ret = new JArray(valueTypes[valueTypeId].valueTypeJson.Union(valueTypes[valueTypeId].valueTypeJsonProps));
            return ret;
        }

        public async Task<JArray> GetValueTypeProxy(int valueTypeId, CancellationToken token)
        {
            if (valueTypes[valueTypeId].valueTypeProxy != null)
                return valueTypes[valueTypeId].valueTypeProxy;
            valueTypes[valueTypeId].valueTypeProxy = new JArray(valueTypes[valueTypeId].valueTypeJson);

            var retDebuggerCmdReader =  await GetTypePropertiesReader(valueTypes[valueTypeId].typeId, token);
            if (retDebuggerCmdReader == null)
                return null;

            var nProperties = retDebuggerCmdReader.ReadInt32();

            for (int i = 0 ; i < nProperties; i++)
            {
                retDebuggerCmdReader.ReadInt32(); //propertyId
                string propertyNameStr = retDebuggerCmdReader.ReadString();

                var getMethodId = retDebuggerCmdReader.ReadInt32();
                retDebuggerCmdReader.ReadInt32(); //setmethod
                retDebuggerCmdReader.ReadInt32(); //attrs
                if (await MethodIsStatic(getMethodId, token))
                    continue;
                using var command_params_writer_to_proxy = new MonoBinaryWriter();
                command_params_writer_to_proxy.Write(getMethodId);
                command_params_writer_to_proxy.Write(valueTypes[valueTypeId].valueTypeBuffer);
                command_params_writer_to_proxy.Write(0);
                var (data, length) = command_params_writer_to_proxy.ToBase64();
                valueTypes[valueTypeId].valueTypeProxy.Add(JObject.FromObject(new {
                            get = JObject.FromObject(new {
                                commandSet = CommandSet.Vm,
                                command = CmdVM.InvokeMethod,
                                buffer = data,
                                length = length,
                                id = GetNewId()
                                }),
                            name = propertyNameStr
                        }));
            }
            return valueTypes[valueTypeId].valueTypeProxy;
        }

        public async Task<JArray> GetArrayValues(int arrayId, CancellationToken token)
        {
<<<<<<< HEAD
            var dimensions = await GetArrayDimensions(sessionId, arrayId, token);
            var commandParams = new MemoryStream();
            var commandParamsWriter = new MonoBinaryWriter(commandParams);
            commandParamsWriter.Write(arrayId);
            commandParamsWriter.Write(0);
            commandParamsWriter.Write(dimensions.TotalLength);
            var retDebuggerCmdReader = await SendDebuggerAgentCommand<CmdArray>(sessionId, CmdArray.GetValues, commandParams, token);
            JArray array = new JArray();
            for (int i = 0 ; i < dimensions.TotalLength; i++)
            {
                var var_json = await CreateJObjectForVariableValue(sessionId, retDebuggerCmdReader, dimensions.GetArrayIndexString(i), isOwn : false, -1, forDebuggerDisplayAttribute : false, token);
=======
            var dimensions = await GetArrayDimensions(arrayId, token);
            var commandParamsWriter = new MonoBinaryWriter();
            commandParamsWriter.Write(arrayId);
            commandParamsWriter.Write(0);
            commandParamsWriter.Write(dimensions.TotalLength);
            var retDebuggerCmdReader = await SendDebuggerAgentCommand<CmdArray>(CmdArray.GetValues, commandParamsWriter, token);
            JArray array = new JArray();
            for (int i = 0 ; i < dimensions.TotalLength; i++)
            {
                var var_json = await CreateJObjectForVariableValue(retDebuggerCmdReader, dimensions.GetArrayIndexString(i), isOwn : false, -1, forDebuggerDisplayAttribute : false, token);
>>>>>>> eb51b02b
                array.Add(var_json);
            }
            return array;
        }

<<<<<<< HEAD
        public async Task<JObject> GetArrayValuesProxy(SessionId sessionId, int arrayId, CancellationToken token)
        {
            var length = await GetArrayDimensions(sessionId, arrayId, token);
            var arrayProxy = JObject.FromObject(new
            {
                items = await GetArrayValues(sessionId, arrayId, token),
                dimensionsDetails = length.Bounds
            });
            return arrayProxy;
        }

        public async Task<bool> EnableExceptions(SessionId sessionId, PauseOnExceptionsKind state, CancellationToken token)
        {
=======
        public async Task<JObject> GetArrayValuesProxy(int arrayId, CancellationToken token)
        {
            var length = await GetArrayDimensions(arrayId, token);
            var arrayProxy = JObject.FromObject(new
            {
                items = await GetArrayValues(arrayId, token),
                dimensionsDetails = length.Bounds
            });
            return arrayProxy;
        }

        public async Task<bool> EnableExceptions(PauseOnExceptionsKind state, CancellationToken token)
        {
>>>>>>> eb51b02b
            if (state == PauseOnExceptionsKind.Unset)
            {
                logger.LogDebug($"Trying to setPauseOnExceptions using status Unset");
                return false;
            }

<<<<<<< HEAD
            var commandParams = new MemoryStream();
            var commandParamsWriter = new MonoBinaryWriter(commandParams);
=======
            using var commandParamsWriter = new MonoBinaryWriter();
>>>>>>> eb51b02b
            commandParamsWriter.Write((byte)EventKind.Exception);
            commandParamsWriter.Write((byte)SuspendPolicy.None);
            commandParamsWriter.Write((byte)1);
            commandParamsWriter.Write((byte)ModifierKind.ExceptionOnly);
            commandParamsWriter.Write(0); //exc_class
            if (state == PauseOnExceptionsKind.All)
                commandParamsWriter.Write((byte)1); //caught
            else
                commandParamsWriter.Write((byte)0); //caught

            if (state == PauseOnExceptionsKind.Uncaught || state == PauseOnExceptionsKind.All)
                commandParamsWriter.Write((byte)1); //uncaught
            else
                commandParamsWriter.Write((byte)0); //uncaught

            commandParamsWriter.Write((byte)1);//subclasses
            commandParamsWriter.Write((byte)0);//not_filtered_feature
            commandParamsWriter.Write((byte)0);//everything_else
            using var retDebuggerCmdReader = await SendDebuggerAgentCommand(CmdEventRequest.Set, commandParamsWriter, token);
            return true;
        }

        public async Task<int> GetTypeByName(string typeToSearch, CancellationToken token)
        {
            using var commandParamsWriter = new MonoBinaryWriter();
            commandParamsWriter.Write(typeToSearch);
            using var retDebuggerCmdReader = await SendDebuggerAgentCommand(CmdVM.GetTypes, commandParamsWriter, token);
            var count = retDebuggerCmdReader.ReadInt32(); //count ret
            return retDebuggerCmdReader.ReadInt32();
        }

        public async Task<JArray> GetValuesFromDebuggerProxyAttribute(int objectId, int typeId, CancellationToken token)
        {
            try {
                var getCAttrsRetReader = await GetCAttrsFromType(objectId, typeId, "System.Diagnostics.DebuggerTypeProxyAttribute", token);
                var methodId = -1;
                if (getCAttrsRetReader == null)
                    return null;
                using var invokeParamsWriter = new MonoBinaryWriter();
                invokeParamsWriter.Write((byte)ValueTypeId.Null);
                invokeParamsWriter.Write((byte)0); //not used
                invokeParamsWriter.Write(0); //not used
                var parmCount = getCAttrsRetReader.ReadInt32();
                invokeParamsWriter.Write((int)1);
                for (int j = 0; j < parmCount; j++)
                {
                    var monoTypeId = getCAttrsRetReader.ReadByte();
                    if ((ValueTypeId)monoTypeId != ValueTypeId.Type)
                        continue;
                    var cAttrTypeId = getCAttrsRetReader.ReadInt32();
                    using var commandParamsWriter = new MonoBinaryWriter();
                    commandParamsWriter.Write(cAttrTypeId);
                    var className = await GetTypeNameOriginal(cAttrTypeId, token);
                    if (className.IndexOf('[') > 0)
                    {
                        className = className.Remove(className.IndexOf('['));
                        var assemblyId = await GetAssemblyIdFromType(cAttrTypeId, token);
                        var assemblyName = await GetFullAssemblyName(assemblyId, token);
                        var typeToSearch = className;
                        typeToSearch += "[["; //System.Collections.Generic.List`1[[System.Int32,mscorlib,Version=4.0.0.0,Culture=neutral,PublicKeyToken=b77a5c561934e089]],mscorlib, Version=4.0.0.0, Culture=neutral, PublicKeyToken=b77a5c561934e089
                        List<int> genericTypeArgs = await GetTypeParamsOrArgsForGenericType(typeId, token);
                        for (int k = 0; k < genericTypeArgs.Count; k++)
                        {
                            var assemblyIdArg = await GetAssemblyIdFromType(genericTypeArgs[k], token);
                            var assemblyNameArg = await GetFullAssemblyName(assemblyIdArg, token);
                            var classNameArg = await GetTypeNameOriginal(genericTypeArgs[k], token);
                            typeToSearch += classNameArg +", " + assemblyNameArg;
                            if (k + 1 < genericTypeArgs.Count)
                                typeToSearch += "], [";
                            else
                                typeToSearch += "]";
                        }
                        typeToSearch += "]";
                        typeToSearch +=  ", " + assemblyName;
<<<<<<< HEAD
                        var genericTypeId = await GetTypeByName(sessionId, typeToSearch, token);
                        if (genericTypeId < 0)
                            return null;
                        methodId = await GetMethodIdByName(sessionId, genericTypeId, ".ctor", token);
=======
                        var genericTypeId = await GetTypeByName(typeToSearch, token);
                        if (genericTypeId < 0)
                            return null;
                        methodId = await GetMethodIdByName(genericTypeId, ".ctor", token);
>>>>>>> eb51b02b
                    }
                    else
                        methodId = await GetMethodIdByName(cAttrTypeId, ".ctor", token);
                    invokeParamsWriter.Write((byte)ElementType.Object);
                    invokeParamsWriter.Write(objectId);

                    var retMethod = await InvokeMethod(invokeParamsWriter.GetParameterBuffer(), methodId, "methodRet", token);
                    DotnetObjectId.TryParse(retMethod?["value"]?["objectId"]?.Value<string>(), out DotnetObjectId dotnetObjectId);
                    var displayAttrs = await GetObjectValues(dotnetObjectId.Value, GetObjectCommandOptions.WithProperties | GetObjectCommandOptions.ForDebuggerProxyAttribute, token);
                    return displayAttrs;
                }
            }
            catch (Exception e)
            {
                logger.LogDebug($"Could not evaluate DebuggerTypeProxyAttribute of type {await GetTypeName(typeId, token)} - {e}");
            }
            return null;
        }

        public async Task<JArray> GetObjectValues(int objectId, GetObjectCommandOptions getCommandType, CancellationToken token, bool sortByAccessLevel = false)
        {
            var typeIdsIncludingParents = await GetTypeIdFromObject(objectId, true, token);
            if (!getCommandType.HasFlag(GetObjectCommandOptions.ForDebuggerDisplayAttribute))
            {
                var debuggerProxy = await GetValuesFromDebuggerProxyAttribute(objectId, typeIdsIncludingParents[0], token);
                if (debuggerProxy != null)
                    return sortByAccessLevel ?
                        new JArray(JObject.FromObject( new { result = debuggerProxy, internalProperties = new JArray(), privateProperties = new JArray() } )) :
                        debuggerProxy;
            }
            if (await IsDelegate(objectId, token))
            {
                var description = await GetDelegateMethodDescription(objectId, token);
                var objValues = new JArray(JObject.FromObject(new
                {
                    value = new
                    {
                        type = "symbol",
                        value = description,
                        description
                    },
                    name = "Target"
                }));
                return sortByAccessLevel ?
                    new JArray(JObject.FromObject(new { result = objValues, internalProperties = new JArray(), privateProperties = new JArray() })) :
                    objValues;
            }
            var allFields = new List<FieldTypeClass>();
            var objects = new Dictionary<string, JToken>();
            for (int i = 0; i < typeIdsIncludingParents.Count; i++)
            {
                int typeId = typeIdsIncludingParents[i];
                // 0th id is for the object itself, and then its parents
                bool isOwn = i == 0;
                var fields = await GetTypeFields(typeId, token);
                allFields.AddRange(fields);

                if (!getCommandType.HasFlag(GetObjectCommandOptions.AccessorPropertiesOnly))
                {
                    var (collapsedFields, rootHiddenFields) = await FilterFieldsByDebuggerBrowsable(fields, typeId, token);

                    var collapsedFieldsValues = await GetFieldsValues(collapsedFields, isOwn);
                    var hiddenFieldsValues = await GetFieldsValues(rootHiddenFields, isOwn, isRootHidden: true);

                    objects.TryAddRange(collapsedFieldsValues);
                    objects.TryAddRange(hiddenFieldsValues);
                }

                if (!getCommandType.HasFlag(GetObjectCommandOptions.WithProperties))
                    return sortByAccessLevel ?
                        SegregatePropertiesByAccessLevel(allFields, objects, token) :
                        new JArray(objects.Values);

                using var commandParamsObjWriter = new MonoBinaryWriter();
                commandParamsObjWriter.WriteObj(new DotnetObjectId("object", objectId), this);
                var props = await CreateJArrayForProperties(
                    typeId,
                    ElementType.Class,
                    commandParamsObjWriter.GetParameterBuffer(),
                    new JArray(objects.Values),
                    getCommandType.HasFlag(GetObjectCommandOptions.ForDebuggerProxyAttribute),
                    $"dotnet:object:{objectId}",
                    i == 0,
                    token);
                var properties = await GetProperties(props, allFields, typeId, token);
                objects.TryAddRange(properties);

                // ownProperties
                // Note: ownProperties should mean that we return members of the klass itself,
                // but we are going to ignore that here, because otherwise vscode/chrome don't
                // seem to ask for inherited fields at all.
                //if (ownProperties)
                    //break;
                /*if (accessorPropertiesOnly)
                    break;*/
            }
            return sortByAccessLevel ?
                SegregatePropertiesByAccessLevel(allFields, objects, token) :
                new JArray(objects.Values);

            JArray SegregatePropertiesByAccessLevel(List<FieldTypeClass> fields, Dictionary<string, JToken> objectsDict, CancellationToken token)
            {
                if (fields.Count == 0)
                    return new JArray(JObject.FromObject(new { result = new JArray(objectsDict.Values) }));

                var pubNames = fields.Where(field => field.ProtectionLevel == FieldAttributes.Public)
                    .Select(field => field.Name).ToList();
                var privNames = fields.Where(field =>
                    (field.ProtectionLevel == FieldAttributes.Private ||
                    field.ProtectionLevel == FieldAttributes.FamANDAssem) &&
                    // when field is inherited it is listed both in Private and Public, to avoid duplicates:
                    pubNames.All(pubFieldName => pubFieldName != field.Name))
                    .Select(field => field.Name).ToList();
                //protected == family, internal == assembly
                var protectedAndInternalNames = fields.Where(field =>
                    field.ProtectionLevel == FieldAttributes.Family ||
                    field.ProtectionLevel == FieldAttributes.Assembly ||
                    field.ProtectionLevel == FieldAttributes.FamORAssem)
                    .Select(field => field.Name).ToList();
                var accessorProperties = objectsDict
                    .Where(obj => (
                        pubNames.All(name => name != obj.Key) &&
                        privNames.All(name => name != obj.Key) &&
                        protectedAndInternalNames.All(name => name != obj.Key)))
                    .Select((k, v) => k.Value);

                var pubProperties = objectsDict.GetValuesByKeys(pubNames);
                var privProperties = objectsDict.GetValuesByKeys(privNames);
                var protAndIntProperties = objectsDict.GetValuesByKeys(protectedAndInternalNames);
                pubProperties.AddRange(new JArray(accessorProperties));

                return new JArray(JObject.FromObject(new
                {
                    result = pubProperties,
                    internalProperties = protAndIntProperties,
                    privateProperties = privProperties
                }));
            }

            async Task AppendRootHiddenChildren(JObject root, JArray expandedCollection)
            {
                if (!DotnetObjectId.TryParse(root?["value"]?["objectId"]?.Value<string>(), out DotnetObjectId rootHiddenObjectId))
                    return;

                var resultValue = new JArray();
                // collections require extracting items to get inner values; items are of array type
                // arrays have "subtype": "array" field, collections don't
                var subtype = root?["value"]?["subtype"];
                var rootHiddenObjectIdInt = rootHiddenObjectId.Value;
                if (subtype == null || subtype?.Value<string>() != "array")
                {
                    resultValue = await GetObjectValues(rootHiddenObjectIdInt, getCommandType, token);
                    DotnetObjectId.TryParse(resultValue[0]?["value"]?["objectId"]?.Value<string>(), out DotnetObjectId objectId2);
                    rootHiddenObjectIdInt = objectId2.Value;
                }
                resultValue = await GetArrayValues(rootHiddenObjectIdInt, token);

                // root hidden item name has to be unique, so we concatenate the root's name to it
                foreach (var item in resultValue)
                {
                    item["name"] = string.Concat(root["name"], "[", item["name"], "]");
                    expandedCollection.Add(item);
                }
            }

            async Task<JArray> GetFieldsValues(List<FieldTypeClass> fields, bool isOwn, bool isRootHidden = false)
            {
                JArray objFields = new JArray();
                if (fields.Count == 0)
                    return objFields;

                if (getCommandType.HasFlag(GetObjectCommandOptions.ForDebuggerProxyAttribute))
                    fields = fields.Where(field => field.IsNotPrivate).ToList();

                using var commandParamsWriter = new MonoBinaryWriter();
                commandParamsWriter.Write(objectId);
                commandParamsWriter.Write(fields.Count);
                foreach (var field in fields)
                    commandParamsWriter.Write(field.Id);
                var retDebuggerCmdReader = await SendDebuggerAgentCommand(CmdObject.RefGetValues, commandParamsWriter, token);

                foreach (var field in fields)
                {
                    long initialPos = retDebuggerCmdReader.BaseStream.Position;
                    int valtype = retDebuggerCmdReader.ReadByte();
                    retDebuggerCmdReader.BaseStream.Position = initialPos;
                    var fieldValue = await CreateJObjectForVariableValue(retDebuggerCmdReader, field.Name, isOwn: isOwn, field.TypeId, getCommandType.HasFlag(GetObjectCommandOptions.ForDebuggerDisplayAttribute), token);
                    if (objects.Where((k, v) => k.Equals(fieldValue["name"].Value<string>())).Any())
                        continue;
                    if (getCommandType.HasFlag(GetObjectCommandOptions.WithSetter))
                    {
                        var command_params_writer_to_set = new MonoBinaryWriter();
                        command_params_writer_to_set.Write(objectId);
                        command_params_writer_to_set.Write(1);
                        command_params_writer_to_set.Write(field.Id);
                        var (data, length) = command_params_writer_to_set.ToBase64();

                        fieldValue.Add("set", JObject.FromObject(new
                        {
                            commandSet = CommandSet.ObjectRef,
                            command = CmdObject.RefSetValues,
                            buffer = data,
                            valtype,
                            length,
                            id = GetNewId()
                        }));
                    }
                    if (!isRootHidden)
                    {
                        objFields.Add(fieldValue);
                        continue;
                    }
                    await AppendRootHiddenChildren(fieldValue, objFields);
                }
                return objFields;
            }

            async Task<(List<FieldTypeClass>, List<FieldTypeClass>)> FilterFieldsByDebuggerBrowsable(List<FieldTypeClass> fields, int typeId, CancellationToken token)
            {
                if (fields.Count == 0)
                    return (fields, new List<FieldTypeClass>());

                var typeInfo = await GetTypeInfo(typeId, token);
                var typeFieldsBrowsableInfo = typeInfo?.Info?.DebuggerBrowsableFields;
                var typeProperitesBrowsableInfo = typeInfo?.Info?.DebuggerBrowsableProperties;
                if (typeFieldsBrowsableInfo == null || typeFieldsBrowsableInfo.Count == 0)
                    return (fields, new List<FieldTypeClass>());

                var collapsedFields = new List<FieldTypeClass>();
                var rootHiddenFields = new List<FieldTypeClass>();
                foreach (var field in fields)
                {
                    if (!typeFieldsBrowsableInfo.TryGetValue(field.Name, out DebuggerBrowsableState? state))
                    {
                        if (!typeProperitesBrowsableInfo.TryGetValue(field.Name, out DebuggerBrowsableState? propState))
                        {
                            collapsedFields.Add(field);
                            continue;
                        }
                        state = propState;
                    }
                    switch (state)
                    {
                        case DebuggerBrowsableState.Never:
                            break;
                        case DebuggerBrowsableState.RootHidden:
                            var typeName = await GetTypeName(field.TypeId, token);
                            if (typeName.StartsWith("System.Collections.Generic", StringComparison.Ordinal) ||
                                typeName.EndsWith("[]", StringComparison.Ordinal))
                                rootHiddenFields.Add(field);
                            break;
                        case DebuggerBrowsableState.Collapsed:
                            collapsedFields.Add(field);
                            break;
                        default:
                            throw new NotImplementedException($"DebuggerBrowsableState: {state}");
                    }
                }
                return (collapsedFields, rootHiddenFields);
            }

            async Task<JArray> GetProperties(JArray props, List<FieldTypeClass> fields, int typeId, CancellationToken token)
            {
                var typeInfo = await GetTypeInfo(typeId, token);
                var typeProperitesBrowsableInfo = typeInfo?.Info?.DebuggerBrowsableProperties;
                var regularProps = new JArray();
                foreach (var p in props)
                {
                    var propName = p["name"].Value<string>();
                    // if property has a backing field - avoid adding a duplicate
                    if (fields.Any(field => field.Name == propName))
                        continue;
                    if (!typeProperitesBrowsableInfo.TryGetValue(propName, out DebuggerBrowsableState? state))
                    {
                        regularProps.Add(p);
                        continue;
                    }
                    switch (state)
                    {
                        case DebuggerBrowsableState.Never:
                            break;
                        case DebuggerBrowsableState.RootHidden:
                            DotnetObjectId rootObjId;
                            DotnetObjectId.TryParse(p["get"]["objectId"].Value<string>(), out rootObjId);
                            var rootObject = await InvokeMethodInObject(rootObjId.Value, rootObjId.SubValue, propName, token);
                            await AppendRootHiddenChildren(rootObject, regularProps);
                            break;
                        case DebuggerBrowsableState.Collapsed:
                            regularProps.Add(p);
                            break;
                        default:
                            throw new NotImplementedException($"DebuggerBrowsableState: {state}");
                    }
                }
                return regularProps;
            }
        }

        public async Task<JArray> GetObjectProxy(int objectId, CancellationToken token)
        {
            var ret = await GetObjectValues(objectId, GetObjectCommandOptions.WithSetter, token);
            var typeIds = await GetTypeIdFromObject(objectId, true, token);
            foreach (var typeId in typeIds)
            {
                var retDebuggerCmdReader =  await GetTypePropertiesReader(typeId, token);
                if (retDebuggerCmdReader == null)
                    return null;

                var nProperties = retDebuggerCmdReader.ReadInt32();
                for (int i = 0 ; i < nProperties; i++)
                {
                    retDebuggerCmdReader.ReadInt32(); //propertyId
                    string propertyNameStr = retDebuggerCmdReader.ReadString();
                    var getMethodId = retDebuggerCmdReader.ReadInt32();
                    var setMethodId = retDebuggerCmdReader.ReadInt32(); //setmethod
                    var attrValue = retDebuggerCmdReader.ReadInt32(); //attrs
                    //Console.WriteLine($"{propertyNameStr} - {attrValue}");
                    if (ret.Where(attribute => attribute["name"].Value<string>().Equals(propertyNameStr)).Any())
                    {
                        var attr = ret.Where(attribute => attribute["name"].Value<string>().Equals(propertyNameStr)).First();

                        using var command_params_writer_to_set = new MonoBinaryWriter();
                        command_params_writer_to_set.Write(setMethodId);
                        command_params_writer_to_set.Write((byte)ElementType.Class);
                        command_params_writer_to_set.Write(objectId);
                        command_params_writer_to_set.Write(1);
                        var (data, length) = command_params_writer_to_set.ToBase64();

                        if (attr["set"] != null)
                        {
                            attr["set"] = JObject.FromObject(new {
                                        commandSet = CommandSet.Vm,
                                        command = CmdVM.InvokeMethod,
                                        buffer = data,
                                        valtype = attr["set"]["valtype"],
                                        length,
                                        id = GetNewId()
                                });
                        }
                        continue;
                    }
                    else
                    {
                        var command_params_writer_to_get = new MonoBinaryWriter();
                        command_params_writer_to_get.Write(getMethodId);
                        command_params_writer_to_get.Write((byte)ElementType.Class);
                        command_params_writer_to_get.Write(objectId);
                        command_params_writer_to_get.Write(0);
                        var (data, length) = command_params_writer_to_get.ToBase64();

                        ret.Add(JObject.FromObject(new {
                                get = JObject.FromObject(new {
                                    commandSet = CommandSet.Vm,
                                    command = CmdVM.InvokeMethod,
                                    buffer = data,
                                    length = length,
                                    id = GetNewId()
                                    }),
                                name = propertyNameStr
                            }));
                    }
                    if (await MethodIsStatic(getMethodId, token))
                        continue;
                }
            }
            return ret;
        }

        public async Task<bool> SetVariableValue(int thread_id, int frame_id, int varId, string newValue, CancellationToken token)
        {
            using var commandParamsWriter = new MonoBinaryWriter();
            commandParamsWriter.Write(thread_id);
            commandParamsWriter.Write(frame_id);
            commandParamsWriter.Write(1);
            commandParamsWriter.Write(varId);
            JArray locals = new JArray();
<<<<<<< HEAD
            retDebuggerCmdReader = await SendDebuggerAgentCommand<CmdFrame>(sessionId, CmdFrame.GetValues, commandParams, token);
            int etype = retDebuggerCmdReader.ReadByte();
            retDebuggerCmdReader = await SendDebuggerAgentCommandWithParms<CmdFrame>(sessionId, CmdFrame.SetValues, commandParams, etype, newValue, token);
            if (retDebuggerCmdReader.HasError)
                return false;
            return true;
=======
            using var getDebuggerCmdReader = await SendDebuggerAgentCommand(CmdFrame.GetValues, commandParamsWriter, token);
            int etype = getDebuggerCmdReader.ReadByte();
            using var setDebuggerCmdReader = await SendDebuggerAgentCommandWithParms(CmdFrame.SetValues, commandParamsWriter.ToBase64(), etype, newValue, token);
            if (setDebuggerCmdReader.HasError)
                return false;
            return true;
        }

        public async Task<bool> SetNextIP(MethodInfoWithDebugInformation method, int threadId, IlLocation ilOffset, CancellationToken token)
        {
            using var commandParamsWriter = new MonoBinaryWriter();
            commandParamsWriter.Write(threadId);
            commandParamsWriter.Write(method.DebugId);
            commandParamsWriter.Write((long)ilOffset.Offset);
            using var getDebuggerCmdReader = await SendDebuggerAgentCommand(CmdThread.SetIp, commandParamsWriter, token);
            return !getDebuggerCmdReader.HasError;
        }

        public async Task<int> CreateByteArray(string diff, CancellationToken token)
        {
            var diffArr = Convert.FromBase64String(diff);
            using var commandParamsWriter = new MonoBinaryWriter();
            using var retDebuggerCmdReader = await SendDebuggerAgentCommand(CmdAppDomain.GetRootDomain, commandParamsWriter, token);
            var root = retDebuggerCmdReader.ReadInt32();

            commandParamsWriter.Write(root);
            commandParamsWriter.WriteByteArray(diffArr);
            using var arrayDebuggerCmdReader = await SendDebuggerAgentCommand(CmdAppDomain.CreateByteArray, commandParamsWriter, token);
            return arrayDebuggerCmdReader.ReadInt32();
        }

        public async Task<bool> ApplyUpdates(int moduleId, string dmeta, string dil, string dpdb, CancellationToken token)
        {
            int dpdbId = -1;
            var dmetaId = await CreateByteArray(dmeta, token);
            var dilId = await CreateByteArray(dil, token);
            if (dpdb != null)
                dpdbId = await CreateByteArray(dpdb, token);

            using var commandParamsWriter = new MonoBinaryWriter();
            commandParamsWriter.Write(moduleId);
            commandParamsWriter.Write(dmetaId);
            commandParamsWriter.Write(dilId);
            if (dpdbId != -1)
                commandParamsWriter.Write(dpdbId);
            else
                commandParamsWriter.Write((byte)ValueTypeId.Null);
            await SendDebuggerAgentCommand(CmdModule.ApplyChanges, commandParamsWriter, token);
            return true;
        }
    }

    internal static class HelperExtensions
    {
        public static void AddRange(this JArray arr, JArray addedArr)
        {
            foreach (var item in addedArr)
                arr.Add(item);
        }

        public static void TryAddRange(this Dictionary<string, JToken> dict, JArray addedArr)
        {
            foreach (var item in addedArr)
            {
                var key = item["name"]?.Value<string>();
                if (key == null)
                    continue;
                dict.TryAdd(key, item);
            }
        }

        public static JArray GetValuesByKeys(this Dictionary<string, JToken> dict, List<string> keys)
        {
            var result = new JArray();
            foreach (var name in keys)
            {
                if (!dict.TryGetValue(name, out var obj))
                    continue;
                result.Add(obj);
            }
            return result;
>>>>>>> eb51b02b
        }
    }
}<|MERGE_RESOLUTION|>--- conflicted
+++ resolved
@@ -15,12 +15,9 @@
 using Microsoft.CodeAnalysis.CSharp;
 using System.Reflection;
 using System.Text;
-<<<<<<< HEAD
-=======
 using System.Runtime.CompilerServices;
 using System.Diagnostics;
 using System.Reflection.Metadata;
->>>>>>> eb51b02b
 
 namespace Microsoft.WebAssembly.Diagnostics
 {
@@ -384,26 +381,14 @@
         {
             if (idx < 0 || idx >= TotalLength)
                 return "Invalid Index";
-<<<<<<< HEAD
-            int boundLimit = 1;
-            int lastBoundLimit = 1;
-=======
->>>>>>> eb51b02b
             int[] arrayStr = new int[Rank];
             int rankStart = 0;
             while (idx > 0)
             {
-<<<<<<< HEAD
-                boundLimit = 1;
-                for (int i = Rank - 1; i >= rankStart; i--)
-                {
-                    lastBoundLimit = boundLimit;
-=======
                 int boundLimit = 1;
                 for (int i = Rank - 1; i >= rankStart; i--)
                 {
                     int lastBoundLimit = boundLimit;
->>>>>>> eb51b02b
                     boundLimit *= Bounds[i];
                     if (idx < boundLimit)
                     {
@@ -440,13 +425,6 @@
     internal class MonoBinaryReader : BinaryReader
     {
         public bool HasError { get; }
-<<<<<<< HEAD
-        public MonoBinaryReader(Stream stream, bool hasError = false) : base(stream)
-        {
-            HasError = hasError;
-        }
-=======
->>>>>>> eb51b02b
 
         private MonoBinaryReader(Stream stream, bool hasError = false) : base(stream)
         {
@@ -469,16 +447,6 @@
             var valueLen = ReadInt32();
             byte[] value = new byte[valueLen];
             Read(value, 0, valueLen);
-<<<<<<< HEAD
-
-            return new string(Encoding.UTF8.GetChars(value, 0, valueLen));
-        }
-        public unsafe long ReadLong()
-        {
-            byte[] data = new byte[8];
-            Read(data, 0, 8);
-=======
->>>>>>> eb51b02b
 
             return new string(Encoding.UTF8.GetChars(value, 0, valueLen));
         }
@@ -800,10 +768,7 @@
         {
             this.proxy = proxy;
             this.logger = logger;
-<<<<<<< HEAD
-=======
             this.sessionId = sessionId;
->>>>>>> eb51b02b
             ResetStore(null);
         }
 
@@ -941,22 +906,8 @@
             return true;
         }
 
-<<<<<<< HEAD
-        internal async Task<MonoBinaryReader> SendDebuggerAgentCommandInternal(SessionId sessionId, int command_set, int command, MemoryStream parms, CancellationToken token)
-        {
-            Result res = await proxy.SendMonoCommand(sessionId, MonoCommands.SendDebuggerAgentCommand(GetId(), command_set, command, Convert.ToBase64String(parms.ToArray())), token);
-            byte[] newBytes = Array.Empty<byte>();
-            if (!res.IsErr) {
-                newBytes = Convert.FromBase64String(res.Value?["result"]?["value"]?["value"]?.Value<string>());
-            }
-            var retDebuggerCmd = new MemoryStream(newBytes);
-            var retDebuggerCmdReader = new MonoBinaryReader(retDebuggerCmd, res.IsErr);
-            return retDebuggerCmdReader;
-        }
-=======
         internal async Task<MonoBinaryReader> SendDebuggerAgentCommand<T>(T command, MonoBinaryWriter arguments, CancellationToken token) =>
             MonoBinaryReader.From (await proxy.SendMonoCommand(sessionId, MonoCommands.SendDebuggerAgentCommand(proxy.RuntimeId, GetNewId(), (int)GetCommandSetForCommand(command), (int)(object)command, arguments?.ToBase64().data ?? string.Empty), token));
->>>>>>> eb51b02b
 
         internal CommandSet GetCommandSetForCommand<T>(T command) =>
             command switch {
@@ -981,26 +932,7 @@
         internal async Task<MonoBinaryReader> SendDebuggerAgentCommandWithParms<T>(T command, (string data, int length) encoded, int type, string extraParm, CancellationToken token) =>
             MonoBinaryReader.From(await proxy.SendMonoCommand(sessionId, MonoCommands.SendDebuggerAgentCommandWithParms(proxy.RuntimeId, GetNewId(), (int)GetCommandSetForCommand(command), (int)(object)command, encoded.data, encoded.length, type, extraParm), token));
 
-<<<<<<< HEAD
-        internal Task<MonoBinaryReader> SendDebuggerAgentCommandWithParms<T>(SessionId sessionId, T command, MemoryStream parms, int type, string extraParm, CancellationToken token) where T : Enum =>
-            SendDebuggerAgentCommandWithParmsInternal(sessionId, (int)GetCommandSetForCommand(command), (int)(object)command, parms, type, extraParm, token);
-
-        internal async Task<MonoBinaryReader> SendDebuggerAgentCommandWithParmsInternal(SessionId sessionId, int command_set, int command, MemoryStream parms, int type, string extraParm, CancellationToken token)
-        {
-            Result res = await proxy.SendMonoCommand(sessionId, MonoCommands.SendDebuggerAgentCommandWithParms(GetId(), command_set, command, Convert.ToBase64String(parms.ToArray()), parms.ToArray().Length, type, extraParm), token);
-            byte[] newBytes = Array.Empty<byte>();
-            if (!res.IsErr) {
-                newBytes = Convert.FromBase64String(res.Value?["result"]?["value"]?["value"]?.Value<string>());
-            }
-            var retDebuggerCmd = new MemoryStream(newBytes);
-            var retDebuggerCmdReader = new MonoBinaryReader(retDebuggerCmd, res.IsErr);
-            return retDebuggerCmdReader;
-        }
-
-        public async Task<int> CreateString(SessionId sessionId, string value, CancellationToken token)
-=======
         public async Task<int> CreateString(string value, CancellationToken token)
->>>>>>> eb51b02b
         {
             using var commandParamsWriter = new MonoBinaryWriter();
             using var retDebuggerCmdReader = await SendDebuggerAgentCommand(CmdAppDomain.GetRootDomain, commandParamsWriter, token);
@@ -1329,29 +1261,14 @@
             if (typeInfo is null)
                 return null;
 
-<<<<<<< HEAD
-            if (typeInfo.PropertiesBuffer != null)
-            {
-                var retDebuggerCmd = new MemoryStream(typeInfo.PropertiesBuffer);
-                var retDebuggerCmdReader = new MonoBinaryReader(retDebuggerCmd);
-                return retDebuggerCmdReader;
-            }
-=======
             if (typeInfo.PropertiesBuffer is not null)
                 return new MonoBinaryReader(typeInfo.PropertiesBuffer);
->>>>>>> eb51b02b
 
             var commandParamsWriter = new MonoBinaryWriter();
             commandParamsWriter.Write(typeId);
 
-<<<<<<< HEAD
-            var reader = await SendDebuggerAgentCommand<CmdType>(sessionId, CmdType.GetProperties, commandParams, token);
-            typeInfo.PropertiesBuffer = reader.ReadBytes((int)reader.BaseStream.Length);
-            reader.BaseStream.Position = 0;
-=======
             var reader = await SendDebuggerAgentCommand(CmdType.GetProperties, commandParamsWriter, token);
             typeInfo.PropertiesBuffer = ((MemoryStream)reader.BaseStream).ToArray();
->>>>>>> eb51b02b
             return reader;
         }
 
@@ -1563,11 +1480,7 @@
             }
             return null;
         }
-<<<<<<< HEAD
-        public async Task<ArrayDimensions> GetArrayDimensions(SessionId sessionId, int object_id, CancellationToken token)
-=======
         public async Task<ArrayDimensions> GetArrayDimensions(int object_id, CancellationToken token)
->>>>>>> eb51b02b
         {
             using var commandParamsWriter = new MonoBinaryWriter();
             commandParamsWriter.Write(object_id);
@@ -1895,15 +1808,9 @@
         public async Task<JObject> CreateJObjectForArray(MonoBinaryReader retDebuggerCmdReader, CancellationToken token)
         {
             var objectId = retDebuggerCmdReader.ReadInt32();
-<<<<<<< HEAD
-            var className = await GetClassNameFromObject(sessionId, objectId, token);
-            var arrayType = className.ToString();
-            var length = await GetArrayDimensions(sessionId, objectId, token);
-=======
             var className = await GetClassNameFromObject(objectId, token);
             var arrayType = className.ToString();
             var length = await GetArrayDimensions(objectId, token);
->>>>>>> eb51b02b
             if (arrayType.LastIndexOf('[') > 0)
                 arrayType = arrayType.Insert(arrayType.LastIndexOf('[')+1, length.ToString());
             if (className.LastIndexOf('[') > 0)
@@ -2337,19 +2244,6 @@
 
         public async Task<JArray> GetArrayValues(int arrayId, CancellationToken token)
         {
-<<<<<<< HEAD
-            var dimensions = await GetArrayDimensions(sessionId, arrayId, token);
-            var commandParams = new MemoryStream();
-            var commandParamsWriter = new MonoBinaryWriter(commandParams);
-            commandParamsWriter.Write(arrayId);
-            commandParamsWriter.Write(0);
-            commandParamsWriter.Write(dimensions.TotalLength);
-            var retDebuggerCmdReader = await SendDebuggerAgentCommand<CmdArray>(sessionId, CmdArray.GetValues, commandParams, token);
-            JArray array = new JArray();
-            for (int i = 0 ; i < dimensions.TotalLength; i++)
-            {
-                var var_json = await CreateJObjectForVariableValue(sessionId, retDebuggerCmdReader, dimensions.GetArrayIndexString(i), isOwn : false, -1, forDebuggerDisplayAttribute : false, token);
-=======
             var dimensions = await GetArrayDimensions(arrayId, token);
             var commandParamsWriter = new MonoBinaryWriter();
             commandParamsWriter.Write(arrayId);
@@ -2360,27 +2254,11 @@
             for (int i = 0 ; i < dimensions.TotalLength; i++)
             {
                 var var_json = await CreateJObjectForVariableValue(retDebuggerCmdReader, dimensions.GetArrayIndexString(i), isOwn : false, -1, forDebuggerDisplayAttribute : false, token);
->>>>>>> eb51b02b
                 array.Add(var_json);
             }
             return array;
         }
 
-<<<<<<< HEAD
-        public async Task<JObject> GetArrayValuesProxy(SessionId sessionId, int arrayId, CancellationToken token)
-        {
-            var length = await GetArrayDimensions(sessionId, arrayId, token);
-            var arrayProxy = JObject.FromObject(new
-            {
-                items = await GetArrayValues(sessionId, arrayId, token),
-                dimensionsDetails = length.Bounds
-            });
-            return arrayProxy;
-        }
-
-        public async Task<bool> EnableExceptions(SessionId sessionId, PauseOnExceptionsKind state, CancellationToken token)
-        {
-=======
         public async Task<JObject> GetArrayValuesProxy(int arrayId, CancellationToken token)
         {
             var length = await GetArrayDimensions(arrayId, token);
@@ -2394,19 +2272,13 @@
 
         public async Task<bool> EnableExceptions(PauseOnExceptionsKind state, CancellationToken token)
         {
->>>>>>> eb51b02b
             if (state == PauseOnExceptionsKind.Unset)
             {
                 logger.LogDebug($"Trying to setPauseOnExceptions using status Unset");
                 return false;
             }
 
-<<<<<<< HEAD
-            var commandParams = new MemoryStream();
-            var commandParamsWriter = new MonoBinaryWriter(commandParams);
-=======
-            using var commandParamsWriter = new MonoBinaryWriter();
->>>>>>> eb51b02b
+            using var commandParamsWriter = new MonoBinaryWriter();
             commandParamsWriter.Write((byte)EventKind.Exception);
             commandParamsWriter.Write((byte)SuspendPolicy.None);
             commandParamsWriter.Write((byte)1);
@@ -2481,17 +2353,10 @@
                         }
                         typeToSearch += "]";
                         typeToSearch +=  ", " + assemblyName;
-<<<<<<< HEAD
-                        var genericTypeId = await GetTypeByName(sessionId, typeToSearch, token);
-                        if (genericTypeId < 0)
-                            return null;
-                        methodId = await GetMethodIdByName(sessionId, genericTypeId, ".ctor", token);
-=======
                         var genericTypeId = await GetTypeByName(typeToSearch, token);
                         if (genericTypeId < 0)
                             return null;
                         methodId = await GetMethodIdByName(genericTypeId, ".ctor", token);
->>>>>>> eb51b02b
                     }
                     else
                         methodId = await GetMethodIdByName(cAttrTypeId, ".ctor", token);
@@ -2868,14 +2733,6 @@
             commandParamsWriter.Write(1);
             commandParamsWriter.Write(varId);
             JArray locals = new JArray();
-<<<<<<< HEAD
-            retDebuggerCmdReader = await SendDebuggerAgentCommand<CmdFrame>(sessionId, CmdFrame.GetValues, commandParams, token);
-            int etype = retDebuggerCmdReader.ReadByte();
-            retDebuggerCmdReader = await SendDebuggerAgentCommandWithParms<CmdFrame>(sessionId, CmdFrame.SetValues, commandParams, etype, newValue, token);
-            if (retDebuggerCmdReader.HasError)
-                return false;
-            return true;
-=======
             using var getDebuggerCmdReader = await SendDebuggerAgentCommand(CmdFrame.GetValues, commandParamsWriter, token);
             int etype = getDebuggerCmdReader.ReadByte();
             using var setDebuggerCmdReader = await SendDebuggerAgentCommandWithParms(CmdFrame.SetValues, commandParamsWriter.ToBase64(), etype, newValue, token);
@@ -2957,7 +2814,6 @@
                 result.Add(obj);
             }
             return result;
->>>>>>> eb51b02b
         }
     }
 }