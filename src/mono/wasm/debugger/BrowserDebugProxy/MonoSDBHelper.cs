// Licensed to the .NET Foundation under one or more agreements.
// The .NET Foundation licenses this file to you under the MIT license.

using System;
using System.Collections.Generic;
using System.IO;
using System.Linq;
using System.Threading;
using System.Threading.Tasks;
using Microsoft.CodeAnalysis;
using Microsoft.Extensions.Logging;
using Newtonsoft.Json.Linq;
using System.Text.RegularExpressions;
using Microsoft.CodeAnalysis.CSharp.Syntax;
using Microsoft.CodeAnalysis.CSharp;
using System.Reflection;
using System.Text;
using System.Runtime.CompilerServices;
using BrowserDebugProxy;

namespace Microsoft.WebAssembly.Diagnostics
{
    internal enum TokenType
    {
        MdtModule               = 0x00000000,       //
        MdtTypeRef              = 0x01000000,       //
        MdtTypeDef              = 0x02000000,       //
        MdtFieldDef             = 0x04000000,       //
        MdtMethodDef            = 0x06000000,       //
        MdtParamDef             = 0x08000000,       //
        MdtInterfaceImpl        = 0x09000000,       //
        MdtMemberRef            = 0x0a000000,       //
        MdtCustomAttribute      = 0x0c000000,       //
        MdtPermission           = 0x0e000000,       //
        MdtSignature            = 0x11000000,       //
        MdtEvent                = 0x14000000,       //
        MdtProperty             = 0x17000000,       //
        MdtModuleRef            = 0x1a000000,       //
        MdtTypeSpec             = 0x1b000000,       //
        MdtAssembly             = 0x20000000,       //
        MdtAssemblyRef          = 0x23000000,       //
        MdtFile                 = 0x26000000,       //
        MdtExportedType         = 0x27000000,       //
        MdtManifestResource     = 0x28000000,       //
        MdtGenericParam         = 0x2a000000,       //
        MdtMethodSpec           = 0x2b000000,       //
        MdtGenericParamConstraint = 0x2c000000,
        MdtString               = 0x70000000,       //
        MdtName                 = 0x71000000,       //
        MdtBaseType             = 0x72000000,       // Leave this on the high end value. This does not correspond to metadata table
    }

    [Flags]
    internal enum GetObjectCommandOptions
    {
        None = 0,
        WithSetter = 1,
        AccessorPropertiesOnly = 2,
        OwnProperties = 4,
        ForDebuggerProxyAttribute = 8,
        ForDebuggerDisplayAttribute = 16,
        WithProperties = 32
    }

    internal enum CommandSet {
        Vm = 1,
        ObjectRef = 9,
        StringRef = 10,
        Thread = 11,
        ArrayRef = 13,
        EventRequest = 15,
        StackFrame = 16,
        AppDomain = 20,
        Assembly = 21,
        Method = 22,
        Type = 23,
        Module = 24,
        Field = 25,
        Event = 64,
        Pointer = 65
    }

    internal enum EventKind {
        VmStart = 0,
        VmDeath = 1,
        ThreadStart = 2,
        ThreadDeath = 3,
        AppDomainCreate = 4,
        AppDomainUnload = 5,
        MethodEntry = 6,
        MethodExit = 7,
        AssemblyLoad = 8,
        AssemblyUnload = 9,
        Breakpoint = 10,
        Step = 11,
        TypeLoad = 12,
        Exception = 13,
        KeepAlive = 14,
        UserBreak = 15,
        UserLog = 16,
        Crash = 17,
        EnC = 18,
        MethodUpdate = 19
    }

    internal enum ModifierKind {
        Count = 1,
        ThreadOnly = 3,
        LocationOnly = 7,
        ExceptionOnly = 8,
        Step = 10,
        AssemblyOnly = 11,
        SourceFileOnly = 12,
        TypeNameOnly = 13
    }


    internal enum SuspendPolicy {
        None = 0,
        EventThread = 1,
        All = 2
    }

    internal enum CmdVM {
        Version = 1,
        AllThreads = 2,
        Suspend = 3,
        Resume = 4,
        Exit = 5,
        Dispose = 6,
        InvokeMethod = 7,
        SetProtocolVersion = 8,
        AbortInvoke = 9,
        SetKeepAlive = 10,
        GetTypesForSourceFile = 11,
        GetTypes = 12,
        InvokeMethods = 13,
        StartBuffering = 14,
        StopBuffering = 15,
        VmReadMemory = 16,
        VmWriteMemory = 17,
        GetAssemblyByName = 18,
        GetModuleByGUID = 19
    }

    internal enum CmdFrame {
        GetValues = 1,
        GetThis = 2,
        SetValues = 3,
        GetDomain = 4,
        SetThis = 5,
        GetArgument = 6,
        GetArguments = 7
    }

    internal enum CmdEvent {
        Composite = 100
    }

    internal enum CmdThread {
        GetFrameInfo = 1,
        GetName = 2,
        GetState = 3,
        GetInfo = 4,
        /* FIXME: Merge into GetInfo when the major protocol version is increased */
        GetId = 5,
        /* Ditto */
        GetTid = 6,
        SetIp = 7,
        GetElapsedTime = 8
    }

    internal enum CmdEventRequest {
        Set = 1,
        Clear = 2,
        ClearAllBreakpoints = 3
    }

    internal enum CmdAppDomain {
        GetRootDomain = 1,
        GetFriendlyName = 2,
        GetAssemblies = 3,
        GetEntryAssembly = 4,
        CreateString = 5,
        GetCorLib = 6,
        CreateBoxedValue = 7,
        CreateByteArray = 8,
    }

    internal enum CmdAssembly {
        GetLocation = 1,
        GetEntryPoint = 2,
        GetManifestModule = 3,
        GetObject = 4,
        GetType = 5,
        GetName = 6,
        GetDomain = 7,
        GetMetadataBlob = 8,
        GetIsDynamic = 9,
        GetPdbBlob = 10,
        GetTypeFromToken = 11,
        GetMethodFromToken = 12,
        HasDebugInfo = 13,
    }

    internal enum CmdModule {
        GetInfo = 1,
        ApplyChanges = 2,
    }

    internal enum CmdPointer{
        GetValue = 1
    }

    internal enum CmdMethod {
        GetName = 1,
        GetDeclaringType = 2,
        GetDebugInfo = 3,
        GetParamInfo = 4,
        GetLocalsInfo = 5,
        GetInfo = 6,
        GetBody = 7,
        ResolveToken = 8,
        GetCattrs = 9,
        MakeGenericMethod = 10,
        Token = 11,
        Assembly = 12,
        ClassToken = 13,
        AsyncDebugInfo = 14,
        GetNameFull = 15
    }

    internal enum CmdType {
        GetInfo = 1,
        GetMethods = 2,
        GetFields = 3,
        GetValues = 4,
        GetObject = 5,
        GetSourceFiles = 6,
        SetValues = 7,
        IsAssignableFrom = 8,
        GetProperties = 9,
        GetCattrs = 10,
        GetFieldCattrs = 11,
        GetPropertyCattrs = 12,
        /* FIXME: Merge into GetSourceFiles when the major protocol version is increased */
        GetSourceFiles2 = 13,
        /* FIXME: Merge into GetValues when the major protocol version is increased */
        GetValues2 = 14,
        GetMethodsByNameFlags = 15,
        GetInterfaces = 16,
        GetInterfacesMap = 17,
        IsInitialized = 18,
        CreateInstance = 19,
        GetValueSize = 20,
        GetValuesICorDbg = 21,
        GetParents = 22,
        Initialize = 23,
    }

    internal enum CmdArray {
        GetLength = 1,
        GetValues = 2,
        SetValues = 3,
        RefGetType = 4
    }


    internal enum CmdField {
        GetInfo = 1
    }

    internal enum CmdString {
        GetValue = 1,
        GetLength = 2,
        GetChars = 3
    }

    internal enum CmdObject {
        RefGetType = 1,
        RefGetValues = 2,
        RefIsCollected = 3,
        RefGetAddress = 4,
        RefGetDomain = 5,
        RefSetValues = 6,
        RefGetInfo = 7,
        GetValuesICorDbg = 8,
        RefDelegateGetMethod = 9,
        RefIsDelegate = 10
    }

    internal enum ElementType {
        End             = 0x00,
        Void            = 0x01,
        Boolean         = 0x02,
        Char            = 0x03,
        I1              = 0x04,
        U1              = 0x05,
        I2              = 0x06,
        U2              = 0x07,
        I4              = 0x08,
        U4              = 0x09,
        I8              = 0x0a,
        U8              = 0x0b,
        R4              = 0x0c,
        R8              = 0x0d,
        String          = 0x0e,
        Ptr             = 0x0f,
        ByRef           = 0x10,
        ValueType       = 0x11,
        Class           = 0x12,
        Var             = 0x13,
        Array           = 0x14,
        GenericInst     = 0x15,
        TypedByRef      = 0x16,
        I               = 0x18,
        U               = 0x19,
        FnPtr           = 0x1b,
        Object          = 0x1c,
        SzArray         = 0x1d,
        MVar            = 0x1e,
        CModReqD        = 0x1f,
        CModOpt         = 0x20,
        Internal        = 0x21,
        Modifier        = 0x40,
        Sentinel        = 0x41,
        Pinned          = 0x45,

        Type            = 0x50,
        Boxed           = 0x51,
        Enum            = 0x55
    }

    internal enum ValueTypeId {
        Null = 0xf0,
        Type = 0xf1,
        VType = 0xf2,
        FixedArray = 0xf3
    }
    internal enum MonoTypeNameFormat{
        FormatIL,
        FormatReflection,
        FullName,
        AssemblyQualified
    }

    internal enum StepFilter {
        None = 0,
        StaticCtor = 1,
        DebuggerHidden = 2,
        DebuggerStepThrough = 4,
        DebuggerNonUserCode = 8
    }

    internal enum StepSize
    {
        Minimal,
        Line
    }

    internal sealed record ArrayDimensions
    {
        internal int Rank { get; }
        internal int [] Bounds { get; }
        internal int TotalLength { get; }
        public ArrayDimensions(int [] rank)
        {
            Rank = rank.Length;
            Bounds = rank;
            TotalLength = 1;
            for (int i = 0 ; i < Rank ; i++)
                TotalLength *= Bounds[i];
        }

        public override string ToString()
        {
            return $"{string.Join(", ", Bounds)}";
        }
        internal string GetArrayIndexString(int idx)
        {
            if (idx < 0 || idx >= TotalLength)
                return "Invalid Index";
            int[] arrayStr = new int[Rank];
            int rankStart = 0;
            while (idx > 0)
            {
                int boundLimit = 1;
                for (int i = Rank - 1; i >= rankStart; i--)
                {
                    int lastBoundLimit = boundLimit;
                    boundLimit *= Bounds[i];
                    if (idx < boundLimit)
                    {
                        arrayStr[i] = (int)(idx / lastBoundLimit);
                        idx -= arrayStr[i] * lastBoundLimit;
                        rankStart = i;
                        break;
                    }
                }
            }
            return $"{string.Join(", ", arrayStr)}";
        }
    }

    internal sealed record MethodInfoWithDebugInformation(MethodInfo Info, int DebugId, string Name);

    internal sealed class TypeInfoWithDebugInformation
    {
        public TypeInfo Info { get; }
        public int DebugId { get; }
        public string Name { get; }
        public List<FieldTypeClass> FieldsList { get; set; }
        public byte[] PropertiesBuffer { get; set; }
        public List<int> TypeParamsOrArgsForGenericType { get; set; }

        public TypeInfoWithDebugInformation(TypeInfo typeInfo, int debugId, string name)
        {
            Info = typeInfo;
            DebugId = debugId;
            Name = name;
        }
    }

    internal sealed class MonoBinaryReader : BinaryReader
    {
        public bool HasError { get; }

        private MonoBinaryReader(Stream stream, bool hasError = false) : base(stream)
        {
            HasError = hasError;
        }

        public MonoBinaryReader(byte [] data) : base(new MemoryStream(data)) {}

        public static MonoBinaryReader From(Result result)
        {
            byte[] newBytes = Array.Empty<byte>();
            if (result.IsOk) {
                newBytes = Convert.FromBase64String(result.Value?["result"]?["value"]?["value"]?.Value<string>());
            }
            return new MonoBinaryReader(new MemoryStream(newBytes), !result.IsOk);
        }

        public override string ReadString()
        {
            var valueLen = ReadInt32();
            byte[] value = new byte[valueLen];
            Read(value, 0, valueLen);

            return new string(Encoding.UTF8.GetChars(value, 0, valueLen));
        }

        // SDB encodes these as 4 bytes
        public override sbyte ReadSByte() => (sbyte)ReadInt32();
        public byte ReadUByte() => (byte)ReadUInt32();
        public ushort ReadUShort() => (ushort)ReadUInt32();

        // Big endian overrides
        public override int ReadInt32() => ReadBigEndian<int>();
        public override double ReadDouble() => ReadBigEndian<double>();
        public override uint ReadUInt32() => ReadBigEndian<uint>();
        public override float ReadSingle() => ReadBigEndian<float>();
        public override ulong ReadUInt64() => ReadBigEndian<ulong>();
        public override long ReadInt64() => ReadBigEndian<long>();

        private unsafe T ReadBigEndian<T>() where T : struct
        {
            Span<byte> data = stackalloc byte[Unsafe.SizeOf<T>()];
            T ret = default;
            Read(data);
            if (BitConverter.IsLittleEndian)
            {
                data.Reverse();
            }
            data.CopyTo(new Span<byte>(Unsafe.AsPointer(ref ret), data.Length));
            return ret;
        }
    }

    internal sealed class MonoBinaryWriter : BinaryWriter
    {
        public MonoBinaryWriter() : base(new MemoryStream(20)) {}

        public override void Write(string val)
        {
            var bytes = Encoding.UTF8.GetBytes(val);
            WriteByteArray(bytes);
        }

        public override void Write(long val) => WriteBigEndian<long>(val);
        public override void Write(int val) => WriteBigEndian<int>(val);

        private unsafe void WriteBigEndian<T>(T val) where T : struct
        {
            Span<byte> data = stackalloc byte[Unsafe.SizeOf<T>()];
            new Span<byte>(Unsafe.AsPointer(ref val), data.Length).CopyTo(data);
            if (BitConverter.IsLittleEndian)
            {
                data.Reverse();
            }
            base.Write(data);
        }

        internal void Write<T>(ElementType type, T value) where T : struct => Write((byte)type, value);

        private void Write<T1, T2>(T1 type, T2 value) where T1 : struct where T2 : struct
        {
            WriteBigEndian(type);
            WriteBigEndian(value);
        }

        public void WriteObj(DotnetObjectId objectId, MonoSDBHelper SdbHelper)
        {
            if (objectId.Scheme == "object")
            {
                Write(ElementType.Class, objectId.Value);
            }
            else if (objectId.Scheme == "valuetype")
            {
                Write(SdbHelper.valueTypes[objectId.Value].Buffer);
            }
        }

        public void WriteByteArray(byte[] bytes)
        {
            Write(bytes.Length);
            Write(bytes);
        }

        public async Task<bool> WriteConst(ElementType? type, object value, MonoSDBHelper SdbHelper, CancellationToken token)
        {
            switch (type)
            {
                case ElementType.Boolean:
                case ElementType.Char:
                case ElementType.U1:
                case ElementType.I2:
                case ElementType.I4:
                    Write((ElementType)type, (int)value);
                    return true;
                case ElementType.I1:
                case ElementType.U2:
                case ElementType.U4:
                    Write((ElementType)type, (uint)value);
                    return true;
                case ElementType.I8:
                    Write((ElementType)type, (long)value);
                    return true;
                case ElementType.U8:
                    Write((ElementType)type, (ulong)value);
                    return true;
                case ElementType.R4:
                    Write((ElementType)type, (float)value);
                    return true;
                case ElementType.R8:
                    Write((ElementType)type, (double)value);
                    return true;
                case ElementType.String:
                    int stringId = await SdbHelper.CreateString((string)value, token);
                    Write(ElementType.String, stringId);
                    return true;
                case null:
                    if (value == null)
                        return false;
                    //ConstantTypeCode.NullReference
                    Write((byte)value);
                    Write((byte)0); //not used
                    Write((int)0);  //not used
                    return true;
            }
            return false;
        }

        public async Task<bool> WriteConst(LiteralExpressionSyntax constValue, MonoSDBHelper SdbHelper, CancellationToken token)
        {
            switch (constValue.Kind())
            {
                case SyntaxKind.NumericLiteralExpression:
                {
                    switch (constValue.Token.Value) {
                        case double d:
                            Write(ElementType.R8, d);
                            break;
                        case float f:
                            Write(ElementType.R4, f);
                            break;
                        case long l:
                            Write(ElementType.I8, l);
                            break;
                        case ulong ul:
                            Write(ElementType.U8, ul);
                            break;
                        case byte b:
                            Write(ElementType.U1, (int)b);
                            break;
                        case sbyte sb:
                            Write(ElementType.I1, (uint)sb);
                            break;
                        case ushort us:
                            Write(ElementType.U2, (int)us);
                            break;
                        case short s:
                            Write(ElementType.I2, (uint)s);
                            break;
                        case uint ui:
                            Write(ElementType.U4, ui);
                            break;
                        case IntPtr ip:
                            Write(ElementType.I, (int)ip);
                            break;
                        case UIntPtr up:
                            Write(ElementType.U, (uint)up);
                            break;
                        default:
                            Write(ElementType.I4, (int)constValue.Token.Value);
                            break;
                    }
                    return true;
                }
                case SyntaxKind.StringLiteralExpression:
                {
                    int stringId = await SdbHelper.CreateString((string)constValue.Token.Value, token);
                    Write(ElementType.String, stringId);
                    return true;
                }
                case SyntaxKind.TrueLiteralExpression:
                {
                    Write(ElementType.Boolean, 1);
                    return true;
                }
                case SyntaxKind.FalseLiteralExpression:
                {
                    Write(ElementType.Boolean, 0);
                    return true;
                }
                case SyntaxKind.NullLiteralExpression:
                {
                    Write((byte)ValueTypeId.Null);
                    Write((byte)0); //not used
                    Write((int)0);  //not used
                    return true;
                }
                case SyntaxKind.CharacterLiteralExpression:
                {
                    Write(ElementType.Char, (int)(char)constValue.Token.Value);
                    return true;
                }
            }
            return false;
        }

        public async Task<bool> WriteJsonValue(JObject objValue, MonoSDBHelper SdbHelper, CancellationToken token)
        {
            switch (objValue["type"].Value<string>())
            {
                case "number":
                {
                    Write(ElementType.I4, objValue["value"].Value<int>());
                    return true;
                }
                case "string":
                {
                    int stringId = await SdbHelper.CreateString(objValue["value"].Value<string>(), token);
                    Write(ElementType.String, stringId);
                    return true;
                }
                case "boolean":
                {
                    Write(ElementType.Boolean, objValue["value"].Value<bool>() ? 1 : 0);
                    return true;
                }
                case "object":
                {
                    DotnetObjectId.TryParse(objValue["objectId"]?.Value<string>(), out DotnetObjectId objectId);
                    WriteObj(objectId, SdbHelper);
                    return true;
                }
            }
            return false;
        }

        public ArraySegment<byte> GetParameterBuffer()
        {
            ((MemoryStream)BaseStream).TryGetBuffer(out var segment);
            return segment;
        }

        public (string data, int length) ToBase64() {
            var segment = GetParameterBuffer();
            return (Convert.ToBase64String(segment), segment.Count);
        }
    }
    internal sealed class FieldTypeClass
    {
        public int Id { get; }
        public string Name { get; }
        public int TypeId { get; }
        public bool IsNotPrivate { get; }
        public bool IsBackingField { get; }
        public FieldAttributes Attributes { get; }
        public FieldTypeClass(int id, string name, int typeId, bool isBackingField, FieldAttributes attributes)
        {
            Id = id;
            Name = name;
            TypeId = typeId;
            IsNotPrivate = (Attributes & FieldAttributes.FieldAccessMask & FieldAttributes.Public) != 0;
            Attributes = attributes;
            IsBackingField = isBackingField;
        }
    }

    internal sealed class PointerValue
    {
        public long address;
        public int typeId;
        public string varName;
        private JObject _value;

        public PointerValue(long address, int typeId, string varName)
        {
            this.address = address;
            this.typeId = typeId;
            this.varName = varName;
        }

        public async Task<JObject> GetValue(MonoSDBHelper sdbHelper, CancellationToken token)
        {
            if (_value == null)
            {
                using var commandParamsWriter = new MonoBinaryWriter();
                commandParamsWriter.Write(address);
                commandParamsWriter.Write(typeId);
                using var retDebuggerCmdReader = await sdbHelper.SendDebuggerAgentCommand(CmdPointer.GetValue, commandParamsWriter, token);
                string displayVarName = varName;
                if (int.TryParse(varName, out _))
                    displayVarName = $"[{varName}]";
                _value = await sdbHelper.CreateJObjectForVariableValue(retDebuggerCmdReader, "*" + displayVarName, token);
            }

            return _value;
        }
    }
    internal sealed class MonoSDBHelper
    {
        private static int debuggerObjectId;
        private static int cmdId = 1; //cmdId == 0 is used by events which come from runtime
        private static int MINOR_VERSION = 61;
        private static int MAJOR_VERSION = 2;

        private Dictionary<int, MethodInfoWithDebugInformation> methods;
        private Dictionary<int, AssemblyInfo> assemblies;
        private Dictionary<int, TypeInfoWithDebugInformation> types;

        internal Dictionary<int, ValueTypeClass> valueTypes = new Dictionary<int, ValueTypeClass>();
        internal Dictionary<int, PointerValue> pointerValues = new Dictionary<int, PointerValue>();

        private MonoProxy proxy;
        private DebugStore store;
        private SessionId sessionId;

        private readonly ILogger logger;
        private Regex regexForAsyncLocals = new Regex(@"\<([^)]*)\>", RegexOptions.Singleline);

        public static int GetNewId() { return cmdId++; }
        public static int GetNewObjectId() => Interlocked.Increment(ref debuggerObjectId);

        public MonoSDBHelper(MonoProxy proxy, ILogger logger, SessionId sessionId)
        {
            this.proxy = proxy;
            this.logger = logger;
            this.sessionId = sessionId;
            ResetStore(null);
        }

        public void ResetStore(DebugStore store)
        {
            this.store = store;
            this.methods = new();
            this.assemblies = new();
            this.types = new();
            ClearCache();
        }

        public async Task<AssemblyInfo> GetAssemblyInfo(int assemblyId, CancellationToken token)
        {
            if (assemblies.TryGetValue(assemblyId, out AssemblyInfo asm))
            {
                return asm;
            }
            var assemblyName = await GetAssemblyName(assemblyId, token);

            asm = store.GetAssemblyByName(assemblyName);

            if (asm == null)
            {
                assemblyName = await GetAssemblyFileNameFromId(assemblyId, token); //maybe is a lazy loaded assembly
                asm = store.GetAssemblyByName(assemblyName);
                if (asm == null)
                {
                    logger.LogDebug($"Unable to find assembly: {assemblyName}");
                    return null;
                }
            }
            asm.SetDebugId(assemblyId);
            assemblies[assemblyId] = asm;
            return asm;
        }

        public async Task<MethodInfoWithDebugInformation> GetMethodInfo(int methodId, CancellationToken token)
        {
            if (methods.TryGetValue(methodId, out MethodInfoWithDebugInformation methodDebugInfo))
            {
                return methodDebugInfo;
            }
            var methodToken = await GetMethodToken(methodId, token);
            var assemblyId = await GetAssemblyIdFromMethod(methodId, token);

            var asm = await GetAssemblyInfo(assemblyId, token);

            if (asm == null)
            {
                logger.LogDebug($"Unable to find assembly: {assemblyId}");
                return null;
            }

            var method = asm.GetMethodByToken(methodToken);

            if (method == null && !asm.HasSymbols)
            {
                try
                {
                    method = await proxy.LoadSymbolsOnDemand(asm, methodToken, sessionId, token);
                }
                catch (Exception e)
                {
                    logger.LogDebug($"Unable to find method token: {methodToken} assembly name: {asm.Name} exception: {e}");
                    return null;
                }
            }

            if (method == null)
            {
                logger.LogDebug($"Unable to find method token: {methodToken} assembly name: {asm.Name}");
                return null;
            }

            string methodName = await GetMethodName(methodId, token);
            methods[methodId] = new MethodInfoWithDebugInformation(method, methodId, methodName);
            return methods[methodId];
        }

        public async Task<TypeInfoWithDebugInformation> GetTypeInfo(int typeId, CancellationToken token)
        {
            if (types.TryGetValue(typeId, out TypeInfoWithDebugInformation typeDebugInfo))
            {
                return typeDebugInfo;
            }

            var typeToken = await GetTypeToken(typeId, token);
            var typeName = await GetTypeName(typeId, token);
            var assemblyId = await GetAssemblyFromType(typeId, token);
            var asm = await GetAssemblyInfo(assemblyId, token);

            if (asm == null)
            {
                logger.LogDebug($"Unable to find assembly: {assemblyId}");
                return null;
            }

            asm.TypesByToken.TryGetValue(typeToken, out TypeInfo type);

            if (type == null)
            {
                logger.LogDebug($"Unable to find type token: {typeName} assembly name: {asm.Name}");
                return null;
            }

            types[typeId] = new TypeInfoWithDebugInformation(type, typeId, typeName);
            return types[typeId];
        }

        public void ClearCache()
        {
            valueTypes = new Dictionary<int, ValueTypeClass>();
            pointerValues = new Dictionary<int, PointerValue>();
        }

        public async Task<bool> SetProtocolVersion(CancellationToken token)
        {
            using var commandParamsWriter = new MonoBinaryWriter();
            commandParamsWriter.Write(MAJOR_VERSION);
            commandParamsWriter.Write(MINOR_VERSION);
            commandParamsWriter.Write((byte)0);

            using var retDebuggerCmdReader = await SendDebuggerAgentCommand(CmdVM.SetProtocolVersion, commandParamsWriter, token);
            return true;
        }

        public async Task<bool> EnableReceiveRequests(EventKind eventKind, CancellationToken token)
        {
            using var commandParamsWriter = new MonoBinaryWriter();
            commandParamsWriter.Write((byte)eventKind);
            commandParamsWriter.Write((byte)SuspendPolicy.None);
            commandParamsWriter.Write((byte)0);
            using var retDebuggerCmdReader = await SendDebuggerAgentCommand(CmdEventRequest.Set, commandParamsWriter, token);
            return true;
        }

        internal async Task<MonoBinaryReader> SendDebuggerAgentCommand<T>(T command, MonoBinaryWriter arguments, CancellationToken token, bool throwOnError = true)
        {
            Result res = await proxy.SendMonoCommand(sessionId, MonoCommands.SendDebuggerAgentCommand(proxy.RuntimeId, GetNewId(), (int)GetCommandSetForCommand(command), (int)(object)command, arguments?.ToBase64().data ?? string.Empty), token);
            return !res.IsOk && throwOnError
                        ? throw new DebuggerAgentException($"SendDebuggerAgentCommand failed for {command}: {res}")
                        : MonoBinaryReader.From(res);
        }

        private static CommandSet GetCommandSetForCommand<T>(T command) =>
            command switch {
                CmdVM => CommandSet.Vm,
                CmdObject => CommandSet.ObjectRef,
                CmdString => CommandSet.StringRef,
                CmdThread => CommandSet.Thread,
                CmdArray => CommandSet.ArrayRef,
                CmdEventRequest => CommandSet.EventRequest,
                CmdFrame => CommandSet.StackFrame,
                CmdAppDomain => CommandSet.AppDomain,
                CmdAssembly => CommandSet.Assembly,
                CmdMethod => CommandSet.Method,
                CmdType => CommandSet.Type,
                CmdModule => CommandSet.Module,
                CmdField => CommandSet.Field,
                CmdEvent => CommandSet.Event,
                CmdPointer => CommandSet.Pointer,
                _ => throw new Exception ("Unknown CommandSet")
            };

        internal async Task<MonoBinaryReader> SendDebuggerAgentCommandWithParms<T>(T command, (string data, int length) encoded, int type, string extraParm, CancellationToken token, bool throwOnError = true)
        {
            Result res = await proxy.SendMonoCommand(sessionId, MonoCommands.SendDebuggerAgentCommandWithParms(proxy.RuntimeId, GetNewId(), (int)GetCommandSetForCommand(command), (int)(object)command, encoded.data, encoded.length, type, extraParm), token);
            return !res.IsOk && throwOnError
                        ? throw new DebuggerAgentException($"SendDebuggerAgentCommand failed for {command}: {res.Error}")
                        : MonoBinaryReader.From(res);
        }

        public async Task<int> CreateString(string value, CancellationToken token)
        {
            using var commandParamsWriter = new MonoBinaryWriter();
            using var retDebuggerCmdReader = await SendDebuggerAgentCommand(CmdAppDomain.GetRootDomain, commandParamsWriter, token);
            var root = retDebuggerCmdReader.ReadInt32();
            commandParamsWriter.Write(root);
            commandParamsWriter.Write(value);
            using var stringDebuggerCmdReader = await SendDebuggerAgentCommand(CmdAppDomain.CreateString, commandParamsWriter, token);
            return stringDebuggerCmdReader.ReadInt32();
        }

        public async Task<int> GetMethodToken(int methodId, CancellationToken token)
        {
            using var commandParamsWriter = new MonoBinaryWriter();
            commandParamsWriter.Write(methodId);

            using var retDebuggerCmdReader = await SendDebuggerAgentCommand(CmdMethod.Token, commandParamsWriter, token);
            return retDebuggerCmdReader.ReadInt32() & 0xffffff; //token
        }

        public async Task<int> MakeGenericMethod(int methodId, List<int> genericTypes, CancellationToken token)
        {
            using var commandParamsWriter = new MonoBinaryWriter();
            commandParamsWriter.Write(methodId);
            commandParamsWriter.Write(genericTypes.Count);
            foreach (var genericType in genericTypes)
            {
                commandParamsWriter.Write(genericType);
            }
            using var retDebuggerCmdReader = await SendDebuggerAgentCommand(CmdMethod.MakeGenericMethod, commandParamsWriter, token);
            return retDebuggerCmdReader.ReadInt32();
        }

        public async Task<int> GetMethodIdByToken(int assembly_id, int method_token, CancellationToken token)
        {
            using var commandParamsWriter = new MonoBinaryWriter();
            commandParamsWriter.Write(assembly_id);
            commandParamsWriter.Write(method_token | (int)TokenType.MdtMethodDef);
            using var retDebuggerCmdReader = await SendDebuggerAgentCommand(CmdAssembly.GetMethodFromToken, commandParamsWriter, token);
            return retDebuggerCmdReader.ReadInt32();
        }

        public async Task<int> GetAssemblyIdFromType(int type_id, CancellationToken token)
        {
            using var commandParamsWriter = new MonoBinaryWriter();
            commandParamsWriter.Write(type_id);
            commandParamsWriter.Write((int) MonoTypeNameFormat.FormatReflection);
            using var retDebuggerCmdReader = await SendDebuggerAgentCommand(CmdType.GetInfo, commandParamsWriter, token);
            retDebuggerCmdReader.ReadString(); //namespace
            retDebuggerCmdReader.ReadString(); //name
            retDebuggerCmdReader.ReadString(); //formatted name
            return retDebuggerCmdReader.ReadInt32();
        }

        public async Task<List<int>> GetTypeParamsOrArgsForGenericType(int typeId, CancellationToken token)
        {
            var typeInfo = await GetTypeInfo(typeId, token);

            if (typeInfo is null)
                return null;

            if (typeInfo.TypeParamsOrArgsForGenericType != null)
                return typeInfo.TypeParamsOrArgsForGenericType;

            var ret = new List<int>();
            using var commandParamsWriter = new MonoBinaryWriter();
            commandParamsWriter.Write(typeId);
            commandParamsWriter.Write((int) MonoTypeNameFormat.FormatReflection);
            using var retDebuggerCmdReader = await SendDebuggerAgentCommand(CmdType.GetInfo, commandParamsWriter, token);

            retDebuggerCmdReader.ReadString(); //namespace
            retDebuggerCmdReader.ReadString(); //name
            retDebuggerCmdReader.ReadString(); //name full
            retDebuggerCmdReader.ReadInt32(); //assembly_id
            retDebuggerCmdReader.ReadInt32(); //module_id
            retDebuggerCmdReader.ReadInt32(); //type_id
            retDebuggerCmdReader.ReadInt32(); //rank type
            retDebuggerCmdReader.ReadInt32(); //type token
            retDebuggerCmdReader.ReadByte(); //rank
            retDebuggerCmdReader.ReadInt32(); //flags
            retDebuggerCmdReader.ReadByte();
            int nested = retDebuggerCmdReader.ReadInt32();
            for (int i = 0 ; i < nested; i++)
            {
                retDebuggerCmdReader.ReadInt32(); //nested type
            }
            retDebuggerCmdReader.ReadInt32(); //typeid
            int generics = retDebuggerCmdReader.ReadInt32();
            for (int i = 0 ; i < generics; i++)
            {
                ret.Add(retDebuggerCmdReader.ReadInt32()); //generic type
            }

            typeInfo.TypeParamsOrArgsForGenericType = ret;

            return ret;
        }

        public async Task<int> GetAssemblyIdFromMethod(int methodId, CancellationToken token)
        {
            using var commandParamsWriter = new MonoBinaryWriter();
            commandParamsWriter.Write(methodId);

            using var retDebuggerCmdReader = await SendDebuggerAgentCommand(CmdMethod.Assembly, commandParamsWriter, token);
            return retDebuggerCmdReader.ReadInt32(); //assembly_id
        }

        public async Task<int> GetAssemblyId(string asm_name, CancellationToken token)
        {
            using var commandParamsWriter = new MonoBinaryWriter();
            commandParamsWriter.Write(asm_name);

            using var retDebuggerCmdReader = await SendDebuggerAgentCommand(CmdVM.GetAssemblyByName, commandParamsWriter, token);
            return retDebuggerCmdReader.ReadInt32();
        }

        public async Task<int> GetModuleId(string moduleGuid, CancellationToken token)
        {
            using var commandParamsWriter = new MonoBinaryWriter();
            var guidArray = Convert.FromBase64String(moduleGuid);
            commandParamsWriter.WriteByteArray(guidArray);

            using var retDebuggerCmdReader = await SendDebuggerAgentCommand(CmdVM.GetModuleByGUID, commandParamsWriter, token);
            return retDebuggerCmdReader.ReadInt32();
        }

        public async Task<string> GetAssemblyNameFromModule(int moduleId, CancellationToken token)
        {
            using var command_params_writer = new MonoBinaryWriter();
            command_params_writer.Write(moduleId);

            using var ret_debugger_cmd_reader = await SendDebuggerAgentCommand(CmdModule.GetInfo, command_params_writer, token);
            ret_debugger_cmd_reader.ReadString();
            return ret_debugger_cmd_reader.ReadString();
        }

        public async Task<string> GetAssemblyName(int assembly_id, CancellationToken token)
        {
            using var commandParamsWriter = new MonoBinaryWriter();
            commandParamsWriter.Write(assembly_id);

            using var retDebuggerCmdReader = await SendDebuggerAgentCommand(CmdAssembly.GetLocation, commandParamsWriter, token);
            return retDebuggerCmdReader.ReadString();
        }

        public async Task<string> GetFullAssemblyName(int assemblyId, CancellationToken token)
        {
            using var commandParamsWriter = new MonoBinaryWriter();
            commandParamsWriter.Write(assemblyId);

            using var retDebuggerCmdReader = await SendDebuggerAgentCommand(CmdAssembly.GetName, commandParamsWriter, token);
            var name = retDebuggerCmdReader.ReadString();
            return name;
        }

        public async Task<string> GetAssemblyFileNameFromId(int assemblyId, CancellationToken token)
        {
            using var commandParamsWriter = new MonoBinaryWriter();
            commandParamsWriter.Write(assemblyId);

            using var retDebuggerCmdReader = await SendDebuggerAgentCommand(CmdAssembly.GetName, commandParamsWriter, token);
            var name = retDebuggerCmdReader.ReadString();
            return name.Remove(name.IndexOf(",")) + ".dll";
        }

        public async Task<string> GetMethodName(int methodId, CancellationToken token)
        {
            using var commandParamsWriter = new MonoBinaryWriter();
            commandParamsWriter.Write(methodId);

            using var retDebuggerCmdReader = await SendDebuggerAgentCommand(CmdMethod.GetNameFull, commandParamsWriter, token);
            var methodName = retDebuggerCmdReader.ReadString();
            return methodName.Substring(methodName.IndexOf(":")+1);
        }

        public async Task<bool> MethodIsStatic(int methodId, CancellationToken token)
        {
            var methodInfo = await GetMethodInfo(methodId, token);
            if (methodInfo != null)
                return methodInfo.Info.IsStatic();

            using var commandParamsWriter = new MonoBinaryWriter();
            commandParamsWriter.Write(methodId);

            using var retDebuggerCmdReader = await SendDebuggerAgentCommand(CmdMethod.GetInfo, commandParamsWriter, token);
            var flags = retDebuggerCmdReader.ReadInt32();
            return (flags & 0x0010) > 0; //check method is static
        }

        public async Task<int> GetParamCount(int methodId, CancellationToken token)
        {
            using var commandParamsWriter = new MonoBinaryWriter();
            commandParamsWriter.Write(methodId);

            using var retDebuggerCmdReader = await SendDebuggerAgentCommand(CmdMethod.GetParamInfo, commandParamsWriter, token);
            retDebuggerCmdReader.ReadInt32();
            int param_count = retDebuggerCmdReader.ReadInt32();
            return param_count;
        }

        public async Task<string> GetReturnType(int methodId, CancellationToken token)
        {
            using var commandParamsWriter = new MonoBinaryWriter();
            commandParamsWriter.Write(methodId);

            using var retDebuggerCmdReader = await SendDebuggerAgentCommand(CmdMethod.GetParamInfo, commandParamsWriter, token);
            retDebuggerCmdReader.ReadInt32();
            retDebuggerCmdReader.ReadInt32();
            retDebuggerCmdReader.ReadInt32();
            var retType = retDebuggerCmdReader.ReadInt32();
            var ret = await GetTypeName(retType, token);
            return ret;
        }

        public async Task<string> GetParameters(int methodId, CancellationToken token)
        {
            using var commandParamsWriter = new MonoBinaryWriter();
            commandParamsWriter.Write(methodId);

            using var retDebuggerCmdReader = await SendDebuggerAgentCommand(CmdMethod.GetParamInfo, commandParamsWriter, token);
            retDebuggerCmdReader.ReadInt32();
            var paramCount = retDebuggerCmdReader.ReadInt32();
            retDebuggerCmdReader.ReadInt32();
            var retType = retDebuggerCmdReader.ReadInt32();
            var parameters = "(";
            for (int i = 0 ; i < paramCount; i++)
            {
                var paramType = retDebuggerCmdReader.ReadInt32();
                parameters += await GetTypeName(paramType, token);
                parameters = parameters.Replace("System.Func", "Func");
                if (i + 1 < paramCount)
                    parameters += ",";
            }
            parameters += ")";
            return parameters;
        }

        public async Task<int> SetBreakpoint(int methodId, long il_offset, CancellationToken token)
        {
            using var commandParamsWriter = new MonoBinaryWriter();
            commandParamsWriter.Write((byte)EventKind.Breakpoint);
            commandParamsWriter.Write((byte)SuspendPolicy.None);
            commandParamsWriter.Write((byte)1);
            commandParamsWriter.Write((byte)ModifierKind.LocationOnly);
            commandParamsWriter.Write(methodId);
            commandParamsWriter.Write(il_offset);
            using var retDebuggerCmdReader = await SendDebuggerAgentCommand(CmdEventRequest.Set, commandParamsWriter, token);
            return retDebuggerCmdReader.ReadInt32();
        }

        public async Task<bool> RemoveBreakpoint(int breakpoint_id, CancellationToken token)
        {
            using var commandParamsWriter = new MonoBinaryWriter();
            commandParamsWriter.Write((byte)EventKind.Breakpoint);
            commandParamsWriter.Write((int) breakpoint_id);

            using var retDebuggerCmdReader = await SendDebuggerAgentCommand(CmdEventRequest.Clear, commandParamsWriter, token);

            if (retDebuggerCmdReader != null)
                return true;
            return false;
        }

        public async Task<bool> Step(int thread_id, StepKind kind, CancellationToken token)
        {
            using var commandParamsWriter = new MonoBinaryWriter();
            commandParamsWriter.Write((byte)EventKind.Step);
            commandParamsWriter.Write((byte)SuspendPolicy.None);
            commandParamsWriter.Write((byte)1);
            commandParamsWriter.Write((byte)ModifierKind.Step);
            commandParamsWriter.Write(thread_id);
            commandParamsWriter.Write((int)StepSize.Line);
            commandParamsWriter.Write((int)kind);
            commandParamsWriter.Write((int)(StepFilter.StaticCtor)); //filter
            using var retDebuggerCmdReader = await SendDebuggerAgentCommand(CmdEventRequest.Set, commandParamsWriter, token, throwOnError: false);
            if (retDebuggerCmdReader.HasError)
                return false;
            var isBPOnManagedCode = retDebuggerCmdReader.ReadInt32();
            if (isBPOnManagedCode == 0)
                return false;
            return true;
        }

        public async Task<bool> ClearSingleStep(int req_id, CancellationToken token)
        {
            using var commandParamsWriter = new MonoBinaryWriter();
            commandParamsWriter.Write((byte)EventKind.Step);
            commandParamsWriter.Write((int) req_id);

            using var retDebuggerCmdReader = await SendDebuggerAgentCommand(CmdEventRequest.Clear, commandParamsWriter, token, throwOnError: false);
            return !retDebuggerCmdReader.HasError ? true : false;
        }

        public async Task<JObject> GetFieldValue(int typeId, int fieldId, CancellationToken token)
        {
            using var commandParamsWriter = new MonoBinaryWriter();
            commandParamsWriter.Write(typeId);
            commandParamsWriter.Write(1);
            commandParamsWriter.Write(fieldId);

            using var retDebuggerCmdReader = await SendDebuggerAgentCommand(CmdType.GetValues, commandParamsWriter, token);
            return await CreateJObjectForVariableValue(retDebuggerCmdReader, "", token);
        }

        public async Task<int> TypeIsInitialized(int typeId, CancellationToken token)
        {
            using var commandParamsWriter = new MonoBinaryWriter();
            commandParamsWriter.Write(typeId);

            using var retDebuggerCmdReader = await SendDebuggerAgentCommand(CmdType.IsInitialized, commandParamsWriter, token);
            return retDebuggerCmdReader.ReadInt32();
        }

        public async Task<int> TypeInitialize(int typeId, CancellationToken token)
        {
            using var commandParamsWriter = new MonoBinaryWriter();
            commandParamsWriter.Write(typeId);

            using var retDebuggerCmdReader = await SendDebuggerAgentCommand(CmdType.Initialize, commandParamsWriter, token);
            return retDebuggerCmdReader.ReadInt32();
        }

        public async Task<MonoBinaryReader> GetTypePropertiesReader(int typeId, CancellationToken token)
        {
            var typeInfo = await GetTypeInfo(typeId, token);

            if (typeInfo is null)
                return null;

            if (typeInfo.PropertiesBuffer is not null)
                return new MonoBinaryReader(typeInfo.PropertiesBuffer);

            var commandParamsWriter = new MonoBinaryWriter();
            commandParamsWriter.Write(typeId);

            var reader = await SendDebuggerAgentCommand(CmdType.GetProperties, commandParamsWriter, token);
            typeInfo.PropertiesBuffer = ((MemoryStream)reader.BaseStream).ToArray();
            return reader;
        }

        public async Task<List<FieldTypeClass>> GetTypeFields(int typeId, CancellationToken token)
        {
            var typeInfo = await GetTypeInfo(typeId, token);

            if (typeInfo.FieldsList != null) {
                return typeInfo.FieldsList;
            }

            var ret = new List<FieldTypeClass>();
            using var commandParamsWriter = new MonoBinaryWriter();
            commandParamsWriter.Write(typeId);

            using var retDebuggerCmdReader = await SendDebuggerAgentCommand(CmdType.GetFields, commandParamsWriter, token);
            var nFields = retDebuggerCmdReader.ReadInt32();

            for (int i = 0 ; i < nFields; i++)
            {
                int fieldId = retDebuggerCmdReader.ReadInt32(); //fieldId
                string fieldNameStr = retDebuggerCmdReader.ReadString();
                int fieldTypeId = retDebuggerCmdReader.ReadInt32(); //typeId
                int attrs = retDebuggerCmdReader.ReadInt32(); //attrs
                FieldAttributes fieldAttrs = (FieldAttributes)attrs;
                int isSpecialStatic = retDebuggerCmdReader.ReadInt32(); //is_special_static
                if (isSpecialStatic == 1)
                    continue;

                bool isBackingField = false;
                if (fieldNameStr.Contains("k__BackingField"))
                {
                    isBackingField = true;
                    fieldNameStr = fieldNameStr.Replace("k__BackingField", "");
                    fieldNameStr = fieldNameStr.Replace("<", "");
                    fieldNameStr = fieldNameStr.Replace(">", "");
                }
                ret.Add(new FieldTypeClass(fieldId, fieldNameStr, fieldTypeId, isBackingField, fieldAttrs));
            }
            typeInfo.FieldsList = ret;
            return ret;
        }

        private static string ReplaceCommonClassNames(string className) =>
            new StringBuilder(className)
                .Replace("System.String", "string")
                .Replace("System.Boolean", "bool")
                .Replace("System.Char", "char")
                .Replace("System.SByte", "sbyte")
                .Replace("System.Int32", "int")
                .Replace("System.Int64", "long")
                .Replace("System.Single", "float")
                .Replace("System.Double", "double")
                .Replace("System.Byte", "byte")
                .Replace("System.UInt16", "ushort")
                .Replace("System.UInt32", "uint")
                .Replace("System.UInt64", "ulong")
                .Replace("System.Object", "object")
                .Replace("System.Void", "void")
                //.Replace("System.Decimal", "decimal")
                .ToString();

        internal async Task<MonoBinaryReader> GetCAttrsFromType(int typeId, string attrName, CancellationToken token)
        {
            using var commandParamsWriter = new MonoBinaryWriter();
            commandParamsWriter.Write(typeId);
            commandParamsWriter.Write(0);
            var retDebuggerCmdReader = await SendDebuggerAgentCommand(CmdType.GetCattrs, commandParamsWriter, token);
            var count = retDebuggerCmdReader.ReadInt32();
            if (count == 0)
                return null;
            for (int i = 0 ; i < count; i++)
            {
                var methodId = retDebuggerCmdReader.ReadInt32();
                using var commandCattrParamsWriter = new MonoBinaryWriter();
                commandCattrParamsWriter.Write(methodId);
                using var retDebuggerCmdReader2 = await SendDebuggerAgentCommand(CmdMethod.GetDeclaringType, commandCattrParamsWriter, token);
                var customAttributeTypeId = retDebuggerCmdReader2.ReadInt32();
                var customAttributeName = await GetTypeName(customAttributeTypeId, token);
                if (customAttributeName == attrName)
                    return retDebuggerCmdReader;

                //reading buffer only to advance the reader to the next cattr
                for (int k = 0 ; k < 2; k++)
                {
                    var parmCount = retDebuggerCmdReader.ReadInt32();
                    for (int j = 0; j < parmCount; j++)
                    {
                        //to typed_args
                        await CreateJObjectForVariableValue(retDebuggerCmdReader, "varName", token);
                    }
                }
            }
            return null;
        }

        public async Task<int> GetAssemblyFromType(int type_id, CancellationToken token)
        {
            using var commandParamsWriter = new MonoBinaryWriter();
            commandParamsWriter.Write(type_id);
            commandParamsWriter.Write((int) MonoTypeNameFormat.FormatReflection);
            using var retDebuggerCmdReader = await SendDebuggerAgentCommand(CmdType.GetInfo, commandParamsWriter, token);

            retDebuggerCmdReader.ReadString();
            retDebuggerCmdReader.ReadString();
            retDebuggerCmdReader.ReadString();

            return retDebuggerCmdReader.ReadInt32();
        }

<<<<<<< HEAD
        public JToken GetEvaluationResultProperties(string id)
        {
            ExecutionContext context = proxy.GetContext(sessionId);
            var resolver = new MemberReferenceResolver(proxy, context, sessionId, context.CallStack.First().Id, logger);
            var evaluationResult = resolver.TryGetEvaluationResult(id);
            return evaluationResult["value"];
        }

        public async Task<string> GetValueFromDebuggerDisplayAttribute(int objectId, int typeId, CancellationToken token)
=======
        public async Task<string> GetValueFromDebuggerDisplayAttribute(DotnetObjectId dotnetObjectId, int typeId, CancellationToken token)
>>>>>>> f60a6838
        {
            string expr = "";
            try {
                var getCAttrsRetReader = await GetCAttrsFromType(typeId, "System.Diagnostics.DebuggerDisplayAttribute", token);
                if (getCAttrsRetReader == null)
                    return null;

                var parmCount = getCAttrsRetReader.ReadInt32();
                var monoType = (ElementType)getCAttrsRetReader.ReadByte(); //MonoTypeEnum -> MONO_TYPE_STRING
                if (monoType != ElementType.String)
                    return null;

                var stringId = getCAttrsRetReader.ReadInt32();
                var dispAttrStr = await GetStringValue(stringId, token);
                ExecutionContext context = proxy.GetContext(sessionId);
                GetMembersResult members = await GetTypeMemberValues(
                    dotnetObjectId,
                    GetObjectCommandOptions.WithProperties | GetObjectCommandOptions.ForDebuggerDisplayAttribute,
                    token);
                JArray objectValues = new JArray(members.Flatten());

                var thisObj = CreateJObject<string>(value: "", type: "object", description: "", writable: false, objectId: dotnetObjectId.ToString());
                thisObj["name"] = "this";
                objectValues.Add(thisObj);

                var resolver = new MemberReferenceResolver(proxy, context, sessionId, objectValues, logger);
                if (dispAttrStr.Length == 0)
                    return null;

                if (dispAttrStr.Contains(", nq"))
                {
                    dispAttrStr = dispAttrStr.Replace(", nq", "");
                }
                if (dispAttrStr.Contains(",nq"))
                {
                    dispAttrStr = dispAttrStr.Replace(",nq", "");
                }
                expr = "$\"" + dispAttrStr + "\"";
                JObject retValue = await resolver.Resolve(expr, token);
                if (retValue == null)
                    retValue = await ExpressionEvaluator.CompileAndRunTheExpression(expr, resolver, logger, token);

                return retValue?["value"]?.Value<string>();
            }
            catch (Exception ex)
            {
                logger.LogDebug($"Could not evaluate DebuggerDisplayAttribute - {expr} - {await GetTypeName(typeId, token)}: {ex}");
            }
            return null;
        }

        public async Task<string> GetTypeName(int typeId, CancellationToken token)
        {
            string className = await GetTypeNameOriginal(typeId, token);
            className = className.Replace("+", ".");
            className = Regex.Replace(className, @"`\d+", "");
            className = Regex.Replace(className, @"[[, ]+]", "__SQUARED_BRACKETS__");
            //className = className.Replace("[]", "__SQUARED_BRACKETS__");
            className = className.Replace("[", "<");
            className = className.Replace("]", ">");
            className = className.Replace("__SQUARED_BRACKETS__", "[]");
            className = className.Replace(",", ", ");
            className = ReplaceCommonClassNames(className);
            return className;
        }

        public async Task<string> GetTypeNameOriginal(int typeId, CancellationToken token)
        {
            using var commandParamsWriter = new MonoBinaryWriter();
            commandParamsWriter.Write(typeId);
            commandParamsWriter.Write((int) MonoTypeNameFormat.FormatReflection);
            using var retDebuggerCmdReader = await SendDebuggerAgentCommand(CmdType.GetInfo, commandParamsWriter, token);
            retDebuggerCmdReader.ReadString(); //namespace
            retDebuggerCmdReader.ReadString(); //class name
            return retDebuggerCmdReader.ReadString(); //class name formatted
        }

        public async Task<int> GetTypeToken(int typeId, CancellationToken token)
        {
            using var commandParamsWriter = new MonoBinaryWriter();
            commandParamsWriter.Write(typeId);
            commandParamsWriter.Write((int) MonoTypeNameFormat.FormatReflection);
            using var retDebuggerCmdReader = await SendDebuggerAgentCommand(CmdType.GetInfo, commandParamsWriter, token);
            retDebuggerCmdReader.ReadString(); //namespace
            retDebuggerCmdReader.ReadString(); //class name
            retDebuggerCmdReader.ReadString(); //class name formatted
            retDebuggerCmdReader.ReadInt32(); //assemblyid
            retDebuggerCmdReader.ReadInt32(); //moduleId
            retDebuggerCmdReader.ReadInt32(); //parent typeId
            retDebuggerCmdReader.ReadInt32(); //array typeId
            return retDebuggerCmdReader.ReadInt32(); //token
        }

        public async Task<string> GetStringValue(int string_id, CancellationToken token)
        {
            using var commandParamsWriter = new MonoBinaryWriter();
            commandParamsWriter.Write(string_id);

            using var retDebuggerCmdReader = await SendDebuggerAgentCommand(CmdString.GetValue, commandParamsWriter, token);
            var isUtf16 = retDebuggerCmdReader.ReadByte();
            if (isUtf16 == 0) {
                return retDebuggerCmdReader.ReadString();
            }
            return null;
        }
        public async Task<ArrayDimensions> GetArrayDimensions(int object_id, CancellationToken token)
        {
            using var commandParamsWriter = new MonoBinaryWriter();
            commandParamsWriter.Write(object_id);
            using var retDebuggerCmdReader = await SendDebuggerAgentCommand(CmdArray.GetLength, commandParamsWriter, token);
            var length = retDebuggerCmdReader.ReadInt32();
            var rank = new int[length];
            for (int i = 0 ; i < length; i++)
            {
                rank[i] = retDebuggerCmdReader.ReadInt32();
                retDebuggerCmdReader.ReadInt32(); //lower_bound
            }
            return new ArrayDimensions(rank);
        }

        public async Task<List<int>> GetTypeIdsForObject(int object_id, bool withParents, CancellationToken token)
        {
            List<int> ret = new List<int>();
            using var commandParamsWriter = new MonoBinaryWriter();
            commandParamsWriter.Write(object_id);

            using var retDebuggerCmdReader = await SendDebuggerAgentCommand(CmdObject.RefGetType, commandParamsWriter, token);
            var type_id = retDebuggerCmdReader.ReadInt32();
            ret.Add(type_id);
            if (withParents)
            {
                using var commandParentsParamsWriter = new MonoBinaryWriter();
                commandParentsParamsWriter.Write(type_id);
                using var parentsCmdReader = await SendDebuggerAgentCommand(CmdType.GetParents, commandParentsParamsWriter, token);
                var parentsCount = parentsCmdReader.ReadInt32();
                for (int i = 0 ; i < parentsCount; i++)
                {
                    ret.Add(parentsCmdReader.ReadInt32());
                }
            }
            return ret;
        }

        public async Task<string> GetClassNameFromObject(int object_id, CancellationToken token)
        {
            var type_id = await GetTypeIdsForObject(object_id, false, token);
            return await GetTypeName(type_id[0], token);
        }

        public async Task<int> GetTypeIdFromToken(int assemblyId, int typeToken, CancellationToken token)
        {
            using var commandParamsWriter = new MonoBinaryWriter();
            commandParamsWriter.Write((int)assemblyId);
            commandParamsWriter.Write((int)typeToken);
            using var retDebuggerCmdReader = await SendDebuggerAgentCommand(CmdAssembly.GetTypeFromToken, commandParamsWriter, token);
            return retDebuggerCmdReader.ReadInt32();
        }

        public async Task<int> GetMethodIdByName(int type_id, string method_name, CancellationToken token)
        {
            if (type_id <= 0)
                throw new DebuggerAgentException($"Invalid type_id {type_id} (method_name: {method_name}");

            using var commandParamsWriter = new MonoBinaryWriter();
            commandParamsWriter.Write((int)type_id);
            commandParamsWriter.Write(method_name);
            commandParamsWriter.Write((int)(BindingFlags.Public | BindingFlags.NonPublic | BindingFlags.Instance | BindingFlags.Static));
            commandParamsWriter.Write((int)1); //case sensitive
            using var retDebuggerCmdReader = await SendDebuggerAgentCommand(CmdType.GetMethodsByNameFlags, commandParamsWriter, token);
            var nMethods = retDebuggerCmdReader.ReadInt32();
            return retDebuggerCmdReader.ReadInt32();
        }

        public async Task<bool> IsDelegate(int objectId, CancellationToken token)
        {
            using var commandParamsWriter = new MonoBinaryWriter();
            commandParamsWriter.Write((int)objectId);
            using var retDebuggerCmdReader = await SendDebuggerAgentCommand(CmdObject.RefIsDelegate, commandParamsWriter, token);
            return retDebuggerCmdReader.ReadByte() == 1;
        }

        public async Task<int> GetDelegateMethod(int objectId, CancellationToken token)
        {
            using var commandParamsWriter = new MonoBinaryWriter();
            commandParamsWriter.Write((int)objectId);
            using var retDebuggerCmdReader = await SendDebuggerAgentCommand(CmdObject.RefDelegateGetMethod, commandParamsWriter, token);
            return retDebuggerCmdReader.ReadInt32();
        }

        public async Task<string> GetDelegateMethodDescription(int objectId, CancellationToken token)
        {
            var methodId = await GetDelegateMethod(objectId, token);

            using var commandParamsWriter = new MonoBinaryWriter();
            commandParamsWriter.Write(methodId);
            //Console.WriteLine("methodId - " + methodId);
            if (methodId == 0)
                return "";
            using var retDebuggerCmdReader = await SendDebuggerAgentCommand(CmdMethod.GetName, commandParamsWriter, token);
            var methodName = retDebuggerCmdReader.ReadString();

            var returnType = await GetReturnType(methodId, token);
            var parameters = await GetParameters(methodId, token);

            return $"{returnType} {methodName} {parameters}";
        }

        public async Task<JObject> InvokeMethod(ArraySegment<byte> argsBuffer, int methodId, CancellationToken token, string name = null)
        {
            using var commandParamsWriter = new MonoBinaryWriter();
            commandParamsWriter.Write(methodId);
            commandParamsWriter.Write(argsBuffer);
            commandParamsWriter.Write(0);
            using var retDebuggerCmdReader = await SendDebuggerAgentCommand(CmdVM.InvokeMethod, commandParamsWriter, token);
            retDebuggerCmdReader.ReadByte(); //number of objects returned.
            return await CreateJObjectForVariableValue(retDebuggerCmdReader, name, token);
        }

        public Task<JObject> InvokeMethod(int objectId, int methodId, bool isValueType, CancellationToken token)
        {
            if (isValueType)
            {
                return valueTypes.TryGetValue(objectId, out var valueType)
                        ? InvokeMethod(valueType.Buffer, methodId, token)
                        : throw new ArgumentException($"Could not find valuetype with id {objectId}, for method id: {methodId}", nameof(objectId));
            }
            else
            {
                using var commandParamsObjWriter = new MonoBinaryWriter();
                commandParamsObjWriter.Write(ElementType.Class, objectId);
                return InvokeMethod(commandParamsObjWriter.GetParameterBuffer(), methodId, token);
            }
        }

        public Task<JObject> InvokeMethod(DotnetObjectId dotnetObjectId, CancellationToken token, int methodId = -1)
        {
            if (dotnetObjectId.Scheme == "method")
            {
                JObject args = dotnetObjectId.ValueAsJson;
                int? objectId = args["containerId"]?.Value<int>();
                int? embeddedMethodId = args["methodId"]?.Value<int>();

                return objectId == null || embeddedMethodId == null
                    ? throw new ArgumentException($"Invalid object id for a method, with missing container, or methodId", nameof(dotnetObjectId))
                    : InvokeMethod(objectId.Value, embeddedMethodId.Value, isValueType: args["isValueType"]?.Value<bool>() == true, token);
            }

            return dotnetObjectId.Scheme is "object" or "valuetype"
                ? InvokeMethod(dotnetObjectId.Value, methodId, isValueType: dotnetObjectId.IsValueType, token)
                : throw new ArgumentException($"Cannot invoke method with id {methodId} on {dotnetObjectId}", nameof(dotnetObjectId));
        }

        public async Task<int> GetPropertyMethodIdByName(int typeId, string propertyName, CancellationToken token)
        {
            using var retDebuggerCmdReader =  await GetTypePropertiesReader(typeId, token);
            if (retDebuggerCmdReader == null)
                return -1;

            var nProperties = retDebuggerCmdReader.ReadInt32();
            for (int i = 0 ; i < nProperties; i++)
            {
                retDebuggerCmdReader.ReadInt32(); //propertyId
                string propertyNameStr = retDebuggerCmdReader.ReadString();
                var getMethodId = retDebuggerCmdReader.ReadInt32();
                retDebuggerCmdReader.ReadInt32(); //setmethod
                var attrs = retDebuggerCmdReader.ReadInt32(); //attrs
                if (propertyNameStr == propertyName)
                {
                    return getMethodId;
                }
            }
            return -1;
        }

        public async Task<JObject> GetPointerContent(int pointerId, CancellationToken token)
        {
            if (!pointerValues.TryGetValue(pointerId, out PointerValue pointerValue))
                throw new ArgumentException($"Could not find any pointer with id: {pointerId}", nameof(pointerId));

            return await pointerValue.GetValue(this, token);
        }

        public static bool AutoExpandable(string className) {
            if (className == "System.DateTime" ||
                className == "System.DateTimeOffset" ||
                className == "System.TimeSpan")
                return true;
            return false;
        }

        private static bool AutoInvokeToString(string className) {
            if (className == "System.DateTime" ||
                className == "System.DateTimeOffset" ||
                className == "System.TimeSpan" ||
                className == "System.Decimal"  ||
                className == "System.Guid")
                return true;
            return false;
        }

        public static JObject CreateJObject<T>(T value, string type, string description, bool writable, string className = null, string objectId = null, string __custom_type = null, string subtype = null, bool isValueType = false, bool expanded = false, bool isEnum = false)
        {
            var ret = JObject.FromObject(new {
                    value = new
                    {
                        type,
                        value,
                        description
                    },
                    writable
                });
            if (__custom_type != null)
                ret["value"]["__custom_type"] = __custom_type;
            if (className != null)
                ret["value"]["className"] = className;
            if (objectId != null)
                ret["value"]["objectId"] = objectId;
            if (subtype != null)
                ret["value"]["subtype"] = subtype;
            if (isValueType)
                ret["value"]["isValueType"] = isValueType;
            if (expanded)
                ret["value"]["expanded"] = expanded;
            if (isEnum)
                ret["value"]["isEnum"] = isEnum;
            return ret;

        }

        private static JObject CreateJObjectForBoolean(int value)
        {
            return CreateJObject<bool>(value == 0 ? false : true, "boolean", value == 0 ? "false" : "true", true);
        }

        private static JObject CreateJObjectForNumber<T>(T value)
        {
            return CreateJObject<T>(value, "number", value.ToString(), true);
        }

        private static JObject CreateJObjectForChar(int value)
        {
            char charValue = Convert.ToChar(value);
            var description = $"{value} '{charValue}'";
            return CreateJObject<char>(charValue, "symbol", description, true);
        }

        public async Task<JObject> CreateJObjectForPtr(ElementType etype, MonoBinaryReader retDebuggerCmdReader, string name, CancellationToken token)
        {
            string type;
            string value;
            long valueAddress = retDebuggerCmdReader.ReadInt64();
            var typeId = retDebuggerCmdReader.ReadInt32();
            string className;
            if (etype == ElementType.FnPtr)
                className = "(*())"; //to keep the old behavior
            else
                className = "(" + await GetTypeName(typeId, token) + ")";

            int pointerId = -1;
            if (valueAddress != 0 && className != "(void*)")
            {
                pointerId = GetNewObjectId();
                type = "object";
                value =  className;
                pointerValues[pointerId] = new PointerValue(valueAddress, typeId, name);
            }
            else
            {
                type = "symbol";
                value = className + " " + valueAddress;
            }
            return CreateJObject<string>(value, type, value, false, className, $"dotnet:pointer:{pointerId}", "pointer");
        }

        public async Task<JObject> CreateJObjectForString(MonoBinaryReader retDebuggerCmdReader, CancellationToken token)
        {
            var string_id = retDebuggerCmdReader.ReadInt32();
            var value = await GetStringValue(string_id, token);
            return CreateJObject<string>(value, "string", value, false);
        }

        public async Task<JObject> CreateJObjectForArray(MonoBinaryReader retDebuggerCmdReader, CancellationToken token)
        {
            var objectId = retDebuggerCmdReader.ReadInt32();
            var className = await GetClassNameFromObject(objectId, token);
            var arrayType = className.ToString();
            var length = await GetArrayDimensions(objectId, token);
            if (arrayType.LastIndexOf('[') > 0)
                arrayType = arrayType.Insert(arrayType.LastIndexOf('[')+1, length.ToString());
            if (className.LastIndexOf('[') > 0)
                className = className.Insert(arrayType.LastIndexOf('[')+1, new string(',', length.Rank-1));
            return CreateJObject<string>(null, "object", description : arrayType, writable : false, className.ToString(), "dotnet:array:" + objectId, null, subtype : length.Rank == 1 ? "array" : null);
        }

        public async Task<JObject> CreateJObjectForObject(MonoBinaryReader retDebuggerCmdReader, int typeIdFromAttribute, bool forDebuggerDisplayAttribute, CancellationToken token)
        {
            var objectId = retDebuggerCmdReader.ReadInt32();
            var type_id = await GetTypeIdsForObject(objectId, false, token);
            string className = await GetTypeName(type_id[0], token);
            string debuggerDisplayAttribute = null;
            if (!forDebuggerDisplayAttribute)
                debuggerDisplayAttribute = await GetValueFromDebuggerDisplayAttribute(new DotnetObjectId("object", objectId), type_id[0], token);
            var description = className.ToString();

            if (debuggerDisplayAttribute != null)
                description = debuggerDisplayAttribute;

            if (await IsDelegate(objectId, token))
            {
                if (typeIdFromAttribute != -1)
                    className = await GetTypeName(typeIdFromAttribute, token);

                description = await GetDelegateMethodDescription(objectId, token);
                if (description == "")
                    return CreateJObject<string>(className.ToString(), "symbol", className.ToString(), false);
            }
            return CreateJObject<string>(null, "object", description, false, className, $"dotnet:object:{objectId}");
        }

        private static readonly string[] s_primitiveTypeNames = new[]
        {
            "bool",
            "char",
            "string",
            "byte",
            "sbyte",
            "int",
            "uint",
            "long",
            "ulong",
            "short",
            "ushort",
            "float",
            "double",
        };

        public static bool IsPrimitiveType(string simplifiedClassName)
            => s_primitiveTypeNames.Contains(simplifiedClassName);

        public async Task<JObject> CreateJObjectForValueType(
            MonoBinaryReader retDebuggerCmdReader, string name, long initialPos, bool forDebuggerDisplayAttribute, CancellationToken token)
        {
            // FIXME: debugger proxy
            var isEnum = retDebuggerCmdReader.ReadByte() == 1;
            var isBoxed = retDebuggerCmdReader.ReadByte() == 1;
            var typeId = retDebuggerCmdReader.ReadInt32();
            var className = await GetTypeName(typeId, token);
            var numValues = retDebuggerCmdReader.ReadInt32();

            if (className.IndexOf("System.Nullable<", StringComparison.Ordinal) == 0) //should we call something on debugger-agent to check???
            {
                retDebuggerCmdReader.ReadByte(); //ignoring the boolean type
                var isNull = retDebuggerCmdReader.ReadInt32();

                // Read the value, even if isNull==true, to correctly advance the reader
                var value = await CreateJObjectForVariableValue(retDebuggerCmdReader, name, token);
                if (isNull != 0)
                    return value;
                else
                    return CreateJObject<string>(null, "object", className, false, className, null, null, "null", true);
            }
            if (isBoxed && numValues == 1)
            {
                if (IsPrimitiveType(className))
                {
                    var value = await CreateJObjectForVariableValue(retDebuggerCmdReader, name: null, token);
                    return value;
                }
            }

            ValueTypeClass valueType = await ValueTypeClass.CreateFromReader(
                                                        this,
                                                        retDebuggerCmdReader,
                                                        initialPos,
                                                        className,
                                                        typeId,
                                                        numValues,
                                                        isEnum,
                                                        token);
            valueTypes[valueType.Id.Value] = valueType;
            return await valueType.ToJObject(this, forDebuggerDisplayAttribute, token);
        }

        public async Task<JObject> CreateJObjectForNull(MonoBinaryReader retDebuggerCmdReader, CancellationToken token)
        {
            string className;
            ElementType variableType = (ElementType)retDebuggerCmdReader.ReadByte();
            switch (variableType)
            {
                case ElementType.String:
                case ElementType.Class:
                {
                    var type_id = retDebuggerCmdReader.ReadInt32();
                    className = await GetTypeName(type_id, token);
                    break;

                }
                case ElementType.SzArray:
                case ElementType.Array:
                {
                    ElementType byte_type = (ElementType)retDebuggerCmdReader.ReadByte();
                    retDebuggerCmdReader.ReadInt32(); // rank
                    if (byte_type == ElementType.Class) {
                        retDebuggerCmdReader.ReadInt32(); // internal_type_id
                    }
                    var type_id = retDebuggerCmdReader.ReadInt32();
                    className = await GetTypeName(type_id, token);
                    break;
                }
                default:
                {
                    var type_id = retDebuggerCmdReader.ReadInt32();
                    className = await GetTypeName(type_id, token);
                    break;
                }
            }
            return CreateJObject<string>(null, "object", className, false, className, null, null, "null");
        }

        public async Task<JObject> CreateJObjectForVariableValue(MonoBinaryReader retDebuggerCmdReader,
                                                                 string name,
                                                                 CancellationToken token,
                                                                 bool isOwn = false,
                                                                 int typeIdForObject = -1,
                                                                 bool forDebuggerDisplayAttribute = false)
        {
            long initialPos =  /*retDebuggerCmdReader == null ? 0 : */retDebuggerCmdReader.BaseStream.Position;
            ElementType etype = (ElementType)retDebuggerCmdReader.ReadByte();
            JObject ret = null;
            switch (etype) {
                case ElementType.I:
                case ElementType.U:
                case ElementType.Void:
                case (ElementType)ValueTypeId.VType:
                case (ElementType)ValueTypeId.FixedArray:
                    ret = JObject.FromObject(new {
                        value = new
                        {
                            type = "void",
                            value = "void",
                            description = "void"
                        }});
                    break;
                case ElementType.Boolean:
                {
                    var value = retDebuggerCmdReader.ReadInt32();
                    ret = CreateJObjectForBoolean(value);
                    break;
                }
                case ElementType.I1:
                {
                    var value = retDebuggerCmdReader.ReadSByte();
                    ret = CreateJObjectForNumber<int>(value);
                    break;
                }
                case ElementType.I2:
                case ElementType.I4:
                {
                    var value = retDebuggerCmdReader.ReadInt32();
                    ret = CreateJObjectForNumber<int>(value);
                    break;
                }
                case ElementType.U1:
                {
                    var value = retDebuggerCmdReader.ReadUByte();
                    ret = CreateJObjectForNumber<int>(value);
                    break;
                }
                case ElementType.U2:
                {
                    var value = retDebuggerCmdReader.ReadUShort();
                    ret = CreateJObjectForNumber<int>(value);
                    break;
                }
                case ElementType.U4:
                {
                    var value = retDebuggerCmdReader.ReadUInt32();
                    ret = CreateJObjectForNumber<uint>(value);
                    break;
                }
                case ElementType.R4:
                {
                    float value = retDebuggerCmdReader.ReadSingle();
                    ret = CreateJObjectForNumber<float>(value);
                    break;
                }
                case ElementType.Char:
                {
                    var value = retDebuggerCmdReader.ReadInt32();
                    ret = CreateJObjectForChar(value);
                    break;
                }
                case ElementType.I8:
                {
                    long value = retDebuggerCmdReader.ReadInt64();
                    ret = CreateJObjectForNumber<long>(value);
                    break;
                }
                case ElementType.U8:
                {
                    ulong value = retDebuggerCmdReader.ReadUInt64();
                    ret = CreateJObjectForNumber<ulong>(value);
                    break;
                }
                case ElementType.R8:
                {
                    double value = retDebuggerCmdReader.ReadDouble();
                    ret = CreateJObjectForNumber<double>(value);
                    break;
                }
                case ElementType.FnPtr:
                case ElementType.Ptr:
                {
                    ret = await CreateJObjectForPtr(etype, retDebuggerCmdReader, name, token);
                    break;
                }
                case ElementType.String:
                {
                    ret = await CreateJObjectForString(retDebuggerCmdReader, token);
                    break;
                }
                case ElementType.SzArray:
                case ElementType.Array:
                {
                    ret = await CreateJObjectForArray(retDebuggerCmdReader, token);
                    break;
                }
                case ElementType.Class:
                case ElementType.Object:
                {
                    ret = await CreateJObjectForObject(retDebuggerCmdReader, typeIdForObject, forDebuggerDisplayAttribute, token);
                    break;
                }
                case ElementType.ValueType:
                {
                    ret = await CreateJObjectForValueType(retDebuggerCmdReader, name, initialPos, forDebuggerDisplayAttribute, token);
                    break;
                }
                case (ElementType)ValueTypeId.Null:
                {
                    ret = await CreateJObjectForNull(retDebuggerCmdReader, token);
                    break;
                }
                case (ElementType)ValueTypeId.Type:
                {
                    retDebuggerCmdReader.ReadInt32();
                    break;
                }
                default:
                {
                    logger.LogDebug($"Could not evaluate CreateJObjectForVariableValue invalid type {etype}");
                    break;
                }
            }
            if (ret != null)
            {
                if (isOwn)
                    ret["isOwn"] = true;
                if (!string.IsNullOrEmpty(name))
                    ret["name"] = name;
            }
            return ret;
        }

        public async Task<bool> IsAsyncMethod(int methodId, CancellationToken token)
        {
            var methodInfo = await GetMethodInfo(methodId, token);
            if (methodInfo != null && methodInfo.Info.IsAsync != -1)
            {
                return methodInfo.Info.IsAsync == 1;
            }

            using var commandParamsWriter = new MonoBinaryWriter();
            commandParamsWriter.Write(methodId);

            using var retDebuggerCmdReader = await SendDebuggerAgentCommand(CmdMethod.AsyncDebugInfo, commandParamsWriter, token);
            methodInfo.Info.IsAsync = retDebuggerCmdReader.ReadByte();
            return methodInfo.Info.IsAsync == 1;
        }

        private static bool IsClosureReferenceField (string fieldName)
        {
            // mcs is "$locvar"
            // old mcs is "<>f__ref"
            // csc is "CS$<>"
            // roslyn is "<>8__"
            return fieldName.StartsWith ("CS$<>", StringComparison.Ordinal) ||
                        fieldName.StartsWith ("<>f__ref", StringComparison.Ordinal) ||
                        fieldName.StartsWith ("$locvar", StringComparison.Ordinal) ||
                        fieldName.StartsWith ("<>8__", StringComparison.Ordinal);
        }

        public async Task<JArray> GetHoistedLocalVariables(int objectId, IEnumerable<JToken> asyncLocals, CancellationToken token)
        {
            JArray asyncLocalsFull = new JArray();
            List<int> objectsAlreadyRead = new();
            objectsAlreadyRead.Add(objectId);
            foreach (var asyncLocal in asyncLocals)
            {
                var fieldName = asyncLocal["name"].Value<string>();
                if (fieldName.EndsWith("__this", StringComparison.Ordinal))
                {
                    asyncLocal["name"] = "this";
                    asyncLocalsFull.Add(asyncLocal);
                }
                else if (IsClosureReferenceField(fieldName)) //same code that has on debugger-libs
                {
                    if (DotnetObjectId.TryParse(asyncLocal?["value"]?["objectId"]?.Value<string>(), out DotnetObjectId dotnetObjectId))
                    {
                        if (!objectsAlreadyRead.Contains(dotnetObjectId.Value))
                        {
                            var asyncProxyMembersFromObject = await MemberObjectsExplorer.GetObjectMemberValues(
                                this, dotnetObjectId.Value, GetObjectCommandOptions.WithProperties, token);
                            var hoistedLocalVariable = await GetHoistedLocalVariables(dotnetObjectId.Value, asyncProxyMembersFromObject.Flatten(), token);
                            asyncLocalsFull = new JArray(asyncLocalsFull.Union(hoistedLocalVariable));
                        }
                    }
                }
                else if (fieldName.StartsWith("<>", StringComparison.Ordinal)) //examples: <>t__builder, <>1__state
                {
                    continue;
                }
                else if (fieldName.StartsWith('<')) //examples: <code>5__2
                {
                    var match = regexForAsyncLocals.Match(fieldName);
                    if (match.Success)
                        asyncLocal["name"] = match.Groups[1].Value;
                    asyncLocalsFull.Add(asyncLocal);
                }
                else
                {
                    asyncLocalsFull.Add(asyncLocal);
                }
            }
            return asyncLocalsFull;
        }

        public async Task<JArray> StackFrameGetValues(MethodInfoWithDebugInformation method, int thread_id, int frame_id, VarInfo[] varIds, CancellationToken token)
        {
            using var commandParamsWriter = new MonoBinaryWriter();
            commandParamsWriter.Write(thread_id);
            commandParamsWriter.Write(frame_id);
            commandParamsWriter.Write(varIds.Length);
            foreach (var var in varIds)
            {
                commandParamsWriter.Write(var.Index);
            }

            if (await IsAsyncMethod(method.DebugId, token))
            {
                using var retDebuggerCmdReader = await SendDebuggerAgentCommand(CmdFrame.GetThis, commandParamsWriter, token);
                retDebuggerCmdReader.ReadByte(); //ignore type
                var objectId = retDebuggerCmdReader.ReadInt32();
                GetMembersResult asyncProxyMembers = await MemberObjectsExplorer.GetObjectMemberValues(this, objectId, GetObjectCommandOptions.WithProperties, token);
                var asyncLocals = await GetHoistedLocalVariables(objectId, asyncProxyMembers.Flatten(), token);
                return asyncLocals;
            }

            JArray locals = new JArray();
            using var localsDebuggerCmdReader = await SendDebuggerAgentCommand(CmdFrame.GetValues, commandParamsWriter, token);
            foreach (var var in varIds)
            {
                try
                {
                    var var_json = await CreateJObjectForVariableValue(localsDebuggerCmdReader, var.Name, token);
                    locals.Add(var_json);
                }
                catch (Exception ex)
                {
                    logger.LogDebug($"Failed to create value for local var {var}: {ex}");
                    continue;
                }
            }
            if (!method.Info.IsStatic())
            {
                using var retDebuggerCmdReader = await SendDebuggerAgentCommand(CmdFrame.GetThis, commandParamsWriter, token);
                var var_json = await CreateJObjectForVariableValue(retDebuggerCmdReader, "this", token);
                var_json.Add("fieldOffset", -1);
                locals.Add(var_json);
            }
            return locals;

        }

        public ValueTypeClass GetValueTypeClass(int valueTypeId)
        {
            if (valueTypes.TryGetValue(valueTypeId, out ValueTypeClass value))
                return value;
            return null;
        }

        public async Task<JArray> GetArrayValues(int arrayId, CancellationToken token)
        {
            var dimensions = await GetArrayDimensions(arrayId, token);
            var commandParamsWriter = new MonoBinaryWriter();
            commandParamsWriter.Write(arrayId);
            commandParamsWriter.Write(0);
            commandParamsWriter.Write(dimensions.TotalLength);
            var retDebuggerCmdReader = await SendDebuggerAgentCommand(CmdArray.GetValues, commandParamsWriter, token);
            JArray array = new JArray();
            for (int i = 0 ; i < dimensions.TotalLength; i++)
            {
                var var_json = await CreateJObjectForVariableValue(retDebuggerCmdReader, dimensions.GetArrayIndexString(i), token);
                array.Add(var_json);
            }
            return array;
        }

        public async Task<JObject> GetArrayValuesProxy(int arrayId, CancellationToken token)
        {
            var length = await GetArrayDimensions(arrayId, token);
            var arrayProxy = JObject.FromObject(new
            {
                items = await GetArrayValues(arrayId, token),
                dimensionsDetails = length.Bounds
            });
            return arrayProxy;
        }

        public async Task<bool> EnableExceptions(PauseOnExceptionsKind state, CancellationToken token)
        {
            if (state == PauseOnExceptionsKind.Unset)
            {
                logger.LogDebug($"Trying to setPauseOnExceptions using status Unset");
                return false;
            }

            using var commandParamsWriter = new MonoBinaryWriter();
            commandParamsWriter.Write((byte)EventKind.Exception);
            commandParamsWriter.Write((byte)SuspendPolicy.None);
            commandParamsWriter.Write((byte)1);
            commandParamsWriter.Write((byte)ModifierKind.ExceptionOnly);
            commandParamsWriter.Write(0); //exc_class
            if (state == PauseOnExceptionsKind.All)
                commandParamsWriter.Write((byte)1); //caught
            else
                commandParamsWriter.Write((byte)0); //caught

            if (state == PauseOnExceptionsKind.Uncaught || state == PauseOnExceptionsKind.All)
                commandParamsWriter.Write((byte)1); //uncaught
            else
                commandParamsWriter.Write((byte)0); //uncaught

            commandParamsWriter.Write((byte)1);//subclasses
            commandParamsWriter.Write((byte)0);//not_filtered_feature
            commandParamsWriter.Write((byte)0);//everything_else
            using var retDebuggerCmdReader = await SendDebuggerAgentCommand(CmdEventRequest.Set, commandParamsWriter, token);
            return true;
        }

        public async Task<int> GetTypeByName(string typeToSearch, CancellationToken token)
        {
            using var commandParamsWriter = new MonoBinaryWriter();
            commandParamsWriter.Write(typeToSearch);
            using var retDebuggerCmdReader = await SendDebuggerAgentCommand(CmdVM.GetTypes, commandParamsWriter, token);
            var count = retDebuggerCmdReader.ReadInt32(); //count ret
            return retDebuggerCmdReader.ReadInt32();
        }

        // FIXME: support valuetypes
        public async Task<GetMembersResult> GetValuesFromDebuggerProxyAttribute(int objectId, int typeId, CancellationToken token)
        {
            try
            {
                int methodId = await FindDebuggerProxyConstructorIdFor(typeId, token);
                if (methodId == -1)
                    return null;

                using var ctorArgsWriter = new MonoBinaryWriter();
                ctorArgsWriter.Write((byte)ValueTypeId.Null);

                // FIXME: move method invocation to valueTypeclass?
                if (valueTypes.TryGetValue(objectId, out var valueType))
                {
                    //FIXME: Issue #68390
                    //ctorArgsWriter.Write((byte)0); //not used but needed
                    //ctorArgsWriter.Write(0); //not used but needed
                    //ctorArgsWriter.Write((int)1); // num args
                    //ctorArgsWriter.Write(valueType.Buffer);
                    return null;
                }
                else
                {
                    ctorArgsWriter.Write((byte)0); //not used
                    ctorArgsWriter.Write(0); //not used
                    ctorArgsWriter.Write((int)1); // num args
                    ctorArgsWriter.Write((byte)ElementType.Object);
                    ctorArgsWriter.Write(objectId);
                }

                var retMethod = await InvokeMethod(ctorArgsWriter.GetParameterBuffer(), methodId, token);
                if (!DotnetObjectId.TryParse(retMethod?["value"]?["objectId"]?.Value<string>(), out DotnetObjectId dotnetObjectId))
                    throw new Exception($"Invoking .ctor ({methodId}) for DebuggerTypeProxy on type {typeId} returned {retMethod}");

                GetMembersResult members = await GetTypeMemberValues(dotnetObjectId,
                                                                            GetObjectCommandOptions.WithProperties | GetObjectCommandOptions.ForDebuggerProxyAttribute,
                                                                            token);

                return members;
            }
            catch (Exception e)
            {
                logger.LogDebug($"Could not evaluate DebuggerTypeProxyAttribute of type {await GetTypeName(typeId, token)} - {e}");
            }

            return null;
        }

        private async Task<int> FindDebuggerProxyConstructorIdFor(int typeId, CancellationToken token)
        {
            try
            {
                var getCAttrsRetReader = await GetCAttrsFromType(typeId, "System.Diagnostics.DebuggerTypeProxyAttribute", token);
                if (getCAttrsRetReader == null)
                    return -1;

                var methodId = -1;
                var parmCount = getCAttrsRetReader.ReadInt32();
                for (int j = 0; j < parmCount; j++)
                {
                    var monoTypeId = getCAttrsRetReader.ReadByte();
                    // FIXME: DebuggerTypeProxyAttribute(string) - not supported
                    if ((ValueTypeId)monoTypeId != ValueTypeId.Type)
                        continue;

                    var cAttrTypeId = getCAttrsRetReader.ReadInt32();
                    using var commandParamsWriter = new MonoBinaryWriter();
                    commandParamsWriter.Write(cAttrTypeId);
                    var className = await GetTypeNameOriginal(cAttrTypeId, token);
                    if (className.IndexOf('[') > 0)
                    {
                        className = className.Remove(className.IndexOf('['));
                        var assemblyId = await GetAssemblyIdFromType(cAttrTypeId, token);
                        var assemblyName = await GetFullAssemblyName(assemblyId, token);
                        var typeToSearch = className;
                        typeToSearch += "[["; //System.Collections.Generic.List`1[[System.Int32,mscorlib,Version=4.0.0.0,Culture=neutral,PublicKeyToken=b77a5c561934e089]],mscorlib, Version=4.0.0.0, Culture=neutral, PublicKeyToken=b77a5c561934e089
                        List<int> genericTypeArgs = await GetTypeParamsOrArgsForGenericType(typeId, token);
                        for (int k = 0; k < genericTypeArgs.Count; k++)
                        {
                            var assemblyIdArg = await GetAssemblyIdFromType(genericTypeArgs[k], token);
                            var assemblyNameArg = await GetFullAssemblyName(assemblyIdArg, token);
                            var classNameArg = await GetTypeNameOriginal(genericTypeArgs[k], token);
                            typeToSearch += classNameArg + ", " + assemblyNameArg;
                            if (k + 1 < genericTypeArgs.Count)
                                typeToSearch += "], [";
                            else
                                typeToSearch += "]";
                        }
                        typeToSearch += "]";
                        typeToSearch += ", " + assemblyName;
                        var genericTypeId = await GetTypeByName(typeToSearch, token);
                        if (genericTypeId < 0)
                            break;
                        cAttrTypeId = genericTypeId;
                    }
                    methodId = await GetMethodIdByName(cAttrTypeId, ".ctor", token);
                    break;
                }

                return methodId;
            }
            catch (Exception e)
            {
                logger.LogDebug($"Could not evaluate DebuggerTypeProxyAttribute of type {await GetTypeName(typeId, token)} - {e}");
            }

            return -1;
        }

        public Task<GetMembersResult> GetTypeMemberValues(DotnetObjectId dotnetObjectId, GetObjectCommandOptions getObjectOptions, CancellationToken token, bool sortByAccessLevel = false)
            => dotnetObjectId.IsValueType
                    ? MemberObjectsExplorer.GetValueTypeMemberValues(this, dotnetObjectId.Value, getObjectOptions, token)
                    : MemberObjectsExplorer.GetObjectMemberValues(this, dotnetObjectId.Value, getObjectOptions, token);


        public async Task<JObject> GetMethodProxy(JObject objectId, CancellationToken token)
        {
            var containerId = objectId["containerId"].Value<int>();
            var methodId = objectId["methodId"].Value<int>();
            var isValueType = objectId["isValueType"].Value<bool>();
            return await InvokeMethod(containerId, methodId, isValueType, token);
        }

        public async Task<JArray> GetObjectProxy(int objectId, CancellationToken token)
        {
            GetMembersResult members = await MemberObjectsExplorer.GetObjectMemberValues(this, objectId, GetObjectCommandOptions.WithSetter, token);
            JArray ret = members.Flatten();
            var typeIds = await GetTypeIdsForObject(objectId, true, token);
            foreach (var typeId in typeIds)
            {
                var retDebuggerCmdReader =  await GetTypePropertiesReader(typeId, token);
                if (retDebuggerCmdReader == null)
                    return null;

                var nProperties = retDebuggerCmdReader.ReadInt32();
                for (int i = 0 ; i < nProperties; i++)
                {
                    retDebuggerCmdReader.ReadInt32(); //propertyId
                    string propertyNameStr = retDebuggerCmdReader.ReadString();
                    var getMethodId = retDebuggerCmdReader.ReadInt32();
                    var setMethodId = retDebuggerCmdReader.ReadInt32(); //setmethod
                    var attrValue = retDebuggerCmdReader.ReadInt32(); //attrs
                    //Console.WriteLine($"{propertyNameStr} - {attrValue}");
                    if (ret.Where(attribute => attribute["name"].Value<string>().Equals(propertyNameStr)).Any())
                    {
                        var attr = ret.Where(attribute => attribute["name"].Value<string>().Equals(propertyNameStr)).First();

                        using var command_params_writer_to_set = new MonoBinaryWriter();
                        command_params_writer_to_set.Write(setMethodId);
                        command_params_writer_to_set.Write((byte)ElementType.Class);
                        command_params_writer_to_set.Write(objectId);
                        command_params_writer_to_set.Write(1);
                        var (data, length) = command_params_writer_to_set.ToBase64();

                        if (attr["set"] != null)
                        {
                            attr["set"] = JObject.FromObject(new {
                                        commandSet = CommandSet.Vm,
                                        command = CmdVM.InvokeMethod,
                                        buffer = data,
                                        valtype = attr["set"]["valtype"],
                                        length,
                                        id = GetNewId()
                                });
                        }
                        continue;
                    }
                    else
                    {
                        var command_params_writer_to_get = new MonoBinaryWriter();
                        command_params_writer_to_get.Write(getMethodId);
                        command_params_writer_to_get.Write((byte)ElementType.Class);
                        command_params_writer_to_get.Write(objectId);
                        command_params_writer_to_get.Write(0);
                        var (data, length) = command_params_writer_to_get.ToBase64();

                        ret.Add(JObject.FromObject(new {
                                get = JObject.FromObject(new {
                                    commandSet = CommandSet.Vm,
                                    command = CmdVM.InvokeMethod,
                                    buffer = data,
                                    length = length,
                                    id = GetNewId()
                                    }),
                                name = propertyNameStr
                            }));
                    }
                    if (await MethodIsStatic(getMethodId, token))
                        continue;
                }
            }
            return ret;
        }

        public async Task<bool> SetVariableValue(int thread_id, int frame_id, int varId, string newValue, CancellationToken token)
        {
            using var commandParamsWriter = new MonoBinaryWriter();
            commandParamsWriter.Write(thread_id);
            commandParamsWriter.Write(frame_id);
            commandParamsWriter.Write(1);
            commandParamsWriter.Write(varId);
            JArray locals = new JArray();
            using var getDebuggerCmdReader = await SendDebuggerAgentCommand(CmdFrame.GetValues, commandParamsWriter, token);
            int etype = getDebuggerCmdReader.ReadByte();
            using var setDebuggerCmdReader = await SendDebuggerAgentCommandWithParms(CmdFrame.SetValues, commandParamsWriter.ToBase64(), etype, newValue, token, throwOnError: false);
            return !setDebuggerCmdReader.HasError;
        }

        public async Task<bool> SetNextIP(MethodInfoWithDebugInformation method, int threadId, IlLocation ilOffset, CancellationToken token)
        {
            using var commandParamsWriter = new MonoBinaryWriter();
            commandParamsWriter.Write(threadId);
            commandParamsWriter.Write(method.DebugId);
            commandParamsWriter.Write((long)ilOffset.Offset);
            using var getDebuggerCmdReader = await SendDebuggerAgentCommand(CmdThread.SetIp, commandParamsWriter, token);
            return !getDebuggerCmdReader.HasError;
        }

        public async Task<int> CreateByteArray(string diff, CancellationToken token)
        {
            var diffArr = Convert.FromBase64String(diff);
            using var commandParamsWriter = new MonoBinaryWriter();
            using var retDebuggerCmdReader = await SendDebuggerAgentCommand(CmdAppDomain.GetRootDomain, commandParamsWriter, token);
            var root = retDebuggerCmdReader.ReadInt32();

            commandParamsWriter.Write(root);
            commandParamsWriter.WriteByteArray(diffArr);
            using var arrayDebuggerCmdReader = await SendDebuggerAgentCommand(CmdAppDomain.CreateByteArray, commandParamsWriter, token);
            return arrayDebuggerCmdReader.ReadInt32();
        }

        public async Task<bool> ApplyUpdates(int moduleId, string dmeta, string dil, string dpdb, CancellationToken token)
        {
            int dpdbId = -1;
            var dmetaId = await CreateByteArray(dmeta, token);
            var dilId = await CreateByteArray(dil, token);
            if (dpdb != null)
                dpdbId = await CreateByteArray(dpdb, token);

            using var commandParamsWriter = new MonoBinaryWriter();
            commandParamsWriter.Write(moduleId);
            commandParamsWriter.Write(dmetaId);
            commandParamsWriter.Write(dilId);
            if (dpdbId != -1)
                commandParamsWriter.Write(dpdbId);
            else
                commandParamsWriter.Write((byte)ValueTypeId.Null);
            await SendDebuggerAgentCommand(CmdModule.ApplyChanges, commandParamsWriter, token);
            return true;
        }
    }

    internal static class HelperExtensions
    {
        public static void AddRange(this JArray arr, JArray addedArr)
        {
            foreach (var item in addedArr)
                arr.Add(item);
        }

        public static bool IsNullValuedObject(this JObject obj)
            => obj != null && obj["type"]?.Value<string>() == "object" && obj["subtype"]?.Value<string>() == "null";

    }
}<|MERGE_RESOLUTION|>--- conflicted
+++ resolved
@@ -1389,7 +1389,6 @@
             return retDebuggerCmdReader.ReadInt32();
         }
 
-<<<<<<< HEAD
         public JToken GetEvaluationResultProperties(string id)
         {
             ExecutionContext context = proxy.GetContext(sessionId);
@@ -1398,10 +1397,7 @@
             return evaluationResult["value"];
         }
 
-        public async Task<string> GetValueFromDebuggerDisplayAttribute(int objectId, int typeId, CancellationToken token)
-=======
         public async Task<string> GetValueFromDebuggerDisplayAttribute(DotnetObjectId dotnetObjectId, int typeId, CancellationToken token)
->>>>>>> f60a6838
         {
             string expr = "";
             try {
