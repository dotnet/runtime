--- conflicted
+++ resolved
@@ -61,11 +61,7 @@
         ForDebuggerDisplayAttribute = 16,
         WithProperties = 32,
         JustMyCode = 64,
-<<<<<<< HEAD
-        AutoEvaluateProperties = 128
-=======
         AutoExpandable = 128
->>>>>>> 6742b977
     }
 
     internal enum CommandSet {
