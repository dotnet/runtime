--- conflicted
+++ resolved
@@ -774,12 +774,9 @@
             this.proxy = proxy;
             this.logger = logger;
             this.sessionId = sessionId;
-<<<<<<< HEAD
             this.VmMajorVersion = -1;
             this.VmMinorVersion = -1;
-=======
             ValueCreator = new(this, logger);
->>>>>>> 9e9a3e90
             ResetStore(null);
         }
 
@@ -2141,7 +2138,6 @@
             return true;
         }
 
-<<<<<<< HEAD
         public async Task<byte[][]> GetBytesFromAssemblyAndPdb(string assemblyName, CancellationToken token)
         {
             using var commandParamsWriter = new MonoBinaryWriter();
@@ -2158,7 +2154,6 @@
             ret[1] = pdb_buf;
             return ret;
         }
-=======
         private static readonly string[] s_primitiveTypeNames = new[]
             {
             "bool",
@@ -2179,7 +2174,6 @@
         public static bool IsPrimitiveType(string simplifiedClassName)
             => s_primitiveTypeNames.Contains(simplifiedClassName);
 
->>>>>>> 9e9a3e90
     }
 
     internal static class HelperExtensions
