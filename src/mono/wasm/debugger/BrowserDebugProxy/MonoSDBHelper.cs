--- conflicted
+++ resolved
@@ -60,11 +60,8 @@
         ForDebuggerProxyAttribute = 8,
         ForDebuggerDisplayAttribute = 16,
         WithProperties = 32,
-<<<<<<< HEAD
-        AutoEvaluateProperties = 64
-=======
-        JustMyCode = 64
->>>>>>> 1b4be3f5
+        JustMyCode = 64,
+        AutoEvaluateProperties = 128
     }
 
     internal enum CommandSet {
