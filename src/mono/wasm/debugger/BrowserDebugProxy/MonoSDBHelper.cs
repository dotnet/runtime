--- conflicted
+++ resolved
@@ -2683,7 +2683,6 @@
             return true;
         }
 
-<<<<<<< HEAD
         public async Task<bool> SetNextIP(MethodInfoWithDebugInformation method, int threadId, IlLocation ilOffset, CancellationToken token)
         {
             using var commandParamsWriter = new MonoBinaryWriter();
@@ -2693,7 +2692,9 @@
             using var getDebuggerCmdReader = await SendDebuggerAgentCommand(CmdThread.SetIp, commandParamsWriter, token);
             if (getDebuggerCmdReader.HasError)
                 return false;
-=======
+            return true;
+        }
+
         public async Task<int> CreateByteArray(string diff, CancellationToken token)
         {
             var diffArr = Convert.FromBase64String(diff);
@@ -2724,7 +2725,6 @@
             else
                 commandParamsWriter.Write((byte)ValueTypeId.Null);
             await SendDebuggerAgentCommand(CmdModule.ApplyChanges, commandParamsWriter, token);
->>>>>>> 132cc2f2
             return true;
         }
     }
