--- conflicted
+++ resolved
@@ -2328,15 +2328,10 @@
                         new JArray(JObject.FromObject( new { result = debuggerProxy, internalProperties = new JArray(), privateProperties = new JArray() } )) :
                         debuggerProxy;
             }
-<<<<<<< HEAD
-            var className = await GetTypeName(typeId[0], token);
-
-            JArray allProperties = new JArray();
             if (await IsDelegate(objectId, token))
             {
                 var description = await GetDelegateMethodDescription(objectId, token);
-
-                var obj = JObject.FromObject(new
+                var objValues = new JArray(JObject.FromObject(new
                 {
                     value = new
                     {
@@ -2345,35 +2340,14 @@
                         description
                     },
                     name = "Target"
-                });
-                allProperties.Add(obj);
+                }));
                 return sortByAccessLevel ?
-                    new JArray(JObject.FromObject(new { result = allProperties, internalProperties = new JArray(), privateProperties = new JArray() })) :
-                    allProperties;
-            }
-
+                    new JArray(JObject.FromObject(new { result = objValues, internalProperties = new JArray(), privateProperties = new JArray() })) :
+                    objValues;
+            }
             var allFields = new List<FieldTypeClass>();
-            for (int i = 0; i < typeId.Count; i++)
-=======
-            if (await IsDelegate(objectId, token))
-            {
-                var description = await GetDelegateMethodDescription(objectId, token);
-                return new JArray(
-                    JObject.FromObject(new
-                    {
-                        value = new
-                        {
-                            type = "symbol",
-                            value = description,
-                            description
-                        },
-                        name = "Target"
-                    }));
-            }
-
             var objects = new Dictionary<string, JToken>();
             for (int i = 0; i < typeIdsIncludingParents.Count; i++)
->>>>>>> f7ee76b6
             {
                 int typeId = typeIdsIncludingParents[i];
                 // 0th id is for the object itself, and then its parents
@@ -2381,21 +2355,9 @@
 
                 if (!getCommandType.HasFlag(GetObjectCommandOptions.AccessorPropertiesOnly))
                 {
-<<<<<<< HEAD
-                    className = await GetTypeName(typeId[i], token);
-                    allFields.AddRange(await GetTypeFields(typeId[i], token));
-                    allProperties = await GetAllProperties(allFields, allProperties, typeId[i], i == 0, token);
-                }
-                if (!getCommandType.HasFlag(GetObjectCommandOptions.WithProperties))
-                {
-                    if (!sortByAccessLevel)
-                        return allProperties;
-                    return SegregatePropertiesByAccessLevel(allFields, allProperties, token);
-                }
-                var accessorProperties = await GetAccessorProperties(typeId[i], allProperties, i == 0, token);
-                allProperties = new JArray(allProperties.Union(accessorProperties));
-=======
                     var fields = await GetTypeFields(typeId, token);
+                    allFields.AddRange(await GetTypeFields(typeId, token));
+
                     var (collapsedFields, rootHiddenFields) = await FilterFieldsByDebuggerBrowsable(fields, typeId, token);
 
                     var collapsedFieldsValues = await GetFieldsValues(collapsedFields, isOwn);
@@ -2405,7 +2367,9 @@
                     objects.TryAddRange(hiddenFieldsValues);
                 }
                 if (!getCommandType.HasFlag(GetObjectCommandOptions.WithProperties))
-                    return new JArray(objects.Values);
+                    return sortByAccessLevel ?
+                        SegregatePropertiesByAccessLevel(allFields, objects, token) :
+                        new JArray(objects.Values);
                 using var commandParamsObjWriter = new MonoBinaryWriter();
                 commandParamsObjWriter.WriteObj(new DotnetObjectId("object", objectId), this);
                 var props = await CreateJArrayForProperties(
@@ -2418,7 +2382,6 @@
                     token);
                 var properties = await GetProperties(props, typeId, token);
                 objects.TryAddRange(properties);
->>>>>>> f7ee76b6
 
                 // ownProperties
                 // Note: ownProperties should mean that we return members of the klass itself,
@@ -2431,17 +2394,37 @@
             }
             if (getCommandType.HasFlag(GetObjectCommandOptions.AccessorPropertiesOnly))
             {
-<<<<<<< HEAD
-                allProperties = await RemovePropertiesWithMatchingField(allProperties, token);
-            }
-            if (!sortByAccessLevel)
-                return allProperties;
-            return SegregatePropertiesByAccessLevel(allFields, allProperties, token);
-
-            JArray SegregatePropertiesByAccessLevel(List<FieldTypeClass> fields, JArray allProperties, CancellationToken token)
+                var ownId = typeIdsIncludingParents[0];
+                var ownFields = await GetTypeFields(ownId, token);
+
+                var parentFields = new List<FieldTypeClass>();
+                for (int i = 1; i < typeIdsIncludingParents.Count; i++)
+                    parentFields.AddRange(await GetTypeFields(typeIdsIncludingParents[i], token));
+
+                var ownDuplicatedFields = ownFields.Where(field => objects.Any(obj =>
+                        field.Name.Equals(obj.Key) &&
+                        (obj.Value["isOwn"] == null ||
+                        obj.Value["isOwn"].Value<bool>() ||
+                        !obj.Value["isOwn"].Value<bool>())));
+
+                var parentDuplicatedFields = parentFields.Where(field => objects.Any(obj =>
+                        field.Name.Equals(obj.Key) &&
+                        (obj.Value["isOwn"] == null ||
+                        !obj.Value["isOwn"].Value<bool>())));
+
+                foreach (var duplicate in ownDuplicatedFields)
+                    objects.Remove(duplicate.Name);
+                foreach (var duplicate in parentDuplicatedFields)
+                    objects.Remove(duplicate.Name);
+            }
+            return sortByAccessLevel ?
+                SegregatePropertiesByAccessLevel(allFields, objects, token) :
+                new JArray(objects.Values);
+
+            JArray SegregatePropertiesByAccessLevel(List<FieldTypeClass> fields, Dictionary<string, JToken> objectsDict, CancellationToken token)
             {
                 if (fields.Count == 0)
-                    return new JArray(JObject.FromObject(new { result = allProperties }));
+                    return new JArray(JObject.FromObject(new { result = new JArray(objectsDict.Values) }));
 
                 var pubNames = fields.Where(field => field.ProtectionLevel == FieldAttributes.Public).Select(field => field.Name).ToList();
                 var privNames = fields.Where(field =>
@@ -2456,56 +2439,76 @@
                     field.ProtectionLevel == FieldAttributes.Assembly ||
                     field.ProtectionLevel == FieldAttributes.FamORAssem
                     ).Select(field => field.Name).ToList();
-                var accessorProperties = allProperties.Where(prop => (
-                    !pubNames.Any(name => name == prop["name"].Value<string>()) &&
-                    !privNames.Any(name => name == prop["name"].Value<string>()) &&
-                    !protectedAndInternalNames.Any(name => name == prop["name"].Value<string>())));
-
-                var pubProperties = new JArray(allProperties.Where(prop => pubNames.Any(name => name == prop["name"].Value<string>())));
-                var privProperties = new JArray(allProperties.Where(prop => privNames.Any(name => name == prop["name"].Value<string>())));
-                var protAndIntProperties = new JArray(allProperties.Where(prop => protectedAndInternalNames.Any(name => name == prop["name"].Value<string>())));
+                var accessorProperties = objectsDict
+                    .Where(obj => (
+                        !pubNames.Any(name => name == obj.Key) &&
+                        !privNames.Any(name => name == obj.Key) &&
+                        !protectedAndInternalNames.Any(name => name == obj.Key)))
+                    .Select((k, v) => k.Value);
+
+                var pubProperties = new JArray(objectsDict.Where(obj => pubNames.Any(name => name == obj.Key)).Select((k, v) => k.Value));
+                var privProperties = new JArray(objectsDict.Where(obj => privNames.Any(name => name == obj.Key)).Select((k, v) => k.Value));
+                var protAndIntProperties = new JArray(objectsDict.Where(obj => protectedAndInternalNames.Any(name => name == obj.Key)).Select((k, v) => k.Value));
+                pubProperties.AddRange(new JArray(accessorProperties));
 
                 return new JArray(JObject.FromObject(new
                 {
-                    result = new JArray(pubProperties.Union(accessorProperties)),
+                    result = pubProperties,
                     internalProperties = protAndIntProperties,
                     privateProperties = privProperties
                 }));
             }
 
-            async Task<JArray> GetAccessorProperties(int typeId, JArray properties, bool isParent, CancellationToken token)
-            {
-                using var commandParamsObjWriter = new MonoBinaryWriter();
-                commandParamsObjWriter.WriteObj(new DotnetObjectId("object", $"{objectId}"), this);
-                return await CreateJArrayForProperties(typeId, commandParamsObjWriter.GetParameterBuffer(), properties, getCommandType.HasFlag(GetObjectCommandOptions.ForDebuggerProxyAttribute), $"dotnet:object:{objectId}", isParent, token);
-            }
-
-            async Task<JArray> GetAllProperties(List<FieldTypeClass> fields, JArray properties, int typeId, bool isParent, CancellationToken token)
-            {
+            async Task AppendRootHiddenChildren(JObject root, JArray expandedCollection)
+            {
+                if (!DotnetObjectId.TryParse(root?["value"]?["objectId"]?.Value<string>(), out DotnetObjectId rootHiddenObjectId))
+                    return;
+
+                var resultValue = new JArray();
+                // collections require extracting items to get inner values; items are of array type
+                // arrays have "subtype": "array" field, collections don't
+                var subtype = root?["value"]?["subtype"];
+                var rootHiddenObjectIdInt = rootHiddenObjectId.Value;
+                if (subtype == null || subtype?.Value<string>() != "array")
+                {
+                    resultValue = await GetObjectValues(rootHiddenObjectIdInt, getCommandType, token);
+                    DotnetObjectId.TryParse(resultValue[0]?["value"]?["objectId"]?.Value<string>(), out DotnetObjectId objectId2);
+                    rootHiddenObjectIdInt = objectId2.Value;
+                }
+                resultValue = await GetArrayValues(rootHiddenObjectIdInt, token);
+
+                // root hidden item name has to be unique, so we concatenate the root's name to it
+                foreach (var item in resultValue)
+                {
+                    item["name"] = string.Concat(root["name"], "[", item["name"], "]");
+                    expandedCollection.Add(item);
+                }
+            }
+
+            async Task<JArray> GetFieldsValues(List<FieldTypeClass> fields, bool isOwn, bool isRootHidden = false)
+            {
+                JArray objFields = new JArray();
+                if (fields.Count == 0)
+                    return objFields;
+
                 if (getCommandType.HasFlag(GetObjectCommandOptions.ForDebuggerProxyAttribute))
                     fields = fields.Where(field => field.IsNotPrivate).ToList();
-                JArray objectFields = new JArray();
 
                 using var commandParamsWriter = new MonoBinaryWriter();
                 commandParamsWriter.Write(objectId);
                 commandParamsWriter.Write(fields.Count);
                 foreach (var field in fields)
-                {
                     commandParamsWriter.Write(field.Id);
-                }
-
-                using var retDebuggerCmdReader = await SendDebuggerAgentCommand(CmdObject.RefGetValues, commandParamsWriter, token);
+                var retDebuggerCmdReader = await SendDebuggerAgentCommand(CmdObject.RefGetValues, commandParamsWriter, token);
 
                 foreach (var field in fields)
                 {
                     long initialPos = retDebuggerCmdReader.BaseStream.Position;
                     int valtype = retDebuggerCmdReader.ReadByte();
                     retDebuggerCmdReader.BaseStream.Position = initialPos;
-                    var fieldValue = await CreateJObjectForVariableValue(retDebuggerCmdReader, field.Name, isParent, field.TypeId, getCommandType.HasFlag(GetObjectCommandOptions.ForDebuggerDisplayAttribute), token);
-                    if (properties.Any(attribute => attribute["name"].Value<string>().Equals(fieldValue["name"].Value<string>())))
-                    {
+                    var fieldValue = await CreateJObjectForVariableValue(retDebuggerCmdReader, field.Name, isOwn: isOwn, field.TypeId, getCommandType.HasFlag(GetObjectCommandOptions.ForDebuggerDisplayAttribute), token);
+                    if (objects.Where((k, v) => k.Equals(fieldValue["name"].Value<string>())).Any())
                         continue;
-                    }
                     if (getCommandType.HasFlag(GetObjectCommandOptions.WithSetter))
                     {
                         var command_params_writer_to_set = new MonoBinaryWriter();
@@ -2516,125 +2519,6 @@
 
                         fieldValue.Add("set", JObject.FromObject(new
                         {
-                            commandSet = CommandSet.ObjectRef,
-                            command = CmdObject.RefSetValues,
-                            buffer = data,
-                            valtype,
-                            length = length
-                        }));
-                    }
-                    objectFields.Add(fieldValue);
-                }
-                return new JArray(properties.Union(objectFields));
-            }
-
-            async Task<JArray> RemovePropertiesWithMatchingField(JArray properties, CancellationToken token)
-            {
-                var retAfterRemove = new JArray();
-                List<List<FieldTypeClass>> allFields = new List<List<FieldTypeClass>>();
-                for (int i = 0; i < typeId.Count; i++)
-=======
-                var ownId = typeIdsIncludingParents[0];
-                var ownFields = await GetTypeFields(ownId, token);
-
-                var parentFields = new List<FieldTypeClass>();
-                for (int i = 1; i < typeIdsIncludingParents.Count; i++)
-                    parentFields.AddRange(await GetTypeFields(typeIdsIncludingParents[i], token));
-
-                var ownDuplicatedFields = ownFields.Where(field => objects.Any(obj =>
-                        field.Name.Equals(obj.Key) &&
-                        (obj.Value["isOwn"] == null ||
-                        obj.Value["isOwn"].Value<bool>() ||
-                        !obj.Value["isOwn"].Value<bool>())));
-
-                var parentDuplicatedFields = parentFields.Where(field => objects.Any(obj =>
-                        field.Name.Equals(obj.Key) &&
-                        (obj.Value["isOwn"] == null ||
-                        !obj.Value["isOwn"].Value<bool>())));
-
-                foreach (var duplicate in ownDuplicatedFields)
-                    objects.Remove(duplicate.Name);
-                foreach (var duplicate in parentDuplicatedFields)
-                    objects.Remove(duplicate.Name);
-            }
-            return new JArray(objects.Values);
-
-            async Task AppendRootHiddenChildren(JObject root, JArray expandedCollection)
-            {
-                if (!DotnetObjectId.TryParse(root?["value"]?["objectId"]?.Value<string>(), out DotnetObjectId rootHiddenObjectId))
-                    return;
-
-                var resultValue = new JArray();
-                // collections require extracting items to get inner values; items are of array type
-                // arrays have "subtype": "array" field, collections don't
-                var subtype = root?["value"]?["subtype"];
-                var rootHiddenObjectIdInt = rootHiddenObjectId.Value;
-                if (subtype == null || subtype?.Value<string>() != "array")
-                {
-                    resultValue = await GetObjectValues(rootHiddenObjectIdInt, getCommandType, token);
-                    DotnetObjectId.TryParse(resultValue[0]?["value"]?["objectId"]?.Value<string>(), out DotnetObjectId objectId2);
-                    rootHiddenObjectIdInt = objectId2.Value;
-                }
-                resultValue = await GetArrayValues(rootHiddenObjectIdInt, token);
-
-                // root hidden item name has to be unique, so we concatenate the root's name to it
-                foreach (var item in resultValue)
->>>>>>> f7ee76b6
-                {
-                    item["name"] = string.Concat(root["name"], "[", item["name"], "]");
-                    expandedCollection.Add(item);
-                }
-<<<<<<< HEAD
-                foreach (var item in properties)
-                {
-                    bool foundField = false;
-                    for (int j = 0; j < allFields.Count; j++)
-=======
-            }
-
-            async Task<JArray> GetFieldsValues(List<FieldTypeClass> fields, bool isOwn, bool isRootHidden = false)
-            {
-                JArray objFields = new JArray();
-                if (fields.Count == 0)
-                    return objFields;
-
-                if (getCommandType.HasFlag(GetObjectCommandOptions.ForDebuggerProxyAttribute))
-                    fields = fields.Where(field => field.IsPublic).ToList();
-
-                using var commandParamsWriter = new MonoBinaryWriter();
-                commandParamsWriter.Write(objectId);
-                commandParamsWriter.Write(fields.Count);
-                foreach (var field in fields)
-                    commandParamsWriter.Write(field.Id);
-                var retDebuggerCmdReader = await SendDebuggerAgentCommand(CmdObject.RefGetValues, commandParamsWriter, token);
-
-                foreach (var field in fields)
-                {
-                    long initialPos = retDebuggerCmdReader.BaseStream.Position;
-                    int valtype = retDebuggerCmdReader.ReadByte();
-                    retDebuggerCmdReader.BaseStream.Position = initialPos;
-                    var fieldValue = await CreateJObjectForVariableValue(retDebuggerCmdReader, field.Name, isOwn: isOwn, field.TypeId, getCommandType.HasFlag(GetObjectCommandOptions.ForDebuggerDisplayAttribute), token);
-                    if (objects.Where((k, v) => k.Equals(fieldValue["name"].Value<string>())).Any())
-                        continue;
-                    if (getCommandType.HasFlag(GetObjectCommandOptions.WithSetter))
->>>>>>> f7ee76b6
-                    {
-                        var command_params_writer_to_set = new MonoBinaryWriter();
-                        command_params_writer_to_set.Write(objectId);
-                        command_params_writer_to_set.Write(1);
-                        command_params_writer_to_set.Write(field.Id);
-                        var (data, length) = command_params_writer_to_set.ToBase64();
-
-                        fieldValue.Add("set", JObject.FromObject(new
-                        {
-<<<<<<< HEAD
-                            if (field.Name.Equals(item["name"].Value<string>()))
-                            {
-                                if (item["isOwn"] == null || (item["isOwn"].Value<bool>() && j == 0) || !item["isOwn"].Value<bool>())
-                                    foundField = true;
-                                break;
-                            }
-=======
                             commandSet = CommandSet.ObjectRef,
                             command = CmdObject.RefSetValues,
                             buffer = data,
@@ -2673,7 +2557,6 @@
                         {
                             collapsedFields.Add(field);
                             continue;
->>>>>>> f7ee76b6
                         }
                         state = propState;
                     }
@@ -2693,14 +2576,6 @@
                         default:
                             throw new NotImplementedException($"DebuggerBrowsableState: {state}");
                     }
-<<<<<<< HEAD
-                    if (!foundField)
-                    {
-                        retAfterRemove.Add(item);
-                    }
-                }
-                return retAfterRemove;
-=======
                 }
                 return (collapsedFields, rootHiddenFields);
             }
@@ -2735,7 +2610,6 @@
                     }
                 }
                 return regularProps;
->>>>>>> f7ee76b6
             }
         }
 
