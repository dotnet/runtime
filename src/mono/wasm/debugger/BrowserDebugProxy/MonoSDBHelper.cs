--- conflicted
+++ resolved
@@ -689,7 +689,7 @@
 
             if (asm == null)
             {
-                assemblyName = await GetAssemblyNameFull(sessionId, assemblyId, token); //maybe is a lazy loaded assembly
+                assemblyName = await GetFullAssemblyName(sessionId, assemblyId, token); //maybe is a lazy loaded assembly
                 asm = store.GetAssemblyByName(assemblyName);
                 if (asm == null)
                 {
@@ -1189,7 +1189,6 @@
             return retDebuggerCmdReader.ReadInt32();
         }
 
-<<<<<<< HEAD
         public async Task<MonoBinaryReader> GetTypePropertiesReader(SessionId sessionId, int typeId, CancellationToken token)
         {
             var typeInfo = await GetTypeInfo(sessionId, typeId, token);
@@ -1211,10 +1210,7 @@
             return typeInfo.PropertiesBinaryReader;
         }
 
-        public async Task<List<FieldTypeClass>> GetTypeFields(SessionId sessionId, int typeId, CancellationToken token)
-=======
-        public async Task<List<FieldTypeClass>> GetTypeFields(SessionId sessionId, int type_id, bool onlyPublic, CancellationToken token)
->>>>>>> a7e741b9
+        public async Task<List<FieldTypeClass>> GetTypeFields(SessionId sessionId, int typeId, bool onlyPublic, CancellationToken token)
         {
             var typeInfo = await GetTypeInfo(sessionId, typeId, token);
 
@@ -1234,13 +1230,8 @@
             {
                 int fieldId = retDebuggerCmdReader.ReadInt32(); //fieldId
                 string fieldNameStr = retDebuggerCmdReader.ReadString();
-<<<<<<< HEAD
                 int fieldTypeId = retDebuggerCmdReader.ReadInt32(); //typeId
-                retDebuggerCmdReader.ReadInt32(); //attrs
-=======
-                int typeId = retDebuggerCmdReader.ReadInt32(); //typeId
                 int attrs = retDebuggerCmdReader.ReadInt32(); //attrs
->>>>>>> a7e741b9
                 int isSpecialStatic = retDebuggerCmdReader.ReadInt32(); //is_special_static
                 if (onlyPublic && ((attrs & (int)MethodAttributes.Public) == 0))
                     continue;
@@ -1269,6 +1260,7 @@
             className = className.Replace("System.Byte", "byte");
             return className;
         }
+
         internal async Task<MonoBinaryReader> GetCAttrsFromType(SessionId sessionId, int objectId, int typeId, string attrName, CancellationToken token)
         {
             var invokeParams = new MemoryStream();
@@ -1307,7 +1299,6 @@
             return null;
         }
 
-<<<<<<< HEAD
         public async Task<int> GetAssemblyFromType(SessionId sessionId, int type_id, CancellationToken token)
         {
             var commandParams = new MemoryStream();
@@ -1321,7 +1312,8 @@
             retDebuggerCmdReader.ReadString();
 
             return retDebuggerCmdReader.ReadInt32();
-=======
+        }
+
         public async Task<string> GetValueFromDebuggerDisplayAttribute(SessionId sessionId, int objectId, int typeId, CancellationToken token)
         {
             string expr = "";
@@ -1368,7 +1360,6 @@
                 logger.LogDebug($"Could not evaluate DebuggerDisplayAttribute - {expr} - {await GetTypeName(sessionId, typeId, token)}");
             }
             return null;
->>>>>>> a7e741b9
         }
 
         public async Task<string> GetTypeName(SessionId sessionId, int typeId, CancellationToken token)
@@ -1397,7 +1388,6 @@
             return retDebuggerCmdReader.ReadString(); //class name formatted
         }
 
-<<<<<<< HEAD
         public async Task<int> GetTypeToken(SessionId sessionId, int typeId, CancellationToken token)
         {
             var commandParams = new MemoryStream();
@@ -1415,8 +1405,6 @@
             return retDebuggerCmdReader.ReadInt32(); //token
         }
 
-=======
->>>>>>> a7e741b9
         public async Task<string> GetStringValue(SessionId sessionId, int string_id, CancellationToken token)
         {
             var commandParams = new MemoryStream();
