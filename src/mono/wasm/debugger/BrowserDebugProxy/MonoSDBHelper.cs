--- conflicted
+++ resolved
@@ -767,6 +767,7 @@
                         command = CmdVM.InvokeMethod,
                         buffer = data,
                         length = length,
+                        id = MonoSDBHelper.GetNewId()
                     }),
                     name = propertyNameStr
                 }));
@@ -825,7 +826,7 @@
     {
         private static int debuggerObjectId;
         private static int cmdId = 1; //cmdId == 0 is used by events which come from runtime
-        private static int GetNewId() {return cmdId++;}
+        public static int GetNewId() {return cmdId++;}
         private static int MINOR_VERSION = 61;
         private static int MAJOR_VERSION = 2;
 
@@ -2245,62 +2246,6 @@
 
         }
 
-<<<<<<< HEAD
-=======
-        public async Task<JArray> GetValueTypeValues(int valueTypeId, bool accessorPropertiesOnly, CancellationToken token)
-        {
-            if (valueTypes[valueTypeId].valueTypeJsonProps == null)
-            {
-                valueTypes[valueTypeId].valueTypeJsonProps = await GetPropertiesValuesOfValueType(valueTypeId, token);
-            }
-            if (accessorPropertiesOnly)
-                return valueTypes[valueTypeId].valueTypeJsonProps;
-            var ret = new JArray(valueTypes[valueTypeId].valueTypeJson.Union(valueTypes[valueTypeId].valueTypeJsonProps));
-            return ret;
-        }
-
-        public async Task<JArray> GetValueTypeProxy(int valueTypeId, CancellationToken token)
-        {
-            if (valueTypes[valueTypeId].valueTypeProxy != null)
-                return valueTypes[valueTypeId].valueTypeProxy;
-            valueTypes[valueTypeId].valueTypeProxy = new JArray(valueTypes[valueTypeId].valueTypeJson);
-
-            var retDebuggerCmdReader =  await GetTypePropertiesReader(valueTypes[valueTypeId].typeId, token);
-            if (retDebuggerCmdReader == null)
-                return null;
-
-            var nProperties = retDebuggerCmdReader.ReadInt32();
-
-            for (int i = 0 ; i < nProperties; i++)
-            {
-                retDebuggerCmdReader.ReadInt32(); //propertyId
-                string propertyNameStr = retDebuggerCmdReader.ReadString();
-
-                var getMethodId = retDebuggerCmdReader.ReadInt32();
-                retDebuggerCmdReader.ReadInt32(); //setmethod
-                retDebuggerCmdReader.ReadInt32(); //attrs
-                if (await MethodIsStatic(getMethodId, token))
-                    continue;
-                using var command_params_writer_to_proxy = new MonoBinaryWriter();
-                command_params_writer_to_proxy.Write(getMethodId);
-                command_params_writer_to_proxy.Write(valueTypes[valueTypeId].valueTypeBuffer);
-                command_params_writer_to_proxy.Write(0);
-                var (data, length) = command_params_writer_to_proxy.ToBase64();
-                valueTypes[valueTypeId].valueTypeProxy.Add(JObject.FromObject(new {
-                            get = JObject.FromObject(new {
-                                commandSet = CommandSet.Vm,
-                                command = CmdVM.InvokeMethod,
-                                buffer = data,
-                                length = length,
-                                id = GetNewId()
-                                }),
-                            name = propertyNameStr
-                        }));
-            }
-            return valueTypes[valueTypeId].valueTypeProxy;
-        }
-
->>>>>>> c5d40c9e
         public async Task<JArray> GetArrayValues(int arrayId, CancellationToken token)
         {
             var dimensions = await GetArrayDimensions(arrayId, token);
