// Licensed to the .NET Foundation under one or more agreements.
// The .NET Foundation licenses this file to you under the MIT license.

using System;
using System.Collections.Generic;
using System.IO;
using System.Linq;
using System.Threading;
using System.Threading.Tasks;
using Microsoft.CodeAnalysis;
using Microsoft.Extensions.Logging;
using Newtonsoft.Json.Linq;
using System.Text.RegularExpressions;
using Microsoft.CodeAnalysis.CSharp.Syntax;
using Microsoft.CodeAnalysis.CSharp;
using System.Reflection;
using System.Text;
using System.Runtime.CompilerServices;
using BrowserDebugProxy;

namespace Microsoft.WebAssembly.Diagnostics
{
    internal enum TokenType
    {
        MdtModule               = 0x00000000,       //
        MdtTypeRef              = 0x01000000,       //
        MdtTypeDef              = 0x02000000,       //
        MdtFieldDef             = 0x04000000,       //
        MdtMethodDef            = 0x06000000,       //
        MdtParamDef             = 0x08000000,       //
        MdtInterfaceImpl        = 0x09000000,       //
        MdtMemberRef            = 0x0a000000,       //
        MdtCustomAttribute      = 0x0c000000,       //
        MdtPermission           = 0x0e000000,       //
        MdtSignature            = 0x11000000,       //
        MdtEvent                = 0x14000000,       //
        MdtProperty             = 0x17000000,       //
        MdtModuleRef            = 0x1a000000,       //
        MdtTypeSpec             = 0x1b000000,       //
        MdtAssembly             = 0x20000000,       //
        MdtAssemblyRef          = 0x23000000,       //
        MdtFile                 = 0x26000000,       //
        MdtExportedType         = 0x27000000,       //
        MdtManifestResource     = 0x28000000,       //
        MdtGenericParam         = 0x2a000000,       //
        MdtMethodSpec           = 0x2b000000,       //
        MdtGenericParamConstraint = 0x2c000000,
        MdtString               = 0x70000000,       //
        MdtName                 = 0x71000000,       //
        MdtBaseType             = 0x72000000,       // Leave this on the high end value. This does not correspond to metadata table
    }

    [Flags]
    internal enum GetObjectCommandOptions
    {
        None = 0,
        WithSetter = 1,
        AccessorPropertiesOnly = 2,
        OwnProperties = 4,
        ForDebuggerProxyAttribute = 8,
        ForDebuggerDisplayAttribute = 16,
        WithProperties = 32
    }

    internal enum CommandSet {
        Vm = 1,
        ObjectRef = 9,
        StringRef = 10,
        Thread = 11,
        ArrayRef = 13,
        EventRequest = 15,
        StackFrame = 16,
        AppDomain = 20,
        Assembly = 21,
        Method = 22,
        Type = 23,
        Module = 24,
        Field = 25,
        Event = 64,
        Pointer = 65
    }

    internal enum EventKind {
        VmStart = 0,
        VmDeath = 1,
        ThreadStart = 2,
        ThreadDeath = 3,
        AppDomainCreate = 4,
        AppDomainUnload = 5,
        MethodEntry = 6,
        MethodExit = 7,
        AssemblyLoad = 8,
        AssemblyUnload = 9,
        Breakpoint = 10,
        Step = 11,
        TypeLoad = 12,
        Exception = 13,
        KeepAlive = 14,
        UserBreak = 15,
        UserLog = 16,
        Crash = 17,
        EnC = 18,
        MethodUpdate = 19
    }

    internal enum ModifierKind {
        Count = 1,
        ThreadOnly = 3,
        LocationOnly = 7,
        ExceptionOnly = 8,
        Step = 10,
        AssemblyOnly = 11,
        SourceFileOnly = 12,
        TypeNameOnly = 13
    }


    internal enum SuspendPolicy {
        None = 0,
        EventThread = 1,
        All = 2
    }

    internal enum CmdVM {
        Version = 1,
        AllThreads = 2,
        Suspend = 3,
        Resume = 4,
        Exit = 5,
        Dispose = 6,
        InvokeMethod = 7,
        SetProtocolVersion = 8,
        AbortInvoke = 9,
        SetKeepAlive = 10,
        GetTypesForSourceFile = 11,
        GetTypes = 12,
        InvokeMethods = 13,
        StartBuffering = 14,
        StopBuffering = 15,
        VmReadMemory = 16,
        VmWriteMemory = 17,
        GetAssemblyByName = 18,
        GetModuleByGUID = 19
    }

    internal enum CmdFrame {
        GetValues = 1,
        GetThis = 2,
        SetValues = 3,
        GetDomain = 4,
        SetThis = 5,
        GetArgument = 6,
        GetArguments = 7
    }

    internal enum CmdEvent {
        Composite = 100
    }

    internal enum CmdThread {
        GetFrameInfo = 1,
        GetName = 2,
        GetState = 3,
        GetInfo = 4,
        /* FIXME: Merge into GetInfo when the major protocol version is increased */
        GetId = 5,
        /* Ditto */
        GetTid = 6,
        SetIp = 7,
        GetElapsedTime = 8
    }

    internal enum CmdEventRequest {
        Set = 1,
        Clear = 2,
        ClearAllBreakpoints = 3
    }

    internal enum CmdAppDomain {
        GetRootDomain = 1,
        GetFriendlyName = 2,
        GetAssemblies = 3,
        GetEntryAssembly = 4,
        CreateString = 5,
        GetCorLib = 6,
        CreateBoxedValue = 7,
        CreateByteArray = 8,
    }

    internal enum CmdAssembly {
        GetLocation = 1,
        GetEntryPoint = 2,
        GetManifestModule = 3,
        GetObject = 4,
        GetType = 5,
        GetName = 6,
        GetDomain = 7,
        GetMetadataBlob = 8,
        GetIsDynamic = 9,
        GetPdbBlob = 10,
        GetTypeFromToken = 11,
        GetMethodFromToken = 12,
        HasDebugInfo = 13,
    }

    internal enum CmdModule {
        GetInfo = 1,
        ApplyChanges = 2,
    }

    internal enum CmdPointer{
        GetValue = 1
    }

    internal enum CmdMethod {
        GetName = 1,
        GetDeclaringType = 2,
        GetDebugInfo = 3,
        GetParamInfo = 4,
        GetLocalsInfo = 5,
        GetInfo = 6,
        GetBody = 7,
        ResolveToken = 8,
        GetCattrs = 9,
        MakeGenericMethod = 10,
        Token = 11,
        Assembly = 12,
        ClassToken = 13,
        AsyncDebugInfo = 14,
        GetNameFull = 15
    }

    internal enum CmdType {
        GetInfo = 1,
        GetMethods = 2,
        GetFields = 3,
        GetValues = 4,
        GetObject = 5,
        GetSourceFiles = 6,
        SetValues = 7,
        IsAssignableFrom = 8,
        GetProperties = 9,
        GetCattrs = 10,
        GetFieldCattrs = 11,
        GetPropertyCattrs = 12,
        /* FIXME: Merge into GetSourceFiles when the major protocol version is increased */
        GetSourceFiles2 = 13,
        /* FIXME: Merge into GetValues when the major protocol version is increased */
        GetValues2 = 14,
        GetMethodsByNameFlags = 15,
        GetInterfaces = 16,
        GetInterfacesMap = 17,
        IsInitialized = 18,
        CreateInstance = 19,
        GetValueSize = 20,
        GetValuesICorDbg = 21,
        GetParents = 22,
        Initialize = 23,
    }

    internal enum CmdArray {
        GetLength = 1,
        GetValues = 2,
        SetValues = 3,
        RefGetType = 4
    }


    internal enum CmdField {
        GetInfo = 1
    }

    internal enum CmdString {
        GetValue = 1,
        GetLength = 2,
        GetChars = 3
    }

    internal enum CmdObject {
        RefGetType = 1,
        RefGetValues = 2,
        RefIsCollected = 3,
        RefGetAddress = 4,
        RefGetDomain = 5,
        RefSetValues = 6,
        RefGetInfo = 7,
        GetValuesICorDbg = 8,
        RefDelegateGetMethod = 9,
        RefIsDelegate = 10
    }

    internal enum ElementType {
        End             = 0x00,
        Void            = 0x01,
        Boolean         = 0x02,
        Char            = 0x03,
        I1              = 0x04,
        U1              = 0x05,
        I2              = 0x06,
        U2              = 0x07,
        I4              = 0x08,
        U4              = 0x09,
        I8              = 0x0a,
        U8              = 0x0b,
        R4              = 0x0c,
        R8              = 0x0d,
        String          = 0x0e,
        Ptr             = 0x0f,
        ByRef           = 0x10,
        ValueType       = 0x11,
        Class           = 0x12,
        Var             = 0x13,
        Array           = 0x14,
        GenericInst     = 0x15,
        TypedByRef      = 0x16,
        I               = 0x18,
        U               = 0x19,
        FnPtr           = 0x1b,
        Object          = 0x1c,
        SzArray         = 0x1d,
        MVar            = 0x1e,
        CModReqD        = 0x1f,
        CModOpt         = 0x20,
        Internal        = 0x21,
        Modifier        = 0x40,
        Sentinel        = 0x41,
        Pinned          = 0x45,

        Type            = 0x50,
        Boxed           = 0x51,
        Enum            = 0x55
    }

    internal enum ValueTypeId {
        Null = 0xf0,
        Type = 0xf1,
        VType = 0xf2,
        FixedArray = 0xf3
    }
    internal enum MonoTypeNameFormat{
        FormatIL,
        FormatReflection,
        FullName,
        AssemblyQualified
    }

    internal enum StepFilter {
        None = 0,
        StaticCtor = 1,
        DebuggerHidden = 2,
        DebuggerStepThrough = 4,
        DebuggerNonUserCode = 8
    }

    internal enum StepSize
    {
        Minimal,
        Line
    }

    internal sealed record ArrayDimensions
    {
        internal int Rank { get; }
        internal int [] Bounds { get; }
        internal int TotalLength { get; }
        public ArrayDimensions(int [] rank)
        {
            Rank = rank.Length;
            Bounds = rank;
            TotalLength = 1;
            for (int i = 0 ; i < Rank ; i++)
                TotalLength *= Bounds[i];
        }

        public override string ToString()
        {
            return $"{string.Join(", ", Bounds)}";
        }
        internal string GetArrayIndexString(int idx)
        {
            if (idx < 0 || idx >= TotalLength)
                return "Invalid Index";
            int[] arrayStr = new int[Rank];
            int rankStart = 0;
            while (idx > 0)
            {
                int boundLimit = 1;
                for (int i = Rank - 1; i >= rankStart; i--)
                {
                    int lastBoundLimit = boundLimit;
                    boundLimit *= Bounds[i];
                    if (idx < boundLimit)
                    {
                        arrayStr[i] = (int)(idx / lastBoundLimit);
                        idx -= arrayStr[i] * lastBoundLimit;
                        rankStart = i;
                        break;
                    }
                }
            }
            return $"{string.Join(", ", arrayStr)}";
        }
    }

    internal sealed record MethodInfoWithDebugInformation(MethodInfo Info, int DebugId, string Name);

    internal sealed class TypeInfoWithDebugInformation
    {
        public TypeInfo Info { get; }
        public int DebugId { get; }
        public string Name { get; }
        public List<FieldTypeClass> FieldsList { get; set; }
        public byte[] PropertiesBuffer { get; set; }
        public List<int> TypeParamsOrArgsForGenericType { get; set; }

        public TypeInfoWithDebugInformation(TypeInfo typeInfo, int debugId, string name)
        {
            Info = typeInfo;
            DebugId = debugId;
            Name = name;
        }
    }

    internal sealed class MonoBinaryReader : BinaryReader
    {
        public bool HasError { get; }

        private MonoBinaryReader(Stream stream, bool hasError = false) : base(stream)
        {
            HasError = hasError;
        }

        public MonoBinaryReader(byte [] data) : base(new MemoryStream(data)) {}

        public static MonoBinaryReader From(Result result)
        {
            byte[] newBytes = Array.Empty<byte>();
            if (result.IsOk) {
                newBytes = Convert.FromBase64String(result.Value?["result"]?["value"]?["value"]?.Value<string>());
            }
            return new MonoBinaryReader(new MemoryStream(newBytes), !result.IsOk);
        }

        public override string ReadString()
        {
            var valueLen = ReadInt32();
            byte[] value = new byte[valueLen];
            Read(value, 0, valueLen);

            return new string(Encoding.UTF8.GetChars(value, 0, valueLen));
        }

        // SDB encodes these as 4 bytes
        public override sbyte ReadSByte() => (sbyte)ReadInt32();
        public byte ReadUByte() => (byte)ReadUInt32();
        public ushort ReadUShort() => (ushort)ReadUInt32();

        // Big endian overrides
        public override int ReadInt32() => ReadBigEndian<int>();
        public override double ReadDouble() => ReadBigEndian<double>();
        public override uint ReadUInt32() => ReadBigEndian<uint>();
        public override float ReadSingle() => ReadBigEndian<float>();
        public override ulong ReadUInt64() => ReadBigEndian<ulong>();
        public override long ReadInt64() => ReadBigEndian<long>();

        private unsafe T ReadBigEndian<T>() where T : struct
        {
            Span<byte> data = stackalloc byte[Unsafe.SizeOf<T>()];
            T ret = default;
            Read(data);
            if (BitConverter.IsLittleEndian)
            {
                data.Reverse();
            }
            data.CopyTo(new Span<byte>(Unsafe.AsPointer(ref ret), data.Length));
            return ret;
        }
    }

    internal sealed class MonoBinaryWriter : BinaryWriter
    {
        public MonoBinaryWriter() : base(new MemoryStream(20)) {}

        public override void Write(string val)
        {
            var bytes = Encoding.UTF8.GetBytes(val);
            WriteByteArray(bytes);
        }

        public override void Write(long val) => WriteBigEndian<long>(val);
        public override void Write(int val) => WriteBigEndian<int>(val);

        private unsafe void WriteBigEndian<T>(T val) where T : struct
        {
            Span<byte> data = stackalloc byte[Unsafe.SizeOf<T>()];
            new Span<byte>(Unsafe.AsPointer(ref val), data.Length).CopyTo(data);
            if (BitConverter.IsLittleEndian)
            {
                data.Reverse();
            }
            base.Write(data);
        }

        internal void Write<T>(ElementType type, T value) where T : struct => Write((byte)type, value);

        private void Write<T1, T2>(T1 type, T2 value) where T1 : struct where T2 : struct
        {
            WriteBigEndian(type);
            WriteBigEndian(value);
        }

        public void WriteObj(DotnetObjectId objectId, MonoSDBHelper SdbHelper)
        {
            if (objectId.Scheme == "object")
            {
                Write(ElementType.Class, objectId.Value);
            }
            else if (objectId.Scheme == "valuetype")
            {
<<<<<<< HEAD
                Write(SdbHelper.ValueCreator.GetValueTypeById(objectId.Value).valueTypeBuffer);
=======
                Write(SdbHelper.valueTypes[objectId.Value].Buffer);
>>>>>>> dd74d3e5
            }
        }

        public void WriteByteArray(byte[] bytes)
        {
            Write(bytes.Length);
            Write(bytes);
        }

        public async Task<bool> WriteConst(ElementType? type, object value, MonoSDBHelper SdbHelper, CancellationToken token)
        {
            switch (type)
            {
                case ElementType.Boolean:
                case ElementType.Char:
                case ElementType.U1:
                case ElementType.I2:
                case ElementType.I4:
                    Write((ElementType)type, (int)value);
                    return true;
                case ElementType.I1:
                case ElementType.U2:
                case ElementType.U4:
                    Write((ElementType)type, (uint)value);
                    return true;
                case ElementType.I8:
                    Write((ElementType)type, (long)value);
                    return true;
                case ElementType.U8:
                    Write((ElementType)type, (ulong)value);
                    return true;
                case ElementType.R4:
                    Write((ElementType)type, (float)value);
                    return true;
                case ElementType.R8:
                    Write((ElementType)type, (double)value);
                    return true;
                case ElementType.String:
                    int stringId = await SdbHelper.CreateString((string)value, token);
                    Write(ElementType.String, stringId);
                    return true;
                case null:
                    if (value == null)
                        return false;
                    //ConstantTypeCode.NullReference
                    Write((byte)value);
                    Write((byte)0); //not used
                    Write((int)0);  //not used
                    return true;
            }
            return false;
        }

        public async Task<bool> WriteConst(LiteralExpressionSyntax constValue, MonoSDBHelper SdbHelper, CancellationToken token)
        {
            switch (constValue.Kind())
            {
                case SyntaxKind.NumericLiteralExpression:
                {
                    switch (constValue.Token.Value) {
                        case double d:
                            Write(ElementType.R8, d);
                            break;
                        case float f:
                            Write(ElementType.R4, f);
                            break;
                        case long l:
                            Write(ElementType.I8, l);
                            break;
                        case ulong ul:
                            Write(ElementType.U8, ul);
                            break;
                        case byte b:
                            Write(ElementType.U1, (int)b);
                            break;
                        case sbyte sb:
                            Write(ElementType.I1, (uint)sb);
                            break;
                        case ushort us:
                            Write(ElementType.U2, (int)us);
                            break;
                        case short s:
                            Write(ElementType.I2, (uint)s);
                            break;
                        case uint ui:
                            Write(ElementType.U4, ui);
                            break;
                        case IntPtr ip:
                            Write(ElementType.I, (int)ip);
                            break;
                        case UIntPtr up:
                            Write(ElementType.U, (uint)up);
                            break;
                        default:
                            Write(ElementType.I4, (int)constValue.Token.Value);
                            break;
                    }
                    return true;
                }
                case SyntaxKind.StringLiteralExpression:
                {
                    int stringId = await SdbHelper.CreateString((string)constValue.Token.Value, token);
                    Write(ElementType.String, stringId);
                    return true;
                }
                case SyntaxKind.TrueLiteralExpression:
                {
                    Write(ElementType.Boolean, 1);
                    return true;
                }
                case SyntaxKind.FalseLiteralExpression:
                {
                    Write(ElementType.Boolean, 0);
                    return true;
                }
                case SyntaxKind.NullLiteralExpression:
                {
                    Write((byte)ValueTypeId.Null);
                    Write((byte)0); //not used
                    Write((int)0);  //not used
                    return true;
                }
                case SyntaxKind.CharacterLiteralExpression:
                {
                    Write(ElementType.Char, (int)(char)constValue.Token.Value);
                    return true;
                }
            }
            return false;
        }

        public async Task<bool> WriteJsonValue(JObject objValue, MonoSDBHelper SdbHelper, CancellationToken token)
        {
            switch (objValue["type"].Value<string>())
            {
                case "number":
                {
                    Write(ElementType.I4, objValue["value"].Value<int>());
                    return true;
                }
                case "string":
                {
                    int stringId = await SdbHelper.CreateString(objValue["value"].Value<string>(), token);
                    Write(ElementType.String, stringId);
                    return true;
                }
                case "boolean":
                {
                    Write(ElementType.Boolean, objValue["value"].Value<bool>() ? 1 : 0);
                    return true;
                }
                case "object":
                {
                    DotnetObjectId.TryParse(objValue["objectId"]?.Value<string>(), out DotnetObjectId objectId);
                    WriteObj(objectId, SdbHelper);
                    return true;
                }
            }
            return false;
        }

        public ArraySegment<byte> GetParameterBuffer()
        {
            ((MemoryStream)BaseStream).TryGetBuffer(out var segment);
            return segment;
        }

        public (string data, int length) ToBase64() {
            var segment = GetParameterBuffer();
            return (Convert.ToBase64String(segment), segment.Count);
        }
    }
    internal sealed class FieldTypeClass
    {
        public int Id { get; }
        public string Name { get; }
        public int TypeId { get; }
        public bool IsNotPrivate { get; }
        public bool IsBackingField { get; }
        public FieldAttributes Attributes { get; }
        public FieldTypeClass(int id, string name, int typeId, bool isBackingField, FieldAttributes attributes)
        {
            Id = id;
            Name = name;
            TypeId = typeId;
            IsNotPrivate = (Attributes & FieldAttributes.FieldAccessMask & FieldAttributes.Public) != 0;
            Attributes = attributes;
            IsBackingField = isBackingField;
        }
    }

    internal sealed class PointerValue
    {
        public long address;
        public int typeId;
        public string varName;
        private JObject _value;

        public PointerValue(long address, int typeId, string varName)
        {
            this.address = address;
            this.typeId = typeId;
            this.varName = varName;
        }

        public async Task<JObject> GetValue(MonoSDBHelper sdbHelper, CancellationToken token)
        {
            if (_value == null)
            {
                using var commandParamsWriter = new MonoBinaryWriter();
                commandParamsWriter.Write(address);
                commandParamsWriter.Write(typeId);
                using var retDebuggerCmdReader = await sdbHelper.SendDebuggerAgentCommand(CmdPointer.GetValue, commandParamsWriter, token);
                string displayVarName = varName;
                if (int.TryParse(varName, out _))
                    displayVarName = $"[{varName}]";
                _value = await sdbHelper.CreateJObjectForVariableValue(retDebuggerCmdReader, "*" + displayVarName, token);
            }

            return _value;
        }
    }
    internal sealed class MonoSDBHelper
    {
        private static int debuggerObjectId;
        private static int cmdId = 1; //cmdId == 0 is used by events which come from runtime
        private static int MINOR_VERSION = 61;
        private static int MAJOR_VERSION = 2;

        private Dictionary<int, MethodInfoWithDebugInformation> methods;
        private Dictionary<int, AssemblyInfo> assemblies;
        private Dictionary<int, TypeInfoWithDebugInformation> types;

        private MonoProxy proxy;
        private DebugStore store;
        private SessionId sessionId;

        private readonly ILogger logger;
        private Regex regexForAsyncLocals = new Regex(@"\<([^)]*)\>", RegexOptions.Singleline);
        public JObjectValueCreator ValueCreator { get; init; }

        public static int GetNewId() { return cmdId++; }
        public static int GetNewObjectId() => Interlocked.Increment(ref debuggerObjectId);

        public MonoSDBHelper(MonoProxy proxy, ILogger logger, SessionId sessionId)
        {
            this.proxy = proxy;
            this.logger = logger;
            this.sessionId = sessionId;
            ValueCreator = new(this, logger);
            ResetStore(null);
        }

        public void ResetStore(DebugStore store)
        {
            this.store = store;
            this.methods = new();
            this.assemblies = new();
            this.types = new();
            ClearCache();
        }

        public async Task<AssemblyInfo> GetAssemblyInfo(int assemblyId, CancellationToken token)
        {
            if (assemblies.TryGetValue(assemblyId, out AssemblyInfo asm))
            {
                return asm;
            }
            var assemblyName = await GetAssemblyName(assemblyId, token);

            asm = store.GetAssemblyByName(assemblyName);

            if (asm == null)
            {
                assemblyName = await GetAssemblyFileNameFromId(assemblyId, token); //maybe is a lazy loaded assembly
                asm = store.GetAssemblyByName(assemblyName);
                if (asm == null)
                {
                    logger.LogDebug($"Unable to find assembly: {assemblyName}");
                    return null;
                }
            }
            asm.SetDebugId(assemblyId);
            assemblies[assemblyId] = asm;
            return asm;
        }

        public async Task<MethodInfoWithDebugInformation> GetMethodInfo(int methodId, CancellationToken token)
        {
            if (methods.TryGetValue(methodId, out MethodInfoWithDebugInformation methodDebugInfo))
            {
                return methodDebugInfo;
            }
            var methodToken = await GetMethodToken(methodId, token);
            var assemblyId = await GetAssemblyIdFromMethod(methodId, token);

            var asm = await GetAssemblyInfo(assemblyId, token);

            if (asm == null)
            {
                logger.LogDebug($"Unable to find assembly: {assemblyId}");
                return null;
            }

            var method = asm.GetMethodByToken(methodToken);

            if (method == null && !asm.HasSymbols)
            {
                try
                {
                    method = await proxy.LoadSymbolsOnDemand(asm, methodToken, sessionId, token);
                }
                catch (Exception e)
                {
                    logger.LogDebug($"Unable to find method token: {methodToken} assembly name: {asm.Name} exception: {e}");
                    return null;
                }
            }

            if (method == null)
            {
                logger.LogDebug($"Unable to find method token: {methodToken} assembly name: {asm.Name}");
                return null;
            }

            string methodName = await GetMethodName(methodId, token);
            methods[methodId] = new MethodInfoWithDebugInformation(method, methodId, methodName);
            return methods[methodId];
        }

        public async Task<TypeInfoWithDebugInformation> GetTypeInfo(int typeId, CancellationToken token)
        {
            if (types.TryGetValue(typeId, out TypeInfoWithDebugInformation typeDebugInfo))
            {
                return typeDebugInfo;
            }

            var typeToken = await GetTypeToken(typeId, token);
            var typeName = await GetTypeName(typeId, token);
            var assemblyId = await GetAssemblyFromType(typeId, token);
            var asm = await GetAssemblyInfo(assemblyId, token);

            if (asm == null)
            {
                logger.LogDebug($"Unable to find assembly: {assemblyId}");
                return null;
            }

            asm.TypesByToken.TryGetValue(typeToken, out TypeInfo type);

            if (type == null)
            {
                logger.LogDebug($"Unable to find type token: {typeName} assembly name: {asm.Name}");
                return null;
            }

            types[typeId] = new TypeInfoWithDebugInformation(type, typeId, typeName);
            return types[typeId];
        }

        public void ClearCache() => ValueCreator.ClearCache();

        public async Task<bool> SetProtocolVersion(CancellationToken token)
        {
            using var commandParamsWriter = new MonoBinaryWriter();
            commandParamsWriter.Write(MAJOR_VERSION);
            commandParamsWriter.Write(MINOR_VERSION);
            commandParamsWriter.Write((byte)0);

            using var retDebuggerCmdReader = await SendDebuggerAgentCommand(CmdVM.SetProtocolVersion, commandParamsWriter, token);
            return true;
        }

        public async Task<bool> EnableReceiveRequests(EventKind eventKind, CancellationToken token)
        {
            using var commandParamsWriter = new MonoBinaryWriter();
            commandParamsWriter.Write((byte)eventKind);
            commandParamsWriter.Write((byte)SuspendPolicy.None);
            commandParamsWriter.Write((byte)0);
            using var retDebuggerCmdReader = await SendDebuggerAgentCommand(CmdEventRequest.Set, commandParamsWriter, token);
            return true;
        }

<<<<<<< HEAD
        internal async Task<MonoBinaryReader> SendDebuggerAgentCommand<T>(T command, MonoBinaryWriter arguments, CancellationToken token) =>
            MonoBinaryReader.From(await proxy.SendMonoCommand(sessionId, MonoCommands.SendDebuggerAgentCommand(proxy.RuntimeId, GetNewId(), (int)GetCommandSetForCommand(command), (int)(object)command, arguments?.ToBase64().data ?? string.Empty), token));
=======
        internal async Task<MonoBinaryReader> SendDebuggerAgentCommand<T>(T command, MonoBinaryWriter arguments, CancellationToken token, bool throwOnError = true)
        {
            Result res = await proxy.SendMonoCommand(sessionId, MonoCommands.SendDebuggerAgentCommand(proxy.RuntimeId, GetNewId(), (int)GetCommandSetForCommand(command), (int)(object)command, arguments?.ToBase64().data ?? string.Empty), token);
            return !res.IsOk && throwOnError
                        ? throw new DebuggerAgentException($"SendDebuggerAgentCommand failed for {command}: {res}")
                        : MonoBinaryReader.From(res);
        }
>>>>>>> dd74d3e5

        internal static CommandSet GetCommandSetForCommand<T>(T command) =>
            command switch {
                CmdVM => CommandSet.Vm,
                CmdObject => CommandSet.ObjectRef,
                CmdString => CommandSet.StringRef,
                CmdThread => CommandSet.Thread,
                CmdArray => CommandSet.ArrayRef,
                CmdEventRequest => CommandSet.EventRequest,
                CmdFrame => CommandSet.StackFrame,
                CmdAppDomain => CommandSet.AppDomain,
                CmdAssembly => CommandSet.Assembly,
                CmdMethod => CommandSet.Method,
                CmdType => CommandSet.Type,
                CmdModule => CommandSet.Module,
                CmdField => CommandSet.Field,
                CmdEvent => CommandSet.Event,
                CmdPointer => CommandSet.Pointer,
                _ => throw new Exception ("Unknown CommandSet")
            };

        internal async Task<MonoBinaryReader> SendDebuggerAgentCommandWithParms<T>(T command, (string data, int length) encoded, int type, string extraParm, CancellationToken token, bool throwOnError = true)
        {
            Result res = await proxy.SendMonoCommand(sessionId, MonoCommands.SendDebuggerAgentCommandWithParms(proxy.RuntimeId, GetNewId(), (int)GetCommandSetForCommand(command), (int)(object)command, encoded.data, encoded.length, type, extraParm), token);
            return !res.IsOk && throwOnError
                        ? throw new DebuggerAgentException($"SendDebuggerAgentCommand failed for {command}: {res.Error}")
                        : MonoBinaryReader.From(res);
        }

        public async Task<int> CreateString(string value, CancellationToken token)
        {
            using var commandParamsWriter = new MonoBinaryWriter();
            using var retDebuggerCmdReader = await SendDebuggerAgentCommand(CmdAppDomain.GetRootDomain, commandParamsWriter, token);
            var root = retDebuggerCmdReader.ReadInt32();
            commandParamsWriter.Write(root);
            commandParamsWriter.Write(value);
            using var stringDebuggerCmdReader = await SendDebuggerAgentCommand(CmdAppDomain.CreateString, commandParamsWriter, token);
            return stringDebuggerCmdReader.ReadInt32();
        }

        public async Task<int> GetMethodToken(int methodId, CancellationToken token)
        {
            using var commandParamsWriter = new MonoBinaryWriter();
            commandParamsWriter.Write(methodId);

            using var retDebuggerCmdReader = await SendDebuggerAgentCommand(CmdMethod.Token, commandParamsWriter, token);
            return retDebuggerCmdReader.ReadInt32() & 0xffffff; //token
        }

        public async Task<int> MakeGenericMethod(int methodId, List<int> genericTypes, CancellationToken token)
        {
            using var commandParamsWriter = new MonoBinaryWriter();
            commandParamsWriter.Write(methodId);
            commandParamsWriter.Write(genericTypes.Count);
            foreach (var genericType in genericTypes)
            {
                commandParamsWriter.Write(genericType);
            }
            using var retDebuggerCmdReader = await SendDebuggerAgentCommand(CmdMethod.MakeGenericMethod, commandParamsWriter, token);
            return retDebuggerCmdReader.ReadInt32();
        }

        public async Task<int> GetMethodIdByToken(int assembly_id, int method_token, CancellationToken token)
        {
            using var commandParamsWriter = new MonoBinaryWriter();
            commandParamsWriter.Write(assembly_id);
            commandParamsWriter.Write(method_token | (int)TokenType.MdtMethodDef);
            using var retDebuggerCmdReader = await SendDebuggerAgentCommand(CmdAssembly.GetMethodFromToken, commandParamsWriter, token);
            return retDebuggerCmdReader.ReadInt32();
        }

        public async Task<int> GetAssemblyIdFromType(int type_id, CancellationToken token)
        {
            using var commandParamsWriter = new MonoBinaryWriter();
            commandParamsWriter.Write(type_id);
            commandParamsWriter.Write((int) MonoTypeNameFormat.FormatReflection);
            using var retDebuggerCmdReader = await SendDebuggerAgentCommand(CmdType.GetInfo, commandParamsWriter, token);
            retDebuggerCmdReader.ReadString(); //namespace
            retDebuggerCmdReader.ReadString(); //name
            retDebuggerCmdReader.ReadString(); //formatted name
            return retDebuggerCmdReader.ReadInt32();
        }

        public async Task<List<int>> GetTypeParamsOrArgsForGenericType(int typeId, CancellationToken token)
        {
            var typeInfo = await GetTypeInfo(typeId, token);

            if (typeInfo is null)
                return null;

            if (typeInfo.TypeParamsOrArgsForGenericType != null)
                return typeInfo.TypeParamsOrArgsForGenericType;

            var ret = new List<int>();
            using var commandParamsWriter = new MonoBinaryWriter();
            commandParamsWriter.Write(typeId);
            commandParamsWriter.Write((int) MonoTypeNameFormat.FormatReflection);
            using var retDebuggerCmdReader = await SendDebuggerAgentCommand(CmdType.GetInfo, commandParamsWriter, token);

            retDebuggerCmdReader.ReadString(); //namespace
            retDebuggerCmdReader.ReadString(); //name
            retDebuggerCmdReader.ReadString(); //name full
            retDebuggerCmdReader.ReadInt32(); //assembly_id
            retDebuggerCmdReader.ReadInt32(); //module_id
            retDebuggerCmdReader.ReadInt32(); //type_id
            retDebuggerCmdReader.ReadInt32(); //rank type
            retDebuggerCmdReader.ReadInt32(); //type token
            retDebuggerCmdReader.ReadByte(); //rank
            retDebuggerCmdReader.ReadInt32(); //flags
            retDebuggerCmdReader.ReadByte();
            int nested = retDebuggerCmdReader.ReadInt32();
            for (int i = 0 ; i < nested; i++)
            {
                retDebuggerCmdReader.ReadInt32(); //nested type
            }
            retDebuggerCmdReader.ReadInt32(); //typeid
            int generics = retDebuggerCmdReader.ReadInt32();
            for (int i = 0 ; i < generics; i++)
            {
                ret.Add(retDebuggerCmdReader.ReadInt32()); //generic type
            }

            typeInfo.TypeParamsOrArgsForGenericType = ret;

            return ret;
        }

        public async Task<int> GetAssemblyIdFromMethod(int methodId, CancellationToken token)
        {
            using var commandParamsWriter = new MonoBinaryWriter();
            commandParamsWriter.Write(methodId);

            using var retDebuggerCmdReader = await SendDebuggerAgentCommand(CmdMethod.Assembly, commandParamsWriter, token);
            return retDebuggerCmdReader.ReadInt32(); //assembly_id
        }

        public async Task<int> GetAssemblyId(string asm_name, CancellationToken token)
        {
            using var commandParamsWriter = new MonoBinaryWriter();
            commandParamsWriter.Write(asm_name);

            using var retDebuggerCmdReader = await SendDebuggerAgentCommand(CmdVM.GetAssemblyByName, commandParamsWriter, token);
            return retDebuggerCmdReader.ReadInt32();
        }

        public async Task<int> GetModuleId(string moduleGuid, CancellationToken token)
        {
            using var commandParamsWriter = new MonoBinaryWriter();
            var guidArray = Convert.FromBase64String(moduleGuid);
            commandParamsWriter.WriteByteArray(guidArray);

            using var retDebuggerCmdReader = await SendDebuggerAgentCommand(CmdVM.GetModuleByGUID, commandParamsWriter, token);
            return retDebuggerCmdReader.ReadInt32();
        }

        public async Task<string> GetAssemblyNameFromModule(int moduleId, CancellationToken token)
        {
            using var command_params_writer = new MonoBinaryWriter();
            command_params_writer.Write(moduleId);

            using var ret_debugger_cmd_reader = await SendDebuggerAgentCommand(CmdModule.GetInfo, command_params_writer, token);
            ret_debugger_cmd_reader.ReadString();
            return ret_debugger_cmd_reader.ReadString();
        }

        public async Task<string> GetAssemblyName(int assembly_id, CancellationToken token)
        {
            using var commandParamsWriter = new MonoBinaryWriter();
            commandParamsWriter.Write(assembly_id);

            using var retDebuggerCmdReader = await SendDebuggerAgentCommand(CmdAssembly.GetLocation, commandParamsWriter, token);
            return retDebuggerCmdReader.ReadString();
        }

        public async Task<string> GetFullAssemblyName(int assemblyId, CancellationToken token)
        {
            using var commandParamsWriter = new MonoBinaryWriter();
            commandParamsWriter.Write(assemblyId);

            using var retDebuggerCmdReader = await SendDebuggerAgentCommand(CmdAssembly.GetName, commandParamsWriter, token);
            var name = retDebuggerCmdReader.ReadString();
            return name;
        }

        public async Task<string> GetAssemblyFileNameFromId(int assemblyId, CancellationToken token)
        {
            using var commandParamsWriter = new MonoBinaryWriter();
            commandParamsWriter.Write(assemblyId);

            using var retDebuggerCmdReader = await SendDebuggerAgentCommand(CmdAssembly.GetName, commandParamsWriter, token);
            var name = retDebuggerCmdReader.ReadString();
            return name.Remove(name.IndexOf(",")) + ".dll";
        }

        public async Task<string> GetMethodName(int methodId, CancellationToken token)
        {
            using var commandParamsWriter = new MonoBinaryWriter();
            commandParamsWriter.Write(methodId);

            using var retDebuggerCmdReader = await SendDebuggerAgentCommand(CmdMethod.GetNameFull, commandParamsWriter, token);
            var methodName = retDebuggerCmdReader.ReadString();
            return methodName.Substring(methodName.IndexOf(":")+1);
        }

        public async Task<bool> MethodIsStatic(int methodId, CancellationToken token)
        {
            var methodInfo = await GetMethodInfo(methodId, token);
            if (methodInfo != null)
                return methodInfo.Info.IsStatic();

            using var commandParamsWriter = new MonoBinaryWriter();
            commandParamsWriter.Write(methodId);

            using var retDebuggerCmdReader = await SendDebuggerAgentCommand(CmdMethod.GetInfo, commandParamsWriter, token);
            var flags = retDebuggerCmdReader.ReadInt32();
            return (flags & 0x0010) > 0; //check method is static
        }

        public async Task<int> GetParamCount(int methodId, CancellationToken token)
        {
            using var commandParamsWriter = new MonoBinaryWriter();
            commandParamsWriter.Write(methodId);

            using var retDebuggerCmdReader = await SendDebuggerAgentCommand(CmdMethod.GetParamInfo, commandParamsWriter, token);
            retDebuggerCmdReader.ReadInt32();
            int param_count = retDebuggerCmdReader.ReadInt32();
            return param_count;
        }

        public async Task<string> GetReturnType(int methodId, CancellationToken token)
        {
            using var commandParamsWriter = new MonoBinaryWriter();
            commandParamsWriter.Write(methodId);

            using var retDebuggerCmdReader = await SendDebuggerAgentCommand(CmdMethod.GetParamInfo, commandParamsWriter, token);
            retDebuggerCmdReader.ReadInt32();
            retDebuggerCmdReader.ReadInt32();
            retDebuggerCmdReader.ReadInt32();
            var retType = retDebuggerCmdReader.ReadInt32();
            var ret = await GetTypeName(retType, token);
            return ret;
        }

        public async Task<string> GetParameters(int methodId, CancellationToken token)
        {
            using var commandParamsWriter = new MonoBinaryWriter();
            commandParamsWriter.Write(methodId);

            using var retDebuggerCmdReader = await SendDebuggerAgentCommand(CmdMethod.GetParamInfo, commandParamsWriter, token);
            retDebuggerCmdReader.ReadInt32();
            var paramCount = retDebuggerCmdReader.ReadInt32();
            retDebuggerCmdReader.ReadInt32();
            var retType = retDebuggerCmdReader.ReadInt32();
            var parameters = "(";
            for (int i = 0 ; i < paramCount; i++)
            {
                var paramType = retDebuggerCmdReader.ReadInt32();
                parameters += await GetTypeName(paramType, token);
                parameters = parameters.Replace("System.Func", "Func");
                if (i + 1 < paramCount)
                    parameters += ",";
            }
            parameters += ")";
            return parameters;
        }

        public async Task<int> SetBreakpoint(int methodId, long il_offset, CancellationToken token)
        {
            using var commandParamsWriter = new MonoBinaryWriter();
            commandParamsWriter.Write((byte)EventKind.Breakpoint);
            commandParamsWriter.Write((byte)SuspendPolicy.None);
            commandParamsWriter.Write((byte)1);
            commandParamsWriter.Write((byte)ModifierKind.LocationOnly);
            commandParamsWriter.Write(methodId);
            commandParamsWriter.Write(il_offset);
            using var retDebuggerCmdReader = await SendDebuggerAgentCommand(CmdEventRequest.Set, commandParamsWriter, token);
            return retDebuggerCmdReader.ReadInt32();
        }

        public async Task<bool> RemoveBreakpoint(int breakpoint_id, CancellationToken token)
        {
            using var commandParamsWriter = new MonoBinaryWriter();
            commandParamsWriter.Write((byte)EventKind.Breakpoint);
            commandParamsWriter.Write((int) breakpoint_id);

            using var retDebuggerCmdReader = await SendDebuggerAgentCommand(CmdEventRequest.Clear, commandParamsWriter, token);

            if (retDebuggerCmdReader != null)
                return true;
            return false;
        }

        public async Task<bool> Step(int thread_id, StepKind kind, CancellationToken token)
        {
            using var commandParamsWriter = new MonoBinaryWriter();
            commandParamsWriter.Write((byte)EventKind.Step);
            commandParamsWriter.Write((byte)SuspendPolicy.None);
            commandParamsWriter.Write((byte)1);
            commandParamsWriter.Write((byte)ModifierKind.Step);
            commandParamsWriter.Write(thread_id);
            commandParamsWriter.Write((int)StepSize.Line);
            commandParamsWriter.Write((int)kind);
            commandParamsWriter.Write((int)(StepFilter.StaticCtor)); //filter
            using var retDebuggerCmdReader = await SendDebuggerAgentCommand(CmdEventRequest.Set, commandParamsWriter, token, throwOnError: false);
            if (retDebuggerCmdReader.HasError)
                return false;
            var isBPOnManagedCode = retDebuggerCmdReader.ReadInt32();
            if (isBPOnManagedCode == 0)
                return false;
            return true;
        }

        public async Task<bool> ClearSingleStep(int req_id, CancellationToken token)
        {
            using var commandParamsWriter = new MonoBinaryWriter();
            commandParamsWriter.Write((byte)EventKind.Step);
            commandParamsWriter.Write((int) req_id);

            using var retDebuggerCmdReader = await SendDebuggerAgentCommand(CmdEventRequest.Clear, commandParamsWriter, token, throwOnError: false);
            return !retDebuggerCmdReader.HasError ? true : false;
        }

        public async Task<JObject> GetFieldValue(int typeId, int fieldId, CancellationToken token)
        {
            using var commandParamsWriter = new MonoBinaryWriter();
            commandParamsWriter.Write(typeId);
            commandParamsWriter.Write(1);
            commandParamsWriter.Write(fieldId);

            using var retDebuggerCmdReader = await SendDebuggerAgentCommand(CmdType.GetValues, commandParamsWriter, token);
<<<<<<< HEAD
            return await ValueCreator.ReadAsVariableValue(retDebuggerCmdReader, "", false, -1, false, token);
=======
            return await CreateJObjectForVariableValue(retDebuggerCmdReader, "", token);
>>>>>>> dd74d3e5
        }

        public async Task<int> TypeIsInitialized(int typeId, CancellationToken token)
        {
            using var commandParamsWriter = new MonoBinaryWriter();
            commandParamsWriter.Write(typeId);

            using var retDebuggerCmdReader = await SendDebuggerAgentCommand(CmdType.IsInitialized, commandParamsWriter, token);
            return retDebuggerCmdReader.ReadInt32();
        }

        public async Task<int> TypeInitialize(int typeId, CancellationToken token)
        {
            using var commandParamsWriter = new MonoBinaryWriter();
            commandParamsWriter.Write(typeId);

            using var retDebuggerCmdReader = await SendDebuggerAgentCommand(CmdType.Initialize, commandParamsWriter, token);
            return retDebuggerCmdReader.ReadInt32();
        }

        public async Task<MonoBinaryReader> GetTypePropertiesReader(int typeId, CancellationToken token)
        {
            var typeInfo = await GetTypeInfo(typeId, token);

            if (typeInfo is null)
                return null;

            if (typeInfo.PropertiesBuffer is not null)
                return new MonoBinaryReader(typeInfo.PropertiesBuffer);

            var commandParamsWriter = new MonoBinaryWriter();
            commandParamsWriter.Write(typeId);

            var reader = await SendDebuggerAgentCommand(CmdType.GetProperties, commandParamsWriter, token);
            typeInfo.PropertiesBuffer = ((MemoryStream)reader.BaseStream).ToArray();
            return reader;
        }

        public async Task<List<FieldTypeClass>> GetTypeFields(int typeId, CancellationToken token)
        {
            var typeInfo = await GetTypeInfo(typeId, token);

            if (typeInfo.FieldsList != null) {
                return typeInfo.FieldsList;
            }

            var ret = new List<FieldTypeClass>();
            using var commandParamsWriter = new MonoBinaryWriter();
            commandParamsWriter.Write(typeId);

            using var retDebuggerCmdReader = await SendDebuggerAgentCommand(CmdType.GetFields, commandParamsWriter, token);
            var nFields = retDebuggerCmdReader.ReadInt32();

            for (int i = 0 ; i < nFields; i++)
            {
                int fieldId = retDebuggerCmdReader.ReadInt32(); //fieldId
                string fieldNameStr = retDebuggerCmdReader.ReadString();
                int fieldTypeId = retDebuggerCmdReader.ReadInt32(); //typeId
                int attrs = retDebuggerCmdReader.ReadInt32(); //attrs
                FieldAttributes fieldAttrs = (FieldAttributes)attrs;
                int isSpecialStatic = retDebuggerCmdReader.ReadInt32(); //is_special_static
                if (isSpecialStatic == 1)
                    continue;

                bool isBackingField = false;
                if (fieldNameStr.Contains("k__BackingField"))
                {
                    isBackingField = true;
                    fieldNameStr = fieldNameStr.Replace("k__BackingField", "");
                    fieldNameStr = fieldNameStr.Replace("<", "");
                    fieldNameStr = fieldNameStr.Replace(">", "");
                }
                ret.Add(new FieldTypeClass(fieldId, fieldNameStr, fieldTypeId, isBackingField, fieldAttrs));
            }
            typeInfo.FieldsList = ret;
            return ret;
        }

        private static string ReplaceCommonClassNames(string className) =>
            new StringBuilder(className)
                .Replace("System.String", "string")
                .Replace("System.Boolean", "bool")
                .Replace("System.Char", "char")
                .Replace("System.SByte", "sbyte")
                .Replace("System.Int32", "int")
                .Replace("System.Int64", "long")
                .Replace("System.Single", "float")
                .Replace("System.Double", "double")
                .Replace("System.Byte", "byte")
                .Replace("System.UInt16", "ushort")
                .Replace("System.UInt32", "uint")
                .Replace("System.UInt64", "ulong")
                .Replace("System.Object", "object")
                .Replace("System.Void", "void")
                //.Replace("System.Decimal", "decimal")
                .ToString();

        internal async Task<MonoBinaryReader> GetCAttrsFromType(int typeId, string attrName, CancellationToken token)
        {
            using var commandParamsWriter = new MonoBinaryWriter();
            commandParamsWriter.Write(typeId);
            commandParamsWriter.Write(0);
            var retDebuggerCmdReader = await SendDebuggerAgentCommand(CmdType.GetCattrs, commandParamsWriter, token);
            var count = retDebuggerCmdReader.ReadInt32();
            if (count == 0)
                return null;
            for (int i = 0 ; i < count; i++)
            {
                var methodId = retDebuggerCmdReader.ReadInt32();
                using var commandCattrParamsWriter = new MonoBinaryWriter();
                commandCattrParamsWriter.Write(methodId);
                using var retDebuggerCmdReader2 = await SendDebuggerAgentCommand(CmdMethod.GetDeclaringType, commandCattrParamsWriter, token);
                var customAttributeTypeId = retDebuggerCmdReader2.ReadInt32();
                var customAttributeName = await GetTypeName(customAttributeTypeId, token);
                if (customAttributeName == attrName)
                    return retDebuggerCmdReader;

                //reading buffer only to advance the reader to the next cattr
                for (int k = 0; k < 2; k++)
                {
                    var parmCount = retDebuggerCmdReader.ReadInt32();
                    for (int j = 0; j < parmCount; j++)
                    {
                        //to typed_args
<<<<<<< HEAD
                        await ValueCreator.ReadAsVariableValue(retDebuggerCmdReader, "varName", false, -1, false, token);
=======
                        await CreateJObjectForVariableValue(retDebuggerCmdReader, "varName", token);
>>>>>>> dd74d3e5
                    }
                }
            }
            return null;
        }

        public async Task<int> GetAssemblyFromType(int type_id, CancellationToken token)
        {
            using var commandParamsWriter = new MonoBinaryWriter();
            commandParamsWriter.Write(type_id);
            commandParamsWriter.Write((int) MonoTypeNameFormat.FormatReflection);
            using var retDebuggerCmdReader = await SendDebuggerAgentCommand(CmdType.GetInfo, commandParamsWriter, token);

            retDebuggerCmdReader.ReadString();
            retDebuggerCmdReader.ReadString();
            retDebuggerCmdReader.ReadString();

            return retDebuggerCmdReader.ReadInt32();
        }

        public async Task<string> GetValueFromDebuggerDisplayAttribute(DotnetObjectId dotnetObjectId, int typeId, CancellationToken token)
        {
            string expr = "";
<<<<<<< HEAD
            try
            {
                var getCAttrsRetReader = await GetCAttrsFromType(objectId, typeId, "System.Diagnostics.DebuggerDisplayAttribute", token);
=======
            try {
                var getCAttrsRetReader = await GetCAttrsFromType(typeId, "System.Diagnostics.DebuggerDisplayAttribute", token);
>>>>>>> dd74d3e5
                if (getCAttrsRetReader == null)
                    return null;

                var parmCount = getCAttrsRetReader.ReadInt32();
                var monoType = (ElementType)getCAttrsRetReader.ReadByte(); //MonoTypeEnum -> MONO_TYPE_STRING
                if (monoType != ElementType.String)
                    return null;

                var stringId = getCAttrsRetReader.ReadInt32();
                var dispAttrStr = await GetStringValue(stringId, token);
                ExecutionContext context = proxy.GetContext(sessionId);
                GetMembersResult members = await GetTypeMemberValues(
                    dotnetObjectId,
                    GetObjectCommandOptions.WithProperties | GetObjectCommandOptions.ForDebuggerDisplayAttribute,
                    token);
                JArray objectValues = new JArray(members.Flatten());

<<<<<<< HEAD
                var thisObj = JObjectValueCreator.Create(value: "", type: "object", description: "", writable: false, objectId: $"dotnet:object:{objectId}");
=======
                var thisObj = CreateJObject<string>(value: "", type: "object", description: "", writable: false, objectId: dotnetObjectId.ToString());
>>>>>>> dd74d3e5
                thisObj["name"] = "this";
                objectValues.Add(thisObj);

                var resolver = new MemberReferenceResolver(proxy, context, sessionId, objectValues, logger);
                if (dispAttrStr.Length == 0)
                    return null;

                if (dispAttrStr.Contains(", nq"))
                {
                    dispAttrStr = dispAttrStr.Replace(", nq", "");
                }
                if (dispAttrStr.Contains(",nq"))
                {
                    dispAttrStr = dispAttrStr.Replace(",nq", "");
                }
                expr = "$\"" + dispAttrStr + "\"";
                JObject retValue = await resolver.Resolve(expr, token);
                if (retValue == null)
                    retValue = await EvaluateExpression.CompileAndRunTheExpression(expr, resolver, token);

                return retValue?["value"]?.Value<string>();
            }
            catch (Exception ex)
            {
                logger.LogDebug($"Could not evaluate DebuggerDisplayAttribute - {expr} - {await GetTypeName(typeId, token)}: {ex}");
            }
            return null;
        }

        public async Task<string> GetTypeName(int typeId, CancellationToken token)
        {
            string className = await GetTypeNameOriginal(typeId, token);
            className = className.Replace("+", ".");
            className = Regex.Replace(className, @"`\d+", "");
            className = Regex.Replace(className, @"[[, ]+]", "__SQUARED_BRACKETS__");
            //className = className.Replace("[]", "__SQUARED_BRACKETS__");
            className = className.Replace("[", "<");
            className = className.Replace("]", ">");
            className = className.Replace("__SQUARED_BRACKETS__", "[]");
            className = className.Replace(",", ", ");
            className = ReplaceCommonClassNames(className);
            return className;
        }

        public async Task<string> GetTypeNameOriginal(int typeId, CancellationToken token)
        {
            using var commandParamsWriter = new MonoBinaryWriter();
            commandParamsWriter.Write(typeId);
            commandParamsWriter.Write((int) MonoTypeNameFormat.FormatReflection);
            using var retDebuggerCmdReader = await SendDebuggerAgentCommand(CmdType.GetInfo, commandParamsWriter, token);
            retDebuggerCmdReader.ReadString(); //namespace
            retDebuggerCmdReader.ReadString(); //class name
            return retDebuggerCmdReader.ReadString(); //class name formatted
        }

        public async Task<int> GetTypeToken(int typeId, CancellationToken token)
        {
            using var commandParamsWriter = new MonoBinaryWriter();
            commandParamsWriter.Write(typeId);
            commandParamsWriter.Write((int) MonoTypeNameFormat.FormatReflection);
            using var retDebuggerCmdReader = await SendDebuggerAgentCommand(CmdType.GetInfo, commandParamsWriter, token);
            retDebuggerCmdReader.ReadString(); //namespace
            retDebuggerCmdReader.ReadString(); //class name
            retDebuggerCmdReader.ReadString(); //class name formatted
            retDebuggerCmdReader.ReadInt32(); //assemblyid
            retDebuggerCmdReader.ReadInt32(); //moduleId
            retDebuggerCmdReader.ReadInt32(); //parent typeId
            retDebuggerCmdReader.ReadInt32(); //array typeId
            return retDebuggerCmdReader.ReadInt32(); //token
        }

        public async Task<string> GetStringValue(int string_id, CancellationToken token)
        {
            using var commandParamsWriter = new MonoBinaryWriter();
            commandParamsWriter.Write(string_id);

            using var retDebuggerCmdReader = await SendDebuggerAgentCommand(CmdString.GetValue, commandParamsWriter, token);
            var isUtf16 = retDebuggerCmdReader.ReadByte();
            if (isUtf16 == 0) {
                return retDebuggerCmdReader.ReadString();
            }
            return null;
        }
        public async Task<ArrayDimensions> GetArrayDimensions(int object_id, CancellationToken token)
        {
            using var commandParamsWriter = new MonoBinaryWriter();
            commandParamsWriter.Write(object_id);
            using var retDebuggerCmdReader = await SendDebuggerAgentCommand(CmdArray.GetLength, commandParamsWriter, token);
            var length = retDebuggerCmdReader.ReadInt32();
            var rank = new int[length];
            for (int i = 0 ; i < length; i++)
            {
                rank[i] = retDebuggerCmdReader.ReadInt32();
                retDebuggerCmdReader.ReadInt32(); //lower_bound
            }
            return new ArrayDimensions(rank);
        }

        public async Task<List<int>> GetTypeIdsForObject(int object_id, bool withParents, CancellationToken token)
        {
            List<int> ret = new List<int>();
            using var commandParamsWriter = new MonoBinaryWriter();
            commandParamsWriter.Write(object_id);

            using var retDebuggerCmdReader = await SendDebuggerAgentCommand(CmdObject.RefGetType, commandParamsWriter, token);
            var type_id = retDebuggerCmdReader.ReadInt32();
            ret.Add(type_id);
            if (withParents)
            {
                using var commandParentsParamsWriter = new MonoBinaryWriter();
                commandParentsParamsWriter.Write(type_id);
                using var parentsCmdReader = await SendDebuggerAgentCommand(CmdType.GetParents, commandParentsParamsWriter, token);
                var parentsCount = parentsCmdReader.ReadInt32();
                for (int i = 0; i < parentsCount; i++)
                {
                    ret.Add(parentsCmdReader.ReadInt32());
                }
            }
            return ret;
        }

        public async Task<string> GetClassNameFromObject(int object_id, CancellationToken token)
        {
            var type_id = await GetTypeIdsForObject(object_id, false, token);
            return await GetTypeName(type_id[0], token);
        }

        public async Task<int> GetTypeIdFromToken(int assemblyId, int typeToken, CancellationToken token)
        {
            using var commandParamsWriter = new MonoBinaryWriter();
            commandParamsWriter.Write((int)assemblyId);
            commandParamsWriter.Write((int)typeToken);
            using var retDebuggerCmdReader = await SendDebuggerAgentCommand(CmdAssembly.GetTypeFromToken, commandParamsWriter, token);
            return retDebuggerCmdReader.ReadInt32();
        }

        public async Task<int> GetMethodIdByName(int type_id, string method_name, CancellationToken token)
        {
            if (type_id <= 0)
                throw new DebuggerAgentException($"Invalid type_id {type_id} (method_name: {method_name}");

            using var commandParamsWriter = new MonoBinaryWriter();
            commandParamsWriter.Write((int)type_id);
            commandParamsWriter.Write(method_name);
            commandParamsWriter.Write((int)(BindingFlags.Public | BindingFlags.NonPublic | BindingFlags.Instance | BindingFlags.Static));
            commandParamsWriter.Write((int)1); //case sensitive
            using var retDebuggerCmdReader = await SendDebuggerAgentCommand(CmdType.GetMethodsByNameFlags, commandParamsWriter, token);
            var nMethods = retDebuggerCmdReader.ReadInt32();
            return retDebuggerCmdReader.ReadInt32();
        }

        public async Task<bool> IsDelegate(int objectId, CancellationToken token)
        {
            using var commandParamsWriter = new MonoBinaryWriter();
            commandParamsWriter.Write((int)objectId);
            using var retDebuggerCmdReader = await SendDebuggerAgentCommand(CmdObject.RefIsDelegate, commandParamsWriter, token);
            return retDebuggerCmdReader.ReadByte() == 1;
        }

        public async Task<int> GetDelegateMethod(int objectId, CancellationToken token)
        {
            using var commandParamsWriter = new MonoBinaryWriter();
            commandParamsWriter.Write((int)objectId);
            using var retDebuggerCmdReader = await SendDebuggerAgentCommand(CmdObject.RefDelegateGetMethod, commandParamsWriter, token);
            return retDebuggerCmdReader.ReadInt32();
        }

        public async Task<string> GetDelegateMethodDescription(int objectId, CancellationToken token)
        {
            var methodId = await GetDelegateMethod(objectId, token);

            using var commandParamsWriter = new MonoBinaryWriter();
            commandParamsWriter.Write(methodId);
            //Console.WriteLine("methodId - " + methodId);
            if (methodId == 0)
                return "";
            using var retDebuggerCmdReader = await SendDebuggerAgentCommand(CmdMethod.GetName, commandParamsWriter, token);
            var methodName = retDebuggerCmdReader.ReadString();

            var returnType = await GetReturnType(methodId, token);
            var parameters = await GetParameters(methodId, token);

            return $"{returnType} {methodName} {parameters}";
        }

        public async Task<JObject> InvokeMethod(ArraySegment<byte> argsBuffer, int methodId, CancellationToken token, string name = null)
        {
            using var commandParamsWriter = new MonoBinaryWriter();
            commandParamsWriter.Write(methodId);
            commandParamsWriter.Write(argsBuffer);
            commandParamsWriter.Write(0);
            using var retDebuggerCmdReader = await SendDebuggerAgentCommand(CmdVM.InvokeMethod, commandParamsWriter, token);
            retDebuggerCmdReader.ReadByte(); //number of objects returned.
<<<<<<< HEAD
            return await ValueCreator.ReadAsVariableValue(retDebuggerCmdReader, varName, false, -1, false, token);
=======
            return await CreateJObjectForVariableValue(retDebuggerCmdReader, name, token);
        }

        public Task<JObject> InvokeMethod(int objectId, int methodId, bool isValueType, CancellationToken token)
        {
            if (isValueType)
            {
                return valueTypes.TryGetValue(objectId, out var valueType)
                        ? InvokeMethod(valueType.Buffer, methodId, token)
                        : throw new ArgumentException($"Could not find valuetype with id {objectId}, for method id: {methodId}", nameof(objectId));
            }
            else
            {
                using var commandParamsObjWriter = new MonoBinaryWriter();
                commandParamsObjWriter.Write(ElementType.Class, objectId);
                return InvokeMethod(commandParamsObjWriter.GetParameterBuffer(), methodId, token);
            }
>>>>>>> dd74d3e5
        }

        public Task<JObject> InvokeMethod(DotnetObjectId dotnetObjectId, CancellationToken token, int methodId = -1)
        {
<<<<<<< HEAD
            ValueTypeClass valueType = ValueCreator.GetValueTypeById(objectId);
            if (valueType != null)
                return await InvokeMethod(valueType.valueTypeBuffer, methodId, varName, token);
            using var commandParamsObjWriter = new MonoBinaryWriter();
            commandParamsObjWriter.Write(ElementType.Class, objectId);
            return await InvokeMethod(commandParamsObjWriter.GetParameterBuffer(), methodId, varName, token);
=======
            if (dotnetObjectId.Scheme == "method")
            {
                JObject args = dotnetObjectId.ValueAsJson;
                int? objectId = args["containerId"]?.Value<int>();
                int? embeddedMethodId = args["methodId"]?.Value<int>();

                return objectId == null || embeddedMethodId == null
                    ? throw new ArgumentException($"Invalid object id for a method, with missing container, or methodId", nameof(dotnetObjectId))
                    : InvokeMethod(objectId.Value, embeddedMethodId.Value, isValueType: args["isValueType"]?.Value<bool>() == true, token);
            }

            return dotnetObjectId.Scheme is "object" or "valuetype"
                ? InvokeMethod(dotnetObjectId.Value, methodId, isValueType: dotnetObjectId.IsValueType, token)
                : throw new ArgumentException($"Cannot invoke method with id {methodId} on {dotnetObjectId}", nameof(dotnetObjectId));
>>>>>>> dd74d3e5
        }

        public async Task<int> GetPropertyMethodIdByName(int typeId, string propertyName, CancellationToken token)
        {
            using var retDebuggerCmdReader = await GetTypePropertiesReader(typeId, token);
            if (retDebuggerCmdReader == null)
                return -1;

            var nProperties = retDebuggerCmdReader.ReadInt32();
            for (int i = 0 ; i < nProperties; i++)
            {
                retDebuggerCmdReader.ReadInt32(); //propertyId
                string propertyNameStr = retDebuggerCmdReader.ReadString();
                var getMethodId = retDebuggerCmdReader.ReadInt32();
                retDebuggerCmdReader.ReadInt32(); //setmethod
                var attrs = retDebuggerCmdReader.ReadInt32(); //attrs
                if (propertyNameStr == propertyName)
                {
                    return getMethodId;
                }
            }
            return -1;
        }

        public async Task<JObject> GetPointerContent(int pointerId, CancellationToken token)
        {
<<<<<<< HEAD
            using var commandParamsWriter = new MonoBinaryWriter();
            PointerValue pointerValue = ValueCreator.GetPointerValue(pointerId);
            commandParamsWriter.Write(pointerValue.address);
            commandParamsWriter.Write(pointerValue.typeId);
            using var retDebuggerCmdReader = await SendDebuggerAgentCommand(CmdPointer.GetValue, commandParamsWriter, token);
            var varName = pointerValue.varName;
            if (int.TryParse(varName, out _))
                varName = $"[{varName}]";
            return await ValueCreator.ReadAsVariableValue(retDebuggerCmdReader, "*" + varName, false, -1, false, token);
        }

        public async Task<JArray> GetPropertiesValuesOfValueType(int valueTypeId, CancellationToken token)
        {
            JArray ret = new JArray();
            var valueType = ValueCreator.GetValueTypeById(valueTypeId);
            using var commandParamsWriter = new MonoBinaryWriter();
            commandParamsWriter.Write(valueType.typeId);
            using var retDebuggerCmdReader = await SendDebuggerAgentCommand(CmdType.GetParents, commandParamsWriter, token);
            var parentsCount = retDebuggerCmdReader.ReadInt32();
            List<int> typesToGetProperties = new List<int>();
            typesToGetProperties.Add(valueType.typeId);
            for (int i = 0 ; i < parentsCount; i++)
            {
                typesToGetProperties.Add(retDebuggerCmdReader.ReadInt32());
            }
            for (int i = 0 ; i < typesToGetProperties.Count; i++)
            {
                var properties = await CreateJArrayForProperties(typesToGetProperties[i], ElementType.ValueType, valueType.valueTypeBuffer, valueType.valueTypeJson, valueType.valueTypeAutoExpand, $"dotnet:valuetype:{valueType.Id}", i == 0, token);
                ret = new JArray(ret.Union(properties));
            }
=======
            if (!pointerValues.TryGetValue(pointerId, out PointerValue pointerValue))
                throw new ArgumentException($"Could not find any pointer with id: {pointerId}", nameof(pointerId));
>>>>>>> dd74d3e5

            return await pointerValue.GetValue(this, token);
        }

<<<<<<< HEAD
        public static int GetNextDebuggerObjectId() => Interlocked.Increment(ref debuggerObjectId);

=======
        public static bool AutoExpandable(string className) {
            if (className == "System.DateTime" ||
                className == "System.DateTimeOffset" ||
                className == "System.TimeSpan")
                return true;
            return false;
        }

        private static bool AutoInvokeToString(string className) {
            if (className == "System.DateTime" ||
                className == "System.DateTimeOffset" ||
                className == "System.TimeSpan" ||
                className == "System.Decimal"  ||
                className == "System.Guid")
                return true;
            return false;
        }

        public static JObject CreateJObject<T>(T value, string type, string description, bool writable, string className = null, string objectId = null, string __custom_type = null, string subtype = null, bool isValueType = false, bool expanded = false, bool isEnum = false)
        {
            var ret = JObject.FromObject(new {
                    value = new
                    {
                        type,
                        value,
                        description
                    },
                    writable
                });
            if (__custom_type != null)
                ret["value"]["__custom_type"] = __custom_type;
            if (className != null)
                ret["value"]["className"] = className;
            if (objectId != null)
                ret["value"]["objectId"] = objectId;
            if (subtype != null)
                ret["value"]["subtype"] = subtype;
            if (isValueType)
                ret["value"]["isValueType"] = isValueType;
            if (expanded)
                ret["value"]["expanded"] = expanded;
            if (isEnum)
                ret["value"]["isEnum"] = isEnum;
            return ret;

        }

        private static JObject CreateJObjectForBoolean(int value)
        {
            return CreateJObject<bool>(value == 0 ? false : true, "boolean", value == 0 ? "false" : "true", true);
        }

        private static JObject CreateJObjectForNumber<T>(T value)
        {
            return CreateJObject<T>(value, "number", value.ToString(), true);
        }

        private static JObject CreateJObjectForChar(int value)
        {
            char charValue = Convert.ToChar(value);
            var description = $"{value} '{charValue}'";
            return CreateJObject<char>(charValue, "symbol", description, true);
        }

        public async Task<JObject> CreateJObjectForPtr(ElementType etype, MonoBinaryReader retDebuggerCmdReader, string name, CancellationToken token)
        {
            string type;
            string value;
            long valueAddress = retDebuggerCmdReader.ReadInt64();
            var typeId = retDebuggerCmdReader.ReadInt32();
            string className;
            if (etype == ElementType.FnPtr)
                className = "(*())"; //to keep the old behavior
            else
                className = "(" + await GetTypeName(typeId, token) + ")";

            int pointerId = -1;
            if (valueAddress != 0 && className != "(void*)")
            {
                pointerId = GetNewObjectId();
                type = "object";
                value =  className;
                pointerValues[pointerId] = new PointerValue(valueAddress, typeId, name);
            }
            else
            {
                type = "symbol";
                value = className + " " + valueAddress;
            }
            return CreateJObject<string>(value, type, value, false, className, $"dotnet:pointer:{pointerId}", "pointer");
        }

        public async Task<JObject> CreateJObjectForString(MonoBinaryReader retDebuggerCmdReader, CancellationToken token)
        {
            var string_id = retDebuggerCmdReader.ReadInt32();
            var value = await GetStringValue(string_id, token);
            return CreateJObject<string>(value, "string", value, false);
        }

        public async Task<JObject> CreateJObjectForArray(MonoBinaryReader retDebuggerCmdReader, CancellationToken token)
        {
            var objectId = retDebuggerCmdReader.ReadInt32();
            var className = await GetClassNameFromObject(objectId, token);
            var arrayType = className.ToString();
            var length = await GetArrayDimensions(objectId, token);
            if (arrayType.LastIndexOf('[') > 0)
                arrayType = arrayType.Insert(arrayType.LastIndexOf('[')+1, length.ToString());
            if (className.LastIndexOf('[') > 0)
                className = className.Insert(arrayType.LastIndexOf('[')+1, new string(',', length.Rank-1));
            return CreateJObject<string>(null, "object", description : arrayType, writable : false, className.ToString(), "dotnet:array:" + objectId, null, subtype : length.Rank == 1 ? "array" : null);
        }

        public async Task<JObject> CreateJObjectForObject(MonoBinaryReader retDebuggerCmdReader, int typeIdFromAttribute, bool forDebuggerDisplayAttribute, CancellationToken token)
        {
            var objectId = retDebuggerCmdReader.ReadInt32();
            var type_id = await GetTypeIdsForObject(objectId, false, token);
            string className = await GetTypeName(type_id[0], token);
            string debuggerDisplayAttribute = null;
            if (!forDebuggerDisplayAttribute)
                debuggerDisplayAttribute = await GetValueFromDebuggerDisplayAttribute(new DotnetObjectId("object", objectId), type_id[0], token);
            var description = className.ToString();

            if (debuggerDisplayAttribute != null)
                description = debuggerDisplayAttribute;

            if (await IsDelegate(objectId, token))
            {
                if (typeIdFromAttribute != -1)
                    className = await GetTypeName(typeIdFromAttribute, token);

                description = await GetDelegateMethodDescription(objectId, token);
                if (description == "")
                    return CreateJObject<string>(className.ToString(), "symbol", className.ToString(), false);
            }
            return CreateJObject<string>(null, "object", description, false, className, $"dotnet:object:{objectId}");
        }

        private static readonly string[] s_primitiveTypeNames = new[]
        {
            "bool",
            "char",
            "string",
            "byte",
            "sbyte",
            "int",
            "uint",
            "long",
            "ulong",
            "short",
            "ushort",
            "float",
            "double",
        };

        public static bool IsPrimitiveType(string simplifiedClassName)
            => s_primitiveTypeNames.Contains(simplifiedClassName);

        public async Task<JObject> CreateJObjectForValueType(
            MonoBinaryReader retDebuggerCmdReader, string name, long initialPos, bool forDebuggerDisplayAttribute, CancellationToken token)
        {
            // FIXME: debugger proxy
            var isEnum = retDebuggerCmdReader.ReadByte() == 1;
            var isBoxed = retDebuggerCmdReader.ReadByte() == 1;
            var typeId = retDebuggerCmdReader.ReadInt32();
            var className = await GetTypeName(typeId, token);
            var numValues = retDebuggerCmdReader.ReadInt32();

            if (className.IndexOf("System.Nullable<", StringComparison.Ordinal) == 0) //should we call something on debugger-agent to check???
            {
                retDebuggerCmdReader.ReadByte(); //ignoring the boolean type
                var isNull = retDebuggerCmdReader.ReadInt32();

                // Read the value, even if isNull==true, to correctly advance the reader
                var value = await CreateJObjectForVariableValue(retDebuggerCmdReader, name, token);
                if (isNull != 0)
                    return value;
                else
                    return CreateJObject<string>(null, "object", className, false, className, null, null, "null", true);
            }
            if (isBoxed && numValues == 1)
            {
                if (IsPrimitiveType(className))
                {
                    var value = await CreateJObjectForVariableValue(retDebuggerCmdReader, name: null, token);
                    return value;
                }
            }

            ValueTypeClass valueType = await ValueTypeClass.CreateFromReader(
                                                        this,
                                                        retDebuggerCmdReader,
                                                        initialPos,
                                                        className,
                                                        typeId,
                                                        numValues,
                                                        isEnum,
                                                        token);
            valueTypes[valueType.Id.Value] = valueType;
            return await valueType.ToJObject(this, forDebuggerDisplayAttribute, token);
        }

        public async Task<JObject> CreateJObjectForNull(MonoBinaryReader retDebuggerCmdReader, CancellationToken token)
        {
            string className;
            ElementType variableType = (ElementType)retDebuggerCmdReader.ReadByte();
            switch (variableType)
            {
                case ElementType.String:
                case ElementType.Class:
                {
                    var type_id = retDebuggerCmdReader.ReadInt32();
                    className = await GetTypeName(type_id, token);
                    break;

                }
                case ElementType.SzArray:
                case ElementType.Array:
                {
                    ElementType byte_type = (ElementType)retDebuggerCmdReader.ReadByte();
                    retDebuggerCmdReader.ReadInt32(); // rank
                    if (byte_type == ElementType.Class) {
                        retDebuggerCmdReader.ReadInt32(); // internal_type_id
                    }
                    var type_id = retDebuggerCmdReader.ReadInt32();
                    className = await GetTypeName(type_id, token);
                    break;
                }
                default:
                {
                    var type_id = retDebuggerCmdReader.ReadInt32();
                    className = await GetTypeName(type_id, token);
                    break;
                }
            }
            return CreateJObject<string>(null, "object", className, false, className, null, null, "null");
        }

        public async Task<JObject> CreateJObjectForVariableValue(MonoBinaryReader retDebuggerCmdReader,
                                                                 string name,
                                                                 CancellationToken token,
                                                                 bool isOwn = false,
                                                                 int typeIdForObject = -1,
                                                                 bool forDebuggerDisplayAttribute = false)
        {
            long initialPos =  /*retDebuggerCmdReader == null ? 0 : */retDebuggerCmdReader.BaseStream.Position;
            ElementType etype = (ElementType)retDebuggerCmdReader.ReadByte();
            JObject ret = null;
            switch (etype) {
                case ElementType.I:
                case ElementType.U:
                case ElementType.Void:
                case (ElementType)ValueTypeId.VType:
                case (ElementType)ValueTypeId.FixedArray:
                    ret = JObject.FromObject(new {
                        value = new
                        {
                            type = "void",
                            value = "void",
                            description = "void"
                        }});
                    break;
                case ElementType.Boolean:
                {
                    var value = retDebuggerCmdReader.ReadInt32();
                    ret = CreateJObjectForBoolean(value);
                    break;
                }
                case ElementType.I1:
                {
                    var value = retDebuggerCmdReader.ReadSByte();
                    ret = CreateJObjectForNumber<int>(value);
                    break;
                }
                case ElementType.I2:
                case ElementType.I4:
                {
                    var value = retDebuggerCmdReader.ReadInt32();
                    ret = CreateJObjectForNumber<int>(value);
                    break;
                }
                case ElementType.U1:
                {
                    var value = retDebuggerCmdReader.ReadUByte();
                    ret = CreateJObjectForNumber<int>(value);
                    break;
                }
                case ElementType.U2:
                {
                    var value = retDebuggerCmdReader.ReadUShort();
                    ret = CreateJObjectForNumber<int>(value);
                    break;
                }
                case ElementType.U4:
                {
                    var value = retDebuggerCmdReader.ReadUInt32();
                    ret = CreateJObjectForNumber<uint>(value);
                    break;
                }
                case ElementType.R4:
                {
                    float value = retDebuggerCmdReader.ReadSingle();
                    ret = CreateJObjectForNumber<float>(value);
                    break;
                }
                case ElementType.Char:
                {
                    var value = retDebuggerCmdReader.ReadInt32();
                    ret = CreateJObjectForChar(value);
                    break;
                }
                case ElementType.I8:
                {
                    long value = retDebuggerCmdReader.ReadInt64();
                    ret = CreateJObjectForNumber<long>(value);
                    break;
                }
                case ElementType.U8:
                {
                    ulong value = retDebuggerCmdReader.ReadUInt64();
                    ret = CreateJObjectForNumber<ulong>(value);
                    break;
                }
                case ElementType.R8:
                {
                    double value = retDebuggerCmdReader.ReadDouble();
                    ret = CreateJObjectForNumber<double>(value);
                    break;
                }
                case ElementType.FnPtr:
                case ElementType.Ptr:
                {
                    ret = await CreateJObjectForPtr(etype, retDebuggerCmdReader, name, token);
                    break;
                }
                case ElementType.String:
                {
                    ret = await CreateJObjectForString(retDebuggerCmdReader, token);
                    break;
                }
                case ElementType.SzArray:
                case ElementType.Array:
                {
                    ret = await CreateJObjectForArray(retDebuggerCmdReader, token);
                    break;
                }
                case ElementType.Class:
                case ElementType.Object:
                {
                    ret = await CreateJObjectForObject(retDebuggerCmdReader, typeIdForObject, forDebuggerDisplayAttribute, token);
                    break;
                }
                case ElementType.ValueType:
                {
                    ret = await CreateJObjectForValueType(retDebuggerCmdReader, name, initialPos, forDebuggerDisplayAttribute, token);
                    break;
                }
                case (ElementType)ValueTypeId.Null:
                {
                    ret = await CreateJObjectForNull(retDebuggerCmdReader, token);
                    break;
                }
                case (ElementType)ValueTypeId.Type:
                {
                    retDebuggerCmdReader.ReadInt32();
                    break;
                }
                default:
                {
                    logger.LogDebug($"Could not evaluate CreateJObjectForVariableValue invalid type {etype}");
                    break;
                }
            }
            if (ret != null)
            {
                if (isOwn)
                    ret["isOwn"] = true;
                if (!string.IsNullOrEmpty(name))
                    ret["name"] = name;
            }
            return ret;
        }
>>>>>>> dd74d3e5

        public async Task<bool> IsAsyncMethod(int methodId, CancellationToken token)
        {
            var methodInfo = await GetMethodInfo(methodId, token);
            if (methodInfo != null && methodInfo.Info.IsAsync != -1)
            {
                return methodInfo.Info.IsAsync == 1;
            }

            using var commandParamsWriter = new MonoBinaryWriter();
            commandParamsWriter.Write(methodId);

            using var retDebuggerCmdReader = await SendDebuggerAgentCommand(CmdMethod.AsyncDebugInfo, commandParamsWriter, token);
            methodInfo.Info.IsAsync = retDebuggerCmdReader.ReadByte();
            return methodInfo.Info.IsAsync == 1;
        }

        private static bool IsClosureReferenceField (string fieldName)
        {
            // mcs is "$locvar"
            // old mcs is "<>f__ref"
            // csc is "CS$<>"
            // roslyn is "<>8__"
            return fieldName.StartsWith ("CS$<>", StringComparison.Ordinal) ||
                        fieldName.StartsWith ("<>f__ref", StringComparison.Ordinal) ||
                        fieldName.StartsWith ("$locvar", StringComparison.Ordinal) ||
                        fieldName.StartsWith ("<>8__", StringComparison.Ordinal);
        }

        public async Task<JArray> GetHoistedLocalVariables(int objectId, IEnumerable<JToken> asyncLocals, CancellationToken token)
        {
            JArray asyncLocalsFull = new JArray();
            List<int> objectsAlreadyRead = new();
            objectsAlreadyRead.Add(objectId);
            foreach (var asyncLocal in asyncLocals)
            {
                var fieldName = asyncLocal["name"].Value<string>();
                if (fieldName.EndsWith("__this", StringComparison.Ordinal))
                {
                    asyncLocal["name"] = "this";
                    asyncLocalsFull.Add(asyncLocal);
                }
                else if (IsClosureReferenceField(fieldName)) //same code that has on debugger-libs
                {
                    if (DotnetObjectId.TryParse(asyncLocal?["value"]?["objectId"]?.Value<string>(), out DotnetObjectId dotnetObjectId))
                    {
                        if (!objectsAlreadyRead.Contains(dotnetObjectId.Value))
                        {
                            var asyncProxyMembersFromObject = await MemberObjectsExplorer.GetObjectMemberValues(
                                this, dotnetObjectId.Value, GetObjectCommandOptions.WithProperties, token);
                            var hoistedLocalVariable = await GetHoistedLocalVariables(dotnetObjectId.Value, asyncProxyMembersFromObject.Flatten(), token);
                            asyncLocalsFull = new JArray(asyncLocalsFull.Union(hoistedLocalVariable));
                        }
                    }
                }
                else if (fieldName.StartsWith("<>", StringComparison.Ordinal)) //examples: <>t__builder, <>1__state
                {
                    continue;
                }
                else if (fieldName.StartsWith('<')) //examples: <code>5__2
                {
                    var match = regexForAsyncLocals.Match(fieldName);
                    if (match.Success)
                        asyncLocal["name"] = match.Groups[1].Value;
                    asyncLocalsFull.Add(asyncLocal);
                }
                else
                {
                    asyncLocalsFull.Add(asyncLocal);
                }
            }
            return asyncLocalsFull;
        }

        public async Task<JArray> StackFrameGetValues(MethodInfoWithDebugInformation method, int thread_id, int frame_id, VarInfo[] varIds, CancellationToken token)
        {
            using var commandParamsWriter = new MonoBinaryWriter();
            commandParamsWriter.Write(thread_id);
            commandParamsWriter.Write(frame_id);
            commandParamsWriter.Write(varIds.Length);
            foreach (var var in varIds)
            {
                commandParamsWriter.Write(var.Index);
            }

            if (await IsAsyncMethod(method.DebugId, token))
            {
                using var retDebuggerCmdReader = await SendDebuggerAgentCommand(CmdFrame.GetThis, commandParamsWriter, token);
                retDebuggerCmdReader.ReadByte(); //ignore type
                var objectId = retDebuggerCmdReader.ReadInt32();
                GetMembersResult asyncProxyMembers = await MemberObjectsExplorer.GetObjectMemberValues(this, objectId, GetObjectCommandOptions.WithProperties, token);
                var asyncLocals = await GetHoistedLocalVariables(objectId, asyncProxyMembers.Flatten(), token);
                return asyncLocals;
            }

            JArray locals = new JArray();
            using var localsDebuggerCmdReader = await SendDebuggerAgentCommand(CmdFrame.GetValues, commandParamsWriter, token);
            foreach (var var in varIds)
            {
                try
                {
<<<<<<< HEAD
                    var var_json = await ValueCreator.ReadAsVariableValue(localsDebuggerCmdReader, var.Name, false, -1, false, token);
=======
                    var var_json = await CreateJObjectForVariableValue(localsDebuggerCmdReader, var.Name, token);
>>>>>>> dd74d3e5
                    locals.Add(var_json);
                }
                catch (Exception ex)
                {
                    logger.LogDebug($"Failed to create value for local var {var}: {ex}");
                    continue;
                }
            }
            if (!method.Info.IsStatic())
            {
                using var retDebuggerCmdReader = await SendDebuggerAgentCommand(CmdFrame.GetThis, commandParamsWriter, token);
<<<<<<< HEAD
                var var_json = await ValueCreator.ReadAsVariableValue(retDebuggerCmdReader, "this", false, -1, false, token);
=======
                var var_json = await CreateJObjectForVariableValue(retDebuggerCmdReader, "this", token);
>>>>>>> dd74d3e5
                var_json.Add("fieldOffset", -1);
                locals.Add(var_json);
            }
            return locals;

        }

        public ValueTypeClass GetValueTypeClass(int valueTypeId)
        {
<<<<<<< HEAD
            ValueTypeClass valueType = ValueCreator.GetValueTypeById(valueTypeId);
            if (valueType.valueTypeJsonProps == null)
            {
                valueType.valueTypeJsonProps = await GetPropertiesValuesOfValueType(valueTypeId, token);
            }
            if (accessorPropertiesOnly)
                return valueType.valueTypeJsonProps;
            var ret = new JArray(valueType.valueTypeJson.Union(valueType.valueTypeJsonProps));
            return ret;
        }

        public async Task<JArray> GetValueTypeProxy(int valueTypeId, CancellationToken token)
        {
            ValueTypeClass valueType = ValueCreator.GetValueTypeById(valueTypeId);
            if (valueType.valueTypeProxy != null)
                return valueType.valueTypeProxy;
            valueType.valueTypeProxy = new JArray(valueType.valueTypeJson);

            var retDebuggerCmdReader = await GetTypePropertiesReader(valueType.typeId, token);
            if (retDebuggerCmdReader == null)
                return null;

            var nProperties = retDebuggerCmdReader.ReadInt32();

            for (int i = 0; i < nProperties; i++)
            {
                retDebuggerCmdReader.ReadInt32(); //propertyId
                string propertyNameStr = retDebuggerCmdReader.ReadString();

                var getMethodId = retDebuggerCmdReader.ReadInt32();
                retDebuggerCmdReader.ReadInt32(); //setmethod
                retDebuggerCmdReader.ReadInt32(); //attrs
                if (await MethodIsStatic(getMethodId, token))
                    continue;
                using var command_params_writer_to_proxy = new MonoBinaryWriter();
                command_params_writer_to_proxy.Write(getMethodId);
                command_params_writer_to_proxy.Write(valueType.valueTypeBuffer);
                command_params_writer_to_proxy.Write(0);
                var (data, length) = command_params_writer_to_proxy.ToBase64();
                valueType.valueTypeProxy.Add(JObject.FromObject(new
                {
                    get = JObject.FromObject(new
                    {
                        commandSet = CommandSet.Vm,
                        command = CmdVM.InvokeMethod,
                        buffer = data,
                        length = length,
                        id = GetNewId()
                    }),
                    name = propertyNameStr
                }));
            }
            return valueType.valueTypeProxy;
=======
            if (valueTypes.TryGetValue(valueTypeId, out ValueTypeClass value))
                return value;
            return null;
>>>>>>> dd74d3e5
        }

        public async Task<JArray> GetArrayValues(int arrayId, CancellationToken token)
        {
            var dimensions = await GetArrayDimensions(arrayId, token);
            var commandParamsWriter = new MonoBinaryWriter();
            commandParamsWriter.Write(arrayId);
            commandParamsWriter.Write(0);
            commandParamsWriter.Write(dimensions.TotalLength);
            var retDebuggerCmdReader = await SendDebuggerAgentCommand(CmdArray.GetValues, commandParamsWriter, token);
            JArray array = new JArray();
            for (int i = 0; i < dimensions.TotalLength; i++)
            {
<<<<<<< HEAD
                var var_json = await ValueCreator.ReadAsVariableValue(retDebuggerCmdReader, dimensions.GetArrayIndexString(i), isOwn: false, -1, forDebuggerDisplayAttribute : false, token);
=======
                var var_json = await CreateJObjectForVariableValue(retDebuggerCmdReader, dimensions.GetArrayIndexString(i), token);
>>>>>>> dd74d3e5
                array.Add(var_json);
            }
            return array;
        }

        public async Task<JObject> GetArrayValuesProxy(int arrayId, CancellationToken token)
        {
            var length = await GetArrayDimensions(arrayId, token);
            var arrayProxy = JObject.FromObject(new
            {
                items = await GetArrayValues(arrayId, token),
                dimensionsDetails = length.Bounds
            });
            return arrayProxy;
        }

        public async Task<bool> EnableExceptions(PauseOnExceptionsKind state, CancellationToken token)
        {
            if (state == PauseOnExceptionsKind.Unset)
            {
                logger.LogDebug($"Trying to setPauseOnExceptions using status Unset");
                return false;
            }

            using var commandParamsWriter = new MonoBinaryWriter();
            commandParamsWriter.Write((byte)EventKind.Exception);
            commandParamsWriter.Write((byte)SuspendPolicy.None);
            commandParamsWriter.Write((byte)1);
            commandParamsWriter.Write((byte)ModifierKind.ExceptionOnly);
            commandParamsWriter.Write(0); //exc_class
            if (state == PauseOnExceptionsKind.All)
                commandParamsWriter.Write((byte)1); //caught
            else
                commandParamsWriter.Write((byte)0); //caught

            if (state == PauseOnExceptionsKind.Uncaught || state == PauseOnExceptionsKind.All)
                commandParamsWriter.Write((byte)1); //uncaught
            else
                commandParamsWriter.Write((byte)0); //uncaught

            commandParamsWriter.Write((byte)1);//subclasses
            commandParamsWriter.Write((byte)0);//not_filtered_feature
            commandParamsWriter.Write((byte)0);//everything_else
            using var retDebuggerCmdReader = await SendDebuggerAgentCommand(CmdEventRequest.Set, commandParamsWriter, token);
            return true;
        }

        public async Task<int> GetTypeByName(string typeToSearch, CancellationToken token)
        {
            using var commandParamsWriter = new MonoBinaryWriter();
            commandParamsWriter.Write(typeToSearch);
            using var retDebuggerCmdReader = await SendDebuggerAgentCommand(CmdVM.GetTypes, commandParamsWriter, token);
            var count = retDebuggerCmdReader.ReadInt32(); //count ret
            return retDebuggerCmdReader.ReadInt32();
        }

        // FIXME: support valuetypes
        public async Task<GetMembersResult> GetValuesFromDebuggerProxyAttribute(int objectId, int typeId, CancellationToken token)
        {
            try
            {
<<<<<<< HEAD
                var getCAttrsRetReader = await GetCAttrsFromType(objectId, typeId, "System.Diagnostics.DebuggerTypeProxyAttribute", token);
                var methodId = -1;
                if (getCAttrsRetReader == null)
=======
                int methodId = await FindDebuggerProxyConstructorIdFor(typeId, token);
                if (methodId == -1)
                {
                    logger.LogInformation($"GetValuesFromDebuggerProxyAttribute: could not find proxy constructor id for objectId {objectId}");
>>>>>>> dd74d3e5
                    return null;
                }

                using var ctorArgsWriter = new MonoBinaryWriter();
                ctorArgsWriter.Write((byte)ValueTypeId.Null);

                // FIXME: move method invocation to valueTypeclass?
                if (valueTypes.TryGetValue(objectId, out var valueType))
                {
                    //FIXME: Issue #68390
                    //ctorArgsWriter.Write((byte)0); //not used but needed
                    //ctorArgsWriter.Write(0); //not used but needed
                    //ctorArgsWriter.Write((int)1); // num args
                    //ctorArgsWriter.Write(valueType.Buffer);
                    return null;
                }
                else
                {
                    ctorArgsWriter.Write((byte)0); //not used
                    ctorArgsWriter.Write(0); //not used
                    ctorArgsWriter.Write((int)1); // num args
                    ctorArgsWriter.Write((byte)ElementType.Object);
                    ctorArgsWriter.Write(objectId);
                }

                var retMethod = await InvokeMethod(ctorArgsWriter.GetParameterBuffer(), methodId, token);
                logger.LogInformation($"* GetValuesFromDebuggerProxyAttribute got from InvokeMethod: {retMethod}");
                if (!DotnetObjectId.TryParse(retMethod?["value"]?["objectId"]?.Value<string>(), out DotnetObjectId dotnetObjectId))
                    throw new Exception($"Invoking .ctor ({methodId}) for DebuggerTypeProxy on type {typeId} returned {retMethod}");

                GetMembersResult members = await GetTypeMemberValues(dotnetObjectId,
                                                                            GetObjectCommandOptions.WithProperties | GetObjectCommandOptions.ForDebuggerProxyAttribute,
                                                                            token);

                return members;
            }
            catch (Exception e)
            {
                logger.LogInformation($"Could not evaluate DebuggerTypeProxyAttribute of type {await GetTypeName(typeId, token)} - {e}");
            }

            return null;
        }

        private async Task<int> FindDebuggerProxyConstructorIdFor(int typeId, CancellationToken token)
        {
            try
            {
                var getCAttrsRetReader = await GetCAttrsFromType(typeId, "System.Diagnostics.DebuggerTypeProxyAttribute", token);
                if (getCAttrsRetReader == null)
                    return -1;

                var methodId = -1;
                var parmCount = getCAttrsRetReader.ReadInt32();
                for (int j = 0; j < parmCount; j++)
                {
                    var monoTypeId = getCAttrsRetReader.ReadByte();
                    // FIXME: DebuggerTypeProxyAttribute(string) - not supported
                    if ((ValueTypeId)monoTypeId != ValueTypeId.Type)
                        continue;

                    var cAttrTypeId = getCAttrsRetReader.ReadInt32();
                    using var commandParamsWriter = new MonoBinaryWriter();
                    commandParamsWriter.Write(cAttrTypeId);
                    var className = await GetTypeNameOriginal(cAttrTypeId, token);
                    if (className.IndexOf('[') > 0)
                    {
                        className = className.Remove(className.IndexOf('['));
                        var assemblyId = await GetAssemblyIdFromType(cAttrTypeId, token);
                        var assemblyName = await GetFullAssemblyName(assemblyId, token);
                        var typeToSearch = className;
                        typeToSearch += "[["; //System.Collections.Generic.List`1[[System.Int32,mscorlib,Version=4.0.0.0,Culture=neutral,PublicKeyToken=b77a5c561934e089]],mscorlib, Version=4.0.0.0, Culture=neutral, PublicKeyToken=b77a5c561934e089
                        List<int> genericTypeArgs = await GetTypeParamsOrArgsForGenericType(typeId, token);
                        for (int k = 0; k < genericTypeArgs.Count; k++)
                        {
                            var assemblyIdArg = await GetAssemblyIdFromType(genericTypeArgs[k], token);
                            var assemblyNameArg = await GetFullAssemblyName(assemblyIdArg, token);
                            var classNameArg = await GetTypeNameOriginal(genericTypeArgs[k], token);
                            typeToSearch += classNameArg + ", " + assemblyNameArg;
                            if (k + 1 < genericTypeArgs.Count)
                                typeToSearch += "], [";
                            else
                                typeToSearch += "]";
                        }
                        typeToSearch += "]";
                        typeToSearch += ", " + assemblyName;
                        var genericTypeId = await GetTypeByName(typeToSearch, token);
                        if (genericTypeId < 0)
                            break;
                        cAttrTypeId = genericTypeId;
                    }
                    methodId = await GetMethodIdByName(cAttrTypeId, ".ctor", token);
                    break;
                }

                return methodId;
            }
            catch (Exception e)
            {
                logger.LogDebug($"Could not evaluate DebuggerTypeProxyAttribute of type {await GetTypeName(typeId, token)} - {e}");
            }
<<<<<<< HEAD
            return null;
        }

        public async Task<JArray> GetObjectValues(int objectId, GetObjectCommandOptions getCommandType, CancellationToken token, bool sortByAccessLevel = false)
        {
            var typeIdsIncludingParents = await GetTypeIdFromObject(objectId, true, token);
            if (!getCommandType.HasFlag(GetObjectCommandOptions.ForDebuggerDisplayAttribute))
            {
                var debuggerProxy = await GetValuesFromDebuggerProxyAttribute(objectId, typeIdsIncludingParents[0], token);
                if (debuggerProxy != null)
                    return sortByAccessLevel ?
                        new JArray(JObject.FromObject( new { result = debuggerProxy, internalProperties = new JArray(), privateProperties = new JArray() })) :
                        debuggerProxy;
            }
            if (await IsDelegate(objectId, token))
            {
                var description = await GetDelegateMethodDescription(objectId, token);
                var objValues = new JArray(JObject.FromObject(new
                {
                    value = new
                    {
                        type = "symbol",
                        value = description,
                        description
                    },
                    name = "Target"
                }));
                return sortByAccessLevel ?
                    new JArray(JObject.FromObject(new { result = objValues, internalProperties = new JArray(), privateProperties = new JArray() })) :
                    objValues;
            }
            var allFields = new List<FieldTypeClass>();
            var objects = new Dictionary<string, JToken>();
            for (int i = 0; i < typeIdsIncludingParents.Count; i++)
            {
                int typeId = typeIdsIncludingParents[i];
                // 0th id is for the object itself, and then its parents
                bool isOwn = i == 0;
                var fields = await GetTypeFields(typeId, token);
                allFields.AddRange(fields);
=======
>>>>>>> dd74d3e5

            return -1;
        }

        public Task<GetMembersResult> GetTypeMemberValues(DotnetObjectId dotnetObjectId, GetObjectCommandOptions getObjectOptions, CancellationToken token, bool sortByAccessLevel = false)
            => dotnetObjectId.IsValueType
                    ? MemberObjectsExplorer.GetValueTypeMemberValues(this, dotnetObjectId.Value, getObjectOptions, token)
                    : MemberObjectsExplorer.GetObjectMemberValues(this, dotnetObjectId.Value, getObjectOptions, token);

<<<<<<< HEAD
                foreach (var field in fields)
                {
                    long initialPos = retDebuggerCmdReader.BaseStream.Position;
                    int valtype = retDebuggerCmdReader.ReadByte();
                    retDebuggerCmdReader.BaseStream.Position = initialPos;
                    var fieldValue = await ValueCreator.ReadAsVariableValue(retDebuggerCmdReader, field.Name, isOwn: isOwn, field.TypeId, getCommandType.HasFlag(GetObjectCommandOptions.ForDebuggerDisplayAttribute), token);
                    if (objects.Where((k, v) => k.Equals(fieldValue["name"].Value<string>())).Any())
                        continue;
                    if (getCommandType.HasFlag(GetObjectCommandOptions.WithSetter))
                    {
                        var command_params_writer_to_set = new MonoBinaryWriter();
                        command_params_writer_to_set.Write(objectId);
                        command_params_writer_to_set.Write(1);
                        command_params_writer_to_set.Write(field.Id);
                        var (data, length) = command_params_writer_to_set.ToBase64();
=======
>>>>>>> dd74d3e5

        public async Task<JObject> GetMethodProxy(JObject objectId, CancellationToken token)
        {
            var containerId = objectId["containerId"].Value<int>();
            var methodId = objectId["methodId"].Value<int>();
            var isValueType = objectId["isValueType"].Value<bool>();
            return await InvokeMethod(containerId, methodId, isValueType, token);
        }

        public async Task<JArray> GetObjectProxy(int objectId, CancellationToken token)
        {
            GetMembersResult members = await MemberObjectsExplorer.GetObjectMemberValues(this, objectId, GetObjectCommandOptions.WithSetter, token);
            JArray ret = members.Flatten();
            var typeIds = await GetTypeIdsForObject(objectId, true, token);
            foreach (var typeId in typeIds)
            {
                var retDebuggerCmdReader = await GetTypePropertiesReader(typeId, token);
                if (retDebuggerCmdReader == null)
                    return null;

                var nProperties = retDebuggerCmdReader.ReadInt32();
                for (int i = 0 ; i < nProperties; i++)
                {
                    retDebuggerCmdReader.ReadInt32(); //propertyId
                    string propertyNameStr = retDebuggerCmdReader.ReadString();
                    var getMethodId = retDebuggerCmdReader.ReadInt32();
                    var setMethodId = retDebuggerCmdReader.ReadInt32(); //setmethod
                    var attrValue = retDebuggerCmdReader.ReadInt32(); //attrs
                    //Console.WriteLine($"{propertyNameStr} - {attrValue}");
                    if (ret.Where(attribute => attribute["name"].Value<string>().Equals(propertyNameStr)).Any())
                    {
                        var attr = ret.Where(attribute => attribute["name"].Value<string>().Equals(propertyNameStr)).First();

                        using var command_params_writer_to_set = new MonoBinaryWriter();
                        command_params_writer_to_set.Write(setMethodId);
                        command_params_writer_to_set.Write((byte)ElementType.Class);
                        command_params_writer_to_set.Write(objectId);
                        command_params_writer_to_set.Write(1);
                        var (data, length) = command_params_writer_to_set.ToBase64();

                        if (attr["set"] != null)
                        {
                            attr["set"] = JObject.FromObject(new {
                                        commandSet = CommandSet.Vm,
                                        command = CmdVM.InvokeMethod,
                                        buffer = data,
                                        valtype = attr["set"]["valtype"],
                                        length,
                                        id = GetNewId()
                                });
                        }
                        continue;
                    }
                    else
                    {
                        var command_params_writer_to_get = new MonoBinaryWriter();
                        command_params_writer_to_get.Write(getMethodId);
                        command_params_writer_to_get.Write((byte)ElementType.Class);
                        command_params_writer_to_get.Write(objectId);
                        command_params_writer_to_get.Write(0);
                        var (data, length) = command_params_writer_to_get.ToBase64();

                        ret.Add(JObject.FromObject(new {
                                get = JObject.FromObject(new {
                                    commandSet = CommandSet.Vm,
                                    command = CmdVM.InvokeMethod,
                                    buffer = data,
                                    length = length,
                                    id = GetNewId()
                                    }),
                                name = propertyNameStr
                            }));
                    }
                    if (await MethodIsStatic(getMethodId, token))
                        continue;
                }
            }
            return ret;
        }

        public async Task<bool> SetVariableValue(int thread_id, int frame_id, int varId, string newValue, CancellationToken token)
        {
            using var commandParamsWriter = new MonoBinaryWriter();
            commandParamsWriter.Write(thread_id);
            commandParamsWriter.Write(frame_id);
            commandParamsWriter.Write(1);
            commandParamsWriter.Write(varId);
            JArray locals = new JArray();
            using var getDebuggerCmdReader = await SendDebuggerAgentCommand(CmdFrame.GetValues, commandParamsWriter, token);
            int etype = getDebuggerCmdReader.ReadByte();
            using var setDebuggerCmdReader = await SendDebuggerAgentCommandWithParms(CmdFrame.SetValues, commandParamsWriter.ToBase64(), etype, newValue, token, throwOnError: false);
            return !setDebuggerCmdReader.HasError;
        }

        public async Task<bool> SetNextIP(MethodInfoWithDebugInformation method, int threadId, IlLocation ilOffset, CancellationToken token)
        {
            using var commandParamsWriter = new MonoBinaryWriter();
            commandParamsWriter.Write(threadId);
            commandParamsWriter.Write(method.DebugId);
            commandParamsWriter.Write((long)ilOffset.Offset);
            using var getDebuggerCmdReader = await SendDebuggerAgentCommand(CmdThread.SetIp, commandParamsWriter, token);
            return !getDebuggerCmdReader.HasError;
        }

        public async Task<int> CreateByteArray(string diff, CancellationToken token)
        {
            var diffArr = Convert.FromBase64String(diff);
            using var commandParamsWriter = new MonoBinaryWriter();
            using var retDebuggerCmdReader = await SendDebuggerAgentCommand(CmdAppDomain.GetRootDomain, commandParamsWriter, token);
            var root = retDebuggerCmdReader.ReadInt32();

            commandParamsWriter.Write(root);
            commandParamsWriter.WriteByteArray(diffArr);
            using var arrayDebuggerCmdReader = await SendDebuggerAgentCommand(CmdAppDomain.CreateByteArray, commandParamsWriter, token);
            return arrayDebuggerCmdReader.ReadInt32();
        }

        public async Task<bool> ApplyUpdates(int moduleId, string dmeta, string dil, string dpdb, CancellationToken token)
        {
            int dpdbId = -1;
            var dmetaId = await CreateByteArray(dmeta, token);
            var dilId = await CreateByteArray(dil, token);
            if (dpdb != null)
                dpdbId = await CreateByteArray(dpdb, token);

            using var commandParamsWriter = new MonoBinaryWriter();
            commandParamsWriter.Write(moduleId);
            commandParamsWriter.Write(dmetaId);
            commandParamsWriter.Write(dilId);
            if (dpdbId != -1)
                commandParamsWriter.Write(dpdbId);
            else
                commandParamsWriter.Write((byte)ValueTypeId.Null);
            await SendDebuggerAgentCommand(CmdModule.ApplyChanges, commandParamsWriter, token);
            return true;
        }
    }

    internal static class HelperExtensions
    {
        public static void AddRange(this JArray arr, JArray addedArr)
        {
            foreach (var item in addedArr)
                arr.Add(item);
        }

        public static bool IsNullValuedObject(this JObject obj)
            => obj != null && obj["type"]?.Value<string>() == "object" && obj["subtype"]?.Value<string>() == "null";

    }
}<|MERGE_RESOLUTION|>--- conflicted
+++ resolved
@@ -517,11 +517,10 @@
             }
             else if (objectId.Scheme == "valuetype")
             {
-<<<<<<< HEAD
-                Write(SdbHelper.ValueCreator.GetValueTypeById(objectId.Value).valueTypeBuffer);
-=======
-                Write(SdbHelper.valueTypes[objectId.Value].Buffer);
->>>>>>> dd74d3e5
+                if (SdbHelper.ValueCreator.TryGetValueTypeById(objectId.Value, out ValueTypeClass vt))
+                    Write(vt.Buffer);
+                else
+                    throw new ArgumentException($"Could not find any valuetype with id: {objectId.Value}", nameof(objectId.Value));
             }
         }
 
@@ -738,7 +737,7 @@
                 string displayVarName = varName;
                 if (int.TryParse(varName, out _))
                     displayVarName = $"[{varName}]";
-                _value = await sdbHelper.CreateJObjectForVariableValue(retDebuggerCmdReader, "*" + displayVarName, token);
+                _value = await sdbHelper.ValueCreator.ReadAsVariableValue(retDebuggerCmdReader, "*" + displayVarName, token);
             }
 
             return _value;
@@ -905,10 +904,6 @@
             return true;
         }
 
-<<<<<<< HEAD
-        internal async Task<MonoBinaryReader> SendDebuggerAgentCommand<T>(T command, MonoBinaryWriter arguments, CancellationToken token) =>
-            MonoBinaryReader.From(await proxy.SendMonoCommand(sessionId, MonoCommands.SendDebuggerAgentCommand(proxy.RuntimeId, GetNewId(), (int)GetCommandSetForCommand(command), (int)(object)command, arguments?.ToBase64().data ?? string.Empty), token));
-=======
         internal async Task<MonoBinaryReader> SendDebuggerAgentCommand<T>(T command, MonoBinaryWriter arguments, CancellationToken token, bool throwOnError = true)
         {
             Result res = await proxy.SendMonoCommand(sessionId, MonoCommands.SendDebuggerAgentCommand(proxy.RuntimeId, GetNewId(), (int)GetCommandSetForCommand(command), (int)(object)command, arguments?.ToBase64().data ?? string.Empty), token);
@@ -916,9 +911,8 @@
                         ? throw new DebuggerAgentException($"SendDebuggerAgentCommand failed for {command}: {res}")
                         : MonoBinaryReader.From(res);
         }
->>>>>>> dd74d3e5
-
-        internal static CommandSet GetCommandSetForCommand<T>(T command) =>
+
+        private static CommandSet GetCommandSetForCommand<T>(T command) =>
             command switch {
                 CmdVM => CommandSet.Vm,
                 CmdObject => CommandSet.ObjectRef,
@@ -1247,11 +1241,7 @@
             commandParamsWriter.Write(fieldId);
 
             using var retDebuggerCmdReader = await SendDebuggerAgentCommand(CmdType.GetValues, commandParamsWriter, token);
-<<<<<<< HEAD
-            return await ValueCreator.ReadAsVariableValue(retDebuggerCmdReader, "", false, -1, false, token);
-=======
-            return await CreateJObjectForVariableValue(retDebuggerCmdReader, "", token);
->>>>>>> dd74d3e5
+            return await ValueCreator.ReadAsVariableValue(retDebuggerCmdReader, "", token);
         }
 
         public async Task<int> TypeIsInitialized(int typeId, CancellationToken token)
@@ -1376,11 +1366,7 @@
                     for (int j = 0; j < parmCount; j++)
                     {
                         //to typed_args
-<<<<<<< HEAD
-                        await ValueCreator.ReadAsVariableValue(retDebuggerCmdReader, "varName", false, -1, false, token);
-=======
-                        await CreateJObjectForVariableValue(retDebuggerCmdReader, "varName", token);
->>>>>>> dd74d3e5
+                        await ValueCreator.ReadAsVariableValue(retDebuggerCmdReader, "varName", token);
                     }
                 }
             }
@@ -1404,14 +1390,9 @@
         public async Task<string> GetValueFromDebuggerDisplayAttribute(DotnetObjectId dotnetObjectId, int typeId, CancellationToken token)
         {
             string expr = "";
-<<<<<<< HEAD
             try
             {
-                var getCAttrsRetReader = await GetCAttrsFromType(objectId, typeId, "System.Diagnostics.DebuggerDisplayAttribute", token);
-=======
-            try {
                 var getCAttrsRetReader = await GetCAttrsFromType(typeId, "System.Diagnostics.DebuggerDisplayAttribute", token);
->>>>>>> dd74d3e5
                 if (getCAttrsRetReader == null)
                     return null;
 
@@ -1429,11 +1410,7 @@
                     token);
                 JArray objectValues = new JArray(members.Flatten());
 
-<<<<<<< HEAD
-                var thisObj = JObjectValueCreator.Create(value: "", type: "object", description: "", writable: false, objectId: $"dotnet:object:{objectId}");
-=======
-                var thisObj = CreateJObject<string>(value: "", type: "object", description: "", writable: false, objectId: dotnetObjectId.ToString());
->>>>>>> dd74d3e5
+                var thisObj = JObjectValueCreator.Create(value: "", type: "object", description: "", writable: false, objectId: dotnetObjectId.ToString());
                 thisObj["name"] = "this";
                 objectValues.Add(thisObj);
 
@@ -1627,17 +1604,14 @@
             commandParamsWriter.Write(0);
             using var retDebuggerCmdReader = await SendDebuggerAgentCommand(CmdVM.InvokeMethod, commandParamsWriter, token);
             retDebuggerCmdReader.ReadByte(); //number of objects returned.
-<<<<<<< HEAD
-            return await ValueCreator.ReadAsVariableValue(retDebuggerCmdReader, varName, false, -1, false, token);
-=======
-            return await CreateJObjectForVariableValue(retDebuggerCmdReader, name, token);
+            return await ValueCreator.ReadAsVariableValue(retDebuggerCmdReader, name, token);
         }
 
         public Task<JObject> InvokeMethod(int objectId, int methodId, bool isValueType, CancellationToken token)
         {
             if (isValueType)
             {
-                return valueTypes.TryGetValue(objectId, out var valueType)
+                return ValueCreator.TryGetValueTypeById(objectId, out var valueType)
                         ? InvokeMethod(valueType.Buffer, methodId, token)
                         : throw new ArgumentException($"Could not find valuetype with id {objectId}, for method id: {methodId}", nameof(objectId));
             }
@@ -1647,19 +1621,10 @@
                 commandParamsObjWriter.Write(ElementType.Class, objectId);
                 return InvokeMethod(commandParamsObjWriter.GetParameterBuffer(), methodId, token);
             }
->>>>>>> dd74d3e5
         }
 
         public Task<JObject> InvokeMethod(DotnetObjectId dotnetObjectId, CancellationToken token, int methodId = -1)
         {
-<<<<<<< HEAD
-            ValueTypeClass valueType = ValueCreator.GetValueTypeById(objectId);
-            if (valueType != null)
-                return await InvokeMethod(valueType.valueTypeBuffer, methodId, varName, token);
-            using var commandParamsObjWriter = new MonoBinaryWriter();
-            commandParamsObjWriter.Write(ElementType.Class, objectId);
-            return await InvokeMethod(commandParamsObjWriter.GetParameterBuffer(), methodId, varName, token);
-=======
             if (dotnetObjectId.Scheme == "method")
             {
                 JObject args = dotnetObjectId.ValueAsJson;
@@ -1674,7 +1639,6 @@
             return dotnetObjectId.Scheme is "object" or "valuetype"
                 ? InvokeMethod(dotnetObjectId.Value, methodId, isValueType: dotnetObjectId.IsValueType, token)
                 : throw new ArgumentException($"Cannot invoke method with id {methodId} on {dotnetObjectId}", nameof(dotnetObjectId));
->>>>>>> dd74d3e5
         }
 
         public async Task<int> GetPropertyMethodIdByName(int typeId, string propertyName, CancellationToken token)
@@ -1701,431 +1665,14 @@
 
         public async Task<JObject> GetPointerContent(int pointerId, CancellationToken token)
         {
-<<<<<<< HEAD
             using var commandParamsWriter = new MonoBinaryWriter();
             PointerValue pointerValue = ValueCreator.GetPointerValue(pointerId);
-            commandParamsWriter.Write(pointerValue.address);
-            commandParamsWriter.Write(pointerValue.typeId);
-            using var retDebuggerCmdReader = await SendDebuggerAgentCommand(CmdPointer.GetValue, commandParamsWriter, token);
-            var varName = pointerValue.varName;
-            if (int.TryParse(varName, out _))
-                varName = $"[{varName}]";
-            return await ValueCreator.ReadAsVariableValue(retDebuggerCmdReader, "*" + varName, false, -1, false, token);
-        }
-
-        public async Task<JArray> GetPropertiesValuesOfValueType(int valueTypeId, CancellationToken token)
-        {
-            JArray ret = new JArray();
-            var valueType = ValueCreator.GetValueTypeById(valueTypeId);
-            using var commandParamsWriter = new MonoBinaryWriter();
-            commandParamsWriter.Write(valueType.typeId);
-            using var retDebuggerCmdReader = await SendDebuggerAgentCommand(CmdType.GetParents, commandParamsWriter, token);
-            var parentsCount = retDebuggerCmdReader.ReadInt32();
-            List<int> typesToGetProperties = new List<int>();
-            typesToGetProperties.Add(valueType.typeId);
-            for (int i = 0 ; i < parentsCount; i++)
-            {
-                typesToGetProperties.Add(retDebuggerCmdReader.ReadInt32());
-            }
-            for (int i = 0 ; i < typesToGetProperties.Count; i++)
-            {
-                var properties = await CreateJArrayForProperties(typesToGetProperties[i], ElementType.ValueType, valueType.valueTypeBuffer, valueType.valueTypeJson, valueType.valueTypeAutoExpand, $"dotnet:valuetype:{valueType.Id}", i == 0, token);
-                ret = new JArray(ret.Union(properties));
-            }
-=======
-            if (!pointerValues.TryGetValue(pointerId, out PointerValue pointerValue))
+            if (pointerValue == null)
                 throw new ArgumentException($"Could not find any pointer with id: {pointerId}", nameof(pointerId));
->>>>>>> dd74d3e5
-
             return await pointerValue.GetValue(this, token);
         }
 
-<<<<<<< HEAD
         public static int GetNextDebuggerObjectId() => Interlocked.Increment(ref debuggerObjectId);
-
-=======
-        public static bool AutoExpandable(string className) {
-            if (className == "System.DateTime" ||
-                className == "System.DateTimeOffset" ||
-                className == "System.TimeSpan")
-                return true;
-            return false;
-        }
-
-        private static bool AutoInvokeToString(string className) {
-            if (className == "System.DateTime" ||
-                className == "System.DateTimeOffset" ||
-                className == "System.TimeSpan" ||
-                className == "System.Decimal"  ||
-                className == "System.Guid")
-                return true;
-            return false;
-        }
-
-        public static JObject CreateJObject<T>(T value, string type, string description, bool writable, string className = null, string objectId = null, string __custom_type = null, string subtype = null, bool isValueType = false, bool expanded = false, bool isEnum = false)
-        {
-            var ret = JObject.FromObject(new {
-                    value = new
-                    {
-                        type,
-                        value,
-                        description
-                    },
-                    writable
-                });
-            if (__custom_type != null)
-                ret["value"]["__custom_type"] = __custom_type;
-            if (className != null)
-                ret["value"]["className"] = className;
-            if (objectId != null)
-                ret["value"]["objectId"] = objectId;
-            if (subtype != null)
-                ret["value"]["subtype"] = subtype;
-            if (isValueType)
-                ret["value"]["isValueType"] = isValueType;
-            if (expanded)
-                ret["value"]["expanded"] = expanded;
-            if (isEnum)
-                ret["value"]["isEnum"] = isEnum;
-            return ret;
-
-        }
-
-        private static JObject CreateJObjectForBoolean(int value)
-        {
-            return CreateJObject<bool>(value == 0 ? false : true, "boolean", value == 0 ? "false" : "true", true);
-        }
-
-        private static JObject CreateJObjectForNumber<T>(T value)
-        {
-            return CreateJObject<T>(value, "number", value.ToString(), true);
-        }
-
-        private static JObject CreateJObjectForChar(int value)
-        {
-            char charValue = Convert.ToChar(value);
-            var description = $"{value} '{charValue}'";
-            return CreateJObject<char>(charValue, "symbol", description, true);
-        }
-
-        public async Task<JObject> CreateJObjectForPtr(ElementType etype, MonoBinaryReader retDebuggerCmdReader, string name, CancellationToken token)
-        {
-            string type;
-            string value;
-            long valueAddress = retDebuggerCmdReader.ReadInt64();
-            var typeId = retDebuggerCmdReader.ReadInt32();
-            string className;
-            if (etype == ElementType.FnPtr)
-                className = "(*())"; //to keep the old behavior
-            else
-                className = "(" + await GetTypeName(typeId, token) + ")";
-
-            int pointerId = -1;
-            if (valueAddress != 0 && className != "(void*)")
-            {
-                pointerId = GetNewObjectId();
-                type = "object";
-                value =  className;
-                pointerValues[pointerId] = new PointerValue(valueAddress, typeId, name);
-            }
-            else
-            {
-                type = "symbol";
-                value = className + " " + valueAddress;
-            }
-            return CreateJObject<string>(value, type, value, false, className, $"dotnet:pointer:{pointerId}", "pointer");
-        }
-
-        public async Task<JObject> CreateJObjectForString(MonoBinaryReader retDebuggerCmdReader, CancellationToken token)
-        {
-            var string_id = retDebuggerCmdReader.ReadInt32();
-            var value = await GetStringValue(string_id, token);
-            return CreateJObject<string>(value, "string", value, false);
-        }
-
-        public async Task<JObject> CreateJObjectForArray(MonoBinaryReader retDebuggerCmdReader, CancellationToken token)
-        {
-            var objectId = retDebuggerCmdReader.ReadInt32();
-            var className = await GetClassNameFromObject(objectId, token);
-            var arrayType = className.ToString();
-            var length = await GetArrayDimensions(objectId, token);
-            if (arrayType.LastIndexOf('[') > 0)
-                arrayType = arrayType.Insert(arrayType.LastIndexOf('[')+1, length.ToString());
-            if (className.LastIndexOf('[') > 0)
-                className = className.Insert(arrayType.LastIndexOf('[')+1, new string(',', length.Rank-1));
-            return CreateJObject<string>(null, "object", description : arrayType, writable : false, className.ToString(), "dotnet:array:" + objectId, null, subtype : length.Rank == 1 ? "array" : null);
-        }
-
-        public async Task<JObject> CreateJObjectForObject(MonoBinaryReader retDebuggerCmdReader, int typeIdFromAttribute, bool forDebuggerDisplayAttribute, CancellationToken token)
-        {
-            var objectId = retDebuggerCmdReader.ReadInt32();
-            var type_id = await GetTypeIdsForObject(objectId, false, token);
-            string className = await GetTypeName(type_id[0], token);
-            string debuggerDisplayAttribute = null;
-            if (!forDebuggerDisplayAttribute)
-                debuggerDisplayAttribute = await GetValueFromDebuggerDisplayAttribute(new DotnetObjectId("object", objectId), type_id[0], token);
-            var description = className.ToString();
-
-            if (debuggerDisplayAttribute != null)
-                description = debuggerDisplayAttribute;
-
-            if (await IsDelegate(objectId, token))
-            {
-                if (typeIdFromAttribute != -1)
-                    className = await GetTypeName(typeIdFromAttribute, token);
-
-                description = await GetDelegateMethodDescription(objectId, token);
-                if (description == "")
-                    return CreateJObject<string>(className.ToString(), "symbol", className.ToString(), false);
-            }
-            return CreateJObject<string>(null, "object", description, false, className, $"dotnet:object:{objectId}");
-        }
-
-        private static readonly string[] s_primitiveTypeNames = new[]
-        {
-            "bool",
-            "char",
-            "string",
-            "byte",
-            "sbyte",
-            "int",
-            "uint",
-            "long",
-            "ulong",
-            "short",
-            "ushort",
-            "float",
-            "double",
-        };
-
-        public static bool IsPrimitiveType(string simplifiedClassName)
-            => s_primitiveTypeNames.Contains(simplifiedClassName);
-
-        public async Task<JObject> CreateJObjectForValueType(
-            MonoBinaryReader retDebuggerCmdReader, string name, long initialPos, bool forDebuggerDisplayAttribute, CancellationToken token)
-        {
-            // FIXME: debugger proxy
-            var isEnum = retDebuggerCmdReader.ReadByte() == 1;
-            var isBoxed = retDebuggerCmdReader.ReadByte() == 1;
-            var typeId = retDebuggerCmdReader.ReadInt32();
-            var className = await GetTypeName(typeId, token);
-            var numValues = retDebuggerCmdReader.ReadInt32();
-
-            if (className.IndexOf("System.Nullable<", StringComparison.Ordinal) == 0) //should we call something on debugger-agent to check???
-            {
-                retDebuggerCmdReader.ReadByte(); //ignoring the boolean type
-                var isNull = retDebuggerCmdReader.ReadInt32();
-
-                // Read the value, even if isNull==true, to correctly advance the reader
-                var value = await CreateJObjectForVariableValue(retDebuggerCmdReader, name, token);
-                if (isNull != 0)
-                    return value;
-                else
-                    return CreateJObject<string>(null, "object", className, false, className, null, null, "null", true);
-            }
-            if (isBoxed && numValues == 1)
-            {
-                if (IsPrimitiveType(className))
-                {
-                    var value = await CreateJObjectForVariableValue(retDebuggerCmdReader, name: null, token);
-                    return value;
-                }
-            }
-
-            ValueTypeClass valueType = await ValueTypeClass.CreateFromReader(
-                                                        this,
-                                                        retDebuggerCmdReader,
-                                                        initialPos,
-                                                        className,
-                                                        typeId,
-                                                        numValues,
-                                                        isEnum,
-                                                        token);
-            valueTypes[valueType.Id.Value] = valueType;
-            return await valueType.ToJObject(this, forDebuggerDisplayAttribute, token);
-        }
-
-        public async Task<JObject> CreateJObjectForNull(MonoBinaryReader retDebuggerCmdReader, CancellationToken token)
-        {
-            string className;
-            ElementType variableType = (ElementType)retDebuggerCmdReader.ReadByte();
-            switch (variableType)
-            {
-                case ElementType.String:
-                case ElementType.Class:
-                {
-                    var type_id = retDebuggerCmdReader.ReadInt32();
-                    className = await GetTypeName(type_id, token);
-                    break;
-
-                }
-                case ElementType.SzArray:
-                case ElementType.Array:
-                {
-                    ElementType byte_type = (ElementType)retDebuggerCmdReader.ReadByte();
-                    retDebuggerCmdReader.ReadInt32(); // rank
-                    if (byte_type == ElementType.Class) {
-                        retDebuggerCmdReader.ReadInt32(); // internal_type_id
-                    }
-                    var type_id = retDebuggerCmdReader.ReadInt32();
-                    className = await GetTypeName(type_id, token);
-                    break;
-                }
-                default:
-                {
-                    var type_id = retDebuggerCmdReader.ReadInt32();
-                    className = await GetTypeName(type_id, token);
-                    break;
-                }
-            }
-            return CreateJObject<string>(null, "object", className, false, className, null, null, "null");
-        }
-
-        public async Task<JObject> CreateJObjectForVariableValue(MonoBinaryReader retDebuggerCmdReader,
-                                                                 string name,
-                                                                 CancellationToken token,
-                                                                 bool isOwn = false,
-                                                                 int typeIdForObject = -1,
-                                                                 bool forDebuggerDisplayAttribute = false)
-        {
-            long initialPos =  /*retDebuggerCmdReader == null ? 0 : */retDebuggerCmdReader.BaseStream.Position;
-            ElementType etype = (ElementType)retDebuggerCmdReader.ReadByte();
-            JObject ret = null;
-            switch (etype) {
-                case ElementType.I:
-                case ElementType.U:
-                case ElementType.Void:
-                case (ElementType)ValueTypeId.VType:
-                case (ElementType)ValueTypeId.FixedArray:
-                    ret = JObject.FromObject(new {
-                        value = new
-                        {
-                            type = "void",
-                            value = "void",
-                            description = "void"
-                        }});
-                    break;
-                case ElementType.Boolean:
-                {
-                    var value = retDebuggerCmdReader.ReadInt32();
-                    ret = CreateJObjectForBoolean(value);
-                    break;
-                }
-                case ElementType.I1:
-                {
-                    var value = retDebuggerCmdReader.ReadSByte();
-                    ret = CreateJObjectForNumber<int>(value);
-                    break;
-                }
-                case ElementType.I2:
-                case ElementType.I4:
-                {
-                    var value = retDebuggerCmdReader.ReadInt32();
-                    ret = CreateJObjectForNumber<int>(value);
-                    break;
-                }
-                case ElementType.U1:
-                {
-                    var value = retDebuggerCmdReader.ReadUByte();
-                    ret = CreateJObjectForNumber<int>(value);
-                    break;
-                }
-                case ElementType.U2:
-                {
-                    var value = retDebuggerCmdReader.ReadUShort();
-                    ret = CreateJObjectForNumber<int>(value);
-                    break;
-                }
-                case ElementType.U4:
-                {
-                    var value = retDebuggerCmdReader.ReadUInt32();
-                    ret = CreateJObjectForNumber<uint>(value);
-                    break;
-                }
-                case ElementType.R4:
-                {
-                    float value = retDebuggerCmdReader.ReadSingle();
-                    ret = CreateJObjectForNumber<float>(value);
-                    break;
-                }
-                case ElementType.Char:
-                {
-                    var value = retDebuggerCmdReader.ReadInt32();
-                    ret = CreateJObjectForChar(value);
-                    break;
-                }
-                case ElementType.I8:
-                {
-                    long value = retDebuggerCmdReader.ReadInt64();
-                    ret = CreateJObjectForNumber<long>(value);
-                    break;
-                }
-                case ElementType.U8:
-                {
-                    ulong value = retDebuggerCmdReader.ReadUInt64();
-                    ret = CreateJObjectForNumber<ulong>(value);
-                    break;
-                }
-                case ElementType.R8:
-                {
-                    double value = retDebuggerCmdReader.ReadDouble();
-                    ret = CreateJObjectForNumber<double>(value);
-                    break;
-                }
-                case ElementType.FnPtr:
-                case ElementType.Ptr:
-                {
-                    ret = await CreateJObjectForPtr(etype, retDebuggerCmdReader, name, token);
-                    break;
-                }
-                case ElementType.String:
-                {
-                    ret = await CreateJObjectForString(retDebuggerCmdReader, token);
-                    break;
-                }
-                case ElementType.SzArray:
-                case ElementType.Array:
-                {
-                    ret = await CreateJObjectForArray(retDebuggerCmdReader, token);
-                    break;
-                }
-                case ElementType.Class:
-                case ElementType.Object:
-                {
-                    ret = await CreateJObjectForObject(retDebuggerCmdReader, typeIdForObject, forDebuggerDisplayAttribute, token);
-                    break;
-                }
-                case ElementType.ValueType:
-                {
-                    ret = await CreateJObjectForValueType(retDebuggerCmdReader, name, initialPos, forDebuggerDisplayAttribute, token);
-                    break;
-                }
-                case (ElementType)ValueTypeId.Null:
-                {
-                    ret = await CreateJObjectForNull(retDebuggerCmdReader, token);
-                    break;
-                }
-                case (ElementType)ValueTypeId.Type:
-                {
-                    retDebuggerCmdReader.ReadInt32();
-                    break;
-                }
-                default:
-                {
-                    logger.LogDebug($"Could not evaluate CreateJObjectForVariableValue invalid type {etype}");
-                    break;
-                }
-            }
-            if (ret != null)
-            {
-                if (isOwn)
-                    ret["isOwn"] = true;
-                if (!string.IsNullOrEmpty(name))
-                    ret["name"] = name;
-            }
-            return ret;
-        }
->>>>>>> dd74d3e5
 
         public async Task<bool> IsAsyncMethod(int methodId, CancellationToken token)
         {
@@ -2227,11 +1774,7 @@
             {
                 try
                 {
-<<<<<<< HEAD
-                    var var_json = await ValueCreator.ReadAsVariableValue(localsDebuggerCmdReader, var.Name, false, -1, false, token);
-=======
-                    var var_json = await CreateJObjectForVariableValue(localsDebuggerCmdReader, var.Name, token);
->>>>>>> dd74d3e5
+                    var var_json = await ValueCreator.ReadAsVariableValue(localsDebuggerCmdReader, var.Name, token);
                     locals.Add(var_json);
                 }
                 catch (Exception ex)
@@ -2243,79 +1786,12 @@
             if (!method.Info.IsStatic())
             {
                 using var retDebuggerCmdReader = await SendDebuggerAgentCommand(CmdFrame.GetThis, commandParamsWriter, token);
-<<<<<<< HEAD
-                var var_json = await ValueCreator.ReadAsVariableValue(retDebuggerCmdReader, "this", false, -1, false, token);
-=======
-                var var_json = await CreateJObjectForVariableValue(retDebuggerCmdReader, "this", token);
->>>>>>> dd74d3e5
+                var var_json = await ValueCreator.ReadAsVariableValue(retDebuggerCmdReader, "this", token);
                 var_json.Add("fieldOffset", -1);
                 locals.Add(var_json);
             }
             return locals;
 
-        }
-
-        public ValueTypeClass GetValueTypeClass(int valueTypeId)
-        {
-<<<<<<< HEAD
-            ValueTypeClass valueType = ValueCreator.GetValueTypeById(valueTypeId);
-            if (valueType.valueTypeJsonProps == null)
-            {
-                valueType.valueTypeJsonProps = await GetPropertiesValuesOfValueType(valueTypeId, token);
-            }
-            if (accessorPropertiesOnly)
-                return valueType.valueTypeJsonProps;
-            var ret = new JArray(valueType.valueTypeJson.Union(valueType.valueTypeJsonProps));
-            return ret;
-        }
-
-        public async Task<JArray> GetValueTypeProxy(int valueTypeId, CancellationToken token)
-        {
-            ValueTypeClass valueType = ValueCreator.GetValueTypeById(valueTypeId);
-            if (valueType.valueTypeProxy != null)
-                return valueType.valueTypeProxy;
-            valueType.valueTypeProxy = new JArray(valueType.valueTypeJson);
-
-            var retDebuggerCmdReader = await GetTypePropertiesReader(valueType.typeId, token);
-            if (retDebuggerCmdReader == null)
-                return null;
-
-            var nProperties = retDebuggerCmdReader.ReadInt32();
-
-            for (int i = 0; i < nProperties; i++)
-            {
-                retDebuggerCmdReader.ReadInt32(); //propertyId
-                string propertyNameStr = retDebuggerCmdReader.ReadString();
-
-                var getMethodId = retDebuggerCmdReader.ReadInt32();
-                retDebuggerCmdReader.ReadInt32(); //setmethod
-                retDebuggerCmdReader.ReadInt32(); //attrs
-                if (await MethodIsStatic(getMethodId, token))
-                    continue;
-                using var command_params_writer_to_proxy = new MonoBinaryWriter();
-                command_params_writer_to_proxy.Write(getMethodId);
-                command_params_writer_to_proxy.Write(valueType.valueTypeBuffer);
-                command_params_writer_to_proxy.Write(0);
-                var (data, length) = command_params_writer_to_proxy.ToBase64();
-                valueType.valueTypeProxy.Add(JObject.FromObject(new
-                {
-                    get = JObject.FromObject(new
-                    {
-                        commandSet = CommandSet.Vm,
-                        command = CmdVM.InvokeMethod,
-                        buffer = data,
-                        length = length,
-                        id = GetNewId()
-                    }),
-                    name = propertyNameStr
-                }));
-            }
-            return valueType.valueTypeProxy;
-=======
-            if (valueTypes.TryGetValue(valueTypeId, out ValueTypeClass value))
-                return value;
-            return null;
->>>>>>> dd74d3e5
         }
 
         public async Task<JArray> GetArrayValues(int arrayId, CancellationToken token)
@@ -2329,11 +1805,7 @@
             JArray array = new JArray();
             for (int i = 0; i < dimensions.TotalLength; i++)
             {
-<<<<<<< HEAD
-                var var_json = await ValueCreator.ReadAsVariableValue(retDebuggerCmdReader, dimensions.GetArrayIndexString(i), isOwn: false, -1, forDebuggerDisplayAttribute : false, token);
-=======
-                var var_json = await CreateJObjectForVariableValue(retDebuggerCmdReader, dimensions.GetArrayIndexString(i), token);
->>>>>>> dd74d3e5
+                var var_json = await ValueCreator.ReadAsVariableValue(retDebuggerCmdReader, dimensions.GetArrayIndexString(i), token);
                 array.Add(var_json);
             }
             return array;
@@ -2395,16 +1867,10 @@
         {
             try
             {
-<<<<<<< HEAD
-                var getCAttrsRetReader = await GetCAttrsFromType(objectId, typeId, "System.Diagnostics.DebuggerTypeProxyAttribute", token);
-                var methodId = -1;
-                if (getCAttrsRetReader == null)
-=======
                 int methodId = await FindDebuggerProxyConstructorIdFor(typeId, token);
                 if (methodId == -1)
                 {
                     logger.LogInformation($"GetValuesFromDebuggerProxyAttribute: could not find proxy constructor id for objectId {objectId}");
->>>>>>> dd74d3e5
                     return null;
                 }
 
@@ -2412,7 +1878,7 @@
                 ctorArgsWriter.Write((byte)ValueTypeId.Null);
 
                 // FIXME: move method invocation to valueTypeclass?
-                if (valueTypes.TryGetValue(objectId, out var valueType))
+                if (ValueCreator.TryGetValueTypeById(objectId, out var valueType))
                 {
                     //FIXME: Issue #68390
                     //ctorArgsWriter.Write((byte)0); //not used but needed
@@ -2506,51 +1972,15 @@
             {
                 logger.LogDebug($"Could not evaluate DebuggerTypeProxyAttribute of type {await GetTypeName(typeId, token)} - {e}");
             }
-<<<<<<< HEAD
-            return null;
-        }
-
-        public async Task<JArray> GetObjectValues(int objectId, GetObjectCommandOptions getCommandType, CancellationToken token, bool sortByAccessLevel = false)
-        {
-            var typeIdsIncludingParents = await GetTypeIdFromObject(objectId, true, token);
-            if (!getCommandType.HasFlag(GetObjectCommandOptions.ForDebuggerDisplayAttribute))
-            {
-                var debuggerProxy = await GetValuesFromDebuggerProxyAttribute(objectId, typeIdsIncludingParents[0], token);
-                if (debuggerProxy != null)
-                    return sortByAccessLevel ?
-                        new JArray(JObject.FromObject( new { result = debuggerProxy, internalProperties = new JArray(), privateProperties = new JArray() })) :
-                        debuggerProxy;
-            }
-            if (await IsDelegate(objectId, token))
-            {
-                var description = await GetDelegateMethodDescription(objectId, token);
-                var objValues = new JArray(JObject.FromObject(new
-                {
-                    value = new
-                    {
-                        type = "symbol",
-                        value = description,
-                        description
-                    },
-                    name = "Target"
-                }));
-                return sortByAccessLevel ?
-                    new JArray(JObject.FromObject(new { result = objValues, internalProperties = new JArray(), privateProperties = new JArray() })) :
-                    objValues;
-            }
-            var allFields = new List<FieldTypeClass>();
-            var objects = new Dictionary<string, JToken>();
-            for (int i = 0; i < typeIdsIncludingParents.Count; i++)
-            {
-                int typeId = typeIdsIncludingParents[i];
-                // 0th id is for the object itself, and then its parents
-                bool isOwn = i == 0;
-                var fields = await GetTypeFields(typeId, token);
-                allFields.AddRange(fields);
-=======
->>>>>>> dd74d3e5
 
             return -1;
+        }
+
+        public ValueTypeClass GetValueTypeClass(int valueTypeId)
+        {
+            if (ValueCreator.TryGetValueTypeById(valueTypeId, out ValueTypeClass vt))
+                return vt;
+            throw new ArgumentException($"Could not find any valuetype with id: {valueTypeId}", nameof(valueTypeId));
         }
 
         public Task<GetMembersResult> GetTypeMemberValues(DotnetObjectId dotnetObjectId, GetObjectCommandOptions getObjectOptions, CancellationToken token, bool sortByAccessLevel = false)
@@ -2558,24 +1988,6 @@
                     ? MemberObjectsExplorer.GetValueTypeMemberValues(this, dotnetObjectId.Value, getObjectOptions, token)
                     : MemberObjectsExplorer.GetObjectMemberValues(this, dotnetObjectId.Value, getObjectOptions, token);
 
-<<<<<<< HEAD
-                foreach (var field in fields)
-                {
-                    long initialPos = retDebuggerCmdReader.BaseStream.Position;
-                    int valtype = retDebuggerCmdReader.ReadByte();
-                    retDebuggerCmdReader.BaseStream.Position = initialPos;
-                    var fieldValue = await ValueCreator.ReadAsVariableValue(retDebuggerCmdReader, field.Name, isOwn: isOwn, field.TypeId, getCommandType.HasFlag(GetObjectCommandOptions.ForDebuggerDisplayAttribute), token);
-                    if (objects.Where((k, v) => k.Equals(fieldValue["name"].Value<string>())).Any())
-                        continue;
-                    if (getCommandType.HasFlag(GetObjectCommandOptions.WithSetter))
-                    {
-                        var command_params_writer_to_set = new MonoBinaryWriter();
-                        command_params_writer_to_set.Write(objectId);
-                        command_params_writer_to_set.Write(1);
-                        command_params_writer_to_set.Write(field.Id);
-                        var (data, length) = command_params_writer_to_set.ToBase64();
-=======
->>>>>>> dd74d3e5
 
         public async Task<JObject> GetMethodProxy(JObject objectId, CancellationToken token)
         {
@@ -2712,6 +2124,27 @@
             await SendDebuggerAgentCommand(CmdModule.ApplyChanges, commandParamsWriter, token);
             return true;
         }
+
+        private static readonly string[] s_primitiveTypeNames = new[]
+            {
+            "bool",
+            "char",
+            "string",
+            "byte",
+            "sbyte",
+            "int",
+            "uint",
+            "long",
+            "ulong",
+            "short",
+            "ushort",
+            "float",
+            "double",
+        };
+
+        public static bool IsPrimitiveType(string simplifiedClassName)
+            => s_primitiveTypeNames.Contains(simplifiedClassName);
+
     }
 
     internal static class HelperExtensions
