--- conflicted
+++ resolved
@@ -2361,8 +2361,7 @@
                 if (!getCommandType.HasFlag(GetObjectCommandOptions.WithProperties))
                     return new JArray(objects.Values);
                 using var commandParamsObjWriter = new MonoBinaryWriter();
-<<<<<<< HEAD
-                commandParamsObjWriter.WriteObj(new DotnetObjectId("object", $"{objectId}"), this);
+                commandParamsObjWriter.WriteObj(new DotnetObjectId("object", objectId), this);
                 var props = await CreateJArrayForProperties(
                     typeId,
                     commandParamsObjWriter.GetParameterBuffer(),
@@ -2373,11 +2372,6 @@
                     token);
                 var properties = await GetProperties(props, typeId, token);
                 objects.TryAddRange(properties);
-=======
-                commandParamsObjWriter.WriteObj(new DotnetObjectId("object", objectId), this);
-                var props = await CreateJArrayForProperties(typeId[i], commandParamsObjWriter.GetParameterBuffer(), ret, getCommandType.HasFlag(GetObjectCommandOptions.ForDebuggerProxyAttribute), $"dotnet:object:{objectId}", i == 0, token);
-                ret = new JArray(ret.Union(props));
->>>>>>> 1c09d36e
 
                 // ownProperties
                 // Note: ownProperties should mean that we return members of the klass itself,
@@ -2419,18 +2413,17 @@
             {
                 if (!DotnetObjectId.TryParse(root?["value"]?["objectId"]?.Value<string>(), out DotnetObjectId rootHiddenObjectId))
                     return;
-                if (!int.TryParse(rootHiddenObjectId?.Value, out int rootHiddenObjectIdInt))
-                    return;
 
                 var resultValue = new JArray();
                 // collections require extracting items to get inner values; items are of array type
                 // arrays have "subtype": "array" field, collections don't
                 var subtype = root?["value"]?["subtype"];
+                var rootHiddenObjectIdInt = rootHiddenObjectId.Value;
                 if (subtype == null || subtype?.Value<string>() != "array")
                 {
                     resultValue = await GetObjectValues(rootHiddenObjectIdInt, getCommandType, token);
                     DotnetObjectId.TryParse(resultValue[0]?["value"]?["objectId"]?.Value<string>(), out DotnetObjectId objectId2);
-                    int.TryParse(objectId2.Value, out rootHiddenObjectIdInt);
+                    rootHiddenObjectIdInt = objectId2.Value;
                 }
                 resultValue = await GetArrayValues(rootHiddenObjectIdInt, token);
 
@@ -2556,7 +2549,7 @@
                         case DebuggerBrowsableState.RootHidden:
                             DotnetObjectId rootObjId;
                             DotnetObjectId.TryParse(p["get"]["objectId"].Value<string>(), out rootObjId);
-                            var rootObject = await InvokeMethodInObject(int.Parse(rootObjId.Value), int.Parse(rootObjId.SubValue), p["name"].Value<string>(), token);
+                            var rootObject = await InvokeMethodInObject(rootObjId.Value, rootObjId.SubValue, p["name"].Value<string>(), token);
                             await AppendRootHiddenChildren(rootObject, regularProps);
                             break;
                         case DebuggerBrowsableState.Collapsed:
