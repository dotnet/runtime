// Licensed to the .NET Foundation under one or more agreements.
// The .NET Foundation licenses this file to you under the MIT license.

using System;
using System.Collections.Generic;
using System.IO;
using System.Linq;
using System.Threading;
using System.Threading.Tasks;
using Microsoft.CodeAnalysis;
using Microsoft.Extensions.Logging;
using Newtonsoft.Json.Linq;
using System.Text.RegularExpressions;
using Microsoft.CodeAnalysis.CSharp.Syntax;
using Microsoft.CodeAnalysis.CSharp;
using System.Reflection;
using System.Text;
using System.Runtime.CompilerServices;

namespace Microsoft.WebAssembly.Diagnostics
{
    internal enum TokenType
    {
        MdtModule               = 0x00000000,       //
        MdtTypeRef              = 0x01000000,       //
        MdtTypeDef              = 0x02000000,       //
        MdtFieldDef             = 0x04000000,       //
        MdtMethodDef            = 0x06000000,       //
        MdtParamDef             = 0x08000000,       //
        MdtInterfaceImpl        = 0x09000000,       //
        MdtMemberRef            = 0x0a000000,       //
        MdtCustomAttribute      = 0x0c000000,       //
        MdtPermission           = 0x0e000000,       //
        MdtSignature            = 0x11000000,       //
        MdtEvent                = 0x14000000,       //
        MdtProperty             = 0x17000000,       //
        MdtModuleRef            = 0x1a000000,       //
        MdtTypeSpec             = 0x1b000000,       //
        MdtAssembly             = 0x20000000,       //
        MdtAssemblyRef          = 0x23000000,       //
        MdtFile                 = 0x26000000,       //
        MdtExportedType         = 0x27000000,       //
        MdtManifestResource     = 0x28000000,       //
        MdtGenericParam         = 0x2a000000,       //
        MdtMethodSpec           = 0x2b000000,       //
        MdtGenericParamConstraint = 0x2c000000,
        MdtString               = 0x70000000,       //
        MdtName                 = 0x71000000,       //
        MdtBaseType             = 0x72000000,       // Leave this on the high end value. This does not correspond to metadata table
    }

    [Flags]
    internal enum GetObjectCommandOptions
    {
        None = 0,
        WithSetter = 1,
        AccessorPropertiesOnly = 2,
        OwnProperties = 4,
        ForDebuggerProxyAttribute = 8,
        ForDebuggerDisplayAttribute = 16,
        WithProperties = 32
    }

    internal enum CommandSet {
        Vm = 1,
        ObjectRef = 9,
        StringRef = 10,
        Thread = 11,
        ArrayRef = 13,
        EventRequest = 15,
        StackFrame = 16,
        AppDomain = 20,
        Assembly = 21,
        Method = 22,
        Type = 23,
        Module = 24,
        Field = 25,
        Event = 64,
        Pointer = 65
    }

    internal enum EventKind {
        VmStart = 0,
        VmDeath = 1,
        ThreadStart = 2,
        ThreadDeath = 3,
        AppDomainCreate = 4,
        AppDomainUnload = 5,
        MethodEntry = 6,
        MethodExit = 7,
        AssemblyLoad = 8,
        AssemblyUnload = 9,
        Breakpoint = 10,
        Step = 11,
        TypeLoad = 12,
        Exception = 13,
        KeepAlive = 14,
        UserBreak = 15,
        UserLog = 16,
        Crash = 17,
        EnC = 18,
        MethodUpdate = 19
    }

    internal enum ModifierKind {
        Count = 1,
        ThreadOnly = 3,
        LocationOnly = 7,
        ExceptionOnly = 8,
        Step = 10,
        AssemblyOnly = 11,
        SourceFileOnly = 12,
        TypeNameOnly = 13
    }


    internal enum SuspendPolicy {
        None = 0,
        EventThread = 1,
        All = 2
    }

    internal enum CmdVM {
        Version = 1,
        AllThreads = 2,
        Suspend = 3,
        Resume = 4,
        Exit = 5,
        Dispose = 6,
        InvokeMethod = 7,
        SetProtocolVersion = 8,
        AbortInvoke = 9,
        SetKeepAlive = 10,
        GetTypesForSourceFile = 11,
        GetTypes = 12,
        InvokeMethods = 13,
        StartBuffering = 14,
        StopBuffering = 15,
        VmReadMemory = 16,
        VmWriteMemory = 17,
        GetAssemblyByName = 18
    }

    internal enum CmdFrame {
        GetValues = 1,
        GetThis = 2,
        SetValues = 3,
        GetDomain = 4,
        SetThis = 5,
        GetArgument = 6,
        GetArguments = 7
    }

    internal enum CmdEvent {
        Composite = 100
    }

    internal enum CmdThread {
        GetFrameInfo = 1,
        GetName = 2,
        GetState = 3,
        GetInfo = 4,
        /* FIXME: Merge into GetInfo when the major protocol version is increased */
        GetId = 5,
        /* Ditto */
        GetTid = 6,
        SetIp = 7,
        GetElapsedTime = 8
    }

    internal enum CmdEventRequest {
        Set = 1,
        Clear = 2,
        ClearAllBreakpoints = 3
    }

    internal enum CmdAppDomain {
        GetRootDomain = 1,
        GetFriendlyName = 2,
        GetAssemblies = 3,
        GetEntryAssembly = 4,
        CreateString = 5,
        GetCorLib = 6,
        CreateBoxedValue = 7,
        CreateByteArray = 8,
    }

    internal enum CmdAssembly {
        GetLocation = 1,
        GetEntryPoint = 2,
        GetManifestModule = 3,
        GetObject = 4,
        GetType = 5,
        GetName = 6,
        GetDomain = 7,
        GetMetadataBlob = 8,
        GetIsDynamic = 9,
        GetPdbBlob = 10,
        GetTypeFromToken = 11,
        GetMethodFromToken = 12,
        HasDebugInfo = 13,
    }

    internal enum CmdModule {
        GetInfo = 1,
        ApplyChanges = 2,
    }

    internal enum CmdPointer{
        GetValue = 1
    }

    internal enum CmdMethod {
        GetName = 1,
        GetDeclaringType = 2,
        GetDebugInfo = 3,
        GetParamInfo = 4,
        GetLocalsInfo = 5,
        GetInfo = 6,
        GetBody = 7,
        ResolveToken = 8,
        GetCattrs = 9,
        MakeGenericMethod = 10,
        Token = 11,
        Assembly = 12,
        ClassToken = 13,
        AsyncDebugInfo = 14,
        GetNameFull = 15
    }

    internal enum CmdType {
        GetInfo = 1,
        GetMethods = 2,
        GetFields = 3,
        GetValues = 4,
        GetObject = 5,
        GetSourceFiles = 6,
        SetValues = 7,
        IsAssignableFrom = 8,
        GetProperties = 9,
        GetCattrs = 10,
        GetFieldCattrs = 11,
        GetPropertyCattrs = 12,
        /* FIXME: Merge into GetSourceFiles when the major protocol version is increased */
        GetSourceFiles2 = 13,
        /* FIXME: Merge into GetValues when the major protocol version is increased */
        GetValues2 = 14,
        GetMethodsByNameFlags = 15,
        GetInterfaces = 16,
        GetInterfacesMap = 17,
        IsInitialized = 18,
        CreateInstance = 19,
        GetValueSize = 20,
        GetValuesICorDbg = 21,
        GetParents = 22,
        Initialize = 23,
    }

    internal enum CmdArray {
        GetLength = 1,
        GetValues = 2,
        SetValues = 3,
        RefGetType = 4
    }


    internal enum CmdField {
        GetInfo = 1
    }

    internal enum CmdString {
        GetValue = 1,
        GetLength = 2,
        GetChars = 3
    }

    internal enum CmdObject {
        RefGetType = 1,
        RefGetValues = 2,
        RefIsCollected = 3,
        RefGetAddress = 4,
        RefGetDomain = 5,
        RefSetValues = 6,
        RefGetInfo = 7,
        GetValuesICorDbg = 8,
        RefDelegateGetMethod = 9,
        RefIsDelegate = 10
    }

    internal enum ElementType {
        End             = 0x00,
        Void            = 0x01,
        Boolean         = 0x02,
        Char            = 0x03,
        I1              = 0x04,
        U1              = 0x05,
        I2              = 0x06,
        U2              = 0x07,
        I4              = 0x08,
        U4              = 0x09,
        I8              = 0x0a,
        U8              = 0x0b,
        R4              = 0x0c,
        R8              = 0x0d,
        String          = 0x0e,
        Ptr             = 0x0f,
        ByRef           = 0x10,
        ValueType       = 0x11,
        Class           = 0x12,
        Var             = 0x13,
        Array           = 0x14,
        GenericInst     = 0x15,
        TypedByRef      = 0x16,
        I               = 0x18,
        U               = 0x19,
        FnPtr           = 0x1b,
        Object          = 0x1c,
        SzArray         = 0x1d,
        MVar            = 0x1e,
        CModReqD        = 0x1f,
        CModOpt         = 0x20,
        Internal        = 0x21,
        Modifier        = 0x40,
        Sentinel        = 0x41,
        Pinned          = 0x45,

        Type            = 0x50,
        Boxed           = 0x51,
        Enum            = 0x55
    }

    internal enum ValueTypeId {
        Null = 0xf0,
        Type = 0xf1,
        VType = 0xf2,
        FixedArray = 0xf3
    }
    internal enum MonoTypeNameFormat{
        FormatIL,
        FormatReflection,
        FullName,
        AssemblyQualified
    }

    internal enum StepFilter {
        None = 0,
        StaticCtor = 1,
        DebuggerHidden = 2,
        DebuggerStepThrough = 4,
        DebuggerNonUserCode = 8
    }

    internal enum StepSize
    {
        Minimal,
        Line
    }

    internal record ArrayDimensions
    {
        internal int Rank { get; }
        internal int [] Bounds { get; }
        internal int TotalLength { get; }
        public ArrayDimensions(int [] rank)
        {
            Rank = rank.Length;
            Bounds = rank;
            TotalLength = 1;
            for (int i = 0 ; i < Rank ; i++)
                TotalLength *= Bounds[i];
        }

        public override string ToString()
        {
            return $"{string.Join(", ", Bounds)}";
        }
        internal string GetArrayIndexString(int idx)
        {
            if (idx < 0 || idx >= TotalLength)
                return "Invalid Index";
            int boundLimit = 1;
            int lastBoundLimit = 1;
            int[] arrayStr = new int[Rank];
            int rankStart = 0;
            while (idx > 0)
            {
                boundLimit = 1;
                for (int i = Rank - 1; i >= rankStart; i--)
                {
                    lastBoundLimit = boundLimit;
                    boundLimit *= Bounds[i];
                    if (idx < boundLimit)
                    {
                        arrayStr[i] = (int)(idx / lastBoundLimit);
                        idx -= arrayStr[i] * lastBoundLimit;
                        rankStart = i;
                        break;
                    }
                }
            }
            return $"{string.Join(", ", arrayStr)}";
        }
    }

    internal record MethodInfoWithDebugInformation(MethodInfo Info, int DebugId, string Name);

    internal class TypeInfoWithDebugInformation
    {
        public TypeInfo Info { get; }
        public int DebugId { get; }
        public string Name { get; }
        public List<FieldTypeClass> FieldsList { get; set; }
        public byte[] PropertiesBuffer { get; set; }
        public List<int> TypeParamsOrArgsForGenericType { get; set; }

        public TypeInfoWithDebugInformation(TypeInfo typeInfo, int debugId, string name)
        {
            Info = typeInfo;
            DebugId = debugId;
            Name = name;
        }
    }

    internal class MonoBinaryReader : BinaryReader
    {
        public bool HasError { get; }

        private MonoBinaryReader(Stream stream, bool hasError = false) : base(stream)
        {
            HasError = hasError;
        }

        public MonoBinaryReader(byte [] data) : base(new MemoryStream(data)) {}

        public static MonoBinaryReader From(Result result)
        {
            byte[] newBytes = Array.Empty<byte>();
            if (!result.IsErr) {
                newBytes = Convert.FromBase64String(result.Value?["result"]?["value"]?["value"]?.Value<string>());
            }
            return new MonoBinaryReader(new MemoryStream(newBytes), result.IsErr);
        }

        public override string ReadString()
        {
            var valueLen = ReadInt32();
            byte[] value = new byte[valueLen];
            Read(value, 0, valueLen);

            return new string(Encoding.UTF8.GetChars(value, 0, valueLen));
        }

        // SDB encodes these as 4 bytes
        public override sbyte ReadSByte() => (sbyte)ReadInt32();
        public byte ReadUByte() => (byte)ReadUInt32();
        public ushort ReadUShort() => (ushort)ReadUInt32();

        // Big endian overrides
        public override int ReadInt32() => ReadBigEndian<int>();
        public override double ReadDouble() => ReadBigEndian<double>();
        public override uint ReadUInt32() => ReadBigEndian<uint>();
        public override float ReadSingle() => ReadBigEndian<float>();
        public override ulong ReadUInt64() => ReadBigEndian<ulong>();
        public override long ReadInt64() => ReadBigEndian<long>();

        protected unsafe T ReadBigEndian<T>() where T : struct
        {
            Span<byte> data = stackalloc byte[Unsafe.SizeOf<T>()];
            T ret = default;
            Read(data);
            if (BitConverter.IsLittleEndian)
            {
                data.Reverse();
            }
            data.CopyTo(new Span<byte>(Unsafe.AsPointer(ref ret), data.Length));
            return ret;
        }
    }

    internal class MonoBinaryWriter : BinaryWriter
    {
        public MonoBinaryWriter() : base(new MemoryStream(20)) {}

        public override void Write(string val)
        {
            var bytes = Encoding.UTF8.GetBytes(val);
            Write(bytes.Length);
            Write(bytes);
        }

        public override void Write(long val) => WriteBigEndian<long>(val);
        public override void Write(int val) => WriteBigEndian<int>(val);

        protected unsafe void WriteBigEndian<T>(T val) where T : struct
        {
            Span<byte> data = stackalloc byte[Unsafe.SizeOf<T>()];
            new Span<byte>(Unsafe.AsPointer(ref val), data.Length).CopyTo(data);
            if (BitConverter.IsLittleEndian)
            {
                data.Reverse();
            }
            base.Write(data);
        }

        private void Write<T>(ElementType type, T value) where T : struct => Write((byte)type, value);

        private void Write<T1, T2>(T1 type, T2 value) where T1 : struct where T2 : struct
        {
            WriteBigEndian(type);
            WriteBigEndian(value);
        }

        public void WriteObj(DotnetObjectId objectId, MonoSDBHelper SdbHelper)
        {
            if (objectId.Scheme == "object")
            {
                Write(ElementType.Class, int.Parse(objectId.Value));
            }
            else if (objectId.Scheme == "valuetype")
            {
                Write(SdbHelper.valueTypes[int.Parse(objectId.Value)].valueTypeBuffer);
            }
        }
        public async Task<bool> WriteConst(LiteralExpressionSyntax constValue, MonoSDBHelper SdbHelper, CancellationToken token)
        {
            switch (constValue.Kind())
            {
                case SyntaxKind.NumericLiteralExpression:
                {
                    switch (constValue.Token.Value) {
                        case double d:
                            Write(ElementType.R8, d);
                            break;
                        case float f:
                            Write(ElementType.R4, f);
                            break;
                        case long l:
                            Write(ElementType.I8, l);
                            break;
                        case ulong ul:
                            Write(ElementType.U8, ul);
                            break;
                        case byte b:
                            Write(ElementType.U1, (int)b);
                            break;
                        case sbyte sb:
                            Write(ElementType.I1, (uint)sb);
                            break;
                        case ushort us:
                            Write(ElementType.U2, (int)us);
                            break;
                        case short s:
                            Write(ElementType.I2, (uint)s);
                            break;
                        case uint ui:
                            Write(ElementType.U4, ui);
                            break;
                        case IntPtr ip:
                            Write(ElementType.I, (int)ip);
                            break;
                        case UIntPtr up:
                            Write(ElementType.U, (uint)up);
                            break;
                        default:
                            Write(ElementType.I4, (int)constValue.Token.Value);
                            break;
                    }
                    return true;
                }
                case SyntaxKind.StringLiteralExpression:
                {
                    int stringId = await SdbHelper.CreateString((string)constValue.Token.Value, token);
                    Write(ElementType.String, stringId);
                    return true;
                }
                case SyntaxKind.TrueLiteralExpression:
                {
                    Write(ElementType.Boolean, 1);
                    return true;
                }
                case SyntaxKind.FalseLiteralExpression:
                {
                    Write(ElementType.Boolean, 0);
                    return true;
                }
                case SyntaxKind.NullLiteralExpression:
                {
                    Write((byte)ValueTypeId.Null);
                    Write((byte)0); //not used
                    Write((int)0);  //not used
                    return true;
                }
                case SyntaxKind.CharacterLiteralExpression:
                {
                    Write(ElementType.Char, (int)(char)constValue.Token.Value);
                    return true;
                }
            }
            return false;
        }

        public async Task<bool> WriteJsonValue(JObject objValue, MonoSDBHelper SdbHelper, CancellationToken token)
        {
            switch (objValue["type"].Value<string>())
            {
                case "number":
                {
                    Write(ElementType.I4, objValue["value"].Value<int>());
                    return true;
                }
                case "string":
                {
                    int stringId = await SdbHelper.CreateString(objValue["value"].Value<string>(), token);
                    Write(ElementType.String, stringId);
                    return true;
                }
                case "boolean":
                {
                    Write(ElementType.Boolean, objValue["value"].Value<bool>() ? 1 : 0);
                    return true;
                }
                case "object":
                {
                    DotnetObjectId.TryParse(objValue["objectId"]?.Value<string>(), out DotnetObjectId objectId);
                    WriteObj(objectId, SdbHelper);
                    return true;
                }
            }
            return false;
        }

        public ArraySegment<byte> GetParameterBuffer()
        {
            ((MemoryStream)BaseStream).TryGetBuffer(out var segment);
            return segment;
        }

        public (string data, int length) ToBase64() {
            var segment = GetParameterBuffer();
            return (Convert.ToBase64String(segment), segment.Count);
        }
    }
    internal class FieldTypeClass
    {
        public int Id { get; }
        public string Name { get; }
        public int TypeId { get; }
        public bool IsPublic { get; }
        public FieldTypeClass(int id, string name, int typeId, bool isPublic)
        {
            Id = id;
            Name = name;
            TypeId = typeId;
            IsPublic = isPublic;
        }
    }
    internal class ValueTypeClass
    {
        public byte[] valueTypeBuffer;
        public JArray valueTypeJson;
        public JArray valueTypeJsonProps;
        public int typeId;
        public JArray valueTypeProxy;
        public string valueTypeVarName;
        public bool valueTypeAutoExpand;
        public int Id;
        public ValueTypeClass(string varName, byte[] buffer, JArray json, int id, bool expand_properties, int valueTypeId)
        {
            valueTypeBuffer = buffer;
            valueTypeJson = json;
            typeId = id;
            valueTypeJsonProps = null;
            valueTypeProxy = null;
            valueTypeVarName = varName;
            valueTypeAutoExpand = expand_properties;
            Id = valueTypeId;
        }
    }
    internal class PointerValue
    {
        public long address;
        public int typeId;
        public string varName;
        public PointerValue(long address, int typeId, string varName)
        {
            this.address = address;
            this.typeId = typeId;
            this.varName = varName;
        }

    }
    internal class MonoSDBHelper
    {
        private static int debuggerObjectId;
        private static int cmdId;
        private static int GetId() {return cmdId++;}
        private static int MINOR_VERSION = 61;
        private static int MAJOR_VERSION = 2;

        private Dictionary<int, MethodInfoWithDebugInformation> methods;
        private Dictionary<int, AssemblyInfo> assemblies;
        private Dictionary<int, TypeInfoWithDebugInformation> types;

        internal Dictionary<int, ValueTypeClass> valueTypes = new Dictionary<int, ValueTypeClass>();
        internal Dictionary<int, PointerValue> pointerValues = new Dictionary<int, PointerValue>();

        private MonoProxy proxy;
        private DebugStore store;
        private SessionId sessionId;

        private readonly ILogger logger;
        private Regex regexForAsyncLocals = new Regex(@"\<([^)]*)\>", RegexOptions.Singleline);

        public MonoSDBHelper(MonoProxy proxy, ILogger logger, SessionId sessionId)
        {
            this.proxy = proxy;
            this.logger = logger;
            this.sessionId = sessionId;
            ResetStore(null);
        }

        public void ResetStore(DebugStore store)
        {
            this.store = store;
            this.methods = new();
            this.assemblies = new();
            this.types = new();
            ClearCache();
        }

        public async Task<AssemblyInfo> GetAssemblyInfo(int assemblyId, CancellationToken token)
        {
            AssemblyInfo asm = null;
            if (assemblies.TryGetValue(assemblyId, out asm))
            {
                return asm;
            }
            var assemblyName = await GetAssemblyName(assemblyId, token);

            asm = store.GetAssemblyByName(assemblyName);

            if (asm == null)
            {
                assemblyName = await GetAssemblyFileNameFromId(assemblyId, token); //maybe is a lazy loaded assembly
                asm = store.GetAssemblyByName(assemblyName);
                if (asm == null)
                {
                    logger.LogDebug($"Unable to find assembly: {assemblyName}");
                    return null;
                }
            }
            asm.DebugId = assemblyId;
            assemblies[assemblyId] = asm;
            return asm;
        }

        public async Task<MethodInfoWithDebugInformation> GetMethodInfo(int methodId, CancellationToken token)
        {
            MethodInfoWithDebugInformation methodDebugInfo = null;
            if (methods.TryGetValue(methodId, out methodDebugInfo))
            {
                return methodDebugInfo;
            }
            var methodToken = await GetMethodToken(methodId, token);
            var assemblyId = await GetAssemblyIdFromMethod(methodId, token);

            var asm = await GetAssemblyInfo(assemblyId, token);

            if (asm == null)
            {
                logger.LogDebug($"Unable to find assembly: {assemblyId}");
                return null;
            }

            var method = asm.GetMethodByToken(methodToken);

            if (method == null && !asm.HasSymbols)
            {
                try
                {
                    method = await proxy.LoadSymbolsOnDemand(asm, methodToken, sessionId, token);
                }
                catch (Exception e)
                {
                    logger.LogDebug($"Unable to find method token: {methodToken} assembly name: {asm.Name} exception: {e}");
                    return null;
                }
            }

            if (method == null)
            {
                logger.LogDebug($"Unable to find method token: {methodToken} assembly name: {asm.Name}");
                return null;
            }

            string methodName = await GetMethodName(methodId, token);
            methods[methodId] = new MethodInfoWithDebugInformation(method, methodId, methodName);
            return methods[methodId];
        }

        public async Task<TypeInfoWithDebugInformation> GetTypeInfo(int typeId, CancellationToken token)
        {
            TypeInfoWithDebugInformation typeDebugInfo = null;
            if (types.TryGetValue(typeId, out typeDebugInfo))
            {
                return typeDebugInfo;
            }

            TypeInfo type = null;

            var typeToken = await GetTypeToken(typeId, token);
            var typeName = await GetTypeName(typeId, token);
            var assemblyId = await GetAssemblyFromType(typeId, token);
            var asm = await GetAssemblyInfo(assemblyId, token);

            if (asm == null)
            {
                logger.LogDebug($"Unable to find assembly: {assemblyId}");
                return null;
            }

            asm.TypesByToken.TryGetValue(typeToken, out type);

            if (type == null)
            {
                logger.LogDebug($"Unable to find type token: {typeName} assembly name: {asm.Name}");
                return null;
            }

            types[typeId] = new TypeInfoWithDebugInformation(type, typeId, typeName);
            return types[typeId];
        }

        public void ClearCache()
        {
            valueTypes = new Dictionary<int, ValueTypeClass>();
            pointerValues = new Dictionary<int, PointerValue>();
        }

        public async Task<bool> SetProtocolVersion(CancellationToken token)
        {
            using var commandParamsWriter = new MonoBinaryWriter();
            commandParamsWriter.Write(MAJOR_VERSION);
            commandParamsWriter.Write(MINOR_VERSION);
            commandParamsWriter.Write((byte)0);

            using var retDebuggerCmdReader = await SendDebuggerAgentCommand(CmdVM.SetProtocolVersion, commandParamsWriter, token);
            return true;
        }

        public async Task<bool> EnableReceiveRequests(EventKind eventKind, CancellationToken token)
        {
            using var commandParamsWriter = new MonoBinaryWriter();
            commandParamsWriter.Write((byte)eventKind);
            commandParamsWriter.Write((byte)SuspendPolicy.None);
            commandParamsWriter.Write((byte)0);
            using var retDebuggerCmdReader = await SendDebuggerAgentCommand(CmdEventRequest.Set, commandParamsWriter, token);
            return true;
        }

        internal async Task<MonoBinaryReader> SendDebuggerAgentCommand<T>(T command, MonoBinaryWriter arguments, CancellationToken token) =>
            MonoBinaryReader.From (await proxy.SendMonoCommand(sessionId, MonoCommands.SendDebuggerAgentCommand(GetId(), (int)GetCommandSetForCommand(command), (int)(object)command, arguments?.ToBase64().data ?? string.Empty), token));

        internal CommandSet GetCommandSetForCommand<T>(T command) =>
            command switch {
                CmdVM => CommandSet.Vm,
                CmdObject => CommandSet.ObjectRef,
                CmdString => CommandSet.StringRef,
                CmdThread => CommandSet.Thread,
                CmdArray => CommandSet.ArrayRef,
                CmdEventRequest => CommandSet.EventRequest,
                CmdFrame => CommandSet.StackFrame,
                CmdAppDomain => CommandSet.AppDomain,
                CmdAssembly => CommandSet.Assembly,
                CmdMethod => CommandSet.Method,
                CmdType => CommandSet.Type,
                CmdModule => CommandSet.Module,
                CmdField => CommandSet.Field,
                CmdEvent => CommandSet.Event,
                CmdPointer => CommandSet.Pointer,
                _ => throw new Exception ("Unknown CommandSet")
            };

        internal async Task<MonoBinaryReader> SendDebuggerAgentCommandWithParms<T>(T command, (string data, int length) encoded, int type, string extraParm, CancellationToken token) =>
            MonoBinaryReader.From(await proxy.SendMonoCommand(sessionId, MonoCommands.SendDebuggerAgentCommandWithParms(GetId(), (int)GetCommandSetForCommand(command), (int)(object)command, encoded.data, encoded.length, type, extraParm), token));

        public async Task<int> CreateString(string value, CancellationToken token)
        {
            using var commandParamsWriter = new MonoBinaryWriter();
            using var retDebuggerCmdReader = await SendDebuggerAgentCommand(CmdAppDomain.GetRootDomain, commandParamsWriter, token);
            var root = retDebuggerCmdReader.ReadInt32();
            commandParamsWriter.Write(root);
            commandParamsWriter.Write(value);
            using var stringDebuggerCmdReader = await SendDebuggerAgentCommand(CmdAppDomain.CreateString, commandParamsWriter, token);
            return stringDebuggerCmdReader.ReadInt32();
        }

        public async Task<int> GetMethodToken(int methodId, CancellationToken token)
        {
            using var commandParamsWriter = new MonoBinaryWriter();
            commandParamsWriter.Write(methodId);

            using var retDebuggerCmdReader = await SendDebuggerAgentCommand(CmdMethod.Token, commandParamsWriter, token);
            return retDebuggerCmdReader.ReadInt32() & 0xffffff; //token
        }

        public async Task<int> MakeGenericMethod(int methodId, List<int> genericTypes, CancellationToken token)
        {
            using var commandParamsWriter = new MonoBinaryWriter();
            commandParamsWriter.Write(methodId);
            commandParamsWriter.Write(genericTypes.Count);
            foreach (var genericType in genericTypes)
            {
                commandParamsWriter.Write(genericType);
            }
            using var retDebuggerCmdReader = await SendDebuggerAgentCommand(CmdMethod.MakeGenericMethod, commandParamsWriter, token);
            return retDebuggerCmdReader.ReadInt32();
        }

        public async Task<int> GetMethodIdByToken(int assembly_id, int method_token, CancellationToken token)
        {
            using var commandParamsWriter = new MonoBinaryWriter();
            commandParamsWriter.Write(assembly_id);
            commandParamsWriter.Write(method_token | (int)TokenType.MdtMethodDef);
            using var retDebuggerCmdReader = await SendDebuggerAgentCommand(CmdAssembly.GetMethodFromToken, commandParamsWriter, token);
            return retDebuggerCmdReader.ReadInt32();
        }

        public async Task<int> GetAssemblyIdFromType(int type_id, CancellationToken token)
        {
            using var commandParamsWriter = new MonoBinaryWriter();
            commandParamsWriter.Write(type_id);
            commandParamsWriter.Write((int) MonoTypeNameFormat.FormatReflection);
            using var retDebuggerCmdReader = await SendDebuggerAgentCommand(CmdType.GetInfo, commandParamsWriter, token);
            retDebuggerCmdReader.ReadString(); //namespace
            retDebuggerCmdReader.ReadString(); //name
            retDebuggerCmdReader.ReadString(); //formatted name
            return retDebuggerCmdReader.ReadInt32();
        }

        public async Task<List<int>> GetTypeParamsOrArgsForGenericType(int typeId, CancellationToken token)
        {
            var typeInfo = await GetTypeInfo(typeId, token);

            if (typeInfo is null)
                return null;

            if (typeInfo.TypeParamsOrArgsForGenericType != null)
                return typeInfo.TypeParamsOrArgsForGenericType;

            var ret = new List<int>();
            using var commandParamsWriter = new MonoBinaryWriter();
            commandParamsWriter.Write(typeId);
            commandParamsWriter.Write((int) MonoTypeNameFormat.FormatReflection);
            using var retDebuggerCmdReader = await SendDebuggerAgentCommand(CmdType.GetInfo, commandParamsWriter, token);

            retDebuggerCmdReader.ReadString(); //namespace
            retDebuggerCmdReader.ReadString(); //name
            retDebuggerCmdReader.ReadString(); //name full
            retDebuggerCmdReader.ReadInt32(); //assembly_id
            retDebuggerCmdReader.ReadInt32(); //module_id
            retDebuggerCmdReader.ReadInt32(); //type_id
            retDebuggerCmdReader.ReadInt32(); //rank type
            retDebuggerCmdReader.ReadInt32(); //type token
            retDebuggerCmdReader.ReadByte(); //rank
            retDebuggerCmdReader.ReadInt32(); //flags
            retDebuggerCmdReader.ReadByte();
            int nested = retDebuggerCmdReader.ReadInt32();
            for (int i = 0 ; i < nested; i++)
            {
                retDebuggerCmdReader.ReadInt32(); //nested type
            }
            retDebuggerCmdReader.ReadInt32(); //typeid
            int generics = retDebuggerCmdReader.ReadInt32();
            for (int i = 0 ; i < generics; i++)
            {
                ret.Add(retDebuggerCmdReader.ReadInt32()); //generic type
            }

            typeInfo.TypeParamsOrArgsForGenericType = ret;

            return ret;
        }

        public async Task<int> GetAssemblyIdFromMethod(int methodId, CancellationToken token)
        {
            using var commandParamsWriter = new MonoBinaryWriter();
            commandParamsWriter.Write(methodId);

            using var retDebuggerCmdReader = await SendDebuggerAgentCommand(CmdMethod.Assembly, commandParamsWriter, token);
            return retDebuggerCmdReader.ReadInt32(); //assembly_id
        }

        public async Task<int> GetAssemblyId(string asm_name, CancellationToken token)
        {
            using var commandParamsWriter = new MonoBinaryWriter();
            commandParamsWriter.Write(asm_name);

            using var retDebuggerCmdReader = await SendDebuggerAgentCommand(CmdVM.GetAssemblyByName, commandParamsWriter, token);
            return retDebuggerCmdReader.ReadInt32();
        }

        public async Task<string> GetAssemblyNameFromModule(int moduleId, CancellationToken token)
        {
            using var command_params_writer = new MonoBinaryWriter();
            command_params_writer.Write(moduleId);

            using var ret_debugger_cmd_reader = await SendDebuggerAgentCommand(CmdModule.GetInfo, command_params_writer, token);
            ret_debugger_cmd_reader.ReadString();
            return ret_debugger_cmd_reader.ReadString();
        }

        public async Task<string> GetAssemblyName(int assembly_id, CancellationToken token)
        {
            using var commandParamsWriter = new MonoBinaryWriter();
            commandParamsWriter.Write(assembly_id);

            using var retDebuggerCmdReader = await SendDebuggerAgentCommand(CmdAssembly.GetLocation, commandParamsWriter, token);
            return retDebuggerCmdReader.ReadString();
        }

        public async Task<string> GetFullAssemblyName(int assemblyId, CancellationToken token)
        {
            using var commandParamsWriter = new MonoBinaryWriter();
            commandParamsWriter.Write(assemblyId);

            using var retDebuggerCmdReader = await SendDebuggerAgentCommand(CmdAssembly.GetName, commandParamsWriter, token);
            var name = retDebuggerCmdReader.ReadString();
            return name;
        }

        public async Task<string> GetAssemblyFileNameFromId(int assemblyId, CancellationToken token)
        {
            using var commandParamsWriter = new MonoBinaryWriter();
            commandParamsWriter.Write(assemblyId);

            using var retDebuggerCmdReader = await SendDebuggerAgentCommand(CmdAssembly.GetName, commandParamsWriter, token);
            var name = retDebuggerCmdReader.ReadString();
            return name.Remove(name.IndexOf(",")) + ".dll";
        }

        public async Task<string> GetMethodName(int methodId, CancellationToken token)
        {
            using var commandParamsWriter = new MonoBinaryWriter();
            commandParamsWriter.Write(methodId);

            using var retDebuggerCmdReader = await SendDebuggerAgentCommand(CmdMethod.GetNameFull, commandParamsWriter, token);
            var methodName = retDebuggerCmdReader.ReadString();
            return methodName.Substring(methodName.IndexOf(":")+1);
        }

        public async Task<bool> MethodIsStatic(int methodId, CancellationToken token)
        {
            var methodInfo = await GetMethodInfo(methodId, token);
            if (methodInfo != null)
                return methodInfo.Info.IsStatic();

            using var commandParamsWriter = new MonoBinaryWriter();
            commandParamsWriter.Write(methodId);

            using var retDebuggerCmdReader = await SendDebuggerAgentCommand(CmdMethod.GetInfo, commandParamsWriter, token);
            var flags = retDebuggerCmdReader.ReadInt32();
            return (flags & 0x0010) > 0; //check method is static
        }

        public async Task<int> GetParamCount(int methodId, CancellationToken token)
        {
            using var commandParamsWriter = new MonoBinaryWriter();
            commandParamsWriter.Write(methodId);

            using var retDebuggerCmdReader = await SendDebuggerAgentCommand(CmdMethod.GetParamInfo, commandParamsWriter, token);
            retDebuggerCmdReader.ReadInt32();
            int param_count = retDebuggerCmdReader.ReadInt32();
            return param_count;
        }

        public async Task<string> GetReturnType(int methodId, CancellationToken token)
        {
            using var commandParamsWriter = new MonoBinaryWriter();
            commandParamsWriter.Write(methodId);

            using var retDebuggerCmdReader = await SendDebuggerAgentCommand(CmdMethod.GetParamInfo, commandParamsWriter, token);
            retDebuggerCmdReader.ReadInt32();
            retDebuggerCmdReader.ReadInt32();
            retDebuggerCmdReader.ReadInt32();
            var retType = retDebuggerCmdReader.ReadInt32();
            var ret = await GetTypeName(retType, token);
            return ret;
        }

        public async Task<string> GetParameters(int methodId, CancellationToken token)
        {
            using var commandParamsWriter = new MonoBinaryWriter();
            commandParamsWriter.Write(methodId);

            using var retDebuggerCmdReader = await SendDebuggerAgentCommand(CmdMethod.GetParamInfo, commandParamsWriter, token);
            retDebuggerCmdReader.ReadInt32();
            var paramCount = retDebuggerCmdReader.ReadInt32();
            retDebuggerCmdReader.ReadInt32();
            var retType = retDebuggerCmdReader.ReadInt32();
            var parameters = "(";
            for (int i = 0 ; i < paramCount; i++)
            {
                var paramType = retDebuggerCmdReader.ReadInt32();
                parameters += await GetTypeName(paramType, token);
                parameters = parameters.Replace("System.Func", "Func");
                if (i + 1 < paramCount)
                    parameters += ",";
            }
            parameters += ")";
            return parameters;
        }

        public async Task<int> SetBreakpoint(int methodId, long il_offset, CancellationToken token)
        {
            using var commandParamsWriter = new MonoBinaryWriter();
            commandParamsWriter.Write((byte)EventKind.Breakpoint);
            commandParamsWriter.Write((byte)SuspendPolicy.None);
            commandParamsWriter.Write((byte)1);
            commandParamsWriter.Write((byte)ModifierKind.LocationOnly);
            commandParamsWriter.Write(methodId);
            commandParamsWriter.Write(il_offset);
            using var retDebuggerCmdReader = await SendDebuggerAgentCommand(CmdEventRequest.Set, commandParamsWriter, token);
            return retDebuggerCmdReader.ReadInt32();
        }

        public async Task<bool> RemoveBreakpoint(int breakpoint_id, CancellationToken token)
        {
            using var commandParamsWriter = new MonoBinaryWriter();
            commandParamsWriter.Write((byte)EventKind.Breakpoint);
            commandParamsWriter.Write((int) breakpoint_id);

            using var retDebuggerCmdReader = await SendDebuggerAgentCommand(CmdEventRequest.Clear, commandParamsWriter, token);

            if (retDebuggerCmdReader != null)
                return true;
            return false;
        }

        public async Task<bool> Step(int thread_id, StepKind kind, CancellationToken token)
        {
            using var commandParamsWriter = new MonoBinaryWriter();
            commandParamsWriter.Write((byte)EventKind.Step);
            commandParamsWriter.Write((byte)SuspendPolicy.None);
            commandParamsWriter.Write((byte)1);
            commandParamsWriter.Write((byte)ModifierKind.Step);
            commandParamsWriter.Write(thread_id);
            commandParamsWriter.Write((int)StepSize.Line);
            commandParamsWriter.Write((int)kind);
            commandParamsWriter.Write((int)(StepFilter.StaticCtor | StepFilter.DebuggerHidden)); //filter
            using var retDebuggerCmdReader = await SendDebuggerAgentCommand(CmdEventRequest.Set, commandParamsWriter, token);
            if (retDebuggerCmdReader.HasError)
                return false;
            var isBPOnManagedCode = retDebuggerCmdReader.ReadInt32();
            if (isBPOnManagedCode == 0)
                return false;
            return true;
        }

        public async Task<bool> ClearSingleStep(int req_id, CancellationToken token)
        {
            using var commandParamsWriter = new MonoBinaryWriter();
            commandParamsWriter.Write((byte)EventKind.Step);
            commandParamsWriter.Write((int) req_id);

            using var retDebuggerCmdReader = await SendDebuggerAgentCommand(CmdEventRequest.Clear, commandParamsWriter, token);
            return !retDebuggerCmdReader.HasError ? true : false;
        }

        public async Task<JObject> GetFieldValue(int typeId, int fieldId, CancellationToken token)
        {
            var ret = new List<FieldTypeClass>();
            using var commandParamsWriter = new MonoBinaryWriter();
            commandParamsWriter.Write(typeId);
            commandParamsWriter.Write(1);
            commandParamsWriter.Write(fieldId);

            using var retDebuggerCmdReader = await SendDebuggerAgentCommand(CmdType.GetValues, commandParamsWriter, token);
            return await CreateJObjectForVariableValue(retDebuggerCmdReader, "", false, -1, false, token);
        }

        public async Task<int> TypeIsInitialized(int typeId, CancellationToken token)
        {
            var ret = new List<FieldTypeClass>();
            using var commandParamsWriter = new MonoBinaryWriter();
            commandParamsWriter.Write(typeId);

            using var retDebuggerCmdReader = await SendDebuggerAgentCommand(CmdType.IsInitialized, commandParamsWriter, token);
            return retDebuggerCmdReader.ReadInt32();
        }

        public async Task<int> TypeInitialize(int typeId, CancellationToken token)
        {
            var ret = new List<FieldTypeClass>();
            using var commandParamsWriter = new MonoBinaryWriter();
            commandParamsWriter.Write(typeId);

            using var retDebuggerCmdReader = await SendDebuggerAgentCommand(CmdType.Initialize, commandParamsWriter, token);
            return retDebuggerCmdReader.ReadInt32();
        }

        public async Task<MonoBinaryReader> GetTypePropertiesReader(int typeId, CancellationToken token)
        {
            var typeInfo = await GetTypeInfo(typeId, token);

            if (typeInfo is null)
                return null;

            if (typeInfo.PropertiesBuffer is not null)
                return new MonoBinaryReader(typeInfo.PropertiesBuffer);

            var commandParamsWriter = new MonoBinaryWriter();
            commandParamsWriter.Write(typeId);

            var reader = await SendDebuggerAgentCommand(CmdType.GetProperties, commandParamsWriter, token);
            typeInfo.PropertiesBuffer = ((MemoryStream)reader.BaseStream).ToArray();
            return reader;
        }

        public async Task<List<FieldTypeClass>> GetTypeFields(int typeId, CancellationToken token)
        {
            var typeInfo = await GetTypeInfo(typeId, token);

            if (typeInfo.FieldsList != null) {
                return typeInfo.FieldsList;
            }

            var ret = new List<FieldTypeClass>();
            using var commandParamsWriter = new MonoBinaryWriter();
            commandParamsWriter.Write(typeId);

            using var retDebuggerCmdReader = await SendDebuggerAgentCommand(CmdType.GetFields, commandParamsWriter, token);
            var nFields = retDebuggerCmdReader.ReadInt32();

            for (int i = 0 ; i < nFields; i++)
            {
                bool isPublic = false;
                int fieldId = retDebuggerCmdReader.ReadInt32(); //fieldId
                string fieldNameStr = retDebuggerCmdReader.ReadString();
                int fieldTypeId = retDebuggerCmdReader.ReadInt32(); //typeId
                int attrs = retDebuggerCmdReader.ReadInt32(); //attrs
                int isSpecialStatic = retDebuggerCmdReader.ReadInt32(); //is_special_static
                if (((attrs & (int)MethodAttributes.Public) != 0))
                    isPublic = true;
                if (isSpecialStatic == 1)
                    continue;
                if (fieldNameStr.Contains("k__BackingField"))
                {
                    fieldNameStr = fieldNameStr.Replace("k__BackingField", "");
                    fieldNameStr = fieldNameStr.Replace("<", "");
                    fieldNameStr = fieldNameStr.Replace(">", "");
                }
                ret.Add(new FieldTypeClass(fieldId, fieldNameStr, fieldTypeId, isPublic));
            }
            typeInfo.FieldsList = ret;
            return ret;
        }

        public string ReplaceCommonClassNames(string className) =>
            new StringBuilder(className)
                .Replace("System.String", "string")
                .Replace("System.Boolean", "bool")
                .Replace("System.Char", "char")
                .Replace("System.SByte", "sbyte")
                .Replace("System.Int32", "int")
                .Replace("System.Int64", "long")
                .Replace("System.Single", "float")
                .Replace("System.Double", "double")
                .Replace("System.Byte", "byte")
                .Replace("System.UInt16", "ushort")
                .Replace("System.UInt32", "uint")
                .Replace("System.UInt64", "ulong")
                .Replace("System.Object", "object")
                .Replace("System.Void", "void")
                //.Replace("System.Decimal", "decimal")
                .ToString();

        internal async Task<MonoBinaryReader> GetCAttrsFromType(int objectId, int typeId, string attrName, CancellationToken token)
        {
            using var commandParamsWriter = new MonoBinaryWriter();
            commandParamsWriter.Write(typeId);
            commandParamsWriter.Write(0);
            var retDebuggerCmdReader = await SendDebuggerAgentCommand(CmdType.GetCattrs, commandParamsWriter, token);
            var count = retDebuggerCmdReader.ReadInt32();
            if (count == 0)
                return null;
            for (int i = 0 ; i < count; i++)
            {
                var methodId = retDebuggerCmdReader.ReadInt32();
                using var commandCattrParamsWriter = new MonoBinaryWriter();
                commandCattrParamsWriter.Write(methodId);
                using var retDebuggerCmdReader2 = await SendDebuggerAgentCommand(CmdMethod.GetDeclaringType, commandCattrParamsWriter, token);
                var customAttributeTypeId = retDebuggerCmdReader2.ReadInt32();
                var customAttributeName = await GetTypeName(customAttributeTypeId, token);
                if (customAttributeName == attrName)
                    return retDebuggerCmdReader;

                //reading buffer only to advance the reader to the next cattr
                for (int k = 0 ; k < 2; k++)
                {
                    var parmCount = retDebuggerCmdReader.ReadInt32();
                    for (int j = 0; j < parmCount; j++)
                    {
                        //to typed_args
                        await CreateJObjectForVariableValue(retDebuggerCmdReader, "varName", false, -1, false, token);
                    }
                }
            }
            return null;
        }

        public async Task<int> GetAssemblyFromType(int type_id, CancellationToken token)
        {
            using var commandParamsWriter = new MonoBinaryWriter();
            commandParamsWriter.Write(type_id);
            commandParamsWriter.Write((int) MonoTypeNameFormat.FormatReflection);
            using var retDebuggerCmdReader = await SendDebuggerAgentCommand(CmdType.GetInfo, commandParamsWriter, token);

            retDebuggerCmdReader.ReadString();
            retDebuggerCmdReader.ReadString();
            retDebuggerCmdReader.ReadString();

            return retDebuggerCmdReader.ReadInt32();
        }

        public async Task<string> GetValueFromDebuggerDisplayAttribute(int objectId, int typeId, CancellationToken token)
        {
            string expr = "";
            try {
                var getCAttrsRetReader = await GetCAttrsFromType(objectId, typeId, "System.Diagnostics.DebuggerDisplayAttribute", token);
                if (getCAttrsRetReader == null)
                    return null;

                var parmCount = getCAttrsRetReader.ReadInt32();
                var monoType = (ElementType) getCAttrsRetReader.ReadByte(); //MonoTypeEnum -> MONO_TYPE_STRING
                if (monoType != ElementType.String)
                    return null;

                var stringId = getCAttrsRetReader.ReadInt32();
                var dispAttrStr = await GetStringValue(stringId, token);
                ExecutionContext context = proxy.GetContext(sessionId);
                JArray objectValues = await GetObjectValues(objectId, GetObjectCommandOptions.WithProperties | GetObjectCommandOptions.ForDebuggerDisplayAttribute, token);

                var thisObj = CreateJObject<string>(value: "", type: "object", description: "", writable: false, objectId: $"dotnet:object:{objectId}");
                thisObj["name"] = "this";
                objectValues.Add(thisObj);

                var resolver = new MemberReferenceResolver(proxy, context, sessionId, objectValues, logger);
                if (dispAttrStr.Length == 0)
                    return null;

                if (dispAttrStr.Contains(", nq"))
                {
                    dispAttrStr = dispAttrStr.Replace(", nq", "");
                }
                if (dispAttrStr.Contains(",nq"))
                {
                    dispAttrStr = dispAttrStr.Replace(",nq", "");
                }
                expr = "$\"" + dispAttrStr + "\"";
                JObject retValue = await resolver.Resolve(expr, token);
                if (retValue == null)
                    retValue = await EvaluateExpression.CompileAndRunTheExpression(expr, resolver, token);

                return retValue?["value"]?.Value<string>();
            }
            catch (Exception)
            {
                logger.LogDebug($"Could not evaluate DebuggerDisplayAttribute - {expr} - {await GetTypeName(typeId, token)}");
            }
            return null;
        }

        public async Task<string> GetTypeName(int typeId, CancellationToken token)
        {
            string className = await GetTypeNameOriginal(typeId, token);
            className = className.Replace("+", ".");
            className = Regex.Replace(className, @"`\d+", "");
            className = Regex.Replace(className, @"[[, ]+]", "__SQUARED_BRACKETS__");
            //className = className.Replace("[]", "__SQUARED_BRACKETS__");
            className = className.Replace("[", "<");
            className = className.Replace("]", ">");
            className = className.Replace("__SQUARED_BRACKETS__", "[]");
            className = className.Replace(",", ", ");
            className = ReplaceCommonClassNames(className);
            return className;
        }

        public async Task<string> GetTypeNameOriginal(int typeId, CancellationToken token)
        {
            using var commandParamsWriter = new MonoBinaryWriter();
            commandParamsWriter.Write(typeId);
            commandParamsWriter.Write((int) MonoTypeNameFormat.FormatReflection);
            using var retDebuggerCmdReader = await SendDebuggerAgentCommand(CmdType.GetInfo, commandParamsWriter, token);
            retDebuggerCmdReader.ReadString(); //namespace
            retDebuggerCmdReader.ReadString(); //class name
            return retDebuggerCmdReader.ReadString(); //class name formatted
        }

        public async Task<int> GetTypeToken(int typeId, CancellationToken token)
        {
            using var commandParamsWriter = new MonoBinaryWriter();
            commandParamsWriter.Write(typeId);
            commandParamsWriter.Write((int) MonoTypeNameFormat.FormatReflection);
            using var retDebuggerCmdReader = await SendDebuggerAgentCommand(CmdType.GetInfo, commandParamsWriter, token);
            retDebuggerCmdReader.ReadString(); //namespace
            retDebuggerCmdReader.ReadString(); //class name
            retDebuggerCmdReader.ReadString(); //class name formatted
            retDebuggerCmdReader.ReadInt32(); //assemblyid
            retDebuggerCmdReader.ReadInt32(); //moduleId
            retDebuggerCmdReader.ReadInt32(); //parent typeId
            retDebuggerCmdReader.ReadInt32(); //array typeId
            return retDebuggerCmdReader.ReadInt32(); //token
        }

        public async Task<string> GetStringValue(int string_id, CancellationToken token)
        {
            using var commandParamsWriter = new MonoBinaryWriter();
            commandParamsWriter.Write(string_id);

            using var retDebuggerCmdReader = await SendDebuggerAgentCommand(CmdString.GetValue, commandParamsWriter, token);
            var isUtf16 = retDebuggerCmdReader.ReadByte();
            if (isUtf16 == 0) {
                return retDebuggerCmdReader.ReadString();
            }
            return null;
        }
<<<<<<< HEAD
        public async Task<int> GetArrayLength(int object_id, CancellationToken token)
=======
        public async Task<ArrayDimensions> GetArrayDimensions(SessionId sessionId, int object_id, CancellationToken token)
>>>>>>> 293e5ed2
        {
            using var commandParamsWriter = new MonoBinaryWriter();
            commandParamsWriter.Write(object_id);
            using var retDebuggerCmdReader = await SendDebuggerAgentCommand(CmdArray.GetLength, commandParamsWriter, token);
            var length = retDebuggerCmdReader.ReadInt32();
            var rank = new int[length];
            for (int i = 0 ; i < length; i++)
            {
                rank[i] = retDebuggerCmdReader.ReadInt32();
                retDebuggerCmdReader.ReadInt32(); //lower_bound
            }
            return new ArrayDimensions(rank);
        }
        public async Task<List<int>> GetTypeIdFromObject(int object_id, bool withParents, CancellationToken token)
        {
            List<int> ret = new List<int>();
            using var commandParamsWriter = new MonoBinaryWriter();
            commandParamsWriter.Write(object_id);

            using var retDebuggerCmdReader = await SendDebuggerAgentCommand(CmdObject.RefGetType, commandParamsWriter, token);
            var type_id = retDebuggerCmdReader.ReadInt32();
            ret.Add(type_id);
            if (withParents)
            {
                using var commandParentsParamsWriter = new MonoBinaryWriter();
                commandParentsParamsWriter.Write(type_id);
                using var parentsCmdReader = await SendDebuggerAgentCommand(CmdType.GetParents, commandParentsParamsWriter, token);
                var parentsCount = parentsCmdReader.ReadInt32();
                for (int i = 0 ; i < parentsCount; i++)
                {
                    ret.Add(parentsCmdReader.ReadInt32());
                }
            }
            return ret;
        }

        public async Task<string> GetClassNameFromObject(int object_id, CancellationToken token)
        {
            var type_id = await GetTypeIdFromObject(object_id, false, token);
            return await GetTypeName(type_id[0], token);
        }

        public async Task<int> GetTypeIdFromToken(int assemblyId, int typeToken, CancellationToken token)
        {
            var ret = new List<string>();
            using var commandParamsWriter = new MonoBinaryWriter();
            commandParamsWriter.Write((int)assemblyId);
            commandParamsWriter.Write((int)typeToken);
            using var retDebuggerCmdReader = await SendDebuggerAgentCommand(CmdAssembly.GetTypeFromToken, commandParamsWriter, token);
            return retDebuggerCmdReader.ReadInt32();
        }

        public async Task<int> GetMethodIdByName(int type_id, string method_name, CancellationToken token)
        {
            var ret = new List<string>();
            using var commandParamsWriter = new MonoBinaryWriter();
            commandParamsWriter.Write((int)type_id);
            commandParamsWriter.Write(method_name);
            commandParamsWriter.Write((int)(BindingFlags.Public | BindingFlags.NonPublic | BindingFlags.Instance | BindingFlags.Static));
            commandParamsWriter.Write((int)1); //case sensitive
            using var retDebuggerCmdReader = await SendDebuggerAgentCommand(CmdType.GetMethodsByNameFlags, commandParamsWriter, token);
            var nMethods = retDebuggerCmdReader.ReadInt32();
            return retDebuggerCmdReader.ReadInt32();
        }

        public async Task<bool> IsDelegate(int objectId, CancellationToken token)
        {
            var ret = new List<string>();
            using var commandParamsWriter = new MonoBinaryWriter();
            commandParamsWriter.Write((int)objectId);
            using var retDebuggerCmdReader = await SendDebuggerAgentCommand(CmdObject.RefIsDelegate, commandParamsWriter, token);
            return retDebuggerCmdReader.ReadByte() == 1;
        }

        public async Task<int> GetDelegateMethod(int objectId, CancellationToken token)
        {
            var ret = new List<string>();
            using var commandParamsWriter = new MonoBinaryWriter();
            commandParamsWriter.Write((int)objectId);
            using var retDebuggerCmdReader = await SendDebuggerAgentCommand(CmdObject.RefDelegateGetMethod, commandParamsWriter, token);
            return retDebuggerCmdReader.ReadInt32();
        }

        public async Task<string> GetDelegateMethodDescription(int objectId, CancellationToken token)
        {
            var methodId = await GetDelegateMethod(objectId, token);

            using var commandParamsWriter = new MonoBinaryWriter();
            commandParamsWriter.Write(methodId);
            //Console.WriteLine("methodId - " + methodId);
            if (methodId == 0)
                return "";
            using var retDebuggerCmdReader = await SendDebuggerAgentCommand(CmdMethod.GetName, commandParamsWriter, token);
            var methodName = retDebuggerCmdReader.ReadString();

            var returnType = await GetReturnType(methodId, token);
            var parameters = await GetParameters(methodId, token);

            return $"{returnType} {methodName} {parameters}";
        }
        public async Task<JObject> InvokeMethod(ArraySegment<byte> valueTypeBuffer, int methodId, string varName, CancellationToken token)
        {
            using var commandParamsWriter = new MonoBinaryWriter();
            commandParamsWriter.Write(methodId);
            commandParamsWriter.Write(valueTypeBuffer);
            commandParamsWriter.Write(0);
            using var retDebuggerCmdReader = await SendDebuggerAgentCommand(CmdVM.InvokeMethod, commandParamsWriter, token);
            retDebuggerCmdReader.ReadByte(); //number of objects returned.
            return await CreateJObjectForVariableValue(retDebuggerCmdReader, varName, false, -1, false, token);
        }

        public async Task<int> GetPropertyMethodIdByName(int typeId, string propertyName, CancellationToken token)
        {
            using var retDebuggerCmdReader =  await GetTypePropertiesReader(typeId, token);
            if (retDebuggerCmdReader == null)
                return -1;

            var nProperties = retDebuggerCmdReader.ReadInt32();
            for (int i = 0 ; i < nProperties; i++)
            {
                retDebuggerCmdReader.ReadInt32(); //propertyId
                string propertyNameStr = retDebuggerCmdReader.ReadString();
                var getMethodId = retDebuggerCmdReader.ReadInt32();
                retDebuggerCmdReader.ReadInt32(); //setmethod
                var attrs = retDebuggerCmdReader.ReadInt32(); //attrs
                if (propertyNameStr == propertyName)
                {
                    return getMethodId;
                }
            }
            return -1;
        }

        public async Task<JArray> CreateJArrayForProperties(int typeId, ArraySegment<byte> object_buffer, JArray attributes, bool isAutoExpandable, string objectId, bool isOwn, CancellationToken token)
        {
            JArray ret = new JArray();
            using var retDebuggerCmdReader =  await GetTypePropertiesReader(typeId, token);
            if (retDebuggerCmdReader == null)
                return null;

            var nProperties = retDebuggerCmdReader.ReadInt32();
            for (int i = 0 ; i < nProperties; i++)
            {
                retDebuggerCmdReader.ReadInt32(); //propertyId
                string propertyNameStr = retDebuggerCmdReader.ReadString();
                var getMethodId = retDebuggerCmdReader.ReadInt32();
                retDebuggerCmdReader.ReadInt32(); //setmethod
                var attrs = retDebuggerCmdReader.ReadInt32(); //attrs
                if (getMethodId == 0 || await GetParamCount(getMethodId, token) != 0 || await MethodIsStatic(getMethodId, token))
                    continue;
                JObject propRet = null;
                if (attributes.Where(attribute => attribute["name"].Value<string>().Equals(propertyNameStr)).Any())
                    continue;
                if (isAutoExpandable)
                {
                    try {
                        propRet = await InvokeMethod(object_buffer, getMethodId, propertyNameStr, token);
                    }
                    catch (Exception)
                    {
                        continue;
                    }
                }
                else
                {
                    propRet = JObject.FromObject(new {
                            get = new
                            {
                                type = "function",
                                objectId = $"{objectId}:methodId:{getMethodId}",
                                className = "Function",
                                description = "get " + propertyNameStr + " ()",
                                methodId = getMethodId,
                                objectIdValue = objectId
                            },
                            name = propertyNameStr
                        });
                }
                if (isOwn)
                    propRet["isOwn"] = true;
                ret.Add(propRet);
            }
            return ret;
        }
        public async Task<JObject> GetPointerContent(int pointerId, CancellationToken token)
        {
            var ret = new List<string>();
            using var commandParamsWriter = new MonoBinaryWriter();
            commandParamsWriter.Write(pointerValues[pointerId].address);
            commandParamsWriter.Write(pointerValues[pointerId].typeId);
            using var retDebuggerCmdReader = await SendDebuggerAgentCommand(CmdPointer.GetValue, commandParamsWriter, token);
            var varName = pointerValues[pointerId].varName;
            if (int.TryParse(varName, out _))
                varName = $"[{varName}]";
            return await CreateJObjectForVariableValue(retDebuggerCmdReader, "*" + varName, false, -1, false, token);
        }

        public async Task<JArray> GetPropertiesValuesOfValueType(int valueTypeId, CancellationToken token)
        {
            JArray ret = new JArray();
            var valueType = valueTypes[valueTypeId];
            using var commandParamsWriter = new MonoBinaryWriter();
            commandParamsWriter.Write(valueType.typeId);
            using var retDebuggerCmdReader = await SendDebuggerAgentCommand(CmdType.GetParents, commandParamsWriter, token);
            var parentsCount = retDebuggerCmdReader.ReadInt32();
            List<int> typesToGetProperties = new List<int>();
            typesToGetProperties.Add(valueType.typeId);
            for (int i = 0 ; i < parentsCount; i++)
            {
                typesToGetProperties.Add(retDebuggerCmdReader.ReadInt32());
            }
            for (int i = 0 ; i < typesToGetProperties.Count; i++)
            {
                var properties = await CreateJArrayForProperties(typesToGetProperties[i], valueType.valueTypeBuffer, valueType.valueTypeJson, valueType.valueTypeAutoExpand, $"dotnet:valuetype:{valueType.Id}", i == 0, token);
                ret = new JArray(ret.Union(properties));
            }

            return ret;
        }

        public bool AutoExpandable(string className) {
            if (className == "System.DateTime" ||
                className == "System.DateTimeOffset" ||
                className == "System.TimeSpan")
                return true;
            return false;
        }

        public bool AutoInvokeToString(string className) {
            if (className == "System.DateTime" ||
                className == "System.DateTimeOffset" ||
                className == "System.TimeSpan" ||
                className == "System.Decimal"  ||
                className == "System.Guid")
                return true;
            return false;
        }

        public JObject CreateJObject<T>(T value, string type, string description, bool writable, string className = null, string objectId = null, string __custom_type = null, string subtype = null, bool isValueType = false, bool expanded = false, bool isEnum = false)
        {
            var ret = JObject.FromObject(new {
                    value = new
                    {
                        type,
                        value,
                        description
                    },
                    writable
                });
            if (__custom_type != null)
                ret["value"]["__custom_type"] = __custom_type;
            if (className != null)
                ret["value"]["className"] = className;
            if (objectId != null)
                ret["value"]["objectId"] = objectId;
            if (subtype != null)
                ret["value"]["subtype"] = subtype;
            if (isValueType)
                ret["value"]["isValueType"] = isValueType;
            if (expanded)
                ret["value"]["expanded"] = expanded;
            if (isEnum)
                ret["value"]["isEnum"] = isEnum;
            return ret;

        }
        public JObject CreateJObjectForBoolean(int value)
        {
            return CreateJObject<bool>(value == 0 ? false : true, "boolean", value == 0 ? "false" : "true", true);
        }

        public JObject CreateJObjectForNumber<T>(T value)
        {
            return CreateJObject<T>(value, "number", value.ToString(), true);
        }

        public JObject CreateJObjectForChar(int value)
        {
            var description = $"{value.ToString()} '{Convert.ToChar(value)}'";
            return CreateJObject<string>(description, "symbol", description, true);
        }

        public async Task<JObject> CreateJObjectForPtr(ElementType etype, MonoBinaryReader retDebuggerCmdReader, string name, CancellationToken token)
        {
            string type;
            string value;
            long valueAddress = retDebuggerCmdReader.ReadInt64();
            var typeId = retDebuggerCmdReader.ReadInt32();
            var className = "";
            if (etype == ElementType.FnPtr)
                className = "(*())"; //to keep the old behavior
            else
                className = "(" + await GetTypeName(typeId, token) + ")";

            int pointerId = 0;
            if (valueAddress != 0 && className != "(void*)")
            {
                pointerId = Interlocked.Increment(ref debuggerObjectId);
                type = "object";
                value =  className;
                pointerValues[pointerId] = new PointerValue(valueAddress, typeId, name);
            }
            else
            {
                type = "symbol";
                value = className + " " + valueAddress;
            }
            return CreateJObject<string>(value, type, value, false, className, $"dotnet:pointer:{pointerId}", "pointer");
        }

        public async Task<JObject> CreateJObjectForString(MonoBinaryReader retDebuggerCmdReader, CancellationToken token)
        {
            var string_id = retDebuggerCmdReader.ReadInt32();
            var value = await GetStringValue(string_id, token);
            return CreateJObject<string>(value, "string", value, false);
        }

        public async Task<JObject> CreateJObjectForArray(MonoBinaryReader retDebuggerCmdReader, CancellationToken token)
        {
            var objectId = retDebuggerCmdReader.ReadInt32();
<<<<<<< HEAD
            var value = await GetClassNameFromObject(objectId, token);
            var length = await GetArrayLength(objectId, token);
            return CreateJObject<string>(null, "object", $"{value.ToString()}({length})", false, value.ToString(), "dotnet:array:" + objectId, null, "array");
=======
            var className = await GetClassNameFromObject(sessionId, objectId, token);
            var arrayType = className.ToString();
            var length = await GetArrayDimensions(sessionId, objectId, token);
            if (arrayType.LastIndexOf('[') > 0)
                arrayType = arrayType.Insert(arrayType.LastIndexOf('[')+1, length.ToString());
            if (className.LastIndexOf('[') > 0)
                className = className.Insert(arrayType.LastIndexOf('[')+1, new string(',', length.Rank-1));
            return CreateJObject<string>(null, "object", description : arrayType, writable : false, className.ToString(), "dotnet:array:" + objectId, null, subtype : length.Rank == 1 ? "array" : null);
>>>>>>> 293e5ed2
        }

        public async Task<JObject> CreateJObjectForObject(MonoBinaryReader retDebuggerCmdReader, int typeIdFromAttribute, bool forDebuggerDisplayAttribute, CancellationToken token)
        {
            var objectId = retDebuggerCmdReader.ReadInt32();
            var className = "";
            var type_id = await GetTypeIdFromObject(objectId, false, token);
            className = await GetTypeName(type_id[0], token);
            string debuggerDisplayAttribute = null;
            if (!forDebuggerDisplayAttribute)
                debuggerDisplayAttribute = await GetValueFromDebuggerDisplayAttribute(objectId, type_id[0], token);
            var description = className.ToString();

            if (debuggerDisplayAttribute != null)
                description = debuggerDisplayAttribute;

            if (await IsDelegate(objectId, token))
            {
                if (typeIdFromAttribute != -1)
                {
                    className = await GetTypeName(typeIdFromAttribute, token);
                }

                description = await GetDelegateMethodDescription(objectId, token);
                if (description == "")
                {
                    return CreateJObject<string>(className.ToString(), "symbol", className.ToString(), false);
                }
            }
            return CreateJObject<string>(null, "object", description, false, className, $"dotnet:object:{objectId}");
        }

        public async Task<JObject> CreateJObjectForValueType(MonoBinaryReader retDebuggerCmdReader, string name, long initialPos, CancellationToken token)
        {
            JObject fieldValueType = null;
            var isEnum = retDebuggerCmdReader.ReadByte();
            var isBoxed = retDebuggerCmdReader.ReadByte() == 1;
            var typeId = retDebuggerCmdReader.ReadInt32();
            var className = await GetTypeName(typeId, token);
            var description = className;
            var numFields = retDebuggerCmdReader.ReadInt32();
            var fields = await GetTypeFields(typeId, token);
            JArray valueTypeFields = new JArray();
            if (className.IndexOf("System.Nullable<") == 0) //should we call something on debugger-agent to check???
            {
                retDebuggerCmdReader.ReadByte(); //ignoring the boolean type
                var isNull = retDebuggerCmdReader.ReadInt32();
                var value = await CreateJObjectForVariableValue(retDebuggerCmdReader, name, false, -1, false, token);
                if (isNull != 0)
                    return value;
                else
                    return CreateJObject<string>(null, "object", className, false, className, null, null, "null", true);
            }
            for (int i = 0; i < numFields ; i++)
            {
                fieldValueType = await CreateJObjectForVariableValue(retDebuggerCmdReader, fields.ElementAt(i).Name, true, fields.ElementAt(i).TypeId, false, token);
                valueTypeFields.Add(fieldValueType);
            }

            long endPos = retDebuggerCmdReader.BaseStream.Position;
            var valueTypeId = Interlocked.Increment(ref debuggerObjectId);

            retDebuggerCmdReader.BaseStream.Position = initialPos;
            byte[] valueTypeBuffer = new byte[endPos - initialPos];
            retDebuggerCmdReader.Read(valueTypeBuffer, 0, (int)(endPos - initialPos));
            retDebuggerCmdReader.BaseStream.Position = endPos;
            valueTypes[valueTypeId] = new ValueTypeClass(name, valueTypeBuffer, valueTypeFields, typeId, AutoExpandable(className), valueTypeId);
            if (AutoInvokeToString(className) || isEnum == 1) {
                int methodId = await GetMethodIdByName(typeId, "ToString", token);
                var retMethod = await InvokeMethod(valueTypeBuffer, methodId, "methodRet", token);
                description = retMethod["value"]?["value"].Value<string>();
                if (className.Equals("System.Guid"))
                    description = description.ToUpper(); //to keep the old behavior
            }
            else if (isBoxed && numFields == 1) {
                return fieldValueType;
            }
            return CreateJObject<string>(null, "object", description, false, className, $"dotnet:valuetype:{valueTypeId}", null, null, true, true, isEnum == 1);
        }

        public async Task<JObject> CreateJObjectForNull(MonoBinaryReader retDebuggerCmdReader, CancellationToken token)
        {
            string className = "";
            ElementType variableType = (ElementType)retDebuggerCmdReader.ReadByte();
            switch (variableType)
            {
                case ElementType.String:
                case ElementType.Class:
                {
                    var type_id = retDebuggerCmdReader.ReadInt32();
                    className = await GetTypeName(type_id, token);
                    break;

                }
                case ElementType.SzArray:
                case ElementType.Array:
                {
                    ElementType byte_type = (ElementType)retDebuggerCmdReader.ReadByte();
                    var rank = retDebuggerCmdReader.ReadInt32();
                    if (byte_type == ElementType.Class) {
                        var internal_type_id = retDebuggerCmdReader.ReadInt32();
                    }
                    var type_id = retDebuggerCmdReader.ReadInt32();
                    className = await GetTypeName(type_id, token);
                    break;
                }
                default:
                {
                    var type_id = retDebuggerCmdReader.ReadInt32();
                    className = await GetTypeName(type_id, token);
                    break;
                }
            }
            return CreateJObject<string>(null, "object", className, false, className, null, null, "null");
        }

        public async Task<JObject> CreateJObjectForVariableValue(MonoBinaryReader retDebuggerCmdReader, string name, bool isOwn, int typeIdFromAttribute, bool forDebuggerDisplayAttribute, CancellationToken token)
        {
            long initialPos = retDebuggerCmdReader == null ? 0 : retDebuggerCmdReader.BaseStream.Position;
            ElementType etype = (ElementType)retDebuggerCmdReader.ReadByte();
            JObject ret = null;
            switch (etype) {
                case ElementType.I:
                case ElementType.U:
                case ElementType.Void:
                case (ElementType)ValueTypeId.VType:
                case (ElementType)ValueTypeId.FixedArray:
                    ret = JObject.FromObject(new {
                        value = new
                        {
                            type = "void",
                            value = "void",
                            description = "void"
                        }});
                    break;
                case ElementType.Boolean:
                {
                    var value = retDebuggerCmdReader.ReadInt32();
                    ret = CreateJObjectForBoolean(value);
                    break;
                }
                case ElementType.I1:
                {
                    var value = retDebuggerCmdReader.ReadSByte();
                    ret = CreateJObjectForNumber<int>(value);
                    break;
                }
                case ElementType.I2:
                case ElementType.I4:
                {
                    var value = retDebuggerCmdReader.ReadInt32();
                    ret = CreateJObjectForNumber<int>(value);
                    break;
                }
                case ElementType.U1:
                {
                    var value = retDebuggerCmdReader.ReadUByte();
                    ret = CreateJObjectForNumber<int>(value);
                    break;
                }
                case ElementType.U2:
                {
                    var value = retDebuggerCmdReader.ReadUShort();
                    ret = CreateJObjectForNumber<int>(value);
                    break;
                }
                case ElementType.U4:
                {
                    var value = retDebuggerCmdReader.ReadUInt32();
                    ret = CreateJObjectForNumber<uint>(value);
                    break;
                }
                case ElementType.R4:
                {
                    float value = retDebuggerCmdReader.ReadSingle();
                    ret = CreateJObjectForNumber<float>(value);
                    break;
                }
                case ElementType.Char:
                {
                    var value = retDebuggerCmdReader.ReadInt32();
                    ret = CreateJObjectForChar(value);
                    break;
                }
                case ElementType.I8:
                {
                    long value = retDebuggerCmdReader.ReadInt64();
                    ret = CreateJObjectForNumber<long>(value);
                    break;
                }
                case ElementType.U8:
                {
                    ulong value = retDebuggerCmdReader.ReadUInt64();
                    ret = CreateJObjectForNumber<ulong>(value);
                    break;
                }
                case ElementType.R8:
                {
                    double value = retDebuggerCmdReader.ReadDouble();
                    ret = CreateJObjectForNumber<double>(value);
                    break;
                }
                case ElementType.FnPtr:
                case ElementType.Ptr:
                {
                    ret = await CreateJObjectForPtr(etype, retDebuggerCmdReader, name, token);
                    break;
                }
                case ElementType.String:
                {
                    ret = await CreateJObjectForString(retDebuggerCmdReader, token);
                    break;
                }
                case ElementType.SzArray:
                case ElementType.Array:
                {
                    ret = await CreateJObjectForArray(retDebuggerCmdReader, token);
                    break;
                }
                case ElementType.Class:
                case ElementType.Object:
                {
                    ret = await CreateJObjectForObject(retDebuggerCmdReader, typeIdFromAttribute, forDebuggerDisplayAttribute, token);
                    break;
                }
                case ElementType.ValueType:
                {
                    ret = await CreateJObjectForValueType(retDebuggerCmdReader, name, initialPos, token);
                    break;
                }
                case (ElementType)ValueTypeId.Null:
                {
                    ret = await CreateJObjectForNull(retDebuggerCmdReader, token);
                    break;
                }
                case (ElementType)ValueTypeId.Type:
                {
                    retDebuggerCmdReader.ReadInt32();
                    break;
                }
                default:
                {
                    logger.LogDebug($"Could not evaluate CreateJObjectForVariableValue invalid type {etype}");
                    break;
                }
            }
            if (ret != null)
            {
                if (isOwn)
                    ret["isOwn"] = true;
                ret["name"] = name;
            }
            return ret;
        }

        public async Task<bool> IsAsyncMethod(int methodId, CancellationToken token)
        {
            var methodInfo = await GetMethodInfo(methodId, token);
            if (methodInfo != null && methodInfo.Info.IsAsync != -1)
            {
                return methodInfo.Info.IsAsync == 1;
            }

            using var commandParamsWriter = new MonoBinaryWriter();
            commandParamsWriter.Write(methodId);

            using var retDebuggerCmdReader = await SendDebuggerAgentCommand(CmdMethod.AsyncDebugInfo, commandParamsWriter, token);
            methodInfo.Info.IsAsync = retDebuggerCmdReader.ReadByte();
            return methodInfo.Info.IsAsync == 1;
        }

        private bool IsClosureReferenceField (string fieldName)
        {
            // mcs is "$locvar"
            // old mcs is "<>f__ref"
            // csc is "CS$<>"
            // roslyn is "<>8__"
            return fieldName.StartsWith ("CS$<>", StringComparison.Ordinal) ||
                        fieldName.StartsWith ("<>f__ref", StringComparison.Ordinal) ||
                        fieldName.StartsWith ("$locvar", StringComparison.Ordinal) ||
                        fieldName.StartsWith ("<>8__", StringComparison.Ordinal);
        }

        public async Task<JArray> GetHoistedLocalVariables(int objectId, JArray asyncLocals, CancellationToken token)
        {
            JArray asyncLocalsFull = new JArray();
            List<int> objectsAlreadyRead = new();
            objectsAlreadyRead.Add(objectId);
            foreach (var asyncLocal in asyncLocals)
            {
                var fieldName = asyncLocal["name"].Value<string>();
                if (fieldName.EndsWith("__this", StringComparison.Ordinal))
                {
                    asyncLocal["name"] = "this";
                    asyncLocalsFull.Add(asyncLocal);
                }
                else if (IsClosureReferenceField(fieldName)) //same code that has on debugger-libs
                {
                    if (DotnetObjectId.TryParse(asyncLocal?["value"]?["objectId"]?.Value<string>(), out DotnetObjectId dotnetObjectId))
                    {
                        if (int.TryParse(dotnetObjectId.Value, out int objectIdToGetInfo) && !objectsAlreadyRead.Contains(objectIdToGetInfo))
                        {
                            var asyncLocalsFromObject = await GetObjectValues(objectIdToGetInfo, GetObjectCommandOptions.WithProperties, token);
                            var hoistedLocalVariable = await GetHoistedLocalVariables(objectIdToGetInfo, asyncLocalsFromObject, token);
                            asyncLocalsFull = new JArray(asyncLocalsFull.Union(hoistedLocalVariable));
                        }
                    }
                }
                else if (fieldName.StartsWith("<>", StringComparison.Ordinal)) //examples: <>t__builder, <>1__state
                {
                    continue;
                }
                else if (fieldName.StartsWith('<')) //examples: <code>5__2
                {
                    var match = regexForAsyncLocals.Match(fieldName);
                    if (match.Success)
                        asyncLocal["name"] = match.Groups[1].Value;
                    asyncLocalsFull.Add(asyncLocal);
                }
                else
                {
                    asyncLocalsFull.Add(asyncLocal);
                }
            }
            return asyncLocalsFull;
        }

        public async Task<JArray> StackFrameGetValues(MethodInfoWithDebugInformation method, int thread_id, int frame_id, VarInfo[] varIds, CancellationToken token)
        {
            using var commandParamsWriter = new MonoBinaryWriter();
            commandParamsWriter.Write(thread_id);
            commandParamsWriter.Write(frame_id);
            commandParamsWriter.Write(varIds.Length);
            foreach (var var in varIds)
            {
                commandParamsWriter.Write(var.Index);
            }

            if (await IsAsyncMethod(method.DebugId, token))
            {
                using var retDebuggerCmdReader = await SendDebuggerAgentCommand(CmdFrame.GetThis, commandParamsWriter, token);
                retDebuggerCmdReader.ReadByte(); //ignore type
                var objectId = retDebuggerCmdReader.ReadInt32();
                var asyncLocals = await GetObjectValues(objectId, GetObjectCommandOptions.WithProperties, token);
                asyncLocals = await GetHoistedLocalVariables(objectId, asyncLocals, token);
                return asyncLocals;
            }

            JArray locals = new JArray();
            using var localsDebuggerCmdReader = await SendDebuggerAgentCommand(CmdFrame.GetValues, commandParamsWriter, token);
            foreach (var var in varIds)
            {
                var var_json = await CreateJObjectForVariableValue(localsDebuggerCmdReader, var.Name, false, -1, false, token);
                locals.Add(var_json);
            }
            if (!method.Info.IsStatic())
            {
                using var retDebuggerCmdReader = await SendDebuggerAgentCommand(CmdFrame.GetThis, commandParamsWriter, token);
                var var_json = await CreateJObjectForVariableValue(retDebuggerCmdReader, "this", false, -1, false, token);
                var_json.Add("fieldOffset", -1);
                locals.Add(var_json);
            }
            return locals;

        }

        public async Task<JArray> GetValueTypeValues(int valueTypeId, bool accessorPropertiesOnly, CancellationToken token)
        {
            if (valueTypes[valueTypeId].valueTypeJsonProps == null)
            {
                valueTypes[valueTypeId].valueTypeJsonProps = await GetPropertiesValuesOfValueType(valueTypeId, token);
            }
            if (accessorPropertiesOnly)
                return valueTypes[valueTypeId].valueTypeJsonProps;
            var ret = new JArray(valueTypes[valueTypeId].valueTypeJson.Union(valueTypes[valueTypeId].valueTypeJsonProps));
            return ret;
        }

        public async Task<JArray> GetValueTypeProxy(int valueTypeId, CancellationToken token)
        {
            if (valueTypes[valueTypeId].valueTypeProxy != null)
                return valueTypes[valueTypeId].valueTypeProxy;
            valueTypes[valueTypeId].valueTypeProxy = new JArray(valueTypes[valueTypeId].valueTypeJson);

            var retDebuggerCmdReader =  await GetTypePropertiesReader(valueTypes[valueTypeId].typeId, token);
            if (retDebuggerCmdReader == null)
                return null;

            var nProperties = retDebuggerCmdReader.ReadInt32();

            for (int i = 0 ; i < nProperties; i++)
            {
                retDebuggerCmdReader.ReadInt32(); //propertyId
                string propertyNameStr = retDebuggerCmdReader.ReadString();

                var getMethodId = retDebuggerCmdReader.ReadInt32();
                retDebuggerCmdReader.ReadInt32(); //setmethod
                retDebuggerCmdReader.ReadInt32(); //attrs
                if (await MethodIsStatic(getMethodId, token))
                    continue;
                using var command_params_writer_to_proxy = new MonoBinaryWriter();
                command_params_writer_to_proxy.Write(getMethodId);
                command_params_writer_to_proxy.Write(valueTypes[valueTypeId].valueTypeBuffer);
                command_params_writer_to_proxy.Write(0);
                var (data, length) = command_params_writer_to_proxy.ToBase64();
                valueTypes[valueTypeId].valueTypeProxy.Add(JObject.FromObject(new {
                            get = JObject.FromObject(new {
                                commandSet = CommandSet.Vm,
                                command = CmdVM.InvokeMethod,
                                buffer = data,
                                length = length,
                                }),
                            name = propertyNameStr
                        }));
            }
            return valueTypes[valueTypeId].valueTypeProxy;
        }

        public async Task<JArray> GetArrayValues(int arrayId, CancellationToken token)
        {
<<<<<<< HEAD
            var length = await GetArrayLength(arrayId, token);
            using var commandParamsWriter = new MonoBinaryWriter();
            commandParamsWriter.Write(arrayId);
            commandParamsWriter.Write(0);
            commandParamsWriter.Write(length);
            using var retDebuggerCmdReader = await SendDebuggerAgentCommand(CmdArray.GetValues, commandParamsWriter, token);
=======
            var dimensions = await GetArrayDimensions(sessionId, arrayId, token);
            var commandParams = new MemoryStream();
            var commandParamsWriter = new MonoBinaryWriter(commandParams);
            commandParamsWriter.Write(arrayId);
            commandParamsWriter.Write(0);
            commandParamsWriter.Write(dimensions.TotalLength);
            var retDebuggerCmdReader = await SendDebuggerAgentCommand<CmdArray>(sessionId, CmdArray.GetValues, commandParams, token);
>>>>>>> 293e5ed2
            JArray array = new JArray();
            for (int i = 0 ; i < dimensions.TotalLength; i++)
            {
<<<<<<< HEAD
                var var_json = await CreateJObjectForVariableValue(retDebuggerCmdReader, i.ToString(), false, -1, false, token);
=======
                var var_json = await CreateJObjectForVariableValue(sessionId, retDebuggerCmdReader, dimensions.GetArrayIndexString(i), isOwn : false, -1, forDebuggerDisplayAttribute : false, token);
>>>>>>> 293e5ed2
                array.Add(var_json);
            }
            return array;
        }
<<<<<<< HEAD
        public async Task<bool> EnableExceptions(PauseOnExceptionsKind state, CancellationToken token)
=======

        public async Task<JObject> GetArrayValuesProxy(SessionId sessionId, int arrayId, CancellationToken token)
        {
            var length = await GetArrayDimensions(sessionId, arrayId, token);
            var arrayProxy = JObject.FromObject(new
            {
                items = await GetArrayValues(sessionId, arrayId, token),
                dimensionsDetails = length.Bounds
            });
            return arrayProxy;
        }

        public async Task<bool> EnableExceptions(SessionId sessionId, PauseOnExceptionsKind state, CancellationToken token)
>>>>>>> 293e5ed2
        {
            if (state == PauseOnExceptionsKind.Unset)
            {
                logger.LogDebug($"Trying to setPauseOnExceptions using status Unset");
                return false;
            }

            using var commandParamsWriter = new MonoBinaryWriter();
            commandParamsWriter.Write((byte)EventKind.Exception);
            commandParamsWriter.Write((byte)SuspendPolicy.None);
            commandParamsWriter.Write((byte)1);
            commandParamsWriter.Write((byte)ModifierKind.ExceptionOnly);
            commandParamsWriter.Write(0); //exc_class
            if (state == PauseOnExceptionsKind.All)
                commandParamsWriter.Write((byte)1); //caught
            else
                commandParamsWriter.Write((byte)0); //caught

            if (state == PauseOnExceptionsKind.Uncaught || state == PauseOnExceptionsKind.All)
                commandParamsWriter.Write((byte)1); //uncaught
            else
                commandParamsWriter.Write((byte)0); //uncaught

            commandParamsWriter.Write((byte)1);//subclasses
            commandParamsWriter.Write((byte)0);//not_filtered_feature
            commandParamsWriter.Write((byte)0);//everything_else
            using var retDebuggerCmdReader = await SendDebuggerAgentCommand(CmdEventRequest.Set, commandParamsWriter, token);
            return true;
        }

        public async Task<int> GetTypeByName(string typeToSearch, CancellationToken token)
        {
            using var commandParamsWriter = new MonoBinaryWriter();
            commandParamsWriter.Write(typeToSearch);
            using var retDebuggerCmdReader = await SendDebuggerAgentCommand(CmdVM.GetTypes, commandParamsWriter, token);
            var count = retDebuggerCmdReader.ReadInt32(); //count ret
            return retDebuggerCmdReader.ReadInt32();
        }

        public async Task<JArray> GetValuesFromDebuggerProxyAttribute(int objectId, int typeId, CancellationToken token)
        {
            try {
                var getCAttrsRetReader = await GetCAttrsFromType(objectId, typeId, "System.Diagnostics.DebuggerTypeProxyAttribute", token);
                var methodId = -1;
                if (getCAttrsRetReader == null)
                    return null;
                using var invokeParamsWriter = new MonoBinaryWriter();
                invokeParamsWriter.Write((byte)ValueTypeId.Null);
                invokeParamsWriter.Write((byte)0); //not used
                invokeParamsWriter.Write(0); //not used
                var parmCount = getCAttrsRetReader.ReadInt32();
                invokeParamsWriter.Write((int)1);
                for (int j = 0; j < parmCount; j++)
                {
                    var monoTypeId = getCAttrsRetReader.ReadByte();
                    if ((ValueTypeId)monoTypeId != ValueTypeId.Type)
                        continue;
                    var cAttrTypeId = getCAttrsRetReader.ReadInt32();
                    using var commandParamsWriter = new MonoBinaryWriter();
                    commandParamsWriter.Write(cAttrTypeId);
                    var className = await GetTypeNameOriginal(cAttrTypeId, token);
                    if (className.IndexOf('[') > 0)
                    {
                        className = className.Remove(className.IndexOf('['));
                        var assemblyId = await GetAssemblyIdFromType(cAttrTypeId, token);
                        var assemblyName = await GetFullAssemblyName(assemblyId, token);
                        var typeToSearch = className;
                        typeToSearch += "[["; //System.Collections.Generic.List`1[[System.Int32,mscorlib,Version=4.0.0.0,Culture=neutral,PublicKeyToken=b77a5c561934e089]],mscorlib, Version=4.0.0.0, Culture=neutral, PublicKeyToken=b77a5c561934e089
                        List<int> genericTypeArgs = await GetTypeParamsOrArgsForGenericType(typeId, token);
                        for (int k = 0; k < genericTypeArgs.Count; k++)
                        {
                            var assemblyIdArg = await GetAssemblyIdFromType(genericTypeArgs[k], token);
                            var assemblyNameArg = await GetFullAssemblyName(assemblyIdArg, token);
                            var classNameArg = await GetTypeNameOriginal(genericTypeArgs[k], token);
                            typeToSearch += classNameArg +", " + assemblyNameArg;
                            if (k + 1 < genericTypeArgs.Count)
                                typeToSearch += "], [";
                            else
                                typeToSearch += "]";
                        }
                        typeToSearch += "]";
                        typeToSearch +=  ", " + assemblyName;
                        var genericTypeId = await GetTypeByName(typeToSearch, token);
                        if (genericTypeId < 0)
                            return null;
                        methodId = await GetMethodIdByName(genericTypeId, ".ctor", token);
                    }
                    else
                        methodId = await GetMethodIdByName(cAttrTypeId, ".ctor", token);
                    invokeParamsWriter.Write((byte)ElementType.Object);
                    invokeParamsWriter.Write(objectId);

                    var retMethod = await InvokeMethod(invokeParamsWriter.GetParameterBuffer(), methodId, "methodRet", token);
                    DotnetObjectId.TryParse(retMethod?["value"]?["objectId"]?.Value<string>(), out DotnetObjectId dotnetObjectId);
                    var displayAttrs = await GetObjectValues(int.Parse(dotnetObjectId.Value), GetObjectCommandOptions.WithProperties | GetObjectCommandOptions.ForDebuggerProxyAttribute, token);
                    return displayAttrs;
                }
            }
            catch (Exception e)
            {
                logger.LogDebug($"Could not evaluate DebuggerTypeProxyAttribute of type {await GetTypeName(typeId, token)} - {e}");
            }
            return null;
        }

        public async Task<JArray> GetObjectValues(int objectId, GetObjectCommandOptions getCommandType, CancellationToken token)
        {
            var typeId = await GetTypeIdFromObject(objectId, true, token);
            if (!getCommandType.HasFlag(GetObjectCommandOptions.ForDebuggerDisplayAttribute))
            {
                var debuggerProxy = await GetValuesFromDebuggerProxyAttribute(objectId, typeId[0], token);
                if (debuggerProxy != null)
                    return debuggerProxy;
            }
            var className = await GetTypeName(typeId[0], token);
            JArray ret = new JArray();
            if (await IsDelegate(objectId, token))
            {
                var description = await GetDelegateMethodDescription(objectId, token);

                var obj = JObject.FromObject(new {
                            value = new
                            {
                                type = "symbol",
                                value = description,
                                description
                            },
                            name = "Target"
                        });
                ret.Add(obj);
                return ret;
            }
            for (int i = 0; i < typeId.Count; i++)
            {
                if (!getCommandType.HasFlag(GetObjectCommandOptions.AccessorPropertiesOnly))
                {
                    className = await GetTypeName(typeId[i], token);
                    var fields = await GetTypeFields(typeId[i], token);
                    if (getCommandType.HasFlag(GetObjectCommandOptions.ForDebuggerProxyAttribute))
                        fields = fields.Where(field => field.IsPublic).ToList();
                    JArray objectFields = new JArray();

                    using var commandParamsWriter = new MonoBinaryWriter();
                    commandParamsWriter.Write(objectId);
                    commandParamsWriter.Write(fields.Count);
                    foreach (var field in fields)
                    {
                        commandParamsWriter.Write(field.Id);
                    }

                    using var retDebuggerCmdReader = await SendDebuggerAgentCommand(CmdObject.RefGetValues, commandParamsWriter, token);

                    foreach (var field in fields)
                    {
                        long initialPos = retDebuggerCmdReader.BaseStream.Position;
                        int valtype = retDebuggerCmdReader.ReadByte();
                        retDebuggerCmdReader.BaseStream.Position = initialPos;
                        var fieldValue = await CreateJObjectForVariableValue(retDebuggerCmdReader, field.Name, i == 0, field.TypeId, getCommandType.HasFlag(GetObjectCommandOptions.ForDebuggerDisplayAttribute), token);
                        if (ret.Where(attribute => attribute["name"].Value<string>().Equals(fieldValue["name"].Value<string>())).Any()) {
                            continue;
                        }
                        if (getCommandType.HasFlag(GetObjectCommandOptions.WithSetter))
                        {
                            var command_params_writer_to_set = new MonoBinaryWriter();
                            command_params_writer_to_set.Write(objectId);
                            command_params_writer_to_set.Write(1);
                            command_params_writer_to_set.Write(field.Id);
                            var (data, length) = command_params_writer_to_set.ToBase64();

                            fieldValue.Add("set", JObject.FromObject(new {
                                        commandSet = CommandSet.ObjectRef,
                                        command = CmdObject.RefSetValues,
                                        buffer = data,
                                        valtype,
                                        length = length
                                }));
                        }
                        objectFields.Add(fieldValue);
                    }
                    ret = new JArray(ret.Union(objectFields));
                }
                if (!getCommandType.HasFlag(GetObjectCommandOptions.WithProperties))
                    return ret;
                using var commandParamsObjWriter = new MonoBinaryWriter();
                commandParamsObjWriter.WriteObj(new DotnetObjectId("object", $"{objectId}"), this);
                var props = await CreateJArrayForProperties(typeId[i], commandParamsObjWriter.GetParameterBuffer(), ret, getCommandType.HasFlag(GetObjectCommandOptions.ForDebuggerProxyAttribute), $"dotnet:object:{objectId}", i == 0, token);
                ret = new JArray(ret.Union(props));

                // ownProperties
                // Note: ownProperties should mean that we return members of the klass itself,
                // but we are going to ignore that here, because otherwise vscode/chrome don't
                // seem to ask for inherited fields at all.
                //if (ownProperties)
                    //break;
                /*if (accessorPropertiesOnly)
                    break;*/
            }
            if (getCommandType.HasFlag(GetObjectCommandOptions.AccessorPropertiesOnly))
            {
                var retAfterRemove = new JArray();
                List<List<FieldTypeClass>> allFields = new List<List<FieldTypeClass>>();
                for (int i = 0; i < typeId.Count; i++)
                {
                    var fields = await GetTypeFields(typeId[i], token);
                    allFields.Add(fields);
                }
                foreach (var item in ret)
                {
                    bool foundField = false;
                    for (int j = 0 ; j <  allFields.Count; j++)
                    {
                        foreach (var field in allFields[j])
                        {
                            if (field.Name.Equals(item["name"].Value<string>())) {
                                if (item["isOwn"] == null || (item["isOwn"].Value<bool>() && j == 0) || !item["isOwn"].Value<bool>())
                                    foundField = true;
                                break;
                            }
                        }
                        if (foundField)
                            break;
                    }
                    if (!foundField) {
                        retAfterRemove.Add(item);
                    }
                }
                ret = retAfterRemove;
            }
            return ret;
        }

        public async Task<JArray> GetObjectProxy(int objectId, CancellationToken token)
        {
            var ret = await GetObjectValues(objectId, GetObjectCommandOptions.WithSetter, token);
            var typeIds = await GetTypeIdFromObject(objectId, true, token);
            foreach (var typeId in typeIds)
            {
                var retDebuggerCmdReader =  await GetTypePropertiesReader(typeId, token);
                if (retDebuggerCmdReader == null)
                    return null;

                var nProperties = retDebuggerCmdReader.ReadInt32();
                for (int i = 0 ; i < nProperties; i++)
                {
                    retDebuggerCmdReader.ReadInt32(); //propertyId
                    string propertyNameStr = retDebuggerCmdReader.ReadString();
                    var getMethodId = retDebuggerCmdReader.ReadInt32();
                    var setMethodId = retDebuggerCmdReader.ReadInt32(); //setmethod
                    var attrValue = retDebuggerCmdReader.ReadInt32(); //attrs
                    //Console.WriteLine($"{propertyNameStr} - {attrValue}");
                    if (ret.Where(attribute => attribute["name"].Value<string>().Equals(propertyNameStr)).Any())
                    {
                        var attr = ret.Where(attribute => attribute["name"].Value<string>().Equals(propertyNameStr)).First();

                        using var command_params_writer_to_set = new MonoBinaryWriter();
                        command_params_writer_to_set.Write(setMethodId);
                        command_params_writer_to_set.Write((byte)ElementType.Class);
                        command_params_writer_to_set.Write(objectId);
                        command_params_writer_to_set.Write(1);
                        var (data, length) = command_params_writer_to_set.ToBase64();

                        if (attr["set"] != null)
                        {
                            attr["set"] = JObject.FromObject(new {
                                        commandSet = CommandSet.Vm,
                                        command = CmdVM.InvokeMethod,
                                        buffer = data,
                                        valtype = attr["set"]["valtype"],
                                        length = length
                                });
                        }
                        continue;
                    }
                    else
                    {
                        var command_params_writer_to_get = new MonoBinaryWriter();
                        command_params_writer_to_get.Write(getMethodId);
                        command_params_writer_to_get.Write((byte)ElementType.Class);
                        command_params_writer_to_get.Write(objectId);
                        command_params_writer_to_get.Write(0);
                        var (data, length) = command_params_writer_to_get.ToBase64();

                        ret.Add(JObject.FromObject(new {
                                get = JObject.FromObject(new {
                                    commandSet = CommandSet.Vm,
                                    command = CmdVM.InvokeMethod,
                                    buffer = data,
                                    length = length
                                    }),
                                name = propertyNameStr
                            }));
                    }
                    if (await MethodIsStatic(getMethodId, token))
                        continue;
                }
            }
            return ret;
        }

        public async Task<bool> SetVariableValue(int thread_id, int frame_id, int varId, string newValue, CancellationToken token)
        {
            using var commandParamsWriter = new MonoBinaryWriter();
            commandParamsWriter.Write(thread_id);
            commandParamsWriter.Write(frame_id);
            commandParamsWriter.Write(1);
            commandParamsWriter.Write(varId);
            JArray locals = new JArray();
            using var getDebuggerCmdReader = await SendDebuggerAgentCommand(CmdFrame.GetValues, commandParamsWriter, token);
            int etype = getDebuggerCmdReader.ReadByte();
            using var setDebuggerCmdReader = await SendDebuggerAgentCommandWithParms(CmdFrame.SetValues, commandParamsWriter.ToBase64(), etype, newValue, token);
            if (setDebuggerCmdReader.HasError)
                return false;
            return true;
        }
    }
}<|MERGE_RESOLUTION|>--- conflicted
+++ resolved
@@ -1425,11 +1425,7 @@
             }
             return null;
         }
-<<<<<<< HEAD
-        public async Task<int> GetArrayLength(int object_id, CancellationToken token)
-=======
-        public async Task<ArrayDimensions> GetArrayDimensions(SessionId sessionId, int object_id, CancellationToken token)
->>>>>>> 293e5ed2
+        public async Task<ArrayDimensions> GetArrayDimensions(int object_id, CancellationToken token)
         {
             using var commandParamsWriter = new MonoBinaryWriter();
             commandParamsWriter.Write(object_id);
@@ -1750,20 +1746,14 @@
         public async Task<JObject> CreateJObjectForArray(MonoBinaryReader retDebuggerCmdReader, CancellationToken token)
         {
             var objectId = retDebuggerCmdReader.ReadInt32();
-<<<<<<< HEAD
-            var value = await GetClassNameFromObject(objectId, token);
-            var length = await GetArrayLength(objectId, token);
-            return CreateJObject<string>(null, "object", $"{value.ToString()}({length})", false, value.ToString(), "dotnet:array:" + objectId, null, "array");
-=======
-            var className = await GetClassNameFromObject(sessionId, objectId, token);
+            var className = await GetClassNameFromObject(objectId, token);
             var arrayType = className.ToString();
-            var length = await GetArrayDimensions(sessionId, objectId, token);
+            var length = await GetArrayDimensions(objectId, token);
             if (arrayType.LastIndexOf('[') > 0)
                 arrayType = arrayType.Insert(arrayType.LastIndexOf('[')+1, length.ToString());
             if (className.LastIndexOf('[') > 0)
                 className = className.Insert(arrayType.LastIndexOf('[')+1, new string(',', length.Rank-1));
             return CreateJObject<string>(null, "object", description : arrayType, writable : false, className.ToString(), "dotnet:array:" + objectId, null, subtype : length.Rank == 1 ? "array" : null);
->>>>>>> 293e5ed2
         }
 
         public async Task<JObject> CreateJObjectForObject(MonoBinaryReader retDebuggerCmdReader, int typeIdFromAttribute, bool forDebuggerDisplayAttribute, CancellationToken token)
@@ -2184,51 +2174,33 @@
 
         public async Task<JArray> GetArrayValues(int arrayId, CancellationToken token)
         {
-<<<<<<< HEAD
-            var length = await GetArrayLength(arrayId, token);
-            using var commandParamsWriter = new MonoBinaryWriter();
-            commandParamsWriter.Write(arrayId);
-            commandParamsWriter.Write(0);
-            commandParamsWriter.Write(length);
-            using var retDebuggerCmdReader = await SendDebuggerAgentCommand(CmdArray.GetValues, commandParamsWriter, token);
-=======
-            var dimensions = await GetArrayDimensions(sessionId, arrayId, token);
-            var commandParams = new MemoryStream();
-            var commandParamsWriter = new MonoBinaryWriter(commandParams);
+            var dimensions = await GetArrayDimensions(arrayId, token);
+            var commandParamsWriter = new MonoBinaryWriter();
             commandParamsWriter.Write(arrayId);
             commandParamsWriter.Write(0);
             commandParamsWriter.Write(dimensions.TotalLength);
-            var retDebuggerCmdReader = await SendDebuggerAgentCommand<CmdArray>(sessionId, CmdArray.GetValues, commandParams, token);
->>>>>>> 293e5ed2
+            var retDebuggerCmdReader = await SendDebuggerAgentCommand<CmdArray>(CmdArray.GetValues, commandParamsWriter, token);
             JArray array = new JArray();
             for (int i = 0 ; i < dimensions.TotalLength; i++)
             {
-<<<<<<< HEAD
                 var var_json = await CreateJObjectForVariableValue(retDebuggerCmdReader, i.ToString(), false, -1, false, token);
-=======
-                var var_json = await CreateJObjectForVariableValue(sessionId, retDebuggerCmdReader, dimensions.GetArrayIndexString(i), isOwn : false, -1, forDebuggerDisplayAttribute : false, token);
->>>>>>> 293e5ed2
                 array.Add(var_json);
             }
             return array;
         }
-<<<<<<< HEAD
-        public async Task<bool> EnableExceptions(PauseOnExceptionsKind state, CancellationToken token)
-=======
-
-        public async Task<JObject> GetArrayValuesProxy(SessionId sessionId, int arrayId, CancellationToken token)
-        {
-            var length = await GetArrayDimensions(sessionId, arrayId, token);
+
+        public async Task<JObject> GetArrayValuesProxy(int arrayId, CancellationToken token)
+        {
+            var length = await GetArrayDimensions(arrayId, token);
             var arrayProxy = JObject.FromObject(new
             {
-                items = await GetArrayValues(sessionId, arrayId, token),
+                items = await GetArrayValues(arrayId, token),
                 dimensionsDetails = length.Bounds
             });
             return arrayProxy;
         }
 
-        public async Task<bool> EnableExceptions(SessionId sessionId, PauseOnExceptionsKind state, CancellationToken token)
->>>>>>> 293e5ed2
+        public async Task<bool> EnableExceptions(PauseOnExceptionsKind state, CancellationToken token)
         {
             if (state == PauseOnExceptionsKind.Unset)
             {
