--- conflicted
+++ resolved
@@ -706,110 +706,9 @@
             Id = id;
             Name = name;
             TypeId = typeId;
-<<<<<<< HEAD
             IsNotPrivate = (Attributes & FieldAttributes.FieldAccessMask & FieldAttributes.Public) != 0;
             Attributes = attributes;
             IsBackingField = isBackingField;
-=======
-            IsNotPrivate = isNotPrivate;
-            ProtectionLevel = protectionLevel;
-        }
-    }
-    internal sealed class ValueTypeClass
-    {
-        private readonly JArray json;
-        private readonly int typeId;
-        private readonly bool autoExpand;
-        private readonly int id;
-        private JArray proxy;
-        private JArray jsonProps;
-
-        public byte[] Buffer { get; }
-
-        public ValueTypeClass(byte[] buffer, JArray json, int typeId, bool expand_properties, int valueTypeId)
-        {
-            Buffer = buffer;
-            this.json = json;
-            this.typeId = typeId;
-            jsonProps = null;
-            proxy = null;
-            autoExpand = expand_properties;
-            id = valueTypeId;
-        }
-
-        public async Task<JArray> GetProxy(MonoSDBHelper sdbAgent, CancellationToken token)
-        {
-            if (proxy != null)
-                return proxy;
-            proxy = new JArray(json);
-
-            var retDebuggerCmdReader = await sdbAgent.GetTypePropertiesReader(typeId, token);
-            if (retDebuggerCmdReader == null)
-                return null;
-
-            var nProperties = retDebuggerCmdReader.ReadInt32();
-
-            for (int i = 0; i < nProperties; i++)
-            {
-                retDebuggerCmdReader.ReadInt32(); //propertyId
-                string propertyNameStr = retDebuggerCmdReader.ReadString();
-
-                var getMethodId = retDebuggerCmdReader.ReadInt32();
-                retDebuggerCmdReader.ReadInt32(); //setmethod
-                retDebuggerCmdReader.ReadInt32(); //attrs
-                if (await sdbAgent.MethodIsStatic(getMethodId, token))
-                    continue;
-                using var command_params_writer_to_proxy = new MonoBinaryWriter();
-                command_params_writer_to_proxy.Write(getMethodId);
-                command_params_writer_to_proxy.Write(Buffer);
-                command_params_writer_to_proxy.Write(0);
-                var (data, length) = command_params_writer_to_proxy.ToBase64();
-                proxy.Add(JObject.FromObject(new
-                {
-                    get = JObject.FromObject(new
-                    {
-                        commandSet = CommandSet.Vm,
-                        command = CmdVM.InvokeMethod,
-                        buffer = data,
-                        length = length,
-                        id = MonoSDBHelper.GetNewId()
-                    }),
-                    name = propertyNameStr
-                }));
-            }
-            return proxy;
-        }
-
-        public async Task<JArray> GetProperties(MonoSDBHelper sdbAgent, CancellationToken token)
-        {
-            JArray ret = new JArray();
-            using var commandParamsWriter = new MonoBinaryWriter();
-            commandParamsWriter.Write(typeId);
-            using var retDebuggerCmdReader = await sdbAgent.SendDebuggerAgentCommand(CmdType.GetParents, commandParamsWriter, token);
-            var parentsCount = retDebuggerCmdReader.ReadInt32();
-            List<int> typesToGetProperties = new List<int>();
-            typesToGetProperties.Add(typeId);
-            for (int i = 0; i < parentsCount; i++)
-            {
-                typesToGetProperties.Add(retDebuggerCmdReader.ReadInt32());
-            }
-            for (int i = 0; i < typesToGetProperties.Count; i++)
-            {
-                var properties = await sdbAgent.CreateJArrayForProperties(typesToGetProperties[i], ElementType.ValueType, Buffer, json, autoExpand, $"dotnet:valuetype:{id}", i == 0, token);
-                ret = new JArray(ret.Union(properties));
-            }
-            return ret;
-        }
-
-        public async Task<JArray> GetValues(MonoSDBHelper sdbAgent, bool accessorPropertiesOnly, CancellationToken token)
-        {
-            if (jsonProps == null)
-                jsonProps = await GetProperties(sdbAgent, token);
-            if (accessorPropertiesOnly)
-                return jsonProps;
-            var ret = new JArray(json.Union(jsonProps));
-            return ret;
->>>>>>> ec30d898
         }
     }
 
@@ -1964,7 +1863,6 @@
                 }
             }
 
-<<<<<<< HEAD
             ValueTypeClass valueType = await ValueTypeClass.CreateFromReader(
                                                         this,
                                                         retDebuggerCmdReader,
@@ -1976,27 +1874,6 @@
                                                         token);
             valueTypes[valueType.Id.Value] = valueType;
             return await valueType.ToJObject(this, forDebuggerDisplayAttribute, token);
-=======
-            long endPos = retDebuggerCmdReader.BaseStream.Position;
-            var valueTypeId = Interlocked.Increment(ref debuggerObjectId);
-
-            retDebuggerCmdReader.BaseStream.Position = initialPos;
-            byte[] valueTypeBuffer = new byte[endPos - initialPos];
-            retDebuggerCmdReader.Read(valueTypeBuffer, 0, (int)(endPos - initialPos));
-            retDebuggerCmdReader.BaseStream.Position = endPos;
-            valueTypes[valueTypeId] = new ValueTypeClass(valueTypeBuffer, valueTypeFields, typeId, AutoExpandable(className), valueTypeId);
-            if (AutoInvokeToString(className) || isEnum == 1) {
-                int methodId = await GetMethodIdByName(typeId, "ToString", token);
-                var retMethod = await InvokeMethod(valueTypeBuffer, methodId, "methodRet", token);
-                description = retMethod["value"]?["value"].Value<string>();
-                if (className.Equals("System.Guid"))
-                    description = description.ToUpperInvariant(); //to keep the old behavior
-            }
-            else if (isBoxed && numFields == 1) {
-                return fieldValueType;
-            }
-            return CreateJObject<string>(null, "object", description, false, className, $"dotnet:valuetype:{valueTypeId}", null, null, true, true, isEnum == 1);
->>>>>>> ec30d898
         }
 
         public async Task<JObject> CreateJObjectForNull(MonoBinaryReader retDebuggerCmdReader, CancellationToken token)
