// Licensed to the .NET Foundation under one or more agreements.
// The .NET Foundation licenses this file to you under the MIT license.

using System;
using System.Collections.Generic;
using System.IO;
using System.Linq;
using System.Net;
using System.Threading;
using System.Threading.Tasks;
using Microsoft.CodeAnalysis;
using Microsoft.Extensions.Logging;
using Newtonsoft.Json;
using Newtonsoft.Json.Linq;
using System.Net.Http;

namespace Microsoft.WebAssembly.Diagnostics
{
    internal class MonoProxy : DevToolsProxy
    {
        internal MonoSDBHelper SdbHelper { get; }
        private IList<string> urlSymbolServerList;
        private static HttpClient client = new HttpClient();
        private HashSet<SessionId> sessions = new HashSet<SessionId>();
        private Dictionary<SessionId, ExecutionContext> contexts = new Dictionary<SessionId, ExecutionContext>();
        private const string sPauseOnUncaught = "pause_on_uncaught";
        private const string sPauseOnCaught = "pause_on_caught";

        public MonoProxy(ILoggerFactory loggerFactory, IList<string> urlSymbolServerList) : base(loggerFactory)
        {
            this.urlSymbolServerList = urlSymbolServerList ?? new List<string>();
            SdbHelper = new MonoSDBHelper(this);
        }

        internal ExecutionContext GetContext(SessionId sessionId)
        {
            if (contexts.TryGetValue(sessionId, out ExecutionContext context))
                return context;

            throw new ArgumentException($"Invalid Session: \"{sessionId}\"", nameof(sessionId));
        }

        private bool UpdateContext(SessionId sessionId, ExecutionContext executionContext, out ExecutionContext previousExecutionContext)
        {
            bool previous = contexts.TryGetValue(sessionId, out previousExecutionContext);
            contexts[sessionId] = executionContext;
            return previous;
        }

        internal Task<Result> SendMonoCommand(SessionId id, MonoCommands cmd, CancellationToken token) => SendCommand(id, "Runtime.evaluate", JObject.FromObject(cmd), token);

        protected override async Task<bool> AcceptEvent(SessionId sessionId, string method, JObject args, CancellationToken token)
        {
            switch (method)
            {
                case "Runtime.consoleAPICalled":
                    {
                        string type = args["type"]?.ToString();
                        if (type == "debug")
                        {
                            JToken a = args["args"];
                            if (a?[0]?["value"]?.ToString() == MonoConstants.RUNTIME_IS_READY &&
                                a?[1]?["value"]?.ToString() == "fe00e07a-5519-4dfe-b35a-f867dbaf2e28")
                            {
                                if (a.Count() > 2)
                                {
                                    try
                                    {
                                        // The optional 3rd argument is the stringified assembly
                                        // list so that we don't have to make more round trips
                                        ExecutionContext context = GetContext(sessionId);
                                        string loaded = a?[2]?["value"]?.ToString();
                                        if (loaded != null)
                                            context.LoadedFiles = JToken.Parse(loaded).ToObject<string[]>();
                                    }
                                    catch (InvalidCastException ice)
                                    {
                                        Log("verbose", ice.ToString());
                                    }
                                }
                                await RuntimeReady(sessionId, token);
                            }
                            else if (a?[0]?["value"]?.ToString() == MonoConstants.EVENT_RAISED)
                            {
                                if (a.Type != JTokenType.Array)
                                {
                                    logger.LogDebug("Invalid event raised args, expected an array: {a}");
                                }
                                else
                                {
                                    if (JObjectTryParse(a?[2]?["value"]?.Value<string>(), out JObject raiseArgs) &&
                                        JObjectTryParse(a?[1]?["value"]?.Value<string>(), out JObject eventArgs))
                                    {
                                        await OnJSEventRaised(sessionId, eventArgs, token);

                                        if (raiseArgs?["trace"]?.Value<bool>() == true) {
                                            // Let the message show up on the console
                                            return false;
                                        }
                                    }
                                }

                                // Don't log this message in the console
                                return true;
                            }
                        }
                        break;
                    }

                case "Runtime.executionContextCreated":
                    {
                        SendEvent(sessionId, method, args, token);
                        JToken ctx = args?["context"];
                        var aux_data = ctx?["auxData"] as JObject;
                        int id = ctx["id"].Value<int>();
                        if (aux_data != null)
                        {
                            bool? is_default = aux_data["isDefault"]?.Value<bool>();
                            if (is_default == true)
                            {
                                await OnDefaultContext(sessionId, new ExecutionContext { Id = id, AuxData = aux_data }, token);
                            }
                        }
                        return true;
                    }

                case "Runtime.exceptionThrown":
                    {
                        if (!GetContext(sessionId).IsRuntimeReady)
                        {
                            string exceptionError = args?["exceptionDetails"]?["exception"]?["value"]?.Value<string>();
                            if (exceptionError == sPauseOnUncaught || exceptionError == sPauseOnCaught)
                            {
                                return true;
                            }
                        }
                        break;
                    }

                case "Debugger.paused":
                    {
                        if (!GetContext(sessionId).IsRuntimeReady)
                        {
                            string reason = args?["reason"]?.Value<string>();
                            if (reason == "exception")
                            {
                                string exceptionError = args?["data"]?["value"]?.Value<string>();
                                if (exceptionError == sPauseOnUncaught)
                                {
                                    await SendCommand(sessionId, "Debugger.resume", new JObject(), token);
                                    GetContext(sessionId).PauseOnUncaught = true;
                                    return true;
                                }
                                if (exceptionError == sPauseOnCaught)
                                {
                                    await SendCommand(sessionId, "Debugger.resume", new JObject(), token);
                                    GetContext(sessionId).PauseOnCaught = true;
                                    return true;
                                }
                            }
                        }
                        //TODO figure out how to stich out more frames and, in particular what happens when real wasm is on the stack
                        string top_func = args?["callFrames"]?[0]?["functionName"]?.Value<string>();
                        switch (top_func) {
                            case "mono_wasm_runtime_ready":
                            case "_mono_wasm_runtime_ready":
                                {
                                    await RuntimeReady(sessionId, token);
                                    await SendCommand(sessionId, "Debugger.resume", new JObject(), token);
                                    return true;
                                }
                            case "_mono_wasm_fire_debugger_agent_message":
                                {
                                    try {
                                        return await OnReceiveDebuggerAgentEvent(sessionId, args, token);
                                    }
                                    catch (Exception) //if the page is refreshed maybe it stops here.
                                    {
                                        return false;
                                    }
                                }
                        }
                        break;
                    }

                case "Debugger.breakpointResolved":
                    {
                        break;
                    }

                case "Debugger.scriptParsed":
                    {
                        string url = args?["url"]?.Value<string>() ?? "";

                        switch (url)
                        {
                            case var _ when url == "":
                            case var _ when url.StartsWith("wasm://", StringComparison.Ordinal):
                                {
                                    Log("verbose", $"ignoring wasm: Debugger.scriptParsed {url}");
                                    return true;
                                }
                        }
                        Log("verbose", $"proxying Debugger.scriptParsed ({sessionId.sessionId}) {url} {args}");
                        break;
                    }

                case "Target.attachedToTarget":
                    {
                        if (args["targetInfo"]["type"]?.ToString() == "page")
                            await AttachToTarget(new SessionId(args["sessionId"]?.ToString()), token);
                        break;
                    }

                case "Target.targetDestroyed":
                    {
                        await SendMonoCommand(sessionId, MonoCommands.DetachDebugger(), token);
                        break;
                    }
            }

            return false;
        }

        private async Task<bool> IsRuntimeAlreadyReadyAlready(SessionId sessionId, CancellationToken token)
        {
            if (contexts.TryGetValue(sessionId, out ExecutionContext context) && context.IsRuntimeReady)
                return true;

            Result res = await SendMonoCommand(sessionId, MonoCommands.IsRuntimeReady(), token);
            return res.Value?["result"]?["value"]?.Value<bool>() ?? false;
        }

        protected override async Task<bool> AcceptCommand(MessageId id, string method, JObject args, CancellationToken token)
        {
            // Inspector doesn't use the Target domain or sessions
            // so we try to init immediately
            if (id == SessionId.Null)
                await AttachToTarget(id, token);

            if (!contexts.TryGetValue(id, out ExecutionContext context))
                return false;

            switch (method)
            {
                case "Target.attachToTarget":
                    {
                        Result resp = await SendCommand(id, method, args, token);
                        await AttachToTarget(new SessionId(resp.Value["sessionId"]?.ToString()), token);
                        break;
                    }

                case "Debugger.enable":
                    {
                        Result resp = await SendCommand(id, method, args, token);

                        context.DebuggerId = resp.Value["debuggerId"]?.ToString();

                        if (await IsRuntimeAlreadyReadyAlready(id, token))
                            await RuntimeReady(id, token);

                        SendResponse(id, resp, token);
                        return true;
                    }

                case "Debugger.getScriptSource":
                    {
                        string script = args?["scriptId"]?.Value<string>();
                        return await OnGetScriptSource(id, script, token);
                    }

                case "Runtime.compileScript":
                    {
                        string exp = args?["expression"]?.Value<string>();
                        if (exp.StartsWith("//dotnet:", StringComparison.Ordinal))
                        {
                            OnCompileDotnetScript(id, token);
                            return true;
                        }
                        break;
                    }

                case "Debugger.getPossibleBreakpoints":
                    {
                        Result resp = await SendCommand(id, method, args, token);
                        if (resp.IsOk && resp.Value["locations"].HasValues)
                        {
                            SendResponse(id, resp, token);
                            return true;
                        }

                        var start = SourceLocation.Parse(args?["start"] as JObject);
                        //FIXME support variant where restrictToFunction=true and end is omitted
                        var end = SourceLocation.Parse(args?["end"] as JObject);
                        if (start != null && end != null && await GetPossibleBreakpoints(id, start, end, token))
                            return true;

                        SendResponse(id, resp, token);
                        return true;
                    }

                case "Debugger.setBreakpoint":
                    {
                        break;
                    }

                case "Debugger.setBreakpointByUrl":
                    {
                        Result resp = await SendCommand(id, method, args, token);
                        if (!resp.IsOk)
                        {
                            SendResponse(id, resp, token);
                            return true;
                        }

                        string bpid = resp.Value["breakpointId"]?.ToString();
                        IEnumerable<object> locations = resp.Value["locations"]?.Values<object>();
                        var request = BreakpointRequest.Parse(bpid, args);

                        // is the store done loading?
                        bool loaded = context.Source.Task.IsCompleted;
                        if (!loaded)
                        {
                            // Send and empty response immediately if not
                            // and register the breakpoint for resolution
                            context.BreakpointRequests[bpid] = request;
                            SendResponse(id, resp, token);
                        }

                        if (await IsRuntimeAlreadyReadyAlready(id, token))
                        {
                            DebugStore store = await RuntimeReady(id, token);

                            Log("verbose", $"BP req {args}");
                            await SetBreakpoint(id, store, request, !loaded, token);
                        }

                        if (loaded)
                        {
                            // we were already loaded so we should send a response
                            // with the locations included and register the request
                            context.BreakpointRequests[bpid] = request;
                            var result = Result.OkFromObject(request.AsSetBreakpointByUrlResponse(locations));
                            SendResponse(id, result, token);

                        }
                        return true;
                    }

                case "Debugger.removeBreakpoint":
                    {
                        await RemoveBreakpoint(id, args, false, token);
                        break;
                    }

                case "Debugger.resume":
                    {
                        await OnResume(id, token);
                        break;
                    }

                case "Debugger.stepInto":
                    {
                        return await Step(id, StepKind.Into, token);
                    }
                case "Debugger.setVariableValue":
                    {
                        if (!DotnetObjectId.TryParse(args?["callFrameId"], out DotnetObjectId objectId))
                            return false;
                        switch (objectId.Scheme)
                        {
                            case "scope":
                                return await OnSetVariableValue(id,
                                    int.Parse(objectId.Value),
                                    args?["variableName"]?.Value<string>(),
                                    args?["newValue"],
                                    token);
                            default:
                                return false;
                        }
                    }

                case "Debugger.stepOut":
                    {
                        return await Step(id, StepKind.Out, token);
                    }

                case "Debugger.stepOver":
                    {
                        return await Step(id, StepKind.Over, token);
                    }

                case "Debugger.evaluateOnCallFrame":
                    {
                        if (!DotnetObjectId.TryParse(args?["callFrameId"], out DotnetObjectId objectId))
                            return false;

                        switch (objectId.Scheme)
                        {
                            case "scope":
                                return await OnEvaluateOnCallFrame(id,
                                    int.Parse(objectId.Value),
                                    args?["expression"]?.Value<string>(), token);
                            default:
                                return false;
                        }
                    }

                case "Runtime.getProperties":
                    {
                        if (!DotnetObjectId.TryParse(args?["objectId"], out DotnetObjectId objectId))
                            break;

                        var ret = await RuntimeGetPropertiesInternal(id, objectId, args, token);
                        if (ret == null) {
                            SendResponse(id, Result.Err($"Unable to RuntimeGetProperties '{objectId}'"), token);
                        }
                        else
                            SendResponse(id, Result.OkFromObject(new { result = ret }), token);
                        return true;
                    }

                case "Runtime.releaseObject":
                    {
                        if (!(DotnetObjectId.TryParse(args["objectId"], out DotnetObjectId objectId) && objectId.Scheme == "cfo_res"))
                            break;

                        await SendMonoCommand(id, MonoCommands.ReleaseObject(objectId), token);
                        SendResponse(id, Result.OkFromObject(new { }), token);
                        return true;
                    }

                case "Debugger.setPauseOnExceptions":
                    {
                        string state = args["state"].Value<string>();
                        if (!context.IsRuntimeReady)
                        {
                            context.PauseOnCaught = false;
                            context.PauseOnUncaught = false;
                            switch (state)
                            {
                                case "all":
                                    context.PauseOnCaught = true;
                                    context.PauseOnUncaught = true;
                                    break;
                                case "uncaught":
                                    context.PauseOnUncaught = true;
                                    break;
                            }
                        }
                        else
                            await SdbHelper.EnableExceptions(id, state, token);
                        // Pass this on to JS too
                        return false;
                    }

                // Protocol extensions
                case "DotnetDebugger.addSymbolServerUrl":
                    {
                        string url = args["url"]?.Value<string>();
                        if (!string.IsNullOrEmpty(url) && !urlSymbolServerList.Contains(url))
                            urlSymbolServerList.Add(url);
                        return true;
                    }
                case "DotnetDebugger.getMethodLocation":
                    {
                        DebugStore store = await RuntimeReady(id, token);
                        string aname = args["assemblyName"]?.Value<string>();
                        string typeName = args["typeName"]?.Value<string>();
                        string methodName = args["methodName"]?.Value<string>();
                        if (aname == null || typeName == null || methodName == null)
                        {
                            SendResponse(id, Result.Err("Invalid protocol message '" + args + "'."), token);
                            return true;
                        }

                        // GetAssemblyByName seems to work on file names
                        AssemblyInfo assembly = store.GetAssemblyByName(aname);
                        if (assembly == null)
                            assembly = store.GetAssemblyByName(aname + ".exe");
                        if (assembly == null)
                            assembly = store.GetAssemblyByName(aname + ".dll");
                        if (assembly == null)
                        {
                            SendResponse(id, Result.Err("Assembly '" + aname + "' not found."), token);
                            return true;
                        }

                        TypeInfo type = assembly.GetTypeByName(typeName);
                        if (type == null)
                        {
                            SendResponse(id, Result.Err($"Type '{typeName}' not found."), token);
                            return true;
                        }

                        MethodInfo methodInfo = type.Methods.FirstOrDefault(m => m.Name == methodName);
                        if (methodInfo == null)
                        {
                            // Maybe this is an async method, in which case the debug info is attached
                            // to the async method implementation, in class named:
                            //      `{type_name}/<method_name>::MoveNext`
                            methodInfo = assembly.TypesByName.Values.SingleOrDefault(t => t.FullName.StartsWith($"{typeName}/<{methodName}>"))?
                                .Methods.FirstOrDefault(mi => mi.Name == "MoveNext");
                        }

                        if (methodInfo == null)
                        {
                            SendResponse(id, Result.Err($"Method '{typeName}:{methodName}' not found."), token);
                            return true;
                        }

                        string src_url = methodInfo.Assembly.Sources.Single(sf => sf.SourceId == methodInfo.SourceId).Url;
                        SendResponse(id, Result.OkFromObject(new
                        {
                            result = new { line = methodInfo.StartLocation.Line, column = methodInfo.StartLocation.Column, url = src_url }
                        }), token);

                        return true;
                    }
                case "Runtime.callFunctionOn":
                    {
                        try {
                            return await CallOnFunction(id, args, token);
                        }
                        catch (Exception){
                            SendResponse(id,
                                Result.Exception(new ArgumentException(
                                    $"Runtime.callFunctionOn not supported with ({args["objectId"]}).")),
                                token);
                            return true;
                        }
                    }
            }

            return false;
        }
        private async Task<bool> CallOnFunction(MessageId id, JObject args, CancellationToken token)
        {
            if (!DotnetObjectId.TryParse(args["objectId"], out DotnetObjectId objectId)) {
                return false;
            }
            switch (objectId.Scheme)
            {
                case "object":
                    args["details"]  = await SdbHelper.GetObjectProxy(id, int.Parse(objectId.Value), token);
                    break;
                case "valuetype":
                    args["details"]  = await SdbHelper.GetValueTypeProxy(id, int.Parse(objectId.Value), token);
                    break;
                case "pointer":
                    args["details"]  = await SdbHelper.GetPointerContent(id, int.Parse(objectId.Value), token);
                    break;
                case "array":
                    args["details"]  = await SdbHelper.GetArrayValues(id, int.Parse(objectId.Value), token);
                    break;
                case "cfo_res":
                {
                    Result cfo_res = await SendMonoCommand(id, MonoCommands.CallFunctionOn(args), token);
                    cfo_res = Result.OkFromObject(new { result = cfo_res.Value?["result"]?["value"]});
                    SendResponse(id, cfo_res, token);
                    return true;
                }
                case "scope":
                {
                    SendResponse(id,
                    Result.Exception(new ArgumentException(
                        $"Runtime.callFunctionOn not supported with scope ({objectId}).")),
                        token);
                    return true;
                }
                default:
                    return false;
            }
            Result res = await SendMonoCommand(id, MonoCommands.CallFunctionOn(args), token);
            if (res.IsErr)
            {
                SendResponse(id, res, token);
                return true;
            }
            if (res.Value?["result"]?["value"]?["type"] == null) //it means that is not a buffer returned from the debugger-agent
            {
                byte[] newBytes = Convert.FromBase64String(res.Value?["result"]?["value"]?["value"]?.Value<string>());
                var retDebuggerCmd = new MemoryStream(newBytes);
                var retDebuggerCmdReader = new MonoBinaryReader(retDebuggerCmd);
                retDebuggerCmdReader.ReadByte(); //number of objects returned.
                var obj = await SdbHelper.CreateJObjectForVariableValue(id, retDebuggerCmdReader, "ret", false, -1, token);
                /*JTokenType? res_value_type = res.Value?["result"]?["value"]?.Type;*/
                res = Result.OkFromObject(new { result = obj["value"]});
                SendResponse(id, res, token);
                return true;
            }
            res = Result.OkFromObject(new { result = res.Value?["result"]?["value"]});
            SendResponse(id, res, token);
            return true;
        }

        private async Task<bool> OnSetVariableValue(MessageId id, int scopeId, string varName, JToken varValue, CancellationToken token)
        {
            ExecutionContext ctx = GetContext(id);
            Frame scope = ctx.CallStack.FirstOrDefault(s => s.Id == scopeId);
            if (scope == null)
                return false;
            var varIds = scope.Method.GetLiveVarsAt(scope.Location.CliLocation.Offset);
            if (varIds == null)
                return false;
            var varToSetValue = varIds.FirstOrDefault(v => v.Name == varName);
            if (varToSetValue == null)
                return false;
            var res = await SdbHelper.SetVariableValue(id, ctx.ThreadId, scopeId, varToSetValue.Index, varValue["value"].Value<string>(), token);
            if (res)
                SendResponse(id, Result.Ok(new JObject()), token);
            else
                SendResponse(id, Result.Err($"Unable to set '{varValue["value"].Value<string>()}' to variable '{varName}'"), token);
            return true;
        }

        internal async Task<JToken> RuntimeGetPropertiesInternal(SessionId id, DotnetObjectId objectId, JToken args, CancellationToken token)
        {
            var accessorPropertiesOnly = false;
            var ownProperties = false;
            if (args != null)
            {
                if (args["accessorPropertiesOnly"] != null)
                    accessorPropertiesOnly = args["accessorPropertiesOnly"].Value<bool>();
                if (args["ownProperties"] != null)
                    ownProperties = args["ownProperties"].Value<bool>();
            }
            //Console.WriteLine($"RuntimeGetProperties - {args}");
            try {
                switch (objectId.Scheme)
                {
                    case "scope":
                    {
                        var res = await GetScopeProperties(id, int.Parse(objectId.Value), token);
                        return res.Value?["result"];
                    }
                    case "valuetype":
                        return await SdbHelper.GetValueTypeValues(id, int.Parse(objectId.Value), accessorPropertiesOnly, token);
                    case "array":
                        return await SdbHelper.GetArrayValues(id, int.Parse(objectId.Value), token);
                    case "object":
                        return await SdbHelper.GetObjectValues(id, int.Parse(objectId.Value), true, false, accessorPropertiesOnly, ownProperties, token);
                    case "pointer":
                        return new JArray{await SdbHelper.GetPointerContent(id, int.Parse(objectId.Value), token)};
                    case "cfo_res":
                    {
                        Result res = await SendMonoCommand(id, MonoCommands.GetDetails(int.Parse(objectId.Value), args), token);
                        string value_json_str = res.Value["result"]?["value"]?["__value_as_json_string__"]?.Value<string>();
                        return value_json_str != null ? JArray.Parse(value_json_str) : null;
                    }
                    default:
                        return null;

                }
            }
            catch (Exception) {
                return null;
            }
        }

        private async Task<bool> EvaluateCondition(SessionId sessionId, ExecutionContext context, Frame mono_frame, Breakpoint bp, CancellationToken token)
        {
            if (string.IsNullOrEmpty(bp?.Condition) || mono_frame == null)
                return true;

            string condition = bp.Condition;

            if (bp.ConditionAlreadyEvaluatedWithError)
                return false;
            try {
                var resolver = new MemberReferenceResolver(this, context, sessionId, mono_frame.Id, logger);
                JObject retValue = await resolver.Resolve(condition, token);
                if (retValue == null)
                    retValue = await EvaluateExpression.CompileAndRunTheExpression(condition, resolver, token);
                if (retValue?["value"]?.Type == JTokenType.Boolean ||
                    retValue?["value"]?.Type == JTokenType.Integer ||
                    retValue?["value"]?.Type == JTokenType.Float) {
                    if (retValue?["value"]?.Value<bool>() == true)
                        return true;
                }
                else if (retValue?["value"]?.Type != JTokenType.Null)
                    return true;
            }
            catch (Exception e)
            {
                Log("info", $"Unable evaluate conditional breakpoint: {e} condition:{condition}");
                bp.ConditionAlreadyEvaluatedWithError = true;
                return false;
            }
            return false;
        }

        private async Task<bool> ProcessEnC(SessionId sessionId, ExecutionContext context, MonoBinaryReader ret_debugger_cmd_reader, CancellationToken token)
        {
            int moduleId = ret_debugger_cmd_reader.ReadInt32();
            int meta_size = ret_debugger_cmd_reader.ReadInt32();
            byte[] meta_buf = ret_debugger_cmd_reader.ReadBytes(meta_size);
            int pdb_size = ret_debugger_cmd_reader.ReadInt32();
            byte[] pdb_buf = ret_debugger_cmd_reader.ReadBytes(pdb_size);

            var assembly_name = await sdbHelper.GetAssemblyNameFromModule(sessionId, moduleId, token);
            DebugStore store = await LoadStore(sessionId, token);
            AssemblyInfo asm = store.GetAssemblyByName(assembly_name);
            foreach (var method in store.EnC(sessionId, asm, meta_buf, pdb_buf))
                await ResetBreakpoint(sessionId, method, token);
            return true;
        }

        private async Task<bool> SendBreakpointsOfMethodUpdated(SessionId sessionId, ExecutionContext context, MonoBinaryReader ret_debugger_cmd_reader, CancellationToken token)
        {
            var method_id = ret_debugger_cmd_reader.ReadInt32();
            var method_token = await sdbHelper.GetMethodToken(sessionId, method_id, token);
            var assembly_id = await sdbHelper.GetAssemblyIdFromMethod(sessionId, method_id, token);
            var assembly_name = await sdbHelper.GetAssemblyName(sessionId, assembly_id, token);
            var method_name = await sdbHelper.GetMethodName(sessionId, method_id, token);
            DebugStore store = await LoadStore(sessionId, token);
            AssemblyInfo asm = store.GetAssemblyByName(assembly_name);
            if (asm == null)
            {
                assembly_name = await sdbHelper.GetAssemblyNameFull(sessionId, assembly_id, token);
                asm = store.GetAssemblyByName(assembly_name);
                if (asm == null)
                {
                    return true;
                }
            }
            MethodInfo method = asm.GetMethodByToken(method_token);
            if (method == null)
            {
                return true;
            }
            foreach (var req in context.BreakpointRequests.Values)
            {
                if (req.Method != null && req.Method.Assembly.Id == method.Assembly.Id && req.Method.Token == method.Token)
                {
                    await SetBreakpoint(sessionId, context.store, req, true, token);
                }
            }
            return true;
        }

        private async Task<bool> SendCallStack(SessionId sessionId, ExecutionContext context, string reason, int thread_id, Breakpoint bp, JObject data, IEnumerable<JObject> orig_callframes, CancellationToken token)
        {
            var callFrames = new List<object>();
            var frames = new List<Frame>();
            var commandParams = new MemoryStream();
            var commandParamsWriter = new MonoBinaryWriter(commandParams);
            commandParamsWriter.Write(thread_id);
            commandParamsWriter.Write(0);
            commandParamsWriter.Write(-1);
            var retDebuggerCmdReader = await SdbHelper.SendDebuggerAgentCommand<CmdThread>(sessionId, CmdThread.GetFrameInfo, commandParams, token);
            var frame_count = retDebuggerCmdReader.ReadInt32();
            //Console.WriteLine("frame_count - " + frame_count);
            for (int j = 0; j < frame_count; j++) {
                var frame_id = retDebuggerCmdReader.ReadInt32();
                var methodId = retDebuggerCmdReader.ReadInt32();
                var il_pos = retDebuggerCmdReader.ReadInt32();
                var flags = retDebuggerCmdReader.ReadByte();
                var method_token = await SdbHelper.GetMethodToken(sessionId, methodId, token);
                var assembly_id = await SdbHelper.GetAssemblyIdFromMethod(sessionId, methodId, token);
                var assembly_name = await SdbHelper.GetAssemblyName(sessionId, assembly_id, token);
                var method_name = await SdbHelper.GetMethodName(sessionId, methodId, token);
                DebugStore store = await LoadStore(sessionId, token);
                AssemblyInfo asm = store.GetAssemblyByName(assembly_name);
                if (asm == null)
                {
                    assembly_name = await SdbHelper.GetAssemblyNameFull(sessionId, assembly_id, token); //maybe is a lazy loaded assembly
                    asm = store.GetAssemblyByName(assembly_name);
                    if (asm == null)
                    {
                        Log("debug", $"Unable to find assembly: {assembly_name}");
                        continue;
                    }
                }

                MethodInfo method = asm.GetMethodByToken(method_token);

                if (method == null && !asm.HasSymbols)
                {
                    try
                    {
                        method = await LoadSymbolsOnDemand(asm, method_token, sessionId, token);
                    }
                    catch (Exception e)
                    {
                        Log("info", $"Unable to find il offset: {il_pos} in method token: {method_token} assembly name: {assembly_name} exception: {e}");
                        continue;
                    }
                }

                if (method == null)
                {
                    Log("debug", $"Unable to find il offset: {il_pos} in method token: {method_token} assembly name: {assembly_name}");
                    continue;
                }

                method.DebuggerId = methodId;

                SourceLocation location = method?.GetLocationByIl(il_pos);

                // When hitting a breakpoint on the "IncrementCount" method in the standard
                // Blazor project template, one of the stack frames is inside mscorlib.dll
                // and we get location==null for it. It will trigger a NullReferenceException
                // if we don't skip over that stack frame.
                if (location == null)
                {
                    continue;
                }

                Log("debug", $"frame il offset: {il_pos} method token: {method_token} assembly name: {assembly_name}");
                Log("debug", $"\tmethod {method_name} location: {location}");
                frames.Add(new Frame(method, location, frame_id));

                callFrames.Add(new
                {
                    functionName = method_name,
                    callFrameId = $"dotnet:scope:{frame_id}",
                    functionLocation = method.StartLocation.AsLocation(),

                    location = location.AsLocation(),

                    url = store.ToUrl(location),

                    scopeChain = new[]
                        {
                            new
                            {
                                type = "local",
                                    @object = new
                                    {
                                        @type = "object",
                                            className = "Object",
                                            description = "Object",
                                            objectId = $"dotnet:scope:{frame_id}",
                                    },
                                    name = method_name,
                                    startLocation = method.StartLocation.AsLocation(),
                                    endLocation = method.EndLocation.AsLocation(),
                            }
                        }
                });

                context.CallStack = frames;
                context.ThreadId = thread_id;
            }
            string[] bp_list = new string[bp == null ? 0 : 1];
            if (bp != null)
                bp_list[0] = bp.StackId;

            foreach (JObject frame in orig_callframes)
            {
                string function_name = frame["functionName"]?.Value<string>();
                string url = frame["url"]?.Value<string>();
                if (!(function_name.StartsWith("wasm-function", StringComparison.Ordinal) ||
                        url.StartsWith("wasm://wasm/", StringComparison.Ordinal) || function_name == "_mono_wasm_fire_debugger_agent_message"))
                {
                    callFrames.Add(frame);
                }
            }
            var o = JObject.FromObject(new
            {
                callFrames,
                reason,
                data,
                hitBreakpoints = bp_list,
            });
            if (!await EvaluateCondition(sessionId, context, context.CallStack.First(), bp, token))
            {
                await SendCommand(sessionId, "Debugger.resume", new JObject(), token);
                return true;
            }
            SendEvent(sessionId, "Debugger.paused", o, token);

            return true;
        }
        private async Task<bool> OnReceiveDebuggerAgentEvent(SessionId sessionId, JObject args, CancellationToken token)
        {
            Result res = await SendMonoCommand(sessionId, MonoCommands.GetDebuggerAgentBufferReceived(), token);
            if (res.IsErr)
                return false;

            ExecutionContext context = GetContext(sessionId);
            byte[] newBytes = Convert.FromBase64String(res.Value?["result"]?["value"]?["value"]?.Value<string>());
            var retDebuggerCmd = new MemoryStream(newBytes);
            var retDebuggerCmdReader = new MonoBinaryReader(retDebuggerCmd);
            retDebuggerCmdReader.ReadBytes(11); //skip HEADER_LEN
            retDebuggerCmdReader.ReadByte(); //suspend_policy
            var number_of_events = retDebuggerCmdReader.ReadInt32(); //number of events -> should be always one
            for (int i = 0 ; i < number_of_events; i++) {
                var event_kind = (EventKind)retDebuggerCmdReader.ReadByte(); //event kind
                var request_id = retDebuggerCmdReader.ReadInt32(); //request id
                if (event_kind == EventKind.Step)
                    await SdbHelper.ClearSingleStep(sessionId, request_id, token);
                int thread_id = retDebuggerCmdReader.ReadInt32();
                switch (event_kind)
                {
                    case EventKind.MethodUpdate:
                    {
                        var ret = await SendBreakpointsOfMethodUpdated(sessionId, context, ret_debugger_cmd_reader, token);
                        await SendCommand(sessionId, "Debugger.resume", new JObject(), token);
                        return ret;
                    }
                    case EventKind.EnC:
                    {
                        var ret = await ProcessEnC(sessionId, context, ret_debugger_cmd_reader, token);
                        await SendCommand(sessionId, "Debugger.resume", new JObject(), token);
                        return ret;
                    }
                    case EventKind.Exception:
                    {
                        string reason = "exception";
                        int object_id = retDebuggerCmdReader.ReadInt32();
                        var caught = retDebuggerCmdReader.ReadByte();
                        var exceptionObject = await SdbHelper.GetObjectValues(sessionId, object_id, true, false, false, true, token);
                        var exceptionObjectMessage = exceptionObject.FirstOrDefault(attr => attr["name"].Value<string>().Equals("message"));
                        var data = JObject.FromObject(new
                        {
                            type = "object",
                            subtype = "error",
                            className = await SdbHelper.GetClassNameFromObject(sessionId, object_id, token),
                            uncaught = caught == 0,
                            description = exceptionObjectMessage["value"]["value"].Value<string>(),
                            objectId = $"dotnet:object:{object_id}"
                        });

                        var ret = await SendCallStack(sessionId, context, reason, thread_id, null, data, args?["callFrames"]?.Values<JObject>(), token);
                        return ret;
                    }
                    case EventKind.UserBreak:
                    case EventKind.Step:
                    case EventKind.Breakpoint:
                    {
                        Breakpoint bp = context.BreakpointRequests.Values.SelectMany(v => v.Locations).FirstOrDefault(b => b.RemoteId == request_id);
                        string reason = "other";//other means breakpoint
                        int methodId = 0;
                        if (event_kind != EventKind.UserBreak)
                            methodId = retDebuggerCmdReader.ReadInt32();
                        var ret = await SendCallStack(sessionId, context, reason, thread_id, bp, null, args?["callFrames"]?.Values<JObject>(), token);
                        return ret;
                    }
                }
            }
            return false;
        }

        private async Task<MethodInfo> LoadSymbolsOnDemand(AssemblyInfo asm, int method_token, SessionId sessionId, CancellationToken token)
        {
            ExecutionContext context = GetContext(sessionId);
            if (urlSymbolServerList.Count == 0)
                return null;
            if (asm.TriedToLoadSymbolsOnDemand)
                return null;
            asm.TriedToLoadSymbolsOnDemand = true;
            var peReader = asm.peReader;
            var entries = peReader.ReadDebugDirectory();
            var codeView = entries[0];
            var codeViewData = peReader.ReadCodeViewDebugDirectoryData(codeView);
            int pdbAge = codeViewData.Age;
            var pdbGuid = codeViewData.Guid;
            string pdbName = codeViewData.Path;
            pdbName = Path.GetFileName(pdbName);

            foreach (string urlSymbolServer in urlSymbolServerList)
            {
                string downloadURL = $"{urlSymbolServer}/{pdbName}/{pdbGuid.ToString("N").ToUpper() + pdbAge}/{pdbName}";

                try
                {
                    using HttpResponseMessage response = await client.GetAsync(downloadURL, token);
                    if (!response.IsSuccessStatusCode)
                    {
                        Log("info", $"Unable to download symbols on demand url:{downloadURL} assembly: {asm.Name}");
                        continue;
                    }

                    using Stream streamToReadFrom = await response.Content.ReadAsStreamAsync(token);
                    asm.UpdatePdbInformation(streamToReadFrom);
                    foreach (SourceFile source in asm.Sources)
                    {
                        var scriptSource = JObject.FromObject(source.ToScriptSource(context.Id, context.AuxData));
                        SendEvent(sessionId, "Debugger.scriptParsed", scriptSource, token);
                    }
                    return asm.GetMethodByToken(method_token);
                }
                catch (Exception e)
                {
                    Log("info", $"Unable to load symbols on demand exception: {e} url:{downloadURL} assembly: {asm.Name}");
                }
                break;
            }

            Log("info", $"Unable to load symbols on demand assembly: {asm.Name}");
            return null;
        }

        private async Task OnDefaultContext(SessionId sessionId, ExecutionContext context, CancellationToken token)
        {
            Log("verbose", "Default context created, clearing state and sending events");
            if (UpdateContext(sessionId, context, out ExecutionContext previousContext))
            {
                foreach (KeyValuePair<string, BreakpointRequest> kvp in previousContext.BreakpointRequests)
                {
                    context.BreakpointRequests[kvp.Key] = kvp.Value.Clone();
                }
            }

            if (await IsRuntimeAlreadyReadyAlready(sessionId, token))
                await RuntimeReady(sessionId, token);
        }

        private async Task OnResume(MessageId msg_id, CancellationToken token)
        {
            ExecutionContext ctx = GetContext(msg_id);
            if (ctx.CallStack != null)
            {
                // Stopped on managed code
                await SendMonoCommand(msg_id, MonoCommands.Resume(), token);
            }

            //discard managed frames
            SdbHelper.ClearCache();
            GetContext(msg_id).ClearState();
        }

        private async Task<bool> Step(MessageId msg_id, StepKind kind, CancellationToken token)
        {
            ExecutionContext context = GetContext(msg_id);
            if (context.CallStack == null)
                return false;

            if (context.CallStack.Count <= 1 && kind == StepKind.Out)
                return false;

            var step = await SdbHelper.Step(msg_id, context.ThreadId, kind, token);
            if (step == false) {
                SdbHelper.ClearCache();
                context.ClearState();
                await SendCommand(msg_id, "Debugger.stepOut", new JObject(), token);
                return false;
            }

            SendResponse(msg_id, Result.Ok(new JObject()), token);

            context.ClearState();

            await SendCommand(msg_id, "Debugger.resume", new JObject(), token);
            return true;
        }

        private async Task<bool> OnJSEventRaised(SessionId sessionId, JObject eventArgs, CancellationToken token)
        {
            string eventName = eventArgs?["eventName"]?.Value<string>();
            if (string.IsNullOrEmpty(eventName))
            {
                logger.LogDebug($"Missing name for raised js event: {eventArgs}");
                return false;
            }

            logger.LogDebug($"OnJsEventRaised: args: {eventArgs}");

            switch (eventName)
            {
                case "AssemblyLoaded":
                    return await OnAssemblyLoadedJSEvent(sessionId, eventArgs, token);
                default:
                {
                    logger.LogDebug($"Unknown js event name: {eventName} with args {eventArgs}");
                    return await Task.FromResult(false);
                }
            }
        }

        private async Task<bool> OnAssemblyLoadedJSEvent(SessionId sessionId, JObject eventArgs, CancellationToken token)
        {
            try
            {
                var store = await LoadStore(sessionId, token);
                var assembly_name = eventArgs?["assembly_name"]?.Value<string>();

                if (store.GetAssemblyByUnqualifiedName(assembly_name) != null)
                {
                    Log("debug", $"Got AssemblyLoaded event for {assembly_name}, but skipping it as it has already been loaded.");
                    return true;
                }

                var assembly_b64 = eventArgs?["assembly_b64"]?.ToObject<string>();
                var pdb_b64 = eventArgs?["pdb_b64"]?.ToObject<string>();

                if (string.IsNullOrEmpty(assembly_b64))
                {
                    logger.LogDebug("No assembly data provided to load.");
                    return false;
                }

                var assembly_data = Convert.FromBase64String(assembly_b64);
                var pdb_data = string.IsNullOrEmpty(pdb_b64) ? null : Convert.FromBase64String(pdb_b64);

                var context = GetContext(sessionId);
                foreach (var source in store.Add(sessionId, assembly_data, pdb_data))
                {
                    await OnSourceFileAdded(sessionId, source, context, token);
                }

                return true;
            }
            catch (Exception e)
            {
                logger.LogDebug($"Failed to load assemblies and PDBs: {e}");
                return false;
            }
        }

        private async Task<bool> OnEvaluateOnCallFrame(MessageId msg_id, int scopeId, string expression, CancellationToken token)
        {
            try
            {
                ExecutionContext context = GetContext(msg_id);
                if (context.CallStack == null)
                    return false;

                var resolver = new MemberReferenceResolver(this, context, msg_id, scopeId, logger);

                JObject retValue = await resolver.Resolve(expression, token);
                if (retValue == null)
                {
                    retValue = await EvaluateExpression.CompileAndRunTheExpression(expression, resolver, token);
                }

                if (retValue != null)
                {
                    SendResponse(msg_id, Result.OkFromObject(new
                    {
                        result = retValue
                    }), token);
                }
                else
                {
                    SendResponse(msg_id, Result.Err($"Unable to evaluate '{expression}'"), token);
                }
            }
            catch (ReturnAsErrorException ree)
            {
                SendResponse(msg_id, ree.Error, token);
            }
            catch (Exception e)
            {
                logger.LogDebug($"Error in EvaluateOnCallFrame for expression '{expression}' with '{e}.");
                SendResponse(msg_id, Result.Exception(e), token);
            }

            return true;
        }

        internal async Task<Result> GetScopeProperties(SessionId msg_id, int scopeId, CancellationToken token)
        {
            try
            {
                ExecutionContext ctx = GetContext(msg_id);
                Frame scope = ctx.CallStack.FirstOrDefault(s => s.Id == scopeId);
                if (scope == null)
                    return Result.Err(JObject.FromObject(new { message = $"Could not find scope with id #{scopeId}" }));

                VarInfo[] varIds = scope.Method.GetLiveVarsAt(scope.Location.CliLocation.Offset);

                var values = await SdbHelper.StackFrameGetValues(msg_id, scope.Method, ctx.ThreadId, scopeId, varIds, token);
                if (values != null)
                {
                    if (values == null || values.Count == 0)
                        return Result.OkFromObject(new { result = Array.Empty<object>() });

                    PerScopeCache frameCache = ctx.GetCacheForScope(scopeId);
                    foreach (JObject value in values)
                    {
                        frameCache.Locals[value["name"]?.Value<string>()] = value;
                    }
                    return Result.OkFromObject(new { result = values });
                }
                return Result.OkFromObject(new { result = Array.Empty<object>() });
            }
            catch (Exception exception)
            {
                Log("verbose", $"Error resolving scope properties {exception.Message}");
                return Result.Exception(exception);
            }
        }

        private async Task<Breakpoint> SetMonoBreakpoint(SessionId sessionId, string reqId, SourceLocation location, string condition, CancellationToken token)
        {
            var bp = new Breakpoint(reqId, location, condition, BreakpointState.Pending);
            string asm_name = bp.Location.CliLocation.Method.Assembly.Name;
            int method_token = bp.Location.CliLocation.Method.Token;
            int il_offset = bp.Location.CliLocation.Offset;

            var assembly_id = await SdbHelper.GetAssemblyId(sessionId, asm_name, token);
            var methodId = await SdbHelper.GetMethodIdByToken(sessionId, assembly_id, method_token, token);
            var breakpoint_id = await SdbHelper.SetBreakpoint(sessionId, methodId, il_offset, token);

            if (breakpoint_id > 0)
            {
                bp.RemoteId = breakpoint_id;
                bp.State = BreakpointState.Active;
                //Log ("verbose", $"BP local id {bp.LocalId} enabled with remote id {bp.RemoteId}");
            }
            return bp;
        }

        private async Task OnSourceFileAdded(SessionId sessionId, SourceFile source, ExecutionContext context, CancellationToken token)
        {
            JObject scriptSource = JObject.FromObject(source.ToScriptSource(context.Id, context.AuxData));
            Log("debug", $"sending {source.Url} {context.Id} {sessionId.sessionId}");
            SendEvent(sessionId, "Debugger.scriptParsed", scriptSource, token);

            foreach (var req in context.BreakpointRequests.Values)
            {
                if (req.TryResolve(source))
                {
                    await SetBreakpoint(sessionId, context.store, req, true, token);
                }
            }
        }

        internal async Task<DebugStore> LoadStore(SessionId sessionId, CancellationToken token)
        {
            ExecutionContext context = GetContext(sessionId);

            if (Interlocked.CompareExchange(ref context.store, new DebugStore(logger), null) != null)
                return await context.Source.Task;

            try
            {
                string[] loaded_files = context.LoadedFiles;

                if (loaded_files == null)
                {
                    Result loaded = await SendMonoCommand(sessionId, MonoCommands.GetLoadedFiles(), token);
                    loaded_files = loaded.Value?["result"]?["value"]?.ToObject<string[]>();
                }

                await
                foreach (SourceFile source in context.store.Load(sessionId, loaded_files, token).WithCancellation(token))
                {
                    await OnSourceFileAdded(sessionId, source, context, token);
                }
            }
            catch (Exception e)
            {
                context.Source.SetException(e);
            }

            if (!context.Source.Task.IsCompleted)
                context.Source.SetResult(context.store);
            return context.store;
        }

        private async Task<DebugStore> RuntimeReady(SessionId sessionId, CancellationToken token)
        {
            ExecutionContext context = GetContext(sessionId);
            if (Interlocked.CompareExchange(ref context.ready, new TaskCompletionSource<DebugStore>(), null) != null)
                return await context.ready.Task;

            var commandParams = new MemoryStream();
            var retDebuggerCmdReader = await SdbHelper.SendDebuggerAgentCommand<CmdEventRequest>(sessionId, CmdEventRequest.ClearAllBreakpoints, commandParams, token);
            if (retDebuggerCmdReader == null)
            {
                Log("verbose", $"Failed to clear breakpoints");
            }

            if (context.PauseOnCaught && context.PauseOnUncaught)
                await SdbHelper.EnableExceptions(sessionId, "all", token);
            else if (context.PauseOnUncaught)
                await SdbHelper.EnableExceptions(sessionId, "uncaught", token);

<<<<<<< HEAD
            await SdbHelper.SetProtocolVersion(sessionId, token);
            await SdbHelper.EnableReceiveUserBreakRequest(sessionId, token);
=======
            await sdbHelper.SetProtocolVersion(sessionId, token);
            await sdbHelper.EnableReceiveRequests(sessionId, EventKind.UserBreak, token);
            await sdbHelper.EnableReceiveRequests(sessionId, EventKind.EnC, token);
            await sdbHelper.EnableReceiveRequests(sessionId, EventKind.MethodUpdate, token);
>>>>>>> 92547f59

            DebugStore store = await LoadStore(sessionId, token);

            context.ready.SetResult(store);
            SendEvent(sessionId, "Mono.runtimeReady", new JObject(), token);
            return store;
        }

        private async Task ResetBreakpoint(SessionId msg_id, MethodInfo method, CancellationToken token)
        {
            ExecutionContext context = GetContext(msg_id);
            foreach (var req in context.BreakpointRequests.Values)
            {
                if (req.Method != null)
                {
                    if (req.Method.Assembly.Id == method.Assembly.Id && req.Method.Token == method.Token) {
                        await RemoveBreakpoint(msg_id, JObject.FromObject(new {breakpointId = req.Id}), true, token);
                    }
                }
            }
        }

        private async Task RemoveBreakpoint(SessionId msg_id, JObject args, bool isEnCReset, CancellationToken token)
        {
            string bpid = args?["breakpointId"]?.Value<string>();

            ExecutionContext context = GetContext(msg_id);
            if (!context.BreakpointRequests.TryGetValue(bpid, out BreakpointRequest breakpointRequest))
                return;

            foreach (Breakpoint bp in breakpointRequest.Locations)
            {
                var breakpoint_removed = await SdbHelper.RemoveBreakpoint(msg_id, bp.RemoteId, token);
                if (breakpoint_removed)
                {
                    bp.RemoteId = -1;
                    if (isEnCReset)
                        bp.State = BreakpointState.Pending;
                    else
                        bp.State = BreakpointState.Disabled;
                }
            }
            if (!isEnCReset)
                context.BreakpointRequests.Remove(bpid);
            else
                breakpointRequest.Locations = new List<Breakpoint>();
        }

        private async Task SetBreakpoint(SessionId sessionId, DebugStore store, BreakpointRequest req, bool sendResolvedEvent, CancellationToken token)
        {
            ExecutionContext context = GetContext(sessionId);
            if (req.Locations.Any())
            {
                Log("debug", $"locations already loaded for {req.Id}");
                return;
            }

            var comparer = new SourceLocation.LocationComparer();
            // if column is specified the frontend wants the exact matches
            // and will clear the bp if it isn't close enoug
            IEnumerable<IGrouping<SourceId, SourceLocation>> locations = store.FindBreakpointLocations(req)
                .Distinct(comparer)
                .Where(l => l.Line == req.Line && (req.Column == 0 || l.Column == req.Column))
                .OrderBy(l => l.Column)
                .GroupBy(l => l.Id);

            logger.LogDebug("BP request for '{req}' runtime ready {context.RuntimeReady}", req, GetContext(sessionId).IsRuntimeReady);

            var breakpoints = new List<Breakpoint>();

            foreach (IGrouping<SourceId, SourceLocation> sourceId in locations)
            {
                SourceLocation loc = sourceId.First();
                req.Method = loc.CliLocation.Method;
                Breakpoint bp = await SetMonoBreakpoint(sessionId, req.Id, loc, req.Condition, token);

                // If we didn't successfully enable the breakpoint
                // don't add it to the list of locations for this id
                if (bp.State != BreakpointState.Active)
                    continue;

                breakpoints.Add(bp);

                var resolvedLocation = new
                {
                    breakpointId = req.Id,
                    location = loc.AsLocation()
                };

                if (sendResolvedEvent)
                    SendEvent(sessionId, "Debugger.breakpointResolved", JObject.FromObject(resolvedLocation), token);
            }

            req.Locations.AddRange(breakpoints);
            return;
        }

        private async Task<bool> GetPossibleBreakpoints(MessageId msg, SourceLocation start, SourceLocation end, CancellationToken token)
        {
            List<SourceLocation> bps = (await RuntimeReady(msg, token)).FindPossibleBreakpoints(start, end);

            if (bps == null)
                return false;

            var response = new { locations = bps.Select(b => b.AsLocation()) };

            SendResponse(msg, Result.OkFromObject(response), token);
            return true;
        }

        private void OnCompileDotnetScript(MessageId msg_id, CancellationToken token)
        {
            SendResponse(msg_id, Result.OkFromObject(new { }), token);
        }

        private async Task<bool> OnGetScriptSource(MessageId msg_id, string script_id, CancellationToken token)
        {
            if (!SourceId.TryParse(script_id, out SourceId id))
                return false;

            SourceFile src_file = (await LoadStore(msg_id, token)).GetFileById(id);

            try
            {
                var uri = new Uri(src_file.Url);
                string source = $"// Unable to find document {src_file.SourceUri}";

                using (Stream data = await src_file.GetSourceAsync(checkHash: false, token: token))
                {
                    if (data.Length == 0)
                        return false;

                    using (var reader = new StreamReader(data))
                        source = await reader.ReadToEndAsync();
                }
                SendResponse(msg_id, Result.OkFromObject(new { scriptSource = source }), token);
            }
            catch (Exception e)
            {
                var o = new
                {
                    scriptSource = $"// Unable to read document ({e.Message})\n" +
                    $"Local path: {src_file?.SourceUri}\n" +
                    $"SourceLink path: {src_file?.SourceLinkUri}\n"
                };

                SendResponse(msg_id, Result.OkFromObject(o), token);
            }
            return true;
        }

        private async Task AttachToTarget(SessionId sessionId, CancellationToken token)
        {
            // see https://github.com/mono/mono/issues/19549 for background
            if (sessions.Add(sessionId))
            {
                string checkUncaughtExceptions = $"throw \"{sPauseOnUncaught}\";";
                string checkCaughtExceptions = $"try {{throw \"{sPauseOnCaught}\";}} catch {{}}";
                await SendMonoCommand(sessionId, new MonoCommands("globalThis.dotnetDebugger = true"), token);
                Result res = await SendCommand(sessionId,
                    "Page.addScriptToEvaluateOnNewDocument",
                    JObject.FromObject(new { source = $"globalThis.dotnetDebugger = true; delete navigator.constructor.prototype.webdriver; {checkCaughtExceptions} {checkUncaughtExceptions}" }),
                    token);

                if (sessionId != SessionId.Null && !res.IsOk)
                    sessions.Remove(sessionId);
            }
        }

        private bool JObjectTryParse(string str, out JObject obj, bool log_exception = true)
        {
            obj = null;
            if (string.IsNullOrEmpty(str))
                return false;

            try
            {
                obj = JObject.Parse(str);
                return true;
            }
            catch (JsonReaderException jre)
            {
                if (log_exception)
                    logger.LogDebug($"Could not parse {str}. Failed with {jre}");
                return false;
            }
        }
    }
}<|MERGE_RESOLUTION|>--- conflicted
+++ resolved
@@ -1270,15 +1270,10 @@
             else if (context.PauseOnUncaught)
                 await SdbHelper.EnableExceptions(sessionId, "uncaught", token);
 
-<<<<<<< HEAD
             await SdbHelper.SetProtocolVersion(sessionId, token);
-            await SdbHelper.EnableReceiveUserBreakRequest(sessionId, token);
-=======
-            await sdbHelper.SetProtocolVersion(sessionId, token);
-            await sdbHelper.EnableReceiveRequests(sessionId, EventKind.UserBreak, token);
-            await sdbHelper.EnableReceiveRequests(sessionId, EventKind.EnC, token);
-            await sdbHelper.EnableReceiveRequests(sessionId, EventKind.MethodUpdate, token);
->>>>>>> 92547f59
+            await SdbHelper.EnableReceiveRequests(sessionId, EventKind.UserBreak, token);
+            await SdbHelper.EnableReceiveRequests(sessionId, EventKind.EnC, token);
+            await SdbHelper.EnableReceiveRequests(sessionId, EventKind.MethodUpdate, token);
 
             DebugStore store = await LoadStore(sessionId, token);
 
