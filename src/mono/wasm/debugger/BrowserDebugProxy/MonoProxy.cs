--- conflicted
+++ resolved
@@ -51,9 +51,6 @@
 
         internal virtual Task<Result> SendMonoCommand(SessionId id, MonoCommands cmd, CancellationToken token) => SendCommand(id, "Runtime.evaluate", JObject.FromObject(cmd), token);
 
-<<<<<<< HEAD
-        protected override async Task<bool> AcceptEvent(SessionId sessionId, JObject parms, CancellationToken token)
-=======
         internal void SendLog(SessionId sessionId, string message, CancellationToken token)
         {
             if (!contexts.TryGetValue(sessionId, out ExecutionContext context))
@@ -82,8 +79,7 @@
             SendEvent(sessionId, "Runtime.consoleAPICalled", o, token);
         }
 
-        protected override async Task<bool> AcceptEvent(SessionId sessionId, string method, JObject args, CancellationToken token)
->>>>>>> 179ffff7
+        protected override async Task<bool> AcceptEvent(SessionId sessionId, JObject parms, CancellationToken token)
         {
             var method = parms["method"].Value<string>();
             var args = parms["params"] as JObject;
@@ -859,11 +855,7 @@
             return true;
         }
 
-<<<<<<< HEAD
         protected virtual async Task<bool> SendCallStack(SessionId sessionId, ExecutionContext context, string reason, int thread_id, Breakpoint bp, JObject data, JObject args, CancellationToken token)
-=======
-        private async Task<bool> SendCallStack(SessionId sessionId, ExecutionContext context, string reason, int thread_id, Breakpoint bp, JObject data, IEnumerable<JObject> orig_callframes, EventKind event_kind, CancellationToken token)
->>>>>>> 179ffff7
         {
             var orig_callframes = args?["callFrames"]?.Values<JObject>();
             var callFrames = new List<object>();
@@ -1063,11 +1055,7 @@
                             objectId = $"dotnet:object:{object_id}"
                         });
 
-<<<<<<< HEAD
                         var ret = await SendCallStack(sessionId, context, reason, thread_id, null, data, args, token);
-=======
-                        var ret = await SendCallStack(sessionId, context, reason, thread_id, null, data, args?["callFrames"]?.Values<JObject>(), event_kind, token);
->>>>>>> 179ffff7
                         return ret;
                     }
                     case EventKind.UserBreak:
@@ -1084,11 +1072,7 @@
                         int methodId = 0;
                         if (event_kind != EventKind.UserBreak)
                             methodId = retDebuggerCmdReader.ReadInt32();
-<<<<<<< HEAD
                         var ret = await SendCallStack(sessionId, context, reason, thread_id, bp, null, args, token);
-=======
-                        var ret = await SendCallStack(sessionId, context, reason, thread_id, bp, null, args?["callFrames"]?.Values<JObject>(), event_kind, token);
->>>>>>> 179ffff7
                         return ret;
                     }
                 }
@@ -1549,9 +1533,6 @@
             SendResponse(msg_id, Result.OkFromObject(new { }), token);
         }
 
-<<<<<<< HEAD
-        internal virtual async Task<bool> OnGetScriptSource(MessageId msg_id, string script_id, CancellationToken token)
-=======
         private static bool IsNestedMethod(DebugStore store, Frame scope, SourceLocation foundLocation, SourceLocation targetLocation)
         {
             if (foundLocation.Line != targetLocation.Line || foundLocation.Column != targetLocation.Column)
@@ -1600,8 +1581,7 @@
             return true;
         }
 
-        private async Task<bool> OnGetScriptSource(MessageId msg_id, string script_id, CancellationToken token)
->>>>>>> 179ffff7
+        internal virtual async Task<bool> OnGetScriptSource(MessageId msg_id, string script_id, CancellationToken token)
         {
             if (!SourceId.TryParse(script_id, out SourceId id))
                 return false;
