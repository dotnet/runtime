--- conflicted
+++ resolved
@@ -1551,11 +1551,7 @@
                 context.BreakpointRequests.Remove(bpid);
         }
 
-<<<<<<< HEAD
-        private async Task SetBreakpoint(SessionId sessionId, DebugStore store, BreakpointRequest req, bool sendResolvedEvent, bool fromHotReload, CancellationToken token)
-=======
-        protected async Task SetBreakpoint(SessionId sessionId, DebugStore store, BreakpointRequest req, bool sendResolvedEvent, CancellationToken token)
->>>>>>> e4163ea5
+        protected async Task SetBreakpoint(SessionId sessionId, DebugStore store, BreakpointRequest req, bool sendResolvedEvent, bool fromHotReload, CancellationToken token)
         {
             ExecutionContext context = GetContext(sessionId);
             if ((!fromHotReload && req.Locations.Any()) || (fromHotReload && req.Locations.Any(bp => bp.State == BreakpointState.Active)))
