--- conflicted
+++ resolved
@@ -711,17 +711,12 @@
                 string pdbName = System.Text.Encoding.UTF8.GetString(buffer2, 0, buffer2.Length);
                 pdbName = Path.GetFileName(pdbName);
 
-<<<<<<< HEAD
-                foreach (var urlSymbolServer in urlSymbolServerList)
-=======
                 foreach (string urlSymbolServer in urlSymbolServerList)
->>>>>>> e0e1919a
                 {
                     string downloadURL = $"{urlSymbolServer}/{pdbName}/{pdbGuid.ToString("N").ToUpper() + pdbAge}/{pdbName}";
 
                     try
                     {
-<<<<<<< HEAD
                         using HttpResponseMessage response = await client.GetAsync(downloadURL);
                         if (!response.IsSuccessStatusCode)
                         {
@@ -730,10 +725,6 @@
                         }
 
                         using Stream streamToReadFrom = await response.Content.ReadAsStreamAsync();
-=======
-                        using HttpResponseMessage response = await client.GetAsync(downloadURL, token);
-                        using Stream streamToReadFrom = await response.Content.ReadAsStreamAsync(token);
->>>>>>> e0e1919a
                         var portablePdbReaderProvider = new PdbReaderProvider();
                         ISymbolReader symbolReader = portablePdbReaderProvider.GetSymbolReader(asm.Image, streamToReadFrom);
                         asm.ClearDebugInfo(); //workaround while cecil PR #686 is not merged
@@ -758,11 +749,7 @@
             return null;
         }
 
-<<<<<<< HEAD
-        async Task OnDefaultContext(SessionId sessionId, ExecutionContext context, CancellationToken token)
-=======
         private async Task OnDefaultContext(SessionId sessionId, ExecutionContext context, CancellationToken token)
->>>>>>> e0e1919a
         {
             Log("verbose", "Default context created, clearing state and sending events");
             if (UpdateContext(sessionId, context, out ExecutionContext previousContext))
@@ -841,7 +828,6 @@
             }
         }
 
-<<<<<<< HEAD
         async Task<bool> OnAssemblyLoadedJSEvent(SessionId sessionId, JObject eventArgs, CancellationToken token)
         {
             try
@@ -882,10 +868,7 @@
             }
         }
 
-        async Task<bool> OnEvaluateOnCallFrame(MessageId msg_id, int scope_id, string expression, CancellationToken token)
-=======
         private async Task<bool> OnEvaluateOnCallFrame(MessageId msg_id, int scope_id, string expression, CancellationToken token)
->>>>>>> e0e1919a
         {
             try
             {
@@ -982,7 +965,6 @@
             return bp;
         }
 
-<<<<<<< HEAD
         async Task OnSourceFileAdded(SessionId sessionId, SourceFile source, ExecutionContext context, CancellationToken token)
         {
             JObject scriptSource = JObject.FromObject(source.ToScriptSource(context.Id, context.AuxData));
@@ -999,10 +981,7 @@
             }
         }
 
-        async Task<DebugStore> LoadStore(SessionId sessionId, CancellationToken token)
-=======
         private async Task<DebugStore> LoadStore(SessionId sessionId, CancellationToken token)
->>>>>>> e0e1919a
         {
             ExecutionContext context = GetContext(sessionId);
 
@@ -1022,22 +1001,7 @@
                 await
                 foreach (SourceFile source in context.store.Load(sessionId, loaded_files, token).WithCancellation(token))
                 {
-<<<<<<< HEAD
                     await OnSourceFileAdded(sessionId, source, context, token);
-=======
-                    var scriptSource = JObject.FromObject(source.ToScriptSource(context.Id, context.AuxData));
-                    Log("verbose", $"\tsending {source.Url} {context.Id} {sessionId.sessionId}");
-
-                    SendEvent(sessionId, "Debugger.scriptParsed", scriptSource, token);
-
-                    foreach (BreakpointRequest req in context.BreakpointRequests.Values)
-                    {
-                        if (req.TryResolve(source))
-                        {
-                            await SetBreakpoint(sessionId, context.store, req, true, token);
-                        }
-                    }
->>>>>>> e0e1919a
                 }
             }
             catch (Exception e)
