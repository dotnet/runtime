// Licensed to the .NET Foundation under one or more agreements.
// The .NET Foundation licenses this file to you under the MIT license.

using System;
using System.Collections.Generic;
using System.IO;
using System.Linq;
using System.Net;
using System.Threading;
using System.Threading.Tasks;
using Microsoft.CodeAnalysis;
using Microsoft.Extensions.Logging;
using Newtonsoft.Json;
using Newtonsoft.Json.Linq;
using System.Net.Http;

namespace Microsoft.WebAssembly.Diagnostics
{
    internal class MonoProxy : DevToolsProxy
    {
        private IList<string> urlSymbolServerList;
        private static HttpClient client = new HttpClient();
        private HashSet<SessionId> sessions = new HashSet<SessionId>();
        private Dictionary<SessionId, ExecutionContext> contexts = new Dictionary<SessionId, ExecutionContext>();
        private const string sPauseOnUncaught = "pause_on_uncaught";
        private const string sPauseOnCaught = "pause_on_caught";
        // index of the runtime in a same JS page/process
        public int RuntimeId { get; private init; }
        public bool JustMyCode { get; private set; }

        public MonoProxy(ILoggerFactory loggerFactory, IList<string> urlSymbolServerList, int runtimeId = 0, string loggerId = "") : base(loggerFactory, loggerId)
        {
            this.urlSymbolServerList = urlSymbolServerList ?? new List<string>();
            RuntimeId = runtimeId;
        }

        internal ExecutionContext GetContext(SessionId sessionId)
        {
            if (contexts.TryGetValue(sessionId, out ExecutionContext context))
                return context;

            throw new ArgumentException($"Invalid Session: \"{sessionId}\"", nameof(sessionId));
        }

        private bool UpdateContext(SessionId sessionId, ExecutionContext executionContext, out ExecutionContext previousExecutionContext)
        {
            bool previous = contexts.TryGetValue(sessionId, out previousExecutionContext);
            contexts[sessionId] = executionContext;
            return previous;
        }

        internal Task<Result> SendMonoCommand(SessionId id, MonoCommands cmd, CancellationToken token) => SendCommand(id, "Runtime.evaluate", JObject.FromObject(cmd), token);

        internal void SendLog(SessionId sessionId, string message, CancellationToken token, string type = "warning")
        {
            if (!contexts.TryGetValue(sessionId, out ExecutionContext context))
                return;
            /*var o = JObject.FromObject(new
            {
                entry = JObject.FromObject(new
                {
                    source = "recommendation",
                    level = "warning",
                    text = message
                })
            });
            SendEvent(id, "Log.enabled", null, token);
            SendEvent(id, "Log.entryAdded", o, token);*/
            var o = JObject.FromObject(new
            {
                type,
                args = new JArray(JObject.FromObject(new
                                {
                                    type = "string",
                                    value = message,
                                })),
                executionContextId = context.Id
            });
            SendEvent(sessionId, "Runtime.consoleAPICalled", o, token);
        }

        protected override async Task<bool> AcceptEvent(SessionId sessionId, string method, JObject args, CancellationToken token)
        {
            switch (method)
            {
                case "Runtime.consoleAPICalled":
                    {
                        string type = args["type"]?.ToString();
                        if (type == "debug")
                        {
                            JToken a = args["args"];
                            if (a is null)
                                break;

                            int aCount = a.Count();
                            if (aCount >= 2 &&
                                a[0]?["value"]?.ToString() == MonoConstants.RUNTIME_IS_READY &&
                                a[1]?["value"]?.ToString() == "fe00e07a-5519-4dfe-b35a-f867dbaf2e28")
                            {
                                if (aCount > 2)
                                {
                                    try
                                    {
                                        // The optional 3rd argument is the stringified assembly
                                        // list so that we don't have to make more round trips
                                        ExecutionContext context = GetContext(sessionId);
                                        string loaded = a[2]?["value"]?.ToString();
                                        if (loaded != null)
                                            context.LoadedFiles = JToken.Parse(loaded).ToObject<string[]>();
                                    }
                                    catch (InvalidCastException ice)
                                    {
                                        Log("verbose", ice.ToString());
                                    }
                                }
                                await RuntimeReady(sessionId, token);
                            }
                            else if (aCount > 1 && a[0]?["value"]?.ToString() == MonoConstants.EVENT_RAISED)
                            {
                                if (a.Type != JTokenType.Array)
                                {
                                    logger.LogDebug($"Invalid event raised args, expected an array: {a.Type}");
                                }
                                else
                                {
                                    if (aCount > 2 &&
                                        JObjectTryParse(a?[2]?["value"]?.Value<string>(), out JObject raiseArgs) &&
                                        JObjectTryParse(a?[1]?["value"]?.Value<string>(), out JObject eventArgs))
                                    {
                                        await OnJSEventRaised(sessionId, eventArgs, token);

                                        if (raiseArgs?["trace"]?.Value<bool>() == true) {
                                            // Let the message show up on the console
                                            return false;
                                        }
                                    }
                                }

                                // Don't log this message in the console
                                return true;
                            }
                        }
                        break;
                    }

                case "Runtime.executionContextCreated":
                    {
                        await SendEvent(sessionId, method, args, token);
                        JToken ctx = args?["context"];
                        var aux_data = ctx?["auxData"] as JObject;
                        int id = ctx["id"].Value<int>();
                        if (aux_data != null)
                        {
                            bool? is_default = aux_data["isDefault"]?.Value<bool>();
                            if (is_default == true)
                            {
                                await OnDefaultContext(sessionId, new ExecutionContext(new MonoSDBHelper (this, logger, sessionId), id, aux_data), token);
                            }
                        }
                        return true;
                    }

                case "Runtime.exceptionThrown":
                    {
                        // Don't process events from sessions we aren't tracking
                        if (!contexts.TryGetValue(sessionId, out ExecutionContext context))
                            return false;

                        if (!context.IsRuntimeReady)
                        {
                            string exceptionError = args?["exceptionDetails"]?["exception"]?["value"]?.Value<string>();
                            if (exceptionError == sPauseOnUncaught || exceptionError == sPauseOnCaught)
                                return true;
                        }
                        break;
                    }

                case "Debugger.paused":
                    {
                        // Don't process events from sessions we aren't tracking
                        if (!contexts.TryGetValue(sessionId, out ExecutionContext context))
                            return false;

                        if (!context.IsRuntimeReady)
                        {
                            string reason = args?["reason"]?.Value<string>();
                            if (reason == "exception")
                            {
                                string exceptionError = args?["data"]?["value"]?.Value<string>();
                                if (exceptionError == sPauseOnUncaught)
                                {
                                    await SendCommand(sessionId, "Debugger.resume", new JObject(), token);
                                    if (context.PauseOnExceptions == PauseOnExceptionsKind.Unset)
                                        context.PauseOnExceptions = PauseOnExceptionsKind.Uncaught;
                                    return true;
                                }
                                if (exceptionError == sPauseOnCaught)
                                {
                                    await SendCommand(sessionId, "Debugger.resume", new JObject(), token);
                                    context.PauseOnExceptions = PauseOnExceptionsKind.All;
                                    return true;
                                }
                            }
                        }

                        //TODO figure out how to stich out more frames and, in particular what happens when real wasm is on the stack
                        string top_func = args?["callFrames"]?[0]?["functionName"]?.Value<string>();
                        switch (top_func) {
                            // keep function names un-mangled via src\mono\wasm\runtime\rollup.config.js
                            case "mono_wasm_runtime_ready":
                            case "_mono_wasm_runtime_ready":
                                {
                                    await RuntimeReady(sessionId, token);
                                    await SendCommand(sessionId, "Debugger.resume", new JObject(), token);
                                    return true;
                                }
                            case "mono_wasm_fire_debugger_agent_message":
                            case "_mono_wasm_fire_debugger_agent_message":
                                {
                                    try {
                                        return await OnReceiveDebuggerAgentEvent(sessionId, args, token);
                                    }
                                    catch (Exception) //if the page is refreshed maybe it stops here.
                                    {
                                        await SendCommand(sessionId, "Debugger.resume", new JObject(), token);
                                        return true;
                                    }
                                }
                        }
                        break;
                    }

                case "Debugger.breakpointResolved":
                    {
                        break;
                    }

                case "Debugger.scriptParsed":
                    {
                        string url = args?["url"]?.Value<string>() ?? "";

                        switch (url)
                        {
                            case var _ when url == "":
                            case var _ when url.StartsWith("wasm://", StringComparison.Ordinal):
                            case var _ when url.EndsWith(".wasm", StringComparison.Ordinal):
                                {
                                    Log("verbose", $"ignoring wasm: Debugger.scriptParsed {url}");
                                    return true;
                                }
                        }
                        Log("verbose", $"proxying Debugger.scriptParsed ({sessionId.sessionId}) {url} {args}");
                        break;
                    }

                case "Target.attachedToTarget":
                    {
                        if (args["targetInfo"]["type"]?.ToString() == "page")
                            await AttachToTarget(new SessionId(args["sessionId"]?.ToString()), token);
                        break;
                    }

                case "Target.targetDestroyed":
                    {
                        await SendMonoCommand(sessionId, MonoCommands.DetachDebugger(RuntimeId), token);
                        break;
                    }
            }

            return false;
        }

        private async Task<bool> IsRuntimeAlreadyReadyAlready(SessionId sessionId, CancellationToken token)
        {
            if (contexts.TryGetValue(sessionId, out ExecutionContext context) && context.IsRuntimeReady)
                return true;

            Result res = await SendMonoCommand(sessionId, MonoCommands.IsRuntimeReady(RuntimeId), token);
            return res.Value?["result"]?["value"]?.Value<bool>() ?? false;
        }

        protected override async Task<bool> AcceptCommand(MessageId id, string method, JObject args, CancellationToken token)
        {
            // Inspector doesn't use the Target domain or sessions
            // so we try to init immediately
            if (id == SessionId.Null)
                await AttachToTarget(id, token);

            if (!contexts.TryGetValue(id, out ExecutionContext context))
                return false;

            switch (method)
            {
                case "Target.attachToTarget":
                    {
                        Result resp = await SendCommand(id, method, args, token);
                        await AttachToTarget(new SessionId(resp.Value["sessionId"]?.ToString()), token);
                        break;
                    }

                case "Debugger.enable":
                    {
                        Result resp = await SendCommand(id, method, args, token);

                        context.DebugId = resp.Value["DebugId"]?.ToString();

                        if (await IsRuntimeAlreadyReadyAlready(id, token))
                            await RuntimeReady(id, token);

                        SendResponse(id, resp, token);
                        return true;
                    }

                case "Debugger.getScriptSource":
                    {
                        string script = args?["scriptId"]?.Value<string>();
                        return await OnGetScriptSource(id, script, token);
                    }

                case "Runtime.compileScript":
                    {
                        string exp = args?["expression"]?.Value<string>();
                        if (exp.StartsWith("//dotnet:", StringComparison.Ordinal))
                        {
                            OnCompileDotnetScript(id, token);
                            return true;
                        }
                        break;
                    }

                case "Debugger.getPossibleBreakpoints":
                    {
                        Result resp = await SendCommand(id, method, args, token);
                        if (resp.IsOk && resp.Value["locations"].HasValues)
                        {
                            SendResponse(id, resp, token);
                            return true;
                        }

                        var start = SourceLocation.Parse(args?["start"] as JObject);
                        //FIXME support variant where restrictToFunction=true and end is omitted
                        var end = SourceLocation.Parse(args?["end"] as JObject);
                        if (start != null && end != null && await GetPossibleBreakpoints(id, start, end, token))
                            return true;

                        SendResponse(id, resp, token);
                        return true;
                    }

                case "Debugger.setBreakpoint":
                    {
                        break;
                    }

                case "Debugger.setBreakpointByUrl":
                    {
                        Result resp = await SendCommand(id, method, args, token);
                        if (!resp.IsOk)
                        {
                            SendResponse(id, resp, token);
                            return true;
                        }

                        string bpid = resp.Value["breakpointId"]?.ToString();
                        IEnumerable<object> locations = resp.Value["locations"]?.Values<object>();
                        var request = BreakpointRequest.Parse(bpid, args);

                        // is the store done loading?
                        bool loaded = context.Source.Task.IsCompleted;
                        if (!loaded)
                        {
                            // Send and empty response immediately if not
                            // and register the breakpoint for resolution
                            context.BreakpointRequests[bpid] = request;
                            SendResponse(id, resp, token);
                        }

                        if (await IsRuntimeAlreadyReadyAlready(id, token))
                        {
                            DebugStore store = await RuntimeReady(id, token);

                            Log("verbose", $"BP req {args}");
                            await SetBreakpoint(id, store, request, !loaded, token);
                        }

                        if (loaded)
                        {
                            // we were already loaded so we should send a response
                            // with the locations included and register the request
                            context.BreakpointRequests[bpid] = request;
                            var result = Result.OkFromObject(request.AsSetBreakpointByUrlResponse(locations));
                            SendResponse(id, result, token);

                        }
                        return true;
                    }

                case "Debugger.removeBreakpoint":
                    {
                        await RemoveBreakpoint(id, args, false, token);
                        break;
                    }

                case "Debugger.resume":
                    {
                        await OnResume(id, token);
                        break;
                    }

                case "Debugger.stepInto":
                    {
                        return await Step(id, StepKind.Into, token);
                    }
                case "Debugger.setVariableValue":
                    {
                        if (!DotnetObjectId.TryParse(args?["callFrameId"], out DotnetObjectId objectId))
                            return false;
                        switch (objectId.Scheme)
                        {
                            case "scope":
                                return await OnSetVariableValue(id,
                                    objectId.Value,
                                    args?["variableName"]?.Value<string>(),
                                    args?["newValue"],
                                    token);
                            default:
                                return false;
                        }
                    }

                case "Debugger.stepOut":
                    {
                        return await Step(id, StepKind.Out, token);
                    }

                case "Debugger.stepOver":
                    {
                        return await Step(id, StepKind.Over, token);
                    }
                case "Runtime.evaluate":
                    {
                        if (context.CallStack != null)
                        {
                            Frame scope = context.CallStack.First<Frame>();
                            return await OnEvaluateOnCallFrame(id,
                                    scope.Id,
                                    args?["expression"]?.Value<string>(), token);
                        }
                        break;
                    }
                case "Debugger.evaluateOnCallFrame":
                    {
                        if (!DotnetObjectId.TryParse(args?["callFrameId"], out DotnetObjectId objectId))
                            return false;

                        switch (objectId.Scheme)
                        {
                            case "scope":
                                return await OnEvaluateOnCallFrame(id,
                                    objectId.Value,
                                    args?["expression"]?.Value<string>(), token);
                            default:
                                return false;
                        }
                    }

                case "Runtime.getProperties":
                    {
                        if (!DotnetObjectId.TryParse(args?["objectId"], out DotnetObjectId objectId))
                            break;

                        var valueOrError = await RuntimeGetPropertiesInternal(id, objectId, args, token, true);
                        if (valueOrError.IsError)
                        {
                            logger.LogDebug($"Runtime.getProperties: {valueOrError.Error}");
                            SendResponse(id, valueOrError.Error.Value, token);
                        }
                        else
                        {
                            SendResponse(id, Result.OkFromObject(valueOrError.Value), token);
                        }
                        return true;
                    }

                case "Runtime.releaseObject":
                    {
                        if (!(DotnetObjectId.TryParse(args["objectId"], out DotnetObjectId objectId) && objectId.Scheme == "cfo_res"))
                            break;

                        await SendMonoCommand(id, MonoCommands.ReleaseObject(RuntimeId, objectId), token);
                        SendResponse(id, Result.OkFromObject(new { }), token);
                        return true;
                    }

                case "Debugger.setPauseOnExceptions":
                    {
                        string state = args["state"].Value<string>();
                        context.PauseOnExceptions = state switch
                        {
                            "all"      => PauseOnExceptionsKind.All,
                            "uncaught" => PauseOnExceptionsKind.Uncaught,
                            "none"     => PauseOnExceptionsKind.None,
                            _          => PauseOnExceptionsKind.Unset
                        };

                        if (context.IsRuntimeReady)
                            await context.SdbAgent.EnableExceptions(context.PauseOnExceptions, token);
                        // Pass this on to JS too
                        return false;
                    }

                // Protocol extensions
                case "DotnetDebugger.setNextIP":
                    {
                        var loc = SourceLocation.Parse(args?["location"] as JObject);
                        if (loc == null)
                            return false;
                        var ret = await OnSetNextIP(id, loc, token);
                        if (ret == true)
                            SendResponse(id, Result.OkFromObject(new { }), token);
                        else
                            SendResponse(id, Result.Err("Set next instruction pointer failed."), token);
                        return true;
                    }
                case "DotnetDebugger.applyUpdates":
                    {
                        if (await ApplyUpdates(id, args, token))
                            SendResponse(id, Result.OkFromObject(new { }), token);
                        else
                            SendResponse(id, Result.Err("ApplyUpdate failed."), token);
                        return true;
                    }
                case "DotnetDebugger.addSymbolServerUrl":
                    {
                        string url = args["url"]?.Value<string>();
                        if (!string.IsNullOrEmpty(url) && !urlSymbolServerList.Contains(url))
                            urlSymbolServerList.Add(url);
                        return true;
                    }
                case "DotnetDebugger.getMethodLocation":
                    {
                        DebugStore store = await RuntimeReady(id, token);
                        string aname = args["assemblyName"]?.Value<string>();
                        string typeName = args["typeName"]?.Value<string>();
                        string methodName = args["methodName"]?.Value<string>();
                        if (aname == null || typeName == null || methodName == null)
                        {
                            SendResponse(id, Result.Err("Invalid protocol message '" + args + "'."), token);
                            return true;
                        }

                        // GetAssemblyByName seems to work on file names
                        AssemblyInfo assembly = store.GetAssemblyByName(aname);
                        if (assembly == null)
                            assembly = store.GetAssemblyByName(aname + ".exe");
                        if (assembly == null)
                            assembly = store.GetAssemblyByName(aname + ".dll");
                        if (assembly == null)
                        {
                            SendResponse(id, Result.Err("Assembly '" + aname + "' not found."), token);
                            return true;
                        }

                        TypeInfo type = assembly.GetTypeByName(typeName);
                        if (type == null)
                        {
                            SendResponse(id, Result.Err($"Type '{typeName}' not found."), token);
                            return true;
                        }

                        MethodInfo methodInfo = type.Methods.FirstOrDefault(m => m.Name == methodName);
                        if (methodInfo == null)
                        {
                            // Maybe this is an async method, in which case the debug info is attached
                            // to the async method implementation, in class named:
                            //      `{type_name}.<method_name>::MoveNext`
                            methodInfo = assembly.TypesByName.Values.SingleOrDefault(t => t.FullName.StartsWith($"{typeName}.<{methodName}>"))?
                                .Methods.FirstOrDefault(mi => mi.Name == "MoveNext");
                        }

                        if (methodInfo == null)
                        {
                            SendResponse(id, Result.Err($"Method '{typeName}:{methodName}' not found."), token);
                            return true;
                        }

                        string src_url = methodInfo.Assembly.Sources.Single(sf => sf.SourceId == methodInfo.SourceId).Url;
                        SendResponse(id, Result.OkFromObject(new
                        {
                            result = new { line = methodInfo.StartLocation.Line, column = methodInfo.StartLocation.Column, url = src_url }
                        }), token);

                        return true;
                    }
                case "Runtime.callFunctionOn":
                    {
                        try {
                            return await CallOnFunction(id, args, token);
                        }
                        catch (Exception ex) {
                            logger.LogDebug($"Runtime.callFunctionOn failed for {id} with args {args}: {ex}");
                            SendResponse(id,
                                Result.Exception(new ArgumentException(
                                    $"Runtime.callFunctionOn not supported with ({args["objectId"]}).")),
                                token);
                            return true;
                        }
                    }
                case "DotnetDebugger.justMyCode":
                    {
                        try
                        {
                            SetJustMyCode(id, args, token);
                        }
                        catch (Exception ex)
                        {
                            logger.LogDebug($"DotnetDebugger.justMyCode failed for {id} with args {args}: {ex}");
                            SendResponse(id,
                                Result.Exception(new ArgumentException(
                                    $"DotnetDebugger.justMyCode got incorrect argument ({args})")),
                                token);
                        }
                        return true;
                    }
            }

            return false;
        }

        private async Task<bool> ApplyUpdates(MessageId id, JObject args, CancellationToken token)
        {
            var context = GetContext(id);
            string moduleGUID = args["moduleGUID"]?.Value<string>();
            string dmeta = args["dmeta"]?.Value<string>();
            string dil = args["dil"]?.Value<string>();
            string dpdb = args["dpdb"]?.Value<string>();
            var moduleId = await context.SdbAgent.GetModuleId(moduleGUID, token);
            var applyUpdates =  await context.SdbAgent.ApplyUpdates(moduleId, dmeta, dil, dpdb, token);
            return applyUpdates;
        }

        private void SetJustMyCode(MessageId id, JObject args, CancellationToken token)
        {
            var isEnabled = args["enabled"]?.Value<bool>();
            if (isEnabled == null)
                throw new ArgumentException();
            JustMyCode = isEnabled.Value;
            SendResponse(id, Result.OkFromObject(new { justMyCodeEnabled = JustMyCode }), token);
        }
        private async Task<bool> CallOnFunction(MessageId id, JObject args, CancellationToken token)
        {
            var context = GetContext(id);
            if (!DotnetObjectId.TryParse(args["objectId"], out DotnetObjectId objectId)) {
                return false;
            }
            switch (objectId.Scheme)
            {
                case "object":
                case "methodId":
                    args["details"]  = await context.SdbAgent.GetObjectProxy(objectId.Value, token);
                    break;
                case "valuetype":
                    args["details"]  = await context.SdbAgent.GetValueTypeProxy(objectId.Value, token);
                    break;
                case "pointer":
                    args["details"]  = await context.SdbAgent.GetPointerContent(objectId.Value, token);
                    break;
                case "array":
                    args["details"]  = await context.SdbAgent.GetArrayValuesProxy(objectId.Value, token);
                    break;
                case "cfo_res":
                {
                    Result cfo_res = await SendMonoCommand(id, MonoCommands.CallFunctionOn(RuntimeId, args), token);
                    cfo_res = Result.OkFromObject(new { result = cfo_res.Value?["result"]?["value"]});
                    SendResponse(id, cfo_res, token);
                    return true;
                }
                case "scope":
                {
                    SendResponse(id,
                    Result.Exception(new ArgumentException(
                        $"Runtime.callFunctionOn not supported with scope ({objectId}).")),
                        token);
                    return true;
                }
                default:
                    return false;
            }
            Result res = await SendMonoCommand(id, MonoCommands.CallFunctionOn(RuntimeId, args), token);
            if (!res.IsOk)
            {
                SendResponse(id, res, token);
                return true;
            }
            if (res.Value?["result"]?["value"]?["type"] == null) //it means that is not a buffer returned from the debugger-agent
            {
                byte[] newBytes = Convert.FromBase64String(res.Value?["result"]?["value"]?["value"]?.Value<string>());
                var retDebuggerCmdReader = new MonoBinaryReader(newBytes);
                retDebuggerCmdReader.ReadByte(); //number of objects returned.
                var obj = await context.SdbAgent.CreateJObjectForVariableValue(retDebuggerCmdReader, "ret", false, -1, false, token);
                /*JTokenType? res_value_type = res.Value?["result"]?["value"]?.Type;*/
                res = Result.OkFromObject(new { result = obj["value"]});
                SendResponse(id, res, token);
                return true;
            }
            res = Result.OkFromObject(new { result = res.Value?["result"]?["value"]});
            SendResponse(id, res, token);
            return true;
        }

        private async Task<bool> OnSetVariableValue(MessageId id, int scopeId, string varName, JToken varValue, CancellationToken token)
        {
            ExecutionContext context = GetContext(id);
            Frame scope = context.CallStack.FirstOrDefault(s => s.Id == scopeId);
            if (scope == null)
                return false;
            var varIds = scope.Method.Info.GetLiveVarsAt(scope.Location.IlLocation.Offset);
            if (varIds == null)
                return false;
            var varToSetValue = varIds.FirstOrDefault(v => v.Name == varName);
            if (varToSetValue == null)
                return false;
            var res = await context.SdbAgent.SetVariableValue(context.ThreadId, scopeId, varToSetValue.Index, varValue["value"].Value<string>(), token);
            if (res)
                SendResponse(id, Result.Ok(new JObject()), token);
            else
                SendResponse(id, Result.Err($"Unable to set '{varValue["value"].Value<string>()}' to variable '{varName}'"), token);
            return true;
        }

        internal async Task<ValueOrError<JToken>> RuntimeGetPropertiesInternal(SessionId id, DotnetObjectId objectId, JToken args, CancellationToken token, bool sortByAccessLevel = false)
        {
            var context = GetContext(id);
            var accessorPropertiesOnly = false;
            GetObjectCommandOptions objectValuesOpt = GetObjectCommandOptions.WithProperties;
            if (args != null)
            {
                if (args["accessorPropertiesOnly"] != null && args["accessorPropertiesOnly"].Value<bool>())
                {
                    objectValuesOpt |= GetObjectCommandOptions.AccessorPropertiesOnly;
                    accessorPropertiesOnly = true;
                }
                if (args["ownProperties"] != null && args["ownProperties"].Value<bool>())
                {
                    objectValuesOpt |= GetObjectCommandOptions.OwnProperties;
                }
            }
            try {
                switch (objectId.Scheme)
                {
                    case "scope":
                    {
                        Result resScope = await GetScopeProperties(id, objectId.Value, token);
                        return resScope.IsOk
                            ? ValueOrError<JToken>.WithValue(sortByAccessLevel ? resScope.Value : resScope.Value?["result"])
                            : ValueOrError<JToken>.WithError(resScope);
                    }
                    case "valuetype":
                    {
                        var resValType = await context.SdbAgent.GetValueTypeValues(objectId.Value, accessorPropertiesOnly, token);
                        return resValType switch
                        {
                            null => ValueOrError<JToken>.WithError($"Could not get properties for {objectId}"),
                            _    => ValueOrError<JToken>.WithValue(sortByAccessLevel ? JObject.FromObject(new { result = resValType }) : resValType)
                        };
                    }
                    case "array":
                    {
                        var resArr = await context.SdbAgent.GetArrayValues(objectId.Value, token);
                        return ValueOrError<JToken>.WithValue(sortByAccessLevel ? JObject.FromObject(new { result = resArr }) : resArr);
                    }
                    case "methodId":
                    {
<<<<<<< HEAD
                        var resMethod = await context.SdbAgent.InvokeMethodInObject(objectId, objectId.SubValue, null, token);
                        return sortByAccessLevel ? JObject.FromObject(new { result = new JArray(resMethod) }) : new JArray(resMethod);
=======
                        var resMethod = await context.SdbAgent.InvokeMethodInObject(objectId.Value, objectId.SubValue, null, token);
                        return ValueOrError<JToken>.WithValue(sortByAccessLevel ? JObject.FromObject(new { result = new JArray(resMethod) }) : new JArray(resMethod));
>>>>>>> e95ba4b0
                    }
                    case "object":
                    {
                        var resObj = await context.SdbAgent.GetObjectValues(objectId.Value, objectValuesOpt, token, sortByAccessLevel);
                        return ValueOrError<JToken>.WithValue(sortByAccessLevel ? resObj[0] : resObj);
                    }
                    case "pointer":
                    {
                        var resPointer = new JArray { await context.SdbAgent.GetPointerContent(objectId.Value, token) };
                        return ValueOrError<JToken>.WithValue(sortByAccessLevel ? JObject.FromObject(new { result = resPointer }) : resPointer);
                    }
                    case "cfo_res":
                    {
                        Result res = await SendMonoCommand(id, MonoCommands.GetDetails(RuntimeId, objectId.Value, args), token);
                        string value_json_str = res.Value["result"]?["value"]?["__value_as_json_string__"]?.Value<string>();
                        if (res.IsOk && value_json_str == null)
                            return ValueOrError<JToken>.WithError($"Internal error: Could not find expected __value_as_json_string__ field in the result: {res}");

                        return value_json_str != null
                                    ? ValueOrError<JToken>.WithValue(sortByAccessLevel ? JObject.FromObject(new { result = JArray.Parse(value_json_str) }) : JArray.Parse(value_json_str))
                                    : ValueOrError<JToken>.WithError(res);
                    }
                    default:
                        return ValueOrError<JToken>.WithError($"RuntimeGetProperties: unknown object id scheme: {objectId.Scheme}");
                }
            }
<<<<<<< HEAD
            catch (Exception ex)
            {
                logger.LogDebug($"Error on getting properties of object {objectId} with scheme {objectId.Scheme}. {ex}.");
                return null;
=======
            catch (Exception ex) {
                return ValueOrError<JToken>.WithError($"RuntimeGetProperties: Failed to get properties for {objectId}: {ex}");
>>>>>>> e95ba4b0
            }
        }

        private async Task<bool> EvaluateCondition(SessionId sessionId, ExecutionContext context, Frame mono_frame, Breakpoint bp, CancellationToken token)
        {
            if (string.IsNullOrEmpty(bp?.Condition) || mono_frame == null)
                return true;

            string condition = bp.Condition;

            if (bp.ConditionAlreadyEvaluatedWithError)
                return false;
            try {
                var resolver = new MemberReferenceResolver(this, context, sessionId, mono_frame.Id, logger);
                JObject retValue = await resolver.Resolve(condition, token);
                if (retValue == null)
                    retValue = await EvaluateExpression.CompileAndRunTheExpression(condition, resolver, token);
                if (retValue?["value"]?.Type == JTokenType.Boolean ||
                    retValue?["value"]?.Type == JTokenType.Integer ||
                    retValue?["value"]?.Type == JTokenType.Float) {
                    if (retValue?["value"]?.Value<bool>() == true)
                        return true;
                }
                else if (retValue?["value"] != null && // null object, missing value
                         retValue?["value"]?.Type != JTokenType.Null)
                {
                    return true;
                }
            }
            catch (ReturnAsErrorException raee)
            {
                logger.LogDebug($"Unable to evaluate breakpoint condition '{condition}': {raee}");
                SendLog(sessionId, $"Unable to evaluate breakpoint condition '{condition}': {raee.Message}", token, type: "error");
                bp.ConditionAlreadyEvaluatedWithError = true;
            }
            catch (Exception e)
            {
                Log("info", $"Unable to evaluate breakpoint condition '{condition}': {e}");
                bp.ConditionAlreadyEvaluatedWithError = true;
            }
            return false;
        }

        private async Task<bool> ProcessEnC(SessionId sessionId, ExecutionContext context, MonoBinaryReader retDebuggerCmdReader, CancellationToken token)
        {
            int moduleId = retDebuggerCmdReader.ReadInt32();
            int meta_size = retDebuggerCmdReader.ReadInt32();
            byte[] meta_buf = retDebuggerCmdReader.ReadBytes(meta_size);
            int pdb_size = retDebuggerCmdReader.ReadInt32();
            byte[] pdb_buf = retDebuggerCmdReader.ReadBytes(pdb_size);

            var assemblyName = await context.SdbAgent.GetAssemblyNameFromModule(moduleId, token);
            DebugStore store = await LoadStore(sessionId, token);
            AssemblyInfo asm = store.GetAssemblyByName(assemblyName);
            foreach (var method in DebugStore.EnC(asm, meta_buf, pdb_buf))
                await ResetBreakpoint(sessionId, method, token);
            return true;
        }

        private async Task<bool> SendBreakpointsOfMethodUpdated(SessionId sessionId, ExecutionContext context, MonoBinaryReader retDebuggerCmdReader, CancellationToken token)
        {
            var methodId = retDebuggerCmdReader.ReadInt32();
            var method = await context.SdbAgent.GetMethodInfo(methodId, token);
            if (method == null)
            {
                return true;
            }
            foreach (var req in context.BreakpointRequests.Values)
            {
                if (req.Method != null && req.Method.Assembly.Id == method.Info.Assembly.Id && req.Method.Token == method.Info.Token)
                {
                    await SetBreakpoint(sessionId, context.store, req, true, token);
                }
            }
            return true;
        }

        private async Task<bool> SendCallStack(SessionId sessionId, ExecutionContext context, string reason, int thread_id, Breakpoint bp, JObject data, IEnumerable<JObject> orig_callframes, EventKind event_kind, CancellationToken token)
        {
            var callFrames = new List<object>();
            var frames = new List<Frame>();
            using var commandParamsWriter = new MonoBinaryWriter();
            commandParamsWriter.Write(thread_id);
            commandParamsWriter.Write(0);
            commandParamsWriter.Write(-1);
            using var retDebuggerCmdReader = await context.SdbAgent.SendDebuggerAgentCommand(CmdThread.GetFrameInfo, commandParamsWriter, token);
            var frame_count = retDebuggerCmdReader.ReadInt32();
            //Console.WriteLine("frame_count - " + frame_count);
            for (int j = 0; j < frame_count; j++) {
                var frame_id = retDebuggerCmdReader.ReadInt32();
                var methodId = retDebuggerCmdReader.ReadInt32();
                var il_pos = retDebuggerCmdReader.ReadInt32();
                var flags = retDebuggerCmdReader.ReadByte();
                DebugStore store = await LoadStore(sessionId, token);
                var method = await context.SdbAgent.GetMethodInfo(methodId, token);

                var shouldReturn = await SkipMethod(
                    isSkippable: context.IsSkippingHiddenMethod,
                    shouldBeSkipped: event_kind != EventKind.UserBreak,
                    StepKind.Over);
                context.IsSkippingHiddenMethod = false;
                if (shouldReturn)
                    return true;

                shouldReturn = await SkipMethod(
                    isSkippable: context.IsSteppingThroughMethod,
                    shouldBeSkipped: event_kind != EventKind.UserBreak && event_kind != EventKind.Breakpoint,
                    StepKind.Over);
                context.IsSteppingThroughMethod = false;
                if (shouldReturn)
                    return true;

                if (j == 0 && method?.Info.DebuggerAttrInfo.DoAttributesAffectCallStack(JustMyCode) == true)
                {
                    if (method.Info.DebuggerAttrInfo.ShouldStepOut(event_kind))
                    {
                        if (event_kind == EventKind.Step)
                            context.IsSkippingHiddenMethod = true;
                        if (await SkipMethod(isSkippable: true, shouldBeSkipped: true, StepKind.Out))
                            return true;
                    }
                    if (!method.Info.DebuggerAttrInfo.HasStepperBoundary)
                    {
                        if (event_kind == EventKind.Step ||
                        (JustMyCode && (event_kind == EventKind.Breakpoint || event_kind == EventKind.UserBreak)))
                        {
                            if (context.IsResumedAfterBp)
                                context.IsResumedAfterBp = false;
                            else if (event_kind != EventKind.UserBreak)
                                context.IsSteppingThroughMethod = true;
                            if (await SkipMethod(isSkippable: true, shouldBeSkipped: true, StepKind.Out))
                                return true;
                        }
                        if (event_kind == EventKind.Breakpoint)
                            context.IsResumedAfterBp = true;
                    }
                }

                SourceLocation location = method?.Info.GetLocationByIl(il_pos);

                // When hitting a breakpoint on the "IncrementCount" method in the standard
                // Blazor project template, one of the stack frames is inside mscorlib.dll
                // and we get location==null for it. It will trigger a NullReferenceException
                // if we don't skip over that stack frame.
                if (location == null)
                {
                    continue;
                }

                Log("debug", $"frame il offset: {il_pos} method token: {method.Info.Token} assembly name: {method.Info.Assembly.Name}");
                Log("debug", $"\tmethod {method.Name} location: {location}");
                frames.Add(new Frame(method, location, frame_id));

                callFrames.Add(new
                {
                    functionName = method.Name,
                    callFrameId = $"dotnet:scope:{frame_id}",
                    functionLocation = method.Info.StartLocation.AsLocation(),

                    location = location.AsLocation(),

                    url = store.ToUrl(location),

                    scopeChain = new[]
                        {
                            new
                            {
                                type = "local",
                                    @object = new
                                    {
                                        @type = "object",
                                            className = "Object",
                                            description = "Object",
                                            objectId = $"dotnet:scope:{frame_id}",
                                    },
                                    name = method.Name,
                                    startLocation = method.Info.StartLocation.AsLocation(),
                                    endLocation = method.Info.EndLocation.AsLocation(),
                            }
                        }
                });

                context.CallStack = frames;
                context.ThreadId = thread_id;
            }
            string[] bp_list = new string[bp == null ? 0 : 1];
            if (bp != null)
                bp_list[0] = bp.StackId;

            foreach (JObject frame in orig_callframes)
            {
                string function_name = frame["functionName"]?.Value<string>();
                string url = frame["url"]?.Value<string>();
                if (!(function_name.StartsWith("wasm-function", StringComparison.Ordinal) ||
                        url.StartsWith("wasm://", StringComparison.Ordinal) ||
                        url.EndsWith(".wasm", StringComparison.Ordinal) ||
                        function_name == "_mono_wasm_fire_debugger_agent_message"))
                {
                    callFrames.Add(frame);
                }
            }
            var o = JObject.FromObject(new
            {
                callFrames,
                reason,
                data,
                hitBreakpoints = bp_list,
            });
            if (!await EvaluateCondition(sessionId, context, context.CallStack.First(), bp, token))
            {
                context.ClearState();
                await SendCommand(sessionId, "Debugger.resume", new JObject(), token);
                return true;
            }
            await SendEvent(sessionId, "Debugger.paused", o, token);

            return true;

            async Task<bool> SkipMethod(bool isSkippable, bool shouldBeSkipped, StepKind stepKind)
            {
                if (isSkippable && shouldBeSkipped)
                {
                    await context.SdbAgent.Step(context.ThreadId, stepKind, token);
                    await SendCommand(sessionId, "Debugger.resume", new JObject(), token);
                    return true;
                }
                return false;
            }
        }
        private async Task<bool> OnReceiveDebuggerAgentEvent(SessionId sessionId, JObject args, CancellationToken token)
        {
            Result res = await SendMonoCommand(sessionId, MonoCommands.GetDebuggerAgentBufferReceived(RuntimeId), token);
            if (!res.IsOk)
                return false;

            ExecutionContext context = GetContext(sessionId);
            byte[] newBytes = Convert.FromBase64String(res.Value?["result"]?["value"]?["value"]?.Value<string>());
            using var retDebuggerCmdReader = new MonoBinaryReader(newBytes);
            retDebuggerCmdReader.ReadBytes(11); //skip HEADER_LEN
            retDebuggerCmdReader.ReadByte(); //suspend_policy
            var number_of_events = retDebuggerCmdReader.ReadInt32(); //number of events -> should be always one
            for (int i = 0 ; i < number_of_events; i++) {
                var event_kind = (EventKind)retDebuggerCmdReader.ReadByte(); //event kind
                var request_id = retDebuggerCmdReader.ReadInt32(); //request id
                if (event_kind == EventKind.Step)
                    await context.SdbAgent.ClearSingleStep(request_id, token);
                int thread_id = retDebuggerCmdReader.ReadInt32();
                switch (event_kind)
                {
                    case EventKind.MethodUpdate:
                    {
                        var ret = await SendBreakpointsOfMethodUpdated(sessionId, context, retDebuggerCmdReader, token);
                        await SendCommand(sessionId, "Debugger.resume", new JObject(), token);
                        return ret;
                    }
                    case EventKind.EnC:
                    {
                        var ret = await ProcessEnC(sessionId, context, retDebuggerCmdReader, token);
                        await SendCommand(sessionId, "Debugger.resume", new JObject(), token);
                        return ret;
                    }
                    case EventKind.Exception:
                    {
                        string reason = "exception";
                        int object_id = retDebuggerCmdReader.ReadInt32();
                        var caught = retDebuggerCmdReader.ReadByte();
                        var exceptionObject = await context.SdbAgent.GetObjectValues(object_id, GetObjectCommandOptions.WithProperties | GetObjectCommandOptions.OwnProperties, token);
                        var exceptionObjectMessage = exceptionObject.FirstOrDefault(attr => attr["name"].Value<string>().Equals("_message"));
                        var data = JObject.FromObject(new
                        {
                            type = "object",
                            subtype = "error",
                            className = await context.SdbAgent.GetClassNameFromObject(object_id, token),
                            uncaught = caught == 0,
                            description = exceptionObjectMessage["value"]["value"].Value<string>(),
                            objectId = $"dotnet:object:{object_id}"
                        });

                        var ret = await SendCallStack(sessionId, context, reason, thread_id, null, data, args?["callFrames"]?.Values<JObject>(), event_kind, token);
                        return ret;
                    }
                    case EventKind.UserBreak:
                    case EventKind.Step:
                    case EventKind.Breakpoint:
                    {
                        Breakpoint bp = context.BreakpointRequests.Values.SelectMany(v => v.Locations).FirstOrDefault(b => b.RemoteId == request_id);
                        if (request_id == context.TempBreakpointForSetNextIP)
                        {
                            context.TempBreakpointForSetNextIP = -1;
                            await context.SdbAgent.RemoveBreakpoint(request_id, token);
                        }
                        string reason = "other";//other means breakpoint
                        int methodId = 0;
                        if (event_kind != EventKind.UserBreak)
                            methodId = retDebuggerCmdReader.ReadInt32();
                        var ret = await SendCallStack(sessionId, context, reason, thread_id, bp, null, args?["callFrames"]?.Values<JObject>(), event_kind, token);
                        return ret;
                    }
                }
            }
            return false;
        }

        internal async Task<MethodInfo> LoadSymbolsOnDemand(AssemblyInfo asm, int method_token, SessionId sessionId, CancellationToken token)
        {
            ExecutionContext context = GetContext(sessionId);
            if (urlSymbolServerList.Count == 0)
                return null;
            if (asm.TriedToLoadSymbolsOnDemand || !asm.PdbInformationAvailable)
                return null;
            asm.TriedToLoadSymbolsOnDemand = true;
            var pdbName = Path.GetFileName(asm.PdbName);

            foreach (string urlSymbolServer in urlSymbolServerList)
            {
                string downloadURL = $"{urlSymbolServer}/{pdbName}/{asm.PdbGuid.ToString("N").ToUpper() + asm.PdbAge}/{pdbName}";

                try
                {
                    using HttpResponseMessage response = await client.GetAsync(downloadURL, token);
                    if (!response.IsSuccessStatusCode)
                    {
                        Log("info", $"Unable to download symbols on demand url:{downloadURL} assembly: {asm.Name}");
                        continue;
                    }

                    using Stream streamToReadFrom = await response.Content.ReadAsStreamAsync(token);
                    asm.UpdatePdbInformation(streamToReadFrom);
                    foreach (SourceFile source in asm.Sources)
                    {
                        var scriptSource = JObject.FromObject(source.ToScriptSource(context.Id, context.AuxData));
                        await SendEvent(sessionId, "Debugger.scriptParsed", scriptSource, token);
                    }
                    return asm.GetMethodByToken(method_token);
                }
                catch (Exception e)
                {
                    Log("info", $"Unable to load symbols on demand exception: {e} url:{downloadURL} assembly: {asm.Name}");
                }
                break;
            }

            Log("info", $"Unable to load symbols on demand assembly: {asm.Name}");
            return null;
        }

        private async Task OnDefaultContext(SessionId sessionId, ExecutionContext context, CancellationToken token)
        {
            Log("verbose", "Default context created, clearing state and sending events");
            if (UpdateContext(sessionId, context, out ExecutionContext previousContext))
            {
                foreach (KeyValuePair<string, BreakpointRequest> kvp in previousContext.BreakpointRequests)
                {
                    context.BreakpointRequests[kvp.Key] = kvp.Value.Clone();
                }
                context.PauseOnExceptions = previousContext.PauseOnExceptions;
            }

            if (await IsRuntimeAlreadyReadyAlready(sessionId, token))
                await RuntimeReady(sessionId, token);
        }

        private async Task OnResume(MessageId msg_id, CancellationToken token)
        {
            ExecutionContext context = GetContext(msg_id);
            if (context.CallStack != null)
            {
                // Stopped on managed code
                await SendMonoCommand(msg_id, MonoCommands.Resume(RuntimeId), token);
            }

            //discard managed frames
            GetContext(msg_id).ClearState();
        }

        private async Task<bool> Step(MessageId msgId, StepKind kind, CancellationToken token)
        {
            ExecutionContext context = GetContext(msgId);
            if (context.CallStack == null)
                return false;

            if (context.CallStack.Count <= 1 && kind == StepKind.Out)
                return false;

            var step = await context.SdbAgent.Step(context.ThreadId, kind, token);
            if (step == false) {
                context.ClearState();
                await SendCommand(msgId, "Debugger.stepOut", new JObject(), token);
                return false;
            }

            SendResponse(msgId, Result.Ok(new JObject()), token);

            context.ClearState();

            await SendCommand(msgId, "Debugger.resume", new JObject(), token);
            return true;
        }

        private async Task<bool> OnJSEventRaised(SessionId sessionId, JObject eventArgs, CancellationToken token)
        {
            string eventName = eventArgs?["eventName"]?.Value<string>();
            if (string.IsNullOrEmpty(eventName))
            {
                logger.LogDebug($"Missing name for raised js event: {eventArgs}");
                return false;
            }

            logger.LogDebug($"OnJsEventRaised: args: {eventArgs}");

            switch (eventName)
            {
                case "AssemblyLoaded":
                    return await OnAssemblyLoadedJSEvent(sessionId, eventArgs, token);
                default:
                {
                    logger.LogDebug($"Unknown js event name: {eventName} with args {eventArgs}");
                    return await Task.FromResult(false);
                }
            }
        }

        private async Task<bool> OnAssemblyLoadedJSEvent(SessionId sessionId, JObject eventArgs, CancellationToken token)
        {
            try
            {
                var store = await LoadStore(sessionId, token);
                var assembly_name = eventArgs?["assembly_name"]?.Value<string>();

                if (store.GetAssemblyByName(assembly_name) != null)
                {
                    Log("debug", $"Got AssemblyLoaded event for {assembly_name}, but skipping it as it has already been loaded.");
                    return true;
                }

                var assembly_b64 = eventArgs?["assembly_b64"]?.ToObject<string>();
                var pdb_b64 = eventArgs?["pdb_b64"]?.ToObject<string>();

                if (string.IsNullOrEmpty(assembly_b64))
                {
                    logger.LogDebug("No assembly data provided to load.");
                    return false;
                }

                var assembly_data = Convert.FromBase64String(assembly_b64);
                var pdb_data = string.IsNullOrEmpty(pdb_b64) ? null : Convert.FromBase64String(pdb_b64);

                var context = GetContext(sessionId);
                foreach (var source in store.Add(sessionId, assembly_name, assembly_data, pdb_data, token))
                {
                    await OnSourceFileAdded(sessionId, source, context, token);
                }

                return true;
            }
            catch (Exception e)
            {
                logger.LogDebug($"Failed to load assemblies and PDBs: {e}");
                return false;
            }
        }

        private async Task<bool> OnEvaluateOnCallFrame(MessageId msg_id, int scopeId, string expression, CancellationToken token)
        {
            try
            {
                ExecutionContext context = GetContext(msg_id);
                if (context.CallStack == null)
                    return false;

                var resolver = new MemberReferenceResolver(this, context, msg_id, scopeId, logger);

                JObject retValue = await resolver.Resolve(expression, token);
                if (retValue == null)
                {
                    retValue = await EvaluateExpression.CompileAndRunTheExpression(expression, resolver, token);
                }

                if (retValue != null)
                {
                    SendResponse(msg_id, Result.OkFromObject(new
                    {
                        result = retValue
                    }), token);
                }
                else
                {
                    SendResponse(msg_id, Result.Err($"Unable to evaluate '{expression}'"), token);
                }
            }
            catch (ReturnAsErrorException ree)
            {
                SendResponse(msg_id, ree.Error, token);
            }
            catch (ExpressionEvaluationFailedException eefe)
            {
                logger.LogDebug($"Error in EvaluateOnCallFrame for expression '{expression}' with '{eefe}.");
                SendResponse(msg_id, Result.Exception(eefe), token);
            }
            catch (Exception e)
            {
                logger.LogDebug($"Error in EvaluateOnCallFrame for expression '{expression}' with '{e}.");
                SendResponse(msg_id, Result.Exception(e), token);
            }

            return true;
        }

        internal async Task<Result> GetScopeProperties(SessionId msg_id, int scopeId, CancellationToken token)
        {
            try
            {
                ExecutionContext context = GetContext(msg_id);
                Frame scope = context.CallStack.FirstOrDefault(s => s.Id == scopeId);
                if (scope == null)
                    return Result.Err(JObject.FromObject(new { message = $"Could not find scope with id #{scopeId}" }));

                VarInfo[] varIds = scope.Method.Info.GetLiveVarsAt(scope.Location.IlLocation.Offset);

                var values = await context.SdbAgent.StackFrameGetValues(scope.Method, context.ThreadId, scopeId, varIds, token);
                if (values != null)
                {
                    if (values == null || values.Count == 0)
                        return Result.OkFromObject(new { result = Array.Empty<object>() });

                    PerScopeCache frameCache = context.GetCacheForScope(scopeId);
                    foreach (JObject value in values)
                    {
                        frameCache.Locals[value["name"]?.Value<string>()] = value;
                    }
                    return Result.OkFromObject(new { result = values });
                }
                return Result.OkFromObject(new { result = Array.Empty<object>() });
            }
            catch (Exception exception)
            {
                Log("verbose", $"Error resolving scope properties {exception.Message}");
                return Result.Exception(exception);
            }
        }

        private async Task<Breakpoint> SetMonoBreakpoint(SessionId sessionId, string reqId, SourceLocation location, string condition, CancellationToken token)
        {
            var context = GetContext(sessionId);
            var bp = new Breakpoint(reqId, location, condition, BreakpointState.Pending);
            string asm_name = bp.Location.IlLocation.Method.Assembly.Name;
            int method_token = bp.Location.IlLocation.Method.Token;
            int il_offset = bp.Location.IlLocation.Offset;

            var assembly_id = await context.SdbAgent.GetAssemblyId(asm_name, token);
            var methodId = await context.SdbAgent.GetMethodIdByToken(assembly_id, method_token, token);
            var breakpoint_id = await context.SdbAgent.SetBreakpoint(methodId, il_offset, token);

            if (breakpoint_id > 0)
            {
                bp.RemoteId = breakpoint_id;
                bp.State = BreakpointState.Active;
                //Log ("verbose", $"BP local id {bp.LocalId} enabled with remote id {bp.RemoteId}");
            }
            return bp;
        }

        private async Task OnSourceFileAdded(SessionId sessionId, SourceFile source, ExecutionContext context, CancellationToken token)
        {
            JObject scriptSource = JObject.FromObject(source.ToScriptSource(context.Id, context.AuxData));
            Log("debug", $"sending {source.Url} {context.Id} {sessionId.sessionId}");
            await SendEvent(sessionId, "Debugger.scriptParsed", scriptSource, token);

            foreach (var req in context.BreakpointRequests.Values)
            {
                if (req.TryResolve(source))
                {
                    await SetBreakpoint(sessionId, context.store, req, true, token);
                }
            }
        }

        internal async Task<DebugStore> LoadStore(SessionId sessionId, CancellationToken token)
        {
            ExecutionContext context = GetContext(sessionId);

            if (Interlocked.CompareExchange(ref context.store, new DebugStore(this, logger), null) != null)
                return await context.Source.Task;

            try
            {
                string[] loaded_files = await GetLoadedFiles(sessionId, context, token);
                if (loaded_files == null)
                {
                    SendLog(sessionId, $"Failed to get the list of loaded files. Managed code debugging won't work due to this.", token);
                }
                else
                {
                    await foreach (SourceFile source in context.store.Load(sessionId, loaded_files, token).WithCancellation(token))
                    {
                        await OnSourceFileAdded(sessionId, source, context, token);
                    }
                }
            }
            catch (Exception e)
            {
                context.Source.SetException(e);
            }

            if (!context.Source.Task.IsCompleted)
                context.Source.SetResult(context.store);
            return context.store;
            async Task<string[]> GetLoadedFiles(SessionId sessionId, ExecutionContext context, CancellationToken token)
            {
                if (context.LoadedFiles != null)
                    return context.LoadedFiles;

                Result loaded = await SendMonoCommand(sessionId, MonoCommands.GetLoadedFiles(RuntimeId), token);
                if (!loaded.IsOk)
                {
                    SendLog(sessionId, $"Error on mono_wasm_get_loaded_files {loaded}", token);
                    return null;
                }

                string[] files = loaded.Value?["result"]?["value"]?.ToObject<string[]>();
                if (files == null)
                    SendLog(sessionId, $"Error extracting the list of loaded_files from the result of mono_wasm_get_loaded_files: {loaded}", token);

                return files;
            }
        }

        private async Task<DebugStore> RuntimeReady(SessionId sessionId, CancellationToken token)
        {
            ExecutionContext context = GetContext(sessionId);
            if (Interlocked.CompareExchange(ref context.ready, new TaskCompletionSource<DebugStore>(), null) != null)
                return await context.ready.Task;

            await context.SdbAgent.SendDebuggerAgentCommand(CmdEventRequest.ClearAllBreakpoints, null, token);

            if (context.PauseOnExceptions != PauseOnExceptionsKind.None && context.PauseOnExceptions != PauseOnExceptionsKind.Unset)
                await context.SdbAgent.EnableExceptions(context.PauseOnExceptions, token);

            await context.SdbAgent.SetProtocolVersion(token);
            await context.SdbAgent.EnableReceiveRequests(EventKind.UserBreak, token);
            await context.SdbAgent.EnableReceiveRequests(EventKind.EnC, token);
            await context.SdbAgent.EnableReceiveRequests(EventKind.MethodUpdate, token);

            DebugStore store = await LoadStore(sessionId, token);
            context.ready.SetResult(store);
            await SendEvent(sessionId, "Mono.runtimeReady", new JObject(), token);
            context.SdbAgent.ResetStore(store);
            return store;
        }

        private async Task ResetBreakpoint(SessionId msg_id, MethodInfo method, CancellationToken token)
        {
            ExecutionContext context = GetContext(msg_id);
            foreach (var req in context.BreakpointRequests.Values)
            {
                if (req.Method != null)
                {
                    if (req.Method.Assembly.Id == method.Assembly.Id && req.Method.Token == method.Token) {
                        await RemoveBreakpoint(msg_id, JObject.FromObject(new {breakpointId = req.Id}), true, token);
                    }
                }
            }
        }

        private async Task RemoveBreakpoint(SessionId msg_id, JObject args, bool isEnCReset, CancellationToken token)
        {
            string bpid = args?["breakpointId"]?.Value<string>();

            ExecutionContext context = GetContext(msg_id);
            if (!context.BreakpointRequests.TryGetValue(bpid, out BreakpointRequest breakpointRequest))
                return;

            foreach (Breakpoint bp in breakpointRequest.Locations)
            {
                var breakpoint_removed = await context.SdbAgent.RemoveBreakpoint(bp.RemoteId, token);
                if (breakpoint_removed)
                {
                    bp.RemoteId = -1;
                    if (isEnCReset)
                        bp.State = BreakpointState.Pending;
                    else
                        bp.State = BreakpointState.Disabled;
                }
            }
            if (!isEnCReset)
                context.BreakpointRequests.Remove(bpid);
            else
                breakpointRequest.Locations = new List<Breakpoint>();
        }

        private async Task SetBreakpoint(SessionId sessionId, DebugStore store, BreakpointRequest req, bool sendResolvedEvent, CancellationToken token)
        {
            ExecutionContext context = GetContext(sessionId);
            if (req.Locations.Any())
            {
                Log("debug", $"locations already loaded for {req.Id}");
                return;
            }

            var comparer = new SourceLocation.LocationComparer();
            // if column is specified the frontend wants the exact matches
            // and will clear the bp if it isn't close enoug
            IEnumerable<IGrouping<SourceId, SourceLocation>> locations = store.FindBreakpointLocations(req)
                .Distinct(comparer)
                .Where(l => l.Line == req.Line && (req.Column == 0 || l.Column == req.Column))
                .OrderBy(l => l.Column)
                .GroupBy(l => l.Id);

            logger.LogDebug("BP request for '{req}' runtime ready {context.RuntimeReady}", req, GetContext(sessionId).IsRuntimeReady);

            var breakpoints = new List<Breakpoint>();

            foreach (IGrouping<SourceId, SourceLocation> sourceId in locations)
            {
                SourceLocation loc = sourceId.First();
                req.Method = loc.IlLocation.Method;
                if (req.Method.DebuggerAttrInfo.HasDebuggerHidden)
                    continue;

                Breakpoint bp = await SetMonoBreakpoint(sessionId, req.Id, loc, req.Condition, token);

                // If we didn't successfully enable the breakpoint
                // don't add it to the list of locations for this id
                if (bp.State != BreakpointState.Active)
                    continue;

                breakpoints.Add(bp);

                var resolvedLocation = new
                {
                    breakpointId = req.Id,
                    location = loc.AsLocation()
                };

                if (sendResolvedEvent)
                    await SendEvent(sessionId, "Debugger.breakpointResolved", JObject.FromObject(resolvedLocation), token);
            }

            req.Locations.AddRange(breakpoints);
            return;
        }

        private async Task<bool> GetPossibleBreakpoints(MessageId msg, SourceLocation start, SourceLocation end, CancellationToken token)
        {
            List<SourceLocation> bps = (await RuntimeReady(msg, token)).FindPossibleBreakpoints(start, end);

            if (bps == null)
                return false;

            var response = new { locations = bps.Select(b => b.AsLocation()) };

            SendResponse(msg, Result.OkFromObject(response), token);
            return true;
        }

        private void OnCompileDotnetScript(MessageId msg_id, CancellationToken token)
        {
            SendResponse(msg_id, Result.OkFromObject(new { }), token);
        }

        private static bool IsNestedMethod(DebugStore store, Frame scope, SourceLocation foundLocation, SourceLocation targetLocation)
        {
            if (foundLocation.Line != targetLocation.Line || foundLocation.Column != targetLocation.Column)
            {
                SourceFile doc = store.GetFileById(scope.Method.Info.SourceId);
                foreach (var method in doc.Methods)
                {
                    if (method.Token == scope.Method.Info.Token)
                        continue;
                    if (method.IsLexicallyContainedInMethod(scope.Method.Info))
                        continue;
                    SourceLocation newFoundLocation = DebugStore.FindBreakpointLocations(targetLocation, targetLocation, scope.Method.Info)
                                                .FirstOrDefault();
                    if (!(newFoundLocation is null))
                        return true;
                }
            }
            return false;
        }

        private async Task<bool> OnSetNextIP(MessageId sessionId, SourceLocation targetLocation, CancellationToken token)
        {
            DebugStore store = await RuntimeReady(sessionId, token);
            ExecutionContext context = GetContext(sessionId);
            Frame scope = context.CallStack.First<Frame>();

            SourceLocation foundLocation = DebugStore.FindBreakpointLocations(targetLocation, targetLocation, scope.Method.Info)
                                                    .FirstOrDefault();

            if (foundLocation is null)
                 return false;

            //search if it's a nested method and it's return false because we cannot move to another method
            if (IsNestedMethod(store, scope, foundLocation, targetLocation))
                return false;

            var ilOffset = foundLocation.IlLocation;
            var ret = await context.SdbAgent.SetNextIP(scope.Method, context.ThreadId, ilOffset, token);

            if (!ret)
                return false;

            var breakpointId = await context.SdbAgent.SetBreakpoint(scope.Method.DebugId, ilOffset.Offset, token);
            context.TempBreakpointForSetNextIP = breakpointId;
            await SendCommand(sessionId, "Debugger.resume", new JObject(), token);
            return true;
        }

        private async Task<bool> OnGetScriptSource(MessageId msg_id, string script_id, CancellationToken token)
        {
            if (!SourceId.TryParse(script_id, out SourceId id))
                return false;

            SourceFile src_file = (await LoadStore(msg_id, token)).GetFileById(id);

            try
            {
                var uri = new Uri(src_file.Url);
                string source = $"// Unable to find document {src_file.SourceUri}";

                using (Stream data = await src_file.GetSourceAsync(checkHash: false, token: token))
                {
                    if (data is MemoryStream && data.Length == 0)
                        return false;

                    using (var reader = new StreamReader(data))
                        source = await reader.ReadToEndAsync();
                }
                SendResponse(msg_id, Result.OkFromObject(new { scriptSource = source }), token);
            }
            catch (Exception e)
            {
                var o = new
                {
                    scriptSource = $"// Unable to read document ({e.Message})\n" +
                    $"Local path: {src_file?.SourceUri}\n" +
                    $"SourceLink path: {src_file?.SourceLinkUri}\n"
                };

                SendResponse(msg_id, Result.OkFromObject(o), token);
            }
            return true;
        }

        private async Task AttachToTarget(SessionId sessionId, CancellationToken token)
        {
            // see https://github.com/mono/mono/issues/19549 for background
            if (sessions.Add(sessionId))
            {
                string checkUncaughtExceptions = string.Empty;
                string checkCaughtExceptions = string.Empty;

                //we only need this check if it's a non-vs debugging
                if (sessionId == SessionId.Null)
                {
                    if (!contexts.TryGetValue(sessionId, out ExecutionContext context) || context.PauseOnExceptions == PauseOnExceptionsKind.Unset)
                    {
                        checkUncaughtExceptions = $"throw \"{sPauseOnUncaught}\";";
                        checkCaughtExceptions = $"try {{throw \"{sPauseOnCaught}\";}} catch {{}}";
                    }
                }

                await SendMonoCommand(sessionId, new MonoCommands("globalThis.dotnetDebugger = true"), token);
                Result res = await SendCommand(sessionId,
                    "Page.addScriptToEvaluateOnNewDocument",
                    JObject.FromObject(new { source = $"globalThis.dotnetDebugger = true; delete navigator.constructor.prototype.webdriver; {checkCaughtExceptions} {checkUncaughtExceptions}" }),
                    token);

                if (sessionId != SessionId.Null && !res.IsOk)
                    sessions.Remove(sessionId);
            }
        }

        private bool JObjectTryParse(string str, out JObject obj, bool log_exception = true)
        {
            obj = null;
            if (string.IsNullOrEmpty(str))
                return false;

            try
            {
                obj = JObject.Parse(str);
                return true;
            }
            catch (JsonReaderException jre)
            {
                if (log_exception)
                    logger.LogDebug($"Could not parse {str}. Failed with {jre}");
                return false;
            }
        }
    }
}<|MERGE_RESOLUTION|>--- conflicted
+++ resolved
@@ -761,7 +761,7 @@
                         return resValType switch
                         {
                             null => ValueOrError<JToken>.WithError($"Could not get properties for {objectId}"),
-                            _    => ValueOrError<JToken>.WithValue(sortByAccessLevel ? JObject.FromObject(new { result = resValType }) : resValType)
+                            _    => ValueOrError<JToken>.WithValue(resValType)
                         };
                     }
                     case "array":
@@ -771,13 +771,8 @@
                     }
                     case "methodId":
                     {
-<<<<<<< HEAD
-                        var resMethod = await context.SdbAgent.InvokeMethodInObject(objectId, objectId.SubValue, null, token);
-                        return sortByAccessLevel ? JObject.FromObject(new { result = new JArray(resMethod) }) : new JArray(resMethod);
-=======
                         var resMethod = await context.SdbAgent.InvokeMethodInObject(objectId.Value, objectId.SubValue, null, token);
                         return ValueOrError<JToken>.WithValue(sortByAccessLevel ? JObject.FromObject(new { result = new JArray(resMethod) }) : new JArray(resMethod));
->>>>>>> e95ba4b0
                     }
                     case "object":
                     {
@@ -804,15 +799,9 @@
                         return ValueOrError<JToken>.WithError($"RuntimeGetProperties: unknown object id scheme: {objectId.Scheme}");
                 }
             }
-<<<<<<< HEAD
-            catch (Exception ex)
-            {
-                logger.LogDebug($"Error on getting properties of object {objectId} with scheme {objectId.Scheme}. {ex}.");
-                return null;
-=======
-            catch (Exception ex) {
+            catch (Exception ex) 
+            {
                 return ValueOrError<JToken>.WithError($"RuntimeGetProperties: Failed to get properties for {objectId}: {ex}");
->>>>>>> e95ba4b0
             }
         }
 
