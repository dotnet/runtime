// Licensed to the .NET Foundation under one or more agreements.
// The .NET Foundation licenses this file to you under the MIT license.

using System;
using System.Collections.Generic;
using System.IO;
using System.Linq;
using System.Net;
using System.Threading;
using System.Threading.Tasks;
using Microsoft.CodeAnalysis;
using Microsoft.Extensions.Logging;
using Newtonsoft.Json;
using Newtonsoft.Json.Linq;
using System.Net.Http;

namespace Microsoft.WebAssembly.Diagnostics
{
    internal class MonoProxy : DevToolsProxy
    {
        private IList<string> urlSymbolServerList;
        private static HttpClient client = new HttpClient();
        private HashSet<SessionId> sessions = new HashSet<SessionId>();
        private Dictionary<SessionId, ExecutionContext> contexts = new Dictionary<SessionId, ExecutionContext>();
        private const string sPauseOnUncaught = "pause_on_uncaught";
        private const string sPauseOnCaught = "pause_on_caught";
        // index of the runtime in a same JS page/process
        public int RuntimeId { get; private init; }
        public bool JustMyCode { get; private set; }

        public MonoProxy(ILoggerFactory loggerFactory, IList<string> urlSymbolServerList, int runtimeId = 0) : base(loggerFactory)
        {
            this.urlSymbolServerList = urlSymbolServerList ?? new List<string>();
            RuntimeId = runtimeId;
        }

        internal ExecutionContext GetContext(SessionId sessionId)
        {
            if (contexts.TryGetValue(sessionId, out ExecutionContext context))
                return context;

            throw new ArgumentException($"Invalid Session: \"{sessionId}\"", nameof(sessionId));
        }

        private bool UpdateContext(SessionId sessionId, ExecutionContext executionContext, out ExecutionContext previousExecutionContext)
        {
            bool previous = contexts.TryGetValue(sessionId, out previousExecutionContext);
            contexts[sessionId] = executionContext;
            return previous;
        }

        internal Task<Result> SendMonoCommand(SessionId id, MonoCommands cmd, CancellationToken token) => SendCommand(id, "Runtime.evaluate", JObject.FromObject(cmd), token);

        internal void SendLog(SessionId sessionId, string message, CancellationToken token)
        {
            if (!contexts.TryGetValue(sessionId, out ExecutionContext context))
                return;
            /*var o = JObject.FromObject(new
            {
                entry = JObject.FromObject(new
                {
                    source = "recommendation",
                    level = "warning",
                    text = message
                })
            });
            SendEvent(id, "Log.enabled", null, token);
            SendEvent(id, "Log.entryAdded", o, token);*/
            var o = JObject.FromObject(new
            {
                type = "warning",
                args = new JArray(JObject.FromObject(new
                                {
                                    type = "string",
                                    value = message,
                                })),
                executionContextId = context.Id
            });
            SendEvent(sessionId, "Runtime.consoleAPICalled", o, token);
        }

        protected override async Task<bool> AcceptEvent(SessionId sessionId, string method, JObject args, CancellationToken token)
        {
            switch (method)
            {
                case "Runtime.consoleAPICalled":
                    {
                        string type = args["type"]?.ToString();
                        if (type == "debug")
                        {
                            JToken a = args["args"];
                            if (a?[0]?["value"]?.ToString() == MonoConstants.RUNTIME_IS_READY &&
                                a?[1]?["value"]?.ToString() == "fe00e07a-5519-4dfe-b35a-f867dbaf2e28")
                            {
                                if (a.Count() > 2)
                                {
                                    try
                                    {
                                        // The optional 3rd argument is the stringified assembly
                                        // list so that we don't have to make more round trips
                                        ExecutionContext context = GetContext(sessionId);
                                        string loaded = a?[2]?["value"]?.ToString();
                                        if (loaded != null)
                                            context.LoadedFiles = JToken.Parse(loaded).ToObject<string[]>();
                                    }
                                    catch (InvalidCastException ice)
                                    {
                                        Log("verbose", ice.ToString());
                                    }
                                }
                                await RuntimeReady(sessionId, token);
                            }
                            else if (a?[0]?["value"]?.ToString() == MonoConstants.EVENT_RAISED)
                            {
                                if (a.Type != JTokenType.Array)
                                {
                                    logger.LogDebug($"Invalid event raised args, expected an array: {a.Type}");
                                }
                                else
                                {
                                    if (JObjectTryParse(a?[2]?["value"]?.Value<string>(), out JObject raiseArgs) &&
                                        JObjectTryParse(a?[1]?["value"]?.Value<string>(), out JObject eventArgs))
                                    {
                                        await OnJSEventRaised(sessionId, eventArgs, token);

                                        if (raiseArgs?["trace"]?.Value<bool>() == true) {
                                            // Let the message show up on the console
                                            return false;
                                        }
                                    }
                                }

                                // Don't log this message in the console
                                return true;
                            }
                        }
                        break;
                    }

                case "Runtime.executionContextCreated":
                    {
                        SendEvent(sessionId, method, args, token);
                        JToken ctx = args?["context"];
                        var aux_data = ctx?["auxData"] as JObject;
                        int id = ctx["id"].Value<int>();
                        if (aux_data != null)
                        {
                            bool? is_default = aux_data["isDefault"]?.Value<bool>();
                            if (is_default == true)
                            {
                                await OnDefaultContext(sessionId, new ExecutionContext(new MonoSDBHelper (this, logger, sessionId), id, aux_data), token);
                            }
                        }
                        return true;
                    }

                case "Runtime.exceptionThrown":
                    {
                        // Don't process events from sessions we aren't tracking
                        if (!contexts.TryGetValue(sessionId, out ExecutionContext context))
                            return false;

                        if (!context.IsRuntimeReady)
                        {
                            string exceptionError = args?["exceptionDetails"]?["exception"]?["value"]?.Value<string>();
                            if (exceptionError == sPauseOnUncaught || exceptionError == sPauseOnCaught)
                                return true;
                        }
                        break;
                    }

                case "Debugger.paused":
                    {
                        // Don't process events from sessions we aren't tracking
                        if (!contexts.TryGetValue(sessionId, out ExecutionContext context))
                            return false;

                        if (!context.IsRuntimeReady)
                        {
                            string reason = args?["reason"]?.Value<string>();
                            if (reason == "exception")
                            {
                                string exceptionError = args?["data"]?["value"]?.Value<string>();
                                if (exceptionError == sPauseOnUncaught)
                                {
                                    await SendCommand(sessionId, "Debugger.resume", new JObject(), token);
                                    if (context.PauseOnExceptions == PauseOnExceptionsKind.Unset)
                                        context.PauseOnExceptions = PauseOnExceptionsKind.Uncaught;
                                    return true;
                                }
                                if (exceptionError == sPauseOnCaught)
                                {
                                    await SendCommand(sessionId, "Debugger.resume", new JObject(), token);
                                    context.PauseOnExceptions = PauseOnExceptionsKind.All;
                                    return true;
                                }
                            }
                        }

                        //TODO figure out how to stich out more frames and, in particular what happens when real wasm is on the stack
                        string top_func = args?["callFrames"]?[0]?["functionName"]?.Value<string>();
                        switch (top_func) {
                            // keep function names un-mangled via src\mono\wasm\runtime\rollup.config.js
                            case "mono_wasm_runtime_ready":
                            case "_mono_wasm_runtime_ready":
                                {
                                    await RuntimeReady(sessionId, token);
                                    await SendCommand(sessionId, "Debugger.resume", new JObject(), token);
                                    return true;
                                }
                            case "mono_wasm_fire_debugger_agent_message":
                            case "_mono_wasm_fire_debugger_agent_message":
                                {
                                    try {
                                        return await OnReceiveDebuggerAgentEvent(sessionId, args, token);
                                    }
                                    catch (Exception) //if the page is refreshed maybe it stops here.
                                    {
                                        await SendCommand(sessionId, "Debugger.resume", new JObject(), token);
                                        return true;
                                    }
                                }
                        }
                        break;
                    }

                case "Debugger.breakpointResolved":
                    {
                        break;
                    }

                case "Debugger.scriptParsed":
                    {
                        string url = args?["url"]?.Value<string>() ?? "";

                        switch (url)
                        {
                            case var _ when url == "":
                            case var _ when url.StartsWith("wasm://", StringComparison.Ordinal):
                                {
                                    Log("verbose", $"ignoring wasm: Debugger.scriptParsed {url}");
                                    return true;
                                }
                        }
                        Log("verbose", $"proxying Debugger.scriptParsed ({sessionId.sessionId}) {url} {args}");
                        break;
                    }

                case "Target.attachedToTarget":
                    {
                        if (args["targetInfo"]["type"]?.ToString() == "page")
                            await AttachToTarget(new SessionId(args["sessionId"]?.ToString()), token);
                        break;
                    }

                case "Target.targetDestroyed":
                    {
                        await SendMonoCommand(sessionId, MonoCommands.DetachDebugger(RuntimeId), token);
                        break;
                    }
            }

            return false;
        }

        private async Task<bool> IsRuntimeAlreadyReadyAlready(SessionId sessionId, CancellationToken token)
        {
            if (contexts.TryGetValue(sessionId, out ExecutionContext context) && context.IsRuntimeReady)
                return true;

            Result res = await SendMonoCommand(sessionId, MonoCommands.IsRuntimeReady(RuntimeId), token);
            return res.Value?["result"]?["value"]?.Value<bool>() ?? false;
        }

        protected override async Task<bool> AcceptCommand(MessageId id, string method, JObject args, CancellationToken token)
        {
            // Inspector doesn't use the Target domain or sessions
            // so we try to init immediately
            if (id == SessionId.Null)
                await AttachToTarget(id, token);

            if (!contexts.TryGetValue(id, out ExecutionContext context))
                return false;

            switch (method)
            {
                case "Target.attachToTarget":
                    {
                        Result resp = await SendCommand(id, method, args, token);
                        await AttachToTarget(new SessionId(resp.Value["sessionId"]?.ToString()), token);
                        break;
                    }

                case "Debugger.enable":
                    {
                        Result resp = await SendCommand(id, method, args, token);

                        context.DebugId = resp.Value["DebugId"]?.ToString();

                        if (await IsRuntimeAlreadyReadyAlready(id, token))
                            await RuntimeReady(id, token);

                        SendResponse(id, resp, token);
                        return true;
                    }

                case "Debugger.getScriptSource":
                    {
                        string script = args?["scriptId"]?.Value<string>();
                        return await OnGetScriptSource(id, script, token);
                    }

                case "Runtime.compileScript":
                    {
                        string exp = args?["expression"]?.Value<string>();
                        if (exp.StartsWith("//dotnet:", StringComparison.Ordinal))
                        {
                            OnCompileDotnetScript(id, token);
                            return true;
                        }
                        break;
                    }

                case "Debugger.getPossibleBreakpoints":
                    {
                        Result resp = await SendCommand(id, method, args, token);
                        if (resp.IsOk && resp.Value["locations"].HasValues)
                        {
                            SendResponse(id, resp, token);
                            return true;
                        }

                        var start = SourceLocation.Parse(args?["start"] as JObject);
                        //FIXME support variant where restrictToFunction=true and end is omitted
                        var end = SourceLocation.Parse(args?["end"] as JObject);
                        if (start != null && end != null && await GetPossibleBreakpoints(id, start, end, token))
                            return true;

                        SendResponse(id, resp, token);
                        return true;
                    }

                case "Debugger.setBreakpoint":
                    {
                        break;
                    }

                case "Debugger.setBreakpointByUrl":
                    {
                        Result resp = await SendCommand(id, method, args, token);
                        if (!resp.IsOk)
                        {
                            SendResponse(id, resp, token);
                            return true;
                        }

                        string bpid = resp.Value["breakpointId"]?.ToString();
                        IEnumerable<object> locations = resp.Value["locations"]?.Values<object>();
                        var request = BreakpointRequest.Parse(bpid, args);

                        // is the store done loading?
                        bool loaded = context.Source.Task.IsCompleted;
                        if (!loaded)
                        {
                            // Send and empty response immediately if not
                            // and register the breakpoint for resolution
                            context.BreakpointRequests[bpid] = request;
                            SendResponse(id, resp, token);
                        }

                        if (await IsRuntimeAlreadyReadyAlready(id, token))
                        {
                            DebugStore store = await RuntimeReady(id, token);

                            Log("verbose", $"BP req {args}");
                            await SetBreakpoint(id, store, request, !loaded, token);
                        }

                        if (loaded)
                        {
                            // we were already loaded so we should send a response
                            // with the locations included and register the request
                            context.BreakpointRequests[bpid] = request;
                            var result = Result.OkFromObject(request.AsSetBreakpointByUrlResponse(locations));
                            SendResponse(id, result, token);

                        }
                        return true;
                    }

                case "Debugger.removeBreakpoint":
                    {
                        await RemoveBreakpoint(id, args, false, token);
                        break;
                    }

                case "Debugger.resume":
                    {
                        await OnResume(id, token);
                        break;
                    }

                case "Debugger.stepInto":
                    {
                        return await Step(id, StepKind.Into, token);
                    }
                case "Debugger.setVariableValue":
                    {
                        if (!DotnetObjectId.TryParse(args?["callFrameId"], out DotnetObjectId objectId))
                            return false;
                        switch (objectId.Scheme)
                        {
                            case "scope":
                                return await OnSetVariableValue(id,
                                    objectId.Value,
                                    args?["variableName"]?.Value<string>(),
                                    args?["newValue"],
                                    token);
                            default:
                                return false;
                        }
                    }

                case "Debugger.stepOut":
                    {
                        return await Step(id, StepKind.Out, token);
                    }

                case "Debugger.stepOver":
                    {
                        return await Step(id, StepKind.Over, token);
                    }
                case "Runtime.evaluate":
                    {
                        if (context.CallStack != null)
                        {
                            Frame scope = context.CallStack.First<Frame>();
                            return await OnEvaluateOnCallFrame(id,
                                    scope.Id,
                                    args?["expression"]?.Value<string>(), token);
                        }
                        break;
                    }
                case "Debugger.evaluateOnCallFrame":
                    {
                        if (!DotnetObjectId.TryParse(args?["callFrameId"], out DotnetObjectId objectId))
                            return false;

                        switch (objectId.Scheme)
                        {
                            case "scope":
                                return await OnEvaluateOnCallFrame(id,
                                    objectId.Value,
                                    args?["expression"]?.Value<string>(), token);
                            default:
                                return false;
                        }
                    }

                case "Runtime.getProperties":
                    {
                        if (!DotnetObjectId.TryParse(args?["objectId"], out DotnetObjectId objectId))
                            break;

                        var ret = await RuntimeGetPropertiesInternal(id, objectId, args, token, true);
                        if (ret == null) {
                            SendResponse(id, Result.Err($"Unable to RuntimeGetProperties '{objectId}'"), token);
                        }
                        else
                            SendResponse(id, Result.OkFromObject(ret), token);
                        return true;
                    }

                case "Runtime.releaseObject":
                    {
                        if (!(DotnetObjectId.TryParse(args["objectId"], out DotnetObjectId objectId) && objectId.Scheme == "cfo_res"))
                            break;

                        await SendMonoCommand(id, MonoCommands.ReleaseObject(RuntimeId, objectId), token);
                        SendResponse(id, Result.OkFromObject(new { }), token);
                        return true;
                    }

                case "Debugger.setPauseOnExceptions":
                    {
                        string state = args["state"].Value<string>();
                        context.PauseOnExceptions = state switch
                        {
                            "all"      => PauseOnExceptionsKind.All,
                            "uncaught" => PauseOnExceptionsKind.Uncaught,
                            "none"     => PauseOnExceptionsKind.None,
                            _          => PauseOnExceptionsKind.Unset
                        };

                        if (context.IsRuntimeReady)
                            await context.SdbAgent.EnableExceptions(context.PauseOnExceptions, token);
                        // Pass this on to JS too
                        return false;
                    }

                // Protocol extensions
                case "DotnetDebugger.applyUpdates":
                    {
                        if (await ApplyUpdates(id, args, token))
                            SendResponse(id, Result.OkFromObject(new { }), token);
                        else
                            SendResponse(id, Result.Err("ApplyUpdate failed."), token);
                        return true;
                    }
                case "DotnetDebugger.addSymbolServerUrl":
                    {
                        string url = args["url"]?.Value<string>();
                        if (!string.IsNullOrEmpty(url) && !urlSymbolServerList.Contains(url))
                            urlSymbolServerList.Add(url);
                        return true;
                    }
                case "DotnetDebugger.getMethodLocation":
                    {
                        DebugStore store = await RuntimeReady(id, token);
                        string aname = args["assemblyName"]?.Value<string>();
                        string typeName = args["typeName"]?.Value<string>();
                        string methodName = args["methodName"]?.Value<string>();
                        if (aname == null || typeName == null || methodName == null)
                        {
                            SendResponse(id, Result.Err("Invalid protocol message '" + args + "'."), token);
                            return true;
                        }

                        // GetAssemblyByName seems to work on file names
                        AssemblyInfo assembly = store.GetAssemblyByName(aname);
                        if (assembly == null)
                            assembly = store.GetAssemblyByName(aname + ".exe");
                        if (assembly == null)
                            assembly = store.GetAssemblyByName(aname + ".dll");
                        if (assembly == null)
                        {
                            SendResponse(id, Result.Err("Assembly '" + aname + "' not found."), token);
                            return true;
                        }

                        TypeInfo type = assembly.GetTypeByName(typeName);
                        if (type == null)
                        {
                            SendResponse(id, Result.Err($"Type '{typeName}' not found."), token);
                            return true;
                        }

                        MethodInfo methodInfo = type.Methods.FirstOrDefault(m => m.Name == methodName);
                        if (methodInfo == null)
                        {
                            // Maybe this is an async method, in which case the debug info is attached
                            // to the async method implementation, in class named:
                            //      `{type_name}.<method_name>::MoveNext`
                            methodInfo = assembly.TypesByName.Values.SingleOrDefault(t => t.FullName.StartsWith($"{typeName}.<{methodName}>"))?
                                .Methods.FirstOrDefault(mi => mi.Name == "MoveNext");
                        }

                        if (methodInfo == null)
                        {
                            SendResponse(id, Result.Err($"Method '{typeName}:{methodName}' not found."), token);
                            return true;
                        }

                        string src_url = methodInfo.Assembly.Sources.Single(sf => sf.SourceId == methodInfo.SourceId).Url;
                        SendResponse(id, Result.OkFromObject(new
                        {
                            result = new { line = methodInfo.StartLocation.Line, column = methodInfo.StartLocation.Column, url = src_url }
                        }), token);

                        return true;
                    }
                case "Runtime.callFunctionOn":
                    {
                        try {
                            return await CallOnFunction(id, args, token);
                        }
                        catch (Exception){
                            SendResponse(id,
                                Result.Exception(new ArgumentException(
                                    $"Runtime.callFunctionOn not supported with ({args["objectId"]}).")),
                                token);
                            return true;
                        }
                    }
                case "DotnetDebugger.justMyCode":
                    {
                        try
                        {
                            SetJustMyCode(id, args, token);
                        }
                        catch (Exception)
                        {
                            SendResponse(id,
                                Result.Exception(new ArgumentException(
                                    $"DotnetDebugger.justMyCode got incorrect argument ({args})")),
                                token);
                        }
                        return true;
                    }
            }

            return false;
        }
<<<<<<< HEAD

        private async Task<bool> ApplyUpdates(MessageId id, JObject args, CancellationToken token)
        {
            var context = GetContext(id);
            string moduleGUID = args["moduleGUID"]?.Value<string>();
            string dmeta = args["dmeta"]?.Value<string>();
            string dil = args["dil"]?.Value<string>();
            string dpdb = args["dpdb"]?.Value<string>();
            var moduleId = await context.SdbAgent.GetModuleId(moduleGUID, token);
            var applyUpdates =  await context.SdbAgent.ApplyUpdates(moduleId, dmeta, dil, dpdb, token);
            return true;
        }

=======
        private void SetJustMyCode(MessageId id, JObject args, CancellationToken token)
        {
            var isEnabled = args["enabled"]?.Value<bool>();
            if (isEnabled == null)
                throw new ArgumentException();
            JustMyCode = isEnabled.Value;
            SendResponse(id, Result.OkFromObject(new { justMyCodeEnabled = JustMyCode }), token);
        }
>>>>>>> 1d751ba8
        private async Task<bool> CallOnFunction(MessageId id, JObject args, CancellationToken token)
        {
            var context = GetContext(id);
            if (!DotnetObjectId.TryParse(args["objectId"], out DotnetObjectId objectId)) {
                return false;
            }
            switch (objectId.Scheme)
            {
                case "object":
                case "methodId":
                    args["details"]  = await context.SdbAgent.GetObjectProxy(objectId.Value, token);
                    break;
                case "valuetype":
                    args["details"]  = await context.SdbAgent.GetValueTypeProxy(objectId.Value, token);
                    break;
                case "pointer":
                    args["details"]  = await context.SdbAgent.GetPointerContent(objectId.Value, token);
                    break;
                case "array":
                    args["details"]  = await context.SdbAgent.GetArrayValuesProxy(objectId.Value, token);
                    break;
                case "cfo_res":
                {
                    Result cfo_res = await SendMonoCommand(id, MonoCommands.CallFunctionOn(RuntimeId, args), token);
                    cfo_res = Result.OkFromObject(new { result = cfo_res.Value?["result"]?["value"]});
                    SendResponse(id, cfo_res, token);
                    return true;
                }
                case "scope":
                {
                    SendResponse(id,
                    Result.Exception(new ArgumentException(
                        $"Runtime.callFunctionOn not supported with scope ({objectId}).")),
                        token);
                    return true;
                }
                default:
                    return false;
            }
            Result res = await SendMonoCommand(id, MonoCommands.CallFunctionOn(RuntimeId, args), token);
            if (res.IsErr)
            {
                SendResponse(id, res, token);
                return true;
            }
            if (res.Value?["result"]?["value"]?["type"] == null) //it means that is not a buffer returned from the debugger-agent
            {
                byte[] newBytes = Convert.FromBase64String(res.Value?["result"]?["value"]?["value"]?.Value<string>());
                var retDebuggerCmdReader = new MonoBinaryReader(newBytes);
                retDebuggerCmdReader.ReadByte(); //number of objects returned.
                var obj = await context.SdbAgent.CreateJObjectForVariableValue(retDebuggerCmdReader, "ret", false, -1, false, token);
                /*JTokenType? res_value_type = res.Value?["result"]?["value"]?.Type;*/
                res = Result.OkFromObject(new { result = obj["value"]});
                SendResponse(id, res, token);
                return true;
            }
            res = Result.OkFromObject(new { result = res.Value?["result"]?["value"]});
            SendResponse(id, res, token);
            return true;
        }

        private async Task<bool> OnSetVariableValue(MessageId id, int scopeId, string varName, JToken varValue, CancellationToken token)
        {
            ExecutionContext context = GetContext(id);
            Frame scope = context.CallStack.FirstOrDefault(s => s.Id == scopeId);
            if (scope == null)
                return false;
            var varIds = scope.Method.Info.GetLiveVarsAt(scope.Location.IlLocation.Offset);
            if (varIds == null)
                return false;
            var varToSetValue = varIds.FirstOrDefault(v => v.Name == varName);
            if (varToSetValue == null)
                return false;
            var res = await context.SdbAgent.SetVariableValue(context.ThreadId, scopeId, varToSetValue.Index, varValue["value"].Value<string>(), token);
            if (res)
                SendResponse(id, Result.Ok(new JObject()), token);
            else
                SendResponse(id, Result.Err($"Unable to set '{varValue["value"].Value<string>()}' to variable '{varName}'"), token);
            return true;
        }

        internal async Task<JToken> RuntimeGetPropertiesInternal(SessionId id, DotnetObjectId objectId, JToken args, CancellationToken token, bool sortByAccessLevel = false)
        {
            var context = GetContext(id);
            var accessorPropertiesOnly = false;
            GetObjectCommandOptions objectValuesOpt = GetObjectCommandOptions.WithProperties;
            if (args != null)
            {
                if (args["accessorPropertiesOnly"] != null && args["accessorPropertiesOnly"].Value<bool>())
                {
                    objectValuesOpt |= GetObjectCommandOptions.AccessorPropertiesOnly;
                    accessorPropertiesOnly = true;
                }
                if (args["ownProperties"] != null && args["ownProperties"].Value<bool>())
                {
                    objectValuesOpt |= GetObjectCommandOptions.OwnProperties;
                }
            }
            try {
                switch (objectId.Scheme)
                {
                    case "scope":
                    {
                        var resScope = await GetScopeProperties(id, objectId.Value, token);
                        if (sortByAccessLevel)
                            return resScope.Value;
                        return resScope.Value?["result"];
                    }
                    case "valuetype":
                    {
                        var resValType = await context.SdbAgent.GetValueTypeValues(objectId.Value, accessorPropertiesOnly, token);
                        return sortByAccessLevel ? JObject.FromObject(new { result = resValType }) : resValType;
                    }
                    case "array":
                    {
                        var resArr = await context.SdbAgent.GetArrayValues(objectId.Value, token);
                        return sortByAccessLevel ? JObject.FromObject(new { result = resArr }) : resArr;
                    }
                    case "methodId":
                    {
                        var resMethod = await context.SdbAgent.InvokeMethodInObject(objectId.Value, objectId.SubValue, null, token);
                        return sortByAccessLevel ? JObject.FromObject(new { result = new JArray(resMethod) }) : new JArray(resMethod);
                    }
                    case "object":
                    {
                        var resObj = (await context.SdbAgent.GetObjectValues(objectId.Value, objectValuesOpt, token, sortByAccessLevel));
                        return sortByAccessLevel ? resObj[0] : resObj;
                    }
                    case "pointer":
                    {
                        var resPointer = new JArray { await context.SdbAgent.GetPointerContent(objectId.Value, token) };
                        return sortByAccessLevel ? JObject.FromObject(new { result = resPointer }) : resPointer;
                    }
                    case "cfo_res":
                    {
                        Result res = await SendMonoCommand(id, MonoCommands.GetDetails(RuntimeId, objectId.Value, args), token);
                        string value_json_str = res.Value["result"]?["value"]?["__value_as_json_string__"]?.Value<string>();
                        return value_json_str != null ?
                                (sortByAccessLevel ? JObject.FromObject(new { result = JArray.Parse(value_json_str) }) : JArray.Parse(value_json_str)) :
                                null;
                    }
                    default:
                        return null;

                }
            }
            catch (Exception) {
                return null;
            }
        }

        private async Task<bool> EvaluateCondition(SessionId sessionId, ExecutionContext context, Frame mono_frame, Breakpoint bp, CancellationToken token)
        {
            if (string.IsNullOrEmpty(bp?.Condition) || mono_frame == null)
                return true;

            string condition = bp.Condition;

            if (bp.ConditionAlreadyEvaluatedWithError)
                return false;
            try {
                var resolver = new MemberReferenceResolver(this, context, sessionId, mono_frame.Id, logger);
                JObject retValue = await resolver.Resolve(condition, token);
                if (retValue == null)
                    retValue = await EvaluateExpression.CompileAndRunTheExpression(condition, resolver, token);
                if (retValue?["value"]?.Type == JTokenType.Boolean ||
                    retValue?["value"]?.Type == JTokenType.Integer ||
                    retValue?["value"]?.Type == JTokenType.Float) {
                    if (retValue?["value"]?.Value<bool>() == true)
                        return true;
                }
                else if (retValue?["value"]?.Type != JTokenType.Null)
                    return true;
            }
            catch (Exception e)
            {
                Log("info", $"Unable evaluate conditional breakpoint: {e} condition:{condition}");
                bp.ConditionAlreadyEvaluatedWithError = true;
                return false;
            }
            return false;
        }

        private async Task<bool> ProcessEnC(SessionId sessionId, ExecutionContext context, MonoBinaryReader retDebuggerCmdReader, CancellationToken token)
        {
            int moduleId = retDebuggerCmdReader.ReadInt32();
            int meta_size = retDebuggerCmdReader.ReadInt32();
            byte[] meta_buf = retDebuggerCmdReader.ReadBytes(meta_size);
            int pdb_size = retDebuggerCmdReader.ReadInt32();
            byte[] pdb_buf = retDebuggerCmdReader.ReadBytes(pdb_size);

            var assemblyName = await context.SdbAgent.GetAssemblyNameFromModule(moduleId, token);
            DebugStore store = await LoadStore(sessionId, token);
            AssemblyInfo asm = store.GetAssemblyByName(assemblyName);
            foreach (var method in store.EnC(asm, meta_buf, pdb_buf))
                await ResetBreakpoint(sessionId, method, token);
            return true;
        }

        private async Task<bool> SendBreakpointsOfMethodUpdated(SessionId sessionId, ExecutionContext context, MonoBinaryReader retDebuggerCmdReader, CancellationToken token)
        {
            var methodId = retDebuggerCmdReader.ReadInt32();
            var method = await context.SdbAgent.GetMethodInfo(methodId, token);
            if (method == null)
            {
                return true;
            }
            foreach (var req in context.BreakpointRequests.Values)
            {
                if (req.Method != null && req.Method.Assembly.Id == method.Info.Assembly.Id && req.Method.Token == method.Info.Token)
                {
                    await SetBreakpoint(sessionId, context.store, req, true, token);
                }
            }
            return true;
        }

        private async Task<bool> SendCallStack(SessionId sessionId, ExecutionContext context, string reason, int thread_id, Breakpoint bp, JObject data, IEnumerable<JObject> orig_callframes, EventKind event_kind, CancellationToken token)
        {
            var callFrames = new List<object>();
            var frames = new List<Frame>();
            using var commandParamsWriter = new MonoBinaryWriter();
            commandParamsWriter.Write(thread_id);
            commandParamsWriter.Write(0);
            commandParamsWriter.Write(-1);
            using var retDebuggerCmdReader = await context.SdbAgent.SendDebuggerAgentCommand(CmdThread.GetFrameInfo, commandParamsWriter, token);
            var frame_count = retDebuggerCmdReader.ReadInt32();
            //Console.WriteLine("frame_count - " + frame_count);
            for (int j = 0; j < frame_count; j++) {
                var frame_id = retDebuggerCmdReader.ReadInt32();
                var methodId = retDebuggerCmdReader.ReadInt32();
                var il_pos = retDebuggerCmdReader.ReadInt32();
                var flags = retDebuggerCmdReader.ReadByte();
                DebugStore store = await LoadStore(sessionId, token);
                var method = await context.SdbAgent.GetMethodInfo(methodId, token);

                var shouldReturn = await SkipMethod(
                    isSkippable: context.IsSkippingHiddenMethod,
                    shouldBeSkipped: event_kind != EventKind.UserBreak,
                    StepKind.Over);
                context.IsSkippingHiddenMethod = false;
                if (shouldReturn)
                    return true;

                shouldReturn = await SkipMethod(
                    isSkippable: context.IsSteppingThroughMethod,
                    shouldBeSkipped: event_kind != EventKind.UserBreak && event_kind != EventKind.Breakpoint,
                    StepKind.Over);
                context.IsSteppingThroughMethod = false;
                if (shouldReturn)
                    return true;

                if (j == 0 &&
                    (method?.Info.DebuggerAttrInfo.HasStepThrough == true ||
                    method?.Info.DebuggerAttrInfo.HasDebuggerHidden == true ||
                    method?.Info.DebuggerAttrInfo.HasStepperBoundary == true ||
                    (method?.Info.DebuggerAttrInfo.HasNonUserCode == true && JustMyCode)))
                {
                    if (method.Info.DebuggerAttrInfo.HasDebuggerHidden ||
                        (method.Info.DebuggerAttrInfo.HasStepperBoundary && event_kind == EventKind.Step))
                    {
                        if (event_kind == EventKind.Step)
                            context.IsSkippingHiddenMethod = true;
                        if (await SkipMethod(isSkippable: true, shouldBeSkipped: true, StepKind.Out))
                            return true;
                    }
                    if (!method.Info.DebuggerAttrInfo.HasStepperBoundary)
                    {
                        if (event_kind == EventKind.Step ||
                        (JustMyCode && (event_kind == EventKind.Breakpoint || event_kind == EventKind.UserBreak)))
                        {
                            if (context.IsResumedAfterBp)
                                context.IsResumedAfterBp = false;
                            else if (event_kind != EventKind.UserBreak)
                                context.IsSteppingThroughMethod = true;
                            if (await SkipMethod(isSkippable: true, shouldBeSkipped: true, StepKind.Out))
                                return true;
                        }
                        if (event_kind == EventKind.Breakpoint)
                            context.IsResumedAfterBp = true;
                    }
                }

                SourceLocation location = method?.Info.GetLocationByIl(il_pos);

                // When hitting a breakpoint on the "IncrementCount" method in the standard
                // Blazor project template, one of the stack frames is inside mscorlib.dll
                // and we get location==null for it. It will trigger a NullReferenceException
                // if we don't skip over that stack frame.
                if (location == null)
                {
                    continue;
                }

                Log("debug", $"frame il offset: {il_pos} method token: {method.Info.Token} assembly name: {method.Info.Assembly.Name}");
                Log("debug", $"\tmethod {method.Name} location: {location}");
                frames.Add(new Frame(method, location, frame_id));

                callFrames.Add(new
                {
                    functionName = method.Name,
                    callFrameId = $"dotnet:scope:{frame_id}",
                    functionLocation = method.Info.StartLocation.AsLocation(),

                    location = location.AsLocation(),

                    url = store.ToUrl(location),

                    scopeChain = new[]
                        {
                            new
                            {
                                type = "local",
                                    @object = new
                                    {
                                        @type = "object",
                                            className = "Object",
                                            description = "Object",
                                            objectId = $"dotnet:scope:{frame_id}",
                                    },
                                    name = method.Name,
                                    startLocation = method.Info.StartLocation.AsLocation(),
                                    endLocation = method.Info.EndLocation.AsLocation(),
                            }
                        }
                });

                context.CallStack = frames;
                context.ThreadId = thread_id;
            }
            string[] bp_list = new string[bp == null ? 0 : 1];
            if (bp != null)
                bp_list[0] = bp.StackId;

            foreach (JObject frame in orig_callframes)
            {
                string function_name = frame["functionName"]?.Value<string>();
                string url = frame["url"]?.Value<string>();
                if (!(function_name.StartsWith("wasm-function", StringComparison.Ordinal) ||
                        url.StartsWith("wasm://wasm/", StringComparison.Ordinal) || function_name == "_mono_wasm_fire_debugger_agent_message"))
                {
                    callFrames.Add(frame);
                }
            }
            var o = JObject.FromObject(new
            {
                callFrames,
                reason,
                data,
                hitBreakpoints = bp_list,
            });
            if (!await EvaluateCondition(sessionId, context, context.CallStack.First(), bp, token))
            {
                context.ClearState();
                await SendCommand(sessionId, "Debugger.resume", new JObject(), token);
                return true;
            }
            SendEvent(sessionId, "Debugger.paused", o, token);

            return true;

            async Task<bool> SkipMethod(bool isSkippable, bool shouldBeSkipped, StepKind stepKind)
            {
                if (isSkippable && shouldBeSkipped)
                {
                    await context.SdbAgent.Step(context.ThreadId, stepKind, token);
                    await SendCommand(sessionId, "Debugger.resume", new JObject(), token);
                    return true;
                }
                return false;
            }
        }
        private async Task<bool> OnReceiveDebuggerAgentEvent(SessionId sessionId, JObject args, CancellationToken token)
        {
            Result res = await SendMonoCommand(sessionId, MonoCommands.GetDebuggerAgentBufferReceived(RuntimeId), token);
            if (res.IsErr)
                return false;

            ExecutionContext context = GetContext(sessionId);
            byte[] newBytes = Convert.FromBase64String(res.Value?["result"]?["value"]?["value"]?.Value<string>());
            using var retDebuggerCmdReader = new MonoBinaryReader(newBytes);
            retDebuggerCmdReader.ReadBytes(11); //skip HEADER_LEN
            retDebuggerCmdReader.ReadByte(); //suspend_policy
            var number_of_events = retDebuggerCmdReader.ReadInt32(); //number of events -> should be always one
            for (int i = 0 ; i < number_of_events; i++) {
                var event_kind = (EventKind)retDebuggerCmdReader.ReadByte(); //event kind
                var request_id = retDebuggerCmdReader.ReadInt32(); //request id
                if (event_kind == EventKind.Step)
                    await context.SdbAgent.ClearSingleStep(request_id, token);
                int thread_id = retDebuggerCmdReader.ReadInt32();
                switch (event_kind)
                {
                    case EventKind.MethodUpdate:
                    {
                        var ret = await SendBreakpointsOfMethodUpdated(sessionId, context, retDebuggerCmdReader, token);
                        await SendCommand(sessionId, "Debugger.resume", new JObject(), token);
                        return ret;
                    }
                    case EventKind.EnC:
                    {
                        var ret = await ProcessEnC(sessionId, context, retDebuggerCmdReader, token);
                        await SendCommand(sessionId, "Debugger.resume", new JObject(), token);
                        return ret;
                    }
                    case EventKind.Exception:
                    {
                        string reason = "exception";
                        int object_id = retDebuggerCmdReader.ReadInt32();
                        var caught = retDebuggerCmdReader.ReadByte();
                        var exceptionObject = await context.SdbAgent.GetObjectValues(object_id, GetObjectCommandOptions.WithProperties | GetObjectCommandOptions.OwnProperties, token);
                        var exceptionObjectMessage = exceptionObject.FirstOrDefault(attr => attr["name"].Value<string>().Equals("_message"));
                        var data = JObject.FromObject(new
                        {
                            type = "object",
                            subtype = "error",
                            className = await context.SdbAgent.GetClassNameFromObject(object_id, token),
                            uncaught = caught == 0,
                            description = exceptionObjectMessage["value"]["value"].Value<string>(),
                            objectId = $"dotnet:object:{object_id}"
                        });

                        var ret = await SendCallStack(sessionId, context, reason, thread_id, null, data, args?["callFrames"]?.Values<JObject>(), event_kind, token);
                        return ret;
                    }
                    case EventKind.UserBreak:
                    case EventKind.Step:
                    case EventKind.Breakpoint:
                    {
                        Breakpoint bp = context.BreakpointRequests.Values.SelectMany(v => v.Locations).FirstOrDefault(b => b.RemoteId == request_id);
                        string reason = "other";//other means breakpoint
                        int methodId = 0;
                        if (event_kind != EventKind.UserBreak)
                            methodId = retDebuggerCmdReader.ReadInt32();
                        var ret = await SendCallStack(sessionId, context, reason, thread_id, bp, null, args?["callFrames"]?.Values<JObject>(), event_kind, token);
                        return ret;
                    }
                }
            }
            return false;
        }

        internal async Task<MethodInfo> LoadSymbolsOnDemand(AssemblyInfo asm, int method_token, SessionId sessionId, CancellationToken token)
        {
            ExecutionContext context = GetContext(sessionId);
            if (urlSymbolServerList.Count == 0)
                return null;
            if (asm.TriedToLoadSymbolsOnDemand || !asm.PdbInformationAvailable)
                return null;
            asm.TriedToLoadSymbolsOnDemand = true;
            var pdbName = Path.GetFileName(asm.PdbName);

            foreach (string urlSymbolServer in urlSymbolServerList)
            {
                string downloadURL = $"{urlSymbolServer}/{pdbName}/{asm.PdbGuid.ToString("N").ToUpper() + asm.PdbAge}/{pdbName}";

                try
                {
                    using HttpResponseMessage response = await client.GetAsync(downloadURL, token);
                    if (!response.IsSuccessStatusCode)
                    {
                        Log("info", $"Unable to download symbols on demand url:{downloadURL} assembly: {asm.Name}");
                        continue;
                    }

                    using Stream streamToReadFrom = await response.Content.ReadAsStreamAsync(token);
                    asm.UpdatePdbInformation(streamToReadFrom);
                    foreach (SourceFile source in asm.Sources)
                    {
                        var scriptSource = JObject.FromObject(source.ToScriptSource(context.Id, context.AuxData));
                        SendEvent(sessionId, "Debugger.scriptParsed", scriptSource, token);
                    }
                    return asm.GetMethodByToken(method_token);
                }
                catch (Exception e)
                {
                    Log("info", $"Unable to load symbols on demand exception: {e} url:{downloadURL} assembly: {asm.Name}");
                }
                break;
            }

            Log("info", $"Unable to load symbols on demand assembly: {asm.Name}");
            return null;
        }

        private async Task OnDefaultContext(SessionId sessionId, ExecutionContext context, CancellationToken token)
        {
            Log("verbose", "Default context created, clearing state and sending events");
            if (UpdateContext(sessionId, context, out ExecutionContext previousContext))
            {
                foreach (KeyValuePair<string, BreakpointRequest> kvp in previousContext.BreakpointRequests)
                {
                    context.BreakpointRequests[kvp.Key] = kvp.Value.Clone();
                }
                context.PauseOnExceptions = previousContext.PauseOnExceptions;
            }

            if (await IsRuntimeAlreadyReadyAlready(sessionId, token))
                await RuntimeReady(sessionId, token);
        }

        private async Task OnResume(MessageId msg_id, CancellationToken token)
        {
            ExecutionContext context = GetContext(msg_id);
            if (context.CallStack != null)
            {
                // Stopped on managed code
                await SendMonoCommand(msg_id, MonoCommands.Resume(RuntimeId), token);
            }

            //discard managed frames
            GetContext(msg_id).ClearState();
        }

        private async Task<bool> Step(MessageId msgId, StepKind kind, CancellationToken token)
        {
            ExecutionContext context = GetContext(msgId);
            if (context.CallStack == null)
                return false;

            if (context.CallStack.Count <= 1 && kind == StepKind.Out)
                return false;

            var step = await context.SdbAgent.Step(context.ThreadId, kind, token);
            if (step == false) {
                context.ClearState();
                await SendCommand(msgId, "Debugger.stepOut", new JObject(), token);
                return false;
            }

            SendResponse(msgId, Result.Ok(new JObject()), token);

            context.ClearState();

            await SendCommand(msgId, "Debugger.resume", new JObject(), token);
            return true;
        }

        private async Task<bool> OnJSEventRaised(SessionId sessionId, JObject eventArgs, CancellationToken token)
        {
            string eventName = eventArgs?["eventName"]?.Value<string>();
            if (string.IsNullOrEmpty(eventName))
            {
                logger.LogDebug($"Missing name for raised js event: {eventArgs}");
                return false;
            }

            logger.LogDebug($"OnJsEventRaised: args: {eventArgs}");

            switch (eventName)
            {
                case "AssemblyLoaded":
                    return await OnAssemblyLoadedJSEvent(sessionId, eventArgs, token);
                default:
                {
                    logger.LogDebug($"Unknown js event name: {eventName} with args {eventArgs}");
                    return await Task.FromResult(false);
                }
            }
        }

        private async Task<bool> OnAssemblyLoadedJSEvent(SessionId sessionId, JObject eventArgs, CancellationToken token)
        {
            try
            {
                var store = await LoadStore(sessionId, token);
                var assembly_name = eventArgs?["assembly_name"]?.Value<string>();

                if (store.GetAssemblyByName(assembly_name) != null)
                {
                    Log("debug", $"Got AssemblyLoaded event for {assembly_name}, but skipping it as it has already been loaded.");
                    return true;
                }

                var assembly_b64 = eventArgs?["assembly_b64"]?.ToObject<string>();
                var pdb_b64 = eventArgs?["pdb_b64"]?.ToObject<string>();

                if (string.IsNullOrEmpty(assembly_b64))
                {
                    logger.LogDebug("No assembly data provided to load.");
                    return false;
                }

                var assembly_data = Convert.FromBase64String(assembly_b64);
                var pdb_data = string.IsNullOrEmpty(pdb_b64) ? null : Convert.FromBase64String(pdb_b64);

                var context = GetContext(sessionId);
                foreach (var source in store.Add(sessionId, assembly_name, assembly_data, pdb_data, token))
                {
                    await OnSourceFileAdded(sessionId, source, context, token);
                }

                return true;
            }
            catch (Exception e)
            {
                logger.LogDebug($"Failed to load assemblies and PDBs: {e}");
                return false;
            }
        }

        private async Task<bool> OnEvaluateOnCallFrame(MessageId msg_id, int scopeId, string expression, CancellationToken token)
        {
            try
            {
                ExecutionContext context = GetContext(msg_id);
                if (context.CallStack == null)
                    return false;

                var resolver = new MemberReferenceResolver(this, context, msg_id, scopeId, logger);

                JObject retValue = await resolver.Resolve(expression, token);
                if (retValue == null)
                {
                    retValue = await EvaluateExpression.CompileAndRunTheExpression(expression, resolver, token);
                }

                if (retValue != null)
                {
                    SendResponse(msg_id, Result.OkFromObject(new
                    {
                        result = retValue
                    }), token);
                }
                else
                {
                    SendResponse(msg_id, Result.Err($"Unable to evaluate '{expression}'"), token);
                }
            }
            catch (ReturnAsErrorException ree)
            {
                SendResponse(msg_id, ree.Error, token);
            }
            catch (Exception e)
            {
                logger.LogDebug($"Error in EvaluateOnCallFrame for expression '{expression}' with '{e}.");
                SendResponse(msg_id, Result.Exception(e), token);
            }

            return true;
        }

        internal async Task<Result> GetScopeProperties(SessionId msg_id, int scopeId, CancellationToken token)
        {
            try
            {
                ExecutionContext context = GetContext(msg_id);
                Frame scope = context.CallStack.FirstOrDefault(s => s.Id == scopeId);
                if (scope == null)
                    return Result.Err(JObject.FromObject(new { message = $"Could not find scope with id #{scopeId}" }));

                VarInfo[] varIds = scope.Method.Info.GetLiveVarsAt(scope.Location.IlLocation.Offset);

                var values = await context.SdbAgent.StackFrameGetValues(scope.Method, context.ThreadId, scopeId, varIds, token);
                if (values != null)
                {
                    if (values == null || values.Count == 0)
                        return Result.OkFromObject(new { result = Array.Empty<object>() });

                    PerScopeCache frameCache = context.GetCacheForScope(scopeId);
                    foreach (JObject value in values)
                    {
                        frameCache.Locals[value["name"]?.Value<string>()] = value;
                    }
                    return Result.OkFromObject(new { result = values });
                }
                return Result.OkFromObject(new { result = Array.Empty<object>() });
            }
            catch (Exception exception)
            {
                Log("verbose", $"Error resolving scope properties {exception.Message}");
                return Result.Exception(exception);
            }
        }

        private async Task<Breakpoint> SetMonoBreakpoint(SessionId sessionId, string reqId, SourceLocation location, string condition, CancellationToken token)
        {
            var context = GetContext(sessionId);
            var bp = new Breakpoint(reqId, location, condition, BreakpointState.Pending);
            string asm_name = bp.Location.IlLocation.Method.Assembly.Name;
            int method_token = bp.Location.IlLocation.Method.Token;
            int il_offset = bp.Location.IlLocation.Offset;

            var assembly_id = await context.SdbAgent.GetAssemblyId(asm_name, token);
            var methodId = await context.SdbAgent.GetMethodIdByToken(assembly_id, method_token, token);
            var breakpoint_id = await context.SdbAgent.SetBreakpoint(methodId, il_offset, token);

            if (breakpoint_id > 0)
            {
                bp.RemoteId = breakpoint_id;
                bp.State = BreakpointState.Active;
                //Log ("verbose", $"BP local id {bp.LocalId} enabled with remote id {bp.RemoteId}");
            }
            return bp;
        }

        private async Task OnSourceFileAdded(SessionId sessionId, SourceFile source, ExecutionContext context, CancellationToken token)
        {
            JObject scriptSource = JObject.FromObject(source.ToScriptSource(context.Id, context.AuxData));
            Log("debug", $"sending {source.Url} {context.Id} {sessionId.sessionId}");
            SendEvent(sessionId, "Debugger.scriptParsed", scriptSource, token);

            foreach (var req in context.BreakpointRequests.Values)
            {
                if (req.TryResolve(source))
                {
                    await SetBreakpoint(sessionId, context.store, req, true, token);
                }
            }
        }

        internal async Task<DebugStore> LoadStore(SessionId sessionId, CancellationToken token)
        {
            ExecutionContext context = GetContext(sessionId);

            if (Interlocked.CompareExchange(ref context.store, new DebugStore(this, logger), null) != null)
                return await context.Source.Task;

            try
            {
                string[] loaded_files = await GetLoadedFiles(sessionId, context, token);
                if (loaded_files == null)
                {
                    SendLog(sessionId, $"Failed to get the list of loaded files. Managed code debugging won't work due to this.", token);
                }
                else
                {
                    await foreach (SourceFile source in context.store.Load(sessionId, loaded_files, token).WithCancellation(token))
                    {
                        await OnSourceFileAdded(sessionId, source, context, token);
                    }
                }
            }
            catch (Exception e)
            {
                context.Source.SetException(e);
            }

            if (!context.Source.Task.IsCompleted)
                context.Source.SetResult(context.store);
            return context.store;
            async Task<string[]> GetLoadedFiles(SessionId sessionId, ExecutionContext context, CancellationToken token)
            {
                if (context.LoadedFiles != null)
                    return context.LoadedFiles;

                Result loaded = await SendMonoCommand(sessionId, MonoCommands.GetLoadedFiles(RuntimeId), token);
                if (!loaded.IsOk)
                {
                    SendLog(sessionId, $"Error on mono_wasm_get_loaded_files {loaded}", token);
                    return null;
                }

                string[] files = loaded.Value?["result"]?["value"]?.ToObject<string[]>();
                if (files == null)
                    SendLog(sessionId, $"Error extracting the list of loaded_files from the result of mono_wasm_get_loaded_files: {loaded}", token);

                return files;
            }
        }

        private async Task<DebugStore> RuntimeReady(SessionId sessionId, CancellationToken token)
        {
            ExecutionContext context = GetContext(sessionId);
            if (Interlocked.CompareExchange(ref context.ready, new TaskCompletionSource<DebugStore>(), null) != null)
                return await context.ready.Task;

            await context.SdbAgent.SendDebuggerAgentCommand(CmdEventRequest.ClearAllBreakpoints, null, token);

            if (context.PauseOnExceptions != PauseOnExceptionsKind.None && context.PauseOnExceptions != PauseOnExceptionsKind.Unset)
                await context.SdbAgent.EnableExceptions(context.PauseOnExceptions, token);

            await context.SdbAgent.SetProtocolVersion(token);
            await context.SdbAgent.EnableReceiveRequests(EventKind.UserBreak, token);
            await context.SdbAgent.EnableReceiveRequests(EventKind.EnC, token);
            await context.SdbAgent.EnableReceiveRequests(EventKind.MethodUpdate, token);

            DebugStore store = await LoadStore(sessionId, token);
            context.ready.SetResult(store);
            SendEvent(sessionId, "Mono.runtimeReady", new JObject(), token);
            context.SdbAgent.ResetStore(store);
            return store;
        }

        private async Task ResetBreakpoint(SessionId msg_id, MethodInfo method, CancellationToken token)
        {
            ExecutionContext context = GetContext(msg_id);
            foreach (var req in context.BreakpointRequests.Values)
            {
                if (req.Method != null)
                {
                    if (req.Method.Assembly.Id == method.Assembly.Id && req.Method.Token == method.Token) {
                        await RemoveBreakpoint(msg_id, JObject.FromObject(new {breakpointId = req.Id}), true, token);
                    }
                }
            }
        }

        private async Task RemoveBreakpoint(SessionId msg_id, JObject args, bool isEnCReset, CancellationToken token)
        {
            string bpid = args?["breakpointId"]?.Value<string>();

            ExecutionContext context = GetContext(msg_id);
            if (!context.BreakpointRequests.TryGetValue(bpid, out BreakpointRequest breakpointRequest))
                return;

            foreach (Breakpoint bp in breakpointRequest.Locations)
            {
                var breakpoint_removed = await context.SdbAgent.RemoveBreakpoint(bp.RemoteId, token);
                if (breakpoint_removed)
                {
                    bp.RemoteId = -1;
                    if (isEnCReset)
                        bp.State = BreakpointState.Pending;
                    else
                        bp.State = BreakpointState.Disabled;
                }
            }
            if (!isEnCReset)
                context.BreakpointRequests.Remove(bpid);
            else
                breakpointRequest.Locations = new List<Breakpoint>();
        }

        private async Task SetBreakpoint(SessionId sessionId, DebugStore store, BreakpointRequest req, bool sendResolvedEvent, CancellationToken token)
        {
            ExecutionContext context = GetContext(sessionId);
            if (req.Locations.Any())
            {
                Log("debug", $"locations already loaded for {req.Id}");
                return;
            }

            var comparer = new SourceLocation.LocationComparer();
            // if column is specified the frontend wants the exact matches
            // and will clear the bp if it isn't close enoug
            IEnumerable<IGrouping<SourceId, SourceLocation>> locations = store.FindBreakpointLocations(req)
                .Distinct(comparer)
                .Where(l => l.Line == req.Line && (req.Column == 0 || l.Column == req.Column))
                .OrderBy(l => l.Column)
                .GroupBy(l => l.Id);

            logger.LogDebug("BP request for '{req}' runtime ready {context.RuntimeReady}", req, GetContext(sessionId).IsRuntimeReady);

            var breakpoints = new List<Breakpoint>();

            foreach (IGrouping<SourceId, SourceLocation> sourceId in locations)
            {
                SourceLocation loc = sourceId.First();
                req.Method = loc.IlLocation.Method;
                if (req.Method.DebuggerAttrInfo.HasDebuggerHidden)
                    continue;

                Breakpoint bp = await SetMonoBreakpoint(sessionId, req.Id, loc, req.Condition, token);

                // If we didn't successfully enable the breakpoint
                // don't add it to the list of locations for this id
                if (bp.State != BreakpointState.Active)
                    continue;

                breakpoints.Add(bp);

                var resolvedLocation = new
                {
                    breakpointId = req.Id,
                    location = loc.AsLocation()
                };

                if (sendResolvedEvent)
                    SendEvent(sessionId, "Debugger.breakpointResolved", JObject.FromObject(resolvedLocation), token);
            }

            req.Locations.AddRange(breakpoints);
            return;
        }

        private async Task<bool> GetPossibleBreakpoints(MessageId msg, SourceLocation start, SourceLocation end, CancellationToken token)
        {
            List<SourceLocation> bps = (await RuntimeReady(msg, token)).FindPossibleBreakpoints(start, end);

            if (bps == null)
                return false;

            var response = new { locations = bps.Select(b => b.AsLocation()) };

            SendResponse(msg, Result.OkFromObject(response), token);
            return true;
        }

        private void OnCompileDotnetScript(MessageId msg_id, CancellationToken token)
        {
            SendResponse(msg_id, Result.OkFromObject(new { }), token);
        }

        private async Task<bool> OnGetScriptSource(MessageId msg_id, string script_id, CancellationToken token)
        {
            if (!SourceId.TryParse(script_id, out SourceId id))
                return false;

            SourceFile src_file = (await LoadStore(msg_id, token)).GetFileById(id);

            try
            {
                var uri = new Uri(src_file.Url);
                string source = $"// Unable to find document {src_file.SourceUri}";

                using (Stream data = await src_file.GetSourceAsync(checkHash: false, token: token))
                {
                    if (data.Length == 0)
                        return false;

                    using (var reader = new StreamReader(data))
                        source = await reader.ReadToEndAsync();
                }
                SendResponse(msg_id, Result.OkFromObject(new { scriptSource = source }), token);
            }
            catch (Exception e)
            {
                var o = new
                {
                    scriptSource = $"// Unable to read document ({e.Message})\n" +
                    $"Local path: {src_file?.SourceUri}\n" +
                    $"SourceLink path: {src_file?.SourceLinkUri}\n"
                };

                SendResponse(msg_id, Result.OkFromObject(o), token);
            }
            return true;
        }

        private async Task AttachToTarget(SessionId sessionId, CancellationToken token)
        {
            // see https://github.com/mono/mono/issues/19549 for background
            if (sessions.Add(sessionId))
            {
                string checkUncaughtExceptions = string.Empty;
                string checkCaughtExceptions = string.Empty;

                //we only need this check if it's a non-vs debugging
                if (sessionId == SessionId.Null)
                {
                    if (!contexts.TryGetValue(sessionId, out ExecutionContext context) || context.PauseOnExceptions == PauseOnExceptionsKind.Unset)
                    {
                        checkUncaughtExceptions = $"throw \"{sPauseOnUncaught}\";";
                        checkCaughtExceptions = $"try {{throw \"{sPauseOnCaught}\";}} catch {{}}";
                    }
                }

                await SendMonoCommand(sessionId, new MonoCommands("globalThis.dotnetDebugger = true"), token);
                Result res = await SendCommand(sessionId,
                    "Page.addScriptToEvaluateOnNewDocument",
                    JObject.FromObject(new { source = $"globalThis.dotnetDebugger = true; delete navigator.constructor.prototype.webdriver; {checkCaughtExceptions} {checkUncaughtExceptions}" }),
                    token);

                if (sessionId != SessionId.Null && !res.IsOk)
                    sessions.Remove(sessionId);
            }
        }

        private bool JObjectTryParse(string str, out JObject obj, bool log_exception = true)
        {
            obj = null;
            if (string.IsNullOrEmpty(str))
                return false;

            try
            {
                obj = JObject.Parse(str);
                return true;
            }
            catch (JsonReaderException jre)
            {
                if (log_exception)
                    logger.LogDebug($"Could not parse {str}. Failed with {jre}");
                return false;
            }
        }
    }
}<|MERGE_RESOLUTION|>--- conflicted
+++ resolved
@@ -601,7 +601,6 @@
 
             return false;
         }
-<<<<<<< HEAD
 
         private async Task<bool> ApplyUpdates(MessageId id, JObject args, CancellationToken token)
         {
@@ -615,7 +614,6 @@
             return true;
         }
 
-=======
         private void SetJustMyCode(MessageId id, JObject args, CancellationToken token)
         {
             var isEnabled = args["enabled"]?.Value<bool>();
@@ -624,7 +622,6 @@
             JustMyCode = isEnabled.Value;
             SendResponse(id, Result.OkFromObject(new { justMyCodeEnabled = JustMyCode }), token);
         }
->>>>>>> 1d751ba8
         private async Task<bool> CallOnFunction(MessageId id, JObject args, CancellationToken token)
         {
             var context = GetContext(id);
