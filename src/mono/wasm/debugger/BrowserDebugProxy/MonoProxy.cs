// Licensed to the .NET Foundation under one or more agreements.
// The .NET Foundation licenses this file to you under the MIT license.

using System;
using System.Collections.Generic;
using System.IO;
using System.Linq;
using System.Net;
using System.Threading;
using System.Threading.Tasks;
using Microsoft.CodeAnalysis;
using Microsoft.Extensions.Logging;
using Newtonsoft.Json;
using Newtonsoft.Json.Linq;
using System.Net.Http;

namespace Microsoft.WebAssembly.Diagnostics
{
    internal class MonoProxy : DevToolsProxy
    {
        private IList<string> urlSymbolServerList;
        private static HttpClient client = new HttpClient();
        private HashSet<SessionId> sessions = new HashSet<SessionId>();
        private Dictionary<SessionId, ExecutionContext> contexts = new Dictionary<SessionId, ExecutionContext>();
        private const string sPauseOnUncaught = "pause_on_uncaught";
        private const string sPauseOnCaught = "pause_on_caught";
        // index of the runtime in a same JS page/process
        public int RuntimeId { get; private init; }
        public bool JustMyCode { get; private set; }

        public MonoProxy(ILoggerFactory loggerFactory, IList<string> urlSymbolServerList, int runtimeId = 0) : base(loggerFactory)
        {
            this.urlSymbolServerList = urlSymbolServerList ?? new List<string>();
            RuntimeId = runtimeId;
        }

        internal ExecutionContext GetContext(SessionId sessionId)
        {
            if (contexts.TryGetValue(sessionId, out ExecutionContext context))
                return context;

            throw new ArgumentException($"Invalid Session: \"{sessionId}\"", nameof(sessionId));
        }

        private bool UpdateContext(SessionId sessionId, ExecutionContext executionContext, out ExecutionContext previousExecutionContext)
        {
            bool previous = contexts.TryGetValue(sessionId, out previousExecutionContext);
            contexts[sessionId] = executionContext;
            return previous;
        }

        internal Task<Result> SendMonoCommand(SessionId id, MonoCommands cmd, CancellationToken token) => SendCommand(id, "Runtime.evaluate", JObject.FromObject(cmd), token);

        internal void SendLog(SessionId sessionId, string message, CancellationToken token)
        {
            if (!contexts.TryGetValue(sessionId, out ExecutionContext context))
                return;
            /*var o = JObject.FromObject(new
            {
                entry = JObject.FromObject(new
                {
                    source = "recommendation",
                    level = "warning",
                    text = message
                })
            });
            SendEvent(id, "Log.enabled", null, token);
            SendEvent(id, "Log.entryAdded", o, token);*/
            var o = JObject.FromObject(new
            {
                type = "warning",
                args = new JArray(JObject.FromObject(new
                                {
                                    type = "string",
                                    value = message,
                                })),
                executionContextId = context.Id
            });
            SendEvent(sessionId, "Runtime.consoleAPICalled", o, token);
        }

        protected override async Task<bool> AcceptEvent(SessionId sessionId, string method, JObject args, CancellationToken token)
        {
            switch (method)
            {
                case "Runtime.consoleAPICalled":
                    {
                        string type = args["type"]?.ToString();
                        if (type == "debug")
                        {
                            JToken a = args["args"];
                            if (a?[0]?["value"]?.ToString() == MonoConstants.RUNTIME_IS_READY &&
                                a?[1]?["value"]?.ToString() == "fe00e07a-5519-4dfe-b35a-f867dbaf2e28")
                            {
                                if (a.Count() > 2)
                                {
                                    try
                                    {
                                        // The optional 3rd argument is the stringified assembly
                                        // list so that we don't have to make more round trips
                                        ExecutionContext context = GetContext(sessionId);
                                        string loaded = a?[2]?["value"]?.ToString();
                                        if (loaded != null)
                                            context.LoadedFiles = JToken.Parse(loaded).ToObject<string[]>();
                                    }
                                    catch (InvalidCastException ice)
                                    {
                                        Log("verbose", ice.ToString());
                                    }
                                }
                                await RuntimeReady(sessionId, token);
                            }
                            else if (a?[0]?["value"]?.ToString() == MonoConstants.EVENT_RAISED)
                            {
                                if (a.Type != JTokenType.Array)
                                {
                                    logger.LogDebug($"Invalid event raised args, expected an array: {a.Type}");
                                }
                                else
                                {
                                    if (JObjectTryParse(a?[2]?["value"]?.Value<string>(), out JObject raiseArgs) &&
                                        JObjectTryParse(a?[1]?["value"]?.Value<string>(), out JObject eventArgs))
                                    {
                                        await OnJSEventRaised(sessionId, eventArgs, token);

                                        if (raiseArgs?["trace"]?.Value<bool>() == true) {
                                            // Let the message show up on the console
                                            return false;
                                        }
                                    }
                                }

                                // Don't log this message in the console
                                return true;
                            }
                        }
                        break;
                    }

                case "Runtime.executionContextCreated":
                    {
                        SendEvent(sessionId, method, args, token);
                        JToken ctx = args?["context"];
                        var aux_data = ctx?["auxData"] as JObject;
                        int id = ctx["id"].Value<int>();
                        if (aux_data != null)
                        {
                            bool? is_default = aux_data["isDefault"]?.Value<bool>();
                            if (is_default == true)
                            {
                                await OnDefaultContext(sessionId, new ExecutionContext(new MonoSDBHelper (this, logger, sessionId), id, aux_data), token);
                            }
                        }
                        return true;
                    }

                case "Runtime.exceptionThrown":
                    {
                        // Don't process events from sessions we aren't tracking
                        if (!contexts.TryGetValue(sessionId, out ExecutionContext context))
                            return false;

                        if (!context.IsRuntimeReady)
                        {
                            string exceptionError = args?["exceptionDetails"]?["exception"]?["value"]?.Value<string>();
                            if (exceptionError == sPauseOnUncaught || exceptionError == sPauseOnCaught)
                                return true;
                        }
                        break;
                    }

                case "Debugger.paused":
                    {
                        // Don't process events from sessions we aren't tracking
                        if (!contexts.TryGetValue(sessionId, out ExecutionContext context))
                            return false;

                        if (!context.IsRuntimeReady)
                        {
                            string reason = args?["reason"]?.Value<string>();
                            if (reason == "exception")
                            {
                                string exceptionError = args?["data"]?["value"]?.Value<string>();
                                if (exceptionError == sPauseOnUncaught)
                                {
                                    await SendCommand(sessionId, "Debugger.resume", new JObject(), token);
                                    if (context.PauseOnExceptions == PauseOnExceptionsKind.Unset)
                                        context.PauseOnExceptions = PauseOnExceptionsKind.Uncaught;
                                    return true;
                                }
                                if (exceptionError == sPauseOnCaught)
                                {
                                    await SendCommand(sessionId, "Debugger.resume", new JObject(), token);
                                    context.PauseOnExceptions = PauseOnExceptionsKind.All;
                                    return true;
                                }
                            }
                        }

                        //TODO figure out how to stich out more frames and, in particular what happens when real wasm is on the stack
                        string top_func = args?["callFrames"]?[0]?["functionName"]?.Value<string>();
                        switch (top_func) {
                            // keep function names un-mangled via src\mono\wasm\runtime\rollup.config.js
                            case "mono_wasm_runtime_ready":
                            case "_mono_wasm_runtime_ready":
                                {
                                    await RuntimeReady(sessionId, token);
                                    await SendCommand(sessionId, "Debugger.resume", new JObject(), token);
                                    return true;
                                }
                            case "mono_wasm_fire_debugger_agent_message":
                            case "_mono_wasm_fire_debugger_agent_message":
                                {
                                    try {
                                        return await OnReceiveDebuggerAgentEvent(sessionId, args, token);
                                    }
                                    catch (Exception) //if the page is refreshed maybe it stops here.
                                    {
                                        await SendCommand(sessionId, "Debugger.resume", new JObject(), token);
                                        return true;
                                    }
                                }
                        }
                        break;
                    }

                case "Debugger.breakpointResolved":
                    {
                        break;
                    }

                case "Debugger.scriptParsed":
                    {
                        string url = args?["url"]?.Value<string>() ?? "";

                        switch (url)
                        {
                            case var _ when url == "":
                            case var _ when url.StartsWith("wasm://", StringComparison.Ordinal):
                                {
                                    Log("verbose", $"ignoring wasm: Debugger.scriptParsed {url}");
                                    return true;
                                }
                        }
                        Log("verbose", $"proxying Debugger.scriptParsed ({sessionId.sessionId}) {url} {args}");
                        break;
                    }

                case "Target.attachedToTarget":
                    {
                        if (args["targetInfo"]["type"]?.ToString() == "page")
                            await AttachToTarget(new SessionId(args["sessionId"]?.ToString()), token);
                        break;
                    }

                case "Target.targetDestroyed":
                    {
                        await SendMonoCommand(sessionId, MonoCommands.DetachDebugger(RuntimeId), token);
                        break;
                    }
            }

            return false;
        }

        private async Task<bool> IsRuntimeAlreadyReadyAlready(SessionId sessionId, CancellationToken token)
        {
            if (contexts.TryGetValue(sessionId, out ExecutionContext context) && context.IsRuntimeReady)
                return true;

            Result res = await SendMonoCommand(sessionId, MonoCommands.IsRuntimeReady(RuntimeId), token);
            return res.Value?["result"]?["value"]?.Value<bool>() ?? false;
        }

        protected override async Task<bool> AcceptCommand(MessageId id, string method, JObject args, CancellationToken token)
        {
            // Inspector doesn't use the Target domain or sessions
            // so we try to init immediately
            if (id == SessionId.Null)
                await AttachToTarget(id, token);

            if (!contexts.TryGetValue(id, out ExecutionContext context))
                return false;

            switch (method)
            {
                case "Target.attachToTarget":
                    {
                        Result resp = await SendCommand(id, method, args, token);
                        await AttachToTarget(new SessionId(resp.Value["sessionId"]?.ToString()), token);
                        break;
                    }

                case "Debugger.enable":
                    {
                        Result resp = await SendCommand(id, method, args, token);

                        context.DebugId = resp.Value["DebugId"]?.ToString();

                        if (await IsRuntimeAlreadyReadyAlready(id, token))
                            await RuntimeReady(id, token);

                        SendResponse(id, resp, token);
                        return true;
                    }

                case "Debugger.getScriptSource":
                    {
                        string script = args?["scriptId"]?.Value<string>();
                        return await OnGetScriptSource(id, script, token);
                    }

                case "Runtime.compileScript":
                    {
                        string exp = args?["expression"]?.Value<string>();
                        if (exp.StartsWith("//dotnet:", StringComparison.Ordinal))
                        {
                            OnCompileDotnetScript(id, token);
                            return true;
                        }
                        break;
                    }

                case "Debugger.getPossibleBreakpoints":
                    {
                        Result resp = await SendCommand(id, method, args, token);
                        if (resp.IsOk && resp.Value["locations"].HasValues)
                        {
                            SendResponse(id, resp, token);
                            return true;
                        }

                        var start = SourceLocation.Parse(args?["start"] as JObject);
                        //FIXME support variant where restrictToFunction=true and end is omitted
                        var end = SourceLocation.Parse(args?["end"] as JObject);
                        if (start != null && end != null && await GetPossibleBreakpoints(id, start, end, token))
                            return true;

                        SendResponse(id, resp, token);
                        return true;
                    }

                case "Debugger.setBreakpoint":
                    {
                        break;
                    }

                case "Debugger.setBreakpointByUrl":
                    {
                        Result resp = await SendCommand(id, method, args, token);
                        if (!resp.IsOk)
                        {
                            SendResponse(id, resp, token);
                            return true;
                        }

                        string bpid = resp.Value["breakpointId"]?.ToString();
                        IEnumerable<object> locations = resp.Value["locations"]?.Values<object>();
                        var request = BreakpointRequest.Parse(bpid, args);

                        // is the store done loading?
                        bool loaded = context.Source.Task.IsCompleted;
                        if (!loaded)
                        {
                            // Send and empty response immediately if not
                            // and register the breakpoint for resolution
                            context.BreakpointRequests[bpid] = request;
                            SendResponse(id, resp, token);
                        }

                        if (await IsRuntimeAlreadyReadyAlready(id, token))
                        {
                            DebugStore store = await RuntimeReady(id, token);

                            Log("verbose", $"BP req {args}");
                            await SetBreakpoint(id, store, request, !loaded, token);
                        }

                        if (loaded)
                        {
                            // we were already loaded so we should send a response
                            // with the locations included and register the request
                            context.BreakpointRequests[bpid] = request;
                            var result = Result.OkFromObject(request.AsSetBreakpointByUrlResponse(locations));
                            SendResponse(id, result, token);

                        }
                        return true;
                    }

                case "Debugger.removeBreakpoint":
                    {
                        await RemoveBreakpoint(id, args, false, token);
                        break;
                    }

                case "Debugger.resume":
                    {
                        await OnResume(id, token);
                        break;
                    }

                case "Debugger.stepInto":
                    {
                        return await Step(id, StepKind.Into, token);
                    }
                case "Debugger.setVariableValue":
                    {
                        if (!DotnetObjectId.TryParse(args?["callFrameId"], out DotnetObjectId objectId))
                            return false;
                        switch (objectId.Scheme)
                        {
                            case "scope":
                                return await OnSetVariableValue(id,
                                    objectId.Value,
                                    args?["variableName"]?.Value<string>(),
                                    args?["newValue"],
                                    token);
                            default:
                                return false;
                        }
                    }

                case "Debugger.stepOut":
                    {
                        return await Step(id, StepKind.Out, token);
                    }

                case "Debugger.stepOver":
                    {
                        return await Step(id, StepKind.Over, token);
                    }
                case "Runtime.evaluate":
                    {
                        if (context.CallStack != null)
                        {
                            Frame scope = context.CallStack.First<Frame>();
                            return await OnEvaluateOnCallFrame(id,
                                    scope.Id,
                                    args?["expression"]?.Value<string>(), token);
                        }
                        break;
                    }
                case "Debugger.evaluateOnCallFrame":
                    {
                        if (!DotnetObjectId.TryParse(args?["callFrameId"], out DotnetObjectId objectId))
                            return false;

                        switch (objectId.Scheme)
                        {
                            case "scope":
                                return await OnEvaluateOnCallFrame(id,
                                    objectId.Value,
                                    args?["expression"]?.Value<string>(), token);
                            default:
                                return false;
                        }
                    }

                case "Runtime.getProperties":
                    {
                        if (!DotnetObjectId.TryParse(args?["objectId"], out DotnetObjectId objectId))
                            break;

                        var ret = await RuntimeGetPropertiesInternal(id, objectId, args, token, true);
                        if (ret == null) {
                            SendResponse(id, Result.Err($"Unable to RuntimeGetProperties '{objectId}'"), token);
                        }
                        else
                            SendResponse(id, Result.OkFromObject(ret), token);
                        return true;
                    }

                case "Runtime.releaseObject":
                    {
                        if (!(DotnetObjectId.TryParse(args["objectId"], out DotnetObjectId objectId) && objectId.Scheme == "cfo_res"))
                            break;

                        await SendMonoCommand(id, MonoCommands.ReleaseObject(RuntimeId, objectId), token);
                        SendResponse(id, Result.OkFromObject(new { }), token);
                        return true;
                    }

                case "Debugger.setPauseOnExceptions":
                    {
                        string state = args["state"].Value<string>();
                        context.PauseOnExceptions = state switch
                        {
                            "all"      => PauseOnExceptionsKind.All,
                            "uncaught" => PauseOnExceptionsKind.Uncaught,
                            "none"     => PauseOnExceptionsKind.None,
                            _          => PauseOnExceptionsKind.Unset
                        };

                        if (context.IsRuntimeReady)
                            await context.SdbAgent.EnableExceptions(context.PauseOnExceptions, token);
                        // Pass this on to JS too
                        return false;
                    }

                // Protocol extensions
                case "DotnetDebugger.applyUpdates":
                    {
                        if (await ApplyUpdates(id, args, token))
                            SendResponse(id, Result.OkFromObject(new { }), token);
                        else
                            SendResponse(id, Result.Err("ApplyUpdate failed."), token);
                        return true;
                    }
                case "DotnetDebugger.addSymbolServerUrl":
                    {
                        string url = args["url"]?.Value<string>();
                        if (!string.IsNullOrEmpty(url) && !urlSymbolServerList.Contains(url))
                            urlSymbolServerList.Add(url);
                        return true;
                    }
                case "DotnetDebugger.getMethodLocation":
                    {
                        DebugStore store = await RuntimeReady(id, token);
                        string aname = args["assemblyName"]?.Value<string>();
                        string typeName = args["typeName"]?.Value<string>();
                        string methodName = args["methodName"]?.Value<string>();
                        if (aname == null || typeName == null || methodName == null)
                        {
                            SendResponse(id, Result.Err("Invalid protocol message '" + args + "'."), token);
                            return true;
                        }

                        // GetAssemblyByName seems to work on file names
                        AssemblyInfo assembly = store.GetAssemblyByName(aname);
                        if (assembly == null)
                            assembly = store.GetAssemblyByName(aname + ".exe");
                        if (assembly == null)
                            assembly = store.GetAssemblyByName(aname + ".dll");
                        if (assembly == null)
                        {
                            SendResponse(id, Result.Err("Assembly '" + aname + "' not found."), token);
                            return true;
                        }

                        TypeInfo type = assembly.GetTypeByName(typeName);
                        if (type == null)
                        {
                            SendResponse(id, Result.Err($"Type '{typeName}' not found."), token);
                            return true;
                        }

                        MethodInfo methodInfo = type.Methods.FirstOrDefault(m => m.Name == methodName);
                        if (methodInfo == null)
                        {
                            // Maybe this is an async method, in which case the debug info is attached
                            // to the async method implementation, in class named:
                            //      `{type_name}.<method_name>::MoveNext`
                            methodInfo = assembly.TypesByName.Values.SingleOrDefault(t => t.FullName.StartsWith($"{typeName}.<{methodName}>"))?
                                .Methods.FirstOrDefault(mi => mi.Name == "MoveNext");
                        }

                        if (methodInfo == null)
                        {
                            SendResponse(id, Result.Err($"Method '{typeName}:{methodName}' not found."), token);
                            return true;
                        }

                        string src_url = methodInfo.Assembly.Sources.Single(sf => sf.SourceId == methodInfo.SourceId).Url;
                        SendResponse(id, Result.OkFromObject(new
                        {
                            result = new { line = methodInfo.StartLocation.Line, column = methodInfo.StartLocation.Column, url = src_url }
                        }), token);

                        return true;
                    }
                case "Runtime.callFunctionOn":
                    {
                        try {
                            return await CallOnFunction(id, args, token);
                        }
                        catch (Exception){
                            SendResponse(id,
                                Result.Exception(new ArgumentException(
                                    $"Runtime.callFunctionOn not supported with ({args["objectId"]}).")),
                                token);
                            return true;
                        }
                    }
<<<<<<< HEAD
                case "Debugger.continueToLocation":
                    {
                        if (await OnContinueToLocation(id, args["location"]?["scriptId"]?.Value<string>(), args["location"]["lineNumber"].Value<int>(), token))
                        {
                            SendResponse(id, Result.OkFromObject(new { }), token);
                            return true;
                        }
                        break;
=======
                case "DotnetDebugger.justMyCode":
                    {
                        try
                        {
                            SetJustMyCode(id, args, token);
                        }
                        catch (Exception)
                        {
                            SendResponse(id,
                                Result.Exception(new ArgumentException(
                                    $"DotnetDebugger.justMyCode got incorrect argument ({args})")),
                                token);
                        }
                        return true;
>>>>>>> 132cc2f2
                    }
            }

            return false;
        }

        private async Task<bool> ApplyUpdates(MessageId id, JObject args, CancellationToken token)
        {
            var context = GetContext(id);
            string moduleGUID = args["moduleGUID"]?.Value<string>();
            string dmeta = args["dmeta"]?.Value<string>();
            string dil = args["dil"]?.Value<string>();
            string dpdb = args["dpdb"]?.Value<string>();
            var moduleId = await context.SdbAgent.GetModuleId(moduleGUID, token);
            var applyUpdates =  await context.SdbAgent.ApplyUpdates(moduleId, dmeta, dil, dpdb, token);
            return applyUpdates;
        }

        private void SetJustMyCode(MessageId id, JObject args, CancellationToken token)
        {
            var isEnabled = args["enabled"]?.Value<bool>();
            if (isEnabled == null)
                throw new ArgumentException();
            JustMyCode = isEnabled.Value;
            SendResponse(id, Result.OkFromObject(new { justMyCodeEnabled = JustMyCode }), token);
        }
        private async Task<bool> CallOnFunction(MessageId id, JObject args, CancellationToken token)
        {
            var context = GetContext(id);
            if (!DotnetObjectId.TryParse(args["objectId"], out DotnetObjectId objectId)) {
                return false;
            }
            switch (objectId.Scheme)
            {
                case "object":
                case "methodId":
                    args["details"]  = await context.SdbAgent.GetObjectProxy(objectId.Value, token);
                    break;
                case "valuetype":
                    args["details"]  = await context.SdbAgent.GetValueTypeProxy(objectId.Value, token);
                    break;
                case "pointer":
                    args["details"]  = await context.SdbAgent.GetPointerContent(objectId.Value, token);
                    break;
                case "array":
                    args["details"]  = await context.SdbAgent.GetArrayValuesProxy(objectId.Value, token);
                    break;
                case "cfo_res":
                {
                    Result cfo_res = await SendMonoCommand(id, MonoCommands.CallFunctionOn(RuntimeId, args), token);
                    cfo_res = Result.OkFromObject(new { result = cfo_res.Value?["result"]?["value"]});
                    SendResponse(id, cfo_res, token);
                    return true;
                }
                case "scope":
                {
                    SendResponse(id,
                    Result.Exception(new ArgumentException(
                        $"Runtime.callFunctionOn not supported with scope ({objectId}).")),
                        token);
                    return true;
                }
                default:
                    return false;
            }
            Result res = await SendMonoCommand(id, MonoCommands.CallFunctionOn(RuntimeId, args), token);
            if (res.IsErr)
            {
                SendResponse(id, res, token);
                return true;
            }
            if (res.Value?["result"]?["value"]?["type"] == null) //it means that is not a buffer returned from the debugger-agent
            {
                byte[] newBytes = Convert.FromBase64String(res.Value?["result"]?["value"]?["value"]?.Value<string>());
                var retDebuggerCmdReader = new MonoBinaryReader(newBytes);
                retDebuggerCmdReader.ReadByte(); //number of objects returned.
                var obj = await context.SdbAgent.CreateJObjectForVariableValue(retDebuggerCmdReader, "ret", false, -1, false, token);
                /*JTokenType? res_value_type = res.Value?["result"]?["value"]?.Type;*/
                res = Result.OkFromObject(new { result = obj["value"]});
                SendResponse(id, res, token);
                return true;
            }
            res = Result.OkFromObject(new { result = res.Value?["result"]?["value"]});
            SendResponse(id, res, token);
            return true;
        }

        private async Task<bool> OnSetVariableValue(MessageId id, int scopeId, string varName, JToken varValue, CancellationToken token)
        {
            ExecutionContext context = GetContext(id);
            Frame scope = context.CallStack.FirstOrDefault(s => s.Id == scopeId);
            if (scope == null)
                return false;
            var varIds = scope.Method.Info.GetLiveVarsAt(scope.Location.IlLocation.Offset);
            if (varIds == null)
                return false;
            var varToSetValue = varIds.FirstOrDefault(v => v.Name == varName);
            if (varToSetValue == null)
                return false;
            var res = await context.SdbAgent.SetVariableValue(context.ThreadId, scopeId, varToSetValue.Index, varValue["value"].Value<string>(), token);
            if (res)
                SendResponse(id, Result.Ok(new JObject()), token);
            else
                SendResponse(id, Result.Err($"Unable to set '{varValue["value"].Value<string>()}' to variable '{varName}'"), token);
            return true;
        }

        internal async Task<JToken> RuntimeGetPropertiesInternal(SessionId id, DotnetObjectId objectId, JToken args, CancellationToken token, bool sortByAccessLevel = false)
        {
            var context = GetContext(id);
            var accessorPropertiesOnly = false;
            GetObjectCommandOptions objectValuesOpt = GetObjectCommandOptions.WithProperties;
            if (args != null)
            {
                if (args["accessorPropertiesOnly"] != null && args["accessorPropertiesOnly"].Value<bool>())
                {
                    objectValuesOpt |= GetObjectCommandOptions.AccessorPropertiesOnly;
                    accessorPropertiesOnly = true;
                }
                if (args["ownProperties"] != null && args["ownProperties"].Value<bool>())
                {
                    objectValuesOpt |= GetObjectCommandOptions.OwnProperties;
                }
            }
            try {
                switch (objectId.Scheme)
                {
                    case "scope":
                    {
                        var resScope = await GetScopeProperties(id, objectId.Value, token);
                        if (sortByAccessLevel)
                            return resScope.Value;
                        return resScope.Value?["result"];
                    }
                    case "valuetype":
                    {
                        var resValType = await context.SdbAgent.GetValueTypeValues(objectId.Value, accessorPropertiesOnly, token);
                        return sortByAccessLevel ? JObject.FromObject(new { result = resValType }) : resValType;
                    }
                    case "array":
                    {
                        var resArr = await context.SdbAgent.GetArrayValues(objectId.Value, token);
                        return sortByAccessLevel ? JObject.FromObject(new { result = resArr }) : resArr;
                    }
                    case "methodId":
                    {
                        var resMethod = await context.SdbAgent.InvokeMethodInObject(objectId.Value, objectId.SubValue, null, token);
                        return sortByAccessLevel ? JObject.FromObject(new { result = new JArray(resMethod) }) : new JArray(resMethod);
                    }
                    case "object":
                    {
                        var resObj = (await context.SdbAgent.GetObjectValues(objectId.Value, objectValuesOpt, token, sortByAccessLevel));
                        return sortByAccessLevel ? resObj[0] : resObj;
                    }
                    case "pointer":
                    {
                        var resPointer = new JArray { await context.SdbAgent.GetPointerContent(objectId.Value, token) };
                        return sortByAccessLevel ? JObject.FromObject(new { result = resPointer }) : resPointer;
                    }
                    case "cfo_res":
                    {
                        Result res = await SendMonoCommand(id, MonoCommands.GetDetails(RuntimeId, objectId.Value, args), token);
                        string value_json_str = res.Value["result"]?["value"]?["__value_as_json_string__"]?.Value<string>();
                        return value_json_str != null ?
                                (sortByAccessLevel ? JObject.FromObject(new { result = JArray.Parse(value_json_str) }) : JArray.Parse(value_json_str)) :
                                null;
                    }
                    default:
                        return null;

                }
            }
            catch (Exception) {
                return null;
            }
        }

        private async Task<bool> EvaluateCondition(SessionId sessionId, ExecutionContext context, Frame mono_frame, Breakpoint bp, CancellationToken token)
        {
            if (string.IsNullOrEmpty(bp?.Condition) || mono_frame == null)
                return true;

            string condition = bp.Condition;

            if (bp.ConditionAlreadyEvaluatedWithError)
                return false;
            try {
                var resolver = new MemberReferenceResolver(this, context, sessionId, mono_frame.Id, logger);
                JObject retValue = await resolver.Resolve(condition, token);
                if (retValue == null)
                    retValue = await EvaluateExpression.CompileAndRunTheExpression(condition, resolver, token);
                if (retValue?["value"]?.Type == JTokenType.Boolean ||
                    retValue?["value"]?.Type == JTokenType.Integer ||
                    retValue?["value"]?.Type == JTokenType.Float) {
                    if (retValue?["value"]?.Value<bool>() == true)
                        return true;
                }
                else if (retValue?["value"]?.Type != JTokenType.Null)
                    return true;
            }
            catch (Exception e)
            {
                Log("info", $"Unable evaluate conditional breakpoint: {e} condition:{condition}");
                bp.ConditionAlreadyEvaluatedWithError = true;
                return false;
            }
            return false;
        }

        private async Task<bool> ProcessEnC(SessionId sessionId, ExecutionContext context, MonoBinaryReader retDebuggerCmdReader, CancellationToken token)
        {
            int moduleId = retDebuggerCmdReader.ReadInt32();
            int meta_size = retDebuggerCmdReader.ReadInt32();
            byte[] meta_buf = retDebuggerCmdReader.ReadBytes(meta_size);
            int pdb_size = retDebuggerCmdReader.ReadInt32();
            byte[] pdb_buf = retDebuggerCmdReader.ReadBytes(pdb_size);

            var assemblyName = await context.SdbAgent.GetAssemblyNameFromModule(moduleId, token);
            DebugStore store = await LoadStore(sessionId, token);
            AssemblyInfo asm = store.GetAssemblyByName(assemblyName);
            foreach (var method in store.EnC(asm, meta_buf, pdb_buf))
                await ResetBreakpoint(sessionId, method, token);
            return true;
        }

        private async Task<bool> SendBreakpointsOfMethodUpdated(SessionId sessionId, ExecutionContext context, MonoBinaryReader retDebuggerCmdReader, CancellationToken token)
        {
            var methodId = retDebuggerCmdReader.ReadInt32();
            var method = await context.SdbAgent.GetMethodInfo(methodId, token);
            if (method == null)
            {
                return true;
            }
            foreach (var req in context.BreakpointRequests.Values)
            {
                if (req.Method != null && req.Method.Assembly.Id == method.Info.Assembly.Id && req.Method.Token == method.Info.Token)
                {
                    await SetBreakpoint(sessionId, context.store, req, true, token);
                }
            }
            return true;
        }

        private async Task<bool> SendCallStack(SessionId sessionId, ExecutionContext context, string reason, int thread_id, Breakpoint bp, JObject data, IEnumerable<JObject> orig_callframes, EventKind event_kind, CancellationToken token)
        {
            var callFrames = new List<object>();
            var frames = new List<Frame>();
            using var commandParamsWriter = new MonoBinaryWriter();
            commandParamsWriter.Write(thread_id);
            commandParamsWriter.Write(0);
            commandParamsWriter.Write(-1);
            using var retDebuggerCmdReader = await context.SdbAgent.SendDebuggerAgentCommand(CmdThread.GetFrameInfo, commandParamsWriter, token);
            var frame_count = retDebuggerCmdReader.ReadInt32();
            //Console.WriteLine("frame_count - " + frame_count);
            for (int j = 0; j < frame_count; j++) {
                var frame_id = retDebuggerCmdReader.ReadInt32();
                var methodId = retDebuggerCmdReader.ReadInt32();
                var il_pos = retDebuggerCmdReader.ReadInt32();
                var flags = retDebuggerCmdReader.ReadByte();
                DebugStore store = await LoadStore(sessionId, token);
                var method = await context.SdbAgent.GetMethodInfo(methodId, token);

                var shouldReturn = await SkipMethod(
                    isSkippable: context.IsSkippingHiddenMethod,
                    shouldBeSkipped: event_kind != EventKind.UserBreak,
                    StepKind.Over);
                context.IsSkippingHiddenMethod = false;
                if (shouldReturn)
                    return true;

                shouldReturn = await SkipMethod(
                    isSkippable: context.IsSteppingThroughMethod,
                    shouldBeSkipped: event_kind != EventKind.UserBreak && event_kind != EventKind.Breakpoint,
                    StepKind.Over);
                context.IsSteppingThroughMethod = false;
                if (shouldReturn)
                    return true;

                if (j == 0 &&
                    (method?.Info.DebuggerAttrInfo.HasStepThrough == true ||
                    method?.Info.DebuggerAttrInfo.HasDebuggerHidden == true ||
                    method?.Info.DebuggerAttrInfo.HasStepperBoundary == true ||
                    (method?.Info.DebuggerAttrInfo.HasNonUserCode == true && JustMyCode)))
                {
                    if (method.Info.DebuggerAttrInfo.HasDebuggerHidden ||
                        (method.Info.DebuggerAttrInfo.HasStepperBoundary && event_kind == EventKind.Step))
                    {
                        if (event_kind == EventKind.Step)
                            context.IsSkippingHiddenMethod = true;
                        if (await SkipMethod(isSkippable: true, shouldBeSkipped: true, StepKind.Out))
                            return true;
                    }
                    if (!method.Info.DebuggerAttrInfo.HasStepperBoundary)
                    {
                        if (event_kind == EventKind.Step ||
                        (JustMyCode && (event_kind == EventKind.Breakpoint || event_kind == EventKind.UserBreak)))
                        {
                            if (context.IsResumedAfterBp)
                                context.IsResumedAfterBp = false;
                            else if (event_kind != EventKind.UserBreak)
                                context.IsSteppingThroughMethod = true;
                            if (await SkipMethod(isSkippable: true, shouldBeSkipped: true, StepKind.Out))
                                return true;
                        }
                        if (event_kind == EventKind.Breakpoint)
                            context.IsResumedAfterBp = true;
                    }
                }

                SourceLocation location = method?.Info.GetLocationByIl(il_pos);

                // When hitting a breakpoint on the "IncrementCount" method in the standard
                // Blazor project template, one of the stack frames is inside mscorlib.dll
                // and we get location==null for it. It will trigger a NullReferenceException
                // if we don't skip over that stack frame.
                if (location == null)
                {
                    continue;
                }

                Log("debug", $"frame il offset: {il_pos} method token: {method.Info.Token} assembly name: {method.Info.Assembly.Name}");
                Log("debug", $"\tmethod {method.Name} location: {location}");
                frames.Add(new Frame(method, location, frame_id));

                callFrames.Add(new
                {
                    functionName = method.Name,
                    callFrameId = $"dotnet:scope:{frame_id}",
                    functionLocation = method.Info.StartLocation.AsLocation(),

                    location = location.AsLocation(),

                    url = store.ToUrl(location),

                    scopeChain = new[]
                        {
                            new
                            {
                                type = "local",
                                    @object = new
                                    {
                                        @type = "object",
                                            className = "Object",
                                            description = "Object",
                                            objectId = $"dotnet:scope:{frame_id}",
                                    },
                                    name = method.Name,
                                    startLocation = method.Info.StartLocation.AsLocation(),
                                    endLocation = method.Info.EndLocation.AsLocation(),
                            }
                        }
                });

                context.CallStack = frames;
                context.ThreadId = thread_id;
            }
            string[] bp_list = new string[bp == null ? 0 : 1];
            if (bp != null)
                bp_list[0] = bp.StackId;

            foreach (JObject frame in orig_callframes)
            {
                string function_name = frame["functionName"]?.Value<string>();
                string url = frame["url"]?.Value<string>();
                if (!(function_name.StartsWith("wasm-function", StringComparison.Ordinal) ||
                        url.StartsWith("wasm://wasm/", StringComparison.Ordinal) || function_name == "_mono_wasm_fire_debugger_agent_message"))
                {
                    callFrames.Add(frame);
                }
            }
            var o = JObject.FromObject(new
            {
                callFrames,
                reason,
                data,
                hitBreakpoints = bp_list,
            });
            if (!await EvaluateCondition(sessionId, context, context.CallStack.First(), bp, token))
            {
                context.ClearState();
                await SendCommand(sessionId, "Debugger.resume", new JObject(), token);
                return true;
            }
            SendEvent(sessionId, "Debugger.paused", o, token);

            return true;

            async Task<bool> SkipMethod(bool isSkippable, bool shouldBeSkipped, StepKind stepKind)
            {
                if (isSkippable && shouldBeSkipped)
                {
                    await context.SdbAgent.Step(context.ThreadId, stepKind, token);
                    await SendCommand(sessionId, "Debugger.resume", new JObject(), token);
                    return true;
                }
                return false;
            }
        }
        private async Task<bool> OnReceiveDebuggerAgentEvent(SessionId sessionId, JObject args, CancellationToken token)
        {
            Result res = await SendMonoCommand(sessionId, MonoCommands.GetDebuggerAgentBufferReceived(RuntimeId), token);
            if (res.IsErr)
                return false;

            ExecutionContext context = GetContext(sessionId);
            byte[] newBytes = Convert.FromBase64String(res.Value?["result"]?["value"]?["value"]?.Value<string>());
            using var retDebuggerCmdReader = new MonoBinaryReader(newBytes);
            retDebuggerCmdReader.ReadBytes(11); //skip HEADER_LEN
            retDebuggerCmdReader.ReadByte(); //suspend_policy
            var number_of_events = retDebuggerCmdReader.ReadInt32(); //number of events -> should be always one
            for (int i = 0 ; i < number_of_events; i++) {
                var event_kind = (EventKind)retDebuggerCmdReader.ReadByte(); //event kind
                var request_id = retDebuggerCmdReader.ReadInt32(); //request id
                if (event_kind == EventKind.Step)
                    await context.SdbAgent.ClearSingleStep(request_id, token);
                int thread_id = retDebuggerCmdReader.ReadInt32();
                switch (event_kind)
                {
                    case EventKind.MethodUpdate:
                    {
                        var ret = await SendBreakpointsOfMethodUpdated(sessionId, context, retDebuggerCmdReader, token);
                        await SendCommand(sessionId, "Debugger.resume", new JObject(), token);
                        return ret;
                    }
                    case EventKind.EnC:
                    {
                        var ret = await ProcessEnC(sessionId, context, retDebuggerCmdReader, token);
                        await SendCommand(sessionId, "Debugger.resume", new JObject(), token);
                        return ret;
                    }
                    case EventKind.Exception:
                    {
                        string reason = "exception";
                        int object_id = retDebuggerCmdReader.ReadInt32();
                        var caught = retDebuggerCmdReader.ReadByte();
                        var exceptionObject = await context.SdbAgent.GetObjectValues(object_id, GetObjectCommandOptions.WithProperties | GetObjectCommandOptions.OwnProperties, token);
                        var exceptionObjectMessage = exceptionObject.FirstOrDefault(attr => attr["name"].Value<string>().Equals("_message"));
                        var data = JObject.FromObject(new
                        {
                            type = "object",
                            subtype = "error",
                            className = await context.SdbAgent.GetClassNameFromObject(object_id, token),
                            uncaught = caught == 0,
                            description = exceptionObjectMessage["value"]["value"].Value<string>(),
                            objectId = $"dotnet:object:{object_id}"
                        });

                        var ret = await SendCallStack(sessionId, context, reason, thread_id, null, data, args?["callFrames"]?.Values<JObject>(), event_kind, token);
                        return ret;
                    }
                    case EventKind.UserBreak:
                    case EventKind.Step:
                    case EventKind.Breakpoint:
                    {
                        Breakpoint bp = context.BreakpointRequests.Values.SelectMany(v => v.Locations).FirstOrDefault(b => b.RemoteId == request_id);
                        if (request_id == context.BreakpointToDisable)
                        {
                                context.BreakpointToDisable = -1;
                                await context.SdbAgent.RemoveBreakpoint(request_id, token);
                        }
                        string reason = "other";//other means breakpoint
                        int methodId = 0;
                        if (event_kind != EventKind.UserBreak)
                            methodId = retDebuggerCmdReader.ReadInt32();
                        var ret = await SendCallStack(sessionId, context, reason, thread_id, bp, null, args?["callFrames"]?.Values<JObject>(), event_kind, token);
                        return ret;
                    }
                }
            }
            return false;
        }

        internal async Task<MethodInfo> LoadSymbolsOnDemand(AssemblyInfo asm, int method_token, SessionId sessionId, CancellationToken token)
        {
            ExecutionContext context = GetContext(sessionId);
            if (urlSymbolServerList.Count == 0)
                return null;
            if (asm.TriedToLoadSymbolsOnDemand || !asm.PdbInformationAvailable)
                return null;
            asm.TriedToLoadSymbolsOnDemand = true;
            var pdbName = Path.GetFileName(asm.PdbName);

            foreach (string urlSymbolServer in urlSymbolServerList)
            {
                string downloadURL = $"{urlSymbolServer}/{pdbName}/{asm.PdbGuid.ToString("N").ToUpper() + asm.PdbAge}/{pdbName}";

                try
                {
                    using HttpResponseMessage response = await client.GetAsync(downloadURL, token);
                    if (!response.IsSuccessStatusCode)
                    {
                        Log("info", $"Unable to download symbols on demand url:{downloadURL} assembly: {asm.Name}");
                        continue;
                    }

                    using Stream streamToReadFrom = await response.Content.ReadAsStreamAsync(token);
                    asm.UpdatePdbInformation(streamToReadFrom);
                    foreach (SourceFile source in asm.Sources)
                    {
                        var scriptSource = JObject.FromObject(source.ToScriptSource(context.Id, context.AuxData));
                        SendEvent(sessionId, "Debugger.scriptParsed", scriptSource, token);
                    }
                    return asm.GetMethodByToken(method_token);
                }
                catch (Exception e)
                {
                    Log("info", $"Unable to load symbols on demand exception: {e} url:{downloadURL} assembly: {asm.Name}");
                }
                break;
            }

            Log("info", $"Unable to load symbols on demand assembly: {asm.Name}");
            return null;
        }

        private async Task OnDefaultContext(SessionId sessionId, ExecutionContext context, CancellationToken token)
        {
            Log("verbose", "Default context created, clearing state and sending events");
            if (UpdateContext(sessionId, context, out ExecutionContext previousContext))
            {
                foreach (KeyValuePair<string, BreakpointRequest> kvp in previousContext.BreakpointRequests)
                {
                    context.BreakpointRequests[kvp.Key] = kvp.Value.Clone();
                }
                context.PauseOnExceptions = previousContext.PauseOnExceptions;
            }

            if (await IsRuntimeAlreadyReadyAlready(sessionId, token))
                await RuntimeReady(sessionId, token);
        }

        private async Task OnResume(MessageId msg_id, CancellationToken token)
        {
            ExecutionContext context = GetContext(msg_id);
            if (context.CallStack != null)
            {
                // Stopped on managed code
                await SendMonoCommand(msg_id, MonoCommands.Resume(RuntimeId), token);
            }

            //discard managed frames
            GetContext(msg_id).ClearState();
        }

        private async Task<bool> Step(MessageId msgId, StepKind kind, CancellationToken token)
        {
            ExecutionContext context = GetContext(msgId);
            if (context.CallStack == null)
                return false;

            if (context.CallStack.Count <= 1 && kind == StepKind.Out)
                return false;

            var step = await context.SdbAgent.Step(context.ThreadId, kind, token);
            if (step == false) {
                context.ClearState();
                await SendCommand(msgId, "Debugger.stepOut", new JObject(), token);
                return false;
            }

            SendResponse(msgId, Result.Ok(new JObject()), token);

            context.ClearState();

            await SendCommand(msgId, "Debugger.resume", new JObject(), token);
            return true;
        }

        private async Task<bool> OnJSEventRaised(SessionId sessionId, JObject eventArgs, CancellationToken token)
        {
            string eventName = eventArgs?["eventName"]?.Value<string>();
            if (string.IsNullOrEmpty(eventName))
            {
                logger.LogDebug($"Missing name for raised js event: {eventArgs}");
                return false;
            }

            logger.LogDebug($"OnJsEventRaised: args: {eventArgs}");

            switch (eventName)
            {
                case "AssemblyLoaded":
                    return await OnAssemblyLoadedJSEvent(sessionId, eventArgs, token);
                default:
                {
                    logger.LogDebug($"Unknown js event name: {eventName} with args {eventArgs}");
                    return await Task.FromResult(false);
                }
            }
        }

        private async Task<bool> OnAssemblyLoadedJSEvent(SessionId sessionId, JObject eventArgs, CancellationToken token)
        {
            try
            {
                var store = await LoadStore(sessionId, token);
                var assembly_name = eventArgs?["assembly_name"]?.Value<string>();

                if (store.GetAssemblyByName(assembly_name) != null)
                {
                    Log("debug", $"Got AssemblyLoaded event for {assembly_name}, but skipping it as it has already been loaded.");
                    return true;
                }

                var assembly_b64 = eventArgs?["assembly_b64"]?.ToObject<string>();
                var pdb_b64 = eventArgs?["pdb_b64"]?.ToObject<string>();

                if (string.IsNullOrEmpty(assembly_b64))
                {
                    logger.LogDebug("No assembly data provided to load.");
                    return false;
                }

                var assembly_data = Convert.FromBase64String(assembly_b64);
                var pdb_data = string.IsNullOrEmpty(pdb_b64) ? null : Convert.FromBase64String(pdb_b64);

                var context = GetContext(sessionId);
                foreach (var source in store.Add(sessionId, assembly_name, assembly_data, pdb_data, token))
                {
                    await OnSourceFileAdded(sessionId, source, context, token);
                }

                return true;
            }
            catch (Exception e)
            {
                logger.LogDebug($"Failed to load assemblies and PDBs: {e}");
                return false;
            }
        }

        private async Task<bool> OnEvaluateOnCallFrame(MessageId msg_id, int scopeId, string expression, CancellationToken token)
        {
            try
            {
                ExecutionContext context = GetContext(msg_id);
                if (context.CallStack == null)
                    return false;

                var resolver = new MemberReferenceResolver(this, context, msg_id, scopeId, logger);

                JObject retValue = await resolver.Resolve(expression, token);
                if (retValue == null)
                {
                    retValue = await EvaluateExpression.CompileAndRunTheExpression(expression, resolver, token);
                }

                if (retValue != null)
                {
                    SendResponse(msg_id, Result.OkFromObject(new
                    {
                        result = retValue
                    }), token);
                }
                else
                {
                    SendResponse(msg_id, Result.Err($"Unable to evaluate '{expression}'"), token);
                }
            }
            catch (ReturnAsErrorException ree)
            {
                SendResponse(msg_id, ree.Error, token);
            }
            catch (Exception e)
            {
                logger.LogDebug($"Error in EvaluateOnCallFrame for expression '{expression}' with '{e}.");
                SendResponse(msg_id, Result.Exception(e), token);
            }

            return true;
        }

        internal async Task<Result> GetScopeProperties(SessionId msg_id, int scopeId, CancellationToken token)
        {
            try
            {
                ExecutionContext context = GetContext(msg_id);
                Frame scope = context.CallStack.FirstOrDefault(s => s.Id == scopeId);
                if (scope == null)
                    return Result.Err(JObject.FromObject(new { message = $"Could not find scope with id #{scopeId}" }));

                VarInfo[] varIds = scope.Method.Info.GetLiveVarsAt(scope.Location.IlLocation.Offset);

                var values = await context.SdbAgent.StackFrameGetValues(scope.Method, context.ThreadId, scopeId, varIds, token);
                if (values != null)
                {
                    if (values == null || values.Count == 0)
                        return Result.OkFromObject(new { result = Array.Empty<object>() });

                    PerScopeCache frameCache = context.GetCacheForScope(scopeId);
                    foreach (JObject value in values)
                    {
                        frameCache.Locals[value["name"]?.Value<string>()] = value;
                    }
                    return Result.OkFromObject(new { result = values });
                }
                return Result.OkFromObject(new { result = Array.Empty<object>() });
            }
            catch (Exception exception)
            {
                Log("verbose", $"Error resolving scope properties {exception.Message}");
                return Result.Exception(exception);
            }
        }

        private async Task<Breakpoint> SetMonoBreakpoint(SessionId sessionId, string reqId, SourceLocation location, string condition, CancellationToken token)
        {
            var context = GetContext(sessionId);
            var bp = new Breakpoint(reqId, location, condition, BreakpointState.Pending);
            string asm_name = bp.Location.IlLocation.Method.Assembly.Name;
            int method_token = bp.Location.IlLocation.Method.Token;
            int il_offset = bp.Location.IlLocation.Offset;

            var assembly_id = await context.SdbAgent.GetAssemblyId(asm_name, token);
            var methodId = await context.SdbAgent.GetMethodIdByToken(assembly_id, method_token, token);
            var breakpoint_id = await context.SdbAgent.SetBreakpoint(methodId, il_offset, token);

            if (breakpoint_id > 0)
            {
                bp.RemoteId = breakpoint_id;
                bp.State = BreakpointState.Active;
                //Log ("verbose", $"BP local id {bp.LocalId} enabled with remote id {bp.RemoteId}");
            }
            return bp;
        }

        private async Task OnSourceFileAdded(SessionId sessionId, SourceFile source, ExecutionContext context, CancellationToken token)
        {
            JObject scriptSource = JObject.FromObject(source.ToScriptSource(context.Id, context.AuxData));
            Log("debug", $"sending {source.Url} {context.Id} {sessionId.sessionId}");
            SendEvent(sessionId, "Debugger.scriptParsed", scriptSource, token);

            foreach (var req in context.BreakpointRequests.Values)
            {
                if (req.TryResolve(source))
                {
                    await SetBreakpoint(sessionId, context.store, req, true, token);
                }
            }
        }

        internal async Task<DebugStore> LoadStore(SessionId sessionId, CancellationToken token)
        {
            ExecutionContext context = GetContext(sessionId);

            if (Interlocked.CompareExchange(ref context.store, new DebugStore(this, logger), null) != null)
                return await context.Source.Task;

            try
            {
                string[] loaded_files = await GetLoadedFiles(sessionId, context, token);
                if (loaded_files == null)
                {
                    SendLog(sessionId, $"Failed to get the list of loaded files. Managed code debugging won't work due to this.", token);
                }
                else
                {
                    await foreach (SourceFile source in context.store.Load(sessionId, loaded_files, token).WithCancellation(token))
                    {
                        await OnSourceFileAdded(sessionId, source, context, token);
                    }
                }
            }
            catch (Exception e)
            {
                context.Source.SetException(e);
            }

            if (!context.Source.Task.IsCompleted)
                context.Source.SetResult(context.store);
            return context.store;
            async Task<string[]> GetLoadedFiles(SessionId sessionId, ExecutionContext context, CancellationToken token)
            {
                if (context.LoadedFiles != null)
                    return context.LoadedFiles;

                Result loaded = await SendMonoCommand(sessionId, MonoCommands.GetLoadedFiles(RuntimeId), token);
                if (!loaded.IsOk)
                {
                    SendLog(sessionId, $"Error on mono_wasm_get_loaded_files {loaded}", token);
                    return null;
                }

                string[] files = loaded.Value?["result"]?["value"]?.ToObject<string[]>();
                if (files == null)
                    SendLog(sessionId, $"Error extracting the list of loaded_files from the result of mono_wasm_get_loaded_files: {loaded}", token);

                return files;
            }
        }

        private async Task<DebugStore> RuntimeReady(SessionId sessionId, CancellationToken token)
        {
            ExecutionContext context = GetContext(sessionId);
            if (Interlocked.CompareExchange(ref context.ready, new TaskCompletionSource<DebugStore>(), null) != null)
                return await context.ready.Task;

            await context.SdbAgent.SendDebuggerAgentCommand(CmdEventRequest.ClearAllBreakpoints, null, token);

            if (context.PauseOnExceptions != PauseOnExceptionsKind.None && context.PauseOnExceptions != PauseOnExceptionsKind.Unset)
                await context.SdbAgent.EnableExceptions(context.PauseOnExceptions, token);

            await context.SdbAgent.SetProtocolVersion(token);
            await context.SdbAgent.EnableReceiveRequests(EventKind.UserBreak, token);
            await context.SdbAgent.EnableReceiveRequests(EventKind.EnC, token);
            await context.SdbAgent.EnableReceiveRequests(EventKind.MethodUpdate, token);

            DebugStore store = await LoadStore(sessionId, token);
            context.ready.SetResult(store);
            SendEvent(sessionId, "Mono.runtimeReady", new JObject(), token);
            context.SdbAgent.ResetStore(store);
            return store;
        }

        private async Task ResetBreakpoint(SessionId msg_id, MethodInfo method, CancellationToken token)
        {
            ExecutionContext context = GetContext(msg_id);
            foreach (var req in context.BreakpointRequests.Values)
            {
                if (req.Method != null)
                {
                    if (req.Method.Assembly.Id == method.Assembly.Id && req.Method.Token == method.Token) {
                        await RemoveBreakpoint(msg_id, JObject.FromObject(new {breakpointId = req.Id}), true, token);
                    }
                }
            }
        }

        private async Task RemoveBreakpoint(SessionId msg_id, JObject args, bool isEnCReset, CancellationToken token)
        {
            string bpid = args?["breakpointId"]?.Value<string>();

            ExecutionContext context = GetContext(msg_id);
            if (!context.BreakpointRequests.TryGetValue(bpid, out BreakpointRequest breakpointRequest))
                return;

            foreach (Breakpoint bp in breakpointRequest.Locations)
            {
                var breakpoint_removed = await context.SdbAgent.RemoveBreakpoint(bp.RemoteId, token);
                if (breakpoint_removed)
                {
                    bp.RemoteId = -1;
                    if (isEnCReset)
                        bp.State = BreakpointState.Pending;
                    else
                        bp.State = BreakpointState.Disabled;
                }
            }
            if (!isEnCReset)
                context.BreakpointRequests.Remove(bpid);
            else
                breakpointRequest.Locations = new List<Breakpoint>();
        }

        private async Task SetBreakpoint(SessionId sessionId, DebugStore store, BreakpointRequest req, bool sendResolvedEvent, CancellationToken token)
        {
            ExecutionContext context = GetContext(sessionId);
            if (req.Locations.Any())
            {
                Log("debug", $"locations already loaded for {req.Id}");
                return;
            }

            var comparer = new SourceLocation.LocationComparer();
            // if column is specified the frontend wants the exact matches
            // and will clear the bp if it isn't close enoug
            IEnumerable<IGrouping<SourceId, SourceLocation>> locations = store.FindBreakpointLocations(req)
                .Distinct(comparer)
                .Where(l => l.Line == req.Line && (req.Column == 0 || l.Column == req.Column))
                .OrderBy(l => l.Column)
                .GroupBy(l => l.Id);

            logger.LogDebug("BP request for '{req}' runtime ready {context.RuntimeReady}", req, GetContext(sessionId).IsRuntimeReady);

            var breakpoints = new List<Breakpoint>();

            foreach (IGrouping<SourceId, SourceLocation> sourceId in locations)
            {
                SourceLocation loc = sourceId.First();
                req.Method = loc.IlLocation.Method;
                if (req.Method.DebuggerAttrInfo.HasDebuggerHidden)
                    continue;

                Breakpoint bp = await SetMonoBreakpoint(sessionId, req.Id, loc, req.Condition, token);

                // If we didn't successfully enable the breakpoint
                // don't add it to the list of locations for this id
                if (bp.State != BreakpointState.Active)
                    continue;

                breakpoints.Add(bp);

                var resolvedLocation = new
                {
                    breakpointId = req.Id,
                    location = loc.AsLocation()
                };

                if (sendResolvedEvent)
                    SendEvent(sessionId, "Debugger.breakpointResolved", JObject.FromObject(resolvedLocation), token);
            }

            req.Locations.AddRange(breakpoints);
            return;
        }

        private async Task<bool> GetPossibleBreakpoints(MessageId msg, SourceLocation start, SourceLocation end, CancellationToken token)
        {
            List<SourceLocation> bps = (await RuntimeReady(msg, token)).FindPossibleBreakpoints(start, end);

            if (bps == null)
                return false;

            var response = new { locations = bps.Select(b => b.AsLocation()) };

            SendResponse(msg, Result.OkFromObject(response), token);
            return true;
        }

        private void OnCompileDotnetScript(MessageId msg_id, CancellationToken token)
        {
            SendResponse(msg_id, Result.OkFromObject(new { }), token);
        }

        private async Task<bool> OnContinueToLocation(MessageId sessionId, string script_id, int lineNumber, CancellationToken token)
        {
            DebugStore store = await RuntimeReady(sessionId, token);
            ExecutionContext context = GetContext(sessionId);
            Frame scope = context.CallStack.First<Frame>();
            if (!SourceId.TryParse(script_id, out SourceId id))
                return false;

            var res = new List<SourceLocation>();

            var sourceLocation = new SourceLocation(id, lineNumber, -1);

            store.AddPossibleBreakpointsInMethodToList(sourceLocation, sourceLocation, res, scope.Method.Info);
            var ilOffset = res.First().IlLocation;

            var ret = await context.SdbAgent.SetNextIP(scope.Method, context.ThreadId, ilOffset, token);
            var breakpointId = await context.SdbAgent.SetBreakpoint(scope.Method.DebugId, ilOffset.Offset, token);
            context.BreakpointToDisable = breakpointId;
            await SendCommand(sessionId, "Debugger.resume", new JObject(), token);
            return ret;
        }

        private async Task<bool> OnGetScriptSource(MessageId msg_id, string script_id, CancellationToken token)
        {
            if (!SourceId.TryParse(script_id, out SourceId id))
                return false;

            SourceFile src_file = (await LoadStore(msg_id, token)).GetFileById(id);

            try
            {
                var uri = new Uri(src_file.Url);
                string source = $"// Unable to find document {src_file.SourceUri}";

                using (Stream data = await src_file.GetSourceAsync(checkHash: false, token: token))
                {
                    if (data.Length == 0)
                        return false;

                    using (var reader = new StreamReader(data))
                        source = await reader.ReadToEndAsync();
                }
                SendResponse(msg_id, Result.OkFromObject(new { scriptSource = source }), token);
            }
            catch (Exception e)
            {
                var o = new
                {
                    scriptSource = $"// Unable to read document ({e.Message})\n" +
                    $"Local path: {src_file?.SourceUri}\n" +
                    $"SourceLink path: {src_file?.SourceLinkUri}\n"
                };

                SendResponse(msg_id, Result.OkFromObject(o), token);
            }
            return true;
        }

        private async Task AttachToTarget(SessionId sessionId, CancellationToken token)
        {
            // see https://github.com/mono/mono/issues/19549 for background
            if (sessions.Add(sessionId))
            {
                string checkUncaughtExceptions = string.Empty;
                string checkCaughtExceptions = string.Empty;

                //we only need this check if it's a non-vs debugging
                if (sessionId == SessionId.Null)
                {
                    if (!contexts.TryGetValue(sessionId, out ExecutionContext context) || context.PauseOnExceptions == PauseOnExceptionsKind.Unset)
                    {
                        checkUncaughtExceptions = $"throw \"{sPauseOnUncaught}\";";
                        checkCaughtExceptions = $"try {{throw \"{sPauseOnCaught}\";}} catch {{}}";
                    }
                }

                await SendMonoCommand(sessionId, new MonoCommands("globalThis.dotnetDebugger = true"), token);
                Result res = await SendCommand(sessionId,
                    "Page.addScriptToEvaluateOnNewDocument",
                    JObject.FromObject(new { source = $"globalThis.dotnetDebugger = true; delete navigator.constructor.prototype.webdriver; {checkCaughtExceptions} {checkUncaughtExceptions}" }),
                    token);

                if (sessionId != SessionId.Null && !res.IsOk)
                    sessions.Remove(sessionId);
            }
        }

        private bool JObjectTryParse(string str, out JObject obj, bool log_exception = true)
        {
            obj = null;
            if (string.IsNullOrEmpty(str))
                return false;

            try
            {
                obj = JObject.Parse(str);
                return true;
            }
            catch (JsonReaderException jre)
            {
                if (log_exception)
                    logger.LogDebug($"Could not parse {str}. Failed with {jre}");
                return false;
            }
        }
    }
}<|MERGE_RESOLUTION|>--- conflicted
+++ resolved
@@ -582,7 +582,6 @@
                             return true;
                         }
                     }
-<<<<<<< HEAD
                 case "Debugger.continueToLocation":
                     {
                         if (await OnContinueToLocation(id, args["location"]?["scriptId"]?.Value<string>(), args["location"]["lineNumber"].Value<int>(), token))
@@ -591,7 +590,7 @@
                             return true;
                         }
                         break;
-=======
+                    }
                 case "DotnetDebugger.justMyCode":
                     {
                         try
@@ -606,7 +605,6 @@
                                 token);
                         }
                         return true;
->>>>>>> 132cc2f2
                     }
             }
 
