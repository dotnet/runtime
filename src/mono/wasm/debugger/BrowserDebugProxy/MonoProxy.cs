--- conflicted
+++ resolved
@@ -509,6 +509,21 @@
                         return false;
                     }
 
+                case "Runtime.callFunctionOn":
+                    {
+                        try {
+                            return await CallOnFunction(id, args, token);
+                        }
+                        catch (Exception ex) {
+                            logger.LogDebug($"Runtime.callFunctionOn failed for {id} with args {args}: {ex}");
+                            SendResponse(id,
+                                Result.Exception(new ArgumentException(
+                                    $"Runtime.callFunctionOn not supported with ({args["objectId"]}).")),
+                                token);
+                            return true;
+                        }
+                    }
+                    
                 // Protocol extensions
                 case "DotnetDebugger.setDebuggerProperty":
                     {
@@ -558,37 +573,6 @@
                         SendResponse(id, await GetMethodLocation(id, args, token), token);
                         return true;
                     }
-                case "Runtime.callFunctionOn":
-                    {
-                        try {
-                            return await CallOnFunction(id, args, token);
-                        }
-                        catch (Exception ex) {
-                            logger.LogDebug($"Runtime.callFunctionOn failed for {id} with args {args}: {ex}");
-                            SendResponse(id,
-                                Result.Exception(new ArgumentException(
-                                    $"Runtime.callFunctionOn not supported with ({args["objectId"]}).")),
-                                token);
-                            return true;
-                        }
-                    }
-<<<<<<< HEAD
-                case "DotnetDebugger.justMyCode":
-                    {
-                        try
-                        {
-                            SetJustMyCode(id, args, token);
-                        }
-                        catch (Exception ex)
-                        {
-                            logger.LogDebug($"DotnetDebugger.justMyCode failed for {id} with args {args}: {ex}");
-                            SendResponse(id,
-                                Result.Exception(new ArgumentException(
-                                    $"DotnetDebugger.justMyCode got incorrect argument ({args})")),
-                                token);
-                        }
-                        return true;
-                    }
                 case "DotnetDebugger.setEvaluationOptions":
                     {
                         //receive the available options from DAP to variables, stack and evaluate commands.
@@ -609,8 +593,6 @@
                         }
                         return true;
                     }
-=======
->>>>>>> 1b4be3f5
             }
 
             return false;
@@ -784,13 +766,10 @@
                 if (args["forDebuggerDisplayAttribute"]?.Value<bool>() == true)
                     getObjectOptions |= GetObjectCommandOptions.ForDebuggerDisplayAttribute;
             }
-<<<<<<< HEAD
             if (context.AutoEvaluateProperties)
                 getObjectOptions |= GetObjectCommandOptions.AutoEvaluateProperties;
-=======
             if (JustMyCode)
                 getObjectOptions |= GetObjectCommandOptions.JustMyCode;
->>>>>>> 1b4be3f5
             try
             {
                 switch (objectId.Scheme)
