// Licensed to the .NET Foundation under one or more agreements.
// The .NET Foundation licenses this file to you under the MIT license.

using System;
using System.Collections.Generic;
using System.IO;
using System.Linq;
using System.Net;
using System.Threading;
using System.Threading.Tasks;
using Microsoft.CodeAnalysis;
using Microsoft.Extensions.Logging;
using Newtonsoft.Json;
using Newtonsoft.Json.Linq;
using System.Net.Http;

namespace Microsoft.WebAssembly.Diagnostics
{
    internal sealed class MonoProxy : DevToolsProxy
    {
        private IList<string> urlSymbolServerList;
        private static HttpClient client = new HttpClient();
        private HashSet<SessionId> sessions = new HashSet<SessionId>();
        private Dictionary<SessionId, ExecutionContext> contexts = new Dictionary<SessionId, ExecutionContext>();
        private const string sPauseOnUncaught = "pause_on_uncaught";
        private const string sPauseOnCaught = "pause_on_caught";
        // index of the runtime in a same JS page/process
        public int RuntimeId { get; private init; }
        public bool JustMyCode { get; private set; }

        public MonoProxy(ILoggerFactory loggerFactory, IList<string> urlSymbolServerList, int runtimeId = 0, string loggerId = "") : base(loggerFactory, loggerId)
        {
            this.urlSymbolServerList = urlSymbolServerList ?? new List<string>();
            RuntimeId = runtimeId;
        }

        internal ExecutionContext GetContext(SessionId sessionId)
        {
            if (contexts.TryGetValue(sessionId, out ExecutionContext context))
                return context;

            throw new ArgumentException($"Invalid Session: \"{sessionId}\"", nameof(sessionId));
        }

        private bool UpdateContext(SessionId sessionId, ExecutionContext executionContext, out ExecutionContext previousExecutionContext)
        {
            bool previous = contexts.TryGetValue(sessionId, out previousExecutionContext);
            contexts[sessionId] = executionContext;
            return previous;
        }

        internal Task<Result> SendMonoCommand(SessionId id, MonoCommands cmd, CancellationToken token) => SendCommand(id, "Runtime.evaluate", JObject.FromObject(cmd), token);

        internal void SendLog(SessionId sessionId, string message, CancellationToken token, string type = "warning")
        {
            if (!contexts.TryGetValue(sessionId, out ExecutionContext context))
                return;
            /*var o = JObject.FromObject(new
            {
                entry = JObject.FromObject(new
                {
                    source = "recommendation",
                    level = "warning",
                    text = message
                })
            });
            SendEvent(id, "Log.enabled", null, token);
            SendEvent(id, "Log.entryAdded", o, token);*/
            var o = JObject.FromObject(new
            {
                type,
                args = new JArray(JObject.FromObject(new
                                {
                                    type = "string",
                                    value = message,
                                })),
                executionContextId = context.Id
            });
            SendEvent(sessionId, "Runtime.consoleAPICalled", o, token);
        }

        protected override async Task<bool> AcceptEvent(SessionId sessionId, string method, JObject args, CancellationToken token)
        {
            switch (method)
            {
                case "Runtime.consoleAPICalled":
                    {
                        string type = args["type"]?.ToString();
                        if (type == "debug")
                        {
                            JToken a = args["args"];
                            if (a is null)
                                break;

                            int aCount = a.Count();
                            if (aCount >= 2 &&
                                a[0]?["value"]?.ToString() == MonoConstants.RUNTIME_IS_READY &&
                                a[1]?["value"]?.ToString() == "fe00e07a-5519-4dfe-b35a-f867dbaf2e28")
                            {
                                if (aCount > 2)
                                {
                                    try
                                    {
                                        // The optional 3rd argument is the stringified assembly
                                        // list so that we don't have to make more round trips
                                        ExecutionContext context = GetContext(sessionId);
                                        string loaded = a[2]?["value"]?.ToString();
                                        if (loaded != null)
                                            context.LoadedFiles = JToken.Parse(loaded).ToObject<string[]>();
                                    }
                                    catch (InvalidCastException ice)
                                    {
                                        Log("verbose", ice.ToString());
                                    }
                                }
                                await RuntimeReady(sessionId, token);
                            }
                            else if (aCount > 1 && a[0]?["value"]?.ToString() == MonoConstants.EVENT_RAISED)
                            {
                                if (a.Type != JTokenType.Array)
                                {
                                    logger.LogDebug($"Invalid event raised args, expected an array: {a.Type}");
                                }
                                else
                                {
                                    if (aCount > 2 &&
                                        JObjectTryParse(a?[2]?["value"]?.Value<string>(), out JObject raiseArgs) &&
                                        JObjectTryParse(a?[1]?["value"]?.Value<string>(), out JObject eventArgs))
                                    {
                                        await OnJSEventRaised(sessionId, eventArgs, token);

                                        if (raiseArgs?["trace"]?.Value<bool>() == true) {
                                            // Let the message show up on the console
                                            return false;
                                        }
                                    }
                                }

                                // Don't log this message in the console
                                return true;
                            }
                        }
                        break;
                    }

                case "Runtime.executionContextCreated":
                    {
                        await SendEvent(sessionId, method, args, token);
                        JToken ctx = args?["context"];
                        var aux_data = ctx?["auxData"] as JObject;
                        int id = ctx["id"].Value<int>();
                        if (aux_data != null)
                        {
                            bool? is_default = aux_data["isDefault"]?.Value<bool>();
                            if (is_default == true)
                            {
                                await OnDefaultContext(sessionId, new ExecutionContext(new MonoSDBHelper (this, logger, sessionId), id, aux_data), token);
                            }
                        }
                        return true;
                    }

                case "Runtime.exceptionThrown":
                    {
                        // Don't process events from sessions we aren't tracking
                        if (!contexts.TryGetValue(sessionId, out ExecutionContext context))
                            return false;

                        if (!context.IsRuntimeReady)
                        {
                            string exceptionError = args?["exceptionDetails"]?["exception"]?["value"]?.Value<string>();
                            if (exceptionError == sPauseOnUncaught || exceptionError == sPauseOnCaught)
                                return true;
                        }
                        break;
                    }

                case "Debugger.paused":
                    {
                        // Don't process events from sessions we aren't tracking
                        if (!contexts.TryGetValue(sessionId, out ExecutionContext context))
                            return false;

                        if (!context.IsRuntimeReady)
                        {
                            string reason = args?["reason"]?.Value<string>();
                            if (reason == "exception")
                            {
                                string exceptionError = args?["data"]?["value"]?.Value<string>();
                                if (exceptionError == sPauseOnUncaught)
                                {
                                    await SendCommand(sessionId, "Debugger.resume", new JObject(), token);
                                    if (context.PauseOnExceptions == PauseOnExceptionsKind.Unset)
                                        context.PauseOnExceptions = PauseOnExceptionsKind.Uncaught;
                                    return true;
                                }
                                if (exceptionError == sPauseOnCaught)
                                {
                                    await SendCommand(sessionId, "Debugger.resume", new JObject(), token);
                                    context.PauseOnExceptions = PauseOnExceptionsKind.All;
                                    return true;
                                }
                            }
                        }

                        //TODO figure out how to stich out more frames and, in particular what happens when real wasm is on the stack
                        string top_func = args?["callFrames"]?[0]?["functionName"]?.Value<string>();
                        switch (top_func) {
                            // keep function names un-mangled via src\mono\wasm\runtime\rollup.config.js
                            case "mono_wasm_runtime_ready":
                            case "_mono_wasm_runtime_ready":
                                {
                                    await RuntimeReady(sessionId, token);
                                    await SendCommand(sessionId, "Debugger.resume", new JObject(), token);
                                    return true;
                                }
                            case "mono_wasm_fire_debugger_agent_message":
                            case "_mono_wasm_fire_debugger_agent_message":
                                {
                                    try {
                                        return await OnReceiveDebuggerAgentEvent(sessionId, args, token);
                                    }
                                    catch (Exception) //if the page is refreshed maybe it stops here.
                                    {
                                        await SendCommand(sessionId, "Debugger.resume", new JObject(), token);
                                        return true;
                                    }
                                }
                        }
                        break;
                    }

                case "Debugger.breakpointResolved":
                    {
                        break;
                    }

                case "Debugger.scriptParsed":
                    {
                        string url = args?["url"]?.Value<string>() ?? "";

                        switch (url)
                        {
                            case var _ when url == "":
                            case var _ when url.StartsWith("wasm://", StringComparison.Ordinal):
                            case var _ when url.EndsWith(".wasm", StringComparison.Ordinal):
                                {
                                    logger.LogTrace($"ignoring wasm: Debugger.scriptParsed {url}");
                                    return true;
                                }
                        }
                        Log("verbose", $"proxying Debugger.scriptParsed ({sessionId.sessionId}) {url} {args}");
                        break;
                    }

                case "Target.attachedToTarget":
                    {
                        if (args["targetInfo"]["type"]?.ToString() == "page")
                            await AttachToTarget(new SessionId(args["sessionId"]?.ToString()), token);
                        break;
                    }

                case "Target.targetDestroyed":
                    {
                        await SendMonoCommand(sessionId, MonoCommands.DetachDebugger(RuntimeId), token);
                        break;
                    }
            }

            return false;
        }

        private async Task<bool> IsRuntimeAlreadyReadyAlready(SessionId sessionId, CancellationToken token)
        {
            if (contexts.TryGetValue(sessionId, out ExecutionContext context) && context.IsRuntimeReady)
                return true;

            Result res = await SendMonoCommand(sessionId, MonoCommands.IsRuntimeReady(RuntimeId), token);
            return res.Value?["result"]?["value"]?.Value<bool>() ?? false;
        }

        protected override async Task<bool> AcceptCommand(MessageId id, string method, JObject args, CancellationToken token)
        {
            // Inspector doesn't use the Target domain or sessions
            // so we try to init immediately
            if (id == SessionId.Null)
                await AttachToTarget(id, token);

            if (!contexts.TryGetValue(id, out ExecutionContext context))
                return false;

            switch (method)
            {
                case "Target.attachToTarget":
                    {
                        Result resp = await SendCommand(id, method, args, token);
                        await AttachToTarget(new SessionId(resp.Value["sessionId"]?.ToString()), token);
                        break;
                    }

                case "Debugger.enable":
                    {
                        Result resp = await SendCommand(id, method, args, token);

                        context.DebugId = resp.Value["DebugId"]?.ToString();

                        if (await IsRuntimeAlreadyReadyAlready(id, token))
                            await RuntimeReady(id, token);

                        SendResponse(id, resp, token);
                        return true;
                    }

                case "Debugger.getScriptSource":
                    {
                        string script = args?["scriptId"]?.Value<string>();
                        return await OnGetScriptSource(id, script, token);
                    }

                case "Runtime.compileScript":
                    {
                        string exp = args?["expression"]?.Value<string>();
                        if (exp.StartsWith("//dotnet:", StringComparison.Ordinal))
                        {
                            OnCompileDotnetScript(id, token);
                            return true;
                        }
                        break;
                    }

                case "Debugger.getPossibleBreakpoints":
                    {
                        Result resp = await SendCommand(id, method, args, token);
                        if (resp.IsOk && resp.Value["locations"].HasValues)
                        {
                            SendResponse(id, resp, token);
                            return true;
                        }

                        var start = SourceLocation.Parse(args?["start"] as JObject);
                        //FIXME support variant where restrictToFunction=true and end is omitted
                        var end = SourceLocation.Parse(args?["end"] as JObject);
                        if (start != null && end != null && await GetPossibleBreakpoints(id, start, end, token))
                            return true;

                        SendResponse(id, resp, token);
                        return true;
                    }

                case "Debugger.setBreakpoint":
                    {
                        break;
                    }

                case "Debugger.setBreakpointByUrl":
                    {
                        Result resp = await SendCommand(id, method, args, token);
                        if (!resp.IsOk)
                        {
                            SendResponse(id, resp, token);
                            return true;
                        }

                        string bpid = resp.Value["breakpointId"]?.ToString();
                        IEnumerable<object> locations = resp.Value["locations"]?.Values<object>();
                        var request = BreakpointRequest.Parse(bpid, args);

                        // is the store done loading?
                        bool loaded = context.Source.Task.IsCompleted;
                        if (!loaded)
                        {
                            // Send and empty response immediately if not
                            // and register the breakpoint for resolution
                            context.BreakpointRequests[bpid] = request;
                            SendResponse(id, resp, token);
                        }

                        if (await IsRuntimeAlreadyReadyAlready(id, token))
                        {
                            DebugStore store = await RuntimeReady(id, token);

                            Log("verbose", $"BP req {args}");
                            await SetBreakpoint(id, store, request, !loaded, token);
                        }

                        if (loaded)
                        {
                            // we were already loaded so we should send a response
                            // with the locations included and register the request
                            context.BreakpointRequests[bpid] = request;
                            var result = Result.OkFromObject(request.AsSetBreakpointByUrlResponse(locations));
                            SendResponse(id, result, token);

                        }
                        return true;
                    }

                case "Debugger.removeBreakpoint":
                    {
                        await RemoveBreakpoint(id, args, false, token);
                        break;
                    }

                case "Debugger.resume":
                    {
                        await OnResume(id, token);
                        break;
                    }

                case "Debugger.stepInto":
                    {
                        return await Step(id, StepKind.Into, token);
                    }
                case "Debugger.setVariableValue":
                    {
                        if (!DotnetObjectId.TryParse(args?["callFrameId"], out DotnetObjectId objectId))
                            return false;
                        switch (objectId.Scheme)
                        {
                            case "scope":
                                return await OnSetVariableValue(id,
                                    objectId.Value,
                                    args?["variableName"]?.Value<string>(),
                                    args?["newValue"],
                                    token);
                            default:
                                return false;
                        }
                    }

                case "Debugger.stepOut":
                    {
                        return await Step(id, StepKind.Out, token);
                    }

                case "Debugger.stepOver":
                    {
                        return await Step(id, StepKind.Over, token);
                    }
                case "Runtime.evaluate":
                    {
                        if (context.CallStack != null)
                        {
                            Frame scope = context.CallStack.First<Frame>();
                            return await OnEvaluateOnCallFrame(id,
                                    scope.Id,
                                    args?["expression"]?.Value<string>(), token);
                        }
                        break;
                    }
                case "Debugger.evaluateOnCallFrame":
                    {
                        if (!DotnetObjectId.TryParse(args?["callFrameId"], out DotnetObjectId objectId))
                            return false;

                        switch (objectId.Scheme)
                        {
                            case "scope":
                                return await OnEvaluateOnCallFrame(id,
                                    objectId.Value,
                                    args?["expression"]?.Value<string>(), token);
                            default:
                                return false;
                        }
                    }

                case "Runtime.getProperties":
                    {
                        if (!DotnetObjectId.TryParse(args?["objectId"], out DotnetObjectId objectId))
                            break;

                        var valueOrError = await RuntimeGetPropertiesInternal(id, objectId, args, token, true);
                        if (valueOrError.IsError)
                        {
                            logger.LogDebug($"Runtime.getProperties: {valueOrError.Error}");
                            SendResponse(id, valueOrError.Error.Value, token);
                        }
                        else
                        {
                            SendResponse(id, Result.OkFromObject(valueOrError.Value), token);
                        }
                        return true;
                    }

                case "Runtime.releaseObject":
                    {
                        if (!(DotnetObjectId.TryParse(args["objectId"], out DotnetObjectId objectId) && objectId.Scheme == "cfo_res"))
                            break;

                        await SendMonoCommand(id, MonoCommands.ReleaseObject(RuntimeId, objectId), token);
                        SendResponse(id, Result.OkFromObject(new { }), token);
                        return true;
                    }

                case "Debugger.setPauseOnExceptions":
                    {
                        string state = args["state"].Value<string>();
                        context.PauseOnExceptions = state switch
                        {
                            "all"      => PauseOnExceptionsKind.All,
                            "uncaught" => PauseOnExceptionsKind.Uncaught,
                            "none"     => PauseOnExceptionsKind.None,
                            _          => PauseOnExceptionsKind.Unset
                        };

                        if (context.IsRuntimeReady)
                            await context.SdbAgent.EnableExceptions(context.PauseOnExceptions, token);
                        // Pass this on to JS too
                        return false;
                    }

                // Protocol extensions
                case "DotnetDebugger.setNextIP":
                    {
                        var loc = SourceLocation.Parse(args?["location"] as JObject);
                        if (loc == null)
                            return false;
                        var ret = await OnSetNextIP(id, loc, token);
                        if (ret == true)
                            SendResponse(id, Result.OkFromObject(new { }), token);
                        else
                            SendResponse(id, Result.Err("Set next instruction pointer failed."), token);
                        return true;
                    }
                case "DotnetDebugger.applyUpdates":
                    {
                        if (await ApplyUpdates(id, args, token))
                            SendResponse(id, Result.OkFromObject(new { }), token);
                        else
                            SendResponse(id, Result.Err("ApplyUpdate failed."), token);
                        return true;
                    }
                case "DotnetDebugger.addSymbolServerUrl":
                    {
                        string url = args["url"]?.Value<string>();
                        if (!string.IsNullOrEmpty(url) && !urlSymbolServerList.Contains(url))
                            urlSymbolServerList.Add(url);
                        return true;
                    }
                case "DotnetDebugger.getMethodLocation":
                    {
                        DebugStore store = await RuntimeReady(id, token);
                        string aname = args["assemblyName"]?.Value<string>();
                        string typeName = args["typeName"]?.Value<string>();
                        string methodName = args["methodName"]?.Value<string>();
                        if (aname == null || typeName == null || methodName == null)
                        {
                            SendResponse(id, Result.Err("Invalid protocol message '" + args + "'."), token);
                            return true;
                        }

                        // GetAssemblyByName seems to work on file names
                        AssemblyInfo assembly = store.GetAssemblyByName(aname);
                        if (assembly == null)
                            assembly = store.GetAssemblyByName(aname + ".exe");
                        if (assembly == null)
                            assembly = store.GetAssemblyByName(aname + ".dll");
                        if (assembly == null)
                        {
                            SendResponse(id, Result.Err("Assembly '" + aname + "' not found."), token);
                            return true;
                        }

                        TypeInfo type = assembly.GetTypeByName(typeName);
                        if (type == null)
                        {
                            SendResponse(id, Result.Err($"Type '{typeName}' not found."), token);
                            return true;
                        }

                        MethodInfo methodInfo = type.Methods.FirstOrDefault(m => m.Name == methodName);
                        if (methodInfo == null)
                        {
                            // Maybe this is an async method, in which case the debug info is attached
                            // to the async method implementation, in class named:
                            //      `{type_name}.<method_name>::MoveNext`
                            methodInfo = assembly.TypesByName.Values.SingleOrDefault(t => t.FullName.StartsWith($"{typeName}.<{methodName}>"))?
                                .Methods.FirstOrDefault(mi => mi.Name == "MoveNext");
                        }

                        if (methodInfo == null)
                        {
                            SendResponse(id, Result.Err($"Method '{typeName}:{methodName}' not found."), token);
                            return true;
                        }

                        string src_url = methodInfo.Assembly.Sources.Single(sf => sf.SourceId == methodInfo.SourceId).Url;
                        SendResponse(id, Result.OkFromObject(new
                        {
                            result = new { line = methodInfo.StartLocation.Line, column = methodInfo.StartLocation.Column, url = src_url }
                        }), token);

                        return true;
                    }
                case "Runtime.callFunctionOn":
                    {
                        try {
                            return await CallOnFunction(id, args, token);
                        }
                        catch (Exception ex) {
                            logger.LogDebug($"Runtime.callFunctionOn failed for {id} with args {args}: {ex}");
                            SendResponse(id,
                                Result.Exception(new ArgumentException(
                                    $"Runtime.callFunctionOn not supported with ({args["objectId"]}).")),
                                token);
                            return true;
                        }
                    }
                case "DotnetDebugger.justMyCode":
                    {
                        try
                        {
                            SetJustMyCode(id, args, token);
                        }
                        catch (Exception ex)
                        {
                            logger.LogDebug($"DotnetDebugger.justMyCode failed for {id} with args {args}: {ex}");
                            SendResponse(id,
                                Result.Exception(new ArgumentException(
                                    $"DotnetDebugger.justMyCode got incorrect argument ({args})")),
                                token);
                        }
                        return true;
                    }
            }

            return false;
        }

        private async Task<bool> ApplyUpdates(MessageId id, JObject args, CancellationToken token)
        {
            var context = GetContext(id);
            string moduleGUID = args["moduleGUID"]?.Value<string>();
            string dmeta = args["dmeta"]?.Value<string>();
            string dil = args["dil"]?.Value<string>();
            string dpdb = args["dpdb"]?.Value<string>();
            var moduleId = await context.SdbAgent.GetModuleId(moduleGUID, token);
            var applyUpdates =  await context.SdbAgent.ApplyUpdates(moduleId, dmeta, dil, dpdb, token);
            return applyUpdates;
        }

        private void SetJustMyCode(MessageId id, JObject args, CancellationToken token)
        {
            var isEnabled = args["enabled"]?.Value<bool>();
            if (isEnabled == null)
                throw new ArgumentException();
            JustMyCode = isEnabled.Value;
            SendResponse(id, Result.OkFromObject(new { justMyCodeEnabled = JustMyCode }), token);
        }
        private async Task<bool> CallOnFunction(MessageId id, JObject args, CancellationToken token)
        {
            var context = GetContext(id);
            if (!DotnetObjectId.TryParse(args["objectId"], out DotnetObjectId objectId)) {
                return false;
            }
            switch (objectId.Scheme)
            {
                case "object":
                case "methodId":
                    args["details"] = await context.SdbAgent.GetObjectProxy(objectId.Value, token);
                    break;
                case "valuetype":
                    var valueType = context.SdbAgent.GetValueTypeClass(objectId.Value);
                    if (valueType == null)
                        throw new Exception($"Internal Error: No valuetype found for {objectId}.");
                    args["details"] = await valueType.GetProxy(context.SdbAgent, token);
                    break;
                case "pointer":
                    args["details"] = await context.SdbAgent.GetPointerContent(objectId.Value, token);
                    break;
                case "array":
                    args["details"] = await context.SdbAgent.GetArrayValuesProxy(objectId.Value, token);
                    break;
                case "cfo_res":
                {
                    Result cfo_res = await SendMonoCommand(id, MonoCommands.CallFunctionOn(RuntimeId, args), token);
                    cfo_res = Result.OkFromObject(new { result = cfo_res.Value?["result"]?["value"]});
                    SendResponse(id, cfo_res, token);
                    return true;
                }
                case "scope":
                {
                    SendResponse(id,
                    Result.Exception(new ArgumentException(
                        $"Runtime.callFunctionOn not supported with scope ({objectId}).")),
                        token);
                    return true;
                }
                default:
                    return false;
            }
            Result res = await SendMonoCommand(id, MonoCommands.CallFunctionOn(RuntimeId, args), token);
            if (!res.IsOk)
            {
                SendResponse(id, res, token);
                return true;
            }
            if (res.Value?["result"]?["value"]?["type"] == null) //it means that is not a buffer returned from the debugger-agent
            {
                byte[] newBytes = Convert.FromBase64String(res.Value?["result"]?["value"]?["value"]?.Value<string>());
                var retDebuggerCmdReader = new MonoBinaryReader(newBytes);
                retDebuggerCmdReader.ReadByte(); //number of objects returned.
                var obj = await context.SdbAgent.CreateJObjectForVariableValue(retDebuggerCmdReader, "ret", false, -1, false, token);
                /*JTokenType? res_value_type = res.Value?["result"]?["value"]?.Type;*/
                res = Result.OkFromObject(new { result = obj["value"]});
                SendResponse(id, res, token);
                return true;
            }
            res = Result.OkFromObject(new { result = res.Value?["result"]?["value"]});
            SendResponse(id, res, token);
            return true;
        }

        private async Task<bool> OnSetVariableValue(MessageId id, int scopeId, string varName, JToken varValue, CancellationToken token)
        {
            ExecutionContext context = GetContext(id);
            Frame scope = context.CallStack.FirstOrDefault(s => s.Id == scopeId);
            if (scope == null)
                return false;
            var varIds = scope.Method.Info.GetLiveVarsAt(scope.Location.IlLocation.Offset);
            if (varIds == null)
                return false;
            var varToSetValue = varIds.FirstOrDefault(v => v.Name == varName);
            if (varToSetValue == null)
                return false;
            var res = await context.SdbAgent.SetVariableValue(context.ThreadId, scopeId, varToSetValue.Index, varValue["value"].Value<string>(), token);
            if (res)
                SendResponse(id, Result.Ok(new JObject()), token);
            else
                SendResponse(id, Result.Err($"Unable to set '{varValue["value"].Value<string>()}' to variable '{varName}'"), token);
            return true;
        }

        internal async Task<ValueOrError<JToken>> RuntimeGetPropertiesInternal(SessionId id, DotnetObjectId objectId, JToken args, CancellationToken token, bool sortByAccessLevel = false)
        {
            var context = GetContext(id);
            var accessorPropertiesOnly = false;
            GetObjectCommandOptions objectValuesOpt = GetObjectCommandOptions.WithProperties;
            if (args != null)
            {
                if (args["accessorPropertiesOnly"] != null && args["accessorPropertiesOnly"].Value<bool>())
                {
                    objectValuesOpt |= GetObjectCommandOptions.AccessorPropertiesOnly;
                    accessorPropertiesOnly = true;
                }
                if (args["ownProperties"] != null && args["ownProperties"].Value<bool>())
                {
                    objectValuesOpt |= GetObjectCommandOptions.OwnProperties;
                }
            }
            try {
                switch (objectId.Scheme)
                {
                    case "scope":
                    {
                        Result resScope = await GetScopeProperties(id, objectId.Value, token);
                        return resScope.IsOk
                            ? ValueOrError<JToken>.WithValue(sortByAccessLevel ? resScope.Value : resScope.Value?["result"])
                            : ValueOrError<JToken>.WithError(resScope);
                    }
                    case "valuetype":
                    {
                        var valType = context.SdbAgent.GetValueTypeClass(objectId.Value);
                        if (valType == null)
                            return ValueOrError<JToken>.WithError($"Internal Error: No valuetype found for {objectId}.");
                        var resValue = await valType.GetValues(context.SdbAgent, accessorPropertiesOnly, token);
                        return resValue switch
                        {
                            null => ValueOrError<JToken>.WithError($"Could not get properties for {objectId}"),
                            _ => ValueOrError<JToken>.WithValue(sortByAccessLevel ? JObject.FromObject(new { result = resValue }) : resValue)
                        };
                    }
                    case "array":
                    {
                        var resArr = await context.SdbAgent.GetArrayValues(objectId.Value, token);
                        return ValueOrError<JToken>.WithValue(sortByAccessLevel ? JObject.FromObject(new { result = resArr }) : resArr);
                    }
                    case "methodId":
                    {
                        var resMethod = await context.SdbAgent.InvokeMethodInObject(objectId, objectId.SubValue, null, token);
                        return ValueOrError<JToken>.WithValue(sortByAccessLevel ? JObject.FromObject(new { result = new JArray(resMethod) }) : new JArray(resMethod));
                    }
                    case "object":
                    {
                        var resObj = await context.SdbAgent.GetObjectValues(objectId.Value, objectValuesOpt, token, sortByAccessLevel);
                        return ValueOrError<JToken>.WithValue(sortByAccessLevel ? resObj[0] : resObj);
                    }
                    case "pointer":
                    {
                        var resPointer = new JArray { await context.SdbAgent.GetPointerContent(objectId.Value, token) };
                        return ValueOrError<JToken>.WithValue(sortByAccessLevel ? JObject.FromObject(new { result = resPointer }) : resPointer);
                    }
                    case "cfo_res":
                    {
                        Result res = await SendMonoCommand(id, MonoCommands.GetDetails(RuntimeId, objectId.Value, args), token);
                        string value_json_str = res.Value["result"]?["value"]?["__value_as_json_string__"]?.Value<string>();
                        if (res.IsOk && value_json_str == null)
                            return ValueOrError<JToken>.WithError($"Internal error: Could not find expected __value_as_json_string__ field in the result: {res}");

                        return value_json_str != null
                                    ? ValueOrError<JToken>.WithValue(sortByAccessLevel ? JObject.FromObject(new { result = JArray.Parse(value_json_str) }) : JArray.Parse(value_json_str))
                                    : ValueOrError<JToken>.WithError(res);
                    }
                    default:
                        return ValueOrError<JToken>.WithError($"RuntimeGetProperties: unknown object id scheme: {objectId.Scheme}");
                }
            }
            catch (Exception ex)
            {
                return ValueOrError<JToken>.WithError($"RuntimeGetProperties: Failed to get properties for {objectId}: {ex}");
            }
        }

        private async Task<bool> EvaluateCondition(SessionId sessionId, ExecutionContext context, Frame mono_frame, Breakpoint bp, CancellationToken token)
        {
            if (string.IsNullOrEmpty(bp?.Condition) || mono_frame == null)
                return true;

            string condition = bp.Condition;

            if (bp.ConditionAlreadyEvaluatedWithError)
                return false;
            try {
                var resolver = new MemberReferenceResolver(this, context, sessionId, mono_frame.Id, logger);
                JObject retValue = await resolver.Resolve(condition, token);
                if (retValue == null)
                    retValue = await EvaluateExpression.CompileAndRunTheExpression(condition, resolver, token);
                if (retValue?["value"]?.Type == JTokenType.Boolean ||
                    retValue?["value"]?.Type == JTokenType.Integer ||
                    retValue?["value"]?.Type == JTokenType.Float) {
                    if (retValue?["value"]?.Value<bool>() == true)
                        return true;
                }
                else if (retValue?["value"] != null && // null object, missing value
                         retValue?["value"]?.Type != JTokenType.Null)
                {
                    return true;
                }
            }
            catch (ReturnAsErrorException raee)
            {
                logger.LogDebug($"Unable to evaluate breakpoint condition '{condition}': {raee}");
                SendLog(sessionId, $"Unable to evaluate breakpoint condition '{condition}': {raee.Message}", token, type: "error");
                bp.ConditionAlreadyEvaluatedWithError = true;
            }
            catch (Exception e)
            {
                Log("info", $"Unable to evaluate breakpoint condition '{condition}': {e}");
                bp.ConditionAlreadyEvaluatedWithError = true;
            }
            return false;
        }

        private async Task<bool> ProcessEnC(SessionId sessionId, ExecutionContext context, MonoBinaryReader retDebuggerCmdReader, CancellationToken token)
        {
            int moduleId = retDebuggerCmdReader.ReadInt32();
            int meta_size = retDebuggerCmdReader.ReadInt32();
            byte[] meta_buf = retDebuggerCmdReader.ReadBytes(meta_size);
            int pdb_size = retDebuggerCmdReader.ReadInt32();
            byte[] pdb_buf = retDebuggerCmdReader.ReadBytes(pdb_size);

            var assemblyName = await context.SdbAgent.GetAssemblyNameFromModule(moduleId, token);
            DebugStore store = await LoadStore(sessionId, token);
            AssemblyInfo asm = store.GetAssemblyByName(assemblyName);
<<<<<<< HEAD
            var methods = store.EnC(asm, meta_buf, pdb_buf);
            foreach (var method in methods)
            {
=======
            foreach (var method in DebugStore.EnC(asm, meta_buf, pdb_buf))
>>>>>>> 169ec8ef
                await ResetBreakpoint(sessionId, method, token);
            }
            var files = methods.Distinct(new MethodInfo.SourceComparer());
            foreach (var file in files)
            {
                JObject scriptSource = JObject.FromObject(file.Source.ToScriptSource(context.Id, context.AuxData));
                Log("debug", $"sending after update {file.Source.Url} {context.Id} {sessionId.sessionId}");
                SendEvent(sessionId, "Debugger.scriptParsed", scriptSource, token);
            }
            return true;
        }

        private async Task<bool> SendBreakpointsOfMethodUpdated(SessionId sessionId, ExecutionContext context, MonoBinaryReader retDebuggerCmdReader, CancellationToken token)
        {
            var methodId = retDebuggerCmdReader.ReadInt32();
            var method = await context.SdbAgent.GetMethodInfo(methodId, token);
            if (method == null)
            {
                return true;
            }
            foreach (var req in context.BreakpointRequests.Values)
            {
                if (req.Method != null && req.Method.Assembly.Id == method.Info.Assembly.Id && req.Method.Token == method.Info.Token)
                {
                    await SetBreakpoint(sessionId, context.store, req, true, token);
                }
                //trying to reset breakpoints that were not bound but are in the same file of a method update
                if (req.Method == null && method.Info.SourceName.Equals(req.File))
                {
                    await SetBreakpoint(sessionId, context.store, req, true, token);
                }
            }
            return true;
        }

        private async Task<bool> SendCallStack(SessionId sessionId, ExecutionContext context, string reason, int thread_id, Breakpoint bp, JObject data, IEnumerable<JObject> orig_callframes, EventKind event_kind, CancellationToken token)
        {
            var callFrames = new List<object>();
            var frames = new List<Frame>();
            using var commandParamsWriter = new MonoBinaryWriter();
            commandParamsWriter.Write(thread_id);
            commandParamsWriter.Write(0);
            commandParamsWriter.Write(-1);
            using var retDebuggerCmdReader = await context.SdbAgent.SendDebuggerAgentCommand(CmdThread.GetFrameInfo, commandParamsWriter, token);
            var frame_count = retDebuggerCmdReader.ReadInt32();
            //Console.WriteLine("frame_count - " + frame_count);
            for (int j = 0; j < frame_count; j++) {
                var frame_id = retDebuggerCmdReader.ReadInt32();
                var methodId = retDebuggerCmdReader.ReadInt32();
                var il_pos = retDebuggerCmdReader.ReadInt32();
                var flags = retDebuggerCmdReader.ReadByte();
                DebugStore store = await LoadStore(sessionId, token);
                var method = await context.SdbAgent.GetMethodInfo(methodId, token);

                var shouldReturn = await SkipMethod(
                    isSkippable: context.IsSkippingHiddenMethod,
                    shouldBeSkipped: event_kind != EventKind.UserBreak,
                    StepKind.Over);
                context.IsSkippingHiddenMethod = false;
                if (shouldReturn)
                    return true;

                shouldReturn = await SkipMethod(
                    isSkippable: context.IsSteppingThroughMethod,
                    shouldBeSkipped: event_kind != EventKind.UserBreak && event_kind != EventKind.Breakpoint,
                    StepKind.Over);
                context.IsSteppingThroughMethod = false;
                if (shouldReturn)
                    return true;

                if (j == 0 && method?.Info.DebuggerAttrInfo.DoAttributesAffectCallStack(JustMyCode) == true)
                {
                    if (method.Info.DebuggerAttrInfo.ShouldStepOut(event_kind))
                    {
                        if (event_kind == EventKind.Step)
                            context.IsSkippingHiddenMethod = true;
                        if (await SkipMethod(isSkippable: true, shouldBeSkipped: true, StepKind.Out))
                            return true;
                    }
                    if (!method.Info.DebuggerAttrInfo.HasStepperBoundary)
                    {
                        if (event_kind == EventKind.Step ||
                        (JustMyCode && (event_kind == EventKind.Breakpoint || event_kind == EventKind.UserBreak)))
                        {
                            if (context.IsResumedAfterBp)
                                context.IsResumedAfterBp = false;
                            else if (event_kind != EventKind.UserBreak)
                                context.IsSteppingThroughMethod = true;
                            if (await SkipMethod(isSkippable: true, shouldBeSkipped: true, StepKind.Out))
                                return true;
                        }
                        if (event_kind == EventKind.Breakpoint)
                            context.IsResumedAfterBp = true;
                    }
                }

                SourceLocation location = method?.Info.GetLocationByIl(il_pos);

                // When hitting a breakpoint on the "IncrementCount" method in the standard
                // Blazor project template, one of the stack frames is inside mscorlib.dll
                // and we get location==null for it. It will trigger a NullReferenceException
                // if we don't skip over that stack frame.
                if (location == null)
                {
                    continue;
                }

                Log("debug", $"frame il offset: {il_pos} method token: {method.Info.Token} assembly name: {method.Info.Assembly.Name}");
                Log("debug", $"\tmethod {method.Name} location: {location}");
                frames.Add(new Frame(method, location, frame_id));

                callFrames.Add(new
                {
                    functionName = method.Name,
                    callFrameId = $"dotnet:scope:{frame_id}",
                    functionLocation = method.Info.StartLocation.AsLocation(),

                    location = location.AsLocation(),

                    url = store.ToUrl(location),

                    scopeChain = new[]
                        {
                            new
                            {
                                type = "local",
                                    @object = new
                                    {
                                        @type = "object",
                                            className = "Object",
                                            description = "Object",
                                            objectId = $"dotnet:scope:{frame_id}",
                                    },
                                    name = method.Name,
                                    startLocation = method.Info.StartLocation.AsLocation(),
                                    endLocation = method.Info.EndLocation.AsLocation(),
                            }
                        }
                });

                context.CallStack = frames;
                context.ThreadId = thread_id;
            }
            string[] bp_list = new string[bp == null ? 0 : 1];
            if (bp != null)
                bp_list[0] = bp.StackId;

            foreach (JObject frame in orig_callframes)
            {
                string function_name = frame["functionName"]?.Value<string>();
                string url = frame["url"]?.Value<string>();
                if (!(function_name.StartsWith("wasm-function", StringComparison.Ordinal) ||
                        url.StartsWith("wasm://", StringComparison.Ordinal) ||
                        url.EndsWith(".wasm", StringComparison.Ordinal) ||
                        function_name == "_mono_wasm_fire_debugger_agent_message"))
                {
                    callFrames.Add(frame);
                }
            }
            var o = JObject.FromObject(new
            {
                callFrames,
                reason,
                data,
                hitBreakpoints = bp_list,
            });
            if (!await EvaluateCondition(sessionId, context, context.CallStack.First(), bp, token))
            {
                context.ClearState();
                await SendCommand(sessionId, "Debugger.resume", new JObject(), token);
                return true;
            }
            await SendEvent(sessionId, "Debugger.paused", o, token);

            return true;

            async Task<bool> SkipMethod(bool isSkippable, bool shouldBeSkipped, StepKind stepKind)
            {
                if (isSkippable && shouldBeSkipped)
                {
                    await context.SdbAgent.Step(context.ThreadId, stepKind, token);
                    await SendCommand(sessionId, "Debugger.resume", new JObject(), token);
                    return true;
                }
                return false;
            }
        }
        private async Task<bool> OnReceiveDebuggerAgentEvent(SessionId sessionId, JObject args, CancellationToken token)
        {
            Result res = await SendMonoCommand(sessionId, MonoCommands.GetDebuggerAgentBufferReceived(RuntimeId), token);
            if (!res.IsOk)
                return false;

            ExecutionContext context = GetContext(sessionId);
            byte[] newBytes = Convert.FromBase64String(res.Value?["result"]?["value"]?["value"]?.Value<string>());
            using var retDebuggerCmdReader = new MonoBinaryReader(newBytes);
            retDebuggerCmdReader.ReadBytes(11); //skip HEADER_LEN
            retDebuggerCmdReader.ReadByte(); //suspend_policy
            var number_of_events = retDebuggerCmdReader.ReadInt32(); //number of events -> should be always one
            for (int i = 0 ; i < number_of_events; i++) {
                var event_kind = (EventKind)retDebuggerCmdReader.ReadByte(); //event kind
                var request_id = retDebuggerCmdReader.ReadInt32(); //request id
                if (event_kind == EventKind.Step)
                    await context.SdbAgent.ClearSingleStep(request_id, token);
                int thread_id = retDebuggerCmdReader.ReadInt32();
                switch (event_kind)
                {
                    case EventKind.MethodUpdate:
                    {
                        var ret = await SendBreakpointsOfMethodUpdated(sessionId, context, retDebuggerCmdReader, token);
                        await SendCommand(sessionId, "Debugger.resume", new JObject(), token);
                        return ret;
                    }
                    case EventKind.EnC:
                    {
                        var ret = await ProcessEnC(sessionId, context, retDebuggerCmdReader, token);
                        await SendCommand(sessionId, "Debugger.resume", new JObject(), token);
                        return ret;
                    }
                    case EventKind.Exception:
                    {
                        string reason = "exception";
                        int object_id = retDebuggerCmdReader.ReadInt32();
                        var caught = retDebuggerCmdReader.ReadByte();
                        var exceptionObject = await context.SdbAgent.GetObjectValues(object_id, GetObjectCommandOptions.WithProperties | GetObjectCommandOptions.OwnProperties, token);
                        var exceptionObjectMessage = exceptionObject.FirstOrDefault(attr => attr["name"].Value<string>().Equals("_message"));
                        var data = JObject.FromObject(new
                        {
                            type = "object",
                            subtype = "error",
                            className = await context.SdbAgent.GetClassNameFromObject(object_id, token),
                            uncaught = caught == 0,
                            description = exceptionObjectMessage["value"]["value"].Value<string>(),
                            objectId = $"dotnet:object:{object_id}"
                        });

                        var ret = await SendCallStack(sessionId, context, reason, thread_id, null, data, args?["callFrames"]?.Values<JObject>(), event_kind, token);
                        return ret;
                    }
                    case EventKind.UserBreak:
                    case EventKind.Step:
                    case EventKind.Breakpoint:
                    {
                        Breakpoint bp = context.BreakpointRequests.Values.SelectMany(v => v.Locations).FirstOrDefault(b => b.RemoteId == request_id);
                        if (request_id == context.TempBreakpointForSetNextIP)
                        {
                            context.TempBreakpointForSetNextIP = -1;
                            await context.SdbAgent.RemoveBreakpoint(request_id, token);
                        }
                        string reason = "other";//other means breakpoint
                        int methodId = 0;
                        if (event_kind != EventKind.UserBreak)
                            methodId = retDebuggerCmdReader.ReadInt32();
                        var ret = await SendCallStack(sessionId, context, reason, thread_id, bp, null, args?["callFrames"]?.Values<JObject>(), event_kind, token);
                        return ret;
                    }
                }
            }
            return false;
        }

        internal async Task<MethodInfo> LoadSymbolsOnDemand(AssemblyInfo asm, int method_token, SessionId sessionId, CancellationToken token)
        {
            ExecutionContext context = GetContext(sessionId);
            if (urlSymbolServerList.Count == 0)
                return null;
            if (asm.TriedToLoadSymbolsOnDemand || !asm.PdbInformationAvailable)
                return null;
            asm.TriedToLoadSymbolsOnDemand = true;
            var pdbName = Path.GetFileName(asm.PdbName);

            foreach (string urlSymbolServer in urlSymbolServerList)
            {
                string downloadURL = $"{urlSymbolServer}/{pdbName}/{asm.PdbGuid.ToString("N").ToUpperInvariant() + asm.PdbAge}/{pdbName}";

                try
                {
                    using HttpResponseMessage response = await client.GetAsync(downloadURL, token);
                    if (!response.IsSuccessStatusCode)
                    {
                        Log("info", $"Unable to download symbols on demand url:{downloadURL} assembly: {asm.Name}");
                        continue;
                    }

                    using Stream streamToReadFrom = await response.Content.ReadAsStreamAsync(token);
                    asm.UpdatePdbInformation(streamToReadFrom);
                    foreach (SourceFile source in asm.Sources)
                    {
                        var scriptSource = JObject.FromObject(source.ToScriptSource(context.Id, context.AuxData));
                        await SendEvent(sessionId, "Debugger.scriptParsed", scriptSource, token);
                    }
                    return asm.GetMethodByToken(method_token);
                }
                catch (Exception e)
                {
                    Log("info", $"Unable to load symbols on demand exception: {e} url:{downloadURL} assembly: {asm.Name}");
                }
                break;
            }

            Log("info", $"Unable to load symbols on demand assembly: {asm.Name}");
            return null;
        }

        private async Task OnDefaultContext(SessionId sessionId, ExecutionContext context, CancellationToken token)
        {
            Log("verbose", "Default context created, clearing state and sending events");
            if (UpdateContext(sessionId, context, out ExecutionContext previousContext))
            {
                foreach (KeyValuePair<string, BreakpointRequest> kvp in previousContext.BreakpointRequests)
                {
                    context.BreakpointRequests[kvp.Key] = kvp.Value.Clone();
                }
                context.PauseOnExceptions = previousContext.PauseOnExceptions;
            }

            if (await IsRuntimeAlreadyReadyAlready(sessionId, token))
                await RuntimeReady(sessionId, token);
        }

        private async Task OnResume(MessageId msg_id, CancellationToken token)
        {
            ExecutionContext context = GetContext(msg_id);
            if (context.CallStack != null)
            {
                // Stopped on managed code
                await SendMonoCommand(msg_id, MonoCommands.Resume(RuntimeId), token);
            }

            //discard managed frames
            GetContext(msg_id).ClearState();
        }

        private async Task<bool> Step(MessageId msgId, StepKind kind, CancellationToken token)
        {
            ExecutionContext context = GetContext(msgId);
            if (context.CallStack == null)
                return false;

            if (context.CallStack.Count <= 1 && kind == StepKind.Out)
                return false;

            var step = await context.SdbAgent.Step(context.ThreadId, kind, token);
            if (step == false) {
                context.ClearState();
                await SendCommand(msgId, "Debugger.stepOut", new JObject(), token);
                return false;
            }

            SendResponse(msgId, Result.Ok(new JObject()), token);

            context.ClearState();

            await SendCommand(msgId, "Debugger.resume", new JObject(), token);
            return true;
        }

        private async Task<bool> OnJSEventRaised(SessionId sessionId, JObject eventArgs, CancellationToken token)
        {
            string eventName = eventArgs?["eventName"]?.Value<string>();
            if (string.IsNullOrEmpty(eventName))
            {
                logger.LogDebug($"Missing name for raised js event: {eventArgs}");
                return false;
            }

            logger.LogDebug($"OnJsEventRaised: args: {eventArgs}");

            switch (eventName)
            {
                case "AssemblyLoaded":
                    return await OnAssemblyLoadedJSEvent(sessionId, eventArgs, token);
                default:
                {
                    logger.LogDebug($"Unknown js event name: {eventName} with args {eventArgs}");
                    return await Task.FromResult(false);
                }
            }
        }

        private async Task<bool> OnAssemblyLoadedJSEvent(SessionId sessionId, JObject eventArgs, CancellationToken token)
        {
            try
            {
                var store = await LoadStore(sessionId, token);
                var assembly_name = eventArgs?["assembly_name"]?.Value<string>();

                if (store.GetAssemblyByName(assembly_name) != null)
                {
                    Log("debug", $"Got AssemblyLoaded event for {assembly_name}, but skipping it as it has already been loaded.");
                    return true;
                }

                var assembly_b64 = eventArgs?["assembly_b64"]?.ToObject<string>();
                var pdb_b64 = eventArgs?["pdb_b64"]?.ToObject<string>();

                if (string.IsNullOrEmpty(assembly_b64))
                {
                    logger.LogDebug("No assembly data provided to load.");
                    return false;
                }

                var assembly_data = Convert.FromBase64String(assembly_b64);
                var pdb_data = string.IsNullOrEmpty(pdb_b64) ? null : Convert.FromBase64String(pdb_b64);

                var context = GetContext(sessionId);
                foreach (var source in store.Add(sessionId, assembly_name, assembly_data, pdb_data, token))
                {
                    await OnSourceFileAdded(sessionId, source, context, token);
                }

                return true;
            }
            catch (Exception e)
            {
                logger.LogDebug($"Failed to load assemblies and PDBs: {e}");
                return false;
            }
        }

        private async Task<bool> OnEvaluateOnCallFrame(MessageId msg_id, int scopeId, string expression, CancellationToken token)
        {
            try
            {
                ExecutionContext context = GetContext(msg_id);
                if (context.CallStack == null)
                    return false;

                var resolver = new MemberReferenceResolver(this, context, msg_id, scopeId, logger);

                JObject retValue = await resolver.Resolve(expression, token);
                if (retValue == null)
                {
                    retValue = await EvaluateExpression.CompileAndRunTheExpression(expression, resolver, token);
                }

                if (retValue != null)
                {
                    SendResponse(msg_id, Result.OkFromObject(new
                    {
                        result = retValue
                    }), token);
                }
                else
                {
                    SendResponse(msg_id, Result.Err($"Unable to evaluate '{expression}'"), token);
                }
            }
            catch (ReturnAsErrorException ree)
            {
                SendResponse(msg_id, ree.Error, token);
            }
            catch (ExpressionEvaluationFailedException eefe)
            {
                logger.LogDebug($"Error in EvaluateOnCallFrame for expression '{expression}' with '{eefe}.");
                SendResponse(msg_id, Result.Exception(eefe), token);
            }
            catch (Exception e)
            {
                logger.LogDebug($"Error in EvaluateOnCallFrame for expression '{expression}' with '{e}.");
                SendResponse(msg_id, Result.Exception(e), token);
            }

            return true;
        }

        internal async Task<Result> GetScopeProperties(SessionId msg_id, int scopeId, CancellationToken token)
        {
            try
            {
                ExecutionContext context = GetContext(msg_id);
                Frame scope = context.CallStack.FirstOrDefault(s => s.Id == scopeId);
                if (scope == null)
                    return Result.Err(JObject.FromObject(new { message = $"Could not find scope with id #{scopeId}" }));

                VarInfo[] varIds = scope.Method.Info.GetLiveVarsAt(scope.Location.IlLocation.Offset);

                var values = await context.SdbAgent.StackFrameGetValues(scope.Method, context.ThreadId, scopeId, varIds, token);
                if (values != null)
                {
                    if (values == null || values.Count == 0)
                        return Result.OkFromObject(new { result = Array.Empty<object>() });

                    PerScopeCache frameCache = context.GetCacheForScope(scopeId);
                    foreach (JObject value in values)
                    {
                        frameCache.Locals[value["name"]?.Value<string>()] = value;
                    }
                    return Result.OkFromObject(new { result = values });
                }
                return Result.OkFromObject(new { result = Array.Empty<object>() });
            }
            catch (Exception exception)
            {
                Log("verbose", $"Error resolving scope properties {exception.Message}");
                return Result.Exception(exception);
            }
        }

        private async Task<Breakpoint> SetMonoBreakpoint(SessionId sessionId, string reqId, SourceLocation location, string condition, CancellationToken token)
        {
            var context = GetContext(sessionId);
            var bp = new Breakpoint(reqId, location, condition, BreakpointState.Pending);
            string asm_name = bp.Location.IlLocation.Method.Assembly.Name;
            int method_token = bp.Location.IlLocation.Method.Token;
            int il_offset = bp.Location.IlLocation.Offset;

            var assembly_id = await context.SdbAgent.GetAssemblyId(asm_name, token);
            var methodId = await context.SdbAgent.GetMethodIdByToken(assembly_id, method_token, token);
            var breakpoint_id = await context.SdbAgent.SetBreakpoint(methodId, il_offset, token);

            if (breakpoint_id > 0)
            {
                bp.RemoteId = breakpoint_id;
                bp.State = BreakpointState.Active;
                //Log ("verbose", $"BP local id {bp.LocalId} enabled with remote id {bp.RemoteId}");
            }
            return bp;
        }

        private async Task OnSourceFileAdded(SessionId sessionId, SourceFile source, ExecutionContext context, CancellationToken token)
        {
            JObject scriptSource = JObject.FromObject(source.ToScriptSource(context.Id, context.AuxData));
            Log("debug", $"sending {source.Url} {context.Id} {sessionId.sessionId}");
            await SendEvent(sessionId, "Debugger.scriptParsed", scriptSource, token);

            foreach (var req in context.BreakpointRequests.Values)
            {
                if (req.TryResolve(source))
                {
                    await SetBreakpoint(sessionId, context.store, req, true, token);
                }
            }
        }

        internal async Task<DebugStore> LoadStore(SessionId sessionId, CancellationToken token)
        {
            ExecutionContext context = GetContext(sessionId);

            if (Interlocked.CompareExchange(ref context.store, new DebugStore(this, logger), null) != null)
                return await context.Source.Task;

            try
            {
                string[] loaded_files = await GetLoadedFiles(sessionId, context, token);
                if (loaded_files == null)
                {
                    SendLog(sessionId, $"Failed to get the list of loaded files. Managed code debugging won't work due to this.", token);
                }
                else
                {
                    await foreach (SourceFile source in context.store.Load(sessionId, loaded_files, token).WithCancellation(token))
                    {
                        await OnSourceFileAdded(sessionId, source, context, token);
                    }
                }
            }
            catch (Exception e)
            {
                context.Source.SetException(e);
            }

            if (!context.Source.Task.IsCompleted)
                context.Source.SetResult(context.store);
            return context.store;
            async Task<string[]> GetLoadedFiles(SessionId sessionId, ExecutionContext context, CancellationToken token)
            {
                if (context.LoadedFiles != null)
                    return context.LoadedFiles;

                Result loaded = await SendMonoCommand(sessionId, MonoCommands.GetLoadedFiles(RuntimeId), token);
                if (!loaded.IsOk)
                {
                    SendLog(sessionId, $"Error on mono_wasm_get_loaded_files {loaded}", token);
                    return null;
                }

                string[] files = loaded.Value?["result"]?["value"]?.ToObject<string[]>();
                if (files == null)
                    SendLog(sessionId, $"Error extracting the list of loaded_files from the result of mono_wasm_get_loaded_files: {loaded}", token);

                return files;
            }
        }

        private async Task<DebugStore> RuntimeReady(SessionId sessionId, CancellationToken token)
        {
            ExecutionContext context = GetContext(sessionId);
            if (Interlocked.CompareExchange(ref context.ready, new TaskCompletionSource<DebugStore>(), null) != null)
                return await context.ready.Task;

            await context.SdbAgent.SendDebuggerAgentCommand(CmdEventRequest.ClearAllBreakpoints, null, token);

            if (context.PauseOnExceptions != PauseOnExceptionsKind.None && context.PauseOnExceptions != PauseOnExceptionsKind.Unset)
                await context.SdbAgent.EnableExceptions(context.PauseOnExceptions, token);

            await context.SdbAgent.SetProtocolVersion(token);
            await context.SdbAgent.EnableReceiveRequests(EventKind.UserBreak, token);
            await context.SdbAgent.EnableReceiveRequests(EventKind.EnC, token);
            await context.SdbAgent.EnableReceiveRequests(EventKind.MethodUpdate, token);

            DebugStore store = await LoadStore(sessionId, token);
            context.ready.SetResult(store);
            await SendEvent(sessionId, "Mono.runtimeReady", new JObject(), token);
            context.SdbAgent.ResetStore(store);
            return store;
        }

        private async Task ResetBreakpoint(SessionId msg_id, MethodInfo method, CancellationToken token)
        {
            ExecutionContext context = GetContext(msg_id);
            foreach (var req in context.BreakpointRequests.Values)
            {
                if (req.Method != null)
                {
                    if (req.Method.Assembly.Id == method.Assembly.Id && req.Method.Token == method.Token) {
                        await RemoveBreakpoint(msg_id, JObject.FromObject(new {breakpointId = req.Id}), true, token);
                    }
                }
            }
        }

        private async Task RemoveBreakpoint(SessionId msg_id, JObject args, bool isEnCReset, CancellationToken token)
        {
            string bpid = args?["breakpointId"]?.Value<string>();

            ExecutionContext context = GetContext(msg_id);
            if (!context.BreakpointRequests.TryGetValue(bpid, out BreakpointRequest breakpointRequest))
                return;

            foreach (Breakpoint bp in breakpointRequest.Locations)
            {
                var breakpoint_removed = await context.SdbAgent.RemoveBreakpoint(bp.RemoteId, token);
                if (breakpoint_removed)
                {
                    bp.RemoteId = -1;
                    if (isEnCReset)
                        bp.State = BreakpointState.Pending;
                    else
                        bp.State = BreakpointState.Disabled;
                }
            }
            if (!isEnCReset)
                context.BreakpointRequests.Remove(bpid);
            else
                breakpointRequest.Locations = new List<Breakpoint>();
        }

        private async Task SetBreakpoint(SessionId sessionId, DebugStore store, BreakpointRequest req, bool sendResolvedEvent, CancellationToken token)
        {
            ExecutionContext context = GetContext(sessionId);
            if (req.Locations.Any())
            {
                Log("debug", $"locations already loaded for {req.Id}");
                return;
            }

            var comparer = new SourceLocation.LocationComparer();
            // if column is specified the frontend wants the exact matches
            // and will clear the bp if it isn't close enoug
            IEnumerable<IGrouping<SourceId, SourceLocation>> locations = store.FindBreakpointLocations(req)
                .Distinct(comparer)
                .Where(l => l.Line == req.Line && (req.Column == 0 || l.Column == req.Column))
                .OrderBy(l => l.Column)
                .GroupBy(l => l.Id);

            logger.LogDebug("BP request for '{req}' runtime ready {context.RuntimeReady}", req, GetContext(sessionId).IsRuntimeReady);

            var breakpoints = new List<Breakpoint>();

            foreach (IGrouping<SourceId, SourceLocation> sourceId in locations)
            {
                SourceLocation loc = sourceId.First();
                req.Method = loc.IlLocation.Method;
                if (req.Method.DebuggerAttrInfo.HasDebuggerHidden)
                    continue;

                Breakpoint bp = await SetMonoBreakpoint(sessionId, req.Id, loc, req.Condition, token);

                // If we didn't successfully enable the breakpoint
                // don't add it to the list of locations for this id
                if (bp.State != BreakpointState.Active)
                    continue;

                breakpoints.Add(bp);

                var resolvedLocation = new
                {
                    breakpointId = req.Id,
                    location = loc.AsLocation()
                };

                if (sendResolvedEvent)
                    await SendEvent(sessionId, "Debugger.breakpointResolved", JObject.FromObject(resolvedLocation), token);
            }

            req.Locations.AddRange(breakpoints);
            return;
        }

        private async Task<bool> GetPossibleBreakpoints(MessageId msg, SourceLocation start, SourceLocation end, CancellationToken token)
        {
            List<SourceLocation> bps = (await RuntimeReady(msg, token)).FindPossibleBreakpoints(start, end);

            if (bps == null)
                return false;

            var response = new { locations = bps.Select(b => b.AsLocation()) };

            SendResponse(msg, Result.OkFromObject(response), token);
            return true;
        }

        private void OnCompileDotnetScript(MessageId msg_id, CancellationToken token)
        {
            SendResponse(msg_id, Result.OkFromObject(new { }), token);
        }

        private static bool IsNestedMethod(DebugStore store, Frame scope, SourceLocation foundLocation, SourceLocation targetLocation)
        {
            if (foundLocation.Line != targetLocation.Line || foundLocation.Column != targetLocation.Column)
            {
                SourceFile doc = store.GetFileById(scope.Method.Info.SourceId);
                foreach (var method in doc.Methods)
                {
                    if (method.Token == scope.Method.Info.Token)
                        continue;
                    if (method.IsLexicallyContainedInMethod(scope.Method.Info))
                        continue;
                    SourceLocation newFoundLocation = DebugStore.FindBreakpointLocations(targetLocation, targetLocation, scope.Method.Info)
                                                .FirstOrDefault();
                    if (!(newFoundLocation is null))
                        return true;
                }
            }
            return false;
        }

        private async Task<bool> OnSetNextIP(MessageId sessionId, SourceLocation targetLocation, CancellationToken token)
        {
            DebugStore store = await RuntimeReady(sessionId, token);
            ExecutionContext context = GetContext(sessionId);
            Frame scope = context.CallStack.First<Frame>();

            SourceLocation foundLocation = DebugStore.FindBreakpointLocations(targetLocation, targetLocation, scope.Method.Info)
                                                    .FirstOrDefault();

            if (foundLocation is null)
                 return false;

            //search if it's a nested method and it's return false because we cannot move to another method
            if (IsNestedMethod(store, scope, foundLocation, targetLocation))
                return false;

            var ilOffset = foundLocation.IlLocation;
            var ret = await context.SdbAgent.SetNextIP(scope.Method, context.ThreadId, ilOffset, token);

            if (!ret)
                return false;

            var breakpointId = await context.SdbAgent.SetBreakpoint(scope.Method.DebugId, ilOffset.Offset, token);
            context.TempBreakpointForSetNextIP = breakpointId;
            await SendCommand(sessionId, "Debugger.resume", new JObject(), token);
            return true;
        }

        private async Task<bool> OnGetScriptSource(MessageId msg_id, string script_id, CancellationToken token)
        {
            if (!SourceId.TryParse(script_id, out SourceId id))
                return false;

            SourceFile src_file = (await LoadStore(msg_id, token)).GetFileById(id);

            try
            {
                var uri = new Uri(src_file.Url);
                string source = $"// Unable to find document {src_file.SourceUri}";

                using (Stream data = await src_file.GetSourceAsync(checkHash: false, token: token))
                {
                    if (data is MemoryStream && data.Length == 0)
                        return false;

                    using (var reader = new StreamReader(data))
                        source = await reader.ReadToEndAsync();
                }
                SendResponse(msg_id, Result.OkFromObject(new { scriptSource = source }), token);
            }
            catch (Exception e)
            {
                var o = new
                {
                    scriptSource = $"// Unable to read document ({e.Message})\n" +
                    $"Local path: {src_file?.SourceUri}\n" +
                    $"SourceLink path: {src_file?.SourceLinkUri}\n"
                };

                SendResponse(msg_id, Result.OkFromObject(o), token);
            }
            return true;
        }

        private async Task AttachToTarget(SessionId sessionId, CancellationToken token)
        {
            // see https://github.com/mono/mono/issues/19549 for background
            if (sessions.Add(sessionId))
            {
                string checkUncaughtExceptions = string.Empty;
                string checkCaughtExceptions = string.Empty;

                //we only need this check if it's a non-vs debugging
                if (sessionId == SessionId.Null)
                {
                    if (!contexts.TryGetValue(sessionId, out ExecutionContext context) || context.PauseOnExceptions == PauseOnExceptionsKind.Unset)
                    {
                        checkUncaughtExceptions = $"throw \"{sPauseOnUncaught}\";";
                        checkCaughtExceptions = $"try {{throw \"{sPauseOnCaught}\";}} catch {{}}";
                    }
                }

                await SendMonoCommand(sessionId, new MonoCommands("globalThis.dotnetDebugger = true"), token);
                Result res = await SendCommand(sessionId,
                    "Page.addScriptToEvaluateOnNewDocument",
                    JObject.FromObject(new { source = $"globalThis.dotnetDebugger = true; delete navigator.constructor.prototype.webdriver; {checkCaughtExceptions} {checkUncaughtExceptions}" }),
                    token);

                if (sessionId != SessionId.Null && !res.IsOk)
                    sessions.Remove(sessionId);
            }
        }

        private bool JObjectTryParse(string str, out JObject obj, bool log_exception = true)
        {
            obj = null;
            if (string.IsNullOrEmpty(str))
                return false;

            try
            {
                obj = JObject.Parse(str);
                return true;
            }
            catch (JsonReaderException jre)
            {
                if (log_exception)
                    logger.LogDebug($"Could not parse {str}. Failed with {jre}");
                return false;
            }
        }
    }
}<|MERGE_RESOLUTION|>--- conflicted
+++ resolved
@@ -862,13 +862,9 @@
             var assemblyName = await context.SdbAgent.GetAssemblyNameFromModule(moduleId, token);
             DebugStore store = await LoadStore(sessionId, token);
             AssemblyInfo asm = store.GetAssemblyByName(assemblyName);
-<<<<<<< HEAD
             var methods = store.EnC(asm, meta_buf, pdb_buf);
             foreach (var method in methods)
             {
-=======
-            foreach (var method in DebugStore.EnC(asm, meta_buf, pdb_buf))
->>>>>>> 169ec8ef
                 await ResetBreakpoint(sessionId, method, token);
             }
             var files = methods.Distinct(new MethodInfo.SourceComparer());
