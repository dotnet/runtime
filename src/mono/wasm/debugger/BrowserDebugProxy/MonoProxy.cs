--- conflicted
+++ resolved
@@ -494,11 +494,7 @@
                         };
 
                         if (context.IsRuntimeReady)
-<<<<<<< HEAD
-                            await SdbHelper.EnableExceptions(id, context.PauseOnExceptions, token);
-=======
                             await context.SdbAgent.EnableExceptions(context.PauseOnExceptions, token);
->>>>>>> eb51b02b
                         // Pass this on to JS too
                         return false;
                     }
@@ -658,11 +654,7 @@
                     args["details"]  = await context.SdbAgent.GetPointerContent(objectId.Value, token);
                     break;
                 case "array":
-<<<<<<< HEAD
-                    args["details"]  = await SdbHelper.GetArrayValuesProxy(id, int.Parse(objectId.Value), token);
-=======
                     args["details"]  = await context.SdbAgent.GetArrayValuesProxy(objectId.Value, token);
->>>>>>> eb51b02b
                     break;
                 case "cfo_res":
                 {
@@ -1057,11 +1049,7 @@
                         string reason = "exception";
                         int object_id = retDebuggerCmdReader.ReadInt32();
                         var caught = retDebuggerCmdReader.ReadByte();
-<<<<<<< HEAD
-                        var exceptionObject = await SdbHelper.GetObjectValues(sessionId, object_id, GetObjectCommandOptions.WithProperties | GetObjectCommandOptions.OwnProperties, token);
-=======
                         var exceptionObject = await context.SdbAgent.GetObjectValues(object_id, GetObjectCommandOptions.WithProperties | GetObjectCommandOptions.OwnProperties, token);
->>>>>>> eb51b02b
                         var exceptionObjectMessage = exceptionObject.FirstOrDefault(attr => attr["name"].Value<string>().Equals("_message"));
                         var data = JObject.FromObject(new
                         {
@@ -1423,18 +1411,10 @@
             if (Interlocked.CompareExchange(ref context.ready, new TaskCompletionSource<DebugStore>(), null) != null)
                 return await context.ready.Task;
 
-<<<<<<< HEAD
-            var commandParams = new MemoryStream();
-            await SdbHelper.SendDebuggerAgentCommand<CmdEventRequest>(sessionId, CmdEventRequest.ClearAllBreakpoints, commandParams, token);
-
-            if (context.PauseOnExceptions != PauseOnExceptionsKind.None && context.PauseOnExceptions != PauseOnExceptionsKind.Unset)
-                await SdbHelper.EnableExceptions(sessionId, context.PauseOnExceptions, token);
-=======
             await context.SdbAgent.SendDebuggerAgentCommand(CmdEventRequest.ClearAllBreakpoints, null, token);
 
             if (context.PauseOnExceptions != PauseOnExceptionsKind.None && context.PauseOnExceptions != PauseOnExceptionsKind.Unset)
                 await context.SdbAgent.EnableExceptions(context.PauseOnExceptions, token);
->>>>>>> eb51b02b
 
             await context.SdbAgent.SetProtocolVersion(token);
             await context.SdbAgent.EnableReceiveRequests(EventKind.UserBreak, token);
@@ -1443,13 +1423,8 @@
 
             DebugStore store = await LoadStore(sessionId, token);
             context.ready.SetResult(store);
-<<<<<<< HEAD
-            SendEvent(sessionId, "Mono.runtimeReady", new JObject(), token);
-            SdbHelper.ResetStore(store);
-=======
             await SendEvent(sessionId, "Mono.runtimeReady", new JObject(), token);
             context.SdbAgent.ResetStore(store);
->>>>>>> eb51b02b
             return store;
         }
 
