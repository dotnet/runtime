--- conflicted
+++ resolved
@@ -91,18 +91,13 @@
                         if (type == "debug")
                         {
                             JToken a = args["args"];
-<<<<<<< HEAD
-                            if (a?[0]?["value"]?.ToString() == MonoConstants.RUNTIME_IS_READY &&
-                                a?[1]?["value"]?.ToString() == MonoConstants.RUNTIME_IS_READY_ID)
-=======
                             if (a is null)
                                 break;
 
                             int aCount = a.Count();
                             if (aCount >= 2 &&
                                 a[0]?["value"]?.ToString() == MonoConstants.RUNTIME_IS_READY &&
-                                a[1]?["value"]?.ToString() == "fe00e07a-5519-4dfe-b35a-f867dbaf2e28")
->>>>>>> 3ff8d262
+                                a[1]?["value"]?.ToString() == MonoConstants.RUNTIME_IS_READY_ID)
                             {
                                 if (aCount > 2)
                                 {
