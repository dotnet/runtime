// Licensed to the .NET Foundation under one or more agreements.
// The .NET Foundation licenses this file to you under the MIT license.

using System;
using System.Collections.Generic;
using System.IO;
using System.Linq;
using System.Net;
using System.Threading;
using System.Threading.Tasks;
using Microsoft.Extensions.Logging;
using Newtonsoft.Json;
using Newtonsoft.Json.Linq;

namespace Microsoft.WebAssembly.Diagnostics
{
    public struct SessionId : IEquatable<SessionId>
    {
        public readonly string sessionId;

        public SessionId(string sessionId)
        {
            this.sessionId = sessionId;
        }

        // hashset treats 0 as unset
        public override int GetHashCode() => sessionId?.GetHashCode() ?? -1;

        public override bool Equals(object obj) => obj is SessionId other && Equals(other);

        public bool Equals(SessionId other) => other.sessionId == sessionId;

        public static bool operator ==(SessionId a, SessionId b) => a.sessionId == b.sessionId;

        public static bool operator !=(SessionId a, SessionId b) => a.sessionId != b.sessionId;

        public static SessionId Null { get; }

        public override string ToString() => $"session-{sessionId}";
    }

<<<<<<< HEAD
    public class MessageId
=======
    public struct MessageId : IEquatable<MessageId>
>>>>>>> 179ffff7
    {
        public readonly string sessionId;
        public readonly int id;

        public MessageId(string sessionId, int id)
        {
            this.sessionId = sessionId;
            this.id = id;
        }

        public static implicit operator SessionId(MessageId id) => new SessionId(id.sessionId);

        public override string ToString() => $"msg-{sessionId}:::{id}";

        public override int GetHashCode() => (sessionId?.GetHashCode() ?? 0) ^ id.GetHashCode();

        public override bool Equals(object obj) => obj is MessageId other && Equals(other);

        public bool Equals(MessageId other) => other.sessionId == sessionId && other.id == id;
    }

    internal class DotnetObjectId
    {
        public string Scheme { get; }
        public int Value { get; }
        public int SubValue { get; set; }

        public static bool TryParse(JToken jToken, out DotnetObjectId objectId) => TryParse(jToken?.Value<string>(), out objectId);

        public static bool TryParse(string id, out DotnetObjectId objectId)
        {
            objectId = null;
            try {
                if (id == null)
                    return false;

                if (!id.StartsWith("dotnet:"))
                    return false;

                string[] parts = id.Split(":");

                if (parts.Length < 3)
                    return false;

                objectId = new DotnetObjectId(parts[1], int.Parse(parts[2]));
                switch (objectId.Scheme)
                {
                    case "methodId":
                    {
                        parts = id.Split(":");
                        if (parts.Length > 3)
                            objectId.SubValue = int.Parse(parts[3]);
                        break;
                    }
                }
                return true;
            }
            catch (Exception)
            {
                return false;
            }
        }

        public DotnetObjectId(string scheme, int value)
        {
            Scheme = scheme;
            Value = value;
        }

        public override string ToString()
        {
            switch (Scheme)
            {
                case "methodId":
                    return $"dotnet:{Scheme}:{Value}:{SubValue}";
            }
            return $"dotnet:{Scheme}:{Value}";
        }
    }

    public struct Result
    {
        public JObject Value { get; private set; }
        public JObject Error { get; private set; }

        public bool IsOk => Value != null;
        public bool IsErr => Error != null;

        private Result(JObject result, JObject error)
        {
            if (result != null && error != null)
                throw new ArgumentException($"Both {nameof(result)} and {nameof(error)} arguments cannot be non-null.");

            bool resultHasError = string.Equals((result?["result"] as JObject)?["subtype"]?.Value<string>(), "error");
            if (result != null && resultHasError)
            {
                this.Value = null;
                this.Error = result;
            }
            else
            {
                this.Value = result;
                this.Error = error;
            }
        }

        public static Result FromJson(JObject obj)
        {
            //Log ("protocol", $"from result: {obj}");
            return new Result(obj["result"] as JObject, obj["error"] as JObject);
        }
        public static Result FromJsonFirefox(JObject obj)
        {
            //Log ("protocol", $"from result: {obj}");
            JObject o;
            if (obj["ownProperties"] != null && obj["prototype"]?["class"]?.Value<string>() == "Array")
            {
                var ret = new JArray();
                var arrayItems = obj["ownProperties"];
                foreach (JProperty arrayItem in arrayItems)
                {
                    if (arrayItem.Name != "length")
                        ret.Add(arrayItem.Value["value"]);
                }
                o = JObject.FromObject(new
                {
                    result = JObject.FromObject(new
                    {
                        value = ret
                    })
                });
            }
            else if (obj["result"] is JObject && obj["result"]["type"].Value<string>() == "object")
            {
                if (obj["result"]["class"].Value<string>() == "Array")
                {
                    o = JObject.FromObject(new
                    {
                        result = JObject.FromObject(new
                        {
                            value = obj["result"]["preview"]["items"]
                        })
                    });
                }
                else
                {
                    o = JObject.FromObject(new
                    {
                        result = JObject.FromObject(new
                        {
                            value = obj["result"]["preview"]["ownProperties"]["value"]
                        })
                    });
                }
            }
            else if (obj["result"] != null)
                o = JObject.FromObject(new
                {
                    result = JObject.FromObject(new
                    {
                        value = obj["result"]
                    })
                });
            else
            {
                o = JObject.FromObject(new
                {
                    result = JObject.FromObject(new
                    {
                        value = obj
                    })
                });
            }

            return new Result(o, obj["hasException"] as JObject);
        }

        public static Result Ok(JObject ok) => new Result(ok, null);

        public static Result OkFromObject(object ok) => Ok(JObject.FromObject(ok));

        public static Result Err(JObject err) => new Result(null, err);

        public static Result Err(string msg) => new Result(null, JObject.FromObject(new { message = msg }));

        public static Result Exception(Exception e) => new Result(null, JObject.FromObject(new { message = e.Message }));

        public JObject ToJObject(MessageId target)
        {
            if (IsOk)
            {
                return JObject.FromObject(new
                {
                    target.id,
                    target.sessionId,
                    result = Value
                });
            }
            else
            {
                return JObject.FromObject(new
                {
                    target.id,
                    target.sessionId,
                    error = Error
                });
            }
        }

        public override string ToString()
        {
            return $"[Result: IsOk: {IsOk}, IsErr: {IsErr}, Value: {Value?.ToString()}, Error: {Error?.ToString()} ]";
        }
    }

    internal class MonoCommands
    {
        public string expression { get; set; }
        public string objectGroup { get; set; } = "mono-debugger";
        public bool includeCommandLineAPI { get; set; }
        public bool silent { get; set; }
        public bool returnByValue { get; set; } = true;

        public MonoCommands(string expression) => this.expression = expression;

        public static MonoCommands GetDebuggerAgentBufferReceived(int runtimeId) => new MonoCommands($"getDotnetRuntime({runtimeId}).INTERNAL.mono_wasm_get_dbg_command_info()");

        public static MonoCommands IsRuntimeReady(int runtimeId) => new MonoCommands($"getDotnetRuntime({runtimeId}).INTERNAL.mono_wasm_runtime_is_ready");

        public static MonoCommands GetLoadedFiles(int runtimeId) => new MonoCommands($"getDotnetRuntime({runtimeId}).INTERNAL.mono_wasm_get_loaded_files()");

        public static MonoCommands SendDebuggerAgentCommand(int runtimeId, int id, int command_set, int command, string command_parameters)
        {
            return new MonoCommands($"getDotnetRuntime({runtimeId}).INTERNAL.mono_wasm_send_dbg_command ({id}, {command_set}, {command},'{command_parameters}')");
        }

        public static MonoCommands SendDebuggerAgentCommandWithParms(int runtimeId, int id, int command_set, int command, string command_parameters, int len, int type, string parm)
        {
            return new MonoCommands($"getDotnetRuntime({runtimeId}).INTERNAL.mono_wasm_send_dbg_command_with_parms ({id}, {command_set}, {command},'{command_parameters}', {len}, {type}, '{parm}')");
        }

        public static MonoCommands CallFunctionOn(int runtimeId, JToken args) => new MonoCommands($"getDotnetRuntime({runtimeId}).INTERNAL.mono_wasm_call_function_on ({args})");

        public static MonoCommands GetDetails(int runtimeId, int objectId, JToken args = null) => new MonoCommands($"getDotnetRuntime({runtimeId}).INTERNAL.mono_wasm_get_details ({objectId}, {(args ?? "{ }")})");

        public static MonoCommands Resume(int runtimeId) => new MonoCommands($"getDotnetRuntime({runtimeId}).INTERNAL.mono_wasm_debugger_resume ()");

        public static MonoCommands DetachDebugger(int runtimeId) => new MonoCommands($"getDotnetRuntime({runtimeId}).INTERNAL.mono_wasm_detach_debugger()");

        public static MonoCommands ReleaseObject(int runtimeId, DotnetObjectId objectId) => new MonoCommands($"getDotnetRuntime({runtimeId}).INTERNAL.mono_wasm_release_object('{objectId}')");
    }

    internal enum MonoErrorCodes
    {
        BpNotFound = 100000,
    }

    internal static class MonoConstants
    {
        public const string RUNTIME_IS_READY = "mono_wasm_runtime_ready";
        public const string RUNTIME_IS_READY_ID = "fe00e07a-5519-4dfe-b35a-f867dbaf2e28";
        public const string EVENT_RAISED = "mono_wasm_debug_event_raised:aef14bca-5519-4dfe-b35a-f867abc123ae";
    }

    internal class Frame
    {
        public Frame(MethodInfoWithDebugInformation method, SourceLocation location, int id)
        {
            this.Method = method;
            this.Location = location;
            this.Id = id;
        }

        public MethodInfoWithDebugInformation Method { get; private set; }
        public SourceLocation Location { get; private set; }
        public int Id { get; private set; }
    }

    internal class Breakpoint
    {
        public SourceLocation Location { get; private set; }
        public int RemoteId { get; set; }
        public BreakpointState State { get; set; }
        public string StackId { get; private set; }
        public string Condition { get; private set; }
        public bool ConditionAlreadyEvaluatedWithError { get; set; }
        public static bool TryParseId(string stackId, out int id)
        {
            id = -1;
            if (stackId?.StartsWith("dotnet:", StringComparison.Ordinal) != true)
                return false;

            return int.TryParse(stackId.AsSpan("dotnet:".Length), out id);
        }

        public Breakpoint(string stackId, SourceLocation loc, string condition, BreakpointState state)
        {
            this.StackId = stackId;
            this.Location = loc;
            this.State = state;
            this.Condition = condition;
            this.ConditionAlreadyEvaluatedWithError = false;
        }
    }

    internal enum BreakpointState
    {
        Active,
        Disabled,
        Pending
    }

    internal enum StepKind
    {
        Into,
        Over,
        Out
    }

    internal enum PauseOnExceptionsKind
    {
        Unset,
        None,
        Uncaught,
        All
    }

    internal class ExecutionContext
    {
        public ExecutionContext(MonoSDBHelper sdbAgent, int id, object auxData)
        {
            Id = id;
            AuxData = auxData;
            SdbAgent = sdbAgent;
        }

        public string DebugId { get; set; }
        public Dictionary<string, BreakpointRequest> BreakpointRequests { get; } = new Dictionary<string, BreakpointRequest>();

        public TaskCompletionSource<DebugStore> ready;
        public bool IsRuntimeReady => ready != null && ready.Task.IsCompleted;
        public bool IsSkippingHiddenMethod { get; set; }
        public bool IsSteppingThroughMethod { get; set; }
        public bool IsResumedAfterBp { get; set; }
        public int ThreadId { get; set; }
        public int Id { get; set; }
        public object AuxData { get; set; }

        public PauseOnExceptionsKind PauseOnExceptions { get; set; }

        public List<Frame> CallStack { get; set; }

        public string[] LoadedFiles { get; set; }
        internal DebugStore store;
        internal MonoSDBHelper SdbAgent { get; init; }
        public TaskCompletionSource<DebugStore> Source { get; } = new TaskCompletionSource<DebugStore>();

        private Dictionary<int, PerScopeCache> perScopeCaches { get; } = new Dictionary<int, PerScopeCache>();

        internal int TempBreakpointForSetNextIP { get; set; }

        public DebugStore Store
        {
            get
            {
                if (store == null || !Source.Task.IsCompleted)
                    return null;

                return store;
            }
        }

        public PerScopeCache GetCacheForScope(int scopeId)
        {
            if (perScopeCaches.TryGetValue(scopeId, out PerScopeCache cache))
                return cache;

            cache = new PerScopeCache();
            perScopeCaches[scopeId] = cache;
            return cache;
        }

        public void ClearState()
        {
            CallStack = null;
            SdbAgent.ClearCache();
            perScopeCaches.Clear();
        }
    }

    internal class PerScopeCache
    {
        public Dictionary<string, JObject> Locals { get; } = new Dictionary<string, JObject>();
        public Dictionary<string, JObject> MemberReferences { get; } = new Dictionary<string, JObject>();
        public Dictionary<string, JObject> ObjectFields { get; } = new Dictionary<string, JObject>();
        public PerScopeCache(JArray objectValues)
        {
            foreach (var objectValue in objectValues)
            {
                ObjectFields[objectValue["name"].Value<string>()] = objectValue.Value<JObject>();
            }
        }
        public PerScopeCache()
        {
        }
    }
}<|MERGE_RESOLUTION|>--- conflicted
+++ resolved
@@ -39,11 +39,7 @@
         public override string ToString() => $"session-{sessionId}";
     }
 
-<<<<<<< HEAD
-    public class MessageId
-=======
     public struct MessageId : IEquatable<MessageId>
->>>>>>> 179ffff7
     {
         public readonly string sessionId;
         public readonly int id;
