--- conflicted
+++ resolved
@@ -114,21 +114,14 @@
                 if (displayString != null)
                     description = displayString;
             }
-<<<<<<< HEAD
-
-            var obj = JObjectValueCreator.Create<string>(null, "object", description, className, Id.ToString(), null, true, true, IsEnum);
-            return obj;
-=======
-            return MonoSDBHelper.CreateJObject(
+            return JObjectValueCreator.Create(
                 IsEnum ? fields[0]["value"] : null,
                 "object",
                 description,
-                false,
                 className,
                 Id.ToString(),
-                null, null, true, true,
-                IsEnum);
->>>>>>> d395c6b3
+                isValueType: true,
+                isEnum: IsEnum);
         }
 
         public async Task<JArray> GetProxy(MonoSDBHelper sdbHelper, CancellationToken token)
