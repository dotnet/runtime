// Licensed to the .NET Foundation under one or more agreements.
// The .NET Foundation licenses this file to you under the MIT license.

using System;
using System.Collections.Generic;
using System.Globalization;
using System.Linq;
using System.Threading.Tasks;
using Microsoft.WebAssembly.Diagnostics;
using Newtonsoft.Json.Linq;
using Xunit;

namespace DebuggerTests
{
    // TODO: static async, static method args
    public class EvaluateOnCallFrameTests : DebuggerTests
    {
        public static IEnumerable<object[]> InstanceMethodsTestData(string type_name)
        {
            yield return new object[] { type_name, "InstanceMethod", "InstanceMethod", false };
            yield return new object[] { type_name, "GenericInstanceMethod", "GenericInstanceMethod<int>", false };
            yield return new object[] { type_name, "InstanceMethodAsync", "MoveNext", true };
            yield return new object[] { type_name, "GenericInstanceMethodAsync", "MoveNext", true };

            // TODO: { "DebuggerTests.EvaluateTestsGeneric`1", "Instance", 9, "EvaluateTestsGenericStructInstanceMethod", prefix }
        }

        public static IEnumerable<object[]> InstanceMethodForTypeMembersTestData(string type_name)
        {
            foreach (var data in InstanceMethodsTestData(type_name))
            {
                yield return new object[] { "", 0 }.Concat(data).ToArray();
                yield return new object[] { "this.", 0 }.Concat(data).ToArray();
                yield return new object[] { "NewInstance.", 3 }.Concat(data).ToArray();
                yield return new object[] { "this.NewInstance.", 3 }.Concat(data).ToArray();
            }
        }

        public static IEnumerable<object[]> EvaluateStaticClassFromStaticMethodTestData(string type_name)
        {
            yield return new object[] { type_name, "EvaluateAsyncMethods", "EvaluateAsyncMethods", true };
            yield return new object[] { type_name, "EvaluateMethods", "EvaluateMethods", false };
        }

        [ConditionalTheory(nameof(RunningOnChrome))]
        [MemberData(nameof(InstanceMethodForTypeMembersTestData), parameters: "DebuggerTests.EvaluateTestsStructWithProperties")]
        [MemberData(nameof(InstanceMethodForTypeMembersTestData), parameters: "DebuggerTests.EvaluateTestsClassWithProperties")]
        public async Task EvaluateTypeInstanceMembers(string prefix, int bias, string type, string method, string bp_function_name, bool is_async)
        => await CheckInspectLocalsAtBreakpointSite(
            type, method, /*line_offset*/1, bp_function_name,
            $"window.setTimeout(function() {{ invoke_static_method_async('[debugger-test] {type}:run');}}, 1);",
            wait_for_event_fn: async (pause_location) =>
           {
               var id = pause_location["callFrames"][0]["callFrameId"].Value<string>();
               var dateTime = new DateTime(2010, 9, 8, 7, 6, 5 + bias);
               var DTProp = dateTime.AddMinutes(10);

               foreach (var pad in new[] { String.Empty, "  " })
               {
                   var padded_prefix = pad + prefix;
                   await EvaluateOnCallFrameAndCheck(id,
                       ($"{padded_prefix}a", TNumber(4)),

                       // fields
                       ($"{padded_prefix}dateTime.TimeOfDay", TValueType("System.TimeSpan", dateTime.TimeOfDay.ToString())),
                       ($"{padded_prefix}dateTime", TDateTime(dateTime)),
                       ($"{padded_prefix}dateTime.TimeOfDay.Minutes", TNumber(dateTime.TimeOfDay.Minutes)),

                       // properties
                       ($"{padded_prefix}DTProp.TimeOfDay.Minutes", TNumber(DTProp.TimeOfDay.Minutes)),
                       ($"{padded_prefix}DTProp", TDateTime(DTProp)),
                       ($"{padded_prefix}DTProp.TimeOfDay", TValueType("System.TimeSpan", DTProp.TimeOfDay.ToString())),

                       ($"{padded_prefix}IntProp", TNumber(9)),
                       ($"{padded_prefix}NullIfAIsNotZero", TObject("DebuggerTests.EvaluateTestsClassWithProperties", is_null: true))
                   );
               }
           });

        [Theory]
        [MemberData(nameof(InstanceMethodsTestData), parameters: "DebuggerTests.EvaluateTestsStructWithProperties")]
        [MemberData(nameof(InstanceMethodsTestData), parameters: "DebuggerTests.EvaluateTestsClassWithProperties")]
        public async Task EvaluateInstanceMethodArguments(string type, string method, string bp_function_name, bool is_async)
        => await CheckInspectLocalsAtBreakpointSite(
            type, method, /*line_offset*/1, bp_function_name,
            $"window.setTimeout(function() {{ invoke_static_method_async('[debugger-test] {type}:run');}}, 1);",
            wait_for_event_fn: async (pause_location) =>
           {
               var id = pause_location["callFrames"][0]["callFrameId"].Value<string>();
               var DTProp = new DateTime(2010, 9, 8, 7, 6, 5).AddMinutes(10);
               Console.WriteLine ($"------- test running the bits..");
               await EvaluateOnCallFrameAndCheck(id,
                   ("g", TNumber(400)),
                   ("h", TNumber(123)),
                   ("valString", TString("just a test")),
                   ("me", TObject(type)),

                   // property on method arg
                   ("me.DTProp", TDateTime(DTProp)),
                   ("me.DTProp.TimeOfDay.Minutes", TNumber(DTProp.TimeOfDay.Minutes)),
                   ("me.DTProp.Second + (me.IntProp - 5)", TNumber(DTProp.Second + 4)))
                    .ConfigureAwait(false);

               Console.WriteLine ($"------- test done!");
           });

        [Theory]
        [MemberData(nameof(InstanceMethodsTestData), parameters: "DebuggerTests.EvaluateTestsStructWithProperties")]
        [MemberData(nameof(InstanceMethodsTestData), parameters: "DebuggerTests.EvaluateTestsClassWithProperties")]
        public async Task EvaluateMethodLocals(string type, string method, string bp_function_name, bool is_async)
        => await CheckInspectLocalsAtBreakpointSite(
            type, method, /*line_offset*/5, bp_function_name,
            $"window.setTimeout(function() {{ invoke_static_method_async('[debugger-test] {type}:run');}}, 1);",
            wait_for_event_fn: async (pause_location) =>
           {
               var id = pause_location["callFrames"][0]["callFrameId"].Value<string>();

               var dt = new DateTime(2025, 3, 5, 7, 9, 11);
               await EvaluateOnCallFrameAndCheck(id,
                   ("  d ", TNumber(401)),
                   ("d", TNumber(401)),
                   (" d", TNumber(401)),
                   ("e", TNumber(402)),
                   ("f", TNumber(403)),

                   // property on a local
                   ("local_dt", TDateTime(dt)),
                   ("  local_dt", TDateTime(dt)),
                   ("local_dt.Date", TDateTime(dt.Date)),
                   ("  local_dt.Date", TDateTime(dt.Date)));
           });

        [ConditionalFact(nameof(RunningOnChrome))]
        public async Task EvaluateStaticLocalsWithDeepMemberAccess() => await CheckInspectLocalsAtBreakpointSite(
            "DebuggerTests.EvaluateTestsClass", "EvaluateLocals", 9, "EvaluateLocals",
            "window.setTimeout(function() { invoke_static_method ('[debugger-test] DebuggerTests.EvaluateTestsClass:EvaluateLocals'); })",
            wait_for_event_fn: async (pause_location) =>
           {
               var id = pause_location["callFrames"][0]["callFrameId"].Value<string>();

               var dt = new DateTime(2020, 1, 2, 3, 4, 5);
               await EvaluateOnCallFrameAndCheck(id,
                   ("f_s.c", TNumber(4)),
                   ("f_s", TValueType("DebuggerTests.EvaluateTestsStructWithProperties")),

                   ("f_s.dateTime", TDateTime(dt)),
                   ("f_s.dateTime.Date", TDateTime(dt.Date)));
           });

        [ConditionalFact(nameof(RunningOnChrome))]
        public async Task EvaluateLocalsAsync() => await CheckInspectLocalsAtBreakpointSite(
            "DebuggerTests.Point", "AsyncInstanceMethod", 1, "MoveNext",
            "window.setTimeout(function() { invoke_static_method_async ('[debugger-test] DebuggerTests.ArrayTestsClass:EntryPointForStructMethod', true); })",
            wait_for_event_fn: async (pause_location) =>
           {
               var id = pause_location["callFrames"][0]["callFrameId"].Value<string>();

               // sc_arg
               {
                   var (sc_arg, _) = await EvaluateOnCallFrame(id, "sc_arg");
                   await CheckValue(sc_arg, TObject("DebuggerTests.SimpleClass"), nameof(sc_arg));

                   // Check that we did get the correct object
                   var sc_arg_props = await GetProperties(sc_arg["objectId"]?.Value<string>());
                   await CheckProps(sc_arg_props, new
                   {
                       X = TNumber(10),
                       Y = TNumber(45),
                       Id = TString("sc#Id"),
                       Color = TEnum("DebuggerTests.RGB", "Blue"),
                       PointWithCustomGetter = TGetter("PointWithCustomGetter")
                   }, "sc_arg_props#1");

                   await EvaluateOnCallFrameAndCheck(id,
                       ("(sc_arg.PointWithCustomGetter.X)", TNumber(100)),
                       ("sc_arg.Id + \"_foo\"", TString($"sc#Id_foo")),
                       ("sc_arg.Id + (sc_arg.X==10 ? \"_is_ten\" : \"_not_ten\")", TString($"sc#Id_is_ten")));
               }

               // local_gs
               {
                   var (local_gs, _) = await EvaluateOnCallFrame(id, "local_gs");
                   await CheckValue(local_gs, TValueType("DebuggerTests.SimpleGenericStruct<int>"), nameof(local_gs));

                   (local_gs, _) = await EvaluateOnCallFrame(id, "  local_gs");
                   await CheckValue(local_gs, TValueType("DebuggerTests.SimpleGenericStruct<int>"), nameof(local_gs));

                   var local_gs_props = await GetProperties(local_gs["objectId"]?.Value<string>());
                   await CheckProps(local_gs_props, new
                   {
                       Id = TObject("string", is_null: true),
                       Color = TEnum("DebuggerTests.RGB", "Red"),
                       Value = TNumber(0)
                   }, "local_gs_props#1");
                   await EvaluateOnCallFrameAndCheck(id, ("(local_gs.Id)", TString(null)));
               }
           });

        [ConditionalTheory(nameof(RunningOnChrome))]
        [MemberData(nameof(InstanceMethodForTypeMembersTestData), parameters: "DebuggerTests.EvaluateTestsStructWithProperties")]
        [MemberData(nameof(InstanceMethodForTypeMembersTestData), parameters: "DebuggerTests.EvaluateTestsClassWithProperties")]
        public async Task EvaluateExpressionsWithDeepMemberAccesses(string prefix, int bias, string type, string method, string bp_function_name, bool _)
        => await CheckInspectLocalsAtBreakpointSite(
            type, method, /*line_offset*/4, bp_function_name,
            $"window.setTimeout(function() {{ invoke_static_method_async('[debugger-test] {type}:run');}}, 1);",
            wait_for_event_fn: async (pause_location) =>
           {
               var id = pause_location["callFrames"][0]["callFrameId"].Value<string>();
               var dateTime = new DateTime(2010, 9, 8, 7, 6, 5 + bias);
               var DTProp = dateTime.AddMinutes(10);

               await EvaluateOnCallFrameAndCheck(id,
                   ($"{prefix}a + 5", TNumber(9)),
                   ($"10 + {prefix}IntProp", TNumber(19)),
                   ($" {prefix}IntProp  +  {prefix}DTProp.Second", TNumber(9 + DTProp.Second)),
                   ($" {prefix}IntProp + ({prefix}DTProp.Second+{prefix}dateTime.Year)", TNumber(9 + DTProp.Second + dateTime.Year)),
                   ($" {prefix}DTProp.Second > 0 ? \"_foo_\": \"_zero_\"", TString("_foo_")),

                   // local_dt is not live yet
                   ($"local_dt.Date.Year * 10", TNumber(10)));
           });

        [Theory]
        [InlineData("")]
        [InlineData("this.")]
        public async Task InheritedAndPrivateMembersInAClass(string prefix)
        => await CheckInspectLocalsAtBreakpointSite(
            "DebuggerTests.GetPropertiesTests.DerivedClass", "InstanceMethod", 1, "InstanceMethod",
            $"window.setTimeout(function() {{ invoke_static_method_async('[debugger-test] DebuggerTests.GetPropertiesTests.DerivedClass:run');}}, 1);",
            wait_for_event_fn: async (pause_location) =>
           {
               var id = pause_location["callFrames"][0]["callFrameId"].Value<string>();

               foreach (var pad in new[] { String.Empty, "  " })
               {
                   var padded_prefix = pad + prefix;
                   await EvaluateOnCallFrameAndCheck(id,
                       // overridden
                       ($"{padded_prefix}FirstName + \"_foo\"", TString("DerivedClass#FirstName_foo")),
                       ($"{padded_prefix}DateTimeForOverride.Date.Year", TNumber(2190)),
                       ($"{padded_prefix}DateTimeForOverride.Date.Year - 10", TNumber(2180)),
                       ($"\"foo_\" + {padded_prefix}StringPropertyForOverrideWithAutoProperty", TString("foo_DerivedClass#StringPropertyForOverrideWithAutoProperty")),

                       // private
                       ($"{padded_prefix}_stringField + \"_foo\"", TString("DerivedClass#_stringField_foo")),
                       ($"{padded_prefix}_stringField", TString("DerivedClass#_stringField")),
                       ($"{padded_prefix}_dateTime.Second + 4", TNumber(7)),
                       ($"{padded_prefix}_DTProp.Second + 4", TNumber(13)),

                       // inherited public
                       ($"\"foo_\" + {padded_prefix}Base_AutoStringProperty", TString("foo_base#Base_AutoStringProperty")),
                       // inherited private
                       ($"{padded_prefix}_base_dateTime.Date.Year - 10", TNumber(2124))
                   );
               }
           });

        [Fact]
        public async Task EvaluateSimpleExpressions() => await CheckInspectLocalsAtBreakpointSite(
            "DebuggerTests.EvaluateTestsClass.TestEvaluate", "run", 9, "run",
            "window.setTimeout(function() { invoke_static_method ('[debugger-test] DebuggerTests.EvaluateTestsClass:EvaluateLocals'); })",
            wait_for_event_fn: async (pause_location) =>
           {
               var id = pause_location["callFrames"][0]["callFrameId"].Value<string>();

               await EvaluateOnCallFrameAndCheck(id,
                   // "((this))", TObject("foo")); //FIXME:
                   // "((dt))", TObject("foo")); //FIXME:

                   ("this", TObject("DebuggerTests.EvaluateTestsClass.TestEvaluate")),
                   ("  this", TObject("DebuggerTests.EvaluateTestsClass.TestEvaluate")),

                   ("5", TNumber(5)),
                   ("  5", TNumber(5)),
                   ("d + e", TNumber(203)),
                   ("e + 10", TNumber(112)),

                   // repeated expressions
                   ("this.a + this.a", TNumber(2)),
                   ("a + \"_\" + a", TString("9000_9000")),
                   ("a+(a  )", TString("90009000")),

                   // possible duplicate arg name
                   ("this.a + this_a", TNumber(46)),

                   ("this.a + this.b", TNumber(3)),
                   ("\"test\" + \"test\"", TString("testtest")),
                   ("5 + 5", TNumber(10)));
           });

        public static TheoryData<string, string, string> ShadowMethodArgsTestData => new TheoryData<string, string, string>
        {
            { "DebuggerTests.EvaluateTestsClassWithProperties", "EvaluateShadow", "EvaluateShadow" },
            { "DebuggerTests.EvaluateTestsClassWithProperties", "EvaluateShadowAsync", "MoveNext" },
            { "DebuggerTests.EvaluateTestsStructWithProperties", "EvaluateShadow", "EvaluateShadow" },
            { "DebuggerTests.EvaluateTestsStructWithProperties", "EvaluateShadowAsync", "MoveNext" },
        };

        [Theory]
        [MemberData(nameof(ShadowMethodArgsTestData))]
        public async Task LocalsAndArgsShadowingThisMembers(string type_name, string method, string bp_function_name) => await CheckInspectLocalsAtBreakpointSite(
            type_name, method, 2, bp_function_name,
            "window.setTimeout(function() { invoke_static_method ('[debugger-test] " + type_name + ":run'); })",
            wait_for_event_fn: async (pause_location) =>
           {
               var id = pause_location["callFrames"][0]["callFrameId"].Value<string>();

               await EvaluateOnCallFrameAndCheck(id,
                   ("a", TString("hello")),
                   ("this.a", TNumber(4)));

               await CheckExpressions("this.", new DateTime(2010, 9, 8, 7, 6, 5 + 0));
               await CheckExpressions(String.Empty, new DateTime(2020, 3, 4, 5, 6, 7));

               async Task CheckExpressions(string prefix, DateTime dateTime)
               {
                   await EvaluateOnCallFrameAndCheck(id,
                       (prefix + "dateTime", TDateTime(dateTime)),
                       (prefix + "dateTime.TimeOfDay.Minutes", TNumber(dateTime.TimeOfDay.Minutes)),
                       (prefix + "dateTime.TimeOfDay", TValueType("System.TimeSpan", dateTime.TimeOfDay.ToString())));
               }
           });

        [ConditionalTheory(nameof(RunningOnChrome))]
        [InlineData("DebuggerTests.EvaluateTestsStructWithProperties", true)]
        [InlineData("DebuggerTests.EvaluateTestsClassWithProperties", false)]
        public async Task EvaluateOnPreviousFrames(string type_name, bool is_valuetype) => await CheckInspectLocalsAtBreakpointSite(
            type_name, "EvaluateShadow", 1, "EvaluateShadow",
            $"window.setTimeout(function() {{ invoke_static_method ('[debugger-test] {type_name}:run'); }})",
            wait_for_event_fn: async (pause_location) =>
           {
               var dt_local = new DateTime(2020, 3, 4, 5, 6, 7);
               var dt_this = new DateTime(2010, 9, 8, 7, 6, 5);

               // At EvaluateShadow
               {
                   var id0 = pause_location["callFrames"][0]["callFrameId"].Value<string>();
                   await EvaluateOnCallFrameAndCheck(id0,
                       ("dateTime", TDateTime(dt_local)),
                       ("this.dateTime", TDateTime(dt_this))
                   );

                   await EvaluateOnCallFrameFail(id0, ("obj.IntProp", "ReferenceError"));
               }

               {
                   var id1 = pause_location["callFrames"][1]["callFrameId"].Value<string>();
                   await EvaluateOnCallFrameFail(id1,
                       ("dateTime", "ReferenceError"),
                       ("this.dateTime", "ReferenceError"));

                   // obj available only on the -1 frame
                   await EvaluateOnCallFrameAndCheck(id1, ("obj.IntProp", TNumber(7)));
               }

               await SetBreakpointInMethod("debugger-test.dll", type_name, "SomeMethod", 1);
               pause_location = await SendCommandAndCheck(null, "Debugger.resume", null, 0, 0, "SomeMethod");

               // At SomeMethod

               // TODO: change types also.. so, that `this` is different!

               // Check frame0
               {
                   var id0 = pause_location["callFrames"][0]["callFrameId"].Value<string>();

                   // 'me' and 'dateTime' are reversed in this method
                   await EvaluateOnCallFrameAndCheck(id0,
                      ("dateTime", is_valuetype ? TValueType(type_name) : TObject(type_name)),
                      ("this.dateTime", TDateTime(dt_this)),
                      ("me", TDateTime(dt_local)),

                      // local variable shadows field, but isn't "live" yet
                      ("DTProp", TString(null)),

                      // access field via `this.`
                      ("this.DTProp", TDateTime(dt_this.AddMinutes(10))));

                   await EvaluateOnCallFrameFail(id0, ("obj", "ReferenceError"));
               }

               // check frame1
               {
                   var id1 = pause_location["callFrames"][1]["callFrameId"].Value<string>();

                   await EvaluateOnCallFrameAndCheck(id1,
                       // 'me' and 'dateTime' are reversed in this method
                       ("dateTime", TDateTime(dt_local)),
                       ("this.dateTime", TDateTime(dt_this)),
                       ("me", is_valuetype ? TValueType(type_name) : TObject(type_name)),

                       // not shadowed here
                       ("DTProp", TDateTime(dt_this.AddMinutes(10))),

                       // access field via `this.`
                       ("this.DTProp", TDateTime(dt_this.AddMinutes(10))));

                   await EvaluateOnCallFrameFail(id1, ("obj", "ReferenceError"));
               }

               // check frame2
               {
                   var id2 = pause_location["callFrames"][2]["callFrameId"].Value<string>();

                   // Only obj should be available
                   await EvaluateOnCallFrameFail(id2,
                      ("dateTime", "ReferenceError"),
                      ("this.dateTime", "ReferenceError"),
                      ("me", "ReferenceError"));

                   await EvaluateOnCallFrameAndCheck(id2, ("obj", is_valuetype ? TValueType(type_name) : TObject(type_name)));
               }
           });

        [ConditionalFact(nameof(RunningOnChrome))]
        public async Task JSEvaluate()
        {
            var bp_loc = "/other.js";
            var line = 78;
            var col = 1;

            await SetBreakpoint(bp_loc, line, col);

            var eval_expr = "window.setTimeout(function() { eval_call_on_frame_test (); }, 1)";
            var result = await cli.SendCommand("Runtime.evaluate", JObject.FromObject(new { expression = eval_expr }), token);
            var pause_location = await insp.WaitFor(Inspector.PAUSE);

            var id = pause_location["callFrames"][0]["callFrameId"].Value<string>();

            await EvaluateOnCallFrameFail(id,
                ("me.foo", null),
                ("obj.foo.bar", null));

            await EvaluateOnCallFrame(id, "obj.foo", expect_ok: true);
        }

        [ConditionalFact(nameof(RunningOnChrome))]
        public async Task NegativeTestsInInstanceMethod() => await CheckInspectLocalsAtBreakpointSite(
            "DebuggerTests.EvaluateTestsClass.TestEvaluate", "run", 9, "run",
            "window.setTimeout(function() { invoke_static_method ('[debugger-test] DebuggerTests.EvaluateTestsClass:EvaluateLocals'); })",
            wait_for_event_fn: async (pause_location) =>
           {
               var id = pause_location["callFrames"][0]["callFrameId"].Value<string>();

               // Use '.' on a primitive member
               await EvaluateOnCallFrameFail(id,
                  //BUG: TODO:
                  //("a)", "CompilationError"),

                  ("this.a.", "ReferenceError"),
                  ("a.", "ReferenceError"),

                  ("this..a", "CompilationError"),
                  (".a.", "ReferenceError"),

                  ("me.foo", "ReferenceError"),

                  ("this.a + non_existant", "ReferenceError"),

                  ("this.NullIfAIsNotZero.foo", "ReferenceError"),
                  ("NullIfAIsNotZero.foo", "ReferenceError"));
           });

        [ConditionalFact(nameof(RunningOnChrome))]
        public async Task NegativeTestsInStaticMethod() => await CheckInspectLocalsAtBreakpointSite(
            "DebuggerTests.EvaluateTestsClass", "EvaluateLocals", 9, "EvaluateLocals",
            "window.setTimeout(function() { invoke_static_method ('[debugger-test] DebuggerTests.EvaluateTestsClass:EvaluateLocals'); })",
            wait_for_event_fn: async (pause_location) =>
           {
               var id = pause_location["callFrames"][0]["callFrameId"].Value<string>();

               await EvaluateOnCallFrameFail(id,
                   ("me.foo", "ReferenceError"),
                   ("this", "CompilationError"),
                   ("this.NullIfAIsNotZero.foo", "ReferenceError"));
           });

        [Fact]
        public async Task EvaluatePropertyThatThrows()
        => await CheckInspectLocalsAtBreakpointSite(
            "DebuggerTests.EvaluateTestsClassWithProperties", "InstanceMethod", /*line_offset*/1, "InstanceMethod",
            $"window.setTimeout(function() {{ invoke_static_method_async('[debugger-test] DebuggerTests.EvaluateTestsClassWithProperties:run');}}, 1);",
            wait_for_event_fn: async (pause_location) =>
            {
                var id = pause_location["callFrames"][0]["callFrameId"].Value<string>();
                await EvaluateOnCallFrameAndCheck(id, ("this.PropertyThrowException", TString("System.Exception: error")));
            });

        async Task EvaluateOnCallFrameFail(string call_frame_id, params (string expression, string class_name)[] args)
        {
            foreach (var arg in args)
            {
                var (_, res) = await EvaluateOnCallFrame(call_frame_id, arg.expression, expect_ok: false);
                if (arg.class_name != null)
                    AssertEqual(arg.class_name, res.Error["result"]?["className"]?.Value<string>(), $"Error className did not match for expression '{arg.expression}'");
            }
        }


        [ConditionalFact(nameof(RunningOnChrome))]
        public async Task EvaluateSimpleMethodCallsError() => await CheckInspectLocalsAtBreakpointSite(
            "DebuggerTests.EvaluateMethodTestsClass.TestEvaluate", "run", 9, "run",
            "window.setTimeout(function() { invoke_static_method ('[debugger-test] DebuggerTests.EvaluateMethodTestsClass:EvaluateMethods'); })",
            wait_for_event_fn: async (pause_location) =>
           {
               var id = pause_location["callFrames"][0]["callFrameId"].Value<string>();

               var (_, res) = await EvaluateOnCallFrame(id, "this.objToTest.MyMethodWrong()", expect_ok: false );
               Assert.Equal(
                    $"Method 'MyMethodWrong' not found in type 'DebuggerTests.EvaluateMethodTestsClass.ParmToTest'", 
                    res.Error["result"]?["description"]?.Value<string>());

               (_, res) = await EvaluateOnCallFrame(id, "this.objToTest.MyMethod(1)", expect_ok: false);
                Assert.Equal(
                    "Unable to evaluate method 'MyMethod'. Too many arguments passed.", 
                    res.Error["result"]?["description"]?.Value<string>());

               (_, res) = await EvaluateOnCallFrame(id, "this.CallMethodWithParm(\"1\")", expect_ok: false );
               Assert.Contains("Unable to evaluate method 'this.CallMethodWithParm(\"1\")'", res.Error["message"]?.Value<string>());

               (_, res) = await EvaluateOnCallFrame(id, "this.ParmToTestObjNull.MyMethod()", expect_ok: false );
               Assert.Equal("Expression 'this.ParmToTestObjNull.MyMethod' evaluated to null", res.Error["message"]?.Value<string>());

               (_, res) = await EvaluateOnCallFrame(id, "this.ParmToTestObjException.MyMethod()", expect_ok: false );
               Assert.Contains(
                    "Cannot evaluate '(this.ParmToTestObjException.MyMethod()\n)'", 
                    res.Error["result"]?["description"]?.Value<string>());
           });

        [Fact]
        public async Task EvaluateSimpleMethodCallsWithoutParms() => await CheckInspectLocalsAtBreakpointSite(
            "DebuggerTests.EvaluateMethodTestsClass.TestEvaluate", "run", 9, "run",
            "window.setTimeout(function() { invoke_static_method ('[debugger-test] DebuggerTests.EvaluateMethodTestsClass:EvaluateMethods'); })",
            wait_for_event_fn: async (pause_location) =>
           {
               var id = pause_location["callFrames"][0]["callFrameId"].Value<string>();

               await EvaluateOnCallFrameAndCheck(id,
                    ("this.CallMethod()", TNumber(1)),
                    ("this.CallMethod()", TNumber(1)),
                    ("this.CallMethodReturningChar()", TChar('A')),
                    ("this.ParmToTestObj.MyMethod()", TString("methodOK")),
                    ("this.ParmToTestObj.ToString()", TString("DebuggerTests.EvaluateMethodTestsClass+ParmToTest")),
                    ("this.objToTest.MyMethod()", TString("methodOK")));
           });


        [Fact]
        public async Task EvaluateSimpleMethodCallsWithConstParms() => await CheckInspectLocalsAtBreakpointSite(
            "DebuggerTests.EvaluateMethodTestsClass.TestEvaluate", "run", 9, "run",
            "window.setTimeout(function() { invoke_static_method ('[debugger-test] DebuggerTests.EvaluateMethodTestsClass:EvaluateMethods'); })",
            wait_for_event_fn: async (pause_location) =>
           {
               var id = pause_location["callFrames"][0]["callFrameId"].Value<string>();

               await EvaluateOnCallFrameAndCheck(id,
                    ("this.CallMethodWithParm(10)", TNumber(11)),
                    ("this.CallMethodWithMultipleParms(10, 10)", TNumber(21)),
                    ("this.CallMethodWithParmBool(true)", TString("TRUE")),
                    ("this.CallMethodWithParmBool(false)", TString("FALSE")),
                    ("this.CallMethodWithParmString(\"concat\")", TString("str_const_concat")),
                    ("this.CallMethodWithParmString(\"\\\"\\\"\")", TString("str_const_\"\"")),
                    ("this.CallMethodWithParmString(\"🛶\")", TString("str_const_🛶")),
                    ("this.CallMethodWithParmString(\"\\uD83D\\uDEF6\")", TString("str_const_🛶")),
                    ("this.CallMethodWithParmString(\"🚀\")", TString("str_const_🚀")),
                    ("this.CallMethodWithParmString_λ(\"🚀\")", TString("λ_🚀")),
                    ("this.CallMethodWithParm(10) + this.a", TNumber(12)),
                    ("this.CallMethodWithObj(null)", TNumber(-1)),
                    ("this.CallMethodWithChar('a')", TString("str_const_a")));
           });

        [Fact]
        public async Task EvaluateSimpleMethodCallsWithVariableParms() => await CheckInspectLocalsAtBreakpointSite(
            "DebuggerTests.EvaluateMethodTestsClass.TestEvaluate", "run", 9, "run",
            "window.setTimeout(function() { invoke_static_method ('[debugger-test] DebuggerTests.EvaluateMethodTestsClass:EvaluateMethods'); })",
            wait_for_event_fn: async (pause_location) =>
           {
               var id = pause_location["callFrames"][0]["callFrameId"].Value<string>();

               await EvaluateOnCallFrameAndCheck(id,
                    ("this.CallMethodWithParm(this.a)", TNumber(2)),
                    ("this.CallMethodWithMultipleParms(this.a, 10)", TNumber(12)),
                    ("this.CallMethodWithParmString(this.str)", TString("str_const_str_const_")),
                    ("this.CallMethodWithParmBool(this.t)", TString("TRUE")),
                    ("this.CallMethodWithParmBool(this.f)", TString("FALSE")),
                    ("this.CallMethodWithParm(this.a) + this.a", TNumber(3)),
                    ("this.CallMethodWithObj(this.objToTest)", TNumber(10)));
           });

        [Fact]
        public async Task EvaluateExpressionsWithElementAccessByConstant() => await CheckInspectLocalsAtBreakpointSite(
            "DebuggerTests.EvaluateLocalsWithElementAccessTests", "EvaluateLocals", 5, "EvaluateLocals",
            "window.setTimeout(function() { invoke_static_method ('[debugger-test] DebuggerTests.EvaluateLocalsWithElementAccessTests:EvaluateLocals'); })",
            wait_for_event_fn: async (pause_location) =>
           {
               var id = pause_location["callFrames"][0]["callFrameId"].Value<string>();

               await EvaluateOnCallFrameAndCheck(id,
                   ("f.numList[0]", TNumber(1)),
                   ("f.textList[1]", TString("2")),
                   ("f.numArray[1]", TNumber(2)),
                   ("f.textArray[0]", TString("1")));
           });

        [Fact]
        public async Task EvaluateExpressionsWithElementAccessByLocalVariable() => await CheckInspectLocalsAtBreakpointSite(
            "DebuggerTests.EvaluateLocalsWithElementAccessTests", "EvaluateLocals", 5, "EvaluateLocals",
            "window.setTimeout(function() { invoke_static_method ('[debugger-test] DebuggerTests.EvaluateLocalsWithElementAccessTests:EvaluateLocals'); })",
            wait_for_event_fn: async (pause_location) =>
           {
               var id = pause_location["callFrames"][0]["callFrameId"].Value<string>();

               await EvaluateOnCallFrameAndCheck(id,
                   ("f.numList[i]", TNumber(1)),
                   ("f.textList[j]", TString("2")),
                   ("f.numArray[j]", TNumber(2)),
                   ("f.textArray[i]", TString("1")));

           });

        [Fact]
        public async Task EvaluateExpressionsWithElementAccessByMemberVariables() => await CheckInspectLocalsAtBreakpointSite(
            "DebuggerTests.EvaluateLocalsWithElementAccessTests", "EvaluateLocals", 5, "EvaluateLocals",
            "window.setTimeout(function() { invoke_static_method ('[debugger-test] DebuggerTests.EvaluateLocalsWithElementAccessTests:EvaluateLocals'); })",
            wait_for_event_fn: async (pause_location) =>
           {
               var id = pause_location["callFrames"][0]["callFrameId"].Value<string>();

               await EvaluateOnCallFrameAndCheck(id,
                   ("f.idx0", TNumber(0)),
                   ("f.idx1", TNumber(1)),
                   ("f.numList[f.idx0]", TNumber(1)),
                   ("f.textList[f.idx1]", TString("2")),
                   ("f.numArray[f.idx1]", TNumber(2)),
                   ("f.textArray[f.idx0]", TString("1")));

           });

        [Fact]
        public async Task EvaluateExpressionsWithElementAccessNested() => await CheckInspectLocalsAtBreakpointSite(
            "DebuggerTests.EvaluateLocalsWithElementAccessTests", "EvaluateLocals", 5, "EvaluateLocals",
            "window.setTimeout(function() { invoke_static_method ('[debugger-test] DebuggerTests.EvaluateLocalsWithElementAccessTests:EvaluateLocals'); })",
            wait_for_event_fn: async (pause_location) =>
           {
               var id = pause_location["callFrames"][0]["callFrameId"].Value<string>();

               await EvaluateOnCallFrameAndCheck(id,
                   ("f.idx0", TNumber(0)),
                   ("f.numList[f.numList[f.idx0]]", TNumber(2)),
                   ("f.textList[f.numList[f.idx0]]", TString("2")),
                   ("f.numArray[f.numArray[f.idx0]]", TNumber(2)),
                   ("f.textArray[f.numArray[f.idx0]]", TString("2")));

           });

        [ConditionalFact(nameof(RunningOnChrome))]
        public async Task EvaluateExpressionsWithElementAccessMultidimentional() => await CheckInspectLocalsAtBreakpointSite(
            "DebuggerTests.EvaluateLocalsWithElementAccessTests", "EvaluateLocals", 5, "EvaluateLocals",
            "window.setTimeout(function() { invoke_static_method ('[debugger-test] DebuggerTests.EvaluateLocalsWithElementAccessTests:EvaluateLocals'); })",
            wait_for_event_fn: async (pause_location) =>
           {
               var id = pause_location["callFrames"][0]["callFrameId"].Value<string>();

               await EvaluateOnCallFrameAndCheck(id,
                   ("j", TNumber(1)),
                   ("f.idx1", TNumber(1)),
                   ("f.numArrayOfArrays[1][1]", TNumber(2)),
                   ("f.numArrayOfArrays[j][j]", TNumber(2)),
                   ("f.numArrayOfArrays[f.idx1][f.idx1]", TNumber(2)),
                   ("f.numListOfLists[1][1]", TNumber(2)),
                   ("f.numListOfLists[j][j]", TNumber(2)),
                   ("f.numListOfLists[f.idx1][f.idx1]", TNumber(2)),
                   ("f.textArrayOfArrays[1][1]", TString("2")),
                   ("f.textArrayOfArrays[j][j]", TString("2")),
                   ("f.textArrayOfArrays[f.idx1][f.idx1]", TString("2")),
                   ("f.textListOfLists[1][1]", TString("2")),
                   ("f.textListOfLists[j][j]", TString("2")),
                   ("f.textListOfLists[f.idx1][f.idx1]", TString("2")));

           });

        [ConditionalFact(nameof(RunningOnChrome))]
        public async Task EvaluateSimpleMethodCallsCheckChangedValue() => await CheckInspectLocalsAtBreakpointSite(
            "DebuggerTests.EvaluateMethodTestsClass.TestEvaluate", "run", 9, "run",
            "window.setTimeout(function() { invoke_static_method ('[debugger-test] DebuggerTests.EvaluateMethodTestsClass:EvaluateMethods'); })",
            wait_for_event_fn: async (pause_location) =>
           {
               var id = pause_location["callFrames"][0]["callFrameId"].Value<string>();

               var frame = pause_location["callFrames"][0];
               var props = await GetObjectOnFrame(frame, "this");
               CheckNumber(props, "a", 1);

               await EvaluateOnCallFrameAndCheck(id,
                   ("this.CallMethodChangeValue()", TObject("object", is_null : true)));

               frame = pause_location["callFrames"][0];
               props = await GetObjectOnFrame(frame, "this");
               CheckNumber(props, "a", 11);
           });

        [Fact]
        public async Task EvaluateStaticClass() => await CheckInspectLocalsAtBreakpointSite(
            "DebuggerTests.EvaluateMethodTestsClass.TestEvaluate", "run", 9, "run",
            "window.setTimeout(function() { invoke_static_method ('[debugger-test] DebuggerTests.EvaluateMethodTestsClass:EvaluateMethods'); })",
            wait_for_event_fn: async (pause_location) =>
           {
               var id = pause_location["callFrames"][0]["callFrameId"].Value<string>();

               var frame = pause_location["callFrames"][0];

               await EvaluateOnCallFrameAndCheck(id,
                   ("DebuggerTests.EvaluateStaticClass.StaticField1", TNumber(10)));
               await EvaluateOnCallFrameAndCheck(id,
                   ("DebuggerTests.EvaluateStaticClass.StaticProperty1", TString("StaticProperty1")));
               await EvaluateOnCallFrameAndCheck(id,
                   ("DebuggerTests.EvaluateStaticClass.StaticPropertyWithError", TString("System.Exception: not implemented")));
           });

        [Theory]
        [MemberData(nameof(EvaluateStaticClassFromStaticMethodTestData), parameters: "DebuggerTests.EvaluateMethodTestsClass")]
        // [MemberData(nameof(EvaluateStaticClassFromStaticMethodTestData), parameters: "EvaluateMethodTestsClass")]
        public async Task EvaluateStaticClassFromStaticMethod(string type, string method, string bp_function_name, bool is_async)
        => await CheckInspectLocalsAtBreakpointSite(
            type, method, 1, bp_function_name,
            $"window.setTimeout(function() {{ invoke_static_method ('[debugger-test] {type}:{method}'); }})",
            wait_for_event_fn: async (pause_location) =>
           {
               var id = pause_location["callFrames"][0]["callFrameId"].Value<string>();

               var frame = pause_location["callFrames"][0];

               await EvaluateOnCallFrameAndCheck(id,
                   ("EvaluateStaticClass.StaticField1", TNumber(10)),
                   ("EvaluateStaticClass.StaticProperty1", TString("StaticProperty1")),
                   ("EvaluateStaticClass.StaticPropertyWithError", TString("System.Exception: not implemented")),
                   ("DebuggerTests.EvaluateStaticClass.StaticField1", TNumber(10)),
                   ("DebuggerTests.EvaluateStaticClass.StaticProperty1", TString("StaticProperty1")),
                   ("DebuggerTests.EvaluateStaticClass.StaticPropertyWithError", TString("System.Exception: not implemented")));
           });

        [Fact]
        public async Task EvaluateNonStaticClassWithStaticFields() => await CheckInspectLocalsAtBreakpointSite(
            "DebuggerTests.EvaluateMethodTestsClass", "EvaluateAsyncMethods", 3, "EvaluateAsyncMethods",
            "window.setTimeout(function() { invoke_static_method ('[debugger-test] DebuggerTests.EvaluateMethodTestsClass:EvaluateAsyncMethods'); })",
            wait_for_event_fn: async (pause_location) =>
           {
               var id = pause_location["callFrames"][0]["callFrameId"].Value<string>();

               var frame = pause_location["callFrames"][0];

               await EvaluateOnCallFrameAndCheck(id,
                   ("DebuggerTests.EvaluateNonStaticClassWithStaticFields.StaticField1", TNumber(10)),
                   ("DebuggerTests.EvaluateNonStaticClassWithStaticFields.StaticProperty1", TString("StaticProperty1")),
                   ("DebuggerTests.EvaluateNonStaticClassWithStaticFields.StaticPropertyWithError", TString("System.Exception: not implemented")),
                   ("EvaluateNonStaticClassWithStaticFields.StaticField1", TNumber(10)),
                   ("EvaluateNonStaticClassWithStaticFields.StaticProperty1", TString("StaticProperty1")),
                   ("EvaluateNonStaticClassWithStaticFields.StaticPropertyWithError", TString("System.Exception: not implemented")));
           });

        [ConditionalFact(nameof(RunningOnChrome))]
        public async Task EvaluateStaticClassesNested() => await CheckInspectLocalsAtBreakpointSite(
            "DebuggerTests.EvaluateMethodTestsClass", "EvaluateMethods", 3, "EvaluateMethods",
            "window.setTimeout(function() { invoke_static_method ('[debugger-test] DebuggerTests.EvaluateMethodTestsClass:EvaluateMethods'); })",
            wait_for_event_fn: async (pause_location) =>
           {
               var id = pause_location["callFrames"][0]["callFrameId"].Value<string>();

               var frame = pause_location["callFrames"][0];

               await EvaluateOnCallFrameAndCheck(id,
                   ("DebuggerTests.EvaluateStaticClass.NestedClass1.NestedClass2.NestedClass3.StaticField1", TNumber(3)),
                   ("DebuggerTests.EvaluateStaticClass.NestedClass1.NestedClass2.NestedClass3.StaticProperty1", TString("StaticProperty3")),
                   ("DebuggerTests.EvaluateStaticClass.NestedClass1.NestedClass2.NestedClass3.StaticPropertyWithError", TString("System.Exception: not implemented 3")),
                   ("EvaluateStaticClass.NestedClass1.NestedClass2.NestedClass3.StaticField1", TNumber(3)),
                   ("EvaluateStaticClass.NestedClass1.NestedClass2.NestedClass3.StaticProperty1", TString("StaticProperty3")),
                   ("EvaluateStaticClass.NestedClass1.NestedClass2.NestedClass3.StaticPropertyWithError", TString("System.Exception: not implemented 3")));
           });

        [Fact]
        public async Task EvaluateStaticClassesNestedWithNoNamespace() => await CheckInspectLocalsAtBreakpointSite(
            "NoNamespaceClass", "EvaluateMethods", 1, "EvaluateMethods",
            "window.setTimeout(function() { invoke_static_method ('[debugger-test] NoNamespaceClass:EvaluateMethods'); })",
            wait_for_event_fn: async (pause_location) =>
           {
               var id = pause_location["callFrames"][0]["callFrameId"].Value<string>();

               var frame = pause_location["callFrames"][0];

               await EvaluateOnCallFrameAndCheck(id,
                   ("NoNamespaceClass.NestedClass1.NestedClass2.NestedClass3.StaticField1", TNumber(30)),
                   ("NoNamespaceClass.NestedClass1.NestedClass2.NestedClass3.StaticProperty1", TString("StaticProperty30")),
                   ("NoNamespaceClass.NestedClass1.NestedClass2.NestedClass3.StaticPropertyWithError", TString("System.Exception: not implemented 30")));
           });

        [ConditionalFact(nameof(RunningOnChrome))]
        public async Task EvaluateStaticClassesFromDifferentNamespaceInDifferentFrames() => await CheckInspectLocalsAtBreakpointSite(
            "DebuggerTestsV2.EvaluateStaticClass", "Run", 1, "Run",
            "window.setTimeout(function() { invoke_static_method ('[debugger-test] DebuggerTests.EvaluateMethodTestsClass:EvaluateMethods'); })",
            wait_for_event_fn: async (pause_location) =>
            {
                var id_top = pause_location["callFrames"][0]["callFrameId"].Value<string>();
                var frame = pause_location["callFrames"][0];

                await EvaluateOnCallFrameAndCheck(id_top,
                    ("EvaluateStaticClass.StaticField1", TNumber(20)),
                    ("EvaluateStaticClass.StaticProperty1", TString("StaticProperty2")),
                    ("EvaluateStaticClass.StaticPropertyWithError", TString("System.Exception: not implemented")));

                var id_second = pause_location["callFrames"][1]["callFrameId"].Value<string>();

                await EvaluateOnCallFrameAndCheck(id_second,
                    ("EvaluateStaticClass.StaticField1", TNumber(10)),
                    ("EvaluateStaticClass.StaticProperty1", TString("StaticProperty1")),
                    ("EvaluateStaticClass.StaticPropertyWithError", TString("System.Exception: not implemented")));
            });

        [ConditionalFact(nameof(RunningOnChrome))]
        public async Task EvaluateStaticClassInvalidField() => await CheckInspectLocalsAtBreakpointSite(
            "DebuggerTests.EvaluateMethodTestsClass.TestEvaluate", "run", 9, "run",
            "window.setTimeout(function() { invoke_static_method ('[debugger-test] DebuggerTests.EvaluateMethodTestsClass:EvaluateMethods'); })",
            wait_for_event_fn: async (pause_location) =>
           {
               var id = pause_location["callFrames"][0]["callFrameId"].Value<string>();

               var frame = pause_location["callFrames"][0];

               var (_, res) = await EvaluateOnCallFrame(id, "DebuggerTests.EvaluateStaticClass.StaticProperty2", expect_ok: false);
               AssertEqual("Failed to resolve member access for DebuggerTests.EvaluateStaticClass.StaticProperty2", res.Error["result"]?["description"]?.Value<string>(), "wrong error message");

               (_, res) = await EvaluateOnCallFrame(id, "DebuggerTests.InvalidEvaluateStaticClass.StaticProperty2", expect_ok: false);
               AssertEqual("Failed to resolve member access for DebuggerTests.InvalidEvaluateStaticClass.StaticProperty2", res.Error["result"]?["description"]?.Value<string>(), "wrong error message");
           });

        [ConditionalFact(nameof(RunningOnChrome))]
        public async Task AsyncLocalsInContinueWithBlock() => await CheckInspectLocalsAtBreakpointSite(
           "DebuggerTests.AsyncTests.ContinueWithTests", "ContinueWithStaticAsync", 4, "<ContinueWithStaticAsync>b__3_0",
           "window.setTimeout(function() { invoke_static_method('[debugger-test] DebuggerTests.AsyncTests.ContinueWithTests:RunAsync'); })",
           wait_for_event_fn: async (pause_location) =>
           {
               var frame_locals = await GetProperties(pause_location["callFrames"][0]["callFrameId"].Value<string>());
               var id = pause_location["callFrames"][0]["callFrameId"].Value<string>();

               await EvaluateOnCallFrameAndCheck(id,
                   ($"t.Status", TEnum("System.Threading.Tasks.TaskStatus", "RanToCompletion")),
                   ($"  t.Status", TEnum("System.Threading.Tasks.TaskStatus", "RanToCompletion"))
               );

               await EvaluateOnCallFrameFail(id,
                   ("str", "ReferenceError"),
                   ("  str", "ReferenceError")
               );
           });

        [ConditionalFact(nameof(RunningOnChrome))]
        public async Task EvaluateConstantValueUsingRuntimeEvaluate() => await CheckInspectLocalsAtBreakpointSite(
            "DebuggerTests.EvaluateTestsClass", "EvaluateLocals", 9, "EvaluateLocals",
            "window.setTimeout(function() { invoke_static_method ('[debugger-test] DebuggerTests.EvaluateTestsClass:EvaluateLocals'); })",
            wait_for_event_fn: async (pause_location) =>
           {
               var dt = new DateTime(2020, 1, 2, 3, 4, 5);
               await RuntimeEvaluateAndCheck(
                   ("15\n//comment as vs does\n", TNumber(15)),
                   ("15", TNumber(15)),
                   ("\"15\"\n//comment as vs does\n", TString("15")),
                   ("\"15\"", TString("15")));
           });

        [ConditionalTheory(nameof(RunningOnChrome))]
        [InlineData("EvaluateBrowsableClass", "TestEvaluateFieldsNone", "testFieldsNone", 10)]
        [InlineData("EvaluateBrowsableClass", "TestEvaluatePropertiesNone", "testPropertiesNone", 10)]
        [InlineData("EvaluateBrowsableStruct", "TestEvaluateFieldsNone", "testFieldsNone", 10)]
        [InlineData("EvaluateBrowsableStruct", "TestEvaluatePropertiesNone", "testPropertiesNone", 10)]
        [InlineData("EvaluateBrowsableStaticClass", "TestEvaluateFieldsNone", "testFieldsNone", 10)]
        [InlineData("EvaluateBrowsableStaticClass", "TestEvaluatePropertiesNone", "testPropertiesNone", 10)]
        [InlineData("EvaluateBrowsableCustomPropertiesClass", "TestEvaluatePropertiesNone", "testPropertiesNone", 5, true)]
        public async Task EvaluateBrowsableNone(
            string outerClassName, string className, string localVarName, int breakLine, bool isCustomGetter = false) => await CheckInspectLocalsAtBreakpointSite(
            $"DebuggerTests.{outerClassName}", "Evaluate", breakLine, "Evaluate",
            $"window.setTimeout(function() {{ invoke_static_method ('[debugger-test] DebuggerTests.{outerClassName}:Evaluate'); 1 }})",
            wait_for_event_fn: async (pause_location) =>
            {
                var id = pause_location["callFrames"][0]["callFrameId"].Value<string>();

                var (testNone, _) = await EvaluateOnCallFrame(id, localVarName);
                await CheckValue(testNone, TObject($"DebuggerTests.{outerClassName}.{className}"), nameof(testNone));
                var testNoneProps = await GetProperties(testNone["objectId"]?.Value<string>());

                if (isCustomGetter)
                    await CheckProps(testNoneProps, new
                    {
                        list = TGetter("list", TObject("System.Collections.Generic.List<int>", description: "Count = 2")),
                        array = TGetter("array", TObject("int[]", description: "int[2]")),
                        text = TGetter("text", TString("text")),
                        nullNone = TGetter("nullNone", TObject("bool[]", is_null: true)),
                        valueTypeEnum = TGetter("valueTypeEnum", TEnum("DebuggerTests.SampleEnum", "yes")),
                        sampleStruct = TGetter("sampleStruct", TObject("DebuggerTests.SampleStructure", description: "DebuggerTests.SampleStructure")),
                        sampleClass = TGetter("sampleClass", TObject("DebuggerTests.SampleClass", description: "DebuggerTests.SampleClass"))
                    }, "testNoneProps#1");
                else
                    await CheckProps(testNoneProps, new
                    {
                        list = TObject("System.Collections.Generic.List<int>", description: "Count = 2"),
                        array = TObject("int[]", description: "int[2]"),
                        text = TString("text"),
                        nullNone = TObject("bool[]", is_null: true),
                        valueTypeEnum = TEnum("DebuggerTests.SampleEnum", "yes"),
                        sampleStruct = TObject("DebuggerTests.SampleStructure", description: "DebuggerTests.SampleStructure"),
                        sampleClass = TObject("DebuggerTests.SampleClass", description: "DebuggerTests.SampleClass")
                    }, "testNoneProps#1");
            });

        [ConditionalTheory(nameof(RunningOnChrome))]
        [InlineData("EvaluateBrowsableClass", "TestEvaluateFieldsNever", "testFieldsNever", 10)]
        [InlineData("EvaluateBrowsableClass", "TestEvaluatePropertiesNever", "testPropertiesNever", 10)]
        [InlineData("EvaluateBrowsableStruct", "TestEvaluateFieldsNever", "testFieldsNever", 10)]
        [InlineData("EvaluateBrowsableStruct", "TestEvaluatePropertiesNever", "testPropertiesNever", 10)]
        [InlineData("EvaluateBrowsableStaticClass", "TestEvaluateFieldsNever", "testFieldsNever", 10)]
        [InlineData("EvaluateBrowsableStaticClass", "TestEvaluatePropertiesNever", "testPropertiesNever", 10)]
        [InlineData("EvaluateBrowsableCustomPropertiesClass", "TestEvaluatePropertiesNever", "testPropertiesNever", 5)]
        public async Task EvaluateBrowsableNever(string outerClassName, string className, string localVarName, int breakLine) => await CheckInspectLocalsAtBreakpointSite(
            $"DebuggerTests.{outerClassName}", "Evaluate", breakLine, "Evaluate",
            $"window.setTimeout(function() {{ invoke_static_method ('[debugger-test] DebuggerTests.{outerClassName}:Evaluate'); 1 }})",
            wait_for_event_fn: async (pause_location) =>
            {
                var id = pause_location["callFrames"][0]["callFrameId"].Value<string>();

                var (testNever, _) = await EvaluateOnCallFrame(id, localVarName);
                await CheckValue(testNever, TObject($"DebuggerTests.{outerClassName}.{className}"), nameof(testNever));
                var testNeverProps = await GetProperties(testNever["objectId"]?.Value<string>());
                await CheckProps(testNeverProps, new
                {
                }, "testNeverProps#1");
            });

        [ConditionalTheory(nameof(RunningOnChrome))]
        [InlineData("EvaluateBrowsableClass", "TestEvaluateFieldsCollapsed", "testFieldsCollapsed", 10)]
        [InlineData("EvaluateBrowsableClass", "TestEvaluatePropertiesCollapsed", "testPropertiesCollapsed", 10)]
        [InlineData("EvaluateBrowsableStruct", "TestEvaluateFieldsCollapsed", "testFieldsCollapsed", 10)]
        [InlineData("EvaluateBrowsableStruct", "TestEvaluatePropertiesCollapsed", "testPropertiesCollapsed", 10)]
        [InlineData("EvaluateBrowsableStaticClass", "TestEvaluateFieldsCollapsed", "testFieldsCollapsed", 10)]
        [InlineData("EvaluateBrowsableStaticClass", "TestEvaluatePropertiesCollapsed", "testPropertiesCollapsed", 10)]
        [InlineData("EvaluateBrowsableCustomPropertiesClass", "TestEvaluatePropertiesCollapsed", "testPropertiesCollapsed", 5, true)]
        public async Task EvaluateBrowsableCollapsed(
            string outerClassName, string className, string localVarName, int breakLine, bool isCustomGetter = false) => await CheckInspectLocalsAtBreakpointSite(
            $"DebuggerTests.{outerClassName}", "Evaluate", breakLine, "Evaluate",
            $"window.setTimeout(function() {{ invoke_static_method ('[debugger-test] DebuggerTests.{outerClassName}:Evaluate'); 1 }})",
            wait_for_event_fn: async (pause_location) =>
            {
                var id = pause_location["callFrames"][0]["callFrameId"].Value<string>();

                var (testCollapsed, _) = await EvaluateOnCallFrame(id, localVarName);
                await CheckValue(testCollapsed, TObject($"DebuggerTests.{outerClassName}.{className}"), nameof(testCollapsed));
                var testCollapsedProps = await GetProperties(testCollapsed["objectId"]?.Value<string>());
                if (isCustomGetter)
                    await CheckProps(testCollapsedProps, new
                    {
                        listCollapsed = TGetter("listCollapsed", TObject("System.Collections.Generic.List<int>", description: "Count = 2")),
                        arrayCollapsed = TGetter("arrayCollapsed", TObject("int[]", description: "int[2]")),
                        textCollapsed = TGetter("textCollapsed", TString("textCollapsed")),
                        nullCollapsed = TGetter("nullCollapsed", TObject("bool[]", is_null: true)),
                        valueTypeEnumCollapsed = TGetter("valueTypeEnumCollapsed", TEnum("DebuggerTests.SampleEnum", "yes")),
                        sampleStructCollapsed = TGetter("sampleStructCollapsed", TObject("DebuggerTests.SampleStructure", description: "DebuggerTests.SampleStructure")),
                        sampleClassCollapsed = TGetter("sampleClassCollapsed", TObject("DebuggerTests.SampleClass", description: "DebuggerTests.SampleClass"))
                    }, "testCollapsedProps#1");
                else
                    await CheckProps(testCollapsedProps, new
                    {
                        listCollapsed = TObject("System.Collections.Generic.List<int>", description: "Count = 2"),
                        arrayCollapsed = TObject("int[]", description: "int[2]"),
                        textCollapsed = TString("textCollapsed"),
                        nullCollapsed = TObject("bool[]", is_null: true),
                        valueTypeEnumCollapsed = TEnum("DebuggerTests.SampleEnum", "yes"),
                        sampleStructCollapsed = TObject("DebuggerTests.SampleStructure", description: "DebuggerTests.SampleStructure"),
                        sampleClassCollapsed = TObject("DebuggerTests.SampleClass", description: "DebuggerTests.SampleClass")
                    }, "testCollapsedProps#1");
            });

        [ConditionalTheory(nameof(RunningOnChrome))]
        [InlineData("EvaluateBrowsableClass", "TestEvaluateFieldsRootHidden", "testFieldsRootHidden", 10)]
        [InlineData("EvaluateBrowsableClass", "TestEvaluatePropertiesRootHidden", "testPropertiesRootHidden", 10)]
        [InlineData("EvaluateBrowsableStruct", "TestEvaluateFieldsRootHidden", "testFieldsRootHidden", 10)]
        [InlineData("EvaluateBrowsableStruct", "TestEvaluatePropertiesRootHidden", "testPropertiesRootHidden", 10)]
        [InlineData("EvaluateBrowsableStaticClass", "TestEvaluateFieldsRootHidden", "testFieldsRootHidden", 10)]
        [InlineData("EvaluateBrowsableStaticClass", "TestEvaluatePropertiesRootHidden", "testPropertiesRootHidden", 10)]
        [InlineData("EvaluateBrowsableCustomPropertiesClass", "TestEvaluatePropertiesRootHidden", "testPropertiesRootHidden", 5)]
        public async Task EvaluateBrowsableRootHidden(
            string outerClassName, string className, string localVarName, int breakLine) => await CheckInspectLocalsAtBreakpointSite(
            $"DebuggerTests.{outerClassName}", "Evaluate", breakLine, "Evaluate",
            $"window.setTimeout(function() {{ invoke_static_method ('[debugger-test] DebuggerTests.{outerClassName}:Evaluate'); 1 }})",
            wait_for_event_fn: async (pause_location) =>
            {
                var id = pause_location["callFrames"][0]["callFrameId"].Value<string>();

                var (testRootHidden, _) = await EvaluateOnCallFrame(id, localVarName);
                await CheckValue(testRootHidden, TObject($"DebuggerTests.{outerClassName}.{className}"), nameof(testRootHidden));
                var testRootHiddenProps = await GetProperties(testRootHidden["objectId"]?.Value<string>());

                var (refList, _) = await EvaluateOnCallFrame(id, "testPropertiesNone.list");
                var refListProp = await GetProperties(refList["objectId"]?.Value<string>());
                var list = refListProp
                    .Where(v => v["name"]?.Value<string>() == "Items" || v["name"]?.Value<string>() == "_items")
                    .FirstOrDefault();
                var refListElementsProp = await GetProperties(list["value"]["objectId"]?.Value<string>());

                var (refArray, _) = await EvaluateOnCallFrame(id, "testPropertiesNone.array");
                var refArrayProp = await GetProperties(refArray["objectId"]?.Value<string>());

                var (refStruct, _) = await EvaluateOnCallFrame(id, "testPropertiesNone.sampleStruct");
                var refStructProp = await GetProperties(refStruct["objectId"]?.Value<string>());

                var (refClass, _) = await EvaluateOnCallFrame(id, "testPropertiesNone.sampleClass");
                var refClassProp = await GetProperties(refClass["objectId"]?.Value<string>());

                int refItemsCnt = refListElementsProp.Count() + refArrayProp.Count() + refStructProp.Count() + refClassProp.Count();
                Assert.Equal(refItemsCnt, testRootHiddenProps.Count());

                //in Console App names are in []
                //adding variable name to make elements unique
                foreach (var item in refListElementsProp)
                {
                    item["name"] = string.Concat("listRootHidden[", item["name"], "]");
                    CheckContainsJObject(testRootHiddenProps, item, item["name"].Value<string>());
                }
                foreach (var item in refArrayProp)
                {
                    item["name"] = string.Concat("arrayRootHidden[", item["name"], "]");
                    CheckContainsJObject(testRootHiddenProps, item, item["name"].Value<string>());
                }

                // valuetype/class members unique names are created by concatenation with a dot
                foreach (var item in refStructProp)
                {
                    item["name"] = string.Concat("sampleStructRootHidden.", item["name"]);
                    CheckContainsJObject(testRootHiddenProps, item, item["name"].Value<string>());
                }
                foreach (var item in refClassProp)
                {
                    item["name"] = string.Concat("sampleClassRootHidden.", item["name"]);
                    CheckContainsJObject(testRootHiddenProps, item, item["name"].Value<string>());
                }
            });

        [ConditionalFact(nameof(RunningOnChrome))]
        public async Task EvaluateStaticAttributeInAssemblyNotRelatedButLoaded() => await CheckInspectLocalsAtBreakpointSite(
            "DebuggerTests.EvaluateTestsClass", "EvaluateLocals", 9, "EvaluateLocals",
            "window.setTimeout(function() { invoke_static_method ('[debugger-test] DebuggerTests.EvaluateTestsClass:EvaluateLocals'); })",
            wait_for_event_fn: async (pause_location) =>
           {
               await RuntimeEvaluateAndCheck(
                   ("ClassToBreak.valueToCheck", TNumber(10)));
           });

        [ConditionalFact(nameof(RunningOnChrome))]
        public async Task EvaluateLocalObjectFromAssemblyNotRelatedButLoaded()
         => await CheckInspectLocalsAtBreakpointSite(
            "DebuggerTests.EvaluateTestsClass", "EvaluateLocalsFromAnotherAssembly", 5, "EvaluateLocalsFromAnotherAssembly",
            "window.setTimeout(function() { invoke_static_method ('[debugger-test] DebuggerTests.EvaluateTestsClass:EvaluateLocalsFromAnotherAssembly'); })",
            wait_for_event_fn: async (pause_location) =>
           {
               await RuntimeEvaluateAndCheck(
                   ("a.valueToCheck", TNumber(20)));
           });

        [ConditionalFact(nameof(RunningOnChrome))]
        public async Task StructureGetters() =>  await CheckInspectLocalsAtBreakpointSite(
            "DebuggerTests.StructureGetters", "Evaluate", 2, "Evaluate",
            "window.setTimeout(function() { invoke_static_method ('[debugger-test] DebuggerTests.StructureGetters:Evaluate'); })",
            wait_for_event_fn: async (pause_location) =>
            {
                var id = pause_location["callFrames"][0]["callFrameId"].Value<string>();
                var (obj, _) = await EvaluateOnCallFrame(id, "s");
                var props = await GetProperties(obj["objectId"]?.Value<string>());
                await CheckProps(props, new
                {
                    Id = TGetter("Id", TNumber(123))
                }, "s#1");
            });

        [ConditionalFact(nameof(RunningOnChrome))]
        public async Task EvaluateMethodWithDefaultParam() => await CheckInspectLocalsAtBreakpointSite(
            $"DebuggerTests.DefaultParamMethods", "Evaluate", 2, "Evaluate",
            $"window.setTimeout(function() {{ invoke_static_method ('[debugger-test] DebuggerTests.DefaultParamMethods:Evaluate'); 1 }})",
            wait_for_event_fn: async (pause_location) =>
            {
                var id = pause_location["callFrames"][0]["callFrameId"].Value<string>();
                await EvaluateOnCallFrameAndCheck(id,
                   ("test.GetByte()", TNumber(1)),
                   ("test.GetSByte()", TNumber(1)),
                   ("test.GetByteNullable()", TNumber(1)),
                   ("test.GetSByteNullable()", TNumber(1)),

                   ("test.GetInt16()", TNumber(1)),
                   ("test.GetUInt16()", TNumber(1)),
                   ("test.GetInt16Nullable()", TNumber(1)),
                   ("test.GetUInt16Nullable()", TNumber(1)),

                   ("test.GetInt32()", TNumber(1)),
                   ("test.GetUInt32()", TNumber(1)),
                   ("test.GetInt32Nullable()", TNumber(1)),
                   ("test.GetUInt32Nullable()", TNumber(1)),

                   ("test.GetInt64()", TNumber(1)),
                   ("test.GetUInt64()", TNumber(1)),
                   ("test.GetInt64Nullable()", TNumber(1)),
                   ("test.GetUInt64Nullable()", TNumber(1)),

                   ("test.GetChar()", TChar('T')),
                   ("test.GetCharNullable()", TChar('T')),
                   ("test.GetUnicodeChar()", TChar('ą')),

                   ("test.GetString()", TString("1.23")),
                   ("test.GetUnicodeString()", TString("żółć")),
                   ("test.GetString(null)", TString(null)),
                   ("test.GetStringNullable()", TString("1.23")),

                   ("test.GetSingle()", JObject.FromObject( new { type = "number", value = 1.23, description = "1.23" })),
                   ("test.GetDouble()", JObject.FromObject( new { type = "number", value = 1.23, description = "1.23" })),
                   ("test.GetSingleNullable()", JObject.FromObject( new { type = "number", value = 1.23, description = "1.23" })),
                   ("test.GetDoubleNullable()", JObject.FromObject( new { type = "number", value = 1.23, description = "1.23" })),

                   ("test.GetBool()", TBool(true)),
                   ("test.GetBoolNullable()", TBool(true)),
                   ("test.GetNull()", TBool(true)),

                   ("test.GetDefaultAndRequiredParam(2)", TNumber(5)),
                   ("test.GetDefaultAndRequiredParam(3, 2)", TNumber(5)),
                   ("test.GetDefaultAndRequiredParamMixedTypes(\"a\")", TString("a; -1; False")),
                   ("test.GetDefaultAndRequiredParamMixedTypes(\"a\", 23)", TString("a; 23; False")),
                   ("test.GetDefaultAndRequiredParamMixedTypes(\"a\", 23, true)", TString("a; 23; True"))
                   );

                var (_, res) = await EvaluateOnCallFrame(id, "test.GetDefaultAndRequiredParamMixedTypes(\"a\", 23, true, 1.23f)", expect_ok: false);
               Assert.Equal(
                    "Unable to evaluate method 'GetDefaultAndRequiredParamMixedTypes'. Too many arguments passed.", 
                    res.Error["exceptionDetails"]["exception"]["description"]?.Value<string>());
            });

        [Fact]
        public async Task EvaluateMethodWithLinq() => await CheckInspectLocalsAtBreakpointSite(
            $"DebuggerTests.DefaultParamMethods", "Evaluate", 2, "Evaluate",
            $"window.setTimeout(function() {{ invoke_static_method ('[debugger-test] DebuggerTests.DefaultParamMethods:Evaluate'); 1 }})",
            wait_for_event_fn: async (pause_location) =>
            {
                var id = pause_location["callFrames"][0]["callFrameId"].Value<string>();
                await EvaluateOnCallFrameAndCheck(id,
                   ("test.listToLinq.ToList()", TObject("System.Collections.Generic.List<int>", description: "Count = 11"))
                   );
<<<<<<< HEAD
           });

        [Fact]
        public async Task EvaluateMethodsOnPrimitiveTypesReturningObjects() =>  await CheckInspectLocalsAtBreakpointSite(
            "DebuggerTests.PrimitiveTypeMethods", "Evaluate", 11, "Evaluate",
            "window.setTimeout(function() { invoke_static_method ('[debugger-test] DebuggerTests.PrimitiveTypeMethods:Evaluate'); })",
            wait_for_event_fn: async (pause_location) =>
            {
                var id = pause_location["callFrames"][0]["callFrameId"].Value<string>();

                var (res, _) = await EvaluateOnCallFrame(id, "test.propString.Split('_', 3, System.StringSplitOptions.None)");
                var props = await GetProperties(res["objectId"]?.Value<string>());
                var expected_props = new [] { TString("s"), TString("t"), TString("r") };
                await CheckProps(props, expected_props, "props#1");

                (res, _) = await EvaluateOnCallFrame(id, "localString.Split('*', 3, System.StringSplitOptions.None)");
                props = await GetProperties(res["objectId"]?.Value<string>());
                expected_props = new [] { TString("S"), TString("T"), TString("R") };
                await CheckProps(props, expected_props, "props#1");
             });
    }
=======
            });
>>>>>>> f60a6838

        [Fact]
        public async Task EvaluateMethodsOnPrimitiveTypesReturningPrimitives() =>  await CheckInspectLocalsAtBreakpointSite(
            "DebuggerTests.PrimitiveTypeMethods", "Evaluate", 11, "Evaluate",
            "window.setTimeout(function() { invoke_static_method ('[debugger-test] DebuggerTests.PrimitiveTypeMethods:Evaluate'); })",
            wait_for_event_fn: async (pause_location) =>
            {
                var id = pause_location["callFrames"][0]["callFrameId"].Value<string>();
                await EvaluateOnCallFrameAndCheck(id,
                    ("test.propInt.ToString()", TString("12")),
                    ("test.propUint.ToString()", TString("12")),
                    ("test.propLong.ToString()", TString("12")),
                    ("test.propUlong.ToString()", TString("12")),
                //    ("test.propFloat.ToString()", TString("1.2345678")), // is comma, should be dot, fixed in PR #66979
                //    ("test.propDouble.ToString()", TString("1.2345678910111213")), // is comma, should be dot
                    ("test.propBool.ToString()", TString("True")),
                    ("test.propChar.ToString()", TString("X")),
                    ("test.propString.ToString()", TString("s_t_r")),
                    ("test.propString.Split('*', 3, System.StringSplitOptions.RemoveEmptyEntries)", TObject("System.String[]")),
                    ("test.propString.EndsWith('r')", TBool(true)),
                    ("test.propString.StartsWith('S')", TBool(false)),
                    ("localInt.ToString()", TString("2")),
                    ("localUint.ToString()", TString("2")),
                    ("localLong.ToString()", TString("2")),
                    ("localUlong.ToString()", TString("2")),
                //    ("localFloat.ToString()", TString("0.2345678")), // is comma, should be dot
                //    ("localDouble.ToString()", TString("0.2345678910111213")), // is comma, should be dot
                    ("localBool.ToString()", TString("False")),
                    ("localBool.GetHashCode()", TNumber(0)),
                    ("localBool.GetTypeCode()", TObject("System.TypeCode", "Boolean")),
                    ("localChar.ToString()", TString("Y")),
                    ("localString.ToString()", TString("S*T*R")),
                    ("localString.Split('*', 3, System.StringSplitOptions.TrimEntries)", TObject("System.String[]")),
                    ("localString.EndsWith('r')", TBool(false)),
                    ("localString.StartsWith('S')", TBool(true)));
             });
    }
}<|MERGE_RESOLUTION|>--- conflicted
+++ resolved
@@ -1146,31 +1146,7 @@
                 await EvaluateOnCallFrameAndCheck(id,
                    ("test.listToLinq.ToList()", TObject("System.Collections.Generic.List<int>", description: "Count = 11"))
                    );
-<<<<<<< HEAD
-           });
-
-        [Fact]
-        public async Task EvaluateMethodsOnPrimitiveTypesReturningObjects() =>  await CheckInspectLocalsAtBreakpointSite(
-            "DebuggerTests.PrimitiveTypeMethods", "Evaluate", 11, "Evaluate",
-            "window.setTimeout(function() { invoke_static_method ('[debugger-test] DebuggerTests.PrimitiveTypeMethods:Evaluate'); })",
-            wait_for_event_fn: async (pause_location) =>
-            {
-                var id = pause_location["callFrames"][0]["callFrameId"].Value<string>();
-
-                var (res, _) = await EvaluateOnCallFrame(id, "test.propString.Split('_', 3, System.StringSplitOptions.None)");
-                var props = await GetProperties(res["objectId"]?.Value<string>());
-                var expected_props = new [] { TString("s"), TString("t"), TString("r") };
-                await CheckProps(props, expected_props, "props#1");
-
-                (res, _) = await EvaluateOnCallFrame(id, "localString.Split('*', 3, System.StringSplitOptions.None)");
-                props = await GetProperties(res["objectId"]?.Value<string>());
-                expected_props = new [] { TString("S"), TString("T"), TString("R") };
-                await CheckProps(props, expected_props, "props#1");
-             });
-    }
-=======
             });
->>>>>>> f60a6838
 
         [Fact]
         public async Task EvaluateMethodsOnPrimitiveTypesReturningPrimitives() =>  await CheckInspectLocalsAtBreakpointSite(
@@ -1207,5 +1183,22 @@
                     ("localString.EndsWith('r')", TBool(false)),
                     ("localString.StartsWith('S')", TBool(true)));
              });
+
+        [Fact]
+        public async Task EvaluateMethodsOnPrimitiveTypesReturningObjects() =>  await CheckInspectLocalsAtBreakpointSite(
+            "DebuggerTests.PrimitiveTypeMethods", "Evaluate", 11, "Evaluate",
+            "window.setTimeout(function() { invoke_static_method ('[debugger-test] DebuggerTests.PrimitiveTypeMethods:Evaluate'); })",
+            wait_for_event_fn: async (pause_location) =>
+            {
+                var id = pause_location["callFrames"][0]["callFrameId"].Value<string>();
+
+                var (res, _) = await EvaluateOnCallFrame(id, "test.propString.Split('_', 3, System.StringSplitOptions.TrimEntries)");
+                var expected_props = new [] { TString("s"), TString("t"), TString("r") };
+                await CheckProps(res["value"], expected_props, "props#1");
+
+                (res, _) = await EvaluateOnCallFrame(id, "localString.Split('*', 3, System.StringSplitOptions.RemoveEmptyEntries)");
+                expected_props = new [] { TString("S"), TString("T"), TString("R") };
+                await CheckProps(res["value"], expected_props, "props#2");
+             });
     }
 }