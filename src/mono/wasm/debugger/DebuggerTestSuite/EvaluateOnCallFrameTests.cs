// Licensed to the .NET Foundation under one or more agreements.
// The .NET Foundation licenses this file to you under the MIT license.

using System;
using System.Collections.Generic;
using System.Globalization;
using System.Linq;
using System.Threading.Tasks;
using Microsoft.WebAssembly.Diagnostics;
using Newtonsoft.Json.Linq;
using Xunit;

namespace DebuggerTests
{
    // TODO: static async, static method args
    public class EvaluateOnCallFrameTests : DebuggerTestBase
    {
        public static IEnumerable<object[]> InstanceMethodsTestData(string type_name)
        {
            yield return new object[] { type_name, "InstanceMethod", "InstanceMethod", false };
            yield return new object[] { type_name, "GenericInstanceMethod", "GenericInstanceMethod<int>", false };
            yield return new object[] { type_name, "InstanceMethodAsync", "MoveNext", true };
            yield return new object[] { type_name, "GenericInstanceMethodAsync", "MoveNext", true };

            // TODO: { "DebuggerTests.EvaluateTestsGeneric`1", "Instance", 9, "EvaluateTestsGenericStructInstanceMethod", prefix }
        }

        public static IEnumerable<object[]> InstanceMethodForTypeMembersTestData(string type_name)
        {
            foreach (var data in InstanceMethodsTestData(type_name))
            {
                yield return new object[] { "", 0 }.Concat(data).ToArray();
                yield return new object[] { "this.", 0 }.Concat(data).ToArray();
                yield return new object[] { "NewInstance.", 3 }.Concat(data).ToArray();
                yield return new object[] { "this.NewInstance.", 3 }.Concat(data).ToArray();
            }
        }

        public static IEnumerable<object[]> EvaluateStaticClassFromStaticMethodTestData(string type_name)
        {
            yield return new object[] { type_name, "EvaluateAsyncMethods", "EvaluateAsyncMethods", true };
            yield return new object[] { type_name, "EvaluateMethods", "EvaluateMethods", false };
        }

        [Theory]
        [MemberData(nameof(InstanceMethodForTypeMembersTestData), parameters: "DebuggerTests.EvaluateTestsStructWithProperties")]
        [MemberData(nameof(InstanceMethodForTypeMembersTestData), parameters: "DebuggerTests.EvaluateTestsClassWithProperties")]
        public async Task EvaluateTypeInstanceMembers(string prefix, int bias, string type, string method, string bp_function_name, bool is_async)
        => await CheckInspectLocalsAtBreakpointSite(
            type, method, /*line_offset*/1, bp_function_name,
            $"window.setTimeout(function() {{ invoke_static_method_async('[debugger-test] {type}:run');}}, 1);",
            wait_for_event_fn: async (pause_location) =>
           {
               var id = pause_location["callFrames"][0]["callFrameId"].Value<string>();
               var dateTime = new DateTime(2010, 9, 8, 7, 6, 5 + bias);
               var DTProp = dateTime.AddMinutes(10);

               foreach (var pad in new[] { String.Empty, "  " })
               {
                   var padded_prefix = pad + prefix;
                   await EvaluateOnCallFrameAndCheck(id,
                       ($"{padded_prefix}a", TNumber(4)),

                       // fields
                       ($"{padded_prefix}dateTime.TimeOfDay", TValueType("System.TimeSpan", dateTime.TimeOfDay.ToString())),
                       ($"{padded_prefix}dateTime", TDateTime(dateTime)),
                       ($"{padded_prefix}dateTime.TimeOfDay.Minutes", TNumber(dateTime.TimeOfDay.Minutes)),

                       // properties
                       ($"{padded_prefix}DTProp.TimeOfDay.Minutes", TNumber(DTProp.TimeOfDay.Minutes)),
                       ($"{padded_prefix}DTProp", TDateTime(DTProp)),
                       ($"{padded_prefix}DTProp.TimeOfDay", TValueType("System.TimeSpan", DTProp.TimeOfDay.ToString())),

                       ($"{padded_prefix}IntProp", TNumber(9)),
                       ($"{padded_prefix}NullIfAIsNotZero", TObject("DebuggerTests.EvaluateTestsClassWithProperties", is_null: true))
                   );
               }
           });

        [Theory]
        [MemberData(nameof(InstanceMethodsTestData), parameters: "DebuggerTests.EvaluateTestsStructWithProperties")]
        [MemberData(nameof(InstanceMethodsTestData), parameters: "DebuggerTests.EvaluateTestsClassWithProperties")]
        public async Task EvaluateInstanceMethodArguments(string type, string method, string bp_function_name, bool is_async)
        => await CheckInspectLocalsAtBreakpointSite(
            type, method, /*line_offset*/1, bp_function_name,
            $"window.setTimeout(function() {{ invoke_static_method_async('[debugger-test] {type}:run');}}, 1);",
            wait_for_event_fn: async (pause_location) =>
           {
               var id = pause_location["callFrames"][0]["callFrameId"].Value<string>();
               var DTProp = new DateTime(2010, 9, 8, 7, 6, 5).AddMinutes(10);
               await EvaluateOnCallFrameAndCheck(id,
                   ("g", TNumber(400)),
                   ("h", TNumber(123)),
                   ("valString", TString("just a test")),
                   ("me", TObject(type)),

                   // property on method arg
                   ("me.DTProp", TDateTime(DTProp)),
                   ("me.DTProp.TimeOfDay.Minutes", TNumber(DTProp.TimeOfDay.Minutes)),
                   ("me.DTProp.Second + (me.IntProp - 5)", TNumber(DTProp.Second + 4)));
           });

        [Theory]
        [MemberData(nameof(InstanceMethodsTestData), parameters: "DebuggerTests.EvaluateTestsStructWithProperties")]
        [MemberData(nameof(InstanceMethodsTestData), parameters: "DebuggerTests.EvaluateTestsClassWithProperties")]
        public async Task EvaluateMethodLocals(string type, string method, string bp_function_name, bool is_async)
        => await CheckInspectLocalsAtBreakpointSite(
            type, method, /*line_offset*/5, bp_function_name,
            $"window.setTimeout(function() {{ invoke_static_method_async('[debugger-test] {type}:run');}}, 1);",
            wait_for_event_fn: async (pause_location) =>
           {
               var id = pause_location["callFrames"][0]["callFrameId"].Value<string>();

               var dt = new DateTime(2025, 3, 5, 7, 9, 11);
               await EvaluateOnCallFrameAndCheck(id,
                   ("  d ", TNumber(401)),
                   ("d", TNumber(401)),
                   (" d", TNumber(401)),
                   ("e", TNumber(402)),
                   ("f", TNumber(403)),

                   // property on a local
                   ("local_dt", TDateTime(dt)),
                   ("  local_dt", TDateTime(dt)),
                   ("local_dt.Date", TDateTime(dt.Date)),
                   ("  local_dt.Date", TDateTime(dt.Date)));
           });

        [Fact]
        public async Task EvaluateStaticLocalsWithDeepMemberAccess() => await CheckInspectLocalsAtBreakpointSite(
            "DebuggerTests.EvaluateTestsClass", "EvaluateLocals", 9, "EvaluateLocals",
            "window.setTimeout(function() { invoke_static_method ('[debugger-test] DebuggerTests.EvaluateTestsClass:EvaluateLocals'); })",
            wait_for_event_fn: async (pause_location) =>
           {
               var id = pause_location["callFrames"][0]["callFrameId"].Value<string>();

               var dt = new DateTime(2020, 1, 2, 3, 4, 5);
               await EvaluateOnCallFrameAndCheck(id,
                   ("f_s.c", TNumber(4)),
                   ("f_s", TValueType("DebuggerTests.EvaluateTestsStructWithProperties")),

                   ("f_s.dateTime", TDateTime(dt)),
                   ("f_s.dateTime.Date", TDateTime(dt.Date)));
           });

        [Fact]
        public async Task EvaluateLocalsAsync() => await CheckInspectLocalsAtBreakpointSite(
            "DebuggerTests.Point", "AsyncInstanceMethod", 1, "MoveNext",
            "window.setTimeout(function() { invoke_static_method_async ('[debugger-test] DebuggerTests.ArrayTestsClass:EntryPointForStructMethod', true); })",
            wait_for_event_fn: async (pause_location) =>
           {
               var id = pause_location["callFrames"][0]["callFrameId"].Value<string>();

               // sc_arg
               {
                   var (sc_arg, _) = await EvaluateOnCallFrame(id, "sc_arg");
                   await CheckValue(sc_arg, TObject("DebuggerTests.SimpleClass"), nameof(sc_arg));

                   // Check that we did get the correct object
                   var sc_arg_props = await GetProperties(sc_arg["objectId"]?.Value<string>());
                   await CheckProps(sc_arg_props, new
                   {
                       X = TNumber(10),
                       Y = TNumber(45),
                       Id = TString("sc#Id"),
                       Color = TEnum("DebuggerTests.RGB", "Blue"),
                       PointWithCustomGetter = TGetter("PointWithCustomGetter")
                   }, "sc_arg_props#1");

                   await EvaluateOnCallFrameAndCheck(id,
                       ("(sc_arg.PointWithCustomGetter.X)", TNumber(100)),
                       ("sc_arg.Id + \"_foo\"", TString($"sc#Id_foo")),
                       ("sc_arg.Id + (sc_arg.X==10 ? \"_is_ten\" : \"_not_ten\")", TString($"sc#Id_is_ten")));
               }

               // local_gs
               {
                   var (local_gs, _) = await EvaluateOnCallFrame(id, "local_gs");
                   await CheckValue(local_gs, TValueType("DebuggerTests.SimpleGenericStruct<int>"), nameof(local_gs));

                   (local_gs, _) = await EvaluateOnCallFrame(id, "  local_gs");
                   await CheckValue(local_gs, TValueType("DebuggerTests.SimpleGenericStruct<int>"), nameof(local_gs));

                   var local_gs_props = await GetProperties(local_gs["objectId"]?.Value<string>());
                   await CheckProps(local_gs_props, new
                   {
                       Id = TObject("string", is_null: true),
                       Color = TEnum("DebuggerTests.RGB", "Red"),
                       Value = TNumber(0)
                   }, "local_gs_props#1");
                   await EvaluateOnCallFrameAndCheck(id, ("(local_gs.Id)", TString(null)));
               }
           });

        [Theory]
        [MemberData(nameof(InstanceMethodForTypeMembersTestData), parameters: "DebuggerTests.EvaluateTestsStructWithProperties")]
        [MemberData(nameof(InstanceMethodForTypeMembersTestData), parameters: "DebuggerTests.EvaluateTestsClassWithProperties")]
        public async Task EvaluateExpressionsWithDeepMemberAccesses(string prefix, int bias, string type, string method, string bp_function_name, bool _)
        => await CheckInspectLocalsAtBreakpointSite(
            type, method, /*line_offset*/4, bp_function_name,
            $"window.setTimeout(function() {{ invoke_static_method_async('[debugger-test] {type}:run');}}, 1);",
            wait_for_event_fn: async (pause_location) =>
           {
               var id = pause_location["callFrames"][0]["callFrameId"].Value<string>();
               var dateTime = new DateTime(2010, 9, 8, 7, 6, 5 + bias);
               var DTProp = dateTime.AddMinutes(10);

               await EvaluateOnCallFrameAndCheck(id,
                   ($"{prefix}a + 5", TNumber(9)),
                   ($"10 + {prefix}IntProp", TNumber(19)),
                   ($" {prefix}IntProp  +  {prefix}DTProp.Second", TNumber(9 + DTProp.Second)),
                   ($" {prefix}IntProp + ({prefix}DTProp.Second+{prefix}dateTime.Year)", TNumber(9 + DTProp.Second + dateTime.Year)),
                   ($" {prefix}DTProp.Second > 0 ? \"_foo_\": \"_zero_\"", TString("_foo_")),

                   // local_dt is not live yet
                   ($"local_dt.Date.Year * 10", TNumber(10)));
           });

        [Theory]
        [InlineData("")]
        [InlineData("this.")]
        public async Task InheritedAndPrivateMembersInAClass(string prefix)
        => await CheckInspectLocalsAtBreakpointSite(
            "DebuggerTests.GetPropertiesTests.DerivedClass", "InstanceMethod", 1, "InstanceMethod",
            $"window.setTimeout(function() {{ invoke_static_method_async('[debugger-test] DebuggerTests.GetPropertiesTests.DerivedClass:run');}}, 1);",
            wait_for_event_fn: async (pause_location) =>
           {
               var id = pause_location["callFrames"][0]["callFrameId"].Value<string>();

               foreach (var pad in new[] { String.Empty, "  " })
               {
                   var padded_prefix = pad + prefix;
                   await EvaluateOnCallFrameAndCheck(id,
                       // overridden
                       ($"{padded_prefix}FirstName + \"_foo\"", TString("DerivedClass#FirstName_foo")),
                       ($"{padded_prefix}DateTimeForOverride.Date.Year", TNumber(2190)),
                       ($"{padded_prefix}DateTimeForOverride.Date.Year - 10", TNumber(2180)),
                       ($"\"foo_\" + {padded_prefix}StringPropertyForOverrideWithAutoProperty", TString("foo_DerivedClass#StringPropertyForOverrideWithAutoProperty")),

                       // private
                       ($"{padded_prefix}_stringField + \"_foo\"", TString("DerivedClass#_stringField_foo")),
                       ($"{padded_prefix}_stringField", TString("DerivedClass#_stringField")),
                       ($"{padded_prefix}_dateTime.Second + 4", TNumber(7)),
                       ($"{padded_prefix}_DTProp.Second + 4", TNumber(13)),

                       // inherited public
                       ($"\"foo_\" + {padded_prefix}Base_AutoStringProperty", TString("foo_base#Base_AutoStringProperty")),
                       // inherited private
                       ($"{padded_prefix}_base_dateTime.Date.Year - 10", TNumber(2124))
                   );
               }
           });

        [Fact]
        public async Task EvaluateSimpleExpressions() => await CheckInspectLocalsAtBreakpointSite(
            "DebuggerTests.EvaluateTestsClass.TestEvaluate", "run", 9, "run",
            "window.setTimeout(function() { invoke_static_method ('[debugger-test] DebuggerTests.EvaluateTestsClass:EvaluateLocals'); })",
            wait_for_event_fn: async (pause_location) =>
           {
               var id = pause_location["callFrames"][0]["callFrameId"].Value<string>();

               await EvaluateOnCallFrameAndCheck(id,
                   // "((this))", TObject("foo")); //FIXME:
                   // "((dt))", TObject("foo")); //FIXME:

                   ("this", TObject("DebuggerTests.EvaluateTestsClass.TestEvaluate")),
                   ("  this", TObject("DebuggerTests.EvaluateTestsClass.TestEvaluate")),

                   ("5", TNumber(5)),
                   ("  5", TNumber(5)),
                   ("d + e", TNumber(203)),
                   ("e + 10", TNumber(112)),

                   // repeated expressions
                   ("this.a + this.a", TNumber(2)),
                   ("a + \"_\" + a", TString("9000_9000")),
                   ("a+(a  )", TString("90009000")),

                   // possible duplicate arg name
                   ("this.a + this_a", TNumber(46)),

                   ("this.a + this.b", TNumber(3)),
                   ("\"test\" + \"test\"", TString("testtest")),
                   ("5 + 5", TNumber(10)));
           });

        public static TheoryData<string, string, string> ShadowMethodArgsTestData => new TheoryData<string, string, string>
        {
            { "DebuggerTests.EvaluateTestsClassWithProperties", "EvaluateShadow", "EvaluateShadow" },
            { "DebuggerTests.EvaluateTestsClassWithProperties", "EvaluateShadowAsync", "MoveNext" },
            { "DebuggerTests.EvaluateTestsStructWithProperties", "EvaluateShadow", "EvaluateShadow" },
            { "DebuggerTests.EvaluateTestsStructWithProperties", "EvaluateShadowAsync", "MoveNext" },
        };

        [Theory]
        [MemberData(nameof(ShadowMethodArgsTestData))]
        public async Task LocalsAndArgsShadowingThisMembers(string type_name, string method, string bp_function_name) => await CheckInspectLocalsAtBreakpointSite(
            type_name, method, 2, bp_function_name,
            "window.setTimeout(function() { invoke_static_method ('[debugger-test] " + type_name + ":run'); })",
            wait_for_event_fn: async (pause_location) =>
           {
               var id = pause_location["callFrames"][0]["callFrameId"].Value<string>();

               await EvaluateOnCallFrameAndCheck(id,
                   ("a", TString("hello")),
                   ("this.a", TNumber(4)));

               await CheckExpressions("this.", new DateTime(2010, 9, 8, 7, 6, 5 + 0));
               await CheckExpressions(String.Empty, new DateTime(2020, 3, 4, 5, 6, 7));

               async Task CheckExpressions(string prefix, DateTime dateTime)
               {
                   await EvaluateOnCallFrameAndCheck(id,
                       (prefix + "dateTime", TDateTime(dateTime)),
                       (prefix + "dateTime.TimeOfDay.Minutes", TNumber(dateTime.TimeOfDay.Minutes)),
                       (prefix + "dateTime.TimeOfDay", TValueType("System.TimeSpan", dateTime.TimeOfDay.ToString())));
               }
           });

        [Theory]
        [InlineData("DebuggerTests.EvaluateTestsStructWithProperties", true)]
        [InlineData("DebuggerTests.EvaluateTestsClassWithProperties", false)]
        public async Task EvaluateOnPreviousFrames(string type_name, bool is_valuetype) => await CheckInspectLocalsAtBreakpointSite(
            type_name, "EvaluateShadow", 1, "EvaluateShadow",
            $"window.setTimeout(function() {{ invoke_static_method ('[debugger-test] {type_name}:run'); }})",
            wait_for_event_fn: async (pause_location) =>
           {
               var dt_local = new DateTime(2020, 3, 4, 5, 6, 7);
               var dt_this = new DateTime(2010, 9, 8, 7, 6, 5);

               // At EvaluateShadow
               {
                   var id0 = pause_location["callFrames"][0]["callFrameId"].Value<string>();
                   await EvaluateOnCallFrameAndCheck(id0,
                       ("dateTime", TDateTime(dt_local)),
                       ("this.dateTime", TDateTime(dt_this))
                   );

                   await EvaluateOnCallFrameFail(id0, ("obj.IntProp", "ReferenceError"));
               }

               {
                   var id1 = pause_location["callFrames"][1]["callFrameId"].Value<string>();
                   await EvaluateOnCallFrameFail(id1,
                       ("dateTime", "ReferenceError"),
                       ("this.dateTime", "ReferenceError"));

                   // obj available only on the -1 frame
                   await EvaluateOnCallFrameAndCheck(id1, ("obj.IntProp", TNumber(7)));
               }

               await SetBreakpointInMethod("debugger-test.dll", type_name, "SomeMethod", 1);
               pause_location = await SendCommandAndCheck(null, "Debugger.resume", null, 0, 0, "SomeMethod");

               // At SomeMethod

               // TODO: change types also.. so, that `this` is different!

               // Check frame0
               {
                   var id0 = pause_location["callFrames"][0]["callFrameId"].Value<string>();

                   // 'me' and 'dateTime' are reversed in this method
                   await EvaluateOnCallFrameAndCheck(id0,
                      ("dateTime", is_valuetype ? TValueType(type_name) : TObject(type_name)),
                      ("this.dateTime", TDateTime(dt_this)),
                      ("me", TDateTime(dt_local)),

                      // local variable shadows field, but isn't "live" yet
                      ("DTProp", TString(null)),

                      // access field via `this.`
                      ("this.DTProp", TDateTime(dt_this.AddMinutes(10))));

                   await EvaluateOnCallFrameFail(id0, ("obj", "ReferenceError"));
               }

               // check frame1
               {
                   var id1 = pause_location["callFrames"][1]["callFrameId"].Value<string>();

                   await EvaluateOnCallFrameAndCheck(id1,
                       // 'me' and 'dateTime' are reversed in this method
                       ("dateTime", TDateTime(dt_local)),
                       ("this.dateTime", TDateTime(dt_this)),
                       ("me", is_valuetype ? TValueType(type_name) : TObject(type_name)),

                       // not shadowed here
                       ("DTProp", TDateTime(dt_this.AddMinutes(10))),

                       // access field via `this.`
                       ("this.DTProp", TDateTime(dt_this.AddMinutes(10))));

                   await EvaluateOnCallFrameFail(id1, ("obj", "ReferenceError"));
               }

               // check frame2
               {
                   var id2 = pause_location["callFrames"][2]["callFrameId"].Value<string>();

                   // Only obj should be available
                   await EvaluateOnCallFrameFail(id2,
                      ("dateTime", "ReferenceError"),
                      ("this.dateTime", "ReferenceError"),
                      ("me", "ReferenceError"));

                   await EvaluateOnCallFrameAndCheck(id2, ("obj", is_valuetype ? TValueType(type_name) : TObject(type_name)));
               }
           });

        [Fact]
        public async Task JSEvaluate()
        {
            var bp_loc = "/other.js";
            var line = 78;
            var col = 1;

            await SetBreakpoint(bp_loc, line, col);

            var eval_expr = "window.setTimeout(function() { eval_call_on_frame_test (); }, 1)";
            var result = await cli.SendCommand("Runtime.evaluate", JObject.FromObject(new { expression = eval_expr }), token);
            var pause_location = await insp.WaitFor(Inspector.PAUSE);

            var id = pause_location["callFrames"][0]["callFrameId"].Value<string>();

            await EvaluateOnCallFrameFail(id,
                ("me.foo", null),
                ("obj.foo.bar", null));

            await EvaluateOnCallFrame(id, "obj.foo", expect_ok: true);
        }

        [Fact]
        public async Task NegativeTestsInInstanceMethod() => await CheckInspectLocalsAtBreakpointSite(
            "DebuggerTests.EvaluateTestsClass.TestEvaluate", "run", 9, "run",
            "window.setTimeout(function() { invoke_static_method ('[debugger-test] DebuggerTests.EvaluateTestsClass:EvaluateLocals'); })",
            wait_for_event_fn: async (pause_location) =>
           {
               var id = pause_location["callFrames"][0]["callFrameId"].Value<string>();

               // Use '.' on a primitive member
               await EvaluateOnCallFrameFail(id,
                  //BUG: TODO:
                  //("a)", "CompilationError"),

                  ("this.a.", "ReferenceError"),
                  ("a.", "ReferenceError"),

                  ("this..a", "CompilationError"),
                  (".a.", "ReferenceError"),

                  ("me.foo", "ReferenceError"),

                  ("this.a + non_existant", "ReferenceError"),

                  ("this.NullIfAIsNotZero.foo", "ReferenceError"),
                  ("NullIfAIsNotZero.foo", "ReferenceError"));
           });

        [Fact]
        public async Task NegativeTestsInStaticMethod() => await CheckInspectLocalsAtBreakpointSite(
            "DebuggerTests.EvaluateTestsClass", "EvaluateLocals", 9, "EvaluateLocals",
            "window.setTimeout(function() { invoke_static_method ('[debugger-test] DebuggerTests.EvaluateTestsClass:EvaluateLocals'); })",
            wait_for_event_fn: async (pause_location) =>
           {
               var id = pause_location["callFrames"][0]["callFrameId"].Value<string>();

               await EvaluateOnCallFrameFail(id,
                   ("me.foo", "ReferenceError"),
                   ("this", "CompilationError"),
                   ("this.NullIfAIsNotZero.foo", "ReferenceError"));
           });

        [Fact]
        public async Task EvaluatePropertyThatThrows()
        => await CheckInspectLocalsAtBreakpointSite(
            "DebuggerTests.EvaluateTestsClassWithProperties", "InstanceMethod", /*line_offset*/1, "InstanceMethod",
            $"window.setTimeout(function() {{ invoke_static_method_async('[debugger-test] DebuggerTests.EvaluateTestsClassWithProperties:run');}}, 1);",
            wait_for_event_fn: async (pause_location) =>
            {
                var id = pause_location["callFrames"][0]["callFrameId"].Value<string>();
                await EvaluateOnCallFrameAndCheck(id, ("this.PropertyThrowException", TString("System.Exception: error")));
            });

        async Task EvaluateOnCallFrameFail(string call_frame_id, params (string expression, string class_name)[] args)
        {
            foreach (var arg in args)
            {
                var (_, res) = await EvaluateOnCallFrame(call_frame_id, arg.expression, expect_ok: false);
                if (arg.class_name != null)
                    AssertEqual(arg.class_name, res.Error["result"]?["className"]?.Value<string>(), $"Error className did not match for expression '{arg.expression}'");
            }
        }


        [Fact]
        public async Task EvaluateSimpleMethodCallsError() => await CheckInspectLocalsAtBreakpointSite(
            "DebuggerTests.EvaluateMethodTestsClass.TestEvaluate", "run", 9, "run",
            "window.setTimeout(function() { invoke_static_method ('[debugger-test] DebuggerTests.EvaluateMethodTestsClass:EvaluateMethods'); })",
            wait_for_event_fn: async (pause_location) =>
           {
                var id = pause_location["callFrames"][0]["callFrameId"].Value<string>();

                var (_, res) = await EvaluateOnCallFrame(id, "this.objToTest.MyMethodWrong()", expect_ok: false );
                Assert.Contains($"Method 'MyMethodWrong' not found", res.Error["message"]?.Value<string>());

                (_, res) = await EvaluateOnCallFrame(id, "this.objToTest.MyMethod(1)", expect_ok: false);
                Assert.Contains("Cannot invoke method 'this.objToTest.MyMethod(1)' - too many arguments passed", res.Error["message"]?.Value<string>());

                (_, res) = await EvaluateOnCallFrame(id, "this.CallMethodWithParm(\"1\")", expect_ok: false );
                Assert.Contains("Unable to evaluate method 'this.CallMethodWithParm(\"1\")'", res.Error["message"]?.Value<string>());

                (_, res) = await EvaluateOnCallFrame(id, "this.ParmToTestObjNull.MyMethod()", expect_ok: false );
                Assert.Contains("Expression 'this.ParmToTestObjNull.MyMethod' evaluated to null", res.Error["message"]?.Value<string>());

                (_, res) = await EvaluateOnCallFrame(id, "this.ParmToTestObjException.MyMethod()", expect_ok: false );
                Assert.Contains("Cannot invoke method 'MyMethod'", res.Error["message"]?.Value<string>());
           });

        [Fact]
        public async Task EvaluateSimpleMethodCallsWithoutParms() => await CheckInspectLocalsAtBreakpointSite(
            "DebuggerTests.EvaluateMethodTestsClass.TestEvaluate", "run", 9, "run",
            "window.setTimeout(function() { invoke_static_method ('[debugger-test] DebuggerTests.EvaluateMethodTestsClass:EvaluateMethods'); })",
            wait_for_event_fn: async (pause_location) =>
           {
               var id = pause_location["callFrames"][0]["callFrameId"].Value<string>();

               await EvaluateOnCallFrameAndCheck(id,
                    ("this.CallMethod()", TNumber(1)),
                    ("this.CallMethod()", TNumber(1)),
                    ("this.CallMethodReturningChar()", TChar('A')),
                    ("this.ParmToTestObj.MyMethod()", TString("methodOK")),
                    ("this.ParmToTestObj.ToString()", TString("DebuggerTests.EvaluateMethodTestsClass+ParmToTest")),
                    ("this.objToTest.MyMethod()", TString("methodOK")));
           });


        [Fact]
        public async Task EvaluateSimpleMethodCallsWithConstParms() => await CheckInspectLocalsAtBreakpointSite(
            "DebuggerTests.EvaluateMethodTestsClass.TestEvaluate", "run", 9, "run",
            "window.setTimeout(function() { invoke_static_method ('[debugger-test] DebuggerTests.EvaluateMethodTestsClass:EvaluateMethods'); })",
            wait_for_event_fn: async (pause_location) =>
           {
               var id = pause_location["callFrames"][0]["callFrameId"].Value<string>();

               await EvaluateOnCallFrameAndCheck(id,
                    ("this.CallMethodWithParm(10)", TNumber(11)),
                    ("this.CallMethodWithMultipleParms(10, 10)", TNumber(21)),
                    ("this.CallMethodWithParmBool(true)", TString("TRUE")),
                    ("this.CallMethodWithParmBool(false)", TString("FALSE")),
                    ("this.CallMethodWithParmString(\"concat\")", TString("str_const_concat")),
                    ("this.CallMethodWithParmString(\"\\\"\\\"\")", TString("str_const_\"\"")),
                    ("this.CallMethodWithParmString(\"🛶\")", TString("str_const_🛶")),
                    ("this.CallMethodWithParmString(\"\\uD83D\\uDEF6\")", TString("str_const_🛶")),
                    ("this.CallMethodWithParmString(\"🚀\")", TString("str_const_🚀")),
                    ("this.CallMethodWithParmString_λ(\"🚀\")", TString("λ_🚀")),
                    ("this.CallMethodWithParm(10) + this.a", TNumber(12)),
                    ("this.CallMethodWithObj(null)", TNumber(-1)),
                    ("this.CallMethodWithChar('a')", TString("str_const_a")));
           });

        [Fact]
        public async Task EvaluateSimpleMethodCallsWithVariableParms() => await CheckInspectLocalsAtBreakpointSite(
            "DebuggerTests.EvaluateMethodTestsClass.TestEvaluate", "run", 9, "run",
            "window.setTimeout(function() { invoke_static_method ('[debugger-test] DebuggerTests.EvaluateMethodTestsClass:EvaluateMethods'); })",
            wait_for_event_fn: async (pause_location) =>
           {
               var id = pause_location["callFrames"][0]["callFrameId"].Value<string>();

               await EvaluateOnCallFrameAndCheck(id,
                    ("this.CallMethodWithParm(this.a)", TNumber(2)),
                    ("this.CallMethodWithMultipleParms(this.a, 10)", TNumber(12)),
                    ("this.CallMethodWithParmString(this.str)", TString("str_const_str_const_")),
                    ("this.CallMethodWithParmBool(this.t)", TString("TRUE")),
                    ("this.CallMethodWithParmBool(this.f)", TString("FALSE")),
                    ("this.CallMethodWithParm(this.a) + this.a", TNumber(3)),
                    ("this.CallMethodWithObj(this.objToTest)", TNumber(10)));
           });

        [Fact]
        public async Task EvaluateExpressionsWithElementAccessByConstant() => await CheckInspectLocalsAtBreakpointSite(
            "DebuggerTests.EvaluateLocalsWithElementAccessTests", "EvaluateLocals", 5, "EvaluateLocals",
            "window.setTimeout(function() { invoke_static_method ('[debugger-test] DebuggerTests.EvaluateLocalsWithElementAccessTests:EvaluateLocals'); })",
            wait_for_event_fn: async (pause_location) =>
           {
               var id = pause_location["callFrames"][0]["callFrameId"].Value<string>();

               await EvaluateOnCallFrameAndCheck(id,
                   ("f.numList[0]", TNumber(1)),
                   ("f.textList[1]", TString("2")),
                   ("f.numArray[1]", TNumber(2)),
                   ("f.textArray[0]", TString("1")));
           });

        [Fact]
        public async Task EvaluateExpressionsWithElementAccessByLocalVariable() => await CheckInspectLocalsAtBreakpointSite(
            "DebuggerTests.EvaluateLocalsWithElementAccessTests", "EvaluateLocals", 5, "EvaluateLocals",
            "window.setTimeout(function() { invoke_static_method ('[debugger-test] DebuggerTests.EvaluateLocalsWithElementAccessTests:EvaluateLocals'); })",
            wait_for_event_fn: async (pause_location) =>
           {
               var id = pause_location["callFrames"][0]["callFrameId"].Value<string>();

               await EvaluateOnCallFrameAndCheck(id,
                   ("f.numList[i]", TNumber(1)),
                   ("f.textList[j]", TString("2")),
                   ("f.numArray[j]", TNumber(2)),
                   ("f.textArray[i]", TString("1")));

           });

        [Fact]
        public async Task EvaluateExpressionsWithElementAccessByMemberVariables() => await CheckInspectLocalsAtBreakpointSite(
            "DebuggerTests.EvaluateLocalsWithElementAccessTests", "EvaluateLocals", 5, "EvaluateLocals",
            "window.setTimeout(function() { invoke_static_method ('[debugger-test] DebuggerTests.EvaluateLocalsWithElementAccessTests:EvaluateLocals'); })",
            wait_for_event_fn: async (pause_location) =>
           {
               var id = pause_location["callFrames"][0]["callFrameId"].Value<string>();

               await EvaluateOnCallFrameAndCheck(id,
                   ("f.idx0", TNumber(0)),
                   ("f.idx1", TNumber(1)),
                   ("f.numList[f.idx0]", TNumber(1)),
                   ("f.textList[f.idx1]", TString("2")),
                   ("f.numArray[f.idx1]", TNumber(2)),
                   ("f.textArray[f.idx0]", TString("1")));

           });

        [Fact]
        public async Task EvaluateExpressionsWithElementAccessNested() => await CheckInspectLocalsAtBreakpointSite(
            "DebuggerTests.EvaluateLocalsWithElementAccessTests", "EvaluateLocals", 5, "EvaluateLocals",
            "window.setTimeout(function() { invoke_static_method ('[debugger-test] DebuggerTests.EvaluateLocalsWithElementAccessTests:EvaluateLocals'); })",
            wait_for_event_fn: async (pause_location) =>
           {
               var id = pause_location["callFrames"][0]["callFrameId"].Value<string>();

               await EvaluateOnCallFrameAndCheck(id,
                   ("f.idx0", TNumber(0)),
                   ("f.numList[f.numList[f.idx0]]", TNumber(2)),
                   ("f.textList[f.numList[f.idx0]]", TString("2")),
                   ("f.numArray[f.numArray[f.idx0]]", TNumber(2)),
                   ("f.textArray[f.numArray[f.idx0]]", TString("2")));

           });

        [Fact]
        public async Task EvaluateExpressionsWithElementAccessMultidimentional() => await CheckInspectLocalsAtBreakpointSite(
            "DebuggerTests.EvaluateLocalsWithElementAccessTests", "EvaluateLocals", 5, "EvaluateLocals",
            "window.setTimeout(function() { invoke_static_method ('[debugger-test] DebuggerTests.EvaluateLocalsWithElementAccessTests:EvaluateLocals'); })",
            wait_for_event_fn: async (pause_location) =>
           {
               var id = pause_location["callFrames"][0]["callFrameId"].Value<string>();

               await EvaluateOnCallFrameAndCheck(id,
                   ("j", TNumber(1)),
                   ("f.idx1", TNumber(1)),
                   ("f.numArrayOfArrays[1][1]", TNumber(2)),
                   ("f.numArrayOfArrays[j][j]", TNumber(2)),
                   ("f.numArrayOfArrays[f.idx1][f.idx1]", TNumber(2)),
                   ("f.numListOfLists[1][1]", TNumber(2)),
                   ("f.numListOfLists[j][j]", TNumber(2)),
                   ("f.numListOfLists[f.idx1][f.idx1]", TNumber(2)),
                   ("f.textArrayOfArrays[1][1]", TString("2")),
                   ("f.textArrayOfArrays[j][j]", TString("2")),
                   ("f.textArrayOfArrays[f.idx1][f.idx1]", TString("2")),
                   ("f.textListOfLists[1][1]", TString("2")),
                   ("f.textListOfLists[j][j]", TString("2")),
                   ("f.textListOfLists[f.idx1][f.idx1]", TString("2")));

           });

        [Fact]
        public async Task EvaluateSimpleMethodCallsCheckChangedValue() => await CheckInspectLocalsAtBreakpointSite(
            "DebuggerTests.EvaluateMethodTestsClass.TestEvaluate", "run", 9, "run",
            "window.setTimeout(function() { invoke_static_method ('[debugger-test] DebuggerTests.EvaluateMethodTestsClass:EvaluateMethods'); })",
            wait_for_event_fn: async (pause_location) =>
           {
                var id = pause_location["callFrames"][0]["callFrameId"].Value<string>();

                var frame = pause_location["callFrames"][0];
                var props = await GetObjectOnFrame(frame, "this");
                CheckNumber(props, "a", 1);

                await EvaluateOnCallFrameAndCheck(id,
                    ("this.CallMethodChangeValue()", TObject("object", is_null : true)));

                frame = pause_location["callFrames"][0];
                props = await GetObjectOnFrame(frame, "this");
                CheckNumber(props, "a", 11);
           });

        [Fact]
        public async Task EvaluateStaticClass() => await CheckInspectLocalsAtBreakpointSite(
            "DebuggerTests.EvaluateMethodTestsClass.TestEvaluate", "run", 9, "run",
            "window.setTimeout(function() { invoke_static_method ('[debugger-test] DebuggerTests.EvaluateMethodTestsClass:EvaluateMethods'); })",
            wait_for_event_fn: async (pause_location) =>
           {
                var id = pause_location["callFrames"][0]["callFrameId"].Value<string>();

                var frame = pause_location["callFrames"][0];

                await EvaluateOnCallFrameAndCheck(id,
                    ("DebuggerTests.EvaluateStaticClass.StaticField1", TNumber(10)));
                await EvaluateOnCallFrameAndCheck(id,
                    ("DebuggerTests.EvaluateStaticClass.StaticProperty1", TString("StaticProperty1")));
                await EvaluateOnCallFrameAndCheck(id,
                    ("DebuggerTests.EvaluateStaticClass.StaticPropertyWithError", TString("System.Exception: not implemented")));
           });

        [Theory]
        [MemberData(nameof(EvaluateStaticClassFromStaticMethodTestData), parameters: "DebuggerTests.EvaluateMethodTestsClass")]
        // [MemberData(nameof(EvaluateStaticClassFromStaticMethodTestData), parameters: "EvaluateMethodTestsClass")]
        public async Task EvaluateStaticClassFromStaticMethod(string type, string method, string bp_function_name, bool is_async)
        => await CheckInspectLocalsAtBreakpointSite(
            type, method, 1, bp_function_name,
            $"window.setTimeout(function() {{ invoke_static_method ('[debugger-test] {type}:{method}'); }})",
            wait_for_event_fn: async (pause_location) =>
           {
                var id = pause_location["callFrames"][0]["callFrameId"].Value<string>();

                var frame = pause_location["callFrames"][0];

                await EvaluateOnCallFrameAndCheck(id,
                    ("EvaluateStaticClass.StaticField1", TNumber(10)),
                    ("EvaluateStaticClass.StaticProperty1", TString("StaticProperty1")),
                    ("EvaluateStaticClass.StaticPropertyWithError", TString("System.Exception: not implemented")),
                    ("DebuggerTests.EvaluateStaticClass.StaticField1", TNumber(10)),
                    ("DebuggerTests.EvaluateStaticClass.StaticProperty1", TString("StaticProperty1")),
                    ("DebuggerTests.EvaluateStaticClass.StaticPropertyWithError", TString("System.Exception: not implemented")));
           });

        [Fact]
        public async Task EvaluateNonStaticClassWithStaticFields() => await CheckInspectLocalsAtBreakpointSite(
            "DebuggerTests.EvaluateMethodTestsClass", "EvaluateAsyncMethods", 3, "EvaluateAsyncMethods",
            "window.setTimeout(function() { invoke_static_method ('[debugger-test] DebuggerTests.EvaluateMethodTestsClass:EvaluateAsyncMethods'); })",
            wait_for_event_fn: async (pause_location) =>
           {
                var id = pause_location["callFrames"][0]["callFrameId"].Value<string>();

                var frame = pause_location["callFrames"][0];

                await EvaluateOnCallFrameAndCheck(id,
                    ("DebuggerTests.EvaluateNonStaticClassWithStaticFields.StaticField1", TNumber(10)),
                    ("DebuggerTests.EvaluateNonStaticClassWithStaticFields.StaticProperty1", TString("StaticProperty1")),
                    ("DebuggerTests.EvaluateNonStaticClassWithStaticFields.StaticPropertyWithError", TString("System.Exception: not implemented")),
                    ("EvaluateNonStaticClassWithStaticFields.StaticField1", TNumber(10)),
                    ("EvaluateNonStaticClassWithStaticFields.StaticProperty1", TString("StaticProperty1")),
                    ("EvaluateNonStaticClassWithStaticFields.StaticPropertyWithError", TString("System.Exception: not implemented")));
           });

        [Fact]
        public async Task EvaluateStaticClassesNested() => await CheckInspectLocalsAtBreakpointSite(
            "DebuggerTests.EvaluateMethodTestsClass", "EvaluateMethods", 3, "EvaluateMethods",
            "window.setTimeout(function() { invoke_static_method ('[debugger-test] DebuggerTests.EvaluateMethodTestsClass:EvaluateMethods'); })",
            wait_for_event_fn: async (pause_location) =>
           {
                var id = pause_location["callFrames"][0]["callFrameId"].Value<string>();

                var frame = pause_location["callFrames"][0];

                await EvaluateOnCallFrameAndCheck(id,
                    ("DebuggerTests.EvaluateStaticClass.NestedClass1.NestedClass2.NestedClass3.StaticField1", TNumber(3)),
                    ("DebuggerTests.EvaluateStaticClass.NestedClass1.NestedClass2.NestedClass3.StaticProperty1", TString("StaticProperty3")),
                    ("DebuggerTests.EvaluateStaticClass.NestedClass1.NestedClass2.NestedClass3.StaticPropertyWithError", TString("System.Exception: not implemented 3")),
                    ("EvaluateStaticClass.NestedClass1.NestedClass2.NestedClass3.StaticField1", TNumber(3)),
                    ("EvaluateStaticClass.NestedClass1.NestedClass2.NestedClass3.StaticProperty1", TString("StaticProperty3")),
                    ("EvaluateStaticClass.NestedClass1.NestedClass2.NestedClass3.StaticPropertyWithError", TString("System.Exception: not implemented 3")));
           });

        [Fact]
        public async Task EvaluateStaticClassesNestedWithNoNamespace() => await CheckInspectLocalsAtBreakpointSite(
            "NoNamespaceClass", "EvaluateMethods", 1, "EvaluateMethods",
            "window.setTimeout(function() { invoke_static_method ('[debugger-test] NoNamespaceClass:EvaluateMethods'); })",
            wait_for_event_fn: async (pause_location) =>
           {
                var id = pause_location["callFrames"][0]["callFrameId"].Value<string>();

                var frame = pause_location["callFrames"][0];

                await EvaluateOnCallFrameAndCheck(id,
                    ("NoNamespaceClass.NestedClass1.NestedClass2.NestedClass3.StaticField1", TNumber(30)),
                    ("NoNamespaceClass.NestedClass1.NestedClass2.NestedClass3.StaticProperty1", TString("StaticProperty30")),
                    ("NoNamespaceClass.NestedClass1.NestedClass2.NestedClass3.StaticPropertyWithError", TString("System.Exception: not implemented 30")));
           });

        [Fact]
        public async Task EvaluateStaticClassesFromDifferentNamespaceInDifferentFrames() => await CheckInspectLocalsAtBreakpointSite(
            "DebuggerTestsV2.EvaluateStaticClass", "Run", 1, "Run",
            "window.setTimeout(function() { invoke_static_method ('[debugger-test] DebuggerTests.EvaluateMethodTestsClass:EvaluateMethods'); })",
            wait_for_event_fn: async (pause_location) =>
            {
                var id_top = pause_location["callFrames"][0]["callFrameId"].Value<string>();
                var frame = pause_location["callFrames"][0];

                await EvaluateOnCallFrameAndCheck(id_top,
                    ("EvaluateStaticClass.StaticField1", TNumber(20)),
                    ("EvaluateStaticClass.StaticProperty1", TString("StaticProperty2")),
                    ("EvaluateStaticClass.StaticPropertyWithError", TString("System.Exception: not implemented")));

                var id_second = pause_location["callFrames"][1]["callFrameId"].Value<string>();

                await EvaluateOnCallFrameAndCheck(id_second,
                    ("EvaluateStaticClass.StaticField1", TNumber(10)),
                    ("EvaluateStaticClass.StaticProperty1", TString("StaticProperty1")),
                    ("EvaluateStaticClass.StaticPropertyWithError", TString("System.Exception: not implemented")));
           });

        [Fact]
        public async Task EvaluateStaticClassInvalidField() => await CheckInspectLocalsAtBreakpointSite(
            "DebuggerTests.EvaluateMethodTestsClass.TestEvaluate", "run", 9, "run",
            "window.setTimeout(function() { invoke_static_method ('[debugger-test] DebuggerTests.EvaluateMethodTestsClass:EvaluateMethods'); })",
            wait_for_event_fn: async (pause_location) =>
           {
                var id = pause_location["callFrames"][0]["callFrameId"].Value<string>();

                var frame = pause_location["callFrames"][0];

                var (_, res) = await EvaluateOnCallFrame(id, "DebuggerTests.EvaluateStaticClass.StaticProperty2", expect_ok: false);
                AssertEqual("Failed to resolve member access for DebuggerTests.EvaluateStaticClass.StaticProperty2", res.Error["result"]?["description"]?.Value<string>(), "wrong error message");

                (_, res) = await EvaluateOnCallFrame(id, "DebuggerTests.InvalidEvaluateStaticClass.StaticProperty2", expect_ok: false);
                AssertEqual("Failed to resolve member access for DebuggerTests.InvalidEvaluateStaticClass.StaticProperty2", res.Error["result"]?["description"]?.Value<string>(), "wrong error message");
           });

         [Fact]
         public async Task AsyncLocalsInContinueWithBlock() => await CheckInspectLocalsAtBreakpointSite(
            "DebuggerTests.AsyncTests.ContinueWithTests", "ContinueWithStaticAsync", 4, "<ContinueWithStaticAsync>b__3_0",
            "window.setTimeout(function() { invoke_static_method('[debugger-test] DebuggerTests.AsyncTests.ContinueWithTests:RunAsync'); })",
            wait_for_event_fn: async (pause_location) =>
            {
                var frame_locals = await GetProperties(pause_location["callFrames"][0]["callFrameId"].Value<string>());
                var id = pause_location["callFrames"][0]["callFrameId"].Value<string>();

                await EvaluateOnCallFrameAndCheck(id,
                    ($"t.Status", TEnum("System.Threading.Tasks.TaskStatus", "RanToCompletion")),
                    ($"  t.Status", TEnum("System.Threading.Tasks.TaskStatus", "RanToCompletion"))
                );

                await EvaluateOnCallFrameFail(id,
                    ("str", "ReferenceError"),
                    ("  str", "ReferenceError")
                );
            });

        [Fact]
        public async Task EvaluateConstantValueUsingRuntimeEvaluate() => await CheckInspectLocalsAtBreakpointSite(
            "DebuggerTests.EvaluateTestsClass", "EvaluateLocals", 9, "EvaluateLocals",
            "window.setTimeout(function() { invoke_static_method ('[debugger-test] DebuggerTests.EvaluateTestsClass:EvaluateLocals'); })",
            wait_for_event_fn: async (pause_location) =>
           {
               var dt = new DateTime(2020, 1, 2, 3, 4, 5);
               await RuntimeEvaluateAndCheck(
                   ("15\n//comment as vs does\n", TNumber(15)),
                   ("15", TNumber(15)),
                   ("\"15\"\n//comment as vs does\n", TString("15")),
                   ("\"15\"", TString("15")));
           });

        [Theory]
        [InlineData("EvaluateBrowsableProperties", "TestEvaluateFieldsNone", "testFieldsNone", 10)]
        [InlineData("EvaluateBrowsableProperties", "TestEvaluatePropertiesNone", "testPropertiesNone", 10)]
        [InlineData("EvaluateBrowsableCustomProperties", "TestEvaluatePropertiesNone", "testPropertiesNone", 5, true)]
        public async Task EvaluateBrowsableNone(string outerClassName, string className, string localVarName, int breakLine, bool isCustomGetter = false) => await CheckInspectLocalsAtBreakpointSite(
            $"DebuggerTests.{outerClassName}", "Evaluate", breakLine, "Evaluate",
            $"window.setTimeout(function() {{ invoke_static_method ('[debugger-test] DebuggerTests.{outerClassName}:Evaluate'); 1 }})",
            wait_for_event_fn: async (pause_location) =>
            {
                var id = pause_location["callFrames"][0]["callFrameId"].Value<string>();

                var (testNone, _) = await EvaluateOnCallFrame(id, localVarName);
                await CheckValue(testNone, TObject($"DebuggerTests.{outerClassName}.{className}"), nameof(testNone));
                var testNoneProps = await GetProperties(testNone["objectId"]?.Value<string>());

                if (isCustomGetter)
                    await CheckProps(testNoneProps, new
                    {
                        list = TGetter("list", TObject("System.Collections.Generic.List<int>", description: "Count = 2")),
                        array = TGetter("array", TObject("int[]", description: "int[2]")),
                        text = TGetter("text", TString("text"))
                    }, "testNoneProps#1");
                else
                    await CheckProps(testNoneProps, new
                    {
                        list = TObject("System.Collections.Generic.List<int>", description: "Count = 2"),
                        array = TObject("int[]", description: "int[2]"),
                        text = TString("text")
                    }, "testNoneProps#1");
           });

        [Theory]
        [InlineData("EvaluateBrowsableProperties", "TestEvaluateFieldsNever", "testFieldsNever", 10)]
        [InlineData("EvaluateBrowsableProperties", "TestEvaluatePropertiesNever", "testPropertiesNever", 10)]
        [InlineData("EvaluateBrowsableStaticProperties", "TestEvaluateFieldsNever", "testFieldsNever", 10)]
        [InlineData("EvaluateBrowsableStaticProperties", "TestEvaluatePropertiesNever", "testPropertiesNever", 10)]
        [InlineData("EvaluateBrowsableCustomProperties", "TestEvaluatePropertiesNever", "testPropertiesNever", 5)]
        public async Task EvaluateBrowsableNever(string outerClassName, string className, string localVarName, int breakLine) => await CheckInspectLocalsAtBreakpointSite(
            $"DebuggerTests.{outerClassName}", "Evaluate", breakLine, "Evaluate",
            $"window.setTimeout(function() {{ invoke_static_method ('[debugger-test] DebuggerTests.{outerClassName}:Evaluate'); 1 }})",
            wait_for_event_fn: async (pause_location) =>
            {
                var id = pause_location["callFrames"][0]["callFrameId"].Value<string>();

                var (testNever, _) = await EvaluateOnCallFrame(id, localVarName);
                await CheckValue(testNever, TObject($"DebuggerTests.{outerClassName}.{className}"), nameof(testNever));
                var testNeverProps = await GetProperties(testNever["objectId"]?.Value<string>());
                await CheckProps(testNeverProps, new
                {
                }, "testNeverProps#1");
           });

        [Theory]
        [InlineData("EvaluateBrowsableProperties", "TestEvaluateFieldsCollapsed", "testFieldsCollapsed", 10)]
        [InlineData("EvaluateBrowsableProperties", "TestEvaluatePropertiesCollapsed", "testPropertiesCollapsed", 10)]
        [InlineData("EvaluateBrowsableStaticProperties", "TestEvaluateFieldsCollapsed", "testFieldsCollapsed", 10)]
        [InlineData("EvaluateBrowsableStaticProperties", "TestEvaluatePropertiesCollapsed", "testPropertiesCollapsed", 10)]
        [InlineData("EvaluateBrowsableCustomProperties", "TestEvaluatePropertiesCollapsed", "testPropertiesCollapsed", 5, true)]
        public async Task EvaluateBrowsableCollapsed(string outerClassName, string className, string localVarName, int breakLine, bool isCustomGetter = false) => await CheckInspectLocalsAtBreakpointSite(
            $"DebuggerTests.{outerClassName}", "Evaluate", breakLine, "Evaluate",
            $"window.setTimeout(function() {{ invoke_static_method ('[debugger-test] DebuggerTests.{outerClassName}:Evaluate'); 1 }})",
            wait_for_event_fn: async (pause_location) =>
            {
                var id = pause_location["callFrames"][0]["callFrameId"].Value<string>();

                var (testCollapsed, _) = await EvaluateOnCallFrame(id, localVarName);
                await CheckValue(testCollapsed, TObject($"DebuggerTests.{outerClassName}.{className}"), nameof(testCollapsed));
                var testCollapsedProps = await GetProperties(testCollapsed["objectId"]?.Value<string>());
                if (isCustomGetter)
                    await CheckProps(testCollapsedProps, new
                    {
                        listCollapsed = TGetter("listCollapsed", TObject("System.Collections.Generic.List<int>", description: "Count = 2")),
                        arrayCollapsed = TGetter("arrayCollapsed", TObject("int[]", description: "int[2]")),
                        textCollapsed = TGetter("textCollapsed", TString("textCollapsed"))
                    }, "testCollapsedProps#1");
                else
                    await CheckProps(testCollapsedProps, new
                    {
                        listCollapsed = TObject("System.Collections.Generic.List<int>", description: "Count = 2"),
                        arrayCollapsed = TObject("int[]", description: "int[2]"),
                        textCollapsed = TString("textCollapsed")
                    }, "testCollapsedProps#1");
           });

        [Theory]
        [InlineData("EvaluateBrowsableProperties", "TestEvaluateFieldsRootHidden", "testFieldsRootHidden", 10)]
        [InlineData("EvaluateBrowsableProperties", "TestEvaluatePropertiesRootHidden", "testPropertiesRootHidden", 10)]
        [InlineData("EvaluateBrowsableStaticProperties", "TestEvaluateFieldsRootHidden", "testFieldsRootHidden", 10)]
        [InlineData("EvaluateBrowsableStaticProperties", "TestEvaluatePropertiesRootHidden", "testPropertiesRootHidden", 10)]
        [InlineData("EvaluateBrowsableCustomProperties", "TestEvaluatePropertiesRootHidden", "testPropertiesRootHidden", 5, true)]
        public async Task EvaluateBrowsableRootHidden(string outerClassName, string className, string localVarName, int breakLine, bool isCustomGetter = false) => await CheckInspectLocalsAtBreakpointSite(
            $"DebuggerTests.{outerClassName}", "Evaluate", breakLine, "Evaluate",
            $"window.setTimeout(function() {{ invoke_static_method ('[debugger-test] DebuggerTests.{outerClassName}:Evaluate'); 1 }})",
            wait_for_event_fn: async (pause_location) =>
            {
                var id = pause_location["callFrames"][0]["callFrameId"].Value<string>();

                var (testRootHidden, _) = await EvaluateOnCallFrame(id, localVarName);
                await CheckValue(testRootHidden, TObject($"DebuggerTests.{outerClassName}.{className}"), nameof(testRootHidden));
                var testRootHiddenProps = await GetProperties(testRootHidden["objectId"]?.Value<string>());
                var (refList, _) = await EvaluateOnCallFrame(id, "testPropertiesNone.list");
                var refListProp = await GetProperties(refList["objectId"]?.Value<string>());
                var refListElementsProp = await GetProperties(refListProp[0]["value"]["objectId"]?.Value<string>());
                var (refArray, _) = await EvaluateOnCallFrame(id, "testPropertiesNone.array");
                var refArrayProp = await GetProperties(refArray["objectId"]?.Value<string>());

                //in Console App names are in []
                //adding variable name to make elements unique
                foreach (var item in refArrayProp)
                {
                    item["name"] = string.Concat("arrayRootHidden[", item["name"], "]");
                }
                foreach (var item in refListElementsProp)
                {
                    item["name"] = string.Concat("listRootHidden[", item["name"], "]");
                }
                var mergedRefItems = new JArray(refListElementsProp.Union(refArrayProp));
                Assert.Equal(mergedRefItems, testRootHiddenProps);
           });

        [Fact]
        public async Task EvaluateStaticAttributeInAssemblyNotRelatedButLoaded() => await CheckInspectLocalsAtBreakpointSite(
            "DebuggerTests.EvaluateTestsClass", "EvaluateLocals", 9, "EvaluateLocals",
            "window.setTimeout(function() { invoke_static_method ('[debugger-test] DebuggerTests.EvaluateTestsClass:EvaluateLocals'); })",
            wait_for_event_fn: async (pause_location) =>
           {
               await RuntimeEvaluateAndCheck(
                   ("ClassToBreak.valueToCheck", TNumber(10)));
           });

        [Fact]
        public async Task EvaluateLocalObjectFromAssemblyNotRelatedButLoaded()
         => await CheckInspectLocalsAtBreakpointSite(
            "DebuggerTests.EvaluateTestsClass", "EvaluateLocalsFromAnotherAssembly", 5, "EvaluateLocalsFromAnotherAssembly",
            "window.setTimeout(function() { invoke_static_method ('[debugger-test] DebuggerTests.EvaluateTestsClass:EvaluateLocalsFromAnotherAssembly'); })",
            wait_for_event_fn: async (pause_location) =>
           {
               await RuntimeEvaluateAndCheck(
                   ("a.valueToCheck", TNumber(20)));
           });

        [Fact]
        public async Task EvaluateProtectionLevels() =>  await CheckInspectLocalsAtBreakpointSite(
            "DebuggerTests.GetPropertiesTests.DerivedClass", "InstanceMethod", 1, "InstanceMethod",
            "window.setTimeout(function() { invoke_static_method ('[debugger-test] DebuggerTests.GetPropertiesTests.DerivedClass:run'); })",
            wait_for_event_fn: async (pause_location) =>
<<<<<<< HEAD
            {
                var id = pause_location["callFrames"][0]["callFrameId"].Value<string>();
                var (obj, _) = await EvaluateOnCallFrame(id, "this");
                var (pub, internalAndProtected, priv) = await GetPropertiesSortedByProtectionLevels(obj["objectId"]?.Value<string>());

                await CheckProps(pub, new
                {
                    a = TNumber(4),
                    Base_AutoStringPropertyForOverrideWithField = TString("DerivedClass#Base_AutoStringPropertyForOverrideWithField"),
                    Base_GetterForOverrideWithField = TString("DerivedClass#Base_GetterForOverrideWithField"),
                    BaseBase_MemberForOverride = TString("DerivedClass#BaseBase_MemberForOverride"),
                    DateTime = TGetter("DateTime", TDateTime(new DateTime(2200, 5, 6, 7, 18, 9))),
                    _DTProp = TGetter("_DTProp", TDateTime(new DateTime(2200, 5, 6, 7, 8, 9))),
                    FirstName = TGetter("FirstName", TString("DerivedClass#FirstName")),
                    _base_dateTime = TGetter("_base_dateTime", TDateTime(new DateTime(2134, 5, 7, 1, 9, 2))),
                    LastName = TGetter("LastName", TString("BaseClass#LastName"))
                }, "public");

                await CheckProps(internalAndProtected, new
                {
                    base_num = TNumber(5)
                }, "internalAndProtected");

                await CheckProps(priv, new
                {
                    _stringField = TString("DerivedClass#_stringField"),
                    _dateTime = TDateTime(new DateTime(2020, 7, 6, 5, 4, 3)),
                    AutoStringProperty = TString("DerivedClass#AutoStringProperty"),
                    StringPropertyForOverrideWithAutoProperty = TString("DerivedClass#StringPropertyForOverrideWithAutoProperty"),
                    _base_name = TString("private_name"),
                    Base_AutoStringProperty = TString("base#Base_AutoStringProperty"),
                    DateTimeForOverride = TGetter("DateTimeForOverride", TDateTime(new DateTime(2190, 9, 7, 5, 3, 2)))
                }, "private");
=======
           {
               var id = pause_location["callFrames"][0]["callFrameId"].Value<string>();
               var (obj, _) = await EvaluateOnCallFrame(id, "testClass");
               var (pub, internalAndProtected, priv) = await GetPropertiesSortedByProtectionLevels(obj["objectId"]?.Value<string>());

               Assert.True(pub[0] != null);
               Assert.True(internalAndProtected[0] != null);
               Assert.True(internalAndProtected[1] != null);
               Assert.True(priv[0] != null);

               Assert.Equal(pub[0]["value"]["value"], "public");
               Assert.Equal(internalAndProtected[0]["value"]["value"], "internal");
               Assert.Equal(internalAndProtected[1]["value"]["value"], "protected");
               Assert.Equal(priv[0]["value"]["value"], "private");
>>>>>>> e95ba4b0
           });

        [Fact]
        public async Task StructureGetters() =>  await CheckInspectLocalsAtBreakpointSite(
            "DebuggerTests.StructureGetters", "Evaluate", 2, "Evaluate",
            "window.setTimeout(function() { invoke_static_method ('[debugger-test] DebuggerTests.StructureGetters:Evaluate'); })",
            wait_for_event_fn: async (pause_location) =>
            {
                var id = pause_location["callFrames"][0]["callFrameId"].Value<string>();
                var (obj, _) = await EvaluateOnCallFrame(id, "s");
                var props = await GetProperties(obj["objectId"]?.Value<string>());
<<<<<<< HEAD
=======

>>>>>>> e95ba4b0
                await CheckProps(props, new
                {
                    Id = TGetter("Id", TNumber(123))
                }, "s#1");
<<<<<<< HEAD
=======

                var getter = props.FirstOrDefault(p => p["name"]?.Value<string>() == "Id");
                Assert.NotNull(getter);
                var getterId = getter["get"]["objectId"]?.Value<string>();
                var getterProps = await GetProperties(getterId);
                Assert.Equal(getterProps[0]?["value"]?["value"]?.Value<int>(), 123);
>>>>>>> e95ba4b0
            });

        [Fact]
        public async Task EvaluateMethodWithDefaultParam() => await CheckInspectLocalsAtBreakpointSite(
            $"DebuggerTests.DefaultParamMethods", "Evaluate", 2, "Evaluate",
            $"window.setTimeout(function() {{ invoke_static_method ('[debugger-test] DebuggerTests.DefaultParamMethods:Evaluate'); 1 }})",
            wait_for_event_fn: async (pause_location) =>
            {
                var id = pause_location["callFrames"][0]["callFrameId"].Value<string>();
                await EvaluateOnCallFrameAndCheck(id,
                   ("test.GetByte()", TNumber(1)),
                   ("test.GetSByte()", TNumber(1)),
                   ("test.GetByteNullable()", TNumber(1)),
                   ("test.GetSByteNullable()", TNumber(1)),

                   ("test.GetInt16()", TNumber(1)),
                   ("test.GetUInt16()", TNumber(1)),
                   ("test.GetInt16Nullable()", TNumber(1)),
                   ("test.GetUInt16Nullable()", TNumber(1)),

                   ("test.GetInt32()", TNumber(1)),
                   ("test.GetUInt32()", TNumber(1)),
                   ("test.GetInt32Nullable()", TNumber(1)),
                   ("test.GetUInt32Nullable()", TNumber(1)),

                   ("test.GetInt64()", TNumber(1)),
                   ("test.GetUInt64()", TNumber(1)),
                   ("test.GetInt64Nullable()", TNumber(1)),
                   ("test.GetUInt64Nullable()", TNumber(1)),

                   ("test.GetChar()", TChar('T')),
                   ("test.GetCharNullable()", TChar('T')),
                   ("test.GetUnicodeChar()", TChar('ą')),

                   ("test.GetString()", TString("1.23")),
                   ("test.GetUnicodeString()", TString("żółć")),
                   ("test.GetString(null)", TObject("string", is_null: true)),
                   ("test.GetStringNullable()", TString("1.23")),

                   ("test.GetSingle()", JObject.FromObject( new { type = "number", value = 1.23, description = "1.23" })),
                   ("test.GetDouble()", JObject.FromObject( new { type = "number", value = 1.23, description = "1.23" })),
                   ("test.GetSingleNullable()", JObject.FromObject( new { type = "number", value = 1.23, description = "1.23" })),
                   ("test.GetDoubleNullable()", JObject.FromObject( new { type = "number", value = 1.23, description = "1.23" })),

                   ("test.GetBool()", JObject.FromObject( new { type = "object", value = true, description = "True", className = "System.Boolean" })),
                   ("test.GetBoolNullable()", JObject.FromObject( new { type = "object", value = true, description = "True", className = "System.Boolean" })),
                   ("test.GetNull()", JObject.FromObject( new { type = "object", value = true, description = "True", className = "System.Boolean" })),

                   ("test.GetDefaultAndRequiredParam(2)", TNumber(5)),
                   ("test.GetDefaultAndRequiredParam(3, 2)", TNumber(5)),
                   ("test.GetDefaultAndRequiredParamMixedTypes(\"a\")", TString("a; -1; False")),
                   ("test.GetDefaultAndRequiredParamMixedTypes(\"a\", 23)", TString("a; 23; False")),
                   ("test.GetDefaultAndRequiredParamMixedTypes(\"a\", 23, true)", TString("a; 23; True"))
                   );

                var (_, res) = await EvaluateOnCallFrame(id, "test.GetDefaultAndRequiredParamMixedTypes(\"a\", 23, true, 1.23f)", expect_ok: false);
                Assert.Contains("method 'test.GetDefaultAndRequiredParamMixedTypes(\"a\", 23, true, 1.23f)' - too many arguments passed", res.Error["message"]?.Value<string>());
           });

        [Fact]
        public async Task EvaluateMethodWithLinq() => await CheckInspectLocalsAtBreakpointSite(
            $"DebuggerTests.DefaultParamMethods", "Evaluate", 2, "Evaluate",
            $"window.setTimeout(function() {{ invoke_static_method ('[debugger-test] DebuggerTests.DefaultParamMethods:Evaluate'); 1 }})",
            wait_for_event_fn: async (pause_location) =>
            {
                var id = pause_location["callFrames"][0]["callFrameId"].Value<string>();
                await EvaluateOnCallFrameAndCheck(id,
                   ("test.listToLinq.ToList()", TObject("System.Collections.Generic.List<int>", description: "Count = 11"))
                   );
           });
    }

}<|MERGE_RESOLUTION|>--- conflicted
+++ resolved
@@ -1002,7 +1002,6 @@
             "DebuggerTests.GetPropertiesTests.DerivedClass", "InstanceMethod", 1, "InstanceMethod",
             "window.setTimeout(function() { invoke_static_method ('[debugger-test] DebuggerTests.GetPropertiesTests.DerivedClass:run'); })",
             wait_for_event_fn: async (pause_location) =>
-<<<<<<< HEAD
             {
                 var id = pause_location["callFrames"][0]["callFrameId"].Value<string>();
                 var (obj, _) = await EvaluateOnCallFrame(id, "this");
@@ -1036,22 +1035,6 @@
                     Base_AutoStringProperty = TString("base#Base_AutoStringProperty"),
                     DateTimeForOverride = TGetter("DateTimeForOverride", TDateTime(new DateTime(2190, 9, 7, 5, 3, 2)))
                 }, "private");
-=======
-           {
-               var id = pause_location["callFrames"][0]["callFrameId"].Value<string>();
-               var (obj, _) = await EvaluateOnCallFrame(id, "testClass");
-               var (pub, internalAndProtected, priv) = await GetPropertiesSortedByProtectionLevels(obj["objectId"]?.Value<string>());
-
-               Assert.True(pub[0] != null);
-               Assert.True(internalAndProtected[0] != null);
-               Assert.True(internalAndProtected[1] != null);
-               Assert.True(priv[0] != null);
-
-               Assert.Equal(pub[0]["value"]["value"], "public");
-               Assert.Equal(internalAndProtected[0]["value"]["value"], "internal");
-               Assert.Equal(internalAndProtected[1]["value"]["value"], "protected");
-               Assert.Equal(priv[0]["value"]["value"], "private");
->>>>>>> e95ba4b0
            });
 
         [Fact]
@@ -1063,23 +1046,10 @@
                 var id = pause_location["callFrames"][0]["callFrameId"].Value<string>();
                 var (obj, _) = await EvaluateOnCallFrame(id, "s");
                 var props = await GetProperties(obj["objectId"]?.Value<string>());
-<<<<<<< HEAD
-=======
-
->>>>>>> e95ba4b0
                 await CheckProps(props, new
                 {
                     Id = TGetter("Id", TNumber(123))
                 }, "s#1");
-<<<<<<< HEAD
-=======
-
-                var getter = props.FirstOrDefault(p => p["name"]?.Value<string>() == "Id");
-                Assert.NotNull(getter);
-                var getterId = getter["get"]["objectId"]?.Value<string>();
-                var getterProps = await GetProperties(getterId);
-                Assert.Equal(getterProps[0]?["value"]?["value"]?.Value<int>(), 123);
->>>>>>> e95ba4b0
             });
 
         [Fact]
