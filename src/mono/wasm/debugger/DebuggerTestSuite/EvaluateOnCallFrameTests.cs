--- conflicted
+++ resolved
@@ -1112,30 +1112,22 @@
                    ("test.GetDouble()", JObject.FromObject( new { type = "number", value = 1.23, description = "1.23" })),
                    ("test.GetSingleNullable()", JObject.FromObject( new { type = "number", value = 1.23, description = "1.23" })),
                    ("test.GetDoubleNullable()", JObject.FromObject( new { type = "number", value = 1.23, description = "1.23" })),
-<<<<<<< HEAD
                    
                    ("test.GetBool()", TBool(true)),
                    ("test.GetBoolNullable()", TBool(true)),
                    ("test.GetNull()", TBool(true)),
                    
-=======
-
-                   ("test.GetBool()", JObject.FromObject( new { type = "object", value = true, description = "True", className = "System.Boolean" })),
-                   ("test.GetBoolNullable()", JObject.FromObject( new { type = "object", value = true, description = "True", className = "System.Boolean" })),
-                   ("test.GetNull()", JObject.FromObject( new { type = "object", value = true, description = "True", className = "System.Boolean" })),
-
->>>>>>> dd74d3e5
                    ("test.GetDefaultAndRequiredParam(2)", TNumber(5)),
                    ("test.GetDefaultAndRequiredParam(3, 2)", TNumber(5)),
                    ("test.GetDefaultAndRequiredParamMixedTypes(\"a\")", TString("a; -1; False")),
                    ("test.GetDefaultAndRequiredParamMixedTypes(\"a\", 23)", TString("a; 23; False")),
                    ("test.GetDefaultAndRequiredParamMixedTypes(\"a\", 23, true)", TString("a; 23; True"))
                    );
-
-                var (_, res) = await EvaluateOnCallFrame(id, "test.GetDefaultAndRequiredParamMixedTypes(\"a\", 23, true, 1.23f)", expect_ok: false);
-                Assert.Contains("method 'test.GetDefaultAndRequiredParamMixedTypes(\"a\", 23, true, 1.23f)' - too many arguments passed", res.Error["message"]?.Value<string>());
-            });
-
+                
+                var (_, res) = await EvaluateOnCallFrame(id, "test.GetDefaultAndRequiredParamMixedTypes(\"a\", 23, true, 1.23f)", expect_ok: false );
+                AssertEqual("Unable to evaluate method 'GetDefaultAndRequiredParamMixedTypes'. Too many arguments passed.", res.Error["result"]["description"]?.Value<string>(), "wrong error message");
+           });
+        
         [Fact]
         public async Task EvaluateMethodWithLinq() => await CheckInspectLocalsAtBreakpointSite(
             $"DebuggerTests.DefaultParamMethods", "Evaluate", 2, "Evaluate",
@@ -1146,7 +1138,7 @@
                 await EvaluateOnCallFrameAndCheck(id,
                    ("test.listToLinq.ToList()", TObject("System.Collections.Generic.List<int>", description: "Count = 11"))
                    );
-            });
+           });
     }
 
 }