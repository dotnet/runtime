--- conflicted
+++ resolved
@@ -990,13 +990,8 @@
         [InlineData("EvaluateBrowsableNonAutoPropertiesClassStatic", "TestEvaluatePropertiesNone", "testPropertiesNone", 5, true)]
         [InlineData("EvaluateBrowsableNonAutoPropertiesStructStatic", "TestEvaluatePropertiesNone", "testPropertiesNone", 5, true)]
         public async Task EvaluateBrowsableNone(
-<<<<<<< HEAD
-            string outerClassName, string className, string localVarName, int breakLine, bool propsArrGetters = false) => await CheckInspectLocalsAtBreakpointSite(
+            string outerClassName, string className, string localVarName, int breakLine, bool propsAreGetters = false) => await CheckInspectLocalsAtBreakpointSite(
             $"DebuggerTests.{outerClassName}", "Evaluate", breakLine, "Evaluate",
-=======
-            string outerClassName, string className, string localVarName, int breakLine, bool isCustomGetter = false) => await CheckInspectLocalsAtBreakpointSite(
-            $"DebuggerTests.{outerClassName}", "Evaluate", breakLine, $"DebuggerTests.{outerClassName}.Evaluate",
->>>>>>> f0a75664
             $"window.setTimeout(function() {{ invoke_static_method ('[debugger-test] DebuggerTests.{outerClassName}:Evaluate'); 1 }})",
             wait_for_event_fn: async (pause_location) =>
             {
@@ -1006,7 +1001,7 @@
                 await CheckValue(testNone, TObject($"DebuggerTests.{outerClassName}.{className}"), nameof(testNone));
                 var testNoneProps = await GetProperties(testNone["objectId"]?.Value<string>());
 
-                if (propsArrGetters)
+                if (propsAreGetters)
                     await CheckProps(testNoneProps, new
                     {
                         list = TGetter("list", TObject("System.Collections.Generic.List<int>", description: "Count = 2")),
@@ -1072,13 +1067,8 @@
         [InlineData("EvaluateBrowsableNonAutoPropertiesClassStatic", "TestEvaluatePropertiesCollapsed", "testPropertiesCollapsed", 5, true)]
         [InlineData("EvaluateBrowsableNonAutoPropertiesStructStatic", "TestEvaluatePropertiesCollapsed", "testPropertiesCollapsed", 5, true)]
         public async Task EvaluateBrowsableCollapsed(
-<<<<<<< HEAD
-            string outerClassName, string className, string localVarName, int breakLine, bool propsArrGetters = false) => await CheckInspectLocalsAtBreakpointSite(
+            string outerClassName, string className, string localVarName, int breakLine, bool propsAreGetters = false) => await CheckInspectLocalsAtBreakpointSite(
             $"DebuggerTests.{outerClassName}", "Evaluate", breakLine, "Evaluate",
-=======
-            string outerClassName, string className, string localVarName, int breakLine, bool isCustomGetter = false) => await CheckInspectLocalsAtBreakpointSite(
-            $"DebuggerTests.{outerClassName}", "Evaluate", breakLine, $"DebuggerTests.{outerClassName}.Evaluate",
->>>>>>> f0a75664
             $"window.setTimeout(function() {{ invoke_static_method ('[debugger-test] DebuggerTests.{outerClassName}:Evaluate'); 1 }})",
             wait_for_event_fn: async (pause_location) =>
             {
@@ -1087,7 +1077,7 @@
                 var (testCollapsed, _) = await EvaluateOnCallFrame(id, localVarName);
                 await CheckValue(testCollapsed, TObject($"DebuggerTests.{outerClassName}.{className}"), nameof(testCollapsed));
                 var testCollapsedProps = await GetProperties(testCollapsed["objectId"]?.Value<string>());
-                if (propsArrGetters)
+                if (propsAreGetters)
                     await CheckProps(testCollapsedProps, new
                     {
                         listCollapsed = TGetter("listCollapsed", TObject("System.Collections.Generic.List<int>", description: "Count = 2")),
