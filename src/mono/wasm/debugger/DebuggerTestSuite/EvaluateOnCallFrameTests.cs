// Licensed to the .NET Foundation under one or more agreements.
// The .NET Foundation licenses this file to you under the MIT license.

using System;
using System.Collections.Generic;
using System.Linq;
using System.Threading.Tasks;
using Newtonsoft.Json.Linq;
using Xunit;
using Xunit.Abstractions;

namespace DebuggerTests
{
    // TODO: static async, static method args
    public class EvaluateOnCallFrameTests : DebuggerTests
    {
        public EvaluateOnCallFrameTests(ITestOutputHelper testOutput) : base(testOutput)
        {}

        public static IEnumerable<object[]> InstanceMethodsTestData(string type_name)
        {
            yield return new object[] { type_name, "InstanceMethod", $"{type_name}.InstanceMethod", false };
            yield return new object[] { type_name, "GenericInstanceMethod", $"{type_name}.GenericInstanceMethod<int>", false };
            yield return new object[] { type_name, "InstanceMethodAsync", $"{type_name}.InstanceMethodAsync", true };
            yield return new object[] { type_name, "GenericInstanceMethodAsync", $"{type_name}.GenericInstanceMethodAsync<int>", true };

            // TODO: { "DebuggerTests.EvaluateTestsGeneric`1", "Instance", 9, "EvaluateTestsGenericStructInstanceMethod", prefix }
        }

        public static IEnumerable<object[]> InstanceMethodForTypeMembersTestData(string type_name)
        {
            foreach (var data in InstanceMethodsTestData(type_name))
            {
                yield return new object[] { "", 0 }.Concat(data).ToArray();
                yield return new object[] { "this.", 0 }.Concat(data).ToArray();
                yield return new object[] { "NewInstance.", 3 }.Concat(data).ToArray();
                yield return new object[] { "this.NewInstance.", 3 }.Concat(data).ToArray();
            }
        }

        [ConditionalTheory(nameof(RunningOnChrome))]
        [MemberData(nameof(InstanceMethodForTypeMembersTestData), parameters: "DebuggerTests.EvaluateTestsStructWithProperties")]
        [MemberData(nameof(InstanceMethodForTypeMembersTestData), parameters: "DebuggerTests.EvaluateTestsClassWithProperties")]
        public async Task EvaluateTypeInstanceMembers(string prefix, int bias, string type, string method, string bp_function_name, bool is_async)
        => await CheckInspectLocalsAtBreakpointSite(
            type, method, /*line_offset*/1, bp_function_name,
            $"window.setTimeout(function() {{ invoke_static_method_async('[debugger-test] {type}:run');}}, 1);",
            wait_for_event_fn: async (pause_location) =>
           {
               var id = pause_location["callFrames"][0]["callFrameId"].Value<string>();
               var dateTime = new DateTime(2010, 9, 8, 7, 6, 5 + bias);
               var DTProp = dateTime.AddMinutes(10);

               foreach (var pad in new[] { String.Empty, "  " })
               {
                   var padded_prefix = pad + prefix;
                   await EvaluateOnCallFrameAndCheck(id,
                       ($"{padded_prefix}a", TNumber(4)),

                       // fields
                       ($"{padded_prefix}dateTime.TimeOfDay", TValueType("System.TimeSpan", dateTime.TimeOfDay.ToString())),
                       ($"{padded_prefix}dateTime", TDateTime(dateTime)),
                       ($"{padded_prefix}dateTime.TimeOfDay.Minutes", TNumber(dateTime.TimeOfDay.Minutes)),

                       // properties
                       ($"{padded_prefix}DTProp.TimeOfDay.Minutes", TNumber(DTProp.TimeOfDay.Minutes)),
                       ($"{padded_prefix}DTProp", TDateTime(DTProp)),
                       ($"{padded_prefix}DTProp.TimeOfDay", TValueType("System.TimeSpan", DTProp.TimeOfDay.ToString())),

                       ($"{padded_prefix}IntProp", TNumber(9)),
                       ($"{padded_prefix}NullIfAIsNotZero", TObject("DebuggerTests.EvaluateTestsClassWithProperties", is_null: true))
                   );
               }
           });

        [Theory]
        [MemberData(nameof(InstanceMethodsTestData), parameters: "DebuggerTests.EvaluateTestsStructWithProperties")]
        [MemberData(nameof(InstanceMethodsTestData), parameters: "DebuggerTests.EvaluateTestsClassWithProperties")]
        public async Task EvaluateInstanceMethodArguments(string type, string method, string bp_function_name, bool is_async)
        => await CheckInspectLocalsAtBreakpointSite(
            type, method, /*line_offset*/1, bp_function_name,
            $"window.setTimeout(function() {{ invoke_static_method_async('[debugger-test] {type}:run');}}, 1);",
            wait_for_event_fn: async (pause_location) =>
           {
               var id = pause_location["callFrames"][0]["callFrameId"].Value<string>();
               var DTProp = new DateTime(2010, 9, 8, 7, 6, 5).AddMinutes(10);
               _testOutput.WriteLine ($"------- test running the bits..");
               await EvaluateOnCallFrameAndCheck(id,
                   ("g", TNumber(400)),
                   ("h", TNumber(123)),
                   ("valString", TString("just a test")),
                   ("me", TObject(type)),

                   // property on method arg
                   ("me.DTProp", TDateTime(DTProp)),
                   ("me.DTProp.TimeOfDay.Minutes", TNumber(DTProp.TimeOfDay.Minutes)),
                   ("me.DTProp.Second + (me.IntProp - 5)", TNumber(DTProp.Second + 4)))
                    .ConfigureAwait(false);

               _testOutput.WriteLine ($"------- test done!");
           });

        [Theory]
        [MemberData(nameof(InstanceMethodsTestData), parameters: "DebuggerTests.EvaluateTestsStructWithProperties")]
        [MemberData(nameof(InstanceMethodsTestData), parameters: "DebuggerTests.EvaluateTestsClassWithProperties")]
        public async Task EvaluateMethodLocals(string type, string method, string bp_function_name, bool is_async)
        => await CheckInspectLocalsAtBreakpointSite(
            type, method, /*line_offset*/5, bp_function_name,
            $"window.setTimeout(function() {{ invoke_static_method_async('[debugger-test] {type}:run');}}, 1);",
            wait_for_event_fn: async (pause_location) =>
           {
               var id = pause_location["callFrames"][0]["callFrameId"].Value<string>();

               var dt = new DateTime(2025, 3, 5, 7, 9, 11);
               await EvaluateOnCallFrameAndCheck(id,
                   ("  d ", TNumber(401)),
                   ("d", TNumber(401)),
                   (" d", TNumber(401)),
                   ("e", TNumber(402)),
                   ("f", TNumber(403)),

                   // property on a local
                   ("local_dt", TDateTime(dt)),
                   ("  local_dt", TDateTime(dt)),
                   ("local_dt.Date", TDateTime(dt.Date)),
                   ("  local_dt.Date", TDateTime(dt.Date)));
           });

        [ConditionalFact(nameof(RunningOnChrome))]
        public async Task EvaluateStaticLocalsWithDeepMemberAccess() => await CheckInspectLocalsAtBreakpointSite(
            "DebuggerTests.EvaluateTestsClass", "EvaluateLocals", 9, "DebuggerTests.EvaluateTestsClass.EvaluateLocals",
            "window.setTimeout(function() { invoke_static_method ('[debugger-test] DebuggerTests.EvaluateTestsClass:EvaluateLocals'); })",
            wait_for_event_fn: async (pause_location) =>
           {
               var id = pause_location["callFrames"][0]["callFrameId"].Value<string>();

               var dt = new DateTime(2020, 1, 2, 3, 4, 5);
               await EvaluateOnCallFrameAndCheck(id,
                   ("f_s.c", TNumber(4)),
                   ("f_s", TValueType("DebuggerTests.EvaluateTestsStructWithProperties")),

                   ("f_s.dateTime", TDateTime(dt)),
                   ("f_s.dateTime.Date", TDateTime(dt.Date)));
           });

        [ConditionalFact(nameof(RunningOnChrome))]
        public async Task EvaluateLocalsAsync() => await CheckInspectLocalsAtBreakpointSite(
            "DebuggerTests.Point", "AsyncInstanceMethod", 1, "DebuggerTests.Point.AsyncInstanceMethod",
            "window.setTimeout(function() { invoke_static_method_async ('[debugger-test] DebuggerTests.ArrayTestsClass:EntryPointForStructMethod', true); })",
            wait_for_event_fn: async (pause_location) =>
           {
               var id = pause_location["callFrames"][0]["callFrameId"].Value<string>();

               // sc_arg
               {
                   var (sc_arg, _) = await EvaluateOnCallFrame(id, "sc_arg");
                   await CheckValue(sc_arg, TObject("DebuggerTests.SimpleClass"), nameof(sc_arg));

                   // Check that we did get the correct object
                   var sc_arg_props = await GetProperties(sc_arg["objectId"]?.Value<string>());
                   await CheckProps(sc_arg_props, new
                   {
                       X = TNumber(10),
                       Y = TNumber(45),
                       Id = TString("sc#Id"),
                       Color = TEnum("DebuggerTests.RGB", "Blue"),
                       PointWithCustomGetter = TGetter("PointWithCustomGetter")
                   }, "sc_arg_props#1");

                   await EvaluateOnCallFrameAndCheck(id,
                       ("(sc_arg.PointWithCustomGetter.X)", TNumber(100)),
                       ("sc_arg.Id + \"_foo\"", TString($"sc#Id_foo")),
                       ("sc_arg.Id + (sc_arg.X==10 ? \"_is_ten\" : \"_not_ten\")", TString($"sc#Id_is_ten")));
               }

               // local_gs
               {
                   var (local_gs, _) = await EvaluateOnCallFrame(id, "local_gs");
                   await CheckValue(local_gs, TValueType("DebuggerTests.SimpleGenericStruct<int>"), nameof(local_gs));

                   (local_gs, _) = await EvaluateOnCallFrame(id, "  local_gs");
                   await CheckValue(local_gs, TValueType("DebuggerTests.SimpleGenericStruct<int>"), nameof(local_gs));

                   var local_gs_props = await GetProperties(local_gs["objectId"]?.Value<string>());
                   await CheckProps(local_gs_props, new
                   {
                       Id = TObject("string", is_null: true),
                       Color = TEnum("DebuggerTests.RGB", "Red"),
                       Value = TNumber(0)
                   }, "local_gs_props#1");
                   await EvaluateOnCallFrameAndCheck(id, ("(local_gs.Id)", TString(null)));
               }
           });

        [ConditionalTheory(nameof(RunningOnChrome))]
        [MemberData(nameof(InstanceMethodForTypeMembersTestData), parameters: "DebuggerTests.EvaluateTestsStructWithProperties")]
        [MemberData(nameof(InstanceMethodForTypeMembersTestData), parameters: "DebuggerTests.EvaluateTestsClassWithProperties")]
        public async Task EvaluateExpressionsWithDeepMemberAccesses(string prefix, int bias, string type, string method, string bp_function_name, bool _)
        => await CheckInspectLocalsAtBreakpointSite(
            type, method, /*line_offset*/4, bp_function_name,
            $"window.setTimeout(function() {{ invoke_static_method_async('[debugger-test] {type}:run');}}, 1);",
            wait_for_event_fn: async (pause_location) =>
           {
               var id = pause_location["callFrames"][0]["callFrameId"].Value<string>();
               var dateTime = new DateTime(2010, 9, 8, 7, 6, 5 + bias);
               var DTProp = dateTime.AddMinutes(10);

               await EvaluateOnCallFrameAndCheck(id,
                   ($"{prefix}a + 5", TNumber(9)),
                   ($"10 + {prefix}IntProp", TNumber(19)),
                   ($" {prefix}IntProp  +  {prefix}DTProp.Second", TNumber(9 + DTProp.Second)),
                   ($" {prefix}IntProp + ({prefix}DTProp.Second+{prefix}dateTime.Year)", TNumber(9 + DTProp.Second + dateTime.Year)),
                   ($" {prefix}DTProp.Second > 0 ? \"_foo_\": \"_zero_\"", TString("_foo_")),

                   // local_dt is not live yet
                   ($"local_dt.Date.Year * 10", TNumber(10)));
           });

        [Theory]
        [InlineData("")]
        [InlineData("this.")]
        public async Task InheritedAndPrivateMembersInAClass(string prefix)
        => await CheckInspectLocalsAtBreakpointSite(
            "DebuggerTests.GetPropertiesTests.DerivedClass", "InstanceMethod", 1, "DebuggerTests.GetPropertiesTests.DerivedClass.InstanceMethod",
            $"window.setTimeout(function() {{ invoke_static_method_async('[debugger-test] DebuggerTests.GetPropertiesTests.DerivedClass:run');}}, 1);",
            wait_for_event_fn: async (pause_location) =>
           {
               var id = pause_location["callFrames"][0]["callFrameId"].Value<string>();

               foreach (var pad in new[] { String.Empty, "  " })
               {
                   var padded_prefix = pad + prefix;
                   await EvaluateOnCallFrameAndCheck(id,
                       // overridden
                       ($"{padded_prefix}FirstName + \"_foo\"", TString("DerivedClass#FirstName_foo")),
                       ($"{padded_prefix}DateTimeForOverride.Date.Year", TNumber(2190)),
                       ($"{padded_prefix}DateTimeForOverride.Date.Year - 10", TNumber(2180)),
                       ($"\"foo_\" + {padded_prefix}StringPropertyForOverrideWithAutoProperty", TString("foo_DerivedClass#StringPropertyForOverrideWithAutoProperty")),

                       // private
                       ($"{padded_prefix}_stringField + \"_foo\"", TString("DerivedClass#_stringField_foo")),
                       ($"{padded_prefix}_stringField", TString("DerivedClass#_stringField")),
                       ($"{padded_prefix}_dateTime.Second + 4", TNumber(7)),
                       ($"{padded_prefix}_DTProp.Second + 4", TNumber(13)),

                       // inherited public
                       ($"\"foo_\" + {padded_prefix}Base_AutoStringProperty", TString("foo_base#Base_AutoStringProperty")),
                       // inherited private
                       ($"{padded_prefix}_base_dateTime.Date.Year - 10", TNumber(2124))
                   );
               }
           });

        [Fact]
        public async Task EvaluateSimpleExpressions() => await CheckInspectLocalsAtBreakpointSite(
            "DebuggerTests.EvaluateTestsClass.TestEvaluate", "run", 9, "DebuggerTests.EvaluateTestsClass.TestEvaluate.run",
            "window.setTimeout(function() { invoke_static_method ('[debugger-test] DebuggerTests.EvaluateTestsClass:EvaluateLocals'); })",
            wait_for_event_fn: async (pause_location) =>
           {
               var id = pause_location["callFrames"][0]["callFrameId"].Value<string>();

               await EvaluateOnCallFrameAndCheck(id,
                   // "((this))", TObject("foo")); //FIXME:
                   // "((dt))", TObject("foo")); //FIXME:

                   ("this", TObject("DebuggerTests.EvaluateTestsClass.TestEvaluate")),
                   ("  this", TObject("DebuggerTests.EvaluateTestsClass.TestEvaluate")),

                   ("5", TNumber(5)),
                   ("  5", TNumber(5)),
                   ("d + e", TNumber(203)),
                   ("e + 10", TNumber(112)),

                   // repeated expressions
                   ("this.a + this.a", TNumber(2)),
                   ("a + \"_\" + a", TString("9000_9000")),
                   ("a+(a  )", TString("90009000")),

                   // possible duplicate arg name
                   ("this.a + this_a", TNumber(46)),

                   ("this.a + this.b", TNumber(3)),
                   ("\"test\" + \"test\"", TString("testtest")),
                   ("5 + 5", TNumber(10)));
           });

        public static TheoryData<string, string, string> ShadowMethodArgsTestData => new TheoryData<string, string, string>
        {
            { "DebuggerTests.EvaluateTestsClassWithProperties", "EvaluateShadow", "DebuggerTests.EvaluateTestsClassWithProperties.EvaluateShadow" },
            { "DebuggerTests.EvaluateTestsClassWithProperties", "EvaluateShadowAsync", "DebuggerTests.EvaluateTestsClassWithProperties.EvaluateShadowAsync" },
            { "DebuggerTests.EvaluateTestsStructWithProperties", "EvaluateShadow", "DebuggerTests.EvaluateTestsStructWithProperties.EvaluateShadow" },
            { "DebuggerTests.EvaluateTestsStructWithProperties", "EvaluateShadowAsync", "DebuggerTests.EvaluateTestsStructWithProperties.EvaluateShadowAsync" },
        };

        [Theory]
        [MemberData(nameof(ShadowMethodArgsTestData))]
        public async Task LocalsAndArgsShadowingThisMembers(string type_name, string method, string bp_function_name) => await CheckInspectLocalsAtBreakpointSite(
            type_name, method, 2, bp_function_name,
            "window.setTimeout(function() { invoke_static_method ('[debugger-test] " + type_name + ":run'); })",
            wait_for_event_fn: async (pause_location) =>
           {
               var id = pause_location["callFrames"][0]["callFrameId"].Value<string>();

               await EvaluateOnCallFrameAndCheck(id,
                   ("a", TString("hello")),
                   ("this.a", TNumber(4)));

               await CheckExpressions("this.", new DateTime(2010, 9, 8, 7, 6, 5 + 0));
               await CheckExpressions(String.Empty, new DateTime(2020, 3, 4, 5, 6, 7));

               async Task CheckExpressions(string prefix, DateTime dateTime)
               {
                   await EvaluateOnCallFrameAndCheck(id,
                       (prefix + "dateTime", TDateTime(dateTime)),
                       (prefix + "dateTime.TimeOfDay.Minutes", TNumber(dateTime.TimeOfDay.Minutes)),
                       (prefix + "dateTime.TimeOfDay", TValueType("System.TimeSpan", dateTime.TimeOfDay.ToString())));
               }
           });

        [ConditionalTheory(nameof(RunningOnChrome))]
        [InlineData("DebuggerTests.EvaluateTestsStructWithProperties", true)]
        [InlineData("DebuggerTests.EvaluateTestsClassWithProperties", false)]
        public async Task EvaluateOnPreviousFrames(string type_name, bool is_valuetype) => await CheckInspectLocalsAtBreakpointSite(
            type_name, "EvaluateShadow", 1, $"{type_name}.EvaluateShadow",
            $"window.setTimeout(function() {{ invoke_static_method ('[debugger-test] {type_name}:run'); }})",
            wait_for_event_fn: async (pause_location) =>
           {
               var dt_local = new DateTime(2020, 3, 4, 5, 6, 7);
               var dt_this = new DateTime(2010, 9, 8, 7, 6, 5);

               // At EvaluateShadow
               {
                   var id0 = pause_location["callFrames"][0]["callFrameId"].Value<string>();
                   await EvaluateOnCallFrameAndCheck(id0,
                       ("dateTime", TDateTime(dt_local)),
                       ("this.dateTime", TDateTime(dt_this))
                   );

                   await EvaluateOnCallFrameFail(id0, ("obj.IntProp", "ReferenceError"));
               }

               {
                   var id1 = pause_location["callFrames"][1]["callFrameId"].Value<string>();
                   await EvaluateOnCallFrameFail(id1,
                       ("dateTime", "ReferenceError"),
                       ("this.dateTime", "ReferenceError"));

                   // obj available only on the -1 frame
                   await EvaluateOnCallFrameAndCheck(id1, ("obj.IntProp", TNumber(7)));
               }

               await SetBreakpointInMethod("debugger-test.dll", type_name, "SomeMethod", 1);
               pause_location = await SendCommandAndCheck(null, "Debugger.resume", null, 0, 0,  $"{type_name}.SomeMethod");

               // At SomeMethod

               // TODO: change types also.. so, that `this` is different!

               // Check frame0
               {
                   var id0 = pause_location["callFrames"][0]["callFrameId"].Value<string>();

                   // 'me' and 'dateTime' are reversed in this method
                   await EvaluateOnCallFrameAndCheck(id0,
                      ("dateTime", is_valuetype ? TValueType(type_name) : TObject(type_name)),
                      ("this.dateTime", TDateTime(dt_this)),
                      ("me", TDateTime(dt_local)),

                      // local variable shadows field, but isn't "live" yet
                      ("DTProp", TString(null)),

                      // access field via `this.`
                      ("this.DTProp", TDateTime(dt_this.AddMinutes(10))));

                   await EvaluateOnCallFrameFail(id0, ("obj", "ReferenceError"));
               }

               // check frame1
               {
                   var id1 = pause_location["callFrames"][1]["callFrameId"].Value<string>();

                   await EvaluateOnCallFrameAndCheck(id1,
                       // 'me' and 'dateTime' are reversed in this method
                       ("dateTime", TDateTime(dt_local)),
                       ("this.dateTime", TDateTime(dt_this)),
                       ("me", is_valuetype ? TValueType(type_name) : TObject(type_name)),

                       // not shadowed here
                       ("DTProp", TDateTime(dt_this.AddMinutes(10))),

                       // access field via `this.`
                       ("this.DTProp", TDateTime(dt_this.AddMinutes(10))));

                   await EvaluateOnCallFrameFail(id1, ("obj", "ReferenceError"));
               }

               // check frame2
               {
                   var id2 = pause_location["callFrames"][2]["callFrameId"].Value<string>();

                   // Only obj should be available
                   await EvaluateOnCallFrameFail(id2,
                      ("dateTime", "ReferenceError"),
                      ("this.dateTime", "ReferenceError"),
                      ("me", "ReferenceError"));

                   await EvaluateOnCallFrameAndCheck(id2, ("obj", is_valuetype ? TValueType(type_name) : TObject(type_name)));
               }
           });

        [ConditionalFact(nameof(RunningOnChrome))]
        public async Task JSEvaluate()
        {
            var bp_loc = "/other.js";
            var line = 78;
            var col = 1;

            await SetBreakpoint(bp_loc, line, col);

            var eval_expr = "window.setTimeout(function() { eval_call_on_frame_test (); }, 1)";
            var result = await cli.SendCommand("Runtime.evaluate", JObject.FromObject(new { expression = eval_expr }), token);
            var pause_location = await insp.WaitFor(Inspector.PAUSE);

            var id = pause_location["callFrames"][0]["callFrameId"].Value<string>();

            await EvaluateOnCallFrameFail(id,
                ("me.foo", null),
                ("obj.foo.bar", null));

            await EvaluateOnCallFrame(id, "obj.foo", expect_ok: true);
        }

        [ConditionalFact(nameof(RunningOnChrome))]
        public async Task NegativeTestsInInstanceMethod() => await CheckInspectLocalsAtBreakpointSite(
            "DebuggerTests.EvaluateTestsClass.TestEvaluate", "run", 9, "DebuggerTests.EvaluateTestsClass.TestEvaluate.run",
            "window.setTimeout(function() { invoke_static_method ('[debugger-test] DebuggerTests.EvaluateTestsClass:EvaluateLocals'); })",
            wait_for_event_fn: async (pause_location) =>
           {
               var id = pause_location["callFrames"][0]["callFrameId"].Value<string>();

               // Use '.' on a primitive member
               await EvaluateOnCallFrameFail(id,
                  //BUG: TODO:
                  //("a)", "CompilationError"),

                  ("this.a.", "ReferenceError"),
                  ("a.", "ReferenceError"),

                  ("this..a", "CompilationError"),
                  (".a.", "ReferenceError"),

                  ("me.foo", "ReferenceError"),

                  ("this.a + non_existent", "ReferenceError"),

                  ("this.NullIfAIsNotZero.foo", "ReferenceError"),
                  ("NullIfAIsNotZero.foo", "ReferenceError"));
           });

        [ConditionalFact(nameof(RunningOnChrome))]
        public async Task NegativeTestsInStaticMethod() => await CheckInspectLocalsAtBreakpointSite(
            "DebuggerTests.EvaluateTestsClass", "EvaluateLocals", 9, "DebuggerTests.EvaluateTestsClass.EvaluateLocals",
            "window.setTimeout(function() { invoke_static_method ('[debugger-test] DebuggerTests.EvaluateTestsClass:EvaluateLocals'); })",
            wait_for_event_fn: async (pause_location) =>
           {
               var id = pause_location["callFrames"][0]["callFrameId"].Value<string>();

               await EvaluateOnCallFrameFail(id,
                   ("me.foo", "ReferenceError"),
                   ("this", "CompilationError"),
                   ("this.NullIfAIsNotZero.foo", "ReferenceError"));
           });

        [Fact]
        public async Task EvaluatePropertyThatThrows()
        => await CheckInspectLocalsAtBreakpointSite(
            "DebuggerTests.EvaluateTestsClassWithProperties", "InstanceMethod", /*line_offset*/1, "DebuggerTests.EvaluateTestsClassWithProperties.InstanceMethod",
            $"window.setTimeout(function() {{ invoke_static_method_async('[debugger-test] DebuggerTests.EvaluateTestsClassWithProperties:run');}}, 1);",
            wait_for_event_fn: async (pause_location) =>
            {
                var id = pause_location["callFrames"][0]["callFrameId"].Value<string>();
                await EvaluateOnCallFrameAndCheck(id, ("this.PropertyThrowException", TString("System.Exception: error")));
            });

        [ConditionalFact(nameof(RunningOnChrome))]
        public async Task EvaluateSimpleMethodCallsError() => await CheckInspectLocalsAtBreakpointSite(
            "DebuggerTests.EvaluateMethodTestsClass.TestEvaluate", "run", 9, "DebuggerTests.EvaluateMethodTestsClass.TestEvaluate.run",
            "window.setTimeout(function() { invoke_static_method ('[debugger-test] DebuggerTests.EvaluateMethodTestsClass:EvaluateMethods'); })",
            wait_for_event_fn: async (pause_location) =>
            {
                var id = pause_location["callFrames"][0]["callFrameId"].Value<string>();

                var (_, res) = await EvaluateOnCallFrame(id, "this.objToTest.MyMethodWrong()", expect_ok: false );
                Assert.Equal(
                        $"Method 'MyMethodWrong' not found in type 'DebuggerTests.EvaluateMethodTestsClass.ParmToTest'",
                        res.Error["result"]?["description"]?.Value<string>());

                (_, res) = await EvaluateOnCallFrame(id, "this.objToTest.MyMethod(1)", expect_ok: false);
                Assert.Equal(
                    "Unable to evaluate method 'MyMethod'. Too many arguments passed.",
                    res.Error["result"]?["description"]?.Value<string>());

                (_, res) = await EvaluateOnCallFrame(id, "this.CallMethodWithParm(\"1\")", expect_ok: false );
                Assert.Contains("No implementation of method 'CallMethodWithParm' matching 'this.CallMethodWithParm(\"1\")' found in type DebuggerTests.EvaluateMethodTestsClass.TestEvaluate.", res.Error["result"]?["description"]?.Value<string>());

                (_, res) = await EvaluateOnCallFrame(id, "this.ParmToTestObjNull.MyMethod()", expect_ok: false );
                Assert.Equal("Expression 'this.ParmToTestObjNull.MyMethod' evaluated to null", res.Error["result"]?["description"]?.Value<string>());
                var exceptionDetailsStack = res.Error["exceptionDetails"]?["stackTrace"]?["callFrames"]?[0];
                Assert.Equal("DebuggerTests.EvaluateMethodTestsClass.TestEvaluate.run", exceptionDetailsStack?["functionName"]?.Value<string>());
                Assert.Equal(358, exceptionDetailsStack?["lineNumber"]?.Value<int>());
                Assert.Equal(16, exceptionDetailsStack?["columnNumber"]?.Value<int>());;

                (_, res) = await EvaluateOnCallFrame(id, "this.ParmToTestObjException.MyMethod()", expect_ok: false );
                Assert.Equal("Method 'MyMethod' not found in type 'string'", res.Error["result"]?["description"]?.Value<string>());
            });

        [Fact]
        public async Task EvaluateSimpleMethodCallsWithoutParms() => await CheckInspectLocalsAtBreakpointSite(
            "DebuggerTests.EvaluateMethodTestsClass.TestEvaluate", "run", 9, "DebuggerTests.EvaluateMethodTestsClass.TestEvaluate.run",
            "window.setTimeout(function() { invoke_static_method ('[debugger-test] DebuggerTests.EvaluateMethodTestsClass:EvaluateMethods'); })",
            wait_for_event_fn: async (pause_location) =>
           {
               var id = pause_location["callFrames"][0]["callFrameId"].Value<string>();

               await EvaluateOnCallFrameAndCheck(id,
                    ("this.CallMethod()", TNumber(1)),
                    ("this.CallMethod()", TNumber(1)),
                    ("this.CallMethodReturningChar()", TChar('A')),
                    ("this.ParmToTestObj.MyMethod()", TString("methodOK")),
                    ("this.ParmToTestObj.ToString()", TString("DebuggerTests.EvaluateMethodTestsClass+ParmToTest")),
                    ("this.objToTest.MyMethod()", TString("methodOK")));
           });


        [Fact]
        public async Task EvaluateSimpleMethodCallsWithConstParms() => await CheckInspectLocalsAtBreakpointSite(
            "DebuggerTests.EvaluateMethodTestsClass.TestEvaluate", "run", 9, "DebuggerTests.EvaluateMethodTestsClass.TestEvaluate.run",
            "window.setTimeout(function() { invoke_static_method ('[debugger-test] DebuggerTests.EvaluateMethodTestsClass:EvaluateMethods'); })",
            wait_for_event_fn: async (pause_location) =>
           {
               var id = pause_location["callFrames"][0]["callFrameId"].Value<string>();

               await EvaluateOnCallFrameAndCheck(id,
                    ("this.CallMethodWithParm(10)", TNumber(11)),
                    ("this.CallMethodWithMultipleParms(10, 10)", TNumber(21)),
                    ("this.CallMethodWithParmBool(true)", TString("TRUE")),
                    ("this.CallMethodWithParmBool(false)", TString("FALSE")),
                    ("this.CallMethodWithParmString(\"concat\")", TString("str_const_concat")),
                    ("this.CallMethodWithParmString(\"\\\"\\\"\")", TString("str_const_\"\"")),
                    ("this.CallMethodWithParmString(\"\uD83D\uDEF6\")", TString("str_const_\uD83D\uDEF6")),
                    ("this.CallMethodWithParmString(\"\\uD83D\\uDEF6\")", TString("str_const_\uD83D\uDEF6")),
                    ("this.CallMethodWithParmString(\"\uD83D\uDE80\")", TString("str_const_\uD83D\uDE80")),
                    ("this.CallMethodWithParmString_\u03BB(\"\uD83D\uDE80\")", TString("\u03BB_\uD83D\uDE80")),
                    ("this.CallMethodWithParm(10) + this.a", TNumber(12)),
                    ("this.CallMethodWithObj(null)", TNumber(-1)),
                    ("this.CallMethodWithChar('a')", TString("str_const_a")));
           });

        [Fact]
        public async Task EvaluateSimpleMethodCallsWithVariableParms() => await CheckInspectLocalsAtBreakpointSite(
            "DebuggerTests.EvaluateMethodTestsClass.TestEvaluate", "run", 9, "DebuggerTests.EvaluateMethodTestsClass.TestEvaluate.run",
            "window.setTimeout(function() { invoke_static_method ('[debugger-test] DebuggerTests.EvaluateMethodTestsClass:EvaluateMethods'); })",
            wait_for_event_fn: async (pause_location) =>
           {
               var id = pause_location["callFrames"][0]["callFrameId"].Value<string>();

               await EvaluateOnCallFrameAndCheck(id,
                    ("this.CallMethodWithParm(this.a)", TNumber(2)),
                    ("this.CallMethodWithMultipleParms(this.a, 10)", TNumber(12)),
                    ("this.CallMethodWithParmString(this.str)", TString("str_const_str_const_")),
                    ("this.CallMethodWithParmBool(this.t)", TString("TRUE")),
                    ("this.CallMethodWithParmBool(this.f)", TString("FALSE")),
                    ("this.CallMethodWithParm(this.a) + this.a", TNumber(3)),
                    ("this.CallMethodWithObj(this.objToTest)", TNumber(10)));
           });

        [ConditionalFact(nameof(RunningOnChrome))]
        public async Task EvaluateIndexingNegative() => await CheckInspectLocalsAtBreakpointSite(
            "DebuggerTests.EvaluateLocalsWithIndexingTests", "EvaluateLocals", 5, "DebuggerTests.EvaluateLocalsWithIndexingTests.EvaluateLocals",
            $"window.setTimeout(function() {{ invoke_static_method ('[debugger-test] DebuggerTests.EvaluateLocalsWithIndexingTests:EvaluateLocals'); 1 }})",
            wait_for_event_fn: async (pause_location) =>
            {
                var id = pause_location["callFrames"][0]["callFrameId"].Value<string>();
                var (_, res) = await EvaluateOnCallFrame(id, "f.idx0[2]", expect_ok: false );
                Assert.Equal("Unable to evaluate element access 'f.idx0[2]': Cannot apply indexing with [] to a primitive object of type 'number'", res.Error["result"]?["description"]?.Value<string>());
                var exceptionDetailsStack = res.Error["exceptionDetails"]?["stackTrace"]?["callFrames"]?[0];
                Assert.Equal("DebuggerTests.EvaluateLocalsWithIndexingTests.EvaluateLocals", exceptionDetailsStack?["functionName"]?.Value<string>());
                Assert.Equal(559, exceptionDetailsStack?["lineNumber"]?.Value<int>());
                Assert.Equal(12, exceptionDetailsStack?["columnNumber"]?.Value<int>());
                (_, res) = await EvaluateOnCallFrame(id, "f[1]", expect_ok: false );
                Assert.Equal( "Unable to evaluate element access 'f[1]': Cannot apply indexing with [] to an object of type 'DebuggerTests.EvaluateLocalsWithIndexingTests.TestEvaluate'", res.Error["result"]?["description"]?.Value<string>());
           });

        [Fact]
        public async Task EvaluateIndexingsByConstant() => await CheckInspectLocalsAtBreakpointSite(
            "DebuggerTests.EvaluateLocalsWithIndexingTests", "EvaluateLocals", 5, "DebuggerTests.EvaluateLocalsWithIndexingTests.EvaluateLocals",
            "window.setTimeout(function() { invoke_static_method ('[debugger-test] DebuggerTests.EvaluateLocalsWithIndexingTests:EvaluateLocals'); })",
            wait_for_event_fn: async (pause_location) =>
           {
               var id = pause_location["callFrames"][0]["callFrameId"].Value<string>();

               await EvaluateOnCallFrameAndCheck(id,
                   ("f.numList[0]", TNumber(1)),
                   ("f.textList[1]", TString("2")),
                   ("f.numArray[1]", TNumber(2)),
                   ("f.textArray[0]", TString("1")));
           });

        [Fact]
        public async Task EvaluateIndexingByLocalVariable() => await CheckInspectLocalsAtBreakpointSite(
            "DebuggerTests.EvaluateLocalsWithIndexingTests", "EvaluateLocals", 5, "DebuggerTests.EvaluateLocalsWithIndexingTests.EvaluateLocals",
            "window.setTimeout(function() { invoke_static_method ('[debugger-test] DebuggerTests.EvaluateLocalsWithIndexingTests:EvaluateLocals'); })",
            wait_for_event_fn: async (pause_location) =>
           {
               var id = pause_location["callFrames"][0]["callFrameId"].Value<string>();

               await EvaluateOnCallFrameAndCheck(id,
                   ("f.numList[i]", TNumber(1)),
                   ("f.textList[j]", TString("2")),
                   ("f.numArray[j]", TNumber(2)),
                   ("f.textArray[i]", TString("1")));
           });

        [ConditionalFact(nameof(RunningOnChrome))]
        public async Task EvaluateObjectIndexingByNonIntConst() => await CheckInspectLocalsAtBreakpointSite(
            "DebuggerTests.EvaluateLocalsWithIndexingTests", "EvaluateLocals", 5, "DebuggerTests.EvaluateLocalsWithIndexingTests.EvaluateLocals",
            "window.setTimeout(function() { invoke_static_method ('[debugger-test] DebuggerTests.EvaluateLocalsWithIndexingTests:EvaluateLocals'); })",
            wait_for_event_fn: async (pause_location) =>
            {
                var id = pause_location["callFrames"][0]["callFrameId"].Value<string>();
                await EvaluateOnCallFrameAndCheck(id,
                    ("f[\"longstring\"]", TBool(true)),
                    ("f[\"-\"]", TBool(false)),
                    ("f[\'-\']", TString("res_-")),
                    ("f[true]", TString("True")),
                    //("f[1.23]", TNumber(1)) // Not supported yet - float/double
                    ("f.indexedByStr[\"1\"]", TBool(true)),
                    ("f.indexedByStr[\"111\"]", TBool(false)),
                    ("f.indexedByStr[\"true\"]", TBool(true)),
                    ("f.indexedByChar[\'i\']", TString("I")),
                    ("f.indexedByChar[\'5\']", TString("5")),
                    ("f.indexedByBool[true]", TString("TRUE")),
                    ("f.indexedByBool[false]", TString("FALSE"))
                );
                var (_, res) = await EvaluateOnCallFrame(id,"f.indexedByStr[\"invalid\"]", expect_ok: false);
                Assert.True(res.Error["result"]?["description"]?.Value<string>().StartsWith("Cannot evaluate '(f.indexedByStr[\"invalid\"]", StringComparison.Ordinal)); 
                (_, res) = await EvaluateOnCallFrame(id,"f.indexedByStr[null]", expect_ok: false);
                Assert.True(res.Error["result"]?["description"]?.Value<string>().StartsWith("Cannot evaluate '(f.indexedByStr[null]", StringComparison.Ordinal)); 
            });

        [Fact]
        public async Task EvaluateObjectByNonIntLocals() => await CheckInspectLocalsAtBreakpointSite(
            "DebuggerTests.EvaluateLocalsWithIndexingTests", "EvaluateLocals", 13, "DebuggerTests.EvaluateLocalsWithIndexingTests.EvaluateLocals",
            "window.setTimeout(function() { invoke_static_method ('[debugger-test] DebuggerTests.EvaluateLocalsWithIndexingTests:EvaluateLocals'); })",
            wait_for_event_fn: async (pause_location) =>
            {
                var id = pause_location["callFrames"][0]["callFrameId"].Value<string>();
                await EvaluateOnCallFrameAndCheck(id,
                    ("f[longString]", TBool(true)),
                    ("f[aBool]", TString("True")),
                    ("f[aChar]", TString("res_9")),
                    ("f[shortString]", TBool(false)),
                    ("f[aFloat]", TNumber(1)),
                    ("f[aDouble]", TNumber(2)),
                    ("f[aDecimal]", TNumber(3)),
<<<<<<< HEAD
                    ("f[arr]", TChar('t'))
=======
                    ("f[objIdx]", TNumber(123))
>>>>>>> c853fc11
                );
            });

        [Fact]
        public async Task EvaluateNestedObjectIndexingByNonIntLocals() => await CheckInspectLocalsAtBreakpointSite(
            "DebuggerTests.EvaluateLocalsWithIndexingTests", "EvaluateLocals", 12, "DebuggerTests.EvaluateLocalsWithIndexingTests.EvaluateLocals",
            "window.setTimeout(function() { invoke_static_method ('[debugger-test] DebuggerTests.EvaluateLocalsWithIndexingTests:EvaluateLocals'); })",
            wait_for_event_fn: async (pause_location) =>
            {
                var id = pause_location["callFrames"][0]["callFrameId"].Value<string>();
                await EvaluateOnCallFrameAndCheck(id,
                    ("f[f.textArray[0]]", TBool(false)), // f["1"]
                    ("f[f.textArray[j]]", TBool(false)) // f["2"]
                );
            });

        // ToDo: https://github.com/dotnet/runtime/issues/76015
        [Fact]
        public async Task EvaluateIndexingByExpression() => await CheckInspectLocalsAtBreakpointSite(
            "DebuggerTests.EvaluateLocalsWithIndexingTests", "EvaluateLocals", 5, "DebuggerTests.EvaluateLocalsWithIndexingTests.EvaluateLocals",
            "window.setTimeout(function() { invoke_static_method ('[debugger-test] DebuggerTests.EvaluateLocalsWithIndexingTests:EvaluateLocals'); })",
            wait_for_event_fn: async (pause_location) =>
            {
                var id = pause_location["callFrames"][0]["callFrameId"].Value<string>();
                await EvaluateOnCallFrameAndCheck(id,
                    ("f.numList[i + 1]", TNumber(2)),
                    ("f.textList[(2 * j) - 1]", TString("2")),
                    ("f.textList[j - 1]", TString("1")),
                    ("f.numArray[f.numList[j - 1]]", TNumber(2))
                );
            });

        [Fact]
        public async Task EvaluateIndexingByExpressionMultidimensional() => await CheckInspectLocalsAtBreakpointSite(
            "DebuggerTests.EvaluateLocalsWithMultidimensionalIndexingTests", "EvaluateLocals", 5, "DebuggerTests.EvaluateLocalsWithMultidimensionalIndexingTests.EvaluateLocals",
            "window.setTimeout(function() { invoke_static_method ('[debugger-test] DebuggerTests.EvaluateLocalsWithMultidimensionalIndexingTests:EvaluateLocals'); })",
            wait_for_event_fn: async (pause_location) =>
            {
                var id = pause_location["callFrames"][0]["callFrameId"].Value<string>();
                await EvaluateOnCallFrameAndCheck(id,
                    ("f.numArray2D[0, j - 1]", TNumber(1)), // 0, 0
                    ("f.numArray2D[f.idx1, i + j]", TNumber(4)), // 1, 1
                    ("f.numArray2D[(f.idx1 - j) * 5, i + j]", TNumber(2)), // 0, 1
                    ("f.numArray2D[i + j, f.idx1 - 1]", TNumber(3)) // 1, 0
                );
            });

        [ConditionalFact(nameof(RunningOnChrome))]
        public async Task EvaluateIndexingByExpressionNegative() => await CheckInspectLocalsAtBreakpointSite(
            "DebuggerTests.EvaluateLocalsWithIndexingTests", "EvaluateLocals", 5, "DebuggerTests.EvaluateLocalsWithIndexingTests.EvaluateLocals",
            $"window.setTimeout(function() {{ invoke_static_method ('[debugger-test] DebuggerTests.EvaluateLocalsWithIndexingTests:EvaluateLocals'); 1 }})",
            wait_for_event_fn: async (pause_location) =>
            {
                // indexing with expression of a wrong type
                var id = pause_location["callFrames"][0]["callFrameId"].Value<string>();
                var (_, res) = await EvaluateOnCallFrame(id, "f.numList[\"a\" + 1]", expect_ok: false );
                Assert.Equal("Unable to evaluate element access 'f.numList[\"a\" + 1]': Cannot index with an object of type 'string'", res.Error["result"]?["description"]?.Value<string>());
                var exceptionDetailsStack = res.Error["exceptionDetails"]?["stackTrace"]?["callFrames"]?[0];
                Assert.Equal("DebuggerTests.EvaluateLocalsWithIndexingTests.EvaluateLocals", exceptionDetailsStack?["functionName"]?.Value<string>());
                Assert.Equal(559, exceptionDetailsStack?["lineNumber"]?.Value<int>());
                Assert.Equal(12, exceptionDetailsStack?["columnNumber"]?.Value<int>());
            });

        [ConditionalFact(nameof(RunningOnChrome))]
        public async Task EvaluateIndexingByExpressionContainingUnknownIdentifier() => await CheckInspectLocalsAtBreakpointSite(
            "DebuggerTests.EvaluateLocalsWithIndexingTests", "EvaluateLocals", 5, "DebuggerTests.EvaluateLocalsWithIndexingTests.EvaluateLocals",
            $"window.setTimeout(function() {{ invoke_static_method ('[debugger-test] DebuggerTests.EvaluateLocalsWithIndexingTests:EvaluateLocals'); 1 }})",
            wait_for_event_fn: async (pause_location) =>
            {
                // indexing with expression of a wrong type
                var id = pause_location["callFrames"][0]["callFrameId"].Value<string>();
                var (_, res) = await EvaluateOnCallFrame(id, "f.numList[\"a\" + x]", expect_ok: false);
                Assert.Equal("The name x does not exist in the current context", res.Error["result"]?["description"]?.Value<string>());
            });

        [Fact]
        public async Task EvaluateIndexingByMemberVariables() => await CheckInspectLocalsAtBreakpointSite(
            "DebuggerTests.EvaluateLocalsWithIndexingTests", "EvaluateLocals", 5, "DebuggerTests.EvaluateLocalsWithIndexingTests.EvaluateLocals",
            "window.setTimeout(function() { invoke_static_method ('[debugger-test] DebuggerTests.EvaluateLocalsWithIndexingTests:EvaluateLocals'); })",
            wait_for_event_fn: async (pause_location) =>
           {
               var id = pause_location["callFrames"][0]["callFrameId"].Value<string>();

               await EvaluateOnCallFrameAndCheck(id,
                   ("f.idx0", TNumber(0)),
                   ("f.idx1", TNumber(1)),
                   ("f.numList[f.idx0]", TNumber(1)),
                   ("f.textList[f.idx1]", TString("2")),
                   ("f.numArray[f.idx1]", TNumber(2)),
                   ("f.textArray[f.idx0]", TString("1")));
           });

        [Fact]
        public async Task EvaluateIndexingNested() => await CheckInspectLocalsAtBreakpointSite(
            "DebuggerTests.EvaluateLocalsWithIndexingTests", "EvaluateLocals", 5, "DebuggerTests.EvaluateLocalsWithIndexingTests.EvaluateLocals",
            "window.setTimeout(function() { invoke_static_method ('[debugger-test] DebuggerTests.EvaluateLocalsWithIndexingTests:EvaluateLocals'); })",
            wait_for_event_fn: async (pause_location) =>
           {
               var id = pause_location["callFrames"][0]["callFrameId"].Value<string>();

               await EvaluateOnCallFrameAndCheck(id,
                   ("f.idx0", TNumber(0)),
                   ("f.numList[f.numList[f.idx0]]", TNumber(2)),
                   ("f.textList[f.numList[f.idx0]]", TString("2")),
                   ("f.numArray[f.numArray[f.idx0]]", TNumber(2)),
                   ("f.textArray[f.numArray[f.idx0]]", TString("2")));

           });

        [ConditionalFact(nameof(RunningOnChrome))]
        public async Task EvaluateIndexingMultidimensional() => await CheckInspectLocalsAtBreakpointSite(
            "DebuggerTests.EvaluateLocalsWithMultidimensionalIndexingTests", "EvaluateLocals", 5, "DebuggerTests.EvaluateLocalsWithMultidimensionalIndexingTests.EvaluateLocals",
            "window.setTimeout(function() { invoke_static_method ('[debugger-test] DebuggerTests.EvaluateLocalsWithMultidimensionalIndexingTests:EvaluateLocals'); })",
            wait_for_event_fn: async (pause_location) =>
           {
               var id = pause_location["callFrames"][0]["callFrameId"].Value<string>();

               await EvaluateOnCallFrameAndCheck(id,
                   ("j", TNumber(1)),
                   ("f.idx1", TNumber(1)),
                   ("f.numArray2D[0, 0]", TNumber(1)),
                   ("f.numArray2D[0, 1]", TNumber(2)),
                   ("f.numArray2D[1,  0]", TNumber(3)),
                   ("f.numArray2D[1  ,1]", TNumber(4)),
                   ("f.numArray3D[0, 0, 0]", TNumber(1)),
                   ("f.numArray3D[0 ,0  ,1]", TNumber(2)),
                   ("f.numArray3D[0  ,0,    2]", TNumber(3)),
                   ("f.numArray3D[1,  1,        0]", TNumber(10)),
                   ("f.numArray3D[1, 1,  1]", TNumber(11)),
                   ("f.numArray3D[1 , 1, 2]", TNumber(12)),
                   ("f.numArray2D[0,0]", TNumber(1)),
                   ("f.numArray2D[0,1]", TNumber(2)),
                   ("f.numArray2D[1,0]", TNumber(3)),
                   ("f.numArray2D[1,1]", TNumber(4)),
                   ("f.numArray3D[0,0,0]", TNumber(1)),
                   ("f.numArray3D[0,0,1]", TNumber(2)),
                   ("f.numArray3D[0,0,2]", TNumber(3)),
                   ("f.numArray3D[1,1,0]", TNumber(10)),
                   ("f.numArray3D[1,1,1]", TNumber(11)),
                   ("f.numArray3D[1,1,2]", TNumber(12)),
                   ("f.textArray2D[0,0]", TString("one")),
                   ("f.textArray2D[0,1]", TString("two")),
                   ("f.textArray2D[1,0]", TString("three")),
                   ("f.textArray2D[1,1]", TString("four")),
                   ("f.numArray2D[i,i]", TNumber(1)),
                   ("f.numArray2D[i,j]", TNumber(2)),
                   ("f.numArray2D[j,i]", TNumber(3)),
                   ("f.numArray2D[j,j]", TNumber(4)),
                   ("f.numArray3D[i,i,i]", TNumber(1)),
                   ("f.numArray3D[i,i,j]", TNumber(2)),
                   ("f.numArray3D[i,i,2]", TNumber(3)),
                   ("f.numArray3D[j,j,i]", TNumber(10)),
                   ("f.numArray3D[j,j,1]", TNumber(11)),
                   ("f.numArray3D[j,j,2]", TNumber(12)),
                   ("f.textArray2D[i,i]", TString("one")),
                   ("f.textArray2D[i,j]", TString("two")),
                   ("f.textArray2D[j,i]", TString("three")),
                   ("f.textArray2D[j,j]", TString("four")),
                   ("f.numArray2D[f.idx0,f.idx0]", TNumber(1)),
                   ("f.numArray2D[f.idx0,f.idx1]", TNumber(2)),
                   ("f.numArray2D[f.idx1,f.idx0]", TNumber(3)),
                   ("f.numArray2D[f.idx1,f.idx1]", TNumber(4)),
                   ("f.numArray3D[f.idx0,f.idx0,f.idx0]", TNumber(1)),
                   ("f.numArray3D[f.idx0,f.idx0,f.idx1]", TNumber(2)),
                   ("f.numArray3D[f.idx0,f.idx0,2]", TNumber(3)),
                   ("f.numArray3D[f.idx1,f.idx1,f.idx0]", TNumber(10)),
                   ("f.numArray3D[f.idx1,f.idx1,f.idx1]", TNumber(11)),
                   ("f.numArray3D[f.idx1,f.idx1,2]", TNumber(12)),
                   ("f.textArray2D[f.idx0,f.idx0]", TString("one")),
                   ("f.textArray2D[f.idx0,f.idx1]", TString("two")),
                   ("f.textArray2D[f.idx1,f.idx0]", TString("three")),
                   ("f.textArray2D[f.idx1,f.idx1]", TString("four")));
           });

        [ConditionalFact(nameof(RunningOnChrome))]
        public async Task EvaluateIndexingJagged() => await CheckInspectLocalsAtBreakpointSite(
            "DebuggerTests.EvaluateLocalsWithIndexingTests", "EvaluateLocals", 5, "DebuggerTests.EvaluateLocalsWithIndexingTests.EvaluateLocals",
            "window.setTimeout(function() { invoke_static_method ('[debugger-test] DebuggerTests.EvaluateLocalsWithIndexingTests:EvaluateLocals'); })",
            wait_for_event_fn: async (pause_location) =>
           {
               var id = pause_location["callFrames"][0]["callFrameId"].Value<string>();

               await EvaluateOnCallFrameAndCheck(id,
                   ("j", TNumber(1)),
                   ("f.idx1", TNumber(1)),
                   ("f.numArrayOfArrays[1][1]", TNumber(2)),
                   ("f.numArrayOfArrays[j][j]", TNumber(2)),
                   ("f.numArrayOfArrays[f.idx1][f.idx1]", TNumber(2)),
                   ("f.numListOfLists[1][1]", TNumber(2)),
                   ("f.numListOfLists[j][j]", TNumber(2)),
                   ("f.numListOfLists[f.idx1][f.idx1]", TNumber(2)),
                   ("f.textArrayOfArrays[1][1]", TString("2")),
                   ("f.textArrayOfArrays[j][j]", TString("2")),
                   ("f.textArrayOfArrays[f.idx1][f.idx1]", TString("2")),
                   ("f.textListOfLists[1][1]", TString("2")),
                   ("f.textListOfLists[j][j]", TString("2")),
                   ("f.textListOfLists[f.idx1][f.idx1]", TString("2")));

           });

        [ConditionalFact(nameof(RunningOnChrome))]
        public async Task EvaluateSimpleMethodCallsCheckChangedValue() => await CheckInspectLocalsAtBreakpointSite(
            "DebuggerTests.EvaluateMethodTestsClass.TestEvaluate", "run", 9, "DebuggerTests.EvaluateMethodTestsClass.TestEvaluate.run",
            "window.setTimeout(function() { invoke_static_method ('[debugger-test] DebuggerTests.EvaluateMethodTestsClass:EvaluateMethods'); })",
            wait_for_event_fn: async (pause_location) =>
           {
               var id = pause_location["callFrames"][0]["callFrameId"].Value<string>();

               var frame = pause_location["callFrames"][0];
               var props = await GetObjectOnFrame(frame, "this");
               CheckNumber(props, "a", 1);

               await EvaluateOnCallFrameAndCheck(id,
                   ("this.CallMethodChangeValue()", TObject("object", is_null : true)));

               frame = pause_location["callFrames"][0];
               props = await GetObjectOnFrame(frame, "this");
               CheckNumber(props, "a", 11);
           });

        [ConditionalTheory(nameof(RunningOnChrome))]
        [InlineData(true)]
        [InlineData(false)]
        public async Task EvaluateMethodWithBPWhilePausedInADifferentMethodAndNotHit(bool setBreakpointBeforePause)
        {
            await cli.SendCommand("DotnetDebugger.setEvaluationOptions", JObject.FromObject(new { options = new { noFuncEval = false } }), token);
            var waitForScript = WaitForConsoleMessage("console.warning: MONO_WASM: Adding an id (0) that already exists in commands_received");
            if (setBreakpointBeforePause)
                await SetBreakpointInMethod("debugger-test.dll", "TestEvaluateDontPauseOnBreakpoint", "MyMethod2", 1);
            await CheckInspectLocalsAtBreakpointSite(
            "TestEvaluateDontPauseOnBreakpoint", "run", 3, "TestEvaluateDontPauseOnBreakpoint.run",
            "window.setTimeout(function() { invoke_static_method ('[debugger-test] TestEvaluateDontPauseOnBreakpoint:run'); })",
            wait_for_event_fn: async (pause_location) =>
           {
                if (!setBreakpointBeforePause)
                    await SetBreakpointInMethod("debugger-test.dll", "TestEvaluateDontPauseOnBreakpoint", "MyMethod2", 1);
                var id = pause_location["callFrames"][0]["callFrameId"].Value<string>();
                await EvaluateOnCallFrameAndCheck(id,
                    ("myVar.MyMethod2()", TString("Object 11")),
                    ("myVar.MyMethod3()", TString("Object 11")),
                    ("myVar.MyCount", TString("Object 11")),
                    ("myVar.MyMethod()", TString("Object 10")),
                    ("myVar", TObject("TestEvaluateDontPauseOnBreakpoint", description: "Object 11")));
                var props = await GetObjectOnFrame(pause_location["callFrames"][0], "myVar");
                await CheckString(props, "MyCount", "Object 11");
           });
           await SendCommandAndCheck(null, "Debugger.resume", null, 0, 0,  "TestEvaluateDontPauseOnBreakpoint.MyMethod2");
           await SendCommandAndCheck(null, "Debugger.resume", null, 0, 0,  "TestEvaluateDontPauseOnBreakpoint.MyMethod");
           Assert.False(waitForScript.IsCompleted);
        }
    }
}<|MERGE_RESOLUTION|>--- conflicted
+++ resolved
@@ -585,7 +585,7 @@
                 Assert.Equal("Unable to evaluate element access 'f.idx0[2]': Cannot apply indexing with [] to a primitive object of type 'number'", res.Error["result"]?["description"]?.Value<string>());
                 var exceptionDetailsStack = res.Error["exceptionDetails"]?["stackTrace"]?["callFrames"]?[0];
                 Assert.Equal("DebuggerTests.EvaluateLocalsWithIndexingTests.EvaluateLocals", exceptionDetailsStack?["functionName"]?.Value<string>());
-                Assert.Equal(559, exceptionDetailsStack?["lineNumber"]?.Value<int>());
+                Assert.Equal(560, exceptionDetailsStack?["lineNumber"]?.Value<int>());
                 Assert.Equal(12, exceptionDetailsStack?["columnNumber"]?.Value<int>());
                 (_, res) = await EvaluateOnCallFrame(id, "f[1]", expect_ok: false );
                 Assert.Equal( "Unable to evaluate element access 'f[1]': Cannot apply indexing with [] to an object of type 'DebuggerTests.EvaluateLocalsWithIndexingTests.TestEvaluate'", res.Error["result"]?["description"]?.Value<string>());
@@ -650,7 +650,7 @@
 
         [Fact]
         public async Task EvaluateObjectByNonIntLocals() => await CheckInspectLocalsAtBreakpointSite(
-            "DebuggerTests.EvaluateLocalsWithIndexingTests", "EvaluateLocals", 13, "DebuggerTests.EvaluateLocalsWithIndexingTests.EvaluateLocals",
+            "DebuggerTests.EvaluateLocalsWithIndexingTests", "EvaluateLocals", 14, "DebuggerTests.EvaluateLocalsWithIndexingTests.EvaluateLocals",
             "window.setTimeout(function() { invoke_static_method ('[debugger-test] DebuggerTests.EvaluateLocalsWithIndexingTests:EvaluateLocals'); })",
             wait_for_event_fn: async (pause_location) =>
             {
@@ -663,11 +663,8 @@
                     ("f[aFloat]", TNumber(1)),
                     ("f[aDouble]", TNumber(2)),
                     ("f[aDecimal]", TNumber(3)),
-<<<<<<< HEAD
-                    ("f[arr]", TChar('t'))
-=======
+                    ("f[arr]", TChar('t')),
                     ("f[objIdx]", TNumber(123))
->>>>>>> c853fc11
                 );
             });
 
@@ -727,7 +724,7 @@
                 Assert.Equal("Unable to evaluate element access 'f.numList[\"a\" + 1]': Cannot index with an object of type 'string'", res.Error["result"]?["description"]?.Value<string>());
                 var exceptionDetailsStack = res.Error["exceptionDetails"]?["stackTrace"]?["callFrames"]?[0];
                 Assert.Equal("DebuggerTests.EvaluateLocalsWithIndexingTests.EvaluateLocals", exceptionDetailsStack?["functionName"]?.Value<string>());
-                Assert.Equal(559, exceptionDetailsStack?["lineNumber"]?.Value<int>());
+                Assert.Equal(560, exceptionDetailsStack?["lineNumber"]?.Value<int>());
                 Assert.Equal(12, exceptionDetailsStack?["columnNumber"]?.Value<int>());
             });
 
