// Licensed to the .NET Foundation under one or more agreements.
// The .NET Foundation licenses this file to you under the MIT license.

using System;
using System.Collections.Generic;
using System.Globalization;
using System.Linq;
using System.Threading.Tasks;
using Microsoft.WebAssembly.Diagnostics;
using Newtonsoft.Json.Linq;
using Xunit;

namespace DebuggerTests
{
    // TODO: static async, static method args
    public class EvaluateOnCallFrameTests : DebuggerTests
    {
        public static IEnumerable<object[]> InstanceMethodsTestData(string type_name)
        {
            yield return new object[] { type_name, "InstanceMethod", "InstanceMethod", false };
            yield return new object[] { type_name, "GenericInstanceMethod", "GenericInstanceMethod<int>", false };
            yield return new object[] { type_name, "InstanceMethodAsync", "MoveNext", true };
            yield return new object[] { type_name, "GenericInstanceMethodAsync", "MoveNext", true };

            // TODO: { "DebuggerTests.EvaluateTestsGeneric`1", "Instance", 9, "EvaluateTestsGenericStructInstanceMethod", prefix }
        }

        public static IEnumerable<object[]> InstanceMethodForTypeMembersTestData(string type_name)
        {
            foreach (var data in InstanceMethodsTestData(type_name))
            {
                yield return new object[] { "", 0 }.Concat(data).ToArray();
                yield return new object[] { "this.", 0 }.Concat(data).ToArray();
                yield return new object[] { "NewInstance.", 3 }.Concat(data).ToArray();
                yield return new object[] { "this.NewInstance.", 3 }.Concat(data).ToArray();
            }
        }

        public static IEnumerable<object[]> EvaluateStaticClassFromStaticMethodTestData(string type_name)
        {
            yield return new object[] { type_name, "EvaluateAsyncMethods", "EvaluateAsyncMethods", true };
            yield return new object[] { type_name, "EvaluateMethods", "EvaluateMethods", false };
        }

        [ConditionalTheory(nameof(RunningOnChrome))]
        [MemberData(nameof(InstanceMethodForTypeMembersTestData), parameters: "DebuggerTests.EvaluateTestsStructWithProperties")]
        [MemberData(nameof(InstanceMethodForTypeMembersTestData), parameters: "DebuggerTests.EvaluateTestsClassWithProperties")]
        public async Task EvaluateTypeInstanceMembers(string prefix, int bias, string type, string method, string bp_function_name, bool is_async)
        => await CheckInspectLocalsAtBreakpointSite(
            type, method, /*line_offset*/1, bp_function_name,
            $"window.setTimeout(function() {{ invoke_static_method_async('[debugger-test] {type}:run');}}, 1);",
            wait_for_event_fn: async (pause_location) =>
           {
               var id = pause_location["callFrames"][0]["callFrameId"].Value<string>();
               var dateTime = new DateTime(2010, 9, 8, 7, 6, 5 + bias);
               var DTProp = dateTime.AddMinutes(10);

               foreach (var pad in new[] { String.Empty, "  " })
               {
                   var padded_prefix = pad + prefix;
                   await EvaluateOnCallFrameAndCheck(id,
                       ($"{padded_prefix}a", TNumber(4)),

                       // fields
                       ($"{padded_prefix}dateTime.TimeOfDay", TValueType("System.TimeSpan", dateTime.TimeOfDay.ToString())),
                       ($"{padded_prefix}dateTime", TDateTime(dateTime)),
                       ($"{padded_prefix}dateTime.TimeOfDay.Minutes", TNumber(dateTime.TimeOfDay.Minutes)),

                       // properties
                       ($"{padded_prefix}DTProp.TimeOfDay.Minutes", TNumber(DTProp.TimeOfDay.Minutes)),
                       ($"{padded_prefix}DTProp", TDateTime(DTProp)),
                       ($"{padded_prefix}DTProp.TimeOfDay", TValueType("System.TimeSpan", DTProp.TimeOfDay.ToString())),

                       ($"{padded_prefix}IntProp", TNumber(9)),
                       ($"{padded_prefix}NullIfAIsNotZero", TObject("DebuggerTests.EvaluateTestsClassWithProperties", is_null: true))
                   );
               }
           });

        [Theory]
        [MemberData(nameof(InstanceMethodsTestData), parameters: "DebuggerTests.EvaluateTestsStructWithProperties")]
        [MemberData(nameof(InstanceMethodsTestData), parameters: "DebuggerTests.EvaluateTestsClassWithProperties")]
        public async Task EvaluateInstanceMethodArguments(string type, string method, string bp_function_name, bool is_async)
        => await CheckInspectLocalsAtBreakpointSite(
            type, method, /*line_offset*/1, bp_function_name,
            $"window.setTimeout(function() {{ invoke_static_method_async('[debugger-test] {type}:run');}}, 1);",
            wait_for_event_fn: async (pause_location) =>
           {
               var id = pause_location["callFrames"][0]["callFrameId"].Value<string>();
               var DTProp = new DateTime(2010, 9, 8, 7, 6, 5).AddMinutes(10);
               Console.WriteLine ($"------- test running the bits..");
               await EvaluateOnCallFrameAndCheck(id,
                   ("g", TNumber(400)),
                   ("h", TNumber(123)),
                   ("valString", TString("just a test")),
                   ("me", TObject(type)),

                   // property on method arg
                   ("me.DTProp", TDateTime(DTProp)),
                   ("me.DTProp.TimeOfDay.Minutes", TNumber(DTProp.TimeOfDay.Minutes)),
                   ("me.DTProp.Second + (me.IntProp - 5)", TNumber(DTProp.Second + 4)))
                    .ConfigureAwait(false);

               Console.WriteLine ($"------- test done!");
           });

        [Theory]
        [MemberData(nameof(InstanceMethodsTestData), parameters: "DebuggerTests.EvaluateTestsStructWithProperties")]
        [MemberData(nameof(InstanceMethodsTestData), parameters: "DebuggerTests.EvaluateTestsClassWithProperties")]
        public async Task EvaluateMethodLocals(string type, string method, string bp_function_name, bool is_async)
        => await CheckInspectLocalsAtBreakpointSite(
            type, method, /*line_offset*/5, bp_function_name,
            $"window.setTimeout(function() {{ invoke_static_method_async('[debugger-test] {type}:run');}}, 1);",
            wait_for_event_fn: async (pause_location) =>
           {
               var id = pause_location["callFrames"][0]["callFrameId"].Value<string>();

               var dt = new DateTime(2025, 3, 5, 7, 9, 11);
               await EvaluateOnCallFrameAndCheck(id,
                   ("  d ", TNumber(401)),
                   ("d", TNumber(401)),
                   (" d", TNumber(401)),
                   ("e", TNumber(402)),
                   ("f", TNumber(403)),

                   // property on a local
                   ("local_dt", TDateTime(dt)),
                   ("  local_dt", TDateTime(dt)),
                   ("local_dt.Date", TDateTime(dt.Date)),
                   ("  local_dt.Date", TDateTime(dt.Date)));
           });

        [ConditionalFact(nameof(RunningOnChrome))]
        public async Task EvaluateStaticLocalsWithDeepMemberAccess() => await CheckInspectLocalsAtBreakpointSite(
            "DebuggerTests.EvaluateTestsClass", "EvaluateLocals", 9, "EvaluateLocals",
            "window.setTimeout(function() { invoke_static_method ('[debugger-test] DebuggerTests.EvaluateTestsClass:EvaluateLocals'); })",
            wait_for_event_fn: async (pause_location) =>
           {
               var id = pause_location["callFrames"][0]["callFrameId"].Value<string>();

               var dt = new DateTime(2020, 1, 2, 3, 4, 5);
               await EvaluateOnCallFrameAndCheck(id,
                   ("f_s.c", TNumber(4)),
                   ("f_s", TValueType("DebuggerTests.EvaluateTestsStructWithProperties")),

                   ("f_s.dateTime", TDateTime(dt)),
                   ("f_s.dateTime.Date", TDateTime(dt.Date)));
           });

        [ConditionalFact(nameof(RunningOnChrome))]
        public async Task EvaluateLocalsAsync() => await CheckInspectLocalsAtBreakpointSite(
            "DebuggerTests.Point", "AsyncInstanceMethod", 1, "MoveNext",
            "window.setTimeout(function() { invoke_static_method_async ('[debugger-test] DebuggerTests.ArrayTestsClass:EntryPointForStructMethod', true); })",
            wait_for_event_fn: async (pause_location) =>
           {
               var id = pause_location["callFrames"][0]["callFrameId"].Value<string>();

               // sc_arg
               {
                   var (sc_arg, _) = await EvaluateOnCallFrame(id, "sc_arg");
                   await CheckValue(sc_arg, TObject("DebuggerTests.SimpleClass"), nameof(sc_arg));

                   // Check that we did get the correct object
                   var sc_arg_props = await GetProperties(sc_arg["objectId"]?.Value<string>());
                   await CheckProps(sc_arg_props, new
                   {
                       X = TNumber(10),
                       Y = TNumber(45),
                       Id = TString("sc#Id"),
                       Color = TEnum("DebuggerTests.RGB", "Blue"),
                       PointWithCustomGetter = TGetter("PointWithCustomGetter")
                   }, "sc_arg_props#1");

                   await EvaluateOnCallFrameAndCheck(id,
                       ("(sc_arg.PointWithCustomGetter.X)", TNumber(100)),
                       ("sc_arg.Id + \"_foo\"", TString($"sc#Id_foo")),
                       ("sc_arg.Id + (sc_arg.X==10 ? \"_is_ten\" : \"_not_ten\")", TString($"sc#Id_is_ten")));
               }

               // local_gs
               {
                   var (local_gs, _) = await EvaluateOnCallFrame(id, "local_gs");
                   await CheckValue(local_gs, TValueType("DebuggerTests.SimpleGenericStruct<int>"), nameof(local_gs));

                   (local_gs, _) = await EvaluateOnCallFrame(id, "  local_gs");
                   await CheckValue(local_gs, TValueType("DebuggerTests.SimpleGenericStruct<int>"), nameof(local_gs));

                   var local_gs_props = await GetProperties(local_gs["objectId"]?.Value<string>());
                   await CheckProps(local_gs_props, new
                   {
                       Id = TObject("string", is_null: true),
                       Color = TEnum("DebuggerTests.RGB", "Red"),
                       Value = TNumber(0)
                   }, "local_gs_props#1");
                   await EvaluateOnCallFrameAndCheck(id, ("(local_gs.Id)", TString(null)));
               }
           });

        [ConditionalTheory(nameof(RunningOnChrome))]
        [MemberData(nameof(InstanceMethodForTypeMembersTestData), parameters: "DebuggerTests.EvaluateTestsStructWithProperties")]
        [MemberData(nameof(InstanceMethodForTypeMembersTestData), parameters: "DebuggerTests.EvaluateTestsClassWithProperties")]
        public async Task EvaluateExpressionsWithDeepMemberAccesses(string prefix, int bias, string type, string method, string bp_function_name, bool _)
        => await CheckInspectLocalsAtBreakpointSite(
            type, method, /*line_offset*/4, bp_function_name,
            $"window.setTimeout(function() {{ invoke_static_method_async('[debugger-test] {type}:run');}}, 1);",
            wait_for_event_fn: async (pause_location) =>
           {
               var id = pause_location["callFrames"][0]["callFrameId"].Value<string>();
               var dateTime = new DateTime(2010, 9, 8, 7, 6, 5 + bias);
               var DTProp = dateTime.AddMinutes(10);

               await EvaluateOnCallFrameAndCheck(id,
                   ($"{prefix}a + 5", TNumber(9)),
                   ($"10 + {prefix}IntProp", TNumber(19)),
                   ($" {prefix}IntProp  +  {prefix}DTProp.Second", TNumber(9 + DTProp.Second)),
                   ($" {prefix}IntProp + ({prefix}DTProp.Second+{prefix}dateTime.Year)", TNumber(9 + DTProp.Second + dateTime.Year)),
                   ($" {prefix}DTProp.Second > 0 ? \"_foo_\": \"_zero_\"", TString("_foo_")),

                   // local_dt is not live yet
                   ($"local_dt.Date.Year * 10", TNumber(10)));
           });

        [Theory]
        [InlineData("")]
        [InlineData("this.")]
        public async Task InheritedAndPrivateMembersInAClass(string prefix)
        => await CheckInspectLocalsAtBreakpointSite(
            "DebuggerTests.GetPropertiesTests.DerivedClass", "InstanceMethod", 1, "InstanceMethod",
            $"window.setTimeout(function() {{ invoke_static_method_async('[debugger-test] DebuggerTests.GetPropertiesTests.DerivedClass:run');}}, 1);",
            wait_for_event_fn: async (pause_location) =>
           {
               var id = pause_location["callFrames"][0]["callFrameId"].Value<string>();

               foreach (var pad in new[] { String.Empty, "  " })
               {
                   var padded_prefix = pad + prefix;
                   await EvaluateOnCallFrameAndCheck(id,
                       // overridden
                       ($"{padded_prefix}FirstName + \"_foo\"", TString("DerivedClass#FirstName_foo")),
                       ($"{padded_prefix}DateTimeForOverride.Date.Year", TNumber(2190)),
                       ($"{padded_prefix}DateTimeForOverride.Date.Year - 10", TNumber(2180)),
                       ($"\"foo_\" + {padded_prefix}StringPropertyForOverrideWithAutoProperty", TString("foo_DerivedClass#StringPropertyForOverrideWithAutoProperty")),

                       // private
                       ($"{padded_prefix}_stringField + \"_foo\"", TString("DerivedClass#_stringField_foo")),
                       ($"{padded_prefix}_stringField", TString("DerivedClass#_stringField")),
                       ($"{padded_prefix}_dateTime.Second + 4", TNumber(7)),
                       ($"{padded_prefix}_DTProp.Second + 4", TNumber(13)),

                       // inherited public
                       ($"\"foo_\" + {padded_prefix}Base_AutoStringProperty", TString("foo_base#Base_AutoStringProperty")),
                       // inherited private
                       ($"{padded_prefix}_base_dateTime.Date.Year - 10", TNumber(2124))
                   );
               }
           });

        [Fact]
        public async Task EvaluateSimpleExpressions() => await CheckInspectLocalsAtBreakpointSite(
            "DebuggerTests.EvaluateTestsClass.TestEvaluate", "run", 9, "run",
            "window.setTimeout(function() { invoke_static_method ('[debugger-test] DebuggerTests.EvaluateTestsClass:EvaluateLocals'); })",
            wait_for_event_fn: async (pause_location) =>
           {
               var id = pause_location["callFrames"][0]["callFrameId"].Value<string>();

               await EvaluateOnCallFrameAndCheck(id,
                   // "((this))", TObject("foo")); //FIXME:
                   // "((dt))", TObject("foo")); //FIXME:

                   ("this", TObject("DebuggerTests.EvaluateTestsClass.TestEvaluate")),
                   ("  this", TObject("DebuggerTests.EvaluateTestsClass.TestEvaluate")),

                   ("5", TNumber(5)),
                   ("  5", TNumber(5)),
                   ("d + e", TNumber(203)),
                   ("e + 10", TNumber(112)),

                   // repeated expressions
                   ("this.a + this.a", TNumber(2)),
                   ("a + \"_\" + a", TString("9000_9000")),
                   ("a+(a  )", TString("90009000")),

                   // possible duplicate arg name
                   ("this.a + this_a", TNumber(46)),

                   ("this.a + this.b", TNumber(3)),
                   ("\"test\" + \"test\"", TString("testtest")),
                   ("5 + 5", TNumber(10)));
           });

        public static TheoryData<string, string, string> ShadowMethodArgsTestData => new TheoryData<string, string, string>
        {
            { "DebuggerTests.EvaluateTestsClassWithProperties", "EvaluateShadow", "EvaluateShadow" },
            { "DebuggerTests.EvaluateTestsClassWithProperties", "EvaluateShadowAsync", "MoveNext" },
            { "DebuggerTests.EvaluateTestsStructWithProperties", "EvaluateShadow", "EvaluateShadow" },
            { "DebuggerTests.EvaluateTestsStructWithProperties", "EvaluateShadowAsync", "MoveNext" },
        };

        [Theory]
        [MemberData(nameof(ShadowMethodArgsTestData))]
        public async Task LocalsAndArgsShadowingThisMembers(string type_name, string method, string bp_function_name) => await CheckInspectLocalsAtBreakpointSite(
            type_name, method, 2, bp_function_name,
            "window.setTimeout(function() { invoke_static_method ('[debugger-test] " + type_name + ":run'); })",
            wait_for_event_fn: async (pause_location) =>
           {
               var id = pause_location["callFrames"][0]["callFrameId"].Value<string>();

               await EvaluateOnCallFrameAndCheck(id,
                   ("a", TString("hello")),
                   ("this.a", TNumber(4)));

               await CheckExpressions("this.", new DateTime(2010, 9, 8, 7, 6, 5 + 0));
               await CheckExpressions(String.Empty, new DateTime(2020, 3, 4, 5, 6, 7));

               async Task CheckExpressions(string prefix, DateTime dateTime)
               {
                   await EvaluateOnCallFrameAndCheck(id,
                       (prefix + "dateTime", TDateTime(dateTime)),
                       (prefix + "dateTime.TimeOfDay.Minutes", TNumber(dateTime.TimeOfDay.Minutes)),
                       (prefix + "dateTime.TimeOfDay", TValueType("System.TimeSpan", dateTime.TimeOfDay.ToString())));
               }
           });

        [ConditionalTheory(nameof(RunningOnChrome))]
        [InlineData("DebuggerTests.EvaluateTestsStructWithProperties", true)]
        [InlineData("DebuggerTests.EvaluateTestsClassWithProperties", false)]
        public async Task EvaluateOnPreviousFrames(string type_name, bool is_valuetype) => await CheckInspectLocalsAtBreakpointSite(
            type_name, "EvaluateShadow", 1, "EvaluateShadow",
            $"window.setTimeout(function() {{ invoke_static_method ('[debugger-test] {type_name}:run'); }})",
            wait_for_event_fn: async (pause_location) =>
           {
               var dt_local = new DateTime(2020, 3, 4, 5, 6, 7);
               var dt_this = new DateTime(2010, 9, 8, 7, 6, 5);

               // At EvaluateShadow
               {
                   var id0 = pause_location["callFrames"][0]["callFrameId"].Value<string>();
                   await EvaluateOnCallFrameAndCheck(id0,
                       ("dateTime", TDateTime(dt_local)),
                       ("this.dateTime", TDateTime(dt_this))
                   );

                   await EvaluateOnCallFrameFail(id0, ("obj.IntProp", "ReferenceError"));
               }

               {
                   var id1 = pause_location["callFrames"][1]["callFrameId"].Value<string>();
                   await EvaluateOnCallFrameFail(id1,
                       ("dateTime", "ReferenceError"),
                       ("this.dateTime", "ReferenceError"));

                   // obj available only on the -1 frame
                   await EvaluateOnCallFrameAndCheck(id1, ("obj.IntProp", TNumber(7)));
               }

               await SetBreakpointInMethod("debugger-test.dll", type_name, "SomeMethod", 1);
               pause_location = await SendCommandAndCheck(null, "Debugger.resume", null, 0, 0, "SomeMethod");

               // At SomeMethod

               // TODO: change types also.. so, that `this` is different!

               // Check frame0
               {
                   var id0 = pause_location["callFrames"][0]["callFrameId"].Value<string>();

                   // 'me' and 'dateTime' are reversed in this method
                   await EvaluateOnCallFrameAndCheck(id0,
                      ("dateTime", is_valuetype ? TValueType(type_name) : TObject(type_name)),
                      ("this.dateTime", TDateTime(dt_this)),
                      ("me", TDateTime(dt_local)),

                      // local variable shadows field, but isn't "live" yet
                      ("DTProp", TString(null)),

                      // access field via `this.`
                      ("this.DTProp", TDateTime(dt_this.AddMinutes(10))));

                   await EvaluateOnCallFrameFail(id0, ("obj", "ReferenceError"));
               }

               // check frame1
               {
                   var id1 = pause_location["callFrames"][1]["callFrameId"].Value<string>();

                   await EvaluateOnCallFrameAndCheck(id1,
                       // 'me' and 'dateTime' are reversed in this method
                       ("dateTime", TDateTime(dt_local)),
                       ("this.dateTime", TDateTime(dt_this)),
                       ("me", is_valuetype ? TValueType(type_name) : TObject(type_name)),

                       // not shadowed here
                       ("DTProp", TDateTime(dt_this.AddMinutes(10))),

                       // access field via `this.`
                       ("this.DTProp", TDateTime(dt_this.AddMinutes(10))));

                   await EvaluateOnCallFrameFail(id1, ("obj", "ReferenceError"));
               }

               // check frame2
               {
                   var id2 = pause_location["callFrames"][2]["callFrameId"].Value<string>();

                   // Only obj should be available
                   await EvaluateOnCallFrameFail(id2,
                      ("dateTime", "ReferenceError"),
                      ("this.dateTime", "ReferenceError"),
                      ("me", "ReferenceError"));

                   await EvaluateOnCallFrameAndCheck(id2, ("obj", is_valuetype ? TValueType(type_name) : TObject(type_name)));
               }
           });

        [ConditionalFact(nameof(RunningOnChrome))]
        public async Task JSEvaluate()
        {
            var bp_loc = "/other.js";
            var line = 78;
            var col = 1;

            await SetBreakpoint(bp_loc, line, col);

            var eval_expr = "window.setTimeout(function() { eval_call_on_frame_test (); }, 1)";
            var result = await cli.SendCommand("Runtime.evaluate", JObject.FromObject(new { expression = eval_expr }), token);
            var pause_location = await insp.WaitFor(Inspector.PAUSE);

            var id = pause_location["callFrames"][0]["callFrameId"].Value<string>();

            await EvaluateOnCallFrameFail(id,
                ("me.foo", null),
                ("obj.foo.bar", null));

            await EvaluateOnCallFrame(id, "obj.foo", expect_ok: true);
        }

        [ConditionalFact(nameof(RunningOnChrome))]
        public async Task NegativeTestsInInstanceMethod() => await CheckInspectLocalsAtBreakpointSite(
            "DebuggerTests.EvaluateTestsClass.TestEvaluate", "run", 9, "run",
            "window.setTimeout(function() { invoke_static_method ('[debugger-test] DebuggerTests.EvaluateTestsClass:EvaluateLocals'); })",
            wait_for_event_fn: async (pause_location) =>
           {
               var id = pause_location["callFrames"][0]["callFrameId"].Value<string>();

               // Use '.' on a primitive member
               await EvaluateOnCallFrameFail(id,
                  //BUG: TODO:
                  //("a)", "CompilationError"),

                  ("this.a.", "ReferenceError"),
                  ("a.", "ReferenceError"),

                  ("this..a", "CompilationError"),
                  (".a.", "ReferenceError"),

                  ("me.foo", "ReferenceError"),

                  ("this.a + non_existant", "ReferenceError"),

                  ("this.NullIfAIsNotZero.foo", "ReferenceError"),
                  ("NullIfAIsNotZero.foo", "ReferenceError"));
           });

        [ConditionalFact(nameof(RunningOnChrome))]
        public async Task NegativeTestsInStaticMethod() => await CheckInspectLocalsAtBreakpointSite(
            "DebuggerTests.EvaluateTestsClass", "EvaluateLocals", 9, "EvaluateLocals",
            "window.setTimeout(function() { invoke_static_method ('[debugger-test] DebuggerTests.EvaluateTestsClass:EvaluateLocals'); })",
            wait_for_event_fn: async (pause_location) =>
           {
               var id = pause_location["callFrames"][0]["callFrameId"].Value<string>();

               await EvaluateOnCallFrameFail(id,
                   ("me.foo", "ReferenceError"),
                   ("this", "CompilationError"),
                   ("this.NullIfAIsNotZero.foo", "ReferenceError"));
           });

        [Fact]
        public async Task EvaluatePropertyThatThrows()
        => await CheckInspectLocalsAtBreakpointSite(
            "DebuggerTests.EvaluateTestsClassWithProperties", "InstanceMethod", /*line_offset*/1, "InstanceMethod",
            $"window.setTimeout(function() {{ invoke_static_method_async('[debugger-test] DebuggerTests.EvaluateTestsClassWithProperties:run');}}, 1);",
            wait_for_event_fn: async (pause_location) =>
            {
                var id = pause_location["callFrames"][0]["callFrameId"].Value<string>();
                await EvaluateOnCallFrameAndCheck(id, ("this.PropertyThrowException", TString("System.Exception: error")));
            });

        async Task EvaluateOnCallFrameFail(string call_frame_id, params (string expression, string class_name)[] args)
        {
            foreach (var arg in args)
            {
                var (_, res) = await EvaluateOnCallFrame(call_frame_id, arg.expression, expect_ok: false);
                if (arg.class_name != null)
                    AssertEqual(arg.class_name, res.Error["result"]?["className"]?.Value<string>(), $"Error className did not match for expression '{arg.expression}'");
            }
        }


        [ConditionalFact(nameof(RunningOnChrome))]
        public async Task EvaluateSimpleMethodCallsError() => await CheckInspectLocalsAtBreakpointSite(
            "DebuggerTests.EvaluateMethodTestsClass.TestEvaluate", "run", 9, "run",
            "window.setTimeout(function() { invoke_static_method ('[debugger-test] DebuggerTests.EvaluateMethodTestsClass:EvaluateMethods'); })",
            wait_for_event_fn: async (pause_location) =>
           {
               var id = pause_location["callFrames"][0]["callFrameId"].Value<string>();

               var (_, res) = await EvaluateOnCallFrame(id, "this.objToTest.MyMethodWrong()", expect_ok: false );
               Assert.Equal(
                    $"Method 'MyMethodWrong' not found in type 'DebuggerTests.EvaluateMethodTestsClass.ParmToTest'", 
                    res.Error["result"]?["description"]?.Value<string>());

               (_, res) = await EvaluateOnCallFrame(id, "this.objToTest.MyMethod(1)", expect_ok: false);
                Assert.Equal(
                    "Unable to evaluate method 'MyMethod'. Too many arguments passed.", 
                    res.Error["result"]?["description"]?.Value<string>());

               (_, res) = await EvaluateOnCallFrame(id, "this.CallMethodWithParm(\"1\")", expect_ok: false );
               Assert.Contains("Unable to evaluate method 'this.CallMethodWithParm(\"1\")'", res.Error["message"]?.Value<string>());

               (_, res) = await EvaluateOnCallFrame(id, "this.ParmToTestObjNull.MyMethod()", expect_ok: false );
               Assert.Equal("Expression 'this.ParmToTestObjNull.MyMethod' evaluated to null", res.Error["message"]?.Value<string>());

               (_, res) = await EvaluateOnCallFrame(id, "this.ParmToTestObjException.MyMethod()", expect_ok: false );
               Assert.Contains(
                    "Cannot evaluate '(this.ParmToTestObjException.MyMethod()\n)'", 
                    res.Error["result"]?["description"]?.Value<string>());
           });

        [Fact]
        public async Task EvaluateSimpleMethodCallsWithoutParms() => await CheckInspectLocalsAtBreakpointSite(
            "DebuggerTests.EvaluateMethodTestsClass.TestEvaluate", "run", 9, "run",
            "window.setTimeout(function() { invoke_static_method ('[debugger-test] DebuggerTests.EvaluateMethodTestsClass:EvaluateMethods'); })",
            wait_for_event_fn: async (pause_location) =>
           {
               var id = pause_location["callFrames"][0]["callFrameId"].Value<string>();

               await EvaluateOnCallFrameAndCheck(id,
                    ("this.CallMethod()", TNumber(1)),
                    ("this.CallMethod()", TNumber(1)),
                    ("this.CallMethodReturningChar()", TChar('A')),
                    ("this.ParmToTestObj.MyMethod()", TString("methodOK")),
                    ("this.ParmToTestObj.ToString()", TString("DebuggerTests.EvaluateMethodTestsClass+ParmToTest")),
                    ("this.objToTest.MyMethod()", TString("methodOK")));
           });


        [Fact]
        public async Task EvaluateSimpleMethodCallsWithConstParms() => await CheckInspectLocalsAtBreakpointSite(
            "DebuggerTests.EvaluateMethodTestsClass.TestEvaluate", "run", 9, "run",
            "window.setTimeout(function() { invoke_static_method ('[debugger-test] DebuggerTests.EvaluateMethodTestsClass:EvaluateMethods'); })",
            wait_for_event_fn: async (pause_location) =>
           {
               var id = pause_location["callFrames"][0]["callFrameId"].Value<string>();

               await EvaluateOnCallFrameAndCheck(id,
                    ("this.CallMethodWithParm(10)", TNumber(11)),
                    ("this.CallMethodWithMultipleParms(10, 10)", TNumber(21)),
                    ("this.CallMethodWithParmBool(true)", TString("TRUE")),
                    ("this.CallMethodWithParmBool(false)", TString("FALSE")),
                    ("this.CallMethodWithParmString(\"concat\")", TString("str_const_concat")),
                    ("this.CallMethodWithParmString(\"\\\"\\\"\")", TString("str_const_\"\"")),
                    ("this.CallMethodWithParmString(\"🛶\")", TString("str_const_🛶")),
                    ("this.CallMethodWithParmString(\"\\uD83D\\uDEF6\")", TString("str_const_🛶")),
                    ("this.CallMethodWithParmString(\"🚀\")", TString("str_const_🚀")),
                    ("this.CallMethodWithParmString_λ(\"🚀\")", TString("λ_🚀")),
                    ("this.CallMethodWithParm(10) + this.a", TNumber(12)),
                    ("this.CallMethodWithObj(null)", TNumber(-1)),
                    ("this.CallMethodWithChar('a')", TString("str_const_a")));
           });

        [Fact]
        public async Task EvaluateSimpleMethodCallsWithVariableParms() => await CheckInspectLocalsAtBreakpointSite(
            "DebuggerTests.EvaluateMethodTestsClass.TestEvaluate", "run", 9, "run",
            "window.setTimeout(function() { invoke_static_method ('[debugger-test] DebuggerTests.EvaluateMethodTestsClass:EvaluateMethods'); })",
            wait_for_event_fn: async (pause_location) =>
           {
               var id = pause_location["callFrames"][0]["callFrameId"].Value<string>();

               await EvaluateOnCallFrameAndCheck(id,
                    ("this.CallMethodWithParm(this.a)", TNumber(2)),
                    ("this.CallMethodWithMultipleParms(this.a, 10)", TNumber(12)),
                    ("this.CallMethodWithParmString(this.str)", TString("str_const_str_const_")),
                    ("this.CallMethodWithParmBool(this.t)", TString("TRUE")),
                    ("this.CallMethodWithParmBool(this.f)", TString("FALSE")),
                    ("this.CallMethodWithParm(this.a) + this.a", TNumber(3)),
                    ("this.CallMethodWithObj(this.objToTest)", TNumber(10)));
           });

        [Fact]
        public async Task EvaluateExpressionsWithElementAccessByConstant() => await CheckInspectLocalsAtBreakpointSite(
            "DebuggerTests.EvaluateLocalsWithElementAccessTests", "EvaluateLocals", 5, "EvaluateLocals",
            "window.setTimeout(function() { invoke_static_method ('[debugger-test] DebuggerTests.EvaluateLocalsWithElementAccessTests:EvaluateLocals'); })",
            wait_for_event_fn: async (pause_location) =>
           {
               var id = pause_location["callFrames"][0]["callFrameId"].Value<string>();

               await EvaluateOnCallFrameAndCheck(id,
                   ("f.numList[0]", TNumber(1)),
                   ("f.textList[1]", TString("2")),
                   ("f.numArray[1]", TNumber(2)),
                   ("f.textArray[0]", TString("1")));
           });

        [Fact]
        public async Task EvaluateExpressionsWithElementAccessByLocalVariable() => await CheckInspectLocalsAtBreakpointSite(
            "DebuggerTests.EvaluateLocalsWithElementAccessTests", "EvaluateLocals", 5, "EvaluateLocals",
            "window.setTimeout(function() { invoke_static_method ('[debugger-test] DebuggerTests.EvaluateLocalsWithElementAccessTests:EvaluateLocals'); })",
            wait_for_event_fn: async (pause_location) =>
           {
               var id = pause_location["callFrames"][0]["callFrameId"].Value<string>();

               await EvaluateOnCallFrameAndCheck(id,
                   ("f.numList[i]", TNumber(1)),
                   ("f.textList[j]", TString("2")),
                   ("f.numArray[j]", TNumber(2)),
                   ("f.textArray[i]", TString("1")));

           });

        [Fact]
        public async Task EvaluateExpressionsWithElementAccessByMemberVariables() => await CheckInspectLocalsAtBreakpointSite(
            "DebuggerTests.EvaluateLocalsWithElementAccessTests", "EvaluateLocals", 5, "EvaluateLocals",
            "window.setTimeout(function() { invoke_static_method ('[debugger-test] DebuggerTests.EvaluateLocalsWithElementAccessTests:EvaluateLocals'); })",
            wait_for_event_fn: async (pause_location) =>
           {
               var id = pause_location["callFrames"][0]["callFrameId"].Value<string>();

               await EvaluateOnCallFrameAndCheck(id,
                   ("f.idx0", TNumber(0)),
                   ("f.idx1", TNumber(1)),
                   ("f.numList[f.idx0]", TNumber(1)),
                   ("f.textList[f.idx1]", TString("2")),
                   ("f.numArray[f.idx1]", TNumber(2)),
                   ("f.textArray[f.idx0]", TString("1")));

           });

        [Fact]
        public async Task EvaluateExpressionsWithElementAccessNested() => await CheckInspectLocalsAtBreakpointSite(
            "DebuggerTests.EvaluateLocalsWithElementAccessTests", "EvaluateLocals", 5, "EvaluateLocals",
            "window.setTimeout(function() { invoke_static_method ('[debugger-test] DebuggerTests.EvaluateLocalsWithElementAccessTests:EvaluateLocals'); })",
            wait_for_event_fn: async (pause_location) =>
           {
               var id = pause_location["callFrames"][0]["callFrameId"].Value<string>();

               await EvaluateOnCallFrameAndCheck(id,
                   ("f.idx0", TNumber(0)),
                   ("f.numList[f.numList[f.idx0]]", TNumber(2)),
                   ("f.textList[f.numList[f.idx0]]", TString("2")),
                   ("f.numArray[f.numArray[f.idx0]]", TNumber(2)),
                   ("f.textArray[f.numArray[f.idx0]]", TString("2")));

           });

        [ConditionalFact(nameof(RunningOnChrome))]
        public async Task EvaluateExpressionsWithElementAccessMultidimentional() => await CheckInspectLocalsAtBreakpointSite(
            "DebuggerTests.EvaluateLocalsWithElementAccessTests", "EvaluateLocals", 5, "EvaluateLocals",
            "window.setTimeout(function() { invoke_static_method ('[debugger-test] DebuggerTests.EvaluateLocalsWithElementAccessTests:EvaluateLocals'); })",
            wait_for_event_fn: async (pause_location) =>
           {
               var id = pause_location["callFrames"][0]["callFrameId"].Value<string>();

               await EvaluateOnCallFrameAndCheck(id,
                   ("j", TNumber(1)),
                   ("f.idx1", TNumber(1)),
                   ("f.numArrayOfArrays[1][1]", TNumber(2)),
                   ("f.numArrayOfArrays[j][j]", TNumber(2)),
                   ("f.numArrayOfArrays[f.idx1][f.idx1]", TNumber(2)),
                   ("f.numListOfLists[1][1]", TNumber(2)),
                   ("f.numListOfLists[j][j]", TNumber(2)),
                   ("f.numListOfLists[f.idx1][f.idx1]", TNumber(2)),
                   ("f.textArrayOfArrays[1][1]", TString("2")),
                   ("f.textArrayOfArrays[j][j]", TString("2")),
                   ("f.textArrayOfArrays[f.idx1][f.idx1]", TString("2")),
                   ("f.textListOfLists[1][1]", TString("2")),
                   ("f.textListOfLists[j][j]", TString("2")),
                   ("f.textListOfLists[f.idx1][f.idx1]", TString("2")));

           });

        [ConditionalFact(nameof(RunningOnChrome))]
        public async Task EvaluateSimpleMethodCallsCheckChangedValue() => await CheckInspectLocalsAtBreakpointSite(
            "DebuggerTests.EvaluateMethodTestsClass.TestEvaluate", "run", 9, "run",
            "window.setTimeout(function() { invoke_static_method ('[debugger-test] DebuggerTests.EvaluateMethodTestsClass:EvaluateMethods'); })",
            wait_for_event_fn: async (pause_location) =>
           {
               var id = pause_location["callFrames"][0]["callFrameId"].Value<string>();

               var frame = pause_location["callFrames"][0];
               var props = await GetObjectOnFrame(frame, "this");
               CheckNumber(props, "a", 1);

               await EvaluateOnCallFrameAndCheck(id,
                   ("this.CallMethodChangeValue()", TObject("object", is_null : true)));

               frame = pause_location["callFrames"][0];
               props = await GetObjectOnFrame(frame, "this");
               CheckNumber(props, "a", 11);
           });

        [Fact]
        public async Task EvaluateStaticClass() => await CheckInspectLocalsAtBreakpointSite(
            "DebuggerTests.EvaluateMethodTestsClass.TestEvaluate", "run", 9, "run",
            "window.setTimeout(function() { invoke_static_method ('[debugger-test] DebuggerTests.EvaluateMethodTestsClass:EvaluateMethods'); })",
            wait_for_event_fn: async (pause_location) =>
           {
               var id = pause_location["callFrames"][0]["callFrameId"].Value<string>();

               var frame = pause_location["callFrames"][0];

               await EvaluateOnCallFrameAndCheck(id,
                   ("DebuggerTests.EvaluateStaticClass.StaticField1", TNumber(10)));
               await EvaluateOnCallFrameAndCheck(id,
                   ("DebuggerTests.EvaluateStaticClass.StaticProperty1", TString("StaticProperty1")));
               await EvaluateOnCallFrameAndCheck(id,
                   ("DebuggerTests.EvaluateStaticClass.StaticPropertyWithError", TString("System.Exception: not implemented")));
           });

        [Theory]
        [MemberData(nameof(EvaluateStaticClassFromStaticMethodTestData), parameters: "DebuggerTests.EvaluateMethodTestsClass")]
        // [MemberData(nameof(EvaluateStaticClassFromStaticMethodTestData), parameters: "EvaluateMethodTestsClass")]
        public async Task EvaluateStaticClassFromStaticMethod(string type, string method, string bp_function_name, bool is_async)
        => await CheckInspectLocalsAtBreakpointSite(
            type, method, 1, bp_function_name,
            $"window.setTimeout(function() {{ invoke_static_method ('[debugger-test] {type}:{method}'); }})",
            wait_for_event_fn: async (pause_location) =>
           {
               var id = pause_location["callFrames"][0]["callFrameId"].Value<string>();

               var frame = pause_location["callFrames"][0];

               await EvaluateOnCallFrameAndCheck(id,
                   ("EvaluateStaticClass.StaticField1", TNumber(10)),
                   ("EvaluateStaticClass.StaticProperty1", TString("StaticProperty1")),
                   ("EvaluateStaticClass.StaticPropertyWithError", TString("System.Exception: not implemented")),
                   ("DebuggerTests.EvaluateStaticClass.StaticField1", TNumber(10)),
                   ("DebuggerTests.EvaluateStaticClass.StaticProperty1", TString("StaticProperty1")),
                   ("DebuggerTests.EvaluateStaticClass.StaticPropertyWithError", TString("System.Exception: not implemented")));
           });

        [Fact]
        public async Task EvaluateNonStaticClassWithStaticFields() => await CheckInspectLocalsAtBreakpointSite(
            "DebuggerTests.EvaluateMethodTestsClass", "EvaluateAsyncMethods", 3, "EvaluateAsyncMethods",
            "window.setTimeout(function() { invoke_static_method ('[debugger-test] DebuggerTests.EvaluateMethodTestsClass:EvaluateAsyncMethods'); })",
            wait_for_event_fn: async (pause_location) =>
           {
               var id = pause_location["callFrames"][0]["callFrameId"].Value<string>();

               var frame = pause_location["callFrames"][0];

               await EvaluateOnCallFrameAndCheck(id,
                   ("DebuggerTests.EvaluateNonStaticClassWithStaticFields.StaticField1", TNumber(10)),
                   ("DebuggerTests.EvaluateNonStaticClassWithStaticFields.StaticProperty1", TString("StaticProperty1")),
                   ("DebuggerTests.EvaluateNonStaticClassWithStaticFields.StaticPropertyWithError", TString("System.Exception: not implemented")),
                   ("EvaluateNonStaticClassWithStaticFields.StaticField1", TNumber(10)),
                   ("EvaluateNonStaticClassWithStaticFields.StaticProperty1", TString("StaticProperty1")),
                   ("EvaluateNonStaticClassWithStaticFields.StaticPropertyWithError", TString("System.Exception: not implemented")));
           });

        [ConditionalFact(nameof(RunningOnChrome))]
        public async Task EvaluateStaticClassesNested() => await CheckInspectLocalsAtBreakpointSite(
            "DebuggerTests.EvaluateMethodTestsClass", "EvaluateMethods", 3, "EvaluateMethods",
            "window.setTimeout(function() { invoke_static_method ('[debugger-test] DebuggerTests.EvaluateMethodTestsClass:EvaluateMethods'); })",
            wait_for_event_fn: async (pause_location) =>
           {
               var id = pause_location["callFrames"][0]["callFrameId"].Value<string>();

               var frame = pause_location["callFrames"][0];

               await EvaluateOnCallFrameAndCheck(id,
                   ("DebuggerTests.EvaluateStaticClass.NestedClass1.NestedClass2.NestedClass3.StaticField1", TNumber(3)),
                   ("DebuggerTests.EvaluateStaticClass.NestedClass1.NestedClass2.NestedClass3.StaticProperty1", TString("StaticProperty3")),
                   ("DebuggerTests.EvaluateStaticClass.NestedClass1.NestedClass2.NestedClass3.StaticPropertyWithError", TString("System.Exception: not implemented 3")),
                   ("EvaluateStaticClass.NestedClass1.NestedClass2.NestedClass3.StaticField1", TNumber(3)),
                   ("EvaluateStaticClass.NestedClass1.NestedClass2.NestedClass3.StaticProperty1", TString("StaticProperty3")),
                   ("EvaluateStaticClass.NestedClass1.NestedClass2.NestedClass3.StaticPropertyWithError", TString("System.Exception: not implemented 3")));
           });

        [Fact]
        public async Task EvaluateStaticClassesNestedWithNoNamespace() => await CheckInspectLocalsAtBreakpointSite(
            "NoNamespaceClass", "EvaluateMethods", 1, "EvaluateMethods",
            "window.setTimeout(function() { invoke_static_method ('[debugger-test] NoNamespaceClass:EvaluateMethods'); })",
            wait_for_event_fn: async (pause_location) =>
           {
               var id = pause_location["callFrames"][0]["callFrameId"].Value<string>();

               var frame = pause_location["callFrames"][0];

               await EvaluateOnCallFrameAndCheck(id,
                   ("NoNamespaceClass.NestedClass1.NestedClass2.NestedClass3.StaticField1", TNumber(30)),
                   ("NoNamespaceClass.NestedClass1.NestedClass2.NestedClass3.StaticProperty1", TString("StaticProperty30")),
                   ("NoNamespaceClass.NestedClass1.NestedClass2.NestedClass3.StaticPropertyWithError", TString("System.Exception: not implemented 30")));
           });

        [ConditionalFact(nameof(RunningOnChrome))]
        public async Task EvaluateStaticClassesFromDifferentNamespaceInDifferentFrames() => await CheckInspectLocalsAtBreakpointSite(
            "DebuggerTestsV2.EvaluateStaticClass", "Run", 1, "Run",
            "window.setTimeout(function() { invoke_static_method ('[debugger-test] DebuggerTests.EvaluateMethodTestsClass:EvaluateMethods'); })",
            wait_for_event_fn: async (pause_location) =>
            {
                var id_top = pause_location["callFrames"][0]["callFrameId"].Value<string>();
                var frame = pause_location["callFrames"][0];

                await EvaluateOnCallFrameAndCheck(id_top,
                    ("EvaluateStaticClass.StaticField1", TNumber(20)),
                    ("EvaluateStaticClass.StaticProperty1", TString("StaticProperty2")),
                    ("EvaluateStaticClass.StaticPropertyWithError", TString("System.Exception: not implemented")));

                var id_second = pause_location["callFrames"][1]["callFrameId"].Value<string>();

                await EvaluateOnCallFrameAndCheck(id_second,
                    ("EvaluateStaticClass.StaticField1", TNumber(10)),
                    ("EvaluateStaticClass.StaticProperty1", TString("StaticProperty1")),
                    ("EvaluateStaticClass.StaticPropertyWithError", TString("System.Exception: not implemented")));
            });

        [ConditionalFact(nameof(RunningOnChrome))]
        public async Task EvaluateStaticClassInvalidField() => await CheckInspectLocalsAtBreakpointSite(
            "DebuggerTests.EvaluateMethodTestsClass.TestEvaluate", "run", 9, "run",
            "window.setTimeout(function() { invoke_static_method ('[debugger-test] DebuggerTests.EvaluateMethodTestsClass:EvaluateMethods'); })",
            wait_for_event_fn: async (pause_location) =>
           {
               var id = pause_location["callFrames"][0]["callFrameId"].Value<string>();

               var frame = pause_location["callFrames"][0];

               var (_, res) = await EvaluateOnCallFrame(id, "DebuggerTests.EvaluateStaticClass.StaticProperty2", expect_ok: false);
               AssertEqual("Failed to resolve member access for DebuggerTests.EvaluateStaticClass.StaticProperty2", res.Error["result"]?["description"]?.Value<string>(), "wrong error message");

               (_, res) = await EvaluateOnCallFrame(id, "DebuggerTests.InvalidEvaluateStaticClass.StaticProperty2", expect_ok: false);
               AssertEqual("Failed to resolve member access for DebuggerTests.InvalidEvaluateStaticClass.StaticProperty2", res.Error["result"]?["description"]?.Value<string>(), "wrong error message");
           });

        [ConditionalFact(nameof(RunningOnChrome))]
        public async Task AsyncLocalsInContinueWithBlock() => await CheckInspectLocalsAtBreakpointSite(
           "DebuggerTests.AsyncTests.ContinueWithTests", "ContinueWithStaticAsync", 4, "<ContinueWithStaticAsync>b__3_0",
           "window.setTimeout(function() { invoke_static_method('[debugger-test] DebuggerTests.AsyncTests.ContinueWithTests:RunAsync'); })",
           wait_for_event_fn: async (pause_location) =>
           {
               var frame_locals = await GetProperties(pause_location["callFrames"][0]["callFrameId"].Value<string>());
               var id = pause_location["callFrames"][0]["callFrameId"].Value<string>();

               await EvaluateOnCallFrameAndCheck(id,
                   ($"t.Status", TEnum("System.Threading.Tasks.TaskStatus", "RanToCompletion")),
                   ($"  t.Status", TEnum("System.Threading.Tasks.TaskStatus", "RanToCompletion"))
               );

               await EvaluateOnCallFrameFail(id,
                   ("str", "ReferenceError"),
                   ("  str", "ReferenceError")
               );
           });

        [ConditionalFact(nameof(RunningOnChrome))]
        public async Task EvaluateConstantValueUsingRuntimeEvaluate() => await CheckInspectLocalsAtBreakpointSite(
            "DebuggerTests.EvaluateTestsClass", "EvaluateLocals", 9, "EvaluateLocals",
            "window.setTimeout(function() { invoke_static_method ('[debugger-test] DebuggerTests.EvaluateTestsClass:EvaluateLocals'); })",
            wait_for_event_fn: async (pause_location) =>
           {
               var dt = new DateTime(2020, 1, 2, 3, 4, 5);
               await RuntimeEvaluateAndCheck(
                   ("15\n//comment as vs does\n", TNumber(15)),
                   ("15", TNumber(15)),
                   ("\"15\"\n//comment as vs does\n", TString("15")),
                   ("\"15\"", TString("15")));
           });

        [ConditionalTheory(nameof(RunningOnChrome))]
        [InlineData("EvaluateBrowsableClass", "TestEvaluateFieldsNone", "testFieldsNone", 10)]
        [InlineData("EvaluateBrowsableClass", "TestEvaluatePropertiesNone", "testPropertiesNone", 10)]
        [InlineData("EvaluateBrowsableStruct", "TestEvaluateFieldsNone", "testFieldsNone", 10)]
        [InlineData("EvaluateBrowsableStruct", "TestEvaluatePropertiesNone", "testPropertiesNone", 10)]
        [InlineData("EvaluateBrowsableStaticClass", "TestEvaluateFieldsNone", "testFieldsNone", 10)]
        [InlineData("EvaluateBrowsableStaticClass", "TestEvaluatePropertiesNone", "testPropertiesNone", 10)]
        [InlineData("EvaluateBrowsableCustomPropertiesClass", "TestEvaluatePropertiesNone", "testPropertiesNone", 5, true)]
        public async Task EvaluateBrowsableNone(
            string outerClassName, string className, string localVarName, int breakLine, bool isCustomGetter = false) => await CheckInspectLocalsAtBreakpointSite(
            $"DebuggerTests.{outerClassName}", "Evaluate", breakLine, "Evaluate",
            $"window.setTimeout(function() {{ invoke_static_method ('[debugger-test] DebuggerTests.{outerClassName}:Evaluate'); 1 }})",
            wait_for_event_fn: async (pause_location) =>
            {
                var id = pause_location["callFrames"][0]["callFrameId"].Value<string>();

                var (testNone, _) = await EvaluateOnCallFrame(id, localVarName);
                await CheckValue(testNone, TObject($"DebuggerTests.{outerClassName}.{className}"), nameof(testNone));
                var testNoneProps = await GetProperties(testNone["objectId"]?.Value<string>());

                if (isCustomGetter)
                    await CheckProps(testNoneProps, new
                    {
                        list = TGetter("list", TObject("System.Collections.Generic.List<int>", description: "Count = 2")),
                        array = TGetter("array", TObject("int[]", description: "int[2]")),
                        text = TGetter("text", TString("text")),
                        nullNone = TGetter("nullNone", TObject("bool[]", is_null: true)),
                        valueTypeEnum = TGetter("valueTypeEnum", TEnum("DebuggerTests.SampleEnum", "yes")),
                        sampleStruct = TGetter("sampleStruct", TObject("DebuggerTests.SampleStructure", description: "DebuggerTests.SampleStructure")),
                        sampleClass = TGetter("sampleClass", TObject("DebuggerTests.SampleClass", description: "DebuggerTests.SampleClass"))
                    }, "testNoneProps#1");
                else
                    await CheckProps(testNoneProps, new
                    {
                        list = TObject("System.Collections.Generic.List<int>", description: "Count = 2"),
                        array = TObject("int[]", description: "int[2]"),
                        text = TString("text"),
                        nullNone = TObject("bool[]", is_null: true),
                        valueTypeEnum = TEnum("DebuggerTests.SampleEnum", "yes"),
                        sampleStruct = TObject("DebuggerTests.SampleStructure", description: "DebuggerTests.SampleStructure"),
                        sampleClass = TObject("DebuggerTests.SampleClass", description: "DebuggerTests.SampleClass")
                    }, "testNoneProps#1");
            });

        [ConditionalTheory(nameof(RunningOnChrome))]
        [InlineData("EvaluateBrowsableClass", "TestEvaluateFieldsNever", "testFieldsNever", 10)]
        [InlineData("EvaluateBrowsableClass", "TestEvaluatePropertiesNever", "testPropertiesNever", 10)]
        [InlineData("EvaluateBrowsableStruct", "TestEvaluateFieldsNever", "testFieldsNever", 10)]
        [InlineData("EvaluateBrowsableStruct", "TestEvaluatePropertiesNever", "testPropertiesNever", 10)]
        [InlineData("EvaluateBrowsableStaticClass", "TestEvaluateFieldsNever", "testFieldsNever", 10)]
        [InlineData("EvaluateBrowsableStaticClass", "TestEvaluatePropertiesNever", "testPropertiesNever", 10)]
        [InlineData("EvaluateBrowsableCustomPropertiesClass", "TestEvaluatePropertiesNever", "testPropertiesNever", 5)]
        public async Task EvaluateBrowsableNever(string outerClassName, string className, string localVarName, int breakLine) => await CheckInspectLocalsAtBreakpointSite(
            $"DebuggerTests.{outerClassName}", "Evaluate", breakLine, "Evaluate",
            $"window.setTimeout(function() {{ invoke_static_method ('[debugger-test] DebuggerTests.{outerClassName}:Evaluate'); 1 }})",
            wait_for_event_fn: async (pause_location) =>
            {
                var id = pause_location["callFrames"][0]["callFrameId"].Value<string>();

                var (testNever, _) = await EvaluateOnCallFrame(id, localVarName);
                await CheckValue(testNever, TObject($"DebuggerTests.{outerClassName}.{className}"), nameof(testNever));
                var testNeverProps = await GetProperties(testNever["objectId"]?.Value<string>());
                await CheckProps(testNeverProps, new
                {
                }, "testNeverProps#1");
            });

        [ConditionalTheory(nameof(RunningOnChrome))]
        [InlineData("EvaluateBrowsableClass", "TestEvaluateFieldsCollapsed", "testFieldsCollapsed", 10)]
        [InlineData("EvaluateBrowsableClass", "TestEvaluatePropertiesCollapsed", "testPropertiesCollapsed", 10)]
        [InlineData("EvaluateBrowsableStruct", "TestEvaluateFieldsCollapsed", "testFieldsCollapsed", 10)]
        [InlineData("EvaluateBrowsableStruct", "TestEvaluatePropertiesCollapsed", "testPropertiesCollapsed", 10)]
        [InlineData("EvaluateBrowsableStaticClass", "TestEvaluateFieldsCollapsed", "testFieldsCollapsed", 10)]
        [InlineData("EvaluateBrowsableStaticClass", "TestEvaluatePropertiesCollapsed", "testPropertiesCollapsed", 10)]
        [InlineData("EvaluateBrowsableCustomPropertiesClass", "TestEvaluatePropertiesCollapsed", "testPropertiesCollapsed", 5, true)]
        public async Task EvaluateBrowsableCollapsed(
            string outerClassName, string className, string localVarName, int breakLine, bool isCustomGetter = false) => await CheckInspectLocalsAtBreakpointSite(
            $"DebuggerTests.{outerClassName}", "Evaluate", breakLine, "Evaluate",
            $"window.setTimeout(function() {{ invoke_static_method ('[debugger-test] DebuggerTests.{outerClassName}:Evaluate'); 1 }})",
            wait_for_event_fn: async (pause_location) =>
            {
                var id = pause_location["callFrames"][0]["callFrameId"].Value<string>();

                var (testCollapsed, _) = await EvaluateOnCallFrame(id, localVarName);
                await CheckValue(testCollapsed, TObject($"DebuggerTests.{outerClassName}.{className}"), nameof(testCollapsed));
                var testCollapsedProps = await GetProperties(testCollapsed["objectId"]?.Value<string>());
                if (isCustomGetter)
                    await CheckProps(testCollapsedProps, new
                    {
                        listCollapsed = TGetter("listCollapsed", TObject("System.Collections.Generic.List<int>", description: "Count = 2")),
                        arrayCollapsed = TGetter("arrayCollapsed", TObject("int[]", description: "int[2]")),
                        textCollapsed = TGetter("textCollapsed", TString("textCollapsed")),
                        nullCollapsed = TGetter("nullCollapsed", TObject("bool[]", is_null: true)),
                        valueTypeEnumCollapsed = TGetter("valueTypeEnumCollapsed", TEnum("DebuggerTests.SampleEnum", "yes")),
                        sampleStructCollapsed = TGetter("sampleStructCollapsed", TObject("DebuggerTests.SampleStructure", description: "DebuggerTests.SampleStructure")),
                        sampleClassCollapsed = TGetter("sampleClassCollapsed", TObject("DebuggerTests.SampleClass", description: "DebuggerTests.SampleClass"))
                    }, "testCollapsedProps#1");
                else
                    await CheckProps(testCollapsedProps, new
                    {
                        listCollapsed = TObject("System.Collections.Generic.List<int>", description: "Count = 2"),
                        arrayCollapsed = TObject("int[]", description: "int[2]"),
                        textCollapsed = TString("textCollapsed"),
                        nullCollapsed = TObject("bool[]", is_null: true),
                        valueTypeEnumCollapsed = TEnum("DebuggerTests.SampleEnum", "yes"),
                        sampleStructCollapsed = TObject("DebuggerTests.SampleStructure", description: "DebuggerTests.SampleStructure"),
                        sampleClassCollapsed = TObject("DebuggerTests.SampleClass", description: "DebuggerTests.SampleClass")
                    }, "testCollapsedProps#1");
            });

        [ConditionalTheory(nameof(RunningOnChrome))]
        [InlineData("EvaluateBrowsableClass", "TestEvaluateFieldsRootHidden", "testFieldsRootHidden", 10)]
        [InlineData("EvaluateBrowsableClass", "TestEvaluatePropertiesRootHidden", "testPropertiesRootHidden", 10)]
        [InlineData("EvaluateBrowsableStruct", "TestEvaluateFieldsRootHidden", "testFieldsRootHidden", 10)]
        [InlineData("EvaluateBrowsableStruct", "TestEvaluatePropertiesRootHidden", "testPropertiesRootHidden", 10)]
        [InlineData("EvaluateBrowsableStaticClass", "TestEvaluateFieldsRootHidden", "testFieldsRootHidden", 10)]
        [InlineData("EvaluateBrowsableStaticClass", "TestEvaluatePropertiesRootHidden", "testPropertiesRootHidden", 10)]
        [InlineData("EvaluateBrowsableCustomPropertiesClass", "TestEvaluatePropertiesRootHidden", "testPropertiesRootHidden", 5)]
        public async Task EvaluateBrowsableRootHidden(
            string outerClassName, string className, string localVarName, int breakLine) => await CheckInspectLocalsAtBreakpointSite(
            $"DebuggerTests.{outerClassName}", "Evaluate", breakLine, "Evaluate",
            $"window.setTimeout(function() {{ invoke_static_method ('[debugger-test] DebuggerTests.{outerClassName}:Evaluate'); 1 }})",
            wait_for_event_fn: async (pause_location) =>
            {
                var id = pause_location["callFrames"][0]["callFrameId"].Value<string>();

                var (testRootHidden, _) = await EvaluateOnCallFrame(id, localVarName);
                await CheckValue(testRootHidden, TObject($"DebuggerTests.{outerClassName}.{className}"), nameof(testRootHidden));
                var testRootHiddenProps = await GetProperties(testRootHidden["objectId"]?.Value<string>());

                var (refList, _) = await EvaluateOnCallFrame(id, "testPropertiesNone.list");
                var refListProp = await GetProperties(refList["objectId"]?.Value<string>());
                var list = refListProp
                    .Where(v => v["name"]?.Value<string>() == "Items" || v["name"]?.Value<string>() == "_items")
                    .FirstOrDefault();
                var refListElementsProp = await GetProperties(list["value"]["objectId"]?.Value<string>());

                var (refArray, _) = await EvaluateOnCallFrame(id, "testPropertiesNone.array");
                var refArrayProp = await GetProperties(refArray["objectId"]?.Value<string>());

                var (refStruct, _) = await EvaluateOnCallFrame(id, "testPropertiesNone.sampleStruct");
                var refStructProp = await GetProperties(refStruct["objectId"]?.Value<string>());

                var (refClass, _) = await EvaluateOnCallFrame(id, "testPropertiesNone.sampleClass");
                var refClassProp = await GetProperties(refClass["objectId"]?.Value<string>());

                int refItemsCnt = refListElementsProp.Count() + refArrayProp.Count() + refStructProp.Count() + refClassProp.Count();
                Assert.Equal(refItemsCnt, testRootHiddenProps.Count());

                //in Console App names are in []
                //adding variable name to make elements unique
                foreach (var item in refListElementsProp)
                {
                    item["name"] = string.Concat("listRootHidden[", item["name"], "]");
                    CheckContainsJObject(testRootHiddenProps, item, item["name"].Value<string>());
                }
                foreach (var item in refArrayProp)
                {
                    item["name"] = string.Concat("arrayRootHidden[", item["name"], "]");
                    CheckContainsJObject(testRootHiddenProps, item, item["name"].Value<string>());
                }

                // valuetype/class members unique names are created by concatenation with a dot
                foreach (var item in refStructProp)
                {
                    item["name"] = string.Concat("sampleStructRootHidden.", item["name"]);
                    CheckContainsJObject(testRootHiddenProps, item, item["name"].Value<string>());
                }
                foreach (var item in refClassProp)
                {
                    item["name"] = string.Concat("sampleClassRootHidden.", item["name"]);
                    CheckContainsJObject(testRootHiddenProps, item, item["name"].Value<string>());
                }
            });

        [ConditionalFact(nameof(RunningOnChrome))]
        public async Task EvaluateStaticAttributeInAssemblyNotRelatedButLoaded() => await CheckInspectLocalsAtBreakpointSite(
            "DebuggerTests.EvaluateTestsClass", "EvaluateLocals", 9, "EvaluateLocals",
            "window.setTimeout(function() { invoke_static_method ('[debugger-test] DebuggerTests.EvaluateTestsClass:EvaluateLocals'); })",
            wait_for_event_fn: async (pause_location) =>
           {
               await RuntimeEvaluateAndCheck(
                   ("ClassToBreak.valueToCheck", TNumber(10)));
           });

        [ConditionalFact(nameof(RunningOnChrome))]
        public async Task EvaluateLocalObjectFromAssemblyNotRelatedButLoaded()
         => await CheckInspectLocalsAtBreakpointSite(
            "DebuggerTests.EvaluateTestsClass", "EvaluateLocalsFromAnotherAssembly", 5, "EvaluateLocalsFromAnotherAssembly",
            "window.setTimeout(function() { invoke_static_method ('[debugger-test] DebuggerTests.EvaluateTestsClass:EvaluateLocalsFromAnotherAssembly'); })",
            wait_for_event_fn: async (pause_location) =>
           {
               await RuntimeEvaluateAndCheck(
                   ("a.valueToCheck", TNumber(20)));
           });

        [ConditionalFact(nameof(RunningOnChrome))]
        public async Task StructureGetters() =>  await CheckInspectLocalsAtBreakpointSite(
            "DebuggerTests.StructureGetters", "Evaluate", 2, "Evaluate",
            "window.setTimeout(function() { invoke_static_method ('[debugger-test] DebuggerTests.StructureGetters:Evaluate'); })",
            wait_for_event_fn: async (pause_location) =>
            {
                var id = pause_location["callFrames"][0]["callFrameId"].Value<string>();
                var (obj, _) = await EvaluateOnCallFrame(id, "s");
                var props = await GetProperties(obj["objectId"]?.Value<string>());
                await CheckProps(props, new
                {
                    Id = TGetter("Id", TNumber(123))
                }, "s#1");
            });

        [ConditionalFact(nameof(RunningOnChrome))]
        public async Task EvaluateMethodWithDefaultParam() => await CheckInspectLocalsAtBreakpointSite(
            $"DebuggerTests.DefaultParamMethods", "Evaluate", 2, "Evaluate",
            $"window.setTimeout(function() {{ invoke_static_method ('[debugger-test] DebuggerTests.DefaultParamMethods:Evaluate'); 1 }})",
            wait_for_event_fn: async (pause_location) =>
            {
                var id = pause_location["callFrames"][0]["callFrameId"].Value<string>();
                await EvaluateOnCallFrameAndCheck(id,
                   ("test.GetByte()", TNumber(1)),
                   ("test.GetSByte()", TNumber(1)),
                   ("test.GetByteNullable()", TNumber(1)),
                   ("test.GetSByteNullable()", TNumber(1)),

                   ("test.GetInt16()", TNumber(1)),
                   ("test.GetUInt16()", TNumber(1)),
                   ("test.GetInt16Nullable()", TNumber(1)),
                   ("test.GetUInt16Nullable()", TNumber(1)),

                   ("test.GetInt32()", TNumber(1)),
                   ("test.GetUInt32()", TNumber(1)),
                   ("test.GetInt32Nullable()", TNumber(1)),
                   ("test.GetUInt32Nullable()", TNumber(1)),

                   ("test.GetInt64()", TNumber(1)),
                   ("test.GetUInt64()", TNumber(1)),
                   ("test.GetInt64Nullable()", TNumber(1)),
                   ("test.GetUInt64Nullable()", TNumber(1)),

                   ("test.GetChar()", TChar('T')),
                   ("test.GetCharNullable()", TChar('T')),
                   ("test.GetUnicodeChar()", TChar('ą')),

                   ("test.GetString()", TString("1.23")),
                   ("test.GetUnicodeString()", TString("żółć")),
                   ("test.GetString(null)", TString(null)),
                   ("test.GetStringNullable()", TString("1.23")),

                   ("test.GetSingle()", TNumber("1.23", isDecimal: true)),
                   ("test.GetDouble()",  TNumber("1.23", isDecimal: true)),
                   ("test.GetSingleNullable()",  TNumber("1.23", isDecimal: true)),
                   ("test.GetDoubleNullable()",  TNumber("1.23", isDecimal: true)),

                   ("test.GetBool()", TBool(true)),
                   ("test.GetBoolNullable()", TBool(true)),
                   ("test.GetNull()", TBool(true)),

                   ("test.GetDefaultAndRequiredParam(2)", TNumber(5)),
                   ("test.GetDefaultAndRequiredParam(3, 2)", TNumber(5)),
                   ("test.GetDefaultAndRequiredParamMixedTypes(\"a\")", TString("a; -1; False")),
                   ("test.GetDefaultAndRequiredParamMixedTypes(\"a\", 23)", TString("a; 23; False")),
                   ("test.GetDefaultAndRequiredParamMixedTypes(\"a\", 23, true)", TString("a; 23; True"))
                   );

                var (_, res) = await EvaluateOnCallFrame(id, "test.GetDefaultAndRequiredParamMixedTypes(\"a\", 23, true, 1.23f)", expect_ok: false);
                AssertEqual("Unable to evaluate method 'GetDefaultAndRequiredParamMixedTypes'. Too many arguments passed.", 
                    res.Error["result"]["description"]?.Value<string>(), "wrong error message");
            });

        [Fact]
        public async Task EvaluateMethodWithLinq() => await CheckInspectLocalsAtBreakpointSite(
            $"DebuggerTests.DefaultParamMethods", "Evaluate", 2, "Evaluate",
            $"window.setTimeout(function() {{ invoke_static_method ('[debugger-test] DebuggerTests.DefaultParamMethods:Evaluate'); 1 }})",
            wait_for_event_fn: async (pause_location) =>
            {
                var id = pause_location["callFrames"][0]["callFrameId"].Value<string>();
                await EvaluateOnCallFrameAndCheck(id,
                   ("test.listToLinq.ToList()", TObject("System.Collections.Generic.List<int>", description: "Count = 11"))
                   );
            });

        [Fact]
        public async Task EvaluateMethodsOnPrimitiveTypesReturningPrimitives() =>  await CheckInspectLocalsAtBreakpointSite(
            "DebuggerTests.PrimitiveTypeMethods", "Evaluate", 11, "Evaluate",
            "window.setTimeout(function() { invoke_static_method ('[debugger-test] DebuggerTests.PrimitiveTypeMethods:Evaluate'); })",
            wait_for_event_fn: async (pause_location) =>
            {
                var id = pause_location["callFrames"][0]["callFrameId"].Value<string>();
                await EvaluateOnCallFrameAndCheck(id,
                    ("test.propInt.ToString()", TString("12")),
                    ("test.propUint.ToString()", TString("12")),
                    ("test.propLong.ToString()", TString("12")),
                    ("test.propUlong.ToString()", TString("12")),
                    ("test.propBool.ToString()", TString("True")),
                    ("test.propChar.ToString()", TString("X")),
                    ("test.propString.ToString()", TString("s_t_r")),
                    ("test.propString.Split('*', 3, System.StringSplitOptions.RemoveEmptyEntries)", TObject("System.String[]")),
                    ("test.propString.EndsWith('r')", TBool(true)),
                    ("test.propString.StartsWith('S')", TBool(false)),
                    ("localInt.ToString()", TString("2")),
                    ("localUint.ToString()", TString("2")),
                    ("localLong.ToString()", TString("2")),
                    ("localUlong.ToString()", TString("2")),
                    ("localBool.ToString()", TString("False")),
                    ("localBool.GetHashCode()", TNumber(0)),
                    ("localBool.GetTypeCode()", TObject("System.TypeCode", "Boolean")),
                    ("localChar.ToString()", TString("Y")),
                    ("localString.ToString()", TString("S*T*R")),
                    ("localString.Split('*', 3, System.StringSplitOptions.TrimEntries)", TObject("System.String[]")),
                    ("localString.EndsWith('r')", TBool(false)),
                    ("localString.StartsWith('S')", TBool(true)));
             });

        [Fact]
<<<<<<< HEAD
        public async Task EvaluateMethodsOnPrimitiveTypesReturningObjects() =>  await CheckInspectLocalsAtBreakpointSite(
=======
        public async Task EvaluateMethodsOnPrimitiveTypesReturningPrimitivesCultureDependant() =>  
            await CheckInspectLocalsAtBreakpointSite(
>>>>>>> 04d5bbcb
            "DebuggerTests.PrimitiveTypeMethods", "Evaluate", 11, "Evaluate",
            "window.setTimeout(function() { invoke_static_method ('[debugger-test] DebuggerTests.PrimitiveTypeMethods:Evaluate'); })",
            wait_for_event_fn: async (pause_location) =>
            {
                var id = pause_location["callFrames"][0]["callFrameId"].Value<string>();
<<<<<<< HEAD

                var (res, _) = await EvaluateOnCallFrame(id, "test.propString.Split('_', 3, System.StringSplitOptions.TrimEntries)");
                var props = res["value"] ?? await GetProperties(res["objectId"]?.Value<string>()); // in firefox getProps is necessary
                var expected_props = new [] { TString("s"), TString("t"), TString("r") };
                await CheckProps(props, expected_props, "props#1");

                (res, _) = await EvaluateOnCallFrame(id, "localString.Split('*', 3, System.StringSplitOptions.RemoveEmptyEntries)");
                props = res["value"] ?? await GetProperties(res["objectId"]?.Value<string>());
                expected_props = new [] { TString("S"), TString("T"), TString("R") };
                await CheckProps(props, expected_props, "props#2");
=======
                var (floatMemberVal, _) = await EvaluateOnCallFrame(id, "test.propFloat");
                var (doubleMemberVal, _) = await EvaluateOnCallFrame(id, "test.propDouble");
                var (floatLocalVal, _) = await EvaluateOnCallFrame(id, "localFloat");
                var (doubleLocalVal, _) = await EvaluateOnCallFrame(id, "localDouble");

                // expected value depends on the debugger's user culture and is equal to 
                // description of the number that also respects user's culture settings
                await EvaluateOnCallFrameAndCheck(id,
                    ("test.propFloat.ToString()", TString(floatMemberVal["description"]?.Value<string>())),
                    ("test.propDouble.ToString()", TString(doubleMemberVal["description"]?.Value<string>())),

                    ("localFloat.ToString()", TString(floatLocalVal["description"]?.Value<string>())),
                    ("localDouble.ToString()", TString(doubleLocalVal["description"]?.Value<string>())));
>>>>>>> 04d5bbcb
             });
    }
}<|MERGE_RESOLUTION|>--- conflicted
+++ resolved
@@ -1180,29 +1180,13 @@
              });
 
         [Fact]
-<<<<<<< HEAD
-        public async Task EvaluateMethodsOnPrimitiveTypesReturningObjects() =>  await CheckInspectLocalsAtBreakpointSite(
-=======
         public async Task EvaluateMethodsOnPrimitiveTypesReturningPrimitivesCultureDependant() =>  
             await CheckInspectLocalsAtBreakpointSite(
->>>>>>> 04d5bbcb
             "DebuggerTests.PrimitiveTypeMethods", "Evaluate", 11, "Evaluate",
             "window.setTimeout(function() { invoke_static_method ('[debugger-test] DebuggerTests.PrimitiveTypeMethods:Evaluate'); })",
             wait_for_event_fn: async (pause_location) =>
             {
                 var id = pause_location["callFrames"][0]["callFrameId"].Value<string>();
-<<<<<<< HEAD
-
-                var (res, _) = await EvaluateOnCallFrame(id, "test.propString.Split('_', 3, System.StringSplitOptions.TrimEntries)");
-                var props = res["value"] ?? await GetProperties(res["objectId"]?.Value<string>()); // in firefox getProps is necessary
-                var expected_props = new [] { TString("s"), TString("t"), TString("r") };
-                await CheckProps(props, expected_props, "props#1");
-
-                (res, _) = await EvaluateOnCallFrame(id, "localString.Split('*', 3, System.StringSplitOptions.RemoveEmptyEntries)");
-                props = res["value"] ?? await GetProperties(res["objectId"]?.Value<string>());
-                expected_props = new [] { TString("S"), TString("T"), TString("R") };
-                await CheckProps(props, expected_props, "props#2");
-=======
                 var (floatMemberVal, _) = await EvaluateOnCallFrame(id, "test.propFloat");
                 var (doubleMemberVal, _) = await EvaluateOnCallFrame(id, "test.propDouble");
                 var (floatLocalVal, _) = await EvaluateOnCallFrame(id, "localFloat");
@@ -1216,7 +1200,25 @@
 
                     ("localFloat.ToString()", TString(floatLocalVal["description"]?.Value<string>())),
                     ("localDouble.ToString()", TString(doubleLocalVal["description"]?.Value<string>())));
->>>>>>> 04d5bbcb
+             });
+
+        [Fact]
+        public async Task EvaluateMethodsOnPrimitiveTypesReturningObjects() =>  await CheckInspectLocalsAtBreakpointSite(
+            "DebuggerTests.PrimitiveTypeMethods", "Evaluate", 11, "Evaluate",
+            "window.setTimeout(function() { invoke_static_method ('[debugger-test] DebuggerTests.PrimitiveTypeMethods:Evaluate'); })",
+            wait_for_event_fn: async (pause_location) =>
+            {
+                var id = pause_location["callFrames"][0]["callFrameId"].Value<string>();
+
+                var (res, _) = await EvaluateOnCallFrame(id, "test.propString.Split('_', 3, System.StringSplitOptions.TrimEntries)");
+                var props = res["value"] ?? await GetProperties(res["objectId"]?.Value<string>()); // in firefox getProps is necessary
+                var expected_props = new [] { TString("s"), TString("t"), TString("r") };
+                await CheckProps(props, expected_props, "props#1");
+
+                (res, _) = await EvaluateOnCallFrame(id, "localString.Split('*', 3, System.StringSplitOptions.RemoveEmptyEntries)");
+                props = res["value"] ?? await GetProperties(res["objectId"]?.Value<string>());
+                expected_props = new [] { TString("S"), TString("T"), TString("R") };
+                await CheckProps(props, expected_props, "props#2");
              });
     }
 }