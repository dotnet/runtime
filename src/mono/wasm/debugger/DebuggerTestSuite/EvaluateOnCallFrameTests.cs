--- conflicted
+++ resolved
@@ -585,11 +585,7 @@
                 Assert.Equal("Unable to evaluate element access 'f.idx0[2]': Cannot apply indexing with [] to a primitive object of type 'number'", res.Error["result"]?["description"]?.Value<string>());
                 var exceptionDetailsStack = res.Error["exceptionDetails"]?["stackTrace"]?["callFrames"]?[0];
                 Assert.Equal("DebuggerTests.EvaluateLocalsWithIndexingTests.EvaluateLocals", exceptionDetailsStack?["functionName"]?.Value<string>());
-<<<<<<< HEAD
                 Assert.Equal(572, exceptionDetailsStack?["lineNumber"]?.Value<int>());
-=======
-                Assert.Equal(560, exceptionDetailsStack?["lineNumber"]?.Value<int>());
->>>>>>> f276c514
                 Assert.Equal(12, exceptionDetailsStack?["columnNumber"]?.Value<int>());
                 (_, res) = await EvaluateOnCallFrame(id, "f[1]", expect_ok: false );
                 Assert.Equal( "Unable to evaluate element access 'f[1]': Cannot apply indexing with [] to an object of type 'DebuggerTests.EvaluateLocalsWithIndexingTests.TestEvaluate'", res.Error["result"]?["description"]?.Value<string>());
@@ -654,11 +650,7 @@
 
         [Fact]
         public async Task EvaluateObjectByNonIntLocals() => await CheckInspectLocalsAtBreakpointSite(
-<<<<<<< HEAD
-            "DebuggerTests.EvaluateLocalsWithIndexingTests", "EvaluateLocals", 15, "DebuggerTests.EvaluateLocalsWithIndexingTests.EvaluateLocals",
-=======
-            "DebuggerTests.EvaluateLocalsWithIndexingTests", "EvaluateLocals", 14, "DebuggerTests.EvaluateLocalsWithIndexingTests.EvaluateLocals",
->>>>>>> f276c514
+            "DebuggerTests.EvaluateLocalsWithIndexingTests", "EvaluateLocals", 16, "DebuggerTests.EvaluateLocalsWithIndexingTests.EvaluateLocals",
             "window.setTimeout(function() { invoke_static_method ('[debugger-test] DebuggerTests.EvaluateLocalsWithIndexingTests:EvaluateLocals'); })",
             wait_for_event_fn: async (pause_location) =>
             {
@@ -671,14 +663,10 @@
                     ("f[aFloat]", TNumber(1)),
                     ("f[aDouble]", TNumber(2)),
                     ("f[aDecimal]", TNumber(3)),
-<<<<<<< HEAD
+                    ("f[arr]", TChar('t')),
                     // ("f[objIdx]", TNumber(123)), // ToFix
                     ("f[enumIdx]", TString("Index is High")),
                     ("f[structIdx]", TBool(true))
-=======
-                    ("f[arr]", TChar('t')),
-                    ("f[objIdx]", TNumber(123))
->>>>>>> f276c514
                 );
             });
 
@@ -738,11 +726,7 @@
                 Assert.Equal("Unable to evaluate element access 'f.numList[\"a\" + 1]': Cannot index with an object of type 'string'", res.Error["result"]?["description"]?.Value<string>());
                 var exceptionDetailsStack = res.Error["exceptionDetails"]?["stackTrace"]?["callFrames"]?[0];
                 Assert.Equal("DebuggerTests.EvaluateLocalsWithIndexingTests.EvaluateLocals", exceptionDetailsStack?["functionName"]?.Value<string>());
-<<<<<<< HEAD
                 Assert.Equal(572, exceptionDetailsStack?["lineNumber"]?.Value<int>());
-=======
-                Assert.Equal(560, exceptionDetailsStack?["lineNumber"]?.Value<int>());
->>>>>>> f276c514
                 Assert.Equal(12, exceptionDetailsStack?["columnNumber"]?.Value<int>());
             });
 
