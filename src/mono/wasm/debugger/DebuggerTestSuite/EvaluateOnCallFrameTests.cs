--- conflicted
+++ resolved
@@ -585,11 +585,7 @@
                 Assert.Equal("Unable to evaluate element access 'cc.idx0[2]': Cannot apply indexing with [] to a primitive object of type 'number'", res.Error["result"]?["description"]?.Value<string>());
                 var exceptionDetailsStack = res.Error["exceptionDetails"]?["stackTrace"]?["callFrames"]?[0];
                 Assert.Equal("DebuggerTests.EvaluateLocalsWithIndexingTests.EvaluateLocals", exceptionDetailsStack?["functionName"]?.Value<string>());
-<<<<<<< HEAD
-                Assert.Equal(568, exceptionDetailsStack?["lineNumber"]?.Value<int>());
-=======
-                Assert.Equal(562, exceptionDetailsStack?["lineNumber"]?.Value<int>());
->>>>>>> aec06846
+                Assert.Equal(571, exceptionDetailsStack?["lineNumber"]?.Value<int>());
                 Assert.Equal(12, exceptionDetailsStack?["columnNumber"]?.Value<int>());
                 (_, res) = await EvaluateOnCallFrame(id, "c[1]", expect_ok: false );
                 Assert.Equal( "Unable to evaluate element access 'c[1]': Cannot apply indexing with [] to an object of type 'DebuggerTests.EvaluateLocalsWithIndexingTests.ClassWithIndexers'", res.Error["result"]?["description"]?.Value<string>());
@@ -744,11 +740,7 @@
                 Assert.Equal("Unable to evaluate element access 'cc.numList[\"a\" + 1]': Cannot index with an object of type 'string'", res.Error["result"]?["description"]?.Value<string>());
                 var exceptionDetailsStack = res.Error["exceptionDetails"]?["stackTrace"]?["callFrames"]?[0];
                 Assert.Equal("DebuggerTests.EvaluateLocalsWithIndexingTests.EvaluateLocals", exceptionDetailsStack?["functionName"]?.Value<string>());
-<<<<<<< HEAD
-                Assert.Equal(568, exceptionDetailsStack?["lineNumber"]?.Value<int>());
-=======
-                Assert.Equal(562, exceptionDetailsStack?["lineNumber"]?.Value<int>());
->>>>>>> aec06846
+                Assert.Equal(571, exceptionDetailsStack?["lineNumber"]?.Value<int>());
                 Assert.Equal(12, exceptionDetailsStack?["columnNumber"]?.Value<int>());
             });
 
@@ -873,7 +865,6 @@
 
                await EvaluateOnCallFrameAndCheck(id,
                    ("j", TNumber(1)),
-<<<<<<< HEAD
                    ("cc.idx1", TNumber(1)),
                    ("cc.numArrayOfArrays[1][1]", TNumber(2)),
                    ("cc.numArrayOfArrays[j][j]", TNumber(2)),
@@ -886,24 +877,9 @@
                    ("cc.textArrayOfArrays[cc.idx1][cc.idx1]", TString("2")),
                    ("cc.textListOfLists[1][1]", TString("2")),
                    ("cc.textListOfLists[j][j]", TString("2")),
-                   ("cc.textListOfLists[cc.idx1][cc.idx1]", TString("2")));
-=======
-                   ("f.idx1", TNumber(1)),
-                   ("f.numArrayOfArrays[1][1]", TNumber(2)),
-                   ("f.numArrayOfArrays[j][j]", TNumber(2)),
-                   ("f.numArrayOfArrays[f.idx1][f.idx1]", TNumber(2)),
-                   ("f.numListOfLists[1][1]", TNumber(2)),
-                   ("f.numListOfLists[j][j]", TNumber(2)),
-                   ("f.numListOfLists[f.idx1][f.idx1]", TNumber(2)),
-                   ("f.textArrayOfArrays[1][1]", TString("2")),
-                   ("f.textArrayOfArrays[j][j]", TString("2")),
-                   ("f.textArrayOfArrays[f.idx1][f.idx1]", TString("2")),
-                   ("f.textListOfLists[1][1]", TString("2")),
-                   ("f.textListOfLists[j][j]", TString("2")),
-                   ("f.textListOfLists[f.idx1][f.idx1]", TString("2")),
-                   ("f.numArrayOfArrays[f.numArray[f.numList[1]]][f.numList[0]]", TNumber(2))
-                );
->>>>>>> aec06846
+                   ("cc.textListOfLists[cc.idx1][cc.idx1]", TString("2")),
+                   ("cc.numArrayOfArrays[cc.numArray[cc.numList[1]]][cc.numList[0]]", TNumber(2))
+                   );
 
            });
 
