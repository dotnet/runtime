// Licensed to the .NET Foundation under one or more agreements.
// The .NET Foundation licenses this file to you under the MIT license.

using System;
using System.Collections.Generic;
using System.Globalization;
using System.Linq;
using System.Threading.Tasks;
using Microsoft.WebAssembly.Diagnostics;
using Newtonsoft.Json.Linq;
using Xunit;

namespace DebuggerTests
{
    // TODO: static async, static method args
    public class EvaluateOnCallFrameTests : DebuggerTests
    {
        public static IEnumerable<object[]> InstanceMethodsTestData(string type_name)
        {
            yield return new object[] { type_name, "InstanceMethod", "InstanceMethod", false };
            yield return new object[] { type_name, "GenericInstanceMethod", "GenericInstanceMethod<int>", false };
            yield return new object[] { type_name, "InstanceMethodAsync", "MoveNext", true };
            yield return new object[] { type_name, "GenericInstanceMethodAsync", "MoveNext", true };

            // TODO: { "DebuggerTests.EvaluateTestsGeneric`1", "Instance", 9, "EvaluateTestsGenericStructInstanceMethod", prefix }
        }

        public static IEnumerable<object[]> InstanceMethodForTypeMembersTestData(string type_name)
        {
            foreach (var data in InstanceMethodsTestData(type_name))
            {
                yield return new object[] { "", 0 }.Concat(data).ToArray();
                yield return new object[] { "this.", 0 }.Concat(data).ToArray();
                yield return new object[] { "NewInstance.", 3 }.Concat(data).ToArray();
                yield return new object[] { "this.NewInstance.", 3 }.Concat(data).ToArray();
            }
        }

        public static IEnumerable<object[]> EvaluateStaticClassFromStaticMethodTestData(string type_name)
        {
            yield return new object[] { type_name, "EvaluateAsyncMethods", "EvaluateAsyncMethods", true };
            yield return new object[] { type_name, "EvaluateMethods", "EvaluateMethods", false };
        }

        [ConditionalTheory(nameof(RunningOnChrome))]
        [MemberData(nameof(InstanceMethodForTypeMembersTestData), parameters: "DebuggerTests.EvaluateTestsStructWithProperties")]
        [MemberData(nameof(InstanceMethodForTypeMembersTestData), parameters: "DebuggerTests.EvaluateTestsClassWithProperties")]
        public async Task EvaluateTypeInstanceMembers(string prefix, int bias, string type, string method, string bp_function_name, bool is_async)
        => await CheckInspectLocalsAtBreakpointSite(
            type, method, /*line_offset*/1, bp_function_name,
            $"window.setTimeout(function() {{ invoke_static_method_async('[debugger-test] {type}:run');}}, 1);",
            wait_for_event_fn: async (pause_location) =>
           {
               var id = pause_location["callFrames"][0]["callFrameId"].Value<string>();
               var dateTime = new DateTime(2010, 9, 8, 7, 6, 5 + bias);
               var DTProp = dateTime.AddMinutes(10);

               foreach (var pad in new[] { String.Empty, "  " })
               {
                   var padded_prefix = pad + prefix;
                   await EvaluateOnCallFrameAndCheck(id,
                       ($"{padded_prefix}a", TNumber(4)),

                       // fields
                       ($"{padded_prefix}dateTime.TimeOfDay", TValueType("System.TimeSpan", dateTime.TimeOfDay.ToString())),
                       ($"{padded_prefix}dateTime", TDateTime(dateTime)),
                       ($"{padded_prefix}dateTime.TimeOfDay.Minutes", TNumber(dateTime.TimeOfDay.Minutes)),

                       // properties
                       ($"{padded_prefix}DTProp.TimeOfDay.Minutes", TNumber(DTProp.TimeOfDay.Minutes)),
                       ($"{padded_prefix}DTProp", TDateTime(DTProp)),
                       ($"{padded_prefix}DTProp.TimeOfDay", TValueType("System.TimeSpan", DTProp.TimeOfDay.ToString())),

                       ($"{padded_prefix}IntProp", TNumber(9)),
                       ($"{padded_prefix}NullIfAIsNotZero", TObject("DebuggerTests.EvaluateTestsClassWithProperties", is_null: true))
                   );
               }
           });

        [Theory]
        [MemberData(nameof(InstanceMethodsTestData), parameters: "DebuggerTests.EvaluateTestsStructWithProperties")]
        [MemberData(nameof(InstanceMethodsTestData), parameters: "DebuggerTests.EvaluateTestsClassWithProperties")]
        public async Task EvaluateInstanceMethodArguments(string type, string method, string bp_function_name, bool is_async)
        => await CheckInspectLocalsAtBreakpointSite(
            type, method, /*line_offset*/1, bp_function_name,
            $"window.setTimeout(function() {{ invoke_static_method_async('[debugger-test] {type}:run');}}, 1);",
            wait_for_event_fn: async (pause_location) =>
           {
               var id = pause_location["callFrames"][0]["callFrameId"].Value<string>();
               var DTProp = new DateTime(2010, 9, 8, 7, 6, 5).AddMinutes(10);
               Console.WriteLine ($"------- test running the bits..");
               await EvaluateOnCallFrameAndCheck(id,
                   ("g", TNumber(400)),
                   ("h", TNumber(123)),
                   ("valString", TString("just a test")),
                   ("me", TObject(type)),

                   // property on method arg
                   ("me.DTProp", TDateTime(DTProp)),
                   ("me.DTProp.TimeOfDay.Minutes", TNumber(DTProp.TimeOfDay.Minutes)),
                   ("me.DTProp.Second + (me.IntProp - 5)", TNumber(DTProp.Second + 4)))
                    .ConfigureAwait(false);

               Console.WriteLine ($"------- test done!");
           });

        [Theory]
        [MemberData(nameof(InstanceMethodsTestData), parameters: "DebuggerTests.EvaluateTestsStructWithProperties")]
        [MemberData(nameof(InstanceMethodsTestData), parameters: "DebuggerTests.EvaluateTestsClassWithProperties")]
        public async Task EvaluateMethodLocals(string type, string method, string bp_function_name, bool is_async)
        => await CheckInspectLocalsAtBreakpointSite(
            type, method, /*line_offset*/5, bp_function_name,
            $"window.setTimeout(function() {{ invoke_static_method_async('[debugger-test] {type}:run');}}, 1);",
            wait_for_event_fn: async (pause_location) =>
           {
               var id = pause_location["callFrames"][0]["callFrameId"].Value<string>();

               var dt = new DateTime(2025, 3, 5, 7, 9, 11);
               await EvaluateOnCallFrameAndCheck(id,
                   ("  d ", TNumber(401)),
                   ("d", TNumber(401)),
                   (" d", TNumber(401)),
                   ("e", TNumber(402)),
                   ("f", TNumber(403)),

                   // property on a local
                   ("local_dt", TDateTime(dt)),
                   ("  local_dt", TDateTime(dt)),
                   ("local_dt.Date", TDateTime(dt.Date)),
                   ("  local_dt.Date", TDateTime(dt.Date)));
           });

        [ConditionalFact(nameof(RunningOnChrome))]
        public async Task EvaluateStaticLocalsWithDeepMemberAccess() => await CheckInspectLocalsAtBreakpointSite(
            "DebuggerTests.EvaluateTestsClass", "EvaluateLocals", 9, "EvaluateLocals",
            "window.setTimeout(function() { invoke_static_method ('[debugger-test] DebuggerTests.EvaluateTestsClass:EvaluateLocals'); })",
            wait_for_event_fn: async (pause_location) =>
           {
               var id = pause_location["callFrames"][0]["callFrameId"].Value<string>();

               var dt = new DateTime(2020, 1, 2, 3, 4, 5);
               await EvaluateOnCallFrameAndCheck(id,
                   ("f_s.c", TNumber(4)),
                   ("f_s", TValueType("DebuggerTests.EvaluateTestsStructWithProperties")),

                   ("f_s.dateTime", TDateTime(dt)),
                   ("f_s.dateTime.Date", TDateTime(dt.Date)));
           });

        [ConditionalFact(nameof(RunningOnChrome))]
        public async Task EvaluateLocalsAsync() => await CheckInspectLocalsAtBreakpointSite(
            "DebuggerTests.Point", "AsyncInstanceMethod", 1, "MoveNext",
            "window.setTimeout(function() { invoke_static_method_async ('[debugger-test] DebuggerTests.ArrayTestsClass:EntryPointForStructMethod', true); })",
            wait_for_event_fn: async (pause_location) =>
           {
               var id = pause_location["callFrames"][0]["callFrameId"].Value<string>();

               // sc_arg
               {
                   var (sc_arg, _) = await EvaluateOnCallFrame(id, "sc_arg");
                   await CheckValue(sc_arg, TObject("DebuggerTests.SimpleClass"), nameof(sc_arg));

                   // Check that we did get the correct object
                   var sc_arg_props = await GetProperties(sc_arg["objectId"]?.Value<string>());
                   await CheckProps(sc_arg_props, new
                   {
                       X = TNumber(10),
                       Y = TNumber(45),
                       Id = TString("sc#Id"),
                       Color = TEnum("DebuggerTests.RGB", "Blue"),
                       PointWithCustomGetter = TGetter("PointWithCustomGetter")
                   }, "sc_arg_props#1");

                   await EvaluateOnCallFrameAndCheck(id,
                       ("(sc_arg.PointWithCustomGetter.X)", TNumber(100)),
                       ("sc_arg.Id + \"_foo\"", TString($"sc#Id_foo")),
                       ("sc_arg.Id + (sc_arg.X==10 ? \"_is_ten\" : \"_not_ten\")", TString($"sc#Id_is_ten")));
               }

               // local_gs
               {
                   var (local_gs, _) = await EvaluateOnCallFrame(id, "local_gs");
                   await CheckValue(local_gs, TValueType("DebuggerTests.SimpleGenericStruct<int>"), nameof(local_gs));

                   (local_gs, _) = await EvaluateOnCallFrame(id, "  local_gs");
                   await CheckValue(local_gs, TValueType("DebuggerTests.SimpleGenericStruct<int>"), nameof(local_gs));

                   var local_gs_props = await GetProperties(local_gs["objectId"]?.Value<string>());
                   await CheckProps(local_gs_props, new
                   {
                       Id = TObject("string", is_null: true),
                       Color = TEnum("DebuggerTests.RGB", "Red"),
                       Value = TNumber(0)
                   }, "local_gs_props#1");
                   await EvaluateOnCallFrameAndCheck(id, ("(local_gs.Id)", TString(null)));
               }
           });

        [ConditionalTheory(nameof(RunningOnChrome))]
        [MemberData(nameof(InstanceMethodForTypeMembersTestData), parameters: "DebuggerTests.EvaluateTestsStructWithProperties")]
        [MemberData(nameof(InstanceMethodForTypeMembersTestData), parameters: "DebuggerTests.EvaluateTestsClassWithProperties")]
        public async Task EvaluateExpressionsWithDeepMemberAccesses(string prefix, int bias, string type, string method, string bp_function_name, bool _)
        => await CheckInspectLocalsAtBreakpointSite(
            type, method, /*line_offset*/4, bp_function_name,
            $"window.setTimeout(function() {{ invoke_static_method_async('[debugger-test] {type}:run');}}, 1);",
            wait_for_event_fn: async (pause_location) =>
           {
               var id = pause_location["callFrames"][0]["callFrameId"].Value<string>();
               var dateTime = new DateTime(2010, 9, 8, 7, 6, 5 + bias);
               var DTProp = dateTime.AddMinutes(10);

               await EvaluateOnCallFrameAndCheck(id,
                   ($"{prefix}a + 5", TNumber(9)),
                   ($"10 + {prefix}IntProp", TNumber(19)),
                   ($" {prefix}IntProp  +  {prefix}DTProp.Second", TNumber(9 + DTProp.Second)),
                   ($" {prefix}IntProp + ({prefix}DTProp.Second+{prefix}dateTime.Year)", TNumber(9 + DTProp.Second + dateTime.Year)),
                   ($" {prefix}DTProp.Second > 0 ? \"_foo_\": \"_zero_\"", TString("_foo_")),

                   // local_dt is not live yet
                   ($"local_dt.Date.Year * 10", TNumber(10)));
           });

        [Theory]
        [InlineData("")]
        [InlineData("this.")]
        public async Task InheritedAndPrivateMembersInAClass(string prefix)
        => await CheckInspectLocalsAtBreakpointSite(
            "DebuggerTests.GetPropertiesTests.DerivedClass", "InstanceMethod", 1, "InstanceMethod",
            $"window.setTimeout(function() {{ invoke_static_method_async('[debugger-test] DebuggerTests.GetPropertiesTests.DerivedClass:run');}}, 1);",
            wait_for_event_fn: async (pause_location) =>
           {
               var id = pause_location["callFrames"][0]["callFrameId"].Value<string>();

               foreach (var pad in new[] { String.Empty, "  " })
               {
                   var padded_prefix = pad + prefix;
                   await EvaluateOnCallFrameAndCheck(id,
                       // overridden
                       ($"{padded_prefix}FirstName + \"_foo\"", TString("DerivedClass#FirstName_foo")),
                       ($"{padded_prefix}DateTimeForOverride.Date.Year", TNumber(2190)),
                       ($"{padded_prefix}DateTimeForOverride.Date.Year - 10", TNumber(2180)),
                       ($"\"foo_\" + {padded_prefix}StringPropertyForOverrideWithAutoProperty", TString("foo_DerivedClass#StringPropertyForOverrideWithAutoProperty")),

                       // private
                       ($"{padded_prefix}_stringField + \"_foo\"", TString("DerivedClass#_stringField_foo")),
                       ($"{padded_prefix}_stringField", TString("DerivedClass#_stringField")),
                       ($"{padded_prefix}_dateTime.Second + 4", TNumber(7)),
                       ($"{padded_prefix}_DTProp.Second + 4", TNumber(13)),

                       // inherited public
                       ($"\"foo_\" + {padded_prefix}Base_AutoStringProperty", TString("foo_base#Base_AutoStringProperty")),
                       // inherited private
                       ($"{padded_prefix}_base_dateTime.Date.Year - 10", TNumber(2124))
                   );
               }
           });

        [Fact]
        public async Task EvaluateSimpleExpressions() => await CheckInspectLocalsAtBreakpointSite(
            "DebuggerTests.EvaluateTestsClass.TestEvaluate", "run", 9, "run",
            "window.setTimeout(function() { invoke_static_method ('[debugger-test] DebuggerTests.EvaluateTestsClass:EvaluateLocals'); })",
            wait_for_event_fn: async (pause_location) =>
           {
               var id = pause_location["callFrames"][0]["callFrameId"].Value<string>();

               await EvaluateOnCallFrameAndCheck(id,
                   // "((this))", TObject("foo")); //FIXME:
                   // "((dt))", TObject("foo")); //FIXME:

                   ("this", TObject("DebuggerTests.EvaluateTestsClass.TestEvaluate")),
                   ("  this", TObject("DebuggerTests.EvaluateTestsClass.TestEvaluate")),

                   ("5", TNumber(5)),
                   ("  5", TNumber(5)),
                   ("d + e", TNumber(203)),
                   ("e + 10", TNumber(112)),

                   // repeated expressions
                   ("this.a + this.a", TNumber(2)),
                   ("a + \"_\" + a", TString("9000_9000")),
                   ("a+(a  )", TString("90009000")),

                   // possible duplicate arg name
                   ("this.a + this_a", TNumber(46)),

                   ("this.a + this.b", TNumber(3)),
                   ("\"test\" + \"test\"", TString("testtest")),
                   ("5 + 5", TNumber(10)));
           });

        public static TheoryData<string, string, string> ShadowMethodArgsTestData => new TheoryData<string, string, string>
        {
            { "DebuggerTests.EvaluateTestsClassWithProperties", "EvaluateShadow", "EvaluateShadow" },
            { "DebuggerTests.EvaluateTestsClassWithProperties", "EvaluateShadowAsync", "MoveNext" },
            { "DebuggerTests.EvaluateTestsStructWithProperties", "EvaluateShadow", "EvaluateShadow" },
            { "DebuggerTests.EvaluateTestsStructWithProperties", "EvaluateShadowAsync", "MoveNext" },
        };

        [Theory]
        [MemberData(nameof(ShadowMethodArgsTestData))]
        public async Task LocalsAndArgsShadowingThisMembers(string type_name, string method, string bp_function_name) => await CheckInspectLocalsAtBreakpointSite(
            type_name, method, 2, bp_function_name,
            "window.setTimeout(function() { invoke_static_method ('[debugger-test] " + type_name + ":run'); })",
            wait_for_event_fn: async (pause_location) =>
           {
               var id = pause_location["callFrames"][0]["callFrameId"].Value<string>();

               await EvaluateOnCallFrameAndCheck(id,
                   ("a", TString("hello")),
                   ("this.a", TNumber(4)));

               await CheckExpressions("this.", new DateTime(2010, 9, 8, 7, 6, 5 + 0));
               await CheckExpressions(String.Empty, new DateTime(2020, 3, 4, 5, 6, 7));

               async Task CheckExpressions(string prefix, DateTime dateTime)
               {
                   await EvaluateOnCallFrameAndCheck(id,
                       (prefix + "dateTime", TDateTime(dateTime)),
                       (prefix + "dateTime.TimeOfDay.Minutes", TNumber(dateTime.TimeOfDay.Minutes)),
                       (prefix + "dateTime.TimeOfDay", TValueType("System.TimeSpan", dateTime.TimeOfDay.ToString())));
               }
           });

        [ConditionalTheory(nameof(RunningOnChrome))]
        [InlineData("DebuggerTests.EvaluateTestsStructWithProperties", true)]
        [InlineData("DebuggerTests.EvaluateTestsClassWithProperties", false)]
        public async Task EvaluateOnPreviousFrames(string type_name, bool is_valuetype) => await CheckInspectLocalsAtBreakpointSite(
            type_name, "EvaluateShadow", 1, "EvaluateShadow",
            $"window.setTimeout(function() {{ invoke_static_method ('[debugger-test] {type_name}:run'); }})",
            wait_for_event_fn: async (pause_location) =>
           {
               var dt_local = new DateTime(2020, 3, 4, 5, 6, 7);
               var dt_this = new DateTime(2010, 9, 8, 7, 6, 5);

               // At EvaluateShadow
               {
                   var id0 = pause_location["callFrames"][0]["callFrameId"].Value<string>();
                   await EvaluateOnCallFrameAndCheck(id0,
                       ("dateTime", TDateTime(dt_local)),
                       ("this.dateTime", TDateTime(dt_this))
                   );

                   await EvaluateOnCallFrameFail(id0, ("obj.IntProp", "ReferenceError"));
               }

               {
                   var id1 = pause_location["callFrames"][1]["callFrameId"].Value<string>();
                   await EvaluateOnCallFrameFail(id1,
                       ("dateTime", "ReferenceError"),
                       ("this.dateTime", "ReferenceError"));

                   // obj available only on the -1 frame
                   await EvaluateOnCallFrameAndCheck(id1, ("obj.IntProp", TNumber(7)));
               }

               await SetBreakpointInMethod("debugger-test.dll", type_name, "SomeMethod", 1);
               pause_location = await SendCommandAndCheck(null, "Debugger.resume", null, 0, 0, "SomeMethod");

               // At SomeMethod

               // TODO: change types also.. so, that `this` is different!

               // Check frame0
               {
                   var id0 = pause_location["callFrames"][0]["callFrameId"].Value<string>();

                   // 'me' and 'dateTime' are reversed in this method
                   await EvaluateOnCallFrameAndCheck(id0,
                      ("dateTime", is_valuetype ? TValueType(type_name) : TObject(type_name)),
                      ("this.dateTime", TDateTime(dt_this)),
                      ("me", TDateTime(dt_local)),

                      // local variable shadows field, but isn't "live" yet
                      ("DTProp", TString(null)),

                      // access field via `this.`
                      ("this.DTProp", TDateTime(dt_this.AddMinutes(10))));

                   await EvaluateOnCallFrameFail(id0, ("obj", "ReferenceError"));
               }

               // check frame1
               {
                   var id1 = pause_location["callFrames"][1]["callFrameId"].Value<string>();

                   await EvaluateOnCallFrameAndCheck(id1,
                       // 'me' and 'dateTime' are reversed in this method
                       ("dateTime", TDateTime(dt_local)),
                       ("this.dateTime", TDateTime(dt_this)),
                       ("me", is_valuetype ? TValueType(type_name) : TObject(type_name)),

                       // not shadowed here
                       ("DTProp", TDateTime(dt_this.AddMinutes(10))),

                       // access field via `this.`
                       ("this.DTProp", TDateTime(dt_this.AddMinutes(10))));

                   await EvaluateOnCallFrameFail(id1, ("obj", "ReferenceError"));
               }

               // check frame2
               {
                   var id2 = pause_location["callFrames"][2]["callFrameId"].Value<string>();

                   // Only obj should be available
                   await EvaluateOnCallFrameFail(id2,
                      ("dateTime", "ReferenceError"),
                      ("this.dateTime", "ReferenceError"),
                      ("me", "ReferenceError"));

                   await EvaluateOnCallFrameAndCheck(id2, ("obj", is_valuetype ? TValueType(type_name) : TObject(type_name)));
               }
           });

        [ConditionalFact(nameof(RunningOnChrome))]
        public async Task JSEvaluate()
        {
            var bp_loc = "/other.js";
            var line = 78;
            var col = 1;

            await SetBreakpoint(bp_loc, line, col);

            var eval_expr = "window.setTimeout(function() { eval_call_on_frame_test (); }, 1)";
            var result = await cli.SendCommand("Runtime.evaluate", JObject.FromObject(new { expression = eval_expr }), token);
            var pause_location = await insp.WaitFor(Inspector.PAUSE);

            var id = pause_location["callFrames"][0]["callFrameId"].Value<string>();

            await EvaluateOnCallFrameFail(id,
                ("me.foo", null),
                ("obj.foo.bar", null));

            await EvaluateOnCallFrame(id, "obj.foo", expect_ok: true);
        }

        [ConditionalFact(nameof(RunningOnChrome))]
        public async Task NegativeTestsInInstanceMethod() => await CheckInspectLocalsAtBreakpointSite(
            "DebuggerTests.EvaluateTestsClass.TestEvaluate", "run", 9, "run",
            "window.setTimeout(function() { invoke_static_method ('[debugger-test] DebuggerTests.EvaluateTestsClass:EvaluateLocals'); })",
            wait_for_event_fn: async (pause_location) =>
           {
               var id = pause_location["callFrames"][0]["callFrameId"].Value<string>();

               // Use '.' on a primitive member
               await EvaluateOnCallFrameFail(id,
                  //BUG: TODO:
                  //("a)", "CompilationError"),

                  ("this.a.", "ReferenceError"),
                  ("a.", "ReferenceError"),

                  ("this..a", "CompilationError"),
                  (".a.", "ReferenceError"),

                  ("me.foo", "ReferenceError"),

                  ("this.a + non_existant", "ReferenceError"),

                  ("this.NullIfAIsNotZero.foo", "ReferenceError"),
                  ("NullIfAIsNotZero.foo", "ReferenceError"));
           });

        [ConditionalFact(nameof(RunningOnChrome))]
        public async Task NegativeTestsInStaticMethod() => await CheckInspectLocalsAtBreakpointSite(
            "DebuggerTests.EvaluateTestsClass", "EvaluateLocals", 9, "EvaluateLocals",
            "window.setTimeout(function() { invoke_static_method ('[debugger-test] DebuggerTests.EvaluateTestsClass:EvaluateLocals'); })",
            wait_for_event_fn: async (pause_location) =>
           {
               var id = pause_location["callFrames"][0]["callFrameId"].Value<string>();

               await EvaluateOnCallFrameFail(id,
                   ("me.foo", "ReferenceError"),
                   ("this", "CompilationError"),
                   ("this.NullIfAIsNotZero.foo", "ReferenceError"));
           });

        [Fact]
        public async Task EvaluatePropertyThatThrows()
        => await CheckInspectLocalsAtBreakpointSite(
            "DebuggerTests.EvaluateTestsClassWithProperties", "InstanceMethod", /*line_offset*/1, "InstanceMethod",
            $"window.setTimeout(function() {{ invoke_static_method_async('[debugger-test] DebuggerTests.EvaluateTestsClassWithProperties:run');}}, 1);",
            wait_for_event_fn: async (pause_location) =>
            {
                var id = pause_location["callFrames"][0]["callFrameId"].Value<string>();
                await EvaluateOnCallFrameAndCheck(id, ("this.PropertyThrowException", TString("System.Exception: error")));
            });

        async Task EvaluateOnCallFrameFail(string call_frame_id, params (string expression, string class_name)[] args)
        {
            foreach (var arg in args)
            {
                var (_, res) = await EvaluateOnCallFrame(call_frame_id, arg.expression, expect_ok: false);
                if (arg.class_name != null)
                    AssertEqual(arg.class_name, res.Error["result"]?["className"]?.Value<string>(), $"Error className did not match for expression '{arg.expression}'");
            }
        }


        [ConditionalFact(nameof(RunningOnChrome))]
        public async Task EvaluateSimpleMethodCallsError() => await CheckInspectLocalsAtBreakpointSite(
            "DebuggerTests.EvaluateMethodTestsClass.TestEvaluate", "run", 9, "run",
            "window.setTimeout(function() { invoke_static_method ('[debugger-test] DebuggerTests.EvaluateMethodTestsClass:EvaluateMethods'); })",
            wait_for_event_fn: async (pause_location) =>
           {
               var id = pause_location["callFrames"][0]["callFrameId"].Value<string>();

               var (_, res) = await EvaluateOnCallFrame(id, "this.objToTest.MyMethodWrong()", expect_ok: false );
               Assert.Equal(
                    $"Method 'MyMethodWrong' not found in type 'DebuggerTests.EvaluateMethodTestsClass.ParmToTest'", 
                    res.Error["result"]?["description"]?.Value<string>());

               (_, res) = await EvaluateOnCallFrame(id, "this.objToTest.MyMethod(1)", expect_ok: false);
                Assert.Equal(
                    "Unable to evaluate method 'MyMethod'. Too many arguments passed.", 
                    res.Error["result"]?["description"]?.Value<string>());

               (_, res) = await EvaluateOnCallFrame(id, "this.CallMethodWithParm(\"1\")", expect_ok: false );
               Assert.Contains("Unable to evaluate method 'this.CallMethodWithParm(\"1\")'", res.Error["message"]?.Value<string>());

               (_, res) = await EvaluateOnCallFrame(id, "this.ParmToTestObjNull.MyMethod()", expect_ok: false );
               Assert.Equal("Expression 'this.ParmToTestObjNull.MyMethod' evaluated to null", res.Error["message"]?.Value<string>());

               (_, res) = await EvaluateOnCallFrame(id, "this.ParmToTestObjException.MyMethod()", expect_ok: false );
               Assert.Contains(
                    "Cannot evaluate '(this.ParmToTestObjException.MyMethod()\n)'", 
                    res.Error["result"]?["description"]?.Value<string>());
           });

        [Fact]
        public async Task EvaluateSimpleMethodCallsWithoutParms() => await CheckInspectLocalsAtBreakpointSite(
            "DebuggerTests.EvaluateMethodTestsClass.TestEvaluate", "run", 9, "run",
            "window.setTimeout(function() { invoke_static_method ('[debugger-test] DebuggerTests.EvaluateMethodTestsClass:EvaluateMethods'); })",
            wait_for_event_fn: async (pause_location) =>
           {
               var id = pause_location["callFrames"][0]["callFrameId"].Value<string>();

               await EvaluateOnCallFrameAndCheck(id,
                    ("this.CallMethod()", TNumber(1)),
                    ("this.CallMethod()", TNumber(1)),
                    ("this.CallMethodReturningChar()", TChar('A')),
                    ("this.ParmToTestObj.MyMethod()", TString("methodOK")),
                    ("this.ParmToTestObj.ToString()", TString("DebuggerTests.EvaluateMethodTestsClass+ParmToTest")),
                    ("this.objToTest.MyMethod()", TString("methodOK")));
           });


        [Fact]
        public async Task EvaluateSimpleMethodCallsWithConstParms() => await CheckInspectLocalsAtBreakpointSite(
            "DebuggerTests.EvaluateMethodTestsClass.TestEvaluate", "run", 9, "run",
            "window.setTimeout(function() { invoke_static_method ('[debugger-test] DebuggerTests.EvaluateMethodTestsClass:EvaluateMethods'); })",
            wait_for_event_fn: async (pause_location) =>
           {
               var id = pause_location["callFrames"][0]["callFrameId"].Value<string>();

               await EvaluateOnCallFrameAndCheck(id,
                    ("this.CallMethodWithParm(10)", TNumber(11)),
                    ("this.CallMethodWithMultipleParms(10, 10)", TNumber(21)),
                    ("this.CallMethodWithParmBool(true)", TString("TRUE")),
                    ("this.CallMethodWithParmBool(false)", TString("FALSE")),
                    ("this.CallMethodWithParmString(\"concat\")", TString("str_const_concat")),
                    ("this.CallMethodWithParmString(\"\\\"\\\"\")", TString("str_const_\"\"")),
                    ("this.CallMethodWithParmString(\"🛶\")", TString("str_const_🛶")),
                    ("this.CallMethodWithParmString(\"\\uD83D\\uDEF6\")", TString("str_const_🛶")),
                    ("this.CallMethodWithParmString(\"🚀\")", TString("str_const_🚀")),
                    ("this.CallMethodWithParmString_λ(\"🚀\")", TString("λ_🚀")),
                    ("this.CallMethodWithParm(10) + this.a", TNumber(12)),
                    ("this.CallMethodWithObj(null)", TNumber(-1)),
                    ("this.CallMethodWithChar('a')", TString("str_const_a")));
           });

        [Fact]
        public async Task EvaluateSimpleMethodCallsWithVariableParms() => await CheckInspectLocalsAtBreakpointSite(
            "DebuggerTests.EvaluateMethodTestsClass.TestEvaluate", "run", 9, "run",
            "window.setTimeout(function() { invoke_static_method ('[debugger-test] DebuggerTests.EvaluateMethodTestsClass:EvaluateMethods'); })",
            wait_for_event_fn: async (pause_location) =>
           {
               var id = pause_location["callFrames"][0]["callFrameId"].Value<string>();

               await EvaluateOnCallFrameAndCheck(id,
                    ("this.CallMethodWithParm(this.a)", TNumber(2)),
                    ("this.CallMethodWithMultipleParms(this.a, 10)", TNumber(12)),
                    ("this.CallMethodWithParmString(this.str)", TString("str_const_str_const_")),
                    ("this.CallMethodWithParmBool(this.t)", TString("TRUE")),
                    ("this.CallMethodWithParmBool(this.f)", TString("FALSE")),
                    ("this.CallMethodWithParm(this.a) + this.a", TNumber(3)),
                    ("this.CallMethodWithObj(this.objToTest)", TNumber(10)));
           });

        [Fact]
        public async Task EvaluateExpressionsWithElementAccessByConstant() => await CheckInspectLocalsAtBreakpointSite(
            "DebuggerTests.EvaluateLocalsWithElementAccessTests", "EvaluateLocals", 5, "EvaluateLocals",
            "window.setTimeout(function() { invoke_static_method ('[debugger-test] DebuggerTests.EvaluateLocalsWithElementAccessTests:EvaluateLocals'); })",
            wait_for_event_fn: async (pause_location) =>
           {
               var id = pause_location["callFrames"][0]["callFrameId"].Value<string>();

               await EvaluateOnCallFrameAndCheck(id,
                   ("f.numList[0]", TNumber(1)),
                   ("f.textList[1]", TString("2")),
                   ("f.numArray[1]", TNumber(2)),
                   ("f.textArray[0]", TString("1")));
           });

        [Fact]
        public async Task EvaluateExpressionsWithElementAccessByLocalVariable() => await CheckInspectLocalsAtBreakpointSite(
            "DebuggerTests.EvaluateLocalsWithElementAccessTests", "EvaluateLocals", 5, "EvaluateLocals",
            "window.setTimeout(function() { invoke_static_method ('[debugger-test] DebuggerTests.EvaluateLocalsWithElementAccessTests:EvaluateLocals'); })",
            wait_for_event_fn: async (pause_location) =>
           {
               var id = pause_location["callFrames"][0]["callFrameId"].Value<string>();

               await EvaluateOnCallFrameAndCheck(id,
                   ("f.numList[i]", TNumber(1)),
                   ("f.textList[j]", TString("2")),
                   ("f.numArray[j]", TNumber(2)),
                   ("f.textArray[i]", TString("1")));

           });

        [Fact]
        public async Task EvaluateExpressionsWithElementAccessByMemberVariables() => await CheckInspectLocalsAtBreakpointSite(
            "DebuggerTests.EvaluateLocalsWithElementAccessTests", "EvaluateLocals", 5, "EvaluateLocals",
            "window.setTimeout(function() { invoke_static_method ('[debugger-test] DebuggerTests.EvaluateLocalsWithElementAccessTests:EvaluateLocals'); })",
            wait_for_event_fn: async (pause_location) =>
           {
               var id = pause_location["callFrames"][0]["callFrameId"].Value<string>();

               await EvaluateOnCallFrameAndCheck(id,
                   ("f.idx0", TNumber(0)),
                   ("f.idx1", TNumber(1)),
                   ("f.numList[f.idx0]", TNumber(1)),
                   ("f.textList[f.idx1]", TString("2")),
                   ("f.numArray[f.idx1]", TNumber(2)),
                   ("f.textArray[f.idx0]", TString("1")));

           });

        [Fact]
        public async Task EvaluateExpressionsWithElementAccessNested() => await CheckInspectLocalsAtBreakpointSite(
            "DebuggerTests.EvaluateLocalsWithElementAccessTests", "EvaluateLocals", 5, "EvaluateLocals",
            "window.setTimeout(function() { invoke_static_method ('[debugger-test] DebuggerTests.EvaluateLocalsWithElementAccessTests:EvaluateLocals'); })",
            wait_for_event_fn: async (pause_location) =>
           {
               var id = pause_location["callFrames"][0]["callFrameId"].Value<string>();

               await EvaluateOnCallFrameAndCheck(id,
                   ("f.idx0", TNumber(0)),
                   ("f.numList[f.numList[f.idx0]]", TNumber(2)),
                   ("f.textList[f.numList[f.idx0]]", TString("2")),
                   ("f.numArray[f.numArray[f.idx0]]", TNumber(2)),
                   ("f.textArray[f.numArray[f.idx0]]", TString("2")));

           });

        [ConditionalFact(nameof(RunningOnChrome))]
        public async Task EvaluateExpressionsWithElementAccessMultidimentional() => await CheckInspectLocalsAtBreakpointSite(
            "DebuggerTests.EvaluateLocalsWithElementAccessTests", "EvaluateLocals", 5, "EvaluateLocals",
            "window.setTimeout(function() { invoke_static_method ('[debugger-test] DebuggerTests.EvaluateLocalsWithElementAccessTests:EvaluateLocals'); })",
            wait_for_event_fn: async (pause_location) =>
           {
               var id = pause_location["callFrames"][0]["callFrameId"].Value<string>();

               await EvaluateOnCallFrameAndCheck(id,
                   ("j", TNumber(1)),
                   ("f.idx1", TNumber(1)),
                   ("f.numArrayOfArrays[1][1]", TNumber(2)),
                   ("f.numArrayOfArrays[j][j]", TNumber(2)),
                   ("f.numArrayOfArrays[f.idx1][f.idx1]", TNumber(2)),
                   ("f.numListOfLists[1][1]", TNumber(2)),
                   ("f.numListOfLists[j][j]", TNumber(2)),
                   ("f.numListOfLists[f.idx1][f.idx1]", TNumber(2)),
                   ("f.textArrayOfArrays[1][1]", TString("2")),
                   ("f.textArrayOfArrays[j][j]", TString("2")),
                   ("f.textArrayOfArrays[f.idx1][f.idx1]", TString("2")),
                   ("f.textListOfLists[1][1]", TString("2")),
                   ("f.textListOfLists[j][j]", TString("2")),
                   ("f.textListOfLists[f.idx1][f.idx1]", TString("2")));

           });

        [ConditionalFact(nameof(RunningOnChrome))]
        public async Task EvaluateSimpleMethodCallsCheckChangedValue() => await CheckInspectLocalsAtBreakpointSite(
            "DebuggerTests.EvaluateMethodTestsClass.TestEvaluate", "run", 9, "run",
            "window.setTimeout(function() { invoke_static_method ('[debugger-test] DebuggerTests.EvaluateMethodTestsClass:EvaluateMethods'); })",
            wait_for_event_fn: async (pause_location) =>
           {
               var id = pause_location["callFrames"][0]["callFrameId"].Value<string>();

               var frame = pause_location["callFrames"][0];
               var props = await GetObjectOnFrame(frame, "this");
               CheckNumber(props, "a", 1);

               await EvaluateOnCallFrameAndCheck(id,
                   ("this.CallMethodChangeValue()", TObject("object", is_null : true)));

               frame = pause_location["callFrames"][0];
               props = await GetObjectOnFrame(frame, "this");
               CheckNumber(props, "a", 11);
           });

        [Fact]
        public async Task EvaluateStaticClass() => await CheckInspectLocalsAtBreakpointSite(
            "DebuggerTests.EvaluateMethodTestsClass.TestEvaluate", "run", 9, "run",
            "window.setTimeout(function() { invoke_static_method ('[debugger-test] DebuggerTests.EvaluateMethodTestsClass:EvaluateMethods'); })",
            wait_for_event_fn: async (pause_location) =>
           {
               var id = pause_location["callFrames"][0]["callFrameId"].Value<string>();

               var frame = pause_location["callFrames"][0];

               await EvaluateOnCallFrameAndCheck(id,
                   ("DebuggerTests.EvaluateStaticClass.StaticField1", TNumber(10)));
               await EvaluateOnCallFrameAndCheck(id,
                   ("DebuggerTests.EvaluateStaticClass.StaticProperty1", TString("StaticProperty1")));
               await EvaluateOnCallFrameAndCheck(id,
                   ("DebuggerTests.EvaluateStaticClass.StaticPropertyWithError", TString("System.Exception: not implemented")));
           });

        [Theory]
        [MemberData(nameof(EvaluateStaticClassFromStaticMethodTestData), parameters: "DebuggerTests.EvaluateMethodTestsClass")]
        // [MemberData(nameof(EvaluateStaticClassFromStaticMethodTestData), parameters: "EvaluateMethodTestsClass")]
        public async Task EvaluateStaticClassFromStaticMethod(string type, string method, string bp_function_name, bool is_async)
        => await CheckInspectLocalsAtBreakpointSite(
            type, method, 1, bp_function_name,
            $"window.setTimeout(function() {{ invoke_static_method ('[debugger-test] {type}:{method}'); }})",
            wait_for_event_fn: async (pause_location) =>
           {
               var id = pause_location["callFrames"][0]["callFrameId"].Value<string>();

               var frame = pause_location["callFrames"][0];

               await EvaluateOnCallFrameAndCheck(id,
                   ("EvaluateStaticClass.StaticField1", TNumber(10)),
                   ("EvaluateStaticClass.StaticProperty1", TString("StaticProperty1")),
                   ("EvaluateStaticClass.StaticPropertyWithError", TString("System.Exception: not implemented")),
                   ("DebuggerTests.EvaluateStaticClass.StaticField1", TNumber(10)),
                   ("DebuggerTests.EvaluateStaticClass.StaticProperty1", TString("StaticProperty1")),
                   ("DebuggerTests.EvaluateStaticClass.StaticPropertyWithError", TString("System.Exception: not implemented")));
           });

        [Fact]
        public async Task EvaluateNonStaticClassWithStaticFields() => await CheckInspectLocalsAtBreakpointSite(
            "DebuggerTests.EvaluateMethodTestsClass", "EvaluateAsyncMethods", 3, "EvaluateAsyncMethods",
            "window.setTimeout(function() { invoke_static_method ('[debugger-test] DebuggerTests.EvaluateMethodTestsClass:EvaluateAsyncMethods'); })",
            wait_for_event_fn: async (pause_location) =>
           {
               var id = pause_location["callFrames"][0]["callFrameId"].Value<string>();

               var frame = pause_location["callFrames"][0];

               await EvaluateOnCallFrameAndCheck(id,
                   ("DebuggerTests.EvaluateNonStaticClassWithStaticFields.StaticField1", TNumber(10)),
                   ("DebuggerTests.EvaluateNonStaticClassWithStaticFields.StaticProperty1", TString("StaticProperty1")),
                   ("DebuggerTests.EvaluateNonStaticClassWithStaticFields.StaticPropertyWithError", TString("System.Exception: not implemented")),
                   ("EvaluateNonStaticClassWithStaticFields.StaticField1", TNumber(10)),
                   ("EvaluateNonStaticClassWithStaticFields.StaticProperty1", TString("StaticProperty1")),
                   ("EvaluateNonStaticClassWithStaticFields.StaticPropertyWithError", TString("System.Exception: not implemented")));
           });

        [ConditionalFact(nameof(RunningOnChrome))]
        public async Task EvaluateStaticClassesNested() => await CheckInspectLocalsAtBreakpointSite(
            "DebuggerTests.EvaluateMethodTestsClass", "EvaluateMethods", 3, "EvaluateMethods",
            "window.setTimeout(function() { invoke_static_method ('[debugger-test] DebuggerTests.EvaluateMethodTestsClass:EvaluateMethods'); })",
            wait_for_event_fn: async (pause_location) =>
           {
               var id = pause_location["callFrames"][0]["callFrameId"].Value<string>();

               var frame = pause_location["callFrames"][0];

               await EvaluateOnCallFrameAndCheck(id,
                   ("DebuggerTests.EvaluateStaticClass.NestedClass1.NestedClass2.NestedClass3.StaticField1", TNumber(3)),
                   ("DebuggerTests.EvaluateStaticClass.NestedClass1.NestedClass2.NestedClass3.StaticProperty1", TString("StaticProperty3")),
                   ("DebuggerTests.EvaluateStaticClass.NestedClass1.NestedClass2.NestedClass3.StaticPropertyWithError", TString("System.Exception: not implemented 3")),
                   ("EvaluateStaticClass.NestedClass1.NestedClass2.NestedClass3.StaticField1", TNumber(3)),
                   ("EvaluateStaticClass.NestedClass1.NestedClass2.NestedClass3.StaticProperty1", TString("StaticProperty3")),
                   ("EvaluateStaticClass.NestedClass1.NestedClass2.NestedClass3.StaticPropertyWithError", TString("System.Exception: not implemented 3")));
           });

        [Fact]
        public async Task EvaluateStaticClassesNestedWithNoNamespace() => await CheckInspectLocalsAtBreakpointSite(
            "NoNamespaceClass", "EvaluateMethods", 1, "EvaluateMethods",
            "window.setTimeout(function() { invoke_static_method ('[debugger-test] NoNamespaceClass:EvaluateMethods'); })",
            wait_for_event_fn: async (pause_location) =>
           {
               var id = pause_location["callFrames"][0]["callFrameId"].Value<string>();

               var frame = pause_location["callFrames"][0];

               await EvaluateOnCallFrameAndCheck(id,
                   ("NoNamespaceClass.NestedClass1.NestedClass2.NestedClass3.StaticField1", TNumber(30)),
                   ("NoNamespaceClass.NestedClass1.NestedClass2.NestedClass3.StaticProperty1", TString("StaticProperty30")),
                   ("NoNamespaceClass.NestedClass1.NestedClass2.NestedClass3.StaticPropertyWithError", TString("System.Exception: not implemented 30")));
           });

        [ConditionalFact(nameof(RunningOnChrome))]
        public async Task EvaluateStaticClassesFromDifferentNamespaceInDifferentFrames() => await CheckInspectLocalsAtBreakpointSite(
            "DebuggerTestsV2.EvaluateStaticClass", "Run", 1, "Run",
            "window.setTimeout(function() { invoke_static_method ('[debugger-test] DebuggerTests.EvaluateMethodTestsClass:EvaluateMethods'); })",
            wait_for_event_fn: async (pause_location) =>
            {
                var id_top = pause_location["callFrames"][0]["callFrameId"].Value<string>();
                var frame = pause_location["callFrames"][0];

                await EvaluateOnCallFrameAndCheck(id_top,
                    ("EvaluateStaticClass.StaticField1", TNumber(20)),
                    ("EvaluateStaticClass.StaticProperty1", TString("StaticProperty2")),
                    ("EvaluateStaticClass.StaticPropertyWithError", TString("System.Exception: not implemented")));

                var id_second = pause_location["callFrames"][1]["callFrameId"].Value<string>();

                await EvaluateOnCallFrameAndCheck(id_second,
                    ("EvaluateStaticClass.StaticField1", TNumber(10)),
                    ("EvaluateStaticClass.StaticProperty1", TString("StaticProperty1")),
                    ("EvaluateStaticClass.StaticPropertyWithError", TString("System.Exception: not implemented")));
            });

        [ConditionalFact(nameof(RunningOnChrome))]
        public async Task EvaluateStaticClassInvalidField() => await CheckInspectLocalsAtBreakpointSite(
            "DebuggerTests.EvaluateMethodTestsClass.TestEvaluate", "run", 9, "run",
            "window.setTimeout(function() { invoke_static_method ('[debugger-test] DebuggerTests.EvaluateMethodTestsClass:EvaluateMethods'); })",
            wait_for_event_fn: async (pause_location) =>
           {
               var id = pause_location["callFrames"][0]["callFrameId"].Value<string>();

               var frame = pause_location["callFrames"][0];

               var (_, res) = await EvaluateOnCallFrame(id, "DebuggerTests.EvaluateStaticClass.StaticProperty2", expect_ok: false);
               AssertEqual("Failed to resolve member access for DebuggerTests.EvaluateStaticClass.StaticProperty2", res.Error["result"]?["description"]?.Value<string>(), "wrong error message");

               (_, res) = await EvaluateOnCallFrame(id, "DebuggerTests.InvalidEvaluateStaticClass.StaticProperty2", expect_ok: false);
               AssertEqual("Failed to resolve member access for DebuggerTests.InvalidEvaluateStaticClass.StaticProperty2", res.Error["result"]?["description"]?.Value<string>(), "wrong error message");
           });

        [ConditionalFact(nameof(RunningOnChrome))]
        public async Task AsyncLocalsInContinueWithBlock() => await CheckInspectLocalsAtBreakpointSite(
           "DebuggerTests.AsyncTests.ContinueWithTests", "ContinueWithStaticAsync", 4, "<ContinueWithStaticAsync>b__3_0",
           "window.setTimeout(function() { invoke_static_method('[debugger-test] DebuggerTests.AsyncTests.ContinueWithTests:RunAsync'); })",
           wait_for_event_fn: async (pause_location) =>
           {
               var frame_locals = await GetProperties(pause_location["callFrames"][0]["callFrameId"].Value<string>());
               var id = pause_location["callFrames"][0]["callFrameId"].Value<string>();

               await EvaluateOnCallFrameAndCheck(id,
                   ($"t.Status", TEnum("System.Threading.Tasks.TaskStatus", "RanToCompletion")),
                   ($"  t.Status", TEnum("System.Threading.Tasks.TaskStatus", "RanToCompletion"))
               );

               await EvaluateOnCallFrameFail(id,
                   ("str", "ReferenceError"),
                   ("  str", "ReferenceError")
               );
           });

        [ConditionalFact(nameof(RunningOnChrome))]
        public async Task EvaluateConstantValueUsingRuntimeEvaluate() => await CheckInspectLocalsAtBreakpointSite(
            "DebuggerTests.EvaluateTestsClass", "EvaluateLocals", 9, "EvaluateLocals",
            "window.setTimeout(function() { invoke_static_method ('[debugger-test] DebuggerTests.EvaluateTestsClass:EvaluateLocals'); })",
            wait_for_event_fn: async (pause_location) =>
           {
               var dt = new DateTime(2020, 1, 2, 3, 4, 5);
               await RuntimeEvaluateAndCheck(
                   ("15\n//comment as vs does\n", TNumber(15)),
                   ("15", TNumber(15)),
                   ("\"15\"\n//comment as vs does\n", TString("15")),
                   ("\"15\"", TString("15")));
           });

        [ConditionalTheory(nameof(RunningOnChrome))]
        [InlineData("EvaluateBrowsableClass", "TestEvaluateFieldsNone", "testFieldsNone", 10)]
        [InlineData("EvaluateBrowsableClass", "TestEvaluatePropertiesNone", "testPropertiesNone", 10)]
        [InlineData("EvaluateBrowsableStruct", "TestEvaluateFieldsNone", "testFieldsNone", 10)]
        [InlineData("EvaluateBrowsableStruct", "TestEvaluatePropertiesNone", "testPropertiesNone", 10)]
        [InlineData("EvaluateBrowsableStaticClass", "TestEvaluateFieldsNone", "testFieldsNone", 10)]
        [InlineData("EvaluateBrowsableStaticClass", "TestEvaluatePropertiesNone", "testPropertiesNone", 10)]
        [InlineData("EvaluateBrowsableCustomPropertiesClass", "TestEvaluatePropertiesNone", "testPropertiesNone", 5, true)]
        public async Task EvaluateBrowsableNone(
            string outerClassName, string className, string localVarName, int breakLine, bool isCustomGetter = false) => await CheckInspectLocalsAtBreakpointSite(
            $"DebuggerTests.{outerClassName}", "Evaluate", breakLine, "Evaluate",
            $"window.setTimeout(function() {{ invoke_static_method ('[debugger-test] DebuggerTests.{outerClassName}:Evaluate'); 1 }})",
            wait_for_event_fn: async (pause_location) =>
            {
                var id = pause_location["callFrames"][0]["callFrameId"].Value<string>();

                var (testNone, _) = await EvaluateOnCallFrame(id, localVarName);
                await CheckValue(testNone, TObject($"DebuggerTests.{outerClassName}.{className}"), nameof(testNone));
                var testNoneProps = await GetProperties(testNone["objectId"]?.Value<string>());

                if (isCustomGetter)
                    await CheckProps(testNoneProps, new
                    {
                        list = TGetter("list", TObject("System.Collections.Generic.List<int>", description: "Count = 2")),
                        array = TGetter("array", TObject("int[]", description: "int[2]")),
                        text = TGetter("text", TString("text")),
                        nullNone = TGetter("nullNone", TObject("bool[]", is_null: true)),
                        valueTypeEnum = TGetter("valueTypeEnum", TEnum("DebuggerTests.SampleEnum", "yes")),
                        sampleStruct = TGetter("sampleStruct", TObject("DebuggerTests.SampleStructure", description: "DebuggerTests.SampleStructure")),
                        sampleClass = TGetter("sampleClass", TObject("DebuggerTests.SampleClass", description: "DebuggerTests.SampleClass"))
                    }, "testNoneProps#1");
                else
                    await CheckProps(testNoneProps, new
                    {
                        list = TObject("System.Collections.Generic.List<int>", description: "Count = 2"),
                        array = TObject("int[]", description: "int[2]"),
                        text = TString("text"),
                        nullNone = TObject("bool[]", is_null: true),
                        valueTypeEnum = TEnum("DebuggerTests.SampleEnum", "yes"),
                        sampleStruct = TObject("DebuggerTests.SampleStructure", description: "DebuggerTests.SampleStructure"),
                        sampleClass = TObject("DebuggerTests.SampleClass", description: "DebuggerTests.SampleClass")
                    }, "testNoneProps#1");
            });

        [ConditionalTheory(nameof(RunningOnChrome))]
        [InlineData("EvaluateBrowsableClass", "TestEvaluateFieldsNever", "testFieldsNever", 10)]
        [InlineData("EvaluateBrowsableClass", "TestEvaluatePropertiesNever", "testPropertiesNever", 10)]
        [InlineData("EvaluateBrowsableStruct", "TestEvaluateFieldsNever", "testFieldsNever", 10)]
        [InlineData("EvaluateBrowsableStruct", "TestEvaluatePropertiesNever", "testPropertiesNever", 10)]
        [InlineData("EvaluateBrowsableStaticClass", "TestEvaluateFieldsNever", "testFieldsNever", 10)]
        [InlineData("EvaluateBrowsableStaticClass", "TestEvaluatePropertiesNever", "testPropertiesNever", 10)]
        [InlineData("EvaluateBrowsableCustomPropertiesClass", "TestEvaluatePropertiesNever", "testPropertiesNever", 5)]
        public async Task EvaluateBrowsableNever(string outerClassName, string className, string localVarName, int breakLine) => await CheckInspectLocalsAtBreakpointSite(
            $"DebuggerTests.{outerClassName}", "Evaluate", breakLine, "Evaluate",
            $"window.setTimeout(function() {{ invoke_static_method ('[debugger-test] DebuggerTests.{outerClassName}:Evaluate'); 1 }})",
            wait_for_event_fn: async (pause_location) =>
            {
                var id = pause_location["callFrames"][0]["callFrameId"].Value<string>();

                var (testNever, _) = await EvaluateOnCallFrame(id, localVarName);
                await CheckValue(testNever, TObject($"DebuggerTests.{outerClassName}.{className}"), nameof(testNever));
                var testNeverProps = await GetProperties(testNever["objectId"]?.Value<string>());
                await CheckProps(testNeverProps, new
                {
                }, "testNeverProps#1");
            });

        [ConditionalTheory(nameof(RunningOnChrome))]
        [InlineData("EvaluateBrowsableClass", "TestEvaluateFieldsCollapsed", "testFieldsCollapsed", 10)]
        [InlineData("EvaluateBrowsableClass", "TestEvaluatePropertiesCollapsed", "testPropertiesCollapsed", 10)]
        [InlineData("EvaluateBrowsableStruct", "TestEvaluateFieldsCollapsed", "testFieldsCollapsed", 10)]
        [InlineData("EvaluateBrowsableStruct", "TestEvaluatePropertiesCollapsed", "testPropertiesCollapsed", 10)]
        [InlineData("EvaluateBrowsableStaticClass", "TestEvaluateFieldsCollapsed", "testFieldsCollapsed", 10)]
        [InlineData("EvaluateBrowsableStaticClass", "TestEvaluatePropertiesCollapsed", "testPropertiesCollapsed", 10)]
        [InlineData("EvaluateBrowsableCustomPropertiesClass", "TestEvaluatePropertiesCollapsed", "testPropertiesCollapsed", 5, true)]
        public async Task EvaluateBrowsableCollapsed(
            string outerClassName, string className, string localVarName, int breakLine, bool isCustomGetter = false) => await CheckInspectLocalsAtBreakpointSite(
            $"DebuggerTests.{outerClassName}", "Evaluate", breakLine, "Evaluate",
            $"window.setTimeout(function() {{ invoke_static_method ('[debugger-test] DebuggerTests.{outerClassName}:Evaluate'); 1 }})",
            wait_for_event_fn: async (pause_location) =>
            {
                var id = pause_location["callFrames"][0]["callFrameId"].Value<string>();

                var (testCollapsed, _) = await EvaluateOnCallFrame(id, localVarName);
                await CheckValue(testCollapsed, TObject($"DebuggerTests.{outerClassName}.{className}"), nameof(testCollapsed));
                var testCollapsedProps = await GetProperties(testCollapsed["objectId"]?.Value<string>());
                if (isCustomGetter)
                    await CheckProps(testCollapsedProps, new
                    {
                        listCollapsed = TGetter("listCollapsed", TObject("System.Collections.Generic.List<int>", description: "Count = 2")),
                        arrayCollapsed = TGetter("arrayCollapsed", TObject("int[]", description: "int[2]")),
                        textCollapsed = TGetter("textCollapsed", TString("textCollapsed")),
                        nullCollapsed = TGetter("nullCollapsed", TObject("bool[]", is_null: true)),
                        valueTypeEnumCollapsed = TGetter("valueTypeEnumCollapsed", TEnum("DebuggerTests.SampleEnum", "yes")),
                        sampleStructCollapsed = TGetter("sampleStructCollapsed", TObject("DebuggerTests.SampleStructure", description: "DebuggerTests.SampleStructure")),
                        sampleClassCollapsed = TGetter("sampleClassCollapsed", TObject("DebuggerTests.SampleClass", description: "DebuggerTests.SampleClass"))
                    }, "testCollapsedProps#1");
                else
                    await CheckProps(testCollapsedProps, new
                    {
                        listCollapsed = TObject("System.Collections.Generic.List<int>", description: "Count = 2"),
                        arrayCollapsed = TObject("int[]", description: "int[2]"),
                        textCollapsed = TString("textCollapsed"),
                        nullCollapsed = TObject("bool[]", is_null: true),
                        valueTypeEnumCollapsed = TEnum("DebuggerTests.SampleEnum", "yes"),
                        sampleStructCollapsed = TObject("DebuggerTests.SampleStructure", description: "DebuggerTests.SampleStructure"),
                        sampleClassCollapsed = TObject("DebuggerTests.SampleClass", description: "DebuggerTests.SampleClass")
                    }, "testCollapsedProps#1");
            });

        [ConditionalTheory(nameof(RunningOnChrome))]
        [InlineData("EvaluateBrowsableClass", "TestEvaluateFieldsRootHidden", "testFieldsRootHidden", 10)]
        [InlineData("EvaluateBrowsableClass", "TestEvaluatePropertiesRootHidden", "testPropertiesRootHidden", 10)]
        [InlineData("EvaluateBrowsableStruct", "TestEvaluateFieldsRootHidden", "testFieldsRootHidden", 10)]
        [InlineData("EvaluateBrowsableStruct", "TestEvaluatePropertiesRootHidden", "testPropertiesRootHidden", 10)]
        [InlineData("EvaluateBrowsableStaticClass", "TestEvaluateFieldsRootHidden", "testFieldsRootHidden", 10)]
        [InlineData("EvaluateBrowsableStaticClass", "TestEvaluatePropertiesRootHidden", "testPropertiesRootHidden", 10)]
        [InlineData("EvaluateBrowsableCustomPropertiesClass", "TestEvaluatePropertiesRootHidden", "testPropertiesRootHidden", 5)]
        public async Task EvaluateBrowsableRootHidden(
            string outerClassName, string className, string localVarName, int breakLine) => await CheckInspectLocalsAtBreakpointSite(
            $"DebuggerTests.{outerClassName}", "Evaluate", breakLine, "Evaluate",
            $"window.setTimeout(function() {{ invoke_static_method ('[debugger-test] DebuggerTests.{outerClassName}:Evaluate'); 1 }})",
            wait_for_event_fn: async (pause_location) =>
            {
                var id = pause_location["callFrames"][0]["callFrameId"].Value<string>();

                var (testRootHidden, _) = await EvaluateOnCallFrame(id, localVarName);
                await CheckValue(testRootHidden, TObject($"DebuggerTests.{outerClassName}.{className}"), nameof(testRootHidden));
                var testRootHiddenProps = await GetProperties(testRootHidden["objectId"]?.Value<string>());

                var (refList, _) = await EvaluateOnCallFrame(id, "testPropertiesNone.list");
                var refListProp = await GetProperties(refList["objectId"]?.Value<string>());
                var list = refListProp
                    .Where(v => v["name"]?.Value<string>() == "Items" || v["name"]?.Value<string>() == "_items")
                    .FirstOrDefault();
                var refListElementsProp = await GetProperties(list["value"]["objectId"]?.Value<string>());

                var (refArray, _) = await EvaluateOnCallFrame(id, "testPropertiesNone.array");
                var refArrayProp = await GetProperties(refArray["objectId"]?.Value<string>());

                var (refStruct, _) = await EvaluateOnCallFrame(id, "testPropertiesNone.sampleStruct");
                var refStructProp = await GetProperties(refStruct["objectId"]?.Value<string>());

                var (refClass, _) = await EvaluateOnCallFrame(id, "testPropertiesNone.sampleClass");
                var refClassProp = await GetProperties(refClass["objectId"]?.Value<string>());

                int refItemsCnt = refListElementsProp.Count() + refArrayProp.Count() + refStructProp.Count() + refClassProp.Count();
                Assert.Equal(refItemsCnt, testRootHiddenProps.Count());

                //in Console App names are in []
                //adding variable name to make elements unique
                foreach (var item in refListElementsProp)
                {
                    item["name"] = string.Concat("listRootHidden[", item["name"], "]");
                    CheckContainsJObject(testRootHiddenProps, item, item["name"].Value<string>());
                }
                foreach (var item in refArrayProp)
                {
                    item["name"] = string.Concat("arrayRootHidden[", item["name"], "]");
                    CheckContainsJObject(testRootHiddenProps, item, item["name"].Value<string>());
                }

                // valuetype/class members unique names are created by concatenation with a dot
                foreach (var item in refStructProp)
                {
                    item["name"] = string.Concat("sampleStructRootHidden.", item["name"]);
                    CheckContainsJObject(testRootHiddenProps, item, item["name"].Value<string>());
                }
                foreach (var item in refClassProp)
                {
                    item["name"] = string.Concat("sampleClassRootHidden.", item["name"]);
                    CheckContainsJObject(testRootHiddenProps, item, item["name"].Value<string>());
                }
            });

        [ConditionalFact(nameof(RunningOnChrome))]
        public async Task EvaluateStaticAttributeInAssemblyNotRelatedButLoaded() => await CheckInspectLocalsAtBreakpointSite(
            "DebuggerTests.EvaluateTestsClass", "EvaluateLocals", 9, "EvaluateLocals",
            "window.setTimeout(function() { invoke_static_method ('[debugger-test] DebuggerTests.EvaluateTestsClass:EvaluateLocals'); })",
            wait_for_event_fn: async (pause_location) =>
           {
               await RuntimeEvaluateAndCheck(
                   ("ClassToBreak.valueToCheck", TNumber(10)));
           });

        [ConditionalFact(nameof(RunningOnChrome))]
        public async Task EvaluateLocalObjectFromAssemblyNotRelatedButLoaded()
         => await CheckInspectLocalsAtBreakpointSite(
            "DebuggerTests.EvaluateTestsClass", "EvaluateLocalsFromAnotherAssembly", 5, "EvaluateLocalsFromAnotherAssembly",
            "window.setTimeout(function() { invoke_static_method ('[debugger-test] DebuggerTests.EvaluateTestsClass:EvaluateLocalsFromAnotherAssembly'); })",
            wait_for_event_fn: async (pause_location) =>
           {
               await RuntimeEvaluateAndCheck(
                   ("a.valueToCheck", TNumber(20)));
           });

        [ConditionalFact(nameof(RunningOnChrome))]
        public async Task StructureGetters() =>  await CheckInspectLocalsAtBreakpointSite(
            "DebuggerTests.StructureGetters", "Evaluate", 2, "Evaluate",
            "window.setTimeout(function() { invoke_static_method ('[debugger-test] DebuggerTests.StructureGetters:Evaluate'); })",
            wait_for_event_fn: async (pause_location) =>
            {
                var id = pause_location["callFrames"][0]["callFrameId"].Value<string>();
                var (obj, _) = await EvaluateOnCallFrame(id, "s");
                var props = await GetProperties(obj["objectId"]?.Value<string>());
                await CheckProps(props, new
                {
                    Id = TGetter("Id", TNumber(123))
                }, "s#1");
            });

        [ConditionalFact(nameof(RunningOnChrome))]
        public async Task EvaluateMethodWithDefaultParam() => await CheckInspectLocalsAtBreakpointSite(
            $"DebuggerTests.DefaultParamMethods", "Evaluate", 2, "Evaluate",
            $"window.setTimeout(function() {{ invoke_static_method ('[debugger-test] DebuggerTests.DefaultParamMethods:Evaluate'); 1 }})",
            wait_for_event_fn: async (pause_location) =>
            {
                var id = pause_location["callFrames"][0]["callFrameId"].Value<string>();
                await EvaluateOnCallFrameAndCheck(id,
                   ("test.GetByte()", TNumber(1)),
                   ("test.GetSByte()", TNumber(1)),
                   ("test.GetByteNullable()", TNumber(1)),
                   ("test.GetSByteNullable()", TNumber(1)),

                   ("test.GetInt16()", TNumber(1)),
                   ("test.GetUInt16()", TNumber(1)),
                   ("test.GetInt16Nullable()", TNumber(1)),
                   ("test.GetUInt16Nullable()", TNumber(1)),

                   ("test.GetInt32()", TNumber(1)),
                   ("test.GetUInt32()", TNumber(1)),
                   ("test.GetInt32Nullable()", TNumber(1)),
                   ("test.GetUInt32Nullable()", TNumber(1)),

                   ("test.GetInt64()", TNumber(1)),
                   ("test.GetUInt64()", TNumber(1)),
                   ("test.GetInt64Nullable()", TNumber(1)),
                   ("test.GetUInt64Nullable()", TNumber(1)),

                   ("test.GetChar()", TChar('T')),
                   ("test.GetCharNullable()", TChar('T')),
                   ("test.GetUnicodeChar()", TChar('ą')),

                   ("test.GetString()", TString("1.23")),
                   ("test.GetUnicodeString()", TString("żółć")),
                   ("test.GetString(null)", TString(null)),
                   ("test.GetStringNullable()", TString("1.23")),

                   ("test.GetSingle()", JObject.FromObject( new { type = "number", value = 1.23, description = "1.23" })),
                   ("test.GetDouble()", JObject.FromObject( new { type = "number", value = 1.23, description = "1.23" })),
                   ("test.GetSingleNullable()", JObject.FromObject( new { type = "number", value = 1.23, description = "1.23" })),
                   ("test.GetDoubleNullable()", JObject.FromObject( new { type = "number", value = 1.23, description = "1.23" })),
<<<<<<< HEAD
                   
                   ("test.GetBool()", TBool(true)),
                   ("test.GetBoolNullable()", TBool(true)),
                   ("test.GetNull()", TBool(true)),
                   
=======

                   ("test.GetBool()", TBool(true)),
                   ("test.GetBoolNullable()", TBool(true)),
                   ("test.GetNull()", TBool(true)),

>>>>>>> d395c6b3
                   ("test.GetDefaultAndRequiredParam(2)", TNumber(5)),
                   ("test.GetDefaultAndRequiredParam(3, 2)", TNumber(5)),
                   ("test.GetDefaultAndRequiredParamMixedTypes(\"a\")", TString("a; -1; False")),
                   ("test.GetDefaultAndRequiredParamMixedTypes(\"a\", 23)", TString("a; 23; False")),
                   ("test.GetDefaultAndRequiredParamMixedTypes(\"a\", 23, true)", TString("a; 23; True"))
                   );
<<<<<<< HEAD
                
                var (_, res) = await EvaluateOnCallFrame(id, "test.GetDefaultAndRequiredParamMixedTypes(\"a\", 23, true, 1.23f)", expect_ok: false );
                AssertEqual("Unable to evaluate method 'GetDefaultAndRequiredParamMixedTypes'. Too many arguments passed.", res.Error["result"]["description"]?.Value<string>(), "wrong error message");
           });
        
=======

                var (_, res) = await EvaluateOnCallFrame(id, "test.GetDefaultAndRequiredParamMixedTypes(\"a\", 23, true, 1.23f)", expect_ok: false);
               Assert.Equal(
                    "Unable to evaluate method 'GetDefaultAndRequiredParamMixedTypes'. Too many arguments passed.", 
                    res.Error["exceptionDetails"]["exception"]["description"]?.Value<string>());
            });

>>>>>>> d395c6b3
        [Fact]
        public async Task EvaluateMethodWithLinq() => await CheckInspectLocalsAtBreakpointSite(
            $"DebuggerTests.DefaultParamMethods", "Evaluate", 2, "Evaluate",
            $"window.setTimeout(function() {{ invoke_static_method ('[debugger-test] DebuggerTests.DefaultParamMethods:Evaluate'); 1 }})",
            wait_for_event_fn: async (pause_location) =>
            {
                var id = pause_location["callFrames"][0]["callFrameId"].Value<string>();
                await EvaluateOnCallFrameAndCheck(id,
                   ("test.listToLinq.ToList()", TObject("System.Collections.Generic.List<int>", description: "Count = 11"))
                   );
<<<<<<< HEAD
           });
    }
=======
            });
>>>>>>> d395c6b3

        [Fact]
        public async Task EvaluateMethodsOnPrimitiveTypesReturningPrimitives() =>  await CheckInspectLocalsAtBreakpointSite(
            "DebuggerTests.PrimitiveTypeMethods", "Evaluate", 11, "Evaluate",
            "window.setTimeout(function() { invoke_static_method ('[debugger-test] DebuggerTests.PrimitiveTypeMethods:Evaluate'); })",
            wait_for_event_fn: async (pause_location) =>
            {
                var id = pause_location["callFrames"][0]["callFrameId"].Value<string>();
                await EvaluateOnCallFrameAndCheck(id,
                    ("test.propInt.ToString()", TString("12")),
                    ("test.propUint.ToString()", TString("12")),
                    ("test.propLong.ToString()", TString("12")),
                    ("test.propUlong.ToString()", TString("12")),
                //    ("test.propFloat.ToString()", TString("1.2345678")), // is comma, should be dot, fixed in PR #66979
                //    ("test.propDouble.ToString()", TString("1.2345678910111213")), // is comma, should be dot
                    ("test.propBool.ToString()", TString("True")),
                    ("test.propChar.ToString()", TString("X")),
                    ("test.propString.ToString()", TString("s_t_r")),
                    ("test.propString.Split('*', 3, System.StringSplitOptions.RemoveEmptyEntries)", TObject("System.String[]")),
                    ("test.propString.EndsWith('r')", TBool(true)),
                    ("test.propString.StartsWith('S')", TBool(false)),
                    ("localInt.ToString()", TString("2")),
                    ("localUint.ToString()", TString("2")),
                    ("localLong.ToString()", TString("2")),
                    ("localUlong.ToString()", TString("2")),
                //    ("localFloat.ToString()", TString("0.2345678")), // is comma, should be dot
                //    ("localDouble.ToString()", TString("0.2345678910111213")), // is comma, should be dot
                    ("localBool.ToString()", TString("False")),
                    ("localBool.GetHashCode()", TNumber(0)),
                    ("localBool.GetTypeCode()", TObject("System.TypeCode", "Boolean")),
                    ("localChar.ToString()", TString("Y")),
                    ("localString.ToString()", TString("S*T*R")),
                    ("localString.Split('*', 3, System.StringSplitOptions.TrimEntries)", TObject("System.String[]")),
                    ("localString.EndsWith('r')", TBool(false)),
                    ("localString.StartsWith('S')", TBool(true)));
             });
    }
}<|MERGE_RESOLUTION|>--- conflicted
+++ resolved
@@ -1118,40 +1118,23 @@
                    ("test.GetDouble()", JObject.FromObject( new { type = "number", value = 1.23, description = "1.23" })),
                    ("test.GetSingleNullable()", JObject.FromObject( new { type = "number", value = 1.23, description = "1.23" })),
                    ("test.GetDoubleNullable()", JObject.FromObject( new { type = "number", value = 1.23, description = "1.23" })),
-<<<<<<< HEAD
-                   
+
                    ("test.GetBool()", TBool(true)),
                    ("test.GetBoolNullable()", TBool(true)),
                    ("test.GetNull()", TBool(true)),
-                   
-=======
-
-                   ("test.GetBool()", TBool(true)),
-                   ("test.GetBoolNullable()", TBool(true)),
-                   ("test.GetNull()", TBool(true)),
-
->>>>>>> d395c6b3
+
                    ("test.GetDefaultAndRequiredParam(2)", TNumber(5)),
                    ("test.GetDefaultAndRequiredParam(3, 2)", TNumber(5)),
                    ("test.GetDefaultAndRequiredParamMixedTypes(\"a\")", TString("a; -1; False")),
                    ("test.GetDefaultAndRequiredParamMixedTypes(\"a\", 23)", TString("a; 23; False")),
                    ("test.GetDefaultAndRequiredParamMixedTypes(\"a\", 23, true)", TString("a; 23; True"))
                    );
-<<<<<<< HEAD
-                
-                var (_, res) = await EvaluateOnCallFrame(id, "test.GetDefaultAndRequiredParamMixedTypes(\"a\", 23, true, 1.23f)", expect_ok: false );
-                AssertEqual("Unable to evaluate method 'GetDefaultAndRequiredParamMixedTypes'. Too many arguments passed.", res.Error["result"]["description"]?.Value<string>(), "wrong error message");
-           });
-        
-=======
 
                 var (_, res) = await EvaluateOnCallFrame(id, "test.GetDefaultAndRequiredParamMixedTypes(\"a\", 23, true, 1.23f)", expect_ok: false);
-               Assert.Equal(
-                    "Unable to evaluate method 'GetDefaultAndRequiredParamMixedTypes'. Too many arguments passed.", 
-                    res.Error["exceptionDetails"]["exception"]["description"]?.Value<string>());
+                AssertEqual("Unable to evaluate method 'GetDefaultAndRequiredParamMixedTypes'. Too many arguments passed.", 
+                    res.Error["result"]["description"]?.Value<string>(), "wrong error message");
             });
 
->>>>>>> d395c6b3
         [Fact]
         public async Task EvaluateMethodWithLinq() => await CheckInspectLocalsAtBreakpointSite(
             $"DebuggerTests.DefaultParamMethods", "Evaluate", 2, "Evaluate",
@@ -1162,12 +1145,7 @@
                 await EvaluateOnCallFrameAndCheck(id,
                    ("test.listToLinq.ToList()", TObject("System.Collections.Generic.List<int>", description: "Count = 11"))
                    );
-<<<<<<< HEAD
-           });
-    }
-=======
-            });
->>>>>>> d395c6b3
+             });
 
         [Fact]
         public async Task EvaluateMethodsOnPrimitiveTypesReturningPrimitives() =>  await CheckInspectLocalsAtBreakpointSite(
