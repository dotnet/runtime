--- conflicted
+++ resolved
@@ -1147,7 +1147,6 @@
                    ("test.listToLinq.ToList()", TObject("System.Collections.Generic.List<int>", description: "Count = 11"))
                    );
             });
-<<<<<<< HEAD
 
         
         [Fact]
@@ -1197,9 +1196,6 @@
                 AssertEqual("Expected expression.", 
                     res.Error["result"]?["description"]?.Value<string>(), "wrong error message");
             });
-    }
-=======
->>>>>>> 951df04d
 
         [Fact]
         public async Task EvaluateMethodsOnPrimitiveTypesReturningPrimitives() =>  await CheckInspectLocalsAtBreakpointSite(
