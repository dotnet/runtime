// Licensed to the .NET Foundation under one or more agreements.
// The .NET Foundation licenses this file to you under the MIT license.

using System;
using System.Collections.Generic;
using System.Linq;
using System.Threading.Tasks;
using Newtonsoft.Json.Linq;
using Xunit;
using Xunit.Abstractions;

namespace DebuggerTests
{
    // TODO: static async, static method args
    public class EvaluateOnCallFrameTests : DebuggerTests
    {
        public EvaluateOnCallFrameTests(ITestOutputHelper testOutput) : base(testOutput)
        {}

        public static IEnumerable<object[]> InstanceMethodsTestData(string type_name)
        {
            yield return new object[] { type_name, "InstanceMethod", $"{type_name}.InstanceMethod", false };
            yield return new object[] { type_name, "GenericInstanceMethod", $"{type_name}.GenericInstanceMethod<int>", false };
            yield return new object[] { type_name, "InstanceMethodAsync", $"{type_name}.InstanceMethodAsync", true };
            yield return new object[] { type_name, "GenericInstanceMethodAsync", $"{type_name}.GenericInstanceMethodAsync<int>", true };

            // TODO: { "DebuggerTests.EvaluateTestsGeneric`1", "Instance", 9, "EvaluateTestsGenericStructInstanceMethod", prefix }
        }

        public static IEnumerable<object[]> InstanceMethodForTypeMembersTestData(string type_name)
        {
            foreach (var data in InstanceMethodsTestData(type_name))
            {
                yield return new object[] { "", 0 }.Concat(data).ToArray();
                yield return new object[] { "this.", 0 }.Concat(data).ToArray();
                yield return new object[] { "NewInstance.", 3 }.Concat(data).ToArray();
                yield return new object[] { "this.NewInstance.", 3 }.Concat(data).ToArray();
            }
        }

        [ConditionalTheory(nameof(RunningOnChrome))]
        [MemberData(nameof(InstanceMethodForTypeMembersTestData), parameters: "DebuggerTests.EvaluateTestsStructWithProperties")]
        [MemberData(nameof(InstanceMethodForTypeMembersTestData), parameters: "DebuggerTests.EvaluateTestsClassWithProperties")]
        public async Task EvaluateTypeInstanceMembers(string prefix, int bias, string type, string method, string bp_function_name, bool is_async)
        => await CheckInspectLocalsAtBreakpointSite(
            type, method, /*line_offset*/1, bp_function_name,
            $"window.setTimeout(function() {{ invoke_static_method_async('[debugger-test] {type}:run');}}, 1);",
            wait_for_event_fn: async (pause_location) =>
           {
               var id = pause_location["callFrames"][0]["callFrameId"].Value<string>();
               var dateTime = new DateTime(2010, 9, 8, 7, 6, 5 + bias);
               var DTProp = dateTime.AddMinutes(10);

               foreach (var pad in new[] { String.Empty, "  " })
               {
                   var padded_prefix = pad + prefix;
                   await EvaluateOnCallFrameAndCheck(id,
                       ($"{padded_prefix}a", TNumber(4)),

                       // fields
                       ($"{padded_prefix}dateTime.TimeOfDay", TValueType("System.TimeSpan", dateTime.TimeOfDay.ToString())),
                       ($"{padded_prefix}dateTime", TDateTime(dateTime)),
                       ($"{padded_prefix}dateTime.TimeOfDay.Minutes", TNumber(dateTime.TimeOfDay.Minutes)),

                       // properties
                       ($"{padded_prefix}DTProp.TimeOfDay.Minutes", TNumber(DTProp.TimeOfDay.Minutes)),
                       ($"{padded_prefix}DTProp", TDateTime(DTProp)),
                       ($"{padded_prefix}DTProp.TimeOfDay", TValueType("System.TimeSpan", DTProp.TimeOfDay.ToString())),

                       ($"{padded_prefix}IntProp", TNumber(9)),
                       ($"{padded_prefix}NullIfAIsNotZero", TObject("DebuggerTests.EvaluateTestsClassWithProperties", is_null: true))
                   );
               }
           });

        [Theory]
        [MemberData(nameof(InstanceMethodsTestData), parameters: "DebuggerTests.EvaluateTestsStructWithProperties")]
        [MemberData(nameof(InstanceMethodsTestData), parameters: "DebuggerTests.EvaluateTestsClassWithProperties")]
        public async Task EvaluateInstanceMethodArguments(string type, string method, string bp_function_name, bool is_async)
        => await CheckInspectLocalsAtBreakpointSite(
            type, method, /*line_offset*/1, bp_function_name,
            $"window.setTimeout(function() {{ invoke_static_method_async('[debugger-test] {type}:run');}}, 1);",
            wait_for_event_fn: async (pause_location) =>
           {
               var id = pause_location["callFrames"][0]["callFrameId"].Value<string>();
               var DTProp = new DateTime(2010, 9, 8, 7, 6, 5).AddMinutes(10);
               _testOutput.WriteLine ($"------- test running the bits..");
               await EvaluateOnCallFrameAndCheck(id,
                   ("g", TNumber(400)),
                   ("h", TNumber(123)),
                   ("valString", TString("just a test")),
                   ("me", TObject(type)),

                   // property on method arg
                   ("me.DTProp", TDateTime(DTProp)),
                   ("me.DTProp.TimeOfDay.Minutes", TNumber(DTProp.TimeOfDay.Minutes)),
                   ("me.DTProp.Second + (me.IntProp - 5)", TNumber(DTProp.Second + 4)))
                    .ConfigureAwait(false);

               _testOutput.WriteLine ($"------- test done!");
           });

        [Theory]
        [MemberData(nameof(InstanceMethodsTestData), parameters: "DebuggerTests.EvaluateTestsStructWithProperties")]
        [MemberData(nameof(InstanceMethodsTestData), parameters: "DebuggerTests.EvaluateTestsClassWithProperties")]
        public async Task EvaluateMethodLocals(string type, string method, string bp_function_name, bool is_async)
        => await CheckInspectLocalsAtBreakpointSite(
            type, method, /*line_offset*/5, bp_function_name,
            $"window.setTimeout(function() {{ invoke_static_method_async('[debugger-test] {type}:run');}}, 1);",
            wait_for_event_fn: async (pause_location) =>
           {
               var id = pause_location["callFrames"][0]["callFrameId"].Value<string>();

               var dt = new DateTime(2025, 3, 5, 7, 9, 11);
               await EvaluateOnCallFrameAndCheck(id,
                   ("  d ", TNumber(401)),
                   ("d", TNumber(401)),
                   (" d", TNumber(401)),
                   ("e", TNumber(402)),
                   ("f", TNumber(403)),

                   // property on a local
                   ("local_dt", TDateTime(dt)),
                   ("  local_dt", TDateTime(dt)),
                   ("local_dt.Date", TDateTime(dt.Date)),
                   ("  local_dt.Date", TDateTime(dt.Date)));
           });

        [ConditionalFact(nameof(RunningOnChrome))]
        public async Task EvaluateStaticLocalsWithDeepMemberAccess() => await CheckInspectLocalsAtBreakpointSite(
            "DebuggerTests.EvaluateTestsClass", "EvaluateLocals", 9, "DebuggerTests.EvaluateTestsClass.EvaluateLocals",
            "window.setTimeout(function() { invoke_static_method ('[debugger-test] DebuggerTests.EvaluateTestsClass:EvaluateLocals'); })",
            wait_for_event_fn: async (pause_location) =>
           {
               var id = pause_location["callFrames"][0]["callFrameId"].Value<string>();

               var dt = new DateTime(2020, 1, 2, 3, 4, 5);
               await EvaluateOnCallFrameAndCheck(id,
                   ("f_s.c", TNumber(4)),
                   ("f_s", TValueType("DebuggerTests.EvaluateTestsStructWithProperties")),

                   ("f_s.dateTime", TDateTime(dt)),
                   ("f_s.dateTime.Date", TDateTime(dt.Date)));
           });

        [ConditionalFact(nameof(RunningOnChrome))]
        public async Task EvaluateLocalsAsync() => await CheckInspectLocalsAtBreakpointSite(
            "DebuggerTests.Point", "AsyncInstanceMethod", 1, "DebuggerTests.Point.AsyncInstanceMethod",
            "window.setTimeout(function() { invoke_static_method_async ('[debugger-test] DebuggerTests.ArrayTestsClass:EntryPointForStructMethod', true); })",
            wait_for_event_fn: async (pause_location) =>
           {
               var id = pause_location["callFrames"][0]["callFrameId"].Value<string>();

               // sc_arg
               {
                   var (sc_arg, _) = await EvaluateOnCallFrame(id, "sc_arg");
                   await CheckValue(sc_arg, TObject("DebuggerTests.SimpleClass"), nameof(sc_arg));

                   // Check that we did get the correct object
                   var sc_arg_props = await GetProperties(sc_arg["objectId"]?.Value<string>());
                   await CheckProps(sc_arg_props, new
                   {
                       X = TNumber(10),
                       Y = TNumber(45),
                       Id = TString("sc#Id"),
                       Color = TEnum("DebuggerTests.RGB", "Blue"),
                       PointWithCustomGetter = TGetter("PointWithCustomGetter")
                   }, "sc_arg_props#1");

                   await EvaluateOnCallFrameAndCheck(id,
                       ("(sc_arg.PointWithCustomGetter.X)", TNumber(100)),
                       ("sc_arg.Id + \"_foo\"", TString($"sc#Id_foo")),
                       ("sc_arg.Id + (sc_arg.X==10 ? \"_is_ten\" : \"_not_ten\")", TString($"sc#Id_is_ten")));
               }

               // local_gs
               {
                   var (local_gs, _) = await EvaluateOnCallFrame(id, "local_gs");
                   await CheckValue(local_gs, TValueType("DebuggerTests.SimpleGenericStruct<int>"), nameof(local_gs));

                   (local_gs, _) = await EvaluateOnCallFrame(id, "  local_gs");
                   await CheckValue(local_gs, TValueType("DebuggerTests.SimpleGenericStruct<int>"), nameof(local_gs));

                   var local_gs_props = await GetProperties(local_gs["objectId"]?.Value<string>());
                   await CheckProps(local_gs_props, new
                   {
                       Id = TObject("string", is_null: true),
                       Color = TEnum("DebuggerTests.RGB", "Red"),
                       Value = TNumber(0)
                   }, "local_gs_props#1");
                   await EvaluateOnCallFrameAndCheck(id, ("(local_gs.Id)", TString(null)));
               }
           });

        [ConditionalTheory(nameof(RunningOnChrome))]
        [MemberData(nameof(InstanceMethodForTypeMembersTestData), parameters: "DebuggerTests.EvaluateTestsStructWithProperties")]
        [MemberData(nameof(InstanceMethodForTypeMembersTestData), parameters: "DebuggerTests.EvaluateTestsClassWithProperties")]
        public async Task EvaluateExpressionsWithDeepMemberAccesses(string prefix, int bias, string type, string method, string bp_function_name, bool _)
        => await CheckInspectLocalsAtBreakpointSite(
            type, method, /*line_offset*/4, bp_function_name,
            $"window.setTimeout(function() {{ invoke_static_method_async('[debugger-test] {type}:run');}}, 1);",
            wait_for_event_fn: async (pause_location) =>
           {
               var id = pause_location["callFrames"][0]["callFrameId"].Value<string>();
               var dateTime = new DateTime(2010, 9, 8, 7, 6, 5 + bias);
               var DTProp = dateTime.AddMinutes(10);

               await EvaluateOnCallFrameAndCheck(id,
                   ($"{prefix}a + 5", TNumber(9)),
                   ($"10 + {prefix}IntProp", TNumber(19)),
                   ($" {prefix}IntProp  +  {prefix}DTProp.Second", TNumber(9 + DTProp.Second)),
                   ($" {prefix}IntProp + ({prefix}DTProp.Second+{prefix}dateTime.Year)", TNumber(9 + DTProp.Second + dateTime.Year)),
                   ($" {prefix}DTProp.Second > 0 ? \"_foo_\": \"_zero_\"", TString("_foo_")),

                   // local_dt is not live yet
                   ($"local_dt.Date.Year * 10", TNumber(10)));
           });

        [Theory]
        [InlineData("")]
        [InlineData("this.")]
        public async Task InheritedAndPrivateMembersInAClass(string prefix)
        => await CheckInspectLocalsAtBreakpointSite(
            "DebuggerTests.GetPropertiesTests.DerivedClass", "InstanceMethod", 1, "DebuggerTests.GetPropertiesTests.DerivedClass.InstanceMethod",
            $"window.setTimeout(function() {{ invoke_static_method_async('[debugger-test] DebuggerTests.GetPropertiesTests.DerivedClass:run');}}, 1);",
            wait_for_event_fn: async (pause_location) =>
           {
               var id = pause_location["callFrames"][0]["callFrameId"].Value<string>();

               foreach (var pad in new[] { String.Empty, "  " })
               {
                   var padded_prefix = pad + prefix;
                   await EvaluateOnCallFrameAndCheck(id,
                       // overridden
                       ($"{padded_prefix}FirstName + \"_foo\"", TString("DerivedClass#FirstName_foo")),
                       ($"{padded_prefix}DateTimeForOverride.Date.Year", TNumber(2190)),
                       ($"{padded_prefix}DateTimeForOverride.Date.Year - 10", TNumber(2180)),
                       ($"\"foo_\" + {padded_prefix}StringPropertyForOverrideWithAutoProperty", TString("foo_DerivedClass#StringPropertyForOverrideWithAutoProperty")),

                       // private
                       ($"{padded_prefix}_stringField + \"_foo\"", TString("DerivedClass#_stringField_foo")),
                       ($"{padded_prefix}_stringField", TString("DerivedClass#_stringField")),
                       ($"{padded_prefix}_dateTime.Second + 4", TNumber(7)),
                       ($"{padded_prefix}_DTProp.Second + 4", TNumber(13)),

                       // inherited public
                       ($"\"foo_\" + {padded_prefix}Base_AutoStringProperty", TString("foo_base#Base_AutoStringProperty")),
                       // inherited private
                       ($"{padded_prefix}_base_dateTime.Date.Year - 10", TNumber(2124))
                   );
               }
           });

        [Fact]
        public async Task EvaluateSimpleExpressions() => await CheckInspectLocalsAtBreakpointSite(
            "DebuggerTests.EvaluateTestsClass.TestEvaluate", "run", 9, "DebuggerTests.EvaluateTestsClass.TestEvaluate.run",
            "window.setTimeout(function() { invoke_static_method ('[debugger-test] DebuggerTests.EvaluateTestsClass:EvaluateLocals'); })",
            wait_for_event_fn: async (pause_location) =>
           {
               var id = pause_location["callFrames"][0]["callFrameId"].Value<string>();

               await EvaluateOnCallFrameAndCheck(id,
                   // "((this))", TObject("foo")); //FIXME:
                   // "((dt))", TObject("foo")); //FIXME:

                   ("this", TObject("DebuggerTests.EvaluateTestsClass.TestEvaluate")),
                   ("  this", TObject("DebuggerTests.EvaluateTestsClass.TestEvaluate")),

                   ("5", TNumber(5)),
                   ("  5", TNumber(5)),
                   ("d + e", TNumber(203)),
                   ("e + 10", TNumber(112)),

                   // repeated expressions
                   ("this.a + this.a", TNumber(2)),
                   ("a + \"_\" + a", TString("9000_9000")),
                   ("a+(a  )", TString("90009000")),

                   // possible duplicate arg name
                   ("this.a + this_a", TNumber(46)),

                   ("this.a + this.b", TNumber(3)),
                   ("\"test\" + \"test\"", TString("testtest")),
                   ("5 + 5", TNumber(10)));
           });

        public static TheoryData<string, string, string> ShadowMethodArgsTestData => new TheoryData<string, string, string>
        {
            { "DebuggerTests.EvaluateTestsClassWithProperties", "EvaluateShadow", "DebuggerTests.EvaluateTestsClassWithProperties.EvaluateShadow" },
            { "DebuggerTests.EvaluateTestsClassWithProperties", "EvaluateShadowAsync", "DebuggerTests.EvaluateTestsClassWithProperties.EvaluateShadowAsync" },
            { "DebuggerTests.EvaluateTestsStructWithProperties", "EvaluateShadow", "DebuggerTests.EvaluateTestsStructWithProperties.EvaluateShadow" },
            { "DebuggerTests.EvaluateTestsStructWithProperties", "EvaluateShadowAsync", "DebuggerTests.EvaluateTestsStructWithProperties.EvaluateShadowAsync" },
        };

        [Theory]
        [MemberData(nameof(ShadowMethodArgsTestData))]
        public async Task LocalsAndArgsShadowingThisMembers(string type_name, string method, string bp_function_name) => await CheckInspectLocalsAtBreakpointSite(
            type_name, method, 2, bp_function_name,
            "window.setTimeout(function() { invoke_static_method ('[debugger-test] " + type_name + ":run'); })",
            wait_for_event_fn: async (pause_location) =>
           {
               var id = pause_location["callFrames"][0]["callFrameId"].Value<string>();

               await EvaluateOnCallFrameAndCheck(id,
                   ("a", TString("hello")),
                   ("this.a", TNumber(4)));

               await CheckExpressions("this.", new DateTime(2010, 9, 8, 7, 6, 5 + 0));
               await CheckExpressions(String.Empty, new DateTime(2020, 3, 4, 5, 6, 7));

               async Task CheckExpressions(string prefix, DateTime dateTime)
               {
                   await EvaluateOnCallFrameAndCheck(id,
                       (prefix + "dateTime", TDateTime(dateTime)),
                       (prefix + "dateTime.TimeOfDay.Minutes", TNumber(dateTime.TimeOfDay.Minutes)),
                       (prefix + "dateTime.TimeOfDay", TValueType("System.TimeSpan", dateTime.TimeOfDay.ToString())));
               }
           });

        [ConditionalTheory(nameof(RunningOnChrome))]
        [InlineData("DebuggerTests.EvaluateTestsStructWithProperties", true)]
        [InlineData("DebuggerTests.EvaluateTestsClassWithProperties", false)]
        public async Task EvaluateOnPreviousFrames(string type_name, bool is_valuetype) => await CheckInspectLocalsAtBreakpointSite(
            type_name, "EvaluateShadow", 1, $"{type_name}.EvaluateShadow",
            $"window.setTimeout(function() {{ invoke_static_method ('[debugger-test] {type_name}:run'); }})",
            wait_for_event_fn: async (pause_location) =>
           {
               var dt_local = new DateTime(2020, 3, 4, 5, 6, 7);
               var dt_this = new DateTime(2010, 9, 8, 7, 6, 5);

               // At EvaluateShadow
               {
                   var id0 = pause_location["callFrames"][0]["callFrameId"].Value<string>();
                   await EvaluateOnCallFrameAndCheck(id0,
                       ("dateTime", TDateTime(dt_local)),
                       ("this.dateTime", TDateTime(dt_this))
                   );

                   await EvaluateOnCallFrameFail(id0, ("obj.IntProp", "ReferenceError"));
               }

               {
                   var id1 = pause_location["callFrames"][1]["callFrameId"].Value<string>();
                   await EvaluateOnCallFrameFail(id1,
                       ("dateTime", "ReferenceError"),
                       ("this.dateTime", "ReferenceError"));

                   // obj available only on the -1 frame
                   await EvaluateOnCallFrameAndCheck(id1, ("obj.IntProp", TNumber(7)));
               }

               await SetBreakpointInMethod("debugger-test.dll", type_name, "SomeMethod", 1);
               pause_location = await SendCommandAndCheck(null, "Debugger.resume", null, 0, 0,  $"{type_name}.SomeMethod");

               // At SomeMethod

               // TODO: change types also.. so, that `this` is different!

               // Check frame0
               {
                   var id0 = pause_location["callFrames"][0]["callFrameId"].Value<string>();

                   // 'me' and 'dateTime' are reversed in this method
                   await EvaluateOnCallFrameAndCheck(id0,
                      ("dateTime", is_valuetype ? TValueType(type_name) : TObject(type_name)),
                      ("this.dateTime", TDateTime(dt_this)),
                      ("me", TDateTime(dt_local)),

                      // local variable shadows field, but isn't "live" yet
                      ("DTProp", TString(null)),

                      // access field via `this.`
                      ("this.DTProp", TDateTime(dt_this.AddMinutes(10))));

                   await EvaluateOnCallFrameFail(id0, ("obj", "ReferenceError"));
               }

               // check frame1
               {
                   var id1 = pause_location["callFrames"][1]["callFrameId"].Value<string>();

                   await EvaluateOnCallFrameAndCheck(id1,
                       // 'me' and 'dateTime' are reversed in this method
                       ("dateTime", TDateTime(dt_local)),
                       ("this.dateTime", TDateTime(dt_this)),
                       ("me", is_valuetype ? TValueType(type_name) : TObject(type_name)),

                       // not shadowed here
                       ("DTProp", TDateTime(dt_this.AddMinutes(10))),

                       // access field via `this.`
                       ("this.DTProp", TDateTime(dt_this.AddMinutes(10))));

                   await EvaluateOnCallFrameFail(id1, ("obj", "ReferenceError"));
               }

               // check frame2
               {
                   var id2 = pause_location["callFrames"][2]["callFrameId"].Value<string>();

                   // Only obj should be available
                   await EvaluateOnCallFrameFail(id2,
                      ("dateTime", "ReferenceError"),
                      ("this.dateTime", "ReferenceError"),
                      ("me", "ReferenceError"));

                   await EvaluateOnCallFrameAndCheck(id2, ("obj", is_valuetype ? TValueType(type_name) : TObject(type_name)));
               }
           });

        [ConditionalFact(nameof(RunningOnChrome))]
        public async Task JSEvaluate()
        {
            var bp_loc = "/other.js";
            var line = 78;
            var col = 1;

            await SetBreakpoint(bp_loc, line, col);

            var eval_expr = "window.setTimeout(function() { eval_call_on_frame_test (); }, 1)";
            var result = await cli.SendCommand("Runtime.evaluate", JObject.FromObject(new { expression = eval_expr }), token);
            var pause_location = await insp.WaitFor(Inspector.PAUSE);

            var id = pause_location["callFrames"][0]["callFrameId"].Value<string>();

            await EvaluateOnCallFrameFail(id,
                ("me.foo", null),
                ("obj.foo.bar", null));

            await EvaluateOnCallFrame(id, "obj.foo", expect_ok: true);
        }

        [ConditionalFact(nameof(RunningOnChrome))]
        public async Task NegativeTestsInInstanceMethod() => await CheckInspectLocalsAtBreakpointSite(
            "DebuggerTests.EvaluateTestsClass.TestEvaluate", "run", 9, "DebuggerTests.EvaluateTestsClass.TestEvaluate.run",
            "window.setTimeout(function() { invoke_static_method ('[debugger-test] DebuggerTests.EvaluateTestsClass:EvaluateLocals'); })",
            wait_for_event_fn: async (pause_location) =>
           {
               var id = pause_location["callFrames"][0]["callFrameId"].Value<string>();

               // Use '.' on a primitive member
               await EvaluateOnCallFrameFail(id,
                  //BUG: TODO:
                  //("a)", "CompilationError"),

                  ("this.a.", "ReferenceError"),
                  ("a.", "ReferenceError"),

                  ("this..a", "CompilationError"),
                  (".a.", "ReferenceError"),

                  ("me.foo", "ReferenceError"),

                  ("this.a + non_existent", "ReferenceError"),

                  ("this.NullIfAIsNotZero.foo", "ReferenceError"),
                  ("NullIfAIsNotZero.foo", "ReferenceError"));
           });

        [ConditionalFact(nameof(RunningOnChrome))]
        public async Task NegativeTestsInStaticMethod() => await CheckInspectLocalsAtBreakpointSite(
            "DebuggerTests.EvaluateTestsClass", "EvaluateLocals", 9, "DebuggerTests.EvaluateTestsClass.EvaluateLocals",
            "window.setTimeout(function() { invoke_static_method ('[debugger-test] DebuggerTests.EvaluateTestsClass:EvaluateLocals'); })",
            wait_for_event_fn: async (pause_location) =>
           {
               var id = pause_location["callFrames"][0]["callFrameId"].Value<string>();

               await EvaluateOnCallFrameFail(id,
                   ("me.foo", "ReferenceError"),
                   ("this", "CompilationError"),
                   ("this.NullIfAIsNotZero.foo", "ReferenceError"));
           });

        [Fact]
        public async Task EvaluatePropertyThatThrows()
        => await CheckInspectLocalsAtBreakpointSite(
            "DebuggerTests.EvaluateTestsClassWithProperties", "InstanceMethod", /*line_offset*/1, "DebuggerTests.EvaluateTestsClassWithProperties.InstanceMethod",
            $"window.setTimeout(function() {{ invoke_static_method_async('[debugger-test] DebuggerTests.EvaluateTestsClassWithProperties:run');}}, 1);",
            wait_for_event_fn: async (pause_location) =>
            {
                var id = pause_location["callFrames"][0]["callFrameId"].Value<string>();
                await EvaluateOnCallFrameAndCheck(id, ("this.PropertyThrowException", TString("System.Exception: error")));
            });

        [ConditionalFact(nameof(RunningOnChrome))]
        public async Task EvaluateSimpleMethodCallsError() => await CheckInspectLocalsAtBreakpointSite(
            "DebuggerTests.EvaluateMethodTestsClass.TestEvaluate", "run", 9, "DebuggerTests.EvaluateMethodTestsClass.TestEvaluate.run",
            "window.setTimeout(function() { invoke_static_method ('[debugger-test] DebuggerTests.EvaluateMethodTestsClass:EvaluateMethods'); })",
            wait_for_event_fn: async (pause_location) =>
            {
                var id = pause_location["callFrames"][0]["callFrameId"].Value<string>();

                var (_, res) = await EvaluateOnCallFrame(id, "this.objToTest.MyMethodWrong()", expect_ok: false );
                Assert.Equal(
                        $"Method 'MyMethodWrong' not found in type 'DebuggerTests.EvaluateMethodTestsClass.ParmToTest'",
                        res.Error["result"]?["description"]?.Value<string>());

                (_, res) = await EvaluateOnCallFrame(id, "this.objToTest.MyMethod(1)", expect_ok: false);
                Assert.Equal(
                    "Unable to evaluate method 'MyMethod'. Too many arguments passed.",
                    res.Error["result"]?["description"]?.Value<string>());

                (_, res) = await EvaluateOnCallFrame(id, "this.CallMethodWithParm(\"1\")", expect_ok: false );
                Assert.Contains("No implementation of method 'CallMethodWithParm' matching 'this.CallMethodWithParm(\"1\")' found in type DebuggerTests.EvaluateMethodTestsClass.TestEvaluate.", res.Error["result"]?["description"]?.Value<string>());

                (_, res) = await EvaluateOnCallFrame(id, "this.ParmToTestObjNull.MyMethod()", expect_ok: false );
                Assert.Equal("Expression 'this.ParmToTestObjNull.MyMethod' evaluated to null", res.Error["result"]?["description"]?.Value<string>());
                var exceptionDetailsStack = res.Error["exceptionDetails"]?["stackTrace"]?["callFrames"]?[0];
                Assert.Equal("DebuggerTests.EvaluateMethodTestsClass.TestEvaluate.run", exceptionDetailsStack?["functionName"]?.Value<string>());
                Assert.Equal(358, exceptionDetailsStack?["lineNumber"]?.Value<int>());
                Assert.Equal(16, exceptionDetailsStack?["columnNumber"]?.Value<int>());;

                (_, res) = await EvaluateOnCallFrame(id, "this.ParmToTestObjException.MyMethod()", expect_ok: false );
                Assert.Equal("Method 'MyMethod' not found in type 'string'", res.Error["result"]?["description"]?.Value<string>());
            });

        [Fact]
        public async Task EvaluateSimpleMethodCallsWithoutParms() => await CheckInspectLocalsAtBreakpointSite(
            "DebuggerTests.EvaluateMethodTestsClass.TestEvaluate", "run", 9, "DebuggerTests.EvaluateMethodTestsClass.TestEvaluate.run",
            "window.setTimeout(function() { invoke_static_method ('[debugger-test] DebuggerTests.EvaluateMethodTestsClass:EvaluateMethods'); })",
            wait_for_event_fn: async (pause_location) =>
           {
               var id = pause_location["callFrames"][0]["callFrameId"].Value<string>();

               await EvaluateOnCallFrameAndCheck(id,
                    ("this.CallMethod()", TNumber(1)),
                    ("this.CallMethod()", TNumber(1)),
                    ("this.CallMethodReturningChar()", TChar('A')),
                    ("this.ParmToTestObj.MyMethod()", TString("methodOK")),
                    ("this.ParmToTestObj.ToString()", TString("DebuggerTests.EvaluateMethodTestsClass+ParmToTest")),
                    ("this.objToTest.MyMethod()", TString("methodOK")));
           });


        [Fact]
        public async Task EvaluateSimpleMethodCallsWithConstParms() => await CheckInspectLocalsAtBreakpointSite(
            "DebuggerTests.EvaluateMethodTestsClass.TestEvaluate", "run", 9, "DebuggerTests.EvaluateMethodTestsClass.TestEvaluate.run",
            "window.setTimeout(function() { invoke_static_method ('[debugger-test] DebuggerTests.EvaluateMethodTestsClass:EvaluateMethods'); })",
            wait_for_event_fn: async (pause_location) =>
           {
               var id = pause_location["callFrames"][0]["callFrameId"].Value<string>();

               await EvaluateOnCallFrameAndCheck(id,
                    ("this.CallMethodWithParm(10)", TNumber(11)),
                    ("this.CallMethodWithMultipleParms(10, 10)", TNumber(21)),
                    ("this.CallMethodWithParmBool(true)", TString("TRUE")),
                    ("this.CallMethodWithParmBool(false)", TString("FALSE")),
                    ("this.CallMethodWithParmString(\"concat\")", TString("str_const_concat")),
                    ("this.CallMethodWithParmString(\"\\\"\\\"\")", TString("str_const_\"\"")),
                    ("this.CallMethodWithParmString(\"\uD83D\uDEF6\")", TString("str_const_\uD83D\uDEF6")),
                    ("this.CallMethodWithParmString(\"\\uD83D\\uDEF6\")", TString("str_const_\uD83D\uDEF6")),
                    ("this.CallMethodWithParmString(\"\uD83D\uDE80\")", TString("str_const_\uD83D\uDE80")),
                    ("this.CallMethodWithParmString_\u03BB(\"\uD83D\uDE80\")", TString("\u03BB_\uD83D\uDE80")),
                    ("this.CallMethodWithParm(10) + this.a", TNumber(12)),
                    ("this.CallMethodWithObj(null)", TNumber(-1)),
                    ("this.CallMethodWithChar('a')", TString("str_const_a")));
           });

        [Fact]
        public async Task EvaluateSimpleMethodCallsWithVariableParms() => await CheckInspectLocalsAtBreakpointSite(
            "DebuggerTests.EvaluateMethodTestsClass.TestEvaluate", "run", 9, "DebuggerTests.EvaluateMethodTestsClass.TestEvaluate.run",
            "window.setTimeout(function() { invoke_static_method ('[debugger-test] DebuggerTests.EvaluateMethodTestsClass:EvaluateMethods'); })",
            wait_for_event_fn: async (pause_location) =>
           {
               var id = pause_location["callFrames"][0]["callFrameId"].Value<string>();

               await EvaluateOnCallFrameAndCheck(id,
                    ("this.CallMethodWithParm(this.a)", TNumber(2)),
                    ("this.CallMethodWithMultipleParms(this.a, 10)", TNumber(12)),
                    ("this.CallMethodWithParmString(this.str)", TString("str_const_str_const_")),
                    ("this.CallMethodWithParmBool(this.t)", TString("TRUE")),
                    ("this.CallMethodWithParmBool(this.f)", TString("FALSE")),
                    ("this.CallMethodWithParm(this.a) + this.a", TNumber(3)),
                    ("this.CallMethodWithObj(this.objToTest)", TNumber(10)));
           });

        [ConditionalFact(nameof(RunningOnChrome))]
        public async Task EvaluateIndexingNegative() => await CheckInspectLocalsAtBreakpointSite(
            "DebuggerTests.EvaluateLocalsWithIndexingTests", "EvaluateLocals", 5, "DebuggerTests.EvaluateLocalsWithIndexingTests.EvaluateLocals",
            $"window.setTimeout(function() {{ invoke_static_method ('[debugger-test] DebuggerTests.EvaluateLocalsWithIndexingTests:EvaluateLocals'); 1 }})",
            wait_for_event_fn: async (pause_location) =>
            {
                var id = pause_location["callFrames"][0]["callFrameId"].Value<string>();
                var (_, res) = await EvaluateOnCallFrame(id, "f.idx0[2]", expect_ok: false );
                Assert.Equal("Unable to evaluate element access 'f.idx0[2]': Cannot apply indexing with [] to a primitive object of type 'number'", res.Error["result"]?["description"]?.Value<string>());
                var exceptionDetailsStack = res.Error["exceptionDetails"]?["stackTrace"]?["callFrames"]?[0];
                Assert.Equal("DebuggerTests.EvaluateLocalsWithIndexingTests.EvaluateLocals", exceptionDetailsStack?["functionName"]?.Value<string>());
<<<<<<< HEAD
                Assert.Equal(561, exceptionDetailsStack?["lineNumber"]?.Value<int>());
=======
                Assert.Equal(560, exceptionDetailsStack?["lineNumber"]?.Value<int>());
>>>>>>> f276c514
                Assert.Equal(12, exceptionDetailsStack?["columnNumber"]?.Value<int>());
                (_, res) = await EvaluateOnCallFrame(id, "f[1]", expect_ok: false );
                Assert.Equal( "Unable to evaluate element access 'f[1]': Cannot apply indexing with [] to an object of type 'DebuggerTests.EvaluateLocalsWithIndexingTests.TestEvaluate'", res.Error["result"]?["description"]?.Value<string>());
           });

        [Fact]
        public async Task EvaluateIndexingsByConstant() => await CheckInspectLocalsAtBreakpointSite(
            "DebuggerTests.EvaluateLocalsWithIndexingTests", "EvaluateLocals", 5, "DebuggerTests.EvaluateLocalsWithIndexingTests.EvaluateLocals",
            "window.setTimeout(function() { invoke_static_method ('[debugger-test] DebuggerTests.EvaluateLocalsWithIndexingTests:EvaluateLocals'); })",
            wait_for_event_fn: async (pause_location) =>
           {
               var id = pause_location["callFrames"][0]["callFrameId"].Value<string>();

               await EvaluateOnCallFrameAndCheck(id,
                   ("f.numList[0]", TNumber(1)),
                   ("f.textList[1]", TString("2")),
                   ("f.numArray[1]", TNumber(2)),
                   ("f.textArray[0]", TString("1")));
           });

        [Fact]
        public async Task EvaluateIndexingByLocalVariable() => await CheckInspectLocalsAtBreakpointSite(
            "DebuggerTests.EvaluateLocalsWithIndexingTests", "EvaluateLocals", 5, "DebuggerTests.EvaluateLocalsWithIndexingTests.EvaluateLocals",
            "window.setTimeout(function() { invoke_static_method ('[debugger-test] DebuggerTests.EvaluateLocalsWithIndexingTests:EvaluateLocals'); })",
            wait_for_event_fn: async (pause_location) =>
           {
               var id = pause_location["callFrames"][0]["callFrameId"].Value<string>();

               await EvaluateOnCallFrameAndCheck(id,
                   ("f.numList[i]", TNumber(1)),
                   ("f.textList[j]", TString("2")),
                   ("f.numArray[j]", TNumber(2)),
                   ("f.textArray[i]", TString("1")));
           });

        [ConditionalFact(nameof(RunningOnChrome))]
        public async Task EvaluateObjectIndexingByNonIntConst() => await CheckInspectLocalsAtBreakpointSite(
            "DebuggerTests.EvaluateLocalsWithIndexingTests", "EvaluateLocals", 5, "DebuggerTests.EvaluateLocalsWithIndexingTests.EvaluateLocals",
            "window.setTimeout(function() { invoke_static_method ('[debugger-test] DebuggerTests.EvaluateLocalsWithIndexingTests:EvaluateLocals'); })",
            wait_for_event_fn: async (pause_location) =>
            {
                var id = pause_location["callFrames"][0]["callFrameId"].Value<string>();
                await EvaluateOnCallFrameAndCheck(id,
                    ("f[\"longstring\"]", TBool(true)),
                    ("f[\"-\"]", TBool(false)),
                    ("f[\'-\']", TString("res_-")),
                    ("f[true]", TString("True")),
                    //("f[1.23]", TNumber(1)) // Not supported yet - float/double
                    ("f.indexedByStr[\"1\"]", TBool(true)),
                    ("f.indexedByStr[\"111\"]", TBool(false)),
                    ("f.indexedByStr[\"true\"]", TBool(true)),
                    ("f.indexedByChar[\'i\']", TString("I")),
                    ("f.indexedByChar[\'5\']", TString("5")),
                    ("f.indexedByBool[true]", TString("TRUE")),
                    ("f.indexedByBool[false]", TString("FALSE"))
                );
                var (_, res) = await EvaluateOnCallFrame(id,"f.indexedByStr[\"invalid\"]", expect_ok: false);
                Assert.True(res.Error["result"]?["description"]?.Value<string>().StartsWith("Cannot evaluate '(f.indexedByStr[\"invalid\"]", StringComparison.Ordinal)); 
                (_, res) = await EvaluateOnCallFrame(id,"f.indexedByStr[null]", expect_ok: false);
                Assert.True(res.Error["result"]?["description"]?.Value<string>().StartsWith("Cannot evaluate '(f.indexedByStr[null]", StringComparison.Ordinal)); 
            });

        [Fact]
        public async Task EvaluateObjectByNonIntLocals() => await CheckInspectLocalsAtBreakpointSite(
            "DebuggerTests.EvaluateLocalsWithIndexingTests", "EvaluateLocals", 14, "DebuggerTests.EvaluateLocalsWithIndexingTests.EvaluateLocals",
            "window.setTimeout(function() { invoke_static_method ('[debugger-test] DebuggerTests.EvaluateLocalsWithIndexingTests:EvaluateLocals'); })",
            wait_for_event_fn: async (pause_location) =>
            {
                var id = pause_location["callFrames"][0]["callFrameId"].Value<string>();
                await EvaluateOnCallFrameAndCheck(id,
                    ("f[longString]", TBool(true)),
                    ("f[aBool]", TString("True")),
                    ("f[aChar]", TString("res_9")),
                    ("f[shortString]", TBool(false)),
                    ("f[aFloat]", TNumber(1)),
                    ("f[aDouble]", TNumber(2)),
                    ("f[aDecimal]", TNumber(3)),
                    ("f[arr]", TChar('t')),
                    ("f[objIdx]", TNumber(123))
                );
            });

        [Fact]
        public async Task EvaluateNestedObjectIndexingByNonIntLocals() => await CheckInspectLocalsAtBreakpointSite(
            "DebuggerTests.EvaluateLocalsWithIndexingTests", "EvaluateLocals", 12, "DebuggerTests.EvaluateLocalsWithIndexingTests.EvaluateLocals",
            "window.setTimeout(function() { invoke_static_method ('[debugger-test] DebuggerTests.EvaluateLocalsWithIndexingTests:EvaluateLocals'); })",
            wait_for_event_fn: async (pause_location) =>
            {
                var id = pause_location["callFrames"][0]["callFrameId"].Value<string>();
                await EvaluateOnCallFrameAndCheck(id,
                    ("f[f.textArray[0]]", TBool(false)), // f["1"]
                    ("f[f.textArray[j]]", TBool(false)) // f["2"]
                );
            });

        // ToDo: https://github.com/dotnet/runtime/issues/76015
        [Fact]
        public async Task EvaluateIndexingByExpression() => await CheckInspectLocalsAtBreakpointSite(
            "DebuggerTests.EvaluateLocalsWithIndexingTests", "EvaluateLocals", 5, "DebuggerTests.EvaluateLocalsWithIndexingTests.EvaluateLocals",
            "window.setTimeout(function() { invoke_static_method ('[debugger-test] DebuggerTests.EvaluateLocalsWithIndexingTests:EvaluateLocals'); })",
            wait_for_event_fn: async (pause_location) =>
            {
                var id = pause_location["callFrames"][0]["callFrameId"].Value<string>();
                await EvaluateOnCallFrameAndCheck(id,
                    ("f.numList[i + 1]", TNumber(2)),
                    ("f.textList[(2 * j) - 1]", TString("2")),
                    ("f.textList[j - 1]", TString("1")),
                    ("f.numArray[f.numList[j - 1]]", TNumber(2))
                );
            });

        [Fact]
        public async Task EvaluateIndexingByExpressionMultidimensional() => await CheckInspectLocalsAtBreakpointSite(
            "DebuggerTests.EvaluateLocalsWithMultidimensionalIndexingTests", "EvaluateLocals", 5, "DebuggerTests.EvaluateLocalsWithMultidimensionalIndexingTests.EvaluateLocals",
            "window.setTimeout(function() { invoke_static_method ('[debugger-test] DebuggerTests.EvaluateLocalsWithMultidimensionalIndexingTests:EvaluateLocals'); })",
            wait_for_event_fn: async (pause_location) =>
            {
                var id = pause_location["callFrames"][0]["callFrameId"].Value<string>();
                await EvaluateOnCallFrameAndCheck(id,
                    ("f.numArray2D[0, j - 1]", TNumber(1)), // 0, 0
                    ("f.numArray2D[f.idx1, i + j]", TNumber(4)), // 1, 1
                    ("f.numArray2D[(f.idx1 - j) * 5, i + j]", TNumber(2)), // 0, 1
                    ("f.numArray2D[i + j, f.idx1 - 1]", TNumber(3)) // 1, 0
                );
            });

        [ConditionalFact(nameof(RunningOnChrome))]
        public async Task EvaluateIndexingByExpressionNegative() => await CheckInspectLocalsAtBreakpointSite(
            "DebuggerTests.EvaluateLocalsWithIndexingTests", "EvaluateLocals", 5, "DebuggerTests.EvaluateLocalsWithIndexingTests.EvaluateLocals",
            $"window.setTimeout(function() {{ invoke_static_method ('[debugger-test] DebuggerTests.EvaluateLocalsWithIndexingTests:EvaluateLocals'); 1 }})",
            wait_for_event_fn: async (pause_location) =>
            {
                // indexing with expression of a wrong type
                var id = pause_location["callFrames"][0]["callFrameId"].Value<string>();
                var (_, res) = await EvaluateOnCallFrame(id, "f.numList[\"a\" + 1]", expect_ok: false );
                Assert.Equal("Unable to evaluate element access 'f.numList[\"a\" + 1]': Cannot index with an object of type 'string'", res.Error["result"]?["description"]?.Value<string>());
                var exceptionDetailsStack = res.Error["exceptionDetails"]?["stackTrace"]?["callFrames"]?[0];
                Assert.Equal("DebuggerTests.EvaluateLocalsWithIndexingTests.EvaluateLocals", exceptionDetailsStack?["functionName"]?.Value<string>());
<<<<<<< HEAD
                Assert.Equal(561, exceptionDetailsStack?["lineNumber"]?.Value<int>());
=======
                Assert.Equal(560, exceptionDetailsStack?["lineNumber"]?.Value<int>());
>>>>>>> f276c514
                Assert.Equal(12, exceptionDetailsStack?["columnNumber"]?.Value<int>());
            });

        [ConditionalFact(nameof(RunningOnChrome))]
        public async Task EvaluateIndexingByExpressionContainingUnknownIdentifier() => await CheckInspectLocalsAtBreakpointSite(
            "DebuggerTests.EvaluateLocalsWithIndexingTests", "EvaluateLocals", 5, "DebuggerTests.EvaluateLocalsWithIndexingTests.EvaluateLocals",
            $"window.setTimeout(function() {{ invoke_static_method ('[debugger-test] DebuggerTests.EvaluateLocalsWithIndexingTests:EvaluateLocals'); 1 }})",
            wait_for_event_fn: async (pause_location) =>
            {
                // indexing with expression of a wrong type
                var id = pause_location["callFrames"][0]["callFrameId"].Value<string>();
                var (_, res) = await EvaluateOnCallFrame(id, "f.numList[\"a\" + x]", expect_ok: false);
                Assert.Equal("The name x does not exist in the current context", res.Error["result"]?["description"]?.Value<string>());
            });

        [Fact]
        public async Task EvaluateIndexingByMemberVariables() => await CheckInspectLocalsAtBreakpointSite(
            "DebuggerTests.EvaluateLocalsWithIndexingTests", "EvaluateLocals", 5, "DebuggerTests.EvaluateLocalsWithIndexingTests.EvaluateLocals",
            "window.setTimeout(function() { invoke_static_method ('[debugger-test] DebuggerTests.EvaluateLocalsWithIndexingTests:EvaluateLocals'); })",
            wait_for_event_fn: async (pause_location) =>
           {
               var id = pause_location["callFrames"][0]["callFrameId"].Value<string>();

               await EvaluateOnCallFrameAndCheck(id,
                   ("f.idx0", TNumber(0)),
                   ("f.idx1", TNumber(1)),
                   ("f.numList[f.idx0]", TNumber(1)),
                   ("f.textList[f.idx1]", TString("2")),
                   ("f.numArray[f.idx1]", TNumber(2)),
                   ("f.textArray[f.idx0]", TString("1")));
           });

        [Fact]
        public async Task EvaluateIndexingNested() => await CheckInspectLocalsAtBreakpointSite(
            "DebuggerTests.EvaluateLocalsWithIndexingTests", "EvaluateLocals", 5, "DebuggerTests.EvaluateLocalsWithIndexingTests.EvaluateLocals",
            "window.setTimeout(function() { invoke_static_method ('[debugger-test] DebuggerTests.EvaluateLocalsWithIndexingTests:EvaluateLocals'); })",
            wait_for_event_fn: async (pause_location) =>
           {
               var id = pause_location["callFrames"][0]["callFrameId"].Value<string>();

               await EvaluateOnCallFrameAndCheck(id,
                   ("f.idx0", TNumber(0)),
                   ("f.numList[f.numList[f.idx0]]", TNumber(2)),
                   ("f.textList[f.numList[f.idx0]]", TString("2")),
                   ("f.numArray[f.numArray[f.idx0]]", TNumber(2)),
                   ("f.textArray[f.numArray[f.idx0]]", TString("2")));

           });

        [ConditionalFact(nameof(RunningOnChrome))]
        public async Task EvaluateIndexingMultidimensional() => await CheckInspectLocalsAtBreakpointSite(
            "DebuggerTests.EvaluateLocalsWithMultidimensionalIndexingTests", "EvaluateLocals", 5, "DebuggerTests.EvaluateLocalsWithMultidimensionalIndexingTests.EvaluateLocals",
            "window.setTimeout(function() { invoke_static_method ('[debugger-test] DebuggerTests.EvaluateLocalsWithMultidimensionalIndexingTests:EvaluateLocals'); })",
            wait_for_event_fn: async (pause_location) =>
           {
               var id = pause_location["callFrames"][0]["callFrameId"].Value<string>();

               await EvaluateOnCallFrameAndCheck(id,
                   ("j", TNumber(1)),
                   ("f.idx1", TNumber(1)),
                   ("f.numArray2D[0, 0]", TNumber(1)),
                   ("f.numArray2D[0, 1]", TNumber(2)),
                   ("f.numArray2D[1,  0]", TNumber(3)),
                   ("f.numArray2D[1  ,1]", TNumber(4)),
                   ("f.numArray3D[0, 0, 0]", TNumber(1)),
                   ("f.numArray3D[0 ,0  ,1]", TNumber(2)),
                   ("f.numArray3D[0  ,0,    2]", TNumber(3)),
                   ("f.numArray3D[1,  1,        0]", TNumber(10)),
                   ("f.numArray3D[1, 1,  1]", TNumber(11)),
                   ("f.numArray3D[1 , 1, 2]", TNumber(12)),
                   ("f.numArray2D[0,0]", TNumber(1)),
                   ("f.numArray2D[0,1]", TNumber(2)),
                   ("f.numArray2D[1,0]", TNumber(3)),
                   ("f.numArray2D[1,1]", TNumber(4)),
                   ("f.numArray3D[0,0,0]", TNumber(1)),
                   ("f.numArray3D[0,0,1]", TNumber(2)),
                   ("f.numArray3D[0,0,2]", TNumber(3)),
                   ("f.numArray3D[1,1,0]", TNumber(10)),
                   ("f.numArray3D[1,1,1]", TNumber(11)),
                   ("f.numArray3D[1,1,2]", TNumber(12)),
                   ("f.textArray2D[0,0]", TString("one")),
                   ("f.textArray2D[0,1]", TString("two")),
                   ("f.textArray2D[1,0]", TString("three")),
                   ("f.textArray2D[1,1]", TString("four")),
                   ("f.numArray2D[i,i]", TNumber(1)),
                   ("f.numArray2D[i,j]", TNumber(2)),
                   ("f.numArray2D[j,i]", TNumber(3)),
                   ("f.numArray2D[j,j]", TNumber(4)),
                   ("f.numArray3D[i,i,i]", TNumber(1)),
                   ("f.numArray3D[i,i,j]", TNumber(2)),
                   ("f.numArray3D[i,i,2]", TNumber(3)),
                   ("f.numArray3D[j,j,i]", TNumber(10)),
                   ("f.numArray3D[j,j,1]", TNumber(11)),
                   ("f.numArray3D[j,j,2]", TNumber(12)),
                   ("f.textArray2D[i,i]", TString("one")),
                   ("f.textArray2D[i,j]", TString("two")),
                   ("f.textArray2D[j,i]", TString("three")),
                   ("f.textArray2D[j,j]", TString("four")),
                   ("f.numArray2D[f.idx0,f.idx0]", TNumber(1)),
                   ("f.numArray2D[f.idx0,f.idx1]", TNumber(2)),
                   ("f.numArray2D[f.idx1,f.idx0]", TNumber(3)),
                   ("f.numArray2D[f.idx1,f.idx1]", TNumber(4)),
                   ("f.numArray3D[f.idx0,f.idx0,f.idx0]", TNumber(1)),
                   ("f.numArray3D[f.idx0,f.idx0,f.idx1]", TNumber(2)),
                   ("f.numArray3D[f.idx0,f.idx0,2]", TNumber(3)),
                   ("f.numArray3D[f.idx1,f.idx1,f.idx0]", TNumber(10)),
                   ("f.numArray3D[f.idx1,f.idx1,f.idx1]", TNumber(11)),
                   ("f.numArray3D[f.idx1,f.idx1,2]", TNumber(12)),
                   ("f.textArray2D[f.idx0,f.idx0]", TString("one")),
                   ("f.textArray2D[f.idx0,f.idx1]", TString("two")),
                   ("f.textArray2D[f.idx1,f.idx0]", TString("three")),
                   ("f.textArray2D[f.idx1,f.idx1]", TString("four")));
           });

        [ConditionalFact(nameof(RunningOnChrome))]
        public async Task EvaluateIndexingJagged() => await CheckInspectLocalsAtBreakpointSite(
            "DebuggerTests.EvaluateLocalsWithIndexingTests", "EvaluateLocals", 5, "DebuggerTests.EvaluateLocalsWithIndexingTests.EvaluateLocals",
            "window.setTimeout(function() { invoke_static_method ('[debugger-test] DebuggerTests.EvaluateLocalsWithIndexingTests:EvaluateLocals'); })",
            wait_for_event_fn: async (pause_location) =>
           {
               var id = pause_location["callFrames"][0]["callFrameId"].Value<string>();

               await EvaluateOnCallFrameAndCheck(id,
                   ("j", TNumber(1)),
                   ("f.idx1", TNumber(1)),
                   ("f.numArrayOfArrays[1][1]", TNumber(2)),
                   ("f.numArrayOfArrays[j][j]", TNumber(2)),
                   ("f.numArrayOfArrays[f.idx1][f.idx1]", TNumber(2)),
                   ("f.numListOfLists[1][1]", TNumber(2)),
                   ("f.numListOfLists[j][j]", TNumber(2)),
                   ("f.numListOfLists[f.idx1][f.idx1]", TNumber(2)),
                   ("f.textArrayOfArrays[1][1]", TString("2")),
                   ("f.textArrayOfArrays[j][j]", TString("2")),
                   ("f.textArrayOfArrays[f.idx1][f.idx1]", TString("2")),
                   ("f.textListOfLists[1][1]", TString("2")),
                   ("f.textListOfLists[j][j]", TString("2")),
                   ("f.textListOfLists[f.idx1][f.idx1]", TString("2")),
                   ("f.numArrayOfArrays[f.numArray[f.numList[1]]][f.numList[0]]", TNumber(2))
                );

           });

        [ConditionalFact(nameof(RunningOnChrome))]
        public async Task EvaluateSimpleMethodCallsCheckChangedValue() => await CheckInspectLocalsAtBreakpointSite(
            "DebuggerTests.EvaluateMethodTestsClass.TestEvaluate", "run", 9, "DebuggerTests.EvaluateMethodTestsClass.TestEvaluate.run",
            "window.setTimeout(function() { invoke_static_method ('[debugger-test] DebuggerTests.EvaluateMethodTestsClass:EvaluateMethods'); })",
            wait_for_event_fn: async (pause_location) =>
           {
               var id = pause_location["callFrames"][0]["callFrameId"].Value<string>();

               var frame = pause_location["callFrames"][0];
               var props = await GetObjectOnFrame(frame, "this");
               CheckNumber(props, "a", 1);

               await EvaluateOnCallFrameAndCheck(id,
                   ("this.CallMethodChangeValue()", TObject("object", is_null : true)));

               frame = pause_location["callFrames"][0];
               props = await GetObjectOnFrame(frame, "this");
               CheckNumber(props, "a", 11);
           });

        [ConditionalTheory(nameof(RunningOnChrome))]
        [InlineData(true)]
        [InlineData(false)]
        public async Task EvaluateMethodWithBPWhilePausedInADifferentMethodAndNotHit(bool setBreakpointBeforePause)
        {
            await cli.SendCommand("DotnetDebugger.setEvaluationOptions", JObject.FromObject(new { options = new { noFuncEval = false } }), token);
            var waitForScript = WaitForConsoleMessage("console.warning: MONO_WASM: Adding an id (0) that already exists in commands_received");
            if (setBreakpointBeforePause)
                await SetBreakpointInMethod("debugger-test.dll", "TestEvaluateDontPauseOnBreakpoint", "MyMethod2", 1);
            await CheckInspectLocalsAtBreakpointSite(
            "TestEvaluateDontPauseOnBreakpoint", "run", 3, "TestEvaluateDontPauseOnBreakpoint.run",
            "window.setTimeout(function() { invoke_static_method ('[debugger-test] TestEvaluateDontPauseOnBreakpoint:run'); })",
            wait_for_event_fn: async (pause_location) =>
           {
                if (!setBreakpointBeforePause)
                    await SetBreakpointInMethod("debugger-test.dll", "TestEvaluateDontPauseOnBreakpoint", "MyMethod2", 1);
                var id = pause_location["callFrames"][0]["callFrameId"].Value<string>();
                await EvaluateOnCallFrameAndCheck(id,
                    ("myVar.MyMethod2()", TString("Object 11")),
                    ("myVar.MyMethod3()", TString("Object 11")),
                    ("myVar.MyCount", TString("Object 11")),
                    ("myVar.MyMethod()", TString("Object 10")),
                    ("myVar", TObject("TestEvaluateDontPauseOnBreakpoint", description: "Object 11")));
                var props = await GetObjectOnFrame(pause_location["callFrames"][0], "myVar");
                await CheckString(props, "MyCount", "Object 11");
           });
           await SendCommandAndCheck(null, "Debugger.resume", null, 0, 0,  "TestEvaluateDontPauseOnBreakpoint.MyMethod2");
           await SendCommandAndCheck(null, "Debugger.resume", null, 0, 0,  "TestEvaluateDontPauseOnBreakpoint.MyMethod");
           Assert.False(waitForScript.IsCompleted);
        }
    }
}<|MERGE_RESOLUTION|>--- conflicted
+++ resolved
@@ -585,11 +585,7 @@
                 Assert.Equal("Unable to evaluate element access 'f.idx0[2]': Cannot apply indexing with [] to a primitive object of type 'number'", res.Error["result"]?["description"]?.Value<string>());
                 var exceptionDetailsStack = res.Error["exceptionDetails"]?["stackTrace"]?["callFrames"]?[0];
                 Assert.Equal("DebuggerTests.EvaluateLocalsWithIndexingTests.EvaluateLocals", exceptionDetailsStack?["functionName"]?.Value<string>());
-<<<<<<< HEAD
-                Assert.Equal(561, exceptionDetailsStack?["lineNumber"]?.Value<int>());
-=======
-                Assert.Equal(560, exceptionDetailsStack?["lineNumber"]?.Value<int>());
->>>>>>> f276c514
+                Assert.Equal(562, exceptionDetailsStack?["lineNumber"]?.Value<int>());
                 Assert.Equal(12, exceptionDetailsStack?["columnNumber"]?.Value<int>());
                 (_, res) = await EvaluateOnCallFrame(id, "f[1]", expect_ok: false );
                 Assert.Equal( "Unable to evaluate element access 'f[1]': Cannot apply indexing with [] to an object of type 'DebuggerTests.EvaluateLocalsWithIndexingTests.TestEvaluate'", res.Error["result"]?["description"]?.Value<string>());
@@ -728,11 +724,7 @@
                 Assert.Equal("Unable to evaluate element access 'f.numList[\"a\" + 1]': Cannot index with an object of type 'string'", res.Error["result"]?["description"]?.Value<string>());
                 var exceptionDetailsStack = res.Error["exceptionDetails"]?["stackTrace"]?["callFrames"]?[0];
                 Assert.Equal("DebuggerTests.EvaluateLocalsWithIndexingTests.EvaluateLocals", exceptionDetailsStack?["functionName"]?.Value<string>());
-<<<<<<< HEAD
-                Assert.Equal(561, exceptionDetailsStack?["lineNumber"]?.Value<int>());
-=======
-                Assert.Equal(560, exceptionDetailsStack?["lineNumber"]?.Value<int>());
->>>>>>> f276c514
+                Assert.Equal(562, exceptionDetailsStack?["lineNumber"]?.Value<int>());
                 Assert.Equal(12, exceptionDetailsStack?["columnNumber"]?.Value<int>());
             });
 
