// Licensed to the .NET Foundation under one or more agreements.
// The .NET Foundation licenses this file to you under the MIT license.

using System;
using System.Collections.Generic;
using System.Globalization;
using System.Linq;
using System.Threading.Tasks;
using Microsoft.WebAssembly.Diagnostics;
using Newtonsoft.Json.Linq;
using Xunit;

namespace DebuggerTests
{
    // TODO: static async, static method args
    public class EvaluateOnCallFrameTests : DebuggerTests
    {
        public static IEnumerable<object[]> InstanceMethodsTestData(string type_name)
        {
            yield return new object[] { type_name, "InstanceMethod", "InstanceMethod", false };
            yield return new object[] { type_name, "GenericInstanceMethod", "GenericInstanceMethod<int>", false };
            yield return new object[] { type_name, "InstanceMethodAsync", "MoveNext", true };
            yield return new object[] { type_name, "GenericInstanceMethodAsync", "MoveNext", true };

            // TODO: { "DebuggerTests.EvaluateTestsGeneric`1", "Instance", 9, "EvaluateTestsGenericStructInstanceMethod", prefix }
        }

        public static IEnumerable<object[]> InstanceMethodForTypeMembersTestData(string type_name)
        {
            foreach (var data in InstanceMethodsTestData(type_name))
            {
                yield return new object[] { "", 0 }.Concat(data).ToArray();
                yield return new object[] { "this.", 0 }.Concat(data).ToArray();
                yield return new object[] { "NewInstance.", 3 }.Concat(data).ToArray();
                yield return new object[] { "this.NewInstance.", 3 }.Concat(data).ToArray();
            }
        }

        public static IEnumerable<object[]> EvaluateStaticClassFromStaticMethodTestData(string type_name)
        {
            yield return new object[] { type_name, "EvaluateAsyncMethods", "EvaluateAsyncMethods", true };
            yield return new object[] { type_name, "EvaluateMethods", "EvaluateMethods", false };
        }

        [ConditionalTheory(nameof(RunningOnChrome))]
        [MemberData(nameof(InstanceMethodForTypeMembersTestData), parameters: "DebuggerTests.EvaluateTestsStructWithProperties")]
        [MemberData(nameof(InstanceMethodForTypeMembersTestData), parameters: "DebuggerTests.EvaluateTestsClassWithProperties")]
        public async Task EvaluateTypeInstanceMembers(string prefix, int bias, string type, string method, string bp_function_name, bool is_async)
        => await CheckInspectLocalsAtBreakpointSite(
            type, method, /*line_offset*/1, bp_function_name,
            $"window.setTimeout(function() {{ invoke_static_method_async('[debugger-test] {type}:run');}}, 1);",
            wait_for_event_fn: async (pause_location) =>
           {
               var id = pause_location["callFrames"][0]["callFrameId"].Value<string>();
               var dateTime = new DateTime(2010, 9, 8, 7, 6, 5 + bias);
               var DTProp = dateTime.AddMinutes(10);

               foreach (var pad in new[] { String.Empty, "  " })
               {
                   var padded_prefix = pad + prefix;
                   await EvaluateOnCallFrameAndCheck(id,
                       ($"{padded_prefix}a", TNumber(4)),

                       // fields
                       ($"{padded_prefix}dateTime.TimeOfDay", TValueType("System.TimeSpan", dateTime.TimeOfDay.ToString())),
                       ($"{padded_prefix}dateTime", TDateTime(dateTime)),
                       ($"{padded_prefix}dateTime.TimeOfDay.Minutes", TNumber(dateTime.TimeOfDay.Minutes)),

                       // properties
                       ($"{padded_prefix}DTProp.TimeOfDay.Minutes", TNumber(DTProp.TimeOfDay.Minutes)),
                       ($"{padded_prefix}DTProp", TDateTime(DTProp)),
                       ($"{padded_prefix}DTProp.TimeOfDay", TValueType("System.TimeSpan", DTProp.TimeOfDay.ToString())),

                       ($"{padded_prefix}IntProp", TNumber(9)),
                       ($"{padded_prefix}NullIfAIsNotZero", TObject("DebuggerTests.EvaluateTestsClassWithProperties", is_null: true))
                   );
               }
           });

        [Theory]
        [MemberData(nameof(InstanceMethodsTestData), parameters: "DebuggerTests.EvaluateTestsStructWithProperties")]
        [MemberData(nameof(InstanceMethodsTestData), parameters: "DebuggerTests.EvaluateTestsClassWithProperties")]
        public async Task EvaluateInstanceMethodArguments(string type, string method, string bp_function_name, bool is_async)
        => await CheckInspectLocalsAtBreakpointSite(
            type, method, /*line_offset*/1, bp_function_name,
            $"window.setTimeout(function() {{ invoke_static_method_async('[debugger-test] {type}:run');}}, 1);",
            wait_for_event_fn: async (pause_location) =>
           {
               var id = pause_location["callFrames"][0]["callFrameId"].Value<string>();
               var DTProp = new DateTime(2010, 9, 8, 7, 6, 5).AddMinutes(10);
               Console.WriteLine ($"------- test running the bits..");
               await EvaluateOnCallFrameAndCheck(id,
                   ("g", TNumber(400)),
                   ("h", TNumber(123)),
                   ("valString", TString("just a test")),
                   ("me", TObject(type)),

                   // property on method arg
                   ("me.DTProp", TDateTime(DTProp)),
                   ("me.DTProp.TimeOfDay.Minutes", TNumber(DTProp.TimeOfDay.Minutes)),
                   ("me.DTProp.Second + (me.IntProp - 5)", TNumber(DTProp.Second + 4)))
                    .ConfigureAwait(false);

               Console.WriteLine ($"------- test done!");
           });

        [Theory]
        [MemberData(nameof(InstanceMethodsTestData), parameters: "DebuggerTests.EvaluateTestsStructWithProperties")]
        [MemberData(nameof(InstanceMethodsTestData), parameters: "DebuggerTests.EvaluateTestsClassWithProperties")]
        public async Task EvaluateMethodLocals(string type, string method, string bp_function_name, bool is_async)
        => await CheckInspectLocalsAtBreakpointSite(
            type, method, /*line_offset*/5, bp_function_name,
            $"window.setTimeout(function() {{ invoke_static_method_async('[debugger-test] {type}:run');}}, 1);",
            wait_for_event_fn: async (pause_location) =>
           {
               var id = pause_location["callFrames"][0]["callFrameId"].Value<string>();

               var dt = new DateTime(2025, 3, 5, 7, 9, 11);
               await EvaluateOnCallFrameAndCheck(id,
                   ("  d ", TNumber(401)),
                   ("d", TNumber(401)),
                   (" d", TNumber(401)),
                   ("e", TNumber(402)),
                   ("f", TNumber(403)),

                   // property on a local
                   ("local_dt", TDateTime(dt)),
                   ("  local_dt", TDateTime(dt)),
                   ("local_dt.Date", TDateTime(dt.Date)),
                   ("  local_dt.Date", TDateTime(dt.Date)));
           });

        [ConditionalFact(nameof(RunningOnChrome))]
        public async Task EvaluateStaticLocalsWithDeepMemberAccess() => await CheckInspectLocalsAtBreakpointSite(
            "DebuggerTests.EvaluateTestsClass", "EvaluateLocals", 9, "EvaluateLocals",
            "window.setTimeout(function() { invoke_static_method ('[debugger-test] DebuggerTests.EvaluateTestsClass:EvaluateLocals'); })",
            wait_for_event_fn: async (pause_location) =>
           {
               var id = pause_location["callFrames"][0]["callFrameId"].Value<string>();

               var dt = new DateTime(2020, 1, 2, 3, 4, 5);
               await EvaluateOnCallFrameAndCheck(id,
                   ("f_s.c", TNumber(4)),
                   ("f_s", TValueType("DebuggerTests.EvaluateTestsStructWithProperties")),

                   ("f_s.dateTime", TDateTime(dt)),
                   ("f_s.dateTime.Date", TDateTime(dt.Date)));
           });

        [ConditionalFact(nameof(RunningOnChrome))]
        public async Task EvaluateLocalsAsync() => await CheckInspectLocalsAtBreakpointSite(
            "DebuggerTests.Point", "AsyncInstanceMethod", 1, "MoveNext",
            "window.setTimeout(function() { invoke_static_method_async ('[debugger-test] DebuggerTests.ArrayTestsClass:EntryPointForStructMethod', true); })",
            wait_for_event_fn: async (pause_location) =>
           {
               var id = pause_location["callFrames"][0]["callFrameId"].Value<string>();

               // sc_arg
               {
                   var (sc_arg, _) = await EvaluateOnCallFrame(id, "sc_arg");
                   await CheckValue(sc_arg, TObject("DebuggerTests.SimpleClass"), nameof(sc_arg));

                   // Check that we did get the correct object
                   var sc_arg_props = await GetProperties(sc_arg["objectId"]?.Value<string>());
                   await CheckProps(sc_arg_props, new
                   {
                       X = TNumber(10),
                       Y = TNumber(45),
                       Id = TString("sc#Id"),
                       Color = TEnum("DebuggerTests.RGB", "Blue"),
                       PointWithCustomGetter = TGetter("PointWithCustomGetter")
                   }, "sc_arg_props#1");

                   await EvaluateOnCallFrameAndCheck(id,
                       ("(sc_arg.PointWithCustomGetter.X)", TNumber(100)),
                       ("sc_arg.Id + \"_foo\"", TString($"sc#Id_foo")),
                       ("sc_arg.Id + (sc_arg.X==10 ? \"_is_ten\" : \"_not_ten\")", TString($"sc#Id_is_ten")));
               }

               // local_gs
               {
                   var (local_gs, _) = await EvaluateOnCallFrame(id, "local_gs");
                   await CheckValue(local_gs, TValueType("DebuggerTests.SimpleGenericStruct<int>"), nameof(local_gs));

                   (local_gs, _) = await EvaluateOnCallFrame(id, "  local_gs");
                   await CheckValue(local_gs, TValueType("DebuggerTests.SimpleGenericStruct<int>"), nameof(local_gs));

                   var local_gs_props = await GetProperties(local_gs["objectId"]?.Value<string>());
                   await CheckProps(local_gs_props, new
                   {
                       Id = TObject("string", is_null: true),
                       Color = TEnum("DebuggerTests.RGB", "Red"),
                       Value = TNumber(0)
                   }, "local_gs_props#1");
                   await EvaluateOnCallFrameAndCheck(id, ("(local_gs.Id)", TString(null)));
               }
           });

        [ConditionalTheory(nameof(RunningOnChrome))]
        [MemberData(nameof(InstanceMethodForTypeMembersTestData), parameters: "DebuggerTests.EvaluateTestsStructWithProperties")]
        [MemberData(nameof(InstanceMethodForTypeMembersTestData), parameters: "DebuggerTests.EvaluateTestsClassWithProperties")]
        public async Task EvaluateExpressionsWithDeepMemberAccesses(string prefix, int bias, string type, string method, string bp_function_name, bool _)
        => await CheckInspectLocalsAtBreakpointSite(
            type, method, /*line_offset*/4, bp_function_name,
            $"window.setTimeout(function() {{ invoke_static_method_async('[debugger-test] {type}:run');}}, 1);",
            wait_for_event_fn: async (pause_location) =>
           {
               var id = pause_location["callFrames"][0]["callFrameId"].Value<string>();
               var dateTime = new DateTime(2010, 9, 8, 7, 6, 5 + bias);
               var DTProp = dateTime.AddMinutes(10);

               await EvaluateOnCallFrameAndCheck(id,
                   ($"{prefix}a + 5", TNumber(9)),
                   ($"10 + {prefix}IntProp", TNumber(19)),
                   ($" {prefix}IntProp  +  {prefix}DTProp.Second", TNumber(9 + DTProp.Second)),
                   ($" {prefix}IntProp + ({prefix}DTProp.Second+{prefix}dateTime.Year)", TNumber(9 + DTProp.Second + dateTime.Year)),
                   ($" {prefix}DTProp.Second > 0 ? \"_foo_\": \"_zero_\"", TString("_foo_")),

                   // local_dt is not live yet
                   ($"local_dt.Date.Year * 10", TNumber(10)));
           });

        [Theory]
        [InlineData("")]
        [InlineData("this.")]
        public async Task InheritedAndPrivateMembersInAClass(string prefix)
        => await CheckInspectLocalsAtBreakpointSite(
            "DebuggerTests.GetPropertiesTests.DerivedClass", "InstanceMethod", 1, "InstanceMethod",
            $"window.setTimeout(function() {{ invoke_static_method_async('[debugger-test] DebuggerTests.GetPropertiesTests.DerivedClass:run');}}, 1);",
            wait_for_event_fn: async (pause_location) =>
           {
               var id = pause_location["callFrames"][0]["callFrameId"].Value<string>();

               foreach (var pad in new[] { String.Empty, "  " })
               {
                   var padded_prefix = pad + prefix;
                   await EvaluateOnCallFrameAndCheck(id,
                       // overridden
                       ($"{padded_prefix}FirstName + \"_foo\"", TString("DerivedClass#FirstName_foo")),
                       ($"{padded_prefix}DateTimeForOverride.Date.Year", TNumber(2190)),
                       ($"{padded_prefix}DateTimeForOverride.Date.Year - 10", TNumber(2180)),
                       ($"\"foo_\" + {padded_prefix}StringPropertyForOverrideWithAutoProperty", TString("foo_DerivedClass#StringPropertyForOverrideWithAutoProperty")),

                       // private
                       ($"{padded_prefix}_stringField + \"_foo\"", TString("DerivedClass#_stringField_foo")),
                       ($"{padded_prefix}_stringField", TString("DerivedClass#_stringField")),
                       ($"{padded_prefix}_dateTime.Second + 4", TNumber(7)),
                       ($"{padded_prefix}_DTProp.Second + 4", TNumber(13)),

                       // inherited public
                       ($"\"foo_\" + {padded_prefix}Base_AutoStringProperty", TString("foo_base#Base_AutoStringProperty")),
                       // inherited private
                       ($"{padded_prefix}_base_dateTime.Date.Year - 10", TNumber(2124))
                   );
               }
           });

        [Fact]
        public async Task EvaluateSimpleExpressions() => await CheckInspectLocalsAtBreakpointSite(
            "DebuggerTests.EvaluateTestsClass.TestEvaluate", "run", 9, "run",
            "window.setTimeout(function() { invoke_static_method ('[debugger-test] DebuggerTests.EvaluateTestsClass:EvaluateLocals'); })",
            wait_for_event_fn: async (pause_location) =>
           {
               var id = pause_location["callFrames"][0]["callFrameId"].Value<string>();

               await EvaluateOnCallFrameAndCheck(id,
                   // "((this))", TObject("foo")); //FIXME:
                   // "((dt))", TObject("foo")); //FIXME:

                   ("this", TObject("DebuggerTests.EvaluateTestsClass.TestEvaluate")),
                   ("  this", TObject("DebuggerTests.EvaluateTestsClass.TestEvaluate")),

                   ("5", TNumber(5)),
                   ("  5", TNumber(5)),
                   ("d + e", TNumber(203)),
                   ("e + 10", TNumber(112)),

                   // repeated expressions
                   ("this.a + this.a", TNumber(2)),
                   ("a + \"_\" + a", TString("9000_9000")),
                   ("a+(a  )", TString("90009000")),

                   // possible duplicate arg name
                   ("this.a + this_a", TNumber(46)),

                   ("this.a + this.b", TNumber(3)),
                   ("\"test\" + \"test\"", TString("testtest")),
                   ("5 + 5", TNumber(10)));
           });

        public static TheoryData<string, string, string> ShadowMethodArgsTestData => new TheoryData<string, string, string>
        {
            { "DebuggerTests.EvaluateTestsClassWithProperties", "EvaluateShadow", "EvaluateShadow" },
            { "DebuggerTests.EvaluateTestsClassWithProperties", "EvaluateShadowAsync", "MoveNext" },
            { "DebuggerTests.EvaluateTestsStructWithProperties", "EvaluateShadow", "EvaluateShadow" },
            { "DebuggerTests.EvaluateTestsStructWithProperties", "EvaluateShadowAsync", "MoveNext" },
        };

        [Theory]
        [MemberData(nameof(ShadowMethodArgsTestData))]
        public async Task LocalsAndArgsShadowingThisMembers(string type_name, string method, string bp_function_name) => await CheckInspectLocalsAtBreakpointSite(
            type_name, method, 2, bp_function_name,
            "window.setTimeout(function() { invoke_static_method ('[debugger-test] " + type_name + ":run'); })",
            wait_for_event_fn: async (pause_location) =>
           {
               var id = pause_location["callFrames"][0]["callFrameId"].Value<string>();

               await EvaluateOnCallFrameAndCheck(id,
                   ("a", TString("hello")),
                   ("this.a", TNumber(4)));

               await CheckExpressions("this.", new DateTime(2010, 9, 8, 7, 6, 5 + 0));
               await CheckExpressions(String.Empty, new DateTime(2020, 3, 4, 5, 6, 7));

               async Task CheckExpressions(string prefix, DateTime dateTime)
               {
                   await EvaluateOnCallFrameAndCheck(id,
                       (prefix + "dateTime", TDateTime(dateTime)),
                       (prefix + "dateTime.TimeOfDay.Minutes", TNumber(dateTime.TimeOfDay.Minutes)),
                       (prefix + "dateTime.TimeOfDay", TValueType("System.TimeSpan", dateTime.TimeOfDay.ToString())));
               }
           });

        [ConditionalTheory(nameof(RunningOnChrome))]
        [InlineData("DebuggerTests.EvaluateTestsStructWithProperties", true)]
        [InlineData("DebuggerTests.EvaluateTestsClassWithProperties", false)]
        public async Task EvaluateOnPreviousFrames(string type_name, bool is_valuetype) => await CheckInspectLocalsAtBreakpointSite(
            type_name, "EvaluateShadow", 1, "EvaluateShadow",
            $"window.setTimeout(function() {{ invoke_static_method ('[debugger-test] {type_name}:run'); }})",
            wait_for_event_fn: async (pause_location) =>
           {
               var dt_local = new DateTime(2020, 3, 4, 5, 6, 7);
               var dt_this = new DateTime(2010, 9, 8, 7, 6, 5);

               // At EvaluateShadow
               {
                   var id0 = pause_location["callFrames"][0]["callFrameId"].Value<string>();
                   await EvaluateOnCallFrameAndCheck(id0,
                       ("dateTime", TDateTime(dt_local)),
                       ("this.dateTime", TDateTime(dt_this))
                   );

                   await EvaluateOnCallFrameFail(id0, ("obj.IntProp", "ReferenceError"));
               }

               {
                   var id1 = pause_location["callFrames"][1]["callFrameId"].Value<string>();
                   await EvaluateOnCallFrameFail(id1,
                       ("dateTime", "ReferenceError"),
                       ("this.dateTime", "ReferenceError"));

                   // obj available only on the -1 frame
                   await EvaluateOnCallFrameAndCheck(id1, ("obj.IntProp", TNumber(7)));
               }

               await SetBreakpointInMethod("debugger-test.dll", type_name, "SomeMethod", 1);
               pause_location = await SendCommandAndCheck(null, "Debugger.resume", null, 0, 0, "SomeMethod");

               // At SomeMethod

               // TODO: change types also.. so, that `this` is different!

               // Check frame0
               {
                   var id0 = pause_location["callFrames"][0]["callFrameId"].Value<string>();

                   // 'me' and 'dateTime' are reversed in this method
                   await EvaluateOnCallFrameAndCheck(id0,
                      ("dateTime", is_valuetype ? TValueType(type_name) : TObject(type_name)),
                      ("this.dateTime", TDateTime(dt_this)),
                      ("me", TDateTime(dt_local)),

                      // local variable shadows field, but isn't "live" yet
                      ("DTProp", TString(null)),

                      // access field via `this.`
                      ("this.DTProp", TDateTime(dt_this.AddMinutes(10))));

                   await EvaluateOnCallFrameFail(id0, ("obj", "ReferenceError"));
               }

               // check frame1
               {
                   var id1 = pause_location["callFrames"][1]["callFrameId"].Value<string>();

                   await EvaluateOnCallFrameAndCheck(id1,
                       // 'me' and 'dateTime' are reversed in this method
                       ("dateTime", TDateTime(dt_local)),
                       ("this.dateTime", TDateTime(dt_this)),
                       ("me", is_valuetype ? TValueType(type_name) : TObject(type_name)),

                       // not shadowed here
                       ("DTProp", TDateTime(dt_this.AddMinutes(10))),

                       // access field via `this.`
                       ("this.DTProp", TDateTime(dt_this.AddMinutes(10))));

                   await EvaluateOnCallFrameFail(id1, ("obj", "ReferenceError"));
               }

               // check frame2
               {
                   var id2 = pause_location["callFrames"][2]["callFrameId"].Value<string>();

                   // Only obj should be available
                   await EvaluateOnCallFrameFail(id2,
                      ("dateTime", "ReferenceError"),
                      ("this.dateTime", "ReferenceError"),
                      ("me", "ReferenceError"));

                   await EvaluateOnCallFrameAndCheck(id2, ("obj", is_valuetype ? TValueType(type_name) : TObject(type_name)));
               }
           });

        [ConditionalFact(nameof(RunningOnChrome))]
        public async Task JSEvaluate()
        {
            var bp_loc = "/other.js";
            var line = 78;
            var col = 1;

            await SetBreakpoint(bp_loc, line, col);

            var eval_expr = "window.setTimeout(function() { eval_call_on_frame_test (); }, 1)";
            var result = await cli.SendCommand("Runtime.evaluate", JObject.FromObject(new { expression = eval_expr }), token);
            var pause_location = await insp.WaitFor(Inspector.PAUSE);

            var id = pause_location["callFrames"][0]["callFrameId"].Value<string>();

            await EvaluateOnCallFrameFail(id,
                ("me.foo", null),
                ("obj.foo.bar", null));

            await EvaluateOnCallFrame(id, "obj.foo", expect_ok: true);
        }

        [ConditionalFact(nameof(RunningOnChrome))]
        public async Task NegativeTestsInInstanceMethod() => await CheckInspectLocalsAtBreakpointSite(
            "DebuggerTests.EvaluateTestsClass.TestEvaluate", "run", 9, "run",
            "window.setTimeout(function() { invoke_static_method ('[debugger-test] DebuggerTests.EvaluateTestsClass:EvaluateLocals'); })",
            wait_for_event_fn: async (pause_location) =>
           {
               var id = pause_location["callFrames"][0]["callFrameId"].Value<string>();

               // Use '.' on a primitive member
               await EvaluateOnCallFrameFail(id,
                  //BUG: TODO:
                  //("a)", "CompilationError"),

                  ("this.a.", "ReferenceError"),
                  ("a.", "ReferenceError"),

                  ("this..a", "CompilationError"),
                  (".a.", "ReferenceError"),

                  ("me.foo", "ReferenceError"),

                  ("this.a + non_existant", "ReferenceError"),

                  ("this.NullIfAIsNotZero.foo", "ReferenceError"),
                  ("NullIfAIsNotZero.foo", "ReferenceError"));
           });

        [ConditionalFact(nameof(RunningOnChrome))]
        public async Task NegativeTestsInStaticMethod() => await CheckInspectLocalsAtBreakpointSite(
            "DebuggerTests.EvaluateTestsClass", "EvaluateLocals", 9, "EvaluateLocals",
            "window.setTimeout(function() { invoke_static_method ('[debugger-test] DebuggerTests.EvaluateTestsClass:EvaluateLocals'); })",
            wait_for_event_fn: async (pause_location) =>
           {
               var id = pause_location["callFrames"][0]["callFrameId"].Value<string>();

               await EvaluateOnCallFrameFail(id,
                   ("me.foo", "ReferenceError"),
                   ("this", "CompilationError"),
                   ("this.NullIfAIsNotZero.foo", "ReferenceError"));
           });

        [Fact]
        public async Task EvaluatePropertyThatThrows()
        => await CheckInspectLocalsAtBreakpointSite(
            "DebuggerTests.EvaluateTestsClassWithProperties", "InstanceMethod", /*line_offset*/1, "InstanceMethod",
            $"window.setTimeout(function() {{ invoke_static_method_async('[debugger-test] DebuggerTests.EvaluateTestsClassWithProperties:run');}}, 1);",
            wait_for_event_fn: async (pause_location) =>
            {
                var id = pause_location["callFrames"][0]["callFrameId"].Value<string>();
                await EvaluateOnCallFrameAndCheck(id, ("this.PropertyThrowException", TString("System.Exception: error")));
            });

        async Task EvaluateOnCallFrameFail(string call_frame_id, params (string expression, string class_name)[] args)
        {
            foreach (var arg in args)
            {
                var (_, res) = await EvaluateOnCallFrame(call_frame_id, arg.expression, expect_ok: false);
                if (arg.class_name != null)
                    AssertEqual(arg.class_name, res.Error["result"]?["className"]?.Value<string>(), $"Error className did not match for expression '{arg.expression}'");
            }
        }


        [ConditionalFact(nameof(RunningOnChrome))]
        public async Task EvaluateSimpleMethodCallsError() => await CheckInspectLocalsAtBreakpointSite(
            "DebuggerTests.EvaluateMethodTestsClass.TestEvaluate", "run", 9, "run",
            "window.setTimeout(function() { invoke_static_method ('[debugger-test] DebuggerTests.EvaluateMethodTestsClass:EvaluateMethods'); })",
            wait_for_event_fn: async (pause_location) =>
           {
               var id = pause_location["callFrames"][0]["callFrameId"].Value<string>();

               var (_, res) = await EvaluateOnCallFrame(id, "this.objToTest.MyMethodWrong()", expect_ok: false );
               Assert.Equal(
                    $"Method 'MyMethodWrong' not found in type 'DebuggerTests.EvaluateMethodTestsClass.ParmToTest'",
                    res.Error["result"]?["description"]?.Value<string>());

               (_, res) = await EvaluateOnCallFrame(id, "this.objToTest.MyMethod(1)", expect_ok: false);
               Assert.Equal(
                   "Unable to evaluate method 'MyMethod'. Too many arguments passed.",
                   res.Error["result"]?["description"]?.Value<string>());

               (_, res) = await EvaluateOnCallFrame(id, "this.CallMethodWithParm(\"1\")", expect_ok: false );
               Assert.Contains("Unable to evaluate method 'this.CallMethodWithParm(\"1\")'", res.Error["message"]?.Value<string>());

               (_, res) = await EvaluateOnCallFrame(id, "this.ParmToTestObjNull.MyMethod()", expect_ok: false );
               Assert.Equal("Expression 'this.ParmToTestObjNull.MyMethod' evaluated to null", res.Error["message"]?.Value<string>());

               (_, res) = await EvaluateOnCallFrame(id, "this.ParmToTestObjException.MyMethod()", expect_ok: false );
               Assert.Contains(
                    "Cannot evaluate '(this.ParmToTestObjException.MyMethod()\n)'",
                    res.Error["result"]?["description"]?.Value<string>());
           });

        [Fact]
        public async Task EvaluateSimpleMethodCallsWithoutParms() => await CheckInspectLocalsAtBreakpointSite(
            "DebuggerTests.EvaluateMethodTestsClass.TestEvaluate", "run", 9, "run",
            "window.setTimeout(function() { invoke_static_method ('[debugger-test] DebuggerTests.EvaluateMethodTestsClass:EvaluateMethods'); })",
            wait_for_event_fn: async (pause_location) =>
           {
               var id = pause_location["callFrames"][0]["callFrameId"].Value<string>();

               await EvaluateOnCallFrameAndCheck(id,
                    ("this.CallMethod()", TNumber(1)),
                    ("this.CallMethod()", TNumber(1)),
                    ("this.CallMethodReturningChar()", TChar('A')),
                    ("this.ParmToTestObj.MyMethod()", TString("methodOK")),
                    ("this.ParmToTestObj.ToString()", TString("DebuggerTests.EvaluateMethodTestsClass+ParmToTest")),
                    ("this.objToTest.MyMethod()", TString("methodOK")));
           });


        [Fact]
        public async Task EvaluateSimpleMethodCallsWithConstParms() => await CheckInspectLocalsAtBreakpointSite(
            "DebuggerTests.EvaluateMethodTestsClass.TestEvaluate", "run", 9, "run",
            "window.setTimeout(function() { invoke_static_method ('[debugger-test] DebuggerTests.EvaluateMethodTestsClass:EvaluateMethods'); })",
            wait_for_event_fn: async (pause_location) =>
           {
               var id = pause_location["callFrames"][0]["callFrameId"].Value<string>();

               await EvaluateOnCallFrameAndCheck(id,
                    ("this.CallMethodWithParm(10)", TNumber(11)),
                    ("this.CallMethodWithMultipleParms(10, 10)", TNumber(21)),
                    ("this.CallMethodWithParmBool(true)", TString("TRUE")),
                    ("this.CallMethodWithParmBool(false)", TString("FALSE")),
                    ("this.CallMethodWithParmString(\"concat\")", TString("str_const_concat")),
                    ("this.CallMethodWithParmString(\"\\\"\\\"\")", TString("str_const_\"\"")),
                    ("this.CallMethodWithParmString(\"🛶\")", TString("str_const_🛶")),
                    ("this.CallMethodWithParmString(\"\\uD83D\\uDEF6\")", TString("str_const_🛶")),
                    ("this.CallMethodWithParmString(\"🚀\")", TString("str_const_🚀")),
                    ("this.CallMethodWithParmString_λ(\"🚀\")", TString("λ_🚀")),
                    ("this.CallMethodWithParm(10) + this.a", TNumber(12)),
                    ("this.CallMethodWithObj(null)", TNumber(-1)),
                    ("this.CallMethodWithChar('a')", TString("str_const_a")));
           });

        [Fact]
        public async Task EvaluateSimpleMethodCallsWithVariableParms() => await CheckInspectLocalsAtBreakpointSite(
            "DebuggerTests.EvaluateMethodTestsClass.TestEvaluate", "run", 9, "run",
            "window.setTimeout(function() { invoke_static_method ('[debugger-test] DebuggerTests.EvaluateMethodTestsClass:EvaluateMethods'); })",
            wait_for_event_fn: async (pause_location) =>
           {
               var id = pause_location["callFrames"][0]["callFrameId"].Value<string>();

               await EvaluateOnCallFrameAndCheck(id,
                    ("this.CallMethodWithParm(this.a)", TNumber(2)),
                    ("this.CallMethodWithMultipleParms(this.a, 10)", TNumber(12)),
                    ("this.CallMethodWithParmString(this.str)", TString("str_const_str_const_")),
                    ("this.CallMethodWithParmBool(this.t)", TString("TRUE")),
                    ("this.CallMethodWithParmBool(this.f)", TString("FALSE")),
                    ("this.CallMethodWithParm(this.a) + this.a", TNumber(3)),
                    ("this.CallMethodWithObj(this.objToTest)", TNumber(10)));
           });

        [Fact]
        public async Task EvaluateExpressionsWithElementAccessByConstant() => await CheckInspectLocalsAtBreakpointSite(
            "DebuggerTests.EvaluateLocalsWithElementAccessTests", "EvaluateLocals", 5, "EvaluateLocals",
            "window.setTimeout(function() { invoke_static_method ('[debugger-test] DebuggerTests.EvaluateLocalsWithElementAccessTests:EvaluateLocals'); })",
            wait_for_event_fn: async (pause_location) =>
           {
               var id = pause_location["callFrames"][0]["callFrameId"].Value<string>();

               await EvaluateOnCallFrameAndCheck(id,
                   ("f.numList[0]", TNumber(1)),
                   ("f.textList[1]", TString("2")),
                   ("f.numArray[1]", TNumber(2)),
                   ("f.textArray[0]", TString("1")));
           });

        [Fact]
        public async Task EvaluateExpressionsWithElementAccessByLocalVariable() => await CheckInspectLocalsAtBreakpointSite(
            "DebuggerTests.EvaluateLocalsWithElementAccessTests", "EvaluateLocals", 5, "EvaluateLocals",
            "window.setTimeout(function() { invoke_static_method ('[debugger-test] DebuggerTests.EvaluateLocalsWithElementAccessTests:EvaluateLocals'); })",
            wait_for_event_fn: async (pause_location) =>
           {
               var id = pause_location["callFrames"][0]["callFrameId"].Value<string>();

               await EvaluateOnCallFrameAndCheck(id,
                   ("f.numList[i]", TNumber(1)),
                   ("f.textList[j]", TString("2")),
                   ("f.numArray[j]", TNumber(2)),
                   ("f.textArray[i]", TString("1")));

           });

        [Fact]
        public async Task EvaluateExpressionsWithElementAccessByMemberVariables() => await CheckInspectLocalsAtBreakpointSite(
            "DebuggerTests.EvaluateLocalsWithElementAccessTests", "EvaluateLocals", 5, "EvaluateLocals",
            "window.setTimeout(function() { invoke_static_method ('[debugger-test] DebuggerTests.EvaluateLocalsWithElementAccessTests:EvaluateLocals'); })",
            wait_for_event_fn: async (pause_location) =>
           {
               var id = pause_location["callFrames"][0]["callFrameId"].Value<string>();

               await EvaluateOnCallFrameAndCheck(id,
                   ("f.idx0", TNumber(0)),
                   ("f.idx1", TNumber(1)),
                   ("f.numList[f.idx0]", TNumber(1)),
                   ("f.textList[f.idx1]", TString("2")),
                   ("f.numArray[f.idx1]", TNumber(2)),
                   ("f.textArray[f.idx0]", TString("1")));

           });

        [Fact]
        public async Task EvaluateExpressionsWithElementAccessNested() => await CheckInspectLocalsAtBreakpointSite(
            "DebuggerTests.EvaluateLocalsWithElementAccessTests", "EvaluateLocals", 5, "EvaluateLocals",
            "window.setTimeout(function() { invoke_static_method ('[debugger-test] DebuggerTests.EvaluateLocalsWithElementAccessTests:EvaluateLocals'); })",
            wait_for_event_fn: async (pause_location) =>
           {
               var id = pause_location["callFrames"][0]["callFrameId"].Value<string>();

               await EvaluateOnCallFrameAndCheck(id,
                   ("f.idx0", TNumber(0)),
                   ("f.numList[f.numList[f.idx0]]", TNumber(2)),
                   ("f.textList[f.numList[f.idx0]]", TString("2")),
                   ("f.numArray[f.numArray[f.idx0]]", TNumber(2)),
                   ("f.textArray[f.numArray[f.idx0]]", TString("2")));

           });

        [ConditionalFact(nameof(RunningOnChrome))]
        public async Task EvaluateExpressionsWithElementAccessMultidimentional() => await CheckInspectLocalsAtBreakpointSite(
            "DebuggerTests.EvaluateLocalsWithElementAccessTests", "EvaluateLocals", 5, "EvaluateLocals",
            "window.setTimeout(function() { invoke_static_method ('[debugger-test] DebuggerTests.EvaluateLocalsWithElementAccessTests:EvaluateLocals'); })",
            wait_for_event_fn: async (pause_location) =>
           {
               var id = pause_location["callFrames"][0]["callFrameId"].Value<string>();

               await EvaluateOnCallFrameAndCheck(id,
                   ("j", TNumber(1)),
                   ("f.idx1", TNumber(1)),
                   ("f.numArrayOfArrays[1][1]", TNumber(2)),
                   ("f.numArrayOfArrays[j][j]", TNumber(2)),
                   ("f.numArrayOfArrays[f.idx1][f.idx1]", TNumber(2)),
                   ("f.numListOfLists[1][1]", TNumber(2)),
                   ("f.numListOfLists[j][j]", TNumber(2)),
                   ("f.numListOfLists[f.idx1][f.idx1]", TNumber(2)),
                   ("f.textArrayOfArrays[1][1]", TString("2")),
                   ("f.textArrayOfArrays[j][j]", TString("2")),
                   ("f.textArrayOfArrays[f.idx1][f.idx1]", TString("2")),
                   ("f.textListOfLists[1][1]", TString("2")),
                   ("f.textListOfLists[j][j]", TString("2")),
                   ("f.textListOfLists[f.idx1][f.idx1]", TString("2")));

           });

        [ConditionalFact(nameof(RunningOnChrome))]
        public async Task EvaluateSimpleMethodCallsCheckChangedValue() => await CheckInspectLocalsAtBreakpointSite(
            "DebuggerTests.EvaluateMethodTestsClass.TestEvaluate", "run", 9, "run",
            "window.setTimeout(function() { invoke_static_method ('[debugger-test] DebuggerTests.EvaluateMethodTestsClass:EvaluateMethods'); })",
            wait_for_event_fn: async (pause_location) =>
           {
               var id = pause_location["callFrames"][0]["callFrameId"].Value<string>();

               var frame = pause_location["callFrames"][0];
               var props = await GetObjectOnFrame(frame, "this");
               CheckNumber(props, "a", 1);

               await EvaluateOnCallFrameAndCheck(id,
                   ("this.CallMethodChangeValue()", TObject("object", is_null : true)));

               frame = pause_location["callFrames"][0];
               props = await GetObjectOnFrame(frame, "this");
               CheckNumber(props, "a", 11);
           });

        [Fact]
        public async Task EvaluateStaticClass() => await CheckInspectLocalsAtBreakpointSite(
            "DebuggerTests.EvaluateMethodTestsClass.TestEvaluate", "run", 9, "run",
            "window.setTimeout(function() { invoke_static_method ('[debugger-test] DebuggerTests.EvaluateMethodTestsClass:EvaluateMethods'); })",
            wait_for_event_fn: async (pause_location) =>
           {
               var id = pause_location["callFrames"][0]["callFrameId"].Value<string>();

               var frame = pause_location["callFrames"][0];

               await EvaluateOnCallFrameAndCheck(id,
                   ("DebuggerTests.EvaluateStaticClass.StaticField1", TNumber(10)));
               await EvaluateOnCallFrameAndCheck(id,
                   ("DebuggerTests.EvaluateStaticClass.StaticProperty1", TString("StaticProperty1")));
               await EvaluateOnCallFrameAndCheck(id,
                   ("DebuggerTests.EvaluateStaticClass.StaticPropertyWithError", TString("System.Exception: not implemented")));
           });

        [Theory]
        [MemberData(nameof(EvaluateStaticClassFromStaticMethodTestData), parameters: "DebuggerTests.EvaluateMethodTestsClass")]
        // [MemberData(nameof(EvaluateStaticClassFromStaticMethodTestData), parameters: "EvaluateMethodTestsClass")]
        public async Task EvaluateStaticClassFromStaticMethod(string type, string method, string bp_function_name, bool is_async)
        => await CheckInspectLocalsAtBreakpointSite(
            type, method, 1, bp_function_name,
            $"window.setTimeout(function() {{ invoke_static_method ('[debugger-test] {type}:{method}'); }})",
            wait_for_event_fn: async (pause_location) =>
           {
               var id = pause_location["callFrames"][0]["callFrameId"].Value<string>();

               var frame = pause_location["callFrames"][0];

               await EvaluateOnCallFrameAndCheck(id,
                   ("EvaluateStaticClass.StaticField1", TNumber(10)),
                   ("EvaluateStaticClass.StaticProperty1", TString("StaticProperty1")),
                   ("EvaluateStaticClass.StaticPropertyWithError", TString("System.Exception: not implemented")),
                   ("DebuggerTests.EvaluateStaticClass.StaticField1", TNumber(10)),
                   ("DebuggerTests.EvaluateStaticClass.StaticProperty1", TString("StaticProperty1")),
                   ("DebuggerTests.EvaluateStaticClass.StaticPropertyWithError", TString("System.Exception: not implemented")));
           });

        [Fact]
        public async Task EvaluateNonStaticClassWithStaticFields() => await CheckInspectLocalsAtBreakpointSite(
            "DebuggerTests.EvaluateMethodTestsClass", "EvaluateAsyncMethods", 3, "EvaluateAsyncMethods",
            "window.setTimeout(function() { invoke_static_method ('[debugger-test] DebuggerTests.EvaluateMethodTestsClass:EvaluateAsyncMethods'); })",
            wait_for_event_fn: async (pause_location) =>
           {
               var id = pause_location["callFrames"][0]["callFrameId"].Value<string>();

               var frame = pause_location["callFrames"][0];

               await EvaluateOnCallFrameAndCheck(id,
                   ("DebuggerTests.EvaluateNonStaticClassWithStaticFields.StaticField1", TNumber(10)),
                   ("DebuggerTests.EvaluateNonStaticClassWithStaticFields.StaticProperty1", TString("StaticProperty1")),
                   ("DebuggerTests.EvaluateNonStaticClassWithStaticFields.StaticPropertyWithError", TString("System.Exception: not implemented")),
                   ("EvaluateNonStaticClassWithStaticFields.StaticField1", TNumber(10)),
                   ("EvaluateNonStaticClassWithStaticFields.StaticProperty1", TString("StaticProperty1")),
                   ("EvaluateNonStaticClassWithStaticFields.StaticPropertyWithError", TString("System.Exception: not implemented")));
           });

        [ConditionalFact(nameof(RunningOnChrome))]
        public async Task EvaluateStaticClassesNested() => await CheckInspectLocalsAtBreakpointSite(
            "DebuggerTests.EvaluateMethodTestsClass", "EvaluateMethods", 3, "EvaluateMethods",
            "window.setTimeout(function() { invoke_static_method ('[debugger-test] DebuggerTests.EvaluateMethodTestsClass:EvaluateMethods'); })",
            wait_for_event_fn: async (pause_location) =>
           {
               var id = pause_location["callFrames"][0]["callFrameId"].Value<string>();

               var frame = pause_location["callFrames"][0];

               await EvaluateOnCallFrameAndCheck(id,
                   ("DebuggerTests.EvaluateStaticClass.NestedClass1.NestedClass2.NestedClass3.StaticField1", TNumber(3)),
                   ("DebuggerTests.EvaluateStaticClass.NestedClass1.NestedClass2.NestedClass3.StaticProperty1", TString("StaticProperty3")),
                   ("DebuggerTests.EvaluateStaticClass.NestedClass1.NestedClass2.NestedClass3.StaticPropertyWithError", TString("System.Exception: not implemented 3")),
                   ("EvaluateStaticClass.NestedClass1.NestedClass2.NestedClass3.StaticField1", TNumber(3)),
                   ("EvaluateStaticClass.NestedClass1.NestedClass2.NestedClass3.StaticProperty1", TString("StaticProperty3")),
                   ("EvaluateStaticClass.NestedClass1.NestedClass2.NestedClass3.StaticPropertyWithError", TString("System.Exception: not implemented 3")));
           });

        [Fact]
        public async Task EvaluateStaticClassesNestedWithNoNamespace() => await CheckInspectLocalsAtBreakpointSite(
            "NoNamespaceClass", "EvaluateMethods", 1, "EvaluateMethods",
            "window.setTimeout(function() { invoke_static_method ('[debugger-test] NoNamespaceClass:EvaluateMethods'); })",
            wait_for_event_fn: async (pause_location) =>
           {
               var id = pause_location["callFrames"][0]["callFrameId"].Value<string>();

               var frame = pause_location["callFrames"][0];

               await EvaluateOnCallFrameAndCheck(id,
                   ("NoNamespaceClass.NestedClass1.NestedClass2.NestedClass3.StaticField1", TNumber(30)),
                   ("NoNamespaceClass.NestedClass1.NestedClass2.NestedClass3.StaticProperty1", TString("StaticProperty30")),
                   ("NoNamespaceClass.NestedClass1.NestedClass2.NestedClass3.StaticPropertyWithError", TString("System.Exception: not implemented 30")));
           });

        [ConditionalFact(nameof(RunningOnChrome))]
        public async Task EvaluateStaticClassesFromDifferentNamespaceInDifferentFrames() => await CheckInspectLocalsAtBreakpointSite(
            "DebuggerTestsV2.EvaluateStaticClass", "Run", 1, "Run",
            "window.setTimeout(function() { invoke_static_method ('[debugger-test] DebuggerTests.EvaluateMethodTestsClass:EvaluateMethods'); })",
            wait_for_event_fn: async (pause_location) =>
            {
                var id_top = pause_location["callFrames"][0]["callFrameId"].Value<string>();
                var frame = pause_location["callFrames"][0];

                await EvaluateOnCallFrameAndCheck(id_top,
                    ("EvaluateStaticClass.StaticField1", TNumber(20)),
                    ("EvaluateStaticClass.StaticProperty1", TString("StaticProperty2")),
                    ("EvaluateStaticClass.StaticPropertyWithError", TString("System.Exception: not implemented")));

                var id_second = pause_location["callFrames"][1]["callFrameId"].Value<string>();

                await EvaluateOnCallFrameAndCheck(id_second,
                    ("EvaluateStaticClass.StaticField1", TNumber(10)),
                    ("EvaluateStaticClass.StaticProperty1", TString("StaticProperty1")),
                    ("EvaluateStaticClass.StaticPropertyWithError", TString("System.Exception: not implemented")));
            });

        [ConditionalFact(nameof(RunningOnChrome))]
        public async Task EvaluateStaticClassInvalidField() => await CheckInspectLocalsAtBreakpointSite(
            "DebuggerTests.EvaluateMethodTestsClass.TestEvaluate", "run", 9, "run",
            "window.setTimeout(function() { invoke_static_method ('[debugger-test] DebuggerTests.EvaluateMethodTestsClass:EvaluateMethods'); })",
            wait_for_event_fn: async (pause_location) =>
           {
               var id = pause_location["callFrames"][0]["callFrameId"].Value<string>();

               var frame = pause_location["callFrames"][0];

               var (_, res) = await EvaluateOnCallFrame(id, "DebuggerTests.EvaluateStaticClass.StaticProperty2", expect_ok: false);
               AssertEqual("Failed to resolve member access for DebuggerTests.EvaluateStaticClass.StaticProperty2", res.Error["result"]?["description"]?.Value<string>(), "wrong error message");

               (_, res) = await EvaluateOnCallFrame(id, "DebuggerTests.InvalidEvaluateStaticClass.StaticProperty2", expect_ok: false);
               AssertEqual("Failed to resolve member access for DebuggerTests.InvalidEvaluateStaticClass.StaticProperty2", res.Error["result"]?["description"]?.Value<string>(), "wrong error message");
           });

        [ConditionalFact(nameof(RunningOnChrome))]
        public async Task AsyncLocalsInContinueWithBlock() => await CheckInspectLocalsAtBreakpointSite(
           "DebuggerTests.AsyncTests.ContinueWithTests", "ContinueWithStaticAsync", 4, "<ContinueWithStaticAsync>b__3_0",
           "window.setTimeout(function() { invoke_static_method('[debugger-test] DebuggerTests.AsyncTests.ContinueWithTests:RunAsync'); })",
           wait_for_event_fn: async (pause_location) =>
           {
               var frame_locals = await GetProperties(pause_location["callFrames"][0]["callFrameId"].Value<string>());
               var id = pause_location["callFrames"][0]["callFrameId"].Value<string>();

               await EvaluateOnCallFrameAndCheck(id,
                   ($"t.Status", TEnum("System.Threading.Tasks.TaskStatus", "RanToCompletion")),
                   ($"  t.Status", TEnum("System.Threading.Tasks.TaskStatus", "RanToCompletion"))
               );

               await EvaluateOnCallFrameFail(id,
                   ("str", "ReferenceError"),
                   ("  str", "ReferenceError")
               );
           });

        [ConditionalFact(nameof(RunningOnChrome))]
        public async Task EvaluateConstantValueUsingRuntimeEvaluate() => await CheckInspectLocalsAtBreakpointSite(
            "DebuggerTests.EvaluateTestsClass", "EvaluateLocals", 9, "EvaluateLocals",
            "window.setTimeout(function() { invoke_static_method ('[debugger-test] DebuggerTests.EvaluateTestsClass:EvaluateLocals'); })",
            wait_for_event_fn: async (pause_location) =>
           {
               var dt = new DateTime(2020, 1, 2, 3, 4, 5);
               await RuntimeEvaluateAndCheck(
                   ("15\n//comment as vs does\n", TNumber(15)),
                   ("15", TNumber(15)),
                   ("\"15\"\n//comment as vs does\n", TString("15")),
                   ("\"15\"", TString("15")));
           });

        [ConditionalTheory(nameof(RunningOnChrome))]
        [InlineData("EvaluateBrowsableClass", "TestEvaluateFieldsNone", "testFieldsNone", 10)]
        [InlineData("EvaluateBrowsableClass", "TestEvaluatePropertiesNone", "testPropertiesNone", 10)]
        [InlineData("EvaluateBrowsableStruct", "TestEvaluateFieldsNone", "testFieldsNone", 10)]
        [InlineData("EvaluateBrowsableStruct", "TestEvaluatePropertiesNone", "testPropertiesNone", 10)]
        [InlineData("EvaluateBrowsableStaticClass", "TestEvaluateFieldsNone", "testFieldsNone", 10)]
        [InlineData("EvaluateBrowsableStaticClass", "TestEvaluatePropertiesNone", "testPropertiesNone", 10)]
        [InlineData("EvaluateBrowsableCustomPropertiesClass", "TestEvaluatePropertiesNone", "testPropertiesNone", 5, true)]
        public async Task EvaluateBrowsableNone(
            string outerClassName, string className, string localVarName, int breakLine, bool isCustomGetter = false) => await CheckInspectLocalsAtBreakpointSite(
            $"DebuggerTests.{outerClassName}", "Evaluate", breakLine, "Evaluate",
            $"window.setTimeout(function() {{ invoke_static_method ('[debugger-test] DebuggerTests.{outerClassName}:Evaluate'); 1 }})",
            wait_for_event_fn: async (pause_location) =>
            {
                var id = pause_location["callFrames"][0]["callFrameId"].Value<string>();

                var (testNone, _) = await EvaluateOnCallFrame(id, localVarName);
                await CheckValue(testNone, TObject($"DebuggerTests.{outerClassName}.{className}"), nameof(testNone));
                var testNoneProps = await GetProperties(testNone["objectId"]?.Value<string>());

                if (isCustomGetter)
                    await CheckProps(testNoneProps, new
                    {
                        list = TGetter("list", TObject("System.Collections.Generic.List<int>", description: "Count = 2")),
                        array = TGetter("array", TObject("int[]", description: "int[2]")),
                        text = TGetter("text", TString("text")),
                        nullNone = TGetter("nullNone", TObject("bool[]", is_null: true)),
                        valueTypeEnum = TGetter("valueTypeEnum", TEnum("DebuggerTests.SampleEnum", "yes")),
                        sampleStruct = TGetter("sampleStruct", TObject("DebuggerTests.SampleStructure", description: "DebuggerTests.SampleStructure")),
                        sampleClass = TGetter("sampleClass", TObject("DebuggerTests.SampleClass", description: "DebuggerTests.SampleClass"))
                    }, "testNoneProps#1");
                else
                    await CheckProps(testNoneProps, new
                    {
                        list = TObject("System.Collections.Generic.List<int>", description: "Count = 2"),
                        array = TObject("int[]", description: "int[2]"),
                        text = TString("text"),
                        nullNone = TObject("bool[]", is_null: true),
                        valueTypeEnum = TEnum("DebuggerTests.SampleEnum", "yes"),
                        sampleStruct = TObject("DebuggerTests.SampleStructure", description: "DebuggerTests.SampleStructure"),
                        sampleClass = TObject("DebuggerTests.SampleClass", description: "DebuggerTests.SampleClass")
                    }, "testNoneProps#1");
            });

        [ConditionalTheory(nameof(RunningOnChrome))]
        [InlineData("EvaluateBrowsableClass", "TestEvaluateFieldsNever", "testFieldsNever", 10)]
        [InlineData("EvaluateBrowsableClass", "TestEvaluatePropertiesNever", "testPropertiesNever", 10)]
        [InlineData("EvaluateBrowsableStruct", "TestEvaluateFieldsNever", "testFieldsNever", 10)]
        [InlineData("EvaluateBrowsableStruct", "TestEvaluatePropertiesNever", "testPropertiesNever", 10)]
        [InlineData("EvaluateBrowsableStaticClass", "TestEvaluateFieldsNever", "testFieldsNever", 10)]
        [InlineData("EvaluateBrowsableStaticClass", "TestEvaluatePropertiesNever", "testPropertiesNever", 10)]
        [InlineData("EvaluateBrowsableCustomPropertiesClass", "TestEvaluatePropertiesNever", "testPropertiesNever", 5)]
        public async Task EvaluateBrowsableNever(string outerClassName, string className, string localVarName, int breakLine) => await CheckInspectLocalsAtBreakpointSite(
            $"DebuggerTests.{outerClassName}", "Evaluate", breakLine, "Evaluate",
            $"window.setTimeout(function() {{ invoke_static_method ('[debugger-test] DebuggerTests.{outerClassName}:Evaluate'); 1 }})",
            wait_for_event_fn: async (pause_location) =>
            {
                var id = pause_location["callFrames"][0]["callFrameId"].Value<string>();

                var (testNever, _) = await EvaluateOnCallFrame(id, localVarName);
                await CheckValue(testNever, TObject($"DebuggerTests.{outerClassName}.{className}"), nameof(testNever));
                var testNeverProps = await GetProperties(testNever["objectId"]?.Value<string>());
                await CheckProps(testNeverProps, new
                {
                }, "testNeverProps#1");
            });

        [ConditionalTheory(nameof(RunningOnChrome))]
        [InlineData("EvaluateBrowsableClass", "TestEvaluateFieldsCollapsed", "testFieldsCollapsed", 10)]
        [InlineData("EvaluateBrowsableClass", "TestEvaluatePropertiesCollapsed", "testPropertiesCollapsed", 10)]
        [InlineData("EvaluateBrowsableStruct", "TestEvaluateFieldsCollapsed", "testFieldsCollapsed", 10)]
        [InlineData("EvaluateBrowsableStruct", "TestEvaluatePropertiesCollapsed", "testPropertiesCollapsed", 10)]
        [InlineData("EvaluateBrowsableStaticClass", "TestEvaluateFieldsCollapsed", "testFieldsCollapsed", 10)]
        [InlineData("EvaluateBrowsableStaticClass", "TestEvaluatePropertiesCollapsed", "testPropertiesCollapsed", 10)]
        [InlineData("EvaluateBrowsableCustomPropertiesClass", "TestEvaluatePropertiesCollapsed", "testPropertiesCollapsed", 5, true)]
        public async Task EvaluateBrowsableCollapsed(
            string outerClassName, string className, string localVarName, int breakLine, bool isCustomGetter = false) => await CheckInspectLocalsAtBreakpointSite(
            $"DebuggerTests.{outerClassName}", "Evaluate", breakLine, "Evaluate",
            $"window.setTimeout(function() {{ invoke_static_method ('[debugger-test] DebuggerTests.{outerClassName}:Evaluate'); 1 }})",
            wait_for_event_fn: async (pause_location) =>
            {
                var id = pause_location["callFrames"][0]["callFrameId"].Value<string>();

                var (testCollapsed, _) = await EvaluateOnCallFrame(id, localVarName);
                await CheckValue(testCollapsed, TObject($"DebuggerTests.{outerClassName}.{className}"), nameof(testCollapsed));
                var testCollapsedProps = await GetProperties(testCollapsed["objectId"]?.Value<string>());
                if (isCustomGetter)
                    await CheckProps(testCollapsedProps, new
                    {
                        listCollapsed = TGetter("listCollapsed", TObject("System.Collections.Generic.List<int>", description: "Count = 2")),
                        arrayCollapsed = TGetter("arrayCollapsed", TObject("int[]", description: "int[2]")),
                        textCollapsed = TGetter("textCollapsed", TString("textCollapsed")),
                        nullCollapsed = TGetter("nullCollapsed", TObject("bool[]", is_null: true)),
                        valueTypeEnumCollapsed = TGetter("valueTypeEnumCollapsed", TEnum("DebuggerTests.SampleEnum", "yes")),
                        sampleStructCollapsed = TGetter("sampleStructCollapsed", TObject("DebuggerTests.SampleStructure", description: "DebuggerTests.SampleStructure")),
                        sampleClassCollapsed = TGetter("sampleClassCollapsed", TObject("DebuggerTests.SampleClass", description: "DebuggerTests.SampleClass"))
                    }, "testCollapsedProps#1");
                else
                    await CheckProps(testCollapsedProps, new
                    {
                        listCollapsed = TObject("System.Collections.Generic.List<int>", description: "Count = 2"),
                        arrayCollapsed = TObject("int[]", description: "int[2]"),
                        textCollapsed = TString("textCollapsed"),
                        nullCollapsed = TObject("bool[]", is_null: true),
                        valueTypeEnumCollapsed = TEnum("DebuggerTests.SampleEnum", "yes"),
                        sampleStructCollapsed = TObject("DebuggerTests.SampleStructure", description: "DebuggerTests.SampleStructure"),
                        sampleClassCollapsed = TObject("DebuggerTests.SampleClass", description: "DebuggerTests.SampleClass")
                    }, "testCollapsedProps#1");
            });

        [ConditionalTheory(nameof(RunningOnChrome))]
        [InlineData("EvaluateBrowsableClass", "TestEvaluateFieldsRootHidden", "testFieldsRootHidden", 10)]
        [InlineData("EvaluateBrowsableClass", "TestEvaluatePropertiesRootHidden", "testPropertiesRootHidden", 10)]
        [InlineData("EvaluateBrowsableStruct", "TestEvaluateFieldsRootHidden", "testFieldsRootHidden", 10)]
        [InlineData("EvaluateBrowsableStruct", "TestEvaluatePropertiesRootHidden", "testPropertiesRootHidden", 10)]
        [InlineData("EvaluateBrowsableStaticClass", "TestEvaluateFieldsRootHidden", "testFieldsRootHidden", 10)]
        [InlineData("EvaluateBrowsableStaticClass", "TestEvaluatePropertiesRootHidden", "testPropertiesRootHidden", 10)]
        [InlineData("EvaluateBrowsableCustomPropertiesClass", "TestEvaluatePropertiesRootHidden", "testPropertiesRootHidden", 5)]
        public async Task EvaluateBrowsableRootHidden(
            string outerClassName, string className, string localVarName, int breakLine) => await CheckInspectLocalsAtBreakpointSite(
            $"DebuggerTests.{outerClassName}", "Evaluate", breakLine, "Evaluate",
            $"window.setTimeout(function() {{ invoke_static_method ('[debugger-test] DebuggerTests.{outerClassName}:Evaluate'); 1 }})",
            wait_for_event_fn: async (pause_location) =>
            {
                var id = pause_location["callFrames"][0]["callFrameId"].Value<string>();

                var (testRootHidden, _) = await EvaluateOnCallFrame(id, localVarName);
                await CheckValue(testRootHidden, TObject($"DebuggerTests.{outerClassName}.{className}"), nameof(testRootHidden));
                var testRootHiddenProps = await GetProperties(testRootHidden["objectId"]?.Value<string>());

                var (refList, _) = await EvaluateOnCallFrame(id, "testPropertiesNone.list");
                var refListProp = await GetProperties(refList["objectId"]?.Value<string>());
                var list = refListProp
                    .Where(v => v["name"]?.Value<string>() == "Items" || v["name"]?.Value<string>() == "_items")
                    .FirstOrDefault();
                var refListElementsProp = await GetProperties(list["value"]["objectId"]?.Value<string>());

                var (refArray, _) = await EvaluateOnCallFrame(id, "testPropertiesNone.array");
                var refArrayProp = await GetProperties(refArray["objectId"]?.Value<string>());

                var (refStruct, _) = await EvaluateOnCallFrame(id, "testPropertiesNone.sampleStruct");
                var refStructProp = await GetProperties(refStruct["objectId"]?.Value<string>());

                var (refClass, _) = await EvaluateOnCallFrame(id, "testPropertiesNone.sampleClass");
                var refClassProp = await GetProperties(refClass["objectId"]?.Value<string>());

                int refItemsCnt = refListElementsProp.Count() + refArrayProp.Count() + refStructProp.Count() + refClassProp.Count();
                Assert.Equal(refItemsCnt, testRootHiddenProps.Count());

                //in Console App names are in []
                //adding variable name to make elements unique
                foreach (var item in refListElementsProp)
                {
                    item["name"] = string.Concat("listRootHidden[", item["name"], "]");
                    CheckContainsJObject(testRootHiddenProps, item, item["name"].Value<string>());
                }
                foreach (var item in refArrayProp)
                {
                    item["name"] = string.Concat("arrayRootHidden[", item["name"], "]");
                    CheckContainsJObject(testRootHiddenProps, item, item["name"].Value<string>());
                }

                // valuetype/class members unique names are created by concatenation with a dot
                foreach (var item in refStructProp)
                {
                    item["name"] = string.Concat("sampleStructRootHidden.", item["name"]);
                    CheckContainsJObject(testRootHiddenProps, item, item["name"].Value<string>());
                }
                foreach (var item in refClassProp)
                {
                    item["name"] = string.Concat("sampleClassRootHidden.", item["name"]);
                    CheckContainsJObject(testRootHiddenProps, item, item["name"].Value<string>());
                }
            });

        [ConditionalFact(nameof(RunningOnChrome))]
        public async Task EvaluateStaticAttributeInAssemblyNotRelatedButLoaded() => await CheckInspectLocalsAtBreakpointSite(
            "DebuggerTests.EvaluateTestsClass", "EvaluateLocals", 9, "EvaluateLocals",
            "window.setTimeout(function() { invoke_static_method ('[debugger-test] DebuggerTests.EvaluateTestsClass:EvaluateLocals'); })",
            wait_for_event_fn: async (pause_location) =>
           {
               await RuntimeEvaluateAndCheck(
                   ("ClassToBreak.valueToCheck", TNumber(10)));
           });

        [ConditionalFact(nameof(RunningOnChrome))]
        public async Task EvaluateLocalObjectFromAssemblyNotRelatedButLoaded()
         => await CheckInspectLocalsAtBreakpointSite(
            "DebuggerTests.EvaluateTestsClass", "EvaluateLocalsFromAnotherAssembly", 5, "EvaluateLocalsFromAnotherAssembly",
            "window.setTimeout(function() { invoke_static_method ('[debugger-test] DebuggerTests.EvaluateTestsClass:EvaluateLocalsFromAnotherAssembly'); })",
            wait_for_event_fn: async (pause_location) =>
           {
               await RuntimeEvaluateAndCheck(
                   ("a.valueToCheck", TNumber(20)));
           });

        [ConditionalFact(nameof(RunningOnChrome))]
        public async Task StructureGetters() =>  await CheckInspectLocalsAtBreakpointSite(
            "DebuggerTests.StructureGetters", "Evaluate", 2, "Evaluate",
            "window.setTimeout(function() { invoke_static_method ('[debugger-test] DebuggerTests.StructureGetters:Evaluate'); })",
            wait_for_event_fn: async (pause_location) =>
            {
                var id = pause_location["callFrames"][0]["callFrameId"].Value<string>();
                var (obj, _) = await EvaluateOnCallFrame(id, "s");
                var props = await GetProperties(obj["objectId"]?.Value<string>());
                await CheckProps(props, new
                {
                    Id = TGetter("Id", TNumber(123))
                }, "s#1");
            });

        [ConditionalFact(nameof(RunningOnChrome))]
        public async Task EvaluateMethodWithDefaultParam() => await CheckInspectLocalsAtBreakpointSite(
            $"DebuggerTests.DefaultParamMethods", "Evaluate", 2, "Evaluate",
            $"window.setTimeout(function() {{ invoke_static_method ('[debugger-test] DebuggerTests.DefaultParamMethods:Evaluate'); 1 }})",
            wait_for_event_fn: async (pause_location) =>
            {
                var id = pause_location["callFrames"][0]["callFrameId"].Value<string>();
                await EvaluateOnCallFrameAndCheck(id,
                   ("test.GetByte()", TNumber(1)),
                   ("test.GetSByte()", TNumber(1)),
                   ("test.GetByteNullable()", TNumber(1)),
                   ("test.GetSByteNullable()", TNumber(1)),

                   ("test.GetInt16()", TNumber(1)),
                   ("test.GetUInt16()", TNumber(1)),
                   ("test.GetInt16Nullable()", TNumber(1)),
                   ("test.GetUInt16Nullable()", TNumber(1)),

                   ("test.GetInt32()", TNumber(1)),
                   ("test.GetUInt32()", TNumber(1)),
                   ("test.GetInt32Nullable()", TNumber(1)),
                   ("test.GetUInt32Nullable()", TNumber(1)),

                   ("test.GetInt64()", TNumber(1)),
                   ("test.GetUInt64()", TNumber(1)),
                   ("test.GetInt64Nullable()", TNumber(1)),
                   ("test.GetUInt64Nullable()", TNumber(1)),

                   ("test.GetChar()", TChar('T')),
                   ("test.GetCharNullable()", TChar('T')),
                   ("test.GetUnicodeChar()", TChar('ą')),

                   ("test.GetString()", TString("1.23")),
                   ("test.GetUnicodeString()", TString("żółć")),
                   ("test.GetString(null)", TString(null)),
                   ("test.GetStringNullable()", TString("1.23")),

                   ("test.GetSingle()", TNumber("1.23", isDecimal: true)),
                   ("test.GetDouble()",  TNumber("1.23", isDecimal: true)),
                   ("test.GetSingleNullable()",  TNumber("1.23", isDecimal: true)),
                   ("test.GetDoubleNullable()",  TNumber("1.23", isDecimal: true)),

                   ("test.GetBool()", TBool(true)),
                   ("test.GetBoolNullable()", TBool(true)),
                   ("test.GetNull()", TBool(true)),

                   ("test.GetDefaultAndRequiredParam(2)", TNumber(5)),
                   ("test.GetDefaultAndRequiredParam(3, 2)", TNumber(5)),
                   ("test.GetDefaultAndRequiredParamMixedTypes(\"a\")", TString("a; -1; False")),
                   ("test.GetDefaultAndRequiredParamMixedTypes(\"a\", 23)", TString("a; 23; False")),
                   ("test.GetDefaultAndRequiredParamMixedTypes(\"a\", 23, true)", TString("a; 23; True"))
                   );

                var (_, res) = await EvaluateOnCallFrame(id, "test.GetDefaultAndRequiredParamMixedTypes(\"a\", 23, true, 1.23f)", expect_ok: false);
<<<<<<< HEAD
                Assert.Equal(
                     "Unable to evaluate method 'GetDefaultAndRequiredParamMixedTypes'. Too many arguments passed.",
                     res.Error["exceptionDetails"]["exception"]["description"]?.Value<string>());
=======
                AssertEqual("Unable to evaluate method 'GetDefaultAndRequiredParamMixedTypes'. Too many arguments passed.", 
                    res.Error["result"]["description"]?.Value<string>(), "wrong error message");
>>>>>>> 9e9a3e90
            });

        [Fact]
        public async Task EvaluateMethodWithLinq() => await CheckInspectLocalsAtBreakpointSite(
            $"DebuggerTests.DefaultParamMethods", "Evaluate", 2, "Evaluate",
            $"window.setTimeout(function() {{ invoke_static_method ('[debugger-test] DebuggerTests.DefaultParamMethods:Evaluate'); 1 }})",
            wait_for_event_fn: async (pause_location) =>
            {
                var id = pause_location["callFrames"][0]["callFrameId"].Value<string>();
                await EvaluateOnCallFrameAndCheck(id,
                   ("test.listToLinq.ToList()", TObject("System.Collections.Generic.List<int>", description: "Count = 11"))
                   );
            });

        [ConditionalFact(nameof(RunningOnChrome))]
        public async Task EvaluateNullObjectPropertiesPositive() => await CheckInspectLocalsAtBreakpointSite(
            $"DebuggerTests.EvaluateNullableProperties", "Evaluate", 6, "Evaluate",
            $"window.setTimeout(function() {{ invoke_static_method ('[debugger-test] DebuggerTests.EvaluateNullableProperties:Evaluate'); 1 }})",
            wait_for_event_fn: async (pause_location) =>
            {
                var id = pause_location["callFrames"][0]["callFrameId"].Value<string>();

                // we have no way of returning int? for null values, 
                // so we return the last non-null class name
                await EvaluateOnCallFrameAndCheck(id,
                   ("list.Count", TNumber(1)),
                   ("list!.Count", TNumber(1)),
                   ("list?.Count", TNumber(1)),
                   ("listNull", TObject("System.Collections.Generic.List<int>", is_null: true)),
                   ("listNull?.Count", TObject("System.Collections.Generic.List<int>", is_null: true)),
                   ("tc?.memberList?.Count", TNumber(2)),
                   ("tc!.memberList?.Count", TNumber(2)),
                   ("tc?.memberListNull?.Count", TObject("System.Collections.Generic.List<int>", is_null: true)),
                   ("tc.memberListNull?.Count", TObject("System.Collections.Generic.List<int>", is_null: true)),
                   ("tcNull?.memberListNull?.Count", TObject("DebuggerTests.EvaluateNullableProperties.TestClass", is_null: true)));
            });

        [ConditionalFact(nameof(RunningOnChrome))]
        public async Task EvaluateNullObjectPropertiesNegative() => await CheckInspectLocalsAtBreakpointSite(
            $"DebuggerTests.EvaluateNullableProperties", "Evaluate", 6, "Evaluate",
            $"window.setTimeout(function() {{ invoke_static_method ('[debugger-test] DebuggerTests.EvaluateNullableProperties:Evaluate'); 1 }})",
            wait_for_event_fn: async (pause_location) =>
            {
                var id = pause_location["callFrames"][0]["callFrameId"].Value<string>();
                var (_, res) = await EvaluateOnCallFrame(id, "listNull.Count", expect_ok: false);
                AssertEqual("Cannot access member \"Count\" of a null-valued object.",
                    res.Error["result"]?["description"]?.Value<string>(), "wrong error message");
                (_, res) = await EvaluateOnCallFrame(id, "listNull!.Count", expect_ok: false);
                AssertEqual("Cannot access member \"Count\" of a null-valued object.",
                    res.Error["result"]?["description"]?.Value<string>(), "wrong error message");
                (_, res) = await EvaluateOnCallFrame(id, "tcNull.memberListNull.Count", expect_ok: false);
                AssertEqual("Cannot access member \"memberListNull\" of a null-valued object.",
                    res.Error["result"]?["description"]?.Value<string>(), "wrong error message");
                (_, res) = await EvaluateOnCallFrame(id, "tc.memberListNull.Count", expect_ok: false);
                AssertEqual("Cannot access member \"Count\" of a null-valued object.",
                    res.Error["result"]?["description"]?.Value<string>(), "wrong error message");
                (_, res) = await EvaluateOnCallFrame(id, "tcNull?.memberListNull.Count", expect_ok: false);
                AssertEqual("Cannot access member \"Count\" of a null-valued object.",
                    res.Error["result"]?["description"]?.Value<string>(), "wrong error message");
                (_, res) = await EvaluateOnCallFrame(id, "listNull?.Count.NonExistingProperty", expect_ok: false);
                AssertEqual("Cannot access member \"NonExistingProperty\" of a null-valued object.",
                    res.Error["result"]?["description"]?.Value<string>(), "wrong error message");
                (_, res) = await EvaluateOnCallFrame(id, "listNull?", expect_ok: false);
                AssertEqual("Expected expression.",
                    res.Error["result"]?["description"]?.Value<string>(), "wrong error message");
            });

        [Fact]
        public async Task EvaluateMethodsOnPrimitiveTypesReturningPrimitives() => await CheckInspectLocalsAtBreakpointSite(
            "DebuggerTests.PrimitiveTypeMethods", "Evaluate", 11, "Evaluate",
            "window.setTimeout(function() { invoke_static_method ('[debugger-test] DebuggerTests.PrimitiveTypeMethods:Evaluate'); })",
            wait_for_event_fn: async (pause_location) =>
            {
                var id = pause_location["callFrames"][0]["callFrameId"].Value<string>();
                await EvaluateOnCallFrameAndCheck(id,
                    ("test.propInt.ToString()", TString("12")),
                    ("test.propUint.ToString()", TString("12")),
                    ("test.propLong.ToString()", TString("12")),
                    ("test.propUlong.ToString()", TString("12")),
                    ("test.propBool.ToString()", TString("True")),
                    ("test.propChar.ToString()", TString("X")),
                    ("test.propString.ToString()", TString("s_t_r")),
                    ("test.propString.Split('*', 3, System.StringSplitOptions.RemoveEmptyEntries)", TObject("System.String[]")),
                    ("test.propString.EndsWith('r')", TBool(true)),
                    ("test.propString.StartsWith('S')", TBool(false)),
                    ("localInt.ToString()", TString("2")),
                    ("localUint.ToString()", TString("2")),
                    ("localLong.ToString()", TString("2")),
                    ("localUlong.ToString()", TString("2")),
                    ("localBool.ToString()", TString("False")),
                    ("localBool.GetHashCode()", TNumber(0)),
                    ("localBool.GetTypeCode()", TObject("System.TypeCode", "Boolean")),
                    ("localChar.ToString()", TString("Y")),
                    ("localString.ToString()", TString("S*T*R")),
                    ("localString.Split('*', 3, System.StringSplitOptions.TrimEntries)", TObject("System.String[]")),
                    ("localString.EndsWith('r')", TBool(false)),
                    ("localString.StartsWith('S')", TBool(true)));
<<<<<<< HEAD
            });
=======
             });

        [Fact]
        public async Task EvaluateMethodsOnPrimitiveTypesReturningPrimitivesCultureDependant() =>  
            await CheckInspectLocalsAtBreakpointSite(
            "DebuggerTests.PrimitiveTypeMethods", "Evaluate", 11, "Evaluate",
            "window.setTimeout(function() { invoke_static_method ('[debugger-test] DebuggerTests.PrimitiveTypeMethods:Evaluate'); })",
            wait_for_event_fn: async (pause_location) =>
            {
                var id = pause_location["callFrames"][0]["callFrameId"].Value<string>();
                var (floatMemberVal, _) = await EvaluateOnCallFrame(id, "test.propFloat");
                var (doubleMemberVal, _) = await EvaluateOnCallFrame(id, "test.propDouble");
                var (floatLocalVal, _) = await EvaluateOnCallFrame(id, "localFloat");
                var (doubleLocalVal, _) = await EvaluateOnCallFrame(id, "localDouble");

                // expected value depends on the debugger's user culture and is equal to 
                // description of the number that also respects user's culture settings
                await EvaluateOnCallFrameAndCheck(id,
                    ("test.propFloat.ToString()", TString(floatMemberVal["description"]?.Value<string>())),
                    ("test.propDouble.ToString()", TString(doubleMemberVal["description"]?.Value<string>())),

                    ("localFloat.ToString()", TString(floatLocalVal["description"]?.Value<string>())),
                    ("localDouble.ToString()", TString(doubleLocalVal["description"]?.Value<string>())));
             });
>>>>>>> 9e9a3e90
    }
}<|MERGE_RESOLUTION|>--- conflicted
+++ resolved
@@ -1131,14 +1131,8 @@
                    );
 
                 var (_, res) = await EvaluateOnCallFrame(id, "test.GetDefaultAndRequiredParamMixedTypes(\"a\", 23, true, 1.23f)", expect_ok: false);
-<<<<<<< HEAD
-                Assert.Equal(
-                     "Unable to evaluate method 'GetDefaultAndRequiredParamMixedTypes'. Too many arguments passed.",
-                     res.Error["exceptionDetails"]["exception"]["description"]?.Value<string>());
-=======
                 AssertEqual("Unable to evaluate method 'GetDefaultAndRequiredParamMixedTypes'. Too many arguments passed.", 
                     res.Error["result"]["description"]?.Value<string>(), "wrong error message");
->>>>>>> 9e9a3e90
             });
 
         [Fact]
@@ -1236,9 +1230,6 @@
                     ("localString.Split('*', 3, System.StringSplitOptions.TrimEntries)", TObject("System.String[]")),
                     ("localString.EndsWith('r')", TBool(false)),
                     ("localString.StartsWith('S')", TBool(true)));
-<<<<<<< HEAD
-            });
-=======
              });
 
         [Fact]
@@ -1263,6 +1254,5 @@
                     ("localFloat.ToString()", TString(floatLocalVal["description"]?.Value<string>())),
                     ("localDouble.ToString()", TString(doubleLocalVal["description"]?.Value<string>())));
              });
->>>>>>> 9e9a3e90
     }
 }