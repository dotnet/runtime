// Licensed to the .NET Foundation under one or more agreements.
// The .NET Foundation licenses this file to you under the MIT license.

using System;
using System.Diagnostics;
using System.IO;
using System.Net.Http;
using System.Text.RegularExpressions;
using System.Threading;
using System.Threading.Tasks;
using Microsoft.AspNetCore.Builder;
using Microsoft.AspNetCore.Hosting;
using Microsoft.AspNetCore.Http;
using Microsoft.AspNetCore.Routing;
using Microsoft.AspNetCore.StaticFiles;
using Microsoft.Extensions.Configuration;
using Microsoft.Extensions.DependencyInjection;
using Microsoft.Extensions.FileProviders;
using Microsoft.Extensions.Logging;
using Microsoft.Extensions.Options;
using Newtonsoft.Json.Linq;

namespace Microsoft.WebAssembly.Diagnostics
{
    public class TestHarnessStartup
    {
        static Regex parseConnection = new Regex(@"listening on (ws?s://[^\s]*)");
        public TestHarnessStartup(IConfiguration configuration)
        {
            Configuration = configuration;
        }

        public IConfiguration Configuration { get; set; }
        public ILogger<TestHarnessProxy> Logger { get; private set; }

        private ILoggerFactory _loggerFactory;

        // This method gets called by the runtime. Use this method to add services to the container.
        // For more information on how to configure your application, visit https://go.microsoft.com/fwlink/?LinkID=398940
        public void ConfigureServices(IServiceCollection services)
        {
            services.AddRouting()
                .Configure<TestHarnessOptions>(Configuration);
        }

        async Task SendNodeVersion(HttpContext context)
        {
            Logger.LogTrace("hello chrome! json/version");
            var resp_obj = new JObject();
            resp_obj["Browser"] = "node.js/v9.11.1";
            resp_obj["Protocol-Version"] = "1.1";

            var response = resp_obj.ToString();
            await context.Response.WriteAsync(response, new CancellationTokenSource().Token);
        }

        async Task SendNodeList(HttpContext context)
        {
            Logger.LogTrace("webserver: hello chrome! json/list");
            try
            {
                var response = new JArray(JObject.FromObject(new
                {
                    description = "node.js instance",
                    devtoolsFrontendUrl = "chrome-devtools://devtools/bundled/inspector.html?experiments=true&v8only=true&ws=localhost:9300/91d87807-8a81-4f49-878c-a5604103b0a4",
                    faviconUrl = "https://nodejs.org/static/favicon.ico",
                    id = "91d87807-8a81-4f49-878c-a5604103b0a4",
                    title = "foo.js",
                    type = "node",
                    webSocketDebuggerUrl = "ws://localhost:9300/91d87807-8a81-4f49-878c-a5604103b0a4"
                })).ToString();

                Logger.LogTrace($"webserver: sending: {response}");
                await context.Response.WriteAsync(response, new CancellationTokenSource().Token);
            }
            catch (Exception e) { Logger.LogError(e, "webserver: SendNodeList failed"); }
        }

<<<<<<< HEAD
        public async Task LaunchAndServe(ProcessStartInfo psi, HttpContext context, Func<string, ILogger<TestHarnessProxy>, Task<string>> extract_conn_url, Uri devToolsUrl)
=======
        public async Task LaunchAndServe(ProcessStartInfo psi,
                                         HttpContext context,
                                         Func<string, Task<string>> extract_conn_url,
                                         string test_id,
                                         string message_prefix,
                                         int get_con_url_timeout_ms=20000)
>>>>>>> 7db092a6
        {

            if (!context.WebSockets.IsWebSocketRequest)
            {
                context.Response.StatusCode = 400;
                return;
            }

            var tcs = new TaskCompletionSource<string>();

            var proc = Process.Start(psi);
            try
            {
                proc.ErrorDataReceived += (sender, e) =>
                {
                    var str = e.Data;
                    Logger.LogTrace($"{message_prefix} browser-stderr: {str}");

                    if (tcs.Task.IsCompleted)
                        return;
<<<<<<< HEAD
                    if (str != null)
=======

                    if (!string.IsNullOrEmpty(str))
>>>>>>> 7db092a6
                    {
                        var match = parseConnection.Match(str);
                        if (match.Success)
                        {
                            tcs.TrySetResult(match.Groups[1].Captures[0].Value);
                        }
                    }
                };

                proc.OutputDataReceived += (sender, e) =>
                {
                    Logger.LogTrace($"{message_prefix} browser-stdout: {e.Data}");
                };

                proc.BeginErrorReadLine();
                proc.BeginOutputReadLine();
<<<<<<< HEAD
                string line;
                if (await Task.WhenAny(tcs.Task, Task.Delay(5000)) != tcs.Task)
                {
                    if (devToolsUrl.Port != 0)
                    {
                        tcs.TrySetResult(devToolsUrl.ToString());
                    }
                    else
                    {
                        Logger.LogError("Didnt get the con string after 20s.");
                        throw new Exception("node.js timedout");
                    }
=======

                if (await Task.WhenAny(tcs.Task, Task.Delay(get_con_url_timeout_ms)) != tcs.Task)
                {
                    Logger.LogError($"{message_prefix} Timed out after {get_con_url_timeout_ms/1000}s waiting for a connection string from {psi.FileName}");
                    return;
>>>>>>> 7db092a6
                }
                line = await tcs.Task;
                var con_str = extract_conn_url != null ? await extract_conn_url(line, Logger) : line;

<<<<<<< HEAD
                Logger.LogInformation($"launching proxy for {con_str}");
#if RUN_IN_CHROME
                var proxy = new DebuggerProxy(_loggerFactory, null);
                var browserUri = new Uri(con_str);
                var ideSocket = await context.WebSockets.AcceptWebSocketAsync();
                await proxy.Run(browserUri, ideSocket);
#else
                var ideSocket = await context.WebSockets.AcceptWebSocketAsync();
                var proxyFirefox = new FirefoxProxyServer(_loggerFactory, 6000);
                await proxyFirefox.RunForTests(9500, ideSocket);
#endif
                Logger.LogInformation("Proxy done");
=======
                Logger.LogInformation($"{message_prefix} launching proxy for {con_str}");

                string logFilePath = Path.Combine(DebuggerTests.DebuggerTestBase.TestLogPath, $"{test_id}-proxy.log");
                File.Delete(logFilePath);

                var proxyLoggerFactory = LoggerFactory.Create(
                    builder => builder
                        .AddFile(logFilePath, minimumLevel: LogLevel.Information)
                        .AddFilter(null, LogLevel.Trace));

                var proxy = new DebuggerProxy(proxyLoggerFactory, null, loggerId: test_id);
                var browserUri = new Uri(con_str);
                var ideSocket = await context.WebSockets.AcceptWebSocketAsync().ConfigureAwait(false);

                await proxy.Run(browserUri, ideSocket).ConfigureAwait(false);
>>>>>>> 7db092a6
            }
            catch (Exception e)
            {
                Logger.LogError($"{message_prefix} got exception {e}");
            }
            finally
            {
                proc.CancelErrorRead();
                proc.CancelOutputRead();
                proc.Kill();
                proc.WaitForExit();
                proc.Close();
            }
        }

        // This method gets called by the runtime. Use this method to configure the HTTP request pipeline.
        public void Configure(IApplicationBuilder app, IOptionsMonitor<TestHarnessOptions> optionsAccessor, IWebHostEnvironment env, ILogger<TestHarnessProxy> logger, ILoggerFactory loggerFactory)
        {
            this.Logger = logger;
            this._loggerFactory = loggerFactory;

            app.UseWebSockets();
            app.UseStaticFiles();

            TestHarnessOptions options = optionsAccessor.CurrentValue;

            var provider = new FileExtensionContentTypeProvider();
            provider.Mappings[".wasm"] = "application/wasm";

            app.UseStaticFiles(new StaticFileOptions
            {
                FileProvider = new PhysicalFileProvider(options.AppPath),
                ServeUnknownFileTypes = true, //Cuz .wasm is not a known file type :cry:
                RequestPath = "",
                ContentTypeProvider = provider
            });

            var devToolsUrl = options.DevToolsUrl;
            app.UseRouter(router =>
            {
                router.MapGet("launch-browser-and-connect", async context =>
                {
                    string test_id;
                    if (context.Request.Query.TryGetValue("test_id", out var value) && value.Count == 1)
                        test_id = value[0];
                    else
                        test_id = "unknown";

                    string message_prefix = $"[testId: {test_id}]";
                    Logger.LogInformation($"{message_prefix} New test request for test id {test_id}");
                    try
                    {
                        var psi = new ProcessStartInfo();

<<<<<<< HEAD
                        psi.Arguments = $"{options.BrowserParms}{devToolsUrl.Port} http://{TestHarnessProxy.Endpoint.Authority}/{options.PagePath}";
=======
                        psi.Arguments = $"--headless --disable-gpu --lang=en-US --incognito --remote-debugging-port={devToolsUrl.Port} http://{TestHarnessProxy.Endpoint.Authority}/{options.PagePath}";
                        if (File.Exists("/.dockerenv"))
                        {
                            Logger.LogInformation("Detected a container, disabling sandboxing for debugger tests.");
                            psi.Arguments = "--no-sandbox " + psi.Arguments;
                        }
>>>>>>> 7db092a6
                        psi.UseShellExecute = false;
                        psi.FileName = options.BrowserPath;
                        psi.RedirectStandardError = true;
                        psi.RedirectStandardOutput = true;
<<<<<<< HEAD
                        await LaunchAndServe(psi, context, options.ExtractConnUrl, devToolsUrl);
                    }
                    catch (Exception ex)
                    {
                        Logger.LogError($"launch-browser-and-connect failed with {ex.ToString()}");
=======

                        await LaunchAndServe(psi, context, async (str) =>
                        {
                            var start = DateTime.Now;
                            JArray obj = null;

                            while (true)
                            {
                                // Unfortunately it does look like we have to wait
                                // for a bit after getting the response but before
                                // making the list request.  We get an empty result
                                // if we make the request too soon.
                                await Task.Delay(100);

                                var res = await client.GetStringAsync(new Uri(new Uri(str), "/json/list"));
                                Logger.LogTrace($"{message_prefix}res is {res}");

                                if (!String.IsNullOrEmpty(res))
                                {
                                    // Sometimes we seem to get an empty array `[ ]`
                                    obj = JArray.Parse(res);
                                    if (obj != null && obj.Count >= 1)
                                        break;
                                }

                                var elapsed = DateTime.Now - start;
                                if (elapsed.Milliseconds > 5000)
                                {
                                    Logger.LogError($"{message_prefix} Unable to get DevTools /json/list response in {elapsed.Seconds} seconds, stopping");
                                    return null;
                                }
                            }

                            var wsURl = obj[0]?["webSocketDebuggerUrl"]?.Value<string>();
                            Logger.LogTrace($"{message_prefix} >>> {wsURl}");

                            return wsURl;
                        }, test_id, message_prefix).ConfigureAwait(false);
                    }
                    catch (Exception ex)
                    {
                        Logger.LogError($"{message_prefix} launch-chrome-and-connect failed with {ex.ToString()}");
>>>>>>> 7db092a6
                    }
                });
            });

            if (options.NodeApp != null)
            {
                Logger.LogTrace($"Doing the nodejs: {options.NodeApp}");
                var nodeFullPath = Path.GetFullPath(options.NodeApp);
                Logger.LogTrace(nodeFullPath);
                var psi = new ProcessStartInfo();

                psi.UseShellExecute = false;
                psi.RedirectStandardError = true;
                psi.RedirectStandardOutput = true;

                psi.Arguments = $"--inspect-brk=localhost:0 {nodeFullPath}";
                psi.FileName = "node";

                app.UseRouter(router =>
                {
                    //Inspector API for using chrome devtools directly
                    router.MapGet("json", SendNodeList);
                    router.MapGet("json/list", SendNodeList);
                    router.MapGet("json/version", SendNodeVersion);
                    router.MapGet("launch-done-and-connect", async context =>
                    {
<<<<<<< HEAD
                        await LaunchAndServe(psi, context, null, null);
=======
                        await LaunchAndServe(psi, context, null, null, null);
>>>>>>> 7db092a6
                    });
                });
            }
        }
    }
}<|MERGE_RESOLUTION|>--- conflicted
+++ resolved
@@ -76,16 +76,13 @@
             catch (Exception e) { Logger.LogError(e, "webserver: SendNodeList failed"); }
         }
 
-<<<<<<< HEAD
-        public async Task LaunchAndServe(ProcessStartInfo psi, HttpContext context, Func<string, ILogger<TestHarnessProxy>, Task<string>> extract_conn_url, Uri devToolsUrl)
-=======
         public async Task LaunchAndServe(ProcessStartInfo psi,
                                          HttpContext context,
-                                         Func<string, Task<string>> extract_conn_url,
+                                         Func<string, ILogger<TestHarnessProxy>, Task<string>> extract_conn_url,
+                                         Uri devToolsUrl,
                                          string test_id,
                                          string message_prefix,
                                          int get_con_url_timeout_ms=20000)
->>>>>>> 7db092a6
         {
 
             if (!context.WebSockets.IsWebSocketRequest)
@@ -106,12 +103,8 @@
 
                     if (tcs.Task.IsCompleted)
                         return;
-<<<<<<< HEAD
-                    if (str != null)
-=======
 
                     if (!string.IsNullOrEmpty(str))
->>>>>>> 7db092a6
                     {
                         var match = parseConnection.Match(str);
                         if (match.Success)
@@ -128,7 +121,6 @@
 
                 proc.BeginErrorReadLine();
                 proc.BeginOutputReadLine();
-<<<<<<< HEAD
                 string line;
                 if (await Task.WhenAny(tcs.Task, Task.Delay(5000)) != tcs.Task)
                 {
@@ -138,36 +130,14 @@
                     }
                     else
                     {
-                        Logger.LogError("Didnt get the con string after 20s.");
-                        throw new Exception("node.js timedout");
-                    }
-=======
-
-                if (await Task.WhenAny(tcs.Task, Task.Delay(get_con_url_timeout_ms)) != tcs.Task)
-                {
-                    Logger.LogError($"{message_prefix} Timed out after {get_con_url_timeout_ms/1000}s waiting for a connection string from {psi.FileName}");
-                    return;
->>>>>>> 7db092a6
+                        Logger.LogError($"{message_prefix} Timed out after {get_con_url_timeout_ms/1000}s waiting for a connection string from {psi.FileName}");
+                        return;
+                    }
                 }
                 line = await tcs.Task;
                 var con_str = extract_conn_url != null ? await extract_conn_url(line, Logger) : line;
 
-<<<<<<< HEAD
-                Logger.LogInformation($"launching proxy for {con_str}");
-#if RUN_IN_CHROME
-                var proxy = new DebuggerProxy(_loggerFactory, null);
-                var browserUri = new Uri(con_str);
-                var ideSocket = await context.WebSockets.AcceptWebSocketAsync();
-                await proxy.Run(browserUri, ideSocket);
-#else
-                var ideSocket = await context.WebSockets.AcceptWebSocketAsync();
-                var proxyFirefox = new FirefoxProxyServer(_loggerFactory, 6000);
-                await proxyFirefox.RunForTests(9500, ideSocket);
-#endif
-                Logger.LogInformation("Proxy done");
-=======
                 Logger.LogInformation($"{message_prefix} launching proxy for {con_str}");
-
                 string logFilePath = Path.Combine(DebuggerTests.DebuggerTestBase.TestLogPath, $"{test_id}-proxy.log");
                 File.Delete(logFilePath);
 
@@ -176,12 +146,17 @@
                         .AddFile(logFilePath, minimumLevel: LogLevel.Information)
                         .AddFilter(null, LogLevel.Trace));
 
+#if RUN_IN_CHROME
                 var proxy = new DebuggerProxy(proxyLoggerFactory, null, loggerId: test_id);
                 var browserUri = new Uri(con_str);
                 var ideSocket = await context.WebSockets.AcceptWebSocketAsync().ConfigureAwait(false);
 
                 await proxy.Run(browserUri, ideSocket).ConfigureAwait(false);
->>>>>>> 7db092a6
+#else
+                var ideSocket = await context.WebSockets.AcceptWebSocketAsync();
+                var proxyFirefox = new FirefoxProxyServer(proxyLoggerFactory, 6000);
+                await proxyFirefox.RunForTests(9500, ideSocket);
+#endif
             }
             catch (Exception e)
             {
@@ -236,70 +211,16 @@
                     {
                         var psi = new ProcessStartInfo();
 
-<<<<<<< HEAD
                         psi.Arguments = $"{options.BrowserParms}{devToolsUrl.Port} http://{TestHarnessProxy.Endpoint.Authority}/{options.PagePath}";
-=======
-                        psi.Arguments = $"--headless --disable-gpu --lang=en-US --incognito --remote-debugging-port={devToolsUrl.Port} http://{TestHarnessProxy.Endpoint.Authority}/{options.PagePath}";
-                        if (File.Exists("/.dockerenv"))
-                        {
-                            Logger.LogInformation("Detected a container, disabling sandboxing for debugger tests.");
-                            psi.Arguments = "--no-sandbox " + psi.Arguments;
-                        }
->>>>>>> 7db092a6
                         psi.UseShellExecute = false;
                         psi.FileName = options.BrowserPath;
                         psi.RedirectStandardError = true;
                         psi.RedirectStandardOutput = true;
-<<<<<<< HEAD
-                        await LaunchAndServe(psi, context, options.ExtractConnUrl, devToolsUrl);
+                        await LaunchAndServe(psi, context, options.ExtractConnUrl, devToolsUrl, test_id, message_prefix).ConfigureAwait(false);
                     }
                     catch (Exception ex)
                     {
-                        Logger.LogError($"launch-browser-and-connect failed with {ex.ToString()}");
-=======
-
-                        await LaunchAndServe(psi, context, async (str) =>
-                        {
-                            var start = DateTime.Now;
-                            JArray obj = null;
-
-                            while (true)
-                            {
-                                // Unfortunately it does look like we have to wait
-                                // for a bit after getting the response but before
-                                // making the list request.  We get an empty result
-                                // if we make the request too soon.
-                                await Task.Delay(100);
-
-                                var res = await client.GetStringAsync(new Uri(new Uri(str), "/json/list"));
-                                Logger.LogTrace($"{message_prefix}res is {res}");
-
-                                if (!String.IsNullOrEmpty(res))
-                                {
-                                    // Sometimes we seem to get an empty array `[ ]`
-                                    obj = JArray.Parse(res);
-                                    if (obj != null && obj.Count >= 1)
-                                        break;
-                                }
-
-                                var elapsed = DateTime.Now - start;
-                                if (elapsed.Milliseconds > 5000)
-                                {
-                                    Logger.LogError($"{message_prefix} Unable to get DevTools /json/list response in {elapsed.Seconds} seconds, stopping");
-                                    return null;
-                                }
-                            }
-
-                            var wsURl = obj[0]?["webSocketDebuggerUrl"]?.Value<string>();
-                            Logger.LogTrace($"{message_prefix} >>> {wsURl}");
-
-                            return wsURl;
-                        }, test_id, message_prefix).ConfigureAwait(false);
-                    }
-                    catch (Exception ex)
-                    {
                         Logger.LogError($"{message_prefix} launch-chrome-and-connect failed with {ex.ToString()}");
->>>>>>> 7db092a6
                     }
                 });
             });
@@ -326,11 +247,7 @@
                     router.MapGet("json/version", SendNodeVersion);
                     router.MapGet("launch-done-and-connect", async context =>
                     {
-<<<<<<< HEAD
-                        await LaunchAndServe(psi, context, null, null);
-=======
-                        await LaunchAndServe(psi, context, null, null, null);
->>>>>>> 7db092a6
+                        await LaunchAndServe(psi, context, null, null, null, null);
                     });
                 });
             }
