--- conflicted
+++ resolved
@@ -1463,15 +1463,10 @@
 
         internal async Task SetJustMyCode(bool enabled)
         {
-<<<<<<< HEAD
-            var req = JObject.FromObject(new { JustMyCodeStepping = enabled });
-            var res = await cli.SendCommand("DotnetDebugger.setDebuggerProperty", req, token);
-=======
             var req = JObject.FromObject(new { enabled });
             var res = await cli.SendCommand("DotnetDebugger.justMyCode", req, token);
             Assert.True(res.IsOk);
             Assert.Equal(res.Value["justMyCodeEnabled"], enabled);
->>>>>>> a389c127
         }
 
         internal async Task CheckEvaluateFail(string id, params (string expression, string message)[] args)
