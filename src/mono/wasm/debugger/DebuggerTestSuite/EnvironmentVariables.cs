--- conflicted
+++ resolved
@@ -11,10 +11,7 @@
 {
     public static readonly string? DebuggerTestPath = Environment.GetEnvironmentVariable("DEBUGGER_TEST_PATH");
     public static readonly string? TestLogPath      = Environment.GetEnvironmentVariable("TEST_LOG_PATH");
-<<<<<<< HEAD
-    public static readonly string? WasmTestsUsingVariant = Environment.GetEnvironmentVariable("WASM_TESTS_USING_VARIANT");
-=======
     public static readonly bool    SkipCleanup      = Environment.GetEnvironmentVariable("SKIP_CLEANUP") == "1" ||
                                                        Environment.GetEnvironmentVariable("SKIP_CLEANUP") == "true";
->>>>>>> 1631f312
+    public static readonly string? WasmTestsUsingVariant = Environment.GetEnvironmentVariable("WASM_TESTS_USING_VARIANT");
 }