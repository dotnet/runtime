// Licensed to the .NET Foundation under one or more agreements.
// The .NET Foundation licenses this file to you under the MIT license.

using System;
using System.Collections.Generic;
using System.IO;
using System.Net.WebSockets;
using System.Text;
using System.Threading;
using System.Threading.Tasks;
using Microsoft.Extensions.Logging;

namespace Microsoft.WebAssembly.Diagnostics
{
    internal class DevToolsClient : IDisposable
    {
        DevToolsQueue _queue;
        protected ClientWebSocket socket;
        protected TaskCompletionSource _clientInitiatedClose = new TaskCompletionSource();
        TaskCompletionSource _shutdownRequested = new TaskCompletionSource();
        readonly TaskCompletionSource<Exception> _failRequested = new();
        TaskCompletionSource _newSendTaskAvailable = new ();
        protected readonly ILogger logger;

        public event EventHandler<(RunLoopStopReason reason, Exception ex)> RunLoopStopped;

        public DevToolsClient(ILogger logger)
        {
            this.logger = logger;
        }

        ~DevToolsClient()
        {
            Dispose(false);
        }

        public void Dispose()
        {
            Dispose(true);
        }

        protected virtual void Dispose(bool disposing)
        {
            if (disposing)
                socket.Dispose();
        }

        public async Task Shutdown(CancellationToken cancellationToken)
        {
            if (_shutdownRequested.Task.IsCompleted)
            {
                logger.LogDebug($"Shutdown was already requested once. socket: {socket.State}. Ignoring");
                return;
            }

            try
            {
                _shutdownRequested.SetResult();

                if (!cancellationToken.IsCancellationRequested && socket.State == WebSocketState.Open)
                    await socket.CloseOutputAsync(WebSocketCloseStatus.NormalClosure, "Closing", cancellationToken);
            }
            catch (Exception ex) when (ex is IOException || ex is WebSocketException || ex is OperationCanceledException)
            {
                logger.LogDebug($"DevToolsClient.Shutdown: Close failed, but ignoring: {ex}");
            }
        }

<<<<<<< HEAD
        protected virtual async Task<string> ReadOne(CancellationToken token)
=======
        public void Fail(Exception exception)
        {
            if (_failRequested.Task.IsCompleted)
                logger.LogError($"Fail requested again with {exception}");
            else
                _failRequested.TrySetResult(exception);
        }

        async Task<string> ReadOne(CancellationToken token)
>>>>>>> 7db092a6
        {
            byte[] buff = new byte[4000];
            var mem = new MemoryStream();
            while (true)
            {
                if (socket.State != WebSocketState.Open)
                {
                    logger.LogDebug($"Socket is no longer open");
                    _clientInitiatedClose.TrySetResult();
                    return null;
                }

                WebSocketReceiveResult result;
                try
                {
                    result = await socket.ReceiveAsync(new ArraySegment<byte>(buff), token).ConfigureAwait(false);
                }
                catch (Exception ex)
                {
                    if (token.IsCancellationRequested || _shutdownRequested.Task.IsCompletedSuccessfully)
                        return null;

                    logger.LogDebug($"DevToolsClient.ReadOne threw {ex.Message}, token: {token.IsCancellationRequested}, _shutdown: {_shutdownRequested.Task.Status}, clientInitiated: {_clientInitiatedClose.Task.Status}");
                    throw;
                }

                if (result.MessageType == WebSocketMessageType.Close)
                {
                    _clientInitiatedClose.TrySetResult();
                    return null;
                }

                mem.Write(buff, 0, result.Count);
                if (result.EndOfMessage)
                {
                    return Encoding.UTF8.GetString(mem.GetBuffer(), 0, (int)mem.Length);
                }
            }
        }

        protected void Send(byte[] bytes, CancellationToken token)
        {
            Task sendTask = _queue.Send(bytes, token);
            if (sendTask != null)
                _newSendTaskAvailable.TrySetResult();
        }

        protected async Task ConnectWithMainLoops(
            Uri uri,
            Func<string, CancellationToken, Task> receive,
            CancellationToken token)
        {
            logger.LogDebug("connecting to {0}", uri);
            this.socket = new ClientWebSocket();
            this.socket.Options.KeepAliveInterval = Timeout.InfiniteTimeSpan;

            await this.socket.ConnectAsync(uri, token);
            _queue = new DevToolsQueue(socket);

            var linkedCts = CancellationTokenSource.CreateLinkedTokenSource(token);

            _ = Task.Run(async () =>
            {
                try
                {
                    RunLoopStopReason reason;
                    Exception exception;

                    try
                    {
                        (reason, exception) = await RunLoop(receive, linkedCts);
                    }
                    catch (Exception ex)
                    {
                        logger.LogDebug($"RunLoop threw an exception. (parentToken: {token.IsCancellationRequested}, linked: {linkedCts.IsCancellationRequested}): {ex} ");
                        RunLoopStopped?.Invoke(this, (RunLoopStopReason.Exception, ex));
                        return;
                    }

                    try
                    {
                        logger.LogDebug($"RunLoop stopped, reason: {reason}. (parentToken: {token.IsCancellationRequested}, linked: {linkedCts.IsCancellationRequested}): {exception?.Message}");
                        RunLoopStopped?.Invoke(this, (reason, exception));
                    }
                    catch (Exception ex)
                    {
                        logger.LogError(ex, $"Invoking RunLoopStopped event failed for (reason: {reason}, exception: {exception})");
                    }
                }
                finally
                {
                    logger.LogDebug($"Loop ended with socket: {socket.State}");
                    linkedCts.Cancel();
                }
            });
        }

        private async Task<(RunLoopStopReason, Exception)> RunLoop(
            Func<string, CancellationToken, Task> receive,
            CancellationTokenSource linkedCts)
        {
            var pending_ops = new List<Task>
            {
                ReadOne(linkedCts.Token),
                _newSendTaskAvailable.Task,
                _clientInitiatedClose.Task,
                _shutdownRequested.Task,
                _failRequested.Task
            };

            // In case we had a Send called already
            if (_queue.TryPumpIfCurrentCompleted(linkedCts.Token, out Task sendTask))
                pending_ops.Add(sendTask);

            while (!linkedCts.IsCancellationRequested)
            {
                var task = await Task.WhenAny(pending_ops).ConfigureAwait(false);

                if (task.IsCanceled && linkedCts.IsCancellationRequested)
                    return (RunLoopStopReason.Cancelled, null);

                if (_shutdownRequested.Task.IsCompleted)
                    return (RunLoopStopReason.Shutdown, null);

                if (_clientInitiatedClose.Task.IsCompleted)
                    return (RunLoopStopReason.ClientInitiatedClose, new TaskCanceledException("Proxy or the browser closed the connection"));

                if (_failRequested.Task.IsCompleted)
                    return (RunLoopStopReason.Exception, _failRequested.Task.Result);

                if (_newSendTaskAvailable.Task.IsCompleted)
                {
                    // Just needed to wake up. the new task has already
                    // been added to pending_ops
                    _newSendTaskAvailable = new ();
                    pending_ops[1] = _newSendTaskAvailable.Task;

                    _queue.TryPumpIfCurrentCompleted(linkedCts.Token, out _);
                    if (_queue.CurrentSend != null)
                        pending_ops.Add(_queue.CurrentSend);
                }

                if (task == pending_ops[0])
                {
                    var msg = await (Task<string>)pending_ops[0];
                    pending_ops[0] = ReadOne(linkedCts.Token);

                    if (msg != null)
                    {
                        Task tsk = receive(msg, linkedCts.Token);
                        if (tsk != null)
                            pending_ops.Add(tsk);
                    }
                }
                else
                {
                    //must be a background task
                    pending_ops.Remove(task);
                    if (task == _queue.CurrentSend && _queue.TryPumpIfCurrentCompleted(linkedCts.Token, out sendTask))
                        pending_ops.Add(sendTask);
                }
            }

            if (linkedCts.IsCancellationRequested)
                return (RunLoopStopReason.Cancelled, null);

            return (RunLoopStopReason.Exception, new InvalidOperationException($"This shouldn't ever get thrown. Unsure why the loop stopped"));
        }
    }

    internal enum RunLoopStopReason
    {
        Shutdown,
        Cancelled,
        Exception,
        ClientInitiatedClose
    }
}<|MERGE_RESOLUTION|>--- conflicted
+++ resolved
@@ -66,9 +66,6 @@
             }
         }
 
-<<<<<<< HEAD
-        protected virtual async Task<string> ReadOne(CancellationToken token)
-=======
         public void Fail(Exception exception)
         {
             if (_failRequested.Task.IsCompleted)
@@ -77,8 +74,7 @@
                 _failRequested.TrySetResult(exception);
         }
 
-        async Task<string> ReadOne(CancellationToken token)
->>>>>>> 7db092a6
+        protected virtual async Task<string> ReadOne(CancellationToken token)
         {
             byte[] buff = new byte[4000];
             var mem = new MemoryStream();
