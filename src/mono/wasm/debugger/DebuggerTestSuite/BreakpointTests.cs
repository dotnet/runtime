--- conflicted
+++ resolved
@@ -822,21 +822,12 @@
             );
         }
 
-<<<<<<< HEAD
-        [ConditionalTheory(nameof(RunningOnChrome))]
+        [Theory]
         [InlineData("IDefaultInterface", "DefaultMethod", "Evaluate", "DefaultInterfaceMethod.Evaluate", 1089, 1005, 1003, 1007)]
         [InlineData("IExtendIDefaultInterface", "IDefaultInterface.DefaultMethodToOverride", "Evaluate", "DefaultInterfaceMethod.Evaluate", 1090, 1049, 1047, 1051)]
         [InlineData("IDefaultInterface", "DefaultMethodAsync", "EvaluateAsync", "System.Runtime.CompilerServices.AsyncMethodBuilderCore.Start<IDefaultInterface.<DefaultMethodAsync>d__3>", 37, 1018, 1016, 1020)]
         [InlineData("IDefaultInterface", "DefaultMethodStatic", "EvaluateStatic", "DefaultInterfaceMethod.EvaluateStatic", 1126, 1024, 1022, 1026)]
         [InlineData("IDefaultInterface", "DefaultMethodAsyncStatic", "EvaluateAsyncStatic", "System.Runtime.CompilerServices.AsyncMethodBuilderCore.Start<IDefaultInterface.<DefaultMethodAsyncStatic>d__5>", 37, 1033, 1031, 1035)]
-=======
-        [Theory]
-        [InlineData("IDefaultInterface", "DefaultMethod", "Evaluate", "DefaultInterfaceMethod.Evaluate", 1087, 1003, 1001, 1005)]
-        [InlineData("IExtendIDefaultInterface", "IDefaultInterface.DefaultMethodToOverride", "Evaluate", "DefaultInterfaceMethod.Evaluate", 1088, 1047, 1045, 1049)]
-        [InlineData("IDefaultInterface", "DefaultMethodAsync", "EvaluateAsync", "System.Runtime.CompilerServices.AsyncMethodBuilderCore.Start<IDefaultInterface.<DefaultMethodAsync>d__3>", 37, 1016, 1014, 1018)]
-        [InlineData("IDefaultInterface", "DefaultMethodStatic", "EvaluateStatic", "DefaultInterfaceMethod.EvaluateStatic", 1124, 1022, 1020, 1024)]
-        [InlineData("IDefaultInterface", "DefaultMethodAsyncStatic", "EvaluateAsyncStatic", "System.Runtime.CompilerServices.AsyncMethodBuilderCore.Start<IDefaultInterface.<DefaultMethodAsyncStatic>d__5>", 37, 1031, 1029, 1033)]
->>>>>>> 11f162ae
         public async Task BreakInDefaultInterfaceMethod(
             string dimClassName, string dimName, string entryMethod,  string prevFrameInDim, int evaluateAsPrevFrameLine, int dimAsPrevFrameLine, int functionLocationLine, int functionEndLine)
         {
