--- conflicted
+++ resolved
@@ -709,8 +709,6 @@
         }
 
         [Theory]
-<<<<<<< HEAD
-=======
         [InlineData(false)]
         [InlineData(true)]
         public async Task StepThroughAttributeStepInNoBp(bool justMyCodeEnabled)
@@ -765,7 +763,6 @@
         }
 
         [Theory]
->>>>>>> 189c1b45
         [InlineData(false, "RunStepThrough")]
         [InlineData(true, "RunStepThrough")]
         [InlineData(true, "RunNonUserCode")]
@@ -910,7 +907,6 @@
             await SendCommandAndCheck(null, debuggingFunction, "dotnet://debugger-test.dll/debugger-test.cs", line2, col2, function_name2);
         }
 
-<<<<<<< HEAD
         [Theory]
         [InlineData("Debugger.stepInto", 1, 2, false)]
         [InlineData("Debugger.stepInto", 1, 2, true)]
@@ -946,8 +942,6 @@
             await SendCommandAndCheck(null, debuggingAction, "dotnet://debugger-test.dll/debugger-test.cs", line, col, "RunNoBoundary");
         }
 
-=======
->>>>>>> 189c1b45
         [Fact]
         public async Task CreateGoodBreakpointAndHitGoToWasmPageWithoutAssetsComeBackAndHitAgain()
         {
