--- conflicted
+++ resolved
@@ -708,7 +708,6 @@
                 "VisibleMethodDebuggerBreak");
         }
 
-<<<<<<< HEAD
         [Theory]
         [InlineData(false)]
         [InlineData(true)]
@@ -833,7 +832,7 @@
             await SendCommandAndCheck(null, debuggingFunction, "dotnet://debugger-test.dll/debugger-test.cs", line1, 8, function_name1);
             await SendCommandAndCheck(null, debuggingFunction, "dotnet://debugger-test.dll/debugger-test.cs", line2, 4, function_name2);
         }
-=======
+
         [Fact]
         public async Task CreateGoodBreakpointAndHitGoToWasmPageWithoutAssetsComeBackAndHitAgain()
         {
@@ -902,8 +901,5 @@
                 }
             );
         }
-
-
->>>>>>> b184ee03
     }
 }