--- conflicted
+++ resolved
@@ -988,13 +988,8 @@
 
             await EvaluateAndCheck(
                 "window.setTimeout(function() {" + expression + "; }, 1);",
-<<<<<<< HEAD
-                "dotnet://debugger-test.dll/debugger-test.cs", 1146, 8,
-                "DebugWithoutSymbols.Run",
-=======
                 "dotnet://debugger-test.dll/debugger-test.cs", line, 8,
-                "Run",
->>>>>>> c5005e00
+                $"{className}.Run",
                 wait_for_event_fn: async (pause_location) =>
                 {
                     var exc_props = await GetObjectOnFrame(pause_location["callFrames"][0], "exc");
