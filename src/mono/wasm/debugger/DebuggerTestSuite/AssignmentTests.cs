--- conflicted
+++ resolved
@@ -25,11 +25,7 @@
             { "MONO_TYPE_STRING",      TString(default),                                        TString("hello"),                                       "DebuggerTests.StepInTest<string>.TestedMethod"},
 
             // [ActiveIssue("https://github.com/dotnet/runtime/issues/64188")]
-<<<<<<< HEAD
-             { "MONO_TYPE_ENUM",        TEnum("DebuggerTests.RGB", "Red"),                       TEnum("DebuggerTests.RGB", "Blue"),                     "DebuggerTests.StepInTest<DebuggerTests.RGB>.TestedMethod"},
-=======
-            // { "MONO_TYPE_ENUM",        TEnum("DebuggerTests.RGB", "Red"),                       TEnum("DebuggerTests.RGB", "Blue"),                     "DebuggerTests.StepInTest<DebuggerTests.RGB>.TestedMethod"},
->>>>>>> ab42ee10
+            { "MONO_TYPE_ENUM",        TEnum("DebuggerTests.RGB", "Red"),                       TEnum("DebuggerTests.RGB", "Blue"),                     "DebuggerTests.StepInTest<DebuggerTests.RGB>.TestedMethod"},
 
             { "MONO_TYPE_ARRAY",       TObject("byte[]", is_null: true),                        TArray("byte[]", "byte[2]"),                            "DebuggerTests.StepInTest<byte[]>.TestedMethod"},
             { "MONO_TYPE_VALUETYPE",   TValueType("DebuggerTests.Point"),                       TValueType("DebuggerTests.Point"),                      "DebuggerTests.StepInTest<DebuggerTests.Point>.TestedMethod"},
