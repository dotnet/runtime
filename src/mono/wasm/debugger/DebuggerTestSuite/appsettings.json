{
  "Logging": {
    "LogLevel": {
      "Default": "Error",
      "Microsoft": "Warning",
      "Microsoft.Hosting.Lifetime": "Information",
<<<<<<< HEAD
      "DebuggerTests.TestHarnessProxy": "Debug",
      "Microsoft.WebAssembly.Diagnostics.DevToolsProxy": "Information",
      "Inspector": "Debug",
      "InspectorClient": "Debug",
      "DevToolsProxy": "Information",
      "DebuggerTests": "Debug"
=======
      "Microsoft.WebAssembly.Diagnostics.TestHarnessProxy": "Trace",
      "Microsoft.WebAssembly.Diagnostics.DevToolsProxy": "Trace",
      "DebuggerTests.Inspector": "Trace"
>>>>>>> d2730869
    }
  }
}<|MERGE_RESOLUTION|>--- conflicted
+++ resolved
@@ -4,18 +4,9 @@
       "Default": "Error",
       "Microsoft": "Warning",
       "Microsoft.Hosting.Lifetime": "Information",
-<<<<<<< HEAD
-      "DebuggerTests.TestHarnessProxy": "Debug",
-      "Microsoft.WebAssembly.Diagnostics.DevToolsProxy": "Information",
-      "Inspector": "Debug",
-      "InspectorClient": "Debug",
-      "DevToolsProxy": "Information",
-      "DebuggerTests": "Debug"
-=======
       "Microsoft.WebAssembly.Diagnostics.TestHarnessProxy": "Trace",
       "Microsoft.WebAssembly.Diagnostics.DevToolsProxy": "Trace",
       "DebuggerTests.Inspector": "Trace"
->>>>>>> d2730869
     }
   }
 }