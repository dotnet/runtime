// Licensed to the .NET Foundation under one or more agreements.
// The .NET Foundation licenses this file to you under the MIT license.

using System;
using System.Diagnostics;
using System.IO;
using System.Net.Http;
using System.Net.WebSockets;
using System.Text.RegularExpressions;
using System.Threading.Tasks;
using Microsoft.AspNetCore.Http;
using Microsoft.Extensions.Logging;
using Newtonsoft.Json.Linq;
using Microsoft.WebAssembly.Diagnostics;
using System.Threading;
using System.Collections.Generic;
using Wasm.Tests.Internal;
using System.Linq;

#nullable enable

namespace DebuggerTests;

internal class ChromeProvider : WasmHostProvider
{
    static readonly Regex s_parseConnection = new (@"listening on (ws?s://[^\s]*)");
    private WebSocket? _ideWebSocket;
    private DebuggerProxy? _debuggerProxy;
    private static readonly Lazy<string> s_browserPath = new(() =>
    {
        string artifactsBinDir = Path.Combine(Path.GetDirectoryName(typeof(ChromeProvider).Assembly.Location)!, "..", "..", "..");
        return BrowserLocator.FindChrome(artifactsBinDir, "BROWSER_PATH_FOR_TESTS");
    });
    private static readonly string[] s_messagesToFilterOut = new[]
    {
        "Received unexpected number of handles",
        "Failed to connect to the bus:",
    };

    public ChromeProvider(string id, ILogger logger) : base(id, logger)
    {
    }

    public async Task StartBrowserAndProxyAsync(HttpContext context,
                                                string targetUrl,
                                                int remoteDebuggingPort,
                                                string messagePrefix,
                                                ILoggerFactory loggerFactory,
                                                CancellationTokenSource cts,
                                                int browserReadyTimeoutMs = 20000,
                                                string locale = "en-US")
    {
        string? line;
        try
        {
<<<<<<< HEAD
            ProcessStartInfo psi = GetProcessStartInfo(s_browserPath.Value, GetInitParms(remoteDebuggingPort), "about:blank");
=======
            // for WIndows setting --lang arg is enough
            if (!OperatingSystem.IsWindows())
                Environment.SetEnvironmentVariable("LANGUAGE", locale);
            ProcessStartInfo psi = GetProcessStartInfo(s_browserPath.Value, GetInitParms(remoteDebuggingPort, locale), targetUrl);
>>>>>>> 3c3bea21
            line = await LaunchHostAsync(
                                    psi,
                                    context,
                                    str =>
                                    {
                                        if (string.IsNullOrEmpty(str))
                                            return null;

                                        Match match = s_parseConnection.Match(str);
                                        return match.Success
                                                    ? match.Groups[1].Captures[0].Value
                                                    : null;
                                    },
                                    messagePrefix,
                                    browserReadyTimeoutMs,
                                    cts.Token).ConfigureAwait(false);

            if (_process is null || line is null)
                throw new Exception($"Failed to launch chrome");
        }
        catch (Exception ex)
        {
            TestHarnessProxy.RegisterProxyExitState(Id, new(RunLoopStopReason.Exception, ex));
            throw;
        }

        string con_str = await ExtractConnUrl(line, _logger);

        _logger.LogInformation($"{messagePrefix} launching proxy for {con_str}");

        _debuggerProxy = new DebuggerProxy(loggerFactory, loggerId: Id);
        TestHarnessProxy.RegisterNewProxy(Id, _debuggerProxy);
        var browserUri = new Uri(con_str);
        WebSocket? ideSocket = await context.WebSockets.AcceptWebSocketAsync().ConfigureAwait(false);
        await _debuggerProxy.Run(browserUri, ideSocket, cts).ConfigureAwait(false);
    }

    public override void Dispose()
    {
        if (_isDisposed || _isDisposing)
            return;

        _isDisposing = true;
        _debuggerProxy?.Shutdown();
        base.Dispose();

        if (_ideWebSocket is not null)
        {
            _ideWebSocket.Abort();
            _ideWebSocket.Dispose();
            _ideWebSocket = null;
        }

        _isDisposed = true;
        _isDisposing = false;
    }

    protected override bool ShouldMessageBeLogged(string prefix, string? msg)
    {
        if (msg is null || !prefix.Contains("browser-stderr"))
            return true;

        return !s_messagesToFilterOut.Any(f => msg.Contains(f));
    }

    private async Task<string> ExtractConnUrl (string str, ILogger logger)
    {
        var client = new HttpClient();
        var start = DateTime.Now;
        JArray? obj = null;

        while (true)
        {
            // Unfortunately it does look like we have to wait
            // for a bit after getting the response but before
            // making the list request.  We get an empty result
            // if we make the request too soon.
            await Task.Delay(100);

            var res = await client.GetStringAsync(new Uri(new Uri(str), "/json/list"));
            logger.LogTrace("res is {0}", res);

            if (!string.IsNullOrEmpty(res))
            {
                // Sometimes we seem to get an empty array `[ ]`
                obj = JArray.Parse(res);
                if (obj != null && obj.Count >= 1)
                    break;
            }

            var elapsed = DateTime.Now - start;
            if (elapsed.Milliseconds > 5000)
            {
                string message = $"Unable to get DevTools /json/list response in {elapsed.Seconds} seconds, stopping";
                logger.LogError(message);
                throw new Exception(message);
            }
        }

        string? wsURl = obj[0]?["webSocketDebuggerUrl"]?.Value<string>();
        if (wsURl is null)
            throw new Exception($"Could not get the webSocketDebuggerUrl in {obj}");

        logger.LogTrace(">>> {0}", wsURl);

        return wsURl;
    }

    private static string GetInitParms(int port, string lang="en-US")
    {
        string str = $"--headless --disable-gpu --lang={lang} --incognito --remote-debugging-port={port}";
        if (File.Exists("/.dockerenv"))
        {
            Console.WriteLine ("Detected a container, disabling sandboxing for debugger tests.");
            str = "--no-sandbox " + str;
        }
        return str;
    }
}<|MERGE_RESOLUTION|>--- conflicted
+++ resolved
@@ -53,14 +53,11 @@
         string? line;
         try
         {
-<<<<<<< HEAD
-            ProcessStartInfo psi = GetProcessStartInfo(s_browserPath.Value, GetInitParms(remoteDebuggingPort), "about:blank");
-=======
             // for WIndows setting --lang arg is enough
             if (!OperatingSystem.IsWindows())
                 Environment.SetEnvironmentVariable("LANGUAGE", locale);
-            ProcessStartInfo psi = GetProcessStartInfo(s_browserPath.Value, GetInitParms(remoteDebuggingPort, locale), targetUrl);
->>>>>>> 3c3bea21
+            ProcessStartInfo psi = GetProcessStartInfo(s_browserPath.Value, GetInitParms(remoteDebuggingPort, locale), "about:blank");
+
             line = await LaunchHostAsync(
                                     psi,
                                     context,
