<Project Sdk="Microsoft.Build.NoTargets">

  <UsingTask TaskName="Microsoft.WebAssembly.Build.Tasks.RunWithEmSdkEnv" AssemblyFile="$(WasmAppBuilderTasksAssemblyPath)" />

  <PropertyGroup>
    <!-- FIXME: clean up the duplication with libraries Directory.Build.props -->
    <PackageRID>browser-wasm</PackageRID>
    <NativeBinDir>$([MSBuild]::NormalizeDirectory('$(ArtifactsBinDir)', 'native', '$(NetCoreAppCurrent)-$(TargetOS)-$(Configuration)-$(TargetArchitecture)'))</NativeBinDir>
    <ICULibDir Condition="'$(WasmEnableThreads)' != 'true'">$([MSBuild]::NormalizeDirectory('$(PkgMicrosoft_NETCore_Runtime_ICU_Transport)', 'runtimes', 'browser-wasm', 'native', 'lib'))</ICULibDir>
    <ICULibDir Condition="'$(WasmEnableThreads)' == 'true'">$([MSBuild]::NormalizeDirectory('$(PkgMicrosoft_NETCore_Runtime_ICU_Transport)', 'runtimes', 'browser-wasm-threads', 'native', 'lib'))</ICULibDir>
    <WasmEnableES6 Condition="'$(WasmEnableES6)' == ''">false</WasmEnableES6>
    <FilterSystemTimeZones Condition="'$(FilterSystemTimeZones)' == ''">false</FilterSystemTimeZones>
    <EmccCmd>emcc</EmccCmd>
    <WasmObjDir>$(ArtifactsObjDir)wasm</WasmObjDir>
    <_EmccDefaultsRspPath>$(NativeBinDir)src\emcc-default.rsp</_EmccDefaultsRspPath>
    <_EmccCompileRspPath>$(NativeBinDir)src\emcc-compile.rsp</_EmccCompileRspPath>
    <_EmccLinkRspPath>$(NativeBinDir)src\emcc-link.rsp</_EmccLinkRspPath>
    <WasmNativeStrip Condition="'$(ContinuousIntegrationBuild)' == 'true'">false</WasmNativeStrip>
  </PropertyGroup>

  <Target Name="CheckEnv">
    <Error Condition="'$(TargetArchitecture)' != 'wasm'" Text="Expected TargetArchitecture==wasm, got '$(TargetArchitecture)'"/>
    <Error Condition="'$(TargetOS)' != 'Browser'" Text="Expected TargetOS==Browser, got '$(TargetOS)'"/>
    <Error Condition="'$(EMSDK_PATH)' == ''" Text="The EMSDK_PATH environment variable should be set pointing to the emscripten SDK root dir."/>
  </Target>

  <ItemGroup>
    <PackageReference Include="Microsoft.NETCore.Runtime.ICU.Transport" PrivateAssets="all" Version="$(MicrosoftNETCoreRuntimeICUTransportVersion)" GeneratePathProperty="true" />
    <PackageReference Include="System.Runtime.TimeZoneData" PrivateAssets="all" Version="$(SystemRuntimeTimeZoneDataVersion)" GeneratePathProperty="true" />
  </ItemGroup>

  <UsingTask TaskName="PInvokeTableGenerator" AssemblyFile="$(WasmAppBuilderTasksAssemblyPath)"/>
  <Target Name="BuildPInvokeTable" DependsOnTargets="CheckEnv;ResolveLibrariesFromLocalBuild">
    <PropertyGroup>
      <WasmPInvokeTablePath>$(ArtifactsObjDir)wasm\pinvoke-table.h</WasmPInvokeTablePath>
    </PropertyGroup>

    <ItemGroup>
      <WasmPInvokeModule Include="libSystem.Native" />
      <WasmPInvokeModule Include="libSystem.IO.Compression.Native" />
      <WasmPInvokeModule Include="libSystem.Globalization.Native" />
      <WasmPInvokeAssembly Include="@(LibrariesRuntimeFiles)" Condition="'%(Extension)' == '.dll' and '%(IsNative)' != 'true'" />
    </ItemGroup>

    <!-- Retrieve CoreLib's targetpath via GetTargetPath as it isn't binplaced yet. -->
    <MSBuild Projects="$(CoreLibProject)"
             Targets="GetTargetPath">
      <Output TaskParameter="TargetOutputs" ItemName="WasmPInvokeAssembly" />
    </MSBuild>

    <MakeDir Directories="$(ArtifactsObjDir)wasm" />
    <PInvokeTableGenerator Modules="@(WasmPInvokeModule)"
                           Assemblies="@(WasmPInvokeAssembly)"
                           OutputPath="$(WasmPInvokeTablePath)" />
  </Target>

  <UsingTask TaskName="GenerateWasmBundle"
    AssemblyFile="$(WasmBuildTasksAssemblyPath)"/>
  <Target Name="BundleTimeZones">
    <PropertyGroup>
      <TimeZonesDataPath>$(NativeBinDir)dotnet.timezones.blat</TimeZonesDataPath>
    </PropertyGroup>
    <GenerateWasmBundle
      InputDirectory="$([MSBuild]::NormalizePath('$(PkgSystem_Runtime_TimeZoneData)', 'contentFiles', 'any', 'any', 'data'))"
      OutputFileName="$(TimeZonesDataPath)" />
  </Target>

  <Target Name="GenerateEmccPropsAndRspFiles">
<<<<<<< HEAD
    <ItemGroup>
      <_EmccLinkFlags Include="-s EXPORT_ES6=1" Condition="'$(WasmEnableES6)' == 'true'" />
      <_EmccLinkFlags Include="-s ALLOW_MEMORY_GROWTH=1" />
      <_EmccLinkFlags Include="-s NO_EXIT_RUNTIME=1" />
      <_EmccLinkFlags Include="-s FORCE_FILESYSTEM=1" />
      <_EmccCommonFlags Condition="'$(WasmEnableThreads)' == 'true'" Include="-s USE_PTHREADS=1" />
      <_EmccLinkFlags Condition="'$(WasmEnableThreads)' == 'true'" Include="-Wno-pthreads-mem-growth" />
      <_EmccLinkFlags Condition="'$(WasmEnableThreads)' == 'true'" Include="-s PTHREAD_POOL_SIZE=2" />
      <_EmccLinkFlags Include="-s EXPORTED_RUNTIME_METHODS=&quot;['FS','print','ccall','cwrap','setValue','getValue','UTF8ToString','UTF8ArrayToString','FS_createPath','FS_createDataFile','removeRunDependency','addRunDependency']&quot;" />
      <_EmccLinkFlags Include="-s EXPORTED_FUNCTIONS=&quot;['_free','_malloc']&quot;" />
      <_EmccLinkFlags Include="--source-map-base http://example.com" />
      <_EmccLinkFlags Include="-s STRICT_JS=1" />
      <_EmccLinkFlags Include="-s EXPORT_NAME=&quot;'createDotnetRuntime'&quot;" />
      <_EmccLinkFlags Include="-s MODULARIZE=1"/>
      <_EmccLinkFlags Include="-Wl,--allow-undefined"/>
      <_EmccLinkFlags Include="-s ENVIRONMENT=&quot;web,webview,worker,node,shell&quot;" />
    </ItemGroup>

    <ItemGroup Condition="'$(OS)' != 'Windows_NT'">
      <_EmccLinkFlags Include="--profiling-funcs" />
      <_EmccFlags Include="@(_EmccCommonFlags)" />
    </ItemGroup>

    <ItemGroup Condition="'$(OS)' == 'Windows_NT'">
      <_EmccFlags Include="@(_EmccCommonFlags)" />
      <_EmccFlags Include="-s USE_ZLIB=1" />
    </ItemGroup>

    <WriteLinesToFile File="$(_EmccDefaultsRspPath)"
                      Lines="@(_EmccFlags)"
                      WriteOnlyWhenDifferent="true"
                      Overwrite="true" />
    <WriteLinesToFile File="$(_EmccCompileRspPath)"
                      Lines="@(_EmccCompileFlags)"
                      WriteOnlyWhenDifferent="true"
                      Overwrite="true" />
    <WriteLinesToFile File="$(_EmccLinkRspPath)"
                      Lines="@(_EmccLinkFlags)"
                      WriteOnlyWhenDifferent="true"
                      Overwrite="true" />
=======
>>>>>>> d3305f28

    <!-- Generate emcc-props.json -->

    <RunWithEmSdkEnv Command="$(EmccCmd) --version"
          ConsoleToMsBuild="true"
          EmSdkPath="$(EMSDK_PATH)"
          IgnoreStandardErrorWarningFormat="true">
      <Output TaskParameter="ConsoleOutput" ItemName="_VersionLines" />
    </RunWithEmSdkEnv>

    <!-- we want to get the first line from the output, which has the version.
         Rest of the lines are the license -->
    <ItemGroup>
      <_ReversedVersionLines Include="@(_VersionLines->Reverse())" />
    </ItemGroup>
    <PropertyGroup>
      <_EmccVersionRaw>%(_ReversedVersionLines.Identity)</_EmccVersionRaw>

      <_EmccVersionRegexPattern>^ *emcc \([^\)]+\) *([0-9\.]+).*\(([^\)]+)\)$</_EmccVersionRegexPattern>
      <_EmccVersion>$([System.Text.RegularExpressions.Regex]::Match($(_EmccVersionRaw), $(_EmccVersionRegexPattern)).Groups[1].Value)</_EmccVersion>
      <_EmccVersionHash>$([System.Text.RegularExpressions.Regex]::Match($(_EmccVersionRaw), $(_EmccVersionRegexPattern)).Groups[2].Value)</_EmccVersionHash>
    </PropertyGroup>

    <Error Text="Failed to parse emcc version, and hash from the full version string: '$(_EmccVersionRaw)'"
           Condition="'$(_EmccVersion)' == '' or '$(_EmccVersionHash)' == ''" />

    <PropertyGroup>
      <_EmccPropsJson>
<![CDATA[
{
  "items": {
    "EmccProperties": [
      { "identity": "RuntimeEmccVersion",     "value": "$(_EmccVersion)" },
      { "identity": "RuntimeEmccVersionRaw",  "value": "$(_EmccVersionRaw)" },
      { "identity": "RuntimeEmccVersionHash", "value": "$(_EmccVersionHash)" }
    ]
  }
}
]]>
      </_EmccPropsJson>
    </PropertyGroup>

    <WriteLinesToFile File="$(NativeBinDir)src\emcc-props.json"
                      Lines="$(_EmccPropsJson)"
                      Overwrite="true"
                      WriteOnlyWhenDifferent="true" />

    <ItemGroup>
      <_EmccLinkFlags Include="-s EXPORT_ES6=1" Condition="'$(WasmEnableES6)' == 'true'" />
      <_EmccLinkFlags Include="-s ALLOW_MEMORY_GROWTH=1" />
      <_EmccLinkFlags Include="-s NO_EXIT_RUNTIME=1" />
      <_EmccLinkFlags Include="-s FORCE_FILESYSTEM=1" />
      <_EmccLinkFlags Include="-s EXPORTED_RUNTIME_METHODS=&quot;['FS','print','ccall','cwrap','setValue','getValue','UTF8ToString','UTF8ArrayToString','FS_createPath','FS_createDataFile','removeRunDependency','addRunDependency', 'FS_readFile']&quot;"  />
      <!-- _htons,_ntohs,__get_daylight,__get_timezone,__get_tzname are exported temporarily, until the issue is fixed in emscripten, https://github.com/dotnet/runtime/issues/64724  -->
      <_EmccLinkFlags Include="-s EXPORTED_FUNCTIONS=_free,_malloc,_memalign,_memset" Condition="$([MSBuild]::VersionGreaterThan('$(_EmccVersion)', '3.0'))" />
      <_EmccLinkFlags Include="-s EXPORTED_FUNCTIONS=_free,_malloc,_htons,_ntohs,__get_daylight,__get_timezone,__get_tzname,_memalign" Condition="$([MSBuild]::VersionLessThan('$(_EmccVersion)', '3.0'))" />
      <_EmccLinkFlags Include="--source-map-base http://example.com" />
      <_EmccLinkFlags Include="-s STRICT_JS=1" />
      <_EmccLinkFlags Include="-s EXPORT_NAME=&quot;'createDotnetRuntime'&quot;" />
      <_EmccLinkFlags Include="-s MODULARIZE=1"/>
      <_EmccLinkFlags Include="-Wl,--allow-undefined"/>
      <_EmccLinkFlags Include="-s ENVIRONMENT=&quot;web,webview,worker,node,shell&quot;" />
    </ItemGroup>

    <ItemGroup Condition="'$(OS)' != 'Windows_NT'">
      <_EmccLinkFlags Include="--profiling-funcs" />
      <_EmccFlags Include="@(_EmccCommonFlags)" />
    </ItemGroup>

    <ItemGroup Condition="'$(OS)' == 'Windows_NT'">
      <_EmccFlags Include="@(_EmccCommonFlags)" />
    </ItemGroup>

    <WriteLinesToFile File="$(_EmccDefaultsRspPath)"
                      Lines="@(_EmccFlags)"
                      WriteOnlyWhenDifferent="true"
                      Overwrite="true" />
    <WriteLinesToFile File="$(_EmccCompileRspPath)"
                      Lines="@(_EmccCompileFlags)"
                      WriteOnlyWhenDifferent="true"
                      Overwrite="true" />
    <WriteLinesToFile File="$(_EmccLinkRspPath)"
                      Lines="@(_EmccLinkFlags)"
                      WriteOnlyWhenDifferent="true"
                      Overwrite="true" />
  </Target>

  <!-- This is a documented target that is invoked by developers in their innerloop work. -->
  <Target Name="BuildWasmRuntimes"
          AfterTargets="Build"
          DependsOnTargets="GenerateEmccPropsAndRspFiles;BuildPInvokeTable;BundleTimeZones;InstallNpmPackages;BuildWithRollup">

    <ItemGroup>
      <ICULibNativeFiles Include="$(ICULibDir)/libicuuc.a;
                                  $(ICULibDir)/libicui18n.a" />
      <ICULibFiles Include="$(ICULibDir)/*.dat" />
    </ItemGroup>
    <PropertyGroup>
      <PInvokeTableFile>$(ArtifactsObjDir)wasm/pinvoke-table.h</PInvokeTableFile>
      <CMakeConfigurationEmccFlags Condition="'$(Configuration)' == 'Debug'">-g -Os -s -DDEBUG=1 -DENABLE_AOT_PROFILER=1</CMakeConfigurationEmccFlags>
      <CMakeConfigurationEmccFlags Condition="'$(Configuration)' == 'Release'">-Oz</CMakeConfigurationEmccFlags>

      <CMakeConfigurationLinkFlags Condition="'$(Configuration)' == 'Debug'"  >$(CMakeConfigurationEmccFlags)</CMakeConfigurationLinkFlags>
      <CMakeConfigurationLinkFlags Condition="'$(Configuration)' == 'Release'">-O2</CMakeConfigurationLinkFlags>
<<<<<<< HEAD
      <CMakeConfigurationLinkFlags Condition="'$(WasmEnableThreads)' == 'true'">$(CMakeConfigurationLinkFlags) -Wno-pthreads-mem-growth</CMakeConfigurationLinkFlags>
=======
      <CMakeConfigurationLinkFlags                                            >$(CMakeConfigurationLinkFlags) --emit-symbol-map</CMakeConfigurationLinkFlags>

>>>>>>> d3305f28
      <CMakeConfigurationEmsdkPath Condition="'$(Configuration)' == 'Release'"> -DEMSDK_PATH=&quot;$(EMSDK_PATH.TrimEnd('\/'))&quot;</CMakeConfigurationEmsdkPath>

      <CMakeBuildRuntimeConfigureCmd>emcmake cmake $(MSBuildThisFileDirectory)runtime</CMakeBuildRuntimeConfigureCmd>
      <CMakeBuildRuntimeConfigureCmd>$(CMakeBuildRuntimeConfigureCmd) -DCMAKE_BUILD_TYPE=$(Configuration)</CMakeBuildRuntimeConfigureCmd>
      <CMakeBuildRuntimeConfigureCmd>$(CMakeBuildRuntimeConfigureCmd) -DCONFIGURATION_EMCC_FLAGS=&quot;$(CMakeConfigurationEmccFlags)&quot;</CMakeBuildRuntimeConfigureCmd>
      <CMakeBuildRuntimeConfigureCmd>$(CMakeBuildRuntimeConfigureCmd) -DCONFIGURATION_LINK_FLAGS=&quot;$(CMakeConfigurationLinkFlags)&quot;</CMakeBuildRuntimeConfigureCmd>
      <CMakeBuildRuntimeConfigureCmd>$(CMakeBuildRuntimeConfigureCmd) -DMONO_INCLUDES=&quot;$(MonoArtifactsPath)include/mono-2.0&quot;</CMakeBuildRuntimeConfigureCmd>
      <CMakeBuildRuntimeConfigureCmd>$(CMakeBuildRuntimeConfigureCmd) -DMONO_OBJ_INCLUDES=&quot;$(MonoObjDir.TrimEnd('\/'))&quot;</CMakeBuildRuntimeConfigureCmd>
      <CMakeBuildRuntimeConfigureCmd>$(CMakeBuildRuntimeConfigureCmd) -DICU_LIB_DIR=&quot;$(ICULibDir.TrimEnd('\/'))&quot;</CMakeBuildRuntimeConfigureCmd>
      <CMakeBuildRuntimeConfigureCmd>$(CMakeBuildRuntimeConfigureCmd) -DMONO_ARTIFACTS_DIR=&quot;$(MonoArtifactsPath.TrimEnd('\/'))&quot;</CMakeBuildRuntimeConfigureCmd>
      <CMakeBuildRuntimeConfigureCmd>$(CMakeBuildRuntimeConfigureCmd) -DNATIVE_BIN_DIR=&quot;$(NativeBinDir.TrimEnd('\/'))&quot;</CMakeBuildRuntimeConfigureCmd>
      <CMakeBuildRuntimeConfigureCmd>$(CMakeBuildRuntimeConfigureCmd) $(CMakeConfigurationEmsdkPath)</CMakeBuildRuntimeConfigureCmd>

      <CMakeBuildRuntimeConfigureCmd Condition="'$(OS)' == 'Windows_NT'">call &quot;$(RepositoryEngineeringDir)native\init-vs-env.cmd&quot; &amp;&amp; call &quot;$([MSBuild]::NormalizePath('$(EMSDK_PATH)', 'emsdk_env.bat'))&quot; &amp;&amp; $(CMakeBuildRuntimeConfigureCmd)</CMakeBuildRuntimeConfigureCmd>
      <CMakeBuildRuntimeConfigureCmd Condition="'$(OS)' != 'Windows_NT'">bash -c 'source $(EMSDK_PATH)/emsdk_env.sh 2>&amp;1 &amp;&amp; $(CMakeBuildRuntimeConfigureCmd)'</CMakeBuildRuntimeConfigureCmd>

      <CMakeOptions Condition="'$(MonoVerboseBuild)' != ''">-v</CMakeOptions>
      <CMakeBuildRuntimeCmd>cmake --build . --config $(Configuration) $(CmakeOptions)</CMakeBuildRuntimeCmd>
      <CMakeBuildRuntimeCmd Condition="'$(OS)' == 'Windows_NT'">call &quot;$(RepositoryEngineeringDir)native\init-vs-env.cmd&quot; &amp;&amp; call &quot;$([MSBuild]::NormalizePath('$(EMSDK_PATH)', 'emsdk_env.bat'))&quot; &amp;&amp; $(CMakeBuildRuntimeCmd)</CMakeBuildRuntimeCmd>
      <CMakeBuildRuntimeCmd Condition="'$(OS)' != 'Windows_NT'">bash -c 'source $(EMSDK_PATH)/emsdk_env.sh 2>&amp;1 &amp;&amp;  $(CMakeBuildRuntimeCmd)'</CMakeBuildRuntimeCmd>
    </PropertyGroup>

    <Copy SourceFiles="$(PInvokeTableFile)"
          DestinationFolder="$(MonoObjDir)"
          SkipUnchangedFiles="true" />

    <Copy SourceFiles="runtime/driver.c;
                       runtime/pinvoke.c;
                       runtime/corebindings.c;
                       $(SharedNativeRoot)libs\System.Native\pal_random.lib.js;"
          DestinationFolder="$(NativeBinDir)src"
          SkipUnchangedFiles="true" />

    <Copy SourceFiles="runtime/cjs/dotnet.cjs.pre.js;
                       runtime/cjs/dotnet.cjs.lib.js;
                       runtime/cjs/dotnet.cjs.post.js;
                       runtime/cjs/dotnet.cjs.extpost.js;"
          DestinationFolder="$(NativeBinDir)src/cjs"
          SkipUnchangedFiles="true" />

    <Copy SourceFiles="runtime/es6/dotnet.es6.pre.js;
                       runtime/es6/dotnet.es6.lib.js;
                       runtime/es6/dotnet.es6.post.js;"
          DestinationFolder="$(NativeBinDir)src/es6"
          SkipUnchangedFiles="true" />

    <Copy SourceFiles="runtime\pinvoke.h"
          DestinationFolder="$(NativeBinDir)include\wasm"
          SkipUnchangedFiles="true" />

    <Copy SourceFiles="@(ICULibFiles);
                       @(ICULibNativeFiles);"
          DestinationFolder="$(NativeBinDir)"
          SkipUnchangedFiles="true" />

    <Exec Command="$(CMakeBuildRuntimeConfigureCmd)" WorkingDirectory="$(NativeBinDir)" />
    <Exec Command="$(CMakeBuildRuntimeCmd)"  WorkingDirectory="$(NativeBinDir)" />

    <ItemGroup>
      <IcuDataFiles Include="$(NativeBinDir)*.dat" />
      <WasmSrcFiles Include="$(NativeBinDir)src\*.c;
                             $(NativeBinDir)src\*.js;
                             $(_EmccDefaultsRspPath);
                             $(_EmccCompileRspPath);
                             $(_EmccLinkRspPath);
                             $(NativeBinDir)src\emcc-props.json" />
      <WasmSrcFilesCjs Include="$(NativeBinDir)src\cjs\*.js;" />
      <WasmSrcFilesEs6 Include="$(NativeBinDir)src\es6\*.js;" />
      <WasmHeaderFiles Include="$(NativeBinDir)include\wasm\*.h" />
    </ItemGroup>

    <Copy SourceFiles="$(NativeBinDir)dotnet.js;
                       $(NativeBinDir)dotnet.d.ts;
                       $(NativeBinDir)package.json;
                       $(NativeBinDir)dotnet.wasm;
                       $(NativeBinDir)dotnet.timezones.blat"
          DestinationFolder="$(MicrosoftNetCoreAppRuntimePackNativeDir)"
          SkipUnchangedFiles="true" />

    <Copy SourceFiles="$(NativeBinDir)dotnet.js.symbols"
          DestinationFolder="$(MicrosoftNetCoreAppRuntimePackNativeDir)"
          SkipUnchangedFiles="true" />

    <Copy SourceFiles="@(IcuDataFiles);@(ICULibNativeFiles)"
          DestinationFolder="$(MicrosoftNetCoreAppRuntimePackNativeDir)"
          SkipUnchangedFiles="true" />

    <Copy SourceFiles="@(WasmSrcFiles)"
          DestinationFolder="$(MicrosoftNetCoreAppRuntimePackNativeDir)src"
          SkipUnchangedFiles="true" />

    <Copy SourceFiles="@(WasmSrcFilesCjs)"
          DestinationFolder="$(MicrosoftNetCoreAppRuntimePackNativeDir)src\cjs"
          SkipUnchangedFiles="true" />

    <Copy SourceFiles="@(WasmSrcFilesEs6)"
          DestinationFolder="$(MicrosoftNetCoreAppRuntimePackNativeDir)src\es6"
          SkipUnchangedFiles="true" />

    <Copy SourceFiles="@(WasmHeaderFiles)"
          DestinationFolder="$(MicrosoftNetCoreAppRuntimePackNativeDir)include\wasm"
          SkipUnchangedFiles="true" />
  </Target>

  <Target Name="InstallNpmPackages"
          Inputs="$(MonoProjectRoot)wasm/runtime/package.json"
          Outputs="$(MonoProjectRoot)wasm/runtime/node_modules/.npm-stamp"
          >
    <!-- install typescript and rollup -->
    <RunWithEmSdkEnv Condition="'$(ContinuousIntegrationBuild)' == 'true'" Command="npm ci" EmSdkPath="$(EMSDK_PATH)" IgnoreStandardErrorWarningFormat="true" WorkingDirectory="$(MonoProjectRoot)wasm/runtime/"/>
    <RunWithEmSdkEnv Condition="'$(ContinuousIntegrationBuild)' == 'true'" Command="npm audit" EmSdkPath="$(EMSDK_PATH)" IgnoreStandardErrorWarningFormat="true" WorkingDirectory="$(MonoProjectRoot)wasm/runtime/"/>
    <!-- npm install is faster on dev machine as it doesn't wipe node_modules folder -->
    <RunWithEmSdkEnv Condition="'$(ContinuousIntegrationBuild)' != 'true'" Command="npm install" EmSdkPath="$(EMSDK_PATH)" IgnoreStandardErrorWarningFormat="true" WorkingDirectory="$(MonoProjectRoot)wasm/runtime/"/>

    <Touch Files="$(MonoProjectRoot)wasm/runtime/node_modules/.npm-stamp" AlwaysCreate="true" />
  </Target>

  <ItemGroup>
    <_RollupInputs Include="$(MonoProjectRoot)wasm/runtime/*.ts"/>
    <_RollupInputs Include="$(MonoProjectRoot)wasm/runtime/types/*.ts"/>
    <_RollupInputs Include="$(MonoProjectRoot)wasm/runtimetypes/*.d.ts"/>
    <_RollupInputs Include="$(MonoProjectRoot)wasm/runtime/*.json"/>
    <_RollupInputs Include="$(MonoProjectRoot)wasm/runtime/*.js"/>
  </ItemGroup>

  <Target Name="BuildWithRollup"
          Inputs="@(_RollupInputs)"
          Outputs="$(NativeBinDir).rollup-stamp"
          >
    <!-- code style check -->
    <RunWithEmSdkEnv Command="npm run lint" StandardOutputImportance="High" EmSdkPath="$(EMSDK_PATH)" WorkingDirectory="$(MonoProjectRoot)wasm/runtime/"/>

    <!-- compile typescript -->
    <RunWithEmSdkEnv Command="npm run rollup -- --environment Configuration:$(Configuration),NativeBinDir:$(NativeBinDir),ProductVersion:$(ProductVersion)" EmSdkPath="$(EMSDK_PATH)" IgnoreStandardErrorWarningFormat="true" WorkingDirectory="$(MonoProjectRoot)wasm/runtime/"/>

    <Copy SourceFiles="runtime/package.json;"
          DestinationFolder="$(NativeBinDir)"
          SkipUnchangedFiles="true" />

    <!-- set version -->
    <RunWithEmSdkEnv Command="npm version $(PackageVersion)" EmSdkPath="$(EMSDK_PATH)" WorkingDirectory="$(NativeBinDir)"/>

    <Touch Files="$(NativeBinDir).rollup-stamp" AlwaysCreate="true" />
  </Target>

</Project><|MERGE_RESOLUTION|>--- conflicted
+++ resolved
@@ -66,49 +66,6 @@
   </Target>
 
   <Target Name="GenerateEmccPropsAndRspFiles">
-<<<<<<< HEAD
-    <ItemGroup>
-      <_EmccLinkFlags Include="-s EXPORT_ES6=1" Condition="'$(WasmEnableES6)' == 'true'" />
-      <_EmccLinkFlags Include="-s ALLOW_MEMORY_GROWTH=1" />
-      <_EmccLinkFlags Include="-s NO_EXIT_RUNTIME=1" />
-      <_EmccLinkFlags Include="-s FORCE_FILESYSTEM=1" />
-      <_EmccCommonFlags Condition="'$(WasmEnableThreads)' == 'true'" Include="-s USE_PTHREADS=1" />
-      <_EmccLinkFlags Condition="'$(WasmEnableThreads)' == 'true'" Include="-Wno-pthreads-mem-growth" />
-      <_EmccLinkFlags Condition="'$(WasmEnableThreads)' == 'true'" Include="-s PTHREAD_POOL_SIZE=2" />
-      <_EmccLinkFlags Include="-s EXPORTED_RUNTIME_METHODS=&quot;['FS','print','ccall','cwrap','setValue','getValue','UTF8ToString','UTF8ArrayToString','FS_createPath','FS_createDataFile','removeRunDependency','addRunDependency']&quot;" />
-      <_EmccLinkFlags Include="-s EXPORTED_FUNCTIONS=&quot;['_free','_malloc']&quot;" />
-      <_EmccLinkFlags Include="--source-map-base http://example.com" />
-      <_EmccLinkFlags Include="-s STRICT_JS=1" />
-      <_EmccLinkFlags Include="-s EXPORT_NAME=&quot;'createDotnetRuntime'&quot;" />
-      <_EmccLinkFlags Include="-s MODULARIZE=1"/>
-      <_EmccLinkFlags Include="-Wl,--allow-undefined"/>
-      <_EmccLinkFlags Include="-s ENVIRONMENT=&quot;web,webview,worker,node,shell&quot;" />
-    </ItemGroup>
-
-    <ItemGroup Condition="'$(OS)' != 'Windows_NT'">
-      <_EmccLinkFlags Include="--profiling-funcs" />
-      <_EmccFlags Include="@(_EmccCommonFlags)" />
-    </ItemGroup>
-
-    <ItemGroup Condition="'$(OS)' == 'Windows_NT'">
-      <_EmccFlags Include="@(_EmccCommonFlags)" />
-      <_EmccFlags Include="-s USE_ZLIB=1" />
-    </ItemGroup>
-
-    <WriteLinesToFile File="$(_EmccDefaultsRspPath)"
-                      Lines="@(_EmccFlags)"
-                      WriteOnlyWhenDifferent="true"
-                      Overwrite="true" />
-    <WriteLinesToFile File="$(_EmccCompileRspPath)"
-                      Lines="@(_EmccCompileFlags)"
-                      WriteOnlyWhenDifferent="true"
-                      Overwrite="true" />
-    <WriteLinesToFile File="$(_EmccLinkRspPath)"
-                      Lines="@(_EmccLinkFlags)"
-                      WriteOnlyWhenDifferent="true"
-                      Overwrite="true" />
-=======
->>>>>>> d3305f28
 
     <!-- Generate emcc-props.json -->
 
@@ -165,6 +122,9 @@
       <!-- _htons,_ntohs,__get_daylight,__get_timezone,__get_tzname are exported temporarily, until the issue is fixed in emscripten, https://github.com/dotnet/runtime/issues/64724  -->
       <_EmccLinkFlags Include="-s EXPORTED_FUNCTIONS=_free,_malloc,_memalign,_memset" Condition="$([MSBuild]::VersionGreaterThan('$(_EmccVersion)', '3.0'))" />
       <_EmccLinkFlags Include="-s EXPORTED_FUNCTIONS=_free,_malloc,_htons,_ntohs,__get_daylight,__get_timezone,__get_tzname,_memalign" Condition="$([MSBuild]::VersionLessThan('$(_EmccVersion)', '3.0'))" />
+      <_EmccCommonFlags Condition="'$(WasmEnableThreads)' == 'true'" Include="-s USE_PTHREADS=1" />
+      <_EmccLinkFlags Condition="'$(WasmEnableThreads)' == 'true'" Include="-Wno-pthreads-mem-growth" />
+      <_EmccLinkFlags Condition="'$(WasmEnableThreads)' == 'true'" Include="-s PTHREAD_POOL_SIZE=2" />
       <_EmccLinkFlags Include="--source-map-base http://example.com" />
       <_EmccLinkFlags Include="-s STRICT_JS=1" />
       <_EmccLinkFlags Include="-s EXPORT_NAME=&quot;'createDotnetRuntime'&quot;" />
@@ -213,12 +173,9 @@
 
       <CMakeConfigurationLinkFlags Condition="'$(Configuration)' == 'Debug'"  >$(CMakeConfigurationEmccFlags)</CMakeConfigurationLinkFlags>
       <CMakeConfigurationLinkFlags Condition="'$(Configuration)' == 'Release'">-O2</CMakeConfigurationLinkFlags>
-<<<<<<< HEAD
       <CMakeConfigurationLinkFlags Condition="'$(WasmEnableThreads)' == 'true'">$(CMakeConfigurationLinkFlags) -Wno-pthreads-mem-growth</CMakeConfigurationLinkFlags>
-=======
       <CMakeConfigurationLinkFlags                                            >$(CMakeConfigurationLinkFlags) --emit-symbol-map</CMakeConfigurationLinkFlags>
 
->>>>>>> d3305f28
       <CMakeConfigurationEmsdkPath Condition="'$(Configuration)' == 'Release'"> -DEMSDK_PATH=&quot;$(EMSDK_PATH.TrimEnd('\/'))&quot;</CMakeConfigurationEmsdkPath>
 
       <CMakeBuildRuntimeConfigureCmd>emcmake cmake $(MSBuildThisFileDirectory)runtime</CMakeBuildRuntimeConfigureCmd>
