<Project Sdk="Microsoft.Build.NoTargets">

  <UsingTask TaskName="Microsoft.WebAssembly.Build.Tasks.RunWithEmSdkEnv" AssemblyFile="$(WasmAppBuilderTasksAssemblyPath)" />

  <PropertyGroup>
    <!-- FIXME: clean up the duplication with libraries Directory.Build.props -->
    <PackageRID>browser-wasm</PackageRID>
    <NativeBinDir>$([MSBuild]::NormalizeDirectory('$(ArtifactsBinDir)', 'native', '$(NetCoreAppCurrent)-$(TargetOS)-$(Configuration)-$(TargetArchitecture)'))</NativeBinDir>
    <ICULibDir>$([MSBuild]::NormalizeDirectory('$(PkgMicrosoft_NETCore_Runtime_ICU_Transport)', 'runtimes', 'browser-wasm', 'native', 'lib'))</ICULibDir>
    <WasmEnableES6 Condition="'$(WasmEnableES6)' == ''">false</WasmEnableES6>
    <FilterSystemTimeZones Condition="'$(FilterSystemTimeZones)' == ''">false</FilterSystemTimeZones>
    <EmccCmd>emcc</EmccCmd>
    <WasmObjDir>$(ArtifactsObjDir)wasm</WasmObjDir>
    <_EmccDefaultsRspPath>$(NativeBinDir)src\emcc-default.rsp</_EmccDefaultsRspPath>
<<<<<<< HEAD
=======
    <_EmccCompileRspPath>$(NativeBinDir)src\emcc-compile.rsp</_EmccCompileRspPath>
    <_EmccLinkRspPath>$(NativeBinDir)src\emcc-link.rsp</_EmccLinkRspPath>
>>>>>>> eb51b02b
    <WasmNativeStrip Condition="'$(ContinuousIntegrationBuild)' == 'true'">false</WasmNativeStrip>
  </PropertyGroup>

  <Target Name="CheckEnv">
    <Error Condition="'$(TargetArchitecture)' != 'wasm'" Text="Expected TargetArchitecture==wasm, got '$(TargetArchitecture)'"/>
    <Error Condition="'$(TargetOS)' != 'Browser'" Text="Expected TargetOS==Browser, got '$(TargetOS)'"/>
    <Error Condition="'$(EMSDK_PATH)' == ''" Text="The EMSDK_PATH environment variable should be set pointing to the emscripten SDK root dir."/>
  </Target>

  <ItemGroup>
    <PackageReference Include="Microsoft.NETCore.Runtime.ICU.Transport" PrivateAssets="all" Version="$(MicrosoftNETCoreRuntimeICUTransportVersion)" GeneratePathProperty="true" />
    <PackageReference Include="System.Runtime.TimeZoneData" PrivateAssets="all" Version="$(SystemRuntimeTimeZoneDataVersion)" GeneratePathProperty="true" />
  </ItemGroup>

  <UsingTask TaskName="PInvokeTableGenerator" AssemblyFile="$(WasmAppBuilderTasksAssemblyPath)"/>
  <Target Name="BuildPInvokeTable" DependsOnTargets="CheckEnv;ResolveLibrariesFromLocalBuild">
    <PropertyGroup>
      <WasmPInvokeTablePath>$(ArtifactsObjDir)wasm\pinvoke-table.h</WasmPInvokeTablePath>
    </PropertyGroup>

    <ItemGroup>
      <WasmPInvokeModule Include="libSystem.Native" />
      <WasmPInvokeModule Include="libSystem.IO.Compression.Native" />
      <WasmPInvokeModule Include="libSystem.Globalization.Native" />
      <WasmPInvokeAssembly Include="@(LibrariesRuntimeFiles)" Condition="'%(Extension)' == '.dll' and '%(IsNative)' != 'true'" />
    </ItemGroup>

    <!-- Retrieve CoreLib's targetpath via GetTargetPath as it isn't binplaced yet. -->
    <MSBuild Projects="$(CoreLibProject)"
             Targets="GetTargetPath">
      <Output TaskParameter="TargetOutputs" ItemName="WasmPInvokeAssembly" />
    </MSBuild>

    <MakeDir Directories="$(ArtifactsObjDir)wasm" />
    <PInvokeTableGenerator Modules="@(WasmPInvokeModule)"
                           Assemblies="@(WasmPInvokeAssembly)"
                           OutputPath="$(WasmPInvokeTablePath)" />
  </Target>

  <UsingTask TaskName="GenerateWasmBundle"
    AssemblyFile="$(WasmBuildTasksAssemblyPath)"/>
  <Target Name="BundleTimeZones">
    <PropertyGroup>
      <TimeZonesDataPath>$(NativeBinDir)dotnet.timezones.blat</TimeZonesDataPath>
    </PropertyGroup>
    <GenerateWasmBundle
      InputDirectory="$([MSBuild]::NormalizePath('$(PkgSystem_Runtime_TimeZoneData)', 'contentFiles', 'any', 'any', 'data'))"
      OutputFileName="$(TimeZonesDataPath)" />
  </Target>

  <Target Name="GenerateEmccPropsAndRspFiles">

    <!-- Generate emcc-props.json -->

    <RunWithEmSdkEnv Command="$(EmccCmd) --version"
          ConsoleToMsBuild="true"
          EmSdkPath="$(EMSDK_PATH)"
          IgnoreStandardErrorWarningFormat="true">
      <Output TaskParameter="ConsoleOutput" ItemName="_VersionLines" />
    </RunWithEmSdkEnv>

    <!-- we want to get the first line from the output, which has the version.
         Rest of the lines are the license -->
    <ItemGroup>
      <_ReversedVersionLines Include="@(_VersionLines->Reverse())" />
    </ItemGroup>
    <PropertyGroup>
      <_EmccVersionRaw>%(_ReversedVersionLines.Identity)</_EmccVersionRaw>

      <_EmccVersionRegexPattern>^ *emcc \([^\)]+\) *([0-9\.]+).*\(([^\)]+)\)$</_EmccVersionRegexPattern>
      <_EmccVersion>$([System.Text.RegularExpressions.Regex]::Match($(_EmccVersionRaw), $(_EmccVersionRegexPattern)).Groups[1].Value)</_EmccVersion>
      <_EmccVersionHash>$([System.Text.RegularExpressions.Regex]::Match($(_EmccVersionRaw), $(_EmccVersionRegexPattern)).Groups[2].Value)</_EmccVersionHash>
    </PropertyGroup>

    <Error Text="Failed to parse emcc version, and hash from the full version string: '$(_EmccVersionRaw)'"
           Condition="'$(_EmccVersion)' == '' or '$(_EmccVersionHash)' == ''" />

    <PropertyGroup>
      <_EmccPropsJson>
<![CDATA[
{
  "items": {
    "EmccProperties": [
      { "identity": "RuntimeEmccVersion",     "value": "$(_EmccVersion)" },
      { "identity": "RuntimeEmccVersionRaw",  "value": "$(_EmccVersionRaw)" },
      { "identity": "RuntimeEmccVersionHash", "value": "$(_EmccVersionHash)" }
    ]
  }
}
]]>
      </_EmccPropsJson>
    </PropertyGroup>

    <WriteLinesToFile File="$(NativeBinDir)src\emcc-props.json"
                      Lines="$(_EmccPropsJson)"
                      Overwrite="true"
                      WriteOnlyWhenDifferent="true" />

    <ItemGroup>
      <_EmccLinkFlags Include="-s EXPORT_ES6=1" Condition="'$(WasmEnableES6)' == 'true'" />
      <_EmccLinkFlags Include="-s ALLOW_MEMORY_GROWTH=1" />
      <_EmccLinkFlags Include="-s NO_EXIT_RUNTIME=1" />
      <_EmccLinkFlags Include="-s FORCE_FILESYSTEM=1" />
      <_EmccLinkFlags Include="-s EXPORTED_RUNTIME_METHODS=&quot;['FS','print','ccall','cwrap','setValue','getValue','UTF8ToString','UTF8ArrayToString','FS_createPath','FS_createDataFile','removeRunDependency','addRunDependency', 'FS_readFile']&quot;"  />
      <!-- _htons,_ntohs,__get_daylight,__get_timezone,__get_tzname are exported temporarily, until the issue is fixed in emscripten, https://github.com/dotnet/runtime/issues/64724  -->
      <_EmccLinkFlags Include="-s EXPORTED_FUNCTIONS=_free,_malloc,_memalign,_memset" Condition="$([MSBuild]::VersionGreaterThan('$(_EmccVersion)', '3.0'))" />
      <_EmccLinkFlags Include="-s EXPORTED_FUNCTIONS=_free,_malloc,_htons,_ntohs,__get_daylight,__get_timezone,__get_tzname,_memalign" Condition="$([MSBuild]::VersionLessThan('$(_EmccVersion)', '3.0'))" />
      <_EmccLinkFlags Include="--source-map-base http://example.com" />
      <_EmccLinkFlags Include="-s STRICT_JS=1" />
      <_EmccLinkFlags Include="-s EXPORT_NAME=&quot;'createDotnetRuntime'&quot;" />
      <_EmccLinkFlags Include="-s MODULARIZE=1"/>
      <_EmccLinkFlags Include="-Wl,--allow-undefined"/>
      <_EmccLinkFlags Include="-s ENVIRONMENT=&quot;web,webview,worker,node,shell&quot;" />
    </ItemGroup>

    <ItemGroup Condition="'$(OS)' != 'Windows_NT'">
      <_EmccLinkFlags Include="--profiling-funcs" />
      <_EmccFlags Include="@(_EmccCommonFlags)" />
    </ItemGroup>

    <ItemGroup Condition="'$(OS)' == 'Windows_NT'">
      <_EmccFlags Include="@(_EmccCommonFlags)" />
    </ItemGroup>

    <WriteLinesToFile File="$(_EmccDefaultsRspPath)"
                      Lines="@(_EmccFlags)"
                      WriteOnlyWhenDifferent="true"
                      Overwrite="true" />
    <WriteLinesToFile File="$(_EmccCompileRspPath)"
                      Lines="@(_EmccCompileFlags)"
                      WriteOnlyWhenDifferent="true"
                      Overwrite="true" />
    <WriteLinesToFile File="$(_EmccLinkRspPath)"
                      Lines="@(_EmccLinkFlags)"
                      WriteOnlyWhenDifferent="true"
                      Overwrite="true" />
  </Target>

  <!-- This is a documented target that is invoked by developers in their innerloop work. -->
  <Target Name="BuildWasmRuntimes"
          AfterTargets="Build"
          DependsOnTargets="GenerateEmccPropsAndRspFiles;BuildPInvokeTable;BundleTimeZones;InstallNpmPackages;BuildWithRollup">

<<<<<<< HEAD
    <PropertyGroup>
      <EmccConfigurationFlags Condition="'$(Configuration)' == 'Debug'">-g -Os -s -DENABLE_NETCORE=1 -DDEBUG=1</EmccConfigurationFlags>
      <EmccConfigurationFlags Condition="'$(Configuration)' == 'Release'">-O2 -DENABLE_NETCORE=1</EmccConfigurationFlags>
      <StripCmd>&quot;$(EMSDK_PATH)/upstream/bin/wasm-opt&quot; --strip-dwarf &quot;$(NativeBinDir)dotnet.wasm&quot; -o &quot;$(NativeBinDir)dotnet.wasm&quot;</StripCmd>
      <WasmObjDir>$(ArtifactsObjDir)wasm</WasmObjDir>
      <WasmVersionFile>$(WasmObjDir)\emcc-version.txt</WasmVersionFile>
      <MonoIncludeDir>$(MonoArtifactsPath)include/mono-2.0</MonoIncludeDir>
      <SystemNativeDir>$(RepoRoot)src\libraries\Native\Unix\System.Native</SystemNativeDir>
    </PropertyGroup>
=======
>>>>>>> eb51b02b
    <ItemGroup>
      <ICULibNativeFiles Include="$(ICULibDir)/libicuuc.a;
                                  $(ICULibDir)/libicui18n.a" />
      <ICULibFiles Include="$(ICULibDir)/*.dat" />
    </ItemGroup>
    <PropertyGroup>
      <PInvokeTableFile>$(ArtifactsObjDir)wasm/pinvoke-table.h</PInvokeTableFile>
      <CMakeConfigurationEmccFlags Condition="'$(Configuration)' == 'Debug'">-g -Os -s -DDEBUG=1 -DENABLE_AOT_PROFILER=1</CMakeConfigurationEmccFlags>
      <CMakeConfigurationEmccFlags Condition="'$(Configuration)' == 'Release'">-Oz</CMakeConfigurationEmccFlags>

      <CMakeConfigurationLinkFlags Condition="'$(Configuration)' == 'Debug'"  >$(CMakeConfigurationEmccFlags)</CMakeConfigurationLinkFlags>
      <CMakeConfigurationLinkFlags Condition="'$(Configuration)' == 'Release'">-O2</CMakeConfigurationLinkFlags>
      <CMakeConfigurationLinkFlags                                            >$(CMakeConfigurationLinkFlags) --emit-symbol-map</CMakeConfigurationLinkFlags>

      <CMakeConfigurationEmsdkPath Condition="'$(Configuration)' == 'Release'"> -DEMSDK_PATH=&quot;$(EMSDK_PATH.TrimEnd('\/'))&quot;</CMakeConfigurationEmsdkPath>

      <CMakeBuildRuntimeConfigureCmd>emcmake cmake $(MSBuildThisFileDirectory)runtime</CMakeBuildRuntimeConfigureCmd>
      <CMakeBuildRuntimeConfigureCmd>$(CMakeBuildRuntimeConfigureCmd) -DCMAKE_BUILD_TYPE=$(Configuration)</CMakeBuildRuntimeConfigureCmd>
      <CMakeBuildRuntimeConfigureCmd>$(CMakeBuildRuntimeConfigureCmd) -DCONFIGURATION_EMCC_FLAGS=&quot;$(CMakeConfigurationEmccFlags)&quot;</CMakeBuildRuntimeConfigureCmd>
      <CMakeBuildRuntimeConfigureCmd>$(CMakeBuildRuntimeConfigureCmd) -DCONFIGURATION_LINK_FLAGS=&quot;$(CMakeConfigurationLinkFlags)&quot;</CMakeBuildRuntimeConfigureCmd>
      <CMakeBuildRuntimeConfigureCmd>$(CMakeBuildRuntimeConfigureCmd) -DMONO_INCLUDES=&quot;$(MonoArtifactsPath)include/mono-2.0&quot;</CMakeBuildRuntimeConfigureCmd>
      <CMakeBuildRuntimeConfigureCmd>$(CMakeBuildRuntimeConfigureCmd) -DMONO_OBJ_INCLUDES=&quot;$(MonoObjDir.TrimEnd('\/'))&quot;</CMakeBuildRuntimeConfigureCmd>
      <CMakeBuildRuntimeConfigureCmd>$(CMakeBuildRuntimeConfigureCmd) -DICU_LIB_DIR=&quot;$(ICULibDir.TrimEnd('\/'))&quot;</CMakeBuildRuntimeConfigureCmd>
      <CMakeBuildRuntimeConfigureCmd>$(CMakeBuildRuntimeConfigureCmd) -DMONO_ARTIFACTS_DIR=&quot;$(MonoArtifactsPath.TrimEnd('\/'))&quot;</CMakeBuildRuntimeConfigureCmd>
      <CMakeBuildRuntimeConfigureCmd>$(CMakeBuildRuntimeConfigureCmd) -DNATIVE_BIN_DIR=&quot;$(NativeBinDir.TrimEnd('\/'))&quot;</CMakeBuildRuntimeConfigureCmd>
      <CMakeBuildRuntimeConfigureCmd>$(CMakeBuildRuntimeConfigureCmd) $(CMakeConfigurationEmsdkPath)</CMakeBuildRuntimeConfigureCmd>

      <CMakeBuildRuntimeConfigureCmd Condition="'$(OS)' == 'Windows_NT'">call &quot;$(RepositoryEngineeringDir)native\init-vs-env.cmd&quot; &amp;&amp; call &quot;$([MSBuild]::NormalizePath('$(EMSDK_PATH)', 'emsdk_env.bat'))&quot; &amp;&amp; $(CMakeBuildRuntimeConfigureCmd)</CMakeBuildRuntimeConfigureCmd>
      <CMakeBuildRuntimeConfigureCmd Condition="'$(OS)' != 'Windows_NT'">bash -c 'source $(EMSDK_PATH)/emsdk_env.sh 2>&amp;1 &amp;&amp; $(CMakeBuildRuntimeConfigureCmd)'</CMakeBuildRuntimeConfigureCmd>

      <CMakeOptions Condition="'$(MonoVerboseBuild)' != ''">-v</CMakeOptions>
      <CMakeBuildRuntimeCmd>cmake --build . --config $(Configuration) $(CmakeOptions)</CMakeBuildRuntimeCmd>
      <CMakeBuildRuntimeCmd Condition="'$(OS)' == 'Windows_NT'">call &quot;$(RepositoryEngineeringDir)native\init-vs-env.cmd&quot; &amp;&amp; call &quot;$([MSBuild]::NormalizePath('$(EMSDK_PATH)', 'emsdk_env.bat'))&quot; &amp;&amp; $(CMakeBuildRuntimeCmd)</CMakeBuildRuntimeCmd>
      <CMakeBuildRuntimeCmd Condition="'$(OS)' != 'Windows_NT'">bash -c 'source $(EMSDK_PATH)/emsdk_env.sh 2>&amp;1 &amp;&amp;  $(CMakeBuildRuntimeCmd)'</CMakeBuildRuntimeCmd>
    </PropertyGroup>

    <Copy SourceFiles="$(PInvokeTableFile)"
          DestinationFolder="$(MonoObjDir)"
          SkipUnchangedFiles="true" />

    <Copy SourceFiles="runtime/driver.c;
                       runtime/pinvoke.c;
                       runtime/corebindings.c;
                       $(SharedNativeRoot)libs\System.Native\pal_random.lib.js;"
          DestinationFolder="$(NativeBinDir)src"
          SkipUnchangedFiles="true" />

    <Copy SourceFiles="runtime/cjs/dotnet.cjs.pre.js;
                       runtime/cjs/dotnet.cjs.lib.js;
                       runtime/cjs/dotnet.cjs.post.js;
                       runtime/cjs/dotnet.cjs.extpost.js;"
          DestinationFolder="$(NativeBinDir)src/cjs"
          SkipUnchangedFiles="true" />

    <Copy SourceFiles="runtime/es6/dotnet.es6.pre.js;
                       runtime/es6/dotnet.es6.lib.js;
                       runtime/es6/dotnet.es6.post.js;"
          DestinationFolder="$(NativeBinDir)src/es6"
          SkipUnchangedFiles="true" />

    <Copy SourceFiles="runtime\pinvoke.h"
          DestinationFolder="$(NativeBinDir)include\wasm"
          SkipUnchangedFiles="true" />

    <Copy SourceFiles="@(ICULibFiles);
                       @(ICULibNativeFiles);"
          DestinationFolder="$(NativeBinDir)"
          SkipUnchangedFiles="true" />

    <Exec Command="$(CMakeBuildRuntimeConfigureCmd)" WorkingDirectory="$(NativeBinDir)" />
    <Exec Command="$(CMakeBuildRuntimeCmd)"  WorkingDirectory="$(NativeBinDir)" />

    <ItemGroup>
      <IcuDataFiles Include="$(NativeBinDir)*.dat" />
      <WasmSrcFiles Include="$(NativeBinDir)src\*.c;
                             $(NativeBinDir)src\*.js;
                             $(_EmccDefaultsRspPath);
                             $(_EmccCompileRspPath);
                             $(_EmccLinkRspPath);
                             $(NativeBinDir)src\emcc-props.json" />
      <WasmSrcFilesCjs Include="$(NativeBinDir)src\cjs\*.js;" />
      <WasmSrcFilesEs6 Include="$(NativeBinDir)src\es6\*.js;" />
      <WasmHeaderFiles Include="$(NativeBinDir)include\wasm\*.h" />
    </ItemGroup>

    <Copy SourceFiles="$(NativeBinDir)dotnet.js;
                       $(NativeBinDir)dotnet.d.ts;
                       $(NativeBinDir)package.json;
                       $(NativeBinDir)dotnet.wasm;
                       $(NativeBinDir)dotnet.timezones.blat"
          DestinationFolder="$(MicrosoftNetCoreAppRuntimePackNativeDir)"
          SkipUnchangedFiles="true" />

    <Copy SourceFiles="$(NativeBinDir)dotnet.js.symbols"
          DestinationFolder="$(MicrosoftNetCoreAppRuntimePackNativeDir)"
          SkipUnchangedFiles="true" />

    <Copy SourceFiles="@(IcuDataFiles);@(ICULibNativeFiles)"
          DestinationFolder="$(MicrosoftNetCoreAppRuntimePackNativeDir)"
          SkipUnchangedFiles="true" />

    <Copy SourceFiles="@(WasmSrcFiles)"
          DestinationFolder="$(MicrosoftNetCoreAppRuntimePackNativeDir)src"
          SkipUnchangedFiles="true" />

    <Copy SourceFiles="@(WasmSrcFilesCjs)"
          DestinationFolder="$(MicrosoftNetCoreAppRuntimePackNativeDir)src\cjs"
          SkipUnchangedFiles="true" />

    <Copy SourceFiles="@(WasmSrcFilesEs6)"
          DestinationFolder="$(MicrosoftNetCoreAppRuntimePackNativeDir)src\es6"
          SkipUnchangedFiles="true" />

    <Copy SourceFiles="@(WasmHeaderFiles)"
          DestinationFolder="$(MicrosoftNetCoreAppRuntimePackNativeDir)include\wasm"
          SkipUnchangedFiles="true" />
  </Target>

  <Target Name="InstallNpmPackages"
          Inputs="$(MonoProjectRoot)wasm/runtime/package.json"
          Outputs="$(MonoProjectRoot)wasm/runtime/node_modules/.npm-stamp"
          >
    <!-- install typescript and rollup -->
    <RunWithEmSdkEnv Condition="'$(ContinuousIntegrationBuild)' == 'true'" Command="npm ci" EmSdkPath="$(EMSDK_PATH)" IgnoreStandardErrorWarningFormat="true" WorkingDirectory="$(MonoProjectRoot)wasm/runtime/"/>
    <RunWithEmSdkEnv Condition="'$(ContinuousIntegrationBuild)' == 'true'" Command="npm audit" EmSdkPath="$(EMSDK_PATH)" IgnoreStandardErrorWarningFormat="true" WorkingDirectory="$(MonoProjectRoot)wasm/runtime/"/>
    <!-- npm install is faster on dev machine as it doesn't wipe node_modules folder -->
    <RunWithEmSdkEnv Condition="'$(ContinuousIntegrationBuild)' != 'true'" Command="npm install" EmSdkPath="$(EMSDK_PATH)" IgnoreStandardErrorWarningFormat="true" WorkingDirectory="$(MonoProjectRoot)wasm/runtime/"/>

    <Touch Files="$(MonoProjectRoot)wasm/runtime/node_modules/.npm-stamp" AlwaysCreate="true" />
  </Target>

  <ItemGroup>
    <_RollupInputs Include="$(MonoProjectRoot)wasm/runtime/*.ts"/>
    <_RollupInputs Include="$(MonoProjectRoot)wasm/runtime/types/*.ts"/>
    <_RollupInputs Include="$(MonoProjectRoot)wasm/runtimetypes/*.d.ts"/>
    <_RollupInputs Include="$(MonoProjectRoot)wasm/runtime/*.json"/>
    <_RollupInputs Include="$(MonoProjectRoot)wasm/runtime/*.js"/>
  </ItemGroup>

  <Target Name="BuildWithRollup"
          Inputs="@(_RollupInputs)"
          Outputs="$(NativeBinDir).rollup-stamp"
          >
    <!-- code style check -->
    <RunWithEmSdkEnv Command="npm run lint" StandardOutputImportance="High" EmSdkPath="$(EMSDK_PATH)" WorkingDirectory="$(MonoProjectRoot)wasm/runtime/"/>

    <!-- compile typescript -->
    <RunWithEmSdkEnv Command="npm run rollup -- --environment Configuration:$(Configuration),NativeBinDir:$(NativeBinDir),ProductVersion:$(ProductVersion)" EmSdkPath="$(EMSDK_PATH)" IgnoreStandardErrorWarningFormat="true" WorkingDirectory="$(MonoProjectRoot)wasm/runtime/"/>

    <Copy SourceFiles="runtime/package.json;"
          DestinationFolder="$(NativeBinDir)"
          SkipUnchangedFiles="true" />

    <!-- set version -->
    <RunWithEmSdkEnv Command="npm version $(PackageVersion)" EmSdkPath="$(EMSDK_PATH)" WorkingDirectory="$(NativeBinDir)"/>

    <Touch Files="$(NativeBinDir).rollup-stamp" AlwaysCreate="true" />
  </Target>

</Project><|MERGE_RESOLUTION|>--- conflicted
+++ resolved
@@ -12,11 +12,8 @@
     <EmccCmd>emcc</EmccCmd>
     <WasmObjDir>$(ArtifactsObjDir)wasm</WasmObjDir>
     <_EmccDefaultsRspPath>$(NativeBinDir)src\emcc-default.rsp</_EmccDefaultsRspPath>
-<<<<<<< HEAD
-=======
     <_EmccCompileRspPath>$(NativeBinDir)src\emcc-compile.rsp</_EmccCompileRspPath>
     <_EmccLinkRspPath>$(NativeBinDir)src\emcc-link.rsp</_EmccLinkRspPath>
->>>>>>> eb51b02b
     <WasmNativeStrip Condition="'$(ContinuousIntegrationBuild)' == 'true'">false</WasmNativeStrip>
   </PropertyGroup>
 
@@ -160,18 +157,6 @@
           AfterTargets="Build"
           DependsOnTargets="GenerateEmccPropsAndRspFiles;BuildPInvokeTable;BundleTimeZones;InstallNpmPackages;BuildWithRollup">
 
-<<<<<<< HEAD
-    <PropertyGroup>
-      <EmccConfigurationFlags Condition="'$(Configuration)' == 'Debug'">-g -Os -s -DENABLE_NETCORE=1 -DDEBUG=1</EmccConfigurationFlags>
-      <EmccConfigurationFlags Condition="'$(Configuration)' == 'Release'">-O2 -DENABLE_NETCORE=1</EmccConfigurationFlags>
-      <StripCmd>&quot;$(EMSDK_PATH)/upstream/bin/wasm-opt&quot; --strip-dwarf &quot;$(NativeBinDir)dotnet.wasm&quot; -o &quot;$(NativeBinDir)dotnet.wasm&quot;</StripCmd>
-      <WasmObjDir>$(ArtifactsObjDir)wasm</WasmObjDir>
-      <WasmVersionFile>$(WasmObjDir)\emcc-version.txt</WasmVersionFile>
-      <MonoIncludeDir>$(MonoArtifactsPath)include/mono-2.0</MonoIncludeDir>
-      <SystemNativeDir>$(RepoRoot)src\libraries\Native\Unix\System.Native</SystemNativeDir>
-    </PropertyGroup>
-=======
->>>>>>> eb51b02b
     <ItemGroup>
       <ICULibNativeFiles Include="$(ICULibDir)/libicuuc.a;
                                   $(ICULibDir)/libicui18n.a" />
