--- conflicted
+++ resolved
@@ -126,12 +126,7 @@
       <_EmccCommonFlags Condition="'$(WasmEnableSIMD)' == 'true'" Include="-msimd128" />
       <_EmccCommonFlags Condition="'$(MonoWasmThreads)' == 'true'" Include="-s USE_PTHREADS=1" />
       <_EmccLinkFlags Condition="'$(MonoWasmThreads)' == 'true'" Include="-Wno-pthreads-mem-growth" />
-<<<<<<< HEAD
       <_EmccLinkFlags Condition="'$(MonoWasmThreads)' == 'true'" Include="-s PTHREAD_POOL_SIZE=32" />
-=======
-      <_EmccLinkFlags Condition="'$(MonoWasmThreads)' == 'true'" Include="-s PTHREAD_POOL_SIZE=4" />
-      <_EmccLinkFlags Condition="'$(MonoWasmThreads)' == 'true'" Include="-s PTHREAD_POOL_SIZE_STRICT=2" /> <!-- hard error if worker pool is exhausted -->
->>>>>>> e8932325
       <!--
       <_EmccLinkFlags Include="-s EXPORT_ES6=1" Condition="'$(WasmEnableES6)' == 'true'" />
       -->
