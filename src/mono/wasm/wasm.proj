<Project Sdk="Microsoft.Build.NoTargets">

  <UsingTask TaskName="Microsoft.WebAssembly.Build.Tasks.RunWithEmSdkEnv" AssemblyFile="$(WasmAppBuilderTasksAssemblyPath)" />

  <PropertyGroup>
    <!-- FIXME: clean up the duplication with libraries Directory.Build.props -->
    <PackageRID>browser-wasm</PackageRID>
    <NativeBinDir>$([MSBuild]::NormalizeDirectory('$(ArtifactsBinDir)', 'native', '$(NetCoreAppCurrent)-$(TargetOS)-$(Configuration)-$(TargetArchitecture)'))</NativeBinDir>
    <!-- only use for files that are not configuration dependent -->
    <NativeGeneratedFilesDir>$([MSBuild]::NormalizeDirectory('$(ArtifactsBinDir)', 'native', 'generated'))</NativeGeneratedFilesDir>
  </PropertyGroup>

  <PropertyGroup>
    <PythonCmd Condition="'$(HostOS)' != 'windows'">python3</PythonCmd>
    <PythonCmd Condition="'$(HostOS)' == 'windows'">python</PythonCmd>
  </PropertyGroup>

  <PropertyGroup>
    <MonoWasmThreads Condition="'$(MonoWasmBuildVariant)' == 'multithread' or '$(MonoWasmBuildVariant)' == 'perftrace'">true</MonoWasmThreads>
    <MonoWasmThreadsNoUser Condition="'$(MonoWasmBuildVariant)' == 'perftrace'">true</MonoWasmThreadsNoUser>
    <MonoDiagnosticsMock Condition="'$(MonoDiagnosticsMock)' == '' and '$(Configuration)' == 'Release'">false</MonoDiagnosticsMock>
    <MonoDiagnosticsMock Condition="'$(MonoDiagnosticsMock)' == '' and '$(Configuration)' == 'Debug'">true</MonoDiagnosticsMock>
  </PropertyGroup>

  <PropertyGroup>
    <ICULibDir Condition="'$(MonoWasmThreads)' != 'true'">$([MSBuild]::NormalizeDirectory('$(PkgMicrosoft_NETCore_Runtime_ICU_Transport)', 'runtimes', 'browser-wasm', 'native', 'lib'))</ICULibDir>
    <ICULibDir Condition="'$(MonoWasmThreads)' == 'true'">$([MSBuild]::NormalizeDirectory('$(PkgMicrosoft_NETCore_Runtime_ICU_Transport)', 'runtimes', 'browser-wasm-threads', 'native', 'lib'))</ICULibDir>
    <WasmEnableSIMD Condition="'$(WasmEnableSIMD)' == ''">true</WasmEnableSIMD>
    <WasmEnableLegacyJsInterop Condition="'$(WasmEnableLegacyJsInterop)' == ''">true</WasmEnableLegacyJsInterop>
    <FilterSystemTimeZones Condition="'$(FilterSystemTimeZones)' == ''">false</FilterSystemTimeZones>
    <EmccCmd>emcc</EmccCmd>
    <WasmObjDir>$(ArtifactsObjDir)wasm</WasmObjDir>
    <_EmccDefaultsRspPath>$(NativeBinDir)src\emcc-default.rsp</_EmccDefaultsRspPath>
    <_EmccCompileRspPath>$(NativeBinDir)src\emcc-compile.rsp</_EmccCompileRspPath>
    <_EmccLinkRspPath>$(NativeBinDir)src\emcc-link.rsp</_EmccLinkRspPath>
    <WasmNativeStrip Condition="'$(ContinuousIntegrationBuild)' == 'true'">false</WasmNativeStrip>
    <EmSdkLLVMAr>$(EMSDK_PATH)\upstream\bin\llvm-ar</EmSdkLLVMAr>
    <EmSdkLLVMAr Condition="$([MSBuild]::IsOSPlatform('Windows'))">$(EmSdkLLVMAr).exe</EmSdkLLVMAr>
  </PropertyGroup>

  <Target Name="CheckEnv">
    <Error Condition="'$(TargetArchitecture)' != 'wasm'" Text="Expected TargetArchitecture==wasm, got '$(TargetArchitecture)'"/>
    <Error Condition="'$(TargetOS)' != 'browser'" Text="Expected TargetOS==browser, got '$(TargetOS)'"/>
    <Error Condition="'$(EMSDK_PATH)' == ''" Text="The EMSDK_PATH environment variable should be set pointing to the emscripten SDK root dir."/>
  </Target>

  <ItemGroup>
    <PackageReference Include="Microsoft.NETCore.Runtime.ICU.Transport" PrivateAssets="all" Version="$(MicrosoftNETCoreRuntimeICUTransportVersion)" GeneratePathProperty="true" />
    <PackageReference Include="System.Runtime.TimeZoneData" PrivateAssets="all" Version="$(SystemRuntimeTimeZoneDataVersion)" GeneratePathProperty="true" />
  </ItemGroup>

  <UsingTask TaskName="ManagedToNativeGenerator" AssemblyFile="$(WasmAppBuilderTasksAssemblyPath)" />
  <Target Name="GenerateManagedToNative" DependsOnTargets="CheckEnv;ResolveLibrariesFromLocalBuild">
    <PropertyGroup>
      <WasmPInvokeTablePath>$(WasmObjDir)\pinvoke-table.h</WasmPInvokeTablePath>
      <WasmInterpToNativeTablePath>$(WasmObjDir)\wasm_m2n_invoke.g.h</WasmInterpToNativeTablePath>
    </PropertyGroup>

    <ItemGroup>
      <WasmPInvokeModule Include="libSystem.Native" />
      <WasmPInvokeModule Include="libSystem.IO.Compression.Native" />
      <WasmPInvokeModule Include="libSystem.Globalization.Native" />
      <WasmPInvokeAssembly Include="@(LibrariesRuntimeFiles)" Condition="'%(Extension)' == '.dll' and '%(IsNative)' != 'true'" />
    </ItemGroup>

    <!-- Retrieve CoreLib's targetpath via GetTargetPath as it isn't binplaced yet. -->
    <MSBuild Projects="$(CoreLibProject)"
             Targets="GetTargetPath">
      <Output TaskParameter="TargetOutputs" ItemName="WasmPInvokeAssembly" />
    </MSBuild>

    <MakeDir Directories="$(WasmObjDir)" Condition="!Exists('$(WasmObjDir)')" />

    <ManagedToNativeGenerator
      Assemblies="@(WasmPInvokeAssembly)"
      PInvokeModules="@(WasmPInvokeModule)"
      PInvokeOutputPath="$(WasmPInvokeTablePath)"
      InterpToNativeOutputPath="$(WasmInterpToNativeTablePath)">
      <Output TaskParameter="FileWrites" ItemName="FileWrites" />
    </ManagedToNativeGenerator>
  </Target>

  <UsingTask TaskName="Microsoft.WebAssembly.Build.Tasks.EmitWasmBundleSourceFiles" AssemblyFile="$(WasmAppBuilderTasksAssemblyPath)" />
  <Target Name="GenerateTimezonesArchive" Returns="@(_WasmArchivedTimezones)">
    <PropertyGroup>
      <_WasmTimezonesPath>$([MSBuild]::NormalizePath('$(PkgSystem_Runtime_TimeZoneData)', 'contentFiles', 'any', 'any', 'data'))</_WasmTimezonesPath>
      <_WasmTimezonesBundleSourceFile>$(WasmObjDir)\wasm-bundled-timezones.c</_WasmTimezonesBundleSourceFile>
      <_WasmTimezonesBundleObjectFile>$(WasmObjDir)\wasm-bundled-timezones.o</_WasmTimezonesBundleObjectFile>
      <_WasmTimezonesBundleArchive>$(WasmObjDir)\wasm-bundled-timezones.a</_WasmTimezonesBundleArchive>
      <_WasmTimezonesSourcesRsp>$(WasmObjDir)\wasm-bundled-timezones-sources.rsp</_WasmTimezonesSourcesRsp>
      <_WasmTimezonesArchiveRsp>$(WasmObjDir)\wasm-bundled-timezones-archive.rsp</_WasmTimezonesArchiveRsp>
    </PropertyGroup>
    <ItemGroup>
      <_WasmTimezonesInternal Include="$(_WasmTimezonesPath)\**\*.*" WasmRole="Timezone"/>
    </ItemGroup>
    <GetFileHash Files="@(_WasmTimezonesInternal)">
      <Output TaskParameter="Items" ItemName="_WasmBundleTimezonesWithHashes" />
    </GetFileHash>
    <ItemGroup>
      <_WasmBundleTimezonesWithHashes Update="@(_WasmBundleTimezonesWithHashes)">
        <DestinationFile>$(WasmObjDir)\wasm-bundled-$([System.String]::Copy(%(_WasmBundleTimezonesWithHashes.FileHash))).c</DestinationFile>
        <ObjectFile>$(WasmObjDir)\wasm-bundled-$([System.String]::Copy(%(_WasmBundleTimezonesWithHashes.FileHash))).o</ObjectFile>
        <RegisteredName>/usr/share/zoneinfo/$([MSBuild]::MakeRelative($(_WasmTimezonesPath), %(_WasmBundleTimezonesWithHashes.Identity)).Replace('\','/'))</RegisteredName>
      </_WasmBundleTimezonesWithHashes>
    </ItemGroup>
    <!-- TODO make this incremental compilation -->
    <EmitWasmBundleSourceFiles
      FilesToBundle="@(_WasmBundleTimezonesWithHashes)"
      BundleName="timezones"
      BundleFile="$(WasmObjDir)\wasm-bundled-timezones.c"
      RegistrationCallbackFunctionName="mono_wasm_add_bundled_file"
      >
    </EmitWasmBundleSourceFiles>
    <ItemGroup>
      <_WasmBundleTimezonesSources Include="$([MSBuild]::MakeRelative($(WasmObjDir), %(_WasmBundleTimezonesWithHashes.DestinationFile)).Replace('\','/'))" />
      <_WasmBundleTimezonesSources Include="$([MSBuild]::MakeRelative($(WasmObjDir), $(_WasmTimezonesBundleSourceFile)).Replace('\','/'))" />
    </ItemGroup>
    <WriteLinesToFile File="$(_WasmTimezonesSourcesRsp)"
      Overwrite="true"
      Lines="@(_WasmBundleTimezonesSources, ' ')"
      WriteOnlyWhenDifferent="true" />
    <RunWithEmSdkEnv Command="$(EmccCmd) -xc -c @$(_WasmTimezonesSourcesRsp)"
          WorkingDirectory="$(WasmObjDir)"
          EmSdkPath="$(EMSDK_PATH)"
          ConsoleToMsBuild="true"
          IgnoreStandardErrorWarningFormat="true">
    </RunWithEmSdkEnv>
    <ItemGroup>
      <WasmBundleTimezonesObjects Include="$([MSBuild]::MakeRelative($(WasmObjDir), %(_WasmBundleTimezonesWithHashes.ObjectFile)).Replace('\','/'))" />
      <WasmBundleTimezonesObjects Include="$([MSBuild]::MakeRelative($(WasmObjDir), $(_WasmTimezonesBundleObjectFile)).Replace('\','/'))" />
    </ItemGroup>
    <WriteLinesToFile File="$(_WasmTimezonesArchiveRsp)"
      Overwrite="true"
      Lines="@(WasmBundleTimezonesObjects, ' ')"
      WriteOnlyWhenDifferent="true" />
    <RunWithEmSdkEnv Command="$(EmSdkLLVMAr) cs -r $(_WasmTimezonesBundleArchive) @$(_WasmTimezonesArchiveRsp)"
          EmSdkPath="$(EMSDK_PATH)"
          WorkingDirectory="$(WasmObjDir)"
          ConsoleToMsBuild="true"
          IgnoreStandardErrorWarningFormat="true">
    </RunWithEmSdkEnv>

    <ItemGroup>
      <_WasmArchivedTimezones Include="$(WasmObjDir)\wasm-bundled-timezones.a" />
    </ItemGroup>

    <!-- Clean up the bundle-objects dir - remove anything we no longer need -->
    <ItemGroup>
      <_WasmBundleTimezonesToDelete Include="$(_WasmIntermediateOutputPath)*.o" />
      <_WasmBundleTimezonesToDelete Include="$(_WasmIntermediateOutputPath)*.c" />
      <_WasmBundleTimezonesToDelete Remove="$(_WasmTimezonesBundleObjectFile)" />
      <_WasmBundleTimezonesToDelete Remove="$(_WasmTimezonesBundleSourceFile)" />
      <_WasmBundleTimezonesToDelete Remove="%(_WasmBundleTimezonesWithHashes.DestinationFile)" />
      <_WasmBundleTimezonesToDelete Remove="%(_WasmBundleTimezonesWithHashes.ObjectFile)" />
    </ItemGroup>
    <Delete Files="@(_WasmBundleTimezonesToDelete)" />
  </Target>

  <Target Name="GenerateEmccPropsAndRspFiles">

    <!-- Generate emcc-props.json -->

    <RunWithEmSdkEnv Command="$(EmccCmd) --version"
          ConsoleToMsBuild="true"
          EmSdkPath="$(EMSDK_PATH)"
          IgnoreStandardErrorWarningFormat="true">
      <Output TaskParameter="ConsoleOutput" ItemName="_VersionLines" />
    </RunWithEmSdkEnv>

    <!-- we want to get the first line from the output, which has the version.
         Rest of the lines are the license -->
    <ItemGroup>
      <_ReversedVersionLines Include="@(_VersionLines->Reverse())" />
    </ItemGroup>
    <PropertyGroup>
      <_EmccVersionRaw>%(_ReversedVersionLines.Identity)</_EmccVersionRaw>

      <_EmccVersionRegexPattern>^ *emcc \([^\)]+\) *([0-9\.]+).*\(([^\)]+)\)$</_EmccVersionRegexPattern>
      <_EmccVersion>$([System.Text.RegularExpressions.Regex]::Match($(_EmccVersionRaw), $(_EmccVersionRegexPattern)).Groups[1].Value)</_EmccVersion>
      <_EmccVersionHash>$([System.Text.RegularExpressions.Regex]::Match($(_EmccVersionRaw), $(_EmccVersionRegexPattern)).Groups[2].Value)</_EmccVersionHash>
    </PropertyGroup>

    <Error Text="Failed to parse emcc version, and hash from the full version string: '$(_EmccVersionRaw)'"
           Condition="'$(_EmccVersion)' == '' or '$(_EmccVersionHash)' == ''" />

    <ItemGroup>
      <EmccExportedRuntimeMethod Include="FS" />
      <EmccExportedRuntimeMethod Include="out" />
      <EmccExportedRuntimeMethod Include="err" />
      <EmccExportedRuntimeMethod Include="ccall" />
      <EmccExportedRuntimeMethod Include="cwrap" />
      <EmccExportedRuntimeMethod Include="setValue" />
      <EmccExportedRuntimeMethod Include="getValue" />
      <EmccExportedRuntimeMethod Include="UTF8ToString" />
      <EmccExportedRuntimeMethod Include="UTF8ArrayToString" />
      <EmccExportedRuntimeMethod Include="FS_createPath" />
      <EmccExportedRuntimeMethod Include="FS_createDataFile" />
      <EmccExportedRuntimeMethod Include="removeRunDependency" />
      <EmccExportedRuntimeMethod Include="addRunDependency" />
      <EmccExportedRuntimeMethod Include="addFunction" />

      <EmccExportedFunction Include="_free" />
      <EmccExportedFunction Include="_htons" />
      <EmccExportedFunction Include="_malloc" />
      <EmccExportedFunction Include="_memalign" />
      <EmccExportedFunction Include="_memset" />
      <EmccExportedFunction Include="_ntohs" />
      <EmccExportedFunction Include="stackAlloc" />
      <EmccExportedFunction Include="stackRestore" />
      <EmccExportedFunction Include="stackSave"  />
    </ItemGroup>
    <!-- for the jiterpreter -->
    <ItemGroup>
      <EmccExportedFunction Include="_fmod" />
      <EmccExportedFunction Include="_atan2" />
      <EmccExportedFunction Include="_fma" />
      <EmccExportedFunction Include="_pow" />
      <EmccExportedFunction Include="_fmodf" />
      <EmccExportedFunction Include="_atan2f" />
      <EmccExportedFunction Include="_fmaf" />
      <EmccExportedFunction Include="_powf" />

      <EmccExportedFunction Include="_asin" />
      <EmccExportedFunction Include="_asinh" />
      <EmccExportedFunction Include="_acos" />
      <EmccExportedFunction Include="_acosh" />
      <EmccExportedFunction Include="_atan" />
      <EmccExportedFunction Include="_atanh" />
      <EmccExportedFunction Include="_cbrt" />
      <EmccExportedFunction Include="_cos" />
      <EmccExportedFunction Include="_cosh" />
      <EmccExportedFunction Include="_exp" />
      <EmccExportedFunction Include="_log" />
      <EmccExportedFunction Include="_log2" />
      <EmccExportedFunction Include="_log10" />
      <EmccExportedFunction Include="_sin" />
      <EmccExportedFunction Include="_sinh" />
      <EmccExportedFunction Include="_tan" />
      <EmccExportedFunction Include="_tanh" />

      <EmccExportedFunction Include="_asinf" />
      <EmccExportedFunction Include="_asinhf" />
      <EmccExportedFunction Include="_acosf" />
      <EmccExportedFunction Include="_acoshf" />
      <EmccExportedFunction Include="_atanf" />
      <EmccExportedFunction Include="_atanhf" />
      <EmccExportedFunction Include="_cbrtf" />
      <EmccExportedFunction Include="_cosf" />
      <EmccExportedFunction Include="_coshf" />
      <EmccExportedFunction Include="_expf" />
      <EmccExportedFunction Include="_logf" />
      <EmccExportedFunction Include="_log2f" />
      <EmccExportedFunction Include="_log10f" />
      <EmccExportedFunction Include="_sinf" />
      <EmccExportedFunction Include="_sinhf" />
      <EmccExportedFunction Include="_tanf" />
      <EmccExportedFunction Include="_tanhf" />
    </ItemGroup>
<<<<<<< HEAD
    <!-- after 3.0 -->
    <ItemGroup Condition="$([MSBuild]::VersionGreaterThan('$(_EmccVersion)', '3.0'))">
      <EmccExportedFunction Include="_memset" />
    </ItemGroup>
    <!-- before 3.1.7 see https://github.com/dotnet/runtime/issues/64724 -->
    <ItemGroup Condition="$([MSBuild]::VersionLessThan('$(_EmccVersion)', '3.1.7'))">
      <EmccExportedFunction Include="__get_daylight" />
      <EmccExportedFunction Include="__get_timezone" />
      <EmccExportedFunction Include="__get_tzname" />
      <EmccExportedFunction Include="g_free" />
    </ItemGroup>
    <!-- after 3.1.7 -->
    <ItemGroup Condition="$([MSBuild]::VersionGreaterThanOrEquals('$(_EmccVersion)', '3.1.7'))">
      <EmccExportedFunction Include="stackSave"  />
      <EmccExportedFunction Include="stackRestore" />
      <EmccExportedFunction Include="stackAlloc" />
      <EmccExportedFunction Include="_free" />
    </ItemGroup>
    <ItemGroup Condition="'$(MonoWasmThreads)' == 'true'">
      <EmccExportedFunction Include="_emscripten_main_runtime_thread_id"  />
    </ItemGroup>
=======
>>>>>>> 7cf329b7
    <PropertyGroup>
      <_EmccExportedLibraryFunction>&quot;[@(EmccExportedLibraryFunction -> '%27%(Identity)%27', ',')]&quot;</_EmccExportedLibraryFunction>
      <_EmccExportedRuntimeMethods>&quot;[@(EmccExportedRuntimeMethod -> '%27%(Identity)%27', ',')]&quot;</_EmccExportedRuntimeMethods>
      <_EmccExportedFunctions>@(EmccExportedFunction -> '%(Identity)',',')</_EmccExportedFunctions>
      <EmccInitialHeapSize>16777216</EmccInitialHeapSize>
      <EmccStackSize>5MB</EmccStackSize>
    </PropertyGroup>
    <ItemGroup>
      <_EmccLinkFlags Include="-s INITIAL_MEMORY=$(EmccInitialHeapSize)" />
      <_EmccLinkFlags Include="-s STACK_SIZE=$(EmccStackSize)" />
      <_EmccCommonFlags Include="-msimd128" />
      <_EmccCommonFlags Condition="'$(MonoWasmThreads)' == 'true'" Include="-s USE_PTHREADS=1" />
      <_EmccLinkFlags Condition="'$(MonoWasmThreads)' == 'true'" Include="-Wno-pthreads-mem-growth" />
      <_EmccLinkFlags Condition="'$(MonoWasmThreads)' == 'true'" Include="-s PTHREAD_POOL_SIZE=0" />
      <_EmccLinkFlags Condition="'$(MonoWasmThreads)' == 'true'" Include="-s PTHREAD_POOL_SIZE_STRICT=2" /> <!-- hard error if worker pool is exhausted -->
      <_EmccLinkFlags Include="-s ALLOW_MEMORY_GROWTH=1" />
      <!-- for jiterpreter -->
      <_EmccLinkFlags Include="-s ALLOW_TABLE_GROWTH=1" />
      <_EmccLinkFlags Include="-s NO_EXIT_RUNTIME=1" />
      <_EmccLinkFlags Include="-s FORCE_FILESYSTEM=1" />
      <_EmccLinkFlags Condition="'$(_EmccExportedLibraryFunction)' != ''" Include="-s DEFAULT_LIBRARY_FUNCS_TO_INCLUDE=$(_EmccExportedLibraryFunction)" />
      <_EmccLinkFlags Include="-s EXPORTED_RUNTIME_METHODS=$(_EmccExportedRuntimeMethods)" />
      <_EmccLinkFlags Include="-s EXPORTED_FUNCTIONS=$(_EmccExportedFunctions)" />
      <_EmccLinkFlags Include="--source-map-base http://example.com" />
      <_EmccLinkFlags Include="-s WASM_BIGINT=1" />
      <_EmccLinkFlags Include="-s EXPORT_NAME=&quot;'createDotnetRuntime'&quot;" />
      <_EmccLinkFlags Include="-s MODULARIZE=1"/>

      <_EmccLinkFlags Include="-s ENVIRONMENT=&quot;web,webview,worker,node,shell&quot;" />
      <!-- remove -Wno-limited-postlink-optimizations once below issue is fixed
           active issue: https://github.com/emscripten-core/emscripten/pull/16727 -->
      <_EmccLinkFlags Include="-Wno-limited-postlink-optimizations"/>
    </ItemGroup>

    <ItemGroup Condition="'$(MonoWasmThreads)' == 'true'">
      <WasmOptConfigurationFlags Include="--enable-threads;--enable-bulk-memory;--enable-sign-ext" />
    </ItemGroup>

    <ItemGroup Condition="'$(OS)' != 'Windows_NT'">
      <_EmccLinkFlags Include="--profiling-funcs" />
      <_EmccFlags Include="@(_EmccCommonFlags)" />
    </ItemGroup>

    <ItemGroup Condition="'$(OS)' == 'Windows_NT'">
      <_EmccFlags Include="@(_EmccCommonFlags)" />
    </ItemGroup>

    <PropertyGroup>
      <_WasmOptConfigurationFlags>@(WasmOptConfigurationFlags, '%3B ') </_WasmOptConfigurationFlags>
      <_EmccPropsJson>
<![CDATA[
{
  "items": {
    "EmccProperties": [
      { "identity": "RuntimeEmccVersion",     "value": "$(_EmccVersion)" },
      { "identity": "RuntimeEmccVersionRaw",  "value": "$(_EmccVersionRaw)" },
      { "identity": "RuntimeEmccVersionHash", "value": "$(_EmccVersionHash)" }
    ],
    "WasmOptConfigurationFlags": [
      { "identity": "WasmOptConfigurationFlags", "value": "$(_WasmOptConfigurationFlags)" }
    ],
    "EmccDefaultExportedFunctions": [@(EmccExportedFunction -> '%22%(Identity)%22', ',')],
    "EmccDefaultExportedRuntimeMethods": [@(EmccExportedRuntimeMethod -> '%22%(Identity)%22', ',')]
  }
}
]]>
      </_EmccPropsJson>
    </PropertyGroup>

    <WriteLinesToFile File="$(NativeBinDir)src\emcc-props.json"
                      Lines="$(_EmccPropsJson)"
                      Overwrite="true"
                      WriteOnlyWhenDifferent="true" />

    <WriteLinesToFile File="$(_EmccDefaultsRspPath)"
                      Lines="@(_EmccFlags)"
                      WriteOnlyWhenDifferent="true"
                      Overwrite="true" />
    <WriteLinesToFile File="$(_EmccCompileRspPath)"
                      Lines="@(_EmccCompileFlags)"
                      WriteOnlyWhenDifferent="true"
                      Overwrite="true" />
    <WriteLinesToFile File="$(_EmccLinkRspPath)"
                      Lines="@(_EmccLinkFlags)"
                      WriteOnlyWhenDifferent="true"
                      Overwrite="true" />
  </Target>

  <!-- This is a documented target that is invoked by developers in their innerloop work. -->
  <Target Name="BuildWasmRuntimes"
          AfterTargets="Build"
          DependsOnTargets="GenerateEmccPropsAndRspFiles;GenerateManagedToNative;GenerateTimezonesArchive;InstallNpmPackages;BuildWithRollup">

    <ItemGroup>
      <ICULibNativeFiles Include="$(ICULibDir)/libicuuc.a;
                                  $(ICULibDir)/libicui18n.a;
                                  $(ICULibDir)/libicudata.a" />
      <ICULibFiles Include="$(ICULibDir)/*.dat" />
    </ItemGroup>
    <PropertyGroup>
      <PInvokeTableFile>$(ArtifactsObjDir)wasm/pinvoke-table.h</PInvokeTableFile>
      <InterpToNativeTableFile>$(ArtifactsObjDir)wasm/wasm_m2n_invoke.g.h</InterpToNativeTableFile>
      <CMakeConfigurationEmccFlags Condition="'$(Configuration)' == 'Debug'">-g -Os -s -DDEBUG=1 -DENABLE_AOT_PROFILER=1 -DENABLE_BROWSER_PROFILER=1</CMakeConfigurationEmccFlags>
      <CMakeConfigurationEmccFlags Condition="'$(Configuration)' == 'Release'">-Oz -DENABLE_BROWSER_PROFILER=1</CMakeConfigurationEmccFlags>

      <CMakeConfigurationLinkFlags Condition="'$(Configuration)' == 'Debug'"  >$(CMakeConfigurationEmccFlags) -s ASSERTIONS=1 </CMakeConfigurationLinkFlags>
      <CMakeConfigurationLinkFlags Condition="'$(Configuration)' == 'Release'">-O2</CMakeConfigurationLinkFlags>

      <CMakeConfigurationLinkFlags>$(CMakeConfigurationLinkFlags) -s EXPORT_ES6=1</CMakeConfigurationLinkFlags>
      <CMakeConfigurationLinkFlags Condition="'$(MonoWasmThreads)' == 'true'">$(CMakeConfigurationLinkFlags) -Wno-pthreads-mem-growth</CMakeConfigurationLinkFlags>
      <CMakeConfigurationLinkFlags                                            >$(CMakeConfigurationLinkFlags) --emit-symbol-map</CMakeConfigurationLinkFlags>

      <CMakeConfigurationEmsdkPath Condition="'$(Configuration)' == 'Release'"> -DEMSDK_PATH=&quot;$(EMSDK_PATH.TrimEnd('\/').Replace('\','/'))&quot;</CMakeConfigurationEmsdkPath>

      <CMakeBuildRuntimeConfigureCmd>emcmake cmake $(MSBuildThisFileDirectory)runtime</CMakeBuildRuntimeConfigureCmd>
      <CMakeBuildRuntimeConfigureCmd>$(CMakeBuildRuntimeConfigureCmd) -DCMAKE_BUILD_TYPE=$(Configuration)</CMakeBuildRuntimeConfigureCmd>
      <CMakeBuildRuntimeConfigureCmd>$(CMakeBuildRuntimeConfigureCmd) -DCONFIGURATION_EMCC_FLAGS=&quot;$(CMakeConfigurationEmccFlags)&quot;</CMakeBuildRuntimeConfigureCmd>
      <CMakeBuildRuntimeConfigureCmd>$(CMakeBuildRuntimeConfigureCmd) -DCONFIGURATION_LINK_FLAGS=&quot;$(CMakeConfigurationLinkFlags)&quot;</CMakeBuildRuntimeConfigureCmd>
      <CMakeBuildRuntimeConfigureCmd>$(CMakeBuildRuntimeConfigureCmd) -DCONFIGURATION_WASM_OPT_FLAGS=&quot;@(WasmOptConfigurationFlags, ';')&quot;</CMakeBuildRuntimeConfigureCmd>
      <CMakeBuildRuntimeConfigureCmd>$(CMakeBuildRuntimeConfigureCmd) -DMONO_INCLUDES=&quot;$(MonoArtifactsPath)include/mono-2.0&quot;</CMakeBuildRuntimeConfigureCmd>
      <CMakeBuildRuntimeConfigureCmd>$(CMakeBuildRuntimeConfigureCmd) -DMONO_OBJ_INCLUDES=&quot;$(MonoObjDir.TrimEnd('\/').Replace('\','/'))&quot;</CMakeBuildRuntimeConfigureCmd>
      <CMakeBuildRuntimeConfigureCmd>$(CMakeBuildRuntimeConfigureCmd) -DICU_LIB_DIR=&quot;$(ICULibDir.TrimEnd('\/').Replace('\','/'))&quot;</CMakeBuildRuntimeConfigureCmd>
      <CMakeBuildRuntimeConfigureCmd>$(CMakeBuildRuntimeConfigureCmd) -DMONO_ARTIFACTS_DIR=&quot;$(MonoArtifactsPath.TrimEnd('\/').Replace('\','/'))&quot;</CMakeBuildRuntimeConfigureCmd>
      <CMakeBuildRuntimeConfigureCmd>$(CMakeBuildRuntimeConfigureCmd) -DNATIVE_BIN_DIR=&quot;$(NativeBinDir.TrimEnd('\/').Replace('\','/'))&quot;</CMakeBuildRuntimeConfigureCmd>
      <CMakeBuildRuntimeConfigureCmd Condition="'$(WasmEnableSIMD)' == 'true' and '$(Configuration)' == 'Release'">$(CMakeBuildRuntimeConfigureCmd) -DWASM_OPT_ADDITIONAL_FLAGS=&quot;--enable-simd&quot;</CMakeBuildRuntimeConfigureCmd>
      <CMakeBuildRuntimeConfigureCmd Condition="'$(MonoWasmThreads)' == 'true'">$(CMakeBuildRuntimeConfigureCmd) -DDISABLE_THREADS=0</CMakeBuildRuntimeConfigureCmd>
      <CMakeBuildRuntimeConfigureCmd Condition="'$(MonoWasmThreadsNoUser)' == 'true'">$(CMakeBuildRuntimeConfigureCmd) -DDISABLE_WASM_USER_THREADS=1</CMakeBuildRuntimeConfigureCmd>
      <CMakeBuildRuntimeConfigureCmd Condition="'$(WasmEnableLegacyJsInterop)' == 'false'">$(CMakeBuildRuntimeConfigureCmd) -DDISABLE_LEGACY_JS_INTEROP=1</CMakeBuildRuntimeConfigureCmd>
      <CMakeBuildRuntimeConfigureCmd>$(CMakeBuildRuntimeConfigureCmd) $(CMakeConfigurationEmsdkPath)</CMakeBuildRuntimeConfigureCmd>

      <CMakeBuildRuntimeConfigureCmd Condition="'$(OS)' == 'Windows_NT'">call &quot;$(RepositoryEngineeringDir)native\init-vs-env.cmd&quot; &amp;&amp; call &quot;$([MSBuild]::NormalizePath('$(EMSDK_PATH)', 'emsdk_env.bat'))&quot; &amp;&amp; $(CMakeBuildRuntimeConfigureCmd)</CMakeBuildRuntimeConfigureCmd>
      <CMakeBuildRuntimeConfigureCmd Condition="'$(OS)' != 'Windows_NT'">bash -c 'source $(EMSDK_PATH)/emsdk_env.sh 2>&amp;1 &amp;&amp; $(CMakeBuildRuntimeConfigureCmd)'</CMakeBuildRuntimeConfigureCmd>

      <CMakeOptions Condition="'$(MonoVerboseBuild)' != ''">-v</CMakeOptions>
      <CMakeBuildRuntimeCmd>cmake --build . --config $(Configuration) $(CmakeOptions)</CMakeBuildRuntimeCmd>
      <CMakeBuildRuntimeCmd Condition="'$(OS)' == 'Windows_NT'">call &quot;$(RepositoryEngineeringDir)native\init-vs-env.cmd&quot; &amp;&amp; call &quot;$([MSBuild]::NormalizePath('$(EMSDK_PATH)', 'emsdk_env.bat'))&quot; &amp;&amp; $(CMakeBuildRuntimeCmd)</CMakeBuildRuntimeCmd>
      <CMakeBuildRuntimeCmd Condition="'$(OS)' != 'Windows_NT'">bash -c 'source $(EMSDK_PATH)/emsdk_env.sh 2>&amp;1 &amp;&amp;  $(CMakeBuildRuntimeCmd)'</CMakeBuildRuntimeCmd>
      <_DisableLegacyJsInterop Condition="'$(WasmEnableLegacyJsInterop)' == 'false'">1</_DisableLegacyJsInterop>
      <_DisableLegacyJsInterop Condition="'$(WasmEnableLegacyJsInterop)' != 'false'">0</_DisableLegacyJsInterop>
    </PropertyGroup>

    <Copy SourceFiles="$(PInvokeTableFile)"
          DestinationFolder="$(MonoObjDir)"
          SkipUnchangedFiles="true" />

    <Copy SourceFiles="$(InterpToNativeTableFile)"
          DestinationFolder="$(MonoObjDir)"
          SkipUnchangedFiles="true" />

    <Copy SourceFiles="runtime/driver.c;
                       runtime/pinvoke.c;
                       runtime/corebindings.c;
                       $(SharedNativeRoot)libs\System.Native\pal_random.lib.js;"
          DestinationFolder="$(NativeBinDir)src"
          SkipUnchangedFiles="true" />

    <Copy SourceFiles="runtime/es6/dotnet.es6.pre.js;
                       runtime/es6/dotnet.es6.lib.js;
                       runtime/es6/dotnet.es6.extpost.js;"
          DestinationFolder="$(NativeBinDir)src/es6"
          SkipUnchangedFiles="true" />

    <Copy SourceFiles="runtime\pinvoke.h;runtime\gc-common.h"
          DestinationFolder="$(NativeBinDir)include\wasm"
          SkipUnchangedFiles="true" />

    <Copy SourceFiles="@(ICULibFiles);
                       @(ICULibNativeFiles);
                       @(_WasmArchivedTimezones);"
          DestinationFolder="$(NativeBinDir)"
          SkipUnchangedFiles="true" />

    <Exec Command="$(CMakeBuildRuntimeConfigureCmd)" WorkingDirectory="$(NativeBinDir)" 
          EnvironmentVariables="DISABLE_LEGACY_JS_INTEROP=$(_DisableLegacyJsInterop)" />
    <Exec Command="$(CMakeBuildRuntimeCmd)"  WorkingDirectory="$(NativeBinDir)"
          EnvironmentVariables="DISABLE_LEGACY_JS_INTEROP=$(_DisableLegacyJsInterop)" />

    <ItemGroup>
      <IcuDataFiles Include="$(NativeBinDir)*.dat" />
      <WasmSrcFiles Include="$(NativeBinDir)src\*.c;
                             $(NativeBinDir)src\*.js;
                             $(_EmccDefaultsRspPath);
                             $(_EmccCompileRspPath);
                             $(_EmccLinkRspPath);
                             $(NativeBinDir)src\emcc-props.json" />
      <WasmSrcFilesEs6 Include="$(NativeBinDir)src\es6\*.js;" />
      <WasmHeaderFiles Include="$(NativeBinDir)include\wasm\*.h" />
    </ItemGroup>

    <Copy SourceFiles="$(NativeBinDir)dotnet.js;
                       $(NativeBinDir)dotnet.runtime.js;
                       $(NativeBinDir)dotnet.native.js;
                       $(NativeBinDir)dotnet.d.ts;
                       $(NativeBinDir)dotnet-legacy.d.ts;
                       $(NativeBinDir)package.json;
                       $(NativeBinDir)dotnet.native.wasm"
          DestinationFolder="$(MicrosoftNetCoreAppRuntimePackNativeDir)"
          SkipUnchangedFiles="true" />

    <Copy SourceFiles="$(NativeBinDir)dotnet.native.worker.js"
          DestinationFolder="$(MicrosoftNetCoreAppRuntimePackNativeDir)"
	  Condition="Exists('$(NativeBinDir)dotnet.native.worker.js')"
          SkipUnchangedFiles="true" />

    <Copy SourceFiles="$(NativeBinDir)dotnet.native.js.symbols"
          DestinationFolder="$(MicrosoftNetCoreAppRuntimePackNativeDir)"
          SkipUnchangedFiles="true" />

    <Copy SourceFiles="@(IcuDataFiles);@(ICULibNativeFiles);@(_WasmArchivedTimezones)"
          DestinationFolder="$(MicrosoftNetCoreAppRuntimePackNativeDir)"
          SkipUnchangedFiles="true" />

    <Copy SourceFiles="@(WasmSrcFiles)"
          DestinationFolder="$(MicrosoftNetCoreAppRuntimePackNativeDir)src"
          SkipUnchangedFiles="true" />

    <Copy SourceFiles="@(WasmSrcFilesEs6)"
          DestinationFolder="$(MicrosoftNetCoreAppRuntimePackNativeDir)src\es6"
          SkipUnchangedFiles="true" />

    <Copy SourceFiles="@(WasmHeaderFiles)"
          DestinationFolder="$(MicrosoftNetCoreAppRuntimePackNativeDir)include\wasm"
          SkipUnchangedFiles="true" />
  </Target>

  <Target Name="InstallNpmPackages"
          Inputs="$(MonoProjectRoot)wasm/runtime/package.json"
          Outputs="$(MonoProjectRoot)wasm/runtime/node_modules/.npm-stamp"
          >
    <!-- install typescript and rollup -->
    <RunWithEmSdkEnv Condition="'$(ContinuousIntegrationBuild)' == 'true'" Command="npm ci" EmSdkPath="$(EMSDK_PATH)" IgnoreStandardErrorWarningFormat="true" WorkingDirectory="$(MonoProjectRoot)wasm/runtime/"/>
    <!-- npm install is faster on dev machine as it doesn't wipe node_modules folder -->
    <RunWithEmSdkEnv Condition="'$(ContinuousIntegrationBuild)' != 'true'" Command="npm install" EmSdkPath="$(EMSDK_PATH)" IgnoreStandardErrorWarningFormat="true" WorkingDirectory="$(MonoProjectRoot)wasm/runtime/"/>

    <!-- Delete malformed package.json used for tests, it confuses Component Governance tooling -->
    <Delete Files="$(MonoProjectRoot)wasm/runtime/node_modules/resolve/test/resolver/malformed_package_json/package.json" ContinueOnError="true" />

    <Touch Files="$(MonoProjectRoot)wasm/runtime/node_modules/.npm-stamp" AlwaysCreate="true" />
  </Target>

  <ItemGroup>
    <_RollupInputs Include="$(MonoProjectRoot)wasm/runtime/**/*.ts"
		   Exclude="$(MonoProjectRoot)wasm/runtime/dotnet.d.ts;$(MonoProjectRoot)wasm/runtime/dotnet-legacy.d.ts;$(MonoProjectRoot)wasm/runtime/diagnostics-mock.d.ts;$(MonoProjectRoot)wasm/runtime/node_modules/**/*.ts" />
    <_RollupInputs Include="$(MonoProjectRoot)wasm/runtime/**/tsconfig.*"
		   Exclude="$(MonoProjectRoot)wasm/runtime/node_modules/**/tsconfig.*" />
    <_RollupInputs Include="$(MonoProjectRoot)wasm/runtime/workers/**/*.js"/>
    <_RollupInputs Include="$(MonoProjectRoot)wasm/runtimetypes/*.d.ts"/>
    <_RollupInputs Include="$(MonoProjectRoot)wasm/runtime/*.json"/>
    <_RollupInputs Include="$(MonoProjectRoot)wasm/runtime/*.js"/>
  </ItemGroup>

  <Target Name="SetMonoRollupEnvironment" DependsOnTargets="GetProductVersions">
    <PropertyGroup>
      <MonoRollupEnvironment>Configuration:$(Configuration),NativeBinDir:$(NativeBinDir),ProductVersion:$(ProductVersion),MonoWasmThreads:$(MonoWasmThreads),DISABLE_LEGACY_JS_INTEROP:$(_DisableLegacyJsInterop),MonoDiagnosticsMock:$(MonoDiagnosticsMock)</MonoRollupEnvironment>
    </PropertyGroup>

    <PropertyGroup>
      <_RollupEnvIntermediateFile>$(WasmObjDir)\.rollup.env</_RollupEnvIntermediateFile>
    </PropertyGroup>
  </Target>

  <Target Name="WriteRollupEnvToFile" DependsOnTargets="SetMonoRollupEnvironment">
    <!-- the purpose of this file is to be an input to the BuildWithRollup target.  That way if any
         of the environment values change, we will do a new rollup build.  For example if the
         `MonoWasmThreads` property is changed between builds by a developer. -->
    <WriteLinesToFile File="$(_RollupEnvIntermediateFile)"
		      Lines="$(MonoRollupEnvironment)"
		      WriteOnlyWhenDifferent="true"
		      Overwrite="true" />
  </Target>

  <Target Name="GenerateMintopsTS"
          Inputs="$(MonoProjectRoot)wasm\runtime\genmintops.py;$(MonoProjectRoot)mono\mini\interp\mintops.def;$(MonoProjectRoot)mono\mini\interp\interp-simd-intrins.def"
          Outputs="$(NativeGeneratedFilesDir)mintops.ts">
      <Exec Command="$(PythonCmd) $(MonoProjectRoot)wasm/runtime/genmintops.py $(MonoProjectRoot)mono/mini/interp/mintops.def $(MonoProjectRoot)mono/mini/interp/interp-simd-intrins.def $(NativeGeneratedFilesDir)mintops.ts" />
  </Target>

  <Target Name="BuildWithRollup"
          Inputs="@(_RollupInputs);$(_RollupEnvIntermediateFile);$(NativeGeneratedFilesDir)mintops.ts"
          Outputs="$(NativeBinDir).rollup-stamp"
	  DependsOnTargets="WriteRollupEnvToFile;GenerateMintopsTS"
          >
    <!-- code style check -->
    <RunWithEmSdkEnv Command="npm run lint" StandardOutputImportance="High" EmSdkPath="$(EMSDK_PATH)" WorkingDirectory="$(MonoProjectRoot)wasm/runtime/"/>

    <!-- compile typescript -->
    <RunWithEmSdkEnv Command="npm run rollup -- --environment $(MonoRollupEnvironment)" EmSdkPath="$(EMSDK_PATH)" IgnoreStandardErrorWarningFormat="true" WorkingDirectory="$(MonoProjectRoot)wasm/runtime/"/>

    <Copy SourceFiles="runtime/package.json;"
          DestinationFolder="$(NativeBinDir)"
          SkipUnchangedFiles="true" />

    <!-- set version -->
    <RunWithEmSdkEnv Command="npm version $(PackageVersion)" EmSdkPath="$(EMSDK_PATH)" WorkingDirectory="$(NativeBinDir)"/>

    <Touch Files="$(NativeBinDir).rollup-stamp" AlwaysCreate="true" />
  </Target>
</Project><|MERGE_RESOLUTION|>--- conflicted
+++ resolved
@@ -256,30 +256,9 @@
       <EmccExportedFunction Include="_tanf" />
       <EmccExportedFunction Include="_tanhf" />
     </ItemGroup>
-<<<<<<< HEAD
-    <!-- after 3.0 -->
-    <ItemGroup Condition="$([MSBuild]::VersionGreaterThan('$(_EmccVersion)', '3.0'))">
-      <EmccExportedFunction Include="_memset" />
-    </ItemGroup>
-    <!-- before 3.1.7 see https://github.com/dotnet/runtime/issues/64724 -->
-    <ItemGroup Condition="$([MSBuild]::VersionLessThan('$(_EmccVersion)', '3.1.7'))">
-      <EmccExportedFunction Include="__get_daylight" />
-      <EmccExportedFunction Include="__get_timezone" />
-      <EmccExportedFunction Include="__get_tzname" />
-      <EmccExportedFunction Include="g_free" />
-    </ItemGroup>
-    <!-- after 3.1.7 -->
-    <ItemGroup Condition="$([MSBuild]::VersionGreaterThanOrEquals('$(_EmccVersion)', '3.1.7'))">
-      <EmccExportedFunction Include="stackSave"  />
-      <EmccExportedFunction Include="stackRestore" />
-      <EmccExportedFunction Include="stackAlloc" />
-      <EmccExportedFunction Include="_free" />
-    </ItemGroup>
     <ItemGroup Condition="'$(MonoWasmThreads)' == 'true'">
       <EmccExportedFunction Include="_emscripten_main_runtime_thread_id"  />
     </ItemGroup>
-=======
->>>>>>> 7cf329b7
     <PropertyGroup>
       <_EmccExportedLibraryFunction>&quot;[@(EmccExportedLibraryFunction -> '%27%(Identity)%27', ',')]&quot;</_EmccExportedLibraryFunction>
       <_EmccExportedRuntimeMethods>&quot;[@(EmccExportedRuntimeMethod -> '%27%(Identity)%27', ',')]&quot;</_EmccExportedRuntimeMethods>
