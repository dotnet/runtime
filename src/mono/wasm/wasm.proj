--- conflicted
+++ resolved
@@ -131,16 +131,10 @@
       <_EmccLinkFlags Include="-s NO_EXIT_RUNTIME=1" />
       <_EmccLinkFlags Include="-s FORCE_FILESYSTEM=1" />
       <_EmccLinkFlags Include="-s EXPORTED_RUNTIME_METHODS=&quot;['FS','print','ccall','cwrap','setValue','getValue','UTF8ToString','UTF8ArrayToString','FS_createPath','FS_createDataFile','removeRunDependency','addRunDependency', 'FS_readFile']&quot;"  />
-<<<<<<< HEAD
-      <!-- _htons,_ntohs,__get_daylight,__get_timezone,__get_tzname are exported temporarily, until the issue is fixed in emscripten, https://github.com/dotnet/runtime/issues/64724  -->
-      <_EmccLinkFlags Include="-s EXPORTED_FUNCTIONS=_free,_malloc,_memalign,_memset" Condition="$([MSBuild]::VersionGreaterThan('$(_EmccVersion)', '3.0'))" />
-      <_EmccLinkFlags Include="-s EXPORTED_FUNCTIONS=_free,_malloc,_htons,_ntohs,__get_daylight,__get_timezone,__get_tzname,_memalign" Condition="$([MSBuild]::VersionLessThan('$(_EmccVersion)', '3.0'))" />
       <_EmccCommonFlags Condition="'$(WasmEnableThreads)' == 'true'" Include="-s USE_PTHREADS=1" />
       <_EmccLinkFlags Condition="'$(WasmEnableThreads)' == 'true'" Include="-Wno-pthreads-mem-growth" />
       <_EmccLinkFlags Condition="'$(WasmEnableThreads)' == 'true'" Include="-s PTHREAD_POOL_SIZE=2" />
-=======
       <_EmccLinkFlags Include="-s EXPORTED_FUNCTIONS=$(_DefaultExportedFunctions)" Condition="'$(_DefaultExportedFunctions)' != ''" />
->>>>>>> 424a09cb
       <_EmccLinkFlags Include="--source-map-base http://example.com" />
       <_EmccLinkFlags Include="-s STRICT_JS=1" />
       <_EmccLinkFlags Include="-s EXPORT_NAME=&quot;'createDotnetRuntime'&quot;" />
