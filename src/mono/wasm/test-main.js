--- conflicted
+++ resolved
@@ -114,37 +114,6 @@
         }
     }
 }
-<<<<<<< HEAD
-=======
-loadDotnet("./dotnet.js").then((createDotnetRuntime) => {
-    return createDotnetRuntime(({ MONO, INTERNAL, BINDING, Module }) => ({
-        disableDotnet6Compatibility: true,
-        config: null,
-        configSrc: "./mono-config.json",
-        onConfigLoaded: (config) => {
-            if (!Module.config) {
-                const err = new Error("Could not find ./mono-config.json. Cancelling run");
-                set_exit_code(1);
-                throw err;
-            }
-            // Have to set env vars here to enable setting MONO_LOG_LEVEL etc.
-            for (let variable in processedArguments.setenv) {
-                config.environment_variables[variable] = processedArguments.setenv[variable];
-            }
-            config.diagnostic_tracing = !!processedArguments.diagnostic_tracing;
-        },
-        preRun: () => {
-            if (!processedArguments.enable_gc) {
-                INTERNAL.mono_wasm_enable_on_demand_gc(0);
-            }
-        },
-        onDotnetReady: () => {
-            let wds = Module.FS.stat(processedArguments.working_dir);
-            if (wds === undefined || !Module.FS.isDir(wds.mode)) {
-                set_exit_code(1, `Could not find working directory ${processedArguments.working_dir}`);
-                return;
-            }
->>>>>>> 5906521a
 
 if (typeof globalThis.URL === 'undefined') {
     globalThis.URL = class URL {
@@ -187,7 +156,7 @@
             onConfigLoaded: (config) => {
                 if (!Module.config) {
                     const err = new Error("Could not find ./mono-config.json. Cancelling run");
-                    set_exit_code(1,);
+                    set_exit_code(1);
                     throw err;
                 }
                 // Have to set env vars here to enable setting MONO_LOG_LEVEL etc.
