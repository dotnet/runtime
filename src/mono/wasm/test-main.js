--- conflicted
+++ resolved
@@ -259,11 +259,8 @@
         .withExitOnUnhandledError()
         .withExitCodeLogging()
         .withElementOnExit()
-<<<<<<< HEAD
         .withInteropCleanupOnExit()
-=======
         .withAssertAfterExit()
->>>>>>> 7980421b
         .withConfig({
             loadAllSatelliteResources: true
         });
