--- conflicted
+++ resolved
@@ -325,12 +325,8 @@
             logExitCode: false,
             virtualWorkingDirectory: undefined,
             pthreadPoolSize: 0,
-<<<<<<< HEAD
             interopCleanupOnExit: false,
-            // this just means to not continue startup after the snapshot is taken. 
-=======
             // this just means to not continue startup after the snapshot is taken.
->>>>>>> 7e316e20
             // If there was previously a matching snapshot, it will be used.
             exitAfterSnapshot: true
         }).create();
@@ -352,11 +348,11 @@
 
         if (ENVIRONMENT_IS_WEB && runArgs.memorySnapshot) {
             if (globalThis.isSecureContext) {
-                const dryOk = await dry_run(runArgs);
-                if (!dryOk) {
-                    mono_exit(1, "Failed during dry run");
-                    return;
-                }
+            const dryOk = await dry_run(runArgs);
+            if (!dryOk) {
+                mono_exit(1, "Failed during dry run");
+                return;
+            }
             } else {
                 console.log("Skipping dry run as the context is not secure and the snapshot would be not trusted.");
             }
