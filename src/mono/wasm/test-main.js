--- conflicted
+++ resolved
@@ -526,216 +526,4 @@
         }
     }
 };
-globalThis.App = App; // Necessary as System.Runtime.InteropServices.JavaScript.Tests.MarshalTests (among others) call the App.call_test_method directly
-<<<<<<< HEAD
-
-function set_exit_code(exit_code, reason) {
-    if (reason) {
-        if (reason instanceof Error)
-            console.error(stringify_as_error_with_stack(reason));
-        else if (typeof reason == "string")
-            console.error(reason);
-        else
-            console.error(JSON.stringify(reason));
-    }
-
-    if (is_browser) {
-        if (App.Module) {
-            // Notify the selenium script
-            App.Module.exit_code = exit_code;
-        }
-
-        //Tell xharness WasmBrowserTestRunner what was the exit code
-        const tests_done_elem = document.createElement("label");
-        tests_done_elem.id = "tests_done";
-        tests_done_elem.innerHTML = exit_code.toString();
-        document.body.appendChild(tests_done_elem);
-
-        const stop_when_ws_buffer_empty = () => {
-            if (consoleWebSocket.bufferedAmount == 0) {
-                // tell xharness WasmTestMessagesProcessor we are done. 
-                // note this sends last few bytes into the same WS
-                console.log("WASM EXIT " + exit_code);
-            }
-            else {
-                setTimeout(stop_when_ws_buffer_empty, 100);
-            }
-        };
-        stop_when_ws_buffer_empty();
-
-    } else {
-        console.log("WASM EXIT " + exit_code);
-        if (App && App.INTERNAL)
-            App.INTERNAL.mono_wasm_exit(exit_code);
-    }
-}
-
-function processArguments(incomingArguments) {
-    console.log("Incoming arguments: " + incomingArguments.join(' '));
-    let profilers = [];
-    let setenv = {};
-    let runtime_args = [];
-    let enable_gc = true;
-    let diagnostic_tracing = false;
-    let working_dir = '/';
-    while (incomingArguments && incomingArguments.length > 0) {
-        const currentArg = incomingArguments[0];
-        if (currentArg.startsWith("--profile=")) {
-            const arg = currentArg.substring("--profile=".length);
-            profilers.push(arg);
-        } else if (currentArg.startsWith("--setenv=")) {
-            const arg = currentArg.substring("--setenv=".length);
-            const parts = arg.split('=');
-            if (parts.length != 2)
-                set_exit_code(1, "Error: malformed argument: '" + currentArg);
-            setenv[parts[0]] = parts[1];
-        } else if (currentArg.startsWith("--runtime-arg=")) {
-            const arg = currentArg.substring("--runtime-arg=".length);
-            runtime_args.push(arg);
-        } else if (currentArg == "--disable-on-demand-gc") {
-            enable_gc = false;
-        } else if (currentArg == "--diagnostic_tracing") {
-            diagnostic_tracing = true;
-        } else if (currentArg.startsWith("--working-dir=")) {
-            const arg = currentArg.substring("--working-dir=".length);
-            working_dir = arg;
-        } else if (currentArg.startsWith("--fetch-random-delay=")) {
-            const arg = currentArg.substring("--fetch-random-delay=".length);
-            if (is_browser) {
-                const delayms = Number.parseInt(arg) || 100;
-                const originalFetch = globalThis.fetch;
-                globalThis.fetch = async (url, options) => {
-                    // random sleep
-                    const ms = delayms + (Math.random() * delayms);
-                    console.log(`fetch ${url} started ${ms}`)
-                    await new Promise(resolve => setTimeout(resolve, ms));
-                    console.log(`fetch ${url} delayed ${ms}`)
-                    const res = await originalFetch(url, options);
-                    console.log(`fetch ${url} done ${ms}`)
-                    return res;
-                }
-            } else {
-                console.warn("--fetch-random-delay only works on browser")
-            }
-        } else {
-            break;
-        }
-        incomingArguments = incomingArguments.slice(1);
-    }
-
-    // cheap way to let the testing infrastructure know we're running in a browser context (or not)
-    setenv["IsBrowserDomSupported"] = is_browser.toString().toLowerCase();
-    setenv["IsNodeJS"] = is_node.toString().toLowerCase();
-
-    console.log("Application arguments: " + incomingArguments.join(' '));
-
-    return {
-        applicationArgs: incomingArguments,
-        profilers,
-        setenv,
-        runtime_args,
-        enable_gc,
-        diagnostic_tracing,
-        working_dir,
-    }
-}
-
-let processedArguments = null;
-// this can't be function because of `arguments` scope
-try {
-    if (is_node) {
-        processedArguments = processArguments(process.argv.slice(2));
-    } else if (is_browser) {
-        // We expect to be run by tests/runtime/run.js which passes in the arguments using http parameters
-        const url = new URL(decodeURI(window.location));
-        let urlArguments = []
-        for (let param of url.searchParams) {
-            if (param[0] == "arg") {
-                urlArguments.push(param[1]);
-            }
-        }
-        processedArguments = processArguments(urlArguments);
-    } else if (typeof arguments !== "undefined") {
-        processedArguments = processArguments(Array.from(arguments));
-    } else if (typeof scriptArgs !== "undefined") {
-        processedArguments = processArguments(Array.from(scriptArgs));
-    } else if (typeof WScript !== "undefined" && WScript.Arguments) {
-        processedArguments = processArguments(Array.from(WScript.Arguments));
-    }
-} catch (e) {
-    console.error(e);
-}
-
-if (is_node) {
-    const modulesToLoad = processedArguments.setenv["NPM_MODULES"];
-    if (modulesToLoad) {
-        modulesToLoad.split(',').forEach(module => {
-            const { 0:moduleName, 1:globalAlias } = module.split(':');
-
-            let message = `Loading npm '${moduleName}'`;
-            let moduleExport = require(moduleName);
-            
-            if (globalAlias) {
-                message += ` and attaching to global as '${globalAlias}'`;
-                globalThis[globalAlias] = moduleExport;
-            } else if(moduleName == "node-fetch") {
-                message += ' and attaching to global';
-                globalThis.fetch = moduleExport.default;
-                globalThis.Headers = moduleExport.Headers;
-                globalThis.Request = moduleExport.Request;
-                globalThis.Response = moduleExport.Response;
-            } else if(moduleName == "node-abort-controller") {
-                message += ' and attaching to global';
-                globalThis.AbortController = moduleExport.AbortController;
-            }
-
-            console.log(message);
-        });
-    }
-}
-
-// Must be after loading npm modules.
-processedArguments.setenv["IsWebSocketSupported"] = ("WebSocket" in globalThis).toString().toLowerCase();
-
-async function loadDotnet(file) {
-    let loadScript = undefined;
-    if (typeof WScript !== "undefined") { // Chakra
-        loadScript = function (file) {
-            WScript.LoadScriptFile(file);
-            return globalThis.createDotnetRuntime;
-        };
-    } else if (is_node) { // NodeJS
-        loadScript = async function (file) {
-            return require(file);
-        };
-    } else if (is_browser) { // vanila JS in browser
-        loadScript = function (file) {
-            var loaded = new Promise((resolve, reject) => {
-                globalThis.__onDotnetRuntimeLoaded = (createDotnetRuntime) => {
-                    // this is callback we have in CJS version of the runtime
-                    resolve(createDotnetRuntime);
-                };
-                import(file).then(({ default: createDotnetRuntime }) => {
-                    // this would work with ES6 default export
-                    if (createDotnetRuntime) {
-                        resolve(createDotnetRuntime);
-                    }
-                }, reject);
-            });
-            return loaded;
-        }
-    }
-    else if (typeof globalThis.load !== 'undefined') {
-        loadScript = async function (file) {
-            globalThis.load(file)
-            return globalThis.createDotnetRuntime;
-        }
-    }
-    else {
-        throw new Error("Unknown environment, can't load config");
-    }
-
-    return loadScript(file);
-}
-=======
->>>>>>> 6b3ea401
+globalThis.App = App; // Necessary as System.Runtime.InteropServices.JavaScript.Tests.MarshalTests (among others) call the App.call_test_method directly