--- conflicted
+++ resolved
@@ -92,12 +92,8 @@
       - @(WasmFilesToIncludeInFileSystem) - Files to include in the vfs
       - @(WasmNativeAsset)        - Native files to be added to `NativeAssets` in the bundle.
 
-<<<<<<< HEAD
+      - @(WasmEnvironmentVariable)        - adds environment variables to `_framework/dotnet.boot.js`
       - @(WasmExtraConfig)        - json elements to add to `_framework/dotnet.boot.js`
-=======
-      - @(WasmEnvironmentVariable)        - add environment variables `_framework/blazor.boot.json`
-      - @(WasmExtraConfig)        - json elements to add to `_framework/blazor.boot.json`
->>>>>>> 5ff417fd
                                     Eg. <WasmExtraConfig Include="xxx" Value="true" />
 
                                     - Value attribute can have a number, bool, quoted string, or json string
