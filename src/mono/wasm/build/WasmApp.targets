--- conflicted
+++ resolved
@@ -265,14 +265,9 @@
         SkipUnchangedFiles="true" 
         Condition="!Exists('package.json')"/>
     
-<<<<<<< HEAD
-    <!-- npm install if not on CI -->
-    <Exec Command="npm install"
-=======
     <!-- npm install via emsdk npm if not on CI -->
     <Exec Command="npm install"
         EnvironmentVariables="@(EmscriptenEnvVars)"
->>>>>>> 50b6e2e4
         WorkingDirectory="$(WasmAppDir)"
         IgnoreStandardErrorWarningFormat="true" 
         Condition="'$(ContinuousIntegrationBuild)' != 'true'"/>
@@ -286,13 +281,9 @@
         DestinationFiles="$(WasmAppDir)\package-lock.json"
         SkipUnchangedFiles="true" 
         Condition="!Exists('package-lock.json') and '$(ContinuousIntegrationBuild)' == 'true'"/>
-<<<<<<< HEAD
-    <Exec Command="npm ci"
-=======
     
     <Exec Command="npm ci"
         EnvironmentVariables="@(EmscriptenEnvVars)"
->>>>>>> 50b6e2e4
         WorkingDirectory="$(WasmAppDir)"
         IgnoreStandardErrorWarningFormat="true" 
         Condition="'$(ContinuousIntegrationBuild)' == 'true'"/>
