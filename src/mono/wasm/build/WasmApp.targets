--- conflicted
+++ resolved
@@ -90,12 +90,8 @@
     <_BeforeWasmBuildAppDependsOn />
   </PropertyGroup>
 
-<<<<<<< HEAD
-  <Import Project="$(MSBuildThisFileDirectory)EmSdkRepo.Defaults.props" Condition="'$(WasmUseEMSDK_PATH)' == 'true'" />
-=======
   <Import Project="$(MSBuildThisFileDirectory)WasmApp.Native.targets" />
 
->>>>>>> 85fde053
   <!-- Having this separate target allows users to cleanly add After/BeforeTargets for this -->
   <Target Name="WasmBuildApp" AfterTargets="$(WasmBuildAppAfterThisTarget)" />
 
@@ -122,89 +118,6 @@
     </ItemGroup>
   </Target>
 
-<<<<<<< HEAD
-  <Target Name="_SetupEmscripten">
-    <PropertyGroup>
-      <_EMSDKMissingPaths Condition="'$(_EMSDKMissingPaths)' == '' and ('$(EmscriptenSdkToolsPath)' == '' or !Exists('$(EmscriptenSdkToolsPath)'))">%24(EmscriptenSdkToolsPath)=$(EmscriptenSdkToolsPath) </_EMSDKMissingPaths>
-      <_EMSDKMissingPaths Condition="'$(_EMSDKMissingPaths)' == '' and ('$(EmscriptenNodeToolsPath)' == '' or !Exists('$(EmscriptenNodeToolsPath)'))">%24(EmscriptenNodeToolsPath)=$(EmscriptenNodeToolsPath) </_EMSDKMissingPaths>
-      <_EMSDKMissingPaths Condition="'$(_EMSDKMissingPaths)' == '' and ('$(EmscriptenUpstreamBinPath)' == '' or !Exists('$(EmscriptenUpstreamBinPath)'))">%24(EmscriptenUpstreamBinPath)=$(EmscriptenUpstreamBinPath) </_EMSDKMissingPaths>
-    </PropertyGroup>
-
-    <PropertyGroup>
-      <_EMSDKMissingErrorMessage Condition="'$(EMSDK_PATH)' == '' and '$(EmscriptenSdkToolsPath)' == ''">Could not find emscripten sdk. Either set %24(EMSDK_PATH), or use workloads to get the sdk.</_EMSDKMissingErrorMessage>
-
-      <_EMSDKMissingErrorMessage Condition="'$(_EMSDKMissingErrorMessage)' == '' and '$(_UsingEMSDK_PATH)' != 'true' and '$(_EMSDKMissingPaths)' != ''">Emscripten from the workload is missing some paths: $(_EMSDKMissingPaths).</_EMSDKMissingErrorMessage>
-      <_EMSDKMissingErrorMessage Condition="'$(_EMSDKMissingErrorMessage)' == '' and '$(_UsingEMSDK_PATH)' == 'true' and !Exists($(EMSDK_PATH))">Could not find Emscripten sdk at %24(EMSDK_PATH)=$(EMSDK_PATH) .</_EMSDKMissingErrorMessage>
-      <_EMSDKMissingErrorMessage Condition="'$(_EMSDKMissingErrorMessage)' == '' and '$(_UsingEMSDK_PATH)' == 'true' and '$(_EMSDKMissingPaths)' != ''">Specified Emscripten sdk at %24(EMSDK_PATH)=$(EMSDK_PATH) is missing some paths: $(_EMSDKMissingPaths).</_EMSDKMissingErrorMessage>
-
-      <_IsEMSDKMissing Condition="'$(_EMSDKMissingErrorMessage)' != ''">true</_IsEMSDKMissing>
-    </PropertyGroup>
-
-    <PropertyGroup>
-      <EmscriptenSdkToolsPath    Condition="'$(EmscriptenSdkToolsPath)' != ''"   >$([MSBuild]::NormalizeDirectory($(EmscriptenSdkToolsPath)))</EmscriptenSdkToolsPath>
-      <EmscriptenNodeToolsPath   Condition="'$(EmscriptenNodeToolsPath)' != ''"  >$([MSBuild]::NormalizeDirectory($(EmscriptenNodeToolsPath)))</EmscriptenNodeToolsPath>
-      <EmscriptenUpstreamBinPath Condition="'$(EmscriptenUpstreamBinPath)' != ''">$([MSBuild]::NormalizeDirectory($(EmscriptenUpstreamBinPath)))</EmscriptenUpstreamBinPath>
-    </PropertyGroup>
-
-    <!-- Environment variables required for running emsdk commands like `emcc` -->
-    <ItemGroup Condition="'$(EmscriptenSdkToolsPath)' != ''">
-      <EmscriptenEnvVars Include="DOTNET_EMSCRIPTEN_LLVM_ROOT=$(EmscriptenSdkToolsPath)bin" />
-      <EmscriptenEnvVars Include="DOTNET_EMSCRIPTEN_BINARYEN_ROOT=$(EmscriptenSdkToolsPath)" />
-      <EmscriptenEnvVars Include="DOTNET_EMSCRIPTEN_NODE_JS=$([MSBuild]::NormalizePath($(EmscriptenNodeToolsPath), 'bin', 'node$(_ExeExt)'))" />
-    </ItemGroup>
-
-    <ItemGroup>
-      <_EmscriptenPrependPATHTrimmed Include="$([MSBuild]::ValueOrDefault('%(EmscriptenPrependPATH.Identity)\', '').TrimEnd('\/'))" />
-      <EmscriptenPrependPATH Remove="@(EmscriptenPrependPATH)" />
-      <EmscriptenPrependPATH Include="@(_EmscriptenPrependPATHTrimmed)" />
-    </ItemGroup>
-
-    <PropertyGroup>
-      <!-- semicolon is a msbuild property separator. It is also the path separator on windows.
-           So, we need to escape it here, so the paths don't get split up when converting
-           to string[] for passing to Exec task -->
-      <_PathSeparator Condition="'$(OS)' == 'Windows_NT'">%3B</_PathSeparator>
-      <_PathSeparator Condition="'$(OS)' != 'Windows_NT'">:</_PathSeparator>
-
-      <_EmscriptenPrependPATHProperty>@(EmscriptenPrependPATH -> '%(Identity)', '$(_PathSeparator)')</_EmscriptenPrependPATHProperty>
-    </PropertyGroup>
-
-    <ItemGroup>
-      <EmscriptenEnvVars Include="PATH=$(_EmscriptenPrependPATHProperty)$(_PathSeparator)$([MSBuild]::Escape($(PATH)))" />
-    </ItemGroup>
-  </Target>
-
-  <Target Name="_WasmBuildNative" DependsOnTargets="$(_WasmNativeBuildDependsOn)" Condition="'$(WasmBuildNative)' == 'true'" />
-
-  <Target Name="_SetWasmBuildNativeDefaults">
-    <!-- if already set, maybe by a user projects, then a missing emsdk is an error -->
-    <Error Condition="'$(WasmBuildNative)' == 'true' and '$(_IsEMSDKMissing)' == 'true'"
-           Text="$(_EMSDKMissingErrorMessage) Emscripten SDK is required for building native files." />
-
-    <Error Condition="'$(RunAOTCompilation)' == 'true' and '$(_IsEMSDKMissing)' == 'true'"
-           Text="$(_EMSDKMissingErrorMessage) Emscripten SDK is required for AOT'ing assemblies." />
-
-    <PropertyGroup>
-      <WasmBuildNative Condition="'$(RunAOTCompilation)' == 'true'">true</WasmBuildNative>
-      <WasmBuildNative Condition="'$(WasmBuildNative)' == '' and '$(PublishTrimmed)' != 'true'">false</WasmBuildNative>
-      <WasmBuildNative Condition="'$(WasmBuildNative)' == '' and '$(Configuration)' == 'Release'">true</WasmBuildNative>
-      <WasmBuildNative Condition="'$(WasmBuildNative)' == ''">false</WasmBuildNative>
-    </PropertyGroup>
-
-    <!-- If we want to default to true, and sdk is missing, then just warn, and set it to false -->
-    <Warning Condition="'$(WasmBuildNative)' == 'true' and '$(_IsEMSDKMissing)' == 'true'"
-             Text="$(_EMSDKMissingErrorMessage) Emscripten SDK is required for building native files." />
-
-    <PropertyGroup>
-      <WasmBuildNative Condition="'$(WasmBuildNative)' == 'true' and '$(_IsEMSDKMissing)' == 'true'">false</WasmBuildNative>
-      <ICUDefaultCulture Condition="'$(EnableSharding)' == 'true' and '$(WasmBuildNative)' == ''" >en-us</ICUDefaultCulture>
-    </PropertyGroup>
-  </Target>
-
-  <Target Name="_WasmCoreBuild" BeforeTargets="WasmBuildApp" DependsOnTargets="$(WasmBuildAppDependsOn)" />
-
-=======
->>>>>>> 85fde053
   <Target Name="_WasmGenerateAppBundle" Condition="'$(WasmGenerateAppBundle)' == 'true'">
     <Error Condition="'$(WasmMainJSPath)' == ''" Text="%24(WasmMainJSPath) property needs to be set" />
 
