<Project>
  <UsingTask TaskName="WasmAppBuilder" AssemblyFile="$(WasmAppBuilderTasksAssemblyPath)" />
  <UsingTask TaskName="WasmLoadAssembliesAndReferences" AssemblyFile="$(WasmAppBuilderTasksAssemblyPath)" />
  <UsingTask TaskName="PInvokeTableGenerator" AssemblyFile="$(WasmAppBuilderTasksAssemblyPath)" />
  <UsingTask TaskName="IcallTableGenerator" AssemblyFile="$(WasmAppBuilderTasksAssemblyPath)" />
  <UsingTask TaskName="Microsoft.WebAssembly.Build.Tasks.RunWithEmSdkEnv" AssemblyFile="$(WasmAppBuilderTasksAssemblyPath)" />

  <!--
      Required public items/properties:
      - $(WasmMainJSPath)
      - @(WasmAssembliesToBundle)    - list of assemblies to package as the wasm app
          - %(_InternalForceInterpret) metadata   - if true, then skips this assembly from the AOT step.
                                                    Error for this to be set with AOTMode=LLVMOnly

      - $(EMSDK_PATH)      - points to the emscripten sdk location.

      Public properties (optional):
      - $(WasmAppDir)        - AppBundle dir (Defaults to `$(OutputPath)\$(Configuration)\AppBundle`)
      - $(WasmMainAssemblyFileName)- Defaults to $(TargetFileName)
      - $(WasmBuildNative)   - Whenever to build the native executable. Defaults to false.
      - $(WasmNativeStrip)   - Whenever to strip the native executable. Defaults to true.
      - $(WasmLinkIcalls)    - Whenever to link out unused icalls. Defaults to $(WasmBuildNative).
      - $(RunAOTCompilation) - Defaults to false.
      - $(WasmDebugLevel)
      - $(WasmNativeDebugSymbols) - Build with native debug symbols, useful only with `$(RunAOTCompilation)`, or `$(WasmBuildNative)`
                                    Defaults to true.

      - $(WasmProfilers)     - Profilers to use
      - $(AOTMode)           - Defaults to `AotInterp`
      - $(AOTProfilePath)    - profile data file to be used for profile-guided optimization
      - $(InvariantGlobalization)       - Whenever to disable ICU. Defaults to false.

      - $(WasmResolveAssembliesBeforeBuild) - Resolve the assembly dependencies. Defaults to false
      - $(WasmAssemblySearchPaths)          - used for resolving assembly dependencies
      - $(WasmSkipMissingAssemblies)        - Don't fail on any missing dependencies

      - $(WasmGenerateAppBundle)            - Controls whether an app bundle should be generated.
                                              Defaults to true.
                                              This is useful for projects that want to handle their own
                                              packaging, or app bundle generation, eg. Blazor.

      - $(WasmStripAOTAssemblies)           - Whether to run `mono-cil-strip` on the assemblies.
                                              Always set to false!

      - $(WasmBuildAppAfterThisTarget)      - This target is used as `AfterTargets` for `WasmBuildApp. this
                                              is what triggers the wasm app building. Defaults to `Publish`.

      Public items:
      - @(WasmExtraFilesToDeploy) - Files to copy to $(WasmAppDir).
                                    (relative path can be set via %(TargetPath) metadata)
      - @(WasmSatelliteAssemblies)
      - @(WasmFilesToIncludeInFileSystem) - Files to include in the vfs
      - @(WasmNativeAsset)        - Native files to be added to `NativeAssets` in the bundle.

      - @(WasmExtraConfig)        - json elements to add to `mono-config.js`
                                    Eg. <WasmExtraConfig Include="enable_profiler" Value="true" />

                                    - Value attribute can have a number, bool, quoted string, or json string

                                    <WasmExtraConfig Include="json" Value="{ &quot;abc&quot;: 4 }" />
                                    <WasmExtraConfig Include="string_val" Value="&quot;abc&quot;" />
                                    <WasmExtraConfig Include="string_with_json" Value="&quot;{ &quot;abc&quot;: 4 }&quot;" />
  -->

  <PropertyGroup>
    <WasmStripAOTAssemblies>false</WasmStripAOTAssemblies>

    <!--<WasmStripAOTAssemblies Condition="'$(AOTMode)' == 'AotInterp'">false</WasmStripAOTAssemblies>-->
    <!--<WasmStripAOTAssemblies Condition="'$(WasmStripAOTAssemblies)' == ''">$(RunAOTCompilation)</WasmStripAOTAssemblies>-->
    <_ExeExt Condition="$([MSBuild]::IsOSPlatform('WINDOWS'))">.exe</_ExeExt>
  </PropertyGroup>

  <!-- Having this separate target allows users to cleanly add After/BeforeTargets for this -->
  <Target Name="WasmBuildApp" AfterTargets="$(WasmBuildAppAfterThisTarget)" />

  <Target Name="_WasmAotCompileApp" Condition="'$(RunAOTCompilation)' == 'true'">
    <Error Condition="'@(_WasmAssembliesInternal)' == ''" Text="Item _WasmAssembliesInternal is empty" />
    <Error Condition="'$(EMSDK_PATH)' == ''" Text="%24(EMSDK_PATH) should be set to emscripten sdk" />
    <Error Condition="!Exists($(EMSDK_PATH))" Text="Cannot find EMSDK_PATH=$(EMSDK_PATH)" />

    <ItemGroup>
      <MonoAOTCompilerDefaultAotArguments Include="no-opt" />
      <MonoAOTCompilerDefaultAotArguments Include="static" />
      <MonoAOTCompilerDefaultAotArguments Include="direct-icalls" />
      <MonoAOTCompilerDefaultAotArguments Include="deterministic" />
    </ItemGroup>
    <ItemGroup>
      <_AotInputAssemblies Include="@(_WasmAssembliesInternal)" Condition="'%(_WasmAssembliesInternal._InternalForceInterpret)' != 'true'">
        <AotArguments>@(MonoAOTCompilerDefaultAotArguments, ';')</AotArguments>
        <ProcessArguments>@(MonoAOTCompilerDefaultProcessArguments, ';')</ProcessArguments>
      </_AotInputAssemblies>
      <_AOT_InternalForceInterpretAssemblies Include="@(_WasmAssembliesInternal->WithMetadataValue('_InternalForceInterpret', 'true'))" />

      <_WasmAssembliesInternal Remove="@(_WasmAssembliesInternal)" />

      <_WasmAOTSearchPaths Include="$(MicrosoftNetCoreAppRuntimePackRidNativeDir)" />
      <_WasmAOTSearchPaths Include="$(MicrosoftNetCoreAppRuntimePackRidDir)\lib\net6.0" />
    </ItemGroup>

    <PropertyGroup>
      <!--<AOTMode Condition="'$(AOTMode)' == '' and '$(AOTProfilePath)' != ''">AotInterp</AOTMode>-->
      <AOTMode Condition="'$(AOTMode)' == ''">AotInterp</AOTMode>
    </PropertyGroup>

    <Error Condition="'$(AOTMode)' == 'llvmonly' and @(_AOT_InternalForceInterpretAssemblies->Count()) > 0"
           Text="Builing in AOTMode=LLVMonly, but found some assemblies marked as _InternalForceInterpret: @(_AOT_InternalForceInterpretAssemblies)" />

    <Message Text="AOT'ing @(_AotInputAssemblies->Count()) assemblies" Importance="High" />
    <MonoAOTCompiler
      CompilerBinaryPath="$(MonoAotCrossCompilerPath)"
      OutputDir="$(_WasmIntermediateOutputPath)"
      Mode="$(AOTMode)"
      OutputType="AsmOnly"
      Assemblies="@(_AotInputAssemblies)"
      AdditionalAssemblySearchPaths="@(_WasmAOTSearchPaths)"
      UseAotDataFile="false"
      AOTProfilePath="$(AOTProfilePath)"
      Profilers="$(WasmProfilers)"
      AotModulesTablePath="$(_WasmIntermediateOutputPath)driver-gen.c"
      UseLLVM="true"
      DisableParallelAot="true"
      LLVMPath="$(EMSDK_PATH)\upstream\bin">
      <Output TaskParameter="CompiledAssemblies" ItemName="_WasmAssembliesInternal" />
      <Output TaskParameter="FileWrites" ItemName="FileWrites" />
    </MonoAOTCompiler>

    <ItemGroup>
      <!-- Add back the interpreter-only assemblies -->
      <_WasmAssembliesInternal Include="@(_AOT_InternalForceInterpretAssemblies)" />
    </ItemGroup>
  </Target>

  <!-- '$(ArchiveTests)' != 'true' is to skip on CI for now -->
  <Target Name="_WasmStripAOTAssemblies" Condition="'$(RunAOTCompilation)' == 'true' and '$(WasmStripAOTAssemblies)' == 'true' and '$(AOTMode)' != 'AotInterp' and '$(ArchiveTests)' != 'true'">
    <PropertyGroup>
      <_WasmStrippedAssembliesPath>$([MSBuild]::NormalizeDirectory($(_WasmIntermediateOutputPath), 'stripped-assemblies'))</_WasmStrippedAssembliesPath>
    </PropertyGroup>

    <ItemGroup>
      <_WasmStrippedAssemblies
              Condition="'%(_WasmAssembliesInternal._InternalForceInterpret)' != 'true'"
              Include="@(_WasmAssembliesInternal->'$(_WasmStrippedAssembliesPath)%(FileName)%(Extension)')"
              OriginalPath="%(_WasmAssembliesInternal.Identity)" />
      <_WasmInterpOnlyAssembly Include="@(_WasmAssembliesInternal->WithMetadataValue('_InternalForceInterpret', 'true'))" />
    </ItemGroup>

    <!-- Run mono-cil-strip on the assemblies -->
    <!-- TODO: replace this with a linker task -->
    <MakeDir Directories="$(_WasmStrippedAssembliesPath)" />
    <Exec Command='mono-cil-strip -q "%(_WasmStrippedAssemblies.OriginalPath)" "%(_WasmStrippedAssemblies.Identity)"' />

    <ItemGroup>
      <_WasmAssembliesInternal Remove="@(_WasmAssembliesInternal)" />
      <_WasmAssembliesInternal Include="@(_WasmStrippedAssemblies);@(_WasmInterpOnlyAssembly)" />
    </ItemGroup>
  </Target>

  <Target Name="_WasmResolveReferences" Condition="'$(WasmResolveAssembliesBeforeBuild)' == 'true'">
    <WasmLoadAssembliesAndReferences
      Assemblies="@(_WasmAssembliesInternal)"
      AssemblySearchPaths="@(WasmAssemblySearchPaths)"
      SkipMissingAssemblies="$(WasmSkipMissingAssemblies)">
      <Output TaskParameter="ReferencedAssemblies" ItemName="_TmpWasmAssemblies" />
    </WasmLoadAssembliesAndReferences>

    <ItemGroup>
      <_WasmAssembliesInternal Remove="@(_WasmAssembliesInternal)" />
      <_WasmAssembliesInternal Include="@(_TmpWasmAssemblies)" />
    </ItemGroup>
  </Target>

  <Target Name="_BeforeWasmBuildApp">
    <Error Condition="'$(IntermediateOutputPath)' == ''" Text="%24(IntermediateOutputPath) property needs to be set" />
    <Error Condition="!Exists('$(MicrosoftNetCoreAppRuntimePackRidDir)')" Text="MicrosoftNetCoreAppRuntimePackRidDir=$(MicrosoftNetCoreAppRuntimePackRidDir) doesn't exist" />
    <Error Condition="@(WasmAssembliesToBundle->Count()) == 0" Text="WasmAssembliesToBundle item is empty. No assemblies to process" />

    <PropertyGroup>
      <WasmGenerateAppBundle Condition="'$(WasmGenerateAppBundle)' == ''">true</WasmGenerateAppBundle>
      <WasmBuildNative Condition="'$(WasmBuildNative)' == ''">false</WasmBuildNative>
      <WasmBuildNative Condition="'$(RunAOTCompilation)' == 'true'">true</WasmBuildNative>
      <WasmNativeDebugSymbols Condition="'$(WasmNativeDebugSymbols)' == ''">true</WasmNativeDebugSymbols>
      <WasmAppDir Condition="'$(WasmAppDir)' == ''">$(OutputPath)AppBundle\</WasmAppDir>
      <WasmMainAssemblyFileName Condition="'$(WasmMainAssemblyFileName)' == ''">$(TargetFileName)</WasmMainAssemblyFileName>

      <MicrosoftNetCoreAppRuntimePackRidNativeDir>$([MSBuild]::NormalizeDirectory($(MicrosoftNetCoreAppRuntimePackRidDir), 'native'))</MicrosoftNetCoreAppRuntimePackRidNativeDir>
      <MonoAotCrossCompilerPath Condition="'$(MonoAotCrossCompilerPath)' == ''">$([MSBuild]::NormalizePath($(MicrosoftNetCoreAppRuntimePackRidNativeDir), 'cross', $(PackageRID), 'mono-aot-cross$(_ExeExt)'))</MonoAotCrossCompilerPath>
      <MicrosoftNetCoreAppRuntimePackRidDir>$([MSBuild]::EnsureTrailingSlash($(MicrosoftNetCoreAppRuntimePackRidDir)))</MicrosoftNetCoreAppRuntimePackRidDir>

      <!-- emcc, and mono-aot-cross don't like relative paths for output files -->
      <_WasmIntermediateOutputPath>$([MSBuild]::NormalizeDirectory($(IntermediateOutputPath), 'wasm'))</_WasmIntermediateOutputPath>
    </PropertyGroup>

    <MakeDir Directories="$(_WasmIntermediateOutputPath)" />
    <PropertyGroup>
      <MicrosoftNetCoreAppRuntimePackRidDir>$([MSBuild]::NormalizeDirectory($(MicrosoftNetCoreAppRuntimePackRidDir)))</MicrosoftNetCoreAppRuntimePackRidDir>
    </PropertyGroup>
    <ItemGroup>
      <_WasmAssembliesInternal Include="@(WasmAssembliesToBundle->Distinct())" />
    </ItemGroup>
  </Target>

  <Target Name="_WasmCoreBuild" BeforeTargets="WasmBuildApp" DependsOnTargets="$(WasmBuildAppDependsOn)" />

  <Target Name="_WasmGenerateAppBundle" Condition="'$(WasmGenerateAppBundle)' == 'true'">
    <Error Condition="'$(WasmMainJSPath)' == ''" Text="%24(WasmMainJSPath) property needs to be set" />

    <PropertyGroup>
      <WasmIcuDataFileName Condition="'$(InvariantGlobalization)' != 'true'">icudt.dat</WasmIcuDataFileName>

      <_HasDotnetWasm Condition="'%(WasmNativeAsset.FileName)%(WasmNativeAsset.Extension)' == 'dotnet.wasm'">true</_HasDotnetWasm>
      <_HasDotnetJs Condition="'%(WasmNativeAsset.FileName)%(WasmNativeAsset.Extension)' == 'dotnet.js'">true</_HasDotnetJs>
      <_HasCryptoWorkerJs Condition="'%(WasmNativeAsset.FileName)%(WasmNativeAsset.Extension)' == 'crypto_worker.js'">true</_HasCryptoWorkerJs>
    </PropertyGroup>

    <ItemGroup>
      <!-- If dotnet.{wasm,js} weren't added already (eg. AOT can add them), then add the default ones -->
<<<<<<< HEAD
      <WasmNativeAsset Include="$(MicrosoftNetCoreAppRuntimePackRidDir)native\dotnet.wasm" Condition="'$(_HasDotnetWasm)' != 'true'" />
      <WasmNativeAsset Include="$(MicrosoftNetCoreAppRuntimePackRidDir)native\dotnet.js" Condition="'$(_HasDotnetJs)' != 'true'" />
      <WasmNativeAsset Include="$(MicrosoftNetCoreAppRuntimePackRidDir)native\crypto_worker.js" Condition="'$(_HasCryptoWorkerJs)' != 'true'" />
=======
      <WasmNativeAsset Include="$(MicrosoftNetCoreAppRuntimePackRidNativeDir)dotnet.wasm" Condition="'$(_HasDotnetWasm)' != 'true'" />
      <WasmNativeAsset Include="$(MicrosoftNetCoreAppRuntimePackRidNativeDir)dotnet.js" Condition="'$(_HasDotnetJs)' != 'true'" />
>>>>>>> 587104cb

      <WasmNativeAsset Include="$(MicrosoftNetCoreAppRuntimePackRidNativeDir)$(WasmIcuDataFileName)" Condition="'$(InvariantGlobalization)' != 'true'" />
      <WasmNativeAsset Include="$(MicrosoftNetCoreAppRuntimePackRidNativeDir)dotnet.timezones.blat" />
    </ItemGroup>

    <WasmAppBuilder
      AppDir="$(WasmAppDir)"
      MainJS="$(WasmMainJSPath)"
      Assemblies="@(_WasmAssembliesInternal)"
      InvariantGlobalization="$(InvariantGlobalization)"
      SatelliteAssemblies="@(WasmSatelliteAssemblies)"
      FilesToIncludeInFileSystem="@(WasmFilesToIncludeInFileSystem)"
      IcuDataFileName="$(WasmIcuDataFileName)"
      RemoteSources="@(WasmRemoteSources)"
      ExtraFilesToDeploy="@(WasmExtraFilesToDeploy)"
      ExtraConfig="@(WasmExtraConfig)"
      NativeAssets="@(WasmNativeAsset)"
      DebugLevel="$(WasmDebugLevel)">
      <Output TaskParameter="FileWrites" ItemName="FileWrites" />
    </WasmAppBuilder>

    <CallTarget Targets="_GenerateRunV8Script" Condition="'$(WasmGenerateRunV8Script)' == 'true'" />
  </Target>

  <Target Name="_WasmBuildNative" DependsOnTargets="_WasmAotCompileApp;_WasmStripAOTAssemblies;_GenerateDriverGenC;_CheckEmccIsExpectedVersion" Condition="'$(WasmBuildNative)' == 'true'">
    <Error Condition="'$(EMSDK_PATH)' == ''" Text="%24(EMSDK_PATH) should be set to emscripten sdk" />

    <PropertyGroup>
      <EmccFlagsFile>$([MSBuild]::NormalizePath($(MicrosoftNetCoreAppRuntimePackRidNativeDir), 'src', 'emcc-flags.txt'))</EmccFlagsFile>
      <WasmNativeStrip Condition="'$(WasmNativeStrip)' == ''">true</WasmNativeStrip>
      <WasmLinkIcalls Condition="'$(WasmLinkIcalls)' == ''">$(WasmBuildNative)</WasmLinkIcalls>
    </PropertyGroup>

    <ReadLinesFromFile File="$(EmccFlagsFile)">
        <Output TaskParameter="Lines" PropertyName="_DefaultEmccFlags" />
    </ReadLinesFromFile>

    <PropertyGroup>
      <EmccFlags>$(_DefaultEmccFlags) $(EmccFlags)</EmccFlags>
      <EmccFlags>$(EmccFlags) -s DISABLE_EXCEPTION_CATCHING=0</EmccFlags>
      <EmccFlags Condition="'$(RunAOTCompilation)' == 'true'">$(EmccFlags) -DENABLE_AOT=1 -DDRIVER_GEN=1</EmccFlags>
      <EmccFlags Condition="'$(InvariantGlobalization)' == 'true'">$(EmccFlags) -DINVARIANT_GLOBALIZATION=1</EmccFlags>
    </PropertyGroup>

   <ItemGroup>
      <_WasmPInvokeModules Include="libSystem.Native" />
      <_WasmPInvokeModules Include="libSystem.IO.Compression.Native" />
      <_WasmPInvokeModules Include="libSystem.Globalization.Native" />
   </ItemGroup>
   <!--This pinvoke-table.h will be used instead of the one in the runtime pack because of -I$(_WasmIntermediateOutputPath) -->
   <PInvokeTableGenerator
     Modules="@(_WasmPInvokeModules)"
     Assemblies="@(_WasmAssembliesInternal)"
     OutputPath="$(_WasmIntermediateOutputPath)pinvoke-table.h" />

   <!-- ICall table generation -->
   <Exec Condition="'$(WasmLinkIcalls)' == 'true'" Command='"$(MonoAotCrossCompilerPath)" --print-icall-table > "$(_WasmIntermediateOutputPath)runtime-icall-table.h"' />
   <IcallTableGenerator Condition="'$(WasmLinkIcalls)' == 'true'"
     RuntimeIcallTableFile="$(_WasmIntermediateOutputPath)runtime-icall-table.h"
     Assemblies="@(_WasmAssembliesInternal)"
     OutputPath="$(_WasmIntermediateOutputPath)icall-table.h" />
   <PropertyGroup>
     <EmccFlags Condition="'$(WasmLinkIcalls)' == 'true'">$(EmccFlags) -DLINK_ICALLS=1</EmccFlags>
     <_WasmIncludeDir>$([MSBuild]::NormalizeDirectory($(MicrosoftNetCoreAppRuntimePackRidNativeDir), 'include'))</_WasmIncludeDir>
     <_WasmSrcDir>$([MSBuild]::NormalizeDirectory($(MicrosoftNetCoreAppRuntimePackRidNativeDir), 'src'))</_WasmSrcDir>
   </PropertyGroup>

   <ItemGroup>
     <_WasmRuntimePackNativeLibs Include="libmono-ee-interp.a"/>
     <_WasmRuntimePackNativeLibs Include="libmonosgen-2.0.a"/>
     <_WasmRuntimePackNativeLibs Include="libmono-ilgen.a"/>
     <_WasmRuntimePackNativeLibs Include="libmono-icall-table.a"/>
     <_WasmRuntimePackNativeLibs Include="libSystem.Native.a"/>
     <_WasmRuntimePackNativeLibs Include="libSystem.IO.Compression.Native.a"/>
     <_WasmRuntimePackNativeLibs Include="libmono-profiler-aot.a"/>
     <_WasmRuntimePackNativeLibs Include="libicuuc.a" />
     <_WasmRuntimePackNativeLibs Include="libicui18n.a" />
     <_WasmObjects Include="@(_WasmRuntimePackNativeLibs->'$(MicrosoftNetCoreAppRuntimePackRidDir)\native\%(FileName)%(Extension)')" />


     <_WasmObjectsToBuild Include="$(_WasmIntermediateOutputPath)driver.o"/>
     <_WasmObjectsToBuild Include="$(_WasmIntermediateOutputPath)pinvoke.o"/>
     <_WasmObjectsToBuild Include="$(_WasmIntermediateOutputPath)corebindings.o"/>
     <_WasmObjectsToBuild SourcePath="$(_WasmSrcDir)%(FileName).c" />

     <_WasmObjects Include="@(_WasmRuntimePackNativeLibs->'$(MicrosoftNetCoreAppRuntimePackRidNativeDir)%(FileName)%(Extension)')" />
     <_WasmObjects Include="@(_WasmObjectsToBuild)" />

     <_DotnetJSSrcFile Include="$(_WasmSrcDir)library_mono.js" />
     <_DotnetJSSrcFile Include="$(_WasmSrcDir)binding_support.js" />
     <_DotnetJSSrcFile Include="$(_WasmSrcDir)dotnet_support.js" />
     <_DotnetJSSrcFile Include="$(_WasmSrcDir)pal_random.js" />

     <_AOTAssemblies Include="@(_WasmAssembliesInternal)" Condition="'%(_WasmAssembliesInternal._InternalForceInterpret)' != 'true'" />
     <_BitcodeFile Include="%(_WasmAssembliesInternal.LlvmBitcodeFile)" />
   </ItemGroup>

   <Error Condition="'$(RunAOTCompilation)' == 'true' and @(_BitcodeFile->Count()) != @(_AOTAssemblies->Count())"
          Text="Bug: Number of aot assemblies doesn't match the number of generated bitcode files. BitcodeFiles: @(_BitcodeFile->Count()) vs Assemblies: @(_AOTAssemblies->Count())" />

   <PropertyGroup>
     <EmccCFlags>$(EmccFlags) -DCORE_BINDINGS -DGEN_PINVOKE=1 "-I$(_WasmIncludeDir)mono-2.0" "-I$(_WasmIncludeDir)wasm"</EmccCFlags>
     <EmccCFlags Condition="'$(WasmNativeDebugSymbols)' == 'true'">$(EmccCFlags) -g</EmccCFlags>

     <!--
          For path c:\foo\bar\ quoting would make it "c:\foo\bar\"
          .. which escapes the closing quote. So, instead make it
            c:\foo\bar\ -> "c:\foo\bar\."
     -->
     <EmccCFlags Condition="$(_WasmIntermediateOutputPath.EndsWith('\')) ">$(EmccCFlags) "-I$(_WasmIntermediateOutputPath)."</EmccCFlags>
     <EmccCFlags Condition="!$(_WasmIntermediateOutputPath.EndsWith('\'))">$(EmccCFlags) "-I$(_WasmIntermediateOutputPath)"</EmccCFlags>

     <EmccLDFlags>$(EmccFlags) -s TOTAL_MEMORY=536870912</EmccLDFlags>
     <_WasmOptCommand>$([MSBuild]::NormalizePath('$(EMSDK_PATH)', 'upstream', 'bin', 'wasm-opt$(_ExeExt)'))</_WasmOptCommand>
   </PropertyGroup>

    <Message Text="Compiling native assets with emcc. This may take a while ..." Importance="High" />
    <RunWithEmSdkEnv Command='emcc $(EmccCFlags) "%(_WasmObjectsToBuild.SourcePath)" -c -o "%(_WasmObjectsToBuild.Identity)"' EmSdkPath="$(EMSDK_PATH)" />
    <RunWithEmSdkEnv Command="emcc $(EmccLDFlags) @(_DotnetJSSrcFile->'--js-library &quot;%(Identity)&quot;', ' ') @(_BitcodeFile->'&quot;%(Identity)&quot;', ' ') @(_WasmObjects->'&quot;%(Identity)&quot;', ' ') -o &quot;$(_WasmIntermediateOutputPath)dotnet.js&quot;" EmSdkPath="$(EMSDK_PATH)" />
    <RunWithEmSdkEnv Command='"$(_WasmOptCommand)" --strip-dwarf "$(_WasmIntermediateOutputPath)dotnet.wasm" -o "$(_WasmIntermediateOutputPath)dotnet.wasm"' Condition="'$(WasmNativeStrip)' == 'true'" IgnoreStandardErrorWarningFormat="true" EmSdkPath="$(EMSDK_PATH)" />

    <ItemGroup>
      <WasmNativeAsset Include="$(_WasmIntermediateOutputPath)dotnet.wasm" />
      <WasmNativeAsset Include="$(_WasmIntermediateOutputPath)dotnet.js" />
    </ItemGroup>
  </Target>

  <Target Name="_GenerateDriverGenC" Condition="'$(RunAOTCompilation)' != 'true' and '$(WasmProfilers)' != ''">
    <PropertyGroup>
      <EmccFlags>$(EmccFlags) -DDRIVER_GEN=1</EmccFlags>
      <InitAotProfilerCmd>
void mono_profiler_init_aot (const char *desc)%3B
EMSCRIPTEN_KEEPALIVE void mono_wasm_load_profiler_aot (const char *desc) { mono_profiler_init_aot (desc)%3B }
      </InitAotProfilerCmd>

      <_DriverGenCPath>$(_WasmIntermediateOutputPath)driver-gen.c</_DriverGenCPath>
    </PropertyGroup>

    <Message Text="Generating $(_DriverGenCPath)" Importance="Low" />
    <WriteLinesToFile File="$(_DriverGenCPath)" Overwrite="true" Lines="$(InitAotProfilerCmd)" />

    <ItemGroup>
        <FileWrites Include="$(_DriverGenCPath)" />
    </ItemGroup>
  </Target>

  <Target Name="_GenerateRunV8Script">
    <PropertyGroup>
      <WasmRunV8ScriptPath Condition="'$(WasmRunV8ScriptPath)' == ''">$(WasmAppDir)run-v8.sh</WasmRunV8ScriptPath>
    </PropertyGroup>

    <Error Condition="'$(WasmMainAssemblyFileName)' == ''" Text="%24(WasmMainAssemblyFileName) property needs to be set for generating $(WasmRunV8ScriptPath)." />
    <WriteLinesToFile
      File="$(WasmRunV8ScriptPath)"
      Lines="v8 --expose_wasm runtime.js -- ${RUNTIME_ARGS} --run $(WasmMainAssemblyFileName) $*"
      Overwrite="true">
    </WriteLinesToFile>

    <ItemGroup>
      <FileWrites Include="$(WasmRunV8ScriptPath)" />
    </ItemGroup>

    <Exec Command="chmod a+x $(WasmRunV8ScriptPath)" />
  </Target>

  <Target Name="_CheckEmccIsExpectedVersion">
    <ReadLinesFromFile File="$([MSBuild]::NormalizePath($(MicrosoftNetCoreAppRuntimePackRidNativeDir), 'src', 'emcc-version.txt'))">
        <Output TaskParameter="Lines" PropertyName="RuntimeEmccVersion" />
    </ReadLinesFromFile>

    <RunWithEmSdkEnv Command="emcc --version" WorkingDirectory="$(_WasmIntermediateOutputPath)" EmSdkPath="$(EMSDK_PATH)" ConsoleToMsBuild="true">
      <Output TaskParameter="ConsoleOutput" ItemName="_VersionLines" />
    </RunWithEmSdkEnv>

    <!-- we want to get the first line from the output, which has the version.
         Rest of the lines are the license -->
    <ItemGroup>
      <_ReversedVersionLines Include="@(_VersionLines->Reverse())" />
    </ItemGroup>
    <PropertyGroup>
      <ActualEmccVersion>%(_ReversedVersionLines.Identity)</ActualEmccVersion>
    </PropertyGroup>

    <Error Condition="'$(RuntimeEmccVersion)' != '$(ActualEmccVersion)'" Text="Emscripten version mismatch, expected '$(RuntimeEmccVersion)', got '$(ActualEmccVersion)'"/>
  </Target>

  <Target Name="_AfterWasmBuildApp">
    <ItemGroup>
      <WasmAssembliesFinal Include="@(_WasmAssembliesInternal)" LlvmBitCodeFile="" />
    </ItemGroup>

    <!-- $(WasmResolveAssembliesBeforeBuild) can add more assemblies, so no point checking the count in that case -->
    <Error Condition="'$(WasmResolveAssembliesBeforeBuild)' != 'true' and @(WasmAssembliesFinal->Distinct()->Count()) != @(WasmAssembliesToBundle->Distinct()->Count())"
      Text="Bug: The wasm build started with @(WasmAssembliesToBundle->Count()) assemblies, but completed with @(WasmAssembliesFinal->Count()).
      WasmAssembliesToBundle: @(WasmAssembliesToBundle)
      WasmAssembliesFinal: @(WasmAssembliesFinal)" />
  </Target>
</Project><|MERGE_RESOLUTION|>--- conflicted
+++ resolved
@@ -214,14 +214,9 @@
 
     <ItemGroup>
       <!-- If dotnet.{wasm,js} weren't added already (eg. AOT can add them), then add the default ones -->
-<<<<<<< HEAD
-      <WasmNativeAsset Include="$(MicrosoftNetCoreAppRuntimePackRidDir)native\dotnet.wasm" Condition="'$(_HasDotnetWasm)' != 'true'" />
-      <WasmNativeAsset Include="$(MicrosoftNetCoreAppRuntimePackRidDir)native\dotnet.js" Condition="'$(_HasDotnetJs)' != 'true'" />
-      <WasmNativeAsset Include="$(MicrosoftNetCoreAppRuntimePackRidDir)native\crypto_worker.js" Condition="'$(_HasCryptoWorkerJs)' != 'true'" />
-=======
       <WasmNativeAsset Include="$(MicrosoftNetCoreAppRuntimePackRidNativeDir)dotnet.wasm" Condition="'$(_HasDotnetWasm)' != 'true'" />
       <WasmNativeAsset Include="$(MicrosoftNetCoreAppRuntimePackRidNativeDir)dotnet.js" Condition="'$(_HasDotnetJs)' != 'true'" />
->>>>>>> 587104cb
+      <WasmNativeAsset Include="$(MicrosoftNetCoreAppRuntimePackRidNativeDir)crypto_worker.js" Condition="'$(_HasCryptoWorkerJs)' != 'true'" />
 
       <WasmNativeAsset Include="$(MicrosoftNetCoreAppRuntimePackRidNativeDir)$(WasmIcuDataFileName)" Condition="'$(InvariantGlobalization)' != 'true'" />
       <WasmNativeAsset Include="$(MicrosoftNetCoreAppRuntimePackRidNativeDir)dotnet.timezones.blat" />
