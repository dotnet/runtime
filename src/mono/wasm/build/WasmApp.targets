<Project>
  <UsingTask TaskName="WasmAppBuilder" AssemblyFile="$(WasmAppBuilderTasksAssemblyPath)" />
  <UsingTask TaskName="WasmLoadAssembliesAndReferences" AssemblyFile="$(WasmAppBuilderTasksAssemblyPath)" />
  <UsingTask TaskName="PInvokeTableGenerator" AssemblyFile="$(WasmAppBuilderTasksAssemblyPath)" />
  <UsingTask TaskName="IcallTableGenerator" AssemblyFile="$(WasmAppBuilderTasksAssemblyPath)" />
  <UsingTask TaskName="Microsoft.WebAssembly.Build.Tasks.RunWithEmSdkEnv" AssemblyFile="$(WasmAppBuilderTasksAssemblyPath)" />

  <!--
      Required public items/properties:
      - $(WasmMainJSPath)
      - @(WasmAssembliesToBundle)    - list of assemblies to package as the wasm app
          - %(_InternalForceInterpret) metadata   - if true, then skips this assembly from the AOT step.
                                                    Error for this to be set with AOTMode=LLVMOnly

      - $(EMSDK_PATH)      - points to the emscripten sdk location.

      Public properties (optional):
      - $(WasmAppDir)        - AppBundle dir (Defaults to `$(OutputPath)\$(Configuration)\AppBundle`)
      - $(WasmMainAssemblyFileName)- Defaults to $(TargetFileName)
      - $(WasmBuildNative)   - Whenever to build the native executable. Defaults to false.
      - $(WasmNativeStrip)   - Whenever to strip the native executable. Defaults to true.
      - $(WasmLinkIcalls)    - Whenever to link out unused icalls. Defaults to $(WasmBuildNative).
      - $(RunAOTCompilation) - Defaults to false.
      - $(WasmDebugLevel)
      - $(WasmNativeDebugSymbols) - Build with native debug symbols, useful only with `$(RunAOTCompilation)`, or `$(WasmBuildNative)`
                                    Defaults to true.

      - $(WasmProfilers)     - Profilers to use
      - $(AOTMode)           - Defaults to `AotInterp`
      - $(AOTProfilePath)    - profile data file to be used for profile-guided optimization
      - $(InvariantGlobalization)       - Whenever to disable ICU. Defaults to false.

      - $(WasmResolveAssembliesBeforeBuild) - Resolve the assembly dependencies. Defaults to false
      - $(WasmAssemblySearchPaths)          - used for resolving assembly dependencies
      - $(WasmSkipMissingAssemblies)        - Don't fail on any missing dependencies

      - $(WasmGenerateAppBundle)            - Controls whether an app bundle should be generated.
                                              Defaults to true.
                                              This is useful for projects that want to handle their own
                                              packaging, or app bundle generation, eg. Blazor.

      - $(WasmStripAOTAssemblies)           - Whether to run `mono-cil-strip` on the assemblies.
                                              Always set to false!

      - $(WasmBuildAppAfterThisTarget)      - This target is used as `AfterTargets` for `WasmBuildApp. this
                                              is what triggers the wasm app building. Defaults to `Publish`.

      Public items:
      - @(WasmExtraFilesToDeploy) - Files to copy to $(WasmAppDir).
                                    (relative path can be set via %(TargetPath) metadata)
      - @(WasmSatelliteAssemblies)
      - @(WasmFilesToIncludeInFileSystem) - Files to include in the vfs
      - @(WasmNativeAsset)        - Native files to be added to `NativeAssets` in the bundle.

      - @(WasmExtraConfig)        - json elements to add to `mono-config.js`
                                    Eg. <WasmExtraConfig Include="enable_profiler" Value="true" />

                                    - Value attribute can have a number, bool, quoted string, or json string

                                    <WasmExtraConfig Include="json" Value="{ &quot;abc&quot;: 4 }" />
                                    <WasmExtraConfig Include="string_val" Value="&quot;abc&quot;" />
                                    <WasmExtraConfig Include="string_with_json" Value="&quot;{ &quot;abc&quot;: 4 }&quot;" />
  -->

  <PropertyGroup>
    <WasmStripAOTAssemblies>false</WasmStripAOTAssemblies>

    <!--<WasmStripAOTAssemblies Condition="'$(AOTMode)' == 'AotInterp'">false</WasmStripAOTAssemblies>-->
    <!--<WasmStripAOTAssemblies Condition="'$(WasmStripAOTAssemblies)' == ''">$(RunAOTCompilation)</WasmStripAOTAssemblies>-->
    <_ExeExt Condition="$([MSBuild]::IsOSPlatform('WINDOWS'))">.exe</_ExeExt>
  </PropertyGroup>

  <!-- Having this separate target allows users to cleanly add After/BeforeTargets for this -->
  <Target Name="WasmBuildApp" AfterTargets="$(WasmBuildAppAfterThisTarget)" />

  <Target Name="_WasmAotCompileApp" Condition="'$(RunAOTCompilation)' == 'true'">
    <Error Condition="'@(_WasmAssembliesInternal)' == ''" Text="Item _WasmAssembliesInternal is empty" />
    <Error Condition="'$(EMSDK_PATH)' == ''" Text="%24(EMSDK_PATH) should be set to emscripten sdk" />
    <Error Condition="!Exists($(EMSDK_PATH))" Text="Cannot find EMSDK_PATH=$(EMSDK_PATH)" />

    <ItemGroup>
      <MonoAOTCompilerDefaultAotArguments Include="no-opt" />
      <MonoAOTCompilerDefaultAotArguments Include="static" />
      <MonoAOTCompilerDefaultAotArguments Include="direct-icalls" />
      <MonoAOTCompilerDefaultAotArguments Include="deterministic" />
    </ItemGroup>
    <ItemGroup>
      <_AotInputAssemblies Include="@(_WasmAssembliesInternal)" Condition="'%(_WasmAssembliesInternal._InternalForceInterpret)' != 'true'">
        <AotArguments>@(MonoAOTCompilerDefaultAotArguments, ';')</AotArguments>
        <ProcessArguments>@(MonoAOTCompilerDefaultProcessArguments, ';')</ProcessArguments>
      </_AotInputAssemblies>
      <_AOT_InternalForceInterpretAssemblies Include="@(_WasmAssembliesInternal->WithMetadataValue('_InternalForceInterpret', 'true'))" />

      <_WasmAssembliesInternal Remove="@(_WasmAssembliesInternal)" />

      <_WasmAOTSearchPaths Include="$(MicrosoftNetCoreAppRuntimePackRidNativeDir)" />
      <_WasmAOTSearchPaths Include="$(MicrosoftNetCoreAppRuntimePackRidDir)\lib\net6.0" />
    </ItemGroup>

    <PropertyGroup>
      <!--<AOTMode Condition="'$(AOTMode)' == '' and '$(AOTProfilePath)' != ''">AotInterp</AOTMode>-->
      <AOTMode Condition="'$(AOTMode)' == ''">AotInterp</AOTMode>
    </PropertyGroup>

    <Error Condition="'$(AOTMode)' == 'llvmonly' and @(_AOT_InternalForceInterpretAssemblies->Count()) > 0"
           Text="Builing in AOTMode=LLVMonly, but found some assemblies marked as _InternalForceInterpret: @(_AOT_InternalForceInterpretAssemblies)" />

    <Message Text="AOT'ing @(_AotInputAssemblies->Count()) assemblies" Importance="High" />
    <MonoAOTCompiler
      CompilerBinaryPath="$(MonoAotCrossCompilerPath)"
      OutputDir="$(_WasmIntermediateOutputPath)"
      Mode="$(AOTMode)"
      OutputType="AsmOnly"
      Assemblies="@(_AotInputAssemblies)"
      AdditionalAssemblySearchPaths="@(_WasmAOTSearchPaths)"
      UseAotDataFile="false"
      AOTProfilePath="$(AOTProfilePath)"
      Profilers="$(WasmProfilers)"
      AotModulesTablePath="$(_WasmIntermediateOutputPath)driver-gen.c"
      UseLLVM="true"
      DisableParallelAot="true"
      LLVMPath="$(EMSDK_PATH)\upstream\bin">
      <Output TaskParameter="CompiledAssemblies" ItemName="_WasmAssembliesInternal" />
      <Output TaskParameter="FileWrites" ItemName="FileWrites" />
    </MonoAOTCompiler>

    <ItemGroup>
      <!-- Add back the interpreter-only assemblies -->
      <_WasmAssembliesInternal Include="@(_AOT_InternalForceInterpretAssemblies)" />
    </ItemGroup>
  </Target>

  <!-- '$(ArchiveTests)' != 'true' is to skip on CI for now -->
  <Target Name="_WasmStripAOTAssemblies" Condition="'$(RunAOTCompilation)' == 'true' and '$(WasmStripAOTAssemblies)' == 'true' and '$(AOTMode)' != 'AotInterp' and '$(ArchiveTests)' != 'true'">
    <PropertyGroup>
      <_WasmStrippedAssembliesPath>$([MSBuild]::NormalizeDirectory($(_WasmIntermediateOutputPath), 'stripped-assemblies'))</_WasmStrippedAssembliesPath>
    </PropertyGroup>

    <ItemGroup>
      <_WasmStrippedAssemblies
              Condition="'%(_WasmAssembliesInternal._InternalForceInterpret)' != 'true'"
              Include="@(_WasmAssembliesInternal->'$(_WasmStrippedAssembliesPath)%(FileName)%(Extension)')"
              OriginalPath="%(_WasmAssembliesInternal.Identity)" />
      <_WasmInterpOnlyAssembly Include="@(_WasmAssembliesInternal->WithMetadataValue('_InternalForceInterpret', 'true'))" />
    </ItemGroup>

    <!-- Run mono-cil-strip on the assemblies -->
    <!-- TODO: replace this with a linker task -->
    <MakeDir Directories="$(_WasmStrippedAssembliesPath)" />
    <Exec Command='mono-cil-strip -q "%(_WasmStrippedAssemblies.OriginalPath)" "%(_WasmStrippedAssemblies.Identity)"' />

    <ItemGroup>
      <_WasmAssembliesInternal Remove="@(_WasmAssembliesInternal)" />
      <_WasmAssembliesInternal Include="@(_WasmStrippedAssemblies);@(_WasmInterpOnlyAssembly)" />
    </ItemGroup>
  </Target>

  <Target Name="_WasmResolveReferences" Condition="'$(WasmResolveAssembliesBeforeBuild)' == 'true'">
    <WasmLoadAssembliesAndReferences
      Assemblies="@(_WasmAssembliesInternal)"
      AssemblySearchPaths="@(WasmAssemblySearchPaths)"
      SkipMissingAssemblies="$(WasmSkipMissingAssemblies)">
      <Output TaskParameter="ReferencedAssemblies" ItemName="_TmpWasmAssemblies" />
    </WasmLoadAssembliesAndReferences>

    <ItemGroup>
      <_WasmAssembliesInternal Remove="@(_WasmAssembliesInternal)" />
      <_WasmAssembliesInternal Include="@(_TmpWasmAssemblies)" />
    </ItemGroup>
  </Target>

  <Target Name="_BeforeWasmBuildApp">
    <Error Condition="'$(IntermediateOutputPath)' == ''" Text="%24(IntermediateOutputPath) property needs to be set" />
    <Error Condition="!Exists('$(MicrosoftNetCoreAppRuntimePackRidDir)')" Text="MicrosoftNetCoreAppRuntimePackRidDir=$(MicrosoftNetCoreAppRuntimePackRidDir) doesn't exist" />
    <Error Condition="@(WasmAssembliesToBundle->Count()) == 0" Text="WasmAssembliesToBundle item is empty. No assemblies to process" />

    <PropertyGroup>
      <WasmGenerateAppBundle Condition="'$(WasmGenerateAppBundle)' == ''">true</WasmGenerateAppBundle>
      <WasmBuildNative Condition="'$(WasmBuildNative)' == ''">false</WasmBuildNative>
      <WasmBuildNative Condition="'$(RunAOTCompilation)' == 'true'">true</WasmBuildNative>
      <WasmNativeDebugSymbols Condition="'$(WasmNativeDebugSymbols)' == ''">true</WasmNativeDebugSymbols>
      <WasmAppDir Condition="'$(WasmAppDir)' == ''">$(OutputPath)AppBundle\</WasmAppDir>
      <WasmMainAssemblyFileName Condition="'$(WasmMainAssemblyFileName)' == ''">$(TargetFileName)</WasmMainAssemblyFileName>

      <MicrosoftNetCoreAppRuntimePackRidNativeDir>$([MSBuild]::NormalizeDirectory($(MicrosoftNetCoreAppRuntimePackRidDir), 'native'))</MicrosoftNetCoreAppRuntimePackRidNativeDir>
      <MonoAotCrossCompilerPath Condition="'$(MonoAotCrossCompilerPath)' == ''">$([MSBuild]::NormalizePath($(MicrosoftNetCoreAppRuntimePackRidNativeDir), 'cross', $(PackageRID), 'mono-aot-cross$(_ExeExt)'))</MonoAotCrossCompilerPath>
      <MicrosoftNetCoreAppRuntimePackRidDir>$([MSBuild]::EnsureTrailingSlash($(MicrosoftNetCoreAppRuntimePackRidDir)))</MicrosoftNetCoreAppRuntimePackRidDir>

      <!-- emcc, and mono-aot-cross don't like relative paths for output files -->
      <_WasmIntermediateOutputPath>$([MSBuild]::NormalizeDirectory($(IntermediateOutputPath), 'wasm'))</_WasmIntermediateOutputPath>
    </PropertyGroup>

    <MakeDir Directories="$(_WasmIntermediateOutputPath)" />
    <PropertyGroup>
      <MicrosoftNetCoreAppRuntimePackRidDir>$([MSBuild]::NormalizeDirectory($(MicrosoftNetCoreAppRuntimePackRidDir)))</MicrosoftNetCoreAppRuntimePackRidDir>
    </PropertyGroup>
    <ItemGroup>
      <_WasmAssembliesInternal Include="@(WasmAssembliesToBundle->Distinct())" />
    </ItemGroup>
  </Target>

  <Target Name="_WasmCoreBuild" BeforeTargets="WasmBuildApp" DependsOnTargets="$(WasmBuildAppDependsOn)" />

  <Target Name="_WasmGenerateAppBundle" Condition="'$(WasmGenerateAppBundle)' == 'true'">
    <Error Condition="'$(WasmMainJSPath)' == ''" Text="%24(WasmMainJSPath) property needs to be set" />

    <PropertyGroup>
      <WasmIcuDataFileName Condition="'$(InvariantGlobalization)' != 'true'">icudt.dat</WasmIcuDataFileName>

      <_HasDotnetWasm Condition="'%(WasmNativeAsset.FileName)%(WasmNativeAsset.Extension)' == 'dotnet.wasm'">true</_HasDotnetWasm>
      <_HasDotnetJs Condition="'%(WasmNativeAsset.FileName)%(WasmNativeAsset.Extension)' == 'dotnet.js'">true</_HasDotnetJs>
    </PropertyGroup>

    <ItemGroup>
      <!-- If dotnet.{wasm,js} weren't added already (eg. AOT can add them), then add the default ones -->
      <WasmNativeAsset Include="$(MicrosoftNetCoreAppRuntimePackRidNativeDir)dotnet.wasm" Condition="'$(_HasDotnetWasm)' != 'true'" />
      <WasmNativeAsset Include="$(MicrosoftNetCoreAppRuntimePackRidNativeDir)dotnet.js" Condition="'$(_HasDotnetJs)' != 'true'" />

      <WasmNativeAsset Include="$(MicrosoftNetCoreAppRuntimePackRidNativeDir)$(WasmIcuDataFileName)" Condition="'$(InvariantGlobalization)' != 'true'" />
      <WasmNativeAsset Include="$(MicrosoftNetCoreAppRuntimePackRidNativeDir)dotnet.timezones.blat" />
    </ItemGroup>

    <WasmAppBuilder
      AppDir="$(WasmAppDir)"
      MainJS="$(WasmMainJSPath)"
      Assemblies="@(_WasmAssembliesInternal)"
      InvariantGlobalization="$(InvariantGlobalization)"
      SatelliteAssemblies="@(WasmSatelliteAssemblies)"
      FilesToIncludeInFileSystem="@(WasmFilesToIncludeInFileSystem)"
      IcuDataFileName="$(WasmIcuDataFileName)"
      RemoteSources="@(WasmRemoteSources)"
      ExtraFilesToDeploy="@(WasmExtraFilesToDeploy)"
      ExtraConfig="@(WasmExtraConfig)"
      NativeAssets="@(WasmNativeAsset)"
      DebugLevel="$(WasmDebugLevel)">
      <Output TaskParameter="FileWrites" ItemName="FileWrites" />
    </WasmAppBuilder>

    <CallTarget Targets="_GenerateRunV8Script" Condition="'$(WasmGenerateRunV8Script)' == 'true'" />
  </Target>

  <Target Name="_WasmBuildNative" DependsOnTargets="_WasmAotCompileApp;_WasmStripAOTAssemblies;_GenerateDriverGenC;_CheckEmccIsExpectedVersion" Condition="'$(WasmBuildNative)' == 'true'">
    <Error Condition="'$(EMSDK_PATH)' == ''" Text="%24(EMSDK_PATH) should be set to emscripten sdk" />

    <PropertyGroup>
      <EmccFlagsFile>$([MSBuild]::NormalizePath($(MicrosoftNetCoreAppRuntimePackRidNativeDir), 'src', 'emcc-flags.txt'))</EmccFlagsFile>
      <WasmNativeStrip Condition="'$(WasmNativeStrip)' == ''">true</WasmNativeStrip>
      <WasmLinkIcalls Condition="'$(WasmLinkIcalls)' == ''">$(WasmBuildNative)</WasmLinkIcalls>
    </PropertyGroup>

    <ReadLinesFromFile File="$(EmccFlagsFile)">
        <Output TaskParameter="Lines" PropertyName="_DefaultEmccFlags" />
    </ReadLinesFromFile>

    <PropertyGroup>
      <EmccFlags>$(_DefaultEmccFlags) $(EmccFlags)</EmccFlags>
      <EmccFlags>$(EmccFlags) -s DISABLE_EXCEPTION_CATCHING=0</EmccFlags>
      <EmccFlags Condition="'$(RunAOTCompilation)' == 'true'">$(EmccFlags) -DENABLE_AOT=1 -DDRIVER_GEN=1</EmccFlags>
      <EmccFlags Condition="'$(InvariantGlobalization)' == 'true'">$(EmccFlags) -DINVARIANT_GLOBALIZATION=1</EmccFlags>
    </PropertyGroup>

   <ItemGroup>
      <_WasmPInvokeModules Include="libSystem.Native" />
      <_WasmPInvokeModules Include="libSystem.IO.Compression.Native" />
      <_WasmPInvokeModules Include="libSystem.Globalization.Native" />
   </ItemGroup>
   <!--This pinvoke-table.h will be used instead of the one in the runtime pack because of -I$(_WasmIntermediateOutputPath) -->
   <PInvokeTableGenerator
     Modules="@(_WasmPInvokeModules)"
     Assemblies="@(_WasmAssembliesInternal)"
     OutputPath="$(_WasmIntermediateOutputPath)pinvoke-table.h" />

   <!-- ICall table generation -->
   <Exec Condition="'$(WasmLinkIcalls)' == 'true'" Command='"$(MonoAotCrossCompilerPath)" --print-icall-table > "$(_WasmIntermediateOutputPath)runtime-icall-table.h"' />
   <IcallTableGenerator Condition="'$(WasmLinkIcalls)' == 'true'"
     RuntimeIcallTableFile="$(_WasmIntermediateOutputPath)runtime-icall-table.h"
     Assemblies="@(_WasmAssembliesInternal)"
     OutputPath="$(_WasmIntermediateOutputPath)icall-table.h" />
   <PropertyGroup>
     <EmccFlags Condition="'$(WasmLinkIcalls)' == 'true'">$(EmccFlags) -DLINK_ICALLS=1</EmccFlags>
     <_WasmIncludeDir>$([MSBuild]::NormalizeDirectory($(MicrosoftNetCoreAppRuntimePackRidNativeDir), 'include'))</_WasmIncludeDir>
     <_WasmSrcDir>$([MSBuild]::NormalizeDirectory($(MicrosoftNetCoreAppRuntimePackRidNativeDir), 'src'))</_WasmSrcDir>
   </PropertyGroup>

   <ItemGroup>
     <_WasmRuntimePackNativeLibs Include="libmono-ee-interp.a"/>
     <_WasmRuntimePackNativeLibs Include="libmonosgen-2.0.a"/>
     <_WasmRuntimePackNativeLibs Include="libmono-ilgen.a"/>
     <_WasmRuntimePackNativeLibs Include="libmono-icall-table.a"/>
     <_WasmRuntimePackNativeLibs Include="libSystem.Native.a"/>
     <_WasmRuntimePackNativeLibs Include="libSystem.IO.Compression.Native.a"/>
     <_WasmRuntimePackNativeLibs Include="libmono-profiler-aot.a"/>
     <!-- these can't conditional until we've solved the linking issue
     <_WasmRuntimePackNativeLibs Include="libicuuc.a" Condition="'$(InvariantGlobalization)' != 'true'" />
     <_WasmRuntimePackNativeLibs Include="libicui18n.a" Condition="'$(InvariantGlobalization)' != 'true'" />
<<<<<<< HEAD
=======
     -->
     <_WasmRuntimePackNativeLibs Include="libicuuc.a" />
     <_WasmRuntimePackNativeLibs Include="libicui18n.a" />
     <_WasmObjects Include="@(_WasmRuntimePackNativeLibs->'$(MicrosoftNetCoreAppRuntimePackRidDir)\native\%(FileName)%(Extension)')" />
>>>>>>> 1d128548

     <_WasmObjectsToBuild Include="$(_WasmIntermediateOutputPath)driver.o"/>
     <_WasmObjectsToBuild Include="$(_WasmIntermediateOutputPath)pinvoke.o"/>
     <_WasmObjectsToBuild Include="$(_WasmIntermediateOutputPath)corebindings.o"/>
     <_WasmObjectsToBuild SourcePath="$(_WasmSrcDir)%(FileName).c" />

     <_WasmObjects Include="@(_WasmRuntimePackNativeLibs->'$(MicrosoftNetCoreAppRuntimePackRidNativeDir)%(FileName)%(Extension)')" />
     <_WasmObjects Include="@(_WasmObjectsToBuild)" />

     <_DotnetJSSrcFile Include="$(_WasmSrcDir)library_mono.js" />
     <_DotnetJSSrcFile Include="$(_WasmSrcDir)binding_support.js" />
     <_DotnetJSSrcFile Include="$(_WasmSrcDir)dotnet_support.js" />
     <_DotnetJSSrcFile Include="$(_WasmSrcDir)pal_random.js" />

     <_AOTAssemblies Include="@(_WasmAssembliesInternal)" Condition="'%(_WasmAssembliesInternal._InternalForceInterpret)' != 'true'" />
     <_BitcodeFile Include="%(_WasmAssembliesInternal.LlvmBitcodeFile)" />
   </ItemGroup>

   <Error Condition="'$(RunAOTCompilation)' == 'true' and @(_BitcodeFile->Count()) != @(_AOTAssemblies->Count())"
          Text="Bug: Number of aot assemblies doesn't match the number of generated bitcode files. BitcodeFiles: @(_BitcodeFile->Count()) vs Assemblies: @(_AOTAssemblies->Count())" />

   <PropertyGroup>
     <EmccCFlags>$(EmccFlags) -DCORE_BINDINGS -DGEN_PINVOKE=1 "-I$(_WasmIncludeDir)mono-2.0" "-I$(_WasmIncludeDir)wasm"</EmccCFlags>
     <EmccCFlags Condition="'$(WasmNativeDebugSymbols)' == 'true'">$(EmccCFlags) -g</EmccCFlags>

     <!--
          For path c:\foo\bar\ quoting would make it "c:\foo\bar\"
          .. which escapes the closing quote. So, instead make it
            c:\foo\bar\ -> "c:\foo\bar\."
     -->
     <EmccCFlags Condition="$(_WasmIntermediateOutputPath.EndsWith('\')) ">$(EmccCFlags) "-I$(_WasmIntermediateOutputPath)."</EmccCFlags>
     <EmccCFlags Condition="!$(_WasmIntermediateOutputPath.EndsWith('\'))">$(EmccCFlags) "-I$(_WasmIntermediateOutputPath)"</EmccCFlags>

     <EmccLDFlags>$(EmccFlags) -s TOTAL_MEMORY=536870912</EmccLDFlags>
     <_WasmOptCommand>$([MSBuild]::NormalizePath('$(EMSDK_PATH)', 'upstream', 'bin', 'wasm-opt$(_ExeExt)'))</_WasmOptCommand>
   </PropertyGroup>

    <Message Text="Compiling native assets with emcc. This may take a while ..." Importance="High" />
    <RunWithEmSdkEnv Command='emcc $(EmccCFlags) "%(_WasmObjectsToBuild.SourcePath)" -c -o "%(_WasmObjectsToBuild.Identity)"' EmSdkPath="$(EMSDK_PATH)" />
    <RunWithEmSdkEnv Command="emcc $(EmccLDFlags) @(_DotnetJSSrcFile->'--js-library &quot;%(Identity)&quot;', ' ') @(_BitcodeFile->'&quot;%(Identity)&quot;', ' ') @(_WasmObjects->'&quot;%(Identity)&quot;', ' ') -o &quot;$(_WasmIntermediateOutputPath)dotnet.js&quot;" EmSdkPath="$(EMSDK_PATH)" />
    <RunWithEmSdkEnv Command='"$(_WasmOptCommand)" --strip-dwarf "$(_WasmIntermediateOutputPath)dotnet.wasm" -o "$(_WasmIntermediateOutputPath)dotnet.wasm"' Condition="'$(WasmNativeStrip)' == 'true'" IgnoreStandardErrorWarningFormat="true" EmSdkPath="$(EMSDK_PATH)" />

    <ItemGroup>
      <WasmNativeAsset Include="$(_WasmIntermediateOutputPath)dotnet.wasm" />
      <WasmNativeAsset Include="$(_WasmIntermediateOutputPath)dotnet.js" />
    </ItemGroup>
  </Target>

  <Target Name="_GenerateDriverGenC" Condition="'$(RunAOTCompilation)' != 'true' and '$(WasmProfilers)' != ''">
    <PropertyGroup>
      <EmccFlags>$(EmccFlags) -DDRIVER_GEN=1</EmccFlags>
      <InitAotProfilerCmd>
void mono_profiler_init_aot (const char *desc)%3B
EMSCRIPTEN_KEEPALIVE void mono_wasm_load_profiler_aot (const char *desc) { mono_profiler_init_aot (desc)%3B }
      </InitAotProfilerCmd>

      <_DriverGenCPath>$(_WasmIntermediateOutputPath)driver-gen.c</_DriverGenCPath>
    </PropertyGroup>

    <Message Text="Generating $(_DriverGenCPath)" Importance="Low" />
    <WriteLinesToFile File="$(_DriverGenCPath)" Overwrite="true" Lines="$(InitAotProfilerCmd)" />

    <ItemGroup>
        <FileWrites Include="$(_DriverGenCPath)" />
    </ItemGroup>
  </Target>

  <Target Name="_GenerateRunV8Script">
    <PropertyGroup>
      <WasmRunV8ScriptPath Condition="'$(WasmRunV8ScriptPath)' == ''">$(WasmAppDir)run-v8.sh</WasmRunV8ScriptPath>
    </PropertyGroup>

    <Error Condition="'$(WasmMainAssemblyFileName)' == ''" Text="%24(WasmMainAssemblyFileName) property needs to be set for generating $(WasmRunV8ScriptPath)." />
    <WriteLinesToFile
      File="$(WasmRunV8ScriptPath)"
      Lines="v8 --expose_wasm runtime.js -- ${RUNTIME_ARGS} --run $(WasmMainAssemblyFileName) $*"
      Overwrite="true">
    </WriteLinesToFile>

    <ItemGroup>
      <FileWrites Include="$(WasmRunV8ScriptPath)" />
    </ItemGroup>

    <Exec Command="chmod a+x $(WasmRunV8ScriptPath)" />
  </Target>

  <Target Name="_CheckEmccIsExpectedVersion">
    <ReadLinesFromFile File="$([MSBuild]::NormalizePath($(MicrosoftNetCoreAppRuntimePackRidNativeDir), 'src', 'emcc-version.txt'))">
        <Output TaskParameter="Lines" PropertyName="RuntimeEmccVersion" />
    </ReadLinesFromFile>

    <RunWithEmSdkEnv Command="emcc --version" WorkingDirectory="$(_WasmIntermediateOutputPath)" EmSdkPath="$(EMSDK_PATH)" ConsoleToMsBuild="true">
      <Output TaskParameter="ConsoleOutput" ItemName="_VersionLines" />
    </RunWithEmSdkEnv>

    <!-- we want to get the first line from the output, which has the version.
         Rest of the lines are the license -->
    <ItemGroup>
      <_ReversedVersionLines Include="@(_VersionLines->Reverse())" />
    </ItemGroup>
    <PropertyGroup>
      <ActualEmccVersion>%(_ReversedVersionLines.Identity)</ActualEmccVersion>
    </PropertyGroup>

    <Error Condition="'$(RuntimeEmccVersion)' != '$(ActualEmccVersion)'" Text="Emscripten version mismatch, expected '$(RuntimeEmccVersion)', got '$(ActualEmccVersion)'"/>
  </Target>

  <Target Name="_AfterWasmBuildApp">
    <ItemGroup>
      <WasmAssembliesFinal Include="@(_WasmAssembliesInternal)" LlvmBitCodeFile="" />
    </ItemGroup>

    <!-- $(WasmResolveAssembliesBeforeBuild) can add more assemblies, so no point checking the count in that case -->
    <Error Condition="'$(WasmResolveAssembliesBeforeBuild)' != 'true' and @(WasmAssembliesFinal->Distinct()->Count()) != @(WasmAssembliesToBundle->Distinct()->Count())"
      Text="Bug: The wasm build started with @(WasmAssembliesToBundle->Count()) assemblies, but completed with @(WasmAssembliesFinal->Count()).
      WasmAssembliesToBundle: @(WasmAssembliesToBundle)
      WasmAssembliesFinal: @(WasmAssembliesFinal)" />
  </Target>
</Project><|MERGE_RESOLUTION|>--- conflicted
+++ resolved
@@ -290,16 +290,10 @@
      <_WasmRuntimePackNativeLibs Include="libSystem.Native.a"/>
      <_WasmRuntimePackNativeLibs Include="libSystem.IO.Compression.Native.a"/>
      <_WasmRuntimePackNativeLibs Include="libmono-profiler-aot.a"/>
-     <!-- these can't conditional until we've solved the linking issue
-     <_WasmRuntimePackNativeLibs Include="libicuuc.a" Condition="'$(InvariantGlobalization)' != 'true'" />
-     <_WasmRuntimePackNativeLibs Include="libicui18n.a" Condition="'$(InvariantGlobalization)' != 'true'" />
-<<<<<<< HEAD
-=======
-     -->
      <_WasmRuntimePackNativeLibs Include="libicuuc.a" />
      <_WasmRuntimePackNativeLibs Include="libicui18n.a" />
      <_WasmObjects Include="@(_WasmRuntimePackNativeLibs->'$(MicrosoftNetCoreAppRuntimePackRidDir)\native\%(FileName)%(Extension)')" />
->>>>>>> 1d128548
+
 
      <_WasmObjectsToBuild Include="$(_WasmIntermediateOutputPath)driver.o"/>
      <_WasmObjectsToBuild Include="$(_WasmIntermediateOutputPath)pinvoke.o"/>
