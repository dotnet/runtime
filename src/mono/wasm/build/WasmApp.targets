<Project>
  <UsingTask TaskName="MonoAOTCompiler" AssemblyFile="$(MonoAOTCompilerTasksAssemblyPath)" />
  <UsingTask TaskName="WasmAppBuilder" AssemblyFile="$(WasmAppBuilderTasksAssemblyPath)" />
  <UsingTask TaskName="WasmAOT" AssemblyFile="$(WasmAppBuilderTasksAssemblyPath)" />
  <UsingTask TaskName="WasmLoadAssembliesAndReferences" AssemblyFile="$(WasmAppBuilderTasksAssemblyPath)" />
  <UsingTask TaskName="PInvokeTableGenerator" AssemblyFile="$(WasmAppBuilderTasksAssemblyPath)" />

  <!--
      Public properties:
      - WasmBuildDir    - Directory where build artifacts are stored.
      - WasmBuildNative - Whenever to build the native executable. Defaults to false.
      - WasmNativeStrip - Whenever to strip the native executable. Defaults to true.
  -->

  <PropertyGroup>
    <WasmBuildNative Condition="'$(WasmBuildNative)' == ''">false</WasmBuildNative>
    <WasmBuildNative Condition="'$(RunAOTCompilation)' == 'true'">true</WasmBuildNative>
    <WasmNativeStrip>true</WasmNativeStrip>
  </PropertyGroup>

  <PropertyGroup>
      <WasmBuildAppDependsOn>_BeforeWasmBuildApp;_WasmResolveReferences;_WasmBuildNative</WasmBuildAppDependsOn>
  </PropertyGroup>

  <Target Name="WasmBuildApp" AfterTargets="Publish" />

  <Target Name="_WasmAotCompileApp" Condition="'$(RunAOTCompilation)' == 'true'">
    <ItemGroup>
      <MonoAOTCompilerDefaultAotArguments Include="no-opt" />
      <MonoAOTCompilerDefaultAotArguments Include="static" />
      <MonoAOTCompilerDefaultAotArguments Include="direct-icalls" />
      <MonoAOTCompilerDefaultAotArguments Include="deterministic" />
    </ItemGroup>
    <ItemGroup>
      <AotInputAssemblies Include="@(_WasmAssemblies->Distinct())">
        <AotArguments>@(MonoAOTCompilerDefaultAotArguments, ';')</AotArguments>
        <ProcessArguments>@(MonoAOTCompilerDefaultProcessArguments, ';')</ProcessArguments>
      </AotInputAssemblies>

      <_WasmAssemblies Remove="@(_WasmAssemblies)" />
    </ItemGroup>
<<<<<<< HEAD
    <PropertyGroup>
      <AOTMode>LLVMOnly</AOTMode>
      <AOTMode Condition="'$(BuildAOTProfiled)' == 'true'">AotInterp</AOTMode>
    </PropertyGroup>

    <MonoAOTCompiler
      CompilerBinaryPath="$(MicrosoftNetCoreAppRuntimePackRidDir)native\cross\mono-aot-cross"
      Mode="$(AOTMode)"
      OutputType="AsmOnly"
      Assemblies="@(AotInputAssemblies)"
      UseAotDataFile="false"
      AotProfilePath="$(AOTProfilePath)"
      Profilers="aot;"
=======

    <MonoAOTCompiler
      CompilerBinaryPath="$(MicrosoftNetCoreAppRuntimePackRidDir)native\cross\mono-aot-cross"
      Mode="LLVMOnly"
      OutputType="AsmOnly"
      Assemblies="@(AotInputAssemblies)"
      UseAotDataFile="false"
>>>>>>> 5ac16c4e
      AotModulesTablePath="$(WasmBuildDir)driver-gen.c"
      UseLLVM="true"
        DisableParallelAot="true"
      LLVMPath="$(EMSDK_PATH)\upstream\bin">
      <Output TaskParameter="CompiledAssemblies" ItemName="_WasmAssemblies" />
    </MonoAOTCompiler>
    <Message Text="_WasmAssemblies: @(_WasmAssemblies)" />
  </Target>

  <Target Name="_WasmResolveReferences" Condition="'$(WasmResolveAssembliesBeforeBuild)' == 'true'">
    <WasmLoadAssembliesAndReferences
      Assemblies="@(_WasmAssemblies)"
      AssemblySearchPaths="@(WasmAssemblySearchPaths)"
      SkipMissingAssemblies="$(WasmSkipMissingAssemblies)">
      <Output TaskParameter="ReferencedAssemblies" ItemName="_TmpWasmAssemblies" />
    </WasmLoadAssembliesAndReferences>

    <ItemGroup>
      <_WasmAssemblies Remove="@(_WasmAssemblies)" />
      <_WasmAssemblies Include="@(_TmpWasmAssemblies)" />
    </ItemGroup>
  </Target>
<<<<<<< HEAD

  <Target Name="_BeforeWasmBuildApp">
      <Error Condition="'$(WasmMainAssemblyPath)' == ''" Text="%24(WasmMainAssemblyPath) property needs to be set" />
      <Error Condition="'$(WasmAppDir)' == ''" Text="%24(WasmAppDir) property needs to be set" />
      <Error Condition="'$(WasmBuildNative)' == 'true' and '$(WasmBuildDir)' == ''" Text="%24(WasmBuildDir) property needs to be set" />
      <Error Condition="!Exists('$(MicrosoftNetCoreAppRuntimePackRidDir)')" Text="MicrosoftNetCoreAppRuntimePackRidDir=$(MicrosoftNetCoreAppRuntimePackRidDir) doesn't exist" />
      <Error Condition="'$(WasmMainJSPath)' == ''" Text="%24(WasmMainJSPath) property needs to be set" />
      <ItemGroup>
          <_WasmAssemblies Include="$(WasmMainAssemblyPath);@(WasmAssembliesToBundle)" />
      </ItemGroup>
  </Target>

=======

  <Target Name="_BeforeWasmBuildApp">
      <Error Condition="'$(WasmMainAssemblyPath)' == ''" Text="%24(WasmMainAssemblyPath) property needs to be set" />
      <Error Condition="'$(WasmAppDir)' == ''" Text="%24(WasmAppDir) property needs to be set" />
      <Error Condition="'$(WasmBuildNative)' == 'true' and '$(WasmBuildDir)' == ''" Text="%24(WasmBuildDir) property needs to be set" />
      <Error Condition="!Exists('$(MicrosoftNetCoreAppRuntimePackRidDir)')" Text="MicrosoftNetCoreAppRuntimePackRidDir=$(MicrosoftNetCoreAppRuntimePackRidDir) doesn't exist" />
      <Error Condition="'$(WasmMainJSPath)' == ''" Text="%24(WasmMainJSPath) property needs to be set" />
      <ItemGroup>
          <_WasmAssemblies Include="$(WasmMainAssemblyPath);@(WasmAssembliesToBundle)" />
      </ItemGroup>
  </Target>

>>>>>>> 5ac16c4e
  <Target Name="_WasmBuildApp" BeforeTargets="WasmBuildApp" DependsOnTargets="$(WasmBuildAppDependsOn)">
    <WasmAppBuilder
      AppDir="$(WasmAppDir)"
      MicrosoftNetCoreAppRuntimePackDir="$(MicrosoftNetCoreAppRuntimePackRidDir)"
      MainJS="$(WasmMainJSPath)"
<<<<<<< HEAD
      Profile="$(EnableProfiler)"
=======
>>>>>>> 5ac16c4e
      Assemblies="@(_WasmAssemblies)"
      InvariantGlobalization="$(WasmInvariantGlobalization)"
      SatelliteAssemblies="@(WasmSatelliteAssemblies)"
      FilesToIncludeInFileSystem="@(WasmFilesToIncludeInFileSystem)"
      IcuDataFileName="$(WasmIcuDataFileName)"
      RemoteSources="@(WasmRemoteSources)"
      DebugLevel="$(WasmDebugLevel)">
      <Output TaskParameter="FileWrites" ItemName="FileWrites" />
    </WasmAppBuilder>

    <CallTarget Targets="_GenerateRunV8Script" Condition="'$(WasmGenerateRunV8Script)' == 'true'" />
  </Target>

  <Target Name="_AfterWasmBuildApp" AfterTargets="_WasmBuildApp">
    <!-- Run mono-cil-strip on the assemblies -->
    <!-- TODO: replace this with a linker task -->
    <ItemGroup>
      <_managedAppAssemblies Include="$(WasmAppDir)managed\*.dll"/>
    </ItemGroup>
    <Exec Condition="'$(RunAOTCompilation)' == 'true'" Command="mono-cil-strip %(_managedAppAssemblies.Identity)" />
  </Target>

  <Target Name="_WasmBuildNative" DependsOnTargets="_WasmAotCompileApp" Condition="'$(WasmBuildNative)' == 'true'">
    <PropertyGroup>
      <EmccFlagsFile>$(MicrosoftNetCoreAppRuntimePackRidDir)native\src\emcc-flags.txt</EmccFlagsFile>
      <RuntimeEmccVersionFile>$(MicrosoftNetCoreAppRuntimePackRidDir)native\src\emcc-version.txt</RuntimeEmccVersionFile>
      <EmccPublishVersionFile>$(WasmBuildDir)emcc-version.txt</EmccPublishVersionFile>
    </PropertyGroup>
    <ReadLinesFromFile File="$(EmccFlagsFile)">
        <Output TaskParameter="Lines" PropertyName="EmccFlags" />
    </ReadLinesFromFile>

    <PropertyGroup>
      <EmccFlags>$(EmccFlags) -s DISABLE_EXCEPTION_CATCHING=0</EmccFlags>
<<<<<<< HEAD
      <EmccFlags Condition="'$(RunAOTCompilation)'">$(EmccFlags) -DENABLE_AOT=1 -DDRIVER_GEN=1</EmccFlags>
=======
      <EmccFlags Condition="'$(RunAOTCompilation)' == 'true'">$(EmccFlags) -DENABLE_AOT=1 -DDRIVER_GEN=1</EmccFlags>
>>>>>>> 5ac16c4e
    </PropertyGroup>

    <ReadLinesFromFile File="$(RuntimeEmccVersionFile)">
        <Output TaskParameter="Lines" PropertyName="RuntimeEmccVersion" />
    </ReadLinesFromFile>

    <Exec Command="source $(EMSDK_PATH)/emsdk_env.sh &amp;&amp; emcc --version | head -1 > emcc-version.txt" IgnoreStandardErrorWarningFormat="true" WorkingDirectory="$(WasmBuildDir)" />
    <ReadLinesFromFile File="$(EmccPublishVersionFile)">
        <Output TaskParameter="Lines" PropertyName="EmccVersion" />
    </ReadLinesFromFile>
    <Error Condition="'$(RuntimeEmccVersion)' != '$(EmccVersion)'" Text="Emscripten version mismatch, expected '$(RuntimeEmccVersion)', got '$(EmccVersion)'"/>
<<<<<<< HEAD
    
    <!-- Either created by MonoAOTCompiler or here -->
    <PropertyGroup>
      <InitAotProfilerCmd>
void mono_profiler_init_aot (const char *desc)%3B
EMSCRIPTEN_KEEPALIVE void mono_wasm_load_profiler_aot (const char *desc) { mono_profiler_init_aot (desc)%3B }
      </InitAotProfilerCmd>
    </PropertyGroup>
    <WriteLinesToFile File="$(WasmBuildDir)driver-gen.c" Overwrite="true" 
                      Condition="'$(RunAOTCompilation)' == 'false' And '$(EnableProfiler)' == 'true'"
                      Lines="$(InitAotProfilerCmd)"
=======

    <!-- Either created by MonoAOTCompiler or here -->
    <WriteLinesToFile File="$(WasmBuildDir)driver-gen.c" Overwrite="true" Condition="'$(RunAOTCompilation)' == 'false'"
                      Lines=""
>>>>>>> 5ac16c4e
                      />

    <ItemGroup>
      <_WasmPInvokeModules Include="libSystem.Native" />
      <_WasmPInvokeModules Include="libSystem.IO.Compression.Native" />
      <_WasmPInvokeModules Include="libSystem.Globalization.Native" />
      <_WasmPInvokeAssemblies Include="$(WasmBuildDir)\*.dll" />
   </ItemGroup>
   <!--This pinvoke-table.h will be used instead of the one in the runtime pack because of -I$(WasmBuildDir) -->
   <PInvokeTableGenerator
     Modules="@(_WasmPInvokeModules)"
     Assemblies="@(_WasmPInvokeAssemblies)"
     OutputPath="$(WasmBuildDir)pinvoke-table.h" />

   <ItemGroup>
     <_WasmObjects Include="libmono-ee-interp.a"/>
     <_WasmObjects Include="libmonosgen-2.0.a"/>
     <_WasmObjects Include="libmono-ilgen.a"/>
     <_WasmObjects Include="libmono-icall-table.a"/>
     <_WasmObjects Include="libSystem.Native.a"/>
     <_WasmObjects Include="libSystem.IO.Compression.Native.a"/>
<<<<<<< HEAD
     <_WasmObjects Include="libmono-profiler-aot.a"/>
=======
>>>>>>> 5ac16c4e
     <_WasmObjects Include="libicuuc.a"/>
     <_WasmObjects Include="libicui18n.a"/>
     <_WasmObjects Include="driver.o"/>
     <_WasmObjects Include="pinvoke.o"/>
     <_WasmObjects Include="corebindings.o"/>
   </ItemGroup>

   <PropertyGroup>
     <_WasmIncludeDir>$(MicrosoftNetCoreAppRuntimePackRidDir)native/include</_WasmIncludeDir>
     <_WasmSrcDir>$(MicrosoftNetCoreAppRuntimePackRidDir)native/src</_WasmSrcDir>
     <_WasmEmcc>source $(EMSDK_PATH)/emsdk_env.sh &amp;&amp; emcc</_WasmEmcc>
<<<<<<< HEAD
     <EmccCFlags>$(EmccFlags) -DCORE_BINDINGS -DGEN_PINVOKE=1 -DDRIVER_GEN=1 -I$(WasmBuildDir) -I$(_WasmIncludeDir)/mono-2.0 -I$(_WasmIncludeDir)/wasm</EmccCFlags>
=======
     <EmccCFlags>$(EmccFlags) -DCORE_BINDINGS -DGEN_PINVOKE=1 -I$(WasmBuildDir) -I$(_WasmIncludeDir)/mono-2.0 -I$(_WasmIncludeDir)/wasm</EmccCFlags>
>>>>>>> 5ac16c4e
     <EmccLDFlags>$(EmccFlags) -s TOTAL_MEMORY=536870912</EmccLDFlags>
   </PropertyGroup>

    <Exec Command="$(_WasmEmcc) $(EmccCFlags) $(_WasmSrcDir)/driver.c -c -o driver.o" IgnoreStandardErrorWarningFormat="true" WorkingDirectory="$(WasmBuildDir)" StandardOutputImportance="Low" />
    <Exec Command="$(_WasmEmcc) $(EmccCFlags) $(_WasmSrcDir)/corebindings.c -c -o corebindings.o" IgnoreStandardErrorWarningFormat="true" WorkingDirectory="$(WasmBuildDir)" StandardOutputImportance="Low" />
    <Exec Command="$(_WasmEmcc) $(EmccCFlags) $(_WasmSrcDir)/pinvoke.c -c -o pinvoke.o" IgnoreStandardErrorWarningFormat="true" WorkingDirectory="$(WasmBuildDir)" StandardOutputImportance="Low" />
    <Exec Command="$(_WasmEmcc) $(EmccLDFlags) --js-library $(_WasmSrcDir)/library_mono.js --js-library $(_WasmSrcDir)/binding_support.js --js-library $(_WasmSrcDir)/dotnet_support.js --js-library $(_WasmSrcDir)/pal_random.js @(_WasmAssemblies->'%(LlvmBitcodeFile)', ' ') @(_WasmObjects, ' ') -o dotnet.js" IgnoreStandardErrorWarningFormat="true" WorkingDirectory="$(WasmBuildDir)" StandardOutputImportance="Low" />
    <Exec Condition="'$(WasmNativeStrip)' == 'true'" Command="$(EMSDK_PATH)/upstream/bin/wasm-opt --strip-dwarf dotnet.wasm -o dotnet.wasm" IgnoreStandardErrorWarningFormat="true" WorkingDirectory="$(WasmBuildDir)" />
  </Target>

  <Target Name="_GenerateRunV8Script">
    <PropertyGroup>
      <WasmRunV8ScriptPath Condition="'$(WasmRunV8ScriptPath)' == ''">$(WasmAppDir)run-v8.sh</WasmRunV8ScriptPath>
    </PropertyGroup>

    <WriteLinesToFile
      File="$(WasmRunV8ScriptPath)"
      Lines="v8 --expose_wasm runtime.js -- --run $([System.IO.Path]::GetFileName('$(WasmMainAssemblyPath)')) $*"
      Overwrite="true">
    </WriteLinesToFile>

    <ItemGroup>
      <FileWrites Include="$(WasmRunV8ScriptPath)" />
    </ItemGroup>

    <Exec Command="chmod a+x $(WasmRunV8ScriptPath)" />
  </Target>

  <Target Name="RebuildWasmAppBuilder">
    <ItemGroup>
      <WasmAppBuildProject Include="$(RepoTasksDir)WasmAppBuilder\WasmAppBuilder.csproj" />
    </ItemGroup>

    <MSBuild Projects="@(WasmAppBuildProject)"
         Properties="Configuration=Debug;MSBuildRestoreSessionId=$([System.Guid]::NewGuid())"
         Targets="Restore"/>

    <MSBuild Projects="@(WasmAppBuildProject)"
         Properties="Configuration=Debug"
         Targets="Build;Publish"/>
  </Target>
</Project><|MERGE_RESOLUTION|>--- conflicted
+++ resolved
@@ -39,7 +39,6 @@
 
       <_WasmAssemblies Remove="@(_WasmAssemblies)" />
     </ItemGroup>
-<<<<<<< HEAD
     <PropertyGroup>
       <AOTMode>LLVMOnly</AOTMode>
       <AOTMode Condition="'$(BuildAOTProfiled)' == 'true'">AotInterp</AOTMode>
@@ -53,15 +52,6 @@
       UseAotDataFile="false"
       AotProfilePath="$(AOTProfilePath)"
       Profilers="aot;"
-=======
-
-    <MonoAOTCompiler
-      CompilerBinaryPath="$(MicrosoftNetCoreAppRuntimePackRidDir)native\cross\mono-aot-cross"
-      Mode="LLVMOnly"
-      OutputType="AsmOnly"
-      Assemblies="@(AotInputAssemblies)"
-      UseAotDataFile="false"
->>>>>>> 5ac16c4e
       AotModulesTablePath="$(WasmBuildDir)driver-gen.c"
       UseLLVM="true"
         DisableParallelAot="true"
@@ -84,7 +74,6 @@
       <_WasmAssemblies Include="@(_TmpWasmAssemblies)" />
     </ItemGroup>
   </Target>
-<<<<<<< HEAD
 
   <Target Name="_BeforeWasmBuildApp">
       <Error Condition="'$(WasmMainAssemblyPath)' == ''" Text="%24(WasmMainAssemblyPath) property needs to be set" />
@@ -97,29 +86,12 @@
       </ItemGroup>
   </Target>
 
-=======
-
-  <Target Name="_BeforeWasmBuildApp">
-      <Error Condition="'$(WasmMainAssemblyPath)' == ''" Text="%24(WasmMainAssemblyPath) property needs to be set" />
-      <Error Condition="'$(WasmAppDir)' == ''" Text="%24(WasmAppDir) property needs to be set" />
-      <Error Condition="'$(WasmBuildNative)' == 'true' and '$(WasmBuildDir)' == ''" Text="%24(WasmBuildDir) property needs to be set" />
-      <Error Condition="!Exists('$(MicrosoftNetCoreAppRuntimePackRidDir)')" Text="MicrosoftNetCoreAppRuntimePackRidDir=$(MicrosoftNetCoreAppRuntimePackRidDir) doesn't exist" />
-      <Error Condition="'$(WasmMainJSPath)' == ''" Text="%24(WasmMainJSPath) property needs to be set" />
-      <ItemGroup>
-          <_WasmAssemblies Include="$(WasmMainAssemblyPath);@(WasmAssembliesToBundle)" />
-      </ItemGroup>
-  </Target>
-
->>>>>>> 5ac16c4e
   <Target Name="_WasmBuildApp" BeforeTargets="WasmBuildApp" DependsOnTargets="$(WasmBuildAppDependsOn)">
     <WasmAppBuilder
       AppDir="$(WasmAppDir)"
       MicrosoftNetCoreAppRuntimePackDir="$(MicrosoftNetCoreAppRuntimePackRidDir)"
       MainJS="$(WasmMainJSPath)"
-<<<<<<< HEAD
       Profile="$(EnableProfiler)"
-=======
->>>>>>> 5ac16c4e
       Assemblies="@(_WasmAssemblies)"
       InvariantGlobalization="$(WasmInvariantGlobalization)"
       SatelliteAssemblies="@(WasmSatelliteAssemblies)"
@@ -154,11 +126,7 @@
 
     <PropertyGroup>
       <EmccFlags>$(EmccFlags) -s DISABLE_EXCEPTION_CATCHING=0</EmccFlags>
-<<<<<<< HEAD
-      <EmccFlags Condition="'$(RunAOTCompilation)'">$(EmccFlags) -DENABLE_AOT=1 -DDRIVER_GEN=1</EmccFlags>
-=======
       <EmccFlags Condition="'$(RunAOTCompilation)' == 'true'">$(EmccFlags) -DENABLE_AOT=1 -DDRIVER_GEN=1</EmccFlags>
->>>>>>> 5ac16c4e
     </PropertyGroup>
 
     <ReadLinesFromFile File="$(RuntimeEmccVersionFile)">
@@ -170,7 +138,6 @@
         <Output TaskParameter="Lines" PropertyName="EmccVersion" />
     </ReadLinesFromFile>
     <Error Condition="'$(RuntimeEmccVersion)' != '$(EmccVersion)'" Text="Emscripten version mismatch, expected '$(RuntimeEmccVersion)', got '$(EmccVersion)'"/>
-<<<<<<< HEAD
     
     <!-- Either created by MonoAOTCompiler or here -->
     <PropertyGroup>
@@ -182,12 +149,6 @@
     <WriteLinesToFile File="$(WasmBuildDir)driver-gen.c" Overwrite="true" 
                       Condition="'$(RunAOTCompilation)' == 'false' And '$(EnableProfiler)' == 'true'"
                       Lines="$(InitAotProfilerCmd)"
-=======
-
-    <!-- Either created by MonoAOTCompiler or here -->
-    <WriteLinesToFile File="$(WasmBuildDir)driver-gen.c" Overwrite="true" Condition="'$(RunAOTCompilation)' == 'false'"
-                      Lines=""
->>>>>>> 5ac16c4e
                       />
 
     <ItemGroup>
@@ -209,10 +170,7 @@
      <_WasmObjects Include="libmono-icall-table.a"/>
      <_WasmObjects Include="libSystem.Native.a"/>
      <_WasmObjects Include="libSystem.IO.Compression.Native.a"/>
-<<<<<<< HEAD
      <_WasmObjects Include="libmono-profiler-aot.a"/>
-=======
->>>>>>> 5ac16c4e
      <_WasmObjects Include="libicuuc.a"/>
      <_WasmObjects Include="libicui18n.a"/>
      <_WasmObjects Include="driver.o"/>
@@ -224,11 +182,7 @@
      <_WasmIncludeDir>$(MicrosoftNetCoreAppRuntimePackRidDir)native/include</_WasmIncludeDir>
      <_WasmSrcDir>$(MicrosoftNetCoreAppRuntimePackRidDir)native/src</_WasmSrcDir>
      <_WasmEmcc>source $(EMSDK_PATH)/emsdk_env.sh &amp;&amp; emcc</_WasmEmcc>
-<<<<<<< HEAD
      <EmccCFlags>$(EmccFlags) -DCORE_BINDINGS -DGEN_PINVOKE=1 -DDRIVER_GEN=1 -I$(WasmBuildDir) -I$(_WasmIncludeDir)/mono-2.0 -I$(_WasmIncludeDir)/wasm</EmccCFlags>
-=======
-     <EmccCFlags>$(EmccFlags) -DCORE_BINDINGS -DGEN_PINVOKE=1 -I$(WasmBuildDir) -I$(_WasmIncludeDir)/mono-2.0 -I$(_WasmIncludeDir)/wasm</EmccCFlags>
->>>>>>> 5ac16c4e
      <EmccLDFlags>$(EmccFlags) -s TOTAL_MEMORY=536870912</EmccLDFlags>
    </PropertyGroup>
 
