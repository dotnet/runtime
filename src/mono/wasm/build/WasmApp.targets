--- conflicted
+++ resolved
@@ -23,12 +23,8 @@
       - $(WasmNativeDebugSymbols) - Build with native debug symbols, useful only with `$(RunAOTCompilation)`, or `$(WasmBuildNative)`
                                     Defaults to true.
       - $(WasmEmitSymbolMap)      - Generates a `dotnet.native.js.symbols` file with a map of wasm function number to name.
-<<<<<<< HEAD
+      - $(WasmEmitSourceMap)      - Generates `dotnet.runtime.js.map` and `dotnet.js.map` files with a TypeScript source map.
       - $(WasmDedup)         - Whether to dedup generic instances when using AOT. Defaults to true.
-=======
-      - $(WasmEmitSourceMap)      - Generates `dotnet.runtime.js.map` and `dotnet.js.map` files with a TypeScript source map.
-      - $(WasmDedup)         - Whenever to dedup generic instances when using AOT. Defaults to true.
->>>>>>> 1136b45e
 
       - $(WasmProfilers)     - Profilers to use
       - $(AOTProfilePath)    - profile data file to be used for profile-guided optimization
