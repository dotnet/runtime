<Project>
  <UsingTask TaskName="WasmAppBuilder" AssemblyFile="$(WasmAppBuilderTasksAssemblyPath)" />
  <UsingTask TaskName="WasmLoadAssembliesAndReferences" AssemblyFile="$(WasmAppBuilderTasksAssemblyPath)" />
  <UsingTask TaskName="PInvokeTableGenerator" AssemblyFile="$(WasmAppBuilderTasksAssemblyPath)" />
  <UsingTask TaskName="IcallTableGenerator" AssemblyFile="$(WasmAppBuilderTasksAssemblyPath)" />

  <!--
      Required public items/properties:
      - $(WasmMainJSPath)
      - @(WasmAssembliesToBundle)    - list of assemblies to package as the wasm app
          - %(_InternalForceInterpret) metadata   - if true, then skips this assembly from the AOT step.
                                                    Error for this to be set with AOTMode=LLVMOnly

      - $(EMSDK_PATH)      - points to the emscripten sdk location.

      Public properties (optional):
      - $(WasmAppDir)        - AppBundle dir (Defaults to `$(OutputPath)\$(Configuration)\AppBundle`)
      - $(WasmMainAssemblyFileName)- Defaults to $(TargetFileName)
      - $(WasmBuildNative)   - Whenever to build the native executable. Defaults to false.
      - $(WasmNativeStrip)   - Whenever to strip the native executable. Defaults to true.
      - $(WasmLinkIcalls)    - Whenever to link out unused icalls. Defaults to $(WasmBuildNative).
      - $(RunAOTCompilation) - Defaults to false.

      - $(WasmDebugLevel)
                              > 0 enables debugging and sets the debug log level to debug_level
                              == 0 disables debugging and enables interpreter optimizations
                              < 0 enabled debugging and disables debug logging.

      - $(WasmNativeDebugSymbols) - Build with native debug symbols, useful only with `$(RunAOTCompilation)`, or `$(WasmBuildNative)`
                                    Defaults to true.
      - $(WasmDedup)         - Whenever to dedup generic instances when using AOT. Defaults to true.

      - $(WasmProfilers)     - Profilers to use
      - $(AOTMode)           - Defaults to `AotInterp`
      - $(AOTProfilePath)    - profile data file to be used for profile-guided optimization
      - $(InvariantGlobalization)       - Whenever to disable ICU. Defaults to false.

      - $(WasmResolveAssembliesBeforeBuild) - Resolve the assembly dependencies. Defaults to false
      - $(WasmAssemblySearchPaths)          - used for resolving assembly dependencies
      - $(WasmSkipMissingAssemblies)        - Don't fail on any missing dependencies

      - $(WasmGenerateAppBundle)            - Controls whether an app bundle should be generated.
                                              Defaults to true.
                                              This is useful for projects that want to handle their own
                                              packaging, or app bundle generation, eg. Blazor.

      - $(WasmStripAOTAssemblies)           - Whether to run `mono-cil-strip` on the assemblies.
                                              Always set to false!

      - $(WasmBuildAppAfterThisTarget)      - This target is used as `AfterTargets` for `WasmBuildApp. this
                                              is what triggers the wasm app building. Defaults to `Publish`.

      Public items:
      - @(WasmExtraFilesToDeploy) - Files to copy to $(WasmAppDir).
                                    (relative path can be set via %(TargetPath) metadata)
      - @(WasmSatelliteAssemblies)
      - @(WasmFilesToIncludeInFileSystem) - Files to include in the vfs
      - @(WasmNativeAsset)        - Native files to be added to `NativeAssets` in the bundle.

      - @(WasmExtraConfig)        - json elements to add to `mono-config.js`
                                    Eg. <WasmExtraConfig Include="enable_profiler" Value="true" />

                                    - Value attribute can have a number, bool, quoted string, or json string

                                    <WasmExtraConfig Include="json" Value="{ &quot;abc&quot;: 4 }" />
                                    <WasmExtraConfig Include="string_val" Value="&quot;abc&quot;" />
                                    <WasmExtraConfig Include="string_with_json" Value="&quot;{ &quot;abc&quot;: 4 }&quot;" />
  -->

  <PropertyGroup>
    <WasmStripAOTAssemblies>false</WasmStripAOTAssemblies>
    <WasmDedup Condition="'$(WasmDedup)' == ''">false</WasmDedup>

    <!--<WasmStripAOTAssemblies Condition="'$(AOTMode)' == 'AotInterp'">false</WasmStripAOTAssemblies>-->
    <!--<WasmStripAOTAssemblies Condition="'$(WasmStripAOTAssemblies)' == ''">$(RunAOTCompilation)</WasmStripAOTAssemblies>-->
    <_ExeExt Condition="$([MSBuild]::IsOSPlatform('WINDOWS'))">.exe</_ExeExt>
  </PropertyGroup>

  <!-- Having this separate target allows users to cleanly add After/BeforeTargets for this -->
  <Target Name="WasmBuildApp" AfterTargets="$(WasmBuildAppAfterThisTarget)" />

  <Target Name="_WasmAotCompileApp" Condition="'$(RunAOTCompilation)' == 'true'">
    <Error Condition="'@(_WasmAssembliesInternal)' == ''" Text="Item _WasmAssembliesInternal is empty" />
    <Error Condition="'$(_IsEMSDKMissing)' == 'true'"
           Text="$(_EMSDKMissingErrorMessage) Emscripten SDK is required for AOT'ing assemblies." />

    <ItemGroup>
      <MonoAOTCompilerDefaultAotArguments Include="no-opt" />
      <MonoAOTCompilerDefaultAotArguments Include="static" />
      <MonoAOTCompilerDefaultAotArguments Include="direct-icalls" />
      <MonoAOTCompilerDefaultAotArguments Include="deterministic" />
    </ItemGroup>
    <ItemGroup>
      <_AotInputAssemblies Include="@(_WasmAssembliesInternal)" Condition="'%(_WasmAssembliesInternal._InternalForceInterpret)' != 'true'">
        <AotArguments>@(MonoAOTCompilerDefaultAotArguments, ';')</AotArguments>
        <ProcessArguments>@(MonoAOTCompilerDefaultProcessArguments, ';')</ProcessArguments>
      </_AotInputAssemblies>
      <_AOT_InternalForceInterpretAssemblies Include="@(_WasmAssembliesInternal->WithMetadataValue('_InternalForceInterpret', 'true'))" />

      <_WasmAssembliesInternal Remove="@(_WasmAssembliesInternal)" />

      <_WasmAOTSearchPaths Include="$(MicrosoftNetCoreAppRuntimePackRidNativeDir)" />
      <_WasmAOTSearchPaths Include="$(MicrosoftNetCoreAppRuntimePackRidDir)\lib\net6.0" />
    </ItemGroup>

    <PropertyGroup>
      <!--<AOTMode Condition="'$(AOTMode)' == '' and '$(AOTProfilePath)' != ''">AotInterp</AOTMode>-->
      <AOTMode Condition="'$(AOTMode)' == ''">AotInterp</AOTMode>
    </PropertyGroup>

    <Error Condition="'$(AOTMode)' == 'llvmonly' and @(_AOT_InternalForceInterpretAssemblies->Count()) > 0"
           Text="Builing in AOTMode=LLVMonly, but found some assemblies marked as _InternalForceInterpret: @(_AOT_InternalForceInterpretAssemblies)" />

    <Message Text="AOT'ing @(_AotInputAssemblies->Count()) assemblies" Importance="High" />

    <!-- Dedup -->
    <PropertyGroup Condition="'$(WasmDedup)' == 'true'">
      <_WasmDedupAssembly>$(_WasmIntermediateOutputPath)\aot-instances.dll</_WasmDedupAssembly>
    </PropertyGroup>
    <WriteLinesToFile Condition="'$(WasmDedup)' == 'true'" File="$(_WasmIntermediateOutputPath)/aot-instances.cs" Overwrite="true" Lines="" />
    <Csc
      Condition="'$(WasmDedup)' == 'true'"
      Sources="$(_WasmIntermediateOutputPath)\aot-instances.cs"
      OutputAssembly="$(_WasmDedupAssembly)"
      TargetType="library"
      Deterministic="true"
      References="@(ReferencePath)"
      ToolExe="$(CscToolExe)"
      ToolPath="$(CscToolPath)" />
    <ItemGroup Condition="'$(WasmDedup)' == 'true'">
      <_AotInputAssemblies Include="$(_WasmDedupAssembly)">
        <AotArguments>@(MonoAOTCompilerDefaultAotArguments, ';')</AotArguments>
        <ProcessArguments>@(MonoAOTCompilerDefaultProcessArguments, ';')</ProcessArguments>
      </_AotInputAssemblies>
    </ItemGroup>

    <MonoAOTCompiler
      CompilerBinaryPath="$(MonoAotCrossCompilerPath)"
      OutputDir="$(_WasmIntermediateOutputPath)"
      Mode="$(AOTMode)"
      OutputType="AsmOnly"
      Assemblies="@(_AotInputAssemblies)"
      AdditionalAssemblySearchPaths="@(_WasmAOTSearchPaths)"
      UseAotDataFile="false"
      AOTProfilePath="$(AOTProfilePath)"
      Profilers="$(WasmProfilers)"
      AotModulesTablePath="$(_WasmIntermediateOutputPath)driver-gen.c"
      UseLLVM="true"
      DisableParallelAot="true"
      DedupAssembly="$(_WasmDedupAssembly)"
      LLVMPath="$(EmSdkUpstreamBinPath)">
      <Output TaskParameter="CompiledAssemblies" ItemName="_WasmAssembliesInternal" />
      <Output TaskParameter="FileWrites" ItemName="FileWrites" />
    </MonoAOTCompiler>

    <ItemGroup>
      <!-- Add back the interpreter-only assemblies -->
      <_WasmAssembliesInternal Include="@(_AOT_InternalForceInterpretAssemblies)" />
    </ItemGroup>
  </Target>

  <!-- '$(ArchiveTests)' != 'true' is to skip on CI for now -->
  <Target Name="_WasmStripAOTAssemblies" Condition="'$(RunAOTCompilation)' == 'true' and '$(WasmStripAOTAssemblies)' == 'true' and '$(AOTMode)' != 'AotInterp' and '$(ArchiveTests)' != 'true'">
    <PropertyGroup>
      <_WasmStrippedAssembliesPath>$([MSBuild]::NormalizeDirectory($(_WasmIntermediateOutputPath), 'stripped-assemblies'))</_WasmStrippedAssembliesPath>
    </PropertyGroup>

    <ItemGroup>
      <_WasmStrippedAssemblies
              Condition="'%(_WasmAssembliesInternal._InternalForceInterpret)' != 'true'"
              Include="@(_WasmAssembliesInternal->'$(_WasmStrippedAssembliesPath)%(FileName)%(Extension)')"
              OriginalPath="%(_WasmAssembliesInternal.Identity)" />
      <_WasmInterpOnlyAssembly Include="@(_WasmAssembliesInternal->WithMetadataValue('_InternalForceInterpret', 'true'))" />
    </ItemGroup>

    <!-- Run mono-cil-strip on the assemblies -->
    <!-- TODO: replace this with a linker task -->
    <MakeDir Directories="$(_WasmStrippedAssembliesPath)" />
    <Exec Command='mono-cil-strip -q "%(_WasmStrippedAssemblies.OriginalPath)" "%(_WasmStrippedAssemblies.Identity)"' />

    <ItemGroup>
      <_WasmAssembliesInternal Remove="@(_WasmAssembliesInternal)" />
      <_WasmAssembliesInternal Include="@(_WasmStrippedAssemblies);@(_WasmInterpOnlyAssembly)" />
    </ItemGroup>
  </Target>

  <Target Name="_WasmResolveReferences" Condition="'$(WasmResolveAssembliesBeforeBuild)' == 'true'">
    <WasmLoadAssembliesAndReferences
      Assemblies="@(_WasmAssembliesInternal)"
      AssemblySearchPaths="@(WasmAssemblySearchPaths)"
      SkipMissingAssemblies="$(WasmSkipMissingAssemblies)">
      <Output TaskParameter="ReferencedAssemblies" ItemName="_TmpWasmAssemblies" />
    </WasmLoadAssembliesAndReferences>

    <ItemGroup>
      <_WasmAssembliesInternal Remove="@(_WasmAssembliesInternal)" />
      <_WasmAssembliesInternal Include="@(_TmpWasmAssemblies)" />
    </ItemGroup>
  </Target>

  <Target Name="_BeforeWasmBuildApp" DependsOnTargets="_SetupEmscripten;_SetWasmBuildNativeDefaults">
    <PropertyGroup>
      <MicrosoftNetCoreAppRuntimePackDir Condition="'$(MicrosoftNetCoreAppRuntimePackDir)' == ''">$([MSBuild]::NormalizeDirectory($(NuGetPackageRoot), 'microsoft.netcore.app.runtime.mono.browser-wasm', $(BundledNETCoreAppPackageVersion)'))</MicrosoftNetCoreAppRuntimePackDir>
      <MicrosoftNetCoreAppRuntimePackRidDir Condition="'$(MicrosoftNetCoreAppRuntimePackRidDir)' == ''">$([MSBuild]::NormalizeDirectory($(MicrosoftNetCoreAppRuntimePackDir), 'runtimes', 'browser-wasm'))</MicrosoftNetCoreAppRuntimePackRidDir>
    </PropertyGroup>

    <Error Condition="'$(IntermediateOutputPath)' == ''" Text="%24(IntermediateOutputPath) property needs to be set" />
    <Error Condition="!Exists('$(MicrosoftNetCoreAppRuntimePackRidDir)')" Text="MicrosoftNetCoreAppRuntimePackRidDir=$(MicrosoftNetCoreAppRuntimePackRidDir) doesn't exist" />
    <Error Condition="@(WasmAssembliesToBundle->Count()) == 0" Text="WasmAssembliesToBundle item is empty. No assemblies to process" />

    <PropertyGroup>
      <WasmGenerateAppBundle Condition="'$(WasmGenerateAppBundle)' == ''">true</WasmGenerateAppBundle>
      <WasmNativeDebugSymbols Condition="'$(WasmNativeDebugSymbols)' == ''">true</WasmNativeDebugSymbols>
      <WasmAppDir Condition="'$(WasmAppDir)' == ''">$(OutputPath)AppBundle\</WasmAppDir>
      <WasmMainAssemblyFileName Condition="'$(WasmMainAssemblyFileName)' == ''">$(TargetFileName)</WasmMainAssemblyFileName>

      <MicrosoftNetCoreAppRuntimePackRidDir>$([MSBuild]::NormalizeDirectory($(MicrosoftNetCoreAppRuntimePackRidDir)))</MicrosoftNetCoreAppRuntimePackRidDir>
      <MicrosoftNetCoreAppRuntimePackRidNativeDir>$([MSBuild]::NormalizeDirectory($(MicrosoftNetCoreAppRuntimePackRidDir), 'native'))</MicrosoftNetCoreAppRuntimePackRidNativeDir>
      <MonoAotCrossCompilerPath Condition="'$(MonoAotCrossCompilerPath)' == ''">$([MSBuild]::NormalizePath($(MicrosoftNetCoreAppRuntimePackRidNativeDir), 'cross', $(PackageRID), 'mono-aot-cross$(_ExeExt)'))</MonoAotCrossCompilerPath>
      <!-- emcc, and mono-aot-cross don't like relative paths for output files -->
      <_WasmIntermediateOutputPath>$([MSBuild]::NormalizeDirectory($(IntermediateOutputPath), 'wasm'))</_WasmIntermediateOutputPath>
    </PropertyGroup>

    <MakeDir Directories="$(_WasmIntermediateOutputPath)" />
    <ItemGroup>
      <_WasmAssembliesInternal Include="@(WasmAssembliesToBundle->Distinct())" />
    </ItemGroup>
  </Target>

  <Target Name="_SetupEmscripten">
    <!-- If $(Emscripten*ToolsPath) etc propeties are already set (by the workload pack),
         then prefer that, and ignore $(EMSDK_PATH) -->

    <!-- If $(Emscripten*ToolsPath) etc propeties are *not* set (by the workload pack),
         then try to construct the same properties based on $(EMSDK_PATH) -->
    <PropertyGroup Condition="'$(EmscriptenSdkToolsPath)' == '' and '$(EMSDK_PATH)' != ''">
      <EmscriptenSdkToolsPath>$([MSBuild]::EnsureTrailingSlash($(EMSDK_PATH)))</EmscriptenSdkToolsPath>
      <EmSdkUpstreamBinPath>$([MSBuild]::NormalizeDirectory($(EmscriptenSdkToolsPath), 'upstream', 'bin'))</EmSdkUpstreamBinPath>

      <_NodeToolsBasePath>$(EmscriptenSdkToolsPath)node</_NodeToolsBasePath>

      <!-- gets the path like emsdk/python/3.7.4-2_64bit -->
      <_NodeToolsVersionedPath Condition="Exists($(_NodeToolsBasePath))">$([System.IO.Directory]::GetDirectories($(_NodeToolsBasePath)))</_NodeToolsVersionedPath>
      <EmscriptenNodeToolsPath Condition="'$(_NodeToolsVersionedPath)' != ''">$(_NodeToolsVersionedPath)</EmscriptenNodeToolsPath>

      <_UsingEMSDK_PATH>true</_UsingEMSDK_PATH>
    </PropertyGroup>

    <PropertyGroup>
      <_EMSDKMissingPaths Condition="'$(_EMSDKMissingPaths)' == '' and ('$(EmscriptenSdkToolsPath)' == '' or !Exists('$(EmscriptenSdkToolsPath)'))">%24(EmscriptenSdkToolsPath)=$(EmscriptenSdkToolsPath) </_EMSDKMissingPaths>
      <_EMSDKMissingPaths Condition="'$(_EMSDKMissingPaths)' == '' and ('$(EmscriptenNodeToolsPath)' == '' or !Exists('$(EmscriptenNodeToolsPath)'))">%24(EmscriptenNodeToolsPath)=$(EmscriptenNodeToolsPath) </_EMSDKMissingPaths>
      <_EMSDKMissingPaths Condition="'$(_EMSDKMissingPaths)' == '' and ('$(EmSdkUpstreamBinPath)' == '' or !Exists('$(EmSdkUpstreamBinPath)'))">%24(EmSdkUpstreamBinPath)=$(EmSdkUpstreamBinPath) </_EMSDKMissingPaths>
    </PropertyGroup>

    <!-- Emscripten uses system python on Linux, so we don't need $(EmscriptenPythonToolsPath) -->
    <PropertyGroup Condition="'$(_UsingEMSDK_PATH)' == 'true' and !$([MSBuild]::IsOSPlatform('linux'))">
      <_PythonToolsBasePath>$(EmscriptenSdkToolsPath)python</_PythonToolsBasePath>
      <_PythonToolsVersionedPath Condition="Exists($(_PythonToolsBasePath))">$([System.IO.Directory]::GetDirectories($(_PythonToolsBasePath)))</_PythonToolsVersionedPath>
      <EmscriptenPythonToolsPath Condition="'$(_PythonToolsVersionedPath)' != ''">$(_PythonToolsVersionedPath)</EmscriptenPythonToolsPath>

      <_EMSDKMissingPaths Condition="'$(_EMSDKMissingPaths)' == '' and ('$(EmscriptenPythonToolsPath)' == '' or !Exists('$(EmscriptenPythonToolsPath)'))">%24(EmscriptenPythonToolsPath)=$(EmscriptenPythonToolsPath) </_EMSDKMissingPaths>
    </PropertyGroup>

    <PropertyGroup>
      <_EMSDKMissingErrorMessage Condition="'$(EMSDK_PATH)' == '' and '$(EmscriptenSdkToolsPath)' == ''">Could not find emscripten sdk. Either set %24(EMSDK_PATH), or use workloads to get the sdk.</_EMSDKMissingErrorMessage>

      <_EMSDKMissingErrorMessage Condition="'$(_EMSDKMissingErrorMessage)' == '' and '$(_UsingEMSDK_PATH)' != 'true' and '$(_EMSDKMissingPaths)' != ''">Emscripten from the workload is missing some paths: $(_EMSDKMissingPaths).</_EMSDKMissingErrorMessage>
      <_EMSDKMissingErrorMessage Condition="'$(_EMSDKMissingErrorMessage)' == '' and '$(_UsingEMSDK_PATH)' == 'true' and !Exists($(EMSDK_PATH))">Could not find Emscripten sdk at %24(EMSDK_PATH)=$(EMSDK_PATH) .</_EMSDKMissingErrorMessage>
      <_EMSDKMissingErrorMessage Condition="'$(_EMSDKMissingErrorMessage)' == '' and '$(_UsingEMSDK_PATH)' == 'true' and '$(_EMSDKMissingPaths)' != ''">Specified Emscripten sdk at %24(EMSDK_PATH)=$(EMSDK_PATH) is missing some paths: $(_EMSDKMissingPaths).</_EMSDKMissingErrorMessage>

      <_IsEMSDKMissing Condition="'$(_EMSDKMissingErrorMessage)' != ''">true</_IsEMSDKMissing>
    </PropertyGroup>

    <PropertyGroup>
      <EmscriptenSdkToolsPath    Condition="'$(EmscriptenSdkToolsPath)' != ''"   >$([MSBuild]::NormalizeDirectory($(EmscriptenSdkToolsPath)))</EmscriptenSdkToolsPath>
      <EmscriptenNodeToolsPath   Condition="'$(EmscriptenNodeToolsPath)' != ''"  >$([MSBuild]::NormalizeDirectory($(EmscriptenNodeToolsPath)))</EmscriptenNodeToolsPath>
      <EmscriptenPythonToolsPath Condition="'$(EmscriptenPythonToolsPath)' != ''">$([MSBuild]::NormalizeDirectory($(EmscriptenPythonToolsPath)))</EmscriptenPythonToolsPath>
      <EmSdkUpstreamBinPath      Condition="'$(EmSdkUpstreamBinPath)' != ''"     >$([MSBuild]::NormalizeDirectory($(EmSdkUpstreamBinPath)))</EmSdkUpstreamBinPath>
    </PropertyGroup>

    <!-- Environment variables required for running emsdk commands like `emcc` -->
    <ItemGroup Condition="'$(EmscriptenSdkToolsPath)' != ''">
      <EmscriptenEnvVars Include="DOTNET_EMSCRIPTEN_LLVM_ROOT=$(EmscriptenSdkToolsPath)bin" />
      <EmscriptenEnvVars Include="DOTNET_EMSCRIPTEN_BINARYEN_ROOT=$(EmscriptenSdkToolsPath)" />
      <EmscriptenEnvVars Include="DOTNET_EMSCRIPTEN_NODE_JS=$([MSBuild]::NormalizePath($(EmscriptenNodeToolsPath), 'bin', 'node$(_ExeExt)'))" />
    </ItemGroup>

    <!-- Paths to be added to environment variable `PATH` -->
    <ItemGroup Condition="'$(EmscriptenSdkToolsPath)' != '' and '$(_UsingEMSDK_PATH)' != 'true'">
      <_EmscriptenAddPATH Condition="'$(EmscriptenPythonToolsPath)' != ''" Include="$(EmscriptenPythonToolsPath)bin" />
      <_EmscriptenAddPATH Include="$(EmscriptenSdkToolsPath)emscripten" />
    </ItemGroup>

    <ItemGroup Condition="'$(EmscriptenSdkToolsPath)' != '' and '$(_UsingEMSDK_PATH)' == 'true'">
      <_EmscriptenAddPATH Include="$(EmscriptenSdkToolsPath)" />
      <_EmscriptenAddPATH Include="$(EmscriptenNodeToolsPath)bin" />
      <_EmscriptenAddPATH Include="$([MSBuild]::NormalizeDirectory($(EmscriptenSdkToolsPath), 'upstream', 'emscripten'))" />
    </ItemGroup>

    <!-- paths with trailing slash, like:
         c:\foo\bar\

          .. will become PATH=c:\foo\bar\;c:\xyz

        .. which would escape the semicolon path separator. So, change
      that to c:\foo\bar\. so the setting will become:

          PATH=c:\foo\bar\.;c:\xyz
    -->
    <ItemGroup>
      <_EmscriptenAddPATHFixed Include="%(_EmscriptenAddPATH.Identity)."
                               Condition="$([MSBuild]::ValueOrDefault('%(_EmscriptenAddPATH.Identity)', '').EndsWith('\'))" />
      <_EmscriptenAddPATHFixed Include="@(_EmscriptenAddPATH)"
                               Condition="!$([MSBuild]::ValueOrDefault('%(_EmscriptenAddPATH.Identity)', '').EndsWith('\'))" />
      <_EmscriptenAddPATH Remove="@(_EmscriptenAddPATH)" />
      <_EmscriptenAddPATH Include="@(_EmscriptenAddPATHFixed)" />
    </ItemGroup>

    <PropertyGroup>
      <_EmscriptenAddPATHProperty Condition="'$(OS)' == 'Windows_NT'">@(_EmscriptenAddPATH -> '%(Identity)', '%3B')</_EmscriptenAddPATHProperty>
      <_EmscriptenAddPATHProperty Condition="'$(OS)' != 'Windows_NT'">@(_EmscriptenAddPATH -> '%(Identity)', ':')</_EmscriptenAddPATHProperty>
    </PropertyGroup>

    <ItemGroup>
      <!-- semicolon is a msbuild property separator. It is also the path separator on windows.
           So, we need to escape it here, so the paths don't get split up when converting
           to string[] for passing to Exec task -->
      <EmscriptenEnvVars Include="PATH=$(_EmscriptenAddPATHProperty)%3B$([MSBuild]::Escape($(PATH)))" Condition="'$(OS)' == 'Windows_NT'" />

      <EmscriptenEnvVars Include="PATH=$(_EmscriptenAddPATHProperty):$(PATH)" Condition="'$(OS)' != 'Windows_NT'" />
    </ItemGroup>
  </Target>

  <Target Name="_SetWasmBuildNativeDefaults">
    <!-- if already set, maybe by a user projects, then a missing emsdk is an error -->
    <Error Condition="'$(WasmBuildNative)' == 'true' and '$(_IsEMSDKMissing)' == 'true'"
           Text="$(_EMSDKMissingErrorMessage) Emscripten SDK is required for building native files." />

    <Error Condition="'$(RunAOTCompilation)' == 'true' and '$(_IsEMSDKMissing)' == 'true'"
           Text="$(_EMSDKMissingErrorMessage) Emscripten SDK is required for AOT'ing assemblies." />

    <PropertyGroup>
      <WasmBuildNative Condition="'$(RunAOTCompilation)' == 'true'">true</WasmBuildNative>
      <WasmBuildNative Condition="'$(WasmBuildNative)' == '' and '$(PublishTrimmed)' != 'true'">false</WasmBuildNative>
      <WasmBuildNative Condition="'$(WasmBuildNative)' == '' and '$(Configuration)' == 'Release'">true</WasmBuildNative>
      <WasmBuildNative Condition="'$(WasmBuildNative)' == ''">false</WasmBuildNative>
    </PropertyGroup>

    <!-- If we want to default to true, and sdk is missing, then just warn, and set it to false -->
    <Warning Condition="'$(WasmBuildNative)' == 'true' and '$(_IsEMSDKMissing)' == 'true'"
             Text="$(_EMSDKMissingErrorMessage) Emscripten SDK is required for building native files." />

    <PropertyGroup>
      <WasmBuildNative Condition="'$(WasmBuildNative)' == 'true' and '$(_IsEMSDKMissing)' == 'true'">false</WasmBuildNative>
    </PropertyGroup>
  </Target>

  <Target Name="_WasmCoreBuild" BeforeTargets="WasmBuildApp" DependsOnTargets="$(WasmBuildAppDependsOn)" />

  <Target Name="_WasmGenerateAppBundle" Condition="'$(WasmGenerateAppBundle)' == 'true'">
    <Error Condition="'$(WasmMainJSPath)' == ''" Text="%24(WasmMainJSPath) property needs to be set" />

    <PropertyGroup>
      <WasmIcuDataFileName Condition="'$(InvariantGlobalization)' != 'true'">icudt.dat</WasmIcuDataFileName>

      <_HasDotnetWasm Condition="'%(WasmNativeAsset.FileName)%(WasmNativeAsset.Extension)' == 'dotnet.wasm'">true</_HasDotnetWasm>
      <_HasDotnetJs Condition="'%(WasmNativeAsset.FileName)%(WasmNativeAsset.Extension)' == 'dotnet.js'">true</_HasDotnetJs>
      <_HasCryptoWorkerJs Condition="'%(WasmNativeAsset.FileName)%(WasmNativeAsset.Extension)' == 'dotnet_crypto_worker.js'">true</_HasCryptoWorkerJs>
    </PropertyGroup>

    <ItemGroup>
      <!-- If dotnet.{wasm,js} weren't added already (eg. AOT can add them), then add the default ones -->
      <WasmNativeAsset Include="$(MicrosoftNetCoreAppRuntimePackRidNativeDir)dotnet.wasm" Condition="'$(_HasDotnetWasm)' != 'true'" />
      <WasmNativeAsset Include="$(MicrosoftNetCoreAppRuntimePackRidNativeDir)dotnet.js" Condition="'$(_HasDotnetJs)' != 'true'" />
      <WasmNativeAsset Include="$(MicrosoftNetCoreAppRuntimePackRidNativeDir)dotnet_crypto_worker.js" Condition="'$(_HasCryptoWorkerJs)' != 'true'" />

      <WasmNativeAsset Include="$(MicrosoftNetCoreAppRuntimePackRidNativeDir)$(WasmIcuDataFileName)" Condition="'$(InvariantGlobalization)' != 'true'" />
      <WasmNativeAsset Include="$(MicrosoftNetCoreAppRuntimePackRidNativeDir)dotnet.timezones.blat" />
    </ItemGroup>

    <WasmAppBuilder
      AppDir="$(WasmAppDir)"
      MainJS="$(WasmMainJSPath)"
      Assemblies="@(_WasmAssembliesInternal)"
      InvariantGlobalization="$(InvariantGlobalization)"
      SatelliteAssemblies="@(WasmSatelliteAssemblies)"
      FilesToIncludeInFileSystem="@(WasmFilesToIncludeInFileSystem)"
      IcuDataFileName="$(WasmIcuDataFileName)"
      RemoteSources="@(WasmRemoteSources)"
      ExtraFilesToDeploy="@(WasmExtraFilesToDeploy)"
      ExtraConfig="@(WasmExtraConfig)"
      NativeAssets="@(WasmNativeAsset)"
      DebugLevel="$(WasmDebugLevel)">
      <Output TaskParameter="FileWrites" ItemName="FileWrites" />
    </WasmAppBuilder>

    <CallTarget Targets="_GenerateRunV8Script" Condition="'$(WasmGenerateRunV8Script)' == 'true'" />
  </Target>

  <Target Name="_WasmBuildNative" DependsOnTargets="_WasmAotCompileApp;_WasmStripAOTAssemblies;_GenerateDriverGenC;_CheckEmccIsExpectedVersion" Condition="'$(WasmBuildNative)' == 'true'">
    <Error Condition="'$(_IsEMSDKMissing)' == 'true'"
           Text="$(_EMSDKMissingErrorMessage) Emscripten SDK is required for building native files." />

    <PropertyGroup>
      <EmccFlagsFile>$([MSBuild]::NormalizePath($(MicrosoftNetCoreAppRuntimePackRidNativeDir), 'src', 'emcc-flags.txt'))</EmccFlagsFile>
      <WasmNativeStrip Condition="'$(WasmNativeStrip)' == ''">true</WasmNativeStrip>
      <WasmLinkIcalls Condition="'$(WasmLinkIcalls)' == ''">$(WasmBuildNative)</WasmLinkIcalls>
    </PropertyGroup>

    <ReadLinesFromFile File="$(EmccFlagsFile)">
        <Output TaskParameter="Lines" PropertyName="_DefaultEmccFlags" />
    </ReadLinesFromFile>

    <PropertyGroup>
      <EmccFlags>$(_DefaultEmccFlags) $(EmccFlags)</EmccFlags>
      <EmccFlags Condition="'$(_WasmDevel)' == 'true'">-O0 $(EmccFlags)</EmccFlags>
      <EmccFlags>$(EmccFlags) -s DISABLE_EXCEPTION_CATCHING=0</EmccFlags>
      <EmccFlags Condition="'$(RunAOTCompilation)' == 'true'">$(EmccFlags) -DENABLE_AOT=1 -DDRIVER_GEN=1</EmccFlags>
      <EmccFlags Condition="'$(InvariantGlobalization)' == 'true'">$(EmccFlags) -DINVARIANT_GLOBALIZATION=1</EmccFlags>
    </PropertyGroup>

   <ItemGroup>
      <_WasmPInvokeModules Include="libSystem.Native" />
      <_WasmPInvokeModules Include="libSystem.IO.Compression.Native" />
      <_WasmPInvokeModules Include="libSystem.Globalization.Native" />
      <_WasmPInvokeModules Include="libSystem.Security.Cryptography.Native.Browser" />
   </ItemGroup>
   <PInvokeTableGenerator
     Modules="@(_WasmPInvokeModules)"
     Assemblies="@(_WasmAssembliesInternal)"
     OutputPath="$(_WasmIntermediateOutputPath)pinvoke-table.h" />

   <!-- ICall table generation -->
   <Exec Condition="'$(WasmLinkIcalls)' == 'true'" Command='"$(MonoAotCrossCompilerPath)" --print-icall-table > "$(_WasmIntermediateOutputPath)runtime-icall-table.h"' />
   <IcallTableGenerator Condition="'$(WasmLinkIcalls)' == 'true'"
     RuntimeIcallTableFile="$(_WasmIntermediateOutputPath)runtime-icall-table.h"
     Assemblies="@(_WasmAssembliesInternal)"
     OutputPath="$(_WasmIntermediateOutputPath)icall-table.h" />
   <PropertyGroup>
     <EmccFlags Condition="'$(WasmLinkIcalls)' == 'true'">$(EmccFlags) -DLINK_ICALLS=1</EmccFlags>
     <_WasmRuntimePackIncludeDir>$([MSBuild]::NormalizeDirectory($(MicrosoftNetCoreAppRuntimePackRidNativeDir), 'include'))</_WasmRuntimePackIncludeDir>
     <_WasmRuntimePackSrcDir>$([MSBuild]::NormalizeDirectory($(MicrosoftNetCoreAppRuntimePackRidNativeDir), 'src'))</_WasmRuntimePackSrcDir>

     <!-- Current WebWorkers are pure JavaScript and therefore have no WASM, but are treated as native assets. -->
     <_WasmRuntimePackWebWorkerDir>$([MSBuild]::NormalizeDirectory($(MicrosoftNetCoreAppRuntimePackRidNativeDir)))</_WasmRuntimePackWebWorkerDir>
   </PropertyGroup>

   <ItemGroup>
<<<<<<< HEAD
     <_WasmRuntimePackNativeLibs Include="libmono-ee-interp.a"/>
     <_WasmRuntimePackNativeLibs Include="libmonosgen-2.0.a"/>
     <_WasmRuntimePackNativeLibs Include="libmono-ilgen.a"/>
     <_WasmRuntimePackNativeLibs Include="libmono-icall-table.a"/>
     <_WasmRuntimePackNativeLibs Include="libSystem.Native.a"/>
     <_WasmRuntimePackNativeLibs Include="libSystem.IO.Compression.Native.a"/>
     <_WasmRuntimePackNativeLibs Include="libSystem.Security.Cryptography.Native.Browser.a"/>
     <_WasmRuntimePackNativeLibs Include="libmono-profiler-aot.a"/>
     <_WasmRuntimePackNativeLibs Include="libicuuc.a" />
     <_WasmRuntimePackNativeLibs Include="libicui18n.a" />

     <_WasmObjectsToBuild Include="$(_WasmIntermediateOutputPath)driver.o"/>
     <_WasmObjectsToBuild Include="$(_WasmIntermediateOutputPath)pinvoke.o"/>
     <_WasmObjectsToBuild Include="$(_WasmIntermediateOutputPath)corebindings.o"/>
     <_WasmObjectsToBuild SourcePath="$(_WasmRuntimePackSrcDir)%(FileName).c" />

     <_WasmObjects Include="@(_WasmRuntimePackNativeLibs->'$(MicrosoftNetCoreAppRuntimePackRidNativeDir)%(FileName)%(Extension)')" />
     <_WasmObjects Include="@(_WasmObjectsToBuild)" />

     <_DotnetJSSrcFile Include="$(_WasmRuntimePackSrcDir)library_mono.js" />
     <_DotnetJSSrcFile Include="$(_WasmRuntimePackSrcDir)binding_support.js" />
     <_DotnetJSSrcFile Include="$(_WasmRuntimePackSrcDir)dotnet_support.js" />
     <_DotnetJSSrcFile Include="$(_WasmRuntimePackSrcDir)pal_random.js" />
     <_DotnetJSSrcFile Include="$(_WasmRuntimePackSrcDir)pal_crypto_webworker.js" />
     <_DotnetJSSrcPreFile Include="$(_WasmRuntimePackSrcDir)library_channel.js" />
=======
     <_WasmRuntimePackNativeLibs Include="$(MicrosoftNetCoreAppRuntimePackRidNativeDir)\*.a" />
     <_WasmObjectsToBuild Include="$(_WasmRuntimePackSrcDir)\*.c" />
     <_WasmObjectsToBuild OutputPath="$(_WasmIntermediateOutputPath)%(FileName).o" />

     <_WasmObjects Include="@(_WasmRuntimePackNativeLibs)" />
     <_WasmObjects Include="@(_WasmObjectsToBuild->'%(OutputPath)')" />

     <_DotnetJSSrcFile Include="$(_WasmRuntimePackSrcDir)\*.js" />
>>>>>>> 5e957c47

     <_AOTAssemblies Include="@(_WasmAssembliesInternal)" Condition="'%(_WasmAssembliesInternal._InternalForceInterpret)' != 'true'" />
     <_BitcodeFile Include="%(_WasmAssembliesInternal.LlvmBitcodeFile)" />
   </ItemGroup>

   <Error Condition="'$(RunAOTCompilation)' == 'true' and @(_BitcodeFile->Count()) != @(_AOTAssemblies->Count())"
          Text="Bug: Number of aot assemblies doesn't match the number of generated bitcode files. BitcodeFiles: @(_BitcodeFile->Count()) vs Assemblies: @(_AOTAssemblies->Count())" />

   <ItemGroup>
     <_EmccIncludePaths Include="$(_WasmIntermediateOutputPath.TrimEnd('\/'))" />
     <_EmccIncludePaths Include="$(_WasmRuntimePackIncludeDir)mono-2.0" />
     <_EmccIncludePaths Include="$(_WasmRuntimePackIncludeDir)wasm" />
   </ItemGroup>

   <PropertyGroup>
     <EmccCFlags>$(EmccFlags) -DCORE_BINDINGS -DGEN_PINVOKE=1</EmccCFlags>
     <EmccCFlags>$(EmccCFlags) @(_EmccIncludePaths -> '&quot;-I%(Identity)&quot;', ' ')</EmccCFlags>
     <EmccCFlags Condition="'$(WasmNativeDebugSymbols)' == 'true'">$(EmccCFlags) -g</EmccCFlags>

     <EmccLDFlags>$(EmccFlags) -s TOTAL_MEMORY=536870912</EmccLDFlags>
     <_WasmOptCommand>$([MSBuild]::NormalizePath('$(EmSdkUpstreamBinPath)', 'wasm-opt$(_ExeExt)'))</_WasmOptCommand>
   </PropertyGroup>

    <Message Text="Compiling native assets with emcc. This may take a while ..." Importance="High" />
<<<<<<< HEAD
    <Exec Command='emcc $(EmccCFlags) "%(_WasmObjectsToBuild.SourcePath)" -c -o "%(_WasmObjectsToBuild.Identity)"' EnvironmentVariables="@(EmscriptenEnvVars)" />
    <Exec Command="emcc $(EmccLDFlags) @(_DotnetJSSrcFile->'--js-library &quot;%(Identity)&quot;', ' ') @(_DotnetJSSrcPreFile->'--pre-js &quot;%(Identity)&quot;', ' ') @(_BitcodeFile->'&quot;%(Identity)&quot;', ' ') @(_WasmObjects->'&quot;%(Identity)&quot;', ' ') -o &quot;$(_WasmIntermediateOutputPath)dotnet.js&quot;" EnvironmentVariables="@(EmscriptenEnvVars)" />
=======
    <Exec Command='emcc $(EmccCFlags) "%(_WasmObjectsToBuild.Identity)" -c -o "%(_WasmObjectsToBuild.OutputPath)"' EnvironmentVariables="@(EmscriptenEnvVars)" />

    <ItemGroup>
      <_EmccLinkerArguments Include="$(EmccLDFlags)" />
      <_EmccLinkerArguments Include="--js-library &quot;%(_DotnetJSSrcFile.Identity)&quot;" />
      <_EmccLinkerArguments Include="&quot;%(_BitcodeFile.Identity)&quot;" />
      <_EmccLinkerArguments Include="&quot;%(_WasmObjects.Identity)&quot;" />
      <_EmccLinkerArguments Include="-o &quot;$(_WasmIntermediateOutputPath)dotnet.js&quot;" />
    </ItemGroup>

    <PropertyGroup>
      <_EmccLinkerResponseFile>$(_WasmIntermediateOutputPath)emcc-link.rsp</_EmccLinkerResponseFile>
    </PropertyGroup>

    <WriteLinesToFile Lines="@(_EmccLinkerArguments)" File="$(_EmccLinkerResponseFile)" />
    <Message Text="Running emcc with @(_EmccLinkerArguments->'%(Identity)', ' ')" Importance="Low" />
    <Exec Command="emcc &quot;@$(_EmccLinkerResponseFile)&quot;" EnvironmentVariables="@(EmscriptenEnvVars)" />

>>>>>>> 5e957c47
    <Exec Command='"$(_WasmOptCommand)" --strip-dwarf "$(_WasmIntermediateOutputPath)dotnet.wasm" -o "$(_WasmIntermediateOutputPath)dotnet.wasm"' Condition="'$(WasmNativeStrip)' == 'true'" IgnoreStandardErrorWarningFormat="true" EnvironmentVariables="@(EmscriptenEnvVars)" />

    <ItemGroup>
      <WasmNativeAsset Include="$(_WasmIntermediateOutputPath)dotnet.wasm" />
      <WasmNativeAsset Include="$(_WasmIntermediateOutputPath)dotnet.js" />
      <WasmNativeAsset Include="$(_WasmRuntimePackWebWorkerDir)dotnet_crypto_worker.js" />
    </ItemGroup>
  </Target>

  <Target Name="_GenerateDriverGenC" Condition="'$(RunAOTCompilation)' != 'true' and '$(WasmProfilers)' != ''">
    <PropertyGroup>
      <EmccFlags>$(EmccFlags) -DDRIVER_GEN=1</EmccFlags>
      <InitAotProfilerCmd>
void mono_profiler_init_aot (const char *desc)%3B
EMSCRIPTEN_KEEPALIVE void mono_wasm_load_profiler_aot (const char *desc) { mono_profiler_init_aot (desc)%3B }
      </InitAotProfilerCmd>

      <_DriverGenCPath>$(_WasmIntermediateOutputPath)driver-gen.c</_DriverGenCPath>
    </PropertyGroup>

    <Message Text="Generating $(_DriverGenCPath)" Importance="Low" />
    <WriteLinesToFile File="$(_DriverGenCPath)" Overwrite="true" Lines="$(InitAotProfilerCmd)" />

    <ItemGroup>
        <FileWrites Include="$(_DriverGenCPath)" />
    </ItemGroup>
  </Target>

  <Target Name="_GenerateRunV8Script">
    <PropertyGroup>
      <WasmRunV8ScriptPath Condition="'$(WasmRunV8ScriptPath)' == ''">$(WasmAppDir)run-v8.sh</WasmRunV8ScriptPath>
    </PropertyGroup>

    <Error Condition="'$(WasmMainAssemblyFileName)' == ''" Text="%24(WasmMainAssemblyFileName) property needs to be set for generating $(WasmRunV8ScriptPath)." />
    <WriteLinesToFile
      File="$(WasmRunV8ScriptPath)"
      Lines="v8 --expose_wasm runtime.js -- ${RUNTIME_ARGS} --run $(WasmMainAssemblyFileName) $*"
      Overwrite="true">
    </WriteLinesToFile>

    <ItemGroup>
      <FileWrites Include="$(WasmRunV8ScriptPath)" />
    </ItemGroup>

    <Exec Condition="'$(OS)' != 'Windows_NT'" Command="chmod a+x $(WasmRunV8ScriptPath)" />
  </Target>

  <Target Name="_CheckEmccIsExpectedVersion">
    <ReadLinesFromFile File="$([MSBuild]::NormalizePath($(MicrosoftNetCoreAppRuntimePackRidNativeDir), 'src', 'emcc-version.txt'))">
        <Output TaskParameter="Lines" PropertyName="RuntimeEmccVersion" />
    </ReadLinesFromFile>

    <Exec Command="emcc --version" WorkingDirectory="$(_WasmIntermediateOutputPath)" EnvironmentVariables="@(EmscriptenEnvVars)" ConsoleToMsBuild="true" StandardOutputImportance="Low">
      <Output TaskParameter="ConsoleOutput" ItemName="_VersionLines" />
    </Exec>

    <!-- we want to get the first line from the output, which has the version.
         Rest of the lines are the license -->
    <ItemGroup>
      <_ReversedVersionLines Include="@(_VersionLines->Reverse())" />
    </ItemGroup>
    <PropertyGroup>
      <ActualEmccVersion>%(_ReversedVersionLines.Identity)</ActualEmccVersion>
    </PropertyGroup>

    <Error Condition="'$(RuntimeEmccVersion)' != '$(ActualEmccVersion)'" Text="Emscripten version mismatch, expected '$(RuntimeEmccVersion)', got '$(ActualEmccVersion)'"/>
  </Target>

  <Target Name="_AfterWasmBuildApp">
    <ItemGroup>
      <WasmAssembliesFinal Include="@(_WasmAssembliesInternal)" LlvmBitCodeFile="" />
    </ItemGroup>

    <!-- $(WasmResolveAssembliesBeforeBuild) can add more assemblies, so no point checking the count in that case -->
    <Error Condition="'$(WasmResolveAssembliesBeforeBuild)' != 'true' and @(WasmAssembliesFinal->Distinct()->Count()) != @(WasmAssembliesToBundle->Distinct()->Count()) and '$(WasmDedup)' != 'true'"
      Text="Bug: The wasm build started with @(WasmAssembliesToBundle->Count()) assemblies, but completed with @(WasmAssembliesFinal->Count()).
      WasmAssembliesToBundle: @(WasmAssembliesToBundle)
      WasmAssembliesFinal: @(WasmAssembliesFinal)" />
  </Target>
</Project><|MERGE_RESOLUTION|>--- conflicted
+++ resolved
@@ -417,14 +417,34 @@
       <EmccFlags>$(EmccFlags) -s DISABLE_EXCEPTION_CATCHING=0</EmccFlags>
       <EmccFlags Condition="'$(RunAOTCompilation)' == 'true'">$(EmccFlags) -DENABLE_AOT=1 -DDRIVER_GEN=1</EmccFlags>
       <EmccFlags Condition="'$(InvariantGlobalization)' == 'true'">$(EmccFlags) -DINVARIANT_GLOBALIZATION=1</EmccFlags>
-    </PropertyGroup>
-
+      <_WasmRuntimePackIncludeDir>$([MSBuild]::NormalizeDirectory($(MicrosoftNetCoreAppRuntimePackRidNativeDir), 'include'))</_WasmRuntimePackIncludeDir>
+      <_WasmRuntimePackSrcDir>$([MSBuild]::NormalizeDirectory($(MicrosoftNetCoreAppRuntimePackRidNativeDir), 'src'))</_WasmRuntimePackSrcDir>
+    </PropertyGroup>
+
+   
    <ItemGroup>
-      <_WasmPInvokeModules Include="libSystem.Native" />
-      <_WasmPInvokeModules Include="libSystem.IO.Compression.Native" />
-      <_WasmPInvokeModules Include="libSystem.Globalization.Native" />
-      <_WasmPInvokeModules Include="libSystem.Security.Cryptography.Native.Browser" />
+     <_WasmRuntimePackSystemLibs Include="$(MicrosoftNetCoreAppRuntimePackRidNativeDir)\libSystem.*.a"/>
+     <_WasmRuntimePackNativeLibs Include="$(MicrosoftNetCoreAppRuntimePackRidNativeDir)\*.a"/>
+
+     <_WasmPInvokeModules Include="@(_WasmRuntimePackSystemLibs->'%(FileName)')" />
+     <_WasmObjectsToBuild Include="$(_WasmRuntimePackSrcDir)\*.c" />
+     <_WasmObjectsToBuild OutputPath="$(_WasmIntermediateOutputPath)%(FileName).o" />
+
+     <_WasmObjects Include="@(_WasmRuntimePackNativeLibs)" />
+     <_WasmObjects Include="@(_WasmObjectsToBuild->'%(OutputPath)')" />
+
+     <_DotnetJSSrcFile Include="$(_WasmRuntimePackSrcDir)\*.js" />
+
+     <_DotnetJSSrcPreFile Include="$(_WasmRuntimePackSrcDir)*channel.js" />
+     <_DotnetJSSrcWokerFile Include="$(_WasmRuntimePackSrcDir)*webworker.js" />
+
+     <_DotnetJSSrcFile Remove="@(_DotnetJSSrcPreFile);@(_DotnetJSSrcWokerFile)" />
+
+     <_AOTAssemblies Include="@(_WasmAssembliesInternal)" Condition="'%(_WasmAssembliesInternal._InternalForceInterpret)' != 'true'" />
+     <_BitcodeFile Include="%(_WasmAssembliesInternal.LlvmBitcodeFile)" />
    </ItemGroup>
+
+   <Message Text="Collected PInvoke: modules @(_WasmPInvokeModules)" Importance="Low" /> 
    <PInvokeTableGenerator
      Modules="@(_WasmPInvokeModules)"
      Assemblies="@(_WasmAssembliesInternal)"
@@ -445,48 +465,6 @@
      <_WasmRuntimePackWebWorkerDir>$([MSBuild]::NormalizeDirectory($(MicrosoftNetCoreAppRuntimePackRidNativeDir)))</_WasmRuntimePackWebWorkerDir>
    </PropertyGroup>
 
-   <ItemGroup>
-<<<<<<< HEAD
-     <_WasmRuntimePackNativeLibs Include="libmono-ee-interp.a"/>
-     <_WasmRuntimePackNativeLibs Include="libmonosgen-2.0.a"/>
-     <_WasmRuntimePackNativeLibs Include="libmono-ilgen.a"/>
-     <_WasmRuntimePackNativeLibs Include="libmono-icall-table.a"/>
-     <_WasmRuntimePackNativeLibs Include="libSystem.Native.a"/>
-     <_WasmRuntimePackNativeLibs Include="libSystem.IO.Compression.Native.a"/>
-     <_WasmRuntimePackNativeLibs Include="libSystem.Security.Cryptography.Native.Browser.a"/>
-     <_WasmRuntimePackNativeLibs Include="libmono-profiler-aot.a"/>
-     <_WasmRuntimePackNativeLibs Include="libicuuc.a" />
-     <_WasmRuntimePackNativeLibs Include="libicui18n.a" />
-
-     <_WasmObjectsToBuild Include="$(_WasmIntermediateOutputPath)driver.o"/>
-     <_WasmObjectsToBuild Include="$(_WasmIntermediateOutputPath)pinvoke.o"/>
-     <_WasmObjectsToBuild Include="$(_WasmIntermediateOutputPath)corebindings.o"/>
-     <_WasmObjectsToBuild SourcePath="$(_WasmRuntimePackSrcDir)%(FileName).c" />
-
-     <_WasmObjects Include="@(_WasmRuntimePackNativeLibs->'$(MicrosoftNetCoreAppRuntimePackRidNativeDir)%(FileName)%(Extension)')" />
-     <_WasmObjects Include="@(_WasmObjectsToBuild)" />
-
-     <_DotnetJSSrcFile Include="$(_WasmRuntimePackSrcDir)library_mono.js" />
-     <_DotnetJSSrcFile Include="$(_WasmRuntimePackSrcDir)binding_support.js" />
-     <_DotnetJSSrcFile Include="$(_WasmRuntimePackSrcDir)dotnet_support.js" />
-     <_DotnetJSSrcFile Include="$(_WasmRuntimePackSrcDir)pal_random.js" />
-     <_DotnetJSSrcFile Include="$(_WasmRuntimePackSrcDir)pal_crypto_webworker.js" />
-     <_DotnetJSSrcPreFile Include="$(_WasmRuntimePackSrcDir)library_channel.js" />
-=======
-     <_WasmRuntimePackNativeLibs Include="$(MicrosoftNetCoreAppRuntimePackRidNativeDir)\*.a" />
-     <_WasmObjectsToBuild Include="$(_WasmRuntimePackSrcDir)\*.c" />
-     <_WasmObjectsToBuild OutputPath="$(_WasmIntermediateOutputPath)%(FileName).o" />
-
-     <_WasmObjects Include="@(_WasmRuntimePackNativeLibs)" />
-     <_WasmObjects Include="@(_WasmObjectsToBuild->'%(OutputPath)')" />
-
-     <_DotnetJSSrcFile Include="$(_WasmRuntimePackSrcDir)\*.js" />
->>>>>>> 5e957c47
-
-     <_AOTAssemblies Include="@(_WasmAssembliesInternal)" Condition="'%(_WasmAssembliesInternal._InternalForceInterpret)' != 'true'" />
-     <_BitcodeFile Include="%(_WasmAssembliesInternal.LlvmBitcodeFile)" />
-   </ItemGroup>
-
    <Error Condition="'$(RunAOTCompilation)' == 'true' and @(_BitcodeFile->Count()) != @(_AOTAssemblies->Count())"
           Text="Bug: Number of aot assemblies doesn't match the number of generated bitcode files. BitcodeFiles: @(_BitcodeFile->Count()) vs Assemblies: @(_AOTAssemblies->Count())" />
 
@@ -506,15 +484,13 @@
    </PropertyGroup>
 
     <Message Text="Compiling native assets with emcc. This may take a while ..." Importance="High" />
-<<<<<<< HEAD
-    <Exec Command='emcc $(EmccCFlags) "%(_WasmObjectsToBuild.SourcePath)" -c -o "%(_WasmObjectsToBuild.Identity)"' EnvironmentVariables="@(EmscriptenEnvVars)" />
-    <Exec Command="emcc $(EmccLDFlags) @(_DotnetJSSrcFile->'--js-library &quot;%(Identity)&quot;', ' ') @(_DotnetJSSrcPreFile->'--pre-js &quot;%(Identity)&quot;', ' ') @(_BitcodeFile->'&quot;%(Identity)&quot;', ' ') @(_WasmObjects->'&quot;%(Identity)&quot;', ' ') -o &quot;$(_WasmIntermediateOutputPath)dotnet.js&quot;" EnvironmentVariables="@(EmscriptenEnvVars)" />
-=======
+
     <Exec Command='emcc $(EmccCFlags) "%(_WasmObjectsToBuild.Identity)" -c -o "%(_WasmObjectsToBuild.OutputPath)"' EnvironmentVariables="@(EmscriptenEnvVars)" />
 
     <ItemGroup>
       <_EmccLinkerArguments Include="$(EmccLDFlags)" />
       <_EmccLinkerArguments Include="--js-library &quot;%(_DotnetJSSrcFile.Identity)&quot;" />
+      <_EmccLinkerArguments Include="--pre-js &quot;%(_DotnetJSSrcPreFile.Identity)&quot;" Condition="@(_DotNetJSSrcPreFile->Count()) > 0" />
       <_EmccLinkerArguments Include="&quot;%(_BitcodeFile.Identity)&quot;" />
       <_EmccLinkerArguments Include="&quot;%(_WasmObjects.Identity)&quot;" />
       <_EmccLinkerArguments Include="-o &quot;$(_WasmIntermediateOutputPath)dotnet.js&quot;" />
@@ -524,12 +500,11 @@
       <_EmccLinkerResponseFile>$(_WasmIntermediateOutputPath)emcc-link.rsp</_EmccLinkerResponseFile>
     </PropertyGroup>
 
-    <WriteLinesToFile Lines="@(_EmccLinkerArguments)" File="$(_EmccLinkerResponseFile)" />
+    <WriteLinesToFile Lines="@(_EmccLinkerArguments)" File="$(_EmccLinkerResponseFile)" Overwrite="true" />
     <Message Text="Running emcc with @(_EmccLinkerArguments->'%(Identity)', ' ')" Importance="Low" />
     <Exec Command="emcc &quot;@$(_EmccLinkerResponseFile)&quot;" EnvironmentVariables="@(EmscriptenEnvVars)" />
 
->>>>>>> 5e957c47
-    <Exec Command='"$(_WasmOptCommand)" --strip-dwarf "$(_WasmIntermediateOutputPath)dotnet.wasm" -o "$(_WasmIntermediateOutputPath)dotnet.wasm"' Condition="'$(WasmNativeStrip)' == 'true'" IgnoreStandardErrorWarningFormat="true" EnvironmentVariables="@(EmscriptenEnvVars)" />
+    <Exec Command='"wasm-opt$(_ExeExt)" --strip-dwarf "$(_WasmIntermediateOutputPath)dotnet.wasm" -o "$(_WasmIntermediateOutputPath)dotnet.wasm"' Condition="'$(WasmNativeStrip)' == 'true'" IgnoreStandardErrorWarningFormat="true" EnvironmentVariables="@(EmscriptenEnvVars)" />
 
     <ItemGroup>
       <WasmNativeAsset Include="$(_WasmIntermediateOutputPath)dotnet.wasm" />
