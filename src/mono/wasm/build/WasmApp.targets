--- conflicted
+++ resolved
@@ -145,11 +145,7 @@
       </InitAotProfilerCmd>
     </PropertyGroup>
     <WriteLinesToFile File="$(WasmBuildDir)driver-gen.c" Overwrite="true" 
-<<<<<<< HEAD
-                      Condition="'$(EnableProfiler)' == 'true'"
-=======
                       Condition="'$(RunAOTCompilation)' == 'false' And '$(EnableProfiler)' == 'true'"
->>>>>>> 23b1b38c
                       Lines="$(InitAotProfilerCmd)"
                       />
     <ItemGroup>
