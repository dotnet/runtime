--- conflicted
+++ resolved
@@ -69,14 +69,11 @@
       - $(WasmEnableExceptionHandling)      - Enable support for the WASM Exception Handling feature.
       - $(WasmEnableSIMD)                   - Enable support for the WASM SIMD feature.
       - $(WasmEnableWebcil)                 - Enable conversion of assembly .dlls to .webcil
-<<<<<<< HEAD
       - $(WasmIncludeFullIcuData )          - Loads full ICU data (icudt.dat). Only when InvariantGlobalization false. Defaults to false.
       - $(WasmIcuDataFileName)              - Name/path of ICU globalization file loaded to app. Only when InvariantGloblization=false and WasmIncludeFullIcuData=false.
-=======
       - $(WasmAllowUndefinedSymbols)        - Controls whether undefined symbols are allowed or not,
                                               if true, appends 'allow-undefined' and sets 'ERROR_ON_UNDEFINED_SYMBOLS=0' as arguments for wasm-ld,
                                               if false (default), removes 'allow-undefined' and sets 'ERROR_ON_UNDEFINED_SYMBOLS=1'.
->>>>>>> 47071da6
 
       Public items:
       - @(WasmExtraFilesToDeploy) - Files to copy to $(WasmAppDir).
