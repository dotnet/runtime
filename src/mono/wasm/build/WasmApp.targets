--- conflicted
+++ resolved
@@ -76,13 +76,8 @@
 
   <Target Name="_WasmAotCompileApp" Condition="'$(RunAOTCompilation)' == 'true'">
     <Error Condition="'@(_WasmAssembliesInternal)' == ''" Text="Item _WasmAssembliesInternal is empty" />
-<<<<<<< HEAD
-    <Error Condition="'$(EMSDK_PATH)' == '' or !Exists('$(EMSDK_PATH)')"
-           Text="Cannot find emscripten sdk, required for AOT'ing assemblies. %24(EMSDK_PATH)=$(EMSDK_PATH)" />
-=======
     <Error Condition="'$(_IsEMSDKMissing)' == 'true'"
            Text="$(_EMSDKMissingErrorMessage) Emscripten SDK is required for AOT'ing assemblies." />
->>>>>>> 85e06bf8
 
     <ItemGroup>
       <MonoAOTCompilerDefaultAotArguments Include="no-opt" />
@@ -400,12 +395,7 @@
   </Target>
 
   <Target Name="_WasmBuildNative" DependsOnTargets="_WasmAotCompileApp;_WasmStripAOTAssemblies;_GenerateDriverGenC;_CheckEmccIsExpectedVersion" Condition="'$(WasmBuildNative)' == 'true'">
-<<<<<<< HEAD
-    <Error Condition="'$(WasmBuildNative)' == 'true' and ('$(EMSDK_PATH)' == '' or !Exists('$(EMSDK_PATH)'))"
-           Text="Cannot find emscripten sdk, required for native relinking. %24(EMSDK_PATH)=$(EMSDK_PATH)" />
-=======
     <Error Condition="'$(EmscriptenSdkToolsPath)' == ''" Text="%24(EmscriptenSdkToolsPath) should be set to emscripten sdk" />
->>>>>>> 85e06bf8
 
     <PropertyGroup>
       <EmccFlagsFile>$([MSBuild]::NormalizePath($(MicrosoftNetCoreAppRuntimePackRidNativeDir), 'src', 'emcc-flags.txt'))</EmccFlagsFile>
