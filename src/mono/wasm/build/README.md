# Wasm app build

This usually consists of taking the built assemblies, and related files, and generating an app bundle.

Wasm app build can run in two scenarios:

1. After build, eg. when running the app in VS, or `dotnet build foo.csproj`
2. For Publish, eg, when publishing the app to a folder, or Azure

A dotnet wasm app has some native wasm files (`dotnet.wasm`, and `dotnet.js`). How these files are obtained, or generated:

1. Build
<<<<<<< HEAD
    a. with no native libraries referenced (AOT setting is ignored here)
        - files from the runtime pack are used as-is
    b. with native libraries referenced
=======
    - a. with no native libraries referenced (AOT setting is ignored here)
        - files from the runtime pack are used as-is
    - b. with native libraries referenced
>>>>>>> eb51b02b
        - dotnet.wasm is relinked with the native libraries
2. Publish
    - dotnet.wasm is relinked with the native libraries, and updated pinvoke/icalls from the trimmed assemblies
    - if `RunAOTCompilation=true`, then the relinking includes AOT'ed assemblies

## `Build`

Implementation:

- Target `WasmBuildApp`
- runs after `Build` by default
    - which can be disabled by `$(DisableAutoWasmBuildApp)`
    - or the run-after target can be set via `$(WasmBuildAppAfterThisTarget)`

- To run a custom target
    - *before* any of the wasm build targets, use `$(WasmBuildAppDependsOn)`, and prepend your target name to that
    - *after* any of the wasm build targets, use `AfterTargets="WasmBuildApp"` on that target
- Avoid depending on this target, because it is available only when the workload is installed. Use `$(WasmNativeWorkload)` to check if it is installed.

<<<<<<< HEAD
=======
- `WasmEnableES6` will cause native re-link and produce `dotnet.js` as ES6 module. When `Module.disableDotnet6Compatibility` is set it would not pollute global namespace. Currently debugger doesn't work in that pure mode.

>>>>>>> eb51b02b
## `Publish`

Implementation:

- This part runs as a nested build using a `MSBuild` task, which means that the project gets reevaluated. So, if there were any changes made to items/properties in targets before this, then they won't be visible in the nested build.
- By default `WasmTriggerPublishApp` runs after the `Publish` target, and that triggers the nested build
    - The nested build runs `WasmNestedPublishApp`, which causes `Build`, and `Publish` targets to be run
    - Because this causes `Build` to be run again, if you have any targets that get triggered by that, then they will be running twice.
        - But the original *build* run, and this *publish* run can be differentiated using `$(WasmBuildingForNestedPublish)`

- `WasmTriggerPublishApp` essentially just invokes the nested publish
    - This runs after `Publish`
        - which can be disabled by `$(DisableAutoWasmPublishApp)`
        - or the run-after target can be set via `$(WasmTriggerPublishAppAfterThisTarget)`

    - To influence the wasm build for publish, use `WasmNestedPublishApp`
        - To run a custom target before it, use `$(WasmNestedPublishAppDependsOn)`
        - to run a custom target *after* it, use `AfterTargets="WasmNestedPublishApp"`

    - If you want to *dependsOn* on this, then use `DependsOnTargets="WasmTriggerPublishApp"`

# `WasmApp.{props,targets}`, and `WasmApp.InTree.{props,targets}`

- Any project that wants to use this, can import the props+targets, and set up the
various properties before the target `WasmBuildApp` gets executed.
  - the recommended way to do this is to prepend the target to `$(WasmAppBuildDependsOn)`

- Any wasm projects within the `dotnet/runtime` repo should use the `WasmApp.InTree.{props,targets}` files
  - These files have relevant properties/targets to work with a local build
- Generally, the props file can be imported at the top, and the targets file at the bottom of a project file.

- `WasmBuildApp` target is not run by default. The importing project will have
to do that.

- By default, the `WasmLoadAssembliesAndReferences` task is not run, and
the specified `@(WasmAssembliesToBundle)` are directly passed to
`WasmAppBuilder`.
	- If the project needs assembly dependencies to be resolved, then
	set `$(WasmResolveAssembliesBeforeBuild) == true`.
  - Should you need to run the AOT toolset, ensure `$(RunAOTCompilation) == true`
  and set `$(WasmAOTDir)` to the directory that you want to AOT. Make sure that both
  `@(WasmAssembliesToBundle)` and `$(WasmAOTDir)` are absolute paths.

- Assemblies to be bundled with the app are set via
`@(WasmAssembliesToBundle)` (which optionally will have dependencies
resolved)

The various task inputs correspond to properties as:

```
  AssemblySearchPaths               : @(WasmAssemblySearchPaths)

  Assemblies                        : @(WasmAssembliesToBundle)

  AppDir                            : $(WasmAppDir)
  MainAssembly                      : $(WasmMainAssemblyPath)
  MainJS                            : $(WasmMainJSPath)
  InvariantGlobalization            : $(WasmInvariantGlobalization)
  SatelliteAssemblies               : @(WasmSatelliteAssemblies)
  FilesToIncludeInFileSystem        : @(WasmFilesToIncludeInFileSystem)
  DebugLevel                        : $(WasmDebugLevel)
  ExtraFilesToDeploy                : @(WasmExtraFilesToDeploy)

  MicrosoftNetCoreAppRuntimePackDir : $(MicrosoftNetCoreAppRuntimePackRidDir)
```

- `run-v8.sh` script is emitted to `$(WasmRunV8ScriptPath)` which defaults to `$(WasmAppDir)`.
    - To control it's generation use `$(WasmGenerateRunV8Script)` (false by default)

This should be a step towards eventually having this build as a sdk.

Refer to `WasmApp.targets` for more information about the properties/items used as inputs to the process.

## Updating dependencies needed for building wasm apps

For example, if the wasm targets are using a new task, then references to that
need to be updated in a few places. Essentially, look for existing references
to `MonoAOTCompiler`, or `WasmAppBuilder` in the relevant files, and duplicate
them for the new task assembly.

1. The task assembly dir, and its path need to be in two properties:
    ```xml
    <MonoTargetsTasksDir>$([MSBuild]::NormalizeDirectory('$(ArtifactsBinDir)', 'MonoTargetsTasks', 'Debug', '$(NetCoreAppToolCurrent)'))</MonoTargetsTasksDir>
    <MonoTargetsTasksAssemblyPath>$([MSBuild]::NormalizePath('$(MonoTargetsTasksDir)', 'MonoTargetsTasks.dll'))</MonoTargetsTasksAssemblyPath>
    ```

    And this needs to be set in:
    - `Directory.Build.props`
    - `src/mono/wasm/build/WasmApp.LocalBuild.props`
    - `src/mono/wasm/build/WasmApp.LocalBuild.targets`
    - `src/tests/Common/wasm-test-runner/WasmTestRunner.proj`

2. The new dependency (eg. task assembly) needs to be sent to helix as a payload, see `src/libraries/sendtohelixhelp.proj`. Use `MonoAOTCompiler` as an example.

3. Make changes similar to the one for existing dependent tasks in
   - `eng/testing/linker/trimmingTests.targets`,
   - `src/tests/Common/wasm-test-runner/WasmTestRunner.proj`
   - `src/tests/Directory.Build.targets`

## Profiling build performance

If encountering build performance issues, you can use the rollup `--perf` option and the typescript compiler `--generateCpuProfile` option to get build profile data, like so:

```../emsdk/node/14.15.5_64bit/bin/npm run rollup --perf -- --perf --environment Configuration:Release,NativeBinDir:./rollup-test-data,ProductVersion:12.3.4```

```node node_modules/typescript/lib/tsc.js --generateCpuProfile dotnet-tsc.cpuprofile -p tsconfig.json ```

The .cpuprofile file generated by node can be opened in the Performance tab of Chrome or Edge's devtools.<|MERGE_RESOLUTION|>--- conflicted
+++ resolved
@@ -10,15 +10,9 @@
 A dotnet wasm app has some native wasm files (`dotnet.wasm`, and `dotnet.js`). How these files are obtained, or generated:
 
 1. Build
-<<<<<<< HEAD
-    a. with no native libraries referenced (AOT setting is ignored here)
-        - files from the runtime pack are used as-is
-    b. with native libraries referenced
-=======
     - a. with no native libraries referenced (AOT setting is ignored here)
         - files from the runtime pack are used as-is
     - b. with native libraries referenced
->>>>>>> eb51b02b
         - dotnet.wasm is relinked with the native libraries
 2. Publish
     - dotnet.wasm is relinked with the native libraries, and updated pinvoke/icalls from the trimmed assemblies
@@ -38,11 +32,8 @@
     - *after* any of the wasm build targets, use `AfterTargets="WasmBuildApp"` on that target
 - Avoid depending on this target, because it is available only when the workload is installed. Use `$(WasmNativeWorkload)` to check if it is installed.
 
-<<<<<<< HEAD
-=======
 - `WasmEnableES6` will cause native re-link and produce `dotnet.js` as ES6 module. When `Module.disableDotnet6Compatibility` is set it would not pollute global namespace. Currently debugger doesn't work in that pure mode.
 
->>>>>>> eb51b02b
 ## `Publish`
 
 Implementation:
