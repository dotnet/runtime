<Project>
  <!-- not really meant to be used w/o WasmApp.targets -->

  <UsingTask TaskName="ManagedToNativeGenerator" AssemblyFile="$(WasmAppBuilderTasksAssemblyPath)" />
  <UsingTask TaskName="Microsoft.WebAssembly.Build.Tasks.EmccCompile" AssemblyFile="$(WasmAppBuilderTasksAssemblyPath)" />

  <PropertyGroup>
    <_WasmBuildNativeCoreDependsOn>
      _PrepareForWasmBuildNative;
      _GenerateDriverGenC;
      _GenerateManagedToNative;
      _WasmCompileNativeFiles;
      _WasmLinkDotNet;
      _CompleteWasmBuildNative
    </_WasmBuildNativeCoreDependsOn>

    <_BeforeWasmBuildAppDependsOn>
      $(_BeforeWasmBuildAppDependsOn);
      _SetupEmscripten;
      _SetWasmBuildNativeDefaults
    </_BeforeWasmBuildAppDependsOn>

    <_ExeExt Condition="$([MSBuild]::IsOSPlatform('WINDOWS'))">.exe</_ExeExt>
    <WasmUseEMSDK_PATH Condition="'$(WasmUseEMSDK_PATH)' == '' and '$(EMSDK_PATH)' != '' and Exists('$(MSBuildThisFileDirectory)WasmApp.InTree.targets')">true</WasmUseEMSDK_PATH>
  </PropertyGroup>

  <ItemGroup>
    <UpToDateCheckInput Include="@(NativeFileReference)" />
  </ItemGroup>

  <ItemGroup Condition="'$(Configuration)' == 'Debug' and '@(_MonoComponent->Count())' == 0">
    <_MonoComponent Include="hot_reload;debugger" />
  </ItemGroup>

  <Import Project="$(MSBuildThisFileDirectory)EmSdkRepo.Defaults.props" Condition="'$(WasmUseEMSDK_PATH)' == 'true'" />

  <Target Name="_SetupEmscripten">
    <PropertyGroup>
      <_EMSDKMissingPaths Condition="'$(_EMSDKMissingPaths)' == '' and ('$(EmscriptenSdkToolsPath)' == '' or !Exists('$(EmscriptenSdkToolsPath)'))">%24(EmscriptenSdkToolsPath)=$(EmscriptenSdkToolsPath) </_EMSDKMissingPaths>
      <_EMSDKMissingPaths Condition="'$(_EMSDKMissingPaths)' == '' and ('$(EmscriptenNodeToolsPath)' == '' or !Exists('$(EmscriptenNodeToolsPath)'))">%24(EmscriptenNodeToolsPath)=$(EmscriptenNodeToolsPath) </_EMSDKMissingPaths>
      <_EMSDKMissingPaths Condition="'$(_EMSDKMissingPaths)' == '' and ('$(EmscriptenUpstreamBinPath)' == '' or !Exists('$(EmscriptenUpstreamBinPath)'))">%24(EmscriptenUpstreamBinPath)=$(EmscriptenUpstreamBinPath) </_EMSDKMissingPaths>
    </PropertyGroup>

    <PropertyGroup>
      <_EMSDKMissingErrorMessage Condition="'$(EMSDK_PATH)' == '' and '$(EmscriptenSdkToolsPath)' == ''">Could not find emscripten sdk. Either set %24(EMSDK_PATH), or use workloads to get the sdk.</_EMSDKMissingErrorMessage>

      <_EMSDKMissingErrorMessage Condition="'$(_EMSDKMissingErrorMessage)' == '' and '$(_UsingEMSDK_PATH)' != 'true' and '$(_EMSDKMissingPaths)' != ''">Emscripten from the workload is missing some paths: $(_EMSDKMissingPaths).</_EMSDKMissingErrorMessage>
      <_EMSDKMissingErrorMessage Condition="'$(_EMSDKMissingErrorMessage)' == '' and '$(_UsingEMSDK_PATH)' == 'true' and !Exists($(EMSDK_PATH))">Could not find Emscripten sdk at %24(EMSDK_PATH)=$(EMSDK_PATH) .</_EMSDKMissingErrorMessage>
      <_EMSDKMissingErrorMessage Condition="'$(_EMSDKMissingErrorMessage)' == '' and '$(_UsingEMSDK_PATH)' == 'true' and '$(_EMSDKMissingPaths)' != ''">Specified Emscripten sdk at %24(EMSDK_PATH)=$(EMSDK_PATH) is missing some paths: $(_EMSDKMissingPaths).</_EMSDKMissingErrorMessage>

      <_IsEMSDKMissing Condition="'$(_EMSDKMissingErrorMessage)' != ''">true</_IsEMSDKMissing>
    </PropertyGroup>

    <PropertyGroup>
      <EmscriptenSdkToolsPath    Condition="'$(EmscriptenSdkToolsPath)' != ''"   >$([MSBuild]::NormalizeDirectory($(EmscriptenSdkToolsPath)))</EmscriptenSdkToolsPath>
      <EmscriptenNodeToolsPath   Condition="'$(EmscriptenNodeToolsPath)' != ''"  >$([MSBuild]::NormalizeDirectory($(EmscriptenNodeToolsPath)))</EmscriptenNodeToolsPath>
      <EmscriptenUpstreamBinPath Condition="'$(EmscriptenUpstreamBinPath)' != ''">$([MSBuild]::NormalizeDirectory($(EmscriptenUpstreamBinPath)))</EmscriptenUpstreamBinPath>
    </PropertyGroup>

    <!-- Environment variables required for running emsdk commands like `emcc` -->
    <ItemGroup Condition="'$(EmscriptenSdkToolsPath)' != ''">
      <EmscriptenEnvVars Include="DOTNET_EMSCRIPTEN_LLVM_ROOT=$(EmscriptenSdkToolsPath)bin" />
      <EmscriptenEnvVars Include="DOTNET_EMSCRIPTEN_BINARYEN_ROOT=$(EmscriptenSdkToolsPath)" />
      <EmscriptenEnvVars Include="DOTNET_EMSCRIPTEN_NODE_JS=$([MSBuild]::NormalizePath($(EmscriptenNodeToolsPath), 'bin', 'node$(_ExeExt)'))" />
    </ItemGroup>

    <ItemGroup>
      <_EmscriptenPrependPATHTrimmed Include="$([MSBuild]::ValueOrDefault('%(EmscriptenPrependPATH.Identity)\', '').TrimEnd('\/'))" />
      <EmscriptenPrependPATH Remove="@(EmscriptenPrependPATH)" />
      <EmscriptenPrependPATH Include="@(_EmscriptenPrependPATHTrimmed)" />
    </ItemGroup>

    <PropertyGroup>
      <!-- semicolon is a msbuild property separator. It is also the path separator on windows.
           So, we need to escape it here, so the paths don't get split up when converting
           to string[] for passing to Exec task -->
      <_PathSeparator Condition="'$(OS)' == 'Windows_NT'">%3B</_PathSeparator>
      <_PathSeparator Condition="'$(OS)' != 'Windows_NT'">:</_PathSeparator>

      <_EmscriptenPrependPATHProperty>@(EmscriptenPrependPATH -> '%(Identity)', '$(_PathSeparator)')</_EmscriptenPrependPATHProperty>
    </PropertyGroup>

    <ItemGroup>
      <EmscriptenEnvVars Include="PATH=$(_EmscriptenPrependPATHProperty)$(_PathSeparator)$([MSBuild]::Escape($(PATH)))" />

      <!--
        Python defaults to the system charset, and thus expects the files it's reading to
        match that. But that might not always be true. Eg. system charset=gbk, failing to read
        utf-8 files

        See https://github.com/dotnet/runtime/issues/53367 for the motivating issue
      -->
      <EmscriptenEnvVars Include="PYTHONUTF8=1" />
      <EmscriptenEnvVars Include="EM_WORKAROUND_PYTHON_BUG_34780=1" />
    </ItemGroup>
  </Target>

  <Target Name="_SetWasmBuildNativeDefaults">
    <!-- if already set, maybe by a user projects, then a missing emsdk is an error -->
    <Error Condition="'$(WasmBuildNative)' == 'true' and '$(_IsEMSDKMissing)' == 'true'"
           Text="$(_EMSDKMissingErrorMessage) Emscripten SDK is required for building native files." />

    <Error Condition="'$(RunAOTCompilation)' == 'true' and '$(_IsEMSDKMissing)' == 'true'"
           Text="$(_EMSDKMissingErrorMessage) Emscripten SDK is required for AOT'ing assemblies." />

    <!-- When Building -->
    <PropertyGroup Condition="'$(WasmBuildingForNestedPublish)' != 'true'">
      <!-- build AOT, only if explicitly requested -->
      <WasmBuildNative Condition="'$(RunAOTCompilation)' == 'true' and '$(RunAOTCompilationAfterBuild)' == 'true'">true</WasmBuildNative>

      <WasmBuildNative Condition="'$(WasmBuildNative)' == '' and @(NativeFileReference->Count()) > 0" >true</WasmBuildNative>
      <!-- need to re-link dotnet.js when targeting ES6 -->
      <WasmBuildNative Condition="'$(WasmBuildNative)' == '' and '$(WasmEnableES6)' == 'true'" >true</WasmBuildNative>

      <WasmBuildNative Condition="'$(WasmBuildNative)' == ''">false</WasmBuildNative>
    </PropertyGroup>

    <!-- When Publishing -->
    <PropertyGroup Condition="'$(WasmBuildingForNestedPublish)' == 'true'">
      <!-- AOT==true overrides WasmBuildNative -->
      <WasmBuildNative Condition="'$(RunAOTCompilation)' == 'true'">true</WasmBuildNative>
      <WasmBuildNative Condition="'$(WasmBuildNative)' == '' and @(NativeFileReference->Count()) > 0" >true</WasmBuildNative>
      <!-- need to re-link dotnet.js when targeting ES6 -->
      <WasmBuildNative Condition="'$(WasmBuildNative)' == '' and '$(WasmEnableES6)' == 'true'" >true</WasmBuildNative>

      <!-- not aot, not trimmed app, no reason to relink -->
      <WasmBuildNative Condition="'$(WasmBuildNative)' == '' and '$(PublishTrimmed)' != 'true'">false</WasmBuildNative>

      <!-- default to relinking in Release config -->
      <WasmBuildNative Condition="'$(WasmBuildNative)' == '' and '$(Configuration)' == 'Release'">true</WasmBuildNative>

      <WasmBuildNative Condition="'$(WasmBuildNative)' == ''">false</WasmBuildNative>
    </PropertyGroup>

    <!-- If we want to default to true, and sdk is missing, then just warn, and set it to false -->
    <Warning Condition="'$(WasmBuildNative)' == 'true' and '$(_IsEMSDKMissing)' == 'true'"
             Text="$(_EMSDKMissingErrorMessage) Emscripten SDK is required for building native files." />

    <PropertyGroup>
      <WasmBuildNative Condition="'$(WasmBuildNative)' == 'true' and '$(_IsEMSDKMissing)' == 'true'">false</WasmBuildNative>
    </PropertyGroup>
  </Target>

  <Target Name="_WasmBuildNativeCore" DependsOnTargets="$(_WasmBuildNativeCoreDependsOn)"  Condition="'$(WasmBuildNative)' == 'true'" />

  <Target Name="_PrepareForWasmBuildNative">
    <Error Condition="'$(_IsEMSDKMissing)' == 'true'"
           Text="$(_EMSDKMissingErrorMessage) Emscripten SDK is required for building native files." />

    <PropertyGroup>
      <_MonoAotCrossCompilerPath>@(MonoAotCrossCompiler->WithMetadataValue('RuntimeIdentifier','browser-wasm'))</_MonoAotCrossCompilerPath>
      <_EmccDefaultFlagsRsp>$([MSBuild]::NormalizePath($(_WasmRuntimePackSrcDir), 'emcc-default.rsp'))</_EmccDefaultFlagsRsp>
      <_EmccDefaultLinkFlagsRsp>$([MSBuild]::NormalizePath($(_WasmRuntimePackSrcDir), 'emcc-link.rsp'))</_EmccDefaultLinkFlagsRsp>
      <WasmNativeStrip Condition="'$(WasmNativeStrip)' == '' and '$(Configuration)' == 'Debug' and '$(WasmBuildingForNestedPublish)' != 'true'">false</WasmNativeStrip>
      <WasmNativeStrip Condition="'$(WasmNativeStrip)' == ''">true</WasmNativeStrip>
      <WasmNativeDebugSymbols Condition="'$(WasmNativeDebugSymbols)' == ''">true</WasmNativeDebugSymbols>
      <WasmLinkIcalls Condition="'$(WasmLinkIcalls)' == ''">$(WasmBuildNative)</WasmLinkIcalls>
      <!-- Temporarily `false`, till sdk gets a fix for supporting the new file -->
      <WasmEmitSymbolMap Condition="'$(WasmEmitSymbolMap)' == ''">false</WasmEmitSymbolMap>

      <_WasmICallTablePath>$(_WasmIntermediateOutputPath)icall-table.h</_WasmICallTablePath>
      <_WasmRuntimeICallTablePath>$(_WasmIntermediateOutputPath)runtime-icall-table.h</_WasmRuntimeICallTablePath>
      <_WasmPInvokeTablePath>$(_WasmIntermediateOutputPath)pinvoke-table.h</_WasmPInvokeTablePath>
      <_WasmInterpToNativeTablePath>$(_WasmIntermediateOutputPath)wasm_m2n_invoke.g.h</_WasmInterpToNativeTablePath>
      <_WasmPInvokeHPath>$(_WasmRuntimePackIncludeDir)wasm\pinvoke.h</_WasmPInvokeHPath>
      <_DriverGenCPath>$(_WasmIntermediateOutputPath)driver-gen.c</_DriverGenCPath>
      <DisableParallelAot Condition="'$(DisableParallelAot)' == ''">false</DisableParallelAot>
      <DisableParallelEmccCompile Condition="'$(DisableParallelEmccCompile)' == ''">$(DisableParallelAot)</DisableParallelEmccCompile>

      <_DriverGenCNeeded Condition="'$(_DriverGenCNeeded)' == '' and '$(_WasmShouldAOT)' == 'true'">true</_DriverGenCNeeded>

      <_WasmDevel Condition="'$(WasmBuildNative)' == 'true' and '$(Configuration)' == 'Debug'">true</_WasmDevel>

      <_EmccAssertionLevelDefault Condition="'$(_EmccAssertionLevelDefault)' == ''">0</_EmccAssertionLevelDefault>
      <_EmccOptimizationFlagDefault Condition="'$(_WasmDevel)' == 'true'">-O0 -s ASSERTIONS=$(_EmccAssertionLevelDefault)</_EmccOptimizationFlagDefault>
      <_EmccOptimizationFlagDefault Condition="'$(_EmccOptimizationFlagDefault)' == '' and '$(Configuration)' == 'Debug' and '$(WasmBuildingForNestedPublish)' != 'true'">-O1</_EmccOptimizationFlagDefault>
      <_EmccOptimizationFlagDefault Condition="'$(_EmccOptimizationFlagDefault)' == ''">-Oz</_EmccOptimizationFlagDefault>

      <EmccCompileOptimizationFlag Condition="'$(EmccCompileOptimizationFlag)' == ''">$(_EmccOptimizationFlagDefault)</EmccCompileOptimizationFlag>
      <EmccLinkOptimizationFlag    Condition="'$(EmccLinkOptimizationFlag)' == '' and '$(Configuration)' == 'Release'">-O2</EmccLinkOptimizationFlag>
      <EmccLinkOptimizationFlag    Condition="'$(EmccLinkOptimizationFlag)' == ''"   >$(EmccCompileOptimizationFlag)</EmccLinkOptimizationFlag>

      <_EmccCompileRsp>$(_WasmIntermediateOutputPath)emcc-compile.rsp</_EmccCompileRsp>
      <_EmccCompileOutputMessageImportance Condition="'$(EmccVerbose)' == 'true'">Normal</_EmccCompileOutputMessageImportance>
      <_EmccCompileOutputMessageImportance Condition="'$(EmccVerbose)' != 'true'">Low</_EmccCompileOutputMessageImportance>

      <_EmccCompileBitcodeRsp>$(_WasmIntermediateOutputPath)emcc-compile-bc.rsp</_EmccCompileBitcodeRsp>
      <_EmccLinkRsp>$(_WasmIntermediateOutputPath)emcc-link.rsp</_EmccLinkRsp>

      <EmccInitialHeapSize Condition="'$(EmccInitialHeapSize)' == ''">$(EmccTotalMemory)</EmccInitialHeapSize>
      <EmccInitialHeapSize Condition="'$(EmccInitialHeapSize)' == ''">536870912</EmccInitialHeapSize>

      <_WasmOptAdditionalFlags Condition="'$(WasmSIMD)' == 'true'">--enable-simd</_WasmOptAdditionalFlags>
    </PropertyGroup>

    <ItemGroup>
      <_WasmLinkDependencies Remove="@(_WasmLinkDependencies)" />

      <_EmccCommonFlags Include="$(_DefaultEmccFlags)" />
      <_EmccCommonFlags Include="$(EmccFlags)" />
      <_EmccCommonFlags Include="-s EXPORT_ES6=1"                   Condition="'$(WasmEnableES6)' == 'true'" />
      <_EmccCommonFlags Include="-g"                                Condition="'$(WasmNativeStrip)' == 'false'" />
      <_EmccCommonFlags Include="-v"                                Condition="'$(EmccVerbose)' != 'false'" />
      <_EmccCommonFlags Include="-s DISABLE_EXCEPTION_CATCHING=0"   Condition="'$(WasmExceptionHandling)' == 'false'" />
      <_EmccCommonFlags Include="-fwasm-exceptions"                 Condition="'$(WasmExceptionHandling)' == 'true'" />
      <_EmccCommonFlags Include="-msimd128"                         Condition="'$(WasmSIMD)' == 'true'" />

      <_EmccIncludePaths Include="$(_WasmIntermediateOutputPath.TrimEnd('\/'))" />
      <_EmccIncludePaths Include="$(_WasmRuntimePackIncludeDir)mono-2.0" />
      <_EmccIncludePaths Include="$(_WasmRuntimePackIncludeDir)wasm" />

      <!-- Adding optimization flag at the top, so it gets precedence -->
      <_EmccCFlags Include="$(EmccCompileOptimizationFlag)" />
      <_EmccCFlags Include="@(_EmccCommonFlags)" />

      <_EmccCFlags Include="-DDISABLE_PERFTRACING_LISTEN_PORTS=1" />
      <_EmccCFlags Include="-DENABLE_AOT=1"                    Condition="'$(_WasmShouldAOT)' == 'true'" />
      <_EmccCFlags Include="-DDRIVER_GEN=1"                    Condition="'$(_WasmShouldAOT)' == 'true'" />
      <_EmccCFlags Include="-DINVARIANT_GLOBALIZATION=1"       Condition="'$(InvariantGlobalization)' == 'true'" />
      <_EmccCFlags Include="-DLINK_ICALLS=1"                   Condition="'$(WasmLinkIcalls)' == 'true'" />
      <_EmccCFlags Include="-DENABLE_AOT_PROFILER=1"           Condition="'$(WasmProfilers)' == 'aot'" />
      <_EmccCFlags Include="-DCORE_BINDINGS" />
      <_EmccCFlags Include="-DGEN_PINVOKE=1" />
      <_EmccCFlags Include="-emit-llvm" />

      <_EmccCFlags Include="&quot;-I%(_EmccIncludePaths.Identity)&quot;" />
      <_EmccCFlags Include="-g" Condition="'$(WasmNativeDebugSymbols)' == 'true'" />

      <!-- Adding optimization flag at the top, so it gets precedence -->
      <_EmccLDFlags Include="$(EmccLinkOptimizationFlag)" />
      <_EmccLDFlags Include="@(_EmccCommonFlags)" />
      <_EmccLDFlags Include="-Wl,--allow-undefined" />
      <_EmccLDSFlags Include="-s INITIAL_MEMORY=$(EmccInitialHeapSize)" />

      <!-- ILLinker should have removed unused imports, so error for Publish -->
      <_EmccLDSFlags Include="-s ERROR_ON_UNDEFINED_SYMBOLS=0" Condition="'$(WasmBuildingForNestedPublish)' != 'true'" />

      <_DriverCDependencies Include="$(_WasmPInvokeHPath);$(_WasmICallTablePath)" />
      <_DriverCDependencies Include="$(_DriverGenCPath)" Condition="'$(_DriverGenCNeeded)' == 'true'" />

      <_WasmRuntimePackSrcFile Include="$(_WasmRuntimePackSrcDir)pinvoke.c"
                               Dependencies="$(_WasmPInvokeHPath);$(_WasmPInvokeTablePath)" />
      <_WasmRuntimePackSrcFile Include="$(_WasmRuntimePackSrcDir)driver.c"
                               Dependencies="@(_DriverCDependencies)" />
      <_WasmRuntimePackSrcFile Include="$(_WasmRuntimePackSrcDir)corebindings.c" />

      <_WasmRuntimePackSrcFile ObjectFile="$(_WasmIntermediateOutputPath)%(FileName).o" />

      <!-- See src\mono\wasm\runtime\modularize-dotnet.md -->
      <JSFileType Include="extpre.js"  Kind="extern-pre-js" />
      <JSFileType Include="iffe.js"    Kind="extern-pre-js" />
      <JSFileType Include="pre.js"     Kind="pre-js" />
      <JSFileType Include="lib.js"     Kind="js-library" />
      <JSFileType Include="post.js"    Kind="post-js" />
      <JSFileType Include="extpost.js" Kind="extern-post-js" />

      <_WasmExtraJSFile Include="$(_WasmRuntimePackSrcDir)\*.%(JSFileType.Identity)"     Kind="%(JSFileType.Kind)" />
      <_WasmExtraJSFile Include="$(_WasmRuntimePackSrcDir)\cjs\*.%(JSFileType.Identity)" Kind="%(JSFileType.Kind)" Condition="'$(WasmEnableES6)' != 'true'" />
      <_WasmExtraJSFile Include="$(_WasmRuntimePackSrcDir)\es6\*.%(JSFileType.Identity)" Kind="%(JSFileType.Kind)" Condition="'$(WasmEnableES6)' == 'true'" />

      <_WasmNativeFileForLinking Include="@(NativeFileReference)" />

      <EmscriptenEnvVars Include="EMSDK_PYTHON=$(EmscriptenPythonToolsPath)python.exe" Condition="'$(OS)' == 'Windows_NT'" />
      <EmscriptenEnvVars Include="PYTHONPATH=$(EmscriptenPythonToolsPath)" Condition="'$(OS)' == 'Windows_NT'" />
      <EmscriptenEnvVars Include="PYTHONHOME=" Condition="'$(OS)' == 'Windows_NT'" />
      <EmscriptenEnvVars Include="EM_CACHE=$(WasmCachePath)" Condition="'$(WasmCachePath)' != ''" />
    </ItemGroup>

    <Error Text="Could not find NativeFileReference %(NativeFileReference.Identity)" Condition="'%(NativeFileReference.Identity)' != '' and !Exists(%(NativeFileReference.Identity))" />
  </Target>

  <Target Name="_GenerateManagedToNative">
    <ItemGroup>
      <_WasmPInvokeModules Include="%(_WasmNativeFileForLinking.FileName)" Condition="'%(_WasmNativeFileForLinking.ScanForPInvokes)' != 'false'" />

      <_WasmPInvokeModules Include="libSystem.Native" />
      <_WasmPInvokeModules Include="libSystem.IO.Compression.Native" />
      <_WasmPInvokeModules Include="libSystem.Globalization.Native" />
      <_WasmPInvokeModules Include="libSystem.Security.Cryptography.Native.Browser" />
    </ItemGroup>

    <PropertyGroup>
      <_HasMscorlib Condition="'%(_WasmAssembliesInternal.FileName)%(_WasmAssembliesInternal.Extension)' == 'mscorlib.dll'">true</_HasMscorlib>
      <_MscorlibPath Condition="'$(_HasMscorlib)' != 'true'">$(MicrosoftNetCoreAppRuntimePackRidDir)lib\net7.0\mscorlib.dll</_MscorlibPath>
    </PropertyGroup>

    <Error Condition="'$(_MonoAotCrossCompilerPath)' == '' or !Exists('$(_MonoAotCrossCompilerPath)')"
           Text="Could not find AOT cross compiler at %24(_MonoAotCrossCompilerPath)=$(_MonoAotCrossCompilerPath)" />

    <Exec Command='"$(_MonoAotCrossCompilerPath)" --print-icall-table > "$(_WasmRuntimeICallTablePath)"' />
    <ItemGroup>
      <FileWrites Include="$(_WasmRuntimeICallTablePath)" />
    </ItemGroup>

    <MakeDir Directories="$(_WasmIntermediateOutputPath)" Condition="!Exists('$(_WasmIntermediateOutputPath)')"  />

    <ManagedToNativeGenerator
      Assemblies="@(_WasmAssembliesInternal);$(_MscorlibPath)"
      RuntimeIcallTableFile="$(_WasmRuntimeICallTablePath)"
      IcallOutputPath="$(_WasmICallTablePath)"
      PInvokeModules="@(_WasmPInvokeModules)"
      PInvokeOutputPath="$(_WasmPInvokeTablePath)"
      InterpToNativeOutputPath="$(_WasmInterpToNativeTablePath)">
      <Output TaskParameter="FileWrites" ItemName="FileWrites" />
    </ManagedToNativeGenerator>
  </Target>

  <Target Name="_WasmSelectRuntimeComponentsForLinking" Condition="'$(WasmNativeWorkload)' == 'true'" DependsOnTargets="_MonoSelectRuntimeComponents" />

  <Target Name="_WasmCompileNativeFiles" DependsOnTargets="_CheckEmccIsExpectedVersion">
    <PropertyGroup>
      <_EmBuilder Condition="$([MSBuild]::IsOSPlatform('WINDOWS'))">embuilder.bat</_EmBuilder>
      <_EmBuilder Condition="!$([MSBuild]::IsOSPlatform('WINDOWS'))">embuilder.py</_EmBuilder>
    </PropertyGroup>

    <ItemGroup>
      <_EmccCFlags Include="$(EmccExtraCFlags)" />
    </ItemGroup>

    <WriteLinesToFile Lines="@(_EmccCFlags)" File="$(_EmccCompileRsp)" Overwrite="true" WriteOnlyWhenDifferent="true" />
    <ItemGroup>
      <FileWrites Include="$(_EmccCompileRsp)" />
    </ItemGroup>

    <!-- warm up the cache -->
    <Exec Command="$(_EmBuilder) build MINIMAL" EnvironmentVariables="@(EmscriptenEnvVars)" StandardOutputImportance="Low" StandardErrorImportance="Low" />

    <Message Text="Compiling native assets with emcc with $(EmccCompileOptimizationFlag). This may take a while ..." Importance="High" />
    <ItemGroup>
      <_WasmSourceFileToCompile Remove="@(_WasmSourceFileToCompile)" />
      <_WasmSourceFileToCompile Include="@(_WasmRuntimePackSrcFile)" Dependencies="%(_WasmRuntimePackSrcFile.Dependencies);$(_EmccDefaultFlagsRsp);$(_EmccCompileRsp)" />
    </ItemGroup>
    <EmccCompile
          SourceFiles="@(_WasmSourceFileToCompile)"
          Arguments='"@$(_EmccDefaultFlagsRsp)" "@$(_EmccCompileRsp)"'
          EnvironmentVariables="@(EmscriptenEnvVars)"
          DisableParallelCompile="$(DisableParallelEmccCompile)"
          OutputMessageImportance="$(_EmccCompileOutputMessageImportance)">
      <Output TaskParameter="OutputFiles" ItemName="FileWrites" />
    </EmccCompile>
  </Target>

  <Target Name="_WasmCompileAssemblyBitCodeFilesForAOT"
          Inputs="@(_BitcodeFile);$(_EmccDefaultFlagsRsp);$(_EmccCompileBitcodeRsp)"
          Outputs="@(_BitcodeFile->'%(ObjectFile)')"
          Condition="'$(_WasmShouldAOT)' == 'true' and @(_BitcodeFile->Count()) > 0"
          DependsOnTargets="_CheckEmccIsExpectedVersion;_WasmWriteRspForCompilingBitcode"
          Returns="@(FileWrites)">

    <ItemGroup>
      <_BitCodeFile Dependencies="%(_BitCodeFile.Dependencies);$(_EmccDefaultFlagsRsp);$(_EmccCompileBitcodeRsp)" />
    </ItemGroup>

    <Message Text="Compiling assembly bitcode files with $(EmccLinkOptimizationFlag) ..." Importance="High" Condition="@(_BitCodeFile->Count()) > 0" />
    <EmccCompile
          SourceFiles="@(_BitCodeFile)"
          Arguments="&quot;@$(_EmccDefaultFlagsRsp)&quot; &quot;@$(_EmccCompileBitcodeRsp)&quot;"
          EnvironmentVariables="@(EmscriptenEnvVars)"
          DisableParallelCompile="$(DisableParallelEmccCompile)"
          OutputMessageImportance="$(_EmccCompileOutputMessageImportance)">
      <Output TaskParameter="OutputFiles" ItemName="FileWrites" />
    </EmccCompile>
  </Target>

  <Target Name="_WasmWriteRspForCompilingBitcode">
    <ItemGroup>
      <_BitcodeLDFlags Include="@(_EmccLDFlags)" />
      <_BitcodeLDFlags Include="$(EmccExtraBitcodeLDFlags)" />
    </ItemGroup>
    <WriteLinesToFile Lines="@(_BitcodeLDFlags)" File="$(_EmccCompileBitcodeRsp)" Overwrite="true" WriteOnlyWhenDifferent="true" />
    <ItemGroup>
      <FileWrites Include="$(_EmccCompileBitcodeRsp)" />
    </ItemGroup>
  </Target>

  <Target Name="_WasmWriteRspFilesForLinking">
	<PropertyGroup>
      <_WasmEHLib Condition="'$(WasmExceptionHandling)' == 'true'">libmono-wasm-eh-wasm.a</_WasmEHLib>
      <_WasmEHLib Condition="'$(WasmExceptionHandling)' != 'true'">libmono-wasm-eh-js.a</_WasmEHLib>
      <_WasmEHLibToExclude Condition="'$(WasmExceptionHandling)' == 'true'">libmono-wasm-eh-js.a</_WasmEHLibToExclude>
      <_WasmEHLibToExclude Condition="'$(WasmExceptionHandling)' != 'true'">libmono-wasm-eh-wasm.a</_WasmEHLibToExclude>
	</PropertyGroup>
    <ItemGroup>
      <!-- order matters -->
      <_WasmNativeFileForLinking Include="%(_BitcodeFile.ObjectFile)" />
      <_WasmNativeFileForLinking Include="%(_WasmSourceFileToCompile.ObjectFile)" />

      <_WasmNativeFileForLinking
          Include="$(MicrosoftNetCoreAppRuntimePackRidNativeDir)*.a"
          Exclude="@(_MonoRuntimeComponentDontLink->'$(MicrosoftNetCoreAppRuntimePackRidNativeDir)%(Identity)')" />
      <_WasmNativeFileForLinking Include="$(MicrosoftNetCoreAppRuntimePackRidNativeDir)$(_WasmEHLib)" />
      <_WasmNativeFileForLinking Remove="$(MicrosoftNetCoreAppRuntimePackRidNativeDir)$(_WasmEHLibToExclude)" />

      <_WasmExtraJSFile Include="@(Content)" Condition="'%(Content.Extension)' == '.js'" />

      <_EmccLinkStepArgs Include="@(_EmccLDFlags)" />
      <_EmccLinkStepArgs Include="@(_EmccLDSFlags)" />
      <_EmccLinkStepArgs Include="--emit-symbol-map" Condition="'$(WasmEmitSymbolMap)' == 'true'" />

      <_EmccLinkStepArgs Include="--%(_WasmExtraJSFile.Kind) &quot;%(_WasmExtraJSFile.Identity)&quot;" Condition="'%(_WasmExtraJSFile.Kind)' != ''" />
      <_WasmLinkDependencies Include="@(_WasmExtraJSFile)" />

      <_EmccLinkStepArgs Include="&quot;%(_WasmNativeFileForLinking.Identity)&quot;" />
      <_WasmLinkDependencies Include="@(_WasmNativeFileForLinking)" />

      <_EmccLinkStepArgs Include="-o &quot;$(_WasmIntermediateOutputPath)dotnet.js&quot;" />
      <_WasmLinkDependencies Include="$(_EmccLinkRsp)" />

      <_EmccLinkStepArgs Include="$(EmccExtraLDFlags)" />
    </ItemGroup>

    <WriteLinesToFile Lines="@(_EmccLinkStepArgs)" File="$(_EmccLinkRsp)" Overwrite="true" WriteOnlyWhenDifferent="true" />
    <ItemGroup>
      <FileWrites Include="$(_EmccLinkRsp)" />
    </ItemGroup>
  </Target>

  <Target Name="_WasmLinkDotNet"
          Inputs="@(_WasmLinkDependencies);$(_EmccDefaultFlagsRsp);$(_EmccDefaultLinkFlagsRsp);$(_EmccLinkRsp)"
          Outputs="$(_WasmIntermediateOutputPath)dotnet.js;$(_WasmIntermediateOutputPath)dotnet.wasm"
          DependsOnTargets="_CheckEmccIsExpectedVersion;_WasmSelectRuntimeComponentsForLinking;_WasmCompileAssemblyBitCodeFilesForAOT;_WasmWriteRspFilesForLinking"
          Returns="@(FileWrites)" >

    <Message Text="Linking with emcc with $(EmccLinkOptimizationFlag). This may take a while ..." Importance="High" />
    <Message Text="Running emcc with @(_EmccLinkStepArgs->'%(Identity)', ' ')" Importance="Low" />
    <Exec Command='emcc "@$(_EmccDefaultFlagsRsp)" "@$(_EmccDefaultLinkFlagsRsp)" "@$(_EmccLinkRsp)"' EnvironmentVariables="@(EmscriptenEnvVars)" />
    <ItemGroup>
      <FileWrites Include="$(_WasmIntermediateOutputPath)dotnet.wasm" />
      <FileWrites Include="$(_WasmIntermediateOutputPath)dotnet.js" />
      <FileWrites Include="$(_WasmIntermediateOutputPath)dotnet.js.symbols" Condition="'$(WasmEmitSymbolMap)' == 'true'" />
    </ItemGroup>

    <ItemGroup>
      <!-- WasmOptConfigurationFlags property is set by reading from emcc-props.json -->
      <WasmOptConfigurationFlags Condition="'$(WasmOptConfigurationFlags)' != ''" Include="$(WasmOptConfigurationFlags)" />
    </ItemGroup>

    <Message Text="Stripping symbols from dotnet.wasm ..." Importance="High" Condition="'$(WasmNativeStrip)' == 'true'" />
<<<<<<< HEAD
    <Exec Command='wasm-opt$(_ExeExt) $(_WasmOptAdditionalFlags) --enable-exception-handling --strip-dwarf "$(_WasmIntermediateOutputPath)dotnet.wasm" -o "$(_WasmIntermediateOutputPath)dotnet.wasm"'
=======
    <Exec Command="wasm-opt$(_ExeExt) --enable-exception-handling @(WasmOptConfigurationFlags, ' ') --strip-dwarf &quot;$(_WasmIntermediateOutputPath)dotnet.wasm&quot; -o &quot;$(_WasmIntermediateOutputPath)dotnet.wasm&quot;"
>>>>>>> cca6bb6b
          Condition="'$(WasmNativeStrip)' == 'true'"
          IgnoreStandardErrorWarningFormat="true"
          EnvironmentVariables="@(EmscriptenEnvVars)" />
  </Target>

  <Target Name="_CompleteWasmBuildNative">
    <ItemGroup>
      <WasmNativeAsset Include="$(_WasmIntermediateOutputPath)dotnet.wasm" />
      <WasmNativeAsset Include="$(_WasmIntermediateOutputPath)dotnet.js" />
      <WasmNativeAsset Include="$(_WasmIntermediateOutputPath)dotnet.worker.js" Condition="Exists('$(_WasmIntermediateOutputPath)dotnet.worker.js')" />
      <WasmNativeAsset Include="$(_WasmIntermediateOutputPath)dotnet.js.symbols" Condition="'$(WasmEmitSymbolMap)' == 'true' and Exists('$(_WasmIntermediateOutputPath)dotnet.js.symbols')" />
    </ItemGroup>
  </Target>

  <Target Name="_GenerateDriverGenC" Condition="'$(_WasmShouldAOT)' != 'true'">
  </Target>

  <Target Name="_CheckEmccIsExpectedVersion">
    <Error Condition="'$(_IsEMSDKMissing)' == 'true'"
           Text="$(_EMSDKMissingErrorMessage) Emscripten SDK is required for building native files." />

    <ReadEmccProps JsonFilePath="$(_WasmRuntimePackSrcDir)emcc-props.json">
      <Output TaskParameter="EmccProperties" ItemName="_EmccPropItems" />
      <Output TaskParameter="WasmOptConfigurationFlags" ItemName= "_WasmOptConfigurationFlagsItems" />
    </ReadEmccProps>

    <CreateProperty Value="%(_EmccPropItems.Value)">
      <Output TaskParameter="Value" PropertyName="%(_EmccPropItems.Identity)" />
    </CreateProperty>

    <CreateProperty Value="%(_WasmOptConfigurationFlagsItems.Value)">
      <Output TaskParameter="Value" PropertyName="%(_WasmOptConfigurationFlagsItems.Identity)" />
    </CreateProperty>

    <Error Condition="'$(RuntimeEmccVersionRaw)' == ''"
           Text="%24(RuntimeEmccVersionRaw) is not set. '$(_EmccPropsPath)' should have set that."/>

    <PropertyGroup>
      <_EmccVersionCommand>emcc --version</_EmccVersionCommand>
    </PropertyGroup>

    <Exec Command="$(_EmccVersionCommand)" WorkingDirectory="$(_WasmIntermediateOutputPath)" EnvironmentVariables="@(EmscriptenEnvVars)" ConsoleToMsBuild="true" StandardOutputImportance="Low" IgnoreExitCode="true">
      <Output TaskParameter="ConsoleOutput" ItemName="_VersionLines" />
      <Output TaskParameter="ExitCode" PropertyName="_EmccVersionExitCode" />
    </Exec>

    <!-- If `emcc -version` failed, then run it again, so we can surface the output as *Errors*. This allows the errors to show up correctly,
         versus trying to use the output lines with the Error task -->
    <Exec Condition="$(_EmccVersionExitCode) != '0'"
          Command="$(_EmccVersionCommand)"
          WorkingDirectory="$(_WasmIntermediateOutputPath)"
          EnvironmentVariables="@(EmscriptenEnvVars)"
          CustomErrorRegularExpression=".*"
          />

    <!-- we want to get the first line from the output, which has the version.
         Rest of the lines are the license -->
    <ItemGroup>
      <_ReversedVersionLines Include="@(_VersionLines->Reverse())" />
    </ItemGroup>
    <PropertyGroup>
      <ActualEmccVersionRaw>%(_ReversedVersionLines.Identity)</ActualEmccVersionRaw>
      <_VersionMismatchMessage>Emscripten version mismatch. The runtime pack in $(MicrosoftNetCoreAppRuntimePackDir) expects '$(RuntimeEmccVersionRaw)', but emcc being used has version '$(ActualEmccVersionRaw)'. This might cause build failures.</_VersionMismatchMessage>
    </PropertyGroup>

    <Warning Condition="'$(RuntimeEmccVersionRaw)' != '$(ActualEmccVersionRaw)' and '$(_WasmStrictVersionMatch)' != 'true'"
             Text="$(_VersionMismatchMessage)" />
    <Error Condition="'$(RuntimeEmccVersionRaw)' != '$(ActualEmccVersionRaw)' and '$(_WasmStrictVersionMatch)' == 'true'"
           Text="$(_VersionMismatchMessage)" />
  </Target>

  <!--
      *******************************
      ************ AOT **************
      *******************************
  -->

  <Target Name="_WasmAotCompileApp" Condition="'$(_WasmShouldAOT)' == 'true'">
    <PropertyGroup>
      <!-- FIXME: do it once -->
      <_MonoAotCrossCompilerPath>@(MonoAotCrossCompiler->WithMetadataValue('RuntimeIdentifier','browser-wasm'))</_MonoAotCrossCompilerPath>
    </PropertyGroup>

    <Error Condition="'@(_WasmAssembliesInternal)' == ''" Text="Item _WasmAssembliesInternal is empty" />
    <Error Condition="'$(_IsEMSDKMissing)' == 'true'"
           Text="$(_EMSDKMissingErrorMessage) Emscripten SDK is required for AOT'ing assemblies." />
    <Error Condition="'$(_MonoAotCrossCompilerPath)' == '' or !Exists('$(_MonoAotCrossCompilerPath)')"
           Text="Could not find AOT cross compiler at %24(_MonoAotCrossCompilerPath)=$(_MonoAotCrossCompilerPath)" />

    <ItemGroup>
      <MonoAOTCompilerDefaultAotArguments Include="no-opt" />
      <MonoAOTCompilerDefaultAotArguments Include="static" />
      <MonoAOTCompilerDefaultAotArguments Include="direct-icalls" />
      <MonoAOTCompilerDefaultAotArguments Include="deterministic" />
      <MonoAOTCompilerDefaultAotArguments Include="mattr=simd" Condition="'$(WasmSIMD)' == 'true'" />
      <MonoAOTCompilerDefaultProcessArguments Include="--wasm-exceptions" Condition="'$(WasmExceptionHandling)' == 'true'" />
      <AotProfilePath Include="$(WasmAotProfilePath)"/>
    </ItemGroup>
    <ItemGroup>
      <_AotInputAssemblies Include="@(_WasmAssembliesInternal)">
        <AotArguments>@(MonoAOTCompilerDefaultAotArguments, ';')</AotArguments>
        <ProcessArguments>@(MonoAOTCompilerDefaultProcessArguments, ';')</ProcessArguments>
      </_AotInputAssemblies>

      <_WasmAssembliesInternal Remove="@(_WasmAssembliesInternal)" />

      <_WasmAOTSearchPaths Include="$(MicrosoftNetCoreAppRuntimePackRidNativeDir)" />
      <_WasmAOTSearchPaths Include="$(MicrosoftNetCoreAppRuntimePackRidDir)\lib\net7.0" />
    </ItemGroup>

    <ItemGroup>
      <!-- Skip known-huge assemblies specified in csproj -->
      <_AotInputAssemblies Condition="'%(Filename)' != '' and '@(_AotInputAssemblies->Metadata(`Filename`))' != '' and '@(_AOT_InternalForceInterpretAssemblies->Metadata(`Filename`))' != ''">
        <AOT_InternalForceToInterpret>true</AOT_InternalForceToInterpret>
      </_AotInputAssemblies>
    </ItemGroup>

    <PropertyGroup>
      <!--<AOTMode Condition="'$(AOTMode)' == '' and '$(AOTProfilePath)' != ''">LLVMOnlyInterp</AOTMode>-->
      <AOTMode Condition="'$(AOTMode)' == ''">LLVMOnlyInterp</AOTMode>
      <_AOTCompilerCacheFile>$(_WasmIntermediateOutputPath)aot_compiler_cache.json</_AOTCompilerCacheFile>
    </PropertyGroup>

    <Message Text="AOT'ing @(_AotInputAssemblies->Count()) assemblies" Importance="High" />

    <!-- Dedup -->
    <PropertyGroup Condition="'$(WasmDedup)' == 'true'">
      <_WasmDedupAssembly>$(_WasmIntermediateOutputPath)\aot-instances.dll</_WasmDedupAssembly>
    </PropertyGroup>
    <WriteLinesToFile Condition="'$(WasmDedup)' == 'true'" File="$(_WasmIntermediateOutputPath)/aot-instances.cs" Overwrite="true" Lines="" WriteOnlyWhenDifferent="true" />
    <Csc
      Condition="'$(WasmDedup)' == 'true'"
      Sources="$(_WasmIntermediateOutputPath)\aot-instances.cs"
      OutputAssembly="$(_WasmDedupAssembly)"
      TargetType="library"
      Deterministic="true"
      References="@(ReferencePath)"
      ToolExe="$(CscToolExe)"
      ToolPath="$(CscToolPath)" />
    <ItemGroup Condition="'$(WasmDedup)' == 'true'">
      <_AotInputAssemblies Include="$(_WasmDedupAssembly)">
        <AotArguments>@(MonoAOTCompilerDefaultAotArguments, ';')</AotArguments>
        <ProcessArguments>@(MonoAOTCompilerDefaultProcessArguments, ';')</ProcessArguments>
      </_AotInputAssemblies>
    </ItemGroup>

    <MonoAOTCompiler
      CompilerBinaryPath="$(_MonoAotCrossCompilerPath)"
      OutputDir="$(_WasmIntermediateOutputPath)"
      Mode="$(AOTMode)"
      OutputType="AsmOnly"
      Assemblies="@(_AotInputAssemblies)"
      AdditionalAssemblySearchPaths="@(_WasmAOTSearchPaths)"
      UseAotDataFile="false"
      AOTProfilePath="$(AOTProfilePath)"
      AotModulesTablePath="$(_DriverGenCPath)"
      UseLLVM="true"
      DisableParallelAot="$(DisableParallelAot)"
      DedupAssembly="$(_WasmDedupAssembly)"
      CacheFilePath="$(_AOTCompilerCacheFile)"
      LLVMDebug="dwarfdebug"
      LLVMPath="$(EmscriptenUpstreamBinPath)"
      IntermediateOutputPath="$(_WasmIntermediateOutputPath)"
      AotProfilePath="@(AotProfilePath)">

      <Output TaskParameter="CompiledAssemblies" ItemName="_WasmAssembliesInternal" />
      <Output TaskParameter="FileWrites" ItemName="FileWrites" />
    </MonoAOTCompiler>

    <ItemGroup>
      <_BitcodeFile Include="%(_WasmAssembliesInternal.LlvmBitcodeFile)" />
      <_BitcodeFile ObjectFile="$(_WasmIntermediateOutputPath)%(FileName).o" />

      <!-- Add the skipped assemblies -->
      <_WasmAssembliesInternal Include="@(_AotInputAssemblies->WithMetadataValue('AOT_InternalForceToInterpret', 'true'))" />
    </ItemGroup>
  </Target>

  <!-- '$(ArchiveTests)' != 'true' is to skip on CI for now -->
  <Target Name="_WasmStripAOTAssemblies" Condition="'$(_WasmShouldAOT)' == 'true' and '$(WasmStripAOTAssemblies)' == 'true' and '$(AOTMode)' != 'LLVMOnlyInterp' and '$(ArchiveTests)' != 'true'">
    <PropertyGroup>
      <_WasmStrippedAssembliesPath>$([MSBuild]::NormalizeDirectory($(_WasmIntermediateOutputPath), 'stripped-assemblies'))</_WasmStrippedAssembliesPath>
    </PropertyGroup>

    <ItemGroup>
      <_AOTedAssemblies Include="@(_WasmAssembliesInternal)" />
      <_WasmStrippedAssemblies
              Include="@(_AOTedAssemblies)"
              OriginalPath="%(_WasmAssembliesInternal.Identity)" />
    </ItemGroup>

    <!-- Run mono-cil-strip on the assemblies -->
    <!-- TODO: replace this with a linker task -->
    <MakeDir Directories="$(_WasmStrippedAssembliesPath)" />
    <Exec Command='mono-cil-strip -q "%(_WasmStrippedAssemblies.OriginalPath)" "%(_WasmStrippedAssemblies.Identity)"' />

    <ItemGroup>
      <_WasmAssembliesInternal Remove="@(_WasmAssembliesInternal)" />
      <_WasmAssembliesInternal Include="@(_WasmStrippedAssemblies)" />
    </ItemGroup>
  </Target>

  <UsingTask TaskName="ReadEmccProps" AssemblyFile="$(MonoTargetsTasksAssemblyPath)"
             TaskFactory="JsonToItemsTaskFactory.JsonToItemsTaskFactory">
    <ParameterGroup>
      <EmccProperties ParameterType="Microsoft.Build.Framework.ITaskItem[]" Required="false" Output="true" />
      <WasmOptConfigurationFlags ParameterType="Microsoft.Build.Framework.ITaskItem[]" Required="false" Output="true" />
    </ParameterGroup>
  </UsingTask>
</Project><|MERGE_RESOLUTION|>--- conflicted
+++ resolved
@@ -436,11 +436,7 @@
     </ItemGroup>
 
     <Message Text="Stripping symbols from dotnet.wasm ..." Importance="High" Condition="'$(WasmNativeStrip)' == 'true'" />
-<<<<<<< HEAD
-    <Exec Command='wasm-opt$(_ExeExt) $(_WasmOptAdditionalFlags) --enable-exception-handling --strip-dwarf "$(_WasmIntermediateOutputPath)dotnet.wasm" -o "$(_WasmIntermediateOutputPath)dotnet.wasm"'
-=======
     <Exec Command="wasm-opt$(_ExeExt) --enable-exception-handling @(WasmOptConfigurationFlags, ' ') --strip-dwarf &quot;$(_WasmIntermediateOutputPath)dotnet.wasm&quot; -o &quot;$(_WasmIntermediateOutputPath)dotnet.wasm&quot;"
->>>>>>> cca6bb6b
           Condition="'$(WasmNativeStrip)' == 'true'"
           IgnoreStandardErrorWarningFormat="true"
           EnvironmentVariables="@(EmscriptenEnvVars)" />
