--- conflicted
+++ resolved
@@ -218,11 +218,7 @@
       <_EmccLDFlags Include="$(EmccLinkOptimizationFlag)" />
       <_EmccLDFlags Include="@(_EmccCommonFlags)" />
       <_EmccLDFlags Include="-Wl,--allow-undefined" />
-<<<<<<< HEAD
-      <_EmccLDFlags Include="-s TOTAL_MEMORY=$(EmccTotalMemory)" />
-=======
       <_EmccLDSFlags Include="-s TOTAL_MEMORY=$(EmccTotalMemory)" />
->>>>>>> a159132f
 
       <!-- ILLinker should have removed unused imports, so error for Publish -->
       <_EmccLDSFlags Include="-s ERROR_ON_UNDEFINED_SYMBOLS=0" Condition="'$(WasmBuildingForNestedPublish)' != 'true'" />
