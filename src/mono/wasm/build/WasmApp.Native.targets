--- conflicted
+++ resolved
@@ -225,11 +225,7 @@
       <_EmccLDFlags Include="$(EmccLinkOptimizationFlag)" />
       <_EmccLDFlags Include="@(_EmccCommonFlags)" />
       <_EmccLDFlags Include="-Wl,--allow-undefined" />
-<<<<<<< HEAD
-      <_EmccLDFlags Include="-s TOTAL_MEMORY=$(EmccTotalMemory)" />
-=======
       <_EmccLDSFlags Include="-s INITIAL_MEMORY=$(EmccInitialHeapSize)" />
->>>>>>> d3305f28
 
       <!-- ILLinker should have removed unused imports, so error for Publish -->
       <_EmccLDSFlags Include="-s ERROR_ON_UNDEFINED_SYMBOLS=0" Condition="'$(WasmBuildingForNestedPublish)' != 'true'" />
