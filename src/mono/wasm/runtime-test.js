// -*- mode: js; js-indent-level: 4; -*-
//
// Run runtime tests under a JS shell or a browser
//

//glue code to deal with the differences between chrome, ch, d8, jsc and sm.
var is_browser = typeof window != "undefined";
var consoleWebSocket;
var print;

if (is_browser) {
	// We expect to be run by tests/runtime/run.js which passes in the arguments using http parameters
	window.real_print = console.log;
	print = function(_msg) { window.real_print(_msg); };
	console.log = print;
	console.debug = print;
	console.error = print;
	console.trace = print;
	console.warn = print;
	console.info = print;

	const consoleUrl = `${window.location.origin}/console`.replace('http://', 'ws://');

	consoleWebSocket = new WebSocket(consoleUrl);
	consoleWebSocket.onopen = function(event) {
		consoleWebSocket.send("browser: Console websocket connected.");

		window.real_print = function(msg) {
			consoleWebSocket.send(msg);
		};
	};
	consoleWebSocket.onerror = function(event) {
		console.log(`websocket error: ${event}`);
	};

	var url = new URL (decodeURI (window.location));
	arguments = [];
	for (var v of url.searchParams) {
		if (v [0] == "arg") {
			console.log ("URL ARG: " + v [0] + "=" + v [1]);
			arguments.push (v [1]);
		}
	}
}

// JavaScript core does not have a console defined
if (typeof console === "undefined") {
	var Console = function () {
		this.log = function(msg){ print(msg) };
		this.clear = function() { };
	};
	console = new Console();
}

if (typeof console !== "undefined") {
	if (!console.debug)
		console.debug = console.log;
	if (!console.trace)
		console.trace = console.log;
	if (!console.warn)
		console.warn = console.log;
	if (!console.error)
		console.error = console.log;
}

if (typeof crypto === 'undefined') {
	// **NOTE** this is a simple insecure polyfill for testing purposes only
	// /dev/random doesn't work on js shells, so define our own
	// See library_fs.js:createDefaultDevices ()
	var crypto = {
		getRandomValues: function (buffer) {
			for (var i = 0; i < buffer.length; i++)
				buffer [i] = (Math.random () * 256) | 0;
		}
	}
}

if (typeof performance == 'undefined') {
	// performance.now() is used by emscripten and doesn't work in JSC
	var performance = {
		now: function () {
			return Date.now ();
		}
	}
}

try {
	if (typeof arguments == "undefined")
		arguments = WScript.Arguments;
	load = WScript.LoadScriptFile;
	read = WScript.LoadBinaryFile;
} catch (e) {
}

try {
	if (typeof arguments == "undefined") {
		if (typeof scriptArgs !== "undefined")
			arguments = scriptArgs;
	}
} catch (e) {
}

if (arguments === undefined)
	arguments = [];

//end of all the nice shell glue code.

// set up a global variable to be accessed in App.init
var testArguments = arguments;

function test_exit (exit_code) {
	if (is_browser) {
		// Notify the selenium script
		Module.exit_code = exit_code;
		print ("WASM EXIT " + exit_code);
		var tests_done_elem = document.createElement ("label");
		tests_done_elem.id = "tests_done";
		tests_done_elem.innerHTML = exit_code.toString ();
		document.body.appendChild (tests_done_elem);
	} else {
		Module.wasm_exit (exit_code);
	}
}

function fail_exec (reason) {
	print (reason);
	test_exit (1);
}

function inspect_object (o) {
	var r = "";
	for(var p in o) {
		var t = typeof o[p];
		r += "'" + p + "' => '" + t + "', ";
	}
	return r;
}

// Preprocess arguments
var args = testArguments;
print("Arguments: " + testArguments);
profilers = [];
setenv = {};
runtime_args = [];
enable_gc = true;
enable_zoneinfo = false;
working_dir='/';
while (args !== undefined && args.length > 0) {
	if (args [0].startsWith ("--profile=")) {
		var arg = args [0].substring ("--profile=".length);

		profilers.push (arg);

		args = args.slice (1);
	} else if (args [0].startsWith ("--setenv=")) {
		var arg = args [0].substring ("--setenv=".length);
		var parts = arg.split ('=');
		if (parts.length != 2)
			fail_exec ("Error: malformed argument: '" + args [0]);
		setenv [parts [0]] = parts [1];
		args = args.slice (1);
	} else if (args [0].startsWith ("--runtime-arg=")) {
		var arg = args [0].substring ("--runtime-arg=".length);
		runtime_args.push (arg);
		args = args.slice (1);
	} else if (args [0] == "--disable-on-demand-gc") {
		enable_gc = false;
		args = args.slice (1);
	} else if (args [0].startsWith ("--working-dir=")) {
		var arg = args [0].substring ("--working-dir=".length);
		working_dir = arg;
		args = args.slice (1);
	} else {
		break;
	}
}
testArguments = args;

// cheap way to let the testing infrastructure know we're running in a browser context (or not)
setenv["IsBrowserDomSupported"] = is_browser.toString().toLowerCase();

function writeContentToFile(content, path)
{
	var stream = FS.open(path, 'w+');
	FS.write(stream, content, 0, content.length, 0);
	FS.close(stream);
}

function loadScript (url)
{
	if (is_browser) {
		var script = document.createElement ("script");
		script.src = url;
		document.head.appendChild (script);
	} else {
		load (url);
	}
}

loadScript ("mono-config.js");

var Module = {
	mainScriptUrlOrBlob: "dotnet.js",

	print: print,
	printErr: function(x) { print ("WASM-ERR: " + x) },

	onAbort: function(x) {
		print ("ABORT: " + x);
		var err = new Error();
		print ("Stacktrace: \n");
		print (err.stack);
		test_exit (1);
	},

	onRuntimeInitialized: function () {
		// Have to set env vars here to enable setting MONO_LOG_LEVEL etc.
		for (var variable in setenv) {
			MONO.mono_wasm_setenv (variable, setenv [variable]);
		}

		if (!enable_gc) {
			Module.ccall ('mono_wasm_enable_on_demand_gc', 'void', ['number'], [0]);
		}

		config.loaded_cb = function () {
			let wds = FS.stat (working_dir);
			if (wds === undefined || !FS.isDir (wds.mode)) {
				fail_exec (`Could not find working directory ${working_dir}`);
				return;
			}

			FS.chdir (working_dir);
			App.init ();
		};
		config.fetch_file_cb = function (asset) {
			// console.log("fetch_file_cb('" + asset + "')");
			// for testing purposes add BCL assets to VFS until we special case File.Open
			// to identify when an assembly from the BCL is being open and resolve it correctly.
			/*
			var content = new Uint8Array (read (asset, 'binary'));
			var path = asset.substr(config.deploy_prefix.length);
			writeContentToFile(content, path);
			*/

			if (typeof window != 'undefined') {
				return fetch (asset, { credentials: 'same-origin' });
			} else {
				// The default mono_load_runtime_and_bcl defaults to using
				// fetch to load the assets.  It also provides a way to set a
				// fetch promise callback.
				// Here we wrap the file read in a promise and fake a fetch response
				// structure.
				return new Promise ((resolve, reject) => {
					var bytes = null, error = null;
					try {
						bytes = read (asset, 'binary');
					} catch (exc) {
						error = exc;
					}
					var response = { ok: (bytes && !error), url: asset,
						arrayBuffer: function () {
							return new Promise ((resolve2, reject2) => {
								if (error)
									reject2 (error);
								else
									resolve2 (new Uint8Array (bytes));
						}
					)}
					}
					resolve (response);
				})
			}
		};

		MONO.mono_load_runtime_and_bcl_args (config);
	},
};

loadScript ("dotnet.js");

const IGNORE_PARAM_COUNT = -1;

var App = {
	init: function () {

		var assembly_load = Module.cwrap ('mono_wasm_assembly_load', 'number', ['string'])
		var runtime_invoke = Module.cwrap ('mono_wasm_invoke_method', 'number', ['number', 'number', 'number', 'number']);
		var string_from_js = Module.cwrap ('mono_wasm_string_from_js', 'number', ['string']);
		var assembly_get_entry_point = Module.cwrap ('mono_wasm_assembly_get_entry_point', 'number', ['number']);
		var string_get_utf8 = Module.cwrap ('mono_wasm_string_get_utf8', 'string', ['number']);
		var string_array_new = Module.cwrap ('mono_wasm_string_array_new', 'number', ['number']);
		var obj_array_set = Module.cwrap ('mono_wasm_obj_array_set', 'void', ['number', 'number', 'number']);
		var wasm_set_main_args = Module.cwrap ('mono_wasm_set_main_args', 'void', ['number', 'number']);
		var wasm_strdup = Module.cwrap ('mono_wasm_strdup', 'number', ['string']);
		var unbox_int = Module.cwrap ('mono_unbox_int', 'number', ['number']);

		Module.wasm_exit = Module.cwrap ('mono_wasm_exit', 'void', ['number']);

		Module.print("Initializing.....");

		for (var i = 0; i < profilers.length; ++i) {
			var init = Module.cwrap ('mono_wasm_load_profiler_' + profilers [i], 'void', ['string'])

			init ("");
		}

		if (args.length == 0) {
			fail_exec ("Missing required --run argument");
			return;
		}

		if (args[0] == "--regression") {
			var exec_regression = Module.cwrap ('mono_wasm_exec_regression', 'number', ['number', 'string'])

			var res = 0;
				try {
					res = exec_regression (10, args[1]);
					Module.print ("REGRESSION RESULT: " + res);
				} catch (e) {
					Module.print ("ABORT: " + e);
					print (e.stack);
					res = 1;
				}

			if (res)
				fail_exec ("REGRESSION TEST FAILED");

			return;
		}

		if (runtime_args.length > 0)
			MONO.mono_wasm_set_runtime_options (runtime_args);

		if (args[0] == "--run") {
			// Run an exe
			if (args.length == 1) {
				fail_exec ("Error: Missing main executable argument.");
				return;
			}
<<<<<<< HEAD
			main_assembly = assembly_load (args[1]);
			if (main_assembly == 0) {
				fail_exec ("Error: Unable to load main executable '" + args[1] + "'");
				return;
			}
			main_method = assembly_get_entry_point (main_assembly);
			if (main_method == 0) {
				fail_exec ("Error: Main (string[]) method not found.");
				return;
			}
=======
>>>>>>> 1c1757c0

			main_assembly_name = args[1];
			var app_args = string_array_new (args.length - 2);
			for (var i = 2; i < args.length; ++i) {
				obj_array_set (app_args, i - 2, string_from_js (args [i]));
			}

			var main_argc = args.length - 2 + 1;
			var main_argv = Module._malloc (main_argc * 4);
			aindex = 0;
			Module.setValue (main_argv + (aindex * 4), wasm_strdup (args [1]), "i32")
			aindex += 1;
			for (var i = 2; i < args.length; ++i) {
				Module.setValue (main_argv + (aindex * 4), wasm_strdup (args [i]), "i32");
				aindex += 1;
			}
			wasm_set_main_args (main_argc, main_argv);

			function isThenable (js_obj) {
				// When using an external Promise library the Promise.resolve may not be sufficient
				// to identify the object as a Promise.
				return Promise.resolve (js_obj) === js_obj ||
						((typeof js_obj === "object" || typeof js_obj === "function") && typeof js_obj.then === "function")
			}

			try {
<<<<<<< HEAD
				var invoke_args = Module._malloc (4);
				Module.setValue (invoke_args, app_args, "i32");
				var eh_exc = Module._malloc (4);
				Module.setValue (eh_exc, 0, "i32");
				var res = runtime_invoke (main_method, 0, invoke_args, eh_exc);
				var eh_res = Module.getValue (eh_exc, "i32");
				if (eh_res != 0) {
					print ("Exception:" + string_get_utf8 (res));
					test_exit (1);
					return;
				}
				var exit_code = unbox_int (res);
				test_exit (exit_code);
=======
				// Automatic signature isn't working correctly
				let exit_code = Module.mono_call_assembly_entry_point (main_assembly_name, [app_args], "m");

				if (isThenable (exit_code))
				{
					exit_code.then (
						(result) => {
							test_exit (result);
						},
						(reason) => {
							console.error (reason);
							test_exit (1);
						});
				} else {
					test_exit (exit_code);
					return;
				}
>>>>>>> 1c1757c0
			} catch (ex) {
				print ("JS exception: " + ex);
				print (ex.stack);
				test_exit (1);
				return;
			}
<<<<<<< HEAD

/*
			// For testing tp/timers etc.
			while (true) {
				// Sleep by busy waiting
				var start = performance.now ();
				useconds = 1e6 / 10;
				while (performance.now() - start < useconds / 1000) {
					// Do nothing.
				}

				Module.pump_message ();
			}
*/

			return;
=======
>>>>>>> 1c1757c0
		} else {
			fail_exec ("Unhandled argument: " + args [0]);
		}
	},
	call_test_method: function (method_name, args) {
		return BINDING.call_static_method("[System.Private.Runtime.InteropServices.JavaScript.Tests]System.Runtime.InteropServices.JavaScript.Tests.HelperMarshal:" + method_name, args);
	}
};<|MERGE_RESOLUTION|>--- conflicted
+++ resolved
@@ -338,19 +338,6 @@
 				fail_exec ("Error: Missing main executable argument.");
 				return;
 			}
-<<<<<<< HEAD
-			main_assembly = assembly_load (args[1]);
-			if (main_assembly == 0) {
-				fail_exec ("Error: Unable to load main executable '" + args[1] + "'");
-				return;
-			}
-			main_method = assembly_get_entry_point (main_assembly);
-			if (main_method == 0) {
-				fail_exec ("Error: Main (string[]) method not found.");
-				return;
-			}
-=======
->>>>>>> 1c1757c0
 
 			main_assembly_name = args[1];
 			var app_args = string_array_new (args.length - 2);
@@ -377,21 +364,6 @@
 			}
 
 			try {
-<<<<<<< HEAD
-				var invoke_args = Module._malloc (4);
-				Module.setValue (invoke_args, app_args, "i32");
-				var eh_exc = Module._malloc (4);
-				Module.setValue (eh_exc, 0, "i32");
-				var res = runtime_invoke (main_method, 0, invoke_args, eh_exc);
-				var eh_res = Module.getValue (eh_exc, "i32");
-				if (eh_res != 0) {
-					print ("Exception:" + string_get_utf8 (res));
-					test_exit (1);
-					return;
-				}
-				var exit_code = unbox_int (res);
-				test_exit (exit_code);
-=======
 				// Automatic signature isn't working correctly
 				let exit_code = Module.mono_call_assembly_entry_point (main_assembly_name, [app_args], "m");
 
@@ -409,32 +381,12 @@
 					test_exit (exit_code);
 					return;
 				}
->>>>>>> 1c1757c0
 			} catch (ex) {
 				print ("JS exception: " + ex);
 				print (ex.stack);
 				test_exit (1);
 				return;
 			}
-<<<<<<< HEAD
-
-/*
-			// For testing tp/timers etc.
-			while (true) {
-				// Sleep by busy waiting
-				var start = performance.now ();
-				useconds = 1e6 / 10;
-				while (performance.now() - start < useconds / 1000) {
-					// Do nothing.
-				}
-
-				Module.pump_message ();
-			}
-*/
-
-			return;
-=======
->>>>>>> 1c1757c0
 		} else {
 			fail_exec ("Unhandled argument: " + args [0]);
 		}
