--- conflicted
+++ resolved
@@ -220,16 +220,9 @@
 
 var Module = {
 	mainScriptUrlOrBlob: "dotnet.js",
-<<<<<<< HEAD
 	print,
 	printErr,
 	config: null,
-=======
-	config: null,
-	setenv,
-	read,
-	arguments,
->>>>>>> 261c1336
 	onAbort: function(x) {
 		console.log ("ABORT: " + x);
 		var err = new Error();
@@ -308,19 +301,12 @@
 				});
 			}
 		};
-<<<<<<< HEAD
-		Module.mono_load_runtime_and_bcl_args (Module.config);
-=======
-
 		Module.mono_load_runtime_and_bcl_args (Module.config);
 	} catch (e) {
 		console.log (e);
 	}
->>>>>>> 261c1336
 	},
 };
-
-const IGNORE_PARAM_COUNT = -1;
 
 var App = {
 	init: function () {
