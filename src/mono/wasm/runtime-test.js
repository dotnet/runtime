--- conflicted
+++ resolved
@@ -256,44 +256,14 @@
 // cheap way to let the testing infrastructure know we're running in a browser context (or not)
 setenv["IsBrowserDomSupported"] = is_browser.toString().toLowerCase();
 
-<<<<<<< HEAD
 // must be var as dotnet.js uses it
 var Module = {
 	mainScriptUrlOrBlob: "dotnet.js",
 	config: null,
 
-    preInit: async function() {
-        Module.config = await MONO.mono_wasm_load_config("./mono-config.json");
-    },
-=======
-function writeContentToFile(content, path)
-{
-	var stream = FS.open(path, 'w+');
-	FS.write(stream, content, 0, content.length, 0);
-	FS.close(stream);
-}
-
-function loadScript (url)
-{
-	if (is_browser) {
-		var script = document.createElement ("script");
-		script.src = url;
-		document.head.appendChild (script);
-	} else {
-		load (url);
-	}
-}
-
-var Module = {
-	mainScriptUrlOrBlob: "dotnet.js",
-	config: null,
-	print,
-	printErr,
->>>>>>> a3f0e2be
-
-    preInit: async function() {
-        Module.config = await MONO.mono_wasm_load_config("./mono-config.json");
-    },
+  preInit: async function() {
+    Module.config = await MONO.mono_wasm_load_config("./mono-config.json");
+  },
 
 	onAbort: function(x) {
 		console.log ("ABORT: " + x);
@@ -338,16 +308,8 @@
 		MONO.mono_load_runtime_and_bcl_args (Module.config);
 	},
 };
-<<<<<<< HEAD
 
 const App = {
-=======
-loadScript ("dotnet.js");
-
-const IGNORE_PARAM_COUNT = -1;
-
-var App = {
->>>>>>> a3f0e2be
 	init: function () {
 		const wasm_set_main_args = Module.cwrap ('mono_wasm_set_main_args', 'void', ['number', 'number']);
 		const wasm_strdup = Module.cwrap ('mono_wasm_strdup', 'number', ['string']);
