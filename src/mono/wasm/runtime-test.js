// -*- mode: js; js-indent-level: 4; -*-
//
// Run runtime tests under a JS shell or a browser
//

//glue code to deal with the differences between chrome, ch, d8, jsc and sm.
const is_browser = typeof window != "undefined";
const is_node = !is_browser && typeof process != 'undefined';

// if the engine doesn't provide a console
if (typeof (console) === "undefined") {
	console = {
		log: globalThis.print,
		clear: function () { }
	};
}
function proxyMethod (prefix, func, asJson) {
	return function() {
		let args = [...arguments];
		if (asJson) {
			func (JSON.stringify({
				method: prefix,
				payload: args[0],
				arguments: args
			}));
		} else {
			func([prefix + args[0], ...args.slice(1)]);
		}
	};
};

const methods = ["debug", "trace", "warn", "info", "error"];
for (let m of methods) {
	if (typeof(console[m]) !== "function") {
		console[m] = proxyMethod(`console.${m}: `, console.log, false);
	}
}

function proxyJson (func) {
	for (let m of ["log", ...methods])
		console[m] = proxyMethod(`console.${m}`,func, true);
}

if (is_browser) {
	const consoleUrl = `${window.location.origin}/console`.replace('http://', 'ws://');

	let consoleWebSocket = new WebSocket(consoleUrl);
	consoleWebSocket.onopen = function(event) {
		proxyJson(function (msg) { consoleWebSocket.send (msg); });
		console.log("browser: Console websocket connected.");
	};
	consoleWebSocket.onerror = function(event) {
		console.error(`websocket error: ${event}`);
	};
}

if (is_node) {
	var crypto = require('crypto');
} else if (typeof crypto === 'undefined') {
	// **NOTE** this is a simple insecure polyfill for testing purposes only
	// /dev/random doesn't work on js shells, so define our own
	// See library_fs.js:createDefaultDevices ()
	var crypto = {
		getRandomValues: function (buffer) {
			for (var i = 0; i < buffer.length; i++)
				buffer [i] = (Math.random () * 256) | 0;
		}
	}
}
if (is_node) {
	var { performance } = require("perf_hooks");
} else if (typeof performance === 'undefined') {
	// performance.now() is used by emscripten and doesn't work in JSC
	var performance = {
		now: function () {
			return Date.now ();
		}
	}
}

// get arguments
let testArguments = [];
try {
	if (is_node) {
		testArguments = process.argv.slice (2);

	} else if (is_browser) {
		// We expect to be run by tests/runtime/run.js which passes in the arguments using http parameters
		const url = new URL (decodeURI (window.location));
		for (let param of url.searchParams) {
			if (param [0] == "arg") {
				testArguments.push (param [1]);
			}
		}

	} else if (typeof arguments === "undefined") {
		if (typeof scriptArgs !== "undefined") {
			testArguments = scriptArgs;
		
		} else if (typeof WScript  !== "undefined" && WScript.Arguments) {
			testArguments = WScript.Arguments;
		}
	} else {
		testArguments = arguments;
	}
} catch (e) {
	console.error(e);
}

// abstract all IO into a compact universally available method so that it is consistent and reliable
const IOHandler = {
	/** Load js file into project and evaluate it
	 * @type {(file: string) => Promise<void>} 
	 * @param {string} file path to the file to load
	*/
	load: null,
	
	/** Read and return the contents of a file as a string
	 * @type {(file: string) => Promise<string>} 
	 * @param {string} file the path to the file to read
	 * @return {string} the contents of the file
	*/
	read: null,

	/** Sets up the load and read functions for later
	 * @type {() => void}
	 */
	init: function() {
		// load: function that loads and executes a script
		let loadFunc = globalThis.load; // shells (v8, JavaScriptCore, Spidermonkey)
		if (!loadFunc) {
			if (typeof WScript  !== "undefined") { // Chakra
				loadFunc = WScript.LoadScriptFile;

			} else if (is_node) { // NodeJS
				loadFunc = async function (file) {
					let req = require(file);

					// sometimes the require returns a function which returns a promise (such as in dotnet.js).
					// othertimes it returns the variable or object that is needed. We handle both cases
					if (typeof(req) === 'function') {
						req = await req(Module); // pass Module so emsdk can use it
					}

					// add to the globalThis the file under the namespace of the upercase filename without js extension
					globalThis[file.substring(2,file.length - 3).replace("-","_").toUpperCase()] = req;
				};
			} else if (is_browser) { // vanila JS in browser
				loadFunc = function (file) {
					const script = document.createElement ("script");
					script.src = file;
					document.head.appendChild (script);
				}
			}
		}
		IOHandler.load = async (file) => await loadFunc(file);

		// read: function that just reads a file into a variable
		let readFunc = globalThis.read; // shells (v8, JavaScriptCore, Spidermonkey)
		if (!readFunc) {
			if (typeof WScript  !== "undefined") {
				readFunc = WScript.LoadBinaryFile; // Chakra

			} else if (is_node) { // NodeJS
				const fs = require ('fs');
				readFunc = function (path) {
					return fs.readFileSync(path).toString();
				};
			} else if (is_browser) {  // vanila JS in browser
				readFunc = fetch;
			}
		}
		IOHandler.read = async (file) => await readFunc(file);
	},

	/** Write the content to a file at a certain path
	 * @type {(content: string, path: string) => void}
	 * @param {string} content the contents to write to the file
	 * @param {string} path the path to which to write the contents
	*/
	writeContentToFile: function(content, path) { // writes a string to a file
		const stream = FS.open(path, 'w+');
		FS.write(stream, content, 0, content.length, 0);
		FS.close(stream);
	},

	/** Returns an async fetch request
	 * @type {(path: string, params: object) => Promise<{ok: boolean, url: string, arrayBuffer: Promise<Uint8Array>}>}
	 * @param {string} path the path to the file to fetch
	 * @param {object} params additional parameters to fetch with. Only used on browser
	 * @returns {Promise<{ok: boolean, url: string, arrayBuffer: Promise<Uint8Array>}>} The result of the request
	 */
	fetch: function(path, params) {
		if (is_browser) {
			return fetch (path, params);

		} else { // shells and node
			return new Promise ((resolve, reject) => {
				let bytes = null, error = null;
				try {
					if (is_node) {
						const fs = require ('fs');
						const buffer = fs.readFileSync(path);
						bytes = buffer.buffer;
					} else {
						bytes = read (path, 'binary');
					}
				} catch (exc) {
					error = exc;
				}
				const response = { 
					ok: (bytes && !error), 
					url: path,
					arrayBuffer: function () {
						return new Promise ((resolve2, reject2) => {
							if (error)
								reject2 (error);
							else
								resolve2 (new Uint8Array (bytes));
					}
				)}
				}
				resolve (response);
			});
		}
	}
};
IOHandler.init();
// end of all the nice shell glue code.

function test_exit (exit_code) {
	if (is_browser) {
		// Notify the selenium script
		Module.exit_code = exit_code;
		console.log ("WASM EXIT " + exit_code);
		const tests_done_elem = document.createElement ("label");
		tests_done_elem.id = "tests_done";
		tests_done_elem.innerHTML = exit_code.toString ();
		document.body.appendChild (tests_done_elem);
	} else if (is_node) {
		Module.exit_code = exit_code;
		console.log ("WASM EXIT " + exit_code);
	} else {
		Module.wasm_exit (exit_code);
	}
}

function fail_exec (reason) {
	console.error (reason);
	test_exit (1);
}

// Preprocess arguments
console.log("Arguments: " + testArguments);
let profilers = [];
let setenv = {};
let runtime_args = [];
let enable_gc = true;
let working_dir='/';
while (testArguments !== undefined && testArguments.length > 0) {
	if (testArguments [0].startsWith ("--profile=")) {
		const arg = testArguments [0].substring ("--profile=".length);

		profilers.push (arg);

		testArguments = testArguments.slice (1);
	} else if (testArguments [0].startsWith ("--setenv=")) {
		const arg = testArguments [0].substring ("--setenv=".length);
		const parts = arg.split ('=');
		if (parts.length != 2)
			fail_exec ("Error: malformed argument: '" + testArguments [0]);
		setenv [parts [0]] = parts [1];
		testArguments = testArguments.slice (1);
	} else if (testArguments [0].startsWith ("--runtime-arg=")) {
		const arg = testArguments [0].substring ("--runtime-arg=".length);
		runtime_args = testArguments.push (arg);
		testArguments = testArguments.slice (1);
	} else if (testArguments [0] == "--disable-on-demand-gc") {
		enable_gc = false;
		testArguments = testArguments.slice (1);
	} else if (testArguments [0].startsWith ("--working-dir=")) {
		const arg = testArguments [0].substring ("--working-dir=".length);
		working_dir = arg;
		testArguments = testArguments.slice (1);
	} else {
		break;
	}
}

// cheap way to let the testing infrastructure know we're running in a browser context (or not)
setenv["IsBrowserDomSupported"] = is_browser.toString().toLowerCase();

// must be var as dotnet.js uses it
var Module = {
	mainScriptUrlOrBlob: "dotnet.js",
	config: null,

<<<<<<< HEAD
	/** Called before the runtime is loaded and before it is run
	 * @type {() => Promise<void>}
	 */
	preInit: async function() {
		Module.config = await Module.MONO.mono_wasm_load_config("./mono-config.json");
	},
=======
    preInit: async function() {
        await MONO.mono_wasm_load_config("./mono-config.json"); // sets Module.config implicitly
    },
>>>>>>> 5dbbae5f

	/** Called after an exception occurs during execution
	 * @type {(x: string|number=) => void}
	 * @param {string|number} x error message
	 */
	onAbort: function(x) {
		console.log ("ABORT: " + x);
		const err = new Error();
		console.log ("Stacktrace: \n");
		console.error (err.stack);
		test_exit (1);
	},

	/** Called after the runtime is loaded but before it is run mostly prepares runtime and config for the tests
	 * @type {() => void}
	 */
	onRuntimeInitialized: function () {
		// Have to set env vars here to enable setting MONO_LOG_LEVEL etc.
		for (let variable in setenv) {
			Module.MONO.mono_wasm_setenv (variable, setenv [variable]);
		}

		if (!enable_gc) {
			Module.ccall ('mono_wasm_enable_on_demand_gc', 'void', ['number'], [0]);
		}

		Module.config.loaded_cb = function () {
			let wds = Module.FS.stat (working_dir);
			if (wds === undefined || !Module.FS.isDir (wds.mode)) {
				fail_exec (`Could not find working directory ${working_dir}`);
				return;
			}

			Module.FS.chdir (working_dir);
			App.init ();
		};
		Module.config.fetch_file_cb = function (asset) {
			// console.log("fetch_file_cb('" + asset + "')");
			// for testing purposes add BCL assets to VFS until we special case File.Open
			// to identify when an assembly from the BCL is being open and resolve it correctly.
			/*
			var content = new Uint8Array (read (asset, 'binary'));
			var path = asset.substr(Module.config.deploy_prefix.length);
			IOHandler.writeContentToFile(content, path);
			*/
			return IOHandler.fetch (asset, { credentials: 'same-origin' });
		};

		Module.MONO.mono_load_runtime_and_bcl_args (Module.config);
	},
};

globalThis.Module = Module; // needed so that dotnet.js can access the module

const App = {
	/** Runs the tests (runtime is now loaded and running)
	 * @type {() => void}
	 */
	init: function () {
		const wasm_set_main_args = Module.cwrap ('mono_wasm_set_main_args', 'void', ['number', 'number']);
		const wasm_strdup = Module.cwrap ('mono_wasm_strdup', 'number', ['string']);

		Module.wasm_exit = Module.cwrap ('mono_wasm_exit', 'void', ['number']);

		console.info("Initializing.....");

		for (let i = 0; i < profilers.length; ++i) {
			const init = Module.cwrap ('mono_wasm_load_profiler_' + profilers [i], 'void', ['string']);
			init ("");
		}

		if (testArguments.length == 0) {
			fail_exec ("Missing required --run argument");
			return;
		}

		if (testArguments[0] == "--regression") {
			const exec_regression = Module.cwrap ('mono_wasm_exec_regression', 'number', ['number', 'string']);

			let res = 0;
				try {
					res = exec_regression (10, testArguments[1]);
					console.log ("REGRESSION RESULT: " + res);
				} catch (e) {
					console.error ("ABORT: " + e);
					console.error (e.stack);
					res = 1;
				}

			if (res)
				fail_exec ("REGRESSION TEST FAILED");

			return;
		}

		if (runtime_args.length > 0)
			Module.MONO.mono_wasm_set_runtime_options (runtime_args);

		if (testArguments[0] == "--run") {
			// Run an exe
			if (testArguments.length == 1) {
				fail_exec ("Error: Missing main executable argument.");
				return;
			}

			main_assembly_name = testArguments[1];
			const app_args = testArguments.slice (2);

			const main_argc = testArguments.length - 2 + 1;
			const main_argv = Module._malloc (main_argc * 4);
			let aindex = 0;
			Module.setValue (main_argv + (aindex * 4), wasm_strdup (testArguments [1]), "i32");
			aindex += 1;
			for (let i = 2; i < testArguments.length; ++i) {
				Module.setValue (main_argv + (aindex * 4), wasm_strdup (testArguments [i]), "i32");
				aindex += 1;
			}
			wasm_set_main_args (main_argc, main_argv);

			// Automatic signature isn't working correctly
			const result = Module.mono_call_assembly_entry_point (main_assembly_name, [app_args], "m");
			const onError = function (error)
			{
				console.error (error);
				if (error.stack)
					console.error (error.stack);

				test_exit (1);
			}
			try {
				result.then (test_exit).catch (onError);
			} catch (error) {
				onError(error);
			}

		} else {
			fail_exec ("Unhandled argument: " + testArguments [0]);
		}
	},

	/** Runs a particular test
	 * @type {(method_name: string, args: any[], signature: any?) => return number}
	 */
	call_test_method: function (method_name, args, signature) {
		// note: arguments here is the array of arguments passsed to this function
		if ((arguments.length > 2) && (typeof (signature) !== "string"))
			throw new Error("Invalid number of arguments for call_test_method");

		const fqn = "[System.Private.Runtime.InteropServices.JavaScript.Tests]System.Runtime.InteropServices.JavaScript.Tests.HelperMarshal:" + method_name;
		try {
			return Module.BINDING.call_static_method(fqn, args || [], signature);
		} catch (exc) {
			console.error("exception thrown in", fqn);
			throw exc;
		}
	}
};

// load the config and runtime files which will start the runtime init and subsiquently the tests
// uses promise chain as loading is async but we can't use await here
IOHandler
	.load ("./dotnet.js")
	.catch(function(err) {
		console.error(err);
		fail_exec("failed to load the mono-config.js or dotnet.js files");
	});<|MERGE_RESOLUTION|>--- conflicted
+++ resolved
@@ -295,18 +295,12 @@
 	mainScriptUrlOrBlob: "dotnet.js",
 	config: null,
 
-<<<<<<< HEAD
 	/** Called before the runtime is loaded and before it is run
 	 * @type {() => Promise<void>}
 	 */
 	preInit: async function() {
-		Module.config = await Module.MONO.mono_wasm_load_config("./mono-config.json");
-	},
-=======
-    preInit: async function() {
-        await MONO.mono_wasm_load_config("./mono-config.json"); // sets Module.config implicitly
-    },
->>>>>>> 5dbbae5f
+		await MONO.mono_wasm_load_config("./mono-config.json"); // sets Module.config implicitly
+	},
 
 	/** Called after an exception occurs during execution
 	 * @type {(x: string|number=) => void}
