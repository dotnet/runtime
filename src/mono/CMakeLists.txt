--- conflicted
+++ resolved
@@ -357,11 +357,7 @@
   set(CMAKE_SYSTEM_PROCESSOR "${MSVC_C_ARCHITECTURE_ID}")
 endif()
 
-<<<<<<< HEAD
-if(HOST_BROWSER OR HOST_WASI)
-=======
 if(HOST_BROWSER)
->>>>>>> db527c5d
   # CMAKE_SYSTEM_PROCESSOR is set to x86 by emscripten
   set(CMAKE_SYSTEM_PROCESSOR "wasm")
 endif()
