--- conflicted
+++ resolved
@@ -412,9 +412,6 @@
 elseif(TARGET_ARCH MATCHES "arm")
   set(TARGET_ARM 1)
   set(MONO_ARCHITECTURE "\"arm\"")
-<<<<<<< HEAD
-  add_definitions("-DARM_FPU_VFP_HARD=1")
-=======
   if(MONO_ARM_FPU STREQUAL "none")
     add_definitions("-DARM_FPU_NONE=1")
   elif(MONO_ARM_FPU STREQUAL "vfp-hard")
@@ -422,7 +419,6 @@
   else()
     add_definitions("-DARM_FPU_VFP=1")
   endif()
->>>>>>> baf6cc86
   set(TARGET_SIZEOF_VOID_P 4)
   set(SIZEOF_REGISTER 4)
   # fixme: use separate defines for host/target
