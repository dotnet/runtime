cmake_minimum_required(VERSION 3.14.5)

if (CMAKE_VERSION VERSION_GREATER 3.15 OR CMAKE_VERSION VERSION_EQUAL 3.15)
  cmake_policy(SET CMP0091 NEW)
endif()

project(mono)

include(../../eng/native/configurepaths.cmake)
include(${CLR_ENG_NATIVE_DIR}/functions.cmake)

if (MSVC)
  # Also set by configurecompiler.cmake, which isn't used by mono yet
  add_compile_options($<$<COMPILE_LANGUAGE:C,CXX>:/source-charset:utf-8>) # Force MSVC to compile source as UTF-8.
endif(MSVC)

set(CROSS_ROOTFS $ENV{ROOTFS_DIR})
set(CMAKE_C_FLAGS_CHECKED "")
set(CMAKE_CXX_FLAGS_CHECKED "")
set(CMAKE_EXE_LINKER_FLAGS_CHECKED "")
set(CMAKE_SHARED_LINKER_FLAGS_CHECKED "")

if(NOT MONO_LIB_NAME)
  set(MONO_LIB_NAME "monosgen-2.0")
endif()

if(NOT MONO_SHARED_LIB_NAME)
  set(MONO_SHARED_LIB_NAME "${MONO_LIB_NAME}")
endif()

include(GNUInstallDirs)
include(CheckIncludeFile)
include(CheckFunctionExists)
include(TestBigEndian)
include(CheckCCompilerFlag)

set(CMAKE_MODULE_PATH
  ${CMAKE_MODULE_PATH}
  "${CMAKE_CURRENT_SOURCE_DIR}/cmake"
  )
set(CMAKE_INSTALL_MESSAGE LAZY)

find_program(CCACHE_PROGRAM ccache)
if(CCACHE_PROGRAM)
  set_property(GLOBAL PROPERTY RULE_LAUNCH_COMPILE "${CCACHE_PROGRAM}")
endif()

function(append value)
  foreach(variable ${ARGN})
    set(${variable} "${${variable}} ${value}" PARENT_SCOPE)
  endforeach(variable)
endfunction()

# User options
include(options)

function(process_enable_minimal)
  string(REPLACE "," ";" tmp1 "${ENABLE_MINIMAL}")
  foreach(arg ${tmp1})
    string(TOUPPER "${arg}" var1)
	if("${DISABLE_${var1}}" STREQUAL "")
	  message(FATAL_ERROR "Unknown DISABLE_ option DISABLE_${var1}.")
	endif()
    set(DISABLE_${var1} 1 PARENT_SCOPE)
  endforeach(arg)
endfunction()

if(ENABLE_MINIMAL)
  process_enable_minimal()
endif()

set(DISABLE_COM 1)

# Dependencies between options
if(ENABLE_INTERP_LIB)
  set(DISABLE_INTERPRETER 1)
endif()
if(NOT DISABLE_EVENTPIPE)
  set(ENABLE_PERFTRACING 1)
endif()
if(ENABLE_LAZY_GC_THREAD_CREATION)
  set(LAZY_GC_THREAD_CREATION 1)
endif()

set(DISABLED_FEATURES "\"\"")

if((CMAKE_CXX_COMPILER_ID STREQUAL "GNU") OR(CMAKE_CXX_COMPILER_ID STREQUAL "Clang") OR(CMAKE_CXX_COMPILER_ID STREQUAL "AppleClang"))
  set(GCC 1)
endif()

add_definitions(-DHAVE_CONFIG_H)

if(GCC)
  add_definitions(-g)  # TODO: should this really be on by default?
  add_definitions(-fPIC)
  add_definitions(-fvisibility=hidden)
  set(USE_GCC_ATOMIC_OPS 1)
endif()

set(HAVE_CLASSIC_WINAPI_SUPPORT 1)
set(HAVE_MOVING_COLLECTOR 1)
set(HAVE_CONC_GC_AS_DEFAULT 1)
set(MONO_INSIDE_RUNTIME 1)

TEST_BIG_ENDIAN(IS_BIG_ENDIAN)

if(IS_BIG_ENDIAN)
  set(TARGET_BYTE_ORDER G_BIG_ENDIAN)
else()
  set(TARGET_BYTE_ORDER G_LITTLE_ENDIAN)
endif()

######################################
# AOT CROSS COMPILER SUPPORT
######################################

if(NOT AOT_TARGET_TRIPLE STREQUAL "")
  set(MONO_CROSS_COMPILE 1)
  add_definitions(-DNO_GLOBALIZATION_SHIM)
  if(NOT AOT_OFFSETS_FILE STREQUAL "")
    set(MONO_OFFSETS_FILE "${AOT_OFFSETS_FILE}")
  endif()
  if(AOT_TARGET_TRIPLE STREQUAL "x86_64-apple-darwin10")
    set(TARGET_SYSTEM_NAME "ios")
    set(TARGET_ARCH "x86_64")
  elseif(AOT_TARGET_TRIPLE STREQUAL "i386-apple-darwin10")
    set(TARGET_SYSTEM_NAME "ios")
    set(TARGET_ARCH "x86")
  elseif(AOT_TARGET_TRIPLE STREQUAL "aarch64-apple-darwin10")
    set(TARGET_SYSTEM_NAME "ios")
    set(TARGET_ARCH "arm64")
  elseif(AOT_TARGET_TRIPLE STREQUAL "arm-apple-darwin10")
    set(TARGET_SYSTEM_NAME "ios")
    set(TARGET_ARCH "arm")
  elseif(AOT_TARGET_TRIPLE STREQUAL "x86_64-apple-maccatalyst")
    set(TARGET_SYSTEM_NAME "darwin")
    set(TARGET_ARCH "x86_64")
    set(TARGET_MACCAT 1)
  elseif(AOT_TARGET_TRIPLE STREQUAL "aarch64-apple-maccatalyst")
    set(TARGET_SYSTEM_NAME "darwin")
    set(TARGET_ARCH "arm64")
    set(TARGET_MACCAT 1)
  elseif(AOT_TARGET_TRIPLE STREQUAL "wasm32-unknown-none")
    set(TARGET_SYSTEM_NAME "emscripten")
    set(TARGET_ARCH "wasm")
  elseif(AOT_TARGET_TRIPLE STREQUAL "x86_64-none-linux-android")
    set(TARGET_SYSTEM_NAME "android")
    set(TARGET_ARCH "x86_64")
  elseif(AOT_TARGET_TRIPLE STREQUAL "i686-none-linux-android")
    set(TARGET_SYSTEM_NAME "android")
    set(TARGET_ARCH "x86")
  elseif(AOT_TARGET_TRIPLE STREQUAL "aarch64-v8a-linux-android")
    set(TARGET_SYSTEM_NAME "android")
    set(TARGET_ARCH "arm64")
  elseif(AOT_TARGET_TRIPLE STREQUAL "armv7-none-linux-androideabi")
    set(TARGET_SYSTEM_NAME "android")
    set(TARGET_ARCH "arm")
  elseif(AOT_TARGET_TRIPLE STREQUAL "aarch64-linux-gnu")
    set(TARGET_SYSTEM_NAME "linux")
    set(TARGET_ARCH "arm64")
  elseif(AOT_TARGET_TRIPLE STREQUAL "riscv64-linux-gnu")
    set(TARGET_SYSTEM_NAME "linux")
    set(TARGET_ARCH "riscv64")
  else()
    message(FATAL_ERROR "AOT target '${AOT_TARGET_TRIPLE}' not supported.")
  endif()
endif()

######################################
# HOST OS CHECKS
######################################

message ("CMAKE_SYSTEM_NAME=${CMAKE_SYSTEM_NAME}")
message ("CMAKE_SYSTEM_VARIANT=${CMAKE_SYSTEM_VARIANT}")

set(CLR_CMAKE_HOST_OS ${CMAKE_SYSTEM_NAME})
string(TOLOWER ${CLR_CMAKE_HOST_OS} CLR_CMAKE_HOST_OS)

# TODO: check if we can enable this on more platforms
# set(MONO_KEYWORD_THREAD "__thread")

if(CLR_CMAKE_HOST_OS STREQUAL "darwin")
  add_definitions(-D_THREAD_SAFE)
  set(HOST_DARWIN 1)
  set(HOST_OSX 1)
  set(PTHREAD_POINTER_ID 1)
  set(USE_MACH_SEMA 1)
  if(CMAKE_SYSTEM_VARIANT STREQUAL "maccatalyst")
    set(HOST_MACCAT 1)
  endif()
elseif(CLR_CMAKE_HOST_OS STREQUAL "ios" OR CLR_CMAKE_HOST_OS STREQUAL "tvos")
  # See man cmake-toolchains(7) on which variables
  # control cross-compiling to ios
  add_definitions(-D_THREAD_SAFE)
  set(HOST_DARWIN 1)
  set(HOST_IOS 1)
  if(CLR_CMAKE_HOST_OS STREQUAL "tvos")
    set(HOST_TVOS 1)
  endif()
  set(PTHREAD_POINTER_ID 1)
  set(USE_MACH_SEMA 1)
  set(DISABLE_EXECUTABLES 1)
  set(TARGET_APPLE_MOBILE 1)
  add_definitions("-DSMALL_CONFIG")
  add_definitions("-D_XOPEN_SOURCE")
  add_definitions("-DHAVE_LARGE_FILE_SUPPORT=1")
elseif(CLR_CMAKE_HOST_OS STREQUAL "linux")
  set(HOST_LINUX 1)
  add_definitions(-D_GNU_SOURCE -D_REENTRANT)
  add_definitions(-D_THREAD_SAFE)
  set(HAVE_CGROUP_SUPPORT 1)
  # Enable the "full RELRO" options (RELRO & BIND_NOW) at link time
  add_link_options(-Wl,-z,relro)
  add_link_options(-Wl,-z,now)
<<<<<<< HEAD
  # Detect Linux ID
  # TODO: Eventually merge with eng/native/configureplatform.cmake
  set(LINUX_ID_FILE "/etc/os-release")
  if(CMAKE_CROSSCOMPILING)
      set(LINUX_ID_FILE "${CMAKE_SYSROOT}${LINUX_ID_FILE}")
  endif()

  if(EXISTS ${LINUX_ID_FILE})
      execute_process(
          COMMAND bash -c "source ${LINUX_ID_FILE} && echo \$ID"
          OUTPUT_VARIABLE CLR_CMAKE_LINUX_ID
          OUTPUT_STRIP_TRAILING_WHITESPACE)

      execute_process(
          COMMAND bash -c "if strings \"${CMAKE_SYSROOT}/usr/bin/ldd\" 2>&1 | grep -q musl; then echo musl; fi"
          OUTPUT_VARIABLE CLR_CMAKE_LINUX_MUSL
          OUTPUT_STRIP_TRAILING_WHITESPACE)
  endif()

  if(DEFINED CLR_CMAKE_LINUX_ID)
      if(CLR_CMAKE_LINUX_ID STREQUAL alpine)
          set(CLR_CMAKE_HOST_ALPINE_LINUX 1)
          set(CLR_CMAKE_HOST_OS ${CLR_CMAKE_LINUX_ID})
      endif()

      if(CLR_CMAKE_LINUX_MUSL STREQUAL musl)
          set(CLR_CMAKE_HOST_LINUX_MUSL 1)
      endif()
  endif(DEFINED CLR_CMAKE_LINUX_ID)
elseif(CMAKE_SYSTEM_NAME STREQUAL "Android")
=======
elseif(CLR_CMAKE_HOST_OS STREQUAL "android")
>>>>>>> 95723eb3
  set(HOST_LINUX 1)
  add_definitions(-D_GNU_SOURCE -D_REENTRANT)
  add_definitions(-D_THREAD_SAFE)
  add_compile_options(-Wl,-z,now)
  add_compile_options(-Wl,-z,relro)
  add_compile_options(-Wl,-z,noexecstack)
  # The normal check fails because it uses --isystem <ndk root>/sysroot/usr/include
  set(HAVE_USR_INCLUDE_MALLOC_H 1)
  set(HOST_ANDROID 1)
  set(DISABLE_EXECUTABLES 1)
  # Force some defines
  set(HAVE_SCHED_GETAFFINITY 0)
  set(HAVE_SCHED_SETAFFINITY 0)
  # FIXME: Rest of the flags from configure.ac
elseif(CLR_CMAKE_HOST_OS STREQUAL "emscripten")
  set(HOST_BROWSER 1)
  add_definitions(-DNO_GLOBALIZATION_SHIM)
  add_definitions(-D_THREAD_SAFE)
  add_compile_options(-Wno-strict-prototypes)
  add_compile_options(-Wno-unused-but-set-variable)
  set(DISABLE_EXECUTABLES 1)
  # FIXME: Is there a cmake option for this ?
  set(DISABLE_SHARED_LIBS 1)
  # sys/random.h exists, but its not found
  set(HAVE_SYS_RANDOM_H 1)
  set(INTERNAL_ZLIB 1)
elseif(CLR_CMAKE_HOST_OS STREQUAL "wasi")
  set(HOST_WASI 1)
  add_definitions(-D_WASI_EMULATED_PROCESS_CLOCKS -D_WASI_EMULATED_SIGNAL -D_WASI_EMULATED_MMAN -DHOST_WASI)
  add_definitions(-DNO_GLOBALIZATION_SHIM)
  add_definitions(-D_THREAD_SAFE)
  add_definitions(-DDISABLE_SOCKET_TRANSPORT)
  add_definitions(-DDISABLE_EGD_SOCKET)
  add_definitions(-DDISABLE_EVENTPIPE)
  set(ENABLE_PERFTRACING 0)
  set(DISABLE_SHARED_LIBS 1)
  set(INTERNAL_ZLIB 1)
  set(DISABLE_EXECUTABLES 1)
  set(STATIC_COMPONENTS 1)
elseif(CLR_CMAKE_HOST_OS STREQUAL "windows")
  set(HOST_WIN32 1)
  set(EXE_SUFFIX ".exe")
  set(HOST_NO_SYMLINKS 1)
  set(MONO_KEYWORD_THREAD "__declspec (thread)")
  set(MONO_ZERO_LEN_ARRAY 1)
  set(INTERNAL_ZLIB 1)
  set(CMAKE_MSVC_RUNTIME_LIBRARY "MultiThreaded$<$<CONFIG:Debug>:Debug>") # statically link VC runtime library
  add_compile_options(/W4)   # set warning level 4
  add_compile_options($<$<COMPILE_LANGUAGE:C,CXX>:/WX>) # treat warnings as errors
  add_compile_options(/EHsc) # set exception handling behavior
  add_compile_options(/FC)   # use full pathnames in diagnostics
  add_link_options(/STACK:0x800000)  # set stack size to 8MB (default is 1MB)
  if(CMAKE_BUILD_TYPE STREQUAL "Release")
    add_compile_options(/Oi)   # enable intrinsics
    add_compile_options(/GF)   # enable string pooling
    add_compile_options(/Zi)   # enable debugging information
    add_compile_options(/GL)   # whole program optimization
    add_link_options(/LTCG)    # link-time code generation
    add_link_options(/DEBUG)   # enable debugging information
    add_link_options(/OPT:REF) # optimize: remove unreferenced functions & data
    add_link_options(/OPT:ICF) # optimize: enable COMDAT folding
    # the combination of /Zi compiler flag and /DEBUG /OPT:REF /OPT:ICF
    # linker flags is needed to create .pdb output on release builds
  endif()
elseif(CLR_CMAKE_HOST_OS STREQUAL "sunos")
  set(HOST_SOLARIS 1)
  add_definitions(-DGC_SOLARIS_THREADS -DGC_SOLARIS_PTHREADS -D_REENTRANT -D_POSIX_PTHREAD_SEMANTICS -DUSE_MMAP -DUSE_MUNMAP -DHOST_SOLARIS -D__EXTENSIONS__ -D_XPG4_2)
elseif(CLR_CMAKE_HOST_OS STREQUAL "freebsd")
  set(HOST_FREEBSD 1)
else()
  message(FATAL_ERROR "Host '${CLR_CMAKE_HOST_OS}' not supported.")
endif()

######################################
# TARGET OS CHECKS
######################################

if(NOT TARGET_SYSTEM_NAME)
  set(TARGET_SYSTEM_NAME "${CLR_CMAKE_HOST_OS}")
endif()

if(TARGET_SYSTEM_NAME STREQUAL "darwin")
  set(TARGET_MACH 1)
  set(TARGET_OSX 1)
  set(TARGET_DARWIN 1)
  if(CMAKE_SYSTEM_VARIANT STREQUAL "maccatalyst")
    set(TARGET_MACCAT 1)
  endif()
elseif(TARGET_SYSTEM_NAME STREQUAL "ios" OR TARGET_SYSTEM_NAME STREQUAL "tvos")
  set(TARGET_MACH 1)
  set(TARGET_IOS 1)
  set(TARGET_DARWIN 1)
  if(TARGET_SYSTEM_NAME STREQUAL "tvos")
    set(TARGET_TVOS 1)
  endif()
  set(TARGET_APPLE_MOBILE 1)
elseif(TARGET_SYSTEM_NAME STREQUAL "linux")
  set(TARGET_LINUX 1)
elseif(TARGET_SYSTEM_NAME STREQUAL "android")
  set(TARGET_ANDROID 1)
  if (CMAKE_BUILD_TYPE STREQUAL "Release")
    add_compile_options(-O2)
  endif()
elseif(TARGET_SYSTEM_NAME STREQUAL "emscripten")
  set(TARGET_BROWSER 1)
  if (CMAKE_BUILD_TYPE STREQUAL "Release")
    add_compile_options(-Os)
  endif()
elseif(TARGET_SYSTEM_NAME STREQUAL "wasi")
  set(TARGET_WASI 1)
  if (CMAKE_BUILD_TYPE STREQUAL "Release")
    add_compile_options(-Os)
  endif()
elseif(TARGET_SYSTEM_NAME STREQUAL "windows")
  set(TARGET_WIN32 1)
elseif(TARGET_SYSTEM_NAME STREQUAL "sunos")
  set(TARGET_SOLARIS 1)
elseif(TARGET_SYSTEM_NAME STREQUAL "freebsd")
  set(TARGET_FREEBSD 1)
else()
  message(FATAL_ERROR "Target '${TARGET_SYSTEM_NAME}' not supported.")
endif()

######################################
# HOST ARCH CHECKS
######################################

if(NOT "${CMAKE_OSX_ARCHITECTURES}" STREQUAL "")
  set(CMAKE_SYSTEM_PROCESSOR "${CMAKE_OSX_ARCHITECTURES}")
endif()

if(NOT "${MSVC_C_ARCHITECTURE_ID}" STREQUAL "")
  set(CMAKE_SYSTEM_PROCESSOR "${MSVC_C_ARCHITECTURE_ID}")
endif()

# Unify naming
if(CMAKE_SYSTEM_PROCESSOR STREQUAL "armv7l" OR CMAKE_SYSTEM_PROCESSOR STREQUAL "ARMV7")
  set(CMAKE_SYSTEM_PROCESSOR "arm")
elseif(CMAKE_SYSTEM_PROCESSOR STREQUAL "i686" OR CMAKE_SYSTEM_PROCESSOR STREQUAL "i386" OR CMAKE_SYSTEM_PROCESSOR STREQUAL "X86")
  set(CMAKE_SYSTEM_PROCESSOR "x86")
elseif(CMAKE_SYSTEM_PROCESSOR STREQUAL "aarch64" OR CMAKE_SYSTEM_PROCESSOR STREQUAL "ARM64")
  set(CMAKE_SYSTEM_PROCESSOR "arm64")
elseif(CMAKE_SYSTEM_PROCESSOR STREQUAL "AMD64" OR CMAKE_SYSTEM_PROCESSOR STREQUAL "amd64" OR CMAKE_SYSTEM_PROCESSOR STREQUAL "x64")
  set(CMAKE_SYSTEM_PROCESSOR "x86_64")
endif()

message ("CMAKE_SYSTEM_PROCESSOR=${CMAKE_SYSTEM_PROCESSOR}")

if(CMAKE_SYSTEM_PROCESSOR STREQUAL "x86_64")
  set(HOST_AMD64 1)
elseif(CMAKE_SYSTEM_PROCESSOR STREQUAL "x86")
  set(HOST_X86 1)
elseif(CMAKE_SYSTEM_PROCESSOR STREQUAL "arm64")
  set(HOST_ARM64 1)
elseif(CMAKE_SYSTEM_PROCESSOR MATCHES "arm")
  set(HOST_ARM 1)
  # fixme: use separate defines for host/target
  set(NO_UNALIGNED_ACCESS 1)
elseif(CMAKE_SYSTEM_PROCESSOR STREQUAL "riscv64")
  set(HOST_RISCV 1)
  set(HOST_RISCV64 1)
elseif(CMAKE_SYSTEM_PROCESSOR STREQUAL "s390x")
  set(HOST_S390X 1)
elseif(CMAKE_SYSTEM_PROCESSOR STREQUAL "wasm" OR CMAKE_SYSTEM_PROCESSOR STREQUAL "wasm32")
  set(HOST_WASM 1)
elseif(CMAKE_SYSTEM_PROCESSOR STREQUAL "ppc64le")
  set(HOST_POWERPC 1)
  set(HOST_POWERPC64 1)
else()
  message(FATAL_ERROR "CMAKE_SYSTEM_PROCESSOR='${CMAKE_SYSTEM_PROCESSOR}' not supported.")
endif()

######################################
# TARGET ARCH CHECKS
######################################

if(NOT TARGET_ARCH)
  set(TARGET_ARCH "${CMAKE_SYSTEM_PROCESSOR}")
endif()

# Unify naming
if(TARGET_ARCH STREQUAL "armv7l" OR TARGET_ARCH STREQUAL "ARMV7")
  set(TARGET_ARCH "arm")
elseif(TARGET_ARCH STREQUAL "i686" OR TARGET_ARCH STREQUAL "i386" OR TARGET_ARCH STREQUAL "X86")
  set(TARGET_ARCH "x86")
elseif(TARGET_ARCH STREQUAL "aarch64" OR TARGET_ARCH STREQUAL "ARM64")
  set(TARGET_ARCH "arm64")
elseif(TARGET_ARCH STREQUAL "AMD64" OR TARGET_ARCH STREQUAL "x64")
  set(TARGET_ARCH "x86_64")
endif()

message("TARGET_ARCH=${TARGET_ARCH}")
message("CMAKE_CROSSCOMPILING=${CMAKE_CROSSCOMPILING}")

if(TARGET_ARCH STREQUAL "x86_64")
  set(TARGET_AMD64 1)
  set(MONO_ARCHITECTURE "\"amd64\"")
  set(TARGET_SIZEOF_VOID_P 8)
  set(SIZEOF_REGISTER 8)
elseif(TARGET_ARCH STREQUAL "x86")
  set(TARGET_X86 1)
  set(MONO_ARCHITECTURE "\"x86\"")
  set(TARGET_SIZEOF_VOID_P 4)
  set(SIZEOF_REGISTER 4)
elseif(TARGET_ARCH STREQUAL "arm64")
  set(TARGET_ARM64 1)
  set(MONO_ARCHITECTURE "\"arm64\"")
  set(TARGET_SIZEOF_VOID_P 8)
  set(SIZEOF_REGISTER 8)
  if(TARGET_SYSTEM_NAME STREQUAL "watchos")
    set(TARGET_SIZEOF_VOID_P 4)
    set(MONO_ARCH_ILP32 1)
  endif()
elseif(TARGET_ARCH MATCHES "arm")
  set(TARGET_ARM 1)
  set(MONO_ARCHITECTURE "\"arm\"")
  if(MONO_ARM_FPU STREQUAL "none")
    add_definitions("-DARM_FPU_NONE=1")
  elseif(MONO_ARM_FPU STREQUAL "vfp-hard")
    add_definitions("-DARM_FPU_VFP_HARD=1")
  else()
    add_definitions("-DARM_FPU_VFP=1")
  endif()
  set(TARGET_SIZEOF_VOID_P 4)
  set(SIZEOF_REGISTER 4)
  # fixme: use separate defines for host/target
  set(NO_UNALIGNED_ACCESS 1)
  set(HAVE_ARMV5 1)
  set(HAVE_ARMV6 1)
  #set(HAVE_ARMV7 1) # TODO: figure out if we should set this
elseif(TARGET_ARCH STREQUAL "riscv64")
  set(TARGET_RISCV 1)
  set(TARGET_RISCV64 1)
  set(MONO_ARCHITECTURE "\"riscv64\"")
  set(TARGET_SIZEOF_VOID_P 8)
  set(SIZEOF_REGISTER 8)
elseif(TARGET_ARCH STREQUAL "s390x")
  set(TARGET_S390X 1)
  set(MONO_ARCHITECTURE "\"s390x\"")
  set(TARGET_SIZEOF_VOID_P 8)
  set(SIZEOF_REGISTER 8)
elseif(TARGET_ARCH STREQUAL "wasm" OR TARGET_ARCH STREQUAL "wasm32")
  set(TARGET_WASM 1)
  set(MONO_ARCHITECTURE "\"wasm\"")
  set(TARGET_SIZEOF_VOID_P 4)
  set(SIZEOF_REGISTER 4)
elseif(TARGET_ARCH STREQUAL "ppc64le")
  set(TARGET_POWERPC 1)
  set(TARGET_POWERPC64 1)
  set(MONO_ARCHITECTURE "\"ppc64le\"")
  set(TARGET_SIZEOF_VOID_P 8)
  set(SIZEOF_REGISTER 8)
else()
  message(FATAL_ERROR "TARGET_ARCH='${TARGET_ARCH}' not supported.")
endif()

# arm64 MacCatalyst runtime host or AOT target is more like Apple mobile targets than x64
if ((HOST_MACCAT AND HOST_ARM64) OR (TARGET_MACCAT AND TARGET_ARM64))
  set(TARGET_APPLE_MOBILE 1)
endif()

# Decide if we need zlib, and if so whether we want the system zlib or the in-tree copy.
if(NOT DISABLE_EMBEDDED_PDB OR NOT DISABLE_LOG_PROFILER_GZ)
  if(INTERNAL_ZLIB)
    # defines ZLIB_SOURCES
    include(${CLR_SRC_NATIVE_DIR}/external/zlib.cmake)
  else()
    # if we're not on a platform where we use the in-tree zlib, require system zlib
    include(${CLR_SRC_NATIVE_DIR}/libs/System.IO.Compression.Native/extra_libs.cmake)
    set(Z_LIBS)
    append_extra_compression_libs(Z_LIBS)
  endif()
endif()

######################################
# HEADER/FUNCTION CHECKS
######################################
include(configure)

######################################
# GCC CHECKS
######################################

if(GCC)
  if(HOST_WASI)
    # WASI SDK only includes some required definitions if the C version is at least this new
    set (CMAKE_C_FLAGS "${CMAKE_C_FLAGS} -std=gnu11")
  else()
    # We require C99 with some GNU extensions, e.g. `linux` macro
    set (CMAKE_C_FLAGS "${CMAKE_C_FLAGS} -std=gnu99")
  endif()

  # Turn off floating point expression contraction because it is considered a value changing
  # optimization in the IEEE 754 specification and is therefore considered unsafe.
  add_compile_options(-ffp-contract=off)

  # The runtime code does not respect ANSI C strict aliasing rules
  append("-fno-strict-aliasing" CMAKE_C_FLAGS CMAKE_CXX_FLAGS)
  # We rely on signed overflow to behave
  append("-fwrapv" CMAKE_C_FLAGS CMAKE_CXX_FLAGS)

  set(WARNINGS "-Wall -Wunused -Wmissing-declarations -Wpointer-arith -Wno-cast-qual -Wwrite-strings -Wno-switch -Wno-switch-enum -Wno-unused-value -Wno-attributes -Wno-format-zero-length -Wno-unused-function")
  set(WARNINGS_C "-Wmissing-prototypes -Wstrict-prototypes -Wnested-externs")

  set(WERROR "-Werror=return-type")
  set(WERROR_C "-Werror=implicit-function-declaration")

  if (CMAKE_C_COMPILER_ID MATCHES "Clang")
    set(WARNINGS "${WARNINGS} -Qunused-arguments -Wno-tautological-compare -Wno-parentheses-equality -Wno-self-assign -Wno-return-stack-address -Wno-constant-logical-operand -Wno-zero-length-array -Wno-asm-operand-widths")
  endif()

  check_c_compiler_flag("-Werror=incompatible-pointer-types" WERROR_INCOMPATIBLE_POINTER_TYPES)
  if(WERROR_INCOMPATIBLE_POINTER_TYPES)
    set(WERROR_C "${WERROR_C} -Werror=incompatible-pointer-types")
  endif()

  if(HOST_WASI)
    # When building under WASI SDK, it's stricter about discarding 'const' qualifiers, causing some existing
    # code (e.g., mono-rand.c:315) to be rejected
    set(WERROR_C "${WERROR_C} -Wno-incompatible-pointer-types-discards-qualifiers")
  endif()

  append("${WARNINGS} ${WARNINGS_C} ${WERROR} ${WERROR_C}" CMAKE_C_FLAGS)
  append("${WARNINGS} ${WERROR}" CMAKE_CXX_FLAGS)

  set(MONO_ZERO_LEN_ARRAY 0)

  if(ENABLE_WERROR)
    append("-Werror" CMAKE_C_FLAGS CMAKE_CXX_FLAGS)
  endif()
endif()

######################################
# LLVM CHECKS
######################################
set(LLVM_LIBS)
if(LLVM_PREFIX)
  if(TARGET_ARCH STREQUAL "x86_64")
    set(llvm_codegen_libs "x86codegen")
  elseif(TARGET_ARCH STREQUAL "x86")
    set(llvm_codegen_libs "x86codegen")
  elseif(TARGET_ARCH STREQUAL "arm64")
    set(llvm_codegen_libs "aarch64codegen")
  elseif(TARGET_ARCH STREQUAL "arm")
    set(llvm_codegen_libs "armcodegen")
  elseif(TARGET_ARCH STREQUAL "wasm")
    set(llvm_codegen_libs "")
  else()
    message(FATAL_ERROR "FIXME: ${TARGET_ARCH}")
  endif()

  set(llvm_config_path "${LLVM_PREFIX}/include/llvm/Config/llvm-config.h")

  # llvm-config --mono-api-version
  file(STRINGS ${llvm_config_path} llvm_api_version_line REGEX "MONO_API_VERSION ")
  string(REGEX REPLACE ".*MONO_API_VERSION ([0-9]+)" "\\1" llvm_api_version ${llvm_api_version_line})

  # llvm-config --libs analysis core bitwriter mcjit orcjit
  set(MONO_llvm_core_libs "LLVMOrcJIT" "LLVMPasses" "LLVMCoroutines" "LLVMipo" "LLVMInstrumentation" "LLVMVectorize" "LLVMScalarOpts" "LLVMLinker" "LLVMIRReader" "LLVMAsmParser" "LLVMInstCombine" "LLVMFrontendOpenMP" "LLVMAggressiveInstCombine" "LLVMTransformUtils" "LLVMJITLink" "LLVMMCJIT" "LLVMExecutionEngine" "LLVMTarget" "LLVMRuntimeDyld" "LLVMBitWriter" "LLVMAnalysis" "LLVMProfileData" "LLVMObject" "LLVMTextAPI" "LLVMMCParser" "LLVMMC" "LLVMDebugInfoCodeView" "LLVMBitReader" "LLVMCore" "LLVMRemarks" "LLVMBitstreamReader" "LLVMBinaryFormat" "LLVMSupport" "LLVMDemangle")
  if(${llvm_api_version} LESS 1200)
    set(MONO_llvm_core_libs ${MONO_llvm_core_libs} "LLVMOrcError" "LLVMDebugInfoMSF")
  else()
    set(MONO_llvm_core_libs ${MONO_llvm_core_libs} "LLVMObjCARCOpts" "LLVMMCDisassembler" "LLVMOrcTargetProcess" "LLVMOrcShared" "LLVMDebugInfoDWARF")
  endif()

  # llvm-config --libs x86codegen
  set(MONO_llvm_extra_libs_x86codegen "LLVMX86CodeGen" "LLVMCFGuard" "LLVMGlobalISel" "LLVMX86Desc" "LLVMX86Info" "LLVMMCDisassembler" "LLVMSelectionDAG" "LLVMAsmPrinter" "LLVMDebugInfoDWARF" "LLVMCodeGen" "LLVMTarget" "LLVMScalarOpts" "LLVMInstCombine" "LLVMAggressiveInstCombine" "LLVMTransformUtils" "LLVMBitWriter" "LLVMAnalysis" "LLVMProfileData" "LLVMObject" "LLVMTextAPI" "LLVMMCParser" "LLVMMC" "LLVMDebugInfoCodeView" "LLVMDebugInfoMSF" "LLVMBitReader" "LLVMCore" "LLVMRemarks" "LLVMBitstreamReader" "LLVMBinaryFormat" "LLVMSupport" "LLVMDemangle")

  # llvm-config --libs armcodegen
  set(MONO_llvm_extra_libs_armcodegen "LLVMARMCodeGen" "LLVMCFGuard" "LLVMGlobalISel" "LLVMSelectionDAG" "LLVMAsmPrinter" "LLVMDebugInfoDWARF" "LLVMCodeGen" "LLVMTarget" "LLVMScalarOpts" "LLVMInstCombine" "LLVMAggressiveInstCombine" "LLVMTransformUtils" "LLVMBitWriter" "LLVMAnalysis" "LLVMProfileData" "LLVMObject" "LLVMTextAPI" "LLVMMCParser" "LLVMBitReader" "LLVMCore" "LLVMRemarks" "LLVMBitstreamReader" "LLVMARMDesc" "LLVMMCDisassembler" "LLVMMC" "LLVMDebugInfoCodeView" "LLVMDebugInfoMSF" "LLVMBinaryFormat" "LLVMARMUtils" "LLVMARMInfo" "LLVMSupport" "LLVMDemangle")

  # llvm-config --libs aarch64codegen
  set(MONO_llvm_extra_libs_aarch64codegen "LLVMAArch64CodeGen" "LLVMCFGuard" "LLVMGlobalISel" "LLVMSelectionDAG" "LLVMAsmPrinter" "LLVMDebugInfoDWARF" "LLVMCodeGen" "LLVMTarget" "LLVMScalarOpts" "LLVMInstCombine" "LLVMAggressiveInstCombine" "LLVMTransformUtils" "LLVMBitWriter" "LLVMAnalysis" "LLVMProfileData" "LLVMObject" "LLVMTextAPI" "LLVMMCParser" "LLVMBitReader" "LLVMCore" "LLVMRemarks" "LLVMBitstreamReader" "LLVMAArch64Desc" "LLVMMC" "LLVMDebugInfoCodeView" "LLVMDebugInfoMSF" "LLVMBinaryFormat" "LLVMAArch64Utils" "LLVMAArch64Info" "LLVMSupport" "LLVMDemangle")

  # llvm-config --cflags
  set(llvm_cflags "-I${LLVM_PREFIX}/include -D__STDC_CONSTANT_MACROS -D__STD_FORMAT_MACROS -D__STDC_LIMIT_MACROS")
  set(llvm_cxxflags "-I${LLVM_PREFIX}/include -std=c++14 -fno-exceptions -fno-rtti -D__STDC_CONSTANT_MACROS -D__STD_FORMAT_MACROS -D__STDC_LIMIT_MACROS")
  set(llvm_includedir "${LLVM_PREFIX}/include")

  if(CLR_CMAKE_HOST_OS STREQUAL "linux")
    # llvm-config --system-libs
    set(llvm_system_libs "-lz" "-lrt" "-ldl" "-lpthread" "-lm")
  elseif(CLR_CMAKE_HOST_OS STREQUAL "darwin")
    # llvm-config --system-libs
    set(llvm_system_libs "-lz" "-lm")
  endif()

  # llvm-config --libs analysis core bitwriter mcjit orcjit
  set(llvm_core_libs ${MONO_llvm_core_libs})

  # Check codegen libs and add needed libraries.
  set(llvm_extra ${MONO_llvm_extra_libs_${llvm_codegen_libs}})
  if("${llvm_extra}" STREQUAL "" AND NOT "${TARGET_ARCH}" STREQUAL "wasm")
    message(FATAL_ERROR "FIXME: ${TARGET_ARCH}")
  endif()

  set(llvm_libs ${llvm_core_libs} ${llvm_extra})
  list(TRANSFORM llvm_libs PREPEND "${LLVM_PREFIX}/lib/${CMAKE_STATIC_LIBRARY_PREFIX}")
  list(TRANSFORM llvm_libs APPEND "${CMAKE_STATIC_LIBRARY_SUFFIX}")

  if (${llvm_api_version} LESS 1100)
    message(FATAL_ERROR "LLVM version too old.")
  endif()

  set(ENABLE_LLVM 1)
  set(ENABLE_LLVM_RUNTIME 1)
  set(LLVM_LIBS ${llvm_libs} ${llvm_system_libs})
  set(LLVM_LIBDIR "${LLVM_PREFIX}/lib")
  set(LLVM_INCLUDEDIR "${llvm_includedir}")
  set(CMAKE_C_FLAGS "${CMAKE_C_FLAGS} ${llvm_cflags}")
  if(HOST_WIN32)
    # /EHsc already enabled, prevent LLVM flags to disable it. Corresponds to -fexceptions.
    string(REPLACE "/EHs-c-" "" llvm_cxxflags "${llvm_cxxflags}")
    # /GR- already enabled and inherited from LLVM flags. Corresponds to -fno-rtti.
    set(CMAKE_CXX_FLAGS "${CMAKE_CXX_FLAGS} ${llvm_cxxflags}")
  else()
    set(CMAKE_CXX_FLAGS "${CMAKE_CXX_FLAGS} ${llvm_cxxflags} -fexceptions -fno-rtti")
  endif()
  add_definitions(-DLLVM_API_VERSION=${llvm_api_version})
endif()

######################################
# ICU CHECKS
######################################
if(HOST_OSX OR HOST_MACCAT OR HOST_IOS OR HOST_TVOS)
  # FIXME: Handle errors
  execute_process(COMMAND  brew --prefix OUTPUT_VARIABLE brew_prefix OUTPUT_STRIP_TRAILING_WHITESPACE)

  if((HOST_MACCAT OR HOST_IOS OR HOST_TVOS) AND "${CMAKE_SHARED_LINKER_FLAGS}" MATCHES "${brew_prefix}/opt/icu4c/lib")
    message(FATAL_ERROR "Linker flags contain the Homebrew version of ICU which conflicts with the iOS/tvOS/MacCatalyst version: ${CMAKE_SHARED_LINKER_FLAGS}")
  endif()
endif()

set(ICU_SHIM_PATH "${CLR_SRC_NATIVE_DIR}/libs/System.Globalization.Native")
if(MONO_CROSS_COMPILE)
elseif(HOST_OSX AND NOT HOST_MACCAT)
  include(FindPkgConfig)
  set(ENV{PKG_CONFIG_PATH} "{$PKG_CONFIG_PATH}:${brew_prefix}/lib/pkgconfig:${brew_prefix}/opt/icu4c/lib/pkgconfig")
  # Defines ICU_INCLUDEDIR/ICU_LIBDIR
  pkg_check_modules(ICU icu-uc)
  set(OSX_ICU_LIBRARY_PATH /usr/lib/libicucore.dylib)
  set(ICU_FLAGS "-DTARGET_UNIX -DU_DISABLE_RENAMING -Wno-reserved-id-macro -Wno-documentation -Wno-documentation-unknown-command -Wno-switch-enum -Wno-covered-switch-default -Wno-extra-semi-stmt -Wno-unknown-warning-option -Wno-deprecated-declarations")
  set(HAVE_SYS_ICU 1)
elseif(HOST_WASI)
  set(HAVE_SYS_ICU 0)
  set(STATIC_ICU 1)
  set(ICU_LIBS "icucore")
elseif(HOST_BROWSER)
  set(ICU_FLAGS "-DPALEXPORT=\"\" -DU_DISABLE_RENAMING -DHAVE_UDAT_STANDALONE_SHORTER_WEEKDAYS -DHAVE_SET_MAX_VARIABLE -DTARGET_UNIX -Wno-reserved-id-macro -Wno-documentation -Wno-documentation-unknown-command -Wno-switch-enum -Wno-covered-switch-default -Wno-extra-semi-stmt -Wno-unknown-warning-option")
  set(HAVE_SYS_ICU 1)
  set(STATIC_ICU 1)
  set(ICU_LIBS "icucore")
elseif(HOST_IOS OR HOST_MACCAT)
  set(ICU_FLAGS "-DTARGET_UNIX -DU_DISABLE_RENAMING -Wno-reserved-id-macro -Wno-documentation -Wno-documentation-unknown-command -Wno-switch-enum -Wno-covered-switch-default -Wno-extra-semi-stmt -Wno-unknown-warning-option -Wno-deprecated-declarations")
  set(HAVE_SYS_ICU 1)
  set(STATIC_ICU 1)
  set(ICU_LIBS icuuc icui18n icudata)
elseif(HOST_ANDROID)
  set(ICU_FLAGS "-DPALEXPORT=\"\" -DHAVE_UDAT_STANDALONE_SHORTER_WEEKDAYS -DHAVE_SET_MAX_VARIABLE -DTARGET_UNIX -DTARGET_ANDROID -Wno-reserved-id-macro -Wno-documentation -Wno-documentation-unknown-command -Wno-switch-enum -Wno-covered-switch-default -Wno-covered-switch-default -Wno-extra-semi-stmt -Wno-unknown-warning-option")
  set(HAVE_SYS_ICU 1)
elseif(HOST_LINUX)
  include(FindPkgConfig)
  if(CROSS_ROOTFS)
    set(ENV{PKG_CONFIG_ICU_UC_INCLUDEDIR} "${CROSS_ROOTFS}/usr/include")
  endif(CROSS_ROOTFS)
  pkg_check_modules(ICU icu-uc)
  set(ICU_FLAGS "-DTARGET_UNIX -DU_DISABLE_RENAMING -Wno-reserved-id-macro -Wno-documentation -Wno-documentation-unknown-command -Wno-switch-enum -Wno-covered-switch-default -Wno-extra-semi-stmt -Wno-unknown-warning-option -Wno-deprecated-declarations")
  set(HAVE_SYS_ICU 1)
elseif(HOST_WIN32)
  set(ICU_FLAGS "-DTARGET_WINDOWS -DPALEXPORT=EXTERN_C")
  set(HAVE_SYS_ICU 1)
elseif(HOST_SOLARIS)
  set(ICU_FLAGS "-DPALEXPORT=\"\" -DTARGET_UNIX -Wno-reserved-id-macro -Wno-documentation -Wno-documentation-unknown-command -Wno-switch-enum -Wno-covered-switch-default -Wno-extra-semi-stmt -Wno-unknown-warning-option")
  set(HAVE_SYS_ICU 1)
elseif(TARGET_FREEBSD)
  set(ICU_FLAGS "-DTARGET_UNIX -Wno-deprecated-declarations")
  set(HAVE_SYS_ICU 1)
  set(ICU_INCLUDEDIR "${CROSS_ROOTFS}/usr/local/include")
  set(ICU_LIBDIR "${CROSS_ROOTFS}/usr/local/lib")
else()
  message(FATAL_ERROR "Unknown host")
endif()

######################################
# GC CHECKS
######################################

if(NOT MONO_GC STREQUAL "sgen" AND NOT MONO_GC STREQUAL "boehm")
  message(FATAL_ERROR "MONO_GC (set to '${MONO_GC}') must be sgen or boehm")
endif()

if (GC_SUSPEND STREQUAL "coop")
  set(ENABLE_COOP_SUSPEND 1)
elseif(GC_SUSPEND STREQUAL "hybrid")
  set(ENABLE_HYBRID_SUSPEND 1)
elseif(GC_SUSPEND STREQUAL "preemptive")
elseif(GC_SUSPEND STREQUAL "default")
  # set some kind of fallback default
  if(TARGET_SYSTEM_NAME STREQUAL "watchos")
    set(ENABLE_COOP_SUSPEND 1)
  elseif(TARGET_SYSTEM_NAME STREQUAL "windows")
    # use preemptive
  elseif(TARGET_SYSTEM_NAME STREQUAL "emscripten")
    # use preemptive
  elseif(TARGET_SYSTEM_NAME STREQUAL "WASI")
    # use preemptive
  else()
    set(ENABLE_HYBRID_SUSPEND 1)
  endif()
else()
  message(FATAL_ERROR "GC_SUSPEND (set to '${GC_SUSPEND}') must be one of coop, hybrid, preemptive or default")
endif()

######################################
# EGLIB CHECKS
######################################

set(EGLIB_GNUC_PRETTY)
set(EGLIB_GNUC_UNUSED)

if(HOST_WIN32)
  set(EGLIB_GNUC_PRETTY "__FUNCTION__")
  set(EGLIB_BREAKPOINT "__debugbreak()")
  set(EGLIB_PATHSEP "\\\\")
  set(EGLIB_SEARCHSEP ";")
  set(EGLIB_OS "WIN32")
  set(EGLIB_PIDTYPE "void *")
  if(HOST_AMD64 OR HOST_ARM64)
    set(EGLIB_GSIZE_FORMAT "\"Iu\"")
  else()
    set(EGLIB_GSIZE_FORMAT "\"u\"")
  endif()
else()
  set(EGLIB_BREAKPOINT "G_STMT_START { raise(SIGTRAP); } G_STMT_END")
  if(GCC)
    set(EGLIB_GNUC_UNUSED "__attribute__((__unused__))")
    set(EGLIB_GNUC_NORETURN "__attribute__((__noreturn__))")
    if(HOST_AMD64 OR HOST_X86)
      set(EGLIB_BREAKPOINT "G_STMT_START { __asm__(\"int \$03\"); } G_STMT_END")
    endif()
  endif()
  set(EGLIB_PATHSEP "/")
  set(EGLIB_SEARCHSEP ":")
  set(EGLIB_OS "UNIX")
  set(EGLIB_PIDTYPE "int")
  set(EGLIB_GSIZE_FORMAT "\"zu\"")
endif()

set(EGLIB_GSIZE "size_t")
set(EGLIB_GSSIZE "ptrdiff_t")

#
# END OF EGLIB CHECKS
#

######################################
# DEBUG BUILD CHECKS
######################################
function(process_checked_build)
  string(REPLACE "," ";" tmp1 "${CHECKED_BUILD}")
  foreach(arg ${tmp1})
    string(TOUPPER "${arg}" var1)
    set(ENABLE_CHECKED_BUILD_${var1} 1 PARENT_SCOPE)
  endforeach(arg)
endfunction()

if (CMAKE_BUILD_TYPE STREQUAL "Debug")
  # if no explicit -DCHECKED_BUILD=args option, just do ENABLE_CHECKED_BUILD_PRIVATE_TYPES
  if (CHECKED_BUILD)
    set(ENABLE_CHECKED_BUILD 1)
    process_checked_build()
  else()
    set(ENABLE_CHECKED_BUILD 1)
    set(ENABLE_CHECKED_BUILD_PRIVATE_TYPES 1)
  endif()
endif()
### End of debug build checks

######################################
# COMPONENT BUILD CHECKS
######################################
if(DISABLE_COMPONENTS AND NOT STATIC_COMPONENTS)
  set(STATIC_COMPONENTS 1)
endif()

if(DISABLE_LINK_STATIC_COMPONENTS AND NOT STATIC_COMPONENTS)
  set(STATIC_COMPONENTS 1)
endif()
### End of component build checks

######################################
# OTHER CHECKS
######################################
if(HOST_WIN32)
  set(NAME_DEV_RANDOM "\"\"")
else()
  # FIXME:
  set(NAME_DEV_RANDOM "\"/dev/random\"")
endif()

if(HOST_LINUX AND HAVE_SYS_MMAN_H AND HAVE_ELF_H AND HAVE_SYS_SYSCALL_H)
  set(ENABLE_JIT_DUMP 1)
endif()

if(ENABLE_SMALL_CONFIG)
  set(MONO_SMALL_CONFIG 1)
endif()

### End of other checks

######################################
# EXTRACT VERSION
######################################
include_directories(${CLR_ARTIFACTS_OBJ_DIR})
if(CMAKE_HOST_SYSTEM_NAME STREQUAL "Windows")
  if(NOT EXISTS "${VERSION_HEADER_PATH}")
    file(WRITE "${VERSION_HEADER_PATH}" "#undef VER_PRODUCTVERSION_STR\n#define VER_PRODUCTVERSION_STR \"42.42.42.42424\"\n")
  endif()
else()
  if(NOT EXISTS "${VERSION_FILE_PATH}")
    file(WRITE "${VERSION_FILE_PATH}" "static char sccsid[] __attribute__((used)) = \"@(#)Version 42.42.42.42424 @Commit: AAA\";\n")
  endif()
endif()
if (NOT EXISTS "${RUNTIME_VERSION_HEADER_PATH}")
  file(WRITE "${RUNTIME_VERSION_HEADER_PATH}"
"#define RuntimeFileMajorVersion 42\n"
"#define RuntimeFileMinorVersion 42\n"
"#define RuntimeFileBuildVersion 42\n"
"#define RuntimeFileRevisionVersion 42424\n"
"#define RuntimeProductMajorVersion 6\n"
"#define RuntimeProductMinorVersion 0\n"
"#define RuntimeProductPatchVersion 0\n"
)
endif()

if(CMAKE_HOST_SYSTEM_NAME STREQUAL "Windows")
  file(STRINGS "${VERSION_HEADER_PATH}" product_version_string_line REGEX "VER_PRODUCTVERSION_STR ")
  string(REGEX REPLACE ".*VER_PRODUCTVERSION_STR *(.*)" "\\1" product_version_string ${product_version_string_line})
else()
  file(STRINGS "${VERSION_FILE_PATH}" product_version_string_line REGEX "sccsid")
  string(REGEX REPLACE ".*Version *(.*)\";" "\"\\1\"" product_version_string ${product_version_string_line})
endif()

file(STRINGS "${RUNTIME_VERSION_HEADER_PATH}" runtime_version_major_line REGEX "RuntimeProductMajorVersion ")
file(STRINGS "${RUNTIME_VERSION_HEADER_PATH}" runtime_version_minor_line REGEX "RuntimeProductMinorVersion ")
file(STRINGS "${RUNTIME_VERSION_HEADER_PATH}" runtime_version_patch_line REGEX "RuntimeProductPatchVersion ")
string(REGEX REPLACE ".*RuntimeProductMajorVersion *([0-9]+)" "\\1" runtime_version_major ${runtime_version_major_line})
string(REGEX REPLACE ".*RuntimeProductMinorVersion *([0-9]+)" "\\1" runtime_version_minor ${runtime_version_minor_line})
string(REGEX REPLACE ".*RuntimeProductPatchVersion *([0-9]+)" "\\1" runtime_version_patch ${runtime_version_patch_line})

set(VERSION "\"${runtime_version_major}.${runtime_version_minor}.${runtime_version_patch}.0\"")
set(FULL_VERSION ${product_version_string})
### End of extract version

######################################
# OS SPECIFIC CHECKS
######################################
if(HOST_IOS OR HOST_ANDROID OR HOST_MACCAT)
  # FIXME: the mobile products use mono_dllmap_insert so allow this
  unset(DISABLE_DLLMAP)
else()
  set(DISABLE_DLLMAP 1)
endif()

if(CLR_CMAKE_HOST_ALPINE_LINUX)
  # On Alpine Linux, we need to ensure that the reported stack range for the primary thread is
  # larger than the initial committed stack size.
  add_definitions(-DENSURE_PRIMARY_STACK_SIZE)
endif()
### End of OS specific checks

include_directories("${CLR_SRC_NATIVE_DIR}")

if(NOT DISABLE_LIBS)
  set(INSTALL_MONO_API 1)
endif()
add_subdirectory("${CLR_SRC_NATIVE_DIR}/public" public_apis)

add_subdirectory(mono)
if (ENABLE_MSCORDBI AND NOT TARGET_ARCH STREQUAL "arm64"  AND NOT CMAKE_CROSSCOMPILING AND NOT TARGET_IOS AND NOT TARGET_ANDROID AND NOT TARGET_BROWSER AND NOT TARGET_WASI AND NOT HOST_MACCAT)
  add_subdirectory(dlls/mscordbi)
  add_subdirectory(dlls/dbgshim)
endif()

configure_file(cmake/config.h.in config.h)
configure_file(cmake/eglib-config.h.cmake.in mono/eglib/eglib-config.h)<|MERGE_RESOLUTION|>--- conflicted
+++ resolved
@@ -212,7 +212,7 @@
   # Enable the "full RELRO" options (RELRO & BIND_NOW) at link time
   add_link_options(-Wl,-z,relro)
   add_link_options(-Wl,-z,now)
-<<<<<<< HEAD
+
   # Detect Linux ID
   # TODO: Eventually merge with eng/native/configureplatform.cmake
   set(LINUX_ID_FILE "/etc/os-release")
@@ -242,10 +242,7 @@
           set(CLR_CMAKE_HOST_LINUX_MUSL 1)
       endif()
   endif(DEFINED CLR_CMAKE_LINUX_ID)
-elseif(CMAKE_SYSTEM_NAME STREQUAL "Android")
-=======
 elseif(CLR_CMAKE_HOST_OS STREQUAL "android")
->>>>>>> 95723eb3
   set(HOST_LINUX 1)
   add_definitions(-D_GNU_SOURCE -D_REENTRANT)
   add_definitions(-D_THREAD_SAFE)
