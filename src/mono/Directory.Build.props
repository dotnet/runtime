--- conflicted
+++ resolved
@@ -35,21 +35,13 @@
 
   <!-- Set up common target properties that we use to conditionally include sources -->
   <PropertyGroup>
-<<<<<<< HEAD
     <TargetsFreeBSD Condition="'$(TargetOS)' == 'freebsd'">true</TargetsFreeBSD>
     <TargetsLinux Condition="'$(TargetOS)' == 'linux'">true</TargetsLinux>
     <TargetsNetBSD Condition="'$(TargetOS)' == 'netbsd'">true</TargetsNetBSD>
     <TargetsOSX Condition="'$(TargetOS)' == 'osx'">true</TargetsOSX>
-    <TargetsWindows Condition="'$(TargetOS)' == 'win'">true</TargetsWindows>
-    <TargetsUnix Condition="'$(TargetsFreeBSD)' == 'true' or '$(TargetsLinux)' == 'true' or '$(TargetsNetBSD)' == 'true' or '$(TargetsOSX)' == 'true'">true</TargetsUnix>
-=======
-    <TargetsFreeBSD Condition="'$(TargetOS)' == 'FreeBSD'">true</TargetsFreeBSD>
-    <TargetsLinux Condition="'$(TargetOS)' == 'Linux'">true</TargetsLinux>
-    <TargetsNetBSD Condition="'$(TargetOS)' == 'NetBSD'">true</TargetsNetBSD>
-    <TargetsOSX Condition="'$(TargetOS)' == 'OSX'">true</TargetsOSX>
     <TargetsiOS Condition="'$(TargetOS)' == 'iOS'">true</TargetsiOS>
     <TargetsiOSSimulator Condition="'$(TargetsiOS)' == 'true' and '$(Platform)' == 'x64'">true</TargetsiOSSimulator>
-    <TargetsWindows Condition="'$(TargetOS)' == 'Windows_NT'">true</TargetsWindows>
+    <TargetsWindows Condition="'$(TargetOS)' == 'win'">true</TargetsWindows>
     <TargetsUnix Condition="'$(TargetsFreeBSD)' == 'true' or '$(TargetsLinux)' == 'true' or '$(TargetsNetBSD)' == 'true' or '$(TargetsOSX)' == 'true' or '$(TargetsiOS)' == 'true'">true</TargetsUnix>
   </PropertyGroup>
 
@@ -68,7 +60,6 @@
     <watchOSVersion></watchOSVersion>
     <watchOS64_32Version></watchOS64_32Version>
     <macOSVersion></macOSVersion>
->>>>>>> 3567519a
   </PropertyGroup>
 
   <PropertyGroup>
