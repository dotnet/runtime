--- conflicted
+++ resolved
@@ -34,12 +34,8 @@
     <XcodeDir Condition="'$(XcodeDir)' == ''">/Applications/Xcode.app/Contents/Developer</XcodeDir>
     <BuildMonoAOTCrossCompiler Condition="'$(TargetsiOS)' == 'true'">true</BuildMonoAOTCrossCompiler>
     <BuildMonoAOTCrossCompiler Condition="'$(TargetstvOS)' == 'true'">true</BuildMonoAOTCrossCompiler>
-<<<<<<< HEAD
     <BuildMonoAOTCrossCompiler Condition="'$(TargetsBrowser)' == 'true' and '$(OS)' != 'Windows_NT'">true</BuildMonoAOTCrossCompiler>
-=======
-    <BuildMonoAOTCrossCompiler Condition="'$(TargetsBrowser)' == 'true'">true</BuildMonoAOTCrossCompiler>
     <BuildMonoAOTCrossCompiler Condition="'$(TargetsAndroid)' == 'true'">true</BuildMonoAOTCrossCompiler>
->>>>>>> 6fe3b9a7
     <MonoAOTEnableLLVM Condition="'$(TargetsiOS)' == 'true'">true</MonoAOTEnableLLVM>
     <MonoAOTEnableLLVM Condition="'$(TargetstvOS)' == 'true'">true</MonoAOTEnableLLVM>
     <MonoAOTEnableLLVM Condition="'$(TargetsBrowser)' == 'true'">true</MonoAOTEnableLLVM>
@@ -533,19 +529,11 @@
       <_MonoRuntimeArtifacts Condition="'$(MonoBundleLLVMOptimizer)' == 'true'" Include="$(MonoLLVMDir)\bin\opt">
         <Destination>$(RuntimeBinDir)\opt</Destination>
       </_MonoRuntimeArtifacts>
-<<<<<<< HEAD
       <_MonoRuntimeArtifacts Condition="'$(MonoAOTBundleLLVMOptimizer)' == 'true'" Include="$(MonoAOTLLVMDir)\bin\llc$(ExeExt)">
         <Destination>$(RuntimeBinDir)cross\llc$(ExeExt)</Destination>
       </_MonoRuntimeArtifacts>
       <_MonoRuntimeArtifacts Condition="'$(MonoAOTBundleLLVMOptimizer)' == 'true'" Include="$(MonoAOTLLVMDir)\bin\opt$(ExeExt)">
         <Destination>$(RuntimeBinDir)cross\opt$(ExeExt)</Destination>
-=======
-      <_MonoRuntimeArtifacts Condition="'$(MonoAOTBundleLLVMOptimizer)' == 'true'" Include="$(MonoAOTLLVMDir)\bin\llc">
-        <Destination>$(RuntimeBinDir)cross\$(PackageRID)\llc</Destination>
-      </_MonoRuntimeArtifacts>
-      <_MonoRuntimeArtifacts Condition="'$(MonoAOTBundleLLVMOptimizer)' == 'true'" Include="$(MonoAOTLLVMDir)\bin\opt">
-        <Destination>$(RuntimeBinDir)cross\$(PackageRID)\opt</Destination>
->>>>>>> 6fe3b9a7
       </_MonoRuntimeArtifacts>
       <_MonoIncludeArtifacts Include="$(MonoObjDir)out\include\**" />
       <_MonoRuntimeArtifacts Condition="'$(_MonoIncludeInterpStaticFiles)' == 'true'" Include="$(MonoObjDir)out\lib\libmono-ee-interp.a">
