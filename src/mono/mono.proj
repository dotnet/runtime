<Project Sdk="Microsoft.Build.Traversal" DefaultTargets="Build">

  <!--
      Build properties:
      - MonoForceInterpreter - enable the interpreter
      - MonoEnableLLVM - enable LLVM
      - MonoLLVMDir - [optional] the directory where LLVM is located
      - MonoAOTEnableLLVM - enable LLVM for an AOT-only Mono
      - MonoAOTLLVMDir - [optional] the directory where LLVM is located, for an AOT-only Mono
      - MonoVerboseBuild - enable verbose build
      - MonoThreadSuspend - coop,hybrid,preemptive - default thread suspend mode
  -->

  <PropertyGroup>
    <MonoCrossDir Condition="'$(MonoCrossDir)' == '' and '$(ROOTFS_DIR)' != ''">$(ROOTFS_DIR)</MonoCrossDir>
    <MonoForceInterpreter Condition="'$(MonoForceInterpreter)' == ''">false</MonoForceInterpreter>
    <ScriptExt Condition="'$(HostOS)' == 'windows'">.cmd</ScriptExt>
    <ScriptExt Condition="'$(HostOS)' != 'windows'">.sh</ScriptExt>
    <EscapedQuoteW Condition="'$(HostOS)' == 'windows'">\&quot;</EscapedQuoteW>
    <PythonCmd Condition="'$(HostOS)' != 'windows'">python3</PythonCmd>
    <PythonCmd Condition="'$(HostOS)' == 'windows'">python</PythonCmd>
    <CoreClrLibName>coreclr</CoreClrLibName>
    <CoreClrFileName>$(LibPrefix)$(CoreClrLibName)$(LibSuffix)</CoreClrFileName>
    <MonoLibName>monosgen-2.0</MonoLibName>
    <MonoSharedLibName Condition="'$(TargetsiOS)' == 'true' or '$(TargetstvOS)' == 'true' or '$(TargetsMacCatalyst)' == 'true' or '$(TargetsAndroid)' == 'true' or '$(TargetsBrowser)' == 'true'">$(MonoLibName)</MonoSharedLibName>
    <MonoSharedLibName Condition="'$(MonoSharedLibName)' == ''">$(CoreClrLibName)</MonoSharedLibName>
    <MonoSharedLibFileName>$(LibPrefix)$(MonoSharedLibName)$(LibSuffix)</MonoSharedLibFileName>
    <MonoStaticLibFileName>$(LibPrefix)$(MonoLibName)$(StaticLibSuffix)</MonoStaticLibFileName>
    <MonoFileName Condition="'$(TargetsBrowser)' == 'true'">$(MonoStaticLibFileName)</MonoFileName>
    <MonoFileName Condition="'$(MonoFileName)' == ''">$(MonoSharedLibFileName)</MonoFileName>
<<<<<<< HEAD
    <MonoAotCrossFileName>mono-aot-cross$(ExeExt)</MonoAotCrossFileName>
=======
    <MonoAotCrossFileName>mono-aot-cross$(ExeSuffix)</MonoAotCrossFileName>
>>>>>>> eb51b02b
    <MonoAotCrossPdbFileName>mono-aot-cross.pdb</MonoAotCrossPdbFileName>
    <CoreClrTestConfig Condition="'$(CoreClrTestConfig)' == ''">$(Configuration)</CoreClrTestConfig>
    <LibrariesTestConfig Condition="'$(LibrariesTestConfig)' == ''">$(Configuration)</LibrariesTestConfig>
    <CoreClrTestCoreRoot>$([MSBuild]::NormalizeDirectory('$(ArtifactsDir)', 'tests', 'coreclr', '$(TargetOS).$(Platform).$(CoreClrTestConfig)', 'Tests', 'Core_Root'))</CoreClrTestCoreRoot>
    <LibrariesTesthostRoot>$([MSBuild]::NormalizeDirectory('$(ArtifactsDir)', 'bin', 'testhost', '$(NetCoreAppCurrent)-$(TargetOS)-$(LibrariesTestConfig)-$(Platform)'))</LibrariesTesthostRoot>
    <LibrariesTesthostRuntimeDir>$([MSBuild]::NormalizeDirectory('$(LibrariesTesthostRoot)', 'shared', 'Microsoft.NETCore.App', '$(ProductVersion)'))</LibrariesTesthostRuntimeDir>
    <BuildMonoAOTCrossCompiler Condition="'$(TargetsiOS)' == 'true'">true</BuildMonoAOTCrossCompiler>
    <BuildMonoAOTCrossCompiler Condition="'$(TargetstvOS)' == 'true'">true</BuildMonoAOTCrossCompiler>
    <BuildMonoAOTCrossCompiler Condition="'$(TargetsMacCatalyst)' == 'true'">true</BuildMonoAOTCrossCompiler>
    <BuildMonoAOTCrossCompiler Condition="'$(TargetsBrowser)' == 'true'">true</BuildMonoAOTCrossCompiler>
    <BuildMonoAOTCrossCompiler Condition="'$(TargetsAndroid)' == 'true'">true</BuildMonoAOTCrossCompiler>
    <MonoObjCrossDir>$([MSBuild]::NormalizeDirectory('$(MonoObjDir)', 'cross'))</MonoObjCrossDir>
    <CrossConfigH Condition="'$(BuildMonoAOTCrossCompiler)' == 'true'">$([MSBuild]::NormalizePath('$(MonoObjCrossDir)', 'config.h'))</CrossConfigH>
    <MonoBundleLLVMOptimizer Condition="'$(MonoEnableLLVM)' == 'true'">true</MonoBundleLLVMOptimizer>
    <MonoAOTBundleLLVMOptimizer Condition="'$(MonoAOTEnableLLVM)' == 'true' and '$(TargetsBrowser)' != 'true'">true</MonoAOTBundleLLVMOptimizer>
    <MonoCCompiler>$(Compiler)</MonoCCompiler>
    <MonoCCompiler Condition="'$(MonoCCompiler)' == ''">clang</MonoCCompiler>
    <_CompilerTargetArch Condition="'$(RealTargetArchitecture)' == ''">$(Platform)</_CompilerTargetArch>
    <_CompilerTargetArch Condition="'$(RealTargetArchitecture)' != ''">$(RealTargetArchitecture)</_CompilerTargetArch>
    <RepositoryEngineeringCommonDir>$([MSBuild]::NormalizeDirectory('$(RepositoryEngineeringDir)', 'common'))</RepositoryEngineeringCommonDir>
    <CrossToolchainFile>$([MSBuild]::NormalizePath('$(RepositoryEngineeringCommonDir)', 'cross', 'toolchain.cmake'))</CrossToolchainFile>
  </PropertyGroup>

  <!-- default thread suspend for specific platforms -->
  <PropertyGroup>
    <MonoThreadSuspend Condition="'$(TargetswatchOS)' == 'true' and '$(MonoThreadSuspend)' == ''">coop</MonoThreadSuspend>
    <!-- wasm isn't really preemptive, but we don't want safepoints -->
    <MonoThreadSuspend Condition="'$(TargetsBrowser)' == 'true' and '$(MonoThreadSuspend)' == ''">preemptive</MonoThreadSuspend>
    <!-- all other platforms -->
    <MonoThreadSuspend Condition="'$(MonoThreadSuspend)' == ''">hybrid</MonoThreadSuspend>
  </PropertyGroup>

  <!-- How to build runtime components? Static or dynamic. -->
  <PropertyGroup>
    <MonoComponentsStatic Condition="'$(TargetsBrowser)' == 'true' and '$(MonoComponentsStatic)' == ''">true</MonoComponentsStatic>
    <MonoComponentsStatic Condition="'$(TargetsiOS)' == 'true' and '$(TargetsiOSSimulator)' != 'true' and '$(MonoComponentsStatic)' == ''">true</MonoComponentsStatic>
    <MonoComponentsStatic Condition="'$(TargetstvOS)' == 'true' and '$(TargetstvOSSimulator)' != 'true' and '$(MonoComponentsStatic)' == ''">true</MonoComponentsStatic>
    <MonoComponentsStatic Condition="'$(TargetsiOS)' == 'true' and '$(TargetsiOSSimulator)' == 'true' and '$(MonoComponentsStatic)' == ''">false</MonoComponentsStatic>
    <MonoComponentsStatic Condition="'$(TargetstvOS)' == 'true' and '$(TargetstvOSSimulator)' == 'true' and '$(MonoComponentsStatic)' == ''">false</MonoComponentsStatic>
    <MonoComponentsStatic Condition="'$(TargetsAndroid)' == 'true' and '$(MonoComponentsStatic)' == ''">false</MonoComponentsStatic>
    <!-- by default, do dynamic components -->
    <!-- TODO: Change to dynamic as default once package/deploy is fixed for all targets -->
    <MonoComponentsStatic Condition="'$(MonoComponentsStatic)' == ''">true</MonoComponentsStatic>
  </PropertyGroup>

  <ItemGroup Condition="'$(TargetsBrowser)' == 'true' or '$(TargetsiOS)' == 'true' or '$(TargetstvOS)' == 'true' or '$(TargetsMacCatalyst)' == 'true'">
    <PackageReference Include="Microsoft.NETCore.Runtime.ICU.Transport" PrivateAssets="all" Version="$(MicrosoftNETCoreRuntimeICUTransportVersion)" GeneratePathProperty="true" />
  </ItemGroup>

  <!-- CI specific build options -->
  <ItemGroup Condition="'$(ContinuousIntegrationBuild)' == 'true' and ('$(TargetsOSX)' == 'true' or '$(TargetsMacCatalyst)' == 'true' or '$(TargetsBrowser)' == 'true' or '$(Targetsillumos)' == 'true')">
    <_MonoCMakeArgs Include="-DENABLE_WERROR=1"/>
  </ItemGroup>

  <!-- Sanity checks -->
  <Target Name="CheckEnv">
    <Error Condition="'$(TargetstvOSSimulator)' != 'true' and '$(TargetstvOS)' == 'true' and '$(Platform)' != 'arm64'" Text="Error: Invalid platform for $(TargetOS): $(Platform)." />
    <Error Condition="'$(TargetstvOSSimulator)' == 'true' and '$(TargetstvOS)' == 'true' and '$(Platform)' != 'x64' and '$(Platform)' != 'arm64'" Text="Error: Invalid platform for $(TargetOS): $(Platform)." />
    <Error Condition="'$(TargetsiOSSimulator)' != 'true' and '$(TargetsiOS)' == 'true' and '$(Platform)' != 'arm64' and '$(Platform)' != 'arm'" Text="Error: Invalid platform for $(TargetOS): $(Platform)." />
    <Error Condition="'$(TargetsiOSSimulator)' == 'true' and '$(TargetsiOS)' == 'true' and '$(Platform)' != 'x64' and '$(Platform)' != 'x86' and '$(Platform)' != 'arm64'" Text="Error: Invalid platform for $(TargetOS): $(Platform)." />
    <Error Condition="('$(TargetsiOS)' == 'true' or '$(TargetstvOS)' == 'true') and !$([MSBuild]::IsOSPlatform('OSX'))" Text="Error: $(TargetOS) can only be built on macOS." />
    <Error Condition="'$(TargetsAndroid)' == 'true' and '$(Platform)' != 'x64' and '$(Platform)' != 'x86' and '$(Platform)' != 'arm64' and '$(Platform)' != 'arm'" Text="Error: Invalid platform for $(TargetOS): $(Platform)." />
    <Error Condition="'$(TargetsBrowser)' == 'true' and '$(EMSDK_PATH)' == '' and '$(SkipMonoCrossJitConfigure)' != 'true'" Text="The EMSDK_PATH environment variable should be set pointing to the emscripten SDK root dir."/>
    <Error Condition="'$(TargetsAndroid)' == 'true' and '$(ANDROID_NDK_ROOT)' == '' and '$(SkipMonoCrossJitConfigure)' != 'true'" Text="Error: You need to set the ANDROID_NDK_ROOT environment variable pointing to the Android NDK root." />
    <Error Condition="'$(HostOS)' == 'windows' and ('$(TargetsiOS)' == 'true' or '$(TargetstvOS)' == 'true')" Text="Error: Mono runtime for $(TargetOS) can't be built on Windows." />

    <!-- check if Ninja is available and default to it on Unix platforms -->
    <Exec Condition="'$(HostOS)' != 'windows' and '$(Ninja)' == ''" Command="which ninja" IgnoreExitCode="true" IgnoreStandardErrorWarningFormat="true" StandardOutputImportance="Low" >
      <Output TaskParameter="ExitCode" PropertyName="_MonoFindNinjaExitCode"/>
    </Exec>
    <PropertyGroup>
      <_MonoUseNinja Condition="'$(Ninja)' == 'true' or '$(_MonoFindNinjaExitCode)' == '0' or ('$(HostOS)' == 'windows' and '$(Ninja)' == '')">true</_MonoUseNinja>
    </PropertyGroup>

    <Exec Condition="'$(TargetArchitecture)' == 'wasm' and '$(HostOS)' == 'windows'" Command="call &quot;$(RepositoryEngineeringDir)native\init-vs-env.cmd&quot; &amp;&amp; cmake --version" IgnoreExitCode="true" IgnoreStandardErrorWarningFormat="true" StandardOutputImportance="Low" >
      <Output TaskParameter="ExitCode" PropertyName="_MonoFindCmakeExitCode"/>
    </Exec>
    <Error Condition="'$(TargetArchitecture)' == 'wasm' and '$(HostOS)' == 'windows' and '$(_MonoFindCmakeExitCode)' != '0' and '$(BuildMonoAOTCrossCompilerOnly)' != 'true'" Text="cmake tool is required to build wasm on windows" />
    <Exec Condition="'$(TargetArchitecture)' == 'wasm' and '$(HostOS)' == 'windows'" Command="call &quot;$(RepositoryEngineeringDir)native\init-vs-env.cmd&quot; &amp;&amp; ninja --version" IgnoreExitCode="true" IgnoreStandardErrorWarningFormat="true" StandardOutputImportance="Low" >
      <Output TaskParameter="ExitCode" PropertyName="_MonoFindNinjaExitCode"/>
    </Exec>
    <Error Condition="'$(TargetArchitecture)' == 'wasm' and '$(HostOS)' == 'windows' and '$(_MonoFindNinjaExitCode)' != '0' and '$(BuildMonoAOTCrossCompilerOnly)' != 'true'" Text="ninja tool is required to build wasm on windows" />

  </Target>

  <Target Name="GetXcodeDir" Condition="$([MSBuild]::IsOSPlatform('OSX')) and '$(XcodeDir)' == ''">
    <Exec Command="xcode-select -p" IgnoreExitCode="true" IgnoreStandardErrorWarningFormat="true" StandardOutputImportance="Low" ConsoleToMsBuild="true">
      <Output TaskParameter="ExitCode" PropertyName="_MonoGetXcodeExitCode"/>
      <Output TaskParameter="ConsoleOutput" PropertyName="_MonoGetXcodeConsoleOutput"/>
    </Exec>
    <PropertyGroup>
      <XcodeDir Condition="'$(_MonoGetXcodeExitCode)' == '0'">$(_MonoGetXcodeConsoleOutput)</XcodeDir>
      <XcodeDir Condition="'$(XcodeDir)' == ''">/Applications/Xcode.app/Contents/Developer</XcodeDir>
    </PropertyGroup>
  </Target>

  <!-- Sets up emscripten if you don't have the EMSDK_PATH env variable set -->
  <Target Name="ProvisionEmscripten"
          Condition="'$(ShouldProvisionEmscripten)' == 'true' and '$(SkipMonoCrossJitConfigure)' != 'true'">
    <ReadLinesFromFile File="$(MSBuildThisFileDirectory)\wasm\emscripten-version.txt">
      <Output TaskParameter="Lines" ItemName="_VersionLines" />
    </ReadLinesFromFile>

    <PropertyGroup>
      <EmsdkExt Condition="'$(HostOS)' != 'windows'">.sh</EmsdkExt>
      <EmsdkExt Condition="'$(HostOS)' == 'windows'">.ps1</EmsdkExt>
      <EMSDK_PATH>$(ProvisionEmscriptenDir)</EMSDK_PATH>
      <WasmLocalPath>$([MSBuild]::NormalizeDirectory('$(MSBuildThisFileDirectory)', 'wasm'))</WasmLocalPath>
      <EmsdkLocalPath>emsdk</EmsdkLocalPath>
      <EmscriptenVersion>%(_VersionLines.Identity)</EmscriptenVersion>

      <InstallCmd>./emsdk$(EmsdkExt) install $(EmscriptenVersion)</InstallCmd>
      <ActivateCmd>./emsdk$(EmsdkExt) activate $(EmscriptenVersion)</ActivateCmd>
      <InstallCmd Condition="'$(HostOS)' == 'windows'">powershell -NonInteractive -command &quot;&amp; $(InstallCmd); Exit $LastExitCode &quot;</InstallCmd>
      <ActivateCmd Condition="'$(HostOS)' == 'windows'">powershell -NonInteractive -command &quot;&amp; $(ActivateCmd); Exit $LastExitCode &quot;</ActivateCmd>
    </PropertyGroup>

    <RemoveDir Directories="$(EMSDK_PATH)" />
    <Exec Command="git clone https://github.com/emscripten-core/emsdk.git emsdk"
          WorkingDirectory="$(WasmLocalPath)"
          IgnoreStandardErrorWarningFormat="true" />
    <Exec Command="git checkout $(EmscriptenVersion) &amp;&amp; $(InstallCmd) &amp;&amp; $(ActivateCmd)"
          WorkingDirectory="$(EMSDK_PATH)"
          IgnoreStandardErrorWarningFormat="true" />
  </Target>

  <!-- Copy Mono runtime bits to $(Destination) -->
  <Target Name="CopyMonoRuntimeFilesFromArtifactsToDestination">
    <ItemGroup>
      <_MonoRuntimeArtifacts Include="$(RuntimeBinDir)\*.*" />
    </ItemGroup>
    <Error Condition="'$(Destination)' == ''" Text="Destination should not be empty" />
    <Error Condition="@(_MonoRuntimeArtifacts->Count()) &lt; 2" Text="Mono artifacts were not found at $(RuntimeBinDir)" />
    <Message Text="Copying Mono Runtime artifacts from '$(RuntimeBinDir)' to '$(Destination)'.'" Importance="High" />
    <Copy SourceFiles="@(_MonoRuntimeArtifacts)"
          DestinationFolder="$(Destination)"
          OverwriteReadOnlyFiles="true"
          SkipUnchangedFiles="true" />
  </Target>

  <!-- Copy Mono runtime bits to the coreclr's Core_Root in order to run runtime tests -->
  <Target Name="PatchCoreClrCoreRoot">
    <MSBuild Projects="$(MSBuildProjectFullPath)"
             Properties="Destination=$(CoreClrTestCoreRoot)"
             Targets="CopyMonoRuntimeFilesFromArtifactsToDestination" />
  </Target>

  <!-- Copy Coreclr runtime bits back to Core_Root -->
  <Target Name="RestoreCoreClrCoreRoot">
    <Copy SourceFiles="$(CoreCLRArtifactsPath)\System.Private.CoreLib.dll"
          DestinationFiles="$(CoreClrTestCoreRoot)\System.Private.CoreLib.dll" />
    <Copy SourceFiles="$(CoreCLRArtifactsPath)\$(CoreClrFileName)"
          DestinationFiles="$(CoreClrTestCoreRoot)\$(CoreClrFileName)" />
  </Target>

  <!-- Run CoreCLR runtime test using testhost -->
  <Target Name="RunCoreClrTest" DependsOnTargets="PatchCoreClrCoreRoot">
    <Error Condition="$(CoreClrTest) == ''" Text="'CoreClrTest' is not set. E.g. set it to `$(ArtifactsDir)tests/coreclr/$(TargetOS).$(Platform).$(CoreClrTestConfig)/JIT/opt/InstructionCombining/DivToMul/DivToMul$(ScriptExt)` in order to run DivToMul test." />
    <Exec Command="$(CoreClrTest) -coreroot=&quot;$(CoreClrTestCoreRoot)&quot;"/>
  </Target>

  <!-- Run coreclr tests using runtest.py -->
  <Target Name="RunCoreClrTests" DependsOnTargets="PatchCoreClrCoreRoot">
    <Exec Condition="'$(HostOS)' == 'windows'" Command="$(MonoProjectRoot)..\tests\run.cmd $(CoreClrTestConfig)" ContinueOnError="ErrorAndContinue" />
    <Exec Condition="'$(HostOS)' != 'windows'" Command="$(MonoProjectRoot)../tests/run.sh $(CoreClrTestConfig)" ContinueOnError="ErrorAndContinue" />
  </Target>

  <!-- Mono runtime build -->
  <Target Name="BuildMonoRuntime">
    <ItemGroup>
      <_MonoCMakeArgs Condition="'$(_MonoUseNinja)' == 'true'" Include="-G Ninja"/>
      <_MonoCMakeArgs Include="-DCMAKE_INSTALL_PREFIX=&quot;$(MonoObjDir)out&quot;"/>
      <_MonoCMakeArgs Include="-DCMAKE_INSTALL_LIBDIR=lib"/>
      <_MonoCMakeArgs Include="-DCMAKE_BUILD_TYPE=$(Configuration)"/>
      <_MonoCMakeArgs Condition="'$(CMakeArgs)' != ''" Include="$(CMakeArgs)"/>
      <_MonoCMakeArgs Condition="'$(MonoEnableLLVM)' == 'true'" Include="-DLLVM_PREFIX=$(MonoLLVMDir.TrimEnd('\/'))" />
      <_MonoCMakeArgs Condition="'$(BuildDarwinFrameworks)' == 'true'" Include="-DBUILD_DARWIN_FRAMEWORKS=1" />
      <_MonoCMakeArgs Include="-DGC_SUSPEND=$(MonoThreadSuspend)" />
      <_MonoCMakeArgs Include="-DMONO_LIB_NAME=$(MonoLibName)" />
      <_MonoCMakeArgs Include="-DMONO_SHARED_LIB_NAME=$(MonoSharedLibName)" />
    </ItemGroup>

    <!-- We build LLVM bits for x64 Linux without C++11 ABI (CentOS 7 has libstdc++ < 5.1) -->
    <ItemGroup Condition="'$(TargetsLinux)' == 'true' and '$(MonoEnableLLVM)' == 'true' and '$(MonoLLVMUseCxx11Abi)' != 'true'">
      <_MonoCXXFLAGS Include="-D_GLIBCXX_USE_CXX11_ABI=0" />
    </ItemGroup>
    <ItemGroup Condition="'$(TargetsLinux)' == 'true' and '$(MonoAOTEnableLLVM)' == 'true' and '$(MonoAOTLLVMUseCxx11Abi)' != 'true'">
      <_MonoAOTCXXFLAGS Include="-D_GLIBCXX_USE_CXX11_ABI=0" />
    </ItemGroup>

    <!-- We build LLVM bits for ARM64 Linux with C++11 ABI (Ubuntu 16.04 has libstdc++ > 5.1)-->
    <ItemGroup Condition="'$(TargetsLinux)' == 'true' and '$(MonoEnableLLVM)' == 'true' and '$(MonoLLVMUseCxx11Abi)' == 'true'">
      <_MonoCXXFLAGS Include="-D_GLIBCXX_USE_CXX11_ABI=1" />
    </ItemGroup>
    <ItemGroup Condition="'$(TargetsLinux)' == 'true' and '$(MonoAOTEnableLLVM)' == 'true' and '$(MonoAOTLLVMUseCxx11Abi)' == 'true'">
      <_MonoAOTCXXFLAGS Include="-D_GLIBCXX_USE_CXX11_ABI=1" />
    </ItemGroup>

    <!-- ARM Linux cross build options on CI -->
    <ItemGroup Condition="'$(TargetsAndroid)' != 'true' and '$(MonoCrossDir)' != '' and ('$(TargetArchitecture)' == 'arm' or '$(TargetArchitecture)' == 'armv6' or '$(TargetArchitecture)' == 'arm64')">
      <_MonoCMakeArgs Include="-DCMAKE_TOOLCHAIN_FILE=$(CrossToolchainFile)" />
      <_MonoCMakeArgs Condition="'$(TargetOS)' == 'Linux' and ('$(TargetArchitecture)' == 'arm' or '$(TargetArchitecture)' == 'armv6')" Include="-DMONO_ARM_FPU=vfp-hard" />
      <_MonoBuildEnv Condition="'$(Platform)' == 'arm64'" Include="TARGET_BUILD_ARCH=arm64" />
      <_MonoBuildEnv Condition="'$(Platform)' == 'arm'" Include="TARGET_BUILD_ARCH=arm" />
      <_MonoBuildEnv Condition="'$(Platform)' == 'armv6'" Include="TARGET_BUILD_ARCH=armv6" />
      <_MonoBuildEnv Condition="'$(Platform)' == 'arm64'" Include="PKG_CONFIG_PATH=$(MonoCrossDir)/usr/lib/aarch64-linux-gnu/pkgconfig" />
      <_MonoBuildEnv Condition="'$(Platform)' == 'arm'" Include="PKG_CONFIG_PATH=$(MonoCrossDir)/usr/lib/arm-linux-gnueabihf/pkgconfig" />
      <_MonoBuildEnv Condition="'$(Platform)' == 'armv6'" Include="PKG_CONFIG_PATH=$(MonoCrossDir)/usr/lib/arm-linux-gnueabihf/pkgconfig" />
      <_MonoCFLAGS Condition="'$(TargetArchitecture)' == 'armv6'" Include="-march=armv6zk" />
      <_MonoCFLAGS Condition="'$(TargetArchitecture)' == 'armv6'" Include="-mcpu=arm1176jzf-s" />
      <_MonoCFLAGS Condition="'$(TargetArchitecture)' == 'armv6'" Include="-mfpu=vfp" />
      <_MonoCFLAGS Condition="'$(TargetArchitecture)' == 'armv6'" Include="-mfloat-abi=hard" />
      <_MonoCXXFLAGS Condition="'$(TargetArchitecture)' == 'armv6'" Include="-march=armv6zk" />
      <_MonoCXXFLAGS Condition="'$(TargetArchitecture)' == 'armv6'" Include="-mcpu=arm1176jzf-s" />
      <_MonoCXXFLAGS Condition="'$(TargetArchitecture)' == 'armv6'" Include="-mfpu=vfp" />
      <_MonoCXXFLAGS Condition="'$(TargetArchitecture)' == 'armv6'" Include="-mfloat-abi=hard" />
    </ItemGroup>

    <!-- x64 illumos cross build options -->
    <ItemGroup Condition="'$(Targetsillumos)' == 'true' and '$(MonoCrossDir)' != ''">
      <_MonoCMakeArgs Include="-DCMAKE_TOOLCHAIN_FILE=$(CrossToolchainFile)" />
      <_MonoBuildEnv Include="TARGET_BUILD_ARCH=x64" />
      <_MonoBuildEnv Include="PKG_CONFIG_PATH=$(MonoCrossDir)/lib/pkgconfig" />
    </ItemGroup>

    <!-- s390x Linux cross build options -->
    <ItemGroup Condition="'$(MonoCrossDir)' != '' and '$(TargetArchitecture)' == 's390x'">
      <_MonoCMakeArgs Include="-DCMAKE_TOOLCHAIN_FILE=$(CrossToolchainFile)" />
      <_MonoBuildEnv Include="TARGET_BUILD_ARCH=s390x" />
      <_MonoBuildEnv Include="PKG_CONFIG_PATH=$(MonoCrossDir)/usr/lib/s390x-linux-gnu/pkgconfig" />
    </ItemGroup>

<<<<<<< HEAD
    <!-- ppc64le Linux cross build options -->
    <ItemGroup Condition="'$(MonoCrossDir)' != '' and '$(TargetArchitecture)' == 'ppc64le'">
      <_MonoCMakeArgs Include="-DCMAKE_TOOLCHAIN_FILE=$([MSBuild]::NormalizePath('$(RepositoryEngineeringDir)', 'common', 'cross', 'toolchain.cmake'))" />
      <_MonoBuildEnv Include="TARGET_BUILD_ARCH=ppc64le" />
      <_MonoBuildEnv Include="PKG_CONFIG_PATH=$(MonoCrossDir)/usr/lib/powerpc64le-linux-gnu/pkgconfig" />
=======
    <!-- x64 FreeBSD cross build options -->
    <ItemGroup Condition="'$(TargetsFreeBSD)' == 'true' and '$(MonoCrossDir)' != ''">
      <_MonoCMakeArgs Include="-DCMAKE_TOOLCHAIN_FILE=$(CrossToolchainFile)" />
      <_MonoBuildEnv Include="TARGET_BUILD_ARCH=x64" />
>>>>>>> eb51b02b
    </ItemGroup>

    <!-- Windows specific options -->
    <ItemGroup Condition="'$(TargetsWindows)' == 'true'">
      <_MonoCPPFLAGS Include="-DWIN32" />
      <_MonoCPPFLAGS Include="-DWIN32_LEAN_AND_MEAN" />
      <!--<_MonoCPPFLAGS Include="-D_WINDOWS" />--> <!-- set in monow.vcxproj, not sure we really need it -->
      <_MonoCPPFLAGS Condition="'$(Platform)' == 'x64' or '$(Platform)' == 'arm64'" Include="-DWIN64" />
      <_MonoCPPFLAGS Condition="'$(Configuration)' == 'Release'" Include="-DNDEBUG" />
      <_MonoCPPFLAGS Condition="'$(Configuration)' == 'Debug'" Include="-D_DEBUG" />
      <!-- <_MonoCPPFLAGS Include="-D__default_codegen__" /> --> <!-- doesn't seem to be used -->
      <_MonoCPPFLAGS Include="-D_CRT_SECURE_NO_WARNINGS" />
      <_MonoCPPFLAGS Include="-D_CRT_NONSTDC_NO_DEPRECATE" />
      <!--<_MonoCPPFLAGS Include="-DGC_NOT_DLL" />--> <!-- only used for Boehm -->
      <_MonoCPPFLAGS Include="-DWIN32_THREADS" />
      <_MonoCPPFLAGS Include="-DWINVER=0x0601" />
      <_MonoCPPFLAGS Include="-D_WIN32_WINNT=0x0601" />
      <_MonoCPPFLAGS Include="-D_WIN32_IE=0x0501" />
      <_MonoCPPFLAGS Include="-D_UNICODE" />
      <_MonoCPPFLAGS Include="-DUNICODE" />
      <_MonoCPPFLAGS Include="-DFD_SETSIZE=1024" />
      <_MonoCPPFLAGS Include="-DNVALGRIND" />

      <!-- Select generator platform for VS generator -->
      <_MonoCMakeArgs Condition="'$(_MonoUseNinja)' != 'true' and '$(Platform)' == 'x64'" Include="-A x64" />
      <_MonoCMakeArgs Condition="'$(_MonoUseNinja)' != 'true' and '$(Platform)' == 'x86'" Include="-A Win32" />
      <_MonoCMakeArgs Condition="'$(_MonoUseNinja)' != 'true' and '$(Platform)' == 'arm'" Include="-A ARM" />
      <_MonoCMakeArgs Condition="'$(_MonoUseNinja)' != 'true' and '$(Platform)' == 'arm64'" Include="-A ARM64" />
    </ItemGroup>
    <!-- OSX specific options -->
    <ItemGroup Condition="'$(TargetsOSX)' == 'true'">
      <_MonoCMakeArgs Include="-DCMAKE_OSX_DEPLOYMENT_TARGET=$(macOSVersionMin)" />
      <_MonoCMakeArgs Include="-DENABLE_ICALL_EXPORT=1"/>
      <_MonoCFLAGS Condition="'$(TargetArchitecture)' == 'arm64'" Include="-arch arm64" />
      <_MonoCXXFLAGS Condition="'$(TargetArchitecture)' == 'arm64'" Include="-arch arm64" />
      <!-- Force running as arm64 even when invoked from an x86 msbuild process -->
      <_MonoBuildEnv Condition="'$(BuildArchitecture)' == 'arm64'" Include="arch -arch arm64" />
    </ItemGroup>
    <!-- Mac Catalyst specific options -->
    <ItemGroup Condition="'$(TargetsMacCatalyst)' == 'true'">
      <_MonoCMakeArgs Include="-DCMAKE_SYSTEM_VARIANT=MacCatalyst" />
      <!-- https://gitlab.kitware.com/cmake/cmake/-/issues/20132 -->
      <_MonoCPPFLAGS Include="-Wno-overriding-t-option" />
      <_MonoCFlags Condition="'$(TargetArchitecture)' == 'arm64'" Include="-target arm64-apple-ios14.2-macabi" />
      <_MonoCFlags Condition="'$(TargetArchitecture)' == 'x64'" Include="-target x86_64-apple-ios13.5-macabi" />
      <_MonoCFLAGS Condition="'$(TargetArchitecture)' == 'arm64'" Include="-arch arm64" />
      <_MonoCXXFlags Condition="'$(TargetArchitecture)' == 'arm64'" Include="-target arm64-apple-ios14.2-macabi" />
      <_MonoCXXFlags Condition="'$(TargetArchitecture)' == 'x64'" Include="-target x86_64-apple-ios13.5-macabi" />
      <_MonoCXXFLAGS Condition="'$(TargetArchitecture)' == 'arm64'" Include="-arch arm64" />
      <!-- Force running as arm64 even when invoked from an x86 msbuild process -->
      <_MonoBuildEnv Condition="'$(BuildArchitecture)' == 'arm64'" Include="arch -arch arm64" />
    </ItemGroup>
    <!-- WASM specific options -->
    <PropertyGroup Condition="'$(TargetsBrowser)' == 'true'">
      <_MonoMinimal Condition="'$(Configuration)' == 'Release'">,debugger_agent,log_dest</_MonoMinimal>
      <_MonoMinimal Condition="'$(Configuration)' == 'Release' and '$(MonoEnableAssertMessages)' != 'true'">$(_MonoMinimal),assert_messages</_MonoMinimal>
    </PropertyGroup>
    <ItemGroup Condition="'$(TargetsBrowser)' == 'true'">
      <_MonoCMakeArgs Include="-DENABLE_MINIMAL=jit,sgen_major_marksweep_conc,sgen_split_nursery,sgen_gc_bridge,sgen_toggleref,sgen_debug_helpers,sgen_binary_protocol,logging,shared_perfcounters,interpreter,threads,qcalls$(_MonoMinimal)"/>
      <_MonoCMakeArgs Include="-DENABLE_INTERP_LIB=1"/>
      <_MonoCMakeArgs Include="-DDISABLE_ICALL_TABLES=1"/>
      <_MonoCMakeArgs Include="-DENABLE_ICALL_EXPORT=1"/>
      <_MonoCMakeArgs Include="-DENABLE_LAZY_GC_THREAD_CREATION=1"/>
      <_MonoCMakeArgs Include="-DENABLE_LLVM_RUNTIME=1"/>
      <_MonoCFLAGS Include="-fexceptions"/>
      <_MonoCXXFLAGS Include="-fexceptions"/>
      <_MonoCFLAGS Include="$(EscapedQuoteW)-I$([MSBuild]::NormalizePath('$(PkgMicrosoft_NETCore_Runtime_ICU_Transport)', 'runtimes', 'browser-wasm', 'native', 'include'))$(EscapedQuoteW)"/>
    </ItemGroup>
    <!-- iOS/tvOS specific options -->
    <PropertyGroup Condition="'$(TargetsiOS)' == 'true' or '$(TargetstvOS)' == 'true'">
      <_MonoCCOption>CC="$(XcodeDir)/Toolchains/XcodeDefault.xctoolchain/usr/bin/clang"</_MonoCCOption>
      <_MonoCXXOption>CXX="$(XcodeDir)/Toolchains/XcodeDefault.xctoolchain/usr/bin/clang++"</_MonoCXXOption>
      <_MonoRunInitCompiler>false</_MonoRunInitCompiler>
      <_MonoCMakeSysroot Condition="'$(TargetsiOS)' == 'true' and '$(TargetsiOSSimulator)' != 'true'">$(XcodeDir)/Platforms/iPhoneOS.platform/Developer/SDKs/iPhoneOS$(iOSVersion).sdk</_MonoCMakeSysroot>
      <_MonoCMakeSysroot Condition="'$(TargetsiOS)' == 'true' and '$(TargetsiOSSimulator)' == 'true'">$(XcodeDir)/Platforms/iPhoneSimulator.platform/Developer/SDKs/iPhoneSimulator$(iOSVersion).sdk</_MonoCMakeSysroot>
      <_MonoCMakeSysroot Condition="'$(TargetstvOS)' == 'true' and '$(TargetstvOSSimulator)' != 'true'">$(XcodeDir)/Platforms/AppleTVOS.platform/Developer/SDKs/AppleTVOS$(tvOSVersion).sdk</_MonoCMakeSysroot>
      <_MonoCMakeSysroot Condition="'$(TargetstvOS)' == 'true' and '$(TargetstvOSSimulator)' == 'true'">$(XcodeDir)/Platforms/AppleTVSimulator.platform/Developer/SDKs/AppleTVSimulator$(tvOSVersion).sdk</_MonoCMakeSysroot>
      <_MonoCMakeSystemName Condition="'$(TargetsiOS)' == 'true'">iOS</_MonoCMakeSystemName>
      <_MonoCMakeSystemName Condition="'$(TargetstvOS)' == 'true'">tvOS</_MonoCMakeSystemName>
      <_MonoCMakeVersionMin Condition="'$(TargetsiOS)' == 'true'">$(iOSVersionMin)</_MonoCMakeVersionMin>
      <_MonoCMakeVersionMin Condition="'$(TargetstvOS)' == 'true'">$(tvOSVersionMin)</_MonoCMakeVersionMin>
    </PropertyGroup>
    <PropertyGroup Condition="'$(TargetsiOS)' == 'true' or '$(TargetstvOS)' == 'true' or '$(TargetsMacCatalyst)' == 'true'">
      <_IcuLibdir>$(PkgMicrosoft_NETCore_Runtime_ICU_Transport)/runtimes/$(TargetOS)-$(TargetArchitecture)/native/lib</_IcuLibdir>
    </PropertyGroup>
    <ItemGroup Condition="('$(TargetsOSX)' == 'true' or '$(TargetsMacCatalyst)' == 'true') and '$(Platform)' == 'arm64'">
      <_MonoCMakeArgs Include="-DCMAKE_OSX_ARCHITECTURES=arm64"/>
    </ItemGroup>
    <ItemGroup Condition="'$(TargetsiOS)' == 'true' or '$(TargetstvOS)' == 'true'">
      <_MonoCMakeArgs Include="-DCMAKE_SYSTEM_NAME=$(_MonoCMakeSystemName)"/>
      <_MonoCMakeArgs Include="-DCMAKE_OSX_DEPLOYMENT_TARGET=$(_MonoCMakeVersionMin)" />
      <_MonoCMakeArgs Include="-DCMAKE_OSX_SYSROOT='$(_MonoCMakeSysroot)'" />
      <_MonoCMakeArgs Condition="'$(Platform)' == 'x64'" Include="-DCMAKE_OSX_ARCHITECTURES=x86_64"/>
      <_MonoCMakeArgs Condition="'$(Platform)' == 'x86'" Include="-DCMAKE_OSX_ARCHITECTURES=i386"/>
      <_MonoCMakeArgs Condition="'$(Platform)' == 'arm64'" Include="-DCMAKE_OSX_ARCHITECTURES=arm64"/>
      <_MonoCMakeArgs Condition="'$(Platform)' == 'arm'" Include="&quot;-DCMAKE_OSX_ARCHITECTURES=armv7%3Barmv7s&quot;"/>
      <_MonoCFLAGS Include="-Wl,-application_extension" />
      <_MonoCXXFLAGS Include="-Wl,-application_extension" />
    </ItemGroup>
    <ItemGroup Condition="'$(TargetsiOS)' == 'true' or '$(TargetstvOS)' == 'true' or '$(TargetsMacCatalyst)' == 'true'">
      <_MonoCMakeArgs Include="-DICU_LIBDIR=$(_IcuLibdir)"/>
      <_MonoCMakeArgs Include="-DENABLE_ICALL_EXPORT=1"/>
      <_MonoCFLAGS Include="-I$(PkgMicrosoft_NETCore_Runtime_ICU_Transport)/runtimes/$(TargetOS)-$(TargetArchitecture)/native/include" />
    </ItemGroup>
    <!-- iOS/tvOS simulator specific options -->
    <ItemGroup Condition="('$(TargetsiOS)' == 'true' and '$(TargetsiOSSimulator)' == 'true') or ('$(TargetstvOS)' == 'true' and '$(TargetstvOSSimulator)' == 'true')">
      <_MonoCMakeArgs Include="-DENABLE_MINIMAL=shared_perfcounters"/>
    </ItemGroup>
    <!-- iOS/tvOS device specific options -->
    <ItemGroup Condition="('$(TargetsiOS)' == 'true' and '$(TargetsiOSSimulator)' != 'true') or ('$(TargetstvOS)' == 'true' and '$(TargetstvOSSimulator)' != 'true')">
      <_MonoCMakeArgs Include="-DENABLE_MINIMAL=jit,logging,shared_perfcounters" />
      <_MonoCMakeArgs Include="-DENABLE_VISIBILITY_HIDDEN=1"/>
      <_MonoCMakeArgs Include="-DENABLE_LAZY_GC_THREAD_CREATION=1"/>
      <_MonoCMakeArgs Include="-DENABLE_ICALL_EXPORT=1"/>
      <_MonoCFLAGS Include="-Werror=partial-availability" />
      <_MonoCFLAGS Condition="'$(TargetstvOS)' == 'true'" Include="-fno-gnu-inline-asm" />
      <_MonoCFLAGS Include="-fexceptions" />
      <_MonoCPPFLAGS Include="-DSMALL_CONFIG" />
      <_MonoCPPFLAGS Include="-D_XOPEN_SOURCE" />
      <_MonoCPPFLAGS Include="-DHAVE_LARGE_FILE_SUPPORT=1" />
      <_MonoCXXFLAGS Include="-Werror=partial-availability" />
      <_MonoCXXFLAGS Condition="'$(TargetstvOS)' == 'true'" Include="-fno-gnu-inline-asm" />
      <_MonoCXXFLAGS Include="-fexceptions" />
    </ItemGroup>
    <!-- Android specific options -->
    <PropertyGroup Condition="'$(TargetsAndroid)' == 'true'">
      <_MonoRunInitCompiler>false</_MonoRunInitCompiler>
    </PropertyGroup>
    <ItemGroup Condition="'$(TargetsAndroid)' == 'true'">
      <_MonoCMakeArgs Include="-DCMAKE_TOOLCHAIN_FILE=$(ANDROID_NDK_ROOT)/build/cmake/android.toolchain.cmake"/>
      <_MonoCMakeArgs Include="-DANDROID_NDK=$(ANDROID_NDK_ROOT)"/>
      <_MonoCMakeArgs Include="-DANDROID_STL=none"/>
      <_MonoCMakeArgs Include="-DANDROID_CPP_FEATURES=&quot;no-rtti no-exceptions&quot;"/>
      <_MonoCMakeArgs Include="-DANDROID_NATIVE_API_LEVEL=$(AndroidApiVersion)"/>
      <_MonoCMakeArgs Include="-DANDROID_PLATFORM=android-$(AndroidApiVersion)"/>
      <_MonoCMakeArgs Condition="'$(Platform)' == 'arm64'" Include="-DANDROID_ABI=arm64-v8a" />
      <_MonoCMakeArgs Condition="'$(Platform)' == 'arm'" Include="-DANDROID_ABI=armeabi-v7a" />
      <_MonoCMakeArgs Condition="'$(Platform)' == 'x86'" Include="-DANDROID_ABI=x86" />
      <_MonoCMakeArgs Condition="'$(Platform)' == 'x64'" Include="-DANDROID_ABI=x86_64" />
      <_MonoCMakeArgs Include="-DENABLE_MINIMAL=ssa,logging" />

      <_MonoCFLAGS Condition="'$(Platform)' == 'arm'" Include="-march=armv7-a" />
      <_MonoCFLAGS Condition="'$(Platform)' == 'arm'" Include="-mtune=cortex-a8" />
      <_MonoCFLAGS Condition="'$(Platform)' == 'arm'" Include="-mfpu=vfp" />
      <_MonoCFLAGS Condition="'$(Platform)' == 'arm'" Include="-mfloat-abi=softfp" />
      <_MonoCFLAGS Condition="'$(Platform)' == 'arm64' or '$(Platform)' == 'arm'" Include="-fpic" />
      <_MonoCFLAGS Include="-fstack-protector" />
      <_MonoCFLAGS Condition="'$(Platform)' == 'arm64'" Include="-DANDROID64" />
      <_MonoCFLAGS Condition="'$(Platform)' == 'arm64' or '$(Platform)' == 'x64'" Include="-DL_cuserid=9" />
      <_MonoCFLAGS Condition="'$(Platform)' == 'arm64' or '$(Platform)' == 'arm'" Include="-D__POSIX_VISIBLE=201002" />
      <_MonoCFLAGS Condition="'$(Platform)' == 'arm64' or '$(Platform)' == 'arm'" Include="-DSK_RELEASE" />
      <_MonoCFLAGS Condition="'$(Platform)' == 'arm64' or '$(Platform)' == 'arm'" Include="-DNDEBUG" />
      <_MonoCFLAGS Condition="'$(Platform)' == 'arm64' or '$(Platform)' == 'arm'" Include="-UDEBUG" />

      <_MonoCXXFLAGS Condition="'$(Platform)' == 'arm'" Include="-march=armv7-a" />
      <_MonoCXXFLAGS Condition="'$(Platform)' == 'arm'" Include="-mtune=cortex-a8" />
      <_MonoCXXFLAGS Condition="'$(Platform)' == 'arm'" Include="-mfpu=vfp" />
      <_MonoCXXFLAGS Condition="'$(Platform)' == 'arm'" Include="-mfloat-abi=softfp" />
      <_MonoCXXFLAGS Condition="'$(Platform)' == 'arm64' or '$(Platform)' == 'arm'" Include="-fpic" />
      <_MonoCXXFLAGS Include="-fstack-protector" />
      <_MonoCXXFLAGS Condition="'$(Platform)' == 'arm64'" Include="-DANDROID64" />
      <_MonoCXXFLAGS Condition="'$(Platform)' == 'arm64' or '$(Platform)' == 'x64'" Include="-DL_cuserid=9" />
      <_MonoCXXFLAGS Condition="'$(Platform)' == 'arm64' or '$(Platform)' == 'arm'" Include="-D__POSIX_VISIBLE=201002" />
      <_MonoCXXFLAGS Condition="'$(Platform)' == 'arm64' or '$(Platform)' == 'arm'" Include="-DSK_RELEASE" />
      <_MonoCXXFLAGS Condition="'$(Platform)' == 'arm64' or '$(Platform)' == 'arm'" Include="-DNDEBUG" />
      <_MonoCXXFLAGS Condition="'$(Platform)' == 'arm64' or '$(Platform)' == 'arm'" Include="-UDEBUG" />
    </ItemGroup>
    <!-- Linux options -->
    <ItemGroup Condition="'$(TargetsLinux)' == true">
      <_MonoCFLAGS Include="-Wl,--build-id=sha1" />
      <_MonoCXXFLAGS Include="-Wl,--build-id=sha1" />
    </ItemGroup>
    <ItemGroup Condition="'$(RealTargetOS)' == 'Linux'">
      <_MonoAOTCFLAGS Include="-Wl,--build-id=sha1" />
      <_MonoAOTCXXFLAGS Include="-Wl,--build-id=sha1" />
    </ItemGroup>

    <!-- Devloop features -->
    <ItemGroup Condition="'$(MonoMsCorDbi)' == 'true'">
      <_MonoCMakeArgs Include="-DENABLE_MSCORDBI=1" />
    </ItemGroup>

    <ItemGroup Condition="'$(TargetsiOS)' == 'true' or '$(TargetstvOS)' == 'true'">
      <_MonoCMakeArgs Include="-DFEATURE_PERFTRACING_PAL_TCP=1"/>
      <_MonoCMakeArgs Include="-DFEATURE_PERFTRACING_DISABLE_DEFAULT_LISTEN_PORT=1"/>
      <_MonoCMakeArgs Include="-DDISABLE_LINK_STATIC_COMPONENTS=1" Condition="!('$(TargetsiOSSimulator)' == 'true' or '$(TargetstvOSSimulator)' == 'true')"/>
    </ItemGroup>

    <ItemGroup Condition="'$(TargetsAndroid)' == 'true'">
      <_MonoCMakeArgs Include="-DFEATURE_PERFTRACING_PAL_TCP=1"/>
      <_MonoCMakeArgs Include="-DFEATURE_PERFTRACING_DISABLE_DEFAULT_LISTEN_PORT=1"/>
    </ItemGroup>

    <!-- Components -->
    <ItemGroup Condition="'$(MonoComponentsStatic)' == 'true'">
      <_MonoCMakeArgs Include="-DSTATIC_COMPONENTS=1" />
    </ItemGroup>
    <ItemGroup>
      <_MonoCMakeArgs Include="-DMONO_COMPONENTS_RID=$(TargetOS)-$(TargetArchitecture)" />
    </ItemGroup>

    <PropertyGroup>
      <_MonoCFLAGSOption>-DCMAKE_C_FLAGS="@(_MonoCPPFLAGS, ' ') @(_MonoCFLAGS, ' ')"</_MonoCFLAGSOption>
      <_MonoCXXFLAGSOption>-DCMAKE_CXX_FLAGS="@(_MonoCPPFLAGS, ' ') @(_MonoCXXFLAGS, ' ')"</_MonoCXXFLAGSOption>
    </PropertyGroup>
    <ItemGroup>
      <_MonoCMakeArgs Include="$(_MonoCFLAGSOption)"/>
      <_MonoCMakeArgs Include="$(_MonoCXXFLAGSOption)"/>
    </ItemGroup>

    <PropertyGroup>
      <EMSDK_PATH>$([MSBuild]::EnsureTrailingSlash('$(EMSDK_PATH)'))</EMSDK_PATH>
      <_MonoCMakeConfigureCommand>cmake @(_MonoCMakeArgs, ' ') $(MonoCMakeExtraArgs) &quot;$(MonoProjectRoot.TrimEnd('\/'))&quot;</_MonoCMakeConfigureCommand>
      <_MonoCMakeConfigureCommand Condition="'$(TargetsBrowser)' != 'true' and '$(_MonoRunInitCompiler)' != 'false' and '$(HostOS)' != 'windows'">bash -c 'source $(RepositoryEngineeringCommonDir)native/init-compiler.sh &quot;$(RepositoryEngineeringCommonDir)native&quot; &quot;$(_CompilerTargetArch)&quot; &quot;$(MonoCCompiler)&quot; &amp;&amp; @(_MonoBuildEnv, ' ') $(_MonoCMakeConfigureCommand)'</_MonoCMakeConfigureCommand>
      <_MonoCMakeConfigureCommand Condition="'$(TargetsBrowser)' != 'true' and '$(_MonoRunInitCompiler)' != 'false' and '$(HostOS)' == 'windows'">call &quot;$(RepositoryEngineeringDir)native\init-vs-env.cmd&quot; $(_CompilerTargetArch) &amp;&amp; cd /D &quot;$(MonoObjDir)&quot; &amp;&amp; @(_MonoBuildEnv, ' ') $(_MonoCMakeConfigureCommand)</_MonoCMakeConfigureCommand>
      <_MonoCMakeConfigureCommand Condition="'$(TargetsBrowser)' != 'true' and '$(_MonoRunInitCompiler)' == 'false'">$(_MonoCCOption) $(_MonoCXXOption) @(_MonoBuildEnv, ' ') $(_MonoCMakeConfigureCommand)</_MonoCMakeConfigureCommand>
      <_MonoCMakeConfigureCommand Condition="'$(TargetsBrowser)' == 'true' and '$(HostOS)' != 'windows'">bash -c 'source $(EMSDK_PATH)/emsdk_env.sh 2>&amp;1 &amp;&amp; emcmake $(_MonoCMakeConfigureCommand)'</_MonoCMakeConfigureCommand>
      <_MonoCMakeConfigureCommand Condition="'$(TargetsBrowser)' == 'true' and '$(HostOS)' == 'windows'">call &quot;$(RepositoryEngineeringDir)native\init-vs-env.cmd&quot; &amp;&amp; call &quot;$([MSBuild]::NormalizePath('$(EMSDK_PATH)', 'emsdk_env.bat'))&quot; &amp;&amp; emcmake $(_MonoCMakeConfigureCommand)</_MonoCMakeConfigureCommand>

      <_MonoCMakeBuildCommand>cmake --build . --target install --config $(Configuration)</_MonoCMakeBuildCommand>
      <_MonoCMakeBuildCommand Condition="'$(MonoVerboseBuild)' == 'true'">$(_MonoCMakeBuildCommand) --verbose</_MonoCMakeBuildCommand>
      <_MonoCMakeBuildCommand Condition="'$(_MonoUseNinja)' != 'true'">$(_MonoCMakeBuildCommand) --parallel $([System.Environment]::ProcessorCount)</_MonoCMakeBuildCommand>
      <_MonoCMakeBuildCommand Condition="'$(TargetsBrowser)' != 'true' and '$(HostOS)' != 'windows'">@(_MonoBuildEnv, ' ') $(_MonoCMakeBuildCommand)</_MonoCMakeBuildCommand>
      <_MonoCMakeBuildCommand Condition="'$(TargetsBrowser)' != 'true' and '$(HostOS)' == 'windows'">call &quot;$(RepositoryEngineeringDir)native\init-vs-env.cmd&quot; $(_CompilerTargetArch) &amp;&amp; cd /D &quot;$(MonoObjDir)&quot; &amp;&amp; @(_MonoBuildEnv, ' ') $(_MonoCMakeBuildCommand)</_MonoCMakeBuildCommand>
      <_MonoCMakeBuildCommand Condition="'$(TargetsBrowser)' == 'true' and '$(HostOS)' == 'windows'">call &quot;$(RepositoryEngineeringDir)native\init-vs-env.cmd&quot; &amp;&amp; $(_MonoCMakeBuildCommand)</_MonoCMakeBuildCommand>
    </PropertyGroup>

    <MakeDir Directories="$(MonoObjDir)" />

    <!-- configure -->
    <PropertyGroup>
      <_MonoCMakeCmdLineUpToDate Condition="Exists('$(MonoObjDir)cmake_cmd_line.txt') and '$([System.IO.File]::ReadAllText($(MonoObjDir)cmake_cmd_line.txt).Trim())' == '$(_MonoCMakeConfigureCommand.Trim())'">true</_MonoCMakeCmdLineUpToDate>
      <_MonoSkipCMakeConfigure>false</_MonoSkipCMakeConfigure>
      <_MonoSkipCMakeConfigure Condition="'$(SkipMonoCrossJitConfigure)' == 'true' or '$(_MonoCMakeCmdLineUpToDate)' == 'true'">true</_MonoSkipCMakeConfigure>
    </PropertyGroup>
    <Message Condition="'$(_MonoSkipCMakeConfigure)' == 'true'" Text="The CMake command line is the same as the last run. Skipping running CMake configure." Importance="High"/>
    <Message Condition="'$(_MonoSkipCMakeConfigure)' != 'true'" Text="Running '$(_MonoCMakeConfigureCommand)' in '$(MonoObjDir)'" Importance="High"/>
    <Exec Condition="'$(_MonoSkipCMakeConfigure)' != 'true'" Command="$(_MonoCMakeConfigureCommand)" IgnoreStandardErrorWarningFormat="true" WorkingDirectory="$(MonoObjDir)"/>
    <WriteLinesToFile
      Condition="'$(_MonoSkipCMakeConfigure)' != 'true'"
      File="$(MonoObjDir)cmake_cmd_line.txt"
      Lines="$(_MonoCMakeConfigureCommand)"
      Overwrite="true" />

    <!-- build -->
    <Message Condition="'$(BuildMonoAOTCrossCompilerOnly)' != 'true'" Text="Running '$(_MonoCMakeBuildCommand)' in '$(MonoObjDir)'" Importance="High"/>
    <Exec Condition="'$(BuildMonoAOTCrossCompilerOnly)' != 'true'" Command="$(_MonoCMakeBuildCommand)" IgnoreStandardErrorWarningFormat="true" WorkingDirectory="$(MonoObjDir)"/>

    <!-- strip -->
    <PropertyGroup>
      <MonoToolchainPrebuiltOS Condition="$([MSBuild]::IsOSPlatform('Linux'))">linux-x86_64</MonoToolchainPrebuiltOS>
      <MonoToolchainPrebuiltOS Condition="$([MSBuild]::IsOSPlatform('OSX'))">darwin-x86_64</MonoToolchainPrebuiltOS>
      <MonoToolchainPrebuiltOS Condition="'$(HostOS)' == 'windows'">windows-x86_64</MonoToolchainPrebuiltOS>
      <_MonoRuntimeFilePath>$(MonoObjDir)out\lib\$(MonoFileName)</_MonoRuntimeFilePath>
      <_LinuxAbi Condition="'$(TargetsAndroid)' != 'true'">gnu</_LinuxAbi>
      <_LinuxAbi Condition="'$(TargetsAndroid)' == 'true'">android</_LinuxAbi>
      <_LinuxFloatAbi Condition="'$(TargetsAndroid)' != 'true'">hf</_LinuxFloatAbi>
      <_Objcopy>objcopy</_Objcopy>
      <_Objcopy Condition="'$(Platform)' == 'arm'">arm-linux-$(_LinuxAbi)eabi$(_LinuxFloatAbi)-$(_Objcopy)</_Objcopy>
      <_Objcopy Condition="'$(Platform)' == 'armv6'">arm-linux-$(_LinuxAbi)eabi$(_LinuxFloatAbi)-$(_Objcopy)</_Objcopy>
      <_Objcopy Condition="'$(Platform)' == 'arm64'">aarch64-linux-$(_LinuxAbi)-$(_Objcopy)</_Objcopy>
      <_Objcopy Condition="'$(Platform)' == 's390x'">s390x-linux-$(_LinuxAbi)-$(_Objcopy)</_Objcopy>
      <_Objcopy Condition="'$(Platform)' == 'x64'">x86_64-linux-$(_LinuxAbi)-$(_Objcopy)</_Objcopy>
      <_Objcopy Condition="'$(Platform)' == 'x86'">i686-linux-$(_LinuxAbi)-$(_Objcopy)</_Objcopy>
      <_Objcopy Condition="'$(TargetsAndroid)' == 'true'">$(ANDROID_NDK_ROOT)/toolchains/llvm/prebuilt/$(MonoToolchainPrebuiltOS)/bin/llvm-objcopy</_Objcopy>
    </PropertyGroup>
    <!-- test viability of objcopy command -->
    <Exec Condition="'$(BuildMonoAOTCrossCompilerOnly)' != 'true' and ('$(TargetsLinux)' == 'true' or '$(TargetsAndroid)' == 'true')" Command="$(_Objcopy) -V" IgnoreStandardErrorWarningFormat="true" ContinueOnError="WarnAndContinue" IgnoreExitCode="true" EchoOff="true" ConsoleToMsBuild="true">
      <Output TaskParameter="ExitCode" PropertyName="_ObjcopyFound"/>
    </Exec>
    <PropertyGroup>
      <!-- if all else fails in finding a valid objcopy, fall back to no-prefix from $PATH (used for x64 on CentOS) -->
      <_Objcopy Condition="'$(_ObjcopyFound)' != '0'">objcopy</_Objcopy>
    </PropertyGroup>
    <ItemGroup>
      <FilesToStrip Include="$(_MonoRuntimeFilePath)" />
      <FilesToStrip Include="$([System.IO.Directory]::GetParent($(_MonoRuntimeFilePath)))\libmono-component-*$(LibSuffix)" />
      <FilesToStrip Include="$([System.IO.Directory]::GetParent($(_MonoRuntimeFilePath)))\Mono*framework\**\Mono*" Exclude="$([System.IO.Directory]::GetParent($(_MonoRuntimeFilePath)))\Mono*framework\**\*.dwarf" />
    </ItemGroup>
    <Message Condition="'$(BuildMonoAOTCrossCompilerOnly)' != 'true' and ($([MSBuild]::IsOSPlatform('OSX')) or $([MSBuild]::IsOSPlatform('Linux')))" Text="Stripping debug symbols from %(FilesToStrip.Identity)" Importance="High"/>
    <Exec Condition="!$([System.String]::Copy(%(FilesToStrip.Identity)).EndsWith('.a')) and '$(BuildMonoAOTCrossCompilerOnly)' != 'true' and ('$(TargetsOSX)' == 'true' or '$(TargetsMacCatalyst)' == 'true' or '$(TargetsiOS)' == 'true' or '$(TargetstvOS)' == 'true')" Command="dsymutil --flat --minimize %(FilesToStrip.Identity)" IgnoreStandardErrorWarningFormat="true" WorkingDirectory="$(MonoObjDir)"/>
    <Exec Condition="!$([System.String]::Copy(%(FilesToStrip.Identity)).EndsWith('.a')) and '$(BuildMonoAOTCrossCompilerOnly)' != 'true' and ('$(TargetsOSX)' == 'true' or '$(TargetsMacCatalyst)' == 'true' or '$(TargetsiOS)' == 'true' or '$(TargetstvOS)' == 'true') and '$(Configuration)' == 'Release'" Command="strip -no_code_signature_warning -S %(FilesToStrip.Identity)" IgnoreStandardErrorWarningFormat="true" WorkingDirectory="$(MonoObjDir)"/>
    <Exec Condition="!$([System.String]::Copy(%(FilesToStrip.Identity)).EndsWith('.a')) and '$(BuildMonoAOTCrossCompilerOnly)' != 'true' and ('$(TargetsLinux)' == 'true' or '$(TargetsAndroid)' == 'true')" Command="$(_Objcopy) --only-keep-debug %(FilesToStrip.Identity) %(FilesToStrip.Identity).dbg" IgnoreStandardErrorWarningFormat="true" WorkingDirectory="$(MonoObjDir)"/>
    <Exec Condition="!$([System.String]::Copy(%(FilesToStrip.Identity)).EndsWith('.a')) and '$(BuildMonoAOTCrossCompilerOnly)' != 'true' and ('$(TargetsLinux)' == 'true' or '$(TargetsAndroid)' == 'true')" Command="$(_Objcopy) --strip-unneeded %(FilesToStrip.Identity)" IgnoreStandardErrorWarningFormat="true" WorkingDirectory="$(MonoObjDir)"/>
    <Exec Condition="!$([System.String]::Copy(%(FilesToStrip.Identity)).EndsWith('.a')) and '$(BuildMonoAOTCrossCompilerOnly)' != 'true' and ('$(TargetsLinux)' == 'true' or '$(TargetsAndroid)' == 'true')" Command="$(_Objcopy) --add-gnu-debuglink=%(FilesToStrip.Identity).dbg %(FilesToStrip.Identity)" IgnoreStandardErrorWarningFormat="true" WorkingDirectory="$(MonoObjDir)"/>
  </Target>

  <!-- Build AOT cross compiler (if available) -->
  <Target Name="BuildMonoCross" Condition="'$(BuildMonoAOTCrossCompiler)' == 'true'" DependsOnTargets="BuildMonoRuntime">

    <!-- iOS/tvOS specific options -->
    <PropertyGroup Condition="'$(TargetstvOS)' == 'true' or '$(TargetsiOS)' == 'true'">
      <!-- FIXME: Disable for simulator -->
      <MonoUseCrossTool>true</MonoUseCrossTool>
      <MonoAotCMakeSysroot Condition="'$(TargetsiOS)' == 'true' and '$(TargetsiOSSimulator)' != 'true'">$(XcodeDir)/Platforms/iPhoneOS.platform/Developer/SDKs/iPhoneOS$(iOSVersion).sdk</MonoAotCMakeSysroot>
      <MonoAotCMakeSysroot Condition="'$(TargetsiOS)' == 'true' and '$(TargetsiOSSimulator)' == 'true'">$(XcodeDir)/Platforms/iPhoneSimulator.platform/Developer/SDKs/iPhoneSimulator$(iOSVersion).sdk</MonoAotCMakeSysroot>
      <MonoAotCMakeSysroot Condition="'$(TargetstvOS)' == 'true' and '$(TargetstvOSSimulator)' != 'true'">$(XcodeDir)/Platforms/AppleTVOS.platform/Developer/SDKs/AppleTVOS$(tvOSVersion).sdk</MonoAotCMakeSysroot>
      <MonoAotCMakeSysroot Condition="'$(TargetstvOS)' == 'true' and '$(TargetstvOSSimulator)' == 'true'">$(XcodeDir)/Platforms/AppleTVSimulator.platform/Developer/SDKs/AppleTVSimulator$(tvOSVersion).sdk</MonoAotCMakeSysroot>
      <MonoAotOffsetsFile>$(MonoObjCrossDir)offsets-$(Platform)-darwin.h</MonoAotOffsetsFile>
      <MonoAotAbi Condition="'$(Platform)' == 'arm64'">aarch64-apple-darwin10</MonoAotAbi>
      <MonoAotAbi Condition="'$(Platform)' == 'arm'">arm-apple-darwin10</MonoAotAbi>
      <MonoAotAbi Condition="'$(Platform)' == 'x86'">i386-apple-darwin10</MonoAotAbi>
      <MonoAotAbi Condition="'$(Platform)' == 'x64'">x86_64-apple-darwin10</MonoAotAbi>
    </PropertyGroup>

    <!-- Catalyst specific options -->
    <PropertyGroup Condition="'$(TargetsMacCatalyst)' == 'true'">
      <MonoUseCrossTool>true</MonoUseCrossTool>
      <MonoAotCMakeSysroot Condition="'$(TargetsMacCatalyst)' == 'true'">$(XcodeDir)/Platforms/MacOSX.platform/Developer/SDKs/MacOSX.sdk</MonoAotCMakeSysroot>
      <MonoAotOffsetsFile>$(MonoObjCrossDir)offsets-$(Platform)-darwin.h</MonoAotOffsetsFile>
      <MonoAotAbi Condition="'$(Platform)' == 'arm64'">aarch64-apple-maccatalyst</MonoAotAbi>
      <MonoAotAbi Condition="'$(Platform)' == 'x64'">x86_64-apple-maccatalyst</MonoAotAbi>
    </PropertyGroup>

    <!-- Linux specific options -->
    <ItemGroup Condition="'$(RealTargetOS)' == 'Linux' or $([MSBuild]::IsOSPlatform('Linux'))">
      <_LibClang Include="$(ANDROID_NDK_ROOT)/toolchains/llvm/prebuilt/$(MonoToolchainPrebuiltOS)/lib64/libclang.so.*"/>
    </ItemGroup>
    <PropertyGroup Condition="'$(TargetsLinux)' == 'true' and '$(Platform)' == 'arm64'">
      <MonoUseCrossTool>true</MonoUseCrossTool>
      <MonoAotAbi>aarch64-linux-gnu</MonoAotAbi>
      <MonoAotOffsetsFile>$(MonoObjCrossDir)offsets-aarch-linux-gnu.h</MonoAotOffsetsFile>
      <MonoAotOffsetsPrefix>$(MonoCrossDir)/usr/lib/gcc/aarch64-linux-gnu/5</MonoAotOffsetsPrefix>
    </PropertyGroup>

    <!-- macOS host specific options -->
    <ItemGroup Condition="'$(RealTargetOS)' == 'OSX' or $([MSBuild]::IsOSPlatform('OSX'))">
      <MonoAOTCMakeArgs Include="-DCMAKE_OSX_DEPLOYMENT_TARGET=$(macOSVersionMin)" />
    </ItemGroup>

    <!-- WASM specific options -->
    <PropertyGroup Condition="'$(TargetsBrowser)' == 'true'">
      <MonoUseCrossTool>true</MonoUseCrossTool>
      <MonoAotAbi>wasm32-unknown-none</MonoAotAbi>
      <MonoAotOffsetsFile>$(MonoObjCrossDir)offsets-wasm32-unknown-none.h</MonoAotOffsetsFile>
      <MonoLibClang Condition="$([MSBuild]::IsOSPlatform('OSX'))">$(MonoAOTLLVMDir)/lib/libclang.dylib</MonoLibClang>
      <MonoLibClang Condition="$([MSBuild]::IsOSPlatform('Linux'))">$(MonoAOTLLVMDir)/lib/libclang.so</MonoLibClang>
      <MonoLibClang Condition="$([MSBuild]::IsOSPlatform('Windows'))">$([MSBuild]::NormalizePath('$(MonoAOTLLVMDir)', 'bin', 'libclang.dll'))</MonoLibClang>
      <PythonCmd Condition="'$(HostOS)' == 'windows'">setlocal EnableDelayedExpansion &amp;&amp; call &quot;$([MSBuild]::NormalizePath('$(EMSDK_PATH)', 'emsdk_env.bat'))&quot; &amp;&amp; !EMSDK_PYTHON!</PythonCmd>
      <_ForceRelease Condition="$([MSBuild]::IsOSPlatform('Windows')) and '$(TargetArchitecture)' == 'wasm' and '$(Configuration)' == 'Debug'">true</_ForceRelease>
    </PropertyGroup>

    <!-- Windows specific options -->
    <ItemGroup Condition="'$(RealTargetOS)' == 'Windows' or $([MSBuild]::IsOSPlatform('Windows'))">
      <_MonoAOTCPPFLAGS Include="-DHOST_WIN32" />
      <_MonoAOTCPPFLAGS Include="-D__WIN32__" />
      <_MonoAOTCPPFLAGS Include="-DWIN32" />
      <_MonoAOTCPPFLAGS Include="-DWIN32_LEAN_AND_MEAN" />
      <!--<_MonoAOTCPPFLAGS Include="-D_WINDOWS" />--> <!-- set in monow.vcxproj, not sure we really need it -->
      <_MonoAOTCPPFLAGS Condition="'$(Platform)' == 'x64' or '$(Platform)' == 'arm64'" Include="-DWIN64" />
      <_MonoAOTCPPFLAGS Condition="'$(Configuration)' == 'Release' or '$(_ForceRelease)' == 'true'" Include="-DNDEBUG" />
      <_MonoAOTCPPFLAGS Condition="'$(Configuration)' == 'Debug' and '$(_ForceRelease)' != 'true'" Include="-D_DEBUG" />
      <!-- <_MonoAOTCPPFLAGS Include="-D__default_codegen__" /> --> <!-- doesn't seem to be used -->
      <_MonoAOTCPPFLAGS Include="-D_CRT_SECURE_NO_WARNINGS" />
      <_MonoAOTCPPFLAGS Include="-D_CRT_NONSTDC_NO_DEPRECATE" />
      <!--<_MonoAOTCPPFLAGS Include="-DGC_NOT_DLL" />--> <!-- only used for Boehm -->
      <_MonoAOTCPPFLAGS Include="-DWIN32_THREADS" />
      <_MonoAOTCPPFLAGS Include="-DWINVER=0x0601" />
      <_MonoAOTCPPFLAGS Include="-D_WIN32_WINNT=0x0601" />
      <_MonoAOTCPPFLAGS Include="-D_WIN32_IE=0x0501" />
      <_MonoAOTCPPFLAGS Include="-D_UNICODE" />
      <_MonoAOTCPPFLAGS Include="-DUNICODE" />
      <_MonoAOTCPPFLAGS Include="-DFD_SETSIZE=1024" />
      <_MonoAOTCPPFLAGS Include="-DNVALGRIND" />

      <MonoAOTCMakeArgs Include="-DDISABLE_INTERPRETER=1" />

      <!-- Select generator platform for VS generator -->
      <MonoAOTCMakeArgs Condition="'$(_MonoUseNinja)' != 'true' and '$(Platform)' == 'x64'" Include="-A x64" />
      <MonoAOTCMakeArgs Condition="'$(_MonoUseNinja)' != 'true' and '$(Platform)' == 'x86'" Include="-A Win32" />
      <MonoAOTCMakeArgs Condition="'$(_MonoUseNinja)' != 'true' and '$(Platform)' == 'arm'" Include="-A ARM" />
      <MonoAOTCMakeArgs Condition="'$(_MonoUseNinja)' != 'true' and '$(Platform)' == 'arm64'" Include="-A ARM64" />
    </ItemGroup>

    <!-- Android specific options -->
    <PropertyGroup Condition="'$(TargetsAndroid)' == 'true'">
      <MonoToolchainPrebuiltOS Condition="$([MSBuild]::IsOSPlatform('Linux'))">linux-x86_64</MonoToolchainPrebuiltOS>
      <MonoToolchainPrebuiltOS Condition="$([MSBuild]::IsOSPlatform('OSX'))">darwin-x86_64</MonoToolchainPrebuiltOS>
      <MonoToolchainPrebuiltOS Condition="'$(HostOS)' == 'windows'">windows-x86_64</MonoToolchainPrebuiltOS>

      <MonoUseCrossTool>true</MonoUseCrossTool>
      <MonoAotCMakeSysroot Condition="Exists('$(ANDROID_NDK_ROOT)/sysroot')">$(ANDROID_NDK_ROOT)/sysroot</MonoAotCMakeSysroot>
      <MonoAotCMakeSysroot Condition="'$(MonoAotCMakeSysroot)' == '' And Exists('$(ANDROID_NDK_ROOT)/toolchains/llvm/prebuilt/$(MonoToolchainPrebuiltOS)/sysroot')">$(ANDROID_NDK_ROOT)/toolchains/llvm/prebuilt/$(MonoToolchainPrebuiltOS)/sysroot</MonoAotCMakeSysroot>
      <MonoAotAbi Condition="'$(Platform)' == 'arm64'">aarch64-v8a-linux-android</MonoAotAbi>
      <MonoAotAbi Condition="'$(Platform)' == 'arm'">armv7-none-linux-androideabi</MonoAotAbi>
      <MonoAotAbi Condition="'$(Platform)' == 'x86'">i686-none-linux-android</MonoAotAbi>
      <MonoAotAbi Condition="'$(Platform)' == 'x64'">x86_64-none-linux-android</MonoAotAbi>
      <MonoAotOffsetsFile>$(MonoObjDir)cross/offsets-$(Platform)-android.h</MonoAotOffsetsFile>
    </PropertyGroup>

    <PropertyGroup>
      <MonoLibClang Condition="$([MSBuild]::IsOSPlatform('OSX')) and '$(MonoLibClang)' == ''">$(XcodeDir)/Toolchains/XcodeDefault.xctoolchain/usr/lib/libclang.dylib</MonoLibClang>
      <MonoLibClang Condition="$([MSBuild]::IsOSPlatform('Linux')) and '$(MonoLibClang)' == ''">@(_LibClang)</MonoLibClang>
      <MonoLibClang Condition="'$(HostOS)' == 'windows' and '$(MonoLibClang)' == ''">c:/dev/LLVM/bin/libclang.dll</MonoLibClang>
      <MonoAotCMakeSysroot Condition="'$(MonoAotCMakeSysroot)' == ''">$(MonoCrossDir)</MonoAotCMakeSysroot>
    </PropertyGroup>
    <ItemGroup Condition="'$(MonoUseCrossTool)' == 'true'">
      <MonoAotCrossOffsetsToolParams Include="--abi=$(MonoAotAbi)" />
      <MonoAotCrossOffsetsToolParams Include="--netcore" />
      <MonoAotCrossOffsetsToolParams Include="--targetdir=&quot;$(MonoObjDir.TrimEnd('\/'))&quot;" />
      <MonoAotCrossOffsetsToolParams Include="--monodir=&quot;$(MonoProjectRoot.TrimEnd('\/'))&quot;" />
      <MonoAotCrossOffsetsToolParams Include="--nativedir=&quot;$(SharedNativeRoot.TrimEnd('\/'))&quot;" />
      <MonoAotCrossOffsetsToolParams Include="--outfile=&quot;$(MonoAotOffsetsFile)&quot;" />
      <MonoAotCrossOffsetsToolParams Include="--libclang=&quot;$(MonoLibClang)&quot;" />
      <MonoAotCrossOffsetsToolParams Condition="'$(MonoAotOffsetsPrefix)' != ''" Include="--prefix=&quot;$(MonoAotOffsetsPrefix)&quot;" />
      <MonoAotCrossOffsetsToolParams Condition="'$(MonoAotCMakeSysroot)' != ''" Include="--sysroot=&quot;$(MonoAotCMakeSysroot)&quot;" />
      <MonoAotCrossOffsetsToolParams Condition="'$(TargetsBrowser)' == 'true'" Include="--emscripten-sdk=&quot;$([MSBuild]::NormalizePath('$(EMSDK_PATH)', 'upstream', 'emscripten'))&quot;" />
    </ItemGroup>

    <PropertyGroup>
      <_MonoAOTCFLAGSOption>-DCMAKE_C_FLAGS=&quot;@(_MonoAOTCPPFLAGS, ' ') @(_MonoAOTCFLAGS, ' ')&quot;</_MonoAOTCFLAGSOption>
      <_MonoAOTCXXFLAGSOption>-DCMAKE_CXX_FLAGS=&quot;@(_MonoAOTCPPFLAGS, ' ') @(_MonoAOTCXXFLAGS, ' ')&quot;</_MonoAOTCXXFLAGSOption>
    </PropertyGroup>
    <ItemGroup>
      <MonoAOTCMakeArgs Include="-DAOT_TARGET_TRIPLE=$(MonoAotAbi)"/>
      <MonoAOTCMakeArgs Condition="'$(_MonoUseNinja)' == 'true'" Include="-G Ninja"/>
      <MonoAOTCMakeArgs Include="-DCMAKE_INSTALL_PREFIX=$([MSBuild]::NormalizePath('$(MonoObjCrossDir)', 'out'))"/>
      <MonoAOTCMakeArgs Condition="'$(_ForceRelease)' != 'true'" Include="-DCMAKE_BUILD_TYPE=$(Configuration)"/>
      <MonoAOTCMakeArgs Condition="'$(_ForceRelease)' == 'true'" Include="-DCMAKE_BUILD_TYPE=Release"/>
      <!-- FIXME: Disable more -->
      <MonoAOTCMakeArgs Include="-DENABLE_MINIMAL=" />
      <MonoAOTCMakeArgs Include="-DENABLE_ICALL_SYMBOL_MAP=1" />
      <MonoAOTCMakeArgs Include="-DDISABLE_SHARED_LIBS=1" />
      <MonoAOTCMakeArgs Include="-DDISABLE_LIBS=1" />
      <MonoAOTCMakeArgs Include="-DDISABLE_COMPONENTS=1" />
      <MonoAOTCMakeArgs Condition="'$(MonoAotOffsetsFile)' != ''" Include="-DAOT_OFFSETS_FILE=&quot;$(MonoAotOffsetsFile)&quot;" />
      <MonoAOTCMakeArgs Condition="'$(MonoAOTEnableLLVM)' == 'true'" Include="-DLLVM_PREFIX=$(MonoAOTLLVMDir.TrimEnd('\/'))" />
      <MonoAOTCMakeArgs Include="$(_MonoAOTCFLAGSOption)" />
      <MonoAOTCMakeArgs Include="$(_MonoAOTCXXFLAGSOption)" />
      <!-- thread suspend -->
      <MonoAOTCMakeArgs Include="-DGC_SUSPEND=$(MonoThreadSuspend)" />
      <!-- rename exe -->
      <MonoAOTCMakeArgs Include="-DMONO_CROSS_COMPILE_EXECUTABLE_NAME=1" />
    </ItemGroup>

    <PropertyGroup>
      <_MonoAotCrossOffsetsCommand Condition="'$(MonoUseCrossTool)' == 'true'">$(PythonCmd) $(MonoProjectRoot)mono/tools/offsets-tool/offsets-tool.py @(MonoAotCrossOffsetsToolParams, ' ')</_MonoAotCrossOffsetsCommand>
      <_MonoAotCMakeConfigureCommand>cmake @(MonoAOTCMakeArgs, ' ') $(MonoProjectRoot)</_MonoAotCMakeConfigureCommand>
      <_MonoAotCMakeConfigureCommand Condition="'$(HostOS)' == 'windows'">call &quot;$(RepositoryEngineeringDir)native\init-vs-env.cmd&quot; $(_CompilerTargetArch) &amp;&amp; cd /D &quot;$(MonoObjCrossDir)&quot; &amp;&amp; @(_MonoBuildEnv, ' ') $(_MonoAotCMakeConfigureCommand)</_MonoAotCMakeConfigureCommand>
      <_MonoAotCMakeBuildCommand>cmake --build . --target install --config $(Configuration)</_MonoAotCMakeBuildCommand>
      <_MonoAotCMakeBuildCommand Condition="'$(MonoVerboseBuild)' == 'true'">$(_MonoAotCMakeBuildCommand) --verbose</_MonoAotCMakeBuildCommand>
      <_MonoAotCMakeBuildCommand Condition="'$(_MonoUseNinja)' != 'true'">$(_MonoAotCMakeBuildCommand) --parallel $([System.Environment]::ProcessorCount)</_MonoAotCMakeBuildCommand>
      <_MonoAotCMakeBuildCommand Condition="'$(HostOS)' == 'windows'">call &quot;$(RepositoryEngineeringDir)native\init-vs-env.cmd&quot; $(_CompilerTargetArch) &amp;&amp; cd /D &quot;$(MonoObjCrossDir)&quot; &amp;&amp; @(_MonoBuildEnv, ' ') $(_MonoAotCMakeBuildCommand)</_MonoAotCMakeBuildCommand>
      <_MonoAotPrebuiltOffsetsFile>$(ArtifactsObjDir)\mono\offsetfiles\$(PlatformConfigPathPart)\cross\$([System.IO.Path]::GetFileName('$(MonoAotOffsetsFile)'))</_MonoAotPrebuiltOffsetsFile>
    </PropertyGroup>

    <MakeDir Directories="$(MonoObjCrossDir)" />

    <!-- offsets tool -->
    <Message Condition="Exists('$(_MonoAotPrebuiltOffsetsFile)')" Text="Out-of-tree offset file found, moving into place" Importance="High" />
    <Copy Condition="Exists('$(_MonoAotPrebuiltOffsetsFile)')" SourceFiles="$(_MonoAotPrebuiltOffsetsFile)" DestinationFolder="$([System.IO.Path]::GetDirectoryName('$(MonoAotOffsetsFile)'))" />
    <Message Condition="'$(MonoUseCrossTool)' == 'true' and !Exists('$(MonoAotOffsetsFile)')" Text="Running '$(_MonoAotCrossOffsetsCommand)'" Importance="High" />
    <Exec Condition="'$(MonoUseCrossTool)' == 'true' and !Exists('$(MonoAotOffsetsFile)')" Command="$(_MonoAotCrossOffsetsCommand)" IgnoreStandardErrorWarningFormat="true" />

    <!-- configure -->
    <PropertyGroup>
      <_MonoAotCMakeCmdLineUpToDate Condition="Exists('$(MonoObjCrossDir)cmake_cmd_line.txt') and '$([System.IO.File]::ReadAllText($(MonoObjCrossDir)cmake_cmd_line.txt).Trim())' == '$(_MonoAotCMakeConfigureCommand.Trim())'">true</_MonoAotCMakeCmdLineUpToDate>
      <_MonoSkipAotCMakeConfigure>false</_MonoSkipAotCMakeConfigure>
      <_MonoSkipAotCMakeConfigure Condition="'$(MonoGenerateOffsetsOSGroups)' != '' or '$(_MonoAotCMakeCmdLineUpToDate)' == 'true'">true</_MonoSkipAotCMakeConfigure>
    </PropertyGroup>
    <Message Condition="'$(_MonoSkipAotCMakeConfigure)' == 'true'" Text="The AOT Cross CMake command line is the same as the last run. Skipping running CMake configure." Importance="High"/>
    <Message Condition="'$(_MonoSkipAotCMakeConfigure)' != 'true'" Text="Running '$(_MonoAotCMakeConfigureCommand)' in '$(MonoObjCrossDir)'" Importance="High"/>
    <Exec Condition="'$(_MonoSkipAotCMakeConfigure)' != 'true'" Command="$(_MonoAotCMakeConfigureCommand)" IgnoreStandardErrorWarningFormat="true" WorkingDirectory="$(MonoObjCrossDir)"/>
    <WriteLinesToFile
      Condition="'$(_MonoSkipAotCMakeConfigure)' != 'true'"
      File="$(MonoObjCrossDir)cmake_cmd_line.txt"
      Lines="$(_MonoAotCMakeConfigureCommand)"
      Overwrite="true" />

    <!-- build -->
    <Message Text="Running '$(_MonoAotCMakeBuildCommand)' in '$(MonoObjCrossDir)'" Importance="High" />
    <Exec Condition="'$(MonoGenerateOffsetsOSGroups)' == ''" Command="$(_MonoAotCMakeBuildCommand)" IgnoreStandardErrorWarningFormat="true" WorkingDirectory="$(MonoObjCrossDir)"/>
  </Target>

  <PropertyGroup>
    <!-- Hardcode version paths in a global location. Condition on running OS to generate the right files for the Mono WASM cross tools. -->
    <NativeVersionFile Condition="'$(HostOS)' == 'windows'">$(ArtifactsObjDir)_version.h</NativeVersionFile>
    <NativeVersionFile Condition="'$(HostOS)' != 'windows'">$(ArtifactsObjDir)_version.c</NativeVersionFile>
    <AssemblyName>.NET Runtime</AssemblyName>
  </PropertyGroup>

<<<<<<< HEAD
  <Target Name="GenerateMonoVersionFile" DependsOnTargets="InitializeGenerateRuntimeVersionFile">
    <PropertyGroup>
      <NativeVersionFile Condition="'$(OS)' == 'Windows_NT'">_version.h</NativeVersionFile>
      <NativeVersionFile Condition="'$(OS)' != 'Windows_NT'">version.c</NativeVersionFile>
    </PropertyGroup>

    <MSBuild Projects="$(RepoRoot)eng\empty.csproj"
             Targets="GenerateRuntimeVersionFile"
             Properties="NativeVersionFile=$(MonoObjDir)$(NativeVersionFile);RuntimeVersionFile=$(MonoObjDir)runtime_version.h" />
    <MSBuild Condition="'$(BuildMonoAOTCrossCompiler)' == 'true'"
             Projects="$(RepoRoot)eng\empty.csproj"
             Targets="GenerateRuntimeVersionFile"
             Properties="NativeVersionFile=$(MonoObjCrossDir)$(NativeVersionFile);RuntimeVersionFile=$(MonoObjCrossDir)runtime_version.h" />
  </Target>
=======
  <Import Project="$(RepositoryEngineeringDir)versioning.targets" />
>>>>>>> eb51b02b

  <!-- The standard set of targets that need to run before the BuildMono target runs -->
  <PropertyGroup>
    <MonoDependsOnTargets>CheckEnv;GetXcodeDir;GenerateRuntimeVersionFile;BuildMonoRuntime;BuildMonoCross</MonoDependsOnTargets>
    <MonoDependsOnTargets Condition="'$(TargetsBrowser)' == 'true'">GenerateRuntimeVersionFile;ProvisionEmscripten;$(MonoDependsOnTargets)</MonoDependsOnTargets>
  </PropertyGroup>

  <!-- General targets -->
  <Target Name="BuildMono" AfterTargets="Build" DependsOnTargets="$(MonoDependsOnTargets)">
    <PropertyGroup Condition="'$(BuildMonoAOTCrossCompilerOnly)' != 'true'">
      <_MonoRuntimeFilePath Condition="'$(TargetsWindows)' == 'true'">$(MonoObjDir)out\bin\$(MonoFileName)</_MonoRuntimeFilePath>
      <_MonoRuntimeFilePath Condition="'$(_MonoRuntimeFilePath)' == ''">$(MonoObjDir)out\lib\$(MonoFileName)</_MonoRuntimeFilePath>
      <_MonoRuntimeStaticFilePath Condition="'$(TargetsMacCatalyst)' == 'true' or '$(TargetsiOS)' == 'true' or '$(TargetstvOS)' == 'true' or '$(TargetsAndroid)' == 'true'">$(MonoObjDir)out\lib\$(MonoStaticLibFileName)</_MonoRuntimeStaticFilePath>
      <_MonoIncludeInterpStaticFiles Condition="'$(TargetsBrowser)' == 'true'">true</_MonoIncludeInterpStaticFiles>
      <_MonoIncludeIcuFiles Condition="'$(TargetsiOS)' == 'true' or '$(TargetstvOS)' == 'true' or '$(TargetsMacCatalyst)' == 'true'">true</_MonoIncludeIcuFiles>
    </PropertyGroup>
    <PropertyGroup Condition="'$(BuildMonoAOTCrossCompiler)' == 'true'">
      <_MonoAotCrossFilePath>$(MonoObjCrossDir)out\bin\$(MonoAotCrossFileName)</_MonoAotCrossFilePath>
      <_MonoAotCrossPdbFilePath>$(MonoObjCrossDir)out\bin\$(MonoAotCrossPdbFileName)</_MonoAotCrossPdbFilePath>
    </PropertyGroup>

    <!-- Copy Mono runtime files to artifacts directory -->
    <ItemGroup>
      <_MonoRuntimeComponentsStaticFilePath Include="$([System.IO.Directory]::GetParent($(_MonoRuntimeFilePath)))\libmono-component-*$(StaticLibSuffix)" Condition="Exists($(_MonoRuntimeFilePath))" />
      <_MonoRuntimeComponentsSharedFilePath Include="$([System.IO.Directory]::GetParent($(_MonoRuntimeFilePath)))\libmono-component-*$(LibSuffix)" Condition="Exists($(_MonoRuntimeFilePath))" />
      <_MonoRuntimeComponentsSharedFilePath Include="$([System.IO.Directory]::GetParent($(_MonoRuntimeFilePath)))\libmono-component-*$(LibSuffix).dwarf" Condition="Exists('$(_MonoRuntimeFilePath).dwarf')" />
      <_MonoRuntimeComponentsSharedFilePath Include="$([System.IO.Directory]::GetParent($(_MonoRuntimeFilePath)))\libmono-component-*$(LibSuffix).dbg" Condition="Exists('$(_MonoRuntimeFilePath).dbg')" />
      <_MonoRuntimeArtifacts Include="$(_MonoRuntimeFilePath)" Condition="Exists($(_MonoRuntimeFilePath))">
        <Destination>$(RuntimeBinDir)$(MonoFileName)</Destination>
      </_MonoRuntimeArtifacts>
      <_MonoRuntimeArtifacts Include="$(_MonoRuntimeFilePath).dbg" Condition="Exists('$(_MonoRuntimeFilePath).dbg')">
        <Destination>$(RuntimeBinDir)$(MonoFileName).dbg</Destination>
      </_MonoRuntimeArtifacts>
      <_MonoRuntimeArtifacts Include="$(_MonoRuntimeFilePath).dwarf" Condition="Exists('$(_MonoRuntimeFilePath).dwarf')">
        <Destination>$(RuntimeBinDir)$(MonoFileName).dwarf</Destination>
      </_MonoRuntimeArtifacts>
      <_MonoRuntimeArtifacts Include="$(_MonoRuntimeStaticFilePath)" Condition="Exists($(_MonoRuntimeStaticFilePath)) and '$(_MonoRuntimeStaticFilePath)' != '$(_MonoRuntimeFilePath)'">
        <Destination>$(RuntimeBinDir)$(MonoStaticLibFileName)</Destination>
      </_MonoRuntimeArtifacts>
      <!-- copy the mono runtime component shared or static libraries -->
      <_MonoRuntimeArtifacts Include="@(_MonoRuntimeComponentsStaticFilePath)">
        <Destination>$(RuntimeBinDir)%(_MonoRuntimeComponentsStaticFilePath.Filename)%(_MonoRuntimeComponentsStaticFilePath.Extension)</Destination>
      </_MonoRuntimeArtifacts>
      <_MonoRuntimeArtifacts Include="@(_MonoRuntimeComponentsSharedFilePath)">
        <Destination>$(RuntimeBinDir)%(_MonoRuntimeComponentsSharedFilePath.Filename)%(_MonoRuntimeComponentsSharedFilePath.Extension)</Destination>
      </_MonoRuntimeArtifacts>
      <_MonoRuntimeArtifacts Include="$(_MonoAotCrossFilePath)">
        <Destination>$(RuntimeBinDir)cross\$(PackageRID)\$(MonoAotCrossFileName)</Destination>
      </_MonoRuntimeArtifacts>
      <_MonoRuntimeArtifacts Include="$(_MonoAotCrossPdbFilePath)" Condition="Exists('$(_MonoAotCrossPdbFilePath)')">
        <Destination>$(RuntimeBinDir)cross\$(PackageRID)\$(MonoAotCrossPdbFileName)</Destination>
      </_MonoRuntimeArtifacts>
      <_MonoRuntimeArtifacts Condition="'$(MonoBundleLLVMOptimizer)' == 'true'" Include="$(MonoLLVMDir)\bin\llc$(ExeSuffix)">
        <Destination>$(RuntimeBinDir)\llc$(ExeSuffix)</Destination>
      </_MonoRuntimeArtifacts>
      <_MonoRuntimeArtifacts Condition="'$(MonoBundleLLVMOptimizer)' == 'true'" Include="$(MonoLLVMDir)\bin\opt$(ExeSuffix)">
        <Destination>$(RuntimeBinDir)\opt$(ExeSuffix)</Destination>
      </_MonoRuntimeArtifacts>
      <_MonoRuntimeArtifacts Condition="'$(MonoAOTBundleLLVMOptimizer)' == 'true'" Include="$(MonoAOTLLVMDir)\bin\llc$(ExeSuffix)">
        <Destination>$(RuntimeBinDir)cross\$(PackageRID)\llc$(ExeSuffix)</Destination>
      </_MonoRuntimeArtifacts>
      <_MonoRuntimeArtifacts Condition="'$(MonoAOTBundleLLVMOptimizer)' == 'true'" Include="$(MonoAOTLLVMDir)\bin\opt$(ExeSuffix)">
        <Destination>$(RuntimeBinDir)cross\$(PackageRID)\opt$(ExeSuffix)</Destination>
      </_MonoRuntimeArtifacts>
      <_MonoIncludeArtifacts Include="$(MonoObjDir)out\include\**" />
      <_MonoRuntimeArtifacts Condition="'$(MonoComponentsStatic)' != 'true' and Exists('$(MonoObjDir)out\lib\Mono.release.framework')" Include="@(_MonoRuntimeComponentsSharedFilePath)">
        <Destination>$(RuntimeBinDir)\Mono.release.framework\%(_MonoRuntimeComponentsSharedFilePath.Filename)%(_MonoRuntimeComponentsSharedFilePath.Extension)</Destination>
      </_MonoRuntimeArtifacts>
      <_MonoRuntimeArtifacts Condition="Exists('$(MonoObjDir)out\lib\Mono.release.framework') and !Exists('$(MonoObjDir)out\lib\Mono.release.framework\Versions')" Include="$(MonoObjDir)out\lib\Mono.release.framework\Mono.release">
        <Destination>$(RuntimeBinDir)\Mono.release.framework\Mono</Destination>
      </_MonoRuntimeArtifacts>
      <_MonoRuntimeArtifacts Condition="Exists('$(MonoObjDir)out\lib\Mono.release.framework') and Exists('$(MonoObjDir)out\lib\Mono.release.framework\Versions')" Include="$(MonoObjDir)out\lib\Mono.release.framework\Versions\Current\Mono.release">
        <Destination>$(RuntimeBinDir)\Mono.release.framework\Mono</Destination>
      </_MonoRuntimeArtifacts>
      <_MonoRuntimeArtifacts Condition="Exists('$(MonoObjDir)out\lib\Mono.release.framework')" Include="$(MonoObjDir)out\lib\Mono.release.framework\Mono.release.dwarf">
        <Destination>$(RuntimeBinDir)\Mono.release.framework\Mono.dwarf</Destination>
      </_MonoRuntimeArtifacts>
      <_MonoRuntimeArtifacts Condition="'$(MonoComponentsStatic)' != 'true' and Exists('$(MonoObjDir)out\lib\Mono.debug.framework')" Include="@(_MonoRuntimeComponentsSharedFilePath)">
        <Destination>$(RuntimeBinDir)\Mono.debug.framework\%(_MonoRuntimeComponentsSharedFilePath.Filename)%(_MonoRuntimeComponentsSharedFilePath.Extension)</Destination>
      </_MonoRuntimeArtifacts>
      <_MonoRuntimeArtifacts Condition="Exists('$(MonoObjDir)out\lib\Mono.debug.framework') and !Exists('$(MonoObjDir)out\lib\Mono.debug.framework\Versions')" Include="$(MonoObjDir)out\lib\Mono.debug.framework\Mono.debug">
        <Destination>$(RuntimeBinDir)\Mono.debug.framework\Mono</Destination>
      </_MonoRuntimeArtifacts>
      <_MonoRuntimeArtifacts Condition="Exists('$(MonoObjDir)out\lib\Mono.debug.framework') and Exists('$(MonoObjDir)out\lib\Mono.debug.framework\Versions')" Include="$(MonoObjDir)out\lib\Mono.debug.framework\Versions\Current\Mono.debug">
        <Destination>$(RuntimeBinDir)\Mono.debug.framework\Mono</Destination>
      </_MonoRuntimeArtifacts>
      <_MonoRuntimeArtifacts Condition="Exists('$(MonoObjDir)out\lib\Mono.debug.framework')" Include="$(MonoObjDir)out\lib\Mono.debug.framework\Mono.debug.dwarf">
        <Destination>$(RuntimeBinDir)\Mono.debug.framework\Mono.dwarf</Destination>
      </_MonoRuntimeArtifacts>
      <_MonoRuntimeArtifacts Condition="Exists('$(MonoObjDir)out\lib\Mono.release.framework') and !Exists('$(MonoObjDir)out\lib\Mono.release.framework\Versions')" Include="$(MonoObjDir)out\lib\Mono.release.framework\Info.plist">
        <Destination>$(RuntimeBinDir)\Mono.release.framework\Info.plist</Destination>
      </_MonoRuntimeArtifacts>
      <_MonoRuntimeArtifacts Condition="Exists('$(MonoObjDir)out\lib\Mono.release.framework') and Exists('$(MonoObjDir)out\lib\Mono.release.framework\Versions')" Include="$(MonoObjDir)out\lib\Mono.release.framework\Versions\Current\Resources\Info.plist">
        <Destination>$(RuntimeBinDir)\Mono.release.framework\Info.plist</Destination>
      </_MonoRuntimeArtifacts>
      <_MonoRuntimeArtifacts Condition="Exists('$(MonoObjDir)out\lib\Mono.debug.framework') and !Exists('$(MonoObjDir)out\lib\Mono.debug.framework\Versions')" Include="$(MonoObjDir)out\lib\Mono.debug.framework\Info.plist">
        <Destination>$(RuntimeBinDir)\Mono.debug.framework\Info.plist</Destination>
      </_MonoRuntimeArtifacts>
      <_MonoRuntimeArtifacts Condition="Exists('$(MonoObjDir)out\lib\Mono.debug.framework') and Exists('$(MonoObjDir)out\lib\Mono.debug.framework\Versions')" Include="$(MonoObjDir)out\lib\Mono.debug.framework\Versions\Current\Resources\Info.plist">
        <Destination>$(RuntimeBinDir)\Mono.debug.framework\Info.plist</Destination>
      </_MonoRuntimeArtifacts>
      <_MonoRuntimeBuildArtifacts Include="$(MonoObjDir)\build\**" />
      <_MonoRuntimeArtifacts Condition="'$(_MonoIncludeInterpStaticFiles)' == 'true'" Include="$(MonoObjDir)out\lib\libmono-ee-interp.a">
        <Destination>$(RuntimeBinDir)libmono-ee-interp.a</Destination>
      </_MonoRuntimeArtifacts>
      <_MonoRuntimeArtifacts Condition="'$(_MonoIncludeInterpStaticFiles)' == 'true'" Include="$(MonoObjDir)out\lib\libmono-icall-table.a">
        <Destination>$(RuntimeBinDir)libmono-icall-table.a</Destination>
      </_MonoRuntimeArtifacts>
      <_MonoRuntimeArtifacts Condition="'$(_MonoIncludeInterpStaticFiles)' == 'true'" Include="$(MonoObjDir)out\lib\libmono-ilgen.a">
        <Destination>$(RuntimeBinDir)libmono-ilgen.a</Destination>
      </_MonoRuntimeArtifacts>
      <_MonoRuntimeArtifacts Condition="'$(TargetsBrowser)' == 'true' and '$(BuildMonoAOTCrossCompilerOnly)' != 'true'" Include="$(MonoObjDir)out\lib\libmono-profiler-aot.a">
        <Destination>$(RuntimeBinDir)libmono-profiler-aot.a</Destination>
      </_MonoRuntimeArtifacts>
      <_MonoRuntimeArtifacts Condition="'$(TargetsBrowser)' == 'true' and '$(BuildMonoAOTCrossCompilerOnly)' != 'true'" Include="$(MonoObjDir)out\lib\libmono-wasm-eh-js.a">
        <Destination>$(RuntimeBinDir)libmono-wasm-eh-js.a</Destination>
      </_MonoRuntimeArtifacts>
      <_MonoRuntimeArtifacts Condition="'$(TargetsBrowser)' == 'true' and '$(BuildMonoAOTCrossCompilerOnly)' != 'true'" Include="$(MonoObjDir)out\lib\libmono-wasm-eh-wasm.a">
        <Destination>$(RuntimeBinDir)libmono-wasm-eh-wasm.a</Destination>
      </_MonoRuntimeArtifacts>
      <_MonoICorDebugArtifacts Condition="'$(MonoMsCorDbi)' == 'true'" Include="$(MonoObjDir)out\lib\$(LibPrefix)dbgshim$(LibSuffix)">
        <Destination>$(RuntimeBinDir)$(LibPrefix)dbgshim$(LibSuffix)</Destination>
      </_MonoICorDebugArtifacts>
      <_MonoICorDebugArtifacts Condition="'$(MonoMsCorDbi)' == 'true'" Include="$(MonoObjDir)out\lib\$(LibPrefix)mscordbi$(LibSuffix)">
        <Destination>$(RuntimeBinDir)$(LibPrefix)mscordbi$(LibSuffix)</Destination>
      </_MonoICorDebugArtifacts>

      <_IcuArtifacts  Condition="'$(_MonoIncludeIcuFiles)' == 'true'"
                      Include="$(_IcuLibdir)\libicuuc.a;
                               $(_IcuLibdir)\libicui18n.a;
                               $(_IcuLibdir)\libicudata.a;
                               $(_IcuLibdir)\*.dat" />
    </ItemGroup>

    <Copy Condition="'$(_MonoIncludeIcuFiles)' == 'true'"
          SourceFiles="@(_IcuArtifacts)"
          DestinationFolder="$(RuntimeBinDir)"
          SkipUnchangedFiles="true" />

    <Copy SourceFiles="@(_MonoRuntimeArtifacts)"
          DestinationFiles="%(_MonoRuntimeArtifacts.Destination)"
          Condition="'$(MonoGenerateOffsetsOSGroups)' == ''"
          SkipUnchangedFiles="true" />

    <Copy SourceFiles="@(_MonoICorDebugArtifacts)"
          DestinationFiles="%(_MonoICorDebugArtifacts.Destination)"
          SkipUnchangedFiles="true"
          Condition="Exists(@(_MonoICorDebugArtifacts))" />

    <Copy SourceFiles="@(_MonoIncludeArtifacts)"
          DestinationFiles="@(_MonoIncludeArtifacts->'$(RuntimeBinDir)include\%(RecursiveDir)%(Filename)%(Extension)')"
          SkipUnchangedFiles="true"
          Condition="'$(MonoGenerateOffsetsOSGroups)' == '' and ('$(TargetsMacCatalyst)' == 'true' or '$(TargetsiOS)' == 'true' or '$(TargetstvOS)' == 'true' or '$(TargetsAndroid)' == 'true' or '$(TargetsBrowser)' == 'true')"/>

    <Copy SourceFiles="@(_MonoRuntimeBuildArtifacts)"
          DestinationFiles="@(_MonoRuntimeBuildArtifacts->'$(RuntimeBinDir)build\%(RecursiveDir)%(Filename)%(Extension)')"
          SkipUnchangedFiles="true"
          Condition="'$(BuildMonoAOTCrossCompilerOnly)' != 'true'" />

    <Exec Condition="'$(BuildMonoAOTCrossCompilerOnly)' != 'true' and '$(MonoGenerateOffsetsOSGroups)' == '' and ('$(TargetsOSX)' == 'true' or '$(TargetsMacCatalyst)' == 'true' or '$(TargetsiOS)' == 'true' or '$(TargetstvOS)' == 'true')" Command="install_name_tool -id @rpath/$(MonoFileName) $(RuntimeBinDir)$(MonoFileName)" />
  </Target>

  <Target Name="CleanMono">
    <RemoveDir Directories="$(MonoObjDir)" />
  </Target>

</Project><|MERGE_RESOLUTION|>--- conflicted
+++ resolved
@@ -28,11 +28,7 @@
     <MonoStaticLibFileName>$(LibPrefix)$(MonoLibName)$(StaticLibSuffix)</MonoStaticLibFileName>
     <MonoFileName Condition="'$(TargetsBrowser)' == 'true'">$(MonoStaticLibFileName)</MonoFileName>
     <MonoFileName Condition="'$(MonoFileName)' == ''">$(MonoSharedLibFileName)</MonoFileName>
-<<<<<<< HEAD
-    <MonoAotCrossFileName>mono-aot-cross$(ExeExt)</MonoAotCrossFileName>
-=======
     <MonoAotCrossFileName>mono-aot-cross$(ExeSuffix)</MonoAotCrossFileName>
->>>>>>> eb51b02b
     <MonoAotCrossPdbFileName>mono-aot-cross.pdb</MonoAotCrossPdbFileName>
     <CoreClrTestConfig Condition="'$(CoreClrTestConfig)' == ''">$(Configuration)</CoreClrTestConfig>
     <LibrariesTestConfig Condition="'$(LibrariesTestConfig)' == ''">$(Configuration)</LibrariesTestConfig>
@@ -265,18 +261,16 @@
       <_MonoBuildEnv Include="PKG_CONFIG_PATH=$(MonoCrossDir)/usr/lib/s390x-linux-gnu/pkgconfig" />
     </ItemGroup>
 
-<<<<<<< HEAD
     <!-- ppc64le Linux cross build options -->
     <ItemGroup Condition="'$(MonoCrossDir)' != '' and '$(TargetArchitecture)' == 'ppc64le'">
       <_MonoCMakeArgs Include="-DCMAKE_TOOLCHAIN_FILE=$([MSBuild]::NormalizePath('$(RepositoryEngineeringDir)', 'common', 'cross', 'toolchain.cmake'))" />
       <_MonoBuildEnv Include="TARGET_BUILD_ARCH=ppc64le" />
       <_MonoBuildEnv Include="PKG_CONFIG_PATH=$(MonoCrossDir)/usr/lib/powerpc64le-linux-gnu/pkgconfig" />
-=======
+
     <!-- x64 FreeBSD cross build options -->
     <ItemGroup Condition="'$(TargetsFreeBSD)' == 'true' and '$(MonoCrossDir)' != ''">
       <_MonoCMakeArgs Include="-DCMAKE_TOOLCHAIN_FILE=$(CrossToolchainFile)" />
       <_MonoBuildEnv Include="TARGET_BUILD_ARCH=x64" />
->>>>>>> eb51b02b
     </ItemGroup>
 
     <!-- Windows specific options -->
@@ -758,24 +752,7 @@
     <AssemblyName>.NET Runtime</AssemblyName>
   </PropertyGroup>
 
-<<<<<<< HEAD
-  <Target Name="GenerateMonoVersionFile" DependsOnTargets="InitializeGenerateRuntimeVersionFile">
-    <PropertyGroup>
-      <NativeVersionFile Condition="'$(OS)' == 'Windows_NT'">_version.h</NativeVersionFile>
-      <NativeVersionFile Condition="'$(OS)' != 'Windows_NT'">version.c</NativeVersionFile>
-    </PropertyGroup>
-
-    <MSBuild Projects="$(RepoRoot)eng\empty.csproj"
-             Targets="GenerateRuntimeVersionFile"
-             Properties="NativeVersionFile=$(MonoObjDir)$(NativeVersionFile);RuntimeVersionFile=$(MonoObjDir)runtime_version.h" />
-    <MSBuild Condition="'$(BuildMonoAOTCrossCompiler)' == 'true'"
-             Projects="$(RepoRoot)eng\empty.csproj"
-             Targets="GenerateRuntimeVersionFile"
-             Properties="NativeVersionFile=$(MonoObjCrossDir)$(NativeVersionFile);RuntimeVersionFile=$(MonoObjCrossDir)runtime_version.h" />
-  </Target>
-=======
   <Import Project="$(RepositoryEngineeringDir)versioning.targets" />
->>>>>>> eb51b02b
 
   <!-- The standard set of targets that need to run before the BuildMono target runs -->
   <PropertyGroup>
