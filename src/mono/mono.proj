--- conflicted
+++ resolved
@@ -33,13 +33,8 @@
         <_MonoExtraCXXFLAGS>-O2 -g</_MonoExtraCXXFLAGS>
     </PropertyGroup>
     <PropertyGroup>
-<<<<<<< HEAD
         <_MonoConfigureParams Condition="'$(MonoEnableLLVM)' == 'true'">$(_MonoConfigureParams) --enable--llvm --with-llvm=$(MonoLLVMDir) </_MonoConfigureParams>
-        <_MonoConfigureParams>$(_MonoConfigureParams) --with-core=only CC=clang CXX=clang++ CFLAGS="$(_MonoExtraCFLAGS)" CXXFLAGS="$(_MonoExtraCXXFLAGS)"</_MonoConfigureParams>
-=======
-        <_MonoConfigureParams Condition="$(MonoEnableLLVM) == true">$(_MonoConfigureParams) --enable--llvm </_MonoConfigureParams>
         <_MonoConfigureParams>$(_MonoConfigureParams) --enable-maintainer-mode --enable-compile-warnings --with-core=only CFLAGS="$(_MonoExtraCFLAGS)" CXXFLAGS="$(_MonoExtraCXXFLAGS)"</_MonoConfigureParams>
->>>>>>> e1ddf937
     </PropertyGroup>
 
     <Message Text="Configuring Mono with '$(_MonoConfigureParams)'" Importance="High" />
