<Project DefaultTargets="Build">
  <Import Project="Directory.Build.props" />

  <PropertyGroup>
    <MonoCrossDir Condition="'$(MonoCrossDir)' == '' and '$(ROOTFS_DIR)' != ''">$(ROOTFS_DIR)</MonoCrossDir>
    <DotNetExec Condition="'$(OS)' == 'Windows_NT'">dotnet.exe</DotNetExec>
    <DotNetExec Condition="'$(DotNetExec)' == ''">dotnet</DotNetExec>
    <LocalDotnetDir>$(RepoRoot).dotnet</LocalDotnetDir>
    <LocalDotnet>$(LocalDotnetDir)\$(DotNetExec)</LocalDotnet>
    <LocalMonoDotnetDir>$(RepoRoot).dotnet-mono</LocalMonoDotnetDir>
    <LocalMonoDotnet>$(LocalMonoDotnetDir)\$(DotNetExec)</LocalMonoDotnet>
    <ScriptExt Condition="'$(OS)' == 'Windows_NT'">.cmd</ScriptExt>
    <ScriptExt Condition="'$(OS)' != 'Windows_NT'">.sh</ScriptExt>
    <CoreClrFileName Condition="'$(TargetsWindows)' == 'true'">coreclr.dll</CoreClrFileName>
    <CoreClrFileName Condition="'$(TargetsOSX)' == 'true'">libcoreclr.dylib</CoreClrFileName>
    <CoreClrFileName Condition="'$(CoreClrFileName)' == ''">libcoreclr.so</CoreClrFileName>
    <MonoFileName Condition="'$(TargetsiOS)' == 'true'">libmono.dylib</MonoFileName>
    <MonoFileName Condition="'$(TargetsAndroid)' == 'true'">libmonosgen-2.0.so</MonoFileName>
    <MonoStaticFileName Condition="'$(TargetsiOS)' == 'true'">libmono.a</MonoStaticFileName>
    <MonoStaticFileName Condition="'$(TargetsAndroid)' == 'true'">libmonosgen-2.0.a</MonoStaticFileName>
    <MonoFileName Condition="'$(TargetsWASM)' == 'true'">libmono.a</MonoFileName>
    <MonoStaticFileName Condition="'$(TargetsWASM)' == 'true'">libmono.a</MonoStaticFileName>
    <MonoFileName Condition="'$(MonoFileName)' == ''">$(CoreClrFileName)</MonoFileName>
    <CoreClrTestConfig Condition="'$(CoreClrTestConfig)' == ''">$(Configuration)</CoreClrTestConfig>
    <LibrariesTestConfig Condition="'$(LibrariesTestConfig)' == ''">$(Configuration)</LibrariesTestConfig>
    <CoreClrTestCoreRoot>$(ArtifactsDir)tests\coreclr\$(TargetOS).$(Platform).$(CoreClrTestConfig)\Tests\Core_Root</CoreClrTestCoreRoot>
    <LibrariesTesthostRoot>$(ArtifactsDir)bin\testhost\$(NetCoreAppCurrent)-$(TargetOS)-$(LibrariesTestConfig)-$(Platform)\</LibrariesTesthostRoot>
    <LibrariesTesthostRuntimeDir>$(LibrariesTesthostRoot)shared\Microsoft.NETCore.App\$(ProductVersion)\</LibrariesTesthostRuntimeDir>
    <XcodeDir Condition="'$(XcodeDir)' == ''">/Applications/Xcode.app/Contents/Developer</XcodeDir>
  </PropertyGroup>

  <!-- OSX/iOS/Android/Linux Mono runtime build -->
  <Target Name="ConfigureMonoRuntimeUnix" Condition="'$(OS)' != 'Windows_NT'" Inputs="$(MonoProjectRoot)configure.ac" Outputs="$(MonoObjDir)config.h">

    <!-- Sanity checks -->
    <Error Condition="'$(TargetsiOS)' == 'true' and '$(Platform)' != 'x64' and '$(Platform)' != 'arm64' and '$(Platform)' != 'arm'" Text="Error: Invalid platform for $(TargetOS): $(Platform)." />
    <Error Condition="'$(TargetsiOS)' == 'true' and !$([MSBuild]::IsOSPlatform('OSX'))" Text="Error: $(TargetOS) can only be built on macOS." />
    <Error Condition="'$(TargetsAndroid)' == 'true' and '$(Platform)' != 'x64' and '$(Platform)' != 'x86' and '$(Platform)' != 'arm64' and '$(Platform)' != 'arm'" Text="Error: Invalid platform for $(TargetOS): $(Platform)." />
    <Error Condition="'$(TargetsAndroid)' == 'true' and '$(ANDROID_NDK_HOME)' == ''" Text="Error: You need to set the ANDROID_NDK_HOME environment variable pointing to the Android NDK root." />

    <!-- Common options -->
    <ItemGroup>
      <_MonoConfigureParams Include="--with-core=only" />
      <_MonoConfigureParams Include="--enable-maintainer-mode" />
      <_MonoConfigureParams Include="--enable-compile-warnings" />
      <_MonoConfigureParams Include="--prefix=$(MonoObjDir)out" />
      <_MonoConfigureParams Condition="'$(MonoEnableLLVM)' == 'true'" Include="--with-llvm=$(MonoLLVMDir)" /> <!-- TODO: integrate for iOS/Android -->
      <_MonoConfigureParams Condition="'$(MonoEnableCXX)' == 'true'" Include="--enable-cxx" />
    </ItemGroup>

    <!-- Debug specific options -->
    <ItemGroup Condition="'$(Configuration)' == 'Debug'">
      <_MonoConfigureParams Include="--enable-checked-build=private_types" />

      <_MonoCFLAGS Include="-O0" />
      <_MonoCFLAGS Include="-ggdb3" />
      <_MonoCFLAGS Include="-fno-omit-frame-pointer" />

      <_MonoCXXFLAGS Include="-O0" />
      <_MonoCXXFLAGS Include="-ggdb3" />
      <_MonoCXXFLAGS Include="-fno-omit-frame-pointer" />
    </ItemGroup>

    <!-- Release specific options -->
    <ItemGroup Condition="'$(Configuration)' == 'Release'">
      <_MonoCFLAGS Include="-O2" />
      <_MonoCFLAGS Include="-g" />

      <_MonoCXXFLAGS Include="-O2" />
      <_MonoCXXFLAGS Include="-g" />
    </ItemGroup>

    <!-- We build LLVM bits for x64 without C++11 ABI -->
    <ItemGroup Condition="'$(HostArch)' == 'x64' and '$(MonoEnableLLVM)' == 'true' and '$(MonoLLVMUseCxx11Abi)' != 'true'">
      <_MonoCXXFLAGS Include="-D_GLIBCXX_USE_CXX11_ABI=0" />
    </ItemGroup>

    <!-- iOS device specific options -->
    <ItemGroup Condition="'$(TargetsiOS)' == 'true' and '$(TargetsiOSSimulator)' != 'true'">
      <_MonoConfigureParams Condition="'$(Platform)' == 'arm64'" Include="--host=aarch64-apple-darwin10" />
      <_MonoConfigureParams Condition="'$(Platform)' == 'arm'" Include="--host=arm-apple-darwin10" />
      <_MonoConfigureParams Include="--disable-boehm" />
      <_MonoConfigureParams Include="--disable-btls" />
      <_MonoConfigureParams Include="--disable-executables" />
      <_MonoConfigureParams Include="--disable-icall-tables" />
      <_MonoConfigureParams Include="--disable-iconv" />
      <_MonoConfigureParams Include="--disable-mcs-build" />
      <_MonoConfigureParams Include="--disable-nls" />
      <_MonoConfigureParams Include="--disable-visibility-hidden" />
      <_MonoConfigureParams Include="--enable-dtrace=no" />
      <_MonoConfigureParams Include="--enable-icall-export" />
      <_MonoConfigureParams Include="--enable-maintainer-mode" />
      <_MonoConfigureParams Include="--enable-minimal=ssa,com,interpreter,jit,portability,assembly_remapping,attach,verifier,full_messages,appdomains,security,sgen_remset,sgen_marksweep_par,sgen_marksweep_fixed,sgen_marksweep_fixed_par,sgen_copying,logging,remoting,shared_perfcounters,gac" />
      <_MonoConfigureParams Include="--enable-monotouch" />
      <_MonoConfigureParams Include="--with-lazy-gc-thread-creation=yes" />
      <_MonoConfigureParams Include="--with-tls=pthread" />
      <_MonoConfigureParams Include="--without-ikvm-native" />
      <_MonoConfigureParams Include="--without-sigaltstack" />
      <_MonoConfigureParams Include="--disable-cooperative-suspend" />
      <_MonoConfigureParams Include="--disable-hybrid-suspend" />
      <_MonoConfigureParams Include="--disable-crash-reporting" />

      <_MonoAC_VARS Include="ac_cv_c_bigendian=no" />
      <_MonoAC_VARS Include="ac_cv_func_fstatat=no" />
      <_MonoAC_VARS Include="ac_cv_func_readlinkat=no" />
      <_MonoAC_VARS Include="ac_cv_func_getpwuid_r=no" />
      <_MonoAC_VARS Include="ac_cv_func_posix_getpwuid_r=yes" />
      <_MonoAC_VARS Include="ac_cv_header_curses_h=no" />
      <_MonoAC_VARS Include="ac_cv_header_localcharset_h=no" />
      <_MonoAC_VARS Include="ac_cv_header_sys_user_h=no" />
      <_MonoAC_VARS Include="ac_cv_func_getentropy=no" />
      <_MonoAC_VARS Include="ac_cv_func_futimens=no" />
      <_MonoAC_VARS Include="ac_cv_func_utimensat=no" />
      <_MonoAC_VARS Include="ac_cv_func_shm_open_working_with_mmap=no" />
      <_MonoAC_VARS Include="mono_cv_sizeof_sunpath=104" />
      <_MonoAC_VARS Include="mono_cv_uscore=yes" />

      <_MonoCFLAGS Condition="'$(Platform)' == 'arm64'" Include="-arch arm64" />
      <_MonoCFLAGS Condition="'$(Platform)' == 'arm'" Include="-arch armv7" />
      <_MonoCFLAGS Condition="'$(Platform)' == 'arm'" Include="-arch armv7s" />
      <_MonoCFLAGS Include="-isysroot $(XcodeDir)/Platforms/iPhoneOS.platform/Developer/SDKs/iPhoneOS$(iOSVersion).sdk" />
      <_MonoCFLAGS Include="-miphoneos-version-min=$(iOSVersionMin)" />
      <_MonoCFLAGS Include="-Wl,-application_extension" />
      <_MonoCFLAGS Include="-fexceptions" />

      <_MonoCXXFLAGS Condition="'$(Platform)' == 'arm64'" Include="-arch arm64" />
      <_MonoCXXFLAGS Condition="'$(Platform)' == 'arm'" Include="-arch armv7" />
      <_MonoCXXFLAGS Condition="'$(Platform)' == 'arm'" Include="-arch armv7s" />
      <_MonoCXXFLAGS Include="-isysroot $(XcodeDir)/Platforms/iPhoneOS.platform/Developer/SDKs/iPhoneOS$(iOSVersion).sdk" />
      <_MonoCXXFLAGS Include="-miphoneos-version-min=$(iOSVersionMin)" />
      <_MonoCXXFLAGS Include="-Wl,-application_extension" />

      <_MonoCPPFLAGS Condition="'$(Platform)' == 'arm64'" Include="-arch arm64" />
      <_MonoCPPFLAGS Condition="'$(Platform)' == 'arm'" Include="-arch armv7" />
       <!-- Intentionally disabled since multiple -arch cause issues during configure.ac C-preprocessor detection. Shouldn't have an effect on the actual build. -->
      <!--<_MonoCPPFLAGS Condition="'$(Platform)' == 'arm'" Include="-arch armv7s" />-->
      <_MonoCPPFLAGS Include="-isysroot $(XcodeDir)/Platforms/iPhoneOS.platform/Developer/SDKs/iPhoneOS$(iOSVersion).sdk" />
      <_MonoCPPFLAGS Include="-miphoneos-version-min=$(iOSVersionMin)" />
      <_MonoCPPFLAGS Include="-DMONOTOUCH=1" />
      <_MonoCPPFLAGS Include="-DSMALL_CONFIG" />
      <_MonoCPPFLAGS Include="-D_XOPEN_SOURCE" />
      <_MonoCPPFLAGS Include="-DHOST_IOS" />
      <_MonoCPPFLAGS Include="-DHAVE_LARGE_FILE_SUPPORT=1" />

      <_MonoLDFLAGS Condition="'$(Platform)' == 'arm64'" Include="-arch arm64" />
      <_MonoLDFLAGS Condition="'$(Platform)' == 'arm'" Include="-arch armv7" />
      <_MonoLDFLAGS Condition="'$(Platform)' == 'arm'" Include="-arch armv7s" />
      <_MonoLDFLAGS Include="-Wl,-no_weak_imports" />
      <_MonoLDFLAGS Include="-framework CoreFoundation" />
      <_MonoLDFLAGS Include="-lobjc" />
      <_MonoLDFLAGS Include="-lc++" />


      <!-- AOT cross-compiler configuration -->
      <_MonoAotCrossConfigureParams Include="--host=x86_64-apple-darwin10" />
      <_MonoAotCrossConfigureParams Condition="'$(Platform)' == 'arm64'" Include="--target=aarch64-darwin" />
      <_MonoAotCrossConfigureParams Condition="'$(Platform)' == 'arm'" Include="--target=arm-darwin" />
      <_MonoAotCrossConfigureParams Include="--with-cross-offsets=$(MonoObjDir)cross/offsets-$(Platform)-darwin.h" />
      <_MonoAotCrossConfigureParams Include="--with-core=only" />  <!-- TODO: remove duplication with main configure params -->
      <_MonoAotCrossConfigureParams Include="--enable-maintainer-mode" />
      <_MonoAotCrossConfigureParams Include="--enable-compile-warnings" />
      <_MonoAotCrossConfigureParams Include="--prefix=$(MonoObjDir)cross/out" />
      <_MonoAotCrossConfigureParams Include="--disable-boehm" />
      <_MonoAotCrossConfigureParams Include="--disable-btls" />
      <_MonoAotCrossConfigureParams Include="--disable-iconv" />
      <_MonoAotCrossConfigureParams Include="--disable-libraries" />
      <_MonoAotCrossConfigureParams Include="--disable-mcs-build" />
      <_MonoAotCrossConfigureParams Include="--disable-nls" />
      <_MonoAotCrossConfigureParams Include="--enable-dtrace=no" />
      <_MonoAotCrossConfigureParams Include="--enable-icall-symbol-map" />
      <_MonoAotCrossConfigureParams Include="--enable-minimal=com,remoting" />
      <_MonoAotCrossConfigureParams Include="--enable-monotouch" />
      <_MonoAotCrossConfigureParams Include="--disable-crash-reporting" />
      <!--<_MonoAotCrossConfigureParams Include="with-llvm=/Users/alexander/dev/mono2/sdks/out/llvm-llvm64" /> --> <!-- TODO -->

      <_MonoAotCrossAC_VARS Include="ac_cv_func_shm_open_working_with_mmap=no" />

      <_MonoAotCrossCFLAGS Include="-O2" />
      <_MonoAotCrossCFLAGS Include="-g" />
      <_MonoAotCrossCFLAGS Include="-isysroot $(XcodeDir)/Platforms/MacOSX.platform/Developer/SDKs/MacOSX$(macOSVersion).sdk" />
      <_MonoAotCrossCFLAGS Include="-mmacosx-version-min=$(macOSVersionMin)" />
      <_MonoAotCrossCFLAGS Include="-Qunused-arguments" />
      <_MonoAotCrossCFLAGS Include="-m64" />

      <_MonoAotCrossCXXFLAGS Include="-O2" />
      <_MonoAotCrossCXXFLAGS Include="-g" />
      <_MonoAotCrossCXXFLAGS Include="-isysroot $(XcodeDir)/Platforms/MacOSX.platform/Developer/SDKs/MacOSX$(macOSVersion).sdk" />
      <_MonoAotCrossCXXFLAGS Include="-mmacosx-version-min=$(macOSVersionMin)" />
      <_MonoAotCrossCXXFLAGS Include="-Qunused-arguments" />
      <_MonoAotCrossCXXFLAGS Include="-stdlib=libc++" />
      <_MonoAotCrossCXXFLAGS Include="-m64" />

      <_MonoAotCrossCPPFLAGS Include="-O2" />
      <_MonoAotCrossCPPFLAGS Include="-g" />
      <_MonoAotCrossCPPFLAGS Include="-DMONOTOUCH=1" />
      <_MonoAotCrossCPPFLAGS Include="-m64" />

      <_MonoAotCrossCXXPPFLAGS Include="-O2" />
      <_MonoAotCrossCXXPPFLAGS Include="-g" />
      <_MonoAotCrossCXXPPFLAGS Include="-m64" />

      <_MonoAotCrossLDFLAGS Include="-stdlib=libc++" />

      <_MonoAotCrossOffsetsToolParams Condition="'$(Platform)' == 'arm64'" Include="--abi=aarch64-apple-darwin10" />
      <_MonoAotCrossOffsetsToolParams Condition="'$(Platform)' == 'arm'" Include="--abi=arm-apple-darwin10" />
      <_MonoAotCrossOffsetsToolParams Include="--netcore" />
      <_MonoAotCrossOffsetsToolParams Include="--targetdir=&quot;$(MonoObjDir)&quot;" />
      <_MonoAotCrossOffsetsToolParams Include="--monodir=&quot;$(MonoProjectRoot)&quot;" />
      <_MonoAotCrossOffsetsToolParams Include="--outfile=&quot;$(MonoObjDir)cross/offsets-$(Platform)-darwin.h&quot;" />
      <_MonoAotCrossOffsetsToolParams Include="--libclang=&quot;$(XcodeDir)/Toolchains/XcodeDefault.xctoolchain/usr/lib/libclang.dylib&quot;" />
      <_MonoAotCrossOffsetsToolParams Include="--sysroot=&quot;$(XcodeDir)/Platforms/iPhoneOS.platform/Developer/SDKs/iPhoneOS$(iOSVersion).sdk&quot;" />
    </ItemGroup>

    <!-- iOS simulator specific options -->
    <ItemGroup Condition="'$(TargetsiOS)' == 'true' and '$(TargetsiOSSimulator)' == 'true'">
      <_MonoConfigureParams Include="--host=x86_64-apple-darwin10" />
      <_MonoConfigureParams Include="--disable-boehm" />
      <_MonoConfigureParams Include="--disable-btls" />
      <_MonoConfigureParams Include="--disable-executables" />
      <_MonoConfigureParams Include="--disable-iconv" />
      <_MonoConfigureParams Include="--disable-mcs-build" />
      <_MonoConfigureParams Include="--disable-nls" />
      <_MonoConfigureParams Include="--disable-visibility-hidden" />
      <_MonoConfigureParams Include="--enable-maintainer-mode" />
      <_MonoConfigureParams Include="--enable-minimal=com,remoting,shared_perfcounters,gac" />
      <_MonoConfigureParams Include="--enable-monotouch" />
      <_MonoConfigureParams Include="--with-tls=pthread" />
      <_MonoConfigureParams Include="--without-ikvm-native" />
      <_MonoConfigureParams Include="--disable-cooperative-suspend" />
      <_MonoConfigureParams Include="--disable-hybrid-suspend" />
      <_MonoConfigureParams Include="--disable-crash-reporting" />

      <_MonoAC_VARS Include="ac_cv_func_clock_nanosleep=no" />
      <_MonoAC_VARS Include="ac_cv_func_fstatat=no" />
      <_MonoAC_VARS Include="ac_cv_func_readlinkat=no" />
      <_MonoAC_VARS Include="ac_cv_func_system=no" />
      <_MonoAC_VARS Include="ac_cv_func_getentropy=no" />
      <_MonoAC_VARS Include="ac_cv_func_futimens=no" />
      <_MonoAC_VARS Include="ac_cv_func_utimensat=no" />
      <_MonoAC_VARS Include="ac_cv_func_shm_open_working_with_mmap=no" />
      <_MonoAC_VARS Include="mono_cv_uscore=yes" />

      <_MonoCFLAGS Include="-arch x86_64" />
      <_MonoCFLAGS Include="-m64" />
      <_MonoCFLAGS Include="-isysroot $(XcodeDir)/Platforms/iPhoneSimulator.platform/Developer/SDKs/iPhoneSimulator$(iOSVersion).sdk" />
      <_MonoCFLAGS Include="-mios-simulator-version-min=$(iOSVersionMin)" />
      <_MonoCFLAGS Include="-Wl,-application_extension" />

      <_MonoCXXFLAGS Include="-arch x86_64" />
      <_MonoCXXFLAGS Include="-m64" />
      <_MonoCXXFLAGS Include="-isysroot $(XcodeDir)/Platforms/iPhoneSimulator.platform/Developer/SDKs/iPhoneSimulator$(iOSVersion).sdk" />
      <_MonoCXXFLAGS Include="-mios-simulator-version-min=$(iOSVersionMin)" />
      <_MonoCXXFLAGS Include="-Wl,-application_extension" />

      <_MonoCPPFLAGS Include="-arch x86_64" />
      <_MonoCPPFLAGS Include="-m64" />
      <_MonoCPPFLAGS Include="-isysroot $(XcodeDir)/Platforms/iPhoneSimulator.platform/Developer/SDKs/iPhoneSimulator$(iOSVersion).sdk" />
      <_MonoCPPFLAGS Include="-mios-simulator-version-min=$(iOSVersionMin)" />
      <_MonoCPPFLAGS Include="-Wl,-application_extension" />
      <_MonoCPPFLAGS Include="-DMONOTOUCH=1" />
      <_MonoCPPFLAGS Include="-DHOST_IOS" />
    </ItemGroup>

    <!-- Android specific options -->
    <ItemGroup Condition="'$(TargetsAndroid)' == 'true'">
      <_MonoConfigureParams Condition="'$(Platform)' == 'arm64'" Include="--host=aarch64-linux-android" />
      <_MonoConfigureParams Condition="'$(Platform)' == 'arm'" Include="--host=armv5-linux-androideabi" />
      <_MonoConfigureParams Condition="'$(Platform)' == 'x86'" Include="--host=i686-linux-android" />
      <_MonoConfigureParams Condition="'$(Platform)' == 'x64'" Include="--host=x86_64-linux-android" />
      <_MonoConfigureParams Include="--disable-boehm" />
      <_MonoConfigureParams Include="--disable-executables" />
      <_MonoConfigureParams Include="--disable-iconv" />
      <_MonoConfigureParams Include="--disable-mcs-build" />
      <_MonoConfigureParams Include="--disable-nls" />
      <_MonoConfigureParams Include="--enable-maintainer-mode" />
      <_MonoConfigureParams Include="--enable-minimal=ssa,portability,attach,verifier,full_messages,sgen_remset,sgen_marksweep_par,sgen_marksweep_fixed,sgen_marksweep_fixed_par,sgen_copying,logging,security,shared_handles,interpreter,,gac,cfgdir_config" />
      <_MonoConfigureParams Include="--enable-monodroid" />
      <_MonoConfigureParams Include="--enable-dynamic-btls" />
      <_MonoConfigureParams Include="--with-btls-android-ndk=$(ANDROID_NDK_HOME)" />
      <_MonoConfigureParams Include="--with-btls-android-api=$(AndroidApiVersion)" />
      <_MonoConfigureParams Include="--with-btls-android-ndk-asm-workaround" />
      <_MonoConfigureParams Include="--with-btls-android-cmake-toolchain=$(ANDROID_NDK_HOME)/build/cmake/android.toolchain.cmake" />
      <_MonoConfigureParams Include="--with-sigaltstack=yes" />
      <_MonoConfigureParams Include="--with-tls=pthread" />
      <_MonoConfigureParams Include="--without-ikvm-native" />
      <_MonoConfigureParams Include="--disable-cooperative-suspend" />
      <_MonoConfigureParams Include="--disable-hybrid-suspend" />
      <_MonoConfigureParams Include="--disable-crash-reporting" />

      <_MonoAC_VARS Include="ac_cv_func_shm_open_working_with_mmap=no" />
      <_MonoAC_VARS Include="ac_cv_func_sched_getaffinity=no" />
      <_MonoAC_VARS Include="ac_cv_func_sched_setaffinity=no" />
      <_MonoAC_VARS Include="mono_cv_uscore=yes" />

      <_MonoCFLAGS Condition="'$(Platform)' == 'arm'" Include="-march=armv7-a" />
      <_MonoCFLAGS Condition="'$(Platform)' == 'arm'" Include="-mtune=cortex-a8" />
      <_MonoCFLAGS Condition="'$(Platform)' == 'arm'" Include="-mfpu=vfp" />
      <_MonoCFLAGS Condition="'$(Platform)' == 'arm'" Include="-mfloat-abi=softfp" />
      <_MonoCFLAGS Condition="'$(Platform)' == 'arm64' or '$(Platform)' == 'arm'" Include="-fpic" />
      <_MonoCFLAGS Include="-fstack-protector" />

      <_MonoCXXFLAGS Condition="'$(Platform)' == 'arm'" Include="-march=armv7-a" />
      <_MonoCXXFLAGS Condition="'$(Platform)' == 'arm'" Include="-mtune=cortex-a8" />
      <_MonoCXXFLAGS Condition="'$(Platform)' == 'arm'" Include="-mfpu=vfp" />
      <_MonoCXXFLAGS Condition="'$(Platform)' == 'arm'" Include="-mfloat-abi=softfp" />
      <_MonoCXXFLAGS Condition="'$(Platform)' == 'arm64' or '$(Platform)' == 'arm'" Include="-fpic" />
      <_MonoCXXFLAGS Include="-fstack-protector" />

      <_MonoCPPFLAGS Condition="'$(Platform)' == 'arm64'" Include="-DANDROID64" />
      <_MonoCPPFLAGS Condition="'$(Platform)' == 'arm64'" Include="-I$(ANDROID_NDK_HOME)/sysroot/usr/include/aarch64-linux-android" />
      <_MonoCPPFLAGS Condition="'$(Platform)' == 'arm'" Include="-I$(ANDROID_NDK_HOME)/sysroot/usr/include/arm-linux-androideabi" />
      <_MonoCPPFLAGS Condition="'$(Platform)' == 'x64'" Include="-I$(ANDROID_NDK_HOME)/sysroot/usr/include/x86_64-linux-android" />
      <_MonoCPPFLAGS Condition="'$(Platform)' == 'x86'" Include="-I$(ANDROID_NDK_HOME)/sysroot/usr/include/i686-linux-android" />
      <_MonoCPPFLAGS Condition="'$(Platform)' == 'x64'" Include="-m64" />
      <_MonoCPPFLAGS Condition="'$(Platform)' == 'x86'" Include="-m32" />
      <_MonoCPPFLAGS Condition="'$(Platform)' == 'arm64' or '$(Platform)' == 'x64'" Include="-DL_cuserid=9" />
      <_MonoCPPFLAGS Condition="'$(Platform)' == 'arm64' or '$(Platform)' == 'arm'" Include="-D__POSIX_VISIBLE=201002" />
      <_MonoCPPFLAGS Condition="'$(Platform)' == 'arm64' or '$(Platform)' == 'arm'" Include="-DSK_RELEASE" />
      <_MonoCPPFLAGS Condition="'$(Platform)' == 'arm64' or '$(Platform)' == 'arm'" Include="-DNDEBUG" />
      <_MonoCPPFLAGS Condition="'$(Platform)' == 'arm64' or '$(Platform)' == 'arm'" Include="-UDEBUG" />
      <_MonoCPPFLAGS Include="-I$(ANDROID_NDK_HOME)/sysroot/usr/include" />
      <_MonoCPPFLAGS Include="-DMONODROID=1" />
      <_MonoCPPFLAGS Include="-D__ANDROID_API__=$(AndroidApiVersion)" />

      <_MonoCXXCPPFLAGS Condition="'$(Platform)' == 'arm64'" Include="-DANDROID64" />
      <_MonoCXXCPPFLAGS Condition="'$(Platform)' == 'arm64'" Include="-I$(ANDROID_NDK_HOME)/sysroot/usr/include/aarch64-linux-android" />
      <_MonoCXXCPPFLAGS Condition="'$(Platform)' == 'arm'" Include="-I$(ANDROID_NDK_HOME)/sysroot/usr/include/arm-linux-androideabi" />
      <_MonoCXXCPPFLAGS Condition="'$(Platform)' == 'x64'" Include="-I$(ANDROID_NDK_HOME)/sysroot/usr/include/x86_64-linux-android" />
      <_MonoCXXCPPFLAGS Condition="'$(Platform)' == 'x86'" Include="-I$(ANDROID_NDK_HOME)/sysroot/usr/include/i686-linux-android" />
      <_MonoCXXCPPFLAGS Condition="'$(Platform)' == 'x64'" Include="-m64" />
      <_MonoCXXCPPFLAGS Condition="'$(Platform)' == 'x86'" Include="-m32" />
      <_MonoCXXCPPFLAGS Condition="'$(Platform)' == 'arm64' or '$(Platform)' == 'x64'" Include="-DL_cuserid=9" />
      <_MonoCXXCPPFLAGS Condition="'$(Platform)' == 'arm64' or '$(Platform)' == 'arm'" Include="-D__POSIX_VISIBLE=201002" />
      <_MonoCXXCPPFLAGS Condition="'$(Platform)' == 'arm64' or '$(Platform)' == 'arm'" Include="-DSK_RELEASE" />
      <_MonoCXXCPPFLAGS Condition="'$(Platform)' == 'arm64' or '$(Platform)' == 'arm'" Include="-DNDEBUG" />
      <_MonoCXXCPPFLAGS Condition="'$(Platform)' == 'arm64' or '$(Platform)' == 'arm'" Include="-UDEBUG" />
      <_MonoCXXCPPFLAGS Include="-I$(ANDROID_NDK_HOME)/sysroot/usr/include" />
      <_MonoCXXCPPFLAGS Include="-DMONODROID=1" />
      <_MonoCXXCPPFLAGS Include="-D__ANDROID_API__=$(AndroidApiVersion)" />

      <_MonoLDFLAGS Condition="'$(Platform)' == 'arm64'" Include="-L$(ANDROID_NDK_HOME)/platforms/android-$(AndroidApiVersion)/arch-arm64/usr/lib" />
      <_MonoLDFLAGS Condition="'$(Platform)' == 'arm64'" Include="-Wl,-rpath-link=$(ANDROID_NDK_HOME)/platforms/android-$(AndroidApiVersion)/arch-arm64/usr/lib,-dynamic-linker=/system/bin/linker" />
      <_MonoLDFLAGS Condition="'$(Platform)' == 'arm'" Include="-L$(ANDROID_NDK_HOME)/platforms/android-$(AndroidApiVersion)/arch-arm/usr/lib" />
      <_MonoLDFLAGS Condition="'$(Platform)' == 'arm'" Include="-Wl,-rpath-link=$(ANDROID_NDK_HOME)/platforms/android-$(AndroidApiVersion)/arch-arm/usr/lib,-dynamic-linker=/system/bin/linker" />
      <_MonoLDFLAGS Condition="'$(Platform)' == 'arm'" Include="-Wl,--fix-cortex-a8" />
      <_MonoLDFLAGS Condition="'$(Platform)' == 'x86'" Include="-L$(ANDROID_NDK_HOME)/platforms/android-$(AndroidApiVersion)/arch-x86/usr/lib" />
      <_MonoLDFLAGS Condition="'$(Platform)' == 'x86'" Include="-Wl,-rpath-link=$(ANDROID_NDK_HOME)/platforms/android-$(AndroidApiVersion)/arch-x86/usr/lib,-dynamic-linker=/system/bin/linker" />
      <_MonoLDFLAGS Condition="'$(Platform)' == 'x64'" Include="-L$(ANDROID_NDK_HOME)/platforms/android-$(AndroidApiVersion)/arch-x86_64/usr/lib" />
      <_MonoLDFLAGS Condition="'$(Platform)' == 'x64'" Include="-Wl,-rpath-link=$(ANDROID_NDK_HOME)/platforms/android-$(AndroidApiVersion)/arch-x86_64/usr/lib,-dynamic-linker=/system/bin/linker" />
      <_MonoLDFLAGS Include="-z now" />
      <_MonoLDFLAGS Include="-z relro" />
      <_MonoLDFLAGS Include="-z noexecstack" />
      <_MonoLDFLAGS Include="-ldl" />
      <_MonoLDFLAGS Include="-lm" />
      <_MonoLDFLAGS Include="-llog" />
      <_MonoLDFLAGS Include="-lc" />
      <_MonoLDFLAGS Include="-lgcc" />
    </ItemGroup>

    <!-- iOS device/simulator specific options -->
    <PropertyGroup Condition="'$(TargetsiOS)' == 'true'">
      <_MonoCCOption>CC="$(XcodeDir)/Toolchains/XcodeDefault.xctoolchain/usr/bin/clang"</_MonoCCOption>
      <_MonoCXXOption>CXX="$(XcodeDir)/Toolchains/XcodeDefault.xctoolchain/usr/bin/clang++"</_MonoCXXOption>
      <_MonoAROption>AR=""</_MonoAROption>
      <_MonoASOption>AS=""</_MonoASOption>
      <_MonoCPPOption>CPP=""</_MonoCPPOption>
      <_MonoCXXCPPOption>CXXCPP=""</_MonoCXXCPPOption>
      <_MonoDLLTOOLOption>DLLTOOL=""</_MonoDLLTOOLOption>
      <_MonoLDOption>LD=""</_MonoLDOption>
      <_MonoOBJDUMPOption>OBJDUMP=""</_MonoOBJDUMPOption>
      <_MonoRANLIBOption>RANLIB=""</_MonoRANLIBOption>
      <_MonoCMAKEOption>CMAKE=""</_MonoCMAKEOption>
      <_MonoSTRIPOption>STRIP=""</_MonoSTRIPOption>
    </PropertyGroup>

    <!-- Android specific options -->
    <PropertyGroup Condition="'$(TargetsAndroid)' == 'true'">
      <_MonoAndroidTargetTuple Condition="'$(Platform)' == 'x64'" >x86_64-linux-android</_MonoAndroidTargetTuple>
      <_MonoAndroidTargetTuple Condition="'$(Platform)' == 'x86'" >i686-linux-android</_MonoAndroidTargetTuple>
      <_MonoAndroidTargetTuple Condition="'$(Platform)' == 'arm64'" >aarch64-linux-android</_MonoAndroidTargetTuple>
      <_MonoAndroidTargetTuple Condition="'$(Platform)' == 'arm'" >arm-linux-androideabi</_MonoAndroidTargetTuple>

      <_MonoAndroidBuildHost Condition="$([MSBuild]::IsOSPlatform('OSX'))">darwin-x86_64</_MonoAndroidBuildHost>
      <_MonoAndroidBuildHost Condition="$([MSBuild]::IsOSPlatform('Linux'))">linux-x86_64</_MonoAndroidBuildHost>

      <_MonoAndroidToolchainPrefix>$(ANDROID_NDK_HOME)/toolchains/llvm/prebuilt/$(_MonoAndroidBuildHost)/bin/$(_MonoAndroidTargetTuple)</_MonoAndroidToolchainPrefix>
      <_MonoAndroidToolchainPrefixClang Condition="'$(Platform)' == 'arm'">$(ANDROID_NDK_HOME)/toolchains/llvm/prebuilt/$(_MonoAndroidBuildHost)/bin/armv7a-linux-androideabi$(AndroidApiVersion)</_MonoAndroidToolchainPrefixClang>
      <_MonoAndroidToolchainPrefixClang Condition="'$(Platform)' != 'arm'">$(_MonoAndroidToolchainPrefix)$(AndroidApiVersion)</_MonoAndroidToolchainPrefixClang>

      <_MonoCCOption>CC="$(_MonoAndroidToolchainPrefixClang)-clang"</_MonoCCOption>
      <_MonoCXXOption>CXX="$(_MonoAndroidToolchainPrefixClang)-clang++"</_MonoCXXOption>
      <_MonoAROption>AR="$(_MonoAndroidToolchainPrefix)-ar"</_MonoAROption>
      <_MonoASOption>AS="$(_MonoAndroidToolchainPrefix)-as"</_MonoASOption>
      <_MonoCPPOption>CPP="$(_MonoAndroidToolchainPrefixClang)-clang -E"</_MonoCPPOption>
      <_MonoCXXCPPOption>CXXCPP="$(_MonoAndroidToolchainPrefixClang)-clang++ -E"</_MonoCXXCPPOption>
      <_MonoDLLTOOLOption>DLLTOOL=""</_MonoDLLTOOLOption>
      <_MonoLDOption>LD="$(_MonoAndroidToolchainPrefix)-ld"</_MonoLDOption>
      <_MonoOBJDUMPOption>OBJDUMP="$(_MonoAndroidToolchainPrefix)-objdump"</_MonoOBJDUMPOption>
      <_MonoRANLIBOption>RANLIB="$(_MonoAndroidToolchainPrefix)-ranlib"</_MonoRANLIBOption>
      <_MonoCMAKEOption>CMAKE=""</_MonoCMAKEOption>
      <_MonoSTRIPOption>STRIP="$(_MonoAndroidToolchainPrefix)-strip"</_MonoSTRIPOption>
    </PropertyGroup>

    <!-- ARM Linux cross build options -->
    <PropertyGroup Condition="'$(TargetsAndroid)' != 'true' and '$(MonoCrossDir)' != '' and ('$(TargetArchitecture)' == 'arm' Or '$(TargetArchitecture)' == 'arm64')">
      <_MonoTuple Condition="'$(TargetArchitecture)' == 'arm64'">aarch64-linux-gnu</_MonoTuple>
      <_MonoTuple Condition="'$(TargetArchitecture)' == 'arm'">arm-linux-gnueabihf</_MonoTuple>

      <_MonoRANLIBOption>RANLIB="$(_MonoTuple)-ranlib"</_MonoRANLIBOption>
      <_MonoAROption>AR="$(_MonoTuple)-ar"</_MonoAROption>
      <_MonoASOption>AS="$(_MonoTuple)-as"</_MonoASOption>
      <_MonoLDOption>LD="$(_MonoTuple)-ld"</_MonoLDOption>
      <_MonoSTRIPOption>STRIP="$(_MonoTuple)-strip"</_MonoSTRIPOption>
    </PropertyGroup>

    <Error Condition="'$(TargetsWASM)' == 'true' and '$(EMSDK_PATH)' == ''" Text="The EMSDK_PATH environment variable should be set pointing to the emscripten SDK root dir."/>

    <!-- WASM specific options -->
    <ItemGroup Condition="'$(TargetsWASM)' == 'true'">
      <_MonoConfigureParams Include="--host=wasm32"/>
      <_MonoConfigureParams Include="--disable-boehm" />
      <_MonoConfigureParams Include="--disable-btls" />
      <_MonoConfigureParams Include="--disable-executables" />
      <_MonoConfigureParams Include="--disable-iconv" />
      <_MonoConfigureParams Include="--disable-mcs-build" />
      <_MonoConfigureParams Include="--disable-nls" />
      <_MonoConfigureParams Include="--disable-visibility-hidden" />
      <_MonoConfigureParams Include="--enable-maintainer-mode" />
      <_MonoConfigureParams Include="--enable-llvm-runtime"/>
      <_MonoConfigureParams Include="--enable-icall-export"/>
      <_MonoConfigureParams Include="--disable-icall-tables"/>
      <_MonoConfigureParams Include="--disable-crash-reporting"/>
      <_MonoConfigureParams Include="--with-bitcode=yes"/>
      <_MonoConfigureParams Include="--enable-minimal=ssa,com,jit,reflection_emit_save,portability,assembly_remapping,attach,verifier,full_messages,appdomains,security,sgen_marksweep_conc,sgen_split_nursery,sgen_gc_bridge,logging,remoting,shared_perfcounters,sgen_debug_helpers,soft_debug,interpreter,assert_messages,cleanup,mdb,gac"/>
      <!-- FIXME: -Os -->
      <_MonoCFLAGS Include="-fexceptions" />
      <_MonoCXXFLAGS Include="-fexceptions -s DISABLE_EXCEPTION_CATCHING=0" />
      <_MonoAC_VARS Include="ac_cv_func_shm_open_working_with_mmap=no" />
    </ItemGroup>

    <!-- Linux options -->
    <ItemGroup Condition="'$(TargetsLinux)' == true">
      <_MonoCFLAGS Include="-Wl,--build-id" />
      <_MonoCXXFLAGS Include="-Wl,--build-id" />
    </ItemGroup>

    <ItemGroup Condition="'$(MonoCrossDir)' != '' and ('$(TargetArchitecture)' == 'arm' Or '$(TargetArchitecture)' == 'arm64')">
      <_MonoConfigureParams Include="--host=$(_MonoTuple)" />
      <_MonoConfigureParams Include="--target=$(_MonoTuple)" />

      <_MonoCFLAGS Include="--sysroot=$(MonoCrossDir)" />
      <_MonoCFLAGS Include="--target=$(_MonoTuple)" />

      <_MonoCXXFLAGS Include="--sysroot=$(MonoCrossDir)" />
      <_MonoCXXFLAGS Include="--target=$(_MonoTuple)" />

      <_MonoLDFLAGS Include="--sysroot=$(MonoCrossDir)" />
      <_MonoLDFLAGS Include="--target=$(_MonoTuple)" />

      <_MonoCCLDFLAGS Include="-XCClinker" />
      <_MonoCCLDFLAGS Include="--target=$(_MonoTuple)" />
    </ItemGroup>

    <!-- Common options -->
    <PropertyGroup>
      <_MonoCFLAGSOption Condition="@(_MonoCFLAGS->Count()) &gt; 0">CFLAGS="@(_MonoCFLAGS, ' ')"</_MonoCFLAGSOption>
      <_MonoCXXFLAGSOption Condition="@(_MonoCXXFLAGS->Count()) &gt; 0">CXXFLAGS="@(_MonoCXXFLAGS, ' ')"</_MonoCXXFLAGSOption>
      <_MonoCPPFLAGSOption Condition="@(_MonoCPPFLAGS->Count()) &gt; 0">CPPFLAGS="@(_MonoCPPFLAGS, ' ')"</_MonoCPPFLAGSOption>
      <_MonoCXXCPPFLAGSOption Condition="@(_MonoCXXCPPFLAGS->Count()) &gt; 0">CXXCPPFLAGS="@(_MonoCXXCPPFLAGS, ' ')"</_MonoCXXCPPFLAGSOption>
      <_MonoLDFLAGSOption Condition="@(_MonoLDFLAGS->Count()) &gt; 0">LDFLAGS="@(_MonoLDFLAGS, ' ')"</_MonoLDFLAGSOption>
      <_MonoCCLDFLAGSOption Condition="@(_MonoCCLDFLAGS->Count()) &gt; 0">CCLDFLAGS="@(_MonoCCLDFLAGS, ' ')"</_MonoCCLDFLAGSOption>

      <_MonoConfigureOptions>@(_MonoConfigureParams, ' ') @(_MonoAC_VARS, ' ') $(_MonoCFLAGSOption) $(_MonoCXXFLAGSOption) $(_MonoCPPFLAGSOption) $(_MonoCXXCPPFLAGSOption) $(_MonoLDFLAGSOption) $(_MonoCCLDFLAGSOption) $(_MonoCCOption) $(_MonoCXXOption) $(_MonoAROption) $(_MonoASOption) $(_MonoCPPOption) $(_MonoCXXCPPOption) $(_MonoDLLTOOLOption) $(_MonoLDOption) $(_MonoOBJDUMPOption) $(_MonoRANLIBOption) $(_MonoCMAKEOption) $(_MonoSTRIPOption)</_MonoConfigureOptions>
      <_MonoConfigureCommand Condition="'$(_MonoCCOption)' == '' and '$(_MonoCXXOption)' == ''">bash -c 'source $(RepositoryEngineeringDir)native/init-compiler.sh $(Platform) clang &amp;&amp; $(MonoProjectRoot)configure $(_MonoConfigureOptions)'</_MonoConfigureCommand>
      <_MonoConfigureCommand Condition="'$(_MonoCCOption)' != '' and '$(_MonoCXXOption)' != ''">$(MonoProjectRoot)configure $(_MonoConfigureOptions)</_MonoConfigureCommand>
      <_MonoConfigureCommand Condition="'$(TargetsWASM)' == 'true'">bash -c 'source $(EMSDK_PATH)/emsdk_env.sh &amp;&amp; emconfigure $(MonoProjectRoot)configure $(_MonoConfigureOptions)'</_MonoConfigureCommand>
    </PropertyGroup>

    <!-- AOT cross-compiler specific options -->
    <PropertyGroup Condition="'$(TargetsiOS)' == 'true' and '$(TargetsiOSSimulator)' != 'true'">
      <_MonoAotCrossCFLAGSOption Condition="@(_MonoAotCrossCFLAGS->Count()) &gt; 0">CFLAGS="@(_MonoAotCrossCFLAGS, ' ')"</_MonoAotCrossCFLAGSOption>
      <_MonoAotCrossCXXFLAGSOption Condition="@(_MonoAotCrossCXXFLAGS->Count()) &gt; 0">CXXFLAGS="@(_MonoAotCrossCXXFLAGS, ' ')"</_MonoAotCrossCXXFLAGSOption>
      <_MonoAotCrossCPPFLAGSOption Condition="@(_MonoAotCrossCPPFLAGS->Count()) &gt; 0">CPPFLAGS="@(_MonoAotCrossCPPFLAGS, ' ')"</_MonoAotCrossCPPFLAGSOption>
      <_MonoAotCrossCXXCPPFLAGSOption Condition="@(_MonoAotCrossCXXCPPFLAGS->Count()) &gt; 0">CXXCPPFLAGS="@(_MonoAotCrossCXXCPPFLAGS, ' ')"</_MonoAotCrossCXXCPPFLAGSOption>
      <_MonoAotCrossLDFLAGSOption Condition="@(_MonoAotCrossLDFLAGS->Count()) &gt; 0">LDFLAGS="@(_MonoAotCrossLDFLAGS, ' ')"</_MonoAotCrossLDFLAGSOption>
      <_MonoAotCrossCCLDFLAGSOption Condition="@(_MonoAotCrossCCLDFLAGS->Count()) &gt; 0">CCLDFLAGS="@(_MonoAotCrossCCLDFLAGS, ' ')"</_MonoAotCrossCCLDFLAGSOption>

      <_MonoAotCrossConfigureCommand>$(MonoProjectRoot)configure @(_MonoAotCrossConfigureParams, ' ') @(_MonoAotCrossAC_VARS, ' ') $(_MonoAotCrossCFLAGSOption) $(_MonoAotCrossCXXFLAGSOption) $(_MonoAotCrossCPPFLAGSOption) $(_MonoAotCrossCXXCPPFLAGSOption) $(_MonoAotCrossLDFLAGSOption) $(_MonoAotCrossCCLDFLAGSOption) $(_MonoCCOption) $(_MonoCXXOption) $(_MonoAROption) $(_MonoASOption) $(_MonoCPPOption) $(_MonoCXXCPPOption) $(_MonoDLLTOOLOption) $(_MonoLDOption) $(_MonoOBJDUMPOption) $(_MonoRANLIBOption) $(_MonoCMAKEOption) $(_MonoSTRIPOption)</_MonoAotCrossConfigureCommand>
      <_MonoAotCrossOffsetsCommand>python3 $(MonoProjectRoot)mono/tools/offsets-tool/offsets-tool.py @(_MonoAotCrossOffsetsToolParams, ' ')</_MonoAotCrossOffsetsCommand>
    </PropertyGroup>

    <!-- Configure target runtime -->
    <MakeDir Directories="$(MonoObjDir)" />
    <Message Text="--- Configuring Mono with '$(_MonoConfigureCommand)' ---" Importance="High" />
    <Exec Command="NOCONFIGURE=1 $(MonoProjectRoot)autogen.sh" IgnoreStandardErrorWarningFormat="true"/>
    <Exec Command="$(_MonoConfigureCommand)" WorkingDirectory="$(MonoObjDir)" IgnoreStandardErrorWarningFormat="true" />
    <Touch Files="$(MonoObjDir)config.h" />

    <!-- Configure AOT cross compiler (if available) -->
    <MakeDir Condition="'$(_MonoAotCrossConfigureCommand)' != ''" Directories="$(MonoObjDir)/cross" />
    <Message Condition="'$(_MonoAotCrossOffsetsCommand)' != ''" Text="--- Generating Mono AOT cross-compiler offsets file with '$(_MonoAotCrossOffsetsCommand)' ---" Importance="High" />
    <Exec Condition="'$(_MonoAotCrossOffsetsCommand)' != ''" Command="$(_MonoAotCrossOffsetsCommand)" IgnoreStandardErrorWarningFormat="true" />

    <Message Condition="'$(_MonoAotCrossConfigureCommand)' != ''" Text="--- Configuring Mono AOT cross-compiler with '$(_MonoAotCrossConfigureCommand)' ---" Importance="High" />
    <Exec Condition="'$(_MonoAotCrossConfigureCommand)' != ''" Command="$(_MonoAotCrossConfigureCommand)" WorkingDirectory="$(MonoObjDir)cross" IgnoreStandardErrorWarningFormat="true" />
    <Touch Condition="'$(_MonoAotCrossConfigureCommand)' != ''" Files="$(MonoObjDir)cross/config.h" />
  </Target>

  <Target Name="BuildMonoRuntimeUnix" Condition="'$(OS)' != 'Windows_NT' and '$(TargetsWASM)' != 'true'" DependsOnTargets="ConfigureMonoRuntimeUnix">
    <Message Text="--- Building Mono ---" Importance="High" />
    <Exec Command="make -j$([System.Environment]::ProcessorCount)" IgnoreStandardErrorWarningFormat="true" WorkingDirectory="$(MonoObjDir)" />
    <Exec Condition="'$(TargetsiOS)' == 'true' or '$(TargetsAndroid)' == 'true'" Command="make install -j$([System.Environment]::ProcessorCount)" IgnoreStandardErrorWarningFormat="true" WorkingDirectory="$(MonoObjDir)" />

    <Message Condition="'$(TargetsiOS)' == 'true' and '$(TargetsiOSSimulator)' != 'true'" Text="--- Building Mono AOT cross-compiler ---" Importance="High" />
    <Exec Condition="'$(TargetsiOS)' == 'true' and '$(TargetsiOSSimulator)' != 'true'" Command="make -j$([System.Environment]::ProcessorCount)" IgnoreStandardErrorWarningFormat="true" WorkingDirectory="$(MonoObjDir)cross" />
    <Exec Condition="'$(TargetsiOS)' == 'true' and '$(TargetsiOSSimulator)' != 'true'" Command="make install -j$([System.Environment]::ProcessorCount)" IgnoreStandardErrorWarningFormat="true" WorkingDirectory="$(MonoObjDir)cross" />
  </Target>

  <Target Name="BuildMonoRuntimeWASM" Condition="'$(TargetsWASM)' == 'true'" DependsOnTargets="ConfigureMonoRuntimeUnix">
    <Message Text="--- Building Mono (WASM) ---" Importance="High" />
    <Exec Command="bash -c 'source $(EMSDK_PATH)/emsdk_env.sh &amp;&amp; make -j$([System.Environment]::ProcessorCount)'" IgnoreStandardErrorWarningFormat="true" WorkingDirectory="$(MonoObjDir)" />
    <Exec Command="bash -c 'source $(EMSDK_PATH)/emsdk_env.sh &amp;&amp; make install -j$([System.Environment]::ProcessorCount)'" IgnoreStandardErrorWarningFormat="true" WorkingDirectory="$(MonoObjDir)" />
  </Target>

  <!-- Windows Mono runtime build -->
  <Target Name="BuildMonoRuntimeWindows" Condition="'$(OS)' == 'Windows_NT'">

    <!-- Sanity checks -->
    <Error Condition="'$(TargetsiOS)' == 'true'" Text="Error: Mono runtime for $(TargetOS) can't be built on Windows." />

    <ItemGroup>
      <_MonoBuildParams Include="/p:MONO_BUILD_DIR_PREFIX=&quot;&quot;$(MonoObjDir)&quot;&quot;" />
      <_MonoBuildParams Include="/p:MONO_ENABLE_NETCORE=true" />
      <_MonoBuildParams Include="/p:MONO_USE_STATIC_C_RUNTIME=true" />
      <_MonoBuildParams Include="/p:CL_MPCount=$([System.Environment]::ProcessorCount)" />
      <_MonoBuildParams Include="/v:minimal" />
      <_MonoBuildParams Condition="$(MonoEnableLLVM) == true" Include="/p:MONO_ENABLE_LLVM=true" />
      <_MonoBuildParams Condition="$(MonoEnableLLVM) == true" Include="/p:MONO_EXTERNAL_LLVM_CONFIG=&quot;&quot;$(MonoLLVMDir)\bin\llvm-config.exe&quot;&quot;" />
    </ItemGroup>
    <PropertyGroup>
      <_MonoBuildPlatform Condition="'$(Platform)' == 'x64'">x64</_MonoBuildPlatform>
      <_MonoBuildPlatform Condition="'$(Platform)' == 'x86'">win32</_MonoBuildPlatform>

      <_MonoBuildCommand>msvc\run-msbuild.bat build $(_MonoBuildPlatform) $(Configuration) sgen &quot;@(_MonoBuildParams, ' ')&quot; msvc\mono-netcore.sln</_MonoBuildCommand>
    </PropertyGroup>

    <Message Text="--- Building Mono ---" Importance="High" />
    <Exec Command="$(_MonoBuildCommand)" IgnoreStandardErrorWarningFormat="true" />
  </Target>

<<<<<<< HEAD
  <Target Name="BuildCoreLib">
    <MSBuild Projects="$(MonoProjectRoot)netcore\System.Private.CoreLib\System.Private.CoreLib.csproj"
             Properties="Configuration=$(Configuration)"
             Targets="Build" />
  </Target>

  <!-- General targets -->
  <Target Name="Build" DependsOnTargets="BuildMonoRuntimeUnix;BuildMonoRuntimeWindows; BuildMonoRuntimeWASM">
    <PropertyGroup>
      <_MonoRuntimeFilePath Condition="'$(TargetsWindows)' == 'true' and '$(Platform)' == 'x64'">$(MonoObjDir)x64\Bin\$(Configuration)\mono-2.0-sgen.dll</_MonoRuntimeFilePath>
      <_MonoRuntimeFilePath Condition="'$(TargetsWindows)' == 'true' and '$(Platform)' == 'x86'">$(MonoObjDir)Win32\Bin\$(Configuration)\mono-2.0-sgen.dll</_MonoRuntimeFilePath>
      <_MonoRuntimeFilePath Condition="'$(TargetsOSX)' == 'true'">$(MonoObjDir)mono\mini\.libs\libmonosgen-2.0.dylib</_MonoRuntimeFilePath>
      <_MonoRuntimeFilePath Condition="'$(TargetsiOS)' == 'true'">$(MonoObjDir)out\lib\libmonosgen-2.0.dylib</_MonoRuntimeFilePath>
      <_MonoRuntimeFilePath Condition="'$(TargetsAndroid)' == 'true'">$(MonoObjDir)out\lib\libmonosgen-2.0.so</_MonoRuntimeFilePath>
      <_MonoRuntimeFilePath Condition="'$(TargetsWASM)' == 'true'">$(MonoObjDir)mono\mini\.libs\libmonosgen-2.0.a</_MonoRuntimeFilePath>
      <_MonoRuntimeFilePath Condition="'$(_MonoRuntimeFilePath)' == ''">$(MonoObjDir)mono\mini\.libs\libmonosgen-2.0.so</_MonoRuntimeFilePath>
      <_MonoRuntimeStaticFilePath Condition="'$(TargetsiOS)' == 'true' or '$(TargetsAndroid)' == 'true'">$(MonoObjDir)out\lib\libmonosgen-2.0.a</_MonoRuntimeStaticFilePath>
      <_MonoAotCrossFilePath Condition="'$(TargetsiOS)' == 'true' and '$(Platform)' == 'arm64'">$(MonoObjDir)cross\out\bin\aarch64-darwin-mono-sgen</_MonoAotCrossFilePath>
      <_MonoAotCrossFilePath Condition="'$(TargetsiOS)' == 'true' and '$(Platform)' == 'arm'">$(MonoObjDir)cross\out\bin\arm-darwin-mono-sgen</_MonoAotCrossFilePath>
    </PropertyGroup>

    <!-- Copy Mono runtime files to artifacts directory -->
    <ItemGroup>
      <_MonoRuntimeArtifacts Include="$(_MonoRuntimeFilePath)">
        <Destination>$(BinDir)$(MonoFileName)</Destination>
      </_MonoRuntimeArtifacts>
      <_MonoRuntimeArtifacts Include="$(_MonoRuntimeStaticFilePath)">
        <Destination>$(BinDir)$(MonoStaticFileName)</Destination>
      </_MonoRuntimeArtifacts>
      <_MonoRuntimeArtifacts Include="$(_MonoAotCrossFilePath)">
        <Destination>$(BinDir)cross\mono-aot-cross</Destination>
      </_MonoRuntimeArtifacts>
      <_MonoIncludeArtifacts Include="$(MonoObjDir)out\include\**" />
    </ItemGroup>

    <Copy SourceFiles="@(_MonoRuntimeArtifacts)"
          DestinationFiles="%(_MonoRuntimeArtifacts.Destination)"
          SkipUnchangedFiles="true" />

    <Copy SourceFiles="@(_MonoIncludeArtifacts)"
          DestinationFiles="@(_MonoIncludeArtifacts->'$(BinDir)include\%(RecursiveDir)%(Filename)%(Extension)')"
          SkipUnchangedFiles="true"
          Condition="'$(TargetsiOS)' == 'true' or '$(TargetsAndroid)' == 'true' or '$(TargetsWASM)' == 'true'"/>

    <Exec Condition="'$(TargetsOSX)' == 'true' or '$(TargetsiOS)' == 'true'" Command="install_name_tool -id @rpath/$(MonoFileName) $(BinDir)$(MonoFileName)" />
  </Target>

  <Target Name="Restore">
    <MSBuild Projects="$(MonoProjectRoot)netcore\nuget\packages.builds" Targets="Restore" />
    <MSBuild Condition="'$(MonoEnableLLVM)' == 'true' and '$(MonoLLVMDir)' == '$(MonoObjDir)llvm'" Projects="$(MonoProjectRoot)llvm\llvm-init.proj" Targets="Restore" Properties="MonoObjDir=$(MonoObjDir);MonoLLVMDir=$(MonoLLVMDir)" />
  </Target>

  <Target Name="Pack">
    <MSBuild Projects="$(MonoProjectRoot)netcore\nuget\packages.builds" Targets="Build" />
  </Target>

  <Target Name="Test" />

=======
>>>>>>> b803077e
  <!-- Precompile (AssembliesToPrecompile) using (MonoExec) -->
  <Target Name="PrecompileAssembly">
   <PropertyGroup>
      <EnvVars Condition="'$(OS)' == 'Windows_NT'">set MONO_ENV_OPTIONS=--aot=mcpu=native &amp; $(EnvVars)</EnvVars>
      <EnvVars Condition="'$(OS)' != 'Windows_NT'">export MONO_ENV_OPTIONS=--aot=mcpu=native &amp;&amp; $(EnvVars)</EnvVars>
    </PropertyGroup>
    <Exec Command="$(EnvVars) $(MonoExec) %(AssembliesToPrecompile.Identity)" ContinueOnError="WarnAndContinue" />
  </Target>

  <!-- Precompile (AOT) managed libs in .dotnet-mono\shared\Microsoft.NETCore.App\**\*.dll -->
  <Target Name="PrecompileLocalMonoDotnetBcl" DependsOnTargets="PrepareLocalMonoDotnetBclForAot;PrecompileAssembly" />
  <Target Name="PrepareLocalMonoDotnetBclForAot" DependsOnTargets="PatchLocalMonoDotnet">
    <PropertyGroup>
      <MonoExec>$(LocalMonoDotnet)</MonoExec>
    </PropertyGroup>
    <ItemGroup>
      <AssembliesToPrecompile 
          Include="$(LocalMonoDotnetDir)\shared\Microsoft.NETCore.App\**\*.dll"
          Exclude="$(LocalMonoDotnetDir)\shared\Microsoft.NETCore.App\**\System.Runtime.WindowsRuntime.dll" />
    </ItemGroup>
  </Target>

  <!-- Precompile (AOT) $(ArtifactsDir)bin\**\*Tests\**\System.*.dll -->
  <Target Name="PrecompileLibrariesTests" DependsOnTargets="PrepareLibrariesTestsForAot;PrecompileAssembly" />
  <Target Name="PrepareLibrariesTestsForAot" DependsOnTargets="PatchLibrariesTesthost">
    <PropertyGroup>
      <MonoExec>$(LibrariesTesthostRoot)$(DotNetExec)</MonoExec>
    </PropertyGroup>
    <ItemGroup>
      <AssembliesToPrecompile
          Include="$(ArtifactsDir)bin\**\*Tests\**\System.*.dll" />
    </ItemGroup>
  </Target>

  <!-- Precompile (AOT) $(ArtifactsDir)bin\**\*Tests\**\System.*.dll -->
  <Target Name="PrecompileTesthostLibraries" DependsOnTargets="PrepareTesthostLibrariesForAot;PrecompileAssembly" />
  <Target Name="PrepareTesthostLibrariesForAot" DependsOnTargets="PatchLibrariesTesthost">
    <PropertyGroup>
      <MonoExec>$(LibrariesTesthostRoot)$(DotNetExec)</MonoExec>
    </PropertyGroup>
    <ItemGroup>
      <AssembliesToPrecompile
          Include="$(LibrariesTesthostRuntimeDir)\System.*.dll" />
    </ItemGroup>
  </Target>

  <!-- Copy Mono runtime bits to $(Destination) -->
  <Target Name="CopyMonoRuntimeFilesFromArtifactsToDestination">
    <ItemGroup>
      <_MonoRuntimeArtifacts Include="$(BinDir)\*.*" />
    </ItemGroup>
    <Error Condition="'$(Destination)' == ''" Text="Destination should not be empty" />
    <Error Condition="@(_MonoRuntimeArtifacts->Count()) &lt; 2" Text="Mono artifacts were not found at $(BinDir)" />
    <Message Text="Copying Mono Runtime artifacts from '$(BinDir)' to '$(Destination)'.'" Importance="High" />
    <Copy SourceFiles="@(_MonoRuntimeArtifacts)" 
          DestinationFolder="$(Destination)"
          OverwriteReadOnlyFiles="true" />
  </Target>

  <Target Name="CloneLocalDotnet" DependsOnTargets="ValidateLocalDotnet">
    <ItemGroup>
      <_LocalDotnetFiles Include="$(LocalDotnetDir)\**\*.*" />
    </ItemGroup>
    <!-- copy .dotnet to .dotnet-mono if it doesn't exist -->
    <Copy SourceFiles="@(_LocalDotnetFiles)"
          DestinationFolder="$(LocalMonoDotnetDir)\%(RecursiveDir)"
          SkipUnchangedFiles="true" />
  </Target>

  <!-- Copy Mono runtime bits to the local .dotnet-mono (clone of .dotnet) dir for local experiments (temp solution) -->
  <Target Name="PatchLocalMonoDotnet" DependsOnTargets="CloneLocalDotnet">
      <MSBuild Projects ="$(MSBuildProjectFullPath)"
               Properties="Destination=$([System.IO.Directory]::GetDirectories('$(LocalMonoDotnetDir)\shared\Microsoft.NETCore.App')[0])"
               Targets="CopyMonoRuntimeFilesFromArtifactsToDestination" />
  </Target>

  <!-- Copy Mono runtime bits to the coreclr's Core_Root in order to run runtime tests -->
  <Target Name="PatchCoreClrCoreRoot" DependsOnTargets="ValidateLocalDotnet">
    <MSBuild Projects="$(MSBuildProjectFullPath)"
             Properties="Destination=$(CoreClrTestCoreRoot)"
             Targets="CopyMonoRuntimeFilesFromArtifactsToDestination" />
  </Target>

  <!-- Copy Mono runtime bits to the coreclr's Core_Root in order to run runtime tests -->
  <Target Name="PatchLibrariesTesthost" DependsOnTargets="ValidateLocalDotnet">
    <MSBuild Projects="$(MSBuildProjectFullPath)"
             Properties="Destination=$(LibrariesTesthostRuntimeDir)"
             Targets="CopyMonoRuntimeFilesFromArtifactsToDestination" />
  </Target>

  <!-- Copy Coreclr runtime bits back to Core_Root -->
  <Target Name="RestoreCoreClrCoreRoot" DependsOnTargets="ValidateLocalDotnet">
    <Copy SourceFiles="$(CoreCLRArtifactsPath)\System.Private.CoreLib.dll"
          DestinationFiles="$(CoreClrTestCoreRoot)\System.Private.CoreLib.dll" />
    <Copy SourceFiles="$(CoreCLRArtifactsPath)\$(CoreClrFileName)"
          DestinationFiles="$(CoreClrTestCoreRoot)\$(CoreClrFileName)" />
  </Target>

  <!-- Run netcore\sample\HelloWorld sample using Mono Runtime -->
  <Target Name="RunSample" DependsOnTargets="PatchLocalMonoDotnet">
     <PropertyGroup>
      <SampleDir>$(MonoProjectRoot)netcore\sample\HelloWorld</SampleDir>
      <EnvVars Condition="'$(OS)' == 'Windows_NT'">set COMPlus_DebugWriteToStdErr=1 &amp; $(EnvVars)</EnvVars>
      <EnvVars Condition="'$(OS)' != 'Windows_NT'">export COMPlus_DebugWriteToStdErr=1 &amp;&amp; $(EnvVars)</EnvVars>
    </PropertyGroup>
    <Exec Command="$(EnvVars) $(LocalMonoDotnet) run -c $(Configuration) -p $(SampleDir)" />
  </Target>

  <!-- Run CoreCLR runtime test using testhost -->
  <Target Name="RunCoreClrTest" DependsOnTargets="ValidateLocalDotnet;PatchCoreClrCoreRoot">
    <Error Condition="$(CoreClrTest) == ''" Text="'CoreClrTest' is not set. E.g. set it to `$(ArtifactsDir)tests/coreclr/$(TargetOS).$(Platform).$(CoreClrTestConfig)/JIT/opt/InstructionCombining/DivToMul/DivToMul$(ScriptExt)` in order to run DivToMul test." />
    <Exec Command="$(CoreClrTest) -coreroot=&quot;$(CoreClrTestCoreRoot)&quot;"/>
  </Target>

  <!-- Run coreclr tests using runtest.py -->
  <Target Name="RunCoreClrTests" DependsOnTargets="ValidateLocalDotnet;PatchCoreClrCoreRoot">
    <Exec Condition="'$(OS)' == 'Windows_NT'" Command="$(MonoProjectRoot)..\coreclr\tests\runtest.cmd $(CoreClrTestConfig)" ContinueOnError="ErrorAndContinue" />
    <Exec Condition="'$(OS)' != 'Windows_NT'" Command="$(MonoProjectRoot)../coreclr/tests/./runtest.sh $(CoreClrTestConfig)" ContinueOnError="ErrorAndContinue" />
  </Target>

  <!-- Run Libraries tests using testhost -->
  <Target Name="RunLibrariesTest" DependsOnTargets="PatchLibrariesTesthost">
    <Error Condition="$(LibraryToTest) == ''" Text="LibraryToTest variable is not set" />
    <Error Condition="$(LibraryToTest.EndsWith('.Tests'))" Text="LibraryToTest should not end with .Tests, e.g. just 'System.Runtime'" />
    <MSBuild Projects="$(RepoRoot)src\libraries\$(LibraryToTest)\tests\$(LibraryToTest).Tests.csproj" 
             Properties="Configuration=$(LibrariesTestConfig)" Targets="Test" />
  </Target>

  <Target Name="RunBenchmarks" DependsOnTargets="PatchLocalMonoDotnet">
    <Error Condition="$(BenchmarksRepo) == ''" Text="BenchmarksRepo variable is not set" />
    <Exec WorkingDirectory="$(BenchmarksRepo)\src\benchmarks\micro" Command="$(LocalDotnet) run -c Release -f $(NetCoreAppCurrent) --cli $(LocalMonoDotnet)" />
  </Target>

  <Target Name="ValidateLocalDotnet">
    <Error Condition="$([System.IO.Directory]::GetDirectories('$(LocalDotnetDir)\shared\Microsoft.NETCore.App').Length) > 1" Text="$(LocalDotnetDir) contains more than one SDK, please delete unused ones." />
    <Error Condition="Exists('$(LocalMonoDotnetDir)') AND $([System.IO.Directory]::GetDirectories('$(LocalMonoDotnetDir)\shared\Microsoft.NETCore.App').Length) > 1" Text="$(LocalMonoDotnetDir) contains more than one SDK, please delete unused ones." />
    <Error Condition="!Exists('$(LocalDotnet)')" Text="'$(LocalDotnet)' doesn't exist." />
  </Target>

  <Import Project="Directory.Build.targets" />

  <!-- Ordering matters! Overwriting the Build target. -->
  <!-- General targets -->
  <Target Name="Build" DependsOnTargets="BuildMonoRuntimeUnix;BuildMonoRuntimeWindows;BuildMonoRuntimeWASM">
    <PropertyGroup>
      <_MonoRuntimeFilePath Condition="'$(TargetsWindows)' == 'true' and '$(Platform)' == 'x64'">$(MonoObjDir)x64\Bin\$(Configuration)\mono-2.0-sgen.dll</_MonoRuntimeFilePath>
      <_MonoRuntimeFilePath Condition="'$(TargetsWindows)' == 'true' and '$(Platform)' == 'x86'">$(MonoObjDir)Win32\Bin\$(Configuration)\mono-2.0-sgen.dll</_MonoRuntimeFilePath>
      <_MonoRuntimeFilePath Condition="'$(TargetsOSX)' == 'true'">$(MonoObjDir)mono\mini\.libs\libmonosgen-2.0.dylib</_MonoRuntimeFilePath>
      <_MonoRuntimeFilePath Condition="'$(TargetsiOS)' == 'true'">$(MonoObjDir)out\lib\libmonosgen-2.0.dylib</_MonoRuntimeFilePath>
      <_MonoRuntimeFilePath Condition="'$(TargetsAndroid)' == 'true'">$(MonoObjDir)out\lib\libmonosgen-2.0.so</_MonoRuntimeFilePath>
      <_MonoRuntimeFilePath Condition="'$(TargetsWASM)' == 'true'">$(MonoObjDir)mono\mini\.libs\libmonosgen-2.0.a</_MonoRuntimeFilePath>
      <_MonoRuntimeFilePath Condition="'$(_MonoRuntimeFilePath)' == ''">$(MonoObjDir)mono\mini\.libs\libmonosgen-2.0.so</_MonoRuntimeFilePath>
      <_MonoRuntimeStaticFilePath Condition="'$(TargetsiOS)' == 'true' or '$(TargetsAndroid)' == 'true'">$(MonoObjDir)out\lib\libmonosgen-2.0.a</_MonoRuntimeStaticFilePath>
      <_MonoAotCrossFilePath Condition="'$(TargetsiOS)' == 'true' and '$(Platform)' == 'arm64'">$(MonoObjDir)cross\out\bin\aarch64-darwin-mono-sgen</_MonoAotCrossFilePath>
      <_MonoAotCrossFilePath Condition="'$(TargetsiOS)' == 'true' and '$(Platform)' == 'arm'">$(MonoObjDir)cross\out\bin\arm-darwin-mono-sgen</_MonoAotCrossFilePath>
    </PropertyGroup>

    <!-- Copy Mono runtime files to artifacts directory -->
    <ItemGroup>
      <_MonoRuntimeArtifacts Include="$(_MonoRuntimeFilePath)">
        <Destination>$(BinDir)$(MonoFileName)</Destination>
      </_MonoRuntimeArtifacts>
      <_MonoRuntimeArtifacts Include="$(_MonoRuntimeStaticFilePath)">
        <Destination>$(BinDir)$(MonoStaticFileName)</Destination>
      </_MonoRuntimeArtifacts>
      <_MonoRuntimeArtifacts Include="$(_MonoAotCrossFilePath)">
        <Destination>$(BinDir)cross\mono-aot-cross</Destination>
      </_MonoRuntimeArtifacts>
      <_MonoIncludeArtifacts Include="$(MonoObjDir)out\include\**" />
    </ItemGroup>

    <Copy SourceFiles="@(_MonoRuntimeArtifacts)"
          DestinationFiles="%(_MonoRuntimeArtifacts.Destination)"
          SkipUnchangedFiles="true" />

    <Copy SourceFiles="@(_MonoIncludeArtifacts)"
          DestinationFiles="@(_MonoIncludeArtifacts->'$(BinDir)include\%(RecursiveDir)%(Filename)%(Extension)')"
          SkipUnchangedFiles="true"
          Condition="'$(TargetsiOS)' == 'true' or '$(TargetsAndroid)' == 'true' or '$(TargetsWASM)' == 'true'"/>

    <Exec Condition="'$(TargetsOSX)' == 'true' or '$(TargetsiOS)' == 'true'" Command="install_name_tool -id @rpath/$(MonoFileName) $(BinDir)$(MonoFileName)" />
  </Target>

</Project><|MERGE_RESOLUTION|>--- conflicted
+++ resolved
@@ -548,67 +548,6 @@
     <Exec Command="$(_MonoBuildCommand)" IgnoreStandardErrorWarningFormat="true" />
   </Target>
 
-<<<<<<< HEAD
-  <Target Name="BuildCoreLib">
-    <MSBuild Projects="$(MonoProjectRoot)netcore\System.Private.CoreLib\System.Private.CoreLib.csproj"
-             Properties="Configuration=$(Configuration)"
-             Targets="Build" />
-  </Target>
-
-  <!-- General targets -->
-  <Target Name="Build" DependsOnTargets="BuildMonoRuntimeUnix;BuildMonoRuntimeWindows; BuildMonoRuntimeWASM">
-    <PropertyGroup>
-      <_MonoRuntimeFilePath Condition="'$(TargetsWindows)' == 'true' and '$(Platform)' == 'x64'">$(MonoObjDir)x64\Bin\$(Configuration)\mono-2.0-sgen.dll</_MonoRuntimeFilePath>
-      <_MonoRuntimeFilePath Condition="'$(TargetsWindows)' == 'true' and '$(Platform)' == 'x86'">$(MonoObjDir)Win32\Bin\$(Configuration)\mono-2.0-sgen.dll</_MonoRuntimeFilePath>
-      <_MonoRuntimeFilePath Condition="'$(TargetsOSX)' == 'true'">$(MonoObjDir)mono\mini\.libs\libmonosgen-2.0.dylib</_MonoRuntimeFilePath>
-      <_MonoRuntimeFilePath Condition="'$(TargetsiOS)' == 'true'">$(MonoObjDir)out\lib\libmonosgen-2.0.dylib</_MonoRuntimeFilePath>
-      <_MonoRuntimeFilePath Condition="'$(TargetsAndroid)' == 'true'">$(MonoObjDir)out\lib\libmonosgen-2.0.so</_MonoRuntimeFilePath>
-      <_MonoRuntimeFilePath Condition="'$(TargetsWASM)' == 'true'">$(MonoObjDir)mono\mini\.libs\libmonosgen-2.0.a</_MonoRuntimeFilePath>
-      <_MonoRuntimeFilePath Condition="'$(_MonoRuntimeFilePath)' == ''">$(MonoObjDir)mono\mini\.libs\libmonosgen-2.0.so</_MonoRuntimeFilePath>
-      <_MonoRuntimeStaticFilePath Condition="'$(TargetsiOS)' == 'true' or '$(TargetsAndroid)' == 'true'">$(MonoObjDir)out\lib\libmonosgen-2.0.a</_MonoRuntimeStaticFilePath>
-      <_MonoAotCrossFilePath Condition="'$(TargetsiOS)' == 'true' and '$(Platform)' == 'arm64'">$(MonoObjDir)cross\out\bin\aarch64-darwin-mono-sgen</_MonoAotCrossFilePath>
-      <_MonoAotCrossFilePath Condition="'$(TargetsiOS)' == 'true' and '$(Platform)' == 'arm'">$(MonoObjDir)cross\out\bin\arm-darwin-mono-sgen</_MonoAotCrossFilePath>
-    </PropertyGroup>
-
-    <!-- Copy Mono runtime files to artifacts directory -->
-    <ItemGroup>
-      <_MonoRuntimeArtifacts Include="$(_MonoRuntimeFilePath)">
-        <Destination>$(BinDir)$(MonoFileName)</Destination>
-      </_MonoRuntimeArtifacts>
-      <_MonoRuntimeArtifacts Include="$(_MonoRuntimeStaticFilePath)">
-        <Destination>$(BinDir)$(MonoStaticFileName)</Destination>
-      </_MonoRuntimeArtifacts>
-      <_MonoRuntimeArtifacts Include="$(_MonoAotCrossFilePath)">
-        <Destination>$(BinDir)cross\mono-aot-cross</Destination>
-      </_MonoRuntimeArtifacts>
-      <_MonoIncludeArtifacts Include="$(MonoObjDir)out\include\**" />
-    </ItemGroup>
-
-    <Copy SourceFiles="@(_MonoRuntimeArtifacts)"
-          DestinationFiles="%(_MonoRuntimeArtifacts.Destination)"
-          SkipUnchangedFiles="true" />
-
-    <Copy SourceFiles="@(_MonoIncludeArtifacts)"
-          DestinationFiles="@(_MonoIncludeArtifacts->'$(BinDir)include\%(RecursiveDir)%(Filename)%(Extension)')"
-          SkipUnchangedFiles="true"
-          Condition="'$(TargetsiOS)' == 'true' or '$(TargetsAndroid)' == 'true' or '$(TargetsWASM)' == 'true'"/>
-
-    <Exec Condition="'$(TargetsOSX)' == 'true' or '$(TargetsiOS)' == 'true'" Command="install_name_tool -id @rpath/$(MonoFileName) $(BinDir)$(MonoFileName)" />
-  </Target>
-
-  <Target Name="Restore">
-    <MSBuild Projects="$(MonoProjectRoot)netcore\nuget\packages.builds" Targets="Restore" />
-    <MSBuild Condition="'$(MonoEnableLLVM)' == 'true' and '$(MonoLLVMDir)' == '$(MonoObjDir)llvm'" Projects="$(MonoProjectRoot)llvm\llvm-init.proj" Targets="Restore" Properties="MonoObjDir=$(MonoObjDir);MonoLLVMDir=$(MonoLLVMDir)" />
-  </Target>
-
-  <Target Name="Pack">
-    <MSBuild Projects="$(MonoProjectRoot)netcore\nuget\packages.builds" Targets="Build" />
-  </Target>
-
-  <Target Name="Test" />
-
-=======
->>>>>>> b803077e
   <!-- Precompile (AssembliesToPrecompile) using (MonoExec) -->
   <Target Name="PrecompileAssembly">
    <PropertyGroup>
