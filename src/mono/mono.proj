--- conflicted
+++ resolved
@@ -50,6 +50,11 @@
     <PackageReference Include="$(MicrosoftNETCoreRuntimeICUTransportPackage)" PrivateAssets="all" Version="$(MicrosoftNETCoreRuntimeICUTransportVersion)" GeneratePathProperty="true" />
   </ItemGroup>
 
+  <!-- CI specific build options -->    
+  <ItemGroup Condition="'$(ContinuousIntegrationBuild)' == 'true' and ('$(TargetsOSX)' == 'true')">
+    <_MonoCMakeArgs Include="-DENABLE_WERROR=1"/>
+  </ItemGroup>
+
   <!-- Sanity checks -->
   <Target Name="CheckEnv">
     <Error Condition="'$(TargetstvOS)' == 'true' and '$(Platform)' != 'x64' and '$(Platform)' != 'arm64'" Text="Error: Invalid platform for $(TargetOS): $(Platform)." />
@@ -58,19 +63,7 @@
     <Error Condition="'$(TargetsAndroid)' == 'true' and '$(Platform)' != 'x64' and '$(Platform)' != 'x86' and '$(Platform)' != 'arm64' and '$(Platform)' != 'arm'" Text="Error: Invalid platform for $(TargetOS): $(Platform)." />
     <Error Condition="'$(TargetsBrowser)' == 'true' and '$(EMSDK_PATH)' == ''" Text="The EMSDK_PATH environment variable should be set pointing to the emscripten SDK root dir."/>
     <Error Condition="'$(TargetsAndroid)' == 'true' and '$(ANDROID_NDK_ROOT)' == ''" Text="Error: You need to set the ANDROID_NDK_ROOT environment variable pointing to the Android NDK root." />
-<<<<<<< HEAD
-  </Target>
-
-  <!-- CI specific build options -->    
-  <ItemGroup Condition="'$(ContinuousIntegrationBuild)' == 'true' and ('$(TargetsOSX)' == 'true')">
-    <_MonoCMakeArgs Include="-DENABLE_WERROR=1"/>
-  </ItemGroup>
-
-  <!-- Windows Mono runtime build -->
-  <Target Name="BuildMonoRuntimeWindows" Condition="'$(OS)' == 'Windows_NT'">
-=======
     <Error Condition="'$(OS)' == 'Windows_NT' and ('$(TargetsiOS)' == 'true' or '$(TargetstvOS)' == 'true')" Text="Error: Mono runtime for $(TargetOS) can't be built on Windows." />
->>>>>>> 23f7fbcd
 
     <!-- check if Ninja is available and default to it on Unix platforms -->
     <Exec Condition="'$(OS)' != 'Windows_NT' and '$(Ninja)' == ''" Command="which ninja" IgnoreExitCode="true" IgnoreStandardErrorWarningFormat="true" StandardOutputImportance="Low" >
