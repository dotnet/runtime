<Project Sdk="Microsoft.Build.Traversal" DefaultTargets="Build">

  <!--
      Build properties:
      - MonoForceInterpreter - enable the interpreter
      - MonoEnableLLVM - enable LLVM
      - MonoLLVMDir - [optional] the directory where LLVM is located
      - MonoAOTEnableLLVM - enable LLVM for an AOT-only Mono
      - MonoVerboseBuild - enable verbose build
      - MonoThreadSuspend - coop,hybrid,preemptive - default thread suspend mode
      - WasmEnableThreads - build runtime with threading support for wasm
  -->

  <PropertyGroup>
    <MonoCrossDir Condition="'$(MonoCrossDir)' == '' and '$(ROOTFS_DIR)' != ''">$(ROOTFS_DIR)</MonoCrossDir>
    <MonoForceInterpreter Condition="'$(MonoForceInterpreter)' == ''">false</MonoForceInterpreter>
    <ScriptExt Condition="'$(HostOS)' == 'windows'">.cmd</ScriptExt>
    <ScriptExt Condition="'$(HostOS)' != 'windows'">.sh</ScriptExt>
    <EscapedQuoteW Condition="'$(HostOS)' == 'windows'">\&quot;</EscapedQuoteW>
    <PythonCmd Condition="'$(HostOS)' != 'windows'">python3</PythonCmd>
    <PythonCmd Condition="'$(HostOS)' == 'windows'">python</PythonCmd>
    <CoreClrLibName>coreclr</CoreClrLibName>
    <CoreClrFileName>$(LibPrefix)$(CoreClrLibName)$(LibSuffix)</CoreClrFileName>
    <MonoLibName>monosgen-2.0</MonoLibName>
    <MonoSharedLibName Condition="('$(TargetsiOS)' == 'true' or '$(TargetstvOS)' == 'true' or '$(TargetsMacCatalyst)' == 'true' or '$(TargetsAndroid)' == 'true' or '$(TargetsBrowser)' == 'true') and '$(TargetsLinuxBionic)' != 'true'">$(MonoLibName)</MonoSharedLibName>
    <MonoSharedLibName Condition="'$(MonoSharedLibName)' == ''">$(CoreClrLibName)</MonoSharedLibName>
    <MonoSharedLibFileName>$(LibPrefix)$(MonoSharedLibName)$(LibSuffix)</MonoSharedLibFileName>
    <MonoStaticLibFileName>$(LibPrefix)$(MonoLibName)$(StaticLibSuffix)</MonoStaticLibFileName>
    <MonoFileName Condition="'$(TargetsBrowser)' == 'true' or '$(TargetsWasi)' == 'true'">$(MonoStaticLibFileName)</MonoFileName>
    <MonoFileName Condition="'$(MonoFileName)' == ''">$(MonoSharedLibFileName)</MonoFileName>
    <MonoAotCrossName>mono-aot-cross</MonoAotCrossName>
    <CoreClrTestConfig Condition="'$(CoreClrTestConfig)' == ''">$(Configuration)</CoreClrTestConfig>
    <LibrariesTestConfig Condition="'$(LibrariesTestConfig)' == ''">$(Configuration)</LibrariesTestConfig>
    <CoreClrTestCoreRoot>$([MSBuild]::NormalizeDirectory('$(ArtifactsDir)', 'tests', 'coreclr', '$(TargetOS).$(Platform).$(CoreClrTestConfig)', 'Tests', 'Core_Root'))</CoreClrTestCoreRoot>
    <LibrariesTesthostRoot>$([MSBuild]::NormalizeDirectory('$(ArtifactsDir)', 'bin', 'testhost', '$(NetCoreAppCurrent)-$(TargetOS)-$(LibrariesTestConfig)-$(Platform)'))</LibrariesTesthostRoot>
    <LibrariesTesthostRuntimeDir>$([MSBuild]::NormalizeDirectory('$(LibrariesTesthostRoot)', 'shared', 'Microsoft.NETCore.App', '$(ProductVersion)'))</LibrariesTesthostRuntimeDir>
    <BuildMonoAOTCrossCompiler Condition="'$(TargetsiOS)' == 'true'">true</BuildMonoAOTCrossCompiler>
    <BuildMonoAOTCrossCompiler Condition="'$(TargetstvOS)' == 'true'">true</BuildMonoAOTCrossCompiler>
    <BuildMonoAOTCrossCompiler Condition="'$(TargetsMacCatalyst)' == 'true'">true</BuildMonoAOTCrossCompiler>
    <BuildMonoAOTCrossCompiler Condition="'$(TargetsOSX)' == 'true'">true</BuildMonoAOTCrossCompiler>
    <BuildMonoAOTCrossCompiler Condition="'$(TargetsBrowser)' == 'true'">true</BuildMonoAOTCrossCompiler>
    <BuildMonoAOTCrossCompiler Condition="'$(TargetsAndroid)' == 'true'">true</BuildMonoAOTCrossCompiler>
    <BuildMonoAOTCrossCompiler Condition="'$(TargetsWasi)' == 'true'">true</BuildMonoAOTCrossCompiler>
    <MonoObjCrossDir>$([MSBuild]::NormalizeDirectory('$(MonoObjDir)', 'cross'))</MonoObjCrossDir>
    <CrossConfigH Condition="'$(BuildMonoAOTCrossCompiler)' == 'true'">$([MSBuild]::NormalizePath('$(MonoObjCrossDir)', 'config.h'))</CrossConfigH>
    <MonoBundleLLVMOptimizer Condition="'$(MonoEnableLLVM)' == 'true'">true</MonoBundleLLVMOptimizer>
    <MonoAOTBundleLLVMOptimizer Condition="'$(MonoAOTEnableLLVM)' == 'true' and '$(TargetsBrowser)' != 'true' and '$(TargetsWasi)' != 'true'">true</MonoAOTBundleLLVMOptimizer>
    <MonoCCompiler>$(Compiler)</MonoCCompiler>
    <MonoCCompiler Condition="'$(MonoCCompiler)' == ''">clang</MonoCCompiler>
    <_CompilerTargetArch Condition="'$(AotHostArchitecture)' == ''">$(Platform)</_CompilerTargetArch>
    <_CompilerTargetArch Condition="'$(AotHostArchitecture)' != ''">$(AotHostArchitecture)</_CompilerTargetArch>
    <RepositoryEngineeringCommonDir>$([MSBuild]::NormalizeDirectory('$(RepositoryEngineeringDir)', 'common'))</RepositoryEngineeringCommonDir>
    <CrossToolchainFile>$([MSBuild]::NormalizePath('$(RepositoryEngineeringCommonDir)', 'cross', 'toolchain.cmake'))</CrossToolchainFile>
    <MonoLLVMMajorVersion>$(runtimelinuxx64MicrosoftNETCoreRuntimeMonoLLVMSdkVersion.Substring(0, $(runtimelinuxx64MicrosoftNETCoreRuntimeMonoLLVMSdkVersion.IndexOf('.'))))</MonoLLVMMajorVersion>
    <MonoUseLibCxx Condition="'$(MonoLLVMMajorVersion)' >= '16.0'">true</MonoUseLibCxx>
  </PropertyGroup>

  <!-- default thread suspend for specific platforms -->
  <PropertyGroup>
    <MonoThreadSuspend Condition="'$(TargetswatchOS)' == 'true' and '$(MonoThreadSuspend)' == ''">coop</MonoThreadSuspend>
    <MonoThreadSuspend Condition="'$(TargetsBrowser)' == 'true' and '$(WasmEnableThreads)' == 'true' and '$(MonoThreadSuspend)' == ''">coop</MonoThreadSuspend>
    <!-- wasm isn't really preemptive, but we don't want safepoints -->
    <MonoThreadSuspend Condition="( '$(TargetsBrowser)' == 'true' or '$(TargetsWasi)' == 'true' ) and '$(MonoThreadSuspend)' == ''">preemptive</MonoThreadSuspend>
    <!-- all other platforms -->
    <MonoThreadSuspend Condition="'$(MonoThreadSuspend)' == ''">hybrid</MonoThreadSuspend>
  </PropertyGroup>

  <!-- How to build runtime components? Static or dynamic. -->
  <PropertyGroup>
    <MonoComponentsStatic Condition="'$(TargetsBrowser)' == 'true' and '$(MonoComponentsStatic)' == ''">true</MonoComponentsStatic>
    <MonoComponentsStatic Condition="'$(TargetsWasi)' == 'true' and '$(MonoComponentsStatic)' == ''">true</MonoComponentsStatic>
    <MonoComponentsStatic Condition="'$(TargetsiOS)' == 'true' and '$(TargetsiOSSimulator)' != 'true' and '$(MonoComponentsStatic)' == ''">true</MonoComponentsStatic>
    <MonoComponentsStatic Condition="'$(TargetstvOS)' == 'true' and '$(TargetstvOSSimulator)' != 'true' and '$(MonoComponentsStatic)' == ''">true</MonoComponentsStatic>
    <MonoComponentsStatic Condition="'$(TargetsiOS)' == 'true' and '$(TargetsiOSSimulator)' == 'true' and '$(MonoComponentsStatic)' == ''">false</MonoComponentsStatic>
    <MonoComponentsStatic Condition="'$(TargetstvOS)' == 'true' and '$(TargetstvOSSimulator)' == 'true' and '$(MonoComponentsStatic)' == ''">false</MonoComponentsStatic>
    <MonoComponentsStatic Condition="'$(TargetsAndroid)' == 'true' and '$(MonoComponentsStatic)' == ''">false</MonoComponentsStatic>
    <!-- by default, do dynamic components -->
    <!-- TODO: Change to dynamic as default once package/deploy is fixed for all targets -->
    <MonoComponentsStatic Condition="'$(MonoComponentsStatic)' == ''">true</MonoComponentsStatic>
    <NeedEmscriptenPackages Condition="'$(TargetsBrowser)' == 'true' or '$(MonoGenerateOffsetsOSGroups)' == 'browser'">true</NeedEmscriptenPackages>
    <NeedEmscriptenPackages Condition="'$(NeedEmscriptenPackages)' == ''">false</NeedEmscriptenPackages>
  </PropertyGroup>

  <ItemGroup Condition="'$(TargetsBrowser)' == 'true' or '$(TargetsWasi)' == 'true' or '$(TargetsiOS)' == 'true' or '$(TargetstvOS)' == 'true' or '$(TargetsMacCatalyst)' == 'true'">
    <PackageReference Condition="'$(HostOS)' == 'windows'"
                      Include="Microsoft.NET.Runtime.Emscripten.$(EmsdkVersion).Python.win-x64"
                      PrivateAssets="all"
                      Version="$(EmsdkPackageVersion)"
                      GeneratePathProperty="true" />
  </ItemGroup>

  <ItemGroup Condition="'$(NeedEmscriptenPackages)' == 'true'">
    <PackageReference Include="Microsoft.NET.Runtime.Emscripten.$(EmsdkVersion).Cache.$(_portableHostOS)-$(BuildArchitecture)"
                      PrivateAssets="all"
                      Version="$(EmsdkPackageVersion)"
                      PackageArch="$(BuildArchitecture)" />
    <PackageReference Include="runtime.$(_portableHostOS)-$(BuildArchitecture).Microsoft.NETCore.Runtime.Wasm.Node.Transport"
                      Version="$(NodePackageVersion)"
                      PackageArch="$(BuildArchitecture)" />
    <PackageReference Include="Microsoft.NET.Runtime.Emscripten.$(EmsdkVersion).Sdk.$(_portableHostOS)-$(BuildArchitecture)"
                      PrivateAssets="all"
                      Version="$(EmsdkPackageVersion)"
                      PackageArch="$(BuildArchitecture)" />
  </ItemGroup>

  <!--
    Like Wasm, Wasi needs a 64-bit python on windows to pinvoke into libClang.dll for offset generation.
    Only wasi doesn't come with its own python and windows uses 32-bit python, so refer to the transport pack instead.
  -->
  <PropertyGroup Condition="'$(HostOS)' == 'windows' and '$(TargetsWasi)' == 'true'">
    <PythonCmd>$([MSBuild]::NormalizePath('$(PkgMicrosoft_NET_Runtime_Emscripten_3_1_56_Python_win-x64)', 'tools', 'python'))</PythonCmd>
  </PropertyGroup>

  <!-- CI specific build options -->
  <ItemGroup Condition="'$(ContinuousIntegrationBuild)' == 'true' and '$(DotNetBuildOrchestrator)' != 'true' and ('$(TargetsOSX)' == 'true' or '$(TargetsMacCatalyst)' == 'true' or '$(TargetsBrowser)' == 'true' or '$(TargetsWasi)' == 'true' or '$(Targetsillumos)' == 'true')">
    <_MonoCMakeArgs Include="-DENABLE_WERROR=1"/>
  </ItemGroup>

  <!-- Sanity checks -->
  <Target Name="CheckEnv">
    <Error Condition="'$(TargetstvOSSimulator)' != 'true' and '$(TargetstvOS)' == 'true' and '$(Platform)' != 'arm64'" Text="Error: Invalid platform for $(TargetOS): $(Platform)." />
    <Error Condition="'$(TargetstvOSSimulator)' == 'true' and '$(TargetstvOS)' == 'true' and '$(Platform)' != 'x64' and '$(Platform)' != 'arm64'" Text="Error: Invalid platform for $(TargetOS): $(Platform)." />
    <Error Condition="'$(TargetsiOSSimulator)' != 'true' and '$(TargetsiOS)' == 'true' and '$(Platform)' != 'arm64'" Text="Error: Invalid platform for $(TargetOS): $(Platform)." />
    <Error Condition="'$(TargetsiOSSimulator)' == 'true' and '$(TargetsiOS)' == 'true' and '$(Platform)' != 'x64' and '$(Platform)' != 'arm64'" Text="Error: Invalid platform for $(TargetOS): $(Platform)." />
    <Error Condition="('$(TargetsiOS)' == 'true' or '$(TargetstvOS)' == 'true' or '$(TargetsMacCatalyst)' == 'true') and !$([MSBuild]::IsOSPlatform('OSX'))" Text="Error: $(TargetOS) can only be built on macOS." />
    <Error Condition="('$(TargetsAndroid)' == 'true' or '$(TargetsLinuxBionic)' == 'true') and '$(Platform)' != 'x64' and '$(Platform)' != 'x86' and '$(Platform)' != 'arm64' and '$(Platform)' != 'arm'" Text="Error: Invalid platform for $(TargetOS): $(Platform)." />
    <Error Condition="'$(TargetsBrowser)' == 'true' and '$(EMSDK_PATH)' == '' and '$(SkipMonoCrossJitConfigure)' != 'true'" Text="The EMSDK_PATH environment variable should be set pointing to the emscripten SDK root dir."/>
    <Error Condition="'$(TargetsWasi)' == 'true' and '$(WASI_SDK_PATH)' == '' and '$(SkipMonoCrossJitConfigure)' != 'true'" Text="The WASI_SDK_PATH environment variable should be set pointing to the WASI SDK root dir."/>
    <Error Condition="('$(TargetsAndroid)' == 'true' or '$(TargetsLinuxBionic)' == 'true') and '$(ANDROID_NDK_ROOT)' == '' and '$(SkipMonoCrossJitConfigure)' != 'true'" Text="Error: You need to set the ANDROID_NDK_ROOT environment variable pointing to the Android NDK root." />
    <Error Condition="'$(HostOS)' == 'windows' and ('$(TargetsiOS)' == 'true' or '$(TargetstvOS)' == 'true' or '$(TargetsMacCatalyst)' == 'true')" Text="Error: Mono runtime for $(TargetOS) can't be built on Windows." />

    <!-- check if Ninja is available and default to it on Unix platforms -->
    <Exec Condition="'$(HostOS)' != 'windows' and '$(Ninja)' == ''" Command="command -v ninja" IgnoreExitCode="true" IgnoreStandardErrorWarningFormat="true" StandardOutputImportance="Low" >
      <Output TaskParameter="ExitCode" PropertyName="_MonoFindNinjaExitCode"/>
    </Exec>
    <PropertyGroup>
      <_MonoUseNinja Condition="'$(Ninja)' == 'true' or '$(_MonoFindNinjaExitCode)' == '0' or ('$(HostOS)' == 'windows' and '$(Ninja)' == '')">true</_MonoUseNinja>
    </PropertyGroup>

    <Exec Condition="'$(TargetArchitecture)' == 'wasm' and '$(HostOS)' == 'windows'" Command="call &quot;$(RepositoryEngineeringDir)native\init-vs-env.cmd&quot; &amp;&amp; cmake --version" IgnoreExitCode="true" IgnoreStandardErrorWarningFormat="true" StandardOutputImportance="Low" >
      <Output TaskParameter="ExitCode" PropertyName="_MonoFindCmakeExitCode"/>
    </Exec>
    <Error Condition="'$(TargetArchitecture)' == 'wasm' and '$(HostOS)' == 'windows' and '$(_MonoFindCmakeExitCode)' != '0' and '$(BuildMonoAOTCrossCompilerOnly)' != 'true'" Text="cmake tool is required to build wasm on windows" />
    <Exec Condition="'$(TargetArchitecture)' == 'wasm' and '$(HostOS)' == 'windows'" Command="call &quot;$(RepositoryEngineeringDir)native\init-vs-env.cmd&quot; &amp;&amp; ninja --version" IgnoreExitCode="true" IgnoreStandardErrorWarningFormat="true" StandardOutputImportance="Low" >
      <Output TaskParameter="ExitCode" PropertyName="_MonoFindNinjaExitCode"/>
    </Exec>
    <Error Condition="'$(TargetArchitecture)' == 'wasm' and '$(HostOS)' == 'windows' and '$(_MonoFindNinjaExitCode)' != '0' and '$(BuildMonoAOTCrossCompilerOnly)' != 'true'" Text="ninja tool is required to build wasm on windows" />

  </Target>

  <Target Name="GetXcodeDir" Condition="$([MSBuild]::IsOSPlatform('OSX')) and '$(XcodeDir)' == ''">
    <Exec Command="xcode-select -p" IgnoreExitCode="true" IgnoreStandardErrorWarningFormat="true" StandardOutputImportance="Low" ConsoleToMsBuild="true">
      <Output TaskParameter="ExitCode" PropertyName="_MonoGetXcodeExitCode"/>
      <Output TaskParameter="ConsoleOutput" PropertyName="_MonoGetXcodeConsoleOutput"/>
    </Exec>
    <PropertyGroup>
      <XcodeDir Condition="'$(_MonoGetXcodeExitCode)' == '0'">$(_MonoGetXcodeConsoleOutput)</XcodeDir>
      <XcodeDir Condition="'$(XcodeDir)' == ''">/Applications/Xcode.app/Contents/Developer</XcodeDir>
    </PropertyGroup>
  </Target>

  <!-- Sets up emscripten if you don't have the EMSDK_PATH env variable set -->
  <Target Name="ProvisionEmscripten"
          Condition="'$(ShouldProvisionEmscripten)' == 'true'">
    <ReadLinesFromFile File="$(MSBuildThisFileDirectory)\browser\emscripten-version.txt">
      <Output TaskParameter="Lines" ItemName="_VersionLines" />
    </ReadLinesFromFile>

    <PropertyGroup>
      <EmsdkExt Condition="'$(HostOS)' != 'windows'"></EmsdkExt>
      <EmsdkExt Condition="'$(HostOS)' == 'windows'">.ps1</EmsdkExt>
      <EMSDK_PATH>$(ProvisionEmscriptenDir)</EMSDK_PATH>
      <BrowserLocalPath>$([MSBuild]::NormalizeDirectory('$(MSBuildThisFileDirectory)', 'browser'))</BrowserLocalPath>
      <EmsdkLocalPath>emsdk</EmsdkLocalPath>
      <EmscriptenVersion>%(_VersionLines.Identity)</EmscriptenVersion>
<<<<<<< HEAD
=======
      <_EmsdkPaths Condition="'$(HostOS)' != 'windows'">
CURRENT_SCRIPT=
DIR="."

# use shell specific method to get the path
# to the current file being source'd.
#
# To add a shell, add another conditional below,
# then add tests to scripts/test_source_env.sh

if [ -n "%24{BASH_SOURCE-}" ]%3B then
  CURRENT_SCRIPT="%24BASH_SOURCE"
elif [ -n "%24{ZSH_VERSION-}" ]%3B then
  CURRENT_SCRIPT="%24{(%):-%x}"
elif [ -n "%24{KSH_VERSION-}" ]%3B then
  CURRENT_SCRIPT=%24{.sh.file}
fi

if [ -n "%24{CURRENT_SCRIPT-}" ]%3B then
  DIR=%24(dirname "%24CURRENT_SCRIPT")
  if [ -h "%24CURRENT_SCRIPT" ]%3B then
    # Now work out actual DIR since this is part of a symlink.
    # Since we can't be sure that readlink or realpath
    # are available, use tools more likely to be installed.
    # (This will still fail if sed is not available.)
    SYMDIR=%24(dirname "%24(ls -l "%24CURRENT_SCRIPT" | sed -n "s/.*-&gt; //p")")
    if [ -z "%24SYMDIR" ]%3B then
      SYMDIR="."
    fi
    FULLDIR="%24DIR/%24SYMDIR"
    DIR=%24(cd "%24FULLDIR" &gt; /dev/null 2&gt;&amp;1%3B /bin/pwd)
    unset SYMDIR
    unset FULLDIR
  fi
fi
unset CURRENT_SCRIPT

if [ ! -f "%24DIR/emscripten/emcmake.py" ]%3B then
  echo "Error: unable to determine 'emsdk' directory. Perhaps you are using a shell or" 1&gt;&amp;2
  echo "       environment that this script does not support." 1&gt;&amp;2
  echo 1&gt;&amp;2
  echo "A possible solution is to source this script while in the 'emsdk' directory." 1&gt;&amp;2
  echo 1&gt;&amp;2
  unset DIR
  return
fi

export EMSDK_PATH=%24{DIR}/
unset DIR

export DOTNET_EMSCRIPTEN_LLVM_ROOT=%24{EMSDK_PATH}bin/
export DOTNET_EMSCRIPTEN_NODE_JS=%24{EMSDK_PATH}node/bin/node
export DOTNET_EMSCRIPTEN_BINARYEN_ROOT=%24{EMSDK_PATH}

      </_EmsdkPaths>
      <_EmsdkPaths Condition="'$(HostOS)' == 'windows'">
@echo off

set CURRENT_SCRIPT=%~dp0
set EMSDK_PATH=%CURRENT_SCRIPT:~0,-1%\

set EMSDK_PYTHON=%EMSDK_PATH%python\python.exe
set DOTNET_EMSCRIPTEN_LLVM_ROOT=%EMSDK_PATH%bin\
set DOTNET_EMSCRIPTEN_NODE_JS=%EMSDK_PATH%node\bin\node
set DOTNET_EMSCRIPTEN_NODE_PATH=%EMSDK_PATH%node\bin\
set DOTNET_EMSCRIPTEN_BINARYEN_ROOT=%EMSDK_PATH%

      </_EmsdkPaths>
      <_EmscriptenPaths>
import os

emsdk_path = os.path.dirname(os.path.dirname(os.path.realpath(os.getenv('EM_CONFIG')).replace('\\', '/')))

LLVM_ROOT = emsdk_path + '/bin'
NODE_JS = emsdk_path + '/node/bin/node'
BINARYEN_ROOT = emsdk_path

FROZEN_CACHE = bool(os.getenv('EM_FROZEN_CACHE', 'True'))

COMPILER_ENGINE = NODE_JS
JS_ENGINES = [NODE_JS]
      </_EmscriptenPaths>
>>>>>>> 0fbd8140
      <PythonCmd Condition="'$(HostOS)' == 'windows'and '$(TargetsBrowser)' == 'true'">setlocal EnableDelayedExpansion &amp;&amp; call &quot;$([MSBuild]::NormalizePath('$(EMSDK_PATH)', 'emsdk_env$(ScriptExt)'))&quot; &amp;&amp; !EMSDK_PYTHON!</PythonCmd>
    </PropertyGroup>

    <RemoveDir Directories="$(EMSDK_PATH)" />

    <ItemGroup>
      <EmsdkFiles   Condition="'%(PackageReference.Identity)' != 'runtime.$(_portableHostOS)-$(BuildArchitecture).Microsoft.NETCore.Runtime.Wasm.Node.Transport' and '%(PackageReference.Identity)' != 'Microsoft.NET.Runtime.Emscripten.$(EmsdkVersion).Python.win-$(BuildArchitecture)'"
                    Include="$(NuGetPackageRoot)\$([System.String]::Copy(%(PackageReference.Identity)).ToLowerInvariant())\%(PackageReference.Version)\tools\**" />
      <NodeFiles    Condition="'%(PackageReference.Identity)' == 'runtime.$(_portableHostOS)-$(BuildArchitecture).Microsoft.NETCore.Runtime.Wasm.Node.Transport'"
                    Include="$(NuGetPackageRoot)\$([System.String]::Copy(%(PackageReference.Identity)).ToLowerInvariant())\%(PackageReference.Version)\tools\$(_portableHostOS)-$(BuildArchitecture)\**" />
      <PythonFiles  Condition="'$(HostOS)' == 'windows' and '%(PackageReference.Identity)' == 'Microsoft.NET.Runtime.Emscripten.$(EmsdkVersion).Python.win-$(BuildArchitecture)'"
                    Include="$(NuGetPackageRoot)\$([System.String]::Copy(%(PackageReference.Identity)).ToLowerInvariant())\%(PackageReference.Version)\tools\**" />
    </ItemGroup>

    <Copy SourceFiles="@(EmsdkFiles)" DestinationFolder="$(EMSDK_PATH)/%(RecursiveDir)">
      <Output TaskParameter="DestinationFiles" ItemName="FileWrites"/>
    </Copy>
    <Copy Condition="'$(HostOS)' == 'windows'" SourceFiles="@(PythonFiles)" DestinationFolder="$(EMSDK_PATH)python/%(RecursiveDir)">
      <Output TaskParameter="DestinationFiles" ItemName="FileWrites"/>
    </Copy>

    <PropertyGroup>
      <ShouldProvisionEmscripten>false</ShouldProvisionEmscripten>
    </PropertyGroup>
  </Target>

  <!-- Sets up WASI SDK if you don't have the WASI_SDK_PATH env variable set -->
  <Target Name="ProvisionWasiSdk"
          Condition="'$(ShouldProvisionWasiSdk)' == 'true' and '$(SkipMonoCrossJitConfigure)' != 'true'">
    <ReadLinesFromFile File="$(MSBuildThisFileDirectory)/wasi/wasi-sdk-version.txt">
      <Output TaskParameter="Lines" ItemName="_VersionLines" />
    </ReadLinesFromFile>

    <PropertyGroup>
      <WasiLocalPath>$([MSBuild]::NormalizeDirectory('$(MSBuildThisFileDirectory)', 'wasi'))</WasiLocalPath>
      <WasiSdkVersion>%(_VersionLines.Identity)</WasiSdkVersion>
      <WasiSdkUrl>https://github.com/WebAssembly/wasi-sdk/releases/download/wasi-sdk-$(WasiSdkVersion)/wasi-sdk-$(WasiSdkVersion).0-x86_64-linux.tar.gz</WasiSdkUrl>
      <WasiSdkUrl Condition="'$(HostOS)' == 'osx'" >https://github.com/WebAssembly/wasi-sdk/releases/download/wasi-sdk-$(WasiSdkVersion)/wasi-sdk-$(WasiSdkVersion).0-x86_64-macos.tar.gz</WasiSdkUrl>
      <WasiSdkUrl Condition="'$(HostOS)' == 'windows'" >https://github.com/WebAssembly/wasi-sdk/releases/download/wasi-sdk-$(WasiSdkVersion)/wasi-sdk-$(WasiSdkVersion).0-x86_64-windows.tar.gz</WasiSdkUrl>
    </PropertyGroup>

    <RemoveDir Directories="$(WASI_SDK_PATH)" />
    <Exec Command="curl -L -o wasi-sdk-$(WasiSdkVersion).0.tar.gz $(WasiSdkUrl) &amp;&amp; mkdir -p $(WASI_SDK_PATH) &amp;&amp; tar --strip-components=1 -xzf wasi-sdk-$(WasiSdkVersion).0.tar.gz -C $(WASI_SDK_PATH) &amp;&amp; cp $(WasiLocalPath)/wasi-sdk-version.txt $(WASI_SDK_PATH)wasi-sdk-version.txt"
          Condition="'$(HostOS)' != 'windows'"
          WorkingDirectory="$(ArtifactsObjDir)"
          IgnoreStandardErrorWarningFormat="true" />

    <Exec Command="powershell -NonInteractive -command &quot;&amp; $(WasiLocalPath)\provision.ps1 -WasiSdkUrl $(WasiSdkUrl) -WasiSdkVersion $(WasiSdkVersion) -WasiSdkPath $(WASI_SDK_PATH) -WasiLocalPath $(WasiLocalPath); Exit $LastExitCode &quot;"
          Condition="'$(HostOS)' == 'windows'"
          WorkingDirectory="$(ArtifactsObjDir)"
          IgnoreStandardErrorWarningFormat="true" />

    <Touch Files="$(WASI_SDK_PATH)/VERSION24" AlwaysCreate="true" />

  </Target>

  <Target Name="ValidateWasiSdk" Condition="'$(SkipMonoCrossJitConfigure)' != 'true'">
    <ReadLinesFromFile File="$(WASI_SDK_PATH)wasi-sdk-version.txt">
      <Output TaskParameter="Lines" ItemName="_ActualVersionLines" />
    </ReadLinesFromFile>
    <ReadLinesFromFile File="$(MSBuildThisFileDirectory)/wasi/wasi-sdk-version.txt">
      <Output TaskParameter="Lines" ItemName="_ExpectedVersionLines" />
    </ReadLinesFromFile>
    <PropertyGroup>
      <ActualWasiSdkVersion>%(_ActualVersionLines.Identity)</ActualWasiSdkVersion>
      <ExpectedWasiSdkVersion>%(_ExpectedVersionLines.Identity)</ExpectedWasiSdkVersion>
    </PropertyGroup>
    <Error Text="Expected version: %(_ExpectedVersionLines.Identity) and actual version: %(_ActualVersionLines.Identity) of WASI SDK does not match. Please delete $(WASI_SDK_PATH) folder to provision a new version."
      Condition="'$(ActualWasiSdkVersion)' != '$(ExpectedWasiSdkVersion)'" />

    <!-- LLVM in WASI SDK 24 will call wasm-opt when found on the PATH. But it will fail because wasm-opt can't read the WASM components.
    After we upgrade to WASI SDK with LLVM 19, we could use no-wasm-opt LLVM option to avoid this issue.
    See https://github.com/llvm/llvm-project/pull/98373
    See https://github.com/dotnet/runtime/issues/104773
    -->
    <Exec Command="wasm-opt --version" IgnoreExitCode="true" 
      IgnoreStandardErrorWarningFormat="true" 
      StandardErrorImportance="low"
      StandardOutputImportance="Low" >
      <Output TaskParameter="ExitCode" PropertyName="_WasmOptExitCode"/>
    </Exec>
    <Error Text="Found wasm-opt tool on the PATH. Please remove it to avoid failures during compilation into wasm32-wasip2 target as WASM components, which is not supported by wasm-opt tool. See https://github.com/llvm/llvm-project/pull/95208#issuecomment-2220400454"
      Condition="'$(_WasmOptExitCode)' == '0'" />
  </Target>

  <!-- Copy Mono runtime bits to $(Destination) -->
  <Target Name="CopyMonoRuntimeFilesFromArtifactsToDestination">
    <ItemGroup>
      <_MonoRuntimeArtifacts Include="$(RuntimeBinDir)\*.*" />
    </ItemGroup>
    <Error Condition="'$(Destination)' == ''" Text="Destination should not be empty" />
    <Error Condition="@(_MonoRuntimeArtifacts->Count()) &lt; 2" Text="Mono artifacts were not found at $(RuntimeBinDir)" />
    <Message Text="Copying Mono Runtime artifacts from '$(RuntimeBinDir)' to '$(Destination)'.'" Importance="High" />
    <Copy SourceFiles="@(_MonoRuntimeArtifacts)"
          DestinationFolder="$(Destination)"
          OverwriteReadOnlyFiles="true"
          SkipUnchangedFiles="true" />
  </Target>

  <!-- Copy Mono runtime bits to the coreclr's Core_Root in order to run runtime tests -->
  <Target Name="PatchCoreClrCoreRoot">
    <MSBuild Projects="$(MSBuildProjectFullPath)"
             Properties="Destination=$(CoreClrTestCoreRoot)"
             Targets="CopyMonoRuntimeFilesFromArtifactsToDestination" />
  </Target>

  <!-- Copy Coreclr runtime bits back to Core_Root -->
  <Target Name="RestoreCoreClrCoreRoot">
    <Copy SourceFiles="$(CoreCLRArtifactsPath)\System.Private.CoreLib.dll"
          DestinationFiles="$(CoreClrTestCoreRoot)\System.Private.CoreLib.dll" />
    <Copy SourceFiles="$(CoreCLRArtifactsPath)\$(CoreClrFileName)"
          DestinationFiles="$(CoreClrTestCoreRoot)\$(CoreClrFileName)" />
  </Target>

  <!-- Run CoreCLR runtime test using testhost -->
  <Target Name="RunCoreClrTest" DependsOnTargets="PatchCoreClrCoreRoot">
    <Error Condition="$(CoreClrTest) == ''" Text="'CoreClrTest' is not set. E.g. set it to `$(ArtifactsDir)tests/coreclr/$(TargetOS).$(Platform).$(CoreClrTestConfig)/JIT/opt/InstructionCombining/DivToMul/DivToMul$(ScriptExt)` in order to run DivToMul test." />
    <Exec Command="$(CoreClrTest) -coreroot=&quot;$(CoreClrTestCoreRoot)&quot;"/>
  </Target>

  <!-- Run coreclr tests using runtest.py -->
  <Target Name="RunCoreClrTests" DependsOnTargets="PatchCoreClrCoreRoot">
    <Exec Condition="'$(HostOS)' == 'windows'" Command="$(MonoProjectRoot)..\tests\run.cmd $(CoreClrTestConfig)" ContinueOnError="ErrorAndContinue" />
    <Exec Condition="'$(HostOS)' != 'windows'" Command="$(MonoProjectRoot)../tests/run.sh $(CoreClrTestConfig)" ContinueOnError="ErrorAndContinue" />
  </Target>

  <!-- Mono runtime build -->
  <Target Name="BuildMonoRuntime">
    <PropertyGroup Condition="'$(MonoUseLLVMPackage)' == 'true'">
      <_MonoLLVMTargetArchitecture Condition="'$(TargetArchitecture)' == 'wasm'">$(BuildArchitecture)</_MonoLLVMTargetArchitecture>
      <_MonoLLVMTargetArchitecture Condition="'$(TargetArchitecture)' != 'wasm'">$(TargetArchitecture)</_MonoLLVMTargetArchitecture>
      <_MonoLLVMHostArchitecture Condition="'$(AotHostArchitecture)' != ''">$(AotHostArchitecture)</_MonoLLVMHostArchitecture>
    </PropertyGroup>
    <ItemGroup>
      <_MonoCMakeArgs Condition="'$(_MonoUseNinja)' == 'true'" Include="-G Ninja"/>
      <_MonoCMakeArgs Include="-DCMAKE_INSTALL_PREFIX=&quot;$(MonoObjDir.Replace('\','/'))out&quot;"/>
      <_MonoCMakeArgs Include="-DCMAKE_INSTALL_LIBDIR=lib"/>
      <_MonoCMakeArgs Include="-DCMAKE_BUILD_TYPE=$(Configuration)"/>
      <_MonoCMakeArgs Include="-DCLR_CMAKE_KEEP_NATIVE_SYMBOLS=true" Condition="'$(KeepNativeSymbols)' == 'true'" />
      <_MonoCMakeArgs Condition="'$(CMakeArgs)' != ''" Include="$(CMakeArgs)"/>
      <_MonoCMakeArgs Condition="'$(MonoEnableLLVM)' == 'true'" Include="-DLLVM_PREFIX=$(MonoLLVMDir)\$(_MonoLLVMTargetArchitecture)" />
      <_MonoCMakeArgs Condition="'$(BuildDarwinFrameworks)' == 'true'" Include="-DBUILD_DARWIN_FRAMEWORKS=1" />
      <_MonoCMakeArgs Include="-DGC_SUSPEND=$(MonoThreadSuspend)" />
      <_MonoCMakeArgs Include="-DMONO_LIB_NAME=$(MonoLibName)" />
      <_MonoCMakeArgs Include="-DMONO_SHARED_LIB_NAME=$(MonoSharedLibName)" />
    </ItemGroup>

    <ItemGroup Condition="'$(HostOS)' == 'Linux' and '$(MonoEnableLLVM)' == 'true' and '$(TargetArchitecture)' != 'wasm' and '$(MonoUseLibCxx)' == 'true'">
      <_MonoCXXFLAGS Include="-isystem $(MonoLLVMDir)\$(_MonoLLVMTargetArchitecture)\include\c++\v1" />
      <_MonoCXXFLAGS Include="-L$(MonoLLVMDir)\$(_MonoLLVMTargetArchitecture)\lib" />
      <_MonoCXXFLAGS Include="-lc++;-lc++abi" />
      <_MonoCMakeArgs Include="-DMONO_SET_RPATH_ORIGIN=true" />
    </ItemGroup>

    <!-- ARM Linux cross build options on CI -->
    <ItemGroup Condition="'$(TargetsAndroid)' != 'true' and '$(TargetsLinuxBionic)' != 'true' and '$(MonoCrossDir)' != '' and ('$(TargetArchitecture)' == 'arm' or '$(TargetArchitecture)' == 'armv6' or '$(TargetArchitecture)' == 'arm64')">
      <_MonoCMakeArgs Include="-DCMAKE_TOOLCHAIN_FILE=$(CrossToolchainFile)" />
      <_MonoCMakeArgs Condition="'$(TargetOS)' == 'linux' and ('$(TargetArchitecture)' == 'arm' or '$(TargetArchitecture)' == 'armv6')" Include="-DMONO_ARM_FPU=vfp-hard" />
      <_MonoBuildEnv Condition="'$(Platform)' == 'arm64'" Include="TARGET_BUILD_ARCH=arm64" />
      <_MonoBuildEnv Condition="'$(Platform)' == 'arm'" Include="TARGET_BUILD_ARCH=arm" />
      <_MonoBuildEnv Condition="'$(Platform)' == 'armv6'" Include="TARGET_BUILD_ARCH=armv6" />
      <_MonoCFLAGS Condition="'$(TargetArchitecture)' == 'armv6'" Include="-march=armv6zk" />
      <_MonoCFLAGS Condition="'$(TargetArchitecture)' == 'armv6'" Include="-mcpu=arm1176jzf-s" />
      <_MonoCFLAGS Condition="'$(TargetArchitecture)' == 'armv6'" Include="-mfpu=vfp" />
      <_MonoCFLAGS Condition="'$(TargetArchitecture)' == 'armv6'" Include="-mfloat-abi=hard" />
      <_MonoCXXFLAGS Condition="'$(TargetArchitecture)' == 'armv6'" Include="-march=armv6zk" />
      <_MonoCXXFLAGS Condition="'$(TargetArchitecture)' == 'armv6'" Include="-mcpu=arm1176jzf-s" />
      <_MonoCXXFLAGS Condition="'$(TargetArchitecture)' == 'armv6'" Include="-mfpu=vfp" />
      <_MonoCXXFLAGS Condition="'$(TargetArchitecture)' == 'armv6'" Include="-mfloat-abi=hard" />
    </ItemGroup>

    <!-- x64 illumos cross build options -->
    <ItemGroup Condition="'$(Targetsillumos)' == 'true' and '$(MonoCrossDir)' != ''">
      <_MonoCMakeArgs Include="-DCMAKE_TOOLCHAIN_FILE=$(CrossToolchainFile)" />
      <_MonoBuildEnv Include="TARGET_BUILD_ARCH=x64" />
    </ItemGroup>

    <!-- x64 Haiku cross build options -->
    <ItemGroup Condition="'$(TargetsHaiku)' == 'true' and '$(MonoCrossDir)' != ''">
      <_MonoCMakeArgs Include="-DCMAKE_TOOLCHAIN_FILE=$(CrossToolchainFile)" />
      <_MonoBuildEnv Include="TARGET_BUILD_ARCH=x64" />
    </ItemGroup>

    <!-- x64 linux cross build options -->
    <ItemGroup Condition="'$(TargetsLinux)' == 'true' and '$(MonoCrossDir)' != '' and '$(TargetArchitecture)' == 'x64'">
      <_MonoCMakeArgs Include="-DCMAKE_TOOLCHAIN_FILE=$(CrossToolchainFile)" />
      <_MonoBuildEnv Include="TARGET_BUILD_ARCH=x64" />
    </ItemGroup>

    <!-- x86 linux cross build options -->
    <ItemGroup Condition="'$(TargetsLinux)' == 'true' and '$(MonoCrossDir)' != '' and '$(TargetArchitecture)' == 'x86'">
      <_MonoCMakeArgs Include="-DCMAKE_TOOLCHAIN_FILE=$(CrossToolchainFile)" />
      <_MonoBuildEnv Include="TARGET_BUILD_ARCH=x86" />
    </ItemGroup>

    <!-- riscv64 Linux cross build options -->
    <ItemGroup Condition="'$(MonoCrossDir)' != '' and '$(TargetArchitecture)' == 'riscv64'">
      <_MonoCMakeArgs Include="-DCMAKE_TOOLCHAIN_FILE=$(CrossToolchainFile)" />
      <_MonoBuildEnv Include="TARGET_BUILD_ARCH=riscv64" />
    </ItemGroup>

    <!-- s390x Linux cross build options -->
    <ItemGroup Condition="'$(MonoCrossDir)' != '' and '$(TargetArchitecture)' == 's390x'">
      <_MonoCMakeArgs Include="-DCMAKE_TOOLCHAIN_FILE=$(CrossToolchainFile)" />
      <_MonoBuildEnv Include="TARGET_BUILD_ARCH=s390x" />
    </ItemGroup>

    <!-- ppc64le Linux cross build options -->
    <ItemGroup Condition="'$(MonoCrossDir)' != '' and '$(TargetArchitecture)' == 'ppc64le'">
      <_MonoCMakeArgs Include="-DCMAKE_TOOLCHAIN_FILE=$(CrossToolchainFile)" />
      <_MonoBuildEnv Include="TARGET_BUILD_ARCH=ppc64le" />
    </ItemGroup>

    <!-- x64 FreeBSD cross build options -->
    <ItemGroup Condition="'$(TargetsFreeBSD)' == 'true' and '$(MonoCrossDir)' != '' and '$(TargetArchitecture)' == 'x64'">
      <_MonoCMakeArgs Include="-DCMAKE_TOOLCHAIN_FILE=$(CrossToolchainFile)" />
      <_MonoBuildEnv Include="TARGET_BUILD_ARCH=x64" />
    </ItemGroup>

    <!-- ARM64 FreeBSD cross build options -->
    <ItemGroup Condition="'$(TargetsFreeBSD)' == 'true' and '$(MonoCrossDir)' != '' and '$(TargetArchitecture)' == 'arm64'">
      <_MonoCMakeArgs Include="-DCMAKE_TOOLCHAIN_FILE=$(CrossToolchainFile)" />
      <_MonoBuildEnv Include="TARGET_BUILD_ARCH=arm64" />
    </ItemGroup>

    <!-- Windows specific options -->
    <ItemGroup Condition="'$(TargetsWindows)' == 'true'">
      <_MonoCPPFLAGS Include="-DWIN32" />
      <_MonoCPPFLAGS Include="-DWIN32_LEAN_AND_MEAN" />
      <!--<_MonoCPPFLAGS Include="-D_WINDOWS" />--> <!-- set in monow.vcxproj, not sure we really need it -->
      <_MonoCPPFLAGS Condition="'$(Platform)' == 'x64' or '$(Platform)' == 'arm64'" Include="-DWIN64" />
      <_MonoCPPFLAGS Condition="'$(Platform)' == 'arm64'" Include="-DUSE_SOFT_INTRINSICS" />
      <_MonoCPPFLAGS Condition="'$(Configuration)' == 'Release'" Include="-DNDEBUG" />
      <_MonoCPPFLAGS Condition="'$(Configuration)' == 'Debug'" Include="-D_DEBUG" />
      <!-- <_MonoCPPFLAGS Include="-D__default_codegen__" /> --> <!-- doesn't seem to be used -->
      <_MonoCPPFLAGS Include="-D_CRT_SECURE_NO_WARNINGS" />
      <_MonoCPPFLAGS Include="-D_CRT_NONSTDC_NO_DEPRECATE" />
      <!--<_MonoCPPFLAGS Include="-DGC_NOT_DLL" />--> <!-- only used for Boehm -->
      <_MonoCPPFLAGS Include="-DWIN32_THREADS" />
      <_MonoCPPFLAGS Include="-DWINVER=0x0602" />
      <_MonoCPPFLAGS Include="-D_WIN32_WINNT=0x0602" />
      <_MonoCPPFLAGS Include="-D_UNICODE" />
      <_MonoCPPFLAGS Include="-DUNICODE" />
      <_MonoCPPFLAGS Include="-DFD_SETSIZE=1024" />
      <_MonoCPPFLAGS Include="-DNVALGRIND" />

      <!-- Select generator platform for VS generator -->
      <_MonoCMakeArgs Condition="'$(_MonoUseNinja)' != 'true' and '$(Platform)' == 'x64'" Include="-A x64" />
      <_MonoCMakeArgs Condition="'$(_MonoUseNinja)' != 'true' and '$(Platform)' == 'x86'" Include="-A Win32" />
      <_MonoCMakeArgs Condition="'$(_MonoUseNinja)' != 'true' and '$(Platform)' == 'arm'" Include="-A ARM" />
      <_MonoCMakeArgs Condition="'$(_MonoUseNinja)' != 'true' and '$(Platform)' == 'arm64'" Include="-A ARM64" />
    </ItemGroup>
    <!-- OSX specific options -->
    <ItemGroup Condition="'$(TargetsOSX)' == 'true'">
      <_MonoCMakeArgs Include="-DCMAKE_OSX_DEPLOYMENT_TARGET=$(macOSVersionMin)" />
      <_MonoCMakeArgs Include="-DENABLE_ICALL_EXPORT=1"/>
      <_MonoCFLAGS Condition="'$(TargetArchitecture)' == 'arm64'" Include="-arch arm64" />
      <_MonoCXXFLAGS Condition="'$(TargetArchitecture)' == 'arm64'" Include="-arch arm64" />
      <!-- Force running as arm64 even when invoked from an x64 msbuild process -->
      <_MonoBuildEnv Condition="'$(BuildArchitecture)' == 'arm64'" Include="arch -arch arm64" />
    </ItemGroup>
    <!-- Mac Catalyst specific options -->
    <ItemGroup Condition="'$(TargetsMacCatalyst)' == 'true'">
      <_MonoCMakeArgs Include="-DCMAKE_SYSTEM_VARIANT=maccatalyst" />
      <!-- https://gitlab.kitware.com/cmake/cmake/-/issues/20132 -->
      <_MonoCPPFLAGS Include="-Wno-overriding-t-option" />
      <_MonoCFlags Condition="'$(TargetArchitecture)' == 'arm64'" Include="-target arm64-apple-ios$(MacCatalystVersionMin)-macabi" />
      <_MonoCFlags Condition="'$(TargetArchitecture)' == 'x64'" Include="-target x86_64-apple-ios$(MacCatalystVersionMin)-macabi" />
      <_MonoCFLAGS Condition="'$(TargetArchitecture)' == 'arm64'" Include="-arch arm64" />
      <_MonoCXXFlags Condition="'$(TargetArchitecture)' == 'arm64'" Include="-target arm64-apple-ios$(MacCatalystVersionMin)-macabi" />
      <_MonoCXXFlags Condition="'$(TargetArchitecture)' == 'x64'" Include="-target x86_64-apple-ios$(MacCatalystVersionMin)-macabi" />
      <_MonoCXXFLAGS Condition="'$(TargetArchitecture)' == 'arm64'" Include="-arch arm64" />
      <!-- Force running as arm64 even when invoked from an x64 msbuild process -->
      <_MonoBuildEnv Condition="'$(BuildArchitecture)' == 'arm64'" Include="arch -arch arm64" />
    </ItemGroup>
    <!-- WASM specific options -->
    <PropertyGroup Condition="'$(TargetsBrowser)' == 'true' or '$(TargetsWasi)' == 'true'">
      <_MonoMinimal Condition="'$(Configuration)' == 'Release'">,debugger_agent,log_dest</_MonoMinimal>
      <_MonoMinimal Condition="'$(Configuration)' == 'Release' and '$(MonoEnableAssertMessages)' != 'true'">$(_MonoMinimal),assert_messages</_MonoMinimal>
      <_MonoMinimal Condition="'$(WasmEnableThreads)' != 'true'">$(_MonoMinimal),threads</_MonoMinimal>
    </PropertyGroup>
    <ItemGroup Condition="'$(TargetsBrowser)' == 'true' or '$(TargetsWasi)' == 'true'">
      <_MonoCMakeArgs Include="-DENABLE_MINIMAL=jit,sgen_major_marksweep_conc,sgen_split_nursery,sgen_gc_bridge,sgen_toggleref,sgen_debug_helpers,sgen_binary_protocol,logging,interpreter,qcalls$(_MonoMinimal)"/>
      <_MonoCMakeArgs Include="-DENABLE_INTERP_LIB=1"/>
      <_MonoCMakeArgs Include="-DDISABLE_ICALL_TABLES=1"/>
      <_MonoCMakeArgs Include="-DENABLE_ICALL_EXPORT=1"/>
      <_MonoCMakeArgs Include="-DENABLE_LAZY_GC_THREAD_CREATION=1"/>
      <_MonoCMakeArgs Include="-DENABLE_WEBCIL=1"/>
      <_MonoCFLAGS Condition="'$(WasmEnableThreads)' == 'true'" Include="-pthread"/>
      <_MonoCFLAGS Condition="'$(WasmEnableThreads)' == 'true'" Include="-D_GNU_SOURCE=1" />
      <_MonoCXXFLAGS Condition="'$(WasmEnableThreads)' == 'true'" Include="-pthread"/>
      <_MonoCXXFLAGS Condition="'$(WasmEnableThreads)' == 'true'" Include="-D_GNU_SOURCE=1" />
    </ItemGroup>
    <!-- Browser specific options -->
    <ItemGroup Condition="'$(TargetsBrowser)' == 'true'">
      <_MonoCMakeArgs Include="-DENABLE_LLVM_RUNTIME=1"/>
      <_MonoCMakeArgs Include="-DEMSCRIPTEN_SYSTEM_PROCESSOR=wasm"/>
    </ItemGroup>
    <!-- WASI specific options -->
    <ItemGroup Condition="'$(TargetsWasi)' == 'true'">
      <!-- TODOWASI
      use $(CrossToolchainFile) and eng/common/cross/toolchain.cmake ?
      sockets,eventpipe, DENABLE_LLVM_RUNTIME
      -->
      <_MonoCFLAGS Include="$(EscapedQuoteW)-I$([MSBuild]::NormalizePath($(WasiProjectRoot), 'include').Replace('\','/'))$(EscapedQuoteW)"/>
      <_MonoCFLAGS Include="$(EscapedQuoteW)-I$([MSBuild]::NormalizePath($(WasiProjectRoot), 'mono-include').Replace('\','/'))$(EscapedQuoteW)"/>
      <_MonoCFLAGS Include="$(EscapedQuoteW)-I$([MSBuild]::NormalizePath('$(RepoRoot)', 'src', 'native', 'public').Replace('\','/'))$(EscapedQuoteW)"/>
      <_MonoCFLAGS Include="$(EscapedQuoteW)-I$([MSBuild]::NormalizePath('$(MonoProjectRoot)', 'mono', 'eglib').Replace('\','/'))$(EscapedQuoteW)"/>
      <_MonoCFLAGS Include="-D_WASI_EMULATED_PROCESS_CLOCKS"/>
      <_MonoCFLAGS Include="-D_WASI_EMULATED_SIGNAL"/>
      <_MonoCFLAGS Include="-D_WASI_EMULATED_MMAN"/>
    </ItemGroup>

    <!-- iOS/tvOS specific options -->
    <PropertyGroup Condition="'$(TargetsiOS)' == 'true' or '$(TargetstvOS)' == 'true'">
      <_MonoCCOption>CC="$(XcodeDir)/Toolchains/XcodeDefault.xctoolchain/usr/bin/clang"</_MonoCCOption>
      <_MonoCXXOption>CXX="$(XcodeDir)/Toolchains/XcodeDefault.xctoolchain/usr/bin/clang++"</_MonoCXXOption>
      <_MonoSkipInitCompiler>true</_MonoSkipInitCompiler>
      <_MonoCMakeSysroot Condition="'$(TargetsiOS)' == 'true' and '$(TargetsiOSSimulator)' != 'true'">$(XcodeDir)/Platforms/iPhoneOS.platform/Developer/SDKs/iPhoneOS$(iOSVersion).sdk</_MonoCMakeSysroot>
      <_MonoCMakeSysroot Condition="'$(TargetsiOS)' == 'true' and '$(TargetsiOSSimulator)' == 'true'">$(XcodeDir)/Platforms/iPhoneSimulator.platform/Developer/SDKs/iPhoneSimulator$(iOSVersion).sdk</_MonoCMakeSysroot>
      <_MonoCMakeSysroot Condition="'$(TargetstvOS)' == 'true' and '$(TargetstvOSSimulator)' != 'true'">$(XcodeDir)/Platforms/AppleTVOS.platform/Developer/SDKs/AppleTVOS$(tvOSVersion).sdk</_MonoCMakeSysroot>
      <_MonoCMakeSysroot Condition="'$(TargetstvOS)' == 'true' and '$(TargetstvOSSimulator)' == 'true'">$(XcodeDir)/Platforms/AppleTVSimulator.platform/Developer/SDKs/AppleTVSimulator$(tvOSVersion).sdk</_MonoCMakeSysroot>
      <_MonoCMakeSystemName Condition="'$(TargetsiOS)' == 'true'">iOS</_MonoCMakeSystemName>
      <_MonoCMakeSystemName Condition="'$(TargetstvOS)' == 'true'">tvOS</_MonoCMakeSystemName>
      <_MonoCMakeVersionMin Condition="'$(TargetsiOS)' == 'true'">$(iOSVersionMin)</_MonoCMakeVersionMin>
      <_MonoCMakeVersionMin Condition="'$(TargetstvOS)' == 'true'">$(tvOSVersionMin)</_MonoCMakeVersionMin>
    </PropertyGroup>
    <ItemGroup Condition="'$(TargetsiOS)' == 'true' or '$(TargetstvOS)' == 'true'">
      <_MonoCMakeArgs Include="-DCMAKE_SYSTEM_NAME=$(_MonoCMakeSystemName)"/>
      <_MonoCMakeArgs Include="-DCMAKE_OSX_DEPLOYMENT_TARGET=$(_MonoCMakeVersionMin)" />
      <_MonoCMakeArgs Include="-DCMAKE_OSX_SYSROOT='$(_MonoCMakeSysroot)'" />
      <_MonoCFLAGS Include="-Wl,-application_extension" />
      <_MonoCXXFLAGS Include="-Wl,-application_extension" />
    </ItemGroup>
    <ItemGroup Condition="$([MSBuild]::IsOSPlatform('OSX'))">
      <_MonoCMakeArgs Condition="'$(Platform)' == 'x64'" Include="-DCMAKE_OSX_ARCHITECTURES=x86_64" />
      <_MonoCMakeArgs Condition="'$(Platform)' == 'arm64'" Include="-DCMAKE_OSX_ARCHITECTURES=arm64" />
    </ItemGroup>
    <ItemGroup Condition="'$(TargetsiOS)' == 'true' or '$(TargetstvOS)' == 'true' or '$(TargetsMacCatalyst)' == 'true'">
      <_MonoCMakeArgs Include="-DENABLE_ICALL_EXPORT=1"/>
    </ItemGroup>
    <!-- iOS/tvOS simulator specific options -->
    <ItemGroup Condition="('$(TargetsiOS)' == 'true' and '$(TargetsiOSSimulator)' == 'true') or ('$(TargetstvOS)' == 'true' and '$(TargetstvOSSimulator)' == 'true')">
    </ItemGroup>
    <!-- iOS/tvOS device specific options -->
    <ItemGroup Condition="('$(TargetsiOS)' == 'true' and '$(TargetsiOSSimulator)' != 'true') or ('$(TargetstvOS)' == 'true' and '$(TargetstvOSSimulator)' != 'true')">
      <_MonoCMakeArgs Include="-DENABLE_MINIMAL=jit,logging" />
      <_MonoCMakeArgs Include="-DENABLE_LAZY_GC_THREAD_CREATION=1"/>
      <_MonoCMakeArgs Include="-DENABLE_ICALL_EXPORT=1"/>
      <_MonoCFLAGS Include="-Werror=partial-availability" />
      <_MonoCFLAGS Condition="'$(TargetstvOS)' == 'true'" Include="-fno-gnu-inline-asm" />
      <_MonoCFLAGS Include="-fexceptions" />
      <_MonoCPPFLAGS Include="-DSMALL_CONFIG" />
      <_MonoCPPFLAGS Include="-D_XOPEN_SOURCE" />
      <_MonoCPPFLAGS Include="-DHAVE_LARGE_FILE_SUPPORT=1" />
      <_MonoCXXFLAGS Include="-Werror=partial-availability" />
      <_MonoCXXFLAGS Condition="'$(TargetstvOS)' == 'true'" Include="-fno-gnu-inline-asm" />
      <_MonoCXXFLAGS Include="-fexceptions" />
    </ItemGroup>
    <!-- Android specific options -->
    <PropertyGroup Condition="'$(TargetsAndroid)' == 'true' or '$(TargetsLinuxBionic)' == 'true'">
      <_MonoSkipInitCompiler>true</_MonoSkipInitCompiler>
    </PropertyGroup>
    <ItemGroup Condition="'$(TargetsLinuxBionic)' == 'true'">
      <_MonoCPPFLAGS Include="-DANDROID_FORCE_ICU_DATA_DIR" />
    </ItemGroup>
    <ItemGroup Condition="'$(TargetsAndroid)' == 'true' or '$(TargetsLinuxBionic)' == 'true'">
      <_MonoCMakeArgs Include="-DCMAKE_TOOLCHAIN_FILE=$(ANDROID_NDK_ROOT)/build/cmake/android.toolchain.cmake"/>
      <_MonoCMakeArgs Include="-DANDROID_NDK=$(ANDROID_NDK_ROOT)"/>
      <_MonoCMakeArgs Include="-DANDROID_STL=none"/>
      <_MonoCMakeArgs Include="-DANDROID_CPP_FEATURES=&quot;no-rtti no-exceptions&quot;"/>
      <_MonoCMakeArgs Include="-DANDROID_PLATFORM=android-$(AndroidApiLevelMin)"/>
      <_MonoCMakeArgs Condition="'$(Platform)' == 'arm64'" Include="-DANDROID_ABI=arm64-v8a" />
      <_MonoCMakeArgs Condition="'$(Platform)' == 'arm'" Include="-DANDROID_ABI=armeabi-v7a" />
      <_MonoCMakeArgs Condition="'$(Platform)' == 'x86'" Include="-DANDROID_ABI=x86" />
      <_MonoCMakeArgs Condition="'$(Platform)' == 'x64'" Include="-DANDROID_ABI=x86_64" />
      <_MonoCMakeArgs Include="-DENABLE_MINIMAL=ssa,logging" />

      <_MonoCFLAGS Condition="'$(Platform)' == 'arm'" Include="-march=armv7-a" />
      <_MonoCFLAGS Condition="'$(Platform)' == 'arm'" Include="-mtune=cortex-a8" />
      <_MonoCFLAGS Condition="'$(Platform)' == 'arm'" Include="-mfpu=vfp" />
      <_MonoCFLAGS Condition="'$(Platform)' == 'arm'" Include="-mfloat-abi=softfp" />
      <_MonoCFLAGS Condition="'$(Platform)' == 'arm64' or '$(Platform)' == 'arm'" Include="-fpic" />
      <_MonoCFLAGS Include="-fstack-protector" />
      <_MonoCFLAGS Condition="'$(Platform)' == 'arm64'" Include="-DANDROID64" />
      <_MonoCFLAGS Condition="'$(Platform)' == 'arm64' or '$(Platform)' == 'x64'" Include="-DL_cuserid=9" />
      <_MonoCFLAGS Condition="'$(Platform)' == 'arm64' or '$(Platform)' == 'arm'" Include="-D__POSIX_VISIBLE=201002" />
      <_MonoCFLAGS Condition="'$(Platform)' == 'arm64' or '$(Platform)' == 'arm'" Include="-DSK_RELEASE" />
      <_MonoCFLAGS Condition="'$(Platform)' == 'arm64' or '$(Platform)' == 'arm'" Include="-DNDEBUG" />
      <_MonoCFLAGS Condition="'$(Platform)' == 'arm64' or '$(Platform)' == 'arm'" Include="-UDEBUG" />

      <_MonoCXXFLAGS Condition="'$(Platform)' == 'arm'" Include="-march=armv7-a" />
      <_MonoCXXFLAGS Condition="'$(Platform)' == 'arm'" Include="-mtune=cortex-a8" />
      <_MonoCXXFLAGS Condition="'$(Platform)' == 'arm'" Include="-mfpu=vfp" />
      <_MonoCXXFLAGS Condition="'$(Platform)' == 'arm'" Include="-mfloat-abi=softfp" />
      <_MonoCXXFLAGS Condition="'$(Platform)' == 'arm64' or '$(Platform)' == 'arm'" Include="-fpic" />
      <_MonoCXXFLAGS Include="-fstack-protector" />
      <_MonoCXXFLAGS Condition="'$(Platform)' == 'arm64'" Include="-DANDROID64" />
      <_MonoCXXFLAGS Condition="'$(Platform)' == 'arm64' or '$(Platform)' == 'x64'" Include="-DL_cuserid=9" />
      <_MonoCXXFLAGS Condition="'$(Platform)' == 'arm64' or '$(Platform)' == 'arm'" Include="-D__POSIX_VISIBLE=201002" />
      <_MonoCXXFLAGS Condition="'$(Platform)' == 'arm64' or '$(Platform)' == 'arm'" Include="-DSK_RELEASE" />
      <_MonoCXXFLAGS Condition="'$(Platform)' == 'arm64' or '$(Platform)' == 'arm'" Include="-DNDEBUG" />
      <_MonoCXXFLAGS Condition="'$(Platform)' == 'arm64' or '$(Platform)' == 'arm'" Include="-UDEBUG" />
    </ItemGroup>
    <!-- Linux options -->
    <ItemGroup Condition="'$(TargetsLinux)' == true">
      <_MonoCFLAGS Include="-Wl,--build-id=sha1" />
      <_MonoCFLAGS Condition="'$(Platform)' == 'arm'" Include="-march=armv7-a" />
      <_MonoCXXFLAGS Include="-Wl,--build-id=sha1" />
      <_MonoCXXFLAGS Condition="'$(Platform)' == 'arm'" Include="-march=armv7-a" />
    </ItemGroup>

    <ItemGroup Condition="'$(TargetsiOS)' == 'true' or '$(TargetstvOS)' == 'true'">
      <_MonoCMakeArgs Include="-DFEATURE_PERFTRACING_PAL_TCP=1"/>
      <_MonoCMakeArgs Include="-DFEATURE_PERFTRACING_DISABLE_DEFAULT_LISTEN_PORT=1"/>
      <_MonoCMakeArgs Include="-DDISABLE_LINK_STATIC_COMPONENTS=1" Condition="!('$(TargetsiOSSimulator)' == 'true' or '$(TargetstvOSSimulator)' == 'true')"/>
    </ItemGroup>

    <ItemGroup Condition="'$(TargetsAndroid)' == 'true' or '$(TargetsLinuxBionic)' == 'true'">
      <_MonoCMakeArgs Include="-DFEATURE_PERFTRACING_PAL_TCP=1"/>
      <_MonoCMakeArgs Include="-DFEATURE_PERFTRACING_DISABLE_DEFAULT_LISTEN_PORT=1"/>
    </ItemGroup>

    <ItemGroup Condition="'$(TargetsBrowser)' == 'true' or '$(TargetsWasi)' == 'true'">
      <_MonoCMakeArgs Include="-DFEATURE_PERFTRACING_DISABLE_PERFTRACING_LISTEN_PORTS=1"/>
      <_MonoCMakeArgs Include="-DFEATURE_PERFTRACING_DISABLE_DEFAULT_LISTEN_PORT=1"/>
      <_MonoCMakeArgs Include="-DFEATURE_PERFTRACING_DISABLE_CONNECT_PORTS=1" />
    </ItemGroup>

    <!-- Components -->
    <ItemGroup Condition="'$(MonoComponentsStatic)' == 'true'">
      <_MonoCMakeArgs Include="-DSTATIC_COMPONENTS=1" />
    </ItemGroup>
    <ItemGroup>
      <_MonoCMakeArgs Include="-DMONO_COMPONENTS_RID=$(TargetOS)-$(TargetArchitecture)" />

      <!--
        The common infra (eng/native) uses two dimensions for platform definition: host and target
        For reasons, mono works with three dimensions: host, target and build
        Here, we are mapping mono's three dimensions to two-dimensional system to be able to use common infra (by setting CLR_CMAKE_XXX).

        See this post for understanding of cross-compilation terminologies in details: https://stackoverflow.com/a/15901574
      -->
      <_MonoCMakeArgs Condition="'$(TargetArchitecture)' == 'wasm'" Include="-DCLR_CMAKE_HOST_ARCH=$(BuildArchitecture)" />
      <_MonoCMakeArgs Condition="'$(TargetArchitecture)' != 'wasm'" Include="-DCLR_CMAKE_HOST_ARCH=$(TargetArchitecture)" />
    </ItemGroup>

    <PropertyGroup>
      <_MonoCFLAGSOption>-DCMAKE_C_FLAGS="@(_MonoCPPFLAGS, ' ') @(_MonoCFLAGS, ' ')"</_MonoCFLAGSOption>
      <_MonoCXXFLAGSOption>-DCMAKE_CXX_FLAGS="@(_MonoCPPFLAGS, ' ') @(_MonoCXXFLAGS, ' ')"</_MonoCXXFLAGSOption>
      <EMSDK_PATH>$([MSBuild]::EnsureTrailingSlash('$(EMSDK_PATH)').Replace('\', '/'))</EMSDK_PATH>
      <DOTNET_EMSCRIPTEN_LLVM_ROOT>$(EMSDK_PATH)bin</DOTNET_EMSCRIPTEN_LLVM_ROOT>
      <DOTNET_EMSCRIPTEN_NODE_PATH>$(NuGetPackageRoot)runtime.$(_portableHostOS)-$(BuildArchitecture).microsoft.netcore.runtime.wasm.node.transport/%(PackageReference.Version)/tools/$(_portableHostOS)-$(BuildArchitecture)/bin</DOTNET_EMSCRIPTEN_NODE_PATH>
      <DOTNET_EMSCRIPTEN_NODE_JS>$(DOTNET_EMSCRIPTEN_NODE_PATH)/node</DOTNET_EMSCRIPTEN_NODE_JS>
      <EMSDK_PYTHON  Condition="'$(TargetsBrowser)' == 'true' and '$(HostOS)' != 'windows'">$(NuGetPackageRoot)Microsoft.NET.Runtime.Emscripten.$(EmsdkVersion).Python.win-$(BuildArchitecture)/%(PackageReference.Version)/tools/</EMSDK_PYTHON>
      <_PreEmsdkEnvScriptPath>$(EMSDK_PATH)pre_emsdk_env$(ScriptExt)</_PreEmsdkEnvScriptPath>
    </PropertyGroup>
    <ItemGroup>
      <_MonoCMakeArgs Include="$(_MonoCFLAGSOption)"/>
      <_MonoCMakeArgs Include="$(_MonoCXXFLAGSOption)"/>
    </ItemGroup>

    <ItemGroup>
      <!-- ToDo: translate to Windows later -->
      <_PreEmsdkEnvScriptLines Include="#!/bin/bash" />
      <!-- check on Windows if Python works -->
      <_PreEmsdkEnvScriptLines Include="export EMSDK_PATH=$(EMSDK_PATH)" />
      <_PreEmsdkEnvScriptLines Include="export DOTNET_EMSCRIPTEN_LLVM_ROOT=$(DOTNET_EMSCRIPTEN_LLVM_ROOT)" />
      <!-- <_PreEmsdkEnvScriptLines Include="export DOTNET_EMSCRIPTEN_NODE_PATH=$(DOTNET_EMSCRIPTEN_NODE_PATH)" /> -->
      <_PreEmsdkEnvScriptLines Include="export DOTNET_EMSCRIPTEN_NODE_JS=$(DOTNET_EMSCRIPTEN_NODE_JS)" />
      <!-- <_PreEmsdkEnvScriptLines Include="export EMSDK_PYTHON=$(EMSDK_PYTHON)" /> -->
      <_PreEmsdkEnvScriptLines Include="export DOTNET_EMSCRIPTEN_BINARYEN_ROOT=$(EMSDK_PATH)" />
    </ItemGroup>
    
    <WriteLinesToFile File="$(_PreEmsdkEnvScriptPath)" Lines="@(_PreEmsdkEnvScriptLines)" Overwrite="true" />

    <PropertyGroup>
      <_EmsdkEnvScriptPath>$([MSBuild]::NormalizePath('$(EMSDK_PATH)', 'emsdk_env$(ScriptExt)'))</_EmsdkEnvScriptPath>

      <_MonoCMakeConfigureCommand>cmake @(_MonoCMakeArgs, ' ') $(MonoCMakeExtraArgs) &quot;$(MonoProjectRoot.TrimEnd('\/'))&quot;</_MonoCMakeConfigureCommand>
      <_MonoCMakeConfigureCommand Condition="'$(TargetsBrowser)' != 'true' and '$(TargetsWasi)' != 'true' and '$(_MonoSkipInitCompiler)' != 'true' and '$(HostOS)' != 'windows'">sh -c 'build_arch=&quot;$(_CompilerTargetArch)&quot; compiler=&quot;$(MonoCCompiler)&quot; . &quot;$(RepositoryEngineeringCommonDir)native/init-compiler.sh&quot; &amp;&amp; @(_MonoBuildEnv, ' ') $(_MonoCMakeConfigureCommand)'</_MonoCMakeConfigureCommand>
      <_MonoCMakeConfigureCommand Condition="'$(TargetsBrowser)' != 'true' and '$(TargetsWasi)' != 'true' and '$(_MonoSkipInitCompiler)' == 'true' and '$(HostOS)' != 'windows'">$(_MonoCCOption) $(_MonoCXXOption) @(_MonoBuildEnv, ' ') $(_MonoCMakeConfigureCommand)</_MonoCMakeConfigureCommand>
      <_MonoCMakeConfigureCommand Condition="'$(TargetsWasi)' == 'true'">$(_MonoCMakeConfigureCommand) -DWASI_SDK_PREFIX=$(WASI_SDK_PATH) -DCMAKE_SYSROOT=$(WASI_SDK_PATH)share/wasi-sysroot -DCMAKE_TOOLCHAIN_FILE=$(WASI_SDK_PATH)/share/cmake/wasi-sdk-p2.cmake -DCMAKE_CXX_FLAGS="--sysroot=$(WASI_SDK_PATH)share/wasi-sysroot"</_MonoCMakeConfigureCommand>

      <_MonoCMakeConfigureCommand Condition="'$(TargetsBrowser)' != 'true' and '$(TargetsWasi)' != 'true' and '$(HostOS)' == 'windows'">call &quot;$(RepositoryEngineeringDir)native\init-vs-env.cmd&quot; $(_CompilerTargetArch) &amp;&amp; cd /D &quot;$(MonoObjDir)&quot; &amp;&amp; @(_MonoBuildEnv, ' ') $(_MonoCMakeConfigureCommand)</_MonoCMakeConfigureCommand>
      <_MonoCMakeConfigureCommand Condition="'$(TargetsBrowser)' == 'true' and '$(HostOS)' != 'windows'">bash -c 'source $(_PreEmsdkEnvScriptPath)  &amp;&amp; source $(_EmsdkEnvScriptPath) 2>&amp;1 &amp;&amp; emcmake $(_MonoCMakeConfigureCommand)'</_MonoCMakeConfigureCommand>
      <_MonoCMakeConfigureCommand Condition="'$(TargetsBrowser)' == 'true' and '$(HostOS)' == 'windows'">call &quot;$(RepositoryEngineeringDir)native\init-vs-env.cmd&quot; &amp;&amp; call &quot;$(_EmsdkEnvScriptPath)&quot; &amp;&amp; emcmake $(_MonoCMakeConfigureCommand)</_MonoCMakeConfigureCommand>
      <_MonoCMakeConfigureCommand Condition="'$(TargetsWasi)' == 'true' and '$(HostOS)' == 'windows'">call &quot;$(RepositoryEngineeringDir)native\init-vs-env.cmd&quot; &amp;&amp; cmake $(_MonoCMakeConfigureCommand)</_MonoCMakeConfigureCommand>

      <_MonoCMakeBuildCommand>. $(_PreEmsdkEnvScriptPath) &amp;&amp; cmake --build . --target install --config $(Configuration)</_MonoCMakeBuildCommand>
      <_MonoCMakeBuildCommand Condition="'$(MonoVerboseBuild)' == 'true'">$(_MonoCMakeBuildCommand) --verbose</_MonoCMakeBuildCommand>
      <_MonoCMakeBuildCommand Condition="'$(_MonoUseNinja)' != 'true'">$(_MonoCMakeBuildCommand) --parallel $([System.Environment]::ProcessorCount)</_MonoCMakeBuildCommand>
      <_MonoCMakeBuildCommand Condition="'$(TargetsBrowser)' != 'true' and '$(TargetsWasi)' != 'true' and '$(HostOS)' != 'windows'">@(_MonoBuildEnv, ' ') $(_MonoCMakeBuildCommand)</_MonoCMakeBuildCommand>
      <_MonoCMakeBuildCommand Condition="'$(TargetsBrowser)' != 'true' and '$(TargetsWasi)' != 'true' and '$(HostOS)' == 'windows'">call &quot;$(RepositoryEngineeringDir)native\init-vs-env.cmd&quot; $(_CompilerTargetArch) &amp;&amp; cd /D &quot;$(MonoObjDir)&quot; &amp;&amp; @(_MonoBuildEnv, ' ') $(_MonoCMakeBuildCommand)</_MonoCMakeBuildCommand>
      <_MonoCMakeBuildCommand Condition="('$(TargetsBrowser)' == 'true' or '$(TargetsWasi)' == 'true') and '$(HostOS)' == 'windows'">call &quot;$(RepositoryEngineeringDir)native\init-vs-env.cmd&quot; &amp;&amp; $(_MonoCMakeBuildCommand)</_MonoCMakeBuildCommand>
    </PropertyGroup>

    <MakeDir Directories="$(MonoObjDir)" />

    <!-- configure -->
    <PropertyGroup>
      <_MonoCMakeCmdLineUpToDate Condition="Exists('$(MonoObjDir)cmake_cmd_line.txt') and '$([System.IO.File]::ReadAllText($(MonoObjDir)cmake_cmd_line.txt).Trim())' == '$(_MonoCMakeConfigureCommand.Trim())'">true</_MonoCMakeCmdLineUpToDate>
      <_MonoSkipCMakeConfigure>false</_MonoSkipCMakeConfigure>
      <_MonoSkipCMakeConfigure Condition="'$(SkipMonoCrossJitConfigure)' == 'true' or '$(_MonoCMakeCmdLineUpToDate)' == 'true'">true</_MonoSkipCMakeConfigure>
    </PropertyGroup>
    <Message Condition="'$(_MonoSkipCMakeConfigure)' == 'true'" Text="The CMake command line is the same as the last run. Skipping running CMake configure." Importance="High"/>
    <Message Condition="'$(_MonoSkipCMakeConfigure)' != 'true'" Text="Running '$(_MonoCMakeConfigureCommand)' in '$(MonoObjDir)'" Importance="High"/>
    <Exec Condition="'$(_MonoSkipCMakeConfigure)' != 'true'" Command="$(_MonoCMakeConfigureCommand)" IgnoreStandardErrorWarningFormat="true" WorkingDirectory="$(MonoObjDir)"/>
    <WriteLinesToFile
      Condition="'$(_MonoSkipCMakeConfigure)' != 'true'"
      File="$(MonoObjDir)cmake_cmd_line.txt"
      Lines="$(_MonoCMakeConfigureCommand)"
      Overwrite="true" />
    <ItemGroup>
      <NodeModulesBinFiles Include="$(DOTNET_EMSCRIPTEN_NODE_PATH)/npm.js" />
    </ItemGroup>
    <WriteLinesToFile
      Condition="$([MSBuild]::IsOSPlatform(Linux)) or $([MSBuild]::IsOSPlatform(OSX))"
      Lines="#!/usr/bin/env node;require('../lib/node_modules/%(Filename)/lib/cli.js')(process)"
      File="%(NodeModulesBinFiles.RootDir)%(NodeModulesBinFiles.Directory)%(NodeModulesBinFiles.Filename)"
      Overwrite="true" />

    <!-- build -->
    <Message Condition="'$(BuildMonoAOTCrossCompilerOnly)' != 'true'" Text="Running '$(_MonoCMakeBuildCommand)' in '$(MonoObjDir)'" Importance="High"/>
    <Exec Condition="'$(BuildMonoAOTCrossCompilerOnly)' != 'true'" Command="$(_MonoCMakeBuildCommand)" IgnoreStandardErrorWarningFormat="true" WorkingDirectory="$(MonoObjDir)"/>
  </Target>

  <!-- Build AOT cross compiler (if available) -->
  <Target Name="BuildMonoCross" Condition="'$(BuildMonoAOTCrossCompiler)' == 'true'" DependsOnTargets="BuildMonoRuntime">

    <!-- If you don't specify the AOT host, assume it's the build machine -->
    <PropertyGroup>
      <AotHostArchitecture Condition="'$(AotHostArchitecture)' == ''">$(BuildArchitecture)</AotHostArchitecture>
      <AotHostOS Condition="'$(AotHostOS)' == ''">$(HostOS)</AotHostOS>
    </PropertyGroup>

    <!-- iOS/tvOS specific options -->
    <PropertyGroup Condition="'$(TargetstvOS)' == 'true' or '$(TargetsiOS)' == 'true'">
      <!-- FIXME: Disable for simulator -->
      <_MonoSkipInitCompiler>true</_MonoSkipInitCompiler>
      <MonoUseCrossTool>true</MonoUseCrossTool>
      <MonoAotCMakeSysroot Condition="'$(TargetsiOS)' == 'true' and '$(TargetsiOSSimulator)' != 'true'">$(XcodeDir)/Platforms/iPhoneOS.platform/Developer/SDKs/iPhoneOS$(iOSVersion).sdk</MonoAotCMakeSysroot>
      <MonoAotCMakeSysroot Condition="'$(TargetsiOS)' == 'true' and '$(TargetsiOSSimulator)' == 'true'">$(XcodeDir)/Platforms/iPhoneSimulator.platform/Developer/SDKs/iPhoneSimulator$(iOSVersion).sdk</MonoAotCMakeSysroot>
      <MonoAotCMakeSysroot Condition="'$(TargetstvOS)' == 'true' and '$(TargetstvOSSimulator)' != 'true'">$(XcodeDir)/Platforms/AppleTVOS.platform/Developer/SDKs/AppleTVOS$(tvOSVersion).sdk</MonoAotCMakeSysroot>
      <MonoAotCMakeSysroot Condition="'$(TargetstvOS)' == 'true' and '$(TargetstvOSSimulator)' == 'true'">$(XcodeDir)/Platforms/AppleTVSimulator.platform/Developer/SDKs/AppleTVSimulator$(tvOSVersion).sdk</MonoAotCMakeSysroot>
      <MonoAotOffsetsFile>$(MonoObjCrossDir)offsets-$(Platform)-darwin.h</MonoAotOffsetsFile>
      <MonoAotAbi Condition="'$(Platform)' == 'arm64'">aarch64-apple-darwin10</MonoAotAbi>
      <MonoAotAbi Condition="'$(Platform)' == 'arm'">arm-apple-darwin10</MonoAotAbi>
      <MonoAotAbi Condition="'$(Platform)' == 'x64'">x86_64-apple-darwin10</MonoAotAbi>
    </PropertyGroup>

    <!-- Catalyst specific options -->
    <PropertyGroup Condition="'$(TargetsMacCatalyst)' == 'true'">
      <MonoUseCrossTool>true</MonoUseCrossTool>
      <MonoAotCMakeSysroot Condition="'$(TargetsMacCatalyst)' == 'true'">$(XcodeDir)/Platforms/MacOSX.platform/Developer/SDKs/MacOSX.sdk</MonoAotCMakeSysroot>
      <MonoAotOffsetsFile>$(MonoObjCrossDir)offsets-$(Platform)-darwin.h</MonoAotOffsetsFile>
      <MonoAotAbi Condition="'$(Platform)' == 'arm64'">aarch64-apple-maccatalyst</MonoAotAbi>
      <MonoAotAbi Condition="'$(Platform)' == 'x64'">x86_64-apple-maccatalyst</MonoAotAbi>
    </PropertyGroup>

    <PropertyGroup>
      <MonoToolchainPrebuiltOS Condition="$([MSBuild]::IsOSPlatform('Linux'))">linux-x86_64</MonoToolchainPrebuiltOS>
      <MonoToolchainPrebuiltOS Condition="$([MSBuild]::IsOSPlatform('OSX'))">darwin-x86_64</MonoToolchainPrebuiltOS>
      <MonoToolchainPrebuiltOS Condition="'$(HostOS)' == 'windows'">windows-x86_64</MonoToolchainPrebuiltOS>
    </PropertyGroup>

    <!-- Linux specific options -->
    <ItemGroup Condition="'$(AotHostOS)' == 'linux'">
      <_LibClang Include="$(ANDROID_NDK_ROOT)/toolchains/llvm/prebuilt/$(MonoToolchainPrebuiltOS)/lib/libclang.so" Condition=" Exists('$(ANDROID_NDK_ROOT)/toolchains/llvm/prebuilt/$(MonoToolchainPrebuiltOS)/lib/libclang.so') "/>
      <_LibClang Include="$(ANDROID_NDK_ROOT)/toolchains/llvm/prebuilt/$(MonoToolchainPrebuiltOS)/lib64/libclang.so.*" Condition=" '$(_LibClang)' == '' "/>
    </ItemGroup>
    <PropertyGroup Condition="'$(TargetsLinux)' == 'true' and '$(Platform)' == 'arm64'">
      <MonoUseCrossTool>true</MonoUseCrossTool>
      <MonoAotAbi>aarch64-linux-gnu</MonoAotAbi>
      <MonoAotOffsetsFile>$(MonoObjCrossDir)offsets-aarch-linux-gnu.h</MonoAotOffsetsFile>
      <MonoAotOffsetsPrefix>$(MonoCrossDir)/usr/lib/gcc/aarch64-linux-gnu/7</MonoAotOffsetsPrefix>
      <MonoAotOffsetsPrefix Condition="'$(Platform)' == 'arm64'">$(MonoCrossDir)/usr/lib/gcc/aarch64-linux-gnu/5</MonoAotOffsetsPrefix>
    </PropertyGroup>

    <PropertyGroup Condition="'$(MonoUseLLVMPackage)' == 'true'">
      <_MonoLLVMTargetArchitecture>$(TargetArchitecture)</_MonoLLVMTargetArchitecture>
      <_MonoLLVMHostArchitecture>$(AotHostArchitecture)</_MonoLLVMHostArchitecture>
    </PropertyGroup>

    <ItemGroup Condition="'$(HostOS)' == 'Linux' and (('$(MonoAOTEnableLLVM)' == 'true' and '$(MonoUseLibCxx)' == 'true') or '$(TargetArchitecture)' == 'wasm')">
      <_MonoAOTCXXFLAGS Include="-I$(MonoLLVMDir)\$(_MonoLLVMHostArchitecture)\include\c++\v1" />
      <_MonoAOTCXXFLAGS Include="-L$(MonoLLVMDir)\$(_MonoLLVMHostArchitecture)\lib" />
      <_MonoAOTCXXFLAGS Include="-stdlib=libc++" />
      <MonoAOTCMakeArgs Include="-DMONO_SET_RPATH_ORIGIN=true" />
    </ItemGroup>
    <ItemGroup Condition="'$(AotHostOS)' == 'linux' or '$(AotHostOS)' == 'linux-musl'">
      <_MonoAOTCFLAGS Include="-Wl,--build-id=sha1" />
      <_MonoAOTCFLAGS Condition="'$(AotHostArchitecture)' == 'arm'" Include="-march=armv7-a" />
      <_MonoAOTCXXFLAGS Include="-Wl,--build-id=sha1" />
      <_MonoAOTCXXFLAGS Condition="'$(AotHostArchitecture)' == 'arm'" Include="-march=armv7-a" />
    </ItemGroup>

    <!-- macOS host specific options -->
    <ItemGroup Condition="'$(AotHostOS)' == 'osx'">
      <MonoAOTCMakeArgs Condition="'$(AotHostArchitecture)' == 'x64'" Include="-DCMAKE_OSX_ARCHITECTURES=x86_64" />
      <MonoAOTCMakeArgs Condition="'$(AotHostArchitecture)' == 'arm64'" Include="-DCMAKE_OSX_ARCHITECTURES=arm64" />
      <MonoAOTCMakeArgs Include="-DCMAKE_OSX_DEPLOYMENT_TARGET=$(macOSVersionMin)" />
      <MonoAOTCMakeArgs Include="-DENABLE_ICALL_EXPORT=1"/>
      <_MonoAOTCFLAGS Condition="'$(AotHostArchitecture)' == 'arm64'" Include="-arch arm64" />
      <_MonoAOTCXXFLAGS Condition="'$(AotHostArchitecture)' == 'arm64'" Include="-arch arm64" />
      <!-- Force running as arm64 even when invoked from an x64 msbuild process -->
      <_MonoAotBuildEnv Condition="'$(BuildArchitecture)' == 'arm64'" Include="arch -arch arm64" />
    </ItemGroup>

    <!-- WASM specific options -->
    <PropertyGroup Condition="'$(TargetsBrowser)' == 'true' or '$(TargetsWasi)' == 'true'">
      <MonoUseCrossTool>true</MonoUseCrossTool>
      <MonoAotAbi Condition="'$(TargetsBrowser)' == 'true'">wasm32-unknown-none</MonoAotAbi>
      <MonoAotAbi Condition="'$(TargetsWasi)' == 'true'">wasm32-unknown-wasip2</MonoAotAbi>
      <MonoAotOffsetsFile>$(MonoObjCrossDir)offsets-wasm32-unknown-none.h</MonoAotOffsetsFile>
      <MonoLibClang Condition="$([MSBuild]::IsOSPlatform('OSX'))">$(MonoLLVMDir)/$(BuildArchitecture)/lib/libclang.dylib</MonoLibClang>
      <MonoLibClang Condition="$([MSBuild]::IsOSPlatform('Linux'))">$(MonoLLVMDir)/$(BuildArchitecture)/lib/libclang.so</MonoLibClang>
      <MonoLibClang Condition="$([MSBuild]::IsOSPlatform('Windows'))">$([MSBuild]::NormalizePath('$(MonoLLVMDir)', '$(BuildArchitecture)', 'bin', 'libclang.dll'))</MonoLibClang>
      <_ForceRelease Condition="$([MSBuild]::IsOSPlatform('Windows')) and '$(TargetArchitecture)' == 'wasm' and '$(Configuration)' == 'Debug'">true</_ForceRelease>
    </PropertyGroup>

    <!-- Windows specific options -->
    <ItemGroup Condition="'$(AotHostOS)' == 'windows'">
      <_MonoAOTCPPFLAGS Include="-DHOST_WIN32" />
      <_MonoAOTCPPFLAGS Include="-D__WIN32__" />
      <_MonoAOTCPPFLAGS Include="-DWIN32" />
      <_MonoAOTCPPFLAGS Include="-DWIN32_LEAN_AND_MEAN" />
      <!--<_MonoAOTCPPFLAGS Include="-D_WINDOWS" />--> <!-- set in monow.vcxproj, not sure we really need it -->
      <_MonoAOTCPPFLAGS Condition="'$(Platform)' == 'x64' or '$(Platform)' == 'arm64'" Include="-DWIN64" />
      <_MonoAOTCPPFLAGS Condition="'$(AotHostArchitecture)' == 'arm64'" Include="-DUSE_SOFT_INTRINSICS" />
      <_MonoAOTCPPFLAGS Condition="'$(Configuration)' == 'Release' or '$(_ForceRelease)' == 'true'" Include="-DNDEBUG" />
      <_MonoAOTCPPFLAGS Condition="'$(Configuration)' == 'Debug' and '$(_ForceRelease)' != 'true'" Include="-D_DEBUG" />
      <!-- <_MonoAOTCPPFLAGS Include="-D__default_codegen__" /> --> <!-- doesn't seem to be used -->
      <_MonoAOTCPPFLAGS Include="-D_CRT_SECURE_NO_WARNINGS" />
      <_MonoAOTCPPFLAGS Include="-D_CRT_NONSTDC_NO_DEPRECATE" />
      <!--<_MonoAOTCPPFLAGS Include="-DGC_NOT_DLL" />--> <!-- only used for Boehm -->
      <_MonoAOTCPPFLAGS Include="-DWIN32_THREADS" />
      <_MonoAOTCPPFLAGS Include="-DWINVER=0x0602" />
      <_MonoAOTCPPFLAGS Include="-D_WIN32_WINNT=0x0602" />
      <_MonoAOTCPPFLAGS Include="-D_UNICODE" />
      <_MonoAOTCPPFLAGS Include="-DUNICODE" />
      <_MonoAOTCPPFLAGS Include="-DFD_SETSIZE=1024" />
      <_MonoAOTCPPFLAGS Include="-DNVALGRIND" />

      <MonoAOTCMakeArgs Include="-DDISABLE_INTERPRETER=1" />
      <MonoAOTCMakeArgs Condition="'$(TargetArchitecture)' == 'wasm'" Include="-DCLR_CMAKE_HOST_ARCH=$(BuildArchitecture)" />
      <MonoAOTCMakeArgs Condition="'$(TargetArchitecture)' != 'wasm'" Include="-DCLR_CMAKE_HOST_ARCH=$(TargetArchitecture)" />

      <!-- Select generator platform for VS generator -->
      <MonoAOTCMakeArgs Condition="'$(_MonoUseNinja)' != 'true' and '$(Platform)' == 'x64'" Include="-A x64" />
      <MonoAOTCMakeArgs Condition="'$(_MonoUseNinja)' != 'true' and '$(Platform)' == 'x86'" Include="-A Win32" />
      <MonoAOTCMakeArgs Condition="'$(_MonoUseNinja)' != 'true' and '$(Platform)' == 'arm'" Include="-A ARM" />
      <MonoAOTCMakeArgs Condition="'$(_MonoUseNinja)' != 'true' and '$(Platform)' == 'arm64'" Include="-A ARM64" />
    </ItemGroup>

    <!-- Android specific options -->
    <PropertyGroup Condition="'$(TargetsAndroid)' == 'true' or '$(TargetsLinuxBionic)' == 'true'">
      <_MonoSkipInitCompiler>false</_MonoSkipInitCompiler>

      <MonoUseCrossTool>true</MonoUseCrossTool>
      <MonoAotCMakeSysroot Condition="Exists('$(ANDROID_NDK_ROOT)/sysroot')">$(ANDROID_NDK_ROOT)/sysroot</MonoAotCMakeSysroot>
      <MonoAotCMakeSysroot Condition="'$(MonoAotCMakeSysroot)' == '' And Exists('$(ANDROID_NDK_ROOT)/toolchains/llvm/prebuilt/$(MonoToolchainPrebuiltOS)/sysroot')">$(ANDROID_NDK_ROOT)/toolchains/llvm/prebuilt/$(MonoToolchainPrebuiltOS)/sysroot</MonoAotCMakeSysroot>
      <MonoAotAbi Condition="'$(Platform)' == 'arm64'">aarch64-v8a-linux-android</MonoAotAbi>
      <MonoAotAbi Condition="'$(Platform)' == 'arm'">armv7-none-linux-androideabi</MonoAotAbi>
      <MonoAotAbi Condition="'$(Platform)' == 'x86'">i686-none-linux-android</MonoAotAbi>
      <MonoAotAbi Condition="'$(Platform)' == 'x64'">x86_64-none-linux-android</MonoAotAbi>
      <MonoAotOffsetsFile>$(MonoObjDir)cross/offsets-$(Platform)-android.h</MonoAotOffsetsFile>
    </PropertyGroup>

    <PropertyGroup>
      <MonoLibClang Condition="$([MSBuild]::IsOSPlatform('OSX')) and '$(MonoLibClang)' == ''">$(XcodeDir)/Toolchains/XcodeDefault.xctoolchain/usr/lib/libclang.dylib</MonoLibClang>
      <MonoLibClang Condition="$([MSBuild]::IsOSPlatform('Linux')) and '$(MonoLibClang)' == ''">@(_LibClang)</MonoLibClang>
      <MonoLibClang Condition="'$(HostOS)' == 'windows' and '$(MonoLibClang)' == ''">c:/dev/LLVM/bin/libclang.dll</MonoLibClang>
      <MonoAotCMakeSysroot Condition="'$(MonoAotCMakeSysroot)' == ''">$(MonoCrossDir)</MonoAotCMakeSysroot>
    </PropertyGroup>
    <ItemGroup Condition="'$(MonoUseCrossTool)' == 'true'">
      <MonoAotCrossOffsetsToolParams Include="--abi=$(MonoAotAbi)" />
      <MonoAotCrossOffsetsToolParams Include="--netcore" />
      <MonoAotCrossOffsetsToolParams Include="--targetdir=&quot;$(MonoObjDir.TrimEnd('\/'))&quot;" />
      <MonoAotCrossOffsetsToolParams Include="--monodir=&quot;$(MonoProjectRoot.TrimEnd('\/'))&quot;" />
      <MonoAotCrossOffsetsToolParams Include="--nativedir=&quot;$(SharedNativeRoot.TrimEnd('\/'))&quot;" />
      <MonoAotCrossOffsetsToolParams Include="--outfile=&quot;$(MonoAotOffsetsFile)&quot;" />
      <MonoAotCrossOffsetsToolParams Include="--libclang=&quot;$(MonoLibClang)&quot;" />
      <MonoAotCrossOffsetsToolParams Condition="'$(MonoAotOffsetsPrefix)' != ''" Include="--prefix=&quot;$(MonoAotOffsetsPrefix)&quot;" />
      <MonoAotCrossOffsetsToolParams Condition="'$(MonoAotCMakeSysroot)' != ''" Include="--sysroot=&quot;$(MonoAotCMakeSysroot)&quot;" />
      <MonoAotCrossOffsetsToolParams Condition="'$(TargetsBrowser)' == 'true'" Include="--emscripten-sdk=&quot;$([MSBuild]::NormalizePath('$(EMSDK_PATH)', 'emscripten').TrimEnd('\/'))&quot;" />
      <MonoAotCrossOffsetsToolParams Condition="'$(TargetsWasi)' == 'true'" Include="--sysroot=&quot;$([MSBuild]::NormalizePath('$(WASI_SDK_PATH)', 'share/wasi-sysroot'))&quot; --wasi-sdk=&quot;$([MSBuild]::NormalizePath('$(WASI_SDK_PATH)').TrimEnd('\/'))&quot;" />
    </ItemGroup>

    <!--
    When cross-building, this PropertyGroup sets the MonoCrossDir to use the ROOTFS_HOST_DIR.
    This is specifically for linux_arm64 image that has both x64 and arm64 rootfs.
    The runtime is built using the 'ROOTFS_DIR' which points to '/crossrootfs/arm64'.
    The 'mono-aot-cross' is built using the 'ROOTFS_HOST_DIR' which points to '/crossrootfs/x64'.
    -->
    <PropertyGroup Condition="'$(CrossBuild)' == 'true' and '$(ROOTFS_HOST_DIR)' != '' and $(ROOTFS_HOST_DIR.Contains('$(AotHostArchitecture)'))">
        <MonoCrossDir>$(ROOTFS_HOST_DIR)</MonoCrossDir>
    </PropertyGroup>

    <!-- AOT compiler cross-build options  -->
    <ItemGroup Condition="'$(MonoCrossDir)' != ''">
      <MonoAOTCMakeArgs Include="-DCMAKE_TOOLCHAIN_FILE=$(CrossToolchainFile)" />
      <_MonoAotBuildEnv Include="TARGET_BUILD_ARCH=$(AotHostArchitecture)" />
    </ItemGroup>

    <PropertyGroup>
      <_MonoAOTCFLAGSOption>-DCMAKE_C_FLAGS=&quot;@(_MonoAOTCPPFLAGS, ' ') @(_MonoAOTCFLAGS, ' ')&quot;</_MonoAOTCFLAGSOption>
      <_MonoAOTCXXFLAGSOption>-DCMAKE_CXX_FLAGS=&quot;@(_MonoAOTCPPFLAGS, ' ') @(_MonoAOTCXXFLAGS, ' ')&quot;</_MonoAOTCXXFLAGSOption>
    </PropertyGroup>
    <ItemGroup>
      <MonoAOTCMakeArgs Include="-DAOT_TARGET_TRIPLE=$(MonoAotAbi)"/>
      <MonoAOTCMakeArgs Condition="'$(_MonoUseNinja)' == 'true'" Include="-G Ninja"/>
      <MonoAOTCMakeArgs Include="-DCMAKE_INSTALL_PREFIX=$([MSBuild]::NormalizePath('$(MonoObjCrossDir)', 'out'))"/>
      <MonoAOTCMakeArgs Condition="'$(_ForceRelease)' != 'true'" Include="-DCMAKE_BUILD_TYPE=$(Configuration)"/>
      <MonoAOTCMakeArgs Condition="'$(_ForceRelease)' == 'true'" Include="-DCMAKE_BUILD_TYPE=Release"/>
      <!-- FIXME: Disable more -->
      <MonoAOTCMakeArgs Include="-DENABLE_MINIMAL=" />
      <MonoAOTCMakeArgs Include="-DENABLE_ICALL_SYMBOL_MAP=1" />
      <MonoAOTCMakeArgs Include="-DDISABLE_SHARED_LIBS=1" />
      <MonoAOTCMakeArgs Include="-DDISABLE_LIBS=1" />
      <!-- Link in only the components neeeded for AOT compilation -->
      <MonoAOTCMakeArgs Include="-DAOT_COMPONENTS=1 -DSTATIC_COMPONENTS=1;" />
      <MonoAOTCMakeArgs Condition="'$(MonoAotOffsetsFile)' != ''" Include="-DAOT_OFFSETS_FILE=&quot;$(MonoAotOffsetsFile)&quot;" />
      <MonoAOTCMakeArgs Condition="'$(MonoAOTEnableLLVM)' == 'true'" Include="-DLLVM_PREFIX=$(MonoLLVMDir)\$(_MonoLLVMHostArchitecture)" />
      <MonoAOTCMakeArgs Include="$(_MonoAOTCFLAGSOption)" />
      <MonoAOTCMakeArgs Include="$(_MonoAOTCXXFLAGSOption)" />
      <!-- thread suspend -->
      <MonoAOTCMakeArgs Include="-DGC_SUSPEND=$(MonoThreadSuspend)" />
      <!-- rename exe -->
      <MonoAOTCMakeArgs Include="-DMONO_CROSS_COMPILE_EXECUTABLE_NAME=1" />
      <MonoAOTCMakeArgs Include="-DCLR_CMAKE_KEEP_NATIVE_SYMBOLS=true" Condition="'$(KeepNativeSymbols)' == 'true'" />
    </ItemGroup>

    <PropertyGroup>
      <_MonoSkipInitCompiler Condition="'$(AotHostArchitecture)' != '$(BuildArchitecture)'">false</_MonoSkipInitCompiler>
      <_MonoSkipInitCompiler Condition="'$(CrossBuild)' == 'true'">false</_MonoSkipInitCompiler>
      <_MonoAotCrossOffsetsToolPath>$(MonoProjectRoot)mono\tools\offsets-tool\offsets-tool.py</_MonoAotCrossOffsetsToolPath>
      <_MonoAotCrossOffsetsCommand Condition="'$(MonoUseCrossTool)' == 'true'">$(PythonCmd) $(_MonoAotCrossOffsetsToolPath) @(MonoAotCrossOffsetsToolParams, ' ')</_MonoAotCrossOffsetsCommand>
      <_MonoAotCMakeConfigureCommand>cmake @(MonoAOTCMakeArgs, ' ') $(MonoCMakeExtraArgs) &quot;$(MonoProjectRoot.TrimEnd('\/'))&quot;</_MonoAotCMakeConfigureCommand>
      <_MonoAotCMakeConfigureCommand Condition="'$(_MonoSkipInitCompiler)' != 'true' and '$(HostOS)' != 'windows'">sh -c 'build_arch=&quot;$(_CompilerTargetArch)&quot; ROOTFS_DIR=&quot;$(MonoCrossDir)&quot; compiler=&quot;$(MonoCCompiler)&quot; . &quot;$(RepositoryEngineeringCommonDir)native/init-compiler.sh&quot; &amp;&amp; @(_MonoAotBuildEnv, ' ') $(_MonoAotCMakeConfigureCommand)'</_MonoAotCMakeConfigureCommand>
      <_MonoAotCMakeConfigureCommand Condition="'$(_MonoSkipInitCompiler)' == 'true' and '$(HostOS)' != 'windows'">$(_MonoAOTCCOption) $(_MonoAOTCXXOption) @(_MonoAotBuildEnv, ' ') $(_MonoAotCMakeConfigureCommand)</_MonoAotCMakeConfigureCommand>
      <_MonoAotCMakeConfigureCommand Condition="'$(HostOS)' == 'windows'">call &quot;$(RepositoryEngineeringDir)native\init-vs-env.cmd&quot; $(_CompilerTargetArch) &amp;&amp; cd /D &quot;$(MonoObjCrossDir)&quot; &amp;&amp; @(_MonoAotBuildEnv, ' ') $(_MonoAotCMakeConfigureCommand)</_MonoAotCMakeConfigureCommand>
      <_MonoAotCMakeBuildCommand>. $(_PreEmsdkEnvScriptPath) &amp;&amp; cmake --build . --target install --config $(Configuration)</_MonoAotCMakeBuildCommand>
      <_MonoAotCMakeBuildCommand Condition="'$(MonoVerboseBuild)' == 'true'">$(_MonoAotCMakeBuildCommand) --verbose</_MonoAotCMakeBuildCommand>
      <_MonoAotCMakeBuildCommand Condition="'$(_MonoUseNinja)' != 'true'">$(_MonoAotCMakeBuildCommand) --parallel $([System.Environment]::ProcessorCount)</_MonoAotCMakeBuildCommand>
      <_MonoAotCMakeBuildCommand Condition="'$(HostOS)' != 'windows'">@(_MonoAotBuildEnv, ' ') $(_MonoAotCMakeBuildCommand)</_MonoAotCMakeBuildCommand>
      <_MonoAotCMakeBuildCommand Condition="'$(HostOS)' == 'windows'">call &quot;$(RepositoryEngineeringDir)native\init-vs-env.cmd&quot; $(_CompilerTargetArch) &amp;&amp; cd /D &quot;$(MonoObjCrossDir)&quot; &amp;&amp; @(_MonoAotBuildEnv, ' ') $(_MonoAotCMakeBuildCommand)</_MonoAotCMakeBuildCommand>
      <_MonoAotPrebuiltOffsetsFile>$(ArtifactsObjDir)\mono\offsetfiles\$(PlatformConfigPathPart)\cross\$([System.IO.Path]::GetFileName('$(MonoAotOffsetsFile)'))</_MonoAotPrebuiltOffsetsFile>
    </PropertyGroup>

    <MakeDir Directories="$(MonoObjCrossDir)" />

    <!-- offsets tool -->
    <Message Condition="Exists('$(_MonoAotPrebuiltOffsetsFile)')" Text="Out-of-tree offset file found, moving into place" Importance="High" />
    <Copy Condition="Exists('$(_MonoAotPrebuiltOffsetsFile)')" SourceFiles="$(_MonoAotPrebuiltOffsetsFile)" DestinationFolder="$([System.IO.Path]::GetDirectoryName('$(MonoAotOffsetsFile)'))" />
    <Message Condition="'$(MonoUseCrossTool)' == 'true' and !Exists('$(MonoAotOffsetsFile)')" Text="Running '$(_MonoAotCrossOffsetsCommand)'" Importance="High" />
    <Exec Condition="'$(MonoUseCrossTool)' == 'true' and !Exists('$(MonoAotOffsetsFile)')" Command="$(_MonoAotCrossOffsetsCommand)" IgnoreStandardErrorWarningFormat="true" />

    <!-- configure -->
    <PropertyGroup>
      <_MonoAotCMakeCmdLineUpToDate Condition="Exists('$(MonoObjCrossDir)cmake_cmd_line.txt') and '$([System.IO.File]::ReadAllText($(MonoObjCrossDir)cmake_cmd_line.txt).Trim())' == '$(_MonoAotCMakeConfigureCommand.Trim())'">true</_MonoAotCMakeCmdLineUpToDate>
      <_MonoSkipAotCMakeConfigure>false</_MonoSkipAotCMakeConfigure>
      <_MonoSkipAotCMakeConfigure Condition="'$(MonoGenerateOffsetsOSGroups)' != '' or '$(_MonoAotCMakeCmdLineUpToDate)' == 'true'">true</_MonoSkipAotCMakeConfigure>
    </PropertyGroup>
    <Message Condition="'$(_MonoSkipAotCMakeConfigure)' == 'true'" Text="The AOT Cross CMake command line is the same as the last run. Skipping running CMake configure." Importance="High"/>
    <Message Condition="'$(_MonoSkipAotCMakeConfigure)' != 'true'" Text="Running '$(_MonoAotCMakeConfigureCommand)' in '$(MonoObjCrossDir)'" Importance="High"/>
    <Exec Condition="'$(_MonoSkipAotCMakeConfigure)' != 'true'" Command="$(_MonoAotCMakeConfigureCommand)" IgnoreStandardErrorWarningFormat="true" WorkingDirectory="$(MonoObjCrossDir)"/>
    <WriteLinesToFile
      Condition="'$(_MonoSkipAotCMakeConfigure)' != 'true'"
      File="$(MonoObjCrossDir)cmake_cmd_line.txt"
      Lines="$(_MonoAotCMakeConfigureCommand)"
      Overwrite="true" />

    <!-- build -->
    <Message Text="Running '$(_MonoAotCMakeBuildCommand)' in '$(MonoObjCrossDir)'" Importance="High" />
    <Exec Condition="'$(MonoGenerateOffsetsOSGroups)' == ''" Command="$(_MonoAotCMakeBuildCommand)" IgnoreStandardErrorWarningFormat="true" WorkingDirectory="$(MonoObjCrossDir)"/>
  </Target>

  <PropertyGroup>
    <!-- Hardcode version paths in a global location. Condition on running OS to generate the right files for the Mono WASM cross tools. -->
    <NativeVersionFile Condition="'$(HostOS)' == 'windows'">$(ArtifactsObjDir)_version.h</NativeVersionFile>
    <NativeVersionFile Condition="'$(HostOS)' != 'windows'">$(ArtifactsObjDir)_version.c</NativeVersionFile>
    <NativeSourceLinkFile>$(ArtifactsObjDir)native.sourcelink.json</NativeSourceLinkFile>
    <VerifySourceLinkFileExists>false</VerifySourceLinkFileExists>
    <VerifySourceLinkFileExists Condition="'$(ContinuousIntegrationBuild)' == 'true' AND '$(EnableSourceControlManagerQueries)' == 'true'">true</VerifySourceLinkFileExists>
    <AssemblyName>.NET Runtime</AssemblyName>
  </PropertyGroup>

  <Import Project="$(RepositoryEngineeringDir)versioning.targets" />

  <!-- The standard set of targets that need to run before the BuildMono target runs -->
  <PropertyGroup>
    <MonoDependsOnTargets>CheckEnv;GetXcodeDir;GenerateRuntimeVersionFile;GenerateNativeSourcelinkFile;BuildMonoRuntime;BuildMonoCross</MonoDependsOnTargets>
    <MonoDependsOnTargets Condition="'$(TargetsBrowser)' == 'true'">ProvisionEmscripten;$(MonoDependsOnTargets)</MonoDependsOnTargets>
    <MonoDependsOnTargets Condition="'$(TargetsWasi)' == 'true'">ProvisionWasiSdk;ValidateWasiSdk;$(MonoDependsOnTargets)</MonoDependsOnTargets>
  </PropertyGroup>

  <!-- General targets -->
  <Target Name="BuildMono" AfterTargets="Build" DependsOnTargets="$(MonoDependsOnTargets)">

    <!-- If you don't specify the AOT host, assume it's the build machine -->
    <PropertyGroup>
      <AotHostArchitecture Condition="'$(AotHostArchitecture)' == ''">$(BuildArchitecture)</AotHostArchitecture>
      <AotHostOS Condition="'$(AotHostOS)' == ''">$(HostOS)</AotHostOS>
    </PropertyGroup>

    <PropertyGroup Condition="'$(BuildMonoAOTCrossCompilerOnly)' != 'true'">
      <_MonoRuntimeFilePath>$(MonoObjDir)out\lib\$(MonoFileName)</_MonoRuntimeFilePath>
      <_MonoRuntimeStaticFilePath Condition="'$(TargetsMacCatalyst)' == 'true' or '$(TargetsiOS)' == 'true' or '$(TargetstvOS)' == 'true' or '$(TargetsAndroid)' == 'true' or '$(TargetsLinuxBionic)' == 'true'">$(MonoObjDir)out\lib\$(MonoStaticLibFileName)</_MonoRuntimeStaticFilePath>
      <_MonoIncludeInterpStaticFiles Condition="'$(TargetsBrowser)' == 'true' or '$(TargetsWasi)' == 'true'">true</_MonoIncludeInterpStaticFiles>
    </PropertyGroup>
    <PropertyGroup Condition="'$(BuildMonoAOTCrossCompiler)' == 'true'">
      <_MonoAotCrossFilePath>$(MonoObjCrossDir)out\bin\$(MonoAotCrossName)$(ExeSuffix)</_MonoAotCrossFilePath>
    </PropertyGroup>
    <PropertyGroup>
      <_MonoLLVMHostArchitecture>$(AotHostArchitecture)</_MonoLLVMHostArchitecture>
    </PropertyGroup>

    <!-- Copy Mono runtime files to artifacts directory -->
    <ItemGroup>
      <_MonoRuntimeComponentsStaticFilePath Include="$([System.IO.Directory]::GetParent($(_MonoRuntimeFilePath)))\libmono-component-*$(StaticLibSuffix)" Condition="Exists($(_MonoRuntimeFilePath))" />
      <_MonoRuntimeComponentsSharedFilePath Include="$([System.IO.Directory]::GetParent($(_MonoRuntimeFilePath)))\libmono-component-*$(LibSuffix)" Condition="Exists($(_MonoRuntimeFilePath))" />
      <_MonoRuntimeComponentsSharedFilePath Include="$([System.IO.Directory]::GetParent($(_MonoRuntimeFilePath)))\libmono-component-*$(LibSuffix).dwarf" Condition="Exists('$(_MonoRuntimeFilePath).dwarf')" />
      <_MonoRuntimeComponentsSharedFilePath Include="$([System.IO.Directory]::GetParent($(_MonoRuntimeFilePath)))\libmono-component-*$(LibSuffix).dbg" Condition="Exists('$(_MonoRuntimeFilePath).dbg')" />
      <_MonoRuntimeArtifacts Include="$(_MonoRuntimeFilePath)" Condition="Exists($(_MonoRuntimeFilePath))">
        <Destination>$(RuntimeBinDir)$(MonoFileName)</Destination>
      </_MonoRuntimeArtifacts>
      <_MonoRuntimeArtifacts Include="$(_MonoRuntimeFilePath).dbg" Condition="Exists('$(_MonoRuntimeFilePath).dbg')">
        <Destination>$(RuntimeBinDir)$(MonoFileName).dbg</Destination>
      </_MonoRuntimeArtifacts>
      <_MonoRuntimeArtifacts Include="$(_MonoRuntimeFilePath).dwarf" Condition="Exists('$(_MonoRuntimeFilePath).dwarf')">
        <Destination>$(RuntimeBinDir)$(MonoFileName).dwarf</Destination>
      </_MonoRuntimeArtifacts>
      <_MonoRuntimeArtifacts Include="$(MonoObjDir)out\lib\PDB\$(MonoSharedLibName).pdb" Condition="Exists('$(MonoObjDir)out\lib\PDB\$(MonoSharedLibName).pdb')">
        <Destination>$(RuntimeBinDir)$(MonoSharedLibName).pdb</Destination>
      </_MonoRuntimeArtifacts>
      <_MonoRuntimeArtifacts Include="$(_MonoRuntimeStaticFilePath)" Condition="Exists($(_MonoRuntimeStaticFilePath)) and '$(_MonoRuntimeStaticFilePath)' != '$(_MonoRuntimeFilePath)'">
        <Destination>$(RuntimeBinDir)$(MonoStaticLibFileName)</Destination>
      </_MonoRuntimeArtifacts>
      <_MonoRuntimeArtifacts Include="$(_MonoAotCrossFilePath)" Condition="Exists($(_MonoAotCrossFilePath))">
        <Destination>$(RuntimeBinDir)cross\$(OutputRID)\$(MonoAotCrossName)$(ExeSuffix)</Destination>
      </_MonoRuntimeArtifacts>
      <_MonoRuntimeArtifacts Include="$(_MonoAotCrossFilePath).dbg" Condition="Exists('$(_MonoAotCrossFilePath).dbg')">
        <Destination>$(RuntimeBinDir)cross\$(OutputRID)\$(MonoAotCrossName).dbg</Destination>
      </_MonoRuntimeArtifacts>
      <_MonoRuntimeArtifacts Include="$(_MonoAotCrossFilePath).dwarf" Condition="Exists('$(_MonoAotCrossFilePath).dwarf')">
        <Destination>$(RuntimeBinDir)cross\$(OutputRID)\$(MonoAotCrossName).dwarf</Destination>
      </_MonoRuntimeArtifacts>
      <_MonoRuntimeArtifacts Include="$(MonoObjCrossDir)out\bin\PDB\$(MonoAotCrossName).pdb" Condition="Exists('$(MonoObjCrossDir)out\bin\PDB\$(MonoAotCrossName).pdb')">
        <Destination>$(RuntimeBinDir)cross\$(OutputRID)\$(MonoAotCrossName).pdb</Destination>
      </_MonoRuntimeArtifacts>
      <!-- copy the mono runtime component shared or static libraries -->
      <_MonoRuntimeArtifacts Include="@(_MonoRuntimeComponentsStaticFilePath)">
        <Destination>$(RuntimeBinDir)%(_MonoRuntimeComponentsStaticFilePath.Filename)%(_MonoRuntimeComponentsStaticFilePath.Extension)</Destination>
      </_MonoRuntimeArtifacts>
      <_MonoRuntimeArtifacts Include="@(_MonoRuntimeComponentsSharedFilePath)">
        <Destination>$(RuntimeBinDir)%(_MonoRuntimeComponentsSharedFilePath.Filename)%(_MonoRuntimeComponentsSharedFilePath.Extension)</Destination>
      </_MonoRuntimeArtifacts>
      <_MonoRuntimeArtifacts Condition="'$(HostOS)' == 'Linux' and ('$(MonoBundleLLVMOptimizer)' == 'true' or '$(MonoEnableLLVM)' == 'true') and '$(TargetArchitecture)' != 'wasm' and '$(MonoUseLibCxx)' == 'true'" Include="$(MonoLLVMDir)\$(_MonoLLVMTargetArchitecture)\lib\libc++.so.1">
        <Destination>$(RuntimeBinDir)libc++.so.1</Destination>
      </_MonoRuntimeArtifacts>
      <_MonoRuntimeArtifacts Condition="'$(HostOS)' == 'Linux' and ('$(MonoBundleLLVMOptimizer)' == 'true' or '$(MonoEnableLLVM)' == 'true') and '$(TargetArchitecture)' != 'wasm' and '$(MonoUseLibCxx)' == 'true'" Include="$(MonoLLVMDir)\$(_MonoLLVMTargetArchitecture)\lib\libc++abi.so.1">
        <Destination>$(RuntimeBinDir)libc++abi.so.1</Destination>
      </_MonoRuntimeArtifacts>
      <_MonoRuntimeArtifacts Condition="'$(HostOS)' == 'Linux' and ((('$(MonoAOTBundleLLVMOptimizer)' == 'true' or '$(MonoAOTEnableLLVM)' == 'true') and '$(MonoUseLibCxx)' == 'true') or '$(TargetArchitecture)' == 'wasm')" Include="$(MonoLLVMDir)\$(_MonoLLVMHostArchitecture)\lib\libc++.so.1">
        <Destination>$(RuntimeBinDir)cross\$(OutputRID)\libc++.so.1</Destination>
      </_MonoRuntimeArtifacts>
      <_MonoRuntimeArtifacts Condition="'$(HostOS)' == 'Linux' and ((('$(MonoAOTBundleLLVMOptimizer)' == 'true' or '$(MonoAOTEnableLLVM)' == 'true') and '$(MonoUseLibCxx)' == 'true') or '$(TargetArchitecture)' == 'wasm')" Include="$(MonoLLVMDir)\$(_MonoLLVMHostArchitecture)\lib\libc++abi.so.1">
        <Destination>$(RuntimeBinDir)cross\$(OutputRID)\libc++abi.so.1</Destination>
      </_MonoRuntimeArtifacts>
      <_MonoRuntimeArtifacts Condition="'$(MonoBundleLLVMOptimizer)' == 'true'" Include="$(MonoLLVMDir)\$(_MonoLLVMHostArchitecture)\bin\llc$(ExeSuffix)">
        <Destination>$(RuntimeBinDir)\llc$(ExeSuffix)</Destination>
      </_MonoRuntimeArtifacts>
      <_MonoRuntimeArtifacts Condition="'$(MonoBundleLLVMOptimizer)' == 'true'" Include="$(MonoLLVMDir)\$(_MonoLLVMHostArchitecture)\bin\opt$(ExeSuffix)">
        <Destination>$(RuntimeBinDir)\opt$(ExeSuffix)</Destination>
      </_MonoRuntimeArtifacts>
      <_MonoRuntimeArtifacts Condition="'$(MonoAOTBundleLLVMOptimizer)' == 'true'" Include="$(MonoLLVMDir)\$(_MonoLLVMHostArchitecture)\bin\llc$(ExeSuffix)">
        <Destination>$(RuntimeBinDir)cross\$(OutputRID)\llc$(ExeSuffix)</Destination>
      </_MonoRuntimeArtifacts>
      <_MonoRuntimeArtifacts Condition="'$(MonoAOTBundleLLVMOptimizer)' == 'true'" Include="$(MonoLLVMDir)\$(_MonoLLVMHostArchitecture)\bin\opt$(ExeSuffix)">
        <Destination>$(RuntimeBinDir)cross\$(OutputRID)\opt$(ExeSuffix)</Destination>
      </_MonoRuntimeArtifacts>
      <_MonoIncludeArtifacts Include="$(MonoObjDir)out\include\**" />
      <_MonoRuntimeArtifacts Condition="'$(MonoComponentsStatic)' != 'true' and Exists('$(MonoObjDir)out\lib\Mono.release.framework')" Include="@(_MonoRuntimeComponentsSharedFilePath)">
        <Destination>$(RuntimeBinDir)\Mono.release.framework\%(_MonoRuntimeComponentsSharedFilePath.Filename)%(_MonoRuntimeComponentsSharedFilePath.Extension)</Destination>
      </_MonoRuntimeArtifacts>
      <_MonoRuntimeArtifacts Condition="Exists('$(MonoObjDir)out\lib\Mono.release.framework') and !Exists('$(MonoObjDir)out\lib\Mono.release.framework\Versions')" Include="$(MonoObjDir)out\lib\Mono.release.framework\Mono.release">
        <Destination>$(RuntimeBinDir)\Mono.release.framework\Mono</Destination>
      </_MonoRuntimeArtifacts>
      <_MonoRuntimeArtifacts Condition="Exists('$(MonoObjDir)out\lib\Mono.release.framework') and Exists('$(MonoObjDir)out\lib\Mono.release.framework\Versions')" Include="$(MonoObjDir)out\lib\Mono.release.framework\Versions\Current\Mono.release">
        <Destination>$(RuntimeBinDir)\Mono.release.framework\Mono</Destination>
      </_MonoRuntimeArtifacts>
      <_MonoRuntimeArtifacts Condition="Exists('$(MonoObjDir)out\lib\Mono.release.framework') and !Exists('$(MonoObjDir)out\lib\Mono.release.framework\Versions')" Include="$(MonoObjDir)out\lib\Mono.release.framework\Mono.release.dwarf">
        <Destination>$(RuntimeBinDir)\Mono.release.framework\Mono.dwarf</Destination>
      </_MonoRuntimeArtifacts>
      <_MonoRuntimeArtifacts Condition="Exists('$(MonoObjDir)out\lib\Mono.release.framework') and Exists('$(MonoObjDir)out\lib\Mono.release.framework\Versions')" Include="$(MonoObjDir)out\lib\Mono.release.framework\Versions\Current\Mono.release.dwarf">
        <Destination>$(RuntimeBinDir)\Mono.release.framework\Mono.dwarf</Destination>
      </_MonoRuntimeArtifacts>
      <_MonoRuntimeArtifacts Condition="'$(MonoComponentsStatic)' != 'true' and Exists('$(MonoObjDir)out\lib\Mono.debug.framework')" Include="@(_MonoRuntimeComponentsSharedFilePath)">
        <Destination>$(RuntimeBinDir)\Mono.debug.framework\%(_MonoRuntimeComponentsSharedFilePath.Filename)%(_MonoRuntimeComponentsSharedFilePath.Extension)</Destination>
      </_MonoRuntimeArtifacts>
      <_MonoRuntimeArtifacts Condition="Exists('$(MonoObjDir)out\lib\Mono.debug.framework') and !Exists('$(MonoObjDir)out\lib\Mono.debug.framework\Versions')" Include="$(MonoObjDir)out\lib\Mono.debug.framework\Mono.debug">
        <Destination>$(RuntimeBinDir)\Mono.debug.framework\Mono</Destination>
      </_MonoRuntimeArtifacts>
      <_MonoRuntimeArtifacts Condition="Exists('$(MonoObjDir)out\lib\Mono.debug.framework') and Exists('$(MonoObjDir)out\lib\Mono.debug.framework\Versions')" Include="$(MonoObjDir)out\lib\Mono.debug.framework\Versions\Current\Mono.debug">
        <Destination>$(RuntimeBinDir)\Mono.debug.framework\Mono</Destination>
      </_MonoRuntimeArtifacts>
      <_MonoRuntimeArtifacts Condition="Exists('$(MonoObjDir)out\lib\Mono.debug.framework') and !Exists('$(MonoObjDir)out\lib\Mono.debug.framework\Versions')" Include="$(MonoObjDir)out\lib\Mono.debug.framework\Mono.debug.dwarf">
        <Destination>$(RuntimeBinDir)\Mono.debug.framework\Mono.dwarf</Destination>
      </_MonoRuntimeArtifacts>
      <_MonoRuntimeArtifacts Condition="Exists('$(MonoObjDir)out\lib\Mono.debug.framework') and Exists('$(MonoObjDir)out\lib\Mono.debug.framework\Versions')" Include="$(MonoObjDir)out\lib\Mono.debug.framework\Versions\Current\Mono.debug.dwarf">
        <Destination>$(RuntimeBinDir)\Mono.debug.framework\Mono.dwarf</Destination>
      </_MonoRuntimeArtifacts>
      <_MonoRuntimeArtifacts Condition="Exists('$(MonoObjDir)out\lib\Mono.release.framework') and !Exists('$(MonoObjDir)out\lib\Mono.release.framework\Versions')" Include="$(MonoObjDir)out\lib\Mono.release.framework\Info.plist">
        <Destination>$(RuntimeBinDir)\Mono.release.framework\Info.plist</Destination>
      </_MonoRuntimeArtifacts>
      <_MonoRuntimeArtifacts Condition="Exists('$(MonoObjDir)out\lib\Mono.release.framework') and Exists('$(MonoObjDir)out\lib\Mono.release.framework\Versions')" Include="$(MonoObjDir)out\lib\Mono.release.framework\Versions\Current\Resources\Info.plist">
        <Destination>$(RuntimeBinDir)\Mono.release.framework\Info.plist</Destination>
      </_MonoRuntimeArtifacts>
      <_MonoRuntimeArtifacts Condition="Exists('$(MonoObjDir)out\lib\Mono.debug.framework') and !Exists('$(MonoObjDir)out\lib\Mono.debug.framework\Versions')" Include="$(MonoObjDir)out\lib\Mono.debug.framework\Info.plist">
        <Destination>$(RuntimeBinDir)\Mono.debug.framework\Info.plist</Destination>
      </_MonoRuntimeArtifacts>
      <_MonoRuntimeArtifacts Condition="Exists('$(MonoObjDir)out\lib\Mono.debug.framework') and Exists('$(MonoObjDir)out\lib\Mono.debug.framework\Versions')" Include="$(MonoObjDir)out\lib\Mono.debug.framework\Versions\Current\Resources\Info.plist">
        <Destination>$(RuntimeBinDir)\Mono.debug.framework\Info.plist</Destination>
      </_MonoRuntimeArtifacts>
      <_MonoRuntimeBuildArtifacts Include="$(MonoObjDir)\build\**" />
      <_MonoRuntimeArtifacts Condition="'$(_MonoIncludeInterpStaticFiles)' == 'true'" Include="$(MonoObjDir)out\lib\libmono-ee-interp.a">
        <Destination>$(RuntimeBinDir)libmono-ee-interp.a</Destination>
      </_MonoRuntimeArtifacts>
      <_MonoRuntimeArtifacts Condition="'$(_MonoIncludeInterpStaticFiles)' == 'true'" Include="$(MonoObjDir)out\lib\libmono-icall-table.a">
        <Destination>$(RuntimeBinDir)libmono-icall-table.a</Destination>
      </_MonoRuntimeArtifacts>

      <_MonoRuntimeArtifacts Condition="'$(TargetsBrowser)' == 'true' and '$(BuildMonoAOTCrossCompilerOnly)' != 'true'" Include="$(MonoObjDir)out\lib\libmono-profiler-aot.a">
        <Destination>$(RuntimeBinDir)libmono-profiler-aot.a</Destination>
      </_MonoRuntimeArtifacts>
      <_MonoRuntimeArtifacts Condition="'$(TargetsBrowser)' == 'true' and '$(BuildMonoAOTCrossCompilerOnly)' != 'true'" Include="$(MonoObjDir)out\lib\libmono-profiler-browser.a">
        <Destination>$(RuntimeBinDir)libmono-profiler-browser.a</Destination>
      </_MonoRuntimeArtifacts>
      <_MonoRuntimeArtifacts Condition="'$(TargetsBrowser)' == 'true' and '$(BuildMonoAOTCrossCompilerOnly)' != 'true'" Include="$(MonoObjDir)out\lib\libmono-wasm-eh-js.a">
        <Destination>$(RuntimeBinDir)libmono-wasm-eh-js.a</Destination>
      </_MonoRuntimeArtifacts>
      <_MonoRuntimeArtifacts Condition="'$(TargetsBrowser)' == 'true' and '$(BuildMonoAOTCrossCompilerOnly)' != 'true'" Include="$(MonoObjDir)out\lib\libmono-wasm-eh-wasm.a">
        <Destination>$(RuntimeBinDir)libmono-wasm-eh-wasm.a</Destination>
      </_MonoRuntimeArtifacts>
      <_MonoRuntimeArtifacts Condition="('$(TargetsBrowser)' == 'true'  or '$(TargetsWasi)' == 'true') and '$(BuildMonoAOTCrossCompilerOnly)' != 'true'" Include="$(MonoObjDir)out\lib\libmono-wasm-simd.a">
        <Destination>$(RuntimeBinDir)libmono-wasm-simd.a</Destination>
      </_MonoRuntimeArtifacts>
      <_MonoRuntimeArtifacts Condition="('$(TargetsBrowser)' == 'true'  or '$(TargetsWasi)' == 'true') and '$(BuildMonoAOTCrossCompilerOnly)' != 'true'" Include="$(MonoObjDir)out\lib\libmono-wasm-nosimd.a">
        <Destination>$(RuntimeBinDir)libmono-wasm-nosimd.a</Destination>
      </_MonoRuntimeArtifacts>
      <_MonoRuntimeArtifacts Condition="('$(TargetsBrowser)' == 'true'  or '$(TargetsWasi)' == 'true') and '$(BuildMonoAOTCrossCompilerOnly)' != 'true'" Include="$(MonoObjDir)_deps\fetchzlibng-build\libz.a">
        <Destination>$(RuntimeBinDir)libz.a</Destination>
      </_MonoRuntimeArtifacts>
    </ItemGroup>

    <Copy SourceFiles="@(_MonoRuntimeArtifacts)"
          DestinationFiles="%(_MonoRuntimeArtifacts.Destination)"
          Condition="'$(MonoGenerateOffsetsOSGroups)' == ''"
          SkipUnchangedFiles="true" />

    <Copy SourceFiles="@(_MonoICorDebugArtifacts)"
          DestinationFiles="%(_MonoICorDebugArtifacts.Destination)"
          SkipUnchangedFiles="true"
          Condition="Exists(@(_MonoICorDebugArtifacts))" />

    <Copy SourceFiles="@(_MonoIncludeArtifacts)"
          DestinationFiles="@(_MonoIncludeArtifacts->'$(RuntimeBinDir)include\%(RecursiveDir)%(Filename)%(Extension)')"
          SkipUnchangedFiles="true"
          Condition="'$(MonoGenerateOffsetsOSGroups)' == ''"/>

    <Copy SourceFiles="@(_MonoRuntimeBuildArtifacts)"
          DestinationFiles="@(_MonoRuntimeBuildArtifacts->'$(RuntimeBinDir)build\%(RecursiveDir)%(Filename)%(Extension)')"
          SkipUnchangedFiles="true"
          Condition="'$(BuildMonoAOTCrossCompilerOnly)' != 'true'" />
  </Target>

  <Target Name="CleanMono">
    <RemoveDir Directories="$(MonoObjDir)" />
  </Target>
</Project><|MERGE_RESOLUTION|>--- conflicted
+++ resolved
@@ -173,91 +173,6 @@
       <BrowserLocalPath>$([MSBuild]::NormalizeDirectory('$(MSBuildThisFileDirectory)', 'browser'))</BrowserLocalPath>
       <EmsdkLocalPath>emsdk</EmsdkLocalPath>
       <EmscriptenVersion>%(_VersionLines.Identity)</EmscriptenVersion>
-<<<<<<< HEAD
-=======
-      <_EmsdkPaths Condition="'$(HostOS)' != 'windows'">
-CURRENT_SCRIPT=
-DIR="."
-
-# use shell specific method to get the path
-# to the current file being source'd.
-#
-# To add a shell, add another conditional below,
-# then add tests to scripts/test_source_env.sh
-
-if [ -n "%24{BASH_SOURCE-}" ]%3B then
-  CURRENT_SCRIPT="%24BASH_SOURCE"
-elif [ -n "%24{ZSH_VERSION-}" ]%3B then
-  CURRENT_SCRIPT="%24{(%):-%x}"
-elif [ -n "%24{KSH_VERSION-}" ]%3B then
-  CURRENT_SCRIPT=%24{.sh.file}
-fi
-
-if [ -n "%24{CURRENT_SCRIPT-}" ]%3B then
-  DIR=%24(dirname "%24CURRENT_SCRIPT")
-  if [ -h "%24CURRENT_SCRIPT" ]%3B then
-    # Now work out actual DIR since this is part of a symlink.
-    # Since we can't be sure that readlink or realpath
-    # are available, use tools more likely to be installed.
-    # (This will still fail if sed is not available.)
-    SYMDIR=%24(dirname "%24(ls -l "%24CURRENT_SCRIPT" | sed -n "s/.*-&gt; //p")")
-    if [ -z "%24SYMDIR" ]%3B then
-      SYMDIR="."
-    fi
-    FULLDIR="%24DIR/%24SYMDIR"
-    DIR=%24(cd "%24FULLDIR" &gt; /dev/null 2&gt;&amp;1%3B /bin/pwd)
-    unset SYMDIR
-    unset FULLDIR
-  fi
-fi
-unset CURRENT_SCRIPT
-
-if [ ! -f "%24DIR/emscripten/emcmake.py" ]%3B then
-  echo "Error: unable to determine 'emsdk' directory. Perhaps you are using a shell or" 1&gt;&amp;2
-  echo "       environment that this script does not support." 1&gt;&amp;2
-  echo 1&gt;&amp;2
-  echo "A possible solution is to source this script while in the 'emsdk' directory." 1&gt;&amp;2
-  echo 1&gt;&amp;2
-  unset DIR
-  return
-fi
-
-export EMSDK_PATH=%24{DIR}/
-unset DIR
-
-export DOTNET_EMSCRIPTEN_LLVM_ROOT=%24{EMSDK_PATH}bin/
-export DOTNET_EMSCRIPTEN_NODE_JS=%24{EMSDK_PATH}node/bin/node
-export DOTNET_EMSCRIPTEN_BINARYEN_ROOT=%24{EMSDK_PATH}
-
-      </_EmsdkPaths>
-      <_EmsdkPaths Condition="'$(HostOS)' == 'windows'">
-@echo off
-
-set CURRENT_SCRIPT=%~dp0
-set EMSDK_PATH=%CURRENT_SCRIPT:~0,-1%\
-
-set EMSDK_PYTHON=%EMSDK_PATH%python\python.exe
-set DOTNET_EMSCRIPTEN_LLVM_ROOT=%EMSDK_PATH%bin\
-set DOTNET_EMSCRIPTEN_NODE_JS=%EMSDK_PATH%node\bin\node
-set DOTNET_EMSCRIPTEN_NODE_PATH=%EMSDK_PATH%node\bin\
-set DOTNET_EMSCRIPTEN_BINARYEN_ROOT=%EMSDK_PATH%
-
-      </_EmsdkPaths>
-      <_EmscriptenPaths>
-import os
-
-emsdk_path = os.path.dirname(os.path.dirname(os.path.realpath(os.getenv('EM_CONFIG')).replace('\\', '/')))
-
-LLVM_ROOT = emsdk_path + '/bin'
-NODE_JS = emsdk_path + '/node/bin/node'
-BINARYEN_ROOT = emsdk_path
-
-FROZEN_CACHE = bool(os.getenv('EM_FROZEN_CACHE', 'True'))
-
-COMPILER_ENGINE = NODE_JS
-JS_ENGINES = [NODE_JS]
-      </_EmscriptenPaths>
->>>>>>> 0fbd8140
       <PythonCmd Condition="'$(HostOS)' == 'windows'and '$(TargetsBrowser)' == 'true'">setlocal EnableDelayedExpansion &amp;&amp; call &quot;$([MSBuild]::NormalizePath('$(EMSDK_PATH)', 'emsdk_env$(ScriptExt)'))&quot; &amp;&amp; !EMSDK_PYTHON!</PythonCmd>
     </PropertyGroup>
 
@@ -712,6 +627,8 @@
       <DOTNET_EMSCRIPTEN_LLVM_ROOT>$(EMSDK_PATH)bin</DOTNET_EMSCRIPTEN_LLVM_ROOT>
       <DOTNET_EMSCRIPTEN_NODE_PATH>$(NuGetPackageRoot)runtime.$(_portableHostOS)-$(BuildArchitecture).microsoft.netcore.runtime.wasm.node.transport/%(PackageReference.Version)/tools/$(_portableHostOS)-$(BuildArchitecture)/bin</DOTNET_EMSCRIPTEN_NODE_PATH>
       <DOTNET_EMSCRIPTEN_NODE_JS>$(DOTNET_EMSCRIPTEN_NODE_PATH)/node</DOTNET_EMSCRIPTEN_NODE_JS>
+      <DOTNET_EMSCRIPTEN_CACHE>$(EM_FROZEN_CACHE)</DOTNET_EMSCRIPTEN_CACHE>
+      <DOTNET_EMSCRIPTEN_CACHE Condition="'$(DOTNET_EMSCRIPTEN_CACHE)' == '' or ('$(DOTNET_EMSCRIPTEN_CACHE)' != 'true' and '$(DOTNET_EMSCRIPTEN_CACHE)' != 'false')">true</DOTNET_EMSCRIPTEN_CACHE>
       <EMSDK_PYTHON  Condition="'$(TargetsBrowser)' == 'true' and '$(HostOS)' != 'windows'">$(NuGetPackageRoot)Microsoft.NET.Runtime.Emscripten.$(EmsdkVersion).Python.win-$(BuildArchitecture)/%(PackageReference.Version)/tools/</EMSDK_PYTHON>
       <_PreEmsdkEnvScriptPath>$(EMSDK_PATH)pre_emsdk_env$(ScriptExt)</_PreEmsdkEnvScriptPath>
     </PropertyGroup>
@@ -730,6 +647,7 @@
       <_PreEmsdkEnvScriptLines Include="export DOTNET_EMSCRIPTEN_NODE_JS=$(DOTNET_EMSCRIPTEN_NODE_JS)" />
       <!-- <_PreEmsdkEnvScriptLines Include="export EMSDK_PYTHON=$(EMSDK_PYTHON)" /> -->
       <_PreEmsdkEnvScriptLines Include="export DOTNET_EMSCRIPTEN_BINARYEN_ROOT=$(EMSDK_PATH)" />
+      <_PreEmsdkEnvScriptLines Include="export FROZEN_CACHE=$(DOTNET_EMSCRIPTEN_CACHE)" />
     </ItemGroup>
     
     <WriteLinesToFile File="$(_PreEmsdkEnvScriptPath)" Lines="@(_PreEmsdkEnvScriptLines)" Overwrite="true" />
