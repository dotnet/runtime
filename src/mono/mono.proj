--- conflicted
+++ resolved
@@ -713,15 +713,9 @@
 
   <Target Name="BuildMonoRuntimeUnix" Condition="'$(OS)' != 'Windows_NT'" DependsOnTargets="ConfigureMonoRuntimeUnix">
     <Message Text="--- Building Mono ---" Importance="High" />
-<<<<<<< HEAD
     <Exec Condition="'$(TargetsWASM)' != 'true'" Command="make -j$([System.Environment]::ProcessorCount)" IgnoreStandardErrorWarningFormat="true" WorkingDirectory="$(MonoObjDir)" />
     <Exec Condition="'$(TargetsWASM)' == 'true'" Command="bash -c 'source $(EMSDK_PATH)/emsdk_env.sh &amp;&amp; make -j$([System.Environment]::ProcessorCount)'" IgnoreStandardErrorWarningFormat="true" WorkingDirectory="$(MonoObjDir)" />
-
-    <Exec Condition="'$(TargetsiOS)' == 'true' or '$(TargetsAndroid)' == 'true'" Command="make install -j$([System.Environment]::ProcessorCount)" IgnoreStandardErrorWarningFormat="true" WorkingDirectory="$(MonoObjDir)" />
-=======
-    <Exec Command="make -j$([System.Environment]::ProcessorCount)" IgnoreStandardErrorWarningFormat="true" WorkingDirectory="$(MonoObjDir)" />
     <Exec Condition="'$(TargetstvOS)' == 'true' or '$(TargetsiOS)' == 'true' or '$(TargetsAndroid)' == 'true'" Command="make install -j$([System.Environment]::ProcessorCount)" IgnoreStandardErrorWarningFormat="true" WorkingDirectory="$(MonoObjDir)" />
->>>>>>> c9d69e38
 
     <Message Condition="'$(BuildMonoAOTCrossCompiler)' == 'true'" Text="--- Building Mono AOT cross-compiler ---" Importance="High" />
     <Exec Condition="'$(BuildMonoAOTCrossCompiler)' == 'true'" Command="make -j$([System.Environment]::ProcessorCount)" IgnoreStandardErrorWarningFormat="true" WorkingDirectory="$(MonoObjDir)cross" />
@@ -934,11 +928,7 @@
     <Copy SourceFiles="@(_MonoIncludeArtifacts)"
           DestinationFiles="@(_MonoIncludeArtifacts->'$(BinDir)include\%(RecursiveDir)%(Filename)%(Extension)')"
           SkipUnchangedFiles="true"
-<<<<<<< HEAD
-          Condition="'$(TargetsiOS)' == 'true' or '$(TargetsAndroid)' == 'true' or '$(TargetsWASM)' == 'true'"/>
-=======
-          Condition="'$(TargetsiOS)' == 'true' or '$(TargetstvOS)' == 'true' or'$(TargetsAndroid)' == 'true'"/>
->>>>>>> c9d69e38
+          Condition="'$(TargetsiOS)' == 'true' or '$(TargetstvOS)' == 'true' or'$(TargetsAndroid)' == 'true' or '$(TargetsWASM)' == 'true'"/>
 
     <Exec Condition="'$(TargetsOSX)' == 'true' or '$(TargetsiOS)' == 'true' or '$(TargetstvOS)' == 'true'" Command="install_name_tool -id @rpath/$(MonoFileName) $(BinDir)$(MonoFileName)" />
   </Target>
