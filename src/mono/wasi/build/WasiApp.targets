<Project>
  <Import Project="$(WasmCommonTargetsPath)WasmApp.Common.targets" />

  <UsingTask TaskName="Microsoft.WebAssembly.Build.Tasks.WasiAppBuilder" AssemblyFile="$(WasmAppBuilderTasksAssemblyPath)" />

  <PropertyGroup>
    <PrepareForWasmBuildNativeDependsOn>
      _CheckToolchainIsExpectedVersion;
      _PrepareForWasiBuildNative;
      $(PrepareForWasmBuildNativeDependsOn)
    </PrepareForWasmBuildNativeDependsOn>

    <WasmLinkDotNetDependsOn>
      $(WasmLinkDotNetDependsOn);
      _WasiLinkDotNet;
    </WasmLinkDotNetDependsOn>

    <WasmGenerateAppBundleDependsOn>
      $(WasmGenerateAppBundleDependsOn);
      _GetWasiGenerateAppBundleDependencies;
      _WasiGenerateAppBundle;
      _GenerateRunWasmtimeScript;
      _WasmGenerateNodeScripts;
    </WasmGenerateAppBundleDependsOn>

    <WasiWriteRspForLinkingDependsOn>
      $(WasiWriteRspForLinkingDependsOn);
      _WasmSelectRuntimeComponentsForLinking;
      _WasiGetWasiOutputFileName;
    </WasiWriteRspForLinkingDependsOn>
    <WasiWriteRspForLinkingDependsOn Condition="'$(UsingWasiRuntimeWorkload)' == 'true'">
      $(WasiWriteRspForLinkingDependsOn);
      _MonoSelectRuntimeComponents;
    </WasiWriteRspForLinkingDependsOn>

    <SelfContained Condition="'$(IsWasiProject)' == 'true'">true</SelfContained>

    <!-- Temporarily `false`, till sdk gets a fix for supporting the new file -->
    <WasmEmitSymbolMap Condition="'$(WasmEmitSymbolMap)' == '' and '$(RunAOTCompilation)' != 'true'">false</WasmEmitSymbolMap>
    <TrimMode Condition="'$(TrimMode)' == ''">partial</TrimMode>

    <WasmRunWasmOpt Condition="'$(WasmRunWasmOpt)' == ''">false</WasmRunWasmOpt>

    <!--<WasiBundleAssemblies Condition="'$(WasiBundleAssemblies)' == ''">true</WasiBundleAssemblies>-->
    <!-- FIXME: rename to WasmHost?? -->
    <!--<WasiRunner Condition="'$(WasiRunner)' == ''">wasmtime</WasiRunner>-->
  </PropertyGroup>

  <Target Name="_GetWasiGenerateAppBundleDependencies">
    <ItemGroup Condition="'$(InvariantGlobalization)' == 'true' or '$(WasmSingleFileBundle)' == 'true'">
      <ReferenceCopyLocalPaths Remove="$(MicrosoftNetCoreAppRuntimePackRidNativeDir)icudt.dat" />
    </ItemGroup>
    <ItemGroup Condition="'$(WasmBuildNative)' == 'true'">
      <ReferenceCopyLocalPaths Remove="$(MicrosoftNetCoreAppRuntimePackRidNativeDir)dotnet.wasm" />
    </ItemGroup>
    <ItemGroup Condition="'$(WasmBuildNative)' != 'true'">
      <!-- Add the default ones when we don't compile one -->
      <WasmNativeAsset Include="$(MicrosoftNetCoreAppRuntimePackRidNativeDir)dotnet.wasm"/>
    </ItemGroup>

    <ItemGroup Condition="'$(InvariantGlobalization)' != 'true' and '$(WasmSingleFileBundle)' != 'true'">
      <WasmIcuDataFileNames Include="$(MicrosoftNetCoreAppRuntimePackRidNativeDir)icudt.dat"/>
      <WasmNativeAsset Include="@(WasmIcuDataFileNames)"/>
    </ItemGroup>
  </Target>

  <!-- FIXME: make this similar to what browser targets has -->
  <Target Name="_WasiGenerateAppBundle"
          Inputs="@(_WasmAssembliesInternal);@(WasmNativeAsset)"
          Outputs="$(WasmAppDir)\.stamp"
          Condition="'$(WasmGenerateAppBundle)' == 'true'">

    <PropertyGroup>
      <_WasmOutputSymbolsToAppBundle Condition="'$(CopyOutputSymbolsToPublishDirectory)' == 'true' and '$(_IsPublishing)' == 'true'">true</_WasmOutputSymbolsToAppBundle>
      <_WasmOutputSymbolsToAppBundle Condition="'$(_WasmOutputSymbolsToAppBundle)' == ''">false</_WasmOutputSymbolsToAppBundle>
    </PropertyGroup>

    <WasiAppBuilder
      AppDir="$(WasmAppDir)"
      Assemblies="@(_WasmAssembliesInternal)"
      MainAssemblyName="$(WasmMainAssemblyFileName)"
      IsSingleFileBundle="$(WasmSingleFileBundle)"
      HostConfigs="@(HostConfig)"
      RuntimeArgsForHost="@(WasmMonoRuntimeArgs)"
      DefaultHostConfig="$(DefaultWasmHostConfig)"
      InvariantGlobalization="$(InvariantGlobalization)"
      SatelliteAssemblies="@(_WasmSatelliteAssemblies)"
      IcuDataFileNames="@(WasmIcuDataFileNames)"
      FilesToIncludeInFileSystem="@(WasmFilesToIncludeInFileSystem)"
      ExtraFilesToDeploy="@(WasmExtraFilesToDeploy)"
      NativeAssets="@(WasmNativeAsset)"
      OutputSymbolsToAppBundle="$(_WasmOutputSymbolsToAppBundle)"
      RuntimeConfigJsonPath="$(_WasmRuntimeConfigFilePath)"
      />
  </Target>

  <Import Project="$(MSBuildThisFileDirectory)WasiSdk.Defaults.props" />
  <Target Name="_SetupWasiSdk" BeforeTargets="_SetupToolchain">
    <PropertyGroup>
      <_ToolchainMissingPaths Condition="'$(_ToolchainMissingPaths)' == '' and ('$(WasiClang)' == '' or !Exists('$(WasiClang)'))">%24(WasiClang)=$(WasiClang) </_ToolchainMissingPaths>
    </PropertyGroup>

    <PropertyGroup>
      <_ToolchainMissingErrorMessage Condition="'$(WASI_SDK_PATH)' == '' or !Exists('$(WASI_SDK_PATH)/VERSION')">Could not find wasi-sdk. Install wasi-sdk and set %24(WASI_SDK_PATH) . It can be obtained from https://github.com/WebAssembly/wasi-sdk/releases</_ToolchainMissingErrorMessage>
      <_ToolchainMissingErrorMessage Condition="'$(_ToolchainMissingErrorMessage)' == '' and '$(_ToolchainMissingPaths)' != ''">Using WASI_SDK_PATH=$(WASI_SDK_PATH), cannot find $(_ToolchainMissingPaths) .</_ToolchainMissingErrorMessage>
      <_IsToolchainMissing Condition="'$(_ToolchainMissingErrorMessage)' != ''">true</_IsToolchainMissing>
    </PropertyGroup>

    <PropertyGroup>
      <WasiSdkBinPath Condition="'$(WasiSdkBinPath)' != ''">$([MSBuild]::NormalizeDirectory($(WasiSdkBinPath)))</WasiSdkBinPath>
      <_WasmLLVMPathForAOT>$(WasiSdkBinPath)</_WasmLLVMPathForAOT>
    </PropertyGroup>
  </Target>

  <Target Name="_PrepareForWasiBuildNative">
    <Error Condition="'$(_IsToolchainMissing)' == 'true'"
           Text="$(_ToolchainMissingErrorMessage) SDK is required for building native files." />

    <PropertyGroup>
      <_MonoAotCrossCompilerPath>@(MonoAotCrossCompiler->WithMetadataValue('RuntimeIdentifier','wasi-wasm'))</_MonoAotCrossCompilerPath>
      <_WasmDefaultFlagsRsp>$([MSBuild]::NormalizePath($(_WasmRuntimePackSrcDir), 'wasi-default.rsp'))</_WasmDefaultFlagsRsp>
      <_WasmDefaultLinkFlagsRsp>$([MSBuild]::NormalizePath($(_WasmRuntimePackSrcDir), 'wasi-link.rsp'))</_WasmDefaultLinkFlagsRsp>
      <WasmNativeDebugSymbols Condition="'$(WasmNativeDebugSymbols)' == ''">true</WasmNativeDebugSymbols>
      <WasmLinkIcalls Condition="'$(WasmLinkIcalls)' == ''">$(WasmBuildNative)</WasmLinkIcalls>

      <_WasmICallTablePath>$(_WasmIntermediateOutputPath)icall-table.h</_WasmICallTablePath>
      <_WasmRuntimeICallTablePath>$(_WasmIntermediateOutputPath)runtime-icall-table.h</_WasmRuntimeICallTablePath>
      <_WasmPInvokeTablePath>$(_WasmIntermediateOutputPath)pinvoke-table.h</_WasmPInvokeTablePath>
      <_WasmInterpToNativeTablePath>$(_WasmIntermediateOutputPath)wasm_m2n_invoke.g.h</_WasmInterpToNativeTablePath>
      <_WasmPInvokeHPath>$(_WasmRuntimePackIncludeDir)wasm\pinvoke.h</_WasmPInvokeHPath>
      <_DriverGenCPath>$(_WasmIntermediateOutputPath)driver-gen.c</_DriverGenCPath>
      <DisableParallelAot Condition="'$(DisableParallelAot)' == ''">false</DisableParallelAot>
      <DisableParallelEmccCompile Condition="'$(DisableParallelEmccCompile)' == ''">$(DisableParallelAot)</DisableParallelEmccCompile>

      <_DriverGenCNeeded Condition="'$(_DriverGenCNeeded)' == '' and '$(_WasmShouldAOT)' == 'true'">true</_DriverGenCNeeded>

      <_WasmDevel Condition="'$(_WasmDevel)' == '' and '$(WasmBuildNative)' == 'true' and '$(Configuration)' == 'Debug'">true</_WasmDevel>

      <!--<_EmccAssertionLevelDefault Condition="'$(_EmccAssertionLevelDefault)' == ''">0</_EmccAssertionLevelDefault>-->
      <_WasiClangOptimizationFlagDefault Condition="'$(_WasmDevel)' == 'true'">-O0</_WasiClangOptimizationFlagDefault>
      <_WasiClangOptimizationFlagDefault Condition="'$(_WasiClangOptimizationFlagDefault)' == '' and '$(Configuration)' == 'Debug' and '$(WasmBuildingForNestedPublish)' != 'true'">-O1</_WasiClangOptimizationFlagDefault>
      <_WasiClangOptimizationFlagDefault Condition="'$(_WasiClangOptimizationFlagDefault)' == ''">-Oz</_WasiClangOptimizationFlagDefault>

      <WasiClangCompileOptimizationFlag Condition="'$(WasiClangCompileOptimizationFlag)' == ''">$(_WasiClangOptimizationFlagDefault)</WasiClangCompileOptimizationFlag>
      <WasmCompileOptimizationFlag>$(WasiClangCompileOptimizationFlag)</WasmCompileOptimizationFlag>
      <WasiBitcodeCompileOptimizationFlag Condition="'$(WasiBitcodeCompileOptimizationFlag)' == '' and '$(Configuration)' == 'Release'">-O2</WasiBitcodeCompileOptimizationFlag>
      <WasiBitcodeCompileOptimizationFlag Condition="'$(WasiBitcodeCompileOptimizationFlag)' == ''"   >$(WasiClangCompileOptimizationFlag)</WasiBitcodeCompileOptimizationFlag>
      <WasiClangLinkOptimizationFlag    Condition="'$(WasiClangLinkOptimizationFlag)' == '' and '$(Configuration)' == 'Release'">-O2</WasiClangLinkOptimizationFlag>
      <WasiClangLinkOptimizationFlag    Condition="'$(WasiClangLinkOptimizationFlag)' == ''"   >$(WasiClangCompileOptimizationFlag)</WasiClangLinkOptimizationFlag>
      <WasmLinkOptimizationFlag>$(WasiClangLinkOptimizationFlag)</WasmLinkOptimizationFlag>

      <_WasmCompileRsp>$(_WasmIntermediateOutputPath)wasi-compile.rsp</_WasmCompileRsp>
      <_WasmCompileOutputMessageImportance Condition="'$(WasiClangVerbose)' == 'true'">Normal</_WasmCompileOutputMessageImportance>
      <_WasmCompileOutputMessageImportance Condition="'$(WasiClangVerbose)' != 'true'">Low</_WasmCompileOutputMessageImportance>

      <_WasmCompileBitcodeRsp>$(_WasmIntermediateOutputPath)wasi-compile-bc.rsp</_WasmCompileBitcodeRsp>
      <_WasmLinkRsp>$(_WasmIntermediateOutputPath)clang-link.rsp</_WasmLinkRsp>

       <!--TODOWASI this needs similar AOT logic as EMCC in https://github.com/dotnet/runtime/pull/80507-->
      <WasmInitialHeapSize Condition="'$(WasmInitialHeapSize)' == ''">52428800</WasmInitialHeapSize>
      <WasmClang>$(WasiClang)</WasmClang>
      <_WasiAfterRuntimeLoadedDeclarations>@(WasiAfterRuntimeLoadedDeclarations, ' ')</_WasiAfterRuntimeLoadedDeclarations>
      <_WasiAfterRuntimeLoadedCalls>@(WasiAfterRuntimeLoadedCalls, ' ')</_WasiAfterRuntimeLoadedCalls>
    </PropertyGroup>

    <ItemGroup>
      <WasiAfterRuntimeLoadedDeclarations Include="@(WasiAfterRuntimeLoaded->'void %(Identity)();')" />
      <WasiAfterRuntimeLoadedCalls Include="@(WasiAfterRuntimeLoaded->'%(Identity)();')" />

      <_WasmCommonIncludePaths Include="$(_WasmIntermediateOutputPath.TrimEnd('\/'))" />
      <_WasmCommonIncludePaths Include="$(_WasmRuntimePackIncludeDir)mono-2.0" />
      <_WasmCommonIncludePaths Include="$(_WasmRuntimePackIncludeDir)wasm" />
    </ItemGroup>

    <ItemGroup Condition="'$(OS)' == 'Windows_NT'">
      <!-- Fixup on windows -->
      <_WasmCommonIncludePathsFixedUp Include="$([System.String]::new(%(_WasmCommonIncludePaths.Identity)).Replace('\', '/'))" />
      <_WasmCommonIncludePaths Remove="@(_WasmCommonIncludePaths)" />
      <_WasmCommonIncludePaths Include="@(_WasmCommonIncludePathsFixedUp)" />
    </ItemGroup>

    <ItemGroup>
      <_WasmLinkDependencies Remove="@(_WasmLinkDependencies)" />

      <_WasiClangCommonFlags Include="$(_DefaultWasiClangFlags)" />
      <_WasiClangCommonFlags Include="$(WasiClangFlags)" />
<<<<<<< HEAD
      <_WasiClangCommonFlags Include="--sysroot=&quot;$(WASI_SDK22_PATH.Replace('\', '/'))share/wasi-sysroot&quot;" />
      <_WasiClangCommonFlags Include="--target=wasm32-unknown-wasip2" />
=======
      <_WasiClangCommonFlags Include="--sysroot=&quot;$(WASI_SDK_PATH.Replace('\', '/'))share/wasi-sysroot&quot;" />
>>>>>>> 29fe6a89
      <_WasiClangCommonFlags Include="-g"                                Condition="'$(WasmNativeStrip)' == 'false'" />
      <_WasiClangCommonFlags Include="-v"                                Condition="'$(WasiClangVerbose)' != 'false'" />
      <!--<_WasiClangCommonFlags Include="-s DISABLE_EXCEPTION_CATCHING=0"   Condition="'$(WasmEnableExceptionHandling)' == 'false'" />-->
      <!--<_WasiClangCommonFlags Include="-fwasm-exceptions"                 Condition="'$(WasmEnableExceptionHandling)' == 'true'" />-->
      <!--<_WasiClangCommonFlags Include="-msimd128"                         Condition="'$(WasmEnableSIMD)' == 'true'" />-->

      <_WasmCommonCFlags Include="-DGEN_PINVOKE=1" />
      <_WasmCommonCFlags Condition="'$(_WasmShouldAOT)' == 'true'"         Include="-DENABLE_AOT=1" />
      <_WasmCommonCFlags Condition="'$(_DriverGenCNeeded)' == 'true'"      Include="-DDRIVER_GEN=1" />
      <_WasmCommonCFlags Condition="'$(WasmSingleFileBundle)' == 'true'"   Include="-DWASM_SINGLE_FILE=1" />
      <_WasmCommonCFlags Condition="'$(InvariantGlobalization)' == 'true'" Include="-DINVARIANT_GLOBALIZATION=1" />
      <_WasmCommonCFlags Condition="'$(InvariantTimezone)' == 'true'"      Include="-DINVARIANT_TIMEZONE=1" />
      <_WasmCommonCFlags Condition="'$(WasmLinkIcalls)' == 'true'"         Include="-DLINK_ICALLS=1" />
      <_WasmCommonCFlags Condition="'$(_IsLibraryMode)' == 'true'"          Include="-DWASM_LIBRARY_MODE=1" />
      <_WasiClangCFlags Include="@(_WasmCommonCFlags)" />

      <_WasiClangCFlags Include="&quot;-I%(_WasmCommonIncludePaths.Identity)&quot;" />
      <_WasiClangCFlags Include="-I&quot;$(MicrosoftNetCoreAppRuntimePackRidNativeDir.Replace('\', '/'))include&quot;" />

      <_WasiClangCFlags Include="-g" Condition="'$(WasmNativeDebugSymbols)' == 'true'" />

      <_WasiClangCFlags Condition="'$(_WasiAfterRuntimeLoadedDeclarations)' != ''"
                         Include="-D WASI_AFTER_RUNTIME_LOADED_DECLARATIONS=&quot;$(_WasiAfterRuntimeLoadedDeclarations)&quot;" />
      <_WasiClangCFlags Condition="'$(_WasiAfterRuntimeLoadedCalls)' != ''"
                         Include="-D WASI_AFTER_RUNTIME_LOADED_CALLS=&quot;$(_WasiAfterRuntimeLoadedCalls)&quot;" />

      <_WasiClangLDFlags Include="$(WasiClangLinkOptimizationFlag)" />
      <_WasiClangLDFlags Include="@(_WasiClangCommonFlags)" />
    </ItemGroup>

    <ItemGroup>
      <_DriverCDependencies Include="$(_WasmPInvokeHPath);$(_WasmICallTablePath)" />
      <_DriverCDependencies Include="$(_DriverGenCPath)" Condition="'$(_DriverGenCNeeded)' == 'true'" />

      <_WasmRuntimePackSrcFile Include="$(_WasmRuntimePackSrcDir)pinvoke.c"
                               Dependencies="$(_WasmPInvokeHPath);$(_WasmPInvokeTablePath)" />
      <_WasmRuntimePackSrcFile Include="$(_WasmRuntimePackSrcDir)driver.c"
                               Dependencies="@(_DriverCDependencies)" />
      <_WasmRuntimePackSrcFile Include="$(_WasmRuntimePackSrcDir)runtime.c"
                               Dependencies="@(_DriverCDependencies)" />
      <_WasmRuntimePackSrcFile Include="$(_WasmRuntimePackSrcDir)main.c" />
      <_WasmRuntimePackSrcFile Include="$(_WasmRuntimePackSrcDir)stubs.c" />
      <_WasmRuntimePackSrcFile Include="$(_WasmRuntimePackSrcDir)synthetic-pthread.c" />

      <_WasmRuntimePackSrcFile ObjectFile="$(_WasmIntermediateOutputPath)%(FileName).o" />
    </ItemGroup>

    <ItemGroup Condition="'$(WasmSingleFileBundle)' == 'true'">
      <_WasmBundleItem
                Include="@(_WasmAssembliesInternal)"
                BundleRegistrationFunctionName="mono_register_assemblies_bundle"
                BundleFile="wasi_bundled_assemblies.o" />

      <!-- FIXME: always included? -->
      <_WasmBundleItem
                Include="$(MicrosoftNetCoreAppRuntimePackRidNativeDir)icudt.dat"
                BundleRegistrationFunctionName="mono_register_icu_bundle"
                BundleFile="wasi_bundled_icu.o" />

      <!-- FIXME: if it is missing? -->
      <_WasmBundleItem
                Include="$(_ParsedRuntimeConfigFilePath)"
                BundleRegistrationFunctionName="mono_register_runtimeconfig_bin"
                BundleFile="wasi_bundled_runtimeconfig_bin.o" />
    </ItemGroup>

    <Error Text="Could not find NativeFileReference %(NativeFileReference.Identity)" Condition="'%(NativeFileReference.Identity)' != '' and !Exists(%(NativeFileReference.Identity))" />
    <Error Condition="'$(WasmSingleFileBundle)' == 'true' and '$(WasmMainAssemblyFileName)' == ''" Text="%24(WasmMainAssemblyFileName) is not set" />
  </Target>

  <Target Name="_WasiWriteCompileRsp" BeforeTargets="_WasmWriteRspForCompilingNativeSourceFiles">
    <ItemGroup>
      <_WasmCFlags Include="@(_WasiClangCFlags)" />
      <_WasmCFlags Include="$(WasiClangExtraCFlags)" />
    </ItemGroup>
  </Target>

  <!-- FIXME: merge with some other target -->
  <Target Name="_WasiBeforeWriteRspForCompilingBitcodeRsp" BeforeTargets="_WasmWriteRspForCompilingBitcode">
    <ItemGroup>
      <_BitcodeCompileFlags Include="@(WasiBitcodeCompileOptimizationFlag)" />
      <_BitcodeCompileFlags Include="@(_WasiClangCommonFlags)" />
      <_BitcodeCompileFlags Include="$(WasiClangExtraBitcodeCompileFlags)" />
    </ItemGroup>
  </Target>

  <Target Name="_WasiWriteRspForLinking"
          DependsOnTargets="$(WasiWriteRspForLinkingDependsOn)"
          BeforeTargets="_WasmWriteRspForLinking"
          Returns="@(_WasmLinkStepArgs)">

    <!-- Generate a file entrypoint_YourAssemblyName.c containing the dotnet_wasi_getentrypointassemblyname symbol.
       This means we don't have to hardcode the assembly name in main.c -->
    <PropertyGroup>
      <_WasiGetEntrypointCFile>$(_WasmIntermediateOutputPath)entrypoint_$(WasmMainAssemblyFileName).c</_WasiGetEntrypointCFile>
    </PropertyGroup>
    <WriteLinesToFile File="$(_WasiGetEntrypointCFile)"
              Overwrite="true"
              Condition="'$(WasmSingleFileBundle)' == 'true'"
              Lines="const char* dotnet_wasi_getentrypointassemblyname() { return &quot;$(WasmMainAssemblyFileName)&quot;%3B }"
              WriteOnlyWhenDifferent="true" />
    <WriteLinesToFile File="$(_WasiGetEntrypointCFile)"
              Overwrite="true"
              Condition="'$(WasmSingleFileBundle)' != 'true'"
              Lines="const char* dotnet_wasi_getentrypointassemblyname() { return &quot;managed/$(WasmMainAssemblyFileName)&quot;%3B }"
              WriteOnlyWhenDifferent="true" />
    <ItemGroup>
      <FileWrites Include="$(_WasiGetEntrypointCFile)" />
    </ItemGroup>

    <PropertyGroup>
      <!-- FIXME: eh case -->
      <_WasmEHLib Condition="'$(WasmEnableExceptionHandling)' == 'true'">libmono-wasm-eh-wasm.a</_WasmEHLib>
      <!--<_WasmEHLib Condition="'$(WasmEnableExceptionHandling)' != 'true'">libmono-wasm-eh-js.a</_WasmEHLib>-->
      <!--<_WasmEHLibToExclude Condition="'$(WasmEnableExceptionHandling)' == 'true'">libmono-wasm-eh-js.a</_WasmEHLibToExclude>-->
      <_WasmEHLibToExclude Condition="'$(WasmEnableExceptionHandling)' != 'true'">libmono-wasm-eh-wasm.a</_WasmEHLibToExclude>
      <_WasmSIMDLib Condition="'$(WasmEnableSIMD)' == 'true'">libmono-wasm-simd.a</_WasmSIMDLib>
      <_WasmSIMDLib Condition="'$(WasmEnableSIMD)' != 'true'">libmono-wasm-nosimd.a</_WasmSIMDLib>
      <_WasmSIMDLibToExclude Condition="'$(WasmEnableSIMD)' != 'true'">libmono-wasm-simd.a</_WasmSIMDLibToExclude>
      <_WasmSIMDLibToExclude Condition="'$(WasmEnableSIMD)' == 'true'">libmono-wasm-nosimd.a</_WasmSIMDLibToExclude>
    </PropertyGroup>

    <ItemGroup>
      <_MonoRuntimeComponentDontLink Include="wasm-bundled-timezones.a" Condition="'$(InvariantTimezone)' == 'true'"/>
      <_MonoRuntimeComponentDontLink Include="libmono-component-diagnostics_tracing-static.a" Condition="'$(UsingWasiRuntimeWorkload)' != 'true'" /> <!-- Just for in-tree build + CI -->
    </ItemGroup>

    <ItemGroup>
      <!-- order matters -->
      <_WasmNativeFileForLinking Include="%(_BitcodeFile.ObjectFile)" />
      <!--<_WasmNativeFileForLinking Include="%(_WasmSourceFileToCompile.ObjectFile)" />-->

      <_WasmNativeFileForLinking
          Include="$(MicrosoftNetCoreAppRuntimePackRidNativeDir)*.a"
          Exclude="@(_MonoRuntimeComponentDontLink->'$(MicrosoftNetCoreAppRuntimePackRidNativeDir)%(Identity)')" />
      <_WasmNativeFileForLinking Condition="'$(_WasmEHLib)' != ''" Include="$(MicrosoftNetCoreAppRuntimePackRidNativeDir)$(_WasmEHLib)" />
      <_WasmNativeFileForLinking Condition="'$(_WasmSIMDLib)' != ''" Include="$(MicrosoftNetCoreAppRuntimePackRidNativeDir)$(_WasmSIMDLib)" />
      <_WasmNativeFileForLinking Remove="$(MicrosoftNetCoreAppRuntimePackRidNativeDir)$(_WasmEHLibToExclude)" />
      <_WasmNativeFileForLinking Remove="$(MicrosoftNetCoreAppRuntimePackRidNativeDir)$(_WasmSIMDLibToExclude)" />

      <_WasmNativeFileForLinking Include="$(WasiSysRoot)\lib\wasm32-wasip2\libc++.a" />
      <_WasmNativeFileForLinking Include="$(WasiSysRoot)\lib\wasm32-wasip2\libc++abi.a" />

      <_WasmNativeFileForLinking Include="@(NativeFileReference)" />
    </ItemGroup>

    <ItemGroup>
      <_WasiClangXLinkerFlags Include="--initial-memory=$(WasmInitialHeapSize)" />

      <_WasiFilePathForFixup Include="$(_WasiGetEntrypointCFile)" />
      <_WasiFilePathForFixup Include="@(_WasmObjectFilesForBundle)" />
      <_WasiFilePathForFixup Include="@(_WasmNativeFileForLinking)" />

      <_WasmLinkDependencies Include="@(_WasiFilePathForFixup)" />

      <_WasiLinkStepArgs Condition="'$(OS)' == 'Windows_NT'" Include="&quot;$([System.String]::new(%(_WasiFilePathForFixup.Identity)).Replace('\', '/'))&quot;" />
      <_WasiLinkStepArgs Condition="'$(OS)' != 'Windows_NT'" Include="@(_WasiFilePathForFixup -> '&quot;%(Identity)&quot;')" />

      <_WasiLinkStepArgs Include="-Wl,--export=malloc,--export=free,--export=__heap_base,--export=__data_end" />
      <!-- keep in sync with src\mono\wasi\wasi.proj -->
      <_WasiLinkStepArgs Include="-Wl,-z,stack-size=8388608,-lwasi-emulated-process-clocks,-lwasi-emulated-signal,-lwasi-emulated-mman"/>
      <_WasiLinkStepArgs Include="-Wl,-s" Condition="'$(WasmNativeStrip)' == 'true'"/>

      <_WasiLinkStepArgs Include="&quot;@$(_WasmDefaultLinkFlagsRsp.Replace('\', '/'))&quot;" />
      <_WasiLinkStepArgs Include="@(_WasiClangXLinkerFlags -> '-Xlinker %(Identity)', ' ')" />
      <_WasiLinkStepArgs Include="@(_WasiClangLDFlags)" />

      <_WasiLinkStepArgs Include="-o &quot;$(_WasiOutputFileName.Replace('\', '/'))&quot;" />

      <_WasmLinkStepArgs Include="@(_WasiLinkStepArgs)" />
    </ItemGroup>
  </Target>

  <Target Name="_WasiLinkDotNet"
          Inputs="@(_WasmLinkDependencies);$(_WasmDefaultsFlagsRsp);$(_WasmDefaultLinkFlagsRsp);$(_WasmLinkRsp)"
          Outputs="$(_WasiOutputFileName)"
          Returns="@(FileWrites)"
          DependsOnTargets="_WasiWriteRspForLinking">

    <Message Text="Linking for initial memory %24(WasmInitialHeapSize)=$(WasmInitialHeapSize) bytes. Set this msbuild property to change the value." Importance="High" />
    <Message Text="Linking with $(WasiClang) with $(WasmLinkOptimizationFlag). This may take a while ..." Importance="High" />

    <Message Importance="High" Text="Performing WASI SDK build: &quot;$(WasiClang)&quot; &quot;$(_WasmLinkRsp)&quot;" />
    <Exec Command="&quot;$(WasiClang)&quot; &quot;@$(_WasmLinkRsp)&quot;" />

    <CallTarget Targets="_RunWasmOptPostLink" Condition="'$(WasmRunWasmOpt)' == 'true'" />

    <!-- FIXME: this will be done by the bundler -->
    <Copy SourceFiles="$(_WasiOutputFileName)" DestinationFolder="$(WasmAppDir)" />
    <ItemGroup>
      <FileWrites Include="$(_WasiOutputFileName)" />
    </ItemGroup>
  </Target>

  <Target Name="_WasiGetWasiOutputFileName">
    <Error Condition="'$(WasmSingleFileBundle)' == 'true' and '$(WasmMainAssemblyFileName)' == ''" Text="%24(WasmMainAssemblyFileName) is not set" />
    <PropertyGroup>
      <_WasiOutputFileName Condition="'$(WasmSingleFileBundle)' == 'true'">$([System.IO.Path]::GetFileNameWithoutExtension('$(WasmMainAssemblyFileName)')).wasm</_WasiOutputFileName>
      <_WasiOutputFileName Condition="'$(WasmSingleFileBundle)' != 'true'">dotnet.wasm</_WasiOutputFileName>
      <_WasiOutputFileName Condition="'$(_WasiOutputFileName)' != ''">$([System.IO.Path]::Combine($(_WasiIntermediateOutputPath), $(_WasiOutputFileName)))</_WasiOutputFileName>
    </PropertyGroup>

    <Error Condition="'$(_WasiOutputFileName)' == ''" Text="Could not determine $(_WasiOutputFileName)" />
  </Target>

  <Target Name="_CheckToolchainIsExpectedVersion" />

  <Target Name="_GenerateRunWasmtimeScript">
    <PropertyGroup>
      <WasmRunWasmtimeScriptPath Condition="'$(WasmRunWasmtimeScriptPath)' == ''">$(WasmAppDir)run-wasmtime.sh</WasmRunWasmtimeScriptPath>
      <_ScriptContent Condition="'$(WasmSingleFileBundle)' == 'true'">wasmtime run $([System.IO.Path]::GetFileNameWithoutExtension($(WasmMainAssemblyFileName))).wasm $*</_ScriptContent>
      <_ScriptContent Condition="'$(WasmSingleFileBundle)' != 'true'">wasmtime run --dir . dotnet.wasm $([System.IO.Path]::GetFileNameWithoutExtension($(WasmMainAssemblyFileName))) $*</_ScriptContent>
    </PropertyGroup>

    <Error Condition="'$(WasmMainAssemblyFileName)' == ''" Text="%24(WasmMainAssemblyFileName) property needs to be set for generating $(WasmRunWasmtimeScriptPath)." />
    <WriteLinesToFile
      File="$(WasmRunWasmtimeScriptPath)"
      Lines="$(_ScriptContent)"
      Overwrite="true" />

    <ItemGroup>
      <FileWrites Include="$(WasmRunWasmtimeScriptPath)" />
    </ItemGroup>

    <Exec Condition="'$(OS)' != 'Windows_NT'" Command="chmod a+x &quot;$(WasmRunWasmtimeScriptPath)&quot;" />
  </Target>

  <Target Name="_WasmGenerateNodeScripts">
    <PropertyGroup>
      <_WasmNodeJSPath>$(WasmAppDir)node.mjs</_WasmNodeJSPath>
      <_WasmNodeJSContents><![CDATA[
import { readFile } from 'node:fs/promises';
import { WASI } from 'wasi';
import { argv, env } from 'node:process';

const wasi = new WASI({
  version: 'preview1',
  args: argv.slice(1),
  env,
  preopens: {
    '/': '.',
    '/managed': './managed',
  },
});

const wasm = await WebAssembly.compile(
  await readFile(new URL('./dotnet.wasm', import.meta.url)),
);
const instance = await WebAssembly.instantiate(wasm, wasi.getImportObject());

wasi.start(instance);
]]></_WasmNodeJSContents>
      <_WasmNodeScriptPath>$(WasmAppDir)run-node.sh</_WasmNodeScriptPath>
      <_WasmNodeScriptContents>node --experimental-modules --experimental-wasm-modules node.mjs $([System.IO.Path]::GetFileNameWithoutExtension($(WasmMainAssemblyFileName))) $*</_WasmNodeScriptContents>
    </PropertyGroup>

    <WriteLinesToFile
      File="$(_WasmNodeJSPath)"
      Lines="$(_WasmNodeJSContents)"
      Overwrite="true" />

    <WriteLinesToFile
      File="$(_WasmNodeScriptPath)"
      Lines="$(_WasmNodeScriptContents)"
      Overwrite="true" />
    <Exec Condition="'$(OS)' != 'Windows_NT'" Command="chmod a+x &quot;$(_WasmNodeScriptPath)&quot;" />
  </Target>

  <Target Name="ProvideDefaultUserRuntimeConfig" BeforeTargets="_GenerateRuntimeConfigurationFilesInputCache" Condition="'$(GenerateRuntimeConfigurationFiles)' == 'true'">
    <PropertyGroup Condition="!Exists('$(UserRuntimeConfig)')">
      <UserRuntimeConfig>$(MSBuildThisFileDirectory)wasiconsole.runtimeconfig.template.json</UserRuntimeConfig>
    </PropertyGroup>
  </Target>

  <!--<Target Name="_WasmCalculateInitialHeapSize" />-->
</Project><|MERGE_RESOLUTION|>--- conflicted
+++ resolved
@@ -184,12 +184,8 @@
 
       <_WasiClangCommonFlags Include="$(_DefaultWasiClangFlags)" />
       <_WasiClangCommonFlags Include="$(WasiClangFlags)" />
-<<<<<<< HEAD
-      <_WasiClangCommonFlags Include="--sysroot=&quot;$(WASI_SDK22_PATH.Replace('\', '/'))share/wasi-sysroot&quot;" />
+      <_WasiClangCommonFlags Include="--sysroot=&quot;$(WASI_SDK_PATH.Replace('\', '/'))share/wasi-sysroot&quot;" />
       <_WasiClangCommonFlags Include="--target=wasm32-unknown-wasip2" />
-=======
-      <_WasiClangCommonFlags Include="--sysroot=&quot;$(WASI_SDK_PATH.Replace('\', '/'))share/wasi-sysroot&quot;" />
->>>>>>> 29fe6a89
       <_WasiClangCommonFlags Include="-g"                                Condition="'$(WasmNativeStrip)' == 'false'" />
       <_WasiClangCommonFlags Include="-v"                                Condition="'$(WasiClangVerbose)' != 'false'" />
       <!--<_WasiClangCommonFlags Include="-s DISABLE_EXCEPTION_CATCHING=0"   Condition="'$(WasmEnableExceptionHandling)' == 'false'" />-->
