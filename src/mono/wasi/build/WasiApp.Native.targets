<Project>
  <!-- not really meant to be used w/o WasmApp.targets -->

  <UsingTask TaskName="Microsoft.WebAssembly.Build.Tasks.WasmResolveAssemblyDependencies" AssemblyFile="$(WasmAppBuilderTasksAssemblyPath)" />
  <UsingTask TaskName="ManagedToNativeGenerator" AssemblyFile="$(WasmAppBuilderTasksAssemblyPath)" />

  <PropertyGroup>
    <_WasiBuildNativeCoreDependsOn>
        _SetupWasiSdk;
        _SetWasmBuildNativeDefaults;
        _PrepareForWasiBuildNative;
        _GetNativeFilesForLinking;
        _GenerateManagedToNative;
        _GenerateAssemblyObjectFiles;
        _WasiLink;
    </_WasiBuildNativeCoreDependsOn>

    <!--<_BeforeWasmBuildAppDependsOn>-->
      <!--$(_BeforeWasmBuildAppDependsOn);-->
      <!--_SetupEmscripten;-->
      <!--_SetWasmBuildNativeDefaults-->
    <!--</_BeforeWasmBuildAppDependsOn>-->

    <_ExeExt Condition="$([MSBuild]::IsOSPlatform('WINDOWS'))">.exe</_ExeExt>
    <!--<WasmUseEMSDK_PATH Condition="'$(WasmUseEMSDK_PATH)' == '' and '$(EMSDK_PATH)' != '' and Exists('$(MSBuildThisFileDirectory)WasmApp.InTree.targets')">true</WasmUseEMSDK_PATH>-->
  </PropertyGroup>

  <ItemGroup>
    <UpToDateCheckInput Include="@(NativeFileReference)" />
  </ItemGroup>

  <ItemGroup Condition="'$(Configuration)' == 'Debug' and '@(_MonoComponent->Count())' == 0">
    <_MonoComponent Include="hot_reload;debugger" />
  </ItemGroup>
  <ItemGroup>
    <_MonoComponent Include="marshal-ilgen" />
  </ItemGroup>

  <Import Project="$(MSBuildThisFileDirectory)WasiSdk.Defaults.props" />

  <Target Name="_SetupWasiSdk">
    <PropertyGroup>
      <_ToolchainMissingPaths Condition="'$(_ToolchainMissingPaths)' == '' and ('$(WasiClang)' == '' or !Exists('$(WasiClang)'))">%24(WasiClang)=$(WasiClang) </_ToolchainMissingPaths>
    </PropertyGroup>

    <PropertyGroup>
      <_ToolchainMissingErrorMessage Condition="'$(WASI_SDK_PATH)' == '' and '$(WasiSdkRoot)' == ''">Could not find wasi-sdk. Either set %24(WASI_SDK_PATH), or use workloads to get the sdk.</_ToolchainMissingErrorMessage>
      <_IsToolchainMissing Condition="'$(_ToolchainMissingErrorMessage)' != ''">true</_IsToolchainMissing>
    </PropertyGroup>
  </Target>

  <Target Name="_SetWasmBuildNativeDefaults">
    <!-- if already set, maybe by a user projects, then a missing emsdk is an error -->
    <Error Condition="'$(WasmBuildNative)' == 'true' and '$(_IsToolchainMissing)' == 'true'"
           Text="$(_ToolchainMissingErrorMessage) SDK is required for building native files." />

    <Error Condition="'$(WasmBuildNative)' == 'true' and '$(_IsToolchainMissing)' == 'true'"
           Text="$(_ToolchainMissingErrorMessage) SDK is required for AOT'ing assemblies." />

    <!-- When Building -->
    <PropertyGroup Condition="'$(WasmBuildingForNestedPublish)' != 'true'">
      <!-- build AOT, only if explicitly requested -->
      <WasmBuildNative Condition="'$(RunAOTCompilation)' == 'true' and '$(RunAOTCompilationAfterBuild)' == 'true'">true</WasmBuildNative>

      <WasmBuildNative Condition="'$(WasmBuildNative)' == '' and '$(WasmEnableSIMD)' == 'true'">true</WasmBuildNative>

      <WasmBuildNative Condition="'$(WasmBuildNative)' == '' and @(NativeFileReference->Count()) > 0" >true</WasmBuildNative>

      <WasmBuildNative Condition="'$(WasmBuildNative)' == ''">false</WasmBuildNative>
    </PropertyGroup>

    <!-- When Publishing -->
    <PropertyGroup Condition="'$(WasmBuildingForNestedPublish)' == 'true'">
      <!-- AOT==true overrides WasmBuildNative -->
      <WasmBuildNative Condition="'$(RunAOTCompilation)' == 'true'">true</WasmBuildNative>
      <WasmBuildNative Condition="'$(WasmBuildNative)' == '' and @(NativeFileReference->Count()) > 0" >true</WasmBuildNative>
      <WasmBuildNative Condition="'$(WasmBuildNative)' == '' and '$(WasmEnableSIMD)' == 'true'">true</WasmBuildNative>

      <!-- not aot, not trimmed app, no reason to relink -->
      <WasmBuildNative Condition="'$(WasmBuildNative)' == '' and '$(PublishTrimmed)' != 'true'">false</WasmBuildNative>

      <!-- default to relinking in Release config -->
      <WasmBuildNative Condition="'$(WasmBuildNative)' == '' and '$(Configuration)' == 'Release'">true</WasmBuildNative>

      <WasmBuildNative Condition="'$(WasmBuildNative)' == ''">false</WasmBuildNative>
    </PropertyGroup>

    <!-- If we want to default to true, and sdk is missing, then just warn, and set it to false -->
    <Warning Condition="'$(WasmBuildNative)' == 'true' and '$(_IsToolchainMissing)' == 'true'"
             Text="$(_ToolchainMissingErrorMessage) SDK is required for building native files." />

    <PropertyGroup>
      <WasmBuildNative Condition="'$(WasmBuildNative)' == 'true' and '$(_IsToolchainMissing)' == 'true'">false</WasmBuildNative>
    </PropertyGroup>
  </Target>

  <Target Name="_WasiBuildNativeCore" DependsOnTargets="$(_WasiBuildNativeCoreDependsOn)" Condition="'$(WasmBuildNative)' == 'true'" />

  <Target Name="_PrepareForWasiBuildNative">
    <Error Condition="'$(_IsToolchainMissing)' == 'true'"
           Text="$(_ToolchainMissingErrorMessage) Emscripten SDK is required for building native files." />

    <PropertyGroup>
      <_MonoAotCrossCompilerPath>@(MonoAotCrossCompiler->WithMetadataValue('RuntimeIdentifier','browser-wasm'))</_MonoAotCrossCompilerPath>
      <_WasiClangDefaultFlagsRsp>$([MSBuild]::NormalizePath($(_WasmRuntimePackSrcDir), 'emcc-default.rsp'))</_WasiClangDefaultFlagsRsp>
      <_WasiClangDefaultLinkFlagsRsp>$([MSBuild]::NormalizePath($(_WasmRuntimePackSrcDir), 'emcc-link.rsp'))</_WasiClangDefaultLinkFlagsRsp>
      <WasmNativeStrip Condition="'$(WasmNativeStrip)' == '' and '$(Configuration)' == 'Debug' and '$(WasmBuildingForNestedPublish)' != 'true'">false</WasmNativeStrip>
      <WasmNativeStrip Condition="'$(WasmNativeStrip)' == ''">true</WasmNativeStrip>
      <WasmNativeDebugSymbols Condition="'$(WasmNativeDebugSymbols)' == ''">true</WasmNativeDebugSymbols>
      <WasmLinkIcalls Condition="'$(WasmLinkIcalls)' == ''">$(WasmBuildNative)</WasmLinkIcalls>

      <_WasmICallTablePath>$(_WasmIntermediateOutputPath)icall-table.h</_WasmICallTablePath>
      <!--<_WasmRuntimeICallTablePath>$(_WasmIntermediateOutputPath)runtime-icall-table.h</_WasmRuntimeICallTablePath>-->
      <_WasmPInvokeTablePath>$(_WasmIntermediateOutputPath)pinvoke-table.h</_WasmPInvokeTablePath>
      <_WasmInterpToNativeTablePath>$(_WasmIntermediateOutputPath)wasm_m2n_invoke.g.h</_WasmInterpToNativeTablePath>
      <_WasmPInvokeHPath>$(_WasmRuntimePackIncludeDir)wasm\pinvoke.h</_WasmPInvokeHPath>
      <_DriverGenCPath>$(_WasmIntermediateOutputPath)driver-gen.c</_DriverGenCPath>
      <DisableParallelAot Condition="'$(DisableParallelAot)' == ''">false</DisableParallelAot>
      <DisableParallelEmccCompile Condition="'$(DisableParallelEmccCompile)' == ''">$(DisableParallelAot)</DisableParallelEmccCompile>

      <_DriverGenCNeeded Condition="'$(_DriverGenCNeeded)' == '' and '$(_WasmShouldAOT)' == 'true'">true</_DriverGenCNeeded>

      <_WasmDevel Condition="'$(_WasmDevel)' == '' and '$(WasmBuildNative)' == 'true' and '$(Configuration)' == 'Debug'">true</_WasmDevel>

      <!--<_EmccAssertionLevelDefault Condition="'$(_EmccAssertionLevelDefault)' == ''">0</_EmccAssertionLevelDefault>-->
      <!--<_EmccOptimizationFlagDefault Condition="'$(_WasmDevel)' == 'true'">-O0</_EmccOptimizationFlagDefault>-->
      <!--<_EmccOptimizationFlagDefault Condition="'$(_EmccOptimizationFlagDefault)' == '' and '$(Configuration)' == 'Debug' and '$(WasmBuildingForNestedPublish)' != 'true'">-O1</_EmccOptimizationFlagDefault>-->
      <!--<_EmccOptimizationFlagDefault Condition="'$(_EmccOptimizationFlagDefault)' == ''">-Oz</_EmccOptimizationFlagDefault>-->

      <!--<EmccCompileOptimizationFlag Condition="'$(EmccCompileOptimizationFlag)' == ''">$(_EmccOptimizationFlagDefault)</EmccCompileOptimizationFlag>-->
      <!--<EmccLinkOptimizationFlag    Condition="'$(EmccLinkOptimizationFlag)' == '' and '$(Configuration)' == 'Release'">-O2</EmccLinkOptimizationFlag>-->
      <!--<EmccLinkOptimizationFlag    Condition="'$(EmccLinkOptimizationFlag)' == ''"   >$(EmccCompileOptimizationFlag)</EmccLinkOptimizationFlag>-->

      <!--<_EmccCompileRsp>$(_WasmIntermediateOutputPath)emcc-compile.rsp</_EmccCompileRsp>-->
      <!--<_EmccCompileOutputMessageImportance Condition="'$(EmccVerbose)' == 'true'">Normal</_EmccCompileOutputMessageImportance>-->
      <!--<_EmccCompileOutputMessageImportance Condition="'$(EmccVerbose)' != 'true'">Low</_EmccCompileOutputMessageImportance>-->

      <!--<_EmccCompileBitcodeRsp>$(_WasmIntermediateOutputPath)emcc-compile-bc.rsp</_EmccCompileBitcodeRsp>-->
      <!--<_EmccLinkRsp>$(_WasmIntermediateOutputPath)emcc-link.rsp</_EmccLinkRsp>-->

      <!-- TODOWASI this needs similar AOT logic as EMCC in https://github.com/dotnet/runtime/pull/80507 -->
      <WasmInitialHeapSize Condition="'$(WasmInitialHeapSize)' == ''">52428800</WasmInitialHeapSize>
    </PropertyGroup>

    <ItemGroup>
      <_WasmLinkDependencies Remove="@(_WasmLinkDependencies)" />

      <!--<_EmccCommonFlags Include="$(_DefaultEmccFlags)" />-->
      <!--<_EmccCommonFlags Include="$(EmccFlags)" />-->
      <!--<_EmccCommonFlags Include="-s EXPORT_ES6=1" />-->
      <!--<_EmccCommonFlags Include="-g"                                Condition="'$(WasmNativeStrip)' == 'false'" />-->
      <!--<_EmccCommonFlags Include="-v"                                Condition="'$(EmccVerbose)' != 'false'" />-->
      <!--<_EmccCommonFlags Include="-s DISABLE_EXCEPTION_CATCHING=0"   Condition="'$(WasmEnableExceptionHandling)' == 'false'" />-->
      <!--<_EmccCommonFlags Include="-fwasm-exceptions"                 Condition="'$(WasmEnableExceptionHandling)' == 'true'" />-->
      <!--<_EmccCommonFlags Include="-msimd128"                         Condition="'$(WasmEnableSIMD)' == 'true'" />-->

      <_WasmCommonIncludePaths Include="$(_WasmIntermediateOutputPath.TrimEnd('\/'))" />
      <_WasmCommonIncludePaths Include="$(_WasmRuntimePackIncludeDir)mono-2.0" />
      <_WasmCommonIncludePaths Include="$(_WasmRuntimePackIncludeDir)wasm" />
    </ItemGroup>

    <ItemGroup Condition="'$(OS)' == 'Windows_NT'">
      <!-- Fixup on windows -->
      <_WasmCommonIncludePathsFixedUp Include="$([System.String]::new(%(_WasmCommonIncludePaths.Identity)).Replace('\', '/'))" />
      <_WasmCommonIncludePaths Remove="@(_WasmCommonIncludePaths)" />
      <_WasmCommonIncludePaths Include="@(_WasmCommonIncludePathsFixedUp)" />
    </ItemGroup>

    <ItemGroup>
      <_WasmCommonCFlags Include="-DGEN_PINVOKE=1" />
<<<<<<< HEAD
      <_WasmCommonCFlags Condition="'$(WasmSingleFileBundle)' == 'true'" Include="-DGEN_ASSEMBLIES=1" />

=======
      <_WasmCommonCFlags Include="-DINVARIANT_GLOBALIZATION=1" Condition="'$(InvariantGlobalization)' == 'true'"/>
>>>>>>> ff7c19f2
      <!-- Adding optimization flag at the top, so it gets precedence -->
      <!--<_EmccCFlags Include="$(EmccCompileOptimizationFlag)" />-->
      <!--<_EmccCFlags Include="-s ASSERTIONS=$(_EmccAssertionLevelDefault)" Condition="'$(_WasmDevel)' == 'true'" />-->
      <!--<_EmccCFlags Include="@(_EmccCommonFlags)" />-->

      <!--<_EmccCFlags Include="-DDISABLE_PERFTRACING_LISTEN_PORTS=1" />-->
      <!--<_EmccCFlags Include="-DENABLE_AOT=1"                    Condition="'$(_WasmShouldAOT)' == 'true'" />-->
      <!--<_EmccCFlags Include="-DDRIVER_GEN=1"                    Condition="'$(_WasmShouldAOT)' == 'true'" />-->
      <!--<_EmccCFlags Include="-DINVARIANT_GLOBALIZATION=1"       Condition="'$(InvariantGlobalization)' == 'true'" />-->
      <!--<_EmccCFlags Include="-DLINK_ICALLS=1"                   Condition="'$(WasmLinkIcalls)' == 'true'" />-->
      <!--<_EmccCFlags Include="-DENABLE_AOT_PROFILER=1"           Condition="$(WasmProfilers.Contains('aot'))" />-->
      <!--<_EmccCFlags Include="-DENABLE_BROWSER_PROFILER=1"       Condition="$(WasmProfilers.Contains('browser'))" />-->
      <!--<_EmccCFlags Include="-DCORE_BINDINGS" />-->
      <!--<_EmccCFlags Include="-DGEN_PINVOKE=1" />-->
      <!--<_EmccCFlags Include="-emit-llvm" />-->

      <!--<_EmccCFlags Include="-g" Condition="'$(WasmNativeDebugSymbols)' == 'true'" />-->

      <!-- Adding optimization flag at the top, so it gets precedence -->
      <!--<_EmccLDFlags Include="$(EmccLinkOptimizationFlag)" />-->
      <!--<_EmccLDFlags Include="@(_EmccCommonFlags)" />-->

      <!-- ILLinker should have removed unused imports, so error for Publish -->
      <!--<_EmccLDSFlags Include="-s ERROR_ON_UNDEFINED_SYMBOLS=0" Condition="'$(WasmBuildingForNestedPublish)' != 'true'" />-->

      <!--<_DriverCDependencies Include="$(_WasmPInvokeHPath);$(_WasmICallTablePath)" />-->
      <!--<_DriverCDependencies Include="$(_DriverGenCPath)" Condition="'$(_DriverGenCNeeded)' == 'true'" />-->

      <!--<_WasmRuntimePackSrcFile Include="$(_WasmRuntimePackSrcDir)pinvoke.c"-->
                               <!--Dependencies="$(_WasmPInvokeHPath);$(_WasmPInvokeTablePath)" />-->
      <!--<_WasmRuntimePackSrcFile Include="$(_WasmRuntimePackSrcDir)driver.c"-->
                               <!--Dependencies="@(_DriverCDependencies)" />-->
      <!--<_WasmRuntimePackSrcFile Include="$(_WasmRuntimePackSrcDir)corebindings.c" />-->

      <!--<_WasmRuntimePackSrcFile ObjectFile="$(_WasmIntermediateOutputPath)%(FileName).o" />-->

      <!-- See src\mono\wasm\runtime\modularize-dotnet.md -->
      <!--<_WasmExtraJSFile Include="$(_WasmRuntimePackSrcDir)\*.%(JSFileType.Identity)"     Kind="%(JSFileType.Kind)" />-->
      <!--<_WasmExtraJSFile Include="$(_WasmRuntimePackSrcDir)\es6\*.%(JSFileType.Identity)" Kind="%(JSFileType.Kind)" />-->

      <!--<_WasmNativeFileForLinking Include="@(NativeFileReference)" />-->

      <!--<EmscriptenEnvVars Include="EMSDK_PYTHON=$(EmscriptenPythonToolsPath)python.exe" Condition="'$(OS)' == 'Windows_NT'" />-->
      <!--<EmscriptenEnvVars Include="PYTHONPATH=$(EmscriptenPythonToolsPath)" Condition="'$(OS)' == 'Windows_NT'" />-->
      <!--<EmscriptenEnvVars Include="PYTHONHOME=" Condition="'$(OS)' == 'Windows_NT'" />-->
      <!--<EmscriptenEnvVars Include="EM_CACHE=$(WasmCachePath)" Condition="'$(WasmCachePath)' != ''" />-->
    </ItemGroup>

    <Error Text="Could not find NativeFileReference %(NativeFileReference.Identity)" Condition="'%(NativeFileReference.Identity)' != '' and !Exists(%(NativeFileReference.Identity))" />
  </Target>

  <Target Name="_GenerateManagedToNative">
    <ItemGroup>
      <_WasmPInvokeModules Include="%(_WasmNativeFileForLinking.FileName)" Condition="'%(_WasmNativeFileForLinking.ScanForPInvokes)' != 'false'" />

      <_WasmPInvokeModules Include="libSystem.Native" />
      <_WasmPInvokeModules Include="libSystem.Globalization.Native" />
        <!-- FIXME: wasi -->
      <!--<_WasmPInvokeModules Include="libSystem.IO.Compression.Native" />-->
    </ItemGroup>

    <PropertyGroup>
      <_HasMscorlib Condition="'%(_WasmAssembliesInternal.FileName)%(_WasmAssembliesInternal.Extension)' == 'mscorlib.dll'">true</_HasMscorlib>
      <_MscorlibPath Condition="'$(_HasMscorlib)' != 'true'">$(MicrosoftNetCoreAppRuntimePackRidDir)lib\net8.0\mscorlib.dll</_MscorlibPath>
    </PropertyGroup>

    <!--<Error Condition="'$(_MonoAotCrossCompilerPath)' == '' or !Exists('$(_MonoAotCrossCompilerPath)')"-->
           <!--Text="Could not find AOT cross compiler at %24(_MonoAotCrossCompilerPath)=$(_MonoAotCrossCompilerPath)" />-->

    <!--<Exec Command='"$(_MonoAotCrossCompilerPath)" print-icall-table > "$(_WasmRuntimeICallTablePath)"' />-->
    <!--<ItemGroup>-->
      <!--<FileWrites Include="$(_WasmRuntimeICallTablePath)" />-->
    <!--</ItemGroup>-->

    <MakeDir Directories="$(_WasmIntermediateOutputPath)" Condition="!Exists('$(_WasmIntermediateOutputPath)')"  />

    <ManagedToNativeGenerator
      Assemblies="@(_WasmAssembliesInternal);$(_MscorlibPath)"
      RuntimeIcallTableFile="$(_WasmRuntimeICallTablePath)"
      IcallOutputPath="$(_WasmICallTablePath)"
      PInvokeModules="@(_WasmPInvokeModules)"
      PInvokeOutputPath="$(_WasmPInvokeTablePath)"
      InterpToNativeOutputPath="$(_WasmInterpToNativeTablePath)">
      <Output TaskParameter="FileWrites" ItemName="FileWrites" />
    </ManagedToNativeGenerator>
  </Target>

  <Target Name="_WasmSelectRuntimeComponentsForLinking" DependsOnTargets="_MonoSelectRuntimeComponents" />

  <Target Name="_GetNativeFilesForLinking" Returns="@(_WasmNativeFileForLinking)">
    <Message Text="MicrosoftNetCoreAppRuntimePackRidNativeDir: $(MicrosoftNetCoreAppRuntimePackRidNativeDir)" Importance="High" />
    <PropertyGroup>
      <!-- FIXME: eh case -->
      <_WasmEHLib Condition="'$(WasmEnableExceptionHandling)' == 'true'">libmono-wasm-eh-wasm.a</_WasmEHLib>
      <!--<_WasmEHLib Condition="'$(WasmEnableExceptionHandling)' != 'true'">libmono-wasm-eh-js.a</_WasmEHLib>-->
      <!--<_WasmEHLibToExclude Condition="'$(WasmEnableExceptionHandling)' == 'true'">libmono-wasm-eh-js.a</_WasmEHLibToExclude>-->
      <_WasmEHLibToExclude Condition="'$(WasmEnableExceptionHandling)' != 'true'">libmono-wasm-eh-wasm.a</_WasmEHLibToExclude>
    </PropertyGroup>

    <ItemGroup>
      <!-- order matters -->
      <!--<_WasmNativeFileForLinking Include="%(_BitcodeFile.ObjectFile)" />-->
      <!--<_WasmNativeFileForLinking Include="%(_WasmSourceFileToCompile.ObjectFile)" />-->
      <_MonoRuntimeComponentDontLink Include="libmono-component-diagnostics_tracing-static.a" />

      <_WasmNativeFileForLinking
          Include="$(MicrosoftNetCoreAppRuntimePackRidNativeDir)*.a"
          Exclude="@(_MonoRuntimeComponentDontLink->'$(MicrosoftNetCoreAppRuntimePackRidNativeDir)%(Identity)')" />
      <_WasmNativeFileForLinking Condition="'$(_WasmEHLib)' != ''" Include="$(MicrosoftNetCoreAppRuntimePackRidNativeDir)$(_WasmEHLib)" />
      <_WasmNativeFileForLinking Remove="$(MicrosoftNetCoreAppRuntimePackRidNativeDir)$(_WasmEHLibToExclude)" />
    </ItemGroup>
  </Target>

  <!--<Target Name="_WasmWriteRspFilesForLinking" DependsOnTargets="_CheckEmccIsExpectedVersion">-->
    <!--<PropertyGroup>-->
      <!--<_WasmEHLib Condition="'$(WasmEnableExceptionHandling)' == 'true'">libmono-wasm-eh-wasm.a</_WasmEHLib>-->
      <!--<_WasmEHLib Condition="'$(WasmEnableExceptionHandling)' != 'true'">libmono-wasm-eh-js.a</_WasmEHLib>-->
      <!--<_WasmEHLibToExclude Condition="'$(WasmEnableExceptionHandling)' == 'true'">libmono-wasm-eh-js.a</_WasmEHLibToExclude>-->
      <!--<_WasmEHLibToExclude Condition="'$(WasmEnableExceptionHandling)' != 'true'">libmono-wasm-eh-wasm.a</_WasmEHLibToExclude>-->
      <!--<_EmccExportedRuntimeMethods>&quot;[@(EmccExportedRuntimeMethod -> '%27%(Identity)%27', ',')]&quot;</_EmccExportedRuntimeMethods>-->
      <!--<_EmccExportedFunctions>@(EmccExportedFunction -> '%(Identity)',',')</_EmccExportedFunctions>-->
    <!--</PropertyGroup>-->
    <!--<ItemGroup>-->
      <!--[> order matters <]-->
      <!--<_WasmNativeFileForLinking Include="%(_BitcodeFile.ObjectFile)" />-->
      <!--<_WasmNativeFileForLinking Include="%(_WasmSourceFileToCompile.ObjectFile)" />-->

      <!--<_WasmNativeFileForLinking-->
          <!--Include="$(MicrosoftNetCoreAppRuntimePackRidNativeDir)*.a"-->
          <!--Exclude="@(_MonoRuntimeComponentDontLink->'$(MicrosoftNetCoreAppRuntimePackRidNativeDir)%(Identity)')" />-->
      <!--<_WasmNativeFileForLinking Include="$(MicrosoftNetCoreAppRuntimePackRidNativeDir)$(_WasmEHLib)" />-->
      <!--<_WasmNativeFileForLinking Remove="$(MicrosoftNetCoreAppRuntimePackRidNativeDir)$(_WasmEHLibToExclude)" />-->

      <!--<_WasmExtraJSFile Include="@(Content)" Condition="'%(Content.Extension)' == '.js'" />-->

    <!--</ItemGroup>-->

    <!--<WriteLinesToFile Lines="@(_EmccLinkStepArgs)" File="$(_EmccLinkRsp)" Overwrite="true" WriteOnlyWhenDifferent="true" />-->
    <!--<ItemGroup>-->
      <!--<FileWrites Include="$(_EmccLinkRsp)" />-->
    <!--</ItemGroup>-->
  <!--</Target>-->

  <!--<Target Name="_WasmLinkDotNet"-->
          <!--Inputs="@(_WasmLinkDependencies);$(_WasiClangDefaultFlagsRsp);$(_WasiClangDefaultLinkFlagsRsp);$(_EmccLinkRsp)"-->
          <!--Outputs="$(_WasmIntermediateOutputPath)dotnet.js;$(_WasmIntermediateOutputPath)dotnet.wasm"-->
          <!--DependsOnTargets="_CheckEmccIsExpectedVersion;_WasmSelectRuntimeComponentsForLinking;_WasmCompileAssemblyBitCodeFilesForAOT;_WasmWriteRspFilesForLinking"-->
          <!--Returns="@(FileWrites)" >-->

    <!--<Message Text="Linking for initial memory %24(EmccInitialHeapSize)=$(EmccInitialHeapSize) bytes. Set this msbuild property to change the value." Importance="High" />-->
    <!--<Message Text="Linking with emcc with $(EmccLinkOptimizationFlag). This may take a while ..." Importance="High" />-->
    <!--<Message Text="Running emcc with @(_EmccLinkStepArgs->'%(Identity)', ' ')" Importance="Low" />-->
    <!--<Exec Command='emcc "@$(_WasiClangDefaultFlagsRsp)" "@$(_WasiClangDefaultLinkFlagsRsp)" "@$(_EmccLinkRsp)"' EnvironmentVariables="@(EmscriptenEnvVars)" />-->
    <!--<ItemGroup>-->
      <!--<FileWrites Include="$(_WasmIntermediateOutputPath)dotnet.wasm" />-->
      <!--<FileWrites Include="$(_WasmIntermediateOutputPath)dotnet.js" />-->
      <!--<FileWrites Include="$(_WasmIntermediateOutputPath)dotnet.js.symbols" Condition="'$(WasmEmitSymbolMap)' == 'true'" />-->
    <!--</ItemGroup>-->

    <!--<ItemGroup>-->
      <!--[> WasmOptConfigurationFlags property is set by reading from emcc-props.json <]-->
      <!--<WasmOptConfigurationFlags Condition="'$(WasmOptConfigurationFlags)' != ''" Include="$(WasmOptConfigurationFlags)" />-->
    <!--</ItemGroup>-->

    <!--<Message Text="Stripping symbols from dotnet.wasm ..." Importance="High" Condition="'$(WasmNativeStrip)' == 'true'" />-->
    <!--<Exec Command="wasm-opt$(_ExeExt) -enable-simd -enable-exception-handling @(WasmOptConfigurationFlags, ' ') -strip-dwarf &quot;$(_WasmIntermediateOutputPath)dotnet.wasm&quot; -o &quot;$(_WasmIntermediateOutputPath)dotnet.wasm&quot;"-->
          <!--Condition="'$(WasmNativeStrip)' == 'true'"-->
          <!--IgnoreStandardErrorWarningFormat="true"-->
          <!--EnvironmentVariables="@(EmscriptenEnvVars)" />-->
  <!--</Target>-->

  <UsingTask TaskName="Microsoft.WebAssembly.Build.Tasks.EmitWasmBundleFiles" AssemblyFile="$(WasmAppBuilderTasksAssemblyPath)" />
  <Target Name="_GenerateAssemblyObjectFiles" Returns="@(_WasiObjectFilesForBundle)">
    <!-- Get the file hashes of everything in @(_WasmBundleFiles), then pass it all to EmitWasmBundleFiles. This
         will emit corresponding .o files for anything we don't already have on disk. -->
    <GetFileHash Files="@(_WasmAssembliesInternal)">
      <Output TaskParameter="Items" ItemName="WasmBundleAssembliesWithHashes" />
    </GetFileHash>
    <ItemGroup>
      <WasmBundleAssembliesWithHashes Update="@(WasmBundleAssembliesWithHashes)">
        <DestinationFile>$(_WasmIntermediateOutputPath)%(WasmBundleAssembliesWithHashes.Filename)%(WasmBundleAssembliesWithHashes.Extension).$([System.String]::Copy(%(WasmBundleAssembliesWithHashes.FileHash)).Substring(0, 8)).o</DestinationFile>
      </WasmBundleAssembliesWithHashes>
    </ItemGroup>
    <!-- TODO make this incremental compilation -->
    <EmitWasmBundleFiles 
      FilesToBundle="@(WasmBundleAssembliesWithHashes)" 
      ClangExecutable="$(WasiClang)"
      BundleName="assemblies"
      BundleFile="$(_WasmIntermediateOutputPath)wasi_bundled_assemblies.o"
      RegistrationCallbackFunctionName="mono_wasm_add_assembly"
      >
    </EmitWasmBundleFiles>

    <ItemGroup>
      <_WasiObjectFilesForBundle Include="$(_WasmIntermediateOutputPath)wasi_bundled_assemblies.o" />
      <_WasiObjectFilesForBundle Include="%(WasmBundleAssembliesWithHashes.DestinationFile)" />
    </ItemGroup>

    <!-- Clean up the bundle-objects dir - remove anything we no longer need -->
    <ItemGroup>
      <WasmBundleFileToDelete Include="$(_WasmIntermediateOutputPath)*.o" />
      <WasmBundleFileToDelete Remove="$(_WasmIntermediateOutputPath)wasi_bundled_assemblies.o" />
      <WasmBundleFileToDelete Remove="%(WasmBundleAssembliesWithHashes.DestinationFile)" />
    </ItemGroup>
    <Delete Files="@(WasmBundleFileToDelete)" />
  </Target>

  <Target Name="_WasiLink">
          <!--Inputs="@(_WasmNativeFileForLinking);@(_WasmAssembliesInternal);@(IntermediateAssembly)"-->
          <!--Outputs="$(_WasmOutputFileName)">-->

    <!-- Generate a file entrypoint_YourAssemblyName.c containing the dotnet_wasi_getentrypointassemblyname symbol.
       This means we don't have to hardcode the assembly name in main.c -->
    <PropertyGroup>
      <_WasiGetEntrypointCFile>$(_WasmIntermediateOutputPath)entrypoint_$(WasmMainAssemblyFileName).c</_WasiGetEntrypointCFile>
    </PropertyGroup>
    <WriteLinesToFile File="$(_WasiGetEntrypointCFile)"
              Overwrite="true"
              Lines="const char* dotnet_wasi_getentrypointassemblyname() { return &quot;$(WasmMainAssemblyFileName)&quot;%3B }"
              WriteOnlyWhenDifferent="true" />
    <ItemGroup>
      <!--<_WasmNativeFileForLinking Include="$(_WasiObjectFilesForBundle)" />-->
      <!--<_WasmNativeFileForLinking Include="$(_WasiGetEntrypointCFile)" />-->
      <FileWrites Include="$(_WasiGetEntrypointCFile)" />
      <WasiAfterRuntimeLoadedDeclarations Include="@(WasiAfterRuntimeLoaded->'void %(Identity)();')" />
      <WasiAfterRuntimeLoadedCalls Include="@(WasiAfterRuntimeLoaded->'%(Identity)();')" />

      <_WasmRuntimePackSrcFile Include="$(MicrosoftNetCoreAppRuntimePackRidNativeDir)src/*.c" />
    </ItemGroup>

    <!-- Invoke the WASI SDK clang binary to build the .wasm file -->
    <ItemGroup>
      <_WasiSdkLinkerFlags Include="--initial-memory=$(WasmInitialHeapSize)" />

      <_WasiFilePathForFixup Include="$(_WasiGetEntrypointCFile)" />
      <_WasiFilePathForFixup Include="@(_WasiObjectFilesForBundle)" />
      <_WasiFilePathForFixup Include="@(_WasmNativeFileForLinking)" />
      <_WasiFilePathForFixup Include="@(_WasmRuntimePackSrcFile)" />

      <_WasiSdkClangArgs Condition="'$(OS)' == 'Windows_NT'" Include="$([System.String]::new(%(_WasiFilePathForFixup.Identity)).Replace('\', '/'))" />
      <_WasiSdkClangArgs Condition="'$(OS)' != 'Windows_NT'" Include="@(_WasiFilePathForFixup)" />

      <_WasiSdkClangArgs Include="@(_WasmCommonCFlags)" />

      <_WasiSdkClangArgs Include="&quot;-I%(_WasmCommonIncludePaths.Identity)&quot;" />
      <_WasiSdkClangArgs Include="--sysroot=&quot;$(WasiSdkRoot.Replace('\', '/'))/share/wasi-sysroot&quot;" />
      <_WasiSdkClangArgs Include="-I&quot;$(MicrosoftNetCoreAppRuntimePackRidNativeDir.Replace('\', '/'))include&quot;" />
      <_WasiSdkClangArgs Include="-Wl,--export=malloc,--export=free,--export=__heap_base,--export=__data_end" />
      <!-- keep in sync with src\mono\wasi\wasi.proj -->
      <_WasiSdkClangArgs Include="-Wl,-z,stack-size=8388608,-lwasi-emulated-process-clocks,-lwasi-emulated-signal,-lwasi-emulated-mman"/>
      <_WasiSdkClangArgs Include="-Wl,-s" /> <!-- Strip debug symbols -->

      <_WasiSdkClangArgs Include="@(_WasiSdkLinkerFlags -> '-Xlinker %(Identity)', ' ')" />

      <_WasiSdkClangArgs Condition="'@(WasiAfterRuntimeLoadedDeclarations)' != ''"
                         Include="-D WASI_AFTER_RUNTIME_LOADED_DECLARATIONS=&quot;@(WasiAfterRuntimeLoadedDeclarations, ' ')&quot;" />
      <_WasiSdkClangArgs Condition="'@(WasiAfterRuntimeLoadedCalls)' != ''"
                         Include="-D WASI_AFTER_RUNTIME_LOADED_CALLS=&quot;@(WasiAfterRuntimeLoadedCalls, ' ')&quot;" />
      <_WasiSdkClangArgs Include="-o &quot;$(_WasmOutputFileName.Replace('\', '/'))&quot;" />
    </ItemGroup>

    <WriteLinesToFile Lines="@(_WasiSdkClangArgs)" File="$(_WasmIntermediateOutputPath)clang-compile.rsp" Overwrite="true" />
    <!--<Message Importance="High" Text="Performing WASI SDK build: &quot;$(WasiClang)&quot; @(_WasiSdkClangArgs, ' ')" />-->
    <Message Importance="High" Text="Performing WASI SDK build: &quot;$(WasiClang)&quot; @$(_WasmIntermediateOutputPath)clang-compile.rsp" />
    <!--<Exec Command="&quot;$(WasiClang)&quot; @(_WasiSdkClangArgs, ' ')" />-->
    <Exec Command="&quot;$(WasiClang)&quot; @$(_WasmIntermediateOutputPath)clang-compile.rsp" />

    <!-- FIXME: this will be done by the bundler -->
    <Copy SourceFiles="$(_WasmOutputFileName)" DestinationFolder="$(WasmAppDir)" />
    <ItemGroup>
      <FileWrites Include="$(_WasmOutputFileName)" />
    </ItemGroup>
  </Target>

  <Target Name="_CompleteWasmBuildNative">
    <ItemGroup>
      <WasmNativeAsset Include="$(_WasmIntermediateOutputPath)dotnet.wasm" />
      <WasmNativeAsset Include="$(_WasmIntermediateOutputPath)dotnet.js" />
      <WasmNativeAsset Include="$(_WasmIntermediateOutputPath)dotnet.worker.js" Condition="Exists('$(_WasmIntermediateOutputPath)dotnet.worker.js')" />
      <WasmNativeAsset Include="$(_WasmIntermediateOutputPath)dotnet.js.symbols" Condition="'$(WasmEmitSymbolMap)' == 'true' and Exists('$(_WasmIntermediateOutputPath)dotnet.js.symbols')" />
    </ItemGroup>
  </Target>

  <Target Name="_GenerateDriverGenC" Condition="'$(_WasmShouldAOT)' != 'true'">
  </Target>

  <!--
      *******************************
      ************ AOT **************
      *******************************
  -->

  <Target Name="_WasmAotCompileApp" Condition="'$(_WasmShouldAOT)' == 'true'">
    <PropertyGroup>
      <!-- FIXME: do it once -->
      <_MonoAotCrossCompilerPath>@(MonoAotCrossCompiler->WithMetadataValue('RuntimeIdentifier','browser-wasm'))</_MonoAotCrossCompilerPath>
    </PropertyGroup>

    <Error Condition="'@(_WasmAssembliesInternal)' == ''" Text="Item _WasmAssembliesInternal is empty" />
    <Error Condition="'$(_IsToolchainMissing)' == 'true'"
           Text="$(_ToolchainMissingErrorMessage) SDK is required for AOT'ing assemblies." />
    <Error Condition="'$(_MonoAotCrossCompilerPath)' == '' or !Exists('$(_MonoAotCrossCompilerPath)')"
           Text="Could not find AOT cross compiler at %24(_MonoAotCrossCompilerPath)=$(_MonoAotCrossCompilerPath)" />

    <ItemGroup>
      <MonoAOTCompilerDefaultAotArguments Include="no-opt" />
      <MonoAOTCompilerDefaultAotArguments Include="static" />
      <MonoAOTCompilerDefaultAotArguments Include="direct-icalls" />
      <MonoAOTCompilerDefaultAotArguments Include="deterministic" />
      <MonoAOTCompilerDefaultAotArguments Include="mattr=simd" Condition="'$(WasmEnableSIMD)' == 'true'" />
      <MonoAOTCompilerDefaultProcessArguments Include="--wasm-exceptions" Condition="'$(WasmEnableExceptionHandling)' == 'true'" />
      <MonoAOTCompilerDefaultProcessArguments Include="--wasm-gc-safepoints" Condition="'$(WasmEnableThreads)' == 'true' or '$(WasmEnablePerfTracing)' == 'true'" />
      <AotProfilePath Include="$(WasmAotProfilePath)"/>
    </ItemGroup>
    <ItemGroup>
      <_AotInputAssemblies Include="@(_WasmAssembliesInternal)">
        <AotArguments>@(MonoAOTCompilerDefaultAotArguments, ';')</AotArguments>
        <ProcessArguments>@(MonoAOTCompilerDefaultProcessArguments, ';')</ProcessArguments>
      </_AotInputAssemblies>

      <_WasmAssembliesInternal Remove="@(_WasmAssembliesInternal)" />

      <_WasmAOTSearchPaths Include="$(MicrosoftNetCoreAppRuntimePackRidNativeDir)" />
      <_WasmAOTSearchPaths Include="$(MicrosoftNetCoreAppRuntimePackRidDir)\lib\net8.0" />
    </ItemGroup>

    <ItemGroup>
      <!-- Skip known-huge assemblies specified in csproj -->
      <_AotInputAssemblies Condition="'%(Filename)' != '' and '@(_AotInputAssemblies->Metadata(`Filename`))' != '' and '@(_AOT_InternalForceInterpretAssemblies->Metadata(`Filename`))' != ''">
        <AOT_InternalForceToInterpret>true</AOT_InternalForceToInterpret>
      </_AotInputAssemblies>
    </ItemGroup>

    <PropertyGroup>
      <!--<AOTMode Condition="'$(AOTMode)' == '' and '$(AOTProfilePath)' != ''">LLVMOnlyInterp</AOTMode>-->
      <AOTMode Condition="'$(AOTMode)' == ''">LLVMOnlyInterp</AOTMode>
      <_AOTCompilerCacheFile>$(_WasmIntermediateOutputPath)aot_compiler_cache.json</_AOTCompilerCacheFile>
    </PropertyGroup>

    <Message Text="AOT'ing @(_AotInputAssemblies->Count()) assemblies" Importance="High" />

    <!-- Dedup -->
    <PropertyGroup Condition="'$(WasmDedup)' == 'true'">
      <_WasmDedupAssembly>$(_WasmIntermediateOutputPath)\aot-instances.dll</_WasmDedupAssembly>
    </PropertyGroup>
    <WriteLinesToFile Condition="'$(WasmDedup)' == 'true'" File="$(_WasmIntermediateOutputPath)/aot-instances.cs" Overwrite="true" Lines="" WriteOnlyWhenDifferent="true" />
    <Csc
      Condition="'$(WasmDedup)' == 'true'"
      Sources="$(_WasmIntermediateOutputPath)\aot-instances.cs"
      OutputAssembly="$(_WasmDedupAssembly)"
      TargetType="library"
      Deterministic="true"
      References="@(ReferencePath)"
      ToolExe="$(CscToolExe)"
      ToolPath="$(CscToolPath)" />
    <ItemGroup Condition="'$(WasmDedup)' == 'true'">
      <_AotInputAssemblies Include="$(_WasmDedupAssembly)">
        <AotArguments>@(MonoAOTCompilerDefaultAotArguments, ';')</AotArguments>
        <ProcessArguments>@(MonoAOTCompilerDefaultProcessArguments, ';')</ProcessArguments>
      </_AotInputAssemblies>
    </ItemGroup>

    <MonoAOTCompiler
      CompilerBinaryPath="$(_MonoAotCrossCompilerPath)"
      OutputDir="$(_WasmIntermediateOutputPath)"
      Mode="$(AOTMode)"
      OutputType="AsmOnly"
      Assemblies="@(_AotInputAssemblies)"
      AdditionalAssemblySearchPaths="@(_WasmAOTSearchPaths)"
      UseAotDataFile="false"
      AOTProfilePath="$(AOTProfilePath)"
      AotModulesTablePath="$(_DriverGenCPath)"
      UseLLVM="true"
      Profilers="$(WasmProfilers)"
      DisableParallelAot="$(DisableParallelAot)"
      DedupAssembly="$(_WasmDedupAssembly)"
      CacheFilePath="$(_AOTCompilerCacheFile)"
      LLVMDebug="dwarfdebug"
      LLVMPath="$(EmscriptenUpstreamBinPath)"
      IntermediateOutputPath="$(_WasmIntermediateOutputPath)"
      AotProfilePath="@(AotProfilePath)">

      <Output TaskParameter="CompiledAssemblies" ItemName="_WasmAssembliesInternal" />
      <Output TaskParameter="FileWrites" ItemName="FileWrites" />
    </MonoAOTCompiler>

    <ItemGroup>
      <_BitcodeFile Include="%(_WasmAssembliesInternal.LlvmBitcodeFile)" />
      <_BitcodeFile ObjectFile="$(_WasmIntermediateOutputPath)%(FileName).o" />

      <!-- Add the skipped assemblies -->
      <_WasmAssembliesInternal Include="@(_AotInputAssemblies->WithMetadataValue('AOT_InternalForceToInterpret', 'true'))" />
    </ItemGroup>
  </Target>

  <!-- '$(ArchiveTests)' != 'true' is to skip on CI for now -->
  <Target Name="_WasmStripAOTAssemblies" Condition="'$(_WasmShouldAOT)' == 'true' and '$(WasmStripAOTAssemblies)' == 'true' and '$(AOTMode)' != 'LLVMOnlyInterp' and '$(ArchiveTests)' != 'true'">
    <PropertyGroup>
      <_WasmStrippedAssembliesPath>$([MSBuild]::NormalizeDirectory($(_WasmIntermediateOutputPath), 'stripped-assemblies'))</_WasmStrippedAssembliesPath>
    </PropertyGroup>

    <ItemGroup>
      <_AOTedAssemblies Include="@(_WasmAssembliesInternal)" />
      <_WasmStrippedAssemblies
              Include="@(_AOTedAssemblies)"
              OriginalPath="%(_WasmAssembliesInternal.Identity)" />
    </ItemGroup>

    <!-- Run mono-cil-strip on the assemblies -->
    <!-- TODO: replace this with a linker task -->
    <MakeDir Directories="$(_WasmStrippedAssembliesPath)" />
    <Exec Command='mono-cil-strip -q "%(_WasmStrippedAssemblies.OriginalPath)" "%(_WasmStrippedAssemblies.Identity)"' />

    <ItemGroup>
      <_WasmAssembliesInternal Remove="@(_WasmAssembliesInternal)" />
      <_WasmAssembliesInternal Include="@(_WasmStrippedAssemblies)" />
    </ItemGroup>
  </Target>
</Project><|MERGE_RESOLUTION|>--- conflicted
+++ resolved
@@ -168,12 +168,9 @@
 
     <ItemGroup>
       <_WasmCommonCFlags Include="-DGEN_PINVOKE=1" />
-<<<<<<< HEAD
       <_WasmCommonCFlags Condition="'$(WasmSingleFileBundle)' == 'true'" Include="-DGEN_ASSEMBLIES=1" />
 
-=======
       <_WasmCommonCFlags Include="-DINVARIANT_GLOBALIZATION=1" Condition="'$(InvariantGlobalization)' == 'true'"/>
->>>>>>> ff7c19f2
       <!-- Adding optimization flag at the top, so it gets precedence -->
       <!--<_EmccCFlags Include="$(EmccCompileOptimizationFlag)" />-->
       <!--<_EmccCFlags Include="-s ASSERTIONS=$(_EmccAssertionLevelDefault)" Condition="'$(_WasmDevel)' == 'true'" />-->
