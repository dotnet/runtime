--- conflicted
+++ resolved
@@ -341,15 +341,7 @@
           <!--EnvironmentVariables="@(EmscriptenEnvVars)" />-->
   <!--</Target>-->
 
-<<<<<<< HEAD
   <UsingTask TaskName="EmitBundleObjectFiles" AssemblyFile="$(EmitBundleTasksAssemblyPath)" />
-  <Target Name="_GenerateAssemblyObjectFiles" Returns="@(_WasiObjectFilesForBundle)">
-    <!-- Get the file hashes of everything in @(_WasmBundleFiles), then pass it all to EmitBundleObjectFiles. This
-         will emit corresponding .o files for anything we don't already have on disk. -->
-    <PropertyGroup>
-      <_WasmAssembliesBundleObjectFile>$(_WasmIntermediateOutputPath)wasi_bundled_assemblies.o</_WasmAssembliesBundleObjectFile>
-      <_WasmAssembliesBundlePreallocatedObjectFile>$(_WasmIntermediateOutputPath)wasi_bundled_preallocated_assemblies.o</_WasmAssembliesBundlePreallocatedObjectFile>
-=======
   <UsingTask TaskName="Microsoft.WebAssembly.Build.Tasks.EmitWasmBundleObjectFiles" AssemblyFile="$(WasmAppBuilderTasksAssemblyPath)" />
   <Target Name="_GenerateAssemblyObjectFiles" Returns="@(_WasiObjectFilesForBundle)"
     Condition="'$(WasmSingleFileBundle)' == 'true'"
@@ -358,8 +350,9 @@
          will emit corresponding .o files for anything we don't already have on disk. -->
     <PropertyGroup>
       <_WasmAssembliesBundleObjectFile>$(_WasmIntermediateOutputPath)wasi_bundled_assemblies.o</_WasmAssembliesBundleObjectFile>
+      <_WasmAssembliesBundlePreallocatedObjectFile>$(_WasmIntermediateOutputPath)wasi_bundled_preallocated_assemblies.o</_WasmAssembliesBundlePreallocatedObjectFile>
       <_WasmIcuBundleObjectFile>$(_WasmIntermediateOutputPath)wasi_bundled_icu.o</_WasmIcuBundleObjectFile>
->>>>>>> 1f8d4019
+      <_WasmIcuBundlePreallocatedObjectFile>$(_WasmIntermediateOutputPath)wasi_bundled_preallocated_icu.o</_WasmIcuBundlePreallocatedObjectFile>
     </PropertyGroup>
     <GetFileHash Files="@(_WasmAssembliesInternal)">
       <Output TaskParameter="Items" ItemName="WasmBundleAssembliesWithHashes" />
@@ -400,22 +393,25 @@
       <WasmBundleFileToDelete Remove="%(WasmBundleAssembliesWithHashes.DestinationFile)" />
     </ItemGroup>
 
-    <EmitWasmBundleObjectFiles
+    <EmitBundleObjectFiles
       Condition="'$(InvariantGlobalization)' != 'true'"
       FilesToBundle="@(WasmBundleIcuWithHashes)"
       ClangExecutable="$(WasiClang)"
-      BundleName="icu"
-      BundleFile="$(_WasmIcuBundleObjectFile)"
-      RegistrationCallbackFunctionName="mono_wasm_add_bundled_file"
+      BundleName="mono_register_icu_bundle"
+      BundleFile="wasi_bundled_icu.o"
+      BundlePreallocationFile="wasi_bundled_preallocated_icu.o"
+      OutputDirectory="$(_WasmIntermediateOutputPath)"
       />
 
     <ItemGroup Condition="'$(InvariantGlobalization)' != 'true'">
       <_WasiObjectFilesForBundle Include="$(_WasmIcuBundleObjectFile)" />
+      <_WasiObjectFilesForBundle Include="$(_WasmIcuBundlePreallocatedObjectFile)" />
       <_WasiObjectFilesForBundle Include="%(WasmBundleIcuWithHashes.DestinationFile)" />
     </ItemGroup>
 
     <ItemGroup Condition="'$(InvariantGlobalization)' != 'true'">
       <WasmBundleFileToDelete Remove="$(_WasmIcuBundleObjectFile)" />
+      <WasmBundleFileToDelete Remove="$(_WasmIcuBundlePreallocatedObjectFile)" />
       <WasmBundleFileToDelete Remove="%(WasmBundleIcuWithHashes.DestinationFile)" />
     </ItemGroup>
     
