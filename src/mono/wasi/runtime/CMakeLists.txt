--- conflicted
+++ resolved
@@ -18,17 +18,12 @@
 set_target_properties(dotnet PROPERTIES COMPILE_FLAGS ${CONFIGURATION_WASICC_FLAGS})
 
 target_link_libraries(dotnet
-<<<<<<< HEAD
     PRIVATE
-    #TODOWASI ${ICU_LIB_DIR}/libicuuc.a
-    #TODOWASI ${ICU_LIB_DIR}/libicui18n.a
-=======
     ${CMAKE_SYSROOT}/lib/wasm32-wasi/libc++.a
     ${CMAKE_SYSROOT}/lib/wasm32-wasi/libc++abi.a
     ${ICU_LIB_DIR}/libicudata.a
     ${ICU_LIB_DIR}/libicuuc.a
     ${ICU_LIB_DIR}/libicui18n.a
->>>>>>> 1afd89f0
     ${MONO_ARTIFACTS_DIR}/libmono-component-hot_reload-static.a
     ${MONO_ARTIFACTS_DIR}/libmono-component-debugger-static.a
     ${MONO_ARTIFACTS_DIR}/libmono-component-diagnostics_tracing-stub-static.a
