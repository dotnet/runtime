// Licensed to the .NET Foundation under one or more agreements.
// The .NET Foundation licenses this file to you under the MIT license.

using System;
using System.IO;
using System.Runtime.InteropServices;
using Xunit;
using Xunit.Abstractions;
using Xunit.Sdk;
using Wasm.Build.Tests;

#nullable enable

namespace Wasi.Build.Tests;

public class WasiTemplateTests : BuildTestBase
{
    public WasiTemplateTests(ITestOutputHelper output, SharedBuildPerTestClassFixture buildContext)
        : base(output, buildContext)
    {
    }

    [Theory]
    [InlineData("Debug", /*aot*/ false, /*singleFileBundle*/ false)]
    [InlineData("Debug", /*aot*/ true, /*singleFileBundle*/ false)]
    [InlineData("Release", /*aot*/ false, /*singleFileBundle*/ false)]
    [InlineData("Release", /*aot*/ true, /*singleFileBundle*/ false)]
    [InlineData("Debug", /*aot*/ false, /*singleFileBundle*/ true)]
    // [InlineData("Debug", /*aot*/ true, /*singleFileBundle*/ true)] // https://github.com/dotnet/runtime/issues/95273
    [InlineData("Release", /*aot*/ false, /*singleFileBundle*/ true)]
    // [InlineData("Release", /*aot*/ true, /*singleFileBundle*/ true)] // https://github.com/dotnet/runtime/issues/95273
    public void ConsoleBuild(string config, bool aot, bool singleFileBundle)
    {
        string id = $"{config}_{GetRandomId()}";
        string projectFile = CreateWasmTemplateProject(id, "wasiconsole");
        string projectName = Path.GetFileNameWithoutExtension(projectFile);
        File.Copy(Path.Combine(BuildEnvironment.TestAssetsPath, "SimpleMainWithArgs.cs"), Path.Combine(_projectDir!, "Program.cs"), true);

        var buildArgs = new BuildArgs(projectName, config, aot, id, null);
        buildArgs = ExpandBuildArgs(buildArgs);

        string extraProperties = "";
        if (aot)
            extraProperties = "<RunAOTCompilation>true</RunAOTCompilation><_WasmDevel>false</_WasmDevel>";
        if (singleFileBundle)
            extraProperties += "<WasmSingleFileBundle>true</WasmSingleFileBundle>";
        if (!string.IsNullOrEmpty(extraProperties))
        AddItemsPropertiesToProject(projectFile, extraProperties);

        BuildProject(buildArgs,
                    id: id,
                    new BuildProjectOptions(
                        DotnetWasmFromRuntimePack: true,
                        CreateProject: false,
                        Publish: false,
                        TargetFramework: BuildTestBase.DefaultTargetFramework));

        // ActiveIssue: https://github.com/dotnet/runtime/issues/82515
        int expectedExitCode = RuntimeInformation.IsOSPlatform(OSPlatform.Windows) ? 1 : 42;
    }

    [Theory]
    [InlineData("Debug", /*aot*/ false, /*singleFileBundle*/ false)]
    [InlineData("Debug", /*aot*/ true, /*singleFileBundle*/ false)]
    [InlineData("Release", /*aot*/ false, /*singleFileBundle*/ false)]
    [InlineData("Release", /*aot*/ true, /*singleFileBundle*/ false)]
    [InlineData("Debug", /*aot*/ false, /*singleFileBundle*/ true)]
    // [InlineData("Debug", /*aot*/ true, /*singleFileBundle*/ true)] // https://github.com/dotnet/runtime/issues/95273
    [InlineData("Release", /*aot*/ false, /*singleFileBundle*/ true)]
    // [InlineData("Release", /*aot*/ true, /*singleFileBundle*/ true)] // https://github.com/dotnet/runtime/issues/95273
    public void ConsoleBuildThenPublish(string config, bool aot, bool singleFileBundle)
    {
        string id = $"{config}_{GetRandomId()}";
        string projectFile = CreateWasmTemplateProject(id, "wasiconsole");
        string projectName = Path.GetFileNameWithoutExtension(projectFile);
        File.Copy(Path.Combine(BuildEnvironment.TestAssetsPath, "SimpleMainWithArgs.cs"), Path.Combine(_projectDir!, "Program.cs"), true);

        var buildArgs = new BuildArgs(projectName, config, aot, id, null);
        buildArgs = ExpandBuildArgs(buildArgs);

        string extraProperties = "";
        if (aot)
            extraProperties = "<RunAOTCompilation>true</RunAOTCompilation><_WasmDevel>false</_WasmDevel>";
        if (singleFileBundle)
            extraProperties += "<WasmSingleFileBundle>true</WasmSingleFileBundle>";
        if (!string.IsNullOrEmpty(extraProperties))
        AddItemsPropertiesToProject(projectFile, extraProperties);

        BuildProject(buildArgs,
                    id: id,
                    new BuildProjectOptions(
                        DotnetWasmFromRuntimePack: true,
                        CreateProject: false,
                        Publish: false,
                        TargetFramework: BuildTestBase.DefaultTargetFramework));

        // ActiveIssue: https://github.com/dotnet/runtime/issues/82515
        int expectedExitCode = RuntimeInformation.IsOSPlatform(OSPlatform.Windows) ? 1 : 42;

        if (!_buildContext.TryGetBuildFor(buildArgs, out BuildProduct? product))
            throw new XunitException($"Test bug: could not get the build product in the cache");

        File.Move(product!.LogFile, Path.ChangeExtension(product.LogFile!, ".first.binlog"));

        _testOutput.WriteLine($"{Environment.NewLine}Publishing with no changes ..{Environment.NewLine}");

        bool expectRelinking = config == "Release";
        BuildProject(buildArgs,
                    id: id,
                    new BuildProjectOptions(
                        DotnetWasmFromRuntimePack: !expectRelinking,
                        CreateProject: false,
                        Publish: true,
                        TargetFramework: BuildTestBase.DefaultTargetFramework,
                        UseCache: false));
    }

    [Theory]
    [InlineData("Debug", /*aot*/ false, /*singleFileBundle*/ false)]
    [InlineData("Debug", /*aot*/ true, /*singleFileBundle*/ false)]
    [InlineData("Release", /*aot*/ false, /*singleFileBundle*/ false)]
    [InlineData("Release", /*aot*/ true, /*singleFileBundle*/ false)]
    [InlineData("Debug", /*aot*/ false, /*singleFileBundle*/ true)]
    // [InlineData("Debug", /*aot*/ true, /*singleFileBundle*/ true)] // https://github.com/dotnet/runtime/issues/95273
    [InlineData("Release", /*aot*/ false, /*singleFileBundle*/ true)]
    // [InlineData("Release", /*aot*/ true, /*singleFileBundle*/ true)] // https://github.com/dotnet/runtime/issues/95273
    public void ConsoleBuildThenRunThenPublish(string config, bool aot, bool singleFileBundle)
    {
        string id = $"{config}_{GetRandomId()}";
        string projectFile = CreateWasmTemplateProject(id, "wasiconsole");
        string projectName = Path.GetFileNameWithoutExtension(projectFile);
        File.Copy(Path.Combine(BuildEnvironment.TestAssetsPath, "SimpleMainWithArgs.cs"), Path.Combine(_projectDir!, "Program.cs"), true);

        var buildArgs = new BuildArgs(projectName, config, aot, id, null);
        buildArgs = ExpandBuildArgs(buildArgs);

        string extraProperties = "";
        if (aot)
            extraProperties = "<RunAOTCompilation>true</RunAOTCompilation><_WasmDevel>false</_WasmDevel>";
        if (singleFileBundle)
            extraProperties += "<WasmSingleFileBundle>true</WasmSingleFileBundle>";
        if (!string.IsNullOrEmpty(extraProperties))
        AddItemsPropertiesToProject(projectFile, extraProperties);

        BuildProject(buildArgs,
                    id: id,
                    new BuildProjectOptions(
                        DotnetWasmFromRuntimePack: true,
                        CreateProject: false,
                        Publish: false,
                        TargetFramework: BuildTestBase.DefaultTargetFramework));

        // ActiveIssue: https://github.com/dotnet/runtime/issues/82515
        int expectedExitCode = RuntimeInformation.IsOSPlatform(OSPlatform.Windows) ? 1 : 42;

        string runArgs = $"run --no-build -c {config}";
        runArgs += " x y z";
        var res = new RunCommand(s_buildEnv, _testOutput, label: id)
                            .WithWorkingDirectory(_projectDir!)
                            .ExecuteWithCapturedOutput(runArgs)
                            .EnsureExitCode(expectedExitCode);

        Assert.Contains("Hello, Wasi Console!", res.Output);
        Assert.Contains("args[0] = x", res.Output);
        Assert.Contains("args[1] = y", res.Output);
        Assert.Contains("args[2] = z", res.Output);

        if (!_buildContext.TryGetBuildFor(buildArgs, out BuildProduct? product))
            throw new XunitException($"Test bug: could not get the build product in the cache");

        File.Move(product!.LogFile, Path.ChangeExtension(product.LogFile!, ".first.binlog"));

        _testOutput.WriteLine($"{Environment.NewLine}Publishing with no changes ..{Environment.NewLine}");

        BuildProject(buildArgs,
                    id: id,
                    new BuildProjectOptions(
                        DotnetWasmFromRuntimePack: true,
                        CreateProject: false,
                        Publish: true,
                        TargetFramework: BuildTestBase.DefaultTargetFramework,
                        UseCache: false));
    }

<<<<<<< HEAD
    public static TheoryData<string, bool, bool> TestDataForConsoleTimezonesSingleFile()
=======
    public static TheoryData<string, bool> TestDataForConsolePublishAndRunForSingleFileBundle(bool propertyValue)
>>>>>>> ff6b26f0
    {
        var data = new TheoryData<string, bool>();
        data.Add("Debug", propertyValue);
        data.Add("Release", propertyValue);
        return data;
    }

    [ConditionalTheory(typeof(BuildTestBase), nameof(IsUsingWorkloads))]
<<<<<<< HEAD
    [MemberData(nameof(TestDataForConsoleTimezonesSingleFile))]
    public void ConsoleWithTimezonesPublishAndRunForSingleFileBundle(string config, bool relinking, bool invariantTimezone)
=======
    [MemberData(nameof(TestDataForConsolePublishAndRunForSingleFileBundle), parameters: false)]
    [MemberData(nameof(TestDataForConsolePublishAndRunForSingleFileBundle), parameters: true)]
    public void ConsolePublishAndRunForSingleFileBundle_InvariantTimeZone(string config, bool invariantTimezone)
>>>>>>> ff6b26f0
    {
        string mainWithTzTest = """
            using System;

            Console.WriteLine("Hello, Wasi Console!");
            for (int i = 0; i < args.Length; i ++)
                Console.WriteLine($"args[{i}] = {args[i]}");

            try
            {
                TimeZoneInfo tst = TimeZoneInfo.FindSystemTimeZoneById("Asia/Tokyo");
                Console.WriteLine($"{tst.DisplayName} BaseUtcOffset is {tst.BaseUtcOffset}");
            }
            catch (TimeZoneNotFoundException tznfe)
            {
                Console.WriteLine($"Could not find Asia/Tokyo: {tznfe.Message}");
            }

            return 42;
            """;

        string extraProperties = invariantTimezone ? "<InvariantTimezone>true</InvariantTimezone>" : "";
        CommandResult res = ConsolePublishAndRunForSingleFileBundleInternal(config, mainWithTzTest, extraProperties: extraProperties);
        if(invariantTimezone)
            Assert.Contains("Could not find Asia/Tokyo", res.Output);
        else
            Assert.Contains("Asia/Tokyo BaseUtcOffset is 09:00:00", res.Output);
    }

    [ConditionalTheory(typeof(BuildTestBase), nameof(IsUsingWorkloads))]
    [MemberData(nameof(TestDataForConsolePublishAndRunForSingleFileBundle), parameters: false)]
    [MemberData(nameof(TestDataForConsolePublishAndRunForSingleFileBundle), parameters: true)]
    public void ConsolePublishAndRunForSingleFileBundle_InvariantGlobalization(string config, bool invariantGlobalization)
    {
        string mainWithGlobalizationTest = """
            using System;
            using System.Globalization;

            Console.WriteLine("Hello, Wasi Console!");
            for (int i = 0; i < args.Length; i ++)
                Console.WriteLine($"args[{i}] = {args[i]}");

            Console.WriteLine($"Number: {int.Parse("1", CultureInfo.InvariantCulture)}");
            return 42;
            """;

        string extraProperties = invariantGlobalization ? "<InvariantGlobalization>true</InvariantGlobalization>" : "";
        CommandResult res = ConsolePublishAndRunForSingleFileBundleInternal(config, mainWithGlobalizationTest, extraProperties: extraProperties);
        Assert.Contains("Number: 1", res.Output);
    }

    private CommandResult ConsolePublishAndRunForSingleFileBundleInternal(string config, string programContents, string extraProperties = "", bool aot = false)
    {
        if (programContents.Length == 0)
            throw new ArgumentException("Cannot be empty", nameof(programContents));

        string id = $"{config}_{GetRandomId()}";
        string projectFile = CreateWasmTemplateProject(id, "wasiconsole");
        string projectName = Path.GetFileNameWithoutExtension(projectFile);
<<<<<<< HEAD
        File.Copy(Path.Combine(BuildEnvironment.TestAssetsPath, "Timezones.cs"), Path.Combine(_projectDir!, "Program.cs"), true);

        string extraProperties = "<WasmSingleFileBundle>true</WasmSingleFileBundle>";
        if (relinking)
            extraProperties += "<WasmBuildNative>true</WasmBuildNative>";
        if (invariantTimezone)
            extraProperties += "<InvariantTimezone>true</InvariantTimezone>";
=======
        File.WriteAllText(Path.Combine(_projectDir!, "Program.cs"), programContents);
>>>>>>> ff6b26f0

        extraProperties += "<WasmSingleFileBundle>true</WasmSingleFileBundle>";
        AddItemsPropertiesToProject(projectFile, extraProperties);

        var buildArgs = new BuildArgs(projectName, config, aot, id, null);
        buildArgs = ExpandBuildArgs(buildArgs);

        BuildProject(buildArgs,
                    id: id,
                    new BuildProjectOptions(
                        DotnetWasmFromRuntimePack: false, // singlefilebundle will always relink
                        CreateProject: false,
                        Publish: true,
                        TargetFramework: BuildTestBase.DefaultTargetFramework,
                        UseCache: false));

        int expectedExitCode = RuntimeInformation.IsOSPlatform(OSPlatform.Windows) ? 1 : 42;

        string runArgs = $"run --no-build -c {config}";
        runArgs += " x y z";
        var res = new RunCommand(s_buildEnv, _testOutput, label: id)
                            .WithWorkingDirectory(_projectDir!)
                            .ExecuteWithCapturedOutput(runArgs)
                            .EnsureExitCode(expectedExitCode);

        Assert.Contains("Hello, Wasi Console!", res.Output);
        Assert.Contains("args[0] = x", res.Output);
        Assert.Contains("args[1] = y", res.Output);
        Assert.Contains("args[2] = z", res.Output);
<<<<<<< HEAD
        if(invariantTimezone)
        {
            Assert.Contains("Could not find Asia/Tokyo", res.Output);
        }
        else
        {
            Assert.Contains("Asia/Tokyo BaseUtcOffset is 09:00:00", res.Output);
        }
=======

        return res;
>>>>>>> ff6b26f0
    }

    [Theory]
    [InlineData("Debug", /*appendRID*/ true, /*useArtifacts*/ false)]
    [InlineData("Debug", /*appendRID*/ true, /*useArtifacts*/ true)]
    [InlineData("Debug", /*appendRID*/ false, /*useArtifacts*/ false)]
    [InlineData("Debug", /*appendRID*/ false, /*useArtifacts*/ true)]
    public void ConsoleBuildAndRunForDifferentOutputPaths(string config, bool appendRID, bool useArtifacts)
    {
        string extraPropertiesForDBP = "";
        if (appendRID)
            extraPropertiesForDBP += "<AppendRuntimeIdentifierToOutputPath>true</AppendRuntimeIdentifierToOutputPath>";
        if (useArtifacts)
            extraPropertiesForDBP += "<UseArtifactsOutput>true</UseArtifactsOutput><ArtifactsPath>.</ArtifactsPath>";

        string id = $"{config}_{GetRandomId()}";
        string projectFile = CreateWasmTemplateProject(id, "wasiconsole");
        string projectName = Path.GetFileNameWithoutExtension(projectFile);

        if (!string.IsNullOrEmpty(extraPropertiesForDBP))
            AddItemsPropertiesToProject(Path.Combine(Path.GetDirectoryName(projectFile)!, "Directory.Build.props"),
                                        extraPropertiesForDBP);

        var buildArgs = new BuildArgs(projectName, config, false, id, null);
        buildArgs = ExpandBuildArgs(buildArgs);

        BuildProject(buildArgs,
                    id: id,
                    new BuildProjectOptions(
                        DotnetWasmFromRuntimePack: true,
                        CreateProject: false,
                        Publish: false,
                        TargetFramework: BuildTestBase.DefaultTargetFramework,
                        UseCache: false));

        CommandResult res = new RunCommand(s_buildEnv, _testOutput)
                                    .WithWorkingDirectory(_projectDir!)
                                    .ExecuteWithCapturedOutput($"run --no-silent --no-build -c {config} x y z")
                                    .EnsureSuccessful();

        Assert.Contains("Hello, Wasi Console!", res.Output);
    }
<<<<<<< HEAD
=======

    private static readonly string s_simpleMainWithArgs = """
        using System;
        using System.Globalization;

        Console.WriteLine("Hello, Wasi Console!");
        for (int i = 0; i < args.Length; i ++)
            Console.WriteLine($"args[{i}] = {args[i]}");

        return 42;
        """;
>>>>>>> ff6b26f0
}<|MERGE_RESOLUTION|>--- conflicted
+++ resolved
@@ -182,50 +182,23 @@
                         UseCache: false));
     }
 
-<<<<<<< HEAD
-    public static TheoryData<string, bool, bool> TestDataForConsoleTimezonesSingleFile()
-=======
-    public static TheoryData<string, bool> TestDataForConsolePublishAndRunForSingleFileBundle(bool propertyValue)
->>>>>>> ff6b26f0
-    {
-        var data = new TheoryData<string, bool>();
-        data.Add("Debug", propertyValue);
-        data.Add("Release", propertyValue);
+    public static TheoryData<string, bool, bool> TestDataForConsolePublishAndRunForSingleFileBundle(bool propertyValue, bool aot)
+    {
+        var data = new TheoryData<string, bool, bool>();
+        data.Add("Debug", propertyValue, aot);
+        data.Add("Release", propertyValue, aot);
         return data;
     }
 
     [ConditionalTheory(typeof(BuildTestBase), nameof(IsUsingWorkloads))]
-<<<<<<< HEAD
-    [MemberData(nameof(TestDataForConsoleTimezonesSingleFile))]
-    public void ConsoleWithTimezonesPublishAndRunForSingleFileBundle(string config, bool relinking, bool invariantTimezone)
-=======
-    [MemberData(nameof(TestDataForConsolePublishAndRunForSingleFileBundle), parameters: false)]
-    [MemberData(nameof(TestDataForConsolePublishAndRunForSingleFileBundle), parameters: true)]
-    public void ConsolePublishAndRunForSingleFileBundle_InvariantTimeZone(string config, bool invariantTimezone)
->>>>>>> ff6b26f0
-    {
-        string mainWithTzTest = """
-            using System;
-
-            Console.WriteLine("Hello, Wasi Console!");
-            for (int i = 0; i < args.Length; i ++)
-                Console.WriteLine($"args[{i}] = {args[i]}");
-
-            try
-            {
-                TimeZoneInfo tst = TimeZoneInfo.FindSystemTimeZoneById("Asia/Tokyo");
-                Console.WriteLine($"{tst.DisplayName} BaseUtcOffset is {tst.BaseUtcOffset}");
-            }
-            catch (TimeZoneNotFoundException tznfe)
-            {
-                Console.WriteLine($"Could not find Asia/Tokyo: {tznfe.Message}");
-            }
-
-            return 42;
-            """;
-
+    [MemberData(nameof(TestDataForConsolePublishAndRunForSingleFileBundle), parameters: new object[] { false, false })]
+    [MemberData(nameof(TestDataForConsolePublishAndRunForSingleFileBundle), parameters: new object[] { true, false })]
+    [MemberData(nameof(TestDataForConsolePublishAndRunForSingleFileBundle), parameters: new object[] { false, true })]
+    [MemberData(nameof(TestDataForConsolePublishAndRunForSingleFileBundle), parameters: new object[] { true, true })]
+    public void ConsolePublishAndRunForSingleFileBundle_InvariantTimeZone(string config, bool invariantTimezone, bool aot)
+    {
         string extraProperties = invariantTimezone ? "<InvariantTimezone>true</InvariantTimezone>" : "";
-        CommandResult res = ConsolePublishAndRunForSingleFileBundleInternal(config, mainWithTzTest, extraProperties: extraProperties);
+        CommandResult res = ConsolePublishAndRunForSingleFileBundleInternal(config, "InvariantTimezones.cs", aot, extraProperties: extraProperties);
         if(invariantTimezone)
             Assert.Contains("Could not find Asia/Tokyo", res.Output);
         else
@@ -233,46 +206,26 @@
     }
 
     [ConditionalTheory(typeof(BuildTestBase), nameof(IsUsingWorkloads))]
-    [MemberData(nameof(TestDataForConsolePublishAndRunForSingleFileBundle), parameters: false)]
-    [MemberData(nameof(TestDataForConsolePublishAndRunForSingleFileBundle), parameters: true)]
-    public void ConsolePublishAndRunForSingleFileBundle_InvariantGlobalization(string config, bool invariantGlobalization)
-    {
-        string mainWithGlobalizationTest = """
-            using System;
-            using System.Globalization;
-
-            Console.WriteLine("Hello, Wasi Console!");
-            for (int i = 0; i < args.Length; i ++)
-                Console.WriteLine($"args[{i}] = {args[i]}");
-
-            Console.WriteLine($"Number: {int.Parse("1", CultureInfo.InvariantCulture)}");
-            return 42;
-            """;
-
+    [MemberData(nameof(TestDataForConsolePublishAndRunForSingleFileBundle), parameters: new object[] { false, false })]
+    [MemberData(nameof(TestDataForConsolePublishAndRunForSingleFileBundle), parameters: new object[] { true, false })]
+    [MemberData(nameof(TestDataForConsolePublishAndRunForSingleFileBundle), parameters: new object[] { false, true })]
+    [MemberData(nameof(TestDataForConsolePublishAndRunForSingleFileBundle), parameters: new object[] { true, true })]
+    public void ConsolePublishAndRunForSingleFileBundle_InvariantGlobalization(string config, bool invariantGlobalization, bool aot)
+    {
         string extraProperties = invariantGlobalization ? "<InvariantGlobalization>true</InvariantGlobalization>" : "";
-        CommandResult res = ConsolePublishAndRunForSingleFileBundleInternal(config, mainWithGlobalizationTest, extraProperties: extraProperties);
+        CommandResult res = ConsolePublishAndRunForSingleFileBundleInternal(config, "InvariantGlobalization.cs", aot, extraProperties: extraProperties);
         Assert.Contains("Number: 1", res.Output);
     }
 
-    private CommandResult ConsolePublishAndRunForSingleFileBundleInternal(string config, string programContents, string extraProperties = "", bool aot = false)
-    {
-        if (programContents.Length == 0)
-            throw new ArgumentException("Cannot be empty", nameof(programContents));
-
-        string id = $"{config}_{GetRandomId()}";
-        string projectFile = CreateWasmTemplateProject(id, "wasiconsole");
-        string projectName = Path.GetFileNameWithoutExtension(projectFile);
-<<<<<<< HEAD
-        File.Copy(Path.Combine(BuildEnvironment.TestAssetsPath, "Timezones.cs"), Path.Combine(_projectDir!, "Program.cs"), true);
-
-        string extraProperties = "<WasmSingleFileBundle>true</WasmSingleFileBundle>";
-        if (relinking)
-            extraProperties += "<WasmBuildNative>true</WasmBuildNative>";
-        if (invariantTimezone)
-            extraProperties += "<InvariantTimezone>true</InvariantTimezone>";
-=======
-        File.WriteAllText(Path.Combine(_projectDir!, "Program.cs"), programContents);
->>>>>>> ff6b26f0
+    private CommandResult ConsolePublishAndRunForSingleFileBundleInternal(string config, string programFileName, bool aot, string extraProperties = "")
+    {
+        if (string.IsNullOrEmpty(programFileName))
+            throw new ArgumentException("Cannot be empty", nameof(programFileName));
+
+        string id = $"{config}_{GetRandomId()}";
+        string projectFile = CreateWasmTemplateProject(id, "wasiconsole");
+        string projectName = Path.GetFileNameWithoutExtension(projectFile);
+        File.Copy(Path.Combine(BuildEnvironment.TestAssetsPath, programFileName), Path.Combine(_projectDir!, "Program.cs"), true);
 
         extraProperties += "<WasmSingleFileBundle>true</WasmSingleFileBundle>";
         AddItemsPropertiesToProject(projectFile, extraProperties);
@@ -302,19 +255,8 @@
         Assert.Contains("args[0] = x", res.Output);
         Assert.Contains("args[1] = y", res.Output);
         Assert.Contains("args[2] = z", res.Output);
-<<<<<<< HEAD
-        if(invariantTimezone)
-        {
-            Assert.Contains("Could not find Asia/Tokyo", res.Output);
-        }
-        else
-        {
-            Assert.Contains("Asia/Tokyo BaseUtcOffset is 09:00:00", res.Output);
-        }
-=======
 
         return res;
->>>>>>> ff6b26f0
     }
 
     [Theory]
@@ -357,18 +299,4 @@
 
         Assert.Contains("Hello, Wasi Console!", res.Output);
     }
-<<<<<<< HEAD
-=======
-
-    private static readonly string s_simpleMainWithArgs = """
-        using System;
-        using System.Globalization;
-
-        Console.WriteLine("Hello, Wasi Console!");
-        for (int i = 0; i < args.Length; i ++)
-            Console.WriteLine($"args[{i}] = {args[i]}");
-
-        return 42;
-        """;
->>>>>>> ff6b26f0
 }