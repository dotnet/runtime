--- conflicted
+++ resolved
@@ -622,29 +622,6 @@
 	/*
 	 * Compute the field and method lists
 	 */
-<<<<<<< HEAD
-	int first_field_idx;
-	first_field_idx = cols [MONO_TYPEDEF_FIELD_LIST] - 1;
-	mono_class_set_first_field_idx (klass, first_field_idx);
-	int first_method_idx;
-	first_method_idx = cols [MONO_TYPEDEF_METHOD_LIST] - 1;
-	mono_class_set_first_method_idx (klass, first_method_idx);
-
-	if (table_info_get_rows (tt) > tidx){
-		mono_metadata_decode_row (tt, tidx, cols_next, MONO_TYPEDEF_SIZE);
-		field_last  = cols_next [MONO_TYPEDEF_FIELD_LIST] - 1;
-		method_last = cols_next [MONO_TYPEDEF_METHOD_LIST] - 1;
-	} else {
-		field_last  = table_info_get_rows (&image->tables [MONO_TABLE_FIELD]);
-		method_last = table_info_get_rows (&image->tables [MONO_TABLE_METHOD]);
-	}
-
-	if (cols [MONO_TYPEDEF_FIELD_LIST] &&
-	    cols [MONO_TYPEDEF_FIELD_LIST] <= table_info_get_rows (&image->tables [MONO_TABLE_FIELD]))
-		mono_class_set_field_count (klass, field_last - first_field_idx);
-	if (cols [MONO_TYPEDEF_METHOD_LIST] <= table_info_get_rows (&image->tables [MONO_TABLE_METHOD]))
-		mono_class_set_method_count (klass, method_last - first_method_idx);
-=======
 	/*
 	 * EnC metadata-update: new classes are added with method and field indices set to 0, new
 	 * methods are added using the EnCLog AddMethod or AddField functions that will be added to
@@ -672,7 +649,6 @@
 		if (cols [MONO_TYPEDEF_METHOD_LIST] <= table_info_get_rows (&image->tables [MONO_TABLE_METHOD]))
 			mono_class_set_method_count (klass, method_last - first_method_idx);
 	}
->>>>>>> 338fa9f3
 
 	/* reserve space to store vector pointer in arrays */
 	if (mono_is_corlib_image (image) && !strcmp (nspace, "System") && !strcmp (name, "Array")) {
