--- conflicted
+++ resolved
@@ -1084,21 +1084,9 @@
 		// Ensure the MonoBundledSymbolData has not been initialized
 		g_assert (!assembly_resource->symbol_data.data && assembly_resource->symbol_data.size == 0);
 	}
-<<<<<<< HEAD
 	assembly_resource->symbol_data.data = (const uint8_t *)raw_contents;
 	assembly_resource->symbol_data.size = (uint32_t)size;
 	mono_bundled_resources_add ((MonoBundledResource **)&assembly_resource, 1);
-=======
-	p = strstr (assembly_name, MONO_WEBCIL_IN_WASM_EXTENSION);
-	if (p && *(p + strlen(MONO_WEBCIL_IN_WASM_EXTENSION)) == 0) {
-		size_t n = p - assembly_name;
-		if (!strncmp (bsymfile->aname, assembly_name, n)
-			&& !strcmp (bsymfile->aname + n, ".dll"))
-			return TRUE;
-	}
-#endif
-	return FALSE;
->>>>>>> ec67b315
 }
 
 static MonoDebugHandle *
@@ -1109,15 +1097,17 @@
 		return mono_debug_open_image (image, assembly->symbol_data.data, assembly->symbol_data.size);
 
 #ifdef ENABLE_WEBCIL
-	int len = strlen (image->module_name);
-	char *module_name_dll_suffix = strdup (image->module_name);
-	/* if image's module_name ends with .webcil, check if theres a bundled resource with a .dll extension instead */
-	if (module_name_dll_suffix && len >= 7 && !g_strcasecmp (".webcil", &image->module_name [len - 7])) {
-		memcpy (module_name_dll_suffix + len - 7, ".dll", 4);
-		*(module_name_dll_suffix + len - 3) = '\0';
+	size_t len = strlen (image->module_name);
+	char *extension = strrchr (image->module_name, '.');
+	/* if image's module_name ends with an acceptable extension, check if theres a bundled resource with a .dll extension instead */
+	if (extension && (!strcmp (extension, ".webcil") || !strcmp (extension, MONO_WEBCIL_IN_WASM_EXTENSION))) {
+		size_t n = extension - image->module_name;
+		char *module_name_dll_suffix = (char *)g_malloc0 (sizeof(char) * (n + 5));
+		memcpy (module_name_dll_suffix, image->module_name, len);
+		memcpy (module_name_dll_suffix + n, ".dll\0", 5);
 		assembly = mono_bundled_resources_get_assembly_resource (module_name_dll_suffix);
-	}
-	g_free (module_name_dll_suffix);
+		g_free (module_name_dll_suffix);
+	}
 	if (assembly && assembly->symbol_data.data)
 		return mono_debug_open_image (image, assembly->symbol_data.data, assembly->symbol_data.size);
 #endif
@@ -1129,7 +1119,24 @@
 mono_get_symfile_bytes_from_bundle (const char *assembly_name, int *size)
 {
 	MonoBundledAssemblyResource *assembly = mono_bundled_resources_get_assembly_resource (assembly_name);
-	if (!assembly)
+
+#ifdef ENABLE_WEBCIL
+	if (!assembly) {
+		size_t len = strlen (assembly_name);
+		char *extension = strrchr (assembly_name, '.');
+		/* if image's module_name ends with an acceptable extension, check if theres a bundled resource with a .dll extension instead */
+		if (extension && (!strcmp (extension, ".webcil") || !strcmp (extension, MONO_WEBCIL_IN_WASM_EXTENSION))) {
+			size_t n = extension - assembly_name;
+			char *module_name_dll_suffix = (char *)g_malloc0 (sizeof(char) * (n + 5));
+			memcpy (module_name_dll_suffix, assembly_name, len);
+			memcpy (module_name_dll_suffix + n, ".dll\0", 5);
+			assembly = mono_bundled_resources_get_assembly_resource (module_name_dll_suffix);
+			g_free (module_name_dll_suffix);
+		}
+	}
+#endif
+
+	if (!assembly || assembly->symbol_data.data || assembly->symbol_data.size != 0)
 		return NULL;
 
 	*size = assembly->symbol_data.size;
