/**
 * \file
 * Object creation for the Mono runtime
 *
 * Author:
 *   Miguel de Icaza (miguel@ximian.com)
 *   Paolo Molaro (lupus@ximian.com)
 *
 * Copyright 2001-2003 Ximian, Inc (http://www.ximian.com)
 * Copyright 2004-2011 Novell, Inc (http://www.novell.com)
 * Copyright 2001 Xamarin Inc (http://www.xamarin.com)
 * Licensed under the MIT license. See LICENSE file in the project root for full license information.
 */
#include <config.h>
#ifdef HAVE_ALLOCA_H
#include <alloca.h>
#endif
#include <stdlib.h>
#include <stdio.h>
#include <string.h>
#include <mono/metadata/mono-endian.h>
#include <mono/metadata/tabledefs.h>
#include <mono/metadata/tokentype.h>
#include <mono/metadata/loader.h>
#include <mono/metadata/object.h>
#include <mono/metadata/gc-internals.h>
#include <mono/metadata/exception.h>
#include <mono/metadata/exception-internals.h>
#include <mono/metadata/domain-internals.h>
#include "mono/metadata/metadata-internals.h"
#include "mono/metadata/class-internals.h"
#include "mono/metadata/class-init.h"
#include <mono/metadata/assembly.h>
#include <mono/metadata/marshal.h>
#include <mono/metadata/mono-hash-internals.h>
#include "mono/metadata/debug-helpers.h"
#include <mono/metadata/threads.h>
#include <mono/metadata/threads-types.h>
#include <mono/metadata/environment.h>
#include "mono/metadata/profiler-private.h"
#include <mono/metadata/reflection-internals.h>
#include <mono/metadata/w32event.h>
#include <mono/metadata/w32process.h>
#include <mono/metadata/custom-attrs-internals.h>
#include <mono/metadata/abi-details.h>
#include <mono/metadata/runtime.h>
#include <mono/utils/strenc.h>
#include <mono/utils/mono-counters.h>
#include <mono/utils/mono-error-internals.h>
#include <mono/utils/mono-memory-model.h>
#include <mono/utils/checked-build.h>
#include <mono/utils/mono-threads.h>
#include <mono/utils/mono-threads-coop.h>
#include <mono/utils/mono-logger-internals.h>
#include "cominterop.h"
#include <mono/utils/w32api.h>
#include <mono/utils/unlocked.h>
#include "external-only.h"
#include "monitor.h"
#include "icall-decl.h"
#include "icall-signatures.h"

#if _MSC_VER
#pragma warning(disable:4312) // FIXME pointer cast to different size
#endif

// If no symbols in an object file in a static library are referenced, its exports will not be exported.
// There are a few workarounds:
// 1. Link to .o/.obj files directly on the link command line,
//     instead of putting them in static libraries.
// 2. Use a Windows .def file, or exports on command line, or Unix equivalent.
// 3. Have a reference to at least one symbol in the .o/.obj.
//    That is effectively what this include does.
#include "external-only.c"

static void
get_default_field_value (MonoClassField *field, void *value, MonoStringHandleOut string_handle, MonoError *error);

static void
mono_ldstr_metadata_sig (const char* sig, MonoStringHandleOut string_handle, MonoError *error);

static void
free_main_args (void);

static char *
mono_string_to_utf8_internal (MonoMemPool *mp, MonoImage *image, MonoString *s, MonoError *error);

static char *
mono_string_to_utf8_mp	(MonoMemPool *mp, MonoString *s, MonoError *error);

/* Class lazy loading functions */
static GENERATE_GET_CLASS_WITH_CACHE (pointer, "System.Reflection", "Pointer")
static GENERATE_GET_CLASS_WITH_CACHE (unhandled_exception_event_args, "System", "UnhandledExceptionEventArgs")
static GENERATE_GET_CLASS_WITH_CACHE (first_chance_exception_event_args, "System.Runtime.ExceptionServices", "FirstChanceExceptionEventArgs")
static GENERATE_GET_CLASS_WITH_CACHE (sta_thread_attribute, "System", "STAThreadAttribute")
static GENERATE_GET_CLASS_WITH_CACHE (activation_services, "System.Runtime.Remoting.Activation", "ActivationServices")
static GENERATE_TRY_GET_CLASS_WITH_CACHE (execution_context, "System.Threading", "ExecutionContext")

#define ldstr_lock() mono_coop_mutex_lock (&ldstr_section)
#define ldstr_unlock() mono_coop_mutex_unlock (&ldstr_section)
static MonoCoopMutex ldstr_section;
/* Used by remoting proxies */
static MonoMethod *create_proxy_for_type_method;
static MonoGHashTable *ldstr_table;

static GString *
quote_escape_and_append_string (char *src_str, GString *target_str);

static GString *
format_cmd_line (int argc, char **argv, gboolean add_host);

/**
 * mono_runtime_object_init:
 * \param this_obj the object to initialize
 * This function calls the zero-argument constructor (which must
 * exist) for the given object.
 */
void
mono_runtime_object_init (MonoObject *this_obj)
{
	MONO_ENTER_GC_UNSAFE;
	ERROR_DECL (error);
	mono_runtime_object_init_checked (this_obj, error);
	mono_error_assert_ok (error);
	MONO_EXIT_GC_UNSAFE;
}

/**
 * mono_runtime_object_init_handle:
 * \param this_obj the object to initialize
 * \param error set on error.
 * This function calls the zero-argument constructor (which must
 * exist) for the given object and returns TRUE on success, or FALSE
 * on error and sets \p error.
 */
gboolean
mono_runtime_object_init_handle (MonoObjectHandle this_obj, MonoError *error)
{
	MONO_REQ_GC_UNSAFE_MODE;

	HANDLE_FUNCTION_ENTER ();
	error_init (error);

	MonoClass * const klass = MONO_HANDLE_GETVAL (this_obj, vtable)->klass;
	MonoMethod * const method = mono_class_get_method_from_name_checked (klass, ".ctor", 0, 0, error);
	mono_error_assert_msg_ok (error, "Could not lookup zero argument constructor");
	g_assertf (method, "Could not lookup zero argument constructor for class %s", mono_type_get_full_name (klass));

	if (m_class_is_valuetype (method->klass)) {
		MonoGCHandle gchandle = NULL;
		gpointer raw = mono_object_handle_pin_unbox (this_obj, &gchandle);
		mono_runtime_invoke_checked (method, raw, NULL, error);
		mono_gchandle_free_internal (gchandle);
	} else {
		mono_runtime_invoke_handle_void (method, this_obj, NULL, error);
	}

	HANDLE_FUNCTION_RETURN_VAL (is_ok (error));
}

/**
 * mono_runtime_object_init_checked:
 * \param this_obj the object to initialize
 * \param error set on error.
 * This function calls the zero-argument constructor (which must
 * exist) for the given object and returns TRUE on success, or FALSE
 * on error and sets \p error.
 */
gboolean
mono_runtime_object_init_checked (MonoObject *this_obj_raw, MonoError *error)
{
	HANDLE_FUNCTION_ENTER ();
	MONO_HANDLE_DCL (MonoObject, this_obj);
	gboolean const result = mono_runtime_object_init_handle (this_obj, error);
	HANDLE_FUNCTION_RETURN_VAL (result);
}

/* The pseudo algorithm for type initialization from the spec
Note it doesn't say anything about domains - only threads.

2. If the type is initialized you are done.
2.1. If the type is not yet initialized, try to take an 
     initialization lock.  
2.2. If successful, record this thread as responsible for 
     initializing the type and proceed to step 2.3.
2.2.1. If not, see whether this thread or any thread 
     waiting for this thread to complete already holds the lock.
2.2.2. If so, return since blocking would create a deadlock.  This thread 
     will now see an incompletely initialized state for the type, 
     but no deadlock will arise.
2.2.3  If not, block until the type is initialized then return.
2.3 Initialize the parent type and then all interfaces implemented 
    by this type.
2.4 Execute the type initialization code for this type.
2.5 Mark the type as initialized, release the initialization lock, 
    awaken any threads waiting for this type to be initialized, 
    and return.

*/

typedef struct
{
	MonoNativeThreadId initializing_tid;
	guint32 waiting_count;
	gboolean done;
	MonoCoopMutex mutex;
	/* condvar used to wait for 'done' becoming TRUE */
	MonoCoopCond cond;
} TypeInitializationLock;

/* for locking access to type_initialization_hash and blocked_thread_hash */
static MonoCoopMutex type_initialization_section;

static void
mono_type_initialization_lock (void)
{
	/* The critical sections protected by this lock in mono_runtime_class_init_full () can block */
	mono_coop_mutex_lock (&type_initialization_section);
}

static void
mono_type_initialization_unlock (void)
{
	mono_coop_mutex_unlock (&type_initialization_section);
}

static void
mono_type_init_lock (TypeInitializationLock *lock)
{
	MONO_REQ_GC_NEUTRAL_MODE;

	mono_coop_mutex_lock (&lock->mutex);
}

static void
mono_type_init_unlock (TypeInitializationLock *lock)
{
	mono_coop_mutex_unlock (&lock->mutex);
}

/* from vtable to lock */
static GHashTable *type_initialization_hash;

/* from thread id to thread id being waited on */
static GHashTable *blocked_thread_hash;

/* Main thread */
static MonoThread *main_thread;

/* Functions supplied by the runtime */
static MonoRuntimeCallbacks callbacks;

/**
 * mono_thread_set_main:
 * \param thread thread to set as the main thread
 * This function can be used to instruct the runtime to treat \p thread
 * as the main thread, ie, the thread that would normally execute the \c Main
 * method. This basically means that at the end of \p thread, the runtime will
 * wait for the existing foreground threads to quit and other such details.
 */
void
mono_thread_set_main (MonoThread *thread)
{
	MONO_REQ_GC_UNSAFE_MODE;

	static gboolean registered = FALSE;

	if (!registered) {
		void *key = thread->internal_thread ? (void *) MONO_UINT_TO_NATIVE_THREAD_ID (thread->internal_thread->tid) : NULL;
		MONO_GC_REGISTER_ROOT_SINGLE (main_thread, MONO_ROOT_SOURCE_THREADING, key, "Thread Main Object");
		registered = TRUE;
	}

	main_thread = thread;
}

/**
 * mono_thread_get_main:
 */
MonoThread*
mono_thread_get_main (void)
{
	MONO_REQ_GC_UNSAFE_MODE;

	return main_thread;
}

void
mono_type_initialization_init (void)
{
	mono_coop_mutex_init_recursive (&type_initialization_section);
	type_initialization_hash = g_hash_table_new (NULL, NULL);
	blocked_thread_hash = g_hash_table_new (NULL, NULL);
	mono_coop_mutex_init (&ldstr_section);
	mono_register_jit_icall (ves_icall_string_alloc, mono_icall_sig_object_int, FALSE);
}

static MonoException*
mono_get_exception_type_initialization_checked (const gchar *type_name, MonoException* inner_raw, MonoError *error)
{
	HANDLE_FUNCTION_ENTER ();
	MONO_HANDLE_DCL (MonoException, inner);
	HANDLE_FUNCTION_RETURN_OBJ (mono_get_exception_type_initialization_handle (type_name, inner, error));
}

/**
 * get_type_init_exception_for_vtable:
 *
 *   Return the stored type initialization exception for VTABLE.
 */
static MonoException*
get_type_init_exception_for_vtable (MonoVTable *vtable)
{
	MONO_REQ_GC_UNSAFE_MODE;

	ERROR_DECL (error);
	MonoClass *klass = vtable->klass;
	MonoMemoryManager *mem_manager = m_class_get_mem_manager (vtable->klass);
	MonoException *ex;
	gchar *full_name;

	if (!vtable->init_failed)
		g_error ("Trying to get the init exception for a non-failed vtable of class %s", mono_type_get_full_name (klass));
	
	/* 
	 * If the initializing thread was rudely aborted, the exception is not stored
	 * in the hash.
	 */
	ex = NULL;
	mono_mem_manager_lock (mem_manager);
	ex = (MonoException *)mono_g_hash_table_lookup (mem_manager->type_init_exception_hash, klass);
	mono_mem_manager_unlock (mem_manager);

	if (!ex) {
		const char *klass_name_space = m_class_get_name_space (klass);
		const char *klass_name = m_class_get_name (klass);
		if (klass_name_space && *klass_name_space)
			full_name = g_strdup_printf ("%s.%s", klass_name_space, klass_name);
		else
			full_name = g_strdup (klass_name);
		ex = mono_get_exception_type_initialization_checked (full_name, NULL, error);
		g_free (full_name);
		return_val_if_nok (error, NULL);
	}

	return ex;
}

/**
 * mono_runtime_class_init:
 * \param vtable vtable that needs to be initialized
 * This routine calls the class constructor for \p vtable.
 */
void
mono_runtime_class_init (MonoVTable *vtable)
{
	MONO_REQ_GC_UNSAFE_MODE;
	ERROR_DECL (error);

	mono_runtime_class_init_full (vtable, error);
	mono_error_assert_ok (error);
}

/*
 * Returns TRUE if the lock was freed.
 * LOCKING: Caller should hold type_initialization_lock.
 */
static gboolean
unref_type_lock (TypeInitializationLock *lock)
{
	--lock->waiting_count;
	if (lock->waiting_count == 0) {
		mono_coop_mutex_destroy (&lock->mutex);
		mono_coop_cond_destroy (&lock->cond);
		g_free (lock);
		return TRUE;
	} else {
		return FALSE;
	}
}

/**
 * mono_runtime_run_module_cctor:
 * \param image the image whose module ctor to run
 * \param error set on error
 * This routine runs the module ctor for \p image, if it hasn't already run
 */
gboolean
mono_runtime_run_module_cctor (MonoImage *image, MonoError *error)
{
	MONO_REQ_GC_UNSAFE_MODE;

	if (!image->checked_module_cctor) {
		mono_image_check_for_module_cctor (image);
		if (image->has_module_cctor) {
			MonoClass *module_klass;
			MonoVTable *module_vtable;

			mono_trace (G_LOG_LEVEL_DEBUG, MONO_TRACE_TYPE, "Running module .cctor for '%s'", image->name);
			module_klass = mono_class_get_checked (image, MONO_TOKEN_TYPE_DEF | 1, error);
			if (!module_klass) {
				return FALSE;
			}

			module_vtable = mono_class_vtable_checked (module_klass, error);
			if (!module_vtable)
				return FALSE;
			if (!mono_runtime_class_init_full (module_vtable, error))
				return FALSE;
		}
	}
	return TRUE;
}

/**
 * mono_runtime_class_init_full:
 * \param vtable that neeeds to be initialized
 * \param error set on error
 * \returns TRUE if class constructor \c .cctor has been initialized successfully, or FALSE otherwise and sets \p error.
 */
gboolean
mono_runtime_class_init_full (MonoVTable *vtable, MonoError *error)
{
	MONO_REQ_GC_UNSAFE_MODE;

	error_init (error);

	if (vtable->initialized)
		return TRUE;

	MonoClass *klass = vtable->klass;
	MonoMemoryManager *mem_manager = m_class_get_mem_manager (vtable->klass);

	MonoImage *klass_image = m_class_get_image (klass);
	if (!mono_runtime_run_module_cctor (klass_image, error)) {
		return FALSE;
	}
	MonoMethod *method = mono_class_get_cctor (klass);
	if (!method) {
		vtable->initialized = 1;
		return TRUE;
	}

	MonoNativeThreadId tid = mono_native_thread_id_get ();

	/*
	 * Due some preprocessing inside a global lock. If we are the first thread
	 * trying to initialize this class, create a separate lock+cond var, and
	 * acquire it before leaving the global lock. The other threads will wait
	 * on this cond var.
	 */

	mono_type_initialization_lock ();
	/* double check... */
	if (vtable->initialized) {
		mono_type_initialization_unlock ();
		return TRUE;
	}

	gboolean do_initialization = FALSE;
	TypeInitializationLock *lock = NULL;
	gboolean pending_tae = FALSE;

	gboolean ret = FALSE;

	HANDLE_FUNCTION_ENTER ();

	if (vtable->init_failed) {
		/* The type initialization already failed once, rethrow the same exception */
		MonoException *exp = get_type_init_exception_for_vtable (vtable);
		MONO_HANDLE_NEW (MonoException, exp);
		/* Reset the stack_trace and trace_ips because the exception is reused */
		exp->stack_trace = NULL;
		exp->trace_ips = NULL;
		mono_type_initialization_unlock ();
		mono_error_set_exception_instance (error, exp);
		goto return_false;
	}
	lock = (TypeInitializationLock *)g_hash_table_lookup (type_initialization_hash, vtable);
	if (lock == NULL) {
		lock = (TypeInitializationLock *)g_malloc0 (sizeof (TypeInitializationLock));
		mono_coop_mutex_init_recursive (&lock->mutex);
		mono_coop_cond_init (&lock->cond);
		lock->initializing_tid = tid;
		lock->waiting_count = 1;
		lock->done = FALSE;
		g_hash_table_insert (type_initialization_hash, vtable, lock);
		do_initialization = TRUE;
	} else {
		gpointer blocked;
		TypeInitializationLock *pending_lock;

		if (mono_native_thread_id_equals (lock->initializing_tid, tid)) {
			mono_type_initialization_unlock ();
			goto return_true;
		}
		/* see if the thread doing the initialization is already blocked on this thread */
		gboolean is_blocked = TRUE;
		blocked = GUINT_TO_POINTER (MONO_NATIVE_THREAD_ID_TO_UINT (lock->initializing_tid));
		while ((pending_lock = (TypeInitializationLock*) g_hash_table_lookup (blocked_thread_hash, blocked))) {
			if (mono_native_thread_id_equals (pending_lock->initializing_tid, tid)) {
				if (!pending_lock->done) {
					mono_type_initialization_unlock ();
					goto return_true;
				} else {
					/* the thread doing the initialization is blocked on this thread,
					   but on a lock that has already been freed. It just hasn't got
					   time to awake */
					is_blocked = FALSE;
					break;
				}
			}
			blocked = GUINT_TO_POINTER (MONO_NATIVE_THREAD_ID_TO_UINT (pending_lock->initializing_tid));
		}
		++lock->waiting_count;
		/* record the fact that we are waiting on the initializing thread */
		if (is_blocked)
			g_hash_table_insert (blocked_thread_hash, GUINT_TO_POINTER (tid), lock);
	}
	mono_type_initialization_unlock ();

	if (do_initialization) {
		MonoException *exc = NULL;

		if (mono_trace_is_traced (G_LOG_LEVEL_DEBUG, MONO_TRACE_TYPE)) {
			char* type_name = mono_type_full_name (m_class_get_byval_arg (klass));
			mono_trace (G_LOG_LEVEL_DEBUG, MONO_TRACE_TYPE, "Running class .cctor for %s from '%s'", type_name, m_class_get_image (klass)->name);
			g_free (type_name);
		}
		/* We are holding the per-vtable lock, do the actual initialization */

		mono_threads_begin_abort_protected_block ();
		mono_runtime_try_invoke (method, NULL, NULL, (MonoObject**) &exc, error);
		MonoExceptionHandle exch = MONO_HANDLE_NEW (MonoException, exc);
		mono_threads_end_abort_protected_block ();

		//exception extracted, error will be set to the right value later
		if (exc == NULL && !is_ok (error)) { // invoking failed but exc was not set
			exc = mono_error_convert_to_exception (error);
			MONO_HANDLE_ASSIGN_RAW (exch, exc);
		} else
			mono_error_cleanup (error);

		error_init_reuse (error);

		const char *klass_name_space = m_class_get_name_space (klass);
		const char *klass_name = m_class_get_name (klass);
		/* If the initialization failed, mark the class as unusable. */
		/* Avoid infinite loops */
		if (!(!exc ||
			  (klass_image == mono_defaults.corlib &&
			   !strcmp (klass_name_space, "System") &&
			   !strcmp (klass_name, "TypeInitializationException")))) {
			vtable->init_failed = 1;

			char *full_name;

			if (klass_name_space && *klass_name_space)
				full_name = g_strdup_printf ("%s.%s", klass_name_space, klass_name);
			else
				full_name = g_strdup (klass_name);

			MonoException *exc_to_throw = mono_get_exception_type_initialization_checked (full_name, exc, error);
			MONO_HANDLE_NEW (MonoException, exc_to_throw);
			g_free (full_name);

			mono_error_assert_ok (error); //We can't recover from this, no way to fail a type we can't alloc a failure.

			/*
			 * Store the exception object so it could be thrown on subsequent
			 * accesses.
			 */
			mono_mem_manager_lock (mem_manager);
			mono_g_hash_table_insert_internal (mem_manager->type_init_exception_hash, klass, exc_to_throw);
			mono_mem_manager_unlock (mem_manager);
		}

		/* Signal to the other threads that we are done */
		mono_type_init_lock (lock);
		lock->done = TRUE;
		mono_coop_cond_broadcast (&lock->cond);
		mono_type_init_unlock (lock);

		/*
		 * This can happen if the cctor self-aborts. We need to reactivate tae
		 * (next interruption checkpoint will throw it) and make sure we won't
		 * throw tie for the type.
		 */
		if (exc && mono_object_class (exc) == mono_defaults.threadabortexception_class) {
			pending_tae = TRUE;
			mono_thread_resume_interruption (FALSE);
		}
	} else {
		/* this just blocks until the initializing thread is done */
		mono_type_init_lock (lock);
		while (!lock->done)
			mono_coop_cond_wait (&lock->cond, &lock->mutex);
		mono_type_init_unlock (lock);
	}

	/* Do cleanup and setting vtable->initialized inside the global lock again */
	mono_type_initialization_lock ();
	if (!do_initialization)
		g_hash_table_remove (blocked_thread_hash, GUINT_TO_POINTER (tid));

	{
		gboolean deleted = unref_type_lock (lock);
		if (deleted)
			g_hash_table_remove (type_initialization_hash, vtable);
	}

	/* Have to set this here since we check it inside the global lock */
	if (do_initialization && !vtable->init_failed)
		vtable->initialized = 1;
	mono_type_initialization_unlock ();

	/* If vtable init fails because of TAE, we don't throw TIE, only the TAE */
	if (vtable->init_failed && !pending_tae) {
		/* Either we were the initializing thread or we waited for the initialization */
		mono_error_set_exception_instance (error, get_type_init_exception_for_vtable (vtable));
		goto return_false;
	}
return_true:
	ret = TRUE;
	goto exit;
return_false:
	ret = FALSE;
exit:
	HANDLE_FUNCTION_RETURN_VAL (ret);
}

MonoDomain *
mono_vtable_domain_internal (MonoVTable *vtable)
{
	return mono_get_root_domain ();
}

MonoDomain*
mono_vtable_domain (MonoVTable *vtable)
{
	MONO_EXTERNAL_ONLY (MonoDomain*, mono_get_root_domain ());
}

MonoClass *
mono_vtable_class_internal (MonoVTable *vtable)
{
	return vtable->klass;
}

MonoClass*
mono_vtable_class (MonoVTable *vtable)
{
	MONO_EXTERNAL_ONLY (MonoClass*, mono_vtable_class_internal (vtable));
}

static
gboolean release_type_locks (gpointer key, gpointer value, gpointer user)
{
	MONO_REQ_GC_NEUTRAL_MODE;

	MonoVTable *vtable = (MonoVTable*)key;

	TypeInitializationLock *lock = (TypeInitializationLock*) value;
	if (mono_native_thread_id_equals (lock->initializing_tid, MONO_UINT_TO_NATIVE_THREAD_ID (GPOINTER_TO_UINT (user))) && !lock->done) {
		lock->done = TRUE;
		/* 
		 * Have to set this since it cannot be set by the normal code in 
		 * mono_runtime_class_init (). In this case, the exception object is not stored,
		 * and get_type_init_exception_for_class () needs to be aware of this.
		 */
		mono_type_init_lock (lock);
		vtable->init_failed = 1;
		mono_coop_cond_broadcast (&lock->cond);
		mono_type_init_unlock (lock);
		gboolean deleted = unref_type_lock (lock);
		if (deleted)
			return TRUE;
	}
	return FALSE;
}

void
mono_release_type_locks (MonoInternalThread *thread)
{
	MONO_REQ_GC_UNSAFE_MODE;

	mono_type_initialization_lock ();
	g_hash_table_foreach_remove (type_initialization_hash, release_type_locks, GUINT_TO_POINTER (thread->tid));
	mono_type_initialization_unlock ();
}

static MonoImtTrampolineBuilder imt_trampoline_builder;
static gboolean always_build_imt_trampolines;

#if (MONO_IMT_SIZE > 32)
#error "MONO_IMT_SIZE cannot be larger than 32"
#endif

void
mono_install_callbacks (MonoRuntimeCallbacks *cbs)
{
	memcpy (&callbacks, cbs, sizeof (*cbs));
}

MonoRuntimeCallbacks*
mono_get_runtime_callbacks (void)
{
	return &callbacks;
}

void
mono_install_imt_trampoline_builder (MonoImtTrampolineBuilder func)
{
	imt_trampoline_builder = func;
}

void
mono_set_always_build_imt_trampolines (gboolean value)
{
	always_build_imt_trampolines = value;
}

/**
 * mono_compile_method:
 * \param method The method to compile.
 * This JIT-compiles the method, and returns the pointer to the native code
 * produced.
 */
gpointer 
mono_compile_method (MonoMethod *method)
{
	gpointer result;

	MONO_ENTER_GC_UNSAFE;

	ERROR_DECL (error);
	result = mono_compile_method_checked (method, error);
	mono_error_cleanup (error);

	MONO_EXIT_GC_UNSAFE;

	return result;
}

/**
 * mono_compile_method_checked:
 * \param method The method to compile.
 * \param error set on error.
 * This JIT-compiles the method, and returns the pointer to the native code
 * produced.  On failure returns NULL and sets \p error.
 */
gpointer
mono_compile_method_checked (MonoMethod *method, MonoError *error)
{
	gpointer res;

	MONO_REQ_GC_NEUTRAL_MODE

	error_init (error);

	g_assert (callbacks.compile_method);
	res = callbacks.compile_method (method, error);
	return res;
}

gpointer
mono_runtime_create_delegate_trampoline (MonoClass *klass)
{
	MONO_REQ_GC_NEUTRAL_MODE

	g_assert (callbacks.create_delegate_trampoline);
	return callbacks.create_delegate_trampoline (klass);
}

/**
 * mono_runtime_free_method:
 * \param method method to release
 * This routine is invoked to free the resources associated with
 * a method that has been JIT compiled.  This is used to discard
 * methods that were used only temporarily (for example, used in marshalling)
 */
void
mono_runtime_free_method (MonoMethod *method)
{
	MONO_REQ_GC_NEUTRAL_MODE

	if (callbacks.free_method)
		callbacks.free_method (method);

	mono_method_clear_object (method);

	mono_free_method (method);
}

/*
 * The vtables in the root appdomain are assumed to be reachable by other 
 * roots, and we don't use typed allocation in the other domains.
 */

/* The sync block is no longer a GC pointer */
#define GC_HEADER_BITMAP (0)

#define BITMAP_EL_SIZE (sizeof (gsize) * 8)

#define MONO_OBJECT_HEADER_BITS (MONO_ABI_SIZEOF (MonoObject) / MONO_ABI_SIZEOF (gpointer))

static gsize*
compute_class_bitmap (MonoClass *klass, gsize *bitmap, int size, int offset, int *max_set, gboolean static_fields)
{
	MONO_REQ_GC_NEUTRAL_MODE;

	MonoClassField *field;
	MonoClass *p;
	guint32 pos;
	int max_size, wordsize;

	wordsize = TARGET_SIZEOF_VOID_P;

	if (static_fields)
		max_size = mono_class_data_size (klass) / wordsize;
	else
		max_size = m_class_get_instance_size (klass) / wordsize;
	if (max_size > size) {
		g_assert (offset <= 0);
		bitmap = (gsize *)g_malloc0 ((max_size + BITMAP_EL_SIZE - 1) / BITMAP_EL_SIZE * sizeof (gsize));
		size = max_size;
	}

	/* An Ephemeron cannot be marked by sgen */
	if (mono_gc_is_moving () && !static_fields && m_class_get_image (klass) == mono_defaults.corlib && !strcmp ("Ephemeron", m_class_get_name (klass))) {
		*max_set = 0;
		memset (bitmap, 0, size / 8);
		return bitmap;
	}

	for (p = klass; p != NULL; p = m_class_get_parent (p)) {
		gpointer iter = NULL;
		while ((field = mono_class_get_fields_internal (p, &iter))) {
			MonoType *type;

			if (static_fields) {
				if (!(field->type->attrs & (FIELD_ATTRIBUTE_STATIC | FIELD_ATTRIBUTE_HAS_FIELD_RVA)))
					continue;
				if (field->type->attrs & FIELD_ATTRIBUTE_LITERAL)
					continue;
			} else {
				if (field->type->attrs & (FIELD_ATTRIBUTE_STATIC | FIELD_ATTRIBUTE_HAS_FIELD_RVA))
					continue;
			}
			/* FIXME: should not happen, flag as type load error */
			if (m_type_is_byref (field->type))
				break;

			if (static_fields && field->offset == -1)
				/* special static */
				continue;

			pos = field->offset / TARGET_SIZEOF_VOID_P;
			pos += offset;

			type = mono_type_get_underlying_type (field->type);
			switch (type->type) {
			case MONO_TYPE_U:
			case MONO_TYPE_I:
			case MONO_TYPE_PTR:
			case MONO_TYPE_FNPTR:
				break;
			case MONO_TYPE_STRING:
			case MONO_TYPE_SZARRAY:
			case MONO_TYPE_CLASS:
			case MONO_TYPE_OBJECT:
			case MONO_TYPE_ARRAY:
				g_assert ((field->offset % wordsize) == 0);

				g_assert (pos < size || pos <= max_size);
				bitmap [pos / BITMAP_EL_SIZE] |= ((gsize)1) << (pos % BITMAP_EL_SIZE);
				*max_set = MAX (*max_set, pos);
				break;
			case MONO_TYPE_GENERICINST:
				if (!mono_type_generic_inst_is_valuetype (type)) {
					g_assert ((field->offset % wordsize) == 0);

					bitmap [pos / BITMAP_EL_SIZE] |= ((gsize)1) << (pos % BITMAP_EL_SIZE);
					*max_set = MAX (*max_set, pos);
					break;
				} else {
					/* fall through */
				}
			case MONO_TYPE_VALUETYPE: {
				MonoClass *fclass = mono_class_from_mono_type_internal (field->type);
				if (m_class_has_references (fclass)) {
					/* remove the object header */
					compute_class_bitmap (fclass, bitmap, size, pos - MONO_OBJECT_HEADER_BITS, max_set, FALSE);
				}
				break;
			}
			case MONO_TYPE_I1:
			case MONO_TYPE_U1:
			case MONO_TYPE_I2:
			case MONO_TYPE_U2:
			case MONO_TYPE_I4:
			case MONO_TYPE_U4:
			case MONO_TYPE_I8:
			case MONO_TYPE_U8:
			case MONO_TYPE_R4:
			case MONO_TYPE_R8:
			case MONO_TYPE_BOOLEAN:
			case MONO_TYPE_CHAR:
				break;
			default:
				g_error ("compute_class_bitmap: Invalid type %x for field %s:%s\n", type->type, mono_type_get_full_name (field->parent), field->name);
				break;
			}
		}
		if (static_fields)
			break;
	}
	return bitmap;
}

/**
 * mono_class_compute_bitmap:
 *
 * Mono internal function to compute a bitmap of reference fields in a class.
 */
gsize*
mono_class_compute_bitmap (MonoClass *klass, gsize *bitmap, int size, int offset, int *max_set, gboolean static_fields)
{
	MONO_REQ_GC_NEUTRAL_MODE;

	return compute_class_bitmap (klass, bitmap, size, offset, max_set, static_fields);
}

#if 0
/* 
 * similar to the above, but sets the bits in the bitmap for any non-ref field
 * and ignores static fields
 */
static gsize*
compute_class_non_ref_bitmap (MonoClass *klass, gsize *bitmap, int size, int offset)
{
	MonoClassField *field;
	MonoClass *p;
	guint32 pos, pos2;
	int max_size, wordsize;

	wordsize = TARGET_SIZEOF_VOID_P;

	max_size = class->instance_size / wordsize;
	if (max_size >= size)
		bitmap = g_malloc0 (sizeof (gsize) * ((max_size) + 1));

	for (p = class; p != NULL; p = p->parent) {
		gpointer iter = NULL;
		while ((field = mono_class_get_fields_internal (p, &iter))) {
			MonoType *type;

			if (field->type->attrs & (FIELD_ATTRIBUTE_STATIC | FIELD_ATTRIBUTE_HAS_FIELD_RVA))
				continue;
			/* FIXME: should not happen, flag as type load error */
			if (field->type->byref)
				break;

			pos = field->offset / wordsize;
			pos += offset;

			type = mono_type_get_underlying_type (field->type);
			switch (type->type) {
#if SIZEOF_VOID_P == 8
			case MONO_TYPE_I:
			case MONO_TYPE_U:
			case MONO_TYPE_PTR:
			case MONO_TYPE_FNPTR:
#endif
			case MONO_TYPE_I8:
			case MONO_TYPE_U8:
			case MONO_TYPE_R8:
				if ((((field->offset + 7) / wordsize) + offset) != pos) {
					pos2 = ((field->offset + 7) / wordsize) + offset;
					bitmap [pos2 / BITMAP_EL_SIZE] |= ((gsize)1) << (pos2 % BITMAP_EL_SIZE);
				}
				/* fall through */
#if SIZEOF_VOID_P == 4
			case MONO_TYPE_I:
			case MONO_TYPE_U:
			case MONO_TYPE_PTR:
			case MONO_TYPE_FNPTR:
#endif
			case MONO_TYPE_I4:
			case MONO_TYPE_U4:
			case MONO_TYPE_R4:
				if ((((field->offset + 3) / wordsize) + offset) != pos) {
					pos2 = ((field->offset + 3) / wordsize) + offset;
					bitmap [pos2 / BITMAP_EL_SIZE] |= ((gsize)1) << (pos2 % BITMAP_EL_SIZE);
				}
				/* fall through */
			case MONO_TYPE_CHAR:
			case MONO_TYPE_I2:
			case MONO_TYPE_U2:
				if ((((field->offset + 1) / wordsize) + offset) != pos) {
					pos2 = ((field->offset + 1) / wordsize) + offset;
					bitmap [pos2 / BITMAP_EL_SIZE] |= ((gsize)1) << (pos2 % BITMAP_EL_SIZE);
				}
				/* fall through */
			case MONO_TYPE_BOOLEAN:
			case MONO_TYPE_I1:
			case MONO_TYPE_U1:
				bitmap [pos / BITMAP_EL_SIZE] |= ((gsize)1) << (pos % BITMAP_EL_SIZE);
				break;
			case MONO_TYPE_STRING:
			case MONO_TYPE_SZARRAY:
			case MONO_TYPE_CLASS:
			case MONO_TYPE_OBJECT:
			case MONO_TYPE_ARRAY:
				break;
			case MONO_TYPE_GENERICINST:
				if (!mono_type_generic_inst_is_valuetype (type)) {
					break;
				} else {
					/* fall through */
				}
			case MONO_TYPE_VALUETYPE: {
				MonoClass *fclass = mono_class_from_mono_type_internal (field->type);
				/* remove the object header */
				compute_class_non_ref_bitmap (fclass, bitmap, size, pos - MONO_OBJECT_HEADER_BITS);
				break;
			}
			default:
				g_assert_not_reached ();
				break;
			}
		}
	}
	return bitmap;
}

/**
 * mono_class_insecure_overlapping:
 * check if a class with explicit layout has references and non-references
 * fields overlapping.
 *
 * Returns: TRUE if it is insecure to load the type.
 */
gboolean
mono_class_insecure_overlapping (MonoClass *klass)
{
	int max_set = 0;
	gsize *bitmap;
	gsize default_bitmap [4] = {0};
	gsize *nrbitmap;
	gsize default_nrbitmap [4] = {0};
	int i, insecure = FALSE;
		return FALSE;

	bitmap = compute_class_bitmap (klass, default_bitmap, sizeof (default_bitmap) * 8, 0, &max_set, FALSE);
	nrbitmap = compute_class_non_ref_bitmap (klass, default_nrbitmap, sizeof (default_nrbitmap) * 8, 0);

	for (i = 0; i <= max_set; i += sizeof (bitmap [0]) * 8) {
		int idx = i % (sizeof (bitmap [0]) * 8);
		if (bitmap [idx] & nrbitmap [idx]) {
			insecure = TRUE;
			break;
		}
	}
	if (bitmap != default_bitmap)
		g_free (bitmap);
	if (nrbitmap != default_nrbitmap)
		g_free (nrbitmap);
	if (insecure) {
		g_print ("class %s.%s in assembly %s has overlapping references\n", klass->name_space, klass->name, klass->image->name);
		return FALSE;
	}
	return insecure;
}
#endif

MonoStringHandle
ves_icall_string_alloc_impl (int length, MonoError *error)
{
	MonoString *s = mono_string_new_size_checked (length, error);
	return_val_if_nok (error, NULL_HANDLE_STRING);
	return MONO_HANDLE_NEW (MonoString, s);
}

#define BITMAP_EL_SIZE (sizeof (gsize) * 8)

/* LOCKING: Acquires the loader lock */
/*
 * Sets the following fields in KLASS:
 * - gc_desc
 * - gc_descr_inited
 */
void
mono_class_compute_gc_descriptor (MonoClass *klass)
{
	MONO_REQ_GC_NEUTRAL_MODE;

	int max_set = 0;
	gsize *bitmap;
	gsize default_bitmap [4] = {0};
	MonoGCDescriptor gc_descr;

	if (!m_class_is_inited (klass))
		mono_class_init_internal (klass);

	if (m_class_is_gc_descr_inited (klass))
		return;

	bitmap = default_bitmap;
	if (klass == mono_defaults.string_class) {
		gc_descr = mono_gc_make_descr_for_string (bitmap, 2);
	} else if (m_class_get_rank (klass)) {
		MonoClass *klass_element_class = m_class_get_element_class (klass);
		mono_class_compute_gc_descriptor (klass_element_class);
		if (MONO_TYPE_IS_REFERENCE (m_class_get_byval_arg (klass_element_class))) {
			gsize abm = 1;
			gc_descr = mono_gc_make_descr_for_array (m_class_get_byval_arg (klass)->type == MONO_TYPE_SZARRAY, &abm, 1, sizeof (gpointer));
			/*printf ("new array descriptor: 0x%x for %s.%s\n", class->gc_descr,
				class->name_space, class->name);*/
		} else {
			/* remove the object header */
			bitmap = mono_class_compute_bitmap (klass_element_class, default_bitmap, sizeof (default_bitmap) * 8, - (int)(MONO_OBJECT_HEADER_BITS), &max_set, FALSE);
			gc_descr = mono_gc_make_descr_for_array (m_class_get_byval_arg (klass)->type == MONO_TYPE_SZARRAY, bitmap, mono_array_element_size (klass) / sizeof (gpointer), mono_array_element_size (klass));
			/*printf ("new vt array descriptor: 0x%x for %s.%s\n", class->gc_descr,
				class->name_space, class->name);*/
		}
	} else {
		/*static int count = 0;
		if (count++ > 58)
			return;*/
		bitmap = mono_class_compute_bitmap (klass, default_bitmap, sizeof (default_bitmap) * 8, 0, &max_set, FALSE);
		/*
		if (class->gc_descr == MONO_GC_DESCRIPTOR_NULL)
			g_print ("disabling typed alloc (%d) for %s.%s\n", max_set, class->name_space, class->name);
		*/
		/*printf ("new descriptor: %p 0x%x for %s.%s\n", class->gc_descr, bitmap [0], class->name_space, class->name);*/

		if (m_class_has_weak_fields (klass)) {
			gsize *weak_bitmap = NULL;
			int weak_bitmap_nbits = 0;

			weak_bitmap = (gsize *)mono_class_alloc0 (klass, m_class_get_instance_size (klass) / sizeof (gsize));
			if (mono_class_has_static_metadata (klass)) {
				for (MonoClass *p = klass; p != NULL; p = m_class_get_parent (p)) {
					gpointer iter = NULL;
					guint32 first_field_idx = mono_class_get_first_field_idx (p);
					MonoClassField *field;

					MonoClassField *p_fields = m_class_get_fields (p);
					MonoImage *p_image = m_class_get_image (p);
					while ((field = mono_class_get_fields_internal (p, &iter))) {
						guint32 field_idx = first_field_idx + (field - p_fields);
						if (MONO_TYPE_IS_REFERENCE (field->type) && mono_assembly_is_weak_field (p_image, field_idx + 1)) {
							int pos = field->offset / sizeof (gpointer);
							if (pos + 1 > weak_bitmap_nbits)
								weak_bitmap_nbits = pos + 1;
							weak_bitmap [pos / BITMAP_EL_SIZE] |= ((gsize)1) << (pos % BITMAP_EL_SIZE);
						}
					}
				}
			}

			for (int pos = 0; pos < weak_bitmap_nbits; ++pos) {
				if (weak_bitmap [pos / BITMAP_EL_SIZE] & ((gsize)1) << (pos % BITMAP_EL_SIZE)) {
					/* Clear the normal bitmap so these refs don't keep an object alive */
					bitmap [pos / BITMAP_EL_SIZE] &= ~(((gsize)1) << (pos % BITMAP_EL_SIZE));
				}
			}

			mono_loader_lock ();
			mono_class_set_weak_bitmap (klass, weak_bitmap_nbits, weak_bitmap);
			mono_loader_unlock ();
		}

		gc_descr = mono_gc_make_descr_for_object (bitmap, max_set + 1, m_class_get_instance_size (klass));
	}

	if (bitmap != default_bitmap)
		g_free (bitmap);

	/* Publish the data */
	mono_class_publish_gc_descriptor (klass, gc_descr);
}

/**
 * field_is_special_static:
 * @fklass: The MonoClass to look up.
 * @field: The MonoClassField describing the field.
 *
 * Returns: SPECIAL_STATIC_THREAD if the field is thread static, SPECIAL_STATIC_NONE otherwise.
 */
static gint32
field_is_special_static (MonoClass *fklass, MonoClassField *field)
{
	MONO_REQ_GC_NEUTRAL_MODE;

	ERROR_DECL (error);
	MonoCustomAttrInfo *ainfo;
	int i;
	ainfo = mono_custom_attrs_from_field_checked (fklass, field, error);
	mono_error_cleanup (error); /* FIXME don't swallow the error? */
	if (!ainfo)
		return FALSE;
	for (i = 0; i < ainfo->num_attrs; ++i) {
		MonoClass *klass = ainfo->attrs [i].ctor->klass;
		if (m_class_get_image (klass) == mono_defaults.corlib) {
			const char *klass_name = m_class_get_name (klass);
			if (strcmp (klass_name, "ThreadStaticAttribute") == 0) {
				mono_custom_attrs_free (ainfo);
				return SPECIAL_STATIC_THREAD;
			}
		}
	}
	mono_custom_attrs_free (ainfo);
	return SPECIAL_STATIC_NONE;
}

#define rot(x,k) (((x)<<(k)) | ((x)>>(32-(k))))
#define mix(a,b,c) { \
	a -= c;  a ^= rot(c, 4);  c += b; \
	b -= a;  b ^= rot(a, 6);  a += c; \
	c -= b;  c ^= rot(b, 8);  b += a; \
	a -= c;  a ^= rot(c,16);  c += b; \
	b -= a;  b ^= rot(a,19);  a += c; \
	c -= b;  c ^= rot(b, 4);  b += a; \
}
#define mono_final(a,b,c) { \
	c ^= b; c -= rot(b,14); \
	a ^= c; a -= rot(c,11); \
	b ^= a; b -= rot(a,25); \
	c ^= b; c -= rot(b,16); \
	a ^= c; a -= rot(c,4);  \
	b ^= a; b -= rot(a,14); \
	c ^= b; c -= rot(b,24); \
}

/*
 * mono_method_get_imt_slot:
 *
 *   The IMT slot is embedded into AOTed code, so this must return the same value
 * for the same method across all executions. This means:
 * - pointers shouldn't be used as hash values.
 * - mono_metadata_str_hash () should be used for hashing strings.
 */
guint32
mono_method_get_imt_slot (MonoMethod *method)
{
	MONO_REQ_GC_NEUTRAL_MODE;

	MonoMethodSignature *sig;
	int hashes_count;
	guint32 *hashes_start, *hashes;
	guint32 a, b, c;
	int i;

	/* This can be used to stress tests the collision code */
	//return 0;

	/*
	 * We do this to simplify generic sharing.  It will hurt
	 * performance in cases where a class implements two different
	 * instantiations of the same generic interface.
	 * The code in build_imt_slots () depends on this.
	 */
	if (method->is_inflated)
		method = ((MonoMethodInflated*)method)->declaring;

	sig = mono_method_signature_internal (method);
	hashes_count = sig->param_count + 4;
	hashes_start = (guint32 *)g_malloc (hashes_count * sizeof (guint32));
	hashes = hashes_start;

	if (! MONO_CLASS_IS_INTERFACE_INTERNAL (method->klass)) {
		g_error ("mono_method_get_imt_slot: %s.%s.%s is not an interface MonoMethod",
				m_class_get_name_space (method->klass), m_class_get_name (method->klass), method->name);
	}
	
	/* Initialize hashes */
	hashes [0] = mono_metadata_str_hash (m_class_get_name (method->klass));
	hashes [1] = mono_metadata_str_hash (m_class_get_name_space (method->klass));
	hashes [2] = mono_metadata_str_hash (method->name);
	hashes [3] = mono_metadata_type_hash (sig->ret);
	for (i = 0; i < sig->param_count; i++) {
		hashes [4 + i] = mono_metadata_type_hash (sig->params [i]);
	}

	/* Setup internal state */
	a = b = c = 0xdeadbeef + (((guint32)hashes_count)<<2);

	/* Handle most of the hashes */
	while (hashes_count > 3) {
		a += hashes [0];
		b += hashes [1];
		c += hashes [2];
		mix (a,b,c);
		hashes_count -= 3;
		hashes += 3;
	}

	/* Handle the last 3 hashes (all the case statements fall through) */
	switch (hashes_count) { 
	case 3 : c += hashes [2];
	case 2 : b += hashes [1];
	case 1 : a += hashes [0];
		mono_final (a,b,c);
	case 0: /* nothing left to add */
		break;
	}
	
	g_free (hashes_start);
	/* Report the result */
	return c % MONO_IMT_SIZE;
}
#undef rot
#undef mix
#undef mono_final

#define DEBUG_IMT 0

static void
add_imt_builder_entry (MonoImtBuilderEntry **imt_builder, MonoMethod *method, guint32 *imt_collisions_bitmap, int vtable_slot, int slot_num) {
	MONO_REQ_GC_NEUTRAL_MODE;

	guint32 imt_slot = mono_method_get_imt_slot (method);
	MonoImtBuilderEntry *entry;

	if (slot_num >= 0 && imt_slot != slot_num) {
		/* we build just a single imt slot and this is not it */
		return;
	}

	entry = (MonoImtBuilderEntry *)g_malloc0 (sizeof (MonoImtBuilderEntry));
	entry->key = method;
	entry->value.vtable_slot = vtable_slot;
	entry->next = imt_builder [imt_slot];
	if (imt_builder [imt_slot] != NULL) {
		entry->children = imt_builder [imt_slot]->children + 1;
		if (entry->children == 1) {
			UnlockedIncrement (&mono_stats.imt_slots_with_collisions);
			*imt_collisions_bitmap |= (1 << imt_slot);
		}
	} else {
		entry->children = 0;
		UnlockedIncrement (&mono_stats.imt_used_slots);
	}
	imt_builder [imt_slot] = entry;
#if DEBUG_IMT
	{
	char *method_name = mono_method_full_name (method, TRUE);
	printf ("Added IMT slot for method (%p) %s: imt_slot = %d, vtable_slot = %d, colliding with other %d entries\n",
			method, method_name, imt_slot, vtable_slot, entry->children);
	g_free (method_name);
	}
#endif
}

#if DEBUG_IMT
static void
print_imt_entry (const char* message, MonoImtBuilderEntry *e, int num) {
	if (e != NULL) {
		MonoMethod *method = e->key;
		printf ("  * %s [%d]: (%p) '%s.%s.%s'\n",
				message,
				num,
				method,
				method->klass->name_space,
				method->klass->name,
				method->name);
	} else {
		printf ("  * %s: NULL\n", message);
	}
}
#endif

static int
compare_imt_builder_entries (const void *p1, const void *p2) {
	MonoImtBuilderEntry *e1 = *(MonoImtBuilderEntry**) p1;
	MonoImtBuilderEntry *e2 = *(MonoImtBuilderEntry**) p2;
	
	return (e1->key < e2->key) ? -1 : ((e1->key > e2->key) ? 1 : 0);
}

static int
imt_emit_ir (MonoImtBuilderEntry **sorted_array, int start, int end, GPtrArray *out_array)
{
	MONO_REQ_GC_NEUTRAL_MODE;

	int count = end - start;
	int chunk_start = out_array->len;
	if (count < 4) {
		int i;
		for (i = start; i < end; ++i) {
			MonoIMTCheckItem *item = g_new0 (MonoIMTCheckItem, 1);
			item->key = sorted_array [i]->key;
			item->value = sorted_array [i]->value;
			item->has_target_code = sorted_array [i]->has_target_code;
			item->is_equals = TRUE;
			if (i < end - 1)
				item->check_target_idx = out_array->len + 1;
			else
				item->check_target_idx = 0;
			g_ptr_array_add (out_array, item);
		}
	} else {
		int middle = start + count / 2;
		MonoIMTCheckItem *item = g_new0 (MonoIMTCheckItem, 1);

		item->key = sorted_array [middle]->key;
		item->is_equals = FALSE;
		g_ptr_array_add (out_array, item);
		imt_emit_ir (sorted_array, start, middle, out_array);
		item->check_target_idx = imt_emit_ir (sorted_array, middle, end, out_array);
	}
	return chunk_start;
}

static GPtrArray*
imt_sort_slot_entries (MonoImtBuilderEntry *entries) {
	MONO_REQ_GC_NEUTRAL_MODE;

	int number_of_entries = entries->children + 1;
	MonoImtBuilderEntry **sorted_array = (MonoImtBuilderEntry **)g_malloc (sizeof (MonoImtBuilderEntry*) * number_of_entries);
	GPtrArray *result = g_ptr_array_new ();
	MonoImtBuilderEntry *current_entry;
	int i;
	
	for (current_entry = entries, i = 0; current_entry != NULL; current_entry = current_entry->next, i++) {
		sorted_array [i] = current_entry;
	}
	mono_qsort (sorted_array, number_of_entries, sizeof (MonoImtBuilderEntry*), compare_imt_builder_entries);

	/*for (i = 0; i < number_of_entries; i++) {
		print_imt_entry (" sorted array:", sorted_array [i], i);
	}*/

	imt_emit_ir (sorted_array, 0, number_of_entries, result);

	g_free (sorted_array);
	return result;
}

static gpointer
initialize_imt_slot (MonoVTable *vtable, MonoImtBuilderEntry *imt_builder_entry, gpointer fail_tramp)
{
	MONO_REQ_GC_NEUTRAL_MODE;

	if (imt_builder_entry != NULL) {
		if (imt_builder_entry->children == 0 && !fail_tramp && !always_build_imt_trampolines) {
			/* No collision, return the vtable slot contents */
			return vtable->vtable [imt_builder_entry->value.vtable_slot];
		} else {
			/* Collision, build the trampoline */
			GPtrArray *imt_ir = imt_sort_slot_entries (imt_builder_entry);
			gpointer result;
			int i;
			result = imt_trampoline_builder (vtable,
				(MonoIMTCheckItem**)imt_ir->pdata, imt_ir->len, fail_tramp);
			for (i = 0; i < imt_ir->len; ++i)
				g_free (g_ptr_array_index (imt_ir, i));
			g_ptr_array_free (imt_ir, TRUE);
			return result;
		}
	} else {
		if (fail_tramp)
			return fail_tramp;
		else
			/* Empty slot */
			return NULL;
	}
}

static MonoImtBuilderEntry*
get_generic_virtual_entries (MonoMemoryManager *mem_manager, gpointer *vtable_slot);

/*
 * LOCKING: assume the loader lock is held
 *
*/
static void
build_imt_slots (MonoClass *klass, MonoVTable *vt, gpointer* imt, GSList *extra_interfaces, int slot_num)
{
	MONO_REQ_GC_NEUTRAL_MODE;

	int i;
	GSList *list_item;
	guint32 imt_collisions_bitmap = 0;
	MonoImtBuilderEntry **imt_builder = (MonoImtBuilderEntry **)g_calloc (MONO_IMT_SIZE, sizeof (MonoImtBuilderEntry*));
	int method_count = 0;
	gboolean record_method_count_for_max_collisions = FALSE;
	gboolean has_generic_virtual = FALSE, has_variant_iface = FALSE;
	MonoMemoryManager *mem_manager = m_class_get_mem_manager (klass);

#if DEBUG_IMT
	printf ("Building IMT for class %s.%s slot %d\n", m_class_get_name_space (klass), m_class_get_name (klass), slot_num);
#endif
	int klass_interface_offsets_count = m_class_get_interface_offsets_count (klass);
	MonoClass **klass_interfaces_packed = m_class_get_interfaces_packed (klass);
	guint16 *klass_interface_offsets_packed = m_class_get_interface_offsets_packed (klass);
	for (i = 0; i < klass_interface_offsets_count; ++i) {
		MonoClass *iface = klass_interfaces_packed [i];
		int interface_offset = klass_interface_offsets_packed [i];
		int method_slot_in_interface, vt_slot;

		if (mono_class_has_variant_generic_params (iface))
			has_variant_iface = TRUE;

		mono_class_setup_methods (iface);
		vt_slot = interface_offset;
		int mcount = mono_class_get_method_count (iface);
		for (method_slot_in_interface = 0; method_slot_in_interface < mcount; method_slot_in_interface++) {
			MonoMethod *method;

			if (slot_num >= 0 && mono_class_is_ginst (iface)) {
				/*
				 * The imt slot of the method is the same as for its declaring method,
				 * see the comment in mono_method_get_imt_slot (), so we can
				 * avoid inflating methods which will be discarded by 
				 * add_imt_builder_entry anyway.
				 */
				method = mono_class_get_method_by_index (mono_class_get_generic_class (iface)->container_class, method_slot_in_interface);
				if (mono_method_get_imt_slot (method) != slot_num) {
					vt_slot ++;
					continue;
				}
			}
			method = mono_class_get_method_by_index (iface, method_slot_in_interface);
			if (method->is_generic) {
				has_generic_virtual = TRUE;
				vt_slot ++;
				continue;
			}

			if (m_method_is_static (method))
				continue;

			if (method->flags & METHOD_ATTRIBUTE_VIRTUAL) {
				add_imt_builder_entry (imt_builder, method, &imt_collisions_bitmap, vt_slot, slot_num);
				vt_slot ++;
			}
		}
	}
	if (extra_interfaces) {
		int interface_offset = m_class_get_vtable_size (klass);

		for (list_item = extra_interfaces; list_item != NULL; list_item=list_item->next) {
			MonoClass* iface = (MonoClass *)list_item->data;
			int method_slot_in_interface;
			int mcount = mono_class_get_method_count (iface);
			for (method_slot_in_interface = 0; method_slot_in_interface < mcount; method_slot_in_interface++) {
				MonoMethod *method = mono_class_get_method_by_index (iface, method_slot_in_interface);

				if (method->is_generic)
					has_generic_virtual = TRUE;
				add_imt_builder_entry (imt_builder, method, &imt_collisions_bitmap, interface_offset + method_slot_in_interface, slot_num);
			}
			interface_offset += mcount;
		}
	}
	for (i = 0; i < MONO_IMT_SIZE; ++i) {
		/* overwrite the imt slot only if we're building all the entries or if 
		 * we're building this specific one
		 */
		if (slot_num < 0 || i == slot_num) {
			MonoImtBuilderEntry *entries = get_generic_virtual_entries (mem_manager, &imt [i]);

			if (entries) {
				if (imt_builder [i]) {
					MonoImtBuilderEntry *entry;

					/* Link entries with imt_builder [i] */
					for (entry = entries; entry->next; entry = entry->next) {
#if DEBUG_IMT
						MonoMethod *method = (MonoMethod*)entry->key;
						char *method_name = mono_method_full_name (method, TRUE);
						printf ("Added extra entry for method (%p) %s: imt_slot = %d\n", method, method_name, i);
						g_free (method_name);
#endif
					}
					entry->next = imt_builder [i];
					entries->children += imt_builder [i]->children + 1;
				}
				imt_builder [i] = entries;
			}

			if (has_generic_virtual || has_variant_iface) {
				/*
				 * There might be collisions later when the the trampoline is expanded.
				 */
				imt_collisions_bitmap |= (1 << i);

				/* 
				 * The IMT trampoline might be called with an instance of one of the 
				 * generic virtual methods, so has to fallback to the IMT trampoline.
				 */
				imt [i] = initialize_imt_slot (vt, imt_builder [i], callbacks.get_imt_trampoline (vt, i));
			} else {
				imt [i] = initialize_imt_slot (vt, imt_builder [i], NULL);
			}
#if DEBUG_IMT
			printf ("initialize_imt_slot[%d]: %p methods %d\n", i, imt [i], imt_builder [i]->children + 1);
#endif
		}

		if (imt_builder [i] != NULL) {
			int methods_in_slot = imt_builder [i]->children + 1;
			if (methods_in_slot > UnlockedRead (&mono_stats.imt_max_collisions_in_slot)) {
				UnlockedWrite (&mono_stats.imt_max_collisions_in_slot, methods_in_slot);
				record_method_count_for_max_collisions = TRUE;
			}
			method_count += methods_in_slot;
		}
	}
	
	UnlockedAdd (&mono_stats.imt_number_of_methods, method_count);
	if (record_method_count_for_max_collisions) {
		UnlockedWrite (&mono_stats.imt_method_count_when_max_collisions, method_count);
	}
	
	for (i = 0; i < MONO_IMT_SIZE; i++) {
		MonoImtBuilderEntry* entry = imt_builder [i];
		while (entry != NULL) {
			MonoImtBuilderEntry* next = entry->next;
			g_free (entry);
			entry = next;
		}
	}
	g_free (imt_builder);
	/* we OR the bitmap since we may build just a single imt slot at a time */
	vt->imt_collisions_bitmap |= imt_collisions_bitmap;
}

/**
 * mono_vtable_build_imt_slot:
 * \param vtable virtual object table struct
 * \param imt_slot slot in the IMT table
 * Fill the given \p imt_slot in the IMT table of \p vtable with
 * a trampoline or a trampoline for the case of collisions.
 * This is part of the internal mono API.
 * LOCKING: Take the loader lock.
 */
void
mono_vtable_build_imt_slot (MonoVTable* vtable, int imt_slot)
{
	MONO_REQ_GC_NEUTRAL_MODE;

	gpointer *imt = (gpointer*)vtable;
	imt -= MONO_IMT_SIZE;
	g_assert (imt_slot >= 0 && imt_slot < MONO_IMT_SIZE);

	/* no support for extra interfaces: the proxy objects will need
	 * to build the complete IMT
	 * Update and heck needs to ahppen inside the proper domain lock, as all
	 * the changes made to a MonoVTable.
	 */
	mono_loader_lock ();
	/* we change the slot only if it wasn't changed from the generic imt trampoline already */
	if (!callbacks.imt_entry_inited (vtable, imt_slot))
		build_imt_slots (vtable->klass, vtable, imt, NULL, imt_slot);
	mono_loader_unlock ();
}

#define THUNK_THRESHOLD		10

typedef struct _GenericVirtualCase {
	MonoMethod *method;
	gpointer code;
	int count;
	struct _GenericVirtualCase *next;
} GenericVirtualCase;

/*
 * get_generic_virtual_entries:
 *
 *   Return IMT entries for the generic virtual method instances and
 *   variant interface methods for vtable slot
 * VTABLE_SLOT.
 */ 
static MonoImtBuilderEntry*
get_generic_virtual_entries (MonoMemoryManager *mem_manager, gpointer *vtable_slot)
{
	MONO_REQ_GC_NEUTRAL_MODE;

  	GenericVirtualCase *list;
 	MonoImtBuilderEntry *entries;

	mono_mem_manager_lock (mem_manager);
 	if (!mem_manager->generic_virtual_cases)
 		mem_manager->generic_virtual_cases = g_hash_table_new (mono_aligned_addr_hash, NULL);
 
	list = (GenericVirtualCase *)g_hash_table_lookup (mem_manager->generic_virtual_cases, vtable_slot);
 
 	entries = NULL;
 	for (; list; list = list->next) {
 		MonoImtBuilderEntry *entry;
 
 		if (list->count < THUNK_THRESHOLD)
 			continue;
 
 		entry = g_new0 (MonoImtBuilderEntry, 1);
 		entry->key = list->method;
 		entry->value.target_code = mono_get_addr_from_ftnptr (list->code);
 		entry->has_target_code = 1;
 		if (entries)
 			entry->children = entries->children + 1;
 		entry->next = entries;
 		entries = entry;
 	}
 
	mono_mem_manager_unlock (mem_manager);
 
 	/* FIXME: Leaking memory ? */
 	return entries;
}

/**
 * \param domain a domain
 * \param vtable_slot pointer to the vtable slot
 * \param method the inflated generic virtual method
 * \param code the method's code
 *
 * Registers a call via unmanaged code to a generic virtual method
 * instantiation or variant interface method.  If the number of calls reaches a threshold
 * (THUNK_THRESHOLD), the method is added to the vtable slot's generic
 * virtual method trampoline.
 */
void
mono_method_add_generic_virtual_invocation (MonoVTable *vtable,
											gpointer *vtable_slot,
											MonoMethod *method, gpointer code)
{
	MONO_REQ_GC_NEUTRAL_MODE;

	static gboolean inited = FALSE;
	static int num_added = 0;
	static int num_freed = 0;

	GenericVirtualCase *gvc, *list;
	MonoImtBuilderEntry *entries;
	GPtrArray *sorted;
	MonoMemoryManager *mem_manager = m_class_get_mem_manager (vtable->klass);

	mono_loader_lock ();

	mono_mem_manager_lock (mem_manager);
	if (!mem_manager->generic_virtual_cases)
		mem_manager->generic_virtual_cases = g_hash_table_new (mono_aligned_addr_hash, NULL);

	if (!inited) {
		mono_counters_register ("Generic virtual cases", MONO_COUNTER_GENERICS | MONO_COUNTER_INT, &num_added);
		mono_counters_register ("Freed IMT trampolines", MONO_COUNTER_GENERICS | MONO_COUNTER_INT, &num_freed);
		inited = TRUE;
	}

	/* Check whether the case was already added */
	list = (GenericVirtualCase *)g_hash_table_lookup (mem_manager->generic_virtual_cases, vtable_slot);
	gvc = list;
	while (gvc) {
		if (gvc->method == method)
			break;
		gvc = gvc->next;
	}

	/* If not found, make a new one */
	if (!gvc) {
		gvc = (GenericVirtualCase *)m_class_alloc (vtable->klass, sizeof (GenericVirtualCase));
		gvc->method = method;
		gvc->code = code;
		gvc->count = 0;
		gvc->next = (GenericVirtualCase *)g_hash_table_lookup (mem_manager->generic_virtual_cases, vtable_slot);

		g_hash_table_insert (mem_manager->generic_virtual_cases, vtable_slot, gvc);

		num_added++;
	}

	mono_mem_manager_unlock (mem_manager);

	if (++gvc->count == THUNK_THRESHOLD) {
		gpointer *old_thunk = (void **)*vtable_slot;
		gpointer vtable_trampoline = NULL;
		gpointer imt_trampoline = NULL;

		if ((gpointer)vtable_slot < (gpointer)vtable) {
			int displacement = (gpointer*)vtable_slot - (gpointer*)vtable;
			int imt_slot = MONO_IMT_SIZE + displacement;

			/* Force the rebuild of the trampoline at the next call */
			imt_trampoline = callbacks.get_imt_trampoline (vtable, imt_slot);
			*vtable_slot = imt_trampoline;
		} else {
			vtable_trampoline = callbacks.get_vtable_trampoline ? callbacks.get_vtable_trampoline (vtable, (gpointer*)vtable_slot - (gpointer*)vtable->vtable) : NULL;

			entries = get_generic_virtual_entries (mem_manager, vtable_slot);

			sorted = imt_sort_slot_entries (entries);

			*vtable_slot = imt_trampoline_builder (vtable, (MonoIMTCheckItem**)sorted->pdata, sorted->len,
												   vtable_trampoline);

			while (entries) {
				MonoImtBuilderEntry *next = entries->next;
				g_free (entries);
				entries = next;
			}

			for (int i = 0; i < sorted->len; ++i)
				g_free (g_ptr_array_index (sorted, i));
			g_ptr_array_free (sorted, TRUE);

			if (old_thunk != vtable_trampoline && old_thunk != imt_trampoline)
				num_freed ++;
		}
	}

	mono_loader_unlock ();
}

static MonoVTable *mono_class_create_runtime_vtable (MonoClass *klass, MonoError *error);

/**
 * mono_class_vtable:
 * \param domain the application domain
 * \param class the class to initialize
 * VTables are domain specific because we create domain specific code, and 
 * they contain the domain specific static class data.
 * On failure, NULL is returned, and \c class->exception_type is set.
 */
MonoVTable *
mono_class_vtable (MonoDomain *domain, MonoClass *klass)
{
	MonoVTable* vtable;
	MONO_ENTER_GC_UNSAFE;
	ERROR_DECL (error);
	vtable = mono_class_vtable_checked (klass, error);
	mono_error_cleanup (error);
	MONO_EXIT_GC_UNSAFE;
	return vtable;
}

/**
 * mono_class_vtable_checked:
 * \param class the class to initialize
 * \param error set on failure.
 * VTables are domain specific because we create domain specific code, and 
 * they contain the domain specific static class data.
 */
MonoVTable *
mono_class_vtable_checked (MonoClass *klass, MonoError *error)
{
	MONO_REQ_GC_UNSAFE_MODE;

	MonoVTable *vtable;

	error_init (error);

	g_assert (klass);

	if (mono_class_has_failure (klass)) {
		mono_error_set_for_class_failure (error, klass);
		return NULL;
	}

	vtable = m_class_get_runtime_vtable (klass);
	if (vtable)
		return vtable;
	return mono_class_create_runtime_vtable (klass, error);
}

/**
 * mono_class_try_get_vtable:
 * \param class the class to initialize
 * This function tries to get the associated vtable from \p class if
 * it was already created.
 */
MonoVTable *
mono_class_try_get_vtable (MonoClass *klass)
{
	MONO_REQ_GC_NEUTRAL_MODE;

	MonoVTable *vtable;

	g_assert (klass);

	vtable = m_class_get_runtime_vtable (klass);
	if (vtable)
		return vtable;
	return NULL;
}

static gpointer*
alloc_vtable (MonoClass *klass, size_t vtable_size, size_t imt_table_bytes)
{
	MONO_REQ_GC_NEUTRAL_MODE;

	size_t alloc_offset;

	/*
	 * We want the pointer to the MonoVTable aligned to 8 bytes because SGen uses three
	 * address bits.  The IMT has an odd number of entries, however, so on 32 bits the
	 * alignment will be off.  In that case we allocate 4 more bytes and skip over them.
	 */
	if (sizeof (gpointer) == 4 && (imt_table_bytes & 7)) {
		g_assert ((imt_table_bytes & 7) == 4);
		vtable_size += 4;
		alloc_offset = 4;
	} else {
		alloc_offset = 0;
	}

	return (gpointer*) ((char*)m_class_alloc0 (klass, vtable_size) + alloc_offset);
}

static MonoVTable *
mono_class_create_runtime_vtable (MonoClass *klass, MonoError *error)
{
	MONO_REQ_GC_UNSAFE_MODE;

	HANDLE_FUNCTION_ENTER ();

	MonoVTable *vt;
	MonoClassField *field;
	MonoMemoryManager *mem_manager;
	char *t;
	int i, vtable_slots;
	size_t imt_table_bytes;
	int gc_bits;
	guint32 vtable_size, class_size;
	gpointer iter;
	gpointer *interface_offsets;
	gboolean is_primitive_type_array = FALSE;
	gboolean use_interpreter = callbacks.is_interpreter_enabled ();
	MonoDomain *domain = mono_get_root_domain ();

	mono_loader_lock ();

	vt = m_class_get_runtime_vtable (klass);
	if (vt) {
		mono_loader_unlock ();
		goto exit;
	}
	if (!m_class_is_inited (klass) || mono_class_has_failure (klass)) {
		if (!mono_class_init_internal (klass) || mono_class_has_failure (klass)) {
			mono_loader_unlock ();
			mono_error_set_for_class_failure (error, klass);
			goto return_null;
		}
	}

	/* Array types require that their element type be valid*/
	if (m_class_get_byval_arg (klass)->type == MONO_TYPE_ARRAY || m_class_get_byval_arg (klass)->type == MONO_TYPE_SZARRAY) {
		MonoClass *element_class = m_class_get_element_class (klass);
		is_primitive_type_array = m_class_is_primitive (element_class);
		if (!m_class_is_inited (element_class))
			mono_class_init_internal (element_class);

		/*mono_class_init_internal can leave the vtable layout to be lazily done and we can't afford this here*/
		if (!mono_class_has_failure (element_class) && !m_class_get_vtable_size (element_class))
			mono_class_setup_vtable (element_class);
		
		if (mono_class_has_failure (element_class)) {
			/*Can happen if element_class only got bad after mono_class_setup_vtable*/
			if (!mono_class_has_failure (klass))
				mono_class_set_type_load_failure (klass, "");
			mono_loader_unlock ();
			mono_error_set_for_class_failure (error, klass);
			goto return_null;
		}
	}

	/* 
	 * For some classes, mono_class_init_internal () already computed klass->vtable_size, and 
	 * that is all that is needed because of the vtable trampolines.
	 */
	if (!m_class_get_vtable_size (klass))
		mono_class_setup_vtable (klass);

	if (mono_class_is_ginst (klass) && !m_class_get_vtable (klass))
		mono_class_check_vtable_constraints (klass, NULL);

	/* Initialize klass->has_finalize */
	mono_class_has_finalizer (klass);

	if (mono_class_has_failure (klass)) {
		mono_loader_unlock ();
		mono_error_set_for_class_failure (error, klass);
		goto return_null;
	}

	vtable_slots = m_class_get_vtable_size (klass);
	/* we add an additional vtable slot to store the pointer to static field data only when needed */
	class_size = mono_class_data_size (klass);
	if (class_size)
		vtable_slots++;

	if (m_class_get_interface_offsets_count (klass)) {
		imt_table_bytes = sizeof (gpointer) * (MONO_IMT_SIZE);
		/* Interface table for the interpreter */
		if (use_interpreter)
			imt_table_bytes *= 2;
		UnlockedIncrement (&mono_stats.imt_number_of_tables);
		UnlockedAdd (&mono_stats.imt_tables_size, imt_table_bytes);
	} else {
		imt_table_bytes = 0;
	}

	vtable_size = imt_table_bytes + MONO_SIZEOF_VTABLE + vtable_slots * sizeof (gpointer);

	UnlockedIncrement (&mono_stats.used_class_count);
	UnlockedAdd (&mono_stats.class_vtable_size, vtable_size);

	interface_offsets = alloc_vtable (klass, vtable_size, imt_table_bytes);
	vt = (MonoVTable*) ((char*)interface_offsets + imt_table_bytes);
	/* If on interp, skip the interp interface table */
	if (use_interpreter)
		interface_offsets = (gpointer*)((char*)interface_offsets + imt_table_bytes / 2);
	g_assert (!((gsize)vt & 7));

	vt->klass = klass;
	vt->rank = m_class_get_rank (klass);
	vt->domain = domain;
	if ((vt->rank > 0) || klass == mono_get_string_class ())
		vt->flags |= MONO_VT_FLAG_ARRAY_OR_STRING;
	
	if (m_class_has_references (klass))
		vt->flags |= MONO_VT_FLAG_HAS_REFERENCES;

	if (is_primitive_type_array)
		vt->flags |= MONO_VT_FLAG_ARRAY_IS_PRIMITIVE;

	MONO_PROFILER_RAISE (vtable_loading, (vt));

	mono_class_compute_gc_descriptor (klass);
	vt->gc_descr = m_class_get_gc_descr (klass);

	gc_bits = mono_gc_get_vtable_bits (klass);
	g_assert (!(gc_bits & ~((1 << MONO_VTABLE_AVAILABLE_GC_BITS) - 1)));

	vt->gc_bits = gc_bits;

	if (class_size) {
		/* we store the static field pointer at the end of the vtable: vt->vtable [class->vtable_size] */
		if (m_class_has_static_refs (klass)) {
			MonoGCDescriptor statics_gc_descr;
			int max_set = 0;
			gsize default_bitmap [4] = {0};
			gsize *bitmap;

			bitmap = compute_class_bitmap (klass, default_bitmap, sizeof (default_bitmap) * 8, 0, &max_set, TRUE);
			/*g_print ("bitmap 0x%x for %s.%s (size: %d)\n", bitmap [0], klass->name_space, klass->name, class_size);*/
			statics_gc_descr = mono_gc_make_descr_from_bitmap (bitmap, max_set + 1);
			vt->vtable [m_class_get_vtable_size (klass)] = mono_gc_alloc_fixed (class_size, statics_gc_descr, MONO_ROOT_SOURCE_STATIC, vt, "Static Fields");

			if (bitmap != default_bitmap)
				g_free (bitmap);
		} else {
			vt->vtable [m_class_get_vtable_size (klass)] = m_class_alloc0 (klass, class_size);
		}
		vt->has_static_fields = TRUE;
		UnlockedAdd (&mono_stats.class_static_data_size, class_size);
	}

	mem_manager = m_class_get_mem_manager (klass);

	iter = NULL;
	while ((field = mono_class_get_fields_internal (klass, &iter))) {
		if (!(field->type->attrs & FIELD_ATTRIBUTE_STATIC))
			continue;
		if (mono_field_is_deleted (field))
			continue;
		if (!(field->type->attrs & FIELD_ATTRIBUTE_LITERAL)) {
			gint32 special_static = m_class_has_no_special_static_fields (klass) ? SPECIAL_STATIC_NONE : field_is_special_static (klass, field);
			if (special_static != SPECIAL_STATIC_NONE) {
				guint32 size, offset;
				gint32 align;
				gsize default_bitmap [4] = {0};
				gsize *bitmap;
				int max_set = 0;
				int numbits;
				MonoClass *fclass;
				if (mono_type_is_reference (field->type)) {
					default_bitmap [0] = 1;
					numbits = 1;
					bitmap = default_bitmap;
				} else if (mono_type_is_struct (field->type)) {
					fclass = mono_class_from_mono_type_internal (field->type);
					bitmap = compute_class_bitmap (fclass, default_bitmap, sizeof (default_bitmap) * 8, - (int)(MONO_OBJECT_HEADER_BITS), &max_set, FALSE);
					numbits = max_set + 1;
				} else {
					default_bitmap [0] = 0;
					numbits = 0;
					bitmap = default_bitmap;
				}
				size = mono_type_size (field->type, &align);
				offset = mono_alloc_special_static_data (special_static, size, align, (uintptr_t*)bitmap, numbits);

				mono_mem_manager_lock (mem_manager);
				if (!mem_manager->special_static_fields)
					mem_manager->special_static_fields = g_hash_table_new (NULL, NULL);
				g_hash_table_insert (mem_manager->special_static_fields, field, GUINT_TO_POINTER (offset));
				mono_mem_manager_unlock (mem_manager);
				if (bitmap != default_bitmap)
					g_free (bitmap);
				/* 
				 * This marks the field as special static to speed up the
				 * checks in mono_field_static_get/set_value ().
				 */
				field->offset = -1;
				continue;
			}
		}
		if ((field->type->attrs & FIELD_ATTRIBUTE_HAS_FIELD_RVA)) {
			MonoClass *fklass = mono_class_from_mono_type_internal (field->type);
			const char *data = mono_field_get_data (field);

			g_assert (!(field->type->attrs & FIELD_ATTRIBUTE_HAS_DEFAULT));
			t = (char*)mono_static_field_get_addr (vt, field);
			/* some fields don't really have rva, they are just zeroed (bss? bug #343083) */
			if (!data)
				continue;
			if (m_class_is_valuetype (fklass)) {
				memcpy (t, data, mono_class_value_size (fklass, NULL));
			} else {
				/* it's a pointer type: add check */
				g_assert ((m_class_get_byval_arg (fklass)->type == MONO_TYPE_PTR) || (m_class_get_byval_arg (fklass)->type == MONO_TYPE_FNPTR));
				*t = *(char *)data;
			}
			continue;
		}		
	}

	vt->max_interface_id = m_class_get_max_interface_id (klass);
	vt->interface_bitmap = m_class_get_interface_bitmap (klass);
	
	//printf ("Initializing VT for class %s (interface_offsets_count = %d)\n",
	//		class->name, klass->interface_offsets_count);

	/* Initialize vtable */
	if (callbacks.get_vtable_trampoline) {
		// This also covers the AOT case
		for (i = 0; i < m_class_get_vtable_size (klass); ++i) {
			vt->vtable [i] = callbacks.get_vtable_trampoline (vt, i);
		}
	} else {
		mono_class_setup_vtable (klass);

		for (i = 0; i < m_class_get_vtable_size (klass); ++i) {
			MonoMethod *cm;

			cm = m_class_get_vtable (klass) [i];
			if (cm) {
				vt->vtable [i] = callbacks.create_jit_trampoline (cm, error);
				if (!is_ok (error)) {
					mono_loader_unlock ();
					MONO_PROFILER_RAISE (vtable_failed, (vt));
					goto return_null;
				}
			}
		}
	}

	if (imt_table_bytes) {
		/* Now that the vtable is full, we can actually fill up the IMT */
			for (i = 0; i < MONO_IMT_SIZE; ++i)
				interface_offsets [i] = callbacks.get_imt_trampoline (vt, i);
	}

	/*
	 * FIXME: Is it ok to allocate while holding the domain/loader locks ? If not, we can release them, allocate, then
	 * re-acquire them and check if another thread has created the vtable in the meantime.
	 */
	/* Special case System.MonoType to avoid infinite recursion */
	if (klass != mono_defaults.runtimetype_class) {
		MonoReflectionTypeHandle vt_type = mono_type_get_object_handle (m_class_get_byval_arg (klass), error);
		vt->type = MONO_HANDLE_RAW (vt_type);
		if (!is_ok (error)) {
			mono_loader_unlock ();
			MONO_PROFILER_RAISE (vtable_failed, (vt));
			goto return_null;
		}
		if (mono_handle_class (vt_type) != mono_defaults.runtimetype_class)
			/* This is unregistered in
			   unregister_vtable_reflection_type() in
			   domain.c. */
			MONO_GC_REGISTER_ROOT_IF_MOVING (vt->type, MONO_ROOT_SOURCE_REFLECTION, vt, "Reflection Type Object");
	}

	/*  class_vtable_array keeps an array of created vtables
	 */
	mono_mem_manager_lock (mem_manager);
	g_ptr_array_add (mem_manager->class_vtable_array, vt);
	mono_mem_manager_unlock (mem_manager);

	/*
	 * Store the vtable in klass_vtable.
	 * klass->runtime_vtable is accessed without locking, so this do this last after the vtable has been constructed.
	 */
	mono_memory_barrier ();
	mono_class_set_runtime_vtable (klass, vt);

	if (klass == mono_defaults.runtimetype_class) {
		MonoReflectionTypeHandle vt_type = mono_type_get_object_handle (m_class_get_byval_arg (klass), error);
		vt->type = MONO_HANDLE_RAW (vt_type);
		if (!is_ok (error)) {
			mono_loader_unlock ();
			MONO_PROFILER_RAISE (vtable_failed, (vt));
			goto return_null;
		}

		if (mono_handle_class (vt_type) != mono_defaults.runtimetype_class)
			/* This is unregistered in
			   unregister_vtable_reflection_type() in
			   domain.c. */
			MONO_GC_REGISTER_ROOT_IF_MOVING(vt->type, MONO_ROOT_SOURCE_REFLECTION, vt, "Reflection Type Object");
	}

	mono_loader_unlock ();

	/* make sure the parent is initialized */
	/*FIXME shouldn't this fail the current type?*/
	if (m_class_get_parent (klass))
		mono_class_vtable_checked (m_class_get_parent (klass), error);

	MONO_PROFILER_RAISE (vtable_loaded, (vt));

	goto exit;
return_null:
	vt = NULL;
exit:
	HANDLE_FUNCTION_RETURN_VAL (vt);
}

/**
 * mono_class_field_is_special_static:
 * \returns whether \p field is a thread/context static field.
 */
gboolean
mono_class_field_is_special_static (MonoClassField *field)
{
	MONO_REQ_GC_NEUTRAL_MODE

	if (!(field->type->attrs & FIELD_ATTRIBUTE_STATIC))
		return FALSE;
	if (mono_field_is_deleted (field))
		return FALSE;
	if (!(field->type->attrs & FIELD_ATTRIBUTE_LITERAL)) {
		if (field_is_special_static (field->parent, field) != SPECIAL_STATIC_NONE)
			return TRUE;
	}
	return FALSE;
}

/**
 * mono_class_field_get_special_static_type:
 * \param field The \c MonoClassField describing the field.
 * \returns \c SPECIAL_STATIC_THREAD if the field is thread static, \c SPECIAL_STATIC_CONTEXT if it is context static,
 * \c SPECIAL_STATIC_NONE otherwise.
 */
guint32
mono_class_field_get_special_static_type (MonoClassField *field)
{
	MONO_REQ_GC_NEUTRAL_MODE

	if (!(field->type->attrs & FIELD_ATTRIBUTE_STATIC))
		return SPECIAL_STATIC_NONE;
	if (mono_field_is_deleted (field))
		return SPECIAL_STATIC_NONE;
	if (!(field->type->attrs & FIELD_ATTRIBUTE_LITERAL))
		return field_is_special_static (field->parent, field);
	return SPECIAL_STATIC_NONE;
}

/**
 * mono_class_has_special_static_fields:
 * \returns whether \p klass has any thread/context static fields.
 */
gboolean
mono_class_has_special_static_fields (MonoClass *klass)
{
	MONO_REQ_GC_NEUTRAL_MODE

	MonoClassField *field;
	gpointer iter;

	iter = NULL;
	while ((field = mono_class_get_fields_internal (klass, &iter))) {
		g_assert (field->parent == klass);
		if (mono_class_field_is_special_static (field))
			return TRUE;
	}

	return FALSE;
}

MonoMethod*
mono_object_get_virtual_method_internal (MonoObject *obj_raw, MonoMethod *method)
{
	HANDLE_FUNCTION_ENTER ();
	MonoMethod *result;
	ERROR_DECL (error);
	MONO_HANDLE_DCL (MonoObject, obj);
	result = mono_object_handle_get_virtual_method (obj, method, error);
	mono_error_assert_ok (error);
	HANDLE_FUNCTION_RETURN_VAL (result);
}

/**
 * mono_object_get_virtual_method:
 * \param obj object to operate on.
 * \param method method
 * Retrieves the \c MonoMethod that would be called on \p obj if \p obj is passed as
 * the instance of a callvirt of \p method.
 */
MonoMethod*
mono_object_get_virtual_method (MonoObject *obj, MonoMethod *method)
{
	MONO_EXTERNAL_ONLY_GC_UNSAFE (MonoMethod*, mono_object_get_virtual_method_internal (obj, method));
}

/**
 * mono_object_handle_get_virtual_method:
 * \param obj object to operate on.
 * \param method method
 * Retrieves the \c MonoMethod that would be called on \p obj if \p obj is passed as
 * the instance of a callvirt of \p method.
 */
MonoMethod*
mono_object_handle_get_virtual_method (MonoObjectHandle obj, MonoMethod *method, MonoError *error)
{
	error_init (error);

	MonoClass *klass = mono_handle_class (obj);
	return mono_class_get_virtual_method (klass, method, error);
}

MonoMethod*
mono_class_get_virtual_method (MonoClass *klass, MonoMethod *method, MonoError *error)
{
	MONO_REQ_GC_NEUTRAL_MODE;
	error_init (error);

	if (((method->flags & METHOD_ATTRIBUTE_FINAL) || !(method->flags & METHOD_ATTRIBUTE_VIRTUAL)))
		return method;

	mono_class_setup_vtable (klass);
	MonoMethod **vtable = m_class_get_vtable (klass);

	if (method->slot == -1) {
		/* method->slot might not be set for instances of generic methods */
		if (method->is_inflated) {
			g_assert (((MonoMethodInflated*)method)->declaring->slot != -1);
			method->slot = ((MonoMethodInflated*)method)->declaring->slot; 
		} else {
			g_assert_not_reached ();
		}
	}

	MonoMethod *res = NULL;
	/* check method->slot is a valid index: perform isinstance? */
	if (method->slot != -1) {
		if (mono_class_is_interface (method->klass)) {
			gboolean variance_used = FALSE;
			int iface_offset = mono_class_interface_offset_with_variance (klass, method->klass, &variance_used);
			g_assert (iface_offset > 0);
			res = vtable [iface_offset + method->slot];
		} else {
			res = vtable [method->slot];
		}
    }

	{
		if (method->is_inflated) {
			/* Have to inflate the result */
			res = mono_class_inflate_generic_method_checked (res, &((MonoMethodInflated*)method)->context, error);
		}
	}

	return res;
}

static MonoObject*
do_runtime_invoke (MonoMethod *method, void *obj, void **params, MonoObject **exc, MonoError *error)
{
	MONO_REQ_GC_UNSAFE_MODE;

	MonoObject *result = NULL;

	g_assert (callbacks.runtime_invoke);

	error_init (error);
	
	MONO_PROFILER_RAISE (method_begin_invoke, (method));

	result = callbacks.runtime_invoke (method, obj, params, exc, error);

	MONO_PROFILER_RAISE (method_end_invoke, (method));

	if (!is_ok (error))
		return NULL;

	return result;
}

/**
 * mono_runtime_invoke:
 * \param method method to invoke
 * \param obj object instance
 * \param params arguments to the method
 * \param exc exception information.
 * Invokes the method represented by \p method on the object \p obj.
 * \p obj is the \c this pointer, it should be NULL for static
 * methods, a \c MonoObject* for object instances and a pointer to
 * the value type for value types.
 *
 * The params array contains the arguments to the method with the
 * same convention: \c MonoObject* pointers for object instances and
 * pointers to the value type otherwise.
 * 
 * From unmanaged code you'll usually use the
 * \c mono_runtime_invoke variant.
 *
 * Note that this function doesn't handle virtual methods for
 * you, it will exec the exact method you pass: we still need to
 * expose a function to lookup the derived class implementation
 * of a virtual method (there are examples of this in the code,
 * though).
 * 
 * You can pass NULL as the \p exc argument if you don't want to
 * catch exceptions, otherwise, \c *exc will be set to the exception
 * thrown, if any.  if an exception is thrown, you can't use the
 * \c MonoObject* result from the function.
 * 
 * If the method returns a value type, it is boxed in an object
 * reference.
 */
MonoObject*
mono_runtime_invoke (MonoMethod *method, void *obj, void **params, MonoObject **exc)
{
	MonoObject *res;
	MONO_ENTER_GC_UNSAFE;
	ERROR_DECL (error);
	if (exc) {
		res = mono_runtime_try_invoke (method, obj, params, exc, error);
		if (*exc == NULL && !is_ok(error)) {
			*exc = (MonoObject*) mono_error_convert_to_exception (error);
		} else
			mono_error_cleanup (error);
	} else {
		res = mono_runtime_invoke_checked (method, obj, params, error);
		mono_error_raise_exception_deprecated (error); /* OK to throw, external only without a good alternative */
	}
	MONO_EXIT_GC_UNSAFE;
	return res;
}

/**
 * mono_runtime_try_invoke:
 * \param method method to invoke
 * \param obj object instance
 * \param params arguments to the method
 * \param exc exception information.
 * \param error set on error
 * Invokes the method represented by \p method on the object \p obj.
 *
 * \p obj is the \c this pointer, it should be NULL for static
 * methods, a \c MonoObject* for object instances and a pointer to
 * the value type for value types.
 *
 * The params array contains the arguments to the method with the
 * same convention: \c MonoObject* pointers for object instances and
 * pointers to the value type otherwise.
 *
 * From unmanaged code you'll usually use the
 * mono_runtime_invoke() variant.
 *
 * Note that this function doesn't handle virtual methods for
 * you, it will exec the exact method you pass: we still need to
 * expose a function to lookup the derived class implementation
 * of a virtual method (there are examples of this in the code,
 * though).
 * 
 * For this function, you must not pass NULL as the \p exc argument if
 * you don't want to catch exceptions, use
 * mono_runtime_invoke_checked().  If an exception is thrown, you
 * can't use the \c MonoObject* result from the function.
 * 
 * If this method cannot be invoked, \p error will be set and \p exc and
 * the return value must not be used.
 *
 * If the method returns a value type, it is boxed in an object
 * reference.
 */
MonoObject*
mono_runtime_try_invoke (MonoMethod *method, void *obj, void **params, MonoObject **exc, MonoError* error)
{
	MONO_REQ_GC_UNSAFE_MODE;

	g_assert (exc != NULL);

	if (mono_runtime_get_no_exec ())
		g_warning ("Invoking method '%s' when running in no-exec mode.\n", mono_method_full_name (method, TRUE));

	return do_runtime_invoke (method, obj, params, exc, error);
}

MonoObjectHandle
mono_runtime_try_invoke_handle (MonoMethod *method, MonoObjectHandle obj, void **params, MonoError* error)
{
	// FIXME? typing of params
	MonoException *exc = NULL;
	MonoObject *obj_raw = mono_runtime_try_invoke (method, MONO_HANDLE_RAW (obj), params, (MonoObject**)&exc, error);

	if (exc && is_ok (error))
		mono_error_set_exception_instance (error, exc);

	return MONO_HANDLE_NEW (MonoObject, obj_raw);
}

/**
 * mono_runtime_invoke_checked:
 * \param method method to invoke
 * \param obj object instance
 * \param params arguments to the method
 * \param error set on error
 * Invokes the method represented by \p method on the object \p obj.
 *
 * \p obj is the \c this pointer, it should be NULL for static
 * methods, a \c MonoObject* for object instances and a pointer to
 * the value type for value types.
 *
 * The \p params array contains the arguments to the method with the
 * same convention: \c MonoObject* pointers for object instances and
 * pointers to the value type otherwise. 
 * 
 * From unmanaged code you'll usually use the
 * mono_runtime_invoke() variant.
 *
 * Note that this function doesn't handle virtual methods for
 * you, it will exec the exact method you pass: we still need to
 * expose a function to lookup the derived class implementation
 * of a virtual method (there are examples of this in the code,
 * though).
 * 
 * If an exception is thrown, you can't use the \c MonoObject* result
 * from the function.
 * 
 * If this method cannot be invoked, \p error will be set.  If the
 * method throws an exception (and we're in coop mode) the exception
 * will be set in \p error.
 *
 * If the method returns a value type, it is boxed in an object
 * reference.
 */
MonoObject*
mono_runtime_invoke_checked (MonoMethod *method, void *obj, void **params, MonoError* error)
{
	MONO_REQ_GC_UNSAFE_MODE;

	if (mono_runtime_get_no_exec ())
		g_error ("Invoking method '%s' when running in no-exec mode.\n", mono_method_full_name (method, TRUE));

	return do_runtime_invoke (method, obj, params, NULL, error);
}

MonoObjectHandle
mono_runtime_invoke_handle (MonoMethod *method, MonoObjectHandle obj, void **params, MonoError* error)
{
	return MONO_HANDLE_NEW (MonoObject, mono_runtime_invoke_checked (method, MONO_HANDLE_RAW (obj), params, error));
}

void
mono_runtime_invoke_handle_void (MonoMethod *method, MonoObjectHandle obj, void **params, MonoError* error)
{
	mono_runtime_invoke_checked (method, MONO_HANDLE_RAW (obj), params, error);
}

/**
 * mono_method_get_unmanaged_thunk:
 * \param method method to generate a thunk for.
 *
 * Returns an \c unmanaged->managed thunk that can be used to call
 * a managed method directly from C.
 *
 * The thunk's C signature closely matches the managed signature:
 *
 * C#: <code>public bool Equals (object obj);</code>
 *
 * C:  <code>typedef MonoBoolean (*Equals)(MonoObject*, MonoObject*, MonoException**);</code>
 *
 * The 1st (<code>this</code>) parameter must not be used with static methods:
 *
 * C#: <code>public static bool ReferenceEquals (object a, object b);</code>
 *
 * C:  <code>typedef MonoBoolean (*ReferenceEquals)(MonoObject*, MonoObject*, MonoException**);</code>
 *
 * The last argument must be a non-null \c MonoException* pointer.
 * It has "out" semantics. After invoking the thunk, \c *ex will be NULL if no
 * exception has been thrown in managed code. Otherwise it will point
 * to the \c MonoException* caught by the thunk. In this case, the result of
 * the thunk is undefined:
 *
 * <pre>
 * MonoMethod *method = ... // MonoMethod* of System.Object.Equals
 *
 * MonoException *ex = NULL;
 *
 * Equals func = mono_method_get_unmanaged_thunk (method);
 *
 * MonoBoolean res = func (thisObj, objToCompare, &ex);
 *
 * if (ex) {
 *
 *    // handle exception
 *
 * }
 * </pre>
 *
 * The calling convention of the thunk matches the platform's default
 * convention. This means that under Windows, C declarations must
 * contain the \c __stdcall attribute:
 *
 * C: <code>typedef MonoBoolean (__stdcall *Equals)(MonoObject*, MonoObject*, MonoException**);</code>
 *
 * LIMITATIONS
 *
 * Value type arguments and return values are treated as they were objects:
 *
 * C#: <code>public static Rectangle Intersect (Rectangle a, Rectangle b);</code>
 * C:  <code>typedef MonoObject* (*Intersect)(MonoObject*, MonoObject*, MonoException**);</code>
 *
 * Arguments must be properly boxed upon trunk's invocation, while return
 * values must be unboxed.
 */
gpointer
mono_method_get_unmanaged_thunk (MonoMethod *method)
{
	MONO_REQ_GC_NEUTRAL_MODE;
	MONO_REQ_API_ENTRYPOINT;

	ERROR_DECL (error);
	gpointer res;

	MONO_ENTER_GC_UNSAFE;
	method = mono_marshal_get_thunk_invoke_wrapper (method);
	res = mono_compile_method_checked (method, error);
	mono_error_cleanup (error);
	MONO_EXIT_GC_UNSAFE;

	return res;
}

void
mono_copy_value (MonoType *type, void *dest, void *value, int deref_pointer)
{
	MONO_REQ_GC_UNSAFE_MODE;

	int t;
	if (m_type_is_byref (type)) {
		/* object fields cannot be byref, so we don't need a
		   wbarrier here */
		gpointer *p = (gpointer*)dest;
		*p = value;
		return;
	}
	t = type->type;
handle_enum:
	switch (t) {
	case MONO_TYPE_BOOLEAN:
	case MONO_TYPE_I1:
	case MONO_TYPE_U1: {
		guint8 *p = (guint8*)dest;
		*p = value ? *(guint8*)value : 0;
		return;
	}
	case MONO_TYPE_I2:
	case MONO_TYPE_U2:
	case MONO_TYPE_CHAR: {
		guint16 *p = (guint16*)dest;
		*p = value ? *(guint16*)value : 0;
		return;
	}
#if SIZEOF_VOID_P == 4
	case MONO_TYPE_I:
	case MONO_TYPE_U:
#endif
	case MONO_TYPE_I4:
	case MONO_TYPE_U4: {
		gint32 *p = (gint32*)dest;
		*p = value ? *(gint32*)value : 0;
		return;
	}
#if SIZEOF_VOID_P == 8
	case MONO_TYPE_I:
	case MONO_TYPE_U:
#endif
	case MONO_TYPE_I8:
	case MONO_TYPE_U8: {
		gint64 *p = (gint64*)dest;
		*p = value ? *(gint64*)value : 0;
		return;
	}
	case MONO_TYPE_R4: {
		float *p = (float*)dest;
		*p = value ? *(float*)value : 0;
		return;
	}
	case MONO_TYPE_R8: {
		double *p = (double*)dest;
		*p = value ? *(double*)value : 0;
		return;
	}
	case MONO_TYPE_STRING:
	case MONO_TYPE_SZARRAY:
	case MONO_TYPE_CLASS:
	case MONO_TYPE_OBJECT:
	case MONO_TYPE_ARRAY:
		mono_gc_wbarrier_generic_store_internal (dest, deref_pointer ? *(MonoObject **)value : (MonoObject *)value);
		return;
	case MONO_TYPE_FNPTR:
	case MONO_TYPE_PTR: {
		gpointer *p = (gpointer*)dest;
		*p = deref_pointer? *(gpointer*)value: value;
		return;
	}
	case MONO_TYPE_VALUETYPE:
		/* note that 't' and 'type->type' can be different */
		if (type->type == MONO_TYPE_VALUETYPE && m_class_is_enumtype (type->data.klass)) {
			t = mono_class_enum_basetype_internal (type->data.klass)->type;
			goto handle_enum;
		} else {
			MonoClass *klass = mono_class_from_mono_type_internal (type);
			int size = mono_class_value_size (klass, NULL);
			if (value == NULL)
				mono_gc_bzero_atomic (dest, size);
			else
				mono_gc_wbarrier_value_copy_internal (dest, value, 1, klass);
		}
		return;
	case MONO_TYPE_GENERICINST:
		t = m_class_get_byval_arg (type->data.generic_class->container_class)->type;
		goto handle_enum;
	default:
		g_error ("got type %x", type->type);
	}
}

void
mono_field_set_value_internal (MonoObject *obj, MonoClassField *field, void *value)
{
	void *dest;

	if ((field->type->attrs & FIELD_ATTRIBUTE_STATIC))
		return;

	dest = (char*)obj + field->offset;
	mono_copy_value (field->type, dest, value, value && field->type->type == MONO_TYPE_PTR);
}

/**
 * mono_field_set_value:
 * \param obj Instance object
 * \param field \c MonoClassField describing the field to set
 * \param value The value to be set
 *
 * Sets the value of the field described by \p field in the object instance \p obj
 * to the value passed in \p value.   This method should only be used for instance
 * fields.   For static fields, use \c mono_field_static_set_value.
 *
 * The value must be in the native format of the field type. 
 */
void
mono_field_set_value (MonoObject *obj, MonoClassField *field, void *value)
{
	MONO_EXTERNAL_ONLY_GC_UNSAFE_VOID (mono_field_set_value_internal (obj, field, value));
}

void
mono_field_static_set_value_internal (MonoVTable *vt, MonoClassField *field, void *value)
{
	void *dest;

	if ((field->type->attrs & FIELD_ATTRIBUTE_STATIC) == 0)
		return;
	/* you cant set a constant! */
	if ((field->type->attrs & FIELD_ATTRIBUTE_LITERAL))
		return;

	dest = mono_static_field_get_addr (vt, field);
	mono_copy_value (field->type, dest, value, value && field->type->type == MONO_TYPE_PTR);
}

gpointer
mono_special_static_field_get_offset (MonoClassField *field, MonoError *error)
{
	MonoMemoryManager *mem_manager = m_class_get_mem_manager (field->parent);
	gpointer addr = NULL;

	mono_mem_manager_lock (mem_manager);
	if (mem_manager->special_static_fields)
		addr = g_hash_table_lookup (mem_manager->special_static_fields, field);
	mono_mem_manager_unlock (mem_manager);
	return addr;
}

/**
 * mono_field_static_set_value:
 * \param field \c MonoClassField describing the field to set
 * \param value The value to be set
 * Sets the value of the static field described by \p field
 * to the value passed in \p value.
 * The value must be in the native format of the field type. 
 */
void
mono_field_static_set_value (MonoVTable *vt, MonoClassField *field, void *value)
{
	MONO_EXTERNAL_ONLY_GC_UNSAFE_VOID (mono_field_static_set_value_internal (vt, field, value));
}

/**
 * mono_vtable_get_static_field_data:
 *
 * Internal use function: return a pointer to the memory holding the static fields
 * for a class or NULL if there are no static fields.
 * This is exported only for use by the debugger.
 */
void *
mono_vtable_get_static_field_data (MonoVTable *vt)
{
	MONO_REQ_GC_NEUTRAL_MODE

	if (!vt->has_static_fields)
		return NULL;
	return vt->vtable [m_class_get_vtable_size (vt->klass)];
}

static guint8*
mono_field_get_addr (MonoObject *obj, MonoVTable *vt, MonoClassField *field)
{
	MONO_REQ_GC_UNSAFE_MODE;

	if (field->type->attrs & FIELD_ATTRIBUTE_STATIC)
		return mono_static_field_get_addr (vt, field);
	else
		return (guint8*)obj + field->offset;
}

guint8*
mono_static_field_get_addr (MonoVTable *vt, MonoClassField *field)
{
	MONO_REQ_GC_UNSAFE_MODE;

	guint8 *src;

	g_assert (field->type->attrs & FIELD_ATTRIBUTE_STATIC);
	if (field->offset == -1) {
		/* Special static */
		ERROR_DECL (error);
		gpointer addr = mono_special_static_field_get_offset (field, error);
		mono_error_assert_ok (error);
		src = (guint8 *)mono_get_special_static_data (GPOINTER_TO_UINT (addr));
	} else {
		src = (guint8*)mono_vtable_get_static_field_data (vt) + field->offset;
	}

	return src;
}

/**
 * mono_field_get_value:
 * \param obj Object instance
 * \param field \c MonoClassField describing the field to fetch information from
 * \param value pointer to the location where the value will be stored
 * Use this routine to get the value of the field \p field in the object
 * passed.
 *
 * The pointer provided by value must be of the field type, for reference
 * types this is a \c MonoObject*, for value types its the actual pointer to
 * the value type.
 *
 * For example:
 *
 * <pre>
 * int i;
 *
 * mono_field_get_value (obj, int_field, &i);
 * </pre>
 */
void
mono_field_get_value (MonoObject *obj, MonoClassField *field, void *value)
{
	MONO_EXTERNAL_ONLY_GC_UNSAFE_VOID (mono_field_get_value_internal (obj, field, value));
}

void
mono_field_get_value_internal (MonoObject *obj, MonoClassField *field, void *value)
{
	MONO_REQ_GC_UNSAFE_MODE;

	void *src;

	g_assert (obj);

	g_return_if_fail (!(field->type->attrs & FIELD_ATTRIBUTE_STATIC));

	src = (char*)obj + field->offset;
	mono_copy_value (field->type, value, src, TRUE);
}

/**
 * mono_field_get_value_object:
 * \param field \c MonoClassField describing the field to fetch information from
 * \param obj The object instance for the field.
 * \returns a new \c MonoObject with the value from the given field.  If the
 * field represents a value type, the value is boxed.
 */
MonoObject *
mono_field_get_value_object (MonoDomain *domain, MonoClassField *field, MonoObject *obj)
{
	MonoObject* result;
	MONO_ENTER_GC_UNSAFE;
	ERROR_DECL (error);
	result = mono_field_get_value_object_checked (field, obj, error);
	mono_error_assert_ok (error);
	MONO_EXIT_GC_UNSAFE;
	return result;
}

/**
 * mono_static_field_get_value_handle:
 * \param domain domain where the object will be created (if boxing)
 * \param field \c MonoClassField describing the field to fetch information from
 * \param obj The object instance for the field.
 * \returns a new \c MonoObject with the value from the given field.  If the
 * field represents a value type, the value is boxed.
 */
MonoObjectHandle
mono_static_field_get_value_handle (MonoClassField *field, MonoError *error)
// FIXMEcoop invert
{
	HANDLE_FUNCTION_ENTER ();
	HANDLE_FUNCTION_RETURN_REF (MonoObject, MONO_HANDLE_NEW (MonoObject, mono_field_get_value_object_checked (field, NULL, error)));
}

/**
 * mono_field_get_value_object_checked:
 * \param field \c MonoClassField describing the field to fetch information from
 * \param obj The object instance for the field.
 * \param error Set on error.
 * \returns a new \c MonoObject with the value from the given field.  If the
 * field represents a value type, the value is boxed.  On error returns NULL and sets \p error.
 */
MonoObject *
mono_field_get_value_object_checked (MonoClassField *field, MonoObject *obj, MonoError *error)
{
	// FIXMEcoop

	HANDLE_FUNCTION_ENTER ();

	MONO_REQ_GC_UNSAFE_MODE;

	error_init (error);

	MonoObject *o = NULL;
	MonoClass *klass;
	MonoVTable *vtable = NULL;
	gpointer v;
	gboolean is_static = FALSE;
	gboolean is_ref = FALSE;
	gboolean is_literal = FALSE;
	gboolean is_ptr = FALSE;

	MonoStringHandle string_handle = MONO_HANDLE_NEW (MonoString, NULL);

	MonoType *type = mono_field_get_type_checked (field, error);

	goto_if_nok (error, return_null);

	switch (type->type) {
	case MONO_TYPE_STRING:
	case MONO_TYPE_OBJECT:
	case MONO_TYPE_CLASS:
	case MONO_TYPE_ARRAY:
	case MONO_TYPE_SZARRAY:
		is_ref = TRUE;
		break;
	case MONO_TYPE_U1:
	case MONO_TYPE_I1:
	case MONO_TYPE_BOOLEAN:
	case MONO_TYPE_U2:
	case MONO_TYPE_I2:
	case MONO_TYPE_CHAR:
	case MONO_TYPE_U:
	case MONO_TYPE_I:
	case MONO_TYPE_U4:
	case MONO_TYPE_I4:
	case MONO_TYPE_R4:
	case MONO_TYPE_U8:
	case MONO_TYPE_I8:
	case MONO_TYPE_R8:
	case MONO_TYPE_VALUETYPE:
		is_ref = m_type_is_byref (type);
		break;
	case MONO_TYPE_GENERICINST:
		is_ref = !mono_type_generic_inst_is_valuetype (type);
		break;
	case MONO_TYPE_PTR:
		is_ptr = TRUE;
		break;
	default:
		g_error ("type 0x%x not handled in "
			 "mono_field_get_value_object", type->type);
		goto return_null;
	}

	if (type->attrs & FIELD_ATTRIBUTE_LITERAL)
		is_literal = TRUE;

	if (type->attrs & FIELD_ATTRIBUTE_STATIC) {
		is_static = TRUE;

		if (!is_literal) {
			vtable = mono_class_vtable_checked (field->parent, error);
			goto_if_nok (error, return_null);

			if (!vtable->initialized) {
				mono_runtime_class_init_full (vtable, error);
				goto_if_nok (error, return_null);
			}
		}
	} else {
		g_assert (obj);
	}
	
	if (is_ref) {
		if (is_literal) {
			get_default_field_value (field, &o, string_handle, error);
			goto_if_nok (error, return_null);
		} else if (is_static) {
			mono_field_static_get_value_checked (vtable, field, &o, string_handle, error);
			goto_if_nok (error, return_null);
		} else {
			mono_field_get_value_internal (obj, field, &o);
		}
		goto exit;
	}

	if (is_ptr) {
		gpointer args [2];
		gpointer *ptr;

		MONO_STATIC_POINTER_INIT (MonoMethod, m)

			MonoClass *ptr_klass = mono_class_get_pointer_class ();
			m = mono_class_get_method_from_name_checked (ptr_klass, "Box", 2, METHOD_ATTRIBUTE_STATIC, error);
			goto_if_nok (error, return_null);
			g_assert (m);

		MONO_STATIC_POINTER_INIT_END (MonoMethod, m)

		v = &ptr;
		if (is_literal) {
			get_default_field_value (field, v, string_handle, error);
			goto_if_nok (error, return_null);
		} else if (is_static) {
			mono_field_static_get_value_checked (vtable, field, v, string_handle, error);
			goto_if_nok (error, return_null);
		} else {
			mono_field_get_value_internal (obj, field, v);
		}

		args [0] = ptr;
		args [1] = mono_type_get_object_checked (type, error);
		goto_if_nok (error, return_null);

		o = mono_runtime_invoke_checked (m, NULL, args, error);
		goto_if_nok (error, return_null);

		goto exit;
	}

	/* boxed value type */
	klass = mono_class_from_mono_type_internal (type);

	if (mono_class_is_nullable (klass)) {
		o = mono_nullable_box (mono_field_get_addr (obj, vtable, field), klass, error);
		goto exit;
	}

	o = mono_object_new_checked (klass, error);
	goto_if_nok (error, return_null);
	v = mono_object_get_data (o);

	if (is_literal) {
		get_default_field_value (field, v, string_handle, error);
		goto_if_nok (error, return_null);
	} else if (is_static) {
		mono_field_static_get_value_checked (vtable, field, v, string_handle, error);
		goto_if_nok (error, return_null);
	} else {
		mono_field_get_value_internal (obj, field, v);
	}

	goto exit;
return_null:
	o = NULL;
exit:
	HANDLE_FUNCTION_RETURN_VAL (o);
}

/*
 * Important detail, if type is MONO_TYPE_STRING we return a blob encoded string (ie, utf16 + leb128 prefixed size)
 */
gboolean
mono_metadata_read_constant_value (const char *blob, MonoTypeEnum type, void *value, MonoError *error)
{
	error_init (error);
	gboolean retval = TRUE;
	const char *p = blob;
	mono_metadata_decode_blob_size (p, &p);

	switch (type) {
	case MONO_TYPE_BOOLEAN:
	case MONO_TYPE_U1:
	case MONO_TYPE_I1:
		*(guint8 *) value = *p;
		break;
	case MONO_TYPE_CHAR:
	case MONO_TYPE_U2:
	case MONO_TYPE_I2:
		*(guint16*) value = read16 (p);
		break;
	case MONO_TYPE_U4:
	case MONO_TYPE_I4:
		*(guint32*) value = read32 (p);
		break;
	case MONO_TYPE_U8:
	case MONO_TYPE_I8:
		*(guint64*) value = read64 (p);
		break;
	case MONO_TYPE_R4:
		readr4 (p, (float*) value);
		break;
	case MONO_TYPE_R8:
		readr8 (p, (double*) value);
		break;
	case MONO_TYPE_STRING:
		*(const char**) value = blob;
		break;
	case MONO_TYPE_CLASS:
		*(gpointer*) value = NULL;
		break;
	default:
		retval = FALSE;
		mono_error_set_execution_engine (error, "Type 0x%02x should not be in constant table", type);
	}
	return retval;
}

gboolean
mono_get_constant_value_from_blob (MonoTypeEnum type, const char *blob, void *value, MonoStringHandleOut string_handle, MonoError *error)
{
	MONO_REQ_GC_UNSAFE_MODE;

	// FIXMEcoop excess frame, but mono_ldstr_metadata_sig does allocate a handle.
	HANDLE_FUNCTION_ENTER ();

	gboolean result = FALSE;

	if (!mono_metadata_read_constant_value (blob, type, value, error))
		goto exit;

	if (type == MONO_TYPE_STRING) {
		mono_ldstr_metadata_sig (*(const char**)value, string_handle, error);
		*(gpointer*)value = MONO_HANDLE_RAW (string_handle);
	}
	result = TRUE;
exit:
	HANDLE_FUNCTION_RETURN_VAL (result);
}

static void
get_default_field_value (MonoClassField *field, void *value, MonoStringHandleOut string_handle, MonoError *error)
{
	MONO_REQ_GC_NEUTRAL_MODE;

	MonoTypeEnum def_type;
	const char* data;

	error_init (error);
	
	data = mono_class_get_field_default_value (field, &def_type);
	(void)mono_get_constant_value_from_blob (def_type, data, value, string_handle, error);
}

void
mono_field_static_get_value_for_thread (MonoInternalThread *thread, MonoVTable *vt, MonoClassField *field, void *value, MonoStringHandleOut string_handle, MonoError *error)
{
	MONO_REQ_GC_UNSAFE_MODE;

	void *src;

	error_init (error);

	g_return_if_fail (field->type->attrs & FIELD_ATTRIBUTE_STATIC);
	
	if (field->type->attrs & FIELD_ATTRIBUTE_LITERAL) {
		get_default_field_value (field, value, string_handle, error);
		return;
	}

	src = mono_static_field_get_addr (vt, field);
	mono_copy_value (field->type, value, src, TRUE);
}

/**
 * mono_field_static_get_value:
 * \param vt vtable to the object
 * \param field \c MonoClassField describing the field to fetch information from
 * \param value where the value is returned
 * Use this routine to get the value of the static field \p field value.
 *
 * The pointer provided by value must be of the field type, for reference
 * types this is a \c MonoObject*, for value types its the actual pointer to
 * the value type.
 *
 * For example:
 *
 * <pre>
 *     int i;
 *
 *     mono_field_static_get_value (vt, int_field, &i);
 * </pre>
 */
void
mono_field_static_get_value (MonoVTable *vt, MonoClassField *field, void *value)
{
	MONO_REQ_GC_NEUTRAL_MODE;

	ERROR_DECL (error);
	mono_field_static_get_value_checked (vt, field, value, MONO_HANDLE_NEW (MonoString, NULL), error);
	mono_error_cleanup (error);
}

/**
 * mono_field_static_get_value_checked:
 * \param vt vtable to the object
 * \param field \c MonoClassField describing the field to fetch information from
 * \param value where the value is returned
 * \param error set on error
 * Use this routine to get the value of the static field \p field value.
 *
 * The pointer provided by value must be of the field type, for reference
 * types this is a \c MonoObject*, for value types its the actual pointer to
 * the value type.
 *
 * For example:
 *     int i;
 *     mono_field_static_get_value_checked (vt, int_field, &i, error);
 *     if (!is_ok (error)) { ... }
 *
 * On failure sets \p error.
 */
void
mono_field_static_get_value_checked (MonoVTable *vt, MonoClassField *field, void *value, MonoStringHandleOut string_handle, MonoError *error)
{
	MONO_REQ_GC_NEUTRAL_MODE;

	mono_field_static_get_value_for_thread (mono_thread_internal_current (), vt, field, value, string_handle, error);
}

/**
 * mono_property_set_value:
 * \param prop MonoProperty to set
 * \param obj instance object on which to act
 * \param params parameters to pass to the propery
 * \param exc optional exception
 * Invokes the property's set method with the given arguments on the
 * object instance obj (or NULL for static properties).
 *
 * You can pass NULL as the exc argument if you don't want to
 * catch exceptions, otherwise, \c *exc will be set to the exception
 * thrown, if any.  if an exception is thrown, you can't use the
 * \c MonoObject* result from the function.
 */
void
mono_property_set_value (MonoProperty *prop, void *obj, void **params, MonoObject **exc)
{
	MONO_ENTER_GC_UNSAFE;

	ERROR_DECL (error);
	do_runtime_invoke (prop->set, obj, params, exc, error);
	if (exc && *exc == NULL && !is_ok (error)) {
		*exc = (MonoObject*) mono_error_convert_to_exception (error);
	} else {
		mono_error_cleanup (error);
	}
	MONO_EXIT_GC_UNSAFE;
}

/**
 * mono_property_set_value_handle:
 * \param prop \c MonoProperty to set
 * \param obj instance object on which to act
 * \param params parameters to pass to the propery
 * \param error set on error
 * Invokes the property's set method with the given arguments on the
 * object instance \p obj (or NULL for static properties).
 * \returns TRUE on success.  On failure returns FALSE and sets \p error.
 * If an exception is thrown, it will be caught and returned via \p error.
 */
gboolean
mono_property_set_value_handle (MonoProperty *prop, MonoObjectHandle obj, void **params, MonoError *error)
{
	MONO_REQ_GC_UNSAFE_MODE;

	MonoObject *exc;

	error_init (error);
	do_runtime_invoke (prop->set, MONO_HANDLE_RAW (obj), params, &exc, error);
	if (exc != NULL && is_ok (error))
		mono_error_set_exception_instance (error, (MonoException*)exc);
	return is_ok (error);
}

/**
 * mono_property_get_value:
 * \param prop \c MonoProperty to fetch
 * \param obj instance object on which to act
 * \param params parameters to pass to the propery
 * \param exc optional exception
 * Invokes the property's \c get method with the given arguments on the
 * object instance \p obj (or NULL for static properties).
 * 
 * You can pass NULL as the \p exc argument if you don't want to
 * catch exceptions, otherwise, \c *exc will be set to the exception
 * thrown, if any.  if an exception is thrown, you can't use the
 * \c MonoObject* result from the function.
 *
 * \returns the value from invoking the \c get method on the property.
 */
MonoObject*
mono_property_get_value (MonoProperty *prop, void *obj, void **params, MonoObject **exc)
{
	MonoObject *val;
	MONO_ENTER_GC_UNSAFE;

	ERROR_DECL (error);
	val = do_runtime_invoke (prop->get, obj, params, exc, error);
	if (exc && *exc == NULL && !is_ok (error)) {
		*exc = (MonoObject*) mono_error_convert_to_exception (error);
	} else {
		mono_error_cleanup (error); /* FIXME don't raise here */
	}
	MONO_EXIT_GC_UNSAFE;
	return val;
}

/**
 * mono_property_get_value_checked:
 * \param prop \c MonoProperty to fetch
 * \param obj instance object on which to act
 * \param params parameters to pass to the propery
 * \param error set on error
 * Invokes the property's \c get method with the given arguments on the
 * object instance obj (or NULL for static properties).
 * 
 * If an exception is thrown, you can't use the
 * \c MonoObject* result from the function.  The exception will be propagated via \p error.
 *
 * \returns the value from invoking the get method on the property. On
 * failure returns NULL and sets \p error.
 */
MonoObject*
mono_property_get_value_checked (MonoProperty *prop, void *obj, void **params, MonoError *error)
{
	MONO_REQ_GC_UNSAFE_MODE;

	MonoObject *exc;
	MonoObject *val = do_runtime_invoke (prop->get, obj, params, &exc, error);
	if (exc != NULL && !is_ok (error))
		mono_error_set_exception_instance (error, (MonoException*) exc);
	if (!is_ok (error))
		val = NULL;
	return val;
}

static MonoClassField*
nullable_class_get_value_field (MonoClass *klass)
{
	mono_class_setup_fields (klass);
	g_assert (m_class_is_fields_inited (klass));

	MonoClassField *klass_fields = m_class_get_fields (klass);
	return &klass_fields [1];
}

static MonoClassField*
nullable_class_get_has_value_field (MonoClass *klass)
{
	mono_class_setup_fields (klass);
	g_assert (m_class_is_fields_inited (klass));

	MonoClassField *klass_fields = m_class_get_fields (klass);
	return &klass_fields [0];
}

static gpointer
nullable_get_has_value_field_addr (guint8 *nullable, MonoClass *klass)
{
	MonoClassField *has_value_field = nullable_class_get_has_value_field (klass);

	return mono_vtype_get_field_addr (nullable, has_value_field);
}

static gpointer
nullable_get_value_field_addr (guint8 *nullable, MonoClass *klass)
{
	MonoClassField *has_value_field = nullable_class_get_value_field (klass);

	return mono_vtype_get_field_addr (nullable, has_value_field);
}

/*
 * mono_nullable_init:
 * @buf: The nullable structure to initialize.
 * @value: the value to initialize from
 * @klass: the type for the object
 *
 * Initialize the nullable structure pointed to by @buf from @value which
 * should be a boxed value type.   The size of @buf should be able to hold
 * as much data as the @klass->instance_size (which is the number of bytes
 * that will be copies).
 *
 * Since Nullables have variable structure, we can not define a C
 * structure for them.
 */
void
mono_nullable_init (guint8 *buf, MonoObject *value, MonoClass *klass)
{
	MONO_REQ_GC_UNSAFE_MODE;

	MonoClass *param_class = m_class_get_cast_class (klass);
	gpointer has_value_field_addr = nullable_get_has_value_field_addr (buf, klass);
	gpointer value_field_addr = nullable_get_value_field_addr (buf, klass);

	*(guint8*)(has_value_field_addr) = value ? 1 : 0;
	if (value) {
		if (m_class_has_references (param_class))
			mono_gc_wbarrier_value_copy_internal (value_field_addr, mono_object_unbox_internal (value), 1, param_class);
		else
			mono_gc_memmove_atomic (value_field_addr, mono_object_unbox_internal (value), mono_class_value_size (param_class, NULL));
	} else {
		mono_gc_bzero_atomic (value_field_addr, mono_class_value_size (param_class, NULL));
	}
}

/*
 * mono_nullable_init_from_handle:
 * @buf: The nullable structure to initialize.
 * @value: the value to initialize from
 * @klass: the type for the object
 *
 * Initialize the nullable structure pointed to by @buf from @value which
 * should be a boxed value type.   The size of @buf should be able to hold
 * as much data as the @klass->instance_size (which is the number of bytes
 * that will be copies).
 *
 * Since Nullables have variable structure, we can not define a C
 * structure for them.
 */
void
mono_nullable_init_from_handle (guint8 *buf, MonoObjectHandle value, MonoClass *klass)
{
	MONO_REQ_GC_UNSAFE_MODE;

	if (!MONO_HANDLE_IS_NULL (value)) {
		MonoGCHandle value_gchandle = NULL;
		gpointer src = mono_object_handle_pin_unbox (value, &value_gchandle);
		mono_nullable_init_unboxed (buf, src, klass);

		mono_gchandle_free_internal (value_gchandle);
	} else {
		mono_nullable_init_unboxed (buf, NULL, klass);
	}
}

/*
 * mono_nullable_init_unboxed
 *
 * @buf: The nullable structure to initialize.
 * @value: the unboxed address of the value to initialize from
 * @klass: the type for the object
 *
 * Initialize the nullable structure pointed to by @buf from @value which
 * should be a boxed value type.   The size of @buf should be able to hold
 * as much data as the @klass->instance_size (which is the number of bytes
 * that will be copies).
 *
 * Since Nullables have variable structure, we can not define a C
 * structure for them.
 *
 * This function expects all objects to be pinned or for 
 * MONO_ENTER_NO_SAFEPOINTS to be used in a caller.
 */
void
mono_nullable_init_unboxed (guint8 *buf, gpointer value, MonoClass *klass)
{
	MONO_REQ_GC_UNSAFE_MODE;

	MonoClass *param_class = m_class_get_cast_class (klass);
	gpointer has_value_field_addr = nullable_get_has_value_field_addr (buf, klass);
	gpointer value_field_addr = nullable_get_value_field_addr (buf, klass);

	*(guint8*)(has_value_field_addr) = (value == NULL) ? 0 : 1;
	if (value) {
		if (m_class_has_references (param_class))
			mono_gc_wbarrier_value_copy_internal (value_field_addr, value, 1, param_class);
		else
			mono_gc_memmove_atomic (value_field_addr, value, mono_class_value_size (param_class, NULL));
	} else {
		mono_gc_bzero_atomic (value_field_addr, mono_class_value_size (param_class, NULL));
	}
}

/**
 * mono_nullable_box:
 * \param buf The buffer representing the data to be boxed
 * \param klass the type to box it as.
 * \param error set on error
 *
 * Creates a boxed vtype or NULL from the \c Nullable structure pointed to by
 * \p buf.  On failure returns NULL and sets \p error.
 */
MonoObject*
mono_nullable_box (gpointer vbuf, MonoClass *klass, MonoError *error)
{
	guint8 *buf = (guint8*)vbuf;
	MONO_REQ_GC_UNSAFE_MODE;

	error_init (error);
	MonoClass *param_class = m_class_get_cast_class (klass);
	gpointer has_value_field_addr = nullable_get_has_value_field_addr (buf, klass);
	gpointer value_field_addr = nullable_get_value_field_addr (buf, klass);

	g_assertf (!m_class_is_byreflike (param_class), "Unexpected Nullable<%s> - generic type instantiated with IsByRefLike type", mono_type_get_full_name (param_class));

	if (*(guint8*)(has_value_field_addr)) {
		MonoObject *o = mono_object_new_checked (param_class, error);
		return_val_if_nok (error, NULL);
		if (m_class_has_references (param_class))
			mono_gc_wbarrier_value_copy_internal (mono_object_unbox_internal (o), value_field_addr, 1, param_class);
		else
			mono_gc_memmove_atomic (mono_object_unbox_internal (o), value_field_addr, mono_class_value_size (param_class, NULL));
		return o;
	}
	else
		return NULL;
}

MonoObjectHandle
mono_nullable_box_handle (gpointer buf, MonoClass *klass, MonoError *error)
{
	// FIXMEcoop gpointer buf needs more attention
	return MONO_HANDLE_NEW (MonoObject, mono_nullable_box (buf, klass, error));
}

MonoMethod *
mono_get_delegate_invoke_internal (MonoClass *klass)
{
	MonoMethod *result;
	ERROR_DECL (error);
	result = mono_get_delegate_invoke_checked (klass, error);
	/* FIXME: better external API that doesn't swallow the error */
	mono_error_cleanup (error);
	return result;
}

/**
 * mono_get_delegate_invoke:
 * \param klass The delegate class
 * \returns the \c MonoMethod for the \c Invoke method in the delegate class or NULL if \p klass is a broken delegate type
 */
MonoMethod*
mono_get_delegate_invoke (MonoClass *klass)
{
	MONO_EXTERNAL_ONLY (MonoMethod*, mono_get_delegate_invoke_internal (klass));
}

/**
 * mono_get_delegate_invoke_checked:
 * \param klass The delegate class
 * \param error set on error
 * \returns the \c MonoMethod for the \c Invoke method in the delegate class or NULL if \p klass is a broken delegate type or not a delegate class.
 *
 * Sets \p error on error
 */
MonoMethod *
mono_get_delegate_invoke_checked (MonoClass *klass, MonoError *error)
{
	MONO_REQ_GC_NEUTRAL_MODE;

	MonoMethod *im;

	/* This is called at runtime, so avoid the slower search in metadata */
	mono_class_setup_methods (klass);
	if (mono_class_has_failure (klass))
		return NULL;
	im = mono_class_get_method_from_name_checked (klass, "Invoke", -1, 0, error);
	return im;
}

MonoMethod *
mono_get_delegate_begin_invoke_internal (MonoClass *klass)
{
	MonoMethod *result;
	ERROR_DECL (error);
	result = mono_get_delegate_begin_invoke_checked (klass, error);
	/* FIXME: better external API that doesn't swallow the error */
	mono_error_cleanup (error);
	return result;
}

/**
 * mono_get_delegate_begin_invoke:
 * \param klass The delegate class
 * \returns the \c MonoMethod for the \c BeginInvoke method in the delegate class or NULL if \p klass is a broken delegate type
 */
MonoMethod*
mono_get_delegate_begin_invoke (MonoClass *klass)
{
	MONO_EXTERNAL_ONLY (MonoMethod*, mono_get_delegate_begin_invoke_internal (klass));
}

/**
 * mono_get_delegate_begin_invoke_checked:
 * \param klass The delegate class
 * \param error set on error
 * \returns the \c MonoMethod for the \c BeginInvoke method in the delegate class or NULL if \p klass is a broken delegate type or not a delegate class.
 *
 * Sets \p error on error
 */
MonoMethod *
mono_get_delegate_begin_invoke_checked (MonoClass *klass, MonoError *error)
{
	MONO_REQ_GC_NEUTRAL_MODE;

	MonoMethod *im;

	/* This is called at runtime, so avoid the slower search in metadata */
	mono_class_setup_methods (klass);
	if (mono_class_has_failure (klass))
		return NULL;
	im = mono_class_get_method_from_name_checked (klass, "BeginInvoke", -1, 0, error);
	return im;
}

MonoMethod *
mono_get_delegate_end_invoke_internal (MonoClass *klass)
{
	MonoMethod *result;
	ERROR_DECL (error);
	result = mono_get_delegate_end_invoke_checked (klass, error);
	/* FIXME: better external API that doesn't swallow the error */
	mono_error_cleanup (error);
	return result;
}

/**
 * mono_get_delegate_end_invoke:
 * \param klass The delegate class
 * \returns the \c MonoMethod for the \c EndInvoke method in the delegate class or NULL if \p klass is a broken delegate type
 */
MonoMethod*
mono_get_delegate_end_invoke (MonoClass *klass)
{
	MONO_EXTERNAL_ONLY (MonoMethod*, mono_get_delegate_end_invoke_internal (klass));
}

/**
 * mono_get_delegate_end_invoke_checked:
 * \param klass The delegate class
 * \param error set on error
 * \returns the \c MonoMethod for the \c EndInvoke method in the delegate class or NULL if \p klass is a broken delegate type or not a delegate class.
 *
 * Sets \p error on error
 */
MonoMethod *
mono_get_delegate_end_invoke_checked (MonoClass *klass, MonoError *error)
{
	MONO_REQ_GC_NEUTRAL_MODE;

	MonoMethod *im;

	/* This is called at runtime, so avoid the slower search in metadata */
	mono_class_setup_methods (klass);
	if (mono_class_has_failure (klass))
		return NULL;
	im = mono_class_get_method_from_name_checked (klass, "EndInvoke", -1, 0, error);
	return im;
}

/**
 * mono_runtime_delegate_invoke:
 * \param delegate pointer to a delegate object.
 * \param params parameters for the delegate.
 * \param exc Pointer to the exception result.
 *
 * Invokes the delegate method \p delegate with the parameters provided.
 *
 * You can pass NULL as the \p exc argument if you don't want to
 * catch exceptions, otherwise, \c *exc will be set to the exception
 * thrown, if any.  if an exception is thrown, you can't use the
 * \c MonoObject* result from the function.
 */
MonoObject*
mono_runtime_delegate_invoke (MonoObject *delegate, void **params, MonoObject **exc)
{
	MONO_REQ_GC_UNSAFE_MODE;

	ERROR_DECL (error);
	if (exc) {
		MonoObject *result = mono_runtime_delegate_try_invoke (delegate, params, exc, error);
		if (*exc) {
			mono_error_cleanup (error);
			return NULL;
		} else {
			if (!is_ok (error))
				*exc = (MonoObject*)mono_error_convert_to_exception (error);
			return result;
		}
	} else {
		MonoObject *result = mono_runtime_delegate_invoke_checked (delegate, params, error);
		mono_error_raise_exception_deprecated (error); /* OK to throw, external only without a good alternative */
		return result;
	}
}

/**
 * mono_runtime_delegate_try_invoke:
 * \param delegate pointer to a delegate object.
 * \param params parameters for the delegate.
 * \param exc Pointer to the exception result.
 * \param error set on error
 * Invokes the delegate method \p delegate with the parameters provided.
 *
 * You can pass NULL as the \p exc argument if you don't want to
 * catch exceptions, otherwise, \c *exc will be set to the exception
 * thrown, if any.  On failure to execute, \p error will be set.
 * if an exception is thrown, you can't use the
 * \c MonoObject* result from the function.
 */
MonoObject*
mono_runtime_delegate_try_invoke (MonoObject *delegate, void **params, MonoObject **exc, MonoError *error)
{
	MONO_REQ_GC_UNSAFE_MODE;

	error_init (error);
	MonoMethod *im;
	MonoClass *klass = delegate->vtable->klass;
	MonoObject *o;

	im = mono_get_delegate_invoke_internal (klass);
	g_assertf (im, "Could not lookup delegate invoke method for delegate %s", mono_type_get_full_name (klass));

	if (exc) {
		o = mono_runtime_try_invoke (im, delegate, params, exc, error);
	} else {
		o = mono_runtime_invoke_checked (im, delegate, params, error);
	}

	return o;
}

static MonoObjectHandle
mono_runtime_delegate_try_invoke_handle (MonoObjectHandle delegate, void **params, MonoError *error)
{
	MONO_REQ_GC_UNSAFE_MODE;

	MonoClass* const klass = MONO_HANDLE_GETVAL (delegate, vtable)->klass;
	MonoMethod* const im = mono_get_delegate_invoke_internal (klass);
	g_assertf (im, "Could not lookup delegate invoke method for delegate %s", mono_type_get_full_name (klass));

	return mono_runtime_try_invoke_handle (im, delegate, params, error);
}

/**
 * mono_runtime_delegate_invoke_checked:
 * \param delegate pointer to a delegate object.
 * \param params parameters for the delegate.
 * \param error set on error
 * Invokes the delegate method \p delegate with the parameters provided.
 * On failure \p error will be set and you can't use the \c MonoObject*
 * result from the function.
 */
MonoObject*
mono_runtime_delegate_invoke_checked (MonoObject *delegate, void **params, MonoError *error)
{
	error_init (error);
	return mono_runtime_delegate_try_invoke (delegate, params, NULL, error);
}

static char **main_args = NULL;
static int num_main_args = 0;

/**
 * mono_runtime_get_main_args:
 * \returns A \c MonoArray with the arguments passed to the main program
 */
MonoArray*
mono_runtime_get_main_args (void)
{
	HANDLE_FUNCTION_ENTER ();
	MONO_REQ_GC_UNSAFE_MODE;
	ERROR_DECL (error);
	MonoArrayHandle result = MONO_HANDLE_NEW (MonoArray, NULL);
	error_init (error);
	MonoArrayHandle arg_array = mono_runtime_get_main_args_handle (error);
	goto_if_nok (error, leave);
	MONO_HANDLE_ASSIGN (result, arg_array);
leave:
	/* FIXME: better external API that doesn't swallow the error */
	mono_error_cleanup (error);
	HANDLE_FUNCTION_RETURN_OBJ (result);
}

static gboolean
handle_main_arg_array_set (int idx, MonoArrayHandle dest, MonoError *error)
{
	HANDLE_FUNCTION_ENTER ();
	error_init (error);
	MonoStringHandle value = mono_string_new_handle (main_args [idx], error);
	goto_if_nok (error, leave);
	MONO_HANDLE_ARRAY_SETREF (dest, idx, value);
leave:
	HANDLE_FUNCTION_RETURN_VAL (is_ok (error));
}

/**
 * mono_runtime_get_main_args_handle:
 * \param error set on error
 * \returns a \c MonoArray with the arguments passed to the main
 * program. On failure returns NULL and sets \p error.
 */
MonoArrayHandle
mono_runtime_get_main_args_handle (MonoError *error)
{
	HANDLE_FUNCTION_ENTER ();
	MonoArrayHandle array;
	int i;
	error_init (error);

	array = mono_array_new_handle (mono_defaults.string_class, num_main_args, error);
	if (!is_ok (error)) {
		array = MONO_HANDLE_CAST (MonoArray, NULL_HANDLE);
		goto leave;
	}
	for (i = 0; i < num_main_args; ++i) {
		if (!handle_main_arg_array_set (i, array, error))
			goto leave;
	}
leave:
	HANDLE_FUNCTION_RETURN_REF (MonoArray, array);
}

static void
free_main_args (void)
{
	MONO_REQ_GC_NEUTRAL_MODE;

	int i;

	for (i = 0; i < num_main_args; ++i)
		g_free (main_args [i]);
	g_free (main_args);

	num_main_args = 0;
	main_args = NULL;
}

/**
 * mono_runtime_set_main_args:
 * \param argc number of arguments from the command line
 * \param argv array of strings from the command line
 * Set the command line arguments from an embedding application that doesn't otherwise call
 * \c mono_runtime_run_main.
 */
int
mono_runtime_set_main_args (int argc, char* argv[])
{
	MONO_REQ_GC_NEUTRAL_MODE;

	int i;

	free_main_args ();
	main_args = g_new0 (char*, argc);
	num_main_args = argc;

	for (i = 0; i < argc; ++i) {
		gchar *utf8_arg;

		utf8_arg = mono_utf8_from_external (argv[i]);
		if (utf8_arg == NULL) {
			g_print ("\nCannot determine the text encoding for argument %d (%s).\n", i, argv [i]);
			g_print ("Please add the correct encoding to MONO_EXTERNAL_ENCODINGS and try again.\n");
			exit (-1);
		}

		main_args [i] = utf8_arg;
	}

	MONO_EXTERNAL_ONLY (int, 0);
}

/*
 * Prepare an array of arguments in order to execute a standard Main()
 * method (argc/argv contains the executable name). This method also
 * sets the command line argument value needed by System.Environment.
 * 
 */
static MonoArray*
prepare_run_main (MonoMethod *method, int argc, char *argv[])
{
	MONO_REQ_GC_UNSAFE_MODE;

	ERROR_DECL (error);
	int i;
	MonoArray *args = NULL;
	gchar *utf8_fullpath;
	MonoMethodSignature *sig;

	g_assert (method != NULL);
	
	mono_thread_set_main (mono_thread_current ());

	main_args = g_new0 (char*, argc);
	num_main_args = argc;

	if (!g_path_is_absolute (argv [0])) {
		gchar *basename = g_path_get_basename (argv [0]);
		gchar *fullpath = g_build_filename (m_class_get_image (method->klass)->assembly->basedir,
						    basename,
						    (const char*)NULL);

		utf8_fullpath = mono_utf8_from_external (fullpath);
		if(utf8_fullpath == NULL) {
			/* Printing the arg text will cause glib to
			 * whinge about "Invalid UTF-8", but at least
			 * its relevant, and shows the problem text
			 * string.
			 */
			g_print ("\nCannot determine the text encoding for the assembly location: %s\n", fullpath);
			g_print ("Please add the correct encoding to MONO_EXTERNAL_ENCODINGS and try again.\n");
			exit (-1);
		}

		g_free (fullpath);
		g_free (basename);
	} else {
		utf8_fullpath = mono_utf8_from_external (argv[0]);
		if(utf8_fullpath == NULL) {
			g_print ("\nCannot determine the text encoding for the assembly location: %s\n", argv[0]);
			g_print ("Please add the correct encoding to MONO_EXTERNAL_ENCODINGS and try again.\n");
			exit (-1);
		}
	}

	main_args [0] = utf8_fullpath;

	for (i = 1; i < argc; ++i) {
		gchar *utf8_arg;

		utf8_arg=mono_utf8_from_external (argv[i]);
		if(utf8_arg==NULL) {
			/* Ditto the comment about Invalid UTF-8 here */
			g_print ("\nCannot determine the text encoding for argument %d (%s).\n", i, argv[i]);
			g_print ("Please add the correct encoding to MONO_EXTERNAL_ENCODINGS and try again.\n");
			exit (-1);
		}

		main_args [i] = utf8_arg;
	}
	argc--;
	argv++;

	sig = mono_method_signature_internal (method);
	if (!sig) {
		g_print ("Unable to load Main method.\n");
		exit (-1);
	}

	if (sig->param_count) {
		args = (MonoArray*)mono_array_new_checked (mono_defaults.string_class, argc, error);
		mono_error_assert_ok (error);
		for (i = 0; i < argc; ++i) {
			/* The encodings should all work, given that
			 * we've checked all these args for the
			 * main_args array.
			 */
			gchar *str = mono_utf8_from_external (argv [i]);
			MonoString *arg = mono_string_new_checked (str, error);
			mono_error_assert_ok (error);
			mono_array_setref_internal (args, i, arg);
			g_free (str);
		}
	} else {
		args = (MonoArray*)mono_array_new_checked (mono_defaults.string_class, 0, error);
		mono_error_assert_ok (error);
	}
	
	mono_assembly_set_main (m_class_get_image (method->klass)->assembly);

	return args;
}

/**
 * mono_runtime_run_main:
 * \param method the method to start the application with (usually <code>Main</code>)
 * \param argc number of arguments from the command line
 * \param argv array of strings from the command line
 * \param exc excetption results
 * Execute a standard \c Main method (\p argc / \p argv contains the
 * executable name). This method also sets the command line argument value
 * needed by \c System.Environment.
 */
int
mono_runtime_run_main (MonoMethod *method, int argc, char* argv[],
		       MonoObject **exc)
{
	int res;

	MONO_REQ_GC_UNSAFE_MODE;

	ERROR_DECL (error);

	MONO_ENTER_GC_UNSAFE;

	MonoArray *args = prepare_run_main (method, argc, argv);
	if (exc)
		res = mono_runtime_try_exec_main (method, args, exc);
	else
		res = mono_runtime_exec_main_checked (method, args, error);

	MONO_EXIT_GC_UNSAFE;

	if (!exc)
		mono_error_raise_exception_deprecated (error); /* OK to throw, external only without a better alternative */

	return res;
}

/**
 * mono_runtime_run_main_checked:
 * \param method the method to start the application with (usually \c Main)
 * \param argc number of arguments from the command line
 * \param argv array of strings from the command line
 * \param error set on error
 *
 * Execute a standard \c Main method (\p argc / \p argv contains the
 * executable name). This method also sets the command line argument value
 * needed by \c System.Environment.  On failure sets \p error.
 */
int
mono_runtime_run_main_checked (MonoMethod *method, int argc, char* argv[],
			       MonoError *error)
{
	error_init (error);
	MonoArray *args = prepare_run_main (method, argc, argv);
	return mono_runtime_exec_main_checked (method, args, error);
}

/**
 * mono_runtime_try_run_main:
 * \param method the method to start the application with (usually \c Main)
 * \param argc number of arguments from the command line
 * \param argv array of strings from the command line
 * \param exc set if \c Main throws an exception
 * \param error set if \c Main can't be executed
 * Execute a standard \c Main method (\p argc / \p argv contains the executable
 * name). This method also sets the command line argument value needed
 * by \c System.Environment.  On failure sets \p error if Main can't be
 * executed or \p exc if it threw an exception.
 */
int
mono_runtime_try_run_main (MonoMethod *method, int argc, char* argv[],
			   MonoObject **exc)
{
	g_assert (exc);
	MonoArray *args = prepare_run_main (method, argc, argv);
	return mono_runtime_try_exec_main (method, args, exc);
}

MonoObjectHandle
mono_new_null (void) // A code size optimization (source and object).
{
	return MONO_HANDLE_NEW (MonoObject, NULL);
}

/* Used in call_unhandled_exception_delegate */
static MonoObjectHandle
create_unhandled_exception_eventargs (MonoObjectHandle exc, MonoError *error)
{
	MONO_REQ_GC_UNSAFE_MODE;

	MonoClass * const klass = mono_class_get_unhandled_exception_event_args_class ();
	mono_class_init_internal (klass);

	/* UnhandledExceptionEventArgs only has 1 public ctor with 2 args */
	MonoMethod * const method = mono_class_get_method_from_name_checked (klass, ".ctor", 2, METHOD_ATTRIBUTE_PUBLIC, error);
	goto_if_nok (error, return_null);
	g_assert (method);

	{
		MonoBoolean is_terminating = TRUE;

		gpointer args [ ] = {
			MONO_HANDLE_RAW (exc), // FIXMEcoop (ok as long as handles are pinning)
			&is_terminating
		};

		MonoObjectHandle obj = mono_object_new_handle (klass, error);
		goto_if_nok (error, return_null);

		mono_runtime_invoke_handle_void (method, obj, args, error);
		goto_if_nok (error, return_null);
		return obj;
	}

return_null:
	return MONO_HANDLE_NEW (MonoObject, NULL);
}

void
mono_unhandled_exception_internal (MonoObject *exc_raw)
{
	ERROR_DECL (error);
	HANDLE_FUNCTION_ENTER ();
	MONO_HANDLE_DCL (MonoObject, exc);
	mono_unhandled_exception_checked (exc, error);
	mono_error_assert_ok (error);
	HANDLE_FUNCTION_RETURN ();
}

/**
 * mono_unhandled_exception:
 * \param exc exception thrown
 * This is a VM internal routine.
 *
 * We call this function when we detect an unhandled exception
 * in the default domain.
 *
 * It invokes the \c UnhandledException event in \c AppDomain or prints
 * a warning to the console
 */
void
mono_unhandled_exception (MonoObject *exc)
{
	MONO_EXTERNAL_ONLY_GC_UNSAFE_VOID (mono_unhandled_exception_internal (exc));
}

static MonoObjectHandle
create_first_chance_exception_eventargs (MonoObjectHandle exc, MonoError *error)
{
	MONO_REQ_GC_UNSAFE_MODE;

	HANDLE_FUNCTION_ENTER ();

	MonoObjectHandle obj;
	MonoClass *klass = mono_class_get_first_chance_exception_event_args_class ();

	MONO_STATIC_POINTER_INIT (MonoMethod, ctor)

		ctor = mono_class_get_method_from_name_checked (klass, ".ctor", 1, METHOD_ATTRIBUTE_PUBLIC, error);

	MONO_STATIC_POINTER_INIT_END (MonoMethod, ctor)

	goto_if_nok (error, return_null);
	g_assert (ctor);

	gpointer args [1];
	args [0] = MONO_HANDLE_RAW (exc);

	obj = mono_object_new_handle (klass, error);
	goto_if_nok (error, return_null);

	mono_runtime_invoke_handle_void (ctor, obj, args, error);
	goto_if_nok (error, return_null);

	goto leave;

return_null:
	obj = MONO_HANDLE_NEW (MonoObject, NULL);

leave:
	HANDLE_FUNCTION_RETURN_REF (MonoObject, obj);
}

void
mono_first_chance_exception_internal (MonoObject *exc_raw)
{
	ERROR_DECL (error);

	HANDLE_FUNCTION_ENTER ();

	MONO_HANDLE_DCL (MonoObject, exc);

	mono_first_chance_exception_checked (exc, error);

	if (!is_ok (error))
		g_warning ("Invoking the FirstChanceException event failed: %s", mono_error_get_message (error));

	HANDLE_FUNCTION_RETURN ();
}

void
mono_first_chance_exception_checked (MonoObjectHandle exc, MonoError *error)
{
	MonoClass *klass = mono_handle_class (exc);
	MonoDomain *domain = mono_domain_get ();
	MonoObject *delegate = NULL;
	MonoObjectHandle delegate_handle;

	if (klass == mono_defaults.threadabortexception_class)
		return;

	MONO_STATIC_POINTER_INIT (MonoClassField, field)

		static gboolean inited;
		if (!inited) {
			field = mono_class_get_field_from_name_full (mono_defaults.appcontext_class, "FirstChanceException", NULL);
			inited = TRUE;
		}

	MONO_STATIC_POINTER_INIT_END (MonoClassField, field)

	if (!field)
		return;

	MonoVTable *vt = mono_class_vtable_checked (mono_defaults.appcontext_class, error);
	return_if_nok (error);

	// TODO: use handles directly
	mono_field_static_get_value_checked (vt, field, &delegate, MONO_HANDLE_NEW (MonoString, NULL), error);
	return_if_nok (error);
	delegate_handle = MONO_HANDLE_NEW (MonoObject, delegate);

	if (MONO_HANDLE_BOOL (delegate_handle)) {
		gpointer args [2];
		args [0] = domain->domain;
		args [1] = MONO_HANDLE_RAW (create_first_chance_exception_eventargs (exc, error));
		mono_error_assert_ok (error);
		mono_runtime_delegate_try_invoke_handle (delegate_handle, args, error);
	}
}

/**
 * mono_unhandled_exception_checked:
 * @exc: exception thrown
 *
 * This is a VM internal routine.
 *
 * We call this function when we detect an unhandled exception
 * in the default domain.
 *
 * It invokes the * UnhandledException event in AppDomain or prints
 * a warning to the console
 */
void
mono_unhandled_exception_checked (MonoObjectHandle exc, MonoError *error)
{
	MONO_REQ_GC_UNSAFE_MODE;

	MonoDomain *current_domain = mono_domain_get ();
	MonoClass *klass = mono_handle_class (exc);
	/*
	 * AppDomainUnloadedException don't behave like unhandled exceptions unless thrown from 
	 * a thread started in unmanaged world.
	 * https://msdn.microsoft.com/en-us/library/system.appdomainunloadedexception(v=vs.110).aspx#Anchor_6
	 */
	gboolean no_event = (klass == mono_defaults.threadabortexception_class);
	if (no_event)
		return;

	MONO_STATIC_POINTER_INIT (MonoClassField, field)

		static gboolean inited;
		if (!inited) {
			field = mono_class_get_field_from_name_full (mono_defaults.appcontext_class, "UnhandledException", NULL);
			inited = TRUE;
		}

	MONO_STATIC_POINTER_INIT_END (MonoClassField, field)

	if (!field)
		goto leave;

	MonoObject *delegate = NULL;
	MonoObjectHandle delegate_handle;
	MonoVTable *vt = mono_class_vtable_checked (mono_defaults.appcontext_class, error);
	goto_if_nok (error, leave);

	// TODO: use handles directly
	mono_field_static_get_value_checked (vt, field, &delegate, MONO_HANDLE_NEW (MonoString, NULL), error);
	goto_if_nok (error, leave);
	delegate_handle = MONO_HANDLE_NEW (MonoObject, delegate);

	if (MONO_HANDLE_IS_NULL (delegate_handle)) {
		mono_print_unhandled_exception_internal (MONO_HANDLE_RAW (exc)); // TODO: use handles
	} else {
		gpointer args [2];
		args [0] = current_domain->domain;
		args [1] = MONO_HANDLE_RAW (create_unhandled_exception_eventargs (exc, error));
		mono_error_assert_ok (error);
		mono_runtime_delegate_try_invoke_handle (delegate_handle, args, error);
	}

leave:

	/* set exitcode if we will abort the process */
        mono_environment_exitcode_set (1);
}

/**
 * mono_runtime_exec_managed_code:
 * \param domain Application domain
 * \param main_func function to invoke from the execution thread
 * \param main_args parameter to the main_func
 * Launch a new thread to execute a function
 *
 * \p main_func is called back from the thread with main_args as the
 * parameter.  The callback function is expected to start \c Main
 * eventually.  This function then waits for all managed threads to
 * finish.
 * It is not necessary anymore to execute managed code in a subthread,
 * so this function should not be used anymore by default: just
 * execute the code and then call mono_thread_manage().
 */
void
mono_runtime_exec_managed_code (MonoDomain *domain,
				MonoMainThreadFunc mfunc,
				gpointer margs)
{
	// This function is external_only.
	MONO_ENTER_GC_UNSAFE;

	ERROR_DECL (error);
	mono_thread_create_checked ((MonoThreadStart)mfunc, margs, error);
	mono_error_assert_ok (error);

	mono_thread_manage_internal ();

	MONO_EXIT_GC_UNSAFE;
}

static void
prepare_thread_to_exec_main (MonoMethod *method)
{
	MONO_REQ_GC_UNSAFE_MODE;
	MonoInternalThread* thread = mono_thread_internal_current ();
	MonoCustomAttrInfo* cinfo;
	gboolean has_stathread_attribute;

	if (!mono_runtime_get_entry_assembly ())
		mono_runtime_ensure_entry_assembly (m_class_get_image (method->klass)->assembly);

	ERROR_DECL (cattr_error);
	cinfo = mono_custom_attrs_from_method_checked (method, cattr_error);
	mono_error_cleanup (cattr_error); /* FIXME warn here? */
	if (cinfo) {
		has_stathread_attribute = mono_custom_attrs_has_attr (cinfo, mono_class_get_sta_thread_attribute_class ());
		if (!cinfo->cached)
			mono_custom_attrs_free (cinfo);
	} else {
		has_stathread_attribute = FALSE;
 	}
	if (has_stathread_attribute) {
		thread->apartment_state = ThreadApartmentState_STA;
	} else {
		thread->apartment_state = ThreadApartmentState_MTA;
	}
	mono_thread_init_apartment_state ();
	mono_thread_init_from_native ();
}

static int
do_exec_main_checked (MonoMethod *method, MonoArray *args, MonoError *error)
{
	MONO_REQ_GC_UNSAFE_MODE;

	gpointer pa [1];
	int rval;

	error_init (error);
	g_assert (args);

	pa [0] = args;

	/* FIXME: check signature of method */
	if (mono_method_signature_internal (method)->ret->type == MONO_TYPE_I4) {
		MonoObject *res;
		res = mono_runtime_invoke_checked (method, NULL, pa, error);
		if (is_ok (error))
			rval = *(guint32 *)(mono_object_get_data (res));
		else
			rval = -1;
		mono_environment_exitcode_set (rval);
	} else {
		mono_runtime_invoke_checked (method, NULL, pa, error);

		if (is_ok (error))
			rval = 0;
		else {
			rval = -1;
		}
	}
	return rval;
}

static int
do_try_exec_main (MonoMethod *method, MonoArray *args, MonoObject **exc)
{
	MONO_REQ_GC_UNSAFE_MODE;

	gpointer pa [1];
	int rval;

	g_assert (args);
	g_assert (exc);

	pa [0] = args;

	/* FIXME: check signature of method */
	if (mono_method_signature_internal (method)->ret->type == MONO_TYPE_I4) {
		ERROR_DECL (inner_error);
		MonoObject *res;
		res = mono_runtime_try_invoke (method, NULL, pa, exc, inner_error);
		if (*exc == NULL && !is_ok (inner_error))
			*exc = (MonoObject*) mono_error_convert_to_exception (inner_error);
		else
			mono_error_cleanup (inner_error);

		if (*exc == NULL)
			rval = *(guint32 *)(mono_object_get_data (res));
		else
			rval = -1;

		mono_environment_exitcode_set (rval);
	} else {
		ERROR_DECL (inner_error);
		mono_runtime_try_invoke (method, NULL, pa, exc, inner_error);
		if (*exc == NULL && !is_ok (inner_error))
			*exc = (MonoObject*) mono_error_convert_to_exception (inner_error);
		else
			mono_error_cleanup (inner_error);

		if (*exc == NULL)
			rval = 0;
		else {
			/* If the return type of Main is void, only
			 * set the exitcode if an exception was thrown
			 * (we don't want to blow away an
			 * explicitly-set exit code)
			 */
			rval = -1;
			mono_environment_exitcode_set (rval);
		}
	}

	return rval;
}

/*
 * Execute a standard Main() method (args doesn't contain the
 * executable name).
 */
int
mono_runtime_exec_main (MonoMethod *method, MonoArray *args, MonoObject **exc)
{
	int rval;
	MONO_ENTER_GC_UNSAFE;
	ERROR_DECL (error);
	prepare_thread_to_exec_main (method);
	if (exc) {
		rval = do_try_exec_main (method, args, exc);
	} else {
		rval = do_exec_main_checked (method, args, error);
		// FIXME Maybe change mode back here?
		mono_error_raise_exception_deprecated (error); /* OK to throw, external only with no better option */
	}
	MONO_EXIT_GC_UNSAFE;
	return rval;
}

/*
 * Execute a standard Main() method (args doesn't contain the
 * executable name).
 *
 * On failure sets @error
 */
int
mono_runtime_exec_main_checked (MonoMethod *method, MonoArray *args, MonoError *error)
{
	error_init (error);
	prepare_thread_to_exec_main (method);
	return do_exec_main_checked (method, args, error);
}

/*
 * Execute a standard Main() method (args doesn't contain the
 * executable name).
 *
 * On failure sets @error if Main couldn't be executed, or @exc if it threw an exception.
 */
int
mono_runtime_try_exec_main (MonoMethod *method, MonoArray *args, MonoObject **exc)
{
	prepare_thread_to_exec_main (method);
	return do_try_exec_main (method, args, exc);
}

/** invoke_span_extract_argument:
 * @params: span of object arguments to the method.
 * @i: the index of the argument to extract.
 * @t: ith type from the method signature.
 * @has_byref_nullables: outarg - TRUE if method expects a byref nullable argument
 * @error: set on error.
 *
 * Given an array of method arguments, return the ith one using the corresponding type
 * to perform necessary unboxing.  If method expects a ref nullable argument, writes TRUE to @has_byref_nullables.
 *
 * On failure sets @error and returns NULL.
 */
static gpointer
invoke_span_extract_argument (MonoSpanOfObjects *params_span, int i, MonoType *t, MonoObject **pa_obj, gboolean* has_byref_nullables, MonoError *error)
{
	MonoType *t_orig = t;
	gpointer result = NULL;
	*pa_obj = NULL;
	error_init (error);
		again:
			switch (t->type) {
			case MONO_TYPE_U1:
			case MONO_TYPE_I1:
			case MONO_TYPE_BOOLEAN:
			case MONO_TYPE_U2:
			case MONO_TYPE_I2:
			case MONO_TYPE_CHAR:
			case MONO_TYPE_U:
			case MONO_TYPE_I:
			case MONO_TYPE_U4:
			case MONO_TYPE_I4:
			case MONO_TYPE_U8:
			case MONO_TYPE_I8:
			case MONO_TYPE_R4:
			case MONO_TYPE_R8:
			case MONO_TYPE_VALUETYPE:
				if (t->type == MONO_TYPE_VALUETYPE && mono_class_is_nullable (mono_class_from_mono_type_internal (t_orig))) {
					/* The runtime invoke wrapper needs the original boxed vtype, it does handle byref values as well. */
					*pa_obj = mono_span_get (params_span, MonoObject*, i);
					result = *pa_obj;
					if (m_type_is_byref (t))
						*has_byref_nullables = TRUE;
				} else {
					/* MS seems to create the objects if a null is passed in */
					gboolean was_null = FALSE;
					if (!mono_span_get (params_span, MonoObject*, i)) {
						MonoObject *o = mono_object_new_checked (mono_class_from_mono_type_internal (t_orig), error);
						return_val_if_nok (error, NULL);
						mono_span_setref (params_span, i, o);
						was_null = TRUE;
					}

					if (m_type_is_byref (t)) {
						/*
						 * We can't pass the unboxed vtype byref to the callee, since
						 * that would mean the callee would be able to modify boxed
						 * primitive types. So we (and MS) make a copy of the boxed
						 * object, pass that to the callee, and replace the original
						 * boxed object in the arg array with the copy.
						 */
						MonoObject *orig = mono_span_get (params_span, MonoObject*, i);
						MonoObject *copy = mono_value_box_checked (orig->vtable->klass, mono_object_unbox_internal (orig), error);
						return_val_if_nok (error, NULL);
						mono_span_setref (params_span, i, copy);
					}
					*pa_obj = mono_span_get (params_span, MonoObject*, i);
					result = mono_object_unbox_internal (*pa_obj);
<<<<<<< HEAD
					if (!t->byref && was_null)
						mono_span_setref (params_span, i, NULL);
=======
					if (!m_type_is_byref (t) && was_null)
						mono_array_setref_internal (params, i, NULL);
>>>>>>> cf496437
				}
				break;
			case MONO_TYPE_STRING:
			case MONO_TYPE_OBJECT:
			case MONO_TYPE_CLASS:
			case MONO_TYPE_ARRAY:
			case MONO_TYPE_SZARRAY:
<<<<<<< HEAD
				if (t->byref) {
					result = mono_span_addr (params_span, MonoObject*, i);
=======
				if (m_type_is_byref (t)) {
					result = mono_array_addr_internal (params, MonoObject*, i);
>>>>>>> cf496437
					// FIXME: I need to check this code path
				} else {
					*pa_obj = mono_span_get (params_span, MonoObject*, i);
					result = *pa_obj;
				}
				break;
			case MONO_TYPE_GENERICINST:
				if (m_type_is_byref (t))
					t = m_class_get_this_arg (t->data.generic_class->container_class);
				else
					t = m_class_get_byval_arg (t->data.generic_class->container_class);
				goto again;
			case MONO_TYPE_PTR: {
				MonoObject *arg;

				/* The argument should be an IntPtr */
				arg = mono_span_get (params_span, MonoObject*, i);
				if (arg == NULL) {
					result = NULL;
				} else {
					g_assert (arg->vtable->klass == mono_defaults.int_class);
					result = ((MonoIntPtr*)arg)->m_value;
				}
				break;
			}
			default:
				g_error ("type 0x%x not handled in mono_runtime_invoke_array", t_orig->type);
			}
	return result;
}
/**
 * mono_runtime_invoke_array:
 * \param method method to invoke
 * \param obj object instance
 * \param params arguments to the method
 * \param exc exception information.
 * Invokes the method represented by \p method on the object \p obj.
 *
 * \p obj is the \c this pointer, it should be NULL for static
 * methods, a \c MonoObject* for object instances and a pointer to
 * the value type for value types.
 *
 * The \p params array contains the arguments to the method with the
 * same convention: \c MonoObject* pointers for object instances and
 * pointers to the value type otherwise. The \c _invoke_array
 * variant takes a C# \c object[] as the params argument (\c MonoArray*):
 * in this case the value types are boxed inside the
 * respective reference representation.
 * 
 * From unmanaged code you'll usually use the
 * mono_runtime_invoke_checked() variant.
 *
 * Note that this function doesn't handle virtual methods for
 * you, it will exec the exact method you pass: we still need to
 * expose a function to lookup the derived class implementation
 * of a virtual method (there are examples of this in the code,
 * though).
 * 
 * You can pass NULL as the \p exc argument if you don't want to
 * catch exceptions, otherwise, \c *exc will be set to the exception
 * thrown, if any.  if an exception is thrown, you can't use the
 * \c MonoObject* result from the function.
 * 
 * If the method returns a value type, it is boxed in an object
 * reference.
 */
MonoObject*
mono_runtime_invoke_array (MonoMethod *method, void *obj, MonoArray *params,
			   MonoObject **exc)
{
	MonoObject *res;
	MONO_ENTER_GC_UNSAFE;
	ERROR_DECL (error);
	if (exc) {
		res = mono_runtime_try_invoke_array (method, obj, params, exc, error);
		if (*exc) {
			res = NULL;
			mono_error_cleanup (error);
		} else if (!is_ok (error)) {
			*exc = (MonoObject*)mono_error_convert_to_exception (error);
		}
	} else {
		res = mono_runtime_try_invoke_array (method, obj, params, NULL, error);
		mono_error_raise_exception_deprecated (error); /* OK to throw, external only without a good alternative */
	}
	MONO_EXIT_GC_UNSAFE;
	return res;
}

static MonoObject*
mono_runtime_try_invoke_span (MonoMethod *method, void *obj, MonoSpanOfObjects *params_span,
			       MonoObject **exc, MonoError *error)
{
	error_init (error);

	MonoMethodSignature *sig = mono_method_signature_internal (method);
	gpointer *pa = NULL;
	MonoObject *res = NULL;
	int i;
	gboolean has_byref_nullables = FALSE;
	int params_length = mono_span_length (params_span);

	if (params_length > 0) {
		pa = g_newa (gpointer, params_length);
		for (i = 0; i < params_length; i++) {
			MonoType *t = sig->params [i];
			MonoObject *pa_obj;
			pa [i] = invoke_span_extract_argument (params_span, i, t, &pa_obj, &has_byref_nullables, error);
			if (pa_obj)
				MONO_HANDLE_PIN (pa_obj);
			goto_if_nok (error, exit_null);
		}
	}

	if (!strcmp (method->name, ".ctor") && method->klass != mono_defaults.string_class) {
		void *o = obj;

		if (mono_class_is_nullable (method->klass)) {
			/* Need to create a boxed vtype instead */
			g_assert (!obj);

			if (params_length == 0) {
				goto_if_nok (error, exit_null);
			} else {
				res = mono_value_box_checked (m_class_get_cast_class (method->klass), pa [0], error);
				goto exit;
			}
		}

		if (!obj) {
			MonoObjectHandle obj_h = mono_object_new_handle (method->klass, error);
			goto_if_nok (error, exit_null);
			obj = MONO_HANDLE_RAW (obj_h);
			g_assert (obj); /*maybe we should raise a TLE instead?*/
			if (m_class_is_valuetype (method->klass))
				o = (MonoObject *)mono_object_unbox_internal ((MonoObject *)obj);
			else
				o = obj;
		} else if (m_class_is_valuetype (method->klass)) {
			MonoObjectHandle obj_h = mono_value_box_handle (method->klass, obj, error);
			goto_if_nok (error, exit_null);
			obj = MONO_HANDLE_RAW (obj_h);
		}

		if (exc) {
			mono_runtime_try_invoke (method, o, pa, exc, error);
		} else {
			mono_runtime_invoke_checked (method, o, pa, error);
		}

		res = (MonoObject*)obj;
	} else {
		if (mono_class_is_nullable (method->klass)) {
			if (method->flags & METHOD_ATTRIBUTE_STATIC) {
				obj = NULL;
			} else {
				/* Convert the unboxed vtype into a Nullable structure */
				MonoObjectHandle nullable_h = mono_object_new_handle (method->klass, error);
				goto_if_nok (error, exit_null);
				MonoObject* nullable = MONO_HANDLE_RAW (nullable_h);

				MonoObjectHandle boxed_h = mono_value_box_handle (m_class_get_cast_class (method->klass), obj, error);
				goto_if_nok (error, exit_null);
				mono_nullable_init ((guint8 *)mono_object_unbox_internal (nullable), MONO_HANDLE_RAW (boxed_h), method->klass);
				obj = mono_object_unbox_internal (nullable);
			}
		}

		/* obj must be already unboxed if needed */
		if (exc) {
			res = mono_runtime_try_invoke (method, obj, pa, exc, error);
		} else {
			res = mono_runtime_invoke_checked (method, obj, pa, error);
		}
		MONO_HANDLE_PIN (res);
		goto_if_nok (error, exit_null);

		if (sig->ret->type == MONO_TYPE_PTR) {
			MonoClass *pointer_class;
			void *box_args [2];
			MonoObject *box_exc;

			/* 
			 * The runtime-invoke wrapper returns a boxed IntPtr, need to 
			 * convert it to a Pointer object.
			 */
			pointer_class = mono_class_get_pointer_class ();

			MONO_STATIC_POINTER_INIT (MonoMethod, box_method)
				box_method = mono_class_get_method_from_name_checked (pointer_class, "Box", -1, 0, error);
				mono_error_assert_ok (error);
			MONO_STATIC_POINTER_INIT_END (MonoMethod, box_method)

			if (res) {
				g_assert (res->vtable->klass == mono_defaults.int_class);
				box_args [0] = ((MonoIntPtr*)res)->m_value;
			} else {
				box_args [0] = NULL;
			}
			if (m_type_is_byref (sig->ret)) {
				// byref is already unboxed by the invoke code
				MonoType *tmpret = mono_metadata_type_dup (NULL, sig->ret);
				tmpret->byref__ = FALSE;
				MonoReflectionTypeHandle type_h = mono_type_get_object_handle (tmpret, error);
				box_args [1] = MONO_HANDLE_RAW (type_h);
				mono_metadata_free_type (tmpret);
			} else {
				MonoReflectionTypeHandle type_h = mono_type_get_object_handle (sig->ret, error);
				box_args [1] = MONO_HANDLE_RAW (type_h);
			}
			goto_if_nok (error, exit_null);

			res = mono_runtime_try_invoke (box_method, NULL, box_args, &box_exc, error);
			g_assert (box_exc == NULL);
			mono_error_assert_ok (error);
		}
<<<<<<< HEAD
=======

		if (has_byref_nullables) {
			/* 
			 * The runtime invoke wrapper already converted byref nullables back,
			 * and stored them in pa, we just need to copy them back to the
			 * managed array.
			 */
			for (i = 0; i < mono_array_length_internal (params); i++) {
				MonoType *t = sig->params [i];

				if (m_type_is_byref (t) && t->type == MONO_TYPE_GENERICINST && mono_class_is_nullable (mono_class_from_mono_type_internal (t)))
					mono_array_setref_internal (params, i, pa [i]);
			}
		}
>>>>>>> cf496437
	}
	goto exit;
exit_null:
	res = NULL;
exit:
	return res;
}

/**
 * mono_runtime_invoke_array_checked:
 * \param method method to invoke
 * \param obj object instance
 * \param params arguments to the method
 * \param error set on failure.
 * Invokes the method represented by \p method on the object \p obj.
 *
 * \p obj is the \c this pointer, it should be NULL for static
 * methods, a \c MonoObject* for object instances and a pointer to
 * the value type for value types.
 *
 * The \p params span contains the arguments to the method with the
 * same convention: \c MonoObject* pointers for object instances and
 * pointers to the value type otherwise. The \c _invoke_array
 * variant takes a C# \c object[] as the \p params argument (\c MonoArray*):
 * in this case the value types are boxed inside the
 * respective reference representation.
 *
 * From unmanaged code you'll usually use the
 * mono_runtime_invoke_checked() variant.
 *
 * Note that this function doesn't handle virtual methods for
 * you, it will exec the exact method you pass: we still need to
 * expose a function to lookup the derived class implementation
 * of a virtual method (there are examples of this in the code,
 * though).
 *
 * On failure or exception, \p error will be set. In that case, you
 * can't use the \c MonoObject* result from the function.
 *
 * If the method returns a value type, it is boxed in an object
 * reference.
 */
MonoObject*
mono_runtime_invoke_span_checked (MonoMethod *method, void *obj, MonoSpanOfObjects *params,
				   MonoError *error)
{
	error_init (error);
	return mono_runtime_try_invoke_span (method, obj, params, NULL, error);
}

/**
 * mono_runtime_try_invoke_array:
 * \param method method to invoke
 * \param obj object instance
 * \param params arguments to the method
 * \param exc exception information.
 * \param error set on failure.
 * Invokes the method represented by \p method on the object \p obj.
 *
 * \p obj is the \c this pointer, it should be NULL for static
 * methods, a \c MonoObject* for object instances and a pointer to
 * the value type for value types.
 *
 * The \p params array contains the arguments to the method with the
 * same convention: \c MonoObject* pointers for object instances and
 * pointers to the value type otherwise. The \c _invoke_array
 * variant takes a C# \c object[] as the params argument (\c MonoArray*):
 * in this case the value types are boxed inside the
 * respective reference representation.
 *
 * From unmanaged code you'll usually use the
 * mono_runtime_invoke_checked() variant.
 *
 * Note that this function doesn't handle virtual methods for
 * you, it will exec the exact method you pass: we still need to
 * expose a function to lookup the derived class implementation
 * of a virtual method (there are examples of this in the code,
 * though).
 *
 * You can pass NULL as the \p exc argument if you don't want to catch
 * exceptions, otherwise, \c *exc will be set to the exception thrown, if
 * any.  On other failures, \p error will be set. If an exception is
 * thrown or there's an error, you can't use the \c MonoObject* result
 * from the function.
 *
 * If the method returns a value type, it is boxed in an object
 * reference.
 */
MonoObject*
mono_runtime_try_invoke_array (MonoMethod *method, void *obj, MonoArray *params,
			       MonoObject **exc, MonoError *error)
{
	MONO_REQ_GC_UNSAFE_MODE;
	HANDLE_FUNCTION_ENTER ();

	MonoSpanOfObjects params_span = mono_span_create_from_object_array (params);
	MonoObject *res = mono_runtime_try_invoke_span (method, obj, &params_span, exc, error);

	HANDLE_FUNCTION_RETURN_VAL (res);
}

// FIXME these will move to header soon
static MonoObjectHandle
mono_object_new_by_vtable (MonoVTable *vtable, MonoError *error);

/**
 * object_new_common_tail:
 *
 * This function centralizes post-processing of objects upon creation.
 * i.e. calling mono_object_register_finalizer and mono_gc_register_obj_with_weak_fields,
 * and setting error.
 */
static MonoObject*
object_new_common_tail (MonoObject *o, MonoClass *klass, MonoError *error)
{
	error_init (error);

	if (G_UNLIKELY (!o)) {
		mono_error_set_out_of_memory (error, "Could not allocate %i bytes", m_class_get_instance_size (klass));
		return o;
	}

	if (G_UNLIKELY (m_class_has_finalize (klass)))
		mono_object_register_finalizer (o);

	if (G_UNLIKELY (m_class_has_weak_fields (klass)))
		mono_gc_register_obj_with_weak_fields (o);

	return o;
}

/**
 * object_new_handle_tail:
 *
 * This function centralizes post-processing of objects upon creation.
 * i.e. calling mono_object_register_finalizer and mono_gc_register_obj_with_weak_fields.
 */
static MonoObjectHandle
object_new_handle_common_tail (MonoObjectHandle o, MonoClass *klass, MonoError *error)
{
	error_init (error);

	if (G_UNLIKELY (MONO_HANDLE_IS_NULL (o))) {
		mono_error_set_out_of_memory (error, "Could not allocate %i bytes", m_class_get_instance_size (klass));
		return o;
	}

	if (G_UNLIKELY (m_class_has_finalize (klass)))
		mono_object_register_finalizer_handle (o);

	if (G_UNLIKELY (m_class_has_weak_fields (klass)))
		mono_gc_register_object_with_weak_fields (o);

	return o;
}

/**
 * mono_object_new:
 * \param klass the class of the object that we want to create
 * \returns a newly created object whose definition is
 * looked up using \p klass.   This will not invoke any constructors, 
 * so the consumer of this routine has to invoke any constructors on
 * its own to initialize the object.
 * 
 * It returns NULL on failure.
 */
MonoObject *
mono_object_new (MonoDomain *domain, MonoClass *klass)
{
	MonoObject * result;
	MONO_ENTER_GC_UNSAFE;
	ERROR_DECL (error);
	result = mono_object_new_checked (klass, error);
	mono_error_cleanup (error);
	MONO_EXIT_GC_UNSAFE;
	return result;
}

MonoObject *
ves_icall_object_new (MonoClass *klass)
{
	MONO_REQ_GC_UNSAFE_MODE;

	ERROR_DECL (error);

	MonoObject * result = mono_object_new_checked (klass, error);

	mono_error_set_pending_exception (error);
	return result;
}

/**
 * mono_object_new_checked:
 * \param klass the class of the object that we want to create
 * \param error set on error
 * \returns a newly created object whose definition is
 * looked up using \p klass.   This will not invoke any constructors,
 * so the consumer of this routine has to invoke any constructors on
 * its own to initialize the object.
 *
 * It returns NULL on failure and sets \p error.
 */
MonoObject *
mono_object_new_checked (MonoClass *klass, MonoError *error)
{
	MONO_REQ_GC_UNSAFE_MODE;

	MonoVTable *vtable;

	vtable = mono_class_vtable_checked (klass, error);
	if (!is_ok (error))
		return NULL;

	MonoObject *o = mono_object_new_specific_checked (vtable, error);
	return o;
}

/**
 * mono_object_new_handle:
 * \param klass the class of the object that we want to create
 * \param error set on error
 * \returns a newly created object whose definition is
 * looked up using \p klass.   This will not invoke any constructors,
 * so the consumer of this routine has to invoke any constructors on
 * its own to initialize the object.
 *
 * It returns NULL on failure and sets \p error.
 */
MonoObjectHandle
mono_object_new_handle (MonoClass *klass, MonoError *error)
{
	MONO_REQ_GC_UNSAFE_MODE;

	MonoVTable* const vtable = mono_class_vtable_checked (klass, error);

	return_val_if_nok (error, MONO_HANDLE_NEW (MonoObject, NULL));

	return mono_object_new_by_vtable (vtable, error);
}

/**
 * mono_object_new_pinned:
 *
 *   Same as mono_object_new, but the returned object will be pinned.
 */
MonoObjectHandle
mono_object_new_pinned_handle (MonoClass *klass, MonoError *error)
{
	MONO_REQ_GC_UNSAFE_MODE;

	MonoVTable* const vtable = mono_class_vtable_checked (klass, error);
	return_val_if_nok (error, MONO_HANDLE_NEW (MonoObject, NULL));

	g_assert (vtable->klass == klass);

	int const size = mono_class_instance_size (klass);

	MonoObjectHandle o = mono_gc_alloc_handle_pinned_obj (vtable, size);

	return object_new_handle_common_tail (o, klass, error);
}

MonoObject *
mono_object_new_pinned (MonoClass *klass, MonoError *error)
{
	MONO_REQ_GC_UNSAFE_MODE;

	MonoVTable *vtable;

	vtable = mono_class_vtable_checked (klass, error);
	return_val_if_nok (error, NULL);

	MonoObject *o = mono_gc_alloc_pinned_obj (vtable, mono_class_instance_size (klass));

	return object_new_common_tail (o, klass, error);
}

/**
 * mono_object_new_specific:
 * \param vtable the vtable of the object that we want to create
 * \returns A newly created object with class and domain specified
 * by \p vtable
 */
MonoObject *
mono_object_new_specific (MonoVTable *vtable)
{
	ERROR_DECL (error);
	MonoObject *o = mono_object_new_specific_checked (vtable, error);
	mono_error_cleanup (error);

	return o;
}

MonoObject *
mono_object_new_specific_checked (MonoVTable *vtable, MonoError *error)
{
	MONO_REQ_GC_UNSAFE_MODE;

	MonoObject *o;

	error_init (error);

	/* check for is_com_object for COM Interop */
	if (mono_class_is_com_object (vtable->klass)) {
		gpointer pa [1];
		MonoMethod *im = create_proxy_for_type_method;

		if (im == NULL) {
			MonoClass *klass = mono_class_get_activation_services_class ();

			if (!m_class_is_inited (klass))
				mono_class_init_internal (klass);

			im = mono_class_get_method_from_name_checked (klass, "CreateProxyForType", 1, 0, error);
			return_val_if_nok (error, NULL);
			if (!im) {
				mono_error_set_not_supported (error, "Linked away.");
				return NULL;
			}
			create_proxy_for_type_method = im;
		}
	
		pa [0] = mono_type_get_object_checked (m_class_get_byval_arg (vtable->klass), error);
		if (!is_ok (error))
			return NULL;

		o = mono_runtime_invoke_checked (im, NULL, pa, error);
		if (!is_ok (error))
			return NULL;

		if (o != NULL)
			return o;
	}

	return mono_object_new_alloc_specific_checked (vtable, error);
}

static MonoObjectHandle
mono_object_new_by_vtable (MonoVTable *vtable, MonoError *error)
{
	// This function handles remoting and COM.
	// mono_object_new_alloc_by_vtable does not.

	MONO_REQ_GC_UNSAFE_MODE;

	MonoObjectHandle o = MONO_HANDLE_NEW (MonoObject, NULL);

	error_init (error);

	/* check for is_com_object for COM Interop */
	if (mono_class_is_com_object (vtable->klass)) {
		MonoMethod *im = create_proxy_for_type_method;

		if (im == NULL) {
			MonoClass *klass = mono_class_get_activation_services_class ();

			if (!m_class_is_inited (klass))
				mono_class_init_internal (klass);

			im = mono_class_get_method_from_name_checked (klass, "CreateProxyForType", 1, 0, error);
			return_val_if_nok (error, mono_new_null ());
			if (!im) {
				mono_error_set_not_supported (error, "Linked away.");
				return MONO_HANDLE_NEW (MonoObject, NULL);
			}
			create_proxy_for_type_method = im;
		}

		// FIXMEcoop
		gpointer pa[ ] = { mono_type_get_object_checked (m_class_get_byval_arg (vtable->klass), error) };
		return_val_if_nok (error, MONO_HANDLE_NEW (MonoObject, NULL));

		// FIXMEcoop
		o = MONO_HANDLE_NEW (MonoObject, mono_runtime_invoke_checked (im, NULL, pa, error));
		return_val_if_nok (error, MONO_HANDLE_NEW (MonoObject, NULL));

		if (!MONO_HANDLE_IS_NULL (o))
			return o;
	}

	return mono_object_new_alloc_by_vtable (vtable, error);
}

MonoObject *
ves_icall_object_new_specific (MonoVTable *vtable)
{
	ERROR_DECL (error);
	MonoObject *o = mono_object_new_specific_checked (vtable, error);
	mono_error_set_pending_exception (error);

	return o;
}

/**
 * mono_object_new_alloc_specific:
 * \param vtable virtual table for the object.
 * This function allocates a new \c MonoObject with the type derived
 * from the \p vtable information.   If the class of this object has a 
 * finalizer, then the object will be tracked for finalization.
 *
 * This method might raise an exception on errors.  Use the
 * \c mono_object_new_fast_checked method if you want to manually raise
 * the exception.
 *
 * \returns the allocated object.   
 */
MonoObject *
mono_object_new_alloc_specific (MonoVTable *vtable)
{
	ERROR_DECL (error);
	MonoObject *o = mono_object_new_alloc_specific_checked (vtable, error);
	mono_error_cleanup (error);

	return o;
}

/**
 * mono_object_new_alloc_specific_checked:
 * \param vtable virtual table for the object.
 * \param error holds the error return value.
 *
 * This function allocates a new \c MonoObject with the type derived
 * from the \p vtable information. If the class of this object has a 
 * finalizer, then the object will be tracked for finalization.
 *
 * If there is not enough memory, the \p error parameter will be set
 * and will contain a user-visible message with the amount of bytes
 * that were requested.
 *
 * \returns the allocated object, or NULL if there is not enough memory
 */
MonoObject *
mono_object_new_alloc_specific_checked (MonoVTable *vtable, MonoError *error)
{
	MONO_REQ_GC_UNSAFE_MODE;

	MonoObject *o = mono_gc_alloc_obj (vtable, m_class_get_instance_size (vtable->klass));

	return object_new_common_tail (o, vtable->klass, error);
}

MonoObjectHandle
mono_object_new_alloc_by_vtable (MonoVTable *vtable, MonoError *error)
{
	MONO_REQ_GC_UNSAFE_MODE;

	MonoClass* const klass = vtable->klass;
	int const size = m_class_get_instance_size (klass);

	MonoObjectHandle o = mono_gc_alloc_handle_obj (vtable, size);

	return object_new_handle_common_tail (o, klass, error);
}

/**
 * mono_object_new_fast:
 * \param vtable virtual table for the object.
 *
 * This function allocates a new \c MonoObject with the type derived
 * from the \p vtable information.   The returned object is not tracked
 * for finalization.   If your object implements a finalizer, you should
 * use \c mono_object_new_alloc_specific instead.
 *
 * This method might raise an exception on errors.  Use the
 * \c mono_object_new_fast_checked method if you want to manually raise
 * the exception.
 *
 * \returns the allocated object.   
 */
MonoObject*
mono_object_new_fast (MonoVTable *vtable)
{
	ERROR_DECL (error);

	MonoObject *o = mono_gc_alloc_obj (vtable, m_class_get_instance_size (vtable->klass));

	// This deliberately skips object_new_common_tail.

	if (G_UNLIKELY (!o))
		mono_error_set_out_of_memory (error, "Could not allocate %i bytes", m_class_get_instance_size (vtable->klass));

	mono_error_cleanup (error);

	return o;
}

MonoObject*
mono_object_new_mature (MonoVTable *vtable, MonoError *error)
{
	MONO_REQ_GC_UNSAFE_MODE;

	int size;

	size = m_class_get_instance_size (vtable->klass);

#if MONO_CROSS_COMPILE
	/* In cross compile mode, we should only allocate thread objects */
	/* The instance size refers to the target arch, this should be safe enough */
	size *= 2;
#endif

	MonoObject *o = mono_gc_alloc_mature (vtable, size);

	return object_new_common_tail (o, vtable->klass, error);
}

MonoObjectHandle
mono_object_new_handle_mature (MonoVTable *vtable, MonoError *error)
{
	MONO_REQ_GC_UNSAFE_MODE;

	MonoClass* const klass = vtable->klass;
	int const size = m_class_get_instance_size (klass);

	MonoObjectHandle o = mono_gc_alloc_handle_mature (vtable, size);

	return object_new_handle_common_tail (o, klass, error);
}

/**
 * mono_object_new_from_token:
 * \param image Context where the type_token is hosted
 * \param token a token of the type that we want to create
 * \returns A newly created object whose definition is
 * looked up using \p token in the \p image image
 */
MonoObject *
mono_object_new_from_token  (MonoDomain *domain, MonoImage *image, guint32 token)
{
	MONO_REQ_GC_UNSAFE_MODE;

	HANDLE_FUNCTION_ENTER ();

	ERROR_DECL (error);
	MonoClass *klass;

	klass = mono_class_get_checked (image, token, error);
	mono_error_assert_ok (error);
	
	MonoObjectHandle result = mono_object_new_handle (klass, error);

	mono_error_cleanup (error);

	HANDLE_FUNCTION_RETURN_OBJ (result);
}

/**
 * mono_object_clone:
 * \param obj the object to clone
 * \returns A newly created object who is a shallow copy of \p obj
 */
MonoObject *
mono_object_clone (MonoObject *obj)
{
	ERROR_DECL (error);
	MonoObject *o = mono_object_clone_checked (obj, error);
	mono_error_cleanup (error);

	return o;
}

MonoObject *
mono_object_clone_checked (MonoObject *obj_raw, MonoError *error)
{
	MONO_REQ_GC_UNSAFE_MODE;
	HANDLE_FUNCTION_ENTER ();
	MONO_HANDLE_DCL (MonoObject, obj);
	HANDLE_FUNCTION_RETURN_OBJ (mono_object_clone_handle (obj, error));
}

MonoObjectHandle
mono_object_clone_handle (MonoObjectHandle obj, MonoError *error)
{
	MONO_REQ_GC_UNSAFE_MODE;

	MonoVTable* const vtable = MONO_HANDLE_GETVAL (obj, vtable);
	MonoClass* const klass = vtable->klass;

	if (m_class_get_rank (klass))
		return MONO_HANDLE_CAST (MonoObject, mono_array_clone_in_domain (MONO_HANDLE_CAST (MonoArray, obj), error));

	int const size = m_class_get_instance_size (klass);

	MonoObjectHandle o = mono_gc_alloc_handle_obj (vtable, size);

	if (G_LIKELY (!MONO_HANDLE_IS_NULL (o))) {
		/* If the object doesn't contain references this will do a simple memmove. */
		mono_gc_wbarrier_object_copy_handle (o, obj);
	}

	return object_new_handle_common_tail (o, klass, error);
}

/**
 * mono_array_full_copy:
 * \param src source array to copy
 * \param dest destination array
 * Copies the content of one array to another with exactly the same type and size.
 */
void
mono_array_full_copy (MonoArray *src, MonoArray *dest)
{
	MONO_REQ_GC_UNSAFE_MODE;

	uintptr_t size;
	MonoClass *klass = mono_object_class (&src->obj);

	g_assert (klass == mono_object_class (&dest->obj));

	size = mono_array_length_internal (src);
	g_assert (size == mono_array_length_internal (dest));
	size *= mono_array_element_size (klass);

	mono_array_full_copy_unchecked_size (src, dest, klass, size);
}

void
mono_array_full_copy_unchecked_size (MonoArray *src, MonoArray *dest, MonoClass *klass, uintptr_t size)
{
	if (mono_gc_is_moving ()) {
		MonoClass *element_class = m_class_get_element_class (klass);
		if (m_class_is_valuetype (element_class)) {
			if (m_class_has_references (element_class))
				mono_value_copy_array_internal (dest, 0, mono_array_addr_with_size_fast (src, 0, 0), mono_array_length_internal (src));
			else
				mono_gc_memmove_atomic (&dest->vector, &src->vector, size);
		} else {
			mono_array_memcpy_refs_internal (dest, 0, src, 0, mono_array_length_internal (src));
		}
	} else {
		mono_gc_memmove_atomic (&dest->vector, &src->vector, size);
	}
}

/**
 * mono_array_clone_in_domain:
 * \param domain the domain in which the array will be cloned into
 * \param array the array to clone
 * \param error set on error
 * This routine returns a copy of the array that is hosted on the
 * specified \c MonoDomain.  On failure returns NULL and sets \p error.
 */
MonoArrayHandle
mono_array_clone_in_domain (MonoArrayHandle array_handle, MonoError *error)
{
	MONO_REQ_GC_UNSAFE_MODE;

	MonoArrayHandle result = MONO_HANDLE_NEW (MonoArray, NULL);
	uintptr_t size = 0;
	MonoClass *klass = mono_handle_class (array_handle);

	error_init (error);

	/* Pin source array here - if bounds is non-NULL, it's a pointer into the object data */
	MonoGCHandle src_handle = mono_gchandle_from_handle (MONO_HANDLE_CAST (MonoObject, array_handle), TRUE);
	
	MonoArrayBounds *array_bounds = MONO_HANDLE_GETVAL (array_handle, bounds);
	MonoArrayHandle o;
	if (array_bounds == NULL) {
		size = mono_array_handle_length (array_handle);
		o = mono_array_new_full_handle (klass, &size, NULL, error);
		goto_if_nok (error, leave);
		size *= mono_array_element_size (klass);
	} else {
		guint8 klass_rank = m_class_get_rank (klass);
		uintptr_t *sizes = g_newa (uintptr_t, klass_rank);
		intptr_t *lower_bounds = g_newa (intptr_t, klass_rank);
		size = mono_array_element_size (klass);
		for (int i = 0; i < klass_rank; ++i) {
			sizes [i] = array_bounds [i].length;
			size *= array_bounds [i].length;
			lower_bounds [i] = array_bounds [i].lower_bound;
		}
		o = mono_array_new_full_handle (klass, sizes, lower_bounds, error);
		goto_if_nok (error, leave);
	}

	MonoGCHandle dst_handle;
	dst_handle = mono_gchandle_from_handle (MONO_HANDLE_CAST (MonoObject, o), TRUE);
	mono_array_full_copy_unchecked_size (MONO_HANDLE_RAW (array_handle), MONO_HANDLE_RAW (o), klass, size);
	mono_gchandle_free_internal (dst_handle);

	MONO_HANDLE_ASSIGN (result, o);

leave:
	mono_gchandle_free_internal (src_handle);
	return result;
}

/**
 * mono_array_clone:
 * \param array the array to clone
 * \returns A newly created array who is a shallow copy of \p array
 */
MonoArray*
mono_array_clone (MonoArray *array)
{
	MONO_REQ_GC_UNSAFE_MODE;

	ERROR_DECL (error);
	MonoArray *result = mono_array_clone_checked (array, error);
	mono_error_cleanup (error);
	return result;
}

/**
 * mono_array_clone_checked:
 * \param array the array to clone
 * \param error set on error
 * \returns A newly created array who is a shallow copy of \p array.  On
 * failure returns NULL and sets \p error.
 */
MonoArray*
mono_array_clone_checked (MonoArray *array_raw, MonoError *error)
{
	MONO_REQ_GC_UNSAFE_MODE;
	HANDLE_FUNCTION_ENTER ();
	/* FIXME: callers of mono_array_clone_checked should use handles */
	error_init (error);
	MONO_HANDLE_DCL (MonoArray, array);
	MonoArrayHandle result = mono_array_clone_in_domain (array, error);
	HANDLE_FUNCTION_RETURN_OBJ (result);
}

/* helper macros to check for overflow when calculating the size of arrays */
#ifdef MONO_BIG_ARRAYS
#define MYGUINT64_MAX 0x0000FFFFFFFFFFFFUL
#define MYGUINT_MAX MYGUINT64_MAX
#define CHECK_ADD_OVERFLOW_UN(a,b) \
	    (G_UNLIKELY ((guint64)(MYGUINT64_MAX) - (guint64)(b) < (guint64)(a)))
#define CHECK_MUL_OVERFLOW_UN(a,b) \
	    (G_UNLIKELY (((guint64)(a) > 0) && ((guint64)(b) > 0) &&	\
					 ((guint64)(b) > ((MYGUINT64_MAX) / (guint64)(a)))))
#else
#define MYGUINT32_MAX 4294967295U
#define MYGUINT_MAX MYGUINT32_MAX
#define CHECK_ADD_OVERFLOW_UN(a,b) \
	    (G_UNLIKELY ((guint32)(MYGUINT32_MAX) - (guint32)(b) < (guint32)(a)))
#define CHECK_MUL_OVERFLOW_UN(a,b) \
	    (G_UNLIKELY (((guint32)(a) > 0) && ((guint32)(b) > 0) &&			\
					 ((guint32)(b) > ((MYGUINT32_MAX) / (guint32)(a)))))
#endif

gboolean
mono_array_calc_byte_len (MonoClass *klass, uintptr_t len, uintptr_t *res)
{
	MONO_REQ_GC_NEUTRAL_MODE;

	uintptr_t byte_len;

	byte_len = mono_array_element_size (klass);
	if (CHECK_MUL_OVERFLOW_UN (byte_len, len))
		return FALSE;
	byte_len *= len;
	if (CHECK_ADD_OVERFLOW_UN (byte_len, MONO_SIZEOF_MONO_ARRAY))
		return FALSE;
	byte_len += MONO_SIZEOF_MONO_ARRAY;

	*res = byte_len;

	return TRUE;
}

/**
 * mono_array_new_full:
 * \param domain domain where the object is created
 * \param array_class array class
 * \param lengths lengths for each dimension in the array
 * \param lower_bounds lower bounds for each dimension in the array (may be NULL)
 * This routine creates a new array object with the given dimensions,
 * lower bounds and type.
 */
MonoArray*
mono_array_new_full (MonoDomain *domain, MonoClass *array_class, uintptr_t *lengths, intptr_t *lower_bounds)
{
	ERROR_DECL (error);
	MonoArray *array = mono_array_new_full_checked (array_class, lengths, lower_bounds, error);
	mono_error_cleanup (error);

	return array;
}

MonoArray*
mono_array_new_full_checked (MonoClass *array_class, uintptr_t *lengths, intptr_t *lower_bounds, MonoError *error)
{
	MONO_REQ_GC_UNSAFE_MODE;

	uintptr_t byte_len = 0, len, bounds_size;
	MonoObject *o;
	MonoArray *array;
	MonoArrayBounds *bounds;
	MonoVTable *vtable;
	int i;

	error_init (error);

	if (!m_class_is_inited (array_class))
		mono_class_init_internal (array_class);

	len = 1;

	guint8 array_class_rank = m_class_get_rank (array_class);
	/* A single dimensional array with a 0 lower bound is the same as an szarray */
	if (array_class_rank == 1 && ((m_class_get_byval_arg (array_class)->type == MONO_TYPE_SZARRAY) || (lower_bounds && lower_bounds [0] == 0))) {
		len = lengths [0];
		if (len > MONO_ARRAY_MAX_INDEX) {
			mono_error_set_generic_error (error, "System", "OverflowException", "");
			return NULL;
		}
		bounds_size = 0;
	} else {
		bounds_size = sizeof (MonoArrayBounds) * array_class_rank;

		for (i = 0; i < array_class_rank; ++i) {
			if (lengths [i] > MONO_ARRAY_MAX_INDEX) {
				mono_error_set_generic_error (error, "System", "OverflowException", "");
				return NULL;
			}
			if (CHECK_MUL_OVERFLOW_UN (len, lengths [i])) {
				mono_error_set_out_of_memory (error, "Could not allocate %i bytes", MONO_ARRAY_MAX_SIZE);
				return NULL;
			}
			len *= lengths [i];
		}
	}

	if (!mono_array_calc_byte_len (array_class, len, &byte_len)) {
		mono_error_set_out_of_memory (error, "Could not allocate %i bytes", MONO_ARRAY_MAX_SIZE);
		return NULL;
	}

	if (bounds_size) {
		/* align */
		if (CHECK_ADD_OVERFLOW_UN (byte_len, 3)) {
			mono_error_set_out_of_memory (error, "Could not allocate %i bytes", MONO_ARRAY_MAX_SIZE);
			return NULL;
		}
		byte_len = (byte_len + 3) & ~3;
		if (CHECK_ADD_OVERFLOW_UN (byte_len, bounds_size)) {
			mono_error_set_out_of_memory (error, "Could not allocate %i bytes", MONO_ARRAY_MAX_SIZE);
			return NULL;
		}
		byte_len += bounds_size;
	}
	/* 
	 * Following three lines almost taken from mono_object_new ():
	 * they need to be kept in sync.
	 */
	vtable = mono_class_vtable_checked (array_class, error);
	return_val_if_nok (error, NULL);

	if (bounds_size)
		o = (MonoObject *)mono_gc_alloc_array (vtable, byte_len, len, bounds_size);
	else
		o = (MonoObject *)mono_gc_alloc_vector (vtable, byte_len, len);

	if (G_UNLIKELY (!o)) {
		mono_error_set_out_of_memory (error, "Could not allocate %" G_GSIZE_FORMAT "d bytes", (gsize) byte_len);
		return NULL;
	}

	array = (MonoArray*)o;

	bounds = array->bounds;

	if (bounds_size) {
		for (i = 0; i < array_class_rank; ++i) {
			bounds [i].length = lengths [i];
			if (lower_bounds)
				bounds [i].lower_bound = lower_bounds [i];
		}
	}

	return array;
}

static MonoArray*
mono_array_new_jagged_helper (MonoClass *klass, int n, uintptr_t *lengths, int index, MonoError *error)
{
	HANDLE_FUNCTION_ENTER ();

	MonoArray *ret = mono_array_new_full_checked (klass, &lengths [index], NULL, error);
	goto_if_nok (error, exit);

	MONO_HANDLE_PIN (ret);

	if (index < (n - 1)) {
		// We have a new dimension argument. This means the elements in the allocated array
		// are also arrays and we allocate each one of them.
		MonoClass *element_class = m_class_get_element_class (klass);
		g_assert (m_class_get_rank (element_class) == 1);
		for (int i = 0; i < lengths [index]; i++) {
			MonoArray *o = mono_array_new_jagged_helper (element_class, n, lengths, index + 1, error);
			goto_if_nok (error, exit);
			mono_array_setref_fast (ret, i, o);
		}
	}

exit:
	HANDLE_FUNCTION_RETURN_VAL (ret);
}

MonoArray *
mono_array_new_jagged_checked (MonoClass *klass, int n, uintptr_t *lengths, MonoError *error)
{
	return mono_array_new_jagged_helper (klass, n, lengths, 0, error);
}


/**
 * mono_array_new:
 * \param domain domain where the object is created
 * \param eclass element class
 * \param n number of array elements
 * This routine creates a new szarray with \p n elements of type \p eclass.
 */
MonoArray *
mono_array_new (MonoDomain *domain, MonoClass *eclass, uintptr_t n)
{
	MonoArray *result;
	MONO_ENTER_GC_UNSAFE;

	ERROR_DECL (error);
	result = mono_array_new_checked (eclass, n, error);
	mono_error_cleanup (error);
	MONO_EXIT_GC_UNSAFE;
	return result;
}

/**
 * mono_array_new_checked:
 * \param eclass element class
 * \param n number of array elements
 * \param error set on error
 * This routine creates a new szarray with \p n elements of type \p eclass.
 * On failure returns NULL and sets \p error.
 */
MonoArray *
mono_array_new_checked (MonoClass *eclass, uintptr_t n, MonoError *error)
{
	MonoClass *ac;

	error_init (error);

	ac = mono_class_create_array (eclass, 1);
	g_assert (ac);

	MonoVTable *vtable = mono_class_vtable_checked (ac, error);
	return_val_if_nok (error, NULL);

	return mono_array_new_specific_checked (vtable, n, error);
}

/**
 * mono_array_new_specific:
 * \param vtable a vtable in the appropriate domain for an initialized class
 * \param n number of array elements
 * This routine is a fast alternative to \c mono_array_new for code which
 * can be sure about the domain it operates in.
 */
MonoArray *
mono_array_new_specific (MonoVTable *vtable, uintptr_t n)
{
	ERROR_DECL (error);
	MonoArray *arr = mono_array_new_specific_checked (vtable, n, error);
	mono_error_cleanup (error);

	return arr;
}

static MonoArray*
mono_array_new_specific_internal (MonoVTable *vtable, uintptr_t n, gboolean pinned, MonoError *error)
{
	MonoArray *o;
	uintptr_t byte_len;

	error_init (error);

	if (G_UNLIKELY (n > MONO_ARRAY_MAX_INDEX)) {
		mono_error_set_generic_error (error, "System", "OverflowException", "");
		return NULL;
	}

	if (!mono_array_calc_byte_len (vtable->klass, n, &byte_len)) {
		mono_error_set_out_of_memory (error, "Could not allocate %i bytes", MONO_ARRAY_MAX_SIZE);
		return NULL;
	}
	if (pinned)
		o = mono_gc_alloc_pinned_vector (vtable, byte_len, n);
	else
		o = mono_gc_alloc_vector (vtable, byte_len, n);

	if (G_UNLIKELY (!o)) {
		mono_error_set_out_of_memory (error, "Could not allocate %" G_GSIZE_FORMAT "d bytes", (gsize) byte_len);
		return NULL;
	}

	return o;
}

MonoArray*
mono_array_new_specific_checked (MonoVTable *vtable, uintptr_t n, MonoError *error)
{
	MONO_REQ_GC_UNSAFE_MODE;

	return mono_array_new_specific_internal (vtable, n, FALSE, error);
}

MonoArrayHandle
ves_icall_System_GC_AllocPinnedArray (MonoReflectionTypeHandle array_type, gint32 length, MonoError *error)
{
	MONO_REQ_GC_UNSAFE_MODE;

	MonoClass *klass = mono_class_from_mono_type_internal (MONO_HANDLE_GETVAL (array_type, type));
	MonoVTable *vtable = mono_class_vtable_checked (klass, error);
	goto_if_nok (error, fail);

	MonoArray *arr;
	arr = mono_array_new_specific_internal (vtable, length, TRUE, error);
	goto_if_nok (error, fail);

	return MONO_HANDLE_NEW (MonoArray, arr);
fail:
	return MONO_HANDLE_NEW (MonoArray, NULL);
}


MonoArrayHandle
mono_array_new_specific_handle (MonoVTable *vtable, uintptr_t n, MonoError *error)
{
	// FIXMEcoop invert relationship with mono_array_new_specific_checked
	return MONO_HANDLE_NEW (MonoArray, mono_array_new_specific_checked (vtable, n, error));
}

MonoArray*
ves_icall_array_new_specific (MonoVTable *vtable, uintptr_t n)
{
	ERROR_DECL (error);
	MonoArray *arr = mono_array_new_specific_checked (vtable, n, error);
	mono_error_set_pending_exception (error);

	return arr;
}

gboolean
mono_string_equal_internal (MonoString *s1, MonoString *s2)
{
	int l1 = mono_string_length_internal (s1);
	int l2 = mono_string_length_internal (s2);

	if (s1 == s2)
		return TRUE;
	if (l1 != l2)
		return FALSE;

	return memcmp (mono_string_chars_internal (s1), mono_string_chars_internal (s2), l1 * 2) == 0;
}

guint
mono_string_hash_internal (MonoString *s)
{
	const gunichar2 *p = mono_string_chars_internal (s);
	int i, len = mono_string_length_internal (s);
	guint h = 0;

	for (i = 0; i < len; i++) {
		h = (h << 5) - h + *p;
		p++;
	}

	return h;
}

/**
 * mono_string_empty_wrapper:
 *
 * Returns: The same empty string instance as the managed string.Empty
 */
MonoString*
mono_string_empty_wrapper (void)
{
	MonoDomain *domain = mono_domain_get ();
	return mono_string_empty_internal (domain);
}

MonoString*
mono_string_empty_internal (MonoDomain *domain)
{
	g_assert (domain);
	g_assert (domain->empty_string);
	return domain->empty_string;
}

/**
 * mono_string_empty:
 *
 * Returns: The same empty string instance as the managed string.Empty
 */
MonoString*
mono_string_empty (MonoDomain *domain)
{
	MONO_EXTERNAL_ONLY (MonoString*, mono_string_empty_internal (domain));
}

MonoStringHandle
mono_string_empty_handle (void)
{
	MonoDomain *domain = mono_get_root_domain ();
	return MONO_HANDLE_NEW (MonoString, mono_string_empty_internal (domain));
}

/**
 * mono_string_new_utf16:
 * \param text a pointer to an utf16 string
 * \param len the length of the string
 * \returns A newly created string object which contains \p text.
 */
MonoString *
mono_string_new_utf16 (MonoDomain *domain, const mono_unichar2 *text, gint32 len)
{
	MonoString *res = NULL;
	MONO_ENTER_GC_UNSAFE;
	ERROR_DECL (error);
	res = mono_string_new_utf16_checked (text, len, error);
	mono_error_cleanup (error);
	MONO_EXIT_GC_UNSAFE;
	return res;
}

/**
 * mono_string_new_utf16_checked:
 * \param text a pointer to an utf16 string
 * \param len the length of the string
 * \param error written on error.
 * \returns A newly created string object which contains \p text.
 * On error, returns NULL and sets \p error.
 */
MonoString *
mono_string_new_utf16_checked (const gunichar2 *text, gint32 len, MonoError *error)
{
	MONO_REQ_GC_UNSAFE_MODE;

	MonoString *s;
	
	error_init (error);
	
	s = mono_string_new_size_checked (len, error);
	if (s != NULL)
		memcpy (mono_string_chars_internal (s), text, len * 2);

	return s;
}

/**
 * mono_string_new_utf16_handle:
 * \param text a pointer to an utf16 string
 * \param len the length of the string
 * \param error written on error.
 * \returns A newly created string object which contains \p text.
 * On error, returns NULL and sets \p error.
 */
MonoStringHandle
mono_string_new_utf16_handle (const gunichar2 *text, gint32 len, MonoError *error)
{
	return MONO_HANDLE_NEW (MonoString, mono_string_new_utf16_checked (text, len, error));
}

/**
 * mono_string_new_utf32_checked:
 * \param text a pointer to an utf32 string
 * \param len the length of the string
 * \param error set on failure.
 * \returns A newly created string object which contains \p text. On failure returns NULL and sets \p error.
 */
static MonoString *
mono_string_new_utf32_checked (const mono_unichar4 *text, gint32 len, MonoError *error)
{
	MONO_REQ_GC_UNSAFE_MODE;

	MonoString *s;
	mono_unichar2 *utf16_output = NULL;
	
	error_init (error);
	utf16_output = g_ucs4_to_utf16 (text, len, NULL, NULL, NULL);
	
	gint32 utf16_len = g_utf16_len (utf16_output);
	
	s = mono_string_new_size_checked (utf16_len, error);
	goto_if_nok (error, exit);

	memcpy (mono_string_chars_internal (s), utf16_output, utf16_len * 2);

exit:
	g_free (utf16_output);
	
	return s;
}

/**
 * mono_string_new_utf32:
 * \param text a pointer to a UTF-32 string
 * \param len the length of the string
 * \returns A newly created string object which contains \p text.
 */
MonoString *
mono_string_new_utf32 (MonoDomain *domain, const mono_unichar4 *text, gint32 len)
{
	ERROR_DECL (error);
	MonoString *result = mono_string_new_utf32_checked (text, len, error);
	mono_error_cleanup (error);
	return result;
}

/**
 * mono_string_new_size:
 * \param text a pointer to a UTF-16 string
 * \param len the length of the string
 * \returns A newly created string object of \p len
 */
MonoString *
mono_string_new_size (MonoDomain *domain, gint32 len)
{
	MonoString *str;
	MONO_ENTER_GC_UNSAFE;
	ERROR_DECL (error);
	str = mono_string_new_size_checked (len, error);
	mono_error_cleanup (error);
	MONO_EXIT_GC_UNSAFE;
	return str;
}

MonoStringHandle
mono_string_new_size_handle (gint32 len, MonoError *error)
{
	MONO_REQ_GC_UNSAFE_MODE;

	MonoStringHandle s;
	MonoVTable *vtable;
	size_t size;

	error_init (error);

	/* check for overflow */
	if (len < 0 || len > ((SIZE_MAX - G_STRUCT_OFFSET (MonoString, chars) - 8) / 2)) {
		mono_error_set_out_of_memory (error, "Could not allocate %i bytes", -1);
		return NULL_HANDLE_STRING;
	}

	size = (G_STRUCT_OFFSET (MonoString, chars) + (((size_t)len + 1) * 2));
	g_assert (size > 0);

	vtable = mono_class_vtable_checked (mono_defaults.string_class, error);
	return_val_if_nok (error, NULL_HANDLE_STRING);

	s = mono_gc_alloc_handle_string (vtable, size, len);

	if (G_UNLIKELY (MONO_HANDLE_IS_NULL (s)))
		mono_error_set_out_of_memory (error, "Could not allocate %" G_GSIZE_FORMAT " bytes", size);

	return s;
}

MonoString *
mono_string_new_size_checked (gint32 length, MonoError *error)
{
	HANDLE_FUNCTION_ENTER ();
	HANDLE_FUNCTION_RETURN_OBJ (mono_string_new_size_handle (length, error));
}

/**
 * mono_string_new_len:
 * \param text a pointer to an utf8 string
 * \param length number of bytes in \p text to consider
 * \returns A newly created string object which contains \p text.
 */
MonoString*
mono_string_new_len (MonoDomain *domain, const char *text, guint length)
{
	HANDLE_FUNCTION_ENTER ();
	ERROR_DECL (error);
	MonoStringHandle result;

	MONO_ENTER_GC_UNSAFE;
	result = mono_string_new_utf8_len (text, length, error);
	MONO_EXIT_GC_UNSAFE;

	mono_error_cleanup (error);
	HANDLE_FUNCTION_RETURN_OBJ (result);
}

/**
 * mono_string_new_utf8_len:
 * \param text a pointer to an utf8 string
 * \param length number of bytes in \p text to consider
 * \param error set on error
 * \returns A newly created string object which contains \p text. On
 * failure returns NULL and sets \p error.
 */
MonoStringHandle
mono_string_new_utf8_len (const char *text, guint length, MonoError *error)
{
	MONO_REQ_GC_UNSAFE_MODE;

	error_init (error);

	GError *eg_error = NULL;
	MonoStringHandle o = NULL_HANDLE_STRING;
	gunichar2 *ut = NULL;
	glong items_written;

	ut = eg_utf8_to_utf16_with_nuls (text, length, NULL, &items_written, &eg_error);

	if (eg_error) {
		o = NULL_HANDLE_STRING;
		// Like mono_ldstr_utf8:
		mono_error_set_argument (error, "string", eg_error->message);
		// FIXME? See mono_string_new_checked.
		//mono_error_set_execution_engine (error, "String conversion error: %s", eg_error->message);
		g_error_free (eg_error);
	} else {
		o = mono_string_new_utf16_handle (ut, items_written, error);
	}

	g_free (ut);

	return o;
}

MonoString*
mono_string_new_len_checked (const char *text, guint length, MonoError *error)
{
	HANDLE_FUNCTION_ENTER ();
	error_init (error);
	HANDLE_FUNCTION_RETURN_OBJ (mono_string_new_utf8_len (text, length, error));
}

static
MonoString*
mono_string_new_internal (const char *text)
{
	ERROR_DECL (error);
	MonoString *res = NULL;
	res = mono_string_new_checked (text, error);
	if (!is_ok (error)) {
		/* Mono API compatability: assert on Out of Memory errors,
		 * return NULL otherwise (most likely an invalid UTF-8 byte
		 * sequence). */
		if (mono_error_get_error_code (error) == MONO_ERROR_OUT_OF_MEMORY)
			mono_error_assert_ok (error);
		else
			mono_error_cleanup (error);
	}
	return res;
}

/**
 * mono_string_new:
 * \param text a pointer to a UTF-8 string
 * \deprecated Use \c mono_string_new_checked in new code.
 * This function asserts if it cannot allocate a new string.
 * \returns A newly created string object which contains \p text.
 */
MonoString*
mono_string_new (MonoDomain *domain, const char *text)
{
	MONO_EXTERNAL_ONLY_GC_UNSAFE (MonoString*, mono_string_new_internal (text));
}

/**
 * mono_string_new_checked:
 * \param text a pointer to an utf8 string
 * \param merror set on error
 * \returns A newly created string object which contains \p text.
 * On error returns NULL and sets \p merror.
 */
MonoString*
mono_string_new_checked (const char *text, MonoError *error)
{
	MONO_REQ_GC_UNSAFE_MODE;

	GError *eg_error = NULL;
	MonoString *o = NULL;
	gunichar2 *ut;
	glong items_written;
	int len;

	error_init (error);
	
	len = strlen (text);
	
	ut = g_utf8_to_utf16 (text, len, NULL, &items_written, &eg_error);
	
	if (!eg_error)
		o = mono_string_new_utf16_checked (ut, items_written, error);
	else {
		mono_error_set_execution_engine (error, "String conversion error: %s", eg_error->message);
		g_error_free (eg_error);
	}
	
	g_free (ut);

/*FIXME g_utf8_get_char, g_utf8_next_char and g_utf8_validate are not part of eglib.*/
#if 0
	gunichar2 *str;
	const gchar *end;
	int len;
	MonoString *o = NULL;

	if (!g_utf8_validate (text, -1, &end)) {
		mono_error_set_argument (error, "text", "Not a valid utf8 string");
		goto leave;
	}

	len = g_utf8_strlen (text, -1);
	o = mono_string_new_size_checked (len, error);
	if (!o)
		goto leave;
	str = mono_string_chars_internal (o);

	while (text < end) {
		*str++ = g_utf8_get_char (text);
		text = g_utf8_next_char (text);
	}

leave:
#endif
	return o;
}

/**
 * mono_string_new_wtf8_len_checked:
 * \param text a pointer to an wtf8 string (see https://simonsapin.github.io/wtf-8/)
 * \param length number of bytes in \p text to consider
 * \param merror set on error
 * \returns A newly created string object which contains \p text.
 * On error returns NULL and sets \p merror.
 */
MonoString*
mono_string_new_wtf8_len_checked (const char *text, guint length, MonoError *error)
{
	MONO_REQ_GC_UNSAFE_MODE;

	error_init (error);

	GError *eg_error = NULL;
	MonoString *o = NULL;
	gunichar2 *ut = NULL;
	glong items_written;

	ut = eg_wtf8_to_utf16 (text, length, NULL, &items_written, &eg_error);

	if (!eg_error)
		o = mono_string_new_utf16_checked (ut, items_written, error);
	else
		g_error_free (eg_error);

	g_free (ut);

	return o;
}

MonoStringHandle
mono_string_new_wrapper_internal_impl (const char *text, MonoError *error)
{
	return MONO_HANDLE_NEW (MonoString, mono_string_new_internal (text));
}

/**
 * mono_string_new_wrapper:
 * \param text pointer to UTF-8 characters.
 * Helper function to create a string object from \p text in the current domain.
 */
MonoString*
mono_string_new_wrapper (const char *text)
{
	MONO_EXTERNAL_ONLY_GC_UNSAFE (MonoString*, mono_string_new_wrapper_internal (text));
}

/**
 * mono_value_box:
 * \param class the class of the value
 * \param value a pointer to the unboxed data
 * \returns A newly created object which contains \p value.
 */
MonoObject *
mono_value_box (MonoDomain *domain, MonoClass *klass, gpointer value)
{
	MonoObject *result;
	MONO_ENTER_GC_UNSAFE;
	ERROR_DECL (error);
	result = mono_value_box_checked (klass, value, error);
	mono_error_cleanup (error);
	MONO_EXIT_GC_UNSAFE;
	return result;
}

/**
 * mono_value_box_handle:
 * \param class the class of the value
 * \param value a pointer to the unboxed data
 * \param error set on error
 * \returns A newly created object which contains \p value. On failure
 * returns NULL and sets \p error.
 */
MonoObjectHandle
mono_value_box_handle (MonoClass *klass, gpointer value, MonoError *error)
{
	// FIXMEcoop gpointer value needs more attention
	MONO_REQ_GC_UNSAFE_MODE;
	MonoVTable *vtable;

	error_init (error);

	g_assert (m_class_is_valuetype (klass));
	g_assert (value != NULL);
	if (G_UNLIKELY (m_class_is_byreflike (klass))) {
		char *full_name = mono_type_get_full_name (klass);
		mono_error_set_not_supported (error, "Cannot box IsByRefLike type %s", full_name);
		g_free (full_name);
		return NULL_HANDLE;
	}
	if (mono_class_is_nullable (klass))
		return mono_nullable_box_handle (value, klass, error);

	vtable = mono_class_vtable_checked (klass, error);
	return_val_if_nok (error, NULL_HANDLE);

	int size = mono_class_instance_size (klass);

	MonoObjectHandle res_handle = mono_object_new_alloc_by_vtable (vtable, error);
	return_val_if_nok (error, NULL_HANDLE);

	size -= MONO_ABI_SIZEOF (MonoObject);
	if (mono_gc_is_moving ()) {
		g_assert (size == mono_class_value_size (klass, NULL));
		MONO_ENTER_NO_SAFEPOINTS;
		gpointer data = mono_handle_get_data_unsafe (res_handle);
		mono_gc_wbarrier_value_copy_internal (data, value, 1, klass);
		MONO_EXIT_NO_SAFEPOINTS;
	} else {
		MONO_ENTER_NO_SAFEPOINTS;
		gpointer data = mono_handle_get_data_unsafe (res_handle);
#if NO_UNALIGNED_ACCESS
		mono_gc_memmove_atomic (data, value, size);
#else
		switch (size) {
		case 1:
			*(guint8*)data = *(guint8 *) value;
			break;
		case 2:
			*(guint16 *)(data) = *(guint16 *) value;
			break;
		case 4:
			*(guint32 *)(data) = *(guint32 *) value;
			break;
		case 8:
			*(guint64 *)(data) = *(guint64 *) value;
			break;
		default:
			mono_gc_memmove_atomic (data, value, size);
		}
#endif
		MONO_EXIT_NO_SAFEPOINTS;
	}
	if (m_class_has_finalize (klass))
		mono_object_register_finalizer_handle (res_handle);

	return res_handle;
}

/**
 * mono_value_box_checked:
 * \param class the class of the value
 * \param value a pointer to the unboxed data
 * \param error set on error
 * \returns A newly created object which contains \p value. On failure
 * returns NULL and sets \p error.
 */
MonoObject *
mono_value_box_checked (MonoClass *klass, gpointer value, MonoError *error)
{
	HANDLE_FUNCTION_ENTER ();
	HANDLE_FUNCTION_RETURN_OBJ (mono_value_box_handle (klass, value,  error));
}

void
mono_value_copy_internal (gpointer dest, gconstpointer src, MonoClass *klass)
{
	MONO_REQ_GC_UNSAFE_MODE;

	mono_gc_wbarrier_value_copy_internal (dest, src, 1, klass);
}

/**
 * mono_value_copy:
 * \param dest destination pointer
 * \param src source pointer
 * \param klass a valuetype class
 * Copy a valuetype from \p src to \p dest. This function must be used
 * when \p klass contains reference fields.
 */
void
mono_value_copy (gpointer dest, gpointer src, MonoClass *klass)
{
	mono_value_copy_internal (dest, src, klass);
}

void
mono_value_copy_array_internal (MonoArray *dest, int dest_idx, gconstpointer src, int count)
{
	MONO_REQ_GC_UNSAFE_MODE;

	int size = mono_array_element_size (dest->obj.vtable->klass);
	char *d = mono_array_addr_with_size_fast (dest, size, dest_idx);
	g_assert (size == mono_class_value_size (m_class_get_element_class (mono_object_class (dest)), NULL));
	// FIXME remove (gpointer) cast.
	mono_gc_wbarrier_value_copy_internal (d, (gpointer)src, count, m_class_get_element_class (mono_object_class (dest)));
}

void
mono_value_copy_array_handle (MonoArrayHandle dest, int dest_idx, gconstpointer src, int count)
{
	mono_value_copy_array_internal (MONO_HANDLE_RAW (dest), dest_idx, src, count);
}

/**
 * mono_value_copy_array:
 * \param dest destination array
 * \param dest_idx index in the \p dest array
 * \param src source pointer
 * \param count number of items
 * Copy \p count valuetype items from \p src to the array \p dest at index \p dest_idx. 
 * This function must be used when \p klass contains references fields.
 * Overlap is handled.
 */
void
mono_value_copy_array (MonoArray *dest, int dest_idx, void* src, int count)
{
	MONO_EXTERNAL_ONLY_VOID (mono_value_copy_array_internal (dest, dest_idx, src, count));
}

MonoVTable *
mono_object_get_vtable_internal (MonoObject *obj)
{
	// This could be called during STW, so untag the vtable if needed.
	return mono_gc_get_vtable (obj);
}

MonoVTable*
mono_object_get_vtable (MonoObject *obj)
{
	MONO_EXTERNAL_ONLY (MonoVTable*, mono_object_get_vtable_internal (obj));
}

MonoDomain*
mono_object_get_domain_internal (MonoObject *obj)
{
	MONO_REQ_GC_UNSAFE_MODE;

	return mono_object_domain (obj);
}

/**
 * mono_object_get_domain:
 * \param obj object to query
 * \returns the \c MonoDomain where the object is hosted
 */
MonoDomain*
mono_object_get_domain (MonoObject *obj)
{
	MonoDomain* ret = NULL;
	MONO_ENTER_GC_UNSAFE;
	ret = mono_object_get_domain_internal (obj);
	MONO_EXIT_GC_UNSAFE;
	return ret;
}

/**
 * mono_object_get_class:
 * \param obj object to query
 * Use this function to obtain the \c MonoClass* for a given \c MonoObject.
 * \returns the \c MonoClass of the object.
 */
MonoClass*
mono_object_get_class (MonoObject *obj)
{
	MONO_EXTERNAL_ONLY_GC_UNSAFE (MonoClass*, mono_object_class (obj));
}

guint
mono_object_get_size_internal (MonoObject* o)
{
	MONO_REQ_GC_UNSAFE_MODE;

	MonoClass* klass = mono_object_class (o);
	if (klass == mono_defaults.string_class) {
		return MONO_SIZEOF_MONO_STRING + 2 * mono_string_length_internal ((MonoString*) o) + 2;
	} else if (o->vtable->rank) {
		MonoArray *array = (MonoArray*)o;
		size_t size = MONO_SIZEOF_MONO_ARRAY + mono_array_element_size (klass) * mono_array_length_internal (array);
		if (array->bounds) {
			size += 3;
			size &= ~3;
			size += sizeof (MonoArrayBounds) * o->vtable->rank;
		}
		return size;
	} else {
		return mono_class_instance_size (klass);
	}
}

/**
 * mono_object_get_size:
 * \param o object to query
 * \returns the size, in bytes, of \p o
 */
unsigned
mono_object_get_size (MonoObject *o)
{
	MONO_EXTERNAL_ONLY (unsigned, mono_object_get_size_internal (o));
}

/**
 * mono_object_unbox:
 * \param obj object to unbox
 * \returns a pointer to the start of the valuetype boxed in this
 * object.
 *
 * This method will assert if the object passed is not a valuetype.
 */
void*
mono_object_unbox (MonoObject *obj)
{
	MONO_EXTERNAL_ONLY_GC_UNSAFE (void*, mono_object_unbox_internal (obj));
}

/**
 * mono_object_isinst:
 * \param obj an object
 * \param klass a pointer to a class
 * \returns \p obj if \p obj is derived from \p klass or NULL otherwise.
 */
MonoObject *
mono_object_isinst (MonoObject *obj_raw, MonoClass *klass)
{
	HANDLE_FUNCTION_ENTER ();
	MonoObjectHandle result;
	MONO_ENTER_GC_UNSAFE;

	MONO_HANDLE_DCL (MonoObject, obj);
	ERROR_DECL (error);
	result = mono_object_handle_isinst (obj, klass, error);
	mono_error_cleanup (error);
	MONO_EXIT_GC_UNSAFE;
	HANDLE_FUNCTION_RETURN_OBJ (result);
}

/**
 * mono_object_isinst_checked:
 * \param obj an object
 * \param klass a pointer to a class 
 * \param error set on error
 * \returns \p obj if \p obj is derived from \p klass or NULL if it isn't.
 * On failure returns NULL and sets \p error.
 */
MonoObject *
mono_object_isinst_checked (MonoObject *obj_raw, MonoClass *klass, MonoError *error)
{
	MONO_REQ_GC_UNSAFE_MODE;

	HANDLE_FUNCTION_ENTER ();
	error_init (error);
	MONO_HANDLE_DCL (MonoObject, obj);
	MonoObjectHandle result = mono_object_handle_isinst (obj, klass, error);
	HANDLE_FUNCTION_RETURN_OBJ (result);
}

/**
 * mono_object_handle_isinst:
 * \param obj an object
 * \param klass a pointer to a class 
 * \param error set on error
 * \returns \p obj if \p obj is derived from \p klass or NULL if it isn't.
 * On failure returns NULL and sets \p error.
 */
MonoObjectHandle
mono_object_handle_isinst (MonoObjectHandle obj, MonoClass *klass, MonoError *error)
{
	error_init (error);
	
	if (!m_class_is_inited (klass))
		mono_class_init_internal (klass);

	if (mono_class_is_interface (klass))
		return mono_object_handle_isinst_mbyref (obj, klass, error);

	MonoObjectHandle result = MONO_HANDLE_NEW (MonoObject, NULL);

	if (!MONO_HANDLE_IS_NULL (obj) && mono_class_is_assignable_from_internal (klass, mono_handle_class (obj)))
		MONO_HANDLE_ASSIGN (result, obj);
	return result;
}

/**
 * mono_object_isinst_mbyref:
 */
MonoObject *
mono_object_isinst_mbyref (MonoObject *obj_raw, MonoClass *klass)
{
	MONO_REQ_GC_UNSAFE_MODE;

	HANDLE_FUNCTION_ENTER ();
	ERROR_DECL (error);
	MONO_HANDLE_DCL (MonoObject, obj);
	MonoObjectHandle result = mono_object_handle_isinst_mbyref (obj, klass, error);
	mono_error_cleanup (error); /* FIXME better API that doesn't swallow the error */
	HANDLE_FUNCTION_RETURN_OBJ (result);
}

MonoObjectHandle
mono_object_handle_isinst_mbyref (MonoObjectHandle obj, MonoClass *klass, MonoError *error)
{
	gboolean success = FALSE;
	error_init (error);

	MonoObjectHandle result = MONO_HANDLE_NEW (MonoObject, NULL);

	if (MONO_HANDLE_IS_NULL (obj))
		goto leave;

	success = mono_object_handle_isinst_mbyref_raw (obj, klass, error);
	if (success && is_ok (error))
		MONO_HANDLE_ASSIGN (result, obj);

leave:
	return result;
}

gboolean
mono_object_handle_isinst_mbyref_raw (MonoObjectHandle obj, MonoClass *klass, MonoError *error)
{
	error_init (error);

	gboolean result = FALSE;

	if (MONO_HANDLE_IS_NULL (obj))
		goto leave;

	MonoVTable *vt;
	vt = MONO_HANDLE_GETVAL (obj, vtable);
	
	if (mono_class_is_interface (klass)) {
		if (MONO_VTABLE_IMPLEMENTS_INTERFACE (vt, m_class_get_interface_id (klass))) {
			result = TRUE;
			goto leave;
		}

		/* casting an array one of the invariant interfaces that must act as such */
		if (m_class_is_array_special_interface (klass)) {
			if (mono_class_is_assignable_from_internal (klass, vt->klass)) {
				result = TRUE;
				goto leave;
			}
		}

		/*If the above check fails we are in the slow path of possibly raising an exception. So it's ok to it this way.*/
		else if (mono_class_has_variant_generic_params (klass) && mono_class_is_assignable_from_internal (klass, mono_handle_class (obj))) {
			result = TRUE;
			goto leave;
		}
	} else {
		MonoClass *oklass = vt->klass;
		mono_class_setup_supertypes (klass);
		if (mono_class_has_parent_fast (oklass, klass)) {
			result = TRUE;
			goto leave;
		}
	}
leave:
	return result;
}

/**
 * mono_object_castclass_mbyref:
 * \param obj an object
 * \param klass a pointer to a class
 * \returns \p obj if \p obj is derived from \p klass, returns NULL otherwise.
 */
MonoObject *
mono_object_castclass_mbyref (MonoObject *obj_raw, MonoClass *klass)
{
	MONO_REQ_GC_UNSAFE_MODE;
	HANDLE_FUNCTION_ENTER ();
	ERROR_DECL (error);
	MONO_HANDLE_DCL (MonoObject, obj);
	MonoObjectHandle result = MONO_HANDLE_NEW (MonoObject, NULL);
	if (MONO_HANDLE_IS_NULL (obj))
		goto leave;
	MONO_HANDLE_ASSIGN (result, mono_object_handle_isinst_mbyref (obj, klass, error));
	mono_error_cleanup (error);
leave:
	HANDLE_FUNCTION_RETURN_OBJ (result);
}

static MonoStringHandle
mono_string_get_pinned (MonoStringHandle str, MonoError *error)
{
	MONO_REQ_GC_UNSAFE_MODE;

	error_init (error);

	/* We only need to make a pinned version of a string if this is a moving GC */
	if (!mono_gc_is_moving ())
		return str;

	const gsize length = mono_string_handle_length (str);
	const gsize size = MONO_SIZEOF_MONO_STRING + (length + 1) * sizeof (gunichar2);
	MonoStringHandle news = MONO_HANDLE_CAST (MonoString, mono_gc_alloc_handle_pinned_obj (MONO_HANDLE_GETVAL (str, object.vtable), size));
	if (!MONO_HANDLE_BOOL (news)) {
		mono_error_set_out_of_memory (error, "Could not allocate %" G_GSIZE_FORMAT " bytes", size);
		return news;
	}

	MONO_ENTER_NO_SAFEPOINTS;

	memcpy (mono_string_chars_internal (MONO_HANDLE_RAW (news)),
		mono_string_chars_internal (MONO_HANDLE_RAW (str)),
		length * sizeof (gunichar2));

	MONO_EXIT_NO_SAFEPOINTS;

	MONO_HANDLE_SETVAL (news, length, int, length);
	return news;
}

MonoStringHandle
mono_string_is_interned_lookup (MonoStringHandle str, gboolean insert, MonoError *error)
{
	MONO_REQ_GC_UNSAFE_MODE;

	if (!ldstr_table) {
		MonoGHashTable *table = mono_g_hash_table_new_type_internal ((GHashFunc)mono_string_hash_internal, (GCompareFunc)mono_string_equal_internal, MONO_HASH_KEY_VALUE_GC, MONO_ROOT_SOURCE_DOMAIN, mono_get_root_domain (), "Domain String Pool Table");
		mono_memory_barrier ();
		ldstr_table = table;
	}

	ldstr_lock ();
	MonoString *res = (MonoString *)mono_g_hash_table_lookup (ldstr_table, MONO_HANDLE_RAW (str));
	ldstr_unlock ();
	if (res)
		return MONO_HANDLE_NEW (MonoString, res);
	if (!insert)
		return NULL_HANDLE_STRING;

	// Allocate outside the lock.
	MonoStringHandle s = mono_string_get_pinned (str, error);
	if (!is_ok (error) || !MONO_HANDLE_BOOL (s))
		return NULL_HANDLE_STRING;

	// Try again inside lock.
	ldstr_lock ();
	res = (MonoString *)mono_g_hash_table_lookup (ldstr_table, MONO_HANDLE_RAW (str));
	if (res)
		MONO_HANDLE_ASSIGN_RAW (s, res);
	else {
		mono_g_hash_table_insert_internal (ldstr_table, MONO_HANDLE_RAW (s), MONO_HANDLE_RAW (s));

#ifdef HOST_WASM
		mono_set_string_interned_internal ((MonoObject *)MONO_HANDLE_RAW (s));
#endif
	}
	ldstr_unlock ();
	return s;
}

#ifdef HOST_WASM
/**
 * mono_string_instance_is_interned:
 * Searches the interned string table for the provided string instance.
 * \param str String to probe
 * \returns TRUE if the string is interned, FALSE otherwise.
 */
int
mono_string_instance_is_interned (MonoString *str)
{
	return mono_is_string_interned_internal ((MonoObject *)str);
}
#endif

/**
 * mono_string_is_interned:
 * Searches the interned string table for a string with value equal to the provided string.
 * \param str String to probe
 * \returns The string located within the intern table, or null.
 */
MonoString*
mono_string_is_interned (MonoString *str_raw)
{
	ERROR_DECL (error);
	HANDLE_FUNCTION_ENTER ();
	MONO_HANDLE_DCL (MonoString, str);
	MONO_ENTER_GC_UNSAFE;
	str = mono_string_is_interned_internal (str, error);
	MONO_EXIT_GC_UNSAFE;
	mono_error_assert_ok (error);
	HANDLE_FUNCTION_RETURN_OBJ (str);
}

/**
 * mono_string_intern:
 * \param o String to intern
 * Interns the string passed.
 * \returns The interned string.
 */
MonoString*
mono_string_intern (MonoString *str_raw)
{
	ERROR_DECL (error);
	HANDLE_FUNCTION_ENTER ();
	MONO_HANDLE_DCL (MonoString, str);
	MONO_ENTER_GC_UNSAFE;
	str = mono_string_intern_checked (str, error);
	MONO_EXIT_GC_UNSAFE;
	HANDLE_FUNCTION_RETURN_OBJ (str);
}

/**
 * mono_ldstr:
 * \param domain the domain where the string will be used.
 * \param image a metadata context
 * \param idx index into the user string table.
 * Implementation for the \c ldstr opcode.
 * \returns a loaded string from the \p image / \p idx combination.
 */
MonoString*
mono_ldstr (MonoDomain *domain, MonoImage *image, guint32 idx)
{
	MonoString *result;
	MONO_ENTER_GC_UNSAFE;
	ERROR_DECL (error);
	result = mono_ldstr_checked (image, idx, error);
	mono_error_cleanup (error);
	MONO_EXIT_GC_UNSAFE;
	return result;
}

/**
 * mono_ldstr_checked:
 * \param image a metadata context
 * \param idx index into the user string table.
 * \param error set on error.
 * Implementation for the \c ldstr opcode.
 * \returns A loaded string from the \p image / \p idx combination.
 * On failure returns NULL and sets \p error.
 */
MonoString*
mono_ldstr_checked (MonoImage *image, guint32 idx, MonoError *error)
{
	MONO_REQ_GC_UNSAFE_MODE;
	error_init (error);

	HANDLE_FUNCTION_ENTER ();

	MonoStringHandle str = MONO_HANDLE_NEW (MonoString, NULL);

	if (image->dynamic) {
		MONO_HANDLE_ASSIGN_RAW (str, (MonoString *)mono_lookup_dynamic_token (image, MONO_TOKEN_STRING | idx, NULL, error));
		goto exit;
	}
	mono_ldstr_metadata_sig (mono_metadata_user_string (image, idx), str, error);
exit:
	HANDLE_FUNCTION_RETURN_OBJ (str);
}

MonoStringHandle
mono_ldstr_handle (MonoImage *image, guint32 idx, MonoError *error)
{
	// FIXME invert mono_ldstr_handle and mono_ldstr_checked.
	return MONO_HANDLE_NEW (MonoString, mono_ldstr_checked (image, idx, error));
}

char*
mono_string_from_blob (const char *str, MonoError *error)
{
	gsize len = mono_metadata_decode_blob_size (str, &str) >> 1;

#if G_BYTE_ORDER != G_LITTLE_ENDIAN
	gunichar2 *src = (gunichar2*)str;
	gunichar2 *copy = g_new (gunichar2, len);
	int i;
	for (i = 0; i < len; ++i)
		copy [i] = GUINT16_FROM_LE (src [i]);

	char *res = mono_utf16_to_utf8 (copy, len, error);
	g_free (copy);
	return res;
#else
	return mono_utf16_to_utf8 ((const gunichar2*)str, len, error);
#endif
}
/**
 * mono_ldstr_metadata_sig
 * \param sig the signature of a metadata string
 * \param error set on error
 * \returns a \c MonoString for a string stored in the metadata. On
 * failure returns NULL and sets \p error.
 */
static void
mono_ldstr_metadata_sig (const char* sig, MonoStringHandleOut string_handle, MonoError *error)
{
	MONO_REQ_GC_UNSAFE_MODE;

	error_init (error);

	MONO_HANDLE_ASSIGN_RAW (string_handle, NULL);

	const gsize len = mono_metadata_decode_blob_size (sig, &sig) / sizeof (gunichar2);

	// FIXMEcoop excess handle, use mono_string_new_utf16_checked and string_handle parameter

	MonoStringHandle o = mono_string_new_utf16_handle ((gunichar2*)sig, len, error);
	return_if_nok (error);

#if G_BYTE_ORDER != G_LITTLE_ENDIAN
	gunichar2 *p = mono_string_chars_internal (MONO_HANDLE_RAW (o));
	for (gsize i = 0; i < len; ++i)
		p [i] = GUINT16_FROM_LE (p [i]);
#endif
	// FIXMEcoop excess handle in mono_string_intern_checked

	MONO_HANDLE_ASSIGN_RAW (string_handle, MONO_HANDLE_RAW (mono_string_intern_checked (o, error)));
}

/*
 * mono_ldstr_utf8:
 *
 *   Same as mono_ldstr, but return a NULL terminated utf8 string instead
 * of an object.
 */
char*
mono_ldstr_utf8 (MonoImage *image, guint32 idx, MonoError *error)
{
	const char *str;
	size_t len2;
	long written = 0;
	char *as;
	GError *gerror = NULL;

	error_init (error);

	str = mono_metadata_user_string (image, idx);

	len2 = mono_metadata_decode_blob_size (str, &str);
	len2 >>= 1;

	as = g_utf16_to_utf8 ((gunichar2*)str, len2, NULL, &written, &gerror);
	if (gerror) {
		mono_error_set_argument (error, "string", gerror->message);
		g_error_free (gerror);
		return NULL;
	}
	/* g_utf16_to_utf8 may not be able to complete the conversion (e.g. NULL values were found, #335488) */
	if (len2 > written) {
		/* allocate the total length and copy the part of the string that has been converted */
		char *as2 = (char *)g_malloc0 (len2);
		memcpy (as2, as, written);
		g_free (as);
		as = as2;
	}

	return as;
}

/**
 * mono_string_to_utf8:
 * \param s a \c System.String
 * \deprecated Use \c mono_string_to_utf8_checked_internal to avoid having an exception arbitrarily raised.
 * \returns the UTF-8 representation for \p s.
 * The resulting buffer needs to be freed with \c mono_free().
 */
char *
mono_string_to_utf8 (MonoString *s)
{
	char *result;
	MONO_ENTER_GC_UNSAFE;
	ERROR_DECL (error);
	result = mono_string_to_utf8_checked_internal (s, error);
	
	if (!is_ok (error)) {
		mono_error_cleanup (error);
		result = NULL;
	}
	MONO_EXIT_GC_UNSAFE;
	return result;
}

/**
 * mono_utf16_to_utf8len:
 */
char *
mono_utf16_to_utf8len (const gunichar2 *s, gsize slength, gsize *utf8_length, MonoError *error)
{
	MONO_REQ_GC_UNSAFE_MODE;

	long written = 0;
	*utf8_length = 0;
	char *as;
	GError *gerror = NULL;

	error_init (error);

	if (s == NULL)
		return NULL;

	if (!slength)
		return g_strdup ("");

	as = g_utf16_to_utf8 (s, slength, NULL, &written, &gerror);
	*utf8_length = written;
	if (gerror) {
		mono_error_set_argument (error, "string", gerror->message);
		g_error_free (gerror);
		return NULL;
	}
	/* g_utf16_to_utf8 may not be able to complete the conversion (e.g. NULL values were found, #335488) */
	if (slength > written) {
		/* allocate the total length and copy the part of the string that has been converted */
		char *as2 = (char *)g_malloc0 (slength);
		memcpy (as2, as, written);
		g_free (as);
		as = as2;

		// FIXME utf8_length is ambiguous here.
		// For now it is what strlen would report.
		// A lot of code does not deal correctly with embedded nuls.
	}

	return as;
}

/**
 * mono_utf16_to_utf8:
 */
char *
mono_utf16_to_utf8 (const gunichar2 *s, gsize slength, MonoError *error)
{
	gsize utf8_length = 0;
	return mono_utf16_to_utf8len (s, slength, &utf8_length, error);
}

char *
mono_string_to_utf8_checked_internal (MonoString *s, MonoError *error)
{
	MONO_REQ_GC_UNSAFE_MODE;

	error_init (error);

	if (s == NULL)
		return NULL;

	if (!s->length)
		return g_strdup ("");

	return mono_utf16_to_utf8 (mono_string_chars_internal (s), s->length, error);
}

char *
mono_string_to_utf8len (MonoStringHandle s, gsize *utf8len, MonoError *error)
{
	*utf8len = 0;
	if (MONO_HANDLE_IS_NULL (s))
		return NULL;

	char *utf8;

	MONO_ENTER_NO_SAFEPOINTS;

	utf8 = mono_utf16_to_utf8len (mono_string_chars_internal (MONO_HANDLE_RAW (s)), mono_string_handle_length (s), utf8len, error);

	MONO_EXIT_NO_SAFEPOINTS;

	return utf8;
}

/**
 * mono_string_to_utf8_checked:
 * \param s a \c System.String
 * \param error a \c MonoError.
 * Converts a \c MonoString to its UTF-8 representation. May fail; check
 * \p error to determine whether the conversion was successful.
 * The resulting buffer should be freed with \c mono_free().
 */
char*
mono_string_to_utf8_checked (MonoString *string_obj, MonoError *error)
{
	MONO_EXTERNAL_ONLY_GC_UNSAFE (char*, mono_string_to_utf8_checked_internal (string_obj, error));
}

char *
mono_string_handle_to_utf8 (MonoStringHandle s, MonoError *error)
{
	return mono_string_to_utf8_checked_internal (MONO_HANDLE_RAW (s), error);
}

/**
 * mono_string_to_utf8_ignore:
 * \param s a MonoString
 * Converts a \c MonoString to its UTF-8 representation. Will ignore
 * invalid surrogate pairs.
 * The resulting buffer should be freed with \c mono_free().
 */
char *
mono_string_to_utf8_ignore (MonoString *s)
{
	MONO_REQ_GC_UNSAFE_MODE;

	long written = 0;
	char *as;

	if (s == NULL)
		return NULL;

	if (!s->length)
		return g_strdup ("");

	as = g_utf16_to_utf8 (mono_string_chars_internal (s), s->length, NULL, &written, NULL);

	/* g_utf16_to_utf8 may not be able to complete the conversion (e.g. NULL values were found, #335488) */
	if (s->length > written) {
		/* allocate the total length and copy the part of the string that has been converted */
		char *as2 = (char *)g_malloc0 (s->length);
		memcpy (as2, as, written);
		g_free (as);
		as = as2;
	}

	return as;
}

mono_unichar2*
mono_string_to_utf16_internal_impl (MonoStringHandle s, MonoError *error)
{
	MONO_REQ_GC_UNSAFE_MODE;

	// FIXME This optimization ok to miss before wrapper? Or null is rare?
	if (MONO_HANDLE_RAW (s) == NULL)
		return NULL;

	int const length = mono_string_handle_length (s);
	mono_unichar2* const as = (mono_unichar2*)g_malloc ((length + 1) * sizeof (*as));
	if (as) {
		as [length] = 0;
		if (length)
			memcpy (as, mono_string_chars_internal (MONO_HANDLE_RAW (s)), length * sizeof (*as));
	}
	return as;
}

/**
 * mono_string_to_utf16:
 * \param s a \c MonoString
 * \returns a null-terminated array of the UTF-16 chars
 * contained in \p s. The result must be freed with \c g_free().
 * This is a temporary helper until our string implementation
 * is reworked to always include the null-terminating char.
 */
mono_unichar2*
mono_string_to_utf16 (MonoString *string_obj)
{
	if (!string_obj)
		return NULL;
	MONO_EXTERNAL_ONLY (mono_unichar2*, mono_string_to_utf16_internal (string_obj));
}

mono_unichar4*
mono_string_to_utf32_internal_impl (MonoStringHandle s, MonoError *error)
{
	MONO_REQ_GC_UNSAFE_MODE;
	
	// FIXME This optimization ok to miss before wrapper? Or null is rare?
	if (MONO_HANDLE_RAW (s) == NULL)
		return NULL;
		
	return g_utf16_to_ucs4 (MONO_HANDLE_RAW (s)->chars, mono_string_handle_length (s), NULL, NULL, NULL);
}

/**
 * mono_string_to_utf32:
 * \param s a \c MonoString
 * \returns a null-terminated array of the UTF-32 (UCS-4) chars
 * contained in \p s. The result must be freed with \c g_free().
 */
mono_unichar4*
mono_string_to_utf32 (MonoString *string_obj)
{
	MONO_EXTERNAL_ONLY (mono_unichar4*, mono_string_to_utf32_internal (string_obj));
}

/**
 * mono_string_from_utf16:
 * \param data the UTF-16 string (LPWSTR) to convert
 * Converts a NULL-terminated UTF-16 string (LPWSTR) to a \c MonoString.
 * \returns a \c MonoString.
 */
MonoString *
mono_string_from_utf16 (gunichar2 *data)
{
	ERROR_DECL (error);
	MonoString *result = mono_string_from_utf16_checked (data, error);
	mono_error_cleanup (error);
	return result;
}

/**
 * mono_string_from_utf16_checked:
 * \param data the UTF-16 string (LPWSTR) to convert
 * \param error set on error
 * Converts a NULL-terminated UTF-16 string (LPWSTR) to a \c MonoString.
 * \returns a \c MonoString. On failure sets \p error and returns NULL.
 */
MonoString *
mono_string_from_utf16_checked (const gunichar2 *data, MonoError *error)
{
	MONO_REQ_GC_UNSAFE_MODE;
	error_init (error);
	if (!data)
		return NULL;
	return mono_string_new_utf16_checked (data, g_utf16_len (data), error);
}

/**
 * mono_string_from_utf32:
 * \param data the UTF-32 string (LPWSTR) to convert
 * Converts a UTF-32 (UCS-4) string to a \c MonoString.
 * \returns a \c MonoString.
 */
MonoString *
mono_string_from_utf32 (/*const*/ mono_unichar4 *data)
{
	ERROR_DECL (error);
	MonoString *result = mono_string_from_utf32_checked (data, error);
	mono_error_cleanup (error);
	return result;
}

/**
 * mono_string_from_utf32_checked:
 * \param data the UTF-32 string (LPWSTR) to convert
 * \param error set on error
 * Converts a UTF-32 (UCS-4) string to a \c MonoString.
 * \returns a \c MonoString. On failure returns NULL and sets \p error.
 */
MonoString *
mono_string_from_utf32_checked (const mono_unichar4 *data, MonoError *error)
{
	MONO_REQ_GC_UNSAFE_MODE;

	error_init (error);
	MonoString* result = NULL;
	mono_unichar2 *utf16_output = NULL;
	GError *gerror = NULL;
	glong items_written;
	int len = 0;

	if (!data)
		return NULL;

	while (data [len]) len++;

	utf16_output = g_ucs4_to_utf16 (data, len, NULL, &items_written, &gerror);

	if (gerror)
		g_error_free (gerror);

	result = mono_string_from_utf16_checked (utf16_output, error);
	g_free (utf16_output);
	return result;
}

static char *
mono_string_to_utf8_internal (MonoMemPool *mp, MonoImage *image, MonoString *s, MonoError *error)
{
	MONO_REQ_GC_UNSAFE_MODE;

	char *r;
	char *mp_s;
	int len;

	r = mono_string_to_utf8_checked_internal (s, error);
	if (!is_ok (error))
		return NULL;

	if (!mp && !image)
		return r;

	len = strlen (r) + 1;
	if (mp)
		mp_s = (char *)mono_mempool_alloc (mp, len);
	else
		mp_s = (char *)mono_image_alloc (image, len);

	memcpy (mp_s, r, len);

	g_free (r);

	return mp_s;
}

/**
 * mono_string_to_utf8_image:
 * \param s a \c System.String
 * Same as \c mono_string_to_utf8, but allocate the string from the image mempool.
 */
char *
mono_string_to_utf8_image (MonoImage *image, MonoStringHandle s, MonoError *error)
{
	MONO_REQ_GC_UNSAFE_MODE;

	return mono_string_to_utf8_internal (NULL, image, MONO_HANDLE_RAW (s), error); /* FIXME pin the string */
}

/**
 * mono_string_to_utf8_mp:
 * \param s a \c System.String
 * Same as \c mono_string_to_utf8, but allocate the string from a mempool.
 */
char *
mono_string_to_utf8_mp (MonoMemPool *mp, MonoString *s, MonoError *error)
{
	MONO_REQ_GC_UNSAFE_MODE;

	return mono_string_to_utf8_internal (mp, NULL, s, error);
}


static MonoRuntimeExceptionHandlingCallbacks eh_callbacks;

void
mono_install_eh_callbacks (MonoRuntimeExceptionHandlingCallbacks *cbs)
{
	eh_callbacks = *cbs;
}

MonoRuntimeExceptionHandlingCallbacks *
mono_get_eh_callbacks (void)
{
	return &eh_callbacks;
}

void
mono_raise_exception_internal (MonoException *ex)
{
	/* raise_exception doesn't return, so the transition to GC Unsafe is unbalanced */
	MONO_STACKDATA (stackdata);
	mono_threads_enter_gc_unsafe_region_unbalanced_with_info (mono_thread_info_current (), &stackdata);
	mono_raise_exception_deprecated (ex);
}

/**
 * mono_raise_exception:
 * \param ex exception object
 * Signal the runtime that the exception \p ex has been raised in unmanaged code.
 * DEPRECATED. DO NOT ADD NEW CALLERS FOR THIS FUNCTION.
 */
void
mono_raise_exception (MonoException *ex)
{
	MONO_EXTERNAL_ONLY_VOID (mono_raise_exception_internal (ex));
}

/*
 * DEPRECATED. DO NOT ADD NEW CALLERS FOR THIS FUNCTION.
 */
void
mono_raise_exception_deprecated (MonoException *ex) 
{
	MONO_REQ_GC_UNSAFE_MODE;

	eh_callbacks.mono_raise_exception (ex);
}

/**
 * mono_reraise_exception:
 * \param ex exception object
 * Signal the runtime that the exception \p ex has been raised in unmanaged code.
 * DEPRECATED. DO NOT ADD NEW CALLERS FOR THIS FUNCTION.
 */
void
mono_reraise_exception (MonoException *ex)
{
	mono_reraise_exception_deprecated (ex);
}

/*
 * DEPRECATED. DO NOT ADD NEW CALLERS FOR THIS FUNCTION.
 */
void
mono_reraise_exception_deprecated (MonoException *ex)
{
	MONO_REQ_GC_UNSAFE_MODE;

	eh_callbacks.mono_reraise_exception (ex);
}

/*
 * CTX must point to managed code.
 */
void
mono_raise_exception_with_context (MonoException *ex, MonoContext *ctx)
{
	MONO_REQ_GC_UNSAFE_MODE;

	eh_callbacks.mono_raise_exception_with_ctx (ex, ctx);
}

/*
 * Returns the MonoMethod to call to Capture the ExecutionContext.
 */
MonoMethod*
mono_get_context_capture_method (void)
{
	/* older corlib revisions won't have the class (nor the method) */
	MonoClass *execution_context = mono_class_try_get_execution_context_class ();
	if (!execution_context)
		return NULL;

	MONO_STATIC_POINTER_INIT (MonoMethod, method)

		ERROR_DECL (error);
		mono_class_init_internal (execution_context);
		method = mono_class_get_method_from_name_checked (execution_context, "Capture", 0, 0, error);
		mono_error_assert_ok (error);

	MONO_STATIC_POINTER_INIT_END (MonoMethod, method)

	return method;
}

/**
 * prepare_to_string_method:
 * @obj: The object
 * @target: Set to @obj or unboxed value if a valuetype
 *
 * Returns: the ToString override for @obj. If @obj is a valuetype, @target is unboxed otherwise it's @obj.
 */
static MonoMethod *
prepare_to_string_method (MonoObject *obj, void **target)
{
	MONO_REQ_GC_UNSAFE_MODE;

	MonoMethod *method;
	g_assert (target);
	g_assert (obj);

	*target = obj;

	MONO_STATIC_POINTER_INIT (MonoMethod, to_string)

		ERROR_DECL (error);
		to_string = mono_class_get_method_from_name_checked (mono_get_object_class (), "ToString", 0, METHOD_ATTRIBUTE_VIRTUAL | METHOD_ATTRIBUTE_PUBLIC, error);
		mono_error_assert_ok (error);

	MONO_STATIC_POINTER_INIT_END (MonoMethod, to_string)

	method = mono_object_get_virtual_method_internal (obj, to_string);

	// Unbox value type if needed
	if (m_class_is_valuetype (mono_method_get_class (method))) {
		*target = mono_object_unbox_internal (obj);
	}
	return method;
}

/**
 * mono_object_to_string:
 * \param obj The object
 * \param exc Any exception thrown by \c ToString. May be NULL.
 * \returns the result of calling \c ToString on an object.
 */
MonoString *
mono_object_to_string (MonoObject *obj, MonoObject **exc)
{
	ERROR_DECL (error);
	MonoString *s = NULL;
	void *target;
	MonoMethod *method = prepare_to_string_method (obj, &target);
	if (exc) {
		s = (MonoString *) mono_runtime_try_invoke (method, target, NULL, exc, error);
		if (*exc == NULL && !is_ok (error))
			*exc = (MonoObject*) mono_error_convert_to_exception (error);
		else
			mono_error_cleanup (error);
	} else {
		s = (MonoString *) mono_runtime_invoke_checked (method, target, NULL, error);
		mono_error_raise_exception_deprecated (error); /* OK to throw, external only without a good alternative */
	}

	return s;
}

/**
 * mono_object_try_to_string:
 * \param obj The object
 * \param exc Any exception thrown by \c ToString(). Must not be NULL.
 * \param error Set if method cannot be invoked.
 * \returns the result of calling \c ToString() on an object. If the
 * method cannot be invoked sets \p error, if it raises an exception sets \p exc,
 * and returns NULL.
 */
MonoString *
mono_object_try_to_string (MonoObject *obj, MonoObject **exc, MonoError *error)
{
	g_assert (exc);
	error_init (error);
	void *target;
	MonoMethod *method = prepare_to_string_method (obj, &target);
	return (MonoString*) mono_runtime_try_invoke (method, target, NULL, exc, error);
}



static char *
get_native_backtrace (MonoException *exc_raw)
{
	HANDLE_FUNCTION_ENTER ();
	MONO_HANDLE_DCL(MonoException, exc);
	char * const trace = mono_exception_handle_get_native_backtrace (exc);
	HANDLE_FUNCTION_RETURN_VAL (trace);
}

/**
 * mono_print_unhandled_exception:
 * \param exc The exception
 * Prints the unhandled exception.
 */
void
mono_print_unhandled_exception_internal (MonoObject *exc)
{
	MONO_REQ_GC_UNSAFE_MODE;

	MonoString * str;
	char *message = (char*)"";
	gboolean free_message = FALSE;
	ERROR_DECL (error);

	if (exc == (MonoObject*)mono_object_domain (exc)->out_of_memory_ex) {
		message = g_strdup ("OutOfMemoryException");
		free_message = TRUE;
	} else if (exc == (MonoObject*)mono_object_domain (exc)->stack_overflow_ex) {
		message = g_strdup ("StackOverflowException"); //if we OVF, we can't expect to have stack space to JIT Exception::ToString.
		free_message = TRUE;
	} else {
		
		if (((MonoException*)exc)->native_trace_ips) {
			message = get_native_backtrace ((MonoException*)exc);
			free_message = TRUE;
		} else {
			MonoObject *other_exc = NULL;
			str = mono_object_try_to_string (exc, &other_exc, error);
			if (other_exc == NULL && !is_ok (error))
				other_exc = (MonoObject*)mono_error_convert_to_exception (error);
			else
				mono_error_cleanup (error);
			if (other_exc) {
				char *original_backtrace = mono_exception_get_managed_backtrace ((MonoException*)exc);
				char *nested_backtrace = mono_exception_get_managed_backtrace ((MonoException*)other_exc);
				
				message = g_strdup_printf ("Nested exception detected.\nOriginal Exception: %s\nNested exception:%s\n",
					original_backtrace, nested_backtrace);

				g_free (original_backtrace);
				g_free (nested_backtrace);
				free_message = TRUE;
			} else if (str) {
				message = mono_string_to_utf8_checked_internal (str, error);
				if (!is_ok (error)) {
					mono_error_cleanup (error);
					message = (char *) "";
				} else {
					free_message = TRUE;
				}
			}
		}
	}

	/*
	 * g_printerr ("\nUnhandled Exception: %s.%s: %s\n", exc->vtable->klass->name_space, 
	 *	   exc->vtable->klass->name, message);
	 */
	g_printerr ("\nUnhandled Exception:\n%s\n", message);
	
	if (free_message)
		g_free (message);
}

void
mono_print_unhandled_exception (MonoObject *exc)
{
	MONO_EXTERNAL_ONLY_VOID (mono_print_unhandled_exception_internal (exc));
}

/**
 * mono_delegate_ctor:
 * \param this pointer to an uninitialized delegate object
 * \param target target object
 * \param addr pointer to native code
 * \param method method
 * \param error set on error.
 * Initialize a delegate and sets a specific method, not the one
 * associated with \p addr.  This is useful when sharing generic code.
 * In that case \p addr will most probably not be associated with the
 * correct instantiation of the method.
 * If \method is NULL, it is looked up using \addr in the JIT info tables.
 */
void
mono_delegate_ctor (MonoObjectHandle this_obj, MonoObjectHandle target, gpointer addr, MonoMethod *method, MonoError *error)
{
	MONO_REQ_GC_UNSAFE_MODE;

	MonoDelegateHandle delegate = MONO_HANDLE_CAST (MonoDelegate, this_obj);

	UnlockedIncrement (&mono_stats.delegate_creations);

	MonoClass *klass = mono_handle_class (this_obj);
	g_assert (mono_class_has_parent (klass, mono_defaults.multicastdelegate_class));

	/* Done by the EE */
	callbacks.init_delegate (delegate, target, addr, method, error);
}

/**
 * mono_create_ftnptr:
 *
 * Given a function address, create a function descriptor for it.
 * This is only needed on some platforms.
 */
gpointer
mono_create_ftnptr (gpointer addr)
{
	return callbacks.create_ftnptr (addr);
}

/*
 * mono_get_addr_from_ftnptr:
 *
 *   Given a pointer to a function descriptor, return the function address.
 * This is only needed on some platforms.
 */
gpointer
mono_get_addr_from_ftnptr (gpointer descr)
{
	return callbacks.get_addr_from_ftnptr (descr);
}	

/**
 * mono_string_chars:
 * \param s a \c MonoString
 * \returns a pointer to the UTF-16 characters stored in the \c MonoString
 */
mono_unichar2*
mono_string_chars (MonoString *s)
{
	MONO_EXTERNAL_ONLY (mono_unichar2*, mono_string_chars_internal (s));
}

/**
 * mono_string_length:
 * \param s MonoString
 * \returns the length in characters of the string
 */
int
mono_string_length (MonoString *s)
{
	MONO_EXTERNAL_ONLY (int, mono_string_length_internal (s));
}

/**
 * mono_array_length:
 * \param array a \c MonoArray*
 * \returns the total number of elements in the array. This works for
 * both vectors and multidimensional arrays.
 */
uintptr_t
mono_array_length (MonoArray *array)
{
	MONO_EXTERNAL_ONLY (uintptr_t, mono_array_length_internal (array));
}

#ifdef ENABLE_CHECKED_BUILD_GC

/**
 * mono_string_handle_length:
 * \param s \c MonoString
 * \returns the length in characters of the string
 */
int
mono_string_handle_length (MonoStringHandle s)
{
	MONO_REQ_GC_UNSAFE_MODE;

	return MONO_HANDLE_GETVAL (s, length);
}

#endif

/**
 * mono_array_addr_with_size:
 * \param array a \c MonoArray*
 * \param size size of the array elements
 * \param idx index into the array
 * Use this function to obtain the address for the \p idx item on the
 * \p array containing elements of size \p size.
 *
 * This method performs no bounds checking or type checking.
 * \returns the address of the \p idx element in the array.
 */
char*
mono_array_addr_with_size (MonoArray *array, int size, uintptr_t idx)
{
	MONO_EXTERNAL_ONLY (char*, mono_array_addr_with_size_internal (array, size, idx));
}

MonoArray *
mono_glist_to_array (GList *list, MonoClass *eclass, MonoError *error)
{
	MonoArray *res;
	int len, i;

	error_init (error);
	if (!list)
		return NULL;

	len = g_list_length (list);
	res = mono_array_new_checked (eclass, len, error);
	return_val_if_nok (error, NULL);

	for (i = 0; list; list = list->next, i++)
		mono_array_set_internal (res, gpointer, i, list->data);

	return res;
}

/**
 * mono_class_value_size:
 * \param klass a class
 *
 * This function is used for value types, and return the
 * space and the alignment to store that kind of value object.
 *
 * \returns the size of a value of kind \p klass
 */
gint32
mono_class_value_size (MonoClass *klass, guint32 *align)
{
	gint32 size;

	/* fixme: check disable, because we still have external revereces to
	 * mscorlib and Dummy Objects
	 */
	/*g_assert (klass->valuetype);*/

	/* this call inits klass if its not inited already */
	size = mono_class_instance_size (klass);

	if (m_class_has_failure (klass)) {
		if (align)
			*align = 1;
		return 0;
	}

	size = size - MONO_ABI_SIZEOF (MonoObject);

	g_assert (size >= 0);
	if (align)
		*align = m_class_get_min_align (klass);

	return size;
}

/*
 * mono_vtype_get_field_addr:
 *
 *   Return the address of the FIELD in the valuetype VTYPE.
 */
gpointer
mono_vtype_get_field_addr (gpointer vtype, MonoClassField *field)
{
	return ((char*)vtype) + field->offset - MONO_ABI_SIZEOF (MonoObject);
}

static GString *
quote_escape_and_append_string (char *src_str, GString *target_str)
{
#ifdef HOST_WIN32
	char quote_char = '\"';
	char escape_chars[] = "\"\\";
#else
	char quote_char = '\'';
	char escape_chars[] = "\'\\";
#endif

	gboolean need_quote = FALSE;
	gboolean need_escape = FALSE;

	for (char *pos = src_str; *pos; ++pos) {
		if (isspace (*pos))
			need_quote = TRUE;
		if (strchr (escape_chars, *pos))
			need_escape = TRUE;
	}

	if (need_quote)
		target_str = g_string_append_c (target_str, quote_char);

	if (need_escape) {
		for (char *pos = src_str; *pos; ++pos) {
			if (strchr (escape_chars, *pos))
				target_str = g_string_append_c (target_str, '\\');
			target_str = g_string_append_c (target_str, *pos);
		}
	} else {
		target_str = g_string_append (target_str, src_str);
	}

	if (need_quote)
		target_str = g_string_append_c (target_str, quote_char);

	return target_str;
}

static GString *
format_cmd_line (int argc, char **argv, gboolean add_host)
{
	size_t total_size = 0;
	char *host_path = NULL;
	GString *cmd_line = NULL;

	if (add_host) {
#if !defined(HOST_WIN32) && defined(HAVE_GETPID)
		host_path = mono_w32process_get_path (getpid ());
#elif defined(HOST_WIN32)
		gunichar2 *host_path_ucs2 = NULL;
		guint32 host_path_ucs2_len = 0;
		if (mono_get_module_filename (NULL, &host_path_ucs2, &host_path_ucs2_len)) {
			host_path = g_utf16_to_utf8 (host_path_ucs2, -1, NULL, NULL, NULL);
			g_free (host_path_ucs2);
		}
#endif
	}

	if (host_path)
		// quote + string + quote
		total_size += strlen (host_path) + 2;

	for (int i = 0; i < argc; ++i) {
		if (argv [i]) {
			if (total_size > 0) {
				// add space
				total_size++;
			}
			// quote + string + quote
			total_size += strlen (argv [i]) + 2;
		}
	}

	// String will grow if needed, so not over allocating
	// to handle case of escaped characters in arguments, if
	// that happens string will automatically grow.
	cmd_line = g_string_sized_new (total_size + 1);

	if (cmd_line) {
		if (host_path)
			cmd_line = quote_escape_and_append_string (host_path, cmd_line);

		for (int i = 0; i < argc; ++i) {
			if (argv [i]) {
				if (cmd_line->len > 0) {
					// add space
					cmd_line = g_string_append_c (cmd_line, ' ');
				}
				cmd_line = quote_escape_and_append_string (argv [i], cmd_line);
			}
		}
	}

	g_free (host_path);

	return cmd_line;
}

char *
mono_runtime_get_cmd_line (int argc, char **argv)
{
	MONO_REQ_GC_NEUTRAL_MODE;
	GString *cmd_line = format_cmd_line (num_main_args, main_args, FALSE);
	return cmd_line ? g_string_free (cmd_line, FALSE) : NULL;
}

char *
mono_runtime_get_managed_cmd_line (void)
{
	MONO_REQ_GC_NEUTRAL_MODE;
	GString *cmd_line = format_cmd_line (num_main_args, main_args, TRUE);
	return cmd_line ? g_string_free (cmd_line, FALSE) : NULL;
}

#if NEVER_DEFINED
/*
 * The following section is purely to declare prototypes and
 * document the API, as these C files are processed by our
 * tool
 */

/**
 * mono_array_set:
 * \param array array to alter
 * \param element_type A C type name, this macro will use the sizeof(type) to determine the element size
 * \param index index into the array
 * \param value value to set
 * Value Type version: This sets the \p index's element of the \p array
 * with elements of size sizeof(type) to the provided \p value.
 *
 * This macro does not attempt to perform type checking or bounds checking
 * and it doesn't execute any write barriers.
 *
 * Use this to set value types in a \c MonoArray. This shouldn't be used if
 * the copied value types contain references. Use \c mono_gc_wbarrier_value_copy
 * instead when also copying references.
 */
void mono_array_set(MonoArray *array, Type element_type, uintptr_t index, Value value)
{
}

/**
 * mono_array_setref:
 * \param array array to alter
 * \param index index into the array
 * \param value value to set
 * Reference Type version. This sets the \p index's element of the
 * \p array with elements of size sizeof(type) to the provided \p value.
 *
 * This macro does not attempt to perform type checking or bounds checking.
 *
 * Use this to reference types in a \c MonoArray.
 */
void mono_array_setref(MonoArray *array, uintptr_t index, MonoObject *object)
{
}

/**
 * mono_array_get:
 * \param array array on which to operate on
 * \param element_type C element type (example: \c MonoString*, \c int, \c MonoObject*)
 * \param index index into the array
 *
 * Use this macro to retrieve the \p index element of an \p array and
 * extract the value assuming that the elements of the array match
 * the provided type value.
 *
 * This method can be used with both arrays holding value types and
 * reference types.   For reference types, the \p type parameter should
 * be a \c MonoObject* or any subclass of it, like \c MonoString*.
 *
 * This macro does not attempt to perform type checking or bounds checking.
 *
 * \returns The element at the \p index position in the \p array.
 */
Type mono_array_get_internal (MonoArray *array, Type element_type, uintptr_t index)
{
}
#endif<|MERGE_RESOLUTION|>--- conflicted
+++ resolved
@@ -4583,13 +4583,8 @@
 					}
 					*pa_obj = mono_span_get (params_span, MonoObject*, i);
 					result = mono_object_unbox_internal (*pa_obj);
-<<<<<<< HEAD
-					if (!t->byref && was_null)
+					if (!m_type_is_byref (t) && was_null)
 						mono_span_setref (params_span, i, NULL);
-=======
-					if (!m_type_is_byref (t) && was_null)
-						mono_array_setref_internal (params, i, NULL);
->>>>>>> cf496437
 				}
 				break;
 			case MONO_TYPE_STRING:
@@ -4597,13 +4592,8 @@
 			case MONO_TYPE_CLASS:
 			case MONO_TYPE_ARRAY:
 			case MONO_TYPE_SZARRAY:
-<<<<<<< HEAD
-				if (t->byref) {
+				if (m_type_is_byref (t)) {
 					result = mono_span_addr (params_span, MonoObject*, i);
-=======
-				if (m_type_is_byref (t)) {
-					result = mono_array_addr_internal (params, MonoObject*, i);
->>>>>>> cf496437
 					// FIXME: I need to check this code path
 				} else {
 					*pa_obj = mono_span_get (params_span, MonoObject*, i);
@@ -4820,23 +4810,6 @@
 			g_assert (box_exc == NULL);
 			mono_error_assert_ok (error);
 		}
-<<<<<<< HEAD
-=======
-
-		if (has_byref_nullables) {
-			/* 
-			 * The runtime invoke wrapper already converted byref nullables back,
-			 * and stored them in pa, we just need to copy them back to the
-			 * managed array.
-			 */
-			for (i = 0; i < mono_array_length_internal (params); i++) {
-				MonoType *t = sig->params [i];
-
-				if (m_type_is_byref (t) && t->type == MONO_TYPE_GENERICINST && mono_class_is_nullable (mono_class_from_mono_type_internal (t)))
-					mono_array_setref_internal (params, i, pa [i]);
-			}
-		}
->>>>>>> cf496437
 	}
 	goto exit;
 exit_null:
