--- conflicted
+++ resolved
@@ -409,18 +409,12 @@
 	fseek(f, 0, SEEK_SET);
 
 	buffer_orig = buffer = (guint8 *)g_malloc (fsize + 1);
-<<<<<<< HEAD
-	size_t items = fread(buffer_orig, fsize, 1, f);
-	if (items != 1)
-		return FALSE;
-=======
 	size_t len = fread(buffer_orig, fsize, 1, f);
 	if (ferror(f)) {
 		fclose(f);
 		return FALSE;
 	}
 	g_assert (len == fsize || (len < fsize && feof(f)));
->>>>>>> d3305f28
 
 	fclose(f);
 
