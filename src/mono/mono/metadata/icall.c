--- conflicted
+++ resolved
@@ -3400,37 +3400,6 @@
 		}
 	}
 
-<<<<<<< HEAD
-=======
-	if ((m->klass != NULL && m_class_is_byreflike (m->klass)) || m_class_is_byreflike (mono_class_from_mono_type_internal (sig->ret))) {
-		exception = mono_exception_from_name_msg (mono_defaults.corlib, "System", "NotSupportedException", "Cannot invoke method with stack pointers via reflection");
-		goto return_null;
-	}
-
-	if (m_type_is_byref (sig->ret)) {
-		MonoType* ret_byval = m_class_get_byval_arg (mono_class_from_mono_type_internal (sig->ret));
-		if (ret_byval->type == MONO_TYPE_VOID) {
-			exception = mono_exception_from_name_msg (mono_defaults.corlib, "System", "NotSupportedException", "ByRef to void return values are not supported in reflection invocation");
-			goto return_null;
-		}	
-		if (m_class_is_byreflike (mono_class_from_mono_type_internal (ret_byval))) {
-			exception = mono_exception_from_name_msg (mono_defaults.corlib, "System", "NotSupportedException", "Cannot invoke method returning ByRef to ByRefLike type via reflection");
-			goto return_null;
-		}
-	}
-
-	pcount = params? mono_array_length_internal (params): 0;
-	if (pcount != sig->param_count) {
-		exception = mono_exception_from_name (mono_defaults.corlib, "System.Reflection", "TargetParameterCountException");
-		goto return_null;
-	}
-
-	if (mono_class_is_abstract (m->klass) && !strcmp (m->name, ".ctor") && !this_arg) {
-		exception = mono_exception_from_name_msg (mono_defaults.corlib, "System.Reflection", "TargetException", "Cannot invoke constructor of an abstract class.");
-		goto return_null;
-	}
-
->>>>>>> cf496437
 	image = m_class_get_image (m->klass);
 	
 	if (m_class_get_rank (m->klass) && !strcmp (m->name, ".ctor")) {
