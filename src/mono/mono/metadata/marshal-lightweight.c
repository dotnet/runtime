--- conflicted
+++ resolved
@@ -2282,64 +2282,25 @@
 	g_assert (kind == MONO_UNSAFE_ACCESSOR_FIELD || kind == MONO_UNSAFE_ACCESSOR_STATIC_FIELD);
 	g_assert (member_name != NULL);
 
-	MonoType *target_type = sig->params[0]; // params[0] is the field's parent
-
-	// Try to do a static lookup.
-	// if the target type is G<T>  (not just !T or !!T), we can get a field token
-	if ((accessor_method->is_generic || to_be_inflated) &&
-	    (target_type->type == MONO_TYPE_VAR || target_type->type == MONO_TYPE_MVAR)) {
-		// this is the most dynamic version.
-		//
-		// it's not actually legal for fields (although I
-		// guess it might be legal with constraints)
-		//
-		//    [UnsafeAccessor(Field, Name="_x")]
-		//    ref SomeClass GetField<U>(ref U target) where U : BaseClass;
-		//
-		// class BaseClass {
-		//   private SomeClass _x;
-	        // }
-
-		// have to do an icall to get the field/method/ctor.
-		// and we need a new IL opcode mono_ldtypeof that takes a MonoClass
-		// and turns it into the runtime MonoClass that has gshared
-		// params replaced by the actual runtime instantiations.
-		//
-		// ldtypeof <klass>
-		//   should turn into:
-		// mini_emit_get_rgctx_klass (cfg, context_used, klass, MONO_RGCTX_INFO_KLASS)
-
-		// Then we can emit this:
-
-		// ldtypeof <sig->params[0]>
-		// ldconst <accessor_kind>
-		// ldstr <target_name>
-		// <for i = 1; i < sig->param_count; i++>
-		//   ldtypeof <sig->params[i]>
-		// <endfor>
-		// icall <mono_marshal_unsafe_accessor_target_icall> // may throw
-		// <if (method||ctor)>
-		//   <for i = is_static ? 1 : 0; i < sig->param_count; i++>
-		//   ldarg <i>
-		//   <endfor>
-		//   calli // FIXME: method is top of stack?
-		//   ret
-		// <else>
-		//   ret // address of fielde
-		// <endif>
-		mono_mb_emit_exception_full (mb, "System", "BadImageFormatException", "UnsafeAccessor_Generics");
-		return;
-	};
-
-	// otherwise target_type is something we can do lookups on.
-	// We can at least find the generic MonoClassField and then
-	// ldflda will handle the generic sharing.
-
-	MonoType *ret_type = sig->ret;
-	if (sig->param_count != 1 || target_type == NULL || sig->ret->type == MONO_TYPE_VOID) {
+
+	MonoType *target_type = sig->param_count == 1 ? sig->params[0] : NULL; // params[0] is the field's parent
+
+	if (sig->param_count != 1 || target_type == NULL || sig->ret->type == MONO_TYPE_VOID || unsafe_accessor_target_type_forbidden (target_type)) {
 		mono_mb_emit_exception_full (mb, "System", "BadImageFormatException", "Invalid usage of UnsafeAccessorAttribute.");
 		return;
 	}
+
+	gboolean inflate_generic_data = FALSE;
+	if ((accessor_method->is_generic || to_be_inflated)) {
+		// We want to do a static lookup: the target type must be G<T> not just !T or !!T,
+		// so that we can get a MonoClassField at compile time
+		g_assert (target_type->type != MONO_TYPE_VAR && target_type->type != MONO_TYPE_MVAR);
+		// If the target is generic, we'll find a generic MonoClassField and then mark it to be
+		// inflated in order to handle instances, or gshared/gsharedvt instances.
+		inflate_generic_data = TRUE;
+	};
+
+	MonoType *ret_type = sig->ret;
 
 	MonoClass *target_class = mono_class_from_mono_type_internal (target_type);
 	gboolean target_byref = m_type_is_byref (target_type);
@@ -2369,7 +2330,7 @@
 	if (kind == MONO_UNSAFE_ACCESSOR_FIELD)
 		mono_mb_emit_ldarg (mb, 0);
 	mono_mb_emit_op (mb, kind == MONO_UNSAFE_ACCESSOR_FIELD ? CEE_LDFLDA : CEE_LDSFLDA, target_field);
-	if ((accessor_method->is_generic || to_be_inflated))
+	if (inflate_generic_data)
 		mono_mb_set_wrapper_data_kind (mb, MONO_MB_ILGEN_WRAPPER_DATA_FIELD);
 	mono_mb_emit_byte (mb, CEE_RET);
 }
@@ -2488,17 +2449,18 @@
 	}
 
 	MonoType *target_type = sig->ret; // for constructors the return type is the target type
+
+	if (target_type == NULL || m_type_is_byref (target_type) || unsafe_accessor_target_type_forbidden (target_type)) {
+		mono_mb_emit_exception_full (mb, "System", "BadImageFormatException", "Invalid usage of UnsafeAccessorAttribute.");
+		return;
+	}
+	
 	MonoClass *target_class = mono_class_from_mono_type_internal (target_type);
 
 	ERROR_DECL(find_method_error);
 	if (accessor_method->is_inflated) {
 		sig =  update_signature(accessor_method);
 		target_type = sig->ret;
-	}
-
-	if (target_type == NULL || m_type_is_byref (target_type) || unsafe_accessor_target_type_forbidden (target_type)) {
-		mono_mb_emit_exception_full (mb, "System", "BadImageFormatException", "Invalid usage of UnsafeAccessorAttribute.");
-		return;
 	}
 
 	MonoMethodSignature *member_sig = ctor_sig_from_accessor_sig (mb, sig);
@@ -2536,17 +2498,16 @@
 
 	
 
-	MonoType *target_type = sig->params[0];
-
-	// Try to do a static lookup.  if the target type is G<T> (not
-	// just !T or !!T), we can get a method.  TODO: if it's !T we
-	// can get some System.Object methods, too.  Also if the type
-	// parameter is constrained we can call some of the methods
-	// from the constraint.
-	if ((accessor_method->is_generic || to_be_inflated) &&
-	    (target_type->type == MONO_TYPE_VAR || target_type->type == MONO_TYPE_MVAR)) {
-		mono_mb_emit_exception_full (mb, "System", "BadImageFormatException", "UnsafeAccessor_Generics");
+	MonoType *target_type = sig->param_count > 1 ? sig->params[0] : NULL;
+
+	if (sig->param_count < 1 || target_type == NULL || unsafe_accessor_target_type_forbidden (target_type)) {
+		mono_mb_emit_exception_full (mb, "System", "BadImageFormatException", "Invalid usage of UnsafeAccessorAttribute.");
 		return;
+	}
+
+	if ((accessor_method->is_generic || to_be_inflated)) {
+		// We want to do a static lookup: target type must be G<T>, not just !T or !!T
+		g_assert (target_type->type != MONO_TYPE_VAR && target_type->type != MONO_TYPE_MVAR));
 	};
 
 	gboolean hasthis = kind == MONO_UNSAFE_ACCESSOR_METHOD;
@@ -2558,21 +2519,6 @@
 	}
 
 	ERROR_DECL(find_method_error);
-<<<<<<< HEAD
-	//if (accessor_method->is_inflated) {
-	//	sig =  update_signature(accessor_method);
-	//}
-=======
-	if (accessor_method->is_inflated) {
-		sig =  update_signature(accessor_method);
-		target_type = sig->params[0];
-	}
-
-	if (sig->param_count < 1 || target_type == NULL || unsafe_accessor_target_type_forbidden (target_type)) {
-		mono_mb_emit_exception_full (mb, "System", "BadImageFormatException", "Invalid usage of UnsafeAccessorAttribute.");
-		return;
-	}
->>>>>>> 91b32f67
 
 	MonoMethodSignature *member_sig = method_sig_from_accessor_sig (mb, hasthis, sig);
 
