/**
 * \file
 * Copyright 2012 Xamarin Inc
 * Licensed under the MIT license. See LICENSE file in the project root for full license information.
 */
#ifndef __MONO_METADATA_CLASS_INTERNALS_H__
#define __MONO_METADATA_CLASS_INTERNALS_H__

#include <mono/metadata/class.h>
#include <mono/metadata/object.h>
#include <mono/metadata/mempool.h>
#include <mono/metadata/metadata-internals.h>
#include <mono/metadata/property-bag.h>
#include "mono/utils/mono-compiler.h"
#include "mono/utils/mono-error.h"
#include "mono/sgen/gc-internal-agnostic.h"
#include "mono/utils/mono-error-internals.h"
#include "mono/utils/mono-memory-model.h"
#include "mono/utils/mono-compiler.h"

#define MONO_CLASS_IS_ARRAY(c) (m_class_get_rank (c))

#define MONO_CLASS_HAS_STATIC_METADATA(klass) (m_class_get_type_token (klass) && !m_class_get_image (klass)->dynamic && !mono_class_is_ginst (klass))

#define MONO_DEFAULT_SUPERTABLE_SIZE 6

extern gboolean mono_print_vtable;
extern gboolean mono_align_small_structs;

typedef struct _MonoMethodWrapper MonoMethodWrapper;
typedef struct _MonoMethodInflated MonoMethodInflated;
typedef struct _MonoMethodPInvoke MonoMethodPInvoke;
typedef struct _MonoDynamicMethod MonoDynamicMethod;

/* Properties that applies to a group of structs should better use a higher number
 * to avoid colision with type specific properties.
 *
 * This prop applies to class, method, property, event, assembly and image.
 */
#define MONO_PROP_DYNAMIC_CATTR 0x1000

typedef enum {
#define WRAPPER(e,n) MONO_WRAPPER_ ## e,
#include "wrapper-types.h"
#undef WRAPPER
	MONO_WRAPPER_NUM
} MonoWrapperType;

#define MONO_METHOD_PROP_GENERIC_CONTAINER 0
/* verification success bit, protected by the image lock */
#define MONO_METHOD_PROP_VERIFICATION_SUCCESS 1
/* infrequent vtable layout bits protected by the loader lock */
#define MONO_METHOD_PROP_INFREQUENT_BITS 2

/* Infrequently accessed bits of method definitions stored in the image properties.
 * The method must not be inflated.
 *
 * LOCKING: Reading the bits acquires the image lock.  Writing the bits assumes
 * the loader lock is held.
 */
typedef struct _MonoMethodDefInfrequentBits {
	unsigned int is_reabstracted:1;  /* whenever this is a reabstraction of another interface */
	unsigned int is_covariant_override_impl:1; /* whether this is an override with a signature different from its declared method */
} MonoMethodDefInfrequentBits;

struct _MonoMethod {
	guint16 flags;  /* method flags */
	guint16 iflags; /* method implementation flags */
	guint32 token;
	MonoClass *klass; /* To what class does this method belong */
	MonoMethodSignature *signature;
	/* name is useful mostly for debugging */
	const char *name;
	/* this is used by the inlining algorithm */
	unsigned int inline_info:1;
	unsigned int inline_failure:1;
	unsigned int wrapper_type:5;
	unsigned int string_ctor:1;
	unsigned int save_lmf:1;
	unsigned int dynamic:1; /* created & destroyed during runtime */
	unsigned int sre_method:1; /* created at runtime using Reflection.Emit */
	unsigned int is_generic:1; /* whenever this is a generic method definition */
	unsigned int is_inflated:1; /* whether we're a MonoMethodInflated */
	unsigned int skip_visibility:1; /* whenever to skip JIT visibility checks */
	unsigned int _unused : 2; /* unused */
	signed int slot : 16;

	/*
	 * If is_generic is TRUE, the generic_container is stored in image->property_hash,
	 * using the key MONO_METHOD_PROP_GENERIC_CONTAINER.
	 */
};

struct _MonoMethodWrapper {
	MonoMethod method;
	MonoMethodHeader *header;
	MonoMemoryManager *mem_manager;
	void *method_data;
	unsigned int inflate_wrapper_data : 1; /* method_data[MONO_MB_ILGEN_INFLATE_WRAPPER_INFO_IDX] is an MonoMethodBuilderInflateWrapperData array */
};

struct _MonoDynamicMethod {
	MonoMethodWrapper method;
	MonoAssembly *assembly;
	MonoMemPool *mp;
};

struct _MonoMethodPInvoke {
	MonoMethod method;
	gpointer addr;
	/* add marshal info */
	union {
		guint16 piflags;  /* pinvoke flags */
		guint16 icflags;  /* icall flags */
	};
	guint32 implmap_idx;  /* index into IMPLMAP */
};

/*
 * Stores the default value / RVA of fields.
 * This information is rarely needed, so it is stored separately from
 * MonoClassField.
 */
typedef struct MonoFieldDefaultValue {
	/*
	 * If the field is constant, pointer to the metadata constant
	 * value.
	 * If the field has an RVA flag, pointer to the data.
	 * Else, invalid.
	 */
	const char      *data;

	/* If the field is constant, the type of the constant. */
	MonoTypeEnum     def_type;
} MonoFieldDefaultValue;

/*
 * MonoClassField is just a runtime representation of the metadata for
 * field, it doesn't contain the data directly.  Static fields are
 * stored in MonoVTable->data.  Instance fields are allocated in the
 * objects after the object header.
 */
struct _MonoClassField {
	/* Type of the field */
	MonoType        *type;

	const char      *name;

	/* Type where the field was defined */
	/* Do not access directly, use m_field_get_parent */
	/* We use the lowest bits of the pointer to store some flags, see m_field_get_meta_flags */
	uintptr_t	parent_and_flags;

	/*
	 * Offset where this field is stored; if it is an instance
	 * field, it's the offset from the start of the object, if
	 * it's static, it's from the start of the memory chunk
	 * allocated for statics for the class.
	 * -1 means its a special static field.
	 * -2 means its a collectible static field.
	 */
	int              offset;
};

/* a field is ignored if it's named "_Deleted" and it has the specialname and rtspecialname flags set */
#define mono_field_is_deleted(field) (((field)->type->attrs & (FIELD_ATTRIBUTE_SPECIAL_NAME | FIELD_ATTRIBUTE_RT_SPECIAL_NAME)) \
				      && (strcmp (mono_field_get_name (field), "_Deleted") == 0))

/* a field is ignored if it's named "_Deleted" and it has the specialname and rtspecialname flags set */
/* Try to avoid loading the field's type */
#define mono_field_is_deleted_with_flags(field, flags) (((flags) & (FIELD_ATTRIBUTE_SPECIAL_NAME | FIELD_ATTRIBUTE_RT_SPECIAL_NAME)) \
				      && (strcmp (mono_field_get_name (field), "_Deleted") == 0))

typedef struct {
	MonoClassField *field;
	guint32 offset;
	MonoMarshalSpec *mspec;
} MonoMarshalField;

typedef struct {
	MonoPropertyBagItem head;

	guint32 native_size, min_align;
	guint32 num_fields;
	MonoMethod *ptr_to_str;
	MonoMethod *str_to_ptr;
	MonoMarshalField fields [MONO_ZERO_LEN_ARRAY];
} MonoMarshalType;

#define MONO_SIZEOF_MARSHAL_TYPE (offsetof (MonoMarshalType, fields))

struct _MonoProperty {
	MonoClass *parent;
	const char *name;
	MonoMethod *get;
	MonoMethod *set;
	guint32 attrs; /* upper bits store non-ECMA flags */
};

/* non-ECMA flags for the MonoProperty attrs field */
enum {
	/* added by metadata-update after class was created;
	 * not in MonoClassPropertyInfo array - don't do ptr arithmetic */
	MONO_PROPERTY_META_FLAG_FROM_UPDATE = 0x00010000,
	MONO_PROPERTY_META_FLAG_MASK = 0x00010000,
};


struct _MonoEvent {
	MonoClass *parent;
	const char *name;
	MonoMethod *add;
	MonoMethod *remove;
	MonoMethod *raise;
#ifndef MONO_SMALL_CONFIG
	MonoMethod **other;
#endif
	guint32 attrs;  /* upper bits store non-ECMA flags */
};

/* non-ECMA flags for the MonoEvent attrs field */
enum {
	/* added by metadata-update after class was created;
	 * not in MonoClassEventInfo array - don't do ptr arithmetic */
	MONO_EVENT_META_FLAG_FROM_UPDATE = 0x00010000,

	MONO_EVENT_META_FLAG_MASK = 0x00010000,
};


/* type of exception being "on hold" for later processing (see exception_type) */
typedef enum {
	MONO_EXCEPTION_NONE = 0,
	MONO_EXCEPTION_INVALID_PROGRAM = 3,
	MONO_EXCEPTION_UNVERIFIABLE_IL = 4,
	MONO_EXCEPTION_MISSING_METHOD = 5,
	MONO_EXCEPTION_MISSING_FIELD = 6,
	MONO_EXCEPTION_TYPE_LOAD = 7,
	MONO_EXCEPTION_FILE_NOT_FOUND = 8,
	MONO_EXCEPTION_METHOD_ACCESS = 9,
	MONO_EXCEPTION_FIELD_ACCESS = 10,
	MONO_EXCEPTION_GENERIC_SHARING_FAILED = 11,
	MONO_EXCEPTION_BAD_IMAGE = 12,
	MONO_EXCEPTION_OBJECT_SUPPLIED = 13, /*The exception object is already created.*/
	MONO_EXCEPTION_OUT_OF_MEMORY = 14,
	MONO_EXCEPTION_INLINE_FAILED = 15,
	MONO_EXCEPTION_MONO_ERROR = 16,
	/* add other exception type */
} MonoExceptionType;

typedef struct {
	MonoPropertyBagItem head;

	MonoProperty *properties;
	guint32 first, count;
	MonoFieldDefaultValue *def_values;
} MonoClassPropertyInfo;

typedef struct {
	MonoPropertyBagItem head;

	/* Initialized by a call to mono_class_setup_events () */
	MonoEvent *events;
	guint32 first, count;
} MonoClassEventInfo;

typedef enum {
	MONO_CLASS_DEF = 1, /* non-generic type */
	MONO_CLASS_GTD, /* generic type definition */
	MONO_CLASS_GINST, /* generic instantiation */
	MONO_CLASS_GPARAM, /* generic parameter */
	MONO_CLASS_ARRAY, /* vector or array, bounded or not */
	MONO_CLASS_POINTER, /* pointer or function pointer*/
	MONO_CLASS_GC_FILLER = 0xAC /* not a real class kind - used for sgen nursery filler arrays */
} MonoTypeKind;

typedef struct _MonoClassDef MonoClassDef;
typedef struct _MonoClassGtd MonoClassGtd;
typedef struct _MonoClassGenericInst MonoClassGenericInst;
typedef struct _MonoClassGenericParam MonoClassGenericParam;
typedef struct _MonoClassArray MonoClassArray;
typedef struct _MonoClassPointer MonoClassPointer;

union _MonoClassSizes {
		int class_size; /* size of area for static fields */
		int element_size; /* for array types */
		int generic_param_token; /* for generic param types, both var and mvar */
};

/* enabled only with small config for now: we might want to do it unconditionally */
#ifdef MONO_SMALL_CONFIG
#define COMPRESSED_INTERFACE_BITMAP 1
#endif


#ifdef ENABLE_CHECKED_BUILD_PRIVATE_TYPES
#define MONO_CLASS_DEF_PRIVATE 1
#endif

/* Hide _MonoClass definition in checked build mode to ensure that
 * it is only accessed via getter and setter methods.
 */
#ifndef MONO_CLASS_DEF_PRIVATE
#include "class-private-definition.h"
#endif

/* If MonoClass definition is hidden, just declare the getters.
 * Otherwise, define them as static inline functions.
 *
 * In-tree profilers are allowed to use the getters.  So if we're compiling
 * with --enable-checked-build=private_types, mark the symbols with
 * MONO_PROFILER_API
 */
#ifdef MONO_CLASS_DEF_PRIVATE
#define MONO_CLASS_GETTER(funcname, rettype, optref, argtype, fieldname) MONO_PROFILER_API rettype funcname (argtype *klass);
#else
#define MONO_CLASS_GETTER(funcname, rettype, optref, argtype, fieldname) static inline rettype funcname (argtype *klass) { return optref klass-> fieldname ; }
#endif
#define MONO_CLASS_OFFSET(funcname, argtype, fieldname) /*nothing*/
#include "class-getters.h"
#undef MONO_CLASS_GETTER
#undef MONO_CLASS_OFFSET

#ifdef COMPRESSED_INTERFACE_BITMAP
int mono_compress_bitmap (uint8_t *dest, const uint8_t *bitmap, int size);
int mono_class_interface_match (const uint8_t *bitmap, int id);
#else
#define mono_class_interface_match(bmap,uiid) ((bmap) [(uiid) >> 3] & (1 << ((uiid)&7)))
#endif

#define MONO_CLASS_IMPLEMENTS_INTERFACE(k,uiid) (((uiid) <= m_class_get_max_interface_id (k)) && mono_class_interface_match (m_class_get_interface_bitmap (k), (uiid)))

#define MONO_VTABLE_AVAILABLE_GC_BITS 4

MONO_API int mono_class_interface_offset (MonoClass *klass, MonoClass *itf);
MONO_COMPONENT_API int mono_class_interface_offset_with_variance (MonoClass *klass, MonoClass *itf, gboolean *non_exact_match);

typedef gpointer MonoRuntimeGenericContext;

typedef enum {
	/* array or string */
	MONO_VT_FLAG_ARRAY_OR_STRING = (1 << 0),
	MONO_VT_FLAG_HAS_REFERENCES = (1 << 1),
	MONO_VT_FLAG_ARRAY_IS_PRIMITIVE = (1 << 2),
} MonoVTableFlags;

/* the interface_offsets array is stored in memory before this struct */
struct MonoVTable {
	MonoClass  *klass;
	 /*
	 * According to comments in gc_gcj.h, this should be the second word in
	 * the vtable.
	 */
	MonoGCDescriptor gc_descr;
	MonoDomain *domain;  /* each object/vtable belongs to exactly one domain */
	gpointer    type; /* System.Type type for klass */
	guint8     *interface_bitmap;
	MonoGCHandle loader_alloc; /* LoaderAllocator object for objects in collectible alcs */
	guint32     max_interface_id;
	guint8      rank;
	/* Keep this a guint8, the jit depends on it */
	guint8      initialized; /* cctor has been run */
	/* Keep this a guint8, the jit depends on it */
	guint8      flags; /* MonoVTableFlags */
	guint init_failed     : 1; /* cctor execution failed */
	guint has_static_fields : 1; /* pointer to the data stored at the end of the vtable array */
	guint gc_bits         : MONO_VTABLE_AVAILABLE_GC_BITS; /* Those bits are reserved for the usaged of the GC */

	guint32     imt_collisions_bitmap;
	MonoRuntimeGenericContext *runtime_generic_context;
	/* Maintained by the Execution Engine */
	gpointer ee_data;
	/* do not add any fields after vtable, the structure is dynamically extended */
	/* vtable contains function pointers to methods or their trampolines, at the
	 end there may be a slot containing the pointer to the static fields */
	gpointer    vtable [MONO_ZERO_LEN_ARRAY];
};

#define MONO_SIZEOF_VTABLE (sizeof (MonoVTable) - MONO_ZERO_LEN_ARRAY * SIZEOF_VOID_P)

#define MONO_VTABLE_IMPLEMENTS_INTERFACE(vt,uiid) (((uiid) <= (vt)->max_interface_id) && mono_class_interface_match ((vt)->interface_bitmap, (uiid)))

/*
 * Generic instantiation data type encoding.
 */

/*
 * A particular generic instantiation:
 *
 * All instantiations are cached and we don't distinguish between class and method
 * instantiations here.
 */
struct _MonoGenericInst {
#ifndef MONO_SMALL_CONFIG
	gint32 id;			/* unique ID for debugging */
#endif
	guint type_argc    : 22;	/* number of type arguments */
	guint is_open      :  1;	/* if this is an open type */
	MonoType *type_argv [MONO_ZERO_LEN_ARRAY];
};

#define MONO_SIZEOF_GENERIC_INST (sizeof (MonoGenericInst) - MONO_ZERO_LEN_ARRAY * SIZEOF_VOID_P)
/*
 * The generic context: an instantiation of a set of class and method generic parameters.
 *
 * NOTE: Never allocate this directly on the heap.  It have to be either allocated on the stack,
 *	 or embedded within other objects.  Don't store pointers to this, because it may be on the stack.
 *	 If you really have to, ensure you store a pointer to the embedding object along with it.
 */
struct _MonoGenericContext {
	/* The instantiation corresponding to the class generic parameters */
	MonoGenericInst *class_inst;
	/* The instantiation corresponding to the method generic parameters */
	MonoGenericInst *method_inst;
};

/*
 * Inflated generic method.
 */
struct _MonoMethodInflated {
	union {
		MonoMethod method;
		MonoMethodPInvoke pinvoke;
		MonoMethodWrapper wrapper;
	} method;
	MonoMethod *declaring;		/* the generic method definition. */
	MonoGenericContext context;	/* The current instantiation */
	MonoMemoryManager *owner; /* The mem manager that the inflated method belongs to. */
};

/*
 * A particular instantiation of a generic type.
 */
struct _MonoGenericClass {
	MonoClass *container_class;	/* the generic type definition */
	MonoGenericContext context;	/* a context that contains the type instantiation doesn't contain any method instantiation */ /* FIXME: Only the class_inst member of "context" is ever used, so this field could be replaced with just a monogenericinst */
	guint is_dynamic  : 1;		/* Contains dynamic types */
	guint is_tb_open  : 1;		/* This is the fully open instantiation for a type_builder. Quite ugly, but it's temporary.*/
	MonoClass *cached_class;	/* if present, the MonoClass corresponding to the instantiation.  */

	/* The mem manager which owns this generic class. */
	MonoMemoryManager *owner;
};

/* Additional details about a MonoGenericParam */
/* Keep in sync with managed Mono.RuntimeStructs.GenericParamInfo */
typedef struct {
	MonoClass *pklass;		/* The corresponding `MonoClass'. */
	const char *name;

	// See GenericParameterAttributes
	guint16 flags;

	guint32 token;

	// Constraints on type parameters
	MonoClass** constraints; /* NULL means end of list */
} MonoGenericParamInfo;

/*
 * A type parameter.
 */
struct _MonoGenericParam {
	/*
	 * Type or method this parameter was defined in.
	 */
	MonoGenericContainer *owner;
	guint16 num;
	/*
	 * If != NULL, this is a generated generic param used by the JIT to implement generic
	 * sharing.
	 */
	MonoType *gshared_constraint;

	MonoGenericParamInfo info;
};

typedef MonoGenericParam MonoGenericParamFull;

/*
 * The generic container.
 *
 * Stores the type parameters of a generic type definition or a generic method definition.
 */
struct _MonoGenericContainer {
	MonoGenericContext context;
	/* If we're a generic method definition in a generic type definition,
	   the generic container of the containing class. */
	MonoGenericContainer *parent;
	/* the generic type definition or the generic method definition corresponding to this container */
	/* Union rules: If is_anonymous, image field is valid; else if is_method, method field is valid; else klass is valid. */
	union {
		MonoClass *klass;
		MonoMethod *method;
		MonoImage *image;
	} owner;
	int type_argc    : 29; // Per the ECMA spec, this value is capped at 16 bits
	/* If true, we're a generic method, otherwise a generic type definition. */
	/* Invariant: parent != NULL => is_method */
	guint is_method     : 1;
	/* If true, this container has no associated class/method and only the image is known. This can happen:
	   1. For the special anonymous containers kept by MonoImage.
	   2. When user code creates a generic parameter via SRE, but has not yet set an owner. */
	guint is_anonymous : 1;
	/* Our type parameters. If this is a special anonymous container (case 1, above), this field is not valid, use mono_metadata_create_anon_gparam ()  */
	MonoGenericParamFull *type_params;
};

static inline MonoGenericParam *
mono_generic_container_get_param (MonoGenericContainer *gc, int i)
{
	return (MonoGenericParam *) &gc->type_params [i];
}

static inline MonoGenericParamInfo *
mono_generic_container_get_param_info (MonoGenericContainer *gc, int i)
{
	return &gc->type_params [i].info;
}

static inline MonoGenericContainer *
mono_generic_param_owner (MonoGenericParam *p)
{
	return p->owner;
}

static inline guint16
mono_generic_param_num (MonoGenericParam *p)
{
	return p->num;
}

static inline MonoGenericParamInfo *
mono_generic_param_info (MonoGenericParam *p)
{
	return &((MonoGenericParamFull *) p)->info;
}

static inline const char *
mono_generic_param_name (MonoGenericParam *p)
{
	return ((MonoGenericParamFull *) p)->info.name;
}

static inline MonoGenericContainer *
mono_type_get_generic_param_owner (MonoType *t)
{
	return mono_generic_param_owner (t->data.generic_param);
}

static inline guint16
mono_type_get_generic_param_num (MonoType *t)
{
	return mono_generic_param_num (t->data.generic_param);
}

/*
 * Class information which might be cached by the runtime in the AOT file for
 * example. Caching this allows us to avoid computing a generic vtable
 * (class->vtable) in most cases, saving time and avoiding creation of lots of
 * MonoMethod structures.
 */
typedef struct MonoCachedClassInfo {
	guint32 vtable_size;
	guint has_finalize : 1;
	guint ghcimpl : 1;
	guint has_cctor : 1;
	guint has_nested_classes : 1;
	guint blittable : 1;
	guint has_references : 1;
	guint has_static_refs : 1;
	guint no_special_static_fields : 1;
	guint is_generic_container : 1;
	guint has_weak_fields : 1;
	guint has_deferred_failure : 1;
	guint32 cctor_token;
	MonoImage *finalize_image;
	guint32 finalize_token;
	guint32 instance_size;
	guint32 class_size;
	guint32 packing_size;
	guint32 min_align;
} MonoCachedClassInfo;

typedef struct {
	// Name and func fields double as "inited".
	// That is, any initialized MonoJitICallInfo must
	// have both of them to be non-NULL.
	const char *name;
	gconstpointer func;
	// use CAS to write
	gconstpointer wrapper;
	// use CAS to write
	gconstpointer trampoline;
	MonoMethodSignature *sig;
	const char *c_symbol;
	MonoMethod *wrapper_method;
} MonoJitICallInfo;

MONO_COMPONENT_API void
mono_class_setup_supertypes (MonoClass *klass);

/* WARNING
 * Only call this function if you can ensure both @klass and @parent
 * have supertype information initialized.
 * This can be accomplished by mono_class_setup_supertypes or mono_class_init.
 * If unsure, use mono_class_has_parent.
 */
static inline gboolean
mono_class_has_parent_fast (MonoClass *klass, MonoClass *parent)
{
	return (m_class_get_idepth (klass) >= m_class_get_idepth (parent)) && (m_class_get_supertypes (klass) [m_class_get_idepth (parent) - 1] == parent);
}

static inline gboolean
mono_class_has_parent (MonoClass *klass, MonoClass *parent)
{
	if (G_UNLIKELY (!m_class_get_supertypes (klass)))
		mono_class_setup_supertypes (klass);

	if (G_UNLIKELY (!m_class_get_supertypes (parent)))
		mono_class_setup_supertypes (parent);

	return mono_class_has_parent_fast (klass, parent);
}

typedef struct {
	MonoVTable *default_vtable;
	MonoVTable *xdomain_vtable;
	MonoClass *proxy_class;
	char* proxy_class_name;
	uint32_t interface_count;
	MonoClass *interfaces [MONO_ZERO_LEN_ARRAY];
} MonoRemoteClass;

#define MONO_SIZEOF_REMOTE_CLASS (sizeof (MonoRemoteClass) - MONO_ZERO_LEN_ARRAY * SIZEOF_VOID_P)

typedef struct {
	gint32 initialized_class_count;
	gint32 generic_vtable_count;
	gint32 used_class_count;
	gint32 method_count;
	gint32 class_vtable_size;
	gint32 class_static_data_size;
	gint32 generic_class_count;
	gint32 inflated_method_count;
	gint32 inflated_type_count;
	gint32 delegate_creations;
	gint32 imt_tables_size;
	gint32 imt_number_of_tables;
	gint32 imt_number_of_methods;
	gint32 imt_used_slots;
	gint32 imt_slots_with_collisions;
	gint32 imt_max_collisions_in_slot;
	gint32 imt_method_count_when_max_collisions;
	gint32 imt_trampolines_size;
	gint32 jit_info_table_insert_count;
	gint32 jit_info_table_remove_count;
	gint32 jit_info_table_lookup_count;
	gint32 generics_sharable_methods;
	gint32 generics_unsharable_methods;
	gint32 generics_shared_methods;
	gint32 gsharedvt_methods;
	gboolean enabled;
} MonoStats;

/*
 * The definition of the first field in SafeHandle,
 * Keep in sync with SafeHandle.cs, this is only used
 * to access the `handle' parameter.
 */
typedef struct {
	MonoObject  base;
	void       *handle;
} MonoSafeHandle;

/*
 * Keep in sync with HandleRef.cs
 */
typedef struct {
	MonoObject *wrapper;
	void       *handle;
} MonoHandleRef;

extern MonoStats mono_stats;

static inline gboolean
method_is_dynamic (MonoMethod *method)
{
#ifdef DISABLE_REFLECTION_EMIT
	return FALSE;
#else
	return method->dynamic;
#endif
}

MonoMethod*
mono_class_get_method_by_index (MonoClass *klass, int index);

MonoMethod*
mono_class_get_inflated_method (MonoClass *klass, MonoMethod *method, MonoError *error);

MonoMethod*
mono_class_get_vtable_entry (MonoClass *klass, int offset);

GPtrArray*
mono_class_get_implemented_interfaces (MonoClass *klass, MonoError *error);

int
mono_class_get_vtable_size (MonoClass *klass);

MONO_COMPONENT_API gboolean
mono_class_is_open_constructed_type (MonoType *t);

void
mono_class_get_overrides_full (MonoImage *image, guint32 type_token, MonoMethod ***overrides, gint32 *num_overrides, MonoGenericContext *generic_context, MonoError *error);

MonoMethod*
mono_class_get_cctor (MonoClass *klass);

MonoMethod*
mono_class_get_finalizer (MonoClass *klass);

gboolean
mono_class_needs_cctor_run (MonoClass *klass, MonoMethod *caller);

MONO_COMPONENT_API gboolean
mono_class_field_is_special_static (MonoClassField *field);

MONO_COMPONENT_API guint32
mono_class_field_get_special_static_type (MonoClassField *field);

gboolean
mono_class_has_special_static_fields (MonoClass *klass);

const char*
mono_class_get_field_default_value (MonoClassField *field, MonoTypeEnum *def_type);

MONO_COMPONENT_API MonoProperty*
mono_class_get_property_from_name_internal (MonoClass *klass, const char *name);

const char*
mono_class_get_property_default_value (MonoProperty *property, MonoTypeEnum *def_type);

gpointer
mono_lookup_dynamic_token (MonoImage *image, guint32 token, MonoGenericContext *context, MonoError *error);

gpointer
mono_lookup_dynamic_token_class (MonoImage *image, guint32 token, gboolean check_token, MonoClass **handle_class, MonoGenericContext *context, MonoError *error);

MONO_PROFILER_API MonoGenericContext*
mono_class_get_context (MonoClass *klass);

MONO_PROFILER_API MonoMethodSignature*
mono_method_signature_checked_slow (MonoMethod *m, MonoError *err);

MONO_PROFILER_API MonoMethodSignature*
mono_method_signature_internal_slow (MonoMethod *m);

/**
 * mono_method_signature_checked:
 *
 * Return the signature of the method M. On failure, returns NULL, and ERR is set.
 */
static inline MonoMethodSignature*
mono_method_signature_checked (MonoMethod *m, MonoError *error)
{
	error_init (error);
	MonoMethodSignature* sig = m->signature;
	return sig ? sig : mono_method_signature_checked_slow (m, error);
}

/**
 * mono_method_signature_internal:
 * \returns the signature of the method \p m. On failure, returns NULL.
 */
static inline MonoMethodSignature*
mono_method_signature_internal (MonoMethod *m)
{
	MonoMethodSignature* sig = m->signature;
	return sig ? sig : mono_method_signature_internal_slow (m);
}

MonoGenericContext*
mono_method_get_context_general (MonoMethod *method, gboolean uninflated);

MONO_PROFILER_API MonoGenericContext*
mono_method_get_context (MonoMethod *method);

/* Used by monodis, thus cannot be MONO_INTERNAL */
MONO_API MonoGenericContainer*
mono_method_get_generic_container (MonoMethod *method);

MonoGenericContext*
mono_generic_class_get_context (MonoGenericClass *gclass);

void
mono_method_set_generic_container (MonoMethod *method, MonoGenericContainer* container);

void
mono_method_set_verification_success (MonoMethod *method);

gboolean
mono_method_get_verification_success (MonoMethod *method);

const MonoMethodDefInfrequentBits *
mono_method_lookup_infrequent_bits (MonoMethod *methoddef);

MonoMethodDefInfrequentBits *
mono_method_get_infrequent_bits (MonoMethod *methoddef);

gboolean
mono_method_get_is_reabstracted (MonoMethod *method);

void
mono_method_set_is_reabstracted (MonoMethod *methoddef);

gboolean
mono_method_get_is_covariant_override_impl (MonoMethod *method);

void
mono_method_set_is_covariant_override_impl (MonoMethod *methoddef);

MONO_COMPONENT_API MonoMethod*
mono_class_inflate_generic_method_full_checked (MonoMethod *method, MonoClass *klass_hint, MonoGenericContext *context, MonoError *error);

MONO_COMPONENT_API MonoMethod *
mono_class_inflate_generic_method_checked (MonoMethod *method, MonoGenericContext *context, MonoError *error);

MonoMemoryManager *
mono_metadata_get_mem_manager_for_type (MonoType *type);

MonoMemoryManager *
mono_metadata_get_mem_manager_for_class (MonoClass *klass);

MonoMemoryManager*
mono_metadata_get_mem_manager_for_method (MonoMethodInflated *method);

MONO_API MonoMethodSignature *
mono_metadata_get_inflated_signature (MonoMethodSignature *sig, MonoGenericContext *context);

MonoType*
mono_class_inflate_generic_type_with_mempool (MonoImage *image, MonoType *type, MonoGenericContext *context, MonoError *error);

MONO_COMPONENT_API MonoType*
mono_class_inflate_generic_type_checked (MonoType *type, MonoGenericContext *context, MonoError *error);

MONO_API void
mono_metadata_free_inflated_signature (MonoMethodSignature *sig);

MonoMethodSignature*
mono_inflate_generic_signature (MonoMethodSignature *sig, MonoGenericContext *context, MonoError *error);

MonoClass*
mono_generic_param_get_base_type (MonoClass *klass);

typedef struct {
	MonoImage *corlib;
	MonoClass *object_class;
	MonoClass *object_class_array; // used via token pasting in mono_array_class_get_cached
	MonoClass *byte_class;
	MonoClass *void_class;
	MonoClass *boolean_class;
	MonoClass *sbyte_class;
	MonoClass *int16_class;
	MonoClass *uint16_class;
	MonoClass *int32_class;
	MonoClass *uint32_class;
	MonoClass *int_class;
	MonoClass *uint_class;
	MonoClass *int64_class;
	MonoClass *uint64_class;
	MonoClass *single_class;
	MonoClass *double_class;
	MonoClass *char_class;
	MonoClass *string_class;
	MonoClass *enum_class;
	MonoClass *array_class;
	MonoClass *delegate_class;
	MonoClass *multicastdelegate_class;
	MonoClass *manualresetevent_class;
	MonoClass *typehandle_class;
	MonoClass *fieldhandle_class;
	MonoClass *methodhandle_class;
	MonoClass *systemtype_class;
	MonoClass *runtimetype_class;
	MonoClass *runtimetype_class_array; // used via token pasting in mono_array_class_get_cached
	MonoClass *exception_class;
	MonoClass *threadabortexception_class;
	MonoClass *thread_class;
	MonoClass *internal_thread_class;
	MonoClass *autoreleasepool_class;
	MonoClass *mono_method_message_class;
	MonoClass *field_info_class;
	MonoClass *method_info_class;
	MonoClass *stack_frame_class;
	MonoClass *marshal_class;
	MonoClass *typed_reference_class;
	MonoClass *argumenthandle_class;
	MonoClass *monitor_class;
	MonoClass *generic_ilist_class;
	MonoClass *generic_nullable_class;
	MonoClass *attribute_class;
	MonoClass *attribute_class_array; // used via token pasting in mono_array_class_get_cached
	MonoClass *critical_finalizer_object; /* MAYBE NULL */
	MonoClass *generic_ireadonlylist_class;
	MonoClass *generic_ienumerator_class;
	MonoClass *alc_class;
	MonoClass *appcontext_class;
} MonoDefaults;

/* If you need a MonoType, use one of the mono_get_*_type () functions in class-inlines.h */
extern MonoDefaults mono_defaults;

MONO_COMPONENT_API
MonoDefaults *
mono_get_defaults (void);

#define GENERATE_GET_CLASS_WITH_CACHE_DECL(shortname) \
MonoClass* mono_class_get_##shortname##_class (void);

#define GENERATE_TRY_GET_CLASS_WITH_CACHE_DECL(shortname) \
MonoClass* mono_class_try_get_##shortname##_class (void);

static inline MonoImage *
mono_class_generate_get_corlib_impl (void)
{
#ifdef COMPILING_COMPONENT_DYNAMIC
  return mono_get_corlib ();
#else
  return mono_defaults.corlib;
#endif
}

// GENERATE_GET_CLASS_WITH_CACHE attempts mono_class_load_from_name whenever
// its cache is null. i.e. potentially repeatedly, though it is expected to succeed
// the first time.
//
#define GENERATE_GET_CLASS_WITH_CACHE(shortname,name_space,name) \
MonoClass*	\
mono_class_get_##shortname##_class (void)	\
{	\
	static MonoClass *tmp_class;	\
	MonoClass *klass = tmp_class;	\
	if (!klass) {	\
	  klass = mono_class_load_from_name (mono_class_generate_get_corlib_impl (), name_space, name); \
		mono_memory_barrier ();	/* FIXME excessive? */ \
		tmp_class = klass;	\
	}	\
	return klass;	\
}

// GENERATE_TRY_GET_CLASS_WITH_CACHE attempts mono_class_load_from_name approximately
// only once. i.e. if it fails, it will return null and not retry.
// In a race it might try a few times, but not indefinitely.
//
// FIXME This maybe has excessive volatile/barriers.
//
#define GENERATE_TRY_GET_CLASS_WITH_CACHE(shortname,name_space,name) \
MonoClass*	\
mono_class_try_get_##shortname##_class (void)	\
{	\
	static volatile MonoClass *tmp_class;	\
	static volatile gboolean inited;	\
	MonoClass *klass = (MonoClass *)tmp_class;	\
	mono_memory_barrier ();	\
	if (!inited) {	\
		klass = mono_class_try_load_from_name (mono_class_generate_get_corlib_impl (), name_space, name);	\
		tmp_class = klass;	\
		mono_memory_barrier ();	\
		inited = TRUE;	\
	}	\
	return klass;	\
}

GENERATE_TRY_GET_CLASS_WITH_CACHE_DECL (safehandle)

MonoClass* mono_class_get_appdomain_class (void);

GENERATE_GET_CLASS_WITH_CACHE_DECL (appdomain_unloaded_exception)
GENERATE_TRY_GET_CLASS_WITH_CACHE_DECL (appdomain_unloaded_exception)

GENERATE_GET_CLASS_WITH_CACHE_DECL (valuetype)

GENERATE_TRY_GET_CLASS_WITH_CACHE_DECL(handleref)

GENERATE_GET_CLASS_WITH_CACHE_DECL (assembly_load_context)
GENERATE_GET_CLASS_WITH_CACHE_DECL (native_library)

void
mono_loader_init           (void);

void
mono_loader_cleanup        (void);

MONO_COMPONENT_API void
mono_loader_lock           (void);

MONO_COMPONENT_API void
mono_loader_unlock         (void);

MONO_COMPONENT_API void
mono_loader_lock_track_ownership (gboolean track);

MONO_COMPONENT_API gboolean
mono_loader_lock_is_owned_by_self (void);

void
mono_loader_lock_if_inited (void);

void
mono_loader_unlock_if_inited (void);

void
mono_reflection_init       (void);

void
mono_icall_init            (void);

MONO_COMPONENT_API gpointer
mono_method_get_wrapper_data (MonoMethod *method, guint32 id);

gboolean
mono_metadata_has_generic_params (MonoImage *image, guint32 token);

MONO_API MonoGenericContainer *
mono_metadata_load_generic_params (MonoImage *image, guint32 token,
				   MonoGenericContainer *parent_container,
				   gpointer real_owner);

MONO_API gboolean
mono_metadata_load_generic_param_constraints_checked (MonoImage *image, guint32 token,
					      MonoGenericContainer *container, MonoError *error);

// This is the "real" function for registering JIT icalls. All others are one line wrappers that call it,
// i.e. filling in info or c_symbol.
void
mono_register_jit_icall_info (MonoJitICallInfo *info, gconstpointer func, const char *name,
			      MonoMethodSignature *sig, gboolean no_wrapper, const char *c_symbol);

#ifdef __cplusplus
template <typename T>
inline void
mono_register_jit_icall_info (MonoJitICallInfo *info, T func, const char *name, MonoMethodSignature *sig, gboolean no_wrapper, const char *c_symbol)
{
	mono_register_jit_icall_info (info, (gconstpointer)func, name, sig, no_wrapper, c_symbol);
}
#endif // __cplusplus

#define mono_register_jit_icall(func, sig, no_wrapper) (mono_register_jit_icall_info (&mono_get_jit_icall_info ()->func, (gconstpointer)func, #func, (sig), (no_wrapper), NULL))

MonoException*
mono_class_get_exception_for_failure (MonoClass *klass);

char*
mono_identifier_escape_type_name_chars (const char* identifier);

char*
mono_type_get_full_name (MonoClass *klass);

MONO_COMPONENT_API
char *
mono_method_get_name_full (MonoMethod *method, gboolean signature, gboolean ret, MonoTypeNameFormat format);

MONO_PROFILER_API char *
mono_method_get_full_name (MonoMethod *method);

const char*
mono_wrapper_type_to_str (guint32 wrapper_type);

MonoArrayType *mono_dup_array_type (MonoImage *image, MonoArrayType *a);
MonoMethodSignature *mono_metadata_signature_deep_dup (MonoImage *image, MonoMethodSignature *sig);

MONO_API void
mono_image_init_name_cache (MonoImage *image);

MonoClass*
mono_class_get_nullable_param_internal (MonoClass *klass);

/* object debugging functions, for use inside gdb */
MONO_API void mono_object_describe        (MonoObject *obj);
MONO_API void mono_object_describe_fields (MonoObject *obj);
MONO_API void mono_value_describe_fields  (MonoClass* klass, const char* addr);
MONO_API void mono_class_describe_statics (MonoClass* klass);

/* method debugging functions, for use inside gdb */
MONO_API void mono_method_print_code (MonoMethod *method);

MONO_PROFILER_API char *mono_signature_full_name (MonoMethodSignature *sig);

/*Enum validation related functions*/
MONO_API gboolean
mono_type_is_valid_enum_basetype (MonoType * type);

MONO_API gboolean
mono_class_is_valid_enum (MonoClass *klass);

MONO_PROFILER_API gboolean
mono_type_is_primitive (MonoType *type);

MonoType *
mono_type_get_checked        (MonoImage *image, guint32 type_token, MonoGenericContext *context, MonoError *error);

gboolean
mono_generic_class_is_generic_type_definition (MonoGenericClass *gklass);

MonoType*
mono_type_get_basic_type_from_generic (MonoType *type);

gboolean
mono_method_can_access_method_full (MonoMethod *method, MonoMethod *called, MonoClass *context_klass);

gboolean
mono_method_can_access_field_full (MonoMethod *method, MonoClassField *field, MonoClass *context_klass);

gboolean
mono_class_can_access_class (MonoClass *access_class, MonoClass *target_class);

MONO_COMPONENT_API MonoClass *
mono_class_get_generic_type_definition (MonoClass *klass);

gboolean
mono_class_has_parent_and_ignore_generics (MonoClass *klass, MonoClass *parent);

int
mono_method_get_vtable_slot (MonoMethod *method);

int
mono_method_get_vtable_index (MonoMethod *method);

MonoMethod*
mono_method_get_base_method (MonoMethod *method, gboolean definition, MonoError *error);

MonoMethod*
mono_method_search_in_array_class (MonoClass *klass, const char *name, MonoMethodSignature *sig);

void
mono_class_setup_interface_id (MonoClass *klass);

MONO_COMPONENT_API MonoGenericContainer*
mono_class_get_generic_container (MonoClass *klass);

gpointer
mono_class_alloc (MonoClass *klass, int size);

MONO_COMPONENT_API gpointer
mono_class_alloc0 (MonoClass *klass, int size);

#define mono_class_alloc0(klass, size) (g_cast (mono_class_alloc0 ((klass), (size))))

MONO_COMPONENT_API void
mono_class_setup_interfaces (MonoClass *klass, MonoError *error);

MONO_COMPONENT_API MonoClassField*
mono_class_get_field_from_name_full (MonoClass *klass, const char *name, MonoType *type);

MONO_COMPONENT_API MonoVTable*
mono_class_vtable_checked (MonoClass *klass, MonoError *error);

void
mono_class_is_assignable_from_checked (MonoClass *klass, MonoClass *oklass, gboolean *result, MonoError *error);

void
mono_class_signature_is_assignable_from (MonoClass *klass, MonoClass *oklass, gboolean *result, MonoError *error);

gboolean
mono_class_is_assignable_from_slow (MonoClass *target, MonoClass *candidate);

gboolean
mono_class_has_variant_generic_params (MonoClass *klass);

gboolean
mono_class_is_variant_compatible (MonoClass *klass, MonoClass *oklass, gboolean check_for_reference_conv);

gboolean
mono_class_is_subclass_of_internal (MonoClass *klass, MonoClass *klassc, gboolean check_interfaces);

MONO_COMPONENT_API mono_bool
mono_class_is_assignable_from_internal (MonoClass *klass, MonoClass *oklass);

gboolean
mono_byref_type_is_assignable_from (MonoType *type, MonoType *ctype, gboolean signature_assignment);

gboolean mono_is_corlib_image (MonoImage *image);

MonoType*
mono_field_get_type_checked (MonoClassField *field, MonoError *error);

MonoType*
mono_field_get_type_internal (MonoClassField *field);

MONO_COMPONENT_API MonoClassField*
mono_class_get_fields_internal (MonoClass* klass, gpointer *iter);

MonoClassField*
mono_class_get_fields_lazy (MonoClass* klass, gpointer *iter);

gboolean
mono_class_check_vtable_constraints (MonoClass *klass, GList *in_setup);

MONO_COMPONENT_API gboolean
mono_class_has_finalizer (MonoClass *klass);

void
mono_unload_interface_id (MonoClass *klass);

MONO_COMPONENT_API GPtrArray*
mono_class_get_methods_by_name (MonoClass *klass, const char *name, guint32 bflags, guint32 mlisttype, gboolean allow_ctors, MonoError *error);

char*
mono_class_full_name (MonoClass *klass);

MonoClass*
mono_class_inflate_generic_class_checked (MonoClass *gklass, MonoGenericContext *context, MonoError *error);

MONO_PROFILER_API MonoClass *
mono_class_get_checked (MonoImage *image, guint32 type_token, MonoError *error);

MonoClass *
mono_class_get_and_inflate_typespec_checked (MonoImage *image, guint32 type_token, MonoGenericContext *context, MonoError *error);

MONO_COMPONENT_API MonoClass *
mono_class_from_name_checked (MonoImage *image, const char* name_space, const char *name, MonoError *error);

MonoClass *
mono_class_from_name_case_checked (MonoImage *image, const char* name_space, const char *name, MonoError *error);

MONO_PROFILER_API MonoClass *
mono_class_from_mono_type_internal (MonoType *type);

MONO_COMPONENT_API MonoClassField*
mono_field_from_token_checked (MonoImage *image, uint32_t token, MonoClass **retklass, MonoGenericContext *context, MonoError *error);

MONO_COMPONENT_API gpointer
mono_ldtoken_checked (MonoImage *image, guint32 token, MonoClass **handle_class, MonoGenericContext *context, MonoError *error);

MonoImage *
mono_get_image_for_generic_param (MonoGenericParam *param);

char *
mono_make_generic_name_string (MonoImage *image, int num);

MONO_COMPONENT_API MonoClass *
mono_class_load_from_name (MonoImage *image, const char* name_space, const char *name);

MONO_COMPONENT_API MonoClass*
mono_class_try_load_from_name (MonoImage *image, const char* name_space, const char *name);

void
mono_error_set_for_class_failure (MonoError *orerror, const MonoClass *klass);

gboolean
mono_class_has_failure (const MonoClass *klass);

gboolean
mono_class_has_deferred_failure (const MonoClass *klass);

/* Kind specific accessors */
MONO_COMPONENT_API MonoGenericClass*
mono_class_get_generic_class (MonoClass *klass);

MonoGenericClass*
mono_class_try_get_generic_class (MonoClass *klass);

void
mono_class_set_flags (MonoClass *klass, guint32 flags);

MonoGenericContainer*
mono_class_try_get_generic_container (MonoClass *klass);

void
mono_class_set_generic_container (MonoClass *klass, MonoGenericContainer *container);

MonoType*
mono_class_gtd_get_canonical_inst (MonoClass *klass);

guint32
mono_class_get_first_method_idx (MonoClass *klass);

void
mono_class_set_first_method_idx (MonoClass *klass, guint32 idx);

guint32
mono_class_get_first_field_idx (MonoClass *klass);

void
mono_class_set_first_field_idx (MonoClass *klass, guint32 idx);

MONO_COMPONENT_API
guint32
mono_class_get_method_count (MonoClass *klass);

void
mono_class_set_method_count (MonoClass *klass, guint32 count);

MONO_COMPONENT_API
guint32
mono_class_get_field_count (MonoClass *klass);

void
mono_class_set_field_count (MonoClass *klass, guint32 count);

MonoMarshalType*
mono_class_get_marshal_info (MonoClass *klass);

void
mono_class_set_marshal_info (MonoClass *klass, MonoMarshalType *marshal_info);

MonoGCHandle
mono_class_get_ref_info_handle (MonoClass *klass);

MonoGCHandle
mono_class_set_ref_info_handle (MonoClass *klass, gpointer value);

MonoErrorBoxed*
mono_class_get_exception_data (MonoClass *klass);

void
mono_class_set_exception_data (MonoClass *klass, MonoErrorBoxed *value);

MONO_COMPONENT_API
GList*
mono_class_get_nested_classes_property (MonoClass *klass);

MONO_COMPONENT_API
void
mono_class_set_nested_classes_property (MonoClass *klass, GList *value);

MONO_COMPONENT_API MonoClassPropertyInfo*
mono_class_get_property_info (MonoClass *klass);

void
mono_class_set_property_info (MonoClass *klass, MonoClassPropertyInfo *info);

MONO_COMPONENT_API MonoClassEventInfo*
mono_class_get_event_info (MonoClass *klass);

void
mono_class_set_event_info (MonoClass *klass, MonoClassEventInfo *info);

MonoFieldDefaultValue*
mono_class_get_field_def_values (MonoClass *klass);

MonoFieldDefaultValue*
mono_class_get_field_def_values_with_swizzle (MonoClass *klass, int swizzle);

void
mono_class_set_field_def_values (MonoClass *klass, MonoFieldDefaultValue *values);

void
mono_class_set_field_def_values_with_swizzle (MonoClass *klass, MonoFieldDefaultValue *values, int swizzle);

guint32
mono_class_get_declsec_flags (MonoClass *klass);

void
mono_class_set_declsec_flags (MonoClass *klass, guint32 value);

void
mono_class_set_weak_bitmap (MonoClass *klass, int nbits, gsize *bits);

gsize*
mono_class_get_weak_bitmap (MonoClass *klass, int *nbits);

gboolean
mono_class_has_dim_conflicts (MonoClass *klass);

gboolean
mono_class_is_method_ambiguous (MonoClass *klass, MonoMethod *method);

void
mono_class_set_dim_conflicts (MonoClass *klass, GSList *conflicts);

GSList*
mono_class_get_dim_conflicts (MonoClass *klass);

/* opaque struct of class specific hot reload info */
typedef struct _MonoClassMetadataUpdateInfo MonoClassMetadataUpdateInfo;

MONO_COMPONENT_API gboolean
mono_class_has_metadata_update_info (MonoClass *klass);

MONO_COMPONENT_API MonoClassMetadataUpdateInfo *
mono_class_get_metadata_update_info (MonoClass *klass);

MONO_COMPONENT_API void
mono_class_set_metadata_update_info (MonoClass *klass, MonoClassMetadataUpdateInfo *value);

MONO_COMPONENT_API MonoMethod *
mono_class_get_method_from_name_checked (MonoClass *klass, const char *name, int param_count, int flags, MonoError *error);

void
mono_class_set_is_simd_type (MonoClass *klass, gboolean is_simd);

MONO_COMPONENT_API gboolean
mono_method_has_no_body (MonoMethod *method);

// FIXME Replace all internal callers of mono_method_get_header_checked with
// mono_method_get_header_internal; the difference is in error initialization.
//
// And then mark mono_method_get_header_checked as MONO_RT_EXTERNAL_ONLY MONO_API.
//
// Internal callers expected to use ERROR_DECL. External callers are not.
MONO_COMPONENT_API MonoMethodHeader*
mono_method_get_header_internal (MonoMethod *method, MonoError *error);

gboolean
mono_method_metadata_has_header (MonoMethod *method);

MONO_COMPONENT_API void
mono_method_get_param_names_internal (MonoMethod *method, const char **names);

MonoType*
mono_class_find_enum_basetype (MonoClass *klass, MonoError *error);

gboolean
mono_class_set_failure (MonoClass *klass, MonoErrorBoxed *boxed_error);

void
mono_class_set_deferred_failure (MonoClass *klass);

gboolean
mono_class_set_type_load_failure_causedby_class (MonoClass *klass, const MonoClass *caused_by, const gchar* msg);

gboolean mono_class_get_cached_class_info (MonoClass *klass, MonoCachedClassInfo *res);

MonoMethod* mono_find_method_in_metadata (MonoClass *klass, const char *name, int param_count, int flags);

int
mono_class_get_object_finalize_slot (void);

MonoMethod *
mono_class_get_default_finalize_method (void);

MONO_COMPONENT_API const char *
mono_field_get_rva (MonoClassField *field, int swizzle);

MONO_COMPONENT_API void
mono_field_resolve_type (MonoClassField *field, MonoError *error);

gboolean
mono_type_has_exceptions (MonoType *type);

void
mono_class_set_nonblittable (MonoClass *klass);

gboolean
mono_class_publish_gc_descriptor (MonoClass *klass, MonoGCDescriptor gc_descr);

void
mono_class_compute_gc_descriptor (MonoClass *klass);

gboolean
mono_class_init_checked (MonoClass *klass, MonoError *error);

MonoType*
mono_class_enum_basetype_internal (MonoClass *klass);

gboolean
mono_method_is_constructor (MonoMethod *method);

gboolean
mono_class_has_default_constructor (MonoClass *klass, gboolean public_only);

gboolean
mono_method_has_unmanaged_callers_only_attribute (MonoMethod *method);

typedef struct _MonoVarianceSearchTableEntry {
    MonoClass *klass;
<<<<<<< HEAD
    guint16 offset;
=======
    int offset;
>>>>>>> 0655d4b4
} MonoVarianceSearchTableEntry;

MonoVarianceSearchTableEntry *
mono_class_get_variance_search_table (MonoClass *klass, int *table_size);

// There are many ways to do on-demand initialization.
//   Some allow multiple concurrent initializations. Some do not.
//   Some allow multiple concurrent writes to the global. Some do not.
//
// Booleans or names capturing these factors would be desirable.
//	RacyInit?
//
// This form allows both such races, on the understanding that,
// even if the initialization occurs multiple times, every result is equivalent,
// and the goal is not to initialize no more than once, but for the steady state
// to stop rerunning the initialization.
//
// It may be desirable to replace this with mono_lazy_initialize, etc.
//
// These macros cannot be wrapped in do/while as they inject "name" into invoking scope.
//
#define MONO_STATIC_POINTER_INIT(type, name)					\
	static type *static_ ## name;						\
	type *name; 								\
	name = static_ ## name;							\
	if (!name) {								\
		/* Custom code here to initialize name */
#define MONO_STATIC_POINTER_INIT_END(type, name)				\
		if (name) {							\
			/* Success, commit to static. */			\
			mono_atomic_store_seq (&static_ ## name, name);		\
		}								\
	}									\

/* Metadata flags for MonoClassField.  These are stored in the lowest bits of a pointer, so there
 * can't be too many. */
enum {
	/* This MonoClassField was added by EnC metadata update, it's not part of the
	 * MonoClass:fields array, and at runtime it is not stored like ordinary instance or static
	 * fields. */
	MONO_CLASS_FIELD_META_FLAG_FROM_UPDATE = 0x01u,

	/* Lowest 2 bits of a pointer reserved for flags */
	MONO_CLASS_FIELD_META_FLAG_MASK = 0x03u,
};

static inline MonoClass *
m_field_get_parent (MonoClassField *field)
{
	return (MonoClass*)(field->parent_and_flags & ~MONO_CLASS_FIELD_META_FLAG_MASK);
}

static inline unsigned int
m_field_get_meta_flags (MonoClassField *field)
{
	return (unsigned int)(field->parent_and_flags & MONO_CLASS_FIELD_META_FLAG_MASK);
}

static inline int
m_field_get_offset (MonoClassField *field)
{
	g_assert (m_class_is_fields_inited (m_field_get_parent (field)));
	return field->offset;
}

static inline gboolean
m_field_is_from_update (MonoClassField *field)
{
	return (m_field_get_meta_flags (field) & MONO_CLASS_FIELD_META_FLAG_FROM_UPDATE) != 0;
}

static inline gboolean
m_property_is_from_update (MonoProperty *prop)
{
	return (prop->attrs & MONO_PROPERTY_META_FLAG_FROM_UPDATE) != 0;
}

static inline gboolean
m_event_is_from_update (MonoEvent *evt)
{
	return (evt->attrs & MONO_EVENT_META_FLAG_FROM_UPDATE) != 0;
}

/*
 * Memory allocation for images/classes/methods
 *
 *   These should be used to allocate memory whose lifetime is equal to
 * the lifetime of the image/class/method.
 */

static inline MonoMemoryManager*
mono_mem_manager_get_ambient (void)
{
	// FIXME: All callers should get a MemoryManager from their callers or context
	return (MonoMemoryManager *)mono_alc_get_default ()->memory_manager;
}

static inline MonoMemoryManager*
m_image_get_mem_manager (MonoImage *image)
{
	MonoAssemblyLoadContext *alc = mono_image_get_alc (image);
	if (!alc)
		alc = mono_alc_get_default ();
	return alc->memory_manager;
}

static inline void *
m_image_alloc (MonoImage *image, guint size)
{
	return mono_mem_manager_alloc (m_image_get_mem_manager (image), size);
}

static inline void *
m_image_alloc0 (MonoImage *image, guint size)
{
	return mono_mem_manager_alloc0 (m_image_get_mem_manager (image), size);
}

static inline MonoMemoryManager*
m_class_get_mem_manager (MonoClass *klass)
{
	if (m_class_get_class_kind (klass) == MONO_CLASS_GINST)
		return mono_class_get_generic_class (klass)->owner;
	if (m_class_get_rank (klass))
		return m_class_get_mem_manager (m_class_get_element_class (klass));
	MonoAssemblyLoadContext *alc = mono_image_get_alc (m_class_get_image (klass));
	if (alc)
		return alc->memory_manager;
	else
		/* Dynamic assemblies */
		return mono_mem_manager_get_ambient ();
}

static inline void *
m_class_alloc (MonoClass *klass, guint size)
{
	return mono_mem_manager_alloc (m_class_get_mem_manager (klass), size);
}

static inline void *
m_class_alloc0 (MonoClass *klass, guint size)
{
	return mono_mem_manager_alloc0 (m_class_get_mem_manager (klass), size);
}

static inline MonoMemoryManager*
m_method_get_mem_manager (MonoMethod *method)
{
	if (method->is_inflated)
		return ((MonoMethodInflated*)method)->owner;
	else if (method->wrapper_type && ((MonoMethodWrapper*)method)->mem_manager)
		return ((MonoMethodWrapper*)method)->mem_manager;
	else
		return m_class_get_mem_manager (method->klass);
}

static inline void *
m_method_alloc (MonoMethod *method, guint size)
{
	return mono_mem_manager_alloc (m_method_get_mem_manager (method), size);
}

static inline void *
m_method_alloc0 (MonoMethod *method, guint size)
{
	return mono_mem_manager_alloc0 (m_method_get_mem_manager (method), size);
}

// Enum and static storage for JIT icalls.
#include "jit-icall-reg.h"

/*Now that everything has been defined, let's include the inline functions */
#include <mono/metadata/class-inlines.h>

#endif /* __MONO_METADATA_CLASS_INTERNALS_H__ */<|MERGE_RESOLUTION|>--- conflicted
+++ resolved
@@ -1467,11 +1467,7 @@
 
 typedef struct _MonoVarianceSearchTableEntry {
     MonoClass *klass;
-<<<<<<< HEAD
-    guint16 offset;
-=======
     int offset;
->>>>>>> 0655d4b4
 } MonoVarianceSearchTableEntry;
 
 MonoVarianceSearchTableEntry *
