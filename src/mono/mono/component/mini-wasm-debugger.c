--- conflicted
+++ resolved
@@ -368,13 +368,7 @@
 mono_wasm_send_dbg_command_with_parms (int id, MdbgProtCommandSet command_set, int command, guint8* data, unsigned int size, int valtype, char* newvalue)
 {
 	if (!debugger_enabled) {
-<<<<<<< HEAD
-		EM_ASM ({
-			MONO.mono_wasm_add_dbg_command_received ($0, $1, $2, $3);
-		}, 0, id, 0, 0);
-=======
 		mono_wasm_add_dbg_command_received (0, id, 0, 0);
->>>>>>> eb51b02b
 		return TRUE;
 	}
 	MdbgProtBuffer bufWithParms;
@@ -393,13 +387,7 @@
 mono_wasm_send_dbg_command (int id, MdbgProtCommandSet command_set, int command, guint8* data, unsigned int size)
 {
 	if (!debugger_enabled) {
-<<<<<<< HEAD
-		EM_ASM ({
-			MONO.mono_wasm_add_dbg_command_received ($0, $1, $2, $3);
-		}, 0, id, 0, 0);
-=======
 		mono_wasm_add_dbg_command_received(0, id, 0, 0);
->>>>>>> eb51b02b
 		return TRUE;
 	}
 	ss_calculate_framecount (NULL, NULL, TRUE, NULL, NULL);
