set(MONO_COMPONENT_PATH "${CMAKE_CURRENT_SOURCE_DIR}/../component")
set(SHARED_EVENTPIPE_SOURCE_PATH "${CLR_SRC_NATIVE_DIR}/eventpipe/")
set(MONO_EVENTPIPE_SHIM_SOURCE_PATH "${CMAKE_CURRENT_SOURCE_DIR}/../eventpipe/")
set(MONO_EVENTPIPE_GEN_INCLUDE_PATH "${CMAKE_CURRENT_BINARY_DIR}/eventpipe")

set(MONO_HOT_RELOAD_COMPONENT_NAME "hot_reload")
set(MONO_DIAGNOSTICS_TRACING_COMPONENT_NAME "diagnostics_tracing")
set(MONO_DEBUGGER_COMPONENT_NAME "debugger")
set(MONO_MARSHAL_ILGEN_COMPONENT_NAME "marshal-ilgen")

# a list of every component.
set(components "")
# a list of components needed by the AOT compiler
set(components_for_aot "")

# the sources for each individiable component define a new
# component_name-sources list for each component, and a
# component_name-stub-sources list for the component stub.

# debugger
list(APPEND components
  ${MONO_DEBUGGER_COMPONENT_NAME}
)
set(${MONO_DEBUGGER_COMPONENT_NAME}-sources
  ${MONO_COMPONENT_PATH}/debugger.c
  ${MONO_COMPONENT_PATH}/debugger.h
  ${MONO_COMPONENT_PATH}/debugger-agent.c
  ${MONO_COMPONENT_PATH}/debugger-agent.h
  ${MONO_COMPONENT_PATH}/debugger-engine.c
  ${MONO_COMPONENT_PATH}/debugger-engine.h
  ${MONO_COMPONENT_PATH}/debugger-state-machine.h
  ${MONO_COMPONENT_PATH}/debugger-state-machine.c
  ${MONO_COMPONENT_PATH}/mini-wasm-debugger.c
  ${MONO_COMPONENT_PATH}/mini-wasi-debugger.c
  ${MONO_COMPONENT_PATH}/debugger-protocol.h
  ${MONO_COMPONENT_PATH}/debugger-protocol.c
  )
set(${MONO_DEBUGGER_COMPONENT_NAME}-stub-sources
  ${MONO_COMPONENT_PATH}/debugger-stub.c
  )

# hot_reload
list(APPEND components
  ${MONO_HOT_RELOAD_COMPONENT_NAME}
)
set(${MONO_HOT_RELOAD_COMPONENT_NAME}-sources
  ${MONO_COMPONENT_PATH}/hot_reload.c
  ${MONO_COMPONENT_PATH}/hot_reload-internals.h
  ${MONO_COMPONENT_PATH}/hot_reload.h
  )
set(${MONO_HOT_RELOAD_COMPONENT_NAME}-stub-sources
  ${MONO_COMPONENT_PATH}/hot_reload-stub.c
  )

# diagnostics_tracing (event_pipe/diagnostics_server)
list(APPEND components
  ${MONO_DIAGNOSTICS_TRACING_COMPONENT_NAME}
)

include(${MONO_EVENTPIPE_SHIM_SOURCE_PATH}/CMakeLists.txt)

include_directories(
  ${MONO_EVENTPIPE_SHIM_SOURCE_PATH}
  ${MONO_EVENTPIPE_GEN_INCLUDE_PATH}
)

set(${MONO_DIAGNOSTICS_TRACING_COMPONENT_NAME}-sources
  ${eventpipe_sources}
  ${diagnostic_server_sources}
  ${MONO_COMPONENT_PATH}/event_pipe.c
  ${MONO_COMPONENT_PATH}/event_pipe.h
  ${MONO_COMPONENT_PATH}/event_pipe-wasm.h
  ${MONO_COMPONENT_PATH}/diagnostics_server.c
  ${MONO_COMPONENT_PATH}/diagnostics_server.h
  )
set(${MONO_DIAGNOSTICS_TRACING_COMPONENT_NAME}-stub-sources
  ${MONO_COMPONENT_PATH}/event_pipe-stub.c
  ${MONO_COMPONENT_PATH}/diagnostics_server-stub.c
  )
set(${MONO_DIAGNOSTICS_TRACING_COMPONENT_NAME}-dependencies
  ${MONO_DIAGNOSTICS_TRACING_COMPONENT_NAME}-gen-headers
  ${MONO_DIAGNOSTICS_TRACING_COMPONENT_NAME}-gen-sources
)

# marshal-ilgen
list(APPEND components
  ${MONO_MARSHAL_ILGEN_COMPONENT_NAME}
)
list(APPEND components_for_aot
  ${MONO_MARSHAL_ILGEN_COMPONENT_NAME}
)

set(${MONO_MARSHAL_ILGEN_COMPONENT_NAME}-sources
  ${MONO_COMPONENT_PATH}/marshal-ilgen.c
  ${MONO_COMPONENT_PATH}/marshal-ilgen.h
)

# For every component not build into the AOT compiler, build the stub instead
set(stubs_for_aot "")
foreach (component IN LISTS components)
  if (NOT (component IN_LIST components_for_aot))
    list(APPEND stubs_for_aot "${component}")
  endif()
endforeach()


set(${MONO_MARSHAL_ILGEN_COMPONENT_NAME}-stub-sources
  ${MONO_COMPONENT_PATH}/marshal-ilgen-stub.c
)

if (AOT_COMPONENTS)
  set(components_to_build  ${components_for_aot})
  set(stubs_to_build ${stubs_for_aot})
else()
  set(components_to_build  ${components})
  set(stubs_to_build ${components})
endif()

# from here down, all the components are treated in the same way

#define a library for each component and component stub
function(define_component_libs)
  # NOTE: keep library naming pattern in sync with RuntimeComponentManifest.targets
  if (AOT_COMPONENTS OR NOT DISABLE_LIBS )
    foreach(component IN LISTS components_to_build)
      add_library("mono-component-${component}-static" STATIC $<TARGET_OBJECTS:${component}-objects>)
      install(TARGETS "mono-component-${component}-static" LIBRARY)
    endforeach()
    foreach(component IN LISTS stubs_to_build)
      add_library("mono-component-${component}-stub-static" STATIC $<TARGET_OBJECTS:${component}-stub-objects>)
      install(TARGETS "mono-component-${component}-stub-static" LIBRARY)
    endforeach()
  endif()
endfunction()

# a generic component interface that all components implement
add_library(component_base INTERFACE)
target_sources(component_base INTERFACE
  ${MONO_COMPONENT_PATH}/component.h
)
target_link_libraries(component_base INTERFACE monoapi)

if(NOT AOT_COMPONENTS AND (DISABLE_COMPONENTS OR DISABLE_LIBS))
  set(DISABLE_COMPONENT_OBJECTS 1)
endif()

# define a component_name-objects and component_name-stub-objects object
# targets with the relative source file names
foreach(component IN LISTS components)
  if(NOT DISABLE_COMPONENT_OBJECTS)
    add_library("${component}-objects" OBJECT "${${component}-sources}")
    target_link_libraries("${component}-objects" PRIVATE component_base)
<<<<<<< HEAD
=======
    target_link_libraries("${component}-objects" PUBLIC eglib_api)
>>>>>>> 4916b5a4
    foreach(dependency IN LISTS "${component}-dependencies")
      add_dependencies("${component}-objects" "${dependency}")
    endforeach()
  endif()
  add_library("${component}-stub-objects" OBJECT "${${component}-stub-sources}")
  target_link_libraries("${component}-stub-objects" PRIVATE component_base)
<<<<<<< HEAD
=======
  target_link_libraries("${component}-stub-objects" PUBLIC eglib_api)
>>>>>>> 4916b5a4
endforeach()

if(NOT DISABLE_COMPONENTS AND NOT STATIC_COMPONENTS)
  # define a shared library for each component
  foreach(component IN LISTS components_to_build)
    # NOTE: keep library naming pattern in sync with RuntimeComponentManifest.targets
    if(HOST_WIN32)
      add_library("mono-component-${component}" SHARED "${${component}-sources}")
      target_compile_definitions("mono-component-${component}" PRIVATE -DCOMPILING_COMPONENT_DYNAMIC;-DMONO_DLL_IMPORT)
    else()
      add_library("mono-component-${component}" SHARED $<TARGET_OBJECTS:${component}-objects>)
      target_compile_definitions("${component}-objects" PRIVATE -DCOMPILING_COMPONENT_DYNAMIC;-DMONO_DLL_IMPORT)
    endif()
    foreach(dependency IN LISTS "${component}-dependencies")
      add_dependencies("mono-component-${component}" "${dependency}")
    endforeach()
    # each shared library component gets its own copy for eglib
    #
    # FIXME: this is bad for things like the g_log_set_default_handler/g_logv
    # which use global state - we should move those functions into
    # monosgen-shared and get them via dynamic linking.
    target_link_libraries("mono-component-${component}" PRIVATE eglib_objects)
    if(NOT DISABLE_SHARED_LIBS)
      # If we disable shared libs, but build dynamic components we would need
      # to enable allowing undefined symbols here (presumably to be resolved
      # from the mono-sgen executable. But that's not a configuration we
      # should need in dotnet/runtime.
      target_link_libraries("mono-component-${component}" PRIVATE monosgen-shared)
    endif()
    target_link_libraries("mono-component-${component}" PRIVATE ${OS_LIBS})
    install(TARGETS "mono-component-${component}" LIBRARY)
  endforeach()

  #define a library for each component and component stub
  define_component_libs()

elseif(AOT_COMPONENTS OR (NOT DISABLE_COMPONENTS AND STATIC_COMPONENTS))

  #define a library for each component and component stub
  define_component_libs()

  # define a list of mono-components objects for mini if building a shared libmono with static-linked components
  set(mono-components-objects "")
  foreach(component IN LISTS components_to_build)
    list(APPEND mono-components-objects $<TARGET_OBJECTS:${component}-objects>)
  endforeach()

endif()

# define a list of mono-components-stubs objects that will be linked into
# the runtime to be used as fallbacks if the dynamic components are not
# available or when only static component stubs are requested.
set(mono-components-stub-objects "")
foreach(component IN LISTS components)
  list(APPEND mono-components-stub-objects $<TARGET_OBJECTS:${component}-stub-objects>)
endforeach()

if(NOT MONO_CROSS_COMPILE)
  set(TemplateMonoRuntimeComponentSharedLibExt "${CMAKE_SHARED_LIBRARY_SUFFIX}")
  set(TemplateMonoRuntimeComponentStaticLibExt "${CMAKE_STATIC_LIBRARY_SUFFIX}")
  set(TemplateRuntimeIdentifier "${MONO_COMPONENTS_RID}")
  if(DISABLE_COMPONENTS)
    set(TemplateMonoRuntimeComponentLinking "static")
    set(TemplateMonoRuntimeAvailableComponents "")
  else()
    list(TRANSFORM components REPLACE "^(.+)$" "{ \"identity\": \"\\1\", \"RuntimeIdentifier\": \"${TemplateRuntimeIdentifier}\" }," OUTPUT_VARIABLE TemplateMonoRuntimeAvailableComponentsList)
    list(JOIN TemplateMonoRuntimeAvailableComponentsList "\n" TemplateMonoRuntimeAvailableComponents)
    if(STATIC_COMPONENTS)
      set(TemplateMonoRuntimeComponentLinking "static")
    else()
      set(TemplateMonoRuntimeComponentLinking "dynamic")
    endif()
  endif()
  # Write a RuntimeComponentManifest.json file in the artifacts/obj/mono/<host>/build/ directory
  # without the ../.. the file would go in artifacts/obj/mono/<host>/mono/mini
  configure_file( "${MONO_COMPONENT_PATH}/RuntimeComponentManifest.json.in" "../../build/RuntimeComponentManifest.json")
endif()

# component tests
set(MONO_EVENTPIPE_TEST_SOURCE_PATH "${MONO_EVENTPIPE_SHIM_SOURCE_PATH}/test")
include(${MONO_EVENTPIPE_TEST_SOURCE_PATH}/CMakeLists.txt)<|MERGE_RESOLUTION|>--- conflicted
+++ resolved
@@ -150,20 +150,14 @@
   if(NOT DISABLE_COMPONENT_OBJECTS)
     add_library("${component}-objects" OBJECT "${${component}-sources}")
     target_link_libraries("${component}-objects" PRIVATE component_base)
-<<<<<<< HEAD
-=======
     target_link_libraries("${component}-objects" PUBLIC eglib_api)
->>>>>>> 4916b5a4
     foreach(dependency IN LISTS "${component}-dependencies")
       add_dependencies("${component}-objects" "${dependency}")
     endforeach()
   endif()
   add_library("${component}-stub-objects" OBJECT "${${component}-stub-sources}")
   target_link_libraries("${component}-stub-objects" PRIVATE component_base)
-<<<<<<< HEAD
-=======
   target_link_libraries("${component}-stub-objects" PUBLIC eglib_api)
->>>>>>> 4916b5a4
 endforeach()
 
 if(NOT DISABLE_COMPONENTS AND NOT STATIC_COMPONENTS)
