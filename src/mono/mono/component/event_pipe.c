--- conflicted
+++ resolved
@@ -415,13 +415,9 @@
 	return TRUE;
 }
 
-<<<<<<< HEAD
-#endif /* HOST_WASM && !HOST_WASI */
-=======
 // JS callback to invoke on the main thread early during runtime initialization once eventpipe is functional but before too much of the rest of the runtime is loaded.
 extern void mono_wasm_event_pipe_early_startup_callback (void);
 
-
 static void
 mono_wasm_event_pipe_init (void)
 {
@@ -429,5 +425,4 @@
 	mono_wasm_event_pipe_early_startup_callback ();
 }
 
-#endif /* HOST_WASM */
->>>>>>> a8789a67
+#endif /* HOST_WASM && !HOST_WASI */