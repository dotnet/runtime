--- conflicted
+++ resolved
@@ -3067,11 +3067,7 @@
 
 #ifndef TARGET_WASM
 		int i;
-<<<<<<< HEAD
-		/* 
-=======
 		/*
->>>>>>> eb51b02b
 		 * Reuse the id for already existing stack frames, so invokes don't invalidate
 		 * the still valid stack frames.
 		 */
@@ -3084,11 +3080,7 @@
 
 		if (i >= tls->frame_count)
 			f->id = mono_atomic_inc_i32 (&frame_id);
-<<<<<<< HEAD
-#else //keep the same behavior that we have for wasm before start using debugger-agent			
-=======
 #else //keep the same behavior that we have for wasm before start using debugger-agent
->>>>>>> eb51b02b
 		f->id = findex+1;
 #endif
 		new_frames [findex ++] = f;
