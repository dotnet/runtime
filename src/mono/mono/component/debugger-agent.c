/**
 * \file
 * Soft Debugger back-end module
 *
 * Author:
 *   Zoltan Varga (vargaz@gmail.com)
 *
 * Copyright 2009-2010 Novell, Inc.
 * Copyright 2011 Xamarin Inc.
 * Licensed under the MIT license. See LICENSE file in the project root for full license information.
 */

#include <config.h>
#include <stdio.h>
#include <stdlib.h>
#include <string.h>
#ifdef HAVE_SYS_TYPES_H
#include <sys/types.h>
#endif
#ifdef HAVE_SYS_SELECT_H
#include <sys/select.h>
#endif
#ifdef HAVE_SYS_SOCKET_H
#include <sys/socket.h>
#endif
#ifdef HAVE_NETINET_TCP_H
#include <netinet/tcp.h>
#endif
#ifdef HAVE_NETINET_IN_H
#include <netinet/in.h>
#endif
#ifdef HAVE_UNISTD_H
#include <unistd.h>
#endif
#include <errno.h>
#include <glib.h>

#ifdef HAVE_PTHREAD_H
#include <pthread.h>
#endif

#ifdef HOST_WIN32
#define sleep(t)                 Sleep((t) * 1000)
#ifdef _MSC_VER
#include <winsock2.h>
#include <process.h>
#endif
#include <ws2tcpip.h>
#include <windows.h>
#endif


#ifdef HOST_ANDROID
#include <linux/in.h>
#include <linux/tcp.h>
#include <sys/endian.h>
#endif

#ifndef HOST_WIN32
#define SOCKET int
#define INVALID_SOCKET (-1)
#define SOCKET_ERROR (-1)
#endif

#include <mono/metadata/mono-debug.h>
#include <mono/metadata/debug-internals.h>
#include <mono/metadata/domain-internals.h>
#include <mono/metadata/gc-internals.h>
#include <mono/metadata/environment.h>
#include <mono/metadata/mono-hash-internals.h>
#include <mono/metadata/threads-types.h>
#include <mono/metadata/assembly.h>
#include <mono/metadata/assembly-internals.h>
#include <mono/metadata/runtime.h>
#include <mono/metadata/verify-internals.h>
#include <mono/metadata/reflection-internals.h>
#include <mono/metadata/tokentype.h>
#include <mono/utils/mono-coop-mutex.h>
#include <mono/utils/mono-coop-semaphore.h>
#include <mono/utils/mono-error-internals.h>
#include <mono/utils/mono-stack-unwinding.h>
#include <mono/utils/mono-time.h>
#include <mono/utils/mono-threads.h>
#include <mono/utils/networking.h>
#include <mono/utils/mono-proclib.h>
#include <mono/utils/w32api.h>
#include <mono/utils/mono-logger-internals.h>
#include <mono/utils/mono-proclib.h>

#include <mono/component/debugger-state-machine.h>
#include "debugger-agent.h"
#include <mono/mini/mini.h>
#include <mono/mini/seq-points.h>
#include <mono/mini/aot-runtime.h>
#include <mono/mini/mini-runtime.h>
#include <mono/mini/interp/interp.h>
#include "debugger-engine.h"
#include <mono/metadata/debug-mono-ppdb.h>
#include <mono/metadata/custom-attrs-internals.h>
#include <mono/metadata/components.h>
#include <mono/mini/debugger-agent-external.h>

#ifdef HAVE_UCONTEXT_H
#include <ucontext.h>
#endif

#ifdef HOST_WIN32
#include <windows.h>
#endif

/*
 * On iOS we can't use System.Environment.Exit () as it will do the wrong
 * shutdown sequence.
*/
#if !defined (TARGET_IOS)
#define TRY_MANAGED_SYSTEM_ENVIRONMENT_EXIT
#endif

#if DISABLE_SOCKETS
#define DISABLE_SOCKET_TRANSPORT
#endif

#if !defined (DISABLE_SDB) || defined(TARGET_WASM)
#include <mono/utils/mono-os-mutex.h>

#include <fcntl.h>
#include <sys/stat.h>

#ifndef S_IWUSR
	#define S_IWUSR S_IWRITE
#endif

#define THREAD_TO_INTERNAL(thread) (thread)->internal_thread

#if _MSC_VER
#pragma warning(disable:4312) // FIXME pointer cast to different size
#endif

#ifndef MONO_HANDLE_TRACK_OWNER

#define MONO_HANDLE_NEW_DBG(type, object) \
	(MONO_HANDLE_CAST_FOR (type) (mono_handle_new (MONO_HANDLE_TYPECHECK_FOR (type) (object), mono_thread_info_current ())))

#else

#define MONO_HANDLE_NEW_DBG(type, object) \
	(MONO_HANDLE_CAST_FOR (type) (mono_handle_new (MONO_HANDLE_TYPECHECK_FOR (type) (object), mono_thread_info_current (), HANDLE_OWNER)))

#endif

static inline MonoType*
mono_get_object_type_dbg (void)
{
	return m_class_get_byval_arg (mono_get_object_class ());
}

static inline MonoType*
mono_get_void_type_dbg (void)
{
	return m_class_get_byval_arg (mono_get_void_class ());
}

typedef struct {
	gboolean enabled;
	char *transport;
	char *address;
	int log_level;
	char *log_file;
	gboolean suspend;
	gboolean server;
	gboolean onuncaught;
	GSList *onthrow;
	int timeout;
	char *launch;
	gboolean embedding;
	gboolean defer;
	int keepalive;
	gboolean setpgid;
	gboolean using_icordbg;
	char *debugger_fd;
} AgentConfig;

struct _DebuggerTlsData {
	MonoThreadUnwindState context;

	/* This is computed on demand when it is requested using the wire protocol */
	/* It is freed up when the thread is resumed */
	int frame_count;
	StackFrame **frames;
	/*
	 * Whenever the frame info is up-to-date. If not, compute_frame_info () will need to
	 * re-compute it.
	 */
	gboolean frames_up_to_date;
	/*
	 * Points to data about a pending invoke which needs to be executed after the thread
	 * resumes.
	 */
	InvokeData *pending_invoke;
	/*
	 * Set to TRUE if this thread is suspended in suspend_current () or it is executing
	 * native code.
	 */
	gboolean suspended;
	/*
	 * Signals whenever the thread is in the process of suspending, i.e. it will suspend
	 * within a finite amount of time.
	 */
	gboolean suspending;
	/*
	 * Set to TRUE if this thread is suspended in suspend_current ().
	 */
	gboolean really_suspended;
	/* Used to pass the context to the breakpoint/single step handler */
	MonoContext handler_ctx;
	/* Whenever thread_stop () was called for this thread */
	gboolean terminated;

	/* Whenever to disable breakpoints (used during invokes) */
	gboolean disable_breakpoints;

	/*
	 * Number of times this thread has been resumed using resume_thread ().
	 */
	guint32 resume_count;
	guint32 resume_count_internal;
	guint32 suspend_count;

	MonoInternalThread *thread;
	intptr_t thread_id;

	/*
	 * Information about the frame which transitioned to native code for running
	 * threads.
	 */
	StackFrameInfo async_last_frame;

	/*
	 * The context where the stack walk can be started for running threads.
	 */
	MonoThreadUnwindState async_state;

	/*
     * The context used for filter clauses
     */
	MonoThreadUnwindState filter_state;

	gboolean abort_requested;

	/*
	 * The current mono_runtime_invoke_checked invocation.
	 */
	InvokeData *invoke;

	StackFrameInfo catch_frame;
	gboolean has_catch_frame;

	/*
	 * The context which needs to be restored after handling a single step/breakpoint
	 * event. This is the same as the ctx at step/breakpoint site, but includes changes
	 * to caller saved registers done by set_var ().
	 */
	MonoThreadUnwindState restore_state;
	/* Frames computed from restore_state */
	int restore_frame_count;
	StackFrame **restore_frames;

	/* The currently unloading appdomain */
	MonoDomain *domain_unloading;

	// The state that the debugger expects the thread to be in
	MonoDebuggerThreadState thread_state;
	MonoStopwatch step_time;

	gboolean gc_finalizing;
};

/* Buffered reply packets */
static ReplyPacket reply_packets [128];
static int nreply_packets;

static int packet_id = 0;

/*
 * Contains additional information for an event
 */
typedef struct {
	/* For EVENT_KIND_EXCEPTION */
	MonoObject *exc;
	MonoContext catch_ctx;
	gboolean caught;
	/* For EVENT_KIND_USER_LOG */
	int level;
	char *category, *message;
	/* For EVENT_KIND_TYPE_LOAD */
	MonoClass *klass;
} EventInfo;

typedef struct {
	MonoImage *image;
	gconstpointer meta_bytes;
	int meta_len;
	gconstpointer pdb_bytes;
	int pdb_len;
} EnCInfo;

#ifdef HOST_WIN32
#define get_last_sock_error() WSAGetLastError()
#define MONO_EWOULDBLOCK WSAEWOULDBLOCK
#define MONO_EINTR WSAEINTR
#else
#define get_last_sock_error() errno
#define MONO_EWOULDBLOCK EWOULDBLOCK
#define MONO_EINTR EINTR
#endif

#define CHECK_PROTOCOL_VERSION(major,minor) \
	(protocol_version_set && (major_version > (major) || (major_version == (major) && minor_version >= (minor))))

#define CHECK_ICORDBG(status) \
	(protocol_version_set && using_icordbg == status)

/*
 * Globals
 */
#ifdef TARGET_WASM
static DebuggerTlsData debugger_wasm_thread;
#endif
static AgentConfig agent_config;

/*
 * Whenever the agent is fully initialized.
 * When using the onuncaught or onthrow options, only some parts of the agent are
 * initialized on startup, and the full initialization which includes connection
 * establishment and the startup of the agent thread is only done in response to
 * an event.
 */
static gint32 agent_inited;

#ifdef HOST_WASI
static gboolean resumed_from_wasi;
#endif

#ifndef DISABLE_SOCKET_TRANSPORT
static SOCKET conn_fd;
static SOCKET listen_fd;
#endif

static int objref_id = 0;

static int event_request_id = 0;

#ifndef TARGET_WASM
static int frame_id = 0;
#endif

static GPtrArray *event_requests;

static MonoNativeTlsKey debugger_tls_id;

static gboolean vm_start_event_sent, vm_death_event_sent, disconnected;

/* Maps MonoInternalThread -> DebuggerTlsData */
/* Protected by the loader lock */
static MonoGHashTable *thread_to_tls;

/* Maps tid -> MonoInternalThread */
/* Protected by the loader lock */
static MonoGHashTable *tid_to_thread;

/* Maps tid -> MonoThread (not MonoInternalThread) */
/* Protected by the loader lock */
static MonoGHashTable *tid_to_thread_obj;

static MonoNativeThreadId debugger_thread_id;

static MonoThreadHandle *debugger_thread_handle;

static int log_level;

static int file_check_valid_memory = -1;

static char* filename_check_valid_memory;

static gboolean embedding;

static FILE *log_file;

/* Assemblies whose assembly load event has no been sent yet */
/* Protected by the dbg lock */
static GPtrArray *pending_assembly_loads;

/* Whenever the debugger thread has exited */
static gboolean debugger_thread_exited;

/* Cond variable used to wait for debugger_thread_exited becoming true */
static MonoCoopCond debugger_thread_exited_cond;

/* Mutex for the cond var above */
static MonoCoopMutex debugger_thread_exited_mutex;

/* The protocol version of the client */
static int major_version, minor_version;

/* If the debugger is using icordbg interface */
static gboolean using_icordbg;

/* Whenever the variables above are set by the client */
static gboolean protocol_version_set;

/* The number of times the runtime is suspended */
static gint32 suspend_count;

/* Whenever to buffer reply messages and send them together */
static gboolean buffer_replies;

#ifndef TARGET_WASM
#define GET_TLS_DATA_FROM_THREAD(thread) \
	DebuggerTlsData *tls = NULL; \
	mono_loader_lock(); \
	if (thread_to_tls != NULL) \
		tls = (DebuggerTlsData*)mono_g_hash_table_lookup(thread_to_tls, thread); \
	mono_loader_unlock();
#define GET_DEBUGGER_TLS() \
	DebuggerTlsData *tls; \
	tls = (DebuggerTlsData *)mono_native_tls_get_value (debugger_tls_id);
#else
/* the thread argument is omitted on wasm, to avoid compiler warning */
#define GET_TLS_DATA_FROM_THREAD(...) \
	DebuggerTlsData *tls; \
	tls = &debugger_wasm_thread;
#define GET_DEBUGGER_TLS() \
	DebuggerTlsData *tls; \
	tls = &debugger_wasm_thread;
#endif

#define GET_EXTRA_SPACE_FOR_REF_FIELDS(klass) \
	extra_space_size = 0; \
	extra_space = NULL; \
	if (m_class_is_valuetype (klass)) { \
		guint8 *p_int = p; \
		extra_space_size = decode_value_compute_size (m_class_get_byval_arg (klass), 0, domain, p_int, &p_int, end, FALSE); \
	} \
	if (extra_space_size > 0) \
		extra_space = g_alloca (extra_space_size);


static void (*start_debugger_thread_func) (MonoError *error);
static void (*suspend_vm_func) (void);
static void (*suspend_current_func) (void);

//mono_native_tls_get_value (debugger_tls_id);

#define dbg_lock mono_de_lock
#define dbg_unlock mono_de_unlock

static void suspend_vm (void);
static void transport_init (void);
static void transport_connect (const char *address);
static gboolean transport_handshake (void);

static gsize WINAPI debugger_thread (void *arg);

static void runtime_initialized (MonoProfiler *prof);

static void runtime_shutdown (MonoProfiler *prof);

static void thread_startup (MonoProfiler *prof, uintptr_t tid);

static void thread_end (MonoProfiler *prof, uintptr_t tid);

static void appdomain_load (MonoProfiler *prof, MonoDomain *domain);

static void appdomain_start_unload (MonoProfiler *prof, MonoDomain *domain);

static void appdomain_unload (MonoProfiler *prof, MonoDomain *domain);

static void emit_appdomain_load (gpointer key, gpointer value, gpointer user_data);

static void emit_thread_start (gpointer key, gpointer value, gpointer user_data);

static void invalidate_each_thread (gpointer key, gpointer value, gpointer user_data);

static void assembly_load (MonoProfiler *prof, MonoAssembly *assembly);

static void assembly_unload (MonoProfiler *prof, MonoAssembly *assembly);

static void gc_finalizing (MonoProfiler *prof);

static void gc_finalized (MonoProfiler *prof);

static void emit_assembly_load (gpointer assembly, gpointer user_data);

static void emit_type_load (gpointer key, gpointer type, gpointer user_data);

static void jit_done (MonoProfiler *prof, MonoMethod *method, MonoJitInfo *jinfo);

static void jit_failed (MonoProfiler *prof, MonoMethod *method);

static void jit_end (MonoProfiler *prof, MonoMethod *method, MonoJitInfo *jinfo);

static void suspend_current (void);

static void clear_event_requests_for_assembly (MonoAssembly *assembly);

static void clear_types_for_assembly (MonoAssembly *assembly);

static void process_profiler_event (EventKind event, gpointer arg);

/* Submodule init/cleanup */
static void event_requests_cleanup (void);

static void objrefs_init (void);
static void objrefs_cleanup (void);

static void ids_init (void);

static void ids_cleanup (void);

static void suspend_init (void);

static void start_debugger_thread (MonoError *error);
static void stop_debugger_thread (void);

static void finish_agent_init (gboolean on_startup);

static void process_profiler_event (EventKind event, gpointer arg);

static void invalidate_frames (DebuggerTlsData *tls);

/* Callbacks used by debugger-engine */
static MonoContext* tls_get_restore_state (void *the_tls);
static gboolean try_process_suspend (void *tls, MonoContext *ctx, gboolean from_breakpoint);
static gboolean begin_breakpoint_processing (void *tls, MonoContext *ctx, MonoJitInfo *ji, gboolean from_signal);
static void begin_single_step_processing (MonoContext *ctx, gboolean from_signal);
static gboolean ensure_jit (DbgEngineStackFrame* the_frame);
static int ensure_runtime_is_suspended (void);
static int handle_multiple_ss_requests (void);

/* Callbacks used by wasm debugger */
static void mono_dbg_debugger_agent_user_break (void);


static GENERATE_TRY_GET_CLASS_WITH_CACHE (fixed_buffer, "System.Runtime.CompilerServices", "FixedBufferAttribute")

#ifndef DISABLE_SOCKET_TRANSPORT
static void
register_socket_transport (void);
#endif

static gboolean
is_debugger_thread (void)
{
	MonoInternalThread *internal;

	internal = mono_thread_internal_current ();
	if (!internal)
		return FALSE;

	return internal->debugger_thread ? TRUE : FALSE;
}

static int
parse_address (char *address, char **host, int *port)
{
	char *pos = strchr (address, ':');

	if (pos == NULL || pos == address)
		return 1;

	size_t len = pos - address;
	*host = (char *)g_malloc (len + 1);
	memcpy (*host, address, len);
	(*host) [len] = '\0';

	if (!strcmp(pos + 1, "pid_based"))
		*port = -1;
	else
		*port = atoi (pos + 1);

	return 0;
}

static void
print_usage (void)
{
	PRINT_ERROR_MSG ("Usage: mono --debugger-agent=[<option>=<value>,...] ...\n");
	PRINT_ERROR_MSG ("Available options:\n");
	PRINT_ERROR_MSG ("  transport=<transport>\t\tTransport to use for connecting to the debugger (mandatory, possible values: 'dt_socket')\n");
	PRINT_ERROR_MSG ("  address=<hostname>:<port>\tAddress to connect to (mandatory)\n");
	PRINT_ERROR_MSG ("  loglevel=<n>\t\t\tLog level (defaults to 0)\n");
	PRINT_ERROR_MSG ("  logfile=<file>\t\tFile to log to (defaults to stdout)\n");
	PRINT_ERROR_MSG ("  suspend=y/n\t\t\tWhether to suspend after startup.\n");
	PRINT_ERROR_MSG ("  timeout=<n>\t\t\tTimeout for connecting in milliseconds.\n");
	PRINT_ERROR_MSG ("  server=y/n\t\t\tWhether to listen for a client connection.\n");
	PRINT_ERROR_MSG ("  keepalive=<n>\t\t\tSend keepalive events every n milliseconds.\n");
	PRINT_ERROR_MSG ("  setpgid=y/n\t\t\tWhether to call setpid(0, 0) after startup.\n");
	PRINT_ERROR_MSG ("  help\t\t\t\tPrint this help.\n");
}

static gboolean
parse_flag (const char *option, char *flag)
{
	if (!strcmp (flag, "y"))
		return TRUE;
	else if (!strcmp (flag, "n"))
		return FALSE;
	else {
		PRINT_ERROR_MSG ("debugger-agent: The valid values for the '%s' option are 'y' and 'n'.\n", option);
		exit (1);
		return FALSE;
	}
}

static void
debugger_agent_parse_options (char *options)
{
	if (!options)
		return;
	char **args, **ptr;
	char *host;
	int port;
	char *extra;

#if !defined(MONO_ARCH_SOFT_DEBUG_SUPPORTED) && !defined(HOST_WASI)
	PRINT_ERROR_MSG ("--debugger-agent is not supported on this platform.\n");
	exit (1);
#endif

	extra = g_getenv ("MONO_SDB_ENV_OPTIONS");
	if (extra) {
		options = g_strdup_printf ("%s,%s", options, extra);
		g_free (extra);
	}

	agent_config.enabled = TRUE;
	agent_config.suspend = TRUE;
	agent_config.server = FALSE;
	agent_config.defer = FALSE;
	agent_config.address = NULL;

	//agent_config.log_level = 10;

	args = g_strsplit (options, ",", -1);
	for (ptr = args; ptr && *ptr; ptr ++) {
		char *arg = *ptr;

		if (strncmp (arg, "transport=", 10) == 0) {
			agent_config.transport = g_strdup (arg + 10);
		} else if (strncmp (arg, "address=", 8) == 0) {
			agent_config.address = g_strdup (arg + 8);
		} else if (strncmp (arg, "loglevel=", 9) == 0) {
			agent_config.log_level = atoi (arg + 9);
		} else if (strncmp (arg, "logfile=", 8) == 0) {
			agent_config.log_file = g_strdup (arg + 8);
		} else if (strncmp (arg, "suspend=", 8) == 0) {
			agent_config.suspend = parse_flag ("suspend", arg + 8);
		} else if (strncmp (arg, "server=", 7) == 0) {
			agent_config.server = parse_flag ("server", arg + 7);
		} else if (strncmp (arg, "onuncaught=", 11) == 0) {
			agent_config.onuncaught = parse_flag ("onuncaught", arg + 11);
		} else if (strncmp (arg, "onthrow=", 8) == 0) {
			/* We support multiple onthrow= options */
			agent_config.onthrow = g_slist_append (agent_config.onthrow, g_strdup (arg + 8));
		} else if (strncmp (arg, "onthrow", 7) == 0) {
			agent_config.onthrow = g_slist_append (agent_config.onthrow, g_strdup (""));
		} else if (strncmp (arg, "help", 4) == 0) {
			print_usage ();
			exit (0);
		} else if (strncmp (arg, "timeout=", 8) == 0) {
			agent_config.timeout = atoi (arg + 8);
		} else if (strncmp (arg, "launch=", 7) == 0) {
			agent_config.launch = g_strdup (arg + 7);
		} else if (strncmp (arg, "embedding=", 10) == 0) {
			agent_config.embedding = atoi (arg + 10) == 1;
		} else if (strncmp (arg, "keepalive=", 10) == 0) {
			agent_config.keepalive = atoi (arg + 10);
		} else if (strncmp (arg, "setpgid=", 8) == 0) {
			agent_config.setpgid = parse_flag ("setpgid", arg + 8);
		} else if (strncmp (arg, "debugger_fd=", 12) == 0) {
			agent_config.debugger_fd = g_strdup (arg + 12);
		} else {
			print_usage ();
			exit (1);
		}
	}

	if (agent_config.server && !agent_config.suspend) {
		/* Waiting for deferred attachment */
		agent_config.defer = TRUE;
		if (agent_config.address == NULL) {
			agent_config.address = g_strdup_printf ("0.0.0.0:%u", 56000 + (mono_process_current_pid () % 1000));
		}
	}

	//agent_config.log_level = 0;

	if (agent_config.transport == NULL) {
		PRINT_ERROR_MSG ("debugger-agent: The 'transport' option is mandatory.\n");
		exit (1);
	}

#ifndef HOST_WASI
	if (agent_config.address == NULL && !agent_config.server) {
		PRINT_ERROR_MSG ("debugger-agent: The 'address' option is mandatory.\n");
		exit (1);
	}
#endif

	// FIXME:
	if (!strcmp (agent_config.transport, "dt_socket")) {
		if (agent_config.address && parse_address (agent_config.address, &host, &port)) {
			PRINT_ERROR_MSG ("debugger-agent: The format of the 'address' options is '<host>:<port>'\n");
			exit (1);
		}
	}

	mini_get_debug_options ()->gen_sdb_seq_points = TRUE;
	/*
	 * This is needed because currently we don't handle liveness info.
	 */
	mini_get_debug_options ()->mdb_optimizations = TRUE;

#ifndef MONO_ARCH_HAVE_CONTEXT_SET_INT_REG
	/* This is needed because we can't set local variables in registers yet */
	mono_disable_optimizations (MONO_OPT_LINEARS);
#endif

	/*
	 * The stack walk done from thread_interrupt () needs to be signal safe, but it
	 * isn't, since it can call into mono_aot_find_jit_info () which is not signal
	 * safe (#3411). So load AOT info eagerly when the debugger is running as a
	 * workaround.
	 */
	mini_get_debug_options ()->load_aot_jit_info_eagerly = TRUE;
}

void
mono_debugger_set_thread_state (DebuggerTlsData *tls, MonoDebuggerThreadState expected, MonoDebuggerThreadState set)
{
	g_assertf (tls, "Cannot get state of null thread", NULL);

	g_assert (tls->thread_state == expected);

	tls->thread_state = set;
}

MonoDebuggerThreadState
mono_debugger_get_thread_state (DebuggerTlsData *tls)
{
	g_assertf (tls, "Cannot get state of null thread", NULL);

	return tls->thread_state;
}

gsize
mono_debugger_tls_thread_id (DebuggerTlsData *tls)
{
	if (!tls)
		return 0;

	return tls->thread_id;
}

// Only call this function with the loader lock held
MonoGHashTable *
mono_debugger_get_thread_states (void)
{
	return thread_to_tls;
}

gboolean
mono_debugger_is_disconnected (void)
{
	return disconnected;
}

void
mono_debugger_agent_init_internal (void)
{
	if (!agent_config.enabled)
		return;

	DebuggerEngineCallbacks cbs;
	memset (&cbs, 0, sizeof (cbs));
	cbs.tls_get_restore_state = tls_get_restore_state;
	cbs.try_process_suspend = try_process_suspend;
	cbs.begin_breakpoint_processing = begin_breakpoint_processing;
	cbs.begin_single_step_processing = begin_single_step_processing;
	cbs.ss_discard_frame_context = mono_ss_discard_frame_context;
	cbs.ss_calculate_framecount = mono_ss_calculate_framecount;
	cbs.ensure_jit = ensure_jit;
	cbs.ensure_runtime_is_suspended = ensure_runtime_is_suspended;
	cbs.handle_multiple_ss_requests = handle_multiple_ss_requests;

	mono_de_init (&cbs);
	transport_init ();
	
	start_debugger_thread_func = start_debugger_thread;
	suspend_vm_func = suspend_vm;
	suspend_current_func = suspend_current;
	

	/* Need to know whenever a thread has acquired the loader mutex */
	mono_loader_lock_track_ownership (TRUE);

	event_requests = g_ptr_array_new ();

	mono_coop_mutex_init (&debugger_thread_exited_mutex);
	mono_coop_cond_init (&debugger_thread_exited_cond);

	MonoProfilerHandle prof = mono_profiler_create (NULL);
	mono_profiler_set_runtime_initialized_callback (prof, runtime_initialized);
	mono_profiler_set_domain_loaded_callback (prof, appdomain_load);
	mono_profiler_set_domain_unloading_callback (prof, appdomain_start_unload);
	mono_profiler_set_domain_unloaded_callback (prof, appdomain_unload);
	mono_profiler_set_thread_started_callback (prof, thread_startup);
	mono_profiler_set_thread_stopped_callback (prof, thread_end);
	mono_profiler_set_assembly_loaded_callback (prof, assembly_load);
	mono_profiler_set_assembly_unloading_callback (prof, assembly_unload);
	mono_profiler_set_jit_done_callback (prof, jit_done);
	mono_profiler_set_jit_failed_callback (prof, jit_failed);
	mono_profiler_set_gc_finalizing_callback (prof, gc_finalizing);
	mono_profiler_set_gc_finalized_callback (prof, gc_finalized);

	mono_native_tls_alloc (&debugger_tls_id, NULL);

	/* Needed by the hash_table_new_type () call below */
	mono_gc_base_init ();

	thread_to_tls = mono_g_hash_table_new_type_internal ((GHashFunc)mono_object_hash_internal, NULL, MONO_HASH_KEY_GC, MONO_ROOT_SOURCE_DEBUGGER, NULL, "Debugger TLS Table");

	tid_to_thread = mono_g_hash_table_new_type_internal (NULL, NULL, MONO_HASH_VALUE_GC, MONO_ROOT_SOURCE_DEBUGGER, NULL, "Debugger Thread Table");

	tid_to_thread_obj = mono_g_hash_table_new_type_internal (NULL, NULL, MONO_HASH_VALUE_GC, MONO_ROOT_SOURCE_DEBUGGER, NULL, "Debugger Thread Object Table");

	pending_assembly_loads = g_ptr_array_new ();

	log_level = agent_config.log_level;

	embedding = agent_config.embedding;
	disconnected = TRUE;

	if (agent_config.log_file) {
		log_file = fopen (agent_config.log_file, "w+");
		if (!log_file) {
			PRINT_ERROR_MSG ("Unable to create log file '%s': %s.\n", agent_config.log_file, strerror (errno));
			exit (1);
		}
	} else {
		log_file = stdout;
	}
	mono_de_set_log_level (log_level, log_file);

	ids_init ();
	objrefs_init ();
	suspend_init ();

#ifdef HAVE_SETPGID
	if (agent_config.setpgid)
		setpgid (0, 0);
#endif

	if (!agent_config.onuncaught && !agent_config.onthrow)
		finish_agent_init (TRUE);
}

/*
 * finish_agent_init:
 *
 *   Finish the initialization of the agent. This involves connecting the transport
 * and starting the agent thread. This is either done at startup, or
 * in response to some event like an unhandled exception.
 */
static void
finish_agent_init (gboolean on_startup)
{
	if (mono_atomic_cas_i32 (&agent_inited, 1, 0) == 1)
		return;

	if (agent_config.launch) {

		// FIXME: Generated address
		// FIXME: Races with transport_connect ()

#ifdef G_OS_WIN32
		// Nothing. FIXME? g_spawn_async_with_pipes is easy enough to provide for Windows if needed.
#elif !HAVE_G_SPAWN
		PRINT_ERROR_MSG ("g_spawn_async_with_pipes not supported on this platform\n");
		exit (1);
#else
		char *argv [ ] = {
			agent_config.launch,
			agent_config.transport,
			agent_config.address,
			NULL
		};
		int res = g_spawn_async_with_pipes (NULL, argv, NULL, (GSpawnFlags)0, NULL, NULL, NULL, NULL, NULL, NULL, NULL);
		if (!res) {
			PRINT_ERROR_MSG ("Failed to execute '%s'.\n", agent_config.launch);
			exit (1);
		}
#endif
	}
#ifndef HOST_WASI
	transport_connect (agent_config.address);
#else
	transport_connect (agent_config.debugger_fd);
#endif

	if (!on_startup) {
		/* Do some which is usually done after sending the VMStart () event */
		vm_start_event_sent = TRUE;
		ERROR_DECL (error);
		start_debugger_thread_func (error);
		mono_error_assert_ok (error);
	}
}

static void
mono_debugger_agent_cleanup (void)
{
	if (!agent_inited)
		return;

	stop_debugger_thread ();

	event_requests_cleanup ();
	objrefs_cleanup ();
	ids_cleanup ();

	mono_de_cleanup ();

	if (file_check_valid_memory != -1) {
		remove (filename_check_valid_memory);
		g_free (filename_check_valid_memory);
		close (file_check_valid_memory);
	}
}

/*
 * SOCKET TRANSPORT
 */

#ifndef DISABLE_SOCKET_TRANSPORT

/*
 * recv_length:
 *
 * recv() + handle incomplete reads and EINTR
 */
static int
socket_transport_recv (void *buf, int len)
{
	int res;
	int total = 0;
	SOCKET fd = conn_fd;
	int flags = 0;
	static gint64 last_keepalive;
	gint64 msecs;

	MONO_REQ_GC_SAFE_MODE;

	do {
	again:
		res = recv (fd, (char *) buf + total, len - total, flags);
		if (res > 0)
			total += res;
		if (agent_config.keepalive) {
			gboolean need_keepalive = FALSE;
			if (res == SOCKET_ERROR && get_last_sock_error () == MONO_EWOULDBLOCK) {
				need_keepalive = TRUE;
			} else if (res == SOCKET_ERROR) {
				/* This could happen if recv () is interrupted repeatedly */
				msecs = mono_msec_ticks ();
				if (msecs - last_keepalive >= agent_config.keepalive) {
					need_keepalive = TRUE;
					last_keepalive = msecs;
				}
			}
			if (need_keepalive) {
				MONO_ENTER_GC_UNSAFE;
				process_profiler_event (EVENT_KIND_KEEPALIVE, NULL);
				MONO_EXIT_GC_UNSAFE;
				goto again;
			}
		}
	} while ((res > 0 && total < len) || (res == SOCKET_ERROR && get_last_sock_error () == MONO_EINTR));

	return total;
}

static void
set_keepalive (void)
{
	struct timeval tv;
	int result;

	if (!agent_config.keepalive || !conn_fd)
		return;

	tv.tv_sec = agent_config.keepalive / 1000;
	tv.tv_usec = (agent_config.keepalive % 1000) * 1000;

	result = setsockopt (conn_fd, SOL_SOCKET, SO_RCVTIMEO, (char *) &tv, sizeof(struct timeval));
	g_assert (result >= 0);
}

static SOCKET
socket_transport_accept (SOCKET socket_fd)
{
	MONO_REQ_GC_SAFE_MODE;
	conn_fd = accept (socket_fd, NULL, NULL);

	if (conn_fd == INVALID_SOCKET) {
		PRINT_ERROR_MSG ("debugger-agent: Unable to listen on %d: %s.\n", (int)socket_fd, strerror (get_last_sock_error()));
	} else {
		PRINT_DEBUG_MSG (1, "Accepted connection from client, connection fd=%d.\n", (int)conn_fd);
	}

	return conn_fd;
}

static gboolean
socket_transport_send (void *data, int len)
{
	int res;

	MONO_REQ_GC_SAFE_MODE;

	do {
		res = send (conn_fd, (const char*)data, len, 0);
	} while (res == SOCKET_ERROR && get_last_sock_error () == MONO_EINTR);

	if (res != len)
		return FALSE;
	else
		return TRUE;
}

/*
 * socket_transport_connect:
 *
 *   Connect/Listen on HOST:PORT. If HOST is NULL, generate an address and listen on it.
 */
static void
socket_transport_connect (const char *address)
{
	MonoAddressInfo *result = NULL;
	MonoAddressEntry *rp;
	SOCKET sfd = INVALID_SOCKET;
	int s = 0, res;
	char *host = NULL;
	int port;

	MONO_REQ_GC_SAFE_MODE;

	if (agent_config.address) {
		res = parse_address (agent_config.address, &host, &port);
		g_assert (res == 0);
	} else {
		host = NULL;
		port = 0;
	}

	if (port == -1) {
		port = 56000 + (mono_process_current_pid () % 1000);
	}

	conn_fd = INVALID_SOCKET;
	listen_fd = INVALID_SOCKET;

	MONO_ENTER_GC_UNSAFE;
	mono_networking_init();
	MONO_EXIT_GC_UNSAFE;

	if (host) {
		int hints[] = {
			MONO_HINT_IPV4 | MONO_HINT_NUMERIC_HOST,
			MONO_HINT_IPV6 | MONO_HINT_NUMERIC_HOST,
			MONO_HINT_UNSPECIFIED
		};

		for (size_t i = 0; i < sizeof(hints) / sizeof(int); i++) {
			/* Obtain address(es) matching host/port */
			MONO_ENTER_GC_UNSAFE;
			s = mono_get_address_info (host, port, hints[i], &result);
			MONO_EXIT_GC_UNSAFE;
			if (s == 0)
				break;
		}
		if (s != 0) {
			PRINT_ERROR_MSG ("debugger-agent: Unable to resolve %s:%d: %d\n", host, port, s); // FIXME add portable error conversion functions
			exit (1);
		}
	}

	if (agent_config.server) {
		/* Wait for a connection */
		if (!host) {
			struct sockaddr_in addr;
			socklen_t addrlen;

			/* No address, generate one */
			sfd = socket (AF_INET, SOCK_STREAM, 0);
			if (sfd == INVALID_SOCKET) {
				PRINT_ERROR_MSG ("debugger-agent: Unable to create a socket: %s\n", strerror (get_last_sock_error ()));
				exit (1);
			}

			/* This will bind the socket to a random port */
			res = listen (sfd, 16);
			if (res == SOCKET_ERROR) {
				PRINT_ERROR_MSG ("debugger-agent: Unable to setup listening socket: %s\n", strerror (get_last_sock_error ()));
				exit (1);
			}
			listen_fd = sfd;

			addrlen = sizeof (addr);
			memset (&addr, 0, sizeof (addr));
			res = getsockname (sfd, (struct sockaddr*)&addr, &addrlen);
			g_assert (res == 0);

			host = (char*)"127.0.0.1";
			port = ntohs (addr.sin_port);

			/* Emit the address to stdout */
			/* FIXME: Should print another interface, not localhost */
			PRINT_MSG ("%s:%d\n", host, port);
		} else {
			/* Listen on the provided address */
			for (rp = result->entries; rp != NULL; rp = rp->next) {
				MonoSocketAddress sockaddr;
				socklen_t sock_len;
				int n = 1;

				MONO_ENTER_GC_UNSAFE;
				mono_socket_address_init (&sockaddr, &sock_len, rp->family, &rp->address, port);
				MONO_EXIT_GC_UNSAFE;

				sfd = socket (rp->family, rp->socktype, rp->protocol);
				if (sfd == INVALID_SOCKET)
					continue;

				if (setsockopt (sfd, SOL_SOCKET, SO_REUSEADDR, (const char*)&n, sizeof(n)) == SOCKET_ERROR)
					continue;

				res = bind (sfd, &sockaddr.addr, sock_len);
				if (res == SOCKET_ERROR)
					continue;

				res = listen (sfd, 16);
				if (res == SOCKET_ERROR)
					continue;
				listen_fd = sfd;
				break;
			}

			MONO_ENTER_GC_UNSAFE;
			mono_free_address_info (result);
			MONO_EXIT_GC_UNSAFE;
		}

		if (agent_config.defer)
			return;

		PRINT_DEBUG_MSG (1, "Listening on %s:%d (timeout=%d ms)...\n", host, port, agent_config.timeout);

		if (agent_config.timeout) {
			fd_set readfds;
			struct timeval tv;

			tv.tv_sec = 0;
			tv.tv_usec = agent_config.timeout * 1000;
			FD_ZERO (&readfds);
			FD_SET (sfd, &readfds);

			res = select ((int)sfd + 1, &readfds, NULL, NULL, &tv);

			if (res == 0) {
				PRINT_ERROR_MSG ("debugger-agent: Timed out waiting to connect.\n");
				exit (1);
			}
		}

		conn_fd = socket_transport_accept (sfd);
		if (conn_fd == INVALID_SOCKET)
			exit (1);

		PRINT_DEBUG_MSG (1, "Accepted connection from client, socket fd=%d.\n", (int)conn_fd);
	} else {
		/* Connect to the specified address */
		/* FIXME: Respect the timeout */
		time_t startTime = time(NULL);
		uint32_t elapsedTime;
		do {
			PRINT_DEBUG_MSG (1, "Trying to connect - %d.\n", port);
			for (rp = result->entries; rp != NULL; rp = rp->next) {
				MonoSocketAddress sockaddr;
				socklen_t sock_len;

				MONO_ENTER_GC_UNSAFE;
				mono_socket_address_init (&sockaddr, &sock_len, rp->family, &rp->address, port);
				MONO_EXIT_GC_UNSAFE;

				sfd = socket (rp->family, rp->socktype,
							rp->protocol);
				if (sfd == INVALID_SOCKET) {
					perror("socket");
					fprintf(stderr, "socket() failed: %s\n", strerror(errno));
					PRINT_DEBUG_MSG(1, "socket() failed: %s\n", strerror(errno));
					continue;
				}

				res = connect (sfd, &sockaddr.addr, sock_len);

				if (res != SOCKET_ERROR)
					break;       /* Success */

	#ifdef HOST_WIN32
				closesocket (sfd);
	#else
				close (sfd);
	#endif
			}
			elapsedTime = GDOUBLE_TO_UINT32 (difftime (time (NULL), startTime) * 1000);
			if (rp == 0)
				sleep (1);
		} while ((elapsedTime < GINT_TO_UINT32(agent_config.timeout)) && (rp == 0));


		if (rp == 0) {
			PRINT_ERROR_MSG ("debugger-agent: Unable to connect to %s:%d\n", host, port);
			exit (1);
		}

		conn_fd = sfd;

		MONO_ENTER_GC_UNSAFE;
		mono_free_address_info (result);
		MONO_EXIT_GC_UNSAFE;
	}

	gboolean handshake_ok;
	MONO_ENTER_GC_UNSAFE;
	handshake_ok = transport_handshake ();
	MONO_EXIT_GC_UNSAFE;
	if (!handshake_ok)
		exit (1);
}

static void
socket_transport_close1 (void)
{
	/* This will interrupt the agent thread */
	/* Close the read part only so it can still send back replies */
	/* Also shut down the connection listener so that we can exit normally */
#ifdef HOST_WIN32
	/* SD_RECEIVE doesn't break the recv in the debugger thread */
	shutdown (conn_fd, SD_BOTH);
	shutdown (listen_fd, SD_BOTH);
	closesocket (listen_fd);
#else
	shutdown (conn_fd, SHUT_RD);
	shutdown (listen_fd, SHUT_RDWR);
	close (listen_fd);
#endif
}

static void
socket_transport_close2 (void)
{
#ifdef HOST_WIN32
	shutdown (conn_fd, SD_BOTH);
#else
	shutdown (conn_fd, SHUT_RDWR);
#endif
}

static void
register_socket_transport (void)
{
	DebuggerTransport trans;

	trans.name = "dt_socket";
	trans.connect = socket_transport_connect;
	trans.close1 = socket_transport_close1;
	trans.close2 = socket_transport_close2;
	trans.send = socket_transport_send;
	trans.recv = socket_transport_recv;

	mono_debugger_agent_register_transport (&trans);
}

/*
 * socket_fd_transport_connect:
 *
 */
static void
socket_fd_transport_connect (const char *address)
{
	int res;

	MONO_REQ_GC_SAFE_MODE;

#if defined(HOST_WIN32) && (TARGET_SIZEOF_VOID_P == 8)
	const char *format = "%" PRIu64;
#else
	const char *format = "%d";
#endif
	res = sscanf (address, format, &conn_fd);

	if (res != 1) {
		PRINT_ERROR_MSG ("debugger-agent: socket-fd transport address is invalid: '%s'\n", address);
		exit (1);
	}

	gboolean handshake_ok;
	MONO_ENTER_GC_UNSAFE;
	handshake_ok = transport_handshake ();
	MONO_EXIT_GC_UNSAFE;
	if (!handshake_ok)
		exit (1);
}

static void
register_socket_fd_transport (void)
{
	DebuggerTransport trans;

	/* This is the same as the 'dt_socket' transport, but receives an already connected socket fd */
	trans.name = "socket-fd";
	trans.connect = socket_fd_transport_connect;
	trans.close1 = socket_transport_close1;
	trans.close2 = socket_transport_close2;
	trans.send = socket_transport_send;
	trans.recv = socket_transport_recv;

	mono_debugger_agent_register_transport (&trans);
}

#endif /* DISABLE_SOCKET_TRANSPORT */

/*
 * TRANSPORT CODE
 */



static DebuggerTransport *transport;

static void
transport_init (void)
{
	int i;

#ifndef DISABLE_SOCKET_TRANSPORT
	register_socket_transport ();
	register_socket_fd_transport ();
#endif
	int ntransports = 0;
	DebuggerTransport *transports = mono_debugger_agent_get_transports (&ntransports);

	for (i = 0; i < ntransports; ++i) {
		if (!strcmp (agent_config.transport, transports [i].name))
			break;
	}
	if (i == ntransports) {
		PRINT_ERROR_MSG ("debugger-agent: The supported values for the 'transport' option are: ");
		for (i = 0; i < ntransports; ++i)
			PRINT_ERROR_MSG ("%s'%s'", i > 0 ? ", " : "", transports [i].name);
		PRINT_ERROR_MSG ("\n");
		exit (1);
	}
	transport = &transports [i];
}

void
transport_connect (const char *address)
{
	MONO_ENTER_GC_SAFE;
	transport->connect (address);
	MONO_EXIT_GC_SAFE;
}

static void
transport_close1 (void)
{
	MONO_ENTER_GC_SAFE;
	transport->close1 ();
	MONO_EXIT_GC_SAFE;
}

static void
transport_close2 (void)
{
	MONO_ENTER_GC_SAFE;
	transport->close2 ();
	MONO_EXIT_GC_SAFE;
}

static int
transport_send (void *buf, int len)
{
	int result;
	MONO_ENTER_GC_SAFE;
	result = transport->send (buf, len);
	MONO_EXIT_GC_SAFE;
	return result;
}

static int
transport_recv (void *buf, int len)
{
	int result;
	MONO_ENTER_GC_SAFE;
	result = transport->recv (buf, len);
	MONO_EXIT_GC_SAFE;
	return result;
}

static gboolean
debugger_agent_transport_handshake (void)
{
	gboolean result;
	MONO_ENTER_GC_UNSAFE;
	result = transport_handshake ();
	MONO_EXIT_GC_UNSAFE;
	return result;
}

static gboolean
transport_handshake (void)
{
	char handshake_msg [128];
	guint8 buf [128];
	int res;

	MONO_REQ_GC_UNSAFE_MODE;

	disconnected = TRUE;

	/* Write handshake message */
	sprintf (handshake_msg, "DWP-Handshake");

	do {
		res = transport_send (handshake_msg, (int)strlen (handshake_msg));
	} while (res == SOCKET_ERROR && get_last_sock_error () == MONO_EINTR);

	g_assert (res != SOCKET_ERROR);

	/* Read answer */
	res = transport_recv (buf, (int)strlen (handshake_msg));
	if ((res != strlen (handshake_msg)) || (memcmp (buf, handshake_msg, strlen (handshake_msg)) != 0)) {
		PRINT_ERROR_MSG ("debugger-agent: DWP handshake failed.\n");
		return FALSE;
	}

	/*
	 * To support older clients, the client sends its protocol version after connecting
	 * using a command. Until that is received, default to our protocol version.
	 */
	major_version = MAJOR_VERSION;
	minor_version = MINOR_VERSION;
	using_icordbg = FALSE;
	protocol_version_set = FALSE;

#ifndef DISABLE_SOCKET_TRANSPORT
	// FIXME: Move this somewhere else
	/*
	 * Set TCP_NODELAY on the socket so the client receives events/command
	 * results immediately.
	 */
	MONO_ENTER_GC_SAFE;
	if (conn_fd) {
		int flag = 1;
		int result = setsockopt (conn_fd,
                                 IPPROTO_TCP,
                                 TCP_NODELAY,
                                 (char *) &flag,
                                 sizeof(int));
		g_assert (result >= 0);
	}

	set_keepalive ();
	MONO_EXIT_GC_SAFE;
#endif

	disconnected = FALSE;
	return TRUE;
}

static void
stop_debugger_thread (void)
{
	if (!agent_inited)
		return;

	transport_close1 ();

	/*
	 * Wait for the thread to exit.
	 *
	 * If we continue with the shutdown without waiting for it, then the client might
	 * not receive an answer to its last command like a resume.
	 */
	if (!is_debugger_thread ()) {
		do {
			mono_coop_mutex_lock (&debugger_thread_exited_mutex);
			if (!debugger_thread_exited)
				mono_coop_cond_wait (&debugger_thread_exited_cond, &debugger_thread_exited_mutex);
			mono_coop_mutex_unlock (&debugger_thread_exited_mutex);
		} while (!debugger_thread_exited);

		if (debugger_thread_handle)
			mono_thread_info_wait_one_handle (debugger_thread_handle, MONO_INFINITE_WAIT, TRUE);
	}

	transport_close2 ();
}

static void
start_debugger_thread (MonoError *error)
{
	MonoInternalThread *thread;

	thread = mono_thread_create_internal ((MonoThreadStart)debugger_thread, NULL, MONO_THREAD_CREATE_FLAGS_DEBUGGER, error);
	return_if_nok (error);

	/* Is it possible for the thread to be dead already ? */
	debugger_thread_handle = mono_threads_open_thread_handle (thread->handle);
	g_assert (debugger_thread_handle);

}

static gboolean
send_packet (uint8_t command_set, uint8_t command, Buffer *data)
{
	Buffer buf;
	int len, id;
	gboolean res;

	id = mono_atomic_inc_i32 (&packet_id);

	len = GPTRDIFF_TO_INT (data->p - data->buf + 11);
	buffer_init (&buf, len);
	buffer_add_int (&buf, len);
	buffer_add_int (&buf, id);
	buffer_add_byte (&buf, 0); /* flags */
	buffer_add_byte (&buf, command_set);
	buffer_add_byte (&buf, command);
	memcpy (buf.buf + 11, data->buf, data->p - data->buf);

	res = transport_send (buf.buf, len);

	buffer_free (&buf);

	return res;
}

static gboolean
send_reply_packets (int npackets, ReplyPacket *packets)
{
	Buffer buf;
	int i, len;
	gboolean res;

	len = 0;
	for (i = 0; i < npackets; ++i)
		len += buffer_len (packets [i].data) + 11;
	buffer_init (&buf, len);
	for (i = 0; i < npackets; ++i) {
		buffer_add_int (&buf, buffer_len (packets [i].data) + 11);
		buffer_add_int (&buf, packets [i].id);
		buffer_add_byte (&buf, 0x80); /* flags */
		buffer_add_byte (&buf, (packets [i].error >> 8) & 0xff);
		buffer_add_byte (&buf, packets [i].error & 0xff);
		buffer_add_buffer (&buf, packets [i].data);
	}

	res = transport_send (buf.buf, len);

	buffer_free (&buf);

	return res;
}

static gboolean
send_reply_packet (int id, int error, Buffer *data)
{
	ReplyPacket packet;

	memset (&packet, 0, sizeof (packet));
	packet.id = id;
	packet.error = error;
	packet.data = data;

	return send_reply_packets (1, &packet);
}

static void
send_buffered_reply_packets (void)
{
	int i;

	send_reply_packets (nreply_packets, reply_packets);
	for (i = 0; i < nreply_packets; ++i)
		buffer_free (reply_packets [i].data);
	PRINT_DEBUG_MSG (1, "[dbg] Sent %d buffered reply packets [at=%lx].\n", nreply_packets, (long)mono_100ns_ticks () / 10000);
	nreply_packets = 0;
}

static void
buffer_reply_packet (int id, int error, Buffer *data)
{
	ReplyPacket *p;

	if (nreply_packets == 128)
		send_buffered_reply_packets ();

	p = &reply_packets [nreply_packets];
	p->id = id;
	p->error = error;
	p->data = g_new0 (Buffer, 1);
	buffer_init (p->data, buffer_len (data));
	buffer_add_buffer (p->data, data);
	nreply_packets ++;
}


/* Maps objid -> ObjRef */
/* Protected by the loader lock */
static GHashTable *objrefs;
/* Protected by the loader lock */
static GHashTable *obj_to_objref;
/* Protected by the dbg lock */
static MonoGHashTable *suspended_objs;

#ifdef TARGET_WASM
void
mono_init_debugger_agent_for_wasm (int log_level_parm, MonoProfilerHandle *prof)
{
	if (mono_atomic_cas_i32 (&agent_inited, 1, 0) == 1)
		return;

	int ntransports = 0;
	DebuggerTransport *transports = mono_debugger_agent_get_transports (&ntransports);

	ids_init();
	objrefs = g_hash_table_new_full (NULL, NULL, NULL, mono_debugger_free_objref);
	obj_to_objref = g_hash_table_new (NULL, NULL);
	pending_assembly_loads = g_ptr_array_new ();

	log_level = log_level_parm;
	event_requests = g_ptr_array_new ();
	vm_start_event_sent = TRUE;
	transport = &transports [0];

	memset(&debugger_wasm_thread, 0, sizeof(DebuggerTlsData));
	mono_native_tls_alloc (&debugger_tls_id, NULL);
	mono_native_tls_set_value (debugger_tls_id, &debugger_wasm_thread);

	agent_config.enabled = TRUE;

	mono_profiler_set_jit_done_callback (*prof, jit_done);
}

void
mono_change_log_level (int new_log_level)
{
	log_level = new_log_level;
}
#endif


static void
objrefs_init (void)
{
	objrefs = g_hash_table_new_full (NULL, NULL, NULL, mono_debugger_free_objref);
	obj_to_objref = g_hash_table_new (NULL, NULL);
	suspended_objs = mono_g_hash_table_new_type_internal ((GHashFunc)mono_object_hash_internal, NULL, MONO_HASH_KEY_GC, MONO_ROOT_SOURCE_DEBUGGER, NULL, "Debugger Suspended Object Table");
}

static void
objrefs_cleanup (void)
{
	g_hash_table_destroy (objrefs);
	objrefs = NULL;
}

/*
 * Return an ObjRef for OBJ.
 */
static ObjRef*
get_objref (MonoObject *obj)
{
	ObjRef *ref;
	GSList *reflist = NULL, *l;
	int hash = 0;

	if (obj == NULL)
		return NULL;

	if (suspend_count) {
		/*
		 * Have to keep object refs created during suspensions alive for the duration of the suspension, so GCs during invokes don't collect them.
		 */
		dbg_lock ();
		mono_g_hash_table_insert_internal (suspended_objs, obj, NULL);
		dbg_unlock ();
	}

	mono_loader_lock ();

	/* FIXME: The tables can grow indefinitely */

	if (mono_gc_is_moving ()) {
		/*
		 * Objects can move, so use a hash table mapping hash codes to lists of
		 * ObjRef structures.
		 */
		hash = mono_object_hash_internal (obj);

		reflist = (GSList *)g_hash_table_lookup (obj_to_objref, GINT_TO_POINTER (hash));
		for (l = reflist; l; l = l->next) {
			ref = (ObjRef *)l->data;
			if (ref && mono_gchandle_get_target_internal (ref->handle) == obj) {
				mono_loader_unlock ();
				return ref;
			}
		}
	} else {
		/* Use a hash table with masked pointers to internalize object references */
		ref = (ObjRef *)g_hash_table_lookup (obj_to_objref, GINT_TO_POINTER (~((gsize)obj)));
		/* ref might refer to a different object with the same addr which was GCd */
		if (ref && mono_gchandle_get_target_internal (ref->handle) == obj) {
			mono_loader_unlock ();
			return ref;
		}
	}

	ref = g_new0 (ObjRef, 1);
	ref->id = mono_atomic_inc_i32 (&objref_id);
	ref->handle = mono_gchandle_new_weakref_internal (obj, FALSE);

	g_hash_table_insert (objrefs, GINT_TO_POINTER (ref->id), ref);

	if (mono_gc_is_moving ()) {
		reflist = g_slist_append (reflist, ref);
		g_hash_table_insert (obj_to_objref, GINT_TO_POINTER (hash), reflist);
	} else {
		g_hash_table_insert (obj_to_objref, GINT_TO_POINTER (~((gsize)obj)), ref);
	}

	mono_loader_unlock ();

	return ref;
}

static gboolean
true_pred (gpointer key, gpointer value, gpointer user_data)
{
	return TRUE;
}

static void
clear_suspended_objs (void)
{
	dbg_lock ();
	mono_g_hash_table_foreach_remove (suspended_objs, true_pred, NULL);
	dbg_unlock ();
}

static int
get_objid (MonoObject *obj)
{
	if (!obj)
		return 0;
	else
		return get_objref (obj)->id;
}

/*
 * Set OBJ to the object identified by OBJID.
 * Returns 0 or an error code if OBJID is invalid or the object has been garbage
 * collected.
 */
static ErrorCode
get_object_allow_null (int objid, MonoObject **obj)
{
	ObjRef *ref;

	if (objid == 0) {
		*obj = NULL;
		return ERR_NONE;
	}

	if (!objrefs)
		return ERR_INVALID_OBJECT;

	mono_loader_lock ();

	ref = (ObjRef *)g_hash_table_lookup (objrefs, GINT_TO_POINTER (objid));

	if (ref) {
		*obj = mono_gchandle_get_target_internal (ref->handle);
		mono_loader_unlock ();
		if (!(*obj))
			return ERR_INVALID_OBJECT;
		return ERR_NONE;
	} else {
		mono_loader_unlock ();
		return ERR_INVALID_OBJECT;
	}
}

static ErrorCode
get_object (int objid, MonoObject **obj)
{
	ErrorCode err = get_object_allow_null (objid, obj);

	if (err != ERR_NONE)
		return err;
	if (!(*obj))
		return ERR_INVALID_OBJECT;
	return ERR_NONE;
}

static int
decode_objid (guint8 *buf, guint8 **endbuf, guint8 *limit)
{
	return decode_id (buf, endbuf, limit);
}

static void
buffer_add_objid (Buffer *buf, MonoObject *o)
{
	buffer_add_id (buf, get_objid (o));
}

/*
 * Represents a runtime structure accessible to the debugger client
 */
typedef struct {
	/* Unique id used in the wire protocol */
	int id;
	/* Domain of the runtime structure, NULL if the domain was unloaded */
	MonoDomain *domain;
	union {
		gpointer val;
		MonoClass *klass;
		MonoMethod *method;
		MonoImage *image;
		MonoAssembly *assembly;
		MonoClassField *field;
		MonoDomain *domain;
		MonoProperty *property;
	} data;
} Id;

typedef struct {
	/* Maps runtime structure -> Id */
	/* Protected by the dbg lock */
	GHashTable *val_to_id [ID_NUM];
	/* Classes whose class load event has been sent */
	/* Protected by the loader lock */
	GHashTable *loaded_classes;
	/* Maps MonoClass->GPtrArray of file names */
	GHashTable *source_files;
	/* Maps source file basename -> GSList of classes */
	GHashTable *source_file_to_class;
	/* Same with ignore-case */
	GHashTable *source_file_to_class_ignorecase;
} AgentDomainInfo;

/* Maps id -> Id */
/* Protected by the dbg lock */
static GPtrArray *ids [ID_NUM];

static void
ids_init (void)
{
	for (guint i = 0; i < ID_NUM; ++i)
		ids [i] = g_ptr_array_new ();
}

static void
ids_cleanup (void)
{
	for (guint i = 0; i < ID_NUM; ++i) {
		if (ids [i]) {
			for (guint j = 0; j < ids [i]->len; ++j)
				g_free (g_ptr_array_index (ids [i], j));
			g_ptr_array_free (ids [i], TRUE);
		}
		ids [i] = NULL;
	}
}

static void
debugger_agent_free_mem_manager (gpointer mem_manager)
{
	MonoJitMemoryManager *jit_mm = (MonoJitMemoryManager*)mem_manager;
	AgentDomainInfo *info = (AgentDomainInfo *)jit_mm->agent_info;
	GHashTableIter iter;
	GPtrArray *file_names;
	char *basename;
	GSList *l;

	// FIXME:
	if (mem_manager != get_default_jit_mm ())
		return;

	if (info) {
		for (guint i = 0; i < ID_NUM; ++i)
			g_hash_table_destroy (info->val_to_id [i]);
		g_hash_table_destroy (info->loaded_classes);

		g_hash_table_iter_init (&iter, info->source_files);
		while (g_hash_table_iter_next (&iter, NULL, (void**)&file_names)) {
			for (guint i = 0; i < file_names->len; ++i)
				g_free (g_ptr_array_index (file_names, i));
			g_ptr_array_free (file_names, TRUE);
		}

		g_hash_table_iter_init (&iter, info->source_file_to_class);
		while (g_hash_table_iter_next (&iter, (void**)&basename, (void**)&l)) {
			g_free (basename);
			g_slist_free (l);
		}

		g_hash_table_iter_init (&iter, info->source_file_to_class_ignorecase);
		while (g_hash_table_iter_next (&iter, (void**)&basename, (void**)&l)) {
			g_free (basename);
			g_slist_free (l);
		}

		g_free (info);
	}

	jit_mm->agent_info = NULL;

#if 0
	/* Clear ids referencing structures in the domain */
	dbg_lock ();
	for (guint i = 0; i < ID_NUM; ++i) {
		if (ids [i]) {
			for (j = 0; j < ids [i]->len; ++j) {
				Id *id = (Id *)g_ptr_array_index (ids [i], j);
				if (id->domain == domain)
					id->domain = NULL;
			}
		}
	}
	dbg_unlock ();
#endif
}

static AgentDomainInfo*
get_agent_info (void)
{
	AgentDomainInfo *info = NULL;
	MonoJitMemoryManager *jit_mm = get_default_jit_mm ();
	info = (AgentDomainInfo *)jit_mm->agent_info;

	if (info) {
		mono_memory_read_barrier ();
		return info;
	}

	info = g_new0 (AgentDomainInfo, 1);
	info->loaded_classes = g_hash_table_new (mono_aligned_addr_hash, NULL);
	info->source_files = g_hash_table_new (mono_aligned_addr_hash, NULL);
	info->source_file_to_class = g_hash_table_new (g_str_hash, g_str_equal);
	info->source_file_to_class_ignorecase = g_hash_table_new (g_str_hash, g_str_equal);

	mono_memory_write_barrier ();

	gpointer other_info = mono_atomic_cas_ptr (&jit_mm->agent_info, info, NULL);

	if (other_info != NULL) {
		g_hash_table_destroy (info->loaded_classes);
		g_hash_table_destroy (info->source_files);
		g_hash_table_destroy (info->source_file_to_class);
		g_hash_table_destroy (info->source_file_to_class_ignorecase);
		g_free (info);
	}

	return (AgentDomainInfo *)jit_mm->agent_info;
}

static int
get_id (MonoDomain *domain, IdType type, gpointer val)
{
	Id *id;
	AgentDomainInfo *info;

	if (val == NULL)
		return 0;

	info = get_agent_info ();

	dbg_lock ();

	if (info->val_to_id [type] == NULL)
		info->val_to_id [type] = g_hash_table_new (mono_aligned_addr_hash, NULL);

	id = (Id *)g_hash_table_lookup (info->val_to_id [type], val);
	if (id) {
		dbg_unlock ();
		return id->id;
	}

	id = g_new0 (Id, 1);
	/* Reserve id 0 */
	id->id = ids [type]->len + 1;
	id->domain = domain;
	id->data.val = val;

	g_hash_table_insert (info->val_to_id [type], val, id);
	g_ptr_array_add (ids [type], id);

	dbg_unlock ();

	return id->id;
}

static gpointer
decode_ptr_id (guint8 *buf, guint8 **endbuf, guint8 *limit, IdType type, MonoDomain **domain, ErrorCode *err)
{
	Id *res;

	int id = decode_id (buf, endbuf, limit);

	*err = ERR_NONE;
	if (domain)
		*domain = NULL;

	if (id == 0)
		return NULL;

	// FIXME: error handling
	dbg_lock ();
	g_assert (id > 0 && GINT_TO_UINT(id) <= ids [type]->len);

	res = (Id *)g_ptr_array_index (ids [type], id - 1);
	dbg_unlock ();

	if (res->domain == NULL) {
		PRINT_DEBUG_MSG (1, "ERR_UNLOADED, id=%d, type=%d.\n", id, type);
		*err = ERR_UNLOADED;
		return NULL;
	}

	if (domain)
		*domain = res->domain;

	return res->data.val;
}

static int
buffer_add_ptr_id (Buffer *buf, MonoDomain *domain, IdType type, gpointer val)
{
	int id = get_id (domain, type, val);
	buffer_add_id (buf, id);
	return id;
}

static MonoClass*
decode_typeid (guint8 *buf, guint8 **endbuf, guint8 *limit, MonoDomain **domain, ErrorCode *err)
{
	MonoClass *klass;

	klass = (MonoClass *)decode_ptr_id (buf, endbuf, limit, ID_TYPE, domain, err);
	if (G_UNLIKELY (log_level >= 2) && klass) {
		char *s;

		s = mono_type_full_name (m_class_get_byval_arg (klass));
		PRINT_DEBUG_MSG (2, "[dbg]   recv class [%s]\n", s);
		g_free (s);
	}
	return klass;
}

static MonoAssembly*
decode_assemblyid (guint8 *buf, guint8 **endbuf, guint8 *limit, MonoDomain **domain, ErrorCode *err)
{
	return (MonoAssembly *)decode_ptr_id (buf, endbuf, limit, ID_ASSEMBLY, domain, err);
}

static MonoImage*
decode_moduleid (guint8 *buf, guint8 **endbuf, guint8 *limit, MonoDomain **domain, ErrorCode *err)
{
	return (MonoImage *)decode_ptr_id (buf, endbuf, limit, ID_MODULE, domain, err);
}

static MonoMethod*
decode_methodid (guint8 *buf, guint8 **endbuf, guint8 *limit, MonoDomain **domain, ErrorCode *err)
{
	MonoMethod *m;

	m = (MonoMethod *)decode_ptr_id (buf, endbuf, limit, ID_METHOD, domain, err);
	if (G_UNLIKELY (log_level >= 2) && m) {
		char *s;

		s = mono_method_full_name (m, TRUE);
		PRINT_DEBUG_MSG (2, "[dbg]   recv method [%s]\n", s);
		g_free (s);
	}
	return m;
}

static MonoClassField*
decode_fieldid (guint8 *buf, guint8 **endbuf, guint8 *limit, MonoDomain **domain, ErrorCode *err)
{
	return (MonoClassField *)decode_ptr_id (buf, endbuf, limit, ID_FIELD, domain, err);
}

static MonoDomain*
decode_domainid (guint8 *buf, guint8 **endbuf, guint8 *limit, MonoDomain **domain, ErrorCode *err)
{
	return (MonoDomain *)decode_ptr_id (buf, endbuf, limit, ID_DOMAIN, domain, err);
}

static MonoProperty*
decode_propertyid (guint8 *buf, guint8 **endbuf, guint8 *limit, MonoDomain **domain, ErrorCode *err)
{
	return (MonoProperty *)decode_ptr_id (buf, endbuf, limit, ID_PROPERTY, domain, err);
}

static void
buffer_add_typeid (Buffer *buf, MonoDomain *domain, MonoClass *klass)
{
	buffer_add_ptr_id (buf, domain, ID_TYPE, klass);
	if (G_UNLIKELY (log_level >= 2) && klass) {
		char *s;

		s = mono_type_full_name (m_class_get_byval_arg (klass));
		if (is_debugger_thread ())
			PRINT_DEBUG_MSG (2, "[dbg]   send class [%s]\n", s);
		else
			PRINT_DEBUG_MSG (2, "[%p]   send class [%s]\n", (gpointer) (gsize) mono_native_thread_id_get (), s);
		g_free (s);
	}
}

static void
buffer_add_methodid (Buffer *buf, MonoDomain *domain, MonoMethod *method)
{
	buffer_add_ptr_id (buf, domain, ID_METHOD, method);
	if (G_UNLIKELY (log_level >= 2) && method) {
		char *s;

		s = mono_method_full_name (method, 1);
		if (is_debugger_thread ())
			PRINT_DEBUG_MSG (2, "[dbg]   send method [%s]\n", s);
		else
			PRINT_DEBUG_MSG (2, "[%p]   send method [%s]\n", (gpointer) (gsize) mono_native_thread_id_get (), s);
		g_free (s);
	}
}

static void
buffer_add_assemblyid (Buffer *buf, MonoDomain *domain, MonoAssembly *assembly)
{
	int id;

	id = buffer_add_ptr_id (buf, domain, ID_ASSEMBLY, assembly);
	if (G_UNLIKELY (log_level >= 2) && assembly)
		PRINT_DEBUG_MSG (2, "[dbg]   send assembly [%s][%s][%d]\n", assembly->aname.name, domain->friendly_name, id);
}

static void
buffer_add_moduleid (Buffer *buf, MonoDomain *domain, MonoImage *image)
{
	buffer_add_ptr_id (buf, domain, ID_MODULE, image);
}

static void
buffer_add_fieldid (Buffer *buf, MonoDomain *domain, MonoClassField *field)
{
	buffer_add_ptr_id (buf, domain, ID_FIELD, field);
}

static void
buffer_add_propertyid (Buffer *buf, MonoDomain *domain, MonoProperty *property)
{
	buffer_add_ptr_id (buf, domain, ID_PROPERTY, property);
}

static void
buffer_add_domainid (Buffer *buf, MonoDomain *domain)
{
	buffer_add_ptr_id (buf, domain, ID_DOMAIN, domain);
}

static void invoke_method (void);

/*
 * SUSPEND/RESUME
 */

static MonoJitInfo*
get_top_method_ji (gpointer ip, MonoDomain **domain, gpointer *out_ip)
{
	MonoJitInfo *ji;

	if (out_ip)
		*out_ip = ip;
	if (domain)
		*domain = mono_get_root_domain ();

	ji = mini_jit_info_table_find (ip);
	if (!ji) {
		/* Could be an interpreter method */

		MonoLMF *lmf = mono_get_lmf ();
		MonoInterpFrameHandle *frame;

		g_assert (((gsize)lmf->previous_lmf) & 2);
		MonoLMFExt *ext = (MonoLMFExt*)lmf;

		g_assert (ext->kind == MONO_LMFEXT_INTERP_EXIT || ext->kind == MONO_LMFEXT_INTERP_EXIT_WITH_CTX);
		frame = (MonoInterpFrameHandle*)ext->interp_exit_data;
		ji = mini_get_interp_callbacks_api ()->frame_get_jit_info (frame);
		if (domain)
			*domain = mono_domain_get ();
		if (out_ip)
			*out_ip = mini_get_interp_callbacks_api ()->frame_get_ip (frame);
	}
	return ji;
}

/*
 * save_thread_context:
 *
 *   Set CTX as the current threads context which is used for computing stack traces.
 * This function is signal-safe.
 */
static void
save_thread_context (MonoContext *ctx)
{
	DebuggerTlsData *tls;

	tls = (DebuggerTlsData *)mono_native_tls_get_value (debugger_tls_id);
	g_assert (tls);

	if (ctx)
		mono_thread_state_init_from_monoctx (&tls->context, ctx);
	else
		mono_thread_state_init_from_current (&tls->context);
}

#ifdef TARGET_WASM
void
mono_wasm_save_thread_context (void)
{
	debugger_wasm_thread.really_suspended = TRUE;
	mono_thread_state_init_from_current (&debugger_wasm_thread.context);
}

DebuggerTlsData*
mono_wasm_get_tls (void)
{
	return &debugger_wasm_thread;
}
#endif

#ifdef HOST_WASI
void
mono_wasi_suspend_current (void)
{
	GET_DEBUGGER_TLS();
	g_assert (tls);
	tls->really_suspended = TRUE;
	return;
}

void
mono_debugger_agent_initialize_function_pointers (void *start_debugger_thread, void *suspend_vm, void *suspend_current)
{
	start_debugger_thread_func = start_debugger_thread;
	suspend_vm_func = suspend_vm;
	suspend_current_func = suspend_current;
}
#endif

static MonoCoopMutex suspend_mutex;

/* Cond variable used to wait for suspend_count becoming 0 */
static MonoCoopCond suspend_cond;

/* Semaphore used to wait for a thread becoming suspended */
static MonoCoopSem suspend_sem;

static void
suspend_init (void)
{
	mono_coop_mutex_init (&suspend_mutex);
	mono_coop_cond_init (&suspend_cond);
	mono_coop_sem_init (&suspend_sem, 0);
}

typedef struct
{
	StackFrameInfo last_frame;
	gboolean last_frame_set;
	MonoContext ctx;
	gpointer lmf;
	MonoDomain *domain;
} GetLastFrameUserData;

static gboolean
get_last_frame (StackFrameInfo *info, MonoContext *ctx, gpointer user_data)
{
	GetLastFrameUserData *data = (GetLastFrameUserData *)user_data;

	if (info->type == FRAME_TYPE_MANAGED_TO_NATIVE || info->type == FRAME_TYPE_TRAMPOLINE)
		return FALSE;

	if (!data->last_frame_set) {
		/* Store the last frame */
		memcpy (&data->last_frame, info, sizeof (StackFrameInfo));
		data->last_frame_set = TRUE;
		return FALSE;
	} else {
		/* Store the context/lmf for the frame above the last frame */
		memcpy (&data->ctx, ctx, sizeof (MonoContext));
		data->lmf = info->lmf;
		data->domain = mono_get_root_domain ();
		return TRUE;
	}
}

static void
copy_unwind_state_from_frame_data (MonoThreadUnwindState *to, GetLastFrameUserData *data, gpointer jit_tls)
{
	memcpy (&to->ctx, &data->ctx, sizeof (MonoContext));

	to->unwind_data [MONO_UNWIND_DATA_DOMAIN] = data->domain;
	to->unwind_data [MONO_UNWIND_DATA_LMF] = data->lmf;
	to->unwind_data [MONO_UNWIND_DATA_JIT_TLS] = jit_tls;
	to->valid = TRUE;
}

/*
 * thread_interrupt:
 *
 *   Process interruption of a thread. This should be signal safe.
 *
 * This always runs in the debugger thread.
 */
static void
thread_interrupt (DebuggerTlsData *tls, MonoThreadInfo *info, MonoJitInfo *ji)
{
	gpointer ip;
	MonoNativeThreadId tid;

	g_assert (info);

	ip = MINI_FTNPTR_TO_ADDR (MONO_CONTEXT_GET_IP (&mono_thread_info_get_suspend_state (info)->ctx));
	tid = mono_thread_info_get_tid (info);

	// FIXME: Races when the thread leaves managed code before hitting a single step
	// event.

	if (ji && !ji->is_trampoline) {
		/* Running managed code, will be suspended by the single step code */
		PRINT_DEBUG_MSG (1, "[%p] Received interrupt while at %s(%p), continuing.\n", (gpointer)(gsize)tid, jinfo_get_method (ji)->name, ip);
	} else {
		/*
		 * Running native code, will be suspended when it returns to/enters
		 * managed code. Treat it as already suspended.
		 * This might interrupt the code in mono_de_process_single_step (), we use the
		 * tls->suspending flag to avoid races when that happens.
		 */
		if (!tls->suspended && !tls->suspending) {
			GetLastFrameUserData data;

			// FIXME: printf is not signal safe, but this is only used during
			// debugger debugging
			if (ip)
				PRINT_DEBUG_MSG (1, "[%p] Received interrupt while at %p, treating as suspended.\n", (gpointer)(gsize)tid, ip);
			//save_thread_context (&ctx);

			if (!tls->thread)
				/* Already terminated */
				return;

			/*
			 * We are in a difficult position: we want to be able to provide stack
			 * traces for this thread, but we can't use the current ctx+lmf, since
			 * the thread is still running, so it might return to managed code,
			 * making these invalid.
			 * So we start a stack walk and save the first frame, along with the
			 * parent frame's ctx+lmf. This (hopefully) works because the thread will be
			 * suspended when it returns to managed code, so the parent's ctx should
			 * remain valid.
			 */
			MonoThreadUnwindState *state = mono_thread_info_get_suspend_state (info);

			data.last_frame_set = FALSE;
			mono_get_eh_callbacks ()->mono_walk_stack_with_state (get_last_frame, state, MONO_UNWIND_SIGNAL_SAFE, &data);
			if (data.last_frame_set) {
				gpointer jit_tls = tls->thread->thread_info->jit_data;

				memcpy (&tls->async_last_frame, &data.last_frame, sizeof (StackFrameInfo));

				if (data.last_frame.type == FRAME_TYPE_INTERP_TO_MANAGED || data.last_frame.type == FRAME_TYPE_INTERP_TO_MANAGED_WITH_CTX) {
					/*
					 * Store the current lmf instead of the parent one, since that
					 * contains the interp exit data.
					 */
					data.lmf = state->unwind_data [MONO_UNWIND_DATA_LMF];
				}

				copy_unwind_state_from_frame_data (&tls->async_state, &data, jit_tls);
				/* Don't set tls->context, it could race with the thread processing a breakpoint etc. */
			} else {
				tls->async_state.valid = FALSE;
			}

			mono_memory_barrier ();

			tls->suspended = TRUE;
			mono_coop_sem_post (&suspend_sem);
		}
	}
}

/*
 * reset_native_thread_suspend_state:
 *
 *   Reset the suspended flag and state on native threads
 */
static void
reset_native_thread_suspend_state (gpointer key, gpointer value, gpointer user_data)
{
	DebuggerTlsData *tls = (DebuggerTlsData *)value;

	if (!tls->really_suspended && tls->suspended) {
		tls->suspended = FALSE;
		/*
		 * The thread might still be running if it was executing native code, so the state won't be invalided by
		 * suspend_current ().
		 */
		tls->context.valid = FALSE;
		tls->async_state.valid = FALSE;
		invalidate_frames (tls);
	}
	tls->resume_count_internal++;

}

typedef struct {
	DebuggerTlsData *tls;
	gboolean valid_info;
} InterruptData;

static SuspendThreadResult
debugger_interrupt_critical (MonoThreadInfo *info, gpointer user_data)
{
	InterruptData *data = (InterruptData *)user_data;
	MonoJitInfo *ji;

	data->valid_info = TRUE;
	MonoDomain *domain = (MonoDomain *) mono_thread_info_get_suspend_state (info)->unwind_data [MONO_UNWIND_DATA_DOMAIN];
	if (!domain) {
		/* not attached */
		ji = NULL;
	} else {
		ji = mono_jit_info_table_find_internal (MINI_FTNPTR_TO_ADDR (MONO_CONTEXT_GET_IP (&mono_thread_info_get_suspend_state (info)->ctx)), TRUE, TRUE);
	}

	/* This is signal safe */
	thread_interrupt (data->tls, info, ji);
	return MonoResumeThread;
}

/*
 * notify_thread:
 *
 *   Notify a thread that it needs to suspend.
 */
static void
notify_thread (gpointer key, gpointer value, gpointer user_data)
{
	MonoInternalThread *thread = (MonoInternalThread *)key;
	DebuggerTlsData *tls = (DebuggerTlsData *)value;
	MonoNativeThreadId tid = MONO_UINT_TO_NATIVE_THREAD_ID (thread->tid);

	if (mono_thread_internal_is_current (thread) || tls->terminated)
		return;

	PRINT_DEBUG_MSG (1, "[%p] Interrupting %p...\n", (gpointer)(gsize) mono_native_thread_id_get (), (gpointer)(gsize) tid);

	/* This is _not_ equivalent to mono_thread_internal_abort () */
	InterruptData interrupt_data = { 0 };
	interrupt_data.tls = tls;

	mono_thread_info_safe_suspend_and_run ((MonoNativeThreadId)(gsize)thread->tid, FALSE, debugger_interrupt_critical, &interrupt_data);
	if (!interrupt_data.valid_info) {
		PRINT_DEBUG_MSG (1, "[%p] mono_thread_info_suspend_sync () failed for %p...\n", (gpointer)(gsize) mono_native_thread_id_get (), (gpointer)(gsize) tid);
		/*
		 * Attached thread which died without detaching.
		 */
		tls->terminated = TRUE;
	}
}

static void
process_suspend (DebuggerTlsData *tls, MonoContext *ctx)
{
	guint8 *ip = (guint8 *)MONO_CONTEXT_GET_IP (ctx);
	MonoJitInfo *ji;
	MonoMethod *method;

	if (mono_loader_lock_is_owned_by_self ()) {
		/*
		 * Shortcut for the check in suspend_current (). This speeds up processing
		 * when executing long running code inside the loader lock, i.e. assembly load
		 * hooks.
		 */
		return;
	}

	if (is_debugger_thread ())
		return;

	/* Prevent races with mono_debugger_agent_thread_interrupt () */
	if (suspend_count - tls->resume_count > 0)
		tls->suspending = TRUE;

	PRINT_DEBUG_MSG (1, "[%p] Received single step event for suspending.\n", (gpointer) (gsize) mono_native_thread_id_get ());

	if (suspend_count - tls->resume_count == 0) {
		/*
		 * We are executing a single threaded invoke but the single step for
		 * suspending is still active.
		 * FIXME: This slows down single threaded invokes.
		 */
		PRINT_DEBUG_MSG (1, "[%p] Ignored during single threaded invoke.\n", (gpointer) (gsize) mono_native_thread_id_get ());
		return;
	}

	ji = get_top_method_ji (ip, NULL, NULL);
	g_assert (ji);
	/* Can't suspend in these methods */
	method = jinfo_get_method (ji);
	if (method->klass == mono_get_string_class () && (!strcmp (method->name, "memset") || strstr (method->name, "memcpy")))
		return;

	save_thread_context (ctx);

	suspend_current_func ();
}


/* Conditionally call process_suspend depending oh the current state */
static gboolean
try_process_suspend (void *the_tls, MonoContext *ctx, gboolean from_breakpoint)
{
	MONO_REQ_GC_UNSAFE_MODE;

	DebuggerTlsData *tls = (DebuggerTlsData*)the_tls;
	/* if there is a suspend pending that is not executed yes */
	if (suspend_count > 0) {
		/* Fastpath during invokes, see in process_suspend () */
		/* if there is a suspend pending but this thread is already resumed, we shouldn't suspend it again and the breakpoint/ss can run */
		if (suspend_count - tls->resume_count == 0)
			return FALSE;
		/* if there is in a invoke the breakpoint/step should be executed even with the suspend pending */
		if (tls->invoke)
			return FALSE;
		/* with the multithreaded single step check if there is a suspend_count pending in the current thread and not in the vm */
		if (from_breakpoint && tls->suspend_count <= tls->resume_count_internal)
			return FALSE;
		process_suspend (tls, ctx);
		return TRUE;
	} /* if there isn't any suspend pending, the breakpoint/ss will be executed and will suspend then vm when the event is sent */
	return FALSE;
}

/*
 * suspend_vm:
 *
 * Increase the suspend count of the VM. While the suspend count is greater
 * than 0, runtime threads are suspended at certain points during execution.
 */
static void
suspend_vm (void)
{
	mono_loader_lock ();

	mono_coop_mutex_lock (&suspend_mutex);

	suspend_count ++;

	PRINT_DEBUG_MSG (1, "[%p] Suspending vm...\n", (gpointer) (gsize) mono_native_thread_id_get ());

	if (suspend_count == 1) {
		// FIXME: Is it safe to call this inside the lock ?
		mono_de_start_single_stepping ();
		mono_g_hash_table_foreach (thread_to_tls, notify_thread, NULL);
	}

	mono_coop_mutex_unlock (&suspend_mutex);
	mono_loader_unlock ();
}

/*
 * resume_vm:
 *
 * Decrease the suspend count of the VM. If the count reaches 0, runtime threads
 * are resumed.
 */
static void
resume_vm (void)
{
#ifndef HOST_WASI
	g_assert (is_debugger_thread ());

	mono_loader_lock ();

	mono_coop_mutex_lock (&suspend_mutex);

	g_assert (suspend_count > 0);
	suspend_count --;

	PRINT_DEBUG_MSG (1, "[%p] Resuming vm, suspend count=%d...\n", (gpointer) (gsize) mono_native_thread_id_get (), suspend_count);

	if (suspend_count == 0) {
		// FIXME: Is it safe to call this inside the lock ?
		mono_de_stop_single_stepping ();
		mono_g_hash_table_foreach (thread_to_tls, reset_native_thread_suspend_state, NULL);
	}

	/* Signal this even when suspend_count > 0, since some threads might have resume_count > 0 */
	mono_coop_cond_broadcast (&suspend_cond);

	mono_coop_mutex_unlock (&suspend_mutex);
	//g_assert (err == 0);

	mono_loader_unlock ();
#else
	resumed_from_wasi = TRUE;
#endif	
}

/*
 * resume_thread:
 *
 *   Resume just one thread.
 */
static void
resume_thread (MonoInternalThread *thread)
{
	DebuggerTlsData *tls;

	g_assert (is_debugger_thread ());

	mono_loader_lock ();

	tls = (DebuggerTlsData *)mono_g_hash_table_lookup (thread_to_tls, thread);
	g_assert (tls);

	mono_coop_mutex_lock (&suspend_mutex);

	g_assert (suspend_count > 0);

	PRINT_DEBUG_MSG (1, "[sdb] Resuming thread %p...\n", (gpointer)(gssize)thread->tid);

	tls->resume_count += suspend_count;
	tls->resume_count_internal += tls->suspend_count;
	tls->suspend_count = 0;

	/*
	 * Signal suspend_count without decreasing suspend_count, the threads will wake up
	 * but only the one whose resume_count field is > 0 will be resumed.
	 */
	mono_coop_cond_broadcast (&suspend_cond);

	mono_coop_mutex_unlock (&suspend_mutex);
	//g_assert (err == 0);

	mono_loader_unlock ();
}

static void
free_frames (StackFrame **frames, int nframes)
{
	int i;

	for (i = 0; i < nframes; ++i) {
		if (frames [i]->jit)
			mono_debug_free_method_jit_info (frames [i]->jit);
		g_free (frames [i]);
	}
	g_free (frames);
}

static void
invalidate_frames (DebuggerTlsData *tls)
{
	mono_loader_lock ();

	if (!tls)
		tls = (DebuggerTlsData *)mono_native_tls_get_value (debugger_tls_id);
	g_assert (tls);

	free_frames (tls->frames, tls->frame_count);
	tls->frame_count = 0;
	tls->frames = NULL;

	free_frames (tls->restore_frames, tls->restore_frame_count);
	tls->restore_frame_count = 0;
	tls->restore_frames = NULL;

	mono_loader_unlock ();
}

/*
 * suspend_current:
 *
 *   Suspend the current thread until the runtime is resumed. If the thread has a
 * pending invoke, then the invoke is executed before this function returns.
 */
static void
suspend_current (void)
{
	DebuggerTlsData *tls;

	g_assert (!is_debugger_thread ());

	if (mono_loader_lock_is_owned_by_self ()) {
		/*
		 * If we own the loader mutex, can't suspend until we release it, since the
		 * whole runtime can deadlock otherwise.
		 */
		return;
	}

 	tls = (DebuggerTlsData *)mono_native_tls_get_value (debugger_tls_id);
	g_assert (tls);

	gboolean do_resume = FALSE;
	while (!do_resume) {
		mono_coop_mutex_lock (&suspend_mutex);

		tls->suspending = FALSE;
		tls->really_suspended = TRUE;

		if (!tls->suspended) {
			tls->suspended = TRUE;
			mono_coop_sem_post (&suspend_sem);
		}

		mono_debugger_log_suspend (tls);
		PRINT_DEBUG_MSG (1, "[%p] Suspended.\n", (gpointer) (gsize) mono_native_thread_id_get ());

		while (suspend_count - tls->resume_count > 0) {
			mono_coop_cond_wait (&suspend_cond, &suspend_mutex);
		}

		tls->suspended = FALSE;
		tls->really_suspended = FALSE;

		mono_coop_mutex_unlock (&suspend_mutex);

		mono_debugger_log_resume (tls);
		PRINT_DEBUG_MSG (1, "[%p] Resumed.\n", (gpointer) (gsize) mono_native_thread_id_get ());

		if (tls->pending_invoke) {
			/* Save the original context */
			tls->pending_invoke->has_ctx = TRUE;
			tls->pending_invoke->ctx = tls->context.ctx;

			invoke_method ();

			/* Have to suspend again */
		} else {
			do_resume = TRUE;
		}
	}

	/* The frame info becomes invalid after a resume */
	tls->context.valid = FALSE;
	tls->async_state.valid = FALSE;
	invalidate_frames (tls);
	mono_stopwatch_start (&tls->step_time);
}

static void
count_thread (gpointer key, gpointer value, gpointer user_data)
{
	DebuggerTlsData *tls = (DebuggerTlsData *)value;

	if (!tls->suspended && !tls->terminated && !mono_thread_internal_is_current (tls->thread))
		*(int*)user_data = *(int*)user_data + 1;
}

static int
count_threads_to_wait_for (void)
{
	int count = 0;
	if (thread_to_tls == NULL)
		return 0;
	mono_loader_lock ();
	mono_g_hash_table_foreach (thread_to_tls, count_thread, &count);
	mono_loader_unlock ();

	return count;
}

/*
 * wait_for_suspend:
 *
 *   Wait until the runtime is completely suspended.
 */
static void
wait_for_suspend (void)
{
#ifdef HOST_WASI
	return;
#endif
	int nthreads, nwait, err;
	gboolean waited = FALSE;

	// FIXME: Threads starting/stopping ?
	mono_loader_lock ();
	nthreads = mono_g_hash_table_size (thread_to_tls);
	mono_loader_unlock ();

	while (TRUE) {
		nwait = count_threads_to_wait_for ();
		if (nwait) {
			PRINT_DEBUG_MSG (1, "Waiting for %d(%d) threads to suspend...\n", nwait, nthreads);
			err = mono_coop_sem_wait (&suspend_sem, MONO_SEM_FLAGS_NONE);
			g_assert (err == 0);
			waited = TRUE;
		} else {
			break;
		}
	}

	if (waited)
		PRINT_DEBUG_MSG (1, "%d threads suspended.\n", nthreads);
}

/*
 * is_suspended:
 *
 *   Return whenever the runtime is suspended.
 */
static gboolean
is_suspended (void)
{
	return count_threads_to_wait_for () == 0;
}

static void
no_seq_points_found (MonoMethod *method, int offset)
{
	/*
	 * This can happen in full-aot mode with assemblies AOTed without the 'soft-debug' option to save space.
	 */
	PRINT_MSG ("Unable to find seq points for method '%s', offset 0x%x.\n", mono_method_full_name (method, TRUE), offset);
}

static int
calc_il_offset (MonoMethod *method, int native_offset, gboolean is_top_frame)
{
	int ret = -1;
	if (is_top_frame) {
		SeqPoint sp;
		/* mono_debug_il_offset_from_address () doesn't seem to be precise enough (#2092) */
		if (mono_find_prev_seq_point_for_native_offset (method, native_offset, NULL, &sp))
			ret = sp.il_offset;
	}
	if (ret == -1)
		ret = mono_debug_il_offset_from_address (method, NULL, native_offset);
	return ret;
}

typedef struct {
	DebuggerTlsData *tls;
	GSList *frames;
	gboolean set_debugger_flag;
} ComputeFramesUserData;

static gboolean
process_frame (StackFrameInfo *info, MonoContext *ctx, gpointer user_data)
{
	ComputeFramesUserData *ud = (ComputeFramesUserData *)user_data;
	StackFrame *frame;
	MonoMethod *method, *actual_method, *api_method;
	int flags = 0;

	mono_loader_lock ();
	if (info->type != FRAME_TYPE_MANAGED && info->type != FRAME_TYPE_INTERP && info->type != FRAME_TYPE_MANAGED_TO_NATIVE) {
		if (info->type == FRAME_TYPE_DEBUGGER_INVOKE) {
			/* Mark the last frame as an invoke frame */
			if (ud->frames)
				((StackFrame*)g_slist_last (ud->frames)->data)->flags |= FRAME_FLAG_DEBUGGER_INVOKE;
			else
				ud->set_debugger_flag = TRUE;
		}
		mono_loader_unlock ();
		return FALSE;
	}

	if (info->ji)
		method = jinfo_get_method (info->ji);
	else
		method = info->method;
	actual_method = info->actual_method;
	api_method = method;

	if (!method) {
		mono_loader_unlock ();
		return FALSE;
	}

	if (!method || (method->wrapper_type && method->wrapper_type != MONO_WRAPPER_DYNAMIC_METHOD && method->wrapper_type != MONO_WRAPPER_MANAGED_TO_NATIVE)) {
		mono_loader_unlock ();
		return FALSE;
	}

	if (info->il_offset == -1) {
		info->il_offset = calc_il_offset (method, info->native_offset, ud->frames == NULL);
	}

	PRINT_DEBUG_MSG (1, "\tFrame: %s:[il=0x%x, native=0x%x] %d\n", mono_method_full_name (method, TRUE), info->il_offset, info->native_offset, info->managed);

	if (method->wrapper_type == MONO_WRAPPER_MANAGED_TO_NATIVE) {
		if (!CHECK_PROTOCOL_VERSION (2, 17)) {
			/* Older clients can't handle this flag */
			mono_loader_unlock ();
			return FALSE;
		}
		api_method = mono_marshal_method_from_wrapper (method);
		if (!api_method) {
			mono_loader_unlock ();
			return FALSE;
		}
		actual_method = api_method;
		flags |= FRAME_FLAG_NATIVE_TRANSITION;
	}

	if (ud->set_debugger_flag) {
		g_assert (g_slist_length (ud->frames) == 0);
		flags |= FRAME_FLAG_DEBUGGER_INVOKE;
		ud->set_debugger_flag = FALSE;
	}

	frame = g_new0 (StackFrame, 1);
	frame->de.ji = info->ji;
	frame->de.method = method;
	frame->de.domain = mono_get_root_domain ();
	frame->de.native_offset = info->native_offset;

	frame->actual_method = actual_method;
	frame->api_method = api_method;
	frame->il_offset = info->il_offset;
	frame->flags = flags;
	frame->interp_frame = info->interp_frame;
	frame->frame_addr = info->frame_addr;
	if (info->reg_locations)
		memcpy (frame->reg_locations, info->reg_locations, MONO_MAX_IREGS * sizeof (host_mgreg_t*));
	if (ctx) {
		frame->ctx = *ctx;
		frame->has_ctx = TRUE;
	}

	ud->frames = g_slist_append (ud->frames, frame);

	mono_loader_unlock ();
	return FALSE;
}

static gint32 isFixedSizeArray (MonoClassField *f)
{
	ERROR_DECL (error);
	if (!CHECK_PROTOCOL_VERSION (2, 53) || f->type->type != MONO_TYPE_VALUETYPE) {
		return 1;
	}
	MonoCustomAttrInfo *cinfo;
	MonoCustomAttrEntry *attr;
	int aindex;
	gint32 ret = 1;
	cinfo = mono_custom_attrs_from_field_checked (m_field_get_parent (f), f, error);
	goto_if_nok (error, leave);
	attr = NULL;
	if (cinfo) {
		for (aindex = 0; aindex < cinfo->num_attrs; ++aindex) {
			MonoClass *ctor_class = cinfo->attrs [aindex].ctor->klass;
			MonoClass *fixed_size_class = mono_class_try_get_fixed_buffer_class ();
			if (fixed_size_class != NULL && mono_class_has_parent (ctor_class, fixed_size_class)) {
				attr = &cinfo->attrs [aindex];
				MonoDecodeCustomAttr *decoded_args = mono_reflection_create_custom_attr_data_args_noalloc (mono_get_corlib (), attr->ctor, attr->data, attr->data_size, error);
				if (!is_ok (error)) {
					ret = 0;
					goto leave;
				}

				ret = *(gint32*)decoded_args->typed_args[1]->value.primitive;
				mono_reflection_free_custom_attr_data_args_noalloc (decoded_args);
				return ret;
			}
		}
	}
leave:
	mono_error_cleanup (error);
	return ret;
}

static gboolean
process_filter_frame (StackFrameInfo *info, MonoContext *ctx, gpointer user_data)
{
	ComputeFramesUserData *ud = (ComputeFramesUserData *)user_data;

	/*
	 * 'tls->filter_ctx' is the location of the throw site.
	 *
	 * mono_walk_stack() will never actually hit the throw site, but unwind
	 * directly from the filter to the call site; we abort stack unwinding here
	 * once this happens and resume from the throw site.
	 */
	if (info->frame_addr >= MONO_CONTEXT_GET_SP (&ud->tls->filter_state.ctx))
		return TRUE;

	return process_frame (info, ctx, user_data);
}

/*
 * Return a malloc-ed list of StackFrame structures.
 */
static StackFrame**
compute_frame_info_from (MonoInternalThread *thread, DebuggerTlsData *tls, MonoThreadUnwindState *state, int *out_nframes)
{
	ComputeFramesUserData user_data;
	MonoUnwindOptions opts = (MonoUnwindOptions)(MONO_UNWIND_DEFAULT | MONO_UNWIND_REG_LOCATIONS);
	StackFrame **res;
	int i, nframes;
	GSList *l;

	user_data.tls = tls;
	user_data.frames = NULL;

	mono_walk_stack_with_state (process_frame, state, opts, &user_data);

	nframes = g_slist_length (user_data.frames);
	res = g_new0 (StackFrame*, nframes);
	l = user_data.frames;
	for (i = 0; i < nframes; ++i) {
		res [i] = (StackFrame *)l->data;
		l = l->next;
	}
	*out_nframes = nframes;

	return res;
}

static void
compute_frame_info (MonoInternalThread *thread, DebuggerTlsData *tls, gboolean force_update)
{
	ComputeFramesUserData user_data;
	GSList *tmp;
	int findex, new_frame_count;
	StackFrame **new_frames, *f;
	MonoUnwindOptions opts = (MonoUnwindOptions)(MONO_UNWIND_DEFAULT | MONO_UNWIND_REG_LOCATIONS);

	// FIXME: Locking on tls
	if (tls->frames && tls->frames_up_to_date && !force_update)
		return;

	PRINT_DEBUG_MSG (1, "Frames for %p(tid=%lx):\n", thread, (glong)thread->tid);

	if (CHECK_PROTOCOL_VERSION (2, 52)) {
		if (tls->restore_state.valid && MONO_CONTEXT_GET_IP (&tls->context.ctx) != MONO_CONTEXT_GET_IP (&tls->restore_state.ctx)) {
			new_frames = compute_frame_info_from (thread, tls, &tls->restore_state, &new_frame_count);
			invalidate_frames (tls);

			tls->frames = new_frames;
			tls->frame_count = new_frame_count;
			tls->frames_up_to_date = TRUE;
			return;
		}
	}

	user_data.tls = tls;
	user_data.frames = NULL;
	if (tls->terminated) {
		tls->frame_count = 0;
		return;
	} if (!tls->really_suspended && tls->async_state.valid) {
		/* Have to use the state saved by the signal handler */
		process_frame (&tls->async_last_frame, NULL, &user_data);
		mono_walk_stack_with_state (process_frame, &tls->async_state, opts, &user_data);
	} else if (tls->filter_state.valid) {
		/*
		 * We are inside an exception filter.
		 *
		 * First we add all the frames from inside the filter; 'tls->ctx' has the current context.
		 */
		if (tls->context.valid) {
			mono_walk_stack_with_state (process_filter_frame, &tls->context, opts, &user_data);
			PRINT_DEBUG_MSG (1, "\tFrame: <call filter>\n");
		}
		/*
		 * After that, we resume unwinding from the location where the exception has been thrown.
		 */
		mono_walk_stack_with_state (process_frame, &tls->filter_state, opts, &user_data);
	} else if (tls->context.valid) {
		mono_walk_stack_with_state (process_frame, &tls->context, opts, &user_data);
	} else {
		// FIXME:
#ifdef HOST_WASI
		mono_walk_stack_with_state (process_frame, NULL, opts, &user_data);
		tls->context.valid = TRUE;
#else
		tls->frame_count = 0;
		return;
#endif		
	}

	new_frame_count = g_slist_length (user_data.frames);
	new_frames = g_new0 (StackFrame*, new_frame_count);
	findex = 0;
	for (tmp = user_data.frames; tmp; tmp = tmp->next) {
		f = (StackFrame *)tmp->data;

#ifndef TARGET_WASM
		int i;
		/*
		 * Reuse the id for already existing stack frames, so invokes don't invalidate
		 * the still valid stack frames.
		 */
		for (i = 0; i < tls->frame_count; ++i) {
			if (tls->frames [i]->frame_addr == f->frame_addr) {
				f->id = tls->frames [i]->id;
				break;
			}
		}

		if (i >= tls->frame_count)
			f->id = mono_atomic_inc_i32 (&frame_id);
#else //keep the same behavior that we have for wasm before start using debugger-agent
		f->id = findex+1;
#endif
		new_frames [findex ++] = f;
	}

	g_slist_free (user_data.frames);

	invalidate_frames (tls);

	tls->frames = new_frames;
	tls->frame_count = new_frame_count;
	tls->frames_up_to_date = TRUE;
#ifndef TARGET_WASM
	if (CHECK_PROTOCOL_VERSION (2, 52)) {
		MonoJitTlsData *jit_data = thread->thread_info->jit_data;
		gboolean has_interp_resume_state = FALSE;
		MonoInterpFrameHandle interp_resume_frame = NULL;
		gpointer interp_resume_ip = 0;
		mini_get_interp_callbacks_api ()->get_resume_state (jit_data, &has_interp_resume_state, &interp_resume_frame, &interp_resume_ip);
		if (has_interp_resume_state && tls->frame_count > 0) {
			StackFrame *top_frame = tls->frames [0];
			if (interp_resume_frame == top_frame->interp_frame) {
				int native_offset = (int) ((uintptr_t) interp_resume_ip - (uintptr_t) top_frame->de.ji->code_start);
				top_frame->il_offset = calc_il_offset (top_frame->de.method, native_offset, TRUE);
			}
		}
	}
#endif
}

/*
 * GHFunc to emit an appdomain creation event
 * @param key Don't care
 * @param value A loaded appdomain
 * @param user_data Don't care
 */
static void
emit_appdomain_load (gpointer key, gpointer value, gpointer user_data)
{
	process_profiler_event (EVENT_KIND_APPDOMAIN_CREATE, value);
	g_hash_table_foreach (get_agent_info ()->loaded_classes, emit_type_load, NULL);
}

/*
 * GHFunc to emit a thread start event
 * @param key A thread id
 * @param value A thread object
 * @param user_data Don't care
 */
static void
emit_thread_start (gpointer key, gpointer value, gpointer user_data)
{
	g_assert (!mono_native_thread_id_equals (MONO_UINT_TO_NATIVE_THREAD_ID (GPOINTER_TO_UINT (key)), debugger_thread_id));
	process_profiler_event (EVENT_KIND_THREAD_START, value);
}

/*
 * GFunc to emit an assembly load event
 * @param value A loaded assembly
 * @param user_data Don't care
 */
static void
emit_assembly_load (gpointer value, gpointer user_data)
{
	process_profiler_event (EVENT_KIND_ASSEMBLY_LOAD, value);
}

/*
 * GFunc to emit a type load event
 * @param value A loaded type
 * @param user_data Don't care
 */
static void
emit_type_load (gpointer key, gpointer value, gpointer user_data)
{
	process_profiler_event (EVENT_KIND_TYPE_LOAD, value);
}


static void gc_finalizing (MonoProfiler *prof)
{
	DebuggerTlsData *tls;

	if (is_debugger_thread ())
		return;

	tls = (DebuggerTlsData *)mono_native_tls_get_value (debugger_tls_id);
	g_assert (tls);
	tls->gc_finalizing = TRUE;
}

static void gc_finalized (MonoProfiler *prof)
{
	DebuggerTlsData *tls;

	if (is_debugger_thread ())
		return;

	tls = (DebuggerTlsData *)mono_native_tls_get_value (debugger_tls_id);
	g_assert (tls);
	tls->gc_finalizing = FALSE;
}


static char*
strdup_tolower (char *s)
{
	char *s2, *p;

	s2 = g_strdup (s);
	for (p = s2; *p; ++p)
		*p = GINT_TO_CHAR (tolower (*p));
	return s2;
}

/*
 * Same as g_path_get_basename () but handles windows paths as well,
 * which can occur in .mdb files created by pdb2mdb.
 */
static char*
dbg_path_get_basename (const char *filename)
{
	char *r;

	if (!filename || strchr (filename, '/') || !strchr (filename, '\\'))
		return g_path_get_basename (filename);

	/* From gpath.c */

	/* No separator -> filename */
	r = (char*)strrchr (filename, '\\');
	if (r == NULL)
		return g_strdup (filename);

	/* Trailing slash, remove component */
	if (r [1] == 0){
		char *copy = g_strdup (filename);
		copy [r-filename] = 0;
		r = strrchr (copy, '\\');

		if (r == NULL){
			g_free (copy);
			return g_strdup ("/");
		}
		r = g_strdup (&r[1]);
		g_free (copy);
		return r;
	}

	return g_strdup (&r[1]);
}

static GENERATE_TRY_GET_CLASS_WITH_CACHE (hidden_klass, "System.Diagnostics", "DebuggerHiddenAttribute")
static GENERATE_TRY_GET_CLASS_WITH_CACHE (step_through_klass, "System.Diagnostics", "DebuggerStepThroughAttribute")
static GENERATE_TRY_GET_CLASS_WITH_CACHE (non_user_klass, "System.Diagnostics", "DebuggerNonUserCodeAttribute")

static void
init_jit_info_dbg_attrs (MonoJitInfo *ji)
{
	ERROR_DECL (error);
	MonoCustomAttrInfo *ainfo;

	if (ji->dbg_attrs_inited)
		return;

	// NOTE: The following Debugger attributes may not exist if they are trimmed away by the ILLinker
	MonoClass *hidden_klass = mono_class_try_get_hidden_klass_class ();
	MonoClass *step_through_klass = mono_class_try_get_step_through_klass_class ();
	MonoClass *non_user_klass = mono_class_try_get_non_user_klass_class ();

	ainfo = mono_custom_attrs_from_method_checked (jinfo_get_method (ji), error);
	mono_error_cleanup (error); /* FIXME don't swallow the error? */
	if (ainfo) {
		if (hidden_klass && mono_custom_attrs_has_attr (ainfo, hidden_klass))
			ji->dbg_hidden = TRUE;
		if (step_through_klass && mono_custom_attrs_has_attr (ainfo, step_through_klass))
			ji->dbg_step_through = TRUE;
		if (non_user_klass && mono_custom_attrs_has_attr (ainfo, non_user_klass))
			ji->dbg_non_user_code = TRUE;
		mono_custom_attrs_free (ainfo);
	}

	ainfo = mono_custom_attrs_from_class_checked (jinfo_get_method (ji)->klass, error);
	mono_error_cleanup (error); /* FIXME don't swallow the error? */
	if (ainfo) {
		if (step_through_klass && mono_custom_attrs_has_attr (ainfo, step_through_klass))
			ji->dbg_step_through = TRUE;
		if (non_user_klass && mono_custom_attrs_has_attr (ainfo, non_user_klass))
			ji->dbg_non_user_code = TRUE;
		mono_custom_attrs_free (ainfo);
	}

	mono_memory_barrier ();
	ji->dbg_attrs_inited = TRUE;
}

/*
 * EVENT HANDLING
 */

/*
 * create_event_list:
 *
 *   Return a list of event request ids matching EVENT, starting from REQS, which
 * can be NULL to include all event requests. Set SUSPEND_POLICY to the suspend
 * policy.
 * We return request ids, instead of requests, to simplify threading, since
 * requests could be deleted anytime when the loader lock is not held.
 * LOCKING: Assumes the loader lock is held.
 */
static GSList*
create_event_list (EventKind event, GPtrArray *reqs, MonoJitInfo *ji, EventInfo *ei, int *suspend_policy)
{
	GSList *events = NULL;

	*suspend_policy = SUSPEND_POLICY_NONE;

	if (!reqs)
		reqs = event_requests;

	if (!reqs)
		return NULL;
	gboolean has_everything_else = FALSE;
	gboolean is_new_filtered_exception = FALSE;
	gboolean filteredException = TRUE;
	gint filtered_suspend_policy = 0;
	gint filtered_req_id = 0;
	gint everything_else_suspend_policy = 0;
	gint everything_else_req_id = 0;
	gboolean is_already_filtered = FALSE;
	for (guint i = 0; i < reqs->len; ++i) {
		EventRequest *req = (EventRequest *)g_ptr_array_index (reqs, i);
		if (req->event_kind == event) {
			gboolean filtered = FALSE;

			/* Apply filters */
			for (int j = 0; j < req->nmodifiers; ++j) {
				Modifier *mod = &req->modifiers [j];

				if (mod->kind == MOD_KIND_COUNT) {
					filtered = TRUE;
					if (mod->data.count > 0) {
						if (mod->data.count > 0) {
							mod->data.count --;
							if (mod->data.count == 0)
								filtered = FALSE;
						}
					}
				} else if (mod->kind == MOD_KIND_THREAD_ONLY) {
					if (mod->data.thread != mono_thread_internal_current ())
						filtered = TRUE;
				} else if (mod->kind == MOD_KIND_EXCEPTION_ONLY && !mod->not_filtered_feature && ei) {
					if (mod->data.exc_class && mod->subclasses && !mono_class_is_assignable_from_internal (mod->data.exc_class, ei->exc->vtable->klass))
						filtered = TRUE;
					if (mod->data.exc_class && !mod->subclasses && mod->data.exc_class != ei->exc->vtable->klass)
						filtered = TRUE;
					if (ei->caught && !mod->caught)
						filtered = TRUE;
					if (!ei->caught && !mod->uncaught)
						filtered = TRUE;
				} else if (mod->kind == MOD_KIND_EXCEPTION_ONLY && mod->not_filtered_feature && ei) {
					is_new_filtered_exception = TRUE;
					if ((mod->data.exc_class && mod->subclasses && mono_class_is_assignable_from_internal (mod->data.exc_class, ei->exc->vtable->klass)) ||
					    (mod->data.exc_class && !mod->subclasses && mod->data.exc_class != ei->exc->vtable->klass)) {
						is_already_filtered = TRUE;
						if ((ei->caught && mod->caught) || (!ei->caught && mod->uncaught)) {
							filteredException = FALSE;
							filtered_suspend_policy = req->suspend_policy;
							filtered_req_id = req->id;
						}
					}
					if (!mod->data.exc_class && mod->everything_else) {
						if ((ei->caught && mod->caught) || (!ei->caught && mod->uncaught)) {
							has_everything_else = TRUE;
							everything_else_req_id = req->id;
							everything_else_suspend_policy = req->suspend_policy;
						}
					}
					if (!mod->data.exc_class && !mod->everything_else) {
						if ((ei->caught && mod->caught) || (!ei->caught && mod->uncaught)) {
							filteredException = FALSE;
							filtered_suspend_policy = req->suspend_policy;
							filtered_req_id = req->id;
						}
					}
				} else if (mod->kind == MOD_KIND_ASSEMBLY_ONLY && ji) {
					int k;
					gboolean found = FALSE;
					MonoAssembly **assemblies = mod->data.assemblies;

					if (assemblies) {
						for (k = 0; assemblies [k]; ++k)
							if (assemblies [k] == m_class_get_image (jinfo_get_method (ji)->klass)->assembly)
								found = TRUE;
					}
					if (!found)
						filtered = TRUE;
				} else if (mod->kind == MOD_KIND_SOURCE_FILE_ONLY && ei && ei->klass) {
					gpointer iter = NULL;
					MonoMethod *method;
					MonoDebugSourceInfo *sinfo;
					char *s;
					gboolean found = FALSE;
					GPtrArray *source_file_list;

					while ((method = mono_class_get_methods (ei->klass, &iter))) {
						MonoDebugMethodInfo *minfo = mono_debug_lookup_method (method);

						if (minfo) {
							mono_debug_get_seq_points (minfo, NULL, &source_file_list, NULL, NULL, NULL);
							for (guint k = 0; k < source_file_list->len; ++k) {
								sinfo = (MonoDebugSourceInfo *)g_ptr_array_index (source_file_list, k);
								/*
								 * Do a case-insesitive match by converting the file name to
								 * lowercase.
								 */
								s = strdup_tolower (sinfo->source_file);
								if (g_hash_table_lookup (mod->data.source_files, s))
									found = TRUE;
								else {
									char *s2 = dbg_path_get_basename (sinfo->source_file);
									char *s3 = strdup_tolower (s2);

									if (g_hash_table_lookup (mod->data.source_files, s3))
										found = TRUE;
									g_free (s2);
									g_free (s3);
								}
								g_free (s);
							}
							g_ptr_array_free (source_file_list, TRUE);
						}
					}
					if (!found)
						filtered = TRUE;
				} else if (mod->kind == MOD_KIND_TYPE_NAME_ONLY && ei && ei->klass) {
					char *s;

					s = mono_type_full_name (m_class_get_byval_arg (ei->klass));
					if (!g_hash_table_lookup (mod->data.type_names, s))
						filtered = TRUE;
					g_free (s);
				} else if (mod->kind == MOD_KIND_STEP) {
					if ((mod->data.filter & STEP_FILTER_STATIC_CTOR) && ji &&
						(jinfo_get_method (ji)->flags & METHOD_ATTRIBUTE_SPECIAL_NAME) &&
						!strcmp (jinfo_get_method (ji)->name, ".cctor") &&
						(jinfo_get_method (ji) != ((SingleStepReq*)req->info)->start_method))
						filtered = TRUE;
					if ((mod->data.filter & STEP_FILTER_DEBUGGER_HIDDEN) && ji) {
						init_jit_info_dbg_attrs (ji);
						if (ji->dbg_hidden)
							filtered = TRUE;
					}
					if ((mod->data.filter & STEP_FILTER_DEBUGGER_STEP_THROUGH) && ji) {
						init_jit_info_dbg_attrs (ji);
						if (ji->dbg_step_through)
							filtered = TRUE;
					}
					if ((mod->data.filter & STEP_FILTER_DEBUGGER_NON_USER_CODE) && ji) {
						init_jit_info_dbg_attrs (ji);
						if (ji->dbg_non_user_code)
							filtered = TRUE;
					}
				}
			}

			if (!filtered && !is_new_filtered_exception) {
				*suspend_policy = MAX (*suspend_policy, req->suspend_policy);
				events = g_slist_append (events, GINT_TO_POINTER (req->id));
			}
		}
	}

	if (has_everything_else && !is_already_filtered) {
		filteredException = FALSE;
		filtered_suspend_policy = everything_else_suspend_policy;
		filtered_req_id = everything_else_req_id;
	}

	if (!filteredException) {
		*suspend_policy = MAX (*suspend_policy, filtered_suspend_policy);
		events = g_slist_append (events, GINT_TO_POINTER (filtered_req_id));
	}

	/* Send a VM START/DEATH event by default */
	if (event == EVENT_KIND_VM_START)
		events = g_slist_append (events, GINT_TO_POINTER (0));
	if (event == EVENT_KIND_VM_DEATH)
		events = g_slist_append (events, GINT_TO_POINTER (0));

	return events;
}

/*
 * process_event:
 *
 *   Send an event to the client, suspending the vm if needed.
 * LOCKING: Since this can suspend the calling thread, no locks should be held
 * by the caller.
 * The EVENTS list is freed by this function.
 */
static void
process_event (EventKind event, gpointer arg, gint32 il_offset, MonoContext *ctx, GSList *events, int suspend_policy)
{
	Buffer buf;
	GSList *l;
	MonoDomain *domain = mono_domain_get ();
	MonoThread *thread = NULL;
	MonoObject *keepalive_obj = NULL;
	gboolean send_success = FALSE;
	static int ecount;
	int nevents;

	if (!agent_inited) {
		PRINT_DEBUG_MSG (2, "Debugger agent not initialized yet: dropping %s\n", event_to_string (event));
		return;
	}

	if (!vm_start_event_sent && event != EVENT_KIND_VM_START) {
		// FIXME: We miss those events
		PRINT_DEBUG_MSG (2, "VM start event not sent yet: dropping %s\n", event_to_string (event));
		return;
	}

	if (vm_death_event_sent) {
		PRINT_DEBUG_MSG (2, "VM death event has been sent: dropping %s\n", event_to_string (event));
		return;
	}

	if (mono_runtime_is_shutting_down () && event != EVENT_KIND_VM_DEATH) {
		PRINT_DEBUG_MSG (2, "Mono runtime is shutting down: dropping %s\n", event_to_string (event));
		return;
	}

	if (disconnected) {
		PRINT_DEBUG_MSG (2, "Debugger client is not connected: dropping %s\n", event_to_string (event));
		return;
	}

	if (event == EVENT_KIND_KEEPALIVE)
		suspend_policy = SUSPEND_POLICY_NONE;
	else {
		if (events == NULL)
			return;

		if (agent_config.defer) {
			if (is_debugger_thread ()) {
				/* Don't suspend on events from the debugger thread */
				suspend_policy = SUSPEND_POLICY_NONE;
			}
		} else {
			if (is_debugger_thread () && event != EVENT_KIND_VM_DEATH)
				// FIXME: Send these with a NULL thread, don't suspend the current thread
				return;
		}
	}

	if (event == EVENT_KIND_VM_START)
		suspend_policy = agent_config.suspend ? SUSPEND_POLICY_ALL : SUSPEND_POLICY_NONE;

	nevents = g_slist_length (events);
	buffer_init (&buf, 128);
	buffer_add_byte (&buf, GINT_TO_UINT8 (suspend_policy));
	buffer_add_int (&buf, nevents);

	for (l = events; l; l = l->next) {
		buffer_add_byte (&buf, GINT_TO_UINT8 (event)); // event kind
		buffer_add_int (&buf, GPOINTER_TO_INT (l->data)); // request id

		ecount ++;

		if (event == EVENT_KIND_VM_DEATH) {
			thread = NULL;
		} else {
			if (!thread)
				thread = is_debugger_thread () ? mono_thread_get_main () : mono_thread_current ();

			if (event == EVENT_KIND_VM_START && arg != NULL)
				thread = (MonoThread *)arg;
		}

		buffer_add_objid (&buf, (MonoObject*)thread); // thread

		switch (event) {
		case EVENT_KIND_THREAD_START:
		case EVENT_KIND_THREAD_DEATH:
			break;
		case EVENT_KIND_APPDOMAIN_CREATE:
		case EVENT_KIND_APPDOMAIN_UNLOAD:
			buffer_add_domainid (&buf, (MonoDomain *)arg);
			break;
		case EVENT_KIND_METHOD_ENTRY:
		case EVENT_KIND_METHOD_EXIT:
			buffer_add_methodid (&buf, domain, (MonoMethod *)arg);
			break;
		case EVENT_KIND_ASSEMBLY_LOAD:
			buffer_add_assemblyid (&buf, domain, (MonoAssembly *)arg);
			break;
		case EVENT_KIND_ASSEMBLY_UNLOAD: {
			DebuggerTlsData *tls;

			/* The domain the assembly belonged to is not equal to the current domain */
			tls = (DebuggerTlsData *)mono_native_tls_get_value (debugger_tls_id);
			g_assert (tls);
			g_assert (tls->domain_unloading);

			buffer_add_assemblyid (&buf, tls->domain_unloading, (MonoAssembly *)arg);
			break;
		}
		case EVENT_KIND_TYPE_LOAD:
			buffer_add_typeid (&buf, domain, (MonoClass *)arg);
			break;
		case MDBGPROT_EVENT_KIND_METHOD_UPDATE:
			buffer_add_methodid (&buf, domain, (MonoMethod *)arg);
			break;
		case EVENT_KIND_BREAKPOINT:
		case EVENT_KIND_STEP: {
			GET_DEBUGGER_TLS();
			g_assert (tls);
			mono_stopwatch_stop (&tls->step_time);
			MonoMethod *method = (MonoMethod *)arg;
			buffer_add_methodid (&buf, domain, method);
			buffer_add_long (&buf, il_offset);
			break;
		}
		case EVENT_KIND_VM_START:
			buffer_add_domainid (&buf, mono_get_root_domain ());
			break;
		case EVENT_KIND_VM_DEATH:
			if (CHECK_PROTOCOL_VERSION (2, 27))
				buffer_add_int (&buf, mono_environment_exitcode_get ());
			break;
		case EVENT_KIND_CRASH: {
			g_assert_not_reached ();
			break;
		}
		case EVENT_KIND_EXCEPTION: {
			EventInfo *ei = (EventInfo *)arg;
			buffer_add_objid (&buf, ei->exc);
#ifdef TARGET_WASM
			buffer_add_byte (&buf, GINT_TO_UINT8 (ei->caught));
#endif
			/*
			 * We are not yet suspending, so get_objref () will not keep this object alive. So we need to do it
			 * later after the suspension. (#12494).
			 */
			keepalive_obj = ei->exc;
			break;
		}
		case EVENT_KIND_USER_BREAK: {
			GET_DEBUGGER_TLS();
			g_assert (tls);
			// We are already processing a breakpoint event
			if (tls->disable_breakpoints)
				return;
			mono_stopwatch_stop (&tls->step_time);
			break;
		}
		case EVENT_KIND_USER_LOG: {
			EventInfo *ei = (EventInfo *)arg;
			buffer_add_int (&buf, ei->level);
			buffer_add_string (&buf, ei->category ? ei->category : "");
			buffer_add_string (&buf, ei->message ? ei->message : "");
			break;
		}
		case EVENT_KIND_KEEPALIVE:
			suspend_policy = SUSPEND_POLICY_NONE;
			break;

		case MDBGPROT_EVENT_KIND_ENC_UPDATE: {
			EnCInfo *ei = (EnCInfo *)arg;
			buffer_add_moduleid (&buf, mono_domain_get (), ei->image);
			m_dbgprot_buffer_add_byte_array (&buf, (uint8_t *) ei->meta_bytes, ei->meta_len);
			m_dbgprot_buffer_add_byte_array (&buf, (uint8_t *) ei->pdb_bytes, ei->pdb_len);
			break;
		}

		default:
			g_assert_not_reached ();
		}
	}

	if (event == EVENT_KIND_VM_START) {
		if (!agent_config.defer) {
			ERROR_DECL (error);
			start_debugger_thread_func (error);
			mono_error_assert_ok (error);
		}
	}

	if (event == EVENT_KIND_VM_DEATH) {
		vm_death_event_sent = TRUE;
		suspend_policy = SUSPEND_POLICY_NONE;
	}

	if (mono_runtime_is_shutting_down ())
		suspend_policy = SUSPEND_POLICY_NONE;

	if (suspend_policy != SUSPEND_POLICY_NONE) {
		/*
		 * Save the thread context and start suspending before sending the packet,
		 * since we could be receiving the resume request before send_packet ()
		 * returns.
		 */
		save_thread_context (ctx);
		DebuggerTlsData *tls = (DebuggerTlsData *)mono_g_hash_table_lookup (thread_to_tls,  mono_thread_internal_current ());
		tls->suspend_count++;
		suspend_vm_func ();

		if (keepalive_obj)
			/* This will keep this object alive */
			get_objref (keepalive_obj);
	}

#ifdef TARGET_WASM
	PRINT_DEBUG_MSG (1, "[%p] Sent %d events %s(%d), suspend=%d.\n", (gpointer) (gsize) mono_native_thread_id_get (), nevents, event_to_string (event), ecount, suspend_policy);
#endif

	send_success = send_packet (CMD_SET_EVENT, CMD_COMPOSITE, &buf);

	if (send_success) {
		DebuggerTlsData *tls = (DebuggerTlsData *)mono_native_tls_get_value (debugger_tls_id);
		mono_debugger_log_event (tls, event_to_string (event), buf.buf, buffer_len (&buf));
	}

	buffer_free (&buf);

	g_slist_free (events);
	events = NULL;

	if (!send_success) {
		PRINT_DEBUG_MSG (2, "Sending command %s failed.\n", event_to_string (event));
		return;
	}

	if (event == EVENT_KIND_VM_START) {
		vm_start_event_sent = TRUE;
	}

	PRINT_DEBUG_MSG (1, "[%p] Sent %d events %s(%d), suspend=%d.\n", (gpointer) (gsize) mono_native_thread_id_get (), nevents, event_to_string (event), ecount, suspend_policy);

	switch (suspend_policy) {
	case SUSPEND_POLICY_NONE:
		break;
	case SUSPEND_POLICY_ALL:
		suspend_current_func ();
		break;
	case SUSPEND_POLICY_EVENT_THREAD:
		NOT_IMPLEMENTED;
		break;
	default:
		g_assert_not_reached ();
	}
#ifdef HOST_WASI	
	resumed_from_wasi = FALSE;
	while (suspend_policy != SUSPEND_POLICY_NONE && !resumed_from_wasi)
	{
		GET_DEBUGGER_TLS();
		tls->really_suspended = TRUE;
		mono_debugger_agent_receive_and_process_command ();
	}
#endif	
}

static void
process_profiler_event (EventKind event, gpointer arg)
{
	int suspend_policy;
	GSList *events;
	EventInfo ei, *ei_arg = NULL;

	if (event == EVENT_KIND_TYPE_LOAD) {
		ei.klass = (MonoClass *)arg;
		ei_arg = &ei;
	}

	mono_loader_lock ();
	events = create_event_list (event, NULL, NULL, ei_arg, &suspend_policy);
	mono_loader_unlock ();

	process_event (event, arg, 0, NULL, events, suspend_policy);
}

static void
runtime_initialized (MonoProfiler *prof)
{
	process_profiler_event (EVENT_KIND_VM_START, mono_thread_current ());
	if (CHECK_PROTOCOL_VERSION (2, 59))
		process_profiler_event (EVENT_KIND_ASSEMBLY_LOAD, (mono_get_corlib ()->assembly));
	if (agent_config.defer) {
		ERROR_DECL (error);
		start_debugger_thread_func (error);
		mono_error_assert_ok (error);
	}
}

static void
runtime_shutdown (MonoProfiler *prof)
{
	process_profiler_event (EVENT_KIND_VM_DEATH, NULL);

	mono_debugger_agent_cleanup ();
}

static void
thread_startup (MonoProfiler *prof, uintptr_t tid)
{
	MonoInternalThread *thread = mono_thread_internal_current ();
	MonoInternalThread *old_thread;
	DebuggerTlsData *tls;

	if (is_debugger_thread ())
		return;

	g_assert (mono_native_thread_id_equals (MONO_UINT_TO_NATIVE_THREAD_ID (tid), MONO_UINT_TO_NATIVE_THREAD_ID (thread->tid)));

	mono_loader_lock ();
	old_thread = (MonoInternalThread *)mono_g_hash_table_lookup (tid_to_thread, GUINT_TO_POINTER (tid));
	mono_loader_unlock ();
	if (old_thread) {
		if (thread == old_thread) {
			/*
			 * For some reason, thread_startup () might be called for the same thread
			 * multiple times (attach ?).
			 */
			PRINT_DEBUG_MSG (1, "[%p] thread_start () called multiple times for %p, ignored.\n", GUINT_TO_POINTER (tid), GUINT_TO_POINTER (tid));
			return;
		} else {
			/*
			 * thread_end () might not be called for some threads, and the tid could
			 * get reused.
			 */
			PRINT_DEBUG_MSG (1, "[%p] Removing stale data for tid %p.\n", GUINT_TO_POINTER (tid), GUINT_TO_POINTER (tid));
			mono_loader_lock ();
			mono_g_hash_table_remove (thread_to_tls, old_thread);
			mono_g_hash_table_remove (tid_to_thread, GUINT_TO_POINTER (tid));
			mono_g_hash_table_remove (tid_to_thread_obj, GUINT_TO_POINTER (tid));
			mono_loader_unlock ();
		}
	}

	tls = (DebuggerTlsData *)mono_native_tls_get_value (debugger_tls_id);
	g_assert (!tls);
	// FIXME: Free this somewhere
	tls = g_new0 (DebuggerTlsData, 1);
	MONO_GC_REGISTER_ROOT_SINGLE (tls->thread, MONO_ROOT_SOURCE_DEBUGGER, NULL, "Debugger Thread Reference");
	tls->thread = thread;
	// Do so we have thread id even after termination
	tls->thread_id = (intptr_t) thread->tid;
	mono_native_tls_set_value (debugger_tls_id, tls);

	PRINT_DEBUG_MSG (1, "[%p] Thread started, obj=%p, tls=%p.\n", (gpointer)tid, thread, tls);

	mono_loader_lock ();
	mono_g_hash_table_insert_internal (thread_to_tls, thread, tls);
	mono_g_hash_table_insert_internal (tid_to_thread, (gpointer)tid, thread);
	mono_g_hash_table_insert_internal (tid_to_thread_obj, GUINT_TO_POINTER (tid), mono_thread_current ());
	mono_loader_unlock ();

	process_profiler_event (EVENT_KIND_THREAD_START, thread);

	/*
	 * suspend_vm () could have missed this thread, so wait for a resume.
	 */

	suspend_current_func ();
}

static void
thread_end (MonoProfiler *prof, uintptr_t tid)
{
	MonoInternalThread *thread;
	DebuggerTlsData *tls = NULL;

	mono_loader_lock ();
	thread = (MonoInternalThread *)mono_g_hash_table_lookup (tid_to_thread, GUINT_TO_POINTER (tid));
	if (thread) {
		mono_g_hash_table_remove (tid_to_thread_obj, GUINT_TO_POINTER (tid));
		tls = (DebuggerTlsData *)mono_g_hash_table_lookup (thread_to_tls, thread);
		if (tls) {
			/* FIXME: Maybe we need to free this instead, but some code can't handle that */
			tls->terminated = TRUE;
			/* Can't remove from tid_to_thread, as that would defeat the check in thread_start () */
			MONO_GC_UNREGISTER_ROOT (tls->thread);
			tls->thread = NULL;
		}
	}
	mono_loader_unlock ();

	/* We might be called for threads started before we registered the start callback */
	if (thread) {
		PRINT_DEBUG_MSG (1, "[%p] Thread terminated, obj=%p, tls=%p (domain=%p).\n", (gpointer)tid, thread, tls, (gpointer)mono_domain_get ());

		if (mono_thread_internal_is_current (thread) &&
		    (!mono_native_tls_get_value (debugger_tls_id) ||
		     !mono_domain_get ())
		) {
			/*
			 * This can happen on darwin and android since we
			 * deregister threads using pthread dtors.
			 * process_profiler_event () and the code it calls
			 * cannot handle a null TLS value.
			 */
			return;
		}

		process_profiler_event (EVENT_KIND_THREAD_DEATH, thread);
	}
}

static void
appdomain_load (MonoProfiler *prof, MonoDomain *domain)
{
	mono_de_domain_add (domain);

	process_profiler_event (EVENT_KIND_APPDOMAIN_CREATE, domain);
}

static void
appdomain_start_unload (MonoProfiler *prof, MonoDomain *domain)
{
	DebuggerTlsData *tls;

	/* This might be called during shutdown on the debugger thread from the CMD_VM_EXIT code */
	if (is_debugger_thread ())
		return;

	/*
	 * Remember the currently unloading appdomain as it is needed to generate
	 * proper ids for unloading assemblies.
	 */
	tls = (DebuggerTlsData *)mono_native_tls_get_value (debugger_tls_id);
	g_assert (tls);
	tls->domain_unloading = domain;
}

static void
appdomain_unload (MonoProfiler *prof, MonoDomain *domain)
{
	DebuggerTlsData *tls;

	if (is_debugger_thread ())
		return;

	tls = (DebuggerTlsData *)mono_native_tls_get_value (debugger_tls_id);
	g_assert (tls);
	tls->domain_unloading = NULL;

	mono_de_clear_breakpoints_for_domain (domain);

	mono_loader_lock ();
	/* Invalidate each thread's frame stack */
	mono_g_hash_table_foreach (thread_to_tls, invalidate_each_thread, NULL);
	mono_loader_unlock ();

	process_profiler_event (EVENT_KIND_APPDOMAIN_UNLOAD, domain);
}

/*
 * invalidate_each_thread:
 *
 *   A GHFunc to invalidate frames.
 *   value must be a DebuggerTlsData*
 */
static void
invalidate_each_thread (gpointer key, gpointer value, gpointer user_data)
{
	invalidate_frames ((DebuggerTlsData *)value);
}

static void
assembly_load (MonoProfiler *prof, MonoAssembly *assembly)
{
	/* Sent later in jit_end () */
	dbg_lock ();
	g_ptr_array_add (pending_assembly_loads, assembly);
	dbg_unlock ();
}

static void
assembly_unload (MonoProfiler *prof, MonoAssembly *assembly)
{
	if (is_debugger_thread ())
		return;

	process_profiler_event (EVENT_KIND_ASSEMBLY_UNLOAD, assembly);

	clear_event_requests_for_assembly (assembly);
	clear_types_for_assembly (assembly);
}

static void
send_type_load (MonoClass *klass)
{
	gboolean type_load = FALSE;
	AgentDomainInfo *info = NULL;

	info = get_agent_info ();

	mono_loader_lock ();

	if (!g_hash_table_lookup (info->loaded_classes, klass)) {
		type_load = TRUE;
		g_hash_table_insert (info->loaded_classes, klass, klass);
	}

	mono_loader_unlock ();

	if (type_load)
		emit_type_load (klass, klass, NULL);
}

/*
 * Emit load events for all types currently loaded in the domain.
 * Takes the loader and domain locks.
 * user_data is unused.
 */
static void
send_types_for_domain (MonoDomain *domain, void *user_data)
{
	MonoDomain* old_domain;
	AgentDomainInfo *info = NULL;

	info = get_agent_info ();
	g_assert (info);

	old_domain = mono_domain_get ();

	mono_domain_set_fast (domain);

	mono_loader_lock ();
	g_hash_table_foreach (info->loaded_classes, emit_type_load, NULL);
	mono_loader_unlock ();

	mono_domain_set_fast (old_domain);
}

static void
send_assemblies_for_domain (MonoDomain *domain, void *user_data)
{
	MonoDomain* old_domain;

	old_domain = mono_domain_get ();

	mono_domain_set_fast (domain);

	GPtrArray *assemblies = mono_alc_get_all_loaded_assemblies ();
	for (guint i = 0; i < assemblies->len; ++i)
		emit_assembly_load ((MonoAssembly*)g_ptr_array_index (assemblies, i), NULL);
	g_ptr_array_free (assemblies, TRUE);

	mono_domain_set_fast (old_domain);
}

static void
jit_done (MonoProfiler *prof, MonoMethod *method, MonoJitInfo *jinfo)
{
	jit_end (prof, method, jinfo);
}

static void
jit_failed (MonoProfiler *prof, MonoMethod *method)
{
	jit_end (prof, method, NULL);
}

static void
jit_end (MonoProfiler *prof, MonoMethod *method, MonoJitInfo *jinfo)
{
	/*
	 * We emit type load events when the first method of the type is JITted,
	 * since the class load profiler callbacks might be called with the
	 * loader lock held. They could also occur in the debugger thread.
	 * Same for assembly load events.
	 */
	while (TRUE) {
		MonoAssembly *assembly = NULL;

		// FIXME: Maybe store this in TLS so the thread of the event is correct ?
		dbg_lock ();
		if (pending_assembly_loads->len > 0) {
			assembly = (MonoAssembly *)g_ptr_array_index (pending_assembly_loads, 0);
			g_ptr_array_remove_index (pending_assembly_loads, 0);
		}
		dbg_unlock ();

		if (assembly) {
			process_profiler_event (EVENT_KIND_ASSEMBLY_LOAD, assembly);
		} else {
			break;
		}
	}

	// only send typeload from AOTed classes if has .cctor when .cctor emits jit_end
	// to avoid deadlock while trying to set a breakpoint in a class that was not fully initialized
	if (jinfo && jinfo->from_aot && m_class_has_cctor(method->klass) && (!(method->flags & METHOD_ATTRIBUTE_SPECIAL_NAME) || strcmp (method->name, ".cctor")))
	{
		return;
	}

	send_type_load (method->klass);

	if (m_class_get_image(method->klass)->has_updates) {
		process_profiler_event (MDBGPROT_EVENT_KIND_METHOD_UPDATE, method);
	}
	if (jinfo)
		mono_de_add_pending_breakpoints (method, jinfo);
}

/*
 * SINGLE STEPPING
 */

static void
event_requests_cleanup (void)
{
	mono_loader_lock ();
	guint i = 0;
	while (i < event_requests->len) {
		EventRequest *req = (EventRequest *)g_ptr_array_index (event_requests, i);

		if (req->event_kind == EVENT_KIND_BREAKPOINT) {
			mono_de_clear_breakpoint ((MonoBreakpoint *)req->info);
			g_ptr_array_remove_index_fast (event_requests, i);
			g_free (req);
		} else {
			i ++;
		}
	}
	mono_loader_unlock ();
}

/*
 * ss_calculate_framecount:
 *
 * Ensure DebuggerTlsData fields are filled out.
 */
void
mono_ss_calculate_framecount (void *the_tls, MonoContext *ctx, gboolean force_use_ctx, DbgEngineStackFrame ***frames, int *nframes)
{
	DebuggerTlsData *tls = (DebuggerTlsData*)the_tls;
#ifndef TARGET_WASM
	if (force_use_ctx || !tls->context.valid)
		mono_thread_state_init_from_monoctx (&tls->context, ctx);
	compute_frame_info (tls->thread, tls, FALSE);
#else
	compute_frame_info (tls->thread, tls, TRUE);
#endif

	if (frames)
		*frames = (DbgEngineStackFrame**)tls->frames;
	if (nframes)
		*nframes = tls->frame_count;
}

/*
 * ss_discard_frame_data:
 *
 * Discard frame data and invalidate any context
 */
void
mono_ss_discard_frame_context (void *the_tls)
{
	DebuggerTlsData *tls = (DebuggerTlsData*)the_tls;
	tls->context.valid = FALSE;
	tls->async_state.valid = FALSE;
	invalidate_frames (tls);
}

static MonoContext*
tls_get_restore_state (void *the_tls)
{
	DebuggerTlsData *tls = (DebuggerTlsData*)the_tls;

	return &tls->restore_state.ctx;
}

static gboolean
ensure_jit (DbgEngineStackFrame* the_frame)
{
	StackFrame *frame = (StackFrame*)the_frame;
	if (!frame->jit) {
		frame->jit = mono_debug_find_method (frame->api_method, frame->de.domain);
		if (!frame->jit && frame->api_method->is_inflated)
			frame->jit = mono_debug_find_method(mono_method_get_declaring_generic_method (frame->api_method), frame->de.domain);
		if (!frame->jit) {
			char *s;

			/* This could happen for aot images with no jit debug info */
			s = mono_method_full_name (frame->api_method, TRUE);
			PRINT_DEBUG_MSG(1, "[dbg] No debug information found for '%s'.\n", s);
			g_free (s);
			return FALSE;
		}
	}
	return TRUE;
}

static gboolean
breakpoint_matches_assembly (MonoBreakpoint *bp, MonoAssembly *assembly)
{
	return bp->method && m_class_get_image (bp->method->klass)->assembly == assembly;
}

//This ID is used to figure out if breakpoint hit on resumeOffset belongs to us or not
//since thread probably changed...
int
mono_de_frame_async_id (DbgEngineStackFrame *frame)
{
	MonoClassField *builder_field;
	gpointer builder;
	MonoMethod *method;
	MonoObject *ex;
	ERROR_DECL (error);
	MonoObject *obj;
	gboolean old_disable_breakpoints = FALSE;
	DebuggerTlsData *tls;

	/*
	 * FRAME points to a method in a state machine class/struct.
	 * Call the ObjectIdForDebugger method of the associated method builder type.
	 */
	builder = get_async_method_builder (frame);
	if (!builder)
		return 0;

	builder_field = mono_class_get_field_from_name_full (get_class_to_get_builder_field(frame), "<>t__builder", NULL);
	if (!builder_field)
		return 0;

	tls = (DebuggerTlsData *)mono_native_tls_get_value (debugger_tls_id);
	if (tls) {
		old_disable_breakpoints = tls->disable_breakpoints;
		tls->disable_breakpoints = TRUE;
	}

	method = get_object_id_for_debugger_method (mono_class_from_mono_type_internal (builder_field->type));
	if (!method) {
		if (tls)
			tls->disable_breakpoints = old_disable_breakpoints;
		return 0;
	}
	obj = mono_runtime_try_invoke (method, builder, NULL, &ex, error);
	mono_error_assert_ok (error);

	if (tls)
		tls->disable_breakpoints = old_disable_breakpoints;

	return get_objid (obj);
}

static gboolean
begin_breakpoint_processing (void *the_tls, MonoContext *ctx, MonoJitInfo *ji, gboolean from_signal)
{
	DebuggerTlsData *tls = (DebuggerTlsData*)the_tls;

	/*
	 * Skip the instruction causing the breakpoint signal.
	 */
	if (from_signal)
#ifdef MONO_ARCH_SOFT_DEBUG_SUPPORTED
		mono_arch_skip_breakpoint (ctx, ji);
#else
		NOT_IMPLEMENTED;
#endif
	if (tls->disable_breakpoints)
		return FALSE;
	return TRUE;
}

typedef struct {
	GSList *bp_events, *ss_events, *enter_leave_events;
	EventKind kind;
	int suspend_policy;
} BreakPointEvents;

void*
mono_dbg_create_breakpoint_events (GPtrArray *ss_reqs, GPtrArray *bp_reqs, MonoJitInfo *ji, EventKind kind)
{
	int suspend_policy = 0;
	BreakPointEvents *evts = g_new0 (BreakPointEvents, 1);
	if (ss_reqs && ss_reqs->len > 0)
		evts->ss_events = create_event_list (EVENT_KIND_STEP, ss_reqs, ji, NULL, &suspend_policy);
	else if (bp_reqs && bp_reqs->len > 0)
		evts->bp_events = create_event_list (EVENT_KIND_BREAKPOINT, bp_reqs, ji, NULL, &suspend_policy);
	else if (kind != EVENT_KIND_BREAKPOINT)
		evts->enter_leave_events = create_event_list (kind, NULL, ji, NULL, &suspend_policy);

	evts->kind = kind;
	evts->suspend_policy = suspend_policy;
	return evts;
}

void
mono_dbg_process_breakpoint_events (void *_evts, MonoMethod *method, MonoContext *ctx, int il_offset)
{
	BreakPointEvents *evts = (BreakPointEvents*)_evts;
	/*
	 * FIXME: The first event will suspend, so the second will only be sent after the
	 * resume.
	 */
	if (evts->ss_events)
		process_event (EVENT_KIND_STEP, method, il_offset, ctx, evts->ss_events, evts->suspend_policy);
	if (evts->bp_events)
		process_event (evts->kind, method, il_offset, ctx, evts->bp_events, evts->suspend_policy);
	if (evts->enter_leave_events)
		process_event (evts->kind, method, il_offset, ctx, evts->enter_leave_events, evts->suspend_policy);

	g_free (evts);
}

/* Process a breakpoint/single step event after resuming from a signal handler */
static void
process_signal_event (void (*func) (void*, gboolean))
{
	DebuggerTlsData *tls;
	MonoThreadUnwindState orig_restore_state;
	MonoContext ctx;

	tls = (DebuggerTlsData *)mono_native_tls_get_value (debugger_tls_id);
	/* Have to save/restore the restore_ctx as we can be called recursively during invokes etc. */
	memcpy (&orig_restore_state, &tls->restore_state, sizeof (MonoThreadUnwindState));
	mono_thread_state_init_from_monoctx (&tls->restore_state, &tls->handler_ctx);

	func (tls, TRUE);

	/* This is called when resuming from a signal handler, so it shouldn't return */
	memcpy (&ctx, &tls->restore_state.ctx, sizeof (MonoContext));
	memcpy (&tls->restore_state, &orig_restore_state, sizeof (MonoThreadUnwindState));
	mono_restore_context (&ctx);
	g_assert_not_reached ();
}

static void
process_breakpoint_from_signal (void)
{
	process_signal_event (mono_de_process_breakpoint);
}

static void
resume_from_signal_handler (void *sigctx, void *func)
{
	DebuggerTlsData *tls;
	MonoContext ctx;

	/* Save the original context in TLS */
	// FIXME: This might not work on an altstack ?
	tls = (DebuggerTlsData *)mono_native_tls_get_value (debugger_tls_id);
	if (!tls)
		PRINT_ERROR_MSG ("Thread %p is not attached to the JIT.\n", (gpointer) (gsize) mono_native_thread_id_get ());
	g_assert (tls);

	// FIXME: MonoContext usually doesn't include the fp registers, so these are
	// clobbered by a single step/breakpoint event. If this turns out to be a problem,
	// clob:c could be added to op_seq_point.

	mono_sigctx_to_monoctx (sigctx, &ctx);
	memcpy (&tls->handler_ctx, &ctx, sizeof (MonoContext));
#ifdef MONO_ARCH_HAVE_SETUP_RESUME_FROM_SIGNAL_HANDLER_CTX
	mono_arch_setup_resume_sighandler_ctx (&ctx, func);
#else
	MONO_CONTEXT_SET_IP (&ctx, func);
#endif
	mono_monoctx_to_sigctx (&ctx, sigctx);
}

static void
debugger_agent_breakpoint_hit (void *sigctx)
{
	/*
	 * We are called from a signal handler, and running code there causes all kinds of
	 * problems, like the original signal is disabled, libgc can't handle altstack, etc.
	 * So set up the signal context to return to the real breakpoint handler function.
	 */
	resume_from_signal_handler (sigctx, (gpointer)process_breakpoint_from_signal);
}

typedef struct {
	gboolean found;
	MonoContext *ctx;
} UserBreakCbData;

static gboolean
user_break_cb (StackFrameInfo *frame, MonoContext *ctx, gpointer user_data)
{
	UserBreakCbData *data = (UserBreakCbData*)user_data;

	if (frame->type == FRAME_TYPE_INTERP_TO_MANAGED || frame->type == FRAME_TYPE_INTERP_TO_MANAGED_WITH_CTX) {
		data->found = TRUE;
		return TRUE;
	}
	if (frame->managed) {
		data->found = TRUE;
		*data->ctx = *ctx;

		return TRUE;
	}
	return FALSE;
}

/*
 * Called by System.Diagnostics.Debugger:Break ().
 */
static void
mono_dbg_debugger_agent_user_break (void)
{
	if (agent_config.enabled) {
		MonoContext ctx;
		int suspend_policy;
		GSList *events;
		UserBreakCbData data;

		memset (&data, 0, sizeof (data));
		data.ctx = &ctx;

		/* Obtain a context */
		MONO_CONTEXT_SET_IP (&ctx, NULL);
		mono_walk_stack_with_ctx (user_break_cb, NULL, (MonoUnwindOptions)0, &data);
		g_assert (data.found);

		mono_loader_lock ();
		events = create_event_list (EVENT_KIND_USER_BREAK, NULL, NULL, NULL, &suspend_policy);
		mono_loader_unlock ();

		process_event (EVENT_KIND_USER_BREAK, NULL, 0, &ctx, events, suspend_policy);
	} else if (get_mini_debug_options ()->native_debugger_break) {
		G_BREAKPOINT ();
	}
}

static void
begin_single_step_processing (MonoContext *ctx, gboolean from_signal)
{
	if (from_signal)
#ifdef MONO_ARCH_SOFT_DEBUG_SUPPORTED
		mono_arch_skip_single_step (ctx);
#else
		NOT_IMPLEMENTED;
#endif
}

static void
process_single_step (void)
{
	process_signal_event (mono_de_process_single_step);
}

/*
 * debugger_agent_single_step_event:
 *
 *   Called from a signal handler to handle a single step event.
 */
static void
debugger_agent_single_step_event (void *sigctx)
{
	/* Resume to process_single_step through the signal context */

	// FIXME: Since step out/over is implemented using step in, the step in case should
	// be as fast as possible. Move the relevant code from mono_de_process_single_step ()
	// here

	if (is_debugger_thread ()) {
		/*
		 * This could happen despite our best effors when the runtime calls
		 * assembly/type resolve hooks.
		 * FIXME: Breakpoints too.
		 */
		MonoContext ctx;

		mono_sigctx_to_monoctx (sigctx, &ctx);
#ifdef MONO_ARCH_SOFT_DEBUG_SUPPORTED
		mono_arch_skip_single_step (&ctx);
#else
		NOT_IMPLEMENTED;
#endif
		mono_monoctx_to_sigctx (&ctx, sigctx);
		return;
	}

	resume_from_signal_handler (sigctx, (gpointer)process_single_step);
}

static void
debugger_agent_single_step_from_context (MonoContext *ctx)
{
	DebuggerTlsData *tls;
	MonoThreadUnwindState orig_restore_state;

	tls = (DebuggerTlsData *)mono_native_tls_get_value (debugger_tls_id);
	/* Fastpath during invokes, see in process_suspend () */
	if (tls && suspend_count && suspend_count - tls->resume_count == 0)
		return;

	if (is_debugger_thread ())
		return;

	g_assert (tls);

	tls->terminated = FALSE;

	/* Have to save/restore the restore_ctx as we can be called recursively during invokes etc. */
	memcpy (&orig_restore_state, &tls->restore_state, sizeof (MonoThreadUnwindState));
	mono_thread_state_init_from_monoctx (&tls->restore_state, ctx);
	memcpy (&tls->handler_ctx, ctx, sizeof (MonoContext));

	/* We might be called while the thread is already running some native
	 * code after an native-to-managed transition, so the thread might be
	 * in GC Safe mode.
	 */
	MONO_ENTER_GC_UNSAFE;
	mono_de_process_single_step (tls, FALSE);
	MONO_EXIT_GC_UNSAFE;

	memcpy (ctx, &tls->restore_state.ctx, sizeof (MonoContext));
	memcpy (&tls->restore_state, &orig_restore_state, sizeof (MonoThreadUnwindState));
}

static void
debugger_agent_breakpoint_from_context (MonoContext *ctx)
{
	DebuggerTlsData *tls;
	MonoThreadUnwindState orig_restore_state;
	guint8 *orig_ip;

	if (is_debugger_thread ())
		return;

	orig_ip = (guint8 *)MONO_CONTEXT_GET_IP (ctx);
	MONO_CONTEXT_SET_IP (ctx, orig_ip - 1);

	tls = (DebuggerTlsData *)mono_native_tls_get_value (debugger_tls_id);
	g_assert (tls);

	//if a thread was suspended and doesn't have any managed stack, it was considered as terminated,
	//but it wasn't really terminated because it can execute managed code again, and stop in a breakpoint so here we set terminated as FALSE
	tls->terminated = FALSE;

	memcpy (&orig_restore_state, &tls->restore_state, sizeof (MonoThreadUnwindState));
	mono_thread_state_init_from_monoctx (&tls->restore_state, ctx);
	memcpy (&tls->handler_ctx, ctx, sizeof (MonoContext));

	/* We might be called while the thread is already running some native
	 * code after an native-to-managed transition, so the thread might be
	 * in GC Safe mode.
	 */
	MONO_ENTER_GC_UNSAFE;
	mono_de_process_breakpoint (tls, FALSE);
	MONO_EXIT_GC_UNSAFE;

	memcpy (ctx, &tls->restore_state.ctx, sizeof (MonoContext));
	memcpy (&tls->restore_state, &orig_restore_state, sizeof (MonoThreadUnwindState));
	if (MONO_CONTEXT_GET_IP (ctx) == orig_ip - 1)
		MONO_CONTEXT_SET_IP (ctx, orig_ip);
}
void
mono_ss_args_destroy (SingleStepArgs *ss_args)
{
	if (ss_args->frames)
		free_frames ((StackFrame**)ss_args->frames, ss_args->nframes);
}

static int
handle_multiple_ss_requests (void)
{
	if (!CHECK_PROTOCOL_VERSION (2, 57))
		return DE_ERR_NOT_IMPLEMENTED;
	return 1;
}

static int
ensure_runtime_is_suspended (void)
{
#ifdef HOST_WASI
	return ERR_NONE;
#endif	
	if (suspend_count == 0)
		return ERR_NOT_SUSPENDED;

	wait_for_suspend ();

	return ERR_NONE;
}

int
mono_ss_create_init_args (SingleStepReq *ss_req, SingleStepArgs *args)
{
	MonoSeqPointInfo *info = NULL;
	gboolean found_sp;
	MonoMethod *method = NULL;
	MonoDebugMethodInfo *minfo;
	gboolean step_to_catch = FALSE;
	gboolean set_ip = FALSE;
	StackFrame **frames = NULL;
	int nframes = 0;
#ifndef HOST_WASI
	GET_TLS_DATA_FROM_THREAD (ss_req->thread);
#else
	GET_DEBUGGER_TLS();
#endif

	g_assert (tls);
	if (!tls->context.valid) {
		PRINT_DEBUG_MSG (1, "Received a single step request on a thread with no managed frames.\n");
		return ERR_INVALID_ARGUMENT;
	}

	if (tls->restore_state.valid && MONO_CONTEXT_GET_IP (&tls->context.ctx) != MONO_CONTEXT_GET_IP (&tls->restore_state.ctx)) {
		/*
		 * Need to start single stepping from restore_state and not from the current state
		 */
		set_ip = TRUE;
		frames = compute_frame_info_from (ss_req->thread, tls, &tls->restore_state, &nframes);
	}

	ss_req->start_sp = ss_req->last_sp = MONO_CONTEXT_GET_SP (&tls->context.ctx);

	if (tls->has_catch_frame) {
		StackFrameInfo frame;

		/*
		 * We are stopped at a throw site. Stepping should go to the catch site.
		 */
		frame = tls->catch_frame;
		if (frame.type != FRAME_TYPE_MANAGED && frame.type != FRAME_TYPE_INTERP) {
			PRINT_DEBUG_MSG (1, "Current frame is not managed nor interpreter.\n");
			return ERR_INVALID_ARGUMENT;
		}

		/*
		 * Find the seq point corresponding to the landing site ip, which is the first seq
		 * point after ip.
		 */
		found_sp = mono_find_next_seq_point_for_native_offset (frame.method, frame.native_offset, &info, &args->sp);
		if (!found_sp)
			no_seq_points_found (frame.method, frame.native_offset);
		if (!found_sp) {
			PRINT_DEBUG_MSG (1, "Could not find next sequence point.\n");
			return ERR_INVALID_ARGUMENT;
		}

		method = frame.method;

		step_to_catch = TRUE;
		/* This make sure the seq point is not skipped by process_single_step () */
		ss_req->last_sp = NULL;
	}

	if (!step_to_catch) {
		StackFrame *frame = NULL;

		if (set_ip) {
			if (frames && nframes)
				frame = frames [0];
		} else {
			compute_frame_info (ss_req->thread, tls, FALSE);

			if (tls->frame_count)
				frame = tls->frames [0];
		}

		if (ss_req->size == STEP_SIZE_LINE) {
			if (frame) {
				ss_req->last_method = frame->de.method;
				ss_req->last_line = -1;

				minfo = mono_debug_lookup_method (frame->de.method);
				if (minfo && frame->il_offset != -1) {
					MonoDebugSourceLocation *loc = mono_debug_method_lookup_location (minfo, frame->il_offset);

					if (loc) {
						ss_req->last_line = loc->row;
						g_free (loc);
					}
				}
			}
		}

		if (frame) {
			if (!method && frame->il_offset != -1) {
				/* FIXME: Sort the table and use a binary search */
				found_sp = mono_find_prev_seq_point_for_native_offset (frame->de.method, frame->de.native_offset, &info, &args->sp);
				if (!found_sp)
					no_seq_points_found (frame->de.method, frame->de.native_offset);
				if (!found_sp) {
					PRINT_DEBUG_MSG (1, "Could not find next sequence point.\n");
					return ERR_INVALID_ARGUMENT;
				}
				method = frame->de.method;
			}
		}
	}

	ss_req->start_method = method;

	args->method = method;
	args->ctx = set_ip ? &tls->restore_state.ctx : &tls->context.ctx;
	args->tls = tls;
	args->step_to_catch = step_to_catch;
	args->info = info;
	args->frames = (DbgEngineStackFrame**)frames;
	args->nframes = nframes;

	return ERR_NONE;
}

static void
ss_clear_for_assembly (SingleStepReq *req, MonoAssembly *assembly)
{
	GSList *l;
	gboolean found = TRUE;

	while (found) {
		found = FALSE;
		for (l = req->bps; l; l = l->next) {
			if (breakpoint_matches_assembly ((MonoBreakpoint *)l->data, assembly)) {
				mono_de_clear_breakpoint ((MonoBreakpoint *)l->data);
				req->bps = g_slist_delete_link (req->bps, l);
				found = TRUE;
				break;
			}
		}
	}
}

/*
 * Called from metadata by the icall for System.Diagnostics.Debugger:Log ().
 */
static void
debugger_agent_debug_log (int level, MonoString *category, MonoString *message)
{
	ERROR_DECL (error);
	int suspend_policy;
	GSList *events;
	EventInfo ei;

	if (!agent_config.enabled)
		return;

	memset (&ei, 0, sizeof (ei));

	mono_loader_lock ();
	events = create_event_list (EVENT_KIND_USER_LOG, NULL, NULL, NULL, &suspend_policy);
	mono_loader_unlock ();

	ei.level = level;
	if (category) {
		ei.category = mono_string_to_utf8_checked_internal (category, error);
		mono_error_cleanup (error);
		error_init (error);
	}
	if (message) {
		ei.message = mono_string_to_utf8_checked_internal (message, error);
		mono_error_cleanup  (error);
	}

	process_event (EVENT_KIND_USER_LOG, &ei, 0, NULL, events, suspend_policy);

	g_free (ei.category);
	g_free (ei.message);
}

static gboolean
debugger_agent_debug_log_is_enabled (void)
{
	/* Treat this as true even if there is no event request for EVENT_KIND_USER_LOG */
	return agent_config.enabled;
}

static void
debugger_agent_unhandled_exception (MonoException *exc)
{
	int suspend_policy;
	GSList *events;
	EventInfo ei;

	if (!agent_inited)
		return;

	memset (&ei, 0, sizeof (ei));
	ei.exc = (MonoObject*)exc;

	mono_loader_lock ();
	events = create_event_list (EVENT_KIND_EXCEPTION, NULL, NULL, &ei, &suspend_policy);
	mono_loader_unlock ();

	process_event (EVENT_KIND_EXCEPTION, &ei, 0, NULL, events, suspend_policy);
}

static void
debugger_agent_handle_exception (MonoException *exc, MonoContext *throw_ctx,
									  MonoContext *catch_ctx, StackFrameInfo *catch_frame)
{
	if (catch_ctx == NULL && catch_frame == NULL && get_mini_debug_options ()->suspend_on_unhandled && mono_object_class (exc) != mono_get_defaults ()->threadabortexception_class) {
		mono_runtime_printf_err ("Unhandled exception, suspending...");
		while (1)
			;
	}
	int suspend_policy;
	GSList *events;
	MonoJitInfo *ji, *catch_ji;
	EventInfo ei;
	GET_TLS_DATA_FROM_THREAD (mono_thread_internal_current ());
	if (tls != NULL) {
		if (tls->abort_requested)
			return;
		if (tls->disable_breakpoints)
			return;
	}

	memset (&ei, 0, sizeof (ei));

	/* Just-In-Time debugging */
	if (!catch_ctx) {
		if (agent_config.onuncaught && !agent_inited) {
			finish_agent_init (FALSE);

			/*
			 * Send an unsolicited EXCEPTION event with a dummy request id.
			 */
			events = g_slist_append (NULL, GUINT_TO_POINTER (0xffffff));
			ei.exc = (MonoObject*)exc;
			process_event (EVENT_KIND_EXCEPTION, &ei, 0, throw_ctx, events, SUSPEND_POLICY_ALL);
			return;
		}
	} else if (agent_config.onthrow && !agent_inited) {
		GSList *l;
		gboolean found = FALSE;

		for (l = agent_config.onthrow; l; l = l->next) {
			char *ex_type = (char *)l->data;
			char *f = mono_type_full_name (m_class_get_byval_arg (exc->object.vtable->klass));

			if (!strcmp (ex_type, "") || !strcmp (ex_type, f))
				found = TRUE;

			g_free (f);
		}

		if (found) {
			finish_agent_init (FALSE);

			/*
			 * Send an unsolicited EXCEPTION event with a dummy request id.
			 */
			events = g_slist_append (NULL, GUINT_TO_POINTER (0xffffff));
			ei.exc = (MonoObject*)exc;
			process_event (EVENT_KIND_EXCEPTION, &ei, 0, throw_ctx, events, SUSPEND_POLICY_ALL);
			return;
		}
	}

	if (!agent_inited)
		return;

	ji = mini_jit_info_table_find (MONO_CONTEXT_GET_IP (throw_ctx));
	if (catch_frame)
		catch_ji = catch_frame->ji;
	else
		catch_ji = NULL;

	ei.exc = (MonoObject*)exc;
	ei.caught = catch_ctx != NULL;

	mono_loader_lock ();

	/* Treat exceptions which are caught in non-user code as unhandled */
	for (guint i = 0; i < event_requests->len; ++i) {
		EventRequest *req = (EventRequest *)g_ptr_array_index (event_requests, i);
		if (req->event_kind != EVENT_KIND_EXCEPTION)
			continue;

		for (int j = 0; j < req->nmodifiers; ++j) {
			Modifier *mod = &req->modifiers [j];

			if (mod->kind == MOD_KIND_ASSEMBLY_ONLY && catch_ji) {
				int k;
				gboolean found = FALSE;
				MonoAssembly **assemblies = mod->data.assemblies;

				if (assemblies) {
					for (k = 0; assemblies [k]; ++k)
						if (assemblies [k] == m_class_get_image (jinfo_get_method (catch_ji)->klass)->assembly)
							found = TRUE;
				}
				if (!found)
					ei.caught = FALSE;
			}
		}
	}

	events = create_event_list (EVENT_KIND_EXCEPTION, NULL, ji, &ei, &suspend_policy);
	mono_loader_unlock ();

	if (tls && ei.caught && catch_ctx) {
		if (catch_frame) {
			tls->has_catch_frame = TRUE;
			tls->catch_frame = *catch_frame;
		} else {
			memset (&tls->catch_frame, 0, sizeof (tls->catch_frame));
		}
	}

	process_event (EVENT_KIND_EXCEPTION, &ei, 0, throw_ctx, events, suspend_policy);

	if (tls)
		tls->has_catch_frame = FALSE;
}

static void
debugger_agent_begin_exception_filter (MonoException *exc, MonoContext *ctx, MonoContext *orig_ctx)
{
	DebuggerTlsData *tls;

	if (!agent_inited)
		return;

	tls = (DebuggerTlsData *)mono_native_tls_get_value (debugger_tls_id);
	if (!tls)
		return;

	/*
	 * We're about to invoke an exception filter during the first pass of exception handling.
	 *
	 * 'ctx' is the context that'll get passed to the filter ('call_filter (ctx, ei->data.filter)'),
	 * 'orig_ctx' is the context where the exception has been thrown.
	 *
	 *
	 * See mcs/class/Mono.Debugger.Soft/Tests/dtest-excfilter.il for an example.
	 *
	 * If we're stopped in Filter(), normal stack unwinding would first unwind to
	 * the call site (line 37) and then continue to Main(), but it would never
	 * include the throw site (line 32).
	 *
	 * Since exception filters are invoked during the first pass of exception handling,
	 * the stack frames of the throw site are still intact, so we should include them
	 * in a stack trace.
	 *
	 * We do this here by saving the context of the throw site in 'tls->filter_state'.
	 *
	 * Exception filters are used by MonoDroid, where we want to stop inside a call filter,
	 * but report the location of the 'throw' to the user.
	 *
	 */

	g_assert (mono_thread_state_init_from_monoctx (&tls->filter_state, orig_ctx));
}

static void
debugger_agent_end_exception_filter (MonoException *exc, MonoContext *ctx, MonoContext *orig_ctx)
{
	DebuggerTlsData *tls;

	if (!agent_inited)
		return;

	tls = (DebuggerTlsData *)mono_native_tls_get_value (debugger_tls_id);
	if (!tls)
		return;

	tls->filter_state.valid = FALSE;
}

static void
buffer_add_fixed_array (Buffer *buf, MonoType *t, void *addr, MonoDomain *domain,
					   gboolean as_vtype, GHashTable *parent_vtypes, gint32 len_fixed_array)
{
	buffer_add_byte (buf, VALUE_TYPE_ID_FIXED_ARRAY);
	buffer_add_byte (buf, t->type);
	buffer_add_int (buf, len_fixed_array );
	for (gint32 i = 0; i < len_fixed_array; i++) {
		switch (t->type) {
			case MONO_TYPE_BOOLEAN:
			case MONO_TYPE_I1:
			case MONO_TYPE_U1:
				buffer_add_int (buf, ((gint8*)addr)[i]);
				break;
			case MONO_TYPE_CHAR:
			case MONO_TYPE_I2:
			case MONO_TYPE_U2:
				buffer_add_int (buf, ((gint16*)addr)[i]);
				break;
			case MONO_TYPE_I4:
			case MONO_TYPE_U4:
			case MONO_TYPE_R4:
				buffer_add_int (buf, ((gint32*)addr)[i]);
				break;
			case MONO_TYPE_I8:
			case MONO_TYPE_U8:
			case MONO_TYPE_R8:
				buffer_add_long (buf, ((gint64*)addr)[i]);
				break;
			case MONO_TYPE_PTR: {
				gssize val = *(gssize*)addr;

				buffer_add_byte (buf, t->type);
				buffer_add_long (buf, val);
				if (CHECK_PROTOCOL_VERSION(2, 46))
					buffer_add_typeid (buf, domain, mono_class_from_mono_type_internal (t));
				break;
			}
		}
	}
}
static void
buffer_add_info_for_null_value (Buffer* buf, MonoType* t, MonoDomain* domain)
{
	buffer_add_byte (buf, t->type);
	switch (t->type) {
	case MONO_TYPE_CLASS:
	case MONO_TYPE_STRING:
		buffer_add_typeid (buf, domain, mono_class_from_mono_type_internal (t));
		break;
	case MONO_TYPE_SZARRAY:
	case MONO_TYPE_ARRAY:
		buffer_add_byte (buf, m_class_get_byval_arg (m_class_get_element_class (mono_class_from_mono_type_internal (t)))->type);
		buffer_add_int (buf, m_class_get_rank (mono_class_from_mono_type_internal (t)));
		if (m_class_get_byval_arg (m_class_get_element_class (mono_class_from_mono_type_internal (t)))->type == MONO_TYPE_CLASS)
			buffer_add_typeid (buf, domain, m_class_get_element_class (mono_class_from_mono_type_internal (t)));
		buffer_add_typeid (buf, domain, mono_class_from_mono_type_internal (t));
		break;
	default:
		buffer_add_typeid (buf, domain, mono_class_from_mono_type_internal (t));
	}
}
/*
 * buffer_add_value_full:
 *
 *   Add the encoding of the value at ADDR described by T to the buffer.
 * AS_VTYPE determines whenever to treat primitive types as primitive types or
 * vtypes.
 */
static void
buffer_add_value_full (Buffer *buf, MonoType *t, void *addr, MonoDomain *domain,
					   gboolean as_vtype, GHashTable *parent_vtypes, gint32 len_fixed_array)
{
	MonoObject *obj;
	gboolean boxed_vtype = FALSE;

	if (m_type_is_byref (t)) {
		if (!(*(void**)addr)) {
			/* This can happen with compiler generated locals */
			//PRINT_MSG ("%s\n", mono_type_full_name (t));
			buffer_add_byte (buf, VALUE_TYPE_ID_NULL);
			if (CHECK_PROTOCOL_VERSION (2, 59))
				buffer_add_info_for_null_value (buf, t, domain);
			return;
		}
		g_assert (*(void**)addr);
		addr = *(void**)addr;
	}

	if (as_vtype) {
		switch (t->type) {
		case MONO_TYPE_BOOLEAN:
		case MONO_TYPE_I1:
		case MONO_TYPE_U1:
		case MONO_TYPE_CHAR:
		case MONO_TYPE_I2:
		case MONO_TYPE_U2:
		case MONO_TYPE_I4:
		case MONO_TYPE_U4:
		case MONO_TYPE_R4:
		case MONO_TYPE_I8:
		case MONO_TYPE_U8:
		case MONO_TYPE_R8:
		case MONO_TYPE_I:
		case MONO_TYPE_U:
		case MONO_TYPE_PTR:
			goto handle_vtype;
			break;
		default:
			break;
		}
	}

	if (len_fixed_array > 1 && t->type != MONO_TYPE_VALUETYPE && CHECK_PROTOCOL_VERSION (2, 53))
	{
		buffer_add_fixed_array(buf, t, addr, domain, as_vtype, parent_vtypes, len_fixed_array);
		return;
	}

	if (CHECK_ICORDBG (TRUE)) {
		switch (t->type) {
		case MONO_TYPE_BOOLEAN:
		case MONO_TYPE_I1:
		case MONO_TYPE_U1:
		case MONO_TYPE_CHAR:
		case MONO_TYPE_I2:
		case MONO_TYPE_U2:
		case MONO_TYPE_I4:
		case MONO_TYPE_U4:
		case MONO_TYPE_R4:
		case MONO_TYPE_I8:
		case MONO_TYPE_U8:
		case MONO_TYPE_R8:
		case MONO_TYPE_PTR:
			buffer_add_byte (buf, t->type);
			buffer_add_long (buf, (gssize) addr);
			return;
		}
	}

	switch (t->type) {
	case MONO_TYPE_VOID:
		buffer_add_byte (buf, t->type);
		break;
	case MONO_TYPE_BOOLEAN:
	case MONO_TYPE_I1:
	case MONO_TYPE_U1:
		buffer_add_byte (buf, t->type);
		buffer_add_int (buf, *(gint8*)addr);
		break;
	case MONO_TYPE_CHAR:
	case MONO_TYPE_I2:
	case MONO_TYPE_U2:
		buffer_add_byte (buf, t->type);
		buffer_add_int (buf, *(gint16*)addr);
		break;
	case MONO_TYPE_I4:
	case MONO_TYPE_U4:
	case MONO_TYPE_R4:
		buffer_add_byte (buf, t->type);
		buffer_add_int (buf, *(gint32*)addr);
		break;
	case MONO_TYPE_I8:
	case MONO_TYPE_U8:
	case MONO_TYPE_R8:
		buffer_add_byte (buf, t->type);
		buffer_add_long (buf, *(gint64*)addr);
		break;
	case MONO_TYPE_I:
	case MONO_TYPE_U:
		/* Treat it as a vtype */
		goto handle_vtype;
	case MONO_TYPE_PTR:
	case MONO_TYPE_FNPTR: {
		gssize val = *(gssize*)addr;

		buffer_add_byte (buf, t->type);
		buffer_add_long (buf, val);
		if (CHECK_PROTOCOL_VERSION(2, 46))
			buffer_add_typeid (buf, domain, mono_class_from_mono_type_internal (t));
		break;
	}
	handle_ref:
	case MONO_TYPE_STRING:
	case MONO_TYPE_SZARRAY:
	case MONO_TYPE_OBJECT:
	case MONO_TYPE_CLASS:
	case MONO_TYPE_ARRAY:
		obj = *(MonoObject**)addr;

		if (!obj) {
			buffer_add_byte (buf, VALUE_TYPE_ID_NULL);
			if (CHECK_PROTOCOL_VERSION (2, 59)) {
				buffer_add_info_for_null_value(buf, t, domain);
			}
		} else {
			if (m_class_is_valuetype (obj->vtable->klass)) {
				t = m_class_get_byval_arg (obj->vtable->klass);
				addr = mono_object_unbox_internal (obj);
				boxed_vtype = TRUE;
				goto handle_vtype;
			} else if (m_class_get_rank (obj->vtable->klass)) {
				buffer_add_byte (buf, m_class_get_byval_arg (obj->vtable->klass)->type);
			} else if (m_class_get_byval_arg (obj->vtable->klass)->type == MONO_TYPE_GENERICINST) {
				buffer_add_byte (buf, MONO_TYPE_CLASS);
			} else {
				buffer_add_byte (buf, m_class_get_byval_arg (obj->vtable->klass)->type);
			}
			buffer_add_objid (buf, obj);
			if (CHECK_ICORDBG (TRUE))
				buffer_add_long (buf, (gssize) addr);
		}
		break;
	handle_vtype:
	case MONO_TYPE_VALUETYPE:
	case MONO_TYPE_TYPEDBYREF: {
		int nfields;
		gpointer iter;
		MonoClassField *f;
		MonoClass *klass = mono_class_from_mono_type_internal (t);
		int vtype_index;

		if (boxed_vtype) {
			/*
			* Handle boxed vtypes recursively referencing themselves using fields.
			*/
			if (!parent_vtypes)
				parent_vtypes = g_hash_table_new (NULL, NULL);
			vtype_index = GPOINTER_TO_INT (g_hash_table_lookup (parent_vtypes, addr));
			if (vtype_index) {
				if (CHECK_PROTOCOL_VERSION (2, 33)) {
					buffer_add_byte (buf, VALUE_TYPE_ID_PARENT_VTYPE);
					buffer_add_int (buf, vtype_index - 1);
				} else {
					/* The client can't handle PARENT_VTYPE */
					buffer_add_byte (buf, VALUE_TYPE_ID_NULL);
					if (CHECK_PROTOCOL_VERSION (2, 59))
						buffer_add_info_for_null_value (buf, t, domain);
				}
				break;
			} else {
				g_hash_table_insert (parent_vtypes, addr, GINT_TO_POINTER (g_hash_table_size (parent_vtypes) + 1));
			}
		}

		buffer_add_byte (buf, MONO_TYPE_VALUETYPE);
		buffer_add_byte (buf, !!m_class_is_enumtype (klass));

		if (CHECK_PROTOCOL_VERSION(2, 61))
			buffer_add_byte(buf, !!boxed_vtype);
		buffer_add_typeid (buf, domain, klass);

		nfields = 0;
		iter = NULL;
		while ((f = mono_class_get_fields_internal (klass, &iter))) {
			if (f->type->attrs & FIELD_ATTRIBUTE_STATIC)
				continue;
			if (mono_field_is_deleted (f))
				continue;
			nfields ++;
		}
		buffer_add_int (buf, nfields);

		iter = NULL;
		while ((f = mono_class_get_fields_internal (klass, &iter))) {
			if (f->type->attrs & FIELD_ATTRIBUTE_STATIC)
				continue;
			if (mono_field_is_deleted (f))
				continue;

			if (mono_vtype_get_field_addr (addr, f) == addr && mono_class_from_mono_type_internal (t) == mono_class_from_mono_type_internal (f->type) && !boxed_vtype) //to avoid infinite recursion 
			{
				gssize val = *(gssize*)addr;
				buffer_add_byte (buf, MONO_TYPE_PTR);
				buffer_add_long (buf, val);
				if (CHECK_PROTOCOL_VERSION(2, 46))
					buffer_add_typeid (buf, domain, mono_class_from_mono_type_internal (t));
				continue;
			}

			buffer_add_value_full (buf, f->type, mono_vtype_get_field_addr (addr, f), domain, FALSE, parent_vtypes, len_fixed_array != 1 ? len_fixed_array : isFixedSizeArray(f));
		}

		if (boxed_vtype) {
			g_hash_table_remove (parent_vtypes, addr);
			if (g_hash_table_size (parent_vtypes) == 0) {
				g_hash_table_destroy (parent_vtypes);
				parent_vtypes = NULL;
			}
		}
		break;
	}
	case MONO_TYPE_GENERICINST:
		if (mono_type_generic_inst_is_valuetype (t)) {
			goto handle_vtype;
		} else {
			goto handle_ref;
		}
		break;
	default:
		NOT_IMPLEMENTED;
	}
}

static void
buffer_add_value (Buffer *buf, MonoType *t, void *addr, MonoDomain *domain)
{
	buffer_add_value_full (buf, t, addr, domain, FALSE, NULL, 1);
}

static gboolean
obj_is_of_type (MonoObject *obj, MonoType *t)
{
	MonoClass *klass = obj->vtable->klass;
	return mono_class_is_assignable_from_internal (mono_class_from_mono_type_internal (t), klass);
}

static ErrorCode
decode_value (MonoType *t, MonoDomain *domain, gpointer void_addr, gpointer void_buf, guint8 **endbuf, guint8 *limit, gboolean check_field_datatype, guint8 **extra_space, gboolean from_by_ref_value_type);

static int 
decode_value_compute_size (MonoType *t, int type, MonoDomain *domain, guint8 *buf, guint8 **endbuf, guint8 *limit, gboolean from_by_ref_value_type);

static ErrorCode
decode_vtype (MonoType *t, MonoDomain *domain, gpointer void_addr, gpointer void_buf, guint8 **endbuf, guint8 *limit, gboolean check_field_datatype, guint8 **extra_space, gboolean from_by_ref_value_type)
{
	guint8 *addr = (guint8*)void_addr;
	guint8 *buf = (guint8*)void_buf;
	MonoClass *klass;
	MonoClassField *f;
	int nfields;
	gpointer iter = NULL;
	MonoDomain *d;
	ErrorCode err;

	/* is_enum, ignored */
	decode_byte (buf, &buf, limit);
	if (CHECK_PROTOCOL_VERSION(2, 61))
		decode_byte (buf, &buf, limit);
	klass = decode_typeid (buf, &buf, limit, &d, &err);
	if (err != ERR_NONE)
		return err;

	if (t && klass != mono_class_from_mono_type_internal (t)) {
		char *name = mono_type_full_name (t);
		char *name2 = mono_type_full_name (m_class_get_byval_arg (klass));
		PRINT_DEBUG_MSG (1, "[%p] Expected value of type %s, got %s.\n", (gpointer) (gsize) mono_native_thread_id_get (), name, name2);
		g_free (name);
		g_free (name2);
		return ERR_INVALID_ARGUMENT;
	}

	nfields = decode_int (buf, &buf, limit);
	while ((f = mono_class_get_fields_internal (klass, &iter))) {
		if (f->type->attrs & FIELD_ATTRIBUTE_STATIC)
			continue;
		if (mono_field_is_deleted (f))
			continue;
		gboolean cur_field_in_extra_space = from_by_ref_value_type;
  		gboolean members_in_extra_space = cur_field_in_extra_space || m_type_is_byref (f->type) || m_class_is_byreflike (mono_class_from_mono_type_internal (f->type));
		err = decode_value (f->type, domain, mono_vtype_get_field_addr (addr, f), buf, &buf, limit, check_field_datatype, extra_space, members_in_extra_space);
		if (err != ERR_NONE)
			return err;
		nfields --;
	}
	g_assert (nfields == 0);

	*endbuf = buf;

	return ERR_NONE;
}

static ErrorCode 
decode_fixed_size_array_internal (MonoType *t, int type, MonoDomain *domain, guint8 *addr, guint8 *buf, guint8 **endbuf, guint8 *limit, gboolean check_field_datatype)
{
	ErrorCode err = ERR_NONE;
	int fixedSizeLen = 1;
	int newType = MONO_TYPE_END;
	if (CHECK_PROTOCOL_VERSION (2, 53)) {
		newType = decode_byte (buf, &buf, limit);
		fixedSizeLen = decode_int (buf, &buf, limit);
		//t->type = newType;
	}
	for (int i = 0 ; i < fixedSizeLen; i++) {
		switch (newType) {
		case MONO_TYPE_BOOLEAN:
			((guint8*)addr)[i] = GINT_TO_UINT8 (decode_int (buf, &buf, limit));
			break;
		case MONO_TYPE_CHAR:
			((gunichar2*)addr)[i] = GINT_TO_UNICHAR2 (decode_int (buf, &buf, limit));
			break;
		case MONO_TYPE_I1:
			((gint8*)addr)[i] = GINT_TO_INT8 (decode_int (buf, &buf, limit));
			break;
		case MONO_TYPE_U1:
			((guint8*)addr)[i] = GINT_TO_UINT8 (decode_int (buf, &buf, limit));
			break;
		case MONO_TYPE_I2:
			((gint16*)addr)[i] = GINT_TO_INT16 (decode_int (buf, &buf, limit));
			break;
		case MONO_TYPE_U2:
			((guint16*)addr)[i]  = GINT_TO_UINT16 (decode_int (buf, &buf, limit));
			break;
		case MONO_TYPE_I4:
			((gint32*)addr)[i]  = GINT_TO_INT32 (decode_int (buf, &buf, limit));
			break;
		case MONO_TYPE_U4:
			((guint32*)addr)[i]  = GINT_TO_UINT32 (decode_int (buf, &buf, limit));
			break;
		case MONO_TYPE_I8:
			((gint64*)addr)[i]  = decode_long (buf, &buf, limit);
			break;
		case MONO_TYPE_U8:
			((guint64*)addr)[i]  = GINT64_TO_UINT64 (decode_long (buf, &buf, limit));
			break;
		case MONO_TYPE_R4:
			((guint32*)addr)[i]  = GINT_TO_UINT32 (decode_int (buf, &buf, limit));
			break;
		case MONO_TYPE_R8:
			((guint64*)addr)[i]  = GINT64_TO_UINT64 (decode_long (buf, &buf, limit));
			break;
		}
	}
	*endbuf = buf;
	return err;
}

static int
decode_vtype_compute_size (MonoType *t, MonoDomain *domain, gpointer void_buf, guint8 **endbuf, guint8 *limit, gboolean from_by_ref_value_type)
{
	int ret = 0;
	guint8 *buf = (guint8*)void_buf;
	MonoClass *klass;
	MonoClassField *f;
	int nfields;
	gpointer iter = NULL;
	MonoDomain *d;
	ErrorCode err;

	/* is_enum, ignored */
	decode_byte (buf, &buf, limit);
	if (CHECK_PROTOCOL_VERSION(2, 61))
		decode_byte (buf, &buf, limit);
	klass = decode_typeid (buf, &buf, limit, &d, &err);
	if (err != ERR_NONE)
		goto end;

	if (t && klass != mono_class_from_mono_type_internal (t)) {
		goto end;
	}

	nfields = decode_int (buf, &buf, limit);
	while ((f = mono_class_get_fields_internal (klass, &iter))) {
		if (f->type->attrs & FIELD_ATTRIBUTE_STATIC)
			continue;
		if (mono_field_is_deleted (f))
			continue;
		
		gboolean cur_field_in_extra_space = from_by_ref_value_type;
  		gboolean members_in_extra_space = cur_field_in_extra_space || m_type_is_byref (f->type) || m_class_is_byreflike (mono_class_from_mono_type_internal (f->type));
		int field_size = decode_value_compute_size (f->type, 0, domain, buf, &buf, limit, members_in_extra_space);
		if (members_in_extra_space)
			ret += field_size;
		if (err != ERR_NONE)
			return err;
		nfields --;
	}
	g_assert (nfields == 0);

end:
	*endbuf = buf;

	return ret;
}

static int 
decode_value_compute_size (MonoType *t, int type, MonoDomain *domain, guint8 *buf, guint8 **endbuf, guint8 *limit, gboolean from_by_ref_value_type)
{
	if (type == 0)
		type = decode_byte (buf, &buf, limit);
	int ret = 0;
	ErrorCode err;
	if (type != t->type && !MONO_TYPE_IS_REFERENCE (t) &&
		!(t->type == MONO_TYPE_I && type == MONO_TYPE_VALUETYPE) &&
		!(type == VALUE_TYPE_ID_FIXED_ARRAY) &&
		!(t->type == MONO_TYPE_U && type == MONO_TYPE_VALUETYPE) &&
		!(t->type == MONO_TYPE_PTR && type == MONO_TYPE_I8) &&
		!(t->type == MONO_TYPE_FNPTR && type == MONO_TYPE_I8) &&
		!(t->type == MONO_TYPE_GENERICINST && type == MONO_TYPE_VALUETYPE) &&
		!(t->type == MONO_TYPE_VALUETYPE && type == MONO_TYPE_OBJECT)) {
		char *name = mono_type_full_name (t);
		PRINT_DEBUG_MSG (1, "[%p] Expected value of type %s, got 0x%0x.\n", (gpointer) (gsize) mono_native_thread_id_get (), name, type);
		g_free (name);
		goto end;
	}
	if (type == VALUE_TYPE_ID_FIXED_ARRAY && t->type != MONO_TYPE_VALUETYPE) {
		//decode_fixed_size_array_internal (t, type, domain, addr, buf, endbuf, limit, check_field_datatype);
		goto end;
	}
	switch (t->type) {
	case MONO_TYPE_BOOLEAN:
	case MONO_TYPE_I1:
	case MONO_TYPE_U1:
		decode_int (buf, &buf, limit);
		ret += sizeof(guint8);
		break;
	case MONO_TYPE_CHAR:
		decode_int (buf, &buf, limit);
		ret += sizeof(gunichar2);
		break;
	case MONO_TYPE_I2:
	case MONO_TYPE_U2:
		decode_int (buf, &buf, limit);
		ret += sizeof(guint16);
		break;
	case MONO_TYPE_I4:
	case MONO_TYPE_U4:
	case MONO_TYPE_R4:	
		decode_int (buf, &buf, limit);
		ret += sizeof(guint32);
		break;
	case MONO_TYPE_I8:
	case MONO_TYPE_U8:	
	case MONO_TYPE_R8:
		decode_long (buf, &buf, limit);
		ret += sizeof(guint64);
		break;
	case MONO_TYPE_PTR:
	case MONO_TYPE_FNPTR:
		decode_long (buf, &buf, limit);
		ret += sizeof(gssize);
		break;
	case MONO_TYPE_GENERICINST:
		if (MONO_TYPE_ISSTRUCT (t)) {
			/* The client sends these as a valuetype */
			goto handle_vtype;
		} else {
			goto handle_ref;
		}
		break;
	case MONO_TYPE_I:
	case MONO_TYPE_U:
		/* We send these as vtypes, so we get them back as such */
		g_assert (type == MONO_TYPE_VALUETYPE);
		/* Fall through */
		handle_vtype:
	case MONO_TYPE_VALUETYPE:
		if (type == MONO_TYPE_OBJECT || type == MONO_TYPE_STRING) {
			/* Boxed vtype */
			decode_objid (buf, &buf, limit);
		} else {
			ret += decode_vtype_compute_size (t, domain, buf, &buf, limit, from_by_ref_value_type);
		}
		break;
	handle_ref:
	default:
		if (MONO_TYPE_IS_REFERENCE (t)) {
			if (type == MONO_TYPE_CLASS || type == MONO_TYPE_OBJECT || type == MONO_TYPE_STRING) {
				ret += sizeof(MonoObject*);
				decode_objid (buf, &buf, limit);
			} else if (type == VALUE_TYPE_ID_NULL) {
				ret += sizeof(MonoObject*);
				if (CHECK_PROTOCOL_VERSION (2, 59)) {
					decode_byte (buf, &buf, limit);
					decode_int (buf, &buf, limit); //not used
				}
			} else if (type == MONO_TYPE_VALUETYPE) {
				MonoClass *klass;
				MonoDomain *d;
				decode_byte (buf, &buf, limit);
				if (CHECK_PROTOCOL_VERSION(2, 61))
					decode_byte (buf, &buf, limit); //ignore is boxed
				klass = decode_typeid (buf, &buf, limit, &d, &err);
				ret += decode_vtype_compute_size (NULL, domain, buf, &buf, limit, from_by_ref_value_type);
			} else {
				goto end;
			}
		} else if ((t->type == MONO_TYPE_GENERICINST) &&
					mono_metadata_generic_class_is_valuetype (t->data.generic_class) &&
					m_class_is_enumtype (t->data.generic_class->container_class)){
			ret += decode_vtype_compute_size (t, domain, buf, &buf, limit, from_by_ref_value_type);
		} else {
			NOT_IMPLEMENTED;
		}
		break;
	}
end:
	*endbuf = buf;
	return ret;
}

static ErrorCode
decode_value_internal (MonoType *t, int type, MonoDomain *domain, guint8 *addr, guint8 *buf, guint8 **endbuf, guint8 *limit, gboolean check_field_datatype, guint8 **extra_space, gboolean from_by_ref_value_type)
{
	ErrorCode err;

	if (m_type_is_byref (t)) {
		g_assert (extra_space != NULL && *extra_space != NULL);
		*(guint8**)addr = *extra_space; //assign the extra_space allocated for byref fields to the addr
		guint8 *buf_int = buf;
		addr = *(guint8**)addr; //dereference the pointer as it's a byref field
		*extra_space += decode_value_compute_size (t, type, domain, buf_int, &buf_int, limit, TRUE); //increment the extra_space used then it can use the correct address for the next byref field
	}

	if (type != t->type && !MONO_TYPE_IS_REFERENCE (t) &&
		!(t->type == MONO_TYPE_I && type == MONO_TYPE_VALUETYPE) &&
		!(type == VALUE_TYPE_ID_FIXED_ARRAY) &&
		!(t->type == MONO_TYPE_U && type == MONO_TYPE_VALUETYPE) &&
		!(t->type == MONO_TYPE_PTR && type == MONO_TYPE_I8) &&
		!(t->type == MONO_TYPE_FNPTR && type == MONO_TYPE_I8) &&
		!(t->type == MONO_TYPE_GENERICINST && type == MONO_TYPE_VALUETYPE) &&
		!(t->type == MONO_TYPE_VALUETYPE && type == MONO_TYPE_OBJECT)) {
		char *name = mono_type_full_name (t);
		PRINT_DEBUG_MSG (1, "[%p] Expected value of type %s, got 0x%0x.\n", (gpointer) (gsize) mono_native_thread_id_get (), name, type);
		g_free (name);
		return ERR_INVALID_ARGUMENT;
	}
	if (type == VALUE_TYPE_ID_FIXED_ARRAY && t->type != MONO_TYPE_VALUETYPE) {
		decode_fixed_size_array_internal (t, type, domain, addr, buf, endbuf, limit, check_field_datatype);
		return ERR_NONE;
	}

	switch (t->type) {
	case MONO_TYPE_BOOLEAN:
		*(guint8*)addr = GINT_TO_UINT8 (decode_int (buf, &buf, limit));
		break;
	case MONO_TYPE_CHAR:
		*(gunichar2*)addr = GINT_TO_UNICHAR2 (decode_int (buf, &buf, limit));
		break;
	case MONO_TYPE_I1:
		*(gint8*)addr = GINT_TO_INT8 (decode_int (buf, &buf, limit));
		break;
	case MONO_TYPE_U1:
		*(guint8*)addr = GINT_TO_UINT8 (decode_int (buf, &buf, limit));
		break;
	case MONO_TYPE_I2:
		*(gint16*)addr = GINT_TO_INT16 (decode_int (buf, &buf, limit));
		break;
	case MONO_TYPE_U2:
		*(guint16*)addr = GINT_TO_UINT16 (decode_int (buf, &buf, limit));
		break;
	case MONO_TYPE_I4:
		*(gint32*)addr = GINT_TO_INT32 (decode_int (buf, &buf, limit));
		break;
	case MONO_TYPE_U4:
		*(guint32*)addr = GINT_TO_UINT32 (decode_int (buf, &buf, limit));
		break;
	case MONO_TYPE_I8:
		*(gint64*)addr = decode_long (buf, &buf, limit);
		break;
	case MONO_TYPE_U8:
		*(guint64*)addr = GINT64_TO_UINT64 (decode_long (buf, &buf, limit));
		break;
	case MONO_TYPE_R4:
		*(guint32*)addr = GINT_TO_UINT32 (decode_int (buf, &buf, limit));
		break;
	case MONO_TYPE_R8:
		*(guint64*)addr = GINT64_TO_UINT64 (decode_long (buf, &buf, limit));
		break;
	case MONO_TYPE_PTR:
	case MONO_TYPE_FNPTR:
		/* We send these as I8, so we get them back as such */
		g_assert (type == MONO_TYPE_I8);
		*(gssize*)addr = GINT64_TO_SSIZE (decode_long (buf, &buf, limit));
		break;
	case MONO_TYPE_GENERICINST:
		if (MONO_TYPE_ISSTRUCT (t)) {
			/* The client sends these as a valuetype */
			goto handle_vtype;
		} else {
			goto handle_ref;
		}
		break;
	case MONO_TYPE_I:
	case MONO_TYPE_U:
		/* We send these as vtypes, so we get them back as such */
		g_assert (type == MONO_TYPE_VALUETYPE);
		/* Fall through */
		handle_vtype:
	case MONO_TYPE_VALUETYPE:
		if (type == MONO_TYPE_OBJECT || type == MONO_TYPE_STRING) {
			/* Boxed vtype */
			int objid = decode_objid (buf, &buf, limit);
			MonoObject *obj;

			err = get_object (objid, (MonoObject**)&obj);
			if (err != ERR_NONE)
				return err;
			if (!obj)
				return ERR_INVALID_ARGUMENT;
			if (obj->vtable->klass != mono_class_from_mono_type_internal (t)) {
				PRINT_DEBUG_MSG (1, "Expected type '%s', got object '%s'\n", mono_type_full_name (t), m_class_get_name (obj->vtable->klass));
				return ERR_INVALID_ARGUMENT;
			}
			memcpy (addr, mono_object_unbox_internal (obj), mono_class_value_size (obj->vtable->klass, NULL));
		} else {
			err = decode_vtype (t, domain, addr, buf, &buf, limit, check_field_datatype, extra_space, from_by_ref_value_type);
			if (err != ERR_NONE)
				return err;
		}
		break;
	handle_ref:
	default:
		if (MONO_TYPE_IS_REFERENCE (t)) {
			if (type == MONO_TYPE_CLASS || type == MONO_TYPE_OBJECT || type == MONO_TYPE_STRING) {
				int objid = decode_objid (buf, &buf, limit);
				MonoObject *obj;

				err = get_object (objid, (MonoObject**)&obj);
				if (err != ERR_NONE)
					return err;

				if (obj) {
					if (!obj_is_of_type (obj, t)) {
						if (check_field_datatype) { //if it's not executing a invoke method check the datatypes.
							PRINT_DEBUG_MSG (1, "Expected type '%s', got '%s'\n", mono_type_full_name (t), m_class_get_name (obj->vtable->klass));
							return ERR_INVALID_ARGUMENT;
						}
					}
				}
				if (obj && obj->vtable->domain != domain)
					return ERR_INVALID_ARGUMENT;

				mono_gc_wbarrier_generic_store_internal (addr, obj);
			} else if (type == VALUE_TYPE_ID_NULL) {
				if (CHECK_PROTOCOL_VERSION (2, 59)) {
					decode_byte (buf, &buf, limit);
					decode_int (buf, &buf, limit); //not used
				}
				*(MonoObject**)addr = NULL;

			} else if (type == MONO_TYPE_VALUETYPE) {
				ERROR_DECL (error);
				guint8 *buf2;
				MonoClass *klass;
				MonoDomain *d;
				guint8 *vtype_buf;
				int vtype_buf_size;

				/* This can happen when round-tripping boxed vtypes */
				/*
				* Obtain vtype class.
				* Same as the beginning of the handle_vtype case above.
				*/
				buf2 = buf;
				decode_byte (buf, &buf, limit);
				if (CHECK_PROTOCOL_VERSION(2, 61))
					decode_byte (buf, &buf, limit); //ignore is boxed
				klass = decode_typeid (buf, &buf, limit, &d, &err);
				if (err != ERR_NONE)
					return err;

				/* Decode the vtype into a temporary buffer, then box it. */
				vtype_buf_size = mono_class_value_size (klass, NULL);
				vtype_buf = (guint8 *)g_malloc0 (vtype_buf_size);
				g_assert (vtype_buf);

				buf = buf2;
				err = decode_vtype (NULL, domain, vtype_buf, buf, &buf, limit, check_field_datatype, extra_space, from_by_ref_value_type);
				if (err != ERR_NONE) {
					g_free (vtype_buf);
					return err;
				}
				*(MonoObject**)addr = mono_value_box_checked (klass, vtype_buf, error);
				mono_error_cleanup (error);
				g_free (vtype_buf);
			} else {
				char *name = mono_type_full_name (t);
				PRINT_DEBUG_MSG (1, "[%p] Expected value of type %s, got 0x%0x.\n", (gpointer) (gsize) mono_native_thread_id_get (), name, type);
				g_free (name);
				return ERR_INVALID_ARGUMENT;
			}
		} else if ((t->type == MONO_TYPE_GENERICINST) &&
					mono_metadata_generic_class_is_valuetype (t->data.generic_class) &&
					m_class_is_enumtype (t->data.generic_class->container_class)){
			err = decode_vtype (t, domain, addr, buf, &buf, limit, check_field_datatype, extra_space, from_by_ref_value_type);
			if (err != ERR_NONE)
				return err;
		} else {
			NOT_IMPLEMENTED;
		}
		break;
	}


	*endbuf = buf;

	return ERR_NONE;
}

static ErrorCode
decode_value (MonoType *t, MonoDomain *domain, gpointer void_addr, gpointer void_buf, guint8 **endbuf, guint8 *limit, gboolean check_field_datatype, guint8 **extra_space, gboolean from_by_ref_value_type)
{
	guint8 *addr = (guint8*)void_addr;
	guint8 *buf = (guint8*)void_buf;

	ERROR_DECL (error);
	ErrorCode err;
	int type = decode_byte (buf, &buf, limit);

	if (t->type == MONO_TYPE_GENERICINST && mono_class_is_nullable (mono_class_from_mono_type_internal (t))) {
		MonoType *targ = t->data.generic_class->context.class_inst->type_argv [0];
		guint8 *nullable_buf;

		/*
		 * First try decoding it as a Nullable`1
		 */
		err = decode_value_internal (t, type, domain, addr, buf, endbuf, limit, check_field_datatype, extra_space, from_by_ref_value_type);
		if (err == ERR_NONE)
			return err;

		/*
		 * Then try decoding as a primitive value or null.
		 */
		if (targ->type == type) {
			nullable_buf = (guint8 *)g_malloc (mono_class_instance_size (mono_class_from_mono_type_internal (targ)));
			err = decode_value_internal (targ, type, domain, nullable_buf, buf, endbuf, limit, check_field_datatype, extra_space, from_by_ref_value_type);
			if (err != ERR_NONE) {
				g_free (nullable_buf);
				return err;
			}
			MonoObject *boxed = mono_value_box_checked (mono_class_from_mono_type_internal (targ), nullable_buf, error);
			if (!is_ok (error)) {
				mono_error_cleanup (error);
				return ERR_INVALID_OBJECT;
			}
			mono_nullable_init (addr, boxed, mono_class_from_mono_type_internal (t));
			g_free (nullable_buf);
			*endbuf = buf;
			return ERR_NONE;
		} else if (type == VALUE_TYPE_ID_NULL) {
			mono_nullable_init (addr, NULL, mono_class_from_mono_type_internal (t));
			*endbuf = buf;
			return ERR_NONE;
		}
	}

	return decode_value_internal (t, type, domain, addr, buf, endbuf, limit, check_field_datatype, extra_space, from_by_ref_value_type);
}

static void
add_var (Buffer *buf, MonoDebugMethodJitInfo *jit, MonoType *t, MonoDebugVarInfo *var, MonoContext *ctx, MonoDomain *domain, gboolean as_vtype)
{
	guint32 flags;
	int reg;
	guint8 *addr, *gaddr;

	flags = var->index & MONO_DEBUG_VAR_ADDRESS_MODE_FLAGS;
	reg = var->index & ~MONO_DEBUG_VAR_ADDRESS_MODE_FLAGS;

	switch (flags) {
	case MONO_DEBUG_VAR_ADDRESS_MODE_REGISTER:
		addr = (guint8 *)mono_arch_context_get_int_reg_address (ctx, reg);
		buffer_add_value_full (buf, t, addr, domain, as_vtype, NULL, 1);
		break;
	case MONO_DEBUG_VAR_ADDRESS_MODE_REGOFFSET:
		addr = (guint8 *)mono_arch_context_get_int_reg (ctx, reg);
		addr += (gint32)var->offset;

		//PRINT_MSG ("[R%d+%d] = %p\n", reg, var->offset, addr);

		buffer_add_value_full (buf, t, addr, domain, as_vtype, NULL, 1);
		break;
	case MONO_DEBUG_VAR_ADDRESS_MODE_DEAD:
		NOT_IMPLEMENTED;
		break;
	case MONO_DEBUG_VAR_ADDRESS_MODE_REGOFFSET_INDIR:
	case MONO_DEBUG_VAR_ADDRESS_MODE_VTADDR:
		/* Same as regoffset, but with an indirection */
		addr = (guint8 *)mono_arch_context_get_int_reg (ctx, reg);
		addr += (gint32)var->offset;

		gaddr = (guint8 *)*(gpointer*)addr;
		g_assert (gaddr);
		buffer_add_value_full (buf, t, gaddr, domain, as_vtype, NULL, 1);
		break;
	case MONO_DEBUG_VAR_ADDRESS_MODE_GSHAREDVT_LOCAL: {
		MonoDebugVarInfo *info_var = jit->gsharedvt_info_var;
		MonoDebugVarInfo *locals_var = jit->gsharedvt_locals_var;
		MonoGSharedVtMethodRuntimeInfo *info;
		guint8 *locals;
		int idx;

		idx = reg;

		g_assert (info_var);
		g_assert (locals_var);

		flags = info_var->index & MONO_DEBUG_VAR_ADDRESS_MODE_FLAGS;
		reg = info_var->index & ~MONO_DEBUG_VAR_ADDRESS_MODE_FLAGS;
		if (flags == MONO_DEBUG_VAR_ADDRESS_MODE_REGOFFSET) {
			addr = (guint8 *)mono_arch_context_get_int_reg (ctx, reg);
			addr += (gint32)info_var->offset;
			info = (MonoGSharedVtMethodRuntimeInfo *)*(gpointer*)addr;
		} else if (flags == MONO_DEBUG_VAR_ADDRESS_MODE_REGISTER) {
			info = (MonoGSharedVtMethodRuntimeInfo *)mono_arch_context_get_int_reg (ctx, reg);
		} else {
			g_assert_not_reached ();
		}
		g_assert (info);

		flags = locals_var->index & MONO_DEBUG_VAR_ADDRESS_MODE_FLAGS;
		reg = locals_var->index & ~MONO_DEBUG_VAR_ADDRESS_MODE_FLAGS;
		if (flags == MONO_DEBUG_VAR_ADDRESS_MODE_REGOFFSET) {
			addr = (guint8 *)mono_arch_context_get_int_reg (ctx, reg);
			addr += (gint32)locals_var->offset;
			locals = (guint8 *)*(gpointer*)addr;
		} else if (flags == MONO_DEBUG_VAR_ADDRESS_MODE_REGISTER) {
			locals = (guint8 *)mono_arch_context_get_int_reg (ctx, reg);
		} else {
			g_assert_not_reached ();
		}
		g_assert (locals);

		addr = locals + GPOINTER_TO_INT (info->entries [idx]);

		buffer_add_value_full (buf, t, addr, domain, as_vtype, NULL, 1);
		break;
	}

	default:
		g_assert_not_reached ();
	}
}

static void
set_var (MonoType *t, MonoDebugVarInfo *var, MonoContext *ctx, MonoDomain *domain, guint8 *val, host_mgreg_t **reg_locations, MonoContext *restore_ctx)
{
	guint32 flags;
	int reg, size;
	guint8 *addr, *gaddr;

	flags = var->index & MONO_DEBUG_VAR_ADDRESS_MODE_FLAGS;
	reg = var->index & ~MONO_DEBUG_VAR_ADDRESS_MODE_FLAGS;

	if (MONO_TYPE_IS_REFERENCE (t))
		size = sizeof (gpointer);
	else
		size = mono_class_value_size (mono_class_from_mono_type_internal (t), NULL);

	switch (flags) {
	case MONO_DEBUG_VAR_ADDRESS_MODE_REGISTER: {
#ifdef MONO_ARCH_HAVE_CONTEXT_SET_INT_REG
		host_mgreg_t v;
		gboolean is_signed = FALSE;

		if (m_type_is_byref (t)) {
			addr = (guint8 *)mono_arch_context_get_int_reg (ctx, reg);

			if (addr) {
				// FIXME: Write barriers
				mono_gc_memmove_atomic (addr, val, size);
			}
			break;
		}

		if (!m_type_is_byref (t) && (t->type == MONO_TYPE_I1 || t->type == MONO_TYPE_I2 || t->type == MONO_TYPE_I4 || t->type == MONO_TYPE_I8))
			is_signed = TRUE;

		switch (size) {
		case 1:
			v = is_signed ? *(gint8*)val : *(guint8*)val;
			break;
		case 2:
			v = is_signed ? *(gint16*)val : *(guint16*)val;
			break;
		case 4:
			v = is_signed ? *(gint32*)val : *(guint32*)val;
			break;
		case 8:
			v = is_signed ? GINT64_TO_HMREG (*(gint64*)val) : GUINT64_TO_HMREG (*(guint64*)val);
			break;
		default:
			g_assert_not_reached ();
		}

		/* Set value on the stack or in the return ctx */
		if (reg_locations [reg]) {
			/* Saved on the stack */
			PRINT_DEBUG_MSG (1, "[dbg] Setting stack location %p for reg %x to %p.\n", reg_locations [reg], reg, (gpointer)v);
			*(reg_locations [reg]) = v;
		} else {
			/* Not saved yet */
			PRINT_DEBUG_MSG (1, "[dbg] Setting context location for reg %x to %p.\n", reg, (gpointer)v);
			mono_arch_context_set_int_reg (restore_ctx, reg, v);
		}

		// FIXME: Move these to mono-context.h/c.
		mono_arch_context_set_int_reg (ctx, reg, v);
#else
		// FIXME: Can't set registers, so we disable linears
		NOT_IMPLEMENTED;
#endif
		break;
	}
	case MONO_DEBUG_VAR_ADDRESS_MODE_REGOFFSET:
		addr = (guint8 *)mono_arch_context_get_int_reg (ctx, reg);
		addr += (gint32)var->offset;

		//PRINT_MSG ("[R%d+%d] = %p\n", reg, var->offset, addr);

		if (m_type_is_byref (t)) {
			addr = *(guint8**)addr;

			if (!addr)
				break;
		}

		// FIXME: Write barriers
		mono_gc_memmove_atomic (addr, val, size);
		break;
	case MONO_DEBUG_VAR_ADDRESS_MODE_REGOFFSET_INDIR:
		/* Same as regoffset, but with an indirection */
		addr = (guint8 *)mono_arch_context_get_int_reg (ctx, reg);
		addr += (gint32)var->offset;

		gaddr = (guint8 *)*(gpointer*)addr;
		g_assert (gaddr);
		// FIXME: Write barriers
		mono_gc_memmove_atomic (gaddr, val, size);
		break;
	case MONO_DEBUG_VAR_ADDRESS_MODE_DEAD:
		NOT_IMPLEMENTED;
		break;
	default:
		g_assert_not_reached ();
	}
}

static void
clear_event_request (int req_id, int etype)
{
	mono_loader_lock ();
	for (guint i = 0; i < event_requests->len; ++i) {
		EventRequest *req = (EventRequest *)g_ptr_array_index (event_requests, i);

		if (req->id == req_id && req->event_kind == etype) {
			if (req->event_kind == EVENT_KIND_BREAKPOINT)
				mono_de_clear_breakpoint ((MonoBreakpoint *)req->info);
			if (req->event_kind == EVENT_KIND_STEP) {
				mono_de_cancel_ss ((SingleStepReq *)req->info);
			}
			if (req->event_kind == EVENT_KIND_METHOD_ENTRY)
				mono_de_clear_breakpoint ((MonoBreakpoint *)req->info);
			if (req->event_kind == EVENT_KIND_METHOD_EXIT)
				mono_de_clear_breakpoint ((MonoBreakpoint *)req->info);
			g_ptr_array_remove_index_fast (event_requests, i);
			g_free (req);
			break;
		}
	}
	mono_loader_unlock ();
}

static void
clear_assembly_from_modifier (EventRequest *req, Modifier *m, MonoAssembly *assembly)
{
	if (m->kind == MOD_KIND_EXCEPTION_ONLY && m->data.exc_class && m_class_get_image (m->data.exc_class)->assembly == assembly)
		m->kind = MOD_KIND_NONE;
	if (m->kind == MOD_KIND_ASSEMBLY_ONLY && m->data.assemblies) {
		int count = 0, match_count = 0, pos;
		MonoAssembly **newassemblies;

		for (guint i = 0; m->data.assemblies [i]; ++i) {
			count ++;
			if (m->data.assemblies [i] == assembly)
				match_count ++;
		}

		if (match_count) {
			// +1 because we don't know length and we use last element to check for end
			newassemblies = g_new0 (MonoAssembly*, count - match_count + 1);

			pos = 0;
			for (int i = 0; i < count; ++i)
				if (m->data.assemblies [i] != assembly)
					newassemblies [pos ++] = m->data.assemblies [i];
			g_assert (pos == count - match_count);
			g_free (m->data.assemblies);
			m->data.assemblies = newassemblies;
		}
	}
}

static void
clear_assembly_from_modifiers (EventRequest *req, MonoAssembly *assembly)
{
	for (int i = 0; i < req->nmodifiers; ++i) {
		Modifier *m = &req->modifiers [i];

		clear_assembly_from_modifier (req, m, assembly);
	}
}

/*
 * clear_event_requests_for_assembly:
 *
 *   Clear all events requests which reference ASSEMBLY.
 */
static void
clear_event_requests_for_assembly (MonoAssembly *assembly)
{
	gboolean found;

	mono_loader_lock ();
	found = TRUE;
	while (found) {
		found = FALSE;
		for (guint i = 0; i < event_requests->len; ++i) {
			EventRequest *req = (EventRequest *)g_ptr_array_index (event_requests, i);

			clear_assembly_from_modifiers (req, assembly);

			if (req->event_kind == EVENT_KIND_BREAKPOINT && breakpoint_matches_assembly ((MonoBreakpoint *)req->info, assembly)) {
				clear_event_request (req->id, req->event_kind);
				found = TRUE;
				break;
			}

			if (req->event_kind == EVENT_KIND_STEP)
				ss_clear_for_assembly ((SingleStepReq *)req->info, assembly);
		}
	}
	mono_loader_unlock ();
}

/*
 * type_comes_from_assembly:
 *
 *   GHRFunc that returns TRUE if klass comes from assembly
 */
static gboolean
type_comes_from_assembly (gpointer klass, gpointer also_klass, gpointer assembly)
{
	return mono_type_in_image (m_class_get_byval_arg ((MonoClass*)klass), mono_assembly_get_image_internal ((MonoAssembly*)assembly));
}

/*
 * clear_types_for_assembly:
 *
 *   Clears types from loaded_classes for a given assembly
 */
static void
clear_types_for_assembly (MonoAssembly *assembly)
{
	AgentDomainInfo *info = NULL;

	info = get_agent_info ();

	mono_loader_lock ();
	g_hash_table_foreach_remove (info->loaded_classes, type_comes_from_assembly, assembly);
	mono_loader_unlock ();
}

static void
dispose_vm (void)
{
	/* Clear all event requests */
	mono_loader_lock ();
	while (event_requests->len > 0) {
		EventRequest *req = (EventRequest *)g_ptr_array_index (event_requests, 0);

		clear_event_request (req->id, req->event_kind);
	}
	mono_loader_unlock ();

	while (suspend_count > 0)
		resume_vm ();
	disconnected = TRUE;
	vm_start_event_sent = FALSE;
}

static void
count_thread_check_gc_finalizer (gpointer key, gpointer value, gpointer user_data)
{
	MonoThread *thread = (MonoThread *)value;
	gboolean *ret = (gboolean *)user_data;
	if (mono_gc_is_finalizer_internal_thread(thread->internal_thread)) {
		DebuggerTlsData *tls = (DebuggerTlsData *)mono_g_hash_table_lookup (thread_to_tls, thread->internal_thread);
		if (!tls->gc_finalizing) { //GC Finalizer is not running some finalizer code, so ignore it
			*ret = TRUE;
			return;
		}
	}
}

static void
add_thread (gpointer key, gpointer value, gpointer user_data)
{
	MonoThread *thread = (MonoThread *)value;
	Buffer *buf = (Buffer *)user_data;
	if (mono_gc_is_finalizer_internal_thread(thread->internal_thread)) {
		DebuggerTlsData *tls = (DebuggerTlsData *)mono_g_hash_table_lookup (thread_to_tls, thread->internal_thread);
		if (!tls->gc_finalizing) //GC Finalizer is not running some finalizer code, so ignore it
			return;
	}
	buffer_add_objid (buf, (MonoObject*)thread);
}


ErrorCode
mono_do_invoke_method (DebuggerTlsData *tls, Buffer *buf, InvokeData *invoke, guint8 *p, guint8 **endp)
{
	ERROR_DECL (error);
	guint8 *end = invoke->endp;
	MonoMethod *m;
	int i, nargs;
	ErrorCode err;
	MonoMethodSignature *sig;
	guint8 **arg_buf;
	void **args;
	MonoObject *this_arg, *res, *exc = NULL;
	MonoDomain *domain;
	guint8 *this_buf;
	guint8 *extra_space = NULL;
	int extra_space_size = 0;	
#ifdef MONO_ARCH_SOFT_DEBUG_SUPPORTED
	MonoLMFExt ext;
#endif
	MonoStopwatch watch;

	if (invoke->method) {
		/*
		 * Invoke this method directly, currently only Environment.Exit () is supported.
		 */
		this_arg = NULL;
		PRINT_DEBUG_MSG (1, "[%p] Invoking method '%s' on receiver '%s'.\n", (gpointer) (gsize) mono_native_thread_id_get (), mono_method_full_name (invoke->method, TRUE), this_arg ? m_class_get_name (this_arg->vtable->klass) : "<null>");

		mono_runtime_try_invoke (invoke->method, NULL, invoke->args, &exc, error);
		mono_error_assert_ok (error);
		g_assert_not_reached ();
	}

	m = decode_methodid (p, &p, end, &domain, &err);
	if (err != ERR_NONE)
		return err;
	sig = mono_method_signature_internal (m);

	if (m_class_is_valuetype (m->klass))
	{
		int classSize = mono_class_instance_size (m->klass);
		this_buf = (guint8 *)g_alloca (classSize);
	}
	else
		this_buf = (guint8 *)g_alloca (sizeof (MonoObject*));

	if (m->is_generic) {
		PRINT_DEBUG_MSG (1, "[%p] Error: Attempting to invoke uninflated generic method %s.\n", (gpointer)(gsize)mono_native_thread_id_get (), mono_method_full_name (m, TRUE));
		return ERR_INVALID_ARGUMENT;
	} else if (m_class_is_valuetype (m->klass) && (m->flags & METHOD_ATTRIBUTE_STATIC)) {
		/* Should be null */
		if (!CHECK_PROTOCOL_VERSION (2, 59)) { //on icordbg I couldn't find type information when invoking a static method maybe I can change this later
			int type = decode_byte (p, &p, end);
			if (type != VALUE_TYPE_ID_NULL) {
				PRINT_DEBUG_MSG (1, "[%p] Error: Static vtype method invoked with this argument.\n", (gpointer) (gsize) mono_native_thread_id_get ());
				return ERR_INVALID_ARGUMENT;
			}
		}
		memset (this_buf, 0, mono_class_instance_size (m->klass));
	} else if (m_class_is_valuetype (m->klass) && !strcmp (m->name, ".ctor")) {
			/* Could be null */
			guint8 *tmp_p;

			int type = decode_byte (p, &tmp_p, end);
			if (type == VALUE_TYPE_ID_NULL) {
				memset (this_buf, 0, mono_class_instance_size (m->klass));
				p = tmp_p;
			} else {
				err = decode_value (m_class_get_byval_arg (m->klass), domain, this_buf, p, &p, end, FALSE, &extra_space, FALSE);
				if (err != ERR_NONE)
					return err;
			}
	} else {
		if (!(m->flags & METHOD_ATTRIBUTE_STATIC) || (m->flags & METHOD_ATTRIBUTE_STATIC && !CHECK_PROTOCOL_VERSION (2, 59))) { //on icordbg I couldn't find an object when invoking a static method maybe I can change this later
			GET_EXTRA_SPACE_FOR_REF_FIELDS (m->klass);
			err = decode_value (m_class_get_byval_arg (m->klass), domain, this_buf, p, &p, end, FALSE, &extra_space, FALSE);
			if (err != ERR_NONE)
				return err;
		}
	}

	if (!m_class_is_valuetype (m->klass) && !(m->flags & METHOD_ATTRIBUTE_STATIC && CHECK_PROTOCOL_VERSION (2, 59))) //on icordbg I couldn't find an object when invoking a static method maybe I can change this later
		this_arg = *(MonoObject**)this_buf;
	else
		this_arg = NULL;

	if (MONO_CLASS_IS_INTERFACE_INTERNAL (m->klass)) {
		if (!this_arg) {
			PRINT_DEBUG_MSG (1, "[%p] Error: Interface method invoked without this argument.\n", (gpointer) (gsize) mono_native_thread_id_get ());
			return ERR_INVALID_ARGUMENT;
		}
		m = mono_object_get_virtual_method_internal (this_arg, m);
		/* Transform this to the format the rest of the code expects it to be */
		if (m_class_is_valuetype (m->klass)) {
			this_buf = (guint8 *)g_alloca (mono_class_instance_size (m->klass));
			memcpy (this_buf, mono_object_unbox_internal (this_arg), mono_class_instance_size (m->klass));
		}
	} else if ((m->flags & METHOD_ATTRIBUTE_VIRTUAL) && !m_class_is_valuetype (m->klass) && invoke->flags & INVOKE_FLAG_VIRTUAL) {
		if (!this_arg) {
			PRINT_DEBUG_MSG (1, "[%p] Error: invoke with INVOKE_FLAG_VIRTUAL flag set without this argument.\n", (gpointer) (gsize) mono_native_thread_id_get ());
			return ERR_INVALID_ARGUMENT;
		}
		m = mono_object_get_virtual_method_internal (this_arg, m);
		if (m_class_is_valuetype (m->klass)) {
			this_buf = (guint8 *)g_alloca (mono_class_instance_size (m->klass));
			memcpy (this_buf, mono_object_unbox_internal (this_arg), mono_class_instance_size (m->klass));
		}
	}

	PRINT_DEBUG_MSG (1, "[%p] Invoking method '%s' on receiver '%s'.\n", (gpointer) (gsize) mono_native_thread_id_get (), mono_method_full_name (m, TRUE), this_arg ? m_class_get_name (this_arg->vtable->klass) : "<null>");

	if (this_arg && this_arg->vtable->domain != domain)
		NOT_IMPLEMENTED;

	if (!m_class_is_valuetype (m->klass) && !(m->flags & METHOD_ATTRIBUTE_STATIC) && !this_arg) {
		if (!strcmp (m->name, ".ctor")) {
			if (mono_class_is_abstract (m->klass))
				return ERR_INVALID_ARGUMENT;
			else {
				this_arg = mono_object_new_checked (m->klass, error);
				if (!is_ok (error)) {
					mono_error_cleanup (error);
					return ERR_INVALID_ARGUMENT;
				}
			}
		} else {
			return ERR_INVALID_ARGUMENT;
		}
	}

	if (this_arg && !obj_is_of_type (this_arg, m_class_get_byval_arg (m->klass)))
		return ERR_INVALID_ARGUMENT;

	nargs = decode_int (p, &p, end);
	if (nargs != sig->param_count)
		return ERR_INVALID_ARGUMENT;
	/* Use alloca to get gc tracking */
	arg_buf = (guint8 **)g_alloca (nargs * sizeof (gpointer));
	memset (arg_buf, 0, nargs * sizeof (gpointer));
	args = (gpointer *)g_alloca (nargs * sizeof (gpointer));
	for (i = 0; i < nargs; ++i) {
		MonoClass *arg_class = mono_class_from_mono_type_internal (sig->params [i]);
		if (MONO_TYPE_IS_REFERENCE (sig->params [i])) {
			GET_EXTRA_SPACE_FOR_REF_FIELDS (arg_class);
			err = decode_value (sig->params [i], domain, (guint8*)&args [i], p, &p, end, TRUE, &extra_space, FALSE);
			if (err != ERR_NONE)
				break;
			if (args [i] && ((MonoObject*)args [i])->vtable->domain != domain)
				NOT_IMPLEMENTED;

			if (m_type_is_byref (sig->params [i])) {
				arg_buf [i] = g_newa (guint8, sizeof (gpointer));
				*(gpointer*)arg_buf [i] = args [i];
				args [i] = arg_buf [i];
			}
		} else {
			arg_buf [i] = (guint8 *)g_alloca (mono_class_instance_size (arg_class));
			GET_EXTRA_SPACE_FOR_REF_FIELDS (arg_class);
			err = decode_value (sig->params [i], domain, arg_buf [i], p, &p, end, TRUE, &extra_space, FALSE);
			if (err != ERR_NONE)
				break;
			args [i] = arg_buf [i];
		}
	}

	if (i < nargs)
		return err;

	if (invoke->flags & INVOKE_FLAG_DISABLE_BREAKPOINTS)
		tls->disable_breakpoints = TRUE;
	else
		tls->disable_breakpoints = FALSE;

	/*
	 * Add an LMF frame to link the stack frames on the invoke method with our caller.
	 */
#ifdef MONO_ARCH_SOFT_DEBUG_SUPPORTED
	if (invoke->has_ctx) {
		/* Setup our lmf */
		memset (&ext, 0, sizeof (ext));
		ext.kind = MONO_LMFEXT_DEBUGGER_INVOKE;
		memcpy (&ext.ctx, &invoke->ctx, sizeof (MonoContext));

		mono_push_lmf (&ext);
	}
#endif

	mono_stopwatch_start (&watch);
	res = mono_runtime_try_invoke (m, m_class_is_valuetype (m->klass) ? (gpointer) this_buf : (gpointer) this_arg, args, &exc, error);
	if (!is_ok (error) && exc == NULL) {
		exc = (MonoObject*) mono_error_convert_to_exception (error);
	} else {
		mono_error_cleanup (error); /* FIXME report error */
	}
	mono_stopwatch_stop (&watch);
	PRINT_DEBUG_MSG (1, "[%p] Invoke result: %p, exc: %s, time: %ld ms.\n", (gpointer) (gsize) mono_native_thread_id_get (), res, exc ? m_class_get_name (exc->vtable->klass) : NULL, (long)mono_stopwatch_elapsed_ms (&watch));
	if (exc) {
		buffer_add_byte (buf, 0);
		buffer_add_value (buf, mono_get_object_type_dbg (), &exc, domain);
	} else {
		gboolean out_this = FALSE;
		gboolean out_args = FALSE;

		if ((invoke->flags & INVOKE_FLAG_RETURN_OUT_THIS) && CHECK_PROTOCOL_VERSION (2, 35))
			out_this = TRUE;
		if ((invoke->flags & INVOKE_FLAG_RETURN_OUT_ARGS) && CHECK_PROTOCOL_VERSION (2, 35))
			out_args = TRUE;
		buffer_add_byte (buf, 1 + (out_this ? 2 : 0) + (out_args ? 4 : 0));
		if (m->string_ctor) {
			buffer_add_value (buf, m_class_get_byval_arg (mono_get_string_class ()), &res, domain);
		} else if (sig->ret->type == MONO_TYPE_VOID && !m->string_ctor) {
			if (!strcmp (m->name, ".ctor")) {
				if (!m_class_is_valuetype (m->klass))
					buffer_add_value (buf, mono_get_object_type_dbg (), &this_arg, domain);
				else
					buffer_add_value (buf, m_class_get_byval_arg (m->klass), this_buf, domain);
			} else {
				buffer_add_value (buf, mono_get_void_type_dbg (), NULL, domain);
			}
		} else if (MONO_TYPE_IS_REFERENCE (sig->ret)) {
			if (m_type_is_byref (sig->ret)) {
				MonoType* ret_byval = m_class_get_byval_arg (mono_class_from_mono_type_internal (sig->ret));
				buffer_add_value (buf, ret_byval, &res, domain);
			} else {
				buffer_add_value (buf, sig->ret, &res, domain);
			}
		} else if (m_class_is_valuetype (mono_class_from_mono_type_internal (sig->ret)) || sig->ret->type == MONO_TYPE_PTR || sig->ret->type == MONO_TYPE_FNPTR) {
			if (mono_class_is_nullable (mono_class_from_mono_type_internal (sig->ret))) {
				MonoClass *k = mono_class_from_mono_type_internal (sig->ret);
				guint8 *nullable_buf = (guint8 *)g_alloca (mono_class_value_size (k, NULL));

				g_assert (nullable_buf);
				mono_nullable_init (nullable_buf, res, k);
				buffer_add_value (buf, sig->ret, nullable_buf, domain);
			} else {
				g_assert (res);

				if (m_type_is_byref (sig->ret)) {
					MonoType* ret_byval = m_class_get_byval_arg (mono_class_from_mono_type_internal (sig->ret));
					buffer_add_value (buf, ret_byval, mono_object_unbox_internal (res), domain);
				} else {
					buffer_add_value (buf, sig->ret, mono_object_unbox_internal (res), domain);
				}
			}
		} else {
			NOT_IMPLEMENTED;
		}
		if (out_this)
			/* Return the new value of the receiver after the call */
			buffer_add_value (buf, m_class_get_byval_arg (m->klass), this_buf, domain);
		if (out_args) {
			buffer_add_int (buf, nargs);
			for (i = 0; i < nargs; ++i) {
				if (MONO_TYPE_IS_REFERENCE (sig->params [i]))
					buffer_add_value (buf, sig->params [i], &args [i], domain);
				else if (m_type_is_byref (sig->params [i]))
					/* add_value () does an indirection */
					buffer_add_value (buf, sig->params [i], &arg_buf [i], domain);
				else
					buffer_add_value (buf, sig->params [i], arg_buf [i], domain);
			}
		}
	}

	tls->disable_breakpoints = FALSE;

#ifdef MONO_ARCH_SOFT_DEBUG_SUPPORTED
	if (invoke->has_ctx)
		mono_pop_lmf ((MonoLMF*)&ext);
#endif

	*endp = p;
	// FIXME: byref arguments
	// FIXME: varargs
	return ERR_NONE;
}

/*
 * invoke_method:
 *
 *   Invoke the method given by tls->pending_invoke in the current thread.
 */
static void
invoke_method (void)
{
	DebuggerTlsData *tls;
	InvokeData *invoke;
	int id;
	ErrorCode err;
	Buffer buf;
	MonoContext restore_ctx;
	guint8 *p;

	tls = (DebuggerTlsData *)mono_native_tls_get_value (debugger_tls_id);
	g_assert (tls);

	/*
	 * Store the `InvokeData *' in `tls->invoke' until we're done with
	 * the invocation, so CMD_VM_ABORT_INVOKE can check it.
	 */

	mono_loader_lock ();

	invoke = tls->pending_invoke;
	g_assert (invoke);
	tls->pending_invoke = NULL;

	invoke->last_invoke = tls->invoke;
	tls->invoke = invoke;

	mono_loader_unlock ();

	tls->frames_up_to_date = FALSE;

	id = invoke->id;

	p = invoke->p;
	err = ERR_NONE;
	for (int mindex = 0; mindex < invoke->nmethods; ++mindex) {
		buffer_init (&buf, 128);

		if (err) {
			/* Fail the other invokes as well */
		} else {
			err = mono_do_invoke_method (tls, &buf, invoke, p, &p);
		}

		if (tls->abort_requested) {
			if (CHECK_PROTOCOL_VERSION (2, 42))
				err = ERR_INVOKE_ABORTED;
		}

		/* Start suspending before sending the reply */
		if (mindex == invoke->nmethods - 1) {
			if (!(invoke->flags & INVOKE_FLAG_SINGLE_THREADED)) {
				for (guint32 i = 0; i < invoke->suspend_count; ++i)
					suspend_vm_func ();
			}
		}

		send_reply_packet (id, err, &buf);

		buffer_free (&buf);
	}

	memcpy (&restore_ctx, &invoke->ctx, sizeof (MonoContext));

	if (invoke->has_ctx)
		save_thread_context (&restore_ctx);

	if (invoke->flags & INVOKE_FLAG_SINGLE_THREADED) {
		g_assert (tls->resume_count);
		tls->resume_count -= invoke->suspend_count;
	}

	PRINT_DEBUG_MSG (1, "[%p] Invoke finished (%d), resume_count = %d.\n", (gpointer) (gsize) mono_native_thread_id_get (), err, tls->resume_count);

	/*
	 * Take the loader lock to avoid race conditions with CMD_VM_ABORT_INVOKE:
	 *
	 * It is possible that mono_thread_internal_abort () was called
	 * after the mono_runtime_invoke_checked() already returned, but it doesn't matter
	 * because we reset the abort here.
	 */

	mono_loader_lock ();

	if (tls->abort_requested)
		mono_thread_internal_reset_abort (tls->thread);

	tls->invoke = tls->invoke->last_invoke;
	tls->abort_requested = FALSE;

	mono_loader_unlock ();

	g_free (invoke->p);
	g_free (invoke);
}

static gboolean
is_really_suspended (gpointer key, gpointer value, gpointer user_data)
{
	MonoThread *thread = (MonoThread *)value;
	DebuggerTlsData *tls;
	gboolean res;

	mono_loader_lock ();
	tls = (DebuggerTlsData *)mono_g_hash_table_lookup (thread_to_tls, thread);
	g_assert (tls);
	res = tls->really_suspended;
	mono_loader_unlock ();

	return res;
}

static GPtrArray*
get_source_files_for_type (MonoClass *klass)
{
	gpointer iter = NULL;
	MonoMethod *method;
	MonoDebugSourceInfo *sinfo;
	GPtrArray *files;

	files = g_ptr_array_new ();

	while ((method = mono_class_get_methods (klass, &iter))) {
		MonoDebugMethodInfo *minfo = mono_debug_lookup_method (method);
		GPtrArray *source_file_list;

		if (minfo) {
			mono_debug_get_seq_points (minfo, NULL, &source_file_list, NULL, NULL, NULL);
			for (guint j = 0; j < source_file_list->len; ++j) {
				guint i;
				sinfo = (MonoDebugSourceInfo *)g_ptr_array_index (source_file_list, j);
				for (i = 0; i < files->len; ++i)
					if (!strcmp ((const char*)g_ptr_array_index (files, i), (const char*)sinfo->source_file))
						break;
				if (i == files->len)
					g_ptr_array_add (files, g_strdup (sinfo->source_file));
			}
			g_ptr_array_free (source_file_list, TRUE);
		}
	}

	return files;
}


typedef struct {
	MonoTypeNameParse *info;
	gboolean ignore_case;
	GPtrArray *res_classes;
	GPtrArray *res_domains;
} GetTypesArgs;

static void
get_types (gpointer key, gpointer value, gpointer user_data)
{
	MonoAssembly *ass;
	gboolean type_resolve;
	MonoType *t;
	MonoDomain *domain = (MonoDomain*)key;

	MonoAssemblyLoadContext *alc = mono_alc_get_default ();
	GetTypesArgs *ud = (GetTypesArgs*)user_data;

	GPtrArray *assemblies = mono_alc_get_all_loaded_assemblies ();
	for (guint i = 0; i < assemblies->len; ++i) {
		ass = (MonoAssembly*)g_ptr_array_index (assemblies, i);

		if (ass->image) {
			ERROR_DECL (probe_type_error);
			/* FIXME really okay to call while holding locks? */
			t = mono_reflection_get_type_checked (alc, ass->image, ass->image, ud->info, ud->ignore_case, TRUE, &type_resolve, probe_type_error);
			mono_error_cleanup (probe_type_error);
			if (t) {
				g_ptr_array_add (ud->res_classes, mono_class_from_mono_type_internal (t));
				g_ptr_array_add (ud->res_domains, domain);
			}
		}
	}
	g_ptr_array_free (assemblies, TRUE);
}

typedef struct {
	gboolean ignore_case;
	char *basename;
	GPtrArray *res_classes;
	GPtrArray *res_domains;
} GetTypesForSourceFileArgs;

static void
get_types_for_source_file (gpointer key, gpointer value, gpointer user_data)
{
	GHashTableIter iter;
	GSList *class_list = NULL;
	MonoClass *klass = NULL;
	GPtrArray *files = NULL;

	GetTypesForSourceFileArgs *ud = (GetTypesForSourceFileArgs*)user_data;
	MonoDomain *domain = (MonoDomain*)key;

	AgentDomainInfo *info = get_agent_info ();

	/* Update 'source_file_to_class' cache */
	g_hash_table_iter_init (&iter, info->loaded_classes);
	while (g_hash_table_iter_next (&iter, NULL, (void**)&klass)) {
		if (!g_hash_table_lookup (info->source_files, klass)) {
			files = get_source_files_for_type (klass);
			g_hash_table_insert (info->source_files, klass, files);

			for (guint i = 0; i < files->len; ++i) {
				char *s = (char *)g_ptr_array_index (files, i);
				char *s2 = dbg_path_get_basename (s);
				char *s3;

				class_list = (GSList *)g_hash_table_lookup (info->source_file_to_class, s2);
				if (!class_list) {
					class_list = g_slist_prepend (class_list, klass);
					g_hash_table_insert (info->source_file_to_class, g_strdup (s2), class_list);
				} else {
					class_list = g_slist_prepend (class_list, klass);
					g_hash_table_insert (info->source_file_to_class, s2, class_list);
				}

				/* The _ignorecase hash contains the lowercase path */
				s3 = strdup_tolower (s2);
				class_list = (GSList *)g_hash_table_lookup (info->source_file_to_class_ignorecase, s3);
				if (!class_list) {
					class_list = g_slist_prepend (class_list, klass);
					g_hash_table_insert (info->source_file_to_class_ignorecase, g_strdup (s3), class_list);
				} else {
					class_list = g_slist_prepend (class_list, klass);
					g_hash_table_insert (info->source_file_to_class_ignorecase, s3, class_list);
				}

				g_free (s2);
				g_free (s3);
			}
		}
	}

	if (ud->ignore_case) {
		char *s;

		s = strdup_tolower (ud->basename);
		class_list = (GSList *)g_hash_table_lookup (info->source_file_to_class_ignorecase, s);
		g_free (s);
	} else {
		class_list = (GSList *)g_hash_table_lookup (info->source_file_to_class, ud->basename);
	}

	for (GSList *l = class_list; l; l = l->next) {
		klass = (MonoClass *)l->data;

		g_ptr_array_add (ud->res_classes, klass);
		g_ptr_array_add (ud->res_domains, domain);
	}
}

static void
send_enc_delta (MonoImage *image, gconstpointer dmeta_bytes, int32_t dmeta_len, gconstpointer dpdb_bytes, int32_t dpdb_len)
{
	//TODO: if it came from debugger we don't need to pass the parameters back, they are already on debugger client side.
	if (agent_config.enabled) {
		int suspend_policy;
		GSList *events;
		mono_loader_lock ();
		events = create_event_list (MDBGPROT_EVENT_KIND_ENC_UPDATE, NULL, NULL, NULL, &suspend_policy);
		mono_loader_unlock ();

		EnCInfo info;
		info.image = image;
		info.meta_bytes = dmeta_bytes;
		info.meta_len = dmeta_len;
		info.pdb_bytes = dpdb_bytes;
		info.pdb_len = dpdb_len;

		process_event (MDBGPROT_EVENT_KIND_ENC_UPDATE, &info, 0, NULL, events, suspend_policy);
	}
}

static gboolean
module_apply_changes (MonoImage *image, MonoArray *dmeta, MonoArray *dil, MonoArray *dpdb, MonoError *error)
{
	/* TODO: use dpdb */
	gpointer dmeta_bytes = (gpointer)mono_array_addr_internal (dmeta, char, 0);
	int32_t dmeta_len = mono_array_length_internal (dmeta);
	gpointer dil_bytes = (gpointer)mono_array_addr_internal (dil, char, 0);
	int32_t dil_len = mono_array_length_internal (dil);
	gpointer dpdb_bytes = !dpdb ? NULL : (gpointer)mono_array_addr_internal (dpdb, char, 0);
	int32_t dpdb_len = !dpdb ? 0 : mono_array_length_internal (dpdb);
	mono_image_load_enc_delta (MONO_ENC_DELTA_DBG, image, dmeta_bytes, dmeta_len, dil_bytes, dil_len, dpdb_bytes, dpdb_len, error);
	return is_ok (error);
}


static void
buffer_add_cattr_arg (Buffer *buf, MonoType *t, MonoDomain *domain, MonoObject *val)
{
	if (val && val->vtable->klass == mono_get_defaults ()->runtimetype_class) {
		/* Special case these so the client doesn't have to handle Type objects */

		buffer_add_byte (buf, VALUE_TYPE_ID_TYPE);
		buffer_add_typeid (buf, domain, mono_class_from_mono_type_internal (((MonoReflectionType*)val)->type));
	} else if (MONO_TYPE_IS_REFERENCE (t))
		buffer_add_value (buf, t, &val, domain);
	else
		buffer_add_value (buf, t, mono_object_unbox_internal (val), domain);
}

static ErrorCode
buffer_add_cattrs (Buffer *buf, MonoDomain *domain, MonoImage *image, MonoClass *attr_klass, MonoCustomAttrInfo *cinfo)
{
	int nattrs = 0;

	if (!cinfo) {
		buffer_add_int (buf, 0);
		return ERR_NONE;
	}

	SETUP_ICALL_FUNCTION;

	for (int i = 0; i < cinfo->num_attrs; ++i) {
		if (!attr_klass || mono_class_has_parent (cinfo->attrs [i].ctor->klass, attr_klass))
			nattrs ++;
	}
	buffer_add_int (buf, nattrs);

	for (int i = 0; i < cinfo->num_attrs; ++i) {
		MonoCustomAttrEntry *attr = &cinfo->attrs [i];
		if (!attr_klass || mono_class_has_parent (attr->ctor->klass, attr_klass)) {
			MonoArray *typed_args, *named_args;
			MonoArrayHandleOut typed_args_h, named_args_h;
			MonoObjectHandle val_h;
			MonoType *t;
			CattrNamedArg *arginfo = NULL;
			ERROR_DECL (error);

			SETUP_ICALL_FRAME;
			typed_args_h = MONO_HANDLE_NEW_DBG (MonoArray, NULL);
			named_args_h = MONO_HANDLE_NEW_DBG (MonoArray, NULL);
			val_h = MONO_HANDLE_NEW_DBG (MonoObject, NULL);

			mono_reflection_create_custom_attr_data_args (image, attr->ctor, attr->data, attr->data_size, typed_args_h, named_args_h, &arginfo, error);
			if (!is_ok (error)) {
				PRINT_DEBUG_MSG (2, "[dbg] mono_reflection_create_custom_attr_data_args () failed with: '%s'\n", mono_error_get_message (error));
				mono_error_cleanup (error);
				CLEAR_ICALL_FRAME;
				return ERR_LOADER_ERROR;
			}
			typed_args = MONO_HANDLE_RAW (typed_args_h);
			named_args = MONO_HANDLE_RAW (named_args_h);

			buffer_add_methodid (buf, domain, attr->ctor);

			/* Ctor args */
			if (typed_args) {
				buffer_add_int (buf, mono_array_length_internal (typed_args));
				for (guint32 j = 0; j < mono_array_length_internal (typed_args); ++j) {
					MonoObject *val = mono_array_get_internal (typed_args, MonoObject*, j);
					MONO_HANDLE_ASSIGN_RAW (val_h, val);

					t = mono_method_signature_internal (attr->ctor)->params [j];

					buffer_add_cattr_arg (buf, t, domain, val);
				}
			} else {
				buffer_add_int (buf, 0);
			}

			/* Named args */
			if (named_args) {
				buffer_add_int (buf, mono_array_length_internal (named_args));

				for (guint32 j = 0; j < mono_array_length_internal (named_args); ++j) {
					MonoObject *val = mono_array_get_internal (named_args, MonoObject*, j);
					MONO_HANDLE_ASSIGN_RAW (val_h, val);

					if (arginfo [j].prop) {
						buffer_add_byte (buf, 0x54);
						buffer_add_propertyid (buf, domain, arginfo [j].prop);
					} else if (arginfo [j].field) {
						buffer_add_byte (buf, 0x53);
						buffer_add_fieldid (buf, domain, arginfo [j].field);
					} else {
						g_assert_not_reached ();
					}

					buffer_add_cattr_arg (buf, arginfo [j].type, domain, val);
				}
			} else {
				buffer_add_int (buf, 0);
			}
			g_free (arginfo);

			CLEAR_ICALL_FRAME;
		}
	}

	return ERR_NONE;
}

static void add_error_string (Buffer *buf, const char *str)
{
	if (CHECK_PROTOCOL_VERSION (2, 56))
		buffer_add_string (buf, str);
}

static ErrorCode
vm_commands (int command, int id, guint8 *p, guint8 *end, Buffer *buf)
{
	switch (command) {
	case CMD_VM_VERSION: {
		char *build_info, *version;

		build_info = mono_get_runtime_build_info ();
		version = g_strdup_printf ("mono %s", build_info);

		buffer_add_string (buf, version); /* vm version */
		buffer_add_int (buf, MAJOR_VERSION);
		buffer_add_int (buf, MINOR_VERSION);
		g_free (build_info);
		g_free (version);
		break;
	}
	case CMD_VM_SET_PROTOCOL_VERSION: {
		major_version = decode_int (p, &p, end);
		minor_version = decode_int (p, &p, end);
		if (p < end)
			using_icordbg = decode_byte (p, &p, end);
		protocol_version_set = TRUE;
		PRINT_DEBUG_MSG (1, "[dbg] Protocol version %d.%d, client protocol version %d.%d.\n", MAJOR_VERSION, MINOR_VERSION, major_version, minor_version);
		break;
	}
	case CMD_VM_ALL_THREADS: {
		// FIXME: Domains
		gboolean remove_gc_finalizing = FALSE;
		mono_loader_lock ();
		int count = mono_g_hash_table_size (tid_to_thread_obj);
		mono_g_hash_table_foreach (tid_to_thread_obj, count_thread_check_gc_finalizer, &remove_gc_finalizing);
		if (remove_gc_finalizing)
			count--;
		buffer_add_int (buf, count);
		mono_g_hash_table_foreach (tid_to_thread_obj, add_thread, buf);

		mono_loader_unlock ();
		break;
	}
	case CMD_VM_SUSPEND:
		suspend_vm_func ();
		wait_for_suspend ();
		break;
	case CMD_VM_RESUME:
#ifndef HOST_WASI	
		if (suspend_count == 0) {
			if (agent_config.defer && !agent_config.suspend)
				// Workaround for issue in debugger-libs when running in defer attach mode.
				break;
			else
				return ERR_NOT_SUSPENDED;
		}
#endif
		resume_vm ();
		clear_suspended_objs ();
		break;
	case CMD_VM_DISPOSE:
		dispose_vm ();
		break;
	case CMD_VM_EXIT: {
		MonoInternalThread *thread;
		DebuggerTlsData *tls;
#ifdef TRY_MANAGED_SYSTEM_ENVIRONMENT_EXIT
		MonoClass *env_class;
#endif
		MonoMethod *exit_method = NULL;
		gpointer *args;
		int exit_code;

		exit_code = decode_int (p, &p, end);

		// FIXME: What if there is a VM_DEATH event request with SUSPEND_ALL ?

		/* Have to send a reply before exiting */
		send_reply_packet (id, 0, buf);

		/* Clear all event requests */
		mono_loader_lock ();
		while (event_requests->len > 0) {
			EventRequest *req = (EventRequest *)g_ptr_array_index (event_requests, 0);

			clear_event_request (req->id, req->event_kind);
		}
		mono_loader_unlock ();

		/*
		 * The JDWP documentation says that the shutdown is not orderly. It doesn't
		 * specify whenever a VM_DEATH event is sent. We currently do an orderly
		 * shutdown by hijacking a thread to execute Environment.Exit (). This is
		 * better than doing the shutdown ourselves, since it avoids various races.
		 */

		suspend_vm_func ();
		wait_for_suspend ();

#ifdef TRY_MANAGED_SYSTEM_ENVIRONMENT_EXIT
		env_class = mono_class_try_load_from_name (mono_get_corlib (), "System", "Environment");
		if (env_class) {
			ERROR_DECL (error);
			exit_method = mono_class_get_method_from_name_checked (env_class, "Exit", 1, 0, error);
			mono_error_assert_ok (error);
		}
#endif

		mono_loader_lock ();
		thread = (MonoInternalThread *)mono_g_hash_table_find (tid_to_thread, is_really_suspended, NULL);
		mono_loader_unlock ();

		if (thread && exit_method) {
			mono_loader_lock ();
			tls = (DebuggerTlsData *)mono_g_hash_table_lookup (thread_to_tls, thread);
			mono_loader_unlock ();

			args = g_new0 (gpointer, 1);
			args [0] = g_malloc (sizeof (int));
			*(int*)(args [0]) = exit_code;

			tls->pending_invoke = g_new0 (InvokeData, 1);
			tls->pending_invoke->method = exit_method;
			tls->pending_invoke->args = args;
			tls->pending_invoke->nmethods = 1;

			while (suspend_count > 0)
				resume_vm ();
		} else {
			/*
			 * No thread found, do it ourselves.
			 * FIXME: This can race with normal shutdown etc.
			 */
			while (suspend_count > 0)
				resume_vm ();

			if (!mono_runtime_try_shutdown ())
				break;

			mono_environment_exitcode_set (exit_code);

			PRINT_DEBUG_MSG (1, "Shutting down the runtime...\n");
			mono_runtime_quit_internal ();
			transport_close2 ();
			PRINT_DEBUG_MSG (1, "Exiting...\n");

			exit (exit_code);
		}
		break;
	}
	case CMD_VM_INVOKE_METHOD:
	case CMD_VM_INVOKE_METHODS: {
		int objid = decode_objid (p, &p, end);
		MonoThread *thread;
		DebuggerTlsData *tls;
		int count, flags, nmethods;
		ErrorCode err;

		err = get_object (objid, (MonoObject**)&thread);
		if (err != ERR_NONE)
			return err;

		flags = decode_int (p, &p, end);

		if (command == CMD_VM_INVOKE_METHODS)
			nmethods = decode_int (p, &p, end);
		else
			nmethods = 1;

		// Wait for suspending if it already started
		if (suspend_count)
			wait_for_suspend ();
		if (!is_suspended ())
			return ERR_NOT_SUSPENDED;

		mono_loader_lock ();
		tls = (DebuggerTlsData *)mono_g_hash_table_lookup (thread_to_tls, THREAD_TO_INTERNAL (thread));
		mono_loader_unlock ();
		g_assert (tls);

		if (!tls->really_suspended)
			/* The thread is still running native code, can't do invokes */
			return ERR_NOT_SUSPENDED;

		/*
		 * Store the invoke data into tls, the thread will execute it after it is
		 * resumed.
		 */
		if (tls->pending_invoke)
			return ERR_NOT_SUSPENDED;
		tls->pending_invoke = g_new0 (InvokeData, 1);
		tls->pending_invoke->id = id;
		tls->pending_invoke->flags = flags;
		tls->pending_invoke->p = (guint8 *)g_malloc (end - p);
		memcpy (tls->pending_invoke->p, p, end - p);
		tls->pending_invoke->endp = tls->pending_invoke->p + (end - p);
		tls->pending_invoke->suspend_count = suspend_count;
		tls->pending_invoke->nmethods = nmethods;
		if (flags & INVOKE_FLAG_SINGLE_THREADED) {
			resume_thread(THREAD_TO_INTERNAL(thread));
		}
		else {
			count = suspend_count;
			for (int i = 0; i < count; ++i)
				resume_vm();
		}
		break;
	}
	case CMD_VM_ABORT_INVOKE: {
		int objid = decode_objid (p, &p, end);
		MonoThread *thread;
		DebuggerTlsData *tls;
		int invoke_id;
		ErrorCode err;

		err = get_object (objid, (MonoObject**)&thread);
		if (err != ERR_NONE)
			return err;

		invoke_id = decode_int (p, &p, end);

		mono_loader_lock ();
		tls = (DebuggerTlsData *)mono_g_hash_table_lookup (thread_to_tls, THREAD_TO_INTERNAL (thread));
		g_assert (tls);

		if (tls->abort_requested) {
			PRINT_DEBUG_MSG (1, "Abort already requested.\n");
			mono_loader_unlock ();
			break;
		}

		/*
		 * Check whether we're still inside the mono_runtime_invoke_checked() and that it's
		 * actually the correct invocation.
		 *
		 * Careful, we do not stop the thread that's doing the invocation, so we can't
		 * inspect its stack.  However, invoke_method() also acquires the loader lock
		 * when it's done, so we're safe here.
		 *
		 */

		if (!tls->invoke || (tls->invoke->id != invoke_id)) {
			mono_loader_unlock ();
			return ERR_NO_INVOCATION;
		}

		tls->abort_requested = TRUE;

		mono_thread_internal_abort (THREAD_TO_INTERNAL (thread));
		mono_loader_unlock ();
		break;
	}

	case CMD_VM_SET_KEEPALIVE: {
		int timeout = decode_int (p, &p, end);
		agent_config.keepalive = timeout;
		// FIXME:
#ifndef DISABLE_SOCKET_TRANSPORT
		set_keepalive ();
#else
		NOT_IMPLEMENTED;
#endif
		break;
	}
	case CMD_VM_GET_TYPES_FOR_SOURCE_FILE: {
		char *fname, *basename;
		gboolean ignore_case;
		GPtrArray *res_classes, *res_domains;

		fname = decode_string (p, &p, end);
		ignore_case = decode_byte (p, &p, end);

		basename = dbg_path_get_basename (fname);

		res_classes = g_ptr_array_new ();
		res_domains = g_ptr_array_new ();

		mono_loader_lock ();
		GetTypesForSourceFileArgs args;
		memset (&args, 0, sizeof (args));
		args.ignore_case = ignore_case;
		args.basename = basename;
		args.res_classes  = res_classes;
		args.res_domains = res_domains;
		mono_de_foreach_domain (get_types_for_source_file, &args);
		mono_loader_unlock ();

		g_free (fname);
		g_free (basename);

		buffer_add_int (buf, res_classes->len);
		for (guint i = 0; i < res_classes->len; ++i)
			buffer_add_typeid (buf, (MonoDomain *)g_ptr_array_index (res_domains, i), (MonoClass *)g_ptr_array_index (res_classes, i));
		g_ptr_array_free (res_classes, TRUE);
		g_ptr_array_free (res_domains, TRUE);
		break;
	}
	case CMD_VM_GET_TYPES: {
		ERROR_DECL (error);
		char *name;
		gboolean ignore_case;
		GPtrArray *res_classes, *res_domains;
		MonoTypeNameParse info;

		name = decode_string (p, &p, end);
		ignore_case = decode_byte (p, &p, end);

		if (!mono_reflection_parse_type_checked (name, &info, error)) {
			add_error_string (buf, mono_error_get_message (error));
			mono_error_cleanup (error);
			g_free (name);
			mono_reflection_free_type_info (&info);
			return ERR_INVALID_ARGUMENT;
		}

		res_classes = g_ptr_array_new ();
		res_domains = g_ptr_array_new ();

		mono_loader_lock ();

		GetTypesArgs args;
		memset (&args, 0, sizeof (args));
		args.info = &info;
		args.ignore_case = ignore_case;
		args.res_classes = res_classes;
		args.res_domains = res_domains;

		mono_de_foreach_domain (get_types, &args);

		mono_loader_unlock ();

		g_free (name);
		mono_reflection_free_type_info (&info);

		buffer_add_int (buf, res_classes->len);
		for (guint i = 0; i < res_classes->len; ++i)
			buffer_add_typeid (buf, (MonoDomain *)g_ptr_array_index (res_domains, i), (MonoClass *)g_ptr_array_index (res_classes, i));
		g_ptr_array_free (res_classes, TRUE);
		g_ptr_array_free (res_domains, TRUE);
		break;
	}
	case CMD_VM_START_BUFFERING:
	case CMD_VM_STOP_BUFFERING:
		/* Handled in the main loop */
		break;
	case MDBGPROT_CMD_VM_READ_MEMORY: {
		guint8* memory = (guint8*)GINT_TO_POINTER (decode_long (p, &p, end));
		int size = decode_int (p, &p, end);
		PRINT_DEBUG_MSG(1, "MDBGPROT_CMD_VM_READ_MEMORY - [%p] - size - %d\n", memory, size);
		buffer_add_byte_array (buf, memory, size);
		break;
	}
	case MDBGPROT_CMD_GET_ASSEMBLY_BY_NAME: {
		char* assembly_name = decode_string (p, &p, end);
		//we get 'foo.dll' but mono_assembly_load expects 'foo' so we strip the last dot
		char *lookup_name = g_strdup (assembly_name);
		for (int i = ((int)strlen (lookup_name) - 1); i >= 0; --i) {
			if (lookup_name [i] == '.') {
				lookup_name [i] = 0;
				break;
			}
		}

		//resolve the assembly
		MonoImageOpenStatus status;
		MonoAssemblyName* aname = mono_assembly_name_new (lookup_name);
		if (!aname) {
			PRINT_DEBUG_MSG (1, "Could not resolve assembly %s\n", assembly_name);
			buffer_add_int(buf, -1);
			break;
		}
		MonoAssemblyByNameRequest byname_req;
		mono_assembly_request_prepare_byname (&byname_req, mono_alc_get_default ());
		MonoAssembly *assembly = mono_assembly_request_byname (aname, &byname_req, &status);
		g_free (lookup_name);
		if (!assembly) {
			GPtrArray *assemblies = mono_alc_get_all_loaded_assemblies ();
			for (guint i = 0; i < assemblies->len; ++i) {
				MonoAssembly *assemblyOnALC = (MonoAssembly*)g_ptr_array_index (assemblies, i);
				if (!strcmp(assemblyOnALC->aname.name, aname->name)) {
					assembly = assemblyOnALC;
					break;
				}
			}
			g_ptr_array_free (assemblies, TRUE);
			if (!assembly) {
				PRINT_DEBUG_MSG (1, "Could not resolve assembly %s\n", assembly_name);
				buffer_add_int(buf, -1);
				mono_assembly_name_free_internal (aname);
				break;
			}
		}
		mono_assembly_name_free_internal (aname);
		buffer_add_assemblyid (buf, mono_get_root_domain (), assembly);
		break;
	}
	case MDBGPROT_CMD_GET_MODULE_BY_GUID: {
		int len = 0;
		uint8_t* guid = m_dbgprot_decode_byte_array (p, &p, end, &len);
		MonoAssembly *assembly = NULL;
		GPtrArray *assemblies = mono_alc_get_all_loaded_assemblies ();
		for (guint i = 0; i < assemblies->len; ++i) {
			MonoAssembly *assemblyOnALC = (MonoAssembly*)g_ptr_array_index (assemblies, i);
			if (!memcmp(assemblyOnALC->image->heap_guid.data, guid, len)) {
				assembly = assemblyOnALC;
				break;
			}
		}
		g_ptr_array_free (assemblies, TRUE);
		if (!assembly) {
			PRINT_DEBUG_MSG (1, "Could not resolve guid\n");
			g_free (guid);
			buffer_add_int (buf, -1);
			break;
		}
		g_free (guid);
		buffer_add_moduleid (buf, mono_get_root_domain (), assembly->image);
		break;
	}
	case MDBGPROT_CMD_GET_ENC_CAPABILITIES: {
		buffer_add_string (buf, mono_enc_capabilities ());
		break;
	}
	default:
		return ERR_NOT_IMPLEMENTED;
	}

	return ERR_NONE;
}

static ErrorCode
event_commands (int command, guint8 *p, guint8 *end, Buffer *buf)
{
	ErrorCode err;
	ERROR_DECL (error);

	switch (command) {
	case CMD_EVENT_REQUEST_SET: {
		EventRequest *req;
		int i, event_kind, suspend_policy, nmodifiers;
		ModifierKind mod;
		MonoMethod *method;
		long location = 0;
		MonoThread *step_thread;
		int step_thread_id = 0;
		StepDepth depth = STEP_DEPTH_INTO;
		StepSize size = STEP_SIZE_MIN;
		StepFilter filter = STEP_FILTER_NONE;
		MonoDomain *domain;
		Modifier *modifier;

		event_kind = decode_byte (p, &p, end);
		suspend_policy = decode_byte (p, &p, end);
		nmodifiers = decode_byte (p, &p, end);

		req = (EventRequest *)g_malloc0 (sizeof (EventRequest) + (nmodifiers * sizeof (Modifier)));
		req->id = mono_atomic_inc_i32 (&event_request_id);
		req->event_kind = event_kind;
		req->suspend_policy = suspend_policy;
		req->nmodifiers = nmodifiers;

		method = NULL;
		for (i = 0; i < nmodifiers; ++i) {
			mod = (ModifierKind)decode_byte (p, &p, end);

			req->modifiers [i].kind = mod;
			if (mod == MOD_KIND_COUNT) {
				req->modifiers [i].data.count = decode_int (p, &p, end);
			} else if (mod == MOD_KIND_LOCATION_ONLY) {
				method = decode_methodid (p, &p, end, &domain, &err);
				if (err != ERR_NONE)
					return err;
				location = GINT64_TO_LONG (decode_long (p, &p, end));
			} else if (mod == MOD_KIND_STEP) {
				step_thread_id = decode_id (p, &p, end);
				size = (StepSize)decode_int (p, &p, end);
				depth = (StepDepth)decode_int (p, &p, end);
				if (CHECK_PROTOCOL_VERSION (2, 16))
					filter = (StepFilter)decode_int (p, &p, end);
				req->modifiers [i].data.filter = filter;
				if (!CHECK_PROTOCOL_VERSION (2, 26) && (req->modifiers [i].data.filter & STEP_FILTER_DEBUGGER_HIDDEN))
					/* Treat STEP_THOUGH the same as HIDDEN */
					req->modifiers [i].data.filter = (StepFilter)(req->modifiers [i].data.filter | STEP_FILTER_DEBUGGER_STEP_THROUGH);
			} else if (mod == MOD_KIND_THREAD_ONLY) {
				int id = decode_id (p, &p, end);

				err = get_object (id, (MonoObject**)&req->modifiers [i].data.thread);
				if (err != ERR_NONE) {
					g_free (req);
					return err;
				}
			} else if (mod == MOD_KIND_EXCEPTION_ONLY) {
				MonoClass *exc_class = decode_typeid (p, &p, end, &domain, &err);

				if (err != ERR_NONE)
					return err;
				req->modifiers [i].caught = decode_byte (p, &p, end);
				req->modifiers [i].uncaught = decode_byte (p, &p, end);
				if (CHECK_PROTOCOL_VERSION (2, 25))
					req->modifiers [i].subclasses = decode_byte (p, &p, end);
				else
					req->modifiers [i].subclasses = TRUE;
				if (exc_class) {
					req->modifiers [i].data.exc_class = exc_class;

					if (!mono_class_is_assignable_from_internal (mono_get_exception_class (), exc_class)) {
						g_free (req);
						return ERR_INVALID_ARGUMENT;
					}
				}
				if (CHECK_PROTOCOL_VERSION (2, 54)) {
					req->modifiers [i].not_filtered_feature = decode_byte (p, &p, end);
					req->modifiers [i].everything_else  = decode_byte (p, &p, end);
					PRINT_DEBUG_MSG (1, "[dbg] \tEXCEPTION_ONLY 2 filter (%s%s%s%s).\n", exc_class ? m_class_get_name (exc_class) : (req->modifiers [i].everything_else ? "everything else" : "all"), req->modifiers [i].caught ? ", caught" : "", req->modifiers [i].uncaught ? ", uncaught" : "", req->modifiers [i].subclasses ? ", include-subclasses" : "");
				} else {
					req->modifiers [i].not_filtered_feature = FALSE;
					req->modifiers [i].everything_else = FALSE;
					PRINT_DEBUG_MSG (1, "[dbg] \tEXCEPTION_ONLY filter (%s%s%s%s).\n", exc_class ? m_class_get_name (exc_class) : "all", req->modifiers [i].caught ? ", caught" : "", req->modifiers [i].uncaught ? ", uncaught" : "", req->modifiers [i].subclasses ? ", include-subclasses" : "");
				}

			} else if (mod == MOD_KIND_ASSEMBLY_ONLY) {
				int n = decode_int (p, &p, end);
				int j;

				// +1 because we don't know length and we use last element to check for end
				req->modifiers [i].data.assemblies = g_new0 (MonoAssembly*, n + 1);
				for (j = 0; j < n; ++j) {
					req->modifiers [i].data.assemblies [j] = decode_assemblyid (p, &p, end, &domain, &err);
					if (err != ERR_NONE) {
						g_free (req->modifiers [i].data.assemblies);
						return err;
					}
				}
			} else if (mod == MOD_KIND_SOURCE_FILE_ONLY) {
				int n = decode_int (p, &p, end);
				int j;

				modifier = &req->modifiers [i];
				modifier->data.source_files = g_hash_table_new (g_str_hash, g_str_equal);
				for (j = 0; j < n; ++j) {
					char *s = decode_string (p, &p, end);
					char *s2;

					if (s) {
						s2 = strdup_tolower (s);
						g_hash_table_insert (modifier->data.source_files, s2, s2);
						g_free (s);
					}
				}
			} else if (mod == MOD_KIND_TYPE_NAME_ONLY) {
				int n = decode_int (p, &p, end);
				int j;

				modifier = &req->modifiers [i];
				modifier->data.type_names = g_hash_table_new (g_str_hash, g_str_equal);
				for (j = 0; j < n; ++j) {
					char *s = decode_string (p, &p, end);

					if (s)
						g_hash_table_insert (modifier->data.type_names, s, s);
				}
			} else {
				g_free (req);
				return ERR_NOT_IMPLEMENTED;
			}
		}

		if (req->event_kind == EVENT_KIND_BREAKPOINT) {
			g_assert (method);

			req->info = mono_de_set_breakpoint (method, location, req, error);
			if (!is_ok (error)) {
				g_free (req);
				PRINT_DEBUG_MSG (1, "[dbg] Failed to set breakpoint: %s\n", mono_error_get_message (error));
				mono_error_cleanup (error);
				return ERR_NO_SEQ_POINT_AT_IL_OFFSET;
			}
		} else if (req->event_kind == EVENT_KIND_STEP) {
			g_assert (step_thread_id);

			err = get_object (step_thread_id, (MonoObject**)&step_thread);
			if (err != ERR_NONE) {
				g_free (req);
				return err;
			}

			GET_TLS_DATA_FROM_THREAD (THREAD_TO_INTERNAL(step_thread));

			g_assert (tls);

			if (tls->terminated) {
				/* if the thread is already terminated ignore the single step */
				buffer_add_int (buf, req->id);
				return ERR_NONE;
			}

			err = (ErrorCode)mono_de_ss_create (THREAD_TO_INTERNAL (step_thread), size, depth, filter, req);
			if (err != ERR_NONE) {
				g_free (req);
				return err;
			}
#if defined(HOST_BROWSER)
			int isBPOnManagedCode = 0;
			SingleStepReq *ss_req = req->info;
			if (ss_req && ss_req->bps) {
				GSList *l;

				for (l = ss_req->bps; l; l = l->next) {
					if (((MonoBreakpoint *)l->data)->method->wrapper_type != MONO_WRAPPER_RUNTIME_INVOKE)
						isBPOnManagedCode = 1;
				}
			}
			if (!isBPOnManagedCode) {
				mono_de_cancel_all_ss ();
			}
			buffer_add_byte (buf, GINT_TO_UINT8 (isBPOnManagedCode));
#endif
		} else if (req->event_kind == EVENT_KIND_METHOD_ENTRY) {
			req->info = mono_de_set_breakpoint (NULL, METHOD_ENTRY_IL_OFFSET, req, NULL);
		} else if (req->event_kind == EVENT_KIND_METHOD_EXIT) {
			req->info = mono_de_set_breakpoint (NULL, METHOD_EXIT_IL_OFFSET, req, NULL);
		} else if (req->event_kind == EVENT_KIND_EXCEPTION) {
		} else if (req->event_kind == EVENT_KIND_TYPE_LOAD) {
		} else if (req->event_kind == MDBGPROT_EVENT_KIND_METHOD_UPDATE) {
		} else {
			if (req->nmodifiers) {
				g_free (req);
				return ERR_NOT_IMPLEMENTED;
			}
		}

		mono_loader_lock ();
		g_ptr_array_add (event_requests, req);

		if (agent_config.defer) {
			/* Transmit cached data to the client on receipt of the event request */
			switch (req->event_kind) {
			case EVENT_KIND_APPDOMAIN_CREATE:
				/* Emit load events for currently loaded domains */
				mono_de_foreach_domain (emit_appdomain_load, NULL);
				break;
			case EVENT_KIND_ASSEMBLY_LOAD:
				/* Emit load events for currently loaded assemblies */
				send_assemblies_for_domain (mono_get_root_domain (), NULL);
				break;
			case EVENT_KIND_THREAD_START:
				/* Emit start events for currently started threads */
				mono_g_hash_table_foreach (tid_to_thread, emit_thread_start, NULL);
				break;
			case EVENT_KIND_TYPE_LOAD:
				/* Emit type load events for currently loaded types */
				send_types_for_domain (mono_get_root_domain (), NULL);
				break;
			default:
				break;
			}
		}
		mono_loader_unlock ();

		buffer_add_int (buf, req->id);
		break;
	}
	case CMD_EVENT_REQUEST_CLEAR: {
		int etype = decode_byte (p, &p, end);
		int req_id = decode_int (p, &p, end);

		// FIXME: Make a faster mapping from req_id to request
		mono_loader_lock ();
		clear_event_request (req_id, etype);
		mono_loader_unlock ();
		break;
	}
	case CMD_EVENT_REQUEST_CLEAR_ALL_BREAKPOINTS: {
		mono_loader_lock ();
		guint i = 0;
		while (i < event_requests->len) {
			EventRequest *req = (EventRequest *)g_ptr_array_index (event_requests, i);

			if (req->event_kind == EVENT_KIND_BREAKPOINT) {
				mono_de_clear_breakpoint ((MonoBreakpoint *)req->info);

				g_ptr_array_remove_index_fast (event_requests, i);
				g_free (req);
			} else {
				i ++;
			}
		}
		mono_loader_unlock ();
		break;
	}
	default:
		return ERR_NOT_IMPLEMENTED;
	}

	return ERR_NONE;
}

static ErrorCode
domain_commands (int command, guint8 *p, guint8 *end, Buffer *buf)
{
	ErrorCode err;
	MonoDomain *domain;

	switch (command) {
	case CMD_APPDOMAIN_GET_ROOT_DOMAIN: {
		buffer_add_domainid (buf, mono_get_root_domain ());
		break;
	}
	case CMD_APPDOMAIN_GET_FRIENDLY_NAME: {
		domain = decode_domainid (p, &p, end, NULL, &err);
		if (err != ERR_NONE)
			return err;
		buffer_add_string (buf, domain->friendly_name);
		break;
	}
	case CMD_APPDOMAIN_GET_ASSEMBLIES: {
		domain = decode_domainid (p, &p, end, NULL, &err);
		if (err != ERR_NONE)
			return err;

		GPtrArray *assemblies = mono_alc_get_all_loaded_assemblies ();
		buffer_add_int (buf, assemblies->len);
		for (guint i = 0; i < assemblies->len; ++i) {
			MonoAssembly *ass = (MonoAssembly*)g_ptr_array_index (assemblies, i);
			buffer_add_assemblyid (buf, domain, ass);
		}
		g_ptr_array_free (assemblies, TRUE);
		break;
	}
	case CMD_APPDOMAIN_GET_ENTRY_ASSEMBLY: {
		domain = decode_domainid (p, &p, end, NULL, &err);
		if (err != ERR_NONE)
			return err;

		buffer_add_assemblyid (buf, domain, mono_runtime_get_entry_assembly ());
		break;
	}
	case CMD_APPDOMAIN_GET_CORLIB: {
		domain = decode_domainid (p, &p, end, NULL, &err);
		if (err != ERR_NONE)
			return err;

		buffer_add_assemblyid (buf, domain, m_class_get_image (domain->domain->mbr.obj.vtable->klass)->assembly);
		break;
	}
	case CMD_APPDOMAIN_CREATE_STRING: {
		char *s;
		MonoString *o;
		ERROR_DECL (error);

		domain = decode_domainid (p, &p, end, NULL, &err);
		if (err != ERR_NONE)
			return err;
		s = decode_string (p, &p, end);

		o = mono_string_new_checked (s, error);
		if (!is_ok (error)) {
			PRINT_DEBUG_MSG (1, "[dbg] Failed to allocate String object '%s': %s\n", s, mono_error_get_message (error));
			mono_error_cleanup (error);
			return ERR_INVALID_OBJECT;
		}

		if (CHECK_PROTOCOL_VERSION(3, 0)) {
			buffer_add_byte(buf, 1);
			buffer_add_byte(buf, MONO_TYPE_STRING);
		}

		buffer_add_objid (buf, (MonoObject*)o);
		break;
	}
	case CMD_APPDOMAIN_CREATE_BYTE_ARRAY: {
		ERROR_DECL (error);
		MonoArray *arr;
		gpointer elem;
		domain = decode_domainid (p, &p, end, NULL, &err);
		uintptr_t size = 0;
		int len = decode_int (p, &p, end);
		size = len;
		arr = mono_array_new_full_checked (mono_class_create_array (mono_get_byte_class(), 1), &size, NULL, error);
		elem = mono_array_addr_internal (arr, guint8, 0);
		memcpy (elem, p, len);
		p += len;
		buffer_add_objid (buf, (MonoObject*) arr);
		break;
	}
	case CMD_APPDOMAIN_CREATE_BOXED_VALUE: {
		ERROR_DECL (error);
		MonoClass *klass;
		MonoDomain *domain2;
		MonoObject *o;

		domain = decode_domainid (p, &p, end, NULL, &err);
		if (err != ERR_NONE)
			return err;
		klass = decode_typeid (p, &p, end, &domain2, &err);
		if (err != ERR_NONE)
			return err;

		// FIXME:
		g_assert (domain == domain2);

		o = mono_object_new_checked (klass, error);
		mono_error_assert_ok (error);

		err = decode_value (m_class_get_byval_arg (klass), domain, (guint8 *)mono_object_unbox_internal (o), p, &p, end, TRUE, NULL, FALSE);
		if (err != ERR_NONE)
			return err;

		buffer_add_objid (buf, o);
		break;
	}
	default:
		return ERR_NOT_IMPLEMENTED;
	}

	return ERR_NONE;
}

static ErrorCode
get_assembly_object_command (MonoAssembly *ass, Buffer *buf, MonoError *error)
{
	HANDLE_FUNCTION_ENTER();
	ErrorCode err = ERR_NONE;
	error_init (error);
	MonoReflectionAssemblyHandle o = mono_assembly_get_object_handle (ass, error);
	if (MONO_HANDLE_IS_NULL (o)) {
		err = ERR_INVALID_OBJECT;
		goto leave;
	}
	buffer_add_objid (buf, MONO_HANDLE_RAW (MONO_HANDLE_CAST (MonoObject, o)));
leave:
	HANDLE_FUNCTION_RETURN_VAL (err);
}


static ErrorCode
assembly_commands (int command, guint8 *p, guint8 *end, Buffer *buf)
{
	ErrorCode err;
	MonoAssembly *ass;
	MonoDomain *domain;

	ass = decode_assemblyid (p, &p, end, &domain, &err);
	if (err != ERR_NONE)
		return err;

	switch (command) {
	case CMD_ASSEMBLY_GET_LOCATION: {
		buffer_add_string (buf, mono_image_get_filename (ass->image));
		break;
	}
	case CMD_ASSEMBLY_GET_ENTRY_POINT: {
		guint32 token;
		MonoMethod *m;

		if (ass->image->dynamic) {
			buffer_add_id (buf, 0);
		} else {
			token = mono_image_get_entry_point (ass->image);
			if (token == 0) {
				buffer_add_id (buf, 0);
			} else {
				ERROR_DECL (error);
				m = mono_get_method_checked (ass->image, token, NULL, NULL, error);
				if (!m)
					mono_error_cleanup (error); /* FIXME don't swallow the error */
				buffer_add_methodid (buf, domain, m);
			}
		}
		break;
	}
	case CMD_ASSEMBLY_GET_MANIFEST_MODULE: {
		buffer_add_moduleid (buf, domain, ass->image);
		break;
	}
	case CMD_ASSEMBLY_GET_OBJECT: {
		ERROR_DECL (error);
		err = get_assembly_object_command (ass, buf, error);
		mono_error_cleanup (error);
		return err;
	}
	case CMD_ASSEMBLY_GET_DOMAIN: {
		buffer_add_domainid (buf, domain);
		break;
	}
	case CMD_ASSEMBLY_GET_TYPE: {
		ERROR_DECL (error);
		char *s = decode_string (p, &p, end);
		char* original_s = g_strdup_printf ("\"%s\"", s);

		gboolean ignorecase = decode_byte (p, &p, end);
		MonoTypeNameParse info;
		MonoType *t;
		gboolean type_resolve;
		MonoDomain *d = mono_domain_get ();
		MonoAssemblyLoadContext *alc = mono_alc_get_default ();

		/* This is needed to be able to find referenced assemblies */
		mono_domain_set_fast (domain);

		if (!mono_reflection_parse_type_checked (s, &info, error)) {
			mono_error_cleanup (error);
			t = NULL;
		} else {
			if (info.assembly.name) {
				mono_reflection_free_type_info (&info);
				g_free (s);
				mono_domain_set_fast (d);
				char* error_msg =  g_strdup_printf ("Unexpected assembly-qualified type %s was provided", original_s);
				add_error_string (buf, error_msg);
				g_free (error_msg);
				g_free (original_s);
				return ERR_INVALID_ARGUMENT;
			}
			t = mono_reflection_get_type_checked (alc, ass->image, ass->image, &info, ignorecase, TRUE, &type_resolve, error);
			if (!is_ok (error)) {
				mono_error_cleanup (error); /* FIXME don't swallow the error */
				mono_reflection_free_type_info (&info);
				g_free (s);
				mono_domain_set_fast (d);
				char* error_msg =  g_strdup_printf ("Invalid type name %s", original_s);
				add_error_string (buf, error_msg);
				g_free (error_msg);
				g_free (original_s);
				return ERR_INVALID_ARGUMENT;
			}
		}
		buffer_add_typeid (buf, domain, t ? mono_class_from_mono_type_internal (t) : NULL);
		mono_reflection_free_type_info (&info);
		g_free (s);
		g_free (original_s);
		mono_domain_set_fast (d);

		break;
	}
	case CMD_ASSEMBLY_GET_NAME: {
		gchar *name;
		MonoAssembly *mass = ass;

		name = g_strdup_printf (
		  "%s, Version=%d.%d.%d.%d, Culture=%s, PublicKeyToken=%s%s",
		  mass->aname.name,
		  mass->aname.major, mass->aname.minor, mass->aname.build, mass->aname.revision,
		  mass->aname.culture && *mass->aname.culture? mass->aname.culture: "neutral",
		  mass->aname.public_key_token [0] ? (char *)mass->aname.public_key_token : "null",
		  (mass->aname.flags & ASSEMBLYREF_RETARGETABLE_FLAG) ? ", Retargetable=Yes" : "");

		buffer_add_string (buf, name);
		g_free (name);
		break;
	}
	case CMD_ASSEMBLY_GET_METADATA_BLOB: {
		MonoImage* image = ass->image;
		if (ass->dynamic) {
			return ERR_NOT_IMPLEMENTED;
		}
		buffer_add_byte_array (buf, (guint8*)image->raw_data, image->raw_data_len);
		break;
	}
	case CMD_ASSEMBLY_GET_IS_DYNAMIC: {
		buffer_add_byte (buf, ass->dynamic);
		break;
	}
	case CMD_ASSEMBLY_GET_PDB_BLOB: {
		MonoImage* image = ass->image;
		MonoDebugHandle* handle = mono_debug_get_handle (image);
		if (!handle) {
			return ERR_INVALID_ARGUMENT;
		}
		MonoPPDBFile* ppdb = handle->ppdb;
		if (ppdb) {
			image = mono_ppdb_get_image (ppdb);
			buffer_add_byte_array (buf, (guint8*)image->raw_data, image->raw_data_len);
		} else {
			buffer_add_byte_array (buf, NULL, 0);
		}
		break;
	}
	case CMD_ASSEMBLY_GET_TYPE_FROM_TOKEN: {
		if (ass->dynamic) {
			return ERR_NOT_IMPLEMENTED;
		}
		guint32 token = decode_int (p, &p, end);
		ERROR_DECL (error);
		error_init (error);
		MonoClass* mono_class = mono_class_get_checked (ass->image, token, error);
		if (!is_ok (error)) {
			add_error_string (buf, mono_error_get_message (error));
			mono_error_cleanup (error);
			return ERR_INVALID_ARGUMENT;
		}
		buffer_add_typeid (buf, domain, mono_class);
		mono_error_cleanup (error);
		break;
	}
	case CMD_ASSEMBLY_GET_METHOD_FROM_TOKEN: {
		if (ass->dynamic) {
			return ERR_NOT_IMPLEMENTED;
		}
		guint32 token = decode_int (p, &p, end);
		ERROR_DECL (error);
		error_init (error);
		MonoMethod* mono_method = mono_get_method_checked (ass->image, token, NULL, NULL, error);
		if (!is_ok (error)) {
			add_error_string (buf, mono_error_get_message (error));
			mono_error_cleanup (error);
			return ERR_INVALID_ARGUMENT;
		}
		buffer_add_methodid (buf, domain, mono_method);
		mono_error_cleanup (error);
		break;
	}
	case CMD_ASSEMBLY_HAS_DEBUG_INFO: {
		buffer_add_byte (buf, !ass->dynamic && mono_debug_image_has_debug_info (ass->image));
		break;
	}
	case CMD_ASSEMBLY_GET_CATTRS: {
		ERROR_DECL (error);
		MonoClass *attr_klass;
		MonoCustomAttrInfo *cinfo;

		attr_klass = decode_typeid (p, &p, end, NULL, &err);
		/* attr_klass can be NULL */
		if (err != ERR_NONE)
			return err;

		cinfo = mono_custom_attrs_from_assembly_checked (ass, FALSE, error);
		if (!is_ok (error)) {
			mono_error_cleanup (error); /* FIXME don't swallow the error message */
			return ERR_LOADER_ERROR;
		}

		err = buffer_add_cattrs (buf, domain, mono_assembly_get_image_internal (ass), attr_klass, cinfo);
		if (err != ERR_NONE)
			return err;
		break;
	}
	case MDBGPROT_CMD_ASSEMBLY_GET_PEIMAGE_ADDRESS: {
		MonoImage* image = ass->image;
		if (ass->dynamic) {
		    return ERR_NOT_IMPLEMENTED;
		}

		// Mdbg uses arithmetics with this pointer and RVA to get information using readmemory,
		// but it doesn't work on mono, it should call mono_cli_rva_image_map to get the right offset and don't use pure RVA.
		// To run the tests I changed mdbg but maybe in future we may need to find another solution
		// PRINT_DEBUG_MSG(1, "MDBGPROT_CMD_ASSEMBLY_GET_PEIMAGE_ADDRESS - [%p] - %d\n", module_handle, image->raw_data_len);
		buffer_add_long (buf, (gssize)image->raw_data);
		buffer_add_int (buf, image->raw_data_len);
        break;
	}
	default:
		return ERR_NOT_IMPLEMENTED;
	}

	return ERR_NONE;
}

static ErrorCode
module_commands (int command, guint8 *p, guint8 *end, Buffer *buf)
{
	ErrorCode err;
	MonoDomain *domain;

	switch (command) {
	case CMD_MODULE_GET_INFO: {
		MonoImage *image = decode_moduleid (p, &p, end, &domain, &err);
		char *basename, *sourcelink = NULL;

		if (CHECK_PROTOCOL_VERSION (2, 48))
			sourcelink = mono_debug_image_get_sourcelink (image);

		basename = g_path_get_basename (image->name);
		buffer_add_string (buf, basename); // name
		buffer_add_string (buf, image->module_name); // scopename
		buffer_add_string (buf, image->name); // fqname
		buffer_add_string (buf, mono_image_get_guid (image)); // guid
		buffer_add_assemblyid (buf, domain, image->assembly); // assembly
		if (CHECK_PROTOCOL_VERSION (2, 48))
			buffer_add_string (buf, sourcelink);
		g_free (basename);
		g_free (sourcelink);
		break;
	}
	case MDBGPROT_CMD_MODULE_APPLY_CHANGES: {
		MonoImage *image = decode_moduleid (p, &p, end, &domain, &err);
		if (err != ERR_NONE)
			return err;
		int dmeta_id = decode_objid (p, &p, end);
		int dil_id = decode_objid (p, &p, end);
		int dpdb_id = decode_objid (p, &p, end);
		MonoObject *dmeta, *dil, *dpdb;
		if ((err = get_object (dmeta_id, &dmeta)) != ERR_NONE)
			return err;
		if ((err = get_object (dil_id, &dil)) != ERR_NONE)
			return err;
		if ((err = get_object_allow_null (dpdb_id, &dpdb)) != ERR_NONE)
			return err;
		ERROR_DECL (error);
		if (!module_apply_changes (image, (MonoArray *)dmeta, (MonoArray *)dil, (MonoArray *)dpdb, error)) {
			mono_error_cleanup (error);
			return ERR_LOADER_ERROR;
		}
		return ERR_NONE;
	}
	default:
		return ERR_NOT_IMPLEMENTED;
	}

	return ERR_NONE;
}

static ErrorCode
field_commands (int command, guint8 *p, guint8 *end, Buffer *buf)
{
	ErrorCode err;
	MonoDomain *domain;

	switch (command) {
	case CMD_FIELD_GET_INFO: {
		MonoClassField *f = decode_fieldid (p, &p, end, &domain, &err);

		buffer_add_string (buf, f->name);
		buffer_add_typeid (buf, domain, m_field_get_parent (f));
		buffer_add_typeid (buf, domain, mono_class_from_mono_type_internal (f->type));
		buffer_add_int (buf, f->type->attrs);
		if (CHECK_PROTOCOL_VERSION (2, 59)) {
			buffer_add_int (buf, f->type->type);
			buffer_add_int (buf, m_class_get_type_token (m_field_get_parent (f)));
			buffer_add_int (buf, m_class_get_type_token (mono_class_from_mono_type_internal (f->type)));
		}
		break;
	}
	default:
		return ERR_NOT_IMPLEMENTED;
	}

	return ERR_NONE;
}

/* FIXME: Code duplication with icall.c */
static void
collect_interfaces (MonoClass *klass, GHashTable *ifaces, MonoError *error)
{
	int i;
	MonoClass *ic;

	mono_class_setup_interfaces (klass, error);
	if (!is_ok (error))
		return;

	int klass_interface_count = m_class_get_interface_count (klass);
	MonoClass **klass_interfaces = m_class_get_interfaces (klass);
	for (i = 0; i < klass_interface_count; i++) {
		ic = klass_interfaces [i];
		g_hash_table_insert (ifaces, ic, ic);

		collect_interfaces (ic, ifaces, error);
		if (!is_ok (error))
			return;
	}
}

static int get_static_field_value(MonoClassField* f, MonoClass* klass, MonoDomain* domain, MonoInternalThread* thread, Buffer* buf)
{
	MonoStringHandle string_handle = MONO_HANDLE_NEW_DBG (MonoString, NULL); // FIXME? Not always needed.
	ERROR_DECL(error);
	guint8* val;
	MonoVTable* vtable;
	MonoClass* k;
	guint32 special_static_type;
	gboolean found;

	if (!(f->type->attrs & FIELD_ATTRIBUTE_STATIC))
		return -1;

	special_static_type = mono_class_field_get_special_static_type(f);
	if (special_static_type != SPECIAL_STATIC_NONE) {
		if (!(thread && special_static_type == SPECIAL_STATIC_THREAD))
			return -1;
	}

	/* Check that the field belongs to the object */
	found = FALSE;
	for (k = klass; k; k = m_class_get_parent(k)) {
		if (k == m_field_get_parent (f)) {
			found = TRUE;
			break;
		}
	}
	if (!found)
		return -1;

	vtable = mono_class_vtable_checked(m_field_get_parent (f), error);
	if (!is_ok(error))
		return -1;

	if (CHECK_ICORDBG (TRUE))
	{
		void *src;
		if (f->type->attrs & FIELD_ATTRIBUTE_LITERAL) {
			return -1;
		}

		if (m_field_get_offset (f) == -1) {
			/* Special static */
			gpointer addr = mono_special_static_field_get_offset (f, error);
			mono_error_assert_ok (error);
			src = mono_get_special_static_data_for_thread (thread, GPOINTER_TO_UINT (addr));
		} else {
			src = (char*)mono_vtable_get_static_field_data (vtable) + m_field_get_offset (f);
		}
		buffer_add_value(buf, f->type, src, domain);
	}
	else
	{
		val = (guint8*)g_malloc(mono_class_instance_size(mono_class_from_mono_type_internal(f->type)));
		mono_field_static_get_value_for_thread(thread ? thread : mono_thread_internal_current(), vtable, f, val, string_handle, error);
		if (!is_ok(error))
			return -1;

		buffer_add_value(buf, f->type, val, domain);
		g_free(val);
	}
	return 1;
}

static ErrorCode
type_commands_internal (int command, MonoClass *klass, MonoDomain *domain, guint8 *p, guint8 *end, Buffer *buf)
{
	HANDLE_FUNCTION_ENTER ();

	ERROR_DECL (error);
	MonoClass *nested;
	MonoType *type;
	guint8 b;
	int nnested;
	ErrorCode err;

	switch (command) {
	case CMD_TYPE_GET_INFO: {
		gpointer iter;
		char *name;
		buffer_add_string (buf, m_class_get_name_space (klass));
		buffer_add_string (buf, m_class_get_name (klass));
		// FIXME: byref

		MonoTypeNameFormat format = MONO_TYPE_NAME_FORMAT_FULL_NAME;
		if (CHECK_PROTOCOL_VERSION(2, 61))
			format = (MonoTypeNameFormat) decode_int (p, &p, end);
		name = mono_type_get_name_full (m_class_get_byval_arg (klass), format);
		buffer_add_string (buf, name);
		g_free (name);
		buffer_add_assemblyid (buf, domain, m_class_get_image (klass)->assembly);
		buffer_add_moduleid (buf, domain, m_class_get_image (klass));
		buffer_add_typeid (buf, domain, m_class_get_parent (klass));
		if (m_class_get_rank (klass) || m_class_get_byval_arg (klass)->type == MONO_TYPE_PTR)
			buffer_add_typeid (buf, domain, m_class_get_element_class (klass));
		else
			buffer_add_id (buf, 0);
		buffer_add_int (buf, m_class_get_type_token (klass));
		buffer_add_byte (buf, m_class_get_rank (klass));
		buffer_add_int (buf, mono_class_get_flags (klass));
		b = 0;
		type = m_class_get_byval_arg (klass);
		// FIXME: Can't decide whenever a class represents a byref type
		if (FALSE)
			b |= (1 << 0);
		if (type->type == MONO_TYPE_PTR || type->type == MONO_TYPE_FNPTR)
			b |= (1 << 1);
		if (!m_type_is_byref (type) && (((type->type >= MONO_TYPE_BOOLEAN) && (type->type <= MONO_TYPE_R8)) || (type->type == MONO_TYPE_I) || (type->type == MONO_TYPE_U)))
			b |= (1 << 2);
		if (type->type == MONO_TYPE_VALUETYPE)
			b |= (1 << 3);
		if (m_class_is_enumtype (klass))
			b |= (1 << 4);
		if (mono_class_is_gtd (klass))
			b |= (1 << 5);
		if (mono_class_is_gtd (klass) || mono_class_is_ginst (klass))
			b |= (1 << 6);
		buffer_add_byte (buf, b);
		nnested = 0;
		iter = NULL;
		while ((nested = mono_class_get_nested_types (klass, &iter)))
			nnested ++;
		buffer_add_int (buf, nnested);
		iter = NULL;
		while ((nested = mono_class_get_nested_types (klass, &iter)))
			buffer_add_typeid (buf, domain, nested);
		if (CHECK_PROTOCOL_VERSION (2, 12)) {
			if (mono_class_is_gtd (klass))
				buffer_add_typeid (buf, domain, klass);
			else if (mono_class_is_ginst (klass))
				buffer_add_typeid (buf, domain, mono_class_get_generic_class (klass)->container_class);
			else
				buffer_add_id (buf, 0);
		}
		if (CHECK_PROTOCOL_VERSION (2, 15)) {
			if (mono_class_is_ginst (klass)) {
				MonoGenericInst *inst = mono_class_get_generic_class (klass)->context.class_inst;

				guint count = inst->type_argc;
				buffer_add_int (buf, count);
				for (guint i = 0; i < count; i++)
					buffer_add_typeid (buf, domain, mono_class_from_mono_type_internal (inst->type_argv [i]));
			} else if (mono_class_is_gtd (klass)) {
				MonoGenericContainer *container = mono_class_get_generic_container (klass);
				MonoClass *pklass;

				int count = container->type_argc;
				buffer_add_int (buf, count);
				for (int i = 0; i < count; i++) {
					pklass = mono_class_create_generic_parameter (mono_generic_container_get_param (container, i));
					buffer_add_typeid (buf, domain, pklass);
				}
			} else {
				buffer_add_int (buf, 0);
			}
		}
		break;
	}
	case CMD_TYPE_GET_METHODS: {
		int nmethods;
		int i = 0;
		gpointer iter = NULL;
		MonoMethod *m;

		mono_class_setup_methods (klass);

		nmethods = mono_class_num_methods (klass);

		buffer_add_int (buf, nmethods);

		while ((m = mono_class_get_methods (klass, &iter))) {
			buffer_add_methodid (buf, domain, m);
			if (CHECK_PROTOCOL_VERSION (2, 59))
				buffer_add_int(buf, m->token);
			i ++;
		}
		g_assert (i == nmethods);
		break;
	}
	case CMD_TYPE_GET_FIELDS: {
		int nfields;
		int i = 0;
		gpointer iter = NULL;
		MonoClassField *f;

		nfields = mono_class_num_fields (klass);

		buffer_add_int (buf, nfields);

		while ((f = mono_class_get_fields_internal (klass, &iter))) {
			buffer_add_fieldid (buf, domain, f);
			buffer_add_string (buf, f->name);
			buffer_add_typeid (buf, domain, mono_class_from_mono_type_internal (f->type));
			buffer_add_int (buf, f->type->attrs);
			if (CHECK_PROTOCOL_VERSION(2, 61))
				buffer_add_int(buf, mono_class_field_is_special_static(f));
			i ++;
		}
		g_assert (i == nfields);
		break;
	}
	case CMD_TYPE_GET_PROPERTIES: {
		int nprops;
		int i = 0;
		gpointer iter = NULL;
		MonoProperty *prop;

		nprops = mono_class_num_properties (klass);

		buffer_add_int (buf, nprops);

		while ((prop = mono_class_get_properties (klass, &iter))) {
			buffer_add_propertyid (buf, domain, prop);
			buffer_add_string (buf, prop->name);
			buffer_add_methodid (buf, domain, prop->get);
			buffer_add_methodid (buf, domain, prop->set);
			buffer_add_int (buf, prop->attrs & ~MONO_PROPERTY_META_FLAG_MASK);
			i ++;
		}
		g_assert (i == nprops);
		break;
	}
	case CMD_TYPE_GET_CATTRS: {
		MonoClass *attr_klass;
		MonoCustomAttrInfo *cinfo;

		attr_klass = decode_typeid (p, &p, end, NULL, &err);
		/* attr_klass can be NULL */
		if (err != ERR_NONE)
			goto exit;

		cinfo = mono_custom_attrs_from_class_checked (klass, error);
		if (!is_ok (error)) {
			mono_error_cleanup (error); /* FIXME don't swallow the error message */
			goto loader_error;
		}

		err = buffer_add_cattrs (buf, domain, m_class_get_image (klass), attr_klass, cinfo);
		if (err != ERR_NONE)
			goto exit;
		break;
	}
	case CMD_TYPE_GET_FIELD_CATTRS: {
		MonoClass *attr_klass;
		MonoCustomAttrInfo *cinfo;
		MonoClassField *field;

		field = decode_fieldid (p, &p, end, NULL, &err);
		if (err != ERR_NONE)
			goto exit;
		attr_klass = decode_typeid (p, &p, end, NULL, &err);
		if (err != ERR_NONE)
			goto exit;

		cinfo = mono_custom_attrs_from_field_checked (klass, field, error);
		if (!is_ok (error)) {
			mono_error_cleanup (error); /* FIXME don't swallow the error message */
			goto loader_error;
		}

		err = buffer_add_cattrs (buf, domain, m_class_get_image (klass), attr_klass, cinfo);
		if (err != ERR_NONE)
			goto exit;
		break;
	}
	case CMD_TYPE_GET_PROPERTY_CATTRS: {
		MonoClass *attr_klass;
		MonoCustomAttrInfo *cinfo;
		MonoProperty *prop;

		prop = decode_propertyid (p, &p, end, NULL, &err);
		if (err != ERR_NONE)
			goto exit;
		attr_klass = decode_typeid (p, &p, end, NULL, &err);
		if (err != ERR_NONE)
			goto exit;

		cinfo = mono_custom_attrs_from_property_checked (klass, prop, error);
		if (!is_ok (error)) {
			mono_error_cleanup (error); /* FIXME don't swallow the error message */
			goto loader_error;
		}

		err = buffer_add_cattrs (buf, domain, m_class_get_image (klass), attr_klass, cinfo);
		if (err != ERR_NONE)
			goto exit;
		break;
	}
	case MDBGPROT_CMD_TYPE_GET_VALUES_ICORDBG: {
		MonoClass *dummy_class;
		int field_token =  decode_int (p, &p, end);
		MonoClassField *f = mono_field_from_token_checked (m_class_get_image (klass), field_token, &dummy_class, NULL, error);
		PRINT_DEBUG_MSG (1, "Getting value of field %s\n", f->name);
		if (f) {
			if (get_static_field_value(f, klass, domain, NULL, buf) == -1)
				goto invalid_fieldid;
		}
		else
			goto invalid_fieldid;
		break;
	}
	case CMD_TYPE_GET_VALUES:
	case CMD_TYPE_GET_VALUES_2: {
		MonoClassField *f;
		int len;
		MonoThread *thread_obj;
		MonoInternalThread *thread = NULL;

		if (command == CMD_TYPE_GET_VALUES_2) {
			int objid = decode_objid (p, &p, end);

			err = get_object (objid, (MonoObject**)&thread_obj);
			if (err != ERR_NONE)
				goto exit;

			thread = THREAD_TO_INTERNAL (thread_obj);
		}

		len = decode_int (p, &p, end);
		for (int i = 0; i < len; ++i) {
			f = decode_fieldid (p, &p, end, NULL, &err);
			if (err != ERR_NONE)
				goto exit;
			if (get_static_field_value(f, klass, domain, thread, buf) == -1)
				goto invalid_fieldid;
		}
		break;
	}
	case CMD_TYPE_SET_VALUES: {
		guint8 *val;
		MonoClassField *f;
		MonoVTable *vtable;
		MonoClass *k;
		int len;
		gboolean found;

		len = decode_int (p, &p, end);
		for (int i = 0; i < len; ++i) {
			f = decode_fieldid (p, &p, end, NULL, &err);
			if (err != ERR_NONE)
				goto exit;

			if (!(f->type->attrs & FIELD_ATTRIBUTE_STATIC))
				goto invalid_fieldid;

			if (mono_class_field_is_special_static (f))
				goto invalid_fieldid;

			/* Check that the field belongs to the object */
			found = FALSE;
			for (k = klass; k; k = m_class_get_parent (k)) {
				if (k == m_field_get_parent (f)) {
					found = TRUE;
					break;
				}
			}
			if (!found)
				goto invalid_fieldid;

			// FIXME: Check for literal/const

			vtable = mono_class_vtable_checked (m_field_get_parent (f), error);
			if (!is_ok (error)) {
				mono_error_cleanup (error);
				goto invalid_fieldid;
			}

			val = (guint8 *)g_malloc (mono_class_instance_size (mono_class_from_mono_type_internal (f->type)));
			err = decode_value (f->type, domain, val, p, &p, end, TRUE, NULL, FALSE);
			if (err != ERR_NONE) {
				g_free (val);
				goto exit;
			}
			if (MONO_TYPE_IS_REFERENCE (f->type))
				mono_field_static_set_value_internal (vtable, f, *(gpointer*)val);
			else
				mono_field_static_set_value_internal (vtable, f, val);
			g_free (val);
		}
		break;
	}
	case CMD_TYPE_GET_OBJECT: {
		MonoObject *o = (MonoObject*)mono_type_get_object_checked (m_class_get_byval_arg (klass), error);
		if (!is_ok (error)) {
			mono_error_cleanup (error);
			goto invalid_object;
		}
		buffer_add_objid (buf, o);
		break;
	}
	case CMD_TYPE_GET_SOURCE_FILES:
	case CMD_TYPE_GET_SOURCE_FILES_2: {
		char *source_file, *base;
		GPtrArray *files;

		files = get_source_files_for_type (klass);

		buffer_add_int (buf, files->len);
		for (guint i = 0; i < files->len; ++i) {
			source_file = (char *)g_ptr_array_index (files, i);
			if (command == CMD_TYPE_GET_SOURCE_FILES_2) {
				buffer_add_string (buf, source_file);
			} else {
				base = dbg_path_get_basename (source_file);
				buffer_add_string (buf, base);
				g_free (base);
			}
			g_free (source_file);
		}
		g_ptr_array_free (files, TRUE);
		break;
	}
	case CMD_TYPE_IS_ASSIGNABLE_FROM: {
		MonoClass *oklass = decode_typeid (p, &p, end, NULL, &err);

		if (err != ERR_NONE)
			goto exit;
		if (mono_class_is_assignable_from_internal (klass, oklass))
			buffer_add_byte (buf, 1);
		else
			buffer_add_byte (buf, 0);
		break;
	}
	case CMD_TYPE_GET_METHODS_BY_NAME_FLAGS: {
		char *name = decode_string (p, &p, end);
		int flags = decode_int (p, &p, end);
		int mlisttype;
		if (CHECK_PROTOCOL_VERSION (2, 48))
			mlisttype = decode_int (p, &p, end);
		else
			mlisttype = 0; // MLISTTYPE_All

		if (!klass)
			goto invalid_argument;

		GPtrArray *array;
		array = mono_class_get_methods_by_name (klass, name, flags & ~BINDING_FLAGS_IGNORE_CASE, mlisttype, TRUE, error);
		if (!is_ok (error)) {
			mono_error_cleanup (error);
			goto loader_error;
		}
		buffer_add_int (buf, array->len);
		for (guint i = 0; i < array->len; ++i) {
			MonoMethod *method = (MonoMethod *)g_ptr_array_index (array, i);
			buffer_add_methodid (buf, domain, method);
		}

		g_ptr_array_free (array, TRUE);
		g_free (name);
		break;
	}
	case CMD_TYPE_GET_INTERFACES: {
		MonoClass *parent;
		GHashTable *iface_hash = g_hash_table_new (NULL, NULL);
		MonoClass *tclass, *iface;
		GHashTableIter iter;

		tclass = klass;

		for (parent = tclass; parent; parent = m_class_get_parent (parent)) {
			mono_class_setup_interfaces (parent, error);
			if (!is_ok (error)) {
				mono_error_cleanup (error);
				goto loader_error;
			}

			collect_interfaces (parent, iface_hash, error);
			if (!is_ok (error)) {
				mono_error_cleanup (error);
				goto loader_error;
			}
		}

		buffer_add_int (buf, g_hash_table_size (iface_hash));

		g_hash_table_iter_init (&iter, iface_hash);
		while (g_hash_table_iter_next (&iter, NULL, (void**)&iface))
			buffer_add_typeid (buf, domain, iface);
		g_hash_table_destroy (iface_hash);
		break;
	}
	case CMD_TYPE_GET_INTERFACE_MAP: {
		int tindex, ioffset;
		gboolean variance_used;
		MonoClass *iclass;
		int len, nmethods;
		gpointer iter;
		MonoMethod *method;

		len = decode_int (p, &p, end);
		mono_class_setup_vtable (klass);

		for (tindex = 0; tindex < len; ++tindex) {
			iclass = decode_typeid (p, &p, end, NULL, &err);
			if (err != ERR_NONE)
				goto exit;

			ioffset = mono_class_interface_offset_with_variance (klass, iclass, &variance_used);
			if (ioffset == -1)
				goto invalid_argument;

			nmethods = mono_class_num_methods (iclass);
			buffer_add_int (buf, nmethods);

			iter = NULL;
			while ((method = mono_class_get_methods (iclass, &iter))) {
				buffer_add_methodid (buf, domain, method);
			}
			MonoMethod **klass_vtable = m_class_get_vtable (klass);
			for (int i = 0; i < nmethods; ++i)
				buffer_add_methodid (buf, domain, klass_vtable [i + ioffset]);
		}
		break;
	}
	case CMD_TYPE_IS_INITIALIZED: {
		MonoVTable *vtable = mono_class_vtable_checked (klass, error);
		if (!is_ok (error)) {
			mono_error_cleanup (error);
			goto loader_error;
		}

		if (vtable)
			buffer_add_int (buf, (vtable->initialized || vtable->init_failed) ? 1 : 0);
		else
			buffer_add_int (buf, 0);
		break;
	}
	case CMD_TYPE_CREATE_INSTANCE: {
		MonoObject *obj;

		obj = mono_object_new_checked (klass, error);
		mono_error_assert_ok (error);
		buffer_add_objid (buf, obj);
		break;
	}
	case CMD_TYPE_GET_VALUE_SIZE: {
		int32_t value_size;

		value_size = mono_class_value_size (klass, NULL);
		buffer_add_int (buf, value_size);
		break;
	}
	case MDBGPROT_CMD_TYPE_GET_PARENTS: {
		MonoClass *parent_klass = m_class_get_parent (klass);
		int count = 0;
		while (parent_klass != NULL)
		{
			count++;
			parent_klass = m_class_get_parent (parent_klass);
		}
		buffer_add_int (buf, count);
		parent_klass = m_class_get_parent (klass);
		while (parent_klass != NULL)
		{
			buffer_add_typeid (buf, domain, parent_klass);
			parent_klass = m_class_get_parent (parent_klass);
		}
		break;
	}
	case MDBGPROT_CMD_TYPE_INITIALIZE: {
		MonoVTable *vtable = mono_class_vtable_checked (klass, error);
		if (!is_ok (error)) {
			mono_error_cleanup (error);
			goto loader_error;
		}
		mono_runtime_class_init_full (vtable, error);
		if (!is_ok (error)) {
			mono_error_cleanup (error);
			goto loader_error;
		}
		break;
	}
	default:
		err = ERR_NOT_IMPLEMENTED;
		goto exit;
	}

	err = ERR_NONE;
	goto exit;
invalid_argument:
	err = ERR_INVALID_ARGUMENT;
	goto exit;
invalid_fieldid:
	err = ERR_INVALID_FIELDID;
	goto exit;
invalid_object:
	err = ERR_INVALID_OBJECT;
	goto exit;
loader_error:
	err = ERR_LOADER_ERROR;
	goto exit;
exit:
	HANDLE_FUNCTION_RETURN_VAL (err);
}

static ErrorCode
type_commands (int command, guint8 *p, guint8 *end, Buffer *buf)
{
	MonoClass *klass;
	MonoDomain *old_domain;
	MonoDomain *domain;
	ErrorCode err;

	klass = decode_typeid (p, &p, end, &domain, &err);
	if (err != ERR_NONE)
		return err;

	old_domain = mono_domain_get ();

	mono_domain_set_fast (domain);

	err = type_commands_internal (command, klass, domain, p, end, buf);

	mono_domain_set_fast (old_domain);

	return err;
}

static ErrorCode
method_commands_internal (int command, MonoMethod *method, MonoDomain *domain, guint8 *p, guint8 *end, Buffer *buf)
{
	MonoMethodHeader *header;
	ErrorCode err;

	switch (command) {
	case CMD_METHOD_GET_NAME: {
		buffer_add_string (buf, method->name);
		break;
	}
	case MDBGPROT_CMD_METHOD_GET_NAME_FULL: {
		buffer_add_string (buf, mono_method_full_name (method, FALSE));
		break;
	}
	case MDBGPROT_CMD_METHOD_GET_CLASS_TOKEN: {
		buffer_add_int (buf, m_class_get_type_token (method->klass));
	}
	case CMD_METHOD_GET_DECLARING_TYPE: {
		buffer_add_typeid (buf, domain, method->klass);
		break;
	}
	case CMD_METHOD_GET_DEBUG_INFO: {
		ERROR_DECL (error);
		MonoDebugMethodInfo *minfo;
		char *source_file;
		int n_il_offsets;
		int *source_files;
		GPtrArray *source_file_list;
		MonoSymSeqPoint *sym_seq_points;

		header = mono_method_get_header_checked (method, error);
		if (!header) {
			mono_error_cleanup (error); /* FIXME don't swallow the error */
			buffer_add_int (buf, 0);
			buffer_add_string (buf, "");
			buffer_add_int (buf, 0);
			break;
		}

		minfo = mono_debug_lookup_method (method);
		if (!minfo) {
			buffer_add_int (buf, header->code_size);
			buffer_add_string (buf, "");
			buffer_add_int (buf, 0);
			mono_metadata_free_mh (header);
			break;
		}

		mono_debug_get_seq_points (minfo,&source_file, &source_file_list, &source_files, &sym_seq_points, &n_il_offsets);
		buffer_add_int (buf, header->code_size);
		if (CHECK_PROTOCOL_VERSION (2, 13)) {
			buffer_add_int (buf, source_file_list->len);
			for (guint i = 0; i < source_file_list->len; ++i) {
				MonoDebugSourceInfo *sinfo = (MonoDebugSourceInfo *)g_ptr_array_index (source_file_list, i);
				buffer_add_string (buf, sinfo->source_file);
				if (CHECK_PROTOCOL_VERSION (2, 14)) {
					for (guint j = 0; j < 16; ++j)
						buffer_add_byte (buf, sinfo->hash [j]);
				}
			}
		} else {
			buffer_add_string (buf, source_file);
		}
		buffer_add_int (buf, n_il_offsets);
		PRINT_DEBUG_MSG (10, "Line number table for method %s:\n", mono_method_full_name (method,  TRUE));
		for (int i = 0; i < n_il_offsets; ++i) {
			MonoSymSeqPoint *sp = &sym_seq_points [i];
			const char *srcfile = "";

			if (source_files [i] != -1) {
				int idx = i;
				MonoDebugSourceInfo *sinfo = (MonoDebugSourceInfo *)g_ptr_array_index (source_file_list, source_files [idx]);
				srcfile = sinfo->source_file;
			}
			PRINT_DEBUG_MSG (10, "IL%x -> %s:%d %d %d %d\n", sp->il_offset, srcfile, sp->line, sp->column, sp->end_line, sp->end_column);
			buffer_add_int (buf, sp->il_offset);
			buffer_add_int (buf, sp->line);
			if (CHECK_PROTOCOL_VERSION (2, 13))
				buffer_add_int (buf, source_files [i]);
			if (CHECK_PROTOCOL_VERSION (2, 19))
				buffer_add_int (buf, sp->column);
			if (CHECK_PROTOCOL_VERSION (2, 32)) {
				buffer_add_int (buf, sp->end_line);
				buffer_add_int (buf, sp->end_column);
			}
		}
		g_free (source_file);
		g_free (source_files);
		g_free (sym_seq_points);
		g_ptr_array_free (source_file_list, TRUE);
		mono_metadata_free_mh (header);
		break;
	}
	case CMD_METHOD_GET_PARAM_INFO: {
		MonoMethodSignature *sig = mono_method_signature_internal (method);
		if (!sig)
			return ERR_INVALID_ARGUMENT;
		char **names;

		/* FIXME: mono_class_from_mono_type_internal () and byrefs */

		/* FIXME: Use a smaller encoding */
		buffer_add_int (buf, sig->call_convention);
		buffer_add_int (buf, sig->param_count);
		buffer_add_int (buf, sig->generic_param_count);
		buffer_add_typeid (buf, domain, mono_class_from_mono_type_internal (sig->ret));
		for (guint16 i = 0; i < sig->param_count; ++i) {
			/* FIXME: vararg */
			buffer_add_typeid (buf, domain, mono_class_from_mono_type_internal (sig->params [i]));
		}

		/* Emit parameter names */
		names = g_new (char *, sig->param_count);
		mono_method_get_param_names (method, (const char **) names);
		for (guint16 i = 0; i < sig->param_count; ++i)
			buffer_add_string (buf, names [i]);
		g_free (names);

		break;
	}
	case CMD_METHOD_GET_LOCALS_INFO: {
		ERROR_DECL (error);
		int num_locals;
		MonoDebugLocalsInfo *locals;
		int *locals_map = NULL;

		header = mono_method_get_header_checked (method, error);
		if (!header) {
			add_error_string (buf, mono_error_get_message (error));
			mono_error_cleanup (error); /* FIXME don't swallow the error */
			return ERR_INVALID_ARGUMENT;
		}

		locals = mono_debug_lookup_locals (method);
		if (!locals) {
			if (CHECK_PROTOCOL_VERSION (2, 43)) {
				/* Scopes */
				buffer_add_int (buf, 1);
				buffer_add_int (buf, 0);
				buffer_add_int (buf, header->code_size);
			}
			buffer_add_int (buf, header->num_locals);
			/* Types */
			for (guint16 i = 0; i < header->num_locals; ++i) {
				buffer_add_typeid (buf, domain, mono_class_from_mono_type_internal (header->locals [i]));
			}
			/* Names */
			for (guint16 i = 0; i < header->num_locals; ++i) {
				char lname [128];
				sprintf (lname, "V_%d", i);
				buffer_add_string (buf, lname);
			}
			/* Scopes */
			for (guint16 i = 0; i < header->num_locals; ++i) {
				buffer_add_int (buf, 0);
				buffer_add_int (buf, header->code_size);
			}
		} else {
			if (CHECK_PROTOCOL_VERSION (2, 43)) {
				/* Scopes */
				buffer_add_int (buf, locals->num_blocks);
				int last_start = 0;
				for (int i = 0; i < locals->num_blocks; ++i) {
					buffer_add_int (buf, locals->code_blocks [i].start_offset - last_start);
					buffer_add_int (buf, locals->code_blocks [i].end_offset - locals->code_blocks [i].start_offset);
					last_start = locals->code_blocks [i].start_offset;
				}
			}

			num_locals = locals->num_locals;
			buffer_add_int (buf, num_locals);

			/* Types */
			for (int i = 0; i < num_locals; ++i) {
				g_assert (locals->locals [i].index < header->num_locals);
				buffer_add_typeid (buf, domain, mono_class_from_mono_type_internal (header->locals [locals->locals [i].index]));
			}
			/* Names */
			for (int i = 0; i < num_locals; ++i)
				buffer_add_string (buf, locals->locals [i].name);
			/* Scopes */
			for (int i = 0; i < num_locals; ++i) {
				if (locals->locals [i].block) {
					buffer_add_int (buf, locals->locals [i].block->start_offset);
					buffer_add_int (buf, locals->locals [i].block->end_offset);
				} else {
					buffer_add_int (buf, 0);
					buffer_add_int (buf, header->code_size);
				}
			}
		}
		mono_metadata_free_mh (header);

		if (locals)
			mono_debug_free_locals (locals);
		g_free (locals_map);

		break;
	}
	case CMD_METHOD_GET_INFO:
		buffer_add_int (buf, method->flags);
		buffer_add_int (buf, method->iflags);
		buffer_add_int (buf, method->token);
		if (CHECK_PROTOCOL_VERSION (2, 12)) {
			guint8 attrs = 0;
			if (method->is_generic)
				attrs |= (1 << 0);
			if (mono_method_signature_internal (method)->generic_param_count)
				attrs |= (1 << 1);
			buffer_add_byte (buf, attrs);
			if (method->is_generic || method->is_inflated) {
				MonoMethod *result;

				if (method->is_generic) {
					result = method;
				} else {
					MonoMethodInflated *imethod = (MonoMethodInflated *)method;

					result = imethod->declaring;
					if (imethod->context.class_inst) {
						MonoClass *klass = ((MonoMethod *) imethod)->klass;
						/*Generic methods gets the context of the GTD.*/
						if (mono_class_get_context (klass)) {
							ERROR_DECL (error);
							result = mono_class_inflate_generic_method_full_checked (result, klass, mono_class_get_context (klass), error);
							if (!is_ok (error)) {
								add_error_string (buf, mono_error_get_message (error));
								mono_error_cleanup (error);
								return ERR_INVALID_ARGUMENT;
							}
						}
					}
				}

				buffer_add_methodid (buf, domain, result);
			} else {
				buffer_add_id (buf, 0);
			}
			if (CHECK_PROTOCOL_VERSION (2, 15)) {
				if (mono_method_signature_internal (method)->generic_param_count) {
					int count, i;

					if (method->is_inflated) {
						MonoGenericInst *inst = mono_method_get_context (method)->method_inst;
						if (inst) {
							count = inst->type_argc;
							buffer_add_int (buf, count);

							for (i = 0; i < count; i++)
								buffer_add_typeid (buf, domain, mono_class_from_mono_type_internal (inst->type_argv [i]));
						} else {
							buffer_add_int (buf, 0);
						}
					} else if (method->is_generic) {
						MonoGenericContainer *container = mono_method_get_generic_container (method);

						count = mono_method_signature_internal (method)->generic_param_count;
						buffer_add_int (buf, count);
						for (i = 0; i < count; i++) {
							MonoGenericParam *param = mono_generic_container_get_param (container, i);
							MonoClass *pklass = mono_class_create_generic_parameter (param);
							buffer_add_typeid (buf, domain, pklass);
						}
					} else {
						buffer_add_int (buf, 0);
					}
				} else {
					buffer_add_int (buf, 0);
				}
			}
		}
		break;
	case CMD_METHOD_GET_BODY: {
		ERROR_DECL (error);

		header = mono_method_get_header_checked (method, error);
		if (!header) {
			mono_error_cleanup (error); /* FIXME don't swallow the error */
			buffer_add_int (buf, 0);

			if (CHECK_PROTOCOL_VERSION (2, 18))
				buffer_add_int (buf, 0);
		} else {
			buffer_add_int (buf, header->code_size);
			for (guint32 i = 0; i < header->code_size; ++i)
				buffer_add_byte (buf, header->code [i]);

			if (CHECK_PROTOCOL_VERSION (2, 18)) {
				buffer_add_int (buf, header->num_clauses);
				for (guint i = 0; i < header->num_clauses; ++i) {
					MonoExceptionClause *clause = &header->clauses [i];

					buffer_add_int (buf, clause->flags);
					buffer_add_int (buf, clause->try_offset);
					buffer_add_int (buf, clause->try_len);
					buffer_add_int (buf, clause->handler_offset);
					buffer_add_int (buf, clause->handler_len);
					if (clause->flags == MONO_EXCEPTION_CLAUSE_NONE)
						buffer_add_typeid (buf, domain, clause->data.catch_class);
					else if (clause->flags == MONO_EXCEPTION_CLAUSE_FILTER)
						buffer_add_int (buf, clause->data.filter_offset);
				}
			}

			mono_metadata_free_mh (header);
		}

		break;
	}
	case CMD_METHOD_RESOLVE_TOKEN: {
		guint32 token = decode_int (p, &p, end);

		// FIXME: Generics
		switch (mono_metadata_token_code (token)) {
		case MONO_TOKEN_STRING: {
			ERROR_DECL (error);
			MonoString *s;
			char *s2;

			s = mono_ldstr_checked (m_class_get_image (method->klass), mono_metadata_token_index (token), error);
			mono_error_assert_ok (error); /* FIXME don't swallow the error */

			s2 = mono_string_to_utf8_checked_internal (s, error);
			mono_error_assert_ok (error);

			buffer_add_byte (buf, TOKEN_TYPE_STRING);
			buffer_add_string (buf, s2);
			g_free (s2);
			break;
		}
		default: {
			ERROR_DECL (error);
			gpointer val;
			MonoClass *handle_class;

			if (method->wrapper_type == MONO_WRAPPER_DYNAMIC_METHOD) {
				val = mono_method_get_wrapper_data (method, token);
				handle_class = (MonoClass *)mono_method_get_wrapper_data (method, token + 1);

				if (handle_class == NULL) {
					// Can't figure out the token type
					buffer_add_byte (buf, TOKEN_TYPE_UNKNOWN);
					break;
				}
			} else {
				val = mono_ldtoken_checked (m_class_get_image (method->klass), token, &handle_class, NULL, error);
				if (!val)
					g_error ("Could not load token due to %s", mono_error_get_message (error));
			}

			if (handle_class == mono_get_defaults ()->typehandle_class) {
				buffer_add_byte (buf, TOKEN_TYPE_TYPE);
				if (method->wrapper_type == MONO_WRAPPER_DYNAMIC_METHOD)
					buffer_add_typeid (buf, domain, (MonoClass *) val);
				else
					buffer_add_typeid (buf, domain, mono_class_from_mono_type_internal ((MonoType*)val));
			} else if (handle_class == mono_get_defaults ()->fieldhandle_class) {
				buffer_add_byte (buf, TOKEN_TYPE_FIELD);
				buffer_add_fieldid (buf, domain, (MonoClassField *)val);
			} else if (handle_class == mono_get_defaults ()->methodhandle_class) {
				buffer_add_byte (buf, TOKEN_TYPE_METHOD);
				buffer_add_methodid (buf, domain, (MonoMethod *)val);
			} else if (handle_class == mono_get_string_class ()) {
				char *s;

				s = mono_string_to_utf8_checked_internal ((MonoString *)val, error);
				if (!is_ok (error)) {
					add_error_string (buf, mono_error_get_message (error));
					mono_error_cleanup (error);
					g_free (s);
					return ERR_INVALID_ARGUMENT;
				}
				buffer_add_byte (buf, TOKEN_TYPE_STRING);
				buffer_add_string (buf, s);
				g_free (s);
			} else {
				g_assert_not_reached ();
			}
			break;
		}
		}
		break;
	}
	case CMD_METHOD_GET_CATTRS: {
		ERROR_DECL (error);
		MonoClass *attr_klass;
		MonoCustomAttrInfo *cinfo;

		attr_klass = decode_typeid (p, &p, end, NULL, &err);
		/* attr_klass can be NULL */
		if (err != ERR_NONE)
			return err;

		cinfo = mono_custom_attrs_from_method_checked (method, error);
		if (!is_ok (error)) {
			mono_error_cleanup (error); /* FIXME don't swallow the error message */
			return ERR_LOADER_ERROR;
		}

		err = buffer_add_cattrs (buf, domain, m_class_get_image (method->klass), attr_klass, cinfo);
		if (err != ERR_NONE)
			return err;
		break;
	}
	case CMD_METHOD_MAKE_GENERIC_METHOD: {
		ERROR_DECL (error);
		MonoType **type_argv;
		int i, type_argc;
		MonoDomain *d;
		MonoClass *klass;
		MonoGenericInst *ginst;
		MonoGenericContext tmp_context;
		MonoMethod *inflated;

		type_argc = decode_int (p, &p, end);
		type_argv = g_new0 (MonoType*, type_argc);
		for (i = 0; i < type_argc; ++i) {
			klass = decode_typeid (p, &p, end, &d, &err);
			if (err != ERR_NONE) {
				g_free (type_argv);
				return err;
			}
			if (domain != d) {
				g_free (type_argv);
				return ERR_INVALID_ARGUMENT;
			}
			type_argv [i] = m_class_get_byval_arg (klass);
		}
		ginst = mono_metadata_get_generic_inst (type_argc, type_argv);
		g_free (type_argv);
		tmp_context.class_inst = mono_class_is_ginst (method->klass) ? mono_class_get_generic_class (method->klass)->context.class_inst : NULL;
		tmp_context.method_inst = ginst;

		inflated = mono_class_inflate_generic_method_checked (method, &tmp_context, error);
		if (!is_ok (error)) {
			add_error_string (buf, mono_error_get_message (error));
			mono_error_cleanup (error);
			return ERR_INVALID_ARGUMENT;
		}
		if (!mono_verifier_is_method_valid_generic_instantiation (inflated))
			return ERR_INVALID_ARGUMENT;
		buffer_add_methodid (buf, domain, inflated);
		break;
	}
	case CMD_METHOD_TOKEN: {
		buffer_add_int(buf, method->token);
		break;
	}
	case CMD_METHOD_ASSEMBLY: {
		buffer_add_assemblyid(buf, mono_domain_get (), m_class_get_image(method->klass)->assembly);
		break;
	}
	case MDBGPROT_CMD_METHOD_HAS_ASYNC_DEBUG_INFO: {
		MonoDebugMethodAsyncInfo* async_method = mono_debug_lookup_method_async_debug_info (method);
		if (async_method) {
			buffer_add_byte(buf, TRUE);
			mono_debug_free_method_async_debug_info (async_method);
		}
		else
			buffer_add_byte(buf, FALSE);
		break;
	}
	case MDBGPROT_CMD_METHOD_GET_PRETTY_NAME: {
		MonoType *type = m_class_get_byval_arg (method->klass);
		buffer_add_int (buf, type->type);
		if (type->type == MONO_TYPE_GENERICINST)
		{
			MonoGenericContext *context;
			GString *res;
			res = g_string_new ("");
			mono_type_get_desc (res, m_class_get_byval_arg (type->data.generic_class->container_class), TRUE);
			buffer_add_string (buf, (g_string_free (res, FALSE)));
			context = &type->data.generic_class->context;
			if (context->class_inst)
				buffer_add_int (buf, context->class_inst->type_argc);
			else
				buffer_add_int (buf, 0);

			if (context->method_inst)
				buffer_add_int (buf, context->method_inst->type_argc);
			else
				buffer_add_int (buf, 0);

			if (context->class_inst) {
				for (guint i = 0; i < context->class_inst->type_argc; ++i) {
					res = g_string_new ("");
					mono_type_get_desc (res, context->class_inst->type_argv [i], FALSE);
					buffer_add_string (buf, (g_string_free (res, FALSE)));
				}
			}
			if (context->method_inst) {
				for (guint i = 0; i < context->method_inst->type_argc; ++i) {
					res = g_string_new ("");
					mono_type_get_desc (res, context->method_inst->type_argv [i], FALSE);
					buffer_add_string (buf, (g_string_free (res, FALSE)));
				}
			}
		}
		else if (type->type == MONO_TYPE_CLASS)
		{
			GString *res;
			MonoClass *klass = method->klass;
			int i = -1;
			while (klass)
			{
				klass = m_class_get_nested_in (klass);
				i++;
			}
			buffer_add_int (buf, i);
			klass = method->klass;
			while (klass)
			{
				res = g_string_new ("");
				if (strlen(m_class_get_name_space (klass)) > 0) {
					g_string_append (res, m_class_get_name_space (klass));
					g_string_append_c (res, '.');
				}
				g_string_append (res, m_class_get_name (klass));
				buffer_add_string (buf, (g_string_free (res, FALSE)));
				klass = m_class_get_nested_in (klass);
			}
			buffer_add_string (buf, method->name);
		}
		else
		{
			buffer_add_string (buf, mono_method_full_name (method, TRUE));
		}
		break;
	}
	default:
		return ERR_NOT_IMPLEMENTED;
	}

	return ERR_NONE;
}

static ErrorCode
method_commands (int command, guint8 *p, guint8 *end, Buffer *buf)
{
	ErrorCode err;
	MonoDomain *old_domain;
	MonoDomain *domain;
	MonoMethod *method;

	method = decode_methodid (p, &p, end, &domain, &err);
	if (err != ERR_NONE)
		return err;

	old_domain = mono_domain_get ();

	mono_domain_set_fast (domain);

	err = method_commands_internal (command, method, domain, p, end, buf);

	mono_domain_set_fast (old_domain);

	return err;
}

static ErrorCode
thread_commands (int command, guint8 *p, guint8 *end, Buffer *buf)
{
	int objid = decode_objid (p, &p, end);
	ErrorCode err;
	MonoThread *thread_obj;
	MonoInternalThread *thread;

	err = get_object (objid, (MonoObject**)&thread_obj);
	if (err != ERR_NONE)
		return err;

	thread = THREAD_TO_INTERNAL (thread_obj);

	switch (command) {
	case CMD_THREAD_GET_NAME: {
		char *s = mono_thread_get_name_utf8 (thread_obj);

		if (!s) {
			buffer_add_int (buf, 0);
		} else {
			const size_t len = strlen (s);
			buffer_add_int (buf, (guint32)len);
			buffer_add_data (buf, (guint8*)s, (uint32_t)len);
			g_free (s);
		}
		break;
	}
	case MDBGPROT_CMD_THREAD_SET_CONTEXT: {
		DebuggerTlsData* tls;
		while (!is_suspended()) {
			if (suspend_count)
				wait_for_suspend();
		}
		int64_t sp_received = m_dbgprot_decode_long(p, &p, end);

		mono_loader_lock();
		tls = (DebuggerTlsData*)mono_g_hash_table_lookup(thread_to_tls, thread);
		mono_loader_unlock();
		if (tls == NULL)
			return ERR_UNLOADED;

		compute_frame_info(thread, tls, TRUE); //the last parameter is TRUE to force that the frame info that will be send is synchronised with the debugged thread

		for (int i = 0; i < tls->frame_count; i++)
		{
			PRINT_DEBUG_MSG(1, "[dbg] Searching Context [%d] - [%" PRIu64 "] - [%" PRId64 "]\n", i, (uint64_t) MONO_CONTEXT_GET_SP (&tls->frames [i]->ctx), sp_received);
			if (sp_received == (uint64_t)MONO_CONTEXT_GET_SP (&tls->frames [i]->ctx)) {
				buffer_add_int(buf, i);
				break;
			}
		}
		break;
	}
	case MDBGPROT_CMD_THREAD_GET_CONTEXT: {
		int start_frame;
		while (!is_suspended ()) {
			if (suspend_count)
				wait_for_suspend ();
		}
		start_frame = decode_int (p, &p, end);

		GET_TLS_DATA_FROM_THREAD (thread);
		if (tls == NULL)
			return ERR_UNLOADED;

		compute_frame_info (thread, tls, TRUE); //the last parameter is TRUE to force that the frame info that will be send is synchronised with the debugged thread

		if (start_frame < tls->frame_count)
		{
			buffer_add_long(buf, (uint64_t)MONO_CONTEXT_GET_SP (&tls->frames [start_frame]->ctx));
		}
		break;
	}
	case CMD_THREAD_GET_FRAME_INFO: {
		int i, start_frame, length;

		// Wait for suspending if it already started
		// FIXME: Races with suspend_count
#ifndef HOST_WASI	
		while (!is_suspended ()) {
			if (suspend_count)
				wait_for_suspend ();
		}
#endif		
		/*
		if (suspend_count)
			wait_for_suspend ();
		if (!is_suspended ())
			return ERR_NOT_SUSPENDED;
		*/

		start_frame = decode_int (p, &p, end);
		length = decode_int (p, &p, end);

		if (start_frame != 0)
			return ERR_NOT_IMPLEMENTED;
		GET_TLS_DATA_FROM_THREAD (thread);
		if (tls == NULL)
			return ERR_UNLOADED;

		compute_frame_info (thread, tls, TRUE); //the last parameter is TRUE to force that the frame info that will be send is synchronised with the debugged thread

		buffer_add_int (buf, length != -1 ? (length > tls->frame_count ? tls->frame_count : length) : tls->frame_count);
		for (i = 0; i < tls->frame_count && (i < length || length == -1); ++i) {
			buffer_add_int (buf, tls->frames [i]->id);
			buffer_add_methodid (buf, tls->frames [i]->de.domain, tls->frames [i]->actual_method);
			buffer_add_int (buf, tls->frames [i]->il_offset);
			/*
			 * Instead of passing the frame type directly to the client, we associate
			 * it with the previous frame using a set of flags. This avoids lots of
			 * conditional code in the client, since a frame whose type isn't
			 * FRAME_TYPE_MANAGED has no method, location, etc.
			 */
			buffer_add_byte (buf, GINT_TO_UINT8 (tls->frames [i]->flags));
		}
		break;
	}
	case CMD_THREAD_GET_STATE:
		buffer_add_int (buf, thread->state);
		break;
	case CMD_THREAD_GET_INFO:
		buffer_add_byte (buf, thread->threadpool_thread);
		break;
	case CMD_THREAD_GET_ID:
		buffer_add_long (buf, (guint64)(gsize)thread);
		break;
	case CMD_THREAD_GET_TID:
		buffer_add_long (buf, (guint64)thread->tid);
		break;
	case CMD_THREAD_SET_IP: {
		MonoMethod *method;
		MonoDomain *domain;
		MonoSeqPointInfo *seq_points;
		SeqPoint sp;
		gboolean found_sp;
		gint64 il_offset;

		method = decode_methodid (p, &p, end, &domain, &err);
		if (err != ERR_NONE)
			return err;
		il_offset = decode_long (p, &p, end);

		while (!is_suspended ()) {
			if (suspend_count)
				wait_for_suspend ();
		}

		GET_TLS_DATA_FROM_THREAD (thread);
		g_assert (tls);

		compute_frame_info (thread, tls, FALSE);
		if (tls->frame_count == 0 || tls->frames [0]->actual_method != method)
			return ERR_INVALID_ARGUMENT;

		found_sp = mono_find_seq_point (method, GINT64_TO_INT32 (il_offset), &seq_points, &sp);

		g_assert (seq_points);

		if (!found_sp)
			return ERR_INVALID_ARGUMENT;

		// FIXME: Check that the ip change is safe

		PRINT_DEBUG_MSG (1, "[dbg] Setting IP to %s:0x%0x(0x%0x)\n", tls->frames [0]->actual_method->name, (int)sp.il_offset, (int)sp.native_offset);

		if (tls->frames [0]->de.ji->is_interp) {
			MonoJitTlsData *jit_data = thread->thread_info->jit_data;
			mini_get_interp_callbacks_api ()->set_resume_state (jit_data, NULL, NULL, tls->frames [0]->interp_frame, (guint8*)tls->frames [0]->de.ji->code_start + sp.native_offset);
		} else {
			MONO_CONTEXT_SET_IP (&tls->restore_state.ctx, (guint8*)tls->frames [0]->de.ji->code_start + sp.native_offset);
		}
		break;
	}
	case CMD_THREAD_ELAPSED_TIME: {
		DebuggerTlsData *tls;
		mono_loader_lock ();
		tls = (DebuggerTlsData *)mono_g_hash_table_lookup (thread_to_tls, thread);
		mono_loader_unlock ();
		g_assert (tls);
		buffer_add_long (buf, (long)mono_stopwatch_elapsed_ms (&tls->step_time));
		break;
	}
	case MDBGPROT_CMD_THREAD_GET_APPDOMAIN: {
		DebuggerTlsData* tls;
		mono_loader_lock ();
		tls = (DebuggerTlsData*)mono_g_hash_table_lookup (thread_to_tls, thread);
		mono_loader_unlock ();
		if (tls == NULL)
			return ERR_UNLOADED;
		if (tls->frame_count <= 0)
			return ERR_UNLOADED;
		buffer_add_domainid (buf, tls->frames[0]->de.domain);
		break;
	}
	default:
		return ERR_NOT_IMPLEMENTED;
	}

	return ERR_NONE;
}

static ErrorCode
cmd_stack_frame_get_this (StackFrame *frame, MonoMethodSignature *sig, Buffer *buf, MonoDebugMethodJitInfo *jit)
{
	if (frame->de.method->wrapper_type == MONO_WRAPPER_MANAGED_TO_NATIVE)
			return ERR_ABSENT_INFORMATION;
	if (m_class_is_valuetype (frame->api_method->klass)) {
		if (!sig->hasthis) {
			MonoObject *p = NULL;
			buffer_add_value (buf, mono_get_object_type_dbg (), &p, frame->de.domain);
		} else {
			if (frame->de.ji->is_interp) {
				guint8 *addr;

				addr = (guint8*)mini_get_interp_callbacks_api ()->frame_get_this (frame->interp_frame);

				buffer_add_value_full (buf, m_class_get_this_arg (frame->actual_method->klass), addr, frame->de.domain, FALSE, NULL, 1);
			} else {
				add_var (buf, jit, m_class_get_this_arg (frame->actual_method->klass), jit->this_var, &frame->ctx, frame->de.domain, TRUE);
			}
		}
	} else {
		if (!sig->hasthis) {
			MonoObject *p = NULL;
			buffer_add_value (buf, m_class_get_byval_arg (frame->actual_method->klass), &p, frame->de.domain);
		} else {
			if (frame->de.ji->is_interp) {
				guint8 *addr;

				addr = (guint8*)mini_get_interp_callbacks_api ()->frame_get_this (frame->interp_frame);

				buffer_add_value_full (buf, m_class_get_byval_arg (frame->api_method->klass), addr, frame->de.domain, FALSE, NULL, 1);
			} else {
				add_var (buf, jit, m_class_get_byval_arg (frame->api_method->klass), jit->this_var, &frame->ctx, frame->de.domain, TRUE);
			}
		}
	}
	return ERR_NONE;
}
static void
cmd_stack_frame_get_parameter (StackFrame *frame, MonoMethodSignature *sig, int pos, Buffer *buf, MonoDebugMethodJitInfo *jit)
{
	PRINT_DEBUG_MSG (4, "[dbg]   send arg %d.\n", pos);
	if (frame->de.ji->is_interp) {
		guint8 *addr;

		addr = (guint8*)mini_get_interp_callbacks_api ()->frame_get_arg (frame->interp_frame, pos);

		buffer_add_value_full (buf, sig->params [pos], addr, frame->de.domain, FALSE, NULL, 1);
	} else {
		g_assert (pos >= 0 && GINT_TO_UINT32(pos) < jit->num_params);

		add_var (buf, jit, sig->params [pos], &jit->params [pos], &frame->ctx, frame->de.domain, FALSE);
	}
}


static ErrorCode
frame_commands (int command, guint8 *p, guint8 *end, Buffer *buf)
{
	int objid;
	ErrorCode err;
	MonoThread *thread_obj;
#ifndef TARGET_WASM
	MonoInternalThread *thread;
#endif
	int pos, i, len, frame_idx;
	StackFrame *frame;
	MonoDebugMethodJitInfo *jit;
	MonoMethodSignature *sig;
	gssize id;
	MonoMethodHeader *header;
	ERROR_DECL (error);

	objid = decode_objid (p, &p, end);
	err = get_object (objid, (MonoObject**)&thread_obj);
	if (err != ERR_NONE)
		return err;

#ifndef TARGET_WASM
	thread = THREAD_TO_INTERNAL (thread_obj);
#endif
	id = decode_id (p, &p, end);

#ifndef TARGET_WASM
	GET_TLS_DATA_FROM_THREAD (thread);
#else
	GET_TLS_DATA_FROM_THREAD ();
#endif
	g_assert (tls);

	for (i = 0; i < tls->frame_count; ++i) {
		if (tls->frames [i]->id == id)
			break;
	}
	if (i == tls->frame_count)
		return ERR_INVALID_FRAMEID;

	/* The thread is still running native code, can't get frame variables info */
	if (!tls->really_suspended && !tls->async_state.valid)
		return ERR_NOT_SUSPENDED;
	frame_idx = i;
	frame = tls->frames [frame_idx];

	/* This is supported for frames without has_ctx etc. set */
	if (command == CMD_STACK_FRAME_GET_DOMAIN) {
		if (CHECK_PROTOCOL_VERSION (2, 38))
			buffer_add_domainid (buf, frame->de.domain);
		return ERR_NONE;
	}

	if (!frame->has_ctx)
		return ERR_ABSENT_INFORMATION;

	if (!ensure_jit ((DbgEngineStackFrame*)frame))
		return ERR_ABSENT_INFORMATION;

	jit = frame->jit;

	sig = mono_method_signature_internal (frame->actual_method);

	if (!(jit->has_var_info || frame->de.ji->is_interp) || !mono_get_seq_points (frame->actual_method))
		/*
		 * The method is probably from an aot image compiled without soft-debug, variables might be dead, etc.
		 */
		return ERR_ABSENT_INFORMATION;

	switch (command) {
	case MDBGPROT_CMD_STACK_FRAME_GET_ARGUMENTS: {
		buffer_add_int(buf, sig->hasthis ? sig->param_count + 1 : sig->param_count);
		if (sig->hasthis)
			cmd_stack_frame_get_this (frame, sig, buf, jit);
		for (i = 0 ; i < sig->param_count; i++) {
			cmd_stack_frame_get_parameter (frame, sig, i, buf, jit);
		}
		break;
	}
	case CMD_STACK_FRAME_GET_ARGUMENT: {
		pos = decode_int (p, &p, end);
		if (sig->hasthis) {
			if (pos == 0)
				return cmd_stack_frame_get_this (frame, sig, buf, jit);
			else
				pos--;
		}
		len = 1;
		cmd_stack_frame_get_parameter (frame, sig, pos, buf, jit);
		break;
	}
	case CMD_STACK_FRAME_GET_VALUES: {
		len = decode_int (p, &p, end);
		header = mono_method_get_header_checked (frame->actual_method, error);
		mono_error_assert_ok (error); /* FIXME report error */

		for (i = 0; i < len; ++i) {
			pos = decode_int (p, &p, end);

			if (pos < 0) {
				pos = - pos - 1;
				cmd_stack_frame_get_parameter (frame, sig, pos, buf, jit);
			} else {
				if (!CHECK_PROTOCOL_VERSION (2, 59)) { //from newer protocol versions it's sent the pdb index
					MonoDebugLocalsInfo *locals;
					locals = mono_debug_lookup_locals (frame->de.method);
					if (locals) {
						g_assert (pos < locals->num_locals);
						pos = locals->locals [pos].index;
						mono_debug_free_locals (locals);
					}
				}

				PRINT_DEBUG_MSG (4, "[dbg]   send local %d.\n", pos);

				if (frame->de.ji->is_interp) {
					guint8 *addr;

					addr = (guint8*)mini_get_interp_callbacks_api ()->frame_get_local (frame->interp_frame, pos);

					buffer_add_value_full (buf, header->locals [pos], addr, frame->de.domain, FALSE, NULL, 1);
				} else {
					g_assert (pos >= 0 && GINT_TO_UINT32(pos) < jit->num_locals);

					add_var (buf, jit, header->locals [pos], &jit->locals [pos], &frame->ctx, frame->de.domain, FALSE);
				}
			}
		}
		mono_metadata_free_mh (header);
		break;
	}
	case CMD_STACK_FRAME_GET_THIS: {
		return cmd_stack_frame_get_this (frame, sig, buf, jit);
		break;
	}
	case CMD_STACK_FRAME_SET_VALUES: {
		guint8 *val_buf;
		MonoType *t;
		MonoDebugVarInfo *var = NULL;
		gboolean is_arg = FALSE;

		len = decode_int (p, &p, end);
		header = mono_method_get_header_checked (frame->actual_method, error);
		mono_error_assert_ok (error); /* FIXME report error */

		for (i = 0; i < len; ++i) {
			pos = decode_int (p, &p, end);

			if (pos < 0) {
				pos = - pos - 1;

				g_assert (pos >= 0 && GINT_TO_UINT32(pos) < jit->num_params);

				t = sig->params [pos];
				var = &jit->params [pos];
				is_arg = TRUE;
			} else {
				if (!CHECK_PROTOCOL_VERSION (2, 59)) { //from newer protocol versions it's sent the pdb index
					MonoDebugLocalsInfo *locals;
					locals = mono_debug_lookup_locals (frame->de.method);
					if (locals) {
						g_assert (pos < locals->num_locals);
						pos = locals->locals [pos].index;
						mono_debug_free_locals (locals);
					}
				}
				g_assert (pos >= 0 && GINT_TO_UINT32(pos) < jit->num_locals);

				t = header->locals [pos];
				var = &jit->locals [pos];
			}

			if (MONO_TYPE_IS_REFERENCE (t))
				val_buf = (guint8 *)g_alloca (sizeof (MonoObject*));
			else
				val_buf = (guint8 *)g_alloca (mono_class_instance_size (mono_class_from_mono_type_internal (t)));
			err = decode_value (t, frame->de.domain, val_buf, p, &p, end, TRUE, NULL, FALSE);
			if (err != ERR_NONE)
				return err;

			if (frame->de.ji->is_interp) {
				guint8 *addr;

				if (is_arg)
					addr = (guint8*)mini_get_interp_callbacks_api ()->frame_get_arg (frame->interp_frame, pos);
				else
					addr = (guint8*)mini_get_interp_callbacks_api ()->frame_get_local (frame->interp_frame, pos);
				err = mono_de_set_interp_var (t, addr, val_buf);
				if (err != ERR_NONE)
					return err;
			} else {
				set_var (t, var, &frame->ctx, frame->de.domain, val_buf, frame->reg_locations, &tls->restore_state.ctx);
			}
		}
		mono_metadata_free_mh (header);
		break;
	}
	case CMD_STACK_FRAME_GET_DOMAIN: {
		if (CHECK_PROTOCOL_VERSION (2, 38))
			buffer_add_domainid (buf, frame->de.domain);
		break;
	}
	case CMD_STACK_FRAME_SET_THIS: {
		guint8 *val_buf;
		MonoType *t;
		MonoDebugVarInfo *var;

		t = m_class_get_byval_arg (frame->actual_method->klass);
		/* Checked by the sender */
		g_assert (MONO_TYPE_ISSTRUCT (t));

		val_buf = (guint8 *)g_alloca (mono_class_instance_size (mono_class_from_mono_type_internal (t)));
		err = decode_value (t, frame->de.domain, val_buf, p, &p, end, TRUE, NULL, FALSE);
		if (err != ERR_NONE)
			return err;

		if (frame->de.ji->is_interp) {
			guint8 *addr;

			addr = (guint8*)mini_get_interp_callbacks_api ()->frame_get_this (frame->interp_frame);
			err = mono_de_set_interp_var (m_class_get_this_arg (frame->actual_method->klass), addr, val_buf);
			if (err != ERR_NONE)
				return err;
		} else {
			var = jit->this_var;
			if (!var) {
				add_error_string (buf, "Invalid this object");
				return ERR_INVALID_ARGUMENT;
			}

			set_var (m_class_get_this_arg (frame->actual_method->klass), var, &frame->ctx, frame->de.domain, val_buf, frame->reg_locations, &tls->restore_state.ctx);
		}
		break;
	}
	default:
		return ERR_NOT_IMPLEMENTED;
	}

	return ERR_NONE;
}

static ErrorCode
array_commands (int command, guint8 *p, guint8 *end, Buffer *buf)
{
	MonoArray *arr;
	int objid, index, len, i, esize;
	ErrorCode err;
	gpointer elem;

	objid = decode_objid (p, &p, end);
	err = get_object (objid, (MonoObject**)&arr);
	if (err != ERR_NONE)
		return err;

	if (m_class_get_rank (arr->obj.vtable->klass) == 0)
		return ERR_INVALID_OBJECT;

	switch (command) {
	case CMD_ARRAY_REF_GET_TYPE: {
			buffer_add_byte(buf, m_class_get_byval_arg (m_class_get_element_class (arr->obj.vtable->klass))->type);
			buffer_add_int (buf, m_class_get_rank (arr->obj.vtable->klass));
			if (m_class_get_byval_arg (m_class_get_element_class (arr->obj.vtable->klass))->type == MONO_TYPE_CLASS)
				buffer_add_typeid (buf, arr->obj.vtable->domain, m_class_get_element_class (arr->obj.vtable->klass));
		}
		break;
	case CMD_ARRAY_REF_GET_LENGTH:
		buffer_add_int (buf, m_class_get_rank (arr->obj.vtable->klass));
		if (!arr->bounds) {
			buffer_add_int (buf, arr->max_length);
			buffer_add_int (buf, 0);
		} else {
			for (i = 0; i < m_class_get_rank (arr->obj.vtable->klass); ++i) {
				buffer_add_int (buf, arr->bounds [i].length);
				buffer_add_int (buf, arr->bounds [i].lower_bound);
			}
		}
		break;
	case CMD_ARRAY_REF_GET_VALUES:
		index = decode_int (p, &p, end);
		len = decode_int (p, &p, end);

		if (index < 0 || len < 0)
			return ERR_INVALID_ARGUMENT;
		// Reordered to avoid integer overflow
		if (GINT_TO_UINT32(index) > arr->max_length - len)
			return ERR_INVALID_ARGUMENT;

		esize = mono_array_element_size (arr->obj.vtable->klass);
		for (i = index; i < index + len; ++i) {
			elem = (gpointer*)((char*)arr->vector + (i * esize));
			buffer_add_value (buf, m_class_get_byval_arg (m_class_get_element_class (arr->obj.vtable->klass)), elem, arr->obj.vtable->domain);
		}
		break;
	case CMD_ARRAY_REF_SET_VALUES:
		index = decode_int (p, &p, end);
		len = decode_int (p, &p, end);

		if (index < 0 || len < 0)
			return ERR_INVALID_ARGUMENT;
		// Reordered to avoid integer overflow
		if (GINT_TO_UINT32(index) > arr->max_length - len)
			return ERR_INVALID_ARGUMENT;

		esize = mono_array_element_size (arr->obj.vtable->klass);
		for (i = index; i < index + len; ++i) {
			elem = (gpointer*)((char*)arr->vector + (i * esize));

			decode_value (m_class_get_byval_arg (m_class_get_element_class (arr->obj.vtable->klass)), arr->obj.vtable->domain, (guint8 *)elem, p, &p, end, TRUE, NULL, FALSE);
		}
		break;
	default:
		return ERR_NOT_IMPLEMENTED;
	}

	return ERR_NONE;
}

static ErrorCode
string_commands (int command, guint8 *p, guint8 *end, Buffer *buf)
{
	int objid;
	ErrorCode err;
	MonoString *str;
	char *s;
	int i, index, length;
	gunichar2 *c;
	gboolean use_utf16 = FALSE;

	objid = decode_objid (p, &p, end);
	err = get_object (objid, (MonoObject**)&str);
	if (err != ERR_NONE)
		return err;

	switch (command) {
	case CMD_STRING_REF_GET_VALUE:
		if (CHECK_PROTOCOL_VERSION (2, 41)) {
			for (i = 0; i < mono_string_length_internal (str); ++i)
				if (mono_string_chars_internal (str)[i] == 0)
					use_utf16 = TRUE;
			buffer_add_byte (buf, use_utf16 ? 1 : 0);
		}
		if (use_utf16) {
			buffer_add_int (buf, mono_string_length_internal (str) * 2);
			buffer_add_utf16 (buf, (guint8*)mono_string_chars_internal (str), mono_string_length_internal (str) * 2);
		} else {
			ERROR_DECL (error);
			s = mono_string_to_utf8_checked_internal (str, error);
			if (!is_ok (error)) {
				if (s)
					g_free (s);
				add_error_string (buf, mono_error_get_message (error));
				return ERR_INVALID_ARGUMENT;
			}
			buffer_add_string (buf, s);
			g_free (s);
		}
		break;
	case CMD_STRING_REF_GET_LENGTH:
		buffer_add_long (buf, mono_string_length_internal (str));
		break;
	case CMD_STRING_REF_GET_CHARS:
		index = GINT64_TO_INT (decode_long (p, &p, end));
		length = GINT64_TO_INT (decode_long (p, &p, end));
		if (index > mono_string_length_internal (str) - length)
			return ERR_INVALID_ARGUMENT;
		c = mono_string_chars_internal (str) + index;
		for (i = 0; i < length; ++i)
			buffer_add_short (buf, c [i]);
		break;
	default:
		return ERR_NOT_IMPLEMENTED;
	}

	return ERR_NONE;
}

static void
create_file_to_check_memory_address (void)
{
	if (file_check_valid_memory != -1)
		return;
	char *file_name = g_strdup_printf ("debugger_check_valid_memory.%d", mono_process_current_pid ());
	filename_check_valid_memory = g_build_filename (g_get_tmp_dir (), file_name, (const char*)NULL);
	file_check_valid_memory = open(filename_check_valid_memory, O_CREAT | O_WRONLY | O_APPEND, S_IWUSR);
	g_free (file_name);
}

static gboolean
valid_memory_address (gpointer addr, gint size)
{
#ifndef _MSC_VER
	gboolean ret = TRUE;
	create_file_to_check_memory_address ();
	if(file_check_valid_memory < 0) {
		return TRUE;
	}
	write (file_check_valid_memory,  (gpointer)addr, 1);
	if (errno == EFAULT) {
		ret = FALSE;
	}
#else
	int i = 0;
	gboolean ret = FALSE;
	__try {
		for (i = 0; i < size; i++)
			*((volatile char*)addr+i);
		ret = TRUE;
	} __except(1) {
		return ret;
	}
#endif
	return ret;
}

static ErrorCode
pointer_commands (int command, guint8 *p, guint8 *end, Buffer *buf)
{
	ErrorCode err;
	gint64 addr;
	MonoClass* klass;
	MonoDomain* domain = NULL;
	MonoType *type = NULL;
	int align;
	int size = 0;

	switch (command) {
	case CMD_POINTER_GET_VALUE:
		addr = decode_long (p, &p, end);
		klass = decode_typeid (p, &p, end, &domain, &err);
		if (err != ERR_NONE)
			return err;

		if (m_class_get_byval_arg (klass)->type != MONO_TYPE_PTR)
			return ERR_INVALID_ARGUMENT;

		type =  m_class_get_byval_arg (m_class_get_element_class (klass));
		size = mono_type_size (type, &align);

		if (!valid_memory_address(GINT_TO_POINTER (addr), size))
			return ERR_INVALID_ARGUMENT;

		buffer_add_value (buf, type, GINT_TO_POINTER (addr), domain);

		break;
	default:
		return ERR_NOT_IMPLEMENTED;
	}

	return ERR_NONE;
}

static ErrorCode
object_commands (int command, guint8 *p, guint8 *end, Buffer *buf)
{
	HANDLE_FUNCTION_ENTER ();

	ERROR_DECL (error);
	int objid;
	ErrorCode err;
	MonoObject *obj;
	int len, i;
	MonoClassField *f = NULL;
	MonoClass *k;
	gboolean found;
	MonoStringHandle string_handle = MONO_HANDLE_NEW_DBG (MonoString, NULL); // FIXME? Not always needed.

	if (command == CMD_OBJECT_REF_IS_COLLECTED) {
		objid = decode_objid (p, &p, end);
		err = get_object (objid, &obj);
		if (err != ERR_NONE)
			buffer_add_int (buf, 1);
		else
			buffer_add_int (buf, 0);
		err = ERR_NONE;
		goto exit;
	}

	objid = decode_objid (p, &p, end);
	err = get_object (objid, &obj);
	if (err != ERR_NONE)
		goto exit;

	MonoClass *obj_type;

	obj_type = obj->vtable->klass;
	g_assert (obj_type);

	switch (command) {
	case CMD_OBJECT_REF_GET_TYPE:
		buffer_add_typeid (buf, obj->vtable->domain, mono_class_from_mono_type_internal (((MonoReflectionType*)obj->vtable->type)->type));
		break;
	case CMD_OBJECT_REF_GET_VALUES_ICORDBG: {
		len = 1;
		MonoClass *dummy_class;
		int field_token =  decode_int (p, &p, end);
		i = 0;
		f = mono_field_from_token_checked (m_class_get_image (obj_type), field_token, &dummy_class, NULL, error);
		if (f) {
			goto get_field_value;
		}
		goto invalid_fieldid;
	}
	case CMD_OBJECT_REF_GET_VALUES:
		len = decode_int (p, &p, end);

		for (i = 0; i < len; ++i) {
			f = decode_fieldid (p, &p, end, NULL, &err);
			if (err != ERR_NONE)
				goto exit;
			/* Check that the field belongs to the object */
			found = FALSE;
			for (k = obj_type; k; k = m_class_get_parent (k)) {
				if (k == m_field_get_parent (f)) {
					found = TRUE;
					break;
				}
			}
			if (!found)
				goto invalid_fieldid;
get_field_value:
			if (f->type->attrs & FIELD_ATTRIBUTE_STATIC) {
				guint8 *val;
				MonoVTable *vtable;

				if (mono_class_field_is_special_static (f))
					goto invalid_fieldid;

				g_assert (f->type->attrs & FIELD_ATTRIBUTE_STATIC);
				vtable = mono_class_vtable_checked (m_field_get_parent (f), error);
				if (!is_ok (error)) {
					mono_error_cleanup (error);
					goto invalid_object;
				}
				val = (guint8 *)g_malloc (mono_class_instance_size (mono_class_from_mono_type_internal (f->type)));
				mono_field_static_get_value_checked (vtable, f, val, string_handle, error);
				if (!is_ok (error)) {
					mono_error_cleanup (error); /* FIXME report the error */
					goto invalid_object;
				}
				buffer_add_value (buf, f->type, val, obj->vtable->domain);
				g_free (val);
			} else {
				void *field_value = NULL;
				if (G_UNLIKELY (m_field_is_from_update (f))) {
					uint32_t token = mono_metadata_make_token (MONO_TABLE_FIELD, mono_metadata_update_get_field_idx (f));
					field_value = mono_metadata_update_added_field_ldflda (obj, f->type, token, error);
					if (!is_ok (error)) {
						mono_error_cleanup (error);
						goto invalid_object;
					}
				} else {
					field_value = (guint8*)obj + m_field_get_offset (f);
				}

				buffer_add_value (buf, f->type, field_value, obj->vtable->domain);
			}
		}
		break;
	case CMD_OBJECT_REF_SET_VALUES:
		len = decode_int (p, &p, end);

		for (i = 0; i < len; ++i) {
			f = decode_fieldid (p, &p, end, NULL, &err);
			if (err != ERR_NONE)
				goto exit;

			/* Check that the field belongs to the object */
			found = FALSE;
			for (k = obj_type; k; k = m_class_get_parent (k)) {
				if (k == m_field_get_parent (f)) {
					found = TRUE;
					break;
				}
			}
			if (!found)
				goto invalid_fieldid;

			if (f->type->attrs & FIELD_ATTRIBUTE_STATIC) {
				guint8 *val;
				MonoVTable *vtable;

				if (mono_class_field_is_special_static (f))
					goto invalid_fieldid;

				g_assert (f->type->attrs & FIELD_ATTRIBUTE_STATIC);
				vtable = mono_class_vtable_checked (m_field_get_parent (f), error);
				if (!is_ok (error)) {
					mono_error_cleanup (error);
					goto invalid_fieldid;
				}

				val = (guint8 *)g_malloc (mono_class_instance_size (mono_class_from_mono_type_internal (f->type)));
				err = decode_value (f->type, obj->vtable->domain, val, p, &p, end, TRUE, NULL, FALSE);
				if (err != ERR_NONE) {
					g_free (val);
					goto exit;
				}
				mono_field_static_set_value_internal (vtable, f, val);
				g_free (val);
			} else {
<<<<<<< HEAD
				err = decode_value (f->type, obj->vtable->domain, (guint8*)obj + m_field_get_offset (f), p, &p, end, TRUE, NULL, FALSE);
=======
				void *dest = NULL;
				if (G_UNLIKELY (m_field_is_from_update (f))) {
					uint32_t token = mono_metadata_make_token (MONO_TABLE_FIELD, mono_metadata_update_get_field_idx (f));
					dest = mono_metadata_update_added_field_ldflda (obj, f->type, token, error);
					if (!is_ok (error)) {
						mono_error_cleanup (error);
						goto invalid_fieldid;
					}
				} else {
					dest = (guint8*)obj + m_field_get_offset (f);
				}
				err = decode_value (f->type, obj->vtable->domain, dest, p, &p, end, TRUE);
>>>>>>> 6c0c96cc
				if (err != ERR_NONE)
					goto exit;
			}
		}
		break;
	case CMD_OBJECT_REF_GET_ADDRESS:
		buffer_add_long (buf, (gssize)obj);
		break;
	case CMD_OBJECT_REF_GET_DOMAIN:
		buffer_add_domainid (buf, obj->vtable->domain);
		break;
	case CMD_OBJECT_REF_GET_INFO:
		buffer_add_typeid (buf, obj->vtable->domain, mono_class_from_mono_type_internal (((MonoReflectionType*)obj->vtable->type)->type));
		buffer_add_domainid (buf, obj->vtable->domain);
		break;
	case MDBGPROT_CMD_OBJECT_REF_DELEGATE_GET_METHOD:
		buffer_add_methodid (buf, obj->vtable->domain, ((MonoDelegate *)obj)->method);
		break;
	case MDBGPROT_CMD_OBJECT_IS_DELEGATE: {
		MonoType *type = m_class_get_byval_arg (obj_type);
		if (m_class_is_delegate (obj_type) || (type->type == MONO_TYPE_GENERICINST && m_class_is_delegate (type->data.generic_class->container_class)))
			buffer_add_byte (buf, TRUE);
		else
			buffer_add_byte (buf, FALSE);
		break;
	}
	default:
		err = ERR_NOT_IMPLEMENTED;
		goto exit;
	}

	err = ERR_NONE;
	goto exit;
invalid_fieldid:
	err = ERR_INVALID_FIELDID;
	goto exit;
invalid_object:
	err = ERR_INVALID_OBJECT;
	goto exit;
exit:
	HANDLE_FUNCTION_RETURN_VAL (err);
}

static const char*
command_set_to_string (CommandSet command_set)
{
	switch (command_set) {
	case CMD_SET_VM:
		return "VM";
	case CMD_SET_OBJECT_REF:
		return "OBJECT_REF";
	case CMD_SET_STRING_REF:
		return "STRING_REF";
	case CMD_SET_THREAD:
		return "THREAD";
	case CMD_SET_ARRAY_REF:
		return "ARRAY_REF";
	case CMD_SET_EVENT_REQUEST:
		return "EVENT_REQUEST";
	case CMD_SET_STACK_FRAME:
		return "STACK_FRAME";
	case CMD_SET_APPDOMAIN:
		return "APPDOMAIN";
	case CMD_SET_ASSEMBLY:
		return "ASSEMBLY";
	case CMD_SET_METHOD:
		return "METHOD";
	case CMD_SET_TYPE:
		return "TYPE";
	case CMD_SET_MODULE:
		return "MODULE";
	case CMD_SET_FIELD:
		return "FIELD";
	case CMD_SET_EVENT:
		return "EVENT";
	case CMD_SET_POINTER:
		return "POINTER";
	default:
		return "";
	}
}

static const char* vm_cmds_str [] = {
	"VERSION",
	"ALL_THREADS",
	"SUSPEND",
	"RESUME",
	"EXIT",
	"DISPOSE",
	"INVOKE_METHOD",
	"SET_PROTOCOL_VERSION",
	"ABORT_INVOKE",
	"SET_KEEPALIVE",
	"GET_TYPES_FOR_SOURCE_FILE",
	"GET_TYPES",
	"INVOKE_METHODS",
	"START_BUFFERING",
	"STOP_BUFFERING",
	"READ_MEMORY",
	"WRITE_MEMORY"
};

static const char* thread_cmds_str[] = {
	"GET_FRAME_INFO",
	"GET_NAME",
	"GET_STATE",
	"GET_INFO",
	"GET_ID",
	"GET_TID",
	"SET_IP",
	"ELAPSED_TIME",
	"GET_APPDOMAIN",
	"GET_CONTEXT",
	"SET_CONTEXT"
};

static const char* event_cmds_str[] = {
	"REQUEST_SET",
	"REQUEST_CLEAR",
	"REQUEST_CLEAR_ALL_BREAKPOINTS"
};

static const char* appdomain_cmds_str[] = {
	"GET_ROOT_DOMAIN",
	"GET_FRIENDLY_NAME",
	"GET_ASSEMBLIES",
	"GET_ENTRY_ASSEMBLY",
	"CREATE_STRING",
	"GET_CORLIB",
	"CREATE_BOXED_VALUE",
	"CREATE_BYTE_ARRAY",
};

static const char* assembly_cmds_str[] = {
	"GET_LOCATION",
	"GET_ENTRY_POINT",
	"GET_MANIFEST_MODULE",
	"GET_OBJECT",
	"GET_TYPE",
	"GET_NAME",
	"GET_DOMAIN",
	"GET_METADATA_BLOB",
	"GET_IS_DYNAMIC",
	"GET_PDB_BLOB",
	"GET_TYPE_FROM_TOKEN",
	"GET_METHOD_FROM_TOKEN",
	"HAS_DEBUG_INFO",
	"GET_CUSTOM_ATTRIBUTES",
	"GET_PEIMAGE_ADDRESS"
};

static const char* module_cmds_str[] = {
	"GET_INFO",
	"APPLY_CHANGES",
};

static const char* field_cmds_str[] = {
	"GET_INFO",
};

static const char* method_cmds_str[] = {
	"GET_NAME",
	"GET_DECLARING_TYPE",
	"GET_DEBUG_INFO",
	"GET_PARAM_INFO",
	"GET_LOCALS_INFO",
	"GET_INFO",
	"GET_BODY",
	"RESOLVE_TOKEN",
	"GET_CATTRS ",
	"MAKE_GENERIC_METHOD"
};

static const char* type_cmds_str[] = {
	"GET_INFO",
	"GET_METHODS",
	"GET_FIELDS",
	"GET_VALUES",
	"GET_OBJECT",
	"GET_SOURCE_FILES",
	"SET_VALUES",
	"IS_ASSIGNABLE_FROM",
	"GET_PROPERTIES ",
	"GET_CATTRS",
	"GET_FIELD_CATTRS",
	"GET_PROPERTY_CATTRS",
	"GET_SOURCE_FILES_2",
	"GET_VALUES_2",
	"GET_METHODS_BY_NAME_FLAGS",
	"GET_INTERFACES",
	"GET_INTERFACE_MAP",
	"IS_INITIALIZED",
	"CREATE_INSTANCE",
	"GET_VALUE_SIZE"
};

static const char* stack_frame_cmds_str[] = {
	"GET_VALUES",
	"GET_THIS",
	"SET_VALUES",
	"GET_DOMAIN",
	"SET_THIS"
};

static const char* array_cmds_str[] = {
	"GET_LENGTH",
	"GET_VALUES",
	"SET_VALUES",
};

static const char* string_cmds_str[] = {
	"GET_VALUE",
	"GET_LENGTH",
	"GET_CHARS"
};

static const char* pointer_cmds_str[] = {
	"GET_VALUE"
};

static const char* object_cmds_str[] = {
	"GET_TYPE",
	"GET_VALUES",
	"IS_COLLECTED",
	"GET_ADDRESS",
	"GET_DOMAIN",
	"SET_VALUES",
	"GET_INFO",
};

static const char*
cmd_to_string (CommandSet set, int command)
{
	const char **cmds;
	int cmds_len = 0;

	switch (set) {
	case CMD_SET_VM:
		cmds = vm_cmds_str;
		cmds_len = G_N_ELEMENTS (vm_cmds_str);
		break;
	case CMD_SET_OBJECT_REF:
		cmds = object_cmds_str;
		cmds_len = G_N_ELEMENTS (object_cmds_str);
		break;
	case CMD_SET_STRING_REF:
		cmds = string_cmds_str;
		cmds_len = G_N_ELEMENTS (string_cmds_str);
		break;
	case CMD_SET_THREAD:
		cmds = thread_cmds_str;
		cmds_len = G_N_ELEMENTS (thread_cmds_str);
		break;
	case CMD_SET_ARRAY_REF:
		cmds = array_cmds_str;
		cmds_len = G_N_ELEMENTS (array_cmds_str);
		break;
	case CMD_SET_EVENT_REQUEST:
		cmds = event_cmds_str;
		cmds_len = G_N_ELEMENTS (event_cmds_str);
		break;
	case CMD_SET_STACK_FRAME:
		cmds = stack_frame_cmds_str;
		cmds_len = G_N_ELEMENTS (stack_frame_cmds_str);
		break;
	case CMD_SET_APPDOMAIN:
		cmds = appdomain_cmds_str;
		cmds_len = G_N_ELEMENTS (appdomain_cmds_str);
		break;
	case CMD_SET_ASSEMBLY:
		cmds = assembly_cmds_str;
		cmds_len = G_N_ELEMENTS (assembly_cmds_str);
		break;
	case CMD_SET_METHOD:
		cmds = method_cmds_str;
		cmds_len = G_N_ELEMENTS (method_cmds_str);
		break;
	case CMD_SET_TYPE:
		cmds = type_cmds_str;
		cmds_len = G_N_ELEMENTS (type_cmds_str);
		break;
	case CMD_SET_MODULE:
		cmds = module_cmds_str;
		cmds_len = G_N_ELEMENTS (module_cmds_str);
		break;
	case CMD_SET_FIELD:
		cmds = field_cmds_str;
		cmds_len = G_N_ELEMENTS (field_cmds_str);
		break;
	case CMD_SET_EVENT:
		cmds = event_cmds_str;
		cmds_len = G_N_ELEMENTS (event_cmds_str);
		break;
	case CMD_SET_POINTER:
		cmds = pointer_cmds_str;
		cmds_len = G_N_ELEMENTS (pointer_cmds_str);
		break;
	default:
		return NULL;
	}
	if (command > 0 && command <= cmds_len)
		return cmds [command - 1];
	else
		return NULL;
}

static gboolean
wait_for_attach (void)
{
	MONO_REQ_GC_UNSAFE_MODE;

#ifndef DISABLE_SOCKET_TRANSPORT
	if (listen_fd == INVALID_SOCKET) {
		PRINT_DEBUG_MSG (1, "[dbg] Invalid listening socket\n");
		return FALSE;
	}

	/* Block and wait for client connection */
	MONO_ENTER_GC_SAFE;
	conn_fd = socket_transport_accept (listen_fd);
	MONO_EXIT_GC_SAFE;

	PRINT_DEBUG_MSG (1, "Accepted connection on %d\n", (int)conn_fd);
	if (conn_fd == INVALID_SOCKET) {
		PRINT_DEBUG_MSG (1, "[dbg] Bad client connection\n");
		return FALSE;
	}
#else
	g_assert_not_reached ();
#endif

	/* Handshake */

	MONO_ENTER_GC_UNSAFE;
	disconnected = !transport_handshake ();
	MONO_EXIT_GC_UNSAFE;
	if (disconnected) {
		PRINT_DEBUG_MSG (1, "Transport handshake failed!\n");
		return FALSE;
	}

	return TRUE;
}

ErrorCode
mono_process_dbg_packet (int id, CommandSet command_set, int command, gboolean *no_reply, guint8 *buf, guint8 *end, Buffer *ret_buf)
{
	ErrorCode err;
	/* Process the request */
	switch (command_set) {
	case CMD_SET_VM:
		err = vm_commands (command, id, buf, end, ret_buf);
		if (err == ERR_NONE && command == CMD_VM_INVOKE_METHOD)
			/* Sent after the invoke is complete */
			*no_reply = TRUE;
		break;
	case CMD_SET_EVENT_REQUEST:
		err = event_commands (command, buf, end, ret_buf);
		break;
	case CMD_SET_APPDOMAIN:
		err = domain_commands (command, buf, end, ret_buf);
		break;
	case CMD_SET_ASSEMBLY:
		err = assembly_commands (command, buf, end, ret_buf);
		break;
	case CMD_SET_MODULE:
		err = module_commands (command, buf, end, ret_buf);
		break;
	case CMD_SET_FIELD:
		err = field_commands (command, buf, end, ret_buf);
		break;
	case CMD_SET_TYPE:
		err = type_commands (command, buf, end, ret_buf);
		break;
	case CMD_SET_METHOD:
		err = method_commands (command, buf, end, ret_buf);
		break;
	case CMD_SET_THREAD:
		err = thread_commands (command, buf, end, ret_buf);
		break;
	case CMD_SET_STACK_FRAME:
		err = frame_commands (command, buf, end, ret_buf);
		break;
	case CMD_SET_ARRAY_REF:
		err = array_commands (command, buf, end, ret_buf);
		break;
	case CMD_SET_STRING_REF:
		err = string_commands (command, buf, end, ret_buf);
		break;
	case CMD_SET_POINTER:
		err = pointer_commands (command, buf, end, ret_buf);
		break;
	case CMD_SET_OBJECT_REF:
		err = object_commands (command, buf, end, ret_buf);
		break;
	default:
		err = ERR_NOT_IMPLEMENTED;
	}
	return err;
}
/*
 * debugger_thread:
 *
 *   This thread handles communication with the debugger client using a JDWP
 * like protocol.
 */
static gsize WINAPI
debugger_thread (void *arg)
{
	gboolean attach_failed = FALSE;

	PRINT_DEBUG_MSG (1, "[dbg] Agent thread started, pid=%p\n", (gpointer) (gsize) mono_native_thread_id_get ());

	debugger_thread_id = mono_native_thread_id_get ();

	MonoInternalThread *internal = mono_thread_internal_current ();
	mono_thread_set_name_constant_ignore_error (internal, "Debugger agent", MonoSetThreadNameFlag_Permanent);

	internal->state |= ThreadState_Background;
	internal->flags |= MONO_THREAD_FLAG_DONT_MANAGE;

	if (agent_config.defer) {
		if (!wait_for_attach ()) {
			PRINT_DEBUG_MSG (1, "[dbg] Can't attach, aborting debugger thread.\n");
			attach_failed = TRUE; // Don't abort process when we can't listen
		} else {
			mono_set_is_debugger_attached (TRUE);
			/* Send start event to client */
			process_profiler_event (EVENT_KIND_VM_START, mono_thread_get_main ());
		}
	} else {
		mono_set_is_debugger_attached (TRUE);
	}

#ifndef HOST_WASM
        if (!attach_failed) {
                if (mono_metadata_has_updates_api ()) {
                        PRINT_DEBUG_MSG (1, "[dbg] Cannot attach after System.Reflection.Metadata.MetadataUpdater.ApplyChanges has been called.\n");
                        attach_failed = TRUE;
                        dispose_vm ();
                }
        }
#endif
	gboolean is_vm_dispose_command = FALSE;
	if (!attach_failed)
	{
		is_vm_dispose_command =  mono_debugger_agent_receive_and_process_command ();
	}


	mono_set_is_debugger_attached (FALSE);

	mono_coop_mutex_lock (&debugger_thread_exited_mutex);
	debugger_thread_exited = TRUE;
	mono_coop_cond_signal (&debugger_thread_exited_cond);
	mono_coop_mutex_unlock (&debugger_thread_exited_mutex);

	PRINT_DEBUG_MSG (1, "[dbg] Debugger thread exited.\n");

	if (!attach_failed && is_vm_dispose_command && !(vm_death_event_sent || mono_runtime_is_shutting_down ())) {
		PRINT_DEBUG_MSG (2, "[dbg] Detached - restarting clean debugger thread.\n");
		ERROR_DECL (error);
		start_debugger_thread_func (error);
		mono_error_cleanup (error);
	}
	return 0;
}

bool mono_debugger_agent_receive_and_process_command (void)
{
	int res, len, id, flags, command = 0;
	CommandSet command_set = (CommandSet)0;
	guint8 header [HEADER_LENGTH];
	guint8 *data, *p, *end;
	Buffer buf;
	ErrorCode err;
	gboolean no_reply;
	
	gboolean log_each_step = g_hasenv ("MONO_DEBUGGER_LOG_AFTER_COMMAND");

	while (TRUE) {
		res = transport_recv (header, HEADER_LENGTH);

		/* This will break if the socket is closed during shutdown too */
		if (res != HEADER_LENGTH) {
#ifndef HOST_WASI //on wasi we can try to get message from debugger and don't have any message
			PRINT_DEBUG_MSG (1, "[dbg] transport_recv () returned %d, expected %d.\n", res, HEADER_LENGTH);
			command_set = (CommandSet)0;
			command = 0;
			dispose_vm ();
#endif
			break;
		} else {
			p = header;
			end = header + HEADER_LENGTH;

			len = decode_int (p, &p, end);
			id = decode_int (p, &p, end);
			flags = decode_byte (p, &p, end);
			command_set = (CommandSet)decode_byte (p, &p, end);
			command = decode_byte (p, &p, end);
		}

		g_assert (flags == 0);
		const char *cmd_str;
		char cmd_num [256];

		cmd_str = cmd_to_string (command_set, command);
		if (!cmd_str) {
			sprintf (cmd_num, "%d", command);
			cmd_str = cmd_num;
		}

		if (log_level) {
			PRINT_DEBUG_MSG (1, "[dbg] Command %s(%s) [%d][at=%lx].\n", command_set_to_string (command_set), cmd_str, id, (long)mono_100ns_ticks () / 10000);
		}

		data = (guint8 *)g_malloc (len - HEADER_LENGTH);
		if (len - HEADER_LENGTH > 0)
		{
			res = transport_recv (data, len - HEADER_LENGTH);
			if (res != len - HEADER_LENGTH) {
				PRINT_DEBUG_MSG (1, "[dbg] transport_recv () returned %d, expected %d.\n", res, len - HEADER_LENGTH);
				break;
			}
		}

		p = data;
		end = data + (len - HEADER_LENGTH);

		buffer_init (&buf, 128);

		err = ERR_NONE;
		no_reply = FALSE;
		err = mono_process_dbg_packet (id, command_set, command, &no_reply, p, end, &buf);

		if (command_set == CMD_SET_VM && command == CMD_VM_START_BUFFERING) {
			buffer_replies = TRUE;
		}

		if (!no_reply) {
			if (buffer_replies) {
				buffer_reply_packet (id, err, &buf);
			} else {
				send_reply_packet (id, err, &buf);
				//PRINT_DEBUG_MSG (1, "[dbg] Sent reply to %d [at=%lx].\n", id, (long)mono_100ns_ticks () / 10000);
			}
		}

		mono_debugger_log_command (command_set_to_string (command_set), cmd_str, buf.buf, buffer_len (&buf));

		if (err == ERR_NONE && command_set == CMD_SET_VM && command == CMD_VM_STOP_BUFFERING) {
			send_buffered_reply_packets ();
			buffer_replies = FALSE;
		}

		g_free (data);
		buffer_free (&buf);

		if (log_each_step) {
			char *debugger_log = mono_debugger_state_str ();
			if (debugger_log) {
				PRINT_ERROR_MSG ("Debugger state: %s\n", debugger_log);
				g_free (debugger_log);
			}
		}

		if (command_set == CMD_SET_VM && (command == CMD_VM_DISPOSE || command == CMD_VM_EXIT))
			break;
	}
	return !(command_set == CMD_SET_VM && command == CMD_VM_DISPOSE);
}

static gboolean
debugger_agent_enabled (void)
{
	return agent_config.enabled;
}

void
debugger_agent_add_function_pointers(MonoComponentDebugger* fn_table)
{
	fn_table->parse_options = debugger_agent_parse_options;
	fn_table->init = mono_debugger_agent_init_internal;
	fn_table->breakpoint_hit = debugger_agent_breakpoint_hit;
	fn_table->single_step_event = debugger_agent_single_step_event;
	fn_table->single_step_from_context = debugger_agent_single_step_from_context;
	fn_table->breakpoint_from_context = debugger_agent_breakpoint_from_context;
	fn_table->free_mem_manager = debugger_agent_free_mem_manager;
	fn_table->unhandled_exception = debugger_agent_unhandled_exception;
	fn_table->handle_exception = debugger_agent_handle_exception;
	fn_table->begin_exception_filter = debugger_agent_begin_exception_filter;
	fn_table->end_exception_filter = debugger_agent_end_exception_filter;
	fn_table->user_break = mono_dbg_debugger_agent_user_break;
	fn_table->debug_log = debugger_agent_debug_log;
	fn_table->debug_log_is_enabled = debugger_agent_debug_log_is_enabled;
	fn_table->transport_handshake = debugger_agent_transport_handshake;
	fn_table->send_enc_delta = send_enc_delta;
	fn_table->debugger_enabled = debugger_agent_enabled;
}

#endif /* DISABLE_SDB */<|MERGE_RESOLUTION|>--- conflicted
+++ resolved
@@ -10094,9 +10094,6 @@
 				mono_field_static_set_value_internal (vtable, f, val);
 				g_free (val);
 			} else {
-<<<<<<< HEAD
-				err = decode_value (f->type, obj->vtable->domain, (guint8*)obj + m_field_get_offset (f), p, &p, end, TRUE, NULL, FALSE);
-=======
 				void *dest = NULL;
 				if (G_UNLIKELY (m_field_is_from_update (f))) {
 					uint32_t token = mono_metadata_make_token (MONO_TABLE_FIELD, mono_metadata_update_get_field_idx (f));
@@ -10109,7 +10106,6 @@
 					dest = (guint8*)obj + m_field_get_offset (f);
 				}
 				err = decode_value (f->type, obj->vtable->domain, dest, p, &p, end, TRUE);
->>>>>>> 6c0c96cc
 				if (err != ERR_NONE)
 					goto exit;
 			}
