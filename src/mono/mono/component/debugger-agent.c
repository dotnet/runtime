/**
 * \file
 * Soft Debugger back-end module
 *
 * Author:
 *   Zoltan Varga (vargaz@gmail.com)
 *
 * Copyright 2009-2010 Novell, Inc.
 * Copyright 2011 Xamarin Inc.
 * Licensed under the MIT license. See LICENSE file in the project root for full license information.
 */

#include <config.h>
#include <stdio.h>
#include <stdlib.h>
#include <string.h>
#ifdef HAVE_SYS_TYPES_H
#include <sys/types.h>
#endif
#ifdef HAVE_SYS_SELECT_H
#include <sys/select.h>
#endif
#ifdef HAVE_SYS_SOCKET_H
#include <sys/socket.h>
#endif
#ifdef HAVE_NETINET_TCP_H
#include <netinet/tcp.h>
#endif
#ifdef HAVE_NETINET_IN_H
#include <netinet/in.h>
#endif
#ifdef HAVE_UNISTD_H
#include <unistd.h>
#endif
#include <errno.h>
#include <glib.h>

#ifdef HAVE_PTHREAD_H
#include <pthread.h>
#endif

#ifdef HOST_WIN32
#define sleep(t)                 Sleep((t) * 1000)
#ifdef _MSC_VER
#include <winsock2.h>
#include <process.h>
#endif
#include <ws2tcpip.h>
#include <windows.h>
#endif


#ifdef HOST_ANDROID
#include <linux/in.h>
#include <linux/tcp.h>
#include <sys/endian.h>
#endif

#ifndef HOST_WIN32
#define SOCKET int
#define INVALID_SOCKET (-1)
#define SOCKET_ERROR (-1)
#endif

#include <mono/metadata/mono-debug.h>
#include <mono/metadata/debug-internals.h>
#include <mono/metadata/domain-internals.h>
#include <mono/metadata/gc-internals.h>
#include <mono/metadata/environment.h>
#include <mono/metadata/mono-hash-internals.h>
#include <mono/metadata/threads-types.h>
#include <mono/metadata/assembly.h>
#include <mono/metadata/assembly-internals.h>
#include <mono/metadata/runtime.h>
#include <mono/metadata/verify-internals.h>
#include <mono/metadata/reflection-internals.h>
#include <mono/metadata/tokentype.h>
#include <mono/utils/mono-coop-mutex.h>
#include <mono/utils/mono-coop-semaphore.h>
#include <mono/utils/mono-error-internals.h>
#include <mono/utils/mono-stack-unwinding.h>
#include <mono/utils/mono-time.h>
#include <mono/utils/mono-threads.h>
#include <mono/utils/networking.h>
#include <mono/utils/mono-proclib.h>
#include <mono/utils/w32api.h>
#include <mono/utils/mono-logger-internals.h>
#include <mono/utils/mono-proclib.h>

#include <mono/component/debugger-state-machine.h>
#include "debugger-agent.h"
#include <mono/mini/mini.h>
#include <mono/mini/seq-points.h>
#include <mono/mini/aot-runtime.h>
#include <mono/mini/mini-runtime.h>
#include <mono/mini/interp/interp.h>
#include "debugger-engine.h"
#include <mono/metadata/debug-mono-ppdb.h>
#include <mono/metadata/custom-attrs-internals.h>
#include <mono/metadata/components.h>
#include <mono/mini/debugger-agent-external.h>

#ifdef HAVE_UCONTEXT_H
#include <ucontext.h>
#endif

#ifdef HOST_WIN32
#include <windows.h>
#endif

/*
 * On iOS we can't use System.Environment.Exit () as it will do the wrong
 * shutdown sequence.
*/
#if !defined (TARGET_IOS)
#define TRY_MANAGED_SYSTEM_ENVIRONMENT_EXIT
#endif

#if DISABLE_SOCKETS
#define DISABLE_SOCKET_TRANSPORT
#endif

#if !defined (DISABLE_SDB) || defined(TARGET_WASM)
#include <mono/utils/mono-os-mutex.h>

#include <fcntl.h>
#include <sys/stat.h>

#ifndef S_IWUSR
	#define S_IWUSR S_IWRITE
#endif

#define THREAD_TO_INTERNAL(thread) (thread)->internal_thread

#if _MSC_VER
#pragma warning(disable:4312) // FIXME pointer cast to different size
#endif

#ifndef MONO_HANDLE_TRACK_OWNER

#define MONO_HANDLE_NEW_DBG(type, object) \
	(MONO_HANDLE_CAST_FOR (type) (mono_handle_new (MONO_HANDLE_TYPECHECK_FOR (type) (object), mono_thread_info_current ())))

#else

#define MONO_HANDLE_NEW_DBG(type, object) \
	(MONO_HANDLE_CAST_FOR (type) (mono_handle_new (MONO_HANDLE_TYPECHECK_FOR (type) (object), mono_thread_info_current (), HANDLE_OWNER)))

#endif

static inline MonoType*
mono_get_object_type_dbg (void)
{
	return m_class_get_byval_arg (mono_get_object_class ());
}

static inline MonoType*
mono_get_void_type_dbg (void)
{
	return m_class_get_byval_arg (mono_get_void_class ());
}

typedef struct {
	gboolean enabled;
	char *transport;
	char *address;
	int log_level;
	char *log_file;
	gboolean suspend;
	gboolean server;
	gboolean onuncaught;
	GSList *onthrow;
	int timeout;
	char *launch;
	gboolean embedding;
	gboolean defer;
	int keepalive;
	gboolean setpgid;
	gboolean using_icordbg;
	char *debugger_fd;
} AgentConfig;

struct _DebuggerTlsData {
	MonoThreadUnwindState context;

	/* This is computed on demand when it is requested using the wire protocol */
	/* It is freed up when the thread is resumed */
	int frame_count;
	StackFrame **frames;
	/*
	 * Whenever the frame info is up-to-date. If not, compute_frame_info () will need to
	 * re-compute it.
	 */
	gboolean frames_up_to_date;
	/*
	 * Points to data about a pending invoke which needs to be executed after the thread
	 * resumes.
	 */
	InvokeData *pending_invoke;
	/*
	 * Set to TRUE if this thread is suspended in suspend_current () or it is executing
	 * native code.
	 */
	gboolean suspended;
	/*
	 * Signals whenever the thread is in the process of suspending, i.e. it will suspend
	 * within a finite amount of time.
	 */
	gboolean suspending;
	/*
	 * Set to TRUE if this thread is suspended in suspend_current ().
	 */
	gboolean really_suspended;
	/* Used to pass the context to the breakpoint/single step handler */
	MonoContext handler_ctx;
	/* Whenever thread_stop () was called for this thread */
	gboolean terminated;

	/* Whenever to disable breakpoints (used during invokes) */
	gboolean disable_breakpoints;

	/*
	 * Number of times this thread has been resumed using resume_thread ().
	 */
	guint32 resume_count;
	guint32 resume_count_internal;
	guint32 suspend_count;

	MonoInternalThread *thread;
	intptr_t thread_id;

	/*
	 * Information about the frame which transitioned to native code for running
	 * threads.
	 */
	StackFrameInfo async_last_frame;

	/*
	 * The context where the stack walk can be started for running threads.
	 */
	MonoThreadUnwindState async_state;

	/*
     * The context used for filter clauses
     */
	MonoThreadUnwindState filter_state;

	gboolean abort_requested;

	/*
	 * The current mono_runtime_invoke_checked invocation.
	 */
	InvokeData *invoke;

	StackFrameInfo catch_frame;
	gboolean has_catch_frame;

	/*
	 * The context which needs to be restored after handling a single step/breakpoint
	 * event. This is the same as the ctx at step/breakpoint site, but includes changes
	 * to caller saved registers done by set_var ().
	 */
	MonoThreadUnwindState restore_state;
	/* Frames computed from restore_state */
	int restore_frame_count;
	StackFrame **restore_frames;

	/* The currently unloading appdomain */
	MonoDomain *domain_unloading;

	// The state that the debugger expects the thread to be in
	MonoDebuggerThreadState thread_state;
	MonoStopwatch step_time;

	gboolean gc_finalizing;
};

/* Buffered reply packets */
static ReplyPacket reply_packets [128];
static int nreply_packets;

static int packet_id = 0;

/*
 * Contains additional information for an event
 */
typedef struct {
	/* For EVENT_KIND_EXCEPTION */
	MonoObject *exc;
	MonoContext catch_ctx;
	gboolean caught;
	/* For EVENT_KIND_USER_LOG */
	int level;
	char *category, *message;
	/* For EVENT_KIND_TYPE_LOAD */
	MonoClass *klass;
} EventInfo;

typedef struct {
	MonoImage *image;
	gconstpointer meta_bytes;
	int meta_len;
	gconstpointer pdb_bytes;
	int pdb_len;
} EnCInfo;

#ifdef HOST_WIN32
#define get_last_sock_error() WSAGetLastError()
#define MONO_EWOULDBLOCK WSAEWOULDBLOCK
#define MONO_EINTR WSAEINTR
#else
#define get_last_sock_error() errno
#define MONO_EWOULDBLOCK EWOULDBLOCK
#define MONO_EINTR EINTR
#endif

#define CHECK_PROTOCOL_VERSION(major,minor) \
	(protocol_version_set && (major_version > (major) || (major_version == (major) && minor_version >= (minor))))

#define CHECK_ICORDBG(status) \
	(protocol_version_set && using_icordbg == status)

/*
 * Globals
 */
#ifdef TARGET_WASM
static DebuggerTlsData debugger_wasm_thread;
#endif
static AgentConfig agent_config;

/*
 * Whenever the agent is fully initialized.
 * When using the onuncaught or onthrow options, only some parts of the agent are
 * initialized on startup, and the full initialization which includes connection
 * establishment and the startup of the agent thread is only done in response to
 * an event.
 */
static gint32 agent_inited;

#ifdef HOST_WASI
static gboolean resumed_from_wasi;
#endif

#ifndef DISABLE_SOCKET_TRANSPORT
static SOCKET conn_fd;
static SOCKET listen_fd;
#endif

static int objref_id = 0;

static int event_request_id = 0;

#ifndef TARGET_WASM
static int frame_id = 0;
#endif

static GPtrArray *event_requests;

static MonoNativeTlsKey debugger_tls_id;

static gboolean vm_start_event_sent, vm_death_event_sent, disconnected;

/* Maps MonoInternalThread -> DebuggerTlsData */
/* Protected by the loader lock */
static MonoGHashTable *thread_to_tls;

/* Maps tid -> MonoInternalThread */
/* Protected by the loader lock */
static MonoGHashTable *tid_to_thread;

/* Maps tid -> MonoThread (not MonoInternalThread) */
/* Protected by the loader lock */
static MonoGHashTable *tid_to_thread_obj;

static MonoNativeThreadId debugger_thread_id;

static MonoThreadHandle *debugger_thread_handle;

static int log_level;

static int file_check_valid_memory = -1;

static char* filename_check_valid_memory;

static gboolean embedding;

static FILE *log_file;

/* Assemblies whose assembly load event has no been sent yet */
/* Protected by the dbg lock */
static GPtrArray *pending_assembly_loads;

/* Whenever the debugger thread has exited */
static gboolean debugger_thread_exited;

/* Cond variable used to wait for debugger_thread_exited becoming true */
static MonoCoopCond debugger_thread_exited_cond;

/* Mutex for the cond var above */
static MonoCoopMutex debugger_thread_exited_mutex;

/* The protocol version of the client */
static int major_version, minor_version;

/* If the debugger is using icordbg interface */
static gboolean using_icordbg;

/* Whenever the variables above are set by the client */
static gboolean protocol_version_set;

/* The number of times the runtime is suspended */
static gint32 suspend_count;

/* Whenever to buffer reply messages and send them together */
static gboolean buffer_replies;

#ifndef TARGET_WASM
#define GET_TLS_DATA_FROM_THREAD(thread) \
	DebuggerTlsData *tls = NULL; \
	mono_loader_lock(); \
	if (thread_to_tls != NULL) \
		tls = (DebuggerTlsData*)mono_g_hash_table_lookup(thread_to_tls, thread); \
	mono_loader_unlock();
#define GET_DEBUGGER_TLS() \
	DebuggerTlsData *tls; \
	tls = (DebuggerTlsData *)mono_native_tls_get_value (debugger_tls_id);
#else
/* the thread argument is omitted on wasm, to avoid compiler warning */
#define GET_TLS_DATA_FROM_THREAD(...) \
	DebuggerTlsData *tls; \
	tls = &debugger_wasm_thread;
#define GET_DEBUGGER_TLS() \
	DebuggerTlsData *tls; \
	tls = &debugger_wasm_thread;
#endif

static void (*start_debugger_thread_func) (MonoError *error);
static void (*suspend_vm_func) (void);
static void (*suspend_current_func) (void);

//mono_native_tls_get_value (debugger_tls_id);

#define dbg_lock mono_de_lock
#define dbg_unlock mono_de_unlock

static void suspend_vm (void);
static void transport_init (void);
static void transport_connect (const char *address);
static gboolean transport_handshake (void);

static gsize WINAPI debugger_thread (void *arg);

static void runtime_initialized (MonoProfiler *prof);

static void runtime_shutdown (MonoProfiler *prof);

static void thread_startup (MonoProfiler *prof, uintptr_t tid);

static void thread_end (MonoProfiler *prof, uintptr_t tid);

static void appdomain_load (MonoProfiler *prof, MonoDomain *domain);

static void appdomain_start_unload (MonoProfiler *prof, MonoDomain *domain);

static void appdomain_unload (MonoProfiler *prof, MonoDomain *domain);

static void emit_appdomain_load (gpointer key, gpointer value, gpointer user_data);

static void emit_thread_start (gpointer key, gpointer value, gpointer user_data);

static void invalidate_each_thread (gpointer key, gpointer value, gpointer user_data);

static void assembly_load (MonoProfiler *prof, MonoAssembly *assembly);

static void assembly_unload (MonoProfiler *prof, MonoAssembly *assembly);

static void gc_finalizing (MonoProfiler *prof);

static void gc_finalized (MonoProfiler *prof);

static void emit_assembly_load (gpointer assembly, gpointer user_data);

static void emit_type_load (gpointer key, gpointer type, gpointer user_data);

static void jit_done (MonoProfiler *prof, MonoMethod *method, MonoJitInfo *jinfo);

static void jit_failed (MonoProfiler *prof, MonoMethod *method);

static void jit_end (MonoProfiler *prof, MonoMethod *method, MonoJitInfo *jinfo);

static void suspend_current (void);

static void clear_event_requests_for_assembly (MonoAssembly *assembly);

static void clear_types_for_assembly (MonoAssembly *assembly);

static void process_profiler_event (EventKind event, gpointer arg);

/* Submodule init/cleanup */
static void event_requests_cleanup (void);

static void objrefs_init (void);
static void objrefs_cleanup (void);

static void ids_init (void);

static void ids_cleanup (void);

static void suspend_init (void);

static void start_debugger_thread (MonoError *error);
static void stop_debugger_thread (void);

static void finish_agent_init (gboolean on_startup);

static void process_profiler_event (EventKind event, gpointer arg);

static void invalidate_frames (DebuggerTlsData *tls);

/* Callbacks used by debugger-engine */
static MonoContext* tls_get_restore_state (void *the_tls);
static gboolean try_process_suspend (void *tls, MonoContext *ctx, gboolean from_breakpoint);
static gboolean begin_breakpoint_processing (void *tls, MonoContext *ctx, MonoJitInfo *ji, gboolean from_signal);
static void begin_single_step_processing (MonoContext *ctx, gboolean from_signal);
static gboolean ensure_jit (DbgEngineStackFrame* the_frame);
static int ensure_runtime_is_suspended (void);
static int handle_multiple_ss_requests (void);

/* Callbacks used by wasm debugger */
static void mono_dbg_debugger_agent_user_break (void);


static GENERATE_TRY_GET_CLASS_WITH_CACHE (fixed_buffer, "System.Runtime.CompilerServices", "FixedBufferAttribute")

#ifndef DISABLE_SOCKET_TRANSPORT
static void
register_socket_transport (void);
#endif

static gboolean
is_debugger_thread (void)
{
	MonoInternalThread *internal;

	internal = mono_thread_internal_current ();
	if (!internal)
		return FALSE;

	return internal->debugger_thread ? TRUE : FALSE;
}

static int
parse_address (char *address, char **host, int *port)
{
	char *pos = strchr (address, ':');

	if (pos == NULL || pos == address)
		return 1;

	size_t len = pos - address;
	*host = (char *)g_malloc (len + 1);
	memcpy (*host, address, len);
	(*host) [len] = '\0';

	if (!strcmp(pos + 1, "pid_based"))
		*port = -1;
	else
		*port = atoi (pos + 1);

	return 0;
}

static void
print_usage (void)
{
	PRINT_ERROR_MSG ("Usage: mono --debugger-agent=[<option>=<value>,...] ...\n");
	PRINT_ERROR_MSG ("Available options:\n");
	PRINT_ERROR_MSG ("  transport=<transport>\t\tTransport to use for connecting to the debugger (mandatory, possible values: 'dt_socket')\n");
	PRINT_ERROR_MSG ("  address=<hostname>:<port>\tAddress to connect to (mandatory)\n");
	PRINT_ERROR_MSG ("  loglevel=<n>\t\t\tLog level (defaults to 0)\n");
	PRINT_ERROR_MSG ("  logfile=<file>\t\tFile to log to (defaults to stdout)\n");
	PRINT_ERROR_MSG ("  suspend=y/n\t\t\tWhether to suspend after startup.\n");
	PRINT_ERROR_MSG ("  timeout=<n>\t\t\tTimeout for connecting in milliseconds.\n");
	PRINT_ERROR_MSG ("  server=y/n\t\t\tWhether to listen for a client connection.\n");
	PRINT_ERROR_MSG ("  keepalive=<n>\t\t\tSend keepalive events every n milliseconds.\n");
	PRINT_ERROR_MSG ("  setpgid=y/n\t\t\tWhether to call setpid(0, 0) after startup.\n");
	PRINT_ERROR_MSG ("  help\t\t\t\tPrint this help.\n");
}

static gboolean
parse_flag (const char *option, char *flag)
{
	if (!strcmp (flag, "y"))
		return TRUE;
	else if (!strcmp (flag, "n"))
		return FALSE;
	else {
		PRINT_ERROR_MSG ("debugger-agent: The valid values for the '%s' option are 'y' and 'n'.\n", option);
		exit (1);
		return FALSE;
	}
}

static void
debugger_agent_parse_options (char *options)
{
	if (!options)
		return;
	char **args, **ptr;
	char *host;
	int port;
	char *extra;

#if !defined(MONO_ARCH_SOFT_DEBUG_SUPPORTED) && !defined(HOST_WASI)
	PRINT_ERROR_MSG ("--debugger-agent is not supported on this platform.\n");
	exit (1);
#endif

	extra = g_getenv ("MONO_SDB_ENV_OPTIONS");
	if (extra) {
		options = g_strdup_printf ("%s,%s", options, extra);
		g_free (extra);
	}

	agent_config.enabled = TRUE;
	agent_config.suspend = TRUE;
	agent_config.server = FALSE;
	agent_config.defer = FALSE;
	agent_config.address = NULL;

	//agent_config.log_level = 10;

	args = g_strsplit (options, ",", -1);
	for (ptr = args; ptr && *ptr; ptr ++) {
		char *arg = *ptr;

		if (strncmp (arg, "transport=", 10) == 0) {
			agent_config.transport = g_strdup (arg + 10);
		} else if (strncmp (arg, "address=", 8) == 0) {
			agent_config.address = g_strdup (arg + 8);
		} else if (strncmp (arg, "loglevel=", 9) == 0) {
			agent_config.log_level = atoi (arg + 9);
		} else if (strncmp (arg, "logfile=", 8) == 0) {
			agent_config.log_file = g_strdup (arg + 8);
		} else if (strncmp (arg, "suspend=", 8) == 0) {
			agent_config.suspend = parse_flag ("suspend", arg + 8);
		} else if (strncmp (arg, "server=", 7) == 0) {
			agent_config.server = parse_flag ("server", arg + 7);
		} else if (strncmp (arg, "onuncaught=", 11) == 0) {
			agent_config.onuncaught = parse_flag ("onuncaught", arg + 11);
		} else if (strncmp (arg, "onthrow=", 8) == 0) {
			/* We support multiple onthrow= options */
			agent_config.onthrow = g_slist_append (agent_config.onthrow, g_strdup (arg + 8));
		} else if (strncmp (arg, "onthrow", 7) == 0) {
			agent_config.onthrow = g_slist_append (agent_config.onthrow, g_strdup (""));
		} else if (strncmp (arg, "help", 4) == 0) {
			print_usage ();
			exit (0);
		} else if (strncmp (arg, "timeout=", 8) == 0) {
			agent_config.timeout = atoi (arg + 8);
		} else if (strncmp (arg, "launch=", 7) == 0) {
			agent_config.launch = g_strdup (arg + 7);
		} else if (strncmp (arg, "embedding=", 10) == 0) {
			agent_config.embedding = atoi (arg + 10) == 1;
		} else if (strncmp (arg, "keepalive=", 10) == 0) {
			agent_config.keepalive = atoi (arg + 10);
		} else if (strncmp (arg, "setpgid=", 8) == 0) {
			agent_config.setpgid = parse_flag ("setpgid", arg + 8);
		} else if (strncmp (arg, "debugger_fd=", 12) == 0) {
			agent_config.debugger_fd = g_strdup (arg + 12);
		} else {
			print_usage ();
			exit (1);
		}
	}

	if (agent_config.server && !agent_config.suspend) {
		/* Waiting for deferred attachment */
		agent_config.defer = TRUE;
		if (agent_config.address == NULL) {
			agent_config.address = g_strdup_printf ("0.0.0.0:%u", 56000 + (mono_process_current_pid () % 1000));
		}
	}

	//agent_config.log_level = 0;

	if (agent_config.transport == NULL) {
		PRINT_ERROR_MSG ("debugger-agent: The 'transport' option is mandatory.\n");
		exit (1);
	}

#ifndef HOST_WASI
	if (agent_config.address == NULL && !agent_config.server) {
		PRINT_ERROR_MSG ("debugger-agent: The 'address' option is mandatory.\n");
		exit (1);
	}
#endif

	// FIXME:
	if (!strcmp (agent_config.transport, "dt_socket")) {
		if (agent_config.address && parse_address (agent_config.address, &host, &port)) {
			PRINT_ERROR_MSG ("debugger-agent: The format of the 'address' options is '<host>:<port>'\n");
			exit (1);
		}
	}

	mini_get_debug_options ()->gen_sdb_seq_points = TRUE;
	/*
	 * This is needed because currently we don't handle liveness info.
	 */
	mini_get_debug_options ()->mdb_optimizations = TRUE;

#ifndef MONO_ARCH_HAVE_CONTEXT_SET_INT_REG
	/* This is needed because we can't set local variables in registers yet */
	mono_disable_optimizations (MONO_OPT_LINEARS);
#endif

	/*
	 * The stack walk done from thread_interrupt () needs to be signal safe, but it
	 * isn't, since it can call into mono_aot_find_jit_info () which is not signal
	 * safe (#3411). So load AOT info eagerly when the debugger is running as a
	 * workaround.
	 */
	mini_get_debug_options ()->load_aot_jit_info_eagerly = TRUE;
}

void
mono_debugger_set_thread_state (DebuggerTlsData *tls, MonoDebuggerThreadState expected, MonoDebuggerThreadState set)
{
	g_assertf (tls, "Cannot get state of null thread", NULL);

	g_assert (tls->thread_state == expected);

	tls->thread_state = set;
}

MonoDebuggerThreadState
mono_debugger_get_thread_state (DebuggerTlsData *tls)
{
	g_assertf (tls, "Cannot get state of null thread", NULL);

	return tls->thread_state;
}

gsize
mono_debugger_tls_thread_id (DebuggerTlsData *tls)
{
	if (!tls)
		return 0;

	return tls->thread_id;
}

// Only call this function with the loader lock held
MonoGHashTable *
mono_debugger_get_thread_states (void)
{
	return thread_to_tls;
}

gboolean
mono_debugger_is_disconnected (void)
{
	return disconnected;
}

void
mono_debugger_agent_init_internal (void)
{
	if (!agent_config.enabled)
		return;

	DebuggerEngineCallbacks cbs;
	memset (&cbs, 0, sizeof (cbs));
	cbs.tls_get_restore_state = tls_get_restore_state;
	cbs.try_process_suspend = try_process_suspend;
	cbs.begin_breakpoint_processing = begin_breakpoint_processing;
	cbs.begin_single_step_processing = begin_single_step_processing;
	cbs.ss_discard_frame_context = mono_ss_discard_frame_context;
	cbs.ss_calculate_framecount = mono_ss_calculate_framecount;
	cbs.ensure_jit = ensure_jit;
	cbs.ensure_runtime_is_suspended = ensure_runtime_is_suspended;
	cbs.handle_multiple_ss_requests = handle_multiple_ss_requests;

	mono_de_init (&cbs);
	transport_init ();
	
	start_debugger_thread_func = start_debugger_thread;
	suspend_vm_func = suspend_vm;
	suspend_current_func = suspend_current;
	

	/* Need to know whenever a thread has acquired the loader mutex */
	mono_loader_lock_track_ownership (TRUE);

	event_requests = g_ptr_array_new ();

	mono_coop_mutex_init (&debugger_thread_exited_mutex);
	mono_coop_cond_init (&debugger_thread_exited_cond);

	MonoProfilerHandle prof = mono_profiler_create (NULL);
	mono_profiler_set_runtime_initialized_callback (prof, runtime_initialized);
	mono_profiler_set_domain_loaded_callback (prof, appdomain_load);
	mono_profiler_set_domain_unloading_callback (prof, appdomain_start_unload);
	mono_profiler_set_domain_unloaded_callback (prof, appdomain_unload);
	mono_profiler_set_thread_started_callback (prof, thread_startup);
	mono_profiler_set_thread_stopped_callback (prof, thread_end);
	mono_profiler_set_assembly_loaded_callback (prof, assembly_load);
	mono_profiler_set_assembly_unloading_callback (prof, assembly_unload);
	mono_profiler_set_jit_done_callback (prof, jit_done);
	mono_profiler_set_jit_failed_callback (prof, jit_failed);
	mono_profiler_set_gc_finalizing_callback (prof, gc_finalizing);
	mono_profiler_set_gc_finalized_callback (prof, gc_finalized);

	mono_native_tls_alloc (&debugger_tls_id, NULL);

	/* Needed by the hash_table_new_type () call below */
	mono_gc_base_init ();

	thread_to_tls = mono_g_hash_table_new_type_internal ((GHashFunc)mono_object_hash_internal, NULL, MONO_HASH_KEY_GC, MONO_ROOT_SOURCE_DEBUGGER, NULL, "Debugger TLS Table");

	tid_to_thread = mono_g_hash_table_new_type_internal (NULL, NULL, MONO_HASH_VALUE_GC, MONO_ROOT_SOURCE_DEBUGGER, NULL, "Debugger Thread Table");

	tid_to_thread_obj = mono_g_hash_table_new_type_internal (NULL, NULL, MONO_HASH_VALUE_GC, MONO_ROOT_SOURCE_DEBUGGER, NULL, "Debugger Thread Object Table");

	pending_assembly_loads = g_ptr_array_new ();

	log_level = agent_config.log_level;

	embedding = agent_config.embedding;
	disconnected = TRUE;

	if (agent_config.log_file) {
		log_file = fopen (agent_config.log_file, "w+");
		if (!log_file) {
			PRINT_ERROR_MSG ("Unable to create log file '%s': %s.\n", agent_config.log_file, strerror (errno));
			exit (1);
		}
	} else {
		log_file = stdout;
	}
	mono_de_set_log_level (log_level, log_file);

	ids_init ();
	objrefs_init ();
	suspend_init ();

#ifdef HAVE_SETPGID
	if (agent_config.setpgid)
		setpgid (0, 0);
#endif

	if (!agent_config.onuncaught && !agent_config.onthrow)
		finish_agent_init (TRUE);
}

/*
 * finish_agent_init:
 *
 *   Finish the initialization of the agent. This involves connecting the transport
 * and starting the agent thread. This is either done at startup, or
 * in response to some event like an unhandled exception.
 */
static void
finish_agent_init (gboolean on_startup)
{
	if (mono_atomic_cas_i32 (&agent_inited, 1, 0) == 1)
		return;

	if (agent_config.launch) {

		// FIXME: Generated address
		// FIXME: Races with transport_connect ()

#ifdef G_OS_WIN32
		// Nothing. FIXME? g_spawn_async_with_pipes is easy enough to provide for Windows if needed.
#elif !HAVE_G_SPAWN
		PRINT_ERROR_MSG ("g_spawn_async_with_pipes not supported on this platform\n");
		exit (1);
#else
		char *argv [ ] = {
			agent_config.launch,
			agent_config.transport,
			agent_config.address,
			NULL
		};
		int res = g_spawn_async_with_pipes (NULL, argv, NULL, (GSpawnFlags)0, NULL, NULL, NULL, NULL, NULL, NULL, NULL);
		if (!res) {
			PRINT_ERROR_MSG ("Failed to execute '%s'.\n", agent_config.launch);
			exit (1);
		}
#endif
	}
#ifndef HOST_WASI
	transport_connect (agent_config.address);
#else
	transport_connect (agent_config.debugger_fd);
#endif

	if (!on_startup) {
		/* Do some which is usually done after sending the VMStart () event */
		vm_start_event_sent = TRUE;
		ERROR_DECL (error);
		start_debugger_thread_func (error);
		mono_error_assert_ok (error);
	}
}

static void
mono_debugger_agent_cleanup (void)
{
	if (!agent_inited)
		return;

	stop_debugger_thread ();

	event_requests_cleanup ();
	objrefs_cleanup ();
	ids_cleanup ();

	mono_de_cleanup ();

	if (file_check_valid_memory != -1) {
		remove (filename_check_valid_memory);
		g_free (filename_check_valid_memory);
		close (file_check_valid_memory);
	}
}

/*
 * SOCKET TRANSPORT
 */

#ifndef DISABLE_SOCKET_TRANSPORT

/*
 * recv_length:
 *
 * recv() + handle incomplete reads and EINTR
 */
static int
socket_transport_recv (void *buf, int len)
{
	int res;
	int total = 0;
	SOCKET fd = conn_fd;
	int flags = 0;
	static gint64 last_keepalive;
	gint64 msecs;

	MONO_REQ_GC_SAFE_MODE;

	do {
	again:
		res = recv (fd, (char *) buf + total, len - total, flags);
		if (res > 0)
			total += res;
		if (agent_config.keepalive) {
			gboolean need_keepalive = FALSE;
			if (res == SOCKET_ERROR && get_last_sock_error () == MONO_EWOULDBLOCK) {
				need_keepalive = TRUE;
			} else if (res == SOCKET_ERROR) {
				/* This could happen if recv () is interrupted repeatedly */
				msecs = mono_msec_ticks ();
				if (msecs - last_keepalive >= agent_config.keepalive) {
					need_keepalive = TRUE;
					last_keepalive = msecs;
				}
			}
			if (need_keepalive) {
				MONO_ENTER_GC_UNSAFE;
				process_profiler_event (EVENT_KIND_KEEPALIVE, NULL);
				MONO_EXIT_GC_UNSAFE;
				goto again;
			}
		}
	} while ((res > 0 && total < len) || (res == SOCKET_ERROR && get_last_sock_error () == MONO_EINTR));

	return total;
}

static void
set_keepalive (void)
{
	struct timeval tv;
	int result;

	if (!agent_config.keepalive || !conn_fd)
		return;

	tv.tv_sec = agent_config.keepalive / 1000;
	tv.tv_usec = (agent_config.keepalive % 1000) * 1000;

	result = setsockopt (conn_fd, SOL_SOCKET, SO_RCVTIMEO, (char *) &tv, sizeof(struct timeval));
	g_assert (result >= 0);
}

static SOCKET
socket_transport_accept (SOCKET socket_fd)
{
	MONO_REQ_GC_SAFE_MODE;
	conn_fd = accept (socket_fd, NULL, NULL);

	if (conn_fd == INVALID_SOCKET) {
		PRINT_ERROR_MSG ("debugger-agent: Unable to listen on %d: %s.\n", (int)socket_fd, strerror (get_last_sock_error()));
	} else {
		PRINT_DEBUG_MSG (1, "Accepted connection from client, connection fd=%d.\n", (int)conn_fd);
	}

	return conn_fd;
}

static gboolean
socket_transport_send (void *data, int len)
{
	int res;

	MONO_REQ_GC_SAFE_MODE;

	do {
		res = send (conn_fd, (const char*)data, len, 0);
	} while (res == SOCKET_ERROR && get_last_sock_error () == MONO_EINTR);

	if (res != len)
		return FALSE;
	else
		return TRUE;
}

/*
 * socket_transport_connect:
 *
 *   Connect/Listen on HOST:PORT. If HOST is NULL, generate an address and listen on it.
 */
static void
socket_transport_connect (const char *address)
{
	MonoAddressInfo *result = NULL;
	MonoAddressEntry *rp;
	SOCKET sfd = INVALID_SOCKET;
	int s = 0, res;
	char *host;
	int port;

	MONO_REQ_GC_SAFE_MODE;

	if (agent_config.address) {
		res = parse_address (agent_config.address, &host, &port);
		g_assert (res == 0);
	} else {
		host = NULL;
		port = 0;
	}

	if (port == -1) {
		port = 56000 + (mono_process_current_pid () % 1000);
	}

	conn_fd = INVALID_SOCKET;
	listen_fd = INVALID_SOCKET;

	MONO_ENTER_GC_UNSAFE;
	mono_networking_init();
	MONO_EXIT_GC_UNSAFE;

	if (host) {
		int hints[] = {
			MONO_HINT_IPV4 | MONO_HINT_NUMERIC_HOST,
			MONO_HINT_IPV6 | MONO_HINT_NUMERIC_HOST,
			MONO_HINT_UNSPECIFIED
		};

		for (size_t i = 0; i < sizeof(hints) / sizeof(int); i++) {
			/* Obtain address(es) matching host/port */
			MONO_ENTER_GC_UNSAFE;
			s = mono_get_address_info (host, port, hints[i], &result);
			MONO_EXIT_GC_UNSAFE;
			if (s == 0)
				break;
		}
		if (s != 0) {
			PRINT_ERROR_MSG ("debugger-agent: Unable to resolve %s:%d: %d\n", host, port, s); // FIXME add portable error conversion functions
			exit (1);
		}
	}

	if (agent_config.server) {
		/* Wait for a connection */
		if (!host) {
			struct sockaddr_in addr;
			socklen_t addrlen;

			/* No address, generate one */
			sfd = socket (AF_INET, SOCK_STREAM, 0);
			if (sfd == INVALID_SOCKET) {
				PRINT_ERROR_MSG ("debugger-agent: Unable to create a socket: %s\n", strerror (get_last_sock_error ()));
				exit (1);
			}

			/* This will bind the socket to a random port */
			res = listen (sfd, 16);
			if (res == SOCKET_ERROR) {
				PRINT_ERROR_MSG ("debugger-agent: Unable to setup listening socket: %s\n", strerror (get_last_sock_error ()));
				exit (1);
			}
			listen_fd = sfd;

			addrlen = sizeof (addr);
			memset (&addr, 0, sizeof (addr));
			res = getsockname (sfd, (struct sockaddr*)&addr, &addrlen);
			g_assert (res == 0);

			host = (char*)"127.0.0.1";
			port = ntohs (addr.sin_port);

			/* Emit the address to stdout */
			/* FIXME: Should print another interface, not localhost */
			PRINT_MSG ("%s:%d\n", host, port);
		} else {
			/* Listen on the provided address */
			for (rp = result->entries; rp != NULL; rp = rp->next) {
				MonoSocketAddress sockaddr;
				socklen_t sock_len;
				int n = 1;

				MONO_ENTER_GC_UNSAFE;
				mono_socket_address_init (&sockaddr, &sock_len, rp->family, &rp->address, port);
				MONO_EXIT_GC_UNSAFE;

				sfd = socket (rp->family, rp->socktype, rp->protocol);
				if (sfd == INVALID_SOCKET)
					continue;

				if (setsockopt (sfd, SOL_SOCKET, SO_REUSEADDR, (const char*)&n, sizeof(n)) == SOCKET_ERROR)
					continue;

				res = bind (sfd, &sockaddr.addr, sock_len);
				if (res == SOCKET_ERROR)
					continue;

				res = listen (sfd, 16);
				if (res == SOCKET_ERROR)
					continue;
				listen_fd = sfd;
				break;
			}

			MONO_ENTER_GC_UNSAFE;
			mono_free_address_info (result);
			MONO_EXIT_GC_UNSAFE;
		}

		if (agent_config.defer)
			return;

		PRINT_DEBUG_MSG (1, "Listening on %s:%d (timeout=%d ms)...\n", host, port, agent_config.timeout);

		if (agent_config.timeout) {
			fd_set readfds;
			struct timeval tv;

			tv.tv_sec = 0;
			tv.tv_usec = agent_config.timeout * 1000;
			FD_ZERO (&readfds);
			FD_SET (sfd, &readfds);

			res = select ((int)sfd + 1, &readfds, NULL, NULL, &tv);

			if (res == 0) {
				PRINT_ERROR_MSG ("debugger-agent: Timed out waiting to connect.\n");
				exit (1);
			}
		}

		conn_fd = socket_transport_accept (sfd);
		if (conn_fd == INVALID_SOCKET)
			exit (1);

		PRINT_DEBUG_MSG (1, "Accepted connection from client, socket fd=%d.\n", (int)conn_fd);
	} else {
		/* Connect to the specified address */
		/* FIXME: Respect the timeout */
		time_t startTime = time(NULL);
		uint32_t elapsedTime;
		do {
			PRINT_DEBUG_MSG (1, "Trying to connect - %d.\n", port);
			for (rp = result->entries; rp != NULL; rp = rp->next) {
				MonoSocketAddress sockaddr;
				socklen_t sock_len;

				MONO_ENTER_GC_UNSAFE;
				mono_socket_address_init (&sockaddr, &sock_len, rp->family, &rp->address, port);
				MONO_EXIT_GC_UNSAFE;

				sfd = socket (rp->family, rp->socktype,
							rp->protocol);
				if (sfd == INVALID_SOCKET) {
					perror("socket");
					fprintf(stderr, "socket() failed: %s\n", strerror(errno));
					PRINT_DEBUG_MSG(1, "socket() failed: %s\n", strerror(errno));
					continue;
				}

				res = connect (sfd, &sockaddr.addr, sock_len);

				if (res != SOCKET_ERROR)
					break;       /* Success */

	#ifdef HOST_WIN32
				closesocket (sfd);
	#else
				close (sfd);
	#endif
			}
			elapsedTime = GDOUBLE_TO_UINT32 (difftime (time (NULL), startTime) * 1000);
			if (rp == 0)
				sleep (1);
		} while ((elapsedTime < GINT_TO_UINT32(agent_config.timeout)) && (rp == 0));


		if (rp == 0) {
			PRINT_ERROR_MSG ("debugger-agent: Unable to connect to %s:%d\n", host, port);
			exit (1);
		}

		conn_fd = sfd;

		MONO_ENTER_GC_UNSAFE;
		mono_free_address_info (result);
		MONO_EXIT_GC_UNSAFE;
	}

	gboolean handshake_ok;
	MONO_ENTER_GC_UNSAFE;
	handshake_ok = transport_handshake ();
	MONO_EXIT_GC_UNSAFE;
	if (!handshake_ok)
		exit (1);
}

static void
socket_transport_close1 (void)
{
	/* This will interrupt the agent thread */
	/* Close the read part only so it can still send back replies */
	/* Also shut down the connection listener so that we can exit normally */
#ifdef HOST_WIN32
	/* SD_RECEIVE doesn't break the recv in the debugger thread */
	shutdown (conn_fd, SD_BOTH);
	shutdown (listen_fd, SD_BOTH);
	closesocket (listen_fd);
#else
	shutdown (conn_fd, SHUT_RD);
	shutdown (listen_fd, SHUT_RDWR);
	close (listen_fd);
#endif
}

static void
socket_transport_close2 (void)
{
#ifdef HOST_WIN32
	shutdown (conn_fd, SD_BOTH);
#else
	shutdown (conn_fd, SHUT_RDWR);
#endif
}

static void
register_socket_transport (void)
{
	DebuggerTransport trans;

	trans.name = "dt_socket";
	trans.connect = socket_transport_connect;
	trans.close1 = socket_transport_close1;
	trans.close2 = socket_transport_close2;
	trans.send = socket_transport_send;
	trans.recv = socket_transport_recv;

	mono_debugger_agent_register_transport (&trans);
}

/*
 * socket_fd_transport_connect:
 *
 */
static void
socket_fd_transport_connect (const char *address)
{
	int res;

	MONO_REQ_GC_SAFE_MODE;

#if defined(HOST_WIN32) && (TARGET_SIZEOF_VOID_P == 8)
	const char *format = "%" PRIu64;
#else
	const char *format = "%d";
#endif
	res = sscanf (address, format, &conn_fd);

	if (res != 1) {
		PRINT_ERROR_MSG ("debugger-agent: socket-fd transport address is invalid: '%s'\n", address);
		exit (1);
	}

	gboolean handshake_ok;
	MONO_ENTER_GC_UNSAFE;
	handshake_ok = transport_handshake ();
	MONO_EXIT_GC_UNSAFE;
	if (!handshake_ok)
		exit (1);
}

static void
register_socket_fd_transport (void)
{
	DebuggerTransport trans;

	/* This is the same as the 'dt_socket' transport, but receives an already connected socket fd */
	trans.name = "socket-fd";
	trans.connect = socket_fd_transport_connect;
	trans.close1 = socket_transport_close1;
	trans.close2 = socket_transport_close2;
	trans.send = socket_transport_send;
	trans.recv = socket_transport_recv;

	mono_debugger_agent_register_transport (&trans);
}

#endif /* DISABLE_SOCKET_TRANSPORT */

/*
 * TRANSPORT CODE
 */



static DebuggerTransport *transport;

static void
transport_init (void)
{
	int i;

#ifndef DISABLE_SOCKET_TRANSPORT
	register_socket_transport ();
	register_socket_fd_transport ();
#endif
	int ntransports = 0;
	DebuggerTransport *transports = mono_debugger_agent_get_transports (&ntransports);

	for (i = 0; i < ntransports; ++i) {
		if (!strcmp (agent_config.transport, transports [i].name))
			break;
	}
	if (i == ntransports) {
		PRINT_ERROR_MSG ("debugger-agent: The supported values for the 'transport' option are: ");
		for (i = 0; i < ntransports; ++i)
			PRINT_ERROR_MSG ("%s'%s'", i > 0 ? ", " : "", transports [i].name);
		PRINT_ERROR_MSG ("\n");
		exit (1);
	}
	transport = &transports [i];
}

void
transport_connect (const char *address)
{
	MONO_ENTER_GC_SAFE;
	transport->connect (address);
	MONO_EXIT_GC_SAFE;
}

static void
transport_close1 (void)
{
	MONO_ENTER_GC_SAFE;
	transport->close1 ();
	MONO_EXIT_GC_SAFE;
}

static void
transport_close2 (void)
{
	MONO_ENTER_GC_SAFE;
	transport->close2 ();
	MONO_EXIT_GC_SAFE;
}

static int
transport_send (void *buf, int len)
{
	int result;
	MONO_ENTER_GC_SAFE;
	result = transport->send (buf, len);
	MONO_EXIT_GC_SAFE;
	return result;
}

static int
transport_recv (void *buf, int len)
{
	int result;
	MONO_ENTER_GC_SAFE;
	result = transport->recv (buf, len);
	MONO_EXIT_GC_SAFE;
	return result;
}

static gboolean
debugger_agent_transport_handshake (void)
{
	gboolean result;
	MONO_ENTER_GC_UNSAFE;
	result = transport_handshake ();
	MONO_EXIT_GC_UNSAFE;
	return result;
}

static gboolean
transport_handshake (void)
{
	char handshake_msg [128];
	guint8 buf [128];
	int res;

	MONO_REQ_GC_UNSAFE_MODE;

	disconnected = TRUE;

	/* Write handshake message */
	sprintf (handshake_msg, "DWP-Handshake");

	do {
		res = transport_send (handshake_msg, (int)strlen (handshake_msg));
	} while (res == SOCKET_ERROR && get_last_sock_error () == MONO_EINTR);

	g_assert (res != SOCKET_ERROR);

	/* Read answer */
	res = transport_recv (buf, (int)strlen (handshake_msg));
	if ((res != strlen (handshake_msg)) || (memcmp (buf, handshake_msg, strlen (handshake_msg)) != 0)) {
		PRINT_ERROR_MSG ("debugger-agent: DWP handshake failed.\n");
		return FALSE;
	}

	/*
	 * To support older clients, the client sends its protocol version after connecting
	 * using a command. Until that is received, default to our protocol version.
	 */
	major_version = MAJOR_VERSION;
	minor_version = MINOR_VERSION;
	using_icordbg = FALSE;
	protocol_version_set = FALSE;

#ifndef DISABLE_SOCKET_TRANSPORT
	// FIXME: Move this somewhere else
	/*
	 * Set TCP_NODELAY on the socket so the client receives events/command
	 * results immediately.
	 */
	MONO_ENTER_GC_SAFE;
	if (conn_fd) {
		int flag = 1;
		int result = setsockopt (conn_fd,
                                 IPPROTO_TCP,
                                 TCP_NODELAY,
                                 (char *) &flag,
                                 sizeof(int));
		g_assert (result >= 0);
	}

	set_keepalive ();
	MONO_EXIT_GC_SAFE;
#endif

	disconnected = FALSE;
	return TRUE;
}

static void
stop_debugger_thread (void)
{
	if (!agent_inited)
		return;

	transport_close1 ();

	/*
	 * Wait for the thread to exit.
	 *
	 * If we continue with the shutdown without waiting for it, then the client might
	 * not receive an answer to its last command like a resume.
	 */
	if (!is_debugger_thread ()) {
		do {
			mono_coop_mutex_lock (&debugger_thread_exited_mutex);
			if (!debugger_thread_exited)
				mono_coop_cond_wait (&debugger_thread_exited_cond, &debugger_thread_exited_mutex);
			mono_coop_mutex_unlock (&debugger_thread_exited_mutex);
		} while (!debugger_thread_exited);

		if (debugger_thread_handle)
			mono_thread_info_wait_one_handle (debugger_thread_handle, MONO_INFINITE_WAIT, TRUE);
	}

	transport_close2 ();
}

static void
start_debugger_thread (MonoError *error)
{
	MonoInternalThread *thread;

	thread = mono_thread_create_internal ((MonoThreadStart)debugger_thread, NULL, MONO_THREAD_CREATE_FLAGS_DEBUGGER, error);
	return_if_nok (error);

	/* Is it possible for the thread to be dead alreay ? */
	debugger_thread_handle = mono_threads_open_thread_handle (thread->handle);
	g_assert (debugger_thread_handle);

}

static gboolean
send_packet (uint8_t command_set, uint8_t command, Buffer *data)
{
	Buffer buf;
	int len, id;
	gboolean res;

	id = mono_atomic_inc_i32 (&packet_id);

	len = GPTRDIFF_TO_INT (data->p - data->buf + 11);
	buffer_init (&buf, len);
	buffer_add_int (&buf, len);
	buffer_add_int (&buf, id);
	buffer_add_byte (&buf, 0); /* flags */
	buffer_add_byte (&buf, command_set);
	buffer_add_byte (&buf, command);
	memcpy (buf.buf + 11, data->buf, data->p - data->buf);

	res = transport_send (buf.buf, len);

	buffer_free (&buf);

	return res;
}

static gboolean
send_reply_packets (int npackets, ReplyPacket *packets)
{
	Buffer buf;
	int i, len;
	gboolean res;

	len = 0;
	for (i = 0; i < npackets; ++i)
		len += buffer_len (packets [i].data) + 11;
	buffer_init (&buf, len);
	for (i = 0; i < npackets; ++i) {
		buffer_add_int (&buf, buffer_len (packets [i].data) + 11);
		buffer_add_int (&buf, packets [i].id);
		buffer_add_byte (&buf, 0x80); /* flags */
		buffer_add_byte (&buf, (packets [i].error >> 8) & 0xff);
		buffer_add_byte (&buf, packets [i].error & 0xff);
		buffer_add_buffer (&buf, packets [i].data);
	}

	res = transport_send (buf.buf, len);

	buffer_free (&buf);

	return res;
}

static gboolean
send_reply_packet (int id, int error, Buffer *data)
{
	ReplyPacket packet;

	memset (&packet, 0, sizeof (packet));
	packet.id = id;
	packet.error = error;
	packet.data = data;

	return send_reply_packets (1, &packet);
}

static void
send_buffered_reply_packets (void)
{
	int i;

	send_reply_packets (nreply_packets, reply_packets);
	for (i = 0; i < nreply_packets; ++i)
		buffer_free (reply_packets [i].data);
	PRINT_DEBUG_MSG (1, "[dbg] Sent %d buffered reply packets [at=%lx].\n", nreply_packets, (long)mono_100ns_ticks () / 10000);
	nreply_packets = 0;
}

static void
buffer_reply_packet (int id, int error, Buffer *data)
{
	ReplyPacket *p;

	if (nreply_packets == 128)
		send_buffered_reply_packets ();

	p = &reply_packets [nreply_packets];
	p->id = id;
	p->error = error;
	p->data = g_new0 (Buffer, 1);
	buffer_init (p->data, buffer_len (data));
	buffer_add_buffer (p->data, data);
	nreply_packets ++;
}


/* Maps objid -> ObjRef */
/* Protected by the loader lock */
static GHashTable *objrefs;
/* Protected by the loader lock */
static GHashTable *obj_to_objref;
/* Protected by the dbg lock */
static MonoGHashTable *suspended_objs;

#ifdef TARGET_WASM
void
mono_init_debugger_agent_for_wasm (int log_level_parm, MonoProfilerHandle *prof)
{
	if (mono_atomic_cas_i32 (&agent_inited, 1, 0) == 1)
		return;

	int ntransports = 0;
	DebuggerTransport *transports = mono_debugger_agent_get_transports (&ntransports);

	ids_init();
	objrefs = g_hash_table_new_full (NULL, NULL, NULL, mono_debugger_free_objref);
	obj_to_objref = g_hash_table_new (NULL, NULL);
	pending_assembly_loads = g_ptr_array_new ();

	log_level = log_level_parm;
	event_requests = g_ptr_array_new ();
	vm_start_event_sent = TRUE;
	transport = &transports [0];

	memset(&debugger_wasm_thread, 0, sizeof(DebuggerTlsData));
	mono_native_tls_alloc (&debugger_tls_id, NULL);
	mono_native_tls_set_value (debugger_tls_id, &debugger_wasm_thread);

	agent_config.enabled = TRUE;

	mono_profiler_set_jit_done_callback (*prof, jit_done);
}

void
mono_change_log_level (int new_log_level)
{
	log_level = new_log_level;
}
#endif


static void
objrefs_init (void)
{
	objrefs = g_hash_table_new_full (NULL, NULL, NULL, mono_debugger_free_objref);
	obj_to_objref = g_hash_table_new (NULL, NULL);
	suspended_objs = mono_g_hash_table_new_type_internal ((GHashFunc)mono_object_hash_internal, NULL, MONO_HASH_KEY_GC, MONO_ROOT_SOURCE_DEBUGGER, NULL, "Debugger Suspended Object Table");
}

static void
objrefs_cleanup (void)
{
	g_hash_table_destroy (objrefs);
	objrefs = NULL;
}

/*
 * Return an ObjRef for OBJ.
 */
static ObjRef*
get_objref (MonoObject *obj)
{
	ObjRef *ref;
	GSList *reflist = NULL, *l;
	int hash = 0;

	if (obj == NULL)
		return NULL;

	if (suspend_count) {
		/*
		 * Have to keep object refs created during suspensions alive for the duration of the suspension, so GCs during invokes don't collect them.
		 */
		dbg_lock ();
		mono_g_hash_table_insert_internal (suspended_objs, obj, NULL);
		dbg_unlock ();
	}

	mono_loader_lock ();

	/* FIXME: The tables can grow indefinitely */

	if (mono_gc_is_moving ()) {
		/*
		 * Objects can move, so use a hash table mapping hash codes to lists of
		 * ObjRef structures.
		 */
		hash = mono_object_hash_internal (obj);

		reflist = (GSList *)g_hash_table_lookup (obj_to_objref, GINT_TO_POINTER (hash));
		for (l = reflist; l; l = l->next) {
			ref = (ObjRef *)l->data;
			if (ref && mono_gchandle_get_target_internal (ref->handle) == obj) {
				mono_loader_unlock ();
				return ref;
			}
		}
	} else {
		/* Use a hash table with masked pointers to internalize object references */
		ref = (ObjRef *)g_hash_table_lookup (obj_to_objref, GINT_TO_POINTER (~((gsize)obj)));
		/* ref might refer to a different object with the same addr which was GCd */
		if (ref && mono_gchandle_get_target_internal (ref->handle) == obj) {
			mono_loader_unlock ();
			return ref;
		}
	}

	ref = g_new0 (ObjRef, 1);
	ref->id = mono_atomic_inc_i32 (&objref_id);
	ref->handle = mono_gchandle_new_weakref_internal (obj, FALSE);

	g_hash_table_insert (objrefs, GINT_TO_POINTER (ref->id), ref);

	if (mono_gc_is_moving ()) {
		reflist = g_slist_append (reflist, ref);
		g_hash_table_insert (obj_to_objref, GINT_TO_POINTER (hash), reflist);
	} else {
		g_hash_table_insert (obj_to_objref, GINT_TO_POINTER (~((gsize)obj)), ref);
	}

	mono_loader_unlock ();

	return ref;
}

static gboolean
true_pred (gpointer key, gpointer value, gpointer user_data)
{
	return TRUE;
}

static void
clear_suspended_objs (void)
{
	dbg_lock ();
	mono_g_hash_table_foreach_remove (suspended_objs, true_pred, NULL);
	dbg_unlock ();
}

static int
get_objid (MonoObject *obj)
{
	if (!obj)
		return 0;
	else
		return get_objref (obj)->id;
}

/*
 * Set OBJ to the object identified by OBJID.
 * Returns 0 or an error code if OBJID is invalid or the object has been garbage
 * collected.
 */
static ErrorCode
get_object_allow_null (int objid, MonoObject **obj)
{
	ObjRef *ref;

	if (objid == 0) {
		*obj = NULL;
		return ERR_NONE;
	}

	if (!objrefs)
		return ERR_INVALID_OBJECT;

	mono_loader_lock ();

	ref = (ObjRef *)g_hash_table_lookup (objrefs, GINT_TO_POINTER (objid));

	if (ref) {
		*obj = mono_gchandle_get_target_internal (ref->handle);
		mono_loader_unlock ();
		if (!(*obj))
			return ERR_INVALID_OBJECT;
		return ERR_NONE;
	} else {
		mono_loader_unlock ();
		return ERR_INVALID_OBJECT;
	}
}

static ErrorCode
get_object (int objid, MonoObject **obj)
{
	ErrorCode err = get_object_allow_null (objid, obj);

	if (err != ERR_NONE)
		return err;
	if (!(*obj))
		return ERR_INVALID_OBJECT;
	return ERR_NONE;
}

static int
decode_objid (guint8 *buf, guint8 **endbuf, guint8 *limit)
{
	return decode_id (buf, endbuf, limit);
}

static void
buffer_add_objid (Buffer *buf, MonoObject *o)
{
	buffer_add_id (buf, get_objid (o));
}

/*
 * Represents a runtime structure accessible to the debugger client
 */
typedef struct {
	/* Unique id used in the wire protocol */
	int id;
	/* Domain of the runtime structure, NULL if the domain was unloaded */
	MonoDomain *domain;
	union {
		gpointer val;
		MonoClass *klass;
		MonoMethod *method;
		MonoImage *image;
		MonoAssembly *assembly;
		MonoClassField *field;
		MonoDomain *domain;
		MonoProperty *property;
	} data;
} Id;

typedef struct {
	/* Maps runtime structure -> Id */
	/* Protected by the dbg lock */
	GHashTable *val_to_id [ID_NUM];
	/* Classes whose class load event has been sent */
	/* Protected by the loader lock */
	GHashTable *loaded_classes;
	/* Maps MonoClass->GPtrArray of file names */
	GHashTable *source_files;
	/* Maps source file basename -> GSList of classes */
	GHashTable *source_file_to_class;
	/* Same with ignore-case */
	GHashTable *source_file_to_class_ignorecase;
} AgentDomainInfo;

/* Maps id -> Id */
/* Protected by the dbg lock */
static GPtrArray *ids [ID_NUM];

static void
ids_init (void)
{
	for (guint i = 0; i < ID_NUM; ++i)
		ids [i] = g_ptr_array_new ();
}

static void
ids_cleanup (void)
{
	for (guint i = 0; i < ID_NUM; ++i) {
		if (ids [i]) {
			for (guint j = 0; j < ids [i]->len; ++j)
				g_free (g_ptr_array_index (ids [i], j));
			g_ptr_array_free (ids [i], TRUE);
		}
		ids [i] = NULL;
	}
}

static void
debugger_agent_free_mem_manager (gpointer mem_manager)
{
	MonoJitMemoryManager *jit_mm = (MonoJitMemoryManager*)mem_manager;
	AgentDomainInfo *info = (AgentDomainInfo *)jit_mm->agent_info;
	GHashTableIter iter;
	GPtrArray *file_names;
	char *basename;
	GSList *l;

	// FIXME:
	if (mem_manager != get_default_jit_mm ())
		return;

	if (info) {
		for (guint i = 0; i < ID_NUM; ++i)
			g_hash_table_destroy (info->val_to_id [i]);
		g_hash_table_destroy (info->loaded_classes);

		g_hash_table_iter_init (&iter, info->source_files);
		while (g_hash_table_iter_next (&iter, NULL, (void**)&file_names)) {
			for (guint i = 0; i < file_names->len; ++i)
				g_free (g_ptr_array_index (file_names, i));
			g_ptr_array_free (file_names, TRUE);
		}

		g_hash_table_iter_init (&iter, info->source_file_to_class);
		while (g_hash_table_iter_next (&iter, (void**)&basename, (void**)&l)) {
			g_free (basename);
			g_slist_free (l);
		}

		g_hash_table_iter_init (&iter, info->source_file_to_class_ignorecase);
		while (g_hash_table_iter_next (&iter, (void**)&basename, (void**)&l)) {
			g_free (basename);
			g_slist_free (l);
		}

		g_free (info);
	}

	jit_mm->agent_info = NULL;

#if 0
	/* Clear ids referencing structures in the domain */
	dbg_lock ();
	for (guint i = 0; i < ID_NUM; ++i) {
		if (ids [i]) {
			for (j = 0; j < ids [i]->len; ++j) {
				Id *id = (Id *)g_ptr_array_index (ids [i], j);
				if (id->domain == domain)
					id->domain = NULL;
			}
		}
	}
	dbg_unlock ();
#endif
}

static AgentDomainInfo*
get_agent_info (void)
{
	AgentDomainInfo *info = NULL;
	MonoJitMemoryManager *jit_mm = get_default_jit_mm ();
	info = (AgentDomainInfo *)jit_mm->agent_info;

	if (info) {
		mono_memory_read_barrier ();
		return info;
	}

	info = g_new0 (AgentDomainInfo, 1);
	info->loaded_classes = g_hash_table_new (mono_aligned_addr_hash, NULL);
	info->source_files = g_hash_table_new (mono_aligned_addr_hash, NULL);
	info->source_file_to_class = g_hash_table_new (g_str_hash, g_str_equal);
	info->source_file_to_class_ignorecase = g_hash_table_new (g_str_hash, g_str_equal);

	mono_memory_write_barrier ();

	gpointer other_info = mono_atomic_cas_ptr (&jit_mm->agent_info, info, NULL);

	if (other_info != NULL) {
		g_hash_table_destroy (info->loaded_classes);
		g_hash_table_destroy (info->source_files);
		g_hash_table_destroy (info->source_file_to_class);
		g_hash_table_destroy (info->source_file_to_class_ignorecase);
		g_free (info);
	}

	return (AgentDomainInfo *)jit_mm->agent_info;
}

static int
get_id (MonoDomain *domain, IdType type, gpointer val)
{
	Id *id;
	AgentDomainInfo *info;

	if (val == NULL)
		return 0;

	info = get_agent_info ();

	dbg_lock ();

	if (info->val_to_id [type] == NULL)
		info->val_to_id [type] = g_hash_table_new (mono_aligned_addr_hash, NULL);

	id = (Id *)g_hash_table_lookup (info->val_to_id [type], val);
	if (id) {
		dbg_unlock ();
		return id->id;
	}

	id = g_new0 (Id, 1);
	/* Reserve id 0 */
	id->id = ids [type]->len + 1;
	id->domain = domain;
	id->data.val = val;

	g_hash_table_insert (info->val_to_id [type], val, id);
	g_ptr_array_add (ids [type], id);

	dbg_unlock ();

	return id->id;
}

static gpointer
decode_ptr_id (guint8 *buf, guint8 **endbuf, guint8 *limit, IdType type, MonoDomain **domain, ErrorCode *err)
{
	Id *res;

	int id = decode_id (buf, endbuf, limit);

	*err = ERR_NONE;
	if (domain)
		*domain = NULL;

	if (id == 0)
		return NULL;

	// FIXME: error handling
	dbg_lock ();
	g_assert (id > 0 && GINT_TO_UINT(id) <= ids [type]->len);

	res = (Id *)g_ptr_array_index (ids [type], id - 1);
	dbg_unlock ();

	if (res->domain == NULL) {
		PRINT_DEBUG_MSG (1, "ERR_UNLOADED, id=%d, type=%d.\n", id, type);
		*err = ERR_UNLOADED;
		return NULL;
	}

	if (domain)
		*domain = res->domain;

	return res->data.val;
}

static int
buffer_add_ptr_id (Buffer *buf, MonoDomain *domain, IdType type, gpointer val)
{
	int id = get_id (domain, type, val);
	buffer_add_id (buf, id);
	return id;
}

static MonoClass*
decode_typeid (guint8 *buf, guint8 **endbuf, guint8 *limit, MonoDomain **domain, ErrorCode *err)
{
	MonoClass *klass;

	klass = (MonoClass *)decode_ptr_id (buf, endbuf, limit, ID_TYPE, domain, err);
	if (G_UNLIKELY (log_level >= 2) && klass) {
		char *s;

		s = mono_type_full_name (m_class_get_byval_arg (klass));
		PRINT_DEBUG_MSG (2, "[dbg]   recv class [%s]\n", s);
		g_free (s);
	}
	return klass;
}

static MonoAssembly*
decode_assemblyid (guint8 *buf, guint8 **endbuf, guint8 *limit, MonoDomain **domain, ErrorCode *err)
{
	return (MonoAssembly *)decode_ptr_id (buf, endbuf, limit, ID_ASSEMBLY, domain, err);
}

static MonoImage*
decode_moduleid (guint8 *buf, guint8 **endbuf, guint8 *limit, MonoDomain **domain, ErrorCode *err)
{
	return (MonoImage *)decode_ptr_id (buf, endbuf, limit, ID_MODULE, domain, err);
}

static MonoMethod*
decode_methodid (guint8 *buf, guint8 **endbuf, guint8 *limit, MonoDomain **domain, ErrorCode *err)
{
	MonoMethod *m;

	m = (MonoMethod *)decode_ptr_id (buf, endbuf, limit, ID_METHOD, domain, err);
	if (G_UNLIKELY (log_level >= 2) && m) {
		char *s;

		s = mono_method_full_name (m, TRUE);
		PRINT_DEBUG_MSG (2, "[dbg]   recv method [%s]\n", s);
		g_free (s);
	}
	return m;
}

static MonoClassField*
decode_fieldid (guint8 *buf, guint8 **endbuf, guint8 *limit, MonoDomain **domain, ErrorCode *err)
{
	return (MonoClassField *)decode_ptr_id (buf, endbuf, limit, ID_FIELD, domain, err);
}

static MonoDomain*
decode_domainid (guint8 *buf, guint8 **endbuf, guint8 *limit, MonoDomain **domain, ErrorCode *err)
{
	return (MonoDomain *)decode_ptr_id (buf, endbuf, limit, ID_DOMAIN, domain, err);
}

static MonoProperty*
decode_propertyid (guint8 *buf, guint8 **endbuf, guint8 *limit, MonoDomain **domain, ErrorCode *err)
{
	return (MonoProperty *)decode_ptr_id (buf, endbuf, limit, ID_PROPERTY, domain, err);
}

static void
buffer_add_typeid (Buffer *buf, MonoDomain *domain, MonoClass *klass)
{
	buffer_add_ptr_id (buf, domain, ID_TYPE, klass);
	if (G_UNLIKELY (log_level >= 2) && klass) {
		char *s;

		s = mono_type_full_name (m_class_get_byval_arg (klass));
		if (is_debugger_thread ())
			PRINT_DEBUG_MSG (2, "[dbg]   send class [%s]\n", s);
		else
			PRINT_DEBUG_MSG (2, "[%p]   send class [%s]\n", (gpointer) (gsize) mono_native_thread_id_get (), s);
		g_free (s);
	}
}

static void
buffer_add_methodid (Buffer *buf, MonoDomain *domain, MonoMethod *method)
{
	buffer_add_ptr_id (buf, domain, ID_METHOD, method);
	if (G_UNLIKELY (log_level >= 2) && method) {
		char *s;

		s = mono_method_full_name (method, 1);
		if (is_debugger_thread ())
			PRINT_DEBUG_MSG (2, "[dbg]   send method [%s]\n", s);
		else
			PRINT_DEBUG_MSG (2, "[%p]   send method [%s]\n", (gpointer) (gsize) mono_native_thread_id_get (), s);
		g_free (s);
	}
}

static void
buffer_add_assemblyid (Buffer *buf, MonoDomain *domain, MonoAssembly *assembly)
{
	int id;

	id = buffer_add_ptr_id (buf, domain, ID_ASSEMBLY, assembly);
	if (G_UNLIKELY (log_level >= 2) && assembly)
		PRINT_DEBUG_MSG (2, "[dbg]   send assembly [%s][%s][%d]\n", assembly->aname.name, domain->friendly_name, id);
}

static void
buffer_add_moduleid (Buffer *buf, MonoDomain *domain, MonoImage *image)
{
	buffer_add_ptr_id (buf, domain, ID_MODULE, image);
}

static void
buffer_add_fieldid (Buffer *buf, MonoDomain *domain, MonoClassField *field)
{
	buffer_add_ptr_id (buf, domain, ID_FIELD, field);
}

static void
buffer_add_propertyid (Buffer *buf, MonoDomain *domain, MonoProperty *property)
{
	buffer_add_ptr_id (buf, domain, ID_PROPERTY, property);
}

static void
buffer_add_domainid (Buffer *buf, MonoDomain *domain)
{
	buffer_add_ptr_id (buf, domain, ID_DOMAIN, domain);
}

static void invoke_method (void);

/*
 * SUSPEND/RESUME
 */

static MonoJitInfo*
get_top_method_ji (gpointer ip, MonoDomain **domain, gpointer *out_ip)
{
	MonoJitInfo *ji;

	if (out_ip)
		*out_ip = ip;
	if (domain)
		*domain = mono_get_root_domain ();

	ji = mini_jit_info_table_find (ip);
	if (!ji) {
		/* Could be an interpreter method */

		MonoLMF *lmf = mono_get_lmf ();
		MonoInterpFrameHandle *frame;

		g_assert (((gsize)lmf->previous_lmf) & 2);
		MonoLMFExt *ext = (MonoLMFExt*)lmf;

		g_assert (ext->kind == MONO_LMFEXT_INTERP_EXIT || ext->kind == MONO_LMFEXT_INTERP_EXIT_WITH_CTX);
		frame = (MonoInterpFrameHandle*)ext->interp_exit_data;
		ji = mini_get_interp_callbacks_api ()->frame_get_jit_info (frame);
		if (domain)
			*domain = mono_domain_get ();
		if (out_ip)
			*out_ip = mini_get_interp_callbacks_api ()->frame_get_ip (frame);
	}
	return ji;
}

/*
 * save_thread_context:
 *
 *   Set CTX as the current threads context which is used for computing stack traces.
 * This function is signal-safe.
 */
static void
save_thread_context (MonoContext *ctx)
{
	DebuggerTlsData *tls;

	tls = (DebuggerTlsData *)mono_native_tls_get_value (debugger_tls_id);
	g_assert (tls);

	if (ctx)
		mono_thread_state_init_from_monoctx (&tls->context, ctx);
	else
		mono_thread_state_init_from_current (&tls->context);
}

#ifdef TARGET_WASM
void
mono_wasm_save_thread_context (void)
{
	debugger_wasm_thread.really_suspended = TRUE;
	mono_thread_state_init_from_current (&debugger_wasm_thread.context);
}

DebuggerTlsData*
mono_wasm_get_tls (void)
{
	return &debugger_wasm_thread;
}
#endif

#ifdef HOST_WASI
void
mono_wasi_suspend_current (void)
{
	GET_DEBUGGER_TLS();
	g_assert (tls);
	tls->really_suspended = TRUE;
	return;
}

void
mono_debugger_agent_initialize_function_pointers (void *start_debugger_thread, void *suspend_vm, void *suspend_current)
{
	start_debugger_thread_func = start_debugger_thread;
	suspend_vm_func = suspend_vm;
	suspend_current_func = suspend_current;
}
#endif

static MonoCoopMutex suspend_mutex;

/* Cond variable used to wait for suspend_count becoming 0 */
static MonoCoopCond suspend_cond;

/* Semaphore used to wait for a thread becoming suspended */
static MonoCoopSem suspend_sem;

static void
suspend_init (void)
{
	mono_coop_mutex_init (&suspend_mutex);
	mono_coop_cond_init (&suspend_cond);
	mono_coop_sem_init (&suspend_sem, 0);
}

typedef struct
{
	StackFrameInfo last_frame;
	gboolean last_frame_set;
	MonoContext ctx;
	gpointer lmf;
	MonoDomain *domain;
} GetLastFrameUserData;

static gboolean
get_last_frame (StackFrameInfo *info, MonoContext *ctx, gpointer user_data)
{
	GetLastFrameUserData *data = (GetLastFrameUserData *)user_data;

	if (info->type == FRAME_TYPE_MANAGED_TO_NATIVE || info->type == FRAME_TYPE_TRAMPOLINE)
		return FALSE;

	if (!data->last_frame_set) {
		/* Store the last frame */
		memcpy (&data->last_frame, info, sizeof (StackFrameInfo));
		data->last_frame_set = TRUE;
		return FALSE;
	} else {
		/* Store the context/lmf for the frame above the last frame */
		memcpy (&data->ctx, ctx, sizeof (MonoContext));
		data->lmf = info->lmf;
		data->domain = mono_get_root_domain ();
		return TRUE;
	}
}

static void
copy_unwind_state_from_frame_data (MonoThreadUnwindState *to, GetLastFrameUserData *data, gpointer jit_tls)
{
	memcpy (&to->ctx, &data->ctx, sizeof (MonoContext));

	to->unwind_data [MONO_UNWIND_DATA_DOMAIN] = data->domain;
	to->unwind_data [MONO_UNWIND_DATA_LMF] = data->lmf;
	to->unwind_data [MONO_UNWIND_DATA_JIT_TLS] = jit_tls;
	to->valid = TRUE;
}

/*
 * thread_interrupt:
 *
 *   Process interruption of a thread. This should be signal safe.
 *
 * This always runs in the debugger thread.
 */
static void
thread_interrupt (DebuggerTlsData *tls, MonoThreadInfo *info, MonoJitInfo *ji)
{
	gpointer ip;
	MonoNativeThreadId tid;

	g_assert (info);

	ip = MINI_FTNPTR_TO_ADDR (MONO_CONTEXT_GET_IP (&mono_thread_info_get_suspend_state (info)->ctx));
	tid = mono_thread_info_get_tid (info);

	// FIXME: Races when the thread leaves managed code before hitting a single step
	// event.

	if (ji && !ji->is_trampoline) {
		/* Running managed code, will be suspended by the single step code */
		PRINT_DEBUG_MSG (1, "[%p] Received interrupt while at %s(%p), continuing.\n", (gpointer)(gsize)tid, jinfo_get_method (ji)->name, ip);
	} else {
		/*
		 * Running native code, will be suspended when it returns to/enters
		 * managed code. Treat it as already suspended.
		 * This might interrupt the code in mono_de_process_single_step (), we use the
		 * tls->suspending flag to avoid races when that happens.
		 */
		if (!tls->suspended && !tls->suspending) {
			GetLastFrameUserData data;

			// FIXME: printf is not signal safe, but this is only used during
			// debugger debugging
			if (ip)
				PRINT_DEBUG_MSG (1, "[%p] Received interrupt while at %p, treating as suspended.\n", (gpointer)(gsize)tid, ip);
			//save_thread_context (&ctx);

			if (!tls->thread)
				/* Already terminated */
				return;

			/*
			 * We are in a difficult position: we want to be able to provide stack
			 * traces for this thread, but we can't use the current ctx+lmf, since
			 * the thread is still running, so it might return to managed code,
			 * making these invalid.
			 * So we start a stack walk and save the first frame, along with the
			 * parent frame's ctx+lmf. This (hopefully) works because the thread will be
			 * suspended when it returns to managed code, so the parent's ctx should
			 * remain valid.
			 */
			MonoThreadUnwindState *state = mono_thread_info_get_suspend_state (info);

			data.last_frame_set = FALSE;
			mono_get_eh_callbacks ()->mono_walk_stack_with_state (get_last_frame, state, MONO_UNWIND_SIGNAL_SAFE, &data);
			if (data.last_frame_set) {
				gpointer jit_tls = tls->thread->thread_info->jit_data;

				memcpy (&tls->async_last_frame, &data.last_frame, sizeof (StackFrameInfo));

				if (data.last_frame.type == FRAME_TYPE_INTERP_TO_MANAGED || data.last_frame.type == FRAME_TYPE_INTERP_TO_MANAGED_WITH_CTX) {
					/*
					 * Store the current lmf instead of the parent one, since that
					 * contains the interp exit data.
					 */
					data.lmf = state->unwind_data [MONO_UNWIND_DATA_LMF];
				}

				copy_unwind_state_from_frame_data (&tls->async_state, &data, jit_tls);
				/* Don't set tls->context, it could race with the thread processing a breakpoint etc. */
			} else {
				tls->async_state.valid = FALSE;
			}

			mono_memory_barrier ();

			tls->suspended = TRUE;
			mono_coop_sem_post (&suspend_sem);
		}
	}
}

/*
 * reset_native_thread_suspend_state:
 *
 *   Reset the suspended flag and state on native threads
 */
static void
reset_native_thread_suspend_state (gpointer key, gpointer value, gpointer user_data)
{
	DebuggerTlsData *tls = (DebuggerTlsData *)value;

	if (!tls->really_suspended && tls->suspended) {
		tls->suspended = FALSE;
		/*
		 * The thread might still be running if it was executing native code, so the state won't be invalided by
		 * suspend_current ().
		 */
		tls->context.valid = FALSE;
		tls->async_state.valid = FALSE;
		invalidate_frames (tls);
	}
	tls->resume_count_internal++;

}

typedef struct {
	DebuggerTlsData *tls;
	gboolean valid_info;
} InterruptData;

static SuspendThreadResult
debugger_interrupt_critical (MonoThreadInfo *info, gpointer user_data)
{
	InterruptData *data = (InterruptData *)user_data;
	MonoJitInfo *ji;

	data->valid_info = TRUE;
	MonoDomain *domain = (MonoDomain *) mono_thread_info_get_suspend_state (info)->unwind_data [MONO_UNWIND_DATA_DOMAIN];
	if (!domain) {
		/* not attached */
		ji = NULL;
	} else {
		ji = mono_jit_info_table_find_internal (MINI_FTNPTR_TO_ADDR (MONO_CONTEXT_GET_IP (&mono_thread_info_get_suspend_state (info)->ctx)), TRUE, TRUE);
	}

	/* This is signal safe */
	thread_interrupt (data->tls, info, ji);
	return MonoResumeThread;
}

/*
 * notify_thread:
 *
 *   Notify a thread that it needs to suspend.
 */
static void
notify_thread (gpointer key, gpointer value, gpointer user_data)
{
	MonoInternalThread *thread = (MonoInternalThread *)key;
	DebuggerTlsData *tls = (DebuggerTlsData *)value;
	MonoNativeThreadId tid = MONO_UINT_TO_NATIVE_THREAD_ID (thread->tid);

	if (mono_thread_internal_is_current (thread) || tls->terminated)
		return;

	PRINT_DEBUG_MSG (1, "[%p] Interrupting %p...\n", (gpointer)(gsize) mono_native_thread_id_get (), (gpointer)(gsize) tid);

	/* This is _not_ equivalent to mono_thread_internal_abort () */
	InterruptData interrupt_data = { 0 };
	interrupt_data.tls = tls;

	mono_thread_info_safe_suspend_and_run ((MonoNativeThreadId)(gsize)thread->tid, FALSE, debugger_interrupt_critical, &interrupt_data);
	if (!interrupt_data.valid_info) {
		PRINT_DEBUG_MSG (1, "[%p] mono_thread_info_suspend_sync () failed for %p...\n", (gpointer)(gsize) mono_native_thread_id_get (), (gpointer)(gsize) tid);
		/*
		 * Attached thread which died without detaching.
		 */
		tls->terminated = TRUE;
	}
}

static void
process_suspend (DebuggerTlsData *tls, MonoContext *ctx)
{
	guint8 *ip = (guint8 *)MONO_CONTEXT_GET_IP (ctx);
	MonoJitInfo *ji;
	MonoMethod *method;

	if (mono_loader_lock_is_owned_by_self ()) {
		/*
		 * Shortcut for the check in suspend_current (). This speeds up processing
		 * when executing long running code inside the loader lock, i.e. assembly load
		 * hooks.
		 */
		return;
	}

	if (is_debugger_thread ())
		return;

	/* Prevent races with mono_debugger_agent_thread_interrupt () */
	if (suspend_count - tls->resume_count > 0)
		tls->suspending = TRUE;

	PRINT_DEBUG_MSG (1, "[%p] Received single step event for suspending.\n", (gpointer) (gsize) mono_native_thread_id_get ());

	if (suspend_count - tls->resume_count == 0) {
		/*
		 * We are executing a single threaded invoke but the single step for
		 * suspending is still active.
		 * FIXME: This slows down single threaded invokes.
		 */
		PRINT_DEBUG_MSG (1, "[%p] Ignored during single threaded invoke.\n", (gpointer) (gsize) mono_native_thread_id_get ());
		return;
	}

	ji = get_top_method_ji (ip, NULL, NULL);
	g_assert (ji);
	/* Can't suspend in these methods */
	method = jinfo_get_method (ji);
	if (method->klass == mono_get_string_class () && (!strcmp (method->name, "memset") || strstr (method->name, "memcpy")))
		return;

	save_thread_context (ctx);

	suspend_current_func ();
}


/* Conditionally call process_suspend depending oh the current state */
static gboolean
try_process_suspend (void *the_tls, MonoContext *ctx, gboolean from_breakpoint)
{
	MONO_REQ_GC_UNSAFE_MODE;

	DebuggerTlsData *tls = (DebuggerTlsData*)the_tls;
	/* if there is a suspend pending that is not executed yes */
	if (suspend_count > 0) {
		/* Fastpath during invokes, see in process_suspend () */
		/* if there is a suspend pending but this thread is already resumed, we shouldn't suspend it again and the breakpoint/ss can run */
		if (suspend_count - tls->resume_count == 0)
			return FALSE;
		/* if there is in a invoke the breakpoint/step should be executed even with the suspend pending */
		if (tls->invoke)
			return FALSE;
		/* with the multithreaded single step check if there is a suspend_count pending in the current thread and not in the vm */
		if (from_breakpoint && tls->suspend_count <= tls->resume_count_internal)
			return FALSE;
		process_suspend (tls, ctx);
		return TRUE;
	} /* if there isn't any suspend pending, the breakpoint/ss will be executed and will suspend then vm when the event is sent */
	return FALSE;
}

/*
 * suspend_vm:
 *
 * Increase the suspend count of the VM. While the suspend count is greater
 * than 0, runtime threads are suspended at certain points during execution.
 */
static void
suspend_vm (void)
{
	mono_loader_lock ();

	mono_coop_mutex_lock (&suspend_mutex);

	suspend_count ++;

	PRINT_DEBUG_MSG (1, "[%p] Suspending vm...\n", (gpointer) (gsize) mono_native_thread_id_get ());

	if (suspend_count == 1) {
		// FIXME: Is it safe to call this inside the lock ?
		mono_de_start_single_stepping ();
		mono_g_hash_table_foreach (thread_to_tls, notify_thread, NULL);
	}

	mono_coop_mutex_unlock (&suspend_mutex);
	mono_loader_unlock ();
}

/*
 * resume_vm:
 *
 * Decrease the suspend count of the VM. If the count reaches 0, runtime threads
 * are resumed.
 */
static void
resume_vm (void)
{
#ifndef HOST_WASI
	g_assert (is_debugger_thread ());

	mono_loader_lock ();

	mono_coop_mutex_lock (&suspend_mutex);

	g_assert (suspend_count > 0);
	suspend_count --;

	PRINT_DEBUG_MSG (1, "[%p] Resuming vm, suspend count=%d...\n", (gpointer) (gsize) mono_native_thread_id_get (), suspend_count);

	if (suspend_count == 0) {
		// FIXME: Is it safe to call this inside the lock ?
		mono_de_stop_single_stepping ();
		mono_g_hash_table_foreach (thread_to_tls, reset_native_thread_suspend_state, NULL);
	}

	/* Signal this even when suspend_count > 0, since some threads might have resume_count > 0 */
	mono_coop_cond_broadcast (&suspend_cond);

	mono_coop_mutex_unlock (&suspend_mutex);
	//g_assert (err == 0);

	mono_loader_unlock ();
#else
	resumed_from_wasi = TRUE;
#endif	
}

/*
 * resume_thread:
 *
 *   Resume just one thread.
 */
static void
resume_thread (MonoInternalThread *thread)
{
	DebuggerTlsData *tls;

	g_assert (is_debugger_thread ());

	mono_loader_lock ();

	tls = (DebuggerTlsData *)mono_g_hash_table_lookup (thread_to_tls, thread);
	g_assert (tls);

	mono_coop_mutex_lock (&suspend_mutex);

	g_assert (suspend_count > 0);

	PRINT_DEBUG_MSG (1, "[sdb] Resuming thread %p...\n", (gpointer)(gssize)thread->tid);

	tls->resume_count += suspend_count;
	tls->resume_count_internal += tls->suspend_count;
	tls->suspend_count = 0;

	/*
	 * Signal suspend_count without decreasing suspend_count, the threads will wake up
	 * but only the one whose resume_count field is > 0 will be resumed.
	 */
	mono_coop_cond_broadcast (&suspend_cond);

	mono_coop_mutex_unlock (&suspend_mutex);
	//g_assert (err == 0);

	mono_loader_unlock ();
}

static void
free_frames (StackFrame **frames, int nframes)
{
	int i;

	for (i = 0; i < nframes; ++i) {
		if (frames [i]->jit)
			mono_debug_free_method_jit_info (frames [i]->jit);
		g_free (frames [i]);
	}
	g_free (frames);
}

static void
invalidate_frames (DebuggerTlsData *tls)
{
	mono_loader_lock ();

	if (!tls)
		tls = (DebuggerTlsData *)mono_native_tls_get_value (debugger_tls_id);
	g_assert (tls);

	free_frames (tls->frames, tls->frame_count);
	tls->frame_count = 0;
	tls->frames = NULL;

	free_frames (tls->restore_frames, tls->restore_frame_count);
	tls->restore_frame_count = 0;
	tls->restore_frames = NULL;

	mono_loader_unlock ();
}

/*
 * suspend_current:
 *
 *   Suspend the current thread until the runtime is resumed. If the thread has a
 * pending invoke, then the invoke is executed before this function returns.
 */
static void
suspend_current (void)
{
	DebuggerTlsData *tls;

	g_assert (!is_debugger_thread ());

	if (mono_loader_lock_is_owned_by_self ()) {
		/*
		 * If we own the loader mutex, can't suspend until we release it, since the
		 * whole runtime can deadlock otherwise.
		 */
		return;
	}

 	tls = (DebuggerTlsData *)mono_native_tls_get_value (debugger_tls_id);
	g_assert (tls);

	gboolean do_resume = FALSE;
	while (!do_resume) {
		mono_coop_mutex_lock (&suspend_mutex);

		tls->suspending = FALSE;
		tls->really_suspended = TRUE;

		if (!tls->suspended) {
			tls->suspended = TRUE;
			mono_coop_sem_post (&suspend_sem);
		}

		mono_debugger_log_suspend (tls);
		PRINT_DEBUG_MSG (1, "[%p] Suspended.\n", (gpointer) (gsize) mono_native_thread_id_get ());

		while (suspend_count - tls->resume_count > 0) {
			mono_coop_cond_wait (&suspend_cond, &suspend_mutex);
		}

		tls->suspended = FALSE;
		tls->really_suspended = FALSE;

		mono_coop_mutex_unlock (&suspend_mutex);

		mono_debugger_log_resume (tls);
		PRINT_DEBUG_MSG (1, "[%p] Resumed.\n", (gpointer) (gsize) mono_native_thread_id_get ());

		if (tls->pending_invoke) {
			/* Save the original context */
			tls->pending_invoke->has_ctx = TRUE;
			tls->pending_invoke->ctx = tls->context.ctx;

			invoke_method ();

			/* Have to suspend again */
		} else {
			do_resume = TRUE;
		}
	}

	/* The frame info becomes invalid after a resume */
	tls->context.valid = FALSE;
	tls->async_state.valid = FALSE;
	invalidate_frames (tls);
	mono_stopwatch_start (&tls->step_time);
}

static void
count_thread (gpointer key, gpointer value, gpointer user_data)
{
	DebuggerTlsData *tls = (DebuggerTlsData *)value;

	if (!tls->suspended && !tls->terminated && !mono_thread_internal_is_current (tls->thread))
		*(int*)user_data = *(int*)user_data + 1;
}

static int
count_threads_to_wait_for (void)
{
	int count = 0;
	if (thread_to_tls == NULL)
		return 0;
	mono_loader_lock ();
	mono_g_hash_table_foreach (thread_to_tls, count_thread, &count);
	mono_loader_unlock ();

	return count;
}

/*
 * wait_for_suspend:
 *
 *   Wait until the runtime is completely suspended.
 */
static void
wait_for_suspend (void)
{
#ifdef HOST_WASI
	return;
#endif
	int nthreads, nwait, err;
	gboolean waited = FALSE;

	// FIXME: Threads starting/stopping ?
	mono_loader_lock ();
	nthreads = mono_g_hash_table_size (thread_to_tls);
	mono_loader_unlock ();

	while (TRUE) {
		nwait = count_threads_to_wait_for ();
		if (nwait) {
			PRINT_DEBUG_MSG (1, "Waiting for %d(%d) threads to suspend...\n", nwait, nthreads);
			err = mono_coop_sem_wait (&suspend_sem, MONO_SEM_FLAGS_NONE);
			g_assert (err == 0);
			waited = TRUE;
		} else {
			break;
		}
	}

	if (waited)
		PRINT_DEBUG_MSG (1, "%d threads suspended.\n", nthreads);
}

/*
 * is_suspended:
 *
 *   Return whenever the runtime is suspended.
 */
static gboolean
is_suspended (void)
{
	return count_threads_to_wait_for () == 0;
}

static void
no_seq_points_found (MonoMethod *method, int offset)
{
	/*
	 * This can happen in full-aot mode with assemblies AOTed without the 'soft-debug' option to save space.
	 */
	PRINT_MSG ("Unable to find seq points for method '%s', offset 0x%x.\n", mono_method_full_name (method, TRUE), offset);
}

static int
calc_il_offset (MonoMethod *method, int native_offset, gboolean is_top_frame)
{
	int ret = -1;
	if (is_top_frame) {
		SeqPoint sp;
		/* mono_debug_il_offset_from_address () doesn't seem to be precise enough (#2092) */
		if (mono_find_prev_seq_point_for_native_offset (method, native_offset, NULL, &sp))
			ret = sp.il_offset;
	}
	if (ret == -1)
		ret = mono_debug_il_offset_from_address (method, NULL, native_offset);
	return ret;
}

typedef struct {
	DebuggerTlsData *tls;
	GSList *frames;
	gboolean set_debugger_flag;
} ComputeFramesUserData;

static gboolean
process_frame (StackFrameInfo *info, MonoContext *ctx, gpointer user_data)
{
	ComputeFramesUserData *ud = (ComputeFramesUserData *)user_data;
	StackFrame *frame;
	MonoMethod *method, *actual_method, *api_method;
	int flags = 0;

	mono_loader_lock ();
	if (info->type != FRAME_TYPE_MANAGED && info->type != FRAME_TYPE_INTERP && info->type != FRAME_TYPE_MANAGED_TO_NATIVE) {
		if (info->type == FRAME_TYPE_DEBUGGER_INVOKE) {
			/* Mark the last frame as an invoke frame */
			if (ud->frames)
				((StackFrame*)g_slist_last (ud->frames)->data)->flags |= FRAME_FLAG_DEBUGGER_INVOKE;
			else
				ud->set_debugger_flag = TRUE;
		}
		mono_loader_unlock ();
		return FALSE;
	}

	if (info->ji)
		method = jinfo_get_method (info->ji);
	else
		method = info->method;
	actual_method = info->actual_method;
	api_method = method;

	if (!method) {
		mono_loader_unlock ();
		return FALSE;
	}

	if (!method || (method->wrapper_type && method->wrapper_type != MONO_WRAPPER_DYNAMIC_METHOD && method->wrapper_type != MONO_WRAPPER_MANAGED_TO_NATIVE)) {
		mono_loader_unlock ();
		return FALSE;
	}

	if (info->il_offset == -1) {
		info->il_offset = calc_il_offset (method, info->native_offset, ud->frames == NULL);
	}

	PRINT_DEBUG_MSG (1, "\tFrame: %s:[il=0x%x, native=0x%x] %d\n", mono_method_full_name (method, TRUE), info->il_offset, info->native_offset, info->managed);

	if (method->wrapper_type == MONO_WRAPPER_MANAGED_TO_NATIVE) {
		if (!CHECK_PROTOCOL_VERSION (2, 17)) {
			/* Older clients can't handle this flag */
			mono_loader_unlock ();
			return FALSE;
		}
		api_method = mono_marshal_method_from_wrapper (method);
		if (!api_method) {
			mono_loader_unlock ();
			return FALSE;
		}
		actual_method = api_method;
		flags |= FRAME_FLAG_NATIVE_TRANSITION;
	}

	if (ud->set_debugger_flag) {
		g_assert (g_slist_length (ud->frames) == 0);
		flags |= FRAME_FLAG_DEBUGGER_INVOKE;
		ud->set_debugger_flag = FALSE;
	}

	frame = g_new0 (StackFrame, 1);
	frame->de.ji = info->ji;
	frame->de.method = method;
	frame->de.domain = mono_get_root_domain ();
	frame->de.native_offset = info->native_offset;

	frame->actual_method = actual_method;
	frame->api_method = api_method;
	frame->il_offset = info->il_offset;
	frame->flags = flags;
	frame->interp_frame = info->interp_frame;
	frame->frame_addr = info->frame_addr;
	if (info->reg_locations)
		memcpy (frame->reg_locations, info->reg_locations, MONO_MAX_IREGS * sizeof (host_mgreg_t*));
	if (ctx) {
		frame->ctx = *ctx;
		frame->has_ctx = TRUE;
	}

	ud->frames = g_slist_append (ud->frames, frame);

	mono_loader_unlock ();
	return FALSE;
}

static gint32 isFixedSizeArray (MonoClassField *f)
{
	ERROR_DECL (error);
	if (!CHECK_PROTOCOL_VERSION (2, 53) || f->type->type != MONO_TYPE_VALUETYPE) {
		return 1;
	}
	MonoCustomAttrInfo *cinfo;
	MonoCustomAttrEntry *attr;
	int aindex;
	gint32 ret = 1;
	cinfo = mono_custom_attrs_from_field_checked (m_field_get_parent (f), f, error);
	goto_if_nok (error, leave);
	attr = NULL;
	if (cinfo) {
		for (aindex = 0; aindex < cinfo->num_attrs; ++aindex) {
			MonoClass *ctor_class = cinfo->attrs [aindex].ctor->klass;
			MonoClass *fixed_size_class = mono_class_try_get_fixed_buffer_class ();
			if (fixed_size_class != NULL && mono_class_has_parent (ctor_class, fixed_size_class)) {
				attr = &cinfo->attrs [aindex];
				MonoDecodeCustomAttr *decoded_args = mono_reflection_create_custom_attr_data_args_noalloc (mono_get_corlib (), attr->ctor, attr->data, attr->data_size, error);
				if (!is_ok (error)) {
					ret = 0;
					goto leave;
				}

				ret = *(gint32*)decoded_args->typed_args[1]->value.primitive;
				mono_reflection_free_custom_attr_data_args_noalloc (decoded_args);
				return ret;
			}
		}
	}
leave:
	mono_error_cleanup (error);
	return ret;
}

static gboolean
process_filter_frame (StackFrameInfo *info, MonoContext *ctx, gpointer user_data)
{
	ComputeFramesUserData *ud = (ComputeFramesUserData *)user_data;

	/*
	 * 'tls->filter_ctx' is the location of the throw site.
	 *
	 * mono_walk_stack() will never actually hit the throw site, but unwind
	 * directly from the filter to the call site; we abort stack unwinding here
	 * once this happens and resume from the throw site.
	 */
	if (info->frame_addr >= MONO_CONTEXT_GET_SP (&ud->tls->filter_state.ctx))
		return TRUE;

	return process_frame (info, ctx, user_data);
}

/*
 * Return a malloc-ed list of StackFrame structures.
 */
static StackFrame**
compute_frame_info_from (MonoInternalThread *thread, DebuggerTlsData *tls, MonoThreadUnwindState *state, int *out_nframes)
{
	ComputeFramesUserData user_data;
	MonoUnwindOptions opts = (MonoUnwindOptions)(MONO_UNWIND_DEFAULT | MONO_UNWIND_REG_LOCATIONS);
	StackFrame **res;
	int i, nframes;
	GSList *l;

	user_data.tls = tls;
	user_data.frames = NULL;

	mono_walk_stack_with_state (process_frame, state, opts, &user_data);

	nframes = g_slist_length (user_data.frames);
	res = g_new0 (StackFrame*, nframes);
	l = user_data.frames;
	for (i = 0; i < nframes; ++i) {
		res [i] = (StackFrame *)l->data;
		l = l->next;
	}
	*out_nframes = nframes;

	return res;
}

static void
compute_frame_info (MonoInternalThread *thread, DebuggerTlsData *tls, gboolean force_update)
{
	ComputeFramesUserData user_data;
	GSList *tmp;
	int findex, new_frame_count;
	StackFrame **new_frames, *f;
	MonoUnwindOptions opts = (MonoUnwindOptions)(MONO_UNWIND_DEFAULT | MONO_UNWIND_REG_LOCATIONS);

	// FIXME: Locking on tls
	if (tls->frames && tls->frames_up_to_date && !force_update)
		return;

	PRINT_DEBUG_MSG (1, "Frames for %p(tid=%lx):\n", thread, (glong)thread->tid);

	if (CHECK_PROTOCOL_VERSION (2, 52)) {
		if (tls->restore_state.valid && MONO_CONTEXT_GET_IP (&tls->context.ctx) != MONO_CONTEXT_GET_IP (&tls->restore_state.ctx)) {
			new_frames = compute_frame_info_from (thread, tls, &tls->restore_state, &new_frame_count);
			invalidate_frames (tls);

			tls->frames = new_frames;
			tls->frame_count = new_frame_count;
			tls->frames_up_to_date = TRUE;
			return;
		}
	}

	user_data.tls = tls;
	user_data.frames = NULL;
	if (tls->terminated) {
		tls->frame_count = 0;
		return;
	} if (!tls->really_suspended && tls->async_state.valid) {
		/* Have to use the state saved by the signal handler */
		process_frame (&tls->async_last_frame, NULL, &user_data);
		mono_walk_stack_with_state (process_frame, &tls->async_state, opts, &user_data);
	} else if (tls->filter_state.valid) {
		/*
		 * We are inside an exception filter.
		 *
		 * First we add all the frames from inside the filter; 'tls->ctx' has the current context.
		 */
		if (tls->context.valid) {
			mono_walk_stack_with_state (process_filter_frame, &tls->context, opts, &user_data);
			PRINT_DEBUG_MSG (1, "\tFrame: <call filter>\n");
		}
		/*
		 * After that, we resume unwinding from the location where the exception has been thrown.
		 */
		mono_walk_stack_with_state (process_frame, &tls->filter_state, opts, &user_data);
	} else if (tls->context.valid) {
		mono_walk_stack_with_state (process_frame, &tls->context, opts, &user_data);
	} else {
		// FIXME:
#ifdef HOST_WASI
		mono_walk_stack_with_state (process_frame, NULL, opts, &user_data);
		tls->context.valid = TRUE;
#else
		tls->frame_count = 0;
		return;
#endif		
	}

	new_frame_count = g_slist_length (user_data.frames);
	new_frames = g_new0 (StackFrame*, new_frame_count);
	findex = 0;
	for (tmp = user_data.frames; tmp; tmp = tmp->next) {
		f = (StackFrame *)tmp->data;

#ifndef TARGET_WASM
		int i;
		/*
		 * Reuse the id for already existing stack frames, so invokes don't invalidate
		 * the still valid stack frames.
		 */
		for (i = 0; i < tls->frame_count; ++i) {
			if (tls->frames [i]->frame_addr == f->frame_addr) {
				f->id = tls->frames [i]->id;
				break;
			}
		}

		if (i >= tls->frame_count)
			f->id = mono_atomic_inc_i32 (&frame_id);
#else //keep the same behavior that we have for wasm before start using debugger-agent
		f->id = findex+1;
#endif
		new_frames [findex ++] = f;
	}

	g_slist_free (user_data.frames);

	invalidate_frames (tls);

	tls->frames = new_frames;
	tls->frame_count = new_frame_count;
	tls->frames_up_to_date = TRUE;
#ifndef TARGET_WASM
	if (CHECK_PROTOCOL_VERSION (2, 52)) {
		MonoJitTlsData *jit_data = thread->thread_info->jit_data;
		gboolean has_interp_resume_state = FALSE;
		MonoInterpFrameHandle interp_resume_frame = NULL;
		gpointer interp_resume_ip = 0;
		mini_get_interp_callbacks_api ()->get_resume_state (jit_data, &has_interp_resume_state, &interp_resume_frame, &interp_resume_ip);
		if (has_interp_resume_state && tls->frame_count > 0) {
			StackFrame *top_frame = tls->frames [0];
			if (interp_resume_frame == top_frame->interp_frame) {
				int native_offset = (int) ((uintptr_t) interp_resume_ip - (uintptr_t) top_frame->de.ji->code_start);
				top_frame->il_offset = calc_il_offset (top_frame->de.method, native_offset, TRUE);
			}
		}
	}
#endif
}

/*
 * GHFunc to emit an appdomain creation event
 * @param key Don't care
 * @param value A loaded appdomain
 * @param user_data Don't care
 */
static void
emit_appdomain_load (gpointer key, gpointer value, gpointer user_data)
{
	process_profiler_event (EVENT_KIND_APPDOMAIN_CREATE, value);
	g_hash_table_foreach (get_agent_info ()->loaded_classes, emit_type_load, NULL);
}

/*
 * GHFunc to emit a thread start event
 * @param key A thread id
 * @param value A thread object
 * @param user_data Don't care
 */
static void
emit_thread_start (gpointer key, gpointer value, gpointer user_data)
{
	g_assert (!mono_native_thread_id_equals (MONO_UINT_TO_NATIVE_THREAD_ID (GPOINTER_TO_UINT (key)), debugger_thread_id));
	process_profiler_event (EVENT_KIND_THREAD_START, value);
}

/*
 * GFunc to emit an assembly load event
 * @param value A loaded assembly
 * @param user_data Don't care
 */
static void
emit_assembly_load (gpointer value, gpointer user_data)
{
	process_profiler_event (EVENT_KIND_ASSEMBLY_LOAD, value);
}

/*
 * GFunc to emit a type load event
 * @param value A loaded type
 * @param user_data Don't care
 */
static void
emit_type_load (gpointer key, gpointer value, gpointer user_data)
{
	process_profiler_event (EVENT_KIND_TYPE_LOAD, value);
}


static void gc_finalizing (MonoProfiler *prof)
{
	DebuggerTlsData *tls;

	if (is_debugger_thread ())
		return;

	tls = (DebuggerTlsData *)mono_native_tls_get_value (debugger_tls_id);
	g_assert (tls);
	tls->gc_finalizing = TRUE;
}

static void gc_finalized (MonoProfiler *prof)
{
	DebuggerTlsData *tls;

	if (is_debugger_thread ())
		return;

	tls = (DebuggerTlsData *)mono_native_tls_get_value (debugger_tls_id);
	g_assert (tls);
	tls->gc_finalizing = FALSE;
}


static char*
strdup_tolower (char *s)
{
	char *s2, *p;

	s2 = g_strdup (s);
	for (p = s2; *p; ++p)
		*p = GINT_TO_CHAR (tolower (*p));
	return s2;
}

/*
 * Same as g_path_get_basename () but handles windows paths as well,
 * which can occur in .mdb files created by pdb2mdb.
 */
static char*
dbg_path_get_basename (const char *filename)
{
	char *r;

	if (!filename || strchr (filename, '/') || !strchr (filename, '\\'))
		return g_path_get_basename (filename);

	/* From gpath.c */

	/* No separator -> filename */
	r = (char*)strrchr (filename, '\\');
	if (r == NULL)
		return g_strdup (filename);

	/* Trailing slash, remove component */
	if (r [1] == 0){
		char *copy = g_strdup (filename);
		copy [r-filename] = 0;
		r = strrchr (copy, '\\');

		if (r == NULL){
			g_free (copy);
			return g_strdup ("/");
		}
		r = g_strdup (&r[1]);
		g_free (copy);
		return r;
	}

	return g_strdup (&r[1]);
}

static GENERATE_TRY_GET_CLASS_WITH_CACHE (hidden_klass, "System.Diagnostics", "DebuggerHiddenAttribute")
static GENERATE_TRY_GET_CLASS_WITH_CACHE (step_through_klass, "System.Diagnostics", "DebuggerStepThroughAttribute")
static GENERATE_TRY_GET_CLASS_WITH_CACHE (non_user_klass, "System.Diagnostics", "DebuggerNonUserCodeAttribute")

static void
init_jit_info_dbg_attrs (MonoJitInfo *ji)
{
	ERROR_DECL (error);
	MonoCustomAttrInfo *ainfo;

	if (ji->dbg_attrs_inited)
		return;

	// NOTE: The following Debugger attributes may not exist if they are trimmed away by the ILLinker
	MonoClass *hidden_klass = mono_class_try_get_hidden_klass_class ();
	MonoClass *step_through_klass = mono_class_try_get_step_through_klass_class ();
	MonoClass *non_user_klass = mono_class_try_get_non_user_klass_class ();

	ainfo = mono_custom_attrs_from_method_checked (jinfo_get_method (ji), error);
	mono_error_cleanup (error); /* FIXME don't swallow the error? */
	if (ainfo) {
		if (hidden_klass && mono_custom_attrs_has_attr (ainfo, hidden_klass))
			ji->dbg_hidden = TRUE;
		if (step_through_klass && mono_custom_attrs_has_attr (ainfo, step_through_klass))
			ji->dbg_step_through = TRUE;
		if (non_user_klass && mono_custom_attrs_has_attr (ainfo, non_user_klass))
			ji->dbg_non_user_code = TRUE;
		mono_custom_attrs_free (ainfo);
	}

	ainfo = mono_custom_attrs_from_class_checked (jinfo_get_method (ji)->klass, error);
	mono_error_cleanup (error); /* FIXME don't swallow the error? */
	if (ainfo) {
		if (step_through_klass && mono_custom_attrs_has_attr (ainfo, step_through_klass))
			ji->dbg_step_through = TRUE;
		if (non_user_klass && mono_custom_attrs_has_attr (ainfo, non_user_klass))
			ji->dbg_non_user_code = TRUE;
		mono_custom_attrs_free (ainfo);
	}

	mono_memory_barrier ();
	ji->dbg_attrs_inited = TRUE;
}

/*
 * EVENT HANDLING
 */

/*
 * create_event_list:
 *
 *   Return a list of event request ids matching EVENT, starting from REQS, which
 * can be NULL to include all event requests. Set SUSPEND_POLICY to the suspend
 * policy.
 * We return request ids, instead of requests, to simplify threading, since
 * requests could be deleted anytime when the loader lock is not held.
 * LOCKING: Assumes the loader lock is held.
 */
static GSList*
create_event_list (EventKind event, GPtrArray *reqs, MonoJitInfo *ji, EventInfo *ei, int *suspend_policy)
{
	GSList *events = NULL;

	*suspend_policy = SUSPEND_POLICY_NONE;

	if (!reqs)
		reqs = event_requests;

	if (!reqs)
		return NULL;
	gboolean has_everything_else = FALSE;
	gboolean is_new_filtered_exception = FALSE;
	gboolean filteredException = TRUE;
	gint filtered_suspend_policy = 0;
	gint filtered_req_id = 0;
	gint everything_else_suspend_policy = 0;
	gint everything_else_req_id = 0;
	gboolean is_already_filtered = FALSE;
	for (guint i = 0; i < reqs->len; ++i) {
		EventRequest *req = (EventRequest *)g_ptr_array_index (reqs, i);
		if (req->event_kind == event) {
			gboolean filtered = FALSE;

			/* Apply filters */
			for (int j = 0; j < req->nmodifiers; ++j) {
				Modifier *mod = &req->modifiers [j];

				if (mod->kind == MOD_KIND_COUNT) {
					filtered = TRUE;
					if (mod->data.count > 0) {
						if (mod->data.count > 0) {
							mod->data.count --;
							if (mod->data.count == 0)
								filtered = FALSE;
						}
					}
				} else if (mod->kind == MOD_KIND_THREAD_ONLY) {
					if (mod->data.thread != mono_thread_internal_current ())
						filtered = TRUE;
				} else if (mod->kind == MOD_KIND_EXCEPTION_ONLY && !mod->not_filtered_feature && ei) {
					if (mod->data.exc_class && mod->subclasses && !mono_class_is_assignable_from_internal (mod->data.exc_class, ei->exc->vtable->klass))
						filtered = TRUE;
					if (mod->data.exc_class && !mod->subclasses && mod->data.exc_class != ei->exc->vtable->klass)
						filtered = TRUE;
					if (ei->caught && !mod->caught)
						filtered = TRUE;
					if (!ei->caught && !mod->uncaught)
						filtered = TRUE;
				} else if (mod->kind == MOD_KIND_EXCEPTION_ONLY && mod->not_filtered_feature && ei) {
					is_new_filtered_exception = TRUE;
					if ((mod->data.exc_class && mod->subclasses && mono_class_is_assignable_from_internal (mod->data.exc_class, ei->exc->vtable->klass)) ||
					    (mod->data.exc_class && !mod->subclasses && mod->data.exc_class != ei->exc->vtable->klass)) {
						is_already_filtered = TRUE;
						if ((ei->caught && mod->caught) || (!ei->caught && mod->uncaught)) {
							filteredException = FALSE;
							filtered_suspend_policy = req->suspend_policy;
							filtered_req_id = req->id;
						}
					}
					if (!mod->data.exc_class && mod->everything_else) {
						if ((ei->caught && mod->caught) || (!ei->caught && mod->uncaught)) {
							has_everything_else = TRUE;
							everything_else_req_id = req->id;
							everything_else_suspend_policy = req->suspend_policy;
						}
					}
					if (!mod->data.exc_class && !mod->everything_else) {
						if ((ei->caught && mod->caught) || (!ei->caught && mod->uncaught)) {
							filteredException = FALSE;
							filtered_suspend_policy = req->suspend_policy;
							filtered_req_id = req->id;
						}
					}
				} else if (mod->kind == MOD_KIND_ASSEMBLY_ONLY && ji) {
					int k;
					gboolean found = FALSE;
					MonoAssembly **assemblies = mod->data.assemblies;

					if (assemblies) {
						for (k = 0; assemblies [k]; ++k)
							if (assemblies [k] == m_class_get_image (jinfo_get_method (ji)->klass)->assembly)
								found = TRUE;
					}
					if (!found)
						filtered = TRUE;
				} else if (mod->kind == MOD_KIND_SOURCE_FILE_ONLY && ei && ei->klass) {
					gpointer iter = NULL;
					MonoMethod *method;
					MonoDebugSourceInfo *sinfo;
					char *s;
					gboolean found = FALSE;
					GPtrArray *source_file_list;

					while ((method = mono_class_get_methods (ei->klass, &iter))) {
						MonoDebugMethodInfo *minfo = mono_debug_lookup_method (method);

						if (minfo) {
							mono_debug_get_seq_points (minfo, NULL, &source_file_list, NULL, NULL, NULL);
							for (guint k = 0; k < source_file_list->len; ++k) {
								sinfo = (MonoDebugSourceInfo *)g_ptr_array_index (source_file_list, k);
								/*
								 * Do a case-insesitive match by converting the file name to
								 * lowercase.
								 */
								s = strdup_tolower (sinfo->source_file);
								if (g_hash_table_lookup (mod->data.source_files, s))
									found = TRUE;
								else {
									char *s2 = dbg_path_get_basename (sinfo->source_file);
									char *s3 = strdup_tolower (s2);

									if (g_hash_table_lookup (mod->data.source_files, s3))
										found = TRUE;
									g_free (s2);
									g_free (s3);
								}
								g_free (s);
							}
							g_ptr_array_free (source_file_list, TRUE);
						}
					}
					if (!found)
						filtered = TRUE;
				} else if (mod->kind == MOD_KIND_TYPE_NAME_ONLY && ei && ei->klass) {
					char *s;

					s = mono_type_full_name (m_class_get_byval_arg (ei->klass));
					if (!g_hash_table_lookup (mod->data.type_names, s))
						filtered = TRUE;
					g_free (s);
				} else if (mod->kind == MOD_KIND_STEP) {
					if ((mod->data.filter & STEP_FILTER_STATIC_CTOR) && ji &&
						(jinfo_get_method (ji)->flags & METHOD_ATTRIBUTE_SPECIAL_NAME) &&
						!strcmp (jinfo_get_method (ji)->name, ".cctor") &&
						(jinfo_get_method (ji) != ((SingleStepReq*)req->info)->start_method))
						filtered = TRUE;
					if ((mod->data.filter & STEP_FILTER_DEBUGGER_HIDDEN) && ji) {
						init_jit_info_dbg_attrs (ji);
						if (ji->dbg_hidden)
							filtered = TRUE;
					}
					if ((mod->data.filter & STEP_FILTER_DEBUGGER_STEP_THROUGH) && ji) {
						init_jit_info_dbg_attrs (ji);
						if (ji->dbg_step_through)
							filtered = TRUE;
					}
					if ((mod->data.filter & STEP_FILTER_DEBUGGER_NON_USER_CODE) && ji) {
						init_jit_info_dbg_attrs (ji);
						if (ji->dbg_non_user_code)
							filtered = TRUE;
					}
				}
			}

			if (!filtered && !is_new_filtered_exception) {
				*suspend_policy = MAX (*suspend_policy, req->suspend_policy);
				events = g_slist_append (events, GINT_TO_POINTER (req->id));
			}
		}
	}

	if (has_everything_else && !is_already_filtered) {
		filteredException = FALSE;
		filtered_suspend_policy = everything_else_suspend_policy;
		filtered_req_id = everything_else_req_id;
	}

	if (!filteredException) {
		*suspend_policy = MAX (*suspend_policy, filtered_suspend_policy);
		events = g_slist_append (events, GINT_TO_POINTER (filtered_req_id));
	}

	/* Send a VM START/DEATH event by default */
	if (event == EVENT_KIND_VM_START)
		events = g_slist_append (events, GINT_TO_POINTER (0));
	if (event == EVENT_KIND_VM_DEATH)
		events = g_slist_append (events, GINT_TO_POINTER (0));

	return events;
}

/*
 * process_event:
 *
 *   Send an event to the client, suspending the vm if needed.
 * LOCKING: Since this can suspend the calling thread, no locks should be held
 * by the caller.
 * The EVENTS list is freed by this function.
 */
static void
process_event (EventKind event, gpointer arg, gint32 il_offset, MonoContext *ctx, GSList *events, int suspend_policy)
{
	Buffer buf;
	GSList *l;
	MonoDomain *domain = mono_domain_get ();
	MonoThread *thread = NULL;
	MonoObject *keepalive_obj = NULL;
	gboolean send_success = FALSE;
	static int ecount;
	int nevents;

	if (!agent_inited) {
		PRINT_DEBUG_MSG (2, "Debugger agent not initialized yet: dropping %s\n", event_to_string (event));
		return;
	}

	if (!vm_start_event_sent && event != EVENT_KIND_VM_START) {
		// FIXME: We miss those events
		PRINT_DEBUG_MSG (2, "VM start event not sent yet: dropping %s\n", event_to_string (event));
		return;
	}

	if (vm_death_event_sent) {
		PRINT_DEBUG_MSG (2, "VM death event has been sent: dropping %s\n", event_to_string (event));
		return;
	}

	if (mono_runtime_is_shutting_down () && event != EVENT_KIND_VM_DEATH) {
		PRINT_DEBUG_MSG (2, "Mono runtime is shutting down: dropping %s\n", event_to_string (event));
		return;
	}

	if (disconnected) {
		PRINT_DEBUG_MSG (2, "Debugger client is not connected: dropping %s\n", event_to_string (event));
		return;
	}

	if (event == EVENT_KIND_KEEPALIVE)
		suspend_policy = SUSPEND_POLICY_NONE;
	else {
		if (events == NULL)
			return;

		if (agent_config.defer) {
			if (is_debugger_thread ()) {
				/* Don't suspend on events from the debugger thread */
				suspend_policy = SUSPEND_POLICY_NONE;
			}
		} else {
			if (is_debugger_thread () && event != EVENT_KIND_VM_DEATH)
				// FIXME: Send these with a NULL thread, don't suspend the current thread
				return;
		}
	}

	if (event == EVENT_KIND_VM_START)
		suspend_policy = agent_config.suspend ? SUSPEND_POLICY_ALL : SUSPEND_POLICY_NONE;

	nevents = g_slist_length (events);
	buffer_init (&buf, 128);
	buffer_add_byte (&buf, GINT_TO_UINT8 (suspend_policy));
	buffer_add_int (&buf, nevents);

	for (l = events; l; l = l->next) {
		buffer_add_byte (&buf, GINT_TO_UINT8 (event)); // event kind
		buffer_add_int (&buf, GPOINTER_TO_INT (l->data)); // request id

		ecount ++;

		if (event == EVENT_KIND_VM_DEATH) {
			thread = NULL;
		} else {
			if (!thread)
				thread = is_debugger_thread () ? mono_thread_get_main () : mono_thread_current ();

			if (event == EVENT_KIND_VM_START && arg != NULL)
				thread = (MonoThread *)arg;
		}

		buffer_add_objid (&buf, (MonoObject*)thread); // thread

		switch (event) {
		case EVENT_KIND_THREAD_START:
		case EVENT_KIND_THREAD_DEATH:
			break;
		case EVENT_KIND_APPDOMAIN_CREATE:
		case EVENT_KIND_APPDOMAIN_UNLOAD:
			buffer_add_domainid (&buf, (MonoDomain *)arg);
			break;
		case EVENT_KIND_METHOD_ENTRY:
		case EVENT_KIND_METHOD_EXIT:
			buffer_add_methodid (&buf, domain, (MonoMethod *)arg);
			break;
		case EVENT_KIND_ASSEMBLY_LOAD:
			buffer_add_assemblyid (&buf, domain, (MonoAssembly *)arg);
			break;
		case EVENT_KIND_ASSEMBLY_UNLOAD: {
			DebuggerTlsData *tls;

			/* The domain the assembly belonged to is not equal to the current domain */
			tls = (DebuggerTlsData *)mono_native_tls_get_value (debugger_tls_id);
			g_assert (tls);
			g_assert (tls->domain_unloading);

			buffer_add_assemblyid (&buf, tls->domain_unloading, (MonoAssembly *)arg);
			break;
		}
		case EVENT_KIND_TYPE_LOAD:
			buffer_add_typeid (&buf, domain, (MonoClass *)arg);
			break;
		case MDBGPROT_EVENT_KIND_METHOD_UPDATE:
			buffer_add_methodid (&buf, domain, (MonoMethod *)arg);
			break;
		case EVENT_KIND_BREAKPOINT:
		case EVENT_KIND_STEP: {
			GET_DEBUGGER_TLS();
			g_assert (tls);
			mono_stopwatch_stop (&tls->step_time);
			MonoMethod *method = (MonoMethod *)arg;
			buffer_add_methodid (&buf, domain, method);
			buffer_add_long (&buf, il_offset);
			break;
		}
		case EVENT_KIND_VM_START:
			buffer_add_domainid (&buf, mono_get_root_domain ());
			break;
		case EVENT_KIND_VM_DEATH:
			if (CHECK_PROTOCOL_VERSION (2, 27))
				buffer_add_int (&buf, mono_environment_exitcode_get ());
			break;
		case EVENT_KIND_CRASH: {
			g_assert_not_reached ();
			break;
		}
		case EVENT_KIND_EXCEPTION: {
			EventInfo *ei = (EventInfo *)arg;
			buffer_add_objid (&buf, ei->exc);
#ifdef TARGET_WASM
			buffer_add_byte (&buf, GINT_TO_UINT8 (ei->caught));
#endif
			/*
			 * We are not yet suspending, so get_objref () will not keep this object alive. So we need to do it
			 * later after the suspension. (#12494).
			 */
			keepalive_obj = ei->exc;
			break;
		}
		case EVENT_KIND_USER_BREAK: {
			GET_DEBUGGER_TLS();
			g_assert (tls);
			// We are already processing a breakpoint event
			if (tls->disable_breakpoints)
				return;
			mono_stopwatch_stop (&tls->step_time);
			break;
		}
		case EVENT_KIND_USER_LOG: {
			EventInfo *ei = (EventInfo *)arg;
			buffer_add_int (&buf, ei->level);
			buffer_add_string (&buf, ei->category ? ei->category : "");
			buffer_add_string (&buf, ei->message ? ei->message : "");
			break;
		}
		case EVENT_KIND_KEEPALIVE:
			suspend_policy = SUSPEND_POLICY_NONE;
			break;

		case MDBGPROT_EVENT_KIND_ENC_UPDATE: {
			EnCInfo *ei = (EnCInfo *)arg;
			buffer_add_moduleid (&buf, mono_domain_get (), ei->image);
			m_dbgprot_buffer_add_byte_array (&buf, (uint8_t *) ei->meta_bytes, ei->meta_len);
			m_dbgprot_buffer_add_byte_array (&buf, (uint8_t *) ei->pdb_bytes, ei->pdb_len);
			break;
		}

		default:
			g_assert_not_reached ();
		}
	}

	if (event == EVENT_KIND_VM_START) {
		if (!agent_config.defer) {
			ERROR_DECL (error);
			start_debugger_thread_func (error);
			mono_error_assert_ok (error);
		}
	}

	if (event == EVENT_KIND_VM_DEATH) {
		vm_death_event_sent = TRUE;
		suspend_policy = SUSPEND_POLICY_NONE;
	}

	if (mono_runtime_is_shutting_down ())
		suspend_policy = SUSPEND_POLICY_NONE;

	if (suspend_policy != SUSPEND_POLICY_NONE) {
		/*
		 * Save the thread context and start suspending before sending the packet,
		 * since we could be receiving the resume request before send_packet ()
		 * returns.
		 */
		save_thread_context (ctx);
		DebuggerTlsData *tls = (DebuggerTlsData *)mono_g_hash_table_lookup (thread_to_tls,  mono_thread_internal_current ());
		tls->suspend_count++;
		suspend_vm_func ();

		if (keepalive_obj)
			/* This will keep this object alive */
			get_objref (keepalive_obj);
	}

#ifdef TARGET_WASM
	PRINT_DEBUG_MSG (1, "[%p] Sent %d events %s(%d), suspend=%d.\n", (gpointer) (gsize) mono_native_thread_id_get (), nevents, event_to_string (event), ecount, suspend_policy);
#endif

	send_success = send_packet (CMD_SET_EVENT, CMD_COMPOSITE, &buf);

	if (send_success) {
		DebuggerTlsData *tls = (DebuggerTlsData *)mono_native_tls_get_value (debugger_tls_id);
		mono_debugger_log_event (tls, event_to_string (event), buf.buf, buffer_len (&buf));
	}

	buffer_free (&buf);

	g_slist_free (events);
	events = NULL;

	if (!send_success) {
		PRINT_DEBUG_MSG (2, "Sending command %s failed.\n", event_to_string (event));
		return;
	}

	if (event == EVENT_KIND_VM_START) {
		vm_start_event_sent = TRUE;
	}

	PRINT_DEBUG_MSG (1, "[%p] Sent %d events %s(%d), suspend=%d.\n", (gpointer) (gsize) mono_native_thread_id_get (), nevents, event_to_string (event), ecount, suspend_policy);

	switch (suspend_policy) {
	case SUSPEND_POLICY_NONE:
		break;
	case SUSPEND_POLICY_ALL:
		suspend_current_func ();
		break;
	case SUSPEND_POLICY_EVENT_THREAD:
		NOT_IMPLEMENTED;
		break;
	default:
		g_assert_not_reached ();
	}
#ifdef HOST_WASI	
	resumed_from_wasi = FALSE;
	while (suspend_policy != SUSPEND_POLICY_NONE && !resumed_from_wasi)
	{
		GET_DEBUGGER_TLS();
		tls->really_suspended = TRUE;
		mono_debugger_agent_receive_and_process_command (FALSE);
	}
#endif	
}

static void
process_profiler_event (EventKind event, gpointer arg)
{
	int suspend_policy;
	GSList *events;
	EventInfo ei, *ei_arg = NULL;

	if (event == EVENT_KIND_TYPE_LOAD) {
		ei.klass = (MonoClass *)arg;
		ei_arg = &ei;
	}

	mono_loader_lock ();
	events = create_event_list (event, NULL, NULL, ei_arg, &suspend_policy);
	mono_loader_unlock ();

	process_event (event, arg, 0, NULL, events, suspend_policy);
}

static void
runtime_initialized (MonoProfiler *prof)
{
	process_profiler_event (EVENT_KIND_VM_START, mono_thread_current ());
	if (CHECK_PROTOCOL_VERSION (2, 59))
		process_profiler_event (EVENT_KIND_ASSEMBLY_LOAD, (mono_get_corlib ()->assembly));
	if (agent_config.defer) {
		ERROR_DECL (error);
		start_debugger_thread_func (error);
		mono_error_assert_ok (error);
	}
}

static void
runtime_shutdown (MonoProfiler *prof)
{
	process_profiler_event (EVENT_KIND_VM_DEATH, NULL);

	mono_debugger_agent_cleanup ();
}

static void
thread_startup (MonoProfiler *prof, uintptr_t tid)
{
	MonoInternalThread *thread = mono_thread_internal_current ();
	MonoInternalThread *old_thread;
	DebuggerTlsData *tls;

	if (is_debugger_thread ())
		return;

	g_assert (mono_native_thread_id_equals (MONO_UINT_TO_NATIVE_THREAD_ID (tid), MONO_UINT_TO_NATIVE_THREAD_ID (thread->tid)));

	mono_loader_lock ();
	old_thread = (MonoInternalThread *)mono_g_hash_table_lookup (tid_to_thread, GUINT_TO_POINTER (tid));
	mono_loader_unlock ();
	if (old_thread) {
		if (thread == old_thread) {
			/*
			 * For some reason, thread_startup () might be called for the same thread
			 * multiple times (attach ?).
			 */
			PRINT_DEBUG_MSG (1, "[%p] thread_start () called multiple times for %p, ignored.\n", GUINT_TO_POINTER (tid), GUINT_TO_POINTER (tid));
			return;
		} else {
			/*
			 * thread_end () might not be called for some threads, and the tid could
			 * get reused.
			 */
			PRINT_DEBUG_MSG (1, "[%p] Removing stale data for tid %p.\n", GUINT_TO_POINTER (tid), GUINT_TO_POINTER (tid));
			mono_loader_lock ();
			mono_g_hash_table_remove (thread_to_tls, old_thread);
			mono_g_hash_table_remove (tid_to_thread, GUINT_TO_POINTER (tid));
			mono_g_hash_table_remove (tid_to_thread_obj, GUINT_TO_POINTER (tid));
			mono_loader_unlock ();
		}
	}

	tls = (DebuggerTlsData *)mono_native_tls_get_value (debugger_tls_id);
	g_assert (!tls);
	// FIXME: Free this somewhere
	tls = g_new0 (DebuggerTlsData, 1);
	MONO_GC_REGISTER_ROOT_SINGLE (tls->thread, MONO_ROOT_SOURCE_DEBUGGER, NULL, "Debugger Thread Reference");
	tls->thread = thread;
	// Do so we have thread id even after termination
	tls->thread_id = (intptr_t) thread->tid;
	mono_native_tls_set_value (debugger_tls_id, tls);

	PRINT_DEBUG_MSG (1, "[%p] Thread started, obj=%p, tls=%p.\n", (gpointer)tid, thread, tls);

	mono_loader_lock ();
	mono_g_hash_table_insert_internal (thread_to_tls, thread, tls);
	mono_g_hash_table_insert_internal (tid_to_thread, (gpointer)tid, thread);
	mono_g_hash_table_insert_internal (tid_to_thread_obj, GUINT_TO_POINTER (tid), mono_thread_current ());
	mono_loader_unlock ();

	process_profiler_event (EVENT_KIND_THREAD_START, thread);

	/*
	 * suspend_vm () could have missed this thread, so wait for a resume.
	 */

	suspend_current_func ();
}

static void
thread_end (MonoProfiler *prof, uintptr_t tid)
{
	MonoInternalThread *thread;
	DebuggerTlsData *tls = NULL;

	mono_loader_lock ();
	thread = (MonoInternalThread *)mono_g_hash_table_lookup (tid_to_thread, GUINT_TO_POINTER (tid));
	if (thread) {
		mono_g_hash_table_remove (tid_to_thread_obj, GUINT_TO_POINTER (tid));
		tls = (DebuggerTlsData *)mono_g_hash_table_lookup (thread_to_tls, thread);
		if (tls) {
			/* FIXME: Maybe we need to free this instead, but some code can't handle that */
			tls->terminated = TRUE;
			/* Can't remove from tid_to_thread, as that would defeat the check in thread_start () */
			MONO_GC_UNREGISTER_ROOT (tls->thread);
			tls->thread = NULL;
		}
	}
	mono_loader_unlock ();

	/* We might be called for threads started before we registered the start callback */
	if (thread) {
		PRINT_DEBUG_MSG (1, "[%p] Thread terminated, obj=%p, tls=%p (domain=%p).\n", (gpointer)tid, thread, tls, (gpointer)mono_domain_get ());

		if (mono_thread_internal_is_current (thread) &&
		    (!mono_native_tls_get_value (debugger_tls_id) ||
		     !mono_domain_get ())
		) {
			/*
			 * This can happen on darwin and android since we
			 * deregister threads using pthread dtors.
			 * process_profiler_event () and the code it calls
			 * cannot handle a null TLS value.
			 */
			return;
		}

		process_profiler_event (EVENT_KIND_THREAD_DEATH, thread);
	}
}

static void
appdomain_load (MonoProfiler *prof, MonoDomain *domain)
{
	mono_de_domain_add (domain);

	process_profiler_event (EVENT_KIND_APPDOMAIN_CREATE, domain);
}

static void
appdomain_start_unload (MonoProfiler *prof, MonoDomain *domain)
{
	DebuggerTlsData *tls;

	/* This might be called during shutdown on the debugger thread from the CMD_VM_EXIT code */
	if (is_debugger_thread ())
		return;

	/*
	 * Remember the currently unloading appdomain as it is needed to generate
	 * proper ids for unloading assemblies.
	 */
	tls = (DebuggerTlsData *)mono_native_tls_get_value (debugger_tls_id);
	g_assert (tls);
	tls->domain_unloading = domain;
}

static void
appdomain_unload (MonoProfiler *prof, MonoDomain *domain)
{
	DebuggerTlsData *tls;

	if (is_debugger_thread ())
		return;

	tls = (DebuggerTlsData *)mono_native_tls_get_value (debugger_tls_id);
	g_assert (tls);
	tls->domain_unloading = NULL;

	mono_de_clear_breakpoints_for_domain (domain);

	mono_loader_lock ();
	/* Invalidate each thread's frame stack */
	mono_g_hash_table_foreach (thread_to_tls, invalidate_each_thread, NULL);
	mono_loader_unlock ();

	process_profiler_event (EVENT_KIND_APPDOMAIN_UNLOAD, domain);
}

/*
 * invalidate_each_thread:
 *
 *   A GHFunc to invalidate frames.
 *   value must be a DebuggerTlsData*
 */
static void
invalidate_each_thread (gpointer key, gpointer value, gpointer user_data)
{
	invalidate_frames ((DebuggerTlsData *)value);
}

static void
assembly_load (MonoProfiler *prof, MonoAssembly *assembly)
{
	/* Sent later in jit_end () */
	dbg_lock ();
	g_ptr_array_add (pending_assembly_loads, assembly);
	dbg_unlock ();
}

static void
assembly_unload (MonoProfiler *prof, MonoAssembly *assembly)
{
	if (is_debugger_thread ())
		return;

	process_profiler_event (EVENT_KIND_ASSEMBLY_UNLOAD, assembly);

	clear_event_requests_for_assembly (assembly);
	clear_types_for_assembly (assembly);
}

static void
send_type_load (MonoClass *klass)
{
	gboolean type_load = FALSE;
	AgentDomainInfo *info = NULL;

	info = get_agent_info ();

	mono_loader_lock ();

	if (!g_hash_table_lookup (info->loaded_classes, klass)) {
		type_load = TRUE;
		g_hash_table_insert (info->loaded_classes, klass, klass);
	}

	mono_loader_unlock ();

	if (type_load)
		emit_type_load (klass, klass, NULL);
}

/*
 * Emit load events for all types currently loaded in the domain.
 * Takes the loader and domain locks.
 * user_data is unused.
 */
static void
send_types_for_domain (MonoDomain *domain, void *user_data)
{
	MonoDomain* old_domain;
	AgentDomainInfo *info = NULL;

	info = get_agent_info ();
	g_assert (info);

	old_domain = mono_domain_get ();

	mono_domain_set_fast (domain);

	mono_loader_lock ();
	g_hash_table_foreach (info->loaded_classes, emit_type_load, NULL);
	mono_loader_unlock ();

	mono_domain_set_fast (old_domain);
}

static void
send_assemblies_for_domain (MonoDomain *domain, void *user_data)
{
	MonoDomain* old_domain;

	old_domain = mono_domain_get ();

	mono_domain_set_fast (domain);

	GPtrArray *assemblies = mono_alc_get_all_loaded_assemblies ();
	for (guint i = 0; i < assemblies->len; ++i)
		emit_assembly_load ((MonoAssembly*)g_ptr_array_index (assemblies, i), NULL);
	g_ptr_array_free (assemblies, TRUE);

	mono_domain_set_fast (old_domain);
}

static void
jit_done (MonoProfiler *prof, MonoMethod *method, MonoJitInfo *jinfo)
{
	jit_end (prof, method, jinfo);
}

static void
jit_failed (MonoProfiler *prof, MonoMethod *method)
{
	jit_end (prof, method, NULL);
}

static void
jit_end (MonoProfiler *prof, MonoMethod *method, MonoJitInfo *jinfo)
{
	/*
	 * We emit type load events when the first method of the type is JITted,
	 * since the class load profiler callbacks might be called with the
	 * loader lock held. They could also occur in the debugger thread.
	 * Same for assembly load events.
	 */
	while (TRUE) {
		MonoAssembly *assembly = NULL;

		// FIXME: Maybe store this in TLS so the thread of the event is correct ?
		dbg_lock ();
		if (pending_assembly_loads->len > 0) {
			assembly = (MonoAssembly *)g_ptr_array_index (pending_assembly_loads, 0);
			g_ptr_array_remove_index (pending_assembly_loads, 0);
		}
		dbg_unlock ();

		if (assembly) {
			process_profiler_event (EVENT_KIND_ASSEMBLY_LOAD, assembly);
		} else {
			break;
		}
	}

	// only send typeload from AOTed classes if has .cctor when .cctor emits jit_end
	// to avoid deadlock while trying to set a breakpoint in a class that was not fully initialized
	if (jinfo->from_aot && m_class_has_cctor(method->klass) && (!(method->flags & METHOD_ATTRIBUTE_SPECIAL_NAME) || strcmp (method->name, ".cctor")))
	{
		return;
	}

	send_type_load (method->klass);

	if (m_class_get_image(method->klass)->has_updates) {
		process_profiler_event (MDBGPROT_EVENT_KIND_METHOD_UPDATE, method);
	}
	if (jinfo)
		mono_de_add_pending_breakpoints (method, jinfo);
}

/*
 * SINGLE STEPPING
 */

static void
event_requests_cleanup (void)
{
	mono_loader_lock ();
	guint i = 0;
	while (i < event_requests->len) {
		EventRequest *req = (EventRequest *)g_ptr_array_index (event_requests, i);

		if (req->event_kind == EVENT_KIND_BREAKPOINT) {
			mono_de_clear_breakpoint ((MonoBreakpoint *)req->info);
			g_ptr_array_remove_index_fast (event_requests, i);
			g_free (req);
		} else {
			i ++;
		}
	}
	mono_loader_unlock ();
}

/*
 * ss_calculate_framecount:
 *
 * Ensure DebuggerTlsData fields are filled out.
 */
void
mono_ss_calculate_framecount (void *the_tls, MonoContext *ctx, gboolean force_use_ctx, DbgEngineStackFrame ***frames, int *nframes)
{
	DebuggerTlsData *tls = (DebuggerTlsData*)the_tls;
#ifndef TARGET_WASM
	if (force_use_ctx || !tls->context.valid)
		mono_thread_state_init_from_monoctx (&tls->context, ctx);
	compute_frame_info (tls->thread, tls, FALSE);
#else
	compute_frame_info (tls->thread, tls, TRUE);
#endif

	if (frames)
		*frames = (DbgEngineStackFrame**)tls->frames;
	if (nframes)
		*nframes = tls->frame_count;
}

/*
 * ss_discard_frame_data:
 *
 * Discard frame data and invalidate any context
 */
void
mono_ss_discard_frame_context (void *the_tls)
{
	DebuggerTlsData *tls = (DebuggerTlsData*)the_tls;
	tls->context.valid = FALSE;
	tls->async_state.valid = FALSE;
	invalidate_frames (tls);
}

static MonoContext*
tls_get_restore_state (void *the_tls)
{
	DebuggerTlsData *tls = (DebuggerTlsData*)the_tls;

	return &tls->restore_state.ctx;
}

static gboolean
ensure_jit (DbgEngineStackFrame* the_frame)
{
	StackFrame *frame = (StackFrame*)the_frame;
	if (!frame->jit) {
		frame->jit = mono_debug_find_method (frame->api_method, frame->de.domain);
		if (!frame->jit && frame->api_method->is_inflated)
			frame->jit = mono_debug_find_method(mono_method_get_declaring_generic_method (frame->api_method), frame->de.domain);
		if (!frame->jit) {
			char *s;

			/* This could happen for aot images with no jit debug info */
			s = mono_method_full_name (frame->api_method, TRUE);
			PRINT_DEBUG_MSG(1, "[dbg] No debug information found for '%s'.\n", s);
			g_free (s);
			return FALSE;
		}
	}
	return TRUE;
}

static gboolean
breakpoint_matches_assembly (MonoBreakpoint *bp, MonoAssembly *assembly)
{
	return bp->method && m_class_get_image (bp->method->klass)->assembly == assembly;
}

//This ID is used to figure out if breakpoint hit on resumeOffset belongs to us or not
//since thread probably changed...
int
mono_de_frame_async_id (DbgEngineStackFrame *frame)
{
	MonoClassField *builder_field;
	gpointer builder;
	MonoMethod *method;
	MonoObject *ex;
	ERROR_DECL (error);
	MonoObject *obj;
	gboolean old_disable_breakpoints = FALSE;
	DebuggerTlsData *tls;

	/*
	 * FRAME points to a method in a state machine class/struct.
	 * Call the ObjectIdForDebugger method of the associated method builder type.
	 */
	builder = get_async_method_builder (frame);
	if (!builder)
		return 0;

	builder_field = mono_class_get_field_from_name_full (get_class_to_get_builder_field(frame), "<>t__builder", NULL);
	if (!builder_field)
		return 0;

	tls = (DebuggerTlsData *)mono_native_tls_get_value (debugger_tls_id);
	if (tls) {
		old_disable_breakpoints = tls->disable_breakpoints;
		tls->disable_breakpoints = TRUE;
	}

	method = get_object_id_for_debugger_method (mono_class_from_mono_type_internal (builder_field->type));
	if (!method) {
		if (tls)
			tls->disable_breakpoints = old_disable_breakpoints;
		return 0;
	}
	obj = mono_runtime_try_invoke (method, builder, NULL, &ex, error);
	mono_error_assert_ok (error);

	if (tls)
		tls->disable_breakpoints = old_disable_breakpoints;

	return get_objid (obj);
}

static gboolean
begin_breakpoint_processing (void *the_tls, MonoContext *ctx, MonoJitInfo *ji, gboolean from_signal)
{
	DebuggerTlsData *tls = (DebuggerTlsData*)the_tls;

	/*
	 * Skip the instruction causing the breakpoint signal.
	 */
	if (from_signal)
#ifdef MONO_ARCH_SOFT_DEBUG_SUPPORTED
		mono_arch_skip_breakpoint (ctx, ji);
#else
		NOT_IMPLEMENTED;
#endif
	if (tls->disable_breakpoints)
		return FALSE;
	return TRUE;
}

typedef struct {
	GSList *bp_events, *ss_events, *enter_leave_events;
	EventKind kind;
	int suspend_policy;
} BreakPointEvents;

void*
mono_dbg_create_breakpoint_events (GPtrArray *ss_reqs, GPtrArray *bp_reqs, MonoJitInfo *ji, EventKind kind)
{
	int suspend_policy = 0;
	BreakPointEvents *evts = g_new0 (BreakPointEvents, 1);
	if (ss_reqs && ss_reqs->len > 0)
		evts->ss_events = create_event_list (EVENT_KIND_STEP, ss_reqs, ji, NULL, &suspend_policy);
	else if (bp_reqs && bp_reqs->len > 0)
		evts->bp_events = create_event_list (EVENT_KIND_BREAKPOINT, bp_reqs, ji, NULL, &suspend_policy);
	else if (kind != EVENT_KIND_BREAKPOINT)
		evts->enter_leave_events = create_event_list (kind, NULL, ji, NULL, &suspend_policy);

	evts->kind = kind;
	evts->suspend_policy = suspend_policy;
	return evts;
}

void
mono_dbg_process_breakpoint_events (void *_evts, MonoMethod *method, MonoContext *ctx, int il_offset)
{
	BreakPointEvents *evts = (BreakPointEvents*)_evts;
	/*
	 * FIXME: The first event will suspend, so the second will only be sent after the
	 * resume.
	 */
	if (evts->ss_events)
		process_event (EVENT_KIND_STEP, method, il_offset, ctx, evts->ss_events, evts->suspend_policy);
	if (evts->bp_events)
		process_event (evts->kind, method, il_offset, ctx, evts->bp_events, evts->suspend_policy);
	if (evts->enter_leave_events)
		process_event (evts->kind, method, il_offset, ctx, evts->enter_leave_events, evts->suspend_policy);

	g_free (evts);
}

/* Process a breakpoint/single step event after resuming from a signal handler */
static void
process_signal_event (void (*func) (void*, gboolean))
{
	DebuggerTlsData *tls;
	MonoThreadUnwindState orig_restore_state;
	MonoContext ctx;

	tls = (DebuggerTlsData *)mono_native_tls_get_value (debugger_tls_id);
	/* Have to save/restore the restore_ctx as we can be called recursively during invokes etc. */
	memcpy (&orig_restore_state, &tls->restore_state, sizeof (MonoThreadUnwindState));
	mono_thread_state_init_from_monoctx (&tls->restore_state, &tls->handler_ctx);

	func (tls, TRUE);

	/* This is called when resuming from a signal handler, so it shouldn't return */
	memcpy (&ctx, &tls->restore_state.ctx, sizeof (MonoContext));
	memcpy (&tls->restore_state, &orig_restore_state, sizeof (MonoThreadUnwindState));
	mono_restore_context (&ctx);
	g_assert_not_reached ();
}

static void
process_breakpoint_from_signal (void)
{
	process_signal_event (mono_de_process_breakpoint);
}

static void
resume_from_signal_handler (void *sigctx, void *func)
{
	DebuggerTlsData *tls;
	MonoContext ctx;

	/* Save the original context in TLS */
	// FIXME: This might not work on an altstack ?
	tls = (DebuggerTlsData *)mono_native_tls_get_value (debugger_tls_id);
	if (!tls)
		PRINT_ERROR_MSG ("Thread %p is not attached to the JIT.\n", (gpointer) (gsize) mono_native_thread_id_get ());
	g_assert (tls);

	// FIXME: MonoContext usually doesn't include the fp registers, so these are
	// clobbered by a single step/breakpoint event. If this turns out to be a problem,
	// clob:c could be added to op_seq_point.

	mono_sigctx_to_monoctx (sigctx, &ctx);
	memcpy (&tls->handler_ctx, &ctx, sizeof (MonoContext));
#ifdef MONO_ARCH_HAVE_SETUP_RESUME_FROM_SIGNAL_HANDLER_CTX
	mono_arch_setup_resume_sighandler_ctx (&ctx, func);
#else
	MONO_CONTEXT_SET_IP (&ctx, func);
#endif
	mono_monoctx_to_sigctx (&ctx, sigctx);
}

static void
debugger_agent_breakpoint_hit (void *sigctx)
{
	/*
	 * We are called from a signal handler, and running code there causes all kinds of
	 * problems, like the original signal is disabled, libgc can't handle altstack, etc.
	 * So set up the signal context to return to the real breakpoint handler function.
	 */
	resume_from_signal_handler (sigctx, (gpointer)process_breakpoint_from_signal);
}

typedef struct {
	gboolean found;
	MonoContext *ctx;
} UserBreakCbData;

static gboolean
user_break_cb (StackFrameInfo *frame, MonoContext *ctx, gpointer user_data)
{
	UserBreakCbData *data = (UserBreakCbData*)user_data;

	if (frame->type == FRAME_TYPE_INTERP_TO_MANAGED || frame->type == FRAME_TYPE_INTERP_TO_MANAGED_WITH_CTX) {
		data->found = TRUE;
		return TRUE;
	}
	if (frame->managed) {
		data->found = TRUE;
		*data->ctx = *ctx;

		return TRUE;
	}
	return FALSE;
}

/*
 * Called by System.Diagnostics.Debugger:Break ().
 */
static void
mono_dbg_debugger_agent_user_break (void)
{
	if (agent_config.enabled) {
		MonoContext ctx;
		int suspend_policy;
		GSList *events;
		UserBreakCbData data;

		memset (&data, 0, sizeof (data));
		data.ctx = &ctx;

		/* Obtain a context */
		MONO_CONTEXT_SET_IP (&ctx, NULL);
		mono_walk_stack_with_ctx (user_break_cb, NULL, (MonoUnwindOptions)0, &data);
		g_assert (data.found);

		mono_loader_lock ();
		events = create_event_list (EVENT_KIND_USER_BREAK, NULL, NULL, NULL, &suspend_policy);
		mono_loader_unlock ();

		process_event (EVENT_KIND_USER_BREAK, NULL, 0, &ctx, events, suspend_policy);
	} else if (get_mini_debug_options ()->native_debugger_break) {
		G_BREAKPOINT ();
	}
}

static void
begin_single_step_processing (MonoContext *ctx, gboolean from_signal)
{
	if (from_signal)
#ifdef MONO_ARCH_SOFT_DEBUG_SUPPORTED
		mono_arch_skip_single_step (ctx);
#else
		NOT_IMPLEMENTED;
#endif
}

static void
process_single_step (void)
{
	process_signal_event (mono_de_process_single_step);
}

/*
 * debugger_agent_single_step_event:
 *
 *   Called from a signal handler to handle a single step event.
 */
static void
debugger_agent_single_step_event (void *sigctx)
{
	/* Resume to process_single_step through the signal context */

	// FIXME: Since step out/over is implemented using step in, the step in case should
	// be as fast as possible. Move the relevant code from mono_de_process_single_step ()
	// here

	if (is_debugger_thread ()) {
		/*
		 * This could happen despite our best effors when the runtime calls
		 * assembly/type resolve hooks.
		 * FIXME: Breakpoints too.
		 */
		MonoContext ctx;

		mono_sigctx_to_monoctx (sigctx, &ctx);
#ifdef MONO_ARCH_SOFT_DEBUG_SUPPORTED
		mono_arch_skip_single_step (&ctx);
#else
		NOT_IMPLEMENTED;
#endif
		mono_monoctx_to_sigctx (&ctx, sigctx);
		return;
	}

	resume_from_signal_handler (sigctx, (gpointer)process_single_step);
}

static void
debugger_agent_single_step_from_context (MonoContext *ctx)
{
	DebuggerTlsData *tls;
	MonoThreadUnwindState orig_restore_state;

	tls = (DebuggerTlsData *)mono_native_tls_get_value (debugger_tls_id);
	/* Fastpath during invokes, see in process_suspend () */
	if (tls && suspend_count && suspend_count - tls->resume_count == 0)
		return;

	if (is_debugger_thread ())
		return;

	g_assert (tls);

	tls->terminated = FALSE;

	/* Have to save/restore the restore_ctx as we can be called recursively during invokes etc. */
	memcpy (&orig_restore_state, &tls->restore_state, sizeof (MonoThreadUnwindState));
	mono_thread_state_init_from_monoctx (&tls->restore_state, ctx);
	memcpy (&tls->handler_ctx, ctx, sizeof (MonoContext));

	/* We might be called while the thread is already running some native
	 * code after an native-to-managed transition, so the thread might be
	 * in GC Safe mode.
	 */
	MONO_ENTER_GC_UNSAFE;
	mono_de_process_single_step (tls, FALSE);
	MONO_EXIT_GC_UNSAFE;

	memcpy (ctx, &tls->restore_state.ctx, sizeof (MonoContext));
	memcpy (&tls->restore_state, &orig_restore_state, sizeof (MonoThreadUnwindState));
}

static void
debugger_agent_breakpoint_from_context (MonoContext *ctx)
{
	DebuggerTlsData *tls;
	MonoThreadUnwindState orig_restore_state;
	guint8 *orig_ip;

	if (is_debugger_thread ())
		return;

	orig_ip = (guint8 *)MONO_CONTEXT_GET_IP (ctx);
	MONO_CONTEXT_SET_IP (ctx, orig_ip - 1);

	tls = (DebuggerTlsData *)mono_native_tls_get_value (debugger_tls_id);
	g_assert (tls);

	//if a thread was suspended and doesn't have any managed stack, it was considered as terminated,
	//but it wasn't really terminated because it can execute managed code again, and stop in a breakpoint so here we set terminated as FALSE
	tls->terminated = FALSE;

	memcpy (&orig_restore_state, &tls->restore_state, sizeof (MonoThreadUnwindState));
	mono_thread_state_init_from_monoctx (&tls->restore_state, ctx);
	memcpy (&tls->handler_ctx, ctx, sizeof (MonoContext));

	/* We might be called while the thread is already running some native
	 * code after an native-to-managed transition, so the thread might be
	 * in GC Safe mode.
	 */
	MONO_ENTER_GC_UNSAFE;
	mono_de_process_breakpoint (tls, FALSE);
	MONO_EXIT_GC_UNSAFE;

	memcpy (ctx, &tls->restore_state.ctx, sizeof (MonoContext));
	memcpy (&tls->restore_state, &orig_restore_state, sizeof (MonoThreadUnwindState));
	if (MONO_CONTEXT_GET_IP (ctx) == orig_ip - 1)
		MONO_CONTEXT_SET_IP (ctx, orig_ip);
}
void
mono_ss_args_destroy (SingleStepArgs *ss_args)
{
	if (ss_args->frames)
		free_frames ((StackFrame**)ss_args->frames, ss_args->nframes);
}

static int
handle_multiple_ss_requests (void)
{
	if (!CHECK_PROTOCOL_VERSION (2, 57))
		return DE_ERR_NOT_IMPLEMENTED;
	return 1;
}

static int
ensure_runtime_is_suspended (void)
{
#ifdef HOST_WASI
	return ERR_NONE;
#endif	
	if (suspend_count == 0)
		return ERR_NOT_SUSPENDED;

	wait_for_suspend ();

	return ERR_NONE;
}

int
mono_ss_create_init_args (SingleStepReq *ss_req, SingleStepArgs *args)
{
	MonoSeqPointInfo *info = NULL;
	gboolean found_sp;
	MonoMethod *method = NULL;
	MonoDebugMethodInfo *minfo;
	gboolean step_to_catch = FALSE;
	gboolean set_ip = FALSE;
	StackFrame **frames = NULL;
	int nframes = 0;
#ifndef HOST_WASI
	GET_TLS_DATA_FROM_THREAD (ss_req->thread);
#else
	GET_DEBUGGER_TLS();
#endif

	g_assert (tls);
	if (!tls->context.valid) {
		PRINT_DEBUG_MSG (1, "Received a single step request on a thread with no managed frames.\n");
		return ERR_INVALID_ARGUMENT;
	}

	if (tls->restore_state.valid && MONO_CONTEXT_GET_IP (&tls->context.ctx) != MONO_CONTEXT_GET_IP (&tls->restore_state.ctx)) {
		/*
		 * Need to start single stepping from restore_state and not from the current state
		 */
		set_ip = TRUE;
		frames = compute_frame_info_from (ss_req->thread, tls, &tls->restore_state, &nframes);
	}

	ss_req->start_sp = ss_req->last_sp = MONO_CONTEXT_GET_SP (&tls->context.ctx);

	if (tls->has_catch_frame) {
		StackFrameInfo frame;

		/*
		 * We are stopped at a throw site. Stepping should go to the catch site.
		 */
		frame = tls->catch_frame;
		if (frame.type != FRAME_TYPE_MANAGED && frame.type != FRAME_TYPE_INTERP) {
			PRINT_DEBUG_MSG (1, "Current frame is not managed nor interpreter.\n");
			return ERR_INVALID_ARGUMENT;
		}

		/*
		 * Find the seq point corresponding to the landing site ip, which is the first seq
		 * point after ip.
		 */
		found_sp = mono_find_next_seq_point_for_native_offset (frame.method, frame.native_offset, &info, &args->sp);
		if (!found_sp)
			no_seq_points_found (frame.method, frame.native_offset);
		if (!found_sp) {
			PRINT_DEBUG_MSG (1, "Could not find next sequence point.\n");
			return ERR_INVALID_ARGUMENT;
		}

		method = frame.method;

		step_to_catch = TRUE;
		/* This make sure the seq point is not skipped by process_single_step () */
		ss_req->last_sp = NULL;
	}

	if (!step_to_catch) {
		StackFrame *frame = NULL;

		if (set_ip) {
			if (frames && nframes)
				frame = frames [0];
		} else {
			compute_frame_info (ss_req->thread, tls, FALSE);

			if (tls->frame_count)
				frame = tls->frames [0];
		}

		if (ss_req->size == STEP_SIZE_LINE) {
			if (frame) {
				ss_req->last_method = frame->de.method;
				ss_req->last_line = -1;

				minfo = mono_debug_lookup_method (frame->de.method);
				if (minfo && frame->il_offset != -1) {
					MonoDebugSourceLocation *loc = mono_debug_method_lookup_location (minfo, frame->il_offset);

					if (loc) {
						ss_req->last_line = loc->row;
						g_free (loc);
					}
				}
			}
		}

		if (frame) {
			if (!method && frame->il_offset != -1) {
				/* FIXME: Sort the table and use a binary search */
				found_sp = mono_find_prev_seq_point_for_native_offset (frame->de.method, frame->de.native_offset, &info, &args->sp);
				if (!found_sp)
					no_seq_points_found (frame->de.method, frame->de.native_offset);
				if (!found_sp) {
					PRINT_DEBUG_MSG (1, "Could not find next sequence point.\n");
					return ERR_INVALID_ARGUMENT;
				}
				method = frame->de.method;
			}
		}
	}

	ss_req->start_method = method;

	args->method = method;
	args->ctx = set_ip ? &tls->restore_state.ctx : &tls->context.ctx;
	args->tls = tls;
	args->step_to_catch = step_to_catch;
	args->info = info;
	args->frames = (DbgEngineStackFrame**)frames;
	args->nframes = nframes;

	return ERR_NONE;
}

static void
ss_clear_for_assembly (SingleStepReq *req, MonoAssembly *assembly)
{
	GSList *l;
	gboolean found = TRUE;

	while (found) {
		found = FALSE;
		for (l = req->bps; l; l = l->next) {
			if (breakpoint_matches_assembly ((MonoBreakpoint *)l->data, assembly)) {
				mono_de_clear_breakpoint ((MonoBreakpoint *)l->data);
				req->bps = g_slist_delete_link (req->bps, l);
				found = TRUE;
				break;
			}
		}
	}
}

/*
 * Called from metadata by the icall for System.Diagnostics.Debugger:Log ().
 */
static void
debugger_agent_debug_log (int level, MonoString *category, MonoString *message)
{
	ERROR_DECL (error);
	int suspend_policy;
	GSList *events;
	EventInfo ei;

	if (!agent_config.enabled)
		return;

	memset (&ei, 0, sizeof (ei));

	mono_loader_lock ();
	events = create_event_list (EVENT_KIND_USER_LOG, NULL, NULL, NULL, &suspend_policy);
	mono_loader_unlock ();

	ei.level = level;
	if (category) {
		ei.category = mono_string_to_utf8_checked_internal (category, error);
		mono_error_cleanup (error);
		error_init (error);
	}
	if (message) {
		ei.message = mono_string_to_utf8_checked_internal (message, error);
		mono_error_cleanup  (error);
	}

	process_event (EVENT_KIND_USER_LOG, &ei, 0, NULL, events, suspend_policy);

	g_free (ei.category);
	g_free (ei.message);
}

static gboolean
debugger_agent_debug_log_is_enabled (void)
{
	/* Treat this as true even if there is no event request for EVENT_KIND_USER_LOG */
	return agent_config.enabled;
}

static void
debugger_agent_unhandled_exception (MonoException *exc)
{
	int suspend_policy;
	GSList *events;
	EventInfo ei;

	if (!agent_inited)
		return;

	memset (&ei, 0, sizeof (ei));
	ei.exc = (MonoObject*)exc;

	mono_loader_lock ();
	events = create_event_list (EVENT_KIND_EXCEPTION, NULL, NULL, &ei, &suspend_policy);
	mono_loader_unlock ();

	process_event (EVENT_KIND_EXCEPTION, &ei, 0, NULL, events, suspend_policy);
}

static void
debugger_agent_handle_exception (MonoException *exc, MonoContext *throw_ctx,
									  MonoContext *catch_ctx, StackFrameInfo *catch_frame)
{
	if (catch_ctx == NULL && catch_frame == NULL && get_mini_debug_options ()->suspend_on_unhandled && mono_object_class (exc) != mono_get_defaults ()->threadabortexception_class) {
		mono_runtime_printf_err ("Unhandled exception, suspending...");
		while (1)
			;
	}
	int suspend_policy;
	GSList *events;
	MonoJitInfo *ji, *catch_ji;
	EventInfo ei;
	GET_TLS_DATA_FROM_THREAD (mono_thread_internal_current ());
	if (tls != NULL) {
		if (tls->abort_requested)
			return;
		if (tls->disable_breakpoints)
			return;
	}

	memset (&ei, 0, sizeof (ei));

	/* Just-In-Time debugging */
	if (!catch_ctx) {
		if (agent_config.onuncaught && !agent_inited) {
			finish_agent_init (FALSE);

			/*
			 * Send an unsolicited EXCEPTION event with a dummy request id.
			 */
			events = g_slist_append (NULL, GUINT_TO_POINTER (0xffffff));
			ei.exc = (MonoObject*)exc;
			process_event (EVENT_KIND_EXCEPTION, &ei, 0, throw_ctx, events, SUSPEND_POLICY_ALL);
			return;
		}
	} else if (agent_config.onthrow && !agent_inited) {
		GSList *l;
		gboolean found = FALSE;

		for (l = agent_config.onthrow; l; l = l->next) {
			char *ex_type = (char *)l->data;
			char *f = mono_type_full_name (m_class_get_byval_arg (exc->object.vtable->klass));

			if (!strcmp (ex_type, "") || !strcmp (ex_type, f))
				found = TRUE;

			g_free (f);
		}

		if (found) {
			finish_agent_init (FALSE);

			/*
			 * Send an unsolicited EXCEPTION event with a dummy request id.
			 */
			events = g_slist_append (NULL, GUINT_TO_POINTER (0xffffff));
			ei.exc = (MonoObject*)exc;
			process_event (EVENT_KIND_EXCEPTION, &ei, 0, throw_ctx, events, SUSPEND_POLICY_ALL);
			return;
		}
	}

	if (!agent_inited)
		return;

	ji = mini_jit_info_table_find (MONO_CONTEXT_GET_IP (throw_ctx));
	if (catch_frame)
		catch_ji = catch_frame->ji;
	else
		catch_ji = NULL;

	ei.exc = (MonoObject*)exc;
	ei.caught = catch_ctx != NULL;

	mono_loader_lock ();

	/* Treat exceptions which are caught in non-user code as unhandled */
	for (guint i = 0; i < event_requests->len; ++i) {
		EventRequest *req = (EventRequest *)g_ptr_array_index (event_requests, i);
		if (req->event_kind != EVENT_KIND_EXCEPTION)
			continue;

		for (int j = 0; j < req->nmodifiers; ++j) {
			Modifier *mod = &req->modifiers [j];

			if (mod->kind == MOD_KIND_ASSEMBLY_ONLY && catch_ji) {
				int k;
				gboolean found = FALSE;
				MonoAssembly **assemblies = mod->data.assemblies;

				if (assemblies) {
					for (k = 0; assemblies [k]; ++k)
						if (assemblies [k] == m_class_get_image (jinfo_get_method (catch_ji)->klass)->assembly)
							found = TRUE;
				}
				if (!found)
					ei.caught = FALSE;
			}
		}
	}

	events = create_event_list (EVENT_KIND_EXCEPTION, NULL, ji, &ei, &suspend_policy);
	mono_loader_unlock ();

	if (tls && ei.caught && catch_ctx) {
		if (catch_frame) {
			tls->has_catch_frame = TRUE;
			tls->catch_frame = *catch_frame;
		} else {
			memset (&tls->catch_frame, 0, sizeof (tls->catch_frame));
		}
	}

	process_event (EVENT_KIND_EXCEPTION, &ei, 0, throw_ctx, events, suspend_policy);

	if (tls)
		tls->has_catch_frame = FALSE;
}

static void
debugger_agent_begin_exception_filter (MonoException *exc, MonoContext *ctx, MonoContext *orig_ctx)
{
	DebuggerTlsData *tls;

	if (!agent_inited)
		return;

	tls = (DebuggerTlsData *)mono_native_tls_get_value (debugger_tls_id);
	if (!tls)
		return;

	/*
	 * We're about to invoke an exception filter during the first pass of exception handling.
	 *
	 * 'ctx' is the context that'll get passed to the filter ('call_filter (ctx, ei->data.filter)'),
	 * 'orig_ctx' is the context where the exception has been thrown.
	 *
	 *
	 * See mcs/class/Mono.Debugger.Soft/Tests/dtest-excfilter.il for an example.
	 *
	 * If we're stopped in Filter(), normal stack unwinding would first unwind to
	 * the call site (line 37) and then continue to Main(), but it would never
	 * include the throw site (line 32).
	 *
	 * Since exception filters are invoked during the first pass of exception handling,
	 * the stack frames of the throw site are still intact, so we should include them
	 * in a stack trace.
	 *
	 * We do this here by saving the context of the throw site in 'tls->filter_state'.
	 *
	 * Exception filters are used by MonoDroid, where we want to stop inside a call filter,
	 * but report the location of the 'throw' to the user.
	 *
	 */

	g_assert (mono_thread_state_init_from_monoctx (&tls->filter_state, orig_ctx));
}

static void
debugger_agent_end_exception_filter (MonoException *exc, MonoContext *ctx, MonoContext *orig_ctx)
{
	DebuggerTlsData *tls;

	if (!agent_inited)
		return;

	tls = (DebuggerTlsData *)mono_native_tls_get_value (debugger_tls_id);
	if (!tls)
		return;

	tls->filter_state.valid = FALSE;
}

static void
buffer_add_fixed_array (Buffer *buf, MonoType *t, void *addr, MonoDomain *domain,
					   gboolean as_vtype, GHashTable *parent_vtypes, gint32 len_fixed_array)
{
	buffer_add_byte (buf, VALUE_TYPE_ID_FIXED_ARRAY);
	buffer_add_byte (buf, t->type);
	buffer_add_int (buf, len_fixed_array );
	for (gint32 i = 0; i < len_fixed_array; i++) {
		switch (t->type) {
			case MONO_TYPE_BOOLEAN:
			case MONO_TYPE_I1:
			case MONO_TYPE_U1:
				buffer_add_int (buf, ((gint8*)addr)[i]);
				break;
			case MONO_TYPE_CHAR:
			case MONO_TYPE_I2:
			case MONO_TYPE_U2:
				buffer_add_int (buf, ((gint16*)addr)[i]);
				break;
			case MONO_TYPE_I4:
			case MONO_TYPE_U4:
			case MONO_TYPE_R4:
				buffer_add_int (buf, ((gint32*)addr)[i]);
				break;
			case MONO_TYPE_I8:
			case MONO_TYPE_U8:
			case MONO_TYPE_R8:
				buffer_add_long (buf, ((gint64*)addr)[i]);
				break;
			case MONO_TYPE_PTR: {
				gssize val = *(gssize*)addr;

				buffer_add_byte (buf, t->type);
				buffer_add_long (buf, val);
				if (CHECK_PROTOCOL_VERSION(2, 46))
					buffer_add_typeid (buf, domain, mono_class_from_mono_type_internal (t));
				break;
			}
		}
	}
}
static void
buffer_add_info_for_null_value (Buffer* buf, MonoType* t, MonoDomain* domain)
{
	buffer_add_byte (buf, t->type);
	switch (t->type) {
	case MONO_TYPE_CLASS:
	case MONO_TYPE_STRING:
		buffer_add_typeid (buf, domain, mono_class_from_mono_type_internal (t));
		break;
	case MONO_TYPE_SZARRAY:
	case MONO_TYPE_ARRAY:
		buffer_add_byte (buf, m_class_get_byval_arg (m_class_get_element_class (mono_class_from_mono_type_internal (t)))->type);
		buffer_add_int (buf, m_class_get_rank (mono_class_from_mono_type_internal (t)));
		if (m_class_get_byval_arg (m_class_get_element_class (mono_class_from_mono_type_internal (t)))->type == MONO_TYPE_CLASS)
			buffer_add_typeid (buf, domain, m_class_get_element_class (mono_class_from_mono_type_internal (t)));
		buffer_add_typeid (buf, domain, mono_class_from_mono_type_internal (t));
		break;
	default:
		buffer_add_typeid (buf, domain, mono_class_from_mono_type_internal (t));
	}
}
/*
 * buffer_add_value_full:
 *
 *   Add the encoding of the value at ADDR described by T to the buffer.
 * AS_VTYPE determines whenever to treat primitive types as primitive types or
 * vtypes.
 */
static void
buffer_add_value_full (Buffer *buf, MonoType *t, void *addr, MonoDomain *domain,
					   gboolean as_vtype, GHashTable *parent_vtypes, gint32 len_fixed_array)
{
	MonoObject *obj;
	gboolean boxed_vtype = FALSE;

	if (m_type_is_byref (t)) {
		if (!(*(void**)addr)) {
			/* This can happen with compiler generated locals */
			//PRINT_MSG ("%s\n", mono_type_full_name (t));
			buffer_add_byte (buf, VALUE_TYPE_ID_NULL);
			return;
		}
		g_assert (*(void**)addr);
		addr = *(void**)addr;
	}

	if (as_vtype) {
		switch (t->type) {
		case MONO_TYPE_BOOLEAN:
		case MONO_TYPE_I1:
		case MONO_TYPE_U1:
		case MONO_TYPE_CHAR:
		case MONO_TYPE_I2:
		case MONO_TYPE_U2:
		case MONO_TYPE_I4:
		case MONO_TYPE_U4:
		case MONO_TYPE_R4:
		case MONO_TYPE_I8:
		case MONO_TYPE_U8:
		case MONO_TYPE_R8:
		case MONO_TYPE_I:
		case MONO_TYPE_U:
		case MONO_TYPE_PTR:
			goto handle_vtype;
			break;
		default:
			break;
		}
	}

	if (len_fixed_array > 1 && t->type != MONO_TYPE_VALUETYPE && CHECK_PROTOCOL_VERSION (2, 53))
	{
		buffer_add_fixed_array(buf, t, addr, domain, as_vtype, parent_vtypes, len_fixed_array);
		return;
	}

	if (CHECK_ICORDBG (TRUE)) {
		switch (t->type) {
		case MONO_TYPE_BOOLEAN:
		case MONO_TYPE_I1:
		case MONO_TYPE_U1:
		case MONO_TYPE_CHAR:
		case MONO_TYPE_I2:
		case MONO_TYPE_U2:
		case MONO_TYPE_I4:
		case MONO_TYPE_U4:
		case MONO_TYPE_R4:
		case MONO_TYPE_I8:
		case MONO_TYPE_U8:
		case MONO_TYPE_R8:
		case MONO_TYPE_PTR:
			buffer_add_byte (buf, t->type);
			buffer_add_long (buf, (gssize) addr);
			return;
		}
	}

	switch (t->type) {
	case MONO_TYPE_VOID:
		buffer_add_byte (buf, t->type);
		break;
	case MONO_TYPE_BOOLEAN:
	case MONO_TYPE_I1:
	case MONO_TYPE_U1:
		buffer_add_byte (buf, t->type);
		buffer_add_int (buf, *(gint8*)addr);
		break;
	case MONO_TYPE_CHAR:
	case MONO_TYPE_I2:
	case MONO_TYPE_U2:
		buffer_add_byte (buf, t->type);
		buffer_add_int (buf, *(gint16*)addr);
		break;
	case MONO_TYPE_I4:
	case MONO_TYPE_U4:
	case MONO_TYPE_R4:
		buffer_add_byte (buf, t->type);
		buffer_add_int (buf, *(gint32*)addr);
		break;
	case MONO_TYPE_I8:
	case MONO_TYPE_U8:
	case MONO_TYPE_R8:
		buffer_add_byte (buf, t->type);
		buffer_add_long (buf, *(gint64*)addr);
		break;
	case MONO_TYPE_I:
	case MONO_TYPE_U:
		/* Treat it as a vtype */
		goto handle_vtype;
	case MONO_TYPE_PTR:
	case MONO_TYPE_FNPTR: {
		gssize val = *(gssize*)addr;

		buffer_add_byte (buf, t->type);
		buffer_add_long (buf, val);
		if (CHECK_PROTOCOL_VERSION(2, 46))
			buffer_add_typeid (buf, domain, mono_class_from_mono_type_internal (t));
		break;
	}
	handle_ref:
	case MONO_TYPE_STRING:
	case MONO_TYPE_SZARRAY:
	case MONO_TYPE_OBJECT:
	case MONO_TYPE_CLASS:
	case MONO_TYPE_ARRAY:
		obj = *(MonoObject**)addr;

		if (!obj) {
			buffer_add_byte (buf, VALUE_TYPE_ID_NULL);
			if (CHECK_PROTOCOL_VERSION (2, 59)) {
				buffer_add_info_for_null_value(buf, t, domain);
			}
		} else {
			if (m_class_is_valuetype (obj->vtable->klass)) {
				t = m_class_get_byval_arg (obj->vtable->klass);
				addr = mono_object_unbox_internal (obj);
				boxed_vtype = TRUE;
				goto handle_vtype;
			} else if (m_class_get_rank (obj->vtable->klass)) {
				buffer_add_byte (buf, m_class_get_byval_arg (obj->vtable->klass)->type);
			} else if (m_class_get_byval_arg (obj->vtable->klass)->type == MONO_TYPE_GENERICINST) {
				buffer_add_byte (buf, MONO_TYPE_CLASS);
			} else {
				buffer_add_byte (buf, m_class_get_byval_arg (obj->vtable->klass)->type);
			}
			buffer_add_objid (buf, obj);
			if (CHECK_ICORDBG (TRUE))
				buffer_add_long (buf, (gssize) addr);
		}
		break;
	handle_vtype:
	case MONO_TYPE_VALUETYPE:
	case MONO_TYPE_TYPEDBYREF: {
		int nfields;
		gpointer iter;
		MonoClassField *f;
		MonoClass *klass = mono_class_from_mono_type_internal (t);
		int vtype_index;

		if (boxed_vtype) {
			/*
			* Handle boxed vtypes recursively referencing themselves using fields.
			*/
			if (!parent_vtypes)
				parent_vtypes = g_hash_table_new (NULL, NULL);
			vtype_index = GPOINTER_TO_INT (g_hash_table_lookup (parent_vtypes, addr));
			if (vtype_index) {
				if (CHECK_PROTOCOL_VERSION (2, 33)) {
					buffer_add_byte (buf, VALUE_TYPE_ID_PARENT_VTYPE);
					buffer_add_int (buf, vtype_index - 1);
				} else {
					/* The client can't handle PARENT_VTYPE */
					buffer_add_byte (buf, VALUE_TYPE_ID_NULL);
				}
				break;
			} else {
				g_hash_table_insert (parent_vtypes, addr, GINT_TO_POINTER (g_hash_table_size (parent_vtypes) + 1));
			}
		}

		buffer_add_byte (buf, MONO_TYPE_VALUETYPE);
		buffer_add_byte (buf, !!m_class_is_enumtype (klass));

		if (CHECK_PROTOCOL_VERSION(2, 61))
			buffer_add_byte(buf, !!boxed_vtype);
		buffer_add_typeid (buf, domain, klass);

		nfields = 0;
		iter = NULL;
		while ((f = mono_class_get_fields_internal (klass, &iter))) {
			if (f->type->attrs & FIELD_ATTRIBUTE_STATIC)
				continue;
			if (mono_field_is_deleted (f))
				continue;
			nfields ++;
		}
		buffer_add_int (buf, nfields);

		iter = NULL;
		while ((f = mono_class_get_fields_internal (klass, &iter))) {
			if (f->type->attrs & FIELD_ATTRIBUTE_STATIC)
				continue;
			if (mono_field_is_deleted (f))
				continue;
			buffer_add_value_full (buf, f->type, mono_vtype_get_field_addr (addr, f), domain, FALSE, parent_vtypes, len_fixed_array != 1 ? len_fixed_array : isFixedSizeArray(f));
		}

		if (boxed_vtype) {
			g_hash_table_remove (parent_vtypes, addr);
			if (g_hash_table_size (parent_vtypes) == 0) {
				g_hash_table_destroy (parent_vtypes);
				parent_vtypes = NULL;
			}
		}
		break;
	}
	case MONO_TYPE_GENERICINST:
		if (mono_type_generic_inst_is_valuetype (t)) {
			goto handle_vtype;
		} else {
			goto handle_ref;
		}
		break;
	default:
		NOT_IMPLEMENTED;
	}
}

static void
buffer_add_value (Buffer *buf, MonoType *t, void *addr, MonoDomain *domain)
{
	buffer_add_value_full (buf, t, addr, domain, FALSE, NULL, 1);
}

static gboolean
obj_is_of_type (MonoObject *obj, MonoType *t)
{
	MonoClass *klass = obj->vtable->klass;
	return mono_class_is_assignable_from_internal (mono_class_from_mono_type_internal (t), klass);
}

static ErrorCode
decode_value (MonoType *t, MonoDomain *domain, gpointer void_addr, gpointer void_buf, guint8 **endbuf, guint8 *limit, gboolean check_field_datatype);

static ErrorCode
decode_vtype (MonoType *t, MonoDomain *domain, gpointer void_addr, gpointer void_buf, guint8 **endbuf, guint8 *limit, gboolean check_field_datatype)
{
	guint8 *addr = (guint8*)void_addr;
	guint8 *buf = (guint8*)void_buf;
	MonoClass *klass;
	MonoClassField *f;
	int nfields;
	gpointer iter = NULL;
	MonoDomain *d;
	ErrorCode err;

	/* is_enum, ignored */
	decode_byte (buf, &buf, limit);
	if (CHECK_PROTOCOL_VERSION(2, 61))
		decode_byte (buf, &buf, limit);
	klass = decode_typeid (buf, &buf, limit, &d, &err);
	if (err != ERR_NONE)
		return err;

	if (t && klass != mono_class_from_mono_type_internal (t)) {
		char *name = mono_type_full_name (t);
		char *name2 = mono_type_full_name (m_class_get_byval_arg (klass));
		PRINT_DEBUG_MSG (1, "[%p] Expected value of type %s, got %s.\n", (gpointer) (gsize) mono_native_thread_id_get (), name, name2);
		g_free (name);
		g_free (name2);
		return ERR_INVALID_ARGUMENT;
	}

	nfields = decode_int (buf, &buf, limit);
	while ((f = mono_class_get_fields_internal (klass, &iter))) {
		if (f->type->attrs & FIELD_ATTRIBUTE_STATIC)
			continue;
		if (mono_field_is_deleted (f))
			continue;
		err = decode_value (f->type, domain, mono_vtype_get_field_addr (addr, f), buf, &buf, limit, check_field_datatype);
		if (err != ERR_NONE)
			return err;
		nfields --;
	}
	g_assert (nfields == 0);

	*endbuf = buf;

	return ERR_NONE;
}
static ErrorCode decode_fixed_size_array_internal (MonoType *t, int type, MonoDomain *domain, guint8 *addr, guint8 *buf, guint8 **endbuf, guint8 *limit, gboolean check_field_datatype)
{
	ErrorCode err = ERR_NONE;
	int fixedSizeLen = 1;
	int newType = MONO_TYPE_END;
	if (CHECK_PROTOCOL_VERSION (2, 53)) {
		newType = decode_byte (buf, &buf, limit);
		fixedSizeLen = decode_int (buf, &buf, limit);
		//t->type = newType;
	}
	for (int i = 0 ; i < fixedSizeLen; i++) {
		switch (newType) {
		case MONO_TYPE_BOOLEAN:
			((guint8*)addr)[i] = GINT_TO_UINT8 (decode_int (buf, &buf, limit));
			break;
		case MONO_TYPE_CHAR:
			((gunichar2*)addr)[i] = GINT_TO_UNICHAR2 (decode_int (buf, &buf, limit));
			break;
		case MONO_TYPE_I1:
			((gint8*)addr)[i] = GINT_TO_INT8 (decode_int (buf, &buf, limit));
			break;
		case MONO_TYPE_U1:
			((guint8*)addr)[i] = GINT_TO_UINT8 (decode_int (buf, &buf, limit));
			break;
		case MONO_TYPE_I2:
			((gint16*)addr)[i] = GINT_TO_INT16 (decode_int (buf, &buf, limit));
			break;
		case MONO_TYPE_U2:
			((guint16*)addr)[i]  = GINT_TO_UINT16 (decode_int (buf, &buf, limit));
			break;
		case MONO_TYPE_I4:
			((gint32*)addr)[i]  = GINT_TO_INT32 (decode_int (buf, &buf, limit));
			break;
		case MONO_TYPE_U4:
			((guint32*)addr)[i]  = GINT_TO_UINT32 (decode_int (buf, &buf, limit));
			break;
		case MONO_TYPE_I8:
			((gint64*)addr)[i]  = decode_long (buf, &buf, limit);
			break;
		case MONO_TYPE_U8:
			((guint64*)addr)[i]  = GINT64_TO_UINT64 (decode_long (buf, &buf, limit));
			break;
		case MONO_TYPE_R4:
			((guint32*)addr)[i]  = GINT_TO_UINT32 (decode_int (buf, &buf, limit));
			break;
		case MONO_TYPE_R8:
			((guint64*)addr)[i]  = GINT64_TO_UINT64 (decode_long (buf, &buf, limit));
			break;
		}
	}
	*endbuf = buf;
	return err;
}
static ErrorCode
decode_value_internal (MonoType *t, int type, MonoDomain *domain, guint8 *addr, guint8 *buf, guint8 **endbuf, guint8 *limit, gboolean check_field_datatype)
{
	ErrorCode err;

	if (type != t->type && !MONO_TYPE_IS_REFERENCE (t) &&
		!(t->type == MONO_TYPE_I && type == MONO_TYPE_VALUETYPE) &&
		!(type == VALUE_TYPE_ID_FIXED_ARRAY) &&
		!(t->type == MONO_TYPE_U && type == MONO_TYPE_VALUETYPE) &&
		!(t->type == MONO_TYPE_PTR && type == MONO_TYPE_I8) &&
		!(t->type == MONO_TYPE_FNPTR && type == MONO_TYPE_I8) &&
		!(t->type == MONO_TYPE_GENERICINST && type == MONO_TYPE_VALUETYPE) &&
		!(t->type == MONO_TYPE_VALUETYPE && type == MONO_TYPE_OBJECT)) {
		char *name = mono_type_full_name (t);
		PRINT_DEBUG_MSG (1, "[%p] Expected value of type %s, got 0x%0x.\n", (gpointer) (gsize) mono_native_thread_id_get (), name, type);
		g_free (name);
		return ERR_INVALID_ARGUMENT;
	}
	if (type == VALUE_TYPE_ID_FIXED_ARRAY && t->type != MONO_TYPE_VALUETYPE) {
		decode_fixed_size_array_internal (t, type, domain, addr, buf, endbuf, limit, check_field_datatype);
		return ERR_NONE;
	}

	switch (t->type) {
	case MONO_TYPE_BOOLEAN:
		*(guint8*)addr = GINT_TO_UINT8 (decode_int (buf, &buf, limit));
		break;
	case MONO_TYPE_CHAR:
		*(gunichar2*)addr = GINT_TO_UNICHAR2 (decode_int (buf, &buf, limit));
		break;
	case MONO_TYPE_I1:
		*(gint8*)addr = GINT_TO_INT8 (decode_int (buf, &buf, limit));
		break;
	case MONO_TYPE_U1:
		*(guint8*)addr = GINT_TO_UINT8 (decode_int (buf, &buf, limit));
		break;
	case MONO_TYPE_I2:
		*(gint16*)addr = GINT_TO_INT16 (decode_int (buf, &buf, limit));
		break;
	case MONO_TYPE_U2:
		*(guint16*)addr = GINT_TO_UINT16 (decode_int (buf, &buf, limit));
		break;
	case MONO_TYPE_I4:
		*(gint32*)addr = GINT_TO_INT32 (decode_int (buf, &buf, limit));
		break;
	case MONO_TYPE_U4:
		*(guint32*)addr = GINT_TO_UINT32 (decode_int (buf, &buf, limit));
		break;
	case MONO_TYPE_I8:
		*(gint64*)addr = decode_long (buf, &buf, limit);
		break;
	case MONO_TYPE_U8:
		*(guint64*)addr = GINT64_TO_UINT64 (decode_long (buf, &buf, limit));
		break;
	case MONO_TYPE_R4:
		*(guint32*)addr = GINT_TO_UINT32 (decode_int (buf, &buf, limit));
		break;
	case MONO_TYPE_R8:
		*(guint64*)addr = GINT64_TO_UINT64 (decode_long (buf, &buf, limit));
		break;
	case MONO_TYPE_PTR:
	case MONO_TYPE_FNPTR:
		/* We send these as I8, so we get them back as such */
		g_assert (type == MONO_TYPE_I8);
		*(gssize*)addr = GINT64_TO_SSIZE (decode_long (buf, &buf, limit));
		break;
	case MONO_TYPE_GENERICINST:
		if (MONO_TYPE_ISSTRUCT (t)) {
			/* The client sends these as a valuetype */
			goto handle_vtype;
		} else {
			goto handle_ref;
		}
		break;
	case MONO_TYPE_I:
	case MONO_TYPE_U:
		/* We send these as vtypes, so we get them back as such */
		g_assert (type == MONO_TYPE_VALUETYPE);
		/* Fall through */
		handle_vtype:
	case MONO_TYPE_VALUETYPE:
		if (type == MONO_TYPE_OBJECT || type == MONO_TYPE_STRING) {
			/* Boxed vtype */
			int objid = decode_objid (buf, &buf, limit);
			MonoObject *obj;

			err = get_object (objid, (MonoObject**)&obj);
			if (err != ERR_NONE)
				return err;
			if (!obj)
				return ERR_INVALID_ARGUMENT;
			if (obj->vtable->klass != mono_class_from_mono_type_internal (t)) {
				PRINT_DEBUG_MSG (1, "Expected type '%s', got object '%s'\n", mono_type_full_name (t), m_class_get_name (obj->vtable->klass));
				return ERR_INVALID_ARGUMENT;
			}
			memcpy (addr, mono_object_unbox_internal (obj), mono_class_value_size (obj->vtable->klass, NULL));
		} else {
			err = decode_vtype (t, domain, addr, buf, &buf, limit, check_field_datatype);
			if (err != ERR_NONE)
				return err;
		}
		break;
	handle_ref:
	default:
		if (MONO_TYPE_IS_REFERENCE (t)) {
			if (type == MONO_TYPE_CLASS || type == MONO_TYPE_OBJECT || type == MONO_TYPE_STRING) {
				int objid = decode_objid (buf, &buf, limit);
				MonoObject *obj;

				err = get_object (objid, (MonoObject**)&obj);
				if (err != ERR_NONE)
					return err;

				if (obj) {
					if (!obj_is_of_type (obj, t)) {
						if (check_field_datatype) { //if it's not executing a invoke method check the datatypes.
							PRINT_DEBUG_MSG (1, "Expected type '%s', got '%s'\n", mono_type_full_name (t), m_class_get_name (obj->vtable->klass));
							return ERR_INVALID_ARGUMENT;
						}
					}
				}
				if (obj && obj->vtable->domain != domain)
					return ERR_INVALID_ARGUMENT;

				mono_gc_wbarrier_generic_store_internal (addr, obj);
			} else if (type == VALUE_TYPE_ID_NULL) {
				if (CHECK_PROTOCOL_VERSION (2, 59)) {
					decode_byte (buf, &buf, limit);
					decode_int (buf, &buf, limit); //not used
				}
				*(MonoObject**)addr = NULL;

			} else if (type == MONO_TYPE_VALUETYPE) {
				ERROR_DECL (error);
				guint8 *buf2;
				MonoClass *klass;
				MonoDomain *d;
				guint8 *vtype_buf;
				int vtype_buf_size;

				/* This can happen when round-tripping boxed vtypes */
				/*
				* Obtain vtype class.
				* Same as the beginning of the handle_vtype case above.
				*/
				buf2 = buf;
				decode_byte (buf, &buf, limit);
				if (CHECK_PROTOCOL_VERSION(2, 61))
					decode_byte (buf, &buf, limit); //ignore is boxed
				klass = decode_typeid (buf, &buf, limit, &d, &err);
				if (err != ERR_NONE)
					return err;

				/* Decode the vtype into a temporary buffer, then box it. */
				vtype_buf_size = mono_class_value_size (klass, NULL);
				vtype_buf = (guint8 *)g_malloc0 (vtype_buf_size);
				g_assert (vtype_buf);

				buf = buf2;
				err = decode_vtype (NULL, domain, vtype_buf, buf, &buf, limit, check_field_datatype);
				if (err != ERR_NONE) {
					g_free (vtype_buf);
					return err;
				}
				*(MonoObject**)addr = mono_value_box_checked (klass, vtype_buf, error);
				mono_error_cleanup (error);
				g_free (vtype_buf);
			} else {
				char *name = mono_type_full_name (t);
				PRINT_DEBUG_MSG (1, "[%p] Expected value of type %s, got 0x%0x.\n", (gpointer) (gsize) mono_native_thread_id_get (), name, type);
				g_free (name);
				return ERR_INVALID_ARGUMENT;
			}
		} else if ((t->type == MONO_TYPE_GENERICINST) &&
					mono_metadata_generic_class_is_valuetype (t->data.generic_class) &&
					m_class_is_enumtype (t->data.generic_class->container_class)){
			err = decode_vtype (t, domain, addr, buf, &buf, limit, check_field_datatype);
			if (err != ERR_NONE)
				return err;
		} else {
			NOT_IMPLEMENTED;
		}
		break;
	}


	*endbuf = buf;

	return ERR_NONE;
}

static ErrorCode
decode_value (MonoType *t, MonoDomain *domain, gpointer void_addr, gpointer void_buf, guint8 **endbuf, guint8 *limit, gboolean check_field_datatype)
{
	guint8 *addr = (guint8*)void_addr;
	guint8 *buf = (guint8*)void_buf;

	ERROR_DECL (error);
	ErrorCode err;
	int type = decode_byte (buf, &buf, limit);

	if (t->type == MONO_TYPE_GENERICINST && mono_class_is_nullable (mono_class_from_mono_type_internal (t))) {
		MonoType *targ = t->data.generic_class->context.class_inst->type_argv [0];
		guint8 *nullable_buf;

		/*
		 * First try decoding it as a Nullable`1
		 */
		err = decode_value_internal (t, type, domain, addr, buf, endbuf, limit, check_field_datatype);
		if (err == ERR_NONE)
			return err;

		/*
		 * Then try decoding as a primitive value or null.
		 */
		if (targ->type == type) {
			nullable_buf = (guint8 *)g_malloc (mono_class_instance_size (mono_class_from_mono_type_internal (targ)));
			err = decode_value_internal (targ, type, domain, nullable_buf, buf, endbuf, limit, check_field_datatype);
			if (err != ERR_NONE) {
				g_free (nullable_buf);
				return err;
			}
			MonoObject *boxed = mono_value_box_checked (mono_class_from_mono_type_internal (targ), nullable_buf, error);
			if (!is_ok (error)) {
				mono_error_cleanup (error);
				return ERR_INVALID_OBJECT;
			}
			mono_nullable_init (addr, boxed, mono_class_from_mono_type_internal (t));
			g_free (nullable_buf);
			*endbuf = buf;
			return ERR_NONE;
		} else if (type == VALUE_TYPE_ID_NULL) {
			mono_nullable_init (addr, NULL, mono_class_from_mono_type_internal (t));
			*endbuf = buf;
			return ERR_NONE;
		}
	}

	return decode_value_internal (t, type, domain, addr, buf, endbuf, limit, check_field_datatype);
}

static void
add_var (Buffer *buf, MonoDebugMethodJitInfo *jit, MonoType *t, MonoDebugVarInfo *var, MonoContext *ctx, MonoDomain *domain, gboolean as_vtype)
{
	guint32 flags;
	int reg;
	guint8 *addr, *gaddr;

	flags = var->index & MONO_DEBUG_VAR_ADDRESS_MODE_FLAGS;
	reg = var->index & ~MONO_DEBUG_VAR_ADDRESS_MODE_FLAGS;

	switch (flags) {
	case MONO_DEBUG_VAR_ADDRESS_MODE_REGISTER:
		addr = (guint8 *)mono_arch_context_get_int_reg_address (ctx, reg);
		buffer_add_value_full (buf, t, addr, domain, as_vtype, NULL, 1);
		break;
	case MONO_DEBUG_VAR_ADDRESS_MODE_REGOFFSET:
		addr = (guint8 *)mono_arch_context_get_int_reg (ctx, reg);
		addr += (gint32)var->offset;

		//PRINT_MSG ("[R%d+%d] = %p\n", reg, var->offset, addr);

		buffer_add_value_full (buf, t, addr, domain, as_vtype, NULL, 1);
		break;
	case MONO_DEBUG_VAR_ADDRESS_MODE_DEAD:
		NOT_IMPLEMENTED;
		break;
	case MONO_DEBUG_VAR_ADDRESS_MODE_REGOFFSET_INDIR:
	case MONO_DEBUG_VAR_ADDRESS_MODE_VTADDR:
		/* Same as regoffset, but with an indirection */
		addr = (guint8 *)mono_arch_context_get_int_reg (ctx, reg);
		addr += (gint32)var->offset;

		gaddr = (guint8 *)*(gpointer*)addr;
		g_assert (gaddr);
		buffer_add_value_full (buf, t, gaddr, domain, as_vtype, NULL, 1);
		break;
	case MONO_DEBUG_VAR_ADDRESS_MODE_GSHAREDVT_LOCAL: {
		MonoDebugVarInfo *info_var = jit->gsharedvt_info_var;
		MonoDebugVarInfo *locals_var = jit->gsharedvt_locals_var;
		MonoGSharedVtMethodRuntimeInfo *info;
		guint8 *locals;
		int idx;

		idx = reg;

		g_assert (info_var);
		g_assert (locals_var);

		flags = info_var->index & MONO_DEBUG_VAR_ADDRESS_MODE_FLAGS;
		reg = info_var->index & ~MONO_DEBUG_VAR_ADDRESS_MODE_FLAGS;
		if (flags == MONO_DEBUG_VAR_ADDRESS_MODE_REGOFFSET) {
			addr = (guint8 *)mono_arch_context_get_int_reg (ctx, reg);
			addr += (gint32)info_var->offset;
			info = (MonoGSharedVtMethodRuntimeInfo *)*(gpointer*)addr;
		} else if (flags == MONO_DEBUG_VAR_ADDRESS_MODE_REGISTER) {
			info = (MonoGSharedVtMethodRuntimeInfo *)mono_arch_context_get_int_reg (ctx, reg);
		} else {
			g_assert_not_reached ();
		}
		g_assert (info);

		flags = locals_var->index & MONO_DEBUG_VAR_ADDRESS_MODE_FLAGS;
		reg = locals_var->index & ~MONO_DEBUG_VAR_ADDRESS_MODE_FLAGS;
		if (flags == MONO_DEBUG_VAR_ADDRESS_MODE_REGOFFSET) {
			addr = (guint8 *)mono_arch_context_get_int_reg (ctx, reg);
			addr += (gint32)locals_var->offset;
			locals = (guint8 *)*(gpointer*)addr;
		} else if (flags == MONO_DEBUG_VAR_ADDRESS_MODE_REGISTER) {
			locals = (guint8 *)mono_arch_context_get_int_reg (ctx, reg);
		} else {
			g_assert_not_reached ();
		}
		g_assert (locals);

		addr = locals + GPOINTER_TO_INT (info->entries [idx]);

		buffer_add_value_full (buf, t, addr, domain, as_vtype, NULL, 1);
		break;
	}

	default:
		g_assert_not_reached ();
	}
}

static void
set_var (MonoType *t, MonoDebugVarInfo *var, MonoContext *ctx, MonoDomain *domain, guint8 *val, host_mgreg_t **reg_locations, MonoContext *restore_ctx)
{
	guint32 flags;
	int reg, size;
	guint8 *addr, *gaddr;

	flags = var->index & MONO_DEBUG_VAR_ADDRESS_MODE_FLAGS;
	reg = var->index & ~MONO_DEBUG_VAR_ADDRESS_MODE_FLAGS;

	if (MONO_TYPE_IS_REFERENCE (t))
		size = sizeof (gpointer);
	else
		size = mono_class_value_size (mono_class_from_mono_type_internal (t), NULL);

	switch (flags) {
	case MONO_DEBUG_VAR_ADDRESS_MODE_REGISTER: {
#ifdef MONO_ARCH_HAVE_CONTEXT_SET_INT_REG
		host_mgreg_t v;
		gboolean is_signed = FALSE;

		if (m_type_is_byref (t)) {
			addr = (guint8 *)mono_arch_context_get_int_reg (ctx, reg);

			if (addr) {
				// FIXME: Write barriers
				mono_gc_memmove_atomic (addr, val, size);
			}
			break;
		}

		if (!m_type_is_byref (t) && (t->type == MONO_TYPE_I1 || t->type == MONO_TYPE_I2 || t->type == MONO_TYPE_I4 || t->type == MONO_TYPE_I8))
			is_signed = TRUE;

		switch (size) {
		case 1:
			v = is_signed ? *(gint8*)val : *(guint8*)val;
			break;
		case 2:
			v = is_signed ? *(gint16*)val : *(guint16*)val;
			break;
		case 4:
			v = is_signed ? *(gint32*)val : *(guint32*)val;
			break;
		case 8:
			v = is_signed ? GINT64_TO_HMREG (*(gint64*)val) : GUINT64_TO_HMREG (*(guint64*)val);
			break;
		default:
			g_assert_not_reached ();
		}

		/* Set value on the stack or in the return ctx */
		if (reg_locations [reg]) {
			/* Saved on the stack */
			PRINT_DEBUG_MSG (1, "[dbg] Setting stack location %p for reg %x to %p.\n", reg_locations [reg], reg, (gpointer)v);
			*(reg_locations [reg]) = v;
		} else {
			/* Not saved yet */
			PRINT_DEBUG_MSG (1, "[dbg] Setting context location for reg %x to %p.\n", reg, (gpointer)v);
			mono_arch_context_set_int_reg (restore_ctx, reg, v);
		}

		// FIXME: Move these to mono-context.h/c.
		mono_arch_context_set_int_reg (ctx, reg, v);
#else
		// FIXME: Can't set registers, so we disable linears
		NOT_IMPLEMENTED;
#endif
		break;
	}
	case MONO_DEBUG_VAR_ADDRESS_MODE_REGOFFSET:
		addr = (guint8 *)mono_arch_context_get_int_reg (ctx, reg);
		addr += (gint32)var->offset;

		//PRINT_MSG ("[R%d+%d] = %p\n", reg, var->offset, addr);

		if (m_type_is_byref (t)) {
			addr = *(guint8**)addr;

			if (!addr)
				break;
		}

		// FIXME: Write barriers
		mono_gc_memmove_atomic (addr, val, size);
		break;
	case MONO_DEBUG_VAR_ADDRESS_MODE_REGOFFSET_INDIR:
		/* Same as regoffset, but with an indirection */
		addr = (guint8 *)mono_arch_context_get_int_reg (ctx, reg);
		addr += (gint32)var->offset;

		gaddr = (guint8 *)*(gpointer*)addr;
		g_assert (gaddr);
		// FIXME: Write barriers
		mono_gc_memmove_atomic (gaddr, val, size);
		break;
	case MONO_DEBUG_VAR_ADDRESS_MODE_DEAD:
		NOT_IMPLEMENTED;
		break;
	default:
		g_assert_not_reached ();
	}
}

static void
clear_event_request (int req_id, int etype)
{
	mono_loader_lock ();
	for (guint i = 0; i < event_requests->len; ++i) {
		EventRequest *req = (EventRequest *)g_ptr_array_index (event_requests, i);

		if (req->id == req_id && req->event_kind == etype) {
			if (req->event_kind == EVENT_KIND_BREAKPOINT)
				mono_de_clear_breakpoint ((MonoBreakpoint *)req->info);
			if (req->event_kind == EVENT_KIND_STEP) {
				mono_de_cancel_ss ((SingleStepReq *)req->info);
			}
			if (req->event_kind == EVENT_KIND_METHOD_ENTRY)
				mono_de_clear_breakpoint ((MonoBreakpoint *)req->info);
			if (req->event_kind == EVENT_KIND_METHOD_EXIT)
				mono_de_clear_breakpoint ((MonoBreakpoint *)req->info);
			g_ptr_array_remove_index_fast (event_requests, i);
			g_free (req);
			break;
		}
	}
	mono_loader_unlock ();
}

static void
clear_assembly_from_modifier (EventRequest *req, Modifier *m, MonoAssembly *assembly)
{
	if (m->kind == MOD_KIND_EXCEPTION_ONLY && m->data.exc_class && m_class_get_image (m->data.exc_class)->assembly == assembly)
		m->kind = MOD_KIND_NONE;
	if (m->kind == MOD_KIND_ASSEMBLY_ONLY && m->data.assemblies) {
		int count = 0, match_count = 0, pos;
		MonoAssembly **newassemblies;

		for (guint i = 0; m->data.assemblies [i]; ++i) {
			count ++;
			if (m->data.assemblies [i] == assembly)
				match_count ++;
		}

		if (match_count) {
			// +1 because we don't know length and we use last element to check for end
			newassemblies = g_new0 (MonoAssembly*, count - match_count + 1);

			pos = 0;
			for (int i = 0; i < count; ++i)
				if (m->data.assemblies [i] != assembly)
					newassemblies [pos ++] = m->data.assemblies [i];
			g_assert (pos == count - match_count);
			g_free (m->data.assemblies);
			m->data.assemblies = newassemblies;
		}
	}
}

static void
clear_assembly_from_modifiers (EventRequest *req, MonoAssembly *assembly)
{
	for (int i = 0; i < req->nmodifiers; ++i) {
		Modifier *m = &req->modifiers [i];

		clear_assembly_from_modifier (req, m, assembly);
	}
}

/*
 * clear_event_requests_for_assembly:
 *
 *   Clear all events requests which reference ASSEMBLY.
 */
static void
clear_event_requests_for_assembly (MonoAssembly *assembly)
{
	gboolean found;

	mono_loader_lock ();
	found = TRUE;
	while (found) {
		found = FALSE;
		for (guint i = 0; i < event_requests->len; ++i) {
			EventRequest *req = (EventRequest *)g_ptr_array_index (event_requests, i);

			clear_assembly_from_modifiers (req, assembly);

			if (req->event_kind == EVENT_KIND_BREAKPOINT && breakpoint_matches_assembly ((MonoBreakpoint *)req->info, assembly)) {
				clear_event_request (req->id, req->event_kind);
				found = TRUE;
				break;
			}

			if (req->event_kind == EVENT_KIND_STEP)
				ss_clear_for_assembly ((SingleStepReq *)req->info, assembly);
		}
	}
	mono_loader_unlock ();
}

/*
 * type_comes_from_assembly:
 *
 *   GHRFunc that returns TRUE if klass comes from assembly
 */
static gboolean
type_comes_from_assembly (gpointer klass, gpointer also_klass, gpointer assembly)
{
	return mono_type_in_image (m_class_get_byval_arg ((MonoClass*)klass), mono_assembly_get_image_internal ((MonoAssembly*)assembly));
}

/*
 * clear_types_for_assembly:
 *
 *   Clears types from loaded_classes for a given assembly
 */
static void
clear_types_for_assembly (MonoAssembly *assembly)
{
	AgentDomainInfo *info = NULL;

	info = get_agent_info ();

	mono_loader_lock ();
	g_hash_table_foreach_remove (info->loaded_classes, type_comes_from_assembly, assembly);
	mono_loader_unlock ();
}

static void
dispose_vm (void)
{
	/* Clear all event requests */
	mono_loader_lock ();
	while (event_requests->len > 0) {
		EventRequest *req = (EventRequest *)g_ptr_array_index (event_requests, 0);

		clear_event_request (req->id, req->event_kind);
	}
	mono_loader_unlock ();

	while (suspend_count > 0)
		resume_vm ();
	disconnected = TRUE;
	vm_start_event_sent = FALSE;
}

static void
count_thread_check_gc_finalizer (gpointer key, gpointer value, gpointer user_data)
{
	MonoThread *thread = (MonoThread *)value;
	gboolean *ret = (gboolean *)user_data;
	if (mono_gc_is_finalizer_internal_thread(thread->internal_thread)) {
		DebuggerTlsData *tls = (DebuggerTlsData *)mono_g_hash_table_lookup (thread_to_tls, thread->internal_thread);
		if (!tls->gc_finalizing) { //GC Finalizer is not running some finalizer code, so ignore it
			*ret = TRUE;
			return;
		}
	}
}

static void
add_thread (gpointer key, gpointer value, gpointer user_data)
{
	MonoThread *thread = (MonoThread *)value;
	Buffer *buf = (Buffer *)user_data;
	if (mono_gc_is_finalizer_internal_thread(thread->internal_thread)) {
		DebuggerTlsData *tls = (DebuggerTlsData *)mono_g_hash_table_lookup (thread_to_tls, thread->internal_thread);
		if (!tls->gc_finalizing) //GC Finalizer is not running some finalizer code, so ignore it
			return;
	}
	buffer_add_objid (buf, (MonoObject*)thread);
}


ErrorCode
mono_do_invoke_method (DebuggerTlsData *tls, Buffer *buf, InvokeData *invoke, guint8 *p, guint8 **endp)
{
	ERROR_DECL (error);
	guint8 *end = invoke->endp;
	MonoMethod *m;
	int i, nargs;
	ErrorCode err;
	MonoMethodSignature *sig;
	guint8 **arg_buf;
	void **args;
	MonoObject *this_arg, *res, *exc = NULL;
	MonoDomain *domain;
	guint8 *this_buf;
#ifdef MONO_ARCH_SOFT_DEBUG_SUPPORTED
	MonoLMFExt ext;
#endif
	MonoStopwatch watch;

	if (invoke->method) {
		/*
		 * Invoke this method directly, currently only Environment.Exit () is supported.
		 */
		this_arg = NULL;
		PRINT_DEBUG_MSG (1, "[%p] Invoking method '%s' on receiver '%s'.\n", (gpointer) (gsize) mono_native_thread_id_get (), mono_method_full_name (invoke->method, TRUE), this_arg ? m_class_get_name (this_arg->vtable->klass) : "<null>");

		mono_runtime_try_invoke (invoke->method, NULL, invoke->args, &exc, error);
		mono_error_assert_ok (error);
		g_assert_not_reached ();
	}

	m = decode_methodid (p, &p, end, &domain, &err);
	if (err != ERR_NONE)
		return err;
	sig = mono_method_signature_internal (m);

	if (m_class_is_valuetype (m->klass))
		this_buf = (guint8 *)g_alloca (mono_class_instance_size (m->klass));
	else
		this_buf = (guint8 *)g_alloca (sizeof (MonoObject*));

	if (m->is_generic) {
		PRINT_DEBUG_MSG (1, "[%p] Error: Attempting to invoke uninflated generic method %s.\n", (gpointer)(gsize)mono_native_thread_id_get (), mono_method_full_name (m, TRUE));
		return ERR_INVALID_ARGUMENT;
	} else if (m_class_is_valuetype (m->klass) && (m->flags & METHOD_ATTRIBUTE_STATIC)) {
		/* Should be null */
		if (!CHECK_PROTOCOL_VERSION (2, 59)) { //on icordbg I couldn't find type information when invoking a static method maybe I can change this later
			int type = decode_byte (p, &p, end);
			if (type != VALUE_TYPE_ID_NULL) {
				PRINT_DEBUG_MSG (1, "[%p] Error: Static vtype method invoked with this argument.\n", (gpointer) (gsize) mono_native_thread_id_get ());
				return ERR_INVALID_ARGUMENT;
			}
		}
		memset (this_buf, 0, mono_class_instance_size (m->klass));
	} else if (m_class_is_valuetype (m->klass) && !strcmp (m->name, ".ctor")) {
			/* Could be null */
			guint8 *tmp_p;

			int type = decode_byte (p, &tmp_p, end);
			if (type == VALUE_TYPE_ID_NULL) {
				memset (this_buf, 0, mono_class_instance_size (m->klass));
				p = tmp_p;
			} else {
				err = decode_value (m_class_get_byval_arg (m->klass), domain, this_buf, p, &p, end, FALSE);
				if (err != ERR_NONE)
					return err;
			}
	} else {
		if (!(m->flags & METHOD_ATTRIBUTE_STATIC) || (m->flags & METHOD_ATTRIBUTE_STATIC && !CHECK_PROTOCOL_VERSION (2, 59))) { //on icordbg I couldn't find an object when invoking a static method maybe I can change this later
			err = decode_value(m_class_get_byval_arg(m->klass), domain, this_buf, p, &p, end, FALSE);
			if (err != ERR_NONE)
				return err;
		}
	}

	if (!m_class_is_valuetype (m->klass) && !(m->flags & METHOD_ATTRIBUTE_STATIC && CHECK_PROTOCOL_VERSION (2, 59))) //on icordbg I couldn't find an object when invoking a static method maybe I can change this later
		this_arg = *(MonoObject**)this_buf;
	else
		this_arg = NULL;

	if (MONO_CLASS_IS_INTERFACE_INTERNAL (m->klass)) {
		if (!this_arg) {
			PRINT_DEBUG_MSG (1, "[%p] Error: Interface method invoked without this argument.\n", (gpointer) (gsize) mono_native_thread_id_get ());
			return ERR_INVALID_ARGUMENT;
		}
		m = mono_object_get_virtual_method_internal (this_arg, m);
		/* Transform this to the format the rest of the code expects it to be */
		if (m_class_is_valuetype (m->klass)) {
			this_buf = (guint8 *)g_alloca (mono_class_instance_size (m->klass));
			memcpy (this_buf, mono_object_unbox_internal (this_arg), mono_class_instance_size (m->klass));
		}
	} else if ((m->flags & METHOD_ATTRIBUTE_VIRTUAL) && !m_class_is_valuetype (m->klass) && invoke->flags & INVOKE_FLAG_VIRTUAL) {
		if (!this_arg) {
			PRINT_DEBUG_MSG (1, "[%p] Error: invoke with INVOKE_FLAG_VIRTUAL flag set without this argument.\n", (gpointer) (gsize) mono_native_thread_id_get ());
			return ERR_INVALID_ARGUMENT;
		}
		m = mono_object_get_virtual_method_internal (this_arg, m);
		if (m_class_is_valuetype (m->klass)) {
			this_buf = (guint8 *)g_alloca (mono_class_instance_size (m->klass));
			memcpy (this_buf, mono_object_unbox_internal (this_arg), mono_class_instance_size (m->klass));
		}
	}

	PRINT_DEBUG_MSG (1, "[%p] Invoking method '%s' on receiver '%s'.\n", (gpointer) (gsize) mono_native_thread_id_get (), mono_method_full_name (m, TRUE), this_arg ? m_class_get_name (this_arg->vtable->klass) : "<null>");

	if (this_arg && this_arg->vtable->domain != domain)
		NOT_IMPLEMENTED;

	if (!m_class_is_valuetype (m->klass) && !(m->flags & METHOD_ATTRIBUTE_STATIC) && !this_arg) {
		if (!strcmp (m->name, ".ctor")) {
			if (mono_class_is_abstract (m->klass))
				return ERR_INVALID_ARGUMENT;
			else {
				this_arg = mono_object_new_checked (m->klass, error);
				if (!is_ok (error)) {
					mono_error_cleanup (error);
					return ERR_INVALID_ARGUMENT;
				}
			}
		} else {
			return ERR_INVALID_ARGUMENT;
		}
	}

	if (this_arg && !obj_is_of_type (this_arg, m_class_get_byval_arg (m->klass)))
		return ERR_INVALID_ARGUMENT;

	nargs = decode_int (p, &p, end);
	if (nargs != sig->param_count)
		return ERR_INVALID_ARGUMENT;
	/* Use alloca to get gc tracking */
	arg_buf = (guint8 **)g_alloca (nargs * sizeof (gpointer));
	memset (arg_buf, 0, nargs * sizeof (gpointer));
	args = (gpointer *)g_alloca (nargs * sizeof (gpointer));
	for (i = 0; i < nargs; ++i) {
		if (MONO_TYPE_IS_REFERENCE (sig->params [i])) {
			err = decode_value (sig->params [i], domain, (guint8*)&args [i], p, &p, end, TRUE);
			if (err != ERR_NONE)
				break;
			if (args [i] && ((MonoObject*)args [i])->vtable->domain != domain)
				NOT_IMPLEMENTED;

			if (m_type_is_byref (sig->params [i])) {
				arg_buf [i] = g_newa (guint8, sizeof (gpointer));
				*(gpointer*)arg_buf [i] = args [i];
				args [i] = arg_buf [i];
			}
		} else {
			MonoClass *arg_class = mono_class_from_mono_type_internal (sig->params [i]);
			arg_buf [i] = (guint8 *)g_alloca (mono_class_instance_size (arg_class));
			err = decode_value (sig->params [i], domain, arg_buf [i], p, &p, end, TRUE);
			if (err != ERR_NONE)
				break;
			if (mono_class_is_nullable (arg_class)) {
				args [i] = mono_nullable_box (arg_buf [i], arg_class, error);
				mono_error_assert_ok (error);
			} else {
				args [i] = arg_buf [i];
			}
		}
	}

	if (i < nargs)
		return err;

	if (invoke->flags & INVOKE_FLAG_DISABLE_BREAKPOINTS)
		tls->disable_breakpoints = TRUE;
	else
		tls->disable_breakpoints = FALSE;

	/*
	 * Add an LMF frame to link the stack frames on the invoke method with our caller.
	 */
#ifdef MONO_ARCH_SOFT_DEBUG_SUPPORTED
	if (invoke->has_ctx) {
		/* Setup our lmf */
		memset (&ext, 0, sizeof (ext));
		ext.kind = MONO_LMFEXT_DEBUGGER_INVOKE;
		memcpy (&ext.ctx, &invoke->ctx, sizeof (MonoContext));

		mono_push_lmf (&ext);
	}
#endif

	mono_stopwatch_start (&watch);
	res = mono_runtime_try_invoke (m, m_class_is_valuetype (m->klass) ? (gpointer) this_buf : (gpointer) this_arg, args, &exc, error);
	if (!is_ok (error) && exc == NULL) {
		exc = (MonoObject*) mono_error_convert_to_exception (error);
	} else {
		mono_error_cleanup (error); /* FIXME report error */
	}
	mono_stopwatch_stop (&watch);
	PRINT_DEBUG_MSG (1, "[%p] Invoke result: %p, exc: %s, time: %ld ms.\n", (gpointer) (gsize) mono_native_thread_id_get (), res, exc ? m_class_get_name (exc->vtable->klass) : NULL, (long)mono_stopwatch_elapsed_ms (&watch));
	if (exc) {
		buffer_add_byte (buf, 0);
		buffer_add_value (buf, mono_get_object_type_dbg (), &exc, domain);
	} else {
		gboolean out_this = FALSE;
		gboolean out_args = FALSE;

		if ((invoke->flags & INVOKE_FLAG_RETURN_OUT_THIS) && CHECK_PROTOCOL_VERSION (2, 35))
			out_this = TRUE;
		if ((invoke->flags & INVOKE_FLAG_RETURN_OUT_ARGS) && CHECK_PROTOCOL_VERSION (2, 35))
			out_args = TRUE;
		buffer_add_byte (buf, 1 + (out_this ? 2 : 0) + (out_args ? 4 : 0));
		if (m->string_ctor) {
			buffer_add_value (buf, m_class_get_byval_arg (mono_get_string_class ()), &res, domain);
		} else if (sig->ret->type == MONO_TYPE_VOID && !m->string_ctor) {
			if (!strcmp (m->name, ".ctor")) {
				if (!m_class_is_valuetype (m->klass))
					buffer_add_value (buf, mono_get_object_type_dbg (), &this_arg, domain);
				else
					buffer_add_value (buf, m_class_get_byval_arg (m->klass), this_buf, domain);
			} else {
				buffer_add_value (buf, mono_get_void_type_dbg (), NULL, domain);
			}
		} else if (MONO_TYPE_IS_REFERENCE (sig->ret)) {
			if (m_type_is_byref (sig->ret)) {
				MonoType* ret_byval = m_class_get_byval_arg (mono_class_from_mono_type_internal (sig->ret));
				buffer_add_value (buf, ret_byval, &res, domain);
			} else {
				buffer_add_value (buf, sig->ret, &res, domain);
			}
		} else if (m_class_is_valuetype (mono_class_from_mono_type_internal (sig->ret)) || sig->ret->type == MONO_TYPE_PTR || sig->ret->type == MONO_TYPE_FNPTR) {
			if (mono_class_is_nullable (mono_class_from_mono_type_internal (sig->ret))) {
				MonoClass *k = mono_class_from_mono_type_internal (sig->ret);
				guint8 *nullable_buf = (guint8 *)g_alloca (mono_class_value_size (k, NULL));

				g_assert (nullable_buf);
				mono_nullable_init (nullable_buf, res, k);
				buffer_add_value (buf, sig->ret, nullable_buf, domain);
			} else {
				g_assert (res);

				if (m_type_is_byref (sig->ret)) {
					MonoType* ret_byval = m_class_get_byval_arg (mono_class_from_mono_type_internal (sig->ret));
					buffer_add_value (buf, ret_byval, mono_object_unbox_internal (res), domain);
				} else {
					buffer_add_value (buf, sig->ret, mono_object_unbox_internal (res), domain);
				}
			}
		} else {
			NOT_IMPLEMENTED;
		}
		if (out_this)
			/* Return the new value of the receiver after the call */
			buffer_add_value (buf, m_class_get_byval_arg (m->klass), this_buf, domain);
		if (out_args) {
			buffer_add_int (buf, nargs);
			for (i = 0; i < nargs; ++i) {
				if (MONO_TYPE_IS_REFERENCE (sig->params [i]))
					buffer_add_value (buf, sig->params [i], &args [i], domain);
				else if (m_type_is_byref (sig->params [i]))
					/* add_value () does an indirection */
					buffer_add_value (buf, sig->params [i], &arg_buf [i], domain);
				else
					buffer_add_value (buf, sig->params [i], arg_buf [i], domain);
			}
		}
	}

	tls->disable_breakpoints = FALSE;

#ifdef MONO_ARCH_SOFT_DEBUG_SUPPORTED
	if (invoke->has_ctx)
		mono_pop_lmf ((MonoLMF*)&ext);
#endif

	*endp = p;
	// FIXME: byref arguments
	// FIXME: varargs
	return ERR_NONE;
}

/*
 * invoke_method:
 *
 *   Invoke the method given by tls->pending_invoke in the current thread.
 */
static void
invoke_method (void)
{
	DebuggerTlsData *tls;
	InvokeData *invoke;
	int id;
	ErrorCode err;
	Buffer buf;
	MonoContext restore_ctx;
	guint8 *p;

	tls = (DebuggerTlsData *)mono_native_tls_get_value (debugger_tls_id);
	g_assert (tls);

	/*
	 * Store the `InvokeData *' in `tls->invoke' until we're done with
	 * the invocation, so CMD_VM_ABORT_INVOKE can check it.
	 */

	mono_loader_lock ();

	invoke = tls->pending_invoke;
	g_assert (invoke);
	tls->pending_invoke = NULL;

	invoke->last_invoke = tls->invoke;
	tls->invoke = invoke;

	mono_loader_unlock ();

	tls->frames_up_to_date = FALSE;

	id = invoke->id;

	p = invoke->p;
	err = ERR_NONE;
	for (int mindex = 0; mindex < invoke->nmethods; ++mindex) {
		buffer_init (&buf, 128);

		if (err) {
			/* Fail the other invokes as well */
		} else {
			err = mono_do_invoke_method (tls, &buf, invoke, p, &p);
		}

		if (tls->abort_requested) {
			if (CHECK_PROTOCOL_VERSION (2, 42))
				err = ERR_INVOKE_ABORTED;
		}

		/* Start suspending before sending the reply */
		if (mindex == invoke->nmethods - 1) {
			if (!(invoke->flags & INVOKE_FLAG_SINGLE_THREADED)) {
<<<<<<< HEAD
				for (i = 0; i < invoke->suspend_count; ++i)
					suspend_vm_func ();
=======
				for (guint32 i = 0; i < invoke->suspend_count; ++i)
					suspend_vm ();
>>>>>>> 2992cef2
			}
		}

		send_reply_packet (id, err, &buf);

		buffer_free (&buf);
	}

	memcpy (&restore_ctx, &invoke->ctx, sizeof (MonoContext));

	if (invoke->has_ctx)
		save_thread_context (&restore_ctx);

	if (invoke->flags & INVOKE_FLAG_SINGLE_THREADED) {
		g_assert (tls->resume_count);
		tls->resume_count -= invoke->suspend_count;
	}

	PRINT_DEBUG_MSG (1, "[%p] Invoke finished (%d), resume_count = %d.\n", (gpointer) (gsize) mono_native_thread_id_get (), err, tls->resume_count);

	/*
	 * Take the loader lock to avoid race conditions with CMD_VM_ABORT_INVOKE:
	 *
	 * It is possible that mono_thread_internal_abort () was called
	 * after the mono_runtime_invoke_checked() already returned, but it doesn't matter
	 * because we reset the abort here.
	 */

	mono_loader_lock ();

	if (tls->abort_requested)
		mono_thread_internal_reset_abort (tls->thread);

	tls->invoke = tls->invoke->last_invoke;
	tls->abort_requested = FALSE;

	mono_loader_unlock ();

	g_free (invoke->p);
	g_free (invoke);
}

static gboolean
is_really_suspended (gpointer key, gpointer value, gpointer user_data)
{
	MonoThread *thread = (MonoThread *)value;
	DebuggerTlsData *tls;
	gboolean res;

	mono_loader_lock ();
	tls = (DebuggerTlsData *)mono_g_hash_table_lookup (thread_to_tls, thread);
	g_assert (tls);
	res = tls->really_suspended;
	mono_loader_unlock ();

	return res;
}

static GPtrArray*
get_source_files_for_type (MonoClass *klass)
{
	gpointer iter = NULL;
	MonoMethod *method;
	MonoDebugSourceInfo *sinfo;
	GPtrArray *files;

	files = g_ptr_array_new ();

	while ((method = mono_class_get_methods (klass, &iter))) {
		MonoDebugMethodInfo *minfo = mono_debug_lookup_method (method);
		GPtrArray *source_file_list;

		if (minfo) {
			mono_debug_get_seq_points (minfo, NULL, &source_file_list, NULL, NULL, NULL);
			for (guint j = 0; j < source_file_list->len; ++j) {
				guint i;
				sinfo = (MonoDebugSourceInfo *)g_ptr_array_index (source_file_list, j);
				for (i = 0; i < files->len; ++i)
					if (!strcmp ((const char*)g_ptr_array_index (files, i), (const char*)sinfo->source_file))
						break;
				if (i == files->len)
					g_ptr_array_add (files, g_strdup (sinfo->source_file));
			}
			g_ptr_array_free (source_file_list, TRUE);
		}
	}

	return files;
}


typedef struct {
	MonoTypeNameParse *info;
	gboolean ignore_case;
	GPtrArray *res_classes;
	GPtrArray *res_domains;
} GetTypesArgs;

static void
get_types (gpointer key, gpointer value, gpointer user_data)
{
	MonoAssembly *ass;
	gboolean type_resolve;
	MonoType *t;
	MonoDomain *domain = (MonoDomain*)key;

	MonoAssemblyLoadContext *alc = mono_alc_get_default ();
	GetTypesArgs *ud = (GetTypesArgs*)user_data;

	GPtrArray *assemblies = mono_alc_get_all_loaded_assemblies ();
	for (guint i = 0; i < assemblies->len; ++i) {
		ass = (MonoAssembly*)g_ptr_array_index (assemblies, i);

		if (ass->image) {
			ERROR_DECL (probe_type_error);
			/* FIXME really okay to call while holding locks? */
			t = mono_reflection_get_type_checked (alc, ass->image, ass->image, ud->info, ud->ignore_case, TRUE, &type_resolve, probe_type_error);
			mono_error_cleanup (probe_type_error);
			if (t) {
				g_ptr_array_add (ud->res_classes, mono_class_from_mono_type_internal (t));
				g_ptr_array_add (ud->res_domains, domain);
			}
		}
	}
	g_ptr_array_free (assemblies, TRUE);
}

typedef struct {
	gboolean ignore_case;
	char *basename;
	GPtrArray *res_classes;
	GPtrArray *res_domains;
} GetTypesForSourceFileArgs;

static void
get_types_for_source_file (gpointer key, gpointer value, gpointer user_data)
{
	GHashTableIter iter;
	GSList *class_list = NULL;
	MonoClass *klass = NULL;
	GPtrArray *files = NULL;

	GetTypesForSourceFileArgs *ud = (GetTypesForSourceFileArgs*)user_data;
	MonoDomain *domain = (MonoDomain*)key;

	AgentDomainInfo *info = get_agent_info ();

	/* Update 'source_file_to_class' cache */
	g_hash_table_iter_init (&iter, info->loaded_classes);
	while (g_hash_table_iter_next (&iter, NULL, (void**)&klass)) {
		if (!g_hash_table_lookup (info->source_files, klass)) {
			files = get_source_files_for_type (klass);
			g_hash_table_insert (info->source_files, klass, files);

			for (guint i = 0; i < files->len; ++i) {
				char *s = (char *)g_ptr_array_index (files, i);
				char *s2 = dbg_path_get_basename (s);
				char *s3;

				class_list = (GSList *)g_hash_table_lookup (info->source_file_to_class, s2);
				if (!class_list) {
					class_list = g_slist_prepend (class_list, klass);
					g_hash_table_insert (info->source_file_to_class, g_strdup (s2), class_list);
				} else {
					class_list = g_slist_prepend (class_list, klass);
					g_hash_table_insert (info->source_file_to_class, s2, class_list);
				}

				/* The _ignorecase hash contains the lowercase path */
				s3 = strdup_tolower (s2);
				class_list = (GSList *)g_hash_table_lookup (info->source_file_to_class_ignorecase, s3);
				if (!class_list) {
					class_list = g_slist_prepend (class_list, klass);
					g_hash_table_insert (info->source_file_to_class_ignorecase, g_strdup (s3), class_list);
				} else {
					class_list = g_slist_prepend (class_list, klass);
					g_hash_table_insert (info->source_file_to_class_ignorecase, s3, class_list);
				}

				g_free (s2);
				g_free (s3);
			}
		}
	}

	if (ud->ignore_case) {
		char *s;

		s = strdup_tolower (ud->basename);
		class_list = (GSList *)g_hash_table_lookup (info->source_file_to_class_ignorecase, s);
		g_free (s);
	} else {
		class_list = (GSList *)g_hash_table_lookup (info->source_file_to_class, ud->basename);
	}

	for (GSList *l = class_list; l; l = l->next) {
		klass = (MonoClass *)l->data;

		g_ptr_array_add (ud->res_classes, klass);
		g_ptr_array_add (ud->res_domains, domain);
	}
}

static void
send_enc_delta (MonoImage *image, gconstpointer dmeta_bytes, int32_t dmeta_len, gconstpointer dpdb_bytes, int32_t dpdb_len)
{
	//TODO: if it came from debugger we don't need to pass the parameters back, they are already on debugger client side.
	if (agent_config.enabled) {
		int suspend_policy;
		GSList *events;
		mono_loader_lock ();
		events = create_event_list (MDBGPROT_EVENT_KIND_ENC_UPDATE, NULL, NULL, NULL, &suspend_policy);
		mono_loader_unlock ();

		EnCInfo info;
		info.image = image;
		info.meta_bytes = dmeta_bytes;
		info.meta_len = dmeta_len;
		info.pdb_bytes = dpdb_bytes;
		info.pdb_len = dpdb_len;

		process_event (MDBGPROT_EVENT_KIND_ENC_UPDATE, &info, 0, NULL, events, suspend_policy);
	}
}

static gboolean
module_apply_changes (MonoImage *image, MonoArray *dmeta, MonoArray *dil, MonoArray *dpdb, MonoError *error)
{
	/* TODO: use dpdb */
	gpointer dmeta_bytes = (gpointer)mono_array_addr_internal (dmeta, char, 0);
	int32_t dmeta_len = mono_array_length_internal (dmeta);
	gpointer dil_bytes = (gpointer)mono_array_addr_internal (dil, char, 0);
	int32_t dil_len = mono_array_length_internal (dil);
	gpointer dpdb_bytes = !dpdb ? NULL : (gpointer)mono_array_addr_internal (dpdb, char, 0);
	int32_t dpdb_len = !dpdb ? 0 : mono_array_length_internal (dpdb);
	mono_image_load_enc_delta (MONO_ENC_DELTA_DBG, image, dmeta_bytes, dmeta_len, dil_bytes, dil_len, dpdb_bytes, dpdb_len, error);
	return is_ok (error);
}


static void
buffer_add_cattr_arg (Buffer *buf, MonoType *t, MonoDomain *domain, MonoObject *val)
{
	if (val && val->vtable->klass == mono_get_defaults ()->runtimetype_class) {
		/* Special case these so the client doesn't have to handle Type objects */

		buffer_add_byte (buf, VALUE_TYPE_ID_TYPE);
		buffer_add_typeid (buf, domain, mono_class_from_mono_type_internal (((MonoReflectionType*)val)->type));
	} else if (MONO_TYPE_IS_REFERENCE (t))
		buffer_add_value (buf, t, &val, domain);
	else
		buffer_add_value (buf, t, mono_object_unbox_internal (val), domain);
}

static ErrorCode
buffer_add_cattrs (Buffer *buf, MonoDomain *domain, MonoImage *image, MonoClass *attr_klass, MonoCustomAttrInfo *cinfo)
{
	int nattrs = 0;

	if (!cinfo) {
		buffer_add_int (buf, 0);
		return ERR_NONE;
	}

	SETUP_ICALL_FUNCTION;

	for (int i = 0; i < cinfo->num_attrs; ++i) {
		if (!attr_klass || mono_class_has_parent (cinfo->attrs [i].ctor->klass, attr_klass))
			nattrs ++;
	}
	buffer_add_int (buf, nattrs);

	for (int i = 0; i < cinfo->num_attrs; ++i) {
		MonoCustomAttrEntry *attr = &cinfo->attrs [i];
		if (!attr_klass || mono_class_has_parent (attr->ctor->klass, attr_klass)) {
			MonoArray *typed_args, *named_args;
			MonoArrayHandleOut typed_args_h, named_args_h;
			MonoObjectHandle val_h;
			MonoType *t;
			CattrNamedArg *arginfo = NULL;
			ERROR_DECL (error);

			SETUP_ICALL_FRAME;
			typed_args_h = MONO_HANDLE_NEW_DBG (MonoArray, NULL);
			named_args_h = MONO_HANDLE_NEW_DBG (MonoArray, NULL);
			val_h = MONO_HANDLE_NEW_DBG (MonoObject, NULL);

			mono_reflection_create_custom_attr_data_args (image, attr->ctor, attr->data, attr->data_size, typed_args_h, named_args_h, &arginfo, error);
			if (!is_ok (error)) {
				PRINT_DEBUG_MSG (2, "[dbg] mono_reflection_create_custom_attr_data_args () failed with: '%s'\n", mono_error_get_message (error));
				mono_error_cleanup (error);
				CLEAR_ICALL_FRAME;
				return ERR_LOADER_ERROR;
			}
			typed_args = MONO_HANDLE_RAW (typed_args_h);
			named_args = MONO_HANDLE_RAW (named_args_h);

			buffer_add_methodid (buf, domain, attr->ctor);

			/* Ctor args */
			if (typed_args) {
				buffer_add_int (buf, mono_array_length_internal (typed_args));
				for (guint32 j = 0; j < mono_array_length_internal (typed_args); ++j) {
					MonoObject *val = mono_array_get_internal (typed_args, MonoObject*, j);
					MONO_HANDLE_ASSIGN_RAW (val_h, val);

					t = mono_method_signature_internal (attr->ctor)->params [j];

					buffer_add_cattr_arg (buf, t, domain, val);
				}
			} else {
				buffer_add_int (buf, 0);
			}

			/* Named args */
			if (named_args) {
				buffer_add_int (buf, mono_array_length_internal (named_args));

				for (guint32 j = 0; j < mono_array_length_internal (named_args); ++j) {
					MonoObject *val = mono_array_get_internal (named_args, MonoObject*, j);
					MONO_HANDLE_ASSIGN_RAW (val_h, val);

					if (arginfo [j].prop) {
						buffer_add_byte (buf, 0x54);
						buffer_add_propertyid (buf, domain, arginfo [j].prop);
					} else if (arginfo [j].field) {
						buffer_add_byte (buf, 0x53);
						buffer_add_fieldid (buf, domain, arginfo [j].field);
					} else {
						g_assert_not_reached ();
					}

					buffer_add_cattr_arg (buf, arginfo [j].type, domain, val);
				}
			} else {
				buffer_add_int (buf, 0);
			}
			g_free (arginfo);

			CLEAR_ICALL_FRAME;
		}
	}

	return ERR_NONE;
}

static void add_error_string (Buffer *buf, const char *str)
{
	if (CHECK_PROTOCOL_VERSION (2, 56))
		buffer_add_string (buf, str);
}

static ErrorCode
vm_commands (int command, int id, guint8 *p, guint8 *end, Buffer *buf)
{
	switch (command) {
	case CMD_VM_VERSION: {
		char *build_info, *version;

		build_info = mono_get_runtime_build_info ();
		version = g_strdup_printf ("mono %s", build_info);

		buffer_add_string (buf, version); /* vm version */
		buffer_add_int (buf, MAJOR_VERSION);
		buffer_add_int (buf, MINOR_VERSION);
		g_free (build_info);
		g_free (version);
		break;
	}
	case CMD_VM_SET_PROTOCOL_VERSION: {
		major_version = decode_int (p, &p, end);
		minor_version = decode_int (p, &p, end);
		if (p < end)
			using_icordbg = decode_byte (p, &p, end);
		protocol_version_set = TRUE;
		PRINT_DEBUG_MSG (1, "[dbg] Protocol version %d.%d, client protocol version %d.%d.\n", MAJOR_VERSION, MINOR_VERSION, major_version, minor_version);
		break;
	}
	case CMD_VM_ALL_THREADS: {
		// FIXME: Domains
		gboolean remove_gc_finalizing = FALSE;
		mono_loader_lock ();
		int count = mono_g_hash_table_size (tid_to_thread_obj);
		mono_g_hash_table_foreach (tid_to_thread_obj, count_thread_check_gc_finalizer, &remove_gc_finalizing);
		if (remove_gc_finalizing)
			count--;
		buffer_add_int (buf, count);
		mono_g_hash_table_foreach (tid_to_thread_obj, add_thread, buf);

		mono_loader_unlock ();
		break;
	}
	case CMD_VM_SUSPEND:
		suspend_vm_func ();
		wait_for_suspend ();
		break;
	case CMD_VM_RESUME:
#ifndef HOST_WASI	
		if (suspend_count == 0) {
			if (agent_config.defer && !agent_config.suspend)
				// Workaround for issue in debugger-libs when running in defer attach mode.
				break;
			else
				return ERR_NOT_SUSPENDED;
		}
#endif
		resume_vm ();
		clear_suspended_objs ();
		break;
	case CMD_VM_DISPOSE:
		dispose_vm ();
		break;
	case CMD_VM_EXIT: {
		MonoInternalThread *thread;
		DebuggerTlsData *tls;
#ifdef TRY_MANAGED_SYSTEM_ENVIRONMENT_EXIT
		MonoClass *env_class;
#endif
		MonoMethod *exit_method = NULL;
		gpointer *args;
		int exit_code;

		exit_code = decode_int (p, &p, end);

		// FIXME: What if there is a VM_DEATH event request with SUSPEND_ALL ?

		/* Have to send a reply before exiting */
		send_reply_packet (id, 0, buf);

		/* Clear all event requests */
		mono_loader_lock ();
		while (event_requests->len > 0) {
			EventRequest *req = (EventRequest *)g_ptr_array_index (event_requests, 0);

			clear_event_request (req->id, req->event_kind);
		}
		mono_loader_unlock ();

		/*
		 * The JDWP documentation says that the shutdown is not orderly. It doesn't
		 * specify whenever a VM_DEATH event is sent. We currently do an orderly
		 * shutdown by hijacking a thread to execute Environment.Exit (). This is
		 * better than doing the shutdown ourselves, since it avoids various races.
		 */

		suspend_vm_func ();
		wait_for_suspend ();

#ifdef TRY_MANAGED_SYSTEM_ENVIRONMENT_EXIT
		env_class = mono_class_try_load_from_name (mono_get_corlib (), "System", "Environment");
		if (env_class) {
			ERROR_DECL (error);
			exit_method = mono_class_get_method_from_name_checked (env_class, "Exit", 1, 0, error);
			mono_error_assert_ok (error);
		}
#endif

		mono_loader_lock ();
		thread = (MonoInternalThread *)mono_g_hash_table_find (tid_to_thread, is_really_suspended, NULL);
		mono_loader_unlock ();

		if (thread && exit_method) {
			mono_loader_lock ();
			tls = (DebuggerTlsData *)mono_g_hash_table_lookup (thread_to_tls, thread);
			mono_loader_unlock ();

			args = g_new0 (gpointer, 1);
			args [0] = g_malloc (sizeof (int));
			*(int*)(args [0]) = exit_code;

			tls->pending_invoke = g_new0 (InvokeData, 1);
			tls->pending_invoke->method = exit_method;
			tls->pending_invoke->args = args;
			tls->pending_invoke->nmethods = 1;

			while (suspend_count > 0)
				resume_vm ();
		} else {
			/*
			 * No thread found, do it ourselves.
			 * FIXME: This can race with normal shutdown etc.
			 */
			while (suspend_count > 0)
				resume_vm ();

			if (!mono_runtime_try_shutdown ())
				break;

			mono_environment_exitcode_set (exit_code);

			PRINT_DEBUG_MSG (1, "Shutting down the runtime...\n");
			mono_runtime_quit_internal ();
			transport_close2 ();
			PRINT_DEBUG_MSG (1, "Exiting...\n");

			exit (exit_code);
		}
		break;
	}
	case CMD_VM_INVOKE_METHOD:
	case CMD_VM_INVOKE_METHODS: {
		int objid = decode_objid (p, &p, end);
		MonoThread *thread;
		DebuggerTlsData *tls;
		int count, flags, nmethods;
		ErrorCode err;

		err = get_object (objid, (MonoObject**)&thread);
		if (err != ERR_NONE)
			return err;

		flags = decode_int (p, &p, end);

		if (command == CMD_VM_INVOKE_METHODS)
			nmethods = decode_int (p, &p, end);
		else
			nmethods = 1;

		// Wait for suspending if it already started
		if (suspend_count)
			wait_for_suspend ();
		if (!is_suspended ())
			return ERR_NOT_SUSPENDED;

		mono_loader_lock ();
		tls = (DebuggerTlsData *)mono_g_hash_table_lookup (thread_to_tls, THREAD_TO_INTERNAL (thread));
		mono_loader_unlock ();
		g_assert (tls);

		if (!tls->really_suspended)
			/* The thread is still running native code, can't do invokes */
			return ERR_NOT_SUSPENDED;

		/*
		 * Store the invoke data into tls, the thread will execute it after it is
		 * resumed.
		 */
		if (tls->pending_invoke)
			return ERR_NOT_SUSPENDED;
		tls->pending_invoke = g_new0 (InvokeData, 1);
		tls->pending_invoke->id = id;
		tls->pending_invoke->flags = flags;
		tls->pending_invoke->p = (guint8 *)g_malloc (end - p);
		memcpy (tls->pending_invoke->p, p, end - p);
		tls->pending_invoke->endp = tls->pending_invoke->p + (end - p);
		tls->pending_invoke->suspend_count = suspend_count;
		tls->pending_invoke->nmethods = nmethods;
		if (flags & INVOKE_FLAG_SINGLE_THREADED) {
			resume_thread(THREAD_TO_INTERNAL(thread));
		}
		else {
			count = suspend_count;
			for (int i = 0; i < count; ++i)
				resume_vm();
		}
		break;
	}
	case CMD_VM_ABORT_INVOKE: {
		int objid = decode_objid (p, &p, end);
		MonoThread *thread;
		DebuggerTlsData *tls;
		int invoke_id;
		ErrorCode err;

		err = get_object (objid, (MonoObject**)&thread);
		if (err != ERR_NONE)
			return err;

		invoke_id = decode_int (p, &p, end);

		mono_loader_lock ();
		tls = (DebuggerTlsData *)mono_g_hash_table_lookup (thread_to_tls, THREAD_TO_INTERNAL (thread));
		g_assert (tls);

		if (tls->abort_requested) {
			PRINT_DEBUG_MSG (1, "Abort already requested.\n");
			mono_loader_unlock ();
			break;
		}

		/*
		 * Check whether we're still inside the mono_runtime_invoke_checked() and that it's
		 * actually the correct invocation.
		 *
		 * Careful, we do not stop the thread that's doing the invocation, so we can't
		 * inspect its stack.  However, invoke_method() also acquires the loader lock
		 * when it's done, so we're safe here.
		 *
		 */

		if (!tls->invoke || (tls->invoke->id != invoke_id)) {
			mono_loader_unlock ();
			return ERR_NO_INVOCATION;
		}

		tls->abort_requested = TRUE;

		mono_thread_internal_abort (THREAD_TO_INTERNAL (thread));
		mono_loader_unlock ();
		break;
	}

	case CMD_VM_SET_KEEPALIVE: {
		int timeout = decode_int (p, &p, end);
		agent_config.keepalive = timeout;
		// FIXME:
#ifndef DISABLE_SOCKET_TRANSPORT
		set_keepalive ();
#else
		NOT_IMPLEMENTED;
#endif
		break;
	}
	case CMD_VM_GET_TYPES_FOR_SOURCE_FILE: {
		char *fname, *basename;
		gboolean ignore_case;
		GPtrArray *res_classes, *res_domains;

		fname = decode_string (p, &p, end);
		ignore_case = decode_byte (p, &p, end);

		basename = dbg_path_get_basename (fname);

		res_classes = g_ptr_array_new ();
		res_domains = g_ptr_array_new ();

		mono_loader_lock ();
		GetTypesForSourceFileArgs args;
		memset (&args, 0, sizeof (args));
		args.ignore_case = ignore_case;
		args.basename = basename;
		args.res_classes  = res_classes;
		args.res_domains = res_domains;
		mono_de_foreach_domain (get_types_for_source_file, &args);
		mono_loader_unlock ();

		g_free (fname);
		g_free (basename);

		buffer_add_int (buf, res_classes->len);
		for (guint i = 0; i < res_classes->len; ++i)
			buffer_add_typeid (buf, (MonoDomain *)g_ptr_array_index (res_domains, i), (MonoClass *)g_ptr_array_index (res_classes, i));
		g_ptr_array_free (res_classes, TRUE);
		g_ptr_array_free (res_domains, TRUE);
		break;
	}
	case CMD_VM_GET_TYPES: {
		ERROR_DECL (error);
		char *name;
		gboolean ignore_case;
		GPtrArray *res_classes, *res_domains;
		MonoTypeNameParse info;

		name = decode_string (p, &p, end);
		ignore_case = decode_byte (p, &p, end);

		if (!mono_reflection_parse_type_checked (name, &info, error)) {
			add_error_string (buf, mono_error_get_message (error));
			mono_error_cleanup (error);
			g_free (name);
			mono_reflection_free_type_info (&info);
			return ERR_INVALID_ARGUMENT;
		}

		res_classes = g_ptr_array_new ();
		res_domains = g_ptr_array_new ();

		mono_loader_lock ();

		GetTypesArgs args;
		memset (&args, 0, sizeof (args));
		args.info = &info;
		args.ignore_case = ignore_case;
		args.res_classes = res_classes;
		args.res_domains = res_domains;

		mono_de_foreach_domain (get_types, &args);

		mono_loader_unlock ();

		g_free (name);
		mono_reflection_free_type_info (&info);

		buffer_add_int (buf, res_classes->len);
		for (guint i = 0; i < res_classes->len; ++i)
			buffer_add_typeid (buf, (MonoDomain *)g_ptr_array_index (res_domains, i), (MonoClass *)g_ptr_array_index (res_classes, i));
		g_ptr_array_free (res_classes, TRUE);
		g_ptr_array_free (res_domains, TRUE);
		break;
	}
	case CMD_VM_START_BUFFERING:
	case CMD_VM_STOP_BUFFERING:
		/* Handled in the main loop */
		break;
	case MDBGPROT_CMD_VM_READ_MEMORY: {
		guint8* memory = (guint8*)GINT_TO_POINTER (decode_long (p, &p, end));
		int size = decode_int (p, &p, end);
		PRINT_DEBUG_MSG(1, "MDBGPROT_CMD_VM_READ_MEMORY - [%p] - size - %d\n", memory, size);
		buffer_add_byte_array (buf, memory, size);
		break;
	}
	case MDBGPROT_CMD_GET_ASSEMBLY_BY_NAME: {
		char* assembly_name = decode_string (p, &p, end);
		//we get 'foo.dll' but mono_assembly_load expects 'foo' so we strip the last dot
		char *lookup_name = g_strdup (assembly_name);
		for (int i = ((int)strlen (lookup_name) - 1); i >= 0; --i) {
			if (lookup_name [i] == '.') {
				lookup_name [i] = 0;
				break;
			}
		}

		//resolve the assembly
		MonoImageOpenStatus status;
		MonoAssemblyName* aname = mono_assembly_name_new (lookup_name);
		if (!aname) {
			PRINT_DEBUG_MSG (1, "Could not resolve assembly %s\n", assembly_name);
			buffer_add_int(buf, -1);
			break;
		}
		MonoAssemblyByNameRequest byname_req;
		mono_assembly_request_prepare_byname (&byname_req, mono_alc_get_default ());
		MonoAssembly *assembly = mono_assembly_request_byname (aname, &byname_req, &status);
		g_free (lookup_name);
		if (!assembly) {
			GPtrArray *assemblies = mono_alc_get_all_loaded_assemblies ();
			for (guint i = 0; i < assemblies->len; ++i) {
				MonoAssembly *assemblyOnALC = (MonoAssembly*)g_ptr_array_index (assemblies, i);
				if (!strcmp(assemblyOnALC->aname.name, aname->name)) {
					assembly = assemblyOnALC;
					break;
				}
			}
			g_ptr_array_free (assemblies, TRUE);
			if (!assembly) {
				PRINT_DEBUG_MSG (1, "Could not resolve assembly %s\n", assembly_name);
				buffer_add_int(buf, -1);
				mono_assembly_name_free_internal (aname);
				break;
			}
		}
		mono_assembly_name_free_internal (aname);
		buffer_add_assemblyid (buf, mono_get_root_domain (), assembly);
		break;
	}
	case MDBGPROT_CMD_GET_MODULE_BY_GUID: {
		int len = 0;
		uint8_t* guid = m_dbgprot_decode_byte_array (p, &p, end, &len);
		MonoAssembly *assembly = NULL;
		GPtrArray *assemblies = mono_alc_get_all_loaded_assemblies ();
		for (guint i = 0; i < assemblies->len; ++i) {
			MonoAssembly *assemblyOnALC = (MonoAssembly*)g_ptr_array_index (assemblies, i);
			if (!memcmp(assemblyOnALC->image->heap_guid.data, guid, len)) {
				assembly = assemblyOnALC;
				break;
			}
		}
		g_ptr_array_free (assemblies, TRUE);
		if (!assembly) {
			PRINT_DEBUG_MSG (1, "Could not resolve guid\n");
			g_free (guid);
			buffer_add_int (buf, -1);
			break;
		}
		g_free (guid);
		buffer_add_moduleid (buf, mono_get_root_domain (), assembly->image);
		break;
	}
	case MDBGPROT_CMD_GET_ENC_CAPABILITIES: {
		buffer_add_string (buf, mono_enc_capabilities ());
		break;
	}
	default:
		return ERR_NOT_IMPLEMENTED;
	}

	return ERR_NONE;
}

static ErrorCode
event_commands (int command, guint8 *p, guint8 *end, Buffer *buf)
{
	ErrorCode err;
	ERROR_DECL (error);

	switch (command) {
	case CMD_EVENT_REQUEST_SET: {
		EventRequest *req;
		int i, event_kind, suspend_policy, nmodifiers;
		ModifierKind mod;
		MonoMethod *method;
		long location = 0;
		MonoThread *step_thread;
		int step_thread_id = 0;
		StepDepth depth = STEP_DEPTH_INTO;
		StepSize size = STEP_SIZE_MIN;
		StepFilter filter = STEP_FILTER_NONE;
		MonoDomain *domain;
		Modifier *modifier;

		event_kind = decode_byte (p, &p, end);
		suspend_policy = decode_byte (p, &p, end);
		nmodifiers = decode_byte (p, &p, end);

		req = (EventRequest *)g_malloc0 (sizeof (EventRequest) + (nmodifiers * sizeof (Modifier)));
		req->id = mono_atomic_inc_i32 (&event_request_id);
		req->event_kind = event_kind;
		req->suspend_policy = suspend_policy;
		req->nmodifiers = nmodifiers;

		method = NULL;
		for (i = 0; i < nmodifiers; ++i) {
			mod = (ModifierKind)decode_byte (p, &p, end);

			req->modifiers [i].kind = mod;
			if (mod == MOD_KIND_COUNT) {
				req->modifiers [i].data.count = decode_int (p, &p, end);
			} else if (mod == MOD_KIND_LOCATION_ONLY) {
				method = decode_methodid (p, &p, end, &domain, &err);
				if (err != ERR_NONE)
					return err;
				location = GINT64_TO_LONG (decode_long (p, &p, end));
			} else if (mod == MOD_KIND_STEP) {
				step_thread_id = decode_id (p, &p, end);
				size = (StepSize)decode_int (p, &p, end);
				depth = (StepDepth)decode_int (p, &p, end);
				if (CHECK_PROTOCOL_VERSION (2, 16))
					filter = (StepFilter)decode_int (p, &p, end);
				req->modifiers [i].data.filter = filter;
				if (!CHECK_PROTOCOL_VERSION (2, 26) && (req->modifiers [i].data.filter & STEP_FILTER_DEBUGGER_HIDDEN))
					/* Treat STEP_THOUGH the same as HIDDEN */
					req->modifiers [i].data.filter = (StepFilter)(req->modifiers [i].data.filter | STEP_FILTER_DEBUGGER_STEP_THROUGH);
			} else if (mod == MOD_KIND_THREAD_ONLY) {
				int id = decode_id (p, &p, end);

				err = get_object (id, (MonoObject**)&req->modifiers [i].data.thread);
				if (err != ERR_NONE) {
					g_free (req);
					return err;
				}
			} else if (mod == MOD_KIND_EXCEPTION_ONLY) {
				MonoClass *exc_class = decode_typeid (p, &p, end, &domain, &err);

				if (err != ERR_NONE)
					return err;
				req->modifiers [i].caught = decode_byte (p, &p, end);
				req->modifiers [i].uncaught = decode_byte (p, &p, end);
				if (CHECK_PROTOCOL_VERSION (2, 25))
					req->modifiers [i].subclasses = decode_byte (p, &p, end);
				else
					req->modifiers [i].subclasses = TRUE;
				if (exc_class) {
					req->modifiers [i].data.exc_class = exc_class;

					if (!mono_class_is_assignable_from_internal (mono_get_exception_class (), exc_class)) {
						g_free (req);
						return ERR_INVALID_ARGUMENT;
					}
				}
				if (CHECK_PROTOCOL_VERSION (2, 54)) {
					req->modifiers [i].not_filtered_feature = decode_byte (p, &p, end);
					req->modifiers [i].everything_else  = decode_byte (p, &p, end);
					PRINT_DEBUG_MSG (1, "[dbg] \tEXCEPTION_ONLY 2 filter (%s%s%s%s).\n", exc_class ? m_class_get_name (exc_class) : (req->modifiers [i].everything_else ? "everything else" : "all"), req->modifiers [i].caught ? ", caught" : "", req->modifiers [i].uncaught ? ", uncaught" : "", req->modifiers [i].subclasses ? ", include-subclasses" : "");
				} else {
					req->modifiers [i].not_filtered_feature = FALSE;
					req->modifiers [i].everything_else = FALSE;
					PRINT_DEBUG_MSG (1, "[dbg] \tEXCEPTION_ONLY filter (%s%s%s%s).\n", exc_class ? m_class_get_name (exc_class) : "all", req->modifiers [i].caught ? ", caught" : "", req->modifiers [i].uncaught ? ", uncaught" : "", req->modifiers [i].subclasses ? ", include-subclasses" : "");
				}

			} else if (mod == MOD_KIND_ASSEMBLY_ONLY) {
				int n = decode_int (p, &p, end);
				int j;

				// +1 because we don't know length and we use last element to check for end
				req->modifiers [i].data.assemblies = g_new0 (MonoAssembly*, n + 1);
				for (j = 0; j < n; ++j) {
					req->modifiers [i].data.assemblies [j] = decode_assemblyid (p, &p, end, &domain, &err);
					if (err != ERR_NONE) {
						g_free (req->modifiers [i].data.assemblies);
						return err;
					}
				}
			} else if (mod == MOD_KIND_SOURCE_FILE_ONLY) {
				int n = decode_int (p, &p, end);
				int j;

				modifier = &req->modifiers [i];
				modifier->data.source_files = g_hash_table_new (g_str_hash, g_str_equal);
				for (j = 0; j < n; ++j) {
					char *s = decode_string (p, &p, end);
					char *s2;

					if (s) {
						s2 = strdup_tolower (s);
						g_hash_table_insert (modifier->data.source_files, s2, s2);
						g_free (s);
					}
				}
			} else if (mod == MOD_KIND_TYPE_NAME_ONLY) {
				int n = decode_int (p, &p, end);
				int j;

				modifier = &req->modifiers [i];
				modifier->data.type_names = g_hash_table_new (g_str_hash, g_str_equal);
				for (j = 0; j < n; ++j) {
					char *s = decode_string (p, &p, end);

					if (s)
						g_hash_table_insert (modifier->data.type_names, s, s);
				}
			} else {
				g_free (req);
				return ERR_NOT_IMPLEMENTED;
			}
		}

		if (req->event_kind == EVENT_KIND_BREAKPOINT) {
			g_assert (method);

			req->info = mono_de_set_breakpoint (method, location, req, error);
			if (!is_ok (error)) {
				g_free (req);
				PRINT_DEBUG_MSG (1, "[dbg] Failed to set breakpoint: %s\n", mono_error_get_message (error));
				mono_error_cleanup (error);
				return ERR_NO_SEQ_POINT_AT_IL_OFFSET;
			}
		} else if (req->event_kind == EVENT_KIND_STEP) {
			g_assert (step_thread_id);

			err = get_object (step_thread_id, (MonoObject**)&step_thread);
			if (err != ERR_NONE) {
				g_free (req);
				return err;
			}

			GET_TLS_DATA_FROM_THREAD (THREAD_TO_INTERNAL(step_thread));

			g_assert (tls);

			if (tls->terminated) {
				/* if the thread is already terminated ignore the single step */
				buffer_add_int (buf, req->id);
				return ERR_NONE;
			}

			err = (ErrorCode)mono_de_ss_create (THREAD_TO_INTERNAL (step_thread), size, depth, filter, req);
			if (err != ERR_NONE) {
				g_free (req);
				return err;
			}
#if defined(TARGET_WASM) && !defined(HOST_WASI)
			int isBPOnManagedCode = 0;
			SingleStepReq *ss_req = req->info;
			if (ss_req && ss_req->bps) {
				GSList *l;

				for (l = ss_req->bps; l; l = l->next) {
					if (((MonoBreakpoint *)l->data)->method->wrapper_type != MONO_WRAPPER_RUNTIME_INVOKE)
						isBPOnManagedCode = 1;
				}
			}
			if (!isBPOnManagedCode) {
				mono_de_cancel_all_ss ();
			}
			buffer_add_byte (buf, GINT_TO_UINT8 (isBPOnManagedCode));
#endif
		} else if (req->event_kind == EVENT_KIND_METHOD_ENTRY) {
			req->info = mono_de_set_breakpoint (NULL, METHOD_ENTRY_IL_OFFSET, req, NULL);
		} else if (req->event_kind == EVENT_KIND_METHOD_EXIT) {
			req->info = mono_de_set_breakpoint (NULL, METHOD_EXIT_IL_OFFSET, req, NULL);
		} else if (req->event_kind == EVENT_KIND_EXCEPTION) {
		} else if (req->event_kind == EVENT_KIND_TYPE_LOAD) {
		} else if (req->event_kind == MDBGPROT_EVENT_KIND_METHOD_UPDATE) {
		} else {
			if (req->nmodifiers) {
				g_free (req);
				return ERR_NOT_IMPLEMENTED;
			}
		}

		mono_loader_lock ();
		g_ptr_array_add (event_requests, req);

		if (agent_config.defer) {
			/* Transmit cached data to the client on receipt of the event request */
			switch (req->event_kind) {
			case EVENT_KIND_APPDOMAIN_CREATE:
				/* Emit load events for currently loaded domains */
				mono_de_foreach_domain (emit_appdomain_load, NULL);
				break;
			case EVENT_KIND_ASSEMBLY_LOAD:
				/* Emit load events for currently loaded assemblies */
				send_assemblies_for_domain (mono_get_root_domain (), NULL);
				break;
			case EVENT_KIND_THREAD_START:
				/* Emit start events for currently started threads */
				mono_g_hash_table_foreach (tid_to_thread, emit_thread_start, NULL);
				break;
			case EVENT_KIND_TYPE_LOAD:
				/* Emit type load events for currently loaded types */
				send_types_for_domain (mono_get_root_domain (), NULL);
				break;
			default:
				break;
			}
		}
		mono_loader_unlock ();

		buffer_add_int (buf, req->id);
		break;
	}
	case CMD_EVENT_REQUEST_CLEAR: {
		int etype = decode_byte (p, &p, end);
		int req_id = decode_int (p, &p, end);

		// FIXME: Make a faster mapping from req_id to request
		mono_loader_lock ();
		clear_event_request (req_id, etype);
		mono_loader_unlock ();
		break;
	}
	case CMD_EVENT_REQUEST_CLEAR_ALL_BREAKPOINTS: {
		mono_loader_lock ();
		guint i = 0;
		while (i < event_requests->len) {
			EventRequest *req = (EventRequest *)g_ptr_array_index (event_requests, i);

			if (req->event_kind == EVENT_KIND_BREAKPOINT) {
				mono_de_clear_breakpoint ((MonoBreakpoint *)req->info);

				g_ptr_array_remove_index_fast (event_requests, i);
				g_free (req);
			} else {
				i ++;
			}
		}
		mono_loader_unlock ();
		break;
	}
	default:
		return ERR_NOT_IMPLEMENTED;
	}

	return ERR_NONE;
}

static ErrorCode
domain_commands (int command, guint8 *p, guint8 *end, Buffer *buf)
{
	ErrorCode err;
	MonoDomain *domain;

	switch (command) {
	case CMD_APPDOMAIN_GET_ROOT_DOMAIN: {
		buffer_add_domainid (buf, mono_get_root_domain ());
		break;
	}
	case CMD_APPDOMAIN_GET_FRIENDLY_NAME: {
		domain = decode_domainid (p, &p, end, NULL, &err);
		if (err != ERR_NONE)
			return err;
		buffer_add_string (buf, domain->friendly_name);
		break;
	}
	case CMD_APPDOMAIN_GET_ASSEMBLIES: {
		domain = decode_domainid (p, &p, end, NULL, &err);
		if (err != ERR_NONE)
			return err;

		GPtrArray *assemblies = mono_alc_get_all_loaded_assemblies ();
		buffer_add_int (buf, assemblies->len);
		for (guint i = 0; i < assemblies->len; ++i) {
			MonoAssembly *ass = (MonoAssembly*)g_ptr_array_index (assemblies, i);
			buffer_add_assemblyid (buf, domain, ass);
		}
		g_ptr_array_free (assemblies, TRUE);
		break;
	}
	case CMD_APPDOMAIN_GET_ENTRY_ASSEMBLY: {
		domain = decode_domainid (p, &p, end, NULL, &err);
		if (err != ERR_NONE)
			return err;

		buffer_add_assemblyid (buf, domain, mono_runtime_get_entry_assembly ());
		break;
	}
	case CMD_APPDOMAIN_GET_CORLIB: {
		domain = decode_domainid (p, &p, end, NULL, &err);
		if (err != ERR_NONE)
			return err;

		buffer_add_assemblyid (buf, domain, m_class_get_image (domain->domain->mbr.obj.vtable->klass)->assembly);
		break;
	}
	case CMD_APPDOMAIN_CREATE_STRING: {
		char *s;
		MonoString *o;
		ERROR_DECL (error);

		domain = decode_domainid (p, &p, end, NULL, &err);
		if (err != ERR_NONE)
			return err;
		s = decode_string (p, &p, end);

		o = mono_string_new_checked (s, error);
		if (!is_ok (error)) {
			PRINT_DEBUG_MSG (1, "[dbg] Failed to allocate String object '%s': %s\n", s, mono_error_get_message (error));
			mono_error_cleanup (error);
			return ERR_INVALID_OBJECT;
		}

		if (CHECK_PROTOCOL_VERSION(3, 0)) {
			buffer_add_byte(buf, 1);
			buffer_add_byte(buf, MONO_TYPE_STRING);
		}

		buffer_add_objid (buf, (MonoObject*)o);
		break;
	}
	case CMD_APPDOMAIN_CREATE_BYTE_ARRAY: {
		ERROR_DECL (error);
		MonoArray *arr;
		gpointer elem;
		domain = decode_domainid (p, &p, end, NULL, &err);
		uintptr_t size = 0;
		int len = decode_int (p, &p, end);
		size = len;
		arr = mono_array_new_full_checked (mono_class_create_array (mono_get_byte_class(), 1), &size, NULL, error);
		elem = mono_array_addr_internal (arr, guint8, 0);
		memcpy (elem, p, len);
		p += len;
		buffer_add_objid (buf, (MonoObject*) arr);
		break;
	}
	case CMD_APPDOMAIN_CREATE_BOXED_VALUE: {
		ERROR_DECL (error);
		MonoClass *klass;
		MonoDomain *domain2;
		MonoObject *o;

		domain = decode_domainid (p, &p, end, NULL, &err);
		if (err != ERR_NONE)
			return err;
		klass = decode_typeid (p, &p, end, &domain2, &err);
		if (err != ERR_NONE)
			return err;

		// FIXME:
		g_assert (domain == domain2);

		o = mono_object_new_checked (klass, error);
		mono_error_assert_ok (error);

		err = decode_value (m_class_get_byval_arg (klass), domain, (guint8 *)mono_object_unbox_internal (o), p, &p, end, TRUE);
		if (err != ERR_NONE)
			return err;

		buffer_add_objid (buf, o);
		break;
	}
	default:
		return ERR_NOT_IMPLEMENTED;
	}

	return ERR_NONE;
}

static ErrorCode
get_assembly_object_command (MonoAssembly *ass, Buffer *buf, MonoError *error)
{
	HANDLE_FUNCTION_ENTER();
	ErrorCode err = ERR_NONE;
	error_init (error);
	MonoReflectionAssemblyHandle o = mono_assembly_get_object_handle (ass, error);
	if (MONO_HANDLE_IS_NULL (o)) {
		err = ERR_INVALID_OBJECT;
		goto leave;
	}
	buffer_add_objid (buf, MONO_HANDLE_RAW (MONO_HANDLE_CAST (MonoObject, o)));
leave:
	HANDLE_FUNCTION_RETURN_VAL (err);
}


static ErrorCode
assembly_commands (int command, guint8 *p, guint8 *end, Buffer *buf)
{
	ErrorCode err;
	MonoAssembly *ass;
	MonoDomain *domain;

	ass = decode_assemblyid (p, &p, end, &domain, &err);
	if (err != ERR_NONE)
		return err;

	switch (command) {
	case CMD_ASSEMBLY_GET_LOCATION: {
		buffer_add_string (buf, mono_image_get_filename (ass->image));
		break;
	}
	case CMD_ASSEMBLY_GET_ENTRY_POINT: {
		guint32 token;
		MonoMethod *m;

		if (ass->image->dynamic) {
			buffer_add_id (buf, 0);
		} else {
			token = mono_image_get_entry_point (ass->image);
			if (token == 0) {
				buffer_add_id (buf, 0);
			} else {
				ERROR_DECL (error);
				m = mono_get_method_checked (ass->image, token, NULL, NULL, error);
				if (!m)
					mono_error_cleanup (error); /* FIXME don't swallow the error */
				buffer_add_methodid (buf, domain, m);
			}
		}
		break;
	}
	case CMD_ASSEMBLY_GET_MANIFEST_MODULE: {
		buffer_add_moduleid (buf, domain, ass->image);
		break;
	}
	case CMD_ASSEMBLY_GET_OBJECT: {
		ERROR_DECL (error);
		err = get_assembly_object_command (ass, buf, error);
		mono_error_cleanup (error);
		return err;
	}
	case CMD_ASSEMBLY_GET_DOMAIN: {
		buffer_add_domainid (buf, domain);
		break;
	}
	case CMD_ASSEMBLY_GET_TYPE: {
		ERROR_DECL (error);
		char *s = decode_string (p, &p, end);
		char* original_s = g_strdup_printf ("\"%s\"", s);

		gboolean ignorecase = decode_byte (p, &p, end);
		MonoTypeNameParse info;
		MonoType *t;
		gboolean type_resolve;
		MonoDomain *d = mono_domain_get ();
		MonoAssemblyLoadContext *alc = mono_alc_get_default ();

		/* This is needed to be able to find referenced assemblies */
		mono_domain_set_fast (domain);

		if (!mono_reflection_parse_type_checked (s, &info, error)) {
			mono_error_cleanup (error);
			t = NULL;
		} else {
			if (info.assembly.name) {
				mono_reflection_free_type_info (&info);
				g_free (s);
				mono_domain_set_fast (d);
				char* error_msg =  g_strdup_printf ("Unexpected assembly-qualified type %s was provided", original_s);
				add_error_string (buf, error_msg);
				g_free (error_msg);
				g_free (original_s);
				return ERR_INVALID_ARGUMENT;
			}
			t = mono_reflection_get_type_checked (alc, ass->image, ass->image, &info, ignorecase, TRUE, &type_resolve, error);
			if (!is_ok (error)) {
				mono_error_cleanup (error); /* FIXME don't swallow the error */
				mono_reflection_free_type_info (&info);
				g_free (s);
				mono_domain_set_fast (d);
				char* error_msg =  g_strdup_printf ("Invalid type name %s", original_s);
				add_error_string (buf, error_msg);
				g_free (error_msg);
				g_free (original_s);
				return ERR_INVALID_ARGUMENT;
			}
		}
		buffer_add_typeid (buf, domain, t ? mono_class_from_mono_type_internal (t) : NULL);
		mono_reflection_free_type_info (&info);
		g_free (s);
		g_free (original_s);
		mono_domain_set_fast (d);

		break;
	}
	case CMD_ASSEMBLY_GET_NAME: {
		gchar *name;
		MonoAssembly *mass = ass;

		name = g_strdup_printf (
		  "%s, Version=%d.%d.%d.%d, Culture=%s, PublicKeyToken=%s%s",
		  mass->aname.name,
		  mass->aname.major, mass->aname.minor, mass->aname.build, mass->aname.revision,
		  mass->aname.culture && *mass->aname.culture? mass->aname.culture: "neutral",
		  mass->aname.public_key_token [0] ? (char *)mass->aname.public_key_token : "null",
		  (mass->aname.flags & ASSEMBLYREF_RETARGETABLE_FLAG) ? ", Retargetable=Yes" : "");

		buffer_add_string (buf, name);
		g_free (name);
		break;
	}
	case CMD_ASSEMBLY_GET_METADATA_BLOB: {
		MonoImage* image = ass->image;
		if (ass->dynamic) {
			return ERR_NOT_IMPLEMENTED;
		}
		buffer_add_byte_array (buf, (guint8*)image->raw_data, image->raw_data_len);
		break;
	}
	case CMD_ASSEMBLY_GET_IS_DYNAMIC: {
		buffer_add_byte (buf, ass->dynamic);
		break;
	}
	case CMD_ASSEMBLY_GET_PDB_BLOB: {
		MonoImage* image = ass->image;
		MonoDebugHandle* handle = mono_debug_get_handle (image);
		if (!handle) {
			return ERR_INVALID_ARGUMENT;
		}
		MonoPPDBFile* ppdb = handle->ppdb;
		if (ppdb) {
			image = mono_ppdb_get_image (ppdb);
			buffer_add_byte_array (buf, (guint8*)image->raw_data, image->raw_data_len);
		} else {
			buffer_add_byte_array (buf, NULL, 0);
		}
		break;
	}
	case CMD_ASSEMBLY_GET_TYPE_FROM_TOKEN: {
		if (ass->dynamic) {
			return ERR_NOT_IMPLEMENTED;
		}
		guint32 token = decode_int (p, &p, end);
		ERROR_DECL (error);
		error_init (error);
		MonoClass* mono_class = mono_class_get_checked (ass->image, token, error);
		if (!is_ok (error)) {
			add_error_string (buf, mono_error_get_message (error));
			mono_error_cleanup (error);
			return ERR_INVALID_ARGUMENT;
		}
		buffer_add_typeid (buf, domain, mono_class);
		mono_error_cleanup (error);
		break;
	}
	case CMD_ASSEMBLY_GET_METHOD_FROM_TOKEN: {
		if (ass->dynamic) {
			return ERR_NOT_IMPLEMENTED;
		}
		guint32 token = decode_int (p, &p, end);
		ERROR_DECL (error);
		error_init (error);
		MonoMethod* mono_method = mono_get_method_checked (ass->image, token, NULL, NULL, error);
		if (!is_ok (error)) {
			add_error_string (buf, mono_error_get_message (error));
			mono_error_cleanup (error);
			return ERR_INVALID_ARGUMENT;
		}
		buffer_add_methodid (buf, domain, mono_method);
		mono_error_cleanup (error);
		break;
	}
	case CMD_ASSEMBLY_HAS_DEBUG_INFO: {
		buffer_add_byte (buf, !ass->dynamic && mono_debug_image_has_debug_info (ass->image));
		break;
	}
	case CMD_ASSEMBLY_GET_CATTRS: {
		ERROR_DECL (error);
		MonoClass *attr_klass;
		MonoCustomAttrInfo *cinfo;

		attr_klass = decode_typeid (p, &p, end, NULL, &err);
		/* attr_klass can be NULL */
		if (err != ERR_NONE)
			return err;

		cinfo = mono_custom_attrs_from_assembly_checked (ass, FALSE, error);
		if (!is_ok (error)) {
			mono_error_cleanup (error); /* FIXME don't swallow the error message */
			return ERR_LOADER_ERROR;
		}

		err = buffer_add_cattrs (buf, domain, mono_assembly_get_image_internal (ass), attr_klass, cinfo);
		if (err != ERR_NONE)
			return err;
		break;
	}
	case MDBGPROT_CMD_ASSEMBLY_GET_PEIMAGE_ADDRESS: {
		MonoImage* image = ass->image;
		if (ass->dynamic) {
		    return ERR_NOT_IMPLEMENTED;
		}

		// Mdbg uses arithmetics with this pointer and RVA to get information using readmemory,
		// but it doesn't work on mono, it should call mono_cli_rva_image_map to get the right offset and don't use pure RVA.
		// To run the tests I changed mdbg but maybe in future we may need to find another solution
		// PRINT_DEBUG_MSG(1, "MDBGPROT_CMD_ASSEMBLY_GET_PEIMAGE_ADDRESS - [%p] - %d\n", module_handle, image->raw_data_len);
		buffer_add_long (buf, (gssize)image->raw_data);
		buffer_add_int (buf, image->raw_data_len);
        break;
	}
	default:
		return ERR_NOT_IMPLEMENTED;
	}

	return ERR_NONE;
}

static ErrorCode
module_commands (int command, guint8 *p, guint8 *end, Buffer *buf)
{
	ErrorCode err;
	MonoDomain *domain;

	switch (command) {
	case CMD_MODULE_GET_INFO: {
		MonoImage *image = decode_moduleid (p, &p, end, &domain, &err);
		char *basename, *sourcelink = NULL;

		if (CHECK_PROTOCOL_VERSION (2, 48))
			sourcelink = mono_debug_image_get_sourcelink (image);

		basename = g_path_get_basename (image->name);
		buffer_add_string (buf, basename); // name
		buffer_add_string (buf, image->module_name); // scopename
		buffer_add_string (buf, image->name); // fqname
		buffer_add_string (buf, mono_image_get_guid (image)); // guid
		buffer_add_assemblyid (buf, domain, image->assembly); // assembly
		if (CHECK_PROTOCOL_VERSION (2, 48))
			buffer_add_string (buf, sourcelink);
		g_free (basename);
		g_free (sourcelink);
		break;
	}
	case MDBGPROT_CMD_MODULE_APPLY_CHANGES: {
		MonoImage *image = decode_moduleid (p, &p, end, &domain, &err);
		if (err != ERR_NONE)
			return err;
		int dmeta_id = decode_objid (p, &p, end);
		int dil_id = decode_objid (p, &p, end);
		int dpdb_id = decode_objid (p, &p, end);
		MonoObject *dmeta, *dil, *dpdb;
		if ((err = get_object (dmeta_id, &dmeta)) != ERR_NONE)
			return err;
		if ((err = get_object (dil_id, &dil)) != ERR_NONE)
			return err;
		if ((err = get_object_allow_null (dpdb_id, &dpdb)) != ERR_NONE)
			return err;
		ERROR_DECL (error);
		if (!module_apply_changes (image, (MonoArray *)dmeta, (MonoArray *)dil, (MonoArray *)dpdb, error)) {
			mono_error_cleanup (error);
			return ERR_LOADER_ERROR;
		}
		return ERR_NONE;
	}
	default:
		return ERR_NOT_IMPLEMENTED;
	}

	return ERR_NONE;
}

static ErrorCode
field_commands (int command, guint8 *p, guint8 *end, Buffer *buf)
{
	ErrorCode err;
	MonoDomain *domain;

	switch (command) {
	case CMD_FIELD_GET_INFO: {
		MonoClassField *f = decode_fieldid (p, &p, end, &domain, &err);

		buffer_add_string (buf, f->name);
		buffer_add_typeid (buf, domain, m_field_get_parent (f));
		buffer_add_typeid (buf, domain, mono_class_from_mono_type_internal (f->type));
		buffer_add_int (buf, f->type->attrs);
		if (CHECK_PROTOCOL_VERSION (2, 59)) {
			buffer_add_int (buf, f->type->type);
			buffer_add_int (buf, m_class_get_type_token (m_field_get_parent (f)));
			buffer_add_int (buf, m_class_get_type_token (mono_class_from_mono_type_internal (f->type)));
		}
		break;
	}
	default:
		return ERR_NOT_IMPLEMENTED;
	}

	return ERR_NONE;
}

/* FIXME: Code duplication with icall.c */
static void
collect_interfaces (MonoClass *klass, GHashTable *ifaces, MonoError *error)
{
	int i;
	MonoClass *ic;

	mono_class_setup_interfaces (klass, error);
	if (!is_ok (error))
		return;

	int klass_interface_count = m_class_get_interface_count (klass);
	MonoClass **klass_interfaces = m_class_get_interfaces (klass);
	for (i = 0; i < klass_interface_count; i++) {
		ic = klass_interfaces [i];
		g_hash_table_insert (ifaces, ic, ic);

		collect_interfaces (ic, ifaces, error);
		if (!is_ok (error))
			return;
	}
}

static int get_static_field_value(MonoClassField* f, MonoClass* klass, MonoDomain* domain, MonoInternalThread* thread, Buffer* buf)
{
	MonoStringHandle string_handle = MONO_HANDLE_NEW_DBG (MonoString, NULL); // FIXME? Not always needed.
	ERROR_DECL(error);
	guint8* val;
	MonoVTable* vtable;
	MonoClass* k;
	guint32 special_static_type;
	gboolean found;

	if (!(f->type->attrs & FIELD_ATTRIBUTE_STATIC))
		return -1;

	special_static_type = mono_class_field_get_special_static_type(f);
	if (special_static_type != SPECIAL_STATIC_NONE) {
		if (!(thread && special_static_type == SPECIAL_STATIC_THREAD))
			return -1;
	}

	/* Check that the field belongs to the object */
	found = FALSE;
	for (k = klass; k; k = m_class_get_parent(k)) {
		if (k == m_field_get_parent (f)) {
			found = TRUE;
			break;
		}
	}
	if (!found)
		return -1;

	vtable = mono_class_vtable_checked(m_field_get_parent (f), error);
	if (!is_ok(error))
		return -1;

	if (CHECK_ICORDBG (TRUE))
	{
		void *src;
		if (f->type->attrs & FIELD_ATTRIBUTE_LITERAL) {
			return -1;
		}

		if (m_field_get_offset (f) == -1) {
			/* Special static */
			gpointer addr = mono_special_static_field_get_offset (f, error);
			mono_error_assert_ok (error);
			src = mono_get_special_static_data_for_thread (thread, GPOINTER_TO_UINT (addr));
		} else {
			src = (char*)mono_vtable_get_static_field_data (vtable) + m_field_get_offset (f);
		}
		buffer_add_value(buf, f->type, src, domain);
	}
	else
	{
		val = (guint8*)g_malloc(mono_class_instance_size(mono_class_from_mono_type_internal(f->type)));
		mono_field_static_get_value_for_thread(thread ? thread : mono_thread_internal_current(), vtable, f, val, string_handle, error);
		if (!is_ok(error))
			return -1;

		buffer_add_value(buf, f->type, val, domain);
		g_free(val);
	}
	return 1;
}

static ErrorCode
type_commands_internal (int command, MonoClass *klass, MonoDomain *domain, guint8 *p, guint8 *end, Buffer *buf)
{
	HANDLE_FUNCTION_ENTER ();

	ERROR_DECL (error);
	MonoClass *nested;
	MonoType *type;
	guint8 b;
	int nnested;
	ErrorCode err;

	switch (command) {
	case CMD_TYPE_GET_INFO: {
		gpointer iter;
		char *name;
		buffer_add_string (buf, m_class_get_name_space (klass));
		buffer_add_string (buf, m_class_get_name (klass));
		// FIXME: byref

		MonoTypeNameFormat format = MONO_TYPE_NAME_FORMAT_FULL_NAME;
		if (CHECK_PROTOCOL_VERSION(2, 61))
			format = (MonoTypeNameFormat) decode_int (p, &p, end);
		name = mono_type_get_name_full (m_class_get_byval_arg (klass), format);
		buffer_add_string (buf, name);
		g_free (name);
		buffer_add_assemblyid (buf, domain, m_class_get_image (klass)->assembly);
		buffer_add_moduleid (buf, domain, m_class_get_image (klass));
		buffer_add_typeid (buf, domain, m_class_get_parent (klass));
		if (m_class_get_rank (klass) || m_class_get_byval_arg (klass)->type == MONO_TYPE_PTR)
			buffer_add_typeid (buf, domain, m_class_get_element_class (klass));
		else
			buffer_add_id (buf, 0);
		buffer_add_int (buf, m_class_get_type_token (klass));
		buffer_add_byte (buf, m_class_get_rank (klass));
		buffer_add_int (buf, mono_class_get_flags (klass));
		b = 0;
		type = m_class_get_byval_arg (klass);
		// FIXME: Can't decide whenever a class represents a byref type
		if (FALSE)
			b |= (1 << 0);
		if (type->type == MONO_TYPE_PTR || type->type == MONO_TYPE_FNPTR)
			b |= (1 << 1);
		if (!m_type_is_byref (type) && (((type->type >= MONO_TYPE_BOOLEAN) && (type->type <= MONO_TYPE_R8)) || (type->type == MONO_TYPE_I) || (type->type == MONO_TYPE_U)))
			b |= (1 << 2);
		if (type->type == MONO_TYPE_VALUETYPE)
			b |= (1 << 3);
		if (m_class_is_enumtype (klass))
			b |= (1 << 4);
		if (mono_class_is_gtd (klass))
			b |= (1 << 5);
		if (mono_class_is_gtd (klass) || mono_class_is_ginst (klass))
			b |= (1 << 6);
		buffer_add_byte (buf, b);
		nnested = 0;
		iter = NULL;
		while ((nested = mono_class_get_nested_types (klass, &iter)))
			nnested ++;
		buffer_add_int (buf, nnested);
		iter = NULL;
		while ((nested = mono_class_get_nested_types (klass, &iter)))
			buffer_add_typeid (buf, domain, nested);
		if (CHECK_PROTOCOL_VERSION (2, 12)) {
			if (mono_class_is_gtd (klass))
				buffer_add_typeid (buf, domain, klass);
			else if (mono_class_is_ginst (klass))
				buffer_add_typeid (buf, domain, mono_class_get_generic_class (klass)->container_class);
			else
				buffer_add_id (buf, 0);
		}
		if (CHECK_PROTOCOL_VERSION (2, 15)) {
			if (mono_class_is_ginst (klass)) {
				MonoGenericInst *inst = mono_class_get_generic_class (klass)->context.class_inst;

				guint count = inst->type_argc;
				buffer_add_int (buf, count);
				for (guint i = 0; i < count; i++)
					buffer_add_typeid (buf, domain, mono_class_from_mono_type_internal (inst->type_argv [i]));
			} else if (mono_class_is_gtd (klass)) {
				MonoGenericContainer *container = mono_class_get_generic_container (klass);
				MonoClass *pklass;

				int count = container->type_argc;
				buffer_add_int (buf, count);
				for (int i = 0; i < count; i++) {
					pklass = mono_class_create_generic_parameter (mono_generic_container_get_param (container, i));
					buffer_add_typeid (buf, domain, pklass);
				}
			} else {
				buffer_add_int (buf, 0);
			}
		}
		break;
	}
	case CMD_TYPE_GET_METHODS: {
		int nmethods;
		int i = 0;
		gpointer iter = NULL;
		MonoMethod *m;

		mono_class_setup_methods (klass);

		nmethods = mono_class_num_methods (klass);

		buffer_add_int (buf, nmethods);

		while ((m = mono_class_get_methods (klass, &iter))) {
			buffer_add_methodid (buf, domain, m);
			if (CHECK_PROTOCOL_VERSION (2, 59))
				buffer_add_int(buf, m->token);
			i ++;
		}
		g_assert (i == nmethods);
		break;
	}
	case CMD_TYPE_GET_FIELDS: {
		int nfields;
		int i = 0;
		gpointer iter = NULL;
		MonoClassField *f;

		nfields = mono_class_num_fields (klass);

		buffer_add_int (buf, nfields);

		while ((f = mono_class_get_fields_internal (klass, &iter))) {
			buffer_add_fieldid (buf, domain, f);
			buffer_add_string (buf, f->name);
			buffer_add_typeid (buf, domain, mono_class_from_mono_type_internal (f->type));
			buffer_add_int (buf, f->type->attrs);
			if (CHECK_PROTOCOL_VERSION(2, 61))
				buffer_add_int(buf, mono_class_field_is_special_static(f));
			i ++;
		}
		g_assert (i == nfields);
		break;
	}
	case CMD_TYPE_GET_PROPERTIES: {
		int nprops;
		int i = 0;
		gpointer iter = NULL;
		MonoProperty *prop;

		nprops = mono_class_num_properties (klass);

		buffer_add_int (buf, nprops);

		while ((prop = mono_class_get_properties (klass, &iter))) {
			buffer_add_propertyid (buf, domain, prop);
			buffer_add_string (buf, prop->name);
			buffer_add_methodid (buf, domain, prop->get);
			buffer_add_methodid (buf, domain, prop->set);
			buffer_add_int (buf, prop->attrs & ~MONO_PROPERTY_META_FLAG_MASK);
			i ++;
		}
		g_assert (i == nprops);
		break;
	}
	case CMD_TYPE_GET_CATTRS: {
		MonoClass *attr_klass;
		MonoCustomAttrInfo *cinfo;

		attr_klass = decode_typeid (p, &p, end, NULL, &err);
		/* attr_klass can be NULL */
		if (err != ERR_NONE)
			goto exit;

		cinfo = mono_custom_attrs_from_class_checked (klass, error);
		if (!is_ok (error)) {
			mono_error_cleanup (error); /* FIXME don't swallow the error message */
			goto loader_error;
		}

		err = buffer_add_cattrs (buf, domain, m_class_get_image (klass), attr_klass, cinfo);
		if (err != ERR_NONE)
			goto exit;
		break;
	}
	case CMD_TYPE_GET_FIELD_CATTRS: {
		MonoClass *attr_klass;
		MonoCustomAttrInfo *cinfo;
		MonoClassField *field;

		field = decode_fieldid (p, &p, end, NULL, &err);
		if (err != ERR_NONE)
			goto exit;
		attr_klass = decode_typeid (p, &p, end, NULL, &err);
		if (err != ERR_NONE)
			goto exit;

		cinfo = mono_custom_attrs_from_field_checked (klass, field, error);
		if (!is_ok (error)) {
			mono_error_cleanup (error); /* FIXME don't swallow the error message */
			goto loader_error;
		}

		err = buffer_add_cattrs (buf, domain, m_class_get_image (klass), attr_klass, cinfo);
		if (err != ERR_NONE)
			goto exit;
		break;
	}
	case CMD_TYPE_GET_PROPERTY_CATTRS: {
		MonoClass *attr_klass;
		MonoCustomAttrInfo *cinfo;
		MonoProperty *prop;

		prop = decode_propertyid (p, &p, end, NULL, &err);
		if (err != ERR_NONE)
			goto exit;
		attr_klass = decode_typeid (p, &p, end, NULL, &err);
		if (err != ERR_NONE)
			goto exit;

		cinfo = mono_custom_attrs_from_property_checked (klass, prop, error);
		if (!is_ok (error)) {
			mono_error_cleanup (error); /* FIXME don't swallow the error message */
			goto loader_error;
		}

		err = buffer_add_cattrs (buf, domain, m_class_get_image (klass), attr_klass, cinfo);
		if (err != ERR_NONE)
			goto exit;
		break;
	}
	case MDBGPROT_CMD_TYPE_GET_VALUES_ICORDBG: {
		MonoClass *dummy_class;
		int field_token =  decode_int (p, &p, end);
		MonoClassField *f = mono_field_from_token_checked (m_class_get_image (klass), field_token, &dummy_class, NULL, error);
		PRINT_DEBUG_MSG (1, "Getting value of field %s\n", f->name);
		if (f) {
			if (get_static_field_value(f, klass, domain, NULL, buf) == -1)
				goto invalid_fieldid;
		}
		else
			goto invalid_fieldid;
		break;
	}
	case CMD_TYPE_GET_VALUES:
	case CMD_TYPE_GET_VALUES_2: {
		MonoClassField *f;
		int len;
		MonoThread *thread_obj;
		MonoInternalThread *thread = NULL;

		if (command == CMD_TYPE_GET_VALUES_2) {
			int objid = decode_objid (p, &p, end);

			err = get_object (objid, (MonoObject**)&thread_obj);
			if (err != ERR_NONE)
				goto exit;

			thread = THREAD_TO_INTERNAL (thread_obj);
		}

		len = decode_int (p, &p, end);
		for (int i = 0; i < len; ++i) {
			f = decode_fieldid (p, &p, end, NULL, &err);
			if (err != ERR_NONE)
				goto exit;
			if (get_static_field_value(f, klass, domain, thread, buf) == -1)
				goto invalid_fieldid;
		}
		break;
	}
	case CMD_TYPE_SET_VALUES: {
		guint8 *val;
		MonoClassField *f;
		MonoVTable *vtable;
		MonoClass *k;
		int len;
		gboolean found;

		len = decode_int (p, &p, end);
		for (int i = 0; i < len; ++i) {
			f = decode_fieldid (p, &p, end, NULL, &err);
			if (err != ERR_NONE)
				goto exit;

			if (!(f->type->attrs & FIELD_ATTRIBUTE_STATIC))
				goto invalid_fieldid;

			if (mono_class_field_is_special_static (f))
				goto invalid_fieldid;

			/* Check that the field belongs to the object */
			found = FALSE;
			for (k = klass; k; k = m_class_get_parent (k)) {
				if (k == m_field_get_parent (f)) {
					found = TRUE;
					break;
				}
			}
			if (!found)
				goto invalid_fieldid;

			// FIXME: Check for literal/const

			vtable = mono_class_vtable_checked (m_field_get_parent (f), error);
			if (!is_ok (error)) {
				mono_error_cleanup (error);
				goto invalid_fieldid;
			}

			val = (guint8 *)g_malloc (mono_class_instance_size (mono_class_from_mono_type_internal (f->type)));
			err = decode_value (f->type, domain, val, p, &p, end, TRUE);
			if (err != ERR_NONE) {
				g_free (val);
				goto exit;
			}
			if (MONO_TYPE_IS_REFERENCE (f->type))
				mono_field_static_set_value_internal (vtable, f, *(gpointer*)val);
			else
				mono_field_static_set_value_internal (vtable, f, val);
			g_free (val);
		}
		break;
	}
	case CMD_TYPE_GET_OBJECT: {
		MonoObject *o = (MonoObject*)mono_type_get_object_checked (m_class_get_byval_arg (klass), error);
		if (!is_ok (error)) {
			mono_error_cleanup (error);
			goto invalid_object;
		}
		buffer_add_objid (buf, o);
		break;
	}
	case CMD_TYPE_GET_SOURCE_FILES:
	case CMD_TYPE_GET_SOURCE_FILES_2: {
		char *source_file, *base;
		GPtrArray *files;

		files = get_source_files_for_type (klass);

		buffer_add_int (buf, files->len);
		for (guint i = 0; i < files->len; ++i) {
			source_file = (char *)g_ptr_array_index (files, i);
			if (command == CMD_TYPE_GET_SOURCE_FILES_2) {
				buffer_add_string (buf, source_file);
			} else {
				base = dbg_path_get_basename (source_file);
				buffer_add_string (buf, base);
				g_free (base);
			}
			g_free (source_file);
		}
		g_ptr_array_free (files, TRUE);
		break;
	}
	case CMD_TYPE_IS_ASSIGNABLE_FROM: {
		MonoClass *oklass = decode_typeid (p, &p, end, NULL, &err);

		if (err != ERR_NONE)
			goto exit;
		if (mono_class_is_assignable_from_internal (klass, oklass))
			buffer_add_byte (buf, 1);
		else
			buffer_add_byte (buf, 0);
		break;
	}
	case CMD_TYPE_GET_METHODS_BY_NAME_FLAGS: {
		char *name = decode_string (p, &p, end);
		int flags = decode_int (p, &p, end);
		int mlisttype;
		if (CHECK_PROTOCOL_VERSION (2, 48))
			mlisttype = decode_int (p, &p, end);
		else
			mlisttype = 0; // MLISTTYPE_All

		if (!klass)
			goto invalid_argument;

		GPtrArray *array;
		array = mono_class_get_methods_by_name (klass, name, flags & ~BINDING_FLAGS_IGNORE_CASE, mlisttype, TRUE, error);
		if (!is_ok (error)) {
			mono_error_cleanup (error);
			goto loader_error;
		}
		buffer_add_int (buf, array->len);
		for (guint i = 0; i < array->len; ++i) {
			MonoMethod *method = (MonoMethod *)g_ptr_array_index (array, i);
			buffer_add_methodid (buf, domain, method);
		}

		g_ptr_array_free (array, TRUE);
		g_free (name);
		break;
	}
	case CMD_TYPE_GET_INTERFACES: {
		MonoClass *parent;
		GHashTable *iface_hash = g_hash_table_new (NULL, NULL);
		MonoClass *tclass, *iface;
		GHashTableIter iter;

		tclass = klass;

		for (parent = tclass; parent; parent = m_class_get_parent (parent)) {
			mono_class_setup_interfaces (parent, error);
			if (!is_ok (error)) {
				mono_error_cleanup (error);
				goto loader_error;
			}

			collect_interfaces (parent, iface_hash, error);
			if (!is_ok (error)) {
				mono_error_cleanup (error);
				goto loader_error;
			}
		}

		buffer_add_int (buf, g_hash_table_size (iface_hash));

		g_hash_table_iter_init (&iter, iface_hash);
		while (g_hash_table_iter_next (&iter, NULL, (void**)&iface))
			buffer_add_typeid (buf, domain, iface);
		g_hash_table_destroy (iface_hash);
		break;
	}
	case CMD_TYPE_GET_INTERFACE_MAP: {
		int tindex, ioffset;
		gboolean variance_used;
		MonoClass *iclass;
		int len, nmethods;
		gpointer iter;
		MonoMethod *method;

		len = decode_int (p, &p, end);
		mono_class_setup_vtable (klass);

		for (tindex = 0; tindex < len; ++tindex) {
			iclass = decode_typeid (p, &p, end, NULL, &err);
			if (err != ERR_NONE)
				goto exit;

			ioffset = mono_class_interface_offset_with_variance (klass, iclass, &variance_used);
			if (ioffset == -1)
				goto invalid_argument;

			nmethods = mono_class_num_methods (iclass);
			buffer_add_int (buf, nmethods);

			iter = NULL;
			while ((method = mono_class_get_methods (iclass, &iter))) {
				buffer_add_methodid (buf, domain, method);
			}
			MonoMethod **klass_vtable = m_class_get_vtable (klass);
			for (int i = 0; i < nmethods; ++i)
				buffer_add_methodid (buf, domain, klass_vtable [i + ioffset]);
		}
		break;
	}
	case CMD_TYPE_IS_INITIALIZED: {
		MonoVTable *vtable = mono_class_vtable_checked (klass, error);
		if (!is_ok (error)) {
			mono_error_cleanup (error);
			goto loader_error;
		}

		if (vtable)
			buffer_add_int (buf, (vtable->initialized || vtable->init_failed) ? 1 : 0);
		else
			buffer_add_int (buf, 0);
		break;
	}
	case CMD_TYPE_CREATE_INSTANCE: {
		MonoObject *obj;

		obj = mono_object_new_checked (klass, error);
		mono_error_assert_ok (error);
		buffer_add_objid (buf, obj);
		break;
	}
	case CMD_TYPE_GET_VALUE_SIZE: {
		int32_t value_size;

		value_size = mono_class_value_size (klass, NULL);
		buffer_add_int (buf, value_size);
		break;
	}
	case MDBGPROT_CMD_TYPE_GET_PARENTS: {
		MonoClass *parent_klass = m_class_get_parent (klass);
		int count = 0;
		while (parent_klass != NULL)
		{
			count++;
			parent_klass = m_class_get_parent (parent_klass);
		}
		buffer_add_int (buf, count);
		parent_klass = m_class_get_parent (klass);
		while (parent_klass != NULL)
		{
			buffer_add_typeid (buf, domain, parent_klass);
			parent_klass = m_class_get_parent (parent_klass);
		}
		break;
	}
	case MDBGPROT_CMD_TYPE_INITIALIZE: {
		MonoVTable *vtable = mono_class_vtable_checked (klass, error);
		if (!is_ok (error)) {
			mono_error_cleanup (error);
			goto loader_error;
		}
		mono_runtime_class_init_full (vtable, error);
		if (!is_ok (error)) {
			mono_error_cleanup (error);
			goto loader_error;
		}
		break;
	}
	default:
		err = ERR_NOT_IMPLEMENTED;
		goto exit;
	}

	err = ERR_NONE;
	goto exit;
invalid_argument:
	err = ERR_INVALID_ARGUMENT;
	goto exit;
invalid_fieldid:
	err = ERR_INVALID_FIELDID;
	goto exit;
invalid_object:
	err = ERR_INVALID_OBJECT;
	goto exit;
loader_error:
	err = ERR_LOADER_ERROR;
	goto exit;
exit:
	HANDLE_FUNCTION_RETURN_VAL (err);
}

static ErrorCode
type_commands (int command, guint8 *p, guint8 *end, Buffer *buf)
{
	MonoClass *klass;
	MonoDomain *old_domain;
	MonoDomain *domain;
	ErrorCode err;

	klass = decode_typeid (p, &p, end, &domain, &err);
	if (err != ERR_NONE)
		return err;

	old_domain = mono_domain_get ();

	mono_domain_set_fast (domain);

	err = type_commands_internal (command, klass, domain, p, end, buf);

	mono_domain_set_fast (old_domain);

	return err;
}

static ErrorCode
method_commands_internal (int command, MonoMethod *method, MonoDomain *domain, guint8 *p, guint8 *end, Buffer *buf)
{
	MonoMethodHeader *header;
	ErrorCode err;

	switch (command) {
	case CMD_METHOD_GET_NAME: {
		buffer_add_string (buf, method->name);
		break;
	}
	case MDBGPROT_CMD_METHOD_GET_NAME_FULL: {
		buffer_add_string (buf, mono_method_full_name (method, FALSE));
		break;
	}
	case MDBGPROT_CMD_METHOD_GET_CLASS_TOKEN: {
		buffer_add_int (buf, m_class_get_type_token (method->klass));
	}
	case CMD_METHOD_GET_DECLARING_TYPE: {
		buffer_add_typeid (buf, domain, method->klass);
		break;
	}
	case CMD_METHOD_GET_DEBUG_INFO: {
		ERROR_DECL (error);
		MonoDebugMethodInfo *minfo;
		char *source_file;
		int n_il_offsets;
		int *source_files;
		GPtrArray *source_file_list;
		MonoSymSeqPoint *sym_seq_points;

		header = mono_method_get_header_checked (method, error);
		if (!header) {
			mono_error_cleanup (error); /* FIXME don't swallow the error */
			buffer_add_int (buf, 0);
			buffer_add_string (buf, "");
			buffer_add_int (buf, 0);
			break;
		}

		minfo = mono_debug_lookup_method (method);
		if (!minfo) {
			buffer_add_int (buf, header->code_size);
			buffer_add_string (buf, "");
			buffer_add_int (buf, 0);
			mono_metadata_free_mh (header);
			break;
		}

		mono_debug_get_seq_points (minfo,&source_file, &source_file_list, &source_files, &sym_seq_points, &n_il_offsets);
		buffer_add_int (buf, header->code_size);
		if (CHECK_PROTOCOL_VERSION (2, 13)) {
			buffer_add_int (buf, source_file_list->len);
			for (guint i = 0; i < source_file_list->len; ++i) {
				MonoDebugSourceInfo *sinfo = (MonoDebugSourceInfo *)g_ptr_array_index (source_file_list, i);
				buffer_add_string (buf, sinfo->source_file);
				if (CHECK_PROTOCOL_VERSION (2, 14)) {
					for (guint j = 0; j < 16; ++j)
						buffer_add_byte (buf, sinfo->hash [j]);
				}
			}
		} else {
			buffer_add_string (buf, source_file);
		}
		buffer_add_int (buf, n_il_offsets);
		PRINT_DEBUG_MSG (10, "Line number table for method %s:\n", mono_method_full_name (method,  TRUE));
		for (int i = 0; i < n_il_offsets; ++i) {
			MonoSymSeqPoint *sp = &sym_seq_points [i];
			const char *srcfile = "";

			if (source_files [i] != -1) {
				int idx = i;
				MonoDebugSourceInfo *sinfo = (MonoDebugSourceInfo *)g_ptr_array_index (source_file_list, source_files [idx]);
				srcfile = sinfo->source_file;
			}
			PRINT_DEBUG_MSG (10, "IL%x -> %s:%d %d %d %d\n", sp->il_offset, srcfile, sp->line, sp->column, sp->end_line, sp->end_column);
			buffer_add_int (buf, sp->il_offset);
			buffer_add_int (buf, sp->line);
			if (CHECK_PROTOCOL_VERSION (2, 13))
				buffer_add_int (buf, source_files [i]);
			if (CHECK_PROTOCOL_VERSION (2, 19))
				buffer_add_int (buf, sp->column);
			if (CHECK_PROTOCOL_VERSION (2, 32)) {
				buffer_add_int (buf, sp->end_line);
				buffer_add_int (buf, sp->end_column);
			}
		}
		g_free (source_file);
		g_free (source_files);
		g_free (sym_seq_points);
		g_ptr_array_free (source_file_list, TRUE);
		mono_metadata_free_mh (header);
		break;
	}
	case CMD_METHOD_GET_PARAM_INFO: {
		MonoMethodSignature *sig = mono_method_signature_internal (method);
		char **names;

		/* FIXME: mono_class_from_mono_type_internal () and byrefs */

		/* FIXME: Use a smaller encoding */
		buffer_add_int (buf, sig->call_convention);
		buffer_add_int (buf, sig->param_count);
		buffer_add_int (buf, sig->generic_param_count);
		buffer_add_typeid (buf, domain, mono_class_from_mono_type_internal (sig->ret));
		for (guint16 i = 0; i < sig->param_count; ++i) {
			/* FIXME: vararg */
			buffer_add_typeid (buf, domain, mono_class_from_mono_type_internal (sig->params [i]));
		}

		/* Emit parameter names */
		names = g_new (char *, sig->param_count);
		mono_method_get_param_names (method, (const char **) names);
		for (guint16 i = 0; i < sig->param_count; ++i)
			buffer_add_string (buf, names [i]);
		g_free (names);

		break;
	}
	case CMD_METHOD_GET_LOCALS_INFO: {
		ERROR_DECL (error);
		int num_locals;
		MonoDebugLocalsInfo *locals;
		int *locals_map = NULL;

		header = mono_method_get_header_checked (method, error);
		if (!header) {
			add_error_string (buf, mono_error_get_message (error));
			mono_error_cleanup (error); /* FIXME don't swallow the error */
			return ERR_INVALID_ARGUMENT;
		}

		locals = mono_debug_lookup_locals (method);
		if (!locals) {
			if (CHECK_PROTOCOL_VERSION (2, 43)) {
				/* Scopes */
				buffer_add_int (buf, 1);
				buffer_add_int (buf, 0);
				buffer_add_int (buf, header->code_size);
			}
			buffer_add_int (buf, header->num_locals);
			/* Types */
			for (guint16 i = 0; i < header->num_locals; ++i) {
				buffer_add_typeid (buf, domain, mono_class_from_mono_type_internal (header->locals [i]));
			}
			/* Names */
			for (guint16 i = 0; i < header->num_locals; ++i) {
				char lname [128];
				sprintf (lname, "V_%d", i);
				buffer_add_string (buf, lname);
			}
			/* Scopes */
			for (guint16 i = 0; i < header->num_locals; ++i) {
				buffer_add_int (buf, 0);
				buffer_add_int (buf, header->code_size);
			}
		} else {
			if (CHECK_PROTOCOL_VERSION (2, 43)) {
				/* Scopes */
				buffer_add_int (buf, locals->num_blocks);
				int last_start = 0;
				for (int i = 0; i < locals->num_blocks; ++i) {
					buffer_add_int (buf, locals->code_blocks [i].start_offset - last_start);
					buffer_add_int (buf, locals->code_blocks [i].end_offset - locals->code_blocks [i].start_offset);
					last_start = locals->code_blocks [i].start_offset;
				}
			}

			num_locals = locals->num_locals;
			buffer_add_int (buf, num_locals);

			/* Types */
			for (int i = 0; i < num_locals; ++i) {
				g_assert (locals->locals [i].index < header->num_locals);
				buffer_add_typeid (buf, domain, mono_class_from_mono_type_internal (header->locals [locals->locals [i].index]));
			}
			/* Names */
			for (int i = 0; i < num_locals; ++i)
				buffer_add_string (buf, locals->locals [i].name);
			/* Scopes */
			for (int i = 0; i < num_locals; ++i) {
				if (locals->locals [i].block) {
					buffer_add_int (buf, locals->locals [i].block->start_offset);
					buffer_add_int (buf, locals->locals [i].block->end_offset);
				} else {
					buffer_add_int (buf, 0);
					buffer_add_int (buf, header->code_size);
				}
			}
		}
		mono_metadata_free_mh (header);

		if (locals)
			mono_debug_free_locals (locals);
		g_free (locals_map);

		break;
	}
	case CMD_METHOD_GET_INFO:
		buffer_add_int (buf, method->flags);
		buffer_add_int (buf, method->iflags);
		buffer_add_int (buf, method->token);
		if (CHECK_PROTOCOL_VERSION (2, 12)) {
			guint8 attrs = 0;
			if (method->is_generic)
				attrs |= (1 << 0);
			if (mono_method_signature_internal (method)->generic_param_count)
				attrs |= (1 << 1);
			buffer_add_byte (buf, attrs);
			if (method->is_generic || method->is_inflated) {
				MonoMethod *result;

				if (method->is_generic) {
					result = method;
				} else {
					MonoMethodInflated *imethod = (MonoMethodInflated *)method;

					result = imethod->declaring;
					if (imethod->context.class_inst) {
						MonoClass *klass = ((MonoMethod *) imethod)->klass;
						/*Generic methods gets the context of the GTD.*/
						if (mono_class_get_context (klass)) {
							ERROR_DECL (error);
							result = mono_class_inflate_generic_method_full_checked (result, klass, mono_class_get_context (klass), error);
							if (!is_ok (error)) {
								add_error_string (buf, mono_error_get_message (error));
								mono_error_cleanup (error);
								return ERR_INVALID_ARGUMENT;
							}
						}
					}
				}

				buffer_add_methodid (buf, domain, result);
			} else {
				buffer_add_id (buf, 0);
			}
			if (CHECK_PROTOCOL_VERSION (2, 15)) {
				if (mono_method_signature_internal (method)->generic_param_count) {
					int count, i;

					if (method->is_inflated) {
						MonoGenericInst *inst = mono_method_get_context (method)->method_inst;
						if (inst) {
							count = inst->type_argc;
							buffer_add_int (buf, count);

							for (i = 0; i < count; i++)
								buffer_add_typeid (buf, domain, mono_class_from_mono_type_internal (inst->type_argv [i]));
						} else {
							buffer_add_int (buf, 0);
						}
					} else if (method->is_generic) {
						MonoGenericContainer *container = mono_method_get_generic_container (method);

						count = mono_method_signature_internal (method)->generic_param_count;
						buffer_add_int (buf, count);
						for (i = 0; i < count; i++) {
							MonoGenericParam *param = mono_generic_container_get_param (container, i);
							MonoClass *pklass = mono_class_create_generic_parameter (param);
							buffer_add_typeid (buf, domain, pklass);
						}
					} else {
						buffer_add_int (buf, 0);
					}
				} else {
					buffer_add_int (buf, 0);
				}
			}
		}
		break;
	case CMD_METHOD_GET_BODY: {
		ERROR_DECL (error);

		header = mono_method_get_header_checked (method, error);
		if (!header) {
			mono_error_cleanup (error); /* FIXME don't swallow the error */
			buffer_add_int (buf, 0);

			if (CHECK_PROTOCOL_VERSION (2, 18))
				buffer_add_int (buf, 0);
		} else {
			buffer_add_int (buf, header->code_size);
			for (guint32 i = 0; i < header->code_size; ++i)
				buffer_add_byte (buf, header->code [i]);

			if (CHECK_PROTOCOL_VERSION (2, 18)) {
				buffer_add_int (buf, header->num_clauses);
				for (guint i = 0; i < header->num_clauses; ++i) {
					MonoExceptionClause *clause = &header->clauses [i];

					buffer_add_int (buf, clause->flags);
					buffer_add_int (buf, clause->try_offset);
					buffer_add_int (buf, clause->try_len);
					buffer_add_int (buf, clause->handler_offset);
					buffer_add_int (buf, clause->handler_len);
					if (clause->flags == MONO_EXCEPTION_CLAUSE_NONE)
						buffer_add_typeid (buf, domain, clause->data.catch_class);
					else if (clause->flags == MONO_EXCEPTION_CLAUSE_FILTER)
						buffer_add_int (buf, clause->data.filter_offset);
				}
			}

			mono_metadata_free_mh (header);
		}

		break;
	}
	case CMD_METHOD_RESOLVE_TOKEN: {
		guint32 token = decode_int (p, &p, end);

		// FIXME: Generics
		switch (mono_metadata_token_code (token)) {
		case MONO_TOKEN_STRING: {
			ERROR_DECL (error);
			MonoString *s;
			char *s2;

			s = mono_ldstr_checked (m_class_get_image (method->klass), mono_metadata_token_index (token), error);
			mono_error_assert_ok (error); /* FIXME don't swallow the error */

			s2 = mono_string_to_utf8_checked_internal (s, error);
			mono_error_assert_ok (error);

			buffer_add_byte (buf, TOKEN_TYPE_STRING);
			buffer_add_string (buf, s2);
			g_free (s2);
			break;
		}
		default: {
			ERROR_DECL (error);
			gpointer val;
			MonoClass *handle_class;

			if (method->wrapper_type == MONO_WRAPPER_DYNAMIC_METHOD) {
				val = mono_method_get_wrapper_data (method, token);
				handle_class = (MonoClass *)mono_method_get_wrapper_data (method, token + 1);

				if (handle_class == NULL) {
					// Can't figure out the token type
					buffer_add_byte (buf, TOKEN_TYPE_UNKNOWN);
					break;
				}
			} else {
				val = mono_ldtoken_checked (m_class_get_image (method->klass), token, &handle_class, NULL, error);
				if (!val)
					g_error ("Could not load token due to %s", mono_error_get_message (error));
			}

			if (handle_class == mono_get_defaults ()->typehandle_class) {
				buffer_add_byte (buf, TOKEN_TYPE_TYPE);
				if (method->wrapper_type == MONO_WRAPPER_DYNAMIC_METHOD)
					buffer_add_typeid (buf, domain, (MonoClass *) val);
				else
					buffer_add_typeid (buf, domain, mono_class_from_mono_type_internal ((MonoType*)val));
			} else if (handle_class == mono_get_defaults ()->fieldhandle_class) {
				buffer_add_byte (buf, TOKEN_TYPE_FIELD);
				buffer_add_fieldid (buf, domain, (MonoClassField *)val);
			} else if (handle_class == mono_get_defaults ()->methodhandle_class) {
				buffer_add_byte (buf, TOKEN_TYPE_METHOD);
				buffer_add_methodid (buf, domain, (MonoMethod *)val);
			} else if (handle_class == mono_get_string_class ()) {
				char *s;

				s = mono_string_to_utf8_checked_internal ((MonoString *)val, error);
				if (!is_ok (error)) {
					add_error_string (buf, mono_error_get_message (error));
					mono_error_cleanup (error);
					g_free (s);
					return ERR_INVALID_ARGUMENT;
				}
				buffer_add_byte (buf, TOKEN_TYPE_STRING);
				buffer_add_string (buf, s);
				g_free (s);
			} else {
				g_assert_not_reached ();
			}
			break;
		}
		}
		break;
	}
	case CMD_METHOD_GET_CATTRS: {
		ERROR_DECL (error);
		MonoClass *attr_klass;
		MonoCustomAttrInfo *cinfo;

		attr_klass = decode_typeid (p, &p, end, NULL, &err);
		/* attr_klass can be NULL */
		if (err != ERR_NONE)
			return err;

		cinfo = mono_custom_attrs_from_method_checked (method, error);
		if (!is_ok (error)) {
			mono_error_cleanup (error); /* FIXME don't swallow the error message */
			return ERR_LOADER_ERROR;
		}

		err = buffer_add_cattrs (buf, domain, m_class_get_image (method->klass), attr_klass, cinfo);
		if (err != ERR_NONE)
			return err;
		break;
	}
	case CMD_METHOD_MAKE_GENERIC_METHOD: {
		ERROR_DECL (error);
		MonoType **type_argv;
		int i, type_argc;
		MonoDomain *d;
		MonoClass *klass;
		MonoGenericInst *ginst;
		MonoGenericContext tmp_context;
		MonoMethod *inflated;

		type_argc = decode_int (p, &p, end);
		type_argv = g_new0 (MonoType*, type_argc);
		for (i = 0; i < type_argc; ++i) {
			klass = decode_typeid (p, &p, end, &d, &err);
			if (err != ERR_NONE) {
				g_free (type_argv);
				return err;
			}
			if (domain != d) {
				g_free (type_argv);
				return ERR_INVALID_ARGUMENT;
			}
			type_argv [i] = m_class_get_byval_arg (klass);
		}
		ginst = mono_metadata_get_generic_inst (type_argc, type_argv);
		g_free (type_argv);
		tmp_context.class_inst = mono_class_is_ginst (method->klass) ? mono_class_get_generic_class (method->klass)->context.class_inst : NULL;
		tmp_context.method_inst = ginst;

		inflated = mono_class_inflate_generic_method_checked (method, &tmp_context, error);
		if (!is_ok (error)) {
			add_error_string (buf, mono_error_get_message (error));
			mono_error_cleanup (error);
			return ERR_INVALID_ARGUMENT;
		}
		if (!mono_verifier_is_method_valid_generic_instantiation (inflated))
			return ERR_INVALID_ARGUMENT;
		buffer_add_methodid (buf, domain, inflated);
		break;
	}
	case CMD_METHOD_TOKEN: {
		buffer_add_int(buf, method->token);
		break;
	}
	case CMD_METHOD_ASSEMBLY: {
		buffer_add_assemblyid(buf, mono_domain_get (), m_class_get_image(method->klass)->assembly);
		break;
	}
	case MDBGPROT_CMD_METHOD_HAS_ASYNC_DEBUG_INFO: {
		MonoDebugMethodAsyncInfo* async_method = mono_debug_lookup_method_async_debug_info (method);
		if (async_method) {
			buffer_add_byte(buf, TRUE);
			mono_debug_free_method_async_debug_info (async_method);
		}
		else
			buffer_add_byte(buf, FALSE);
		break;
	}
	case MDBGPROT_CMD_METHOD_GET_PRETTY_NAME: {
		MonoType *type = m_class_get_byval_arg (method->klass);
		buffer_add_int (buf, type->type);
		if (type->type == MONO_TYPE_GENERICINST)
		{
			MonoGenericContext *context;
			GString *res;
			res = g_string_new ("");
			mono_type_get_desc (res, m_class_get_byval_arg (type->data.generic_class->container_class), TRUE);
			buffer_add_string (buf, (g_string_free (res, FALSE)));
			context = &type->data.generic_class->context;
			if (context->class_inst)
				buffer_add_int (buf, context->class_inst->type_argc);
			else
				buffer_add_int (buf, 0);

			if (context->method_inst)
				buffer_add_int (buf, context->method_inst->type_argc);
			else
				buffer_add_int (buf, 0);

			if (context->class_inst) {
				for (guint i = 0; i < context->class_inst->type_argc; ++i) {
					res = g_string_new ("");
					mono_type_get_desc (res, context->class_inst->type_argv [i], FALSE);
					buffer_add_string (buf, (g_string_free (res, FALSE)));
				}
			}
			if (context->method_inst) {
				for (guint i = 0; i < context->method_inst->type_argc; ++i) {
					res = g_string_new ("");
					mono_type_get_desc (res, context->method_inst->type_argv [i], FALSE);
					buffer_add_string (buf, (g_string_free (res, FALSE)));
				}
			}
		}
		else if (type->type == MONO_TYPE_CLASS)
		{
			GString *res;
			MonoClass *klass = method->klass;
			int i = -1;
			while (klass)
			{
				klass = m_class_get_nested_in (klass);
				i++;
			}
			buffer_add_int (buf, i);
			klass = method->klass;
			while (klass)
			{
				res = g_string_new ("");
				if (strlen(m_class_get_name_space (klass)) > 0) {
					g_string_append (res, m_class_get_name_space (klass));
					g_string_append_c (res, '.');
				}
				g_string_append (res, m_class_get_name (klass));
				buffer_add_string (buf, (g_string_free (res, FALSE)));
				klass = m_class_get_nested_in (klass);
			}
			buffer_add_string (buf, method->name);
		}
		else
		{
			buffer_add_string (buf, mono_method_full_name (method, TRUE));
		}
		break;
	}
	default:
		return ERR_NOT_IMPLEMENTED;
	}

	return ERR_NONE;
}

static ErrorCode
method_commands (int command, guint8 *p, guint8 *end, Buffer *buf)
{
	ErrorCode err;
	MonoDomain *old_domain;
	MonoDomain *domain;
	MonoMethod *method;

	method = decode_methodid (p, &p, end, &domain, &err);
	if (err != ERR_NONE)
		return err;

	old_domain = mono_domain_get ();

	mono_domain_set_fast (domain);

	err = method_commands_internal (command, method, domain, p, end, buf);

	mono_domain_set_fast (old_domain);

	return err;
}

static ErrorCode
thread_commands (int command, guint8 *p, guint8 *end, Buffer *buf)
{
	int objid = decode_objid (p, &p, end);
	ErrorCode err;
	MonoThread *thread_obj;
	MonoInternalThread *thread;

	err = get_object (objid, (MonoObject**)&thread_obj);
	if (err != ERR_NONE)
		return err;

	thread = THREAD_TO_INTERNAL (thread_obj);

	switch (command) {
	case CMD_THREAD_GET_NAME: {
		char *s = mono_thread_get_name_utf8 (thread_obj);

		if (!s) {
			buffer_add_int (buf, 0);
		} else {
			const size_t len = strlen (s);
			buffer_add_int (buf, (guint32)len);
			buffer_add_data (buf, (guint8*)s, (uint32_t)len);
			g_free (s);
		}
		break;
	}
	case MDBGPROT_CMD_THREAD_SET_CONTEXT: {
		DebuggerTlsData* tls;
		while (!is_suspended()) {
			if (suspend_count)
				wait_for_suspend();
		}
		int64_t sp_received = m_dbgprot_decode_long(p, &p, end);

		mono_loader_lock();
		tls = (DebuggerTlsData*)mono_g_hash_table_lookup(thread_to_tls, thread);
		mono_loader_unlock();
		if (tls == NULL)
			return ERR_UNLOADED;

		compute_frame_info(thread, tls, TRUE); //the last parameter is TRUE to force that the frame info that will be send is synchronised with the debugged thread

		for (int i = 0; i < tls->frame_count; i++)
		{
			PRINT_DEBUG_MSG(1, "[dbg] Searching Context [%d] - [%" PRIu64 "] - [%" PRId64 "]\n", i, (uint64_t) MONO_CONTEXT_GET_SP (&tls->frames [i]->ctx), sp_received);
			if (sp_received == (uint64_t)MONO_CONTEXT_GET_SP (&tls->frames [i]->ctx)) {
				buffer_add_int(buf, i);
				break;
			}
		}
		break;
	}
	case MDBGPROT_CMD_THREAD_GET_CONTEXT: {
		int start_frame;
		while (!is_suspended ()) {
			if (suspend_count)
				wait_for_suspend ();
		}
		start_frame = decode_int (p, &p, end);

		GET_TLS_DATA_FROM_THREAD (thread);
		if (tls == NULL)
			return ERR_UNLOADED;

		compute_frame_info (thread, tls, TRUE); //the last parameter is TRUE to force that the frame info that will be send is synchronised with the debugged thread

		if (start_frame < tls->frame_count)
		{
			buffer_add_long(buf, (uint64_t)MONO_CONTEXT_GET_SP (&tls->frames [start_frame]->ctx));
		}
		break;
	}
	case CMD_THREAD_GET_FRAME_INFO: {
		int i, start_frame, length;

		// Wait for suspending if it already started
		// FIXME: Races with suspend_count
#ifndef HOST_WASI	
		while (!is_suspended ()) {
			if (suspend_count)
				wait_for_suspend ();
		}
#endif		
		/*
		if (suspend_count)
			wait_for_suspend ();
		if (!is_suspended ())
			return ERR_NOT_SUSPENDED;
		*/

		start_frame = decode_int (p, &p, end);
		length = decode_int (p, &p, end);

		if (start_frame != 0)
			return ERR_NOT_IMPLEMENTED;
		GET_TLS_DATA_FROM_THREAD (thread);
		if (tls == NULL)
			return ERR_UNLOADED;

		compute_frame_info (thread, tls, TRUE); //the last parameter is TRUE to force that the frame info that will be send is synchronised with the debugged thread

		buffer_add_int (buf, length != -1 ? (length > tls->frame_count ? tls->frame_count : length) : tls->frame_count);
		for (i = 0; i < tls->frame_count && (i < length || length == -1); ++i) {
			buffer_add_int (buf, tls->frames [i]->id);
			buffer_add_methodid (buf, tls->frames [i]->de.domain, tls->frames [i]->actual_method);
			buffer_add_int (buf, tls->frames [i]->il_offset);
			/*
			 * Instead of passing the frame type directly to the client, we associate
			 * it with the previous frame using a set of flags. This avoids lots of
			 * conditional code in the client, since a frame whose type isn't
			 * FRAME_TYPE_MANAGED has no method, location, etc.
			 */
			buffer_add_byte (buf, GINT_TO_UINT8 (tls->frames [i]->flags));
		}
		break;
	}
	case CMD_THREAD_GET_STATE:
		buffer_add_int (buf, thread->state);
		break;
	case CMD_THREAD_GET_INFO:
		buffer_add_byte (buf, thread->threadpool_thread);
		break;
	case CMD_THREAD_GET_ID:
		buffer_add_long (buf, (guint64)(gsize)thread);
		break;
	case CMD_THREAD_GET_TID:
		buffer_add_long (buf, (guint64)thread->tid);
		break;
	case CMD_THREAD_SET_IP: {
		MonoMethod *method;
		MonoDomain *domain;
		MonoSeqPointInfo *seq_points;
		SeqPoint sp;
		gboolean found_sp;
		gint64 il_offset;

		method = decode_methodid (p, &p, end, &domain, &err);
		if (err != ERR_NONE)
			return err;
		il_offset = decode_long (p, &p, end);

		while (!is_suspended ()) {
			if (suspend_count)
				wait_for_suspend ();
		}

		GET_TLS_DATA_FROM_THREAD (thread);
		g_assert (tls);

		compute_frame_info (thread, tls, FALSE);
		if (tls->frame_count == 0 || tls->frames [0]->actual_method != method)
			return ERR_INVALID_ARGUMENT;

		found_sp = mono_find_seq_point (method, GINT64_TO_INT32 (il_offset), &seq_points, &sp);

		g_assert (seq_points);

		if (!found_sp)
			return ERR_INVALID_ARGUMENT;

		// FIXME: Check that the ip change is safe

		PRINT_DEBUG_MSG (1, "[dbg] Setting IP to %s:0x%0x(0x%0x)\n", tls->frames [0]->actual_method->name, (int)sp.il_offset, (int)sp.native_offset);

		if (tls->frames [0]->de.ji->is_interp) {
			MonoJitTlsData *jit_data = thread->thread_info->jit_data;
			mini_get_interp_callbacks_api ()->set_resume_state (jit_data, NULL, NULL, tls->frames [0]->interp_frame, (guint8*)tls->frames [0]->de.ji->code_start + sp.native_offset);
		} else {
			MONO_CONTEXT_SET_IP (&tls->restore_state.ctx, (guint8*)tls->frames [0]->de.ji->code_start + sp.native_offset);
		}
		break;
	}
	case CMD_THREAD_ELAPSED_TIME: {
		DebuggerTlsData *tls;
		mono_loader_lock ();
		tls = (DebuggerTlsData *)mono_g_hash_table_lookup (thread_to_tls, thread);
		mono_loader_unlock ();
		g_assert (tls);
		buffer_add_long (buf, (long)mono_stopwatch_elapsed_ms (&tls->step_time));
		break;
	}
	case MDBGPROT_CMD_THREAD_GET_APPDOMAIN: {
		DebuggerTlsData* tls;
		mono_loader_lock ();
		tls = (DebuggerTlsData*)mono_g_hash_table_lookup (thread_to_tls, thread);
		mono_loader_unlock ();
		if (tls == NULL)
			return ERR_UNLOADED;
		if (tls->frame_count <= 0)
			return ERR_UNLOADED;
		buffer_add_domainid (buf, tls->frames[0]->de.domain);
		break;
	}
	default:
		return ERR_NOT_IMPLEMENTED;
	}

	return ERR_NONE;
}

static ErrorCode
cmd_stack_frame_get_this (StackFrame *frame, MonoMethodSignature *sig, Buffer *buf, MonoDebugMethodJitInfo *jit)
{
	if (frame->de.method->wrapper_type == MONO_WRAPPER_MANAGED_TO_NATIVE)
			return ERR_ABSENT_INFORMATION;
	if (m_class_is_valuetype (frame->api_method->klass)) {
		if (!sig->hasthis) {
			MonoObject *p = NULL;
			buffer_add_value (buf, mono_get_object_type_dbg (), &p, frame->de.domain);
		} else {
			if (frame->de.ji->is_interp) {
				guint8 *addr;

				addr = (guint8*)mini_get_interp_callbacks_api ()->frame_get_this (frame->interp_frame);

				buffer_add_value_full (buf, m_class_get_this_arg (frame->actual_method->klass), addr, frame->de.domain, FALSE, NULL, 1);
			} else {
				add_var (buf, jit, m_class_get_this_arg (frame->actual_method->klass), jit->this_var, &frame->ctx, frame->de.domain, TRUE);
			}
		}
	} else {
		if (!sig->hasthis) {
			MonoObject *p = NULL;
			buffer_add_value (buf, m_class_get_byval_arg (frame->actual_method->klass), &p, frame->de.domain);
		} else {
			if (frame->de.ji->is_interp) {
				guint8 *addr;

				addr = (guint8*)mini_get_interp_callbacks_api ()->frame_get_this (frame->interp_frame);

				buffer_add_value_full (buf, m_class_get_byval_arg (frame->api_method->klass), addr, frame->de.domain, FALSE, NULL, 1);
			} else {
				add_var (buf, jit, m_class_get_byval_arg (frame->api_method->klass), jit->this_var, &frame->ctx, frame->de.domain, TRUE);
			}
		}
	}
	return ERR_NONE;
}
static void
cmd_stack_frame_get_parameter (StackFrame *frame, MonoMethodSignature *sig, int pos, Buffer *buf, MonoDebugMethodJitInfo *jit)
{
	PRINT_DEBUG_MSG (4, "[dbg]   send arg %d.\n", pos);
	if (frame->de.ji->is_interp) {
		guint8 *addr;

		addr = (guint8*)mini_get_interp_callbacks_api ()->frame_get_arg (frame->interp_frame, pos);

		buffer_add_value_full (buf, sig->params [pos], addr, frame->de.domain, FALSE, NULL, 1);
	} else {
		g_assert (pos >= 0 && GINT_TO_UINT32(pos) < jit->num_params);

		add_var (buf, jit, sig->params [pos], &jit->params [pos], &frame->ctx, frame->de.domain, FALSE);
	}
}


static ErrorCode
frame_commands (int command, guint8 *p, guint8 *end, Buffer *buf)
{
	int objid;
	ErrorCode err;
	MonoThread *thread_obj;
#ifndef TARGET_WASM
	MonoInternalThread *thread;
#endif
	int pos, i, len, frame_idx;
	StackFrame *frame;
	MonoDebugMethodJitInfo *jit;
	MonoMethodSignature *sig;
	gssize id;
	MonoMethodHeader *header;
	ERROR_DECL (error);

	objid = decode_objid (p, &p, end);
	err = get_object (objid, (MonoObject**)&thread_obj);
	if (err != ERR_NONE)
		return err;

#ifndef TARGET_WASM
	thread = THREAD_TO_INTERNAL (thread_obj);
#endif
	id = decode_id (p, &p, end);

#ifndef TARGET_WASM
	GET_TLS_DATA_FROM_THREAD (thread);
#else
	GET_TLS_DATA_FROM_THREAD ();
#endif
	g_assert (tls);

	for (i = 0; i < tls->frame_count; ++i) {
		if (tls->frames [i]->id == id)
			break;
	}
	if (i == tls->frame_count)
		return ERR_INVALID_FRAMEID;

	/* The thread is still running native code, can't get frame variables info */
	if (!tls->really_suspended && !tls->async_state.valid)
		return ERR_NOT_SUSPENDED;
	frame_idx = i;
	frame = tls->frames [frame_idx];

	/* This is supported for frames without has_ctx etc. set */
	if (command == CMD_STACK_FRAME_GET_DOMAIN) {
		if (CHECK_PROTOCOL_VERSION (2, 38))
			buffer_add_domainid (buf, frame->de.domain);
		return ERR_NONE;
	}

	if (!frame->has_ctx)
		return ERR_ABSENT_INFORMATION;

	if (!ensure_jit ((DbgEngineStackFrame*)frame))
		return ERR_ABSENT_INFORMATION;

	jit = frame->jit;

	sig = mono_method_signature_internal (frame->actual_method);

	if (!(jit->has_var_info || frame->de.ji->is_interp) || !mono_get_seq_points (frame->actual_method))
		/*
		 * The method is probably from an aot image compiled without soft-debug, variables might be dead, etc.
		 */
		return ERR_ABSENT_INFORMATION;

	switch (command) {
	case MDBGPROT_CMD_STACK_FRAME_GET_ARGUMENTS: {
		buffer_add_int(buf, sig->hasthis ? sig->param_count + 1 : sig->param_count);
		if (sig->hasthis)
			cmd_stack_frame_get_this (frame, sig, buf, jit);
		for (i = 0 ; i < sig->param_count; i++) {
			cmd_stack_frame_get_parameter (frame, sig, i, buf, jit);
		}
		break;
	}
	case CMD_STACK_FRAME_GET_ARGUMENT: {
		pos = decode_int (p, &p, end);
		if (sig->hasthis) {
			if (pos == 0)
				return cmd_stack_frame_get_this (frame, sig, buf, jit);
			else
				pos--;
		}
		len = 1;
		cmd_stack_frame_get_parameter (frame, sig, pos, buf, jit);
		break;
	}
	case CMD_STACK_FRAME_GET_VALUES: {
		len = decode_int (p, &p, end);
		header = mono_method_get_header_checked (frame->actual_method, error);
		mono_error_assert_ok (error); /* FIXME report error */

		for (i = 0; i < len; ++i) {
			pos = decode_int (p, &p, end);

			if (pos < 0) {
				pos = - pos - 1;
				cmd_stack_frame_get_parameter (frame, sig, pos, buf, jit);
			} else {
				if (!CHECK_PROTOCOL_VERSION (2, 59)) { //from newer protocol versions it's sent the pdb index
					MonoDebugLocalsInfo *locals;
					locals = mono_debug_lookup_locals (frame->de.method);
					if (locals) {
						g_assert (pos < locals->num_locals);
						pos = locals->locals [pos].index;
						mono_debug_free_locals (locals);
					}
				}

				PRINT_DEBUG_MSG (4, "[dbg]   send local %d.\n", pos);

				if (frame->de.ji->is_interp) {
					guint8 *addr;

					addr = (guint8*)mini_get_interp_callbacks_api ()->frame_get_local (frame->interp_frame, pos);

					buffer_add_value_full (buf, header->locals [pos], addr, frame->de.domain, FALSE, NULL, 1);
				} else {
					g_assert (pos >= 0 && GINT_TO_UINT32(pos) < jit->num_locals);

					add_var (buf, jit, header->locals [pos], &jit->locals [pos], &frame->ctx, frame->de.domain, FALSE);
				}
			}
		}
		mono_metadata_free_mh (header);
		break;
	}
	case CMD_STACK_FRAME_GET_THIS: {
		return cmd_stack_frame_get_this (frame, sig, buf, jit);
		break;
	}
	case CMD_STACK_FRAME_SET_VALUES: {
		guint8 *val_buf;
		MonoType *t;
		MonoDebugVarInfo *var = NULL;
		gboolean is_arg = FALSE;

		len = decode_int (p, &p, end);
		header = mono_method_get_header_checked (frame->actual_method, error);
		mono_error_assert_ok (error); /* FIXME report error */

		for (i = 0; i < len; ++i) {
			pos = decode_int (p, &p, end);

			if (pos < 0) {
				pos = - pos - 1;

				g_assert (pos >= 0 && GINT_TO_UINT32(pos) < jit->num_params);

				t = sig->params [pos];
				var = &jit->params [pos];
				is_arg = TRUE;
			} else {
				if (!CHECK_PROTOCOL_VERSION (2, 59)) { //from newer protocol versions it's sent the pdb index
					MonoDebugLocalsInfo *locals;
					locals = mono_debug_lookup_locals (frame->de.method);
					if (locals) {
						g_assert (pos < locals->num_locals);
						pos = locals->locals [pos].index;
						mono_debug_free_locals (locals);
					}
				}
				g_assert (pos >= 0 && GINT_TO_UINT32(pos) < jit->num_locals);

				t = header->locals [pos];
				var = &jit->locals [pos];
			}

			if (MONO_TYPE_IS_REFERENCE (t))
				val_buf = (guint8 *)g_alloca (sizeof (MonoObject*));
			else
				val_buf = (guint8 *)g_alloca (mono_class_instance_size (mono_class_from_mono_type_internal (t)));
			err = decode_value (t, frame->de.domain, val_buf, p, &p, end, TRUE);
			if (err != ERR_NONE)
				return err;

			if (frame->de.ji->is_interp) {
				guint8 *addr;

				if (is_arg)
					addr = (guint8*)mini_get_interp_callbacks_api ()->frame_get_arg (frame->interp_frame, pos);
				else
					addr = (guint8*)mini_get_interp_callbacks_api ()->frame_get_local (frame->interp_frame, pos);
				err = mono_de_set_interp_var (t, addr, val_buf);
				if (err != ERR_NONE)
					return err;
			} else {
				set_var (t, var, &frame->ctx, frame->de.domain, val_buf, frame->reg_locations, &tls->restore_state.ctx);
			}
		}
		mono_metadata_free_mh (header);
		break;
	}
	case CMD_STACK_FRAME_GET_DOMAIN: {
		if (CHECK_PROTOCOL_VERSION (2, 38))
			buffer_add_domainid (buf, frame->de.domain);
		break;
	}
	case CMD_STACK_FRAME_SET_THIS: {
		guint8 *val_buf;
		MonoType *t;
		MonoDebugVarInfo *var;

		t = m_class_get_byval_arg (frame->actual_method->klass);
		/* Checked by the sender */
		g_assert (MONO_TYPE_ISSTRUCT (t));

		val_buf = (guint8 *)g_alloca (mono_class_instance_size (mono_class_from_mono_type_internal (t)));
		err = decode_value (t, frame->de.domain, val_buf, p, &p, end, TRUE);
		if (err != ERR_NONE)
			return err;

		if (frame->de.ji->is_interp) {
			guint8 *addr;

			addr = (guint8*)mini_get_interp_callbacks_api ()->frame_get_this (frame->interp_frame);
			err = mono_de_set_interp_var (m_class_get_this_arg (frame->actual_method->klass), addr, val_buf);
			if (err != ERR_NONE)
				return err;
		} else {
			var = jit->this_var;
			if (!var) {
				add_error_string (buf, "Invalid this object");
				return ERR_INVALID_ARGUMENT;
			}

			set_var (m_class_get_this_arg (frame->actual_method->klass), var, &frame->ctx, frame->de.domain, val_buf, frame->reg_locations, &tls->restore_state.ctx);
		}
		break;
	}
	default:
		return ERR_NOT_IMPLEMENTED;
	}

	return ERR_NONE;
}

static ErrorCode
array_commands (int command, guint8 *p, guint8 *end, Buffer *buf)
{
	MonoArray *arr;
	int objid, index, len, i, esize;
	ErrorCode err;
	gpointer elem;

	objid = decode_objid (p, &p, end);
	err = get_object (objid, (MonoObject**)&arr);
	if (err != ERR_NONE)
		return err;

	switch (command) {
	case CMD_ARRAY_REF_GET_TYPE: {
			buffer_add_byte(buf, m_class_get_byval_arg (m_class_get_element_class (arr->obj.vtable->klass))->type);
			buffer_add_int (buf, m_class_get_rank (arr->obj.vtable->klass));
			if (m_class_get_byval_arg (m_class_get_element_class (arr->obj.vtable->klass))->type == MONO_TYPE_CLASS)
				buffer_add_typeid (buf, arr->obj.vtable->domain, m_class_get_element_class (arr->obj.vtable->klass));
		}
		break;
	case CMD_ARRAY_REF_GET_LENGTH:
		buffer_add_int (buf, m_class_get_rank (arr->obj.vtable->klass));
		if (!arr->bounds) {
			buffer_add_int (buf, arr->max_length);
			buffer_add_int (buf, 0);
		} else {
			for (i = 0; i < m_class_get_rank (arr->obj.vtable->klass); ++i) {
				buffer_add_int (buf, arr->bounds [i].length);
				buffer_add_int (buf, arr->bounds [i].lower_bound);
			}
		}
		break;
	case CMD_ARRAY_REF_GET_VALUES:
		index = decode_int (p, &p, end);
		len = decode_int (p, &p, end);

		if (index < 0 || len < 0)
			return ERR_INVALID_ARGUMENT;
		// Reordered to avoid integer overflow
		if (GINT_TO_UINT32(index) > arr->max_length - len)
			return ERR_INVALID_ARGUMENT;

		esize = mono_array_element_size (arr->obj.vtable->klass);
		for (i = index; i < index + len; ++i) {
			elem = (gpointer*)((char*)arr->vector + (i * esize));
			buffer_add_value (buf, m_class_get_byval_arg (m_class_get_element_class (arr->obj.vtable->klass)), elem, arr->obj.vtable->domain);
		}
		break;
	case CMD_ARRAY_REF_SET_VALUES:
		index = decode_int (p, &p, end);
		len = decode_int (p, &p, end);

		if (index < 0 || len < 0)
			return ERR_INVALID_ARGUMENT;
		// Reordered to avoid integer overflow
		if (GINT_TO_UINT32(index) > arr->max_length - len)
			return ERR_INVALID_ARGUMENT;

		esize = mono_array_element_size (arr->obj.vtable->klass);
		for (i = index; i < index + len; ++i) {
			elem = (gpointer*)((char*)arr->vector + (i * esize));

			decode_value (m_class_get_byval_arg (m_class_get_element_class (arr->obj.vtable->klass)), arr->obj.vtable->domain, (guint8 *)elem, p, &p, end, TRUE);
		}
		break;
	default:
		return ERR_NOT_IMPLEMENTED;
	}

	return ERR_NONE;
}

static ErrorCode
string_commands (int command, guint8 *p, guint8 *end, Buffer *buf)
{
	int objid;
	ErrorCode err;
	MonoString *str;
	char *s;
	int i, index, length;
	gunichar2 *c;
	gboolean use_utf16 = FALSE;

	objid = decode_objid (p, &p, end);
	err = get_object (objid, (MonoObject**)&str);
	if (err != ERR_NONE)
		return err;

	switch (command) {
	case CMD_STRING_REF_GET_VALUE:
		if (CHECK_PROTOCOL_VERSION (2, 41)) {
			for (i = 0; i < mono_string_length_internal (str); ++i)
				if (mono_string_chars_internal (str)[i] == 0)
					use_utf16 = TRUE;
			buffer_add_byte (buf, use_utf16 ? 1 : 0);
		}
		if (use_utf16) {
			buffer_add_int (buf, mono_string_length_internal (str) * 2);
			buffer_add_utf16 (buf, (guint8*)mono_string_chars_internal (str), mono_string_length_internal (str) * 2);
		} else {
			ERROR_DECL (error);
			s = mono_string_to_utf8_checked_internal (str, error);
			if (!is_ok (error)) {
				if (s)
					g_free (s);
				add_error_string (buf, mono_error_get_message (error));
				return ERR_INVALID_ARGUMENT;
			}
			buffer_add_string (buf, s);
			g_free (s);
		}
		break;
	case CMD_STRING_REF_GET_LENGTH:
		buffer_add_long (buf, mono_string_length_internal (str));
		break;
	case CMD_STRING_REF_GET_CHARS:
		index = GINT64_TO_INT (decode_long (p, &p, end));
		length = GINT64_TO_INT (decode_long (p, &p, end));
		if (index > mono_string_length_internal (str) - length)
			return ERR_INVALID_ARGUMENT;
		c = mono_string_chars_internal (str) + index;
		for (i = 0; i < length; ++i)
			buffer_add_short (buf, c [i]);
		break;
	default:
		return ERR_NOT_IMPLEMENTED;
	}

	return ERR_NONE;
}

static void
create_file_to_check_memory_address (void)
{
	if (file_check_valid_memory != -1)
		return;
	char *file_name = g_strdup_printf ("debugger_check_valid_memory.%d", mono_process_current_pid ());
	filename_check_valid_memory = g_build_filename (g_get_tmp_dir (), file_name, (const char*)NULL);
	file_check_valid_memory = open(filename_check_valid_memory, O_CREAT | O_WRONLY | O_APPEND, S_IWUSR);
	g_free (file_name);
}

static gboolean
valid_memory_address (gpointer addr, gint size)
{
#ifndef _MSC_VER
	gboolean ret = TRUE;
	create_file_to_check_memory_address ();
	if(file_check_valid_memory < 0) {
		return TRUE;
	}
	write (file_check_valid_memory,  (gpointer)addr, 1);
	if (errno == EFAULT) {
		ret = FALSE;
	}
#else
	int i = 0;
	gboolean ret = FALSE;
	__try {
		for (i = 0; i < size; i++)
			*((volatile char*)addr+i);
		ret = TRUE;
	} __except(1) {
		return ret;
	}
#endif
	return ret;
}

static ErrorCode
pointer_commands (int command, guint8 *p, guint8 *end, Buffer *buf)
{
	ErrorCode err;
	gint64 addr;
	MonoClass* klass;
	MonoDomain* domain = NULL;
	MonoType *type = NULL;
	int align;
	int size = 0;

	switch (command) {
	case CMD_POINTER_GET_VALUE:
		addr = decode_long (p, &p, end);
		klass = decode_typeid (p, &p, end, &domain, &err);
		if (err != ERR_NONE)
			return err;

		if (m_class_get_byval_arg (klass)->type != MONO_TYPE_PTR)
			return ERR_INVALID_ARGUMENT;

		type =  m_class_get_byval_arg (m_class_get_element_class (klass));
		size = mono_type_size (type, &align);

		if (!valid_memory_address(GINT_TO_POINTER (addr), size))
			return ERR_INVALID_ARGUMENT;

		buffer_add_value (buf, type, GINT_TO_POINTER (addr), domain);

		break;
	default:
		return ERR_NOT_IMPLEMENTED;
	}

	return ERR_NONE;
}

static ErrorCode
object_commands (int command, guint8 *p, guint8 *end, Buffer *buf)
{
	HANDLE_FUNCTION_ENTER ();

	ERROR_DECL (error);
	int objid;
	ErrorCode err;
	MonoObject *obj;
	int len, i;
	MonoClassField *f = NULL;
	MonoClass *k;
	gboolean found;
	MonoStringHandle string_handle = MONO_HANDLE_NEW_DBG (MonoString, NULL); // FIXME? Not always needed.

	if (command == CMD_OBJECT_REF_IS_COLLECTED) {
		objid = decode_objid (p, &p, end);
		err = get_object (objid, &obj);
		if (err != ERR_NONE)
			buffer_add_int (buf, 1);
		else
			buffer_add_int (buf, 0);
		err = ERR_NONE;
		goto exit;
	}

	objid = decode_objid (p, &p, end);
	err = get_object (objid, &obj);
	if (err != ERR_NONE)
		goto exit;

	MonoClass *obj_type;

	obj_type = obj->vtable->klass;
	g_assert (obj_type);

	switch (command) {
	case CMD_OBJECT_REF_GET_TYPE:
		buffer_add_typeid (buf, obj->vtable->domain, mono_class_from_mono_type_internal (((MonoReflectionType*)obj->vtable->type)->type));
		break;
	case CMD_OBJECT_REF_GET_VALUES_ICORDBG: {
		len = 1;
		MonoClass *dummy_class;
		int field_token =  decode_int (p, &p, end);
		i = 0;
		f = mono_field_from_token_checked (m_class_get_image (obj_type), field_token, &dummy_class, NULL, error);
		if (f) {
			goto get_field_value;
		}
		goto invalid_fieldid;
	}
	case CMD_OBJECT_REF_GET_VALUES:
		len = decode_int (p, &p, end);

		for (i = 0; i < len; ++i) {
			f = decode_fieldid (p, &p, end, NULL, &err);
			if (err != ERR_NONE)
				goto exit;
			/* Check that the field belongs to the object */
			found = FALSE;
			for (k = obj_type; k; k = m_class_get_parent (k)) {
				if (k == m_field_get_parent (f)) {
					found = TRUE;
					break;
				}
			}
			if (!found)
				goto invalid_fieldid;
get_field_value:
			/* TODO: metadata-update: implement support for added fields */
			g_assert (!m_field_is_from_update (f));
			if (f->type->attrs & FIELD_ATTRIBUTE_STATIC) {
				guint8 *val;
				MonoVTable *vtable;

				if (mono_class_field_is_special_static (f))
					goto invalid_fieldid;

				g_assert (f->type->attrs & FIELD_ATTRIBUTE_STATIC);
				vtable = mono_class_vtable_checked (m_field_get_parent (f), error);
				if (!is_ok (error)) {
					mono_error_cleanup (error);
					goto invalid_object;
				}
				val = (guint8 *)g_malloc (mono_class_instance_size (mono_class_from_mono_type_internal (f->type)));
				mono_field_static_get_value_checked (vtable, f, val, string_handle, error);
				if (!is_ok (error)) {
					mono_error_cleanup (error); /* FIXME report the error */
					goto invalid_object;
				}
				buffer_add_value (buf, f->type, val, obj->vtable->domain);
				g_free (val);
			} else {
				void *field_value = (guint8*)obj + m_field_get_offset (f);

				buffer_add_value (buf, f->type, field_value, obj->vtable->domain);
			}
		}
		break;
	case CMD_OBJECT_REF_SET_VALUES:
		len = decode_int (p, &p, end);

		for (i = 0; i < len; ++i) {
			f = decode_fieldid (p, &p, end, NULL, &err);
			if (err != ERR_NONE)
				goto exit;

			/* Check that the field belongs to the object */
			found = FALSE;
			for (k = obj_type; k; k = m_class_get_parent (k)) {
				if (k == m_field_get_parent (f)) {
					found = TRUE;
					break;
				}
			}
			if (!found)
				goto invalid_fieldid;

			/* TODO: metadata-update: implement support for added fields. */
			g_assert (!m_field_is_from_update (f));

			if (f->type->attrs & FIELD_ATTRIBUTE_STATIC) {
				guint8 *val;
				MonoVTable *vtable;

				if (mono_class_field_is_special_static (f))
					goto invalid_fieldid;

				g_assert (f->type->attrs & FIELD_ATTRIBUTE_STATIC);
				vtable = mono_class_vtable_checked (m_field_get_parent (f), error);
				if (!is_ok (error)) {
					mono_error_cleanup (error);
					goto invalid_fieldid;
				}

				val = (guint8 *)g_malloc (mono_class_instance_size (mono_class_from_mono_type_internal (f->type)));
				err = decode_value (f->type, obj->vtable->domain, val, p, &p, end, TRUE);
				if (err != ERR_NONE) {
					g_free (val);
					goto exit;
				}
				mono_field_static_set_value_internal (vtable, f, val);
				g_free (val);
			} else {
				err = decode_value (f->type, obj->vtable->domain, (guint8*)obj + m_field_get_offset (f), p, &p, end, TRUE);
				if (err != ERR_NONE)
					goto exit;
			}
		}
		break;
	case CMD_OBJECT_REF_GET_ADDRESS:
		buffer_add_long (buf, (gssize)obj);
		break;
	case CMD_OBJECT_REF_GET_DOMAIN:
		buffer_add_domainid (buf, obj->vtable->domain);
		break;
	case CMD_OBJECT_REF_GET_INFO:
		buffer_add_typeid (buf, obj->vtable->domain, mono_class_from_mono_type_internal (((MonoReflectionType*)obj->vtable->type)->type));
		buffer_add_domainid (buf, obj->vtable->domain);
		break;
	case MDBGPROT_CMD_OBJECT_REF_DELEGATE_GET_METHOD:
		buffer_add_methodid (buf, obj->vtable->domain, ((MonoDelegate *)obj)->method);
		break;
	case MDBGPROT_CMD_OBJECT_IS_DELEGATE: {
		MonoType *type = m_class_get_byval_arg (obj_type);
		if (m_class_is_delegate (obj_type) || (type->type == MONO_TYPE_GENERICINST && m_class_is_delegate (type->data.generic_class->container_class)))
			buffer_add_byte (buf, TRUE);
		else
			buffer_add_byte (buf, FALSE);
		break;
	}
	default:
		err = ERR_NOT_IMPLEMENTED;
		goto exit;
	}

	err = ERR_NONE;
	goto exit;
invalid_fieldid:
	err = ERR_INVALID_FIELDID;
	goto exit;
invalid_object:
	err = ERR_INVALID_OBJECT;
	goto exit;
exit:
	HANDLE_FUNCTION_RETURN_VAL (err);
}

static const char*
command_set_to_string (CommandSet command_set)
{
	switch (command_set) {
	case CMD_SET_VM:
		return "VM";
	case CMD_SET_OBJECT_REF:
		return "OBJECT_REF";
	case CMD_SET_STRING_REF:
		return "STRING_REF";
	case CMD_SET_THREAD:
		return "THREAD";
	case CMD_SET_ARRAY_REF:
		return "ARRAY_REF";
	case CMD_SET_EVENT_REQUEST:
		return "EVENT_REQUEST";
	case CMD_SET_STACK_FRAME:
		return "STACK_FRAME";
	case CMD_SET_APPDOMAIN:
		return "APPDOMAIN";
	case CMD_SET_ASSEMBLY:
		return "ASSEMBLY";
	case CMD_SET_METHOD:
		return "METHOD";
	case CMD_SET_TYPE:
		return "TYPE";
	case CMD_SET_MODULE:
		return "MODULE";
	case CMD_SET_FIELD:
		return "FIELD";
	case CMD_SET_EVENT:
		return "EVENT";
	case CMD_SET_POINTER:
		return "POINTER";
	default:
		return "";
	}
}

static const char* vm_cmds_str [] = {
	"VERSION",
	"ALL_THREADS",
	"SUSPEND",
	"RESUME",
	"EXIT",
	"DISPOSE",
	"INVOKE_METHOD",
	"SET_PROTOCOL_VERSION",
	"ABORT_INVOKE",
	"SET_KEEPALIVE",
	"GET_TYPES_FOR_SOURCE_FILE",
	"GET_TYPES",
	"INVOKE_METHODS",
	"START_BUFFERING",
	"STOP_BUFFERING",
	"READ_MEMORY",
	"WRITE_MEMORY"
};

static const char* thread_cmds_str[] = {
	"GET_FRAME_INFO",
	"GET_NAME",
	"GET_STATE",
	"GET_INFO",
	"GET_ID",
	"GET_TID",
	"SET_IP",
	"ELAPSED_TIME",
	"GET_APPDOMAIN",
	"GET_CONTEXT",
	"SET_CONTEXT"
};

static const char* event_cmds_str[] = {
	"REQUEST_SET",
	"REQUEST_CLEAR",
	"REQUEST_CLEAR_ALL_BREAKPOINTS"
};

static const char* appdomain_cmds_str[] = {
	"GET_ROOT_DOMAIN",
	"GET_FRIENDLY_NAME",
	"GET_ASSEMBLIES",
	"GET_ENTRY_ASSEMBLY",
	"CREATE_STRING",
	"GET_CORLIB",
	"CREATE_BOXED_VALUE",
	"CREATE_BYTE_ARRAY",
};

static const char* assembly_cmds_str[] = {
	"GET_LOCATION",
	"GET_ENTRY_POINT",
	"GET_MANIFEST_MODULE",
	"GET_OBJECT",
	"GET_TYPE",
	"GET_NAME",
	"GET_DOMAIN",
	"GET_METADATA_BLOB",
	"GET_IS_DYNAMIC",
	"GET_PDB_BLOB",
	"GET_TYPE_FROM_TOKEN",
	"GET_METHOD_FROM_TOKEN",
	"HAS_DEBUG_INFO",
	"GET_CUSTOM_ATTRIBUTES",
	"GET_PEIMAGE_ADDRESS"
};

static const char* module_cmds_str[] = {
	"GET_INFO",
	"APPLY_CHANGES",
};

static const char* field_cmds_str[] = {
	"GET_INFO",
};

static const char* method_cmds_str[] = {
	"GET_NAME",
	"GET_DECLARING_TYPE",
	"GET_DEBUG_INFO",
	"GET_PARAM_INFO",
	"GET_LOCALS_INFO",
	"GET_INFO",
	"GET_BODY",
	"RESOLVE_TOKEN",
	"GET_CATTRS ",
	"MAKE_GENERIC_METHOD"
};

static const char* type_cmds_str[] = {
	"GET_INFO",
	"GET_METHODS",
	"GET_FIELDS",
	"GET_VALUES",
	"GET_OBJECT",
	"GET_SOURCE_FILES",
	"SET_VALUES",
	"IS_ASSIGNABLE_FROM",
	"GET_PROPERTIES ",
	"GET_CATTRS",
	"GET_FIELD_CATTRS",
	"GET_PROPERTY_CATTRS",
	"GET_SOURCE_FILES_2",
	"GET_VALUES_2",
	"GET_METHODS_BY_NAME_FLAGS",
	"GET_INTERFACES",
	"GET_INTERFACE_MAP",
	"IS_INITIALIZED",
	"CREATE_INSTANCE",
	"GET_VALUE_SIZE"
};

static const char* stack_frame_cmds_str[] = {
	"GET_VALUES",
	"GET_THIS",
	"SET_VALUES",
	"GET_DOMAIN",
	"SET_THIS"
};

static const char* array_cmds_str[] = {
	"GET_LENGTH",
	"GET_VALUES",
	"SET_VALUES",
};

static const char* string_cmds_str[] = {
	"GET_VALUE",
	"GET_LENGTH",
	"GET_CHARS"
};

static const char* pointer_cmds_str[] = {
	"GET_VALUE"
};

static const char* object_cmds_str[] = {
	"GET_TYPE",
	"GET_VALUES",
	"IS_COLLECTED",
	"GET_ADDRESS",
	"GET_DOMAIN",
	"SET_VALUES",
	"GET_INFO",
};

static const char*
cmd_to_string (CommandSet set, int command)
{
	const char **cmds;
	int cmds_len = 0;

	switch (set) {
	case CMD_SET_VM:
		cmds = vm_cmds_str;
		cmds_len = G_N_ELEMENTS (vm_cmds_str);
		break;
	case CMD_SET_OBJECT_REF:
		cmds = object_cmds_str;
		cmds_len = G_N_ELEMENTS (object_cmds_str);
		break;
	case CMD_SET_STRING_REF:
		cmds = string_cmds_str;
		cmds_len = G_N_ELEMENTS (string_cmds_str);
		break;
	case CMD_SET_THREAD:
		cmds = thread_cmds_str;
		cmds_len = G_N_ELEMENTS (thread_cmds_str);
		break;
	case CMD_SET_ARRAY_REF:
		cmds = array_cmds_str;
		cmds_len = G_N_ELEMENTS (array_cmds_str);
		break;
	case CMD_SET_EVENT_REQUEST:
		cmds = event_cmds_str;
		cmds_len = G_N_ELEMENTS (event_cmds_str);
		break;
	case CMD_SET_STACK_FRAME:
		cmds = stack_frame_cmds_str;
		cmds_len = G_N_ELEMENTS (stack_frame_cmds_str);
		break;
	case CMD_SET_APPDOMAIN:
		cmds = appdomain_cmds_str;
		cmds_len = G_N_ELEMENTS (appdomain_cmds_str);
		break;
	case CMD_SET_ASSEMBLY:
		cmds = assembly_cmds_str;
		cmds_len = G_N_ELEMENTS (assembly_cmds_str);
		break;
	case CMD_SET_METHOD:
		cmds = method_cmds_str;
		cmds_len = G_N_ELEMENTS (method_cmds_str);
		break;
	case CMD_SET_TYPE:
		cmds = type_cmds_str;
		cmds_len = G_N_ELEMENTS (type_cmds_str);
		break;
	case CMD_SET_MODULE:
		cmds = module_cmds_str;
		cmds_len = G_N_ELEMENTS (module_cmds_str);
		break;
	case CMD_SET_FIELD:
		cmds = field_cmds_str;
		cmds_len = G_N_ELEMENTS (field_cmds_str);
		break;
	case CMD_SET_EVENT:
		cmds = event_cmds_str;
		cmds_len = G_N_ELEMENTS (event_cmds_str);
		break;
	case CMD_SET_POINTER:
		cmds = pointer_cmds_str;
		cmds_len = G_N_ELEMENTS (pointer_cmds_str);
		break;
	default:
		return NULL;
	}
	if (command > 0 && command <= cmds_len)
		return cmds [command - 1];
	else
		return NULL;
}

static gboolean
wait_for_attach (void)
{
	MONO_REQ_GC_UNSAFE_MODE;

#ifndef DISABLE_SOCKET_TRANSPORT
	if (listen_fd == INVALID_SOCKET) {
		PRINT_DEBUG_MSG (1, "[dbg] Invalid listening socket\n");
		return FALSE;
	}

	/* Block and wait for client connection */
	MONO_ENTER_GC_SAFE;
	conn_fd = socket_transport_accept (listen_fd);
	MONO_EXIT_GC_SAFE;

	PRINT_DEBUG_MSG (1, "Accepted connection on %d\n", (int)conn_fd);
	if (conn_fd == INVALID_SOCKET) {
		PRINT_DEBUG_MSG (1, "[dbg] Bad client connection\n");
		return FALSE;
	}
#else
	g_assert_not_reached ();
#endif

	/* Handshake */

	MONO_ENTER_GC_UNSAFE;
	disconnected = !transport_handshake ();
	MONO_EXIT_GC_UNSAFE;
	if (disconnected) {
		PRINT_DEBUG_MSG (1, "Transport handshake failed!\n");
		return FALSE;
	}

	return TRUE;
}

ErrorCode
mono_process_dbg_packet (int id, CommandSet command_set, int command, gboolean *no_reply, guint8 *buf, guint8 *end, Buffer *ret_buf)
{
	ErrorCode err;
	/* Process the request */
	switch (command_set) {
	case CMD_SET_VM:
		err = vm_commands (command, id, buf, end, ret_buf);
		if (err == ERR_NONE && command == CMD_VM_INVOKE_METHOD)
			/* Sent after the invoke is complete */
			*no_reply = TRUE;
		break;
	case CMD_SET_EVENT_REQUEST:
		err = event_commands (command, buf, end, ret_buf);
		break;
	case CMD_SET_APPDOMAIN:
		err = domain_commands (command, buf, end, ret_buf);
		break;
	case CMD_SET_ASSEMBLY:
		err = assembly_commands (command, buf, end, ret_buf);
		break;
	case CMD_SET_MODULE:
		err = module_commands (command, buf, end, ret_buf);
		break;
	case CMD_SET_FIELD:
		err = field_commands (command, buf, end, ret_buf);
		break;
	case CMD_SET_TYPE:
		err = type_commands (command, buf, end, ret_buf);
		break;
	case CMD_SET_METHOD:
		err = method_commands (command, buf, end, ret_buf);
		break;
	case CMD_SET_THREAD:
		err = thread_commands (command, buf, end, ret_buf);
		break;
	case CMD_SET_STACK_FRAME:
		err = frame_commands (command, buf, end, ret_buf);
		break;
	case CMD_SET_ARRAY_REF:
		err = array_commands (command, buf, end, ret_buf);
		break;
	case CMD_SET_STRING_REF:
		err = string_commands (command, buf, end, ret_buf);
		break;
	case CMD_SET_POINTER:
		err = pointer_commands (command, buf, end, ret_buf);
		break;
	case CMD_SET_OBJECT_REF:
		err = object_commands (command, buf, end, ret_buf);
		break;
	default:
		err = ERR_NOT_IMPLEMENTED;
	}
	return err;
}
/*
 * debugger_thread:
 *
 *   This thread handles communication with the debugger client using a JDWP
 * like protocol.
 */
static gsize WINAPI
debugger_thread (void *arg)
{
	gboolean attach_failed = FALSE;

	PRINT_DEBUG_MSG (1, "[dbg] Agent thread started, pid=%p\n", (gpointer) (gsize) mono_native_thread_id_get ());

	debugger_thread_id = mono_native_thread_id_get ();

	MonoInternalThread *internal = mono_thread_internal_current ();
	mono_thread_set_name_constant_ignore_error (internal, "Debugger agent", MonoSetThreadNameFlag_Permanent);

	internal->state |= ThreadState_Background;
	internal->flags |= MONO_THREAD_FLAG_DONT_MANAGE;

	if (agent_config.defer) {
		if (!wait_for_attach ()) {
			PRINT_DEBUG_MSG (1, "[dbg] Can't attach, aborting debugger thread.\n");
			attach_failed = TRUE; // Don't abort process when we can't listen
		} else {
			mono_set_is_debugger_attached (TRUE);
			/* Send start event to client */
			process_profiler_event (EVENT_KIND_VM_START, mono_thread_get_main ());
		}
	} else {
		mono_set_is_debugger_attached (TRUE);
	}

#ifndef HOST_WASM
        if (!attach_failed) {
                if (mono_metadata_has_updates_api ()) {
                        PRINT_DEBUG_MSG (1, "[dbg] Cannot attach after System.Reflection.Metadata.MetadataUpdater.ApplyChanges has been called.\n");
                        attach_failed = TRUE;
                        dispose_vm ();
                }
        }
#endif
	gboolean is_vm_dispose_command = mono_debugger_agent_receive_and_process_command (attach_failed);

	mono_set_is_debugger_attached (FALSE);

	mono_coop_mutex_lock (&debugger_thread_exited_mutex);
	debugger_thread_exited = TRUE;
	mono_coop_cond_signal (&debugger_thread_exited_cond);
	mono_coop_mutex_unlock (&debugger_thread_exited_mutex);

	PRINT_DEBUG_MSG (1, "[dbg] Debugger thread exited.\n");

	if (!attach_failed && is_vm_dispose_command && !(vm_death_event_sent || mono_runtime_is_shutting_down ())) {
		PRINT_DEBUG_MSG (2, "[dbg] Detached - restarting clean debugger thread.\n");
		ERROR_DECL (error);
		start_debugger_thread_func (error);
		mono_error_cleanup (error);
	}
	return 0;
}

bool mono_debugger_agent_receive_and_process_command (bool attach_failed)
{
	int res, len, id, flags, command = 0;
	CommandSet command_set = (CommandSet)0;
	guint8 header [HEADER_LENGTH];
	guint8 *data, *p, *end;
	Buffer buf;
	ErrorCode err;
	gboolean no_reply;
	
	gboolean log_each_step = g_hasenv ("MONO_DEBUGGER_LOG_AFTER_COMMAND");

	while (!attach_failed) {
		res = transport_recv (header, HEADER_LENGTH);

		/* This will break if the socket is closed during shutdown too */
		if (res != HEADER_LENGTH) {
#ifndef HOST_WASI //on wasi we can try to get message from debugger and don't have any message
			PRINT_DEBUG_MSG (1, "[dbg] transport_recv () returned %d, expected %d.\n", res, HEADER_LENGTH);
			command_set = (CommandSet)0;
			command = 0;
			dispose_vm ();
#endif
			break;
		} else {
			p = header;
			end = header + HEADER_LENGTH;

			len = decode_int (p, &p, end);
			id = decode_int (p, &p, end);
			flags = decode_byte (p, &p, end);
			command_set = (CommandSet)decode_byte (p, &p, end);
			command = decode_byte (p, &p, end);
		}

		g_assert (flags == 0);
		const char *cmd_str;
		char cmd_num [256];

		cmd_str = cmd_to_string (command_set, command);
		if (!cmd_str) {
			sprintf (cmd_num, "%d", command);
			cmd_str = cmd_num;
		}

		if (log_level) {
			PRINT_DEBUG_MSG (1, "[dbg] Command %s(%s) [%d][at=%lx].\n", command_set_to_string (command_set), cmd_str, id, (long)mono_100ns_ticks () / 10000);
		}

		data = (guint8 *)g_malloc (len - HEADER_LENGTH);
		if (len - HEADER_LENGTH > 0)
		{
			res = transport_recv (data, len - HEADER_LENGTH);
			if (res != len - HEADER_LENGTH) {
				PRINT_DEBUG_MSG (1, "[dbg] transport_recv () returned %d, expected %d.\n", res, len - HEADER_LENGTH);
				break;
			}
		}

		p = data;
		end = data + (len - HEADER_LENGTH);

		buffer_init (&buf, 128);

		err = ERR_NONE;
		no_reply = FALSE;
		err = mono_process_dbg_packet (id, command_set, command, &no_reply, p, end, &buf);

		if (command_set == CMD_SET_VM && command == CMD_VM_START_BUFFERING) {
			buffer_replies = TRUE;
		}

		if (!no_reply) {
			if (buffer_replies) {
				buffer_reply_packet (id, err, &buf);
			} else {
				send_reply_packet (id, err, &buf);
				//PRINT_DEBUG_MSG (1, "[dbg] Sent reply to %d [at=%lx].\n", id, (long)mono_100ns_ticks () / 10000);
			}
		}

		mono_debugger_log_command (command_set_to_string (command_set), cmd_str, buf.buf, buffer_len (&buf));

		if (err == ERR_NONE && command_set == CMD_SET_VM && command == CMD_VM_STOP_BUFFERING) {
			send_buffered_reply_packets ();
			buffer_replies = FALSE;
		}

		g_free (data);
		buffer_free (&buf);

		if (log_each_step) {
			char *debugger_log = mono_debugger_state_str ();
			if (debugger_log) {
				PRINT_ERROR_MSG ("Debugger state: %s\n", debugger_log);
				g_free (debugger_log);
			}
		}

		if (command_set == CMD_SET_VM && (command == CMD_VM_DISPOSE || command == CMD_VM_EXIT))
			break;
	}
	if (command_set == CMD_SET_VM && command == CMD_VM_DISPOSE)
		return FALSE;
	return TRUE;
}

static gboolean
debugger_agent_enabled (void)
{
	return agent_config.enabled;
}

void
debugger_agent_add_function_pointers(MonoComponentDebugger* fn_table)
{
	fn_table->parse_options = debugger_agent_parse_options;
	fn_table->init = mono_debugger_agent_init_internal;
	fn_table->breakpoint_hit = debugger_agent_breakpoint_hit;
	fn_table->single_step_event = debugger_agent_single_step_event;
	fn_table->single_step_from_context = debugger_agent_single_step_from_context;
	fn_table->breakpoint_from_context = debugger_agent_breakpoint_from_context;
	fn_table->free_mem_manager = debugger_agent_free_mem_manager;
	fn_table->unhandled_exception = debugger_agent_unhandled_exception;
	fn_table->handle_exception = debugger_agent_handle_exception;
	fn_table->begin_exception_filter = debugger_agent_begin_exception_filter;
	fn_table->end_exception_filter = debugger_agent_end_exception_filter;
	fn_table->user_break = mono_dbg_debugger_agent_user_break;
	fn_table->debug_log = debugger_agent_debug_log;
	fn_table->debug_log_is_enabled = debugger_agent_debug_log_is_enabled;
	fn_table->transport_handshake = debugger_agent_transport_handshake;
	fn_table->send_enc_delta = send_enc_delta;
	fn_table->debugger_enabled = debugger_agent_enabled;
}

#endif /* DISABLE_SDB */<|MERGE_RESOLUTION|>--- conflicted
+++ resolved
@@ -6334,13 +6334,8 @@
 		/* Start suspending before sending the reply */
 		if (mindex == invoke->nmethods - 1) {
 			if (!(invoke->flags & INVOKE_FLAG_SINGLE_THREADED)) {
-<<<<<<< HEAD
-				for (i = 0; i < invoke->suspend_count; ++i)
+				for (guint32 i = 0; i < invoke->suspend_count; ++i)
 					suspend_vm_func ();
-=======
-				for (guint32 i = 0; i < invoke->suspend_count; ++i)
-					suspend_vm ();
->>>>>>> 2992cef2
 			}
 		}
 
