--- conflicted
+++ resolved
@@ -1835,11 +1835,7 @@
 	if (!main_assembly || !main_assembly->image)
 		return "";
 
-<<<<<<< HEAD
-	const char *assembly_name = m_image_get_assembly_name (main_assembly->image);
-=======
 	const char *assembly_name = m_image_get_assembly_name (mono_assembly_get_main ()->image);
->>>>>>> eb51b02b
 	if (!assembly_name)
 		return "";
 
