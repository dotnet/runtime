--- conflicted
+++ resolved
@@ -2173,7 +2173,6 @@
 
 	return info ? info->tools_data : NULL;
 }
-<<<<<<< HEAD
 
 #if !defined(HOST_WASM) || defined (HOST_WASI)
 gboolean
@@ -2181,6 +2180,4 @@
 {
 	return FALSE;
 }
-#endif
-=======
->>>>>>> 495a6207
+#endif