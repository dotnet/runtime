--- conflicted
+++ resolved
@@ -64,11 +64,7 @@
 #  if defined(_MSC_VER)
 #    define MONO_USE_WIN32_ATOMIC 1
 #  else
-<<<<<<< HEAD
-#    error FIXME: Implement atomics for mingw and/or clang
-=======
 #    error FIXME: Implement atomics for MinGW and/or clang
->>>>>>> 64bed687
 #  endif
 #elif defined(HOST_IOS) || defined(HOST_OSX) || defined(HOST_WATCHOS) || defined(HOST_TVOS)
 #  define MONO_USE_C11_ATOMIC 1
@@ -344,7 +340,6 @@
 #endif
 #include <windows.h>
 #include <intrin.h>
-<<<<<<< HEAD
 
 static inline guint8
 mono_atomic_cas_u8 (volatile guint8 *dest, guint8 exch, guint8 comp)
@@ -357,8 +352,6 @@
 {
 	return _InterlockedCompareExchange16 ((SHORT volatile *)dest, (SHORT)exch, (SHORT)comp);
 }
-=======
->>>>>>> 64bed687
 
 static inline gint32
 mono_atomic_cas_i32 (volatile gint32 *dest, gint32 exch, gint32 comp)
