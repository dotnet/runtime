/**
 * \file
 * Time utility functions.
 * Author: Paolo Molaro (<lupus@ximian.com>)
 * Copyright (C) 2008 Novell, Inc.
 * Licensed under the MIT license. See LICENSE file in the project root for full license information.
 */

#include <config.h>
#include <stdlib.h>
#include <stdio.h>
#include <errno.h>

#ifdef HAVE_SYS_TIME_H
#include <sys/time.h>
#endif

#ifdef HOST_DARWIN
#include <mach/clock.h>
#include <mach/mach.h>
#endif


#include <mono/utils/mono-time.h>
#include <mono/utils/atomic.h>

#if HAVE_MACH_ABSOLUTE_TIME
#include <mach/mach_time.h>
#endif

#define MTICKS_PER_SEC (10 * 1000 * 1000)

typedef enum _TimeConversionConstants
{
	tccSecondsToMillieSeconds       = 1000,         // 10^3
	tccSecondsToMicroSeconds        = 1000000,      // 10^6
	tccSecondsToNanoSeconds         = 1000000000,   // 10^9
	tccMillieSecondsToMicroSeconds  = 1000,         // 10^3
	tccMillieSecondsToNanoSeconds   = 1000000,      // 10^6
	tccMicroSecondsToNanoSeconds    = 1000,         // 10^3
	tccSecondsTo100NanoSeconds      = 10000000,     // 10^7
	tccMicroSecondsTo100NanoSeconds = 10            // 10^1
} TimeConversionConstants;

gint64
mono_msec_ticks (void)
{
	return mono_100ns_ticks () / 10 / 1000;
}

#ifdef HOST_WIN32
#include <windows.h>

#ifndef _MSC_VER
/* we get "error: implicit declaration of function 'GetTickCount64'" */
WINBASEAPI ULONGLONG WINAPI GetTickCount64(void);
#endif

gint64
mono_msec_boottime (void)
{
	/* GetTickCount () is reportedly monotonic */
	return GetTickCount64 ();
}

/* Returns the number of 100ns ticks from unspecified time: this should be monotonic */
gint64
mono_100ns_ticks (void)
{
	static LARGE_INTEGER freq;
	static UINT64 start_time;
	UINT64 cur_time;
	LARGE_INTEGER value;

	if (!freq.QuadPart) {
		if (!QueryPerformanceFrequency (&freq))
			return mono_100ns_datetime ();
		QueryPerformanceCounter (&value);
		start_time = value.QuadPart;
	}
	QueryPerformanceCounter (&value);
	cur_time = value.QuadPart;
	/* we use unsigned numbers and return the difference to avoid overflows */
	return (cur_time - start_time) * (double)MTICKS_PER_SEC / freq.QuadPart;
}

/* Returns the number of 100ns ticks since Jan 1, 1601, UTC timezone */
gint64
mono_100ns_datetime (void)
{
	ULARGE_INTEGER ft;

	if (sizeof(ft) != sizeof(FILETIME))
		g_assert_not_reached ();

	GetSystemTimeAsFileTime ((FILETIME*) &ft);
	return ft.QuadPart;
}

#else


#if defined (HAVE_SYS_PARAM_H)
#include <sys/param.h>
#endif
#if defined(HAVE_SYS_SYSCTL_H)
#include <sys/sysctl.h>
#endif

#if defined(HOST_DARWIN)
#include <mach/mach.h>
#include <mach/mach_time.h>
#endif

#include <time.h>

/* Returns the number of milliseconds from boot time: this should be monotonic */
/* Adapted from CoreCLR: https://github.com/dotnet/coreclr/blob/66d2738ea96fcce753dec1370e79a0c78f7b6adb/src/pal/src/misc/time.cpp */
gint64
mono_msec_boottime (void)
{
	/* clock_gettime () is found by configure on Apple builds, but its only present from ios 10, macos 10.12, tvos 10 and watchos 3 */
#if !defined (TARGET_WASM) && ((defined(HAVE_CLOCK_MONOTONIC_COARSE) || defined(HAVE_CLOCK_MONOTONIC)) && !(defined(TARGET_IOS) || defined(TARGET_OSX) || defined(TARGET_WATCHOS) || defined(TARGET_TVOS)))
	clockid_t clockType =
#if HAVE_CLOCK_MONOTONIC_COARSE
	CLOCK_MONOTONIC_COARSE; /* good enough resolution, fastest speed */
#else
	CLOCK_MONOTONIC;
#endif
	struct timespec ts;
	if (clock_gettime (clockType, &ts) != 0) {
		g_error ("clock_gettime(CLOCK_MONOTONIC*) failed; errno is %d", errno, strerror (errno));
		return 0;
	}
	return (ts.tv_sec * tccSecondsToMillieSeconds) + (ts.tv_nsec / tccMillieSecondsToNanoSeconds);

#elif HAVE_MACH_ABSOLUTE_TIME
	static gboolean timebase_inited;
	static mach_timebase_info_data_t s_TimebaseInfo;

	if (!timebase_inited) {
		kern_return_t machRet;
		mach_timebase_info_data_t tmp;
		machRet = mach_timebase_info (&tmp);
		g_assert (machRet == KERN_SUCCESS);
		/* Assume memcpy works correctly if ran concurrently */
		memcpy (&s_TimebaseInfo, &tmp, sizeof (mach_timebase_info_data_t));
		mono_memory_barrier ();
		timebase_inited = TRUE;
	} else {
		// This barrier prevents reading s_TimebaseInfo before reading timebase_inited.
		mono_memory_barrier ();
	}
	return (mach_absolute_time () * s_TimebaseInfo.numer / s_TimebaseInfo.denom) / tccMillieSecondsToNanoSeconds;

#elif HAVE_GETHRTIME
	return (gint64)(gethrtime () / tccMillieSecondsToNanoSeconds);

#elif HAVE_READ_REAL_TIME
	timebasestruct_t tb;
	read_real_time (&tb, TIMEBASE_SZ);
	if (time_base_to_time (&tb, TIMEBASE_SZ) != 0) {
		g_error ("time_base_to_time() failed; errno is %d (%s)", errno, strerror (errno));
		return 0;
	}
	return (tb.tb_high * tccSecondsToMillieSeconds) + (tb.tb_low / tccMillieSecondsToNanoSeconds);

#else
	struct timeval tv;
	if (gettimeofday (&tv, NULL) == -1) {
		g_error ("gettimeofday() failed; errno is %d (%s)", errno, strerror (errno));
		return 0;
	}
    return (tv.tv_sec * tccSecondsToMillieSeconds) + (tv.tv_usec / tccMillieSecondsToMicroSeconds);

#endif /* HAVE_CLOCK_MONOTONIC */
}

/* Returns the number of 100ns ticks from unspecified time: this should be monotonic */
gint64
mono_100ns_ticks (void)
{
	struct timeval tv;
#if defined(HOST_DARWIN)
	/* http://developer.apple.com/library/mac/#qa/qa1398/_index.html */
	static mach_timebase_info_data_t timebase;
	guint64 now = mach_absolute_time ();
	if (timebase.denom == 0) {
		mach_timebase_info (&timebase);
		timebase.denom *= 100; /* we return 100ns ticks */
	}
	return now * timebase.numer / timebase.denom;
#elif defined(CLOCK_MONOTONIC) && !defined(__PASE__)
	/* !__PASE__ is defined because i 7.1 doesn't have clock_getres */
	struct timespec tspec;
	static struct timespec tspec_freq = {0};
	static int can_use_clock = 0;
	if (!tspec_freq.tv_nsec) {
		can_use_clock = clock_getres (CLOCK_MONOTONIC, &tspec_freq) == 0;
		/*printf ("resolution: %lu.%lu\n", tspec_freq.tv_sec, tspec_freq.tv_nsec);*/
	}
	if (can_use_clock) {
		if (clock_gettime (CLOCK_MONOTONIC, &tspec) == 0) {
			/*printf ("time: %lu.%lu\n", tspec.tv_sec, tspec.tv_nsec); */
			return ((gint64)tspec.tv_sec * MTICKS_PER_SEC + tspec.tv_nsec / 100);
		}
	}
#endif
	if (gettimeofday (&tv, NULL) == 0)
		return ((gint64)tv.tv_sec * 1000000 + tv.tv_usec) * 10;
	return 0;
}

/*
 * Magic number to convert unix epoch start to windows epoch start
 * Jan 1, 1970 into a value which is relative to Jan 1, 1601.
 */
#define EPOCH_ADJUST    ((guint64)11644473600LL)

/* Returns the number of 100ns ticks since 1/1/1601, UTC timezone */
gint64
mono_100ns_datetime (void)
{
	struct timeval tv;
	if (gettimeofday (&tv, NULL) == 0)
		return mono_100ns_datetime_from_timeval (tv);
	return 0;
}

gint64
mono_100ns_datetime_from_timeval (struct timeval tv)
{
	return (((gint64)tv.tv_sec + EPOCH_ADJUST) * 1000000 + tv.tv_usec) * 10;
}

#endif

<<<<<<< HEAD
#ifdef HOST_DARWIN

static clock_serv_t sampling_clock_service;

guint64
mono_clock_get_time_ns (void)
=======
#if defined(HOST_DARWIN)

void
mono_clock_init (mono_clock_id_t *clk_id)
{
	kern_return_t ret;

	do {
		ret = host_get_clock_service (mach_host_self (), SYSTEM_CLOCK, clk_id);
	} while (ret == KERN_ABORTED);

	if (ret != KERN_SUCCESS)
		g_error ("%s: host_get_clock_service () returned %d", __func__, ret);
}

void
mono_clock_cleanup (mono_clock_id_t clk_id)
{
	kern_return_t ret;

	do {
		ret = mach_port_deallocate (mach_task_self (), clk_id);
	} while (ret == KERN_ABORTED);

	if (ret != KERN_SUCCESS)
		g_error ("%s: mach_port_deallocate () returned %d", __func__, ret);
}

guint64
mono_clock_get_time_ns (mono_clock_id_t clk_id)
>>>>>>> 82b080a0
{
	kern_return_t ret;
	mach_timespec_t mach_ts;

	do {
<<<<<<< HEAD
		ret = clock_get_time (sampling_clock_service, &mach_ts);
=======
		ret = clock_get_time (clk_id, &mach_ts);
>>>>>>> 82b080a0
	} while (ret == KERN_ABORTED);

	if (ret != KERN_SUCCESS)
		g_error ("%s: clock_get_time () returned %d", __func__, ret);

	return ((guint64) mach_ts.tv_sec * 1000000000) + (guint64) mach_ts.tv_nsec;
}

<<<<<<< HEAD
#else

static clockid_t sampling_posix_clock;

guint64
mono_clock_get_time_ns (void)
{
	struct timespec ts;

	if (clock_gettime (sampling_posix_clock, &ts) == -1)
=======
#elif defined(__linux__)

void
mono_clock_init (mono_clock_id_t *clk_id)
{	
}

void
mono_clock_cleanup (mono_clock_id_t clk_id)
{
}

guint64
mono_clock_get_time_ns (mono_clock_id_t clk_id)
{	
	struct timespec ts;

	if (clock_gettime (clk_id, &ts) == -1)
>>>>>>> 82b080a0
		g_error ("%s: clock_gettime () returned -1, errno = %d", __func__, errno);

	return ((guint64) ts.tv_sec * 1000000000) + (guint64) ts.tv_nsec;
}

<<<<<<< HEAD
=======
#else

void
mono_clock_init (mono_clock_id_t *clk_id)
{
	// TODO: need to implement this function for PC
	g_assert_not_reached ();
}

void
mono_clock_cleanup (mono_clock_id_t clk_id)
{
	// TODO: need to implement this function for PC
	g_assert_not_reached ();
}

guint64
mono_clock_get_time_ns (mono_clock_id_t clk_id)
{
	// TODO: need to implement time stamp function for PC
	g_assert_not_reached ();
}

>>>>>>> 82b080a0
#endif<|MERGE_RESOLUTION|>--- conflicted
+++ resolved
@@ -235,14 +235,6 @@
 
 #endif
 
-<<<<<<< HEAD
-#ifdef HOST_DARWIN
-
-static clock_serv_t sampling_clock_service;
-
-guint64
-mono_clock_get_time_ns (void)
-=======
 #if defined(HOST_DARWIN)
 
 void
@@ -273,17 +265,12 @@
 
 guint64
 mono_clock_get_time_ns (mono_clock_id_t clk_id)
->>>>>>> 82b080a0
 {
 	kern_return_t ret;
 	mach_timespec_t mach_ts;
 
 	do {
-<<<<<<< HEAD
-		ret = clock_get_time (sampling_clock_service, &mach_ts);
-=======
 		ret = clock_get_time (clk_id, &mach_ts);
->>>>>>> 82b080a0
 	} while (ret == KERN_ABORTED);
 
 	if (ret != KERN_SUCCESS)
@@ -292,18 +279,6 @@
 	return ((guint64) mach_ts.tv_sec * 1000000000) + (guint64) mach_ts.tv_nsec;
 }
 
-<<<<<<< HEAD
-#else
-
-static clockid_t sampling_posix_clock;
-
-guint64
-mono_clock_get_time_ns (void)
-{
-	struct timespec ts;
-
-	if (clock_gettime (sampling_posix_clock, &ts) == -1)
-=======
 #elif defined(__linux__)
 
 void
@@ -322,14 +297,11 @@
 	struct timespec ts;
 
 	if (clock_gettime (clk_id, &ts) == -1)
->>>>>>> 82b080a0
 		g_error ("%s: clock_gettime () returned -1, errno = %d", __func__, errno);
 
 	return ((guint64) ts.tv_sec * 1000000000) + (guint64) ts.tv_nsec;
 }
 
-<<<<<<< HEAD
-=======
 #else
 
 void
@@ -353,5 +325,4 @@
 	g_assert_not_reached ();
 }
 
->>>>>>> 82b080a0
 #endif