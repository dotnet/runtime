--- conflicted
+++ resolved
@@ -21,11 +21,8 @@
 #include <ctype.h>
 #include <string.h>
 #include <glib.h>
-<<<<<<< HEAD
-#if defined(ENABLE_NETCORE) && defined(TARGET_ANDROID) && !defined(WIN32)
-=======
-#ifdef TARGET_ANDROID
->>>>>>> 7487d215
+
+#ifdef TARGET_ANDROID && !defined(WIN32)
 #include <dlfcn.h>
 #endif
 
@@ -184,11 +181,8 @@
 MonoDl*
 mono_dl_open_self (char **error_msg)
 {
-<<<<<<< HEAD
-#if defined(ENABLE_NETCORE) && defined(TARGET_ANDROID) && !defined(WIN32)
-=======
-#ifdef TARGET_ANDROID
->>>>>>> 7487d215
+
+#ifdef TARGET_ANDROID && !defined(WIN32)
 	MonoDl *module;
 	if (error_msg)
 		*error_msg = NULL;
