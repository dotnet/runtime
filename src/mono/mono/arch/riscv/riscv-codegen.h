--- conflicted
+++ resolved
@@ -293,12 +293,7 @@
 	 (RISCV_BITS ((ins), 12, 8) << 12) | (RISCV_SIGN ((ins)) << 20))
 
 // Check a value for validity as an immediate.
-<<<<<<< HEAD
-#define RISCV_VALID_IMM32(value)	 \
-	(((gint32)value) == (value))
-=======
 #define RISCV_VALID_IMM32(value) (((gint32)value) == (value))
->>>>>>> 53a10ea1
 #define RISCV_VALID_I_IMM(value) \
 	(RISCV_DECODE_I_IMM (RISCV_ENCODE_I_IMM ((value))) == (value))
 #define RISCV_VALID_S_IMM(value) \
