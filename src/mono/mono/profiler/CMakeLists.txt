project(profiler)

include_directories(
  ${PROJECT_BINARY_DIR}/
  ${PROJECT_BINARY_DIR}/../..
  ${PROJECT_BINARY_DIR}/../../mono/eglib
  ${CMAKE_CURRENT_SOURCE_DIR}/../..
  ${PROJECT_SOURCE_DIR}/../
  ${PROJECT_SOURCE_DIR}/../eglib
  ${PROJECT_SOURCE_DIR}/../sgen)

if(NOT DISABLE_LIBS)
  if(HOST_ANDROID OR HOST_IOS OR HOST_TVOS)
    # Build the logging profiler only for mobile platforms
    add_library(mono-profiler-log SHARED helper.c log.c log-args.c ${ZLIB_SOURCES})
    target_link_libraries(mono-profiler-log monosgen-shared eglib_objects monoapi)
    if(HOST_ANDROID)
      target_link_libraries(mono-profiler-log log)
    endif()
    install(TARGETS mono-profiler-log LIBRARY)

    add_library(mono-profiler-log-static STATIC helper.c log.c log-args.c)
    target_link_libraries(mono-profiler-log-static monoapi)
    set_target_properties(mono-profiler-log-static PROPERTIES OUTPUT_NAME mono-profiler-log)
    install(TARGETS mono-profiler-log-static LIBRARY)

    if(NOT DISABLE_LOG_PROFILER_GZ)
      target_link_libraries(mono-profiler-log ${Z_LIBS})
    endif()
  endif()

  if(NOT HOST_WASI)
    add_library(mono-profiler-aot-static STATIC aot.c helper.c)
    target_link_libraries(mono-profiler-aot-static monoapi)
    set_target_properties(mono-profiler-aot-static PROPERTIES OUTPUT_NAME mono-profiler-aot)
    install(TARGETS mono-profiler-aot-static LIBRARY)
  endif()

<<<<<<< HEAD
  if(HOST_WASM AND NOT HOST_WASI)
=======
  if(HOST_BROWSER)
>>>>>>> db527c5d
    add_library(mono-profiler-browser-static STATIC browser.c)
    target_link_libraries(mono-profiler-browser-static monoapi)
    set_target_properties(mono-profiler-browser-static PROPERTIES OUTPUT_NAME mono-profiler-browser)
    install(TARGETS mono-profiler-browser-static LIBRARY)
  endif()
endif()<|MERGE_RESOLUTION|>--- conflicted
+++ resolved
@@ -36,11 +36,7 @@
     install(TARGETS mono-profiler-aot-static LIBRARY)
   endif()
 
-<<<<<<< HEAD
-  if(HOST_WASM AND NOT HOST_WASI)
-=======
   if(HOST_BROWSER)
->>>>>>> db527c5d
     add_library(mono-profiler-browser-static STATIC browser.c)
     target_link_libraries(mono-profiler-browser-static monoapi)
     set_target_properties(mono-profiler-browser-static PROPERTIES OUTPUT_NAME mono-profiler-browser)
