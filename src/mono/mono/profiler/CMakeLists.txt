--- conflicted
+++ resolved
@@ -14,11 +14,7 @@
     # Build the logging profiler only for certain platforms
     add_library(mono-profiler-log SHARED helper.c log.c log-args.c ${ZLIB_SOURCES})
     target_compile_definitions(mono-profiler-log PRIVATE -DMONO_DLL_EXPORT)
-<<<<<<< HEAD
-    target_link_libraries(mono-profiler-log PRIVATE monosgen-shared eglib_objects monoapi)
-=======
-    target_link_libraries(mono-profiler-log monosgen-shared monoapi eglib_objects)
->>>>>>> 4916b5a4
+    target_link_libraries(mono-profiler-log PRIVATE monosgen-shared monoapi eglib_objects)
     if(HOST_ANDROID)
       target_link_libraries(mono-profiler-log PRIVATE log)
     endif()
