--- conflicted
+++ resolved
@@ -219,10 +219,7 @@
 	// if (cinfo->ret.storage == ArgValuetypeInReg)
 	// 	cfg->ret_var_is_local = TRUE;
 
-<<<<<<< HEAD
-=======
 	mini_get_underlying_type (sig->ret);
->>>>>>> 7550df8b
 	if (cinfo->ret.storage == ArgValuetypeAddrInIReg || cinfo->ret.storage == ArgGsharedVTOnStack) {
 		cfg->vret_addr = mono_compile_create_var (cfg, mono_get_int_type (), OP_ARG);
 		if (G_UNLIKELY (cfg->verbose_level > 1)) {
