/**
 * SIMD Intrinsics support for netcore.
 * Only LLVM is supported as a backend.
 */

#include <config.h>
#include <mono/utils/mono-compiler.h>
#include <mono/metadata/icall-decl.h>
#include "mini.h"
#include "mini-runtime.h"
#include "ir-emit.h"
#include "llvm-intrinsics-types.h"
#ifdef ENABLE_LLVM
#include "mini-llvm.h"
#include "mini-llvm-cpp.h"
#endif
#include "mono/utils/bsearch.h"
#include <mono/metadata/abi-details.h>
#include <mono/metadata/reflection-internals.h>
#include <mono/utils/mono-hwcap.h>

#if defined (MONO_ARCH_SIMD_INTRINSICS)

#if defined(DISABLE_JIT)

void
mono_simd_intrinsics_init (void)
{
}

#else

#define MSGSTRFIELD(line) MSGSTRFIELD1(line)
#define MSGSTRFIELD1(line) str##line
static const struct msgstr_t {
#define METHOD(name) char MSGSTRFIELD(__LINE__) [sizeof (#name)];
#define METHOD2(str,name) char MSGSTRFIELD(__LINE__) [sizeof (str)];
#include "simd-methods.h"
#undef METHOD
#undef METHOD2
} method_names = {
#define METHOD(name) #name,
#define METHOD2(str,name) str,
#include "simd-methods.h"
#undef METHOD
#undef METHOD2
};

enum {
#define METHOD(name) SN_ ## name = offsetof (struct msgstr_t, MSGSTRFIELD(__LINE__)),
#define METHOD2(str,name) SN_ ## name = offsetof (struct msgstr_t, MSGSTRFIELD(__LINE__)),
#include "simd-methods.h"
};
#define method_name(idx) ((const char*)&method_names + (idx))

static int register_size;

#define None 0

typedef struct {
	uint16_t id; // One of the SN_ constants
	uint16_t default_op; // ins->opcode
	uint16_t default_instc0; // ins->inst_c0
	uint16_t unsigned_op;
	uint16_t unsigned_instc0;
	uint16_t floating_op;
	uint16_t floating_instc0;
} SimdIntrinsic;

static const SimdIntrinsic unsupported [] = { {SN_get_IsSupported} };

void
mono_simd_intrinsics_init (void)
{
	register_size = 16;
#if 0
	if ((mini_get_cpu_features () & MONO_CPU_X86_AVX) != 0)
		register_size = 32;
#endif
	/* Tell the class init code the size of the System.Numerics.Register type */
	mono_simd_register_size = register_size;
}

MonoInst*
mono_emit_simd_field_load (MonoCompile *cfg, MonoClassField *field, MonoInst *addr)
{
	return NULL;
}

static int
simd_intrinsic_compare_by_name (const void *key, const void *value)
{
	return strcmp ((const char*)key, method_name (*(guint16*)value));
}

static int
simd_intrinsic_info_compare_by_name (const void *key, const void *value)
{
	SimdIntrinsic *info = (SimdIntrinsic*)value;
	return strcmp ((const char*)key, method_name (info->id));
}

static int
lookup_intrins (guint16 *intrinsics, int size, MonoMethod *cmethod)
{
	const guint16 *result = (const guint16 *)mono_binary_search (cmethod->name, intrinsics, size / sizeof (guint16), sizeof (guint16), &simd_intrinsic_compare_by_name);

	if (result == NULL)
		return -1;
	else
		return (int)*result;
}

static SimdIntrinsic*
lookup_intrins_info (SimdIntrinsic *intrinsics, int size, MonoMethod *cmethod)
{
#if 0
	for (int i = 0; i < (size / sizeof (SimdIntrinsic)) - 1; ++i) {
		const char *n1 = method_name (intrinsics [i].id);
		const char *n2 = method_name (intrinsics [i + 1].id);
		int len1 = strlen (n1);
		int len2 = strlen (n2);
		for (int j = 0; j < len1 && j < len2; ++j) {
			if (n1 [j] > n2 [j]) {
				printf ("%s %s\n", n1, n2);
				g_assert_not_reached ();
			} else if (n1 [j] < n2 [j]) {
				break;
			}
		}
	}
#endif
	return (SimdIntrinsic *)mono_binary_search (cmethod->name, intrinsics, size / sizeof (SimdIntrinsic), sizeof (SimdIntrinsic), &simd_intrinsic_info_compare_by_name);
}

/*
 * Return a simd vreg for the simd value represented by SRC.
 * SRC is the 'this' argument to methods.
 * Set INDIRECT to TRUE if the value was loaded from memory.
 */
static int
load_simd_vreg_class (MonoCompile *cfg, MonoClass *klass, MonoInst *src, gboolean *indirect)
{
	const char *spec = INS_INFO (src->opcode);

	if (indirect)
		*indirect = FALSE;
	if (src->opcode == OP_XMOVE) {
		return src->sreg1;
	} else if (src->opcode == OP_LDADDR) {
		int res = ((MonoInst*)src->inst_p0)->dreg;
		return res;
	} else if (spec [MONO_INST_DEST] == 'x') {
		return src->dreg;
	} else if (src->type == STACK_PTR || src->type == STACK_MP) {
		MonoInst *ins;
		if (indirect)
			*indirect = TRUE;

		MONO_INST_NEW (cfg, ins, OP_LOADX_MEMBASE);
		ins->klass = klass;
		ins->sreg1 = src->dreg;
		ins->type = STACK_VTYPE;
		ins->dreg = alloc_ireg (cfg);
		MONO_ADD_INS (cfg->cbb, ins);
		return ins->dreg;
	}
	g_warning ("load_simd_vreg:: could not infer source simd (%d) vreg for op", src->type);
	mono_print_ins (src);
	g_assert_not_reached ();
}

static int
load_simd_vreg (MonoCompile *cfg, MonoMethod *cmethod, MonoInst *src, gboolean *indirect)
{
	return load_simd_vreg_class (cfg, cmethod->klass, src, indirect);
}

/* Create and emit a SIMD instruction, dreg is auto-allocated */
static MonoInst*
emit_simd_ins (MonoCompile *cfg, MonoClass *klass, int opcode, int sreg1, int sreg2)
{
	const char *spec = INS_INFO (opcode);
	MonoInst *ins;

	MONO_INST_NEW (cfg, ins, opcode);
	if (spec [MONO_INST_DEST] == 'x') {
		ins->dreg = alloc_xreg (cfg);
		ins->type = STACK_VTYPE;
	} else if (spec [MONO_INST_DEST] == 'i') {
		ins->dreg = alloc_ireg (cfg);
		ins->type = STACK_I4;
	} else if (spec [MONO_INST_DEST] == 'l') {
		ins->dreg = alloc_lreg (cfg);
		ins->type = STACK_I8;
	} else if (spec [MONO_INST_DEST] == 'f') {
		ins->dreg = alloc_freg (cfg);
		ins->type = STACK_R8;
	}
	ins->sreg1 = sreg1;
	ins->sreg2 = sreg2;
	ins->klass = klass;
	MONO_ADD_INS (cfg->cbb, ins);
	return ins;
}

static MonoInst*
emit_simd_ins_for_sig (MonoCompile *cfg, MonoClass *klass, int opcode, int instc0, int instc1, MonoMethodSignature *fsig, MonoInst **args)
{
	g_assert (fsig->param_count <= 3);
	MonoInst* ins = emit_simd_ins (cfg, klass, opcode,
		fsig->param_count > 0 ? args [0]->dreg : -1,
		fsig->param_count > 1 ? args [1]->dreg : -1);
	if (instc0 != -1)
		ins->inst_c0 = instc0;
	if (instc1 != -1)
		ins->inst_c1 = instc1;
	if (fsig->param_count == 3)
		ins->sreg3 = args [2]->dreg;
	return ins;
}

static gboolean
is_hw_intrinsics_class (MonoClass *klass, const char *name, gboolean *is_64bit)
{
	const char *class_name = m_class_get_name (klass);
	if ((!strcmp (class_name, "X64") || !strcmp (class_name, "Arm64")) && m_class_get_nested_in (klass)) {
		*is_64bit = TRUE;
		return !strcmp (m_class_get_name (m_class_get_nested_in (klass)), name);
	} else {
		*is_64bit = FALSE;
		return !strcmp (class_name, name);
	}
}

static MonoTypeEnum
get_underlying_type (MonoType* type)
{
	MonoClass* klass = mono_class_from_mono_type_internal (type);
	if (type->type == MONO_TYPE_PTR) // e.g. int* => MONO_TYPE_I4
		return m_class_get_byval_arg (m_class_get_element_class (klass))->type;
	else if (type->type == MONO_TYPE_GENERICINST) // e.g. Vector128<int> => MONO_TYPE_I4
		return mono_class_get_context (klass)->class_inst->type_argv [0]->type;
	else
		return type->type;
}

static MonoInst*
emit_xcompare (MonoCompile *cfg, MonoClass *klass, MonoTypeEnum etype, MonoInst *arg1, MonoInst *arg2)
{
	MonoInst *ins;
	gboolean is_fp = etype == MONO_TYPE_R4 || etype == MONO_TYPE_R8;

	ins = emit_simd_ins (cfg, klass, is_fp ? OP_XCOMPARE_FP : OP_XCOMPARE, arg1->dreg, arg2->dreg);
	ins->inst_c0 = CMP_EQ;
	ins->inst_c1 = etype;
	return ins;
}

static gboolean
is_intrinsics_vector_type (MonoType *vector_type)
{
	if (vector_type->type != MONO_TYPE_GENERICINST) return FALSE;
	MonoClass *klass = mono_class_from_mono_type_internal (vector_type);
	const char *name = m_class_get_name (klass);
	return !strcmp (name, "Vector64`1") || !strcmp (name, "Vector128`1") || !strcmp (name, "Vector256`1");
}

static MonoType*
get_vector_t_elem_type (MonoType *vector_type)
{
	MonoClass *klass;
	MonoType *etype;

	g_assert (vector_type->type == MONO_TYPE_GENERICINST);
	klass = mono_class_from_mono_type_internal (vector_type);
	g_assert (
		!strcmp (m_class_get_name (klass), "Vector`1") ||
		!strcmp (m_class_get_name (klass), "Vector64`1") ||
		!strcmp (m_class_get_name (klass), "Vector128`1") ||
		!strcmp (m_class_get_name (klass), "Vector256`1"));
	etype = mono_class_get_context (klass)->class_inst->type_argv [0];
	return etype;
}

static gboolean
type_is_unsigned (MonoType *type) {
	MonoClass *klass = mono_class_from_mono_type_internal (type);
	MonoType *etype = mono_class_get_context (klass)->class_inst->type_argv [0];
	switch (etype->type) {
	case MONO_TYPE_U1:
	case MONO_TYPE_U2:
	case MONO_TYPE_U4:
	case MONO_TYPE_U8:
	case MONO_TYPE_U:
		return TRUE;
	}
	return FALSE;
}

static gboolean
type_is_float (MonoType *type) {
	MonoClass *klass = mono_class_from_mono_type_internal (type);
	MonoType *etype = mono_class_get_context (klass)->class_inst->type_argv [0];
	switch (etype->type) {
	case MONO_TYPE_R4:
	case MONO_TYPE_R8:
		return TRUE;
	}
	return FALSE;
}

static int
type_to_expand_op (MonoType *type)
{
	switch (type->type) {
	case MONO_TYPE_I1:
	case MONO_TYPE_U1:
		return OP_EXPAND_I1;
	case MONO_TYPE_I2:
	case MONO_TYPE_U2:
		return OP_EXPAND_I2;
	case MONO_TYPE_I4:
	case MONO_TYPE_U4:
		return OP_EXPAND_I4;
	case MONO_TYPE_I8:
	case MONO_TYPE_U8:
		return OP_EXPAND_I8;
	case MONO_TYPE_R4:
		return OP_EXPAND_R4;
	case MONO_TYPE_R8:
		return OP_EXPAND_R8;
	case MONO_TYPE_I:
	case MONO_TYPE_U:
#if TARGET_SIZEOF_VOID_P == 8
		return OP_EXPAND_I8;
#else
		return OP_EXPAND_I4;
#endif
	default:
		g_assert_not_reached ();
	}
}

static int
type_to_insert_op (MonoType *type)
{
	switch (type->type) {
	case MONO_TYPE_I1:
	case MONO_TYPE_U1:
		return OP_INSERT_I1;
	case MONO_TYPE_I2:
	case MONO_TYPE_U2:
		return OP_INSERT_I2;
	case MONO_TYPE_I4:
	case MONO_TYPE_U4:
		return OP_INSERT_I4;
	case MONO_TYPE_I8:
	case MONO_TYPE_U8:
		return OP_INSERT_I8;
	case MONO_TYPE_R4:
		return OP_INSERT_R4;
	case MONO_TYPE_R8:
		return OP_INSERT_R8;
	case MONO_TYPE_I:
	case MONO_TYPE_U:
#if TARGET_SIZEOF_VOID_P == 8
		return OP_INSERT_I8;
#else
		return OP_INSERT_I4;
#endif
	default:
		g_assert_not_reached ();
	}
}

typedef struct {
	const char *name;
	MonoCPUFeatures feature;
	const SimdIntrinsic *intrinsics;
	int intrinsics_size;
	gboolean jit_supported;
} IntrinGroup;

typedef MonoInst * (* EmitIntrinsicFn) (
	MonoCompile *cfg, MonoMethodSignature *fsig, MonoInst **args,
	MonoClass *klass, const IntrinGroup *intrin_group,
	const SimdIntrinsic *info, int id, MonoTypeEnum arg0_type,
	gboolean is_64bit);

static const IntrinGroup unsupported_intrin_group [] = {
	{ "", 0, unsupported, sizeof (unsupported) },
};

static MonoInst *
emit_hardware_intrinsics (
	MonoCompile *cfg, MonoMethod *cmethod, MonoMethodSignature *fsig,
	MonoInst **args, const IntrinGroup *groups, int groups_size_bytes,
	EmitIntrinsicFn custom_emit)
{
	MonoClass *klass = cmethod->klass;
	const IntrinGroup *intrin_group = unsupported_intrin_group;
	gboolean is_64bit = FALSE;
	int groups_size = groups_size_bytes / sizeof (groups [0]);
	for (int i = 0; i < groups_size; ++i) {
		const IntrinGroup *group = &groups [i];
		if (is_hw_intrinsics_class (klass, group->name, &is_64bit)) {
			intrin_group = group;
			break;
		}
	}

	gboolean supported = FALSE;
	MonoTypeEnum arg0_type = fsig->param_count > 0 ? get_underlying_type (fsig->params [0]) : MONO_TYPE_VOID;
	int id = -1;
	uint16_t op = 0;
	uint16_t c0 = 0;
	const SimdIntrinsic *intrinsics = intrin_group->intrinsics;
	int intrinsics_size = intrin_group->intrinsics_size;
	MonoCPUFeatures feature = intrin_group->feature;
	const SimdIntrinsic *info = lookup_intrins_info ((SimdIntrinsic *) intrinsics, intrinsics_size, cmethod);
	{
		if (!info)
			goto support_probe_complete;
		id = info->id;
		// Hardware intrinsics are LLVM-only.
		if (!COMPILE_LLVM (cfg) && !intrin_group->jit_supported)
			goto support_probe_complete;

		if (intrin_group->intrinsics == unsupported)
			supported = FALSE;
		else if (feature)
			supported = (mini_get_cpu_features (cfg) & feature) != 0;
		else
			supported = TRUE;


		op = info->default_op;
		c0 = info->default_instc0;
		gboolean is_unsigned = FALSE;
		gboolean is_float = FALSE;
		switch (arg0_type) {
		case MONO_TYPE_U1:
		case MONO_TYPE_U2:
		case MONO_TYPE_U4:
		case MONO_TYPE_U8:
		case MONO_TYPE_U:
			is_unsigned = TRUE;
			break;
		case MONO_TYPE_R4:
		case MONO_TYPE_R8:
			is_float = TRUE;
			break;
		}
		if (is_unsigned && info->unsigned_op != 0) {
			op = info->unsigned_op;
			c0 = info->unsigned_instc0;
		} else if (is_float && info->floating_op != 0) {
			op = info->floating_op;
			c0 = info->floating_instc0;
		}
	}
support_probe_complete:
	if (id == SN_get_IsSupported) {
		MonoInst *ins = NULL;
		EMIT_NEW_ICONST (cfg, ins, supported ? 1 : 0);
		return ins;
	}
	if (!supported) {
		// Can't emit non-supported llvm intrinsics
		if (cfg->method != cmethod) {
			// Keep the original call so we end up in the intrinsic method
			return NULL;
		} else {
			// Emit an exception from the intrinsic method
			mono_emit_jit_icall (cfg, mono_throw_platform_not_supported, NULL);
			return NULL;
		}
	}
	if (op != 0)
		return emit_simd_ins_for_sig (cfg, klass, op, c0, arg0_type, fsig, args);
	return custom_emit (cfg, fsig, args, klass, intrin_group, info, id, arg0_type, is_64bit);
}

static MonoInst *
emit_vector_create_elementwise (
	MonoCompile *cfg, MonoMethodSignature *fsig, MonoType *vtype,
	MonoType *etype, MonoInst **args)
{
	int op = type_to_insert_op (etype);
	MonoClass *vklass = mono_class_from_mono_type_internal (vtype);
	MonoInst *ins = emit_simd_ins (cfg, vklass, OP_XZERO, -1, -1);
	for (int i = 0; i < fsig->param_count; ++i) {
		ins = emit_simd_ins (cfg, vklass, op, ins->dreg, args [i]->dreg);
		ins->inst_c0 = i;
	}
	return ins;
}

#if defined(TARGET_AMD64) || defined(TARGET_ARM64)

static int
type_to_xinsert_op (MonoTypeEnum type)
{
	switch (type) {
	case MONO_TYPE_I1: case MONO_TYPE_U1: return OP_XINSERT_I1;
	case MONO_TYPE_I2: case MONO_TYPE_U2: return OP_XINSERT_I2;
	case MONO_TYPE_I4: case MONO_TYPE_U4: return OP_XINSERT_I4;
	case MONO_TYPE_I8: case MONO_TYPE_U8: return OP_XINSERT_I8;
	case MONO_TYPE_R4: return OP_XINSERT_R4;
	case MONO_TYPE_R8: return OP_XINSERT_R8;
	case MONO_TYPE_I: case MONO_TYPE_U:
#if TARGET_SIZEOF_VOID_P == 8
		return OP_XINSERT_I8;
#else
		return OP_XINSERT_I4;
#endif
	default: g_assert_not_reached ();
	}
}

static int
type_to_xextract_op (MonoTypeEnum type)
{
	switch (type) {
	case MONO_TYPE_I1: case MONO_TYPE_U1: return OP_XEXTRACT_I1;
	case MONO_TYPE_I2: case MONO_TYPE_U2: return OP_XEXTRACT_I2;
	case MONO_TYPE_I4: case MONO_TYPE_U4: return OP_XEXTRACT_I4;
	case MONO_TYPE_I8: case MONO_TYPE_U8: return OP_XEXTRACT_I8;
	case MONO_TYPE_R4: return OP_XEXTRACT_R4;
	case MONO_TYPE_R8: return OP_XEXTRACT_R8;
	case MONO_TYPE_I: case MONO_TYPE_U:
#if TARGET_SIZEOF_VOID_P == 8
		return OP_XEXTRACT_I8;
#else
		return OP_XEXTRACT_I4;
#endif
	default: g_assert_not_reached ();
	}
}

static int
type_to_extract_op (MonoTypeEnum type)
{
	switch (type) {
	case MONO_TYPE_I1: case MONO_TYPE_U1: return OP_EXTRACT_I1;
	case MONO_TYPE_I2: case MONO_TYPE_U2: return OP_EXTRACT_I2;
	case MONO_TYPE_I4: case MONO_TYPE_U4: return OP_EXTRACT_I4;
	case MONO_TYPE_I8: case MONO_TYPE_U8: return OP_EXTRACT_I8;
	case MONO_TYPE_R4: return OP_EXTRACT_R4;
	case MONO_TYPE_R8: return OP_EXTRACT_R8;
	case MONO_TYPE_I: case MONO_TYPE_U:
#if TARGET_SIZEOF_VOID_P == 8
		return OP_EXTRACT_I8;
#else
		return OP_EXTRACT_I4;
#endif
	default: g_assert_not_reached ();
	}
}

static guint16 sri_vector_methods [] = {
	SN_As,
	SN_AsByte,
	SN_AsDouble,
	SN_AsInt16,
	SN_AsInt32,
	SN_AsInt64,
	SN_AsSByte,
	SN_AsSingle,
	SN_AsUInt16,
	SN_AsUInt32,
	SN_AsUInt64,
	SN_AsVector128,
	SN_AsVector2,
	SN_AsVector256,
	SN_AsVector3,
	SN_AsVector4,
<<<<<<< HEAD
	SN_ConditionalSelect,
=======
	SN_Ceiling,
>>>>>>> fe24ab30
	SN_Create,
	SN_CreateScalar,
	SN_CreateScalarUnsafe,
	SN_Floor,
	SN_GetElement,
	SN_GetLower,
	SN_GetUpper,
	SN_ToScalar,
	SN_ToVector128,
	SN_ToVector128Unsafe,
	SN_ToVector256,
	SN_ToVector256Unsafe,
	SN_WithElement,
};

/* nint and nuint haven't been enabled yet for System.Runtime.Intrinsics.
 * Remove this once support has been added.
 */
#define MONO_TYPE_IS_INTRINSICS_VECTOR_PRIMITIVE(t) ((MONO_TYPE_IS_VECTOR_PRIMITIVE(t)) && ((t)->type != MONO_TYPE_I) && ((t)->type != MONO_TYPE_U))

static gboolean
is_elementwise_create_overload (MonoMethodSignature *fsig, MonoType *ret_type)
{
	uint16_t param_count = fsig->param_count;
	if (param_count < 1) return FALSE;
	MonoType *type = fsig->params [0];
	if (!MONO_TYPE_IS_INTRINSICS_VECTOR_PRIMITIVE (type)) return FALSE;
	if (!mono_metadata_type_equal (ret_type, type)) return FALSE;
	for (uint16_t i = 1; i < param_count; ++i)
		if (!mono_metadata_type_equal (type, fsig->params [i])) return FALSE;
	return TRUE;
}

static gboolean
is_create_from_half_vectors_overload (MonoMethodSignature *fsig)
{
	if (fsig->param_count != 2) return FALSE;
	if (!is_intrinsics_vector_type (fsig->params [0])) return FALSE;
	return mono_metadata_type_equal (fsig->params [0], fsig->params [1]);
}

static MonoInst*
emit_sri_vector (MonoCompile *cfg, MonoMethod *cmethod, MonoMethodSignature *fsig, MonoInst **args)
{
	if (!COMPILE_LLVM (cfg))
		return NULL;

	MonoClass *klass = cmethod->klass;
	int id = lookup_intrins (sri_vector_methods, sizeof (sri_vector_methods), cmethod);
	if (id == -1)
		return NULL;

	if (!strcmp (m_class_get_name (cfg->method->klass), "Vector256"))
		return NULL; // TODO: Fix Vector256.WithUpper/WithLower

	MonoTypeEnum arg0_type = fsig->param_count > 0 ? get_underlying_type (fsig->params [0]) : MONO_TYPE_VOID;

	switch (id) {
	case SN_As:
	case SN_AsByte:
	case SN_AsDouble:
	case SN_AsInt16:
	case SN_AsInt32:
	case SN_AsInt64:
	case SN_AsSByte:
	case SN_AsSingle:
	case SN_AsUInt16:
	case SN_AsUInt32:
	case SN_AsUInt64: {
		MonoType *ret_type = get_vector_t_elem_type (fsig->ret);
		MonoType *arg_type = get_vector_t_elem_type (fsig->params [0]);
		if (!MONO_TYPE_IS_INTRINSICS_VECTOR_PRIMITIVE (ret_type) || !MONO_TYPE_IS_INTRINSICS_VECTOR_PRIMITIVE (arg_type))
			return NULL;
		return emit_simd_ins (cfg, klass, OP_XCAST, args [0]->dreg, -1);
	}
<<<<<<< HEAD
	case SN_ConditionalSelect: {
#ifdef TARGET_ARM64
		return emit_simd_ins_for_sig (cfg, klass, OP_ARM64_BSL, -1, arg0_type, fsig, args);
=======
	case SN_Ceiling:
	case SN_Floor: {
#ifdef TARGET_ARM64
		if ((arg0_type != MONO_TYPE_R4) && (arg0_type != MONO_TYPE_R8))
			return NULL;
		int ceil_or_floor = id == SN_Ceiling ? INTRINS_AARCH64_ADV_SIMD_FRINTP : INTRINS_AARCH64_ADV_SIMD_FRINTM;
		return emit_simd_ins_for_sig (cfg, klass, OP_XOP_OVR_X_X, ceil_or_floor, arg0_type, fsig, args);
>>>>>>> fe24ab30
#else
		return NULL;
#endif
	}
	case SN_Create: {
		MonoType *etype = get_vector_t_elem_type (fsig->ret);
		if (fsig->param_count == 1 && mono_metadata_type_equal (fsig->params [0], etype))
			return emit_simd_ins (cfg, klass, type_to_expand_op (etype), args [0]->dreg, -1);
		else if (is_create_from_half_vectors_overload (fsig))
			return emit_simd_ins (cfg, klass, OP_XCONCAT, args [0]->dreg, args [1]->dreg);
		else if (is_elementwise_create_overload (fsig, etype))
			return emit_vector_create_elementwise (cfg, fsig, fsig->ret, etype, args);
		break;
	}
	case SN_CreateScalar:
		return emit_simd_ins_for_sig (cfg, klass, OP_CREATE_SCALAR, -1, arg0_type, fsig, args);
	case SN_CreateScalarUnsafe:
		return emit_simd_ins_for_sig (cfg, klass, OP_CREATE_SCALAR_UNSAFE, -1, arg0_type, fsig, args);
	case SN_GetElement: {
		MonoClass *arg_class = mono_class_from_mono_type_internal (fsig->params [0]);
		MonoType *etype = mono_class_get_context (arg_class)->class_inst->type_argv [0];
		if (!MONO_TYPE_IS_INTRINSICS_VECTOR_PRIMITIVE (etype))
			return NULL;
		int size = mono_class_value_size (arg_class, NULL);
		int esize = mono_class_value_size (mono_class_from_mono_type_internal (etype), NULL);
		int elems = size / esize;
		MONO_EMIT_NEW_BIALU_IMM (cfg, OP_COMPARE_IMM, -1, args [1]->dreg, elems);
		MONO_EMIT_NEW_COND_EXC (cfg, GE_UN, "ArgumentOutOfRangeException");
		int extract_op = type_to_xextract_op (arg0_type);
		return emit_simd_ins_for_sig (cfg, klass, extract_op, -1, arg0_type, fsig, args);
	}
	case SN_GetLower:
	case SN_GetUpper: {
		MonoType *arg_type = get_vector_t_elem_type (fsig->params [0]);
		if (!MONO_TYPE_IS_INTRINSICS_VECTOR_PRIMITIVE (arg_type))
			return NULL;
		int op = id == SN_GetLower ? OP_XLOWER : OP_XUPPER;
		return emit_simd_ins_for_sig (cfg, klass, op, 0, arg0_type, fsig, args);
	}
	case SN_ToScalar: {
		MonoType *arg_type = get_vector_t_elem_type (fsig->params [0]);
		if (!MONO_TYPE_IS_INTRINSICS_VECTOR_PRIMITIVE (arg_type))
			return NULL;
		int extract_op = type_to_extract_op (arg0_type);
		return emit_simd_ins_for_sig (cfg, klass, extract_op, 0, arg0_type, fsig, args);
	}
	case SN_ToVector128:
	case SN_ToVector128Unsafe: {
		MonoType *arg_type = get_vector_t_elem_type (fsig->params [0]);
		if (!MONO_TYPE_IS_INTRINSICS_VECTOR_PRIMITIVE (arg_type))
			return NULL;
		int op = id == SN_ToVector128 ? OP_XWIDEN : OP_XWIDEN_UNSAFE;
		return emit_simd_ins_for_sig (cfg, klass, op, 0, arg0_type, fsig, args);
	}
	case SN_WithElement: {
		MonoClass *arg_class = mono_class_from_mono_type_internal (fsig->params [0]);
		MonoType *etype = mono_class_get_context (arg_class)->class_inst->type_argv [0];
		if (!MONO_TYPE_IS_INTRINSICS_VECTOR_PRIMITIVE (etype))
			return NULL;
		int size = mono_class_value_size (arg_class, NULL);
		int esize = mono_class_value_size (mono_class_from_mono_type_internal (etype), NULL);
		int elems = size / esize;
		MONO_EMIT_NEW_BIALU_IMM (cfg, OP_COMPARE_IMM, -1, args [1]->dreg, elems);
		MONO_EMIT_NEW_COND_EXC (cfg, GE_UN, "ArgumentOutOfRangeException");
		int insert_op = type_to_xinsert_op (arg0_type);
		MonoInst *ins = emit_simd_ins (cfg, klass, insert_op, args [0]->dreg, args [2]->dreg);
		ins->sreg3 = args [1]->dreg;
		ins->inst_c1 = arg0_type;
		return ins;
	}
	case SN_WithLower:
	case SN_WithUpper: {
		MonoType *arg_type = get_vector_t_elem_type (fsig->params [0]);
		if (!MONO_TYPE_IS_INTRINSICS_VECTOR_PRIMITIVE (arg_type))
			return NULL;
		int op = id == SN_GetLower ? OP_XINSERT_LOWER : OP_XINSERT_UPPER;
		return emit_simd_ins_for_sig (cfg, klass, op, 0, arg0_type, fsig, args);
	}
	default:
		break;
	}

	return NULL;
}

static guint16 vector64_vector128_t_methods [] = {
	SN_Equals,
	SN_get_AllBitsSet,
	SN_get_Count,
	SN_get_IsSupported,
	SN_get_Zero,
};

static MonoInst*
emit_vector64_vector128_t (MonoCompile *cfg, MonoMethod *cmethod, MonoMethodSignature *fsig, MonoInst **args)
{
	int id = lookup_intrins (vector64_vector128_t_methods, sizeof (vector64_vector128_t_methods), cmethod);
	if (id == -1)
		return NULL;

	MonoClass *klass = cmethod->klass;
	MonoType *type = m_class_get_byval_arg (klass);
	MonoType *etype = mono_class_get_context (klass)->class_inst->type_argv [0];
	int size = mono_class_value_size (klass, NULL);
	int esize = mono_class_value_size (mono_class_from_mono_type_internal (etype), NULL);
	g_assert (size > 0);
	g_assert (esize > 0);
	int len = size / esize;

	if (!MONO_TYPE_IS_INTRINSICS_VECTOR_PRIMITIVE (etype))
		return NULL;

	if (cfg->verbose_level > 1) {
		char *name = mono_method_full_name (cmethod, TRUE);
		printf ("  SIMD intrinsic %s\n", name);
		g_free (name);
	}

	switch (id) {
	case SN_get_IsSupported: {
		MonoInst *ins = NULL;
		EMIT_NEW_ICONST (cfg, ins, 1);
		return ins;
	}
	default:
		break;
	}

	if (!COMPILE_LLVM (cfg))
		return NULL;

	switch (id) {
	case SN_get_Count: {
		MonoInst *ins = NULL;
		if (!(fsig->param_count == 0 && fsig->ret->type == MONO_TYPE_I4))
			break;
		EMIT_NEW_ICONST (cfg, ins, len);
		return ins;
	}
	case SN_get_Zero: {
		return emit_simd_ins (cfg, klass, OP_XZERO, -1, -1);
	}
	case SN_get_AllBitsSet: {
		MonoInst *ins = emit_simd_ins (cfg, klass, OP_XZERO, -1, -1);
		return emit_xcompare (cfg, klass, etype->type, ins, ins);
	}
	case SN_Equals: {
		if (fsig->param_count == 1 && fsig->ret->type == MONO_TYPE_BOOLEAN && mono_metadata_type_equal (fsig->params [0], type)) {
			int sreg1 = load_simd_vreg (cfg, cmethod, args [0], NULL);
			return emit_simd_ins (cfg, klass, OP_XEQUAL, sreg1, args [1]->dreg);
		}
		break;
	}
	default:
		break;
	}

	return NULL;
}

#endif // defined(TARGET_AMD64) || defined(TARGET_ARM64)

#ifdef TARGET_AMD64

static guint16 vector_methods [] = {
	SN_ConvertToDouble,
	SN_ConvertToInt32,
	SN_ConvertToInt64,
	SN_ConvertToSingle,
	SN_ConvertToUInt32,
	SN_ConvertToUInt64,
	SN_Narrow,
	SN_Widen,
	SN_get_IsHardwareAccelerated,
};

static MonoInst*
emit_sys_numerics_vector (MonoCompile *cfg, MonoMethod *cmethod, MonoMethodSignature *fsig, MonoInst **args)
{
	MonoInst *ins;
	gboolean supported = FALSE;
	int id;
	MonoType *etype;

	id = lookup_intrins (vector_methods, sizeof (vector_methods), cmethod);
	if (id == -1)
		return NULL;

	//printf ("%s\n", mono_method_full_name (cmethod, 1));

#ifdef MONO_ARCH_SIMD_INTRINSICS
	supported = TRUE;
#endif

	if (cfg->verbose_level > 1) {
		char *name = mono_method_full_name (cmethod, TRUE);
		printf ("  SIMD intrinsic %s\n", name);
		g_free (name);
	}

	switch (id) {
	case SN_get_IsHardwareAccelerated:
		EMIT_NEW_ICONST (cfg, ins, supported ? 1 : 0);
		ins->type = STACK_I4;
		return ins;
	case SN_ConvertToInt32:
		etype = get_vector_t_elem_type (fsig->params [0]);
		g_assert (etype->type == MONO_TYPE_R4);
		return emit_simd_ins (cfg, mono_class_from_mono_type_internal (fsig->ret), OP_CVTPS2DQ, args [0]->dreg, -1);
	case SN_ConvertToSingle:
		etype = get_vector_t_elem_type (fsig->params [0]);
		g_assert (etype->type == MONO_TYPE_I4 || etype->type == MONO_TYPE_U4);
		// FIXME:
		if (etype->type == MONO_TYPE_U4)
			return NULL;
		return emit_simd_ins (cfg, mono_class_from_mono_type_internal (fsig->ret), OP_CVTDQ2PS, args [0]->dreg, -1);
	case SN_ConvertToDouble:
	case SN_ConvertToInt64:
	case SN_ConvertToUInt32:
	case SN_ConvertToUInt64:
	case SN_Narrow:
	case SN_Widen:
		// FIXME:
		break;
	default:
		break;
	}

	return NULL;
}

static guint16 vector_t_methods [] = {
	SN_ctor,
	SN_CopyTo,
	SN_Equals,
	SN_GreaterThan,
	SN_GreaterThanOrEqual,
	SN_LessThan,
	SN_LessThanOrEqual,
	SN_Max,
	SN_Min,
	SN_get_AllBitsSet,
	SN_get_Count,
	SN_get_Item,
	SN_get_One,
	SN_get_Zero,
	SN_op_Addition,
	SN_op_BitwiseAnd,
	SN_op_BitwiseOr,
	SN_op_Division,
	SN_op_Equality,
	SN_op_ExclusiveOr,
	SN_op_Explicit,
	SN_op_Inequality,
	SN_op_Multiply,
	SN_op_Subtraction
};

static MonoInst*
emit_sys_numerics_vector_t (MonoCompile *cfg, MonoMethod *cmethod, MonoMethodSignature *fsig, MonoInst **args)
{
	MonoInst *ins;
	MonoType *type, *etype;
	MonoClass *klass;
	int size, len, id;
	gboolean is_unsigned;

	static const float r4_one = 1.0f;
	static const double r8_one = 1.0;

	id = lookup_intrins (vector_t_methods, sizeof (vector_t_methods), cmethod);
	if (id == -1)
		return NULL;

	klass = cmethod->klass;
	type = m_class_get_byval_arg (klass);
	etype = mono_class_get_context (klass)->class_inst->type_argv [0];
	size = mono_class_value_size (mono_class_from_mono_type_internal (etype), NULL);
	g_assert (size);
	len = register_size / size;

	if (!MONO_TYPE_IS_PRIMITIVE (etype) || etype->type == MONO_TYPE_CHAR || etype->type == MONO_TYPE_BOOLEAN)
		return NULL;

	if (cfg->verbose_level > 1) {
		char *name = mono_method_full_name (cmethod, TRUE);
		printf ("  SIMD intrinsic %s\n", name);
		g_free (name);
	}

	switch (id) {
	case SN_get_Count:
		if (!(fsig->param_count == 0 && fsig->ret->type == MONO_TYPE_I4))
			break;
		EMIT_NEW_ICONST (cfg, ins, len);
		return ins;
	case SN_get_Zero:
		g_assert (fsig->param_count == 0 && mono_metadata_type_equal (fsig->ret, type));
		return emit_simd_ins (cfg, klass, OP_XZERO, -1, -1);
	case SN_get_One: {
		g_assert (fsig->param_count == 0 && mono_metadata_type_equal (fsig->ret, type));
		MonoInst *one = NULL;
		int expand_opcode = type_to_expand_op (etype);
		MONO_INST_NEW (cfg, one, -1);
		switch (expand_opcode) {
		case OP_EXPAND_R4:
			one->opcode = OP_R4CONST;
			one->type = STACK_R4;
			one->inst_p0 = (void *) &r4_one;
			break;
		case OP_EXPAND_R8:
			one->opcode = OP_R8CONST;
			one->type = STACK_R8;
			one->inst_p0 = (void *) &r8_one;
			break;
		default:
			one->opcode = OP_ICONST;
			one->type = STACK_I4;
			one->inst_c0 = 1;
			break;
		}
		one->dreg = alloc_dreg (cfg, (MonoStackType)one->type);
		MONO_ADD_INS (cfg->cbb, one);
		return emit_simd_ins (cfg, klass, expand_opcode, one->dreg, -1);
	}
	case SN_get_AllBitsSet: {
		/* Compare a zero vector with itself */
		ins = emit_simd_ins (cfg, klass, OP_XZERO, -1, -1);
		return emit_xcompare (cfg, klass, etype->type, ins, ins);
	}
	case SN_get_Item: {
		if (!COMPILE_LLVM (cfg))
			return NULL;
		MONO_EMIT_NEW_BIALU_IMM (cfg, OP_COMPARE_IMM, -1, args [1]->dreg, len);
		MONO_EMIT_NEW_COND_EXC (cfg, GE_UN, "ArgumentOutOfRangeException");
		MonoTypeEnum ty = etype->type;
		int opcode = type_to_xextract_op (ty);
		int src1 = load_simd_vreg (cfg, cmethod, args [0], NULL);
		MonoInst *ins = emit_simd_ins (cfg, klass, opcode, src1, args [1]->dreg);
		ins->inst_c1 = ty;
		return ins;
	}
	case SN_ctor:
		if (fsig->param_count == 1 && mono_metadata_type_equal (fsig->params [0], etype)) {
			int dreg = load_simd_vreg (cfg, cmethod, args [0], NULL);

			int opcode = type_to_expand_op (etype);
			ins = emit_simd_ins (cfg, klass, opcode, args [1]->dreg, -1);
			ins->dreg = dreg;
			return ins;
		}
		if ((fsig->param_count == 1 || fsig->param_count == 2) && (fsig->params [0]->type == MONO_TYPE_SZARRAY)) {
			MonoInst *array_ins = args [1];
			MonoInst *index_ins;
			MonoInst *ldelema_ins;
			MonoInst *var;
			int end_index_reg;

			if (args [0]->opcode != OP_LDADDR)
				return NULL;

			/* .ctor (T[]) or .ctor (T[], index) */

			if (fsig->param_count == 2) {
				index_ins = args [2];
			} else {
				EMIT_NEW_ICONST (cfg, index_ins, 0);
			}

			/* Emit bounds check for the index (index >= 0) */
			mini_emit_bounds_check_offset (cfg, array_ins->dreg, MONO_STRUCT_OFFSET (MonoArray, max_length), index_ins->dreg, "ArgumentOutOfRangeException");

			/* Emit bounds check for the end (index + len - 1 < array length) */
			end_index_reg = alloc_ireg (cfg);
			EMIT_NEW_BIALU_IMM (cfg, ins, OP_IADD_IMM, end_index_reg, index_ins->dreg, len - 1);
			mini_emit_bounds_check_offset (cfg, array_ins->dreg, MONO_STRUCT_OFFSET (MonoArray, max_length), end_index_reg, "ArgumentOutOfRangeException");

			/* Load the array slice into the simd reg */
			ldelema_ins = mini_emit_ldelema_1_ins (cfg, mono_class_from_mono_type_internal (etype), array_ins, index_ins, FALSE, FALSE);
			g_assert (args [0]->opcode == OP_LDADDR);
			var = (MonoInst*)args [0]->inst_p0;
			EMIT_NEW_LOAD_MEMBASE (cfg, ins, OP_LOADX_MEMBASE, var->dreg, ldelema_ins->dreg, 0);
			ins->klass = cmethod->klass;
			return args [0];
		}
		break;
	case SN_CopyTo:
		if ((fsig->param_count == 1 || fsig->param_count == 2) && (fsig->params [0]->type == MONO_TYPE_SZARRAY)) {
			MonoInst *array_ins = args [1];
			MonoInst *index_ins;
			MonoInst *ldelema_ins;
			int val_vreg, end_index_reg;

			val_vreg = load_simd_vreg (cfg, cmethod, args [0], NULL);

			/* CopyTo (T[]) or CopyTo (T[], index) */

			if (fsig->param_count == 2) {
				index_ins = args [2];
			} else {
				EMIT_NEW_ICONST (cfg, index_ins, 0);
			}

			/* CopyTo () does complicated argument checks */
			mini_emit_bounds_check_offset (cfg, array_ins->dreg, MONO_STRUCT_OFFSET (MonoArray, max_length), index_ins->dreg, "ArgumentOutOfRangeException");
			end_index_reg = alloc_ireg (cfg);
			int len_reg = alloc_ireg (cfg);
			MONO_EMIT_NEW_LOAD_MEMBASE_OP_FLAGS (cfg, OP_LOADI4_MEMBASE, len_reg, array_ins->dreg, MONO_STRUCT_OFFSET (MonoArray, max_length), MONO_INST_INVARIANT_LOAD);
			EMIT_NEW_BIALU (cfg, ins, OP_ISUB, end_index_reg, len_reg, index_ins->dreg);
			MONO_EMIT_NEW_BIALU_IMM (cfg, OP_COMPARE_IMM, -1, end_index_reg, len);
			MONO_EMIT_NEW_COND_EXC (cfg, LT, "ArgumentException");

			/* Load the array slice into the simd reg */
			ldelema_ins = mini_emit_ldelema_1_ins (cfg, mono_class_from_mono_type_internal (etype), array_ins, index_ins, FALSE, FALSE);
			EMIT_NEW_STORE_MEMBASE (cfg, ins, OP_STOREX_MEMBASE, ldelema_ins->dreg, 0, val_vreg);
			ins->klass = cmethod->klass;
			return ins;
		}
		break;
	case SN_Equals:
		if (fsig->param_count == 1 && fsig->ret->type == MONO_TYPE_BOOLEAN && mono_metadata_type_equal (fsig->params [0], type)) {
			int sreg1 = load_simd_vreg (cfg, cmethod, args [0], NULL);

			return emit_simd_ins (cfg, klass, OP_XEQUAL, sreg1, args [1]->dreg);
		} else if (fsig->param_count == 2 && mono_metadata_type_equal (fsig->ret, type) && mono_metadata_type_equal (fsig->params [0], type) && mono_metadata_type_equal (fsig->params [1], type)) {
			/* Per element equality */
			return emit_xcompare (cfg, klass, etype->type, args [0], args [1]);
		}
		break;
	case SN_op_Equality:
	case SN_op_Inequality:
		g_assert (fsig->param_count == 2 && fsig->ret->type == MONO_TYPE_BOOLEAN &&
				  mono_metadata_type_equal (fsig->params [0], type) &&
				  mono_metadata_type_equal (fsig->params [1], type));
		ins = emit_simd_ins (cfg, klass, OP_XEQUAL, args [0]->dreg, args [1]->dreg);
		if (id == SN_op_Inequality) {
			int sreg = ins->dreg;
			int dreg = alloc_ireg (cfg);
			MONO_EMIT_NEW_BIALU_IMM (cfg, OP_COMPARE_IMM, -1, sreg, 0);
			EMIT_NEW_UNALU (cfg, ins, OP_CEQ, dreg, -1);
		}
		return ins;
	case SN_GreaterThan:
	case SN_GreaterThanOrEqual:
	case SN_LessThan:
	case SN_LessThanOrEqual:
		g_assert (fsig->param_count == 2 && mono_metadata_type_equal (fsig->ret, type) && mono_metadata_type_equal (fsig->params [0], type) && mono_metadata_type_equal (fsig->params [1], type));
		is_unsigned = etype->type == MONO_TYPE_U1 || etype->type == MONO_TYPE_U2 || etype->type == MONO_TYPE_U4 || etype->type == MONO_TYPE_U8 || etype->type == MONO_TYPE_U;
		ins = emit_xcompare (cfg, klass, etype->type, args [0], args [1]);
		switch (id) {
		case SN_GreaterThan:
			ins->inst_c0 = is_unsigned ? CMP_GT_UN : CMP_GT;
			break;
		case SN_GreaterThanOrEqual:
			ins->inst_c0 = is_unsigned ? CMP_GE_UN : CMP_GE;
			break;
		case SN_LessThan:
			ins->inst_c0 = is_unsigned ? CMP_LT_UN : CMP_LT;
			break;
		case SN_LessThanOrEqual:
			ins->inst_c0 = is_unsigned ? CMP_LE_UN : CMP_LE;
			break;
		default:
			g_assert_not_reached ();
		}
		return ins;
	case SN_op_Explicit:
		return emit_simd_ins (cfg, klass, OP_XCAST, args [0]->dreg, -1);
	case SN_op_Addition:
	case SN_op_Subtraction:
	case SN_op_Division:
	case SN_op_Multiply:
	case SN_op_BitwiseAnd:
	case SN_op_BitwiseOr:
	case SN_op_ExclusiveOr:
	case SN_Max:
	case SN_Min:
		if (!(fsig->param_count == 2 && mono_metadata_type_equal (fsig->ret, type) && mono_metadata_type_equal (fsig->params [0], type) && mono_metadata_type_equal (fsig->params [1], type)))
			return NULL;
		ins = emit_simd_ins (cfg, klass, OP_XBINOP, args [0]->dreg, args [1]->dreg);
		ins->inst_c1 = etype->type;

		if (etype->type == MONO_TYPE_R4 || etype->type == MONO_TYPE_R8) {
			switch (id) {
			case SN_op_Addition:
				ins->inst_c0 = OP_FADD;
				break;
			case SN_op_Subtraction:
				ins->inst_c0 = OP_FSUB;
				break;
			case SN_op_Multiply:
				ins->inst_c0 = OP_FMUL;
				break;
			case SN_op_Division:
				ins->inst_c0 = OP_FDIV;
				break;
			case SN_Max:
				ins->inst_c0 = OP_FMAX;
				break;
			case SN_Min:
				ins->inst_c0 = OP_FMIN;
				break;
			default:
				NULLIFY_INS (ins);
				return NULL;
			}
		} else {
			switch (id) {
			case SN_op_Addition:
				ins->inst_c0 = OP_IADD;
				break;
			case SN_op_Subtraction:
				ins->inst_c0 = OP_ISUB;
				break;
				/*
			case SN_op_Division:
				ins->inst_c0 = OP_IDIV;
				break;
			case SN_op_Multiply:
				ins->inst_c0 = OP_IMUL;
				break;
				*/
			case SN_op_BitwiseAnd:
				ins->inst_c0 = OP_IAND;
				break;
			case SN_op_BitwiseOr:
				ins->inst_c0 = OP_IOR;
				break;
			case SN_op_ExclusiveOr:
				ins->inst_c0 = OP_IXOR;
				break;
			case SN_Max:
				ins->inst_c0 = OP_IMAX;
				break;
			case SN_Min:
				ins->inst_c0 = OP_IMIN;
				break;
			default:
				NULLIFY_INS (ins);
				return NULL;
			}
		}
		return ins;
	default:
		break;
	}

	return NULL;
}
#endif // TARGET_AMD64

#ifdef TARGET_ARM64

static SimdIntrinsic armbase_methods [] = {
	{SN_LeadingSignCount},
	{SN_LeadingZeroCount},
	{SN_MultiplyHigh},
	{SN_ReverseElementBits},
	{SN_get_IsSupported},
};

static SimdIntrinsic crc32_methods [] = {
	{SN_ComputeCrc32},
	{SN_ComputeCrc32C},
	{SN_get_IsSupported}
};

static SimdIntrinsic crypto_aes_methods [] = {
	{SN_Decrypt, OP_XOP_X_X_X, INTRINS_AARCH64_AESD},
	{SN_Encrypt, OP_XOP_X_X_X, INTRINS_AARCH64_AESE},
	{SN_InverseMixColumns, OP_XOP_X_X, INTRINS_AARCH64_AESIMC},
	{SN_MixColumns, OP_XOP_X_X, INTRINS_AARCH64_AESMC},
	{SN_PolynomialMultiplyWideningLower},
	{SN_PolynomialMultiplyWideningUpper},
	{SN_get_IsSupported},
};

static SimdIntrinsic sha1_methods [] = {
	{SN_FixedRotate, OP_XOP_X_X, INTRINS_AARCH64_SHA1H},
	{SN_HashUpdateChoose, OP_XOP_X_X_X_X, INTRINS_AARCH64_SHA1C},
	{SN_HashUpdateMajority, OP_XOP_X_X_X_X, INTRINS_AARCH64_SHA1M},
	{SN_HashUpdateParity, OP_XOP_X_X_X_X, INTRINS_AARCH64_SHA1P},
	{SN_ScheduleUpdate0, OP_XOP_X_X_X_X, INTRINS_AARCH64_SHA1SU0},
	{SN_ScheduleUpdate1, OP_XOP_X_X_X, INTRINS_AARCH64_SHA1SU1},
	{SN_get_IsSupported}
};

static SimdIntrinsic sha256_methods [] = {
	{SN_HashUpdate1, OP_XOP_X_X_X_X, INTRINS_AARCH64_SHA256H},
	{SN_HashUpdate2, OP_XOP_X_X_X_X, INTRINS_AARCH64_SHA256H2},
	{SN_ScheduleUpdate0, OP_XOP_X_X_X, INTRINS_AARCH64_SHA256SU0},
	{SN_ScheduleUpdate1, OP_XOP_X_X_X_X, INTRINS_AARCH64_SHA256SU1},
	{SN_get_IsSupported}
};

// This table must be kept in sorted order. ASCII } is sorted after alphanumeric
// characters, so blind use of your editor's "sort lines" facility will
// mis-order the lines.
//
// In Vim you can use `sort /.*{[0-9A-z]*/ r` to sort this table.

static SimdIntrinsic advsimd_methods [] = {
	{SN_Abs, OP_XOP_OVR_X_X, INTRINS_AARCH64_ADV_SIMD_ABS, None, None, OP_XOP_OVR_X_X, INTRINS_AARCH64_ADV_SIMD_FABS},
	{SN_AbsSaturate, OP_XOP_OVR_X_X, INTRINS_AARCH64_ADV_SIMD_SQABS},
	{SN_AbsSaturateScalar, OP_XOP_OVR_SCALAR_X_X, INTRINS_AARCH64_ADV_SIMD_SQABS},
	{SN_AbsScalar, OP_XOP_OVR_SCALAR_X_X, INTRINS_AARCH64_ADV_SIMD_ABS, None, None, OP_XOP_OVR_SCALAR_X_X, INTRINS_AARCH64_ADV_SIMD_FABS},
	{SN_AbsoluteCompareGreaterThan},
	{SN_AbsoluteCompareGreaterThanOrEqual},
	{SN_AbsoluteCompareGreaterThanOrEqualScalar},
	{SN_AbsoluteCompareGreaterThanScalar},
	{SN_AbsoluteCompareLessThan},
	{SN_AbsoluteCompareLessThanOrEqual},
	{SN_AbsoluteCompareLessThanOrEqualScalar},
	{SN_AbsoluteCompareLessThanScalar},
	{SN_AbsoluteDifference, OP_ARM64_SABD, None, OP_ARM64_UABD, None, OP_XOP_OVR_X_X_X, INTRINS_AARCH64_ADV_SIMD_FABD},
	{SN_AbsoluteDifferenceAdd, OP_ARM64_SABA, None, OP_ARM64_UABA},
	{SN_AbsoluteDifferenceScalar, OP_XOP_OVR_SCALAR_X_X_X, INTRINS_AARCH64_ADV_SIMD_FABD_SCALAR},
	{SN_AbsoluteDifferenceWideningLower, OP_ARM64_SABDL, None, OP_ARM64_UABDL},
	{SN_AbsoluteDifferenceWideningLowerAndAdd, OP_ARM64_SABAL, None, OP_ARM64_UABAL},
	{SN_AbsoluteDifferenceWideningUpper, OP_ARM64_SABDL2, None, OP_ARM64_UABDL2},
	{SN_AbsoluteDifferenceWideningUpperAndAdd, OP_ARM64_SABAL2, None, OP_ARM64_UABAL2},
	{SN_Add, OP_XBINOP, OP_IADD, None, None, OP_XBINOP, OP_FADD},
	{SN_AddAcross, OP_ARM64_XHORIZ, INTRINS_AARCH64_ADV_SIMD_SADDV, OP_ARM64_XHORIZ, INTRINS_AARCH64_ADV_SIMD_UADDV},
	{SN_AddAcrossWidening, OP_ARM64_SADDLV, None, OP_ARM64_UADDLV},
	{SN_AddHighNarrowingLower, OP_ARM64_ADDHN},
	{SN_AddHighNarrowingUpper, OP_ARM64_ADDHN2},
	{SN_AddPairwise, OP_XOP_OVR_X_X_X, INTRINS_AARCH64_ADV_SIMD_ADDP, None, None, OP_XOP_OVR_X_X_X, INTRINS_AARCH64_ADV_SIMD_FADDP},
	{SN_AddPairwiseScalar, OP_ARM64_ADDP_SCALAR, None, None, None, OP_ARM64_FADDP_SCALAR},
	{SN_AddPairwiseWidening, OP_XOP_OVR_X_X, INTRINS_AARCH64_ADV_SIMD_SADDLP, OP_XOP_OVR_X_X, INTRINS_AARCH64_ADV_SIMD_UADDLP},
	{SN_AddPairwiseWideningAndAdd, OP_ARM64_SADALP, None, OP_ARM64_UADALP},
	{SN_AddPairwiseWideningAndAddScalar, OP_ARM64_SADALP, None, OP_ARM64_UADALP},
	{SN_AddPairwiseWideningScalar, OP_XOP_OVR_X_X, INTRINS_AARCH64_ADV_SIMD_SADDLP, OP_XOP_OVR_X_X, INTRINS_AARCH64_ADV_SIMD_UADDLP},
	{SN_AddRoundedHighNarrowingLower, OP_ARM64_RADDHN},
	{SN_AddRoundedHighNarrowingUpper, OP_ARM64_RADDHN2},
	{SN_AddSaturate},
	{SN_AddSaturateScalar},
	{SN_AddScalar, OP_XBINOP_SCALAR, OP_IADD, None, None, OP_XBINOP_SCALAR, OP_FADD},
	{SN_AddWideningLower, OP_ARM64_SADD, None, OP_ARM64_UADD},
	{SN_AddWideningUpper, OP_ARM64_SADD2, None, OP_ARM64_UADD2},
	{SN_And, OP_XBINOP_FORCEINT, XBINOP_FORCEINT_and},
	{SN_BitwiseClear, OP_ARM64_BIC},
	{SN_BitwiseSelect, OP_ARM64_BSL},
	{SN_Ceiling, OP_XOP_OVR_X_X, INTRINS_AARCH64_ADV_SIMD_FRINTP},
	{SN_CeilingScalar, OP_XOP_OVR_SCALAR_X_X, INTRINS_AARCH64_ADV_SIMD_FRINTP},
	{SN_CompareEqual, OP_XCOMPARE, CMP_EQ, OP_XCOMPARE, CMP_EQ, OP_XCOMPARE_FP, CMP_EQ},
	{SN_CompareEqualScalar, OP_XCOMPARE_SCALAR, CMP_EQ, OP_XCOMPARE_SCALAR, CMP_EQ, OP_XCOMPARE_FP_SCALAR, CMP_EQ},
	{SN_CompareGreaterThan, OP_XCOMPARE, CMP_GT, OP_XCOMPARE, CMP_GT_UN, OP_XCOMPARE_FP, CMP_GT},
	{SN_CompareGreaterThanOrEqual, OP_XCOMPARE, CMP_GE, OP_XCOMPARE, CMP_GE_UN, OP_XCOMPARE_FP, CMP_GE},
	{SN_CompareGreaterThanOrEqualScalar, OP_XCOMPARE_SCALAR, CMP_GE, OP_XCOMPARE_SCALAR, CMP_GE_UN, OP_XCOMPARE_FP_SCALAR, CMP_GE},
	{SN_CompareGreaterThanScalar, OP_XCOMPARE_SCALAR, CMP_GT, OP_XCOMPARE_SCALAR, CMP_GT_UN, OP_XCOMPARE_FP_SCALAR, CMP_GT},
	{SN_CompareLessThan, OP_XCOMPARE, CMP_LT, OP_XCOMPARE, CMP_LT_UN, OP_XCOMPARE_FP, CMP_LT},
	{SN_CompareLessThanOrEqual, OP_XCOMPARE, CMP_LE, OP_XCOMPARE, CMP_LE_UN, OP_XCOMPARE_FP, CMP_LE},
	{SN_CompareLessThanOrEqualScalar, OP_XCOMPARE_SCALAR, CMP_LE, OP_XCOMPARE_SCALAR, CMP_LE_UN, OP_XCOMPARE_FP_SCALAR, CMP_LE},
	{SN_CompareLessThanScalar, OP_XCOMPARE_SCALAR, CMP_LT, OP_XCOMPARE_SCALAR, CMP_LT_UN, OP_XCOMPARE_FP_SCALAR, CMP_LT},
	{SN_CompareTest, OP_ARM64_CMTST},
	{SN_CompareTestScalar, OP_ARM64_CMTST},
	{SN_ConvertToDouble, OP_ARM64_SCVTF, None, OP_ARM64_UCVTF, None, OP_ARM64_FCVTL},
	{SN_ConvertToDoubleScalar, OP_ARM64_SCVTF_SCALAR, None, OP_ARM64_UCVTF_SCALAR},
	{SN_ConvertToDoubleUpper, OP_ARM64_FCVTL2},
	{SN_ConvertToInt32RoundAwayFromZero, OP_XOP_OVR_X_X, INTRINS_AARCH64_ADV_SIMD_FCVTAS},
	{SN_ConvertToInt32RoundAwayFromZeroScalar, OP_XOP_OVR_SCALAR_X_X, INTRINS_AARCH64_ADV_SIMD_FCVTAS},
	{SN_ConvertToInt32RoundToEven, OP_XOP_OVR_X_X, INTRINS_AARCH64_ADV_SIMD_FCVTNS},
	{SN_ConvertToInt32RoundToEvenScalar, OP_XOP_OVR_SCALAR_X_X, INTRINS_AARCH64_ADV_SIMD_FCVTNS},
	{SN_ConvertToInt32RoundToNegativeInfinity, OP_XOP_OVR_X_X, INTRINS_AARCH64_ADV_SIMD_FCVTMS},
	{SN_ConvertToInt32RoundToNegativeInfinityScalar, OP_XOP_OVR_SCALAR_X_X, INTRINS_AARCH64_ADV_SIMD_FCVTMS},
	{SN_ConvertToInt32RoundToPositiveInfinity, OP_XOP_OVR_X_X, INTRINS_AARCH64_ADV_SIMD_FCVTPS},
	{SN_ConvertToInt32RoundToPositiveInfinityScalar, OP_XOP_OVR_SCALAR_X_X, INTRINS_AARCH64_ADV_SIMD_FCVTPS},
	{SN_ConvertToInt32RoundToZero, OP_ARM64_FCVTZS},
	{SN_ConvertToInt32RoundToZeroScalar, OP_ARM64_FCVTZS_SCALAR},
	{SN_ConvertToInt64RoundAwayFromZero, OP_XOP_OVR_X_X, INTRINS_AARCH64_ADV_SIMD_FCVTAS},
	{SN_ConvertToInt64RoundAwayFromZeroScalar, OP_XOP_OVR_SCALAR_X_X, INTRINS_AARCH64_ADV_SIMD_FCVTAS},
	{SN_ConvertToInt64RoundToEven, OP_XOP_OVR_X_X, INTRINS_AARCH64_ADV_SIMD_FCVTNS},
	{SN_ConvertToInt64RoundToEvenScalar, OP_XOP_OVR_SCALAR_X_X, INTRINS_AARCH64_ADV_SIMD_FCVTNS},
	{SN_ConvertToInt64RoundToNegativeInfinity, OP_XOP_OVR_X_X, INTRINS_AARCH64_ADV_SIMD_FCVTMS},
	{SN_ConvertToInt64RoundToNegativeInfinityScalar, OP_XOP_OVR_SCALAR_X_X, INTRINS_AARCH64_ADV_SIMD_FCVTMS},
	{SN_ConvertToInt64RoundToPositiveInfinity, OP_XOP_OVR_X_X, INTRINS_AARCH64_ADV_SIMD_FCVTPS},
	{SN_ConvertToInt64RoundToPositiveInfinityScalar, OP_XOP_OVR_SCALAR_X_X, INTRINS_AARCH64_ADV_SIMD_FCVTPS},
	{SN_ConvertToInt64RoundToZero, OP_ARM64_FCVTZS},
	{SN_ConvertToInt64RoundToZeroScalar, OP_ARM64_FCVTZS_SCALAR},
	{SN_ConvertToSingle, OP_ARM64_SCVTF, None, OP_ARM64_UCVTF},
	{SN_ConvertToSingleLower, OP_ARM64_FCVTN},
	{SN_ConvertToSingleRoundToOddLower, OP_ARM64_FCVTXN},
	{SN_ConvertToSingleRoundToOddUpper, OP_ARM64_FCVTXN2},
	{SN_ConvertToSingleScalar, OP_ARM64_SCVTF_SCALAR, None, OP_ARM64_UCVTF_SCALAR},
	{SN_ConvertToSingleUpper, OP_ARM64_FCVTN2},
	{SN_ConvertToUInt32RoundAwayFromZero, OP_XOP_OVR_X_X, INTRINS_AARCH64_ADV_SIMD_FCVTAU},
	{SN_ConvertToUInt32RoundAwayFromZeroScalar, OP_XOP_OVR_SCALAR_X_X, INTRINS_AARCH64_ADV_SIMD_FCVTAU},
	{SN_ConvertToUInt32RoundToEven, OP_XOP_OVR_X_X, INTRINS_AARCH64_ADV_SIMD_FCVTNU},
	{SN_ConvertToUInt32RoundToEvenScalar, OP_XOP_OVR_SCALAR_X_X, INTRINS_AARCH64_ADV_SIMD_FCVTNU},
	{SN_ConvertToUInt32RoundToNegativeInfinity, OP_XOP_OVR_X_X, INTRINS_AARCH64_ADV_SIMD_FCVTMU},
	{SN_ConvertToUInt32RoundToNegativeInfinityScalar, OP_XOP_OVR_SCALAR_X_X, INTRINS_AARCH64_ADV_SIMD_FCVTMU},
	{SN_ConvertToUInt32RoundToPositiveInfinity, OP_XOP_OVR_X_X, INTRINS_AARCH64_ADV_SIMD_FCVTPU},
	{SN_ConvertToUInt32RoundToPositiveInfinityScalar, OP_XOP_OVR_SCALAR_X_X, INTRINS_AARCH64_ADV_SIMD_FCVTPU},
	{SN_ConvertToUInt32RoundToZero, OP_ARM64_FCVTZU},
	{SN_ConvertToUInt32RoundToZeroScalar, OP_ARM64_FCVTZU_SCALAR},
	{SN_ConvertToUInt64RoundAwayFromZero, OP_XOP_OVR_X_X, INTRINS_AARCH64_ADV_SIMD_FCVTAU},
	{SN_ConvertToUInt64RoundAwayFromZeroScalar, OP_XOP_OVR_SCALAR_X_X, INTRINS_AARCH64_ADV_SIMD_FCVTAU},
	{SN_ConvertToUInt64RoundToEven, OP_XOP_OVR_X_X, INTRINS_AARCH64_ADV_SIMD_FCVTNU},
	{SN_ConvertToUInt64RoundToEvenScalar, OP_XOP_OVR_SCALAR_X_X, INTRINS_AARCH64_ADV_SIMD_FCVTNU},
	{SN_ConvertToUInt64RoundToNegativeInfinity, OP_XOP_OVR_X_X, INTRINS_AARCH64_ADV_SIMD_FCVTMU},
	{SN_ConvertToUInt64RoundToNegativeInfinityScalar, OP_XOP_OVR_SCALAR_X_X, INTRINS_AARCH64_ADV_SIMD_FCVTMU},
	{SN_ConvertToUInt64RoundToPositiveInfinity, OP_XOP_OVR_X_X, INTRINS_AARCH64_ADV_SIMD_FCVTPU},
	{SN_ConvertToUInt64RoundToPositiveInfinityScalar, OP_XOP_OVR_SCALAR_X_X, INTRINS_AARCH64_ADV_SIMD_FCVTPU},
	{SN_ConvertToUInt64RoundToZero, OP_ARM64_FCVTZU},
	{SN_ConvertToUInt64RoundToZeroScalar, OP_ARM64_FCVTZU_SCALAR},
	{SN_Divide, OP_XBINOP, OP_FDIV},
	{SN_DivideScalar, OP_XBINOP_SCALAR, OP_FDIV},
	{SN_DuplicateSelectedScalarToVector128},
	{SN_DuplicateSelectedScalarToVector64},
	{SN_DuplicateToVector128},
	{SN_DuplicateToVector64},
	{SN_Extract},
	{SN_ExtractNarrowingLower, OP_ARM64_XTN},
	{SN_ExtractNarrowingSaturateLower, OP_XOP_OVR_X_X, INTRINS_AARCH64_ADV_SIMD_SQXTN, OP_XOP_OVR_X_X, INTRINS_AARCH64_ADV_SIMD_UQXTN},
	{SN_ExtractNarrowingSaturateScalar, OP_ARM64_XNARROW_SCALAR, INTRINS_AARCH64_ADV_SIMD_SQXTN, OP_ARM64_XNARROW_SCALAR, INTRINS_AARCH64_ADV_SIMD_UQXTN},
	{SN_ExtractNarrowingSaturateUnsignedLower, OP_XOP_OVR_X_X, INTRINS_AARCH64_ADV_SIMD_SQXTUN},
	{SN_ExtractNarrowingSaturateUnsignedScalar, OP_ARM64_XNARROW_SCALAR, INTRINS_AARCH64_ADV_SIMD_SQXTUN},
	{SN_ExtractNarrowingSaturateUnsignedUpper, OP_ARM64_SQXTUN2},
	{SN_ExtractNarrowingSaturateUpper, OP_ARM64_SQXTN2, None, OP_ARM64_UQXTN2},
	{SN_ExtractNarrowingUpper, OP_ARM64_XTN2},
	{SN_ExtractVector128, OP_ARM64_EXT},
	{SN_ExtractVector64, OP_ARM64_EXT},
	{SN_Floor, OP_XOP_OVR_X_X, INTRINS_AARCH64_ADV_SIMD_FRINTM},
	{SN_FloorScalar, OP_XOP_OVR_SCALAR_X_X, INTRINS_AARCH64_ADV_SIMD_FRINTM},
	{SN_FusedAddHalving, OP_XOP_OVR_X_X_X, INTRINS_AARCH64_ADV_SIMD_SHADD, OP_XOP_OVR_X_X_X, INTRINS_AARCH64_ADV_SIMD_UHADD},
	{SN_FusedAddRoundedHalving, OP_XOP_OVR_X_X_X, INTRINS_AARCH64_ADV_SIMD_SRHADD, OP_XOP_OVR_X_X_X, INTRINS_AARCH64_ADV_SIMD_URHADD},
	{SN_FusedMultiplyAdd, OP_ARM64_FMADD},
	{SN_FusedMultiplyAddByScalar, OP_ARM64_FMADD_BYSCALAR},
	{SN_FusedMultiplyAddBySelectedScalar},
	{SN_FusedMultiplyAddNegatedScalar, OP_ARM64_FNMADD_SCALAR},
	{SN_FusedMultiplyAddScalar, OP_ARM64_FMADD_SCALAR},
	{SN_FusedMultiplyAddScalarBySelectedScalar},
	{SN_FusedMultiplySubtract, OP_ARM64_FMSUB},
	{SN_FusedMultiplySubtractByScalar, OP_ARM64_FMSUB_BYSCALAR},
	{SN_FusedMultiplySubtractBySelectedScalar},
	{SN_FusedMultiplySubtractNegatedScalar, OP_ARM64_FNMSUB_SCALAR},
	{SN_FusedMultiplySubtractScalar, OP_ARM64_FMSUB_SCALAR},
	{SN_FusedMultiplySubtractScalarBySelectedScalar},
	{SN_FusedSubtractHalving, OP_XOP_OVR_X_X_X, INTRINS_AARCH64_ADV_SIMD_SHSUB, OP_XOP_OVR_X_X_X, INTRINS_AARCH64_ADV_SIMD_UHSUB},
	{SN_Insert},
	{SN_InsertScalar},
	{SN_InsertSelectedScalar},
	{SN_LeadingSignCount, OP_XOP_OVR_X_X, INTRINS_AARCH64_ADV_SIMD_CLS},
	{SN_LeadingZeroCount, OP_ARM64_CLZ},
	{SN_LoadAndInsertScalar, OP_ARM64_LD1_INSERT},
	{SN_LoadAndReplicateToVector128, OP_ARM64_LD1R},
	{SN_LoadAndReplicateToVector64, OP_ARM64_LD1R},
	{SN_LoadVector128, OP_ARM64_LD1},
	{SN_LoadVector64, OP_ARM64_LD1},
	{SN_Max, OP_XOP_OVR_X_X_X, INTRINS_AARCH64_ADV_SIMD_SMAX, OP_XOP_OVR_X_X_X, INTRINS_AARCH64_ADV_SIMD_UMAX, OP_XOP_OVR_X_X_X, INTRINS_AARCH64_ADV_SIMD_FMAX},
	{SN_MaxAcross, OP_ARM64_XHORIZ, INTRINS_AARCH64_ADV_SIMD_SMAXV, OP_ARM64_XHORIZ, INTRINS_AARCH64_ADV_SIMD_UMAXV, OP_ARM64_XHORIZ, INTRINS_AARCH64_ADV_SIMD_FMAXV},
	{SN_MaxNumber, OP_XOP_OVR_X_X_X, INTRINS_AARCH64_ADV_SIMD_FMAXNM},
	{SN_MaxNumberAcross, OP_ARM64_XHORIZ, INTRINS_AARCH64_ADV_SIMD_FMAXNMV},
	{SN_MaxNumberPairwise, OP_XOP_OVR_X_X_X, INTRINS_AARCH64_ADV_SIMD_FMAXNMP},
	{SN_MaxNumberPairwiseScalar, OP_ARM64_XHORIZ, INTRINS_AARCH64_ADV_SIMD_FMAXNMV},
	{SN_MaxNumberScalar, OP_XOP_OVR_SCALAR_X_X_X, INTRINS_AARCH64_ADV_SIMD_FMAXNM},
	{SN_MaxPairwise, OP_XOP_OVR_X_X_X, INTRINS_AARCH64_ADV_SIMD_SMAXP, OP_XOP_OVR_X_X_X, INTRINS_AARCH64_ADV_SIMD_UMAXP, OP_XOP_OVR_X_X_X, INTRINS_AARCH64_ADV_SIMD_FMAXP},
	{SN_MaxPairwiseScalar, OP_ARM64_XHORIZ, INTRINS_AARCH64_ADV_SIMD_FMAXV},
	{SN_MaxScalar, OP_XOP_OVR_SCALAR_X_X_X, INTRINS_AARCH64_ADV_SIMD_FMAX},
	{SN_Min, OP_XOP_OVR_X_X_X, INTRINS_AARCH64_ADV_SIMD_SMIN, OP_XOP_OVR_X_X_X, INTRINS_AARCH64_ADV_SIMD_UMIN, OP_XOP_OVR_X_X_X, INTRINS_AARCH64_ADV_SIMD_FMIN},
	{SN_MinAcross, OP_ARM64_XHORIZ, INTRINS_AARCH64_ADV_SIMD_SMINV, OP_ARM64_XHORIZ, INTRINS_AARCH64_ADV_SIMD_UMINV, OP_ARM64_XHORIZ, INTRINS_AARCH64_ADV_SIMD_FMINV},
	{SN_MinNumber, OP_XOP_OVR_X_X_X, INTRINS_AARCH64_ADV_SIMD_FMINNM},
	{SN_MinNumberAcross, OP_ARM64_XHORIZ, INTRINS_AARCH64_ADV_SIMD_FMINNMV},
	{SN_MinNumberPairwise, OP_XOP_OVR_X_X_X, INTRINS_AARCH64_ADV_SIMD_FMINNMP},
	{SN_MinNumberPairwiseScalar, OP_ARM64_XHORIZ, INTRINS_AARCH64_ADV_SIMD_FMINNMV},
	{SN_MinNumberScalar, OP_XOP_OVR_SCALAR_X_X_X, INTRINS_AARCH64_ADV_SIMD_FMINNM},
	{SN_MinPairwise, OP_XOP_OVR_X_X_X, INTRINS_AARCH64_ADV_SIMD_SMINP, OP_XOP_OVR_X_X_X, INTRINS_AARCH64_ADV_SIMD_UMINP, OP_XOP_OVR_X_X_X, INTRINS_AARCH64_ADV_SIMD_FMINP},
	{SN_MinPairwiseScalar, OP_ARM64_XHORIZ, INTRINS_AARCH64_ADV_SIMD_FMINV},
	{SN_MinScalar, OP_XOP_OVR_SCALAR_X_X_X, INTRINS_AARCH64_ADV_SIMD_FMIN},
	{SN_Multiply, OP_XBINOP, OP_IMUL, None, None, OP_XBINOP, OP_FMUL},
	{SN_MultiplyAdd, OP_ARM64_MLA},
	{SN_MultiplyAddByScalar, OP_ARM64_MLA_SCALAR},
	{SN_MultiplyAddBySelectedScalar},
	{SN_MultiplyByScalar, OP_XBINOP_BYSCALAR, OP_IMUL, None, None, OP_XBINOP_BYSCALAR, OP_FMUL},
	{SN_MultiplyBySelectedScalar},
	{SN_MultiplyBySelectedScalarWideningLower},
	{SN_MultiplyBySelectedScalarWideningLowerAndAdd},
	{SN_MultiplyBySelectedScalarWideningLowerAndSubtract},
	{SN_MultiplyBySelectedScalarWideningUpper},
	{SN_MultiplyBySelectedScalarWideningUpperAndAdd},
	{SN_MultiplyBySelectedScalarWideningUpperAndSubtract},
	{SN_MultiplyDoublingByScalarSaturateHigh, OP_XOP_OVR_BYSCALAR_X_X_X, INTRINS_AARCH64_ADV_SIMD_SQDMULH},
	{SN_MultiplyDoublingBySelectedScalarSaturateHigh},
	{SN_MultiplyDoublingSaturateHigh, OP_XOP_OVR_X_X_X, INTRINS_AARCH64_ADV_SIMD_SQDMULH},
	{SN_MultiplyDoublingSaturateHighScalar, OP_XOP_OVR_SCALAR_X_X_X, INTRINS_AARCH64_ADV_SIMD_SQDMULH},
	{SN_MultiplyDoublingScalarBySelectedScalarSaturateHigh},
	{SN_MultiplyDoublingWideningAndAddSaturateScalar, OP_ARM64_SQDMLAL_SCALAR},
	{SN_MultiplyDoublingWideningAndSubtractSaturateScalar, OP_ARM64_SQDMLSL_SCALAR},
	{SN_MultiplyDoublingWideningLowerAndAddSaturate, OP_ARM64_SQDMLAL},
	{SN_MultiplyDoublingWideningLowerAndSubtractSaturate, OP_ARM64_SQDMLSL},
	{SN_MultiplyDoublingWideningLowerByScalarAndAddSaturate, OP_ARM64_SQDMLAL_BYSCALAR},
	{SN_MultiplyDoublingWideningLowerByScalarAndSubtractSaturate, OP_ARM64_SQDMLSL_BYSCALAR},
	{SN_MultiplyDoublingWideningLowerBySelectedScalarAndAddSaturate},
	{SN_MultiplyDoublingWideningLowerBySelectedScalarAndSubtractSaturate},
	{SN_MultiplyDoublingWideningSaturateLower, OP_ARM64_SQDMULL},
	{SN_MultiplyDoublingWideningSaturateLowerByScalar, OP_ARM64_SQDMULL_BYSCALAR},
	{SN_MultiplyDoublingWideningSaturateLowerBySelectedScalar},
	{SN_MultiplyDoublingWideningSaturateScalar, OP_ARM64_SQDMULL_SCALAR},
	{SN_MultiplyDoublingWideningSaturateScalarBySelectedScalar},
	{SN_MultiplyDoublingWideningSaturateUpper, OP_ARM64_SQDMULL2},
	{SN_MultiplyDoublingWideningSaturateUpperByScalar, OP_ARM64_SQDMULL2_BYSCALAR},
	{SN_MultiplyDoublingWideningSaturateUpperBySelectedScalar},
	{SN_MultiplyDoublingWideningScalarBySelectedScalarAndAddSaturate},
	{SN_MultiplyDoublingWideningScalarBySelectedScalarAndSubtractSaturate},
	{SN_MultiplyDoublingWideningUpperAndAddSaturate, OP_ARM64_SQDMLAL2},
	{SN_MultiplyDoublingWideningUpperAndSubtractSaturate, OP_ARM64_SQDMLSL2},
	{SN_MultiplyDoublingWideningUpperByScalarAndAddSaturate, OP_ARM64_SQDMLAL2_BYSCALAR},
	{SN_MultiplyDoublingWideningUpperByScalarAndSubtractSaturate, OP_ARM64_SQDMLSL2_BYSCALAR},
	{SN_MultiplyDoublingWideningUpperBySelectedScalarAndAddSaturate},
	{SN_MultiplyDoublingWideningUpperBySelectedScalarAndSubtractSaturate},
	{SN_MultiplyExtended, OP_XOP_OVR_X_X_X, INTRINS_AARCH64_ADV_SIMD_FMULX},
	{SN_MultiplyExtendedByScalar, OP_XOP_OVR_BYSCALAR_X_X_X, INTRINS_AARCH64_ADV_SIMD_FMULX},
	{SN_MultiplyExtendedBySelectedScalar},
	{SN_MultiplyExtendedScalar, OP_XOP_OVR_SCALAR_X_X_X, INTRINS_AARCH64_ADV_SIMD_FMULX},
	{SN_MultiplyExtendedScalarBySelectedScalar},
	{SN_MultiplyRoundedDoublingByScalarSaturateHigh, OP_XOP_OVR_BYSCALAR_X_X_X, INTRINS_AARCH64_ADV_SIMD_SQRDMULH},
	{SN_MultiplyRoundedDoublingBySelectedScalarSaturateHigh},
	{SN_MultiplyRoundedDoublingSaturateHigh, OP_XOP_OVR_X_X_X, INTRINS_AARCH64_ADV_SIMD_SQRDMULH},
	{SN_MultiplyRoundedDoublingSaturateHighScalar, OP_XOP_OVR_SCALAR_X_X_X, INTRINS_AARCH64_ADV_SIMD_SQRDMULH},
	{SN_MultiplyRoundedDoublingScalarBySelectedScalarSaturateHigh},
	{SN_MultiplyScalar, OP_XBINOP_SCALAR, OP_FMUL},
	{SN_MultiplyScalarBySelectedScalar, OP_ARM64_FMUL_SEL},
	{SN_MultiplySubtract, OP_ARM64_MLS},
	{SN_MultiplySubtractByScalar, OP_ARM64_MLS_SCALAR},
	{SN_MultiplySubtractBySelectedScalar},
	{SN_MultiplyWideningLower, OP_ARM64_SMULL, None, OP_ARM64_UMULL},
	{SN_MultiplyWideningLowerAndAdd, OP_ARM64_SMLAL, None, OP_ARM64_UMLAL},
	{SN_MultiplyWideningLowerAndSubtract, OP_ARM64_SMLSL, None, OP_ARM64_UMLSL},
	{SN_MultiplyWideningUpper, OP_ARM64_SMULL2, None, OP_ARM64_UMULL2},
	{SN_MultiplyWideningUpperAndAdd, OP_ARM64_SMLAL2, None, OP_ARM64_UMLAL2},
	{SN_MultiplyWideningUpperAndSubtract, OP_ARM64_SMLSL2, None, OP_ARM64_UMLSL2},
	{SN_Negate, OP_ARM64_XNEG},
	{SN_NegateSaturate, OP_XOP_OVR_X_X, INTRINS_AARCH64_ADV_SIMD_SQNEG},
	{SN_NegateSaturateScalar, OP_XOP_OVR_SCALAR_X_X, INTRINS_AARCH64_ADV_SIMD_SQNEG},
	{SN_NegateScalar, OP_ARM64_XNEG_SCALAR},
	{SN_Not, OP_ARM64_MVN},
	{SN_Or, OP_XBINOP_FORCEINT, XBINOP_FORCEINT_or},
	{SN_OrNot, OP_XBINOP_FORCEINT, XBINOP_FORCEINT_ornot},
	{SN_PolynomialMultiply, OP_XOP_OVR_X_X_X, INTRINS_AARCH64_ADV_SIMD_PMUL},
	{SN_PolynomialMultiplyWideningLower, OP_ARM64_PMULL},
	{SN_PolynomialMultiplyWideningUpper, OP_ARM64_PMULL2},
	{SN_PopCount, OP_XOP_OVR_X_X, INTRINS_AARCH64_ADV_SIMD_CNT},
	{SN_ReciprocalEstimate, None, None, OP_XOP_OVR_X_X, INTRINS_AARCH64_ADV_SIMD_URECPE, OP_XOP_OVR_X_X, INTRINS_AARCH64_ADV_SIMD_FRECPE},
	{SN_ReciprocalEstimateScalar, OP_XOP_OVR_SCALAR_X_X, INTRINS_AARCH64_ADV_SIMD_FRECPE},
	{SN_ReciprocalExponentScalar, OP_XOP_OVR_SCALAR_X_X, INTRINS_AARCH64_ADV_SIMD_FRECPX},
	{SN_ReciprocalSquareRootEstimate, None, None, OP_XOP_OVR_X_X, INTRINS_AARCH64_ADV_SIMD_URSQRTE, OP_XOP_OVR_X_X, INTRINS_AARCH64_ADV_SIMD_FRSQRTE},
	{SN_ReciprocalSquareRootEstimateScalar, OP_XOP_OVR_SCALAR_X_X, INTRINS_AARCH64_ADV_SIMD_FRSQRTE},
	{SN_ReciprocalSquareRootStep, OP_XOP_OVR_X_X_X, INTRINS_AARCH64_ADV_SIMD_FRSQRTS},
	{SN_ReciprocalSquareRootStepScalar, OP_XOP_OVR_SCALAR_X_X_X, INTRINS_AARCH64_ADV_SIMD_FRSQRTS},
	{SN_ReciprocalStep, OP_XOP_OVR_X_X_X, INTRINS_AARCH64_ADV_SIMD_FRECPS},
	{SN_ReciprocalStepScalar, OP_XOP_OVR_SCALAR_X_X_X, INTRINS_AARCH64_ADV_SIMD_FRECPS},
	{SN_ReverseElement16, OP_ARM64_REVN, 16},
	{SN_ReverseElement32, OP_ARM64_REVN, 32},
	{SN_ReverseElement8, OP_ARM64_REVN, 8},
	{SN_ReverseElementBits, OP_XOP_OVR_X_X, INTRINS_AARCH64_ADV_SIMD_RBIT},
	{SN_RoundAwayFromZero, OP_XOP_OVR_X_X, INTRINS_AARCH64_ADV_SIMD_FRINTA},
	{SN_RoundAwayFromZeroScalar, OP_XOP_OVR_SCALAR_X_X, INTRINS_AARCH64_ADV_SIMD_FRINTA},
	{SN_RoundToNearest, OP_XOP_OVR_X_X, INTRINS_AARCH64_ADV_SIMD_FRINTN},
	{SN_RoundToNearestScalar, OP_XOP_OVR_SCALAR_X_X, INTRINS_AARCH64_ADV_SIMD_FRINTN},
	{SN_RoundToNegativeInfinity, OP_XOP_OVR_X_X, INTRINS_AARCH64_ADV_SIMD_FRINTM},
	{SN_RoundToNegativeInfinityScalar, OP_XOP_OVR_SCALAR_X_X, INTRINS_AARCH64_ADV_SIMD_FRINTM},
	{SN_RoundToPositiveInfinity, OP_XOP_OVR_X_X, INTRINS_AARCH64_ADV_SIMD_FRINTP},
	{SN_RoundToPositiveInfinityScalar, OP_XOP_OVR_SCALAR_X_X, INTRINS_AARCH64_ADV_SIMD_FRINTP},
	{SN_RoundToZero, OP_XOP_OVR_X_X, INTRINS_AARCH64_ADV_SIMD_FRINTZ},
	{SN_RoundToZeroScalar, OP_XOP_OVR_SCALAR_X_X, INTRINS_AARCH64_ADV_SIMD_FRINTZ},
	{SN_ShiftArithmetic, OP_XOP_OVR_X_X_X, INTRINS_AARCH64_ADV_SIMD_SSHL},
	{SN_ShiftArithmeticRounded, OP_XOP_OVR_X_X_X, INTRINS_AARCH64_ADV_SIMD_SRSHL},
	{SN_ShiftArithmeticRoundedSaturate, OP_XOP_OVR_X_X_X, INTRINS_AARCH64_ADV_SIMD_SQRSHL},
	{SN_ShiftArithmeticRoundedSaturateScalar, OP_XOP_OVR_SCALAR_X_X_X, INTRINS_AARCH64_ADV_SIMD_SQRSHL},
	{SN_ShiftArithmeticRoundedScalar, OP_XOP_OVR_X_X_X, INTRINS_AARCH64_ADV_SIMD_SRSHL},
	{SN_ShiftArithmeticSaturate, OP_XOP_OVR_X_X_X, INTRINS_AARCH64_ADV_SIMD_SQSHL},
	{SN_ShiftArithmeticSaturateScalar, OP_XOP_OVR_SCALAR_X_X_X, INTRINS_AARCH64_ADV_SIMD_SQSHL},
	{SN_ShiftArithmeticScalar, OP_XOP_OVR_X_X_X, INTRINS_AARCH64_ADV_SIMD_SSHL},
	{SN_ShiftLeftAndInsert, OP_ARM64_SLI},
	{SN_ShiftLeftAndInsertScalar, OP_ARM64_SLI},
	{SN_ShiftLeftLogical, OP_ARM64_SHL},
	{SN_ShiftLeftLogicalSaturate},
	{SN_ShiftLeftLogicalSaturateScalar},
	{SN_ShiftLeftLogicalSaturateUnsigned, OP_ARM64_SQSHLU},
	{SN_ShiftLeftLogicalSaturateUnsignedScalar, OP_ARM64_SQSHLU_SCALAR},
	{SN_ShiftLeftLogicalScalar, OP_ARM64_SHL},
	{SN_ShiftLeftLogicalWideningLower, OP_ARM64_SSHLL, None, OP_ARM64_USHLL},
	{SN_ShiftLeftLogicalWideningUpper, OP_ARM64_SSHLL2, None, OP_ARM64_USHLL2},
	{SN_ShiftLogical, OP_XOP_OVR_X_X_X, INTRINS_AARCH64_ADV_SIMD_USHL},
	{SN_ShiftLogicalRounded, OP_XOP_OVR_X_X_X, INTRINS_AARCH64_ADV_SIMD_URSHL},
	{SN_ShiftLogicalRoundedSaturate, OP_XOP_OVR_X_X_X, INTRINS_AARCH64_ADV_SIMD_UQRSHL},
	{SN_ShiftLogicalRoundedSaturateScalar, OP_XOP_OVR_SCALAR_X_X_X, INTRINS_AARCH64_ADV_SIMD_UQRSHL},
	{SN_ShiftLogicalRoundedScalar, OP_XOP_OVR_X_X_X, INTRINS_AARCH64_ADV_SIMD_URSHL},
	{SN_ShiftLogicalSaturate, OP_XOP_OVR_X_X_X, INTRINS_AARCH64_ADV_SIMD_UQSHL},
	{SN_ShiftLogicalSaturateScalar, OP_XOP_OVR_SCALAR_X_X_X, INTRINS_AARCH64_ADV_SIMD_UQSHL},
	{SN_ShiftLogicalScalar, OP_XOP_OVR_X_X_X, INTRINS_AARCH64_ADV_SIMD_USHL},
	{SN_ShiftRightAndInsert, OP_ARM64_SRI},
	{SN_ShiftRightAndInsertScalar, OP_ARM64_SRI},
	{SN_ShiftRightArithmetic, OP_ARM64_SSHR},
	{SN_ShiftRightArithmeticAdd, OP_ARM64_SSRA},
	{SN_ShiftRightArithmeticAddScalar, OP_ARM64_SSRA},
	{SN_ShiftRightArithmeticNarrowingSaturateLower, OP_ARM64_XNSHIFT, INTRINS_AARCH64_ADV_SIMD_SQSHRN},
	{SN_ShiftRightArithmeticNarrowingSaturateScalar, OP_ARM64_XNSHIFT_SCALAR, INTRINS_AARCH64_ADV_SIMD_SQSHRN},
	{SN_ShiftRightArithmeticNarrowingSaturateUnsignedLower, OP_ARM64_XNSHIFT, INTRINS_AARCH64_ADV_SIMD_SQSHRUN},
	{SN_ShiftRightArithmeticNarrowingSaturateUnsignedScalar, OP_ARM64_XNSHIFT_SCALAR, INTRINS_AARCH64_ADV_SIMD_SQSHRUN},
	{SN_ShiftRightArithmeticNarrowingSaturateUnsignedUpper, OP_ARM64_XNSHIFT2, INTRINS_AARCH64_ADV_SIMD_SQSHRUN},
	{SN_ShiftRightArithmeticNarrowingSaturateUpper, OP_ARM64_XNSHIFT2, INTRINS_AARCH64_ADV_SIMD_SQSHRN},
	{SN_ShiftRightArithmeticRounded, OP_ARM64_SRSHR},
	{SN_ShiftRightArithmeticRoundedAdd, OP_ARM64_SRSRA},
	{SN_ShiftRightArithmeticRoundedAddScalar, OP_ARM64_SRSRA},
	{SN_ShiftRightArithmeticRoundedNarrowingSaturateLower, OP_ARM64_XNSHIFT, INTRINS_AARCH64_ADV_SIMD_SQRSHRN},
	{SN_ShiftRightArithmeticRoundedNarrowingSaturateScalar, OP_ARM64_XNSHIFT_SCALAR, INTRINS_AARCH64_ADV_SIMD_SQRSHRN},
	{SN_ShiftRightArithmeticRoundedNarrowingSaturateUnsignedLower, OP_ARM64_XNSHIFT, INTRINS_AARCH64_ADV_SIMD_SQRSHRUN},
	{SN_ShiftRightArithmeticRoundedNarrowingSaturateUnsignedScalar, OP_ARM64_XNSHIFT_SCALAR, INTRINS_AARCH64_ADV_SIMD_SQRSHRUN},
	{SN_ShiftRightArithmeticRoundedNarrowingSaturateUnsignedUpper, OP_ARM64_XNSHIFT2, INTRINS_AARCH64_ADV_SIMD_SQRSHRUN},
	{SN_ShiftRightArithmeticRoundedNarrowingSaturateUpper, OP_ARM64_XNSHIFT2, INTRINS_AARCH64_ADV_SIMD_SQRSHRN},
	{SN_ShiftRightArithmeticRoundedScalar, OP_ARM64_SRSHR},
	{SN_ShiftRightArithmeticScalar, OP_ARM64_SSHR},
	{SN_ShiftRightLogical, OP_ARM64_USHR},
	{SN_ShiftRightLogicalAdd, OP_ARM64_USRA},
	{SN_ShiftRightLogicalAddScalar, OP_ARM64_USRA},
	{SN_ShiftRightLogicalNarrowingLower, OP_ARM64_SHRN},
	{SN_ShiftRightLogicalNarrowingSaturateLower, OP_ARM64_XNSHIFT, INTRINS_AARCH64_ADV_SIMD_UQSHRN},
	{SN_ShiftRightLogicalNarrowingSaturateScalar, OP_ARM64_XNSHIFT_SCALAR, INTRINS_AARCH64_ADV_SIMD_UQSHRN},
	{SN_ShiftRightLogicalNarrowingSaturateUpper, OP_ARM64_XNSHIFT2, INTRINS_AARCH64_ADV_SIMD_UQSHRN},
	{SN_ShiftRightLogicalNarrowingUpper, OP_ARM64_SHRN2},
	{SN_ShiftRightLogicalRounded, OP_ARM64_URSHR},
	{SN_ShiftRightLogicalRoundedAdd, OP_ARM64_URSRA},
	{SN_ShiftRightLogicalRoundedAddScalar, OP_ARM64_URSRA},
	{SN_ShiftRightLogicalRoundedNarrowingLower, OP_ARM64_XNSHIFT, INTRINS_AARCH64_ADV_SIMD_RSHRN},
	{SN_ShiftRightLogicalRoundedNarrowingSaturateLower, OP_ARM64_XNSHIFT, INTRINS_AARCH64_ADV_SIMD_UQRSHRN},
	{SN_ShiftRightLogicalRoundedNarrowingSaturateScalar, OP_ARM64_XNSHIFT_SCALAR, INTRINS_AARCH64_ADV_SIMD_UQRSHRN},
	{SN_ShiftRightLogicalRoundedNarrowingSaturateUpper, OP_ARM64_XNSHIFT2, INTRINS_AARCH64_ADV_SIMD_UQRSHRN},
	{SN_ShiftRightLogicalRoundedNarrowingUpper, OP_ARM64_XNSHIFT2, INTRINS_AARCH64_ADV_SIMD_RSHRN},
	{SN_ShiftRightLogicalRoundedScalar, OP_ARM64_URSHR},
	{SN_ShiftRightLogicalScalar, OP_ARM64_USHR},
	{SN_SignExtendWideningLower, OP_ARM64_SXTL},
	{SN_SignExtendWideningUpper, OP_ARM64_SXTL2},
	{SN_Sqrt, OP_XOP_OVR_X_X, INTRINS_AARCH64_ADV_SIMD_FSQRT},
	{SN_SqrtScalar, OP_XOP_OVR_SCALAR_X_X, INTRINS_AARCH64_ADV_SIMD_FSQRT},
	{SN_Store, OP_ARM64_ST1},
	{SN_StorePair, OP_ARM64_STP},
	{SN_StorePairNonTemporal, OP_ARM64_STNP},
	{SN_StorePairScalar, OP_ARM64_STP_SCALAR},
	{SN_StorePairScalarNonTemporal, OP_ARM64_STNP_SCALAR},
	{SN_StoreSelectedScalar, OP_ARM64_ST1_SCALAR},
	{SN_Subtract, OP_XBINOP, OP_ISUB, None, None, OP_XBINOP, OP_FSUB},
	{SN_SubtractHighNarrowingLower, OP_ARM64_SUBHN},
	{SN_SubtractHighNarrowingUpper, OP_ARM64_SUBHN2},
	{SN_SubtractRoundedHighNarrowingLower, OP_ARM64_RSUBHN},
	{SN_SubtractRoundedHighNarrowingUpper, OP_ARM64_RSUBHN2},
	{SN_SubtractSaturate, OP_XOP_OVR_X_X_X, INTRINS_AARCH64_ADV_SIMD_SQSUB, OP_XOP_OVR_X_X_X, INTRINS_AARCH64_ADV_SIMD_UQSUB},
	{SN_SubtractSaturateScalar, OP_XOP_OVR_SCALAR_X_X_X, INTRINS_AARCH64_ADV_SIMD_SQSUB, OP_XOP_OVR_SCALAR_X_X_X, INTRINS_AARCH64_ADV_SIMD_UQSUB},
	{SN_SubtractScalar, OP_XBINOP_SCALAR, OP_ISUB, None, None, OP_XBINOP_SCALAR, OP_FSUB},
	{SN_SubtractWideningLower, OP_ARM64_SSUB, None, OP_ARM64_USUB},
	{SN_SubtractWideningUpper, OP_ARM64_SSUB2, None, OP_ARM64_USUB2},
	{SN_TransposeEven, OP_ARM64_TRN1},
	{SN_TransposeOdd, OP_ARM64_TRN2},
	{SN_UnzipEven, OP_ARM64_UZP1},
	{SN_UnzipOdd, OP_ARM64_UZP2},
	{SN_VectorTableLookup, OP_XOP_OVR_X_X_X, INTRINS_AARCH64_ADV_SIMD_TBL1},
	{SN_VectorTableLookupExtension, OP_XOP_OVR_X_X_X_X, INTRINS_AARCH64_ADV_SIMD_TBX1},
	{SN_Xor, OP_XBINOP_FORCEINT, XBINOP_FORCEINT_xor},
	{SN_ZeroExtendWideningLower, OP_ARM64_UXTL},
	{SN_ZeroExtendWideningUpper, OP_ARM64_UXTL2},
	{SN_ZipHigh, OP_ARM64_ZIP2},
	{SN_ZipLow, OP_ARM64_ZIP1},
	{SN_get_IsSupported},
};

static const SimdIntrinsic rdm_methods [] = {
	{SN_MultiplyRoundedDoublingAndAddSaturateHigh, OP_ARM64_SQRDMLAH},
	{SN_MultiplyRoundedDoublingAndAddSaturateHighScalar, OP_ARM64_SQRDMLAH_SCALAR},
	{SN_MultiplyRoundedDoublingAndSubtractSaturateHigh, OP_ARM64_SQRDMLSH},
	{SN_MultiplyRoundedDoublingAndSubtractSaturateHighScalar, OP_ARM64_SQRDMLSH_SCALAR},
	{SN_MultiplyRoundedDoublingBySelectedScalarAndAddSaturateHigh},
	{SN_MultiplyRoundedDoublingBySelectedScalarAndSubtractSaturateHigh},
	{SN_MultiplyRoundedDoublingScalarBySelectedScalarAndAddSaturateHigh},
	{SN_MultiplyRoundedDoublingScalarBySelectedScalarAndSubtractSaturateHigh},
	{SN_get_IsSupported},
};

static const SimdIntrinsic dp_methods [] = {
	{SN_DotProduct, OP_XOP_OVR_X_X_X_X, INTRINS_AARCH64_ADV_SIMD_SDOT, OP_XOP_OVR_X_X_X_X, INTRINS_AARCH64_ADV_SIMD_UDOT},
	{SN_DotProductBySelectedQuadruplet},
	{SN_get_IsSupported},
};

static const IntrinGroup supported_arm_intrinsics [] = {
	{ "AdvSimd", MONO_CPU_ARM64_NEON, advsimd_methods, sizeof (advsimd_methods) },
	{ "Aes", MONO_CPU_ARM64_CRYPTO, crypto_aes_methods, sizeof (crypto_aes_methods) },
	{ "ArmBase", MONO_CPU_ARM64_BASE, armbase_methods, sizeof (armbase_methods) },
	{ "Crc32", MONO_CPU_ARM64_CRC, crc32_methods, sizeof (crc32_methods) },
	{ "Dp", MONO_CPU_ARM64_DP, dp_methods, sizeof (dp_methods) },
	{ "Rdm", MONO_CPU_ARM64_RDM, rdm_methods, sizeof (rdm_methods) },
	{ "Sha1", MONO_CPU_ARM64_CRYPTO, sha1_methods, sizeof (sha1_methods) },
	{ "Sha256", MONO_CPU_ARM64_CRYPTO, sha256_methods, sizeof (sha256_methods) },
};

static MonoInst*
emit_arm64_intrinsics (
	MonoCompile *cfg, MonoMethodSignature *fsig, MonoInst **args,
	MonoClass *klass, const IntrinGroup *intrin_group,
	const SimdIntrinsic *info, int id, MonoTypeEnum arg0_type,
	gboolean is_64bit)
{
	MonoCPUFeatures feature = intrin_group->feature;

	gboolean arg0_i32 = (arg0_type == MONO_TYPE_I4) || (arg0_type == MONO_TYPE_U4);
#if TARGET_SIZEOF_VOID_P == 4
	arg0_i32 = arg0_i32 || (arg0_type == MONO_TYPE_I) || (arg0_type == MONO_TYPE_U);
#endif

	if (feature == MONO_CPU_ARM64_BASE) {
		switch (id) {
		case SN_LeadingZeroCount:
			return emit_simd_ins_for_sig (cfg, klass, arg0_i32 ? OP_LZCNT32 : OP_LZCNT64, 0, arg0_type, fsig, args);
		case SN_LeadingSignCount:
			return emit_simd_ins_for_sig (cfg, klass, arg0_i32 ? OP_LSCNT32 : OP_LSCNT64, 0, arg0_type, fsig, args);
		case SN_MultiplyHigh:
			return emit_simd_ins_for_sig (cfg, klass,
				(arg0_type == MONO_TYPE_I8 ? OP_ARM64_SMULH : OP_ARM64_UMULH), 0, arg0_type, fsig, args);
		case SN_ReverseElementBits:
			return emit_simd_ins_for_sig (cfg, klass,
				(is_64bit ? OP_XOP_I8_I8 : OP_XOP_I4_I4),
				(is_64bit ? INTRINS_BITREVERSE_I64 : INTRINS_BITREVERSE_I32),
				arg0_type, fsig, args);
		default:
			g_assert_not_reached (); // if a new API is added we need to either implement it or change IsSupported to false
		}
	}

	if (feature == MONO_CPU_ARM64_CRC) {
		switch (id) {
		case SN_ComputeCrc32:
		case SN_ComputeCrc32C: {
			IntrinsicId op = (IntrinsicId)0;
			gboolean is_c = info->id == SN_ComputeCrc32C;
			switch (get_underlying_type (fsig->params [1])) {
			case MONO_TYPE_U1: op = is_c ? INTRINS_AARCH64_CRC32CB : INTRINS_AARCH64_CRC32B; break;
			case MONO_TYPE_U2: op = is_c ? INTRINS_AARCH64_CRC32CH : INTRINS_AARCH64_CRC32H; break;
			case MONO_TYPE_U4: op = is_c ? INTRINS_AARCH64_CRC32CW : INTRINS_AARCH64_CRC32W; break;
			case MONO_TYPE_U8: op = is_c ? INTRINS_AARCH64_CRC32CX : INTRINS_AARCH64_CRC32X; break;
			default: g_assert_not_reached (); break;
			}
			return emit_simd_ins_for_sig (cfg, klass, is_64bit ? OP_XOP_I4_I4_I8 : OP_XOP_I4_I4_I4, op, arg0_type, fsig, args);
		}
		default:
			g_assert_not_reached (); // if a new API is added we need to either implement it or change IsSupported to false
		}
	}

	if (feature == MONO_CPU_ARM64_NEON) {
		switch (id) {
		case SN_AbsoluteCompareGreaterThan:
		case SN_AbsoluteCompareGreaterThanOrEqual:
		case SN_AbsoluteCompareLessThan:
		case SN_AbsoluteCompareLessThanOrEqual:
		case SN_AbsoluteCompareGreaterThanScalar:
		case SN_AbsoluteCompareGreaterThanOrEqualScalar:
		case SN_AbsoluteCompareLessThanScalar:
		case SN_AbsoluteCompareLessThanOrEqualScalar: {
			gboolean reverse_args = FALSE;
			gboolean use_geq = FALSE;
			gboolean scalar = FALSE;
			MonoInst *cmp_args [] = { args [0], args [1] };
			switch (id) {
			case SN_AbsoluteCompareGreaterThanScalar: scalar = TRUE;
			case SN_AbsoluteCompareGreaterThan: break;

			case SN_AbsoluteCompareGreaterThanOrEqualScalar: scalar = TRUE;
			case SN_AbsoluteCompareGreaterThanOrEqual: use_geq = TRUE; break;

			case SN_AbsoluteCompareLessThanScalar: scalar = TRUE;
			case SN_AbsoluteCompareLessThan: reverse_args = TRUE; break;

			case SN_AbsoluteCompareLessThanOrEqualScalar: scalar = TRUE;
			case SN_AbsoluteCompareLessThanOrEqual: reverse_args = TRUE; use_geq = TRUE; break;
			}
			if (reverse_args) {
				cmp_args [0] = args [1];
				cmp_args [1] = args [0];
			}
			int iid = use_geq ? INTRINS_AARCH64_ADV_SIMD_FACGE : INTRINS_AARCH64_ADV_SIMD_FACGT;
			return emit_simd_ins_for_sig (cfg, klass, OP_ARM64_ABSCOMPARE, iid, scalar, fsig, cmp_args);
		}
		case SN_AddSaturate:
		case SN_AddSaturateScalar: {
			gboolean arg0_unsigned = type_is_unsigned (fsig->params [0]);
			gboolean arg1_unsigned = type_is_unsigned (fsig->params [1]);
			int iid = 0;
			if (arg0_unsigned && arg1_unsigned)
				iid = INTRINS_AARCH64_ADV_SIMD_UQADD;
			else if (arg0_unsigned && !arg1_unsigned)
				iid = INTRINS_AARCH64_ADV_SIMD_USQADD;
			else if (!arg0_unsigned && arg1_unsigned)
				iid = INTRINS_AARCH64_ADV_SIMD_SUQADD;
			else
				iid = INTRINS_AARCH64_ADV_SIMD_SQADD;
			int op = id == SN_AddSaturateScalar ? OP_XOP_OVR_SCALAR_X_X_X : OP_XOP_OVR_X_X_X;
			return emit_simd_ins_for_sig (cfg, klass, op, iid, arg0_type, fsig, args);
		}
		case SN_DuplicateSelectedScalarToVector128:
		case SN_DuplicateSelectedScalarToVector64:
		case SN_DuplicateToVector64:
		case SN_DuplicateToVector128: {
			MonoClass *ret_klass = mono_class_from_mono_type_internal (fsig->ret);
			MonoType *rtype = get_vector_t_elem_type (fsig->ret);
			int scalar_src_reg = args [0]->dreg;
			switch (id) {
			case SN_DuplicateSelectedScalarToVector128:
			case SN_DuplicateSelectedScalarToVector64: {
				MonoInst *ins = emit_simd_ins (cfg, ret_klass, type_to_xextract_op (rtype->type), args [0]->dreg, args [1]->dreg);
				ins->inst_c1 = arg0_type;
				scalar_src_reg = ins->dreg;
				break;
			}
			}
			return emit_simd_ins (cfg, ret_klass, type_to_expand_op (rtype), scalar_src_reg, -1);
		}
		case SN_Extract: {
			int extract_op = type_to_xextract_op (arg0_type);
			MonoInst *ins = emit_simd_ins (cfg, klass, extract_op, args [0]->dreg, args [1]->dreg);
			ins->inst_c1 = arg0_type;
			return ins;
		}
		case SN_InsertSelectedScalar:
		case SN_InsertScalar:
		case SN_Insert: {
			MonoClass *ret_klass = mono_class_from_mono_type_internal (fsig->ret);
			int insert_op = 0;
			int extract_op = 0;
			switch (arg0_type) {
			case MONO_TYPE_I1: case MONO_TYPE_U1: insert_op = OP_XINSERT_I1; extract_op = OP_EXTRACT_I1; break;
			case MONO_TYPE_I2: case MONO_TYPE_U2: insert_op = OP_XINSERT_I2; extract_op = OP_EXTRACT_I2; break;
			case MONO_TYPE_I4: case MONO_TYPE_U4: insert_op = OP_XINSERT_I4; extract_op = OP_EXTRACT_I4; break;
			case MONO_TYPE_I8: case MONO_TYPE_U8: insert_op = OP_XINSERT_I8; extract_op = OP_EXTRACT_I8; break;
			case MONO_TYPE_R4: insert_op = OP_XINSERT_R4; extract_op = OP_EXTRACT_R4; break;
			case MONO_TYPE_R8: insert_op = OP_XINSERT_R8; extract_op = OP_EXTRACT_R8; break;
			case MONO_TYPE_I:
			case MONO_TYPE_U:
#if TARGET_SIZEOF_VOID_P == 8
				insert_op = OP_XINSERT_I8;
				extract_op = OP_EXTRACT_I8;
#else
				insert_op = OP_XINSERT_I4;
				extract_op = OP_EXTRACT_I4;
#endif
				break;
			default: g_assert_not_reached ();
			}
			int val_src_reg = args [2]->dreg;
			switch (id) {
			case SN_InsertSelectedScalar: {
				MonoInst *scalar = emit_simd_ins (cfg, klass, OP_ARM64_SELECT_SCALAR, args [2]->dreg, args [3]->dreg);
				val_src_reg = scalar->dreg;
				// fallthrough
			}
			case SN_InsertScalar: {
				MonoInst *ins = emit_simd_ins (cfg, klass, extract_op, val_src_reg, -1);
				ins->inst_c0 = 0;
				ins->inst_c1 = arg0_type;
				val_src_reg = ins->dreg;
				break;
			}
			}
			MonoInst *ins = emit_simd_ins (cfg, ret_klass, insert_op, args [0]->dreg, val_src_reg);
			ins->sreg3 = args [1]->dreg;
			ins->inst_c1 = arg0_type;
			return ins;
		}
		case SN_ShiftLeftLogicalSaturate:
		case SN_ShiftLeftLogicalSaturateScalar: {
			MonoClass *ret_klass = mono_class_from_mono_type_internal (fsig->ret);
			MonoType *etype = get_vector_t_elem_type (fsig->ret);
			gboolean is_unsigned = type_is_unsigned (fsig->ret);
			gboolean scalar = id == SN_ShiftLeftLogicalSaturateScalar;
			int s2v = scalar ? OP_CREATE_SCALAR_UNSAFE : type_to_expand_op (etype);
			int xop = scalar ? OP_XOP_OVR_SCALAR_X_X_X : OP_XOP_OVR_X_X_X;
			int iid = is_unsigned ? INTRINS_AARCH64_ADV_SIMD_UQSHL : INTRINS_AARCH64_ADV_SIMD_SQSHL;
			MonoInst *shift_vector = emit_simd_ins (cfg, ret_klass, s2v, args [1]->dreg, -1);
			shift_vector->inst_c1 = etype->type;
			MonoInst *ret = emit_simd_ins (cfg, ret_klass, xop, args [0]->dreg, shift_vector->dreg);
			ret->inst_c0 = iid;
			ret->inst_c1 = etype->type;
			return ret;
		}
		case SN_MultiplyRoundedDoublingBySelectedScalarSaturateHigh:
		case SN_MultiplyRoundedDoublingScalarBySelectedScalarSaturateHigh:
		case SN_MultiplyDoublingScalarBySelectedScalarSaturateHigh:
		case SN_MultiplyDoublingWideningSaturateScalarBySelectedScalar:
		case SN_MultiplyExtendedBySelectedScalar:
		case SN_MultiplyExtendedScalarBySelectedScalar:
		case SN_MultiplyBySelectedScalar:
		case SN_MultiplyBySelectedScalarWideningLower:
		case SN_MultiplyBySelectedScalarWideningUpper:
		case SN_MultiplyDoublingBySelectedScalarSaturateHigh:
		case SN_MultiplyDoublingWideningSaturateLowerBySelectedScalar:
		case SN_MultiplyDoublingWideningSaturateUpperBySelectedScalar: {
			MonoClass *ret_klass = mono_class_from_mono_type_internal (fsig->ret);
			gboolean is_unsigned = type_is_unsigned (fsig->ret);
			gboolean is_float = type_is_float (fsig->ret);
			int opcode = 0;
			int c0 = 0;
			switch (id) {
			case SN_MultiplyRoundedDoublingBySelectedScalarSaturateHigh: opcode = OP_XOP_OVR_BYSCALAR_X_X_X; c0 = INTRINS_AARCH64_ADV_SIMD_SQRDMULH; break;
			case SN_MultiplyRoundedDoublingScalarBySelectedScalarSaturateHigh: opcode = OP_XOP_OVR_SCALAR_X_X_X; c0 = INTRINS_AARCH64_ADV_SIMD_SQRDMULH; break;
			case SN_MultiplyDoublingScalarBySelectedScalarSaturateHigh: opcode = OP_XOP_OVR_SCALAR_X_X_X; c0 = INTRINS_AARCH64_ADV_SIMD_SQDMULH; break;
			case SN_MultiplyDoublingWideningSaturateScalarBySelectedScalar: opcode = OP_ARM64_SQDMULL_SCALAR; break;
			case SN_MultiplyExtendedBySelectedScalar: opcode = OP_XOP_OVR_BYSCALAR_X_X_X; c0 = INTRINS_AARCH64_ADV_SIMD_FMULX; break;
			case SN_MultiplyExtendedScalarBySelectedScalar: opcode = OP_XOP_OVR_SCALAR_X_X_X; c0 = INTRINS_AARCH64_ADV_SIMD_FMULX; break;
			case SN_MultiplyBySelectedScalar: opcode = OP_XBINOP_BYSCALAR; c0 = OP_IMUL; break;
			case SN_MultiplyBySelectedScalarWideningLower: opcode = OP_ARM64_SMULL_SCALAR; break;
			case SN_MultiplyBySelectedScalarWideningUpper: opcode = OP_ARM64_SMULL2_SCALAR; break;
			case SN_MultiplyDoublingBySelectedScalarSaturateHigh: opcode = OP_XOP_OVR_BYSCALAR_X_X_X; c0 = INTRINS_AARCH64_ADV_SIMD_SQDMULH; break;
			case SN_MultiplyDoublingWideningSaturateLowerBySelectedScalar: opcode = OP_ARM64_SQDMULL_BYSCALAR; break;
			case SN_MultiplyDoublingWideningSaturateUpperBySelectedScalar: opcode = OP_ARM64_SQDMULL2_BYSCALAR; break;
			default: g_assert_not_reached();
			}
			if (is_unsigned)
				switch (opcode) {
				case OP_ARM64_SMULL_SCALAR: opcode = OP_ARM64_UMULL_SCALAR; break;
				case OP_ARM64_SMULL2_SCALAR: opcode = OP_ARM64_UMULL2_SCALAR; break;
				}
			if (is_float)
				switch (opcode) {
				case OP_XBINOP_BYSCALAR: c0 = OP_FMUL;
				}
			MonoInst *scalar = emit_simd_ins (cfg, ret_klass, OP_ARM64_SELECT_SCALAR, args [1]->dreg, args [2]->dreg);
			MonoInst *ret = emit_simd_ins (cfg, ret_klass, opcode, args [0]->dreg, scalar->dreg);
			ret->inst_c0 = c0;
			ret->inst_c1 = arg0_type;
			return ret;
		}
		case SN_FusedMultiplyAddBySelectedScalar:
		case SN_FusedMultiplyAddScalarBySelectedScalar:
		case SN_FusedMultiplySubtractBySelectedScalar:
		case SN_FusedMultiplySubtractScalarBySelectedScalar:
		case SN_MultiplyDoublingWideningScalarBySelectedScalarAndAddSaturate:
		case SN_MultiplyDoublingWideningScalarBySelectedScalarAndSubtractSaturate:
		case SN_MultiplyAddBySelectedScalar:
		case SN_MultiplySubtractBySelectedScalar:
		case SN_MultiplyBySelectedScalarWideningLowerAndAdd:
		case SN_MultiplyBySelectedScalarWideningLowerAndSubtract:
		case SN_MultiplyBySelectedScalarWideningUpperAndAdd:
		case SN_MultiplyBySelectedScalarWideningUpperAndSubtract:
		case SN_MultiplyDoublingWideningLowerBySelectedScalarAndAddSaturate:
		case SN_MultiplyDoublingWideningLowerBySelectedScalarAndSubtractSaturate:
		case SN_MultiplyDoublingWideningUpperBySelectedScalarAndAddSaturate:
		case SN_MultiplyDoublingWideningUpperBySelectedScalarAndSubtractSaturate: {
			MonoClass *ret_klass = mono_class_from_mono_type_internal (fsig->ret);
			gboolean is_unsigned = type_is_unsigned (fsig->ret);
			int opcode = 0;
			switch (id) {
			case SN_FusedMultiplyAddBySelectedScalar: opcode = OP_ARM64_FMADD_BYSCALAR; break;
			case SN_FusedMultiplyAddScalarBySelectedScalar: opcode = OP_ARM64_FMADD_SCALAR; break;
			case SN_FusedMultiplySubtractBySelectedScalar: opcode = OP_ARM64_FMSUB_BYSCALAR; break;
			case SN_FusedMultiplySubtractScalarBySelectedScalar: opcode = OP_ARM64_FMSUB_SCALAR; break;
			case SN_MultiplyDoublingWideningScalarBySelectedScalarAndAddSaturate: opcode = OP_ARM64_SQDMLAL_SCALAR; break;
			case SN_MultiplyDoublingWideningScalarBySelectedScalarAndSubtractSaturate: opcode = OP_ARM64_SQDMLSL_SCALAR; break;
			case SN_MultiplyAddBySelectedScalar: opcode = OP_ARM64_MLA_SCALAR; break;
			case SN_MultiplySubtractBySelectedScalar: opcode = OP_ARM64_MLS_SCALAR; break;
			case SN_MultiplyBySelectedScalarWideningLowerAndAdd: opcode = OP_ARM64_SMLAL_SCALAR; break;
			case SN_MultiplyBySelectedScalarWideningLowerAndSubtract: opcode = OP_ARM64_SMLSL_SCALAR; break;
			case SN_MultiplyBySelectedScalarWideningUpperAndAdd: opcode = OP_ARM64_SMLAL2_SCALAR; break;
			case SN_MultiplyBySelectedScalarWideningUpperAndSubtract: opcode = OP_ARM64_SMLSL2_SCALAR; break;
			case SN_MultiplyDoublingWideningLowerBySelectedScalarAndAddSaturate: opcode = OP_ARM64_SQDMLAL_BYSCALAR; break;
			case SN_MultiplyDoublingWideningLowerBySelectedScalarAndSubtractSaturate: opcode = OP_ARM64_SQDMLSL_BYSCALAR; break;
			case SN_MultiplyDoublingWideningUpperBySelectedScalarAndAddSaturate: opcode = OP_ARM64_SQDMLAL2_BYSCALAR; break;
			case SN_MultiplyDoublingWideningUpperBySelectedScalarAndSubtractSaturate: opcode = OP_ARM64_SQDMLSL2_BYSCALAR; break;
			default: g_assert_not_reached();
			}
			if (is_unsigned)
				switch (opcode) {
				case OP_ARM64_SMLAL_SCALAR: opcode = OP_ARM64_UMLAL_SCALAR; break;
				case OP_ARM64_SMLSL_SCALAR: opcode = OP_ARM64_UMLSL_SCALAR; break;
				case OP_ARM64_SMLAL2_SCALAR: opcode = OP_ARM64_UMLAL2_SCALAR; break;
				case OP_ARM64_SMLSL2_SCALAR: opcode = OP_ARM64_UMLSL2_SCALAR; break;
				}
			MonoInst *scalar = emit_simd_ins (cfg, ret_klass, OP_ARM64_SELECT_SCALAR, args [2]->dreg, args [3]->dreg);
			MonoInst *ret = emit_simd_ins (cfg, ret_klass, opcode, args [0]->dreg, args [1]->dreg);
			ret->sreg3 = scalar->dreg;
			return ret;
		}
		default:
			g_assert_not_reached ();
		}
	}

	if (feature == MONO_CPU_ARM64_CRYPTO) {
		switch (id) {
		case SN_PolynomialMultiplyWideningLower:
			return emit_simd_ins_for_sig (cfg, klass, OP_XOP_X_X_X, INTRINS_AARCH64_PMULL64, 0, fsig, args);
		case SN_PolynomialMultiplyWideningUpper:
			return emit_simd_ins_for_sig (cfg, klass, OP_XOP_X_X_X, INTRINS_AARCH64_PMULL64, 1, fsig, args);
		default:
			g_assert_not_reached ();
		}
	}

	if (feature == MONO_CPU_ARM64_RDM) {
		switch (id) {
		case SN_MultiplyRoundedDoublingBySelectedScalarAndAddSaturateHigh:
		case SN_MultiplyRoundedDoublingBySelectedScalarAndSubtractSaturateHigh:
		case SN_MultiplyRoundedDoublingScalarBySelectedScalarAndAddSaturateHigh:
		case SN_MultiplyRoundedDoublingScalarBySelectedScalarAndSubtractSaturateHigh: {
			MonoClass *ret_klass = mono_class_from_mono_type_internal (fsig->ret);
			int opcode = 0;
			switch (id) {
			case SN_MultiplyRoundedDoublingBySelectedScalarAndAddSaturateHigh: opcode = OP_ARM64_SQRDMLAH_BYSCALAR; break;
			case SN_MultiplyRoundedDoublingBySelectedScalarAndSubtractSaturateHigh: opcode = OP_ARM64_SQRDMLSH_BYSCALAR; break;
			case SN_MultiplyRoundedDoublingScalarBySelectedScalarAndAddSaturateHigh: opcode = OP_ARM64_SQRDMLAH_SCALAR; break;
			case SN_MultiplyRoundedDoublingScalarBySelectedScalarAndSubtractSaturateHigh: opcode = OP_ARM64_SQRDMLSH_SCALAR; break;
			}
			MonoInst *scalar = emit_simd_ins (cfg, ret_klass, OP_ARM64_SELECT_SCALAR, args [2]->dreg, args [3]->dreg);
			MonoInst *ret = emit_simd_ins (cfg, ret_klass, opcode, args [0]->dreg, args [1]->dreg);
			ret->inst_c1 = arg0_type;
			ret->sreg3 = scalar->dreg;
			return ret;
		}
		default:
			g_assert_not_reached ();
		}
	}

	if (feature == MONO_CPU_ARM64_DP) {
		switch (id) {
		case SN_DotProductBySelectedQuadruplet: {
			MonoClass *ret_klass = mono_class_from_mono_type_internal (fsig->ret);
			MonoClass *arg_klass = mono_class_from_mono_type_internal (fsig->params [1]);
			MonoClass *quad_klass = mono_class_from_mono_type_internal (fsig->params [2]);
			gboolean is_unsigned = type_is_unsigned (fsig->ret);
			int iid = is_unsigned ? INTRINS_AARCH64_ADV_SIMD_UDOT : INTRINS_AARCH64_ADV_SIMD_SDOT;
			MonoInst *quad = emit_simd_ins (cfg, arg_klass, OP_ARM64_SELECT_QUAD, args [2]->dreg, args [3]->dreg);
			quad->data.op [1].klass = quad_klass;
			MonoInst *ret = emit_simd_ins (cfg, ret_klass, OP_XOP_OVR_X_X_X_X, args [0]->dreg, args [1]->dreg);
			ret->sreg3 = quad->dreg;
			ret->inst_c0 = iid;
			return ret;
		}
		default:
			g_assert_not_reached ();
		}
	}

	return NULL;
}
#endif // TARGET_ARM64

#ifdef TARGET_AMD64

static SimdIntrinsic sse_methods [] = {
	{SN_Add, OP_XBINOP, OP_FADD},
	{SN_AddScalar, OP_SSE_ADDSS},
	{SN_And, OP_SSE_AND},
	{SN_AndNot, OP_SSE_ANDN},
	{SN_CompareEqual, OP_XCOMPARE_FP, CMP_EQ},
	{SN_CompareGreaterThan, OP_XCOMPARE_FP,CMP_GT},
	{SN_CompareGreaterThanOrEqual, OP_XCOMPARE_FP, CMP_GE},
	{SN_CompareLessThan, OP_XCOMPARE_FP, CMP_LT},
	{SN_CompareLessThanOrEqual, OP_XCOMPARE_FP, CMP_LE},
	{SN_CompareNotEqual, OP_XCOMPARE_FP, CMP_NE},
	{SN_CompareNotGreaterThan, OP_XCOMPARE_FP, CMP_LE_UN},
	{SN_CompareNotGreaterThanOrEqual, OP_XCOMPARE_FP, CMP_LT_UN},
	{SN_CompareNotLessThan, OP_XCOMPARE_FP, CMP_GE_UN},
	{SN_CompareNotLessThanOrEqual, OP_XCOMPARE_FP, CMP_GT_UN},
	{SN_CompareOrdered, OP_XCOMPARE_FP, CMP_ORD},
	{SN_CompareScalarEqual, OP_SSE_CMPSS, CMP_EQ},
	{SN_CompareScalarGreaterThan, OP_SSE_CMPSS, CMP_GT},
	{SN_CompareScalarGreaterThanOrEqual, OP_SSE_CMPSS, CMP_GE},
	{SN_CompareScalarLessThan, OP_SSE_CMPSS, CMP_LT},
	{SN_CompareScalarLessThanOrEqual, OP_SSE_CMPSS, CMP_LE},
	{SN_CompareScalarNotEqual, OP_SSE_CMPSS, CMP_NE},
	{SN_CompareScalarNotGreaterThan, OP_SSE_CMPSS, CMP_LE_UN},
	{SN_CompareScalarNotGreaterThanOrEqual, OP_SSE_CMPSS, CMP_LT_UN},
	{SN_CompareScalarNotLessThan, OP_SSE_CMPSS, CMP_GE_UN},
	{SN_CompareScalarNotLessThanOrEqual, OP_SSE_CMPSS, CMP_GT_UN},
	{SN_CompareScalarOrdered, OP_SSE_CMPSS, CMP_ORD},
	{SN_CompareScalarOrderedEqual, OP_SSE_COMISS, CMP_EQ},
	{SN_CompareScalarOrderedGreaterThan, OP_SSE_COMISS, CMP_GT},
	{SN_CompareScalarOrderedGreaterThanOrEqual, OP_SSE_COMISS, CMP_GE},
	{SN_CompareScalarOrderedLessThan, OP_SSE_COMISS, CMP_LT},
	{SN_CompareScalarOrderedLessThanOrEqual, OP_SSE_COMISS, CMP_LE},
	{SN_CompareScalarOrderedNotEqual, OP_SSE_COMISS, CMP_NE},
	{SN_CompareScalarUnordered, OP_SSE_CMPSS, CMP_UNORD},
	{SN_CompareScalarUnorderedEqual, OP_SSE_UCOMISS, CMP_EQ},
	{SN_CompareScalarUnorderedGreaterThan, OP_SSE_UCOMISS, CMP_GT},
	{SN_CompareScalarUnorderedGreaterThanOrEqual, OP_SSE_UCOMISS, CMP_GE},
	{SN_CompareScalarUnorderedLessThan, OP_SSE_UCOMISS, CMP_LT},
	{SN_CompareScalarUnorderedLessThanOrEqual, OP_SSE_UCOMISS, CMP_LE},
	{SN_CompareScalarUnorderedNotEqual, OP_SSE_UCOMISS, CMP_NE},
	{SN_CompareUnordered, OP_XCOMPARE_FP, CMP_UNORD},
	{SN_ConvertScalarToVector128Single},
	{SN_ConvertToInt32, OP_XOP_I4_X, INTRINS_SSE_CVTSS2SI},
	{SN_ConvertToInt32WithTruncation, OP_XOP_I4_X, INTRINS_SSE_CVTTSS2SI},
	{SN_ConvertToInt64, OP_XOP_I8_X, INTRINS_SSE_CVTSS2SI64},
	{SN_ConvertToInt64WithTruncation, OP_XOP_I8_X, INTRINS_SSE_CVTTSS2SI64},
	{SN_Divide, OP_XBINOP, OP_FDIV},
	{SN_DivideScalar, OP_SSE_DIVSS},
	{SN_LoadAlignedVector128, OP_SSE_LOADU, 16 /* alignment */},
	{SN_LoadHigh, OP_SSE_MOVHPS_LOAD},
	{SN_LoadLow, OP_SSE_MOVLPS_LOAD},
	{SN_LoadScalarVector128, OP_SSE_MOVSS},
	{SN_LoadVector128, OP_SSE_LOADU, 1 /* alignment */},
	{SN_Max, OP_XOP_X_X_X, INTRINS_SSE_MAXPS},
	{SN_MaxScalar, OP_XOP_X_X_X, INTRINS_SSE_MAXSS},
	{SN_Min, OP_XOP_X_X_X, INTRINS_SSE_MINPS},
	{SN_MinScalar, OP_XOP_X_X_X, INTRINS_SSE_MINSS},
	{SN_MoveHighToLow, OP_SSE_MOVEHL},
	{SN_MoveLowToHigh, OP_SSE_MOVELH},
	{SN_MoveMask, OP_SSE_MOVMSK},
	{SN_MoveScalar, OP_SSE_MOVS2},
	{SN_Multiply, OP_XBINOP, OP_FMUL},
	{SN_MultiplyScalar, OP_SSE_MULSS},
	{SN_Or, OP_SSE_OR},
	{SN_Prefetch0, OP_SSE_PREFETCHT0},
	{SN_Prefetch1, OP_SSE_PREFETCHT1},
	{SN_Prefetch2, OP_SSE_PREFETCHT2},
	{SN_PrefetchNonTemporal, OP_SSE_PREFETCHNTA},
	{SN_Reciprocal, OP_XOP_X_X, INTRINS_SSE_RCP_PS},
	{SN_ReciprocalScalar},
	{SN_ReciprocalSqrt, OP_XOP_X_X, INTRINS_SSE_RSQRT_PS},
	{SN_ReciprocalSqrtScalar},
	{SN_Shuffle},
	{SN_Sqrt, OP_XOP_X_X, INTRINS_SSE_SQRT_PS},
	{SN_SqrtScalar},
	{SN_Store, OP_SSE_STORE, 1 /* alignment */},
	{SN_StoreAligned, OP_SSE_STORE, 16 /* alignment */},
	{SN_StoreAlignedNonTemporal, OP_SSE_MOVNTPS, 16 /* alignment */},
	{SN_StoreFence, OP_XOP, INTRINS_SSE_SFENCE},
	{SN_StoreHigh, OP_SSE_MOVHPS_STORE},
	{SN_StoreLow, OP_SSE_MOVLPS_STORE},
	{SN_StoreScalar, OP_SSE_MOVSS_STORE},
	{SN_Subtract, OP_XBINOP, OP_FSUB},
	{SN_SubtractScalar, OP_SSE_SUBSS},
	{SN_UnpackHigh, OP_SSE_UNPACKHI},
	{SN_UnpackLow, OP_SSE_UNPACKLO},
	{SN_Xor, OP_SSE_XOR},
	{SN_get_IsSupported}
};

static SimdIntrinsic sse2_methods [] = {
	{SN_Add},
	{SN_AddSaturate, OP_SSE2_ADDS},
	{SN_AddScalar, OP_SSE2_ADDSD},
	{SN_And, OP_SSE_AND},
	{SN_AndNot, OP_SSE_ANDN},
	{SN_Average},
	{SN_CompareEqual},
	{SN_CompareGreaterThan},
	{SN_CompareGreaterThanOrEqual, OP_XCOMPARE_FP, CMP_GE},
	{SN_CompareLessThan},
	{SN_CompareLessThanOrEqual, OP_XCOMPARE_FP, CMP_LE},
	{SN_CompareNotEqual, OP_XCOMPARE_FP, CMP_NE},
	{SN_CompareNotGreaterThan, OP_XCOMPARE_FP, CMP_LE_UN},
	{SN_CompareNotGreaterThanOrEqual, OP_XCOMPARE_FP, CMP_LT_UN},
	{SN_CompareNotLessThan, OP_XCOMPARE_FP, CMP_GE_UN},
	{SN_CompareNotLessThanOrEqual, OP_XCOMPARE_FP, CMP_GT_UN},
	{SN_CompareOrdered, OP_XCOMPARE_FP, CMP_ORD},
	{SN_CompareScalarEqual, OP_SSE2_CMPSD, CMP_EQ},
	{SN_CompareScalarGreaterThan, OP_SSE2_CMPSD, CMP_GT},
	{SN_CompareScalarGreaterThanOrEqual, OP_SSE2_CMPSD, CMP_GE},
	{SN_CompareScalarLessThan, OP_SSE2_CMPSD, CMP_LT},
	{SN_CompareScalarLessThanOrEqual, OP_SSE2_CMPSD, CMP_LE},
	{SN_CompareScalarNotEqual, OP_SSE2_CMPSD, CMP_NE},
	{SN_CompareScalarNotGreaterThan, OP_SSE2_CMPSD, CMP_LE_UN},
	{SN_CompareScalarNotGreaterThanOrEqual, OP_SSE2_CMPSD, CMP_LT_UN},
	{SN_CompareScalarNotLessThan, OP_SSE2_CMPSD, CMP_GE_UN},
	{SN_CompareScalarNotLessThanOrEqual, OP_SSE2_CMPSD, CMP_GT_UN},
	{SN_CompareScalarOrdered, OP_SSE2_CMPSD, CMP_ORD},
	{SN_CompareScalarOrderedEqual, OP_SSE2_COMISD, CMP_EQ},
	{SN_CompareScalarOrderedGreaterThan, OP_SSE2_COMISD, CMP_GT},
	{SN_CompareScalarOrderedGreaterThanOrEqual, OP_SSE2_COMISD, CMP_GE},
	{SN_CompareScalarOrderedLessThan, OP_SSE2_COMISD, CMP_LT},
	{SN_CompareScalarOrderedLessThanOrEqual, OP_SSE2_COMISD, CMP_LE},
	{SN_CompareScalarOrderedNotEqual, OP_SSE2_COMISD, CMP_NE},
	{SN_CompareScalarUnordered, OP_SSE2_CMPSD, CMP_UNORD},
	{SN_CompareScalarUnorderedEqual, OP_SSE2_UCOMISD, CMP_EQ},
	{SN_CompareScalarUnorderedGreaterThan, OP_SSE2_UCOMISD, CMP_GT},
	{SN_CompareScalarUnorderedGreaterThanOrEqual, OP_SSE2_UCOMISD, CMP_GE},
	{SN_CompareScalarUnorderedLessThan, OP_SSE2_UCOMISD, CMP_LT},
	{SN_CompareScalarUnorderedLessThanOrEqual, OP_SSE2_UCOMISD, CMP_LE},
	{SN_CompareScalarUnorderedNotEqual, OP_SSE2_UCOMISD, CMP_NE},
	{SN_CompareUnordered, OP_XCOMPARE_FP, CMP_UNORD},
	{SN_ConvertScalarToVector128Double},
	{SN_ConvertScalarToVector128Int32},
	{SN_ConvertScalarToVector128Int64},
	{SN_ConvertScalarToVector128Single, OP_XOP_X_X_X, INTRINS_SSE_CVTSD2SS},
	{SN_ConvertScalarToVector128UInt32},
	{SN_ConvertScalarToVector128UInt64},
	{SN_ConvertToInt32},
	{SN_ConvertToInt32WithTruncation, OP_XOP_I4_X, INTRINS_SSE_CVTTSD2SI},
	{SN_ConvertToInt64},
	{SN_ConvertToInt64WithTruncation, OP_XOP_I8_X, INTRINS_SSE_CVTTSD2SI64},
	{SN_ConvertToUInt32},
	{SN_ConvertToUInt64},
	{SN_ConvertToVector128Double},
	{SN_ConvertToVector128Int32},
	{SN_ConvertToVector128Int32WithTruncation},
	{SN_ConvertToVector128Single},
	{SN_Divide, OP_XBINOP, OP_FDIV},
	{SN_DivideScalar, OP_SSE2_DIVSD},
	{SN_Extract},
	{SN_Insert},
	{SN_LoadAlignedVector128},
	{SN_LoadFence, OP_XOP, INTRINS_SSE_LFENCE},
	{SN_LoadHigh, OP_SSE2_MOVHPD_LOAD},
	{SN_LoadLow, OP_SSE2_MOVLPD_LOAD},
	{SN_LoadScalarVector128},
	{SN_LoadVector128},
	{SN_MaskMove, OP_SSE2_MASKMOVDQU},
	{SN_Max},
	{SN_MaxScalar, OP_XOP_X_X_X, INTRINS_SSE_MAXSD},
	{SN_MemoryFence, OP_XOP, INTRINS_SSE_MFENCE},
	{SN_Min}, // FIXME:
	{SN_MinScalar, OP_XOP_X_X_X, INTRINS_SSE_MINSD},
	{SN_MoveMask, OP_SSE_MOVMSK},
	{SN_MoveScalar},
	{SN_Multiply},
	{SN_MultiplyAddAdjacent, OP_XOP_X_X_X, INTRINS_SSE_PMADDWD},
	{SN_MultiplyHigh},
	{SN_MultiplyLow, OP_PMULW},
	{SN_MultiplyScalar, OP_SSE2_MULSD},
	{SN_Or, OP_SSE_OR},
	{SN_PackSignedSaturate},
	{SN_PackUnsignedSaturate},
	{SN_ShiftLeftLogical},
	{SN_ShiftLeftLogical128BitLane},
	{SN_ShiftRightArithmetic},
	{SN_ShiftRightLogical},
	{SN_ShiftRightLogical128BitLane},
	{SN_Shuffle},
	{SN_ShuffleHigh},
	{SN_ShuffleLow},
	{SN_Sqrt, OP_XOP_X_X, INTRINS_SSE_SQRT_PD},
	{SN_SqrtScalar},
	{SN_Store, OP_SSE_STORE, 1 /* alignment */},
	{SN_StoreAligned, OP_SSE_STORE, 16 /* alignment */},
	{SN_StoreAlignedNonTemporal, OP_SSE_MOVNTPS, 16 /* alignment */},
	{SN_StoreHigh, OP_SSE2_MOVHPD_STORE},
	{SN_StoreLow, OP_SSE2_MOVLPD_STORE},
	{SN_StoreNonTemporal, OP_SSE_MOVNTPS, 1 /* alignment */},
	{SN_StoreScalar, OP_SSE_STORES},
	{SN_Subtract},
	{SN_SubtractSaturate, OP_SSE2_SUBS},
	{SN_SubtractScalar, OP_SSE2_SUBSD},
	{SN_SumAbsoluteDifferences, OP_XOP_X_X_X, INTRINS_SSE_PSADBW},
	{SN_UnpackHigh, OP_SSE_UNPACKHI},
	{SN_UnpackLow, OP_SSE_UNPACKLO},
	{SN_Xor, OP_SSE_XOR},
	{SN_get_IsSupported}
};

static SimdIntrinsic sse3_methods [] = {
	{SN_AddSubtract},
	{SN_HorizontalAdd},
	{SN_HorizontalSubtract},
	{SN_LoadAndDuplicateToVector128, OP_SSE3_MOVDDUP_MEM},
	{SN_LoadDquVector128, OP_XOP_X_I, INTRINS_SSE_LDU_DQ},
	{SN_MoveAndDuplicate, OP_SSE3_MOVDDUP},
	{SN_MoveHighAndDuplicate, OP_SSE3_MOVSHDUP},
	{SN_MoveLowAndDuplicate, OP_SSE3_MOVSLDUP},
	{SN_get_IsSupported}
};

static SimdIntrinsic ssse3_methods [] = {
	{SN_Abs, OP_SSSE3_ABS},
	{SN_AlignRight},
	{SN_HorizontalAdd},
	{SN_HorizontalAddSaturate, OP_XOP_X_X_X, INTRINS_SSE_PHADDSW},
	{SN_HorizontalSubtract},
	{SN_HorizontalSubtractSaturate, OP_XOP_X_X_X, INTRINS_SSE_PHSUBSW},
	{SN_MultiplyAddAdjacent, OP_XOP_X_X_X, INTRINS_SSE_PMADDUBSW},
	{SN_MultiplyHighRoundScale, OP_XOP_X_X_X, INTRINS_SSE_PMULHRSW},
	{SN_Shuffle, OP_SSSE3_SHUFFLE},
	{SN_Sign},
	{SN_get_IsSupported}
};

static SimdIntrinsic sse41_methods [] = {
	{SN_Blend},
	{SN_BlendVariable},
	{SN_Ceiling, OP_SSE41_ROUNDP, 10 /*round mode*/},
	{SN_CeilingScalar, 0, 10 /*round mode*/},
	{SN_CompareEqual, OP_XCOMPARE, CMP_EQ},
	{SN_ConvertToVector128Int16, OP_SSE_CVTII, MONO_TYPE_I2},
	{SN_ConvertToVector128Int32, OP_SSE_CVTII, MONO_TYPE_I4},
	{SN_ConvertToVector128Int64, OP_SSE_CVTII, MONO_TYPE_I8},
	{SN_DotProduct},
	{SN_Extract},
	{SN_Floor, OP_SSE41_ROUNDP, 9 /*round mode*/},
	{SN_FloorScalar, 0, 9 /*round mode*/},
	{SN_Insert},
	{SN_LoadAlignedVector128NonTemporal, OP_SSE41_LOADANT},
	{SN_Max, OP_XBINOP, OP_IMAX},
	{SN_Min, OP_XBINOP, OP_IMIN},
	{SN_MinHorizontal, OP_XOP_X_X, INTRINS_SSE_PHMINPOSUW},
	{SN_MultipleSumAbsoluteDifferences},
	{SN_Multiply, OP_SSE41_MUL},
	{SN_MultiplyLow, OP_SSE41_MULLO},
	{SN_PackUnsignedSaturate, OP_XOP_X_X_X, INTRINS_SSE_PACKUSDW},
	{SN_RoundCurrentDirection, OP_SSE41_ROUNDP, 4 /*round mode*/},
	{SN_RoundCurrentDirectionScalar, 0, 4 /*round mode*/},
	{SN_RoundToNearestInteger, OP_SSE41_ROUNDP, 8 /*round mode*/},
	{SN_RoundToNearestIntegerScalar, 0, 8 /*round mode*/},
	{SN_RoundToNegativeInfinity, OP_SSE41_ROUNDP, 9 /*round mode*/},
	{SN_RoundToNegativeInfinityScalar, 0, 9 /*round mode*/},
	{SN_RoundToPositiveInfinity, OP_SSE41_ROUNDP, 10 /*round mode*/},
	{SN_RoundToPositiveInfinityScalar, 0, 10 /*round mode*/},
	{SN_RoundToZero, OP_SSE41_ROUNDP, 11 /*round mode*/},
	{SN_RoundToZeroScalar, 0, 11 /*round mode*/},
	{SN_TestC, OP_XOP_I4_X_X, INTRINS_SSE_TESTC},
	{SN_TestNotZAndNotC, OP_XOP_I4_X_X, INTRINS_SSE_TESTNZ},
	{SN_TestZ, OP_XOP_I4_X_X, INTRINS_SSE_TESTZ},
	{SN_get_IsSupported}
};

static SimdIntrinsic sse42_methods [] = {
	{SN_CompareGreaterThan, OP_XCOMPARE, CMP_GT},
	{SN_Crc32},
	{SN_get_IsSupported}
};

static SimdIntrinsic pclmulqdq_methods [] = {
	{SN_CarrylessMultiply},
	{SN_get_IsSupported}
};

static SimdIntrinsic aes_methods [] = {
	{SN_Decrypt, OP_XOP_X_X_X, INTRINS_AESNI_AESDEC},
	{SN_DecryptLast, OP_XOP_X_X_X, INTRINS_AESNI_AESDECLAST},
	{SN_Encrypt, OP_XOP_X_X_X, INTRINS_AESNI_AESENC},
	{SN_EncryptLast, OP_XOP_X_X_X, INTRINS_AESNI_AESENCLAST},
	{SN_InverseMixColumns, OP_XOP_X_X, INTRINS_AESNI_AESIMC},
	{SN_KeygenAssist},
	{SN_get_IsSupported}
};

static SimdIntrinsic popcnt_methods [] = {
	{SN_PopCount},
	{SN_get_IsSupported}
};

static SimdIntrinsic lzcnt_methods [] = {
	{SN_LeadingZeroCount},
	{SN_get_IsSupported}
};

static SimdIntrinsic bmi1_methods [] = {
	{SN_AndNot},
	{SN_BitFieldExtract},
	{SN_ExtractLowestSetBit},
	{SN_GetMaskUpToLowestSetBit},
	{SN_ResetLowestSetBit},
	{SN_TrailingZeroCount},
	{SN_get_IsSupported}
};

static SimdIntrinsic bmi2_methods [] = {
	{SN_MultiplyNoFlags},
	{SN_ParallelBitDeposit},
	{SN_ParallelBitExtract},
	{SN_ZeroHighBits},
	{SN_get_IsSupported}
};

static SimdIntrinsic x86base_methods [] = {
	{SN_BitScanForward},
	{SN_BitScanReverse},
	{SN_get_IsSupported}
};

static const IntrinGroup supported_x86_intrinsics [] = {
	{ "Aes", MONO_CPU_X86_AES, aes_methods, sizeof (aes_methods) },
	{ "Avx", MONO_CPU_X86_AVX, unsupported, sizeof (unsupported) },
	{ "Avx2", MONO_CPU_X86_AVX2, unsupported, sizeof (unsupported) },
	{ "AvxVnni", 0, unsupported, sizeof (unsupported) },
	{ "Bmi1", MONO_CPU_X86_BMI1, bmi1_methods, sizeof (bmi1_methods) },
	{ "Bmi2", MONO_CPU_X86_BMI2, bmi2_methods, sizeof (bmi2_methods) },
	{ "Fma", MONO_CPU_X86_FMA, unsupported, sizeof (unsupported) },
	{ "Lzcnt", MONO_CPU_X86_LZCNT, lzcnt_methods, sizeof (lzcnt_methods), TRUE },
	{ "Pclmulqdq", MONO_CPU_X86_PCLMUL, pclmulqdq_methods, sizeof (pclmulqdq_methods) },
	{ "Popcnt", MONO_CPU_X86_POPCNT, popcnt_methods, sizeof (popcnt_methods), TRUE },
	{ "Sse", MONO_CPU_X86_SSE, sse_methods, sizeof (sse_methods) },
	{ "Sse2", MONO_CPU_X86_SSE2, sse2_methods, sizeof (sse2_methods) },
	{ "Sse3", MONO_CPU_X86_SSE3, sse3_methods, sizeof (sse3_methods) },
	{ "Sse41", MONO_CPU_X86_SSE41, sse41_methods, sizeof (sse41_methods) },
	{ "Sse42", MONO_CPU_X86_SSE42, sse42_methods, sizeof (sse42_methods) },
	{ "Ssse3", MONO_CPU_X86_SSSE3, ssse3_methods, sizeof (ssse3_methods) },
	{ "X86Base", 0, x86base_methods, sizeof (x86base_methods) },
};

static MonoInst*
emit_x86_intrinsics (
	MonoCompile *cfg, MonoMethodSignature *fsig, MonoInst **args,
	MonoClass *klass, const IntrinGroup *intrin_group,
	const SimdIntrinsic *info, int id, MonoTypeEnum arg0_type,
	gboolean is_64bit)
{
	MonoCPUFeatures feature = intrin_group->feature;
	const SimdIntrinsic *intrinsics = intrin_group->intrinsics;

	if (feature == MONO_CPU_X86_SSE) {
		switch (id) {
		case SN_Shuffle:
			return emit_simd_ins_for_sig (cfg, klass, OP_SSE_SHUFPS, 0, arg0_type, fsig, args);
		case SN_ConvertScalarToVector128Single: {
			int op = 0;
			switch (fsig->params [1]->type) {
			case MONO_TYPE_I4: op = OP_SSE_CVTSI2SS; break;
			case MONO_TYPE_I8: op = OP_SSE_CVTSI2SS64; break;
			default: g_assert_not_reached (); break;
			}
			return emit_simd_ins_for_sig (cfg, klass, op, 0, 0, fsig, args);
		}
		case SN_ReciprocalScalar:
		case SN_ReciprocalSqrtScalar:
		case SN_SqrtScalar: {
			int op = 0;
			switch (id) {
			case SN_ReciprocalScalar: op = OP_SSE_RCPSS; break;
			case SN_ReciprocalSqrtScalar: op = OP_SSE_RSQRTSS; break;
			case SN_SqrtScalar: op = OP_SSE_SQRTSS; break;
			};
			if (fsig->param_count == 1)
				return emit_simd_ins (cfg, klass, op, args [0]->dreg, args[0]->dreg);
			else if (fsig->param_count == 2)
				return emit_simd_ins (cfg, klass, op, args [0]->dreg, args[1]->dreg);
			else
				g_assert_not_reached ();
			break;
		}
		case SN_LoadScalarVector128:
			return NULL;
		default:
			return NULL;
		}
	}

	if (feature == MONO_CPU_X86_SSE2) {
		switch (id) {
		case SN_Subtract:
			return emit_simd_ins_for_sig (cfg, klass, OP_XBINOP, arg0_type == MONO_TYPE_R8 ? OP_FSUB : OP_ISUB, arg0_type, fsig, args);
		case SN_Add:
			return emit_simd_ins_for_sig (cfg, klass, OP_XBINOP, arg0_type == MONO_TYPE_R8 ? OP_FADD : OP_IADD, arg0_type, fsig, args);
		case SN_Average:
			if (arg0_type == MONO_TYPE_U1)
				return emit_simd_ins_for_sig (cfg, klass, OP_PAVGB_UN, -1, arg0_type, fsig, args);
			else if (arg0_type == MONO_TYPE_U2)
				return emit_simd_ins_for_sig (cfg, klass, OP_PAVGW_UN, -1, arg0_type, fsig, args);
			else
				return NULL;
		case SN_CompareNotEqual:
			return emit_simd_ins_for_sig (cfg, klass, arg0_type == MONO_TYPE_R8 ? OP_XCOMPARE_FP : OP_XCOMPARE, CMP_NE, arg0_type, fsig, args);
		case SN_CompareEqual:
			return emit_simd_ins_for_sig (cfg, klass, arg0_type == MONO_TYPE_R8 ? OP_XCOMPARE_FP : OP_XCOMPARE, CMP_EQ, arg0_type, fsig, args);
		case SN_CompareGreaterThan:
			return emit_simd_ins_for_sig (cfg, klass, arg0_type == MONO_TYPE_R8 ? OP_XCOMPARE_FP : OP_XCOMPARE, CMP_GT, arg0_type, fsig, args);
		case SN_CompareLessThan:
			return emit_simd_ins_for_sig (cfg, klass, arg0_type == MONO_TYPE_R8 ? OP_XCOMPARE_FP : OP_XCOMPARE, CMP_LT, arg0_type, fsig, args);
		case SN_ConvertToInt32:
			if (arg0_type == MONO_TYPE_R8)
				return emit_simd_ins_for_sig (cfg, klass, OP_XOP_I4_X, INTRINS_SSE_CVTSD2SI, arg0_type, fsig, args);
			else if (arg0_type == MONO_TYPE_I4)
				return emit_simd_ins_for_sig (cfg, klass, OP_EXTRACT_I4, 0, arg0_type, fsig, args);
			else
				return NULL;
		case SN_ConvertToInt64:
			if (arg0_type == MONO_TYPE_R8)
				return emit_simd_ins_for_sig (cfg, klass, OP_XOP_I8_X, INTRINS_SSE_CVTSD2SI64, arg0_type, fsig, args);
			else if (arg0_type == MONO_TYPE_I8)
				return emit_simd_ins_for_sig (cfg, klass, OP_EXTRACT_I8, 0 /*element index*/, arg0_type, fsig, args);
			else
				g_assert_not_reached ();
			break;
		case SN_ConvertScalarToVector128Double: {
			int op = OP_SSE2_CVTSS2SD;
			switch (fsig->params [1]->type) {
			case MONO_TYPE_I4: op = OP_SSE2_CVTSI2SD; break;
			case MONO_TYPE_I8: op = OP_SSE2_CVTSI2SD64; break;
			}
			return emit_simd_ins_for_sig (cfg, klass, op, 0, 0, fsig, args);
		}
		case SN_ConvertScalarToVector128Int32:
		case SN_ConvertScalarToVector128Int64:
		case SN_ConvertScalarToVector128UInt32:
		case SN_ConvertScalarToVector128UInt64:
			return emit_simd_ins_for_sig (cfg, klass, OP_CREATE_SCALAR, -1, arg0_type, fsig, args);
		case SN_ConvertToUInt32:
			return emit_simd_ins_for_sig (cfg, klass, OP_EXTRACT_I4, 0 /*element index*/, arg0_type, fsig, args);
		case SN_ConvertToUInt64:
			return emit_simd_ins_for_sig (cfg, klass, OP_EXTRACT_I8, 0 /*element index*/, arg0_type, fsig, args);
		case SN_ConvertToVector128Double:
			if (arg0_type == MONO_TYPE_R4)
				return emit_simd_ins_for_sig (cfg, klass, OP_CVTPS2PD, 0, arg0_type, fsig, args);
			else if (arg0_type == MONO_TYPE_I4)
				return emit_simd_ins_for_sig (cfg, klass, OP_CVTDQ2PD, 0, arg0_type, fsig, args);
			else
				return NULL;
		case SN_ConvertToVector128Int32:
			if (arg0_type == MONO_TYPE_R4)
				return emit_simd_ins_for_sig (cfg, klass, OP_CVTPS2DQ, 0, arg0_type, fsig, args);
			else if (arg0_type == MONO_TYPE_R8)
				return emit_simd_ins_for_sig (cfg, klass, OP_CVTPD2DQ, 0, arg0_type, fsig, args);
			else
				return NULL;
		case SN_ConvertToVector128Int32WithTruncation:
			if (arg0_type == MONO_TYPE_R4)
				return emit_simd_ins_for_sig (cfg, klass, OP_CVTTPS2DQ, 0, arg0_type, fsig, args);
			else if (arg0_type == MONO_TYPE_R8)
				return emit_simd_ins_for_sig (cfg, klass, OP_CVTTPD2DQ, 0, arg0_type, fsig, args);
			else
				return NULL;
		case SN_ConvertToVector128Single:
			if (arg0_type == MONO_TYPE_I4)
				return emit_simd_ins_for_sig (cfg, klass, OP_CVTDQ2PS, 0, arg0_type, fsig, args);
			else if (arg0_type == MONO_TYPE_R8)
				return emit_simd_ins_for_sig (cfg, klass, OP_CVTPD2PS, 0, arg0_type, fsig, args);
			else
				return NULL;
		case SN_LoadAlignedVector128:
			return emit_simd_ins_for_sig (cfg, klass, OP_SSE_LOADU, 16 /*alignment*/, arg0_type, fsig, args);
		case SN_LoadVector128:
			return emit_simd_ins_for_sig (cfg, klass, OP_SSE_LOADU, 1 /*alignment*/, arg0_type, fsig, args);
		case SN_MoveScalar:
			return emit_simd_ins_for_sig (cfg, klass, fsig->param_count == 2 ? OP_SSE_MOVS2 : OP_SSE_MOVS, -1, arg0_type, fsig, args);
		case SN_Max:
			switch (arg0_type) {
			case MONO_TYPE_U1:
				return emit_simd_ins_for_sig (cfg, klass, OP_PMAXB_UN, 0, arg0_type, fsig, args);
			case MONO_TYPE_I2:
				return emit_simd_ins_for_sig (cfg, klass, OP_PMAXW, 0, arg0_type, fsig, args);
			case MONO_TYPE_R8: return emit_simd_ins_for_sig (cfg, klass, OP_XOP_X_X_X, INTRINS_SSE_MAXPD, arg0_type, fsig, args);
			default:
				g_assert_not_reached ();
				break;
			}
			break;
		case SN_Min:
			switch (arg0_type) {
			case MONO_TYPE_U1:
				return emit_simd_ins_for_sig (cfg, klass, OP_PMINB_UN, 0, arg0_type, fsig, args);
			case MONO_TYPE_I2:
				return emit_simd_ins_for_sig (cfg, klass, OP_PMINW, 0, arg0_type, fsig, args);
			case MONO_TYPE_R8: return emit_simd_ins_for_sig (cfg, klass, OP_XOP_X_X_X, INTRINS_SSE_MINPD, arg0_type, fsig, args);
			default:
				g_assert_not_reached ();
				break;
			}
			break;
		case SN_Multiply:
			if (arg0_type == MONO_TYPE_U4)
				return emit_simd_ins_for_sig (cfg, klass, OP_SSE2_PMULUDQ, 0, arg0_type, fsig, args);
			else if (arg0_type == MONO_TYPE_R8)
				return emit_simd_ins_for_sig (cfg, klass, OP_MULPD, 0, arg0_type, fsig, args);
			else
				g_assert_not_reached ();
		case SN_MultiplyHigh:
			if (arg0_type == MONO_TYPE_I2)
				return emit_simd_ins_for_sig (cfg, klass, OP_XOP_X_X_X, INTRINS_SSE_PMULHW, arg0_type, fsig, args);
			else if (arg0_type == MONO_TYPE_U2)
				return emit_simd_ins_for_sig (cfg, klass, OP_XOP_X_X_X, INTRINS_SSE_PMULHUW, arg0_type, fsig, args);
			else
				g_assert_not_reached ();
		case SN_PackSignedSaturate:
			if (arg0_type == MONO_TYPE_I2)
				return emit_simd_ins_for_sig (cfg, klass, OP_XOP_X_X_X, INTRINS_SSE_PACKSSWB, arg0_type, fsig, args);
			else if (arg0_type == MONO_TYPE_I4)
				return emit_simd_ins_for_sig (cfg, klass, OP_XOP_X_X_X, INTRINS_SSE_PACKSSDW, arg0_type, fsig, args);
			else
				g_assert_not_reached ();
		case SN_PackUnsignedSaturate:
			return emit_simd_ins_for_sig (cfg, klass, OP_SSE2_PACKUS, -1, arg0_type, fsig, args);
		case SN_Extract:
			g_assert (arg0_type == MONO_TYPE_U2);
			return emit_simd_ins_for_sig (cfg, klass, OP_XEXTRACT_I4, 0, arg0_type, fsig, args);
		case SN_Insert:
			g_assert (arg0_type == MONO_TYPE_I2 || arg0_type == MONO_TYPE_U2);
			return emit_simd_ins_for_sig (cfg, klass, OP_XINSERT_I2, 0, arg0_type, fsig, args);
		case SN_ShiftRightLogical: {
			gboolean is_imm = fsig->params [1]->type == MONO_TYPE_U1;
			IntrinsicId op = (IntrinsicId)0;
			switch (arg0_type) {
			case MONO_TYPE_I2:
			case MONO_TYPE_U2:
				op = is_imm ? INTRINS_SSE_PSRLI_W : INTRINS_SSE_PSRL_W;
				break;
			case MONO_TYPE_I4:
			case MONO_TYPE_U4:
				op = is_imm ? INTRINS_SSE_PSRLI_D : INTRINS_SSE_PSRL_D;
				break;
			case MONO_TYPE_I8:
			case MONO_TYPE_U8:
				op = is_imm ? INTRINS_SSE_PSRLI_Q : INTRINS_SSE_PSRL_Q;
				break;
			default: g_assert_not_reached (); break;
			}
			return emit_simd_ins_for_sig (cfg, klass, is_imm ? OP_XOP_X_X_I4 : OP_XOP_X_X_X, op, arg0_type, fsig, args);
		}
		case SN_ShiftRightArithmetic: {
			gboolean is_imm = fsig->params [1]->type == MONO_TYPE_U1;
			IntrinsicId op = (IntrinsicId)0;
			switch (arg0_type) {
			case MONO_TYPE_I2:
			case MONO_TYPE_U2:
				op = is_imm ? INTRINS_SSE_PSRAI_W : INTRINS_SSE_PSRA_W;
				break;
			case MONO_TYPE_I4:
			case MONO_TYPE_U4:
				op = is_imm ? INTRINS_SSE_PSRAI_D : INTRINS_SSE_PSRA_D;
				break;
			default: g_assert_not_reached (); break;
			}
			return emit_simd_ins_for_sig (cfg, klass, is_imm ? OP_XOP_X_X_I4 : OP_XOP_X_X_X, op, arg0_type, fsig, args);
		}
		case SN_ShiftLeftLogical: {
			gboolean is_imm = fsig->params [1]->type == MONO_TYPE_U1;
			IntrinsicId op = (IntrinsicId)0;
			switch (arg0_type) {
			case MONO_TYPE_I2:
			case MONO_TYPE_U2:
				op = is_imm ? INTRINS_SSE_PSLLI_W : INTRINS_SSE_PSLL_W;
				break;
			case MONO_TYPE_I4:
			case MONO_TYPE_U4:
				op = is_imm ? INTRINS_SSE_PSLLI_D : INTRINS_SSE_PSLL_D;
				break;
			case MONO_TYPE_I8:
			case MONO_TYPE_U8:
				op = is_imm ? INTRINS_SSE_PSLLI_Q : INTRINS_SSE_PSLL_Q;
				break;
			default: g_assert_not_reached (); break;
			}
			return emit_simd_ins_for_sig (cfg, klass, is_imm ? OP_XOP_X_X_I4 : OP_XOP_X_X_X, op, arg0_type, fsig, args);
		}
		case SN_ShiftLeftLogical128BitLane:
			return emit_simd_ins_for_sig (cfg, klass, OP_SSE2_PSLLDQ, 0, arg0_type, fsig, args);
		case SN_ShiftRightLogical128BitLane:
			return emit_simd_ins_for_sig (cfg, klass, OP_SSE2_PSRLDQ, 0, arg0_type, fsig, args);
		case SN_Shuffle: {
			if (fsig->param_count == 2) {
				g_assert (arg0_type == MONO_TYPE_I4 || arg0_type == MONO_TYPE_U4);
				return emit_simd_ins_for_sig (cfg, klass, OP_SSE2_PSHUFD, 0, arg0_type, fsig, args);
			} else if (fsig->param_count == 3) {
				g_assert (arg0_type == MONO_TYPE_R8);
				return emit_simd_ins_for_sig (cfg, klass, OP_SSE2_SHUFPD, 0, arg0_type, fsig, args);
			} else {
				g_assert_not_reached ();
				break;
			}
		}
		case SN_ShuffleHigh:
			g_assert (fsig->param_count == 2);
			return emit_simd_ins_for_sig (cfg, klass, OP_SSE2_PSHUFHW, 0, arg0_type, fsig, args);
		case SN_ShuffleLow:
			g_assert (fsig->param_count == 2);
			return emit_simd_ins_for_sig (cfg, klass, OP_SSE2_PSHUFLW, 0, arg0_type, fsig, args);
		case SN_SqrtScalar: {
			if (fsig->param_count == 1)
				return emit_simd_ins (cfg, klass, OP_SSE2_SQRTSD, args [0]->dreg, args[0]->dreg);
			else if (fsig->param_count == 2)
				return emit_simd_ins (cfg, klass, OP_SSE2_SQRTSD, args [0]->dreg, args[1]->dreg);
			else {
				g_assert_not_reached ();
				break;
			}
		}
		case SN_LoadScalarVector128: {
			int op = 0;
			switch (arg0_type) {
			case MONO_TYPE_I4:
			case MONO_TYPE_U4: op = OP_SSE2_MOVD; break;
			case MONO_TYPE_I8:
			case MONO_TYPE_U8: op = OP_SSE2_MOVQ; break;
			case MONO_TYPE_R8: op = OP_SSE2_MOVUPD; break;
			default: g_assert_not_reached(); break;
			}
			return emit_simd_ins_for_sig (cfg, klass, op, 0, 0, fsig, args);
		}
		default:
			return NULL;
		}
	}

	if (feature == MONO_CPU_X86_SSE3) {
		switch (id) {
		case SN_AddSubtract:
			if (arg0_type == MONO_TYPE_R4)
				return emit_simd_ins_for_sig (cfg, klass, OP_XOP_X_X_X, INTRINS_SSE_ADDSUBPS, arg0_type, fsig, args);
			else if (arg0_type == MONO_TYPE_R8)
				return emit_simd_ins_for_sig (cfg, klass, OP_XOP_X_X_X, INTRINS_SSE_ADDSUBPD, arg0_type, fsig, args);
			else
				g_assert_not_reached ();
			break;
		case SN_HorizontalAdd:
			if (arg0_type == MONO_TYPE_R4)
				return emit_simd_ins_for_sig (cfg, klass, OP_XOP_X_X_X, INTRINS_SSE_HADDPS, arg0_type, fsig, args);
			else if (arg0_type == MONO_TYPE_R8)
				return emit_simd_ins_for_sig (cfg, klass, OP_XOP_X_X_X, INTRINS_SSE_HADDPD, arg0_type, fsig, args);
			else
				g_assert_not_reached ();
			break;
		case SN_HorizontalSubtract:
			if (arg0_type == MONO_TYPE_R4)
				return emit_simd_ins_for_sig (cfg, klass, OP_XOP_X_X_X, INTRINS_SSE_HSUBPS, arg0_type, fsig, args);
			else if (arg0_type == MONO_TYPE_R8)
				return emit_simd_ins_for_sig (cfg, klass, OP_XOP_X_X_X, INTRINS_SSE_HSUBPD, arg0_type, fsig, args);
			else
				g_assert_not_reached ();
			break;
		default:
			g_assert_not_reached ();
			break;
		}
	}

	if (feature == MONO_CPU_X86_SSSE3) {
		switch (id) {
		case SN_AlignRight:
			return emit_simd_ins_for_sig (cfg, klass, OP_SSSE3_ALIGNR, 0, arg0_type, fsig, args);
		case SN_HorizontalAdd:
			if (arg0_type == MONO_TYPE_I2)
				return emit_simd_ins_for_sig (cfg, klass, OP_XOP_X_X_X, INTRINS_SSE_PHADDW, arg0_type, fsig, args);
			return emit_simd_ins_for_sig (cfg, klass, OP_XOP_X_X_X, INTRINS_SSE_PHADDD, arg0_type, fsig, args);
		case SN_HorizontalSubtract:
			if (arg0_type == MONO_TYPE_I2)
				return emit_simd_ins_for_sig (cfg, klass, OP_XOP_X_X_X, INTRINS_SSE_PHSUBW, arg0_type, fsig, args);
			return emit_simd_ins_for_sig (cfg, klass, OP_XOP_X_X_X, INTRINS_SSE_PHSUBD, arg0_type, fsig, args);
		case SN_Sign:
			if (arg0_type == MONO_TYPE_I1)
				return emit_simd_ins_for_sig (cfg, klass, OP_XOP_X_X_X, INTRINS_SSE_PSIGNB, arg0_type, fsig, args);
			if (arg0_type == MONO_TYPE_I2)
				return emit_simd_ins_for_sig (cfg, klass, OP_XOP_X_X_X, INTRINS_SSE_PSIGNW, arg0_type, fsig, args);
			return emit_simd_ins_for_sig (cfg, klass, OP_XOP_X_X_X, INTRINS_SSE_PSIGND, arg0_type, fsig, args);
		default:
			g_assert_not_reached ();
			break;
		}
	}

	if (feature == MONO_CPU_X86_SSE41) {
		switch (id) {
		case SN_DotProduct: {
			int op = 0;
			switch (arg0_type) {
			case MONO_TYPE_R4: op = OP_SSE41_DPPS; break;
			case MONO_TYPE_R8: op = OP_SSE41_DPPD; break;
			default: g_assert_not_reached (); break;
			}
			return emit_simd_ins_for_sig (cfg, klass, op, 0, arg0_type, fsig, args);
		}
		case SN_MultipleSumAbsoluteDifferences:
			return emit_simd_ins_for_sig (cfg, klass, OP_SSE41_MPSADBW, 0, arg0_type, fsig, args);
		case SN_Blend:
			return emit_simd_ins_for_sig (cfg, klass, OP_SSE41_BLEND, 0, arg0_type, fsig, args);
		case SN_BlendVariable:
			return emit_simd_ins_for_sig (cfg, klass, OP_SSE41_BLENDV, -1, arg0_type, fsig, args);
		case SN_Extract: {
			int op = 0;
			switch (arg0_type) {
			case MONO_TYPE_U1: op = OP_XEXTRACT_I1; break;
			case MONO_TYPE_U4: case MONO_TYPE_I4: op = OP_XEXTRACT_I4; break;
			case MONO_TYPE_U8: case MONO_TYPE_I8: op = OP_XEXTRACT_I8; break;
			case MONO_TYPE_R4: op = OP_XEXTRACT_R4; break;
			case MONO_TYPE_I:
			case MONO_TYPE_U:
#if TARGET_SIZEOF_VOID_P == 8
				op = OP_XEXTRACT_I8;
#else
				op = OP_XEXTRACT_I4;
#endif
				break;
			default: g_assert_not_reached(); break;
			}
			return emit_simd_ins_for_sig (cfg, klass, op, 0, arg0_type, fsig, args);
		}
		case SN_Insert: {
			int op = arg0_type == MONO_TYPE_R4 ? OP_SSE41_INSERTPS : type_to_xinsert_op (arg0_type);
			return emit_simd_ins_for_sig (cfg, klass, op, -1, arg0_type, fsig, args);
		}
		case SN_CeilingScalar:
		case SN_FloorScalar:
		case SN_RoundCurrentDirectionScalar:
		case SN_RoundToNearestIntegerScalar:
		case SN_RoundToNegativeInfinityScalar:
		case SN_RoundToPositiveInfinityScalar:
		case SN_RoundToZeroScalar:
			if (fsig->param_count == 2) {
				return emit_simd_ins_for_sig (cfg, klass, OP_SSE41_ROUNDS, info->default_instc0, arg0_type, fsig, args);
			} else {
				MonoInst* ins = emit_simd_ins (cfg, klass, OP_SSE41_ROUNDS, args [0]->dreg, args [0]->dreg);
				ins->inst_c0 = info->default_instc0;
				ins->inst_c1 = arg0_type;
				return ins;
			}
			break;
		default:
			g_assert_not_reached ();
			break;
		}
	}

	if (feature == MONO_CPU_X86_SSE42) {
		switch (id) {
		case SN_Crc32: {
			MonoTypeEnum arg1_type = get_underlying_type (fsig->params [1]);
			return emit_simd_ins_for_sig (cfg, klass,
				arg1_type == MONO_TYPE_U8 ? OP_SSE42_CRC64 : OP_SSE42_CRC32,
				arg1_type, arg0_type, fsig, args);
		}
		default:
			g_assert_not_reached ();
			break;
		}
	}

	if (feature == MONO_CPU_X86_PCLMUL) {
		switch (id) {
		case SN_CarrylessMultiply: {
			return emit_simd_ins_for_sig (cfg, klass, OP_PCLMULQDQ, 0, arg0_type, fsig, args);
		}
		default:
			g_assert_not_reached ();
			break;
		}
	}

	if (feature == MONO_CPU_X86_AES) {
		switch (id) {
		case SN_KeygenAssist: {
			return emit_simd_ins_for_sig (cfg, klass, OP_AES_KEYGENASSIST, 0, arg0_type, fsig, args);
		}
		default:
			g_assert_not_reached ();
			break;
		}
	}

	MonoInst *ins = NULL;
	if (feature == MONO_CPU_X86_POPCNT) {
		switch (id) {
		case SN_PopCount:
			MONO_INST_NEW (cfg, ins, is_64bit ? OP_POPCNT64 : OP_POPCNT32);
			ins->dreg = is_64bit ? alloc_lreg (cfg) : alloc_ireg (cfg);
			ins->sreg1 = args [0]->dreg;
			ins->type = is_64bit ? STACK_I8 : STACK_I4;
			MONO_ADD_INS (cfg->cbb, ins);
			return ins;
		default:
			return NULL;
		}
	}
	if (feature == MONO_CPU_X86_LZCNT) {
		switch (id) {
		case SN_LeadingZeroCount:
			return emit_simd_ins_for_sig (cfg, klass, is_64bit ? OP_LZCNT64 : OP_LZCNT32, 0, arg0_type, fsig, args);
		default:
			return NULL;
		}
	}
	if (feature == MONO_CPU_X86_BMI1) {
		switch (id) {
		case SN_AndNot: {
			// (a ^ -1) & b
			// LLVM replaces it with `andn`
			int tmp_reg = is_64bit ? alloc_lreg (cfg) : alloc_ireg (cfg);
			int result_reg = is_64bit ? alloc_lreg (cfg) : alloc_ireg (cfg);
			EMIT_NEW_BIALU_IMM (cfg, ins, is_64bit ? OP_LXOR_IMM : OP_IXOR_IMM, tmp_reg, args [0]->dreg, -1);
			EMIT_NEW_BIALU (cfg, ins, is_64bit ? OP_LAND : OP_IAND, result_reg, tmp_reg, args [1]->dreg);
			return ins;
		}
		case SN_BitFieldExtract: {
			int ctlreg = args [1]->dreg;
			if (fsig->param_count == 2) {
			} else if (fsig->param_count == 3) {
				MonoInst *ins = NULL;
				/* This intrinsic is also implemented in managed code.
				 * TODO: remove this if cross-AOT-assembly inlining works
				 */
				int startreg = args [1]->dreg;
				int lenreg = args [2]->dreg;
				int dreg1 = alloc_ireg (cfg);
				EMIT_NEW_BIALU_IMM (cfg, ins, OP_SHL_IMM, dreg1, lenreg, 8);
				int dreg2 = alloc_ireg (cfg);
				EMIT_NEW_BIALU (cfg, ins, OP_IOR, dreg2, startreg, dreg1);
				ctlreg = dreg2;
			} else {
				g_assert_not_reached ();
			}
			return emit_simd_ins (cfg, klass, is_64bit ? OP_BMI1_BEXTR64 : OP_BMI1_BEXTR32, args [0]->dreg, ctlreg);
		}
		case SN_GetMaskUpToLowestSetBit: {
			// x ^ (x - 1)
			// LLVM replaces it with `blsmsk`
			int tmp_reg = is_64bit ? alloc_lreg (cfg) : alloc_ireg (cfg);
			int result_reg = is_64bit ? alloc_lreg (cfg) : alloc_ireg (cfg);
			EMIT_NEW_BIALU_IMM (cfg, ins, is_64bit ? OP_LSUB_IMM : OP_ISUB_IMM, tmp_reg, args [0]->dreg, 1);
			EMIT_NEW_BIALU (cfg, ins, is_64bit ? OP_LXOR : OP_IXOR, result_reg, args [0]->dreg, tmp_reg);
			return ins;
		}
		case SN_ResetLowestSetBit: {
			// x & (x - 1)
			// LLVM replaces it with `blsr`
			int tmp_reg = is_64bit ? alloc_lreg (cfg) : alloc_ireg (cfg);
			int result_reg = is_64bit ? alloc_lreg (cfg) : alloc_ireg (cfg);
			EMIT_NEW_BIALU_IMM (cfg, ins, is_64bit ? OP_LSUB_IMM : OP_ISUB_IMM, tmp_reg, args [0]->dreg, 1);
			EMIT_NEW_BIALU (cfg, ins, is_64bit ? OP_LAND : OP_IAND, result_reg, args [0]->dreg, tmp_reg);
			return ins;
		}
		case SN_ExtractLowestSetBit: {
			// x & (0 - x)
			// LLVM replaces it with `blsi`
			int tmp_reg = is_64bit ? alloc_lreg (cfg) : alloc_ireg (cfg);
			int result_reg = is_64bit ? alloc_lreg (cfg) : alloc_ireg (cfg);
			int zero_reg = is_64bit ? alloc_lreg (cfg) : alloc_ireg (cfg);
			MONO_EMIT_NEW_ICONST (cfg, zero_reg, 0);
			EMIT_NEW_BIALU (cfg, ins, is_64bit ? OP_LSUB : OP_ISUB, tmp_reg, zero_reg, args [0]->dreg);
			EMIT_NEW_BIALU (cfg, ins, is_64bit ? OP_LAND : OP_IAND, result_reg, args [0]->dreg, tmp_reg);
			return ins;
		}
		case SN_TrailingZeroCount:
			MONO_INST_NEW (cfg, ins, is_64bit ? OP_CTTZ64 : OP_CTTZ32);
			ins->dreg = is_64bit ? alloc_lreg (cfg) : alloc_ireg (cfg);
			ins->sreg1 = args [0]->dreg;
			ins->type = is_64bit ? STACK_I8 : STACK_I4;
			MONO_ADD_INS (cfg->cbb, ins);
			return ins;
		default:
			g_assert_not_reached ();
		}
	}
	if (feature == MONO_CPU_X86_BMI2) {
		switch (id) {
		case SN_MultiplyNoFlags: {
			int op = 0;
			if (fsig->param_count == 2) {
				op = is_64bit ? OP_MULX_H64 : OP_MULX_H32;
			} else if (fsig->param_count == 3) {
				op = is_64bit ? OP_MULX_HL64 : OP_MULX_HL32;
			} else {
				g_assert_not_reached ();
			}
			return emit_simd_ins_for_sig (cfg, klass, op, 0, 0, fsig, args);
		}
		case SN_ZeroHighBits:
			MONO_INST_NEW (cfg, ins, is_64bit ? OP_BZHI64 : OP_BZHI32);
			ins->dreg = is_64bit ? alloc_lreg (cfg) : alloc_ireg (cfg);
			ins->sreg1 = args [0]->dreg;
			ins->sreg2 = args [1]->dreg;
			ins->type = is_64bit ? STACK_I8 : STACK_I4;
			MONO_ADD_INS (cfg->cbb, ins);
			return ins;
		case SN_ParallelBitExtract:
			MONO_INST_NEW (cfg, ins, is_64bit ? OP_PEXT64 : OP_PEXT32);
			ins->dreg = is_64bit ? alloc_lreg (cfg) : alloc_ireg (cfg);
			ins->sreg1 = args [0]->dreg;
			ins->sreg2 = args [1]->dreg;
			ins->type = is_64bit ? STACK_I8 : STACK_I4;
			MONO_ADD_INS (cfg->cbb, ins);
			return ins;
		case SN_ParallelBitDeposit:
			MONO_INST_NEW (cfg, ins, is_64bit ? OP_PDEP64 : OP_PDEP32);
			ins->dreg = is_64bit ? alloc_lreg (cfg) : alloc_ireg (cfg);
			ins->sreg1 = args [0]->dreg;
			ins->sreg2 = args [1]->dreg;
			ins->type = is_64bit ? STACK_I8 : STACK_I4;
			MONO_ADD_INS (cfg->cbb, ins);
			return ins;
		default:
			g_assert_not_reached ();
		}
	}

	if (intrinsics == x86base_methods) {
		switch (id) {
		case SN_BitScanForward:
			MONO_INST_NEW (cfg, ins, is_64bit ? OP_X86_BSF64 : OP_X86_BSF32);
			ins->dreg = is_64bit ? alloc_lreg (cfg) : alloc_ireg (cfg);
			ins->sreg1 = args [0]->dreg;
			ins->type = is_64bit ? STACK_I8 : STACK_I4;
			MONO_ADD_INS (cfg->cbb, ins);
			return ins;
		case SN_BitScanReverse:
			MONO_INST_NEW (cfg, ins, is_64bit ? OP_X86_BSR64 : OP_X86_BSR32);
			ins->dreg = is_64bit ? alloc_lreg (cfg) : alloc_ireg (cfg);
			ins->sreg1 = args [0]->dreg;
			ins->type = is_64bit ? STACK_I8 : STACK_I4;
			MONO_ADD_INS (cfg->cbb, ins);
			return ins;
		default:
			g_assert_not_reached ();
		}
	}

	return NULL;
}

static guint16 vector_256_t_methods [] = {
	SN_get_Count,
};

static MonoInst*
emit_vector256_t (MonoCompile *cfg, MonoMethod *cmethod, MonoMethodSignature *fsig, MonoInst **args)
{
	MonoInst *ins;
	MonoType *etype;
	MonoClass *klass;
	int size, len, id;

	id = lookup_intrins (vector_256_t_methods, sizeof (vector_256_t_methods), cmethod);
	if (id == -1)
		return NULL;

	klass = cmethod->klass;
	etype = mono_class_get_context (klass)->class_inst->type_argv [0];
	size = mono_class_value_size (mono_class_from_mono_type_internal (etype), NULL);
	g_assert (size);
	len = 32 / size;

	if (!MONO_TYPE_IS_PRIMITIVE (etype) || etype->type == MONO_TYPE_CHAR || etype->type == MONO_TYPE_BOOLEAN || etype->type == MONO_TYPE_I || etype->type == MONO_TYPE_U)
		return NULL;

	if (cfg->verbose_level > 1) {
		char *name = mono_method_full_name (cmethod, TRUE);
		printf ("  SIMD intrinsic %s\n", name);
		g_free (name);
	}

	switch (id) {
	case SN_get_Count:
		if (!(fsig->param_count == 0 && fsig->ret->type == MONO_TYPE_I4))
			break;
		EMIT_NEW_ICONST (cfg, ins, len);
		return ins;
	default:
		break;
	}

	return NULL;
}

static
MonoInst*
emit_amd64_intrinsics (const char *class_ns, const char *class_name, MonoCompile *cfg, MonoMethod *cmethod, MonoMethodSignature *fsig, MonoInst **args)
{
	if (!strcmp (class_ns, "System.Runtime.Intrinsics.X86")) {
		return emit_hardware_intrinsics (cfg, cmethod, fsig, args,
			supported_x86_intrinsics, sizeof (supported_x86_intrinsics),
			emit_x86_intrinsics);
	}

	if (!strcmp (class_ns, "System.Runtime.Intrinsics")) {
		if (!strcmp (class_name, "Vector256`1"))
			return emit_vector256_t (cfg, cmethod, fsig, args);
	}

	if (!strcmp (class_ns, "System.Numerics")) {
		if (!strcmp (class_name, "Vector"))
			return emit_sys_numerics_vector (cfg, cmethod, fsig, args);
		if (!strcmp (class_name, "Vector`1"))
			return emit_sys_numerics_vector_t (cfg, cmethod, fsig, args);
	}

	return NULL;
}
#endif // !TARGET_ARM64

#ifdef TARGET_ARM64
static
MonoInst*
emit_simd_intrinsics (const char *class_ns, const char *class_name, MonoCompile *cfg, MonoMethod *cmethod, MonoMethodSignature *fsig, MonoInst **args)
{
	// FIXME: implement Vector64<T>, Vector128<T> and Vector<T> for Arm64
	if (!strcmp (class_ns, "System.Runtime.Intrinsics.Arm")) {
		return emit_hardware_intrinsics(cfg, cmethod, fsig, args,
			supported_arm_intrinsics, sizeof (supported_arm_intrinsics),
			emit_arm64_intrinsics);
	}

	return NULL;
}
#elif TARGET_AMD64
// TODO: test and enable for x86 too
static
MonoInst*
emit_simd_intrinsics (const char *class_ns, const char *class_name, MonoCompile *cfg, MonoMethod *cmethod, MonoMethodSignature *fsig, MonoInst **args)
{
	MonoInst *simd_inst = emit_amd64_intrinsics (class_ns, class_name, cfg, cmethod, fsig, args);
	if (simd_inst != NULL)
		cfg->uses_simd_intrinsics |= MONO_CFG_USES_SIMD_INTRINSICS;
	return simd_inst;
}
#else
static
MonoInst*
emit_simd_intrinsics (const char *class_ns, const char *class_name, MonoCompile *cfg, MonoMethod *cmethod, MonoMethodSignature *fsig, MonoInst **args)
{
	return NULL;
}
#endif

MonoInst*
mono_emit_simd_intrinsics (MonoCompile *cfg, MonoMethod *cmethod, MonoMethodSignature *fsig, MonoInst **args)
{
	const char *class_name;
	const char *class_ns;
	MonoImage *image = m_class_get_image (cmethod->klass);

	if (image != mono_get_corlib ())
		return NULL;

	class_ns = m_class_get_name_space (cmethod->klass);
	class_name = m_class_get_name (cmethod->klass);

	// If cmethod->klass is nested, the namespace is on the enclosing class.
	if (m_class_get_nested_in (cmethod->klass))
		class_ns = m_class_get_name_space (m_class_get_nested_in (cmethod->klass));

#if defined(TARGET_AMD64) || defined(TARGET_ARM64)
	if (!strcmp (class_ns, "System.Runtime.Intrinsics")) {
		if (!strcmp (class_name, "Vector128") || !strcmp (class_name, "Vector64"))
			return emit_sri_vector (cfg, cmethod, fsig, args);
	}

	if (!strcmp (class_ns, "System.Runtime.Intrinsics")) {
		if (!strcmp (class_name, "Vector64`1") || !strcmp (class_name, "Vector128`1"))
			return emit_vector64_vector128_t (cfg, cmethod, fsig, args);
	}
#endif // defined(TARGET_AMD64) || defined(TARGET_ARM64)

	return emit_simd_intrinsics (class_ns, class_name, cfg, cmethod, fsig, args);
}

/*
* Windows x64 value type ABI uses reg/stack references (ArgValuetypeAddrInIReg/ArgValuetypeAddrOnStack)
* for function arguments. When using SIMD intrinsics arguments optimized into OP_ARG needs to be decomposed
* into correspondig SIMD LOADX/STOREX instructions.
*/
#if defined(TARGET_WIN32) && defined(TARGET_AMD64)
static gboolean
decompose_vtype_opt_uses_simd_intrinsics (MonoCompile *cfg, MonoInst *ins)
{
	if (cfg->uses_simd_intrinsics & MONO_CFG_USES_SIMD_INTRINSICS)
		return TRUE;

	switch (ins->opcode) {
	case OP_XMOVE:
	case OP_XZERO:
	case OP_XPHI:
	case OP_LOADX_MEMBASE:
	case OP_LOADX_ALIGNED_MEMBASE:
	case OP_STOREX_MEMBASE:
	case OP_STOREX_ALIGNED_MEMBASE_REG:
		return TRUE;
	default:
		return FALSE;
	}
}

static void
decompose_vtype_opt_load_arg (MonoCompile *cfg, MonoBasicBlock *bb, MonoInst *ins, gint32 *sreg_int32)
{
	guint32 *sreg = (guint32*)sreg_int32;
	MonoInst *src_var = get_vreg_to_inst (cfg, *sreg);
	if (src_var && src_var->opcode == OP_ARG && src_var->klass && MONO_CLASS_IS_SIMD (cfg, src_var->klass)) {
		MonoInst *varload_ins, *load_ins;
		NEW_VARLOADA (cfg, varload_ins, src_var, src_var->inst_vtype);
		mono_bblock_insert_before_ins (bb, ins, varload_ins);
		MONO_INST_NEW (cfg, load_ins, OP_LOADX_MEMBASE);
		load_ins->klass = src_var->klass;
		load_ins->type = STACK_VTYPE;
		load_ins->sreg1 = varload_ins->dreg;
		load_ins->dreg = alloc_xreg (cfg);
		mono_bblock_insert_after_ins (bb, varload_ins, load_ins);
		*sreg = load_ins->dreg;
	}
}

static void
decompose_vtype_opt_store_arg (MonoCompile *cfg, MonoBasicBlock *bb, MonoInst *ins, gint32 *dreg_int32)
{
	guint32 *dreg = (guint32*)dreg_int32;
	MonoInst *dest_var = get_vreg_to_inst (cfg, *dreg);
	if (dest_var && dest_var->opcode == OP_ARG && dest_var->klass && MONO_CLASS_IS_SIMD (cfg, dest_var->klass)) {
		MonoInst *varload_ins, *store_ins;
		*dreg = alloc_xreg (cfg);
		NEW_VARLOADA (cfg, varload_ins, dest_var, dest_var->inst_vtype);
		mono_bblock_insert_after_ins (bb, ins, varload_ins);
		MONO_INST_NEW (cfg, store_ins, OP_STOREX_MEMBASE);
		store_ins->klass = dest_var->klass;
		store_ins->type = STACK_VTYPE;
		store_ins->sreg1 = *dreg;
		store_ins->dreg = varload_ins->dreg;
		mono_bblock_insert_after_ins (bb, varload_ins, store_ins);
	}
}

void
mono_simd_decompose_intrinsic (MonoCompile *cfg, MonoBasicBlock *bb, MonoInst *ins)
{
	if ((cfg->opt & MONO_OPT_SIMD) && decompose_vtype_opt_uses_simd_intrinsics(cfg, ins)) {
		const char *spec = INS_INFO (ins->opcode);
		if (spec [MONO_INST_SRC1] == 'x')
			decompose_vtype_opt_load_arg (cfg, bb, ins, &(ins->sreg1));
		if (spec [MONO_INST_SRC2] == 'x')
			decompose_vtype_opt_load_arg (cfg, bb, ins, &(ins->sreg2));
		if (spec [MONO_INST_SRC3] == 'x')
			decompose_vtype_opt_load_arg (cfg, bb, ins, &(ins->sreg3));
		if (spec [MONO_INST_DEST] == 'x')
			decompose_vtype_opt_store_arg (cfg, bb, ins, &(ins->dreg));
	}
}
#else
void
mono_simd_decompose_intrinsic (MonoCompile *cfg, MonoBasicBlock *bb, MonoInst *ins)
{
}
#endif /*defined(TARGET_WIN32) && defined(TARGET_AMD64)*/

void
mono_simd_simplify_indirection (MonoCompile *cfg)
{
}

#endif /* DISABLE_JIT */
#endif /* MONO_ARCH_SIMD_INTRINSICS */

#if defined(TARGET_AMD64)
void
ves_icall_System_Runtime_Intrinsics_X86_X86Base___cpuidex (int abcd[4], int function_id, int subfunction_id)
{
#ifndef MONO_CROSS_COMPILE
	mono_hwcap_x86_call_cpuidex (function_id, subfunction_id,
		&abcd [0], &abcd [1], &abcd [2], &abcd [3]);
#endif
}
#endif

MONO_EMPTY_SOURCE_FILE (simd_intrinsics_netcore);<|MERGE_RESOLUTION|>--- conflicted
+++ resolved
@@ -576,11 +576,8 @@
 	SN_AsVector256,
 	SN_AsVector3,
 	SN_AsVector4,
-<<<<<<< HEAD
+	SN_Ceiling,
 	SN_ConditionalSelect,
-=======
-	SN_Ceiling,
->>>>>>> fe24ab30
 	SN_Create,
 	SN_CreateScalar,
 	SN_CreateScalarUnsafe,
@@ -656,11 +653,6 @@
 			return NULL;
 		return emit_simd_ins (cfg, klass, OP_XCAST, args [0]->dreg, -1);
 	}
-<<<<<<< HEAD
-	case SN_ConditionalSelect: {
-#ifdef TARGET_ARM64
-		return emit_simd_ins_for_sig (cfg, klass, OP_ARM64_BSL, -1, arg0_type, fsig, args);
-=======
 	case SN_Ceiling:
 	case SN_Floor: {
 #ifdef TARGET_ARM64
@@ -668,7 +660,13 @@
 			return NULL;
 		int ceil_or_floor = id == SN_Ceiling ? INTRINS_AARCH64_ADV_SIMD_FRINTP : INTRINS_AARCH64_ADV_SIMD_FRINTM;
 		return emit_simd_ins_for_sig (cfg, klass, OP_XOP_OVR_X_X, ceil_or_floor, arg0_type, fsig, args);
->>>>>>> fe24ab30
+#else
+		return NULL;
+#endif
+	}
+	case SN_ConditionalSelect: {
+#ifdef TARGET_ARM64
+		return emit_simd_ins_for_sig (cfg, klass, OP_ARM64_BSL, -1, arg0_type, fsig, args);
 #else
 		return NULL;
 #endif
