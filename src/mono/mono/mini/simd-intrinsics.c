/**
 * SIMD Intrinsics support for netcore.
 * Only LLVM is supported as a backend.
 */

#include <config.h>
#include <mono/utils/mono-compiler.h>
#include <mono/metadata/icall-decl.h>
#include "mini.h"
#include "mini-runtime.h"
#include "ir-emit.h"
#include "llvm-intrinsics-types.h"
#ifdef ENABLE_LLVM
#include "mini-llvm.h"
#include "mini-llvm-cpp.h"
#endif
#include "mono/utils/bsearch.h"
#include <mono/metadata/abi-details.h>
#include <mono/metadata/reflection-internals.h>
#include <mono/utils/mono-hwcap.h>

#if defined(DISABLE_JIT)

void
mono_simd_intrinsics_init (void)
{
}

#else

#define MSGSTRFIELD(line) MSGSTRFIELD1(line)
#define MSGSTRFIELD1(line) str##line
static const struct msgstr_t {
#define METHOD(name) char MSGSTRFIELD(__LINE__) [sizeof (#name)];
#define METHOD2(str,name) char MSGSTRFIELD(__LINE__) [sizeof (str)];
#include "simd-methods.h"
#undef METHOD
#undef METHOD2
} method_names = {
#define METHOD(name) #name,
#define METHOD2(str,name) str,
#include "simd-methods.h"
#undef METHOD
#undef METHOD2
};

enum {
#define METHOD(name) SN_ ## name = offsetof (struct msgstr_t, MSGSTRFIELD(__LINE__)),
#define METHOD2(str,name) SN_ ## name = offsetof (struct msgstr_t, MSGSTRFIELD(__LINE__)),
#include "simd-methods.h"
};
#define method_name(idx) ((const char*)&method_names + (idx))

static int register_size;

#define None 0

typedef struct {
	uint16_t id; // One of the SN_ constants
	uint16_t default_op; // ins->opcode
	uint16_t default_instc0; // ins->inst_c0
	uint16_t unsigned_op;
	uint16_t unsigned_instc0;
	uint16_t floating_op;
	uint16_t floating_instc0;
} SimdIntrinsic;

static const SimdIntrinsic unsupported [] = { {SN_get_IsSupported} };

void
mono_simd_intrinsics_init (void)
{
	register_size = 16;
#if 0
	if ((mini_get_cpu_features () & MONO_CPU_X86_AVX) != 0)
		register_size = 32;
#endif
}

MonoInst*
mono_emit_simd_field_load (MonoCompile *cfg, MonoClassField *field, MonoInst *addr)
{
	return NULL;
}

static gboolean
is_const (const MonoInst* ins)
{
	switch (ins->opcode) {
	case OP_ICONST:
	case OP_I8CONST:
	case OP_R4CONST:
	case OP_R8CONST:
		return TRUE;
	}
	return FALSE;
}

static gboolean
is_xconst (const MonoInst* ins)
{
	switch (ins->opcode) {
	case OP_XCONST:
	case OP_XZERO:
	case OP_XONES:
		return TRUE;
	}
	return FALSE;
}

static gboolean
is_zero_const (const MonoInst* ins)
{
	switch (ins->opcode) {
	case OP_ICONST:
		return (0 == GTMREG_TO_INT (ins->inst_c0));
	case OP_I8CONST:
		return (0 == ins->inst_l);
	case OP_R4CONST:
		return (0 == *(const uint32_t*)(ins->inst_p0)); // Must be binary zero. -0.0f has a sign of 1.
	case OP_R8CONST:
		return (0 == *(const uint64_t*)(ins->inst_p0));
	}
	return FALSE;
}

static int
simd_intrinsic_compare_by_name (const void *key, const void *value)
{
	return strcmp ((const char*)key, method_name (*(guint16*)value));
}

static int
simd_intrinsic_info_compare_by_name (const void *key, const void *value)
{
	SimdIntrinsic *info = (SimdIntrinsic*)value;
	return strcmp ((const char*)key, method_name (info->id));
}

static int
lookup_intrins (guint16 *intrinsics, int size, const char *cmethod_name)
{
	const guint16 *result = (const guint16 *)mono_binary_search (cmethod_name, intrinsics, size / sizeof (guint16), sizeof (guint16), &simd_intrinsic_compare_by_name);

	if (result == NULL)
		return -1;
	else
		return (int)*result;
}

static SimdIntrinsic*
lookup_intrins_info (SimdIntrinsic *intrinsics, int size, const char *cmethod_name)
{
#if 0
	for (int i = 0; i < (size / sizeof (SimdIntrinsic)) - 1; ++i) {
		const char *n1 = method_name (intrinsics [i].id);
		const char *n2 = method_name (intrinsics [i + 1].id);
		int len1 = strlen (n1);
		int len2 = strlen (n2);
		for (int j = 0; j < len1 && j < len2; ++j) {
			if (n1 [j] > n2 [j]) {
				printf ("%s %s\n", n1, n2);
				g_assert_not_reached ();
			} else if (n1 [j] < n2 [j]) {
				break;
			}
		}
	}
#endif
	return (SimdIntrinsic *)mono_binary_search (cmethod_name, intrinsics, size / sizeof (SimdIntrinsic), sizeof (SimdIntrinsic), &simd_intrinsic_info_compare_by_name);
}

static gboolean
has_intrinsic_cattr (MonoMethod *method)
{
	ERROR_DECL (error);
	MonoCustomAttrInfo *cattr;
	gboolean res = FALSE;

	cattr = mono_custom_attrs_from_method_checked (method, error);
	mono_error_assert_ok (error);

	if (cattr) {
		for (int i = 0; i < cattr->num_attrs; ++i) {
			MonoCustomAttrEntry *attr = &cattr->attrs [i];

			g_assert (attr->ctor);

			if (!strcmp (m_class_get_name_space (attr->ctor->klass), "System.Runtime.CompilerServices") &&
				!strcmp (m_class_get_name (attr->ctor->klass), "IntrinsicAttribute")) {
				res = TRUE;
				break;
			}
		}
		mono_custom_attrs_free (cattr);
	}

	return res;
}

static gboolean
is_SIMD_feature_supported(MonoCompile *cfg, MonoCPUFeatures feature)
{
	return mini_get_cpu_features (cfg) & feature;
}

static G_GNUC_UNUSED void
check_no_intrinsic_cattr (MonoMethod *method)
{
	if (has_intrinsic_cattr (method)) {
		printf ("%s\n", mono_method_get_full_name (method));
		g_assert_not_reached ();
	}
}

static gboolean
type_is_simd_vector (MonoType *type)
{
	return m_class_is_simd_type (mono_class_from_mono_type_internal (type));
}
/*
 * Return a simd vreg for the simd value represented by SRC.
 * SRC is the 'this' argument to methods.
 * Set INDIRECT to TRUE if the value was loaded from memory.
 */
static int
load_simd_vreg_class (MonoCompile *cfg, MonoClass *klass, MonoInst *src, gboolean *indirect)
{
	const char *spec = INS_INFO (src->opcode);

	if (indirect)
		*indirect = FALSE;
	if (src->opcode == OP_XMOVE) {
		return src->sreg1;
	} else if (src->opcode == OP_LDADDR) {
		int res = ((MonoInst*)src->inst_p0)->dreg;
		return res;
	} else if (spec [MONO_INST_DEST] == 'x') {
		return src->dreg;
	} else if (src->type == STACK_PTR || src->type == STACK_MP) {
		MonoInst *ins;
		if (indirect)
			*indirect = TRUE;

		MONO_INST_NEW (cfg, ins, OP_LOADX_MEMBASE);
		ins->klass = klass;
		ins->sreg1 = src->dreg;
		ins->type = STACK_VTYPE;
		ins->dreg = alloc_ireg (cfg);
		MONO_ADD_INS (cfg->cbb, ins);
		return ins->dreg;
	}
	g_warning ("load_simd_vreg:: could not infer source simd (%d) vreg for op", src->type);
	mono_print_ins (src);
	g_assert_not_reached ();
}

static int
load_simd_vreg (MonoCompile *cfg, MonoMethod *cmethod, MonoInst *src, gboolean *indirect)
{
	return load_simd_vreg_class (cfg, cmethod->klass, src, indirect);
}

/* Create and emit a SIMD instruction, dreg is auto-allocated */
static MonoInst*
emit_simd_ins (MonoCompile *cfg, MonoClass *klass, int opcode, int sreg1, int sreg2)
{
	const char *spec = INS_INFO (opcode);
	MonoInst *ins;

	MONO_INST_NEW (cfg, ins, opcode);
	if (spec [MONO_INST_DEST] == 'x') {
		ins->dreg = alloc_xreg (cfg);
		ins->type = STACK_VTYPE;
	} else if (spec [MONO_INST_DEST] == 'i') {
		ins->dreg = alloc_ireg (cfg);
		ins->type = STACK_I4;
	} else if (spec [MONO_INST_DEST] == 'l') {
		ins->dreg = alloc_lreg (cfg);
		ins->type = STACK_I8;
	} else if (spec [MONO_INST_DEST] == 'f') {
		ins->dreg = alloc_freg (cfg);
		ins->type = STACK_R8;
	} else if (spec [MONO_INST_DEST] == 'v') {
		ins->dreg = alloc_dreg (cfg, STACK_VTYPE);
		ins->type = STACK_VTYPE;
	}
	ins->sreg1 = sreg1;
	ins->sreg2 = sreg2;
	ins->klass = klass;
	MONO_ADD_INS (cfg->cbb, ins);
	return ins;
}

static MonoInst*
emit_simd_ins_for_sig (MonoCompile *cfg, MonoClass *klass, int opcode, int instc0, int instc1, MonoMethodSignature *fsig, MonoInst **args)
{
	g_assert (fsig->param_count <= 3);
	MonoInst* ins = emit_simd_ins (cfg, klass, opcode,
		fsig->param_count > 0 ? args [0]->dreg : -1,
		fsig->param_count > 1 ? args [1]->dreg : -1);
	if (instc0 != -1)
		ins->inst_c0 = instc0;
	if (instc1 != -1)
		ins->inst_c1 = instc1;
	if (fsig->param_count == 3)
		ins->sreg3 = args [2]->dreg;
	return ins;
}

static gboolean type_enum_is_unsigned (MonoTypeEnum type);
static gboolean type_enum_is_float (MonoTypeEnum type);
static int type_to_expand_op (MonoTypeEnum type);

static MonoInst*
handle_mul_div_by_scalar (MonoCompile *cfg, MonoClass *klass, MonoTypeEnum arg_type, int scalar_reg, int vector_reg, int sub_op)
{
	MonoInst* ins;

	if (COMPILE_LLVM (cfg)) {
		ins = emit_simd_ins (cfg, klass, OP_CREATE_SCALAR_UNSAFE, scalar_reg, -1);
		ins->inst_c1 = arg_type;
		ins = emit_simd_ins (cfg, klass, OP_XBINOP_BYSCALAR, vector_reg, ins->dreg);
		ins->inst_c0 = sub_op;
	} else {
		ins = emit_simd_ins (cfg, klass, type_to_expand_op (arg_type), scalar_reg, -1);
		ins->inst_c1 = arg_type;
		ins = emit_simd_ins (cfg, klass, OP_XBINOP, vector_reg, ins->dreg);
		ins->inst_c0 = sub_op;
		ins->inst_c1 = arg_type;
	}

	return ins;
}

static MonoInst*
emit_simd_ins_for_binary_op (MonoCompile *cfg, MonoClass *klass, MonoMethodSignature *fsig, MonoInst **args, MonoTypeEnum arg_type, int id)
{
	int instc0 = -1;
	int op = OP_XBINOP;

	switch (id) {
		case SN_Add:
		case SN_op_Addition: {
			if (type_enum_is_float (arg_type)) {
				instc0 = OP_FADD;
			} else {
				instc0 = OP_IADD;
			}
			break;
		}
		case SN_BitwiseAnd:
		case SN_op_BitwiseAnd: {
			op = OP_XBINOP_FORCEINT;
			instc0 = XBINOP_FORCEINT_AND;
			break;
		}
		case SN_BitwiseOr:
		case SN_op_BitwiseOr: {
			op = OP_XBINOP_FORCEINT;
			instc0 = XBINOP_FORCEINT_OR;
			break;
		}
		case SN_Divide:
		case SN_op_Division: {
			if (type_enum_is_float (arg_type)) {
				instc0 = OP_FDIV;
				if (MONO_TYPE_IS_VECTOR_PRIMITIVE (fsig->params [1])) { // vector / scalar
					return handle_mul_div_by_scalar (cfg, klass, arg_type, args [1]->dreg, args [0]->dreg, instc0);
				}
			} else {
				return NULL;
			}
			break;
		}
		case SN_Max:
		case SN_MaxNative: {
			if (type_enum_is_float (arg_type)) {
				instc0 = OP_FMAX;
			} else {
				instc0 = type_enum_is_unsigned (arg_type) ? OP_IMAX_UN : OP_IMAX;

#ifdef TARGET_AMD64
				if (!COMPILE_LLVM (cfg) && instc0 == OP_IMAX_UN)
					return NULL;
#endif
			}
			break;
		}
		case SN_Min:
		case SN_MinNative: {
			if (type_enum_is_float (arg_type)) {
				instc0 = OP_FMIN;
			} else {
				instc0 = type_enum_is_unsigned (arg_type) ? OP_IMIN_UN : OP_IMIN;

#ifdef TARGET_AMD64
				if (!COMPILE_LLVM (cfg) && instc0 == OP_IMIN_UN)
					return NULL;
#endif
			}
			break;
		}
		case SN_Multiply:
		case SN_op_Multiply: {
			if (type_enum_is_float (arg_type)) {
				instc0 = OP_FMUL;
			} else {
#ifdef TARGET_ARM64
				if (!COMPILE_LLVM (cfg) && (arg_type == MONO_TYPE_I8 || arg_type == MONO_TYPE_U8 || arg_type == MONO_TYPE_I || arg_type == MONO_TYPE_U))
					return NULL;
#endif
#ifdef TARGET_AMD64
				if (!COMPILE_LLVM (cfg))
					return NULL;
#endif
				instc0 = OP_IMUL;
			}
			if (MONO_TYPE_IS_VECTOR_PRIMITIVE(fsig->params [1])) { // vector * scalar
				return handle_mul_div_by_scalar (cfg, klass, arg_type, args [1]->dreg, args [0]->dreg, instc0);
			} else if (MONO_TYPE_IS_VECTOR_PRIMITIVE (fsig->params [0])) { // scalar * vector
				return handle_mul_div_by_scalar (cfg, klass, arg_type, args [0]->dreg, args [1]->dreg, instc0);
			}
			break;
		}
		case SN_Subtract:
		case SN_op_Subtraction: {
			if (type_enum_is_float (arg_type)) {
				instc0 = OP_FSUB;
			} else {
				instc0 = OP_ISUB;
			}
			break;
		}
		case SN_Xor:
		case SN_op_ExclusiveOr: {
			op = OP_XBINOP_FORCEINT;
			instc0 = XBINOP_FORCEINT_XOR;
			break;
		}
		default:
			g_assert_not_reached ();
	}

	return emit_simd_ins_for_sig (cfg, klass, op, instc0, arg_type, fsig, args);
}

static MonoInst*
emit_simd_ins_for_unary_op (MonoCompile *cfg, MonoClass *klass, MonoMethodSignature *fsig, MonoInst **args, MonoTypeEnum arg_type, int id)
{
#if defined(TARGET_ARM64) || defined(TARGET_AMD64)
	int op = -1;
	switch (id){
	case SN_Negate:
	case SN_op_UnaryNegation:
		op = OP_NEGATION;
		break;
	case SN_OnesComplement:
	case SN_op_OnesComplement:
		op = OP_ONES_COMPLEMENT;
		break;
	default:
		g_assert_not_reached ();
	}
	return emit_simd_ins_for_sig (cfg, klass, op, -1, arg_type, fsig, args);
#elif defined(TARGET_WASM)
	int op = -1;
	switch (id)
	{
	case SN_Negate:
	case SN_op_UnaryNegation:
		op = OP_NEGATION;
		break;
	case SN_OnesComplement:
	case SN_op_OnesComplement:
		op = OP_WASM_ONESCOMPLEMENT;
		break;
	default:
		return NULL;
	}
	return emit_simd_ins_for_sig (cfg, klass, op, -1, arg_type, fsig, args);
#else
	return NULL;
#endif
}

static gboolean
is_hw_intrinsics_class (MonoClass *klass, const char *name, gboolean *is_64bit)
{
	const char *class_name = m_class_get_name (klass);
	if ((!strcmp (class_name, "X64") || !strcmp (class_name, "Arm64")) && m_class_get_nested_in (klass)) {
		*is_64bit = TRUE;
		return !strcmp (m_class_get_name (m_class_get_nested_in (klass)), name);
	} else if (!strcmp (class_name, "VL")) {
		return !strcmp (m_class_get_name (m_class_get_nested_in (klass)), name);
	} else {
		*is_64bit = FALSE;
		return !strcmp (class_name, name);
	}
}

static MonoTypeEnum
get_underlying_type (MonoType* type)
{
	MonoClass* klass = mono_class_from_mono_type_internal (type);
	if (type->type == MONO_TYPE_PTR) // e.g. int* => MONO_TYPE_I4
		return m_class_get_byval_arg (m_class_get_element_class (klass))->type;
	else if (type->type == MONO_TYPE_GENERICINST) // e.g. Vector128<int> => MONO_TYPE_I4
		return mono_class_get_context (klass)->class_inst->type_argv [0]->type;
	else
		return type->type;
}

static MonoInst*
emit_xcompare (MonoCompile *cfg, MonoClass *klass, MonoTypeEnum etype, MonoInst *arg1, MonoInst *arg2)
{
	MonoInst *ins;
	int opcode = type_enum_is_float (etype) ? OP_XCOMPARE_FP : OP_XCOMPARE;

	ins = emit_simd_ins (cfg, klass, opcode, arg1->dreg, arg2->dreg);
	ins->inst_c0 = CMP_EQ;
	ins->inst_c1 = etype;
	return ins;
}

static MonoInst*
emit_xcompare_for_intrinsic (MonoCompile *cfg, MonoClass *klass, int intrinsic_id, MonoTypeEnum etype, MonoInst *arg1, MonoInst *arg2)
{
	MonoInst *ins = emit_xcompare (cfg, klass, etype, arg1, arg2);
	gboolean is_unsigned = type_enum_is_unsigned (etype);

	switch (intrinsic_id) {
	case SN_GreaterThan:
	case SN_GreaterThanAll:
	case SN_GreaterThanAny:
		ins->inst_c0 = is_unsigned ? CMP_GT_UN : CMP_GT;
		break;
	case SN_GreaterThanOrEqual:
	case SN_GreaterThanOrEqualAll:
	case SN_GreaterThanOrEqualAny:
		ins->inst_c0 = is_unsigned ? CMP_GE_UN : CMP_GE;
		break;
	case SN_LessThan:
	case SN_LessThanAll:
	case SN_LessThanAny:
		ins->inst_c0 = is_unsigned ? CMP_LT_UN : CMP_LT;
		break;
	case SN_LessThanOrEqual:
	case SN_LessThanOrEqualAll:
	case SN_LessThanOrEqualAny:
		ins->inst_c0 = is_unsigned ? CMP_LE_UN : CMP_LE;
		break;
	default:
		g_assert_not_reached ();
	}

	return ins;
}

static MonoInst*
emit_xequal (MonoCompile *cfg, MonoClass *klass, MonoTypeEnum element_type, MonoInst *arg1, MonoInst *arg2)
{
#ifdef TARGET_ARM64
	gint32 simd_size = mono_class_value_size (klass, NULL);
	if (!COMPILE_LLVM (cfg)) {
		MonoInst* cmp = emit_xcompare (cfg, klass, element_type, arg1, arg2);
		MonoInst* ret = emit_simd_ins (cfg, mono_defaults.boolean_class, OP_XEXTRACT, cmp->dreg, -1);
		ret->inst_c0 = SIMD_EXTR_ARE_ALL_SET;
		ret->inst_c1 = mono_class_value_size (klass, NULL);
		return ret;
	} else if (simd_size == 12 || simd_size == 16) {
		return emit_simd_ins (cfg, klass, OP_XEQUAL_ARM64_V128_FAST, arg1->dreg, arg2->dreg);
	} else {
		return emit_simd_ins (cfg, klass, OP_XEQUAL, arg1->dreg, arg2->dreg);
	}
#else
	MonoInst *ins = emit_simd_ins (cfg, klass, OP_XEQUAL, arg1->dreg, arg2->dreg);
	if (!COMPILE_LLVM (cfg))
		ins->inst_c1 = mono_class_get_context (klass)->class_inst->type_argv [0]->type;
	return ins;
#endif
}

static MonoInst*
emit_not_xequal (MonoCompile *cfg, MonoClass *klass, MonoTypeEnum element_type, MonoInst *arg1, MonoInst *arg2)
{
	MonoInst *ins = emit_xequal (cfg, klass, element_type, arg1, arg2);
	int sreg = ins->dreg;
	int dreg = alloc_ireg (cfg);
	MONO_EMIT_NEW_BIALU_IMM (cfg, OP_COMPARE_IMM, -1, sreg, 0);
	EMIT_NEW_UNALU (cfg, ins, OP_CEQ, dreg, -1);
	return ins;
}

static MonoInst*
emit_xzero (MonoCompile *cfg, MonoClass *klass)
{
	return emit_simd_ins (cfg, klass, OP_XZERO, -1, -1);
}

static MonoInst*
emit_xones (MonoCompile *cfg, MonoClass *klass)
{
	return emit_simd_ins (cfg, klass, OP_XONES, -1, -1);
}

static MonoInst*
emit_xconst_v128 (MonoCompile *cfg, MonoClass *klass, guint8 value[16])
{
	const int size = 16;

	gboolean all_zeros = TRUE;

	for (int i = 0; i < size; ++i) {
		if (value[i] != 0x00) {
			all_zeros = FALSE;
			break;
		}
	}

	if (all_zeros) {
		return emit_xzero (cfg, klass);
	}

	gboolean all_ones = TRUE;

	for (int i = 0; i < size; ++i) {
		if (value[i] != 0xFF) {
			all_ones = FALSE;
			break;
		}
	}

	if (all_ones) {
		return emit_xones (cfg, klass);
	}

	MonoInst *ins;

	MONO_INST_NEW (cfg, ins, OP_XCONST);
	ins->type = STACK_VTYPE;
	ins->dreg = alloc_xreg (cfg);
	ins->inst_p0 = mono_mem_manager_alloc (cfg->mem_manager, size);
	ins->klass = klass;
	MONO_ADD_INS (cfg->cbb, ins);

	memcpy (ins->inst_p0, &value[0], size);
	return ins;
}

static guint64
get_xconst_int_elem (MonoCompile *cfg, MonoInst *ins, MonoTypeEnum etype, int index)
{
	guint8 cns_vec[16];
	if (ins->opcode == OP_XZERO) {
		memset (cns_vec, 0x00, 16);
	} else if (ins->opcode == OP_XONES) {
		memset (cns_vec, 0xFF, 16);
	} else {
		g_assert (ins->opcode == OP_XCONST);
		memcpy (cns_vec, ins->inst_p0, 16);
	}
	g_assert (index >= 0);
	switch (etype) {
	case MONO_TYPE_I1: {
		g_assert (index < 16);
		return ((gint8*)cns_vec) [index];
	}
	case MONO_TYPE_U1: {
		g_assert (index < 16);
		return ((guint8*)cns_vec) [index];
	}
	case MONO_TYPE_I2: {
		g_assert (index < 8);
		return ((gint16*)cns_vec) [index];
	}
	case MONO_TYPE_U2: {
		g_assert (index < 8);
		return ((guint16*)cns_vec) [index];
	}
	case MONO_TYPE_I4:
	case MONO_TYPE_R4: {
		g_assert (index < 4);
		return ((gint32*)cns_vec) [index];
	}
	case MONO_TYPE_U4: {
		g_assert (index < 4);
		return ((guint32*)cns_vec) [index];
	}
	case MONO_TYPE_I8:
	case MONO_TYPE_R8: {
		g_assert (index < 2);
		return ((gint64*)cns_vec) [index];
	}
	case MONO_TYPE_U8: {
		g_assert (index < 2);
		return ((guint64*)cns_vec) [index];
	}
	default: {
		g_assert_not_reached ();
	}
	}
}

#ifdef TARGET_ARM64
static int type_to_extract_op (MonoTypeEnum type);
static MonoType* get_vector_t_elem_type (MonoType *vector_type);

static MonoInst*
emit_sum_vector (MonoCompile *cfg, MonoType *vector_type, MonoTypeEnum element_type, MonoInst *arg)
{
	MonoClass *vector_class = mono_class_from_mono_type_internal (vector_type);
	int vector_size = mono_class_value_size (vector_class, NULL);
	int element_size;

	guint32 nelems;
 	mini_get_simd_type_info (vector_class, &nelems);

	// Override nelems for Vector3, with actual number of elements, instead of treating it as a 4-element vector (three elements + zero).
	const char *klass_name = m_class_get_name (vector_class);
	if (!strcmp (klass_name, "Vector3"))
		nelems = 3;

	element_size = vector_size / nelems;
	gboolean has_single_element = vector_size == element_size;

	// If there's just one element we need to extract it instead of summing the whole array
	if (has_single_element) {
		MonoInst *ins = emit_simd_ins (cfg, vector_class, type_to_extract_op (element_type), arg->dreg, -1);
		ins->inst_c0 = 0;
		ins->inst_c1 = element_type;
		return ins;
	}

	MonoInst *sum = emit_simd_ins (cfg, vector_class, OP_ARM64_XADDV, arg->dreg, -1);
	if (type_enum_is_float (element_type)) {
		sum->inst_c0 = INTRINS_AARCH64_ADV_SIMD_FADDV;
		sum->inst_c1 = element_type;
	} else {
		sum->inst_c0 = type_enum_is_unsigned (element_type) ? INTRINS_AARCH64_ADV_SIMD_UADDV : INTRINS_AARCH64_ADV_SIMD_SADDV;
		sum->inst_c1 = element_type;
	}

	if (COMPILE_LLVM (cfg)) {
		return sum;
	} else {
		MonoInst *ins = emit_simd_ins (cfg, vector_class, type_to_extract_op (element_type), sum->dreg, -1);
		ins->inst_c0 = 0;
		ins->inst_c1 = element_type;
		return ins;
	}
}
#endif
#ifdef TARGET_WASM
static MonoInst* emit_sum_vector (MonoCompile *cfg, MonoType *vector_type, MonoTypeEnum element_type, MonoInst *arg);
#endif

#if defined(TARGET_AMD64) || defined(TARGET_WASM)
static int type_to_extract_op (MonoTypeEnum type);
static MonoInst*
extract_first_element (MonoCompile *cfg, MonoClass *klass, MonoTypeEnum element_type, int sreg)
{
	int extract_op = type_to_extract_op (element_type);
	MonoInst *ins = emit_simd_ins (cfg, klass, extract_op, sreg, -1);
	ins->inst_c0 = 0;
	ins->inst_c1 = element_type;

	return ins;
}
#endif

#ifdef TARGET_AMD64
static const int fast_log2 [] = { -1, -1, 1, -1, 2, -1, -1, -1, 3 };

static MonoInst*
emit_sum_vector (MonoCompile *cfg, MonoType *vector_type, MonoTypeEnum element_type, MonoInst *arg)
{
	MonoClass *vector_class = mono_class_from_mono_type_internal (vector_type);

	int instc0 = -1;
	switch (element_type) {
	case MONO_TYPE_R4:
		instc0 = INTRINS_SSE_HADDPS;
		break;
	case MONO_TYPE_R8:
		instc0 = INTRINS_SSE_HADDPD;
		break;
	case MONO_TYPE_I1:
	case MONO_TYPE_U1:
		// byte, sbyte not supported yet
		return NULL;
	case MONO_TYPE_I2:
	case MONO_TYPE_U2:
		instc0 = INTRINS_SSE_PHADDW;
		break;
#if TARGET_SIZEOF_VOID_P == 4
	case MONO_TYPE_I:
	case MONO_TYPE_U:
#endif
	case MONO_TYPE_I4:
	case MONO_TYPE_U4:
		instc0 = INTRINS_SSE_PHADDD;
		break;
#if TARGET_SIZEOF_VOID_P == 8
	case MONO_TYPE_I:
	case MONO_TYPE_U:
#endif
	case MONO_TYPE_I8:
	case MONO_TYPE_U8: {
		// Ssse3 doesn't have support for HorizontalAdd on i64
		MonoInst *lower = emit_simd_ins (cfg, vector_class, OP_XLOWER, arg->dreg, -1);
		MonoInst *upper = emit_simd_ins (cfg, vector_class, OP_XUPPER, arg->dreg, -1);

		// Sum lower and upper i64
		MonoInst *ins = emit_simd_ins (cfg, vector_class, OP_XBINOP, lower->dreg, upper->dreg);
		ins->inst_c0 = OP_IADD;
		ins->inst_c1 = element_type;

		return extract_first_element (cfg, vector_class, element_type, ins->dreg);
	}
	default: {
		return NULL;
	}
	}

	// Check if necessary SIMD intrinsics are supported on the current machine
	MonoCPUFeatures feature = type_enum_is_float (element_type) ? MONO_CPU_X86_SSE3 : MONO_CPU_X86_SSSE3;
	if (!is_SIMD_feature_supported (cfg, feature))
		return NULL;

	int vector_size = mono_class_value_size (vector_class, NULL);
	MonoType *etype = mono_class_get_context (vector_class)->class_inst->type_argv [0];
	int elem_size = mono_class_value_size (mono_class_from_mono_type_internal (etype), NULL);
	int num_elems = vector_size / elem_size;
	int num_rounds = fast_log2[num_elems];

	MonoInst *tmp = emit_xzero (cfg, vector_class);
	MonoInst *ins = arg;
	// HorizontalAdds over vector log2(num_elems) times
	for (int i = 0; i < num_rounds; ++i) {
		ins = emit_simd_ins (cfg, vector_class, OP_XOP_X_X_X, ins->dreg, tmp->dreg);
		ins->inst_c0 = instc0;
		ins->inst_c1 = element_type;
	}

	return extract_first_element (cfg, vector_class, element_type, ins->dreg);
}
#endif

static gboolean
is_intrinsics_vector_type (MonoType *vector_type)
{
	if (vector_type->type != MONO_TYPE_GENERICINST) return FALSE;
	MonoClass *klass = mono_class_from_mono_type_internal (vector_type);
	const char *name = m_class_get_name (klass);
	return !strcmp (name, "Vector64`1") || !strcmp (name, "Vector128`1") || !strcmp (name, "Vector256`1") || !strcmp (name, "Vector512`1");
}

static MonoType*
get_vector_t_elem_type (MonoType *vector_type)
{
	MonoClass *klass;
	MonoType *etype;

	g_assert (vector_type->type == MONO_TYPE_GENERICINST);
	klass = mono_class_from_mono_type_internal (vector_type);
	g_assert (
		!strcmp (m_class_get_name (klass), "Vector`1") ||
		!strcmp (m_class_get_name (klass), "Vector64`1") ||
		!strcmp (m_class_get_name (klass), "Vector128`1") ||
		!strcmp (m_class_get_name (klass), "Vector256`1") ||
		!strcmp (m_class_get_name (klass), "Vector512`1"));
	etype = mono_class_get_context (klass)->class_inst->type_argv [0];
	return etype;
}

static gboolean
type_is_unsigned (MonoType *type)
{
	MonoClass *klass = mono_class_from_mono_type_internal (type);
	MonoType *etype = mono_class_get_context (klass)->class_inst->type_argv [0];
	return type_enum_is_unsigned (etype->type);
}

static gboolean
type_enum_is_unsigned (MonoTypeEnum type)
{
	switch (type) {
	case MONO_TYPE_U1:
	case MONO_TYPE_U2:
	case MONO_TYPE_U4:
	case MONO_TYPE_U8:
	case MONO_TYPE_U:
		return TRUE;
	}
	return FALSE;
}

static gboolean
type_is_float (MonoType *type)
{
	MonoClass *klass = mono_class_from_mono_type_internal (type);
	MonoType *etype = mono_class_get_context (klass)->class_inst->type_argv [0];
	return type_enum_is_float (etype->type);
}

static gboolean
type_enum_is_float (MonoTypeEnum type)
{
	return type == MONO_TYPE_R4 || type == MONO_TYPE_R8;
}

static int
type_to_expand_op (MonoTypeEnum type)
{
	switch (type) {
	case MONO_TYPE_I1:
	case MONO_TYPE_U1:
		return OP_EXPAND_I1;
	case MONO_TYPE_I2:
	case MONO_TYPE_U2:
		return OP_EXPAND_I2;
	case MONO_TYPE_I4:
	case MONO_TYPE_U4:
		return OP_EXPAND_I4;
	case MONO_TYPE_I8:
	case MONO_TYPE_U8:
		return OP_EXPAND_I8;
	case MONO_TYPE_R4:
		return OP_EXPAND_R4;
	case MONO_TYPE_R8:
		return OP_EXPAND_R8;
	case MONO_TYPE_I:
	case MONO_TYPE_U:
#if TARGET_SIZEOF_VOID_P == 8
		return OP_EXPAND_I8;
#else
		return OP_EXPAND_I4;
#endif
	default:
		g_assert_not_reached ();
	}
}

static int
type_to_insert_op (MonoTypeEnum type)
{
	switch (type) {
	case MONO_TYPE_I1:
	case MONO_TYPE_U1:
		return OP_INSERT_I1;
	case MONO_TYPE_I2:
	case MONO_TYPE_U2:
		return OP_INSERT_I2;
	case MONO_TYPE_I4:
	case MONO_TYPE_U4:
		return OP_INSERT_I4;
	case MONO_TYPE_I8:
	case MONO_TYPE_U8:
		return OP_INSERT_I8;
	case MONO_TYPE_R4:
		return OP_INSERT_R4;
	case MONO_TYPE_R8:
		return OP_INSERT_R8;
	case MONO_TYPE_I:
	case MONO_TYPE_U:
#if TARGET_SIZEOF_VOID_P == 8
		return OP_INSERT_I8;
#else
		return OP_INSERT_I4;
#endif
	default:
		g_assert_not_reached ();
	}
}

static int
type_to_width_log2 (MonoTypeEnum type)
{
	switch (type) {
	case MONO_TYPE_I1:
	case MONO_TYPE_U1:
		return 0;
	case MONO_TYPE_I2:
	case MONO_TYPE_U2:
		return 1;
	case MONO_TYPE_I4:
	case MONO_TYPE_U4:
		return 2;
	case MONO_TYPE_I8:
	case MONO_TYPE_U8:
		return 3;
	case MONO_TYPE_R4:
		return 2;
	case MONO_TYPE_R8:
		return 3;
	case MONO_TYPE_I:
	case MONO_TYPE_U:
#if TARGET_SIZEOF_VOID_P == 8
		return 3;
#else
		return 2;
#endif
	default:
		g_assert_not_reached ();
	}
}

typedef struct {
	const char *name;
	MonoCPUFeatures feature;
	const SimdIntrinsic *intrinsics;
	int intrinsics_size;
	gboolean jit_supported;
} IntrinGroup;

typedef MonoInst * (* EmitIntrinsicFn) (
	MonoCompile *cfg, MonoMethodSignature *fsig, MonoInst **args,
	MonoClass *klass, const IntrinGroup *intrin_group,
	const SimdIntrinsic *info, int id, MonoTypeEnum arg0_type,
	gboolean is_64bit);

static const IntrinGroup unsupported_intrin_group [] = {
	{ "", 0, unsupported, sizeof (unsupported) },
};

static MonoInst *
emit_hardware_intrinsics (
	MonoCompile *cfg, MonoMethod *cmethod, MonoMethodSignature *fsig,
	MonoInst **args, const IntrinGroup *groups, int groups_size_bytes,
	EmitIntrinsicFn custom_emit)
{
	MonoClass *klass = cmethod->klass;
	const IntrinGroup *intrin_group = unsupported_intrin_group;
	gboolean is_64bit = FALSE;
	int groups_size = groups_size_bytes / sizeof (groups [0]);
	for (int i = 0; i < groups_size; ++i) {
		const IntrinGroup *group = &groups [i];
		if (is_hw_intrinsics_class (klass, group->name, &is_64bit)) {
			intrin_group = group;
			break;
		}
	}

	gboolean supported = FALSE;
	MonoTypeEnum arg0_type = fsig->param_count > 0 ? get_underlying_type (fsig->params [0]) : MONO_TYPE_VOID;
	int id = -1;
	uint16_t op = 0;
	uint16_t c0 = 0;
	const SimdIntrinsic *intrinsics = intrin_group->intrinsics;
	int intrinsics_size = intrin_group->intrinsics_size;
	MonoCPUFeatures feature = intrin_group->feature;
	const SimdIntrinsic *info = lookup_intrins_info ((SimdIntrinsic *) intrinsics, intrinsics_size, cmethod->name);
	{
		if (!info)
			goto support_probe_complete;
		id = info->id;

#ifdef TARGET_ARM64
		if (!(cfg->compile_aot && cfg->full_aot && !cfg->interp) && !intrin_group->jit_supported) {
			goto support_probe_complete;
		}
#endif

		// Hardware intrinsics are LLVM-only.
		if (!COMPILE_LLVM (cfg) && !intrin_group->jit_supported)
			goto support_probe_complete;

		if (intrin_group->intrinsics == unsupported)
			supported = FALSE;
		else if (feature)
			supported = (mini_get_cpu_features (cfg) & feature) != 0;
		else
			supported = TRUE;


		op = info->default_op;
		c0 = info->default_instc0;
		gboolean is_unsigned = FALSE;
		gboolean is_float = FALSE;
		switch (arg0_type) {
		case MONO_TYPE_U1:
		case MONO_TYPE_U2:
		case MONO_TYPE_U4:
		case MONO_TYPE_U8:
		case MONO_TYPE_U:
			is_unsigned = TRUE;
			break;
		case MONO_TYPE_R4:
		case MONO_TYPE_R8:
			is_float = TRUE;
			break;
		}
		if (is_unsigned && info->unsigned_op != 0) {
			op = info->unsigned_op;
			c0 = info->unsigned_instc0;
		} else if (is_float && info->floating_op != 0) {
			op = info->floating_op;
			c0 = info->floating_instc0;
		}
	}
support_probe_complete:
	if (id == SN_get_IsSupported) {
		MonoInst *ins = NULL;
		EMIT_NEW_ICONST (cfg, ins, supported ? 1 : 0);
		if (cfg->verbose_level > 1)
			g_printf ("\t-> %s\n", supported ? "true" : " false");
		return ins;
	}
	if (!supported) {
		// Can't emit non-supported llvm intrinsics
		if (cfg->method != cmethod) {
			// Keep the original call so we end up in the intrinsic method
			return NULL;
		} else {
			// Emit an exception from the intrinsic method
			mono_emit_jit_icall (cfg, mono_throw_platform_not_supported, NULL);
			return NULL;
		}
	}
	if (op != 0)
		return emit_simd_ins_for_sig (cfg, klass, op, c0, arg0_type, fsig, args);
	return custom_emit (cfg, fsig, args, klass, intrin_group, info, id, arg0_type, is_64bit);
}

static MonoInst*
emit_vector_insert_element (
	MonoCompile* cfg, MonoClass* vklass, MonoInst* ins, MonoTypeEnum type, MonoInst* element,
	int index, gboolean is_zero_inited)
{
	int op = type_to_insert_op (type);

	if (is_zero_inited && is_zero_const (element)) {
		// element already set to zero
		return ins;
	}

	if (is_xconst (ins) && is_const (element)) {
		// Specially handle insertion of a constant into a constant
		int vector_size = mono_class_value_size (vklass, NULL);
		if (vector_size == 16) {
			guint8 cns_vec[16];
			if (ins->opcode == OP_XZERO) {
				memset (cns_vec, 0x00, 16);
			} else if (ins->opcode == OP_XONES) {
				memset (cns_vec, 0xFF, 16);
			} else {
				g_assert (ins->opcode == OP_XCONST);
				memcpy (cns_vec, ins->inst_p0, 16);
			}
			if (type_enum_is_float (type)) {
				double cns_val;
				if (element->opcode == OP_R4CONST) {
					cns_val = *(const float*)(element->inst_p0);
				} else {
					g_assert (element->opcode == OP_R8CONST);
					cns_val = *(const double*)(element->inst_p0);
				}
				switch (type) {
				case MONO_TYPE_R4: {
					((float*)cns_vec) [index] = (float)cns_val;
					break;
				}
				case MONO_TYPE_R8: {
					((double*)cns_vec) [index] = (double)cns_val;
					break;
				}
				default: {
					g_assert_not_reached ();
				}
				}
			} else {
				gint64 cns_val;
				if (element->opcode == OP_ICONST) {
					cns_val = GTMREG_TO_INT (element->inst_c0);
				} else {
					g_assert (element->opcode == OP_I8CONST);
					cns_val = element->inst_l;
				}
				switch (type) {
				case MONO_TYPE_I1:
				case MONO_TYPE_U1: {
					((guint8*)cns_vec) [index] = (guint8)cns_val;
					break;
				}
				case MONO_TYPE_I2:
				case MONO_TYPE_U2: {
					((guint16*)cns_vec) [index] = (guint16)cns_val;
					break;
				}
				case MONO_TYPE_I4:
				case MONO_TYPE_U4: {
					((guint32*)cns_vec) [index] = (guint32)cns_val;
					break;
				}
				case MONO_TYPE_I8:
				case MONO_TYPE_U8: {
					((guint64*)cns_vec) [index] = (guint64)cns_val;
					break;
				}
				default: {
					g_assert_not_reached ();
				}
				}
			}
			return emit_xconst_v128 (cfg, vklass, cns_vec);
		}
	}

#ifdef TARGET_ARM64
	if (!COMPILE_LLVM (cfg) && element->opcode == type_to_extract_op (type) &&
		(type == MONO_TYPE_R4 || type == MONO_TYPE_R8)) {
		// OP_INSERT_Ix inserts from GP reg, not SIMD. Cannot optimize for int types.
		ins = emit_simd_ins (cfg, vklass, op, ins->dreg, element->sreg1);
		ins->inst_c0 = index | ((element->inst_c0) << 8);
		ins->inst_c1 = type;
		return ins;
	}
#endif

	ins = emit_simd_ins (cfg, vklass, op, ins->dreg, element->dreg);
	ins->inst_c0 = index;
	ins->inst_c1 = type;

	return ins;
}

static MonoInst *
emit_vector_create_broadcast (
	MonoCompile *cfg, MonoClass *vklass, MonoType *etype, MonoInst *arg0)
{
	int vector_size = mono_class_value_size (vklass, NULL);
	if (vector_size == 16) {
		// We want to handle constant inputs and create constant nodes so other import 
		// optimizations can be enabled.
		if (is_const (arg0)) {
			guint8 cns_vec[16];
			if (type_enum_is_float (etype->type)) {
				double cns_val;
				if (arg0->opcode == OP_R4CONST) {
					cns_val = *(const float*)(arg0->inst_p0);
				} else {
					g_assert (arg0->opcode == OP_R8CONST);
					cns_val = *(const double*)(arg0->inst_p0);
				}
				switch (etype->type) {
				case MONO_TYPE_R4: {
					for (int i = 0; i < vector_size / 4; i++) {
						((float*)cns_vec) [i] = (float)cns_val;
					}
					break;
				}
				case MONO_TYPE_R8: {
					for (int i = 0; i < vector_size / 8; i++) {
						((double*)cns_vec) [i] = (double)cns_val;
					}
					break;
				}
				default: {
					g_assert_not_reached ();
				}
				}
			} else {
				gint64 cns_val;
				if (arg0->opcode == OP_ICONST) {
					cns_val = GTMREG_TO_INT (arg0->inst_c0);
				} else {
					g_assert (arg0->opcode == OP_I8CONST);
					cns_val = arg0->inst_l;
				}
				switch (etype->type) {
				case MONO_TYPE_I1:
				case MONO_TYPE_U1: {
					for (int i = 0; i < vector_size / 1; i++) {
						((guint8*)cns_vec) [i] = (guint8)cns_val;
					}
					break;
				}
				case MONO_TYPE_I2:
				case MONO_TYPE_U2: {
					for (int i = 0; i < vector_size / 2; i++) {
						((guint16*)cns_vec) [i] = (guint16)cns_val;
					}
					break;
				}
				case MONO_TYPE_I4:
				case MONO_TYPE_U4: {
					for (int i = 0; i < vector_size / 4; i++) {
						((guint32*)cns_vec) [i] = (guint32)cns_val;
					}
					break;
				}
				case MONO_TYPE_I8:
				case MONO_TYPE_U8: {
					for (int i = 0; i < vector_size / 8; i++) {
						((guint64*)cns_vec) [i] = (guint64)cns_val;
					}
					break;
				}
				default: {
					g_assert_not_reached ();
				}
				}
			}
			return emit_xconst_v128 (cfg, vklass, (guint8*)cns_vec);
		}
	}
	MonoInst* ins = emit_simd_ins (cfg, vklass, type_to_expand_op (etype->type), arg0->dreg, -1);
	ins->inst_c1 = etype->type;
	return ins;
}

static MonoInst *
emit_vector_create_elementwise (
	MonoCompile *cfg, MonoClass *vklass, MonoType *etype, MonoInst **args, int param_count)
{
	// We want to handle constant inputs and create constant nodes so other import 
	// optimizations can be enabled. This includes recognizing partial constants
	// and only performing the minimal number of inserts required

	gboolean some_const = false;

	guint8 cns_vec[16];
	memset (cns_vec, 0x00, 16);

	int vector_size = mono_class_value_size (vklass, NULL);
	if (vector_size == 16) {
		for (int i = 0; i < param_count; ++i) {
			if (!is_const (args[i])) {
				continue;
			}
			some_const = true;

			if (type_enum_is_float (etype->type)) {
				double cns_val;
				if (args[i]->opcode == OP_R4CONST) {
					cns_val = *(const float*)(args[i]->inst_p0);
				} else {
					g_assert (args[i]->opcode == OP_R8CONST);
					cns_val = *(const double*)(args[i]->inst_p0);
				}

				switch (etype->type) {
				case MONO_TYPE_R4: {
					((float*)cns_vec) [i] = (float)cns_val;
					break;
				}
				case MONO_TYPE_R8: {
					((double*)cns_vec) [i] = (double)cns_val;
					break;
				}
				default: {
					g_assert_not_reached ();
				}
				}
			} else {
				gint64 cns_val;
				if (args[i]->opcode == OP_ICONST) {
					cns_val = GTMREG_TO_INT (args[i]->inst_c0);
				} else {
					g_assert (args[i]->opcode == OP_I8CONST);
					cns_val = args[i]->inst_l;
				}

				switch (etype->type) {
				case MONO_TYPE_I1:
				case MONO_TYPE_U1: {
					((guint8*)cns_vec) [i] = (guint8)cns_val;
					break;
				}
				case MONO_TYPE_I2:
				case MONO_TYPE_U2: {
					((guint16*)cns_vec) [i] = (guint16)cns_val;
					break;
				}
				case MONO_TYPE_I4:
				case MONO_TYPE_U4: {
					((guint32*)cns_vec) [i] = (guint32)cns_val;
					break;
				}
				case MONO_TYPE_I8:
				case MONO_TYPE_U8: {
					((guint64*)cns_vec) [i] = (guint64)cns_val;
					break;
				}
				default: {
					g_assert_not_reached ();
				}
				}
			}
		}
	}

	MonoInst *ins;

	if (some_const) {
		ins = emit_xconst_v128 (cfg, vklass, (guint8*)cns_vec);
	} else {
		ins = emit_xzero (cfg, vklass);
	}

	for (int i = 0; i < param_count; ++i) {
		if (some_const && is_const (args[i])) {
			continue;
		}
		ins = emit_vector_insert_element (cfg, vklass, ins, etype->type, args[i], i, TRUE);
	}
	return ins;
}

static MonoInst *
emit_vector_create_scalar (
	MonoCompile *cfg, MonoClass *vklass, MonoType *etype, MonoInst *arg0, gboolean is_unsafe)
{
	int vector_size = mono_class_value_size (vklass, NULL);
	if (vector_size == 16) {
		// We want to handle constant inputs and create constant nodes so other import 
		// optimizations can be enabled. For is_unsafe, we treat it the same as broadcast
		if (is_const (arg0)) {
			if (is_unsafe) {
				return emit_vector_create_broadcast (cfg, vklass, etype, arg0);
			}

			guint8 cns_vec[16];
			memset (cns_vec, 0x00, 16);

			if (type_enum_is_float (etype->type)) {
				double cns_val;
				if (arg0->opcode == OP_R4CONST) {
					cns_val = *(const float*)(arg0->inst_p0);
				} else {
					g_assert (arg0->opcode == OP_R8CONST);
					cns_val = *(const double*)(arg0->inst_p0);
				}

				switch (etype->type) {
				case MONO_TYPE_R4: {
					((float*)cns_vec) [0] = (float)cns_val;
					break;
				}
				case MONO_TYPE_R8: {
					((double*)cns_vec) [0] = (double)cns_val;
					break;
				}
				default: {
					g_assert_not_reached ();
				}
				}
			} else {
				gint64 cns_val;
				if (arg0->opcode == OP_ICONST) {
					cns_val = GTMREG_TO_INT (arg0->inst_c0);
				} else {
					g_assert (arg0->opcode == OP_I8CONST);
					cns_val = arg0->inst_l;
				}
				switch (etype->type) {
				case MONO_TYPE_I1:
				case MONO_TYPE_U1: {
					((guint8*)cns_vec) [0] = (guint8)cns_val;
					break;
				}
				case MONO_TYPE_I2:
				case MONO_TYPE_U2: {
					((guint16*)cns_vec) [0] = (guint16)cns_val;
					break;
				}
				case MONO_TYPE_I4:
				case MONO_TYPE_U4: {
					((guint32*)cns_vec) [0] = (guint32)cns_val;
					break;
				}
				case MONO_TYPE_I8:
				case MONO_TYPE_U8: {
					((guint64*)cns_vec) [0] = (guint64)cns_val;
					break;
				}
				default: {
					g_assert_not_reached ();
				}
				}
			}

			return emit_xconst_v128 (cfg, vklass, (guint8*)cns_vec);
		}
	}

	int opcode = 0;
	if (COMPILE_LLVM (cfg)) {
		opcode = is_unsafe ? OP_CREATE_SCALAR_UNSAFE : OP_CREATE_SCALAR;
	} else {
#ifdef TARGET_AMD64
		MonoInst *ins;

		ins = emit_xzero (cfg, vklass);
		if (!is_zero_const (arg0)) {
			ins = emit_simd_ins (cfg, vklass, type_to_insert_op (etype->type), ins->dreg, arg0->dreg);
			ins->inst_c0 = 0;
			ins->inst_c1 = etype->type;
		}
		return ins;
#else
		if (type_enum_is_float (etype->type)) {
			opcode = is_unsafe ? OP_CREATE_SCALAR_UNSAFE_FLOAT : OP_CREATE_SCALAR_FLOAT;
		} else {
			opcode = is_unsafe ? OP_CREATE_SCALAR_UNSAFE_INT : OP_CREATE_SCALAR_INT;
		}
#endif
	}
	g_assert (opcode != 0);
	MonoInst* ins = emit_simd_ins (cfg, vklass, opcode, arg0->dreg, -1);
	ins->inst_c1 = etype->type;
	return ins;
}

static int
type_to_xinsert_op (MonoTypeEnum type)
{
	switch (type) {
	case MONO_TYPE_I1: case MONO_TYPE_U1: return OP_XINSERT_I1;
	case MONO_TYPE_I2: case MONO_TYPE_U2: return OP_XINSERT_I2;
	case MONO_TYPE_I4: case MONO_TYPE_U4: return OP_XINSERT_I4;
	case MONO_TYPE_I8: case MONO_TYPE_U8: return OP_XINSERT_I8;
	case MONO_TYPE_R4: return OP_XINSERT_R4;
	case MONO_TYPE_R8: return OP_XINSERT_R8;
	case MONO_TYPE_I: case MONO_TYPE_U:
#if TARGET_SIZEOF_VOID_P == 8
		return OP_XINSERT_I8;
#else
		return OP_XINSERT_I4;
#endif
	default: g_assert_not_reached ();
	}
}

static int
type_to_xextract_op (MonoTypeEnum type)
{
	switch (type) {
	case MONO_TYPE_I1: case MONO_TYPE_U1: return OP_XEXTRACT_I1;
	case MONO_TYPE_I2: case MONO_TYPE_U2: return OP_XEXTRACT_I2;
	case MONO_TYPE_I4: case MONO_TYPE_U4: return OP_XEXTRACT_I4;
	case MONO_TYPE_I8: case MONO_TYPE_U8: return OP_XEXTRACT_I8;
	case MONO_TYPE_R4: return OP_XEXTRACT_R4;
	case MONO_TYPE_R8: return OP_XEXTRACT_R8;
	case MONO_TYPE_I: case MONO_TYPE_U:
#if TARGET_SIZEOF_VOID_P == 8
		return OP_XEXTRACT_I8;
#else
		return OP_XEXTRACT_I4;
#endif
	default: g_assert_not_reached ();
	}
}

static int
type_to_extract_op (MonoTypeEnum type)
{
	switch (type) {
	case MONO_TYPE_I1: case MONO_TYPE_U1: return OP_EXTRACT_I1;
	case MONO_TYPE_I2: case MONO_TYPE_U2: return OP_EXTRACT_I2;
	case MONO_TYPE_I4: case MONO_TYPE_U4: return OP_EXTRACT_I4;
	case MONO_TYPE_I8: case MONO_TYPE_U8: return OP_EXTRACT_I8;
	case MONO_TYPE_R4: return OP_EXTRACT_R4;
	case MONO_TYPE_R8: return OP_EXTRACT_R8;
	case MONO_TYPE_I: case MONO_TYPE_U:
#if TARGET_SIZEOF_VOID_P == 8
		return OP_EXTRACT_I8;
#else
		return OP_EXTRACT_I4;
#endif
	default: g_assert_not_reached ();
	}
}

static MonoClass *
create_class_instance (const char* name_space, const char *name, MonoType *param_type)
{
	MonoClass *ivector = mono_class_load_from_name (mono_defaults.corlib, name_space, name);

	MonoType *args [ ] = { param_type };
	MonoGenericContext ctx;
	memset (&ctx, 0, sizeof (ctx));
	ctx.class_inst = mono_metadata_get_generic_inst (1, args);
	ERROR_DECL (error);
	MonoClass *ivector_inst = mono_class_inflate_generic_class_checked (ivector, &ctx, error);
	mono_error_assert_ok (error); /* FIXME don't swallow the error */

	return ivector_inst;
}

static guint16 sri_vector_methods [] = {
	SN_Abs,
	SN_Add,
	SN_AndNot,
	SN_As,
	SN_AsByte,
	SN_AsDouble,
	SN_AsInt16,
	SN_AsInt32,
	SN_AsInt64,
	SN_AsNInt,
	SN_AsNUInt,
	SN_AsPlane,
	SN_AsQuaternion,
	SN_AsSByte,
	SN_AsSingle,
	SN_AsUInt16,
	SN_AsUInt32,
	SN_AsUInt64,
	SN_AsVector,
	SN_AsVector128,
	SN_AsVector4,
	SN_BitwiseAnd,
	SN_BitwiseOr,
	SN_Ceiling,
	SN_ConditionalSelect,
	SN_ConvertToDouble,
	SN_ConvertToInt32,
	SN_ConvertToInt64,
	SN_ConvertToSingle,
	SN_ConvertToUInt32,
	SN_ConvertToUInt64,
	SN_Create,
	SN_CreateScalar,
	SN_CreateScalarUnsafe,
	SN_Divide,
	SN_Dot,
	SN_Equals,
	SN_EqualsAll,
	SN_EqualsAny,
	SN_ExtractMostSignificantBits,
	SN_Floor,
	SN_GetElement,
	SN_GetLower,
	SN_GetUpper,
	SN_GreaterThan,
	SN_GreaterThanAll,
	SN_GreaterThanAny,
	SN_GreaterThanOrEqual,
	SN_GreaterThanOrEqualAll,
	SN_GreaterThanOrEqualAny,
	SN_IsEvenInteger,
	SN_IsFinite,
	SN_IsInfinity,
	SN_IsInteger,
	SN_IsNaN,
	SN_IsNegative,
	SN_IsNegativeInfinity,
	SN_IsNormal,
	SN_IsOddInteger,
	SN_IsPositive,
	SN_IsPositiveInfinity,
	SN_IsSubnormal,
	SN_IsZero,
	SN_LessThan,
	SN_LessThanAll,
	SN_LessThanAny,
	SN_LessThanOrEqual,
	SN_LessThanOrEqualAll,
	SN_LessThanOrEqualAny,
	SN_Max,
	SN_MaxNative,
	SN_Min,
	SN_MinNative,
	SN_Multiply,
	SN_MultiplyAddEstimate,
	SN_Narrow,
	SN_Negate,
	SN_OnesComplement,
	SN_Shuffle,
	SN_Sqrt,
	SN_Subtract,
	SN_Sum,
	SN_ToScalar,
	SN_ToVector128,
	SN_ToVector128Unsafe,
	SN_WidenLower,
	SN_WidenUpper,
	SN_WithElement,
	SN_WithLower,
	SN_WithUpper,
	SN_Xor,
	SN_get_IsHardwareAccelerated,
};

static gboolean
is_elementwise_ctor (MonoMethodSignature *fsig, MonoType *etype)
{
	if (fsig->param_count < 1)
		return FALSE;
	for (int i = 0; i < fsig->param_count; ++i)
		if (!mono_metadata_type_equal (etype, fsig->params [i]))
			return FALSE;
	return TRUE;
}

static gboolean
is_elementwise_create_overload (MonoMethodSignature *fsig, MonoType *ret_type)
{
	uint16_t param_count = fsig->param_count;
	if (param_count < 1) return FALSE;
	MonoType *type = fsig->params [0];
	if (!MONO_TYPE_IS_VECTOR_PRIMITIVE (type)) return FALSE;
	if (!mono_metadata_type_equal (ret_type, type)) return FALSE;
	for (uint16_t i = 1; i < param_count; ++i)
		if (!mono_metadata_type_equal (type, fsig->params [i])) return FALSE;
	return TRUE;
}

static gboolean
is_create_from_half_vectors_overload (MonoMethodSignature *fsig)
{
	if (fsig->param_count != 2) return FALSE;
	if (!is_intrinsics_vector_type (fsig->params [0])) return FALSE;
	return mono_metadata_type_equal (fsig->params [0], fsig->params [1]);
}

static gboolean
is_element_type_primitive (MonoType *vector_type)
{
	if (vector_type->type == MONO_TYPE_GENERICINST) {
		MonoType *element_type = get_vector_t_elem_type (vector_type);
		return MONO_TYPE_IS_VECTOR_PRIMITIVE (element_type);
	} else {
		MonoClass *klass = mono_class_from_mono_type_internal (vector_type);
		g_assert (
			!strcmp (m_class_get_name (klass), "Plane") ||
			!strcmp (m_class_get_name (klass), "Quaternion") ||
			!strcmp (m_class_get_name (klass), "Vector2") ||
			!strcmp (m_class_get_name (klass), "Vector3") ||
			!strcmp (m_class_get_name (klass), "Vector4"));
		return TRUE;
	}
}

#ifdef TARGET_ARM64
static MonoInst*
emit_msb_vector_mask (MonoCompile *cfg, MonoClass *arg_class, MonoTypeEnum arg_type)
{
	guint64 msb_mask_value[2];
	// TODO: with mini, one can emit movi to achieve broadcasting immediate i8/i16/i32

	switch (arg_type) {
		case MONO_TYPE_I1:
		case MONO_TYPE_U1:
			msb_mask_value[0] = 0x8080808080808080;
			msb_mask_value[1] = 0x8080808080808080;
			break;
		case MONO_TYPE_I2:
		case MONO_TYPE_U2:
			msb_mask_value[0] = 0x8000800080008000;
			msb_mask_value[1] = 0x8000800080008000;
			break;
#if TARGET_SIZEOF_VOID_P == 4
		case MONO_TYPE_I:
		case MONO_TYPE_U:
#endif
		case MONO_TYPE_I4:
		case MONO_TYPE_U4:
		case MONO_TYPE_R4:
			msb_mask_value[0] = 0x8000000080000000;
			msb_mask_value[1] = 0x8000000080000000;
			break;
#if TARGET_SIZEOF_VOID_P == 8
		case MONO_TYPE_I:
		case MONO_TYPE_U:
#endif
		case MONO_TYPE_I8:
		case MONO_TYPE_U8:
		case MONO_TYPE_R8:
			msb_mask_value[0] = 0x8000000000000000;
			msb_mask_value[1] = 0x8000000000000000;
			break;
		default:
			g_assert_not_reached ();
	}

	MonoInst* msb_mask_vec = emit_xconst_v128 (cfg, arg_class, (guint8*)msb_mask_value);
	msb_mask_vec->klass = arg_class;
	return msb_mask_vec;
}

static MonoInst*
emit_msb_shift_vector_constant (MonoCompile *cfg, MonoClass *arg_class, MonoTypeEnum arg_type)
{
	guint64 msb_shift_value[2];

	// NOTE: On ARM64 ushl shifts a vector left or right depending on the sign of the shift constant
	switch (arg_type) {
		case MONO_TYPE_I1:
		case MONO_TYPE_U1:
			msb_shift_value[0] = 0x00FFFEFDFCFBFAF9;
			msb_shift_value[1] = 0x00FFFEFDFCFBFAF9;
			break;
		case MONO_TYPE_I2:
		case MONO_TYPE_U2:
			msb_shift_value[0] = 0xFFF4FFF3FFF2FFF1;
			msb_shift_value[1] = 0xFFF8FFF7FFF6FFF5;
			break;
#if TARGET_SIZEOF_VOID_P == 4
		case MONO_TYPE_I:
		case MONO_TYPE_U:
#endif
		case MONO_TYPE_I4:
		case MONO_TYPE_U4:
		case MONO_TYPE_R4:
			msb_shift_value[0] = 0xFFFFFFE2FFFFFFE1;
			msb_shift_value[1] = 0xFFFFFFE4FFFFFFE3;
			break;
#if TARGET_SIZEOF_VOID_P == 8
		case MONO_TYPE_I:
		case MONO_TYPE_U:
#endif
		case MONO_TYPE_I8:
		case MONO_TYPE_U8:
		case MONO_TYPE_R8:
			msb_shift_value[0] = 0xFFFFFFFFFFFFFFC1;
			msb_shift_value[1] = 0xFFFFFFFFFFFFFFC2;
			break;
		default:
			g_assert_not_reached ();
	}

	MonoInst* msb_shift_vec = emit_xconst_v128 (cfg, arg_class, (guint8*)msb_shift_value);
	msb_shift_vec->klass = arg_class;
	return msb_shift_vec;
}
#endif

static MonoInst*
emit_dot (MonoCompile *cfg, MonoClass *klass, MonoType *vector_type, MonoTypeEnum arg0_type, int sreg1, int sreg2) {
	if (!is_element_type_primitive (vector_type))
		return NULL;
#if defined(TARGET_WASM)
	if (!COMPILE_LLVM (cfg) && (arg0_type == MONO_TYPE_I8 || arg0_type == MONO_TYPE_U8))
		return NULL;
#elif defined(TARGET_ARM64)
	if (!COMPILE_LLVM (cfg) && (arg0_type == MONO_TYPE_I8 || arg0_type == MONO_TYPE_U8 || arg0_type == MONO_TYPE_I || arg0_type == MONO_TYPE_U))
		return NULL;
#endif

#if defined(TARGET_ARM64) || defined(TARGET_WASM)
	MonoInst *pairwise_multiply = emit_simd_ins (cfg, klass, OP_XBINOP, sreg1, sreg2);
	pairwise_multiply->inst_c0 = type_enum_is_float (arg0_type) ? OP_FMUL : OP_IMUL;
	pairwise_multiply->inst_c1 = arg0_type;
	return emit_sum_vector (cfg, vector_type, arg0_type, pairwise_multiply);
#elif defined(TARGET_AMD64)
	int instc =-1;
	if (type_enum_is_float (arg0_type)) {
		if (is_SIMD_feature_supported (cfg, MONO_CPU_X86_SSE41)) {
			int mask_val = -1;
			switch (arg0_type) {
			case MONO_TYPE_R4:
				instc = COMPILE_LLVM (cfg) ? OP_SSE41_DPPS : OP_SSE41_DPPS_IMM;
				mask_val = 0xf1; // 0xf1 ... 0b11110001
				break;
			case MONO_TYPE_R8:
				instc = COMPILE_LLVM (cfg) ? OP_SSE41_DPPD : OP_SSE41_DPPD_IMM;
				mask_val = 0x31; // 0x31 ... 0b00110001
				break;
			default:
				return NULL;
			}

			MonoInst *dot;
			if (COMPILE_LLVM (cfg)) {
				int mask_reg = alloc_ireg (cfg);
				MONO_EMIT_NEW_ICONST (cfg, mask_reg, mask_val);

				dot = emit_simd_ins (cfg, klass, instc, sreg1, sreg2);
				dot->sreg3 = mask_reg;
			} else {
				dot = emit_simd_ins (cfg, klass, instc, sreg1, sreg2);
				dot->inst_c0 = mask_val;
			}
			return extract_first_element (cfg, klass, arg0_type, dot->dreg);
		} else {
			instc = OP_FMUL;
		}
	} else {
		if (arg0_type == MONO_TYPE_I1 || arg0_type == MONO_TYPE_U1)
			return NULL; 	// We don't support sum vector for byte, sbyte types yet

		// FIXME:
		if (!COMPILE_LLVM (cfg))
			return NULL;

		instc = OP_IMUL;
	}
	MonoInst *pairwise_multiply = emit_simd_ins (cfg, klass, OP_XBINOP, sreg1, sreg2);
	pairwise_multiply->inst_c0 = type_enum_is_float (arg0_type) ? OP_FMUL : OP_IMUL;
	pairwise_multiply->inst_c1 = arg0_type;

	return emit_sum_vector (cfg, vector_type, arg0_type, pairwise_multiply);
#else
	return NULL;
#endif
}

/*
 * Emit intrinsics in System.Numerics.Vector and System.Runtime.Intrinsics.Vector64/128/256/512.
 * If the intrinsic is not supported for some reasons, return NULL, and fall back to the c#
 * implementation.
 */
static MonoInst*
emit_sri_vector (MonoCompile *cfg, MonoMethod *cmethod, MonoMethodSignature *fsig, MonoInst **args)
{
	const char *cmethod_name = cmethod->name;
	if (fsig->hasthis)
		return FALSE;

	if (strncmp(cmethod_name, "System.Runtime.Intrinsics.ISimdVector<System.", 45) == 0) {
		if (strncmp (cmethod_name + 45, "Runtime.Intrinsics.Vector", 25) == 0) {
		// We want explicitly implemented ISimdVector<TSelf, T> APIs to still be expanded where possible
		// but, they all prefix the qualified name of the interface first, so we'll check for that and
		// skip the prefix before trying to resolve the method.

			if (strncmp(cmethod_name + 70, "64<T>,T>.", 9) == 0) {
				cmethod_name += 79;
			} else if ((strncmp(cmethod_name + 70, "128<T>,T>.", 10) == 0) ||
				(strncmp(cmethod_name + 70, "256<T>,T>.", 10) == 0) ||
				(strncmp(cmethod_name + 70, "512<T>,T>.", 10) == 0)) {
				cmethod_name += 80;
			}
		} else if (strncmp(cmethod_name + 45, "Numerics.Vector<T>,T>.", 22) == 0) {
			cmethod_name += 67;
		}
	}

	int id = lookup_intrins (sri_vector_methods, sizeof (sri_vector_methods), cmethod_name);
	if (id == -1) {
		//check_no_intrinsic_cattr (cmethod);
		return NULL;
	}

	int vector_size;
	if (!strcmp (m_class_get_name (cmethod->klass), "Vector64"))
		vector_size = 64;
	else if (!strcmp (m_class_get_name (cmethod->klass), "Vector128"))
		vector_size = 128;
	else if (!strcmp (m_class_get_name (cmethod->klass), "Vector256"))
		vector_size = 256;
	else if (!strcmp (m_class_get_name (cmethod->klass), "Vector512"))
		vector_size = 512;
	else if (!strcmp (m_class_get_name (cmethod->klass), "Vector"))
		vector_size = register_size * 8;
	else
		return NULL;

	if (vector_size == 256 || vector_size == 512)
		return NULL;

	if (!(cfg->opt & MONO_OPT_SIMD))
		return NULL;

// FIXME: This limitation could be removed once everything here are supported by mini JIT on arm64
#ifdef TARGET_ARM64
	if (!COMPILE_LLVM (cfg)) {
		if (vector_size != 128)
			return NULL;
		}
#endif

#ifdef TARGET_WASM
	g_assert (COMPILE_LLVM (cfg));
	if (vector_size != 128)
		return NULL;
#endif

#ifdef TARGET_AMD64
	if (!COMPILE_LLVM (cfg)) {
		if (vector_size != 128)
			return NULL;
		if (!is_SIMD_feature_supported (cfg, MONO_CPU_X86_SSE41))
			/* Some opcodes like pextrd require sse41 */
			return NULL;
	}
	if (vector_size != 128)
		return NULL;
#endif

	MonoClass *klass = fsig->param_count > 0 ? args [0]->klass : cmethod->klass;
	MonoTypeEnum arg0_type = fsig->param_count > 0 ? get_underlying_type (fsig->params [0]) : MONO_TYPE_VOID;

	if (cfg->verbose_level > 1) {
		char *name = mono_method_full_name (cmethod, TRUE);
		printf ("  SIMD intrinsic %s\n", name);
		g_free (name);
	}

	switch (id) {
	case SN_get_IsHardwareAccelerated: {
		MonoInst* ins;
		EMIT_NEW_ICONST (cfg, ins, 1);
		return ins;
	}
	case SN_Abs: {
		if (!is_element_type_primitive (fsig->params [0]))
			return NULL;
		if (type_enum_is_unsigned (arg0_type))
			return NULL;
#ifdef TARGET_ARM64
		int iid = type_enum_is_float (arg0_type) ? INTRINS_AARCH64_ADV_SIMD_FABS : INTRINS_AARCH64_ADV_SIMD_ABS;
		return emit_simd_ins_for_sig (cfg, klass, OP_XOP_OVR_X_X, iid, arg0_type, fsig, args);
#elif defined(TARGET_AMD64)
		MonoClass *arg_class = mono_class_from_mono_type_internal (fsig->params [0]);
		if (type_enum_is_float(arg0_type)) {
			// args [0] & ~vector(-0.0)
			MonoInst *zero = emit_xzero(cfg, arg_class);	// 0.0
			zero = emit_simd_ins (cfg, klass, OP_NEGATION, zero->dreg, -1); // -0.0
			zero->inst_c1 = arg0_type;
			MonoInst *ins = emit_simd_ins (cfg, klass, OP_VECTOR_ANDN, zero->dreg, args [0]->dreg);
			ins->inst_c1 = arg0_type;
			return ins;
		} else {
			if (COMPILE_LLVM (cfg))
				return emit_simd_ins_for_sig (cfg, klass, OP_VECTOR_IABS, -1, arg0_type, fsig, args);

			// SSSE3 does not support i64
			if (is_SIMD_feature_supported (cfg, MONO_CPU_X86_SSSE3) &&
				!(arg0_type == MONO_TYPE_I8 || (TARGET_SIZEOF_VOID_P == 8 && arg0_type == MONO_TYPE_I)))
				return emit_simd_ins_for_sig (cfg, klass, OP_VECTOR_IABS, -1, arg0_type, fsig, args);

			MonoInst *zero = emit_xzero (cfg, klass);
			MonoInst *neg = emit_simd_ins (cfg, klass, OP_XBINOP, zero->dreg, args [0]->dreg);
			neg->inst_c0 = OP_ISUB;
			neg->inst_c1 = arg0_type;

			MonoInst *ins = emit_simd_ins (cfg, klass, OP_XBINOP, args [0]->dreg, neg->dreg);
			ins->inst_c0 = OP_IMAX;
			ins->inst_c1 = arg0_type;
			return ins;
		}
#elif defined(TARGET_WASM)
		if (type_enum_is_float(arg0_type)) {
			return emit_simd_ins_for_sig (cfg, klass, OP_XOP_X_X, arg0_type == MONO_TYPE_R8 ? INTRINS_WASM_FABS_V2 : INTRINS_WASM_FABS_V4, -1, fsig, args);
		} else {
			return emit_simd_ins_for_sig (cfg, klass, OP_VECTOR_IABS, -1, arg0_type, fsig, args);
		}
#else
		return NULL;
#endif
	}
	case SN_Add:
	case SN_BitwiseAnd:
	case SN_BitwiseOr:
	case SN_Max:
	case SN_MaxNative:
	case SN_Min:
	case SN_MinNative:
	case SN_Subtract:
	case SN_Xor: {
		if (fsig->param_count != 2)
			return NULL;

		if (!is_element_type_primitive (fsig->params [0]) || !is_element_type_primitive (fsig->params [1]))
			return NULL;

#ifndef TARGET_ARM64
		if (((id == SN_Max) || (id == SN_Min)) && type_enum_is_float(arg0_type))
			return NULL;
#endif

		return emit_simd_ins_for_binary_op (cfg, klass, fsig, args, arg0_type, id);
	}
	case SN_Divide: {
		if (fsig->param_count != 2)
			return NULL;
		
		if (!is_element_type_primitive (fsig->params [0]) || 
			!(MONO_TYPE_IS_VECTOR_PRIMITIVE (fsig->params [1]) || is_element_type_primitive (fsig->params [1])))
			return NULL;

		return emit_simd_ins_for_binary_op (cfg, klass, fsig, args, arg0_type, id);
	}
	case SN_Multiply: {
		if (fsig->param_count != 2)
			return NULL;

		MonoTypeEnum vector_inner_type = arg0_type;
		if (MONO_TYPE_IS_VECTOR_PRIMITIVE (fsig->params [0])) {
			if (MONO_TYPE_IS_VECTOR_PRIMITIVE (fsig->params [1]) || !is_element_type_primitive (fsig->params [1]))
				return NULL;
			// By default, we expect the first argument to be the vector type
			// however, for Multiply, the first argument can be scalar. In this case, we need to
			// get the vector type from the second argument.
			klass = args [1]->klass;
			vector_inner_type = get_underlying_type (fsig->params [1]);
		} else if (MONO_TYPE_IS_VECTOR_PRIMITIVE (fsig->params [1])) {
			if (!is_element_type_primitive (fsig->params [0]))
				return NULL;
		} else if (!(is_element_type_primitive (fsig->params [0]) && is_element_type_primitive (fsig->params [1])))
			return NULL;

		return emit_simd_ins_for_binary_op (cfg, klass, fsig, args, vector_inner_type, id);
	}
	case SN_AndNot: {
		if (!is_element_type_primitive (fsig->params [0]))
			return NULL;
#ifdef TARGET_ARM64
		return emit_simd_ins_for_sig (cfg, klass, OP_ARM64_BIC, -1, arg0_type, fsig, args);
#elif defined(TARGET_AMD64) || defined(TARGET_WASM)
		/* Swap lhs and rhs because Vector128 needs lhs & !rhs
		   whereas SSE2 does !lhs & rhs */
		MonoInst *tmp = args[0];
		args[0] = args[1];
		args[1] = tmp;

		return emit_simd_ins_for_sig (cfg, klass, OP_VECTOR_ANDN, -1, arg0_type, fsig, args);
#else
		return NULL;
#endif
	}
	case SN_MultiplyAddEstimate: {
		if (!is_element_type_primitive (fsig->params [0]))
			return NULL;

		int mul_op;
		int add_op;

		if (type_enum_is_float (arg0_type)) {
			mul_op = OP_FMUL;
			add_op = OP_FADD;
		} else {
			mul_op = OP_IMUL;
			add_op = OP_IADD;

#ifdef TARGET_ARM64
			if (!COMPILE_LLVM (cfg) && (arg0_type == MONO_TYPE_I8 || arg0_type == MONO_TYPE_U8 || arg0_type == MONO_TYPE_I || arg0_type == MONO_TYPE_U))
				return NULL;
#endif
#ifdef TARGET_AMD64
			if (!COMPILE_LLVM (cfg))
				return NULL;
#endif
		}

		MonoInst *mul_ins = emit_simd_ins (cfg, klass, OP_XBINOP, args [0]->dreg, args [1]->dreg);
		mul_ins->inst_c0 = mul_op;
		mul_ins->inst_c1 = arg0_type;

		MonoInst *add_ins = emit_simd_ins (cfg, klass, OP_XBINOP, mul_ins->dreg, args [2]->dreg);
		add_ins->inst_c0 = add_op;
		add_ins->inst_c1 = arg0_type;

		return add_ins;
	}
	case SN_As:
	case SN_AsByte:
	case SN_AsDouble:
	case SN_AsInt16:
	case SN_AsInt32:
	case SN_AsInt64:
	case SN_AsNInt:
	case SN_AsNUInt:
	case SN_AsPlane:
	case SN_AsQuaternion:
	case SN_AsSByte:
	case SN_AsSingle:
	case SN_AsUInt16:
	case SN_AsUInt32:
	case SN_AsUInt64: {
		if (!is_element_type_primitive (fsig->ret) || !is_element_type_primitive (fsig->params [0]))
			return NULL;
		return emit_simd_ins (cfg, klass, OP_XCAST, args [0]->dreg, -1);
	}
	case SN_AsVector:
	case SN_AsVector128:
	case SN_AsVector4: {
		if (!is_element_type_primitive (fsig->ret) || !is_element_type_primitive (fsig->params [0]))
			return NULL;

		MonoClass *ret_class = mono_class_from_mono_type_internal (fsig->ret);
		int ret_size = mono_class_value_size (ret_class, NULL);

		MonoClass *arg_class = mono_class_from_mono_type_internal (fsig->params [0]);
		int arg_size = mono_class_value_size (arg_class, NULL);

		if (arg_size == ret_size)
			return emit_simd_ins (cfg, klass, OP_XCAST, args [0]->dreg, -1);

		return NULL;
	}
	case SN_Ceiling:
	case SN_Floor: {
		if (!type_enum_is_float (arg0_type))
			return NULL;
<<<<<<< HEAD
#if defined(TARGET_ARM) || defined(TARGET_WASM)
=======
#if defined(TARGET_ARM64) || defined(TARGET_WASM)
>>>>>>> 55863073
		int ceil_or_floor = id == SN_Ceiling ? INTRINS_SIMD_CEIL : INTRINS_SIMD_FLOOR;
		return emit_simd_ins_for_sig (cfg, klass, OP_XOP_OVR_X_X, ceil_or_floor, arg0_type, fsig, args);
#elif defined(TARGET_AMD64)
		if (!is_SIMD_feature_supported (cfg, MONO_CPU_X86_SSE41))
			return NULL;

		int ceil_or_floor = id == SN_Ceiling ? 10 : 9;
		return emit_simd_ins_for_sig (cfg, klass, OP_SSE41_ROUNDP, ceil_or_floor, arg0_type, fsig, args);
#else
		return NULL;
#endif
	}
	case SN_ConditionalSelect: {
		if (!is_element_type_primitive (fsig->params [0]))
			return NULL;

#if defined(TARGET_ARM64) || defined(TARGET_AMD64) || defined(TARGET_WASM)

#if defined(TARGET_AMD64)
		if (!COMPILE_LLVM (cfg)) {
			MonoInst *val1 = emit_simd_ins (cfg, klass, OP_XBINOP_FORCEINT, args [0]->dreg, args [1]->dreg);
			val1->inst_c0 = XBINOP_FORCEINT_AND;
			MonoInst *val2 = emit_simd_ins (cfg, klass, OP_VECTOR_ANDN, args [0]->dreg, args [2]->dreg);
			MonoInst *ins = emit_simd_ins (cfg, klass, OP_XBINOP_FORCEINT, val1->dreg, val2->dreg);
			ins->inst_c0 = XBINOP_FORCEINT_OR;
			return ins;
		}
#endif

		return emit_simd_ins_for_sig (cfg, klass, OP_BSL, -1, arg0_type, fsig, args);
#else
		return NULL;
#endif
	}
	case SN_ConvertToDouble: {
		if ((arg0_type != MONO_TYPE_I8) && (arg0_type != MONO_TYPE_U8))
			return NULL;
#if defined(TARGET_ARM64)
		if (!COMPILE_LLVM (cfg)) {
			return emit_simd_ins_for_sig (cfg, klass, OP_XUNOP,
				arg0_type == MONO_TYPE_I8 ? OP_CVT_SI_FP : OP_CVT_UI_FP,
				MONO_TYPE_R8, fsig, args);
		}
#endif
#if defined(TARGET_ARM64) || defined(TARGET_AMD64)
		MonoClass *arg_class = mono_class_from_mono_type_internal (fsig->params [0]);
		int size = mono_class_value_size (arg_class, NULL);
		int op = -1;
		if (size == 8)
			op = arg0_type == MONO_TYPE_I8 ? OP_CVT_SI_FP_SCALAR : OP_CVT_UI_FP_SCALAR;
		else
			op = arg0_type == MONO_TYPE_I8 ? OP_CVT_SI_FP : OP_CVT_UI_FP;

#ifdef TARGET_AMD64
		// Fall back to the c# code
		if (!COMPILE_LLVM (cfg))
			return NULL;
#endif

		return emit_simd_ins_for_sig (cfg, klass, op, -1, arg0_type, fsig, args);
#else
		return NULL;
#endif
	}
	case SN_ConvertToInt32:
	case SN_ConvertToUInt32: {
		if (arg0_type != MONO_TYPE_R4)
			return NULL;
#if defined(TARGET_ARM64)
		if (!COMPILE_LLVM (cfg)) {
			return emit_simd_ins_for_sig (cfg, klass, OP_XUNOP,
				id == SN_ConvertToInt32 ? OP_CVT_FP_SI : OP_CVT_FP_UI,
				id == SN_ConvertToInt32 ? MONO_TYPE_I4 : MONO_TYPE_U4,
				fsig, args);
		}
#endif
#if defined(TARGET_ARM64) || defined(TARGET_AMD64)

#if defined(TARGET_AMD64)
		if (!COMPILE_LLVM (cfg) && id == SN_ConvertToUInt32)
			// FIXME:
			return NULL;
#endif

		int op = id == SN_ConvertToInt32 ? OP_CVT_FP_SI : OP_CVT_FP_UI;
		return emit_simd_ins_for_sig (cfg, klass, op, -1, arg0_type, fsig, args);
#else
		return NULL;
#endif
	}
	case SN_ConvertToInt64:
	case SN_ConvertToUInt64: {
		if (arg0_type != MONO_TYPE_R8)
			return NULL;
#if defined(TARGET_ARM64)
		if (!COMPILE_LLVM (cfg)) {
			return emit_simd_ins_for_sig (cfg, klass, OP_XUNOP,
				id == SN_ConvertToInt64 ? OP_CVT_FP_SI : OP_CVT_FP_UI,
				id == SN_ConvertToInt64 ? MONO_TYPE_I8 : MONO_TYPE_U8,
				fsig, args);
		}
#endif
#if defined(TARGET_ARM64) || defined(TARGET_AMD64)
		MonoClass *arg_class = mono_class_from_mono_type_internal (fsig->params [0]);
		int size = mono_class_value_size (arg_class, NULL);
		int op = -1;
		if (id == SN_ConvertToInt64)
			op = size == 8 ? OP_CVT_FP_SI_SCALAR : OP_CVT_FP_SI;
		else
			op = size == 8 ? OP_CVT_FP_UI_SCALAR : OP_CVT_FP_UI;

#if defined(TARGET_AMD64)
		if (!COMPILE_LLVM (cfg))
			// FIXME:
			return NULL;
#endif

		return emit_simd_ins_for_sig (cfg, klass, op, -1, arg0_type, fsig, args);
#else
		return NULL;
#endif
	}
	case SN_ConvertToSingle: {
		if ((arg0_type != MONO_TYPE_I4) && (arg0_type != MONO_TYPE_U4))
			return NULL;
#if defined(TARGET_ARM64)
		if (!COMPILE_LLVM (cfg)) {
			return emit_simd_ins_for_sig (cfg, klass, OP_XUNOP,
				arg0_type == MONO_TYPE_I4 ? OP_CVT_SI_FP : OP_CVT_UI_FP,
				MONO_TYPE_R4, fsig, args);
		}
#endif
#if defined(TARGET_ARM64) || defined(TARGET_AMD64)
		int op = arg0_type == MONO_TYPE_I4 ? OP_CVT_SI_FP : OP_CVT_UI_FP;

#if defined(TARGET_AMD64)
		if (!COMPILE_LLVM (cfg) && op == OP_CVT_UI_FP)
			// FIXME:
			return NULL;
#endif

		return emit_simd_ins_for_sig (cfg, klass, op, -1, arg0_type, fsig, args);
#else
		return NULL;
#endif
	}
	case SN_Create: {
		MonoType *etype = get_vector_t_elem_type (fsig->ret);
		if (!MONO_TYPE_IS_VECTOR_PRIMITIVE (etype))
			return NULL;
		if (fsig->param_count == 1 && mono_metadata_type_equal (fsig->params [0], etype)) {
			MonoClass *vklass = mono_class_from_mono_type_internal(fsig->ret);
			return emit_vector_create_broadcast (cfg, vklass, etype, args [0]);
		} else if (is_create_from_half_vectors_overload (fsig)) {
#if defined(TARGET_AMD64)
			// Require Vector64 SIMD support
			if (!COMPILE_LLVM (cfg))
				return NULL;
#endif
			if (COMPILE_LLVM (cfg)) {
				/*
				 * The sregs are half size, and the dreg is full size
				 * which can cause problems if mono_handle_global_vregs () is trying to
				 * spill them since it uses ins->klass to create the variable.
				 * So create variables for them here.
				 * This is not a problem for the JIT since that only has 1 simd type right now.
				 */
				mono_compile_create_var_for_vreg (cfg, fsig->params [0], OP_LOCAL, args [0]->dreg);
				mono_compile_create_var_for_vreg (cfg, fsig->params [1], OP_LOCAL, args [1]->dreg);
			}

			return emit_simd_ins (cfg, klass, OP_XCONCAT, args [0]->dreg, args [1]->dreg);
		}
		else if (is_elementwise_create_overload (fsig, etype)) {
			MonoClass *vklass = mono_class_from_mono_type_internal(fsig->ret);
			return emit_vector_create_elementwise (cfg, vklass, etype, args, fsig->param_count);
		}
		break;
	}
	case SN_CreateScalar:
	case SN_CreateScalarUnsafe: {
		MonoType *etype = get_vector_t_elem_type (fsig->ret);
		if (!MONO_TYPE_IS_VECTOR_PRIMITIVE (etype))
			return NULL;
		gboolean is_unsafe = id == SN_CreateScalarUnsafe;
		MonoClass *vklass = mono_class_from_mono_type_internal(fsig->ret);
		return emit_vector_create_scalar (cfg, vklass, etype, args [0], is_unsafe);
	}
	case SN_Dot: {
		return emit_dot (cfg, klass, fsig->params [0], arg0_type, args [0]->dreg, args [1]->dreg);
	}
	case SN_Equals:
	case SN_EqualsAll:
	case SN_EqualsAny: {
		if (!is_element_type_primitive (fsig->params [0]))
			return NULL;
		MonoClass *arg_class = mono_class_from_mono_type_internal (fsig->params [0]);
		if (id == SN_Equals)
			return emit_xcompare (cfg, klass, arg0_type, args [0], args [1]);

		if (COMPILE_LLVM (cfg)) {
			switch (id) {
				case SN_EqualsAll:
					return emit_xequal (cfg, arg_class, arg0_type, args [0], args [1]);
				case SN_EqualsAny: {
					MonoInst *cmp_eq = emit_xcompare (cfg, arg_class, arg0_type, args [0], args [1]);
					MonoInst *zero = emit_xzero (cfg, arg_class);
					return emit_not_xequal (cfg, arg_class, arg0_type, cmp_eq, zero);
				}
			}
		} else {
			MonoInst* cmp = emit_xcompare (cfg, arg_class, arg0_type, args [0], args [1]);
			MonoInst* ret = emit_simd_ins (cfg, mono_defaults.boolean_class, OP_XEXTRACT, cmp->dreg, -1);
			ret->inst_c0 = (id == SN_EqualsAll) ? SIMD_EXTR_ARE_ALL_SET : SIMD_EXTR_IS_ANY_SET;
			ret->inst_c1 = mono_class_value_size (klass, NULL);
			return ret;
		}
		g_assert_not_reached ();
	}
	case SN_ExtractMostSignificantBits: {
		if (!is_element_type_primitive (fsig->params [0]))
			return NULL;

		MonoClass *arg_class = mono_class_from_mono_type_internal (fsig->params [0]);

		if (fsig->params [0]->type != MONO_TYPE_GENERICINST) {
			// This exists to handle the static extension methods for Vector2/3/4, Quaternion, and Plane
			// which live on System.Numerics.Vector

			arg0_type = MONO_TYPE_R4;
		}

		int size = mono_class_value_size (arg_class, NULL);

		if (size != 16) {
			// FIXME: Add support for Vector2/3
			return NULL;
		}
#ifdef TARGET_WASM
		if (type_enum_is_float (arg0_type))
			return NULL;

		return emit_simd_ins_for_sig (cfg, klass, OP_WASM_SIMD_BITMASK, -1, -1, fsig, args);
#elif defined(TARGET_ARM64)
		if (type_enum_is_float (arg0_type)) {
			MonoClass* cast_class;
			if (arg0_type == MONO_TYPE_R4) {
				arg0_type = MONO_TYPE_I4;
				cast_class = mono_defaults.int32_class;
			} else {
				arg0_type = MONO_TYPE_I8;
				cast_class = mono_defaults.int64_class;
			}

			const char *klass_name = m_class_get_name (klass);

			if (strcmp (m_class_get_name_space (klass), "System.Runtime.Intrinsics") != 0) {
				klass_name = "Vector128`1";
			}
			arg_class = create_class_instance ("System.Runtime.Intrinsics", klass_name, m_class_get_byval_arg (cast_class));
		} else {
			arg_class = mono_class_from_mono_type_internal (fsig->params [0]);
		}

		size = mono_class_value_size (arg_class, NULL);

		if (size != 16) {
			// FIXME: Add support for Vector64 on arm64 https://github.com/dotnet/runtime/issues/90402
			return NULL;
		}

		MonoInst* msb_mask_vec = emit_msb_vector_mask (cfg, arg_class, arg0_type);
		MonoInst* and_res_vec = emit_simd_ins_for_binary_op (cfg, arg_class, fsig, args, arg0_type, SN_BitwiseAnd);
		and_res_vec->sreg2 = msb_mask_vec->dreg;

		MonoInst* msb_shift_vec = emit_msb_shift_vector_constant (cfg, arg_class, arg0_type);

		MonoInst* shift_res_vec = emit_simd_ins (cfg, arg_class, OP_XOP_OVR_X_X_X, and_res_vec->dreg, msb_shift_vec->dreg);
		shift_res_vec->inst_c0 = INTRINS_AARCH64_ADV_SIMD_USHL;
		shift_res_vec->inst_c1 = arg0_type;

		MonoInst* result_ins = NULL;
		if (arg0_type == MONO_TYPE_I1 || arg0_type == MONO_TYPE_U1) {
			// Always perform unsigned operations as vector sum and extract operations could sign-extend the result into the GP register
			// making the final result invalid. This is not needed for wider type as the maximum sum of extracted MSB cannot be larger than 8bits
			arg0_type = MONO_TYPE_U1;

			MonoInst* ext_low_vec = emit_simd_ins_for_sig (cfg, arg_class, OP_XLOWER, 8, arg0_type, fsig, &shift_res_vec);
			MonoInst* sum_low_vec = emit_sum_vector (cfg, fsig->params [0], arg0_type, ext_low_vec);

			MonoInst* ext_high_vec = emit_simd_ins_for_sig (cfg, arg_class, OP_XUPPER, 8, arg0_type, fsig, &shift_res_vec);
			MonoInst* sum_high_vec = emit_sum_vector (cfg, fsig->params [0], arg0_type, ext_high_vec);

			MONO_EMIT_NEW_BIALU_IMM (cfg, OP_SHL_IMM, sum_high_vec->dreg, sum_high_vec->dreg, 8);
			EMIT_NEW_BIALU (cfg, result_ins, OP_IOR, sum_high_vec->dreg, sum_high_vec->dreg, sum_low_vec->dreg);
		} else {
			result_ins = emit_sum_vector (cfg, fsig->params [0], arg0_type, shift_res_vec);
		}
		return result_ins;
#elif defined(TARGET_AMD64)
		int type = MONO_TYPE_I1;

		switch (arg0_type) {
			case MONO_TYPE_U2:
			case MONO_TYPE_I2: {
				if (!is_SIMD_feature_supported (cfg, MONO_CPU_X86_SSSE3))
					return NULL;

				type = type_enum_is_unsigned (arg0_type) ? MONO_TYPE_U1 : MONO_TYPE_I1;
				arg_class = mono_class_from_mono_type_internal (fsig->params [0]);

				guint64 shuffle_mask[2];
				shuffle_mask[0] = 0x0F0D0B0907050301; // Place odd bytes in the lower half of vector
				shuffle_mask[1] = 0x8080808080808080; // Zero the upper half

				MonoInst* shuffle_vec = emit_xconst_v128 (cfg, arg_class, (guint8*)shuffle_mask);
				shuffle_vec->klass = arg_class;

				args [0] = emit_simd_ins (cfg, klass, OP_SSSE3_SHUFFLE, args [0]->dreg, shuffle_vec->dreg);
				args [0]->inst_c1 = type;
				break;
			}
#if TARGET_SIZEOF_VOID_P == 4
			case MONO_TYPE_I:
			case MONO_TYPE_U:
#endif
			case MONO_TYPE_U4:
			case MONO_TYPE_I4:
			case MONO_TYPE_R4: {
				type = MONO_TYPE_R4;
				break;
			}
#if TARGET_SIZEOF_VOID_P == 8
			case MONO_TYPE_I:
			case MONO_TYPE_U:
#endif
			case MONO_TYPE_U8:
			case MONO_TYPE_I8:
			case MONO_TYPE_R8: {
				type = MONO_TYPE_R8;
				break;
			}
		}

		return emit_simd_ins_for_sig (cfg, klass, OP_SSE_MOVMSK, -1, type, fsig, args);
#endif
	}
	case SN_GetElement: {
		int elems;

		if (!is_element_type_primitive (fsig->params [0]))
			return NULL;

		MonoClass *arg_class = mono_class_from_mono_type_internal (fsig->params [0]);
		int esize;

		if (fsig->params [0]->type == MONO_TYPE_GENERICINST) {
			MonoType *etype = mono_class_get_context (arg_class)->class_inst->type_argv [0];
			esize = mono_class_value_size (mono_class_from_mono_type_internal (etype), NULL);
		} else {
			// This exists to handle the static extension methods for Vector2/3/4, Quaternion, and Plane
			// which live on System.Numerics.Vector

			arg0_type = MONO_TYPE_R4;
			esize = 4;
		}

		int size = mono_class_value_size (arg_class, NULL);
		elems = size / esize;

		if (size != 16) {
			// FIXME: Add support for Vector2/3
			return NULL;
		}

		if (args [1]->opcode == OP_ICONST) {
			// If the index is provably a constant, we can generate vastly better code.
			int index = GTMREG_TO_INT (args[1]->inst_c0);

			if (index < 0 || index >= elems) {
				MONO_EMIT_NEW_BIALU_IMM (cfg, OP_COMPARE_IMM, -1, args [1]->dreg, elems);
				MONO_EMIT_NEW_COND_EXC (cfg, GE_UN, "ArgumentOutOfRangeException");
			}

			// Bounds check is elided if we know the index is safe.
			int extract_op = type_to_extract_op (arg0_type);
			MonoInst* ret = emit_simd_ins (cfg, args [0]->klass, extract_op, args [0]->dreg, -1);
			ret->inst_c0 = index;
			ret->inst_c1 = fsig->ret->type;
			return ret;
		}

		// Bounds check needed in non-const case.
		MONO_EMIT_NEW_BIALU_IMM (cfg, OP_COMPARE_IMM, -1, args [1]->dreg, elems);
		MONO_EMIT_NEW_COND_EXC (cfg, GE_UN, "ArgumentOutOfRangeException");

		gboolean use_xextract;
#ifdef TARGET_AMD64
		use_xextract = FALSE;
#else
		use_xextract = type_to_width_log2 (arg0_type) == 3;
#endif

		if (COMPILE_LLVM (cfg) || use_xextract) {
			// Use optimized paths for 64-bit extractions or whatever LLVM yields if enabled.
			int extract_op = type_to_xextract_op (arg0_type);
			return emit_simd_ins_for_sig (cfg, klass, extract_op, -1, arg0_type, fsig, args);
		} else {
			// Spill the vector reg.
			// Load back from spilled + index << elem_size_log2
			// TODO: on x86, use a LEA
			MonoInst* spilled;
			NEW_VARLOADA_VREG (cfg, spilled, args [0]->dreg, fsig->params [0]);
			MONO_ADD_INS (cfg->cbb, spilled);
			int offset_reg = alloc_lreg (cfg);
			MONO_EMIT_NEW_BIALU_IMM (cfg, OP_SHL_IMM, offset_reg, args [1]->dreg, type_to_width_log2 (arg0_type));
			int addr_reg = alloc_preg (cfg);
			MONO_EMIT_NEW_BIALU(cfg, OP_PADD, addr_reg, spilled->dreg, offset_reg);
			MonoInst* ret;
			int dreg = arg0_type == MONO_TYPE_R4 ? alloc_freg (cfg) : alloc_ireg (cfg);
			NEW_LOAD_MEMBASE (cfg, ret, mono_type_to_load_membase (cfg, fsig->ret), dreg, addr_reg, 0);
			MONO_ADD_INS (cfg->cbb, ret);
			return ret;
		}
		break;
	}
	case SN_GetLower:
	case SN_GetUpper: {
		if (!is_element_type_primitive (fsig->params [0]))
			return NULL;
		int op = id == SN_GetLower ? OP_XLOWER : OP_XUPPER;

#ifdef TARGET_AMD64
		if (!COMPILE_LLVM (cfg))
		  /* These return a Vector64 */
			return NULL;
#endif
		return emit_simd_ins_for_sig (cfg, klass, op, 0, arg0_type, fsig, args);
	}
	case SN_GreaterThan:
	case SN_GreaterThanOrEqual:
	case SN_LessThan:
	case SN_LessThanOrEqual: {
		if (!is_element_type_primitive (fsig->params [0]))
			return NULL;

		return emit_xcompare_for_intrinsic (cfg, klass, id, arg0_type, args [0], args [1]);
	}
	case SN_GreaterThanAll:
	case SN_GreaterThanAny:
	case SN_GreaterThanOrEqualAll:
	case SN_GreaterThanOrEqualAny:
	case SN_LessThanAll:
	case SN_LessThanAny:
	case SN_LessThanOrEqualAll:
	case SN_LessThanOrEqualAny: {
		if (!is_element_type_primitive (fsig->params [0]))
			return NULL;

		g_assert (fsig->param_count == 2 &&
			fsig->ret->type == MONO_TYPE_BOOLEAN &&
			mono_metadata_type_equal (fsig->params [0], fsig->params [1]));

		gboolean is_all = FALSE;
		switch (id) {
		case SN_GreaterThanAll:
		case SN_GreaterThanOrEqualAll:
		case SN_LessThanAll:
		case SN_LessThanOrEqualAll:
			is_all = TRUE;
			break;
		}

		MonoClass *arg_class = mono_class_from_mono_type_internal (fsig->params [0]);
		if (COMPILE_LLVM (cfg)) {
			MonoInst *cmp = emit_xcompare_for_intrinsic (cfg, klass, id, arg0_type, args [0], args [1]);
			if (is_all) {
				// for floating point numbers all ones is NaN and so
				// they must be treated differently than integer types
				if (type_enum_is_float (arg0_type)) {
					MonoInst *zero = emit_xzero (cfg, arg_class);
					MonoInst *inverted_cmp = emit_xcompare (cfg, klass, arg0_type, cmp, zero);
					return emit_xequal (cfg, arg_class, arg0_type, inverted_cmp, zero);
				}

				MonoInst *ones = emit_xones (cfg, arg_class);
				return emit_xequal (cfg, arg_class, arg0_type, cmp, ones);
			} else {
				MonoInst *zero = emit_xzero (cfg, arg_class);
				return emit_not_xequal (cfg, arg_class, arg0_type, cmp, zero);
			}
		} else {
			MonoInst* cmp = emit_xcompare_for_intrinsic (cfg, arg_class, id, arg0_type, args [0], args [1]);
			MonoInst* ret = emit_simd_ins (cfg, mono_defaults.boolean_class, OP_XEXTRACT, cmp->dreg, -1);
			ret->inst_c0 = is_all ? SIMD_EXTR_ARE_ALL_SET : SIMD_EXTR_IS_ANY_SET;
			ret->inst_c1 = mono_class_value_size (klass, NULL);
			return ret;
		}
	}
	case SN_IsEvenInteger:
	case SN_IsOddInteger: {
		if (!is_element_type_primitive (fsig->params [0]))
			return NULL;
		if (type_enum_is_float(arg0_type))
			return NULL;

		// TODO: This requires a centralized way for get_One()
		//
		// IsEvenInteger:
		//   x = And(x, get_One())
		//   return IntEqCmp(x, zero)
		//
		// IsOddInteger
		//   x = And(x, get_One())
		//   return IntNeCmp(x, zero)

		return NULL;
	}
	case SN_IsFinite: {
		if (!is_element_type_primitive (fsig->params [0]))
			return NULL;
		if (!type_enum_is_float(arg0_type))
			return emit_xones (cfg, klass);

		// TODO: This requires a centralized way for AndNot(x, y)
		//
		// x = AndNot(PositiveInfinityBits, x)
		// return IntNeCmp(x, zero)

		return NULL;
	}
	case SN_IsInfinity: {
		// TODO: This requires a centralized way for Abs(x) and IsPositiveInfinity(x)
		//
		// x = Abs(x)
		// return IsPositiveInfinity(x)

		return NULL;
	}
	case SN_IsInteger: {
		if (!is_element_type_primitive (fsig->params [0]))
			return NULL;
		if (!type_enum_is_float(arg0_type))
			return emit_xones (cfg, klass);

		// TODO: This requires a centralized way for IsFinite(x) and Trunc(c)
		//
		// tmp1 = IsFinite(x)
		// tmp2 = Trunc(x)
		// tmp2 = FltEqCmp(x, tmp2)
		// return And(tmp1, tmp2)

		return NULL;
	}
	case SN_IsNaN: {
		if (!is_element_type_primitive (fsig->params [0]))
			return NULL;
		if (!type_enum_is_float(arg0_type))
			return emit_xzero (cfg, klass);
		int op = -1;
#if defined(TARGET_ARM64) || defined(TARGET_AMD64)
		op = OP_ONES_COMPLEMENT;
#elif defined(TARGET_WASM)
		op = OP_WASM_ONESCOMPLEMENT;
#endif
		if (op == -1)
			return NULL;
		MonoInst *xcmp = emit_xcompare (cfg, klass, arg0_type, args [0], args [0]);
		MonoInst *xnot = emit_simd_ins (cfg, klass, op, xcmp->dreg, -1);
		xnot->inst_c1 = arg0_type;
		return xnot;
	}
	case SN_IsNegative:
	case SN_IsPositive: {
		if (!is_element_type_primitive (fsig->params [0]))
			return NULL;
		if (type_enum_is_unsigned(arg0_type)) {
			if (id == SN_IsNegative) {
				return emit_xzero (cfg, klass);
			} else {
				return emit_xones (cfg, klass);
			}
		}

		MonoInst *arg0 = args [0];
		MonoClass *op_klass = klass;

		if (type_enum_is_float (arg0_type)) {
			if (arg0_type == MONO_TYPE_R4) {
				arg0_type = MONO_TYPE_I4;
				op_klass = mono_defaults.int32_class;
			} else {
				arg0_type = MONO_TYPE_I8;
				op_klass = mono_defaults.int64_class;
			}
			op_klass = create_class_instance (m_class_get_name_space (klass), m_class_get_name (klass), m_class_get_byval_arg (op_klass));
			arg0 = emit_simd_ins (cfg, op_klass, OP_XCAST, arg0->dreg, -1);
		}

		int cmpId = (id == SN_IsNegative) ? SN_LessThan : SN_GreaterThanOrEqual;
		MonoInst *ins = emit_xcompare_for_intrinsic (cfg, op_klass, cmpId, arg0_type, arg0, emit_xzero (cfg, op_klass));

		if (op_klass != klass) {
			ins = emit_simd_ins (cfg, klass, OP_XCAST, ins->dreg, -1);
		}
		return ins;
	}
	case SN_IsNegativeInfinity:
	case SN_IsPositiveInfinity: {
		if (!is_element_type_primitive (fsig->params [0]))
			return NULL;
		if (arg0_type == MONO_TYPE_R4) {
			guint32 value[4];

			if (id == SN_IsNegativeInfinity)
			{
				value [0] = 0xFF800000;
				value [1] = 0xFF800000;
				value [2] = 0xFF800000;
				value [3] = 0xFF800000;
			}
			else
			{
				value [0] = 0x7F800000;
				value [1] = 0x7F800000;
				value [2] = 0x7F800000;
				value [3] = 0x7F800000;
			}

			MonoInst *arg1 = emit_xconst_v128 (cfg, klass, (guint8*)value);
			return emit_xcompare (cfg, klass, arg0_type, args [0], arg1);
		} else if (arg0_type == MONO_TYPE_R8) {
			guint64 value[2];

			if (id == SN_IsNegativeInfinity)
			{
				value [0] = 0xFFF0000000000000;
				value [1] = 0xFFF0000000000000;
			}
			else
			{
				value [0] = 0x7FF0000000000000;
				value [1] = 0x7FF0000000000000;
			}

			MonoInst *arg1 = emit_xconst_v128 (cfg, klass, (guint8*)value);
			return emit_xcompare (cfg, klass, arg0_type, args [0], arg1);
		}
		return emit_xzero (cfg, klass);
	}
	case SN_IsNormal: {
		if (!is_element_type_primitive (fsig->params [0]))
			return NULL;
		if (!type_enum_is_float(arg0_type)) {
			// TODO: This requires a centralized way for OnesComplement(x)
			//
			// x = UIntEqCmp(x, Zero)
			// return OnesComplement(x)
			return NULL;
		}

		// TODO: This requires a centralized way for Abs(x)
		// and retyping from float to the same sized unsigned integer
		//
		// x = FltAbs(x)
		// x = UIntSub(x, SmallestNormalBits)
		// return UIntLtCmp(x, PositiveInfinityBits - SmallestNormalBits)

		return NULL;
	}
	case SN_IsSubnormal: {
		if (!is_element_type_primitive (fsig->params [0]))
			return NULL;
		if (!type_enum_is_float(arg0_type))
			return emit_xzero (cfg, klass);

		// TODO: This requires a centralized way for Abs(x)
		// and retyping from float to the same sized unsigned integer
		//
		// x = FltAbs(x)
		// x = UIntSub(x, 1)
		// return UIntLtCmp(x, MaxTrailingSignificand)

		return NULL;
	}
	case SN_IsZero: {
		if (!is_element_type_primitive (fsig->params [0]))
			return NULL;
		return emit_xcompare (cfg, klass, arg0_type, args [0], emit_xzero (cfg, klass));
	}
	case SN_Narrow: {
		if (!is_element_type_primitive (fsig->params [0]))
			return NULL;

#ifdef TARGET_ARM64
		MonoClass *arg_class = mono_class_from_mono_type_internal (fsig->params [0]);
		int size = mono_class_value_size (arg_class, NULL);

		if (size == 16) {
			switch (arg0_type) {
			case MONO_TYPE_R8: {
				MonoInst* ins = emit_simd_ins (cfg, arg_class, OP_ARM64_FCVTN, args [0]->dreg, -1);
				ins->inst_c1 = arg0_type;
				MonoInst* ret = emit_simd_ins (cfg, arg_class, OP_ARM64_FCVTN2, ins->dreg, args [1]->dreg);
				ret->inst_c1 = arg0_type;
				return ret;
			}
			case MONO_TYPE_I2:
			case MONO_TYPE_I4:
			case MONO_TYPE_I8:
			case MONO_TYPE_U2:
			case MONO_TYPE_U4:
			case MONO_TYPE_U8: {
				MonoInst* ins = emit_simd_ins (cfg, arg_class, OP_ARM64_XTN, args [0]->dreg, -1);
				ins->inst_c1 = arg0_type;
				MonoInst* ret = emit_simd_ins (cfg, arg_class, OP_ARM64_XTN2, ins->dreg, args [1]->dreg);
				ret->inst_c1 = arg0_type;
				return ret;
			}
			default:
				return NULL;
			}
		} else {
			if (!COMPILE_LLVM (cfg))
				return NULL;

			switch (arg0_type) {
			case MONO_TYPE_R8: {
				//Widen arg0
				MonoInst *ins1 = emit_simd_ins (cfg, arg_class, OP_XWIDEN_UNSAFE, args [0]->dreg, -1);

				//Insert arg1 to arg0
				int tmp = alloc_ireg (cfg);
				MONO_EMIT_NEW_ICONST (cfg, tmp, 1);
				MonoInst *ins2 = emit_simd_ins (cfg, arg_class, OP_EXTRACT_R8, args [1]->dreg, -1);
				ins2->inst_c0 = 0;
				ins2->inst_c1 = arg0_type;

				MonoType* param_type = get_vector_t_elem_type (fsig->params[0]);
				MonoClass *ivector128_inst = create_class_instance ("System.Runtime.Intrinsics", "Vector128`1", param_type);

				ins1 = emit_simd_ins (cfg, ivector128_inst, OP_XINSERT_R8, ins1->dreg, ins2->dreg);
				ins1->sreg3 = tmp;
				ins1->inst_c1 = arg0_type;

				//ConvertToSingleLower
				return emit_simd_ins (cfg, arg_class, OP_ARM64_FCVTN, ins1->dreg, -1);
			}
			case MONO_TYPE_I2:
			case MONO_TYPE_I4:
			case MONO_TYPE_I8:
			case MONO_TYPE_U2:
			case MONO_TYPE_U4:
			case MONO_TYPE_U8: {
				//Widen arg0
				MonoInst *arg0 = emit_simd_ins (cfg, arg_class, OP_XWIDEN_UNSAFE, args [0]->dreg, -1);

				//Cast arg0 and arg1 to u/int64
				MonoType *type_new;
				MonoTypeEnum type_enum_new;
				if (type_enum_is_unsigned (arg0_type)) {
					type_new = m_class_get_byval_arg (mono_defaults.uint64_class);
					type_enum_new = MONO_TYPE_U8;
				} else {
					type_new = m_class_get_byval_arg (mono_defaults.int64_class);
					type_enum_new = MONO_TYPE_I8;
				}
				MonoClass *ivector128_64_inst = create_class_instance ("System.Runtime.Intrinsics", "Vector128`1", type_new);
				arg0 = emit_simd_ins (cfg, ivector128_64_inst, OP_XCAST, arg0->dreg, -1);
				MonoClass *ivector64_64_inst = create_class_instance ("System.Runtime.Intrinsics", "Vector64`1", type_new);
				MonoInst *arg1 = emit_simd_ins (cfg, ivector64_64_inst, OP_XCAST, args [1]->dreg, -1);

				//Insert arg1 to arg0
				int tmp = alloc_ireg (cfg);
				MONO_EMIT_NEW_ICONST (cfg, tmp, 1);
				arg1 = emit_simd_ins (cfg, ivector64_64_inst, OP_EXTRACT_I8, arg1->dreg, -1);
				arg1->inst_c0 = 0;
				arg1->inst_c1 = type_enum_new;
				MonoType *param_type = get_vector_t_elem_type (fsig->params[0]);
				MonoClass *ivector128_inst = create_class_instance ("System.Runtime.Intrinsics", "Vector128`1", param_type);
				MonoInst *ins = emit_simd_ins (cfg, ivector128_64_inst, OP_XINSERT_I8, arg0->dreg, arg1->dreg);
				ins->sreg3 = tmp;
				ins->inst_c1 = type_enum_new;

				//Cast arg0 back to its original element type (arg0_type)
				ins = emit_simd_ins (cfg, ivector128_inst, OP_XCAST, ins->dreg, -1);

				//ExtractNarrowingLower
				return emit_simd_ins (cfg, ivector128_inst, OP_ARM64_XTN, ins->dreg, -1);
			}
			default:
				return NULL;
			}
		}
#elif defined(TARGET_WASM)
		MonoClass *arg_class = mono_class_from_mono_type_internal (fsig->params [0]);
		int size = mono_class_value_size (arg_class, NULL);

		if (size != 16)
			return NULL;

		switch (arg0_type) {
		case MONO_TYPE_I2:
		case MONO_TYPE_I4:
		case MONO_TYPE_I8:
		case MONO_TYPE_U2:
		case MONO_TYPE_U4:
		case MONO_TYPE_U8:
			return emit_simd_ins_for_sig (cfg, klass, OP_WASM_EXTRACT_NARROW, -1, -1, fsig, args);
		}

		return NULL;
#else
		return NULL;
#endif
	}
	case SN_Negate:
	case SN_OnesComplement: {
		if (!is_element_type_primitive (fsig->params [0]))
			return NULL;
		return emit_simd_ins_for_unary_op (cfg, klass, fsig, args, arg0_type, id);
	}
	case SN_Shuffle: {
		MonoType *etype = get_vector_t_elem_type (fsig->ret);
		if (!MONO_TYPE_IS_VECTOR_PRIMITIVE (etype))
			return NULL;
#ifdef TARGET_WASM
		return emit_simd_ins_for_sig (cfg, klass, OP_WASM_SIMD_SWIZZLE, -1, -1, fsig, args);
#elif defined(TARGET_ARM64)
		if (vector_size != 128) {
			return NULL;
		}
		if ((arg0_type == MONO_TYPE_I1 || arg0_type == MONO_TYPE_U1)) {
			return emit_simd_ins_for_sig (cfg, klass, OP_XOP_OVR_X_X_X, INTRINS_AARCH64_ADV_SIMD_TBL1, 0, fsig, args);
		}
		if (!is_xconst (args [1])) {
			return NULL;
		}
		int vsize = mono_class_value_size (klass, NULL);
		int esize = mono_class_value_size (mono_class_from_mono_type_internal (etype), NULL);
		int ecount = vsize / esize;
		g_assert ((ecount == 2) || (ecount == 4) || (ecount == 8) || (ecount == 16));
		guint64 value = 0;
		guint8 vec_cns[16];
		for (int index = 0; index < ecount; index++) {
			value = get_xconst_int_elem (cfg, args [1], arg0_type, index);
			if (value < ecount) {
				for (int i = 0; i < esize; i++) {
					vec_cns [(index * esize) + i] = (guint8)((value * esize) + i);
				}
			} else {
				for (int i = 0; i < esize; i++) {
					vec_cns [(index * esize) + i] = (guint8)0xFF;
				}
			}
		}
		MonoType *op_etype = m_class_get_byval_arg (mono_defaults.byte_class);
		MonoClass *op_klass = create_class_instance ("System.Runtime.Intrinsics", "Vector128`1", op_etype);
		MonoInst *new_args[2];
		new_args [0] = emit_simd_ins (cfg, op_klass, OP_XCAST, args [0]->dreg, -1);
		new_args [1] = emit_xconst_v128 (cfg, op_klass, vec_cns);
		MonoInst *ins = emit_simd_ins_for_sig (cfg, op_klass, OP_XOP_OVR_X_X_X, INTRINS_AARCH64_ADV_SIMD_TBL1, 0, fsig, new_args);
		return emit_simd_ins (cfg, klass, OP_XCAST, ins->dreg, -1);
#elif defined(TARGET_AMD64)
		if (COMPILE_LLVM (cfg)) {
			if (vector_size != 128) {
				return NULL;
			}
			if (!is_xconst (args [1])) {
				return NULL;
			}
			MonoType *op_etype = etype;
			MonoClass *op_klass = klass;
			int vsize = mono_class_value_size (klass, NULL);
			int esize = mono_class_value_size (mono_class_from_mono_type_internal (etype), NULL);
			int ecount = vsize / esize;
			g_assert ((ecount == 2) || (ecount == 4) || (ecount == 8) || (ecount == 16));
			guint8 control = 0;
			gboolean needs_zero = false;
			guint64 value = 0;
			guint8 vec_cns[16];
			if ((arg0_type == MONO_TYPE_I1) || (arg0_type == MONO_TYPE_U1)) {
				needs_zero = true;
			} else if ((arg0_type == MONO_TYPE_I2) || (arg0_type == MONO_TYPE_U2)) {
				needs_zero = true;
			}
			for (int index = 0; index < ecount; index++) {
				value = get_xconst_int_elem (cfg, args [1], arg0_type, index);
				if (value < ecount) {
					// Setting the control for byte/sbyte and short/ushort is unnecessary
					// and will actually compute an incorrect control word. But it simplifies
					// the overall logic needed here and will remain unused.
					
					control |= (value << (index * (ecount / 2)));
					
					// When Ssse3 is supported, we may need vecCns to accurately select the relevant
					// bytes if some index is outside the valid range. Since x86/x64 is little-endian
					// we can simplify this down to a for loop that scales the value and selects count
					// sequential bytes.

					for (int i = 0; i < esize; i++) {
						vec_cns [(index * esize) + i] = (guint8)((value * esize) + i);
					}
				} else {
					needs_zero = true;

					// When Ssse3 is supported, we may need vecCns to accurately select the relevant
					// bytes if some index is outside the valid range. We can do this by just zeroing
					// out each byte in the element. This only requires the most significant bit to be
					// set, but we use 0xFF instead since that will be the equivalent of AllBitsSet

					for (int i = 0; i < esize; i++) {
						vec_cns [(index * esize) + i] = (guint8)0xFF;
					}
				}
			}
			MonoInst *new_args[3];
			if (needs_zero) {
				if (!is_SIMD_feature_supported (cfg, MONO_CPU_X86_SSSE3)) {
					return NULL;
				}
				op_etype = m_class_get_byval_arg (mono_defaults.byte_class);
				op_klass = create_class_instance ("System.Runtime.Intrinsics", "Vector128`1", op_etype);
				new_args [0] = emit_simd_ins (cfg, op_klass, OP_XCAST, args [0]->dreg, -1);
				new_args [1] = emit_xconst_v128 (cfg, op_klass, vec_cns);
				MonoInst *ins = emit_simd_ins_for_sig (cfg, op_klass, OP_XOP_X_X_X, INTRINS_SSE_PSHUFB, 0, fsig, new_args);
				return emit_simd_ins (cfg, klass, OP_XCAST, ins->dreg, -1);
			}
			if ((arg0_type == MONO_TYPE_I8) || (arg0_type == MONO_TYPE_U8)) {
				// TYP_LONG and TYP_ULONG don't have their own shuffle/permute instructions and so we'll
				// just utilize the path for TYP_DOUBLE for simplicity. We could alternatively break this
				// down into a TYP_INT or TYP_UINT based shuffle, but that's additional complexity for no
				// real benefit since shuffle gets its own port rather than using the fp specific ports.
				arg0_type = MONO_TYPE_R8;
				op_etype = m_class_get_byval_arg (mono_defaults.double_class);
				op_klass = create_class_instance ("System.Runtime.Intrinsics", "Vector128`1", etype);
			}
			if ((arg0_type == MONO_TYPE_R4) || (arg0_type == MONO_TYPE_R8)) {
				int opcode = (arg0_type == MONO_TYPE_R4) ? OP_SSE_SHUFPS : OP_SSE2_SHUFPD;
				new_args [0] = args [0];
				if (op_klass != klass) {
					new_args [0] = emit_simd_ins (cfg, op_klass, OP_XCAST, new_args [0]->dreg, -1);
				}
				new_args [1] = new_args [0];
				EMIT_NEW_ICONST (cfg, new_args [2], control);
				MonoInst* ins = emit_simd_ins (cfg, op_klass, opcode, new_args [0]->dreg, new_args [1]->dreg);
				ins->inst_c0 = 0;
				ins->inst_c1 = arg0_type;
				ins->sreg3 = new_args [2]->dreg;
				if (op_klass != klass) {
					ins = emit_simd_ins (cfg, klass, OP_XCAST, ins->dreg, -1);
				}
				return ins;
			} else {
				g_assert ((arg0_type == MONO_TYPE_I4) || (arg0_type == MONO_TYPE_U4));
				return NULL;
//				return emit_simd_ins_for_sig (cfg, klass, OP_SSE2_PSHUFD, 0, arg0_type, fsig, args);
			}
		}
		// There is no variable shuffle until avx512
		return NULL;
#else
		return NULL;
#endif
	}
	case SN_Sum: {
		if (!is_element_type_primitive (fsig->params [0]))
			return NULL;
#if defined(TARGET_ARM64) || defined(TARGET_AMD64) || defined(TARGET_WASM)
		return emit_sum_vector (cfg, fsig->params [0], arg0_type, args [0]);
#else
		return NULL;
#endif
	}
	case SN_Sqrt: {
		if (!is_element_type_primitive (fsig->params [0]))
			return NULL;
		if (!type_enum_is_float (arg0_type))
			return NULL;
#ifdef TARGET_ARM64
		return emit_simd_ins_for_sig (cfg, klass, OP_XOP_OVR_X_X, INTRINS_AARCH64_ADV_SIMD_FSQRT, arg0_type, fsig, args);
#elif defined(TARGET_AMD64) || defined(TARGET_WASM)
		int instc0 = arg0_type == MONO_TYPE_R4 ? INTRINS_SIMD_SQRT_R4 : INTRINS_SIMD_SQRT_R8;

		return emit_simd_ins_for_sig (cfg, klass, OP_XOP_X_X, instc0, arg0_type, fsig, args);
#else
		return NULL;
#endif
	}
	case SN_ToScalar: {
		if (!is_element_type_primitive (fsig->params [0]))
			return NULL;

		MonoClass *arg_class = mono_class_from_mono_type_internal (fsig->params [0]);

		if (fsig->params [0]->type != MONO_TYPE_GENERICINST) {
			// This exists to handle the static extension methods for Vector2/3/4, Quaternion, and Plane
			// which live on System.Numerics.Vector

			arg0_type = MONO_TYPE_R4;
		}

		int size = mono_class_value_size (arg_class, NULL);

		if (size != 16) {
			// FIXME: Add support for Vector2/3
			return NULL;
		}

		int extract_op = type_to_extract_op (arg0_type);
		return emit_simd_ins_for_sig (cfg, klass, extract_op, 0, arg0_type, fsig, args);
	}
	case SN_ToVector128:
	case SN_ToVector128Unsafe: {
		if (!is_element_type_primitive (fsig->params [0]))
			return NULL;
		int op = id == SN_ToVector128 ? OP_XWIDEN : OP_XWIDEN_UNSAFE;
		return emit_simd_ins_for_sig (cfg, klass, op, 0, arg0_type, fsig, args);
	}
	case SN_WithElement: {
		int elems;

		if (!is_element_type_primitive (fsig->params [0]))
			return NULL;

		MonoClass *arg_class = mono_class_from_mono_type_internal (fsig->params [0]);
		int esize;

		if (fsig->params [0]->type == MONO_TYPE_GENERICINST) {
			MonoType *etype = mono_class_get_context (arg_class)->class_inst->type_argv [0];
			esize = mono_class_value_size (mono_class_from_mono_type_internal (etype), NULL);
		} else {
			// This exists to handle the static extension methods for Vector2/3/4, Quaternion, and Plane
			// which live on System.Numerics.Vector

			arg0_type = MONO_TYPE_R4;
			esize = 4;
		}

		int size = mono_class_value_size (arg_class, NULL);
		elems = size / esize;

		if (size != 16) {
			// FIXME: Add support for Vector2/3
			return NULL;
		}

		if (args [1]->opcode == OP_ICONST) {
			// If the index is provably a constant, we can generate vastly better code.
			int index = GTMREG_TO_INT (args[1]->inst_c0);
			if (index < 0 || index >= elems) {
					MONO_EMIT_NEW_BIALU_IMM (cfg, OP_COMPARE_IMM, -1, args [1]->dreg, elems);
					MONO_EMIT_NEW_COND_EXC (cfg, GE_UN, "ArgumentOutOfRangeException");
			}

			return emit_vector_insert_element (cfg, klass, args [0], arg0_type, args [2], index, FALSE);
		}

		if (!COMPILE_LLVM (cfg) && fsig->params [0]->type != MONO_TYPE_GENERICINST)
			return NULL;

		MONO_EMIT_NEW_BIALU_IMM (cfg, OP_COMPARE_IMM, -1, args [1]->dreg, elems);
		MONO_EMIT_NEW_COND_EXC (cfg, GE_UN, "ArgumentOutOfRangeException");

		gboolean use_xextract;
#ifdef TARGET_AMD64
		use_xextract = FALSE;
#else
		use_xextract = type_to_width_log2 (arg0_type) == 3;
#endif

		if (COMPILE_LLVM (cfg) || use_xextract) {
			int insert_op = type_to_xinsert_op (arg0_type);
			MonoInst *ins = emit_simd_ins (cfg, klass, insert_op, args [0]->dreg, args [2]->dreg);
			ins->sreg3 = args [1]->dreg;
			ins->inst_c1 = arg0_type;
			return ins;
		} else {
			// Create a blank reg and spill it.
			// Overwrite memory with original value.
			// Overwrite [spilled + index << elem_size_log2] with replacement value
			// Read back.
			// TODO: on x86, use a LEA
			MonoInst* scratch = emit_xzero (cfg, args [0]->klass);
			MonoInst* scratcha, *ins;
			NEW_VARLOADA_VREG (cfg, scratcha, scratch->dreg, fsig->params [0]);
			MONO_ADD_INS (cfg->cbb, scratcha);
			EMIT_NEW_STORE_MEMBASE_TYPE (cfg, ins, fsig->params [0], scratcha->dreg, 0, args [0]->dreg);

			int offset_reg = alloc_lreg (cfg);
			MONO_EMIT_NEW_BIALU_IMM (cfg, OP_SHL_IMM, offset_reg, args [1]->dreg, type_to_width_log2 (arg0_type));
			int addr_reg = alloc_preg (cfg);
			MONO_EMIT_NEW_BIALU(cfg, OP_PADD, addr_reg, scratcha->dreg, offset_reg);

			EMIT_NEW_STORE_MEMBASE_TYPE (cfg, ins, fsig->params [2], addr_reg, 0, args [2]->dreg);

			MonoInst* ret;
			NEW_LOAD_MEMBASE (cfg, ret, mono_type_to_load_membase (cfg, fsig->ret), scratch->dreg, scratcha->dreg, 0);
			MONO_ADD_INS (cfg->cbb, ret);

			return ret;
		}
		break;
	}
	case SN_WidenLower:
	case SN_WidenUpper: {
		if (!is_element_type_primitive (fsig->params [0]))
			return NULL;
#if defined(TARGET_ARM64)
		if (!COMPILE_LLVM (cfg)) {
			int subop = 0;
			gboolean is_upper = (id == SN_WidenUpper);
			if (type_enum_is_float (arg0_type))
				subop = is_upper ? OP_SIMD_FCVTL2 : OP_SIMD_FCVTL;
			else if (type_enum_is_unsigned (arg0_type))
				subop = is_upper ? OP_ARM64_UXTL2 : OP_ARM64_UXTL;
			else
				subop = is_upper ? OP_ARM64_SXTL2 : OP_ARM64_SXTL;

			MonoInst* ins = emit_simd_ins (cfg, klass, OP_XUNOP, args [0]->dreg, -1);
			ins->inst_c0 = subop;
			ins->inst_c1 = arg0_type;
			return ins;
		}
#endif
#if defined(TARGET_ARM64) || defined(TARGET_WASM)
		int op = id == SN_WidenLower ? OP_XLOWER : OP_XUPPER;
		MonoInst *lower_or_upper_half = emit_simd_ins_for_sig (cfg, klass, op, 0, arg0_type, fsig, args);
		if (type_enum_is_float (arg0_type)) {
			return emit_simd_ins (cfg, klass, OP_SIMD_FCVTL, lower_or_upper_half->dreg, -1);
		} else {
			int zero = alloc_ireg (cfg);
			MONO_EMIT_NEW_ICONST (cfg, zero, 0);
			op = type_enum_is_unsigned (arg0_type) ? OP_SIMD_USHLL : OP_SIMD_SSHLL;
			return emit_simd_ins (cfg, klass, op, lower_or_upper_half->dreg, zero);
		}
#elif defined(TARGET_AMD64)
		// FIXME:
		return NULL;
#else
		return NULL;
#endif
	}
	case SN_WithLower:
	case SN_WithUpper: {
#ifdef TARGET_AMD64
		if (!COMPILE_LLVM (cfg))
		  /* These return a Vector64 */
			return NULL;
#endif

		if (!is_element_type_primitive (fsig->params [0]))
			return NULL;
		int op = id == SN_WithLower ? OP_XINSERT_LOWER : OP_XINSERT_UPPER;
		return emit_simd_ins_for_sig (cfg, klass, op, 0, arg0_type, fsig, args);
	}
	default:
		break;
	}

	return NULL;
}

static guint16 sri_vector_t_methods [] = {
	SN_get_AllBitsSet,
	SN_get_Count,
	SN_get_IsSupported,
	SN_get_One,
	SN_get_Zero,
	SN_op_Addition,
	SN_op_BitwiseAnd,
	SN_op_BitwiseOr,
	SN_op_Division,
	SN_op_Equality,
	SN_op_ExclusiveOr,
	SN_op_Inequality,
	SN_op_Multiply,
	SN_op_OnesComplement,
	SN_op_Subtraction,
	SN_op_UnaryNegation,
	SN_op_UnaryPlus,
};

/* Emit intrinsics in System.Runtime.Intrinsics.Vector64<T>/128<T>/256<T>/512<T> */
static MonoInst*
emit_sri_vector_t (MonoCompile *cfg, MonoMethod *cmethod, MonoMethodSignature *fsig, MonoInst **args)
{
	const char *cmethod_name = cmethod->name;
	bool explicitly_implemented = false;

	if (strncmp(cmethod_name, "System.Runtime.Intrinsics.ISimdVector<System.", 45) == 0) {
		if (strncmp(cmethod_name + 45, "Runtime.Intrinsics.Vector", 25) == 0) {
			// We want explicitly implemented ISimdVector<TSelf, T> APIs to still be expanded where possible
			// but, they all prefix the qualified name of the interface first, so we'll check for that and
			// skip the prefix before trying to resolve the method.

			if (strncmp(cmethod_name + 70, "64<T>,T>.", 9) == 0) {
				cmethod_name += 79;
				explicitly_implemented = true;
			} else if ((strncmp(cmethod_name + 70, "128<T>,T>.", 10) == 0) ||
				(strncmp(cmethod_name + 70, "256<T>,T>.", 10) == 0) ||
				(strncmp(cmethod_name + 70, "512<T>,T>.", 10) == 0)) {
				cmethod_name += 80;
				explicitly_implemented = true;
			}
		} else if (strncmp(cmethod_name + 45, "Numerics.Vector<T>,T>.", 22) == 0) {
			cmethod_name += 67;
			explicitly_implemented = true;
		}
	}

	int id = lookup_intrins (sri_vector_t_methods, sizeof (sri_vector_t_methods), cmethod_name);
	if (id == -1) {
		if (explicitly_implemented) {
			return emit_sri_vector (cfg, cmethod, fsig, args);
		} else {
			//check_no_intrinsic_cattr (cmethod);
			return NULL;
		}
	}

	MonoClass *klass = cmethod->klass;
	MonoType *etype = mono_class_get_context (klass)->class_inst->type_argv [0];

	if (cfg->verbose_level > 1) {
		char *name = mono_method_full_name (cmethod, TRUE);
		printf ("  SIMD intrinsic %s\n", name);
		g_free (name);
	}

	// Apart from filtering out non-primitive types this also filters out shared generic instance types like: T_BYTE which cannot be intrinsified
	if (!MONO_TYPE_IS_VECTOR_PRIMITIVE (etype)) {
		// Happens often in gshared code
		if (mini_type_get_underlying_type (etype)->type == MONO_TYPE_OBJECT) {
			if (id == SN_get_IsSupported) {
				MonoInst *ins = NULL;
				EMIT_NEW_ICONST (cfg, ins, 0);
				if (cfg->verbose_level > 1)
					printf ("  -> %d\n", (int)ins->inst_c0);
				return ins;
			}
		}

		return NULL;
	}

	int size = mono_class_value_size (klass, NULL);
	int esize = mono_class_value_size (mono_class_from_mono_type_internal (etype), NULL);
	g_assert (size > 0);
	g_assert (esize > 0);
	int len = size / esize;
	MonoTypeEnum arg0_type = fsig->param_count > 0 ? get_underlying_type (fsig->params [0]) : MONO_TYPE_VOID;

	// Support this even for unsupported instances/platforms to help dead code elimination
	if (id == SN_get_Count) {
		MonoInst *ins;
		EMIT_NEW_ICONST (cfg, ins, len);
		if (cfg->verbose_level > 1)
			printf ("  -> %d\n", len);
		return ins;
	}

	// Special case SN_get_IsSupported intrinsic handling in this function which verifies whether a type parameter T is supported for a generic vector.
	// As we got passed the MONO_TYPE_IS_VECTOR_PRIMITIVE check above, this should always return true for primitive types.

	if (id == SN_get_IsSupported) {
		MonoInst *ins = NULL;
		EMIT_NEW_ICONST (cfg, ins, 1);
		if (cfg->verbose_level > 1)
			printf ("  -> %d\n", (int)ins->inst_c0);
		return ins;
	}

	if (!(cfg->opt & MONO_OPT_SIMD))
		return NULL;

	/* Vector256/Vector512 */
	if (size == 32 || size == 64)
		return NULL;

#if defined(TARGET_WASM)
	if (!COMPILE_LLVM (cfg))
		return NULL;
	if (size != 16)
		return NULL;
#endif

// FIXME: Support Vector64 for mini JIT on arm64
#ifdef TARGET_ARM64
	if (!COMPILE_LLVM (cfg) && (size != 16))
		return NULL;
#endif

#ifdef TARGET_AMD64
	if (!COMPILE_LLVM (cfg) && (size != 16))
		return NULL;
	if (size != 16)
		return NULL;
#endif

	switch (id) {
	case SN_get_Zero: {
		return emit_xzero (cfg, klass);
	}
	case SN_get_AllBitsSet: {
		return emit_xones (cfg, klass);
	}
	case SN_get_One: {
		guint64 buf [8];

		/* For Vector64, the upper elements are 0 */
		g_assert (sizeof (buf) >= size);
		memset (buf, 0, sizeof (buf));

		switch (etype->type) {
		case MONO_TYPE_I1:
		case MONO_TYPE_U1: {
			guint8 *value = (guint8*)buf;

			for (int i = 0; i < len; ++i) {
				value [i] = 1;
			}

			return emit_xconst_v128 (cfg, klass, value);
		}
		case MONO_TYPE_I2:
		case MONO_TYPE_U2: {
			guint16 *value = (guint16*)buf;

			for (int i = 0; i < len; ++i) {
				value [i] = 1;
			}

			return emit_xconst_v128 (cfg, klass, (guint8*)value);
		}
#if TARGET_SIZEOF_VOID_P == 4
		case MONO_TYPE_I:
		case MONO_TYPE_U:
#endif
		case MONO_TYPE_I4:
		case MONO_TYPE_U4: {
			guint32 *value = (guint32*)buf;

			for (int i = 0; i < len; ++i) {
				value [i] = 1;
			}

			return emit_xconst_v128 (cfg, klass, (guint8*)value);
		}
#if TARGET_SIZEOF_VOID_P == 8
		case MONO_TYPE_I:
		case MONO_TYPE_U:
#endif
		case MONO_TYPE_I8:
		case MONO_TYPE_U8: {
			guint64 *value = (guint64*)buf;

			for (int i = 0; i < len; ++i) {
				value [i] = 1;
			}

			return emit_xconst_v128 (cfg, klass, (guint8*)value);
		}
		case MONO_TYPE_R4: {
			float *value = (float*)buf;

			for (int i = 0; i < len; ++i) {
				value [i] = 1.0f;
			}

			return emit_xconst_v128 (cfg, klass, (guint8*)value);
		}
		case MONO_TYPE_R8: {
			double *value = (double*)buf;

			for (int i = 0; i < len; ++i) {
				value [i] = 1.0;
			}

			return emit_xconst_v128 (cfg, klass, (guint8*)value);
		}
		default:
			g_assert_not_reached ();
		}
	}
	case SN_op_Addition:
	case SN_op_BitwiseAnd:
	case SN_op_BitwiseOr:
	case SN_op_Division:
	case SN_op_ExclusiveOr:
	case SN_op_Multiply:
	case SN_op_Subtraction: {
		if (fsig->param_count != 2 )
			return NULL;
		arg0_type = fsig->param_count > 0 ? get_underlying_type (fsig->params [0]) : MONO_TYPE_VOID;
		return emit_simd_ins_for_binary_op (cfg, klass, fsig, args, arg0_type, id);

	}
	case SN_op_Equality:
	case SN_op_Inequality: {
		if (fsig->param_count != 2 )
			return NULL;
		MonoClass *arg_class = mono_class_from_mono_type_internal (fsig->params [0]);
		switch (id) {
			case SN_op_Equality: return emit_xequal (cfg, arg_class, arg0_type, args [0], args [1]);
			case SN_op_Inequality: return emit_not_xequal (cfg, arg_class, arg0_type, args [0], args [1]);
			default: g_assert_not_reached ();
		}
	}
	case SN_op_OnesComplement:
	case SN_op_UnaryNegation:
		if (fsig->param_count != 1 )
			return NULL;
		return emit_simd_ins_for_unary_op (cfg, klass, fsig, args, arg0_type, id);
	case SN_op_UnaryPlus:
		if (fsig->param_count != 1)
			return NULL;
		return args [0];
	default:
		break;
	}

	return NULL;
}

// System.Numerics.Vector2/Vector3/Vector4, Quaternion, and Plane
static guint16 vector_2_3_4_methods[] = {
	SN_ctor,
	SN_Abs,
	SN_Add,
	SN_Clamp,
	SN_ClampNative,
	SN_Conjugate,
	SN_CopyTo,
	SN_Distance,
	SN_DistanceSquared,
	SN_Divide,
	SN_Dot,
	SN_Length,
	SN_LengthSquared,
	SN_Lerp,
	SN_Max,
	SN_MaxNative,
	SN_Min,
	SN_MinNative,
	SN_Multiply,
	SN_Negate,
	SN_Normalize,
	SN_SquareRoot,
	SN_Subtract,
	SN_get_Identity,
	SN_get_Item,
	SN_get_One,
	SN_get_UnitW,
	SN_get_UnitX,
	SN_get_UnitY,
	SN_get_UnitZ,
	SN_get_Zero,
	SN_op_Addition,
	SN_op_Division,
	SN_op_Equality,
	SN_op_Inequality,
	SN_op_Multiply,
	SN_op_Subtraction,
	SN_op_UnaryNegation,
	SN_set_Item,
};

static G_GNUC_UNUSED MonoInst*
emit_vector_2_3_4 (MonoCompile *cfg, MonoMethod *cmethod, MonoMethodSignature *fsig, MonoInst **args)
{
	MonoInst *ins;
	int id, len;
	MonoClass *klass;
	MonoType *type, *etype;

	id = lookup_intrins (vector_2_3_4_methods, sizeof (vector_2_3_4_methods), cmethod->name);
	if (id == -1) {
		// https://github.com/dotnet/runtime/issues/81961
		// check_no_intrinsic_cattr (cmethod);
		return NULL;
	}

	klass = cmethod->klass;
	type = m_class_get_byval_arg (klass);
	etype = m_class_get_byval_arg (mono_defaults.single_class);
	len = mono_class_value_size (klass, NULL) / 4;

#ifndef TARGET_ARM64
	if (!COMPILE_LLVM (cfg))
		return NULL;
#endif

#ifdef TARGET_AMD64
	if (len != 4)
		return NULL;
#endif

#ifdef TARGET_WASM
	if (len != 4)
		return NULL;
#endif

	if (!(cfg->opt & MONO_OPT_SIMD))
		return NULL;

	if (cfg->verbose_level > 1) {
		char *name = mono_method_full_name (cmethod, TRUE);
		printf ("  SIMD intrinsic %s\n", name);
		g_free (name);
	}

	switch (id) {
	case SN_ctor:
		if (is_elementwise_ctor (fsig, etype)) {
			gboolean indirect = FALSE;
			int dreg = load_simd_vreg (cfg, cmethod, args [0], &indirect);

			int opcode = type_to_expand_op (etype->type);
			ins = emit_simd_ins (cfg, klass, opcode, args [1]->dreg, -1);
			ins->dreg = dreg;
			ins->inst_c1 = MONO_TYPE_R4;

			for (int i = 1; i < fsig->param_count; ++i)
				ins = emit_vector_insert_element (cfg, klass, ins, MONO_TYPE_R4, args [i + 1], i, FALSE);

			if (len == 3) {
				static float r4_0 = 0;
				MonoInst *zero;
				int zero_dreg = alloc_freg (cfg);
				MONO_INST_NEW (cfg, zero, OP_R4CONST);
				zero->inst_p0 = (void*)&r4_0;
				zero->dreg = zero_dreg;
				MONO_ADD_INS (cfg->cbb, zero);
				ins = emit_vector_insert_element (cfg, klass, ins, MONO_TYPE_R4, zero, 3, FALSE);
			}

			ins->dreg = dreg;

			if (indirect) {
				/* Have to store back */
				EMIT_NEW_STORE_MEMBASE (cfg, ins, OP_STOREX_MEMBASE, args [0]->dreg, 0, dreg);
				ins->klass = klass;
			}
			return ins;
		} else if (len == 3 && fsig->param_count == 2 && fsig->params [0]->type == MONO_TYPE_VALUETYPE && fsig->params [1]->type == etype->type) {
			/* Vector3 (Vector2, float) */
			if (!mini_class_is_simd (cfg, mono_class_from_mono_type_internal (fsig->params [0])))
				// FIXME: Support Vector2 and Vector3 for WASM and AMD64
				return NULL;
			int dreg = load_simd_vreg (cfg, cmethod, args [0], NULL);
			MonoInst* vec_ins = args [1];
			if (COMPILE_LLVM (cfg)) {
				vec_ins = emit_simd_ins (cfg, klass, OP_XWIDEN, args [1]->dreg, -1);
			}

			ins = emit_vector_insert_element (cfg, klass, vec_ins, MONO_TYPE_R4, args [2], 2, FALSE);
			ins->dreg = dreg;
			return ins;
		} else if (len == 4 && fsig->param_count == 2 && fsig->params [0]->type == MONO_TYPE_VALUETYPE && fsig->params [1]->type == etype->type) {
			/* Vector4 (Vector3, float) */
			if (!mini_class_is_simd (cfg, mono_class_from_mono_type_internal (fsig->params [0])))
				// FIXME: Support Vector2 and Vector3 for WASM and AMD64
				return NULL;
			int dreg = load_simd_vreg (cfg, cmethod, args [0], NULL);
			ins = emit_vector_insert_element (cfg, klass, args [1], MONO_TYPE_R4, args [2], 3, FALSE);
			ins->dreg = dreg;
			return ins;
		} else if (len == 4 && fsig->param_count == 3 && fsig->params [0]->type == MONO_TYPE_VALUETYPE && fsig->params [1]->type == etype->type && fsig->params [2]->type == etype->type) {
			/* Vector4 (Vector2, float, float) */
			if (!mini_class_is_simd (cfg, mono_class_from_mono_type_internal (fsig->params [0])))
				// FIXME: Support Vector2 and Vector3 for WASM and AMD64
				return NULL;
			int dreg = load_simd_vreg (cfg, cmethod, args [0], NULL);
			MonoInst* vec_ins = args [1];
			if (COMPILE_LLVM (cfg)) {
				vec_ins = emit_simd_ins (cfg, klass, OP_XWIDEN, args [1]->dreg, -1);
			}

			ins = emit_vector_insert_element (cfg, klass, vec_ins, MONO_TYPE_R4, args [2], 2, FALSE);
			ins = emit_vector_insert_element (cfg, klass, ins, MONO_TYPE_R4, args [3], 3, FALSE);
			ins->dreg = dreg;
			return ins;
		}
		break;
	case SN_get_Item: {
		// GetElement is marked as Intrinsic, but handling this in get_Item leads to better code
		int src1 = load_simd_vreg (cfg, cmethod, args [0], NULL);
		MonoTypeEnum ty = etype->type;

		if (args [1]->opcode == OP_ICONST) {
			// If the index is provably a constant, we can generate vastly better code.
			int index = GTMREG_TO_INT (args[1]->inst_c0);

			if (index < 0 || index >= len) {
				MONO_EMIT_NEW_BIALU_IMM (cfg, OP_COMPARE_IMM, -1, args [1]->dreg, len);
				MONO_EMIT_NEW_COND_EXC (cfg, GE_UN, "ArgumentOutOfRangeException");
			}

			int opcode = type_to_extract_op (ty);
			ins = emit_simd_ins (cfg, klass, opcode, src1, -1);
			ins->inst_c0 = index;
			ins->inst_c1 = ty;
			return ins;
		}

		MONO_EMIT_NEW_BIALU_IMM (cfg, OP_COMPARE_IMM, -1, args [1]->dreg, len);
		MONO_EMIT_NEW_COND_EXC (cfg, GE_UN, "ArgumentOutOfRangeException");

		if (COMPILE_LLVM (cfg)) {
			int opcode = type_to_xextract_op (ty);
			ins = emit_simd_ins (cfg, klass, opcode, src1, args [1]->dreg);
			ins->inst_c1 = ty;
		} else {
			// Load back from vector_dreg + index << elem_size_log2
			// TODO: on x86, use a LEA
			int offset_reg = alloc_freg (cfg);
			MONO_EMIT_NEW_BIALU_IMM (cfg, OP_SHL_IMM, offset_reg, args [1]->dreg, type_to_width_log2 (ty));
			int addr_reg = alloc_freg (cfg);
			MONO_EMIT_NEW_BIALU(cfg, OP_PADD, addr_reg, args [0]->dreg, offset_reg);
			int dreg = alloc_freg (cfg);
			NEW_LOAD_MEMBASE (cfg, ins, mono_type_to_load_membase (cfg, fsig->ret), dreg, addr_reg, 0);
			MONO_ADD_INS (cfg->cbb, ins);
		}
		return ins;
	}
	case SN_get_Zero:
		return emit_xzero (cfg, klass);
	case SN_get_UnitX: {
		float value[4];
		value [0] = 1.0f;
		value [1] = 0.0f;
		value [2] = 0.0f;
		value [3] = 0.0f;
		return emit_xconst_v128 (cfg, klass, (guint8*)value);
	}
	case SN_get_UnitY: {
		float value[4];
		value [0] = 0.0f;
		value [1] = 1.0f;
		value [2] = 0.0f;
		value [3] = 0.0f;
		return emit_xconst_v128 (cfg, klass, (guint8*)value);
	}
	case SN_get_UnitZ: {
		float value[4];
		value [0] = 0.0f;
		value [1] = 0.0f;
		value [2] = 1.0f;
		value [3] = 0.0f;
		return emit_xconst_v128 (cfg, klass, (guint8*)value);
	}
	case SN_get_Identity:
	case SN_get_UnitW: {
		float value[4];
		value [0] = 0.0f;
		value [1] = 0.0f;
		value [2] = 0.0f;
		value [3] = 1.0f;
		return emit_xconst_v128 (cfg, klass, (guint8*)value);
	}
	case SN_get_One: {
		float value[4];
		value [0] = 1.0f;
		value [1] = 1.0f;
		value [2] = (len > 2) ? 1.0f : 0.0f;
		value [3] = (len > 3) ? 1.0f : 0.0f;
		return emit_xconst_v128 (cfg, klass, (guint8*)value);
	}
	case SN_set_Item: {
		// WithElement is marked as Intrinsic, but handling this in set_Item leads to better code
		g_assert (fsig->hasthis && fsig->param_count == 2 && fsig->params [0]->type == MONO_TYPE_I4 && fsig->params [1]->type == MONO_TYPE_R4);

		gboolean indirect = FALSE;
		int index = GTMREG_TO_INT (args [1]->inst_c0);
		int dreg = load_simd_vreg (cfg, cmethod, args [0], &indirect);

		if (args [1]->opcode == OP_ICONST) {
			// If the index is provably a constant, we can generate vastly better code.
			// Bounds check only if the index is out of range
			if (index < 0 || index >= len) {
				MONO_EMIT_NEW_BIALU_IMM (cfg, OP_COMPARE_IMM, -1, args [1]->dreg, len);
				MONO_EMIT_NEW_COND_EXC (cfg, GE_UN, "ArgumentOutOfRangeException");
			}

			if (args [0]->dreg == dreg) {
				ins = emit_vector_insert_element (cfg, klass, args [0], MONO_TYPE_R4, args [2], index, FALSE);
			} else {
				ins = emit_simd_ins (cfg, klass, OP_INSERT_R4, dreg, args [2]->dreg);
				ins->inst_c0 = index;
				ins->inst_c1 = MONO_TYPE_R4;
				ins->dreg = dreg;
			}

			if (indirect) {
				EMIT_NEW_STORE_MEMBASE (cfg, ins, OP_STOREX_MEMBASE, args [0]->dreg, 0, dreg);
				ins->klass = klass;
			}

			return ins;
		}

		MONO_EMIT_NEW_BIALU_IMM (cfg, OP_COMPARE_IMM, -1, args [1]->dreg, len);
		MONO_EMIT_NEW_COND_EXC (cfg, GE_UN, "ArgumentOutOfRangeException");

		if (COMPILE_LLVM (cfg)) {
			ins = emit_simd_ins (cfg, klass, OP_XINSERT_R4, dreg, args [2]->dreg);
			ins->sreg3 = args [1]->dreg;
			ins->inst_c1 = MONO_TYPE_R4;
			ins->dreg = dreg;

			if (indirect) {
				EMIT_NEW_STORE_MEMBASE (cfg, ins, OP_STOREX_MEMBASE, args [0]->dreg, 0, dreg);
				ins->klass = klass;
			}
		} else {
			// Overwrite [vector_dreg + index << elem_size_log2] with replacement value
			// TODO: on x86, use a LEA
			int offset_reg = alloc_freg (cfg);
			MONO_EMIT_NEW_BIALU_IMM (cfg, OP_SHL_IMM, offset_reg, args [1]->dreg, type_to_width_log2 (MONO_TYPE_R4));
			int addr_reg = alloc_freg (cfg);
			MONO_EMIT_NEW_BIALU(cfg, OP_PADD, addr_reg, args [0]->dreg, offset_reg);

			EMIT_NEW_STORE_MEMBASE_TYPE (cfg, ins, fsig->params [1], addr_reg, 0, args [2]->dreg);
		}

		return ins;
	}
	case SN_Add:
	case SN_Divide:
	case SN_Multiply:
	case SN_Subtract:
	case SN_op_Addition:
	case SN_op_Division:
	case SN_op_Multiply:
	case SN_op_Subtraction:
	case SN_Max:
	case SN_MaxNative:
	case SN_Min:
	case SN_MinNative: {
		const char *klass_name = m_class_get_name (klass);
		// FIXME https://github.com/dotnet/runtime/issues/82408
		if ((id == SN_op_Multiply || id == SN_Multiply || id == SN_op_Division || id == SN_Divide) && !strcmp (klass_name, "Quaternion"))
			return NULL;
#ifndef TARGET_ARM64
		if ((id == SN_Max) || (id == SN_Min))
			return NULL;
#endif
		return emit_simd_ins_for_binary_op (cfg, klass, fsig, args, MONO_TYPE_R4, id);
	}
	case SN_Dot: {
		return emit_dot (cfg, klass, fsig->params [0], MONO_TYPE_R4, args [0]->dreg, args [1]->dreg);
	}
	case SN_Negate:
	case SN_op_UnaryNegation: {
#if defined(TARGET_ARM64) || defined(TARGET_AMD64)
		ins = emit_simd_ins (cfg, klass, OP_NEGATION, args [0]->dreg, -1);
		ins->inst_c1 = MONO_TYPE_R4;
		return ins;
#else
		return NULL;
#endif
	}
	case SN_Abs: {
		if (!COMPILE_LLVM (cfg)) {
#ifdef TARGET_ARM64
			return emit_simd_ins_for_sig (cfg, cmethod->klass, OP_XOP_OVR_X_X, INTRINS_AARCH64_ADV_SIMD_FABS, MONO_TYPE_R4, fsig, args);
#endif
		}
		// MAX(x,0-x)
		MonoInst *zero = emit_xzero (cfg, klass);
		MonoInst *neg = emit_simd_ins (cfg, klass, OP_XBINOP, zero->dreg, args [0]->dreg);
		neg->inst_c0 = OP_FSUB;
		neg->inst_c1 = MONO_TYPE_R4;
		ins = emit_simd_ins (cfg, klass, OP_XBINOP, args [0]->dreg, neg->dreg);
		ins->inst_c0 = OP_FMAX;
		ins->inst_c1 = MONO_TYPE_R4;
		return ins;
	}
	case SN_op_Equality: {
		if (!(fsig->param_count == 2 && mono_metadata_type_equal (fsig->params [0], type) && mono_metadata_type_equal (fsig->params [1], type)))
			return NULL;
		MonoClass *arg_class = mono_class_from_mono_type_internal (fsig->params [0]);
		return emit_xequal (cfg, arg_class, MONO_TYPE_R4, args [0], args [1]);
	}
	case SN_op_Inequality: {
		if (!(fsig->param_count == 2 && mono_metadata_type_equal (fsig->params [0], type) && mono_metadata_type_equal (fsig->params [1], type)))
			return NULL;
		MonoClass *arg_class = mono_class_from_mono_type_internal (fsig->params [0]);
		return emit_not_xequal (cfg, arg_class, MONO_TYPE_R4, args [0], args [1]);
	}
	case SN_SquareRoot: {
#ifdef TARGET_ARM64
		return emit_simd_ins_for_sig (cfg, klass, OP_XOP_OVR_X_X, INTRINS_AARCH64_ADV_SIMD_FSQRT, MONO_TYPE_R4, fsig, args);
#elif defined(TARGET_AMD64) || defined(TARGET_WASM)
		ins = emit_simd_ins (cfg, klass, OP_XOP_X_X, args [0]->dreg, -1);
		ins->inst_c0 = (IntrinsicId)INTRINS_SIMD_SQRT_R4;
		return ins;
#else
		return NULL;
#endif
	}
	case SN_CopyTo:
		return NULL;
	case SN_Clamp:
	case SN_ClampNative: {
		if (!(!fsig->hasthis && fsig->param_count == 3 && mono_metadata_type_equal (fsig->ret, type) && mono_metadata_type_equal (fsig->params [0], type) && mono_metadata_type_equal (fsig->params [1], type) && mono_metadata_type_equal (fsig->params [2], type)))
			return NULL;
#ifndef TARGET_ARM64
		if (id == SN_Clamp)
			return NULL;
#endif

		MonoInst *max = emit_simd_ins (cfg, klass, OP_XBINOP, args[0]->dreg, args[1]->dreg);
		max->inst_c0 = OP_FMAX;
		max->inst_c1 = MONO_TYPE_R4;

		MonoInst *min = emit_simd_ins (cfg, klass, OP_XBINOP, max->dreg, args[2]->dreg);
		min->inst_c0 = OP_FMIN;
		min->inst_c1 = MONO_TYPE_R4;

		return min;
	}
	case SN_Distance: 
	case SN_DistanceSquared: {
#if defined(TARGET_ARM64)
		MonoInst *diffs = emit_simd_ins_for_sig (cfg, klass, OP_XBINOP, OP_FSUB, MONO_TYPE_R4, fsig, args);
		MonoInst *dot = emit_dot(cfg, klass, fsig->params [0], MONO_TYPE_R4, diffs->dreg, diffs->dreg);

		switch (id) {
		case SN_Distance: {
			dot = emit_simd_ins (cfg, klass, OP_EXPAND_R4, dot->dreg, -1);
			dot->inst_c1 = MONO_TYPE_R4;

			MonoInst *sqrt = emit_simd_ins (cfg, klass, OP_XOP_OVR_X_X, dot->dreg, -1);
			sqrt->inst_c0 = INTRINS_AARCH64_ADV_SIMD_FSQRT;
			sqrt->inst_c1 = MONO_TYPE_R4;
			
			MonoInst *distance = emit_simd_ins (cfg, klass, OP_EXTRACT_R4, sqrt->dreg, -1);
			distance->inst_c0 = 0;
			distance->inst_c1 = MONO_TYPE_R4;
			return distance;
		}
		case SN_DistanceSquared:
			return dot;
		default:
			g_assert_not_reached ();
		}
#else
		return NULL;
#endif
	}
	case SN_Length:
	case SN_LengthSquared: {
#if defined (TARGET_ARM64)
		int src1 = load_simd_vreg (cfg, cmethod, args [0], NULL);
		MonoInst *dot = emit_dot(cfg, klass, type, MONO_TYPE_R4, src1, src1);

		switch (id) {
		case SN_Length: {
			dot = emit_simd_ins (cfg, klass, OP_EXPAND_R4, dot->dreg, -1);
			dot->inst_c1 = MONO_TYPE_R4;

			MonoInst *sqrt = emit_simd_ins (cfg, klass, OP_XOP_OVR_X_X, dot->dreg, -1);
			sqrt->inst_c0 = INTRINS_AARCH64_ADV_SIMD_FSQRT;
			sqrt->inst_c1 = MONO_TYPE_R4;
			
			MonoInst *length = emit_simd_ins (cfg, klass, OP_EXTRACT_R4, sqrt->dreg, -1);
			length->inst_c0 = 0;
			length->inst_c1 = MONO_TYPE_R4;
			return length;
		}
		case SN_LengthSquared:
			return dot;
		default:
			g_assert_not_reached ();
		}
#else
		return NULL;
#endif
	}
	case SN_Lerp: {
		if (!strcmp ("Quaternion", m_class_get_name (klass))) 
			return NULL;

		float value[4];
		value [0] = 1.0f;
		value [1] = 1.0f;
		value [2] = (len > 2) ? 1.0f : 0.0f;
		value [3] = (len > 3) ? 1.0f : 0.0f;
		MonoInst *ins_one = emit_xconst_v128 (cfg, klass, (guint8*)value);

		MonoInst *ins_amount = args [2];

		if (!type_is_simd_vector (fsig->params [2])) {
			ins_amount = emit_simd_ins (cfg, klass, type_to_expand_op (etype->type), ins_amount->dreg, -1);
			ins_amount->inst_c1 = MONO_TYPE_R4;
		}

		// diff = 1.0 - amount
		MonoInst *ins_diff = emit_simd_ins (cfg, klass, OP_XBINOP, ins_one->dreg, ins_amount->dreg);
		ins_diff->inst_c0 = OP_FSUB;
		ins_diff->inst_c1 = MONO_TYPE_R4;

		// prodx = x * diff
		MonoInst *ins_prodx = emit_simd_ins (cfg, klass, OP_XBINOP, args [0]->dreg, ins_diff->dreg);
		ins_prodx->inst_c0 = OP_FMUL;
		ins_prodx->inst_c1 = MONO_TYPE_R4;

		// prody = y * amount
		MonoInst *ins_prody = emit_simd_ins (cfg, klass, OP_XBINOP, args [1]->dreg, ins_amount->dreg);
		ins_prody->inst_c0 = OP_FMUL;
		ins_prody->inst_c1 = MONO_TYPE_R4;

		// result = prodx + prody
		MonoInst *result = emit_simd_ins (cfg, klass, OP_XBINOP, ins_prodx->dreg, ins_prody->dreg);
		result->inst_c0 = OP_FADD;
		result->inst_c1 = MONO_TYPE_R4;

		return result;
	}
	case SN_Normalize: {
#if defined (TARGET_ARM64)
	MonoInst* vec = args[0];
	const char *class_name = m_class_get_name (klass);
	if (!strcmp ("Plane", class_name)) {
		static float r4_0 = 0;
		MonoInst *zero;
		int zero_dreg = alloc_freg (cfg);
		MONO_INST_NEW (cfg, zero, OP_R4CONST);
		zero->inst_p0 = (void*)&r4_0;
		zero->dreg = zero_dreg;
		MONO_ADD_INS (cfg->cbb, zero);
		vec = emit_vector_insert_element (cfg, klass, vec, MONO_TYPE_R4, zero, 3, FALSE);
	}

	MonoInst *dot = emit_dot(cfg, klass, type, MONO_TYPE_R4, vec->dreg, vec->dreg);
	dot = emit_simd_ins (cfg, klass, OP_EXPAND_R4, dot->dreg, -1);
	dot->inst_c1 = MONO_TYPE_R4;
	
	MonoInst *sqrt_vec = emit_simd_ins (cfg, klass, OP_XOP_OVR_X_X, dot->dreg, -1);
	sqrt_vec->inst_c0 = INTRINS_AARCH64_ADV_SIMD_FSQRT;
	sqrt_vec->inst_c1 = MONO_TYPE_R4;

	MonoInst *normalized_vec = emit_simd_ins (cfg, klass, OP_XBINOP, args [0]->dreg, sqrt_vec->dreg);
	normalized_vec->inst_c0 = OP_FDIV;
	normalized_vec->inst_c1 = MONO_TYPE_R4;
	
	return normalized_vec;
#else
		return NULL;
#endif
	}
	case SN_Conjugate: {
#if defined (TARGET_ARM64)
		float value[4];
		value [0] = -1.0f;
		value [1] = -1.0f;
		value [2] = -1.0f;
		value [3] = 1.0f;
		MonoInst* r = emit_xconst_v128 (cfg, klass, (guint8*)value);
		MonoInst* result = emit_simd_ins (cfg, klass, OP_XBINOP, args [0]->dreg, r->dreg);
		result->inst_c0 = OP_FMUL;
		result->inst_c1 = MONO_TYPE_R4;
		return result;
#else
		return NULL;
#endif
	}
	default:
		g_assert_not_reached ();
	}

	return NULL;
}

#ifdef TARGET_ARM64

static SimdIntrinsic armbase_methods [] = {
	{SN_LeadingSignCount},
	{SN_LeadingZeroCount},
	{SN_MultiplyHigh},
	{SN_ReverseElementBits},
	{SN_Yield},
	{SN_get_IsSupported},
};

static SimdIntrinsic crc32_methods [] = {
	{SN_ComputeCrc32},
	{SN_ComputeCrc32C},
	{SN_get_IsSupported}
};

static SimdIntrinsic crypto_aes_methods [] = {
	{SN_Decrypt, OP_XOP_X_X_X, INTRINS_AARCH64_AESD},
	{SN_Encrypt, OP_XOP_X_X_X, INTRINS_AARCH64_AESE},
	{SN_InverseMixColumns, OP_XOP_X_X, INTRINS_AARCH64_AESIMC},
	{SN_MixColumns, OP_XOP_X_X, INTRINS_AARCH64_AESMC},
	{SN_PolynomialMultiplyWideningLower},
	{SN_PolynomialMultiplyWideningUpper},
	{SN_get_IsSupported},
};

static SimdIntrinsic sha1_methods [] = {
	{SN_FixedRotate, OP_XOP_X_X, INTRINS_AARCH64_SHA1H},
	{SN_HashUpdateChoose, OP_XOP_X_X_X_X, INTRINS_AARCH64_SHA1C},
	{SN_HashUpdateMajority, OP_XOP_X_X_X_X, INTRINS_AARCH64_SHA1M},
	{SN_HashUpdateParity, OP_XOP_X_X_X_X, INTRINS_AARCH64_SHA1P},
	{SN_ScheduleUpdate0, OP_XOP_X_X_X_X, INTRINS_AARCH64_SHA1SU0},
	{SN_ScheduleUpdate1, OP_XOP_X_X_X, INTRINS_AARCH64_SHA1SU1},
	{SN_get_IsSupported}
};

static SimdIntrinsic sha256_methods [] = {
	{SN_HashUpdate1, OP_XOP_X_X_X_X, INTRINS_AARCH64_SHA256H},
	{SN_HashUpdate2, OP_XOP_X_X_X_X, INTRINS_AARCH64_SHA256H2},
	{SN_ScheduleUpdate0, OP_XOP_X_X_X, INTRINS_AARCH64_SHA256SU0},
	{SN_ScheduleUpdate1, OP_XOP_X_X_X_X, INTRINS_AARCH64_SHA256SU1},
	{SN_get_IsSupported}
};

// This table must be kept in sorted order. ASCII } is sorted after alphanumeric
// characters, so blind use of your editor's "sort lines" facility will
// mis-order the lines.
//
// In Vim you can use `sort /.*{[0-9A-z]*/ r` to sort this table.

static SimdIntrinsic advsimd_methods [] = {
	{SN_Abs, OP_XOP_OVR_X_X, INTRINS_AARCH64_ADV_SIMD_ABS, None, None, OP_XOP_OVR_X_X, INTRINS_AARCH64_ADV_SIMD_FABS},
	{SN_AbsSaturate, OP_XOP_OVR_X_X, INTRINS_AARCH64_ADV_SIMD_SQABS},
	{SN_AbsSaturateScalar, OP_XOP_OVR_SCALAR_X_X, INTRINS_AARCH64_ADV_SIMD_SQABS},
	{SN_AbsScalar, OP_XOP_OVR_SCALAR_X_X, INTRINS_AARCH64_ADV_SIMD_ABS, None, None, OP_XOP_OVR_SCALAR_X_X, INTRINS_AARCH64_ADV_SIMD_FABS},
	{SN_AbsoluteCompareGreaterThan},
	{SN_AbsoluteCompareGreaterThanOrEqual},
	{SN_AbsoluteCompareGreaterThanOrEqualScalar},
	{SN_AbsoluteCompareGreaterThanScalar},
	{SN_AbsoluteCompareLessThan},
	{SN_AbsoluteCompareLessThanOrEqual},
	{SN_AbsoluteCompareLessThanOrEqualScalar},
	{SN_AbsoluteCompareLessThanScalar},
	{SN_AbsoluteDifference, OP_ARM64_SABD, None, OP_ARM64_UABD, None, OP_XOP_OVR_X_X_X, INTRINS_AARCH64_ADV_SIMD_FABD},
	{SN_AbsoluteDifferenceAdd, OP_ARM64_SABA, None, OP_ARM64_UABA},
	{SN_AbsoluteDifferenceScalar, OP_XOP_OVR_SCALAR_X_X_X, INTRINS_AARCH64_ADV_SIMD_FABD_SCALAR},
	{SN_AbsoluteDifferenceWideningLower, OP_ARM64_SABDL, None, OP_ARM64_UABDL},
	{SN_AbsoluteDifferenceWideningLowerAndAdd, OP_ARM64_SABAL, None, OP_ARM64_UABAL},
	{SN_AbsoluteDifferenceWideningUpper, OP_ARM64_SABDL2, None, OP_ARM64_UABDL2},
	{SN_AbsoluteDifferenceWideningUpperAndAdd, OP_ARM64_SABAL2, None, OP_ARM64_UABAL2},
	{SN_Add, OP_XBINOP, OP_IADD, None, None, OP_XBINOP, OP_FADD},
	{SN_AddAcross, OP_ARM64_XHORIZ, INTRINS_AARCH64_ADV_SIMD_SADDV, OP_ARM64_XHORIZ, INTRINS_AARCH64_ADV_SIMD_UADDV},
	{SN_AddAcrossWidening, OP_ARM64_SADDLV, None, OP_ARM64_UADDLV},
	{SN_AddHighNarrowingLower, OP_ARM64_ADDHN},
	{SN_AddHighNarrowingUpper, OP_ARM64_ADDHN2},
	{SN_AddPairwise, OP_XOP_OVR_X_X_X, INTRINS_AARCH64_ADV_SIMD_ADDP, None, None, OP_XOP_OVR_X_X_X, INTRINS_AARCH64_ADV_SIMD_FADDP},
	{SN_AddPairwiseScalar, OP_ARM64_ADDP_SCALAR, None, None, None, OP_ARM64_FADDP_SCALAR},
	{SN_AddPairwiseWidening, OP_XOP_OVR_X_X, INTRINS_AARCH64_ADV_SIMD_SADDLP, OP_XOP_OVR_X_X, INTRINS_AARCH64_ADV_SIMD_UADDLP},
	{SN_AddPairwiseWideningAndAdd, OP_ARM64_SADALP, None, OP_ARM64_UADALP},
	{SN_AddPairwiseWideningAndAddScalar, OP_ARM64_SADALP, None, OP_ARM64_UADALP},
	{SN_AddPairwiseWideningScalar, OP_XOP_OVR_X_X, INTRINS_AARCH64_ADV_SIMD_SADDLP, OP_XOP_OVR_X_X, INTRINS_AARCH64_ADV_SIMD_UADDLP},
	{SN_AddRoundedHighNarrowingLower, OP_ARM64_RADDHN},
	{SN_AddRoundedHighNarrowingUpper, OP_ARM64_RADDHN2},
	{SN_AddSaturate},
	{SN_AddSaturateScalar},
	{SN_AddScalar, OP_XBINOP_SCALAR, OP_IADD, None, None, OP_XBINOP_SCALAR, OP_FADD},
	{SN_AddWideningLower, OP_ARM64_SADD, None, OP_ARM64_UADD},
	{SN_AddWideningUpper, OP_ARM64_SADD2, None, OP_ARM64_UADD2},
	{SN_And, OP_XBINOP_FORCEINT, XBINOP_FORCEINT_AND},
	{SN_BitwiseClear, OP_ARM64_BIC},
	{SN_BitwiseSelect, OP_BSL},
	{SN_Ceiling, OP_XOP_OVR_X_X, INTRINS_SIMD_CEIL},
	{SN_CeilingScalar, OP_XOP_OVR_SCALAR_X_X, INTRINS_SIMD_CEIL},
	{SN_CompareEqual, OP_XCOMPARE, CMP_EQ, OP_XCOMPARE, CMP_EQ, OP_XCOMPARE_FP, CMP_EQ},
	{SN_CompareEqualScalar, OP_XCOMPARE_SCALAR, CMP_EQ, OP_XCOMPARE_SCALAR, CMP_EQ, OP_XCOMPARE_FP_SCALAR, CMP_EQ},
	{SN_CompareGreaterThan, OP_XCOMPARE, CMP_GT, OP_XCOMPARE, CMP_GT_UN, OP_XCOMPARE_FP, CMP_GT},
	{SN_CompareGreaterThanOrEqual, OP_XCOMPARE, CMP_GE, OP_XCOMPARE, CMP_GE_UN, OP_XCOMPARE_FP, CMP_GE},
	{SN_CompareGreaterThanOrEqualScalar, OP_XCOMPARE_SCALAR, CMP_GE, OP_XCOMPARE_SCALAR, CMP_GE_UN, OP_XCOMPARE_FP_SCALAR, CMP_GE},
	{SN_CompareGreaterThanScalar, OP_XCOMPARE_SCALAR, CMP_GT, OP_XCOMPARE_SCALAR, CMP_GT_UN, OP_XCOMPARE_FP_SCALAR, CMP_GT},
	{SN_CompareLessThan, OP_XCOMPARE, CMP_LT, OP_XCOMPARE, CMP_LT_UN, OP_XCOMPARE_FP, CMP_LT},
	{SN_CompareLessThanOrEqual, OP_XCOMPARE, CMP_LE, OP_XCOMPARE, CMP_LE_UN, OP_XCOMPARE_FP, CMP_LE},
	{SN_CompareLessThanOrEqualScalar, OP_XCOMPARE_SCALAR, CMP_LE, OP_XCOMPARE_SCALAR, CMP_LE_UN, OP_XCOMPARE_FP_SCALAR, CMP_LE},
	{SN_CompareLessThanScalar, OP_XCOMPARE_SCALAR, CMP_LT, OP_XCOMPARE_SCALAR, CMP_LT_UN, OP_XCOMPARE_FP_SCALAR, CMP_LT},
	{SN_CompareTest, OP_ARM64_CMTST},
	{SN_CompareTestScalar, OP_ARM64_CMTST},
	{SN_ConvertToDouble, OP_CVT_SI_FP, None, OP_CVT_UI_FP, None, OP_SIMD_FCVTL},
	{SN_ConvertToDoubleScalar, OP_CVT_SI_FP_SCALAR, None, OP_CVT_UI_FP_SCALAR},
	{SN_ConvertToDoubleUpper, OP_SIMD_FCVTL2},
	{SN_ConvertToInt32RoundAwayFromZero, OP_XOP_OVR_X_X, INTRINS_AARCH64_ADV_SIMD_FCVTAS},
	{SN_ConvertToInt32RoundAwayFromZeroScalar, OP_XOP_OVR_SCALAR_X_X, INTRINS_AARCH64_ADV_SIMD_FCVTAS},
	{SN_ConvertToInt32RoundToEven, OP_XOP_OVR_X_X, INTRINS_AARCH64_ADV_SIMD_FCVTNS},
	{SN_ConvertToInt32RoundToEvenScalar, OP_XOP_OVR_SCALAR_X_X, INTRINS_AARCH64_ADV_SIMD_FCVTNS},
	{SN_ConvertToInt32RoundToNegativeInfinity, OP_XOP_OVR_X_X, INTRINS_AARCH64_ADV_SIMD_FCVTMS},
	{SN_ConvertToInt32RoundToNegativeInfinityScalar, OP_XOP_OVR_SCALAR_X_X, INTRINS_AARCH64_ADV_SIMD_FCVTMS},
	{SN_ConvertToInt32RoundToPositiveInfinity, OP_XOP_OVR_X_X, INTRINS_AARCH64_ADV_SIMD_FCVTPS},
	{SN_ConvertToInt32RoundToPositiveInfinityScalar, OP_XOP_OVR_SCALAR_X_X, INTRINS_AARCH64_ADV_SIMD_FCVTPS},
	{SN_ConvertToInt32RoundToZero, OP_CVT_FP_SI},
	{SN_ConvertToInt32RoundToZeroScalar, OP_CVT_FP_SI_SCALAR},
	{SN_ConvertToInt64RoundAwayFromZero, OP_XOP_OVR_X_X, INTRINS_AARCH64_ADV_SIMD_FCVTAS},
	{SN_ConvertToInt64RoundAwayFromZeroScalar, OP_XOP_OVR_SCALAR_X_X, INTRINS_AARCH64_ADV_SIMD_FCVTAS},
	{SN_ConvertToInt64RoundToEven, OP_XOP_OVR_X_X, INTRINS_AARCH64_ADV_SIMD_FCVTNS},
	{SN_ConvertToInt64RoundToEvenScalar, OP_XOP_OVR_SCALAR_X_X, INTRINS_AARCH64_ADV_SIMD_FCVTNS},
	{SN_ConvertToInt64RoundToNegativeInfinity, OP_XOP_OVR_X_X, INTRINS_AARCH64_ADV_SIMD_FCVTMS},
	{SN_ConvertToInt64RoundToNegativeInfinityScalar, OP_XOP_OVR_SCALAR_X_X, INTRINS_AARCH64_ADV_SIMD_FCVTMS},
	{SN_ConvertToInt64RoundToPositiveInfinity, OP_XOP_OVR_X_X, INTRINS_AARCH64_ADV_SIMD_FCVTPS},
	{SN_ConvertToInt64RoundToPositiveInfinityScalar, OP_XOP_OVR_SCALAR_X_X, INTRINS_AARCH64_ADV_SIMD_FCVTPS},
	{SN_ConvertToInt64RoundToZero, OP_CVT_FP_SI},
	{SN_ConvertToInt64RoundToZeroScalar, OP_CVT_FP_SI_SCALAR},
	{SN_ConvertToSingle, OP_CVT_SI_FP, None, OP_CVT_UI_FP},
	{SN_ConvertToSingleLower, OP_ARM64_FCVTN},
	{SN_ConvertToSingleRoundToOddLower, OP_ARM64_FCVTXN},
	{SN_ConvertToSingleRoundToOddUpper, OP_ARM64_FCVTXN2},
	{SN_ConvertToSingleScalar, OP_CVT_SI_FP_SCALAR, None, OP_CVT_UI_FP_SCALAR},
	{SN_ConvertToSingleUpper, OP_ARM64_FCVTN2},
	{SN_ConvertToUInt32RoundAwayFromZero, OP_XOP_OVR_X_X, INTRINS_AARCH64_ADV_SIMD_FCVTAU},
	{SN_ConvertToUInt32RoundAwayFromZeroScalar, OP_XOP_OVR_SCALAR_X_X, INTRINS_AARCH64_ADV_SIMD_FCVTAU},
	{SN_ConvertToUInt32RoundToEven, OP_XOP_OVR_X_X, INTRINS_AARCH64_ADV_SIMD_FCVTNU},
	{SN_ConvertToUInt32RoundToEvenScalar, OP_XOP_OVR_SCALAR_X_X, INTRINS_AARCH64_ADV_SIMD_FCVTNU},
	{SN_ConvertToUInt32RoundToNegativeInfinity, OP_XOP_OVR_X_X, INTRINS_AARCH64_ADV_SIMD_FCVTMU},
	{SN_ConvertToUInt32RoundToNegativeInfinityScalar, OP_XOP_OVR_SCALAR_X_X, INTRINS_AARCH64_ADV_SIMD_FCVTMU},
	{SN_ConvertToUInt32RoundToPositiveInfinity, OP_XOP_OVR_X_X, INTRINS_AARCH64_ADV_SIMD_FCVTPU},
	{SN_ConvertToUInt32RoundToPositiveInfinityScalar, OP_XOP_OVR_SCALAR_X_X, INTRINS_AARCH64_ADV_SIMD_FCVTPU},
	{SN_ConvertToUInt32RoundToZero, OP_CVT_FP_UI},
	{SN_ConvertToUInt32RoundToZeroScalar, OP_CVT_FP_UI_SCALAR},
	{SN_ConvertToUInt64RoundAwayFromZero, OP_XOP_OVR_X_X, INTRINS_AARCH64_ADV_SIMD_FCVTAU},
	{SN_ConvertToUInt64RoundAwayFromZeroScalar, OP_XOP_OVR_SCALAR_X_X, INTRINS_AARCH64_ADV_SIMD_FCVTAU},
	{SN_ConvertToUInt64RoundToEven, OP_XOP_OVR_X_X, INTRINS_AARCH64_ADV_SIMD_FCVTNU},
	{SN_ConvertToUInt64RoundToEvenScalar, OP_XOP_OVR_SCALAR_X_X, INTRINS_AARCH64_ADV_SIMD_FCVTNU},
	{SN_ConvertToUInt64RoundToNegativeInfinity, OP_XOP_OVR_X_X, INTRINS_AARCH64_ADV_SIMD_FCVTMU},
	{SN_ConvertToUInt64RoundToNegativeInfinityScalar, OP_XOP_OVR_SCALAR_X_X, INTRINS_AARCH64_ADV_SIMD_FCVTMU},
	{SN_ConvertToUInt64RoundToPositiveInfinity, OP_XOP_OVR_X_X, INTRINS_AARCH64_ADV_SIMD_FCVTPU},
	{SN_ConvertToUInt64RoundToPositiveInfinityScalar, OP_XOP_OVR_SCALAR_X_X, INTRINS_AARCH64_ADV_SIMD_FCVTPU},
	{SN_ConvertToUInt64RoundToZero, OP_CVT_FP_UI},
	{SN_ConvertToUInt64RoundToZeroScalar, OP_CVT_FP_UI_SCALAR},
	{SN_Divide, OP_XBINOP, OP_FDIV},
	{SN_DivideScalar, OP_XBINOP_SCALAR, OP_FDIV},
	{SN_DuplicateSelectedScalarToVector128},
	{SN_DuplicateSelectedScalarToVector64},
	{SN_DuplicateToVector128},
	{SN_DuplicateToVector64},
	{SN_Extract},
	{SN_ExtractNarrowingLower, OP_ARM64_XTN},
	{SN_ExtractNarrowingSaturateLower, OP_XOP_OVR_X_X, INTRINS_AARCH64_ADV_SIMD_SQXTN, OP_XOP_OVR_X_X, INTRINS_AARCH64_ADV_SIMD_UQXTN},
	{SN_ExtractNarrowingSaturateScalar, OP_ARM64_XNARROW_SCALAR, INTRINS_AARCH64_ADV_SIMD_SQXTN, OP_ARM64_XNARROW_SCALAR, INTRINS_AARCH64_ADV_SIMD_UQXTN},
	{SN_ExtractNarrowingSaturateUnsignedLower, OP_XOP_OVR_X_X, INTRINS_AARCH64_ADV_SIMD_SQXTUN},
	{SN_ExtractNarrowingSaturateUnsignedScalar, OP_ARM64_XNARROW_SCALAR, INTRINS_AARCH64_ADV_SIMD_SQXTUN},
	{SN_ExtractNarrowingSaturateUnsignedUpper, OP_ARM64_SQXTUN2},
	{SN_ExtractNarrowingSaturateUpper, OP_ARM64_SQXTN2, None, OP_ARM64_UQXTN2},
	{SN_ExtractNarrowingUpper, OP_ARM64_XTN2},
	{SN_ExtractVector128, OP_ARM64_EXT},
	{SN_ExtractVector64, OP_ARM64_EXT},
	{SN_Floor, OP_XOP_OVR_X_X, INTRINS_SIMD_FLOOR},
	{SN_FloorScalar, OP_XOP_OVR_SCALAR_X_X, INTRINS_SIMD_FLOOR},
	{SN_FusedAddHalving, OP_XOP_OVR_X_X_X, INTRINS_AARCH64_ADV_SIMD_SHADD, OP_XOP_OVR_X_X_X, INTRINS_AARCH64_ADV_SIMD_UHADD},
	{SN_FusedAddRoundedHalving, OP_XOP_OVR_X_X_X, INTRINS_AARCH64_ADV_SIMD_SRHADD, OP_XOP_OVR_X_X_X, INTRINS_AARCH64_ADV_SIMD_URHADD},
	{SN_FusedMultiplyAdd, OP_ARM64_FMADD},
	{SN_FusedMultiplyAddByScalar, OP_ARM64_FMADD_BYSCALAR},
	{SN_FusedMultiplyAddBySelectedScalar},
	{SN_FusedMultiplyAddNegatedScalar, OP_ARM64_FNMADD_SCALAR},
	{SN_FusedMultiplyAddScalar, OP_ARM64_FMADD_SCALAR},
	{SN_FusedMultiplyAddScalarBySelectedScalar},
	{SN_FusedMultiplySubtract, OP_ARM64_FMSUB},
	{SN_FusedMultiplySubtractByScalar, OP_ARM64_FMSUB_BYSCALAR},
	{SN_FusedMultiplySubtractBySelectedScalar},
	{SN_FusedMultiplySubtractNegatedScalar, OP_ARM64_FNMSUB_SCALAR},
	{SN_FusedMultiplySubtractScalar, OP_ARM64_FMSUB_SCALAR},
	{SN_FusedMultiplySubtractScalarBySelectedScalar},
	{SN_FusedSubtractHalving, OP_XOP_OVR_X_X_X, INTRINS_AARCH64_ADV_SIMD_SHSUB, OP_XOP_OVR_X_X_X, INTRINS_AARCH64_ADV_SIMD_UHSUB},
	{SN_Insert},
	{SN_InsertScalar},
	{SN_InsertSelectedScalar},
	{SN_LeadingSignCount, OP_XOP_OVR_X_X, INTRINS_AARCH64_ADV_SIMD_CLS},
	{SN_LeadingZeroCount, OP_ARM64_CLZ},
	{SN_Load2xVector128, OP_ARM64_LDM, INTRINS_AARCH64_ADV_SIMD_LD1X2_V128},
	{SN_Load2xVector128AndUnzip, OP_ARM64_LDM, INTRINS_AARCH64_ADV_SIMD_LD2_V128},
	{SN_Load2xVector64, OP_ARM64_LDM, INTRINS_AARCH64_ADV_SIMD_LD1X2_V64},
	{SN_Load2xVector64AndUnzip, OP_ARM64_LDM, INTRINS_AARCH64_ADV_SIMD_LD2_V64},
	{SN_Load3xVector128, OP_ARM64_LDM, INTRINS_AARCH64_ADV_SIMD_LD1X3_V128},
	{SN_Load3xVector128AndUnzip, OP_ARM64_LDM, INTRINS_AARCH64_ADV_SIMD_LD3_V128},
	{SN_Load3xVector64, OP_ARM64_LDM, INTRINS_AARCH64_ADV_SIMD_LD1X3_V64},
	{SN_Load3xVector64AndUnzip, OP_ARM64_LDM, INTRINS_AARCH64_ADV_SIMD_LD3_V64},
	{SN_Load4xVector128, OP_ARM64_LDM, INTRINS_AARCH64_ADV_SIMD_LD1X4_V128},
	{SN_Load4xVector128AndUnzip, OP_ARM64_LDM, INTRINS_AARCH64_ADV_SIMD_LD4_V128},
	{SN_Load4xVector64, OP_ARM64_LDM, INTRINS_AARCH64_ADV_SIMD_LD1X4_V64},
	{SN_Load4xVector64AndUnzip, OP_ARM64_LDM, INTRINS_AARCH64_ADV_SIMD_LD4_V64},
	{SN_LoadAndInsertScalar},
	{SN_LoadAndReplicateToVector128, OP_ARM64_LD1R},
	{SN_LoadAndReplicateToVector128x2, OP_ARM64_LDM, INTRINS_AARCH64_ADV_SIMD_LD2R_V128},
	{SN_LoadAndReplicateToVector128x3, OP_ARM64_LDM, INTRINS_AARCH64_ADV_SIMD_LD3R_V128},
	{SN_LoadAndReplicateToVector128x4, OP_ARM64_LDM, INTRINS_AARCH64_ADV_SIMD_LD4R_V128},
	{SN_LoadAndReplicateToVector64, OP_ARM64_LD1R},
	{SN_LoadAndReplicateToVector64x2, OP_ARM64_LDM, INTRINS_AARCH64_ADV_SIMD_LD2R_V64},
	{SN_LoadAndReplicateToVector64x3, OP_ARM64_LDM, INTRINS_AARCH64_ADV_SIMD_LD3R_V64},
	{SN_LoadAndReplicateToVector64x4, OP_ARM64_LDM, INTRINS_AARCH64_ADV_SIMD_LD4R_V64},
	{SN_LoadPairScalarVector64, OP_ARM64_LDP_SCALAR},
	{SN_LoadPairScalarVector64NonTemporal, OP_ARM64_LDNP_SCALAR},
	{SN_LoadPairVector128, OP_ARM64_LDP},
	{SN_LoadPairVector128NonTemporal, OP_ARM64_LDNP},
	{SN_LoadPairVector64, OP_ARM64_LDP},
	{SN_LoadPairVector64NonTemporal, OP_ARM64_LDNP},
	{SN_LoadVector128, OP_ARM64_LD1},
	{SN_LoadVector64, OP_ARM64_LD1},
	{SN_Max, OP_XOP_OVR_X_X_X, INTRINS_AARCH64_ADV_SIMD_SMAX, OP_XOP_OVR_X_X_X, INTRINS_AARCH64_ADV_SIMD_UMAX, OP_XOP_OVR_X_X_X, INTRINS_AARCH64_ADV_SIMD_FMAX},
	{SN_MaxAcross, OP_ARM64_XHORIZ, INTRINS_AARCH64_ADV_SIMD_SMAXV, OP_ARM64_XHORIZ, INTRINS_AARCH64_ADV_SIMD_UMAXV, OP_ARM64_XHORIZ, INTRINS_AARCH64_ADV_SIMD_FMAXV},
	{SN_MaxNumber, OP_XOP_OVR_X_X_X, INTRINS_AARCH64_ADV_SIMD_FMAXNM},
	{SN_MaxNumberAcross, OP_ARM64_XHORIZ, INTRINS_AARCH64_ADV_SIMD_FMAXNMV},
	{SN_MaxNumberPairwise, OP_XOP_OVR_X_X_X, INTRINS_AARCH64_ADV_SIMD_FMAXNMP},
	{SN_MaxNumberPairwiseScalar, OP_ARM64_XHORIZ, INTRINS_AARCH64_ADV_SIMD_FMAXNMV},
	{SN_MaxNumberScalar, OP_XOP_OVR_SCALAR_X_X_X, INTRINS_AARCH64_ADV_SIMD_FMAXNM},
	{SN_MaxPairwise, OP_XOP_OVR_X_X_X, INTRINS_AARCH64_ADV_SIMD_SMAXP, OP_XOP_OVR_X_X_X, INTRINS_AARCH64_ADV_SIMD_UMAXP, OP_XOP_OVR_X_X_X, INTRINS_AARCH64_ADV_SIMD_FMAXP},
	{SN_MaxPairwiseScalar, OP_ARM64_XHORIZ, INTRINS_AARCH64_ADV_SIMD_FMAXV},
	{SN_MaxScalar, OP_XOP_OVR_SCALAR_X_X_X, INTRINS_AARCH64_ADV_SIMD_FMAX},
	{SN_Min, OP_XOP_OVR_X_X_X, INTRINS_AARCH64_ADV_SIMD_SMIN, OP_XOP_OVR_X_X_X, INTRINS_AARCH64_ADV_SIMD_UMIN, OP_XOP_OVR_X_X_X, INTRINS_AARCH64_ADV_SIMD_FMIN},
	{SN_MinAcross, OP_ARM64_XHORIZ, INTRINS_AARCH64_ADV_SIMD_SMINV, OP_ARM64_XHORIZ, INTRINS_AARCH64_ADV_SIMD_UMINV, OP_ARM64_XHORIZ, INTRINS_AARCH64_ADV_SIMD_FMINV},
	{SN_MinNumber, OP_XOP_OVR_X_X_X, INTRINS_AARCH64_ADV_SIMD_FMINNM},
	{SN_MinNumberAcross, OP_ARM64_XHORIZ, INTRINS_AARCH64_ADV_SIMD_FMINNMV},
	{SN_MinNumberPairwise, OP_XOP_OVR_X_X_X, INTRINS_AARCH64_ADV_SIMD_FMINNMP},
	{SN_MinNumberPairwiseScalar, OP_ARM64_XHORIZ, INTRINS_AARCH64_ADV_SIMD_FMINNMV},
	{SN_MinNumberScalar, OP_XOP_OVR_SCALAR_X_X_X, INTRINS_AARCH64_ADV_SIMD_FMINNM},
	{SN_MinPairwise, OP_XOP_OVR_X_X_X, INTRINS_AARCH64_ADV_SIMD_SMINP, OP_XOP_OVR_X_X_X, INTRINS_AARCH64_ADV_SIMD_UMINP, OP_XOP_OVR_X_X_X, INTRINS_AARCH64_ADV_SIMD_FMINP},
	{SN_MinPairwiseScalar, OP_ARM64_XHORIZ, INTRINS_AARCH64_ADV_SIMD_FMINV},
	{SN_MinScalar, OP_XOP_OVR_SCALAR_X_X_X, INTRINS_AARCH64_ADV_SIMD_FMIN},
	{SN_Multiply, OP_XBINOP, OP_IMUL, None, None, OP_XBINOP, OP_FMUL},
	{SN_MultiplyAdd, OP_ARM64_MLA},
	{SN_MultiplyAddByScalar, OP_ARM64_MLA_SCALAR},
	{SN_MultiplyAddBySelectedScalar},
	{SN_MultiplyByScalar, OP_XBINOP_BYSCALAR, OP_IMUL, None, None, OP_XBINOP_BYSCALAR, OP_FMUL},
	{SN_MultiplyBySelectedScalar},
	{SN_MultiplyBySelectedScalarWideningLower},
	{SN_MultiplyBySelectedScalarWideningLowerAndAdd},
	{SN_MultiplyBySelectedScalarWideningLowerAndSubtract},
	{SN_MultiplyBySelectedScalarWideningUpper},
	{SN_MultiplyBySelectedScalarWideningUpperAndAdd},
	{SN_MultiplyBySelectedScalarWideningUpperAndSubtract},
	{SN_MultiplyDoublingByScalarSaturateHigh, OP_XOP_OVR_BYSCALAR_X_X_X, INTRINS_AARCH64_ADV_SIMD_SQDMULH},
	{SN_MultiplyDoublingBySelectedScalarSaturateHigh},
	{SN_MultiplyDoublingSaturateHigh, OP_XOP_OVR_X_X_X, INTRINS_AARCH64_ADV_SIMD_SQDMULH},
	{SN_MultiplyDoublingSaturateHighScalar, OP_XOP_OVR_SCALAR_X_X_X, INTRINS_AARCH64_ADV_SIMD_SQDMULH},
	{SN_MultiplyDoublingScalarBySelectedScalarSaturateHigh},
	{SN_MultiplyDoublingWideningAndAddSaturateScalar, OP_ARM64_SQDMLAL_SCALAR},
	{SN_MultiplyDoublingWideningAndSubtractSaturateScalar, OP_ARM64_SQDMLSL_SCALAR},
	{SN_MultiplyDoublingWideningLowerAndAddSaturate, OP_ARM64_SQDMLAL},
	{SN_MultiplyDoublingWideningLowerAndSubtractSaturate, OP_ARM64_SQDMLSL},
	{SN_MultiplyDoublingWideningLowerByScalarAndAddSaturate, OP_ARM64_SQDMLAL_BYSCALAR},
	{SN_MultiplyDoublingWideningLowerByScalarAndSubtractSaturate, OP_ARM64_SQDMLSL_BYSCALAR},
	{SN_MultiplyDoublingWideningLowerBySelectedScalarAndAddSaturate},
	{SN_MultiplyDoublingWideningLowerBySelectedScalarAndSubtractSaturate},
	{SN_MultiplyDoublingWideningSaturateLower, OP_ARM64_SQDMULL},
	{SN_MultiplyDoublingWideningSaturateLowerByScalar, OP_ARM64_SQDMULL_BYSCALAR},
	{SN_MultiplyDoublingWideningSaturateLowerBySelectedScalar},
	{SN_MultiplyDoublingWideningSaturateScalar, OP_ARM64_SQDMULL_SCALAR},
	{SN_MultiplyDoublingWideningSaturateScalarBySelectedScalar},
	{SN_MultiplyDoublingWideningSaturateUpper, OP_ARM64_SQDMULL2},
	{SN_MultiplyDoublingWideningSaturateUpperByScalar, OP_ARM64_SQDMULL2_BYSCALAR},
	{SN_MultiplyDoublingWideningSaturateUpperBySelectedScalar},
	{SN_MultiplyDoublingWideningScalarBySelectedScalarAndAddSaturate},
	{SN_MultiplyDoublingWideningScalarBySelectedScalarAndSubtractSaturate},
	{SN_MultiplyDoublingWideningUpperAndAddSaturate, OP_ARM64_SQDMLAL2},
	{SN_MultiplyDoublingWideningUpperAndSubtractSaturate, OP_ARM64_SQDMLSL2},
	{SN_MultiplyDoublingWideningUpperByScalarAndAddSaturate, OP_ARM64_SQDMLAL2_BYSCALAR},
	{SN_MultiplyDoublingWideningUpperByScalarAndSubtractSaturate, OP_ARM64_SQDMLSL2_BYSCALAR},
	{SN_MultiplyDoublingWideningUpperBySelectedScalarAndAddSaturate},
	{SN_MultiplyDoublingWideningUpperBySelectedScalarAndSubtractSaturate},
	{SN_MultiplyExtended, OP_XOP_OVR_X_X_X, INTRINS_AARCH64_ADV_SIMD_FMULX},
	{SN_MultiplyExtendedByScalar, OP_XOP_OVR_BYSCALAR_X_X_X, INTRINS_AARCH64_ADV_SIMD_FMULX},
	{SN_MultiplyExtendedBySelectedScalar},
	{SN_MultiplyExtendedScalar, OP_XOP_OVR_SCALAR_X_X_X, INTRINS_AARCH64_ADV_SIMD_FMULX},
	{SN_MultiplyExtendedScalarBySelectedScalar},
	{SN_MultiplyRoundedDoublingByScalarSaturateHigh, OP_XOP_OVR_BYSCALAR_X_X_X, INTRINS_AARCH64_ADV_SIMD_SQRDMULH},
	{SN_MultiplyRoundedDoublingBySelectedScalarSaturateHigh},
	{SN_MultiplyRoundedDoublingSaturateHigh, OP_XOP_OVR_X_X_X, INTRINS_AARCH64_ADV_SIMD_SQRDMULH},
	{SN_MultiplyRoundedDoublingSaturateHighScalar, OP_XOP_OVR_SCALAR_X_X_X, INTRINS_AARCH64_ADV_SIMD_SQRDMULH},
	{SN_MultiplyRoundedDoublingScalarBySelectedScalarSaturateHigh},
	{SN_MultiplyScalar, OP_XBINOP_SCALAR, OP_FMUL},
	{SN_MultiplyScalarBySelectedScalar, OP_ARM64_FMUL_SEL},
	{SN_MultiplySubtract, OP_ARM64_MLS},
	{SN_MultiplySubtractByScalar, OP_ARM64_MLS_SCALAR},
	{SN_MultiplySubtractBySelectedScalar},
	{SN_MultiplyWideningLower, OP_ARM64_SMULL, None, OP_ARM64_UMULL},
	{SN_MultiplyWideningLowerAndAdd, OP_ARM64_SMLAL, None, OP_ARM64_UMLAL},
	{SN_MultiplyWideningLowerAndSubtract, OP_ARM64_SMLSL, None, OP_ARM64_UMLSL},
	{SN_MultiplyWideningUpper, OP_ARM64_SMULL2, None, OP_ARM64_UMULL2},
	{SN_MultiplyWideningUpperAndAdd, OP_ARM64_SMLAL2, None, OP_ARM64_UMLAL2},
	{SN_MultiplyWideningUpperAndSubtract, OP_ARM64_SMLSL2, None, OP_ARM64_UMLSL2},
	{SN_Negate, OP_NEGATION},
	{SN_NegateSaturate, OP_XOP_OVR_X_X, INTRINS_AARCH64_ADV_SIMD_SQNEG},
	{SN_NegateSaturateScalar, OP_XOP_OVR_SCALAR_X_X, INTRINS_AARCH64_ADV_SIMD_SQNEG},
	{SN_NegateScalar, OP_NEGATION_SCALAR},
	{SN_Not, OP_ONES_COMPLEMENT},
	{SN_Or, OP_XBINOP_FORCEINT, XBINOP_FORCEINT_OR},
	{SN_OrNot, OP_XBINOP_FORCEINT, XBINOP_FORCEINT_ORNOT},
	{SN_PolynomialMultiply, OP_XOP_OVR_X_X_X, INTRINS_AARCH64_ADV_SIMD_PMUL},
	{SN_PolynomialMultiplyWideningLower, OP_ARM64_PMULL},
	{SN_PolynomialMultiplyWideningUpper, OP_ARM64_PMULL2},
	{SN_PopCount, OP_XOP_OVR_X_X, INTRINS_SIMD_POPCNT},
	{SN_ReciprocalEstimate, None, None, OP_XOP_OVR_X_X, INTRINS_AARCH64_ADV_SIMD_URECPE, OP_XOP_OVR_X_X, INTRINS_AARCH64_ADV_SIMD_FRECPE},
	{SN_ReciprocalEstimateScalar, OP_XOP_OVR_SCALAR_X_X, INTRINS_AARCH64_ADV_SIMD_FRECPE},
	{SN_ReciprocalExponentScalar, OP_XOP_OVR_SCALAR_X_X, INTRINS_AARCH64_ADV_SIMD_FRECPX},
	{SN_ReciprocalSquareRootEstimate, None, None, OP_XOP_OVR_X_X, INTRINS_AARCH64_ADV_SIMD_URSQRTE, OP_XOP_OVR_X_X, INTRINS_AARCH64_ADV_SIMD_FRSQRTE},
	{SN_ReciprocalSquareRootEstimateScalar, OP_XOP_OVR_SCALAR_X_X, INTRINS_AARCH64_ADV_SIMD_FRSQRTE},
	{SN_ReciprocalSquareRootStep, OP_XOP_OVR_X_X_X, INTRINS_AARCH64_ADV_SIMD_FRSQRTS},
	{SN_ReciprocalSquareRootStepScalar, OP_XOP_OVR_SCALAR_X_X_X, INTRINS_AARCH64_ADV_SIMD_FRSQRTS},
	{SN_ReciprocalStep, OP_XOP_OVR_X_X_X, INTRINS_AARCH64_ADV_SIMD_FRECPS},
	{SN_ReciprocalStepScalar, OP_XOP_OVR_SCALAR_X_X_X, INTRINS_AARCH64_ADV_SIMD_FRECPS},
	{SN_ReverseElement16, OP_ARM64_REVN, 16},
	{SN_ReverseElement32, OP_ARM64_REVN, 32},
	{SN_ReverseElement8, OP_ARM64_REVN, 8},
	{SN_ReverseElementBits, OP_XOP_OVR_X_X, INTRINS_BITREVERSE},
	{SN_RoundAwayFromZero, OP_XOP_OVR_X_X, INTRINS_SIMD_ROUND},
	{SN_RoundAwayFromZeroScalar, OP_XOP_OVR_SCALAR_X_X, INTRINS_SIMD_ROUND},
	{SN_RoundToNearest, OP_XOP_OVR_X_X, INTRINS_ROUNDEVEN},
	{SN_RoundToNearestScalar, OP_XOP_OVR_SCALAR_X_X, INTRINS_ROUNDEVEN},
	{SN_RoundToNegativeInfinity, OP_XOP_OVR_X_X, INTRINS_SIMD_FLOOR},
	{SN_RoundToNegativeInfinityScalar, OP_XOP_OVR_SCALAR_X_X, INTRINS_SIMD_FLOOR},
	{SN_RoundToPositiveInfinity, OP_XOP_OVR_X_X, INTRINS_SIMD_CEIL},
	{SN_RoundToPositiveInfinityScalar, OP_XOP_OVR_SCALAR_X_X, INTRINS_SIMD_CEIL},
	{SN_RoundToZero, OP_XOP_OVR_X_X, INTRINS_SIMD_TRUNC},
	{SN_RoundToZeroScalar, OP_XOP_OVR_SCALAR_X_X, INTRINS_SIMD_TRUNC},
	{SN_ShiftArithmetic, OP_XOP_OVR_X_X_X, INTRINS_AARCH64_ADV_SIMD_SSHL},
	{SN_ShiftArithmeticRounded, OP_XOP_OVR_X_X_X, INTRINS_AARCH64_ADV_SIMD_SRSHL},
	{SN_ShiftArithmeticRoundedSaturate, OP_XOP_OVR_X_X_X, INTRINS_AARCH64_ADV_SIMD_SQRSHL},
	{SN_ShiftArithmeticRoundedSaturateScalar, OP_XOP_OVR_SCALAR_X_X_X, INTRINS_AARCH64_ADV_SIMD_SQRSHL},
	{SN_ShiftArithmeticRoundedScalar, OP_XOP_OVR_X_X_X, INTRINS_AARCH64_ADV_SIMD_SRSHL},
	{SN_ShiftArithmeticSaturate, OP_XOP_OVR_X_X_X, INTRINS_AARCH64_ADV_SIMD_SQSHL},
	{SN_ShiftArithmeticSaturateScalar, OP_XOP_OVR_SCALAR_X_X_X, INTRINS_AARCH64_ADV_SIMD_SQSHL},
	{SN_ShiftArithmeticScalar, OP_XOP_OVR_X_X_X, INTRINS_AARCH64_ADV_SIMD_SSHL},
	{SN_ShiftLeftAndInsert, OP_ARM64_SLI},
	{SN_ShiftLeftAndInsertScalar, OP_ARM64_SLI},
	{SN_ShiftLeftLogical, OP_SIMD_SHL},
	{SN_ShiftLeftLogicalSaturate},
	{SN_ShiftLeftLogicalSaturateScalar},
	{SN_ShiftLeftLogicalSaturateUnsigned, OP_ARM64_SQSHLU},
	{SN_ShiftLeftLogicalSaturateUnsignedScalar, OP_ARM64_SQSHLU_SCALAR},
	{SN_ShiftLeftLogicalScalar, OP_SIMD_SHL},
	{SN_ShiftLeftLogicalWideningLower, OP_SIMD_SSHLL, None, OP_SIMD_USHLL},
	{SN_ShiftLeftLogicalWideningUpper, OP_SIMD_SSHLL2, None, OP_SIMD_USHLL2},
	{SN_ShiftLogical, OP_XOP_OVR_X_X_X, INTRINS_AARCH64_ADV_SIMD_USHL},
	{SN_ShiftLogicalRounded, OP_XOP_OVR_X_X_X, INTRINS_AARCH64_ADV_SIMD_URSHL},
	{SN_ShiftLogicalRoundedSaturate, OP_XOP_OVR_X_X_X, INTRINS_AARCH64_ADV_SIMD_UQRSHL},
	{SN_ShiftLogicalRoundedSaturateScalar, OP_XOP_OVR_SCALAR_X_X_X, INTRINS_AARCH64_ADV_SIMD_UQRSHL},
	{SN_ShiftLogicalRoundedScalar, OP_XOP_OVR_X_X_X, INTRINS_AARCH64_ADV_SIMD_URSHL},
	{SN_ShiftLogicalSaturate, OP_XOP_OVR_X_X_X, INTRINS_AARCH64_ADV_SIMD_UQSHL},
	{SN_ShiftLogicalSaturateScalar, OP_XOP_OVR_SCALAR_X_X_X, INTRINS_AARCH64_ADV_SIMD_UQSHL},
	{SN_ShiftLogicalScalar, OP_XOP_OVR_X_X_X, INTRINS_AARCH64_ADV_SIMD_USHL},
	{SN_ShiftRightAndInsert, OP_ARM64_SRI},
	{SN_ShiftRightAndInsertScalar, OP_ARM64_SRI},
	{SN_ShiftRightArithmetic, OP_SIMD_SSHR},
	{SN_ShiftRightArithmeticAdd, OP_SIMD_SSRA},
	{SN_ShiftRightArithmeticAddScalar, OP_SIMD_SSRA},
	{SN_ShiftRightArithmeticNarrowingSaturateLower, OP_ARM64_XNSHIFT, INTRINS_AARCH64_ADV_SIMD_SQSHRN},
	{SN_ShiftRightArithmeticNarrowingSaturateScalar, OP_ARM64_XNSHIFT_SCALAR, INTRINS_AARCH64_ADV_SIMD_SQSHRN},
	{SN_ShiftRightArithmeticNarrowingSaturateUnsignedLower, OP_ARM64_XNSHIFT, INTRINS_AARCH64_ADV_SIMD_SQSHRUN},
	{SN_ShiftRightArithmeticNarrowingSaturateUnsignedScalar, OP_ARM64_XNSHIFT_SCALAR, INTRINS_AARCH64_ADV_SIMD_SQSHRUN},
	{SN_ShiftRightArithmeticNarrowingSaturateUnsignedUpper, OP_ARM64_XNSHIFT2, INTRINS_AARCH64_ADV_SIMD_SQSHRUN},
	{SN_ShiftRightArithmeticNarrowingSaturateUpper, OP_ARM64_XNSHIFT2, INTRINS_AARCH64_ADV_SIMD_SQSHRN},
	{SN_ShiftRightArithmeticRounded, OP_ARM64_SRSHR},
	{SN_ShiftRightArithmeticRoundedAdd, OP_ARM64_SRSRA},
	{SN_ShiftRightArithmeticRoundedAddScalar, OP_ARM64_SRSRA},
	{SN_ShiftRightArithmeticRoundedNarrowingSaturateLower, OP_ARM64_XNSHIFT, INTRINS_AARCH64_ADV_SIMD_SQRSHRN},
	{SN_ShiftRightArithmeticRoundedNarrowingSaturateScalar, OP_ARM64_XNSHIFT_SCALAR, INTRINS_AARCH64_ADV_SIMD_SQRSHRN},
	{SN_ShiftRightArithmeticRoundedNarrowingSaturateUnsignedLower, OP_ARM64_XNSHIFT, INTRINS_AARCH64_ADV_SIMD_SQRSHRUN},
	{SN_ShiftRightArithmeticRoundedNarrowingSaturateUnsignedScalar, OP_ARM64_XNSHIFT_SCALAR, INTRINS_AARCH64_ADV_SIMD_SQRSHRUN},
	{SN_ShiftRightArithmeticRoundedNarrowingSaturateUnsignedUpper, OP_ARM64_XNSHIFT2, INTRINS_AARCH64_ADV_SIMD_SQRSHRUN},
	{SN_ShiftRightArithmeticRoundedNarrowingSaturateUpper, OP_ARM64_XNSHIFT2, INTRINS_AARCH64_ADV_SIMD_SQRSHRN},
	{SN_ShiftRightArithmeticRoundedScalar, OP_ARM64_SRSHR},
	{SN_ShiftRightArithmeticScalar, OP_SIMD_SSHR},
	{SN_ShiftRightLogical, OP_SIMD_USHR},
	{SN_ShiftRightLogicalAdd, OP_SIMD_USRA},
	{SN_ShiftRightLogicalAddScalar, OP_SIMD_USRA},
	{SN_ShiftRightLogicalNarrowingLower, OP_ARM64_SHRN},
	{SN_ShiftRightLogicalNarrowingSaturateLower, OP_ARM64_XNSHIFT, INTRINS_AARCH64_ADV_SIMD_UQSHRN},
	{SN_ShiftRightLogicalNarrowingSaturateScalar, OP_ARM64_XNSHIFT_SCALAR, INTRINS_AARCH64_ADV_SIMD_UQSHRN},
	{SN_ShiftRightLogicalNarrowingSaturateUpper, OP_ARM64_XNSHIFT2, INTRINS_AARCH64_ADV_SIMD_UQSHRN},
	{SN_ShiftRightLogicalNarrowingUpper, OP_ARM64_SHRN2},
	{SN_ShiftRightLogicalRounded, OP_ARM64_URSHR},
	{SN_ShiftRightLogicalRoundedAdd, OP_ARM64_URSRA},
	{SN_ShiftRightLogicalRoundedAddScalar, OP_ARM64_URSRA},
	{SN_ShiftRightLogicalRoundedNarrowingLower, OP_ARM64_XNSHIFT, INTRINS_AARCH64_ADV_SIMD_RSHRN},
	{SN_ShiftRightLogicalRoundedNarrowingSaturateLower, OP_ARM64_XNSHIFT, INTRINS_AARCH64_ADV_SIMD_UQRSHRN},
	{SN_ShiftRightLogicalRoundedNarrowingSaturateScalar, OP_ARM64_XNSHIFT_SCALAR, INTRINS_AARCH64_ADV_SIMD_UQRSHRN},
	{SN_ShiftRightLogicalRoundedNarrowingSaturateUpper, OP_ARM64_XNSHIFT2, INTRINS_AARCH64_ADV_SIMD_UQRSHRN},
	{SN_ShiftRightLogicalRoundedNarrowingUpper, OP_ARM64_XNSHIFT2, INTRINS_AARCH64_ADV_SIMD_RSHRN},
	{SN_ShiftRightLogicalRoundedScalar, OP_ARM64_URSHR},
	{SN_ShiftRightLogicalScalar, OP_SIMD_USHR},
	{SN_SignExtendWideningLower, OP_ARM64_SXTL},
	{SN_SignExtendWideningUpper, OP_ARM64_SXTL2},
	{SN_Sqrt, OP_XOP_OVR_X_X, INTRINS_AARCH64_ADV_SIMD_FSQRT},
	{SN_SqrtScalar, OP_XOP_OVR_SCALAR_X_X, INTRINS_AARCH64_ADV_SIMD_FSQRT},
	{SN_Store},
	{SN_StorePair, OP_ARM64_STP},
	{SN_StorePairNonTemporal, OP_ARM64_STNP},
	{SN_StorePairScalar, OP_ARM64_STP_SCALAR},
	{SN_StorePairScalarNonTemporal, OP_ARM64_STNP_SCALAR},
	{SN_StoreSelectedScalar},
	{SN_StoreVectorAndZip},
	{SN_Subtract, OP_XBINOP, OP_ISUB, None, None, OP_XBINOP, OP_FSUB},
	{SN_SubtractHighNarrowingLower, OP_ARM64_SUBHN},
	{SN_SubtractHighNarrowingUpper, OP_ARM64_SUBHN2},
	{SN_SubtractRoundedHighNarrowingLower, OP_ARM64_RSUBHN},
	{SN_SubtractRoundedHighNarrowingUpper, OP_ARM64_RSUBHN2},
	{SN_SubtractSaturate, OP_XOP_OVR_X_X_X, INTRINS_AARCH64_ADV_SIMD_SQSUB, OP_XOP_OVR_X_X_X, INTRINS_AARCH64_ADV_SIMD_UQSUB},
	{SN_SubtractSaturateScalar, OP_XOP_OVR_SCALAR_X_X_X, INTRINS_AARCH64_ADV_SIMD_SQSUB, OP_XOP_OVR_SCALAR_X_X_X, INTRINS_AARCH64_ADV_SIMD_UQSUB},
	{SN_SubtractScalar, OP_XBINOP_SCALAR, OP_ISUB, None, None, OP_XBINOP_SCALAR, OP_FSUB},
	{SN_SubtractWideningLower, OP_ARM64_SSUB, None, OP_ARM64_USUB},
	{SN_SubtractWideningUpper, OP_ARM64_SSUB2, None, OP_ARM64_USUB2},
	{SN_TransposeEven, OP_ARM64_TRN1},
	{SN_TransposeOdd, OP_ARM64_TRN2},
	{SN_UnzipEven, OP_ARM64_UZP1},
	{SN_UnzipOdd, OP_ARM64_UZP2},
	{SN_VectorTableLookup},
	{SN_VectorTableLookupExtension},
	{SN_Xor, OP_XBINOP_FORCEINT, XBINOP_FORCEINT_XOR},
	{SN_ZeroExtendWideningLower, OP_ARM64_UXTL},
	{SN_ZeroExtendWideningUpper, OP_ARM64_UXTL2},
	{SN_ZipHigh, OP_ARM64_ZIP2},
	{SN_ZipLow, OP_ARM64_ZIP1},
	{SN_get_IsSupported},
};

static const SimdIntrinsic rdm_methods [] = {
	{SN_MultiplyRoundedDoublingAndAddSaturateHigh, OP_ARM64_SQRDMLAH},
	{SN_MultiplyRoundedDoublingAndAddSaturateHighScalar, OP_ARM64_SQRDMLAH_SCALAR},
	{SN_MultiplyRoundedDoublingAndSubtractSaturateHigh, OP_ARM64_SQRDMLSH},
	{SN_MultiplyRoundedDoublingAndSubtractSaturateHighScalar, OP_ARM64_SQRDMLSH_SCALAR},
	{SN_MultiplyRoundedDoublingBySelectedScalarAndAddSaturateHigh},
	{SN_MultiplyRoundedDoublingBySelectedScalarAndSubtractSaturateHigh},
	{SN_MultiplyRoundedDoublingScalarBySelectedScalarAndAddSaturateHigh},
	{SN_MultiplyRoundedDoublingScalarBySelectedScalarAndSubtractSaturateHigh},
	{SN_get_IsSupported},
};

static const SimdIntrinsic dp_methods [] = {
	{SN_DotProduct, OP_XOP_OVR_X_X_X_X, INTRINS_AARCH64_ADV_SIMD_SDOT, OP_XOP_OVR_X_X_X_X, INTRINS_AARCH64_ADV_SIMD_UDOT},
	{SN_DotProductBySelectedQuadruplet},
	{SN_get_IsSupported},
};

static const IntrinGroup supported_arm_intrinsics [] = {
	{ "AdvSimd", MONO_CPU_ARM64_NEON, advsimd_methods, sizeof (advsimd_methods) },
	{ "Aes", MONO_CPU_ARM64_CRYPTO, crypto_aes_methods, sizeof (crypto_aes_methods) },
	{ "ArmBase", MONO_CPU_ARM64_BASE, armbase_methods, sizeof (armbase_methods), TRUE },
	{ "Crc32", MONO_CPU_ARM64_CRC, crc32_methods, sizeof (crc32_methods), TRUE },
	{ "Dp", MONO_CPU_ARM64_DP, dp_methods, sizeof (dp_methods), TRUE },
	{ "Rdm", MONO_CPU_ARM64_RDM, rdm_methods, sizeof (rdm_methods) },
	{ "Sha1", MONO_CPU_ARM64_CRYPTO, sha1_methods, sizeof (sha1_methods) },
	{ "Sha256", MONO_CPU_ARM64_CRYPTO, sha256_methods, sizeof (sha256_methods) },
	{ "Sve", MONO_CPU_ARM64_SVE, unsupported, sizeof (unsupported) },
};

static MonoInst*
emit_arm64_intrinsics (
	MonoCompile *cfg, MonoMethodSignature *fsig, MonoInst **args,
	MonoClass *klass, const IntrinGroup *intrin_group,
	const SimdIntrinsic *info, int id, MonoTypeEnum arg0_type,
	gboolean is_64bit)
{
	MonoCPUFeatures feature = intrin_group->feature;

	gboolean arg0_i32 = (arg0_type == MONO_TYPE_I4) || (arg0_type == MONO_TYPE_U4);
#if TARGET_SIZEOF_VOID_P == 4
	arg0_i32 = arg0_i32 || (arg0_type == MONO_TYPE_I) || (arg0_type == MONO_TYPE_U);
#endif

	if (feature == MONO_CPU_ARM64_BASE) {
		switch (id) {
		case SN_LeadingZeroCount:
			return emit_simd_ins_for_sig (cfg, klass, arg0_i32 ? OP_LZCNT32 : OP_LZCNT64, 0, arg0_type, fsig, args);
		case SN_LeadingSignCount:
			return emit_simd_ins_for_sig (cfg, klass, arg0_i32 ? OP_LSCNT32 : OP_LSCNT64, 0, arg0_type, fsig, args);
		case SN_MultiplyHigh:
			return emit_simd_ins_for_sig (cfg, klass,
				(arg0_type == MONO_TYPE_I8 ? OP_ARM64_SMULH : OP_ARM64_UMULH), 0, arg0_type, fsig, args);
		case SN_ReverseElementBits:
			return emit_simd_ins_for_sig (cfg, klass,
				(is_64bit ? OP_XOP_I8_I8 : OP_XOP_I4_I4),
				(is_64bit ? INTRINS_BITREVERSE_I64 : INTRINS_BITREVERSE_I32),
				arg0_type, fsig, args);
		case SN_Yield: {
			MonoInst* ins;
			MONO_INST_NEW (cfg, ins, OP_ARM64_HINT);
			ins->inst_c0 = ARMHINT_YIELD;
			MONO_ADD_INS (cfg->cbb, ins);
			return ins;
		}

		default:
			g_assert_not_reached (); // if a new API is added we need to either implement it or change IsSupported to false
		}
	}

	if (feature == MONO_CPU_ARM64_CRC) {
		switch (id) {
		case SN_ComputeCrc32:
		case SN_ComputeCrc32C: {
			IntrinsicId op = (IntrinsicId)0;
			gboolean is_c = info->id == SN_ComputeCrc32C;
			switch (get_underlying_type (fsig->params [1])) {
			case MONO_TYPE_U1: op = is_c ? INTRINS_AARCH64_CRC32CB : INTRINS_AARCH64_CRC32B; break;
			case MONO_TYPE_U2: op = is_c ? INTRINS_AARCH64_CRC32CH : INTRINS_AARCH64_CRC32H; break;
			case MONO_TYPE_U4: op = is_c ? INTRINS_AARCH64_CRC32CW : INTRINS_AARCH64_CRC32W; break;
			case MONO_TYPE_U8: op = is_c ? INTRINS_AARCH64_CRC32CX : INTRINS_AARCH64_CRC32X; break;
			default: g_assert_not_reached (); break;
			}
			return emit_simd_ins_for_sig (cfg, klass, is_64bit ? OP_XOP_I4_I4_I8 : OP_XOP_I4_I4_I4, op, arg0_type, fsig, args);
		}
		default:
			g_assert_not_reached (); // if a new API is added we need to either implement it or change IsSupported to false
		}
	}

	if (feature == MONO_CPU_ARM64_NEON) {
		switch (id) {
		case SN_AbsoluteCompareGreaterThan:
		case SN_AbsoluteCompareGreaterThanOrEqual:
		case SN_AbsoluteCompareLessThan:
		case SN_AbsoluteCompareLessThanOrEqual:
		case SN_AbsoluteCompareGreaterThanScalar:
		case SN_AbsoluteCompareGreaterThanOrEqualScalar:
		case SN_AbsoluteCompareLessThanScalar:
		case SN_AbsoluteCompareLessThanOrEqualScalar: {
			gboolean reverse_args = FALSE;
			gboolean use_geq = FALSE;
			gboolean scalar = FALSE;
			MonoInst *cmp_args [] = { args [0], args [1] };
			switch (id) {
			case SN_AbsoluteCompareGreaterThanScalar: scalar = TRUE;
			case SN_AbsoluteCompareGreaterThan: break;

			case SN_AbsoluteCompareGreaterThanOrEqualScalar: scalar = TRUE;
			case SN_AbsoluteCompareGreaterThanOrEqual: use_geq = TRUE; break;

			case SN_AbsoluteCompareLessThanScalar: scalar = TRUE;
			case SN_AbsoluteCompareLessThan: reverse_args = TRUE; break;

			case SN_AbsoluteCompareLessThanOrEqualScalar: scalar = TRUE;
			case SN_AbsoluteCompareLessThanOrEqual: reverse_args = TRUE; use_geq = TRUE; break;
			}
			if (reverse_args) {
				cmp_args [0] = args [1];
				cmp_args [1] = args [0];
			}
			int iid = use_geq ? INTRINS_AARCH64_ADV_SIMD_FACGE : INTRINS_AARCH64_ADV_SIMD_FACGT;
			return emit_simd_ins_for_sig (cfg, klass, OP_ARM64_ABSCOMPARE, iid, scalar, fsig, cmp_args);
		}
		case SN_AddSaturate:
		case SN_AddSaturateScalar: {
			gboolean arg0_unsigned = type_is_unsigned (fsig->params [0]);
			gboolean arg1_unsigned = type_is_unsigned (fsig->params [1]);
			int iid = 0;
			if (arg0_unsigned && arg1_unsigned)
				iid = INTRINS_AARCH64_ADV_SIMD_UQADD;
			else if (arg0_unsigned && !arg1_unsigned)
				iid = INTRINS_AARCH64_ADV_SIMD_USQADD;
			else if (!arg0_unsigned && arg1_unsigned)
				iid = INTRINS_AARCH64_ADV_SIMD_SUQADD;
			else
				iid = INTRINS_AARCH64_ADV_SIMD_SQADD;
			int op = id == SN_AddSaturateScalar ? OP_XOP_OVR_SCALAR_X_X_X : OP_XOP_OVR_X_X_X;
			return emit_simd_ins_for_sig (cfg, klass, op, iid, arg0_type, fsig, args);
		}
		case SN_DuplicateSelectedScalarToVector128:
		case SN_DuplicateSelectedScalarToVector64:
		case SN_DuplicateToVector64:
		case SN_DuplicateToVector128: {
			MonoClass *ret_klass = mono_class_from_mono_type_internal (fsig->ret);
			MonoType *rtype = get_vector_t_elem_type (fsig->ret);
			int scalar_src_reg = args [0]->dreg;
			switch (id) {
			case SN_DuplicateSelectedScalarToVector128:
			case SN_DuplicateSelectedScalarToVector64: {
				MonoInst *ins = emit_simd_ins (cfg, ret_klass, type_to_xextract_op (rtype->type), args [0]->dreg, args [1]->dreg);
				ins->inst_c1 = arg0_type;
				scalar_src_reg = ins->dreg;
				break;
			}
			}
			return emit_simd_ins (cfg, ret_klass, type_to_expand_op (rtype->type), scalar_src_reg, -1);
		}
		case SN_Extract: {
			int extract_op = type_to_xextract_op (arg0_type);
			MonoInst *ins = emit_simd_ins (cfg, klass, extract_op, args [0]->dreg, args [1]->dreg);
			ins->inst_c1 = arg0_type;
			return ins;
		}
		case SN_LoadAndInsertScalar: {
			int load_op;
			if (is_intrinsics_vector_type (fsig->params [0]))
				load_op = OP_ARM64_LD1_INSERT;
			else
				load_op = OP_ARM64_LDM_INSERT;
			return emit_simd_ins_for_sig (cfg, klass, load_op, 0, arg0_type, fsig, args);
		}
		case SN_InsertSelectedScalar:
		case SN_InsertScalar:
		case SN_Insert: {
			MonoClass *ret_klass = mono_class_from_mono_type_internal (fsig->ret);
			int insert_op = type_to_xinsert_op (arg0_type);
			int extract_op = type_to_extract_op (arg0_type);
			int val_src_reg = args [2]->dreg;
			switch (id) {
			case SN_InsertSelectedScalar: {
				MonoInst *scalar = emit_simd_ins (cfg, klass, OP_ARM64_SELECT_SCALAR, args [2]->dreg, args [3]->dreg);
				val_src_reg = scalar->dreg;
				// fallthrough
			}
			case SN_InsertScalar: {
				MonoInst *ins = emit_simd_ins (cfg, klass, extract_op, val_src_reg, -1);
				ins->inst_c0 = 0;
				ins->inst_c1 = arg0_type;
				val_src_reg = ins->dreg;
				break;
			}
			}
			MonoInst *ins = emit_simd_ins (cfg, ret_klass, insert_op, args [0]->dreg, val_src_reg);
			ins->sreg3 = args [1]->dreg;
			ins->inst_c1 = arg0_type;
			return ins;
		}
		case SN_ShiftLeftLogicalSaturate:
		case SN_ShiftLeftLogicalSaturateScalar: {
			MonoClass *ret_klass = mono_class_from_mono_type_internal (fsig->ret);
			MonoType *etype = get_vector_t_elem_type (fsig->ret);
			gboolean is_unsigned = type_is_unsigned (fsig->ret);
			gboolean scalar = id == SN_ShiftLeftLogicalSaturateScalar;
			int s2v = scalar ? OP_CREATE_SCALAR_UNSAFE : type_to_expand_op (etype->type);
			int xop = scalar ? OP_XOP_OVR_SCALAR_X_X_X : OP_XOP_OVR_X_X_X;
			int iid = is_unsigned ? INTRINS_AARCH64_ADV_SIMD_UQSHL : INTRINS_AARCH64_ADV_SIMD_SQSHL;
			MonoInst *shift_vector = emit_simd_ins (cfg, ret_klass, s2v, args [1]->dreg, -1);
			shift_vector->inst_c1 = etype->type;
			MonoInst *ret = emit_simd_ins (cfg, ret_klass, xop, args [0]->dreg, shift_vector->dreg);
			ret->inst_c0 = iid;
			ret->inst_c1 = etype->type;
			return ret;
		}
		case SN_Store: {
			MonoClass* klass_param_v = mono_class_from_mono_type_internal (fsig->params [1]);
			const char *klass_name_param_v = m_class_get_name (klass_param_v);
			if (strstr (klass_name_param_v, "ValueTuple") != NULL)
				return emit_simd_ins_for_sig (cfg, klass_param_v, OP_ARM64_STM, 0, arg0_type, fsig, args);
			else
				return emit_simd_ins_for_sig (cfg, klass_param_v, OP_ARM64_ST1, 0, arg0_type, fsig, args);
		}
		case SN_StoreSelectedScalar: {
			int store_op;
			if (is_intrinsics_vector_type (fsig->params [1]))
				store_op = OP_ARM64_ST1_SCALAR;
			else
				store_op = OP_ARM64_STM_SCALAR;
			MonoClass* klass_tuple_var = mono_class_from_mono_type_internal (fsig->params [1]);
			return emit_simd_ins_for_sig (cfg, klass_tuple_var, store_op, 0, arg0_type, fsig, args);
		}
		case SN_StoreVectorAndZip: {
			MonoClass* klass_tuple_var = mono_class_from_mono_type_internal (fsig->params [1]);
			return emit_simd_ins_for_sig (cfg, klass_tuple_var, OP_ARM64_STM_ZIP, 0, arg0_type, fsig, args);
		}
		case SN_MultiplyRoundedDoublingBySelectedScalarSaturateHigh:
		case SN_MultiplyRoundedDoublingScalarBySelectedScalarSaturateHigh:
		case SN_MultiplyDoublingScalarBySelectedScalarSaturateHigh:
		case SN_MultiplyDoublingWideningSaturateScalarBySelectedScalar:
		case SN_MultiplyExtendedBySelectedScalar:
		case SN_MultiplyExtendedScalarBySelectedScalar:
		case SN_MultiplyBySelectedScalar:
		case SN_MultiplyBySelectedScalarWideningLower:
		case SN_MultiplyBySelectedScalarWideningUpper:
		case SN_MultiplyDoublingBySelectedScalarSaturateHigh:
		case SN_MultiplyDoublingWideningSaturateLowerBySelectedScalar:
		case SN_MultiplyDoublingWideningSaturateUpperBySelectedScalar: {
			MonoClass *ret_klass = mono_class_from_mono_type_internal (fsig->ret);
			gboolean is_unsigned = type_is_unsigned (fsig->ret);
			gboolean is_float = type_is_float (fsig->ret);
			int opcode = 0;
			int c0 = 0;
			switch (id) {
			case SN_MultiplyRoundedDoublingBySelectedScalarSaturateHigh: opcode = OP_XOP_OVR_BYSCALAR_X_X_X; c0 = INTRINS_AARCH64_ADV_SIMD_SQRDMULH; break;
			case SN_MultiplyRoundedDoublingScalarBySelectedScalarSaturateHigh: opcode = OP_XOP_OVR_SCALAR_X_X_X; c0 = INTRINS_AARCH64_ADV_SIMD_SQRDMULH; break;
			case SN_MultiplyDoublingScalarBySelectedScalarSaturateHigh: opcode = OP_XOP_OVR_SCALAR_X_X_X; c0 = INTRINS_AARCH64_ADV_SIMD_SQDMULH; break;
			case SN_MultiplyDoublingWideningSaturateScalarBySelectedScalar: opcode = OP_ARM64_SQDMULL_SCALAR; break;
			case SN_MultiplyExtendedBySelectedScalar: opcode = OP_XOP_OVR_BYSCALAR_X_X_X; c0 = INTRINS_AARCH64_ADV_SIMD_FMULX; break;
			case SN_MultiplyExtendedScalarBySelectedScalar: opcode = OP_XOP_OVR_SCALAR_X_X_X; c0 = INTRINS_AARCH64_ADV_SIMD_FMULX; break;
			case SN_MultiplyBySelectedScalar: opcode = OP_XBINOP_BYSCALAR; c0 = OP_IMUL; break;
			case SN_MultiplyBySelectedScalarWideningLower: opcode = OP_ARM64_SMULL_SCALAR; break;
			case SN_MultiplyBySelectedScalarWideningUpper: opcode = OP_ARM64_SMULL2_SCALAR; break;
			case SN_MultiplyDoublingBySelectedScalarSaturateHigh: opcode = OP_XOP_OVR_BYSCALAR_X_X_X; c0 = INTRINS_AARCH64_ADV_SIMD_SQDMULH; break;
			case SN_MultiplyDoublingWideningSaturateLowerBySelectedScalar: opcode = OP_ARM64_SQDMULL_BYSCALAR; break;
			case SN_MultiplyDoublingWideningSaturateUpperBySelectedScalar: opcode = OP_ARM64_SQDMULL2_BYSCALAR; break;
			default: g_assert_not_reached();
			}
			if (is_unsigned)
				switch (opcode) {
				case OP_ARM64_SMULL_SCALAR: opcode = OP_ARM64_UMULL_SCALAR; break;
				case OP_ARM64_SMULL2_SCALAR: opcode = OP_ARM64_UMULL2_SCALAR; break;
				}
			if (is_float)
				switch (opcode) {
				case OP_XBINOP_BYSCALAR: c0 = OP_FMUL;
				}
			MonoInst *scalar = emit_simd_ins (cfg, ret_klass, OP_ARM64_SELECT_SCALAR, args [1]->dreg, args [2]->dreg);
			MonoInst *ret = emit_simd_ins (cfg, ret_klass, opcode, args [0]->dreg, scalar->dreg);
			ret->inst_c0 = c0;
			ret->inst_c1 = arg0_type;
			return ret;
		}
		case SN_FusedMultiplyAddBySelectedScalar:
		case SN_FusedMultiplyAddScalarBySelectedScalar:
		case SN_FusedMultiplySubtractBySelectedScalar:
		case SN_FusedMultiplySubtractScalarBySelectedScalar:
		case SN_MultiplyDoublingWideningScalarBySelectedScalarAndAddSaturate:
		case SN_MultiplyDoublingWideningScalarBySelectedScalarAndSubtractSaturate:
		case SN_MultiplyAddBySelectedScalar:
		case SN_MultiplySubtractBySelectedScalar:
		case SN_MultiplyBySelectedScalarWideningLowerAndAdd:
		case SN_MultiplyBySelectedScalarWideningLowerAndSubtract:
		case SN_MultiplyBySelectedScalarWideningUpperAndAdd:
		case SN_MultiplyBySelectedScalarWideningUpperAndSubtract:
		case SN_MultiplyDoublingWideningLowerBySelectedScalarAndAddSaturate:
		case SN_MultiplyDoublingWideningLowerBySelectedScalarAndSubtractSaturate:
		case SN_MultiplyDoublingWideningUpperBySelectedScalarAndAddSaturate:
		case SN_MultiplyDoublingWideningUpperBySelectedScalarAndSubtractSaturate: {
			MonoClass *ret_klass = mono_class_from_mono_type_internal (fsig->ret);
			gboolean is_unsigned = type_is_unsigned (fsig->ret);
			int opcode = 0;
			switch (id) {
			case SN_FusedMultiplyAddBySelectedScalar: opcode = OP_ARM64_FMADD_BYSCALAR; break;
			case SN_FusedMultiplyAddScalarBySelectedScalar: opcode = OP_ARM64_FMADD_SCALAR; break;
			case SN_FusedMultiplySubtractBySelectedScalar: opcode = OP_ARM64_FMSUB_BYSCALAR; break;
			case SN_FusedMultiplySubtractScalarBySelectedScalar: opcode = OP_ARM64_FMSUB_SCALAR; break;
			case SN_MultiplyDoublingWideningScalarBySelectedScalarAndAddSaturate: opcode = OP_ARM64_SQDMLAL_SCALAR; break;
			case SN_MultiplyDoublingWideningScalarBySelectedScalarAndSubtractSaturate: opcode = OP_ARM64_SQDMLSL_SCALAR; break;
			case SN_MultiplyAddBySelectedScalar: opcode = OP_ARM64_MLA_SCALAR; break;
			case SN_MultiplySubtractBySelectedScalar: opcode = OP_ARM64_MLS_SCALAR; break;
			case SN_MultiplyBySelectedScalarWideningLowerAndAdd: opcode = OP_ARM64_SMLAL_SCALAR; break;
			case SN_MultiplyBySelectedScalarWideningLowerAndSubtract: opcode = OP_ARM64_SMLSL_SCALAR; break;
			case SN_MultiplyBySelectedScalarWideningUpperAndAdd: opcode = OP_ARM64_SMLAL2_SCALAR; break;
			case SN_MultiplyBySelectedScalarWideningUpperAndSubtract: opcode = OP_ARM64_SMLSL2_SCALAR; break;
			case SN_MultiplyDoublingWideningLowerBySelectedScalarAndAddSaturate: opcode = OP_ARM64_SQDMLAL_BYSCALAR; break;
			case SN_MultiplyDoublingWideningLowerBySelectedScalarAndSubtractSaturate: opcode = OP_ARM64_SQDMLSL_BYSCALAR; break;
			case SN_MultiplyDoublingWideningUpperBySelectedScalarAndAddSaturate: opcode = OP_ARM64_SQDMLAL2_BYSCALAR; break;
			case SN_MultiplyDoublingWideningUpperBySelectedScalarAndSubtractSaturate: opcode = OP_ARM64_SQDMLSL2_BYSCALAR; break;
			default: g_assert_not_reached();
			}
			if (is_unsigned)
				switch (opcode) {
				case OP_ARM64_SMLAL_SCALAR: opcode = OP_ARM64_UMLAL_SCALAR; break;
				case OP_ARM64_SMLSL_SCALAR: opcode = OP_ARM64_UMLSL_SCALAR; break;
				case OP_ARM64_SMLAL2_SCALAR: opcode = OP_ARM64_UMLAL2_SCALAR; break;
				case OP_ARM64_SMLSL2_SCALAR: opcode = OP_ARM64_UMLSL2_SCALAR; break;
				}
			MonoInst *scalar = emit_simd_ins (cfg, ret_klass, OP_ARM64_SELECT_SCALAR, args [2]->dreg, args [3]->dreg);
			MonoInst *ret = emit_simd_ins (cfg, ret_klass, opcode, args [0]->dreg, args [1]->dreg);
			ret->sreg3 = scalar->dreg;
			return ret;
		}
        case SN_VectorTableLookup:
        case SN_VectorTableLookupExtension: {
			if (type_is_simd_vector (fsig->params [0]) && type_is_simd_vector (fsig->params [1])) {
				if (id == SN_VectorTableLookup)
					return emit_simd_ins_for_sig (cfg, klass, OP_XOP_OVR_X_X_X, INTRINS_AARCH64_ADV_SIMD_TBL1, 0, fsig, args);
				else
					return emit_simd_ins_for_sig (cfg, klass, OP_XOP_OVR_X_X_X_X, INTRINS_AARCH64_ADV_SIMD_TBX1, 0, fsig, args);
			}

			MonoInst *ins, *addr;
			int tuple_argindex;

			if (id == SN_VectorTableLookup)
				/* VectorTableLookup((Vector128<sbyte>, Vector128<sbyte>) table, Vector128<sbyte> byteIndexes) */
				tuple_argindex = 0;
			else
				/* VectorTableLookupExtension(Vector128<byte> defaultValues, (Vector128<byte>, Vector128<byte>) table, Vector128<byte> byteIndexes */
				tuple_argindex = 1;

			/*
			 * These intrinsics have up to 5 inputs, and our IR can't model that, so save the inputs to the stack and have
			 * the LLVM implementation read them back.
			 */
			MonoType *tuple_type = fsig->params [tuple_argindex];
			g_assert (tuple_type->type == MONO_TYPE_GENERICINST);
			MonoClass *tclass = mono_class_from_mono_type_internal (tuple_type);
			mono_class_init_internal (tclass);

			MonoClassField *fields = m_class_get_fields (tclass);
			int nfields = mono_class_get_field_count (tclass);
			guint32 *offsets = mono_mempool_alloc0 (cfg->mempool, nfields * sizeof (guint32));
			for (uint32_t i = 0; i < mono_class_get_field_count (tclass); ++i)
				offsets [i] = mono_field_get_offset (&fields [i]) - MONO_ABI_SIZEOF (MonoObject);

			int vreg = alloc_xreg (cfg);
			NEW_VARLOADA_VREG (cfg, addr, vreg, tuple_type);
			MONO_ADD_INS (cfg->cbb, addr);

			EMIT_NEW_STORE_MEMBASE_TYPE (cfg, ins, tuple_type, addr->dreg, 0, args [tuple_argindex]->dreg);

			MONO_INST_NEW (cfg, ins, id == SN_VectorTableLookup ? OP_ARM64_TBL_INDIRECT : OP_ARM64_TBX_INDIRECT);
			ins->dreg = alloc_xreg (cfg);
			ins->sreg1 = addr->dreg;
			if (id == SN_VectorTableLookup) {
				/* byteIndexes */
				ins->sreg2 = args [1]->dreg;
			} else {
				/* defaultValues */
				ins->sreg2 = args [0]->dreg;
				/* byteIndexes */
				ins->sreg3 = args [2]->dreg;
			}
			ins->inst_c0 = nfields;
			ins->inst_p1 = offsets;
			MONO_ADD_INS (cfg->cbb, ins);
			return ins;
		}
		default:
			g_assert_not_reached ();
		}
	}

	if (feature == MONO_CPU_ARM64_CRYPTO) {
		switch (id) {
		case SN_PolynomialMultiplyWideningLower:
			return emit_simd_ins_for_sig (cfg, klass, OP_XOP_X_X_X, INTRINS_AARCH64_PMULL64, 0, fsig, args);
		case SN_PolynomialMultiplyWideningUpper:
			return emit_simd_ins_for_sig (cfg, klass, OP_XOP_X_X_X, INTRINS_AARCH64_PMULL64, 1, fsig, args);
		default:
			g_assert_not_reached ();
		}
	}

	if (feature == MONO_CPU_ARM64_RDM) {
		switch (id) {
		case SN_MultiplyRoundedDoublingBySelectedScalarAndAddSaturateHigh:
		case SN_MultiplyRoundedDoublingBySelectedScalarAndSubtractSaturateHigh:
		case SN_MultiplyRoundedDoublingScalarBySelectedScalarAndAddSaturateHigh:
		case SN_MultiplyRoundedDoublingScalarBySelectedScalarAndSubtractSaturateHigh: {
			MonoClass *ret_klass = mono_class_from_mono_type_internal (fsig->ret);
			int opcode = 0;
			switch (id) {
			case SN_MultiplyRoundedDoublingBySelectedScalarAndAddSaturateHigh: opcode = OP_ARM64_SQRDMLAH_BYSCALAR; break;
			case SN_MultiplyRoundedDoublingBySelectedScalarAndSubtractSaturateHigh: opcode = OP_ARM64_SQRDMLSH_BYSCALAR; break;
			case SN_MultiplyRoundedDoublingScalarBySelectedScalarAndAddSaturateHigh: opcode = OP_ARM64_SQRDMLAH_SCALAR; break;
			case SN_MultiplyRoundedDoublingScalarBySelectedScalarAndSubtractSaturateHigh: opcode = OP_ARM64_SQRDMLSH_SCALAR; break;
			}
			MonoInst *scalar = emit_simd_ins (cfg, ret_klass, OP_ARM64_SELECT_SCALAR, args [2]->dreg, args [3]->dreg);
			MonoInst *ret = emit_simd_ins (cfg, ret_klass, opcode, args [0]->dreg, args [1]->dreg);
			ret->inst_c1 = arg0_type;
			ret->sreg3 = scalar->dreg;
			return ret;
		}
		default:
			g_assert_not_reached ();
		}
	}

	if (feature == MONO_CPU_ARM64_DP) {
		switch (id) {
		case SN_DotProductBySelectedQuadruplet: {
			MonoClass *ret_klass = mono_class_from_mono_type_internal (fsig->ret);
			MonoClass *arg_klass = mono_class_from_mono_type_internal (fsig->params [1]);
			MonoClass *quad_klass = mono_class_from_mono_type_internal (fsig->params [2]);
			gboolean is_unsigned = type_is_unsigned (fsig->ret);
			int iid = is_unsigned ? INTRINS_AARCH64_ADV_SIMD_UDOT : INTRINS_AARCH64_ADV_SIMD_SDOT;

			MonoInst *quad;
			if (!COMPILE_LLVM (cfg)) {
				if (mono_class_value_size (arg_klass, NULL) != 16 || mono_class_value_size (quad_klass, NULL) != 16)
					return NULL;
				// FIXME: The c# api has ConstantExpected(Max = (byte)(15)), but the hw only supports
				// selecting one of the 4 32 bit words
				if (args [3]->opcode != OP_ICONST || args [3]->inst_c0 < 0 || args [3]->inst_c0 > 3) {
					// FIXME: Throw the right exception ?
					mono_emit_jit_icall (cfg, mono_throw_platform_not_supported, NULL);
					return NULL;
				}
				quad = emit_simd_ins (cfg, klass, OP_ARM64_BROADCAST_ELEM, args [2]->dreg, -1);
				quad->inst_c0 = args [3]->inst_c0;
			} else {
				quad = emit_simd_ins (cfg, arg_klass, OP_ARM64_SELECT_QUAD, args [2]->dreg, args [3]->dreg);
				quad->data.op [1].klass = quad_klass;
			}
			MonoInst *ret = emit_simd_ins (cfg, ret_klass, OP_XOP_OVR_X_X_X_X, args [0]->dreg, args [1]->dreg);
			ret->sreg3 = quad->dreg;
			ret->inst_c0 = iid;
			return ret;
		}
		default:
			g_assert_not_reached ();
		}
	}

	return NULL;
}
#endif // TARGET_ARM64

#ifdef TARGET_AMD64

static SimdIntrinsic sse_methods [] = {
	{SN_Add, OP_XBINOP, OP_FADD},
	{SN_AddScalar, OP_SSE_ADDSS},
	{SN_And, OP_SSE_AND},
	{SN_AndNot, OP_VECTOR_ANDN},
	{SN_CompareEqual, OP_XCOMPARE_FP, CMP_EQ},
	{SN_CompareGreaterThan, OP_XCOMPARE_FP,CMP_GT},
	{SN_CompareGreaterThanOrEqual, OP_XCOMPARE_FP, CMP_GE},
	{SN_CompareLessThan, OP_XCOMPARE_FP, CMP_LT},
	{SN_CompareLessThanOrEqual, OP_XCOMPARE_FP, CMP_LE},
	{SN_CompareNotEqual, OP_XCOMPARE_FP, CMP_NE},
	{SN_CompareNotGreaterThan, OP_XCOMPARE_FP, CMP_LE_UN},
	{SN_CompareNotGreaterThanOrEqual, OP_XCOMPARE_FP, CMP_LT_UN},
	{SN_CompareNotLessThan, OP_XCOMPARE_FP, CMP_GE_UN},
	{SN_CompareNotLessThanOrEqual, OP_XCOMPARE_FP, CMP_GT_UN},
	{SN_CompareOrdered, OP_XCOMPARE_FP, CMP_ORD},
	{SN_CompareScalarEqual, OP_SSE_CMPSS, CMP_EQ},
	{SN_CompareScalarGreaterThan, OP_SSE_CMPSS, CMP_GT},
	{SN_CompareScalarGreaterThanOrEqual, OP_SSE_CMPSS, CMP_GE},
	{SN_CompareScalarLessThan, OP_SSE_CMPSS, CMP_LT},
	{SN_CompareScalarLessThanOrEqual, OP_SSE_CMPSS, CMP_LE},
	{SN_CompareScalarNotEqual, OP_SSE_CMPSS, CMP_NE},
	{SN_CompareScalarNotGreaterThan, OP_SSE_CMPSS, CMP_LE_UN},
	{SN_CompareScalarNotGreaterThanOrEqual, OP_SSE_CMPSS, CMP_LT_UN},
	{SN_CompareScalarNotLessThan, OP_SSE_CMPSS, CMP_GE_UN},
	{SN_CompareScalarNotLessThanOrEqual, OP_SSE_CMPSS, CMP_GT_UN},
	{SN_CompareScalarOrdered, OP_SSE_CMPSS, CMP_ORD},
	{SN_CompareScalarOrderedEqual, OP_SSE_COMISS, CMP_EQ},
	{SN_CompareScalarOrderedGreaterThan, OP_SSE_COMISS, CMP_GT},
	{SN_CompareScalarOrderedGreaterThanOrEqual, OP_SSE_COMISS, CMP_GE},
	{SN_CompareScalarOrderedLessThan, OP_SSE_COMISS, CMP_LT},
	{SN_CompareScalarOrderedLessThanOrEqual, OP_SSE_COMISS, CMP_LE},
	{SN_CompareScalarOrderedNotEqual, OP_SSE_COMISS, CMP_NE},
	{SN_CompareScalarUnordered, OP_SSE_CMPSS, CMP_UNORD},
	{SN_CompareScalarUnorderedEqual, OP_SSE_UCOMISS, CMP_EQ},
	{SN_CompareScalarUnorderedGreaterThan, OP_SSE_UCOMISS, CMP_GT},
	{SN_CompareScalarUnorderedGreaterThanOrEqual, OP_SSE_UCOMISS, CMP_GE},
	{SN_CompareScalarUnorderedLessThan, OP_SSE_UCOMISS, CMP_LT},
	{SN_CompareScalarUnorderedLessThanOrEqual, OP_SSE_UCOMISS, CMP_LE},
	{SN_CompareScalarUnorderedNotEqual, OP_SSE_UCOMISS, CMP_NE},
	{SN_CompareUnordered, OP_XCOMPARE_FP, CMP_UNORD},
	{SN_ConvertScalarToVector128Single},
	{SN_ConvertToInt32, OP_XOP_I4_X, INTRINS_SSE_CVTSS2SI},
	{SN_ConvertToInt32WithTruncation, OP_XOP_I4_X, INTRINS_SSE_CVTTSS2SI},
	{SN_ConvertToInt64, OP_XOP_I8_X, INTRINS_SSE_CVTSS2SI64},
	{SN_ConvertToInt64WithTruncation, OP_XOP_I8_X, INTRINS_SSE_CVTTSS2SI64},
	{SN_Divide, OP_XBINOP, OP_FDIV},
	{SN_DivideScalar, OP_SSE_DIVSS},
	{SN_LoadAlignedVector128, OP_SSE_LOADU, 16 /* alignment */},
	{SN_LoadHigh, OP_SSE_MOVHPS_LOAD},
	{SN_LoadLow, OP_SSE_MOVLPS_LOAD},
	{SN_LoadScalarVector128, OP_SSE_MOVSS},
	{SN_LoadVector128, OP_SSE_LOADU, 1 /* alignment */},
	{SN_Max, OP_XOP_X_X_X, INTRINS_SSE_MAXPS},
	{SN_MaxScalar, OP_XOP_X_X_X, INTRINS_SSE_MAXSS},
	{SN_Min, OP_XOP_X_X_X, INTRINS_SSE_MINPS},
	{SN_MinScalar, OP_XOP_X_X_X, INTRINS_SSE_MINSS},
	{SN_MoveHighToLow, OP_SSE_MOVEHL},
	{SN_MoveLowToHigh, OP_SSE_MOVELH},
	{SN_MoveMask, OP_SSE_MOVMSK},
	{SN_MoveScalar, OP_SSE_MOVS2},
	{SN_Multiply, OP_XBINOP, OP_FMUL},
	{SN_MultiplyScalar, OP_SSE_MULSS},
	{SN_Or, OP_SSE_OR},
	{SN_Prefetch0, OP_SSE_PREFETCHT0},
	{SN_Prefetch1, OP_SSE_PREFETCHT1},
	{SN_Prefetch2, OP_SSE_PREFETCHT2},
	{SN_PrefetchNonTemporal, OP_SSE_PREFETCHNTA},
	{SN_Reciprocal, OP_XOP_X_X, INTRINS_SSE_RCP_PS},
	{SN_ReciprocalScalar},
	{SN_ReciprocalSqrt, OP_XOP_X_X, INTRINS_SSE_RSQRT_PS},
	{SN_ReciprocalSqrtScalar},
	{SN_Shuffle},
	{SN_Sqrt, OP_XOP_X_X, INTRINS_SIMD_SQRT_R4},
	{SN_SqrtScalar},
	{SN_Store, OP_SIMD_STORE, 1 /* alignment */},
	{SN_StoreAligned, OP_SIMD_STORE, 16 /* alignment */},
	{SN_StoreAlignedNonTemporal, OP_SSE_MOVNTPS, 16 /* alignment */},
	{SN_StoreFence, OP_XOP, INTRINS_SSE_SFENCE},
	{SN_StoreHigh, OP_SSE_MOVHPS_STORE},
	{SN_StoreLow, OP_SSE_MOVLPS_STORE},
	{SN_StoreScalar, OP_SSE_MOVSS_STORE},
	{SN_Subtract, OP_XBINOP, OP_FSUB},
	{SN_SubtractScalar, OP_SSE_SUBSS},
	{SN_UnpackHigh, OP_SSE_UNPACKHI},
	{SN_UnpackLow, OP_SSE_UNPACKLO},
	{SN_Xor, OP_SSE_XOR},
	{SN_get_IsSupported}
};

static SimdIntrinsic sse2_methods [] = {
	{SN_Add},
	{SN_AddSaturate, OP_SSE2_ADDS},
	{SN_AddScalar, OP_SSE2_ADDSD},
	{SN_And, OP_SSE_AND},
	{SN_AndNot, OP_VECTOR_ANDN},
	{SN_Average},
	{SN_CompareEqual},
	{SN_CompareGreaterThan},
	{SN_CompareGreaterThanOrEqual, OP_XCOMPARE_FP, CMP_GE},
	{SN_CompareLessThan},
	{SN_CompareLessThanOrEqual, OP_XCOMPARE_FP, CMP_LE},
	{SN_CompareNotEqual, OP_XCOMPARE_FP, CMP_NE},
	{SN_CompareNotGreaterThan, OP_XCOMPARE_FP, CMP_LE_UN},
	{SN_CompareNotGreaterThanOrEqual, OP_XCOMPARE_FP, CMP_LT_UN},
	{SN_CompareNotLessThan, OP_XCOMPARE_FP, CMP_GE_UN},
	{SN_CompareNotLessThanOrEqual, OP_XCOMPARE_FP, CMP_GT_UN},
	{SN_CompareOrdered, OP_XCOMPARE_FP, CMP_ORD},
	{SN_CompareScalarEqual, OP_SSE2_CMPSD, CMP_EQ},
	{SN_CompareScalarGreaterThan, OP_SSE2_CMPSD, CMP_GT},
	{SN_CompareScalarGreaterThanOrEqual, OP_SSE2_CMPSD, CMP_GE},
	{SN_CompareScalarLessThan, OP_SSE2_CMPSD, CMP_LT},
	{SN_CompareScalarLessThanOrEqual, OP_SSE2_CMPSD, CMP_LE},
	{SN_CompareScalarNotEqual, OP_SSE2_CMPSD, CMP_NE},
	{SN_CompareScalarNotGreaterThan, OP_SSE2_CMPSD, CMP_LE_UN},
	{SN_CompareScalarNotGreaterThanOrEqual, OP_SSE2_CMPSD, CMP_LT_UN},
	{SN_CompareScalarNotLessThan, OP_SSE2_CMPSD, CMP_GE_UN},
	{SN_CompareScalarNotLessThanOrEqual, OP_SSE2_CMPSD, CMP_GT_UN},
	{SN_CompareScalarOrdered, OP_SSE2_CMPSD, CMP_ORD},
	{SN_CompareScalarOrderedEqual, OP_SSE2_COMISD, CMP_EQ},
	{SN_CompareScalarOrderedGreaterThan, OP_SSE2_COMISD, CMP_GT},
	{SN_CompareScalarOrderedGreaterThanOrEqual, OP_SSE2_COMISD, CMP_GE},
	{SN_CompareScalarOrderedLessThan, OP_SSE2_COMISD, CMP_LT},
	{SN_CompareScalarOrderedLessThanOrEqual, OP_SSE2_COMISD, CMP_LE},
	{SN_CompareScalarOrderedNotEqual, OP_SSE2_COMISD, CMP_NE},
	{SN_CompareScalarUnordered, OP_SSE2_CMPSD, CMP_UNORD},
	{SN_CompareScalarUnorderedEqual, OP_SSE2_UCOMISD, CMP_EQ},
	{SN_CompareScalarUnorderedGreaterThan, OP_SSE2_UCOMISD, CMP_GT},
	{SN_CompareScalarUnorderedGreaterThanOrEqual, OP_SSE2_UCOMISD, CMP_GE},
	{SN_CompareScalarUnorderedLessThan, OP_SSE2_UCOMISD, CMP_LT},
	{SN_CompareScalarUnorderedLessThanOrEqual, OP_SSE2_UCOMISD, CMP_LE},
	{SN_CompareScalarUnorderedNotEqual, OP_SSE2_UCOMISD, CMP_NE},
	{SN_CompareUnordered, OP_XCOMPARE_FP, CMP_UNORD},
	{SN_ConvertScalarToVector128Double},
	{SN_ConvertScalarToVector128Int32},
	{SN_ConvertScalarToVector128Int64},
	{SN_ConvertScalarToVector128Single, OP_XOP_X_X_X, INTRINS_SSE_CVTSD2SS},
	{SN_ConvertScalarToVector128UInt32},
	{SN_ConvertScalarToVector128UInt64},
	{SN_ConvertToInt32},
	{SN_ConvertToInt32WithTruncation, OP_XOP_I4_X, INTRINS_SSE_CVTTSD2SI},
	{SN_ConvertToInt64},
	{SN_ConvertToInt64WithTruncation, OP_XOP_I8_X, INTRINS_SSE_CVTTSD2SI64},
	{SN_ConvertToUInt32},
	{SN_ConvertToUInt64},
	{SN_ConvertToVector128Double},
	{SN_ConvertToVector128Int32},
	{SN_ConvertToVector128Int32WithTruncation},
	{SN_ConvertToVector128Single},
	{SN_Divide, OP_XBINOP, OP_FDIV},
	{SN_DivideScalar, OP_SSE2_DIVSD},
	{SN_Extract},
	{SN_Insert},
	{SN_LoadAlignedVector128},
	{SN_LoadFence, OP_XOP, INTRINS_SSE_LFENCE},
	{SN_LoadHigh, OP_SSE2_MOVHPD_LOAD},
	{SN_LoadLow, OP_SSE2_MOVLPD_LOAD},
	{SN_LoadScalarVector128},
	{SN_LoadVector128},
	{SN_MaskMove, OP_SSE2_MASKMOVDQU},
	{SN_Max},
	{SN_MaxScalar, OP_XOP_X_X_X, INTRINS_SSE_MAXSD},
	{SN_MemoryFence, OP_XOP, INTRINS_SSE_MFENCE},
	{SN_Min}, // FIXME:
	{SN_MinScalar, OP_XOP_X_X_X, INTRINS_SSE_MINSD},
	{SN_MoveMask, OP_SSE_MOVMSK},
	{SN_MoveScalar},
	{SN_Multiply},
	{SN_MultiplyAddAdjacent, OP_XOP_X_X_X, INTRINS_SSE_PMADDWD},
	{SN_MultiplyHigh},
	{SN_MultiplyLow, OP_PMULW},
	{SN_MultiplyScalar, OP_SSE2_MULSD},
	{SN_Or, OP_SSE_OR},
	{SN_PackSignedSaturate},
	{SN_PackUnsignedSaturate},
	{SN_ShiftLeftLogical},
	{SN_ShiftLeftLogical128BitLane},
	{SN_ShiftRightArithmetic},
	{SN_ShiftRightLogical},
	{SN_ShiftRightLogical128BitLane},
	{SN_Shuffle},
	{SN_ShuffleHigh},
	{SN_ShuffleLow},
	{SN_Sqrt, OP_XOP_X_X, INTRINS_SIMD_SQRT_R8},
	{SN_SqrtScalar},
	{SN_Store, OP_SIMD_STORE, 1 /* alignment */},
	{SN_StoreAligned, OP_SIMD_STORE, 16 /* alignment */},
	{SN_StoreAlignedNonTemporal, OP_SSE_MOVNTPS, 16 /* alignment */},
	{SN_StoreHigh, OP_SSE2_MOVHPD_STORE},
	{SN_StoreLow, OP_SSE2_MOVLPD_STORE},
	{SN_StoreNonTemporal, OP_SSE_MOVNTPS, 1 /* alignment */},
	{SN_StoreScalar, OP_SSE_STORES},
	{SN_Subtract},
	{SN_SubtractSaturate, OP_SSE2_SUBS},
	{SN_SubtractScalar, OP_SSE2_SUBSD},
	{SN_SumAbsoluteDifferences, OP_XOP_X_X_X, INTRINS_SSE_PSADBW},
	{SN_UnpackHigh, OP_SSE_UNPACKHI},
	{SN_UnpackLow, OP_SSE_UNPACKLO},
	{SN_Xor, OP_SSE_XOR},
	{SN_get_IsSupported}
};

static SimdIntrinsic sse3_methods [] = {
	{SN_AddSubtract},
	{SN_HorizontalAdd},
	{SN_HorizontalSubtract},
	{SN_LoadAndDuplicateToVector128, OP_SSE3_MOVDDUP_MEM},
	{SN_LoadDquVector128, OP_XOP_X_I, INTRINS_SSE_LDU_DQ},
	{SN_MoveAndDuplicate, OP_SSE3_MOVDDUP},
	{SN_MoveHighAndDuplicate, OP_SSE3_MOVSHDUP},
	{SN_MoveLowAndDuplicate, OP_SSE3_MOVSLDUP},
	{SN_get_IsSupported}
};

static SimdIntrinsic ssse3_methods [] = {
	{SN_Abs, OP_VECTOR_IABS},
	{SN_AlignRight},
	{SN_HorizontalAdd},
	{SN_HorizontalAddSaturate, OP_XOP_X_X_X, INTRINS_SSE_PHADDSW},
	{SN_HorizontalSubtract},
	{SN_HorizontalSubtractSaturate, OP_XOP_X_X_X, INTRINS_SSE_PHSUBSW},
	{SN_MultiplyAddAdjacent, OP_XOP_X_X_X, INTRINS_SSE_PMADDUBSW},
	{SN_MultiplyHighRoundScale, OP_XOP_X_X_X, INTRINS_SSE_PMULHRSW},
	{SN_Shuffle, OP_SSSE3_SHUFFLE},
	{SN_Sign},
	{SN_get_IsSupported}
};

static SimdIntrinsic sse41_methods [] = {
	{SN_Blend},
	{SN_BlendVariable},
	{SN_Ceiling, OP_SSE41_ROUNDP, 10 /*round mode*/},
	{SN_CeilingScalar, 0, 10 /*round mode*/},
	{SN_CompareEqual, OP_XCOMPARE, CMP_EQ},
	{SN_ConvertToVector128Int16, OP_SSE_CVTII, MONO_TYPE_I2},
	{SN_ConvertToVector128Int32, OP_SSE_CVTII, MONO_TYPE_I4},
	{SN_ConvertToVector128Int64, OP_SSE_CVTII, MONO_TYPE_I8},
	{SN_DotProduct},
	{SN_Extract},
	{SN_Floor, OP_SSE41_ROUNDP, 9 /*round mode*/},
	{SN_FloorScalar, 0, 9 /*round mode*/},
	{SN_Insert},
	{SN_LoadAlignedVector128NonTemporal, OP_SSE41_LOADANT},
	{SN_Max, OP_XBINOP, OP_IMAX},
	{SN_Min, OP_XBINOP, OP_IMIN},
	{SN_MinHorizontal, OP_XOP_X_X, INTRINS_SSE_PHMINPOSUW},
	{SN_MultipleSumAbsoluteDifferences},
	{SN_Multiply, OP_SSE41_MUL},
	{SN_MultiplyLow, OP_SSE41_MULLO},
	{SN_PackUnsignedSaturate, OP_XOP_X_X_X, INTRINS_SSE_PACKUSDW},
	{SN_RoundCurrentDirection, OP_SSE41_ROUNDP, 4 /*round mode*/},
	{SN_RoundCurrentDirectionScalar, 0, 4 /*round mode*/},
	{SN_RoundToNearestInteger, OP_SSE41_ROUNDP, 8 /*round mode*/},
	{SN_RoundToNearestIntegerScalar, 0, 8 /*round mode*/},
	{SN_RoundToNegativeInfinity, OP_SSE41_ROUNDP, 9 /*round mode*/},
	{SN_RoundToNegativeInfinityScalar, 0, 9 /*round mode*/},
	{SN_RoundToPositiveInfinity, OP_SSE41_ROUNDP, 10 /*round mode*/},
	{SN_RoundToPositiveInfinityScalar, 0, 10 /*round mode*/},
	{SN_RoundToZero, OP_SSE41_ROUNDP, 11 /*round mode*/},
	{SN_RoundToZeroScalar, 0, 11 /*round mode*/},
	{SN_TestC, OP_XOP_I4_X_X, INTRINS_SSE_TESTC},
	{SN_TestNotZAndNotC, OP_XOP_I4_X_X, INTRINS_SSE_TESTNZ},
	{SN_TestZ, OP_XOP_I4_X_X, INTRINS_SSE_TESTZ},
	{SN_get_IsSupported}
};

static SimdIntrinsic sse42_methods [] = {
	{SN_CompareGreaterThan, OP_XCOMPARE, CMP_GT},
	{SN_Crc32},
	{SN_get_IsSupported}
};

static SimdIntrinsic pclmulqdq_methods [] = {
	{SN_CarrylessMultiply},
	{SN_get_IsSupported}
};

static SimdIntrinsic aes_methods [] = {
	{SN_Decrypt, OP_XOP_X_X_X, INTRINS_AESNI_AESDEC},
	{SN_DecryptLast, OP_XOP_X_X_X, INTRINS_AESNI_AESDECLAST},
	{SN_Encrypt, OP_XOP_X_X_X, INTRINS_AESNI_AESENC},
	{SN_EncryptLast, OP_XOP_X_X_X, INTRINS_AESNI_AESENCLAST},
	{SN_InverseMixColumns, OP_XOP_X_X, INTRINS_AESNI_AESIMC},
	{SN_KeygenAssist},
	{SN_get_IsSupported}
};

static SimdIntrinsic popcnt_methods [] = {
	{SN_PopCount},
	{SN_get_IsSupported}
};

static SimdIntrinsic lzcnt_methods [] = {
	{SN_LeadingZeroCount},
	{SN_get_IsSupported}
};

static SimdIntrinsic bmi1_methods [] = {
	{SN_AndNot},
	{SN_BitFieldExtract},
	{SN_ExtractLowestSetBit},
	{SN_GetMaskUpToLowestSetBit},
	{SN_ResetLowestSetBit},
	{SN_TrailingZeroCount},
	{SN_get_IsSupported}
};

static SimdIntrinsic bmi2_methods [] = {
	{SN_MultiplyNoFlags},
	{SN_ParallelBitDeposit},
	{SN_ParallelBitExtract},
	{SN_ZeroHighBits},
	{SN_get_IsSupported}
};

static SimdIntrinsic x86base_methods [] = {
	{SN_BitScanForward},
	{SN_BitScanReverse},
	{SN_DivRem},
	{SN_Pause, OP_XOP, INTRINS_SSE_PAUSE},
	{SN_get_IsSupported}
};

static const IntrinGroup supported_x86_intrinsics [] = {
	{ "Aes", MONO_CPU_X86_AES, aes_methods, sizeof (aes_methods) },
	{ "Avx", MONO_CPU_X86_AVX, unsupported, sizeof (unsupported) },
	{ "Avx2", MONO_CPU_X86_AVX2, unsupported, sizeof (unsupported) },
	{ "Avx10v1", MONO_CPU_X86_AVX2, unsupported, sizeof (unsupported) },
	{ "Avx512BW", MONO_CPU_X86_AVX2, unsupported, sizeof (unsupported) },
	{ "Avx512CD", MONO_CPU_X86_AVX2, unsupported, sizeof (unsupported) },
	{ "Avx512DQ", MONO_CPU_X86_AVX2, unsupported, sizeof (unsupported) },
	{ "Avx512F", MONO_CPU_X86_AVX2, unsupported, sizeof (unsupported) },
	{ "Avx512Vbmi", MONO_CPU_X86_AVX2, unsupported, sizeof (unsupported) },
	{ "AvxVnni", 0, unsupported, sizeof (unsupported) },
	{ "Bmi1", MONO_CPU_X86_BMI1, bmi1_methods, sizeof (bmi1_methods) },
	{ "Bmi2", MONO_CPU_X86_BMI2, bmi2_methods, sizeof (bmi2_methods) },
	{ "Fma", MONO_CPU_X86_FMA, unsupported, sizeof (unsupported) },
	{ "Lzcnt", MONO_CPU_X86_LZCNT, lzcnt_methods, sizeof (lzcnt_methods), TRUE },
	{ "Pclmulqdq", MONO_CPU_X86_PCLMUL, pclmulqdq_methods, sizeof (pclmulqdq_methods) },
	{ "Popcnt", MONO_CPU_X86_POPCNT, popcnt_methods, sizeof (popcnt_methods), TRUE },
	{ "Sse", MONO_CPU_X86_SSE, sse_methods, sizeof (sse_methods) },
	{ "Sse2", MONO_CPU_X86_SSE2, sse2_methods, sizeof (sse2_methods) },
	{ "Sse3", MONO_CPU_X86_SSE3, sse3_methods, sizeof (sse3_methods) },
	{ "Sse41", MONO_CPU_X86_SSE41, sse41_methods, sizeof (sse41_methods) },
	{ "Sse42", MONO_CPU_X86_SSE42, sse42_methods, sizeof (sse42_methods) },
	{ "Ssse3", MONO_CPU_X86_SSSE3, ssse3_methods, sizeof (ssse3_methods) },
	{ "X86Base", MONO_CPU_INITED, x86base_methods, sizeof (x86base_methods), TRUE },
	{ "X86Serialize", 0, unsupported, sizeof (unsupported) },
};

static MonoInst*
emit_x86_intrinsics (
	MonoCompile *cfg, MonoMethodSignature *fsig, MonoInst **args,
	MonoClass *klass, const IntrinGroup *intrin_group,
	const SimdIntrinsic *info, int id, MonoTypeEnum arg0_type,
	gboolean is_64bit)
{
	MonoCPUFeatures feature = intrin_group->feature;
	const SimdIntrinsic *intrinsics = intrin_group->intrinsics;

	if (feature == MONO_CPU_X86_SSE) {
		switch (id) {
		case SN_Shuffle:
			return emit_simd_ins_for_sig (cfg, klass, OP_SSE_SHUFPS, 0, arg0_type, fsig, args);
		case SN_ConvertScalarToVector128Single: {
			int op = 0;
			switch (fsig->params [1]->type) {
			case MONO_TYPE_I4: op = OP_SSE_CVTSI2SS; break;
			case MONO_TYPE_I8: op = OP_SSE_CVTSI2SS64; break;
			default: g_assert_not_reached (); break;
			}
			return emit_simd_ins_for_sig (cfg, klass, op, 0, 0, fsig, args);
		}
		case SN_ReciprocalScalar:
		case SN_ReciprocalSqrtScalar:
		case SN_SqrtScalar: {
			int op = 0;
			switch (id) {
			case SN_ReciprocalScalar: op = OP_SSE_RCPSS; break;
			case SN_ReciprocalSqrtScalar: op = OP_SSE_RSQRTSS; break;
			case SN_SqrtScalar: op = OP_SSE_SQRTSS; break;
			};
			if (fsig->param_count == 1)
				return emit_simd_ins (cfg, klass, op, args [0]->dreg, args[0]->dreg);
			else if (fsig->param_count == 2)
				return emit_simd_ins (cfg, klass, op, args [0]->dreg, args[1]->dreg);
			else
				g_assert_not_reached ();
			break;
		}
		case SN_LoadScalarVector128:
			return NULL;
		default:
			return NULL;
		}
	}

	if (feature == MONO_CPU_X86_SSE2) {
		switch (id) {
		case SN_Subtract:
			return emit_simd_ins_for_sig (cfg, klass, OP_XBINOP, arg0_type == MONO_TYPE_R8 ? OP_FSUB : OP_ISUB, arg0_type, fsig, args);
		case SN_Add:
			return emit_simd_ins_for_sig (cfg, klass, OP_XBINOP, arg0_type == MONO_TYPE_R8 ? OP_FADD : OP_IADD, arg0_type, fsig, args);
		case SN_Average:
			if (arg0_type == MONO_TYPE_U1)
				return emit_simd_ins_for_sig (cfg, klass, OP_PAVGB_UN, -1, arg0_type, fsig, args);
			else if (arg0_type == MONO_TYPE_U2)
				return emit_simd_ins_for_sig (cfg, klass, OP_PAVGW_UN, -1, arg0_type, fsig, args);
			else
				return NULL;
		case SN_CompareNotEqual:
			return emit_simd_ins_for_sig (cfg, klass, arg0_type == MONO_TYPE_R8 ? OP_XCOMPARE_FP : OP_XCOMPARE, CMP_NE, arg0_type, fsig, args);
		case SN_CompareEqual:
			return emit_simd_ins_for_sig (cfg, klass, arg0_type == MONO_TYPE_R8 ? OP_XCOMPARE_FP : OP_XCOMPARE, CMP_EQ, arg0_type, fsig, args);
		case SN_CompareGreaterThan:
			return emit_simd_ins_for_sig (cfg, klass, arg0_type == MONO_TYPE_R8 ? OP_XCOMPARE_FP : OP_XCOMPARE, CMP_GT, arg0_type, fsig, args);
		case SN_CompareLessThan:
			return emit_simd_ins_for_sig (cfg, klass, arg0_type == MONO_TYPE_R8 ? OP_XCOMPARE_FP : OP_XCOMPARE, CMP_LT, arg0_type, fsig, args);
		case SN_ConvertToInt32:
			if (arg0_type == MONO_TYPE_R8)
				return emit_simd_ins_for_sig (cfg, klass, OP_XOP_I4_X, INTRINS_SSE_CVTSD2SI, arg0_type, fsig, args);
			else if (arg0_type == MONO_TYPE_I4)
				return emit_simd_ins_for_sig (cfg, klass, OP_EXTRACT_I4, 0, arg0_type, fsig, args);
			else
				return NULL;
		case SN_ConvertToInt64:
			if (arg0_type == MONO_TYPE_R8)
				return emit_simd_ins_for_sig (cfg, klass, OP_XOP_I8_X, INTRINS_SSE_CVTSD2SI64, arg0_type, fsig, args);
			else if (arg0_type == MONO_TYPE_I8)
				return emit_simd_ins_for_sig (cfg, klass, OP_EXTRACT_I8, 0 /*element index*/, arg0_type, fsig, args);
			else
				g_assert_not_reached ();
			break;
		case SN_ConvertScalarToVector128Double: {
			int op = OP_SSE2_CVTSS2SD;
			switch (fsig->params [1]->type) {
			case MONO_TYPE_I4: op = OP_SSE2_CVTSI2SD; break;
			case MONO_TYPE_I8: op = OP_SSE2_CVTSI2SD64; break;
			}
			return emit_simd_ins_for_sig (cfg, klass, op, 0, 0, fsig, args);
		}
		case SN_ConvertScalarToVector128Int32:
		case SN_ConvertScalarToVector128Int64:
		case SN_ConvertScalarToVector128UInt32:
		case SN_ConvertScalarToVector128UInt64:
			return emit_simd_ins_for_sig (cfg, klass, OP_CREATE_SCALAR, -1, arg0_type, fsig, args);
		case SN_ConvertToUInt32:
			return emit_simd_ins_for_sig (cfg, klass, OP_EXTRACT_I4, 0 /*element index*/, arg0_type, fsig, args);
		case SN_ConvertToUInt64:
			return emit_simd_ins_for_sig (cfg, klass, OP_EXTRACT_I8, 0 /*element index*/, arg0_type, fsig, args);
		case SN_ConvertToVector128Double:
			if (arg0_type == MONO_TYPE_R4)
				return emit_simd_ins_for_sig (cfg, klass, OP_CVTPS2PD, 0, arg0_type, fsig, args);
			else if (arg0_type == MONO_TYPE_I4)
				return emit_simd_ins_for_sig (cfg, klass, OP_CVTDQ2PD, 0, arg0_type, fsig, args);
			else
				return NULL;
		case SN_ConvertToVector128Int32:
			if (arg0_type == MONO_TYPE_R4)
				return emit_simd_ins_for_sig (cfg, klass, OP_CVTPS2DQ, 0, arg0_type, fsig, args);
			else if (arg0_type == MONO_TYPE_R8)
				return emit_simd_ins_for_sig (cfg, klass, OP_CVTPD2DQ, 0, arg0_type, fsig, args);
			else
				return NULL;
		case SN_ConvertToVector128Int32WithTruncation:
			if (arg0_type == MONO_TYPE_R4)
				return emit_simd_ins_for_sig (cfg, klass, OP_CVTTPS2DQ, 0, arg0_type, fsig, args);
			else if (arg0_type == MONO_TYPE_R8)
				return emit_simd_ins_for_sig (cfg, klass, OP_CVTTPD2DQ, 0, arg0_type, fsig, args);
			else
				return NULL;
		case SN_ConvertToVector128Single:
			if (arg0_type == MONO_TYPE_I4)
				return emit_simd_ins_for_sig (cfg, klass, OP_CVTDQ2PS, 0, arg0_type, fsig, args);
			else if (arg0_type == MONO_TYPE_R8)
				return emit_simd_ins_for_sig (cfg, klass, OP_CVTPD2PS, 0, arg0_type, fsig, args);
			else
				return NULL;
		case SN_LoadAlignedVector128:
			return emit_simd_ins_for_sig (cfg, klass, OP_SSE_LOADU, 16 /*alignment*/, arg0_type, fsig, args);
		case SN_LoadVector128:
			return emit_simd_ins_for_sig (cfg, klass, OP_SSE_LOADU, 1 /*alignment*/, arg0_type, fsig, args);
		case SN_MoveScalar:
			return emit_simd_ins_for_sig (cfg, klass, fsig->param_count == 2 ? OP_SSE_MOVS2 : OP_SSE_MOVS, -1, arg0_type, fsig, args);
		case SN_Max:
			switch (arg0_type) {
			case MONO_TYPE_U1:
				return emit_simd_ins_for_sig (cfg, klass, OP_PMAXB_UN, 0, arg0_type, fsig, args);
			case MONO_TYPE_I2:
				return emit_simd_ins_for_sig (cfg, klass, OP_PMAXW, 0, arg0_type, fsig, args);
			case MONO_TYPE_R8: return emit_simd_ins_for_sig (cfg, klass, OP_XOP_X_X_X, INTRINS_SSE_MAXPD, arg0_type, fsig, args);
			default:
				g_assert_not_reached ();
				break;
			}
			break;
		case SN_Min:
			switch (arg0_type) {
			case MONO_TYPE_U1:
				return emit_simd_ins_for_sig (cfg, klass, OP_PMINB_UN, 0, arg0_type, fsig, args);
			case MONO_TYPE_I2:
				return emit_simd_ins_for_sig (cfg, klass, OP_PMINW, 0, arg0_type, fsig, args);
			case MONO_TYPE_R8: return emit_simd_ins_for_sig (cfg, klass, OP_XOP_X_X_X, INTRINS_SSE_MINPD, arg0_type, fsig, args);
			default:
				g_assert_not_reached ();
				break;
			}
			break;
		case SN_Multiply:
			if (arg0_type == MONO_TYPE_U4)
				return emit_simd_ins_for_sig (cfg, klass, OP_SSE2_PMULUDQ, 0, arg0_type, fsig, args);
			else if (arg0_type == MONO_TYPE_R8)
				return emit_simd_ins_for_sig (cfg, klass, OP_MULPD, 0, arg0_type, fsig, args);
			else
				g_assert_not_reached ();
		case SN_MultiplyHigh:
			if (arg0_type == MONO_TYPE_I2)
				return emit_simd_ins_for_sig (cfg, klass, OP_XOP_X_X_X, INTRINS_SSE_PMULHW, arg0_type, fsig, args);
			else if (arg0_type == MONO_TYPE_U2)
				return emit_simd_ins_for_sig (cfg, klass, OP_XOP_X_X_X, INTRINS_SSE_PMULHUW, arg0_type, fsig, args);
			else
				g_assert_not_reached ();
		case SN_PackSignedSaturate:
			if (arg0_type == MONO_TYPE_I2)
				return emit_simd_ins_for_sig (cfg, klass, OP_XOP_X_X_X, INTRINS_SSE_PACKSSWB, arg0_type, fsig, args);
			else if (arg0_type == MONO_TYPE_I4)
				return emit_simd_ins_for_sig (cfg, klass, OP_XOP_X_X_X, INTRINS_SSE_PACKSSDW, arg0_type, fsig, args);
			else
				g_assert_not_reached ();
		case SN_PackUnsignedSaturate:
			return emit_simd_ins_for_sig (cfg, klass, OP_SSE2_PACKUS, -1, arg0_type, fsig, args);
		case SN_Extract:
			g_assert (arg0_type == MONO_TYPE_U2);
			return emit_simd_ins_for_sig (cfg, klass, OP_XEXTRACT_I4, 0, arg0_type, fsig, args);
		case SN_Insert:
			g_assert (arg0_type == MONO_TYPE_I2 || arg0_type == MONO_TYPE_U2);
			return emit_simd_ins_for_sig (cfg, klass, OP_XINSERT_I2, 0, arg0_type, fsig, args);
		case SN_ShiftRightLogical: {
			gboolean is_imm = fsig->params [1]->type == MONO_TYPE_U1;
			IntrinsicId op = (IntrinsicId)0;
			switch (arg0_type) {
			case MONO_TYPE_I2:
			case MONO_TYPE_U2:
				op = is_imm ? INTRINS_SSE_PSRLI_W : INTRINS_SSE_PSRL_W;
				break;
#if TARGET_SIZEOF_VOID_P == 4
			case MONO_TYPE_I:
			case MONO_TYPE_U:
#endif
			case MONO_TYPE_I4:
			case MONO_TYPE_U4:
				op = is_imm ? INTRINS_SSE_PSRLI_D : INTRINS_SSE_PSRL_D;
				break;
#if TARGET_SIZEOF_VOID_P == 8
			case MONO_TYPE_I:
			case MONO_TYPE_U:
#endif
			case MONO_TYPE_I8:
			case MONO_TYPE_U8:
				op = is_imm ? INTRINS_SSE_PSRLI_Q : INTRINS_SSE_PSRL_Q;
				break;
			default: g_assert_not_reached (); break;
			}
			return emit_simd_ins_for_sig (cfg, klass, is_imm ? OP_XOP_X_X_I4 : OP_XOP_X_X_X, op, arg0_type, fsig, args);
		}
		case SN_ShiftRightArithmetic: {
			gboolean is_imm = fsig->params [1]->type == MONO_TYPE_U1;
			IntrinsicId op = (IntrinsicId)0;
			switch (arg0_type) {
			case MONO_TYPE_I2:
			case MONO_TYPE_U2:
				op = is_imm ? INTRINS_SSE_PSRAI_W : INTRINS_SSE_PSRA_W;
				break;
			case MONO_TYPE_I4:
			case MONO_TYPE_U4:
				op = is_imm ? INTRINS_SSE_PSRAI_D : INTRINS_SSE_PSRA_D;
				break;
			default: g_assert_not_reached (); break;
			}
			return emit_simd_ins_for_sig (cfg, klass, is_imm ? OP_XOP_X_X_I4 : OP_XOP_X_X_X, op, arg0_type, fsig, args);
		}
		case SN_ShiftLeftLogical: {
			gboolean is_imm = fsig->params [1]->type == MONO_TYPE_U1;
			IntrinsicId op = (IntrinsicId)0;
			switch (arg0_type) {
			case MONO_TYPE_I2:
			case MONO_TYPE_U2:
				op = is_imm ? INTRINS_SSE_PSLLI_W : INTRINS_SSE_PSLL_W;
				break;
#if TARGET_SIZEOF_VOID_P == 4
			case MONO_TYPE_I:
			case MONO_TYPE_U:
#endif
			case MONO_TYPE_I4:
			case MONO_TYPE_U4:
				op = is_imm ? INTRINS_SSE_PSLLI_D : INTRINS_SSE_PSLL_D;
				break;
#if TARGET_SIZEOF_VOID_P == 8
			case MONO_TYPE_I:
			case MONO_TYPE_U:
#endif
			case MONO_TYPE_I8:
			case MONO_TYPE_U8:
				op = is_imm ? INTRINS_SSE_PSLLI_Q : INTRINS_SSE_PSLL_Q;
				break;
			default: g_assert_not_reached (); break;
			}
			return emit_simd_ins_for_sig (cfg, klass, is_imm ? OP_XOP_X_X_I4 : OP_XOP_X_X_X, op, arg0_type, fsig, args);
		}
		case SN_ShiftLeftLogical128BitLane:
			return emit_simd_ins_for_sig (cfg, klass, OP_SSE2_PSLLDQ, 0, arg0_type, fsig, args);
		case SN_ShiftRightLogical128BitLane:
			return emit_simd_ins_for_sig (cfg, klass, OP_SSE2_PSRLDQ, 0, arg0_type, fsig, args);
		case SN_Shuffle: {
			if (fsig->param_count == 2) {
				g_assert (arg0_type == MONO_TYPE_I4 || arg0_type == MONO_TYPE_U4);
				return emit_simd_ins_for_sig (cfg, klass, OP_SSE2_PSHUFD, 0, arg0_type, fsig, args);
			} else if (fsig->param_count == 3) {
				g_assert (arg0_type == MONO_TYPE_R8);
				return emit_simd_ins_for_sig (cfg, klass, OP_SSE2_SHUFPD, 0, arg0_type, fsig, args);
			} else {
				g_assert_not_reached ();
				break;
			}
		}
		case SN_ShuffleHigh:
			g_assert (fsig->param_count == 2);
			return emit_simd_ins_for_sig (cfg, klass, OP_SSE2_PSHUFHW, 0, arg0_type, fsig, args);
		case SN_ShuffleLow:
			g_assert (fsig->param_count == 2);
			return emit_simd_ins_for_sig (cfg, klass, OP_SSE2_PSHUFLW, 0, arg0_type, fsig, args);
		case SN_SqrtScalar: {
			if (fsig->param_count == 1)
				return emit_simd_ins (cfg, klass, OP_SSE2_SQRTSD, args [0]->dreg, args[0]->dreg);
			else if (fsig->param_count == 2)
				return emit_simd_ins (cfg, klass, OP_SSE2_SQRTSD, args [0]->dreg, args[1]->dreg);
			else {
				g_assert_not_reached ();
				break;
			}
		}
		case SN_LoadScalarVector128: {
			int op = 0;
			switch (arg0_type) {
#if TARGET_SIZEOF_VOID_P == 4
			case MONO_TYPE_I:
			case MONO_TYPE_U:
#endif
			case MONO_TYPE_I4:
			case MONO_TYPE_U4: op = OP_SIMD_LOAD_SCALAR_I4; break;
#if TARGET_SIZEOF_VOID_P == 8
			case MONO_TYPE_I:
			case MONO_TYPE_U:
#endif
			case MONO_TYPE_I8:
			case MONO_TYPE_U8: op = OP_SIMD_LOAD_SCALAR_I8; break;
			case MONO_TYPE_R8: op = OP_SIMD_LOAD_SCALAR_R8; break;
			default: g_assert_not_reached(); break;
			}
			return emit_simd_ins_for_sig (cfg, klass, op, 0, 0, fsig, args);
		}
		default:
			return NULL;
		}
	}

	if (feature == MONO_CPU_X86_SSE3) {
		switch (id) {
		case SN_AddSubtract:
			if (arg0_type == MONO_TYPE_R4)
				return emit_simd_ins_for_sig (cfg, klass, OP_XOP_X_X_X, INTRINS_SSE_ADDSUBPS, arg0_type, fsig, args);
			else if (arg0_type == MONO_TYPE_R8)
				return emit_simd_ins_for_sig (cfg, klass, OP_XOP_X_X_X, INTRINS_SSE_ADDSUBPD, arg0_type, fsig, args);
			else
				g_assert_not_reached ();
			break;
		case SN_HorizontalAdd:
			if (arg0_type == MONO_TYPE_R4)
				return emit_simd_ins_for_sig (cfg, klass, OP_XOP_X_X_X, INTRINS_SSE_HADDPS, arg0_type, fsig, args);
			else if (arg0_type == MONO_TYPE_R8)
				return emit_simd_ins_for_sig (cfg, klass, OP_XOP_X_X_X, INTRINS_SSE_HADDPD, arg0_type, fsig, args);
			else
				g_assert_not_reached ();
			break;
		case SN_HorizontalSubtract:
			if (arg0_type == MONO_TYPE_R4)
				return emit_simd_ins_for_sig (cfg, klass, OP_XOP_X_X_X, INTRINS_SSE_HSUBPS, arg0_type, fsig, args);
			else if (arg0_type == MONO_TYPE_R8)
				return emit_simd_ins_for_sig (cfg, klass, OP_XOP_X_X_X, INTRINS_SSE_HSUBPD, arg0_type, fsig, args);
			else
				g_assert_not_reached ();
			break;
		default:
			g_assert_not_reached ();
			break;
		}
	}

	if (feature == MONO_CPU_X86_SSSE3) {
		switch (id) {
		case SN_AlignRight:
			return emit_simd_ins_for_sig (cfg, klass, OP_SSSE3_ALIGNR, 0, arg0_type, fsig, args);
		case SN_HorizontalAdd:
			if (arg0_type == MONO_TYPE_I2)
				return emit_simd_ins_for_sig (cfg, klass, OP_XOP_X_X_X, INTRINS_SSE_PHADDW, arg0_type, fsig, args);
			return emit_simd_ins_for_sig (cfg, klass, OP_XOP_X_X_X, INTRINS_SSE_PHADDD, arg0_type, fsig, args);
		case SN_HorizontalSubtract:
			if (arg0_type == MONO_TYPE_I2)
				return emit_simd_ins_for_sig (cfg, klass, OP_XOP_X_X_X, INTRINS_SSE_PHSUBW, arg0_type, fsig, args);
			return emit_simd_ins_for_sig (cfg, klass, OP_XOP_X_X_X, INTRINS_SSE_PHSUBD, arg0_type, fsig, args);
		case SN_Sign:
			if (arg0_type == MONO_TYPE_I1)
				return emit_simd_ins_for_sig (cfg, klass, OP_XOP_X_X_X, INTRINS_SSE_PSIGNB, arg0_type, fsig, args);
			if (arg0_type == MONO_TYPE_I2)
				return emit_simd_ins_for_sig (cfg, klass, OP_XOP_X_X_X, INTRINS_SSE_PSIGNW, arg0_type, fsig, args);
			return emit_simd_ins_for_sig (cfg, klass, OP_XOP_X_X_X, INTRINS_SSE_PSIGND, arg0_type, fsig, args);
		default:
			g_assert_not_reached ();
			break;
		}
	}

	if (feature == MONO_CPU_X86_SSE41) {
		switch (id) {
		case SN_DotProduct: {
			int op = 0;
			switch (arg0_type) {
			case MONO_TYPE_R4: op = OP_SSE41_DPPS; break;
			case MONO_TYPE_R8: op = OP_SSE41_DPPD; break;
			default: g_assert_not_reached (); break;
			}
			return emit_simd_ins_for_sig (cfg, klass, op, 0, arg0_type, fsig, args);
		}
		case SN_MultipleSumAbsoluteDifferences:
			return emit_simd_ins_for_sig (cfg, klass, OP_SSE41_MPSADBW, 0, arg0_type, fsig, args);
		case SN_Blend:
			return emit_simd_ins_for_sig (cfg, klass, OP_SSE41_BLEND, 0, arg0_type, fsig, args);
		case SN_BlendVariable:
			return emit_simd_ins_for_sig (cfg, klass, OP_SSE41_BLENDV, -1, arg0_type, fsig, args);
		case SN_Extract: {
			int op = 0;
			switch (arg0_type) {
			case MONO_TYPE_U1: op = OP_XEXTRACT_I1; break;
#if TARGET_SIZEOF_VOID_P == 4
			case MONO_TYPE_I:
			case MONO_TYPE_U:
#endif
			case MONO_TYPE_U4:
			case MONO_TYPE_I4: op = OP_XEXTRACT_I4; break;
#if TARGET_SIZEOF_VOID_P == 8
			case MONO_TYPE_I:
			case MONO_TYPE_U:
#endif
			case MONO_TYPE_U8:
			case MONO_TYPE_I8: op = OP_XEXTRACT_I8; break;
			case MONO_TYPE_R4: op = OP_XEXTRACT_R4; break;
			default: g_assert_not_reached(); break;
			}
			return emit_simd_ins_for_sig (cfg, klass, op, 0, arg0_type, fsig, args);
		}
		case SN_Insert: {
			int op = arg0_type == MONO_TYPE_R4 ? OP_SSE41_INSERTPS : type_to_xinsert_op (arg0_type);
			return emit_simd_ins_for_sig (cfg, klass, op, -1, arg0_type, fsig, args);
		}
		case SN_CeilingScalar:
		case SN_FloorScalar:
		case SN_RoundCurrentDirectionScalar:
		case SN_RoundToNearestIntegerScalar:
		case SN_RoundToNegativeInfinityScalar:
		case SN_RoundToPositiveInfinityScalar:
		case SN_RoundToZeroScalar:
			if (fsig->param_count == 2) {
				return emit_simd_ins_for_sig (cfg, klass, OP_SSE41_ROUNDS, info->default_instc0, arg0_type, fsig, args);
			} else {
				MonoInst* ins = emit_simd_ins (cfg, klass, OP_SSE41_ROUNDS, args [0]->dreg, args [0]->dreg);
				ins->inst_c0 = info->default_instc0;
				ins->inst_c1 = arg0_type;
				return ins;
			}
			break;
		default:
			g_assert_not_reached ();
			break;
		}
	}

	if (feature == MONO_CPU_X86_SSE42) {
		switch (id) {
		case SN_Crc32: {
			MonoTypeEnum arg1_type = get_underlying_type (fsig->params [1]);
			return emit_simd_ins_for_sig (cfg, klass,
				arg1_type == MONO_TYPE_U8 ? OP_SSE42_CRC64 : OP_SSE42_CRC32,
				arg1_type, arg0_type, fsig, args);
		}
		default:
			g_assert_not_reached ();
			break;
		}
	}

	if (feature == MONO_CPU_X86_PCLMUL) {
		switch (id) {
		case SN_CarrylessMultiply: {
			return emit_simd_ins_for_sig (cfg, klass, OP_PCLMULQDQ, 0, arg0_type, fsig, args);
		}
		default:
			g_assert_not_reached ();
			break;
		}
	}

	if (feature == MONO_CPU_X86_AES) {
		switch (id) {
		case SN_KeygenAssist: {
			return emit_simd_ins_for_sig (cfg, klass, OP_AES_KEYGENASSIST, 0, arg0_type, fsig, args);
		}
		default:
			g_assert_not_reached ();
			break;
		}
	}

	MonoInst *ins = NULL;
	if (feature == MONO_CPU_X86_POPCNT) {
		switch (id) {
		case SN_PopCount:
			MONO_INST_NEW (cfg, ins, is_64bit ? OP_POPCNT64 : OP_POPCNT32);
			ins->dreg = is_64bit ? alloc_lreg (cfg) : alloc_ireg (cfg);
			ins->sreg1 = args [0]->dreg;
			ins->type = is_64bit ? STACK_I8 : STACK_I4;
			MONO_ADD_INS (cfg->cbb, ins);
			return ins;
		default:
			return NULL;
		}
	}
	if (feature == MONO_CPU_X86_LZCNT) {
		switch (id) {
		case SN_LeadingZeroCount:
			return emit_simd_ins_for_sig (cfg, klass, is_64bit ? OP_LZCNT64 : OP_LZCNT32, 0, arg0_type, fsig, args);
		default:
			return NULL;
		}
	}
	if (feature == MONO_CPU_X86_BMI1) {
		switch (id) {
		case SN_AndNot: {
			// (a ^ -1) & b
			// LLVM replaces it with `andn`
			int tmp_reg = is_64bit ? alloc_lreg (cfg) : alloc_ireg (cfg);
			int result_reg = is_64bit ? alloc_lreg (cfg) : alloc_ireg (cfg);
			EMIT_NEW_BIALU_IMM (cfg, ins, is_64bit ? OP_LXOR_IMM : OP_IXOR_IMM, tmp_reg, args [0]->dreg, -1);
			EMIT_NEW_BIALU (cfg, ins, is_64bit ? OP_LAND : OP_IAND, result_reg, tmp_reg, args [1]->dreg);
			return ins;
		}
		case SN_BitFieldExtract: {
			int ctlreg = args [1]->dreg;
			if (fsig->param_count == 2) {
			} else if (fsig->param_count == 3) {
				/* This intrinsic is also implemented in managed code.
				 * TODO: remove this if cross-AOT-assembly inlining works
				 */
				int startreg = args [1]->dreg;
				int lenreg = args [2]->dreg;
				int dreg1 = alloc_ireg (cfg);
				EMIT_NEW_BIALU_IMM (cfg, ins, OP_SHL_IMM, dreg1, lenreg, 8);
				int dreg2 = alloc_ireg (cfg);
				EMIT_NEW_BIALU (cfg, ins, OP_IOR, dreg2, startreg, dreg1);
				ctlreg = dreg2;
			} else {
				g_assert_not_reached ();
			}
			return emit_simd_ins (cfg, klass, is_64bit ? OP_BMI1_BEXTR64 : OP_BMI1_BEXTR32, args [0]->dreg, ctlreg);
		}
		case SN_GetMaskUpToLowestSetBit: {
			// x ^ (x - 1)
			// LLVM replaces it with `blsmsk`
			int tmp_reg = is_64bit ? alloc_lreg (cfg) : alloc_ireg (cfg);
			int result_reg = is_64bit ? alloc_lreg (cfg) : alloc_ireg (cfg);
			EMIT_NEW_BIALU_IMM (cfg, ins, is_64bit ? OP_LSUB_IMM : OP_ISUB_IMM, tmp_reg, args [0]->dreg, 1);
			EMIT_NEW_BIALU (cfg, ins, is_64bit ? OP_LXOR : OP_IXOR, result_reg, args [0]->dreg, tmp_reg);
			return ins;
		}
		case SN_ResetLowestSetBit: {
			// x & (x - 1)
			// LLVM replaces it with `blsr`
			int tmp_reg = is_64bit ? alloc_lreg (cfg) : alloc_ireg (cfg);
			int result_reg = is_64bit ? alloc_lreg (cfg) : alloc_ireg (cfg);
			EMIT_NEW_BIALU_IMM (cfg, ins, is_64bit ? OP_LSUB_IMM : OP_ISUB_IMM, tmp_reg, args [0]->dreg, 1);
			EMIT_NEW_BIALU (cfg, ins, is_64bit ? OP_LAND : OP_IAND, result_reg, args [0]->dreg, tmp_reg);
			return ins;
		}
		case SN_ExtractLowestSetBit: {
			// x & (0 - x)
			// LLVM replaces it with `blsi`
			int tmp_reg = is_64bit ? alloc_lreg (cfg) : alloc_ireg (cfg);
			int result_reg = is_64bit ? alloc_lreg (cfg) : alloc_ireg (cfg);
			int zero_reg = is_64bit ? alloc_lreg (cfg) : alloc_ireg (cfg);
			MONO_EMIT_NEW_ICONST (cfg, zero_reg, 0);
			EMIT_NEW_BIALU (cfg, ins, is_64bit ? OP_LSUB : OP_ISUB, tmp_reg, zero_reg, args [0]->dreg);
			EMIT_NEW_BIALU (cfg, ins, is_64bit ? OP_LAND : OP_IAND, result_reg, args [0]->dreg, tmp_reg);
			return ins;
		}
		case SN_TrailingZeroCount:
			MONO_INST_NEW (cfg, ins, is_64bit ? OP_CTTZ64 : OP_CTTZ32);
			ins->dreg = is_64bit ? alloc_lreg (cfg) : alloc_ireg (cfg);
			ins->sreg1 = args [0]->dreg;
			ins->type = is_64bit ? STACK_I8 : STACK_I4;
			MONO_ADD_INS (cfg->cbb, ins);
			return ins;
		default:
			g_assert_not_reached ();
		}
	}
	if (feature == MONO_CPU_X86_BMI2) {
		switch (id) {
		case SN_MultiplyNoFlags: {
			int op = 0;
			if (fsig->param_count == 2) {
				op = is_64bit ? OP_MULX_H64 : OP_MULX_H32;
			} else if (fsig->param_count == 3) {
				op = is_64bit ? OP_MULX_HL64 : OP_MULX_HL32;
			} else {
				g_assert_not_reached ();
			}
			return emit_simd_ins_for_sig (cfg, klass, op, 0, 0, fsig, args);
		}
		case SN_ZeroHighBits:
			MONO_INST_NEW (cfg, ins, is_64bit ? OP_BZHI64 : OP_BZHI32);
			ins->dreg = is_64bit ? alloc_lreg (cfg) : alloc_ireg (cfg);
			ins->sreg1 = args [0]->dreg;
			ins->sreg2 = args [1]->dreg;
			ins->type = is_64bit ? STACK_I8 : STACK_I4;
			MONO_ADD_INS (cfg->cbb, ins);
			return ins;
		case SN_ParallelBitExtract:
			MONO_INST_NEW (cfg, ins, is_64bit ? OP_PEXT64 : OP_PEXT32);
			ins->dreg = is_64bit ? alloc_lreg (cfg) : alloc_ireg (cfg);
			ins->sreg1 = args [0]->dreg;
			ins->sreg2 = args [1]->dreg;
			ins->type = is_64bit ? STACK_I8 : STACK_I4;
			MONO_ADD_INS (cfg->cbb, ins);
			return ins;
		case SN_ParallelBitDeposit:
			MONO_INST_NEW (cfg, ins, is_64bit ? OP_PDEP64 : OP_PDEP32);
			ins->dreg = is_64bit ? alloc_lreg (cfg) : alloc_ireg (cfg);
			ins->sreg1 = args [0]->dreg;
			ins->sreg2 = args [1]->dreg;
			ins->type = is_64bit ? STACK_I8 : STACK_I4;
			MONO_ADD_INS (cfg->cbb, ins);
			return ins;
		default:
			g_assert_not_reached ();
		}
	}

	if (intrinsics == x86base_methods) {
		switch (id) {
		case SN_BitScanForward:
			MONO_INST_NEW (cfg, ins, is_64bit ? OP_X86_BSF64 : OP_X86_BSF32);
			ins->dreg = is_64bit ? alloc_lreg (cfg) : alloc_ireg (cfg);
			ins->sreg1 = args [0]->dreg;
			ins->type = is_64bit ? STACK_I8 : STACK_I4;
			MONO_ADD_INS (cfg->cbb, ins);
			return ins;
		case SN_BitScanReverse:
			MONO_INST_NEW (cfg, ins, is_64bit ? OP_X86_BSR64 : OP_X86_BSR32);
			ins->dreg = is_64bit ? alloc_lreg (cfg) : alloc_ireg (cfg);
			ins->sreg1 = args [0]->dreg;
			ins->type = is_64bit ? STACK_I8 : STACK_I4;
			MONO_ADD_INS (cfg->cbb, ins);
			return ins;
		case SN_DivRem: {
			g_assert (!(TARGET_SIZEOF_VOID_P == 4 && is_64bit)); // x86(no -64) cannot do divisions with 64-bit regs
			const MonoStackType divtype = is_64bit ? STACK_I8 : STACK_I4;
			const int storetype = is_64bit ? OP_STOREI8_MEMBASE_REG : OP_STOREI4_MEMBASE_REG;
			const int obj_size = MONO_ABI_SIZEOF (MonoObject);

			// We must decide by the second argument, the first is always unsigned here
			MonoTypeEnum arg1_type = fsig->param_count > 1 ? get_underlying_type (fsig->params [1]) : MONO_TYPE_VOID;
			MonoInst* div;
			MonoInst* div2;

			if (type_enum_is_unsigned (arg1_type)) {
				MONO_INST_NEW (cfg, div, is_64bit ? OP_X86_LDIVREMU : OP_X86_IDIVREMU);
			} else {
				MONO_INST_NEW (cfg, div, is_64bit ? OP_X86_LDIVREM : OP_X86_IDIVREM);
			}
			div->dreg = is_64bit ? alloc_lreg (cfg) : alloc_ireg (cfg);
			div->sreg1 = args [0]->dreg; // we can use this directly, reg alloc knows that the contents will be destroyed
			div->sreg2 = args [1]->dreg; // same here as ^
			div->sreg3 = args [2]->dreg;
			div->type = divtype;
			MONO_ADD_INS (cfg->cbb, div);

			// Protect the contents of edx/rdx by assigning it a vreg. The instruction must
			// immediately follow DIV/IDIV so that edx content is not modified.
			// In LLVM the remainder is already calculated, just need to capture it in a vreg.
			MONO_INST_NEW (cfg, div2, is_64bit ? OP_X86_LDIVREM2 : OP_X86_IDIVREM2);
			div2->dreg = is_64bit ? alloc_lreg (cfg) : alloc_ireg (cfg);
			div2->type = divtype;
			MONO_ADD_INS (cfg->cbb, div2);

			// TODO: Can the creation of tuple be elided? (e.g. if deconstruction is used)
			MonoInst* tuple = mono_compile_create_var (cfg, fsig->ret, OP_LOCAL);
			MonoInst* tuple_addr;
			EMIT_NEW_TEMPLOADA (cfg, tuple_addr, tuple->inst_c0);

			MonoClassField* field1 = mono_class_get_field_from_name_full (tuple->klass, "Item1", NULL);
			MONO_EMIT_NEW_STORE_MEMBASE (cfg, storetype, tuple_addr->dreg, field1->offset - obj_size, div->dreg);
			MonoClassField* field2 = mono_class_get_field_from_name_full (tuple->klass, "Item2", NULL);
			MONO_EMIT_NEW_STORE_MEMBASE (cfg, storetype, tuple_addr->dreg, field2->offset - obj_size, div2->dreg);
			EMIT_NEW_TEMPLOAD (cfg, ins, tuple->inst_c0);
			return ins;
			}
		default:
			g_assert_not_reached ();
		}
	}

	return NULL;
}
#endif // !TARGET_ARM64

#ifdef TARGET_WASM

static MonoInst*
emit_sum_vector (MonoCompile *cfg, MonoType *vector_type, MonoTypeEnum element_type, MonoInst *arg)
{
	MonoClass *vector_class = mono_class_from_mono_type_internal (vector_type);
	MonoInst* vsum = emit_simd_ins (cfg, vector_class, OP_WASM_SIMD_SUM, arg->dreg, -1);

	return extract_first_element (cfg, vector_class, element_type, vsum->dreg);
}

static guint16 bitoperations_methods [] = {
	SN_LeadingZeroCount,
	SN_TrailingZeroCount,
};

static SimdIntrinsic wasmbase_methods [] = {
	{SN_LeadingZeroCount},
	{SN_TrailingZeroCount},
	{SN_get_IsSupported},
};

static SimdIntrinsic packedsimd_methods [] = {
	{SN_Abs},
	{SN_Add},
	{SN_AddPairwiseWidening},
	{SN_AddSaturate},
	{SN_AllTrue},
	{SN_And, OP_XBINOP_FORCEINT, XBINOP_FORCEINT_AND},
	{SN_AndNot},
	{SN_AnyTrue},
	{SN_AverageRounded},
	{SN_Bitmask, OP_WASM_SIMD_BITMASK},
	{SN_BitwiseSelect, OP_WASM_BITSELECT},
	{SN_Ceiling, OP_XOP_OVR_X_X, INTRINS_SIMD_CEIL},
	{SN_CompareEqual, OP_XCOMPARE, CMP_EQ, OP_XCOMPARE, CMP_EQ, OP_XCOMPARE_FP, CMP_EQ},
	{SN_CompareGreaterThan, OP_XCOMPARE, CMP_GT, OP_XCOMPARE, CMP_GT_UN, OP_XCOMPARE_FP, CMP_GT},
	{SN_CompareGreaterThanOrEqual, OP_XCOMPARE, CMP_GE, OP_XCOMPARE, CMP_GE_UN, OP_XCOMPARE_FP, CMP_GE},
	{SN_CompareLessThan, OP_XCOMPARE, CMP_LT, OP_XCOMPARE, CMP_LT_UN, OP_XCOMPARE_FP, CMP_LT},
	{SN_CompareLessThanOrEqual, OP_XCOMPARE, CMP_LE, OP_XCOMPARE, CMP_LE_UN, OP_XCOMPARE_FP, CMP_LE},
	{SN_CompareNotEqual, OP_XCOMPARE, CMP_NE, OP_XCOMPARE, CMP_NE, OP_XCOMPARE_FP, CMP_NE},
	{SN_ConvertNarrowingSaturateSigned},
	{SN_ConvertNarrowingSaturateUnsigned},
	{SN_ConvertToDoubleLower, OP_CVTDQ2PD, 0, OP_WASM_SIMD_CONV_U4_TO_R8_LOW, 0, OP_CVTPS2PD},
	{SN_ConvertToInt32Saturate},
	{SN_ConvertToSingle, OP_CVT_SI_FP, 0, OP_CVT_UI_FP, 0, OP_WASM_SIMD_CONV_R8_TO_R4},
	{SN_ConvertToUInt32Saturate},
	{SN_Divide},
	{SN_Dot, OP_XOP_X_X_X, INTRINS_WASM_DOT},
	{SN_ExtractScalar},
	{SN_Floor, OP_XOP_OVR_X_X, INTRINS_SIMD_FLOOR},
	{SN_LoadScalarAndInsert, OP_WASM_SIMD_LOAD_SCALAR_INSERT},
	{SN_LoadScalarAndSplatVector128, OP_WASM_SIMD_LOAD_SCALAR_SPLAT},
	{SN_LoadScalarVector128},
	{SN_LoadVector128, OP_LOADX_MEMBASE},
	{SN_LoadWideningVector128, OP_WASM_SIMD_LOAD_WIDENING},
	{SN_Max, OP_XBINOP, OP_IMAX, OP_XBINOP, OP_IMAX_UN, OP_XBINOP, OP_FMAX},
	{SN_Min, OP_XBINOP, OP_IMIN, OP_XBINOP, OP_IMIN_UN, OP_XBINOP, OP_FMIN},
	{SN_Multiply},
	{SN_MultiplyRoundedSaturateQ15, OP_XOP_X_X_X, INTRINS_WASM_Q15MULR_SAT_SIGNED},
	{SN_MultiplyWideningLower, OP_WASM_EXTMUL_LOWER, 0, OP_WASM_EXTMUL_LOWER_U},
	{SN_MultiplyWideningUpper, OP_WASM_EXTMUL_UPPER, 0, OP_WASM_EXTMUL_UPPER_U},
	{SN_Negate},
	{SN_Not, OP_WASM_ONESCOMPLEMENT},
	{SN_Or, OP_XBINOP_FORCEINT, XBINOP_FORCEINT_OR},
	{SN_PopCount, OP_XOP_OVR_X_X, INTRINS_SIMD_POPCNT},
	{SN_PseudoMax, OP_XOP_OVR_X_X_X, INTRINS_WASM_PMAX},
	{SN_PseudoMin, OP_XOP_OVR_X_X_X, INTRINS_WASM_PMIN},
	{SN_ReplaceScalar},
	{SN_RoundToNearest, OP_XOP_OVR_X_X, INTRINS_SIMD_NEAREST},
	{SN_ShiftLeft, OP_SIMD_SHL},
	{SN_ShiftRightArithmetic, OP_SIMD_SSHR},
	{SN_ShiftRightLogical, OP_SIMD_USHR},
	{SN_Shuffle},
	{SN_SignExtendWideningLower, OP_WASM_SIMD_SEXT_LOWER},
	{SN_SignExtendWideningUpper, OP_WASM_SIMD_SEXT_UPPER},
	{SN_Splat},
	{SN_Sqrt},
	{SN_Store, OP_SIMD_STORE, 1},
	{SN_StoreSelectedScalar, OP_WASM_SIMD_STORE_LANE},
	{SN_Subtract},
	{SN_SubtractSaturate},
	{SN_Swizzle, OP_WASM_SIMD_SWIZZLE},
	{SN_Truncate, OP_XOP_OVR_X_X, INTRINS_SIMD_TRUNC},
	{SN_Xor, OP_XBINOP_FORCEINT, XBINOP_FORCEINT_XOR},
	{SN_ZeroExtendWideningLower, OP_WASM_SIMD_ZEXT_LOWER},
	{SN_ZeroExtendWideningUpper, OP_WASM_SIMD_ZEXT_UPPER},
	{SN_get_IsSupported},
};

static const IntrinGroup supported_wasm_intrinsics [] = {
	{ "PackedSimd", MONO_CPU_WASM_SIMD, packedsimd_methods, sizeof (packedsimd_methods) },
	{ "WasmBase", MONO_CPU_WASM_BASE, wasmbase_methods, sizeof (wasmbase_methods) },
};

static const IntrinGroup supported_wasm_common_intrinsics [] = {
	{ "WasmBase", MONO_CPU_WASM_BASE, wasmbase_methods, sizeof (wasmbase_methods) },
};

static MonoInst*
emit_wasm_zero_count (MonoCompile *cfg, MonoMethodSignature *fsig, MonoInst **args,
	MonoClass *klass, int id, MonoTypeEnum arg0_type)
{
	gboolean arg0_i32 = (arg0_type == MONO_TYPE_I4) || (arg0_type == MONO_TYPE_U4);
#if TARGET_SIZEOF_VOID_P == 4
	arg0_i32 = arg0_i32 || (arg0_type == MONO_TYPE_I) || (arg0_type == MONO_TYPE_U);
#endif
	int opcode = id == SN_LeadingZeroCount ? (arg0_i32 ? OP_LZCNT32 : OP_LZCNT64) : (arg0_i32 ? OP_CTTZ32 : OP_CTTZ64);

	return emit_simd_ins_for_sig (cfg, klass, opcode, 0, arg0_type, fsig, args);
}

static MonoInst*
emit_wasm_bitoperations_intrinsics (MonoCompile *cfg, MonoMethod *cmethod, MonoMethodSignature *fsig, MonoInst **args)
{
	int id = lookup_intrins (bitoperations_methods, sizeof (bitoperations_methods), cmethod->name);
	if (id == -1) {
		return NULL;
	}

	MonoTypeEnum arg0_type = fsig->param_count > 0 ? get_underlying_type (fsig->params [0]) : MONO_TYPE_VOID;

	switch (id) {
		case SN_LeadingZeroCount:
		case SN_TrailingZeroCount: {
			if (!MONO_TYPE_IS_INT_32_64 (fsig->params [0]))
				return NULL;
			return emit_wasm_zero_count(cfg, fsig, args, cmethod->klass, id, arg0_type);
		}
	}

	return NULL;
}

static MonoInst*
emit_wasm_supported_intrinsics (
	MonoCompile *cfg, MonoMethodSignature *fsig, MonoInst **args,
	MonoClass *klass, const IntrinGroup *intrin_group,
	const SimdIntrinsic *info, int id, MonoTypeEnum arg0_type,
	gboolean is_64bit)
{
	MonoCPUFeatures feature = intrin_group->feature;

	if (feature == MONO_CPU_WASM_BASE) {
		switch (id) {
			case SN_LeadingZeroCount:
			case SN_TrailingZeroCount: {
				if (!MONO_TYPE_IS_INT_32_64 (fsig->params [0]))
					return NULL;
				return emit_wasm_zero_count(cfg, fsig, args, klass, id, arg0_type);
			}
		}
	}

	if (feature == MONO_CPU_WASM_SIMD) {
		if ((id != SN_Splat && id != SN_Store && id != SN_LoadScalarVector128 && !is_element_type_primitive (fsig->params [0])) ||
		    (id == SN_Splat && !MONO_TYPE_IS_VECTOR_PRIMITIVE(fsig->params [0])) ||
		    (id == SN_Store && !is_element_type_primitive (fsig->params [1])))
			return NULL;

		uint16_t op = info->default_op;
		uint16_t c0 = info->default_instc0;

		switch (id) {
			case SN_Abs: {
				if (type_enum_is_float(arg0_type)) {
					op = OP_XOP_X_X;
					c0 = arg0_type == MONO_TYPE_R8 ? INTRINS_WASM_FABS_V2 : INTRINS_WASM_FABS_V4;
				} else {
					op = OP_VECTOR_IABS;
				}
				// continue with default emit
				break;
			}
			case SN_Add:
			case SN_Divide:
			case SN_Subtract:
			case SN_Multiply:
				return emit_simd_ins_for_binary_op (cfg, klass, fsig, args, arg0_type, id);
			case SN_Negate:
				return emit_simd_ins_for_unary_op (cfg, klass, fsig, args, arg0_type, id);
			case SN_AndNot: {
				/* Swap lhs and rhs because Vector128 needs lhs & !rhs
				whereas SSE2 does !lhs & rhs */
				MonoInst *tmp = args[0];
				args[0] = args[1];
				args[1] = tmp;
				op = OP_VECTOR_ANDN;
				// continue with default emit
				break;
			}
			case SN_AnyTrue: {
				op = OP_XOP_X_X;

				switch (arg0_type) {
				case MONO_TYPE_U1:
				case MONO_TYPE_I1:
						c0 = INTRINS_WASM_ANYTRUE_V16;
						break;
				case MONO_TYPE_U2:
				case MONO_TYPE_I2:
						c0 = INTRINS_WASM_ANYTRUE_V8;
						break;
				case MONO_TYPE_U4:
				case MONO_TYPE_I4:
						c0 = INTRINS_WASM_ANYTRUE_V4;
						break;
				case MONO_TYPE_U8:
				case MONO_TYPE_I8:
						c0 = INTRINS_WASM_ANYTRUE_V2;
						break;
				}

				// continue with default emit
				if (c0 != 0)
						break;

				return NULL;
			}
			case SN_AllTrue: {
				op = OP_XOP_X_X;

				switch (arg0_type) {
				case MONO_TYPE_U1:
				case MONO_TYPE_I1:
						c0 = INTRINS_WASM_ALLTRUE_V16;
						break;
				case MONO_TYPE_U2:
				case MONO_TYPE_I2:
						c0 = INTRINS_WASM_ALLTRUE_V8;
						break;
				case MONO_TYPE_U4:
				case MONO_TYPE_I4:
						c0 = INTRINS_WASM_ALLTRUE_V4;
						break;
				case MONO_TYPE_U8:
				case MONO_TYPE_I8:
						c0 = INTRINS_WASM_ALLTRUE_V2;
						break;
				}

				// continue with default emit
				if (c0 != 0)
						break;

				return NULL;
			}
			case SN_AddPairwiseWidening: {
				op = OP_XOP_X_X;

				switch (arg0_type) {
				case MONO_TYPE_I1:
						c0 = INTRINS_WASM_EXTADD_PAIRWISE_SIGNED_V16;
						break;
				case MONO_TYPE_I2:
						c0 = INTRINS_WASM_EXTADD_PAIRWISE_SIGNED_V8;
						break;
				case MONO_TYPE_U1:
						c0 = INTRINS_WASM_EXTADD_PAIRWISE_UNSIGNED_V16;
						break;
				case MONO_TYPE_U2:
						c0 = INTRINS_WASM_EXTADD_PAIRWISE_UNSIGNED_V8;
						break;
				}

				// continue with default emit
				if (c0 != 0)
						break;

				return NULL;
			}
			case SN_AddSaturate: {
				op = OP_XOP_X_X_X;

				switch (arg0_type) {
				case MONO_TYPE_I1:
						c0 = INTRINS_SSE_SADD_SATI8;
						break;
				case MONO_TYPE_I2:
						c0 = INTRINS_SSE_SADD_SATI16;
						break;
				case MONO_TYPE_U1:
						c0 = INTRINS_SSE_UADD_SATI8;
						break;
				case MONO_TYPE_U2:
						c0 = INTRINS_SSE_UADD_SATI16;
						break;
				}

				// continue with default emit
				if (c0 != 0)
						break;

				return NULL;
			}
			case SN_AverageRounded: {
				op = OP_XOP_X_X_X;

				switch (arg0_type) {
				case MONO_TYPE_U1:
						c0 = INTRINS_WASM_AVERAGE_ROUNDED_V16;
						break;
				case MONO_TYPE_U2:
						c0 = INTRINS_WASM_AVERAGE_ROUNDED_V8;
						break;
				}

				// continue with default emit
				if (c0 != 0)
						break;

				return NULL;
			}
			case SN_ConvertNarrowingSaturateSigned: {
				op = OP_XOP_X_X_X;

				switch (arg0_type) {
				case MONO_TYPE_I2:
						c0 = INTRINS_WASM_NARROW_SIGNED_V16;
						break;
				case MONO_TYPE_I4:
						c0 = INTRINS_WASM_NARROW_SIGNED_V8;
						break;
				}

				// continue with default emit
				if (c0 != 0)
						break;

				return NULL;
			}
			case SN_ConvertNarrowingSaturateUnsigned: {
				op = OP_XOP_X_X_X;

				switch (arg0_type) {
				case MONO_TYPE_I2:
						c0 = INTRINS_WASM_NARROW_UNSIGNED_V16;
						break;
				case MONO_TYPE_I4:
						c0 = INTRINS_WASM_NARROW_UNSIGNED_V8;
						break;
				}

				// continue with default emit
				if (c0 != 0)
						break;

				return NULL;
			}
			case SN_ConvertToInt32Saturate: {
				switch (arg0_type) {
					case MONO_TYPE_R4:
						op = OP_CVT_FP_SI;
						break;
					case MONO_TYPE_R8:
						op = OP_WASM_SIMD_CONV_R8_TO_I4_ZERO;
						c0 = INTRINS_WASM_CONV_R8_TO_I4;
						break;
					default:
						return NULL;
				}

				// continue with default emit
				break;
			}
			case SN_ConvertToUInt32Saturate: {
				switch (arg0_type) {
					case MONO_TYPE_R4:
						op = OP_CVT_FP_UI;
						break;
					case MONO_TYPE_R8:
						op = OP_WASM_SIMD_CONV_R8_TO_I4_ZERO;
						c0 = INTRINS_WASM_CONV_R8_TO_U4;
						break;
					default:
						return NULL;
				}

				// continue with default emit
				break;
			}
			case SN_ExtractScalar: {
				op = GINT_TO_UINT16 (type_to_xextract_op (arg0_type));
				break;
			}
			case SN_LoadScalarVector128: {
				switch (arg0_type) {
				case MONO_TYPE_I:
				case MONO_TYPE_U:
				case MONO_TYPE_I4:
				case MONO_TYPE_U4:
				case MONO_TYPE_R4: // use OP_SIMD_LOAD_SCALAR_I4 to make llvm emit the v128.load32_zero
					op = OP_SIMD_LOAD_SCALAR_I4;
					break;
				case MONO_TYPE_I8:
				case MONO_TYPE_U8:
				case MONO_TYPE_R8: // use OP_SIMD_LOAD_SCALAR_I8 to make llvm emit the v128.load64_zero
					op = OP_SIMD_LOAD_SCALAR_I8;
					break;
				default:
					g_assert_not_reached();
					return NULL;
				}

				// continue with default emit
				break;
			}
			case SN_ReplaceScalar: {
				int insert_op = type_to_xinsert_op (arg0_type);
				MonoInst *ins = emit_simd_ins (cfg, klass, insert_op, args [0]->dreg, args [2]->dreg);
				ins->sreg3 = args [1]->dreg;
				ins->inst_c1 = arg0_type;
				return ins;
			}
			case SN_Splat: {
				MonoType *etype = get_vector_t_elem_type (fsig->ret);
				g_assert (fsig->param_count == 1 && mono_metadata_type_equal (fsig->params [0], etype));
				return emit_simd_ins (cfg, klass, type_to_expand_op (etype->type), args [0]->dreg, -1);
			}
			case SN_Sqrt: {
				op = OP_XOP_X_X;
				c0 = arg0_type == MONO_TYPE_R4 ? INTRINS_SIMD_SQRT_R4 : INTRINS_SIMD_SQRT_R8;
				// continue with default emit
				break;
			}
			case SN_SubtractSaturate: {
				op = OP_XOP_X_X_X;

				switch (arg0_type) {
				case MONO_TYPE_I1:
						c0 = INTRINS_WASM_SUB_SAT_SIGNED_V16;
						break;
				case MONO_TYPE_I2:
						c0 = INTRINS_WASM_SUB_SAT_SIGNED_V8;
						break;
				case MONO_TYPE_U1:
						c0 = INTRINS_WASM_SUB_SAT_UNSIGNED_V16;
						break;
				case MONO_TYPE_U2:
						c0 = INTRINS_WASM_SUB_SAT_UNSIGNED_V8;
						break;
				}

				// continue with default emit
				if (c0 != 0)
						break;

				return NULL;
			}
		case SN_Shuffle: {
			/*
			 * FIXME: llvm.wasm_shuffle causes llvm to crash if the shuffle argument is not a constant,
			 * and we can't determine that here since the JIT has no vector constants.
			 */
			return NULL;
		}
		}

		// default emit path for cases with op set
		if (op != 0)
			return emit_simd_ins_for_sig (cfg, klass, op, c0, arg0_type, fsig, args);
	}

	g_assert_not_reached ();

	return NULL;
}

#endif // TARGET_WASM

#ifdef TARGET_ARM64
static
MonoInst*
arch_emit_simd_intrinsics (const char *class_ns, const char *class_name, MonoCompile *cfg, MonoMethod *cmethod, MonoMethodSignature *fsig, MonoInst **args)
{
	if (!strcmp (class_ns, "System.Runtime.Intrinsics.Arm")) {
		return emit_hardware_intrinsics(cfg, cmethod, fsig, args,
			supported_arm_intrinsics, sizeof (supported_arm_intrinsics),
			emit_arm64_intrinsics);
	}

	return NULL;
}
#elif defined(TARGET_AMD64)
// TODO: test and enable for x86 too
static
MonoInst*
arch_emit_simd_intrinsics (const char *class_ns, const char *class_name, MonoCompile *cfg, MonoMethod *cmethod, MonoMethodSignature *fsig, MonoInst **args)
{
	if (!strcmp (class_ns, "System.Runtime.Intrinsics.X86")) {
		return emit_hardware_intrinsics (cfg, cmethod, fsig, args,
			supported_x86_intrinsics, sizeof (supported_x86_intrinsics),
			emit_x86_intrinsics);
	}

	return NULL;
}
#elif defined(TARGET_WASM)
static
MonoInst*
arch_emit_simd_intrinsics (const char *class_ns, const char *class_name, MonoCompile *cfg, MonoMethod *cmethod, MonoMethodSignature *fsig, MonoInst **args)
{
	if (!strcmp (class_ns, "System.Runtime.Intrinsics.Wasm")) {
		return emit_hardware_intrinsics (cfg, cmethod, fsig, args,
			supported_wasm_intrinsics, sizeof (supported_wasm_intrinsics),
			emit_wasm_supported_intrinsics);
	}

	return NULL;
}
#else
static
MonoInst*
arch_emit_simd_intrinsics (const char *class_ns, const char *class_name, MonoCompile *cfg, MonoMethod *cmethod, MonoMethodSignature *fsig, MonoInst **args)
{
	return NULL;
}
#endif

#if defined(TARGET_WASM)
static
MonoInst*
arch_emit_common_intrinsics (const char *class_ns, const char *class_name, MonoCompile *cfg, MonoMethod *cmethod, MonoMethodSignature *fsig, MonoInst **args)
{
	if (!strcmp (class_ns, "System.Runtime.Intrinsics.Wasm")) {
		return emit_hardware_intrinsics (cfg, cmethod, fsig, args,
			supported_wasm_common_intrinsics, sizeof (supported_wasm_common_intrinsics),
			emit_wasm_supported_intrinsics);
	}

	if (!strcmp (class_ns, "System.Numerics") && !strcmp (class_name, "BitOperations")) {
		return emit_wasm_bitoperations_intrinsics (cfg, cmethod, fsig, args);
	}

	return NULL;
}
#else
static
MonoInst*
arch_emit_common_intrinsics (const char *class_ns, const char *class_name, MonoCompile *cfg, MonoMethod *cmethod, MonoMethodSignature *fsig, MonoInst **args)
{
	return NULL;
}
#endif

static MonoInst*
emit_simd_intrinsics (const char *class_ns, const char *class_name, MonoCompile *cfg, MonoMethod *cmethod, MonoMethodSignature *fsig, MonoInst **args)
{
	MonoInst *ins;

	if (cfg->opt & MONO_OPT_SIMD) {
		ins = arch_emit_simd_intrinsics (class_ns, class_name, cfg, cmethod, fsig, args);
		if (ins)
			return ins;
	}

	if (!strcmp (class_ns, "System.Runtime.Intrinsics")) {
		if (!strcmp (class_name, "Vector64") || !strcmp (class_name, "Vector128") || !strcmp (class_name, "Vector256") || !strcmp (class_name, "Vector512"))
			return emit_sri_vector (cfg, cmethod, fsig, args);
		if (!strcmp (class_name, "Vector64`1") || !strcmp (class_name, "Vector128`1") || !strcmp (class_name, "Vector256`1") || !strcmp (class_name, "Vector512`1"))
			return emit_sri_vector_t (cfg, cmethod, fsig, args);
	}

	if (!strcmp (class_ns, "System.Numerics")) {
		if (!strcmp (class_name, "Vector"))
			return emit_sri_vector (cfg, cmethod, fsig, args);
		if (!strcmp (class_name, "Vector`1"))
			return emit_sri_vector_t (cfg, cmethod, fsig, args);
		if (!strcmp (class_name, "Vector2") || !strcmp (class_name, "Vector3") || !strcmp (class_name, "Vector4") ||
			!strcmp (class_name, "Quaternion") || !strcmp (class_name, "Plane"))
			return emit_vector_2_3_4 (cfg, cmethod, fsig, args);
	}

	return NULL;
}

typedef MonoInst* (*EmitCallback)(const char *class_ns, const char *class_name, MonoCompile *cfg, MonoMethod *cmethod, MonoMethodSignature *fsig, MonoInst **args);

static MonoInst*
emit_intrinsics (MonoCompile *cfg, MonoMethod *cmethod, MonoMethodSignature *fsig, MonoInst **args, EmitCallback ecb)
{
	const char *class_name;
	const char *class_ns;
	MonoImage *image = m_class_get_image (cmethod->klass);

	if (image != mono_get_corlib ())
		return NULL;

	class_ns = m_class_get_name_space (cmethod->klass);
	class_name = m_class_get_name (cmethod->klass);

	// If cmethod->klass is nested, the namespace is on the enclosing class.
	if (m_class_get_nested_in (cmethod->klass))
		class_ns = m_class_get_name_space (m_class_get_nested_in (cmethod->klass));

	MonoInst *simd_inst = ecb (class_ns, class_name, cfg, cmethod, fsig, args);
	if (simd_inst)
		cfg->uses_simd_intrinsics = TRUE;
	return simd_inst;
}

MonoInst*
mono_emit_simd_intrinsics (MonoCompile *cfg, MonoMethod *cmethod, MonoMethodSignature *fsig, MonoInst **args)
{
	// TODO: We shouldn't be processing any methods which aren't marked [Intrinsic]
	return emit_intrinsics (cfg, cmethod, fsig, args, emit_simd_intrinsics);
}

MonoInst*
mono_emit_common_intrinsics (MonoCompile *cfg, MonoMethod *cmethod, MonoMethodSignature *fsig, MonoInst **args)
{
	return emit_intrinsics (cfg, cmethod, fsig, args, arch_emit_common_intrinsics);
}

/*
* Windows x64 value type ABI uses reg/stack references (ArgValuetypeAddrInIReg/ArgValuetypeAddrOnStack)
* for function arguments. When using SIMD intrinsics arguments optimized into OP_ARG needs to be decomposed
* into correspondig SIMD LOADX/STOREX instructions.
*/
#if defined(TARGET_WIN32) && defined(TARGET_AMD64)
static gboolean
decompose_vtype_opt_uses_simd_intrinsics (MonoCompile *cfg, MonoInst *ins)
{
	if (cfg->uses_simd_intrinsics)
		return TRUE;

	switch (ins->opcode) {
	case OP_XMOVE:
	case OP_XZERO:
	case OP_XPHI:
	case OP_LOADX_MEMBASE:
	case OP_LOADX_ALIGNED_MEMBASE:
	case OP_STOREX_MEMBASE:
	case OP_STOREX_ALIGNED_MEMBASE_REG:
		return TRUE;
	default:
		return FALSE;
	}
}

static void
decompose_vtype_opt_load_arg (MonoCompile *cfg, MonoBasicBlock *bb, MonoInst *ins, gint32 *sreg_int32)
{
	guint32 *sreg = (guint32*)sreg_int32;
	MonoInst *src_var = get_vreg_to_inst (cfg, *sreg);
	if (src_var && src_var->opcode == OP_ARG && src_var->klass && mini_class_is_simd (cfg, src_var->klass)) {
		MonoInst *varload_ins, *load_ins;
		NEW_VARLOADA (cfg, varload_ins, src_var, src_var->inst_vtype);
		mono_bblock_insert_before_ins (bb, ins, varload_ins);
		MONO_INST_NEW (cfg, load_ins, OP_LOADX_MEMBASE);
		load_ins->klass = src_var->klass;
		load_ins->type = STACK_VTYPE;
		load_ins->sreg1 = varload_ins->dreg;
		load_ins->dreg = alloc_xreg (cfg);
		mono_bblock_insert_after_ins (bb, varload_ins, load_ins);
		*sreg = load_ins->dreg;
	}
}

static void
decompose_vtype_opt_store_arg (MonoCompile *cfg, MonoBasicBlock *bb, MonoInst *ins, gint32 *dreg_int32)
{
	guint32 *dreg = (guint32*)dreg_int32;
	MonoInst *dest_var = get_vreg_to_inst (cfg, *dreg);
	if (dest_var && dest_var->opcode == OP_ARG && dest_var->klass && mini_class_is_simd (cfg, dest_var->klass)) {
		MonoInst *varload_ins, *store_ins;
		*dreg = alloc_xreg (cfg);
		NEW_VARLOADA (cfg, varload_ins, dest_var, dest_var->inst_vtype);
		mono_bblock_insert_after_ins (bb, ins, varload_ins);
		MONO_INST_NEW (cfg, store_ins, OP_STOREX_MEMBASE);
		store_ins->klass = dest_var->klass;
		store_ins->type = STACK_VTYPE;
		store_ins->sreg1 = *dreg;
		store_ins->dreg = varload_ins->dreg;
		mono_bblock_insert_after_ins (bb, varload_ins, store_ins);
	}
}

void
mono_simd_decompose_intrinsic (MonoCompile *cfg, MonoBasicBlock *bb, MonoInst *ins)
{
	if ((cfg->opt & MONO_OPT_SIMD) && decompose_vtype_opt_uses_simd_intrinsics(cfg, ins)) {
		const char *spec = INS_INFO (ins->opcode);
		if (spec [MONO_INST_SRC1] == 'x')
			decompose_vtype_opt_load_arg (cfg, bb, ins, &(ins->sreg1));
		if (spec [MONO_INST_SRC2] == 'x')
			decompose_vtype_opt_load_arg (cfg, bb, ins, &(ins->sreg2));
		if (spec [MONO_INST_SRC3] == 'x')
			decompose_vtype_opt_load_arg (cfg, bb, ins, &(ins->sreg3));
		if (spec [MONO_INST_DEST] == 'x')
			decompose_vtype_opt_store_arg (cfg, bb, ins, &(ins->dreg));
	}
}

#else

void
mono_simd_decompose_intrinsic (MonoCompile *cfg, MonoBasicBlock *bb, MonoInst *ins)
{
}

#endif /*defined(TARGET_WIN32) && defined(TARGET_AMD64)*/

gboolean
mono_simd_unsupported_aggressive_inline_intrinsic_type (MonoCompile *cfg, MonoMethod *cmethod)
{
	/*
	* If a method has been marked with aggressive inlining, check if we support
	* aggressive inlining of the intrinsics type, if not, ignore aggressive inlining
	* since it could end up inlining a large amount of code that most likely will end
	* up as dead code.
	*/
	if (!strcmp (m_class_get_name_space (cmethod->klass), "System.Runtime.Intrinsics")) {
		if (!strncmp(m_class_get_name (cmethod->klass), "Vector", 6)) {
			const char *vector_type = m_class_get_name (cmethod->klass) + 6;
			if (!strcmp(vector_type, "256`1") || !strcmp(vector_type, "512`1") || !strcmp(vector_type, "256") || !strcmp(vector_type, "512"))
				return TRUE;
			if (!(cfg->opt & MONO_OPT_SIMD) && (!strcmp (vector_type, "128`1") || !strcmp (vector_type, "128") || !strcmp (vector_type, "64`1") || !strcmp (vector_type, "64")))
				return TRUE;
		}
	}

	return FALSE;
}

#endif /* DISABLE_JIT */

#if defined(TARGET_AMD64)
void
ves_icall_System_Runtime_Intrinsics_X86_X86Base___cpuidex (int abcd[4], int function_id, int subfunction_id)
{
#ifndef MONO_CROSS_COMPILE
	mono_hwcap_x86_call_cpuidex (function_id, subfunction_id,
		&abcd [0], &abcd [1], &abcd [2], &abcd [3]);
#endif
}
#endif

MONO_EMPTY_SOURCE_FILE (simd_intrinsics_netcore);<|MERGE_RESOLUTION|>--- conflicted
+++ resolved
@@ -2186,11 +2186,7 @@
 	case SN_Floor: {
 		if (!type_enum_is_float (arg0_type))
 			return NULL;
-<<<<<<< HEAD
-#if defined(TARGET_ARM) || defined(TARGET_WASM)
-=======
 #if defined(TARGET_ARM64) || defined(TARGET_WASM)
->>>>>>> 55863073
 		int ceil_or_floor = id == SN_Ceiling ? INTRINS_SIMD_CEIL : INTRINS_SIMD_FLOOR;
 		return emit_simd_ins_for_sig (cfg, klass, OP_XOP_OVR_X_X, ceil_or_floor, arg0_type, fsig, args);
 #elif defined(TARGET_AMD64)
