/**
 * SIMD Intrinsics support for netcore.
 * Only LLVM is supported as a backend.
 */

#include <config.h>
#include <mono/utils/mono-compiler.h>
#include <mono/metadata/icall-decl.h>
#include "mini.h"
#include "mini-runtime.h"
#include "ir-emit.h"
#include "llvm-intrinsics-types.h"
#ifdef ENABLE_LLVM
#include "mini-llvm.h"
#include "mini-llvm-cpp.h"
#endif
#include "mono/utils/bsearch.h"
#include <mono/metadata/abi-details.h>
#include <mono/metadata/reflection-internals.h>
#include <mono/utils/mono-hwcap.h>

#if defined (MONO_ARCH_SIMD_INTRINSICS)

#if defined(DISABLE_JIT)

void
mono_simd_intrinsics_init (void)
{
}

#else

#define MSGSTRFIELD(line) MSGSTRFIELD1(line)
#define MSGSTRFIELD1(line) str##line
static const struct msgstr_t {
#define METHOD(name) char MSGSTRFIELD(__LINE__) [sizeof (#name)];
#define METHOD2(str,name) char MSGSTRFIELD(__LINE__) [sizeof (str)];
#include "simd-methods.h"
#undef METHOD
#undef METHOD2
} method_names = {
#define METHOD(name) #name,
#define METHOD2(str,name) str,
#include "simd-methods.h"
#undef METHOD
#undef METHOD2
};

enum {
#define METHOD(name) SN_ ## name = offsetof (struct msgstr_t, MSGSTRFIELD(__LINE__)),
#define METHOD2(str,name) SN_ ## name = offsetof (struct msgstr_t, MSGSTRFIELD(__LINE__)),
#include "simd-methods.h"
};
#define method_name(idx) ((const char*)&method_names + (idx))

static int register_size;

#define None 0

typedef struct {
	uint16_t id; // One of the SN_ constants
	uint16_t default_op; // ins->opcode
	uint16_t default_instc0; // ins->inst_c0
	uint16_t unsigned_op;
	uint16_t unsigned_instc0;
	uint16_t floating_op;
	uint16_t floating_instc0;
} SimdIntrinsic;

static const SimdIntrinsic unsupported [] = { {SN_get_IsSupported} };

void
mono_simd_intrinsics_init (void)
{
	register_size = 16;
#if 0
	if ((mini_get_cpu_features () & MONO_CPU_X86_AVX) != 0)
		register_size = 32;
#endif
	/* Tell the class init code the size of the System.Numerics.Register type */
	mono_simd_register_size = register_size;
}

MonoInst*
mono_emit_simd_field_load (MonoCompile *cfg, MonoClassField *field, MonoInst *addr)
{
	return NULL;
}

static int
simd_intrinsic_compare_by_name (const void *key, const void *value)
{
	return strcmp ((const char*)key, method_name (*(guint16*)value));
}

static int
simd_intrinsic_info_compare_by_name (const void *key, const void *value)
{
	SimdIntrinsic *info = (SimdIntrinsic*)value;
	return strcmp ((const char*)key, method_name (info->id));
}

static int
lookup_intrins (guint16 *intrinsics, int size, MonoMethod *cmethod)
{
	const guint16 *result = (const guint16 *)mono_binary_search (cmethod->name, intrinsics, size / sizeof (guint16), sizeof (guint16), &simd_intrinsic_compare_by_name);

	if (result == NULL)
		return -1;
	else
		return (int)*result;
}

static SimdIntrinsic*
lookup_intrins_info (SimdIntrinsic *intrinsics, int size, MonoMethod *cmethod)
{
#if 0
	for (int i = 0; i < (size / sizeof (SimdIntrinsic)) - 1; ++i) {
		const char *n1 = method_name (intrinsics [i].id);
		const char *n2 = method_name (intrinsics [i + 1].id);
		int len1 = strlen (n1);
		int len2 = strlen (n2);
		for (int j = 0; j < len1 && j < len2; ++j) {
			if (n1 [j] > n2 [j]) {
				printf ("%s %s\n", n1, n2);
				g_assert_not_reached ();
			} else if (n1 [j] < n2 [j]) {
				break;
			}
		}
	}
#endif
	return (SimdIntrinsic *)mono_binary_search (cmethod->name, intrinsics, size / sizeof (SimdIntrinsic), sizeof (SimdIntrinsic), &simd_intrinsic_info_compare_by_name);
}

/*
 * Return a simd vreg for the simd value represented by SRC.
 * SRC is the 'this' argument to methods.
 * Set INDIRECT to TRUE if the value was loaded from memory.
 */
static int
load_simd_vreg_class (MonoCompile *cfg, MonoClass *klass, MonoInst *src, gboolean *indirect)
{
	const char *spec = INS_INFO (src->opcode);

	if (indirect)
		*indirect = FALSE;
	if (src->opcode == OP_XMOVE) {
		return src->sreg1;
	} else if (src->opcode == OP_LDADDR) {
		int res = ((MonoInst*)src->inst_p0)->dreg;
		return res;
	} else if (spec [MONO_INST_DEST] == 'x') {
		return src->dreg;
	} else if (src->type == STACK_PTR || src->type == STACK_MP) {
		MonoInst *ins;
		if (indirect)
			*indirect = TRUE;

		MONO_INST_NEW (cfg, ins, OP_LOADX_MEMBASE);
		ins->klass = klass;
		ins->sreg1 = src->dreg;
		ins->type = STACK_VTYPE;
		ins->dreg = alloc_ireg (cfg);
		MONO_ADD_INS (cfg->cbb, ins);
		return ins->dreg;
	}
	g_warning ("load_simd_vreg:: could not infer source simd (%d) vreg for op", src->type);
	mono_print_ins (src);
	g_assert_not_reached ();
}

static int
load_simd_vreg (MonoCompile *cfg, MonoMethod *cmethod, MonoInst *src, gboolean *indirect)
{
	return load_simd_vreg_class (cfg, cmethod->klass, src, indirect);
}

/* Create and emit a SIMD instruction, dreg is auto-allocated */
static MonoInst*
emit_simd_ins (MonoCompile *cfg, MonoClass *klass, int opcode, int sreg1, int sreg2)
{
	const char *spec = INS_INFO (opcode);
	MonoInst *ins;

	MONO_INST_NEW (cfg, ins, opcode);
	if (spec [MONO_INST_DEST] == 'x') {
		ins->dreg = alloc_xreg (cfg);
		ins->type = STACK_VTYPE;
	} else if (spec [MONO_INST_DEST] == 'i') {
		ins->dreg = alloc_ireg (cfg);
		ins->type = STACK_I4;
	} else if (spec [MONO_INST_DEST] == 'l') {
		ins->dreg = alloc_lreg (cfg);
		ins->type = STACK_I8;
	} else if (spec [MONO_INST_DEST] == 'f') {
		ins->dreg = alloc_freg (cfg);
		ins->type = STACK_R8;
	} else if (spec [MONO_INST_DEST] == 'v') {
		ins->dreg = alloc_dreg (cfg, STACK_VTYPE);
		ins->type = STACK_VTYPE;
	}
	ins->sreg1 = sreg1;
	ins->sreg2 = sreg2;
	ins->klass = klass;
	MONO_ADD_INS (cfg->cbb, ins);
	return ins;
}

static MonoInst*
emit_simd_ins_for_sig (MonoCompile *cfg, MonoClass *klass, int opcode, int instc0, int instc1, MonoMethodSignature *fsig, MonoInst **args)
{
	g_assert (fsig->param_count <= 3);
	MonoInst* ins = emit_simd_ins (cfg, klass, opcode,
		fsig->param_count > 0 ? args [0]->dreg : -1,
		fsig->param_count > 1 ? args [1]->dreg : -1);
	if (instc0 != -1)
		ins->inst_c0 = instc0;
	if (instc1 != -1)
		ins->inst_c1 = instc1;
	if (fsig->param_count == 3)
		ins->sreg3 = args [2]->dreg;
	return ins;
}

static gboolean
is_hw_intrinsics_class (MonoClass *klass, const char *name, gboolean *is_64bit)
{
	const char *class_name = m_class_get_name (klass);
	if ((!strcmp (class_name, "X64") || !strcmp (class_name, "Arm64")) && m_class_get_nested_in (klass)) {
		*is_64bit = TRUE;
		return !strcmp (m_class_get_name (m_class_get_nested_in (klass)), name);
	} else {
		*is_64bit = FALSE;
		return !strcmp (class_name, name);
	}
}

static MonoTypeEnum
get_underlying_type (MonoType* type)
{
	MonoClass* klass = mono_class_from_mono_type_internal (type);
	if (type->type == MONO_TYPE_PTR) // e.g. int* => MONO_TYPE_I4
		return m_class_get_byval_arg (m_class_get_element_class (klass))->type;
	else if (type->type == MONO_TYPE_GENERICINST) // e.g. Vector128<int> => MONO_TYPE_I4
		return mono_class_get_context (klass)->class_inst->type_argv [0]->type;
	else
		return type->type;
}

static gboolean type_enum_is_unsigned (MonoTypeEnum type);
static gboolean type_enum_is_float (MonoTypeEnum type);

static MonoInst*
emit_xcompare (MonoCompile *cfg, MonoClass *klass, MonoTypeEnum etype, MonoInst *arg1, MonoInst *arg2)
{
	MonoInst *ins;
	int opcode = type_enum_is_float (etype) ? OP_XCOMPARE_FP : OP_XCOMPARE;

	ins = emit_simd_ins (cfg, klass, opcode, arg1->dreg, arg2->dreg);
	ins->inst_c0 = CMP_EQ;
	ins->inst_c1 = etype;
	return ins;
}

static MonoInst*
emit_xcompare_for_intrinsic (MonoCompile *cfg, MonoClass *klass, int intrinsic_id, MonoTypeEnum etype, MonoInst *arg1, MonoInst *arg2)
{
	MonoInst *ins = emit_xcompare (cfg, klass, etype, arg1, arg2);
	gboolean is_unsigned = type_enum_is_unsigned (etype);

	switch (intrinsic_id) {
	case SN_GreaterThan:
	case SN_GreaterThanAll:
	case SN_GreaterThanAny:
		ins->inst_c0 = is_unsigned ? CMP_GT_UN : CMP_GT;
		break;
	case SN_GreaterThanOrEqual:
	case SN_GreaterThanOrEqualAll:
	case SN_GreaterThanOrEqualAny:
		ins->inst_c0 = is_unsigned ? CMP_GE_UN : CMP_GE;
		break;
	case SN_LessThan:
	case SN_LessThanAll:
	case SN_LessThanAny:
		ins->inst_c0 = is_unsigned ? CMP_LT_UN : CMP_LT;
		break;
	case SN_LessThanOrEqual:
	case SN_LessThanOrEqualAll:
	case SN_LessThanOrEqualAny:
		ins->inst_c0 = is_unsigned ? CMP_LE_UN : CMP_LE;
		break;
	default:
		g_assert_not_reached ();
	}

	return ins;
}

static MonoInst*
emit_xequal (MonoCompile *cfg, MonoClass *klass, MonoInst *arg1, MonoInst *arg2)
{
	return emit_simd_ins (cfg, klass, OP_XEQUAL, arg1->dreg, arg2->dreg);
}

static MonoInst*
emit_not_xequal (MonoCompile *cfg, MonoClass *klass, MonoInst *arg1, MonoInst *arg2)
{
	MonoInst *ins = emit_xequal (cfg, klass, arg1, arg2);
	int sreg = ins->dreg;
	int dreg = alloc_ireg (cfg);
	MONO_EMIT_NEW_BIALU_IMM (cfg, OP_COMPARE_IMM, -1, sreg, 0);
	EMIT_NEW_UNALU (cfg, ins, OP_CEQ, dreg, -1);
	return ins;
}

static MonoInst*
emit_xzero (MonoCompile *cfg, MonoClass *klass)
{
	return emit_simd_ins (cfg, klass, OP_XZERO, -1, -1);
}

<<<<<<< HEAD
#ifdef TARGET_ARM64
static MonoInst*
emit_arm64_addv (MonoCompile *cfg, MonoClass *klass, MonoTypeEnum etype, MonoInst *arg)
{
	int op = -1;
	gboolean is_float = etype == MONO_TYPE_R4 || etype == MONO_TYPE_R8;
	if (is_float) {
		op = OP_ARM64_FADDV;
	} else {
		gboolean is_unsigned = etype == MONO_TYPE_U1 || etype == MONO_TYPE_U2 || etype == MONO_TYPE_U4 || etype == MONO_TYPE_U8 || etype == MONO_TYPE_U;
		op = is_unsigned ? OP_ARM64_UADDV : OP_ARM64_SADDV;
	}

	return emit_simd_ins (cfg, klass, op, arg->dreg, -1);
}
#endif
=======
static MonoInst*
emit_xones (MonoCompile *cfg, MonoClass *klass)
{
	return emit_simd_ins (cfg, klass, OP_XONES, -1, -1);
}
>>>>>>> cbcc616c

static gboolean
is_intrinsics_vector_type (MonoType *vector_type)
{
	if (vector_type->type != MONO_TYPE_GENERICINST) return FALSE;
	MonoClass *klass = mono_class_from_mono_type_internal (vector_type);
	const char *name = m_class_get_name (klass);
	return !strcmp (name, "Vector64`1") || !strcmp (name, "Vector128`1") || !strcmp (name, "Vector256`1");
}

static MonoType*
get_vector_t_elem_type (MonoType *vector_type)
{
	MonoClass *klass;
	MonoType *etype;

	g_assert (vector_type->type == MONO_TYPE_GENERICINST);
	klass = mono_class_from_mono_type_internal (vector_type);
	g_assert (
		!strcmp (m_class_get_name (klass), "Vector`1") ||
		!strcmp (m_class_get_name (klass), "Vector64`1") ||
		!strcmp (m_class_get_name (klass), "Vector128`1") ||
		!strcmp (m_class_get_name (klass), "Vector256`1"));
	etype = mono_class_get_context (klass)->class_inst->type_argv [0];
	return etype;
}

static gboolean
type_is_unsigned (MonoType *type) {
	MonoClass *klass = mono_class_from_mono_type_internal (type);
	MonoType *etype = mono_class_get_context (klass)->class_inst->type_argv [0];
	return type_enum_is_unsigned (etype->type);
}

static gboolean
type_enum_is_unsigned (MonoTypeEnum type)
{
	switch (type) {
	case MONO_TYPE_U1:
	case MONO_TYPE_U2:
	case MONO_TYPE_U4:
	case MONO_TYPE_U8:
	case MONO_TYPE_U:
		return TRUE;
	}
	return FALSE;
}

static gboolean
type_is_float (MonoType *type) {
	MonoClass *klass = mono_class_from_mono_type_internal (type);
	MonoType *etype = mono_class_get_context (klass)->class_inst->type_argv [0];
	return type_enum_is_float (etype->type);
}

static gboolean
type_enum_is_float (MonoTypeEnum type)
{
	return type == MONO_TYPE_R4 || type == MONO_TYPE_R8;
}

static int
type_to_expand_op (MonoType *type)
{
	switch (type->type) {
	case MONO_TYPE_I1:
	case MONO_TYPE_U1:
		return OP_EXPAND_I1;
	case MONO_TYPE_I2:
	case MONO_TYPE_U2:
		return OP_EXPAND_I2;
	case MONO_TYPE_I4:
	case MONO_TYPE_U4:
		return OP_EXPAND_I4;
	case MONO_TYPE_I8:
	case MONO_TYPE_U8:
		return OP_EXPAND_I8;
	case MONO_TYPE_R4:
		return OP_EXPAND_R4;
	case MONO_TYPE_R8:
		return OP_EXPAND_R8;
	case MONO_TYPE_I:
	case MONO_TYPE_U:
#if TARGET_SIZEOF_VOID_P == 8
		return OP_EXPAND_I8;
#else
		return OP_EXPAND_I4;
#endif
	default:
		g_assert_not_reached ();
	}
}

static int
type_to_insert_op (MonoType *type)
{
	switch (type->type) {
	case MONO_TYPE_I1:
	case MONO_TYPE_U1:
		return OP_INSERT_I1;
	case MONO_TYPE_I2:
	case MONO_TYPE_U2:
		return OP_INSERT_I2;
	case MONO_TYPE_I4:
	case MONO_TYPE_U4:
		return OP_INSERT_I4;
	case MONO_TYPE_I8:
	case MONO_TYPE_U8:
		return OP_INSERT_I8;
	case MONO_TYPE_R4:
		return OP_INSERT_R4;
	case MONO_TYPE_R8:
		return OP_INSERT_R8;
	case MONO_TYPE_I:
	case MONO_TYPE_U:
#if TARGET_SIZEOF_VOID_P == 8
		return OP_INSERT_I8;
#else
		return OP_INSERT_I4;
#endif
	default:
		g_assert_not_reached ();
	}
}

typedef struct {
	const char *name;
	MonoCPUFeatures feature;
	const SimdIntrinsic *intrinsics;
	int intrinsics_size;
	gboolean jit_supported;
} IntrinGroup;

typedef MonoInst * (* EmitIntrinsicFn) (
	MonoCompile *cfg, MonoMethodSignature *fsig, MonoInst **args,
	MonoClass *klass, const IntrinGroup *intrin_group,
	const SimdIntrinsic *info, int id, MonoTypeEnum arg0_type,
	gboolean is_64bit);

static const IntrinGroup unsupported_intrin_group [] = {
	{ "", 0, unsupported, sizeof (unsupported) },
};

static MonoInst *
emit_hardware_intrinsics (
	MonoCompile *cfg, MonoMethod *cmethod, MonoMethodSignature *fsig,
	MonoInst **args, const IntrinGroup *groups, int groups_size_bytes,
	EmitIntrinsicFn custom_emit)
{
	MonoClass *klass = cmethod->klass;
	const IntrinGroup *intrin_group = unsupported_intrin_group;
	gboolean is_64bit = FALSE;
	int groups_size = groups_size_bytes / sizeof (groups [0]);
	for (int i = 0; i < groups_size; ++i) {
		const IntrinGroup *group = &groups [i];
		if (is_hw_intrinsics_class (klass, group->name, &is_64bit)) {
			intrin_group = group;
			break;
		}
	}

	gboolean supported = FALSE;
	MonoTypeEnum arg0_type = fsig->param_count > 0 ? get_underlying_type (fsig->params [0]) : MONO_TYPE_VOID;
	int id = -1;
	uint16_t op = 0;
	uint16_t c0 = 0;
	const SimdIntrinsic *intrinsics = intrin_group->intrinsics;
	int intrinsics_size = intrin_group->intrinsics_size;
	MonoCPUFeatures feature = intrin_group->feature;
	const SimdIntrinsic *info = lookup_intrins_info ((SimdIntrinsic *) intrinsics, intrinsics_size, cmethod);
	{
		if (!info)
			goto support_probe_complete;
		id = info->id;
		// Hardware intrinsics are LLVM-only.
		if (!COMPILE_LLVM (cfg) && !intrin_group->jit_supported)
			goto support_probe_complete;

		if (intrin_group->intrinsics == unsupported)
			supported = FALSE;
		else if (feature)
			supported = (mini_get_cpu_features (cfg) & feature) != 0;
		else
			supported = TRUE;


		op = info->default_op;
		c0 = info->default_instc0;
		gboolean is_unsigned = FALSE;
		gboolean is_float = FALSE;
		switch (arg0_type) {
		case MONO_TYPE_U1:
		case MONO_TYPE_U2:
		case MONO_TYPE_U4:
		case MONO_TYPE_U8:
		case MONO_TYPE_U:
			is_unsigned = TRUE;
			break;
		case MONO_TYPE_R4:
		case MONO_TYPE_R8:
			is_float = TRUE;
			break;
		}
		if (is_unsigned && info->unsigned_op != 0) {
			op = info->unsigned_op;
			c0 = info->unsigned_instc0;
		} else if (is_float && info->floating_op != 0) {
			op = info->floating_op;
			c0 = info->floating_instc0;
		}
	}
support_probe_complete:
	if (id == SN_get_IsSupported) {
		MonoInst *ins = NULL;
		EMIT_NEW_ICONST (cfg, ins, supported ? 1 : 0);
		return ins;
	}
	if (!supported) {
		// Can't emit non-supported llvm intrinsics
		if (cfg->method != cmethod) {
			// Keep the original call so we end up in the intrinsic method
			return NULL;
		} else {
			// Emit an exception from the intrinsic method
			mono_emit_jit_icall (cfg, mono_throw_platform_not_supported, NULL);
			return NULL;
		}
	}
	if (op != 0)
		return emit_simd_ins_for_sig (cfg, klass, op, c0, arg0_type, fsig, args);
	return custom_emit (cfg, fsig, args, klass, intrin_group, info, id, arg0_type, is_64bit);
}

static MonoInst *
emit_vector_create_elementwise (
	MonoCompile *cfg, MonoMethodSignature *fsig, MonoType *vtype,
	MonoType *etype, MonoInst **args)
{
	int op = type_to_insert_op (etype);
	MonoClass *vklass = mono_class_from_mono_type_internal (vtype);
	MonoInst *ins = emit_xzero (cfg, vklass);
	for (int i = 0; i < fsig->param_count; ++i) {
		ins = emit_simd_ins (cfg, vklass, op, ins->dreg, args [i]->dreg);
		ins->inst_c0 = i;
	}
	return ins;
}

#if defined(TARGET_AMD64) || defined(TARGET_ARM64)

static int
type_to_xinsert_op (MonoTypeEnum type)
{
	switch (type) {
	case MONO_TYPE_I1: case MONO_TYPE_U1: return OP_XINSERT_I1;
	case MONO_TYPE_I2: case MONO_TYPE_U2: return OP_XINSERT_I2;
	case MONO_TYPE_I4: case MONO_TYPE_U4: return OP_XINSERT_I4;
	case MONO_TYPE_I8: case MONO_TYPE_U8: return OP_XINSERT_I8;
	case MONO_TYPE_R4: return OP_XINSERT_R4;
	case MONO_TYPE_R8: return OP_XINSERT_R8;
	case MONO_TYPE_I: case MONO_TYPE_U:
#if TARGET_SIZEOF_VOID_P == 8
		return OP_XINSERT_I8;
#else
		return OP_XINSERT_I4;
#endif
	default: g_assert_not_reached ();
	}
}

static int
type_to_xextract_op (MonoTypeEnum type)
{
	switch (type) {
	case MONO_TYPE_I1: case MONO_TYPE_U1: return OP_XEXTRACT_I1;
	case MONO_TYPE_I2: case MONO_TYPE_U2: return OP_XEXTRACT_I2;
	case MONO_TYPE_I4: case MONO_TYPE_U4: return OP_XEXTRACT_I4;
	case MONO_TYPE_I8: case MONO_TYPE_U8: return OP_XEXTRACT_I8;
	case MONO_TYPE_R4: return OP_XEXTRACT_R4;
	case MONO_TYPE_R8: return OP_XEXTRACT_R8;
	case MONO_TYPE_I: case MONO_TYPE_U:
#if TARGET_SIZEOF_VOID_P == 8
		return OP_XEXTRACT_I8;
#else
		return OP_XEXTRACT_I4;
#endif
	default: g_assert_not_reached ();
	}
}

static int
type_to_extract_op (MonoTypeEnum type)
{
	switch (type) {
	case MONO_TYPE_I1: case MONO_TYPE_U1: return OP_EXTRACT_I1;
	case MONO_TYPE_I2: case MONO_TYPE_U2: return OP_EXTRACT_I2;
	case MONO_TYPE_I4: case MONO_TYPE_U4: return OP_EXTRACT_I4;
	case MONO_TYPE_I8: case MONO_TYPE_U8: return OP_EXTRACT_I8;
	case MONO_TYPE_R4: return OP_EXTRACT_R4;
	case MONO_TYPE_R8: return OP_EXTRACT_R8;
	case MONO_TYPE_I: case MONO_TYPE_U:
#if TARGET_SIZEOF_VOID_P == 8
		return OP_EXTRACT_I8;
#else
		return OP_EXTRACT_I4;
#endif
	default: g_assert_not_reached ();
	}
}

static guint16 sri_vector_methods [] = {
	SN_Abs,
	SN_Add,
	SN_AndNot,
	SN_As,
	SN_AsByte,
	SN_AsDouble,
	SN_AsInt16,
	SN_AsInt32,
	SN_AsInt64,
	SN_AsSByte,
	SN_AsSingle,
	SN_AsUInt16,
	SN_AsUInt32,
	SN_AsUInt64,
	SN_AsVector128,
	SN_AsVector2,
	SN_AsVector256,
	SN_AsVector3,
	SN_AsVector4,
	SN_BitwiseAnd,
	SN_BitwiseOr,
	SN_Ceiling,
	SN_ConditionalSelect,
	SN_ConvertToDouble,
	SN_ConvertToInt32,
	SN_ConvertToUInt32,
	SN_Create,
	SN_CreateScalar,
	SN_CreateScalarUnsafe,
	SN_Divide,
	SN_Dot,
	SN_Equals,
	SN_EqualsAll,
	SN_EqualsAny,
	SN_Floor,
	SN_GetElement,
	SN_GetLower,
	SN_GetUpper,
	SN_GreaterThan,
	SN_GreaterThanAll,
	SN_GreaterThanAny,
	SN_GreaterThanOrEqual,
	SN_GreaterThanOrEqualAll,
	SN_GreaterThanOrEqualAny,
	SN_LessThan,
	SN_LessThanAll,
	SN_LessThanAny,
	SN_LessThanOrEqual,
	SN_LessThanOrEqualAll,
	SN_LessThanOrEqualAny,
	SN_Max,
	SN_Min,
	SN_Multiply,
	SN_Negate,
	SN_OnesComplement,
	SN_Sqrt,
	SN_Subtract,
	SN_Sum,
	SN_ToScalar,
	SN_ToVector128,
	SN_ToVector128Unsafe,
	SN_ToVector256,
	SN_ToVector256Unsafe,
	SN_WithElement,
	SN_Xor,
};

/* nint and nuint haven't been enabled yet for System.Runtime.Intrinsics.
 * Remove this once support has been added.
 */
#define MONO_TYPE_IS_INTRINSICS_VECTOR_PRIMITIVE(t) ((MONO_TYPE_IS_VECTOR_PRIMITIVE(t)) && ((t)->type != MONO_TYPE_I) && ((t)->type != MONO_TYPE_U))

static gboolean
is_elementwise_create_overload (MonoMethodSignature *fsig, MonoType *ret_type)
{
	uint16_t param_count = fsig->param_count;
	if (param_count < 1) return FALSE;
	MonoType *type = fsig->params [0];
	if (!MONO_TYPE_IS_INTRINSICS_VECTOR_PRIMITIVE (type)) return FALSE;
	if (!mono_metadata_type_equal (ret_type, type)) return FALSE;
	for (uint16_t i = 1; i < param_count; ++i)
		if (!mono_metadata_type_equal (type, fsig->params [i])) return FALSE;
	return TRUE;
}

static gboolean
is_create_from_half_vectors_overload (MonoMethodSignature *fsig)
{
	if (fsig->param_count != 2) return FALSE;
	if (!is_intrinsics_vector_type (fsig->params [0])) return FALSE;
	return mono_metadata_type_equal (fsig->params [0], fsig->params [1]);
}

static gboolean
is_element_type_primitive (MonoType *vector_type)
{
	MonoType *element_type = get_vector_t_elem_type (vector_type);
	return MONO_TYPE_IS_INTRINSICS_VECTOR_PRIMITIVE (element_type);
}

static MonoInst*
emit_sri_vector (MonoCompile *cfg, MonoMethod *cmethod, MonoMethodSignature *fsig, MonoInst **args)
{
	if (!COMPILE_LLVM (cfg))
		return NULL;

	int id = lookup_intrins (sri_vector_methods, sizeof (sri_vector_methods), cmethod);
	if (id == -1)
		return NULL;

	if (!strcmp (m_class_get_name (cfg->method->klass), "Vector256"))
		return NULL; // TODO: Fix Vector256.WithUpper/WithLower
	
	MonoClass *klass = cmethod->klass;
	MonoTypeEnum arg0_type = fsig->param_count > 0 ? get_underlying_type (fsig->params [0]) : MONO_TYPE_VOID;

	switch (id) {
	case SN_Abs: {
		if (!is_element_type_primitive (fsig->params [0]))
			return NULL;
#ifdef TARGET_ARM64
		if (type_enum_is_unsigned (arg0_type))
			return NULL;

		int iid = type_enum_is_float (arg0_type) ? INTRINS_AARCH64_ADV_SIMD_FABS : INTRINS_AARCH64_ADV_SIMD_ABS;
		return emit_simd_ins_for_sig (cfg, klass, OP_XOP_OVR_X_X, iid, arg0_type, fsig, args);
#else
		return NULL;
#endif
}
	case SN_Add:
	case SN_Divide:
	case SN_Max:
	case SN_Min:
	case SN_Multiply:
	case SN_Subtract: {
		if (!is_element_type_primitive (fsig->params [0]))
			return NULL;
		int instc0 = -1;
		if (type_enum_is_float (arg0_type)) {
			switch (id) {
			case SN_Add:
				instc0 = OP_FADD;
				break;
			case SN_Divide:
				instc0 = OP_FDIV;
				break;
			case SN_Max:
				instc0 = OP_FMAX;
				break;
			case SN_Min:
				instc0 = OP_FMIN;
				break;
			case SN_Multiply:
				instc0 = OP_FMUL;
				break;
			case SN_Subtract:
				instc0 = OP_FSUB;
				break;
			default:
				g_assert_not_reached ();
			}
		} else {
			switch (id) {
			case SN_Add:
				instc0 = OP_IADD;
				break;
			case SN_Divide:
				return NULL;
			case SN_Max:
				instc0 = OP_IMAX;
				break;
			case SN_Min:
				instc0 = OP_IMIN;
				break;
			case SN_Multiply:
				instc0 = OP_IMUL;
				break;
			case SN_Subtract:
				instc0 = OP_ISUB;
				break;
			default:
				g_assert_not_reached ();
			}
		}
		return emit_simd_ins_for_sig (cfg, klass, OP_XBINOP, instc0, arg0_type, fsig, args);
	}
	case SN_Dot: {
#ifdef TARGET_ARM64
		if (!is_element_type_primitive (fsig->params [0]))
			return NULL;

		gboolean is_float = arg0_type == MONO_TYPE_R4 || arg0_type == MONO_TYPE_R8;
		int instc0 = is_float ? OP_FMUL : OP_IMUL;
		MonoInst *pairwise_multiply = emit_simd_ins_for_sig (cfg, klass, OP_XBINOP, instc0, arg0_type, fsig, args);

		return emit_arm64_addv (cfg, klass, arg0_type, pairwise_multiply);
#else
		return NULL;
#endif
	}
	case SN_AndNot:
		if (!is_element_type_primitive (fsig->params [0]))
			return NULL;
#ifdef TARGET_ARM64
		return emit_simd_ins_for_sig (cfg, klass, OP_ARM64_BIC, -1, arg0_type, fsig, args);
#else
		return NULL;
#endif
	case SN_BitwiseAnd:
	case SN_BitwiseOr:
	case SN_Xor: {
		if (!is_element_type_primitive (fsig->params [0]))
			return NULL;
		int instc0 = -1;
		switch (id) {
		case SN_BitwiseAnd:
			instc0 = XBINOP_FORCEINT_AND;
			break;
		case SN_BitwiseOr:
			instc0 = XBINOP_FORCEINT_OR;
			break;
		case SN_Xor:
			instc0 = XBINOP_FORCEINT_XOR;
			break;
		default:
			g_assert_not_reached ();
		}
		return emit_simd_ins_for_sig (cfg, klass, OP_XBINOP_FORCEINT, instc0, arg0_type, fsig, args);
	}
	case SN_As:
	case SN_AsByte:
	case SN_AsDouble:
	case SN_AsInt16:
	case SN_AsInt32:
	case SN_AsInt64:
	case SN_AsSByte:
	case SN_AsSingle:
	case SN_AsUInt16:
	case SN_AsUInt32:
	case SN_AsUInt64: {
		if (!is_element_type_primitive (fsig->ret) || !is_element_type_primitive (fsig->params [0]))
			return NULL;
		return emit_simd_ins (cfg, klass, OP_XCAST, args [0]->dreg, -1);
	}
	case SN_Ceiling:
	case SN_Floor: {
#ifdef TARGET_ARM64
		if (!type_enum_is_float (arg0_type))
			return NULL;
		int ceil_or_floor = id == SN_Ceiling ? INTRINS_AARCH64_ADV_SIMD_FRINTP : INTRINS_AARCH64_ADV_SIMD_FRINTM;
		return emit_simd_ins_for_sig (cfg, klass, OP_XOP_OVR_X_X, ceil_or_floor, arg0_type, fsig, args);
#else
		return NULL;
#endif
	}
	case SN_ConditionalSelect: {
		if (!is_element_type_primitive (fsig->params [0]))
			return NULL;
#ifdef TARGET_ARM64
		return emit_simd_ins_for_sig (cfg, klass, OP_ARM64_BSL, -1, arg0_type, fsig, args);
#else
		return NULL;
#endif
	}
	case SN_ConvertToDouble: {
#ifdef TARGET_ARM64
		if ((arg0_type != MONO_TYPE_I8) && (arg0_type != MONO_TYPE_U8))
			return NULL;
		MonoClass *arg_class = mono_class_from_mono_type_internal (fsig->params [0]);
		int size = mono_class_value_size (arg_class, NULL);
		int op = -1;
		if (size == 8)
			op = arg0_type == MONO_TYPE_I8 ? OP_ARM64_SCVTF_SCALAR : OP_ARM64_UCVTF_SCALAR;
		else
			op = arg0_type == MONO_TYPE_I8 ? OP_ARM64_SCVTF : OP_ARM64_UCVTF;
		return emit_simd_ins_for_sig (cfg, klass, op, -1, arg0_type, fsig, args);
#else
		return NULL;
#endif
	}
	case SN_ConvertToInt32: 
	case SN_ConvertToUInt32: {
#ifdef TARGET_ARM64
		if (arg0_type != MONO_TYPE_R4)
			return NULL;
		int op = id == SN_ConvertToInt32 ? OP_ARM64_FCVTZS : OP_ARM64_FCVTZU;
		return emit_simd_ins_for_sig (cfg, klass, op, -1, arg0_type, fsig, args);
#else
		return NULL;
#endif
	}
	case SN_Create: {
		MonoType *etype = get_vector_t_elem_type (fsig->ret);
		if (fsig->param_count == 1 && mono_metadata_type_equal (fsig->params [0], etype))
			return emit_simd_ins (cfg, klass, type_to_expand_op (etype), args [0]->dreg, -1);
		else if (is_create_from_half_vectors_overload (fsig))
			return emit_simd_ins (cfg, klass, OP_XCONCAT, args [0]->dreg, args [1]->dreg);
		else if (is_elementwise_create_overload (fsig, etype))
			return emit_vector_create_elementwise (cfg, fsig, fsig->ret, etype, args);
		break;
	}
	case SN_CreateScalar:
		return emit_simd_ins_for_sig (cfg, klass, OP_CREATE_SCALAR, -1, arg0_type, fsig, args);
	case SN_CreateScalarUnsafe:
		return emit_simd_ins_for_sig (cfg, klass, OP_CREATE_SCALAR_UNSAFE, -1, arg0_type, fsig, args);
	case SN_Equals:
	case SN_EqualsAll:
	case SN_EqualsAny: {
		if (!is_element_type_primitive (fsig->params [0]))
			return NULL;
		switch (id) {
			case SN_Equals:
				return emit_xcompare (cfg, klass, arg0_type, args [0], args [1]);
			case SN_EqualsAll:
				return emit_xequal (cfg, klass, args [0], args [1]);
			case SN_EqualsAny: {
				MonoClass *arg_class = mono_class_from_mono_type_internal (fsig->params [0]);
				MonoInst *cmp_eq = emit_xcompare (cfg, arg_class, arg0_type, args [0], args [1]);
				MonoInst *zero = emit_xzero (cfg, arg_class);
				return emit_not_xequal (cfg, arg_class, cmp_eq, zero);
			}
			default: g_assert_not_reached ();
		}
	}
	case SN_GetElement: {
		if (!is_element_type_primitive (fsig->params [0]))
			return NULL;
		MonoClass *arg_class = mono_class_from_mono_type_internal (fsig->params [0]);
		MonoType *etype = mono_class_get_context (arg_class)->class_inst->type_argv [0];
		int size = mono_class_value_size (arg_class, NULL);
		int esize = mono_class_value_size (mono_class_from_mono_type_internal (etype), NULL);
		int elems = size / esize;
		MONO_EMIT_NEW_BIALU_IMM (cfg, OP_COMPARE_IMM, -1, args [1]->dreg, elems);
		MONO_EMIT_NEW_COND_EXC (cfg, GE_UN, "ArgumentOutOfRangeException");
		int extract_op = type_to_xextract_op (arg0_type);
		return emit_simd_ins_for_sig (cfg, klass, extract_op, -1, arg0_type, fsig, args);
	}
	case SN_GetLower:
	case SN_GetUpper: {
		if (!is_element_type_primitive (fsig->params [0]))
			return NULL;
		int op = id == SN_GetLower ? OP_XLOWER : OP_XUPPER;
		return emit_simd_ins_for_sig (cfg, klass, op, 0, arg0_type, fsig, args);
	}
	case SN_GreaterThan:
	case SN_GreaterThanOrEqual:
	case SN_LessThan:
	case SN_LessThanOrEqual: {
		if (!is_element_type_primitive (fsig->params [0]))
			return NULL;

		return emit_xcompare_for_intrinsic (cfg, klass, id, arg0_type, args [0], args [1]);
	}
	case SN_GreaterThanAll:
	case SN_GreaterThanAny:
	case SN_GreaterThanOrEqualAll:
	case SN_GreaterThanOrEqualAny:
	case SN_LessThanAll:
	case SN_LessThanAny:
	case SN_LessThanOrEqualAll:
	case SN_LessThanOrEqualAny: {
		if (!is_element_type_primitive (fsig->params [0]))
			return NULL;

		g_assert (fsig->param_count == 2 &&
			fsig->ret->type == MONO_TYPE_BOOLEAN &&
			mono_metadata_type_equal (fsig->params [0], fsig->params [1]));

		MonoInst *cmp = emit_xcompare_for_intrinsic (cfg, klass, id, arg0_type, args [0], args [1]);
		MonoClass *arg_class = mono_class_from_mono_type_internal (fsig->params [0]);

		switch (id) {
		case SN_GreaterThanAll:
		case SN_GreaterThanOrEqualAll:
		case SN_LessThanAll:
		case SN_LessThanOrEqualAll: {
			// for floating point numbers all ones is NaN and so
			// they must be treated differently than integer types
			if (type_enum_is_float (arg0_type)) {
				MonoInst *zero = emit_xzero (cfg, arg_class);
				MonoInst *inverted_cmp = emit_xcompare (cfg, klass, arg0_type, cmp, zero);
				return emit_xequal (cfg, klass, inverted_cmp, zero);
			}

			MonoInst *ones = emit_xones (cfg, arg_class);
			return emit_xequal (cfg, klass, cmp, ones);
		}
		case SN_GreaterThanAny:
		case SN_GreaterThanOrEqualAny:
		case SN_LessThanAny:
		case SN_LessThanOrEqualAny: {
			MonoInst *zero = emit_xzero (cfg, arg_class);
			return emit_not_xequal (cfg, klass, cmp, zero);
		}
		default:
			g_assert_not_reached ();
		}
	}
	case SN_Negate:
	case SN_OnesComplement: {
#ifdef TARGET_ARM64
		if (!is_element_type_primitive (fsig->params [0]))
			return NULL;
		int op = id == SN_Negate ? OP_ARM64_XNEG : OP_ARM64_MVN;
		return emit_simd_ins_for_sig (cfg, klass, op, -1, arg0_type, fsig, args);
#else
		return NULL;
#endif
	}
	case SN_Sum: {
#ifdef TARGET_ARM64
		if (!is_element_type_primitive (fsig->params [0]))
			return NULL;
		return emit_arm64_addv (cfg, klass, arg0_type, args [0]);
#else
		return NULL;
#endif
	}
	case SN_Sqrt: {
		if (!is_element_type_primitive (fsig->params [0]))
			return NULL;
#ifdef TARGET_ARM64
		if (!type_enum_is_float (arg0_type))
			return NULL;
		return emit_simd_ins_for_sig (cfg, klass, OP_XOP_OVR_X_X, INTRINS_AARCH64_ADV_SIMD_FSQRT, arg0_type, fsig, args);
#else
		return NULL;
#endif
	}
	case SN_ToScalar: {
		if (!is_element_type_primitive (fsig->params [0]))
			return NULL;
		int extract_op = type_to_extract_op (arg0_type);
		return emit_simd_ins_for_sig (cfg, klass, extract_op, 0, arg0_type, fsig, args);
	}
	case SN_ToVector128:
	case SN_ToVector128Unsafe: {
		if (!is_element_type_primitive (fsig->params [0]))
			return NULL;
		int op = id == SN_ToVector128 ? OP_XWIDEN : OP_XWIDEN_UNSAFE;
		return emit_simd_ins_for_sig (cfg, klass, op, 0, arg0_type, fsig, args);
	}
	case SN_WithElement: {
		if (!is_element_type_primitive (fsig->params [0]))
			return NULL;
		MonoClass *arg_class = mono_class_from_mono_type_internal (fsig->params [0]);
		MonoType *etype = mono_class_get_context (arg_class)->class_inst->type_argv [0];
		int size = mono_class_value_size (arg_class, NULL);
		int esize = mono_class_value_size (mono_class_from_mono_type_internal (etype), NULL);
		int elems = size / esize;
		MONO_EMIT_NEW_BIALU_IMM (cfg, OP_COMPARE_IMM, -1, args [1]->dreg, elems);
		MONO_EMIT_NEW_COND_EXC (cfg, GE_UN, "ArgumentOutOfRangeException");
		int insert_op = type_to_xinsert_op (arg0_type);
		MonoInst *ins = emit_simd_ins (cfg, klass, insert_op, args [0]->dreg, args [2]->dreg);
		ins->sreg3 = args [1]->dreg;
		ins->inst_c1 = arg0_type;
		return ins;
	}
	case SN_WithLower:
	case SN_WithUpper: {
		if (!is_element_type_primitive (fsig->params [0]))
			return NULL;
		int op = id == SN_GetLower ? OP_XINSERT_LOWER : OP_XINSERT_UPPER;
		return emit_simd_ins_for_sig (cfg, klass, op, 0, arg0_type, fsig, args);
	}
	default:
		break;
	}

	return NULL;
}

static guint16 vector64_vector128_t_methods [] = {
	SN_Equals,
	SN_get_AllBitsSet,
	SN_get_Count,
	SN_get_IsSupported,
	SN_get_Zero,
	SN_op_Addition,
	SN_op_Equality,
	SN_op_Inequality,
	SN_op_Subtraction,
};

static MonoInst*
emit_vector64_vector128_t (MonoCompile *cfg, MonoMethod *cmethod, MonoMethodSignature *fsig, MonoInst **args)
{
	int id = lookup_intrins (vector64_vector128_t_methods, sizeof (vector64_vector128_t_methods), cmethod);
	if (id == -1)
		return NULL;

	MonoClass *klass = cmethod->klass;
	MonoType *type = m_class_get_byval_arg (klass);
	MonoType *etype = mono_class_get_context (klass)->class_inst->type_argv [0];
	int size = mono_class_value_size (klass, NULL);
	int esize = mono_class_value_size (mono_class_from_mono_type_internal (etype), NULL);
	g_assert (size > 0);
	g_assert (esize > 0);
	int len = size / esize;

	if (!MONO_TYPE_IS_INTRINSICS_VECTOR_PRIMITIVE (etype))
		return NULL;

	if (cfg->verbose_level > 1) {
		char *name = mono_method_full_name (cmethod, TRUE);
		printf ("  SIMD intrinsic %s\n", name);
		g_free (name);
	}

	switch (id) {
	case SN_get_IsSupported: {
		MonoInst *ins = NULL;
		EMIT_NEW_ICONST (cfg, ins, 1);
		return ins;
	}
	default:
		break;
	}

	if (!COMPILE_LLVM (cfg))
		return NULL;

	switch (id) {
	case SN_get_Count: {
		MonoInst *ins = NULL;
		if (!(fsig->param_count == 0 && fsig->ret->type == MONO_TYPE_I4))
			break;
		EMIT_NEW_ICONST (cfg, ins, len);
		return ins;
	}
	case SN_get_Zero: {
		return emit_xzero (cfg, klass);
	}
	case SN_get_AllBitsSet: {
		return emit_xones (cfg, klass);
	}
	case SN_Equals: {
		if (fsig->param_count == 1 && fsig->ret->type == MONO_TYPE_BOOLEAN && mono_metadata_type_equal (fsig->params [0], type)) {
			int sreg1 = load_simd_vreg (cfg, cmethod, args [0], NULL);
			return emit_simd_ins (cfg, klass, OP_XEQUAL, sreg1, args [1]->dreg);
		}
		break;
	}
	case SN_op_Addition:
	case SN_op_Subtraction: {	
		if (!(fsig->param_count == 2 && mono_metadata_type_equal (fsig->ret, type) && mono_metadata_type_equal (fsig->params [0], type) && mono_metadata_type_equal (fsig->params [1], type)))
			return NULL;
		MonoInst *ins = emit_simd_ins (cfg, klass, OP_XBINOP, args [0]->dreg, args [1]->dreg);
		ins->inst_c1 = etype->type;
		if (etype->type == MONO_TYPE_R4 || etype->type == MONO_TYPE_R8)
			ins->inst_c0 = id == SN_op_Addition ? OP_FADD : OP_FSUB;
		else
			ins->inst_c0 = id == SN_op_Addition ? OP_IADD : OP_ISUB;
		return ins;
	}
	case SN_op_Equality:
	case SN_op_Inequality:
		g_assert (fsig->param_count == 2 && fsig->ret->type == MONO_TYPE_BOOLEAN &&
				  mono_metadata_type_equal (fsig->params [0], type) &&
				  mono_metadata_type_equal (fsig->params [1], type));
		switch (id) {
			case SN_op_Equality: return emit_xequal (cfg, klass, args [0], args [1]);
			case SN_op_Inequality: return emit_not_xequal (cfg, klass, args [0], args [1]);
			default: g_assert_not_reached ();
		}
	default:
		break;
	}

	return NULL;
}

#endif // defined(TARGET_AMD64) || defined(TARGET_ARM64)

#ifdef TARGET_AMD64

static guint16 vector_methods [] = {
	SN_ConvertToDouble,
	SN_ConvertToInt32,
	SN_ConvertToInt64,
	SN_ConvertToSingle,
	SN_ConvertToUInt32,
	SN_ConvertToUInt64,
	SN_Narrow,
	SN_Widen,
	SN_get_IsHardwareAccelerated,
};

static MonoInst*
emit_sys_numerics_vector (MonoCompile *cfg, MonoMethod *cmethod, MonoMethodSignature *fsig, MonoInst **args)
{
	MonoInst *ins;
	gboolean supported = FALSE;
	int id;
	MonoType *etype;

	id = lookup_intrins (vector_methods, sizeof (vector_methods), cmethod);
	if (id == -1)
		return NULL;

	//printf ("%s\n", mono_method_full_name (cmethod, 1));

#ifdef MONO_ARCH_SIMD_INTRINSICS
	supported = TRUE;
#endif

	if (cfg->verbose_level > 1) {
		char *name = mono_method_full_name (cmethod, TRUE);
		printf ("  SIMD intrinsic %s\n", name);
		g_free (name);
	}

	switch (id) {
	case SN_get_IsHardwareAccelerated:
		EMIT_NEW_ICONST (cfg, ins, supported ? 1 : 0);
		ins->type = STACK_I4;
		return ins;
	case SN_ConvertToInt32:
		etype = get_vector_t_elem_type (fsig->params [0]);
		g_assert (etype->type == MONO_TYPE_R4);
		return emit_simd_ins (cfg, mono_class_from_mono_type_internal (fsig->ret), OP_CVTPS2DQ, args [0]->dreg, -1);
	case SN_ConvertToSingle:
		etype = get_vector_t_elem_type (fsig->params [0]);
		g_assert (etype->type == MONO_TYPE_I4 || etype->type == MONO_TYPE_U4);
		// FIXME:
		if (etype->type == MONO_TYPE_U4)
			return NULL;
		return emit_simd_ins (cfg, mono_class_from_mono_type_internal (fsig->ret), OP_CVTDQ2PS, args [0]->dreg, -1);
	case SN_ConvertToDouble:
	case SN_ConvertToInt64:
	case SN_ConvertToUInt32:
	case SN_ConvertToUInt64:
	case SN_Narrow:
	case SN_Widen:
		// FIXME:
		break;
	default:
		break;
	}

	return NULL;
}

static guint16 vector_t_methods [] = {
	SN_ctor,
	SN_CopyTo,
	SN_Equals,
	SN_GreaterThan,
	SN_GreaterThanOrEqual,
	SN_LessThan,
	SN_LessThanOrEqual,
	SN_Max,
	SN_Min,
	SN_get_AllBitsSet,
	SN_get_Count,
	SN_get_Item,
	SN_get_One,
	SN_get_Zero,
	SN_op_Addition,
	SN_op_BitwiseAnd,
	SN_op_BitwiseOr,
	SN_op_Division,
	SN_op_Equality,
	SN_op_ExclusiveOr,
	SN_op_Explicit,
	SN_op_Inequality,
	SN_op_Multiply,
	SN_op_Subtraction
};

static MonoInst*
emit_sys_numerics_vector_t (MonoCompile *cfg, MonoMethod *cmethod, MonoMethodSignature *fsig, MonoInst **args)
{
	MonoInst *ins;
	MonoType *type, *etype;
	MonoClass *klass;
	int size, len, id;
	gboolean is_unsigned;

	static const float r4_one = 1.0f;
	static const double r8_one = 1.0;

	id = lookup_intrins (vector_t_methods, sizeof (vector_t_methods), cmethod);
	if (id == -1)
		return NULL;

	klass = cmethod->klass;
	type = m_class_get_byval_arg (klass);
	etype = mono_class_get_context (klass)->class_inst->type_argv [0];
	size = mono_class_value_size (mono_class_from_mono_type_internal (etype), NULL);
	g_assert (size);
	len = register_size / size;

	if (!MONO_TYPE_IS_PRIMITIVE (etype) || etype->type == MONO_TYPE_CHAR || etype->type == MONO_TYPE_BOOLEAN)
		return NULL;

	if (cfg->verbose_level > 1) {
		char *name = mono_method_full_name (cmethod, TRUE);
		printf ("  SIMD intrinsic %s\n", name);
		g_free (name);
	}

	switch (id) {
	case SN_get_Count:
		if (!(fsig->param_count == 0 && fsig->ret->type == MONO_TYPE_I4))
			break;
		EMIT_NEW_ICONST (cfg, ins, len);
		return ins;
	case SN_get_Zero:
		g_assert (fsig->param_count == 0 && mono_metadata_type_equal (fsig->ret, type));
		return emit_xzero (cfg, klass);
	case SN_get_One: {
		g_assert (fsig->param_count == 0 && mono_metadata_type_equal (fsig->ret, type));
		MonoInst *one = NULL;
		int expand_opcode = type_to_expand_op (etype);
		MONO_INST_NEW (cfg, one, -1);
		switch (expand_opcode) {
		case OP_EXPAND_R4:
			one->opcode = OP_R4CONST;
			one->type = STACK_R4;
			one->inst_p0 = (void *) &r4_one;
			break;
		case OP_EXPAND_R8:
			one->opcode = OP_R8CONST;
			one->type = STACK_R8;
			one->inst_p0 = (void *) &r8_one;
			break;
		default:
			one->opcode = OP_ICONST;
			one->type = STACK_I4;
			one->inst_c0 = 1;
			break;
		}
		one->dreg = alloc_dreg (cfg, (MonoStackType)one->type);
		MONO_ADD_INS (cfg->cbb, one);
		return emit_simd_ins (cfg, klass, expand_opcode, one->dreg, -1);
	}
	case SN_get_AllBitsSet: {
		return emit_xones (cfg, klass);
	}
	case SN_get_Item: {
		if (!COMPILE_LLVM (cfg))
			return NULL;
		MONO_EMIT_NEW_BIALU_IMM (cfg, OP_COMPARE_IMM, -1, args [1]->dreg, len);
		MONO_EMIT_NEW_COND_EXC (cfg, GE_UN, "ArgumentOutOfRangeException");
		MonoTypeEnum ty = etype->type;
		int opcode = type_to_xextract_op (ty);
		int src1 = load_simd_vreg (cfg, cmethod, args [0], NULL);
		MonoInst *ins = emit_simd_ins (cfg, klass, opcode, src1, args [1]->dreg);
		ins->inst_c1 = ty;
		return ins;
	}
	case SN_ctor:
		if (fsig->param_count == 1 && mono_metadata_type_equal (fsig->params [0], etype)) {
			int dreg = load_simd_vreg (cfg, cmethod, args [0], NULL);

			int opcode = type_to_expand_op (etype);
			ins = emit_simd_ins (cfg, klass, opcode, args [1]->dreg, -1);
			ins->dreg = dreg;
			return ins;
		}
		if ((fsig->param_count == 1 || fsig->param_count == 2) && (fsig->params [0]->type == MONO_TYPE_SZARRAY)) {
			MonoInst *array_ins = args [1];
			MonoInst *index_ins;
			MonoInst *ldelema_ins;
			MonoInst *var;
			int end_index_reg;

			if (args [0]->opcode != OP_LDADDR)
				return NULL;

			/* .ctor (T[]) or .ctor (T[], index) */

			if (fsig->param_count == 2) {
				index_ins = args [2];
			} else {
				EMIT_NEW_ICONST (cfg, index_ins, 0);
			}

			/* Emit bounds check for the index (index >= 0) */
			mini_emit_bounds_check_offset (cfg, array_ins->dreg, MONO_STRUCT_OFFSET (MonoArray, max_length), index_ins->dreg, "ArgumentOutOfRangeException");

			/* Emit bounds check for the end (index + len - 1 < array length) */
			end_index_reg = alloc_ireg (cfg);
			EMIT_NEW_BIALU_IMM (cfg, ins, OP_IADD_IMM, end_index_reg, index_ins->dreg, len - 1);
			mini_emit_bounds_check_offset (cfg, array_ins->dreg, MONO_STRUCT_OFFSET (MonoArray, max_length), end_index_reg, "ArgumentOutOfRangeException");

			/* Load the array slice into the simd reg */
			ldelema_ins = mini_emit_ldelema_1_ins (cfg, mono_class_from_mono_type_internal (etype), array_ins, index_ins, FALSE, FALSE);
			g_assert (args [0]->opcode == OP_LDADDR);
			var = (MonoInst*)args [0]->inst_p0;
			EMIT_NEW_LOAD_MEMBASE (cfg, ins, OP_LOADX_MEMBASE, var->dreg, ldelema_ins->dreg, 0);
			ins->klass = cmethod->klass;
			return args [0];
		}
		break;
	case SN_CopyTo:
		if ((fsig->param_count == 1 || fsig->param_count == 2) && (fsig->params [0]->type == MONO_TYPE_SZARRAY)) {
			MonoInst *array_ins = args [1];
			MonoInst *index_ins;
			MonoInst *ldelema_ins;
			int val_vreg, end_index_reg;

			val_vreg = load_simd_vreg (cfg, cmethod, args [0], NULL);

			/* CopyTo (T[]) or CopyTo (T[], index) */

			if (fsig->param_count == 2) {
				index_ins = args [2];
			} else {
				EMIT_NEW_ICONST (cfg, index_ins, 0);
			}

			/* CopyTo () does complicated argument checks */
			mini_emit_bounds_check_offset (cfg, array_ins->dreg, MONO_STRUCT_OFFSET (MonoArray, max_length), index_ins->dreg, "ArgumentOutOfRangeException");
			end_index_reg = alloc_ireg (cfg);
			int len_reg = alloc_ireg (cfg);
			MONO_EMIT_NEW_LOAD_MEMBASE_OP_FLAGS (cfg, OP_LOADI4_MEMBASE, len_reg, array_ins->dreg, MONO_STRUCT_OFFSET (MonoArray, max_length), MONO_INST_INVARIANT_LOAD);
			EMIT_NEW_BIALU (cfg, ins, OP_ISUB, end_index_reg, len_reg, index_ins->dreg);
			MONO_EMIT_NEW_BIALU_IMM (cfg, OP_COMPARE_IMM, -1, end_index_reg, len);
			MONO_EMIT_NEW_COND_EXC (cfg, LT, "ArgumentException");

			/* Load the array slice into the simd reg */
			ldelema_ins = mini_emit_ldelema_1_ins (cfg, mono_class_from_mono_type_internal (etype), array_ins, index_ins, FALSE, FALSE);
			EMIT_NEW_STORE_MEMBASE (cfg, ins, OP_STOREX_MEMBASE, ldelema_ins->dreg, 0, val_vreg);
			ins->klass = cmethod->klass;
			return ins;
		}
		break;
	case SN_Equals:
		if (fsig->param_count == 1 && fsig->ret->type == MONO_TYPE_BOOLEAN && mono_metadata_type_equal (fsig->params [0], type)) {
			int sreg1 = load_simd_vreg (cfg, cmethod, args [0], NULL);

			return emit_simd_ins (cfg, klass, OP_XEQUAL, sreg1, args [1]->dreg);
		} else if (fsig->param_count == 2 && mono_metadata_type_equal (fsig->ret, type) && mono_metadata_type_equal (fsig->params [0], type) && mono_metadata_type_equal (fsig->params [1], type)) {
			/* Per element equality */
			return emit_xcompare (cfg, klass, etype->type, args [0], args [1]);
		}
		break;
	case SN_op_Equality:
	case SN_op_Inequality:
		g_assert (fsig->param_count == 2 && fsig->ret->type == MONO_TYPE_BOOLEAN &&
				  mono_metadata_type_equal (fsig->params [0], type) &&
				  mono_metadata_type_equal (fsig->params [1], type));
		switch (id) {
			case SN_op_Equality: return emit_xequal (cfg, klass, args [0], args [1]);
			case SN_op_Inequality: return emit_not_xequal (cfg, klass, args [0], args [1]);
			default: g_assert_not_reached ();
		}
	case SN_GreaterThan:
	case SN_GreaterThanOrEqual:
	case SN_LessThan:
	case SN_LessThanOrEqual:
		g_assert (fsig->param_count == 2 && mono_metadata_type_equal (fsig->ret, type) && mono_metadata_type_equal (fsig->params [0], type) && mono_metadata_type_equal (fsig->params [1], type));
		is_unsigned = etype->type == MONO_TYPE_U1 || etype->type == MONO_TYPE_U2 || etype->type == MONO_TYPE_U4 || etype->type == MONO_TYPE_U8 || etype->type == MONO_TYPE_U;
		ins = emit_xcompare (cfg, klass, etype->type, args [0], args [1]);
		switch (id) {
		case SN_GreaterThan:
			ins->inst_c0 = is_unsigned ? CMP_GT_UN : CMP_GT;
			break;
		case SN_GreaterThanOrEqual:
			ins->inst_c0 = is_unsigned ? CMP_GE_UN : CMP_GE;
			break;
		case SN_LessThan:
			ins->inst_c0 = is_unsigned ? CMP_LT_UN : CMP_LT;
			break;
		case SN_LessThanOrEqual:
			ins->inst_c0 = is_unsigned ? CMP_LE_UN : CMP_LE;
			break;
		default:
			g_assert_not_reached ();
		}
		return ins;
	case SN_op_Explicit:
		return emit_simd_ins (cfg, klass, OP_XCAST, args [0]->dreg, -1);
	case SN_op_Addition:
	case SN_op_Subtraction:
	case SN_op_Division:
	case SN_op_Multiply:
	case SN_op_BitwiseAnd:
	case SN_op_BitwiseOr:
	case SN_op_ExclusiveOr:
	case SN_Max:
	case SN_Min:
		if (!(fsig->param_count == 2 && mono_metadata_type_equal (fsig->ret, type) && mono_metadata_type_equal (fsig->params [0], type) && mono_metadata_type_equal (fsig->params [1], type)))
			return NULL;
		ins = emit_simd_ins (cfg, klass, OP_XBINOP, args [0]->dreg, args [1]->dreg);
		ins->inst_c1 = etype->type;

		if (type_enum_is_float (etype->type)) {
			switch (id) {
			case SN_op_Addition:
				ins->inst_c0 = OP_FADD;
				break;
			case SN_op_Subtraction:
				ins->inst_c0 = OP_FSUB;
				break;
			case SN_op_Multiply:
				ins->inst_c0 = OP_FMUL;
				break;
			case SN_op_Division:
				ins->inst_c0 = OP_FDIV;
				break;
			case SN_Max:
				ins->inst_c0 = OP_FMAX;
				break;
			case SN_Min:
				ins->inst_c0 = OP_FMIN;
				break;
			default:
				NULLIFY_INS (ins);
				return NULL;
			}
		} else {
			switch (id) {
			case SN_op_Addition:
				ins->inst_c0 = OP_IADD;
				break;
			case SN_op_Subtraction:
				ins->inst_c0 = OP_ISUB;
				break;
				/*
			case SN_op_Division:
				ins->inst_c0 = OP_IDIV;
				break;
			case SN_op_Multiply:
				ins->inst_c0 = OP_IMUL;
				break;
				*/
			case SN_op_BitwiseAnd:
				ins->inst_c0 = OP_IAND;
				break;
			case SN_op_BitwiseOr:
				ins->inst_c0 = OP_IOR;
				break;
			case SN_op_ExclusiveOr:
				ins->inst_c0 = OP_IXOR;
				break;
			case SN_Max:
				ins->inst_c0 = OP_IMAX;
				break;
			case SN_Min:
				ins->inst_c0 = OP_IMIN;
				break;
			default:
				NULLIFY_INS (ins);
				return NULL;
			}
		}
		return ins;
	default:
		break;
	}

	return NULL;
}
#endif // TARGET_AMD64

#ifdef TARGET_ARM64

static SimdIntrinsic armbase_methods [] = {
	{SN_LeadingSignCount},
	{SN_LeadingZeroCount},
	{SN_MultiplyHigh},
	{SN_ReverseElementBits},
	{SN_get_IsSupported},
};

static SimdIntrinsic crc32_methods [] = {
	{SN_ComputeCrc32},
	{SN_ComputeCrc32C},
	{SN_get_IsSupported}
};

static SimdIntrinsic crypto_aes_methods [] = {
	{SN_Decrypt, OP_XOP_X_X_X, INTRINS_AARCH64_AESD},
	{SN_Encrypt, OP_XOP_X_X_X, INTRINS_AARCH64_AESE},
	{SN_InverseMixColumns, OP_XOP_X_X, INTRINS_AARCH64_AESIMC},
	{SN_MixColumns, OP_XOP_X_X, INTRINS_AARCH64_AESMC},
	{SN_PolynomialMultiplyWideningLower},
	{SN_PolynomialMultiplyWideningUpper},
	{SN_get_IsSupported},
};

static SimdIntrinsic sha1_methods [] = {
	{SN_FixedRotate, OP_XOP_X_X, INTRINS_AARCH64_SHA1H},
	{SN_HashUpdateChoose, OP_XOP_X_X_X_X, INTRINS_AARCH64_SHA1C},
	{SN_HashUpdateMajority, OP_XOP_X_X_X_X, INTRINS_AARCH64_SHA1M},
	{SN_HashUpdateParity, OP_XOP_X_X_X_X, INTRINS_AARCH64_SHA1P},
	{SN_ScheduleUpdate0, OP_XOP_X_X_X_X, INTRINS_AARCH64_SHA1SU0},
	{SN_ScheduleUpdate1, OP_XOP_X_X_X, INTRINS_AARCH64_SHA1SU1},
	{SN_get_IsSupported}
};

static SimdIntrinsic sha256_methods [] = {
	{SN_HashUpdate1, OP_XOP_X_X_X_X, INTRINS_AARCH64_SHA256H},
	{SN_HashUpdate2, OP_XOP_X_X_X_X, INTRINS_AARCH64_SHA256H2},
	{SN_ScheduleUpdate0, OP_XOP_X_X_X, INTRINS_AARCH64_SHA256SU0},
	{SN_ScheduleUpdate1, OP_XOP_X_X_X_X, INTRINS_AARCH64_SHA256SU1},
	{SN_get_IsSupported}
};

// This table must be kept in sorted order. ASCII } is sorted after alphanumeric
// characters, so blind use of your editor's "sort lines" facility will
// mis-order the lines.
//
// In Vim you can use `sort /.*{[0-9A-z]*/ r` to sort this table.

static SimdIntrinsic advsimd_methods [] = {
	{SN_Abs, OP_XOP_OVR_X_X, INTRINS_AARCH64_ADV_SIMD_ABS, None, None, OP_XOP_OVR_X_X, INTRINS_AARCH64_ADV_SIMD_FABS},
	{SN_AbsSaturate, OP_XOP_OVR_X_X, INTRINS_AARCH64_ADV_SIMD_SQABS},
	{SN_AbsSaturateScalar, OP_XOP_OVR_SCALAR_X_X, INTRINS_AARCH64_ADV_SIMD_SQABS},
	{SN_AbsScalar, OP_XOP_OVR_SCALAR_X_X, INTRINS_AARCH64_ADV_SIMD_ABS, None, None, OP_XOP_OVR_SCALAR_X_X, INTRINS_AARCH64_ADV_SIMD_FABS},
	{SN_AbsoluteCompareGreaterThan},
	{SN_AbsoluteCompareGreaterThanOrEqual},
	{SN_AbsoluteCompareGreaterThanOrEqualScalar},
	{SN_AbsoluteCompareGreaterThanScalar},
	{SN_AbsoluteCompareLessThan},
	{SN_AbsoluteCompareLessThanOrEqual},
	{SN_AbsoluteCompareLessThanOrEqualScalar},
	{SN_AbsoluteCompareLessThanScalar},
	{SN_AbsoluteDifference, OP_ARM64_SABD, None, OP_ARM64_UABD, None, OP_XOP_OVR_X_X_X, INTRINS_AARCH64_ADV_SIMD_FABD},
	{SN_AbsoluteDifferenceAdd, OP_ARM64_SABA, None, OP_ARM64_UABA},
	{SN_AbsoluteDifferenceScalar, OP_XOP_OVR_SCALAR_X_X_X, INTRINS_AARCH64_ADV_SIMD_FABD_SCALAR},
	{SN_AbsoluteDifferenceWideningLower, OP_ARM64_SABDL, None, OP_ARM64_UABDL},
	{SN_AbsoluteDifferenceWideningLowerAndAdd, OP_ARM64_SABAL, None, OP_ARM64_UABAL},
	{SN_AbsoluteDifferenceWideningUpper, OP_ARM64_SABDL2, None, OP_ARM64_UABDL2},
	{SN_AbsoluteDifferenceWideningUpperAndAdd, OP_ARM64_SABAL2, None, OP_ARM64_UABAL2},
	{SN_Add, OP_XBINOP, OP_IADD, None, None, OP_XBINOP, OP_FADD},
	{SN_AddAcross, OP_ARM64_XHORIZ, INTRINS_AARCH64_ADV_SIMD_SADDV, OP_ARM64_XHORIZ, INTRINS_AARCH64_ADV_SIMD_UADDV},
	{SN_AddAcrossWidening, OP_ARM64_SADDLV, None, OP_ARM64_UADDLV},
	{SN_AddHighNarrowingLower, OP_ARM64_ADDHN},
	{SN_AddHighNarrowingUpper, OP_ARM64_ADDHN2},
	{SN_AddPairwise, OP_XOP_OVR_X_X_X, INTRINS_AARCH64_ADV_SIMD_ADDP, None, None, OP_XOP_OVR_X_X_X, INTRINS_AARCH64_ADV_SIMD_FADDP},
	{SN_AddPairwiseScalar, OP_ARM64_ADDP_SCALAR, None, None, None, OP_ARM64_FADDP_SCALAR},
	{SN_AddPairwiseWidening, OP_XOP_OVR_X_X, INTRINS_AARCH64_ADV_SIMD_SADDLP, OP_XOP_OVR_X_X, INTRINS_AARCH64_ADV_SIMD_UADDLP},
	{SN_AddPairwiseWideningAndAdd, OP_ARM64_SADALP, None, OP_ARM64_UADALP},
	{SN_AddPairwiseWideningAndAddScalar, OP_ARM64_SADALP, None, OP_ARM64_UADALP},
	{SN_AddPairwiseWideningScalar, OP_XOP_OVR_X_X, INTRINS_AARCH64_ADV_SIMD_SADDLP, OP_XOP_OVR_X_X, INTRINS_AARCH64_ADV_SIMD_UADDLP},
	{SN_AddRoundedHighNarrowingLower, OP_ARM64_RADDHN},
	{SN_AddRoundedHighNarrowingUpper, OP_ARM64_RADDHN2},
	{SN_AddSaturate},
	{SN_AddSaturateScalar},
	{SN_AddScalar, OP_XBINOP_SCALAR, OP_IADD, None, None, OP_XBINOP_SCALAR, OP_FADD},
	{SN_AddWideningLower, OP_ARM64_SADD, None, OP_ARM64_UADD},
	{SN_AddWideningUpper, OP_ARM64_SADD2, None, OP_ARM64_UADD2},
	{SN_And, OP_XBINOP_FORCEINT, XBINOP_FORCEINT_AND},
	{SN_BitwiseClear, OP_ARM64_BIC},
	{SN_BitwiseSelect, OP_ARM64_BSL},
	{SN_Ceiling, OP_XOP_OVR_X_X, INTRINS_AARCH64_ADV_SIMD_FRINTP},
	{SN_CeilingScalar, OP_XOP_OVR_SCALAR_X_X, INTRINS_AARCH64_ADV_SIMD_FRINTP},
	{SN_CompareEqual, OP_XCOMPARE, CMP_EQ, OP_XCOMPARE, CMP_EQ, OP_XCOMPARE_FP, CMP_EQ},
	{SN_CompareEqualScalar, OP_XCOMPARE_SCALAR, CMP_EQ, OP_XCOMPARE_SCALAR, CMP_EQ, OP_XCOMPARE_FP_SCALAR, CMP_EQ},
	{SN_CompareGreaterThan, OP_XCOMPARE, CMP_GT, OP_XCOMPARE, CMP_GT_UN, OP_XCOMPARE_FP, CMP_GT},
	{SN_CompareGreaterThanOrEqual, OP_XCOMPARE, CMP_GE, OP_XCOMPARE, CMP_GE_UN, OP_XCOMPARE_FP, CMP_GE},
	{SN_CompareGreaterThanOrEqualScalar, OP_XCOMPARE_SCALAR, CMP_GE, OP_XCOMPARE_SCALAR, CMP_GE_UN, OP_XCOMPARE_FP_SCALAR, CMP_GE},
	{SN_CompareGreaterThanScalar, OP_XCOMPARE_SCALAR, CMP_GT, OP_XCOMPARE_SCALAR, CMP_GT_UN, OP_XCOMPARE_FP_SCALAR, CMP_GT},
	{SN_CompareLessThan, OP_XCOMPARE, CMP_LT, OP_XCOMPARE, CMP_LT_UN, OP_XCOMPARE_FP, CMP_LT},
	{SN_CompareLessThanOrEqual, OP_XCOMPARE, CMP_LE, OP_XCOMPARE, CMP_LE_UN, OP_XCOMPARE_FP, CMP_LE},
	{SN_CompareLessThanOrEqualScalar, OP_XCOMPARE_SCALAR, CMP_LE, OP_XCOMPARE_SCALAR, CMP_LE_UN, OP_XCOMPARE_FP_SCALAR, CMP_LE},
	{SN_CompareLessThanScalar, OP_XCOMPARE_SCALAR, CMP_LT, OP_XCOMPARE_SCALAR, CMP_LT_UN, OP_XCOMPARE_FP_SCALAR, CMP_LT},
	{SN_CompareTest, OP_ARM64_CMTST},
	{SN_CompareTestScalar, OP_ARM64_CMTST},
	{SN_ConvertToDouble, OP_ARM64_SCVTF, None, OP_ARM64_UCVTF, None, OP_ARM64_FCVTL},
	{SN_ConvertToDoubleScalar, OP_ARM64_SCVTF_SCALAR, None, OP_ARM64_UCVTF_SCALAR},
	{SN_ConvertToDoubleUpper, OP_ARM64_FCVTL2},
	{SN_ConvertToInt32RoundAwayFromZero, OP_XOP_OVR_X_X, INTRINS_AARCH64_ADV_SIMD_FCVTAS},
	{SN_ConvertToInt32RoundAwayFromZeroScalar, OP_XOP_OVR_SCALAR_X_X, INTRINS_AARCH64_ADV_SIMD_FCVTAS},
	{SN_ConvertToInt32RoundToEven, OP_XOP_OVR_X_X, INTRINS_AARCH64_ADV_SIMD_FCVTNS},
	{SN_ConvertToInt32RoundToEvenScalar, OP_XOP_OVR_SCALAR_X_X, INTRINS_AARCH64_ADV_SIMD_FCVTNS},
	{SN_ConvertToInt32RoundToNegativeInfinity, OP_XOP_OVR_X_X, INTRINS_AARCH64_ADV_SIMD_FCVTMS},
	{SN_ConvertToInt32RoundToNegativeInfinityScalar, OP_XOP_OVR_SCALAR_X_X, INTRINS_AARCH64_ADV_SIMD_FCVTMS},
	{SN_ConvertToInt32RoundToPositiveInfinity, OP_XOP_OVR_X_X, INTRINS_AARCH64_ADV_SIMD_FCVTPS},
	{SN_ConvertToInt32RoundToPositiveInfinityScalar, OP_XOP_OVR_SCALAR_X_X, INTRINS_AARCH64_ADV_SIMD_FCVTPS},
	{SN_ConvertToInt32RoundToZero, OP_ARM64_FCVTZS},
	{SN_ConvertToInt32RoundToZeroScalar, OP_ARM64_FCVTZS_SCALAR},
	{SN_ConvertToInt64RoundAwayFromZero, OP_XOP_OVR_X_X, INTRINS_AARCH64_ADV_SIMD_FCVTAS},
	{SN_ConvertToInt64RoundAwayFromZeroScalar, OP_XOP_OVR_SCALAR_X_X, INTRINS_AARCH64_ADV_SIMD_FCVTAS},
	{SN_ConvertToInt64RoundToEven, OP_XOP_OVR_X_X, INTRINS_AARCH64_ADV_SIMD_FCVTNS},
	{SN_ConvertToInt64RoundToEvenScalar, OP_XOP_OVR_SCALAR_X_X, INTRINS_AARCH64_ADV_SIMD_FCVTNS},
	{SN_ConvertToInt64RoundToNegativeInfinity, OP_XOP_OVR_X_X, INTRINS_AARCH64_ADV_SIMD_FCVTMS},
	{SN_ConvertToInt64RoundToNegativeInfinityScalar, OP_XOP_OVR_SCALAR_X_X, INTRINS_AARCH64_ADV_SIMD_FCVTMS},
	{SN_ConvertToInt64RoundToPositiveInfinity, OP_XOP_OVR_X_X, INTRINS_AARCH64_ADV_SIMD_FCVTPS},
	{SN_ConvertToInt64RoundToPositiveInfinityScalar, OP_XOP_OVR_SCALAR_X_X, INTRINS_AARCH64_ADV_SIMD_FCVTPS},
	{SN_ConvertToInt64RoundToZero, OP_ARM64_FCVTZS},
	{SN_ConvertToInt64RoundToZeroScalar, OP_ARM64_FCVTZS_SCALAR},
	{SN_ConvertToSingle, OP_ARM64_SCVTF, None, OP_ARM64_UCVTF},
	{SN_ConvertToSingleLower, OP_ARM64_FCVTN},
	{SN_ConvertToSingleRoundToOddLower, OP_ARM64_FCVTXN},
	{SN_ConvertToSingleRoundToOddUpper, OP_ARM64_FCVTXN2},
	{SN_ConvertToSingleScalar, OP_ARM64_SCVTF_SCALAR, None, OP_ARM64_UCVTF_SCALAR},
	{SN_ConvertToSingleUpper, OP_ARM64_FCVTN2},
	{SN_ConvertToUInt32RoundAwayFromZero, OP_XOP_OVR_X_X, INTRINS_AARCH64_ADV_SIMD_FCVTAU},
	{SN_ConvertToUInt32RoundAwayFromZeroScalar, OP_XOP_OVR_SCALAR_X_X, INTRINS_AARCH64_ADV_SIMD_FCVTAU},
	{SN_ConvertToUInt32RoundToEven, OP_XOP_OVR_X_X, INTRINS_AARCH64_ADV_SIMD_FCVTNU},
	{SN_ConvertToUInt32RoundToEvenScalar, OP_XOP_OVR_SCALAR_X_X, INTRINS_AARCH64_ADV_SIMD_FCVTNU},
	{SN_ConvertToUInt32RoundToNegativeInfinity, OP_XOP_OVR_X_X, INTRINS_AARCH64_ADV_SIMD_FCVTMU},
	{SN_ConvertToUInt32RoundToNegativeInfinityScalar, OP_XOP_OVR_SCALAR_X_X, INTRINS_AARCH64_ADV_SIMD_FCVTMU},
	{SN_ConvertToUInt32RoundToPositiveInfinity, OP_XOP_OVR_X_X, INTRINS_AARCH64_ADV_SIMD_FCVTPU},
	{SN_ConvertToUInt32RoundToPositiveInfinityScalar, OP_XOP_OVR_SCALAR_X_X, INTRINS_AARCH64_ADV_SIMD_FCVTPU},
	{SN_ConvertToUInt32RoundToZero, OP_ARM64_FCVTZU},
	{SN_ConvertToUInt32RoundToZeroScalar, OP_ARM64_FCVTZU_SCALAR},
	{SN_ConvertToUInt64RoundAwayFromZero, OP_XOP_OVR_X_X, INTRINS_AARCH64_ADV_SIMD_FCVTAU},
	{SN_ConvertToUInt64RoundAwayFromZeroScalar, OP_XOP_OVR_SCALAR_X_X, INTRINS_AARCH64_ADV_SIMD_FCVTAU},
	{SN_ConvertToUInt64RoundToEven, OP_XOP_OVR_X_X, INTRINS_AARCH64_ADV_SIMD_FCVTNU},
	{SN_ConvertToUInt64RoundToEvenScalar, OP_XOP_OVR_SCALAR_X_X, INTRINS_AARCH64_ADV_SIMD_FCVTNU},
	{SN_ConvertToUInt64RoundToNegativeInfinity, OP_XOP_OVR_X_X, INTRINS_AARCH64_ADV_SIMD_FCVTMU},
	{SN_ConvertToUInt64RoundToNegativeInfinityScalar, OP_XOP_OVR_SCALAR_X_X, INTRINS_AARCH64_ADV_SIMD_FCVTMU},
	{SN_ConvertToUInt64RoundToPositiveInfinity, OP_XOP_OVR_X_X, INTRINS_AARCH64_ADV_SIMD_FCVTPU},
	{SN_ConvertToUInt64RoundToPositiveInfinityScalar, OP_XOP_OVR_SCALAR_X_X, INTRINS_AARCH64_ADV_SIMD_FCVTPU},
	{SN_ConvertToUInt64RoundToZero, OP_ARM64_FCVTZU},
	{SN_ConvertToUInt64RoundToZeroScalar, OP_ARM64_FCVTZU_SCALAR},
	{SN_Divide, OP_XBINOP, OP_FDIV},
	{SN_DivideScalar, OP_XBINOP_SCALAR, OP_FDIV},
	{SN_DuplicateSelectedScalarToVector128},
	{SN_DuplicateSelectedScalarToVector64},
	{SN_DuplicateToVector128},
	{SN_DuplicateToVector64},
	{SN_Extract},
	{SN_ExtractNarrowingLower, OP_ARM64_XTN},
	{SN_ExtractNarrowingSaturateLower, OP_XOP_OVR_X_X, INTRINS_AARCH64_ADV_SIMD_SQXTN, OP_XOP_OVR_X_X, INTRINS_AARCH64_ADV_SIMD_UQXTN},
	{SN_ExtractNarrowingSaturateScalar, OP_ARM64_XNARROW_SCALAR, INTRINS_AARCH64_ADV_SIMD_SQXTN, OP_ARM64_XNARROW_SCALAR, INTRINS_AARCH64_ADV_SIMD_UQXTN},
	{SN_ExtractNarrowingSaturateUnsignedLower, OP_XOP_OVR_X_X, INTRINS_AARCH64_ADV_SIMD_SQXTUN},
	{SN_ExtractNarrowingSaturateUnsignedScalar, OP_ARM64_XNARROW_SCALAR, INTRINS_AARCH64_ADV_SIMD_SQXTUN},
	{SN_ExtractNarrowingSaturateUnsignedUpper, OP_ARM64_SQXTUN2},
	{SN_ExtractNarrowingSaturateUpper, OP_ARM64_SQXTN2, None, OP_ARM64_UQXTN2},
	{SN_ExtractNarrowingUpper, OP_ARM64_XTN2},
	{SN_ExtractVector128, OP_ARM64_EXT},
	{SN_ExtractVector64, OP_ARM64_EXT},
	{SN_Floor, OP_XOP_OVR_X_X, INTRINS_AARCH64_ADV_SIMD_FRINTM},
	{SN_FloorScalar, OP_XOP_OVR_SCALAR_X_X, INTRINS_AARCH64_ADV_SIMD_FRINTM},
	{SN_FusedAddHalving, OP_XOP_OVR_X_X_X, INTRINS_AARCH64_ADV_SIMD_SHADD, OP_XOP_OVR_X_X_X, INTRINS_AARCH64_ADV_SIMD_UHADD},
	{SN_FusedAddRoundedHalving, OP_XOP_OVR_X_X_X, INTRINS_AARCH64_ADV_SIMD_SRHADD, OP_XOP_OVR_X_X_X, INTRINS_AARCH64_ADV_SIMD_URHADD},
	{SN_FusedMultiplyAdd, OP_ARM64_FMADD},
	{SN_FusedMultiplyAddByScalar, OP_ARM64_FMADD_BYSCALAR},
	{SN_FusedMultiplyAddBySelectedScalar},
	{SN_FusedMultiplyAddNegatedScalar, OP_ARM64_FNMADD_SCALAR},
	{SN_FusedMultiplyAddScalar, OP_ARM64_FMADD_SCALAR},
	{SN_FusedMultiplyAddScalarBySelectedScalar},
	{SN_FusedMultiplySubtract, OP_ARM64_FMSUB},
	{SN_FusedMultiplySubtractByScalar, OP_ARM64_FMSUB_BYSCALAR},
	{SN_FusedMultiplySubtractBySelectedScalar},
	{SN_FusedMultiplySubtractNegatedScalar, OP_ARM64_FNMSUB_SCALAR},
	{SN_FusedMultiplySubtractScalar, OP_ARM64_FMSUB_SCALAR},
	{SN_FusedMultiplySubtractScalarBySelectedScalar},
	{SN_FusedSubtractHalving, OP_XOP_OVR_X_X_X, INTRINS_AARCH64_ADV_SIMD_SHSUB, OP_XOP_OVR_X_X_X, INTRINS_AARCH64_ADV_SIMD_UHSUB},
	{SN_Insert},
	{SN_InsertScalar},
	{SN_InsertSelectedScalar},
	{SN_LeadingSignCount, OP_XOP_OVR_X_X, INTRINS_AARCH64_ADV_SIMD_CLS},
	{SN_LeadingZeroCount, OP_ARM64_CLZ},
	{SN_LoadAndInsertScalar, OP_ARM64_LD1_INSERT},
	{SN_LoadAndReplicateToVector128, OP_ARM64_LD1R},
	{SN_LoadAndReplicateToVector64, OP_ARM64_LD1R},
	{SN_LoadPairScalarVector64, OP_ARM64_LDP_SCALAR},
	{SN_LoadPairScalarVector64NonTemporal, OP_ARM64_LDNP_SCALAR},
	{SN_LoadPairVector128, OP_ARM64_LDP},
	{SN_LoadPairVector128NonTemporal, OP_ARM64_LDNP},
	{SN_LoadPairVector64, OP_ARM64_LDP},
	{SN_LoadPairVector64NonTemporal, OP_ARM64_LDNP},
	{SN_LoadVector128, OP_ARM64_LD1},
	{SN_LoadVector64, OP_ARM64_LD1},
	{SN_Max, OP_XOP_OVR_X_X_X, INTRINS_AARCH64_ADV_SIMD_SMAX, OP_XOP_OVR_X_X_X, INTRINS_AARCH64_ADV_SIMD_UMAX, OP_XOP_OVR_X_X_X, INTRINS_AARCH64_ADV_SIMD_FMAX},
	{SN_MaxAcross, OP_ARM64_XHORIZ, INTRINS_AARCH64_ADV_SIMD_SMAXV, OP_ARM64_XHORIZ, INTRINS_AARCH64_ADV_SIMD_UMAXV, OP_ARM64_XHORIZ, INTRINS_AARCH64_ADV_SIMD_FMAXV},
	{SN_MaxNumber, OP_XOP_OVR_X_X_X, INTRINS_AARCH64_ADV_SIMD_FMAXNM},
	{SN_MaxNumberAcross, OP_ARM64_XHORIZ, INTRINS_AARCH64_ADV_SIMD_FMAXNMV},
	{SN_MaxNumberPairwise, OP_XOP_OVR_X_X_X, INTRINS_AARCH64_ADV_SIMD_FMAXNMP},
	{SN_MaxNumberPairwiseScalar, OP_ARM64_XHORIZ, INTRINS_AARCH64_ADV_SIMD_FMAXNMV},
	{SN_MaxNumberScalar, OP_XOP_OVR_SCALAR_X_X_X, INTRINS_AARCH64_ADV_SIMD_FMAXNM},
	{SN_MaxPairwise, OP_XOP_OVR_X_X_X, INTRINS_AARCH64_ADV_SIMD_SMAXP, OP_XOP_OVR_X_X_X, INTRINS_AARCH64_ADV_SIMD_UMAXP, OP_XOP_OVR_X_X_X, INTRINS_AARCH64_ADV_SIMD_FMAXP},
	{SN_MaxPairwiseScalar, OP_ARM64_XHORIZ, INTRINS_AARCH64_ADV_SIMD_FMAXV},
	{SN_MaxScalar, OP_XOP_OVR_SCALAR_X_X_X, INTRINS_AARCH64_ADV_SIMD_FMAX},
	{SN_Min, OP_XOP_OVR_X_X_X, INTRINS_AARCH64_ADV_SIMD_SMIN, OP_XOP_OVR_X_X_X, INTRINS_AARCH64_ADV_SIMD_UMIN, OP_XOP_OVR_X_X_X, INTRINS_AARCH64_ADV_SIMD_FMIN},
	{SN_MinAcross, OP_ARM64_XHORIZ, INTRINS_AARCH64_ADV_SIMD_SMINV, OP_ARM64_XHORIZ, INTRINS_AARCH64_ADV_SIMD_UMINV, OP_ARM64_XHORIZ, INTRINS_AARCH64_ADV_SIMD_FMINV},
	{SN_MinNumber, OP_XOP_OVR_X_X_X, INTRINS_AARCH64_ADV_SIMD_FMINNM},
	{SN_MinNumberAcross, OP_ARM64_XHORIZ, INTRINS_AARCH64_ADV_SIMD_FMINNMV},
	{SN_MinNumberPairwise, OP_XOP_OVR_X_X_X, INTRINS_AARCH64_ADV_SIMD_FMINNMP},
	{SN_MinNumberPairwiseScalar, OP_ARM64_XHORIZ, INTRINS_AARCH64_ADV_SIMD_FMINNMV},
	{SN_MinNumberScalar, OP_XOP_OVR_SCALAR_X_X_X, INTRINS_AARCH64_ADV_SIMD_FMINNM},
	{SN_MinPairwise, OP_XOP_OVR_X_X_X, INTRINS_AARCH64_ADV_SIMD_SMINP, OP_XOP_OVR_X_X_X, INTRINS_AARCH64_ADV_SIMD_UMINP, OP_XOP_OVR_X_X_X, INTRINS_AARCH64_ADV_SIMD_FMINP},
	{SN_MinPairwiseScalar, OP_ARM64_XHORIZ, INTRINS_AARCH64_ADV_SIMD_FMINV},
	{SN_MinScalar, OP_XOP_OVR_SCALAR_X_X_X, INTRINS_AARCH64_ADV_SIMD_FMIN},
	{SN_Multiply, OP_XBINOP, OP_IMUL, None, None, OP_XBINOP, OP_FMUL},
	{SN_MultiplyAdd, OP_ARM64_MLA},
	{SN_MultiplyAddByScalar, OP_ARM64_MLA_SCALAR},
	{SN_MultiplyAddBySelectedScalar},
	{SN_MultiplyByScalar, OP_XBINOP_BYSCALAR, OP_IMUL, None, None, OP_XBINOP_BYSCALAR, OP_FMUL},
	{SN_MultiplyBySelectedScalar},
	{SN_MultiplyBySelectedScalarWideningLower},
	{SN_MultiplyBySelectedScalarWideningLowerAndAdd},
	{SN_MultiplyBySelectedScalarWideningLowerAndSubtract},
	{SN_MultiplyBySelectedScalarWideningUpper},
	{SN_MultiplyBySelectedScalarWideningUpperAndAdd},
	{SN_MultiplyBySelectedScalarWideningUpperAndSubtract},
	{SN_MultiplyDoublingByScalarSaturateHigh, OP_XOP_OVR_BYSCALAR_X_X_X, INTRINS_AARCH64_ADV_SIMD_SQDMULH},
	{SN_MultiplyDoublingBySelectedScalarSaturateHigh},
	{SN_MultiplyDoublingSaturateHigh, OP_XOP_OVR_X_X_X, INTRINS_AARCH64_ADV_SIMD_SQDMULH},
	{SN_MultiplyDoublingSaturateHighScalar, OP_XOP_OVR_SCALAR_X_X_X, INTRINS_AARCH64_ADV_SIMD_SQDMULH},
	{SN_MultiplyDoublingScalarBySelectedScalarSaturateHigh},
	{SN_MultiplyDoublingWideningAndAddSaturateScalar, OP_ARM64_SQDMLAL_SCALAR},
	{SN_MultiplyDoublingWideningAndSubtractSaturateScalar, OP_ARM64_SQDMLSL_SCALAR},
	{SN_MultiplyDoublingWideningLowerAndAddSaturate, OP_ARM64_SQDMLAL},
	{SN_MultiplyDoublingWideningLowerAndSubtractSaturate, OP_ARM64_SQDMLSL},
	{SN_MultiplyDoublingWideningLowerByScalarAndAddSaturate, OP_ARM64_SQDMLAL_BYSCALAR},
	{SN_MultiplyDoublingWideningLowerByScalarAndSubtractSaturate, OP_ARM64_SQDMLSL_BYSCALAR},
	{SN_MultiplyDoublingWideningLowerBySelectedScalarAndAddSaturate},
	{SN_MultiplyDoublingWideningLowerBySelectedScalarAndSubtractSaturate},
	{SN_MultiplyDoublingWideningSaturateLower, OP_ARM64_SQDMULL},
	{SN_MultiplyDoublingWideningSaturateLowerByScalar, OP_ARM64_SQDMULL_BYSCALAR},
	{SN_MultiplyDoublingWideningSaturateLowerBySelectedScalar},
	{SN_MultiplyDoublingWideningSaturateScalar, OP_ARM64_SQDMULL_SCALAR},
	{SN_MultiplyDoublingWideningSaturateScalarBySelectedScalar},
	{SN_MultiplyDoublingWideningSaturateUpper, OP_ARM64_SQDMULL2},
	{SN_MultiplyDoublingWideningSaturateUpperByScalar, OP_ARM64_SQDMULL2_BYSCALAR},
	{SN_MultiplyDoublingWideningSaturateUpperBySelectedScalar},
	{SN_MultiplyDoublingWideningScalarBySelectedScalarAndAddSaturate},
	{SN_MultiplyDoublingWideningScalarBySelectedScalarAndSubtractSaturate},
	{SN_MultiplyDoublingWideningUpperAndAddSaturate, OP_ARM64_SQDMLAL2},
	{SN_MultiplyDoublingWideningUpperAndSubtractSaturate, OP_ARM64_SQDMLSL2},
	{SN_MultiplyDoublingWideningUpperByScalarAndAddSaturate, OP_ARM64_SQDMLAL2_BYSCALAR},
	{SN_MultiplyDoublingWideningUpperByScalarAndSubtractSaturate, OP_ARM64_SQDMLSL2_BYSCALAR},
	{SN_MultiplyDoublingWideningUpperBySelectedScalarAndAddSaturate},
	{SN_MultiplyDoublingWideningUpperBySelectedScalarAndSubtractSaturate},
	{SN_MultiplyExtended, OP_XOP_OVR_X_X_X, INTRINS_AARCH64_ADV_SIMD_FMULX},
	{SN_MultiplyExtendedByScalar, OP_XOP_OVR_BYSCALAR_X_X_X, INTRINS_AARCH64_ADV_SIMD_FMULX},
	{SN_MultiplyExtendedBySelectedScalar},
	{SN_MultiplyExtendedScalar, OP_XOP_OVR_SCALAR_X_X_X, INTRINS_AARCH64_ADV_SIMD_FMULX},
	{SN_MultiplyExtendedScalarBySelectedScalar},
	{SN_MultiplyRoundedDoublingByScalarSaturateHigh, OP_XOP_OVR_BYSCALAR_X_X_X, INTRINS_AARCH64_ADV_SIMD_SQRDMULH},
	{SN_MultiplyRoundedDoublingBySelectedScalarSaturateHigh},
	{SN_MultiplyRoundedDoublingSaturateHigh, OP_XOP_OVR_X_X_X, INTRINS_AARCH64_ADV_SIMD_SQRDMULH},
	{SN_MultiplyRoundedDoublingSaturateHighScalar, OP_XOP_OVR_SCALAR_X_X_X, INTRINS_AARCH64_ADV_SIMD_SQRDMULH},
	{SN_MultiplyRoundedDoublingScalarBySelectedScalarSaturateHigh},
	{SN_MultiplyScalar, OP_XBINOP_SCALAR, OP_FMUL},
	{SN_MultiplyScalarBySelectedScalar, OP_ARM64_FMUL_SEL},
	{SN_MultiplySubtract, OP_ARM64_MLS},
	{SN_MultiplySubtractByScalar, OP_ARM64_MLS_SCALAR},
	{SN_MultiplySubtractBySelectedScalar},
	{SN_MultiplyWideningLower, OP_ARM64_SMULL, None, OP_ARM64_UMULL},
	{SN_MultiplyWideningLowerAndAdd, OP_ARM64_SMLAL, None, OP_ARM64_UMLAL},
	{SN_MultiplyWideningLowerAndSubtract, OP_ARM64_SMLSL, None, OP_ARM64_UMLSL},
	{SN_MultiplyWideningUpper, OP_ARM64_SMULL2, None, OP_ARM64_UMULL2},
	{SN_MultiplyWideningUpperAndAdd, OP_ARM64_SMLAL2, None, OP_ARM64_UMLAL2},
	{SN_MultiplyWideningUpperAndSubtract, OP_ARM64_SMLSL2, None, OP_ARM64_UMLSL2},
	{SN_Negate, OP_ARM64_XNEG},
	{SN_NegateSaturate, OP_XOP_OVR_X_X, INTRINS_AARCH64_ADV_SIMD_SQNEG},
	{SN_NegateSaturateScalar, OP_XOP_OVR_SCALAR_X_X, INTRINS_AARCH64_ADV_SIMD_SQNEG},
	{SN_NegateScalar, OP_ARM64_XNEG_SCALAR},
	{SN_Not, OP_ARM64_MVN},
	{SN_Or, OP_XBINOP_FORCEINT, XBINOP_FORCEINT_OR},
	{SN_OrNot, OP_XBINOP_FORCEINT, XBINOP_FORCEINT_ORNOT},
	{SN_PolynomialMultiply, OP_XOP_OVR_X_X_X, INTRINS_AARCH64_ADV_SIMD_PMUL},
	{SN_PolynomialMultiplyWideningLower, OP_ARM64_PMULL},
	{SN_PolynomialMultiplyWideningUpper, OP_ARM64_PMULL2},
	{SN_PopCount, OP_XOP_OVR_X_X, INTRINS_AARCH64_ADV_SIMD_CNT},
	{SN_ReciprocalEstimate, None, None, OP_XOP_OVR_X_X, INTRINS_AARCH64_ADV_SIMD_URECPE, OP_XOP_OVR_X_X, INTRINS_AARCH64_ADV_SIMD_FRECPE},
	{SN_ReciprocalEstimateScalar, OP_XOP_OVR_SCALAR_X_X, INTRINS_AARCH64_ADV_SIMD_FRECPE},
	{SN_ReciprocalExponentScalar, OP_XOP_OVR_SCALAR_X_X, INTRINS_AARCH64_ADV_SIMD_FRECPX},
	{SN_ReciprocalSquareRootEstimate, None, None, OP_XOP_OVR_X_X, INTRINS_AARCH64_ADV_SIMD_URSQRTE, OP_XOP_OVR_X_X, INTRINS_AARCH64_ADV_SIMD_FRSQRTE},
	{SN_ReciprocalSquareRootEstimateScalar, OP_XOP_OVR_SCALAR_X_X, INTRINS_AARCH64_ADV_SIMD_FRSQRTE},
	{SN_ReciprocalSquareRootStep, OP_XOP_OVR_X_X_X, INTRINS_AARCH64_ADV_SIMD_FRSQRTS},
	{SN_ReciprocalSquareRootStepScalar, OP_XOP_OVR_SCALAR_X_X_X, INTRINS_AARCH64_ADV_SIMD_FRSQRTS},
	{SN_ReciprocalStep, OP_XOP_OVR_X_X_X, INTRINS_AARCH64_ADV_SIMD_FRECPS},
	{SN_ReciprocalStepScalar, OP_XOP_OVR_SCALAR_X_X_X, INTRINS_AARCH64_ADV_SIMD_FRECPS},
	{SN_ReverseElement16, OP_ARM64_REVN, 16},
	{SN_ReverseElement32, OP_ARM64_REVN, 32},
	{SN_ReverseElement8, OP_ARM64_REVN, 8},
	{SN_ReverseElementBits, OP_XOP_OVR_X_X, INTRINS_AARCH64_ADV_SIMD_RBIT},
	{SN_RoundAwayFromZero, OP_XOP_OVR_X_X, INTRINS_AARCH64_ADV_SIMD_FRINTA},
	{SN_RoundAwayFromZeroScalar, OP_XOP_OVR_SCALAR_X_X, INTRINS_AARCH64_ADV_SIMD_FRINTA},
	{SN_RoundToNearest, OP_XOP_OVR_X_X, INTRINS_AARCH64_ADV_SIMD_FRINTN},
	{SN_RoundToNearestScalar, OP_XOP_OVR_SCALAR_X_X, INTRINS_AARCH64_ADV_SIMD_FRINTN},
	{SN_RoundToNegativeInfinity, OP_XOP_OVR_X_X, INTRINS_AARCH64_ADV_SIMD_FRINTM},
	{SN_RoundToNegativeInfinityScalar, OP_XOP_OVR_SCALAR_X_X, INTRINS_AARCH64_ADV_SIMD_FRINTM},
	{SN_RoundToPositiveInfinity, OP_XOP_OVR_X_X, INTRINS_AARCH64_ADV_SIMD_FRINTP},
	{SN_RoundToPositiveInfinityScalar, OP_XOP_OVR_SCALAR_X_X, INTRINS_AARCH64_ADV_SIMD_FRINTP},
	{SN_RoundToZero, OP_XOP_OVR_X_X, INTRINS_AARCH64_ADV_SIMD_FRINTZ},
	{SN_RoundToZeroScalar, OP_XOP_OVR_SCALAR_X_X, INTRINS_AARCH64_ADV_SIMD_FRINTZ},
	{SN_ShiftArithmetic, OP_XOP_OVR_X_X_X, INTRINS_AARCH64_ADV_SIMD_SSHL},
	{SN_ShiftArithmeticRounded, OP_XOP_OVR_X_X_X, INTRINS_AARCH64_ADV_SIMD_SRSHL},
	{SN_ShiftArithmeticRoundedSaturate, OP_XOP_OVR_X_X_X, INTRINS_AARCH64_ADV_SIMD_SQRSHL},
	{SN_ShiftArithmeticRoundedSaturateScalar, OP_XOP_OVR_SCALAR_X_X_X, INTRINS_AARCH64_ADV_SIMD_SQRSHL},
	{SN_ShiftArithmeticRoundedScalar, OP_XOP_OVR_X_X_X, INTRINS_AARCH64_ADV_SIMD_SRSHL},
	{SN_ShiftArithmeticSaturate, OP_XOP_OVR_X_X_X, INTRINS_AARCH64_ADV_SIMD_SQSHL},
	{SN_ShiftArithmeticSaturateScalar, OP_XOP_OVR_SCALAR_X_X_X, INTRINS_AARCH64_ADV_SIMD_SQSHL},
	{SN_ShiftArithmeticScalar, OP_XOP_OVR_X_X_X, INTRINS_AARCH64_ADV_SIMD_SSHL},
	{SN_ShiftLeftAndInsert, OP_ARM64_SLI},
	{SN_ShiftLeftAndInsertScalar, OP_ARM64_SLI},
	{SN_ShiftLeftLogical, OP_ARM64_SHL},
	{SN_ShiftLeftLogicalSaturate},
	{SN_ShiftLeftLogicalSaturateScalar},
	{SN_ShiftLeftLogicalSaturateUnsigned, OP_ARM64_SQSHLU},
	{SN_ShiftLeftLogicalSaturateUnsignedScalar, OP_ARM64_SQSHLU_SCALAR},
	{SN_ShiftLeftLogicalScalar, OP_ARM64_SHL},
	{SN_ShiftLeftLogicalWideningLower, OP_ARM64_SSHLL, None, OP_ARM64_USHLL},
	{SN_ShiftLeftLogicalWideningUpper, OP_ARM64_SSHLL2, None, OP_ARM64_USHLL2},
	{SN_ShiftLogical, OP_XOP_OVR_X_X_X, INTRINS_AARCH64_ADV_SIMD_USHL},
	{SN_ShiftLogicalRounded, OP_XOP_OVR_X_X_X, INTRINS_AARCH64_ADV_SIMD_URSHL},
	{SN_ShiftLogicalRoundedSaturate, OP_XOP_OVR_X_X_X, INTRINS_AARCH64_ADV_SIMD_UQRSHL},
	{SN_ShiftLogicalRoundedSaturateScalar, OP_XOP_OVR_SCALAR_X_X_X, INTRINS_AARCH64_ADV_SIMD_UQRSHL},
	{SN_ShiftLogicalRoundedScalar, OP_XOP_OVR_X_X_X, INTRINS_AARCH64_ADV_SIMD_URSHL},
	{SN_ShiftLogicalSaturate, OP_XOP_OVR_X_X_X, INTRINS_AARCH64_ADV_SIMD_UQSHL},
	{SN_ShiftLogicalSaturateScalar, OP_XOP_OVR_SCALAR_X_X_X, INTRINS_AARCH64_ADV_SIMD_UQSHL},
	{SN_ShiftLogicalScalar, OP_XOP_OVR_X_X_X, INTRINS_AARCH64_ADV_SIMD_USHL},
	{SN_ShiftRightAndInsert, OP_ARM64_SRI},
	{SN_ShiftRightAndInsertScalar, OP_ARM64_SRI},
	{SN_ShiftRightArithmetic, OP_ARM64_SSHR},
	{SN_ShiftRightArithmeticAdd, OP_ARM64_SSRA},
	{SN_ShiftRightArithmeticAddScalar, OP_ARM64_SSRA},
	{SN_ShiftRightArithmeticNarrowingSaturateLower, OP_ARM64_XNSHIFT, INTRINS_AARCH64_ADV_SIMD_SQSHRN},
	{SN_ShiftRightArithmeticNarrowingSaturateScalar, OP_ARM64_XNSHIFT_SCALAR, INTRINS_AARCH64_ADV_SIMD_SQSHRN},
	{SN_ShiftRightArithmeticNarrowingSaturateUnsignedLower, OP_ARM64_XNSHIFT, INTRINS_AARCH64_ADV_SIMD_SQSHRUN},
	{SN_ShiftRightArithmeticNarrowingSaturateUnsignedScalar, OP_ARM64_XNSHIFT_SCALAR, INTRINS_AARCH64_ADV_SIMD_SQSHRUN},
	{SN_ShiftRightArithmeticNarrowingSaturateUnsignedUpper, OP_ARM64_XNSHIFT2, INTRINS_AARCH64_ADV_SIMD_SQSHRUN},
	{SN_ShiftRightArithmeticNarrowingSaturateUpper, OP_ARM64_XNSHIFT2, INTRINS_AARCH64_ADV_SIMD_SQSHRN},
	{SN_ShiftRightArithmeticRounded, OP_ARM64_SRSHR},
	{SN_ShiftRightArithmeticRoundedAdd, OP_ARM64_SRSRA},
	{SN_ShiftRightArithmeticRoundedAddScalar, OP_ARM64_SRSRA},
	{SN_ShiftRightArithmeticRoundedNarrowingSaturateLower, OP_ARM64_XNSHIFT, INTRINS_AARCH64_ADV_SIMD_SQRSHRN},
	{SN_ShiftRightArithmeticRoundedNarrowingSaturateScalar, OP_ARM64_XNSHIFT_SCALAR, INTRINS_AARCH64_ADV_SIMD_SQRSHRN},
	{SN_ShiftRightArithmeticRoundedNarrowingSaturateUnsignedLower, OP_ARM64_XNSHIFT, INTRINS_AARCH64_ADV_SIMD_SQRSHRUN},
	{SN_ShiftRightArithmeticRoundedNarrowingSaturateUnsignedScalar, OP_ARM64_XNSHIFT_SCALAR, INTRINS_AARCH64_ADV_SIMD_SQRSHRUN},
	{SN_ShiftRightArithmeticRoundedNarrowingSaturateUnsignedUpper, OP_ARM64_XNSHIFT2, INTRINS_AARCH64_ADV_SIMD_SQRSHRUN},
	{SN_ShiftRightArithmeticRoundedNarrowingSaturateUpper, OP_ARM64_XNSHIFT2, INTRINS_AARCH64_ADV_SIMD_SQRSHRN},
	{SN_ShiftRightArithmeticRoundedScalar, OP_ARM64_SRSHR},
	{SN_ShiftRightArithmeticScalar, OP_ARM64_SSHR},
	{SN_ShiftRightLogical, OP_ARM64_USHR},
	{SN_ShiftRightLogicalAdd, OP_ARM64_USRA},
	{SN_ShiftRightLogicalAddScalar, OP_ARM64_USRA},
	{SN_ShiftRightLogicalNarrowingLower, OP_ARM64_SHRN},
	{SN_ShiftRightLogicalNarrowingSaturateLower, OP_ARM64_XNSHIFT, INTRINS_AARCH64_ADV_SIMD_UQSHRN},
	{SN_ShiftRightLogicalNarrowingSaturateScalar, OP_ARM64_XNSHIFT_SCALAR, INTRINS_AARCH64_ADV_SIMD_UQSHRN},
	{SN_ShiftRightLogicalNarrowingSaturateUpper, OP_ARM64_XNSHIFT2, INTRINS_AARCH64_ADV_SIMD_UQSHRN},
	{SN_ShiftRightLogicalNarrowingUpper, OP_ARM64_SHRN2},
	{SN_ShiftRightLogicalRounded, OP_ARM64_URSHR},
	{SN_ShiftRightLogicalRoundedAdd, OP_ARM64_URSRA},
	{SN_ShiftRightLogicalRoundedAddScalar, OP_ARM64_URSRA},
	{SN_ShiftRightLogicalRoundedNarrowingLower, OP_ARM64_XNSHIFT, INTRINS_AARCH64_ADV_SIMD_RSHRN},
	{SN_ShiftRightLogicalRoundedNarrowingSaturateLower, OP_ARM64_XNSHIFT, INTRINS_AARCH64_ADV_SIMD_UQRSHRN},
	{SN_ShiftRightLogicalRoundedNarrowingSaturateScalar, OP_ARM64_XNSHIFT_SCALAR, INTRINS_AARCH64_ADV_SIMD_UQRSHRN},
	{SN_ShiftRightLogicalRoundedNarrowingSaturateUpper, OP_ARM64_XNSHIFT2, INTRINS_AARCH64_ADV_SIMD_UQRSHRN},
	{SN_ShiftRightLogicalRoundedNarrowingUpper, OP_ARM64_XNSHIFT2, INTRINS_AARCH64_ADV_SIMD_RSHRN},
	{SN_ShiftRightLogicalRoundedScalar, OP_ARM64_URSHR},
	{SN_ShiftRightLogicalScalar, OP_ARM64_USHR},
	{SN_SignExtendWideningLower, OP_ARM64_SXTL},
	{SN_SignExtendWideningUpper, OP_ARM64_SXTL2},
	{SN_Sqrt, OP_XOP_OVR_X_X, INTRINS_AARCH64_ADV_SIMD_FSQRT},
	{SN_SqrtScalar, OP_XOP_OVR_SCALAR_X_X, INTRINS_AARCH64_ADV_SIMD_FSQRT},
	{SN_Store, OP_ARM64_ST1},
	{SN_StorePair, OP_ARM64_STP},
	{SN_StorePairNonTemporal, OP_ARM64_STNP},
	{SN_StorePairScalar, OP_ARM64_STP_SCALAR},
	{SN_StorePairScalarNonTemporal, OP_ARM64_STNP_SCALAR},
	{SN_StoreSelectedScalar, OP_ARM64_ST1_SCALAR},
	{SN_Subtract, OP_XBINOP, OP_ISUB, None, None, OP_XBINOP, OP_FSUB},
	{SN_SubtractHighNarrowingLower, OP_ARM64_SUBHN},
	{SN_SubtractHighNarrowingUpper, OP_ARM64_SUBHN2},
	{SN_SubtractRoundedHighNarrowingLower, OP_ARM64_RSUBHN},
	{SN_SubtractRoundedHighNarrowingUpper, OP_ARM64_RSUBHN2},
	{SN_SubtractSaturate, OP_XOP_OVR_X_X_X, INTRINS_AARCH64_ADV_SIMD_SQSUB, OP_XOP_OVR_X_X_X, INTRINS_AARCH64_ADV_SIMD_UQSUB},
	{SN_SubtractSaturateScalar, OP_XOP_OVR_SCALAR_X_X_X, INTRINS_AARCH64_ADV_SIMD_SQSUB, OP_XOP_OVR_SCALAR_X_X_X, INTRINS_AARCH64_ADV_SIMD_UQSUB},
	{SN_SubtractScalar, OP_XBINOP_SCALAR, OP_ISUB, None, None, OP_XBINOP_SCALAR, OP_FSUB},
	{SN_SubtractWideningLower, OP_ARM64_SSUB, None, OP_ARM64_USUB},
	{SN_SubtractWideningUpper, OP_ARM64_SSUB2, None, OP_ARM64_USUB2},
	{SN_TransposeEven, OP_ARM64_TRN1},
	{SN_TransposeOdd, OP_ARM64_TRN2},
	{SN_UnzipEven, OP_ARM64_UZP1},
	{SN_UnzipOdd, OP_ARM64_UZP2},
	{SN_VectorTableLookup, OP_XOP_OVR_X_X_X, INTRINS_AARCH64_ADV_SIMD_TBL1},
	{SN_VectorTableLookupExtension, OP_XOP_OVR_X_X_X_X, INTRINS_AARCH64_ADV_SIMD_TBX1},
	{SN_Xor, OP_XBINOP_FORCEINT, XBINOP_FORCEINT_XOR},
	{SN_ZeroExtendWideningLower, OP_ARM64_UXTL},
	{SN_ZeroExtendWideningUpper, OP_ARM64_UXTL2},
	{SN_ZipHigh, OP_ARM64_ZIP2},
	{SN_ZipLow, OP_ARM64_ZIP1},
	{SN_get_IsSupported},
};

static const SimdIntrinsic rdm_methods [] = {
	{SN_MultiplyRoundedDoublingAndAddSaturateHigh, OP_ARM64_SQRDMLAH},
	{SN_MultiplyRoundedDoublingAndAddSaturateHighScalar, OP_ARM64_SQRDMLAH_SCALAR},
	{SN_MultiplyRoundedDoublingAndSubtractSaturateHigh, OP_ARM64_SQRDMLSH},
	{SN_MultiplyRoundedDoublingAndSubtractSaturateHighScalar, OP_ARM64_SQRDMLSH_SCALAR},
	{SN_MultiplyRoundedDoublingBySelectedScalarAndAddSaturateHigh},
	{SN_MultiplyRoundedDoublingBySelectedScalarAndSubtractSaturateHigh},
	{SN_MultiplyRoundedDoublingScalarBySelectedScalarAndAddSaturateHigh},
	{SN_MultiplyRoundedDoublingScalarBySelectedScalarAndSubtractSaturateHigh},
	{SN_get_IsSupported},
};

static const SimdIntrinsic dp_methods [] = {
	{SN_DotProduct, OP_XOP_OVR_X_X_X_X, INTRINS_AARCH64_ADV_SIMD_SDOT, OP_XOP_OVR_X_X_X_X, INTRINS_AARCH64_ADV_SIMD_UDOT},
	{SN_DotProductBySelectedQuadruplet},
	{SN_get_IsSupported},
};

static const IntrinGroup supported_arm_intrinsics [] = {
	{ "AdvSimd", MONO_CPU_ARM64_NEON, advsimd_methods, sizeof (advsimd_methods) },
	{ "Aes", MONO_CPU_ARM64_CRYPTO, crypto_aes_methods, sizeof (crypto_aes_methods) },
	{ "ArmBase", MONO_CPU_ARM64_BASE, armbase_methods, sizeof (armbase_methods) },
	{ "Crc32", MONO_CPU_ARM64_CRC, crc32_methods, sizeof (crc32_methods) },
	{ "Dp", MONO_CPU_ARM64_DP, dp_methods, sizeof (dp_methods) },
	{ "Rdm", MONO_CPU_ARM64_RDM, rdm_methods, sizeof (rdm_methods) },
	{ "Sha1", MONO_CPU_ARM64_CRYPTO, sha1_methods, sizeof (sha1_methods) },
	{ "Sha256", MONO_CPU_ARM64_CRYPTO, sha256_methods, sizeof (sha256_methods) },
};

static MonoInst*
emit_arm64_intrinsics (
	MonoCompile *cfg, MonoMethodSignature *fsig, MonoInst **args,
	MonoClass *klass, const IntrinGroup *intrin_group,
	const SimdIntrinsic *info, int id, MonoTypeEnum arg0_type,
	gboolean is_64bit)
{
	MonoCPUFeatures feature = intrin_group->feature;

	gboolean arg0_i32 = (arg0_type == MONO_TYPE_I4) || (arg0_type == MONO_TYPE_U4);
#if TARGET_SIZEOF_VOID_P == 4
	arg0_i32 = arg0_i32 || (arg0_type == MONO_TYPE_I) || (arg0_type == MONO_TYPE_U);
#endif

	if (feature == MONO_CPU_ARM64_BASE) {
		switch (id) {
		case SN_LeadingZeroCount:
			return emit_simd_ins_for_sig (cfg, klass, arg0_i32 ? OP_LZCNT32 : OP_LZCNT64, 0, arg0_type, fsig, args);
		case SN_LeadingSignCount:
			return emit_simd_ins_for_sig (cfg, klass, arg0_i32 ? OP_LSCNT32 : OP_LSCNT64, 0, arg0_type, fsig, args);
		case SN_MultiplyHigh:
			return emit_simd_ins_for_sig (cfg, klass,
				(arg0_type == MONO_TYPE_I8 ? OP_ARM64_SMULH : OP_ARM64_UMULH), 0, arg0_type, fsig, args);
		case SN_ReverseElementBits:
			return emit_simd_ins_for_sig (cfg, klass,
				(is_64bit ? OP_XOP_I8_I8 : OP_XOP_I4_I4),
				(is_64bit ? INTRINS_BITREVERSE_I64 : INTRINS_BITREVERSE_I32),
				arg0_type, fsig, args);
		default:
			g_assert_not_reached (); // if a new API is added we need to either implement it or change IsSupported to false
		}
	}

	if (feature == MONO_CPU_ARM64_CRC) {
		switch (id) {
		case SN_ComputeCrc32:
		case SN_ComputeCrc32C: {
			IntrinsicId op = (IntrinsicId)0;
			gboolean is_c = info->id == SN_ComputeCrc32C;
			switch (get_underlying_type (fsig->params [1])) {
			case MONO_TYPE_U1: op = is_c ? INTRINS_AARCH64_CRC32CB : INTRINS_AARCH64_CRC32B; break;
			case MONO_TYPE_U2: op = is_c ? INTRINS_AARCH64_CRC32CH : INTRINS_AARCH64_CRC32H; break;
			case MONO_TYPE_U4: op = is_c ? INTRINS_AARCH64_CRC32CW : INTRINS_AARCH64_CRC32W; break;
			case MONO_TYPE_U8: op = is_c ? INTRINS_AARCH64_CRC32CX : INTRINS_AARCH64_CRC32X; break;
			default: g_assert_not_reached (); break;
			}
			return emit_simd_ins_for_sig (cfg, klass, is_64bit ? OP_XOP_I4_I4_I8 : OP_XOP_I4_I4_I4, op, arg0_type, fsig, args);
		}
		default:
			g_assert_not_reached (); // if a new API is added we need to either implement it or change IsSupported to false
		}
	}

	if (feature == MONO_CPU_ARM64_NEON) {
		switch (id) {
		case SN_AbsoluteCompareGreaterThan:
		case SN_AbsoluteCompareGreaterThanOrEqual:
		case SN_AbsoluteCompareLessThan:
		case SN_AbsoluteCompareLessThanOrEqual:
		case SN_AbsoluteCompareGreaterThanScalar:
		case SN_AbsoluteCompareGreaterThanOrEqualScalar:
		case SN_AbsoluteCompareLessThanScalar:
		case SN_AbsoluteCompareLessThanOrEqualScalar: {
			gboolean reverse_args = FALSE;
			gboolean use_geq = FALSE;
			gboolean scalar = FALSE;
			MonoInst *cmp_args [] = { args [0], args [1] };
			switch (id) {
			case SN_AbsoluteCompareGreaterThanScalar: scalar = TRUE;
			case SN_AbsoluteCompareGreaterThan: break;

			case SN_AbsoluteCompareGreaterThanOrEqualScalar: scalar = TRUE;
			case SN_AbsoluteCompareGreaterThanOrEqual: use_geq = TRUE; break;

			case SN_AbsoluteCompareLessThanScalar: scalar = TRUE;
			case SN_AbsoluteCompareLessThan: reverse_args = TRUE; break;

			case SN_AbsoluteCompareLessThanOrEqualScalar: scalar = TRUE;
			case SN_AbsoluteCompareLessThanOrEqual: reverse_args = TRUE; use_geq = TRUE; break;
			}
			if (reverse_args) {
				cmp_args [0] = args [1];
				cmp_args [1] = args [0];
			}
			int iid = use_geq ? INTRINS_AARCH64_ADV_SIMD_FACGE : INTRINS_AARCH64_ADV_SIMD_FACGT;
			return emit_simd_ins_for_sig (cfg, klass, OP_ARM64_ABSCOMPARE, iid, scalar, fsig, cmp_args);
		}
		case SN_AddSaturate:
		case SN_AddSaturateScalar: {
			gboolean arg0_unsigned = type_is_unsigned (fsig->params [0]);
			gboolean arg1_unsigned = type_is_unsigned (fsig->params [1]);
			int iid = 0;
			if (arg0_unsigned && arg1_unsigned)
				iid = INTRINS_AARCH64_ADV_SIMD_UQADD;
			else if (arg0_unsigned && !arg1_unsigned)
				iid = INTRINS_AARCH64_ADV_SIMD_USQADD;
			else if (!arg0_unsigned && arg1_unsigned)
				iid = INTRINS_AARCH64_ADV_SIMD_SUQADD;
			else
				iid = INTRINS_AARCH64_ADV_SIMD_SQADD;
			int op = id == SN_AddSaturateScalar ? OP_XOP_OVR_SCALAR_X_X_X : OP_XOP_OVR_X_X_X;
			return emit_simd_ins_for_sig (cfg, klass, op, iid, arg0_type, fsig, args);
		}
		case SN_DuplicateSelectedScalarToVector128:
		case SN_DuplicateSelectedScalarToVector64:
		case SN_DuplicateToVector64:
		case SN_DuplicateToVector128: {
			MonoClass *ret_klass = mono_class_from_mono_type_internal (fsig->ret);
			MonoType *rtype = get_vector_t_elem_type (fsig->ret);
			int scalar_src_reg = args [0]->dreg;
			switch (id) {
			case SN_DuplicateSelectedScalarToVector128:
			case SN_DuplicateSelectedScalarToVector64: {
				MonoInst *ins = emit_simd_ins (cfg, ret_klass, type_to_xextract_op (rtype->type), args [0]->dreg, args [1]->dreg);
				ins->inst_c1 = arg0_type;
				scalar_src_reg = ins->dreg;
				break;
			}
			}
			return emit_simd_ins (cfg, ret_klass, type_to_expand_op (rtype), scalar_src_reg, -1);
		}
		case SN_Extract: {
			int extract_op = type_to_xextract_op (arg0_type);
			MonoInst *ins = emit_simd_ins (cfg, klass, extract_op, args [0]->dreg, args [1]->dreg);
			ins->inst_c1 = arg0_type;
			return ins;
		}
		case SN_InsertSelectedScalar:
		case SN_InsertScalar:
		case SN_Insert: {
			MonoClass *ret_klass = mono_class_from_mono_type_internal (fsig->ret);
			int insert_op = 0;
			int extract_op = 0;
			switch (arg0_type) {
			case MONO_TYPE_I1: case MONO_TYPE_U1: insert_op = OP_XINSERT_I1; extract_op = OP_EXTRACT_I1; break;
			case MONO_TYPE_I2: case MONO_TYPE_U2: insert_op = OP_XINSERT_I2; extract_op = OP_EXTRACT_I2; break;
			case MONO_TYPE_I4: case MONO_TYPE_U4: insert_op = OP_XINSERT_I4; extract_op = OP_EXTRACT_I4; break;
			case MONO_TYPE_I8: case MONO_TYPE_U8: insert_op = OP_XINSERT_I8; extract_op = OP_EXTRACT_I8; break;
			case MONO_TYPE_R4: insert_op = OP_XINSERT_R4; extract_op = OP_EXTRACT_R4; break;
			case MONO_TYPE_R8: insert_op = OP_XINSERT_R8; extract_op = OP_EXTRACT_R8; break;
			case MONO_TYPE_I:
			case MONO_TYPE_U:
#if TARGET_SIZEOF_VOID_P == 8
				insert_op = OP_XINSERT_I8;
				extract_op = OP_EXTRACT_I8;
#else
				insert_op = OP_XINSERT_I4;
				extract_op = OP_EXTRACT_I4;
#endif
				break;
			default: g_assert_not_reached ();
			}
			int val_src_reg = args [2]->dreg;
			switch (id) {
			case SN_InsertSelectedScalar: {
				MonoInst *scalar = emit_simd_ins (cfg, klass, OP_ARM64_SELECT_SCALAR, args [2]->dreg, args [3]->dreg);
				val_src_reg = scalar->dreg;
				// fallthrough
			}
			case SN_InsertScalar: {
				MonoInst *ins = emit_simd_ins (cfg, klass, extract_op, val_src_reg, -1);
				ins->inst_c0 = 0;
				ins->inst_c1 = arg0_type;
				val_src_reg = ins->dreg;
				break;
			}
			}
			MonoInst *ins = emit_simd_ins (cfg, ret_klass, insert_op, args [0]->dreg, val_src_reg);
			ins->sreg3 = args [1]->dreg;
			ins->inst_c1 = arg0_type;
			return ins;
		}
		case SN_ShiftLeftLogicalSaturate:
		case SN_ShiftLeftLogicalSaturateScalar: {
			MonoClass *ret_klass = mono_class_from_mono_type_internal (fsig->ret);
			MonoType *etype = get_vector_t_elem_type (fsig->ret);
			gboolean is_unsigned = type_is_unsigned (fsig->ret);
			gboolean scalar = id == SN_ShiftLeftLogicalSaturateScalar;
			int s2v = scalar ? OP_CREATE_SCALAR_UNSAFE : type_to_expand_op (etype);
			int xop = scalar ? OP_XOP_OVR_SCALAR_X_X_X : OP_XOP_OVR_X_X_X;
			int iid = is_unsigned ? INTRINS_AARCH64_ADV_SIMD_UQSHL : INTRINS_AARCH64_ADV_SIMD_SQSHL;
			MonoInst *shift_vector = emit_simd_ins (cfg, ret_klass, s2v, args [1]->dreg, -1);
			shift_vector->inst_c1 = etype->type;
			MonoInst *ret = emit_simd_ins (cfg, ret_klass, xop, args [0]->dreg, shift_vector->dreg);
			ret->inst_c0 = iid;
			ret->inst_c1 = etype->type;
			return ret;
		}
		case SN_MultiplyRoundedDoublingBySelectedScalarSaturateHigh:
		case SN_MultiplyRoundedDoublingScalarBySelectedScalarSaturateHigh:
		case SN_MultiplyDoublingScalarBySelectedScalarSaturateHigh:
		case SN_MultiplyDoublingWideningSaturateScalarBySelectedScalar:
		case SN_MultiplyExtendedBySelectedScalar:
		case SN_MultiplyExtendedScalarBySelectedScalar:
		case SN_MultiplyBySelectedScalar:
		case SN_MultiplyBySelectedScalarWideningLower:
		case SN_MultiplyBySelectedScalarWideningUpper:
		case SN_MultiplyDoublingBySelectedScalarSaturateHigh:
		case SN_MultiplyDoublingWideningSaturateLowerBySelectedScalar:
		case SN_MultiplyDoublingWideningSaturateUpperBySelectedScalar: {
			MonoClass *ret_klass = mono_class_from_mono_type_internal (fsig->ret);
			gboolean is_unsigned = type_is_unsigned (fsig->ret);
			gboolean is_float = type_is_float (fsig->ret);
			int opcode = 0;
			int c0 = 0;
			switch (id) {
			case SN_MultiplyRoundedDoublingBySelectedScalarSaturateHigh: opcode = OP_XOP_OVR_BYSCALAR_X_X_X; c0 = INTRINS_AARCH64_ADV_SIMD_SQRDMULH; break;
			case SN_MultiplyRoundedDoublingScalarBySelectedScalarSaturateHigh: opcode = OP_XOP_OVR_SCALAR_X_X_X; c0 = INTRINS_AARCH64_ADV_SIMD_SQRDMULH; break;
			case SN_MultiplyDoublingScalarBySelectedScalarSaturateHigh: opcode = OP_XOP_OVR_SCALAR_X_X_X; c0 = INTRINS_AARCH64_ADV_SIMD_SQDMULH; break;
			case SN_MultiplyDoublingWideningSaturateScalarBySelectedScalar: opcode = OP_ARM64_SQDMULL_SCALAR; break;
			case SN_MultiplyExtendedBySelectedScalar: opcode = OP_XOP_OVR_BYSCALAR_X_X_X; c0 = INTRINS_AARCH64_ADV_SIMD_FMULX; break;
			case SN_MultiplyExtendedScalarBySelectedScalar: opcode = OP_XOP_OVR_SCALAR_X_X_X; c0 = INTRINS_AARCH64_ADV_SIMD_FMULX; break;
			case SN_MultiplyBySelectedScalar: opcode = OP_XBINOP_BYSCALAR; c0 = OP_IMUL; break;
			case SN_MultiplyBySelectedScalarWideningLower: opcode = OP_ARM64_SMULL_SCALAR; break;
			case SN_MultiplyBySelectedScalarWideningUpper: opcode = OP_ARM64_SMULL2_SCALAR; break;
			case SN_MultiplyDoublingBySelectedScalarSaturateHigh: opcode = OP_XOP_OVR_BYSCALAR_X_X_X; c0 = INTRINS_AARCH64_ADV_SIMD_SQDMULH; break;
			case SN_MultiplyDoublingWideningSaturateLowerBySelectedScalar: opcode = OP_ARM64_SQDMULL_BYSCALAR; break;
			case SN_MultiplyDoublingWideningSaturateUpperBySelectedScalar: opcode = OP_ARM64_SQDMULL2_BYSCALAR; break;
			default: g_assert_not_reached();
			}
			if (is_unsigned)
				switch (opcode) {
				case OP_ARM64_SMULL_SCALAR: opcode = OP_ARM64_UMULL_SCALAR; break;
				case OP_ARM64_SMULL2_SCALAR: opcode = OP_ARM64_UMULL2_SCALAR; break;
				}
			if (is_float)
				switch (opcode) {
				case OP_XBINOP_BYSCALAR: c0 = OP_FMUL;
				}
			MonoInst *scalar = emit_simd_ins (cfg, ret_klass, OP_ARM64_SELECT_SCALAR, args [1]->dreg, args [2]->dreg);
			MonoInst *ret = emit_simd_ins (cfg, ret_klass, opcode, args [0]->dreg, scalar->dreg);
			ret->inst_c0 = c0;
			ret->inst_c1 = arg0_type;
			return ret;
		}
		case SN_FusedMultiplyAddBySelectedScalar:
		case SN_FusedMultiplyAddScalarBySelectedScalar:
		case SN_FusedMultiplySubtractBySelectedScalar:
		case SN_FusedMultiplySubtractScalarBySelectedScalar:
		case SN_MultiplyDoublingWideningScalarBySelectedScalarAndAddSaturate:
		case SN_MultiplyDoublingWideningScalarBySelectedScalarAndSubtractSaturate:
		case SN_MultiplyAddBySelectedScalar:
		case SN_MultiplySubtractBySelectedScalar:
		case SN_MultiplyBySelectedScalarWideningLowerAndAdd:
		case SN_MultiplyBySelectedScalarWideningLowerAndSubtract:
		case SN_MultiplyBySelectedScalarWideningUpperAndAdd:
		case SN_MultiplyBySelectedScalarWideningUpperAndSubtract:
		case SN_MultiplyDoublingWideningLowerBySelectedScalarAndAddSaturate:
		case SN_MultiplyDoublingWideningLowerBySelectedScalarAndSubtractSaturate:
		case SN_MultiplyDoublingWideningUpperBySelectedScalarAndAddSaturate:
		case SN_MultiplyDoublingWideningUpperBySelectedScalarAndSubtractSaturate: {
			MonoClass *ret_klass = mono_class_from_mono_type_internal (fsig->ret);
			gboolean is_unsigned = type_is_unsigned (fsig->ret);
			int opcode = 0;
			switch (id) {
			case SN_FusedMultiplyAddBySelectedScalar: opcode = OP_ARM64_FMADD_BYSCALAR; break;
			case SN_FusedMultiplyAddScalarBySelectedScalar: opcode = OP_ARM64_FMADD_SCALAR; break;
			case SN_FusedMultiplySubtractBySelectedScalar: opcode = OP_ARM64_FMSUB_BYSCALAR; break;
			case SN_FusedMultiplySubtractScalarBySelectedScalar: opcode = OP_ARM64_FMSUB_SCALAR; break;
			case SN_MultiplyDoublingWideningScalarBySelectedScalarAndAddSaturate: opcode = OP_ARM64_SQDMLAL_SCALAR; break;
			case SN_MultiplyDoublingWideningScalarBySelectedScalarAndSubtractSaturate: opcode = OP_ARM64_SQDMLSL_SCALAR; break;
			case SN_MultiplyAddBySelectedScalar: opcode = OP_ARM64_MLA_SCALAR; break;
			case SN_MultiplySubtractBySelectedScalar: opcode = OP_ARM64_MLS_SCALAR; break;
			case SN_MultiplyBySelectedScalarWideningLowerAndAdd: opcode = OP_ARM64_SMLAL_SCALAR; break;
			case SN_MultiplyBySelectedScalarWideningLowerAndSubtract: opcode = OP_ARM64_SMLSL_SCALAR; break;
			case SN_MultiplyBySelectedScalarWideningUpperAndAdd: opcode = OP_ARM64_SMLAL2_SCALAR; break;
			case SN_MultiplyBySelectedScalarWideningUpperAndSubtract: opcode = OP_ARM64_SMLSL2_SCALAR; break;
			case SN_MultiplyDoublingWideningLowerBySelectedScalarAndAddSaturate: opcode = OP_ARM64_SQDMLAL_BYSCALAR; break;
			case SN_MultiplyDoublingWideningLowerBySelectedScalarAndSubtractSaturate: opcode = OP_ARM64_SQDMLSL_BYSCALAR; break;
			case SN_MultiplyDoublingWideningUpperBySelectedScalarAndAddSaturate: opcode = OP_ARM64_SQDMLAL2_BYSCALAR; break;
			case SN_MultiplyDoublingWideningUpperBySelectedScalarAndSubtractSaturate: opcode = OP_ARM64_SQDMLSL2_BYSCALAR; break;
			default: g_assert_not_reached();
			}
			if (is_unsigned)
				switch (opcode) {
				case OP_ARM64_SMLAL_SCALAR: opcode = OP_ARM64_UMLAL_SCALAR; break;
				case OP_ARM64_SMLSL_SCALAR: opcode = OP_ARM64_UMLSL_SCALAR; break;
				case OP_ARM64_SMLAL2_SCALAR: opcode = OP_ARM64_UMLAL2_SCALAR; break;
				case OP_ARM64_SMLSL2_SCALAR: opcode = OP_ARM64_UMLSL2_SCALAR; break;
				}
			MonoInst *scalar = emit_simd_ins (cfg, ret_klass, OP_ARM64_SELECT_SCALAR, args [2]->dreg, args [3]->dreg);
			MonoInst *ret = emit_simd_ins (cfg, ret_klass, opcode, args [0]->dreg, args [1]->dreg);
			ret->sreg3 = scalar->dreg;
			return ret;
		}
		default:
			g_assert_not_reached ();
		}
	}

	if (feature == MONO_CPU_ARM64_CRYPTO) {
		switch (id) {
		case SN_PolynomialMultiplyWideningLower:
			return emit_simd_ins_for_sig (cfg, klass, OP_XOP_X_X_X, INTRINS_AARCH64_PMULL64, 0, fsig, args);
		case SN_PolynomialMultiplyWideningUpper:
			return emit_simd_ins_for_sig (cfg, klass, OP_XOP_X_X_X, INTRINS_AARCH64_PMULL64, 1, fsig, args);
		default:
			g_assert_not_reached ();
		}
	}

	if (feature == MONO_CPU_ARM64_RDM) {
		switch (id) {
		case SN_MultiplyRoundedDoublingBySelectedScalarAndAddSaturateHigh:
		case SN_MultiplyRoundedDoublingBySelectedScalarAndSubtractSaturateHigh:
		case SN_MultiplyRoundedDoublingScalarBySelectedScalarAndAddSaturateHigh:
		case SN_MultiplyRoundedDoublingScalarBySelectedScalarAndSubtractSaturateHigh: {
			MonoClass *ret_klass = mono_class_from_mono_type_internal (fsig->ret);
			int opcode = 0;
			switch (id) {
			case SN_MultiplyRoundedDoublingBySelectedScalarAndAddSaturateHigh: opcode = OP_ARM64_SQRDMLAH_BYSCALAR; break;
			case SN_MultiplyRoundedDoublingBySelectedScalarAndSubtractSaturateHigh: opcode = OP_ARM64_SQRDMLSH_BYSCALAR; break;
			case SN_MultiplyRoundedDoublingScalarBySelectedScalarAndAddSaturateHigh: opcode = OP_ARM64_SQRDMLAH_SCALAR; break;
			case SN_MultiplyRoundedDoublingScalarBySelectedScalarAndSubtractSaturateHigh: opcode = OP_ARM64_SQRDMLSH_SCALAR; break;
			}
			MonoInst *scalar = emit_simd_ins (cfg, ret_klass, OP_ARM64_SELECT_SCALAR, args [2]->dreg, args [3]->dreg);
			MonoInst *ret = emit_simd_ins (cfg, ret_klass, opcode, args [0]->dreg, args [1]->dreg);
			ret->inst_c1 = arg0_type;
			ret->sreg3 = scalar->dreg;
			return ret;
		}
		default:
			g_assert_not_reached ();
		}
	}

	if (feature == MONO_CPU_ARM64_DP) {
		switch (id) {
		case SN_DotProductBySelectedQuadruplet: {
			MonoClass *ret_klass = mono_class_from_mono_type_internal (fsig->ret);
			MonoClass *arg_klass = mono_class_from_mono_type_internal (fsig->params [1]);
			MonoClass *quad_klass = mono_class_from_mono_type_internal (fsig->params [2]);
			gboolean is_unsigned = type_is_unsigned (fsig->ret);
			int iid = is_unsigned ? INTRINS_AARCH64_ADV_SIMD_UDOT : INTRINS_AARCH64_ADV_SIMD_SDOT;
			MonoInst *quad = emit_simd_ins (cfg, arg_klass, OP_ARM64_SELECT_QUAD, args [2]->dreg, args [3]->dreg);
			quad->data.op [1].klass = quad_klass;
			MonoInst *ret = emit_simd_ins (cfg, ret_klass, OP_XOP_OVR_X_X_X_X, args [0]->dreg, args [1]->dreg);
			ret->sreg3 = quad->dreg;
			ret->inst_c0 = iid;
			return ret;
		}
		default:
			g_assert_not_reached ();
		}
	}

	return NULL;
}
#endif // TARGET_ARM64

#ifdef TARGET_AMD64

static SimdIntrinsic sse_methods [] = {
	{SN_Add, OP_XBINOP, OP_FADD},
	{SN_AddScalar, OP_SSE_ADDSS},
	{SN_And, OP_SSE_AND},
	{SN_AndNot, OP_SSE_ANDN},
	{SN_CompareEqual, OP_XCOMPARE_FP, CMP_EQ},
	{SN_CompareGreaterThan, OP_XCOMPARE_FP,CMP_GT},
	{SN_CompareGreaterThanOrEqual, OP_XCOMPARE_FP, CMP_GE},
	{SN_CompareLessThan, OP_XCOMPARE_FP, CMP_LT},
	{SN_CompareLessThanOrEqual, OP_XCOMPARE_FP, CMP_LE},
	{SN_CompareNotEqual, OP_XCOMPARE_FP, CMP_NE},
	{SN_CompareNotGreaterThan, OP_XCOMPARE_FP, CMP_LE_UN},
	{SN_CompareNotGreaterThanOrEqual, OP_XCOMPARE_FP, CMP_LT_UN},
	{SN_CompareNotLessThan, OP_XCOMPARE_FP, CMP_GE_UN},
	{SN_CompareNotLessThanOrEqual, OP_XCOMPARE_FP, CMP_GT_UN},
	{SN_CompareOrdered, OP_XCOMPARE_FP, CMP_ORD},
	{SN_CompareScalarEqual, OP_SSE_CMPSS, CMP_EQ},
	{SN_CompareScalarGreaterThan, OP_SSE_CMPSS, CMP_GT},
	{SN_CompareScalarGreaterThanOrEqual, OP_SSE_CMPSS, CMP_GE},
	{SN_CompareScalarLessThan, OP_SSE_CMPSS, CMP_LT},
	{SN_CompareScalarLessThanOrEqual, OP_SSE_CMPSS, CMP_LE},
	{SN_CompareScalarNotEqual, OP_SSE_CMPSS, CMP_NE},
	{SN_CompareScalarNotGreaterThan, OP_SSE_CMPSS, CMP_LE_UN},
	{SN_CompareScalarNotGreaterThanOrEqual, OP_SSE_CMPSS, CMP_LT_UN},
	{SN_CompareScalarNotLessThan, OP_SSE_CMPSS, CMP_GE_UN},
	{SN_CompareScalarNotLessThanOrEqual, OP_SSE_CMPSS, CMP_GT_UN},
	{SN_CompareScalarOrdered, OP_SSE_CMPSS, CMP_ORD},
	{SN_CompareScalarOrderedEqual, OP_SSE_COMISS, CMP_EQ},
	{SN_CompareScalarOrderedGreaterThan, OP_SSE_COMISS, CMP_GT},
	{SN_CompareScalarOrderedGreaterThanOrEqual, OP_SSE_COMISS, CMP_GE},
	{SN_CompareScalarOrderedLessThan, OP_SSE_COMISS, CMP_LT},
	{SN_CompareScalarOrderedLessThanOrEqual, OP_SSE_COMISS, CMP_LE},
	{SN_CompareScalarOrderedNotEqual, OP_SSE_COMISS, CMP_NE},
	{SN_CompareScalarUnordered, OP_SSE_CMPSS, CMP_UNORD},
	{SN_CompareScalarUnorderedEqual, OP_SSE_UCOMISS, CMP_EQ},
	{SN_CompareScalarUnorderedGreaterThan, OP_SSE_UCOMISS, CMP_GT},
	{SN_CompareScalarUnorderedGreaterThanOrEqual, OP_SSE_UCOMISS, CMP_GE},
	{SN_CompareScalarUnorderedLessThan, OP_SSE_UCOMISS, CMP_LT},
	{SN_CompareScalarUnorderedLessThanOrEqual, OP_SSE_UCOMISS, CMP_LE},
	{SN_CompareScalarUnorderedNotEqual, OP_SSE_UCOMISS, CMP_NE},
	{SN_CompareUnordered, OP_XCOMPARE_FP, CMP_UNORD},
	{SN_ConvertScalarToVector128Single},
	{SN_ConvertToInt32, OP_XOP_I4_X, INTRINS_SSE_CVTSS2SI},
	{SN_ConvertToInt32WithTruncation, OP_XOP_I4_X, INTRINS_SSE_CVTTSS2SI},
	{SN_ConvertToInt64, OP_XOP_I8_X, INTRINS_SSE_CVTSS2SI64},
	{SN_ConvertToInt64WithTruncation, OP_XOP_I8_X, INTRINS_SSE_CVTTSS2SI64},
	{SN_Divide, OP_XBINOP, OP_FDIV},
	{SN_DivideScalar, OP_SSE_DIVSS},
	{SN_LoadAlignedVector128, OP_SSE_LOADU, 16 /* alignment */},
	{SN_LoadHigh, OP_SSE_MOVHPS_LOAD},
	{SN_LoadLow, OP_SSE_MOVLPS_LOAD},
	{SN_LoadScalarVector128, OP_SSE_MOVSS},
	{SN_LoadVector128, OP_SSE_LOADU, 1 /* alignment */},
	{SN_Max, OP_XOP_X_X_X, INTRINS_SSE_MAXPS},
	{SN_MaxScalar, OP_XOP_X_X_X, INTRINS_SSE_MAXSS},
	{SN_Min, OP_XOP_X_X_X, INTRINS_SSE_MINPS},
	{SN_MinScalar, OP_XOP_X_X_X, INTRINS_SSE_MINSS},
	{SN_MoveHighToLow, OP_SSE_MOVEHL},
	{SN_MoveLowToHigh, OP_SSE_MOVELH},
	{SN_MoveMask, OP_SSE_MOVMSK},
	{SN_MoveScalar, OP_SSE_MOVS2},
	{SN_Multiply, OP_XBINOP, OP_FMUL},
	{SN_MultiplyScalar, OP_SSE_MULSS},
	{SN_Or, OP_SSE_OR},
	{SN_Prefetch0, OP_SSE_PREFETCHT0},
	{SN_Prefetch1, OP_SSE_PREFETCHT1},
	{SN_Prefetch2, OP_SSE_PREFETCHT2},
	{SN_PrefetchNonTemporal, OP_SSE_PREFETCHNTA},
	{SN_Reciprocal, OP_XOP_X_X, INTRINS_SSE_RCP_PS},
	{SN_ReciprocalScalar},
	{SN_ReciprocalSqrt, OP_XOP_X_X, INTRINS_SSE_RSQRT_PS},
	{SN_ReciprocalSqrtScalar},
	{SN_Shuffle},
	{SN_Sqrt, OP_XOP_X_X, INTRINS_SSE_SQRT_PS},
	{SN_SqrtScalar},
	{SN_Store, OP_SSE_STORE, 1 /* alignment */},
	{SN_StoreAligned, OP_SSE_STORE, 16 /* alignment */},
	{SN_StoreAlignedNonTemporal, OP_SSE_MOVNTPS, 16 /* alignment */},
	{SN_StoreFence, OP_XOP, INTRINS_SSE_SFENCE},
	{SN_StoreHigh, OP_SSE_MOVHPS_STORE},
	{SN_StoreLow, OP_SSE_MOVLPS_STORE},
	{SN_StoreScalar, OP_SSE_MOVSS_STORE},
	{SN_Subtract, OP_XBINOP, OP_FSUB},
	{SN_SubtractScalar, OP_SSE_SUBSS},
	{SN_UnpackHigh, OP_SSE_UNPACKHI},
	{SN_UnpackLow, OP_SSE_UNPACKLO},
	{SN_Xor, OP_SSE_XOR},
	{SN_get_IsSupported}
};

static SimdIntrinsic sse2_methods [] = {
	{SN_Add},
	{SN_AddSaturate, OP_SSE2_ADDS},
	{SN_AddScalar, OP_SSE2_ADDSD},
	{SN_And, OP_SSE_AND},
	{SN_AndNot, OP_SSE_ANDN},
	{SN_Average},
	{SN_CompareEqual},
	{SN_CompareGreaterThan},
	{SN_CompareGreaterThanOrEqual, OP_XCOMPARE_FP, CMP_GE},
	{SN_CompareLessThan},
	{SN_CompareLessThanOrEqual, OP_XCOMPARE_FP, CMP_LE},
	{SN_CompareNotEqual, OP_XCOMPARE_FP, CMP_NE},
	{SN_CompareNotGreaterThan, OP_XCOMPARE_FP, CMP_LE_UN},
	{SN_CompareNotGreaterThanOrEqual, OP_XCOMPARE_FP, CMP_LT_UN},
	{SN_CompareNotLessThan, OP_XCOMPARE_FP, CMP_GE_UN},
	{SN_CompareNotLessThanOrEqual, OP_XCOMPARE_FP, CMP_GT_UN},
	{SN_CompareOrdered, OP_XCOMPARE_FP, CMP_ORD},
	{SN_CompareScalarEqual, OP_SSE2_CMPSD, CMP_EQ},
	{SN_CompareScalarGreaterThan, OP_SSE2_CMPSD, CMP_GT},
	{SN_CompareScalarGreaterThanOrEqual, OP_SSE2_CMPSD, CMP_GE},
	{SN_CompareScalarLessThan, OP_SSE2_CMPSD, CMP_LT},
	{SN_CompareScalarLessThanOrEqual, OP_SSE2_CMPSD, CMP_LE},
	{SN_CompareScalarNotEqual, OP_SSE2_CMPSD, CMP_NE},
	{SN_CompareScalarNotGreaterThan, OP_SSE2_CMPSD, CMP_LE_UN},
	{SN_CompareScalarNotGreaterThanOrEqual, OP_SSE2_CMPSD, CMP_LT_UN},
	{SN_CompareScalarNotLessThan, OP_SSE2_CMPSD, CMP_GE_UN},
	{SN_CompareScalarNotLessThanOrEqual, OP_SSE2_CMPSD, CMP_GT_UN},
	{SN_CompareScalarOrdered, OP_SSE2_CMPSD, CMP_ORD},
	{SN_CompareScalarOrderedEqual, OP_SSE2_COMISD, CMP_EQ},
	{SN_CompareScalarOrderedGreaterThan, OP_SSE2_COMISD, CMP_GT},
	{SN_CompareScalarOrderedGreaterThanOrEqual, OP_SSE2_COMISD, CMP_GE},
	{SN_CompareScalarOrderedLessThan, OP_SSE2_COMISD, CMP_LT},
	{SN_CompareScalarOrderedLessThanOrEqual, OP_SSE2_COMISD, CMP_LE},
	{SN_CompareScalarOrderedNotEqual, OP_SSE2_COMISD, CMP_NE},
	{SN_CompareScalarUnordered, OP_SSE2_CMPSD, CMP_UNORD},
	{SN_CompareScalarUnorderedEqual, OP_SSE2_UCOMISD, CMP_EQ},
	{SN_CompareScalarUnorderedGreaterThan, OP_SSE2_UCOMISD, CMP_GT},
	{SN_CompareScalarUnorderedGreaterThanOrEqual, OP_SSE2_UCOMISD, CMP_GE},
	{SN_CompareScalarUnorderedLessThan, OP_SSE2_UCOMISD, CMP_LT},
	{SN_CompareScalarUnorderedLessThanOrEqual, OP_SSE2_UCOMISD, CMP_LE},
	{SN_CompareScalarUnorderedNotEqual, OP_SSE2_UCOMISD, CMP_NE},
	{SN_CompareUnordered, OP_XCOMPARE_FP, CMP_UNORD},
	{SN_ConvertScalarToVector128Double},
	{SN_ConvertScalarToVector128Int32},
	{SN_ConvertScalarToVector128Int64},
	{SN_ConvertScalarToVector128Single, OP_XOP_X_X_X, INTRINS_SSE_CVTSD2SS},
	{SN_ConvertScalarToVector128UInt32},
	{SN_ConvertScalarToVector128UInt64},
	{SN_ConvertToInt32},
	{SN_ConvertToInt32WithTruncation, OP_XOP_I4_X, INTRINS_SSE_CVTTSD2SI},
	{SN_ConvertToInt64},
	{SN_ConvertToInt64WithTruncation, OP_XOP_I8_X, INTRINS_SSE_CVTTSD2SI64},
	{SN_ConvertToUInt32},
	{SN_ConvertToUInt64},
	{SN_ConvertToVector128Double},
	{SN_ConvertToVector128Int32},
	{SN_ConvertToVector128Int32WithTruncation},
	{SN_ConvertToVector128Single},
	{SN_Divide, OP_XBINOP, OP_FDIV},
	{SN_DivideScalar, OP_SSE2_DIVSD},
	{SN_Extract},
	{SN_Insert},
	{SN_LoadAlignedVector128},
	{SN_LoadFence, OP_XOP, INTRINS_SSE_LFENCE},
	{SN_LoadHigh, OP_SSE2_MOVHPD_LOAD},
	{SN_LoadLow, OP_SSE2_MOVLPD_LOAD},
	{SN_LoadScalarVector128},
	{SN_LoadVector128},
	{SN_MaskMove, OP_SSE2_MASKMOVDQU},
	{SN_Max},
	{SN_MaxScalar, OP_XOP_X_X_X, INTRINS_SSE_MAXSD},
	{SN_MemoryFence, OP_XOP, INTRINS_SSE_MFENCE},
	{SN_Min}, // FIXME:
	{SN_MinScalar, OP_XOP_X_X_X, INTRINS_SSE_MINSD},
	{SN_MoveMask, OP_SSE_MOVMSK},
	{SN_MoveScalar},
	{SN_Multiply},
	{SN_MultiplyAddAdjacent, OP_XOP_X_X_X, INTRINS_SSE_PMADDWD},
	{SN_MultiplyHigh},
	{SN_MultiplyLow, OP_PMULW},
	{SN_MultiplyScalar, OP_SSE2_MULSD},
	{SN_Or, OP_SSE_OR},
	{SN_PackSignedSaturate},
	{SN_PackUnsignedSaturate},
	{SN_ShiftLeftLogical},
	{SN_ShiftLeftLogical128BitLane},
	{SN_ShiftRightArithmetic},
	{SN_ShiftRightLogical},
	{SN_ShiftRightLogical128BitLane},
	{SN_Shuffle},
	{SN_ShuffleHigh},
	{SN_ShuffleLow},
	{SN_Sqrt, OP_XOP_X_X, INTRINS_SSE_SQRT_PD},
	{SN_SqrtScalar},
	{SN_Store, OP_SSE_STORE, 1 /* alignment */},
	{SN_StoreAligned, OP_SSE_STORE, 16 /* alignment */},
	{SN_StoreAlignedNonTemporal, OP_SSE_MOVNTPS, 16 /* alignment */},
	{SN_StoreHigh, OP_SSE2_MOVHPD_STORE},
	{SN_StoreLow, OP_SSE2_MOVLPD_STORE},
	{SN_StoreNonTemporal, OP_SSE_MOVNTPS, 1 /* alignment */},
	{SN_StoreScalar, OP_SSE_STORES},
	{SN_Subtract},
	{SN_SubtractSaturate, OP_SSE2_SUBS},
	{SN_SubtractScalar, OP_SSE2_SUBSD},
	{SN_SumAbsoluteDifferences, OP_XOP_X_X_X, INTRINS_SSE_PSADBW},
	{SN_UnpackHigh, OP_SSE_UNPACKHI},
	{SN_UnpackLow, OP_SSE_UNPACKLO},
	{SN_Xor, OP_SSE_XOR},
	{SN_get_IsSupported}
};

static SimdIntrinsic sse3_methods [] = {
	{SN_AddSubtract},
	{SN_HorizontalAdd},
	{SN_HorizontalSubtract},
	{SN_LoadAndDuplicateToVector128, OP_SSE3_MOVDDUP_MEM},
	{SN_LoadDquVector128, OP_XOP_X_I, INTRINS_SSE_LDU_DQ},
	{SN_MoveAndDuplicate, OP_SSE3_MOVDDUP},
	{SN_MoveHighAndDuplicate, OP_SSE3_MOVSHDUP},
	{SN_MoveLowAndDuplicate, OP_SSE3_MOVSLDUP},
	{SN_get_IsSupported}
};

static SimdIntrinsic ssse3_methods [] = {
	{SN_Abs, OP_SSSE3_ABS},
	{SN_AlignRight},
	{SN_HorizontalAdd},
	{SN_HorizontalAddSaturate, OP_XOP_X_X_X, INTRINS_SSE_PHADDSW},
	{SN_HorizontalSubtract},
	{SN_HorizontalSubtractSaturate, OP_XOP_X_X_X, INTRINS_SSE_PHSUBSW},
	{SN_MultiplyAddAdjacent, OP_XOP_X_X_X, INTRINS_SSE_PMADDUBSW},
	{SN_MultiplyHighRoundScale, OP_XOP_X_X_X, INTRINS_SSE_PMULHRSW},
	{SN_Shuffle, OP_SSSE3_SHUFFLE},
	{SN_Sign},
	{SN_get_IsSupported}
};

static SimdIntrinsic sse41_methods [] = {
	{SN_Blend},
	{SN_BlendVariable},
	{SN_Ceiling, OP_SSE41_ROUNDP, 10 /*round mode*/},
	{SN_CeilingScalar, 0, 10 /*round mode*/},
	{SN_CompareEqual, OP_XCOMPARE, CMP_EQ},
	{SN_ConvertToVector128Int16, OP_SSE_CVTII, MONO_TYPE_I2},
	{SN_ConvertToVector128Int32, OP_SSE_CVTII, MONO_TYPE_I4},
	{SN_ConvertToVector128Int64, OP_SSE_CVTII, MONO_TYPE_I8},
	{SN_DotProduct},
	{SN_Extract},
	{SN_Floor, OP_SSE41_ROUNDP, 9 /*round mode*/},
	{SN_FloorScalar, 0, 9 /*round mode*/},
	{SN_Insert},
	{SN_LoadAlignedVector128NonTemporal, OP_SSE41_LOADANT},
	{SN_Max, OP_XBINOP, OP_IMAX},
	{SN_Min, OP_XBINOP, OP_IMIN},
	{SN_MinHorizontal, OP_XOP_X_X, INTRINS_SSE_PHMINPOSUW},
	{SN_MultipleSumAbsoluteDifferences},
	{SN_Multiply, OP_SSE41_MUL},
	{SN_MultiplyLow, OP_SSE41_MULLO},
	{SN_PackUnsignedSaturate, OP_XOP_X_X_X, INTRINS_SSE_PACKUSDW},
	{SN_RoundCurrentDirection, OP_SSE41_ROUNDP, 4 /*round mode*/},
	{SN_RoundCurrentDirectionScalar, 0, 4 /*round mode*/},
	{SN_RoundToNearestInteger, OP_SSE41_ROUNDP, 8 /*round mode*/},
	{SN_RoundToNearestIntegerScalar, 0, 8 /*round mode*/},
	{SN_RoundToNegativeInfinity, OP_SSE41_ROUNDP, 9 /*round mode*/},
	{SN_RoundToNegativeInfinityScalar, 0, 9 /*round mode*/},
	{SN_RoundToPositiveInfinity, OP_SSE41_ROUNDP, 10 /*round mode*/},
	{SN_RoundToPositiveInfinityScalar, 0, 10 /*round mode*/},
	{SN_RoundToZero, OP_SSE41_ROUNDP, 11 /*round mode*/},
	{SN_RoundToZeroScalar, 0, 11 /*round mode*/},
	{SN_TestC, OP_XOP_I4_X_X, INTRINS_SSE_TESTC},
	{SN_TestNotZAndNotC, OP_XOP_I4_X_X, INTRINS_SSE_TESTNZ},
	{SN_TestZ, OP_XOP_I4_X_X, INTRINS_SSE_TESTZ},
	{SN_get_IsSupported}
};

static SimdIntrinsic sse42_methods [] = {
	{SN_CompareGreaterThan, OP_XCOMPARE, CMP_GT},
	{SN_Crc32},
	{SN_get_IsSupported}
};

static SimdIntrinsic pclmulqdq_methods [] = {
	{SN_CarrylessMultiply},
	{SN_get_IsSupported}
};

static SimdIntrinsic aes_methods [] = {
	{SN_Decrypt, OP_XOP_X_X_X, INTRINS_AESNI_AESDEC},
	{SN_DecryptLast, OP_XOP_X_X_X, INTRINS_AESNI_AESDECLAST},
	{SN_Encrypt, OP_XOP_X_X_X, INTRINS_AESNI_AESENC},
	{SN_EncryptLast, OP_XOP_X_X_X, INTRINS_AESNI_AESENCLAST},
	{SN_InverseMixColumns, OP_XOP_X_X, INTRINS_AESNI_AESIMC},
	{SN_KeygenAssist},
	{SN_get_IsSupported}
};

static SimdIntrinsic popcnt_methods [] = {
	{SN_PopCount},
	{SN_get_IsSupported}
};

static SimdIntrinsic lzcnt_methods [] = {
	{SN_LeadingZeroCount},
	{SN_get_IsSupported}
};

static SimdIntrinsic bmi1_methods [] = {
	{SN_AndNot},
	{SN_BitFieldExtract},
	{SN_ExtractLowestSetBit},
	{SN_GetMaskUpToLowestSetBit},
	{SN_ResetLowestSetBit},
	{SN_TrailingZeroCount},
	{SN_get_IsSupported}
};

static SimdIntrinsic bmi2_methods [] = {
	{SN_MultiplyNoFlags},
	{SN_ParallelBitDeposit},
	{SN_ParallelBitExtract},
	{SN_ZeroHighBits},
	{SN_get_IsSupported}
};

static SimdIntrinsic x86base_methods [] = {
	{SN_BitScanForward},
	{SN_BitScanReverse},
	{SN_get_IsSupported}
};

static const IntrinGroup supported_x86_intrinsics [] = {
	{ "Aes", MONO_CPU_X86_AES, aes_methods, sizeof (aes_methods) },
	{ "Avx", MONO_CPU_X86_AVX, unsupported, sizeof (unsupported) },
	{ "Avx2", MONO_CPU_X86_AVX2, unsupported, sizeof (unsupported) },
	{ "AvxVnni", 0, unsupported, sizeof (unsupported) },
	{ "Bmi1", MONO_CPU_X86_BMI1, bmi1_methods, sizeof (bmi1_methods) },
	{ "Bmi2", MONO_CPU_X86_BMI2, bmi2_methods, sizeof (bmi2_methods) },
	{ "Fma", MONO_CPU_X86_FMA, unsupported, sizeof (unsupported) },
	{ "Lzcnt", MONO_CPU_X86_LZCNT, lzcnt_methods, sizeof (lzcnt_methods), TRUE },
	{ "Pclmulqdq", MONO_CPU_X86_PCLMUL, pclmulqdq_methods, sizeof (pclmulqdq_methods) },
	{ "Popcnt", MONO_CPU_X86_POPCNT, popcnt_methods, sizeof (popcnt_methods), TRUE },
	{ "Sse", MONO_CPU_X86_SSE, sse_methods, sizeof (sse_methods) },
	{ "Sse2", MONO_CPU_X86_SSE2, sse2_methods, sizeof (sse2_methods) },
	{ "Sse3", MONO_CPU_X86_SSE3, sse3_methods, sizeof (sse3_methods) },
	{ "Sse41", MONO_CPU_X86_SSE41, sse41_methods, sizeof (sse41_methods) },
	{ "Sse42", MONO_CPU_X86_SSE42, sse42_methods, sizeof (sse42_methods) },
	{ "Ssse3", MONO_CPU_X86_SSSE3, ssse3_methods, sizeof (ssse3_methods) },
	{ "X86Base", 0, x86base_methods, sizeof (x86base_methods) },
};

static MonoInst*
emit_x86_intrinsics (
	MonoCompile *cfg, MonoMethodSignature *fsig, MonoInst **args,
	MonoClass *klass, const IntrinGroup *intrin_group,
	const SimdIntrinsic *info, int id, MonoTypeEnum arg0_type,
	gboolean is_64bit)
{
	MonoCPUFeatures feature = intrin_group->feature;
	const SimdIntrinsic *intrinsics = intrin_group->intrinsics;

	if (feature == MONO_CPU_X86_SSE) {
		switch (id) {
		case SN_Shuffle:
			return emit_simd_ins_for_sig (cfg, klass, OP_SSE_SHUFPS, 0, arg0_type, fsig, args);
		case SN_ConvertScalarToVector128Single: {
			int op = 0;
			switch (fsig->params [1]->type) {
			case MONO_TYPE_I4: op = OP_SSE_CVTSI2SS; break;
			case MONO_TYPE_I8: op = OP_SSE_CVTSI2SS64; break;
			default: g_assert_not_reached (); break;
			}
			return emit_simd_ins_for_sig (cfg, klass, op, 0, 0, fsig, args);
		}
		case SN_ReciprocalScalar:
		case SN_ReciprocalSqrtScalar:
		case SN_SqrtScalar: {
			int op = 0;
			switch (id) {
			case SN_ReciprocalScalar: op = OP_SSE_RCPSS; break;
			case SN_ReciprocalSqrtScalar: op = OP_SSE_RSQRTSS; break;
			case SN_SqrtScalar: op = OP_SSE_SQRTSS; break;
			};
			if (fsig->param_count == 1)
				return emit_simd_ins (cfg, klass, op, args [0]->dreg, args[0]->dreg);
			else if (fsig->param_count == 2)
				return emit_simd_ins (cfg, klass, op, args [0]->dreg, args[1]->dreg);
			else
				g_assert_not_reached ();
			break;
		}
		case SN_LoadScalarVector128:
			return NULL;
		default:
			return NULL;
		}
	}

	if (feature == MONO_CPU_X86_SSE2) {
		switch (id) {
		case SN_Subtract:
			return emit_simd_ins_for_sig (cfg, klass, OP_XBINOP, arg0_type == MONO_TYPE_R8 ? OP_FSUB : OP_ISUB, arg0_type, fsig, args);
		case SN_Add:
			return emit_simd_ins_for_sig (cfg, klass, OP_XBINOP, arg0_type == MONO_TYPE_R8 ? OP_FADD : OP_IADD, arg0_type, fsig, args);
		case SN_Average:
			if (arg0_type == MONO_TYPE_U1)
				return emit_simd_ins_for_sig (cfg, klass, OP_PAVGB_UN, -1, arg0_type, fsig, args);
			else if (arg0_type == MONO_TYPE_U2)
				return emit_simd_ins_for_sig (cfg, klass, OP_PAVGW_UN, -1, arg0_type, fsig, args);
			else
				return NULL;
		case SN_CompareNotEqual:
			return emit_simd_ins_for_sig (cfg, klass, arg0_type == MONO_TYPE_R8 ? OP_XCOMPARE_FP : OP_XCOMPARE, CMP_NE, arg0_type, fsig, args);
		case SN_CompareEqual:
			return emit_simd_ins_for_sig (cfg, klass, arg0_type == MONO_TYPE_R8 ? OP_XCOMPARE_FP : OP_XCOMPARE, CMP_EQ, arg0_type, fsig, args);
		case SN_CompareGreaterThan:
			return emit_simd_ins_for_sig (cfg, klass, arg0_type == MONO_TYPE_R8 ? OP_XCOMPARE_FP : OP_XCOMPARE, CMP_GT, arg0_type, fsig, args);
		case SN_CompareLessThan:
			return emit_simd_ins_for_sig (cfg, klass, arg0_type == MONO_TYPE_R8 ? OP_XCOMPARE_FP : OP_XCOMPARE, CMP_LT, arg0_type, fsig, args);
		case SN_ConvertToInt32:
			if (arg0_type == MONO_TYPE_R8)
				return emit_simd_ins_for_sig (cfg, klass, OP_XOP_I4_X, INTRINS_SSE_CVTSD2SI, arg0_type, fsig, args);
			else if (arg0_type == MONO_TYPE_I4)
				return emit_simd_ins_for_sig (cfg, klass, OP_EXTRACT_I4, 0, arg0_type, fsig, args);
			else
				return NULL;
		case SN_ConvertToInt64:
			if (arg0_type == MONO_TYPE_R8)
				return emit_simd_ins_for_sig (cfg, klass, OP_XOP_I8_X, INTRINS_SSE_CVTSD2SI64, arg0_type, fsig, args);
			else if (arg0_type == MONO_TYPE_I8)
				return emit_simd_ins_for_sig (cfg, klass, OP_EXTRACT_I8, 0 /*element index*/, arg0_type, fsig, args);
			else
				g_assert_not_reached ();
			break;
		case SN_ConvertScalarToVector128Double: {
			int op = OP_SSE2_CVTSS2SD;
			switch (fsig->params [1]->type) {
			case MONO_TYPE_I4: op = OP_SSE2_CVTSI2SD; break;
			case MONO_TYPE_I8: op = OP_SSE2_CVTSI2SD64; break;
			}
			return emit_simd_ins_for_sig (cfg, klass, op, 0, 0, fsig, args);
		}
		case SN_ConvertScalarToVector128Int32:
		case SN_ConvertScalarToVector128Int64:
		case SN_ConvertScalarToVector128UInt32:
		case SN_ConvertScalarToVector128UInt64:
			return emit_simd_ins_for_sig (cfg, klass, OP_CREATE_SCALAR, -1, arg0_type, fsig, args);
		case SN_ConvertToUInt32:
			return emit_simd_ins_for_sig (cfg, klass, OP_EXTRACT_I4, 0 /*element index*/, arg0_type, fsig, args);
		case SN_ConvertToUInt64:
			return emit_simd_ins_for_sig (cfg, klass, OP_EXTRACT_I8, 0 /*element index*/, arg0_type, fsig, args);
		case SN_ConvertToVector128Double:
			if (arg0_type == MONO_TYPE_R4)
				return emit_simd_ins_for_sig (cfg, klass, OP_CVTPS2PD, 0, arg0_type, fsig, args);
			else if (arg0_type == MONO_TYPE_I4)
				return emit_simd_ins_for_sig (cfg, klass, OP_CVTDQ2PD, 0, arg0_type, fsig, args);
			else
				return NULL;
		case SN_ConvertToVector128Int32:
			if (arg0_type == MONO_TYPE_R4)
				return emit_simd_ins_for_sig (cfg, klass, OP_CVTPS2DQ, 0, arg0_type, fsig, args);
			else if (arg0_type == MONO_TYPE_R8)
				return emit_simd_ins_for_sig (cfg, klass, OP_CVTPD2DQ, 0, arg0_type, fsig, args);
			else
				return NULL;
		case SN_ConvertToVector128Int32WithTruncation:
			if (arg0_type == MONO_TYPE_R4)
				return emit_simd_ins_for_sig (cfg, klass, OP_CVTTPS2DQ, 0, arg0_type, fsig, args);
			else if (arg0_type == MONO_TYPE_R8)
				return emit_simd_ins_for_sig (cfg, klass, OP_CVTTPD2DQ, 0, arg0_type, fsig, args);
			else
				return NULL;
		case SN_ConvertToVector128Single:
			if (arg0_type == MONO_TYPE_I4)
				return emit_simd_ins_for_sig (cfg, klass, OP_CVTDQ2PS, 0, arg0_type, fsig, args);
			else if (arg0_type == MONO_TYPE_R8)
				return emit_simd_ins_for_sig (cfg, klass, OP_CVTPD2PS, 0, arg0_type, fsig, args);
			else
				return NULL;
		case SN_LoadAlignedVector128:
			return emit_simd_ins_for_sig (cfg, klass, OP_SSE_LOADU, 16 /*alignment*/, arg0_type, fsig, args);
		case SN_LoadVector128:
			return emit_simd_ins_for_sig (cfg, klass, OP_SSE_LOADU, 1 /*alignment*/, arg0_type, fsig, args);
		case SN_MoveScalar:
			return emit_simd_ins_for_sig (cfg, klass, fsig->param_count == 2 ? OP_SSE_MOVS2 : OP_SSE_MOVS, -1, arg0_type, fsig, args);
		case SN_Max:
			switch (arg0_type) {
			case MONO_TYPE_U1:
				return emit_simd_ins_for_sig (cfg, klass, OP_PMAXB_UN, 0, arg0_type, fsig, args);
			case MONO_TYPE_I2:
				return emit_simd_ins_for_sig (cfg, klass, OP_PMAXW, 0, arg0_type, fsig, args);
			case MONO_TYPE_R8: return emit_simd_ins_for_sig (cfg, klass, OP_XOP_X_X_X, INTRINS_SSE_MAXPD, arg0_type, fsig, args);
			default:
				g_assert_not_reached ();
				break;
			}
			break;
		case SN_Min:
			switch (arg0_type) {
			case MONO_TYPE_U1:
				return emit_simd_ins_for_sig (cfg, klass, OP_PMINB_UN, 0, arg0_type, fsig, args);
			case MONO_TYPE_I2:
				return emit_simd_ins_for_sig (cfg, klass, OP_PMINW, 0, arg0_type, fsig, args);
			case MONO_TYPE_R8: return emit_simd_ins_for_sig (cfg, klass, OP_XOP_X_X_X, INTRINS_SSE_MINPD, arg0_type, fsig, args);
			default:
				g_assert_not_reached ();
				break;
			}
			break;
		case SN_Multiply:
			if (arg0_type == MONO_TYPE_U4)
				return emit_simd_ins_for_sig (cfg, klass, OP_SSE2_PMULUDQ, 0, arg0_type, fsig, args);
			else if (arg0_type == MONO_TYPE_R8)
				return emit_simd_ins_for_sig (cfg, klass, OP_MULPD, 0, arg0_type, fsig, args);
			else
				g_assert_not_reached ();
		case SN_MultiplyHigh:
			if (arg0_type == MONO_TYPE_I2)
				return emit_simd_ins_for_sig (cfg, klass, OP_XOP_X_X_X, INTRINS_SSE_PMULHW, arg0_type, fsig, args);
			else if (arg0_type == MONO_TYPE_U2)
				return emit_simd_ins_for_sig (cfg, klass, OP_XOP_X_X_X, INTRINS_SSE_PMULHUW, arg0_type, fsig, args);
			else
				g_assert_not_reached ();
		case SN_PackSignedSaturate:
			if (arg0_type == MONO_TYPE_I2)
				return emit_simd_ins_for_sig (cfg, klass, OP_XOP_X_X_X, INTRINS_SSE_PACKSSWB, arg0_type, fsig, args);
			else if (arg0_type == MONO_TYPE_I4)
				return emit_simd_ins_for_sig (cfg, klass, OP_XOP_X_X_X, INTRINS_SSE_PACKSSDW, arg0_type, fsig, args);
			else
				g_assert_not_reached ();
		case SN_PackUnsignedSaturate:
			return emit_simd_ins_for_sig (cfg, klass, OP_SSE2_PACKUS, -1, arg0_type, fsig, args);
		case SN_Extract:
			g_assert (arg0_type == MONO_TYPE_U2);
			return emit_simd_ins_for_sig (cfg, klass, OP_XEXTRACT_I4, 0, arg0_type, fsig, args);
		case SN_Insert:
			g_assert (arg0_type == MONO_TYPE_I2 || arg0_type == MONO_TYPE_U2);
			return emit_simd_ins_for_sig (cfg, klass, OP_XINSERT_I2, 0, arg0_type, fsig, args);
		case SN_ShiftRightLogical: {
			gboolean is_imm = fsig->params [1]->type == MONO_TYPE_U1;
			IntrinsicId op = (IntrinsicId)0;
			switch (arg0_type) {
			case MONO_TYPE_I2:
			case MONO_TYPE_U2:
				op = is_imm ? INTRINS_SSE_PSRLI_W : INTRINS_SSE_PSRL_W;
				break;
			case MONO_TYPE_I4:
			case MONO_TYPE_U4:
				op = is_imm ? INTRINS_SSE_PSRLI_D : INTRINS_SSE_PSRL_D;
				break;
			case MONO_TYPE_I8:
			case MONO_TYPE_U8:
				op = is_imm ? INTRINS_SSE_PSRLI_Q : INTRINS_SSE_PSRL_Q;
				break;
			default: g_assert_not_reached (); break;
			}
			return emit_simd_ins_for_sig (cfg, klass, is_imm ? OP_XOP_X_X_I4 : OP_XOP_X_X_X, op, arg0_type, fsig, args);
		}
		case SN_ShiftRightArithmetic: {
			gboolean is_imm = fsig->params [1]->type == MONO_TYPE_U1;
			IntrinsicId op = (IntrinsicId)0;
			switch (arg0_type) {
			case MONO_TYPE_I2:
			case MONO_TYPE_U2:
				op = is_imm ? INTRINS_SSE_PSRAI_W : INTRINS_SSE_PSRA_W;
				break;
			case MONO_TYPE_I4:
			case MONO_TYPE_U4:
				op = is_imm ? INTRINS_SSE_PSRAI_D : INTRINS_SSE_PSRA_D;
				break;
			default: g_assert_not_reached (); break;
			}
			return emit_simd_ins_for_sig (cfg, klass, is_imm ? OP_XOP_X_X_I4 : OP_XOP_X_X_X, op, arg0_type, fsig, args);
		}
		case SN_ShiftLeftLogical: {
			gboolean is_imm = fsig->params [1]->type == MONO_TYPE_U1;
			IntrinsicId op = (IntrinsicId)0;
			switch (arg0_type) {
			case MONO_TYPE_I2:
			case MONO_TYPE_U2:
				op = is_imm ? INTRINS_SSE_PSLLI_W : INTRINS_SSE_PSLL_W;
				break;
			case MONO_TYPE_I4:
			case MONO_TYPE_U4:
				op = is_imm ? INTRINS_SSE_PSLLI_D : INTRINS_SSE_PSLL_D;
				break;
			case MONO_TYPE_I8:
			case MONO_TYPE_U8:
				op = is_imm ? INTRINS_SSE_PSLLI_Q : INTRINS_SSE_PSLL_Q;
				break;
			default: g_assert_not_reached (); break;
			}
			return emit_simd_ins_for_sig (cfg, klass, is_imm ? OP_XOP_X_X_I4 : OP_XOP_X_X_X, op, arg0_type, fsig, args);
		}
		case SN_ShiftLeftLogical128BitLane:
			return emit_simd_ins_for_sig (cfg, klass, OP_SSE2_PSLLDQ, 0, arg0_type, fsig, args);
		case SN_ShiftRightLogical128BitLane:
			return emit_simd_ins_for_sig (cfg, klass, OP_SSE2_PSRLDQ, 0, arg0_type, fsig, args);
		case SN_Shuffle: {
			if (fsig->param_count == 2) {
				g_assert (arg0_type == MONO_TYPE_I4 || arg0_type == MONO_TYPE_U4);
				return emit_simd_ins_for_sig (cfg, klass, OP_SSE2_PSHUFD, 0, arg0_type, fsig, args);
			} else if (fsig->param_count == 3) {
				g_assert (arg0_type == MONO_TYPE_R8);
				return emit_simd_ins_for_sig (cfg, klass, OP_SSE2_SHUFPD, 0, arg0_type, fsig, args);
			} else {
				g_assert_not_reached ();
				break;
			}
		}
		case SN_ShuffleHigh:
			g_assert (fsig->param_count == 2);
			return emit_simd_ins_for_sig (cfg, klass, OP_SSE2_PSHUFHW, 0, arg0_type, fsig, args);
		case SN_ShuffleLow:
			g_assert (fsig->param_count == 2);
			return emit_simd_ins_for_sig (cfg, klass, OP_SSE2_PSHUFLW, 0, arg0_type, fsig, args);
		case SN_SqrtScalar: {
			if (fsig->param_count == 1)
				return emit_simd_ins (cfg, klass, OP_SSE2_SQRTSD, args [0]->dreg, args[0]->dreg);
			else if (fsig->param_count == 2)
				return emit_simd_ins (cfg, klass, OP_SSE2_SQRTSD, args [0]->dreg, args[1]->dreg);
			else {
				g_assert_not_reached ();
				break;
			}
		}
		case SN_LoadScalarVector128: {
			int op = 0;
			switch (arg0_type) {
			case MONO_TYPE_I4:
			case MONO_TYPE_U4: op = OP_SSE2_MOVD; break;
			case MONO_TYPE_I8:
			case MONO_TYPE_U8: op = OP_SSE2_MOVQ; break;
			case MONO_TYPE_R8: op = OP_SSE2_MOVUPD; break;
			default: g_assert_not_reached(); break;
			}
			return emit_simd_ins_for_sig (cfg, klass, op, 0, 0, fsig, args);
		}
		default:
			return NULL;
		}
	}

	if (feature == MONO_CPU_X86_SSE3) {
		switch (id) {
		case SN_AddSubtract:
			if (arg0_type == MONO_TYPE_R4)
				return emit_simd_ins_for_sig (cfg, klass, OP_XOP_X_X_X, INTRINS_SSE_ADDSUBPS, arg0_type, fsig, args);
			else if (arg0_type == MONO_TYPE_R8)
				return emit_simd_ins_for_sig (cfg, klass, OP_XOP_X_X_X, INTRINS_SSE_ADDSUBPD, arg0_type, fsig, args);
			else
				g_assert_not_reached ();
			break;
		case SN_HorizontalAdd:
			if (arg0_type == MONO_TYPE_R4)
				return emit_simd_ins_for_sig (cfg, klass, OP_XOP_X_X_X, INTRINS_SSE_HADDPS, arg0_type, fsig, args);
			else if (arg0_type == MONO_TYPE_R8)
				return emit_simd_ins_for_sig (cfg, klass, OP_XOP_X_X_X, INTRINS_SSE_HADDPD, arg0_type, fsig, args);
			else
				g_assert_not_reached ();
			break;
		case SN_HorizontalSubtract:
			if (arg0_type == MONO_TYPE_R4)
				return emit_simd_ins_for_sig (cfg, klass, OP_XOP_X_X_X, INTRINS_SSE_HSUBPS, arg0_type, fsig, args);
			else if (arg0_type == MONO_TYPE_R8)
				return emit_simd_ins_for_sig (cfg, klass, OP_XOP_X_X_X, INTRINS_SSE_HSUBPD, arg0_type, fsig, args);
			else
				g_assert_not_reached ();
			break;
		default:
			g_assert_not_reached ();
			break;
		}
	}

	if (feature == MONO_CPU_X86_SSSE3) {
		switch (id) {
		case SN_AlignRight:
			return emit_simd_ins_for_sig (cfg, klass, OP_SSSE3_ALIGNR, 0, arg0_type, fsig, args);
		case SN_HorizontalAdd:
			if (arg0_type == MONO_TYPE_I2)
				return emit_simd_ins_for_sig (cfg, klass, OP_XOP_X_X_X, INTRINS_SSE_PHADDW, arg0_type, fsig, args);
			return emit_simd_ins_for_sig (cfg, klass, OP_XOP_X_X_X, INTRINS_SSE_PHADDD, arg0_type, fsig, args);
		case SN_HorizontalSubtract:
			if (arg0_type == MONO_TYPE_I2)
				return emit_simd_ins_for_sig (cfg, klass, OP_XOP_X_X_X, INTRINS_SSE_PHSUBW, arg0_type, fsig, args);
			return emit_simd_ins_for_sig (cfg, klass, OP_XOP_X_X_X, INTRINS_SSE_PHSUBD, arg0_type, fsig, args);
		case SN_Sign:
			if (arg0_type == MONO_TYPE_I1)
				return emit_simd_ins_for_sig (cfg, klass, OP_XOP_X_X_X, INTRINS_SSE_PSIGNB, arg0_type, fsig, args);
			if (arg0_type == MONO_TYPE_I2)
				return emit_simd_ins_for_sig (cfg, klass, OP_XOP_X_X_X, INTRINS_SSE_PSIGNW, arg0_type, fsig, args);
			return emit_simd_ins_for_sig (cfg, klass, OP_XOP_X_X_X, INTRINS_SSE_PSIGND, arg0_type, fsig, args);
		default:
			g_assert_not_reached ();
			break;
		}
	}

	if (feature == MONO_CPU_X86_SSE41) {
		switch (id) {
		case SN_DotProduct: {
			int op = 0;
			switch (arg0_type) {
			case MONO_TYPE_R4: op = OP_SSE41_DPPS; break;
			case MONO_TYPE_R8: op = OP_SSE41_DPPD; break;
			default: g_assert_not_reached (); break;
			}
			return emit_simd_ins_for_sig (cfg, klass, op, 0, arg0_type, fsig, args);
		}
		case SN_MultipleSumAbsoluteDifferences:
			return emit_simd_ins_for_sig (cfg, klass, OP_SSE41_MPSADBW, 0, arg0_type, fsig, args);
		case SN_Blend:
			return emit_simd_ins_for_sig (cfg, klass, OP_SSE41_BLEND, 0, arg0_type, fsig, args);
		case SN_BlendVariable:
			return emit_simd_ins_for_sig (cfg, klass, OP_SSE41_BLENDV, -1, arg0_type, fsig, args);
		case SN_Extract: {
			int op = 0;
			switch (arg0_type) {
			case MONO_TYPE_U1: op = OP_XEXTRACT_I1; break;
			case MONO_TYPE_U4: case MONO_TYPE_I4: op = OP_XEXTRACT_I4; break;
			case MONO_TYPE_U8: case MONO_TYPE_I8: op = OP_XEXTRACT_I8; break;
			case MONO_TYPE_R4: op = OP_XEXTRACT_R4; break;
			case MONO_TYPE_I:
			case MONO_TYPE_U:
#if TARGET_SIZEOF_VOID_P == 8
				op = OP_XEXTRACT_I8;
#else
				op = OP_XEXTRACT_I4;
#endif
				break;
			default: g_assert_not_reached(); break;
			}
			return emit_simd_ins_for_sig (cfg, klass, op, 0, arg0_type, fsig, args);
		}
		case SN_Insert: {
			int op = arg0_type == MONO_TYPE_R4 ? OP_SSE41_INSERTPS : type_to_xinsert_op (arg0_type);
			return emit_simd_ins_for_sig (cfg, klass, op, -1, arg0_type, fsig, args);
		}
		case SN_CeilingScalar:
		case SN_FloorScalar:
		case SN_RoundCurrentDirectionScalar:
		case SN_RoundToNearestIntegerScalar:
		case SN_RoundToNegativeInfinityScalar:
		case SN_RoundToPositiveInfinityScalar:
		case SN_RoundToZeroScalar:
			if (fsig->param_count == 2) {
				return emit_simd_ins_for_sig (cfg, klass, OP_SSE41_ROUNDS, info->default_instc0, arg0_type, fsig, args);
			} else {
				MonoInst* ins = emit_simd_ins (cfg, klass, OP_SSE41_ROUNDS, args [0]->dreg, args [0]->dreg);
				ins->inst_c0 = info->default_instc0;
				ins->inst_c1 = arg0_type;
				return ins;
			}
			break;
		default:
			g_assert_not_reached ();
			break;
		}
	}

	if (feature == MONO_CPU_X86_SSE42) {
		switch (id) {
		case SN_Crc32: {
			MonoTypeEnum arg1_type = get_underlying_type (fsig->params [1]);
			return emit_simd_ins_for_sig (cfg, klass,
				arg1_type == MONO_TYPE_U8 ? OP_SSE42_CRC64 : OP_SSE42_CRC32,
				arg1_type, arg0_type, fsig, args);
		}
		default:
			g_assert_not_reached ();
			break;
		}
	}

	if (feature == MONO_CPU_X86_PCLMUL) {
		switch (id) {
		case SN_CarrylessMultiply: {
			return emit_simd_ins_for_sig (cfg, klass, OP_PCLMULQDQ, 0, arg0_type, fsig, args);
		}
		default:
			g_assert_not_reached ();
			break;
		}
	}

	if (feature == MONO_CPU_X86_AES) {
		switch (id) {
		case SN_KeygenAssist: {
			return emit_simd_ins_for_sig (cfg, klass, OP_AES_KEYGENASSIST, 0, arg0_type, fsig, args);
		}
		default:
			g_assert_not_reached ();
			break;
		}
	}

	MonoInst *ins = NULL;
	if (feature == MONO_CPU_X86_POPCNT) {
		switch (id) {
		case SN_PopCount:
			MONO_INST_NEW (cfg, ins, is_64bit ? OP_POPCNT64 : OP_POPCNT32);
			ins->dreg = is_64bit ? alloc_lreg (cfg) : alloc_ireg (cfg);
			ins->sreg1 = args [0]->dreg;
			ins->type = is_64bit ? STACK_I8 : STACK_I4;
			MONO_ADD_INS (cfg->cbb, ins);
			return ins;
		default:
			return NULL;
		}
	}
	if (feature == MONO_CPU_X86_LZCNT) {
		switch (id) {
		case SN_LeadingZeroCount:
			return emit_simd_ins_for_sig (cfg, klass, is_64bit ? OP_LZCNT64 : OP_LZCNT32, 0, arg0_type, fsig, args);
		default:
			return NULL;
		}
	}
	if (feature == MONO_CPU_X86_BMI1) {
		switch (id) {
		case SN_AndNot: {
			// (a ^ -1) & b
			// LLVM replaces it with `andn`
			int tmp_reg = is_64bit ? alloc_lreg (cfg) : alloc_ireg (cfg);
			int result_reg = is_64bit ? alloc_lreg (cfg) : alloc_ireg (cfg);
			EMIT_NEW_BIALU_IMM (cfg, ins, is_64bit ? OP_LXOR_IMM : OP_IXOR_IMM, tmp_reg, args [0]->dreg, -1);
			EMIT_NEW_BIALU (cfg, ins, is_64bit ? OP_LAND : OP_IAND, result_reg, tmp_reg, args [1]->dreg);
			return ins;
		}
		case SN_BitFieldExtract: {
			int ctlreg = args [1]->dreg;
			if (fsig->param_count == 2) {
			} else if (fsig->param_count == 3) {
				MonoInst *ins = NULL;
				/* This intrinsic is also implemented in managed code.
				 * TODO: remove this if cross-AOT-assembly inlining works
				 */
				int startreg = args [1]->dreg;
				int lenreg = args [2]->dreg;
				int dreg1 = alloc_ireg (cfg);
				EMIT_NEW_BIALU_IMM (cfg, ins, OP_SHL_IMM, dreg1, lenreg, 8);
				int dreg2 = alloc_ireg (cfg);
				EMIT_NEW_BIALU (cfg, ins, OP_IOR, dreg2, startreg, dreg1);
				ctlreg = dreg2;
			} else {
				g_assert_not_reached ();
			}
			return emit_simd_ins (cfg, klass, is_64bit ? OP_BMI1_BEXTR64 : OP_BMI1_BEXTR32, args [0]->dreg, ctlreg);
		}
		case SN_GetMaskUpToLowestSetBit: {
			// x ^ (x - 1)
			// LLVM replaces it with `blsmsk`
			int tmp_reg = is_64bit ? alloc_lreg (cfg) : alloc_ireg (cfg);
			int result_reg = is_64bit ? alloc_lreg (cfg) : alloc_ireg (cfg);
			EMIT_NEW_BIALU_IMM (cfg, ins, is_64bit ? OP_LSUB_IMM : OP_ISUB_IMM, tmp_reg, args [0]->dreg, 1);
			EMIT_NEW_BIALU (cfg, ins, is_64bit ? OP_LXOR : OP_IXOR, result_reg, args [0]->dreg, tmp_reg);
			return ins;
		}
		case SN_ResetLowestSetBit: {
			// x & (x - 1)
			// LLVM replaces it with `blsr`
			int tmp_reg = is_64bit ? alloc_lreg (cfg) : alloc_ireg (cfg);
			int result_reg = is_64bit ? alloc_lreg (cfg) : alloc_ireg (cfg);
			EMIT_NEW_BIALU_IMM (cfg, ins, is_64bit ? OP_LSUB_IMM : OP_ISUB_IMM, tmp_reg, args [0]->dreg, 1);
			EMIT_NEW_BIALU (cfg, ins, is_64bit ? OP_LAND : OP_IAND, result_reg, args [0]->dreg, tmp_reg);
			return ins;
		}
		case SN_ExtractLowestSetBit: {
			// x & (0 - x)
			// LLVM replaces it with `blsi`
			int tmp_reg = is_64bit ? alloc_lreg (cfg) : alloc_ireg (cfg);
			int result_reg = is_64bit ? alloc_lreg (cfg) : alloc_ireg (cfg);
			int zero_reg = is_64bit ? alloc_lreg (cfg) : alloc_ireg (cfg);
			MONO_EMIT_NEW_ICONST (cfg, zero_reg, 0);
			EMIT_NEW_BIALU (cfg, ins, is_64bit ? OP_LSUB : OP_ISUB, tmp_reg, zero_reg, args [0]->dreg);
			EMIT_NEW_BIALU (cfg, ins, is_64bit ? OP_LAND : OP_IAND, result_reg, args [0]->dreg, tmp_reg);
			return ins;
		}
		case SN_TrailingZeroCount:
			MONO_INST_NEW (cfg, ins, is_64bit ? OP_CTTZ64 : OP_CTTZ32);
			ins->dreg = is_64bit ? alloc_lreg (cfg) : alloc_ireg (cfg);
			ins->sreg1 = args [0]->dreg;
			ins->type = is_64bit ? STACK_I8 : STACK_I4;
			MONO_ADD_INS (cfg->cbb, ins);
			return ins;
		default:
			g_assert_not_reached ();
		}
	}
	if (feature == MONO_CPU_X86_BMI2) {
		switch (id) {
		case SN_MultiplyNoFlags: {
			int op = 0;
			if (fsig->param_count == 2) {
				op = is_64bit ? OP_MULX_H64 : OP_MULX_H32;
			} else if (fsig->param_count == 3) {
				op = is_64bit ? OP_MULX_HL64 : OP_MULX_HL32;
			} else {
				g_assert_not_reached ();
			}
			return emit_simd_ins_for_sig (cfg, klass, op, 0, 0, fsig, args);
		}
		case SN_ZeroHighBits:
			MONO_INST_NEW (cfg, ins, is_64bit ? OP_BZHI64 : OP_BZHI32);
			ins->dreg = is_64bit ? alloc_lreg (cfg) : alloc_ireg (cfg);
			ins->sreg1 = args [0]->dreg;
			ins->sreg2 = args [1]->dreg;
			ins->type = is_64bit ? STACK_I8 : STACK_I4;
			MONO_ADD_INS (cfg->cbb, ins);
			return ins;
		case SN_ParallelBitExtract:
			MONO_INST_NEW (cfg, ins, is_64bit ? OP_PEXT64 : OP_PEXT32);
			ins->dreg = is_64bit ? alloc_lreg (cfg) : alloc_ireg (cfg);
			ins->sreg1 = args [0]->dreg;
			ins->sreg2 = args [1]->dreg;
			ins->type = is_64bit ? STACK_I8 : STACK_I4;
			MONO_ADD_INS (cfg->cbb, ins);
			return ins;
		case SN_ParallelBitDeposit:
			MONO_INST_NEW (cfg, ins, is_64bit ? OP_PDEP64 : OP_PDEP32);
			ins->dreg = is_64bit ? alloc_lreg (cfg) : alloc_ireg (cfg);
			ins->sreg1 = args [0]->dreg;
			ins->sreg2 = args [1]->dreg;
			ins->type = is_64bit ? STACK_I8 : STACK_I4;
			MONO_ADD_INS (cfg->cbb, ins);
			return ins;
		default:
			g_assert_not_reached ();
		}
	}

	if (intrinsics == x86base_methods) {
		switch (id) {
		case SN_BitScanForward:
			MONO_INST_NEW (cfg, ins, is_64bit ? OP_X86_BSF64 : OP_X86_BSF32);
			ins->dreg = is_64bit ? alloc_lreg (cfg) : alloc_ireg (cfg);
			ins->sreg1 = args [0]->dreg;
			ins->type = is_64bit ? STACK_I8 : STACK_I4;
			MONO_ADD_INS (cfg->cbb, ins);
			return ins;
		case SN_BitScanReverse:
			MONO_INST_NEW (cfg, ins, is_64bit ? OP_X86_BSR64 : OP_X86_BSR32);
			ins->dreg = is_64bit ? alloc_lreg (cfg) : alloc_ireg (cfg);
			ins->sreg1 = args [0]->dreg;
			ins->type = is_64bit ? STACK_I8 : STACK_I4;
			MONO_ADD_INS (cfg->cbb, ins);
			return ins;
		default:
			g_assert_not_reached ();
		}
	}

	return NULL;
}

static guint16 vector_256_t_methods [] = {
	SN_get_Count,
};

static MonoInst*
emit_vector256_t (MonoCompile *cfg, MonoMethod *cmethod, MonoMethodSignature *fsig, MonoInst **args)
{
	MonoInst *ins;
	MonoType *etype;
	MonoClass *klass;
	int size, len, id;

	id = lookup_intrins (vector_256_t_methods, sizeof (vector_256_t_methods), cmethod);
	if (id == -1)
		return NULL;

	klass = cmethod->klass;
	etype = mono_class_get_context (klass)->class_inst->type_argv [0];
	size = mono_class_value_size (mono_class_from_mono_type_internal (etype), NULL);
	g_assert (size);
	len = 32 / size;

	if (!MONO_TYPE_IS_PRIMITIVE (etype) || etype->type == MONO_TYPE_CHAR || etype->type == MONO_TYPE_BOOLEAN || etype->type == MONO_TYPE_I || etype->type == MONO_TYPE_U)
		return NULL;

	if (cfg->verbose_level > 1) {
		char *name = mono_method_full_name (cmethod, TRUE);
		printf ("  SIMD intrinsic %s\n", name);
		g_free (name);
	}

	switch (id) {
	case SN_get_Count:
		if (!(fsig->param_count == 0 && fsig->ret->type == MONO_TYPE_I4))
			break;
		EMIT_NEW_ICONST (cfg, ins, len);
		return ins;
	default:
		break;
	}

	return NULL;
}

static
MonoInst*
emit_amd64_intrinsics (const char *class_ns, const char *class_name, MonoCompile *cfg, MonoMethod *cmethod, MonoMethodSignature *fsig, MonoInst **args)
{
	if (!strcmp (class_ns, "System.Runtime.Intrinsics.X86")) {
		return emit_hardware_intrinsics (cfg, cmethod, fsig, args,
			supported_x86_intrinsics, sizeof (supported_x86_intrinsics),
			emit_x86_intrinsics);
	}

	if (!strcmp (class_ns, "System.Runtime.Intrinsics")) {
		if (!strcmp (class_name, "Vector256`1"))
			return emit_vector256_t (cfg, cmethod, fsig, args);
	}

	if (!strcmp (class_ns, "System.Numerics")) {
		if (!strcmp (class_name, "Vector"))
			return emit_sys_numerics_vector (cfg, cmethod, fsig, args);
		if (!strcmp (class_name, "Vector`1"))
			return emit_sys_numerics_vector_t (cfg, cmethod, fsig, args);
	}

	return NULL;
}
#endif // !TARGET_ARM64

#ifdef TARGET_ARM64
static
MonoInst*
emit_simd_intrinsics (const char *class_ns, const char *class_name, MonoCompile *cfg, MonoMethod *cmethod, MonoMethodSignature *fsig, MonoInst **args)
{
	// FIXME: implement Vector64<T>, Vector128<T> and Vector<T> for Arm64
	if (!strcmp (class_ns, "System.Runtime.Intrinsics.Arm")) {
		return emit_hardware_intrinsics(cfg, cmethod, fsig, args,
			supported_arm_intrinsics, sizeof (supported_arm_intrinsics),
			emit_arm64_intrinsics);
	}

	return NULL;
}
#elif TARGET_AMD64
// TODO: test and enable for x86 too
static
MonoInst*
emit_simd_intrinsics (const char *class_ns, const char *class_name, MonoCompile *cfg, MonoMethod *cmethod, MonoMethodSignature *fsig, MonoInst **args)
{
	MonoInst *simd_inst = emit_amd64_intrinsics (class_ns, class_name, cfg, cmethod, fsig, args);
	if (simd_inst != NULL)
		cfg->uses_simd_intrinsics |= MONO_CFG_USES_SIMD_INTRINSICS;
	return simd_inst;
}
#else
static
MonoInst*
emit_simd_intrinsics (const char *class_ns, const char *class_name, MonoCompile *cfg, MonoMethod *cmethod, MonoMethodSignature *fsig, MonoInst **args)
{
	return NULL;
}
#endif

MonoInst*
mono_emit_simd_intrinsics (MonoCompile *cfg, MonoMethod *cmethod, MonoMethodSignature *fsig, MonoInst **args)
{
	const char *class_name;
	const char *class_ns;
	MonoImage *image = m_class_get_image (cmethod->klass);

	if (image != mono_get_corlib ())
		return NULL;

	class_ns = m_class_get_name_space (cmethod->klass);
	class_name = m_class_get_name (cmethod->klass);

	// If cmethod->klass is nested, the namespace is on the enclosing class.
	if (m_class_get_nested_in (cmethod->klass))
		class_ns = m_class_get_name_space (m_class_get_nested_in (cmethod->klass));

#if defined(TARGET_ARM64) || defined(TARGET_AMD64)
	if (!strcmp (class_ns, "System.Runtime.Intrinsics")) {
		if (!strcmp (class_name, "Vector128") || !strcmp (class_name, "Vector64"))
			return emit_sri_vector (cfg, cmethod, fsig, args);
	}

	if (!strcmp (class_ns, "System.Runtime.Intrinsics")) {
		if (!strcmp (class_name, "Vector128`1") || !strcmp (class_name, "Vector64`1"))
			return emit_vector64_vector128_t (cfg, cmethod, fsig, args);
	}
#endif // defined(TARGET_ARM64) || defined(TARGET_AMD64)

#if defined(TARGET_ARM64)
	if (!strcmp (class_ns, "System.Numerics") && !strcmp (class_name, "Vector")){
		return emit_sri_vector (cfg, cmethod, fsig, args);
	}
#endif // defined(TARGET_ARM64)

	return emit_simd_intrinsics (class_ns, class_name, cfg, cmethod, fsig, args);
}

/*
* Windows x64 value type ABI uses reg/stack references (ArgValuetypeAddrInIReg/ArgValuetypeAddrOnStack)
* for function arguments. When using SIMD intrinsics arguments optimized into OP_ARG needs to be decomposed
* into correspondig SIMD LOADX/STOREX instructions.
*/
#if defined(TARGET_WIN32) && defined(TARGET_AMD64)
static gboolean
decompose_vtype_opt_uses_simd_intrinsics (MonoCompile *cfg, MonoInst *ins)
{
	if (cfg->uses_simd_intrinsics & MONO_CFG_USES_SIMD_INTRINSICS)
		return TRUE;

	switch (ins->opcode) {
	case OP_XMOVE:
	case OP_XZERO:
	case OP_XPHI:
	case OP_LOADX_MEMBASE:
	case OP_LOADX_ALIGNED_MEMBASE:
	case OP_STOREX_MEMBASE:
	case OP_STOREX_ALIGNED_MEMBASE_REG:
		return TRUE;
	default:
		return FALSE;
	}
}

static void
decompose_vtype_opt_load_arg (MonoCompile *cfg, MonoBasicBlock *bb, MonoInst *ins, gint32 *sreg_int32)
{
	guint32 *sreg = (guint32*)sreg_int32;
	MonoInst *src_var = get_vreg_to_inst (cfg, *sreg);
	if (src_var && src_var->opcode == OP_ARG && src_var->klass && MONO_CLASS_IS_SIMD (cfg, src_var->klass)) {
		MonoInst *varload_ins, *load_ins;
		NEW_VARLOADA (cfg, varload_ins, src_var, src_var->inst_vtype);
		mono_bblock_insert_before_ins (bb, ins, varload_ins);
		MONO_INST_NEW (cfg, load_ins, OP_LOADX_MEMBASE);
		load_ins->klass = src_var->klass;
		load_ins->type = STACK_VTYPE;
		load_ins->sreg1 = varload_ins->dreg;
		load_ins->dreg = alloc_xreg (cfg);
		mono_bblock_insert_after_ins (bb, varload_ins, load_ins);
		*sreg = load_ins->dreg;
	}
}

static void
decompose_vtype_opt_store_arg (MonoCompile *cfg, MonoBasicBlock *bb, MonoInst *ins, gint32 *dreg_int32)
{
	guint32 *dreg = (guint32*)dreg_int32;
	MonoInst *dest_var = get_vreg_to_inst (cfg, *dreg);
	if (dest_var && dest_var->opcode == OP_ARG && dest_var->klass && MONO_CLASS_IS_SIMD (cfg, dest_var->klass)) {
		MonoInst *varload_ins, *store_ins;
		*dreg = alloc_xreg (cfg);
		NEW_VARLOADA (cfg, varload_ins, dest_var, dest_var->inst_vtype);
		mono_bblock_insert_after_ins (bb, ins, varload_ins);
		MONO_INST_NEW (cfg, store_ins, OP_STOREX_MEMBASE);
		store_ins->klass = dest_var->klass;
		store_ins->type = STACK_VTYPE;
		store_ins->sreg1 = *dreg;
		store_ins->dreg = varload_ins->dreg;
		mono_bblock_insert_after_ins (bb, varload_ins, store_ins);
	}
}

void
mono_simd_decompose_intrinsic (MonoCompile *cfg, MonoBasicBlock *bb, MonoInst *ins)
{
	if ((cfg->opt & MONO_OPT_SIMD) && decompose_vtype_opt_uses_simd_intrinsics(cfg, ins)) {
		const char *spec = INS_INFO (ins->opcode);
		if (spec [MONO_INST_SRC1] == 'x')
			decompose_vtype_opt_load_arg (cfg, bb, ins, &(ins->sreg1));
		if (spec [MONO_INST_SRC2] == 'x')
			decompose_vtype_opt_load_arg (cfg, bb, ins, &(ins->sreg2));
		if (spec [MONO_INST_SRC3] == 'x')
			decompose_vtype_opt_load_arg (cfg, bb, ins, &(ins->sreg3));
		if (spec [MONO_INST_DEST] == 'x')
			decompose_vtype_opt_store_arg (cfg, bb, ins, &(ins->dreg));
	}
}
#else
void
mono_simd_decompose_intrinsic (MonoCompile *cfg, MonoBasicBlock *bb, MonoInst *ins)
{
}
#endif /*defined(TARGET_WIN32) && defined(TARGET_AMD64)*/

void
mono_simd_simplify_indirection (MonoCompile *cfg)
{
}

#endif /* DISABLE_JIT */
#endif /* MONO_ARCH_SIMD_INTRINSICS */

#if defined(TARGET_AMD64)
void
ves_icall_System_Runtime_Intrinsics_X86_X86Base___cpuidex (int abcd[4], int function_id, int subfunction_id)
{
#ifndef MONO_CROSS_COMPILE
	mono_hwcap_x86_call_cpuidex (function_id, subfunction_id,
		&abcd [0], &abcd [1], &abcd [2], &abcd [3]);
#endif
}
#endif

MONO_EMPTY_SOURCE_FILE (simd_intrinsics_netcore);<|MERGE_RESOLUTION|>--- conflicted
+++ resolved
@@ -320,30 +320,26 @@
 	return emit_simd_ins (cfg, klass, OP_XZERO, -1, -1);
 }
 
-<<<<<<< HEAD
+static MonoInst*
+emit_xones (MonoCompile *cfg, MonoClass *klass)
+{
+	return emit_simd_ins (cfg, klass, OP_XONES, -1, -1);
+}
+
 #ifdef TARGET_ARM64
 static MonoInst*
 emit_arm64_addv (MonoCompile *cfg, MonoClass *klass, MonoTypeEnum etype, MonoInst *arg)
 {
 	int op = -1;
-	gboolean is_float = etype == MONO_TYPE_R4 || etype == MONO_TYPE_R8;
-	if (is_float) {
+	if (type_enum_is_float (etype)) {
 		op = OP_ARM64_FADDV;
 	} else {
-		gboolean is_unsigned = etype == MONO_TYPE_U1 || etype == MONO_TYPE_U2 || etype == MONO_TYPE_U4 || etype == MONO_TYPE_U8 || etype == MONO_TYPE_U;
-		op = is_unsigned ? OP_ARM64_UADDV : OP_ARM64_SADDV;
+		op = type_enum_is_unsigned (etype) ? OP_ARM64_UADDV : OP_ARM64_SADDV;
 	}
 
 	return emit_simd_ins (cfg, klass, op, arg->dreg, -1);
 }
 #endif
-=======
-static MonoInst*
-emit_xones (MonoCompile *cfg, MonoClass *klass)
-{
-	return emit_simd_ins (cfg, klass, OP_XONES, -1, -1);
-}
->>>>>>> cbcc616c
 
 static gboolean
 is_intrinsics_vector_type (MonoType *vector_type)
@@ -847,8 +843,7 @@
 		if (!is_element_type_primitive (fsig->params [0]))
 			return NULL;
 
-		gboolean is_float = arg0_type == MONO_TYPE_R4 || arg0_type == MONO_TYPE_R8;
-		int instc0 = is_float ? OP_FMUL : OP_IMUL;
+		int instc0 = type_enum_is_float (arg0_type) ? OP_FMUL : OP_IMUL;
 		MonoInst *pairwise_multiply = emit_simd_ins_for_sig (cfg, klass, OP_XBINOP, instc0, arg0_type, fsig, args);
 
 		return emit_arm64_addv (cfg, klass, arg0_type, pairwise_multiply);
