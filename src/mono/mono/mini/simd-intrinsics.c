/**
 * SIMD Intrinsics support for netcore.
 * Only LLVM is supported as a backend.
 */

#include <config.h>
#include <mono/utils/mono-compiler.h>
#include <mono/metadata/icall-decl.h>
#include "mini.h"
#include "mini-runtime.h"
#include "ir-emit.h"
#include "llvm-intrinsics-types.h"
#ifdef ENABLE_LLVM
#include "mini-llvm.h"
#include "mini-llvm-cpp.h"
#endif
#include "mono/utils/bsearch.h"
#include <mono/metadata/abi-details.h>
#include <mono/metadata/reflection-internals.h>
#include <mono/utils/mono-hwcap.h>

#if defined (MONO_ARCH_SIMD_INTRINSICS)

#if defined(DISABLE_JIT)

void
mono_simd_intrinsics_init (void)
{
}

#else

#define MSGSTRFIELD(line) MSGSTRFIELD1(line)
#define MSGSTRFIELD1(line) str##line
static const struct msgstr_t {
#define METHOD(name) char MSGSTRFIELD(__LINE__) [sizeof (#name)];
#define METHOD2(str,name) char MSGSTRFIELD(__LINE__) [sizeof (str)];
#include "simd-methods.h"
#undef METHOD
#undef METHOD2
} method_names = {
#define METHOD(name) #name,
#define METHOD2(str,name) str,
#include "simd-methods.h"
#undef METHOD
#undef METHOD2
};

enum {
#define METHOD(name) SN_ ## name = offsetof (struct msgstr_t, MSGSTRFIELD(__LINE__)),
#define METHOD2(str,name) SN_ ## name = offsetof (struct msgstr_t, MSGSTRFIELD(__LINE__)),
#include "simd-methods.h"
};
#define method_name(idx) ((const char*)&method_names + (idx))

static int register_size;

#define None 0

typedef struct {
	uint16_t id; // One of the SN_ constants
	uint16_t default_op; // ins->opcode
	uint16_t default_instc0; // ins->inst_c0
	uint16_t unsigned_op;
	uint16_t unsigned_instc0;
	uint16_t floating_op;
	uint16_t floating_instc0;
} SimdIntrinsic;

static const SimdIntrinsic unsupported [] = { {SN_get_IsSupported} };

void
mono_simd_intrinsics_init (void)
{
	register_size = 16;
#if 0
	if ((mini_get_cpu_features () & MONO_CPU_X86_AVX) != 0)
		register_size = 32;
#endif
	/* Tell the class init code the size of the System.Numerics.Register type */
	mono_simd_register_size = register_size;
}

MonoInst*
mono_emit_simd_field_load (MonoCompile *cfg, MonoClassField *field, MonoInst *addr)
{
	return NULL;
}

static int
simd_intrinsic_compare_by_name (const void *key, const void *value)
{
	return strcmp ((const char*)key, method_name (*(guint16*)value));
}

static int
simd_intrinsic_info_compare_by_name (const void *key, const void *value)
{
	SimdIntrinsic *info = (SimdIntrinsic*)value;
	return strcmp ((const char*)key, method_name (info->id));
}

static int
lookup_intrins (guint16 *intrinsics, int size, MonoMethod *cmethod)
{
	const guint16 *result = (const guint16 *)mono_binary_search (cmethod->name, intrinsics, size / sizeof (guint16), sizeof (guint16), &simd_intrinsic_compare_by_name);

	if (result == NULL)
		return -1;
	else
		return (int)*result;
}

static SimdIntrinsic*
lookup_intrins_info (SimdIntrinsic *intrinsics, int size, MonoMethod *cmethod)
{
#if 0
	for (int i = 0; i < (size / sizeof (SimdIntrinsic)) - 1; ++i) {
		const char *n1 = method_name (intrinsics [i].id);
		const char *n2 = method_name (intrinsics [i + 1].id);
		int len1 = strlen (n1);
		int len2 = strlen (n2);
		for (int j = 0; j < len1 && j < len2; ++j) {
			if (n1 [j] > n2 [j]) {
				printf ("%s %s\n", n1, n2);
				g_assert_not_reached ();
			} else if (n1 [j] < n2 [j]) {
				break;
			}
		}
	}
#endif
	return (SimdIntrinsic *)mono_binary_search (cmethod->name, intrinsics, size / sizeof (SimdIntrinsic), sizeof (SimdIntrinsic), &simd_intrinsic_info_compare_by_name);
}

/*
 * Return a simd vreg for the simd value represented by SRC.
 * SRC is the 'this' argument to methods.
 * Set INDIRECT to TRUE if the value was loaded from memory.
 */
static int
load_simd_vreg_class (MonoCompile *cfg, MonoClass *klass, MonoInst *src, gboolean *indirect)
{
	const char *spec = INS_INFO (src->opcode);

	if (indirect)
		*indirect = FALSE;
	if (src->opcode == OP_XMOVE) {
		return src->sreg1;
	} else if (src->opcode == OP_LDADDR) {
		int res = ((MonoInst*)src->inst_p0)->dreg;
		return res;
	} else if (spec [MONO_INST_DEST] == 'x') {
		return src->dreg;
	} else if (src->type == STACK_PTR || src->type == STACK_MP) {
		MonoInst *ins;
		if (indirect)
			*indirect = TRUE;

		MONO_INST_NEW (cfg, ins, OP_LOADX_MEMBASE);
		ins->klass = klass;
		ins->sreg1 = src->dreg;
		ins->type = STACK_VTYPE;
		ins->dreg = alloc_ireg (cfg);
		MONO_ADD_INS (cfg->cbb, ins);
		return ins->dreg;
	}
	g_warning ("load_simd_vreg:: could not infer source simd (%d) vreg for op", src->type);
	mono_print_ins (src);
	g_assert_not_reached ();
}

static int
load_simd_vreg (MonoCompile *cfg, MonoMethod *cmethod, MonoInst *src, gboolean *indirect)
{
	return load_simd_vreg_class (cfg, cmethod->klass, src, indirect);
}

/* Create and emit a SIMD instruction, dreg is auto-allocated */
static MonoInst*
emit_simd_ins (MonoCompile *cfg, MonoClass *klass, int opcode, int sreg1, int sreg2)
{
	const char *spec = INS_INFO (opcode);
	MonoInst *ins;

	MONO_INST_NEW (cfg, ins, opcode);
	if (spec [MONO_INST_DEST] == 'x') {
		ins->dreg = alloc_xreg (cfg);
		ins->type = STACK_VTYPE;
	} else if (spec [MONO_INST_DEST] == 'i') {
		ins->dreg = alloc_ireg (cfg);
		ins->type = STACK_I4;
	} else if (spec [MONO_INST_DEST] == 'l') {
		ins->dreg = alloc_lreg (cfg);
		ins->type = STACK_I8;
	} else if (spec [MONO_INST_DEST] == 'f') {
		ins->dreg = alloc_freg (cfg);
		ins->type = STACK_R8;
	} else if (spec [MONO_INST_DEST] == 'v') {
		ins->dreg = alloc_dreg (cfg, STACK_VTYPE);
		ins->type = STACK_VTYPE;
	}
	ins->sreg1 = sreg1;
	ins->sreg2 = sreg2;
	ins->klass = klass;
	MONO_ADD_INS (cfg->cbb, ins);
	return ins;
}

static MonoInst*
emit_simd_ins_for_sig (MonoCompile *cfg, MonoClass *klass, int opcode, int instc0, int instc1, MonoMethodSignature *fsig, MonoInst **args)
{
	g_assert (fsig->param_count <= 3);
	MonoInst* ins = emit_simd_ins (cfg, klass, opcode,
		fsig->param_count > 0 ? args [0]->dreg : -1,
		fsig->param_count > 1 ? args [1]->dreg : -1);
	if (instc0 != -1)
		ins->inst_c0 = instc0;
	if (instc1 != -1)
		ins->inst_c1 = instc1;
	if (fsig->param_count == 3)
		ins->sreg3 = args [2]->dreg;
	return ins;
}

static gboolean
is_hw_intrinsics_class (MonoClass *klass, const char *name, gboolean *is_64bit)
{
	const char *class_name = m_class_get_name (klass);
	if ((!strcmp (class_name, "X64") || !strcmp (class_name, "Arm64")) && m_class_get_nested_in (klass)) {
		*is_64bit = TRUE;
		return !strcmp (m_class_get_name (m_class_get_nested_in (klass)), name);
	} else {
		*is_64bit = FALSE;
		return !strcmp (class_name, name);
	}
}

static MonoTypeEnum
get_underlying_type (MonoType* type)
{
	MonoClass* klass = mono_class_from_mono_type_internal (type);
	if (type->type == MONO_TYPE_PTR) // e.g. int* => MONO_TYPE_I4
		return m_class_get_byval_arg (m_class_get_element_class (klass))->type;
	else if (type->type == MONO_TYPE_GENERICINST) // e.g. Vector128<int> => MONO_TYPE_I4
		return mono_class_get_context (klass)->class_inst->type_argv [0]->type;
	else
		return type->type;
}

static gboolean type_enum_is_unsigned (MonoTypeEnum type);
static gboolean type_enum_is_float (MonoTypeEnum type);

static MonoInst*
emit_xcompare (MonoCompile *cfg, MonoClass *klass, MonoTypeEnum etype, MonoInst *arg1, MonoInst *arg2)
{
	MonoInst *ins;
	int opcode = type_enum_is_float (etype) ? OP_XCOMPARE_FP : OP_XCOMPARE;

	ins = emit_simd_ins (cfg, klass, opcode, arg1->dreg, arg2->dreg);
	ins->inst_c0 = CMP_EQ;
	ins->inst_c1 = etype;
	return ins;
}

static MonoInst*
emit_xcompare_for_intrinsic (MonoCompile *cfg, MonoClass *klass, int intrinsic_id, MonoTypeEnum etype, MonoInst *arg1, MonoInst *arg2)
{
	MonoInst *ins = emit_xcompare (cfg, klass, etype, arg1, arg2);
	gboolean is_unsigned = type_enum_is_unsigned (etype);

	switch (intrinsic_id) {
	case SN_GreaterThan:
	case SN_GreaterThanAll:
	case SN_GreaterThanAny:
		ins->inst_c0 = is_unsigned ? CMP_GT_UN : CMP_GT;
		break;
	case SN_GreaterThanOrEqual:
	case SN_GreaterThanOrEqualAll:
	case SN_GreaterThanOrEqualAny:
		ins->inst_c0 = is_unsigned ? CMP_GE_UN : CMP_GE;
		break;
	case SN_LessThan:
	case SN_LessThanAll:
	case SN_LessThanAny:
		ins->inst_c0 = is_unsigned ? CMP_LT_UN : CMP_LT;
		break;
	case SN_LessThanOrEqual:
	case SN_LessThanOrEqualAll:
	case SN_LessThanOrEqualAny:
		ins->inst_c0 = is_unsigned ? CMP_LE_UN : CMP_LE;
		break;
	default:
		g_assert_not_reached ();
	}

	return ins;
}

static MonoInst*
emit_xequal (MonoCompile *cfg, MonoClass *klass, MonoInst *arg1, MonoInst *arg2)
{
	return emit_simd_ins (cfg, klass, OP_XEQUAL, arg1->dreg, arg2->dreg);
}

static MonoInst*
emit_not_xequal (MonoCompile *cfg, MonoClass *klass, MonoInst *arg1, MonoInst *arg2)
{
	MonoInst *ins = emit_xequal (cfg, klass, arg1, arg2);
	int sreg = ins->dreg;
	int dreg = alloc_ireg (cfg);
	MONO_EMIT_NEW_BIALU_IMM (cfg, OP_COMPARE_IMM, -1, sreg, 0);
	EMIT_NEW_UNALU (cfg, ins, OP_CEQ, dreg, -1);
	return ins;
}

static MonoInst*
emit_xzero (MonoCompile *cfg, MonoClass *klass)
{
	return emit_simd_ins (cfg, klass, OP_XZERO, -1, -1);
}

static MonoInst*
emit_xones (MonoCompile *cfg, MonoClass *klass)
{
	return emit_simd_ins (cfg, klass, OP_XONES, -1, -1);
}

static gboolean
is_intrinsics_vector_type (MonoType *vector_type)
{
	if (vector_type->type != MONO_TYPE_GENERICINST) return FALSE;
	MonoClass *klass = mono_class_from_mono_type_internal (vector_type);
	const char *name = m_class_get_name (klass);
	return !strcmp (name, "Vector64`1") || !strcmp (name, "Vector128`1") || !strcmp (name, "Vector256`1");
}

static MonoType*
get_vector_t_elem_type (MonoType *vector_type)
{
	MonoClass *klass;
	MonoType *etype;

	g_assert (vector_type->type == MONO_TYPE_GENERICINST);
	klass = mono_class_from_mono_type_internal (vector_type);
	g_assert (
		!strcmp (m_class_get_name (klass), "Vector`1") ||
		!strcmp (m_class_get_name (klass), "Vector64`1") ||
		!strcmp (m_class_get_name (klass), "Vector128`1") ||
		!strcmp (m_class_get_name (klass), "Vector256`1"));
	etype = mono_class_get_context (klass)->class_inst->type_argv [0];
	return etype;
}

static gboolean
type_is_unsigned (MonoType *type) {
	MonoClass *klass = mono_class_from_mono_type_internal (type);
	MonoType *etype = mono_class_get_context (klass)->class_inst->type_argv [0];
	return type_enum_is_unsigned (etype->type);
}

static gboolean
type_enum_is_unsigned (MonoTypeEnum type)
{
	switch (type) {
	case MONO_TYPE_U1:
	case MONO_TYPE_U2:
	case MONO_TYPE_U4:
	case MONO_TYPE_U8:
	case MONO_TYPE_U:
		return TRUE;
	}
	return FALSE;
}

static gboolean
type_is_float (MonoType *type) {
	MonoClass *klass = mono_class_from_mono_type_internal (type);
	MonoType *etype = mono_class_get_context (klass)->class_inst->type_argv [0];
	return type_enum_is_float (etype->type);
}

static gboolean
type_enum_is_float (MonoTypeEnum type)
{
	return type == MONO_TYPE_R4 || type == MONO_TYPE_R8;
}

static int
type_to_expand_op (MonoType *type)
{
	switch (type->type) {
	case MONO_TYPE_I1:
	case MONO_TYPE_U1:
		return OP_EXPAND_I1;
	case MONO_TYPE_I2:
	case MONO_TYPE_U2:
		return OP_EXPAND_I2;
	case MONO_TYPE_I4:
	case MONO_TYPE_U4:
		return OP_EXPAND_I4;
	case MONO_TYPE_I8:
	case MONO_TYPE_U8:
		return OP_EXPAND_I8;
	case MONO_TYPE_R4:
		return OP_EXPAND_R4;
	case MONO_TYPE_R8:
		return OP_EXPAND_R8;
	case MONO_TYPE_I:
	case MONO_TYPE_U:
#if TARGET_SIZEOF_VOID_P == 8
		return OP_EXPAND_I8;
#else
		return OP_EXPAND_I4;
#endif
	default:
		g_assert_not_reached ();
	}
}

static int
type_to_insert_op (MonoType *type)
{
	switch (type->type) {
	case MONO_TYPE_I1:
	case MONO_TYPE_U1:
		return OP_INSERT_I1;
	case MONO_TYPE_I2:
	case MONO_TYPE_U2:
		return OP_INSERT_I2;
	case MONO_TYPE_I4:
	case MONO_TYPE_U4:
		return OP_INSERT_I4;
	case MONO_TYPE_I8:
	case MONO_TYPE_U8:
		return OP_INSERT_I8;
	case MONO_TYPE_R4:
		return OP_INSERT_R4;
	case MONO_TYPE_R8:
		return OP_INSERT_R8;
	case MONO_TYPE_I:
	case MONO_TYPE_U:
#if TARGET_SIZEOF_VOID_P == 8
		return OP_INSERT_I8;
#else
		return OP_INSERT_I4;
#endif
	default:
		g_assert_not_reached ();
	}
}

typedef struct {
	const char *name;
	MonoCPUFeatures feature;
	const SimdIntrinsic *intrinsics;
	int intrinsics_size;
	gboolean jit_supported;
} IntrinGroup;

typedef MonoInst * (* EmitIntrinsicFn) (
	MonoCompile *cfg, MonoMethodSignature *fsig, MonoInst **args,
	MonoClass *klass, const IntrinGroup *intrin_group,
	const SimdIntrinsic *info, int id, MonoTypeEnum arg0_type,
	gboolean is_64bit);

static const IntrinGroup unsupported_intrin_group [] = {
	{ "", 0, unsupported, sizeof (unsupported) },
};

static MonoInst *
emit_hardware_intrinsics (
	MonoCompile *cfg, MonoMethod *cmethod, MonoMethodSignature *fsig,
	MonoInst **args, const IntrinGroup *groups, int groups_size_bytes,
	EmitIntrinsicFn custom_emit)
{
	MonoClass *klass = cmethod->klass;
	const IntrinGroup *intrin_group = unsupported_intrin_group;
	gboolean is_64bit = FALSE;
	int groups_size = groups_size_bytes / sizeof (groups [0]);
	for (int i = 0; i < groups_size; ++i) {
		const IntrinGroup *group = &groups [i];
		if (is_hw_intrinsics_class (klass, group->name, &is_64bit)) {
			intrin_group = group;
			break;
		}
	}

	gboolean supported = FALSE;
	MonoTypeEnum arg0_type = fsig->param_count > 0 ? get_underlying_type (fsig->params [0]) : MONO_TYPE_VOID;
	int id = -1;
	uint16_t op = 0;
	uint16_t c0 = 0;
	const SimdIntrinsic *intrinsics = intrin_group->intrinsics;
	int intrinsics_size = intrin_group->intrinsics_size;
	MonoCPUFeatures feature = intrin_group->feature;
	const SimdIntrinsic *info = lookup_intrins_info ((SimdIntrinsic *) intrinsics, intrinsics_size, cmethod);
	{
		if (!info)
			goto support_probe_complete;
		id = info->id;
		// Hardware intrinsics are LLVM-only.
		if (!COMPILE_LLVM (cfg) && !intrin_group->jit_supported)
			goto support_probe_complete;

		if (intrin_group->intrinsics == unsupported)
			supported = FALSE;
		else if (feature)
			supported = (mini_get_cpu_features (cfg) & feature) != 0;
		else
			supported = TRUE;


		op = info->default_op;
		c0 = info->default_instc0;
		gboolean is_unsigned = FALSE;
		gboolean is_float = FALSE;
		switch (arg0_type) {
		case MONO_TYPE_U1:
		case MONO_TYPE_U2:
		case MONO_TYPE_U4:
		case MONO_TYPE_U8:
		case MONO_TYPE_U:
			is_unsigned = TRUE;
			break;
		case MONO_TYPE_R4:
		case MONO_TYPE_R8:
			is_float = TRUE;
			break;
		}
		if (is_unsigned && info->unsigned_op != 0) {
			op = info->unsigned_op;
			c0 = info->unsigned_instc0;
		} else if (is_float && info->floating_op != 0) {
			op = info->floating_op;
			c0 = info->floating_instc0;
		}
	}
support_probe_complete:
	if (id == SN_get_IsSupported) {
		MonoInst *ins = NULL;
		EMIT_NEW_ICONST (cfg, ins, supported ? 1 : 0);
		return ins;
	}
	if (!supported) {
		// Can't emit non-supported llvm intrinsics
		if (cfg->method != cmethod) {
			// Keep the original call so we end up in the intrinsic method
			return NULL;
		} else {
			// Emit an exception from the intrinsic method
			mono_emit_jit_icall (cfg, mono_throw_platform_not_supported, NULL);
			return NULL;
		}
	}
	if (op != 0)
		return emit_simd_ins_for_sig (cfg, klass, op, c0, arg0_type, fsig, args);
	return custom_emit (cfg, fsig, args, klass, intrin_group, info, id, arg0_type, is_64bit);
}

static MonoInst *
emit_vector_create_elementwise (
	MonoCompile *cfg, MonoMethodSignature *fsig, MonoType *vtype,
	MonoType *etype, MonoInst **args)
{
	int op = type_to_insert_op (etype);
	MonoClass *vklass = mono_class_from_mono_type_internal (vtype);
	MonoInst *ins = emit_xzero (cfg, vklass);
	for (int i = 0; i < fsig->param_count; ++i) {
		ins = emit_simd_ins (cfg, vklass, op, ins->dreg, args [i]->dreg);
		ins->inst_c0 = i;
	}
	return ins;
}

#if defined(TARGET_AMD64) || defined(TARGET_ARM64)

static int
type_to_xinsert_op (MonoTypeEnum type)
{
	switch (type) {
	case MONO_TYPE_I1: case MONO_TYPE_U1: return OP_XINSERT_I1;
	case MONO_TYPE_I2: case MONO_TYPE_U2: return OP_XINSERT_I2;
	case MONO_TYPE_I4: case MONO_TYPE_U4: return OP_XINSERT_I4;
	case MONO_TYPE_I8: case MONO_TYPE_U8: return OP_XINSERT_I8;
	case MONO_TYPE_R4: return OP_XINSERT_R4;
	case MONO_TYPE_R8: return OP_XINSERT_R8;
	case MONO_TYPE_I: case MONO_TYPE_U:
#if TARGET_SIZEOF_VOID_P == 8
		return OP_XINSERT_I8;
#else
		return OP_XINSERT_I4;
#endif
	default: g_assert_not_reached ();
	}
}

static int
type_to_xextract_op (MonoTypeEnum type)
{
	switch (type) {
	case MONO_TYPE_I1: case MONO_TYPE_U1: return OP_XEXTRACT_I1;
	case MONO_TYPE_I2: case MONO_TYPE_U2: return OP_XEXTRACT_I2;
	case MONO_TYPE_I4: case MONO_TYPE_U4: return OP_XEXTRACT_I4;
	case MONO_TYPE_I8: case MONO_TYPE_U8: return OP_XEXTRACT_I8;
	case MONO_TYPE_R4: return OP_XEXTRACT_R4;
	case MONO_TYPE_R8: return OP_XEXTRACT_R8;
	case MONO_TYPE_I: case MONO_TYPE_U:
#if TARGET_SIZEOF_VOID_P == 8
		return OP_XEXTRACT_I8;
#else
		return OP_XEXTRACT_I4;
#endif
	default: g_assert_not_reached ();
	}
}

static int
type_to_extract_op (MonoTypeEnum type)
{
	switch (type) {
	case MONO_TYPE_I1: case MONO_TYPE_U1: return OP_EXTRACT_I1;
	case MONO_TYPE_I2: case MONO_TYPE_U2: return OP_EXTRACT_I2;
	case MONO_TYPE_I4: case MONO_TYPE_U4: return OP_EXTRACT_I4;
	case MONO_TYPE_I8: case MONO_TYPE_U8: return OP_EXTRACT_I8;
	case MONO_TYPE_R4: return OP_EXTRACT_R4;
	case MONO_TYPE_R8: return OP_EXTRACT_R8;
	case MONO_TYPE_I: case MONO_TYPE_U:
#if TARGET_SIZEOF_VOID_P == 8
		return OP_EXTRACT_I8;
#else
		return OP_EXTRACT_I4;
#endif
	default: g_assert_not_reached ();
	}
}

static guint16 sri_vector_methods [] = {
	SN_Abs,
	SN_Add,
	SN_AndNot,
	SN_As,
	SN_AsByte,
	SN_AsDouble,
	SN_AsInt16,
	SN_AsInt32,
	SN_AsInt64,
	SN_AsSByte,
	SN_AsSingle,
	SN_AsUInt16,
	SN_AsUInt32,
	SN_AsUInt64,
	SN_AsVector128,
	SN_AsVector2,
	SN_AsVector256,
	SN_AsVector3,
	SN_AsVector4,
	SN_BitwiseAnd,
	SN_BitwiseOr,
	SN_Ceiling,
	SN_ConditionalSelect,
	SN_ConvertToDouble,
	SN_ConvertToInt32,
	SN_ConvertToUInt32,
	SN_Create,
	SN_CreateScalar,
	SN_CreateScalarUnsafe,
	SN_Divide,
	SN_Equals,
	SN_EqualsAll,
	SN_EqualsAny,
	SN_Floor,
	SN_GetElement,
	SN_GetLower,
	SN_GetUpper,
	SN_GreaterThan,
	SN_GreaterThanAll,
	SN_GreaterThanAny,
	SN_GreaterThanOrEqual,
	SN_GreaterThanOrEqualAll,
	SN_GreaterThanOrEqualAny,
	SN_LessThan,
	SN_LessThanAll,
	SN_LessThanAny,
	SN_LessThanOrEqual,
	SN_LessThanOrEqualAll,
	SN_LessThanOrEqualAny,
	SN_Max,
	SN_Min,
	SN_Multiply,
	SN_Negate,
	SN_OnesComplement,
	SN_Sqrt,
	SN_Subtract,
	SN_ToScalar,
	SN_ToVector128,
	SN_ToVector128Unsafe,
	SN_ToVector256,
	SN_ToVector256Unsafe,
	SN_WithElement,
	SN_Xor,
};

/* nint and nuint haven't been enabled yet for System.Runtime.Intrinsics.
 * Remove this once support has been added.
 */
#define MONO_TYPE_IS_INTRINSICS_VECTOR_PRIMITIVE(t) ((MONO_TYPE_IS_VECTOR_PRIMITIVE(t)) && ((t)->type != MONO_TYPE_I) && ((t)->type != MONO_TYPE_U))

static gboolean
is_elementwise_create_overload (MonoMethodSignature *fsig, MonoType *ret_type)
{
	uint16_t param_count = fsig->param_count;
	if (param_count < 1) return FALSE;
	MonoType *type = fsig->params [0];
	if (!MONO_TYPE_IS_INTRINSICS_VECTOR_PRIMITIVE (type)) return FALSE;
	if (!mono_metadata_type_equal (ret_type, type)) return FALSE;
	for (uint16_t i = 1; i < param_count; ++i)
		if (!mono_metadata_type_equal (type, fsig->params [i])) return FALSE;
	return TRUE;
}

static gboolean
is_create_from_half_vectors_overload (MonoMethodSignature *fsig)
{
	if (fsig->param_count != 2) return FALSE;
	if (!is_intrinsics_vector_type (fsig->params [0])) return FALSE;
	return mono_metadata_type_equal (fsig->params [0], fsig->params [1]);
}

static gboolean
is_element_type_primitive (MonoType *vector_type)
{
	MonoType *element_type = get_vector_t_elem_type (vector_type);
	return MONO_TYPE_IS_INTRINSICS_VECTOR_PRIMITIVE (element_type);
}

static MonoInst*
emit_sri_vector (MonoCompile *cfg, MonoMethod *cmethod, MonoMethodSignature *fsig, MonoInst **args)
{
	if (!COMPILE_LLVM (cfg))
		return NULL;

	int id = lookup_intrins (sri_vector_methods, sizeof (sri_vector_methods), cmethod);
	if (id == -1)
		return NULL;

	if (!strcmp (m_class_get_name (cfg->method->klass), "Vector256"))
		return NULL; // TODO: Fix Vector256.WithUpper/WithLower
	
	MonoClass *klass = cmethod->klass;
	MonoTypeEnum arg0_type = fsig->param_count > 0 ? get_underlying_type (fsig->params [0]) : MONO_TYPE_VOID;

	switch (id) {
	case SN_Abs: {
		if (!is_element_type_primitive (fsig->params [0]))
			return NULL;
#ifdef TARGET_ARM64
		if (type_enum_is_unsigned (arg0_type))
			return NULL;

		int iid = type_enum_is_float (arg0_type) ? INTRINS_AARCH64_ADV_SIMD_FABS : INTRINS_AARCH64_ADV_SIMD_ABS;
		return emit_simd_ins_for_sig (cfg, klass, OP_XOP_OVR_X_X, iid, arg0_type, fsig, args);
#else
		return NULL;
#endif
}
	case SN_Add:
	case SN_Divide:
	case SN_Max:
	case SN_Min:
	case SN_Multiply:
	case SN_Subtract: {
		if (!is_element_type_primitive (fsig->params [0]))
			return NULL;
		int instc0 = -1;
		if (type_enum_is_float (arg0_type)) {
			switch (id) {
			case SN_Add:
				instc0 = OP_FADD;
				break;
			case SN_Divide:
				instc0 = OP_FDIV;
				break;
			case SN_Max:
				instc0 = OP_FMAX;
				break;
			case SN_Min:
				instc0 = OP_FMIN;
				break;
			case SN_Multiply:
				instc0 = OP_FMUL;
				break;
			case SN_Subtract:
				instc0 = OP_FSUB;
				break;
			default:
				g_assert_not_reached ();
			}
		} else {
			switch (id) {
			case SN_Add:
				instc0 = OP_IADD;
				break;
			case SN_Divide:
				return NULL;
			case SN_Max:
				instc0 = OP_IMAX;
				break;
			case SN_Min:
				instc0 = OP_IMIN;
				break;
			case SN_Multiply:
				instc0 = OP_IMUL;
				break;
			case SN_Subtract:
				instc0 = OP_ISUB;
				break;
			default:
				g_assert_not_reached ();
			}
		}
		return emit_simd_ins_for_sig (cfg, klass, OP_XBINOP, instc0, arg0_type, fsig, args);
	}
	case SN_AndNot:
		if (!is_element_type_primitive (fsig->params [0]))
			return NULL;
#ifdef TARGET_ARM64
		return emit_simd_ins_for_sig (cfg, klass, OP_ARM64_BIC, -1, arg0_type, fsig, args);
#else
		return NULL;
#endif
	case SN_BitwiseAnd:
	case SN_BitwiseOr:
	case SN_Xor: {
<<<<<<< HEAD
		if (type_enum_is_float (arg0_type))
			return NULL;

		int instc0 = -1;
		switch (id) {
		case SN_BitwiseAnd:
			instc0 = OP_IAND;
			break;
		case SN_BitwiseOr:
			instc0 = OP_IOR;
			break;
		case SN_Xor:
			instc0 = OP_IXOR;
=======
		if (!is_element_type_primitive (fsig->params [0]))
			return NULL;
		int instc0 = -1;
		switch (id) {
		case SN_BitwiseAnd:
			instc0 = XBINOP_FORCEINT_AND;
			break;
		case SN_BitwiseOr:
			instc0 = XBINOP_FORCEINT_OR;
			break;
		case SN_Xor:
			instc0 = XBINOP_FORCEINT_XOR;
>>>>>>> fa5dcda2
			break;
		default:
			g_assert_not_reached ();
		}
<<<<<<< HEAD

		return emit_simd_ins_for_sig (cfg, klass, OP_XBINOP, instc0, arg0_type, fsig, args);
=======
		return emit_simd_ins_for_sig (cfg, klass, OP_XBINOP_FORCEINT, instc0, arg0_type, fsig, args);
>>>>>>> fa5dcda2
	}
	case SN_As:
	case SN_AsByte:
	case SN_AsDouble:
	case SN_AsInt16:
	case SN_AsInt32:
	case SN_AsInt64:
	case SN_AsSByte:
	case SN_AsSingle:
	case SN_AsUInt16:
	case SN_AsUInt32:
	case SN_AsUInt64: {
		if (!is_element_type_primitive (fsig->ret) || !is_element_type_primitive (fsig->params [0]))
			return NULL;
		return emit_simd_ins (cfg, klass, OP_XCAST, args [0]->dreg, -1);
	}
	case SN_Ceiling:
	case SN_Floor: {
#ifdef TARGET_ARM64
		if (!type_enum_is_float (arg0_type))
			return NULL;
		int ceil_or_floor = id == SN_Ceiling ? INTRINS_AARCH64_ADV_SIMD_FRINTP : INTRINS_AARCH64_ADV_SIMD_FRINTM;
		return emit_simd_ins_for_sig (cfg, klass, OP_XOP_OVR_X_X, ceil_or_floor, arg0_type, fsig, args);
#else
		return NULL;
#endif
	}
	case SN_ConditionalSelect: {
		if (!is_element_type_primitive (fsig->params [0]))
			return NULL;
#ifdef TARGET_ARM64
		return emit_simd_ins_for_sig (cfg, klass, OP_ARM64_BSL, -1, arg0_type, fsig, args);
#else
		return NULL;
#endif
	}
	case SN_ConvertToDouble: {
#ifdef TARGET_ARM64
		if ((arg0_type != MONO_TYPE_I8) && (arg0_type != MONO_TYPE_U8))
			return NULL;
		MonoClass *arg_class = mono_class_from_mono_type_internal (fsig->params [0]);
		int size = mono_class_value_size (arg_class, NULL);
		int op = -1;
		if (size == 8)
			op = arg0_type == MONO_TYPE_I8 ? OP_ARM64_SCVTF_SCALAR : OP_ARM64_UCVTF_SCALAR;
		else
			op = arg0_type == MONO_TYPE_I8 ? OP_ARM64_SCVTF : OP_ARM64_UCVTF;
		return emit_simd_ins_for_sig (cfg, klass, op, -1, arg0_type, fsig, args);
#else
		return NULL;
#endif
	}
	case SN_ConvertToInt32: 
	case SN_ConvertToUInt32: {
#ifdef TARGET_ARM64
		if (arg0_type != MONO_TYPE_R4)
			return NULL;
		int op = id == SN_ConvertToInt32 ? OP_ARM64_FCVTZS : OP_ARM64_FCVTZU;
		return emit_simd_ins_for_sig (cfg, klass, op, -1, arg0_type, fsig, args);
#else
		return NULL;
#endif
	}
	case SN_Create: {
		MonoType *etype = get_vector_t_elem_type (fsig->ret);
		if (fsig->param_count == 1 && mono_metadata_type_equal (fsig->params [0], etype))
			return emit_simd_ins (cfg, klass, type_to_expand_op (etype), args [0]->dreg, -1);
		else if (is_create_from_half_vectors_overload (fsig))
			return emit_simd_ins (cfg, klass, OP_XCONCAT, args [0]->dreg, args [1]->dreg);
		else if (is_elementwise_create_overload (fsig, etype))
			return emit_vector_create_elementwise (cfg, fsig, fsig->ret, etype, args);
		break;
	}
	case SN_CreateScalar:
		return emit_simd_ins_for_sig (cfg, klass, OP_CREATE_SCALAR, -1, arg0_type, fsig, args);
	case SN_CreateScalarUnsafe:
		return emit_simd_ins_for_sig (cfg, klass, OP_CREATE_SCALAR_UNSAFE, -1, arg0_type, fsig, args);
	case SN_Equals:
	case SN_EqualsAll:
	case SN_EqualsAny: {
		if (!is_element_type_primitive (fsig->params [0]))
			return NULL;
		switch (id) {
			case SN_Equals:
				return emit_xcompare (cfg, klass, arg0_type, args [0], args [1]);
			case SN_EqualsAll:
				return emit_xequal (cfg, klass, args [0], args [1]);
			case SN_EqualsAny: {
				MonoClass *arg_class = mono_class_from_mono_type_internal (fsig->params [0]);
				MonoInst *cmp_eq = emit_xcompare (cfg, arg_class, arg0_type, args [0], args [1]);
				MonoInst *zero = emit_xzero (cfg, arg_class);
				return emit_not_xequal (cfg, arg_class, cmp_eq, zero);
			}
			default: g_assert_not_reached ();
		}
	}
	case SN_GetElement: {
		if (!is_element_type_primitive (fsig->params [0]))
			return NULL;
		MonoClass *arg_class = mono_class_from_mono_type_internal (fsig->params [0]);
		MonoType *etype = mono_class_get_context (arg_class)->class_inst->type_argv [0];
		int size = mono_class_value_size (arg_class, NULL);
		int esize = mono_class_value_size (mono_class_from_mono_type_internal (etype), NULL);
		int elems = size / esize;
		MONO_EMIT_NEW_BIALU_IMM (cfg, OP_COMPARE_IMM, -1, args [1]->dreg, elems);
		MONO_EMIT_NEW_COND_EXC (cfg, GE_UN, "ArgumentOutOfRangeException");
		int extract_op = type_to_xextract_op (arg0_type);
		return emit_simd_ins_for_sig (cfg, klass, extract_op, -1, arg0_type, fsig, args);
	}
	case SN_GetLower:
	case SN_GetUpper: {
		if (!is_element_type_primitive (fsig->params [0]))
			return NULL;
		int op = id == SN_GetLower ? OP_XLOWER : OP_XUPPER;
		return emit_simd_ins_for_sig (cfg, klass, op, 0, arg0_type, fsig, args);
	}
	case SN_GreaterThan:
	case SN_GreaterThanOrEqual:
	case SN_LessThan:
	case SN_LessThanOrEqual: {
		if (!is_element_type_primitive (fsig->params [0]))
			return NULL;
<<<<<<< HEAD

		return emit_xcompare_for_intrinsic (cfg, klass, id, arg0_type, args [0], args [1]);
	}
	case SN_GreaterThanAll:
	case SN_GreaterThanAny:
	case SN_GreaterThanOrEqualAll:
	case SN_GreaterThanOrEqualAny:
	case SN_LessThanAll:
	case SN_LessThanAny:
	case SN_LessThanOrEqualAll:
	case SN_LessThanOrEqualAny: {
		MonoType *arg_type = get_vector_t_elem_type (fsig->params [0]);
		if (!MONO_TYPE_IS_INTRINSICS_VECTOR_PRIMITIVE (arg_type))
			return NULL;

		g_assert (fsig->param_count == 2 &&
			fsig->ret->type == MONO_TYPE_BOOLEAN &&
			mono_metadata_type_equal (fsig->params [0], fsig->params [1]));

		MonoInst *cmp = emit_xcompare_for_intrinsic (cfg, klass, id, arg0_type, args [0], args [1]);
		MonoClass *arg_class = mono_class_from_mono_type_internal (fsig->params [0]);

=======
		gboolean is_unsigned = type_is_unsigned (fsig->params [0]);
		MonoInst *ins = emit_xcompare (cfg, klass, arg0_type, args [0], args [1]);
>>>>>>> fa5dcda2
		switch (id) {
		case SN_GreaterThanAll:
		case SN_GreaterThanOrEqualAll:
		case SN_LessThanAll:
		case SN_LessThanOrEqualAll: {
			// for floating point numbers all ones is NaN and so
			// they must be treated differently than integer types
			if (type_enum_is_float (arg0_type)) {
				MonoInst *zero = emit_xzero (cfg, arg_class);
				MonoInst *inverted_cmp = emit_xcompare (cfg, klass, arg0_type, cmp, zero);
				return emit_xequal (cfg, klass, inverted_cmp, zero);
			}

			MonoInst *ones = emit_xones (cfg, arg_class);
			return emit_xequal (cfg, klass, cmp, ones);
		}
		case SN_GreaterThanAny:
		case SN_GreaterThanOrEqualAny:
		case SN_LessThanAny:
		case SN_LessThanOrEqualAny: {
			MonoInst *zero = emit_xzero (cfg, arg_class);
			return emit_not_xequal (cfg, klass, cmp, zero);
		}
		default:
			g_assert_not_reached ();
		}
	}
	case SN_Negate:
	case SN_OnesComplement: {
		if (!is_element_type_primitive (fsig->params [0]))
			return NULL;
#ifdef TARGET_ARM64
		int op = id == SN_Negate ? OP_ARM64_XNEG : OP_ARM64_MVN;
		return emit_simd_ins_for_sig (cfg, klass, op, -1, arg0_type, fsig, args);
#else
		return NULL;
#endif
	}
	case SN_Sqrt: {
		if (!is_element_type_primitive (fsig->params [0]))
			return NULL;
#ifdef TARGET_ARM64
		if (!type_enum_is_float (arg0_type))
			return NULL;
		return emit_simd_ins_for_sig (cfg, klass, OP_XOP_OVR_X_X, INTRINS_AARCH64_ADV_SIMD_FSQRT, arg0_type, fsig, args);
#else
		return NULL;
#endif
	}
	case SN_ToScalar: {
		if (!is_element_type_primitive (fsig->params [0]))
			return NULL;
		int extract_op = type_to_extract_op (arg0_type);
		return emit_simd_ins_for_sig (cfg, klass, extract_op, 0, arg0_type, fsig, args);
	}
	case SN_ToVector128:
	case SN_ToVector128Unsafe: {
		if (!is_element_type_primitive (fsig->params [0]))
			return NULL;
		int op = id == SN_ToVector128 ? OP_XWIDEN : OP_XWIDEN_UNSAFE;
		return emit_simd_ins_for_sig (cfg, klass, op, 0, arg0_type, fsig, args);
	}
	case SN_WithElement: {
		if (!is_element_type_primitive (fsig->params [0]))
			return NULL;
		MonoClass *arg_class = mono_class_from_mono_type_internal (fsig->params [0]);
		MonoType *etype = mono_class_get_context (arg_class)->class_inst->type_argv [0];
		int size = mono_class_value_size (arg_class, NULL);
		int esize = mono_class_value_size (mono_class_from_mono_type_internal (etype), NULL);
		int elems = size / esize;
		MONO_EMIT_NEW_BIALU_IMM (cfg, OP_COMPARE_IMM, -1, args [1]->dreg, elems);
		MONO_EMIT_NEW_COND_EXC (cfg, GE_UN, "ArgumentOutOfRangeException");
		int insert_op = type_to_xinsert_op (arg0_type);
		MonoInst *ins = emit_simd_ins (cfg, klass, insert_op, args [0]->dreg, args [2]->dreg);
		ins->sreg3 = args [1]->dreg;
		ins->inst_c1 = arg0_type;
		return ins;
	}
	case SN_WithLower:
	case SN_WithUpper: {
		if (!is_element_type_primitive (fsig->params [0]))
			return NULL;
		int op = id == SN_GetLower ? OP_XINSERT_LOWER : OP_XINSERT_UPPER;
		return emit_simd_ins_for_sig (cfg, klass, op, 0, arg0_type, fsig, args);
	}
	default:
		break;
	}

	return NULL;
}

static guint16 vector64_vector128_t_methods [] = {
	SN_Equals,
	SN_get_AllBitsSet,
	SN_get_Count,
	SN_get_IsSupported,
	SN_get_Zero,
	SN_op_Addition,
	SN_op_Equality,
	SN_op_Inequality,
	SN_op_Subtraction,
};

static MonoInst*
emit_vector64_vector128_t (MonoCompile *cfg, MonoMethod *cmethod, MonoMethodSignature *fsig, MonoInst **args)
{
	int id = lookup_intrins (vector64_vector128_t_methods, sizeof (vector64_vector128_t_methods), cmethod);
	if (id == -1)
		return NULL;

	MonoClass *klass = cmethod->klass;
	MonoType *type = m_class_get_byval_arg (klass);
	MonoType *etype = mono_class_get_context (klass)->class_inst->type_argv [0];
	int size = mono_class_value_size (klass, NULL);
	int esize = mono_class_value_size (mono_class_from_mono_type_internal (etype), NULL);
	g_assert (size > 0);
	g_assert (esize > 0);
	int len = size / esize;

	if (!MONO_TYPE_IS_INTRINSICS_VECTOR_PRIMITIVE (etype))
		return NULL;

	if (cfg->verbose_level > 1) {
		char *name = mono_method_full_name (cmethod, TRUE);
		printf ("  SIMD intrinsic %s\n", name);
		g_free (name);
	}

	switch (id) {
	case SN_get_IsSupported: {
		MonoInst *ins = NULL;
		EMIT_NEW_ICONST (cfg, ins, 1);
		return ins;
	}
	default:
		break;
	}

	if (!COMPILE_LLVM (cfg))
		return NULL;

	switch (id) {
	case SN_get_Count: {
		MonoInst *ins = NULL;
		if (!(fsig->param_count == 0 && fsig->ret->type == MONO_TYPE_I4))
			break;
		EMIT_NEW_ICONST (cfg, ins, len);
		return ins;
	}
	case SN_get_Zero: {
		return emit_xzero (cfg, klass);
	}
	case SN_get_AllBitsSet: {
		return emit_xones (cfg, klass);
	}
	case SN_Equals: {
		if (fsig->param_count == 1 && fsig->ret->type == MONO_TYPE_BOOLEAN && mono_metadata_type_equal (fsig->params [0], type)) {
			int sreg1 = load_simd_vreg (cfg, cmethod, args [0], NULL);
			return emit_simd_ins (cfg, klass, OP_XEQUAL, sreg1, args [1]->dreg);
		}
		break;
	}
	case SN_op_Addition:
	case SN_op_Subtraction: {	
		if (!(fsig->param_count == 2 && mono_metadata_type_equal (fsig->ret, type) && mono_metadata_type_equal (fsig->params [0], type) && mono_metadata_type_equal (fsig->params [1], type)))
			return NULL;
		MonoInst *ins = emit_simd_ins (cfg, klass, OP_XBINOP, args [0]->dreg, args [1]->dreg);
		ins->inst_c1 = etype->type;
		if (etype->type == MONO_TYPE_R4 || etype->type == MONO_TYPE_R8)
			ins->inst_c0 = id == SN_op_Addition ? OP_FADD : OP_FSUB;
		else
			ins->inst_c0 = id == SN_op_Addition ? OP_IADD : OP_ISUB;
		return ins;
	}
	case SN_op_Equality:
	case SN_op_Inequality:
		g_assert (fsig->param_count == 2 && fsig->ret->type == MONO_TYPE_BOOLEAN &&
				  mono_metadata_type_equal (fsig->params [0], type) &&
				  mono_metadata_type_equal (fsig->params [1], type));
		switch (id) {
			case SN_op_Equality: return emit_xequal (cfg, klass, args [0], args [1]);
			case SN_op_Inequality: return emit_not_xequal (cfg, klass, args [0], args [1]);
			default: g_assert_not_reached ();
		}
	default:
		break;
	}

	return NULL;
}

#endif // defined(TARGET_AMD64) || defined(TARGET_ARM64)

#ifdef TARGET_AMD64

static guint16 vector_methods [] = {
	SN_ConvertToDouble,
	SN_ConvertToInt32,
	SN_ConvertToInt64,
	SN_ConvertToSingle,
	SN_ConvertToUInt32,
	SN_ConvertToUInt64,
	SN_Narrow,
	SN_Widen,
	SN_get_IsHardwareAccelerated,
};

static MonoInst*
emit_sys_numerics_vector (MonoCompile *cfg, MonoMethod *cmethod, MonoMethodSignature *fsig, MonoInst **args)
{
	MonoInst *ins;
	gboolean supported = FALSE;
	int id;
	MonoType *etype;

	id = lookup_intrins (vector_methods, sizeof (vector_methods), cmethod);
	if (id == -1)
		return NULL;

	//printf ("%s\n", mono_method_full_name (cmethod, 1));

#ifdef MONO_ARCH_SIMD_INTRINSICS
	supported = TRUE;
#endif

	if (cfg->verbose_level > 1) {
		char *name = mono_method_full_name (cmethod, TRUE);
		printf ("  SIMD intrinsic %s\n", name);
		g_free (name);
	}

	switch (id) {
	case SN_get_IsHardwareAccelerated:
		EMIT_NEW_ICONST (cfg, ins, supported ? 1 : 0);
		ins->type = STACK_I4;
		return ins;
	case SN_ConvertToInt32:
		etype = get_vector_t_elem_type (fsig->params [0]);
		g_assert (etype->type == MONO_TYPE_R4);
		return emit_simd_ins (cfg, mono_class_from_mono_type_internal (fsig->ret), OP_CVTPS2DQ, args [0]->dreg, -1);
	case SN_ConvertToSingle:
		etype = get_vector_t_elem_type (fsig->params [0]);
		g_assert (etype->type == MONO_TYPE_I4 || etype->type == MONO_TYPE_U4);
		// FIXME:
		if (etype->type == MONO_TYPE_U4)
			return NULL;
		return emit_simd_ins (cfg, mono_class_from_mono_type_internal (fsig->ret), OP_CVTDQ2PS, args [0]->dreg, -1);
	case SN_ConvertToDouble:
	case SN_ConvertToInt64:
	case SN_ConvertToUInt32:
	case SN_ConvertToUInt64:
	case SN_Narrow:
	case SN_Widen:
		// FIXME:
		break;
	default:
		break;
	}

	return NULL;
}

static guint16 vector_t_methods [] = {
	SN_ctor,
	SN_CopyTo,
	SN_Equals,
	SN_GreaterThan,
	SN_GreaterThanOrEqual,
	SN_LessThan,
	SN_LessThanOrEqual,
	SN_Max,
	SN_Min,
	SN_get_AllBitsSet,
	SN_get_Count,
	SN_get_Item,
	SN_get_One,
	SN_get_Zero,
	SN_op_Addition,
	SN_op_BitwiseAnd,
	SN_op_BitwiseOr,
	SN_op_Division,
	SN_op_Equality,
	SN_op_ExclusiveOr,
	SN_op_Explicit,
	SN_op_Inequality,
	SN_op_Multiply,
	SN_op_Subtraction
};

static MonoInst*
emit_sys_numerics_vector_t (MonoCompile *cfg, MonoMethod *cmethod, MonoMethodSignature *fsig, MonoInst **args)
{
	MonoInst *ins;
	MonoType *type, *etype;
	MonoClass *klass;
	int size, len, id;
	gboolean is_unsigned;

	static const float r4_one = 1.0f;
	static const double r8_one = 1.0;

	id = lookup_intrins (vector_t_methods, sizeof (vector_t_methods), cmethod);
	if (id == -1)
		return NULL;

	klass = cmethod->klass;
	type = m_class_get_byval_arg (klass);
	etype = mono_class_get_context (klass)->class_inst->type_argv [0];
	size = mono_class_value_size (mono_class_from_mono_type_internal (etype), NULL);
	g_assert (size);
	len = register_size / size;

	if (!MONO_TYPE_IS_PRIMITIVE (etype) || etype->type == MONO_TYPE_CHAR || etype->type == MONO_TYPE_BOOLEAN)
		return NULL;

	if (cfg->verbose_level > 1) {
		char *name = mono_method_full_name (cmethod, TRUE);
		printf ("  SIMD intrinsic %s\n", name);
		g_free (name);
	}

	switch (id) {
	case SN_get_Count:
		if (!(fsig->param_count == 0 && fsig->ret->type == MONO_TYPE_I4))
			break;
		EMIT_NEW_ICONST (cfg, ins, len);
		return ins;
	case SN_get_Zero:
		g_assert (fsig->param_count == 0 && mono_metadata_type_equal (fsig->ret, type));
		return emit_xzero (cfg, klass);
	case SN_get_One: {
		g_assert (fsig->param_count == 0 && mono_metadata_type_equal (fsig->ret, type));
		MonoInst *one = NULL;
		int expand_opcode = type_to_expand_op (etype);
		MONO_INST_NEW (cfg, one, -1);
		switch (expand_opcode) {
		case OP_EXPAND_R4:
			one->opcode = OP_R4CONST;
			one->type = STACK_R4;
			one->inst_p0 = (void *) &r4_one;
			break;
		case OP_EXPAND_R8:
			one->opcode = OP_R8CONST;
			one->type = STACK_R8;
			one->inst_p0 = (void *) &r8_one;
			break;
		default:
			one->opcode = OP_ICONST;
			one->type = STACK_I4;
			one->inst_c0 = 1;
			break;
		}
		one->dreg = alloc_dreg (cfg, (MonoStackType)one->type);
		MONO_ADD_INS (cfg->cbb, one);
		return emit_simd_ins (cfg, klass, expand_opcode, one->dreg, -1);
	}
	case SN_get_AllBitsSet: {
		return emit_xones (cfg, klass);
	}
	case SN_get_Item: {
		if (!COMPILE_LLVM (cfg))
			return NULL;
		MONO_EMIT_NEW_BIALU_IMM (cfg, OP_COMPARE_IMM, -1, args [1]->dreg, len);
		MONO_EMIT_NEW_COND_EXC (cfg, GE_UN, "ArgumentOutOfRangeException");
		MonoTypeEnum ty = etype->type;
		int opcode = type_to_xextract_op (ty);
		int src1 = load_simd_vreg (cfg, cmethod, args [0], NULL);
		MonoInst *ins = emit_simd_ins (cfg, klass, opcode, src1, args [1]->dreg);
		ins->inst_c1 = ty;
		return ins;
	}
	case SN_ctor:
		if (fsig->param_count == 1 && mono_metadata_type_equal (fsig->params [0], etype)) {
			int dreg = load_simd_vreg (cfg, cmethod, args [0], NULL);

			int opcode = type_to_expand_op (etype);
			ins = emit_simd_ins (cfg, klass, opcode, args [1]->dreg, -1);
			ins->dreg = dreg;
			return ins;
		}
		if ((fsig->param_count == 1 || fsig->param_count == 2) && (fsig->params [0]->type == MONO_TYPE_SZARRAY)) {
			MonoInst *array_ins = args [1];
			MonoInst *index_ins;
			MonoInst *ldelema_ins;
			MonoInst *var;
			int end_index_reg;

			if (args [0]->opcode != OP_LDADDR)
				return NULL;

			/* .ctor (T[]) or .ctor (T[], index) */

			if (fsig->param_count == 2) {
				index_ins = args [2];
			} else {
				EMIT_NEW_ICONST (cfg, index_ins, 0);
			}

			/* Emit bounds check for the index (index >= 0) */
			mini_emit_bounds_check_offset (cfg, array_ins->dreg, MONO_STRUCT_OFFSET (MonoArray, max_length), index_ins->dreg, "ArgumentOutOfRangeException");

			/* Emit bounds check for the end (index + len - 1 < array length) */
			end_index_reg = alloc_ireg (cfg);
			EMIT_NEW_BIALU_IMM (cfg, ins, OP_IADD_IMM, end_index_reg, index_ins->dreg, len - 1);
			mini_emit_bounds_check_offset (cfg, array_ins->dreg, MONO_STRUCT_OFFSET (MonoArray, max_length), end_index_reg, "ArgumentOutOfRangeException");

			/* Load the array slice into the simd reg */
			ldelema_ins = mini_emit_ldelema_1_ins (cfg, mono_class_from_mono_type_internal (etype), array_ins, index_ins, FALSE, FALSE);
			g_assert (args [0]->opcode == OP_LDADDR);
			var = (MonoInst*)args [0]->inst_p0;
			EMIT_NEW_LOAD_MEMBASE (cfg, ins, OP_LOADX_MEMBASE, var->dreg, ldelema_ins->dreg, 0);
			ins->klass = cmethod->klass;
			return args [0];
		}
		break;
	case SN_CopyTo:
		if ((fsig->param_count == 1 || fsig->param_count == 2) && (fsig->params [0]->type == MONO_TYPE_SZARRAY)) {
			MonoInst *array_ins = args [1];
			MonoInst *index_ins;
			MonoInst *ldelema_ins;
			int val_vreg, end_index_reg;

			val_vreg = load_simd_vreg (cfg, cmethod, args [0], NULL);

			/* CopyTo (T[]) or CopyTo (T[], index) */

			if (fsig->param_count == 2) {
				index_ins = args [2];
			} else {
				EMIT_NEW_ICONST (cfg, index_ins, 0);
			}

			/* CopyTo () does complicated argument checks */
			mini_emit_bounds_check_offset (cfg, array_ins->dreg, MONO_STRUCT_OFFSET (MonoArray, max_length), index_ins->dreg, "ArgumentOutOfRangeException");
			end_index_reg = alloc_ireg (cfg);
			int len_reg = alloc_ireg (cfg);
			MONO_EMIT_NEW_LOAD_MEMBASE_OP_FLAGS (cfg, OP_LOADI4_MEMBASE, len_reg, array_ins->dreg, MONO_STRUCT_OFFSET (MonoArray, max_length), MONO_INST_INVARIANT_LOAD);
			EMIT_NEW_BIALU (cfg, ins, OP_ISUB, end_index_reg, len_reg, index_ins->dreg);
			MONO_EMIT_NEW_BIALU_IMM (cfg, OP_COMPARE_IMM, -1, end_index_reg, len);
			MONO_EMIT_NEW_COND_EXC (cfg, LT, "ArgumentException");

			/* Load the array slice into the simd reg */
			ldelema_ins = mini_emit_ldelema_1_ins (cfg, mono_class_from_mono_type_internal (etype), array_ins, index_ins, FALSE, FALSE);
			EMIT_NEW_STORE_MEMBASE (cfg, ins, OP_STOREX_MEMBASE, ldelema_ins->dreg, 0, val_vreg);
			ins->klass = cmethod->klass;
			return ins;
		}
		break;
	case SN_Equals:
		if (fsig->param_count == 1 && fsig->ret->type == MONO_TYPE_BOOLEAN && mono_metadata_type_equal (fsig->params [0], type)) {
			int sreg1 = load_simd_vreg (cfg, cmethod, args [0], NULL);

			return emit_simd_ins (cfg, klass, OP_XEQUAL, sreg1, args [1]->dreg);
		} else if (fsig->param_count == 2 && mono_metadata_type_equal (fsig->ret, type) && mono_metadata_type_equal (fsig->params [0], type) && mono_metadata_type_equal (fsig->params [1], type)) {
			/* Per element equality */
			return emit_xcompare (cfg, klass, etype->type, args [0], args [1]);
		}
		break;
	case SN_op_Equality:
	case SN_op_Inequality:
		g_assert (fsig->param_count == 2 && fsig->ret->type == MONO_TYPE_BOOLEAN &&
				  mono_metadata_type_equal (fsig->params [0], type) &&
				  mono_metadata_type_equal (fsig->params [1], type));
		switch (id) {
			case SN_op_Equality: return emit_xequal (cfg, klass, args [0], args [1]);
			case SN_op_Inequality: return emit_not_xequal (cfg, klass, args [0], args [1]);
			default: g_assert_not_reached ();
		}
	case SN_GreaterThan:
	case SN_GreaterThanOrEqual:
	case SN_LessThan:
	case SN_LessThanOrEqual:
		g_assert (fsig->param_count == 2 && mono_metadata_type_equal (fsig->ret, type) && mono_metadata_type_equal (fsig->params [0], type) && mono_metadata_type_equal (fsig->params [1], type));
		is_unsigned = etype->type == MONO_TYPE_U1 || etype->type == MONO_TYPE_U2 || etype->type == MONO_TYPE_U4 || etype->type == MONO_TYPE_U8 || etype->type == MONO_TYPE_U;
		ins = emit_xcompare (cfg, klass, etype->type, args [0], args [1]);
		switch (id) {
		case SN_GreaterThan:
			ins->inst_c0 = is_unsigned ? CMP_GT_UN : CMP_GT;
			break;
		case SN_GreaterThanOrEqual:
			ins->inst_c0 = is_unsigned ? CMP_GE_UN : CMP_GE;
			break;
		case SN_LessThan:
			ins->inst_c0 = is_unsigned ? CMP_LT_UN : CMP_LT;
			break;
		case SN_LessThanOrEqual:
			ins->inst_c0 = is_unsigned ? CMP_LE_UN : CMP_LE;
			break;
		default:
			g_assert_not_reached ();
		}
		return ins;
	case SN_op_Explicit:
		return emit_simd_ins (cfg, klass, OP_XCAST, args [0]->dreg, -1);
	case SN_op_Addition:
	case SN_op_Subtraction:
	case SN_op_Division:
	case SN_op_Multiply:
	case SN_op_BitwiseAnd:
	case SN_op_BitwiseOr:
	case SN_op_ExclusiveOr:
	case SN_Max:
	case SN_Min:
		if (!(fsig->param_count == 2 && mono_metadata_type_equal (fsig->ret, type) && mono_metadata_type_equal (fsig->params [0], type) && mono_metadata_type_equal (fsig->params [1], type)))
			return NULL;
		ins = emit_simd_ins (cfg, klass, OP_XBINOP, args [0]->dreg, args [1]->dreg);
		ins->inst_c1 = etype->type;

		if (type_enum_is_float (etype->type)) {
			switch (id) {
			case SN_op_Addition:
				ins->inst_c0 = OP_FADD;
				break;
			case SN_op_Subtraction:
				ins->inst_c0 = OP_FSUB;
				break;
			case SN_op_Multiply:
				ins->inst_c0 = OP_FMUL;
				break;
			case SN_op_Division:
				ins->inst_c0 = OP_FDIV;
				break;
			case SN_Max:
				ins->inst_c0 = OP_FMAX;
				break;
			case SN_Min:
				ins->inst_c0 = OP_FMIN;
				break;
			default:
				NULLIFY_INS (ins);
				return NULL;
			}
		} else {
			switch (id) {
			case SN_op_Addition:
				ins->inst_c0 = OP_IADD;
				break;
			case SN_op_Subtraction:
				ins->inst_c0 = OP_ISUB;
				break;
				/*
			case SN_op_Division:
				ins->inst_c0 = OP_IDIV;
				break;
			case SN_op_Multiply:
				ins->inst_c0 = OP_IMUL;
				break;
				*/
			case SN_op_BitwiseAnd:
				ins->inst_c0 = OP_IAND;
				break;
			case SN_op_BitwiseOr:
				ins->inst_c0 = OP_IOR;
				break;
			case SN_op_ExclusiveOr:
				ins->inst_c0 = OP_IXOR;
				break;
			case SN_Max:
				ins->inst_c0 = OP_IMAX;
				break;
			case SN_Min:
				ins->inst_c0 = OP_IMIN;
				break;
			default:
				NULLIFY_INS (ins);
				return NULL;
			}
		}
		return ins;
	default:
		break;
	}

	return NULL;
}
#endif // TARGET_AMD64

#ifdef TARGET_ARM64

static SimdIntrinsic armbase_methods [] = {
	{SN_LeadingSignCount},
	{SN_LeadingZeroCount},
	{SN_MultiplyHigh},
	{SN_ReverseElementBits},
	{SN_get_IsSupported},
};

static SimdIntrinsic crc32_methods [] = {
	{SN_ComputeCrc32},
	{SN_ComputeCrc32C},
	{SN_get_IsSupported}
};

static SimdIntrinsic crypto_aes_methods [] = {
	{SN_Decrypt, OP_XOP_X_X_X, INTRINS_AARCH64_AESD},
	{SN_Encrypt, OP_XOP_X_X_X, INTRINS_AARCH64_AESE},
	{SN_InverseMixColumns, OP_XOP_X_X, INTRINS_AARCH64_AESIMC},
	{SN_MixColumns, OP_XOP_X_X, INTRINS_AARCH64_AESMC},
	{SN_PolynomialMultiplyWideningLower},
	{SN_PolynomialMultiplyWideningUpper},
	{SN_get_IsSupported},
};

static SimdIntrinsic sha1_methods [] = {
	{SN_FixedRotate, OP_XOP_X_X, INTRINS_AARCH64_SHA1H},
	{SN_HashUpdateChoose, OP_XOP_X_X_X_X, INTRINS_AARCH64_SHA1C},
	{SN_HashUpdateMajority, OP_XOP_X_X_X_X, INTRINS_AARCH64_SHA1M},
	{SN_HashUpdateParity, OP_XOP_X_X_X_X, INTRINS_AARCH64_SHA1P},
	{SN_ScheduleUpdate0, OP_XOP_X_X_X_X, INTRINS_AARCH64_SHA1SU0},
	{SN_ScheduleUpdate1, OP_XOP_X_X_X, INTRINS_AARCH64_SHA1SU1},
	{SN_get_IsSupported}
};

static SimdIntrinsic sha256_methods [] = {
	{SN_HashUpdate1, OP_XOP_X_X_X_X, INTRINS_AARCH64_SHA256H},
	{SN_HashUpdate2, OP_XOP_X_X_X_X, INTRINS_AARCH64_SHA256H2},
	{SN_ScheduleUpdate0, OP_XOP_X_X_X, INTRINS_AARCH64_SHA256SU0},
	{SN_ScheduleUpdate1, OP_XOP_X_X_X_X, INTRINS_AARCH64_SHA256SU1},
	{SN_get_IsSupported}
};

// This table must be kept in sorted order. ASCII } is sorted after alphanumeric
// characters, so blind use of your editor's "sort lines" facility will
// mis-order the lines.
//
// In Vim you can use `sort /.*{[0-9A-z]*/ r` to sort this table.

static SimdIntrinsic advsimd_methods [] = {
	{SN_Abs, OP_XOP_OVR_X_X, INTRINS_AARCH64_ADV_SIMD_ABS, None, None, OP_XOP_OVR_X_X, INTRINS_AARCH64_ADV_SIMD_FABS},
	{SN_AbsSaturate, OP_XOP_OVR_X_X, INTRINS_AARCH64_ADV_SIMD_SQABS},
	{SN_AbsSaturateScalar, OP_XOP_OVR_SCALAR_X_X, INTRINS_AARCH64_ADV_SIMD_SQABS},
	{SN_AbsScalar, OP_XOP_OVR_SCALAR_X_X, INTRINS_AARCH64_ADV_SIMD_ABS, None, None, OP_XOP_OVR_SCALAR_X_X, INTRINS_AARCH64_ADV_SIMD_FABS},
	{SN_AbsoluteCompareGreaterThan},
	{SN_AbsoluteCompareGreaterThanOrEqual},
	{SN_AbsoluteCompareGreaterThanOrEqualScalar},
	{SN_AbsoluteCompareGreaterThanScalar},
	{SN_AbsoluteCompareLessThan},
	{SN_AbsoluteCompareLessThanOrEqual},
	{SN_AbsoluteCompareLessThanOrEqualScalar},
	{SN_AbsoluteCompareLessThanScalar},
	{SN_AbsoluteDifference, OP_ARM64_SABD, None, OP_ARM64_UABD, None, OP_XOP_OVR_X_X_X, INTRINS_AARCH64_ADV_SIMD_FABD},
	{SN_AbsoluteDifferenceAdd, OP_ARM64_SABA, None, OP_ARM64_UABA},
	{SN_AbsoluteDifferenceScalar, OP_XOP_OVR_SCALAR_X_X_X, INTRINS_AARCH64_ADV_SIMD_FABD_SCALAR},
	{SN_AbsoluteDifferenceWideningLower, OP_ARM64_SABDL, None, OP_ARM64_UABDL},
	{SN_AbsoluteDifferenceWideningLowerAndAdd, OP_ARM64_SABAL, None, OP_ARM64_UABAL},
	{SN_AbsoluteDifferenceWideningUpper, OP_ARM64_SABDL2, None, OP_ARM64_UABDL2},
	{SN_AbsoluteDifferenceWideningUpperAndAdd, OP_ARM64_SABAL2, None, OP_ARM64_UABAL2},
	{SN_Add, OP_XBINOP, OP_IADD, None, None, OP_XBINOP, OP_FADD},
	{SN_AddAcross, OP_ARM64_XHORIZ, INTRINS_AARCH64_ADV_SIMD_SADDV, OP_ARM64_XHORIZ, INTRINS_AARCH64_ADV_SIMD_UADDV},
	{SN_AddAcrossWidening, OP_ARM64_SADDLV, None, OP_ARM64_UADDLV},
	{SN_AddHighNarrowingLower, OP_ARM64_ADDHN},
	{SN_AddHighNarrowingUpper, OP_ARM64_ADDHN2},
	{SN_AddPairwise, OP_XOP_OVR_X_X_X, INTRINS_AARCH64_ADV_SIMD_ADDP, None, None, OP_XOP_OVR_X_X_X, INTRINS_AARCH64_ADV_SIMD_FADDP},
	{SN_AddPairwiseScalar, OP_ARM64_ADDP_SCALAR, None, None, None, OP_ARM64_FADDP_SCALAR},
	{SN_AddPairwiseWidening, OP_XOP_OVR_X_X, INTRINS_AARCH64_ADV_SIMD_SADDLP, OP_XOP_OVR_X_X, INTRINS_AARCH64_ADV_SIMD_UADDLP},
	{SN_AddPairwiseWideningAndAdd, OP_ARM64_SADALP, None, OP_ARM64_UADALP},
	{SN_AddPairwiseWideningAndAddScalar, OP_ARM64_SADALP, None, OP_ARM64_UADALP},
	{SN_AddPairwiseWideningScalar, OP_XOP_OVR_X_X, INTRINS_AARCH64_ADV_SIMD_SADDLP, OP_XOP_OVR_X_X, INTRINS_AARCH64_ADV_SIMD_UADDLP},
	{SN_AddRoundedHighNarrowingLower, OP_ARM64_RADDHN},
	{SN_AddRoundedHighNarrowingUpper, OP_ARM64_RADDHN2},
	{SN_AddSaturate},
	{SN_AddSaturateScalar},
	{SN_AddScalar, OP_XBINOP_SCALAR, OP_IADD, None, None, OP_XBINOP_SCALAR, OP_FADD},
	{SN_AddWideningLower, OP_ARM64_SADD, None, OP_ARM64_UADD},
	{SN_AddWideningUpper, OP_ARM64_SADD2, None, OP_ARM64_UADD2},
	{SN_And, OP_XBINOP_FORCEINT, XBINOP_FORCEINT_AND},
	{SN_BitwiseClear, OP_ARM64_BIC},
	{SN_BitwiseSelect, OP_ARM64_BSL},
	{SN_Ceiling, OP_XOP_OVR_X_X, INTRINS_AARCH64_ADV_SIMD_FRINTP},
	{SN_CeilingScalar, OP_XOP_OVR_SCALAR_X_X, INTRINS_AARCH64_ADV_SIMD_FRINTP},
	{SN_CompareEqual, OP_XCOMPARE, CMP_EQ, OP_XCOMPARE, CMP_EQ, OP_XCOMPARE_FP, CMP_EQ},
	{SN_CompareEqualScalar, OP_XCOMPARE_SCALAR, CMP_EQ, OP_XCOMPARE_SCALAR, CMP_EQ, OP_XCOMPARE_FP_SCALAR, CMP_EQ},
	{SN_CompareGreaterThan, OP_XCOMPARE, CMP_GT, OP_XCOMPARE, CMP_GT_UN, OP_XCOMPARE_FP, CMP_GT},
	{SN_CompareGreaterThanOrEqual, OP_XCOMPARE, CMP_GE, OP_XCOMPARE, CMP_GE_UN, OP_XCOMPARE_FP, CMP_GE},
	{SN_CompareGreaterThanOrEqualScalar, OP_XCOMPARE_SCALAR, CMP_GE, OP_XCOMPARE_SCALAR, CMP_GE_UN, OP_XCOMPARE_FP_SCALAR, CMP_GE},
	{SN_CompareGreaterThanScalar, OP_XCOMPARE_SCALAR, CMP_GT, OP_XCOMPARE_SCALAR, CMP_GT_UN, OP_XCOMPARE_FP_SCALAR, CMP_GT},
	{SN_CompareLessThan, OP_XCOMPARE, CMP_LT, OP_XCOMPARE, CMP_LT_UN, OP_XCOMPARE_FP, CMP_LT},
	{SN_CompareLessThanOrEqual, OP_XCOMPARE, CMP_LE, OP_XCOMPARE, CMP_LE_UN, OP_XCOMPARE_FP, CMP_LE},
	{SN_CompareLessThanOrEqualScalar, OP_XCOMPARE_SCALAR, CMP_LE, OP_XCOMPARE_SCALAR, CMP_LE_UN, OP_XCOMPARE_FP_SCALAR, CMP_LE},
	{SN_CompareLessThanScalar, OP_XCOMPARE_SCALAR, CMP_LT, OP_XCOMPARE_SCALAR, CMP_LT_UN, OP_XCOMPARE_FP_SCALAR, CMP_LT},
	{SN_CompareTest, OP_ARM64_CMTST},
	{SN_CompareTestScalar, OP_ARM64_CMTST},
	{SN_ConvertToDouble, OP_ARM64_SCVTF, None, OP_ARM64_UCVTF, None, OP_ARM64_FCVTL},
	{SN_ConvertToDoubleScalar, OP_ARM64_SCVTF_SCALAR, None, OP_ARM64_UCVTF_SCALAR},
	{SN_ConvertToDoubleUpper, OP_ARM64_FCVTL2},
	{SN_ConvertToInt32RoundAwayFromZero, OP_XOP_OVR_X_X, INTRINS_AARCH64_ADV_SIMD_FCVTAS},
	{SN_ConvertToInt32RoundAwayFromZeroScalar, OP_XOP_OVR_SCALAR_X_X, INTRINS_AARCH64_ADV_SIMD_FCVTAS},
	{SN_ConvertToInt32RoundToEven, OP_XOP_OVR_X_X, INTRINS_AARCH64_ADV_SIMD_FCVTNS},
	{SN_ConvertToInt32RoundToEvenScalar, OP_XOP_OVR_SCALAR_X_X, INTRINS_AARCH64_ADV_SIMD_FCVTNS},
	{SN_ConvertToInt32RoundToNegativeInfinity, OP_XOP_OVR_X_X, INTRINS_AARCH64_ADV_SIMD_FCVTMS},
	{SN_ConvertToInt32RoundToNegativeInfinityScalar, OP_XOP_OVR_SCALAR_X_X, INTRINS_AARCH64_ADV_SIMD_FCVTMS},
	{SN_ConvertToInt32RoundToPositiveInfinity, OP_XOP_OVR_X_X, INTRINS_AARCH64_ADV_SIMD_FCVTPS},
	{SN_ConvertToInt32RoundToPositiveInfinityScalar, OP_XOP_OVR_SCALAR_X_X, INTRINS_AARCH64_ADV_SIMD_FCVTPS},
	{SN_ConvertToInt32RoundToZero, OP_ARM64_FCVTZS},
	{SN_ConvertToInt32RoundToZeroScalar, OP_ARM64_FCVTZS_SCALAR},
	{SN_ConvertToInt64RoundAwayFromZero, OP_XOP_OVR_X_X, INTRINS_AARCH64_ADV_SIMD_FCVTAS},
	{SN_ConvertToInt64RoundAwayFromZeroScalar, OP_XOP_OVR_SCALAR_X_X, INTRINS_AARCH64_ADV_SIMD_FCVTAS},
	{SN_ConvertToInt64RoundToEven, OP_XOP_OVR_X_X, INTRINS_AARCH64_ADV_SIMD_FCVTNS},
	{SN_ConvertToInt64RoundToEvenScalar, OP_XOP_OVR_SCALAR_X_X, INTRINS_AARCH64_ADV_SIMD_FCVTNS},
	{SN_ConvertToInt64RoundToNegativeInfinity, OP_XOP_OVR_X_X, INTRINS_AARCH64_ADV_SIMD_FCVTMS},
	{SN_ConvertToInt64RoundToNegativeInfinityScalar, OP_XOP_OVR_SCALAR_X_X, INTRINS_AARCH64_ADV_SIMD_FCVTMS},
	{SN_ConvertToInt64RoundToPositiveInfinity, OP_XOP_OVR_X_X, INTRINS_AARCH64_ADV_SIMD_FCVTPS},
	{SN_ConvertToInt64RoundToPositiveInfinityScalar, OP_XOP_OVR_SCALAR_X_X, INTRINS_AARCH64_ADV_SIMD_FCVTPS},
	{SN_ConvertToInt64RoundToZero, OP_ARM64_FCVTZS},
	{SN_ConvertToInt64RoundToZeroScalar, OP_ARM64_FCVTZS_SCALAR},
	{SN_ConvertToSingle, OP_ARM64_SCVTF, None, OP_ARM64_UCVTF},
	{SN_ConvertToSingleLower, OP_ARM64_FCVTN},
	{SN_ConvertToSingleRoundToOddLower, OP_ARM64_FCVTXN},
	{SN_ConvertToSingleRoundToOddUpper, OP_ARM64_FCVTXN2},
	{SN_ConvertToSingleScalar, OP_ARM64_SCVTF_SCALAR, None, OP_ARM64_UCVTF_SCALAR},
	{SN_ConvertToSingleUpper, OP_ARM64_FCVTN2},
	{SN_ConvertToUInt32RoundAwayFromZero, OP_XOP_OVR_X_X, INTRINS_AARCH64_ADV_SIMD_FCVTAU},
	{SN_ConvertToUInt32RoundAwayFromZeroScalar, OP_XOP_OVR_SCALAR_X_X, INTRINS_AARCH64_ADV_SIMD_FCVTAU},
	{SN_ConvertToUInt32RoundToEven, OP_XOP_OVR_X_X, INTRINS_AARCH64_ADV_SIMD_FCVTNU},
	{SN_ConvertToUInt32RoundToEvenScalar, OP_XOP_OVR_SCALAR_X_X, INTRINS_AARCH64_ADV_SIMD_FCVTNU},
	{SN_ConvertToUInt32RoundToNegativeInfinity, OP_XOP_OVR_X_X, INTRINS_AARCH64_ADV_SIMD_FCVTMU},
	{SN_ConvertToUInt32RoundToNegativeInfinityScalar, OP_XOP_OVR_SCALAR_X_X, INTRINS_AARCH64_ADV_SIMD_FCVTMU},
	{SN_ConvertToUInt32RoundToPositiveInfinity, OP_XOP_OVR_X_X, INTRINS_AARCH64_ADV_SIMD_FCVTPU},
	{SN_ConvertToUInt32RoundToPositiveInfinityScalar, OP_XOP_OVR_SCALAR_X_X, INTRINS_AARCH64_ADV_SIMD_FCVTPU},
	{SN_ConvertToUInt32RoundToZero, OP_ARM64_FCVTZU},
	{SN_ConvertToUInt32RoundToZeroScalar, OP_ARM64_FCVTZU_SCALAR},
	{SN_ConvertToUInt64RoundAwayFromZero, OP_XOP_OVR_X_X, INTRINS_AARCH64_ADV_SIMD_FCVTAU},
	{SN_ConvertToUInt64RoundAwayFromZeroScalar, OP_XOP_OVR_SCALAR_X_X, INTRINS_AARCH64_ADV_SIMD_FCVTAU},
	{SN_ConvertToUInt64RoundToEven, OP_XOP_OVR_X_X, INTRINS_AARCH64_ADV_SIMD_FCVTNU},
	{SN_ConvertToUInt64RoundToEvenScalar, OP_XOP_OVR_SCALAR_X_X, INTRINS_AARCH64_ADV_SIMD_FCVTNU},
	{SN_ConvertToUInt64RoundToNegativeInfinity, OP_XOP_OVR_X_X, INTRINS_AARCH64_ADV_SIMD_FCVTMU},
	{SN_ConvertToUInt64RoundToNegativeInfinityScalar, OP_XOP_OVR_SCALAR_X_X, INTRINS_AARCH64_ADV_SIMD_FCVTMU},
	{SN_ConvertToUInt64RoundToPositiveInfinity, OP_XOP_OVR_X_X, INTRINS_AARCH64_ADV_SIMD_FCVTPU},
	{SN_ConvertToUInt64RoundToPositiveInfinityScalar, OP_XOP_OVR_SCALAR_X_X, INTRINS_AARCH64_ADV_SIMD_FCVTPU},
	{SN_ConvertToUInt64RoundToZero, OP_ARM64_FCVTZU},
	{SN_ConvertToUInt64RoundToZeroScalar, OP_ARM64_FCVTZU_SCALAR},
	{SN_Divide, OP_XBINOP, OP_FDIV},
	{SN_DivideScalar, OP_XBINOP_SCALAR, OP_FDIV},
	{SN_DuplicateSelectedScalarToVector128},
	{SN_DuplicateSelectedScalarToVector64},
	{SN_DuplicateToVector128},
	{SN_DuplicateToVector64},
	{SN_Extract},
	{SN_ExtractNarrowingLower, OP_ARM64_XTN},
	{SN_ExtractNarrowingSaturateLower, OP_XOP_OVR_X_X, INTRINS_AARCH64_ADV_SIMD_SQXTN, OP_XOP_OVR_X_X, INTRINS_AARCH64_ADV_SIMD_UQXTN},
	{SN_ExtractNarrowingSaturateScalar, OP_ARM64_XNARROW_SCALAR, INTRINS_AARCH64_ADV_SIMD_SQXTN, OP_ARM64_XNARROW_SCALAR, INTRINS_AARCH64_ADV_SIMD_UQXTN},
	{SN_ExtractNarrowingSaturateUnsignedLower, OP_XOP_OVR_X_X, INTRINS_AARCH64_ADV_SIMD_SQXTUN},
	{SN_ExtractNarrowingSaturateUnsignedScalar, OP_ARM64_XNARROW_SCALAR, INTRINS_AARCH64_ADV_SIMD_SQXTUN},
	{SN_ExtractNarrowingSaturateUnsignedUpper, OP_ARM64_SQXTUN2},
	{SN_ExtractNarrowingSaturateUpper, OP_ARM64_SQXTN2, None, OP_ARM64_UQXTN2},
	{SN_ExtractNarrowingUpper, OP_ARM64_XTN2},
	{SN_ExtractVector128, OP_ARM64_EXT},
	{SN_ExtractVector64, OP_ARM64_EXT},
	{SN_Floor, OP_XOP_OVR_X_X, INTRINS_AARCH64_ADV_SIMD_FRINTM},
	{SN_FloorScalar, OP_XOP_OVR_SCALAR_X_X, INTRINS_AARCH64_ADV_SIMD_FRINTM},
	{SN_FusedAddHalving, OP_XOP_OVR_X_X_X, INTRINS_AARCH64_ADV_SIMD_SHADD, OP_XOP_OVR_X_X_X, INTRINS_AARCH64_ADV_SIMD_UHADD},
	{SN_FusedAddRoundedHalving, OP_XOP_OVR_X_X_X, INTRINS_AARCH64_ADV_SIMD_SRHADD, OP_XOP_OVR_X_X_X, INTRINS_AARCH64_ADV_SIMD_URHADD},
	{SN_FusedMultiplyAdd, OP_ARM64_FMADD},
	{SN_FusedMultiplyAddByScalar, OP_ARM64_FMADD_BYSCALAR},
	{SN_FusedMultiplyAddBySelectedScalar},
	{SN_FusedMultiplyAddNegatedScalar, OP_ARM64_FNMADD_SCALAR},
	{SN_FusedMultiplyAddScalar, OP_ARM64_FMADD_SCALAR},
	{SN_FusedMultiplyAddScalarBySelectedScalar},
	{SN_FusedMultiplySubtract, OP_ARM64_FMSUB},
	{SN_FusedMultiplySubtractByScalar, OP_ARM64_FMSUB_BYSCALAR},
	{SN_FusedMultiplySubtractBySelectedScalar},
	{SN_FusedMultiplySubtractNegatedScalar, OP_ARM64_FNMSUB_SCALAR},
	{SN_FusedMultiplySubtractScalar, OP_ARM64_FMSUB_SCALAR},
	{SN_FusedMultiplySubtractScalarBySelectedScalar},
	{SN_FusedSubtractHalving, OP_XOP_OVR_X_X_X, INTRINS_AARCH64_ADV_SIMD_SHSUB, OP_XOP_OVR_X_X_X, INTRINS_AARCH64_ADV_SIMD_UHSUB},
	{SN_Insert},
	{SN_InsertScalar},
	{SN_InsertSelectedScalar},
	{SN_LeadingSignCount, OP_XOP_OVR_X_X, INTRINS_AARCH64_ADV_SIMD_CLS},
	{SN_LeadingZeroCount, OP_ARM64_CLZ},
	{SN_LoadAndInsertScalar, OP_ARM64_LD1_INSERT},
	{SN_LoadAndReplicateToVector128, OP_ARM64_LD1R},
	{SN_LoadAndReplicateToVector64, OP_ARM64_LD1R},
	{SN_LoadPairScalarVector64, OP_ARM64_LDP_SCALAR},
	{SN_LoadPairScalarVector64NonTemporal, OP_ARM64_LDNP_SCALAR},
	{SN_LoadPairVector128, OP_ARM64_LDP},
	{SN_LoadPairVector128NonTemporal, OP_ARM64_LDNP},
	{SN_LoadPairVector64, OP_ARM64_LDP},
	{SN_LoadPairVector64NonTemporal, OP_ARM64_LDNP},
	{SN_LoadVector128, OP_ARM64_LD1},
	{SN_LoadVector64, OP_ARM64_LD1},
	{SN_Max, OP_XOP_OVR_X_X_X, INTRINS_AARCH64_ADV_SIMD_SMAX, OP_XOP_OVR_X_X_X, INTRINS_AARCH64_ADV_SIMD_UMAX, OP_XOP_OVR_X_X_X, INTRINS_AARCH64_ADV_SIMD_FMAX},
	{SN_MaxAcross, OP_ARM64_XHORIZ, INTRINS_AARCH64_ADV_SIMD_SMAXV, OP_ARM64_XHORIZ, INTRINS_AARCH64_ADV_SIMD_UMAXV, OP_ARM64_XHORIZ, INTRINS_AARCH64_ADV_SIMD_FMAXV},
	{SN_MaxNumber, OP_XOP_OVR_X_X_X, INTRINS_AARCH64_ADV_SIMD_FMAXNM},
	{SN_MaxNumberAcross, OP_ARM64_XHORIZ, INTRINS_AARCH64_ADV_SIMD_FMAXNMV},
	{SN_MaxNumberPairwise, OP_XOP_OVR_X_X_X, INTRINS_AARCH64_ADV_SIMD_FMAXNMP},
	{SN_MaxNumberPairwiseScalar, OP_ARM64_XHORIZ, INTRINS_AARCH64_ADV_SIMD_FMAXNMV},
	{SN_MaxNumberScalar, OP_XOP_OVR_SCALAR_X_X_X, INTRINS_AARCH64_ADV_SIMD_FMAXNM},
	{SN_MaxPairwise, OP_XOP_OVR_X_X_X, INTRINS_AARCH64_ADV_SIMD_SMAXP, OP_XOP_OVR_X_X_X, INTRINS_AARCH64_ADV_SIMD_UMAXP, OP_XOP_OVR_X_X_X, INTRINS_AARCH64_ADV_SIMD_FMAXP},
	{SN_MaxPairwiseScalar, OP_ARM64_XHORIZ, INTRINS_AARCH64_ADV_SIMD_FMAXV},
	{SN_MaxScalar, OP_XOP_OVR_SCALAR_X_X_X, INTRINS_AARCH64_ADV_SIMD_FMAX},
	{SN_Min, OP_XOP_OVR_X_X_X, INTRINS_AARCH64_ADV_SIMD_SMIN, OP_XOP_OVR_X_X_X, INTRINS_AARCH64_ADV_SIMD_UMIN, OP_XOP_OVR_X_X_X, INTRINS_AARCH64_ADV_SIMD_FMIN},
	{SN_MinAcross, OP_ARM64_XHORIZ, INTRINS_AARCH64_ADV_SIMD_SMINV, OP_ARM64_XHORIZ, INTRINS_AARCH64_ADV_SIMD_UMINV, OP_ARM64_XHORIZ, INTRINS_AARCH64_ADV_SIMD_FMINV},
	{SN_MinNumber, OP_XOP_OVR_X_X_X, INTRINS_AARCH64_ADV_SIMD_FMINNM},
	{SN_MinNumberAcross, OP_ARM64_XHORIZ, INTRINS_AARCH64_ADV_SIMD_FMINNMV},
	{SN_MinNumberPairwise, OP_XOP_OVR_X_X_X, INTRINS_AARCH64_ADV_SIMD_FMINNMP},
	{SN_MinNumberPairwiseScalar, OP_ARM64_XHORIZ, INTRINS_AARCH64_ADV_SIMD_FMINNMV},
	{SN_MinNumberScalar, OP_XOP_OVR_SCALAR_X_X_X, INTRINS_AARCH64_ADV_SIMD_FMINNM},
	{SN_MinPairwise, OP_XOP_OVR_X_X_X, INTRINS_AARCH64_ADV_SIMD_SMINP, OP_XOP_OVR_X_X_X, INTRINS_AARCH64_ADV_SIMD_UMINP, OP_XOP_OVR_X_X_X, INTRINS_AARCH64_ADV_SIMD_FMINP},
	{SN_MinPairwiseScalar, OP_ARM64_XHORIZ, INTRINS_AARCH64_ADV_SIMD_FMINV},
	{SN_MinScalar, OP_XOP_OVR_SCALAR_X_X_X, INTRINS_AARCH64_ADV_SIMD_FMIN},
	{SN_Multiply, OP_XBINOP, OP_IMUL, None, None, OP_XBINOP, OP_FMUL},
	{SN_MultiplyAdd, OP_ARM64_MLA},
	{SN_MultiplyAddByScalar, OP_ARM64_MLA_SCALAR},
	{SN_MultiplyAddBySelectedScalar},
	{SN_MultiplyByScalar, OP_XBINOP_BYSCALAR, OP_IMUL, None, None, OP_XBINOP_BYSCALAR, OP_FMUL},
	{SN_MultiplyBySelectedScalar},
	{SN_MultiplyBySelectedScalarWideningLower},
	{SN_MultiplyBySelectedScalarWideningLowerAndAdd},
	{SN_MultiplyBySelectedScalarWideningLowerAndSubtract},
	{SN_MultiplyBySelectedScalarWideningUpper},
	{SN_MultiplyBySelectedScalarWideningUpperAndAdd},
	{SN_MultiplyBySelectedScalarWideningUpperAndSubtract},
	{SN_MultiplyDoublingByScalarSaturateHigh, OP_XOP_OVR_BYSCALAR_X_X_X, INTRINS_AARCH64_ADV_SIMD_SQDMULH},
	{SN_MultiplyDoublingBySelectedScalarSaturateHigh},
	{SN_MultiplyDoublingSaturateHigh, OP_XOP_OVR_X_X_X, INTRINS_AARCH64_ADV_SIMD_SQDMULH},
	{SN_MultiplyDoublingSaturateHighScalar, OP_XOP_OVR_SCALAR_X_X_X, INTRINS_AARCH64_ADV_SIMD_SQDMULH},
	{SN_MultiplyDoublingScalarBySelectedScalarSaturateHigh},
	{SN_MultiplyDoublingWideningAndAddSaturateScalar, OP_ARM64_SQDMLAL_SCALAR},
	{SN_MultiplyDoublingWideningAndSubtractSaturateScalar, OP_ARM64_SQDMLSL_SCALAR},
	{SN_MultiplyDoublingWideningLowerAndAddSaturate, OP_ARM64_SQDMLAL},
	{SN_MultiplyDoublingWideningLowerAndSubtractSaturate, OP_ARM64_SQDMLSL},
	{SN_MultiplyDoublingWideningLowerByScalarAndAddSaturate, OP_ARM64_SQDMLAL_BYSCALAR},
	{SN_MultiplyDoublingWideningLowerByScalarAndSubtractSaturate, OP_ARM64_SQDMLSL_BYSCALAR},
	{SN_MultiplyDoublingWideningLowerBySelectedScalarAndAddSaturate},
	{SN_MultiplyDoublingWideningLowerBySelectedScalarAndSubtractSaturate},
	{SN_MultiplyDoublingWideningSaturateLower, OP_ARM64_SQDMULL},
	{SN_MultiplyDoublingWideningSaturateLowerByScalar, OP_ARM64_SQDMULL_BYSCALAR},
	{SN_MultiplyDoublingWideningSaturateLowerBySelectedScalar},
	{SN_MultiplyDoublingWideningSaturateScalar, OP_ARM64_SQDMULL_SCALAR},
	{SN_MultiplyDoublingWideningSaturateScalarBySelectedScalar},
	{SN_MultiplyDoublingWideningSaturateUpper, OP_ARM64_SQDMULL2},
	{SN_MultiplyDoublingWideningSaturateUpperByScalar, OP_ARM64_SQDMULL2_BYSCALAR},
	{SN_MultiplyDoublingWideningSaturateUpperBySelectedScalar},
	{SN_MultiplyDoublingWideningScalarBySelectedScalarAndAddSaturate},
	{SN_MultiplyDoublingWideningScalarBySelectedScalarAndSubtractSaturate},
	{SN_MultiplyDoublingWideningUpperAndAddSaturate, OP_ARM64_SQDMLAL2},
	{SN_MultiplyDoublingWideningUpperAndSubtractSaturate, OP_ARM64_SQDMLSL2},
	{SN_MultiplyDoublingWideningUpperByScalarAndAddSaturate, OP_ARM64_SQDMLAL2_BYSCALAR},
	{SN_MultiplyDoublingWideningUpperByScalarAndSubtractSaturate, OP_ARM64_SQDMLSL2_BYSCALAR},
	{SN_MultiplyDoublingWideningUpperBySelectedScalarAndAddSaturate},
	{SN_MultiplyDoublingWideningUpperBySelectedScalarAndSubtractSaturate},
	{SN_MultiplyExtended, OP_XOP_OVR_X_X_X, INTRINS_AARCH64_ADV_SIMD_FMULX},
	{SN_MultiplyExtendedByScalar, OP_XOP_OVR_BYSCALAR_X_X_X, INTRINS_AARCH64_ADV_SIMD_FMULX},
	{SN_MultiplyExtendedBySelectedScalar},
	{SN_MultiplyExtendedScalar, OP_XOP_OVR_SCALAR_X_X_X, INTRINS_AARCH64_ADV_SIMD_FMULX},
	{SN_MultiplyExtendedScalarBySelectedScalar},
	{SN_MultiplyRoundedDoublingByScalarSaturateHigh, OP_XOP_OVR_BYSCALAR_X_X_X, INTRINS_AARCH64_ADV_SIMD_SQRDMULH},
	{SN_MultiplyRoundedDoublingBySelectedScalarSaturateHigh},
	{SN_MultiplyRoundedDoublingSaturateHigh, OP_XOP_OVR_X_X_X, INTRINS_AARCH64_ADV_SIMD_SQRDMULH},
	{SN_MultiplyRoundedDoublingSaturateHighScalar, OP_XOP_OVR_SCALAR_X_X_X, INTRINS_AARCH64_ADV_SIMD_SQRDMULH},
	{SN_MultiplyRoundedDoublingScalarBySelectedScalarSaturateHigh},
	{SN_MultiplyScalar, OP_XBINOP_SCALAR, OP_FMUL},
	{SN_MultiplyScalarBySelectedScalar, OP_ARM64_FMUL_SEL},
	{SN_MultiplySubtract, OP_ARM64_MLS},
	{SN_MultiplySubtractByScalar, OP_ARM64_MLS_SCALAR},
	{SN_MultiplySubtractBySelectedScalar},
	{SN_MultiplyWideningLower, OP_ARM64_SMULL, None, OP_ARM64_UMULL},
	{SN_MultiplyWideningLowerAndAdd, OP_ARM64_SMLAL, None, OP_ARM64_UMLAL},
	{SN_MultiplyWideningLowerAndSubtract, OP_ARM64_SMLSL, None, OP_ARM64_UMLSL},
	{SN_MultiplyWideningUpper, OP_ARM64_SMULL2, None, OP_ARM64_UMULL2},
	{SN_MultiplyWideningUpperAndAdd, OP_ARM64_SMLAL2, None, OP_ARM64_UMLAL2},
	{SN_MultiplyWideningUpperAndSubtract, OP_ARM64_SMLSL2, None, OP_ARM64_UMLSL2},
	{SN_Negate, OP_ARM64_XNEG},
	{SN_NegateSaturate, OP_XOP_OVR_X_X, INTRINS_AARCH64_ADV_SIMD_SQNEG},
	{SN_NegateSaturateScalar, OP_XOP_OVR_SCALAR_X_X, INTRINS_AARCH64_ADV_SIMD_SQNEG},
	{SN_NegateScalar, OP_ARM64_XNEG_SCALAR},
	{SN_Not, OP_ARM64_MVN},
	{SN_Or, OP_XBINOP_FORCEINT, XBINOP_FORCEINT_OR},
	{SN_OrNot, OP_XBINOP_FORCEINT, XBINOP_FORCEINT_ORNOT},
	{SN_PolynomialMultiply, OP_XOP_OVR_X_X_X, INTRINS_AARCH64_ADV_SIMD_PMUL},
	{SN_PolynomialMultiplyWideningLower, OP_ARM64_PMULL},
	{SN_PolynomialMultiplyWideningUpper, OP_ARM64_PMULL2},
	{SN_PopCount, OP_XOP_OVR_X_X, INTRINS_AARCH64_ADV_SIMD_CNT},
	{SN_ReciprocalEstimate, None, None, OP_XOP_OVR_X_X, INTRINS_AARCH64_ADV_SIMD_URECPE, OP_XOP_OVR_X_X, INTRINS_AARCH64_ADV_SIMD_FRECPE},
	{SN_ReciprocalEstimateScalar, OP_XOP_OVR_SCALAR_X_X, INTRINS_AARCH64_ADV_SIMD_FRECPE},
	{SN_ReciprocalExponentScalar, OP_XOP_OVR_SCALAR_X_X, INTRINS_AARCH64_ADV_SIMD_FRECPX},
	{SN_ReciprocalSquareRootEstimate, None, None, OP_XOP_OVR_X_X, INTRINS_AARCH64_ADV_SIMD_URSQRTE, OP_XOP_OVR_X_X, INTRINS_AARCH64_ADV_SIMD_FRSQRTE},
	{SN_ReciprocalSquareRootEstimateScalar, OP_XOP_OVR_SCALAR_X_X, INTRINS_AARCH64_ADV_SIMD_FRSQRTE},
	{SN_ReciprocalSquareRootStep, OP_XOP_OVR_X_X_X, INTRINS_AARCH64_ADV_SIMD_FRSQRTS},
	{SN_ReciprocalSquareRootStepScalar, OP_XOP_OVR_SCALAR_X_X_X, INTRINS_AARCH64_ADV_SIMD_FRSQRTS},
	{SN_ReciprocalStep, OP_XOP_OVR_X_X_X, INTRINS_AARCH64_ADV_SIMD_FRECPS},
	{SN_ReciprocalStepScalar, OP_XOP_OVR_SCALAR_X_X_X, INTRINS_AARCH64_ADV_SIMD_FRECPS},
	{SN_ReverseElement16, OP_ARM64_REVN, 16},
	{SN_ReverseElement32, OP_ARM64_REVN, 32},
	{SN_ReverseElement8, OP_ARM64_REVN, 8},
	{SN_ReverseElementBits, OP_XOP_OVR_X_X, INTRINS_AARCH64_ADV_SIMD_RBIT},
	{SN_RoundAwayFromZero, OP_XOP_OVR_X_X, INTRINS_AARCH64_ADV_SIMD_FRINTA},
	{SN_RoundAwayFromZeroScalar, OP_XOP_OVR_SCALAR_X_X, INTRINS_AARCH64_ADV_SIMD_FRINTA},
	{SN_RoundToNearest, OP_XOP_OVR_X_X, INTRINS_AARCH64_ADV_SIMD_FRINTN},
	{SN_RoundToNearestScalar, OP_XOP_OVR_SCALAR_X_X, INTRINS_AARCH64_ADV_SIMD_FRINTN},
	{SN_RoundToNegativeInfinity, OP_XOP_OVR_X_X, INTRINS_AARCH64_ADV_SIMD_FRINTM},
	{SN_RoundToNegativeInfinityScalar, OP_XOP_OVR_SCALAR_X_X, INTRINS_AARCH64_ADV_SIMD_FRINTM},
	{SN_RoundToPositiveInfinity, OP_XOP_OVR_X_X, INTRINS_AARCH64_ADV_SIMD_FRINTP},
	{SN_RoundToPositiveInfinityScalar, OP_XOP_OVR_SCALAR_X_X, INTRINS_AARCH64_ADV_SIMD_FRINTP},
	{SN_RoundToZero, OP_XOP_OVR_X_X, INTRINS_AARCH64_ADV_SIMD_FRINTZ},
	{SN_RoundToZeroScalar, OP_XOP_OVR_SCALAR_X_X, INTRINS_AARCH64_ADV_SIMD_FRINTZ},
	{SN_ShiftArithmetic, OP_XOP_OVR_X_X_X, INTRINS_AARCH64_ADV_SIMD_SSHL},
	{SN_ShiftArithmeticRounded, OP_XOP_OVR_X_X_X, INTRINS_AARCH64_ADV_SIMD_SRSHL},
	{SN_ShiftArithmeticRoundedSaturate, OP_XOP_OVR_X_X_X, INTRINS_AARCH64_ADV_SIMD_SQRSHL},
	{SN_ShiftArithmeticRoundedSaturateScalar, OP_XOP_OVR_SCALAR_X_X_X, INTRINS_AARCH64_ADV_SIMD_SQRSHL},
	{SN_ShiftArithmeticRoundedScalar, OP_XOP_OVR_X_X_X, INTRINS_AARCH64_ADV_SIMD_SRSHL},
	{SN_ShiftArithmeticSaturate, OP_XOP_OVR_X_X_X, INTRINS_AARCH64_ADV_SIMD_SQSHL},
	{SN_ShiftArithmeticSaturateScalar, OP_XOP_OVR_SCALAR_X_X_X, INTRINS_AARCH64_ADV_SIMD_SQSHL},
	{SN_ShiftArithmeticScalar, OP_XOP_OVR_X_X_X, INTRINS_AARCH64_ADV_SIMD_SSHL},
	{SN_ShiftLeftAndInsert, OP_ARM64_SLI},
	{SN_ShiftLeftAndInsertScalar, OP_ARM64_SLI},
	{SN_ShiftLeftLogical, OP_ARM64_SHL},
	{SN_ShiftLeftLogicalSaturate},
	{SN_ShiftLeftLogicalSaturateScalar},
	{SN_ShiftLeftLogicalSaturateUnsigned, OP_ARM64_SQSHLU},
	{SN_ShiftLeftLogicalSaturateUnsignedScalar, OP_ARM64_SQSHLU_SCALAR},
	{SN_ShiftLeftLogicalScalar, OP_ARM64_SHL},
	{SN_ShiftLeftLogicalWideningLower, OP_ARM64_SSHLL, None, OP_ARM64_USHLL},
	{SN_ShiftLeftLogicalWideningUpper, OP_ARM64_SSHLL2, None, OP_ARM64_USHLL2},
	{SN_ShiftLogical, OP_XOP_OVR_X_X_X, INTRINS_AARCH64_ADV_SIMD_USHL},
	{SN_ShiftLogicalRounded, OP_XOP_OVR_X_X_X, INTRINS_AARCH64_ADV_SIMD_URSHL},
	{SN_ShiftLogicalRoundedSaturate, OP_XOP_OVR_X_X_X, INTRINS_AARCH64_ADV_SIMD_UQRSHL},
	{SN_ShiftLogicalRoundedSaturateScalar, OP_XOP_OVR_SCALAR_X_X_X, INTRINS_AARCH64_ADV_SIMD_UQRSHL},
	{SN_ShiftLogicalRoundedScalar, OP_XOP_OVR_X_X_X, INTRINS_AARCH64_ADV_SIMD_URSHL},
	{SN_ShiftLogicalSaturate, OP_XOP_OVR_X_X_X, INTRINS_AARCH64_ADV_SIMD_UQSHL},
	{SN_ShiftLogicalSaturateScalar, OP_XOP_OVR_SCALAR_X_X_X, INTRINS_AARCH64_ADV_SIMD_UQSHL},
	{SN_ShiftLogicalScalar, OP_XOP_OVR_X_X_X, INTRINS_AARCH64_ADV_SIMD_USHL},
	{SN_ShiftRightAndInsert, OP_ARM64_SRI},
	{SN_ShiftRightAndInsertScalar, OP_ARM64_SRI},
	{SN_ShiftRightArithmetic, OP_ARM64_SSHR},
	{SN_ShiftRightArithmeticAdd, OP_ARM64_SSRA},
	{SN_ShiftRightArithmeticAddScalar, OP_ARM64_SSRA},
	{SN_ShiftRightArithmeticNarrowingSaturateLower, OP_ARM64_XNSHIFT, INTRINS_AARCH64_ADV_SIMD_SQSHRN},
	{SN_ShiftRightArithmeticNarrowingSaturateScalar, OP_ARM64_XNSHIFT_SCALAR, INTRINS_AARCH64_ADV_SIMD_SQSHRN},
	{SN_ShiftRightArithmeticNarrowingSaturateUnsignedLower, OP_ARM64_XNSHIFT, INTRINS_AARCH64_ADV_SIMD_SQSHRUN},
	{SN_ShiftRightArithmeticNarrowingSaturateUnsignedScalar, OP_ARM64_XNSHIFT_SCALAR, INTRINS_AARCH64_ADV_SIMD_SQSHRUN},
	{SN_ShiftRightArithmeticNarrowingSaturateUnsignedUpper, OP_ARM64_XNSHIFT2, INTRINS_AARCH64_ADV_SIMD_SQSHRUN},
	{SN_ShiftRightArithmeticNarrowingSaturateUpper, OP_ARM64_XNSHIFT2, INTRINS_AARCH64_ADV_SIMD_SQSHRN},
	{SN_ShiftRightArithmeticRounded, OP_ARM64_SRSHR},
	{SN_ShiftRightArithmeticRoundedAdd, OP_ARM64_SRSRA},
	{SN_ShiftRightArithmeticRoundedAddScalar, OP_ARM64_SRSRA},
	{SN_ShiftRightArithmeticRoundedNarrowingSaturateLower, OP_ARM64_XNSHIFT, INTRINS_AARCH64_ADV_SIMD_SQRSHRN},
	{SN_ShiftRightArithmeticRoundedNarrowingSaturateScalar, OP_ARM64_XNSHIFT_SCALAR, INTRINS_AARCH64_ADV_SIMD_SQRSHRN},
	{SN_ShiftRightArithmeticRoundedNarrowingSaturateUnsignedLower, OP_ARM64_XNSHIFT, INTRINS_AARCH64_ADV_SIMD_SQRSHRUN},
	{SN_ShiftRightArithmeticRoundedNarrowingSaturateUnsignedScalar, OP_ARM64_XNSHIFT_SCALAR, INTRINS_AARCH64_ADV_SIMD_SQRSHRUN},
	{SN_ShiftRightArithmeticRoundedNarrowingSaturateUnsignedUpper, OP_ARM64_XNSHIFT2, INTRINS_AARCH64_ADV_SIMD_SQRSHRUN},
	{SN_ShiftRightArithmeticRoundedNarrowingSaturateUpper, OP_ARM64_XNSHIFT2, INTRINS_AARCH64_ADV_SIMD_SQRSHRN},
	{SN_ShiftRightArithmeticRoundedScalar, OP_ARM64_SRSHR},
	{SN_ShiftRightArithmeticScalar, OP_ARM64_SSHR},
	{SN_ShiftRightLogical, OP_ARM64_USHR},
	{SN_ShiftRightLogicalAdd, OP_ARM64_USRA},
	{SN_ShiftRightLogicalAddScalar, OP_ARM64_USRA},
	{SN_ShiftRightLogicalNarrowingLower, OP_ARM64_SHRN},
	{SN_ShiftRightLogicalNarrowingSaturateLower, OP_ARM64_XNSHIFT, INTRINS_AARCH64_ADV_SIMD_UQSHRN},
	{SN_ShiftRightLogicalNarrowingSaturateScalar, OP_ARM64_XNSHIFT_SCALAR, INTRINS_AARCH64_ADV_SIMD_UQSHRN},
	{SN_ShiftRightLogicalNarrowingSaturateUpper, OP_ARM64_XNSHIFT2, INTRINS_AARCH64_ADV_SIMD_UQSHRN},
	{SN_ShiftRightLogicalNarrowingUpper, OP_ARM64_SHRN2},
	{SN_ShiftRightLogicalRounded, OP_ARM64_URSHR},
	{SN_ShiftRightLogicalRoundedAdd, OP_ARM64_URSRA},
	{SN_ShiftRightLogicalRoundedAddScalar, OP_ARM64_URSRA},
	{SN_ShiftRightLogicalRoundedNarrowingLower, OP_ARM64_XNSHIFT, INTRINS_AARCH64_ADV_SIMD_RSHRN},
	{SN_ShiftRightLogicalRoundedNarrowingSaturateLower, OP_ARM64_XNSHIFT, INTRINS_AARCH64_ADV_SIMD_UQRSHRN},
	{SN_ShiftRightLogicalRoundedNarrowingSaturateScalar, OP_ARM64_XNSHIFT_SCALAR, INTRINS_AARCH64_ADV_SIMD_UQRSHRN},
	{SN_ShiftRightLogicalRoundedNarrowingSaturateUpper, OP_ARM64_XNSHIFT2, INTRINS_AARCH64_ADV_SIMD_UQRSHRN},
	{SN_ShiftRightLogicalRoundedNarrowingUpper, OP_ARM64_XNSHIFT2, INTRINS_AARCH64_ADV_SIMD_RSHRN},
	{SN_ShiftRightLogicalRoundedScalar, OP_ARM64_URSHR},
	{SN_ShiftRightLogicalScalar, OP_ARM64_USHR},
	{SN_SignExtendWideningLower, OP_ARM64_SXTL},
	{SN_SignExtendWideningUpper, OP_ARM64_SXTL2},
	{SN_Sqrt, OP_XOP_OVR_X_X, INTRINS_AARCH64_ADV_SIMD_FSQRT},
	{SN_SqrtScalar, OP_XOP_OVR_SCALAR_X_X, INTRINS_AARCH64_ADV_SIMD_FSQRT},
	{SN_Store, OP_ARM64_ST1},
	{SN_StorePair, OP_ARM64_STP},
	{SN_StorePairNonTemporal, OP_ARM64_STNP},
	{SN_StorePairScalar, OP_ARM64_STP_SCALAR},
	{SN_StorePairScalarNonTemporal, OP_ARM64_STNP_SCALAR},
	{SN_StoreSelectedScalar, OP_ARM64_ST1_SCALAR},
	{SN_Subtract, OP_XBINOP, OP_ISUB, None, None, OP_XBINOP, OP_FSUB},
	{SN_SubtractHighNarrowingLower, OP_ARM64_SUBHN},
	{SN_SubtractHighNarrowingUpper, OP_ARM64_SUBHN2},
	{SN_SubtractRoundedHighNarrowingLower, OP_ARM64_RSUBHN},
	{SN_SubtractRoundedHighNarrowingUpper, OP_ARM64_RSUBHN2},
	{SN_SubtractSaturate, OP_XOP_OVR_X_X_X, INTRINS_AARCH64_ADV_SIMD_SQSUB, OP_XOP_OVR_X_X_X, INTRINS_AARCH64_ADV_SIMD_UQSUB},
	{SN_SubtractSaturateScalar, OP_XOP_OVR_SCALAR_X_X_X, INTRINS_AARCH64_ADV_SIMD_SQSUB, OP_XOP_OVR_SCALAR_X_X_X, INTRINS_AARCH64_ADV_SIMD_UQSUB},
	{SN_SubtractScalar, OP_XBINOP_SCALAR, OP_ISUB, None, None, OP_XBINOP_SCALAR, OP_FSUB},
	{SN_SubtractWideningLower, OP_ARM64_SSUB, None, OP_ARM64_USUB},
	{SN_SubtractWideningUpper, OP_ARM64_SSUB2, None, OP_ARM64_USUB2},
	{SN_TransposeEven, OP_ARM64_TRN1},
	{SN_TransposeOdd, OP_ARM64_TRN2},
	{SN_UnzipEven, OP_ARM64_UZP1},
	{SN_UnzipOdd, OP_ARM64_UZP2},
	{SN_VectorTableLookup, OP_XOP_OVR_X_X_X, INTRINS_AARCH64_ADV_SIMD_TBL1},
	{SN_VectorTableLookupExtension, OP_XOP_OVR_X_X_X_X, INTRINS_AARCH64_ADV_SIMD_TBX1},
	{SN_Xor, OP_XBINOP_FORCEINT, XBINOP_FORCEINT_XOR},
	{SN_ZeroExtendWideningLower, OP_ARM64_UXTL},
	{SN_ZeroExtendWideningUpper, OP_ARM64_UXTL2},
	{SN_ZipHigh, OP_ARM64_ZIP2},
	{SN_ZipLow, OP_ARM64_ZIP1},
	{SN_get_IsSupported},
};

static const SimdIntrinsic rdm_methods [] = {
	{SN_MultiplyRoundedDoublingAndAddSaturateHigh, OP_ARM64_SQRDMLAH},
	{SN_MultiplyRoundedDoublingAndAddSaturateHighScalar, OP_ARM64_SQRDMLAH_SCALAR},
	{SN_MultiplyRoundedDoublingAndSubtractSaturateHigh, OP_ARM64_SQRDMLSH},
	{SN_MultiplyRoundedDoublingAndSubtractSaturateHighScalar, OP_ARM64_SQRDMLSH_SCALAR},
	{SN_MultiplyRoundedDoublingBySelectedScalarAndAddSaturateHigh},
	{SN_MultiplyRoundedDoublingBySelectedScalarAndSubtractSaturateHigh},
	{SN_MultiplyRoundedDoublingScalarBySelectedScalarAndAddSaturateHigh},
	{SN_MultiplyRoundedDoublingScalarBySelectedScalarAndSubtractSaturateHigh},
	{SN_get_IsSupported},
};

static const SimdIntrinsic dp_methods [] = {
	{SN_DotProduct, OP_XOP_OVR_X_X_X_X, INTRINS_AARCH64_ADV_SIMD_SDOT, OP_XOP_OVR_X_X_X_X, INTRINS_AARCH64_ADV_SIMD_UDOT},
	{SN_DotProductBySelectedQuadruplet},
	{SN_get_IsSupported},
};

static const IntrinGroup supported_arm_intrinsics [] = {
	{ "AdvSimd", MONO_CPU_ARM64_NEON, advsimd_methods, sizeof (advsimd_methods) },
	{ "Aes", MONO_CPU_ARM64_CRYPTO, crypto_aes_methods, sizeof (crypto_aes_methods) },
	{ "ArmBase", MONO_CPU_ARM64_BASE, armbase_methods, sizeof (armbase_methods) },
	{ "Crc32", MONO_CPU_ARM64_CRC, crc32_methods, sizeof (crc32_methods) },
	{ "Dp", MONO_CPU_ARM64_DP, dp_methods, sizeof (dp_methods) },
	{ "Rdm", MONO_CPU_ARM64_RDM, rdm_methods, sizeof (rdm_methods) },
	{ "Sha1", MONO_CPU_ARM64_CRYPTO, sha1_methods, sizeof (sha1_methods) },
	{ "Sha256", MONO_CPU_ARM64_CRYPTO, sha256_methods, sizeof (sha256_methods) },
};

static MonoInst*
emit_arm64_intrinsics (
	MonoCompile *cfg, MonoMethodSignature *fsig, MonoInst **args,
	MonoClass *klass, const IntrinGroup *intrin_group,
	const SimdIntrinsic *info, int id, MonoTypeEnum arg0_type,
	gboolean is_64bit)
{
	MonoCPUFeatures feature = intrin_group->feature;

	gboolean arg0_i32 = (arg0_type == MONO_TYPE_I4) || (arg0_type == MONO_TYPE_U4);
#if TARGET_SIZEOF_VOID_P == 4
	arg0_i32 = arg0_i32 || (arg0_type == MONO_TYPE_I) || (arg0_type == MONO_TYPE_U);
#endif

	if (feature == MONO_CPU_ARM64_BASE) {
		switch (id) {
		case SN_LeadingZeroCount:
			return emit_simd_ins_for_sig (cfg, klass, arg0_i32 ? OP_LZCNT32 : OP_LZCNT64, 0, arg0_type, fsig, args);
		case SN_LeadingSignCount:
			return emit_simd_ins_for_sig (cfg, klass, arg0_i32 ? OP_LSCNT32 : OP_LSCNT64, 0, arg0_type, fsig, args);
		case SN_MultiplyHigh:
			return emit_simd_ins_for_sig (cfg, klass,
				(arg0_type == MONO_TYPE_I8 ? OP_ARM64_SMULH : OP_ARM64_UMULH), 0, arg0_type, fsig, args);
		case SN_ReverseElementBits:
			return emit_simd_ins_for_sig (cfg, klass,
				(is_64bit ? OP_XOP_I8_I8 : OP_XOP_I4_I4),
				(is_64bit ? INTRINS_BITREVERSE_I64 : INTRINS_BITREVERSE_I32),
				arg0_type, fsig, args);
		default:
			g_assert_not_reached (); // if a new API is added we need to either implement it or change IsSupported to false
		}
	}

	if (feature == MONO_CPU_ARM64_CRC) {
		switch (id) {
		case SN_ComputeCrc32:
		case SN_ComputeCrc32C: {
			IntrinsicId op = (IntrinsicId)0;
			gboolean is_c = info->id == SN_ComputeCrc32C;
			switch (get_underlying_type (fsig->params [1])) {
			case MONO_TYPE_U1: op = is_c ? INTRINS_AARCH64_CRC32CB : INTRINS_AARCH64_CRC32B; break;
			case MONO_TYPE_U2: op = is_c ? INTRINS_AARCH64_CRC32CH : INTRINS_AARCH64_CRC32H; break;
			case MONO_TYPE_U4: op = is_c ? INTRINS_AARCH64_CRC32CW : INTRINS_AARCH64_CRC32W; break;
			case MONO_TYPE_U8: op = is_c ? INTRINS_AARCH64_CRC32CX : INTRINS_AARCH64_CRC32X; break;
			default: g_assert_not_reached (); break;
			}
			return emit_simd_ins_for_sig (cfg, klass, is_64bit ? OP_XOP_I4_I4_I8 : OP_XOP_I4_I4_I4, op, arg0_type, fsig, args);
		}
		default:
			g_assert_not_reached (); // if a new API is added we need to either implement it or change IsSupported to false
		}
	}

	if (feature == MONO_CPU_ARM64_NEON) {
		switch (id) {
		case SN_AbsoluteCompareGreaterThan:
		case SN_AbsoluteCompareGreaterThanOrEqual:
		case SN_AbsoluteCompareLessThan:
		case SN_AbsoluteCompareLessThanOrEqual:
		case SN_AbsoluteCompareGreaterThanScalar:
		case SN_AbsoluteCompareGreaterThanOrEqualScalar:
		case SN_AbsoluteCompareLessThanScalar:
		case SN_AbsoluteCompareLessThanOrEqualScalar: {
			gboolean reverse_args = FALSE;
			gboolean use_geq = FALSE;
			gboolean scalar = FALSE;
			MonoInst *cmp_args [] = { args [0], args [1] };
			switch (id) {
			case SN_AbsoluteCompareGreaterThanScalar: scalar = TRUE;
			case SN_AbsoluteCompareGreaterThan: break;

			case SN_AbsoluteCompareGreaterThanOrEqualScalar: scalar = TRUE;
			case SN_AbsoluteCompareGreaterThanOrEqual: use_geq = TRUE; break;

			case SN_AbsoluteCompareLessThanScalar: scalar = TRUE;
			case SN_AbsoluteCompareLessThan: reverse_args = TRUE; break;

			case SN_AbsoluteCompareLessThanOrEqualScalar: scalar = TRUE;
			case SN_AbsoluteCompareLessThanOrEqual: reverse_args = TRUE; use_geq = TRUE; break;
			}
			if (reverse_args) {
				cmp_args [0] = args [1];
				cmp_args [1] = args [0];
			}
			int iid = use_geq ? INTRINS_AARCH64_ADV_SIMD_FACGE : INTRINS_AARCH64_ADV_SIMD_FACGT;
			return emit_simd_ins_for_sig (cfg, klass, OP_ARM64_ABSCOMPARE, iid, scalar, fsig, cmp_args);
		}
		case SN_AddSaturate:
		case SN_AddSaturateScalar: {
			gboolean arg0_unsigned = type_is_unsigned (fsig->params [0]);
			gboolean arg1_unsigned = type_is_unsigned (fsig->params [1]);
			int iid = 0;
			if (arg0_unsigned && arg1_unsigned)
				iid = INTRINS_AARCH64_ADV_SIMD_UQADD;
			else if (arg0_unsigned && !arg1_unsigned)
				iid = INTRINS_AARCH64_ADV_SIMD_USQADD;
			else if (!arg0_unsigned && arg1_unsigned)
				iid = INTRINS_AARCH64_ADV_SIMD_SUQADD;
			else
				iid = INTRINS_AARCH64_ADV_SIMD_SQADD;
			int op = id == SN_AddSaturateScalar ? OP_XOP_OVR_SCALAR_X_X_X : OP_XOP_OVR_X_X_X;
			return emit_simd_ins_for_sig (cfg, klass, op, iid, arg0_type, fsig, args);
		}
		case SN_DuplicateSelectedScalarToVector128:
		case SN_DuplicateSelectedScalarToVector64:
		case SN_DuplicateToVector64:
		case SN_DuplicateToVector128: {
			MonoClass *ret_klass = mono_class_from_mono_type_internal (fsig->ret);
			MonoType *rtype = get_vector_t_elem_type (fsig->ret);
			int scalar_src_reg = args [0]->dreg;
			switch (id) {
			case SN_DuplicateSelectedScalarToVector128:
			case SN_DuplicateSelectedScalarToVector64: {
				MonoInst *ins = emit_simd_ins (cfg, ret_klass, type_to_xextract_op (rtype->type), args [0]->dreg, args [1]->dreg);
				ins->inst_c1 = arg0_type;
				scalar_src_reg = ins->dreg;
				break;
			}
			}
			return emit_simd_ins (cfg, ret_klass, type_to_expand_op (rtype), scalar_src_reg, -1);
		}
		case SN_Extract: {
			int extract_op = type_to_xextract_op (arg0_type);
			MonoInst *ins = emit_simd_ins (cfg, klass, extract_op, args [0]->dreg, args [1]->dreg);
			ins->inst_c1 = arg0_type;
			return ins;
		}
		case SN_InsertSelectedScalar:
		case SN_InsertScalar:
		case SN_Insert: {
			MonoClass *ret_klass = mono_class_from_mono_type_internal (fsig->ret);
			int insert_op = 0;
			int extract_op = 0;
			switch (arg0_type) {
			case MONO_TYPE_I1: case MONO_TYPE_U1: insert_op = OP_XINSERT_I1; extract_op = OP_EXTRACT_I1; break;
			case MONO_TYPE_I2: case MONO_TYPE_U2: insert_op = OP_XINSERT_I2; extract_op = OP_EXTRACT_I2; break;
			case MONO_TYPE_I4: case MONO_TYPE_U4: insert_op = OP_XINSERT_I4; extract_op = OP_EXTRACT_I4; break;
			case MONO_TYPE_I8: case MONO_TYPE_U8: insert_op = OP_XINSERT_I8; extract_op = OP_EXTRACT_I8; break;
			case MONO_TYPE_R4: insert_op = OP_XINSERT_R4; extract_op = OP_EXTRACT_R4; break;
			case MONO_TYPE_R8: insert_op = OP_XINSERT_R8; extract_op = OP_EXTRACT_R8; break;
			case MONO_TYPE_I:
			case MONO_TYPE_U:
#if TARGET_SIZEOF_VOID_P == 8
				insert_op = OP_XINSERT_I8;
				extract_op = OP_EXTRACT_I8;
#else
				insert_op = OP_XINSERT_I4;
				extract_op = OP_EXTRACT_I4;
#endif
				break;
			default: g_assert_not_reached ();
			}
			int val_src_reg = args [2]->dreg;
			switch (id) {
			case SN_InsertSelectedScalar: {
				MonoInst *scalar = emit_simd_ins (cfg, klass, OP_ARM64_SELECT_SCALAR, args [2]->dreg, args [3]->dreg);
				val_src_reg = scalar->dreg;
				// fallthrough
			}
			case SN_InsertScalar: {
				MonoInst *ins = emit_simd_ins (cfg, klass, extract_op, val_src_reg, -1);
				ins->inst_c0 = 0;
				ins->inst_c1 = arg0_type;
				val_src_reg = ins->dreg;
				break;
			}
			}
			MonoInst *ins = emit_simd_ins (cfg, ret_klass, insert_op, args [0]->dreg, val_src_reg);
			ins->sreg3 = args [1]->dreg;
			ins->inst_c1 = arg0_type;
			return ins;
		}
		case SN_ShiftLeftLogicalSaturate:
		case SN_ShiftLeftLogicalSaturateScalar: {
			MonoClass *ret_klass = mono_class_from_mono_type_internal (fsig->ret);
			MonoType *etype = get_vector_t_elem_type (fsig->ret);
			gboolean is_unsigned = type_is_unsigned (fsig->ret);
			gboolean scalar = id == SN_ShiftLeftLogicalSaturateScalar;
			int s2v = scalar ? OP_CREATE_SCALAR_UNSAFE : type_to_expand_op (etype);
			int xop = scalar ? OP_XOP_OVR_SCALAR_X_X_X : OP_XOP_OVR_X_X_X;
			int iid = is_unsigned ? INTRINS_AARCH64_ADV_SIMD_UQSHL : INTRINS_AARCH64_ADV_SIMD_SQSHL;
			MonoInst *shift_vector = emit_simd_ins (cfg, ret_klass, s2v, args [1]->dreg, -1);
			shift_vector->inst_c1 = etype->type;
			MonoInst *ret = emit_simd_ins (cfg, ret_klass, xop, args [0]->dreg, shift_vector->dreg);
			ret->inst_c0 = iid;
			ret->inst_c1 = etype->type;
			return ret;
		}
		case SN_MultiplyRoundedDoublingBySelectedScalarSaturateHigh:
		case SN_MultiplyRoundedDoublingScalarBySelectedScalarSaturateHigh:
		case SN_MultiplyDoublingScalarBySelectedScalarSaturateHigh:
		case SN_MultiplyDoublingWideningSaturateScalarBySelectedScalar:
		case SN_MultiplyExtendedBySelectedScalar:
		case SN_MultiplyExtendedScalarBySelectedScalar:
		case SN_MultiplyBySelectedScalar:
		case SN_MultiplyBySelectedScalarWideningLower:
		case SN_MultiplyBySelectedScalarWideningUpper:
		case SN_MultiplyDoublingBySelectedScalarSaturateHigh:
		case SN_MultiplyDoublingWideningSaturateLowerBySelectedScalar:
		case SN_MultiplyDoublingWideningSaturateUpperBySelectedScalar: {
			MonoClass *ret_klass = mono_class_from_mono_type_internal (fsig->ret);
			gboolean is_unsigned = type_is_unsigned (fsig->ret);
			gboolean is_float = type_is_float (fsig->ret);
			int opcode = 0;
			int c0 = 0;
			switch (id) {
			case SN_MultiplyRoundedDoublingBySelectedScalarSaturateHigh: opcode = OP_XOP_OVR_BYSCALAR_X_X_X; c0 = INTRINS_AARCH64_ADV_SIMD_SQRDMULH; break;
			case SN_MultiplyRoundedDoublingScalarBySelectedScalarSaturateHigh: opcode = OP_XOP_OVR_SCALAR_X_X_X; c0 = INTRINS_AARCH64_ADV_SIMD_SQRDMULH; break;
			case SN_MultiplyDoublingScalarBySelectedScalarSaturateHigh: opcode = OP_XOP_OVR_SCALAR_X_X_X; c0 = INTRINS_AARCH64_ADV_SIMD_SQDMULH; break;
			case SN_MultiplyDoublingWideningSaturateScalarBySelectedScalar: opcode = OP_ARM64_SQDMULL_SCALAR; break;
			case SN_MultiplyExtendedBySelectedScalar: opcode = OP_XOP_OVR_BYSCALAR_X_X_X; c0 = INTRINS_AARCH64_ADV_SIMD_FMULX; break;
			case SN_MultiplyExtendedScalarBySelectedScalar: opcode = OP_XOP_OVR_SCALAR_X_X_X; c0 = INTRINS_AARCH64_ADV_SIMD_FMULX; break;
			case SN_MultiplyBySelectedScalar: opcode = OP_XBINOP_BYSCALAR; c0 = OP_IMUL; break;
			case SN_MultiplyBySelectedScalarWideningLower: opcode = OP_ARM64_SMULL_SCALAR; break;
			case SN_MultiplyBySelectedScalarWideningUpper: opcode = OP_ARM64_SMULL2_SCALAR; break;
			case SN_MultiplyDoublingBySelectedScalarSaturateHigh: opcode = OP_XOP_OVR_BYSCALAR_X_X_X; c0 = INTRINS_AARCH64_ADV_SIMD_SQDMULH; break;
			case SN_MultiplyDoublingWideningSaturateLowerBySelectedScalar: opcode = OP_ARM64_SQDMULL_BYSCALAR; break;
			case SN_MultiplyDoublingWideningSaturateUpperBySelectedScalar: opcode = OP_ARM64_SQDMULL2_BYSCALAR; break;
			default: g_assert_not_reached();
			}
			if (is_unsigned)
				switch (opcode) {
				case OP_ARM64_SMULL_SCALAR: opcode = OP_ARM64_UMULL_SCALAR; break;
				case OP_ARM64_SMULL2_SCALAR: opcode = OP_ARM64_UMULL2_SCALAR; break;
				}
			if (is_float)
				switch (opcode) {
				case OP_XBINOP_BYSCALAR: c0 = OP_FMUL;
				}
			MonoInst *scalar = emit_simd_ins (cfg, ret_klass, OP_ARM64_SELECT_SCALAR, args [1]->dreg, args [2]->dreg);
			MonoInst *ret = emit_simd_ins (cfg, ret_klass, opcode, args [0]->dreg, scalar->dreg);
			ret->inst_c0 = c0;
			ret->inst_c1 = arg0_type;
			return ret;
		}
		case SN_FusedMultiplyAddBySelectedScalar:
		case SN_FusedMultiplyAddScalarBySelectedScalar:
		case SN_FusedMultiplySubtractBySelectedScalar:
		case SN_FusedMultiplySubtractScalarBySelectedScalar:
		case SN_MultiplyDoublingWideningScalarBySelectedScalarAndAddSaturate:
		case SN_MultiplyDoublingWideningScalarBySelectedScalarAndSubtractSaturate:
		case SN_MultiplyAddBySelectedScalar:
		case SN_MultiplySubtractBySelectedScalar:
		case SN_MultiplyBySelectedScalarWideningLowerAndAdd:
		case SN_MultiplyBySelectedScalarWideningLowerAndSubtract:
		case SN_MultiplyBySelectedScalarWideningUpperAndAdd:
		case SN_MultiplyBySelectedScalarWideningUpperAndSubtract:
		case SN_MultiplyDoublingWideningLowerBySelectedScalarAndAddSaturate:
		case SN_MultiplyDoublingWideningLowerBySelectedScalarAndSubtractSaturate:
		case SN_MultiplyDoublingWideningUpperBySelectedScalarAndAddSaturate:
		case SN_MultiplyDoublingWideningUpperBySelectedScalarAndSubtractSaturate: {
			MonoClass *ret_klass = mono_class_from_mono_type_internal (fsig->ret);
			gboolean is_unsigned = type_is_unsigned (fsig->ret);
			int opcode = 0;
			switch (id) {
			case SN_FusedMultiplyAddBySelectedScalar: opcode = OP_ARM64_FMADD_BYSCALAR; break;
			case SN_FusedMultiplyAddScalarBySelectedScalar: opcode = OP_ARM64_FMADD_SCALAR; break;
			case SN_FusedMultiplySubtractBySelectedScalar: opcode = OP_ARM64_FMSUB_BYSCALAR; break;
			case SN_FusedMultiplySubtractScalarBySelectedScalar: opcode = OP_ARM64_FMSUB_SCALAR; break;
			case SN_MultiplyDoublingWideningScalarBySelectedScalarAndAddSaturate: opcode = OP_ARM64_SQDMLAL_SCALAR; break;
			case SN_MultiplyDoublingWideningScalarBySelectedScalarAndSubtractSaturate: opcode = OP_ARM64_SQDMLSL_SCALAR; break;
			case SN_MultiplyAddBySelectedScalar: opcode = OP_ARM64_MLA_SCALAR; break;
			case SN_MultiplySubtractBySelectedScalar: opcode = OP_ARM64_MLS_SCALAR; break;
			case SN_MultiplyBySelectedScalarWideningLowerAndAdd: opcode = OP_ARM64_SMLAL_SCALAR; break;
			case SN_MultiplyBySelectedScalarWideningLowerAndSubtract: opcode = OP_ARM64_SMLSL_SCALAR; break;
			case SN_MultiplyBySelectedScalarWideningUpperAndAdd: opcode = OP_ARM64_SMLAL2_SCALAR; break;
			case SN_MultiplyBySelectedScalarWideningUpperAndSubtract: opcode = OP_ARM64_SMLSL2_SCALAR; break;
			case SN_MultiplyDoublingWideningLowerBySelectedScalarAndAddSaturate: opcode = OP_ARM64_SQDMLAL_BYSCALAR; break;
			case SN_MultiplyDoublingWideningLowerBySelectedScalarAndSubtractSaturate: opcode = OP_ARM64_SQDMLSL_BYSCALAR; break;
			case SN_MultiplyDoublingWideningUpperBySelectedScalarAndAddSaturate: opcode = OP_ARM64_SQDMLAL2_BYSCALAR; break;
			case SN_MultiplyDoublingWideningUpperBySelectedScalarAndSubtractSaturate: opcode = OP_ARM64_SQDMLSL2_BYSCALAR; break;
			default: g_assert_not_reached();
			}
			if (is_unsigned)
				switch (opcode) {
				case OP_ARM64_SMLAL_SCALAR: opcode = OP_ARM64_UMLAL_SCALAR; break;
				case OP_ARM64_SMLSL_SCALAR: opcode = OP_ARM64_UMLSL_SCALAR; break;
				case OP_ARM64_SMLAL2_SCALAR: opcode = OP_ARM64_UMLAL2_SCALAR; break;
				case OP_ARM64_SMLSL2_SCALAR: opcode = OP_ARM64_UMLSL2_SCALAR; break;
				}
			MonoInst *scalar = emit_simd_ins (cfg, ret_klass, OP_ARM64_SELECT_SCALAR, args [2]->dreg, args [3]->dreg);
			MonoInst *ret = emit_simd_ins (cfg, ret_klass, opcode, args [0]->dreg, args [1]->dreg);
			ret->sreg3 = scalar->dreg;
			return ret;
		}
		default:
			g_assert_not_reached ();
		}
	}

	if (feature == MONO_CPU_ARM64_CRYPTO) {
		switch (id) {
		case SN_PolynomialMultiplyWideningLower:
			return emit_simd_ins_for_sig (cfg, klass, OP_XOP_X_X_X, INTRINS_AARCH64_PMULL64, 0, fsig, args);
		case SN_PolynomialMultiplyWideningUpper:
			return emit_simd_ins_for_sig (cfg, klass, OP_XOP_X_X_X, INTRINS_AARCH64_PMULL64, 1, fsig, args);
		default:
			g_assert_not_reached ();
		}
	}

	if (feature == MONO_CPU_ARM64_RDM) {
		switch (id) {
		case SN_MultiplyRoundedDoublingBySelectedScalarAndAddSaturateHigh:
		case SN_MultiplyRoundedDoublingBySelectedScalarAndSubtractSaturateHigh:
		case SN_MultiplyRoundedDoublingScalarBySelectedScalarAndAddSaturateHigh:
		case SN_MultiplyRoundedDoublingScalarBySelectedScalarAndSubtractSaturateHigh: {
			MonoClass *ret_klass = mono_class_from_mono_type_internal (fsig->ret);
			int opcode = 0;
			switch (id) {
			case SN_MultiplyRoundedDoublingBySelectedScalarAndAddSaturateHigh: opcode = OP_ARM64_SQRDMLAH_BYSCALAR; break;
			case SN_MultiplyRoundedDoublingBySelectedScalarAndSubtractSaturateHigh: opcode = OP_ARM64_SQRDMLSH_BYSCALAR; break;
			case SN_MultiplyRoundedDoublingScalarBySelectedScalarAndAddSaturateHigh: opcode = OP_ARM64_SQRDMLAH_SCALAR; break;
			case SN_MultiplyRoundedDoublingScalarBySelectedScalarAndSubtractSaturateHigh: opcode = OP_ARM64_SQRDMLSH_SCALAR; break;
			}
			MonoInst *scalar = emit_simd_ins (cfg, ret_klass, OP_ARM64_SELECT_SCALAR, args [2]->dreg, args [3]->dreg);
			MonoInst *ret = emit_simd_ins (cfg, ret_klass, opcode, args [0]->dreg, args [1]->dreg);
			ret->inst_c1 = arg0_type;
			ret->sreg3 = scalar->dreg;
			return ret;
		}
		default:
			g_assert_not_reached ();
		}
	}

	if (feature == MONO_CPU_ARM64_DP) {
		switch (id) {
		case SN_DotProductBySelectedQuadruplet: {
			MonoClass *ret_klass = mono_class_from_mono_type_internal (fsig->ret);
			MonoClass *arg_klass = mono_class_from_mono_type_internal (fsig->params [1]);
			MonoClass *quad_klass = mono_class_from_mono_type_internal (fsig->params [2]);
			gboolean is_unsigned = type_is_unsigned (fsig->ret);
			int iid = is_unsigned ? INTRINS_AARCH64_ADV_SIMD_UDOT : INTRINS_AARCH64_ADV_SIMD_SDOT;
			MonoInst *quad = emit_simd_ins (cfg, arg_klass, OP_ARM64_SELECT_QUAD, args [2]->dreg, args [3]->dreg);
			quad->data.op [1].klass = quad_klass;
			MonoInst *ret = emit_simd_ins (cfg, ret_klass, OP_XOP_OVR_X_X_X_X, args [0]->dreg, args [1]->dreg);
			ret->sreg3 = quad->dreg;
			ret->inst_c0 = iid;
			return ret;
		}
		default:
			g_assert_not_reached ();
		}
	}

	return NULL;
}
#endif // TARGET_ARM64

#ifdef TARGET_AMD64

static SimdIntrinsic sse_methods [] = {
	{SN_Add, OP_XBINOP, OP_FADD},
	{SN_AddScalar, OP_SSE_ADDSS},
	{SN_And, OP_SSE_AND},
	{SN_AndNot, OP_SSE_ANDN},
	{SN_CompareEqual, OP_XCOMPARE_FP, CMP_EQ},
	{SN_CompareGreaterThan, OP_XCOMPARE_FP,CMP_GT},
	{SN_CompareGreaterThanOrEqual, OP_XCOMPARE_FP, CMP_GE},
	{SN_CompareLessThan, OP_XCOMPARE_FP, CMP_LT},
	{SN_CompareLessThanOrEqual, OP_XCOMPARE_FP, CMP_LE},
	{SN_CompareNotEqual, OP_XCOMPARE_FP, CMP_NE},
	{SN_CompareNotGreaterThan, OP_XCOMPARE_FP, CMP_LE_UN},
	{SN_CompareNotGreaterThanOrEqual, OP_XCOMPARE_FP, CMP_LT_UN},
	{SN_CompareNotLessThan, OP_XCOMPARE_FP, CMP_GE_UN},
	{SN_CompareNotLessThanOrEqual, OP_XCOMPARE_FP, CMP_GT_UN},
	{SN_CompareOrdered, OP_XCOMPARE_FP, CMP_ORD},
	{SN_CompareScalarEqual, OP_SSE_CMPSS, CMP_EQ},
	{SN_CompareScalarGreaterThan, OP_SSE_CMPSS, CMP_GT},
	{SN_CompareScalarGreaterThanOrEqual, OP_SSE_CMPSS, CMP_GE},
	{SN_CompareScalarLessThan, OP_SSE_CMPSS, CMP_LT},
	{SN_CompareScalarLessThanOrEqual, OP_SSE_CMPSS, CMP_LE},
	{SN_CompareScalarNotEqual, OP_SSE_CMPSS, CMP_NE},
	{SN_CompareScalarNotGreaterThan, OP_SSE_CMPSS, CMP_LE_UN},
	{SN_CompareScalarNotGreaterThanOrEqual, OP_SSE_CMPSS, CMP_LT_UN},
	{SN_CompareScalarNotLessThan, OP_SSE_CMPSS, CMP_GE_UN},
	{SN_CompareScalarNotLessThanOrEqual, OP_SSE_CMPSS, CMP_GT_UN},
	{SN_CompareScalarOrdered, OP_SSE_CMPSS, CMP_ORD},
	{SN_CompareScalarOrderedEqual, OP_SSE_COMISS, CMP_EQ},
	{SN_CompareScalarOrderedGreaterThan, OP_SSE_COMISS, CMP_GT},
	{SN_CompareScalarOrderedGreaterThanOrEqual, OP_SSE_COMISS, CMP_GE},
	{SN_CompareScalarOrderedLessThan, OP_SSE_COMISS, CMP_LT},
	{SN_CompareScalarOrderedLessThanOrEqual, OP_SSE_COMISS, CMP_LE},
	{SN_CompareScalarOrderedNotEqual, OP_SSE_COMISS, CMP_NE},
	{SN_CompareScalarUnordered, OP_SSE_CMPSS, CMP_UNORD},
	{SN_CompareScalarUnorderedEqual, OP_SSE_UCOMISS, CMP_EQ},
	{SN_CompareScalarUnorderedGreaterThan, OP_SSE_UCOMISS, CMP_GT},
	{SN_CompareScalarUnorderedGreaterThanOrEqual, OP_SSE_UCOMISS, CMP_GE},
	{SN_CompareScalarUnorderedLessThan, OP_SSE_UCOMISS, CMP_LT},
	{SN_CompareScalarUnorderedLessThanOrEqual, OP_SSE_UCOMISS, CMP_LE},
	{SN_CompareScalarUnorderedNotEqual, OP_SSE_UCOMISS, CMP_NE},
	{SN_CompareUnordered, OP_XCOMPARE_FP, CMP_UNORD},
	{SN_ConvertScalarToVector128Single},
	{SN_ConvertToInt32, OP_XOP_I4_X, INTRINS_SSE_CVTSS2SI},
	{SN_ConvertToInt32WithTruncation, OP_XOP_I4_X, INTRINS_SSE_CVTTSS2SI},
	{SN_ConvertToInt64, OP_XOP_I8_X, INTRINS_SSE_CVTSS2SI64},
	{SN_ConvertToInt64WithTruncation, OP_XOP_I8_X, INTRINS_SSE_CVTTSS2SI64},
	{SN_Divide, OP_XBINOP, OP_FDIV},
	{SN_DivideScalar, OP_SSE_DIVSS},
	{SN_LoadAlignedVector128, OP_SSE_LOADU, 16 /* alignment */},
	{SN_LoadHigh, OP_SSE_MOVHPS_LOAD},
	{SN_LoadLow, OP_SSE_MOVLPS_LOAD},
	{SN_LoadScalarVector128, OP_SSE_MOVSS},
	{SN_LoadVector128, OP_SSE_LOADU, 1 /* alignment */},
	{SN_Max, OP_XOP_X_X_X, INTRINS_SSE_MAXPS},
	{SN_MaxScalar, OP_XOP_X_X_X, INTRINS_SSE_MAXSS},
	{SN_Min, OP_XOP_X_X_X, INTRINS_SSE_MINPS},
	{SN_MinScalar, OP_XOP_X_X_X, INTRINS_SSE_MINSS},
	{SN_MoveHighToLow, OP_SSE_MOVEHL},
	{SN_MoveLowToHigh, OP_SSE_MOVELH},
	{SN_MoveMask, OP_SSE_MOVMSK},
	{SN_MoveScalar, OP_SSE_MOVS2},
	{SN_Multiply, OP_XBINOP, OP_FMUL},
	{SN_MultiplyScalar, OP_SSE_MULSS},
	{SN_Or, OP_SSE_OR},
	{SN_Prefetch0, OP_SSE_PREFETCHT0},
	{SN_Prefetch1, OP_SSE_PREFETCHT1},
	{SN_Prefetch2, OP_SSE_PREFETCHT2},
	{SN_PrefetchNonTemporal, OP_SSE_PREFETCHNTA},
	{SN_Reciprocal, OP_XOP_X_X, INTRINS_SSE_RCP_PS},
	{SN_ReciprocalScalar},
	{SN_ReciprocalSqrt, OP_XOP_X_X, INTRINS_SSE_RSQRT_PS},
	{SN_ReciprocalSqrtScalar},
	{SN_Shuffle},
	{SN_Sqrt, OP_XOP_X_X, INTRINS_SSE_SQRT_PS},
	{SN_SqrtScalar},
	{SN_Store, OP_SSE_STORE, 1 /* alignment */},
	{SN_StoreAligned, OP_SSE_STORE, 16 /* alignment */},
	{SN_StoreAlignedNonTemporal, OP_SSE_MOVNTPS, 16 /* alignment */},
	{SN_StoreFence, OP_XOP, INTRINS_SSE_SFENCE},
	{SN_StoreHigh, OP_SSE_MOVHPS_STORE},
	{SN_StoreLow, OP_SSE_MOVLPS_STORE},
	{SN_StoreScalar, OP_SSE_MOVSS_STORE},
	{SN_Subtract, OP_XBINOP, OP_FSUB},
	{SN_SubtractScalar, OP_SSE_SUBSS},
	{SN_UnpackHigh, OP_SSE_UNPACKHI},
	{SN_UnpackLow, OP_SSE_UNPACKLO},
	{SN_Xor, OP_SSE_XOR},
	{SN_get_IsSupported}
};

static SimdIntrinsic sse2_methods [] = {
	{SN_Add},
	{SN_AddSaturate, OP_SSE2_ADDS},
	{SN_AddScalar, OP_SSE2_ADDSD},
	{SN_And, OP_SSE_AND},
	{SN_AndNot, OP_SSE_ANDN},
	{SN_Average},
	{SN_CompareEqual},
	{SN_CompareGreaterThan},
	{SN_CompareGreaterThanOrEqual, OP_XCOMPARE_FP, CMP_GE},
	{SN_CompareLessThan},
	{SN_CompareLessThanOrEqual, OP_XCOMPARE_FP, CMP_LE},
	{SN_CompareNotEqual, OP_XCOMPARE_FP, CMP_NE},
	{SN_CompareNotGreaterThan, OP_XCOMPARE_FP, CMP_LE_UN},
	{SN_CompareNotGreaterThanOrEqual, OP_XCOMPARE_FP, CMP_LT_UN},
	{SN_CompareNotLessThan, OP_XCOMPARE_FP, CMP_GE_UN},
	{SN_CompareNotLessThanOrEqual, OP_XCOMPARE_FP, CMP_GT_UN},
	{SN_CompareOrdered, OP_XCOMPARE_FP, CMP_ORD},
	{SN_CompareScalarEqual, OP_SSE2_CMPSD, CMP_EQ},
	{SN_CompareScalarGreaterThan, OP_SSE2_CMPSD, CMP_GT},
	{SN_CompareScalarGreaterThanOrEqual, OP_SSE2_CMPSD, CMP_GE},
	{SN_CompareScalarLessThan, OP_SSE2_CMPSD, CMP_LT},
	{SN_CompareScalarLessThanOrEqual, OP_SSE2_CMPSD, CMP_LE},
	{SN_CompareScalarNotEqual, OP_SSE2_CMPSD, CMP_NE},
	{SN_CompareScalarNotGreaterThan, OP_SSE2_CMPSD, CMP_LE_UN},
	{SN_CompareScalarNotGreaterThanOrEqual, OP_SSE2_CMPSD, CMP_LT_UN},
	{SN_CompareScalarNotLessThan, OP_SSE2_CMPSD, CMP_GE_UN},
	{SN_CompareScalarNotLessThanOrEqual, OP_SSE2_CMPSD, CMP_GT_UN},
	{SN_CompareScalarOrdered, OP_SSE2_CMPSD, CMP_ORD},
	{SN_CompareScalarOrderedEqual, OP_SSE2_COMISD, CMP_EQ},
	{SN_CompareScalarOrderedGreaterThan, OP_SSE2_COMISD, CMP_GT},
	{SN_CompareScalarOrderedGreaterThanOrEqual, OP_SSE2_COMISD, CMP_GE},
	{SN_CompareScalarOrderedLessThan, OP_SSE2_COMISD, CMP_LT},
	{SN_CompareScalarOrderedLessThanOrEqual, OP_SSE2_COMISD, CMP_LE},
	{SN_CompareScalarOrderedNotEqual, OP_SSE2_COMISD, CMP_NE},
	{SN_CompareScalarUnordered, OP_SSE2_CMPSD, CMP_UNORD},
	{SN_CompareScalarUnorderedEqual, OP_SSE2_UCOMISD, CMP_EQ},
	{SN_CompareScalarUnorderedGreaterThan, OP_SSE2_UCOMISD, CMP_GT},
	{SN_CompareScalarUnorderedGreaterThanOrEqual, OP_SSE2_UCOMISD, CMP_GE},
	{SN_CompareScalarUnorderedLessThan, OP_SSE2_UCOMISD, CMP_LT},
	{SN_CompareScalarUnorderedLessThanOrEqual, OP_SSE2_UCOMISD, CMP_LE},
	{SN_CompareScalarUnorderedNotEqual, OP_SSE2_UCOMISD, CMP_NE},
	{SN_CompareUnordered, OP_XCOMPARE_FP, CMP_UNORD},
	{SN_ConvertScalarToVector128Double},
	{SN_ConvertScalarToVector128Int32},
	{SN_ConvertScalarToVector128Int64},
	{SN_ConvertScalarToVector128Single, OP_XOP_X_X_X, INTRINS_SSE_CVTSD2SS},
	{SN_ConvertScalarToVector128UInt32},
	{SN_ConvertScalarToVector128UInt64},
	{SN_ConvertToInt32},
	{SN_ConvertToInt32WithTruncation, OP_XOP_I4_X, INTRINS_SSE_CVTTSD2SI},
	{SN_ConvertToInt64},
	{SN_ConvertToInt64WithTruncation, OP_XOP_I8_X, INTRINS_SSE_CVTTSD2SI64},
	{SN_ConvertToUInt32},
	{SN_ConvertToUInt64},
	{SN_ConvertToVector128Double},
	{SN_ConvertToVector128Int32},
	{SN_ConvertToVector128Int32WithTruncation},
	{SN_ConvertToVector128Single},
	{SN_Divide, OP_XBINOP, OP_FDIV},
	{SN_DivideScalar, OP_SSE2_DIVSD},
	{SN_Extract},
	{SN_Insert},
	{SN_LoadAlignedVector128},
	{SN_LoadFence, OP_XOP, INTRINS_SSE_LFENCE},
	{SN_LoadHigh, OP_SSE2_MOVHPD_LOAD},
	{SN_LoadLow, OP_SSE2_MOVLPD_LOAD},
	{SN_LoadScalarVector128},
	{SN_LoadVector128},
	{SN_MaskMove, OP_SSE2_MASKMOVDQU},
	{SN_Max},
	{SN_MaxScalar, OP_XOP_X_X_X, INTRINS_SSE_MAXSD},
	{SN_MemoryFence, OP_XOP, INTRINS_SSE_MFENCE},
	{SN_Min}, // FIXME:
	{SN_MinScalar, OP_XOP_X_X_X, INTRINS_SSE_MINSD},
	{SN_MoveMask, OP_SSE_MOVMSK},
	{SN_MoveScalar},
	{SN_Multiply},
	{SN_MultiplyAddAdjacent, OP_XOP_X_X_X, INTRINS_SSE_PMADDWD},
	{SN_MultiplyHigh},
	{SN_MultiplyLow, OP_PMULW},
	{SN_MultiplyScalar, OP_SSE2_MULSD},
	{SN_Or, OP_SSE_OR},
	{SN_PackSignedSaturate},
	{SN_PackUnsignedSaturate},
	{SN_ShiftLeftLogical},
	{SN_ShiftLeftLogical128BitLane},
	{SN_ShiftRightArithmetic},
	{SN_ShiftRightLogical},
	{SN_ShiftRightLogical128BitLane},
	{SN_Shuffle},
	{SN_ShuffleHigh},
	{SN_ShuffleLow},
	{SN_Sqrt, OP_XOP_X_X, INTRINS_SSE_SQRT_PD},
	{SN_SqrtScalar},
	{SN_Store, OP_SSE_STORE, 1 /* alignment */},
	{SN_StoreAligned, OP_SSE_STORE, 16 /* alignment */},
	{SN_StoreAlignedNonTemporal, OP_SSE_MOVNTPS, 16 /* alignment */},
	{SN_StoreHigh, OP_SSE2_MOVHPD_STORE},
	{SN_StoreLow, OP_SSE2_MOVLPD_STORE},
	{SN_StoreNonTemporal, OP_SSE_MOVNTPS, 1 /* alignment */},
	{SN_StoreScalar, OP_SSE_STORES},
	{SN_Subtract},
	{SN_SubtractSaturate, OP_SSE2_SUBS},
	{SN_SubtractScalar, OP_SSE2_SUBSD},
	{SN_SumAbsoluteDifferences, OP_XOP_X_X_X, INTRINS_SSE_PSADBW},
	{SN_UnpackHigh, OP_SSE_UNPACKHI},
	{SN_UnpackLow, OP_SSE_UNPACKLO},
	{SN_Xor, OP_SSE_XOR},
	{SN_get_IsSupported}
};

static SimdIntrinsic sse3_methods [] = {
	{SN_AddSubtract},
	{SN_HorizontalAdd},
	{SN_HorizontalSubtract},
	{SN_LoadAndDuplicateToVector128, OP_SSE3_MOVDDUP_MEM},
	{SN_LoadDquVector128, OP_XOP_X_I, INTRINS_SSE_LDU_DQ},
	{SN_MoveAndDuplicate, OP_SSE3_MOVDDUP},
	{SN_MoveHighAndDuplicate, OP_SSE3_MOVSHDUP},
	{SN_MoveLowAndDuplicate, OP_SSE3_MOVSLDUP},
	{SN_get_IsSupported}
};

static SimdIntrinsic ssse3_methods [] = {
	{SN_Abs, OP_SSSE3_ABS},
	{SN_AlignRight},
	{SN_HorizontalAdd},
	{SN_HorizontalAddSaturate, OP_XOP_X_X_X, INTRINS_SSE_PHADDSW},
	{SN_HorizontalSubtract},
	{SN_HorizontalSubtractSaturate, OP_XOP_X_X_X, INTRINS_SSE_PHSUBSW},
	{SN_MultiplyAddAdjacent, OP_XOP_X_X_X, INTRINS_SSE_PMADDUBSW},
	{SN_MultiplyHighRoundScale, OP_XOP_X_X_X, INTRINS_SSE_PMULHRSW},
	{SN_Shuffle, OP_SSSE3_SHUFFLE},
	{SN_Sign},
	{SN_get_IsSupported}
};

static SimdIntrinsic sse41_methods [] = {
	{SN_Blend},
	{SN_BlendVariable},
	{SN_Ceiling, OP_SSE41_ROUNDP, 10 /*round mode*/},
	{SN_CeilingScalar, 0, 10 /*round mode*/},
	{SN_CompareEqual, OP_XCOMPARE, CMP_EQ},
	{SN_ConvertToVector128Int16, OP_SSE_CVTII, MONO_TYPE_I2},
	{SN_ConvertToVector128Int32, OP_SSE_CVTII, MONO_TYPE_I4},
	{SN_ConvertToVector128Int64, OP_SSE_CVTII, MONO_TYPE_I8},
	{SN_DotProduct},
	{SN_Extract},
	{SN_Floor, OP_SSE41_ROUNDP, 9 /*round mode*/},
	{SN_FloorScalar, 0, 9 /*round mode*/},
	{SN_Insert},
	{SN_LoadAlignedVector128NonTemporal, OP_SSE41_LOADANT},
	{SN_Max, OP_XBINOP, OP_IMAX},
	{SN_Min, OP_XBINOP, OP_IMIN},
	{SN_MinHorizontal, OP_XOP_X_X, INTRINS_SSE_PHMINPOSUW},
	{SN_MultipleSumAbsoluteDifferences},
	{SN_Multiply, OP_SSE41_MUL},
	{SN_MultiplyLow, OP_SSE41_MULLO},
	{SN_PackUnsignedSaturate, OP_XOP_X_X_X, INTRINS_SSE_PACKUSDW},
	{SN_RoundCurrentDirection, OP_SSE41_ROUNDP, 4 /*round mode*/},
	{SN_RoundCurrentDirectionScalar, 0, 4 /*round mode*/},
	{SN_RoundToNearestInteger, OP_SSE41_ROUNDP, 8 /*round mode*/},
	{SN_RoundToNearestIntegerScalar, 0, 8 /*round mode*/},
	{SN_RoundToNegativeInfinity, OP_SSE41_ROUNDP, 9 /*round mode*/},
	{SN_RoundToNegativeInfinityScalar, 0, 9 /*round mode*/},
	{SN_RoundToPositiveInfinity, OP_SSE41_ROUNDP, 10 /*round mode*/},
	{SN_RoundToPositiveInfinityScalar, 0, 10 /*round mode*/},
	{SN_RoundToZero, OP_SSE41_ROUNDP, 11 /*round mode*/},
	{SN_RoundToZeroScalar, 0, 11 /*round mode*/},
	{SN_TestC, OP_XOP_I4_X_X, INTRINS_SSE_TESTC},
	{SN_TestNotZAndNotC, OP_XOP_I4_X_X, INTRINS_SSE_TESTNZ},
	{SN_TestZ, OP_XOP_I4_X_X, INTRINS_SSE_TESTZ},
	{SN_get_IsSupported}
};

static SimdIntrinsic sse42_methods [] = {
	{SN_CompareGreaterThan, OP_XCOMPARE, CMP_GT},
	{SN_Crc32},
	{SN_get_IsSupported}
};

static SimdIntrinsic pclmulqdq_methods [] = {
	{SN_CarrylessMultiply},
	{SN_get_IsSupported}
};

static SimdIntrinsic aes_methods [] = {
	{SN_Decrypt, OP_XOP_X_X_X, INTRINS_AESNI_AESDEC},
	{SN_DecryptLast, OP_XOP_X_X_X, INTRINS_AESNI_AESDECLAST},
	{SN_Encrypt, OP_XOP_X_X_X, INTRINS_AESNI_AESENC},
	{SN_EncryptLast, OP_XOP_X_X_X, INTRINS_AESNI_AESENCLAST},
	{SN_InverseMixColumns, OP_XOP_X_X, INTRINS_AESNI_AESIMC},
	{SN_KeygenAssist},
	{SN_get_IsSupported}
};

static SimdIntrinsic popcnt_methods [] = {
	{SN_PopCount},
	{SN_get_IsSupported}
};

static SimdIntrinsic lzcnt_methods [] = {
	{SN_LeadingZeroCount},
	{SN_get_IsSupported}
};

static SimdIntrinsic bmi1_methods [] = {
	{SN_AndNot},
	{SN_BitFieldExtract},
	{SN_ExtractLowestSetBit},
	{SN_GetMaskUpToLowestSetBit},
	{SN_ResetLowestSetBit},
	{SN_TrailingZeroCount},
	{SN_get_IsSupported}
};

static SimdIntrinsic bmi2_methods [] = {
	{SN_MultiplyNoFlags},
	{SN_ParallelBitDeposit},
	{SN_ParallelBitExtract},
	{SN_ZeroHighBits},
	{SN_get_IsSupported}
};

static SimdIntrinsic x86base_methods [] = {
	{SN_BitScanForward},
	{SN_BitScanReverse},
	{SN_get_IsSupported}
};

static const IntrinGroup supported_x86_intrinsics [] = {
	{ "Aes", MONO_CPU_X86_AES, aes_methods, sizeof (aes_methods) },
	{ "Avx", MONO_CPU_X86_AVX, unsupported, sizeof (unsupported) },
	{ "Avx2", MONO_CPU_X86_AVX2, unsupported, sizeof (unsupported) },
	{ "AvxVnni", 0, unsupported, sizeof (unsupported) },
	{ "Bmi1", MONO_CPU_X86_BMI1, bmi1_methods, sizeof (bmi1_methods) },
	{ "Bmi2", MONO_CPU_X86_BMI2, bmi2_methods, sizeof (bmi2_methods) },
	{ "Fma", MONO_CPU_X86_FMA, unsupported, sizeof (unsupported) },
	{ "Lzcnt", MONO_CPU_X86_LZCNT, lzcnt_methods, sizeof (lzcnt_methods), TRUE },
	{ "Pclmulqdq", MONO_CPU_X86_PCLMUL, pclmulqdq_methods, sizeof (pclmulqdq_methods) },
	{ "Popcnt", MONO_CPU_X86_POPCNT, popcnt_methods, sizeof (popcnt_methods), TRUE },
	{ "Sse", MONO_CPU_X86_SSE, sse_methods, sizeof (sse_methods) },
	{ "Sse2", MONO_CPU_X86_SSE2, sse2_methods, sizeof (sse2_methods) },
	{ "Sse3", MONO_CPU_X86_SSE3, sse3_methods, sizeof (sse3_methods) },
	{ "Sse41", MONO_CPU_X86_SSE41, sse41_methods, sizeof (sse41_methods) },
	{ "Sse42", MONO_CPU_X86_SSE42, sse42_methods, sizeof (sse42_methods) },
	{ "Ssse3", MONO_CPU_X86_SSSE3, ssse3_methods, sizeof (ssse3_methods) },
	{ "X86Base", 0, x86base_methods, sizeof (x86base_methods) },
};

static MonoInst*
emit_x86_intrinsics (
	MonoCompile *cfg, MonoMethodSignature *fsig, MonoInst **args,
	MonoClass *klass, const IntrinGroup *intrin_group,
	const SimdIntrinsic *info, int id, MonoTypeEnum arg0_type,
	gboolean is_64bit)
{
	MonoCPUFeatures feature = intrin_group->feature;
	const SimdIntrinsic *intrinsics = intrin_group->intrinsics;

	if (feature == MONO_CPU_X86_SSE) {
		switch (id) {
		case SN_Shuffle:
			return emit_simd_ins_for_sig (cfg, klass, OP_SSE_SHUFPS, 0, arg0_type, fsig, args);
		case SN_ConvertScalarToVector128Single: {
			int op = 0;
			switch (fsig->params [1]->type) {
			case MONO_TYPE_I4: op = OP_SSE_CVTSI2SS; break;
			case MONO_TYPE_I8: op = OP_SSE_CVTSI2SS64; break;
			default: g_assert_not_reached (); break;
			}
			return emit_simd_ins_for_sig (cfg, klass, op, 0, 0, fsig, args);
		}
		case SN_ReciprocalScalar:
		case SN_ReciprocalSqrtScalar:
		case SN_SqrtScalar: {
			int op = 0;
			switch (id) {
			case SN_ReciprocalScalar: op = OP_SSE_RCPSS; break;
			case SN_ReciprocalSqrtScalar: op = OP_SSE_RSQRTSS; break;
			case SN_SqrtScalar: op = OP_SSE_SQRTSS; break;
			};
			if (fsig->param_count == 1)
				return emit_simd_ins (cfg, klass, op, args [0]->dreg, args[0]->dreg);
			else if (fsig->param_count == 2)
				return emit_simd_ins (cfg, klass, op, args [0]->dreg, args[1]->dreg);
			else
				g_assert_not_reached ();
			break;
		}
		case SN_LoadScalarVector128:
			return NULL;
		default:
			return NULL;
		}
	}

	if (feature == MONO_CPU_X86_SSE2) {
		switch (id) {
		case SN_Subtract:
			return emit_simd_ins_for_sig (cfg, klass, OP_XBINOP, arg0_type == MONO_TYPE_R8 ? OP_FSUB : OP_ISUB, arg0_type, fsig, args);
		case SN_Add:
			return emit_simd_ins_for_sig (cfg, klass, OP_XBINOP, arg0_type == MONO_TYPE_R8 ? OP_FADD : OP_IADD, arg0_type, fsig, args);
		case SN_Average:
			if (arg0_type == MONO_TYPE_U1)
				return emit_simd_ins_for_sig (cfg, klass, OP_PAVGB_UN, -1, arg0_type, fsig, args);
			else if (arg0_type == MONO_TYPE_U2)
				return emit_simd_ins_for_sig (cfg, klass, OP_PAVGW_UN, -1, arg0_type, fsig, args);
			else
				return NULL;
		case SN_CompareNotEqual:
			return emit_simd_ins_for_sig (cfg, klass, arg0_type == MONO_TYPE_R8 ? OP_XCOMPARE_FP : OP_XCOMPARE, CMP_NE, arg0_type, fsig, args);
		case SN_CompareEqual:
			return emit_simd_ins_for_sig (cfg, klass, arg0_type == MONO_TYPE_R8 ? OP_XCOMPARE_FP : OP_XCOMPARE, CMP_EQ, arg0_type, fsig, args);
		case SN_CompareGreaterThan:
			return emit_simd_ins_for_sig (cfg, klass, arg0_type == MONO_TYPE_R8 ? OP_XCOMPARE_FP : OP_XCOMPARE, CMP_GT, arg0_type, fsig, args);
		case SN_CompareLessThan:
			return emit_simd_ins_for_sig (cfg, klass, arg0_type == MONO_TYPE_R8 ? OP_XCOMPARE_FP : OP_XCOMPARE, CMP_LT, arg0_type, fsig, args);
		case SN_ConvertToInt32:
			if (arg0_type == MONO_TYPE_R8)
				return emit_simd_ins_for_sig (cfg, klass, OP_XOP_I4_X, INTRINS_SSE_CVTSD2SI, arg0_type, fsig, args);
			else if (arg0_type == MONO_TYPE_I4)
				return emit_simd_ins_for_sig (cfg, klass, OP_EXTRACT_I4, 0, arg0_type, fsig, args);
			else
				return NULL;
		case SN_ConvertToInt64:
			if (arg0_type == MONO_TYPE_R8)
				return emit_simd_ins_for_sig (cfg, klass, OP_XOP_I8_X, INTRINS_SSE_CVTSD2SI64, arg0_type, fsig, args);
			else if (arg0_type == MONO_TYPE_I8)
				return emit_simd_ins_for_sig (cfg, klass, OP_EXTRACT_I8, 0 /*element index*/, arg0_type, fsig, args);
			else
				g_assert_not_reached ();
			break;
		case SN_ConvertScalarToVector128Double: {
			int op = OP_SSE2_CVTSS2SD;
			switch (fsig->params [1]->type) {
			case MONO_TYPE_I4: op = OP_SSE2_CVTSI2SD; break;
			case MONO_TYPE_I8: op = OP_SSE2_CVTSI2SD64; break;
			}
			return emit_simd_ins_for_sig (cfg, klass, op, 0, 0, fsig, args);
		}
		case SN_ConvertScalarToVector128Int32:
		case SN_ConvertScalarToVector128Int64:
		case SN_ConvertScalarToVector128UInt32:
		case SN_ConvertScalarToVector128UInt64:
			return emit_simd_ins_for_sig (cfg, klass, OP_CREATE_SCALAR, -1, arg0_type, fsig, args);
		case SN_ConvertToUInt32:
			return emit_simd_ins_for_sig (cfg, klass, OP_EXTRACT_I4, 0 /*element index*/, arg0_type, fsig, args);
		case SN_ConvertToUInt64:
			return emit_simd_ins_for_sig (cfg, klass, OP_EXTRACT_I8, 0 /*element index*/, arg0_type, fsig, args);
		case SN_ConvertToVector128Double:
			if (arg0_type == MONO_TYPE_R4)
				return emit_simd_ins_for_sig (cfg, klass, OP_CVTPS2PD, 0, arg0_type, fsig, args);
			else if (arg0_type == MONO_TYPE_I4)
				return emit_simd_ins_for_sig (cfg, klass, OP_CVTDQ2PD, 0, arg0_type, fsig, args);
			else
				return NULL;
		case SN_ConvertToVector128Int32:
			if (arg0_type == MONO_TYPE_R4)
				return emit_simd_ins_for_sig (cfg, klass, OP_CVTPS2DQ, 0, arg0_type, fsig, args);
			else if (arg0_type == MONO_TYPE_R8)
				return emit_simd_ins_for_sig (cfg, klass, OP_CVTPD2DQ, 0, arg0_type, fsig, args);
			else
				return NULL;
		case SN_ConvertToVector128Int32WithTruncation:
			if (arg0_type == MONO_TYPE_R4)
				return emit_simd_ins_for_sig (cfg, klass, OP_CVTTPS2DQ, 0, arg0_type, fsig, args);
			else if (arg0_type == MONO_TYPE_R8)
				return emit_simd_ins_for_sig (cfg, klass, OP_CVTTPD2DQ, 0, arg0_type, fsig, args);
			else
				return NULL;
		case SN_ConvertToVector128Single:
			if (arg0_type == MONO_TYPE_I4)
				return emit_simd_ins_for_sig (cfg, klass, OP_CVTDQ2PS, 0, arg0_type, fsig, args);
			else if (arg0_type == MONO_TYPE_R8)
				return emit_simd_ins_for_sig (cfg, klass, OP_CVTPD2PS, 0, arg0_type, fsig, args);
			else
				return NULL;
		case SN_LoadAlignedVector128:
			return emit_simd_ins_for_sig (cfg, klass, OP_SSE_LOADU, 16 /*alignment*/, arg0_type, fsig, args);
		case SN_LoadVector128:
			return emit_simd_ins_for_sig (cfg, klass, OP_SSE_LOADU, 1 /*alignment*/, arg0_type, fsig, args);
		case SN_MoveScalar:
			return emit_simd_ins_for_sig (cfg, klass, fsig->param_count == 2 ? OP_SSE_MOVS2 : OP_SSE_MOVS, -1, arg0_type, fsig, args);
		case SN_Max:
			switch (arg0_type) {
			case MONO_TYPE_U1:
				return emit_simd_ins_for_sig (cfg, klass, OP_PMAXB_UN, 0, arg0_type, fsig, args);
			case MONO_TYPE_I2:
				return emit_simd_ins_for_sig (cfg, klass, OP_PMAXW, 0, arg0_type, fsig, args);
			case MONO_TYPE_R8: return emit_simd_ins_for_sig (cfg, klass, OP_XOP_X_X_X, INTRINS_SSE_MAXPD, arg0_type, fsig, args);
			default:
				g_assert_not_reached ();
				break;
			}
			break;
		case SN_Min:
			switch (arg0_type) {
			case MONO_TYPE_U1:
				return emit_simd_ins_for_sig (cfg, klass, OP_PMINB_UN, 0, arg0_type, fsig, args);
			case MONO_TYPE_I2:
				return emit_simd_ins_for_sig (cfg, klass, OP_PMINW, 0, arg0_type, fsig, args);
			case MONO_TYPE_R8: return emit_simd_ins_for_sig (cfg, klass, OP_XOP_X_X_X, INTRINS_SSE_MINPD, arg0_type, fsig, args);
			default:
				g_assert_not_reached ();
				break;
			}
			break;
		case SN_Multiply:
			if (arg0_type == MONO_TYPE_U4)
				return emit_simd_ins_for_sig (cfg, klass, OP_SSE2_PMULUDQ, 0, arg0_type, fsig, args);
			else if (arg0_type == MONO_TYPE_R8)
				return emit_simd_ins_for_sig (cfg, klass, OP_MULPD, 0, arg0_type, fsig, args);
			else
				g_assert_not_reached ();
		case SN_MultiplyHigh:
			if (arg0_type == MONO_TYPE_I2)
				return emit_simd_ins_for_sig (cfg, klass, OP_XOP_X_X_X, INTRINS_SSE_PMULHW, arg0_type, fsig, args);
			else if (arg0_type == MONO_TYPE_U2)
				return emit_simd_ins_for_sig (cfg, klass, OP_XOP_X_X_X, INTRINS_SSE_PMULHUW, arg0_type, fsig, args);
			else
				g_assert_not_reached ();
		case SN_PackSignedSaturate:
			if (arg0_type == MONO_TYPE_I2)
				return emit_simd_ins_for_sig (cfg, klass, OP_XOP_X_X_X, INTRINS_SSE_PACKSSWB, arg0_type, fsig, args);
			else if (arg0_type == MONO_TYPE_I4)
				return emit_simd_ins_for_sig (cfg, klass, OP_XOP_X_X_X, INTRINS_SSE_PACKSSDW, arg0_type, fsig, args);
			else
				g_assert_not_reached ();
		case SN_PackUnsignedSaturate:
			return emit_simd_ins_for_sig (cfg, klass, OP_SSE2_PACKUS, -1, arg0_type, fsig, args);
		case SN_Extract:
			g_assert (arg0_type == MONO_TYPE_U2);
			return emit_simd_ins_for_sig (cfg, klass, OP_XEXTRACT_I4, 0, arg0_type, fsig, args);
		case SN_Insert:
			g_assert (arg0_type == MONO_TYPE_I2 || arg0_type == MONO_TYPE_U2);
			return emit_simd_ins_for_sig (cfg, klass, OP_XINSERT_I2, 0, arg0_type, fsig, args);
		case SN_ShiftRightLogical: {
			gboolean is_imm = fsig->params [1]->type == MONO_TYPE_U1;
			IntrinsicId op = (IntrinsicId)0;
			switch (arg0_type) {
			case MONO_TYPE_I2:
			case MONO_TYPE_U2:
				op = is_imm ? INTRINS_SSE_PSRLI_W : INTRINS_SSE_PSRL_W;
				break;
			case MONO_TYPE_I4:
			case MONO_TYPE_U4:
				op = is_imm ? INTRINS_SSE_PSRLI_D : INTRINS_SSE_PSRL_D;
				break;
			case MONO_TYPE_I8:
			case MONO_TYPE_U8:
				op = is_imm ? INTRINS_SSE_PSRLI_Q : INTRINS_SSE_PSRL_Q;
				break;
			default: g_assert_not_reached (); break;
			}
			return emit_simd_ins_for_sig (cfg, klass, is_imm ? OP_XOP_X_X_I4 : OP_XOP_X_X_X, op, arg0_type, fsig, args);
		}
		case SN_ShiftRightArithmetic: {
			gboolean is_imm = fsig->params [1]->type == MONO_TYPE_U1;
			IntrinsicId op = (IntrinsicId)0;
			switch (arg0_type) {
			case MONO_TYPE_I2:
			case MONO_TYPE_U2:
				op = is_imm ? INTRINS_SSE_PSRAI_W : INTRINS_SSE_PSRA_W;
				break;
			case MONO_TYPE_I4:
			case MONO_TYPE_U4:
				op = is_imm ? INTRINS_SSE_PSRAI_D : INTRINS_SSE_PSRA_D;
				break;
			default: g_assert_not_reached (); break;
			}
			return emit_simd_ins_for_sig (cfg, klass, is_imm ? OP_XOP_X_X_I4 : OP_XOP_X_X_X, op, arg0_type, fsig, args);
		}
		case SN_ShiftLeftLogical: {
			gboolean is_imm = fsig->params [1]->type == MONO_TYPE_U1;
			IntrinsicId op = (IntrinsicId)0;
			switch (arg0_type) {
			case MONO_TYPE_I2:
			case MONO_TYPE_U2:
				op = is_imm ? INTRINS_SSE_PSLLI_W : INTRINS_SSE_PSLL_W;
				break;
			case MONO_TYPE_I4:
			case MONO_TYPE_U4:
				op = is_imm ? INTRINS_SSE_PSLLI_D : INTRINS_SSE_PSLL_D;
				break;
			case MONO_TYPE_I8:
			case MONO_TYPE_U8:
				op = is_imm ? INTRINS_SSE_PSLLI_Q : INTRINS_SSE_PSLL_Q;
				break;
			default: g_assert_not_reached (); break;
			}
			return emit_simd_ins_for_sig (cfg, klass, is_imm ? OP_XOP_X_X_I4 : OP_XOP_X_X_X, op, arg0_type, fsig, args);
		}
		case SN_ShiftLeftLogical128BitLane:
			return emit_simd_ins_for_sig (cfg, klass, OP_SSE2_PSLLDQ, 0, arg0_type, fsig, args);
		case SN_ShiftRightLogical128BitLane:
			return emit_simd_ins_for_sig (cfg, klass, OP_SSE2_PSRLDQ, 0, arg0_type, fsig, args);
		case SN_Shuffle: {
			if (fsig->param_count == 2) {
				g_assert (arg0_type == MONO_TYPE_I4 || arg0_type == MONO_TYPE_U4);
				return emit_simd_ins_for_sig (cfg, klass, OP_SSE2_PSHUFD, 0, arg0_type, fsig, args);
			} else if (fsig->param_count == 3) {
				g_assert (arg0_type == MONO_TYPE_R8);
				return emit_simd_ins_for_sig (cfg, klass, OP_SSE2_SHUFPD, 0, arg0_type, fsig, args);
			} else {
				g_assert_not_reached ();
				break;
			}
		}
		case SN_ShuffleHigh:
			g_assert (fsig->param_count == 2);
			return emit_simd_ins_for_sig (cfg, klass, OP_SSE2_PSHUFHW, 0, arg0_type, fsig, args);
		case SN_ShuffleLow:
			g_assert (fsig->param_count == 2);
			return emit_simd_ins_for_sig (cfg, klass, OP_SSE2_PSHUFLW, 0, arg0_type, fsig, args);
		case SN_SqrtScalar: {
			if (fsig->param_count == 1)
				return emit_simd_ins (cfg, klass, OP_SSE2_SQRTSD, args [0]->dreg, args[0]->dreg);
			else if (fsig->param_count == 2)
				return emit_simd_ins (cfg, klass, OP_SSE2_SQRTSD, args [0]->dreg, args[1]->dreg);
			else {
				g_assert_not_reached ();
				break;
			}
		}
		case SN_LoadScalarVector128: {
			int op = 0;
			switch (arg0_type) {
			case MONO_TYPE_I4:
			case MONO_TYPE_U4: op = OP_SSE2_MOVD; break;
			case MONO_TYPE_I8:
			case MONO_TYPE_U8: op = OP_SSE2_MOVQ; break;
			case MONO_TYPE_R8: op = OP_SSE2_MOVUPD; break;
			default: g_assert_not_reached(); break;
			}
			return emit_simd_ins_for_sig (cfg, klass, op, 0, 0, fsig, args);
		}
		default:
			return NULL;
		}
	}

	if (feature == MONO_CPU_X86_SSE3) {
		switch (id) {
		case SN_AddSubtract:
			if (arg0_type == MONO_TYPE_R4)
				return emit_simd_ins_for_sig (cfg, klass, OP_XOP_X_X_X, INTRINS_SSE_ADDSUBPS, arg0_type, fsig, args);
			else if (arg0_type == MONO_TYPE_R8)
				return emit_simd_ins_for_sig (cfg, klass, OP_XOP_X_X_X, INTRINS_SSE_ADDSUBPD, arg0_type, fsig, args);
			else
				g_assert_not_reached ();
			break;
		case SN_HorizontalAdd:
			if (arg0_type == MONO_TYPE_R4)
				return emit_simd_ins_for_sig (cfg, klass, OP_XOP_X_X_X, INTRINS_SSE_HADDPS, arg0_type, fsig, args);
			else if (arg0_type == MONO_TYPE_R8)
				return emit_simd_ins_for_sig (cfg, klass, OP_XOP_X_X_X, INTRINS_SSE_HADDPD, arg0_type, fsig, args);
			else
				g_assert_not_reached ();
			break;
		case SN_HorizontalSubtract:
			if (arg0_type == MONO_TYPE_R4)
				return emit_simd_ins_for_sig (cfg, klass, OP_XOP_X_X_X, INTRINS_SSE_HSUBPS, arg0_type, fsig, args);
			else if (arg0_type == MONO_TYPE_R8)
				return emit_simd_ins_for_sig (cfg, klass, OP_XOP_X_X_X, INTRINS_SSE_HSUBPD, arg0_type, fsig, args);
			else
				g_assert_not_reached ();
			break;
		default:
			g_assert_not_reached ();
			break;
		}
	}

	if (feature == MONO_CPU_X86_SSSE3) {
		switch (id) {
		case SN_AlignRight:
			return emit_simd_ins_for_sig (cfg, klass, OP_SSSE3_ALIGNR, 0, arg0_type, fsig, args);
		case SN_HorizontalAdd:
			if (arg0_type == MONO_TYPE_I2)
				return emit_simd_ins_for_sig (cfg, klass, OP_XOP_X_X_X, INTRINS_SSE_PHADDW, arg0_type, fsig, args);
			return emit_simd_ins_for_sig (cfg, klass, OP_XOP_X_X_X, INTRINS_SSE_PHADDD, arg0_type, fsig, args);
		case SN_HorizontalSubtract:
			if (arg0_type == MONO_TYPE_I2)
				return emit_simd_ins_for_sig (cfg, klass, OP_XOP_X_X_X, INTRINS_SSE_PHSUBW, arg0_type, fsig, args);
			return emit_simd_ins_for_sig (cfg, klass, OP_XOP_X_X_X, INTRINS_SSE_PHSUBD, arg0_type, fsig, args);
		case SN_Sign:
			if (arg0_type == MONO_TYPE_I1)
				return emit_simd_ins_for_sig (cfg, klass, OP_XOP_X_X_X, INTRINS_SSE_PSIGNB, arg0_type, fsig, args);
			if (arg0_type == MONO_TYPE_I2)
				return emit_simd_ins_for_sig (cfg, klass, OP_XOP_X_X_X, INTRINS_SSE_PSIGNW, arg0_type, fsig, args);
			return emit_simd_ins_for_sig (cfg, klass, OP_XOP_X_X_X, INTRINS_SSE_PSIGND, arg0_type, fsig, args);
		default:
			g_assert_not_reached ();
			break;
		}
	}

	if (feature == MONO_CPU_X86_SSE41) {
		switch (id) {
		case SN_DotProduct: {
			int op = 0;
			switch (arg0_type) {
			case MONO_TYPE_R4: op = OP_SSE41_DPPS; break;
			case MONO_TYPE_R8: op = OP_SSE41_DPPD; break;
			default: g_assert_not_reached (); break;
			}
			return emit_simd_ins_for_sig (cfg, klass, op, 0, arg0_type, fsig, args);
		}
		case SN_MultipleSumAbsoluteDifferences:
			return emit_simd_ins_for_sig (cfg, klass, OP_SSE41_MPSADBW, 0, arg0_type, fsig, args);
		case SN_Blend:
			return emit_simd_ins_for_sig (cfg, klass, OP_SSE41_BLEND, 0, arg0_type, fsig, args);
		case SN_BlendVariable:
			return emit_simd_ins_for_sig (cfg, klass, OP_SSE41_BLENDV, -1, arg0_type, fsig, args);
		case SN_Extract: {
			int op = 0;
			switch (arg0_type) {
			case MONO_TYPE_U1: op = OP_XEXTRACT_I1; break;
			case MONO_TYPE_U4: case MONO_TYPE_I4: op = OP_XEXTRACT_I4; break;
			case MONO_TYPE_U8: case MONO_TYPE_I8: op = OP_XEXTRACT_I8; break;
			case MONO_TYPE_R4: op = OP_XEXTRACT_R4; break;
			case MONO_TYPE_I:
			case MONO_TYPE_U:
#if TARGET_SIZEOF_VOID_P == 8
				op = OP_XEXTRACT_I8;
#else
				op = OP_XEXTRACT_I4;
#endif
				break;
			default: g_assert_not_reached(); break;
			}
			return emit_simd_ins_for_sig (cfg, klass, op, 0, arg0_type, fsig, args);
		}
		case SN_Insert: {
			int op = arg0_type == MONO_TYPE_R4 ? OP_SSE41_INSERTPS : type_to_xinsert_op (arg0_type);
			return emit_simd_ins_for_sig (cfg, klass, op, -1, arg0_type, fsig, args);
		}
		case SN_CeilingScalar:
		case SN_FloorScalar:
		case SN_RoundCurrentDirectionScalar:
		case SN_RoundToNearestIntegerScalar:
		case SN_RoundToNegativeInfinityScalar:
		case SN_RoundToPositiveInfinityScalar:
		case SN_RoundToZeroScalar:
			if (fsig->param_count == 2) {
				return emit_simd_ins_for_sig (cfg, klass, OP_SSE41_ROUNDS, info->default_instc0, arg0_type, fsig, args);
			} else {
				MonoInst* ins = emit_simd_ins (cfg, klass, OP_SSE41_ROUNDS, args [0]->dreg, args [0]->dreg);
				ins->inst_c0 = info->default_instc0;
				ins->inst_c1 = arg0_type;
				return ins;
			}
			break;
		default:
			g_assert_not_reached ();
			break;
		}
	}

	if (feature == MONO_CPU_X86_SSE42) {
		switch (id) {
		case SN_Crc32: {
			MonoTypeEnum arg1_type = get_underlying_type (fsig->params [1]);
			return emit_simd_ins_for_sig (cfg, klass,
				arg1_type == MONO_TYPE_U8 ? OP_SSE42_CRC64 : OP_SSE42_CRC32,
				arg1_type, arg0_type, fsig, args);
		}
		default:
			g_assert_not_reached ();
			break;
		}
	}

	if (feature == MONO_CPU_X86_PCLMUL) {
		switch (id) {
		case SN_CarrylessMultiply: {
			return emit_simd_ins_for_sig (cfg, klass, OP_PCLMULQDQ, 0, arg0_type, fsig, args);
		}
		default:
			g_assert_not_reached ();
			break;
		}
	}

	if (feature == MONO_CPU_X86_AES) {
		switch (id) {
		case SN_KeygenAssist: {
			return emit_simd_ins_for_sig (cfg, klass, OP_AES_KEYGENASSIST, 0, arg0_type, fsig, args);
		}
		default:
			g_assert_not_reached ();
			break;
		}
	}

	MonoInst *ins = NULL;
	if (feature == MONO_CPU_X86_POPCNT) {
		switch (id) {
		case SN_PopCount:
			MONO_INST_NEW (cfg, ins, is_64bit ? OP_POPCNT64 : OP_POPCNT32);
			ins->dreg = is_64bit ? alloc_lreg (cfg) : alloc_ireg (cfg);
			ins->sreg1 = args [0]->dreg;
			ins->type = is_64bit ? STACK_I8 : STACK_I4;
			MONO_ADD_INS (cfg->cbb, ins);
			return ins;
		default:
			return NULL;
		}
	}
	if (feature == MONO_CPU_X86_LZCNT) {
		switch (id) {
		case SN_LeadingZeroCount:
			return emit_simd_ins_for_sig (cfg, klass, is_64bit ? OP_LZCNT64 : OP_LZCNT32, 0, arg0_type, fsig, args);
		default:
			return NULL;
		}
	}
	if (feature == MONO_CPU_X86_BMI1) {
		switch (id) {
		case SN_AndNot: {
			// (a ^ -1) & b
			// LLVM replaces it with `andn`
			int tmp_reg = is_64bit ? alloc_lreg (cfg) : alloc_ireg (cfg);
			int result_reg = is_64bit ? alloc_lreg (cfg) : alloc_ireg (cfg);
			EMIT_NEW_BIALU_IMM (cfg, ins, is_64bit ? OP_LXOR_IMM : OP_IXOR_IMM, tmp_reg, args [0]->dreg, -1);
			EMIT_NEW_BIALU (cfg, ins, is_64bit ? OP_LAND : OP_IAND, result_reg, tmp_reg, args [1]->dreg);
			return ins;
		}
		case SN_BitFieldExtract: {
			int ctlreg = args [1]->dreg;
			if (fsig->param_count == 2) {
			} else if (fsig->param_count == 3) {
				MonoInst *ins = NULL;
				/* This intrinsic is also implemented in managed code.
				 * TODO: remove this if cross-AOT-assembly inlining works
				 */
				int startreg = args [1]->dreg;
				int lenreg = args [2]->dreg;
				int dreg1 = alloc_ireg (cfg);
				EMIT_NEW_BIALU_IMM (cfg, ins, OP_SHL_IMM, dreg1, lenreg, 8);
				int dreg2 = alloc_ireg (cfg);
				EMIT_NEW_BIALU (cfg, ins, OP_IOR, dreg2, startreg, dreg1);
				ctlreg = dreg2;
			} else {
				g_assert_not_reached ();
			}
			return emit_simd_ins (cfg, klass, is_64bit ? OP_BMI1_BEXTR64 : OP_BMI1_BEXTR32, args [0]->dreg, ctlreg);
		}
		case SN_GetMaskUpToLowestSetBit: {
			// x ^ (x - 1)
			// LLVM replaces it with `blsmsk`
			int tmp_reg = is_64bit ? alloc_lreg (cfg) : alloc_ireg (cfg);
			int result_reg = is_64bit ? alloc_lreg (cfg) : alloc_ireg (cfg);
			EMIT_NEW_BIALU_IMM (cfg, ins, is_64bit ? OP_LSUB_IMM : OP_ISUB_IMM, tmp_reg, args [0]->dreg, 1);
			EMIT_NEW_BIALU (cfg, ins, is_64bit ? OP_LXOR : OP_IXOR, result_reg, args [0]->dreg, tmp_reg);
			return ins;
		}
		case SN_ResetLowestSetBit: {
			// x & (x - 1)
			// LLVM replaces it with `blsr`
			int tmp_reg = is_64bit ? alloc_lreg (cfg) : alloc_ireg (cfg);
			int result_reg = is_64bit ? alloc_lreg (cfg) : alloc_ireg (cfg);
			EMIT_NEW_BIALU_IMM (cfg, ins, is_64bit ? OP_LSUB_IMM : OP_ISUB_IMM, tmp_reg, args [0]->dreg, 1);
			EMIT_NEW_BIALU (cfg, ins, is_64bit ? OP_LAND : OP_IAND, result_reg, args [0]->dreg, tmp_reg);
			return ins;
		}
		case SN_ExtractLowestSetBit: {
			// x & (0 - x)
			// LLVM replaces it with `blsi`
			int tmp_reg = is_64bit ? alloc_lreg (cfg) : alloc_ireg (cfg);
			int result_reg = is_64bit ? alloc_lreg (cfg) : alloc_ireg (cfg);
			int zero_reg = is_64bit ? alloc_lreg (cfg) : alloc_ireg (cfg);
			MONO_EMIT_NEW_ICONST (cfg, zero_reg, 0);
			EMIT_NEW_BIALU (cfg, ins, is_64bit ? OP_LSUB : OP_ISUB, tmp_reg, zero_reg, args [0]->dreg);
			EMIT_NEW_BIALU (cfg, ins, is_64bit ? OP_LAND : OP_IAND, result_reg, args [0]->dreg, tmp_reg);
			return ins;
		}
		case SN_TrailingZeroCount:
			MONO_INST_NEW (cfg, ins, is_64bit ? OP_CTTZ64 : OP_CTTZ32);
			ins->dreg = is_64bit ? alloc_lreg (cfg) : alloc_ireg (cfg);
			ins->sreg1 = args [0]->dreg;
			ins->type = is_64bit ? STACK_I8 : STACK_I4;
			MONO_ADD_INS (cfg->cbb, ins);
			return ins;
		default:
			g_assert_not_reached ();
		}
	}
	if (feature == MONO_CPU_X86_BMI2) {
		switch (id) {
		case SN_MultiplyNoFlags: {
			int op = 0;
			if (fsig->param_count == 2) {
				op = is_64bit ? OP_MULX_H64 : OP_MULX_H32;
			} else if (fsig->param_count == 3) {
				op = is_64bit ? OP_MULX_HL64 : OP_MULX_HL32;
			} else {
				g_assert_not_reached ();
			}
			return emit_simd_ins_for_sig (cfg, klass, op, 0, 0, fsig, args);
		}
		case SN_ZeroHighBits:
			MONO_INST_NEW (cfg, ins, is_64bit ? OP_BZHI64 : OP_BZHI32);
			ins->dreg = is_64bit ? alloc_lreg (cfg) : alloc_ireg (cfg);
			ins->sreg1 = args [0]->dreg;
			ins->sreg2 = args [1]->dreg;
			ins->type = is_64bit ? STACK_I8 : STACK_I4;
			MONO_ADD_INS (cfg->cbb, ins);
			return ins;
		case SN_ParallelBitExtract:
			MONO_INST_NEW (cfg, ins, is_64bit ? OP_PEXT64 : OP_PEXT32);
			ins->dreg = is_64bit ? alloc_lreg (cfg) : alloc_ireg (cfg);
			ins->sreg1 = args [0]->dreg;
			ins->sreg2 = args [1]->dreg;
			ins->type = is_64bit ? STACK_I8 : STACK_I4;
			MONO_ADD_INS (cfg->cbb, ins);
			return ins;
		case SN_ParallelBitDeposit:
			MONO_INST_NEW (cfg, ins, is_64bit ? OP_PDEP64 : OP_PDEP32);
			ins->dreg = is_64bit ? alloc_lreg (cfg) : alloc_ireg (cfg);
			ins->sreg1 = args [0]->dreg;
			ins->sreg2 = args [1]->dreg;
			ins->type = is_64bit ? STACK_I8 : STACK_I4;
			MONO_ADD_INS (cfg->cbb, ins);
			return ins;
		default:
			g_assert_not_reached ();
		}
	}

	if (intrinsics == x86base_methods) {
		switch (id) {
		case SN_BitScanForward:
			MONO_INST_NEW (cfg, ins, is_64bit ? OP_X86_BSF64 : OP_X86_BSF32);
			ins->dreg = is_64bit ? alloc_lreg (cfg) : alloc_ireg (cfg);
			ins->sreg1 = args [0]->dreg;
			ins->type = is_64bit ? STACK_I8 : STACK_I4;
			MONO_ADD_INS (cfg->cbb, ins);
			return ins;
		case SN_BitScanReverse:
			MONO_INST_NEW (cfg, ins, is_64bit ? OP_X86_BSR64 : OP_X86_BSR32);
			ins->dreg = is_64bit ? alloc_lreg (cfg) : alloc_ireg (cfg);
			ins->sreg1 = args [0]->dreg;
			ins->type = is_64bit ? STACK_I8 : STACK_I4;
			MONO_ADD_INS (cfg->cbb, ins);
			return ins;
		default:
			g_assert_not_reached ();
		}
	}

	return NULL;
}

static guint16 vector_256_t_methods [] = {
	SN_get_Count,
};

static MonoInst*
emit_vector256_t (MonoCompile *cfg, MonoMethod *cmethod, MonoMethodSignature *fsig, MonoInst **args)
{
	MonoInst *ins;
	MonoType *etype;
	MonoClass *klass;
	int size, len, id;

	id = lookup_intrins (vector_256_t_methods, sizeof (vector_256_t_methods), cmethod);
	if (id == -1)
		return NULL;

	klass = cmethod->klass;
	etype = mono_class_get_context (klass)->class_inst->type_argv [0];
	size = mono_class_value_size (mono_class_from_mono_type_internal (etype), NULL);
	g_assert (size);
	len = 32 / size;

	if (!MONO_TYPE_IS_PRIMITIVE (etype) || etype->type == MONO_TYPE_CHAR || etype->type == MONO_TYPE_BOOLEAN || etype->type == MONO_TYPE_I || etype->type == MONO_TYPE_U)
		return NULL;

	if (cfg->verbose_level > 1) {
		char *name = mono_method_full_name (cmethod, TRUE);
		printf ("  SIMD intrinsic %s\n", name);
		g_free (name);
	}

	switch (id) {
	case SN_get_Count:
		if (!(fsig->param_count == 0 && fsig->ret->type == MONO_TYPE_I4))
			break;
		EMIT_NEW_ICONST (cfg, ins, len);
		return ins;
	default:
		break;
	}

	return NULL;
}

static
MonoInst*
emit_amd64_intrinsics (const char *class_ns, const char *class_name, MonoCompile *cfg, MonoMethod *cmethod, MonoMethodSignature *fsig, MonoInst **args)
{
	if (!strcmp (class_ns, "System.Runtime.Intrinsics.X86")) {
		return emit_hardware_intrinsics (cfg, cmethod, fsig, args,
			supported_x86_intrinsics, sizeof (supported_x86_intrinsics),
			emit_x86_intrinsics);
	}

	if (!strcmp (class_ns, "System.Runtime.Intrinsics")) {
		if (!strcmp (class_name, "Vector256`1"))
			return emit_vector256_t (cfg, cmethod, fsig, args);
	}

	if (!strcmp (class_ns, "System.Numerics")) {
		if (!strcmp (class_name, "Vector"))
			return emit_sys_numerics_vector (cfg, cmethod, fsig, args);
		if (!strcmp (class_name, "Vector`1"))
			return emit_sys_numerics_vector_t (cfg, cmethod, fsig, args);
	}

	return NULL;
}
#endif // !TARGET_ARM64

#ifdef TARGET_ARM64
static
MonoInst*
emit_simd_intrinsics (const char *class_ns, const char *class_name, MonoCompile *cfg, MonoMethod *cmethod, MonoMethodSignature *fsig, MonoInst **args)
{
	// FIXME: implement Vector64<T>, Vector128<T> and Vector<T> for Arm64
	if (!strcmp (class_ns, "System.Runtime.Intrinsics.Arm")) {
		return emit_hardware_intrinsics(cfg, cmethod, fsig, args,
			supported_arm_intrinsics, sizeof (supported_arm_intrinsics),
			emit_arm64_intrinsics);
	}

	return NULL;
}
#elif TARGET_AMD64
// TODO: test and enable for x86 too
static
MonoInst*
emit_simd_intrinsics (const char *class_ns, const char *class_name, MonoCompile *cfg, MonoMethod *cmethod, MonoMethodSignature *fsig, MonoInst **args)
{
	MonoInst *simd_inst = emit_amd64_intrinsics (class_ns, class_name, cfg, cmethod, fsig, args);
	if (simd_inst != NULL)
		cfg->uses_simd_intrinsics |= MONO_CFG_USES_SIMD_INTRINSICS;
	return simd_inst;
}
#else
static
MonoInst*
emit_simd_intrinsics (const char *class_ns, const char *class_name, MonoCompile *cfg, MonoMethod *cmethod, MonoMethodSignature *fsig, MonoInst **args)
{
	return NULL;
}
#endif

MonoInst*
mono_emit_simd_intrinsics (MonoCompile *cfg, MonoMethod *cmethod, MonoMethodSignature *fsig, MonoInst **args)
{
	const char *class_name;
	const char *class_ns;
	MonoImage *image = m_class_get_image (cmethod->klass);

	if (image != mono_get_corlib ())
		return NULL;

	class_ns = m_class_get_name_space (cmethod->klass);
	class_name = m_class_get_name (cmethod->klass);

	// If cmethod->klass is nested, the namespace is on the enclosing class.
	if (m_class_get_nested_in (cmethod->klass))
		class_ns = m_class_get_name_space (m_class_get_nested_in (cmethod->klass));

#if defined(TARGET_ARM64) || defined(TARGET_AMD64)
	if (!strcmp (class_ns, "System.Runtime.Intrinsics")) {
		if (!strcmp (class_name, "Vector128") || !strcmp (class_name, "Vector64"))
			return emit_sri_vector (cfg, cmethod, fsig, args);
	}

	if (!strcmp (class_ns, "System.Runtime.Intrinsics")) {
		if (!strcmp (class_name, "Vector128`1") || !strcmp (class_name, "Vector64`1"))
			return emit_vector64_vector128_t (cfg, cmethod, fsig, args);
	}
#endif // defined(TARGET_ARM64) || defined(TARGET_AMD64)

#if defined(TARGET_ARM64)
	if (!strcmp (class_ns, "System.Numerics") && !strcmp (class_name, "Vector")){
		return emit_sri_vector (cfg, cmethod, fsig, args);
	}
#endif // defined(TARGET_ARM64)

	return emit_simd_intrinsics (class_ns, class_name, cfg, cmethod, fsig, args);
}

/*
* Windows x64 value type ABI uses reg/stack references (ArgValuetypeAddrInIReg/ArgValuetypeAddrOnStack)
* for function arguments. When using SIMD intrinsics arguments optimized into OP_ARG needs to be decomposed
* into correspondig SIMD LOADX/STOREX instructions.
*/
#if defined(TARGET_WIN32) && defined(TARGET_AMD64)
static gboolean
decompose_vtype_opt_uses_simd_intrinsics (MonoCompile *cfg, MonoInst *ins)
{
	if (cfg->uses_simd_intrinsics & MONO_CFG_USES_SIMD_INTRINSICS)
		return TRUE;

	switch (ins->opcode) {
	case OP_XMOVE:
	case OP_XZERO:
	case OP_XPHI:
	case OP_LOADX_MEMBASE:
	case OP_LOADX_ALIGNED_MEMBASE:
	case OP_STOREX_MEMBASE:
	case OP_STOREX_ALIGNED_MEMBASE_REG:
		return TRUE;
	default:
		return FALSE;
	}
}

static void
decompose_vtype_opt_load_arg (MonoCompile *cfg, MonoBasicBlock *bb, MonoInst *ins, gint32 *sreg_int32)
{
	guint32 *sreg = (guint32*)sreg_int32;
	MonoInst *src_var = get_vreg_to_inst (cfg, *sreg);
	if (src_var && src_var->opcode == OP_ARG && src_var->klass && MONO_CLASS_IS_SIMD (cfg, src_var->klass)) {
		MonoInst *varload_ins, *load_ins;
		NEW_VARLOADA (cfg, varload_ins, src_var, src_var->inst_vtype);
		mono_bblock_insert_before_ins (bb, ins, varload_ins);
		MONO_INST_NEW (cfg, load_ins, OP_LOADX_MEMBASE);
		load_ins->klass = src_var->klass;
		load_ins->type = STACK_VTYPE;
		load_ins->sreg1 = varload_ins->dreg;
		load_ins->dreg = alloc_xreg (cfg);
		mono_bblock_insert_after_ins (bb, varload_ins, load_ins);
		*sreg = load_ins->dreg;
	}
}

static void
decompose_vtype_opt_store_arg (MonoCompile *cfg, MonoBasicBlock *bb, MonoInst *ins, gint32 *dreg_int32)
{
	guint32 *dreg = (guint32*)dreg_int32;
	MonoInst *dest_var = get_vreg_to_inst (cfg, *dreg);
	if (dest_var && dest_var->opcode == OP_ARG && dest_var->klass && MONO_CLASS_IS_SIMD (cfg, dest_var->klass)) {
		MonoInst *varload_ins, *store_ins;
		*dreg = alloc_xreg (cfg);
		NEW_VARLOADA (cfg, varload_ins, dest_var, dest_var->inst_vtype);
		mono_bblock_insert_after_ins (bb, ins, varload_ins);
		MONO_INST_NEW (cfg, store_ins, OP_STOREX_MEMBASE);
		store_ins->klass = dest_var->klass;
		store_ins->type = STACK_VTYPE;
		store_ins->sreg1 = *dreg;
		store_ins->dreg = varload_ins->dreg;
		mono_bblock_insert_after_ins (bb, varload_ins, store_ins);
	}
}

void
mono_simd_decompose_intrinsic (MonoCompile *cfg, MonoBasicBlock *bb, MonoInst *ins)
{
	if ((cfg->opt & MONO_OPT_SIMD) && decompose_vtype_opt_uses_simd_intrinsics(cfg, ins)) {
		const char *spec = INS_INFO (ins->opcode);
		if (spec [MONO_INST_SRC1] == 'x')
			decompose_vtype_opt_load_arg (cfg, bb, ins, &(ins->sreg1));
		if (spec [MONO_INST_SRC2] == 'x')
			decompose_vtype_opt_load_arg (cfg, bb, ins, &(ins->sreg2));
		if (spec [MONO_INST_SRC3] == 'x')
			decompose_vtype_opt_load_arg (cfg, bb, ins, &(ins->sreg3));
		if (spec [MONO_INST_DEST] == 'x')
			decompose_vtype_opt_store_arg (cfg, bb, ins, &(ins->dreg));
	}
}
#else
void
mono_simd_decompose_intrinsic (MonoCompile *cfg, MonoBasicBlock *bb, MonoInst *ins)
{
}
#endif /*defined(TARGET_WIN32) && defined(TARGET_AMD64)*/

void
mono_simd_simplify_indirection (MonoCompile *cfg)
{
}

#endif /* DISABLE_JIT */
#endif /* MONO_ARCH_SIMD_INTRINSICS */

#if defined(TARGET_AMD64)
void
ves_icall_System_Runtime_Intrinsics_X86_X86Base___cpuidex (int abcd[4], int function_id, int subfunction_id)
{
#ifndef MONO_CROSS_COMPILE
	mono_hwcap_x86_call_cpuidex (function_id, subfunction_id,
		&abcd [0], &abcd [1], &abcd [2], &abcd [3]);
#endif
}
#endif

MONO_EMPTY_SOURCE_FILE (simd_intrinsics_netcore);<|MERGE_RESOLUTION|>--- conflicted
+++ resolved
@@ -832,21 +832,6 @@
 	case SN_BitwiseAnd:
 	case SN_BitwiseOr:
 	case SN_Xor: {
-<<<<<<< HEAD
-		if (type_enum_is_float (arg0_type))
-			return NULL;
-
-		int instc0 = -1;
-		switch (id) {
-		case SN_BitwiseAnd:
-			instc0 = OP_IAND;
-			break;
-		case SN_BitwiseOr:
-			instc0 = OP_IOR;
-			break;
-		case SN_Xor:
-			instc0 = OP_IXOR;
-=======
 		if (!is_element_type_primitive (fsig->params [0]))
 			return NULL;
 		int instc0 = -1;
@@ -859,17 +844,11 @@
 			break;
 		case SN_Xor:
 			instc0 = XBINOP_FORCEINT_XOR;
->>>>>>> fa5dcda2
 			break;
 		default:
 			g_assert_not_reached ();
 		}
-<<<<<<< HEAD
-
-		return emit_simd_ins_for_sig (cfg, klass, OP_XBINOP, instc0, arg0_type, fsig, args);
-=======
 		return emit_simd_ins_for_sig (cfg, klass, OP_XBINOP_FORCEINT, instc0, arg0_type, fsig, args);
->>>>>>> fa5dcda2
 	}
 	case SN_As:
 	case SN_AsByte:
@@ -992,7 +971,6 @@
 	case SN_LessThanOrEqual: {
 		if (!is_element_type_primitive (fsig->params [0]))
 			return NULL;
-<<<<<<< HEAD
 
 		return emit_xcompare_for_intrinsic (cfg, klass, id, arg0_type, args [0], args [1]);
 	}
@@ -1004,8 +982,7 @@
 	case SN_LessThanAny:
 	case SN_LessThanOrEqualAll:
 	case SN_LessThanOrEqualAny: {
-		MonoType *arg_type = get_vector_t_elem_type (fsig->params [0]);
-		if (!MONO_TYPE_IS_INTRINSICS_VECTOR_PRIMITIVE (arg_type))
+		if (!is_element_type_primitive (fsig->params [0]))
 			return NULL;
 
 		g_assert (fsig->param_count == 2 &&
@@ -1015,10 +992,6 @@
 		MonoInst *cmp = emit_xcompare_for_intrinsic (cfg, klass, id, arg0_type, args [0], args [1]);
 		MonoClass *arg_class = mono_class_from_mono_type_internal (fsig->params [0]);
 
-=======
-		gboolean is_unsigned = type_is_unsigned (fsig->params [0]);
-		MonoInst *ins = emit_xcompare (cfg, klass, arg0_type, args [0], args [1]);
->>>>>>> fa5dcda2
 		switch (id) {
 		case SN_GreaterThanAll:
 		case SN_GreaterThanOrEqualAll:
