/**
 * SIMD Intrinsics support for netcore.
 * Only LLVM is supported as a backend.
 */

#include <config.h>
#include <mono/utils/mono-compiler.h>
#include <mono/metadata/icall-decl.h>
#include "mini.h"
#include "mini-runtime.h"
#include "ir-emit.h"
#include "llvm-intrinsics-types.h"
#ifdef ENABLE_LLVM
#include "mini-llvm.h"
#include "mini-llvm-cpp.h"
#endif
#include "mono/utils/bsearch.h"
#include <mono/metadata/abi-details.h>
#include <mono/metadata/reflection-internals.h>
#include <mono/utils/mono-hwcap.h>

#if defined (MONO_ARCH_SIMD_INTRINSICS)

#if defined(DISABLE_JIT)

void
mono_simd_intrinsics_init (void)
{
}

#else

#define MSGSTRFIELD(line) MSGSTRFIELD1(line)
#define MSGSTRFIELD1(line) str##line
static const struct msgstr_t {
#define METHOD(name) char MSGSTRFIELD(__LINE__) [sizeof (#name)];
#define METHOD2(str,name) char MSGSTRFIELD(__LINE__) [sizeof (str)];
#include "simd-methods.h"
#undef METHOD
#undef METHOD2
} method_names = {
#define METHOD(name) #name,
#define METHOD2(str,name) str,
#include "simd-methods.h"
#undef METHOD
#undef METHOD2
};

enum {
#define METHOD(name) SN_ ## name = offsetof (struct msgstr_t, MSGSTRFIELD(__LINE__)),
#define METHOD2(str,name) SN_ ## name = offsetof (struct msgstr_t, MSGSTRFIELD(__LINE__)),
#include "simd-methods.h"
};
#define method_name(idx) ((const char*)&method_names + (idx))

static int register_size;

#define None 0

typedef struct {
	uint16_t id; // One of the SN_ constants
	uint16_t default_op; // ins->opcode
	uint16_t default_instc0; // ins->inst_c0
	uint16_t unsigned_op;
	uint16_t unsigned_instc0;
	uint16_t floating_op;
	uint16_t floating_instc0;
} SimdIntrinsic;

static const SimdIntrinsic unsupported [] = { {SN_get_IsSupported} };

void
mono_simd_intrinsics_init (void)
{
	register_size = 16;
#if 0
	if ((mini_get_cpu_features () & MONO_CPU_X86_AVX) != 0)
		register_size = 32;
#endif
	/* Tell the class init code the size of the System.Numerics.Register type */
	mono_simd_register_size = register_size;
}

MonoInst*
mono_emit_simd_field_load (MonoCompile *cfg, MonoClassField *field, MonoInst *addr)
{
	return NULL;
}

static int
simd_intrinsic_compare_by_name (const void *key, const void *value)
{
	return strcmp ((const char*)key, method_name (*(guint16*)value));
}

static int
simd_intrinsic_info_compare_by_name (const void *key, const void *value)
{
	SimdIntrinsic *info = (SimdIntrinsic*)value;
	return strcmp ((const char*)key, method_name (info->id));
}

static int
lookup_intrins (guint16 *intrinsics, int size, MonoMethod *cmethod)
{
	const guint16 *result = (const guint16 *)mono_binary_search (cmethod->name, intrinsics, size / sizeof (guint16), sizeof (guint16), &simd_intrinsic_compare_by_name);

	if (result == NULL)
		return -1;
	else
		return (int)*result;
}

static SimdIntrinsic*
lookup_intrins_info (SimdIntrinsic *intrinsics, int size, MonoMethod *cmethod)
{
#if 0
	for (int i = 0; i < (size / sizeof (SimdIntrinsic)) - 1; ++i) {
		const char *n1 = method_name (intrinsics [i].id);
		const char *n2 = method_name (intrinsics [i + 1].id);
		int len1 = strlen (n1);
		int len2 = strlen (n2);
		for (int j = 0; j < len1 && j < len2; ++j) {
			if (n1 [j] > n2 [j]) {
				printf ("%s %s\n", n1, n2);
				g_assert_not_reached ();
			} else if (n1 [j] < n2 [j]) {
				break;
			}
		}
	}
#endif
	return (SimdIntrinsic *)mono_binary_search (cmethod->name, intrinsics, size / sizeof (SimdIntrinsic), sizeof (SimdIntrinsic), &simd_intrinsic_info_compare_by_name);
}

static gboolean
has_intrinsic_cattr (MonoMethod *method)
{
	ERROR_DECL (error);
	MonoCustomAttrInfo *cattr;
	gboolean res = FALSE;

	cattr = mono_custom_attrs_from_method_checked (method, error);
	mono_error_assert_ok (error);

	if (cattr) {
		for (int i = 0; i < cattr->num_attrs; ++i) {
			MonoCustomAttrEntry *attr = &cattr->attrs [i];

			g_assert (attr->ctor);

			if (!strcmp (m_class_get_name_space (attr->ctor->klass), "System.Runtime.CompilerServices") &&
				!strcmp (m_class_get_name (attr->ctor->klass), "IntrinsicAttribute")) {
				res = TRUE;
				break;
			}
		}
		mono_custom_attrs_free (cattr);
	}

	return res;
}

static gboolean
is_SIMD_feature_supported(MonoCompile *cfg, MonoCPUFeatures feature) 
{
	return mini_get_cpu_features (cfg) & feature;
}

static G_GNUC_UNUSED void
check_no_intrinsic_cattr (MonoMethod *method)
{
	if (has_intrinsic_cattr (method)) {
		printf ("%s\n", mono_method_get_full_name (method));
		g_assert_not_reached ();
	}
}

/*
 * Return a simd vreg for the simd value represented by SRC.
 * SRC is the 'this' argument to methods.
 * Set INDIRECT to TRUE if the value was loaded from memory.
 */
static int
load_simd_vreg_class (MonoCompile *cfg, MonoClass *klass, MonoInst *src, gboolean *indirect)
{
	const char *spec = INS_INFO (src->opcode);

	if (indirect)
		*indirect = FALSE;
	if (src->opcode == OP_XMOVE) {
		return src->sreg1;
	} else if (src->opcode == OP_LDADDR) {
		int res = ((MonoInst*)src->inst_p0)->dreg;
		return res;
	} else if (spec [MONO_INST_DEST] == 'x') {
		return src->dreg;
	} else if (src->type == STACK_PTR || src->type == STACK_MP) {
		MonoInst *ins;
		if (indirect)
			*indirect = TRUE;

		MONO_INST_NEW (cfg, ins, OP_LOADX_MEMBASE);
		ins->klass = klass;
		ins->sreg1 = src->dreg;
		ins->type = STACK_VTYPE;
		ins->dreg = alloc_ireg (cfg);
		MONO_ADD_INS (cfg->cbb, ins);
		return ins->dreg;
	}
	g_warning ("load_simd_vreg:: could not infer source simd (%d) vreg for op", src->type);
	mono_print_ins (src);
	g_assert_not_reached ();
}

static int
load_simd_vreg (MonoCompile *cfg, MonoMethod *cmethod, MonoInst *src, gboolean *indirect)
{
	return load_simd_vreg_class (cfg, cmethod->klass, src, indirect);
}

/* Create and emit a SIMD instruction, dreg is auto-allocated */
static MonoInst*
emit_simd_ins (MonoCompile *cfg, MonoClass *klass, int opcode, int sreg1, int sreg2)
{
	const char *spec = INS_INFO (opcode);
	MonoInst *ins;

	MONO_INST_NEW (cfg, ins, opcode);
	if (spec [MONO_INST_DEST] == 'x') {
		ins->dreg = alloc_xreg (cfg);
		ins->type = STACK_VTYPE;
	} else if (spec [MONO_INST_DEST] == 'i') {
		ins->dreg = alloc_ireg (cfg);
		ins->type = STACK_I4;
	} else if (spec [MONO_INST_DEST] == 'l') {
		ins->dreg = alloc_lreg (cfg);
		ins->type = STACK_I8;
	} else if (spec [MONO_INST_DEST] == 'f') {
		ins->dreg = alloc_freg (cfg);
		ins->type = STACK_R8;
	} else if (spec [MONO_INST_DEST] == 'v') {
		ins->dreg = alloc_dreg (cfg, STACK_VTYPE);
		ins->type = STACK_VTYPE;
	}
	ins->sreg1 = sreg1;
	ins->sreg2 = sreg2;
	ins->klass = klass;
	MONO_ADD_INS (cfg->cbb, ins);
	return ins;
}

static MonoInst*
emit_simd_ins_for_sig (MonoCompile *cfg, MonoClass *klass, int opcode, int instc0, int instc1, MonoMethodSignature *fsig, MonoInst **args)
{
	g_assert (fsig->param_count <= 3);
	MonoInst* ins = emit_simd_ins (cfg, klass, opcode,
		fsig->param_count > 0 ? args [0]->dreg : -1,
		fsig->param_count > 1 ? args [1]->dreg : -1);
	if (instc0 != -1)
		ins->inst_c0 = instc0;
	if (instc1 != -1)
		ins->inst_c1 = instc1;
	if (fsig->param_count == 3)
		ins->sreg3 = args [2]->dreg;
	return ins;
}

static gboolean type_enum_is_unsigned (MonoTypeEnum type);
static gboolean type_enum_is_float (MonoTypeEnum type);

static MonoInst*
emit_simd_ins_for_binary_op (MonoCompile *cfg, MonoClass *klass, MonoMethodSignature *fsig, MonoInst **args, MonoTypeEnum arg_type, int id)
{
	int instc0 = -1;
	int op = OP_XBINOP;

	if (id == SN_BitwiseAnd || id == SN_BitwiseOr || id == SN_Xor ||
		id == SN_op_BitwiseAnd || id == SN_op_BitwiseOr || id == SN_op_ExclusiveOr) {
		op = OP_XBINOP_FORCEINT;
	
		switch (id) {
		case SN_BitwiseAnd:
		case SN_op_BitwiseAnd:
			instc0 = XBINOP_FORCEINT_AND;
			break;
		case SN_BitwiseOr:
		case SN_op_BitwiseOr:
			instc0 = XBINOP_FORCEINT_OR;
			break;
		case SN_op_ExclusiveOr:
		case SN_Xor:
			instc0 = XBINOP_FORCEINT_XOR;
			break;
		}
	} else {
		if (type_enum_is_float (arg_type)) {
			switch (id) {
			case SN_Add:
			case SN_op_Addition:
				instc0 = OP_FADD;
				break;
			case SN_Divide:
			case SN_op_Division: {
				const char *class_name = m_class_get_name (klass);
				if (strcmp ("Vector2", class_name) && strcmp ("Vector4", class_name) && strcmp ("Quaternion", class_name) && strcmp ("Plane", class_name)) {
					if ((fsig->params [0]->type == MONO_TYPE_GENERICINST) && (fsig->params [1]->type != MONO_TYPE_GENERICINST)) {
						MonoInst* ins = emit_simd_ins (cfg, klass, OP_CREATE_SCALAR_UNSAFE, args [1]->dreg, -1);
						ins->inst_c1 = arg_type;
						ins = emit_simd_ins (cfg, klass, OP_XBINOP_BYSCALAR, args [0]->dreg, ins->dreg);
						ins->inst_c0 = OP_FDIV;
						return ins;
					} else if ((fsig->params [0]->type == MONO_TYPE_GENERICINST) && (fsig->params [1]->type == MONO_TYPE_GENERICINST)) {
						instc0 = OP_FDIV;
						break;
					} else {
						return NULL;
					}
				}
				instc0 = OP_FDIV;
				break;
			}
			case SN_Max:
				instc0 = OP_FMAX;
				break;
			case SN_Min:
				instc0 = OP_FMIN;
				break;
			case SN_Multiply:
			case SN_op_Multiply: {
				const char *class_name = m_class_get_name (klass);
				if (strcmp ("Vector2", class_name) && strcmp ("Vector4", class_name) && strcmp ("Quaternion", class_name) && strcmp ("Plane", class_name)) {
					if (fsig->params [1]->type != MONO_TYPE_GENERICINST) {
						MonoInst* ins = emit_simd_ins (cfg, klass, OP_CREATE_SCALAR_UNSAFE, args [1]->dreg, -1);
						ins->inst_c1 = arg_type;
						ins = emit_simd_ins (cfg, klass, OP_XBINOP_BYSCALAR, args [0]->dreg, ins->dreg);
						ins->inst_c0 = OP_FMUL;
						return ins;
					} else if (fsig->params [0]->type != MONO_TYPE_GENERICINST) {
						MonoInst* ins = emit_simd_ins (cfg, klass, OP_CREATE_SCALAR_UNSAFE, args [0]->dreg, -1);
						ins->inst_c1 = arg_type;
						ins = emit_simd_ins (cfg, klass, OP_XBINOP_BYSCALAR, args [1]->dreg, ins->dreg);
						ins->inst_c0 = OP_FMUL;
						return ins;
					} else if ((fsig->params [0]->type == MONO_TYPE_GENERICINST) && (fsig->params [1]->type == MONO_TYPE_GENERICINST)) {
						instc0 = OP_FMUL;
						break;
					} else {
						return NULL;
					}
				}
				instc0 = OP_FMUL;
				break;
			}
			case SN_Subtract:
			case SN_op_Subtraction:
				instc0 = OP_FSUB;
				break;
			default:
				g_assert_not_reached ();
			}
		} else {
			switch (id) {
			case SN_Add:
			case SN_op_Addition:
				instc0 = OP_IADD;
				break;
			case SN_Divide:
			case SN_op_Division:
				return NULL;
			case SN_Max:
				instc0 = type_enum_is_unsigned (arg_type) ? OP_IMAX_UN : OP_IMAX;
				break;
			case SN_Min:
				instc0 = type_enum_is_unsigned (arg_type) ? OP_IMIN_UN : OP_IMIN;
				break;
			case SN_Multiply:
			case SN_op_Multiply:
				if (fsig->params [1]->type != MONO_TYPE_GENERICINST) {
					MonoInst* ins = emit_simd_ins (cfg, klass, OP_CREATE_SCALAR_UNSAFE, args [1]->dreg, -1);
					ins->inst_c1 = arg_type;
					ins = emit_simd_ins (cfg, klass, OP_XBINOP_BYSCALAR, args [0]->dreg, ins->dreg);
					ins->inst_c0 = OP_IMUL;
					return ins;
				} else if (fsig->params [0]->type != MONO_TYPE_GENERICINST) {
					MonoInst* ins = emit_simd_ins (cfg, klass, OP_CREATE_SCALAR_UNSAFE, args [0]->dreg, -1);
					ins->inst_c1 = arg_type;
					ins = emit_simd_ins (cfg, klass, OP_XBINOP_BYSCALAR, args [1]->dreg, ins->dreg);
					ins->inst_c0 = OP_IMUL;
					return ins;
				}
				instc0 = OP_IMUL;
				break;
			case SN_Subtract:
			case SN_op_Subtraction:
				instc0 = OP_ISUB;
				break;
			default:
				g_assert_not_reached ();
			}
		}
	}
	return emit_simd_ins_for_sig (cfg, klass, op, instc0, arg_type, fsig, args);
}

static MonoInst*
emit_simd_ins_for_unary_op (MonoCompile *cfg, MonoClass *klass, MonoMethodSignature *fsig, MonoInst **args, MonoTypeEnum arg_type, int id)
{
#if defined(TARGET_ARM64) || defined(TARGET_AMD64)
	int op = -1;
	switch (id){
	case SN_Negate:
	case SN_op_UnaryNegation:
		op = OP_NEGATION;
		break;
	case SN_OnesComplement:
	case SN_op_OnesComplement:
		op = OP_ONES_COMPLEMENT;
		break;
	default:
		g_assert_not_reached ();
	}
	return emit_simd_ins_for_sig (cfg, klass, op, -1, arg_type, fsig, args);
#elif defined(TARGET_WASM)
	switch (id)
	{
	case SN_OnesComplement:
		return emit_simd_ins_for_sig (cfg, klass, OP_WASM_ONESCOMPLEMENT, -1, arg_type, fsig, args);
	default:
		return NULL;
	}
#else
	return NULL;
#endif
}

static gboolean
is_hw_intrinsics_class (MonoClass *klass, const char *name, gboolean *is_64bit)
{
	const char *class_name = m_class_get_name (klass);
	if ((!strcmp (class_name, "X64") || !strcmp (class_name, "Arm64")) && m_class_get_nested_in (klass)) {
		*is_64bit = TRUE;
		return !strcmp (m_class_get_name (m_class_get_nested_in (klass)), name);
	} else {
		*is_64bit = FALSE;
		return !strcmp (class_name, name);
	}
}

static MonoTypeEnum
get_underlying_type (MonoType* type)
{
	MonoClass* klass = mono_class_from_mono_type_internal (type);
	if (type->type == MONO_TYPE_PTR) // e.g. int* => MONO_TYPE_I4
		return m_class_get_byval_arg (m_class_get_element_class (klass))->type;
	else if (type->type == MONO_TYPE_GENERICINST) // e.g. Vector128<int> => MONO_TYPE_I4
		return mono_class_get_context (klass)->class_inst->type_argv [0]->type;
	else
		return type->type;
}

static MonoInst*
emit_xcompare (MonoCompile *cfg, MonoClass *klass, MonoTypeEnum etype, MonoInst *arg1, MonoInst *arg2)
{
	MonoInst *ins;
	int opcode = type_enum_is_float (etype) ? OP_XCOMPARE_FP : OP_XCOMPARE;

	ins = emit_simd_ins (cfg, klass, opcode, arg1->dreg, arg2->dreg);
	ins->inst_c0 = CMP_EQ;
	ins->inst_c1 = etype;
	return ins;
}

static MonoInst*
emit_xcompare_for_intrinsic (MonoCompile *cfg, MonoClass *klass, int intrinsic_id, MonoTypeEnum etype, MonoInst *arg1, MonoInst *arg2)
{
	MonoInst *ins = emit_xcompare (cfg, klass, etype, arg1, arg2);
	gboolean is_unsigned = type_enum_is_unsigned (etype);

	switch (intrinsic_id) {
	case SN_GreaterThan:
	case SN_GreaterThanAll:
	case SN_GreaterThanAny:
		ins->inst_c0 = is_unsigned ? CMP_GT_UN : CMP_GT;
		break;
	case SN_GreaterThanOrEqual:
	case SN_GreaterThanOrEqualAll:
	case SN_GreaterThanOrEqualAny:
		ins->inst_c0 = is_unsigned ? CMP_GE_UN : CMP_GE;
		break;
	case SN_LessThan:
	case SN_LessThanAll:
	case SN_LessThanAny:
		ins->inst_c0 = is_unsigned ? CMP_LT_UN : CMP_LT;
		break;
	case SN_LessThanOrEqual:
	case SN_LessThanOrEqualAll:
	case SN_LessThanOrEqualAny:
		ins->inst_c0 = is_unsigned ? CMP_LE_UN : CMP_LE;
		break;
	default:
		g_assert_not_reached ();
	}

	return ins;
}

static MonoInst*
emit_xequal (MonoCompile *cfg, MonoClass *klass, MonoInst *arg1, MonoInst *arg2)
{
#ifdef TARGET_ARM64
	if (!COMPILE_LLVM (cfg)) {
		MonoTypeEnum elemt = get_underlying_type (m_class_get_this_arg (arg1->klass));
		MonoInst* cmp = emit_xcompare (cfg, arg1->klass, elemt, arg1, arg2);
		MonoInst* ret = emit_simd_ins (cfg, mono_defaults.boolean_class, OP_XEXTRACT, cmp->dreg, -1);
		ret->inst_c0 = SIMD_EXTR_ARE_ALL_SET;
		ret->inst_c1 = mono_class_value_size (klass, NULL);
		return ret;
	} else if (mono_class_value_size (klass, NULL) == 16) {
		return emit_simd_ins (cfg, klass, OP_XEQUAL_ARM64_V128_FAST, arg1->dreg, arg2->dreg);
	} else {
		return emit_simd_ins (cfg, klass, OP_XEQUAL, arg1->dreg, arg2->dreg);
	}
#else	
	MonoInst *ins = emit_simd_ins (cfg, klass, OP_XEQUAL, arg1->dreg, arg2->dreg);
	if (!COMPILE_LLVM (cfg))
		ins->inst_c1 = mono_class_get_context (klass)->class_inst->type_argv [0]->type;
	return ins;
#endif
}

static MonoInst*
emit_not_xequal (MonoCompile *cfg, MonoClass *klass, MonoInst *arg1, MonoInst *arg2)
{
	MonoInst *ins = emit_xequal (cfg, klass, arg1, arg2);
	int sreg = ins->dreg;
	int dreg = alloc_ireg (cfg);
	MONO_EMIT_NEW_BIALU_IMM (cfg, OP_COMPARE_IMM, -1, sreg, 0);
	EMIT_NEW_UNALU (cfg, ins, OP_CEQ, dreg, -1);
	return ins;
}

static MonoInst*
emit_xzero (MonoCompile *cfg, MonoClass *klass)
{
	return emit_simd_ins (cfg, klass, OP_XZERO, -1, -1);
}

static MonoInst*
emit_xones (MonoCompile *cfg, MonoClass *klass)
{
	return emit_simd_ins (cfg, klass, OP_XONES, -1, -1);
}

static MonoInst*
emit_xconst_v128 (MonoCompile *cfg, MonoClass *klass, guint8 value[16])
{
	const int size = 16;

	gboolean all_zeros = TRUE;

	for (int i = 0; i < size; ++i) {
		if (value[i] != 0x00) {
			all_zeros = FALSE;
			break;
		}
	}

	if (all_zeros) {
		return emit_xzero (cfg, klass);
	}

	gboolean all_ones = TRUE;

	for (int i = 0; i < size; ++i) {
		if (value[i] != 0xFF) {
			all_ones = FALSE;
			break;
		}
	}

	if (all_ones) {
		return emit_xones (cfg, klass);
	}

	MonoInst *ins;

	MONO_INST_NEW (cfg, ins, OP_XCONST);
	ins->type = STACK_VTYPE;
	ins->dreg = alloc_xreg (cfg);
	ins->inst_p0 = mono_mem_manager_alloc (cfg->mem_manager, size);
	MONO_ADD_INS (cfg->cbb, ins);

	memcpy (ins->inst_p0, &value[0], size);
	return ins;
}

#ifdef TARGET_ARM64
static int type_to_extract_op (MonoTypeEnum type);
static MonoType* get_vector_t_elem_type (MonoType *vector_type);

static MonoInst*
emit_sum_vector (MonoCompile *cfg, MonoType *vector_type, MonoTypeEnum element_type, MonoInst *arg)
{
	MonoClass *vector_class = mono_class_from_mono_type_internal (vector_type);
	int vector_size = mono_class_value_size (vector_class, NULL);
	int element_size;

	// FIXME: Support Vector3
	guint32 nelems;
	mini_get_simd_type_info (vector_class, &nelems);
	element_size = vector_size / nelems;
	gboolean has_single_element = vector_size == element_size;

	// If there's just one element we need to extract it instead of summing the whole array
	if (has_single_element) {
		MonoInst *ins = emit_simd_ins (cfg, vector_class, type_to_extract_op (element_type), arg->dreg, -1);
		ins->inst_c0 = 0;
		ins->inst_c1 = element_type;
		return ins;
	}

	MonoInst *sum = emit_simd_ins (cfg, vector_class, OP_ARM64_XADDV, arg->dreg, -1);
	if (type_enum_is_float (element_type)) {
		sum->inst_c0 = INTRINS_AARCH64_ADV_SIMD_FADDV;
		sum->inst_c1 = element_type;
	} else {
		sum->inst_c0 = type_enum_is_unsigned (element_type) ? INTRINS_AARCH64_ADV_SIMD_UADDV : INTRINS_AARCH64_ADV_SIMD_SADDV;
		sum->inst_c1 = element_type;
	}

	if (COMPILE_LLVM (cfg)) {
		return sum;
	} else {
		MonoInst *ins = emit_simd_ins (cfg, vector_class, type_to_extract_op (element_type), sum->dreg, -1);
		ins->inst_c0 = 0;
		ins->inst_c1 = element_type;
		return ins;
	}
}
#endif
#ifdef TARGET_WASM
static MonoInst* emit_sum_vector (MonoCompile *cfg, MonoType *vector_type, MonoTypeEnum element_type, MonoInst *arg);
#endif

#if defined(TARGET_AMD64) || defined(TARGET_WASM)
static int type_to_extract_op (MonoTypeEnum type);
static MonoInst*
extract_first_element (MonoCompile *cfg, MonoClass *klass, MonoTypeEnum element_type, int sreg)
{
	int extract_op = type_to_extract_op (element_type);
	MonoInst *ins = emit_simd_ins (cfg, klass, extract_op, sreg, -1);
	ins->inst_c0 = 0;
	ins->inst_c1 = element_type;

	return ins;
}
#endif

#ifdef TARGET_AMD64
static const int fast_log2 [] = { -1, -1, 1, -1, 2, -1, -1, -1, 3 };

static MonoInst*
emit_sum_vector (MonoCompile *cfg, MonoType *vector_type, MonoTypeEnum element_type, MonoInst *arg)
{
	MonoClass *vector_class = mono_class_from_mono_type_internal (vector_type);

	int instc0 = -1;
	switch (element_type) {
	case MONO_TYPE_R4:
		instc0 = INTRINS_SSE_HADDPS;
		break;
	case MONO_TYPE_R8:
		instc0 = INTRINS_SSE_HADDPD;
		break;
	case MONO_TYPE_I1:
	case MONO_TYPE_U1:
		// byte, sbyte not supported yet
		return NULL;
	case MONO_TYPE_I2: 
	case MONO_TYPE_U2:
		instc0 = INTRINS_SSE_PHADDW;
		break;
#if TARGET_SIZEOF_VOID_P == 4
	case MONO_TYPE_I:
	case MONO_TYPE_U:
#endif
	case MONO_TYPE_I4:
	case MONO_TYPE_U4:
		instc0 = INTRINS_SSE_PHADDD;
		break;
#if TARGET_SIZEOF_VOID_P == 8
	case MONO_TYPE_I:
	case MONO_TYPE_U:
#endif
	case MONO_TYPE_I8:
	case MONO_TYPE_U8: {
		// Ssse3 doesn't have support for HorizontalAdd on i64
		MonoInst *lower = emit_simd_ins (cfg, vector_class, OP_XLOWER, arg->dreg, -1);
		MonoInst *upper = emit_simd_ins (cfg, vector_class, OP_XUPPER, arg->dreg, -1);

		// Sum lower and upper i64
		MonoInst *ins = emit_simd_ins (cfg, vector_class, OP_XBINOP, lower->dreg, upper->dreg);
		ins->inst_c0 = OP_IADD;
		ins->inst_c1 = element_type;

		return extract_first_element (cfg, vector_class, element_type, ins->dreg);
	}
	default: {
		return NULL;
	}
	}	
	
	// Check if necessary SIMD intrinsics are supported on the current machine
	MonoCPUFeatures feature = type_enum_is_float (element_type) ? MONO_CPU_X86_SSE3 : MONO_CPU_X86_SSSE3;
	if (!is_SIMD_feature_supported (cfg, feature))
		return NULL;	

	int vector_size = mono_class_value_size (vector_class, NULL);
	MonoType *etype = mono_class_get_context (vector_class)->class_inst->type_argv [0];
	int elem_size = mono_class_value_size (mono_class_from_mono_type_internal (etype), NULL);
	int num_elems = vector_size / elem_size;
	int num_rounds = fast_log2[num_elems];

	MonoInst *tmp = emit_xzero (cfg, vector_class);
	MonoInst *ins = arg;
	// HorizontalAdds over vector log2(num_elems) times
	for (int i = 0; i < num_rounds; ++i) {
		ins = emit_simd_ins (cfg, vector_class, OP_XOP_X_X_X, ins->dreg, tmp->dreg);
		ins->inst_c0 = instc0;
		ins->inst_c1 = element_type;
	}

	return extract_first_element (cfg, vector_class, element_type, ins->dreg);
}
#endif

static gboolean
is_intrinsics_vector_type (MonoType *vector_type)
{
	if (vector_type->type != MONO_TYPE_GENERICINST) return FALSE;
	MonoClass *klass = mono_class_from_mono_type_internal (vector_type);
	const char *name = m_class_get_name (klass);
	return !strcmp (name, "Vector64`1") || !strcmp (name, "Vector128`1") || !strcmp (name, "Vector256`1") || !strcmp (name, "Vector512`1");
}

static MonoType*
get_vector_t_elem_type (MonoType *vector_type)
{
	MonoClass *klass;
	MonoType *etype;

	g_assert (vector_type->type == MONO_TYPE_GENERICINST);
	klass = mono_class_from_mono_type_internal (vector_type);
	g_assert (
		!strcmp (m_class_get_name (klass), "Vector`1") ||
		!strcmp (m_class_get_name (klass), "Vector64`1") ||
		!strcmp (m_class_get_name (klass), "Vector128`1") ||
		!strcmp (m_class_get_name (klass), "Vector256`1") ||
		!strcmp (m_class_get_name (klass), "Vector512`1"));
	etype = mono_class_get_context (klass)->class_inst->type_argv [0];
	return etype;
}

static gboolean
type_is_unsigned (MonoType *type)
{
	MonoClass *klass = mono_class_from_mono_type_internal (type);
	MonoType *etype = mono_class_get_context (klass)->class_inst->type_argv [0];
	return type_enum_is_unsigned (etype->type);
}

static gboolean
type_enum_is_unsigned (MonoTypeEnum type)
{
	switch (type) {
	case MONO_TYPE_U1:
	case MONO_TYPE_U2:
	case MONO_TYPE_U4:
	case MONO_TYPE_U8:
	case MONO_TYPE_U:
		return TRUE;
	}
	return FALSE;
}

static gboolean
type_is_float (MonoType *type)
{
	MonoClass *klass = mono_class_from_mono_type_internal (type);
	MonoType *etype = mono_class_get_context (klass)->class_inst->type_argv [0];
	return type_enum_is_float (etype->type);
}

static gboolean
type_enum_is_float (MonoTypeEnum type)
{
	return type == MONO_TYPE_R4 || type == MONO_TYPE_R8;
}

static int
type_to_expand_op (MonoType *type)
{
	switch (type->type) {
	case MONO_TYPE_I1:
	case MONO_TYPE_U1:
		return OP_EXPAND_I1;
	case MONO_TYPE_I2:
	case MONO_TYPE_U2:
		return OP_EXPAND_I2;
	case MONO_TYPE_I4:
	case MONO_TYPE_U4:
		return OP_EXPAND_I4;
	case MONO_TYPE_I8:
	case MONO_TYPE_U8:
		return OP_EXPAND_I8;
	case MONO_TYPE_R4:
		return OP_EXPAND_R4;
	case MONO_TYPE_R8:
		return OP_EXPAND_R8;
	case MONO_TYPE_I:
	case MONO_TYPE_U:
#if TARGET_SIZEOF_VOID_P == 8
		return OP_EXPAND_I8;
#else
		return OP_EXPAND_I4;
#endif
	default:
		g_assert_not_reached ();
	}
}

static int
type_to_insert_op (MonoType *type)
{
	switch (type->type) {
	case MONO_TYPE_I1:
	case MONO_TYPE_U1:
		return OP_INSERT_I1;
	case MONO_TYPE_I2:
	case MONO_TYPE_U2:
		return OP_INSERT_I2;
	case MONO_TYPE_I4:
	case MONO_TYPE_U4:
		return OP_INSERT_I4;
	case MONO_TYPE_I8:
	case MONO_TYPE_U8:
		return OP_INSERT_I8;
	case MONO_TYPE_R4:
		return OP_INSERT_R4;
	case MONO_TYPE_R8:
		return OP_INSERT_R8;
	case MONO_TYPE_I:
	case MONO_TYPE_U:
#if TARGET_SIZEOF_VOID_P == 8
		return OP_INSERT_I8;
#else
		return OP_INSERT_I4;
#endif
	default:
		g_assert_not_reached ();
	}
}

typedef struct {
	const char *name;
	MonoCPUFeatures feature;
	const SimdIntrinsic *intrinsics;
	int intrinsics_size;
	gboolean jit_supported;
} IntrinGroup;

typedef MonoInst * (* EmitIntrinsicFn) (
	MonoCompile *cfg, MonoMethodSignature *fsig, MonoInst **args,
	MonoClass *klass, const IntrinGroup *intrin_group,
	const SimdIntrinsic *info, int id, MonoTypeEnum arg0_type,
	gboolean is_64bit);

static const IntrinGroup unsupported_intrin_group [] = {
	{ "", 0, unsupported, sizeof (unsupported) },
};

static MonoInst *
emit_hardware_intrinsics (
	MonoCompile *cfg, MonoMethod *cmethod, MonoMethodSignature *fsig,
	MonoInst **args, const IntrinGroup *groups, int groups_size_bytes,
	EmitIntrinsicFn custom_emit)
{
	MonoClass *klass = cmethod->klass;
	const IntrinGroup *intrin_group = unsupported_intrin_group;
	gboolean is_64bit = FALSE;
	int groups_size = groups_size_bytes / sizeof (groups [0]);
	for (int i = 0; i < groups_size; ++i) {
		const IntrinGroup *group = &groups [i];
		if (is_hw_intrinsics_class (klass, group->name, &is_64bit)) {
			intrin_group = group;
			break;
		}
	}

	gboolean supported = FALSE;
	MonoTypeEnum arg0_type = fsig->param_count > 0 ? get_underlying_type (fsig->params [0]) : MONO_TYPE_VOID;
	int id = -1;
	uint16_t op = 0;
	uint16_t c0 = 0;
	const SimdIntrinsic *intrinsics = intrin_group->intrinsics;
	int intrinsics_size = intrin_group->intrinsics_size;
	MonoCPUFeatures feature = intrin_group->feature;
	const SimdIntrinsic *info = lookup_intrins_info ((SimdIntrinsic *) intrinsics, intrinsics_size, cmethod);
	{
		if (!info)
			goto support_probe_complete;
		id = info->id;

#ifdef TARGET_ARM64
		if (!(cfg->compile_aot && cfg->full_aot && !cfg->interp) && !intrin_group->jit_supported) {
			goto support_probe_complete;
		}
#endif

		// Hardware intrinsics are LLVM-only.
		if (!COMPILE_LLVM (cfg) && !intrin_group->jit_supported)
			goto support_probe_complete;

		if (intrin_group->intrinsics == unsupported)
			supported = FALSE;
		else if (feature)
			supported = (mini_get_cpu_features (cfg) & feature) != 0;
		else
			supported = TRUE;


		op = info->default_op;
		c0 = info->default_instc0;
		gboolean is_unsigned = FALSE;
		gboolean is_float = FALSE;
		switch (arg0_type) {
		case MONO_TYPE_U1:
		case MONO_TYPE_U2:
		case MONO_TYPE_U4:
		case MONO_TYPE_U8:
		case MONO_TYPE_U:
			is_unsigned = TRUE;
			break;
		case MONO_TYPE_R4:
		case MONO_TYPE_R8:
			is_float = TRUE;
			break;
		}
		if (is_unsigned && info->unsigned_op != 0) {
			op = info->unsigned_op;
			c0 = info->unsigned_instc0;
		} else if (is_float && info->floating_op != 0) {
			op = info->floating_op;
			c0 = info->floating_instc0;
		}
	}
support_probe_complete:
	if (id == SN_get_IsSupported) {
		MonoInst *ins = NULL;
		EMIT_NEW_ICONST (cfg, ins, supported ? 1 : 0);
		return ins;
	}
	if (!supported) {
		// Can't emit non-supported llvm intrinsics
		if (cfg->method != cmethod) {
			// Keep the original call so we end up in the intrinsic method
			return NULL;
		} else {
			// Emit an exception from the intrinsic method
			mono_emit_jit_icall (cfg, mono_throw_platform_not_supported, NULL);
			return NULL;
		}
	}
	if (op != 0)
		return emit_simd_ins_for_sig (cfg, klass, op, c0, arg0_type, fsig, args);
	return custom_emit (cfg, fsig, args, klass, intrin_group, info, id, arg0_type, is_64bit);
}

static MonoInst *
emit_vector_create_elementwise (
	MonoCompile *cfg, MonoMethodSignature *fsig, MonoType *vtype,
	MonoType *etype, MonoInst **args)
{
	int op = type_to_insert_op (etype);
	MonoClass *vklass = mono_class_from_mono_type_internal (vtype);
	MonoInst *ins = emit_xzero (cfg, vklass);
	for (int i = 0; i < fsig->param_count; ++i) {
		ins = emit_simd_ins (cfg, vklass, op, ins->dreg, args [i]->dreg);
		ins->inst_c0 = i;
	}
	return ins;
}

#if defined(TARGET_AMD64) || defined(TARGET_ARM64) || defined(TARGET_WASM)

static int
type_to_xinsert_op (MonoTypeEnum type)
{
	switch (type) {
	case MONO_TYPE_I1: case MONO_TYPE_U1: return OP_XINSERT_I1;
	case MONO_TYPE_I2: case MONO_TYPE_U2: return OP_XINSERT_I2;
	case MONO_TYPE_I4: case MONO_TYPE_U4: return OP_XINSERT_I4;
	case MONO_TYPE_I8: case MONO_TYPE_U8: return OP_XINSERT_I8;
	case MONO_TYPE_R4: return OP_XINSERT_R4;
	case MONO_TYPE_R8: return OP_XINSERT_R8;
	case MONO_TYPE_I: case MONO_TYPE_U:
#if TARGET_SIZEOF_VOID_P == 8
		return OP_XINSERT_I8;
#else
		return OP_XINSERT_I4;
#endif
	default: g_assert_not_reached ();
	}
}

static int
type_to_xextract_op (MonoTypeEnum type)
{
	switch (type) {
	case MONO_TYPE_I1: case MONO_TYPE_U1: return OP_XEXTRACT_I1;
	case MONO_TYPE_I2: case MONO_TYPE_U2: return OP_XEXTRACT_I2;
	case MONO_TYPE_I4: case MONO_TYPE_U4: return OP_XEXTRACT_I4;
	case MONO_TYPE_I8: case MONO_TYPE_U8: return OP_XEXTRACT_I8;
	case MONO_TYPE_R4: return OP_XEXTRACT_R4;
	case MONO_TYPE_R8: return OP_XEXTRACT_R8;
	case MONO_TYPE_I: case MONO_TYPE_U:
#if TARGET_SIZEOF_VOID_P == 8
		return OP_XEXTRACT_I8;
#else
		return OP_XEXTRACT_I4;
#endif
	default: g_assert_not_reached ();
	}
}

static int
type_to_extract_op (MonoTypeEnum type)
{
	switch (type) {
	case MONO_TYPE_I1: case MONO_TYPE_U1: return OP_EXTRACT_I1;
	case MONO_TYPE_I2: case MONO_TYPE_U2: return OP_EXTRACT_I2;
	case MONO_TYPE_I4: case MONO_TYPE_U4: return OP_EXTRACT_I4;
	case MONO_TYPE_I8: case MONO_TYPE_U8: return OP_EXTRACT_I8;
	case MONO_TYPE_R4: return OP_EXTRACT_R4;
	case MONO_TYPE_R8: return OP_EXTRACT_R8;
	case MONO_TYPE_I: case MONO_TYPE_U:
#if TARGET_SIZEOF_VOID_P == 8
		return OP_EXTRACT_I8;
#else
		return OP_EXTRACT_I4;
#endif
	default: g_assert_not_reached ();
	}
}

static MonoClass *
create_class_instance (const char* name_space, const char *name, MonoType *param_type)
{
	MonoClass *ivector = mono_class_load_from_name (mono_defaults.corlib, name_space, name);

	MonoType *args [ ] = { param_type };
	MonoGenericContext ctx;
	memset (&ctx, 0, sizeof (ctx));
	ctx.class_inst = mono_metadata_get_generic_inst (1, args);
	ERROR_DECL (error);
	MonoClass *ivector_inst = mono_class_inflate_generic_class_checked (ivector, &ctx, error);
	mono_error_assert_ok (error); /* FIXME don't swallow the error */

	return ivector_inst;
}

static guint16 sri_vector_methods [] = {
	SN_Abs,
	SN_Add,
	SN_AndNot,
	SN_As,
	SN_AsByte,
	SN_AsDouble,
	SN_AsInt16,
	SN_AsInt32,
	SN_AsInt64,
	SN_AsSByte,
	SN_AsSingle,
	SN_AsUInt16,
	SN_AsUInt32,
	SN_AsUInt64,
	SN_AsVector128,
	SN_AsVector2,
	SN_AsVector256,
	SN_AsVector3,
	SN_AsVector4,
	SN_BitwiseAnd,
	SN_BitwiseOr,
	SN_Ceiling,
	SN_ConditionalSelect,
	SN_ConvertToDouble,
	SN_ConvertToInt32,
	SN_ConvertToInt64,
	SN_ConvertToSingle,
	SN_ConvertToUInt32,
	SN_ConvertToUInt64,
	SN_Create,
	SN_CreateScalar,
	SN_CreateScalarUnsafe,
	SN_Divide,
	SN_Dot,
	SN_Equals,
	SN_EqualsAll,
	SN_EqualsAny,
	SN_ExtractMostSignificantBits,
	SN_Floor,
	SN_GetElement,
	SN_GetLower,
	SN_GetUpper,
	SN_GreaterThan,
	SN_GreaterThanAll,
	SN_GreaterThanAny,
	SN_GreaterThanOrEqual,
	SN_GreaterThanOrEqualAll,
	SN_GreaterThanOrEqualAny,
	SN_LessThan,
	SN_LessThanAll,
	SN_LessThanAny,
	SN_LessThanOrEqual,
	SN_LessThanOrEqualAll,
	SN_LessThanOrEqualAny,
	SN_Max,
	SN_Min,
	SN_Multiply,
	SN_Narrow,
	SN_Negate,
	SN_OnesComplement,
	SN_Shuffle,
	SN_Sqrt,
	SN_Subtract,
	SN_Sum,
	SN_ToScalar,
	SN_ToVector128,
	SN_ToVector128Unsafe,
	SN_ToVector256,
	SN_ToVector256Unsafe,
	SN_WidenLower,
	SN_WidenUpper,
	SN_WithElement,
	SN_Xor,
	SN_get_IsHardwareAccelerated,
};

static gboolean
is_elementwise_ctor (MonoMethodSignature *fsig, MonoType *etype)
{
	if (fsig->param_count < 1)
		return FALSE;
	for (int i = 0; i < fsig->param_count; ++i)
		if (!mono_metadata_type_equal (etype, fsig->params [i]))
			return FALSE;
	return TRUE;
}

static gboolean
is_elementwise_create_overload (MonoMethodSignature *fsig, MonoType *ret_type)
{
	uint16_t param_count = fsig->param_count;
	if (param_count < 1) return FALSE;
	MonoType *type = fsig->params [0];
	if (!MONO_TYPE_IS_VECTOR_PRIMITIVE (type)) return FALSE;
	if (!mono_metadata_type_equal (ret_type, type)) return FALSE;
	for (uint16_t i = 1; i < param_count; ++i)
		if (!mono_metadata_type_equal (type, fsig->params [i])) return FALSE;
	return TRUE;
}

static gboolean
is_create_from_half_vectors_overload (MonoMethodSignature *fsig)
{
	if (fsig->param_count != 2) return FALSE;
	if (!is_intrinsics_vector_type (fsig->params [0])) return FALSE;
	return mono_metadata_type_equal (fsig->params [0], fsig->params [1]);
}

static gboolean
is_element_type_primitive (MonoType *vector_type)
{
	if (vector_type->type == MONO_TYPE_GENERICINST) {
		MonoType *element_type = get_vector_t_elem_type (vector_type);
		return MONO_TYPE_IS_VECTOR_PRIMITIVE (element_type);
	} else {
		MonoClass *klass = mono_class_from_mono_type_internal (vector_type);
		g_assert (
			!strcmp (m_class_get_name (klass), "Plane") ||
			!strcmp (m_class_get_name (klass), "Quaternion") ||
			!strcmp (m_class_get_name (klass), "Vector2") ||
			!strcmp (m_class_get_name (klass), "Vector3") ||
			!strcmp (m_class_get_name (klass), "Vector4"));
		return TRUE;
	}
}

static MonoInst*
emit_sri_vector (MonoCompile *cfg, MonoMethod *cmethod, MonoMethodSignature *fsig, MonoInst **args)
{	
#if defined(TARGET_AMD64) || defined(TARGET_WASM)
	if (!COMPILE_LLVM (cfg))
		return NULL;
#endif
// FIXME: This limitation could be removed once everything here are supported by mini JIT on arm64
// #ifdef TARGET_ARM64
// 	if (!(cfg->compile_aot && cfg->full_aot && !cfg->interp))
// 		return NULL;
// #endif

	int id = lookup_intrins (sri_vector_methods, sizeof (sri_vector_methods), cmethod);
	if (id == -1) {
		//check_no_intrinsic_cattr (cmethod);
		return NULL;
	}

	if (!strcmp (m_class_get_name (cfg->method->klass), "Vector256") || !strcmp (m_class_get_name (cfg->method->klass), "Vector512"))
		return NULL; 
		
// FIXME: This limitation could be removed once everything here are supported by mini JIT on arm64
#ifdef TARGET_ARM64
	if (!COMPILE_LLVM (cfg)) {
		switch (id) {
		case SN_Add:
		case SN_Equals:
		case SN_GreaterThan:
		case SN_GreaterThanOrEqual:
		case SN_LessThan:
		case SN_LessThanOrEqual:
		case SN_Negate:
		case SN_OnesComplement:
		case SN_EqualsAny:
		case SN_GreaterThanAny:
		case SN_GreaterThanOrEqualAny:
		case SN_LessThanAny:
		case SN_LessThanOrEqualAny:
		case SN_EqualsAll:
		case SN_GreaterThanAll:
		case SN_GreaterThanOrEqualAll:
		case SN_LessThanAll:
		case SN_LessThanOrEqualAll:
		case SN_Subtract:
		case SN_BitwiseAnd:
		case SN_BitwiseOr:
		case SN_Xor:
		case SN_As:
		case SN_AsByte:
		case SN_AsDouble:
		case SN_AsInt16:
		case SN_AsInt32:
		case SN_AsInt64:
		case SN_AsSByte:
		case SN_AsSingle:
		case SN_AsUInt16:
		case SN_AsUInt32:
		case SN_AsUInt64:
		case SN_Max:
		case SN_Min:
<<<<<<< HEAD
		case SN_Floor:
		case SN_Ceiling:
=======
		case SN_Sum:
		case SN_ToScalar:
>>>>>>> 59a17b1e
			break;
		default: 
			return NULL;
		}
		MonoClass *arg0_class = mono_class_from_mono_type_internal (fsig->params [0]);
		int class_size = mono_class_value_size (arg0_class, NULL);
		if (class_size != 16)
			return NULL;
	}
#endif

	MonoClass *klass = cmethod->klass;
	MonoTypeEnum arg0_type = fsig->param_count > 0 ? get_underlying_type (fsig->params [0]) : MONO_TYPE_VOID;

	if (cfg->verbose_level > 1) {
		char *name = mono_method_full_name (cmethod, TRUE);
		printf ("  SIMD intrinsic %s\n", name);
		g_free (name);
	}

	switch (id) {
	case SN_get_IsHardwareAccelerated: {
		MonoInst* ins;
		EMIT_NEW_ICONST (cfg, ins, 1);
		return ins;
	}
	case SN_Abs: {
		if (!is_element_type_primitive (fsig->params [0]))
			return NULL;
		if (type_enum_is_unsigned (arg0_type))
			return NULL;
#ifdef TARGET_ARM64
		int iid = type_enum_is_float (arg0_type) ? INTRINS_AARCH64_ADV_SIMD_FABS : INTRINS_AARCH64_ADV_SIMD_ABS;
		return emit_simd_ins_for_sig (cfg, klass, OP_XOP_OVR_X_X, iid, arg0_type, fsig, args);
#elif defined(TARGET_AMD64)
		MonoClass *arg_class = mono_class_from_mono_type_internal (fsig->params [0]);
		if (type_enum_is_float(arg0_type)) {
			// args [0] & ~vector(-0.0)
			MonoInst *zero = emit_xzero(cfg, arg_class);	// 0.0
			zero = emit_simd_ins (cfg, klass, OP_NEGATION, zero->dreg, -1); // -0.0
			MonoInst *ins = emit_simd_ins (cfg, klass, OP_VECTOR_ANDN, zero->dreg, args [0]->dreg);
			ins->inst_c1 = arg0_type;
			return ins;
		} else {
			return emit_simd_ins_for_sig (cfg, klass, OP_VECTOR_IABS, -1, arg0_type, fsig, args);
		}
#elif defined(TARGET_WASM)
		if (type_enum_is_float(arg0_type)) {
			return emit_simd_ins_for_sig (cfg, klass, OP_XOP_X_X, arg0_type == MONO_TYPE_R8 ? INTRINS_WASM_FABS_V2 : INTRINS_WASM_FABS_V4, -1, fsig, args);
		} else {
			return emit_simd_ins_for_sig (cfg, klass, OP_VECTOR_IABS, -1, arg0_type, fsig, args);
		}
#else
		return NULL;
#endif
	}
	case SN_Add:
	case SN_BitwiseAnd:
	case SN_BitwiseOr:
	case SN_Divide:
	case SN_Max:
	case SN_Min:
	case SN_Multiply:
	case SN_Subtract:
	case SN_Xor:
		if (!is_element_type_primitive (fsig->params [0]))
			return NULL;
		return emit_simd_ins_for_binary_op (cfg, klass, fsig, args, arg0_type, id);
	case SN_AndNot: {
		if (!is_element_type_primitive (fsig->params [0])) 
			return NULL;
#ifdef TARGET_ARM64
		return emit_simd_ins_for_sig (cfg, klass, OP_ARM64_BIC, -1, arg0_type, fsig, args);
#elif defined(TARGET_AMD64) || defined(TARGET_WASM)
		/* Swap lhs and rhs because Vector128 needs lhs & !rhs
		   whereas SSE2 does !lhs & rhs */
		MonoInst *tmp = args[0];
		args[0] = args[1];
		args[1] = tmp;

		return emit_simd_ins_for_sig (cfg, klass, OP_VECTOR_ANDN, -1, arg0_type, fsig, args);
#else
		return NULL;
#endif
	}
	case SN_As:
	case SN_AsByte:
	case SN_AsDouble:
	case SN_AsInt16:
	case SN_AsInt32:
	case SN_AsInt64:
	case SN_AsSByte:
	case SN_AsSingle:
	case SN_AsUInt16:
	case SN_AsUInt32:
	case SN_AsUInt64: {
		if (!is_element_type_primitive (fsig->ret) || !is_element_type_primitive (fsig->params [0]))
			return NULL;
		return emit_simd_ins (cfg, klass, OP_XCAST, args [0]->dreg, -1);
	}
	case SN_Ceiling:
	case SN_Floor: {
		if (!type_enum_is_float (arg0_type))
			return NULL;
#ifdef TARGET_ARM64
		int ceil_or_floor = id == SN_Ceiling ? INTRINS_AARCH64_ADV_SIMD_FRINTP : INTRINS_AARCH64_ADV_SIMD_FRINTM;
		return emit_simd_ins_for_sig (cfg, klass, OP_XOP_OVR_X_X, ceil_or_floor, arg0_type, fsig, args);
#elif defined(TARGET_AMD64)
		if (!is_SIMD_feature_supported (cfg, MONO_CPU_X86_SSE41))
			return NULL;

		int ceil_or_floor = id == SN_Ceiling ? 10 : 9;
		return emit_simd_ins_for_sig (cfg, klass, OP_SSE41_ROUNDP, ceil_or_floor, arg0_type, fsig, args);
#else
		return NULL;
#endif
	}
	case SN_ConditionalSelect: {
#if defined(TARGET_ARM64) || defined(TARGET_AMD64) || defined(TARGET_WASM)
		if (!is_element_type_primitive (fsig->params [0]))
			return NULL;
		return emit_simd_ins_for_sig (cfg, klass, OP_BSL, -1, arg0_type, fsig, args);
#else
		return NULL;
#endif
	}
	case SN_ConvertToDouble: {
#if defined(TARGET_ARM64) || defined(TARGET_AMD64)
		if ((arg0_type != MONO_TYPE_I8) && (arg0_type != MONO_TYPE_U8))
			return NULL;
		MonoClass *arg_class = mono_class_from_mono_type_internal (fsig->params [0]);
		int size = mono_class_value_size (arg_class, NULL);
		int op = -1;
		if (size == 8)
			op = arg0_type == MONO_TYPE_I8 ? OP_CVT_SI_FP_SCALAR : OP_CVT_UI_FP_SCALAR;
		else
			op = arg0_type == MONO_TYPE_I8 ? OP_CVT_SI_FP : OP_CVT_UI_FP;
		return emit_simd_ins_for_sig (cfg, klass, op, -1, arg0_type, fsig, args);
#else
		return NULL;
#endif
	}
	case SN_ConvertToInt32: 
	case SN_ConvertToUInt32: {
#if defined(TARGET_ARM64) || defined(TARGET_AMD64)
		if (arg0_type != MONO_TYPE_R4)
			return NULL;
		int op = id == SN_ConvertToInt32 ? OP_CVT_FP_SI : OP_CVT_FP_UI;
		return emit_simd_ins_for_sig (cfg, klass, op, -1, arg0_type, fsig, args);
#else
		return NULL;
#endif
	}
	case SN_ConvertToInt64:
	case SN_ConvertToUInt64: {
#if defined(TARGET_ARM64) || defined(TARGET_AMD64)
		if (arg0_type != MONO_TYPE_R8)
			return NULL;
		MonoClass *arg_class = mono_class_from_mono_type_internal (fsig->params [0]);
		int size = mono_class_value_size (arg_class, NULL);
		int op = -1;
		if (id == SN_ConvertToInt64)
			op = size == 8 ? OP_CVT_FP_SI_SCALAR : OP_CVT_FP_SI;
		else
			op = size == 8 ? OP_CVT_FP_UI_SCALAR : OP_CVT_FP_UI;
		return emit_simd_ins_for_sig (cfg, klass, op, -1, arg0_type, fsig, args);
#else
		return NULL;
#endif
	}
	case SN_ConvertToSingle: {
#if defined(TARGET_ARM64) || defined(TARGET_AMD64)
		if ((arg0_type != MONO_TYPE_I4) && (arg0_type != MONO_TYPE_U4))
			return NULL;
		int op = arg0_type == MONO_TYPE_I4 ? OP_CVT_SI_FP : OP_CVT_UI_FP;
		return emit_simd_ins_for_sig (cfg, klass, op, -1, arg0_type, fsig, args);
#else
		return NULL;
#endif
	}
	case SN_Create: {
		MonoType *etype = get_vector_t_elem_type (fsig->ret);
		if (!MONO_TYPE_IS_VECTOR_PRIMITIVE (etype))
			return NULL;
		if (fsig->param_count == 1 && mono_metadata_type_equal (fsig->params [0], etype))
			return emit_simd_ins (cfg, klass, type_to_expand_op (etype), args [0]->dreg, -1);
		else if (is_create_from_half_vectors_overload (fsig))
			return emit_simd_ins (cfg, klass, OP_XCONCAT, args [0]->dreg, args [1]->dreg);
		else if (is_elementwise_create_overload (fsig, etype))
			return emit_vector_create_elementwise (cfg, fsig, fsig->ret, etype, args);
		break;
	}
	case SN_CreateScalar: {
		MonoType *etype = get_vector_t_elem_type (fsig->ret);
		if (!MONO_TYPE_IS_VECTOR_PRIMITIVE (etype))
			return NULL;
		return emit_simd_ins_for_sig (cfg, klass, OP_CREATE_SCALAR, -1, arg0_type, fsig, args);
	}
	case SN_CreateScalarUnsafe: {
		MonoType *etype = get_vector_t_elem_type (fsig->ret);
		if (!MONO_TYPE_IS_VECTOR_PRIMITIVE (etype))
			return NULL;
		return emit_simd_ins_for_sig (cfg, klass, OP_CREATE_SCALAR_UNSAFE, -1, arg0_type, fsig, args);
	}
	case SN_Dot: {
		if (!is_element_type_primitive (fsig->params [0]))
			return NULL;
#if defined(TARGET_ARM64) || defined(TARGET_WASM)
		int instc0 = type_enum_is_float (arg0_type) ? OP_FMUL : OP_IMUL;
		MonoInst *pairwise_multiply = emit_simd_ins_for_sig (cfg, klass, OP_XBINOP, instc0, arg0_type, fsig, args);

		return emit_sum_vector (cfg, fsig->params [0], arg0_type, pairwise_multiply);
#elif defined(TARGET_AMD64)
		int instc =-1;
		if (type_enum_is_float (arg0_type)) {
			if (is_SIMD_feature_supported (cfg, MONO_CPU_X86_SSE41)) {
				int mask_reg = alloc_ireg (cfg);
				switch (arg0_type) {
				case MONO_TYPE_R4: 
					instc = OP_SSE41_DPPS; 
					MONO_EMIT_NEW_ICONST (cfg, mask_reg, 0xf1);		// 0xf1 ... 0b11110001
					break;
				case MONO_TYPE_R8: 
					instc = OP_SSE41_DPPD; 
					MONO_EMIT_NEW_ICONST (cfg, mask_reg, 0x31);		// 0x31 ... 0b00110001
					break;	
				default:
					return NULL;
				}	
				MonoInst *dot = emit_simd_ins (cfg, klass, instc, args [0]->dreg, args [1]->dreg);
				dot->sreg3 = mask_reg;

				return extract_first_element (cfg, klass, arg0_type, dot->dreg);
			} else {
				instc = OP_FMUL;
			}	
		} else {
			if (arg0_type == MONO_TYPE_I1 || arg0_type == MONO_TYPE_U1)
				return NULL; 	// We don't support sum vector for byte, sbyte types yet

			instc = OP_IMUL;
		}
		MonoInst *pairwise_multiply = emit_simd_ins_for_sig (cfg, klass, OP_XBINOP, instc, arg0_type, fsig, args);

		return emit_sum_vector (cfg, fsig->params [0], arg0_type, pairwise_multiply);
#else
		return NULL;
#endif
	}
	case SN_Equals:
	case SN_EqualsAll:
	case SN_EqualsAny: {
		if (!is_element_type_primitive (fsig->params [0]))
			return NULL;
		MonoClass *arg_class = mono_class_from_mono_type_internal (fsig->params [0]);
		if (id == SN_Equals)
			return emit_xcompare (cfg, klass, arg0_type, args [0], args [1]);

		if (COMPILE_LLVM (cfg)) {
			switch (id) {
				case SN_EqualsAll:
					return emit_xequal (cfg, arg_class, args [0], args [1]);
				case SN_EqualsAny: {
					MonoInst *cmp_eq = emit_xcompare (cfg, arg_class, arg0_type, args [0], args [1]);
					MonoInst *zero = emit_xzero (cfg, arg_class);
					return emit_not_xequal (cfg, arg_class, cmp_eq, zero);
				}
			}
		} else {
			MonoInst* cmp = emit_xcompare (cfg, arg_class, arg0_type, args [0], args [1]);
			MonoInst* ret = emit_simd_ins (cfg, mono_defaults.boolean_class, OP_XEXTRACT, cmp->dreg, -1);
			ret->inst_c0 = (id == SN_EqualsAll) ? SIMD_EXTR_ARE_ALL_SET : SIMD_EXTR_IS_ANY_SET;
			ret->inst_c1 = mono_class_value_size (klass, NULL);
			return ret;
		}
		g_assert_not_reached ();
	}
	case SN_ExtractMostSignificantBits: {
		if (!is_element_type_primitive (fsig->params [0]) || type_enum_is_float (arg0_type))
			return NULL;
#ifdef TARGET_WASM
		return emit_simd_ins_for_sig (cfg, klass, OP_WASM_SIMD_BITMASK, -1, -1, fsig, args);
#else
		return NULL;
#endif
	}
	case SN_GetElement: {
		int elems;

		if (!is_element_type_primitive (fsig->params [0]))
			return NULL;

		MonoClass *arg_class = mono_class_from_mono_type_internal (fsig->params [0]);

		if (fsig->params [0]->type == MONO_TYPE_GENERICINST) {
			MonoType *etype = mono_class_get_context (arg_class)->class_inst->type_argv [0];
			int size = mono_class_value_size (arg_class, NULL);
			int esize = mono_class_value_size (mono_class_from_mono_type_internal (etype), NULL);
			elems = size / esize;
		} else {
			// This exists to handle the static extension methods for Vector2/3/4, Quaternion, and Plane
			// which live on System.Numerics.Vector

			arg0_type = MONO_TYPE_R4;
			elems = 4;
		}

		MONO_EMIT_NEW_BIALU_IMM (cfg, OP_COMPARE_IMM, -1, args [1]->dreg, elems);
		MONO_EMIT_NEW_COND_EXC (cfg, GE_UN, "ArgumentOutOfRangeException");
		int extract_op = type_to_xextract_op (arg0_type);
		return emit_simd_ins_for_sig (cfg, klass, extract_op, -1, arg0_type, fsig, args);
	}
	case SN_GetLower:
	case SN_GetUpper: {
		if (!is_element_type_primitive (fsig->params [0]))
			return NULL;
		int op = id == SN_GetLower ? OP_XLOWER : OP_XUPPER;
		return emit_simd_ins_for_sig (cfg, klass, op, 0, arg0_type, fsig, args);
	}
	case SN_GreaterThan:
	case SN_GreaterThanOrEqual:
	case SN_LessThan:
	case SN_LessThanOrEqual: {
		if (!is_element_type_primitive (fsig->params [0]))
			return NULL;

		return emit_xcompare_for_intrinsic (cfg, klass, id, arg0_type, args [0], args [1]);
	}
	case SN_GreaterThanAll:
	case SN_GreaterThanAny:
	case SN_GreaterThanOrEqualAll:
	case SN_GreaterThanOrEqualAny:
	case SN_LessThanAll:
	case SN_LessThanAny:
	case SN_LessThanOrEqualAll:
	case SN_LessThanOrEqualAny: {
		if (!is_element_type_primitive (fsig->params [0]))
			return NULL;

		g_assert (fsig->param_count == 2 &&
			fsig->ret->type == MONO_TYPE_BOOLEAN &&
			mono_metadata_type_equal (fsig->params [0], fsig->params [1]));

		gboolean is_all = FALSE;
		switch (id) {
		case SN_GreaterThanAll:
		case SN_GreaterThanOrEqualAll:
		case SN_LessThanAll:
		case SN_LessThanOrEqualAll: 
			is_all = TRUE;
			break;
		}

		MonoClass *arg_class = mono_class_from_mono_type_internal (fsig->params [0]);
		if (COMPILE_LLVM (cfg)) {
			MonoInst *cmp = emit_xcompare_for_intrinsic (cfg, klass, id, arg0_type, args [0], args [1]);
			if (is_all) {
				// for floating point numbers all ones is NaN and so
				// they must be treated differently than integer types
				if (type_enum_is_float (arg0_type)) {
					MonoInst *zero = emit_xzero (cfg, arg_class);
					MonoInst *inverted_cmp = emit_xcompare (cfg, klass, arg0_type, cmp, zero);
					return emit_xequal (cfg, arg_class, inverted_cmp, zero);
				}

				MonoInst *ones = emit_xones (cfg, arg_class);
				return emit_xequal (cfg, arg_class, cmp, ones);
			} else {
				MonoInst *zero = emit_xzero (cfg, arg_class);
				return emit_not_xequal (cfg, arg_class, cmp, zero);
			}
		} else {
			MonoInst* cmp = emit_xcompare_for_intrinsic (cfg, arg_class, id, arg0_type, args [0], args [1]);
			MonoInst* ret = emit_simd_ins (cfg, mono_defaults.boolean_class, OP_XEXTRACT, cmp->dreg, -1);
			ret->inst_c0 = is_all ? SIMD_EXTR_ARE_ALL_SET : SIMD_EXTR_IS_ANY_SET;
			ret->inst_c1 = mono_class_value_size (klass, NULL);
			return ret;
		}
	}
	case SN_Narrow: {
		if (!is_element_type_primitive (fsig->params [0]))
			return NULL;

#ifdef TARGET_ARM64
		MonoClass *arg_class = mono_class_from_mono_type_internal (fsig->params [0]);
		int size = mono_class_value_size (arg_class, NULL);

		if (size == 16) {
			switch (arg0_type) {
			case MONO_TYPE_R8: {
				MonoInst *ins = emit_simd_ins (cfg, arg_class, OP_ARM64_FCVTN, args [0]->dreg, -1);
				return emit_simd_ins (cfg, arg_class, OP_ARM64_FCVTN2, ins->dreg, args [1]->dreg);
			}
			case MONO_TYPE_I2:
			case MONO_TYPE_I4:
			case MONO_TYPE_I8:
			case MONO_TYPE_U2:
			case MONO_TYPE_U4:
			case MONO_TYPE_U8: {
				MonoInst *ins = emit_simd_ins (cfg, arg_class, OP_ARM64_XTN, args [0]->dreg, -1);
				return emit_simd_ins (cfg, arg_class, OP_ARM64_XTN2, ins->dreg, args [1]->dreg);
			}
			default:
				return NULL;
			}
		} else {
			switch (arg0_type) {
			case MONO_TYPE_R8: {
				//Widen arg0
				MonoInst *ins1 = emit_simd_ins (cfg, arg_class, OP_XWIDEN_UNSAFE, args [0]->dreg, -1);

				//Insert arg1 to arg0
				int tmp = alloc_ireg (cfg);
				MONO_EMIT_NEW_ICONST (cfg, tmp, 1);
				MonoInst *ins2 = emit_simd_ins (cfg, arg_class, OP_EXTRACT_R8, args [1]->dreg, -1);
				ins2->inst_c0 = 0;
				ins2->inst_c1 = arg0_type;

				MonoType* param_type = get_vector_t_elem_type (fsig->params[0]);
				MonoClass *ivector128_inst = create_class_instance ("System.Runtime.Intrinsics", "Vector128`1", param_type);

				ins1 = emit_simd_ins (cfg, ivector128_inst, OP_XINSERT_R8, ins1->dreg, ins2->dreg);
				ins1->sreg3 = tmp;
				ins1->inst_c1 = arg0_type;

				//ConvertToSingleLower
				return emit_simd_ins (cfg, arg_class, OP_ARM64_FCVTN, ins1->dreg, -1);
			}
			case MONO_TYPE_I2:
			case MONO_TYPE_I4:
			case MONO_TYPE_I8:
			case MONO_TYPE_U2:
			case MONO_TYPE_U4:
			case MONO_TYPE_U8: {
				//Widen arg0
				MonoInst *arg0 = emit_simd_ins (cfg, arg_class, OP_XWIDEN_UNSAFE, args [0]->dreg, -1);

				//Cast arg0 and arg1 to u/int64
				MonoType *type_new;
				MonoTypeEnum type_enum_new;
				if (type_enum_is_unsigned (arg0_type)) {
					type_new = m_class_get_byval_arg (mono_defaults.uint64_class);
					type_enum_new = MONO_TYPE_U8;
				} else {
					type_new = m_class_get_byval_arg (mono_defaults.int64_class);
					type_enum_new = MONO_TYPE_I8;
				}
				MonoClass *ivector128_64_inst = create_class_instance ("System.Runtime.Intrinsics", "Vector128`1", type_new);
				arg0 = emit_simd_ins (cfg, ivector128_64_inst, OP_XCAST, arg0->dreg, -1);
				MonoClass *ivector64_64_inst = create_class_instance ("System.Runtime.Intrinsics", "Vector64`1", type_new);
				MonoInst *arg1 = emit_simd_ins (cfg, ivector64_64_inst, OP_XCAST, args [1]->dreg, -1);

				//Insert arg1 to arg0
				int tmp = alloc_ireg (cfg);
				MONO_EMIT_NEW_ICONST (cfg, tmp, 1);
				arg1 = emit_simd_ins (cfg, ivector64_64_inst, OP_EXTRACT_I8, arg1->dreg, -1);
				arg1->inst_c0 = 0;
				arg1->inst_c1 = type_enum_new;
				MonoType *param_type = get_vector_t_elem_type (fsig->params[0]);
				MonoClass *ivector128_inst = create_class_instance ("System.Runtime.Intrinsics", "Vector128`1", param_type);
				MonoInst *ins = emit_simd_ins (cfg, ivector128_64_inst, OP_XINSERT_I8, arg0->dreg, arg1->dreg);
				ins->sreg3 = tmp;
				ins->inst_c1 = type_enum_new;

				//Cast arg0 back to its original element type (arg0_type)
				ins = emit_simd_ins (cfg, ivector128_inst, OP_XCAST, ins->dreg, -1);

				//ExtractNarrowingLower
				return emit_simd_ins (cfg, ivector128_inst, OP_ARM64_XTN, ins->dreg, -1);
			}
			default:
				return NULL;
			}
		}
#elif defined(TARGET_WASM)
		MonoClass *arg_class = mono_class_from_mono_type_internal (fsig->params [0]);
		int size = mono_class_value_size (arg_class, NULL);

		if (size != 16)
			return NULL;

		switch (arg0_type) {
		case MONO_TYPE_I2:
		case MONO_TYPE_I4:
		case MONO_TYPE_I8:
		case MONO_TYPE_U2:
		case MONO_TYPE_U4:
		case MONO_TYPE_U8:
			return emit_simd_ins_for_sig (cfg, klass, OP_WASM_EXTRACT_NARROW, -1, -1, fsig, args);
		}

		return NULL;
#else
		return NULL;
#endif
	}
	case SN_Negate:
	case SN_OnesComplement: {
		if (!is_element_type_primitive (fsig->params [0]))
			return NULL;
		return emit_simd_ins_for_unary_op (cfg, klass, fsig, args, arg0_type, id);
	} 
	case SN_Shuffle: {
		if (!is_element_type_primitive (fsig->params [0]))
			return NULL;
#ifdef TARGET_WASM
		return emit_simd_ins_for_sig (cfg, klass, OP_WASM_SIMD_SWIZZLE, -1, -1, fsig, args);
#else
		return NULL;
#endif
	}
	case SN_Sum: {
		if (!is_element_type_primitive (fsig->params [0]))
			return NULL;
#if defined(TARGET_ARM64) || defined(TARGET_AMD64) || defined(TARGET_WASM)
		return emit_sum_vector (cfg, fsig->params [0], arg0_type, args [0]);
#else
		return NULL;
#endif
	}
	case SN_Sqrt: {
		if (!is_element_type_primitive (fsig->params [0]))
			return NULL;
		if (!type_enum_is_float (arg0_type))
			return NULL;
#ifdef TARGET_ARM64
		return emit_simd_ins_for_sig (cfg, klass, OP_XOP_OVR_X_X, INTRINS_AARCH64_ADV_SIMD_FSQRT, arg0_type, fsig, args);
#elif defined(TARGET_AMD64)
		int instc0 = arg0_type == MONO_TYPE_R4 ? INTRINS_SSE_SQRT_PS : INTRINS_SSE_SQRT_PD;

		return emit_simd_ins_for_sig (cfg, klass, OP_XOP_X_X, instc0, arg0_type, fsig, args);
#else
		return NULL;
#endif
	}
	case SN_ToScalar: {
		if (!is_element_type_primitive (fsig->params [0]))
			return NULL;
		int extract_op = type_to_extract_op (arg0_type);
		return emit_simd_ins_for_sig (cfg, klass, extract_op, 0, arg0_type, fsig, args);
	}
	case SN_ToVector128:
	case SN_ToVector128Unsafe: {
		if (!is_element_type_primitive (fsig->params [0]))
			return NULL;
		int op = id == SN_ToVector128 ? OP_XWIDEN : OP_XWIDEN_UNSAFE;
		return emit_simd_ins_for_sig (cfg, klass, op, 0, arg0_type, fsig, args);
	}
	case SN_WithElement: {
		int elems;
		
		if (!is_element_type_primitive (fsig->params [0]))
			return NULL;

		MonoClass *arg_class = mono_class_from_mono_type_internal (fsig->params [0]);

		if (fsig->params [0]->type == MONO_TYPE_GENERICINST) {
			MonoType *etype = mono_class_get_context (arg_class)->class_inst->type_argv [0];
			int size = mono_class_value_size (arg_class, NULL);
			int esize = mono_class_value_size (mono_class_from_mono_type_internal (etype), NULL);
			elems = size / esize;
		} else {
			// This exists to handle the static extension methods for Vector2/3/4, Quaternion, and Plane
			// which live on System.Numerics.Vector

			arg0_type = MONO_TYPE_R4;
			elems = 4;
		}

		MONO_EMIT_NEW_BIALU_IMM (cfg, OP_COMPARE_IMM, -1, args [1]->dreg, elems);
		MONO_EMIT_NEW_COND_EXC (cfg, GE_UN, "ArgumentOutOfRangeException");
		int insert_op = type_to_xinsert_op (arg0_type);
		MonoInst *ins = emit_simd_ins (cfg, klass, insert_op, args [0]->dreg, args [2]->dreg);
		ins->sreg3 = args [1]->dreg;
		ins->inst_c1 = arg0_type;
		return ins;
	}
	case SN_WidenLower:
	case SN_WidenUpper: {
#if defined(TARGET_ARM64) || defined(TARGET_WASM)
		if (!is_element_type_primitive (fsig->params [0]))
			return NULL;

		int op = id == SN_WidenLower ? OP_XLOWER : OP_XUPPER;
		MonoInst *lower_or_upper_half = emit_simd_ins_for_sig (cfg, klass, op, 0, arg0_type, fsig, args);
		if (type_enum_is_float (arg0_type)) {
			return emit_simd_ins (cfg, klass, OP_FCVTL, lower_or_upper_half->dreg, -1);
		} else {
			int zero = alloc_ireg (cfg);
			MONO_EMIT_NEW_ICONST (cfg, zero, 0);
			op = type_enum_is_unsigned (arg0_type) ? OP_USHLL : OP_SSHLL;
			return emit_simd_ins (cfg, klass, op, lower_or_upper_half->dreg, zero);
		}
#else
		return NULL;
#endif
	}
	case SN_WithLower:
	case SN_WithUpper: {
		if (!is_element_type_primitive (fsig->params [0]))
			return NULL;
		int op = id == SN_GetLower ? OP_XINSERT_LOWER : OP_XINSERT_UPPER;
		return emit_simd_ins_for_sig (cfg, klass, op, 0, arg0_type, fsig, args);
	}
	default:
		break;
	}

	return NULL;
}

static guint16 vector64_vector128_t_methods [] = {
	SN_get_AllBitsSet,
	SN_get_Count,
	SN_get_IsSupported,
	SN_get_One,
	SN_get_Zero,
	SN_op_Addition,
	SN_op_BitwiseAnd,
	SN_op_BitwiseOr,
	SN_op_Division,
	SN_op_Equality,
	SN_op_ExclusiveOr,
	SN_op_Inequality,
	SN_op_Multiply,
	SN_op_OnesComplement,
	SN_op_Subtraction,
	SN_op_UnaryNegation,
	SN_op_UnaryPlus,
};

static MonoInst*
emit_vector64_vector128_t (MonoCompile *cfg, MonoMethod *cmethod, MonoMethodSignature *fsig, MonoInst **args)
{
	int id = lookup_intrins (vector64_vector128_t_methods, sizeof (vector64_vector128_t_methods), cmethod);
	if (id == -1) {
		//check_no_intrinsic_cattr (cmethod);
		return NULL;
	}

	MonoClass *klass = cmethod->klass;
	MonoType *etype = mono_class_get_context (klass)->class_inst->type_argv [0];

	if (!MONO_TYPE_IS_VECTOR_PRIMITIVE (etype))
		return NULL;

	int size = mono_class_value_size (klass, NULL);
	int esize = mono_class_value_size (mono_class_from_mono_type_internal (etype), NULL);
	g_assert (size > 0);
	g_assert (esize > 0);
	int len = size / esize;
	MonoTypeEnum arg0_type = fsig->param_count > 0 ? get_underlying_type (fsig->params [0]) : MONO_TYPE_VOID;

	if (cfg->verbose_level > 1) {
		char *name = mono_method_full_name (cmethod, TRUE);
		printf ("  SIMD intrinsic %s\n", name);
		g_free (name);
	}

	switch (id) {
	case SN_get_IsSupported: {
		MonoInst *ins = NULL;
		EMIT_NEW_ICONST (cfg, ins, 1);
		return ins;
	}
	default:
		break;
	}

#if defined(TARGET_AMD64) || defined(TARGET_WASM)
	if (!COMPILE_LLVM (cfg))
		return NULL;
#endif

// FIXME: This limitation could be removed once everything here are supported by mini JIT on arm64
#ifdef TARGET_ARM64
	if (!COMPILE_LLVM (cfg)) {
		if (size != 16)
			return NULL;
		switch (id) {
		case SN_get_One:
		case SN_get_Zero:
		case SN_op_OnesComplement:
		case SN_op_UnaryNegation:
		case SN_op_UnaryPlus:
		case SN_op_Addition:
		case SN_op_Subtraction:
		case SN_op_BitwiseAnd:
		case SN_op_BitwiseOr:
		case SN_op_ExclusiveOr:
		case SN_op_Equality:
		case SN_op_Inequality:
			break;
		default:
			return NULL;
		}
	}
#endif

	switch (id) {
	case SN_get_Count: {
		MonoInst *ins = NULL;
		if (!(fsig->param_count == 0 && fsig->ret->type == MONO_TYPE_I4))
			break;
		EMIT_NEW_ICONST (cfg, ins, len);
		return ins;
	}
	case SN_get_Zero: {
		return emit_xzero (cfg, klass);
	}
	case SN_get_AllBitsSet: {
		return emit_xones (cfg, klass);
	}
	case SN_get_One: {
		if (size != 16)
			return NULL;
		switch (etype->type) {
		case MONO_TYPE_I1:
		case MONO_TYPE_U1: {
			guint8 value[16];

			for (int i = 0; i < len; ++i) {
				value [i] = 1;
			}

			return emit_xconst_v128 (cfg, klass, value);
		}
		case MONO_TYPE_I2:
		case MONO_TYPE_U2: {
			guint16 value[8];

			for (int i = 0; i < len; ++i) {
				value [i] = 1;
			}

			return emit_xconst_v128 (cfg, klass, (guint8*)value);
		}
#if TARGET_SIZEOF_VOID_P == 4
		case MONO_TYPE_I:
		case MONO_TYPE_U:
#endif
		case MONO_TYPE_I4:
		case MONO_TYPE_U4: {
			guint32 value[4];

			for (int i = 0; i < len; ++i) {
				value [i] = 1;
			}

			return emit_xconst_v128 (cfg, klass, (guint8*)value);
		}
#if TARGET_SIZEOF_VOID_P == 8
		case MONO_TYPE_I:
		case MONO_TYPE_U:
#endif
		case MONO_TYPE_I8:
		case MONO_TYPE_U8: {
			guint64 value[2];

			for (int i = 0; i < len; ++i) {
				value [i] = 1;
			}

			return emit_xconst_v128 (cfg, klass, (guint8*)value);
		}
		case MONO_TYPE_R4: {
			float value[4];

			for (int i = 0; i < len; ++i) {
				value [i] = 1.0f;
			}

			return emit_xconst_v128 (cfg, klass, (guint8*)value);
		}
		case MONO_TYPE_R8: {
			double value[2];

			for (int i = 0; i < len; ++i) {
				value [i] = 1.0;
			}

			return emit_xconst_v128 (cfg, klass, (guint8*)value);
		}
		default:
			g_assert_not_reached ();
		}
	}
	case SN_op_Addition:
	case SN_op_BitwiseAnd:
	case SN_op_BitwiseOr:
	case SN_op_Division:
	case SN_op_ExclusiveOr:
	case SN_op_Multiply:
	case SN_op_Subtraction: {
		if (fsig->param_count != 2 )
			return NULL;
		arg0_type = fsig->param_count > 0 ? get_underlying_type (fsig->params [0]) : MONO_TYPE_VOID;
		return emit_simd_ins_for_binary_op (cfg, klass, fsig, args, arg0_type, id);
		
	}
	case SN_op_Equality:
	case SN_op_Inequality: {
		if (fsig->param_count != 2 )
			return NULL;
		MonoClass *arg_class = mono_class_from_mono_type_internal (fsig->params [0]);
		switch (id) {
			case SN_op_Equality: return emit_xequal (cfg, arg_class, args [0], args [1]);
			case SN_op_Inequality: return emit_not_xequal (cfg, arg_class, args [0], args [1]);
			default: g_assert_not_reached ();
		}
	}
	case SN_op_OnesComplement:
	case SN_op_UnaryNegation:
		if (fsig->param_count != 1 )
			return NULL;
		return emit_simd_ins_for_unary_op (cfg, klass, fsig, args, arg0_type, id);
	case SN_op_UnaryPlus:
		if (fsig->param_count != 1)
			return NULL;
		return args [0];
	default:
		break;
	}

	return NULL;
}

// System.Numerics.Vector2/Vector3/Vector4, Quaternion, and Plane
static guint16 vector2_methods[] = {
	SN_ctor,
	SN_Abs,
	SN_Add,
	SN_Clamp,
	SN_Conjugate,
	SN_CopyTo,
	SN_Distance,
	SN_DistanceSquared,
	SN_Divide,
	SN_Dot,
	SN_Length,
	SN_LengthSquared,
	SN_Lerp,
	SN_Max,
	SN_Min,
	SN_Multiply,
	SN_Negate,
	SN_Normalize,
	SN_SquareRoot,
	SN_Subtract,
	SN_get_Identity,
	SN_get_Item,
	SN_get_One,
	SN_get_UnitW,
	SN_get_UnitX,
	SN_get_UnitY,
	SN_get_UnitZ,
	SN_get_Zero,
	SN_op_Addition,
	SN_op_Division,
	SN_op_Equality,
	SN_op_Inequality,
	SN_op_Multiply,
	SN_op_Subtraction,
	SN_op_UnaryNegation,
	SN_set_Item,
};

static G_GNUC_UNUSED MonoInst*
emit_vector_2_3_4 (MonoCompile *cfg, MonoMethod *cmethod, MonoMethodSignature *fsig, MonoInst **args)
{
	MonoInst *ins;
	int id, len;
	MonoClass *klass;
	MonoType *type, *etype;

	if (!COMPILE_LLVM (cfg))
		return NULL;

	id = lookup_intrins (vector2_methods, sizeof (vector2_methods), cmethod);
	if (id == -1) {
		// https://github.com/dotnet/runtime/issues/81961
		// check_no_intrinsic_cattr (cmethod);
		return NULL;
	}

	if (cfg->verbose_level > 1) {
		char *name = mono_method_full_name (cmethod, TRUE);
		printf ("  SIMD intrinsic %s\n", name);
		g_free (name);
	}

	klass = cmethod->klass;
	type = m_class_get_byval_arg (klass);
	etype = m_class_get_byval_arg (mono_defaults.single_class);
	len = mono_class_value_size (klass, NULL) / 4;

	// Similar to the cases in emit_sys_numerics_vector_t ()
	switch (id) {
	case SN_ctor:
		if (is_elementwise_ctor (fsig, etype)) {
			gboolean indirect = FALSE;
			int dreg = load_simd_vreg (cfg, cmethod, args [0], &indirect);

			int opcode = type_to_expand_op (etype);
			ins = emit_simd_ins (cfg, klass, opcode, args [1]->dreg, -1);

			for (int i = 1; i < fsig->param_count; ++i) {
				ins = emit_simd_ins (cfg, klass, OP_INSERT_R4, ins->dreg, args [i + 1]->dreg);
				ins->inst_c0 = i;
			}
			ins->dreg = dreg;

			if (indirect) {
				/* Have to store back */
				EMIT_NEW_STORE_MEMBASE (cfg, ins, OP_STOREX_MEMBASE, args [0]->dreg, 0, dreg);
				ins->klass = klass;
			}
			return ins;
		}
		// FIXME: These don't work since Vector2/Vector3 are not handled as SIMD
#if 0
		} else if (len == 3 && fsig->param_count == 2 && fsig->params [0]->type == MONO_TYPE_VALUETYPE && fsig->params [1]->type == etype->type) {
			/* Vector3 (Vector2, float) */
			int dreg = load_simd_vreg (cfg, cmethod, args [0], NULL);
			ins = emit_simd_ins (cfg, klass, OP_INSERT_R4, args [1]->dreg, args [2]->dreg);
			ins->inst_c0 = 2;
			ins->dreg = dreg;
			return ins;
		} else if (len == 4 && fsig->param_count == 2 && fsig->params [0]->type == MONO_TYPE_VALUETYPE && fsig->params [1]->type == etype->type) {
			/* Vector4 (Vector3, float) */
			int dreg = load_simd_vreg (cfg, cmethod, args [0], NULL);
			ins = emit_simd_ins (cfg, klass, OP_INSERT_R4, args [1]->dreg, args [2]->dreg);
			ins->inst_c0 = 3;
			ins->dreg = dreg;
			return ins;
		} else if (len == 4 && fsig->param_count == 3 && fsig->params [0]->type == MONO_TYPE_VALUETYPE && fsig->params [1]->type == etype->type && fsig->params [2]->type == etype->type) {
			/* Vector4 (Vector2, float, float) */
			int dreg = load_simd_vreg (cfg, cmethod, args [0], NULL);
			int sreg = args [1]->dreg;
			ins = emit_simd_ins (cfg, klass, OP_INSERT_R4, sreg, args [2]->dreg);
			ins->inst_c0 = 2;
			ins = emit_simd_ins (cfg, klass, OP_INSERT_R4, ins->dreg, args [3]->dreg);
			ins->inst_c0 = 3;
			ins->dreg = dreg;
			return ins;
		} else {
			g_assert_not_reached ();
		}
#endif
		break;
	case SN_get_Item: {
		// GetElement is marked as Intrinsic, but handling this in get_Item leads to better code
		MONO_EMIT_NEW_BIALU_IMM (cfg, OP_COMPARE_IMM, -1, args [1]->dreg, len);
		MONO_EMIT_NEW_COND_EXC (cfg, GE_UN, "ArgumentOutOfRangeException");
		MonoTypeEnum ty = etype->type;
		int opcode = type_to_xextract_op (ty);
		int src1 = load_simd_vreg (cfg, cmethod, args [0], NULL);
		ins = emit_simd_ins (cfg, klass, opcode, src1, args [1]->dreg);
		ins->inst_c1 = ty;
		return ins;
	}
	case SN_get_Zero:
		return emit_xzero (cfg, klass);
	case SN_get_UnitX: {
		float value[4];
		value [0] = 1.0f;
		value [1] = 0.0f;
		value [2] = 0.0f;
		value [3] = 0.0f;
		return emit_xconst_v128 (cfg, klass, (guint8*)value);
	}
	case SN_get_UnitY: {
		float value[4];
		value [0] = 0.0f;
		value [1] = 1.0f;
		value [2] = 0.0f;
		value [3] = 0.0f;
		return emit_xconst_v128 (cfg, klass, (guint8*)value);
	}
	case SN_get_UnitZ: {
		float value[4];
		value [0] = 0.0f;
		value [1] = 0.0f;
		value [2] = 1.0f;
		value [3] = 0.0f;
		return emit_xconst_v128 (cfg, klass, (guint8*)value);
	}
	case SN_get_Identity:
	case SN_get_UnitW: {
		float value[4];
		value [0] = 0.0f;
		value [1] = 0.0f;
		value [2] = 0.0f;
		value [3] = 1.0f;
		return emit_xconst_v128 (cfg, klass, (guint8*)value);
	}
	case SN_get_One: {
		float value[4];
		value [0] = 1.0f;
		value [1] = 1.0f;
		value [2] = 1.0f;
		value [3] = 1.0f;
		return emit_xconst_v128 (cfg, klass, (guint8*)value);
	}
	case SN_set_Item: {
		// WithElement is marked as Intrinsic, but handling this in set_Item leads to better code
		g_assert (fsig->hasthis && fsig->param_count == 2 && fsig->params [0]->type == MONO_TYPE_I4 && fsig->params [1]->type == MONO_TYPE_R4);

		gboolean indirect = FALSE;
		int dreg = load_simd_vreg (cfg, cmethod, args [0], &indirect);

		MONO_EMIT_NEW_BIALU_IMM (cfg, OP_COMPARE_IMM, -1, args [1]->dreg, len);
		MONO_EMIT_NEW_COND_EXC (cfg, GE_UN, "ArgumentOutOfRangeException");
		ins = emit_simd_ins (cfg, klass, OP_XINSERT_R4, dreg, args [2]->dreg);
		ins->sreg3 = args [1]->dreg;
		ins->inst_c1 = MONO_TYPE_R4;
		ins->dreg = dreg;
		if (indirect)
			EMIT_NEW_STORE_MEMBASE (cfg, ins, OP_STOREX_MEMBASE, args [0]->dreg, 0, dreg);

		return ins;
	}
	case SN_Add:
	case SN_Divide:
	case SN_Multiply:
	case SN_Subtract:
	case SN_op_Addition:
	case SN_op_Division:
	case SN_op_Multiply:
	case SN_op_Subtraction:
	case SN_Max:
	case SN_Min: {
		const char *klass_name = m_class_get_name (klass);
		// FIXME https://github.com/dotnet/runtime/issues/82408
		if ((id == SN_op_Multiply || id == SN_Multiply || id == SN_op_Division || id == SN_Divide) && !strcmp (klass_name, "Quaternion"))
			return NULL;
		if (!(!fsig->hasthis && fsig->param_count == 2 && mono_metadata_type_equal (fsig->ret, type) && mono_metadata_type_equal (fsig->params [0], type) && mono_metadata_type_equal (fsig->params [1], type)))
			return NULL;
		return emit_simd_ins_for_binary_op (cfg, klass, fsig, args, MONO_TYPE_R4, id);
	}
	case SN_Dot: {
#if defined(TARGET_ARM64) || defined(TARGET_WASM)
		int instc0 = OP_FMUL;
		MonoInst *pairwise_multiply = emit_simd_ins_for_sig (cfg, klass, OP_XBINOP, instc0, MONO_TYPE_R4, fsig, args);
		return emit_sum_vector (cfg, fsig->params [0], MONO_TYPE_R4, pairwise_multiply);
#elif defined(TARGET_AMD64)
		if (!(mini_get_cpu_features (cfg) & MONO_CPU_X86_SSE41))
			return NULL;

		int mask_reg = alloc_ireg (cfg);
		MONO_EMIT_NEW_ICONST (cfg, mask_reg, 0xf1);
		MonoInst *dot = emit_simd_ins (cfg, klass, OP_SSE41_DPPS, args [0]->dreg, args [1]->dreg);
		dot->sreg3 = mask_reg;

		MONO_INST_NEW (cfg, ins, OP_EXTRACT_R4);
		ins->dreg = alloc_freg (cfg);
		ins->sreg1 = dot->dreg;
		ins->inst_c0 = 0;
		ins->inst_c1 = MONO_TYPE_R4;
		MONO_ADD_INS (cfg->cbb, ins);
		return ins;
#else
		return NULL;
#endif
	}
	case SN_Negate:
	case SN_op_UnaryNegation: {
#if defined(TARGET_ARM64) || defined(TARGET_AMD64)
		return emit_simd_ins (cfg, klass, OP_NEGATION, args [0]->dreg, -1);
#else
		return NULL;
#endif
	}
	case SN_Abs: {
		// MAX(x,0-x)
		MonoInst *zero = emit_xzero (cfg, klass);
		MonoInst *neg = emit_simd_ins (cfg, klass, OP_XBINOP, zero->dreg, args [0]->dreg);
		neg->inst_c0 = OP_FSUB;
		neg->inst_c1 = MONO_TYPE_R4;
		ins = emit_simd_ins (cfg, klass, OP_XBINOP, args [0]->dreg, neg->dreg);
		ins->inst_c0 = OP_FMAX;
		ins->inst_c1 = MONO_TYPE_R4;
		return ins;
	}
	case SN_op_Equality: {
		if (!(fsig->param_count == 2 && mono_metadata_type_equal (fsig->params [0], type) && mono_metadata_type_equal (fsig->params [1], type)))
			return NULL;
		MonoClass *arg_class = mono_class_from_mono_type_internal (fsig->params [0]);
		return emit_xequal (cfg, arg_class, args [0], args [1]);
	}
	case SN_op_Inequality: {
		if (!(fsig->param_count == 2 && mono_metadata_type_equal (fsig->params [0], type) && mono_metadata_type_equal (fsig->params [1], type)))
			return NULL;
		MonoClass *arg_class = mono_class_from_mono_type_internal (fsig->params [0]);
		return emit_not_xequal (cfg, arg_class, args [0], args [1]);
	}
	case SN_SquareRoot: {
#ifdef TARGET_ARM64
		return emit_simd_ins_for_sig (cfg, klass, OP_XOP_OVR_X_X, INTRINS_AARCH64_ADV_SIMD_FSQRT, MONO_TYPE_R4, fsig, args);
#elif defined(TARGET_AMD64)
		ins = emit_simd_ins (cfg, klass, OP_XOP_X_X, args [0]->dreg, -1);
		ins->inst_c0 = (IntrinsicId)INTRINS_SSE_SQRT_PS;
		return ins;
#else
		return NULL;
#endif
	}
	case SN_CopyTo:
		// FIXME:
		return NULL;
	case SN_Clamp: {
		if (!(!fsig->hasthis && fsig->param_count == 3 && mono_metadata_type_equal (fsig->ret, type) && mono_metadata_type_equal (fsig->params [0], type) && mono_metadata_type_equal (fsig->params [1], type) && mono_metadata_type_equal (fsig->params [2], type)))
			return NULL;

		MonoInst *max = emit_simd_ins (cfg, klass, OP_XBINOP, args[0]->dreg, args[1]->dreg);
		max->inst_c0 = OP_FMAX;
		max->inst_c1 = MONO_TYPE_R4;

		MonoInst *min = emit_simd_ins (cfg, klass, OP_XBINOP, max->dreg, args[2]->dreg);
		min->inst_c0 = OP_FMIN;
		min->inst_c1 = MONO_TYPE_R4;

		return min;
	}
	case SN_Conjugate:
	case SN_Distance:
	case SN_DistanceSquared:
	case SN_Length:
	case SN_LengthSquared:
	case SN_Lerp:
	case SN_Normalize: {
		// FIXME:
		return NULL;
	}
	default:
		g_assert_not_reached ();
	}

	return NULL;
}

#endif // defined(TARGET_AMD64) || defined(TARGET_ARM64) || defined(TARGET_WASM)

#ifdef TARGET_AMD64

static guint16 vector_methods [] = {
	SN_ConvertToDouble,
	SN_ConvertToInt32,
	SN_ConvertToInt64,
	SN_ConvertToSingle,
	SN_ConvertToUInt32,
	SN_ConvertToUInt64,
	SN_Narrow,
	SN_Widen,
	SN_get_IsHardwareAccelerated,
};

static MonoInst*
emit_sys_numerics_vector (MonoCompile *cfg, MonoMethod *cmethod, MonoMethodSignature *fsig, MonoInst **args)
{
	MonoInst *ins;
	int id;
	MonoType *etype;

	id = lookup_intrins (vector_methods, sizeof (vector_methods), cmethod);
	if (id == -1) {
		//check_no_intrinsic_cattr (cmethod);
		return NULL;
	}

	//printf ("%s\n", mono_method_full_name (cmethod, 1));

	if (cfg->verbose_level > 1) {
		char *name = mono_method_full_name (cmethod, TRUE);
		printf ("  SIMD intrinsic %s\n", name);
		g_free (name);
	}

	switch (id) {
	case SN_get_IsHardwareAccelerated:
		EMIT_NEW_ICONST (cfg, ins, 1);
		ins->type = STACK_I4;
		return ins;
	case SN_ConvertToInt32:
		etype = get_vector_t_elem_type (fsig->params [0]);
		g_assert (etype->type == MONO_TYPE_R4);
		return emit_simd_ins (cfg, mono_class_from_mono_type_internal (fsig->ret), OP_CVTPS2DQ, args [0]->dreg, -1);
	case SN_ConvertToSingle:
		etype = get_vector_t_elem_type (fsig->params [0]);
		g_assert (etype->type == MONO_TYPE_I4 || etype->type == MONO_TYPE_U4);
		// FIXME:
		if (etype->type == MONO_TYPE_U4)
			return NULL;
		return emit_simd_ins (cfg, mono_class_from_mono_type_internal (fsig->ret), OP_CVTDQ2PS, args [0]->dreg, -1);
	case SN_ConvertToDouble:
	case SN_ConvertToInt64:
	case SN_ConvertToUInt32:
	case SN_ConvertToUInt64:
	case SN_Narrow:
	case SN_Widen:
		// FIXME:
		break;
	default:
		break;
	}

	return NULL;
}

static guint16 vector_t_methods [] = {
	SN_ctor,
	SN_CopyTo,
	SN_GreaterThan,
	SN_GreaterThanOrEqual,
	SN_LessThan,
	SN_LessThanOrEqual,
	SN_Max,
	SN_Min,
	SN_get_AllBitsSet,
	SN_get_Count,
	SN_get_IsSupported,
	SN_get_Item,
	SN_get_One,
	SN_get_Zero,
	SN_op_Addition,
	SN_op_BitwiseAnd,
	SN_op_BitwiseOr,
	SN_op_Division,
	SN_op_Equality,
	SN_op_ExclusiveOr,
	SN_op_Explicit,
	SN_op_Inequality,
	SN_op_Multiply,
	SN_op_Subtraction
};

static MonoInst*
emit_sys_numerics_vector_t (MonoCompile *cfg, MonoMethod *cmethod, MonoMethodSignature *fsig, MonoInst **args)
{
	MonoInst *ins;
	MonoType *type, *etype;
	MonoClass *klass;
	int size, len, id;
	gboolean is_unsigned;

	id = lookup_intrins (vector_t_methods, sizeof (vector_t_methods), cmethod);
	if (id == -1) {
		//check_no_intrinsic_cattr (cmethod);
		return NULL;
	}

	klass = cmethod->klass;
	type = m_class_get_byval_arg (klass);
	etype = mono_class_get_context (klass)->class_inst->type_argv [0];

	if (!MONO_TYPE_IS_VECTOR_PRIMITIVE (etype))
		return NULL;

	size = mono_class_value_size (mono_class_from_mono_type_internal (etype), NULL);
	g_assert (size);
	len = register_size / size;


	if (cfg->verbose_level > 1) {
		char *name = mono_method_full_name (cmethod, TRUE);
		printf ("  SIMD intrinsic %s\n", name);
		g_free (name);
	}

	switch (id) {
	case SN_get_IsSupported: {
		EMIT_NEW_ICONST (cfg, ins, 1);
		return ins;
	}
	case SN_get_Count:
		if (!(fsig->param_count == 0 && fsig->ret->type == MONO_TYPE_I4))
			break;
		EMIT_NEW_ICONST (cfg, ins, len);
		return ins;
	case SN_get_Zero:
		g_assert (fsig->param_count == 0 && mono_metadata_type_equal (fsig->ret, type));
		return emit_xzero (cfg, klass);
	case SN_get_One: {
		g_assert (fsig->param_count == 0 && mono_metadata_type_equal (fsig->ret, type));
		g_assert (register_size == 16);

		switch (etype->type) {
		case MONO_TYPE_I1:
		case MONO_TYPE_U1: {
			guint8 value[16];

			for (int i = 0; i < len; ++i) {
				value [i] = 1;
			}

			return emit_xconst_v128 (cfg, klass, value);
		}
		case MONO_TYPE_I2:
		case MONO_TYPE_U2: {
			guint16 value[8];

			for (int i = 0; i < len; ++i) {
				value [i] = 1;
			}

			return emit_xconst_v128 (cfg, klass, (guint8*)value);
		}
#if TARGET_SIZEOF_VOID_P == 4
		case MONO_TYPE_I:
		case MONO_TYPE_U:
#endif
		case MONO_TYPE_I4:
		case MONO_TYPE_U4: {
			guint32 value[4];

			for (int i = 0; i < len; ++i) {
				value [i] = 1;
			}

			return emit_xconst_v128 (cfg, klass, (guint8*)value);
		}
#if TARGET_SIZEOF_VOID_P == 8
		case MONO_TYPE_I:
		case MONO_TYPE_U:
#endif
		case MONO_TYPE_I8:
		case MONO_TYPE_U8: {
			guint64 value[2];

			for (int i = 0; i < len; ++i) {
				value [i] = 1;
			}

			return emit_xconst_v128 (cfg, klass, (guint8*)value);
		}
		case MONO_TYPE_R4: {
			float value[4];

			for (int i = 0; i < len; ++i) {
				value [i] = 1.0f;
			}

			return emit_xconst_v128 (cfg, klass, (guint8*)value);
		}
		case MONO_TYPE_R8: {
			double value[2];

			for (int i = 0; i < len; ++i) {
				value [i] = 1.0;
			}

			return emit_xconst_v128 (cfg, klass, (guint8*)value);
		}
		default:
			g_assert_not_reached ();
		}
	}
	case SN_get_AllBitsSet: {
		return emit_xones (cfg, klass);
	}
	case SN_get_Item: {
		if (!COMPILE_LLVM (cfg))
			return NULL;
		MONO_EMIT_NEW_BIALU_IMM (cfg, OP_COMPARE_IMM, -1, args [1]->dreg, len);
		MONO_EMIT_NEW_COND_EXC (cfg, GE_UN, "ArgumentOutOfRangeException");
		MonoTypeEnum ty = etype->type;
		int opcode = type_to_xextract_op (ty);
		int src1 = load_simd_vreg (cfg, cmethod, args [0], NULL);
		ins = emit_simd_ins (cfg, klass, opcode, src1, args [1]->dreg);
		ins->inst_c1 = ty;
		return ins;
	}
	case SN_ctor:
		if (fsig->param_count == 1 && mono_metadata_type_equal (fsig->params [0], etype)) {
			int dreg = load_simd_vreg (cfg, cmethod, args [0], NULL);

			int opcode = type_to_expand_op (etype);
			ins = emit_simd_ins (cfg, klass, opcode, args [1]->dreg, -1);
			ins->dreg = dreg;
			return ins;
		}
		if ((fsig->param_count == 1 || fsig->param_count == 2) && (fsig->params [0]->type == MONO_TYPE_SZARRAY)) {
			MonoInst *array_ins = args [1];
			MonoInst *index_ins;
			MonoInst *ldelema_ins;
			MonoInst *var;
			int end_index_reg;

			if (args [0]->opcode != OP_LDADDR)
				return NULL;

			/* .ctor (T[]) or .ctor (T[], index) */

			if (fsig->param_count == 2) {
				index_ins = args [2];
			} else {
				EMIT_NEW_ICONST (cfg, index_ins, 0);
			}

			/* Emit bounds check for the index (index >= 0) */
			mini_emit_bounds_check_offset (cfg, array_ins->dreg, MONO_STRUCT_OFFSET (MonoArray, max_length), index_ins->dreg, "ArgumentOutOfRangeException");

			/* Emit bounds check for the end (index + len - 1 < array length) */
			end_index_reg = alloc_ireg (cfg);
			EMIT_NEW_BIALU_IMM (cfg, ins, OP_IADD_IMM, end_index_reg, index_ins->dreg, len - 1);
			mini_emit_bounds_check_offset (cfg, array_ins->dreg, MONO_STRUCT_OFFSET (MonoArray, max_length), end_index_reg, "ArgumentOutOfRangeException");

			/* Load the array slice into the simd reg */
			ldelema_ins = mini_emit_ldelema_1_ins (cfg, mono_class_from_mono_type_internal (etype), array_ins, index_ins, FALSE, FALSE);
			g_assert (args [0]->opcode == OP_LDADDR);
			var = (MonoInst*)args [0]->inst_p0;
			EMIT_NEW_LOAD_MEMBASE (cfg, ins, OP_LOADX_MEMBASE, var->dreg, ldelema_ins->dreg, 0);
			ins->klass = cmethod->klass;
			return args [0];
		}
		break;
	case SN_CopyTo:
		if ((fsig->param_count == 1 || fsig->param_count == 2) && (fsig->params [0]->type == MONO_TYPE_SZARRAY)) {
			MonoInst *array_ins = args [1];
			MonoInst *index_ins;
			MonoInst *ldelema_ins;
			int val_vreg, end_index_reg;

			val_vreg = load_simd_vreg (cfg, cmethod, args [0], NULL);

			/* CopyTo (T[]) or CopyTo (T[], index) */

			if (fsig->param_count == 2) {
				index_ins = args [2];
			} else {
				EMIT_NEW_ICONST (cfg, index_ins, 0);
			}

			/* CopyTo () does complicated argument checks */
			mini_emit_bounds_check_offset (cfg, array_ins->dreg, MONO_STRUCT_OFFSET (MonoArray, max_length), index_ins->dreg, "ArgumentOutOfRangeException");
			end_index_reg = alloc_ireg (cfg);
			int len_reg = alloc_ireg (cfg);
			MONO_EMIT_NEW_LOAD_MEMBASE_OP_FLAGS (cfg, OP_LOADI4_MEMBASE, len_reg, array_ins->dreg, MONO_STRUCT_OFFSET (MonoArray, max_length), MONO_INST_INVARIANT_LOAD);
			EMIT_NEW_BIALU (cfg, ins, OP_ISUB, end_index_reg, len_reg, index_ins->dreg);
			MONO_EMIT_NEW_BIALU_IMM (cfg, OP_COMPARE_IMM, -1, end_index_reg, len);
			MONO_EMIT_NEW_COND_EXC (cfg, LT, "ArgumentException");

			/* Load the array slice into the simd reg */
			ldelema_ins = mini_emit_ldelema_1_ins (cfg, mono_class_from_mono_type_internal (etype), array_ins, index_ins, FALSE, FALSE);
			EMIT_NEW_STORE_MEMBASE (cfg, ins, OP_STOREX_MEMBASE, ldelema_ins->dreg, 0, val_vreg);
			ins->klass = cmethod->klass;
			return ins;
		}
		break;
	case SN_op_Equality:
	case SN_op_Inequality:
		g_assert (fsig->param_count == 2 && fsig->ret->type == MONO_TYPE_BOOLEAN &&
				  mono_metadata_type_equal (fsig->params [0], type) &&
				  mono_metadata_type_equal (fsig->params [1], type));
		switch (id) {
			case SN_op_Equality: return emit_xequal (cfg, klass, args [0], args [1]);
			case SN_op_Inequality: return emit_not_xequal (cfg, klass, args [0], args [1]);
			default: g_assert_not_reached ();
		}
	case SN_GreaterThan:
	case SN_GreaterThanOrEqual:
	case SN_LessThan:
	case SN_LessThanOrEqual:
		g_assert (fsig->param_count == 2 && mono_metadata_type_equal (fsig->ret, type) && mono_metadata_type_equal (fsig->params [0], type) && mono_metadata_type_equal (fsig->params [1], type));
		is_unsigned = etype->type == MONO_TYPE_U1 || etype->type == MONO_TYPE_U2 || etype->type == MONO_TYPE_U4 || etype->type == MONO_TYPE_U8 || etype->type == MONO_TYPE_U;
		ins = emit_xcompare (cfg, klass, etype->type, args [0], args [1]);
		switch (id) {
		case SN_GreaterThan:
			ins->inst_c0 = is_unsigned ? CMP_GT_UN : CMP_GT;
			break;
		case SN_GreaterThanOrEqual:
			ins->inst_c0 = is_unsigned ? CMP_GE_UN : CMP_GE;
			break;
		case SN_LessThan:
			ins->inst_c0 = is_unsigned ? CMP_LT_UN : CMP_LT;
			break;
		case SN_LessThanOrEqual:
			ins->inst_c0 = is_unsigned ? CMP_LE_UN : CMP_LE;
			break;
		default:
			g_assert_not_reached ();
		}
		return ins;
	case SN_op_Explicit:
		return emit_simd_ins (cfg, klass, OP_XCAST, args [0]->dreg, -1);
	case SN_op_Addition:
	case SN_op_Subtraction:
	case SN_op_Division:
	case SN_op_Multiply:
	case SN_op_BitwiseAnd:
	case SN_op_BitwiseOr:
	case SN_op_ExclusiveOr:
	case SN_Max:
	case SN_Min:
		if (!(fsig->param_count == 2 && mono_metadata_type_equal (fsig->ret, type) && mono_metadata_type_equal (fsig->params [0], type) && mono_metadata_type_equal (fsig->params [1], type)))
			return NULL;
		ins = emit_simd_ins (cfg, klass, OP_XBINOP, args [0]->dreg, args [1]->dreg);
		ins->inst_c1 = etype->type;

		if (type_enum_is_float (etype->type)) {
			switch (id) {
			case SN_op_Addition:
				ins->inst_c0 = OP_FADD;
				break;
			case SN_op_Subtraction:
				ins->inst_c0 = OP_FSUB;
				break;
			case SN_op_Multiply:
				ins->inst_c0 = OP_FMUL;
				break;
			case SN_op_Division:
				ins->inst_c0 = OP_FDIV;
				break;
			case SN_Max:
				ins->inst_c0 = OP_FMAX;
				break;
			case SN_Min:
				ins->inst_c0 = OP_FMIN;
				break;
			default:
				NULLIFY_INS (ins);
				return NULL;
			}
		} else {
			switch (id) {
			case SN_op_Addition:
				ins->inst_c0 = OP_IADD;
				break;
			case SN_op_Subtraction:
				ins->inst_c0 = OP_ISUB;
				break;
				/*
			case SN_op_Division:
				ins->inst_c0 = OP_IDIV;
				break;
			case SN_op_Multiply:
				ins->inst_c0 = OP_IMUL;
				break;
				*/
			case SN_op_BitwiseAnd:
				ins->inst_c0 = OP_IAND;
				break;
			case SN_op_BitwiseOr:
				ins->inst_c0 = OP_IOR;
				break;
			case SN_op_ExclusiveOr:
				ins->inst_c0 = OP_IXOR;
				break;
			case SN_Max:
				ins->inst_c0 = OP_IMAX;
				break;
			case SN_Min:
				ins->inst_c0 = OP_IMIN;
				break;
			default:
				NULLIFY_INS (ins);
				return NULL;
			}
		}
		return ins;
	default:
		break;
	}

	return NULL;
}
#endif // TARGET_AMD64

#ifdef TARGET_ARM64

static SimdIntrinsic armbase_methods [] = {
	{SN_LeadingSignCount},
	{SN_LeadingZeroCount},
	{SN_MultiplyHigh},
	{SN_ReverseElementBits},
	{SN_get_IsSupported},
};

static SimdIntrinsic crc32_methods [] = {
	{SN_ComputeCrc32},
	{SN_ComputeCrc32C},
	{SN_get_IsSupported}
};

static SimdIntrinsic crypto_aes_methods [] = {
	{SN_Decrypt, OP_XOP_X_X_X, INTRINS_AARCH64_AESD},
	{SN_Encrypt, OP_XOP_X_X_X, INTRINS_AARCH64_AESE},
	{SN_InverseMixColumns, OP_XOP_X_X, INTRINS_AARCH64_AESIMC},
	{SN_MixColumns, OP_XOP_X_X, INTRINS_AARCH64_AESMC},
	{SN_PolynomialMultiplyWideningLower},
	{SN_PolynomialMultiplyWideningUpper},
	{SN_get_IsSupported},
};

static SimdIntrinsic sha1_methods [] = {
	{SN_FixedRotate, OP_XOP_X_X, INTRINS_AARCH64_SHA1H},
	{SN_HashUpdateChoose, OP_XOP_X_X_X_X, INTRINS_AARCH64_SHA1C},
	{SN_HashUpdateMajority, OP_XOP_X_X_X_X, INTRINS_AARCH64_SHA1M},
	{SN_HashUpdateParity, OP_XOP_X_X_X_X, INTRINS_AARCH64_SHA1P},
	{SN_ScheduleUpdate0, OP_XOP_X_X_X_X, INTRINS_AARCH64_SHA1SU0},
	{SN_ScheduleUpdate1, OP_XOP_X_X_X, INTRINS_AARCH64_SHA1SU1},
	{SN_get_IsSupported}
};

static SimdIntrinsic sha256_methods [] = {
	{SN_HashUpdate1, OP_XOP_X_X_X_X, INTRINS_AARCH64_SHA256H},
	{SN_HashUpdate2, OP_XOP_X_X_X_X, INTRINS_AARCH64_SHA256H2},
	{SN_ScheduleUpdate0, OP_XOP_X_X_X, INTRINS_AARCH64_SHA256SU0},
	{SN_ScheduleUpdate1, OP_XOP_X_X_X_X, INTRINS_AARCH64_SHA256SU1},
	{SN_get_IsSupported}
};

// This table must be kept in sorted order. ASCII } is sorted after alphanumeric
// characters, so blind use of your editor's "sort lines" facility will
// mis-order the lines.
//
// In Vim you can use `sort /.*{[0-9A-z]*/ r` to sort this table.

static SimdIntrinsic advsimd_methods [] = {
	{SN_Abs, OP_XOP_OVR_X_X, INTRINS_AARCH64_ADV_SIMD_ABS, None, None, OP_XOP_OVR_X_X, INTRINS_AARCH64_ADV_SIMD_FABS},
	{SN_AbsSaturate, OP_XOP_OVR_X_X, INTRINS_AARCH64_ADV_SIMD_SQABS},
	{SN_AbsSaturateScalar, OP_XOP_OVR_SCALAR_X_X, INTRINS_AARCH64_ADV_SIMD_SQABS},
	{SN_AbsScalar, OP_XOP_OVR_SCALAR_X_X, INTRINS_AARCH64_ADV_SIMD_ABS, None, None, OP_XOP_OVR_SCALAR_X_X, INTRINS_AARCH64_ADV_SIMD_FABS},
	{SN_AbsoluteCompareGreaterThan},
	{SN_AbsoluteCompareGreaterThanOrEqual},
	{SN_AbsoluteCompareGreaterThanOrEqualScalar},
	{SN_AbsoluteCompareGreaterThanScalar},
	{SN_AbsoluteCompareLessThan},
	{SN_AbsoluteCompareLessThanOrEqual},
	{SN_AbsoluteCompareLessThanOrEqualScalar},
	{SN_AbsoluteCompareLessThanScalar},
	{SN_AbsoluteDifference, OP_ARM64_SABD, None, OP_ARM64_UABD, None, OP_XOP_OVR_X_X_X, INTRINS_AARCH64_ADV_SIMD_FABD},
	{SN_AbsoluteDifferenceAdd, OP_ARM64_SABA, None, OP_ARM64_UABA},
	{SN_AbsoluteDifferenceScalar, OP_XOP_OVR_SCALAR_X_X_X, INTRINS_AARCH64_ADV_SIMD_FABD_SCALAR},
	{SN_AbsoluteDifferenceWideningLower, OP_ARM64_SABDL, None, OP_ARM64_UABDL},
	{SN_AbsoluteDifferenceWideningLowerAndAdd, OP_ARM64_SABAL, None, OP_ARM64_UABAL},
	{SN_AbsoluteDifferenceWideningUpper, OP_ARM64_SABDL2, None, OP_ARM64_UABDL2},
	{SN_AbsoluteDifferenceWideningUpperAndAdd, OP_ARM64_SABAL2, None, OP_ARM64_UABAL2},
	{SN_Add, OP_XBINOP, OP_IADD, None, None, OP_XBINOP, OP_FADD},
	{SN_AddAcross, OP_ARM64_XHORIZ, INTRINS_AARCH64_ADV_SIMD_SADDV, OP_ARM64_XHORIZ, INTRINS_AARCH64_ADV_SIMD_UADDV},
	{SN_AddAcrossWidening, OP_ARM64_SADDLV, None, OP_ARM64_UADDLV},
	{SN_AddHighNarrowingLower, OP_ARM64_ADDHN},
	{SN_AddHighNarrowingUpper, OP_ARM64_ADDHN2},
	{SN_AddPairwise, OP_XOP_OVR_X_X_X, INTRINS_AARCH64_ADV_SIMD_ADDP, None, None, OP_XOP_OVR_X_X_X, INTRINS_AARCH64_ADV_SIMD_FADDP},
	{SN_AddPairwiseScalar, OP_ARM64_ADDP_SCALAR, None, None, None, OP_ARM64_FADDP_SCALAR},
	{SN_AddPairwiseWidening, OP_XOP_OVR_X_X, INTRINS_AARCH64_ADV_SIMD_SADDLP, OP_XOP_OVR_X_X, INTRINS_AARCH64_ADV_SIMD_UADDLP},
	{SN_AddPairwiseWideningAndAdd, OP_ARM64_SADALP, None, OP_ARM64_UADALP},
	{SN_AddPairwiseWideningAndAddScalar, OP_ARM64_SADALP, None, OP_ARM64_UADALP},
	{SN_AddPairwiseWideningScalar, OP_XOP_OVR_X_X, INTRINS_AARCH64_ADV_SIMD_SADDLP, OP_XOP_OVR_X_X, INTRINS_AARCH64_ADV_SIMD_UADDLP},
	{SN_AddRoundedHighNarrowingLower, OP_ARM64_RADDHN},
	{SN_AddRoundedHighNarrowingUpper, OP_ARM64_RADDHN2},
	{SN_AddSaturate},
	{SN_AddSaturateScalar},
	{SN_AddScalar, OP_XBINOP_SCALAR, OP_IADD, None, None, OP_XBINOP_SCALAR, OP_FADD},
	{SN_AddWideningLower, OP_ARM64_SADD, None, OP_ARM64_UADD},
	{SN_AddWideningUpper, OP_ARM64_SADD2, None, OP_ARM64_UADD2},
	{SN_And, OP_XBINOP_FORCEINT, XBINOP_FORCEINT_AND},
	{SN_BitwiseClear, OP_ARM64_BIC},
	{SN_BitwiseSelect, OP_BSL},
	{SN_Ceiling, OP_XOP_OVR_X_X, INTRINS_AARCH64_ADV_SIMD_FRINTP},
	{SN_CeilingScalar, OP_XOP_OVR_SCALAR_X_X, INTRINS_AARCH64_ADV_SIMD_FRINTP},
	{SN_CompareEqual, OP_XCOMPARE, CMP_EQ, OP_XCOMPARE, CMP_EQ, OP_XCOMPARE_FP, CMP_EQ},
	{SN_CompareEqualScalar, OP_XCOMPARE_SCALAR, CMP_EQ, OP_XCOMPARE_SCALAR, CMP_EQ, OP_XCOMPARE_FP_SCALAR, CMP_EQ},
	{SN_CompareGreaterThan, OP_XCOMPARE, CMP_GT, OP_XCOMPARE, CMP_GT_UN, OP_XCOMPARE_FP, CMP_GT},
	{SN_CompareGreaterThanOrEqual, OP_XCOMPARE, CMP_GE, OP_XCOMPARE, CMP_GE_UN, OP_XCOMPARE_FP, CMP_GE},
	{SN_CompareGreaterThanOrEqualScalar, OP_XCOMPARE_SCALAR, CMP_GE, OP_XCOMPARE_SCALAR, CMP_GE_UN, OP_XCOMPARE_FP_SCALAR, CMP_GE},
	{SN_CompareGreaterThanScalar, OP_XCOMPARE_SCALAR, CMP_GT, OP_XCOMPARE_SCALAR, CMP_GT_UN, OP_XCOMPARE_FP_SCALAR, CMP_GT},
	{SN_CompareLessThan, OP_XCOMPARE, CMP_LT, OP_XCOMPARE, CMP_LT_UN, OP_XCOMPARE_FP, CMP_LT},
	{SN_CompareLessThanOrEqual, OP_XCOMPARE, CMP_LE, OP_XCOMPARE, CMP_LE_UN, OP_XCOMPARE_FP, CMP_LE},
	{SN_CompareLessThanOrEqualScalar, OP_XCOMPARE_SCALAR, CMP_LE, OP_XCOMPARE_SCALAR, CMP_LE_UN, OP_XCOMPARE_FP_SCALAR, CMP_LE},
	{SN_CompareLessThanScalar, OP_XCOMPARE_SCALAR, CMP_LT, OP_XCOMPARE_SCALAR, CMP_LT_UN, OP_XCOMPARE_FP_SCALAR, CMP_LT},
	{SN_CompareTest, OP_ARM64_CMTST},
	{SN_CompareTestScalar, OP_ARM64_CMTST},
	{SN_ConvertToDouble, OP_CVT_SI_FP, None, OP_CVT_UI_FP, None, OP_FCVTL},
	{SN_ConvertToDoubleScalar, OP_CVT_SI_FP_SCALAR, None, OP_CVT_UI_FP_SCALAR},
	{SN_ConvertToDoubleUpper, OP_FCVTL2},
	{SN_ConvertToInt32RoundAwayFromZero, OP_XOP_OVR_X_X, INTRINS_AARCH64_ADV_SIMD_FCVTAS},
	{SN_ConvertToInt32RoundAwayFromZeroScalar, OP_XOP_OVR_SCALAR_X_X, INTRINS_AARCH64_ADV_SIMD_FCVTAS},
	{SN_ConvertToInt32RoundToEven, OP_XOP_OVR_X_X, INTRINS_AARCH64_ADV_SIMD_FCVTNS},
	{SN_ConvertToInt32RoundToEvenScalar, OP_XOP_OVR_SCALAR_X_X, INTRINS_AARCH64_ADV_SIMD_FCVTNS},
	{SN_ConvertToInt32RoundToNegativeInfinity, OP_XOP_OVR_X_X, INTRINS_AARCH64_ADV_SIMD_FCVTMS},
	{SN_ConvertToInt32RoundToNegativeInfinityScalar, OP_XOP_OVR_SCALAR_X_X, INTRINS_AARCH64_ADV_SIMD_FCVTMS},
	{SN_ConvertToInt32RoundToPositiveInfinity, OP_XOP_OVR_X_X, INTRINS_AARCH64_ADV_SIMD_FCVTPS},
	{SN_ConvertToInt32RoundToPositiveInfinityScalar, OP_XOP_OVR_SCALAR_X_X, INTRINS_AARCH64_ADV_SIMD_FCVTPS},
	{SN_ConvertToInt32RoundToZero, OP_CVT_FP_SI},
	{SN_ConvertToInt32RoundToZeroScalar, OP_CVT_FP_SI_SCALAR},
	{SN_ConvertToInt64RoundAwayFromZero, OP_XOP_OVR_X_X, INTRINS_AARCH64_ADV_SIMD_FCVTAS},
	{SN_ConvertToInt64RoundAwayFromZeroScalar, OP_XOP_OVR_SCALAR_X_X, INTRINS_AARCH64_ADV_SIMD_FCVTAS},
	{SN_ConvertToInt64RoundToEven, OP_XOP_OVR_X_X, INTRINS_AARCH64_ADV_SIMD_FCVTNS},
	{SN_ConvertToInt64RoundToEvenScalar, OP_XOP_OVR_SCALAR_X_X, INTRINS_AARCH64_ADV_SIMD_FCVTNS},
	{SN_ConvertToInt64RoundToNegativeInfinity, OP_XOP_OVR_X_X, INTRINS_AARCH64_ADV_SIMD_FCVTMS},
	{SN_ConvertToInt64RoundToNegativeInfinityScalar, OP_XOP_OVR_SCALAR_X_X, INTRINS_AARCH64_ADV_SIMD_FCVTMS},
	{SN_ConvertToInt64RoundToPositiveInfinity, OP_XOP_OVR_X_X, INTRINS_AARCH64_ADV_SIMD_FCVTPS},
	{SN_ConvertToInt64RoundToPositiveInfinityScalar, OP_XOP_OVR_SCALAR_X_X, INTRINS_AARCH64_ADV_SIMD_FCVTPS},
	{SN_ConvertToInt64RoundToZero, OP_CVT_FP_SI},
	{SN_ConvertToInt64RoundToZeroScalar, OP_CVT_FP_SI_SCALAR},
	{SN_ConvertToSingle, OP_CVT_SI_FP, None, OP_CVT_UI_FP},
	{SN_ConvertToSingleLower, OP_ARM64_FCVTN},
	{SN_ConvertToSingleRoundToOddLower, OP_ARM64_FCVTXN},
	{SN_ConvertToSingleRoundToOddUpper, OP_ARM64_FCVTXN2},
	{SN_ConvertToSingleScalar, OP_CVT_SI_FP_SCALAR, None, OP_CVT_UI_FP_SCALAR},
	{SN_ConvertToSingleUpper, OP_ARM64_FCVTN2},
	{SN_ConvertToUInt32RoundAwayFromZero, OP_XOP_OVR_X_X, INTRINS_AARCH64_ADV_SIMD_FCVTAU},
	{SN_ConvertToUInt32RoundAwayFromZeroScalar, OP_XOP_OVR_SCALAR_X_X, INTRINS_AARCH64_ADV_SIMD_FCVTAU},
	{SN_ConvertToUInt32RoundToEven, OP_XOP_OVR_X_X, INTRINS_AARCH64_ADV_SIMD_FCVTNU},
	{SN_ConvertToUInt32RoundToEvenScalar, OP_XOP_OVR_SCALAR_X_X, INTRINS_AARCH64_ADV_SIMD_FCVTNU},
	{SN_ConvertToUInt32RoundToNegativeInfinity, OP_XOP_OVR_X_X, INTRINS_AARCH64_ADV_SIMD_FCVTMU},
	{SN_ConvertToUInt32RoundToNegativeInfinityScalar, OP_XOP_OVR_SCALAR_X_X, INTRINS_AARCH64_ADV_SIMD_FCVTMU},
	{SN_ConvertToUInt32RoundToPositiveInfinity, OP_XOP_OVR_X_X, INTRINS_AARCH64_ADV_SIMD_FCVTPU},
	{SN_ConvertToUInt32RoundToPositiveInfinityScalar, OP_XOP_OVR_SCALAR_X_X, INTRINS_AARCH64_ADV_SIMD_FCVTPU},
	{SN_ConvertToUInt32RoundToZero, OP_CVT_FP_UI},
	{SN_ConvertToUInt32RoundToZeroScalar, OP_CVT_FP_UI_SCALAR},
	{SN_ConvertToUInt64RoundAwayFromZero, OP_XOP_OVR_X_X, INTRINS_AARCH64_ADV_SIMD_FCVTAU},
	{SN_ConvertToUInt64RoundAwayFromZeroScalar, OP_XOP_OVR_SCALAR_X_X, INTRINS_AARCH64_ADV_SIMD_FCVTAU},
	{SN_ConvertToUInt64RoundToEven, OP_XOP_OVR_X_X, INTRINS_AARCH64_ADV_SIMD_FCVTNU},
	{SN_ConvertToUInt64RoundToEvenScalar, OP_XOP_OVR_SCALAR_X_X, INTRINS_AARCH64_ADV_SIMD_FCVTNU},
	{SN_ConvertToUInt64RoundToNegativeInfinity, OP_XOP_OVR_X_X, INTRINS_AARCH64_ADV_SIMD_FCVTMU},
	{SN_ConvertToUInt64RoundToNegativeInfinityScalar, OP_XOP_OVR_SCALAR_X_X, INTRINS_AARCH64_ADV_SIMD_FCVTMU},
	{SN_ConvertToUInt64RoundToPositiveInfinity, OP_XOP_OVR_X_X, INTRINS_AARCH64_ADV_SIMD_FCVTPU},
	{SN_ConvertToUInt64RoundToPositiveInfinityScalar, OP_XOP_OVR_SCALAR_X_X, INTRINS_AARCH64_ADV_SIMD_FCVTPU},
	{SN_ConvertToUInt64RoundToZero, OP_CVT_FP_UI},
	{SN_ConvertToUInt64RoundToZeroScalar, OP_CVT_FP_UI_SCALAR},
	{SN_Divide, OP_XBINOP, OP_FDIV},
	{SN_DivideScalar, OP_XBINOP_SCALAR, OP_FDIV},
	{SN_DuplicateSelectedScalarToVector128},
	{SN_DuplicateSelectedScalarToVector64},
	{SN_DuplicateToVector128},
	{SN_DuplicateToVector64},
	{SN_Extract},
	{SN_ExtractNarrowingLower, OP_ARM64_XTN},
	{SN_ExtractNarrowingSaturateLower, OP_XOP_OVR_X_X, INTRINS_AARCH64_ADV_SIMD_SQXTN, OP_XOP_OVR_X_X, INTRINS_AARCH64_ADV_SIMD_UQXTN},
	{SN_ExtractNarrowingSaturateScalar, OP_ARM64_XNARROW_SCALAR, INTRINS_AARCH64_ADV_SIMD_SQXTN, OP_ARM64_XNARROW_SCALAR, INTRINS_AARCH64_ADV_SIMD_UQXTN},
	{SN_ExtractNarrowingSaturateUnsignedLower, OP_XOP_OVR_X_X, INTRINS_AARCH64_ADV_SIMD_SQXTUN},
	{SN_ExtractNarrowingSaturateUnsignedScalar, OP_ARM64_XNARROW_SCALAR, INTRINS_AARCH64_ADV_SIMD_SQXTUN},
	{SN_ExtractNarrowingSaturateUnsignedUpper, OP_ARM64_SQXTUN2},
	{SN_ExtractNarrowingSaturateUpper, OP_ARM64_SQXTN2, None, OP_ARM64_UQXTN2},
	{SN_ExtractNarrowingUpper, OP_ARM64_XTN2},
	{SN_ExtractVector128, OP_ARM64_EXT},
	{SN_ExtractVector64, OP_ARM64_EXT},
	{SN_Floor, OP_XOP_OVR_X_X, INTRINS_AARCH64_ADV_SIMD_FRINTM},
	{SN_FloorScalar, OP_XOP_OVR_SCALAR_X_X, INTRINS_AARCH64_ADV_SIMD_FRINTM},
	{SN_FusedAddHalving, OP_XOP_OVR_X_X_X, INTRINS_AARCH64_ADV_SIMD_SHADD, OP_XOP_OVR_X_X_X, INTRINS_AARCH64_ADV_SIMD_UHADD},
	{SN_FusedAddRoundedHalving, OP_XOP_OVR_X_X_X, INTRINS_AARCH64_ADV_SIMD_SRHADD, OP_XOP_OVR_X_X_X, INTRINS_AARCH64_ADV_SIMD_URHADD},
	{SN_FusedMultiplyAdd, OP_ARM64_FMADD},
	{SN_FusedMultiplyAddByScalar, OP_ARM64_FMADD_BYSCALAR},
	{SN_FusedMultiplyAddBySelectedScalar},
	{SN_FusedMultiplyAddNegatedScalar, OP_ARM64_FNMADD_SCALAR},
	{SN_FusedMultiplyAddScalar, OP_ARM64_FMADD_SCALAR},
	{SN_FusedMultiplyAddScalarBySelectedScalar},
	{SN_FusedMultiplySubtract, OP_ARM64_FMSUB},
	{SN_FusedMultiplySubtractByScalar, OP_ARM64_FMSUB_BYSCALAR},
	{SN_FusedMultiplySubtractBySelectedScalar},
	{SN_FusedMultiplySubtractNegatedScalar, OP_ARM64_FNMSUB_SCALAR},
	{SN_FusedMultiplySubtractScalar, OP_ARM64_FMSUB_SCALAR},
	{SN_FusedMultiplySubtractScalarBySelectedScalar},
	{SN_FusedSubtractHalving, OP_XOP_OVR_X_X_X, INTRINS_AARCH64_ADV_SIMD_SHSUB, OP_XOP_OVR_X_X_X, INTRINS_AARCH64_ADV_SIMD_UHSUB},
	{SN_Insert},
	{SN_InsertScalar},
	{SN_InsertSelectedScalar},
	{SN_LeadingSignCount, OP_XOP_OVR_X_X, INTRINS_AARCH64_ADV_SIMD_CLS},
	{SN_LeadingZeroCount, OP_ARM64_CLZ},
	{SN_LoadAndInsertScalar, OP_ARM64_LD1_INSERT},
	{SN_LoadAndReplicateToVector128, OP_ARM64_LD1R},
	{SN_LoadAndReplicateToVector64, OP_ARM64_LD1R},
	{SN_LoadPairScalarVector64, OP_ARM64_LDP_SCALAR},
	{SN_LoadPairScalarVector64NonTemporal, OP_ARM64_LDNP_SCALAR},
	{SN_LoadPairVector128, OP_ARM64_LDP},
	{SN_LoadPairVector128NonTemporal, OP_ARM64_LDNP},
	{SN_LoadPairVector64, OP_ARM64_LDP},
	{SN_LoadPairVector64NonTemporal, OP_ARM64_LDNP},
	{SN_LoadVector128, OP_ARM64_LD1},
	{SN_LoadVector64, OP_ARM64_LD1},
	{SN_Max, OP_XOP_OVR_X_X_X, INTRINS_AARCH64_ADV_SIMD_SMAX, OP_XOP_OVR_X_X_X, INTRINS_AARCH64_ADV_SIMD_UMAX, OP_XOP_OVR_X_X_X, INTRINS_AARCH64_ADV_SIMD_FMAX},
	{SN_MaxAcross, OP_ARM64_XHORIZ, INTRINS_AARCH64_ADV_SIMD_SMAXV, OP_ARM64_XHORIZ, INTRINS_AARCH64_ADV_SIMD_UMAXV, OP_ARM64_XHORIZ, INTRINS_AARCH64_ADV_SIMD_FMAXV},
	{SN_MaxNumber, OP_XOP_OVR_X_X_X, INTRINS_AARCH64_ADV_SIMD_FMAXNM},
	{SN_MaxNumberAcross, OP_ARM64_XHORIZ, INTRINS_AARCH64_ADV_SIMD_FMAXNMV},
	{SN_MaxNumberPairwise, OP_XOP_OVR_X_X_X, INTRINS_AARCH64_ADV_SIMD_FMAXNMP},
	{SN_MaxNumberPairwiseScalar, OP_ARM64_XHORIZ, INTRINS_AARCH64_ADV_SIMD_FMAXNMV},
	{SN_MaxNumberScalar, OP_XOP_OVR_SCALAR_X_X_X, INTRINS_AARCH64_ADV_SIMD_FMAXNM},
	{SN_MaxPairwise, OP_XOP_OVR_X_X_X, INTRINS_AARCH64_ADV_SIMD_SMAXP, OP_XOP_OVR_X_X_X, INTRINS_AARCH64_ADV_SIMD_UMAXP, OP_XOP_OVR_X_X_X, INTRINS_AARCH64_ADV_SIMD_FMAXP},
	{SN_MaxPairwiseScalar, OP_ARM64_XHORIZ, INTRINS_AARCH64_ADV_SIMD_FMAXV},
	{SN_MaxScalar, OP_XOP_OVR_SCALAR_X_X_X, INTRINS_AARCH64_ADV_SIMD_FMAX},
	{SN_Min, OP_XOP_OVR_X_X_X, INTRINS_AARCH64_ADV_SIMD_SMIN, OP_XOP_OVR_X_X_X, INTRINS_AARCH64_ADV_SIMD_UMIN, OP_XOP_OVR_X_X_X, INTRINS_AARCH64_ADV_SIMD_FMIN},
	{SN_MinAcross, OP_ARM64_XHORIZ, INTRINS_AARCH64_ADV_SIMD_SMINV, OP_ARM64_XHORIZ, INTRINS_AARCH64_ADV_SIMD_UMINV, OP_ARM64_XHORIZ, INTRINS_AARCH64_ADV_SIMD_FMINV},
	{SN_MinNumber, OP_XOP_OVR_X_X_X, INTRINS_AARCH64_ADV_SIMD_FMINNM},
	{SN_MinNumberAcross, OP_ARM64_XHORIZ, INTRINS_AARCH64_ADV_SIMD_FMINNMV},
	{SN_MinNumberPairwise, OP_XOP_OVR_X_X_X, INTRINS_AARCH64_ADV_SIMD_FMINNMP},
	{SN_MinNumberPairwiseScalar, OP_ARM64_XHORIZ, INTRINS_AARCH64_ADV_SIMD_FMINNMV},
	{SN_MinNumberScalar, OP_XOP_OVR_SCALAR_X_X_X, INTRINS_AARCH64_ADV_SIMD_FMINNM},
	{SN_MinPairwise, OP_XOP_OVR_X_X_X, INTRINS_AARCH64_ADV_SIMD_SMINP, OP_XOP_OVR_X_X_X, INTRINS_AARCH64_ADV_SIMD_UMINP, OP_XOP_OVR_X_X_X, INTRINS_AARCH64_ADV_SIMD_FMINP},
	{SN_MinPairwiseScalar, OP_ARM64_XHORIZ, INTRINS_AARCH64_ADV_SIMD_FMINV},
	{SN_MinScalar, OP_XOP_OVR_SCALAR_X_X_X, INTRINS_AARCH64_ADV_SIMD_FMIN},
	{SN_Multiply, OP_XBINOP, OP_IMUL, None, None, OP_XBINOP, OP_FMUL},
	{SN_MultiplyAdd, OP_ARM64_MLA},
	{SN_MultiplyAddByScalar, OP_ARM64_MLA_SCALAR},
	{SN_MultiplyAddBySelectedScalar},
	{SN_MultiplyByScalar, OP_XBINOP_BYSCALAR, OP_IMUL, None, None, OP_XBINOP_BYSCALAR, OP_FMUL},
	{SN_MultiplyBySelectedScalar},
	{SN_MultiplyBySelectedScalarWideningLower},
	{SN_MultiplyBySelectedScalarWideningLowerAndAdd},
	{SN_MultiplyBySelectedScalarWideningLowerAndSubtract},
	{SN_MultiplyBySelectedScalarWideningUpper},
	{SN_MultiplyBySelectedScalarWideningUpperAndAdd},
	{SN_MultiplyBySelectedScalarWideningUpperAndSubtract},
	{SN_MultiplyDoublingByScalarSaturateHigh, OP_XOP_OVR_BYSCALAR_X_X_X, INTRINS_AARCH64_ADV_SIMD_SQDMULH},
	{SN_MultiplyDoublingBySelectedScalarSaturateHigh},
	{SN_MultiplyDoublingSaturateHigh, OP_XOP_OVR_X_X_X, INTRINS_AARCH64_ADV_SIMD_SQDMULH},
	{SN_MultiplyDoublingSaturateHighScalar, OP_XOP_OVR_SCALAR_X_X_X, INTRINS_AARCH64_ADV_SIMD_SQDMULH},
	{SN_MultiplyDoublingScalarBySelectedScalarSaturateHigh},
	{SN_MultiplyDoublingWideningAndAddSaturateScalar, OP_ARM64_SQDMLAL_SCALAR},
	{SN_MultiplyDoublingWideningAndSubtractSaturateScalar, OP_ARM64_SQDMLSL_SCALAR},
	{SN_MultiplyDoublingWideningLowerAndAddSaturate, OP_ARM64_SQDMLAL},
	{SN_MultiplyDoublingWideningLowerAndSubtractSaturate, OP_ARM64_SQDMLSL},
	{SN_MultiplyDoublingWideningLowerByScalarAndAddSaturate, OP_ARM64_SQDMLAL_BYSCALAR},
	{SN_MultiplyDoublingWideningLowerByScalarAndSubtractSaturate, OP_ARM64_SQDMLSL_BYSCALAR},
	{SN_MultiplyDoublingWideningLowerBySelectedScalarAndAddSaturate},
	{SN_MultiplyDoublingWideningLowerBySelectedScalarAndSubtractSaturate},
	{SN_MultiplyDoublingWideningSaturateLower, OP_ARM64_SQDMULL},
	{SN_MultiplyDoublingWideningSaturateLowerByScalar, OP_ARM64_SQDMULL_BYSCALAR},
	{SN_MultiplyDoublingWideningSaturateLowerBySelectedScalar},
	{SN_MultiplyDoublingWideningSaturateScalar, OP_ARM64_SQDMULL_SCALAR},
	{SN_MultiplyDoublingWideningSaturateScalarBySelectedScalar},
	{SN_MultiplyDoublingWideningSaturateUpper, OP_ARM64_SQDMULL2},
	{SN_MultiplyDoublingWideningSaturateUpperByScalar, OP_ARM64_SQDMULL2_BYSCALAR},
	{SN_MultiplyDoublingWideningSaturateUpperBySelectedScalar},
	{SN_MultiplyDoublingWideningScalarBySelectedScalarAndAddSaturate},
	{SN_MultiplyDoublingWideningScalarBySelectedScalarAndSubtractSaturate},
	{SN_MultiplyDoublingWideningUpperAndAddSaturate, OP_ARM64_SQDMLAL2},
	{SN_MultiplyDoublingWideningUpperAndSubtractSaturate, OP_ARM64_SQDMLSL2},
	{SN_MultiplyDoublingWideningUpperByScalarAndAddSaturate, OP_ARM64_SQDMLAL2_BYSCALAR},
	{SN_MultiplyDoublingWideningUpperByScalarAndSubtractSaturate, OP_ARM64_SQDMLSL2_BYSCALAR},
	{SN_MultiplyDoublingWideningUpperBySelectedScalarAndAddSaturate},
	{SN_MultiplyDoublingWideningUpperBySelectedScalarAndSubtractSaturate},
	{SN_MultiplyExtended, OP_XOP_OVR_X_X_X, INTRINS_AARCH64_ADV_SIMD_FMULX},
	{SN_MultiplyExtendedByScalar, OP_XOP_OVR_BYSCALAR_X_X_X, INTRINS_AARCH64_ADV_SIMD_FMULX},
	{SN_MultiplyExtendedBySelectedScalar},
	{SN_MultiplyExtendedScalar, OP_XOP_OVR_SCALAR_X_X_X, INTRINS_AARCH64_ADV_SIMD_FMULX},
	{SN_MultiplyExtendedScalarBySelectedScalar},
	{SN_MultiplyRoundedDoublingByScalarSaturateHigh, OP_XOP_OVR_BYSCALAR_X_X_X, INTRINS_AARCH64_ADV_SIMD_SQRDMULH},
	{SN_MultiplyRoundedDoublingBySelectedScalarSaturateHigh},
	{SN_MultiplyRoundedDoublingSaturateHigh, OP_XOP_OVR_X_X_X, INTRINS_AARCH64_ADV_SIMD_SQRDMULH},
	{SN_MultiplyRoundedDoublingSaturateHighScalar, OP_XOP_OVR_SCALAR_X_X_X, INTRINS_AARCH64_ADV_SIMD_SQRDMULH},
	{SN_MultiplyRoundedDoublingScalarBySelectedScalarSaturateHigh},
	{SN_MultiplyScalar, OP_XBINOP_SCALAR, OP_FMUL},
	{SN_MultiplyScalarBySelectedScalar, OP_ARM64_FMUL_SEL},
	{SN_MultiplySubtract, OP_ARM64_MLS},
	{SN_MultiplySubtractByScalar, OP_ARM64_MLS_SCALAR},
	{SN_MultiplySubtractBySelectedScalar},
	{SN_MultiplyWideningLower, OP_ARM64_SMULL, None, OP_ARM64_UMULL},
	{SN_MultiplyWideningLowerAndAdd, OP_ARM64_SMLAL, None, OP_ARM64_UMLAL},
	{SN_MultiplyWideningLowerAndSubtract, OP_ARM64_SMLSL, None, OP_ARM64_UMLSL},
	{SN_MultiplyWideningUpper, OP_ARM64_SMULL2, None, OP_ARM64_UMULL2},
	{SN_MultiplyWideningUpperAndAdd, OP_ARM64_SMLAL2, None, OP_ARM64_UMLAL2},
	{SN_MultiplyWideningUpperAndSubtract, OP_ARM64_SMLSL2, None, OP_ARM64_UMLSL2},
	{SN_Negate, OP_NEGATION},
	{SN_NegateSaturate, OP_XOP_OVR_X_X, INTRINS_AARCH64_ADV_SIMD_SQNEG},
	{SN_NegateSaturateScalar, OP_XOP_OVR_SCALAR_X_X, INTRINS_AARCH64_ADV_SIMD_SQNEG},
	{SN_NegateScalar, OP_NEGATION_SCALAR},
	{SN_Not, OP_ONES_COMPLEMENT},
	{SN_Or, OP_XBINOP_FORCEINT, XBINOP_FORCEINT_OR},
	{SN_OrNot, OP_XBINOP_FORCEINT, XBINOP_FORCEINT_ORNOT},
	{SN_PolynomialMultiply, OP_XOP_OVR_X_X_X, INTRINS_AARCH64_ADV_SIMD_PMUL},
	{SN_PolynomialMultiplyWideningLower, OP_ARM64_PMULL},
	{SN_PolynomialMultiplyWideningUpper, OP_ARM64_PMULL2},
	{SN_PopCount, OP_XOP_OVR_X_X, INTRINS_AARCH64_ADV_SIMD_CNT},
	{SN_ReciprocalEstimate, None, None, OP_XOP_OVR_X_X, INTRINS_AARCH64_ADV_SIMD_URECPE, OP_XOP_OVR_X_X, INTRINS_AARCH64_ADV_SIMD_FRECPE},
	{SN_ReciprocalEstimateScalar, OP_XOP_OVR_SCALAR_X_X, INTRINS_AARCH64_ADV_SIMD_FRECPE},
	{SN_ReciprocalExponentScalar, OP_XOP_OVR_SCALAR_X_X, INTRINS_AARCH64_ADV_SIMD_FRECPX},
	{SN_ReciprocalSquareRootEstimate, None, None, OP_XOP_OVR_X_X, INTRINS_AARCH64_ADV_SIMD_URSQRTE, OP_XOP_OVR_X_X, INTRINS_AARCH64_ADV_SIMD_FRSQRTE},
	{SN_ReciprocalSquareRootEstimateScalar, OP_XOP_OVR_SCALAR_X_X, INTRINS_AARCH64_ADV_SIMD_FRSQRTE},
	{SN_ReciprocalSquareRootStep, OP_XOP_OVR_X_X_X, INTRINS_AARCH64_ADV_SIMD_FRSQRTS},
	{SN_ReciprocalSquareRootStepScalar, OP_XOP_OVR_SCALAR_X_X_X, INTRINS_AARCH64_ADV_SIMD_FRSQRTS},
	{SN_ReciprocalStep, OP_XOP_OVR_X_X_X, INTRINS_AARCH64_ADV_SIMD_FRECPS},
	{SN_ReciprocalStepScalar, OP_XOP_OVR_SCALAR_X_X_X, INTRINS_AARCH64_ADV_SIMD_FRECPS},
	{SN_ReverseElement16, OP_ARM64_REVN, 16},
	{SN_ReverseElement32, OP_ARM64_REVN, 32},
	{SN_ReverseElement8, OP_ARM64_REVN, 8},
#if LLVM_API_VERSION >= 1400
	{SN_ReverseElementBits, OP_XOP_OVR_X_X, INTRINS_BITREVERSE},
#else
	{SN_ReverseElementBits, OP_XOP_OVR_X_X, INTRINS_AARCH64_ADV_SIMD_RBIT},
#endif
	{SN_RoundAwayFromZero, OP_XOP_OVR_X_X, INTRINS_AARCH64_ADV_SIMD_FRINTA},
	{SN_RoundAwayFromZeroScalar, OP_XOP_OVR_SCALAR_X_X, INTRINS_AARCH64_ADV_SIMD_FRINTA},
#if LLVM_API_VERSION >= 1400
	{SN_RoundToNearest, OP_XOP_OVR_X_X, INTRINS_ROUNDEVEN},
	{SN_RoundToNearestScalar, OP_XOP_OVR_SCALAR_X_X, INTRINS_ROUNDEVEN},
#else
	{SN_RoundToNearest, OP_XOP_OVR_X_X, INTRINS_AARCH64_ADV_SIMD_FRINTN},
	{SN_RoundToNearestScalar, OP_XOP_OVR_SCALAR_X_X, INTRINS_AARCH64_ADV_SIMD_FRINTN},
#endif
	{SN_RoundToNegativeInfinity, OP_XOP_OVR_X_X, INTRINS_AARCH64_ADV_SIMD_FRINTM},
	{SN_RoundToNegativeInfinityScalar, OP_XOP_OVR_SCALAR_X_X, INTRINS_AARCH64_ADV_SIMD_FRINTM},
	{SN_RoundToPositiveInfinity, OP_XOP_OVR_X_X, INTRINS_AARCH64_ADV_SIMD_FRINTP},
	{SN_RoundToPositiveInfinityScalar, OP_XOP_OVR_SCALAR_X_X, INTRINS_AARCH64_ADV_SIMD_FRINTP},
	{SN_RoundToZero, OP_XOP_OVR_X_X, INTRINS_AARCH64_ADV_SIMD_FRINTZ},
	{SN_RoundToZeroScalar, OP_XOP_OVR_SCALAR_X_X, INTRINS_AARCH64_ADV_SIMD_FRINTZ},
	{SN_ShiftArithmetic, OP_XOP_OVR_X_X_X, INTRINS_AARCH64_ADV_SIMD_SSHL},
	{SN_ShiftArithmeticRounded, OP_XOP_OVR_X_X_X, INTRINS_AARCH64_ADV_SIMD_SRSHL},
	{SN_ShiftArithmeticRoundedSaturate, OP_XOP_OVR_X_X_X, INTRINS_AARCH64_ADV_SIMD_SQRSHL},
	{SN_ShiftArithmeticRoundedSaturateScalar, OP_XOP_OVR_SCALAR_X_X_X, INTRINS_AARCH64_ADV_SIMD_SQRSHL},
	{SN_ShiftArithmeticRoundedScalar, OP_XOP_OVR_X_X_X, INTRINS_AARCH64_ADV_SIMD_SRSHL},
	{SN_ShiftArithmeticSaturate, OP_XOP_OVR_X_X_X, INTRINS_AARCH64_ADV_SIMD_SQSHL},
	{SN_ShiftArithmeticSaturateScalar, OP_XOP_OVR_SCALAR_X_X_X, INTRINS_AARCH64_ADV_SIMD_SQSHL},
	{SN_ShiftArithmeticScalar, OP_XOP_OVR_X_X_X, INTRINS_AARCH64_ADV_SIMD_SSHL},
	{SN_ShiftLeftAndInsert, OP_ARM64_SLI},
	{SN_ShiftLeftAndInsertScalar, OP_ARM64_SLI},
	{SN_ShiftLeftLogical, OP_ARM64_SHL},
	{SN_ShiftLeftLogicalSaturate},
	{SN_ShiftLeftLogicalSaturateScalar},
	{SN_ShiftLeftLogicalSaturateUnsigned, OP_ARM64_SQSHLU},
	{SN_ShiftLeftLogicalSaturateUnsignedScalar, OP_ARM64_SQSHLU_SCALAR},
	{SN_ShiftLeftLogicalScalar, OP_ARM64_SHL},
	{SN_ShiftLeftLogicalWideningLower, OP_SSHLL, None, OP_USHLL},
	{SN_ShiftLeftLogicalWideningUpper, OP_SSHLL2, None, OP_USHLL2},
	{SN_ShiftLogical, OP_XOP_OVR_X_X_X, INTRINS_AARCH64_ADV_SIMD_USHL},
	{SN_ShiftLogicalRounded, OP_XOP_OVR_X_X_X, INTRINS_AARCH64_ADV_SIMD_URSHL},
	{SN_ShiftLogicalRoundedSaturate, OP_XOP_OVR_X_X_X, INTRINS_AARCH64_ADV_SIMD_UQRSHL},
	{SN_ShiftLogicalRoundedSaturateScalar, OP_XOP_OVR_SCALAR_X_X_X, INTRINS_AARCH64_ADV_SIMD_UQRSHL},
	{SN_ShiftLogicalRoundedScalar, OP_XOP_OVR_X_X_X, INTRINS_AARCH64_ADV_SIMD_URSHL},
	{SN_ShiftLogicalSaturate, OP_XOP_OVR_X_X_X, INTRINS_AARCH64_ADV_SIMD_UQSHL},
	{SN_ShiftLogicalSaturateScalar, OP_XOP_OVR_SCALAR_X_X_X, INTRINS_AARCH64_ADV_SIMD_UQSHL},
	{SN_ShiftLogicalScalar, OP_XOP_OVR_X_X_X, INTRINS_AARCH64_ADV_SIMD_USHL},
	{SN_ShiftRightAndInsert, OP_ARM64_SRI},
	{SN_ShiftRightAndInsertScalar, OP_ARM64_SRI},
	{SN_ShiftRightArithmetic, OP_ARM64_SSHR},
	{SN_ShiftRightArithmeticAdd, OP_ARM64_SSRA},
	{SN_ShiftRightArithmeticAddScalar, OP_ARM64_SSRA},
	{SN_ShiftRightArithmeticNarrowingSaturateLower, OP_ARM64_XNSHIFT, INTRINS_AARCH64_ADV_SIMD_SQSHRN},
	{SN_ShiftRightArithmeticNarrowingSaturateScalar, OP_ARM64_XNSHIFT_SCALAR, INTRINS_AARCH64_ADV_SIMD_SQSHRN},
	{SN_ShiftRightArithmeticNarrowingSaturateUnsignedLower, OP_ARM64_XNSHIFT, INTRINS_AARCH64_ADV_SIMD_SQSHRUN},
	{SN_ShiftRightArithmeticNarrowingSaturateUnsignedScalar, OP_ARM64_XNSHIFT_SCALAR, INTRINS_AARCH64_ADV_SIMD_SQSHRUN},
	{SN_ShiftRightArithmeticNarrowingSaturateUnsignedUpper, OP_ARM64_XNSHIFT2, INTRINS_AARCH64_ADV_SIMD_SQSHRUN},
	{SN_ShiftRightArithmeticNarrowingSaturateUpper, OP_ARM64_XNSHIFT2, INTRINS_AARCH64_ADV_SIMD_SQSHRN},
	{SN_ShiftRightArithmeticRounded, OP_ARM64_SRSHR},
	{SN_ShiftRightArithmeticRoundedAdd, OP_ARM64_SRSRA},
	{SN_ShiftRightArithmeticRoundedAddScalar, OP_ARM64_SRSRA},
	{SN_ShiftRightArithmeticRoundedNarrowingSaturateLower, OP_ARM64_XNSHIFT, INTRINS_AARCH64_ADV_SIMD_SQRSHRN},
	{SN_ShiftRightArithmeticRoundedNarrowingSaturateScalar, OP_ARM64_XNSHIFT_SCALAR, INTRINS_AARCH64_ADV_SIMD_SQRSHRN},
	{SN_ShiftRightArithmeticRoundedNarrowingSaturateUnsignedLower, OP_ARM64_XNSHIFT, INTRINS_AARCH64_ADV_SIMD_SQRSHRUN},
	{SN_ShiftRightArithmeticRoundedNarrowingSaturateUnsignedScalar, OP_ARM64_XNSHIFT_SCALAR, INTRINS_AARCH64_ADV_SIMD_SQRSHRUN},
	{SN_ShiftRightArithmeticRoundedNarrowingSaturateUnsignedUpper, OP_ARM64_XNSHIFT2, INTRINS_AARCH64_ADV_SIMD_SQRSHRUN},
	{SN_ShiftRightArithmeticRoundedNarrowingSaturateUpper, OP_ARM64_XNSHIFT2, INTRINS_AARCH64_ADV_SIMD_SQRSHRN},
	{SN_ShiftRightArithmeticRoundedScalar, OP_ARM64_SRSHR},
	{SN_ShiftRightArithmeticScalar, OP_ARM64_SSHR},
	{SN_ShiftRightLogical, OP_ARM64_USHR},
	{SN_ShiftRightLogicalAdd, OP_ARM64_USRA},
	{SN_ShiftRightLogicalAddScalar, OP_ARM64_USRA},
	{SN_ShiftRightLogicalNarrowingLower, OP_ARM64_SHRN},
	{SN_ShiftRightLogicalNarrowingSaturateLower, OP_ARM64_XNSHIFT, INTRINS_AARCH64_ADV_SIMD_UQSHRN},
	{SN_ShiftRightLogicalNarrowingSaturateScalar, OP_ARM64_XNSHIFT_SCALAR, INTRINS_AARCH64_ADV_SIMD_UQSHRN},
	{SN_ShiftRightLogicalNarrowingSaturateUpper, OP_ARM64_XNSHIFT2, INTRINS_AARCH64_ADV_SIMD_UQSHRN},
	{SN_ShiftRightLogicalNarrowingUpper, OP_ARM64_SHRN2},
	{SN_ShiftRightLogicalRounded, OP_ARM64_URSHR},
	{SN_ShiftRightLogicalRoundedAdd, OP_ARM64_URSRA},
	{SN_ShiftRightLogicalRoundedAddScalar, OP_ARM64_URSRA},
	{SN_ShiftRightLogicalRoundedNarrowingLower, OP_ARM64_XNSHIFT, INTRINS_AARCH64_ADV_SIMD_RSHRN},
	{SN_ShiftRightLogicalRoundedNarrowingSaturateLower, OP_ARM64_XNSHIFT, INTRINS_AARCH64_ADV_SIMD_UQRSHRN},
	{SN_ShiftRightLogicalRoundedNarrowingSaturateScalar, OP_ARM64_XNSHIFT_SCALAR, INTRINS_AARCH64_ADV_SIMD_UQRSHRN},
	{SN_ShiftRightLogicalRoundedNarrowingSaturateUpper, OP_ARM64_XNSHIFT2, INTRINS_AARCH64_ADV_SIMD_UQRSHRN},
	{SN_ShiftRightLogicalRoundedNarrowingUpper, OP_ARM64_XNSHIFT2, INTRINS_AARCH64_ADV_SIMD_RSHRN},
	{SN_ShiftRightLogicalRoundedScalar, OP_ARM64_URSHR},
	{SN_ShiftRightLogicalScalar, OP_ARM64_USHR},
	{SN_SignExtendWideningLower, OP_ARM64_SXTL},
	{SN_SignExtendWideningUpper, OP_ARM64_SXTL2},
	{SN_Sqrt, OP_XOP_OVR_X_X, INTRINS_AARCH64_ADV_SIMD_FSQRT},
	{SN_SqrtScalar, OP_XOP_OVR_SCALAR_X_X, INTRINS_AARCH64_ADV_SIMD_FSQRT},
	{SN_Store, OP_ARM64_ST1},
	{SN_StorePair, OP_ARM64_STP},
	{SN_StorePairNonTemporal, OP_ARM64_STNP},
	{SN_StorePairScalar, OP_ARM64_STP_SCALAR},
	{SN_StorePairScalarNonTemporal, OP_ARM64_STNP_SCALAR},
	{SN_StoreSelectedScalar, OP_ARM64_ST1_SCALAR},
	{SN_Subtract, OP_XBINOP, OP_ISUB, None, None, OP_XBINOP, OP_FSUB},
	{SN_SubtractHighNarrowingLower, OP_ARM64_SUBHN},
	{SN_SubtractHighNarrowingUpper, OP_ARM64_SUBHN2},
	{SN_SubtractRoundedHighNarrowingLower, OP_ARM64_RSUBHN},
	{SN_SubtractRoundedHighNarrowingUpper, OP_ARM64_RSUBHN2},
	{SN_SubtractSaturate, OP_XOP_OVR_X_X_X, INTRINS_AARCH64_ADV_SIMD_SQSUB, OP_XOP_OVR_X_X_X, INTRINS_AARCH64_ADV_SIMD_UQSUB},
	{SN_SubtractSaturateScalar, OP_XOP_OVR_SCALAR_X_X_X, INTRINS_AARCH64_ADV_SIMD_SQSUB, OP_XOP_OVR_SCALAR_X_X_X, INTRINS_AARCH64_ADV_SIMD_UQSUB},
	{SN_SubtractScalar, OP_XBINOP_SCALAR, OP_ISUB, None, None, OP_XBINOP_SCALAR, OP_FSUB},
	{SN_SubtractWideningLower, OP_ARM64_SSUB, None, OP_ARM64_USUB},
	{SN_SubtractWideningUpper, OP_ARM64_SSUB2, None, OP_ARM64_USUB2},
	{SN_TransposeEven, OP_ARM64_TRN1},
	{SN_TransposeOdd, OP_ARM64_TRN2},
	{SN_UnzipEven, OP_ARM64_UZP1},
	{SN_UnzipOdd, OP_ARM64_UZP2},
	{SN_VectorTableLookup, OP_XOP_OVR_X_X_X, INTRINS_AARCH64_ADV_SIMD_TBL1},
	{SN_VectorTableLookupExtension, OP_XOP_OVR_X_X_X_X, INTRINS_AARCH64_ADV_SIMD_TBX1},
	{SN_Xor, OP_XBINOP_FORCEINT, XBINOP_FORCEINT_XOR},
	{SN_ZeroExtendWideningLower, OP_ARM64_UXTL},
	{SN_ZeroExtendWideningUpper, OP_ARM64_UXTL2},
	{SN_ZipHigh, OP_ARM64_ZIP2},
	{SN_ZipLow, OP_ARM64_ZIP1},
	{SN_get_IsSupported},
};

static const SimdIntrinsic rdm_methods [] = {
	{SN_MultiplyRoundedDoublingAndAddSaturateHigh, OP_ARM64_SQRDMLAH},
	{SN_MultiplyRoundedDoublingAndAddSaturateHighScalar, OP_ARM64_SQRDMLAH_SCALAR},
	{SN_MultiplyRoundedDoublingAndSubtractSaturateHigh, OP_ARM64_SQRDMLSH},
	{SN_MultiplyRoundedDoublingAndSubtractSaturateHighScalar, OP_ARM64_SQRDMLSH_SCALAR},
	{SN_MultiplyRoundedDoublingBySelectedScalarAndAddSaturateHigh},
	{SN_MultiplyRoundedDoublingBySelectedScalarAndSubtractSaturateHigh},
	{SN_MultiplyRoundedDoublingScalarBySelectedScalarAndAddSaturateHigh},
	{SN_MultiplyRoundedDoublingScalarBySelectedScalarAndSubtractSaturateHigh},
	{SN_get_IsSupported},
};

static const SimdIntrinsic dp_methods [] = {
	{SN_DotProduct, OP_XOP_OVR_X_X_X_X, INTRINS_AARCH64_ADV_SIMD_SDOT, OP_XOP_OVR_X_X_X_X, INTRINS_AARCH64_ADV_SIMD_UDOT},
	{SN_DotProductBySelectedQuadruplet},
	{SN_get_IsSupported},
};

static const IntrinGroup supported_arm_intrinsics [] = {
	{ "AdvSimd", MONO_CPU_ARM64_NEON, advsimd_methods, sizeof (advsimd_methods) },
	{ "Aes", MONO_CPU_ARM64_CRYPTO, crypto_aes_methods, sizeof (crypto_aes_methods) },
	{ "ArmBase", MONO_CPU_ARM64_BASE, armbase_methods, sizeof (armbase_methods) },
	{ "Crc32", MONO_CPU_ARM64_CRC, crc32_methods, sizeof (crc32_methods) },
	{ "Dp", MONO_CPU_ARM64_DP, dp_methods, sizeof (dp_methods) },
	{ "Rdm", MONO_CPU_ARM64_RDM, rdm_methods, sizeof (rdm_methods) },
	{ "Sha1", MONO_CPU_ARM64_CRYPTO, sha1_methods, sizeof (sha1_methods) },
	{ "Sha256", MONO_CPU_ARM64_CRYPTO, sha256_methods, sizeof (sha256_methods) },
};

static MonoInst*
emit_arm64_intrinsics (
	MonoCompile *cfg, MonoMethodSignature *fsig, MonoInst **args,
	MonoClass *klass, const IntrinGroup *intrin_group,
	const SimdIntrinsic *info, int id, MonoTypeEnum arg0_type,
	gboolean is_64bit)
{
	MonoCPUFeatures feature = intrin_group->feature;

	gboolean arg0_i32 = (arg0_type == MONO_TYPE_I4) || (arg0_type == MONO_TYPE_U4);
#if TARGET_SIZEOF_VOID_P == 4
	arg0_i32 = arg0_i32 || (arg0_type == MONO_TYPE_I) || (arg0_type == MONO_TYPE_U);
#endif

	if (feature == MONO_CPU_ARM64_BASE) {
		switch (id) {
		case SN_LeadingZeroCount:
			return emit_simd_ins_for_sig (cfg, klass, arg0_i32 ? OP_LZCNT32 : OP_LZCNT64, 0, arg0_type, fsig, args);
		case SN_LeadingSignCount:
			return emit_simd_ins_for_sig (cfg, klass, arg0_i32 ? OP_LSCNT32 : OP_LSCNT64, 0, arg0_type, fsig, args);
		case SN_MultiplyHigh:
			return emit_simd_ins_for_sig (cfg, klass,
				(arg0_type == MONO_TYPE_I8 ? OP_ARM64_SMULH : OP_ARM64_UMULH), 0, arg0_type, fsig, args);
		case SN_ReverseElementBits:
			return emit_simd_ins_for_sig (cfg, klass,
				(is_64bit ? OP_XOP_I8_I8 : OP_XOP_I4_I4),
				(is_64bit ? INTRINS_BITREVERSE_I64 : INTRINS_BITREVERSE_I32),
				arg0_type, fsig, args);
		default:
			g_assert_not_reached (); // if a new API is added we need to either implement it or change IsSupported to false
		}
	}

	if (feature == MONO_CPU_ARM64_CRC) {
		switch (id) {
		case SN_ComputeCrc32:
		case SN_ComputeCrc32C: {
			IntrinsicId op = (IntrinsicId)0;
			gboolean is_c = info->id == SN_ComputeCrc32C;
			switch (get_underlying_type (fsig->params [1])) {
			case MONO_TYPE_U1: op = is_c ? INTRINS_AARCH64_CRC32CB : INTRINS_AARCH64_CRC32B; break;
			case MONO_TYPE_U2: op = is_c ? INTRINS_AARCH64_CRC32CH : INTRINS_AARCH64_CRC32H; break;
			case MONO_TYPE_U4: op = is_c ? INTRINS_AARCH64_CRC32CW : INTRINS_AARCH64_CRC32W; break;
			case MONO_TYPE_U8: op = is_c ? INTRINS_AARCH64_CRC32CX : INTRINS_AARCH64_CRC32X; break;
			default: g_assert_not_reached (); break;
			}
			return emit_simd_ins_for_sig (cfg, klass, is_64bit ? OP_XOP_I4_I4_I8 : OP_XOP_I4_I4_I4, op, arg0_type, fsig, args);
		}
		default:
			g_assert_not_reached (); // if a new API is added we need to either implement it or change IsSupported to false
		}
	}

	if (feature == MONO_CPU_ARM64_NEON) {
		switch (id) {
		case SN_AbsoluteCompareGreaterThan:
		case SN_AbsoluteCompareGreaterThanOrEqual:
		case SN_AbsoluteCompareLessThan:
		case SN_AbsoluteCompareLessThanOrEqual:
		case SN_AbsoluteCompareGreaterThanScalar:
		case SN_AbsoluteCompareGreaterThanOrEqualScalar:
		case SN_AbsoluteCompareLessThanScalar:
		case SN_AbsoluteCompareLessThanOrEqualScalar: {
			gboolean reverse_args = FALSE;
			gboolean use_geq = FALSE;
			gboolean scalar = FALSE;
			MonoInst *cmp_args [] = { args [0], args [1] };
			switch (id) {
			case SN_AbsoluteCompareGreaterThanScalar: scalar = TRUE;
			case SN_AbsoluteCompareGreaterThan: break;

			case SN_AbsoluteCompareGreaterThanOrEqualScalar: scalar = TRUE;
			case SN_AbsoluteCompareGreaterThanOrEqual: use_geq = TRUE; break;

			case SN_AbsoluteCompareLessThanScalar: scalar = TRUE;
			case SN_AbsoluteCompareLessThan: reverse_args = TRUE; break;

			case SN_AbsoluteCompareLessThanOrEqualScalar: scalar = TRUE;
			case SN_AbsoluteCompareLessThanOrEqual: reverse_args = TRUE; use_geq = TRUE; break;
			}
			if (reverse_args) {
				cmp_args [0] = args [1];
				cmp_args [1] = args [0];
			}
			int iid = use_geq ? INTRINS_AARCH64_ADV_SIMD_FACGE : INTRINS_AARCH64_ADV_SIMD_FACGT;
			return emit_simd_ins_for_sig (cfg, klass, OP_ARM64_ABSCOMPARE, iid, scalar, fsig, cmp_args);
		}
		case SN_AddSaturate:
		case SN_AddSaturateScalar: {
			gboolean arg0_unsigned = type_is_unsigned (fsig->params [0]);
			gboolean arg1_unsigned = type_is_unsigned (fsig->params [1]);
			int iid = 0;
			if (arg0_unsigned && arg1_unsigned)
				iid = INTRINS_AARCH64_ADV_SIMD_UQADD;
			else if (arg0_unsigned && !arg1_unsigned)
				iid = INTRINS_AARCH64_ADV_SIMD_USQADD;
			else if (!arg0_unsigned && arg1_unsigned)
				iid = INTRINS_AARCH64_ADV_SIMD_SUQADD;
			else
				iid = INTRINS_AARCH64_ADV_SIMD_SQADD;
			int op = id == SN_AddSaturateScalar ? OP_XOP_OVR_SCALAR_X_X_X : OP_XOP_OVR_X_X_X;
			return emit_simd_ins_for_sig (cfg, klass, op, iid, arg0_type, fsig, args);
		}
		case SN_DuplicateSelectedScalarToVector128:
		case SN_DuplicateSelectedScalarToVector64:
		case SN_DuplicateToVector64:
		case SN_DuplicateToVector128: {
			MonoClass *ret_klass = mono_class_from_mono_type_internal (fsig->ret);
			MonoType *rtype = get_vector_t_elem_type (fsig->ret);
			int scalar_src_reg = args [0]->dreg;
			switch (id) {
			case SN_DuplicateSelectedScalarToVector128:
			case SN_DuplicateSelectedScalarToVector64: {
				MonoInst *ins = emit_simd_ins (cfg, ret_klass, type_to_xextract_op (rtype->type), args [0]->dreg, args [1]->dreg);
				ins->inst_c1 = arg0_type;
				scalar_src_reg = ins->dreg;
				break;
			}
			}
			return emit_simd_ins (cfg, ret_klass, type_to_expand_op (rtype), scalar_src_reg, -1);
		}
		case SN_Extract: {
			int extract_op = type_to_xextract_op (arg0_type);
			MonoInst *ins = emit_simd_ins (cfg, klass, extract_op, args [0]->dreg, args [1]->dreg);
			ins->inst_c1 = arg0_type;
			return ins;
		}
		case SN_InsertSelectedScalar:
		case SN_InsertScalar:
		case SN_Insert: {
			MonoClass *ret_klass = mono_class_from_mono_type_internal (fsig->ret);
			int insert_op = type_to_xinsert_op (arg0_type);
			int extract_op = type_to_extract_op (arg0_type);
			int val_src_reg = args [2]->dreg;
			switch (id) {
			case SN_InsertSelectedScalar: {
				MonoInst *scalar = emit_simd_ins (cfg, klass, OP_ARM64_SELECT_SCALAR, args [2]->dreg, args [3]->dreg);
				val_src_reg = scalar->dreg;
				// fallthrough
			}
			case SN_InsertScalar: {
				MonoInst *ins = emit_simd_ins (cfg, klass, extract_op, val_src_reg, -1);
				ins->inst_c0 = 0;
				ins->inst_c1 = arg0_type;
				val_src_reg = ins->dreg;
				break;
			}
			}
			MonoInst *ins = emit_simd_ins (cfg, ret_klass, insert_op, args [0]->dreg, val_src_reg);
			ins->sreg3 = args [1]->dreg;
			ins->inst_c1 = arg0_type;
			return ins;
		}
		case SN_ShiftLeftLogicalSaturate:
		case SN_ShiftLeftLogicalSaturateScalar: {
			MonoClass *ret_klass = mono_class_from_mono_type_internal (fsig->ret);
			MonoType *etype = get_vector_t_elem_type (fsig->ret);
			gboolean is_unsigned = type_is_unsigned (fsig->ret);
			gboolean scalar = id == SN_ShiftLeftLogicalSaturateScalar;
			int s2v = scalar ? OP_CREATE_SCALAR_UNSAFE : type_to_expand_op (etype);
			int xop = scalar ? OP_XOP_OVR_SCALAR_X_X_X : OP_XOP_OVR_X_X_X;
			int iid = is_unsigned ? INTRINS_AARCH64_ADV_SIMD_UQSHL : INTRINS_AARCH64_ADV_SIMD_SQSHL;
			MonoInst *shift_vector = emit_simd_ins (cfg, ret_klass, s2v, args [1]->dreg, -1);
			shift_vector->inst_c1 = etype->type;
			MonoInst *ret = emit_simd_ins (cfg, ret_klass, xop, args [0]->dreg, shift_vector->dreg);
			ret->inst_c0 = iid;
			ret->inst_c1 = etype->type;
			return ret;
		}
		case SN_MultiplyRoundedDoublingBySelectedScalarSaturateHigh:
		case SN_MultiplyRoundedDoublingScalarBySelectedScalarSaturateHigh:
		case SN_MultiplyDoublingScalarBySelectedScalarSaturateHigh:
		case SN_MultiplyDoublingWideningSaturateScalarBySelectedScalar:
		case SN_MultiplyExtendedBySelectedScalar:
		case SN_MultiplyExtendedScalarBySelectedScalar:
		case SN_MultiplyBySelectedScalar:
		case SN_MultiplyBySelectedScalarWideningLower:
		case SN_MultiplyBySelectedScalarWideningUpper:
		case SN_MultiplyDoublingBySelectedScalarSaturateHigh:
		case SN_MultiplyDoublingWideningSaturateLowerBySelectedScalar:
		case SN_MultiplyDoublingWideningSaturateUpperBySelectedScalar: {
			MonoClass *ret_klass = mono_class_from_mono_type_internal (fsig->ret);
			gboolean is_unsigned = type_is_unsigned (fsig->ret);
			gboolean is_float = type_is_float (fsig->ret);
			int opcode = 0;
			int c0 = 0;
			switch (id) {
			case SN_MultiplyRoundedDoublingBySelectedScalarSaturateHigh: opcode = OP_XOP_OVR_BYSCALAR_X_X_X; c0 = INTRINS_AARCH64_ADV_SIMD_SQRDMULH; break;
			case SN_MultiplyRoundedDoublingScalarBySelectedScalarSaturateHigh: opcode = OP_XOP_OVR_SCALAR_X_X_X; c0 = INTRINS_AARCH64_ADV_SIMD_SQRDMULH; break;
			case SN_MultiplyDoublingScalarBySelectedScalarSaturateHigh: opcode = OP_XOP_OVR_SCALAR_X_X_X; c0 = INTRINS_AARCH64_ADV_SIMD_SQDMULH; break;
			case SN_MultiplyDoublingWideningSaturateScalarBySelectedScalar: opcode = OP_ARM64_SQDMULL_SCALAR; break;
			case SN_MultiplyExtendedBySelectedScalar: opcode = OP_XOP_OVR_BYSCALAR_X_X_X; c0 = INTRINS_AARCH64_ADV_SIMD_FMULX; break;
			case SN_MultiplyExtendedScalarBySelectedScalar: opcode = OP_XOP_OVR_SCALAR_X_X_X; c0 = INTRINS_AARCH64_ADV_SIMD_FMULX; break;
			case SN_MultiplyBySelectedScalar: opcode = OP_XBINOP_BYSCALAR; c0 = OP_IMUL; break;
			case SN_MultiplyBySelectedScalarWideningLower: opcode = OP_ARM64_SMULL_SCALAR; break;
			case SN_MultiplyBySelectedScalarWideningUpper: opcode = OP_ARM64_SMULL2_SCALAR; break;
			case SN_MultiplyDoublingBySelectedScalarSaturateHigh: opcode = OP_XOP_OVR_BYSCALAR_X_X_X; c0 = INTRINS_AARCH64_ADV_SIMD_SQDMULH; break;
			case SN_MultiplyDoublingWideningSaturateLowerBySelectedScalar: opcode = OP_ARM64_SQDMULL_BYSCALAR; break;
			case SN_MultiplyDoublingWideningSaturateUpperBySelectedScalar: opcode = OP_ARM64_SQDMULL2_BYSCALAR; break;
			default: g_assert_not_reached();
			}
			if (is_unsigned)
				switch (opcode) {
				case OP_ARM64_SMULL_SCALAR: opcode = OP_ARM64_UMULL_SCALAR; break;
				case OP_ARM64_SMULL2_SCALAR: opcode = OP_ARM64_UMULL2_SCALAR; break;
				}
			if (is_float)
				switch (opcode) {
				case OP_XBINOP_BYSCALAR: c0 = OP_FMUL;
				}
			MonoInst *scalar = emit_simd_ins (cfg, ret_klass, OP_ARM64_SELECT_SCALAR, args [1]->dreg, args [2]->dreg);
			MonoInst *ret = emit_simd_ins (cfg, ret_klass, opcode, args [0]->dreg, scalar->dreg);
			ret->inst_c0 = c0;
			ret->inst_c1 = arg0_type;
			return ret;
		}
		case SN_FusedMultiplyAddBySelectedScalar:
		case SN_FusedMultiplyAddScalarBySelectedScalar:
		case SN_FusedMultiplySubtractBySelectedScalar:
		case SN_FusedMultiplySubtractScalarBySelectedScalar:
		case SN_MultiplyDoublingWideningScalarBySelectedScalarAndAddSaturate:
		case SN_MultiplyDoublingWideningScalarBySelectedScalarAndSubtractSaturate:
		case SN_MultiplyAddBySelectedScalar:
		case SN_MultiplySubtractBySelectedScalar:
		case SN_MultiplyBySelectedScalarWideningLowerAndAdd:
		case SN_MultiplyBySelectedScalarWideningLowerAndSubtract:
		case SN_MultiplyBySelectedScalarWideningUpperAndAdd:
		case SN_MultiplyBySelectedScalarWideningUpperAndSubtract:
		case SN_MultiplyDoublingWideningLowerBySelectedScalarAndAddSaturate:
		case SN_MultiplyDoublingWideningLowerBySelectedScalarAndSubtractSaturate:
		case SN_MultiplyDoublingWideningUpperBySelectedScalarAndAddSaturate:
		case SN_MultiplyDoublingWideningUpperBySelectedScalarAndSubtractSaturate: {
			MonoClass *ret_klass = mono_class_from_mono_type_internal (fsig->ret);
			gboolean is_unsigned = type_is_unsigned (fsig->ret);
			int opcode = 0;
			switch (id) {
			case SN_FusedMultiplyAddBySelectedScalar: opcode = OP_ARM64_FMADD_BYSCALAR; break;
			case SN_FusedMultiplyAddScalarBySelectedScalar: opcode = OP_ARM64_FMADD_SCALAR; break;
			case SN_FusedMultiplySubtractBySelectedScalar: opcode = OP_ARM64_FMSUB_BYSCALAR; break;
			case SN_FusedMultiplySubtractScalarBySelectedScalar: opcode = OP_ARM64_FMSUB_SCALAR; break;
			case SN_MultiplyDoublingWideningScalarBySelectedScalarAndAddSaturate: opcode = OP_ARM64_SQDMLAL_SCALAR; break;
			case SN_MultiplyDoublingWideningScalarBySelectedScalarAndSubtractSaturate: opcode = OP_ARM64_SQDMLSL_SCALAR; break;
			case SN_MultiplyAddBySelectedScalar: opcode = OP_ARM64_MLA_SCALAR; break;
			case SN_MultiplySubtractBySelectedScalar: opcode = OP_ARM64_MLS_SCALAR; break;
			case SN_MultiplyBySelectedScalarWideningLowerAndAdd: opcode = OP_ARM64_SMLAL_SCALAR; break;
			case SN_MultiplyBySelectedScalarWideningLowerAndSubtract: opcode = OP_ARM64_SMLSL_SCALAR; break;
			case SN_MultiplyBySelectedScalarWideningUpperAndAdd: opcode = OP_ARM64_SMLAL2_SCALAR; break;
			case SN_MultiplyBySelectedScalarWideningUpperAndSubtract: opcode = OP_ARM64_SMLSL2_SCALAR; break;
			case SN_MultiplyDoublingWideningLowerBySelectedScalarAndAddSaturate: opcode = OP_ARM64_SQDMLAL_BYSCALAR; break;
			case SN_MultiplyDoublingWideningLowerBySelectedScalarAndSubtractSaturate: opcode = OP_ARM64_SQDMLSL_BYSCALAR; break;
			case SN_MultiplyDoublingWideningUpperBySelectedScalarAndAddSaturate: opcode = OP_ARM64_SQDMLAL2_BYSCALAR; break;
			case SN_MultiplyDoublingWideningUpperBySelectedScalarAndSubtractSaturate: opcode = OP_ARM64_SQDMLSL2_BYSCALAR; break;
			default: g_assert_not_reached();
			}
			if (is_unsigned)
				switch (opcode) {
				case OP_ARM64_SMLAL_SCALAR: opcode = OP_ARM64_UMLAL_SCALAR; break;
				case OP_ARM64_SMLSL_SCALAR: opcode = OP_ARM64_UMLSL_SCALAR; break;
				case OP_ARM64_SMLAL2_SCALAR: opcode = OP_ARM64_UMLAL2_SCALAR; break;
				case OP_ARM64_SMLSL2_SCALAR: opcode = OP_ARM64_UMLSL2_SCALAR; break;
				}
			MonoInst *scalar = emit_simd_ins (cfg, ret_klass, OP_ARM64_SELECT_SCALAR, args [2]->dreg, args [3]->dreg);
			MonoInst *ret = emit_simd_ins (cfg, ret_klass, opcode, args [0]->dreg, args [1]->dreg);
			ret->sreg3 = scalar->dreg;
			return ret;
		}
		default:
			g_assert_not_reached ();
		}
	}

	if (feature == MONO_CPU_ARM64_CRYPTO) {
		switch (id) {
		case SN_PolynomialMultiplyWideningLower:
			return emit_simd_ins_for_sig (cfg, klass, OP_XOP_X_X_X, INTRINS_AARCH64_PMULL64, 0, fsig, args);
		case SN_PolynomialMultiplyWideningUpper:
			return emit_simd_ins_for_sig (cfg, klass, OP_XOP_X_X_X, INTRINS_AARCH64_PMULL64, 1, fsig, args);
		default:
			g_assert_not_reached ();
		}
	}

	if (feature == MONO_CPU_ARM64_RDM) {
		switch (id) {
		case SN_MultiplyRoundedDoublingBySelectedScalarAndAddSaturateHigh:
		case SN_MultiplyRoundedDoublingBySelectedScalarAndSubtractSaturateHigh:
		case SN_MultiplyRoundedDoublingScalarBySelectedScalarAndAddSaturateHigh:
		case SN_MultiplyRoundedDoublingScalarBySelectedScalarAndSubtractSaturateHigh: {
			MonoClass *ret_klass = mono_class_from_mono_type_internal (fsig->ret);
			int opcode = 0;
			switch (id) {
			case SN_MultiplyRoundedDoublingBySelectedScalarAndAddSaturateHigh: opcode = OP_ARM64_SQRDMLAH_BYSCALAR; break;
			case SN_MultiplyRoundedDoublingBySelectedScalarAndSubtractSaturateHigh: opcode = OP_ARM64_SQRDMLSH_BYSCALAR; break;
			case SN_MultiplyRoundedDoublingScalarBySelectedScalarAndAddSaturateHigh: opcode = OP_ARM64_SQRDMLAH_SCALAR; break;
			case SN_MultiplyRoundedDoublingScalarBySelectedScalarAndSubtractSaturateHigh: opcode = OP_ARM64_SQRDMLSH_SCALAR; break;
			}
			MonoInst *scalar = emit_simd_ins (cfg, ret_klass, OP_ARM64_SELECT_SCALAR, args [2]->dreg, args [3]->dreg);
			MonoInst *ret = emit_simd_ins (cfg, ret_klass, opcode, args [0]->dreg, args [1]->dreg);
			ret->inst_c1 = arg0_type;
			ret->sreg3 = scalar->dreg;
			return ret;
		}
		default:
			g_assert_not_reached ();
		}
	}

	if (feature == MONO_CPU_ARM64_DP) {
		switch (id) {
		case SN_DotProductBySelectedQuadruplet: {
			MonoClass *ret_klass = mono_class_from_mono_type_internal (fsig->ret);
			MonoClass *arg_klass = mono_class_from_mono_type_internal (fsig->params [1]);
			MonoClass *quad_klass = mono_class_from_mono_type_internal (fsig->params [2]);
			gboolean is_unsigned = type_is_unsigned (fsig->ret);
			int iid = is_unsigned ? INTRINS_AARCH64_ADV_SIMD_UDOT : INTRINS_AARCH64_ADV_SIMD_SDOT;
			MonoInst *quad = emit_simd_ins (cfg, arg_klass, OP_ARM64_SELECT_QUAD, args [2]->dreg, args [3]->dreg);
			quad->data.op [1].klass = quad_klass;
			MonoInst *ret = emit_simd_ins (cfg, ret_klass, OP_XOP_OVR_X_X_X_X, args [0]->dreg, args [1]->dreg);
			ret->sreg3 = quad->dreg;
			ret->inst_c0 = iid;
			return ret;
		}
		default:
			g_assert_not_reached ();
		}
	}

	return NULL;
}
#endif // TARGET_ARM64

#ifdef TARGET_AMD64

static SimdIntrinsic sse_methods [] = {
	{SN_Add, OP_XBINOP, OP_FADD},
	{SN_AddScalar, OP_SSE_ADDSS},
	{SN_And, OP_SSE_AND},
	{SN_AndNot, OP_VECTOR_ANDN},
	{SN_CompareEqual, OP_XCOMPARE_FP, CMP_EQ},
	{SN_CompareGreaterThan, OP_XCOMPARE_FP,CMP_GT},
	{SN_CompareGreaterThanOrEqual, OP_XCOMPARE_FP, CMP_GE},
	{SN_CompareLessThan, OP_XCOMPARE_FP, CMP_LT},
	{SN_CompareLessThanOrEqual, OP_XCOMPARE_FP, CMP_LE},
	{SN_CompareNotEqual, OP_XCOMPARE_FP, CMP_NE},
	{SN_CompareNotGreaterThan, OP_XCOMPARE_FP, CMP_LE_UN},
	{SN_CompareNotGreaterThanOrEqual, OP_XCOMPARE_FP, CMP_LT_UN},
	{SN_CompareNotLessThan, OP_XCOMPARE_FP, CMP_GE_UN},
	{SN_CompareNotLessThanOrEqual, OP_XCOMPARE_FP, CMP_GT_UN},
	{SN_CompareOrdered, OP_XCOMPARE_FP, CMP_ORD},
	{SN_CompareScalarEqual, OP_SSE_CMPSS, CMP_EQ},
	{SN_CompareScalarGreaterThan, OP_SSE_CMPSS, CMP_GT},
	{SN_CompareScalarGreaterThanOrEqual, OP_SSE_CMPSS, CMP_GE},
	{SN_CompareScalarLessThan, OP_SSE_CMPSS, CMP_LT},
	{SN_CompareScalarLessThanOrEqual, OP_SSE_CMPSS, CMP_LE},
	{SN_CompareScalarNotEqual, OP_SSE_CMPSS, CMP_NE},
	{SN_CompareScalarNotGreaterThan, OP_SSE_CMPSS, CMP_LE_UN},
	{SN_CompareScalarNotGreaterThanOrEqual, OP_SSE_CMPSS, CMP_LT_UN},
	{SN_CompareScalarNotLessThan, OP_SSE_CMPSS, CMP_GE_UN},
	{SN_CompareScalarNotLessThanOrEqual, OP_SSE_CMPSS, CMP_GT_UN},
	{SN_CompareScalarOrdered, OP_SSE_CMPSS, CMP_ORD},
	{SN_CompareScalarOrderedEqual, OP_SSE_COMISS, CMP_EQ},
	{SN_CompareScalarOrderedGreaterThan, OP_SSE_COMISS, CMP_GT},
	{SN_CompareScalarOrderedGreaterThanOrEqual, OP_SSE_COMISS, CMP_GE},
	{SN_CompareScalarOrderedLessThan, OP_SSE_COMISS, CMP_LT},
	{SN_CompareScalarOrderedLessThanOrEqual, OP_SSE_COMISS, CMP_LE},
	{SN_CompareScalarOrderedNotEqual, OP_SSE_COMISS, CMP_NE},
	{SN_CompareScalarUnordered, OP_SSE_CMPSS, CMP_UNORD},
	{SN_CompareScalarUnorderedEqual, OP_SSE_UCOMISS, CMP_EQ},
	{SN_CompareScalarUnorderedGreaterThan, OP_SSE_UCOMISS, CMP_GT},
	{SN_CompareScalarUnorderedGreaterThanOrEqual, OP_SSE_UCOMISS, CMP_GE},
	{SN_CompareScalarUnorderedLessThan, OP_SSE_UCOMISS, CMP_LT},
	{SN_CompareScalarUnorderedLessThanOrEqual, OP_SSE_UCOMISS, CMP_LE},
	{SN_CompareScalarUnorderedNotEqual, OP_SSE_UCOMISS, CMP_NE},
	{SN_CompareUnordered, OP_XCOMPARE_FP, CMP_UNORD},
	{SN_ConvertScalarToVector128Single},
	{SN_ConvertToInt32, OP_XOP_I4_X, INTRINS_SSE_CVTSS2SI},
	{SN_ConvertToInt32WithTruncation, OP_XOP_I4_X, INTRINS_SSE_CVTTSS2SI},
	{SN_ConvertToInt64, OP_XOP_I8_X, INTRINS_SSE_CVTSS2SI64},
	{SN_ConvertToInt64WithTruncation, OP_XOP_I8_X, INTRINS_SSE_CVTTSS2SI64},
	{SN_Divide, OP_XBINOP, OP_FDIV},
	{SN_DivideScalar, OP_SSE_DIVSS},
	{SN_LoadAlignedVector128, OP_SSE_LOADU, 16 /* alignment */},
	{SN_LoadHigh, OP_SSE_MOVHPS_LOAD},
	{SN_LoadLow, OP_SSE_MOVLPS_LOAD},
	{SN_LoadScalarVector128, OP_SSE_MOVSS},
	{SN_LoadVector128, OP_SSE_LOADU, 1 /* alignment */},
	{SN_Max, OP_XOP_X_X_X, INTRINS_SSE_MAXPS},
	{SN_MaxScalar, OP_XOP_X_X_X, INTRINS_SSE_MAXSS},
	{SN_Min, OP_XOP_X_X_X, INTRINS_SSE_MINPS},
	{SN_MinScalar, OP_XOP_X_X_X, INTRINS_SSE_MINSS},
	{SN_MoveHighToLow, OP_SSE_MOVEHL},
	{SN_MoveLowToHigh, OP_SSE_MOVELH},
	{SN_MoveMask, OP_SSE_MOVMSK},
	{SN_MoveScalar, OP_SSE_MOVS2},
	{SN_Multiply, OP_XBINOP, OP_FMUL},
	{SN_MultiplyScalar, OP_SSE_MULSS},
	{SN_Or, OP_SSE_OR},
	{SN_Prefetch0, OP_SSE_PREFETCHT0},
	{SN_Prefetch1, OP_SSE_PREFETCHT1},
	{SN_Prefetch2, OP_SSE_PREFETCHT2},
	{SN_PrefetchNonTemporal, OP_SSE_PREFETCHNTA},
	{SN_Reciprocal, OP_XOP_X_X, INTRINS_SSE_RCP_PS},
	{SN_ReciprocalScalar},
	{SN_ReciprocalSqrt, OP_XOP_X_X, INTRINS_SSE_RSQRT_PS},
	{SN_ReciprocalSqrtScalar},
	{SN_Shuffle},
	{SN_Sqrt, OP_XOP_X_X, INTRINS_SSE_SQRT_PS},
	{SN_SqrtScalar},
	{SN_Store, OP_SSE_STORE, 1 /* alignment */},
	{SN_StoreAligned, OP_SSE_STORE, 16 /* alignment */},
	{SN_StoreAlignedNonTemporal, OP_SSE_MOVNTPS, 16 /* alignment */},
	{SN_StoreFence, OP_XOP, INTRINS_SSE_SFENCE},
	{SN_StoreHigh, OP_SSE_MOVHPS_STORE},
	{SN_StoreLow, OP_SSE_MOVLPS_STORE},
	{SN_StoreScalar, OP_SSE_MOVSS_STORE},
	{SN_Subtract, OP_XBINOP, OP_FSUB},
	{SN_SubtractScalar, OP_SSE_SUBSS},
	{SN_UnpackHigh, OP_SSE_UNPACKHI},
	{SN_UnpackLow, OP_SSE_UNPACKLO},
	{SN_Xor, OP_SSE_XOR},
	{SN_get_IsSupported}
};

static SimdIntrinsic sse2_methods [] = {
	{SN_Add},
	{SN_AddSaturate, OP_SSE2_ADDS},
	{SN_AddScalar, OP_SSE2_ADDSD},
	{SN_And, OP_SSE_AND},
	{SN_AndNot, OP_VECTOR_ANDN},
	{SN_Average},
	{SN_CompareEqual},
	{SN_CompareGreaterThan},
	{SN_CompareGreaterThanOrEqual, OP_XCOMPARE_FP, CMP_GE},
	{SN_CompareLessThan},
	{SN_CompareLessThanOrEqual, OP_XCOMPARE_FP, CMP_LE},
	{SN_CompareNotEqual, OP_XCOMPARE_FP, CMP_NE},
	{SN_CompareNotGreaterThan, OP_XCOMPARE_FP, CMP_LE_UN},
	{SN_CompareNotGreaterThanOrEqual, OP_XCOMPARE_FP, CMP_LT_UN},
	{SN_CompareNotLessThan, OP_XCOMPARE_FP, CMP_GE_UN},
	{SN_CompareNotLessThanOrEqual, OP_XCOMPARE_FP, CMP_GT_UN},
	{SN_CompareOrdered, OP_XCOMPARE_FP, CMP_ORD},
	{SN_CompareScalarEqual, OP_SSE2_CMPSD, CMP_EQ},
	{SN_CompareScalarGreaterThan, OP_SSE2_CMPSD, CMP_GT},
	{SN_CompareScalarGreaterThanOrEqual, OP_SSE2_CMPSD, CMP_GE},
	{SN_CompareScalarLessThan, OP_SSE2_CMPSD, CMP_LT},
	{SN_CompareScalarLessThanOrEqual, OP_SSE2_CMPSD, CMP_LE},
	{SN_CompareScalarNotEqual, OP_SSE2_CMPSD, CMP_NE},
	{SN_CompareScalarNotGreaterThan, OP_SSE2_CMPSD, CMP_LE_UN},
	{SN_CompareScalarNotGreaterThanOrEqual, OP_SSE2_CMPSD, CMP_LT_UN},
	{SN_CompareScalarNotLessThan, OP_SSE2_CMPSD, CMP_GE_UN},
	{SN_CompareScalarNotLessThanOrEqual, OP_SSE2_CMPSD, CMP_GT_UN},
	{SN_CompareScalarOrdered, OP_SSE2_CMPSD, CMP_ORD},
	{SN_CompareScalarOrderedEqual, OP_SSE2_COMISD, CMP_EQ},
	{SN_CompareScalarOrderedGreaterThan, OP_SSE2_COMISD, CMP_GT},
	{SN_CompareScalarOrderedGreaterThanOrEqual, OP_SSE2_COMISD, CMP_GE},
	{SN_CompareScalarOrderedLessThan, OP_SSE2_COMISD, CMP_LT},
	{SN_CompareScalarOrderedLessThanOrEqual, OP_SSE2_COMISD, CMP_LE},
	{SN_CompareScalarOrderedNotEqual, OP_SSE2_COMISD, CMP_NE},
	{SN_CompareScalarUnordered, OP_SSE2_CMPSD, CMP_UNORD},
	{SN_CompareScalarUnorderedEqual, OP_SSE2_UCOMISD, CMP_EQ},
	{SN_CompareScalarUnorderedGreaterThan, OP_SSE2_UCOMISD, CMP_GT},
	{SN_CompareScalarUnorderedGreaterThanOrEqual, OP_SSE2_UCOMISD, CMP_GE},
	{SN_CompareScalarUnorderedLessThan, OP_SSE2_UCOMISD, CMP_LT},
	{SN_CompareScalarUnorderedLessThanOrEqual, OP_SSE2_UCOMISD, CMP_LE},
	{SN_CompareScalarUnorderedNotEqual, OP_SSE2_UCOMISD, CMP_NE},
	{SN_CompareUnordered, OP_XCOMPARE_FP, CMP_UNORD},
	{SN_ConvertScalarToVector128Double},
	{SN_ConvertScalarToVector128Int32},
	{SN_ConvertScalarToVector128Int64},
	{SN_ConvertScalarToVector128Single, OP_XOP_X_X_X, INTRINS_SSE_CVTSD2SS},
	{SN_ConvertScalarToVector128UInt32},
	{SN_ConvertScalarToVector128UInt64},
	{SN_ConvertToInt32},
	{SN_ConvertToInt32WithTruncation, OP_XOP_I4_X, INTRINS_SSE_CVTTSD2SI},
	{SN_ConvertToInt64},
	{SN_ConvertToInt64WithTruncation, OP_XOP_I8_X, INTRINS_SSE_CVTTSD2SI64},
	{SN_ConvertToUInt32},
	{SN_ConvertToUInt64},
	{SN_ConvertToVector128Double},
	{SN_ConvertToVector128Int32},
	{SN_ConvertToVector128Int32WithTruncation},
	{SN_ConvertToVector128Single},
	{SN_Divide, OP_XBINOP, OP_FDIV},
	{SN_DivideScalar, OP_SSE2_DIVSD},
	{SN_Extract},
	{SN_Insert},
	{SN_LoadAlignedVector128},
	{SN_LoadFence, OP_XOP, INTRINS_SSE_LFENCE},
	{SN_LoadHigh, OP_SSE2_MOVHPD_LOAD},
	{SN_LoadLow, OP_SSE2_MOVLPD_LOAD},
	{SN_LoadScalarVector128},
	{SN_LoadVector128},
	{SN_MaskMove, OP_SSE2_MASKMOVDQU},
	{SN_Max},
	{SN_MaxScalar, OP_XOP_X_X_X, INTRINS_SSE_MAXSD},
	{SN_MemoryFence, OP_XOP, INTRINS_SSE_MFENCE},
	{SN_Min}, // FIXME:
	{SN_MinScalar, OP_XOP_X_X_X, INTRINS_SSE_MINSD},
	{SN_MoveMask, OP_SSE_MOVMSK},
	{SN_MoveScalar},
	{SN_Multiply},
	{SN_MultiplyAddAdjacent, OP_XOP_X_X_X, INTRINS_SSE_PMADDWD},
	{SN_MultiplyHigh},
	{SN_MultiplyLow, OP_PMULW},
	{SN_MultiplyScalar, OP_SSE2_MULSD},
	{SN_Or, OP_SSE_OR},
	{SN_PackSignedSaturate},
	{SN_PackUnsignedSaturate},
	{SN_ShiftLeftLogical},
	{SN_ShiftLeftLogical128BitLane},
	{SN_ShiftRightArithmetic},
	{SN_ShiftRightLogical},
	{SN_ShiftRightLogical128BitLane},
	{SN_Shuffle},
	{SN_ShuffleHigh},
	{SN_ShuffleLow},
	{SN_Sqrt, OP_XOP_X_X, INTRINS_SSE_SQRT_PD},
	{SN_SqrtScalar},
	{SN_Store, OP_SSE_STORE, 1 /* alignment */},
	{SN_StoreAligned, OP_SSE_STORE, 16 /* alignment */},
	{SN_StoreAlignedNonTemporal, OP_SSE_MOVNTPS, 16 /* alignment */},
	{SN_StoreHigh, OP_SSE2_MOVHPD_STORE},
	{SN_StoreLow, OP_SSE2_MOVLPD_STORE},
	{SN_StoreNonTemporal, OP_SSE_MOVNTPS, 1 /* alignment */},
	{SN_StoreScalar, OP_SSE_STORES},
	{SN_Subtract},
	{SN_SubtractSaturate, OP_SSE2_SUBS},
	{SN_SubtractScalar, OP_SSE2_SUBSD},
	{SN_SumAbsoluteDifferences, OP_XOP_X_X_X, INTRINS_SSE_PSADBW},
	{SN_UnpackHigh, OP_SSE_UNPACKHI},
	{SN_UnpackLow, OP_SSE_UNPACKLO},
	{SN_Xor, OP_SSE_XOR},
	{SN_get_IsSupported}
};

static SimdIntrinsic sse3_methods [] = {
	{SN_AddSubtract},
	{SN_HorizontalAdd},
	{SN_HorizontalSubtract},
	{SN_LoadAndDuplicateToVector128, OP_SSE3_MOVDDUP_MEM},
	{SN_LoadDquVector128, OP_XOP_X_I, INTRINS_SSE_LDU_DQ},
	{SN_MoveAndDuplicate, OP_SSE3_MOVDDUP},
	{SN_MoveHighAndDuplicate, OP_SSE3_MOVSHDUP},
	{SN_MoveLowAndDuplicate, OP_SSE3_MOVSLDUP},
	{SN_get_IsSupported}
};

static SimdIntrinsic ssse3_methods [] = {
	{SN_Abs, OP_VECTOR_IABS},
	{SN_AlignRight},
	{SN_HorizontalAdd},
	{SN_HorizontalAddSaturate, OP_XOP_X_X_X, INTRINS_SSE_PHADDSW},
	{SN_HorizontalSubtract},
	{SN_HorizontalSubtractSaturate, OP_XOP_X_X_X, INTRINS_SSE_PHSUBSW},
	{SN_MultiplyAddAdjacent, OP_XOP_X_X_X, INTRINS_SSE_PMADDUBSW},
	{SN_MultiplyHighRoundScale, OP_XOP_X_X_X, INTRINS_SSE_PMULHRSW},
	{SN_Shuffle, OP_SSSE3_SHUFFLE},
	{SN_Sign},
	{SN_get_IsSupported}
};

static SimdIntrinsic sse41_methods [] = {
	{SN_Blend},
	{SN_BlendVariable},
	{SN_Ceiling, OP_SSE41_ROUNDP, 10 /*round mode*/},
	{SN_CeilingScalar, 0, 10 /*round mode*/},
	{SN_CompareEqual, OP_XCOMPARE, CMP_EQ},
	{SN_ConvertToVector128Int16, OP_SSE_CVTII, MONO_TYPE_I2},
	{SN_ConvertToVector128Int32, OP_SSE_CVTII, MONO_TYPE_I4},
	{SN_ConvertToVector128Int64, OP_SSE_CVTII, MONO_TYPE_I8},
	{SN_DotProduct},
	{SN_Extract},
	{SN_Floor, OP_SSE41_ROUNDP, 9 /*round mode*/},
	{SN_FloorScalar, 0, 9 /*round mode*/},
	{SN_Insert},
	{SN_LoadAlignedVector128NonTemporal, OP_SSE41_LOADANT},
	{SN_Max, OP_XBINOP, OP_IMAX},
	{SN_Min, OP_XBINOP, OP_IMIN},
	{SN_MinHorizontal, OP_XOP_X_X, INTRINS_SSE_PHMINPOSUW},
	{SN_MultipleSumAbsoluteDifferences},
	{SN_Multiply, OP_SSE41_MUL},
	{SN_MultiplyLow, OP_SSE41_MULLO},
	{SN_PackUnsignedSaturate, OP_XOP_X_X_X, INTRINS_SSE_PACKUSDW},
	{SN_RoundCurrentDirection, OP_SSE41_ROUNDP, 4 /*round mode*/},
	{SN_RoundCurrentDirectionScalar, 0, 4 /*round mode*/},
	{SN_RoundToNearestInteger, OP_SSE41_ROUNDP, 8 /*round mode*/},
	{SN_RoundToNearestIntegerScalar, 0, 8 /*round mode*/},
	{SN_RoundToNegativeInfinity, OP_SSE41_ROUNDP, 9 /*round mode*/},
	{SN_RoundToNegativeInfinityScalar, 0, 9 /*round mode*/},
	{SN_RoundToPositiveInfinity, OP_SSE41_ROUNDP, 10 /*round mode*/},
	{SN_RoundToPositiveInfinityScalar, 0, 10 /*round mode*/},
	{SN_RoundToZero, OP_SSE41_ROUNDP, 11 /*round mode*/},
	{SN_RoundToZeroScalar, 0, 11 /*round mode*/},
	{SN_TestC, OP_XOP_I4_X_X, INTRINS_SSE_TESTC},
	{SN_TestNotZAndNotC, OP_XOP_I4_X_X, INTRINS_SSE_TESTNZ},
	{SN_TestZ, OP_XOP_I4_X_X, INTRINS_SSE_TESTZ},
	{SN_get_IsSupported}
};

static SimdIntrinsic sse42_methods [] = {
	{SN_CompareGreaterThan, OP_XCOMPARE, CMP_GT},
	{SN_Crc32},
	{SN_get_IsSupported}
};

static SimdIntrinsic pclmulqdq_methods [] = {
	{SN_CarrylessMultiply},
	{SN_get_IsSupported}
};

static SimdIntrinsic aes_methods [] = {
	{SN_Decrypt, OP_XOP_X_X_X, INTRINS_AESNI_AESDEC},
	{SN_DecryptLast, OP_XOP_X_X_X, INTRINS_AESNI_AESDECLAST},
	{SN_Encrypt, OP_XOP_X_X_X, INTRINS_AESNI_AESENC},
	{SN_EncryptLast, OP_XOP_X_X_X, INTRINS_AESNI_AESENCLAST},
	{SN_InverseMixColumns, OP_XOP_X_X, INTRINS_AESNI_AESIMC},
	{SN_KeygenAssist},
	{SN_get_IsSupported}
};

static SimdIntrinsic popcnt_methods [] = {
	{SN_PopCount},
	{SN_get_IsSupported}
};

static SimdIntrinsic lzcnt_methods [] = {
	{SN_LeadingZeroCount},
	{SN_get_IsSupported}
};

static SimdIntrinsic bmi1_methods [] = {
	{SN_AndNot},
	{SN_BitFieldExtract},
	{SN_ExtractLowestSetBit},
	{SN_GetMaskUpToLowestSetBit},
	{SN_ResetLowestSetBit},
	{SN_TrailingZeroCount},
	{SN_get_IsSupported}
};

static SimdIntrinsic bmi2_methods [] = {
	{SN_MultiplyNoFlags},
	{SN_ParallelBitDeposit},
	{SN_ParallelBitExtract},
	{SN_ZeroHighBits},
	{SN_get_IsSupported}
};

static SimdIntrinsic x86base_methods [] = {
	{SN_BitScanForward},
	{SN_BitScanReverse},
	{SN_Pause, OP_XOP, INTRINS_SSE_PAUSE},
	{SN_get_IsSupported}
};

static const IntrinGroup supported_x86_intrinsics [] = {
	{ "Aes", MONO_CPU_X86_AES, aes_methods, sizeof (aes_methods) },
	{ "Avx", MONO_CPU_X86_AVX, unsupported, sizeof (unsupported) },
	{ "Avx2", MONO_CPU_X86_AVX2, unsupported, sizeof (unsupported) },
	{ "AvxVnni", 0, unsupported, sizeof (unsupported) },
	{ "Bmi1", MONO_CPU_X86_BMI1, bmi1_methods, sizeof (bmi1_methods) },
	{ "Bmi2", MONO_CPU_X86_BMI2, bmi2_methods, sizeof (bmi2_methods) },
	{ "Fma", MONO_CPU_X86_FMA, unsupported, sizeof (unsupported) },
	{ "Lzcnt", MONO_CPU_X86_LZCNT, lzcnt_methods, sizeof (lzcnt_methods), TRUE },
	{ "Pclmulqdq", MONO_CPU_X86_PCLMUL, pclmulqdq_methods, sizeof (pclmulqdq_methods) },
	{ "Popcnt", MONO_CPU_X86_POPCNT, popcnt_methods, sizeof (popcnt_methods), TRUE },
	{ "Sse", MONO_CPU_X86_SSE, sse_methods, sizeof (sse_methods) },
	{ "Sse2", MONO_CPU_X86_SSE2, sse2_methods, sizeof (sse2_methods) },
	{ "Sse3", MONO_CPU_X86_SSE3, sse3_methods, sizeof (sse3_methods) },
	{ "Sse41", MONO_CPU_X86_SSE41, sse41_methods, sizeof (sse41_methods) },
	{ "Sse42", MONO_CPU_X86_SSE42, sse42_methods, sizeof (sse42_methods) },
	{ "Ssse3", MONO_CPU_X86_SSSE3, ssse3_methods, sizeof (ssse3_methods) },
	{ "X86Base", 0, x86base_methods, sizeof (x86base_methods) },
	{ "X86Serialize", 0, unsupported, sizeof (unsupported) },
};

static MonoInst*
emit_x86_intrinsics (
	MonoCompile *cfg, MonoMethodSignature *fsig, MonoInst **args,
	MonoClass *klass, const IntrinGroup *intrin_group,
	const SimdIntrinsic *info, int id, MonoTypeEnum arg0_type,
	gboolean is_64bit)
{
	MonoCPUFeatures feature = intrin_group->feature;
	const SimdIntrinsic *intrinsics = intrin_group->intrinsics;

	if (feature == MONO_CPU_X86_SSE) {
		switch (id) {
		case SN_Shuffle:
			return emit_simd_ins_for_sig (cfg, klass, OP_SSE_SHUFPS, 0, arg0_type, fsig, args);
		case SN_ConvertScalarToVector128Single: {
			int op = 0;
			switch (fsig->params [1]->type) {
			case MONO_TYPE_I4: op = OP_SSE_CVTSI2SS; break;
			case MONO_TYPE_I8: op = OP_SSE_CVTSI2SS64; break;
			default: g_assert_not_reached (); break;
			}
			return emit_simd_ins_for_sig (cfg, klass, op, 0, 0, fsig, args);
		}
		case SN_ReciprocalScalar:
		case SN_ReciprocalSqrtScalar:
		case SN_SqrtScalar: {
			int op = 0;
			switch (id) {
			case SN_ReciprocalScalar: op = OP_SSE_RCPSS; break;
			case SN_ReciprocalSqrtScalar: op = OP_SSE_RSQRTSS; break;
			case SN_SqrtScalar: op = OP_SSE_SQRTSS; break;
			};
			if (fsig->param_count == 1)
				return emit_simd_ins (cfg, klass, op, args [0]->dreg, args[0]->dreg);
			else if (fsig->param_count == 2)
				return emit_simd_ins (cfg, klass, op, args [0]->dreg, args[1]->dreg);
			else
				g_assert_not_reached ();
			break;
		}
		case SN_LoadScalarVector128:
			return NULL;
		default:
			return NULL;
		}
	}

	if (feature == MONO_CPU_X86_SSE2) {
		switch (id) {
		case SN_Subtract:
			return emit_simd_ins_for_sig (cfg, klass, OP_XBINOP, arg0_type == MONO_TYPE_R8 ? OP_FSUB : OP_ISUB, arg0_type, fsig, args);
		case SN_Add:
			return emit_simd_ins_for_sig (cfg, klass, OP_XBINOP, arg0_type == MONO_TYPE_R8 ? OP_FADD : OP_IADD, arg0_type, fsig, args);
		case SN_Average:
			if (arg0_type == MONO_TYPE_U1)
				return emit_simd_ins_for_sig (cfg, klass, OP_PAVGB_UN, -1, arg0_type, fsig, args);
			else if (arg0_type == MONO_TYPE_U2)
				return emit_simd_ins_for_sig (cfg, klass, OP_PAVGW_UN, -1, arg0_type, fsig, args);
			else
				return NULL;
		case SN_CompareNotEqual:
			return emit_simd_ins_for_sig (cfg, klass, arg0_type == MONO_TYPE_R8 ? OP_XCOMPARE_FP : OP_XCOMPARE, CMP_NE, arg0_type, fsig, args);
		case SN_CompareEqual:
			return emit_simd_ins_for_sig (cfg, klass, arg0_type == MONO_TYPE_R8 ? OP_XCOMPARE_FP : OP_XCOMPARE, CMP_EQ, arg0_type, fsig, args);
		case SN_CompareGreaterThan:
			return emit_simd_ins_for_sig (cfg, klass, arg0_type == MONO_TYPE_R8 ? OP_XCOMPARE_FP : OP_XCOMPARE, CMP_GT, arg0_type, fsig, args);
		case SN_CompareLessThan:
			return emit_simd_ins_for_sig (cfg, klass, arg0_type == MONO_TYPE_R8 ? OP_XCOMPARE_FP : OP_XCOMPARE, CMP_LT, arg0_type, fsig, args);
		case SN_ConvertToInt32:
			if (arg0_type == MONO_TYPE_R8)
				return emit_simd_ins_for_sig (cfg, klass, OP_XOP_I4_X, INTRINS_SSE_CVTSD2SI, arg0_type, fsig, args);
			else if (arg0_type == MONO_TYPE_I4)
				return emit_simd_ins_for_sig (cfg, klass, OP_EXTRACT_I4, 0, arg0_type, fsig, args);
			else
				return NULL;
		case SN_ConvertToInt64:
			if (arg0_type == MONO_TYPE_R8)
				return emit_simd_ins_for_sig (cfg, klass, OP_XOP_I8_X, INTRINS_SSE_CVTSD2SI64, arg0_type, fsig, args);
			else if (arg0_type == MONO_TYPE_I8)
				return emit_simd_ins_for_sig (cfg, klass, OP_EXTRACT_I8, 0 /*element index*/, arg0_type, fsig, args);
			else
				g_assert_not_reached ();
			break;
		case SN_ConvertScalarToVector128Double: {
			int op = OP_SSE2_CVTSS2SD;
			switch (fsig->params [1]->type) {
			case MONO_TYPE_I4: op = OP_SSE2_CVTSI2SD; break;
			case MONO_TYPE_I8: op = OP_SSE2_CVTSI2SD64; break;
			}
			return emit_simd_ins_for_sig (cfg, klass, op, 0, 0, fsig, args);
		}
		case SN_ConvertScalarToVector128Int32:
		case SN_ConvertScalarToVector128Int64:
		case SN_ConvertScalarToVector128UInt32:
		case SN_ConvertScalarToVector128UInt64:
			return emit_simd_ins_for_sig (cfg, klass, OP_CREATE_SCALAR, -1, arg0_type, fsig, args);
		case SN_ConvertToUInt32:
			return emit_simd_ins_for_sig (cfg, klass, OP_EXTRACT_I4, 0 /*element index*/, arg0_type, fsig, args);
		case SN_ConvertToUInt64:
			return emit_simd_ins_for_sig (cfg, klass, OP_EXTRACT_I8, 0 /*element index*/, arg0_type, fsig, args);
		case SN_ConvertToVector128Double:
			if (arg0_type == MONO_TYPE_R4)
				return emit_simd_ins_for_sig (cfg, klass, OP_CVTPS2PD, 0, arg0_type, fsig, args);
			else if (arg0_type == MONO_TYPE_I4)
				return emit_simd_ins_for_sig (cfg, klass, OP_CVTDQ2PD, 0, arg0_type, fsig, args);
			else
				return NULL;
		case SN_ConvertToVector128Int32:
			if (arg0_type == MONO_TYPE_R4)
				return emit_simd_ins_for_sig (cfg, klass, OP_CVTPS2DQ, 0, arg0_type, fsig, args);
			else if (arg0_type == MONO_TYPE_R8)
				return emit_simd_ins_for_sig (cfg, klass, OP_CVTPD2DQ, 0, arg0_type, fsig, args);
			else
				return NULL;
		case SN_ConvertToVector128Int32WithTruncation:
			if (arg0_type == MONO_TYPE_R4)
				return emit_simd_ins_for_sig (cfg, klass, OP_CVTTPS2DQ, 0, arg0_type, fsig, args);
			else if (arg0_type == MONO_TYPE_R8)
				return emit_simd_ins_for_sig (cfg, klass, OP_CVTTPD2DQ, 0, arg0_type, fsig, args);
			else
				return NULL;
		case SN_ConvertToVector128Single:
			if (arg0_type == MONO_TYPE_I4)
				return emit_simd_ins_for_sig (cfg, klass, OP_CVTDQ2PS, 0, arg0_type, fsig, args);
			else if (arg0_type == MONO_TYPE_R8)
				return emit_simd_ins_for_sig (cfg, klass, OP_CVTPD2PS, 0, arg0_type, fsig, args);
			else
				return NULL;
		case SN_LoadAlignedVector128:
			return emit_simd_ins_for_sig (cfg, klass, OP_SSE_LOADU, 16 /*alignment*/, arg0_type, fsig, args);
		case SN_LoadVector128:
			return emit_simd_ins_for_sig (cfg, klass, OP_SSE_LOADU, 1 /*alignment*/, arg0_type, fsig, args);
		case SN_MoveScalar:
			return emit_simd_ins_for_sig (cfg, klass, fsig->param_count == 2 ? OP_SSE_MOVS2 : OP_SSE_MOVS, -1, arg0_type, fsig, args);
		case SN_Max:
			switch (arg0_type) {
			case MONO_TYPE_U1:
				return emit_simd_ins_for_sig (cfg, klass, OP_PMAXB_UN, 0, arg0_type, fsig, args);
			case MONO_TYPE_I2:
				return emit_simd_ins_for_sig (cfg, klass, OP_PMAXW, 0, arg0_type, fsig, args);
			case MONO_TYPE_R8: return emit_simd_ins_for_sig (cfg, klass, OP_XOP_X_X_X, INTRINS_SSE_MAXPD, arg0_type, fsig, args);
			default:
				g_assert_not_reached ();
				break;
			}
			break;
		case SN_Min:
			switch (arg0_type) {
			case MONO_TYPE_U1:
				return emit_simd_ins_for_sig (cfg, klass, OP_PMINB_UN, 0, arg0_type, fsig, args);
			case MONO_TYPE_I2:
				return emit_simd_ins_for_sig (cfg, klass, OP_PMINW, 0, arg0_type, fsig, args);
			case MONO_TYPE_R8: return emit_simd_ins_for_sig (cfg, klass, OP_XOP_X_X_X, INTRINS_SSE_MINPD, arg0_type, fsig, args);
			default:
				g_assert_not_reached ();
				break;
			}
			break;
		case SN_Multiply:
			if (arg0_type == MONO_TYPE_U4)
				return emit_simd_ins_for_sig (cfg, klass, OP_SSE2_PMULUDQ, 0, arg0_type, fsig, args);
			else if (arg0_type == MONO_TYPE_R8)
				return emit_simd_ins_for_sig (cfg, klass, OP_MULPD, 0, arg0_type, fsig, args);
			else
				g_assert_not_reached ();
		case SN_MultiplyHigh:
			if (arg0_type == MONO_TYPE_I2)
				return emit_simd_ins_for_sig (cfg, klass, OP_XOP_X_X_X, INTRINS_SSE_PMULHW, arg0_type, fsig, args);
			else if (arg0_type == MONO_TYPE_U2)
				return emit_simd_ins_for_sig (cfg, klass, OP_XOP_X_X_X, INTRINS_SSE_PMULHUW, arg0_type, fsig, args);
			else
				g_assert_not_reached ();
		case SN_PackSignedSaturate:
			if (arg0_type == MONO_TYPE_I2)
				return emit_simd_ins_for_sig (cfg, klass, OP_XOP_X_X_X, INTRINS_SSE_PACKSSWB, arg0_type, fsig, args);
			else if (arg0_type == MONO_TYPE_I4)
				return emit_simd_ins_for_sig (cfg, klass, OP_XOP_X_X_X, INTRINS_SSE_PACKSSDW, arg0_type, fsig, args);
			else
				g_assert_not_reached ();
		case SN_PackUnsignedSaturate:
			return emit_simd_ins_for_sig (cfg, klass, OP_SSE2_PACKUS, -1, arg0_type, fsig, args);
		case SN_Extract:
			g_assert (arg0_type == MONO_TYPE_U2);
			return emit_simd_ins_for_sig (cfg, klass, OP_XEXTRACT_I4, 0, arg0_type, fsig, args);
		case SN_Insert:
			g_assert (arg0_type == MONO_TYPE_I2 || arg0_type == MONO_TYPE_U2);
			return emit_simd_ins_for_sig (cfg, klass, OP_XINSERT_I2, 0, arg0_type, fsig, args);
		case SN_ShiftRightLogical: {
			gboolean is_imm = fsig->params [1]->type == MONO_TYPE_U1;
			IntrinsicId op = (IntrinsicId)0;
			switch (arg0_type) {
			case MONO_TYPE_I2:
			case MONO_TYPE_U2:
				op = is_imm ? INTRINS_SSE_PSRLI_W : INTRINS_SSE_PSRL_W;
				break;
#if TARGET_SIZEOF_VOID_P == 4
			case MONO_TYPE_I:
			case MONO_TYPE_U:
#endif
			case MONO_TYPE_I4:
			case MONO_TYPE_U4:
				op = is_imm ? INTRINS_SSE_PSRLI_D : INTRINS_SSE_PSRL_D;
				break;
#if TARGET_SIZEOF_VOID_P == 8
			case MONO_TYPE_I:
			case MONO_TYPE_U:
#endif
			case MONO_TYPE_I8:
			case MONO_TYPE_U8:
				op = is_imm ? INTRINS_SSE_PSRLI_Q : INTRINS_SSE_PSRL_Q;
				break;
			default: g_assert_not_reached (); break;
			}
			return emit_simd_ins_for_sig (cfg, klass, is_imm ? OP_XOP_X_X_I4 : OP_XOP_X_X_X, op, arg0_type, fsig, args);
		}
		case SN_ShiftRightArithmetic: {
			gboolean is_imm = fsig->params [1]->type == MONO_TYPE_U1;
			IntrinsicId op = (IntrinsicId)0;
			switch (arg0_type) {
			case MONO_TYPE_I2:
			case MONO_TYPE_U2:
				op = is_imm ? INTRINS_SSE_PSRAI_W : INTRINS_SSE_PSRA_W;
				break;
			case MONO_TYPE_I4:
			case MONO_TYPE_U4:
				op = is_imm ? INTRINS_SSE_PSRAI_D : INTRINS_SSE_PSRA_D;
				break;
			default: g_assert_not_reached (); break;
			}
			return emit_simd_ins_for_sig (cfg, klass, is_imm ? OP_XOP_X_X_I4 : OP_XOP_X_X_X, op, arg0_type, fsig, args);
		}
		case SN_ShiftLeftLogical: {
			gboolean is_imm = fsig->params [1]->type == MONO_TYPE_U1;
			IntrinsicId op = (IntrinsicId)0;
			switch (arg0_type) {
			case MONO_TYPE_I2:
			case MONO_TYPE_U2:
				op = is_imm ? INTRINS_SSE_PSLLI_W : INTRINS_SSE_PSLL_W;
				break;
#if TARGET_SIZEOF_VOID_P == 4
			case MONO_TYPE_I:
			case MONO_TYPE_U:
#endif
			case MONO_TYPE_I4:
			case MONO_TYPE_U4:
				op = is_imm ? INTRINS_SSE_PSLLI_D : INTRINS_SSE_PSLL_D;
				break;
#if TARGET_SIZEOF_VOID_P == 8
			case MONO_TYPE_I:
			case MONO_TYPE_U:
#endif
			case MONO_TYPE_I8:
			case MONO_TYPE_U8:
				op = is_imm ? INTRINS_SSE_PSLLI_Q : INTRINS_SSE_PSLL_Q;
				break;
			default: g_assert_not_reached (); break;
			}
			return emit_simd_ins_for_sig (cfg, klass, is_imm ? OP_XOP_X_X_I4 : OP_XOP_X_X_X, op, arg0_type, fsig, args);
		}
		case SN_ShiftLeftLogical128BitLane:
			return emit_simd_ins_for_sig (cfg, klass, OP_SSE2_PSLLDQ, 0, arg0_type, fsig, args);
		case SN_ShiftRightLogical128BitLane:
			return emit_simd_ins_for_sig (cfg, klass, OP_SSE2_PSRLDQ, 0, arg0_type, fsig, args);
		case SN_Shuffle: {
			if (fsig->param_count == 2) {
				g_assert (arg0_type == MONO_TYPE_I4 || arg0_type == MONO_TYPE_U4);
				return emit_simd_ins_for_sig (cfg, klass, OP_SSE2_PSHUFD, 0, arg0_type, fsig, args);
			} else if (fsig->param_count == 3) {
				g_assert (arg0_type == MONO_TYPE_R8);
				return emit_simd_ins_for_sig (cfg, klass, OP_SSE2_SHUFPD, 0, arg0_type, fsig, args);
			} else {
				g_assert_not_reached ();
				break;
			}
		}
		case SN_ShuffleHigh:
			g_assert (fsig->param_count == 2);
			return emit_simd_ins_for_sig (cfg, klass, OP_SSE2_PSHUFHW, 0, arg0_type, fsig, args);
		case SN_ShuffleLow:
			g_assert (fsig->param_count == 2);
			return emit_simd_ins_for_sig (cfg, klass, OP_SSE2_PSHUFLW, 0, arg0_type, fsig, args);
		case SN_SqrtScalar: {
			if (fsig->param_count == 1)
				return emit_simd_ins (cfg, klass, OP_SSE2_SQRTSD, args [0]->dreg, args[0]->dreg);
			else if (fsig->param_count == 2)
				return emit_simd_ins (cfg, klass, OP_SSE2_SQRTSD, args [0]->dreg, args[1]->dreg);
			else {
				g_assert_not_reached ();
				break;
			}
		}
		case SN_LoadScalarVector128: {
			int op = 0;
			switch (arg0_type) {
#if TARGET_SIZEOF_VOID_P == 4
			case MONO_TYPE_I:
			case MONO_TYPE_U:
#endif
			case MONO_TYPE_I4:
			case MONO_TYPE_U4: op = OP_SSE2_MOVD; break;
#if TARGET_SIZEOF_VOID_P == 8
			case MONO_TYPE_I:
			case MONO_TYPE_U:
#endif
			case MONO_TYPE_I8:
			case MONO_TYPE_U8: op = OP_SSE2_MOVQ; break;
			case MONO_TYPE_R8: op = OP_SSE2_MOVUPD; break;
			default: g_assert_not_reached(); break;
			}
			return emit_simd_ins_for_sig (cfg, klass, op, 0, 0, fsig, args);
		}
		default:
			return NULL;
		}
	}

	if (feature == MONO_CPU_X86_SSE3) {
		switch (id) {
		case SN_AddSubtract:
			if (arg0_type == MONO_TYPE_R4)
				return emit_simd_ins_for_sig (cfg, klass, OP_XOP_X_X_X, INTRINS_SSE_ADDSUBPS, arg0_type, fsig, args);
			else if (arg0_type == MONO_TYPE_R8)
				return emit_simd_ins_for_sig (cfg, klass, OP_XOP_X_X_X, INTRINS_SSE_ADDSUBPD, arg0_type, fsig, args);
			else
				g_assert_not_reached ();
			break;
		case SN_HorizontalAdd:
			if (arg0_type == MONO_TYPE_R4)
				return emit_simd_ins_for_sig (cfg, klass, OP_XOP_X_X_X, INTRINS_SSE_HADDPS, arg0_type, fsig, args);
			else if (arg0_type == MONO_TYPE_R8)
				return emit_simd_ins_for_sig (cfg, klass, OP_XOP_X_X_X, INTRINS_SSE_HADDPD, arg0_type, fsig, args);
			else
				g_assert_not_reached ();
			break;
		case SN_HorizontalSubtract:
			if (arg0_type == MONO_TYPE_R4)
				return emit_simd_ins_for_sig (cfg, klass, OP_XOP_X_X_X, INTRINS_SSE_HSUBPS, arg0_type, fsig, args);
			else if (arg0_type == MONO_TYPE_R8)
				return emit_simd_ins_for_sig (cfg, klass, OP_XOP_X_X_X, INTRINS_SSE_HSUBPD, arg0_type, fsig, args);
			else
				g_assert_not_reached ();
			break;
		default:
			g_assert_not_reached ();
			break;
		}
	}

	if (feature == MONO_CPU_X86_SSSE3) {
		switch (id) {
		case SN_AlignRight:
			return emit_simd_ins_for_sig (cfg, klass, OP_SSSE3_ALIGNR, 0, arg0_type, fsig, args);
		case SN_HorizontalAdd:
			if (arg0_type == MONO_TYPE_I2)
				return emit_simd_ins_for_sig (cfg, klass, OP_XOP_X_X_X, INTRINS_SSE_PHADDW, arg0_type, fsig, args);
			return emit_simd_ins_for_sig (cfg, klass, OP_XOP_X_X_X, INTRINS_SSE_PHADDD, arg0_type, fsig, args);
		case SN_HorizontalSubtract:
			if (arg0_type == MONO_TYPE_I2)
				return emit_simd_ins_for_sig (cfg, klass, OP_XOP_X_X_X, INTRINS_SSE_PHSUBW, arg0_type, fsig, args);
			return emit_simd_ins_for_sig (cfg, klass, OP_XOP_X_X_X, INTRINS_SSE_PHSUBD, arg0_type, fsig, args);
		case SN_Sign:
			if (arg0_type == MONO_TYPE_I1)
				return emit_simd_ins_for_sig (cfg, klass, OP_XOP_X_X_X, INTRINS_SSE_PSIGNB, arg0_type, fsig, args);
			if (arg0_type == MONO_TYPE_I2)
				return emit_simd_ins_for_sig (cfg, klass, OP_XOP_X_X_X, INTRINS_SSE_PSIGNW, arg0_type, fsig, args);
			return emit_simd_ins_for_sig (cfg, klass, OP_XOP_X_X_X, INTRINS_SSE_PSIGND, arg0_type, fsig, args);
		default:
			g_assert_not_reached ();
			break;
		}
	}

	if (feature == MONO_CPU_X86_SSE41) {
		switch (id) {
		case SN_DotProduct: {
			int op = 0;
			switch (arg0_type) {
			case MONO_TYPE_R4: op = OP_SSE41_DPPS; break;
			case MONO_TYPE_R8: op = OP_SSE41_DPPD; break;
			default: g_assert_not_reached (); break;
			}
			return emit_simd_ins_for_sig (cfg, klass, op, 0, arg0_type, fsig, args);
		}
		case SN_MultipleSumAbsoluteDifferences:
			return emit_simd_ins_for_sig (cfg, klass, OP_SSE41_MPSADBW, 0, arg0_type, fsig, args);
		case SN_Blend:
			return emit_simd_ins_for_sig (cfg, klass, OP_SSE41_BLEND, 0, arg0_type, fsig, args);
		case SN_BlendVariable:
			return emit_simd_ins_for_sig (cfg, klass, OP_SSE41_BLENDV, -1, arg0_type, fsig, args);
		case SN_Extract: {
			int op = 0;
			switch (arg0_type) {
			case MONO_TYPE_U1: op = OP_XEXTRACT_I1; break;
#if TARGET_SIZEOF_VOID_P == 4
			case MONO_TYPE_I:
			case MONO_TYPE_U:
#endif
			case MONO_TYPE_U4:
			case MONO_TYPE_I4: op = OP_XEXTRACT_I4; break;
#if TARGET_SIZEOF_VOID_P == 8
			case MONO_TYPE_I:
			case MONO_TYPE_U:
#endif
			case MONO_TYPE_U8:
			case MONO_TYPE_I8: op = OP_XEXTRACT_I8; break;
			case MONO_TYPE_R4: op = OP_XEXTRACT_R4; break;
			default: g_assert_not_reached(); break;
			}
			return emit_simd_ins_for_sig (cfg, klass, op, 0, arg0_type, fsig, args);
		}
		case SN_Insert: {
			int op = arg0_type == MONO_TYPE_R4 ? OP_SSE41_INSERTPS : type_to_xinsert_op (arg0_type);
			return emit_simd_ins_for_sig (cfg, klass, op, -1, arg0_type, fsig, args);
		}
		case SN_CeilingScalar:
		case SN_FloorScalar:
		case SN_RoundCurrentDirectionScalar:
		case SN_RoundToNearestIntegerScalar:
		case SN_RoundToNegativeInfinityScalar:
		case SN_RoundToPositiveInfinityScalar:
		case SN_RoundToZeroScalar:
			if (fsig->param_count == 2) {
				return emit_simd_ins_for_sig (cfg, klass, OP_SSE41_ROUNDS, info->default_instc0, arg0_type, fsig, args);
			} else {
				MonoInst* ins = emit_simd_ins (cfg, klass, OP_SSE41_ROUNDS, args [0]->dreg, args [0]->dreg);
				ins->inst_c0 = info->default_instc0;
				ins->inst_c1 = arg0_type;
				return ins;
			}
			break;
		default:
			g_assert_not_reached ();
			break;
		}
	}

	if (feature == MONO_CPU_X86_SSE42) {
		switch (id) {
		case SN_Crc32: {
			MonoTypeEnum arg1_type = get_underlying_type (fsig->params [1]);
			return emit_simd_ins_for_sig (cfg, klass,
				arg1_type == MONO_TYPE_U8 ? OP_SSE42_CRC64 : OP_SSE42_CRC32,
				arg1_type, arg0_type, fsig, args);
		}
		default:
			g_assert_not_reached ();
			break;
		}
	}

	if (feature == MONO_CPU_X86_PCLMUL) {
		switch (id) {
		case SN_CarrylessMultiply: {
			return emit_simd_ins_for_sig (cfg, klass, OP_PCLMULQDQ, 0, arg0_type, fsig, args);
		}
		default:
			g_assert_not_reached ();
			break;
		}
	}

	if (feature == MONO_CPU_X86_AES) {
		switch (id) {
		case SN_KeygenAssist: {
			return emit_simd_ins_for_sig (cfg, klass, OP_AES_KEYGENASSIST, 0, arg0_type, fsig, args);
		}
		default:
			g_assert_not_reached ();
			break;
		}
	}

	MonoInst *ins = NULL;
	if (feature == MONO_CPU_X86_POPCNT) {
		switch (id) {
		case SN_PopCount:
			MONO_INST_NEW (cfg, ins, is_64bit ? OP_POPCNT64 : OP_POPCNT32);
			ins->dreg = is_64bit ? alloc_lreg (cfg) : alloc_ireg (cfg);
			ins->sreg1 = args [0]->dreg;
			ins->type = is_64bit ? STACK_I8 : STACK_I4;
			MONO_ADD_INS (cfg->cbb, ins);
			return ins;
		default:
			return NULL;
		}
	}
	if (feature == MONO_CPU_X86_LZCNT) {
		switch (id) {
		case SN_LeadingZeroCount:
			return emit_simd_ins_for_sig (cfg, klass, is_64bit ? OP_LZCNT64 : OP_LZCNT32, 0, arg0_type, fsig, args);
		default:
			return NULL;
		}
	}
	if (feature == MONO_CPU_X86_BMI1) {
		switch (id) {
		case SN_AndNot: {
			// (a ^ -1) & b
			// LLVM replaces it with `andn`
			int tmp_reg = is_64bit ? alloc_lreg (cfg) : alloc_ireg (cfg);
			int result_reg = is_64bit ? alloc_lreg (cfg) : alloc_ireg (cfg);
			EMIT_NEW_BIALU_IMM (cfg, ins, is_64bit ? OP_LXOR_IMM : OP_IXOR_IMM, tmp_reg, args [0]->dreg, -1);
			EMIT_NEW_BIALU (cfg, ins, is_64bit ? OP_LAND : OP_IAND, result_reg, tmp_reg, args [1]->dreg);
			return ins;
		}
		case SN_BitFieldExtract: {
			int ctlreg = args [1]->dreg;
			if (fsig->param_count == 2) {
			} else if (fsig->param_count == 3) {
				/* This intrinsic is also implemented in managed code.
				 * TODO: remove this if cross-AOT-assembly inlining works
				 */
				int startreg = args [1]->dreg;
				int lenreg = args [2]->dreg;
				int dreg1 = alloc_ireg (cfg);
				EMIT_NEW_BIALU_IMM (cfg, ins, OP_SHL_IMM, dreg1, lenreg, 8);
				int dreg2 = alloc_ireg (cfg);
				EMIT_NEW_BIALU (cfg, ins, OP_IOR, dreg2, startreg, dreg1);
				ctlreg = dreg2;
			} else {
				g_assert_not_reached ();
			}
			return emit_simd_ins (cfg, klass, is_64bit ? OP_BMI1_BEXTR64 : OP_BMI1_BEXTR32, args [0]->dreg, ctlreg);
		}
		case SN_GetMaskUpToLowestSetBit: {
			// x ^ (x - 1)
			// LLVM replaces it with `blsmsk`
			int tmp_reg = is_64bit ? alloc_lreg (cfg) : alloc_ireg (cfg);
			int result_reg = is_64bit ? alloc_lreg (cfg) : alloc_ireg (cfg);
			EMIT_NEW_BIALU_IMM (cfg, ins, is_64bit ? OP_LSUB_IMM : OP_ISUB_IMM, tmp_reg, args [0]->dreg, 1);
			EMIT_NEW_BIALU (cfg, ins, is_64bit ? OP_LXOR : OP_IXOR, result_reg, args [0]->dreg, tmp_reg);
			return ins;
		}
		case SN_ResetLowestSetBit: {
			// x & (x - 1)
			// LLVM replaces it with `blsr`
			int tmp_reg = is_64bit ? alloc_lreg (cfg) : alloc_ireg (cfg);
			int result_reg = is_64bit ? alloc_lreg (cfg) : alloc_ireg (cfg);
			EMIT_NEW_BIALU_IMM (cfg, ins, is_64bit ? OP_LSUB_IMM : OP_ISUB_IMM, tmp_reg, args [0]->dreg, 1);
			EMIT_NEW_BIALU (cfg, ins, is_64bit ? OP_LAND : OP_IAND, result_reg, args [0]->dreg, tmp_reg);
			return ins;
		}
		case SN_ExtractLowestSetBit: {
			// x & (0 - x)
			// LLVM replaces it with `blsi`
			int tmp_reg = is_64bit ? alloc_lreg (cfg) : alloc_ireg (cfg);
			int result_reg = is_64bit ? alloc_lreg (cfg) : alloc_ireg (cfg);
			int zero_reg = is_64bit ? alloc_lreg (cfg) : alloc_ireg (cfg);
			MONO_EMIT_NEW_ICONST (cfg, zero_reg, 0);
			EMIT_NEW_BIALU (cfg, ins, is_64bit ? OP_LSUB : OP_ISUB, tmp_reg, zero_reg, args [0]->dreg);
			EMIT_NEW_BIALU (cfg, ins, is_64bit ? OP_LAND : OP_IAND, result_reg, args [0]->dreg, tmp_reg);
			return ins;
		}
		case SN_TrailingZeroCount:
			MONO_INST_NEW (cfg, ins, is_64bit ? OP_CTTZ64 : OP_CTTZ32);
			ins->dreg = is_64bit ? alloc_lreg (cfg) : alloc_ireg (cfg);
			ins->sreg1 = args [0]->dreg;
			ins->type = is_64bit ? STACK_I8 : STACK_I4;
			MONO_ADD_INS (cfg->cbb, ins);
			return ins;
		default:
			g_assert_not_reached ();
		}
	}
	if (feature == MONO_CPU_X86_BMI2) {
		switch (id) {
		case SN_MultiplyNoFlags: {
			int op = 0;
			if (fsig->param_count == 2) {
				op = is_64bit ? OP_MULX_H64 : OP_MULX_H32;
			} else if (fsig->param_count == 3) {
				op = is_64bit ? OP_MULX_HL64 : OP_MULX_HL32;
			} else {
				g_assert_not_reached ();
			}
			return emit_simd_ins_for_sig (cfg, klass, op, 0, 0, fsig, args);
		}
		case SN_ZeroHighBits:
			MONO_INST_NEW (cfg, ins, is_64bit ? OP_BZHI64 : OP_BZHI32);
			ins->dreg = is_64bit ? alloc_lreg (cfg) : alloc_ireg (cfg);
			ins->sreg1 = args [0]->dreg;
			ins->sreg2 = args [1]->dreg;
			ins->type = is_64bit ? STACK_I8 : STACK_I4;
			MONO_ADD_INS (cfg->cbb, ins);
			return ins;
		case SN_ParallelBitExtract:
			MONO_INST_NEW (cfg, ins, is_64bit ? OP_PEXT64 : OP_PEXT32);
			ins->dreg = is_64bit ? alloc_lreg (cfg) : alloc_ireg (cfg);
			ins->sreg1 = args [0]->dreg;
			ins->sreg2 = args [1]->dreg;
			ins->type = is_64bit ? STACK_I8 : STACK_I4;
			MONO_ADD_INS (cfg->cbb, ins);
			return ins;
		case SN_ParallelBitDeposit:
			MONO_INST_NEW (cfg, ins, is_64bit ? OP_PDEP64 : OP_PDEP32);
			ins->dreg = is_64bit ? alloc_lreg (cfg) : alloc_ireg (cfg);
			ins->sreg1 = args [0]->dreg;
			ins->sreg2 = args [1]->dreg;
			ins->type = is_64bit ? STACK_I8 : STACK_I4;
			MONO_ADD_INS (cfg->cbb, ins);
			return ins;
		default:
			g_assert_not_reached ();
		}
	}

	if (intrinsics == x86base_methods) {
		switch (id) {
		case SN_BitScanForward:
			MONO_INST_NEW (cfg, ins, is_64bit ? OP_X86_BSF64 : OP_X86_BSF32);
			ins->dreg = is_64bit ? alloc_lreg (cfg) : alloc_ireg (cfg);
			ins->sreg1 = args [0]->dreg;
			ins->type = is_64bit ? STACK_I8 : STACK_I4;
			MONO_ADD_INS (cfg->cbb, ins);
			return ins;
		case SN_BitScanReverse:
			MONO_INST_NEW (cfg, ins, is_64bit ? OP_X86_BSR64 : OP_X86_BSR32);
			ins->dreg = is_64bit ? alloc_lreg (cfg) : alloc_ireg (cfg);
			ins->sreg1 = args [0]->dreg;
			ins->type = is_64bit ? STACK_I8 : STACK_I4;
			MONO_ADD_INS (cfg->cbb, ins);
			return ins;
		default:
			g_assert_not_reached ();
		}
	}

	return NULL;
}

static guint16 vector_256_t_methods [] = {
	SN_get_Count,
	SN_get_IsSupported,
};

static MonoInst*
emit_vector256_t (MonoCompile *cfg, MonoMethod *cmethod, MonoMethodSignature *fsig, MonoInst **args)
{
	MonoInst *ins;
	MonoType *etype;
	MonoClass *klass;
	int size, len, id;

	id = lookup_intrins (vector_256_t_methods, sizeof (vector_256_t_methods), cmethod);
	if (id == -1) {
		//check_no_intrinsic_cattr (cmethod);
		return NULL;
	}

	klass = cmethod->klass;
	etype = mono_class_get_context (klass)->class_inst->type_argv [0];

	if (!MONO_TYPE_IS_VECTOR_PRIMITIVE (etype))
		return NULL;

	size = mono_class_value_size (mono_class_from_mono_type_internal (etype), NULL);
	g_assert (size);
	len = 32 / size;

	if (cfg->verbose_level > 1) {
		char *name = mono_method_full_name (cmethod, TRUE);
		printf ("  SIMD intrinsic %s\n", name);
		g_free (name);
	}

	switch (id) {
	case SN_get_IsSupported: {
		EMIT_NEW_ICONST (cfg, ins, 1);
		return ins;
	}
	case SN_get_Count:
		if (!(fsig->param_count == 0 && fsig->ret->type == MONO_TYPE_I4))
			break;
		EMIT_NEW_ICONST (cfg, ins, len);
		return ins;
	default:
		break;
	}

	return NULL;
}

static
MonoInst*
emit_amd64_intrinsics (const char *class_ns, const char *class_name, MonoCompile *cfg, MonoMethod *cmethod, MonoMethodSignature *fsig, MonoInst **args)
{
	if (!strcmp (class_ns, "System.Runtime.Intrinsics.X86")) {
		return emit_hardware_intrinsics (cfg, cmethod, fsig, args,
			supported_x86_intrinsics, sizeof (supported_x86_intrinsics),
			emit_x86_intrinsics);
	}

	if (!strcmp (class_ns, "System.Runtime.Intrinsics")) {
		if (!strcmp (class_name, "Vector256`1"))
			return emit_vector256_t (cfg, cmethod, fsig, args);
	}

	if (!strcmp (class_ns, "System.Numerics")) {
		if (!strcmp (class_name, "Vector"))
			return emit_sys_numerics_vector (cfg, cmethod, fsig, args);
		if (!strcmp (class_name, "Vector`1"))
			return emit_sys_numerics_vector_t (cfg, cmethod, fsig, args);
	}

	return NULL;
}
#endif // !TARGET_ARM64

#ifdef TARGET_WASM

static MonoInst*
emit_sum_vector (MonoCompile *cfg, MonoType *vector_type, MonoTypeEnum element_type, MonoInst *arg)
{
	MonoClass *vector_class = mono_class_from_mono_type_internal (vector_type);
	MonoInst* vsum = emit_simd_ins (cfg, vector_class, OP_WASM_SIMD_SUM, arg->dreg, -1);

	return extract_first_element (cfg, vector_class, element_type, vsum->dreg);
}

static guint16 bitoperations_methods [] = {
	SN_LeadingZeroCount,
	SN_TrailingZeroCount,
};

static SimdIntrinsic wasmbase_methods [] = {
	{SN_LeadingZeroCount},
	{SN_TrailingZeroCount},
	{SN_get_IsSupported},
};

static SimdIntrinsic packedsimd_methods [] = {
	{SN_Add},
	{SN_And},
	{SN_Bitmask},
	{SN_CompareEqual},
	{SN_CompareNotEqual},
	{SN_ConvertNarrowingSignedSaturate},
	{SN_ConvertNarrowingUnsignedSaturate},
	{SN_Dot},
	{SN_ExtractLane},
	{SN_Multiply},
	{SN_Negate},
	{SN_ReplaceLane},
	{SN_Shuffle},
	{SN_Splat},
	{SN_Subtract},
	{SN_Swizzle},
	{SN_get_IsSupported},
};

static const IntrinGroup supported_wasm_intrinsics [] = {
	{ "PackedSimd", MONO_CPU_WASM_SIMD, packedsimd_methods, sizeof (packedsimd_methods) },
};

static const IntrinGroup supported_wasm_common_intrinsics [] = {
	{ "WasmBase", MONO_CPU_WASM_BASE, wasmbase_methods, sizeof (wasmbase_methods) },
};

static MonoInst*
emit_wasm_zero_count (MonoCompile *cfg, MonoMethodSignature *fsig, MonoInst **args,
	MonoClass *klass, int id, MonoTypeEnum arg0_type)
{
	gboolean arg0_i32 = (arg0_type == MONO_TYPE_I4) || (arg0_type == MONO_TYPE_U4);
#if TARGET_SIZEOF_VOID_P == 4
	arg0_i32 = arg0_i32 || (arg0_type == MONO_TYPE_I) || (arg0_type == MONO_TYPE_U);
#endif
	int opcode = id == SN_LeadingZeroCount ? (arg0_i32 ? OP_LZCNT32 : OP_LZCNT64) : (arg0_i32 ? OP_CTTZ32 : OP_CTTZ64);

	return emit_simd_ins_for_sig (cfg, klass, opcode, 0, arg0_type, fsig, args);
}

static MonoInst*
emit_wasm_bitoperations_intrinsics (MonoCompile *cfg, MonoMethod *cmethod, MonoMethodSignature *fsig, MonoInst **args)
{
	int id = lookup_intrins (bitoperations_methods, sizeof (bitoperations_methods), cmethod);
	if (id == -1) {
		return NULL;
	}

	MonoTypeEnum arg0_type = fsig->param_count > 0 ? get_underlying_type (fsig->params [0]) : MONO_TYPE_VOID;

	switch (id) {
		case SN_LeadingZeroCount:
		case SN_TrailingZeroCount: {
			if (!MONO_TYPE_IS_INT_32_64 (fsig->params [0]))
				return NULL;
			return emit_wasm_zero_count(cfg, fsig, args, cmethod->klass, id, arg0_type);
		}
	}

	return NULL;
}

static MonoInst*
emit_wasm_supported_intrinsics (
	MonoCompile *cfg, MonoMethodSignature *fsig, MonoInst **args,
	MonoClass *klass, const IntrinGroup *intrin_group,
	const SimdIntrinsic *info, int id, MonoTypeEnum arg0_type,
	gboolean is_64bit)
{
	MonoCPUFeatures feature = intrin_group->feature;

	if (feature == MONO_CPU_WASM_BASE) {
		switch (id) {
			case SN_LeadingZeroCount:
			case SN_TrailingZeroCount: {
				if (!MONO_TYPE_IS_INT_32_64 (fsig->params [0]))
					return NULL;
				return emit_wasm_zero_count(cfg, fsig, args, klass, id, arg0_type);
			}
		}
	}

	if (feature == MONO_CPU_WASM_SIMD) {
		if (id != SN_Splat && !is_element_type_primitive (fsig->params [0]) ||
		    id == SN_Splat && !MONO_TYPE_IS_VECTOR_PRIMITIVE(fsig->params [0]))
			return NULL;

		switch (id) {
			case SN_Add:
			case SN_Subtract:
			case SN_Multiply:
				return emit_simd_ins_for_binary_op (cfg, klass, fsig, args, arg0_type, id);
			case SN_Negate:
				return emit_simd_ins_for_unary_op (cfg, klass, fsig, args, arg0_type, id);
			case SN_And:
				return emit_simd_ins_for_sig (cfg, klass, OP_XBINOP_FORCEINT, XBINOP_FORCEINT_AND, arg0_type, fsig, args);
			case SN_Bitmask:
				return emit_simd_ins_for_sig (cfg, klass, OP_WASM_SIMD_BITMASK, -1, -1, fsig, args);
			case SN_CompareEqual:
				return emit_simd_ins_for_sig (cfg, klass, type_enum_is_float (arg0_type) ? OP_XCOMPARE_FP : OP_XCOMPARE, CMP_EQ, arg0_type, fsig, args);
			case SN_CompareNotEqual:
				return emit_simd_ins_for_sig (cfg, klass, type_enum_is_float (arg0_type) ? OP_XCOMPARE_FP : OP_XCOMPARE, CMP_NE, arg0_type, fsig, args);
			case SN_ConvertNarrowingSignedSaturate: {
				int intrins = -1;
				switch (arg0_type) {
				case MONO_TYPE_I2:
						intrins = INTRINS_WASM_NARROW_SIGNED_V16;
						break;
				case MONO_TYPE_I4:
						intrins = INTRINS_WASM_NARROW_SIGNED_V8;
						break;
				}
				if (intrins != -1)
						return emit_simd_ins_for_sig (cfg, klass, OP_XOP_X_X_X, intrins, arg0_type, fsig, args);

				return NULL;
			}
			case SN_ConvertNarrowingUnsignedSaturate: {
				int intrins = -1;
				switch (arg0_type) {
				case MONO_TYPE_I2:
						intrins = INTRINS_WASM_NARROW_UNSIGNED_V16;
						break;
				case MONO_TYPE_I4:
						intrins = INTRINS_WASM_NARROW_UNSIGNED_V8;
						break;
				}
				if (intrins != -1)
						return emit_simd_ins_for_sig (cfg, klass, OP_XOP_X_X_X, intrins, arg0_type, fsig, args);

				return NULL;
			}
			case SN_ExtractLane: {
				int extract_op = type_to_xextract_op (arg0_type);
				return emit_simd_ins_for_sig (cfg, klass, extract_op, -1, arg0_type, fsig, args);
			}
			case SN_ReplaceLane: {
				int insert_op = type_to_xinsert_op (arg0_type);
				MonoInst *ins = emit_simd_ins (cfg, klass, insert_op, args [0]->dreg, args [2]->dreg);
				ins->sreg3 = args [1]->dreg;
				ins->inst_c1 = arg0_type;
				return ins;
			}
			case SN_Splat: {
				MonoType *etype = get_vector_t_elem_type (fsig->ret);
				g_assert (fsig->param_count == 1 && mono_metadata_type_equal (fsig->params [0], etype));
				return emit_simd_ins (cfg, klass, type_to_expand_op (etype), args [0]->dreg, -1);
			}
			case SN_Dot:
				return emit_simd_ins_for_sig (cfg, klass, OP_XOP_X_X_X, INTRINS_WASM_DOT, -1, fsig, args);
			case SN_Shuffle:
				return emit_simd_ins_for_sig (cfg, klass, OP_WASM_SIMD_SHUFFLE, -1, -1, fsig, args);
			case SN_Swizzle:
				return emit_simd_ins_for_sig (cfg, klass, OP_WASM_SIMD_SWIZZLE, -1, -1, fsig, args);
		}
	}
	g_assert_not_reached ();

	return NULL;
}

#endif // TARGET_WASM

#ifdef TARGET_ARM64
static
MonoInst*
arch_emit_simd_intrinsics (const char *class_ns, const char *class_name, MonoCompile *cfg, MonoMethod *cmethod, MonoMethodSignature *fsig, MonoInst **args)
{
	if (!strcmp (class_ns, "System.Runtime.Intrinsics.Arm")) {
		return emit_hardware_intrinsics(cfg, cmethod, fsig, args,
			supported_arm_intrinsics, sizeof (supported_arm_intrinsics),
			emit_arm64_intrinsics);
	}

	if (!strcmp (class_ns, "System.Runtime.Intrinsics")) {
		if (!strcmp (class_name, "Vector128") || !strcmp (class_name, "Vector64"))
			return emit_sri_vector (cfg, cmethod, fsig, args);
	}

	if (!strcmp (class_ns, "System.Runtime.Intrinsics")) {
		if (!strcmp (class_name, "Vector128`1") || !strcmp (class_name, "Vector64`1"))
			return emit_vector64_vector128_t (cfg, cmethod, fsig, args);
	}

	if (!strcmp (class_ns, "System.Numerics") && !strcmp (class_name, "Vector")){
		return emit_sri_vector (cfg, cmethod, fsig, args);
	}

	if (!strcmp (class_ns, "System.Numerics") && !strcmp (class_name, "Vector`1")){
		return emit_vector64_vector128_t (cfg, cmethod, fsig, args);
	}

	if (!strcmp (class_ns, "System.Numerics")) {
		// FIXME: Support Vector2/Vector3
		if (!strcmp (class_name, "Vector4") || !strcmp (class_name, "Quaternion") || !strcmp (class_name, "Plane"))
			return emit_vector_2_3_4 (cfg, cmethod, fsig, args);
	}

	return NULL;
}
#elif defined(TARGET_AMD64)
// TODO: test and enable for x86 too
static
MonoInst*
arch_emit_simd_intrinsics (const char *class_ns, const char *class_name, MonoCompile *cfg, MonoMethod *cmethod, MonoMethodSignature *fsig, MonoInst **args)
{
	if (!strcmp (class_ns, "System.Runtime.Intrinsics")) {
		if (!strcmp (class_name, "Vector128"))
			return emit_sri_vector (cfg, cmethod, fsig, args);
	}

	if (!strcmp (class_ns, "System.Runtime.Intrinsics")) {
		if (!strcmp (class_name, "Vector128`1"))
			return emit_vector64_vector128_t (cfg, cmethod, fsig, args);
	}

	if (!strcmp (class_ns, "System.Numerics")) {
		// FIXME: Support Vector2/Vector3
		if (!strcmp (class_name, "Vector4") || !strcmp (class_name, "Quaternion") || !strcmp (class_name, "Plane"))
			return emit_vector_2_3_4 (cfg, cmethod, fsig, args);
	}
	
	MonoInst *simd_inst = emit_amd64_intrinsics (class_ns, class_name, cfg, cmethod, fsig, args);
	if (simd_inst != NULL)
		cfg->uses_simd_intrinsics |= MONO_CFG_USES_SIMD_INTRINSICS;
	return simd_inst;
}
#elif defined(TARGET_WASM)
static
MonoInst*
arch_emit_simd_intrinsics (const char *class_ns, const char *class_name, MonoCompile *cfg, MonoMethod *cmethod, MonoMethodSignature *fsig, MonoInst **args)
{
	if (!strcmp (class_ns, "System.Runtime.Intrinsics.Wasm")) {
		return emit_hardware_intrinsics (cfg, cmethod, fsig, args,
			supported_wasm_intrinsics, sizeof (supported_wasm_intrinsics),
			emit_wasm_supported_intrinsics);
	}

	if (!strcmp (class_ns, "System.Runtime.Intrinsics")) {
		if (!strcmp (class_name, "Vector128"))
			return emit_sri_vector (cfg, cmethod, fsig, args);
	}

	if (!strcmp (class_ns, "System.Runtime.Intrinsics")) {
		if (!strcmp (class_name, "Vector128`1"))
			return emit_vector64_vector128_t (cfg, cmethod, fsig, args);
	}

	if (!strcmp (class_ns, "System.Numerics") && !strcmp (class_name, "Vector")){
		return emit_sri_vector (cfg, cmethod, fsig, args);
	}

	if (!strcmp (class_ns, "System.Numerics") && !strcmp (class_name, "Vector`1")){
		return emit_vector64_vector128_t (cfg, cmethod, fsig, args);
	}

	if (!strcmp (class_ns, "System.Numerics")) {
		// FIXME: Support Vector2/Vector3
		if (!strcmp (class_name, "Vector4") || !strcmp (class_name, "Quaternion") || !strcmp (class_name, "Plane"))
			return emit_vector_2_3_4 (cfg, cmethod, fsig, args);
	}

	return NULL;
}
#else
static
MonoInst*
arch_emit_simd_intrinsics (const char *class_ns, const char *class_name, MonoCompile *cfg, MonoMethod *cmethod, MonoMethodSignature *fsig, MonoInst **args)
{
	return NULL;
}
#endif

#if defined(TARGET_WASM)
static
MonoInst*
arch_emit_common_intrinsics (const char *class_ns, const char *class_name, MonoCompile *cfg, MonoMethod *cmethod, MonoMethodSignature *fsig, MonoInst **args)
{
	if (!strcmp (class_ns, "System.Runtime.Intrinsics.Wasm")) {
		return emit_hardware_intrinsics (cfg, cmethod, fsig, args,
			supported_wasm_common_intrinsics, sizeof (supported_wasm_common_intrinsics),
			emit_wasm_supported_intrinsics);
	}

	if (!strcmp (class_ns, "System.Numerics") && !strcmp (class_name, "BitOperations")) {
		return emit_wasm_bitoperations_intrinsics (cfg, cmethod, fsig, args);
	}

	return NULL;
}
#else
static
MonoInst*
arch_emit_common_intrinsics (const char *class_ns, const char *class_name, MonoCompile *cfg, MonoMethod *cmethod, MonoMethodSignature *fsig, MonoInst **args)
{
	return NULL;
}
#endif

typedef MonoInst* (*EmitCallback)(const char *class_ns, const char *class_name, MonoCompile *cfg, MonoMethod *cmethod, MonoMethodSignature *fsig, MonoInst **args);

static MonoInst*
emit_intrinsics (MonoCompile *cfg, MonoMethod *cmethod, MonoMethodSignature *fsig, MonoInst **args, EmitCallback ecb)
{
	const char *class_name;
	const char *class_ns;
	MonoImage *image = m_class_get_image (cmethod->klass);

	if (image != mono_get_corlib ())
		return NULL;

	class_ns = m_class_get_name_space (cmethod->klass);
	class_name = m_class_get_name (cmethod->klass);

	// If cmethod->klass is nested, the namespace is on the enclosing class.
	if (m_class_get_nested_in (cmethod->klass))
		class_ns = m_class_get_name_space (m_class_get_nested_in (cmethod->klass));


	return ecb (class_ns, class_name, cfg, cmethod, fsig, args);
}

MonoInst*
mono_emit_simd_intrinsics (MonoCompile *cfg, MonoMethod *cmethod, MonoMethodSignature *fsig, MonoInst **args)
{
	return emit_intrinsics (cfg, cmethod, fsig, args, arch_emit_simd_intrinsics);
}

MonoInst*
mono_emit_common_intrinsics (MonoCompile *cfg, MonoMethod *cmethod, MonoMethodSignature *fsig, MonoInst **args)
{
	return emit_intrinsics (cfg, cmethod, fsig, args, arch_emit_common_intrinsics);
}

/*
* Windows x64 value type ABI uses reg/stack references (ArgValuetypeAddrInIReg/ArgValuetypeAddrOnStack)
* for function arguments. When using SIMD intrinsics arguments optimized into OP_ARG needs to be decomposed
* into correspondig SIMD LOADX/STOREX instructions.
*/
#if defined(TARGET_WIN32) && defined(TARGET_AMD64)
static gboolean
decompose_vtype_opt_uses_simd_intrinsics (MonoCompile *cfg, MonoInst *ins)
{
	if (cfg->uses_simd_intrinsics & MONO_CFG_USES_SIMD_INTRINSICS)
		return TRUE;

	switch (ins->opcode) {
	case OP_XMOVE:
	case OP_XZERO:
	case OP_XPHI:
	case OP_LOADX_MEMBASE:
	case OP_LOADX_ALIGNED_MEMBASE:
	case OP_STOREX_MEMBASE:
	case OP_STOREX_ALIGNED_MEMBASE_REG:
		return TRUE;
	default:
		return FALSE;
	}
}

static void
decompose_vtype_opt_load_arg (MonoCompile *cfg, MonoBasicBlock *bb, MonoInst *ins, gint32 *sreg_int32)
{
	guint32 *sreg = (guint32*)sreg_int32;
	MonoInst *src_var = get_vreg_to_inst (cfg, *sreg);
	if (src_var && src_var->opcode == OP_ARG && src_var->klass && MONO_CLASS_IS_SIMD (cfg, src_var->klass)) {
		MonoInst *varload_ins, *load_ins;
		NEW_VARLOADA (cfg, varload_ins, src_var, src_var->inst_vtype);
		mono_bblock_insert_before_ins (bb, ins, varload_ins);
		MONO_INST_NEW (cfg, load_ins, OP_LOADX_MEMBASE);
		load_ins->klass = src_var->klass;
		load_ins->type = STACK_VTYPE;
		load_ins->sreg1 = varload_ins->dreg;
		load_ins->dreg = alloc_xreg (cfg);
		mono_bblock_insert_after_ins (bb, varload_ins, load_ins);
		*sreg = load_ins->dreg;
	}
}

static void
decompose_vtype_opt_store_arg (MonoCompile *cfg, MonoBasicBlock *bb, MonoInst *ins, gint32 *dreg_int32)
{
	guint32 *dreg = (guint32*)dreg_int32;
	MonoInst *dest_var = get_vreg_to_inst (cfg, *dreg);
	if (dest_var && dest_var->opcode == OP_ARG && dest_var->klass && MONO_CLASS_IS_SIMD (cfg, dest_var->klass)) {
		MonoInst *varload_ins, *store_ins;
		*dreg = alloc_xreg (cfg);
		NEW_VARLOADA (cfg, varload_ins, dest_var, dest_var->inst_vtype);
		mono_bblock_insert_after_ins (bb, ins, varload_ins);
		MONO_INST_NEW (cfg, store_ins, OP_STOREX_MEMBASE);
		store_ins->klass = dest_var->klass;
		store_ins->type = STACK_VTYPE;
		store_ins->sreg1 = *dreg;
		store_ins->dreg = varload_ins->dreg;
		mono_bblock_insert_after_ins (bb, varload_ins, store_ins);
	}
}

void
mono_simd_decompose_intrinsic (MonoCompile *cfg, MonoBasicBlock *bb, MonoInst *ins)
{
	if ((cfg->opt & MONO_OPT_SIMD) && decompose_vtype_opt_uses_simd_intrinsics(cfg, ins)) {
		const char *spec = INS_INFO (ins->opcode);
		if (spec [MONO_INST_SRC1] == 'x')
			decompose_vtype_opt_load_arg (cfg, bb, ins, &(ins->sreg1));
		if (spec [MONO_INST_SRC2] == 'x')
			decompose_vtype_opt_load_arg (cfg, bb, ins, &(ins->sreg2));
		if (spec [MONO_INST_SRC3] == 'x')
			decompose_vtype_opt_load_arg (cfg, bb, ins, &(ins->sreg3));
		if (spec [MONO_INST_DEST] == 'x')
			decompose_vtype_opt_store_arg (cfg, bb, ins, &(ins->dreg));
	}
}
#else
void
mono_simd_decompose_intrinsic (MonoCompile *cfg, MonoBasicBlock *bb, MonoInst *ins)
{
}
#endif /*defined(TARGET_WIN32) && defined(TARGET_AMD64)*/

#endif /* DISABLE_JIT */
#endif /* MONO_ARCH_SIMD_INTRINSICS */

#if defined(TARGET_AMD64)
void
ves_icall_System_Runtime_Intrinsics_X86_X86Base___cpuidex (int abcd[4], int function_id, int subfunction_id)
{
#ifndef MONO_CROSS_COMPILE
	mono_hwcap_x86_call_cpuidex (function_id, subfunction_id,
		&abcd [0], &abcd [1], &abcd [2], &abcd [3]);
#endif
}
#endif

MONO_EMPTY_SOURCE_FILE (simd_intrinsics_netcore);<|MERGE_RESOLUTION|>--- conflicted
+++ resolved
@@ -1258,13 +1258,10 @@
 		case SN_AsUInt64:
 		case SN_Max:
 		case SN_Min:
-<<<<<<< HEAD
+		case SN_Sum:
+		case SN_ToScalar:
 		case SN_Floor:
 		case SN_Ceiling:
-=======
-		case SN_Sum:
-		case SN_ToScalar:
->>>>>>> 59a17b1e
 			break;
 		default: 
 			return NULL;
