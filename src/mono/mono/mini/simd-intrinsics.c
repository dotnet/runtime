/**
 * SIMD Intrinsics support for netcore.
 * Only LLVM is supported as a backend.
 */

#include <config.h>
#include <mono/utils/mono-compiler.h>
#include <mono/metadata/icall-decl.h>
#include "mini.h"
#include "mini-runtime.h"
#include "ir-emit.h"
#include "llvm-intrinsics-types.h"
#ifdef ENABLE_LLVM
#include "mini-llvm.h"
#include "mini-llvm-cpp.h"
#endif
#include "mono/utils/bsearch.h"
#include <mono/metadata/abi-details.h>
#include <mono/metadata/reflection-internals.h>
#include <mono/utils/mono-hwcap.h>

#if defined (MONO_ARCH_SIMD_INTRINSICS)

#if defined(DISABLE_JIT)

void
mono_simd_intrinsics_init (void)
{
}

#else

#define MSGSTRFIELD(line) MSGSTRFIELD1(line)
#define MSGSTRFIELD1(line) str##line
static const struct msgstr_t {
#define METHOD(name) char MSGSTRFIELD(__LINE__) [sizeof (#name)];
#define METHOD2(str,name) char MSGSTRFIELD(__LINE__) [sizeof (str)];
#include "simd-methods.h"
#undef METHOD
#undef METHOD2
} method_names = {
#define METHOD(name) #name,
#define METHOD2(str,name) str,
#include "simd-methods.h"
#undef METHOD
#undef METHOD2
};

enum {
#define METHOD(name) SN_ ## name = offsetof (struct msgstr_t, MSGSTRFIELD(__LINE__)),
#define METHOD2(str,name) SN_ ## name = offsetof (struct msgstr_t, MSGSTRFIELD(__LINE__)),
#include "simd-methods.h"
};
#define method_name(idx) ((const char*)&method_names + (idx))

static int register_size;

#define None 0

typedef struct {
	uint16_t id; // One of the SN_ constants
	uint16_t default_op; // ins->opcode
	uint16_t default_instc0; // ins->inst_c0
	uint16_t unsigned_op;
	uint16_t unsigned_instc0;
	uint16_t floating_op;
	uint16_t floating_instc0;
} SimdIntrinsic;

static const SimdIntrinsic unsupported [] = { {SN_get_IsSupported} };

void
mono_simd_intrinsics_init (void)
{
	register_size = 16;
#if 0
	if ((mini_get_cpu_features () & MONO_CPU_X86_AVX) != 0)
		register_size = 32;
#endif
	/* Tell the class init code the size of the System.Numerics.Register type */
	mono_simd_register_size = register_size;
}

MonoInst*
mono_emit_simd_field_load (MonoCompile *cfg, MonoClassField *field, MonoInst *addr)
{
	return NULL;
}

static int
simd_intrinsic_compare_by_name (const void *key, const void *value)
{
	return strcmp ((const char*)key, method_name (*(guint16*)value));
}

static int
simd_intrinsic_info_compare_by_name (const void *key, const void *value)
{
	SimdIntrinsic *info = (SimdIntrinsic*)value;
	return strcmp ((const char*)key, method_name (info->id));
}

static int
lookup_intrins (guint16 *intrinsics, int size, MonoMethod *cmethod)
{
	const guint16 *result = (const guint16 *)mono_binary_search (cmethod->name, intrinsics, size / sizeof (guint16), sizeof (guint16), &simd_intrinsic_compare_by_name);

	if (result == NULL)
		return -1;
	else
		return (int)*result;
}

static SimdIntrinsic*
lookup_intrins_info (SimdIntrinsic *intrinsics, int size, MonoMethod *cmethod)
{
#if 0
	for (int i = 0; i < (size / sizeof (SimdIntrinsic)) - 1; ++i) {
		const char *n1 = method_name (intrinsics [i].id);
		const char *n2 = method_name (intrinsics [i + 1].id);
		int len1 = strlen (n1);
		int len2 = strlen (n2);
		for (int j = 0; j < len1 && j < len2; ++j) {
			if (n1 [j] > n2 [j]) {
				printf ("%s %s\n", n1, n2);
				g_assert_not_reached ();
			} else if (n1 [j] < n2 [j]) {
				break;
			}
		}
	}
#endif
	return (SimdIntrinsic *)mono_binary_search (cmethod->name, intrinsics, size / sizeof (SimdIntrinsic), sizeof (SimdIntrinsic), &simd_intrinsic_info_compare_by_name);
}

static gboolean
has_intrinsic_cattr (MonoMethod *method)
{
	ERROR_DECL (error);
	MonoCustomAttrInfo *cattr;
	gboolean res = FALSE;

	cattr = mono_custom_attrs_from_method_checked (method, error);
	mono_error_assert_ok (error);

	if (cattr) {
		for (int i = 0; i < cattr->num_attrs; ++i) {
			MonoCustomAttrEntry *attr = &cattr->attrs [i];

			g_assert (attr->ctor);

			if (!strcmp (m_class_get_name_space (attr->ctor->klass), "System.Runtime.CompilerServices") &&
				!strcmp (m_class_get_name (attr->ctor->klass), "IntrinsicAttribute")) {
				res = TRUE;
				break;
			}
		}
		mono_custom_attrs_free (cattr);
	}

	return res;
}

static gboolean
is_SIMD_feature_supported(MonoCompile *cfg, MonoCPUFeatures feature) 
{
	return mini_get_cpu_features (cfg) & feature;
}

static G_GNUC_UNUSED void
check_no_intrinsic_cattr (MonoMethod *method)
{
	if (has_intrinsic_cattr (method)) {
		printf ("%s\n", mono_method_get_full_name (method));
		g_assert_not_reached ();
	}
}

/*
 * Return a simd vreg for the simd value represented by SRC.
 * SRC is the 'this' argument to methods.
 * Set INDIRECT to TRUE if the value was loaded from memory.
 */
static int
load_simd_vreg_class (MonoCompile *cfg, MonoClass *klass, MonoInst *src, gboolean *indirect)
{
	const char *spec = INS_INFO (src->opcode);

	if (indirect)
		*indirect = FALSE;
	if (src->opcode == OP_XMOVE) {
		return src->sreg1;
	} else if (src->opcode == OP_LDADDR) {
		int res = ((MonoInst*)src->inst_p0)->dreg;
		return res;
	} else if (spec [MONO_INST_DEST] == 'x') {
		return src->dreg;
	} else if (src->type == STACK_PTR || src->type == STACK_MP) {
		MonoInst *ins;
		if (indirect)
			*indirect = TRUE;

		MONO_INST_NEW (cfg, ins, OP_LOADX_MEMBASE);
		ins->klass = klass;
		ins->sreg1 = src->dreg;
		ins->type = STACK_VTYPE;
		ins->dreg = alloc_ireg (cfg);
		MONO_ADD_INS (cfg->cbb, ins);
		return ins->dreg;
	}
	g_warning ("load_simd_vreg:: could not infer source simd (%d) vreg for op", src->type);
	mono_print_ins (src);
	g_assert_not_reached ();
}

static int
load_simd_vreg (MonoCompile *cfg, MonoMethod *cmethod, MonoInst *src, gboolean *indirect)
{
	return load_simd_vreg_class (cfg, cmethod->klass, src, indirect);
}

/* Create and emit a SIMD instruction, dreg is auto-allocated */
static MonoInst*
emit_simd_ins (MonoCompile *cfg, MonoClass *klass, int opcode, int sreg1, int sreg2)
{
	const char *spec = INS_INFO (opcode);
	MonoInst *ins;

	MONO_INST_NEW (cfg, ins, opcode);
	if (spec [MONO_INST_DEST] == 'x') {
		ins->dreg = alloc_xreg (cfg);
		ins->type = STACK_VTYPE;
	} else if (spec [MONO_INST_DEST] == 'i') {
		ins->dreg = alloc_ireg (cfg);
		ins->type = STACK_I4;
	} else if (spec [MONO_INST_DEST] == 'l') {
		ins->dreg = alloc_lreg (cfg);
		ins->type = STACK_I8;
	} else if (spec [MONO_INST_DEST] == 'f') {
		ins->dreg = alloc_freg (cfg);
		ins->type = STACK_R8;
	} else if (spec [MONO_INST_DEST] == 'v') {
		ins->dreg = alloc_dreg (cfg, STACK_VTYPE);
		ins->type = STACK_VTYPE;
	}
	ins->sreg1 = sreg1;
	ins->sreg2 = sreg2;
	ins->klass = klass;
	MONO_ADD_INS (cfg->cbb, ins);
	return ins;
}

static MonoInst*
emit_simd_ins_for_sig (MonoCompile *cfg, MonoClass *klass, int opcode, int instc0, int instc1, MonoMethodSignature *fsig, MonoInst **args)
{
	g_assert (fsig->param_count <= 3);
	MonoInst* ins = emit_simd_ins (cfg, klass, opcode,
		fsig->param_count > 0 ? args [0]->dreg : -1,
		fsig->param_count > 1 ? args [1]->dreg : -1);
	if (instc0 != -1)
		ins->inst_c0 = instc0;
	if (instc1 != -1)
		ins->inst_c1 = instc1;
	if (fsig->param_count == 3)
		ins->sreg3 = args [2]->dreg;
	return ins;
}

static gboolean type_enum_is_unsigned (MonoTypeEnum type);
static gboolean type_enum_is_float (MonoTypeEnum type);

static MonoInst*
emit_simd_ins_for_binary_op (MonoCompile *cfg, MonoClass *klass, MonoMethodSignature *fsig, MonoInst **args, MonoTypeEnum arg_type, int id)
{
	int instc0 = -1;
	int op = OP_XBINOP;

	if (id == SN_BitwiseAnd || id == SN_BitwiseOr || id == SN_Xor ||
		id == SN_op_BitwiseAnd || id == SN_op_BitwiseOr || id == SN_op_ExclusiveOr) {
		op = OP_XBINOP_FORCEINT;
	
		switch (id) {
		case SN_BitwiseAnd:
		case SN_op_BitwiseAnd:
			instc0 = XBINOP_FORCEINT_AND;
			break;
		case SN_BitwiseOr:
		case SN_op_BitwiseOr:
			instc0 = XBINOP_FORCEINT_OR;
			break;
		case SN_op_ExclusiveOr:
		case SN_Xor:
			instc0 = XBINOP_FORCEINT_XOR;
			break;
		}
	} else {
		if (type_enum_is_float (arg_type)) {
			switch (id) {
			case SN_Add:
			case SN_op_Addition:
				instc0 = OP_FADD;
				break;
			case SN_Divide:
			case SN_op_Division: {
				const char *class_name = m_class_get_name (klass);
				if (strcmp ("Vector2", class_name) && strcmp ("Vector4", class_name) && strcmp ("Quaternion", class_name) && strcmp ("Plane", class_name)) {
					if ((fsig->params [0]->type == MONO_TYPE_GENERICINST) && (fsig->params [1]->type != MONO_TYPE_GENERICINST)) {
						MonoInst* ins = emit_simd_ins (cfg, klass, OP_CREATE_SCALAR_UNSAFE, args [1]->dreg, -1);
						ins->inst_c1 = arg_type;
						ins = emit_simd_ins (cfg, klass, OP_XBINOP_BYSCALAR, args [0]->dreg, ins->dreg);
						ins->inst_c0 = OP_FDIV;
						return ins;
					} else if ((fsig->params [0]->type == MONO_TYPE_GENERICINST) && (fsig->params [1]->type == MONO_TYPE_GENERICINST)) {
						instc0 = OP_FDIV;
						break;
					} else {
						return NULL;
					}
				}
				instc0 = OP_FDIV;
				break;
			}
			case SN_Max:
				instc0 = OP_FMAX;
				break;
			case SN_Min:
				instc0 = OP_FMIN;
				break;
			case SN_Multiply:
			case SN_op_Multiply: {
				const char *class_name = m_class_get_name (klass);
				if (strcmp ("Vector2", class_name) && strcmp ("Vector4", class_name) && strcmp ("Quaternion", class_name) && strcmp ("Plane", class_name)) {
					if (fsig->params [1]->type != MONO_TYPE_GENERICINST) {
						MonoInst* ins = emit_simd_ins (cfg, klass, OP_CREATE_SCALAR_UNSAFE, args [1]->dreg, -1);
						ins->inst_c1 = arg_type;
						ins = emit_simd_ins (cfg, klass, OP_XBINOP_BYSCALAR, args [0]->dreg, ins->dreg);
						ins->inst_c0 = OP_FMUL;
						return ins;
					} else if (fsig->params [0]->type != MONO_TYPE_GENERICINST) {
						MonoInst* ins = emit_simd_ins (cfg, klass, OP_CREATE_SCALAR_UNSAFE, args [0]->dreg, -1);
						ins->inst_c1 = arg_type;
						ins = emit_simd_ins (cfg, klass, OP_XBINOP_BYSCALAR, args [1]->dreg, ins->dreg);
						ins->inst_c0 = OP_FMUL;
						return ins;
					} else if ((fsig->params [0]->type == MONO_TYPE_GENERICINST) && (fsig->params [1]->type == MONO_TYPE_GENERICINST)) {
						instc0 = OP_FMUL;
						break;
					} else {
						return NULL;
					}
				}
				instc0 = OP_FMUL;
				break;
			}
			case SN_Subtract:
			case SN_op_Subtraction:
				instc0 = OP_FSUB;
				break;
			default:
				g_assert_not_reached ();
			}
		} else {
			switch (id) {
			case SN_Add:
			case SN_op_Addition:
				instc0 = OP_IADD;
				break;
			case SN_Divide:
			case SN_op_Division:
				return NULL;
			case SN_Max:
				instc0 = type_enum_is_unsigned (arg_type) ? OP_IMAX_UN : OP_IMAX;
				break;
			case SN_Min:
				instc0 = type_enum_is_unsigned (arg_type) ? OP_IMIN_UN : OP_IMIN;
				break;
			case SN_Multiply:
			case SN_op_Multiply:
				if (fsig->params [1]->type != MONO_TYPE_GENERICINST) {
					MonoInst* ins = emit_simd_ins (cfg, klass, OP_CREATE_SCALAR_UNSAFE, args [1]->dreg, -1);
					ins->inst_c1 = arg_type;
					ins = emit_simd_ins (cfg, klass, OP_XBINOP_BYSCALAR, args [0]->dreg, ins->dreg);
					ins->inst_c0 = OP_IMUL;
					return ins;
				} else if (fsig->params [0]->type != MONO_TYPE_GENERICINST) {
					MonoInst* ins = emit_simd_ins (cfg, klass, OP_CREATE_SCALAR_UNSAFE, args [0]->dreg, -1);
					ins->inst_c1 = arg_type;
					ins = emit_simd_ins (cfg, klass, OP_XBINOP_BYSCALAR, args [1]->dreg, ins->dreg);
					ins->inst_c0 = OP_IMUL;
					return ins;
				}
				instc0 = OP_IMUL;
				break;
			case SN_Subtract:
			case SN_op_Subtraction:
				instc0 = OP_ISUB;
				break;
			default:
				g_assert_not_reached ();
			}
		}
	}
	return emit_simd_ins_for_sig (cfg, klass, op, instc0, arg_type, fsig, args);
}

static MonoInst*
emit_simd_ins_for_unary_op (MonoCompile *cfg, MonoClass *klass, MonoMethodSignature *fsig, MonoInst **args, MonoTypeEnum arg_type, int id)
{
#if defined(TARGET_ARM64) || defined(TARGET_AMD64)
	int op = -1;
	switch (id){
	case SN_Negate:
	case SN_op_UnaryNegation:
		op = OP_NEGATION;
		break;
	case SN_OnesComplement:
	case SN_op_OnesComplement:
		op = OP_ONES_COMPLEMENT;
		break;
	default:
		g_assert_not_reached ();
	}
	return emit_simd_ins_for_sig (cfg, klass, op, -1, arg_type, fsig, args);
#elif defined(TARGET_WASM)
	switch (id)
	{
	case SN_OnesComplement:
		return emit_simd_ins_for_sig (cfg, klass, OP_WASM_ONESCOMPLEMENT, -1, arg_type, fsig, args);
	default:
		return NULL;
	}
#else
	return NULL;
#endif
}

static gboolean
is_hw_intrinsics_class (MonoClass *klass, const char *name, gboolean *is_64bit)
{
	const char *class_name = m_class_get_name (klass);
	if ((!strcmp (class_name, "X64") || !strcmp (class_name, "Arm64")) && m_class_get_nested_in (klass)) {
		*is_64bit = TRUE;
		return !strcmp (m_class_get_name (m_class_get_nested_in (klass)), name);
	} else {
		*is_64bit = FALSE;
		return !strcmp (class_name, name);
	}
}

static MonoTypeEnum
get_underlying_type (MonoType* type)
{
	MonoClass* klass = mono_class_from_mono_type_internal (type);
	if (type->type == MONO_TYPE_PTR) // e.g. int* => MONO_TYPE_I4
		return m_class_get_byval_arg (m_class_get_element_class (klass))->type;
	else if (type->type == MONO_TYPE_GENERICINST) // e.g. Vector128<int> => MONO_TYPE_I4
		return mono_class_get_context (klass)->class_inst->type_argv [0]->type;
	else
		return type->type;
}

static MonoInst*
emit_xcompare (MonoCompile *cfg, MonoClass *klass, MonoTypeEnum etype, MonoInst *arg1, MonoInst *arg2)
{
	MonoInst *ins;
	int opcode = type_enum_is_float (etype) ? OP_XCOMPARE_FP : OP_XCOMPARE;

	ins = emit_simd_ins (cfg, klass, opcode, arg1->dreg, arg2->dreg);
	ins->inst_c0 = CMP_EQ;
	ins->inst_c1 = etype;
	return ins;
}

static MonoInst*
emit_xcompare_for_intrinsic (MonoCompile *cfg, MonoClass *klass, int intrinsic_id, MonoTypeEnum etype, MonoInst *arg1, MonoInst *arg2)
{
	MonoInst *ins = emit_xcompare (cfg, klass, etype, arg1, arg2);
	gboolean is_unsigned = type_enum_is_unsigned (etype);

	switch (intrinsic_id) {
	case SN_GreaterThan:
	case SN_GreaterThanAll:
	case SN_GreaterThanAny:
		ins->inst_c0 = is_unsigned ? CMP_GT_UN : CMP_GT;
		break;
	case SN_GreaterThanOrEqual:
	case SN_GreaterThanOrEqualAll:
	case SN_GreaterThanOrEqualAny:
		ins->inst_c0 = is_unsigned ? CMP_GE_UN : CMP_GE;
		break;
	case SN_LessThan:
	case SN_LessThanAll:
	case SN_LessThanAny:
		ins->inst_c0 = is_unsigned ? CMP_LT_UN : CMP_LT;
		break;
	case SN_LessThanOrEqual:
	case SN_LessThanOrEqualAll:
	case SN_LessThanOrEqualAny:
		ins->inst_c0 = is_unsigned ? CMP_LE_UN : CMP_LE;
		break;
	default:
		g_assert_not_reached ();
	}

	return ins;
}

static MonoInst*
emit_xequal (MonoCompile *cfg, MonoClass *klass, MonoInst *arg1, MonoInst *arg2)
{
#ifdef TARGET_ARM64
	int size = mono_class_value_size (klass, NULL);
	if (size == 16)
		return emit_simd_ins (cfg, klass, OP_XEQUAL_ARM64_V128_FAST, arg1->dreg, arg2->dreg);
	else
		return emit_simd_ins (cfg, klass, OP_XEQUAL, arg1->dreg, arg2->dreg);
#else	
	MonoInst *ins = emit_simd_ins (cfg, klass, OP_XEQUAL, arg1->dreg, arg2->dreg);
	if (!COMPILE_LLVM (cfg))
		ins->inst_c1 = mono_class_get_context (klass)->class_inst->type_argv [0]->type;
	return ins;
#endif
}

static MonoInst*
emit_not_xequal (MonoCompile *cfg, MonoClass *klass, MonoInst *arg1, MonoInst *arg2)
{
	MonoInst *ins = emit_xequal (cfg, klass, arg1, arg2);
	int sreg = ins->dreg;
	int dreg = alloc_ireg (cfg);
	MONO_EMIT_NEW_BIALU_IMM (cfg, OP_COMPARE_IMM, -1, sreg, 0);
	EMIT_NEW_UNALU (cfg, ins, OP_CEQ, dreg, -1);
	return ins;
}

static MonoInst*
emit_xzero (MonoCompile *cfg, MonoClass *klass)
{
	return emit_simd_ins (cfg, klass, OP_XZERO, -1, -1);
}

static MonoInst*
emit_xones (MonoCompile *cfg, MonoClass *klass)
{
	return emit_simd_ins (cfg, klass, OP_XONES, -1, -1);
}

static MonoInst*
emit_xconst_v128 (MonoCompile *cfg, MonoClass *klass, guint8 value[16])
{
	const int size = 16;

	gboolean all_zeros = TRUE;

	for (int i = 0; i < size; ++i) {
		if (value[i] != 0x00) {
			all_zeros = FALSE;
			break;
		}
	}

	if (all_zeros) {
		return emit_xzero (cfg, klass);
	}

	gboolean all_ones = TRUE;

	for (int i = 0; i < size; ++i) {
		if (value[i] != 0xFF) {
			all_ones = FALSE;
			break;
		}
	}

	if (all_ones) {
		return emit_xones (cfg, klass);
	}

	MonoInst *ins;

	MONO_INST_NEW (cfg, ins, OP_XCONST);
	ins->type = STACK_VTYPE;
	ins->dreg = alloc_xreg (cfg);
	ins->inst_p0 = mono_mem_manager_alloc (cfg->mem_manager, size);
	MONO_ADD_INS (cfg->cbb, ins);

	memcpy (ins->inst_p0, &value[0], size);
	return ins;
}

#ifdef TARGET_ARM64
static int type_to_extract_op (MonoTypeEnum type);
static MonoType* get_vector_t_elem_type (MonoType *vector_type);

static MonoInst*
emit_sum_vector (MonoCompile *cfg, MonoType *vector_type, MonoTypeEnum element_type, MonoInst *arg)
{
	MonoClass *vector_class = mono_class_from_mono_type_internal (vector_type);
	int vector_size = mono_class_value_size (vector_class, NULL);
	int element_size;

	// FIXME: Support Vector3
	guint32 nelems;
	mini_get_simd_type_info (vector_class, &nelems);
	element_size = vector_size / nelems;
	gboolean has_single_element = vector_size == element_size;

	// If there's just one element we need to extract it instead of summing the whole array
	if (has_single_element) {
		MonoInst *ins = emit_simd_ins (cfg, vector_class, type_to_extract_op (element_type), arg->dreg, -1);
		ins->inst_c0 = 0;
		ins->inst_c1 = element_type;
		return ins;
	}

	MonoInst *ins = emit_simd_ins (cfg, vector_class, OP_ARM64_XADDV, arg->dreg, -1);

	if (type_enum_is_float (element_type)) {
		ins->inst_c0 = INTRINS_AARCH64_ADV_SIMD_FADDV;
	} else {
		ins->inst_c0 = type_enum_is_unsigned (element_type) ? INTRINS_AARCH64_ADV_SIMD_UADDV : INTRINS_AARCH64_ADV_SIMD_SADDV;
	}

	return ins;
}
#endif
#ifdef TARGET_WASM
static MonoInst* emit_sum_vector (MonoCompile *cfg, MonoType *vector_type, MonoTypeEnum element_type, MonoInst *arg);
#endif

#if defined(TARGET_AMD64) || defined(TARGET_WASM)
static int type_to_extract_op (MonoTypeEnum type);
static MonoInst*
extract_first_element (MonoCompile *cfg, MonoClass *klass, MonoTypeEnum element_type, int sreg)
{
	int extract_op = type_to_extract_op (element_type);
	MonoInst *ins = emit_simd_ins (cfg, klass, extract_op, sreg, -1);
	ins->inst_c0 = 0;
	ins->inst_c1 = element_type;

	return ins;
}
#endif

#ifdef TARGET_AMD64
static const int fast_log2 [] = { -1, -1, 1, -1, 2, -1, -1, -1, 3 };

static MonoInst*
emit_sum_vector (MonoCompile *cfg, MonoType *vector_type, MonoTypeEnum element_type, MonoInst *arg)
{
	MonoClass *vector_class = mono_class_from_mono_type_internal (vector_type);

	int instc0 = -1;
	switch (element_type) {
	case MONO_TYPE_R4:
		instc0 = INTRINS_SSE_HADDPS;
		break;
	case MONO_TYPE_R8:
		instc0 = INTRINS_SSE_HADDPD;
		break;
	case MONO_TYPE_I1:
	case MONO_TYPE_U1:
		// byte, sbyte not supported yet
		return NULL;
	case MONO_TYPE_I2: 
	case MONO_TYPE_U2:
		instc0 = INTRINS_SSE_PHADDW;
		break;
#if TARGET_SIZEOF_VOID_P == 4
	case MONO_TYPE_I:
	case MONO_TYPE_U:
#endif
	case MONO_TYPE_I4:
	case MONO_TYPE_U4:
		instc0 = INTRINS_SSE_PHADDD;
		break;
#if TARGET_SIZEOF_VOID_P == 8
	case MONO_TYPE_I:
	case MONO_TYPE_U:
#endif
	case MONO_TYPE_I8:
	case MONO_TYPE_U8: {
		// Ssse3 doesn't have support for HorizontalAdd on i64
		MonoInst *lower = emit_simd_ins (cfg, vector_class, OP_XLOWER, arg->dreg, -1);
		MonoInst *upper = emit_simd_ins (cfg, vector_class, OP_XUPPER, arg->dreg, -1);

		// Sum lower and upper i64
		MonoInst *ins = emit_simd_ins (cfg, vector_class, OP_XBINOP, lower->dreg, upper->dreg);
		ins->inst_c0 = OP_IADD;
		ins->inst_c1 = element_type;

		return extract_first_element (cfg, vector_class, element_type, ins->dreg);
	}
	default: {
		return NULL;
	}
	}	
	
	// Check if necessary SIMD intrinsics are supported on the current machine
	MonoCPUFeatures feature = type_enum_is_float (element_type) ? MONO_CPU_X86_SSE3 : MONO_CPU_X86_SSSE3;
	if (!is_SIMD_feature_supported (cfg, feature))
		return NULL;	

	int vector_size = mono_class_value_size (vector_class, NULL);
	MonoType *etype = mono_class_get_context (vector_class)->class_inst->type_argv [0];
	int elem_size = mono_class_value_size (mono_class_from_mono_type_internal (etype), NULL);
	int num_elems = vector_size / elem_size;
	int num_rounds = fast_log2[num_elems];

	MonoInst *tmp = emit_xzero (cfg, vector_class);
	MonoInst *ins = arg;
	// HorizontalAdds over vector log2(num_elems) times
	for (int i = 0; i < num_rounds; ++i) {
		ins = emit_simd_ins (cfg, vector_class, OP_XOP_X_X_X, ins->dreg, tmp->dreg);
		ins->inst_c0 = instc0;
		ins->inst_c1 = element_type;
	}

	return extract_first_element (cfg, vector_class, element_type, ins->dreg);
}
#endif

static gboolean
is_intrinsics_vector_type (MonoType *vector_type)
{
	if (vector_type->type != MONO_TYPE_GENERICINST) return FALSE;
	MonoClass *klass = mono_class_from_mono_type_internal (vector_type);
	const char *name = m_class_get_name (klass);
	return !strcmp (name, "Vector64`1") || !strcmp (name, "Vector128`1") || !strcmp (name, "Vector256`1") || !strcmp (name, "Vector512`1");
}

static MonoType*
get_vector_t_elem_type (MonoType *vector_type)
{
	MonoClass *klass;
	MonoType *etype;

	g_assert (vector_type->type == MONO_TYPE_GENERICINST);
	klass = mono_class_from_mono_type_internal (vector_type);
	g_assert (
		!strcmp (m_class_get_name (klass), "Vector`1") ||
		!strcmp (m_class_get_name (klass), "Vector64`1") ||
		!strcmp (m_class_get_name (klass), "Vector128`1") ||
		!strcmp (m_class_get_name (klass), "Vector256`1") ||
		!strcmp (m_class_get_name (klass), "Vector512`1"));
	etype = mono_class_get_context (klass)->class_inst->type_argv [0];
	return etype;
}

static gboolean
type_is_unsigned (MonoType *type)
{
	MonoClass *klass = mono_class_from_mono_type_internal (type);
	MonoType *etype = mono_class_get_context (klass)->class_inst->type_argv [0];
	return type_enum_is_unsigned (etype->type);
}

static gboolean
type_enum_is_unsigned (MonoTypeEnum type)
{
	switch (type) {
	case MONO_TYPE_U1:
	case MONO_TYPE_U2:
	case MONO_TYPE_U4:
	case MONO_TYPE_U8:
	case MONO_TYPE_U:
		return TRUE;
	}
	return FALSE;
}

static gboolean
type_is_float (MonoType *type)
{
	MonoClass *klass = mono_class_from_mono_type_internal (type);
	MonoType *etype = mono_class_get_context (klass)->class_inst->type_argv [0];
	return type_enum_is_float (etype->type);
}

static gboolean
type_enum_is_float (MonoTypeEnum type)
{
	return type == MONO_TYPE_R4 || type == MONO_TYPE_R8;
}

static int
type_to_expand_op (MonoType *type)
{
	switch (type->type) {
	case MONO_TYPE_I1:
	case MONO_TYPE_U1:
		return OP_EXPAND_I1;
	case MONO_TYPE_I2:
	case MONO_TYPE_U2:
		return OP_EXPAND_I2;
	case MONO_TYPE_I4:
	case MONO_TYPE_U4:
		return OP_EXPAND_I4;
	case MONO_TYPE_I8:
	case MONO_TYPE_U8:
		return OP_EXPAND_I8;
	case MONO_TYPE_R4:
		return OP_EXPAND_R4;
	case MONO_TYPE_R8:
		return OP_EXPAND_R8;
	case MONO_TYPE_I:
	case MONO_TYPE_U:
#if TARGET_SIZEOF_VOID_P == 8
		return OP_EXPAND_I8;
#else
		return OP_EXPAND_I4;
#endif
	default:
		g_assert_not_reached ();
	}
}

static int
type_to_insert_op (MonoType *type)
{
	switch (type->type) {
	case MONO_TYPE_I1:
	case MONO_TYPE_U1:
		return OP_INSERT_I1;
	case MONO_TYPE_I2:
	case MONO_TYPE_U2:
		return OP_INSERT_I2;
	case MONO_TYPE_I4:
	case MONO_TYPE_U4:
		return OP_INSERT_I4;
	case MONO_TYPE_I8:
	case MONO_TYPE_U8:
		return OP_INSERT_I8;
	case MONO_TYPE_R4:
		return OP_INSERT_R4;
	case MONO_TYPE_R8:
		return OP_INSERT_R8;
	case MONO_TYPE_I:
	case MONO_TYPE_U:
#if TARGET_SIZEOF_VOID_P == 8
		return OP_INSERT_I8;
#else
		return OP_INSERT_I4;
#endif
	default:
		g_assert_not_reached ();
	}
}

typedef struct {
	const char *name;
	MonoCPUFeatures feature;
	const SimdIntrinsic *intrinsics;
	int intrinsics_size;
	gboolean jit_supported;
} IntrinGroup;

typedef MonoInst * (* EmitIntrinsicFn) (
	MonoCompile *cfg, MonoMethodSignature *fsig, MonoInst **args,
	MonoClass *klass, const IntrinGroup *intrin_group,
	const SimdIntrinsic *info, int id, MonoTypeEnum arg0_type,
	gboolean is_64bit);

static const IntrinGroup unsupported_intrin_group [] = {
	{ "", 0, unsupported, sizeof (unsupported) },
};

static MonoInst *
emit_hardware_intrinsics (
	MonoCompile *cfg, MonoMethod *cmethod, MonoMethodSignature *fsig,
	MonoInst **args, const IntrinGroup *groups, int groups_size_bytes,
	EmitIntrinsicFn custom_emit)
{
	MonoClass *klass = cmethod->klass;
	const IntrinGroup *intrin_group = unsupported_intrin_group;
	gboolean is_64bit = FALSE;
	int groups_size = groups_size_bytes / sizeof (groups [0]);
	for (int i = 0; i < groups_size; ++i) {
		const IntrinGroup *group = &groups [i];
		if (is_hw_intrinsics_class (klass, group->name, &is_64bit)) {
			intrin_group = group;
			break;
		}
	}

	gboolean supported = FALSE;
	MonoTypeEnum arg0_type = fsig->param_count > 0 ? get_underlying_type (fsig->params [0]) : MONO_TYPE_VOID;
	int id = -1;
	uint16_t op = 0;
	uint16_t c0 = 0;
	const SimdIntrinsic *intrinsics = intrin_group->intrinsics;
	int intrinsics_size = intrin_group->intrinsics_size;
	MonoCPUFeatures feature = intrin_group->feature;
	const SimdIntrinsic *info = lookup_intrins_info ((SimdIntrinsic *) intrinsics, intrinsics_size, cmethod);
	{
		if (!info)
			goto support_probe_complete;
		id = info->id;

#ifdef TARGET_ARM64
		if (!(cfg->compile_aot && cfg->full_aot && !cfg->interp) && !intrin_group->jit_supported) {
			goto support_probe_complete;
		}
#endif

		// Hardware intrinsics are LLVM-only.
		if (!COMPILE_LLVM (cfg) && !intrin_group->jit_supported)
			goto support_probe_complete;

		if (intrin_group->intrinsics == unsupported)
			supported = FALSE;
		else if (feature)
			supported = (mini_get_cpu_features (cfg) & feature) != 0;
		else
			supported = TRUE;


		op = info->default_op;
		c0 = info->default_instc0;
		gboolean is_unsigned = FALSE;
		gboolean is_float = FALSE;
		switch (arg0_type) {
		case MONO_TYPE_U1:
		case MONO_TYPE_U2:
		case MONO_TYPE_U4:
		case MONO_TYPE_U8:
		case MONO_TYPE_U:
			is_unsigned = TRUE;
			break;
		case MONO_TYPE_R4:
		case MONO_TYPE_R8:
			is_float = TRUE;
			break;
		}
		if (is_unsigned && info->unsigned_op != 0) {
			op = info->unsigned_op;
			c0 = info->unsigned_instc0;
		} else if (is_float && info->floating_op != 0) {
			op = info->floating_op;
			c0 = info->floating_instc0;
		}
	}
support_probe_complete:
	if (id == SN_get_IsSupported) {
		MonoInst *ins = NULL;
		EMIT_NEW_ICONST (cfg, ins, supported ? 1 : 0);
		return ins;
	}
	if (!supported) {
		// Can't emit non-supported llvm intrinsics
		if (cfg->method != cmethod) {
			// Keep the original call so we end up in the intrinsic method
			return NULL;
		} else {
			// Emit an exception from the intrinsic method
			mono_emit_jit_icall (cfg, mono_throw_platform_not_supported, NULL);
			return NULL;
		}
	}
	if (op != 0)
		return emit_simd_ins_for_sig (cfg, klass, op, c0, arg0_type, fsig, args);
	return custom_emit (cfg, fsig, args, klass, intrin_group, info, id, arg0_type, is_64bit);
}

static MonoInst *
emit_vector_create_elementwise (
	MonoCompile *cfg, MonoMethodSignature *fsig, MonoType *vtype,
	MonoType *etype, MonoInst **args)
{
	int op = type_to_insert_op (etype);
	MonoClass *vklass = mono_class_from_mono_type_internal (vtype);
	MonoInst *ins = emit_xzero (cfg, vklass);
	for (int i = 0; i < fsig->param_count; ++i) {
		ins = emit_simd_ins (cfg, vklass, op, ins->dreg, args [i]->dreg);
		ins->inst_c0 = i;
	}
	return ins;
}

#if defined(TARGET_AMD64) || defined(TARGET_ARM64) || defined(TARGET_WASM)

static int
type_to_xinsert_op (MonoTypeEnum type)
{
	switch (type) {
	case MONO_TYPE_I1: case MONO_TYPE_U1: return OP_XINSERT_I1;
	case MONO_TYPE_I2: case MONO_TYPE_U2: return OP_XINSERT_I2;
	case MONO_TYPE_I4: case MONO_TYPE_U4: return OP_XINSERT_I4;
	case MONO_TYPE_I8: case MONO_TYPE_U8: return OP_XINSERT_I8;
	case MONO_TYPE_R4: return OP_XINSERT_R4;
	case MONO_TYPE_R8: return OP_XINSERT_R8;
	case MONO_TYPE_I: case MONO_TYPE_U:
#if TARGET_SIZEOF_VOID_P == 8
		return OP_XINSERT_I8;
#else
		return OP_XINSERT_I4;
#endif
	default: g_assert_not_reached ();
	}
}

static int
type_to_xextract_op (MonoTypeEnum type)
{
	switch (type) {
	case MONO_TYPE_I1: case MONO_TYPE_U1: return OP_XEXTRACT_I1;
	case MONO_TYPE_I2: case MONO_TYPE_U2: return OP_XEXTRACT_I2;
	case MONO_TYPE_I4: case MONO_TYPE_U4: return OP_XEXTRACT_I4;
	case MONO_TYPE_I8: case MONO_TYPE_U8: return OP_XEXTRACT_I8;
	case MONO_TYPE_R4: return OP_XEXTRACT_R4;
	case MONO_TYPE_R8: return OP_XEXTRACT_R8;
	case MONO_TYPE_I: case MONO_TYPE_U:
#if TARGET_SIZEOF_VOID_P == 8
		return OP_XEXTRACT_I8;
#else
		return OP_XEXTRACT_I4;
#endif
	default: g_assert_not_reached ();
	}
}

static int
type_to_extract_op (MonoTypeEnum type)
{
	switch (type) {
	case MONO_TYPE_I1: case MONO_TYPE_U1: return OP_EXTRACT_I1;
	case MONO_TYPE_I2: case MONO_TYPE_U2: return OP_EXTRACT_I2;
	case MONO_TYPE_I4: case MONO_TYPE_U4: return OP_EXTRACT_I4;
	case MONO_TYPE_I8: case MONO_TYPE_U8: return OP_EXTRACT_I8;
	case MONO_TYPE_R4: return OP_EXTRACT_R4;
	case MONO_TYPE_R8: return OP_EXTRACT_R8;
	case MONO_TYPE_I: case MONO_TYPE_U:
#if TARGET_SIZEOF_VOID_P == 8
		return OP_EXTRACT_I8;
#else
		return OP_EXTRACT_I4;
#endif
	default: g_assert_not_reached ();
	}
}

static MonoClass *
create_class_instance (const char* name_space, const char *name, MonoType *param_type)
{
	MonoClass *ivector = mono_class_load_from_name (mono_defaults.corlib, name_space, name);

	MonoType *args [ ] = { param_type };
	MonoGenericContext ctx;
	memset (&ctx, 0, sizeof (ctx));
	ctx.class_inst = mono_metadata_get_generic_inst (1, args);
	ERROR_DECL (error);
	MonoClass *ivector_inst = mono_class_inflate_generic_class_checked (ivector, &ctx, error);
	mono_error_assert_ok (error); /* FIXME don't swallow the error */

	return ivector_inst;
}

static guint16 sri_vector_methods [] = {
	SN_Abs,
	SN_Add,
	SN_AndNot,
	SN_As,
	SN_AsByte,
	SN_AsDouble,
	SN_AsInt16,
	SN_AsInt32,
	SN_AsInt64,
	SN_AsSByte,
	SN_AsSingle,
	SN_AsUInt16,
	SN_AsUInt32,
	SN_AsUInt64,
	SN_AsVector128,
	SN_AsVector2,
	SN_AsVector256,
	SN_AsVector3,
	SN_AsVector4,
	SN_BitwiseAnd,
	SN_BitwiseOr,
	SN_Ceiling,
	SN_ConditionalSelect,
	SN_ConvertToDouble,
	SN_ConvertToInt32,
	SN_ConvertToInt64,
	SN_ConvertToSingle,
	SN_ConvertToUInt32,
	SN_ConvertToUInt64,
	SN_Create,
	SN_CreateScalar,
	SN_CreateScalarUnsafe,
	SN_Divide,
	SN_Dot,
	SN_Equals,
	SN_EqualsAll,
	SN_EqualsAny,
	SN_ExtractMostSignificantBits,
	SN_Floor,
	SN_GetElement,
	SN_GetLower,
	SN_GetUpper,
	SN_GreaterThan,
	SN_GreaterThanAll,
	SN_GreaterThanAny,
	SN_GreaterThanOrEqual,
	SN_GreaterThanOrEqualAll,
	SN_GreaterThanOrEqualAny,
	SN_LessThan,
	SN_LessThanAll,
	SN_LessThanAny,
	SN_LessThanOrEqual,
	SN_LessThanOrEqualAll,
	SN_LessThanOrEqualAny,
	SN_Max,
	SN_Min,
	SN_Multiply,
	SN_Narrow,
	SN_Negate,
	SN_OnesComplement,
	SN_Shuffle,
	SN_Sqrt,
	SN_Subtract,
	SN_Sum,
	SN_ToScalar,
	SN_ToVector128,
	SN_ToVector128Unsafe,
	SN_ToVector256,
	SN_ToVector256Unsafe,
	SN_WidenLower,
	SN_WidenUpper,
	SN_WithElement,
	SN_Xor,
	SN_get_IsHardwareAccelerated,
};

static gboolean
is_elementwise_ctor (MonoMethodSignature *fsig, MonoType *etype)
{
	if (fsig->param_count < 1)
		return FALSE;
	for (int i = 0; i < fsig->param_count; ++i)
		if (!mono_metadata_type_equal (etype, fsig->params [i]))
			return FALSE;
	return TRUE;
}

static gboolean
is_elementwise_create_overload (MonoMethodSignature *fsig, MonoType *ret_type)
{
	uint16_t param_count = fsig->param_count;
	if (param_count < 1) return FALSE;
	MonoType *type = fsig->params [0];
	if (!MONO_TYPE_IS_VECTOR_PRIMITIVE (type)) return FALSE;
	if (!mono_metadata_type_equal (ret_type, type)) return FALSE;
	for (uint16_t i = 1; i < param_count; ++i)
		if (!mono_metadata_type_equal (type, fsig->params [i])) return FALSE;
	return TRUE;
}

static gboolean
is_create_from_half_vectors_overload (MonoMethodSignature *fsig)
{
	if (fsig->param_count != 2) return FALSE;
	if (!is_intrinsics_vector_type (fsig->params [0])) return FALSE;
	return mono_metadata_type_equal (fsig->params [0], fsig->params [1]);
}

static gboolean
is_element_type_primitive (MonoType *vector_type)
{
	if (vector_type->type == MONO_TYPE_GENERICINST) {
		MonoType *element_type = get_vector_t_elem_type (vector_type);
		return MONO_TYPE_IS_VECTOR_PRIMITIVE (element_type);
	} else {
		MonoClass *klass = mono_class_from_mono_type_internal (vector_type);
		g_assert (
			!strcmp (m_class_get_name (klass), "Plane") ||
			!strcmp (m_class_get_name (klass), "Quaternion") ||
			!strcmp (m_class_get_name (klass), "Vector2") ||
			!strcmp (m_class_get_name (klass), "Vector3") ||
			!strcmp (m_class_get_name (klass), "Vector4"));
		return TRUE;
	}
}

static MonoInst*
emit_sri_vector (MonoCompile *cfg, MonoMethod *cmethod, MonoMethodSignature *fsig, MonoInst **args)
{	
#if defined(TARGET_AMD64) || defined(TARGET_WASM)
	if (!COMPILE_LLVM (cfg))
		return NULL;
#endif
// FIXME: This limitation could be removed once everything here are supported by mini JIT on arm64
// #ifdef TARGET_ARM64
// 	if (!(cfg->compile_aot && cfg->full_aot && !cfg->interp))
// 		return NULL;
// #endif

	int id = lookup_intrins (sri_vector_methods, sizeof (sri_vector_methods), cmethod);
	if (id == -1) {
		//check_no_intrinsic_cattr (cmethod);
		return NULL;
	}

	if (!strcmp (m_class_get_name (cfg->method->klass), "Vector256"))
		return NULL; // TODO: Fix Vector256.WithUpper/WithLower

// FIXME: This limitation could be removed once everything here are supported by mini JIT on arm64
#ifdef TARGET_ARM64
	if (!COMPILE_LLVM (cfg)) {
		switch (id) {
		case SN_Add:
		case SN_Equals:
		case SN_GreaterThan:
		case SN_GreaterThanOrEqual:
		case SN_LessThan:
		case SN_LessThanOrEqual:
		case SN_Negate:
		case SN_OnesComplement:
		case SN_Subtract:
		case SN_BitwiseAnd:
		case SN_BitwiseOr:
		case SN_Xor:
<<<<<<< HEAD
		case SN_As:
		case SN_AsByte:
		case SN_AsDouble:
		case SN_AsInt16:
		case SN_AsInt32:
		case SN_AsInt64:
		case SN_AsSByte:
		case SN_AsSingle:
		case SN_AsUInt16:
		case SN_AsUInt32:
		case SN_AsUInt64:
=======
		case SN_Max:
		case SN_Min:
>>>>>>> 2f8a43af
			break;
		default: 
			return NULL;
		}
		MonoClass *arg0_class = mono_class_from_mono_type_internal (fsig->params [0]);
		int class_size = mono_class_value_size (arg0_class, NULL);
		if (class_size != 16)
			return NULL;
	}
#endif

	MonoClass *klass = cmethod->klass;
	MonoTypeEnum arg0_type = fsig->param_count > 0 ? get_underlying_type (fsig->params [0]) : MONO_TYPE_VOID;

	if (cfg->verbose_level > 1) {
		char *name = mono_method_full_name (cmethod, TRUE);
		printf ("  SIMD intrinsic %s\n", name);
		g_free (name);
	}

	switch (id) {
	case SN_get_IsHardwareAccelerated: {
		MonoInst* ins;
		EMIT_NEW_ICONST (cfg, ins, 1);
		return ins;
	}
	case SN_Abs: {
		if (!is_element_type_primitive (fsig->params [0]))
			return NULL;
		if (type_enum_is_unsigned (arg0_type))
			return NULL;
#ifdef TARGET_ARM64
		int iid = type_enum_is_float (arg0_type) ? INTRINS_AARCH64_ADV_SIMD_FABS : INTRINS_AARCH64_ADV_SIMD_ABS;
		return emit_simd_ins_for_sig (cfg, klass, OP_XOP_OVR_X_X, iid, arg0_type, fsig, args);
#elif defined(TARGET_AMD64)
		MonoClass *arg_class = mono_class_from_mono_type_internal (fsig->params [0]);
		if (type_enum_is_float(arg0_type)) {
			// args [0] & ~vector(-0.0)
			MonoInst *zero = emit_xzero(cfg, arg_class);	// 0.0
			zero = emit_simd_ins (cfg, klass, OP_NEGATION, zero->dreg, -1); // -0.0
			MonoInst *ins = emit_simd_ins (cfg, klass, OP_VECTOR_ANDN, zero->dreg, args [0]->dreg);
			ins->inst_c1 = arg0_type;
			return ins;
		} else {
			return emit_simd_ins_for_sig (cfg, klass, OP_VECTOR_IABS, -1, arg0_type, fsig, args);
		}
#elif defined(TARGET_WASM)
		if (type_enum_is_float(arg0_type)) {
			return emit_simd_ins_for_sig (cfg, klass, OP_XOP_X_X, arg0_type == MONO_TYPE_R8 ? INTRINS_WASM_FABS_V2 : INTRINS_WASM_FABS_V4, -1, fsig, args);
		} else {
			return emit_simd_ins_for_sig (cfg, klass, OP_VECTOR_IABS, -1, arg0_type, fsig, args);
		}
#else
		return NULL;
#endif
	}
	case SN_Add:
	case SN_BitwiseAnd:
	case SN_BitwiseOr:
	case SN_Divide:
	case SN_Max:
	case SN_Min:
	case SN_Multiply:
	case SN_Subtract:
	case SN_Xor:
		if (!is_element_type_primitive (fsig->params [0]))
			return NULL;
		return emit_simd_ins_for_binary_op (cfg, klass, fsig, args, arg0_type, id);
	case SN_AndNot: {
		if (!is_element_type_primitive (fsig->params [0])) 
			return NULL;
#ifdef TARGET_ARM64
		return emit_simd_ins_for_sig (cfg, klass, OP_ARM64_BIC, -1, arg0_type, fsig, args);
#elif defined(TARGET_AMD64) || defined(TARGET_WASM)
		/* Swap lhs and rhs because Vector128 needs lhs & !rhs
		   whereas SSE2 does !lhs & rhs */
		MonoInst *tmp = args[0];
		args[0] = args[1];
		args[1] = tmp;

		return emit_simd_ins_for_sig (cfg, klass, OP_VECTOR_ANDN, -1, arg0_type, fsig, args);
#else
		return NULL;
#endif
	}
	case SN_As:
	case SN_AsByte:
	case SN_AsDouble:
	case SN_AsInt16:
	case SN_AsInt32:
	case SN_AsInt64:
	case SN_AsSByte:
	case SN_AsSingle:
	case SN_AsUInt16:
	case SN_AsUInt32:
	case SN_AsUInt64: {
		if (!is_element_type_primitive (fsig->ret) || !is_element_type_primitive (fsig->params [0]))
			return NULL;
		return emit_simd_ins (cfg, klass, OP_XCAST, args [0]->dreg, -1);
	}
	case SN_Ceiling:
	case SN_Floor: {
		if (!type_enum_is_float (arg0_type))
			return NULL;
#ifdef TARGET_ARM64
		int ceil_or_floor = id == SN_Ceiling ? INTRINS_AARCH64_ADV_SIMD_FRINTP : INTRINS_AARCH64_ADV_SIMD_FRINTM;
		return emit_simd_ins_for_sig (cfg, klass, OP_XOP_OVR_X_X, ceil_or_floor, arg0_type, fsig, args);
#elif defined(TARGET_AMD64)
		if (!is_SIMD_feature_supported (cfg, MONO_CPU_X86_SSE41))
			return NULL;

		int ceil_or_floor = id == SN_Ceiling ? 10 : 9;
		return emit_simd_ins_for_sig (cfg, klass, OP_SSE41_ROUNDP, ceil_or_floor, arg0_type, fsig, args);
#else
		return NULL;
#endif
	}
	case SN_ConditionalSelect: {
#if defined(TARGET_ARM64) || defined(TARGET_AMD64) || defined(TARGET_WASM)
		if (!is_element_type_primitive (fsig->params [0]))
			return NULL;
		return emit_simd_ins_for_sig (cfg, klass, OP_BSL, -1, arg0_type, fsig, args);
#else
		return NULL;
#endif
	}
	case SN_ConvertToDouble: {
#if defined(TARGET_ARM64) || defined(TARGET_AMD64)
		if ((arg0_type != MONO_TYPE_I8) && (arg0_type != MONO_TYPE_U8))
			return NULL;
		MonoClass *arg_class = mono_class_from_mono_type_internal (fsig->params [0]);
		int size = mono_class_value_size (arg_class, NULL);
		int op = -1;
		if (size == 8)
			op = arg0_type == MONO_TYPE_I8 ? OP_CVT_SI_FP_SCALAR : OP_CVT_UI_FP_SCALAR;
		else
			op = arg0_type == MONO_TYPE_I8 ? OP_CVT_SI_FP : OP_CVT_UI_FP;
		return emit_simd_ins_for_sig (cfg, klass, op, -1, arg0_type, fsig, args);
#else
		return NULL;
#endif
	}
	case SN_ConvertToInt32: 
	case SN_ConvertToUInt32: {
#if defined(TARGET_ARM64) || defined(TARGET_AMD64)
		if (arg0_type != MONO_TYPE_R4)
			return NULL;
		int op = id == SN_ConvertToInt32 ? OP_CVT_FP_SI : OP_CVT_FP_UI;
		return emit_simd_ins_for_sig (cfg, klass, op, -1, arg0_type, fsig, args);
#else
		return NULL;
#endif
	}
	case SN_ConvertToInt64:
	case SN_ConvertToUInt64: {
#if defined(TARGET_ARM64) || defined(TARGET_AMD64)
		if (arg0_type != MONO_TYPE_R8)
			return NULL;
		MonoClass *arg_class = mono_class_from_mono_type_internal (fsig->params [0]);
		int size = mono_class_value_size (arg_class, NULL);
		int op = -1;
		if (id == SN_ConvertToInt64)
			op = size == 8 ? OP_CVT_FP_SI_SCALAR : OP_CVT_FP_SI;
		else
			op = size == 8 ? OP_CVT_FP_UI_SCALAR : OP_CVT_FP_UI;
		return emit_simd_ins_for_sig (cfg, klass, op, -1, arg0_type, fsig, args);
#else
		return NULL;
#endif
	}
	case SN_ConvertToSingle: {
#if defined(TARGET_ARM64) || defined(TARGET_AMD64)
		if ((arg0_type != MONO_TYPE_I4) && (arg0_type != MONO_TYPE_U4))
			return NULL;
		int op = arg0_type == MONO_TYPE_I4 ? OP_CVT_SI_FP : OP_CVT_UI_FP;
		return emit_simd_ins_for_sig (cfg, klass, op, -1, arg0_type, fsig, args);
#else
		return NULL;
#endif
	}
	case SN_Create: {
		MonoType *etype = get_vector_t_elem_type (fsig->ret);
		if (!MONO_TYPE_IS_VECTOR_PRIMITIVE (etype))
			return NULL;
		if (fsig->param_count == 1 && mono_metadata_type_equal (fsig->params [0], etype))
			return emit_simd_ins (cfg, klass, type_to_expand_op (etype), args [0]->dreg, -1);
		else if (is_create_from_half_vectors_overload (fsig))
			return emit_simd_ins (cfg, klass, OP_XCONCAT, args [0]->dreg, args [1]->dreg);
		else if (is_elementwise_create_overload (fsig, etype))
			return emit_vector_create_elementwise (cfg, fsig, fsig->ret, etype, args);
		break;
	}
	case SN_CreateScalar: {
		MonoType *etype = get_vector_t_elem_type (fsig->ret);
		if (!MONO_TYPE_IS_VECTOR_PRIMITIVE (etype))
			return NULL;
		return emit_simd_ins_for_sig (cfg, klass, OP_CREATE_SCALAR, -1, arg0_type, fsig, args);
	}
	case SN_CreateScalarUnsafe: {
		MonoType *etype = get_vector_t_elem_type (fsig->ret);
		if (!MONO_TYPE_IS_VECTOR_PRIMITIVE (etype))
			return NULL;
		return emit_simd_ins_for_sig (cfg, klass, OP_CREATE_SCALAR_UNSAFE, -1, arg0_type, fsig, args);
	}
	case SN_Dot: {
		if (!is_element_type_primitive (fsig->params [0]))
			return NULL;
#if defined(TARGET_ARM64) || defined(TARGET_WASM)
		int instc0 = type_enum_is_float (arg0_type) ? OP_FMUL : OP_IMUL;
		MonoInst *pairwise_multiply = emit_simd_ins_for_sig (cfg, klass, OP_XBINOP, instc0, arg0_type, fsig, args);

		return emit_sum_vector (cfg, fsig->params [0], arg0_type, pairwise_multiply);
#elif defined(TARGET_AMD64)
		int instc =-1;
		if (type_enum_is_float (arg0_type)) {
			if (is_SIMD_feature_supported (cfg, MONO_CPU_X86_SSE41)) {
				int mask_reg = alloc_ireg (cfg);
				switch (arg0_type) {
				case MONO_TYPE_R4: 
					instc = OP_SSE41_DPPS; 
					MONO_EMIT_NEW_ICONST (cfg, mask_reg, 0xf1);		// 0xf1 ... 0b11110001
					break;
				case MONO_TYPE_R8: 
					instc = OP_SSE41_DPPD; 
					MONO_EMIT_NEW_ICONST (cfg, mask_reg, 0x31);		// 0x31 ... 0b00110001
					break;	
				default:
					return NULL;
				}	
				MonoInst *dot = emit_simd_ins (cfg, klass, instc, args [0]->dreg, args [1]->dreg);
				dot->sreg3 = mask_reg;

				return extract_first_element (cfg, klass, arg0_type, dot->dreg);
			} else {
				instc = OP_FMUL;
			}	
		} else {
			if (arg0_type == MONO_TYPE_I1 || arg0_type == MONO_TYPE_U1)
				return NULL; 	// We don't support sum vector for byte, sbyte types yet

			instc = OP_IMUL;
		}
		MonoInst *pairwise_multiply = emit_simd_ins_for_sig (cfg, klass, OP_XBINOP, instc, arg0_type, fsig, args);

		return emit_sum_vector (cfg, fsig->params [0], arg0_type, pairwise_multiply);
#else
		return NULL;
#endif
	}
	case SN_Equals:
	case SN_EqualsAll:
	case SN_EqualsAny: {
		if (!is_element_type_primitive (fsig->params [0]))
			return NULL;
		MonoClass *arg_class = mono_class_from_mono_type_internal (fsig->params [0]);
		switch (id) {
			case SN_Equals:
				return emit_xcompare (cfg, klass, arg0_type, args [0], args [1]);
			case SN_EqualsAll:
				return emit_xequal (cfg, arg_class, args [0], args [1]);
			case SN_EqualsAny: {
				MonoInst *cmp_eq = emit_xcompare (cfg, arg_class, arg0_type, args [0], args [1]);
				MonoInst *zero = emit_xzero (cfg, arg_class);
				return emit_not_xequal (cfg, arg_class, cmp_eq, zero);
			}
			default: g_assert_not_reached ();
		}
	}
	case SN_ExtractMostSignificantBits: {
		if (!is_element_type_primitive (fsig->params [0]) || type_enum_is_float (arg0_type))
			return NULL;
#ifdef TARGET_WASM
		return emit_simd_ins_for_sig (cfg, klass, OP_WASM_SIMD_BITMASK, -1, -1, fsig, args);
#else
		return NULL;
#endif
	}
	case SN_GetElement: {
		int elems;

		if (!is_element_type_primitive (fsig->params [0]))
			return NULL;

		MonoClass *arg_class = mono_class_from_mono_type_internal (fsig->params [0]);

		if (fsig->params [0]->type == MONO_TYPE_GENERICINST) {
			MonoType *etype = mono_class_get_context (arg_class)->class_inst->type_argv [0];
			int size = mono_class_value_size (arg_class, NULL);
			int esize = mono_class_value_size (mono_class_from_mono_type_internal (etype), NULL);
			elems = size / esize;
		} else {
			// This exists to handle the static extension methods for Vector2/3/4, Quaternion, and Plane
			// which live on System.Numerics.Vector

			arg0_type = MONO_TYPE_R4;
			elems = 4;
		}

		MONO_EMIT_NEW_BIALU_IMM (cfg, OP_COMPARE_IMM, -1, args [1]->dreg, elems);
		MONO_EMIT_NEW_COND_EXC (cfg, GE_UN, "ArgumentOutOfRangeException");
		int extract_op = type_to_xextract_op (arg0_type);
		return emit_simd_ins_for_sig (cfg, klass, extract_op, -1, arg0_type, fsig, args);
	}
	case SN_GetLower:
	case SN_GetUpper: {
		if (!is_element_type_primitive (fsig->params [0]))
			return NULL;
		int op = id == SN_GetLower ? OP_XLOWER : OP_XUPPER;
		return emit_simd_ins_for_sig (cfg, klass, op, 0, arg0_type, fsig, args);
	}
	case SN_GreaterThan:
	case SN_GreaterThanOrEqual:
	case SN_LessThan:
	case SN_LessThanOrEqual: {
		if (!is_element_type_primitive (fsig->params [0]))
			return NULL;

		return emit_xcompare_for_intrinsic (cfg, klass, id, arg0_type, args [0], args [1]);
	}
	case SN_GreaterThanAll:
	case SN_GreaterThanAny:
	case SN_GreaterThanOrEqualAll:
	case SN_GreaterThanOrEqualAny:
	case SN_LessThanAll:
	case SN_LessThanAny:
	case SN_LessThanOrEqualAll:
	case SN_LessThanOrEqualAny: {
		if (!is_element_type_primitive (fsig->params [0]))
			return NULL;

		g_assert (fsig->param_count == 2 &&
			fsig->ret->type == MONO_TYPE_BOOLEAN &&
			mono_metadata_type_equal (fsig->params [0], fsig->params [1]));

		MonoInst *cmp = emit_xcompare_for_intrinsic (cfg, klass, id, arg0_type, args [0], args [1]);
		MonoClass *arg_class = mono_class_from_mono_type_internal (fsig->params [0]);

		switch (id) {
		case SN_GreaterThanAll:
		case SN_GreaterThanOrEqualAll:
		case SN_LessThanAll:
		case SN_LessThanOrEqualAll: {
			// for floating point numbers all ones is NaN and so
			// they must be treated differently than integer types
			if (type_enum_is_float (arg0_type)) {
				MonoInst *zero = emit_xzero (cfg, arg_class);
				MonoInst *inverted_cmp = emit_xcompare (cfg, klass, arg0_type, cmp, zero);
				return emit_xequal (cfg, arg_class, inverted_cmp, zero);
			}

			MonoInst *ones = emit_xones (cfg, arg_class);
			return emit_xequal (cfg, arg_class, cmp, ones);
		}
		case SN_GreaterThanAny:
		case SN_GreaterThanOrEqualAny:
		case SN_LessThanAny:
		case SN_LessThanOrEqualAny: {
			MonoInst *zero = emit_xzero (cfg, arg_class);
			return emit_not_xequal (cfg, arg_class, cmp, zero);
		}
		default:
			g_assert_not_reached ();
		}
	}
	case SN_Narrow: {
		if (!is_element_type_primitive (fsig->params [0]))
			return NULL;

#ifdef TARGET_ARM64
		MonoClass *arg_class = mono_class_from_mono_type_internal (fsig->params [0]);
		int size = mono_class_value_size (arg_class, NULL);

		if (size == 16) {
			switch (arg0_type) {
			case MONO_TYPE_R8: {
				MonoInst *ins = emit_simd_ins (cfg, arg_class, OP_ARM64_FCVTN, args [0]->dreg, -1);
				return emit_simd_ins (cfg, arg_class, OP_ARM64_FCVTN2, ins->dreg, args [1]->dreg);
			}
			case MONO_TYPE_I2:
			case MONO_TYPE_I4:
			case MONO_TYPE_I8:
			case MONO_TYPE_U2:
			case MONO_TYPE_U4:
			case MONO_TYPE_U8: {
				MonoInst *ins = emit_simd_ins (cfg, arg_class, OP_ARM64_XTN, args [0]->dreg, -1);
				return emit_simd_ins (cfg, arg_class, OP_ARM64_XTN2, ins->dreg, args [1]->dreg);
			}
			default:
				return NULL;
			}
		} else {
			switch (arg0_type) {
			case MONO_TYPE_R8: {
				//Widen arg0
				MonoInst *ins1 = emit_simd_ins (cfg, arg_class, OP_XWIDEN_UNSAFE, args [0]->dreg, -1);

				//Insert arg1 to arg0
				int tmp = alloc_ireg (cfg);
				MONO_EMIT_NEW_ICONST (cfg, tmp, 1);
				MonoInst *ins2 = emit_simd_ins (cfg, arg_class, OP_EXTRACT_R8, args [1]->dreg, -1);
				ins2->inst_c0 = 0;
				ins2->inst_c1 = arg0_type;

				MonoType* param_type = get_vector_t_elem_type (fsig->params[0]);
				MonoClass *ivector128_inst = create_class_instance ("System.Runtime.Intrinsics", "Vector128`1", param_type);

				ins1 = emit_simd_ins (cfg, ivector128_inst, OP_XINSERT_R8, ins1->dreg, ins2->dreg);
				ins1->sreg3 = tmp;
				ins1->inst_c1 = arg0_type;

				//ConvertToSingleLower
				return emit_simd_ins (cfg, arg_class, OP_ARM64_FCVTN, ins1->dreg, -1);
			}
			case MONO_TYPE_I2:
			case MONO_TYPE_I4:
			case MONO_TYPE_I8:
			case MONO_TYPE_U2:
			case MONO_TYPE_U4:
			case MONO_TYPE_U8: {
				//Widen arg0
				MonoInst *arg0 = emit_simd_ins (cfg, arg_class, OP_XWIDEN_UNSAFE, args [0]->dreg, -1);

				//Cast arg0 and arg1 to u/int64
				MonoType *type_new;
				MonoTypeEnum type_enum_new;
				if (type_enum_is_unsigned (arg0_type)) {
					type_new = m_class_get_byval_arg (mono_defaults.uint64_class);
					type_enum_new = MONO_TYPE_U8;
				} else {
					type_new = m_class_get_byval_arg (mono_defaults.int64_class);
					type_enum_new = MONO_TYPE_I8;
				}
				MonoClass *ivector128_64_inst = create_class_instance ("System.Runtime.Intrinsics", "Vector128`1", type_new);
				arg0 = emit_simd_ins (cfg, ivector128_64_inst, OP_XCAST, arg0->dreg, -1);
				MonoClass *ivector64_64_inst = create_class_instance ("System.Runtime.Intrinsics", "Vector64`1", type_new);
				MonoInst *arg1 = emit_simd_ins (cfg, ivector64_64_inst, OP_XCAST, args [1]->dreg, -1);

				//Insert arg1 to arg0
				int tmp = alloc_ireg (cfg);
				MONO_EMIT_NEW_ICONST (cfg, tmp, 1);
				arg1 = emit_simd_ins (cfg, ivector64_64_inst, OP_EXTRACT_I8, arg1->dreg, -1);
				arg1->inst_c0 = 0;
				arg1->inst_c1 = type_enum_new;
				MonoType *param_type = get_vector_t_elem_type (fsig->params[0]);
				MonoClass *ivector128_inst = create_class_instance ("System.Runtime.Intrinsics", "Vector128`1", param_type);
				MonoInst *ins = emit_simd_ins (cfg, ivector128_64_inst, OP_XINSERT_I8, arg0->dreg, arg1->dreg);
				ins->sreg3 = tmp;
				ins->inst_c1 = type_enum_new;

				//Cast arg0 back to its original element type (arg0_type)
				ins = emit_simd_ins (cfg, ivector128_inst, OP_XCAST, ins->dreg, -1);

				//ExtractNarrowingLower
				return emit_simd_ins (cfg, ivector128_inst, OP_ARM64_XTN, ins->dreg, -1);
			}
			default:
				return NULL;
			}
		}
#elif defined(TARGET_WASM)
		MonoClass *arg_class = mono_class_from_mono_type_internal (fsig->params [0]);
		int size = mono_class_value_size (arg_class, NULL);

		if (size != 16)
			return NULL;

		switch (arg0_type) {
		case MONO_TYPE_I2:
		case MONO_TYPE_I4:
		case MONO_TYPE_I8:
		case MONO_TYPE_U2:
		case MONO_TYPE_U4:
		case MONO_TYPE_U8:
			return emit_simd_ins_for_sig (cfg, klass, OP_WASM_EXTRACT_NARROW, -1, -1, fsig, args);
		}

		return NULL;
#else
		return NULL;
#endif
	}
	case SN_Negate:
	case SN_OnesComplement: {
		if (!is_element_type_primitive (fsig->params [0]))
			return NULL;
		return emit_simd_ins_for_unary_op (cfg, klass, fsig, args, arg0_type, id);
	} 
	case SN_Shuffle: {
		if (!is_element_type_primitive (fsig->params [0]))
			return NULL;
#ifdef TARGET_WASM
		return emit_simd_ins_for_sig (cfg, klass, OP_WASM_SIMD_SWIZZLE, -1, -1, fsig, args);
#else
		return NULL;
#endif
	}
	case SN_Sum: {
		if (!is_element_type_primitive (fsig->params [0]))
			return NULL;
#if defined(TARGET_ARM64) || defined(TARGET_AMD64) || defined(TARGET_WASM)
		return emit_sum_vector (cfg, fsig->params [0], arg0_type, args [0]);
#else
		return NULL;
#endif
	}
	case SN_Sqrt: {
		if (!is_element_type_primitive (fsig->params [0]))
			return NULL;
		if (!type_enum_is_float (arg0_type))
			return NULL;
#ifdef TARGET_ARM64
		return emit_simd_ins_for_sig (cfg, klass, OP_XOP_OVR_X_X, INTRINS_AARCH64_ADV_SIMD_FSQRT, arg0_type, fsig, args);
#elif defined(TARGET_AMD64)
		int instc0 = arg0_type == MONO_TYPE_R4 ? INTRINS_SSE_SQRT_PS : INTRINS_SSE_SQRT_PD;

		return emit_simd_ins_for_sig (cfg, klass, OP_XOP_X_X, instc0, arg0_type, fsig, args);
#else
		return NULL;
#endif
	}
	case SN_ToScalar: {
		if (!is_element_type_primitive (fsig->params [0]))
			return NULL;
		int extract_op = type_to_extract_op (arg0_type);
		return emit_simd_ins_for_sig (cfg, klass, extract_op, 0, arg0_type, fsig, args);
	}
	case SN_ToVector128:
	case SN_ToVector128Unsafe: {
		if (!is_element_type_primitive (fsig->params [0]))
			return NULL;
		int op = id == SN_ToVector128 ? OP_XWIDEN : OP_XWIDEN_UNSAFE;
		return emit_simd_ins_for_sig (cfg, klass, op, 0, arg0_type, fsig, args);
	}
	case SN_WithElement: {
		int elems;
		
		if (!is_element_type_primitive (fsig->params [0]))
			return NULL;

		MonoClass *arg_class = mono_class_from_mono_type_internal (fsig->params [0]);

		if (fsig->params [0]->type == MONO_TYPE_GENERICINST) {
			MonoType *etype = mono_class_get_context (arg_class)->class_inst->type_argv [0];
			int size = mono_class_value_size (arg_class, NULL);
			int esize = mono_class_value_size (mono_class_from_mono_type_internal (etype), NULL);
			elems = size / esize;
		} else {
			// This exists to handle the static extension methods for Vector2/3/4, Quaternion, and Plane
			// which live on System.Numerics.Vector

			arg0_type = MONO_TYPE_R4;
			elems = 4;
		}

		MONO_EMIT_NEW_BIALU_IMM (cfg, OP_COMPARE_IMM, -1, args [1]->dreg, elems);
		MONO_EMIT_NEW_COND_EXC (cfg, GE_UN, "ArgumentOutOfRangeException");
		int insert_op = type_to_xinsert_op (arg0_type);
		MonoInst *ins = emit_simd_ins (cfg, klass, insert_op, args [0]->dreg, args [2]->dreg);
		ins->sreg3 = args [1]->dreg;
		ins->inst_c1 = arg0_type;
		return ins;
	}
	case SN_WidenLower:
	case SN_WidenUpper: {
#if defined(TARGET_ARM64) || defined(TARGET_WASM)
		if (!is_element_type_primitive (fsig->params [0]))
			return NULL;

		int op = id == SN_WidenLower ? OP_XLOWER : OP_XUPPER;
		MonoInst *lower_or_upper_half = emit_simd_ins_for_sig (cfg, klass, op, 0, arg0_type, fsig, args);
		if (type_enum_is_float (arg0_type)) {
			return emit_simd_ins (cfg, klass, OP_FCVTL, lower_or_upper_half->dreg, -1);
		} else {
			int zero = alloc_ireg (cfg);
			MONO_EMIT_NEW_ICONST (cfg, zero, 0);
			op = type_enum_is_unsigned (arg0_type) ? OP_USHLL : OP_SSHLL;
			return emit_simd_ins (cfg, klass, op, lower_or_upper_half->dreg, zero);
		}
#else
		return NULL;
#endif
	}
	case SN_WithLower:
	case SN_WithUpper: {
		if (!is_element_type_primitive (fsig->params [0]))
			return NULL;
		int op = id == SN_GetLower ? OP_XINSERT_LOWER : OP_XINSERT_UPPER;
		return emit_simd_ins_for_sig (cfg, klass, op, 0, arg0_type, fsig, args);
	}
	default:
		break;
	}

	return NULL;
}

static guint16 vector64_vector128_t_methods [] = {
	SN_get_AllBitsSet,
	SN_get_Count,
	SN_get_IsSupported,
	SN_get_One,
	SN_get_Zero,
	SN_op_Addition,
	SN_op_BitwiseAnd,
	SN_op_BitwiseOr,
	SN_op_Division,
	SN_op_Equality,
	SN_op_ExclusiveOr,
	SN_op_Inequality,
	SN_op_Multiply,
	SN_op_OnesComplement,
	SN_op_Subtraction,
	SN_op_UnaryNegation,
	SN_op_UnaryPlus,
};

static MonoInst*
emit_vector64_vector128_t (MonoCompile *cfg, MonoMethod *cmethod, MonoMethodSignature *fsig, MonoInst **args)
{
	int id = lookup_intrins (vector64_vector128_t_methods, sizeof (vector64_vector128_t_methods), cmethod);
	if (id == -1) {
		//check_no_intrinsic_cattr (cmethod);
		return NULL;
	}

	MonoClass *klass = cmethod->klass;
	MonoType *etype = mono_class_get_context (klass)->class_inst->type_argv [0];

	if (!MONO_TYPE_IS_VECTOR_PRIMITIVE (etype))
		return NULL;

	int size = mono_class_value_size (klass, NULL);
	int esize = mono_class_value_size (mono_class_from_mono_type_internal (etype), NULL);
	g_assert (size > 0);
	g_assert (esize > 0);
	int len = size / esize;
	MonoTypeEnum arg0_type = fsig->param_count > 0 ? get_underlying_type (fsig->params [0]) : MONO_TYPE_VOID;

	if (cfg->verbose_level > 1) {
		char *name = mono_method_full_name (cmethod, TRUE);
		printf ("  SIMD intrinsic %s\n", name);
		g_free (name);
	}

	switch (id) {
	case SN_get_IsSupported: {
		MonoInst *ins = NULL;
		EMIT_NEW_ICONST (cfg, ins, 1);
		return ins;
	}
	default:
		break;
	}

#if defined(TARGET_AMD64) || defined(TARGET_WASM)
	if (!COMPILE_LLVM (cfg))
		return NULL;
#endif

// FIXME: This limitation could be removed once everything here are supported by mini JIT on arm64
#ifdef TARGET_ARM64
	if (!COMPILE_LLVM (cfg)) {
		if (size != 16)
			return NULL;
		switch (id) {
		case SN_get_One:
		case SN_get_Zero:
		case SN_op_OnesComplement:
		case SN_op_UnaryNegation:
		case SN_op_UnaryPlus:
		case SN_op_Addition:
		case SN_op_Subtraction:
		case SN_op_BitwiseAnd:
		case SN_op_BitwiseOr:
		case SN_op_ExclusiveOr:
			break;
		default:
			return NULL;
		}
	}
#endif

	switch (id) {
	case SN_get_Count: {
		MonoInst *ins = NULL;
		if (!(fsig->param_count == 0 && fsig->ret->type == MONO_TYPE_I4))
			break;
		EMIT_NEW_ICONST (cfg, ins, len);
		return ins;
	}
	case SN_get_Zero: {
		return emit_xzero (cfg, klass);
	}
	case SN_get_AllBitsSet: {
		return emit_xones (cfg, klass);
	}
	case SN_get_One: {
		if (size != 16)
			return NULL;
		switch (etype->type) {
		case MONO_TYPE_I1:
		case MONO_TYPE_U1: {
			guint8 value[16];

			for (int i = 0; i < len; ++i) {
				value [i] = 1;
			}

			return emit_xconst_v128 (cfg, klass, value);
		}
		case MONO_TYPE_I2:
		case MONO_TYPE_U2: {
			guint16 value[8];

			for (int i = 0; i < len; ++i) {
				value [i] = 1;
			}

			return emit_xconst_v128 (cfg, klass, (guint8*)value);
		}
#if TARGET_SIZEOF_VOID_P == 4
		case MONO_TYPE_I:
		case MONO_TYPE_U:
#endif
		case MONO_TYPE_I4:
		case MONO_TYPE_U4: {
			guint32 value[4];

			for (int i = 0; i < len; ++i) {
				value [i] = 1;
			}

			return emit_xconst_v128 (cfg, klass, (guint8*)value);
		}
#if TARGET_SIZEOF_VOID_P == 8
		case MONO_TYPE_I:
		case MONO_TYPE_U:
#endif
		case MONO_TYPE_I8:
		case MONO_TYPE_U8: {
			guint64 value[2];

			for (int i = 0; i < len; ++i) {
				value [i] = 1;
			}

			return emit_xconst_v128 (cfg, klass, (guint8*)value);
		}
		case MONO_TYPE_R4: {
			float value[4];

			for (int i = 0; i < len; ++i) {
				value [i] = 1.0f;
			}

			return emit_xconst_v128 (cfg, klass, (guint8*)value);
		}
		case MONO_TYPE_R8: {
			double value[2];

			for (int i = 0; i < len; ++i) {
				value [i] = 1.0;
			}

			return emit_xconst_v128 (cfg, klass, (guint8*)value);
		}
		default:
			g_assert_not_reached ();
		}
	}
	case SN_op_Addition:
	case SN_op_BitwiseAnd:
	case SN_op_BitwiseOr:
	case SN_op_Division:
	case SN_op_ExclusiveOr:
	case SN_op_Multiply:
	case SN_op_Subtraction: {
		if (fsig->param_count != 2 )
			return NULL;
		arg0_type = fsig->param_count > 0 ? get_underlying_type (fsig->params [0]) : MONO_TYPE_VOID;
		return emit_simd_ins_for_binary_op (cfg, klass, fsig, args, arg0_type, id);
		
	}
	case SN_op_Equality:
	case SN_op_Inequality: {
		if (fsig->param_count != 2 )
			return NULL;
		MonoClass *arg_class = mono_class_from_mono_type_internal (fsig->params [0]);
		switch (id) {
			case SN_op_Equality: return emit_xequal (cfg, arg_class, args [0], args [1]);
			case SN_op_Inequality: return emit_not_xequal (cfg, arg_class, args [0], args [1]);
			default: g_assert_not_reached ();
		}
	}
	case SN_op_OnesComplement:
	case SN_op_UnaryNegation:
		if (fsig->param_count != 1 )
			return NULL;
		return emit_simd_ins_for_unary_op (cfg, klass, fsig, args, arg0_type, id);
	case SN_op_UnaryPlus:
		if (fsig->param_count != 1)
			return NULL;
		return args [0];
	default:
		break;
	}

	return NULL;
}

// System.Numerics.Vector2/Vector3/Vector4, Quaternion, and Plane
static guint16 vector2_methods[] = {
	SN_ctor,
	SN_Abs,
	SN_Add,
	SN_Clamp,
	SN_Conjugate,
	SN_CopyTo,
	SN_Distance,
	SN_DistanceSquared,
	SN_Divide,
	SN_Dot,
	SN_Length,
	SN_LengthSquared,
	SN_Lerp,
	SN_Max,
	SN_Min,
	SN_Multiply,
	SN_Negate,
	SN_Normalize,
	SN_SquareRoot,
	SN_Subtract,
	SN_get_Identity,
	SN_get_Item,
	SN_get_One,
	SN_get_UnitW,
	SN_get_UnitX,
	SN_get_UnitY,
	SN_get_UnitZ,
	SN_get_Zero,
	SN_op_Addition,
	SN_op_Division,
	SN_op_Equality,
	SN_op_Inequality,
	SN_op_Multiply,
	SN_op_Subtraction,
	SN_op_UnaryNegation,
	SN_set_Item,
};

static G_GNUC_UNUSED MonoInst*
emit_vector_2_3_4 (MonoCompile *cfg, MonoMethod *cmethod, MonoMethodSignature *fsig, MonoInst **args)
{
	MonoInst *ins;
	int id, len;
	MonoClass *klass;
	MonoType *type, *etype;

	if (!COMPILE_LLVM (cfg))
		return NULL;

	id = lookup_intrins (vector2_methods, sizeof (vector2_methods), cmethod);
	if (id == -1) {
		// https://github.com/dotnet/runtime/issues/81961
		// check_no_intrinsic_cattr (cmethod);
		return NULL;
	}

	if (cfg->verbose_level > 1) {
		char *name = mono_method_full_name (cmethod, TRUE);
		printf ("  SIMD intrinsic %s\n", name);
		g_free (name);
	}

	klass = cmethod->klass;
	type = m_class_get_byval_arg (klass);
	etype = m_class_get_byval_arg (mono_defaults.single_class);
	len = mono_class_value_size (klass, NULL) / 4;

	// Similar to the cases in emit_sys_numerics_vector_t ()
	switch (id) {
	case SN_ctor:
		if (is_elementwise_ctor (fsig, etype)) {
			gboolean indirect = FALSE;
			int dreg = load_simd_vreg (cfg, cmethod, args [0], &indirect);

			int opcode = type_to_expand_op (etype);
			ins = emit_simd_ins (cfg, klass, opcode, args [1]->dreg, -1);

			for (int i = 1; i < fsig->param_count; ++i) {
				ins = emit_simd_ins (cfg, klass, OP_INSERT_R4, ins->dreg, args [i + 1]->dreg);
				ins->inst_c0 = i;
			}
			ins->dreg = dreg;

			if (indirect) {
				/* Have to store back */
				EMIT_NEW_STORE_MEMBASE (cfg, ins, OP_STOREX_MEMBASE, args [0]->dreg, 0, dreg);
				ins->klass = klass;
			}
			return ins;
		}
		// FIXME: These don't work since Vector2/Vector3 are not handled as SIMD
#if 0
		} else if (len == 3 && fsig->param_count == 2 && fsig->params [0]->type == MONO_TYPE_VALUETYPE && fsig->params [1]->type == etype->type) {
			/* Vector3 (Vector2, float) */
			int dreg = load_simd_vreg (cfg, cmethod, args [0], NULL);
			ins = emit_simd_ins (cfg, klass, OP_INSERT_R4, args [1]->dreg, args [2]->dreg);
			ins->inst_c0 = 2;
			ins->dreg = dreg;
			return ins;
		} else if (len == 4 && fsig->param_count == 2 && fsig->params [0]->type == MONO_TYPE_VALUETYPE && fsig->params [1]->type == etype->type) {
			/* Vector4 (Vector3, float) */
			int dreg = load_simd_vreg (cfg, cmethod, args [0], NULL);
			ins = emit_simd_ins (cfg, klass, OP_INSERT_R4, args [1]->dreg, args [2]->dreg);
			ins->inst_c0 = 3;
			ins->dreg = dreg;
			return ins;
		} else if (len == 4 && fsig->param_count == 3 && fsig->params [0]->type == MONO_TYPE_VALUETYPE && fsig->params [1]->type == etype->type && fsig->params [2]->type == etype->type) {
			/* Vector4 (Vector2, float, float) */
			int dreg = load_simd_vreg (cfg, cmethod, args [0], NULL);
			int sreg = args [1]->dreg;
			ins = emit_simd_ins (cfg, klass, OP_INSERT_R4, sreg, args [2]->dreg);
			ins->inst_c0 = 2;
			ins = emit_simd_ins (cfg, klass, OP_INSERT_R4, ins->dreg, args [3]->dreg);
			ins->inst_c0 = 3;
			ins->dreg = dreg;
			return ins;
		} else {
			g_assert_not_reached ();
		}
#endif
		break;
	case SN_get_Item: {
		// GetElement is marked as Intrinsic, but handling this in get_Item leads to better code
		MONO_EMIT_NEW_BIALU_IMM (cfg, OP_COMPARE_IMM, -1, args [1]->dreg, len);
		MONO_EMIT_NEW_COND_EXC (cfg, GE_UN, "ArgumentOutOfRangeException");
		MonoTypeEnum ty = etype->type;
		int opcode = type_to_xextract_op (ty);
		int src1 = load_simd_vreg (cfg, cmethod, args [0], NULL);
		ins = emit_simd_ins (cfg, klass, opcode, src1, args [1]->dreg);
		ins->inst_c1 = ty;
		return ins;
	}
	case SN_get_Zero:
		return emit_xzero (cfg, klass);
	case SN_get_UnitX: {
		float value[4];
		value [0] = 1.0f;
		value [1] = 0.0f;
		value [2] = 0.0f;
		value [3] = 0.0f;
		return emit_xconst_v128 (cfg, klass, (guint8*)value);
	}
	case SN_get_UnitY: {
		float value[4];
		value [0] = 0.0f;
		value [1] = 1.0f;
		value [2] = 0.0f;
		value [3] = 0.0f;
		return emit_xconst_v128 (cfg, klass, (guint8*)value);
	}
	case SN_get_UnitZ: {
		float value[4];
		value [0] = 0.0f;
		value [1] = 0.0f;
		value [2] = 1.0f;
		value [3] = 0.0f;
		return emit_xconst_v128 (cfg, klass, (guint8*)value);
	}
	case SN_get_Identity:
	case SN_get_UnitW: {
		float value[4];
		value [0] = 0.0f;
		value [1] = 0.0f;
		value [2] = 0.0f;
		value [3] = 1.0f;
		return emit_xconst_v128 (cfg, klass, (guint8*)value);
	}
	case SN_get_One: {
		float value[4];
		value [0] = 1.0f;
		value [1] = 1.0f;
		value [2] = 1.0f;
		value [3] = 1.0f;
		return emit_xconst_v128 (cfg, klass, (guint8*)value);
	}
	case SN_set_Item: {
		// WithElement is marked as Intrinsic, but handling this in set_Item leads to better code
		g_assert (fsig->hasthis && fsig->param_count == 2 && fsig->params [0]->type == MONO_TYPE_I4 && fsig->params [1]->type == MONO_TYPE_R4);

		gboolean indirect = FALSE;
		int dreg = load_simd_vreg (cfg, cmethod, args [0], &indirect);

		MONO_EMIT_NEW_BIALU_IMM (cfg, OP_COMPARE_IMM, -1, args [1]->dreg, len);
		MONO_EMIT_NEW_COND_EXC (cfg, GE_UN, "ArgumentOutOfRangeException");
		ins = emit_simd_ins (cfg, klass, OP_XINSERT_R4, dreg, args [2]->dreg);
		ins->sreg3 = args [1]->dreg;
		ins->inst_c1 = MONO_TYPE_R4;
		ins->dreg = dreg;
		if (indirect)
			EMIT_NEW_STORE_MEMBASE (cfg, ins, OP_STOREX_MEMBASE, args [0]->dreg, 0, dreg);

		return ins;
	}
	case SN_Add:
	case SN_Divide:
	case SN_Multiply:
	case SN_Subtract:
	case SN_op_Addition:
	case SN_op_Division:
	case SN_op_Multiply:
	case SN_op_Subtraction:
	case SN_Max:
	case SN_Min: {
		const char *klass_name = m_class_get_name (klass);
		// FIXME https://github.com/dotnet/runtime/issues/82408
		if ((id == SN_op_Multiply || id == SN_Multiply || id == SN_op_Division || id == SN_Divide) && !strcmp (klass_name, "Quaternion"))
			return NULL;
		if (!(!fsig->hasthis && fsig->param_count == 2 && mono_metadata_type_equal (fsig->ret, type) && mono_metadata_type_equal (fsig->params [0], type) && mono_metadata_type_equal (fsig->params [1], type)))
			return NULL;
		return emit_simd_ins_for_binary_op (cfg, klass, fsig, args, MONO_TYPE_R4, id);
	}
	case SN_Dot: {
#if defined(TARGET_ARM64) || defined(TARGET_WASM)
		int instc0 = OP_FMUL;
		MonoInst *pairwise_multiply = emit_simd_ins_for_sig (cfg, klass, OP_XBINOP, instc0, MONO_TYPE_R4, fsig, args);
		return emit_sum_vector (cfg, fsig->params [0], MONO_TYPE_R4, pairwise_multiply);
#elif defined(TARGET_AMD64)
		if (!(mini_get_cpu_features (cfg) & MONO_CPU_X86_SSE41))
			return NULL;

		int mask_reg = alloc_ireg (cfg);
		MONO_EMIT_NEW_ICONST (cfg, mask_reg, 0xf1);
		MonoInst *dot = emit_simd_ins (cfg, klass, OP_SSE41_DPPS, args [0]->dreg, args [1]->dreg);
		dot->sreg3 = mask_reg;

		MONO_INST_NEW (cfg, ins, OP_EXTRACT_R4);
		ins->dreg = alloc_freg (cfg);
		ins->sreg1 = dot->dreg;
		ins->inst_c0 = 0;
		ins->inst_c1 = MONO_TYPE_R4;
		MONO_ADD_INS (cfg->cbb, ins);
		return ins;
#else
		return NULL;
#endif
	}
	case SN_Negate:
	case SN_op_UnaryNegation: {
#if defined(TARGET_ARM64) || defined(TARGET_AMD64)
		return emit_simd_ins (cfg, klass, OP_NEGATION, args [0]->dreg, -1);
#else
		return NULL;
#endif
	}
	case SN_Abs: {
		// MAX(x,0-x)
		MonoInst *zero = emit_xzero (cfg, klass);
		MonoInst *neg = emit_simd_ins (cfg, klass, OP_XBINOP, zero->dreg, args [0]->dreg);
		neg->inst_c0 = OP_FSUB;
		neg->inst_c1 = MONO_TYPE_R4;
		ins = emit_simd_ins (cfg, klass, OP_XBINOP, args [0]->dreg, neg->dreg);
		ins->inst_c0 = OP_FMAX;
		ins->inst_c1 = MONO_TYPE_R4;
		return ins;
	}
	case SN_op_Equality: {
		if (!(fsig->param_count == 2 && mono_metadata_type_equal (fsig->params [0], type) && mono_metadata_type_equal (fsig->params [1], type)))
			return NULL;
		MonoClass *arg_class = mono_class_from_mono_type_internal (fsig->params [0]);
		return emit_xequal (cfg, arg_class, args [0], args [1]);
	}
	case SN_op_Inequality: {
		if (!(fsig->param_count == 2 && mono_metadata_type_equal (fsig->params [0], type) && mono_metadata_type_equal (fsig->params [1], type)))
			return NULL;
		MonoClass *arg_class = mono_class_from_mono_type_internal (fsig->params [0]);
		return emit_not_xequal (cfg, arg_class, args [0], args [1]);
	}
	case SN_SquareRoot: {
#ifdef TARGET_ARM64
		return emit_simd_ins_for_sig (cfg, klass, OP_XOP_OVR_X_X, INTRINS_AARCH64_ADV_SIMD_FSQRT, MONO_TYPE_R4, fsig, args);
#elif defined(TARGET_AMD64)
		ins = emit_simd_ins (cfg, klass, OP_XOP_X_X, args [0]->dreg, -1);
		ins->inst_c0 = (IntrinsicId)INTRINS_SSE_SQRT_PS;
		return ins;
#else
		return NULL;
#endif
	}
	case SN_CopyTo:
		// FIXME:
		return NULL;
	case SN_Clamp: {
		if (!(!fsig->hasthis && fsig->param_count == 3 && mono_metadata_type_equal (fsig->ret, type) && mono_metadata_type_equal (fsig->params [0], type) && mono_metadata_type_equal (fsig->params [1], type) && mono_metadata_type_equal (fsig->params [2], type)))
			return NULL;

		MonoInst *max = emit_simd_ins (cfg, klass, OP_XBINOP, args[0]->dreg, args[1]->dreg);
		max->inst_c0 = OP_FMAX;
		max->inst_c1 = MONO_TYPE_R4;

		MonoInst *min = emit_simd_ins (cfg, klass, OP_XBINOP, max->dreg, args[2]->dreg);
		min->inst_c0 = OP_FMIN;
		min->inst_c1 = MONO_TYPE_R4;

		return min;
	}
	case SN_Conjugate:
	case SN_Distance:
	case SN_DistanceSquared:
	case SN_Length:
	case SN_LengthSquared:
	case SN_Lerp:
	case SN_Normalize: {
		// FIXME:
		return NULL;
	}
	default:
		g_assert_not_reached ();
	}

	return NULL;
}

#endif // defined(TARGET_AMD64) || defined(TARGET_ARM64) || defined(TARGET_WASM)

#ifdef TARGET_AMD64

static guint16 vector_methods [] = {
	SN_ConvertToDouble,
	SN_ConvertToInt32,
	SN_ConvertToInt64,
	SN_ConvertToSingle,
	SN_ConvertToUInt32,
	SN_ConvertToUInt64,
	SN_Narrow,
	SN_Widen,
	SN_get_IsHardwareAccelerated,
};

static MonoInst*
emit_sys_numerics_vector (MonoCompile *cfg, MonoMethod *cmethod, MonoMethodSignature *fsig, MonoInst **args)
{
	MonoInst *ins;
	int id;
	MonoType *etype;

	id = lookup_intrins (vector_methods, sizeof (vector_methods), cmethod);
	if (id == -1) {
		//check_no_intrinsic_cattr (cmethod);
		return NULL;
	}

	//printf ("%s\n", mono_method_full_name (cmethod, 1));

	if (cfg->verbose_level > 1) {
		char *name = mono_method_full_name (cmethod, TRUE);
		printf ("  SIMD intrinsic %s\n", name);
		g_free (name);
	}

	switch (id) {
	case SN_get_IsHardwareAccelerated:
		EMIT_NEW_ICONST (cfg, ins, 1);
		ins->type = STACK_I4;
		return ins;
	case SN_ConvertToInt32:
		etype = get_vector_t_elem_type (fsig->params [0]);
		g_assert (etype->type == MONO_TYPE_R4);
		return emit_simd_ins (cfg, mono_class_from_mono_type_internal (fsig->ret), OP_CVTPS2DQ, args [0]->dreg, -1);
	case SN_ConvertToSingle:
		etype = get_vector_t_elem_type (fsig->params [0]);
		g_assert (etype->type == MONO_TYPE_I4 || etype->type == MONO_TYPE_U4);
		// FIXME:
		if (etype->type == MONO_TYPE_U4)
			return NULL;
		return emit_simd_ins (cfg, mono_class_from_mono_type_internal (fsig->ret), OP_CVTDQ2PS, args [0]->dreg, -1);
	case SN_ConvertToDouble:
	case SN_ConvertToInt64:
	case SN_ConvertToUInt32:
	case SN_ConvertToUInt64:
	case SN_Narrow:
	case SN_Widen:
		// FIXME:
		break;
	default:
		break;
	}

	return NULL;
}

static guint16 vector_t_methods [] = {
	SN_ctor,
	SN_CopyTo,
	SN_GreaterThan,
	SN_GreaterThanOrEqual,
	SN_LessThan,
	SN_LessThanOrEqual,
	SN_Max,
	SN_Min,
	SN_get_AllBitsSet,
	SN_get_Count,
	SN_get_IsSupported,
	SN_get_Item,
	SN_get_One,
	SN_get_Zero,
	SN_op_Addition,
	SN_op_BitwiseAnd,
	SN_op_BitwiseOr,
	SN_op_Division,
	SN_op_Equality,
	SN_op_ExclusiveOr,
	SN_op_Explicit,
	SN_op_Inequality,
	SN_op_Multiply,
	SN_op_Subtraction
};

static MonoInst*
emit_sys_numerics_vector_t (MonoCompile *cfg, MonoMethod *cmethod, MonoMethodSignature *fsig, MonoInst **args)
{
	MonoInst *ins;
	MonoType *type, *etype;
	MonoClass *klass;
	int size, len, id;
	gboolean is_unsigned;

	id = lookup_intrins (vector_t_methods, sizeof (vector_t_methods), cmethod);
	if (id == -1) {
		//check_no_intrinsic_cattr (cmethod);
		return NULL;
	}

	klass = cmethod->klass;
	type = m_class_get_byval_arg (klass);
	etype = mono_class_get_context (klass)->class_inst->type_argv [0];

	if (!MONO_TYPE_IS_VECTOR_PRIMITIVE (etype))
		return NULL;

	size = mono_class_value_size (mono_class_from_mono_type_internal (etype), NULL);
	g_assert (size);
	len = register_size / size;


	if (cfg->verbose_level > 1) {
		char *name = mono_method_full_name (cmethod, TRUE);
		printf ("  SIMD intrinsic %s\n", name);
		g_free (name);
	}

	switch (id) {
	case SN_get_IsSupported: {
		EMIT_NEW_ICONST (cfg, ins, 1);
		return ins;
	}
	case SN_get_Count:
		if (!(fsig->param_count == 0 && fsig->ret->type == MONO_TYPE_I4))
			break;
		EMIT_NEW_ICONST (cfg, ins, len);
		return ins;
	case SN_get_Zero:
		g_assert (fsig->param_count == 0 && mono_metadata_type_equal (fsig->ret, type));
		return emit_xzero (cfg, klass);
	case SN_get_One: {
		g_assert (fsig->param_count == 0 && mono_metadata_type_equal (fsig->ret, type));
		g_assert (register_size == 16);

		switch (etype->type) {
		case MONO_TYPE_I1:
		case MONO_TYPE_U1: {
			guint8 value[16];

			for (int i = 0; i < len; ++i) {
				value [i] = 1;
			}

			return emit_xconst_v128 (cfg, klass, value);
		}
		case MONO_TYPE_I2:
		case MONO_TYPE_U2: {
			guint16 value[8];

			for (int i = 0; i < len; ++i) {
				value [i] = 1;
			}

			return emit_xconst_v128 (cfg, klass, (guint8*)value);
		}
#if TARGET_SIZEOF_VOID_P == 4
		case MONO_TYPE_I:
		case MONO_TYPE_U:
#endif
		case MONO_TYPE_I4:
		case MONO_TYPE_U4: {
			guint32 value[4];

			for (int i = 0; i < len; ++i) {
				value [i] = 1;
			}

			return emit_xconst_v128 (cfg, klass, (guint8*)value);
		}
#if TARGET_SIZEOF_VOID_P == 8
		case MONO_TYPE_I:
		case MONO_TYPE_U:
#endif
		case MONO_TYPE_I8:
		case MONO_TYPE_U8: {
			guint64 value[2];

			for (int i = 0; i < len; ++i) {
				value [i] = 1;
			}

			return emit_xconst_v128 (cfg, klass, (guint8*)value);
		}
		case MONO_TYPE_R4: {
			float value[4];

			for (int i = 0; i < len; ++i) {
				value [i] = 1.0f;
			}

			return emit_xconst_v128 (cfg, klass, (guint8*)value);
		}
		case MONO_TYPE_R8: {
			double value[2];

			for (int i = 0; i < len; ++i) {
				value [i] = 1.0;
			}

			return emit_xconst_v128 (cfg, klass, (guint8*)value);
		}
		default:
			g_assert_not_reached ();
		}
	}
	case SN_get_AllBitsSet: {
		return emit_xones (cfg, klass);
	}
	case SN_get_Item: {
		if (!COMPILE_LLVM (cfg))
			return NULL;
		MONO_EMIT_NEW_BIALU_IMM (cfg, OP_COMPARE_IMM, -1, args [1]->dreg, len);
		MONO_EMIT_NEW_COND_EXC (cfg, GE_UN, "ArgumentOutOfRangeException");
		MonoTypeEnum ty = etype->type;
		int opcode = type_to_xextract_op (ty);
		int src1 = load_simd_vreg (cfg, cmethod, args [0], NULL);
		ins = emit_simd_ins (cfg, klass, opcode, src1, args [1]->dreg);
		ins->inst_c1 = ty;
		return ins;
	}
	case SN_ctor:
		if (fsig->param_count == 1 && mono_metadata_type_equal (fsig->params [0], etype)) {
			int dreg = load_simd_vreg (cfg, cmethod, args [0], NULL);

			int opcode = type_to_expand_op (etype);
			ins = emit_simd_ins (cfg, klass, opcode, args [1]->dreg, -1);
			ins->dreg = dreg;
			return ins;
		}
		if ((fsig->param_count == 1 || fsig->param_count == 2) && (fsig->params [0]->type == MONO_TYPE_SZARRAY)) {
			MonoInst *array_ins = args [1];
			MonoInst *index_ins;
			MonoInst *ldelema_ins;
			MonoInst *var;
			int end_index_reg;

			if (args [0]->opcode != OP_LDADDR)
				return NULL;

			/* .ctor (T[]) or .ctor (T[], index) */

			if (fsig->param_count == 2) {
				index_ins = args [2];
			} else {
				EMIT_NEW_ICONST (cfg, index_ins, 0);
			}

			/* Emit bounds check for the index (index >= 0) */
			mini_emit_bounds_check_offset (cfg, array_ins->dreg, MONO_STRUCT_OFFSET (MonoArray, max_length), index_ins->dreg, "ArgumentOutOfRangeException");

			/* Emit bounds check for the end (index + len - 1 < array length) */
			end_index_reg = alloc_ireg (cfg);
			EMIT_NEW_BIALU_IMM (cfg, ins, OP_IADD_IMM, end_index_reg, index_ins->dreg, len - 1);
			mini_emit_bounds_check_offset (cfg, array_ins->dreg, MONO_STRUCT_OFFSET (MonoArray, max_length), end_index_reg, "ArgumentOutOfRangeException");

			/* Load the array slice into the simd reg */
			ldelema_ins = mini_emit_ldelema_1_ins (cfg, mono_class_from_mono_type_internal (etype), array_ins, index_ins, FALSE, FALSE);
			g_assert (args [0]->opcode == OP_LDADDR);
			var = (MonoInst*)args [0]->inst_p0;
			EMIT_NEW_LOAD_MEMBASE (cfg, ins, OP_LOADX_MEMBASE, var->dreg, ldelema_ins->dreg, 0);
			ins->klass = cmethod->klass;
			return args [0];
		}
		break;
	case SN_CopyTo:
		if ((fsig->param_count == 1 || fsig->param_count == 2) && (fsig->params [0]->type == MONO_TYPE_SZARRAY)) {
			MonoInst *array_ins = args [1];
			MonoInst *index_ins;
			MonoInst *ldelema_ins;
			int val_vreg, end_index_reg;

			val_vreg = load_simd_vreg (cfg, cmethod, args [0], NULL);

			/* CopyTo (T[]) or CopyTo (T[], index) */

			if (fsig->param_count == 2) {
				index_ins = args [2];
			} else {
				EMIT_NEW_ICONST (cfg, index_ins, 0);
			}

			/* CopyTo () does complicated argument checks */
			mini_emit_bounds_check_offset (cfg, array_ins->dreg, MONO_STRUCT_OFFSET (MonoArray, max_length), index_ins->dreg, "ArgumentOutOfRangeException");
			end_index_reg = alloc_ireg (cfg);
			int len_reg = alloc_ireg (cfg);
			MONO_EMIT_NEW_LOAD_MEMBASE_OP_FLAGS (cfg, OP_LOADI4_MEMBASE, len_reg, array_ins->dreg, MONO_STRUCT_OFFSET (MonoArray, max_length), MONO_INST_INVARIANT_LOAD);
			EMIT_NEW_BIALU (cfg, ins, OP_ISUB, end_index_reg, len_reg, index_ins->dreg);
			MONO_EMIT_NEW_BIALU_IMM (cfg, OP_COMPARE_IMM, -1, end_index_reg, len);
			MONO_EMIT_NEW_COND_EXC (cfg, LT, "ArgumentException");

			/* Load the array slice into the simd reg */
			ldelema_ins = mini_emit_ldelema_1_ins (cfg, mono_class_from_mono_type_internal (etype), array_ins, index_ins, FALSE, FALSE);
			EMIT_NEW_STORE_MEMBASE (cfg, ins, OP_STOREX_MEMBASE, ldelema_ins->dreg, 0, val_vreg);
			ins->klass = cmethod->klass;
			return ins;
		}
		break;
	case SN_op_Equality:
	case SN_op_Inequality:
		g_assert (fsig->param_count == 2 && fsig->ret->type == MONO_TYPE_BOOLEAN &&
				  mono_metadata_type_equal (fsig->params [0], type) &&
				  mono_metadata_type_equal (fsig->params [1], type));
		switch (id) {
			case SN_op_Equality: return emit_xequal (cfg, klass, args [0], args [1]);
			case SN_op_Inequality: return emit_not_xequal (cfg, klass, args [0], args [1]);
			default: g_assert_not_reached ();
		}
	case SN_GreaterThan:
	case SN_GreaterThanOrEqual:
	case SN_LessThan:
	case SN_LessThanOrEqual:
		g_assert (fsig->param_count == 2 && mono_metadata_type_equal (fsig->ret, type) && mono_metadata_type_equal (fsig->params [0], type) && mono_metadata_type_equal (fsig->params [1], type));
		is_unsigned = etype->type == MONO_TYPE_U1 || etype->type == MONO_TYPE_U2 || etype->type == MONO_TYPE_U4 || etype->type == MONO_TYPE_U8 || etype->type == MONO_TYPE_U;
		ins = emit_xcompare (cfg, klass, etype->type, args [0], args [1]);
		switch (id) {
		case SN_GreaterThan:
			ins->inst_c0 = is_unsigned ? CMP_GT_UN : CMP_GT;
			break;
		case SN_GreaterThanOrEqual:
			ins->inst_c0 = is_unsigned ? CMP_GE_UN : CMP_GE;
			break;
		case SN_LessThan:
			ins->inst_c0 = is_unsigned ? CMP_LT_UN : CMP_LT;
			break;
		case SN_LessThanOrEqual:
			ins->inst_c0 = is_unsigned ? CMP_LE_UN : CMP_LE;
			break;
		default:
			g_assert_not_reached ();
		}
		return ins;
	case SN_op_Explicit:
		return emit_simd_ins (cfg, klass, OP_XCAST, args [0]->dreg, -1);
	case SN_op_Addition:
	case SN_op_Subtraction:
	case SN_op_Division:
	case SN_op_Multiply:
	case SN_op_BitwiseAnd:
	case SN_op_BitwiseOr:
	case SN_op_ExclusiveOr:
	case SN_Max:
	case SN_Min:
		if (!(fsig->param_count == 2 && mono_metadata_type_equal (fsig->ret, type) && mono_metadata_type_equal (fsig->params [0], type) && mono_metadata_type_equal (fsig->params [1], type)))
			return NULL;
		ins = emit_simd_ins (cfg, klass, OP_XBINOP, args [0]->dreg, args [1]->dreg);
		ins->inst_c1 = etype->type;

		if (type_enum_is_float (etype->type)) {
			switch (id) {
			case SN_op_Addition:
				ins->inst_c0 = OP_FADD;
				break;
			case SN_op_Subtraction:
				ins->inst_c0 = OP_FSUB;
				break;
			case SN_op_Multiply:
				ins->inst_c0 = OP_FMUL;
				break;
			case SN_op_Division:
				ins->inst_c0 = OP_FDIV;
				break;
			case SN_Max:
				ins->inst_c0 = OP_FMAX;
				break;
			case SN_Min:
				ins->inst_c0 = OP_FMIN;
				break;
			default:
				NULLIFY_INS (ins);
				return NULL;
			}
		} else {
			switch (id) {
			case SN_op_Addition:
				ins->inst_c0 = OP_IADD;
				break;
			case SN_op_Subtraction:
				ins->inst_c0 = OP_ISUB;
				break;
				/*
			case SN_op_Division:
				ins->inst_c0 = OP_IDIV;
				break;
			case SN_op_Multiply:
				ins->inst_c0 = OP_IMUL;
				break;
				*/
			case SN_op_BitwiseAnd:
				ins->inst_c0 = OP_IAND;
				break;
			case SN_op_BitwiseOr:
				ins->inst_c0 = OP_IOR;
				break;
			case SN_op_ExclusiveOr:
				ins->inst_c0 = OP_IXOR;
				break;
			case SN_Max:
				ins->inst_c0 = OP_IMAX;
				break;
			case SN_Min:
				ins->inst_c0 = OP_IMIN;
				break;
			default:
				NULLIFY_INS (ins);
				return NULL;
			}
		}
		return ins;
	default:
		break;
	}

	return NULL;
}
#endif // TARGET_AMD64

#ifdef TARGET_ARM64

static SimdIntrinsic armbase_methods [] = {
	{SN_LeadingSignCount},
	{SN_LeadingZeroCount},
	{SN_MultiplyHigh},
	{SN_ReverseElementBits},
	{SN_get_IsSupported},
};

static SimdIntrinsic crc32_methods [] = {
	{SN_ComputeCrc32},
	{SN_ComputeCrc32C},
	{SN_get_IsSupported}
};

static SimdIntrinsic crypto_aes_methods [] = {
	{SN_Decrypt, OP_XOP_X_X_X, INTRINS_AARCH64_AESD},
	{SN_Encrypt, OP_XOP_X_X_X, INTRINS_AARCH64_AESE},
	{SN_InverseMixColumns, OP_XOP_X_X, INTRINS_AARCH64_AESIMC},
	{SN_MixColumns, OP_XOP_X_X, INTRINS_AARCH64_AESMC},
	{SN_PolynomialMultiplyWideningLower},
	{SN_PolynomialMultiplyWideningUpper},
	{SN_get_IsSupported},
};

static SimdIntrinsic sha1_methods [] = {
	{SN_FixedRotate, OP_XOP_X_X, INTRINS_AARCH64_SHA1H},
	{SN_HashUpdateChoose, OP_XOP_X_X_X_X, INTRINS_AARCH64_SHA1C},
	{SN_HashUpdateMajority, OP_XOP_X_X_X_X, INTRINS_AARCH64_SHA1M},
	{SN_HashUpdateParity, OP_XOP_X_X_X_X, INTRINS_AARCH64_SHA1P},
	{SN_ScheduleUpdate0, OP_XOP_X_X_X_X, INTRINS_AARCH64_SHA1SU0},
	{SN_ScheduleUpdate1, OP_XOP_X_X_X, INTRINS_AARCH64_SHA1SU1},
	{SN_get_IsSupported}
};

static SimdIntrinsic sha256_methods [] = {
	{SN_HashUpdate1, OP_XOP_X_X_X_X, INTRINS_AARCH64_SHA256H},
	{SN_HashUpdate2, OP_XOP_X_X_X_X, INTRINS_AARCH64_SHA256H2},
	{SN_ScheduleUpdate0, OP_XOP_X_X_X, INTRINS_AARCH64_SHA256SU0},
	{SN_ScheduleUpdate1, OP_XOP_X_X_X_X, INTRINS_AARCH64_SHA256SU1},
	{SN_get_IsSupported}
};

// This table must be kept in sorted order. ASCII } is sorted after alphanumeric
// characters, so blind use of your editor's "sort lines" facility will
// mis-order the lines.
//
// In Vim you can use `sort /.*{[0-9A-z]*/ r` to sort this table.

static SimdIntrinsic advsimd_methods [] = {
	{SN_Abs, OP_XOP_OVR_X_X, INTRINS_AARCH64_ADV_SIMD_ABS, None, None, OP_XOP_OVR_X_X, INTRINS_AARCH64_ADV_SIMD_FABS},
	{SN_AbsSaturate, OP_XOP_OVR_X_X, INTRINS_AARCH64_ADV_SIMD_SQABS},
	{SN_AbsSaturateScalar, OP_XOP_OVR_SCALAR_X_X, INTRINS_AARCH64_ADV_SIMD_SQABS},
	{SN_AbsScalar, OP_XOP_OVR_SCALAR_X_X, INTRINS_AARCH64_ADV_SIMD_ABS, None, None, OP_XOP_OVR_SCALAR_X_X, INTRINS_AARCH64_ADV_SIMD_FABS},
	{SN_AbsoluteCompareGreaterThan},
	{SN_AbsoluteCompareGreaterThanOrEqual},
	{SN_AbsoluteCompareGreaterThanOrEqualScalar},
	{SN_AbsoluteCompareGreaterThanScalar},
	{SN_AbsoluteCompareLessThan},
	{SN_AbsoluteCompareLessThanOrEqual},
	{SN_AbsoluteCompareLessThanOrEqualScalar},
	{SN_AbsoluteCompareLessThanScalar},
	{SN_AbsoluteDifference, OP_ARM64_SABD, None, OP_ARM64_UABD, None, OP_XOP_OVR_X_X_X, INTRINS_AARCH64_ADV_SIMD_FABD},
	{SN_AbsoluteDifferenceAdd, OP_ARM64_SABA, None, OP_ARM64_UABA},
	{SN_AbsoluteDifferenceScalar, OP_XOP_OVR_SCALAR_X_X_X, INTRINS_AARCH64_ADV_SIMD_FABD_SCALAR},
	{SN_AbsoluteDifferenceWideningLower, OP_ARM64_SABDL, None, OP_ARM64_UABDL},
	{SN_AbsoluteDifferenceWideningLowerAndAdd, OP_ARM64_SABAL, None, OP_ARM64_UABAL},
	{SN_AbsoluteDifferenceWideningUpper, OP_ARM64_SABDL2, None, OP_ARM64_UABDL2},
	{SN_AbsoluteDifferenceWideningUpperAndAdd, OP_ARM64_SABAL2, None, OP_ARM64_UABAL2},
	{SN_Add, OP_XBINOP, OP_IADD, None, None, OP_XBINOP, OP_FADD},
	{SN_AddAcross, OP_ARM64_XHORIZ, INTRINS_AARCH64_ADV_SIMD_SADDV, OP_ARM64_XHORIZ, INTRINS_AARCH64_ADV_SIMD_UADDV},
	{SN_AddAcrossWidening, OP_ARM64_SADDLV, None, OP_ARM64_UADDLV},
	{SN_AddHighNarrowingLower, OP_ARM64_ADDHN},
	{SN_AddHighNarrowingUpper, OP_ARM64_ADDHN2},
	{SN_AddPairwise, OP_XOP_OVR_X_X_X, INTRINS_AARCH64_ADV_SIMD_ADDP, None, None, OP_XOP_OVR_X_X_X, INTRINS_AARCH64_ADV_SIMD_FADDP},
	{SN_AddPairwiseScalar, OP_ARM64_ADDP_SCALAR, None, None, None, OP_ARM64_FADDP_SCALAR},
	{SN_AddPairwiseWidening, OP_XOP_OVR_X_X, INTRINS_AARCH64_ADV_SIMD_SADDLP, OP_XOP_OVR_X_X, INTRINS_AARCH64_ADV_SIMD_UADDLP},
	{SN_AddPairwiseWideningAndAdd, OP_ARM64_SADALP, None, OP_ARM64_UADALP},
	{SN_AddPairwiseWideningAndAddScalar, OP_ARM64_SADALP, None, OP_ARM64_UADALP},
	{SN_AddPairwiseWideningScalar, OP_XOP_OVR_X_X, INTRINS_AARCH64_ADV_SIMD_SADDLP, OP_XOP_OVR_X_X, INTRINS_AARCH64_ADV_SIMD_UADDLP},
	{SN_AddRoundedHighNarrowingLower, OP_ARM64_RADDHN},
	{SN_AddRoundedHighNarrowingUpper, OP_ARM64_RADDHN2},
	{SN_AddSaturate},
	{SN_AddSaturateScalar},
	{SN_AddScalar, OP_XBINOP_SCALAR, OP_IADD, None, None, OP_XBINOP_SCALAR, OP_FADD},
	{SN_AddWideningLower, OP_ARM64_SADD, None, OP_ARM64_UADD},
	{SN_AddWideningUpper, OP_ARM64_SADD2, None, OP_ARM64_UADD2},
	{SN_And, OP_XBINOP_FORCEINT, XBINOP_FORCEINT_AND},
	{SN_BitwiseClear, OP_ARM64_BIC},
	{SN_BitwiseSelect, OP_BSL},
	{SN_Ceiling, OP_XOP_OVR_X_X, INTRINS_AARCH64_ADV_SIMD_FRINTP},
	{SN_CeilingScalar, OP_XOP_OVR_SCALAR_X_X, INTRINS_AARCH64_ADV_SIMD_FRINTP},
	{SN_CompareEqual, OP_XCOMPARE, CMP_EQ, OP_XCOMPARE, CMP_EQ, OP_XCOMPARE_FP, CMP_EQ},
	{SN_CompareEqualScalar, OP_XCOMPARE_SCALAR, CMP_EQ, OP_XCOMPARE_SCALAR, CMP_EQ, OP_XCOMPARE_FP_SCALAR, CMP_EQ},
	{SN_CompareGreaterThan, OP_XCOMPARE, CMP_GT, OP_XCOMPARE, CMP_GT_UN, OP_XCOMPARE_FP, CMP_GT},
	{SN_CompareGreaterThanOrEqual, OP_XCOMPARE, CMP_GE, OP_XCOMPARE, CMP_GE_UN, OP_XCOMPARE_FP, CMP_GE},
	{SN_CompareGreaterThanOrEqualScalar, OP_XCOMPARE_SCALAR, CMP_GE, OP_XCOMPARE_SCALAR, CMP_GE_UN, OP_XCOMPARE_FP_SCALAR, CMP_GE},
	{SN_CompareGreaterThanScalar, OP_XCOMPARE_SCALAR, CMP_GT, OP_XCOMPARE_SCALAR, CMP_GT_UN, OP_XCOMPARE_FP_SCALAR, CMP_GT},
	{SN_CompareLessThan, OP_XCOMPARE, CMP_LT, OP_XCOMPARE, CMP_LT_UN, OP_XCOMPARE_FP, CMP_LT},
	{SN_CompareLessThanOrEqual, OP_XCOMPARE, CMP_LE, OP_XCOMPARE, CMP_LE_UN, OP_XCOMPARE_FP, CMP_LE},
	{SN_CompareLessThanOrEqualScalar, OP_XCOMPARE_SCALAR, CMP_LE, OP_XCOMPARE_SCALAR, CMP_LE_UN, OP_XCOMPARE_FP_SCALAR, CMP_LE},
	{SN_CompareLessThanScalar, OP_XCOMPARE_SCALAR, CMP_LT, OP_XCOMPARE_SCALAR, CMP_LT_UN, OP_XCOMPARE_FP_SCALAR, CMP_LT},
	{SN_CompareTest, OP_ARM64_CMTST},
	{SN_CompareTestScalar, OP_ARM64_CMTST},
	{SN_ConvertToDouble, OP_CVT_SI_FP, None, OP_CVT_UI_FP, None, OP_FCVTL},
	{SN_ConvertToDoubleScalar, OP_CVT_SI_FP_SCALAR, None, OP_CVT_UI_FP_SCALAR},
	{SN_ConvertToDoubleUpper, OP_FCVTL2},
	{SN_ConvertToInt32RoundAwayFromZero, OP_XOP_OVR_X_X, INTRINS_AARCH64_ADV_SIMD_FCVTAS},
	{SN_ConvertToInt32RoundAwayFromZeroScalar, OP_XOP_OVR_SCALAR_X_X, INTRINS_AARCH64_ADV_SIMD_FCVTAS},
	{SN_ConvertToInt32RoundToEven, OP_XOP_OVR_X_X, INTRINS_AARCH64_ADV_SIMD_FCVTNS},
	{SN_ConvertToInt32RoundToEvenScalar, OP_XOP_OVR_SCALAR_X_X, INTRINS_AARCH64_ADV_SIMD_FCVTNS},
	{SN_ConvertToInt32RoundToNegativeInfinity, OP_XOP_OVR_X_X, INTRINS_AARCH64_ADV_SIMD_FCVTMS},
	{SN_ConvertToInt32RoundToNegativeInfinityScalar, OP_XOP_OVR_SCALAR_X_X, INTRINS_AARCH64_ADV_SIMD_FCVTMS},
	{SN_ConvertToInt32RoundToPositiveInfinity, OP_XOP_OVR_X_X, INTRINS_AARCH64_ADV_SIMD_FCVTPS},
	{SN_ConvertToInt32RoundToPositiveInfinityScalar, OP_XOP_OVR_SCALAR_X_X, INTRINS_AARCH64_ADV_SIMD_FCVTPS},
	{SN_ConvertToInt32RoundToZero, OP_CVT_FP_SI},
	{SN_ConvertToInt32RoundToZeroScalar, OP_CVT_FP_SI_SCALAR},
	{SN_ConvertToInt64RoundAwayFromZero, OP_XOP_OVR_X_X, INTRINS_AARCH64_ADV_SIMD_FCVTAS},
	{SN_ConvertToInt64RoundAwayFromZeroScalar, OP_XOP_OVR_SCALAR_X_X, INTRINS_AARCH64_ADV_SIMD_FCVTAS},
	{SN_ConvertToInt64RoundToEven, OP_XOP_OVR_X_X, INTRINS_AARCH64_ADV_SIMD_FCVTNS},
	{SN_ConvertToInt64RoundToEvenScalar, OP_XOP_OVR_SCALAR_X_X, INTRINS_AARCH64_ADV_SIMD_FCVTNS},
	{SN_ConvertToInt64RoundToNegativeInfinity, OP_XOP_OVR_X_X, INTRINS_AARCH64_ADV_SIMD_FCVTMS},
	{SN_ConvertToInt64RoundToNegativeInfinityScalar, OP_XOP_OVR_SCALAR_X_X, INTRINS_AARCH64_ADV_SIMD_FCVTMS},
	{SN_ConvertToInt64RoundToPositiveInfinity, OP_XOP_OVR_X_X, INTRINS_AARCH64_ADV_SIMD_FCVTPS},
	{SN_ConvertToInt64RoundToPositiveInfinityScalar, OP_XOP_OVR_SCALAR_X_X, INTRINS_AARCH64_ADV_SIMD_FCVTPS},
	{SN_ConvertToInt64RoundToZero, OP_CVT_FP_SI},
	{SN_ConvertToInt64RoundToZeroScalar, OP_CVT_FP_SI_SCALAR},
	{SN_ConvertToSingle, OP_CVT_SI_FP, None, OP_CVT_UI_FP},
	{SN_ConvertToSingleLower, OP_ARM64_FCVTN},
	{SN_ConvertToSingleRoundToOddLower, OP_ARM64_FCVTXN},
	{SN_ConvertToSingleRoundToOddUpper, OP_ARM64_FCVTXN2},
	{SN_ConvertToSingleScalar, OP_CVT_SI_FP_SCALAR, None, OP_CVT_UI_FP_SCALAR},
	{SN_ConvertToSingleUpper, OP_ARM64_FCVTN2},
	{SN_ConvertToUInt32RoundAwayFromZero, OP_XOP_OVR_X_X, INTRINS_AARCH64_ADV_SIMD_FCVTAU},
	{SN_ConvertToUInt32RoundAwayFromZeroScalar, OP_XOP_OVR_SCALAR_X_X, INTRINS_AARCH64_ADV_SIMD_FCVTAU},
	{SN_ConvertToUInt32RoundToEven, OP_XOP_OVR_X_X, INTRINS_AARCH64_ADV_SIMD_FCVTNU},
	{SN_ConvertToUInt32RoundToEvenScalar, OP_XOP_OVR_SCALAR_X_X, INTRINS_AARCH64_ADV_SIMD_FCVTNU},
	{SN_ConvertToUInt32RoundToNegativeInfinity, OP_XOP_OVR_X_X, INTRINS_AARCH64_ADV_SIMD_FCVTMU},
	{SN_ConvertToUInt32RoundToNegativeInfinityScalar, OP_XOP_OVR_SCALAR_X_X, INTRINS_AARCH64_ADV_SIMD_FCVTMU},
	{SN_ConvertToUInt32RoundToPositiveInfinity, OP_XOP_OVR_X_X, INTRINS_AARCH64_ADV_SIMD_FCVTPU},
	{SN_ConvertToUInt32RoundToPositiveInfinityScalar, OP_XOP_OVR_SCALAR_X_X, INTRINS_AARCH64_ADV_SIMD_FCVTPU},
	{SN_ConvertToUInt32RoundToZero, OP_CVT_FP_UI},
	{SN_ConvertToUInt32RoundToZeroScalar, OP_CVT_FP_UI_SCALAR},
	{SN_ConvertToUInt64RoundAwayFromZero, OP_XOP_OVR_X_X, INTRINS_AARCH64_ADV_SIMD_FCVTAU},
	{SN_ConvertToUInt64RoundAwayFromZeroScalar, OP_XOP_OVR_SCALAR_X_X, INTRINS_AARCH64_ADV_SIMD_FCVTAU},
	{SN_ConvertToUInt64RoundToEven, OP_XOP_OVR_X_X, INTRINS_AARCH64_ADV_SIMD_FCVTNU},
	{SN_ConvertToUInt64RoundToEvenScalar, OP_XOP_OVR_SCALAR_X_X, INTRINS_AARCH64_ADV_SIMD_FCVTNU},
	{SN_ConvertToUInt64RoundToNegativeInfinity, OP_XOP_OVR_X_X, INTRINS_AARCH64_ADV_SIMD_FCVTMU},
	{SN_ConvertToUInt64RoundToNegativeInfinityScalar, OP_XOP_OVR_SCALAR_X_X, INTRINS_AARCH64_ADV_SIMD_FCVTMU},
	{SN_ConvertToUInt64RoundToPositiveInfinity, OP_XOP_OVR_X_X, INTRINS_AARCH64_ADV_SIMD_FCVTPU},
	{SN_ConvertToUInt64RoundToPositiveInfinityScalar, OP_XOP_OVR_SCALAR_X_X, INTRINS_AARCH64_ADV_SIMD_FCVTPU},
	{SN_ConvertToUInt64RoundToZero, OP_CVT_FP_UI},
	{SN_ConvertToUInt64RoundToZeroScalar, OP_CVT_FP_UI_SCALAR},
	{SN_Divide, OP_XBINOP, OP_FDIV},
	{SN_DivideScalar, OP_XBINOP_SCALAR, OP_FDIV},
	{SN_DuplicateSelectedScalarToVector128},
	{SN_DuplicateSelectedScalarToVector64},
	{SN_DuplicateToVector128},
	{SN_DuplicateToVector64},
	{SN_Extract},
	{SN_ExtractNarrowingLower, OP_ARM64_XTN},
	{SN_ExtractNarrowingSaturateLower, OP_XOP_OVR_X_X, INTRINS_AARCH64_ADV_SIMD_SQXTN, OP_XOP_OVR_X_X, INTRINS_AARCH64_ADV_SIMD_UQXTN},
	{SN_ExtractNarrowingSaturateScalar, OP_ARM64_XNARROW_SCALAR, INTRINS_AARCH64_ADV_SIMD_SQXTN, OP_ARM64_XNARROW_SCALAR, INTRINS_AARCH64_ADV_SIMD_UQXTN},
	{SN_ExtractNarrowingSaturateUnsignedLower, OP_XOP_OVR_X_X, INTRINS_AARCH64_ADV_SIMD_SQXTUN},
	{SN_ExtractNarrowingSaturateUnsignedScalar, OP_ARM64_XNARROW_SCALAR, INTRINS_AARCH64_ADV_SIMD_SQXTUN},
	{SN_ExtractNarrowingSaturateUnsignedUpper, OP_ARM64_SQXTUN2},
	{SN_ExtractNarrowingSaturateUpper, OP_ARM64_SQXTN2, None, OP_ARM64_UQXTN2},
	{SN_ExtractNarrowingUpper, OP_ARM64_XTN2},
	{SN_ExtractVector128, OP_ARM64_EXT},
	{SN_ExtractVector64, OP_ARM64_EXT},
	{SN_Floor, OP_XOP_OVR_X_X, INTRINS_AARCH64_ADV_SIMD_FRINTM},
	{SN_FloorScalar, OP_XOP_OVR_SCALAR_X_X, INTRINS_AARCH64_ADV_SIMD_FRINTM},
	{SN_FusedAddHalving, OP_XOP_OVR_X_X_X, INTRINS_AARCH64_ADV_SIMD_SHADD, OP_XOP_OVR_X_X_X, INTRINS_AARCH64_ADV_SIMD_UHADD},
	{SN_FusedAddRoundedHalving, OP_XOP_OVR_X_X_X, INTRINS_AARCH64_ADV_SIMD_SRHADD, OP_XOP_OVR_X_X_X, INTRINS_AARCH64_ADV_SIMD_URHADD},
	{SN_FusedMultiplyAdd, OP_ARM64_FMADD},
	{SN_FusedMultiplyAddByScalar, OP_ARM64_FMADD_BYSCALAR},
	{SN_FusedMultiplyAddBySelectedScalar},
	{SN_FusedMultiplyAddNegatedScalar, OP_ARM64_FNMADD_SCALAR},
	{SN_FusedMultiplyAddScalar, OP_ARM64_FMADD_SCALAR},
	{SN_FusedMultiplyAddScalarBySelectedScalar},
	{SN_FusedMultiplySubtract, OP_ARM64_FMSUB},
	{SN_FusedMultiplySubtractByScalar, OP_ARM64_FMSUB_BYSCALAR},
	{SN_FusedMultiplySubtractBySelectedScalar},
	{SN_FusedMultiplySubtractNegatedScalar, OP_ARM64_FNMSUB_SCALAR},
	{SN_FusedMultiplySubtractScalar, OP_ARM64_FMSUB_SCALAR},
	{SN_FusedMultiplySubtractScalarBySelectedScalar},
	{SN_FusedSubtractHalving, OP_XOP_OVR_X_X_X, INTRINS_AARCH64_ADV_SIMD_SHSUB, OP_XOP_OVR_X_X_X, INTRINS_AARCH64_ADV_SIMD_UHSUB},
	{SN_Insert},
	{SN_InsertScalar},
	{SN_InsertSelectedScalar},
	{SN_LeadingSignCount, OP_XOP_OVR_X_X, INTRINS_AARCH64_ADV_SIMD_CLS},
	{SN_LeadingZeroCount, OP_ARM64_CLZ},
	{SN_LoadAndInsertScalar, OP_ARM64_LD1_INSERT},
	{SN_LoadAndReplicateToVector128, OP_ARM64_LD1R},
	{SN_LoadAndReplicateToVector64, OP_ARM64_LD1R},
	{SN_LoadPairScalarVector64, OP_ARM64_LDP_SCALAR},
	{SN_LoadPairScalarVector64NonTemporal, OP_ARM64_LDNP_SCALAR},
	{SN_LoadPairVector128, OP_ARM64_LDP},
	{SN_LoadPairVector128NonTemporal, OP_ARM64_LDNP},
	{SN_LoadPairVector64, OP_ARM64_LDP},
	{SN_LoadPairVector64NonTemporal, OP_ARM64_LDNP},
	{SN_LoadVector128, OP_ARM64_LD1},
	{SN_LoadVector64, OP_ARM64_LD1},
	{SN_Max, OP_XOP_OVR_X_X_X, INTRINS_AARCH64_ADV_SIMD_SMAX, OP_XOP_OVR_X_X_X, INTRINS_AARCH64_ADV_SIMD_UMAX, OP_XOP_OVR_X_X_X, INTRINS_AARCH64_ADV_SIMD_FMAX},
	{SN_MaxAcross, OP_ARM64_XHORIZ, INTRINS_AARCH64_ADV_SIMD_SMAXV, OP_ARM64_XHORIZ, INTRINS_AARCH64_ADV_SIMD_UMAXV, OP_ARM64_XHORIZ, INTRINS_AARCH64_ADV_SIMD_FMAXV},
	{SN_MaxNumber, OP_XOP_OVR_X_X_X, INTRINS_AARCH64_ADV_SIMD_FMAXNM},
	{SN_MaxNumberAcross, OP_ARM64_XHORIZ, INTRINS_AARCH64_ADV_SIMD_FMAXNMV},
	{SN_MaxNumberPairwise, OP_XOP_OVR_X_X_X, INTRINS_AARCH64_ADV_SIMD_FMAXNMP},
	{SN_MaxNumberPairwiseScalar, OP_ARM64_XHORIZ, INTRINS_AARCH64_ADV_SIMD_FMAXNMV},
	{SN_MaxNumberScalar, OP_XOP_OVR_SCALAR_X_X_X, INTRINS_AARCH64_ADV_SIMD_FMAXNM},
	{SN_MaxPairwise, OP_XOP_OVR_X_X_X, INTRINS_AARCH64_ADV_SIMD_SMAXP, OP_XOP_OVR_X_X_X, INTRINS_AARCH64_ADV_SIMD_UMAXP, OP_XOP_OVR_X_X_X, INTRINS_AARCH64_ADV_SIMD_FMAXP},
	{SN_MaxPairwiseScalar, OP_ARM64_XHORIZ, INTRINS_AARCH64_ADV_SIMD_FMAXV},
	{SN_MaxScalar, OP_XOP_OVR_SCALAR_X_X_X, INTRINS_AARCH64_ADV_SIMD_FMAX},
	{SN_Min, OP_XOP_OVR_X_X_X, INTRINS_AARCH64_ADV_SIMD_SMIN, OP_XOP_OVR_X_X_X, INTRINS_AARCH64_ADV_SIMD_UMIN, OP_XOP_OVR_X_X_X, INTRINS_AARCH64_ADV_SIMD_FMIN},
	{SN_MinAcross, OP_ARM64_XHORIZ, INTRINS_AARCH64_ADV_SIMD_SMINV, OP_ARM64_XHORIZ, INTRINS_AARCH64_ADV_SIMD_UMINV, OP_ARM64_XHORIZ, INTRINS_AARCH64_ADV_SIMD_FMINV},
	{SN_MinNumber, OP_XOP_OVR_X_X_X, INTRINS_AARCH64_ADV_SIMD_FMINNM},
	{SN_MinNumberAcross, OP_ARM64_XHORIZ, INTRINS_AARCH64_ADV_SIMD_FMINNMV},
	{SN_MinNumberPairwise, OP_XOP_OVR_X_X_X, INTRINS_AARCH64_ADV_SIMD_FMINNMP},
	{SN_MinNumberPairwiseScalar, OP_ARM64_XHORIZ, INTRINS_AARCH64_ADV_SIMD_FMINNMV},
	{SN_MinNumberScalar, OP_XOP_OVR_SCALAR_X_X_X, INTRINS_AARCH64_ADV_SIMD_FMINNM},
	{SN_MinPairwise, OP_XOP_OVR_X_X_X, INTRINS_AARCH64_ADV_SIMD_SMINP, OP_XOP_OVR_X_X_X, INTRINS_AARCH64_ADV_SIMD_UMINP, OP_XOP_OVR_X_X_X, INTRINS_AARCH64_ADV_SIMD_FMINP},
	{SN_MinPairwiseScalar, OP_ARM64_XHORIZ, INTRINS_AARCH64_ADV_SIMD_FMINV},
	{SN_MinScalar, OP_XOP_OVR_SCALAR_X_X_X, INTRINS_AARCH64_ADV_SIMD_FMIN},
	{SN_Multiply, OP_XBINOP, OP_IMUL, None, None, OP_XBINOP, OP_FMUL},
	{SN_MultiplyAdd, OP_ARM64_MLA},
	{SN_MultiplyAddByScalar, OP_ARM64_MLA_SCALAR},
	{SN_MultiplyAddBySelectedScalar},
	{SN_MultiplyByScalar, OP_XBINOP_BYSCALAR, OP_IMUL, None, None, OP_XBINOP_BYSCALAR, OP_FMUL},
	{SN_MultiplyBySelectedScalar},
	{SN_MultiplyBySelectedScalarWideningLower},
	{SN_MultiplyBySelectedScalarWideningLowerAndAdd},
	{SN_MultiplyBySelectedScalarWideningLowerAndSubtract},
	{SN_MultiplyBySelectedScalarWideningUpper},
	{SN_MultiplyBySelectedScalarWideningUpperAndAdd},
	{SN_MultiplyBySelectedScalarWideningUpperAndSubtract},
	{SN_MultiplyDoublingByScalarSaturateHigh, OP_XOP_OVR_BYSCALAR_X_X_X, INTRINS_AARCH64_ADV_SIMD_SQDMULH},
	{SN_MultiplyDoublingBySelectedScalarSaturateHigh},
	{SN_MultiplyDoublingSaturateHigh, OP_XOP_OVR_X_X_X, INTRINS_AARCH64_ADV_SIMD_SQDMULH},
	{SN_MultiplyDoublingSaturateHighScalar, OP_XOP_OVR_SCALAR_X_X_X, INTRINS_AARCH64_ADV_SIMD_SQDMULH},
	{SN_MultiplyDoublingScalarBySelectedScalarSaturateHigh},
	{SN_MultiplyDoublingWideningAndAddSaturateScalar, OP_ARM64_SQDMLAL_SCALAR},
	{SN_MultiplyDoublingWideningAndSubtractSaturateScalar, OP_ARM64_SQDMLSL_SCALAR},
	{SN_MultiplyDoublingWideningLowerAndAddSaturate, OP_ARM64_SQDMLAL},
	{SN_MultiplyDoublingWideningLowerAndSubtractSaturate, OP_ARM64_SQDMLSL},
	{SN_MultiplyDoublingWideningLowerByScalarAndAddSaturate, OP_ARM64_SQDMLAL_BYSCALAR},
	{SN_MultiplyDoublingWideningLowerByScalarAndSubtractSaturate, OP_ARM64_SQDMLSL_BYSCALAR},
	{SN_MultiplyDoublingWideningLowerBySelectedScalarAndAddSaturate},
	{SN_MultiplyDoublingWideningLowerBySelectedScalarAndSubtractSaturate},
	{SN_MultiplyDoublingWideningSaturateLower, OP_ARM64_SQDMULL},
	{SN_MultiplyDoublingWideningSaturateLowerByScalar, OP_ARM64_SQDMULL_BYSCALAR},
	{SN_MultiplyDoublingWideningSaturateLowerBySelectedScalar},
	{SN_MultiplyDoublingWideningSaturateScalar, OP_ARM64_SQDMULL_SCALAR},
	{SN_MultiplyDoublingWideningSaturateScalarBySelectedScalar},
	{SN_MultiplyDoublingWideningSaturateUpper, OP_ARM64_SQDMULL2},
	{SN_MultiplyDoublingWideningSaturateUpperByScalar, OP_ARM64_SQDMULL2_BYSCALAR},
	{SN_MultiplyDoublingWideningSaturateUpperBySelectedScalar},
	{SN_MultiplyDoublingWideningScalarBySelectedScalarAndAddSaturate},
	{SN_MultiplyDoublingWideningScalarBySelectedScalarAndSubtractSaturate},
	{SN_MultiplyDoublingWideningUpperAndAddSaturate, OP_ARM64_SQDMLAL2},
	{SN_MultiplyDoublingWideningUpperAndSubtractSaturate, OP_ARM64_SQDMLSL2},
	{SN_MultiplyDoublingWideningUpperByScalarAndAddSaturate, OP_ARM64_SQDMLAL2_BYSCALAR},
	{SN_MultiplyDoublingWideningUpperByScalarAndSubtractSaturate, OP_ARM64_SQDMLSL2_BYSCALAR},
	{SN_MultiplyDoublingWideningUpperBySelectedScalarAndAddSaturate},
	{SN_MultiplyDoublingWideningUpperBySelectedScalarAndSubtractSaturate},
	{SN_MultiplyExtended, OP_XOP_OVR_X_X_X, INTRINS_AARCH64_ADV_SIMD_FMULX},
	{SN_MultiplyExtendedByScalar, OP_XOP_OVR_BYSCALAR_X_X_X, INTRINS_AARCH64_ADV_SIMD_FMULX},
	{SN_MultiplyExtendedBySelectedScalar},
	{SN_MultiplyExtendedScalar, OP_XOP_OVR_SCALAR_X_X_X, INTRINS_AARCH64_ADV_SIMD_FMULX},
	{SN_MultiplyExtendedScalarBySelectedScalar},
	{SN_MultiplyRoundedDoublingByScalarSaturateHigh, OP_XOP_OVR_BYSCALAR_X_X_X, INTRINS_AARCH64_ADV_SIMD_SQRDMULH},
	{SN_MultiplyRoundedDoublingBySelectedScalarSaturateHigh},
	{SN_MultiplyRoundedDoublingSaturateHigh, OP_XOP_OVR_X_X_X, INTRINS_AARCH64_ADV_SIMD_SQRDMULH},
	{SN_MultiplyRoundedDoublingSaturateHighScalar, OP_XOP_OVR_SCALAR_X_X_X, INTRINS_AARCH64_ADV_SIMD_SQRDMULH},
	{SN_MultiplyRoundedDoublingScalarBySelectedScalarSaturateHigh},
	{SN_MultiplyScalar, OP_XBINOP_SCALAR, OP_FMUL},
	{SN_MultiplyScalarBySelectedScalar, OP_ARM64_FMUL_SEL},
	{SN_MultiplySubtract, OP_ARM64_MLS},
	{SN_MultiplySubtractByScalar, OP_ARM64_MLS_SCALAR},
	{SN_MultiplySubtractBySelectedScalar},
	{SN_MultiplyWideningLower, OP_ARM64_SMULL, None, OP_ARM64_UMULL},
	{SN_MultiplyWideningLowerAndAdd, OP_ARM64_SMLAL, None, OP_ARM64_UMLAL},
	{SN_MultiplyWideningLowerAndSubtract, OP_ARM64_SMLSL, None, OP_ARM64_UMLSL},
	{SN_MultiplyWideningUpper, OP_ARM64_SMULL2, None, OP_ARM64_UMULL2},
	{SN_MultiplyWideningUpperAndAdd, OP_ARM64_SMLAL2, None, OP_ARM64_UMLAL2},
	{SN_MultiplyWideningUpperAndSubtract, OP_ARM64_SMLSL2, None, OP_ARM64_UMLSL2},
	{SN_Negate, OP_NEGATION},
	{SN_NegateSaturate, OP_XOP_OVR_X_X, INTRINS_AARCH64_ADV_SIMD_SQNEG},
	{SN_NegateSaturateScalar, OP_XOP_OVR_SCALAR_X_X, INTRINS_AARCH64_ADV_SIMD_SQNEG},
	{SN_NegateScalar, OP_NEGATION_SCALAR},
	{SN_Not, OP_ONES_COMPLEMENT},
	{SN_Or, OP_XBINOP_FORCEINT, XBINOP_FORCEINT_OR},
	{SN_OrNot, OP_XBINOP_FORCEINT, XBINOP_FORCEINT_ORNOT},
	{SN_PolynomialMultiply, OP_XOP_OVR_X_X_X, INTRINS_AARCH64_ADV_SIMD_PMUL},
	{SN_PolynomialMultiplyWideningLower, OP_ARM64_PMULL},
	{SN_PolynomialMultiplyWideningUpper, OP_ARM64_PMULL2},
	{SN_PopCount, OP_XOP_OVR_X_X, INTRINS_AARCH64_ADV_SIMD_CNT},
	{SN_ReciprocalEstimate, None, None, OP_XOP_OVR_X_X, INTRINS_AARCH64_ADV_SIMD_URECPE, OP_XOP_OVR_X_X, INTRINS_AARCH64_ADV_SIMD_FRECPE},
	{SN_ReciprocalEstimateScalar, OP_XOP_OVR_SCALAR_X_X, INTRINS_AARCH64_ADV_SIMD_FRECPE},
	{SN_ReciprocalExponentScalar, OP_XOP_OVR_SCALAR_X_X, INTRINS_AARCH64_ADV_SIMD_FRECPX},
	{SN_ReciprocalSquareRootEstimate, None, None, OP_XOP_OVR_X_X, INTRINS_AARCH64_ADV_SIMD_URSQRTE, OP_XOP_OVR_X_X, INTRINS_AARCH64_ADV_SIMD_FRSQRTE},
	{SN_ReciprocalSquareRootEstimateScalar, OP_XOP_OVR_SCALAR_X_X, INTRINS_AARCH64_ADV_SIMD_FRSQRTE},
	{SN_ReciprocalSquareRootStep, OP_XOP_OVR_X_X_X, INTRINS_AARCH64_ADV_SIMD_FRSQRTS},
	{SN_ReciprocalSquareRootStepScalar, OP_XOP_OVR_SCALAR_X_X_X, INTRINS_AARCH64_ADV_SIMD_FRSQRTS},
	{SN_ReciprocalStep, OP_XOP_OVR_X_X_X, INTRINS_AARCH64_ADV_SIMD_FRECPS},
	{SN_ReciprocalStepScalar, OP_XOP_OVR_SCALAR_X_X_X, INTRINS_AARCH64_ADV_SIMD_FRECPS},
	{SN_ReverseElement16, OP_ARM64_REVN, 16},
	{SN_ReverseElement32, OP_ARM64_REVN, 32},
	{SN_ReverseElement8, OP_ARM64_REVN, 8},
#if LLVM_API_VERSION >= 1400
	{SN_ReverseElementBits, OP_XOP_OVR_X_X, INTRINS_BITREVERSE},
#else
	{SN_ReverseElementBits, OP_XOP_OVR_X_X, INTRINS_AARCH64_ADV_SIMD_RBIT},
#endif
	{SN_RoundAwayFromZero, OP_XOP_OVR_X_X, INTRINS_AARCH64_ADV_SIMD_FRINTA},
	{SN_RoundAwayFromZeroScalar, OP_XOP_OVR_SCALAR_X_X, INTRINS_AARCH64_ADV_SIMD_FRINTA},
#if LLVM_API_VERSION >= 1400
	{SN_RoundToNearest, OP_XOP_OVR_X_X, INTRINS_ROUNDEVEN},
	{SN_RoundToNearestScalar, OP_XOP_OVR_SCALAR_X_X, INTRINS_ROUNDEVEN},
#else
	{SN_RoundToNearest, OP_XOP_OVR_X_X, INTRINS_AARCH64_ADV_SIMD_FRINTN},
	{SN_RoundToNearestScalar, OP_XOP_OVR_SCALAR_X_X, INTRINS_AARCH64_ADV_SIMD_FRINTN},
#endif
	{SN_RoundToNegativeInfinity, OP_XOP_OVR_X_X, INTRINS_AARCH64_ADV_SIMD_FRINTM},
	{SN_RoundToNegativeInfinityScalar, OP_XOP_OVR_SCALAR_X_X, INTRINS_AARCH64_ADV_SIMD_FRINTM},
	{SN_RoundToPositiveInfinity, OP_XOP_OVR_X_X, INTRINS_AARCH64_ADV_SIMD_FRINTP},
	{SN_RoundToPositiveInfinityScalar, OP_XOP_OVR_SCALAR_X_X, INTRINS_AARCH64_ADV_SIMD_FRINTP},
	{SN_RoundToZero, OP_XOP_OVR_X_X, INTRINS_AARCH64_ADV_SIMD_FRINTZ},
	{SN_RoundToZeroScalar, OP_XOP_OVR_SCALAR_X_X, INTRINS_AARCH64_ADV_SIMD_FRINTZ},
	{SN_ShiftArithmetic, OP_XOP_OVR_X_X_X, INTRINS_AARCH64_ADV_SIMD_SSHL},
	{SN_ShiftArithmeticRounded, OP_XOP_OVR_X_X_X, INTRINS_AARCH64_ADV_SIMD_SRSHL},
	{SN_ShiftArithmeticRoundedSaturate, OP_XOP_OVR_X_X_X, INTRINS_AARCH64_ADV_SIMD_SQRSHL},
	{SN_ShiftArithmeticRoundedSaturateScalar, OP_XOP_OVR_SCALAR_X_X_X, INTRINS_AARCH64_ADV_SIMD_SQRSHL},
	{SN_ShiftArithmeticRoundedScalar, OP_XOP_OVR_X_X_X, INTRINS_AARCH64_ADV_SIMD_SRSHL},
	{SN_ShiftArithmeticSaturate, OP_XOP_OVR_X_X_X, INTRINS_AARCH64_ADV_SIMD_SQSHL},
	{SN_ShiftArithmeticSaturateScalar, OP_XOP_OVR_SCALAR_X_X_X, INTRINS_AARCH64_ADV_SIMD_SQSHL},
	{SN_ShiftArithmeticScalar, OP_XOP_OVR_X_X_X, INTRINS_AARCH64_ADV_SIMD_SSHL},
	{SN_ShiftLeftAndInsert, OP_ARM64_SLI},
	{SN_ShiftLeftAndInsertScalar, OP_ARM64_SLI},
	{SN_ShiftLeftLogical, OP_ARM64_SHL},
	{SN_ShiftLeftLogicalSaturate},
	{SN_ShiftLeftLogicalSaturateScalar},
	{SN_ShiftLeftLogicalSaturateUnsigned, OP_ARM64_SQSHLU},
	{SN_ShiftLeftLogicalSaturateUnsignedScalar, OP_ARM64_SQSHLU_SCALAR},
	{SN_ShiftLeftLogicalScalar, OP_ARM64_SHL},
	{SN_ShiftLeftLogicalWideningLower, OP_SSHLL, None, OP_USHLL},
	{SN_ShiftLeftLogicalWideningUpper, OP_SSHLL2, None, OP_USHLL2},
	{SN_ShiftLogical, OP_XOP_OVR_X_X_X, INTRINS_AARCH64_ADV_SIMD_USHL},
	{SN_ShiftLogicalRounded, OP_XOP_OVR_X_X_X, INTRINS_AARCH64_ADV_SIMD_URSHL},
	{SN_ShiftLogicalRoundedSaturate, OP_XOP_OVR_X_X_X, INTRINS_AARCH64_ADV_SIMD_UQRSHL},
	{SN_ShiftLogicalRoundedSaturateScalar, OP_XOP_OVR_SCALAR_X_X_X, INTRINS_AARCH64_ADV_SIMD_UQRSHL},
	{SN_ShiftLogicalRoundedScalar, OP_XOP_OVR_X_X_X, INTRINS_AARCH64_ADV_SIMD_URSHL},
	{SN_ShiftLogicalSaturate, OP_XOP_OVR_X_X_X, INTRINS_AARCH64_ADV_SIMD_UQSHL},
	{SN_ShiftLogicalSaturateScalar, OP_XOP_OVR_SCALAR_X_X_X, INTRINS_AARCH64_ADV_SIMD_UQSHL},
	{SN_ShiftLogicalScalar, OP_XOP_OVR_X_X_X, INTRINS_AARCH64_ADV_SIMD_USHL},
	{SN_ShiftRightAndInsert, OP_ARM64_SRI},
	{SN_ShiftRightAndInsertScalar, OP_ARM64_SRI},
	{SN_ShiftRightArithmetic, OP_ARM64_SSHR},
	{SN_ShiftRightArithmeticAdd, OP_ARM64_SSRA},
	{SN_ShiftRightArithmeticAddScalar, OP_ARM64_SSRA},
	{SN_ShiftRightArithmeticNarrowingSaturateLower, OP_ARM64_XNSHIFT, INTRINS_AARCH64_ADV_SIMD_SQSHRN},
	{SN_ShiftRightArithmeticNarrowingSaturateScalar, OP_ARM64_XNSHIFT_SCALAR, INTRINS_AARCH64_ADV_SIMD_SQSHRN},
	{SN_ShiftRightArithmeticNarrowingSaturateUnsignedLower, OP_ARM64_XNSHIFT, INTRINS_AARCH64_ADV_SIMD_SQSHRUN},
	{SN_ShiftRightArithmeticNarrowingSaturateUnsignedScalar, OP_ARM64_XNSHIFT_SCALAR, INTRINS_AARCH64_ADV_SIMD_SQSHRUN},
	{SN_ShiftRightArithmeticNarrowingSaturateUnsignedUpper, OP_ARM64_XNSHIFT2, INTRINS_AARCH64_ADV_SIMD_SQSHRUN},
	{SN_ShiftRightArithmeticNarrowingSaturateUpper, OP_ARM64_XNSHIFT2, INTRINS_AARCH64_ADV_SIMD_SQSHRN},
	{SN_ShiftRightArithmeticRounded, OP_ARM64_SRSHR},
	{SN_ShiftRightArithmeticRoundedAdd, OP_ARM64_SRSRA},
	{SN_ShiftRightArithmeticRoundedAddScalar, OP_ARM64_SRSRA},
	{SN_ShiftRightArithmeticRoundedNarrowingSaturateLower, OP_ARM64_XNSHIFT, INTRINS_AARCH64_ADV_SIMD_SQRSHRN},
	{SN_ShiftRightArithmeticRoundedNarrowingSaturateScalar, OP_ARM64_XNSHIFT_SCALAR, INTRINS_AARCH64_ADV_SIMD_SQRSHRN},
	{SN_ShiftRightArithmeticRoundedNarrowingSaturateUnsignedLower, OP_ARM64_XNSHIFT, INTRINS_AARCH64_ADV_SIMD_SQRSHRUN},
	{SN_ShiftRightArithmeticRoundedNarrowingSaturateUnsignedScalar, OP_ARM64_XNSHIFT_SCALAR, INTRINS_AARCH64_ADV_SIMD_SQRSHRUN},
	{SN_ShiftRightArithmeticRoundedNarrowingSaturateUnsignedUpper, OP_ARM64_XNSHIFT2, INTRINS_AARCH64_ADV_SIMD_SQRSHRUN},
	{SN_ShiftRightArithmeticRoundedNarrowingSaturateUpper, OP_ARM64_XNSHIFT2, INTRINS_AARCH64_ADV_SIMD_SQRSHRN},
	{SN_ShiftRightArithmeticRoundedScalar, OP_ARM64_SRSHR},
	{SN_ShiftRightArithmeticScalar, OP_ARM64_SSHR},
	{SN_ShiftRightLogical, OP_ARM64_USHR},
	{SN_ShiftRightLogicalAdd, OP_ARM64_USRA},
	{SN_ShiftRightLogicalAddScalar, OP_ARM64_USRA},
	{SN_ShiftRightLogicalNarrowingLower, OP_ARM64_SHRN},
	{SN_ShiftRightLogicalNarrowingSaturateLower, OP_ARM64_XNSHIFT, INTRINS_AARCH64_ADV_SIMD_UQSHRN},
	{SN_ShiftRightLogicalNarrowingSaturateScalar, OP_ARM64_XNSHIFT_SCALAR, INTRINS_AARCH64_ADV_SIMD_UQSHRN},
	{SN_ShiftRightLogicalNarrowingSaturateUpper, OP_ARM64_XNSHIFT2, INTRINS_AARCH64_ADV_SIMD_UQSHRN},
	{SN_ShiftRightLogicalNarrowingUpper, OP_ARM64_SHRN2},
	{SN_ShiftRightLogicalRounded, OP_ARM64_URSHR},
	{SN_ShiftRightLogicalRoundedAdd, OP_ARM64_URSRA},
	{SN_ShiftRightLogicalRoundedAddScalar, OP_ARM64_URSRA},
	{SN_ShiftRightLogicalRoundedNarrowingLower, OP_ARM64_XNSHIFT, INTRINS_AARCH64_ADV_SIMD_RSHRN},
	{SN_ShiftRightLogicalRoundedNarrowingSaturateLower, OP_ARM64_XNSHIFT, INTRINS_AARCH64_ADV_SIMD_UQRSHRN},
	{SN_ShiftRightLogicalRoundedNarrowingSaturateScalar, OP_ARM64_XNSHIFT_SCALAR, INTRINS_AARCH64_ADV_SIMD_UQRSHRN},
	{SN_ShiftRightLogicalRoundedNarrowingSaturateUpper, OP_ARM64_XNSHIFT2, INTRINS_AARCH64_ADV_SIMD_UQRSHRN},
	{SN_ShiftRightLogicalRoundedNarrowingUpper, OP_ARM64_XNSHIFT2, INTRINS_AARCH64_ADV_SIMD_RSHRN},
	{SN_ShiftRightLogicalRoundedScalar, OP_ARM64_URSHR},
	{SN_ShiftRightLogicalScalar, OP_ARM64_USHR},
	{SN_SignExtendWideningLower, OP_ARM64_SXTL},
	{SN_SignExtendWideningUpper, OP_ARM64_SXTL2},
	{SN_Sqrt, OP_XOP_OVR_X_X, INTRINS_AARCH64_ADV_SIMD_FSQRT},
	{SN_SqrtScalar, OP_XOP_OVR_SCALAR_X_X, INTRINS_AARCH64_ADV_SIMD_FSQRT},
	{SN_Store, OP_ARM64_ST1},
	{SN_StorePair, OP_ARM64_STP},
	{SN_StorePairNonTemporal, OP_ARM64_STNP},
	{SN_StorePairScalar, OP_ARM64_STP_SCALAR},
	{SN_StorePairScalarNonTemporal, OP_ARM64_STNP_SCALAR},
	{SN_StoreSelectedScalar, OP_ARM64_ST1_SCALAR},
	{SN_Subtract, OP_XBINOP, OP_ISUB, None, None, OP_XBINOP, OP_FSUB},
	{SN_SubtractHighNarrowingLower, OP_ARM64_SUBHN},
	{SN_SubtractHighNarrowingUpper, OP_ARM64_SUBHN2},
	{SN_SubtractRoundedHighNarrowingLower, OP_ARM64_RSUBHN},
	{SN_SubtractRoundedHighNarrowingUpper, OP_ARM64_RSUBHN2},
	{SN_SubtractSaturate, OP_XOP_OVR_X_X_X, INTRINS_AARCH64_ADV_SIMD_SQSUB, OP_XOP_OVR_X_X_X, INTRINS_AARCH64_ADV_SIMD_UQSUB},
	{SN_SubtractSaturateScalar, OP_XOP_OVR_SCALAR_X_X_X, INTRINS_AARCH64_ADV_SIMD_SQSUB, OP_XOP_OVR_SCALAR_X_X_X, INTRINS_AARCH64_ADV_SIMD_UQSUB},
	{SN_SubtractScalar, OP_XBINOP_SCALAR, OP_ISUB, None, None, OP_XBINOP_SCALAR, OP_FSUB},
	{SN_SubtractWideningLower, OP_ARM64_SSUB, None, OP_ARM64_USUB},
	{SN_SubtractWideningUpper, OP_ARM64_SSUB2, None, OP_ARM64_USUB2},
	{SN_TransposeEven, OP_ARM64_TRN1},
	{SN_TransposeOdd, OP_ARM64_TRN2},
	{SN_UnzipEven, OP_ARM64_UZP1},
	{SN_UnzipOdd, OP_ARM64_UZP2},
	{SN_VectorTableLookup, OP_XOP_OVR_X_X_X, INTRINS_AARCH64_ADV_SIMD_TBL1},
	{SN_VectorTableLookupExtension, OP_XOP_OVR_X_X_X_X, INTRINS_AARCH64_ADV_SIMD_TBX1},
	{SN_Xor, OP_XBINOP_FORCEINT, XBINOP_FORCEINT_XOR},
	{SN_ZeroExtendWideningLower, OP_ARM64_UXTL},
	{SN_ZeroExtendWideningUpper, OP_ARM64_UXTL2},
	{SN_ZipHigh, OP_ARM64_ZIP2},
	{SN_ZipLow, OP_ARM64_ZIP1},
	{SN_get_IsSupported},
};

static const SimdIntrinsic rdm_methods [] = {
	{SN_MultiplyRoundedDoublingAndAddSaturateHigh, OP_ARM64_SQRDMLAH},
	{SN_MultiplyRoundedDoublingAndAddSaturateHighScalar, OP_ARM64_SQRDMLAH_SCALAR},
	{SN_MultiplyRoundedDoublingAndSubtractSaturateHigh, OP_ARM64_SQRDMLSH},
	{SN_MultiplyRoundedDoublingAndSubtractSaturateHighScalar, OP_ARM64_SQRDMLSH_SCALAR},
	{SN_MultiplyRoundedDoublingBySelectedScalarAndAddSaturateHigh},
	{SN_MultiplyRoundedDoublingBySelectedScalarAndSubtractSaturateHigh},
	{SN_MultiplyRoundedDoublingScalarBySelectedScalarAndAddSaturateHigh},
	{SN_MultiplyRoundedDoublingScalarBySelectedScalarAndSubtractSaturateHigh},
	{SN_get_IsSupported},
};

static const SimdIntrinsic dp_methods [] = {
	{SN_DotProduct, OP_XOP_OVR_X_X_X_X, INTRINS_AARCH64_ADV_SIMD_SDOT, OP_XOP_OVR_X_X_X_X, INTRINS_AARCH64_ADV_SIMD_UDOT},
	{SN_DotProductBySelectedQuadruplet},
	{SN_get_IsSupported},
};

static const IntrinGroup supported_arm_intrinsics [] = {
	{ "AdvSimd", MONO_CPU_ARM64_NEON, advsimd_methods, sizeof (advsimd_methods) },
	{ "Aes", MONO_CPU_ARM64_CRYPTO, crypto_aes_methods, sizeof (crypto_aes_methods) },
	{ "ArmBase", MONO_CPU_ARM64_BASE, armbase_methods, sizeof (armbase_methods) },
	{ "Crc32", MONO_CPU_ARM64_CRC, crc32_methods, sizeof (crc32_methods) },
	{ "Dp", MONO_CPU_ARM64_DP, dp_methods, sizeof (dp_methods) },
	{ "Rdm", MONO_CPU_ARM64_RDM, rdm_methods, sizeof (rdm_methods) },
	{ "Sha1", MONO_CPU_ARM64_CRYPTO, sha1_methods, sizeof (sha1_methods) },
	{ "Sha256", MONO_CPU_ARM64_CRYPTO, sha256_methods, sizeof (sha256_methods) },
};

static MonoInst*
emit_arm64_intrinsics (
	MonoCompile *cfg, MonoMethodSignature *fsig, MonoInst **args,
	MonoClass *klass, const IntrinGroup *intrin_group,
	const SimdIntrinsic *info, int id, MonoTypeEnum arg0_type,
	gboolean is_64bit)
{
	MonoCPUFeatures feature = intrin_group->feature;

	gboolean arg0_i32 = (arg0_type == MONO_TYPE_I4) || (arg0_type == MONO_TYPE_U4);
#if TARGET_SIZEOF_VOID_P == 4
	arg0_i32 = arg0_i32 || (arg0_type == MONO_TYPE_I) || (arg0_type == MONO_TYPE_U);
#endif

	if (feature == MONO_CPU_ARM64_BASE) {
		switch (id) {
		case SN_LeadingZeroCount:
			return emit_simd_ins_for_sig (cfg, klass, arg0_i32 ? OP_LZCNT32 : OP_LZCNT64, 0, arg0_type, fsig, args);
		case SN_LeadingSignCount:
			return emit_simd_ins_for_sig (cfg, klass, arg0_i32 ? OP_LSCNT32 : OP_LSCNT64, 0, arg0_type, fsig, args);
		case SN_MultiplyHigh:
			return emit_simd_ins_for_sig (cfg, klass,
				(arg0_type == MONO_TYPE_I8 ? OP_ARM64_SMULH : OP_ARM64_UMULH), 0, arg0_type, fsig, args);
		case SN_ReverseElementBits:
			return emit_simd_ins_for_sig (cfg, klass,
				(is_64bit ? OP_XOP_I8_I8 : OP_XOP_I4_I4),
				(is_64bit ? INTRINS_BITREVERSE_I64 : INTRINS_BITREVERSE_I32),
				arg0_type, fsig, args);
		default:
			g_assert_not_reached (); // if a new API is added we need to either implement it or change IsSupported to false
		}
	}

	if (feature == MONO_CPU_ARM64_CRC) {
		switch (id) {
		case SN_ComputeCrc32:
		case SN_ComputeCrc32C: {
			IntrinsicId op = (IntrinsicId)0;
			gboolean is_c = info->id == SN_ComputeCrc32C;
			switch (get_underlying_type (fsig->params [1])) {
			case MONO_TYPE_U1: op = is_c ? INTRINS_AARCH64_CRC32CB : INTRINS_AARCH64_CRC32B; break;
			case MONO_TYPE_U2: op = is_c ? INTRINS_AARCH64_CRC32CH : INTRINS_AARCH64_CRC32H; break;
			case MONO_TYPE_U4: op = is_c ? INTRINS_AARCH64_CRC32CW : INTRINS_AARCH64_CRC32W; break;
			case MONO_TYPE_U8: op = is_c ? INTRINS_AARCH64_CRC32CX : INTRINS_AARCH64_CRC32X; break;
			default: g_assert_not_reached (); break;
			}
			return emit_simd_ins_for_sig (cfg, klass, is_64bit ? OP_XOP_I4_I4_I8 : OP_XOP_I4_I4_I4, op, arg0_type, fsig, args);
		}
		default:
			g_assert_not_reached (); // if a new API is added we need to either implement it or change IsSupported to false
		}
	}

	if (feature == MONO_CPU_ARM64_NEON) {
		switch (id) {
		case SN_AbsoluteCompareGreaterThan:
		case SN_AbsoluteCompareGreaterThanOrEqual:
		case SN_AbsoluteCompareLessThan:
		case SN_AbsoluteCompareLessThanOrEqual:
		case SN_AbsoluteCompareGreaterThanScalar:
		case SN_AbsoluteCompareGreaterThanOrEqualScalar:
		case SN_AbsoluteCompareLessThanScalar:
		case SN_AbsoluteCompareLessThanOrEqualScalar: {
			gboolean reverse_args = FALSE;
			gboolean use_geq = FALSE;
			gboolean scalar = FALSE;
			MonoInst *cmp_args [] = { args [0], args [1] };
			switch (id) {
			case SN_AbsoluteCompareGreaterThanScalar: scalar = TRUE;
			case SN_AbsoluteCompareGreaterThan: break;

			case SN_AbsoluteCompareGreaterThanOrEqualScalar: scalar = TRUE;
			case SN_AbsoluteCompareGreaterThanOrEqual: use_geq = TRUE; break;

			case SN_AbsoluteCompareLessThanScalar: scalar = TRUE;
			case SN_AbsoluteCompareLessThan: reverse_args = TRUE; break;

			case SN_AbsoluteCompareLessThanOrEqualScalar: scalar = TRUE;
			case SN_AbsoluteCompareLessThanOrEqual: reverse_args = TRUE; use_geq = TRUE; break;
			}
			if (reverse_args) {
				cmp_args [0] = args [1];
				cmp_args [1] = args [0];
			}
			int iid = use_geq ? INTRINS_AARCH64_ADV_SIMD_FACGE : INTRINS_AARCH64_ADV_SIMD_FACGT;
			return emit_simd_ins_for_sig (cfg, klass, OP_ARM64_ABSCOMPARE, iid, scalar, fsig, cmp_args);
		}
		case SN_AddSaturate:
		case SN_AddSaturateScalar: {
			gboolean arg0_unsigned = type_is_unsigned (fsig->params [0]);
			gboolean arg1_unsigned = type_is_unsigned (fsig->params [1]);
			int iid = 0;
			if (arg0_unsigned && arg1_unsigned)
				iid = INTRINS_AARCH64_ADV_SIMD_UQADD;
			else if (arg0_unsigned && !arg1_unsigned)
				iid = INTRINS_AARCH64_ADV_SIMD_USQADD;
			else if (!arg0_unsigned && arg1_unsigned)
				iid = INTRINS_AARCH64_ADV_SIMD_SUQADD;
			else
				iid = INTRINS_AARCH64_ADV_SIMD_SQADD;
			int op = id == SN_AddSaturateScalar ? OP_XOP_OVR_SCALAR_X_X_X : OP_XOP_OVR_X_X_X;
			return emit_simd_ins_for_sig (cfg, klass, op, iid, arg0_type, fsig, args);
		}
		case SN_DuplicateSelectedScalarToVector128:
		case SN_DuplicateSelectedScalarToVector64:
		case SN_DuplicateToVector64:
		case SN_DuplicateToVector128: {
			MonoClass *ret_klass = mono_class_from_mono_type_internal (fsig->ret);
			MonoType *rtype = get_vector_t_elem_type (fsig->ret);
			int scalar_src_reg = args [0]->dreg;
			switch (id) {
			case SN_DuplicateSelectedScalarToVector128:
			case SN_DuplicateSelectedScalarToVector64: {
				MonoInst *ins = emit_simd_ins (cfg, ret_klass, type_to_xextract_op (rtype->type), args [0]->dreg, args [1]->dreg);
				ins->inst_c1 = arg0_type;
				scalar_src_reg = ins->dreg;
				break;
			}
			}
			return emit_simd_ins (cfg, ret_klass, type_to_expand_op (rtype), scalar_src_reg, -1);
		}
		case SN_Extract: {
			int extract_op = type_to_xextract_op (arg0_type);
			MonoInst *ins = emit_simd_ins (cfg, klass, extract_op, args [0]->dreg, args [1]->dreg);
			ins->inst_c1 = arg0_type;
			return ins;
		}
		case SN_InsertSelectedScalar:
		case SN_InsertScalar:
		case SN_Insert: {
			MonoClass *ret_klass = mono_class_from_mono_type_internal (fsig->ret);
			int insert_op = type_to_xinsert_op (arg0_type);
			int extract_op = type_to_extract_op (arg0_type);
			int val_src_reg = args [2]->dreg;
			switch (id) {
			case SN_InsertSelectedScalar: {
				MonoInst *scalar = emit_simd_ins (cfg, klass, OP_ARM64_SELECT_SCALAR, args [2]->dreg, args [3]->dreg);
				val_src_reg = scalar->dreg;
				// fallthrough
			}
			case SN_InsertScalar: {
				MonoInst *ins = emit_simd_ins (cfg, klass, extract_op, val_src_reg, -1);
				ins->inst_c0 = 0;
				ins->inst_c1 = arg0_type;
				val_src_reg = ins->dreg;
				break;
			}
			}
			MonoInst *ins = emit_simd_ins (cfg, ret_klass, insert_op, args [0]->dreg, val_src_reg);
			ins->sreg3 = args [1]->dreg;
			ins->inst_c1 = arg0_type;
			return ins;
		}
		case SN_ShiftLeftLogicalSaturate:
		case SN_ShiftLeftLogicalSaturateScalar: {
			MonoClass *ret_klass = mono_class_from_mono_type_internal (fsig->ret);
			MonoType *etype = get_vector_t_elem_type (fsig->ret);
			gboolean is_unsigned = type_is_unsigned (fsig->ret);
			gboolean scalar = id == SN_ShiftLeftLogicalSaturateScalar;
			int s2v = scalar ? OP_CREATE_SCALAR_UNSAFE : type_to_expand_op (etype);
			int xop = scalar ? OP_XOP_OVR_SCALAR_X_X_X : OP_XOP_OVR_X_X_X;
			int iid = is_unsigned ? INTRINS_AARCH64_ADV_SIMD_UQSHL : INTRINS_AARCH64_ADV_SIMD_SQSHL;
			MonoInst *shift_vector = emit_simd_ins (cfg, ret_klass, s2v, args [1]->dreg, -1);
			shift_vector->inst_c1 = etype->type;
			MonoInst *ret = emit_simd_ins (cfg, ret_klass, xop, args [0]->dreg, shift_vector->dreg);
			ret->inst_c0 = iid;
			ret->inst_c1 = etype->type;
			return ret;
		}
		case SN_MultiplyRoundedDoublingBySelectedScalarSaturateHigh:
		case SN_MultiplyRoundedDoublingScalarBySelectedScalarSaturateHigh:
		case SN_MultiplyDoublingScalarBySelectedScalarSaturateHigh:
		case SN_MultiplyDoublingWideningSaturateScalarBySelectedScalar:
		case SN_MultiplyExtendedBySelectedScalar:
		case SN_MultiplyExtendedScalarBySelectedScalar:
		case SN_MultiplyBySelectedScalar:
		case SN_MultiplyBySelectedScalarWideningLower:
		case SN_MultiplyBySelectedScalarWideningUpper:
		case SN_MultiplyDoublingBySelectedScalarSaturateHigh:
		case SN_MultiplyDoublingWideningSaturateLowerBySelectedScalar:
		case SN_MultiplyDoublingWideningSaturateUpperBySelectedScalar: {
			MonoClass *ret_klass = mono_class_from_mono_type_internal (fsig->ret);
			gboolean is_unsigned = type_is_unsigned (fsig->ret);
			gboolean is_float = type_is_float (fsig->ret);
			int opcode = 0;
			int c0 = 0;
			switch (id) {
			case SN_MultiplyRoundedDoublingBySelectedScalarSaturateHigh: opcode = OP_XOP_OVR_BYSCALAR_X_X_X; c0 = INTRINS_AARCH64_ADV_SIMD_SQRDMULH; break;
			case SN_MultiplyRoundedDoublingScalarBySelectedScalarSaturateHigh: opcode = OP_XOP_OVR_SCALAR_X_X_X; c0 = INTRINS_AARCH64_ADV_SIMD_SQRDMULH; break;
			case SN_MultiplyDoublingScalarBySelectedScalarSaturateHigh: opcode = OP_XOP_OVR_SCALAR_X_X_X; c0 = INTRINS_AARCH64_ADV_SIMD_SQDMULH; break;
			case SN_MultiplyDoublingWideningSaturateScalarBySelectedScalar: opcode = OP_ARM64_SQDMULL_SCALAR; break;
			case SN_MultiplyExtendedBySelectedScalar: opcode = OP_XOP_OVR_BYSCALAR_X_X_X; c0 = INTRINS_AARCH64_ADV_SIMD_FMULX; break;
			case SN_MultiplyExtendedScalarBySelectedScalar: opcode = OP_XOP_OVR_SCALAR_X_X_X; c0 = INTRINS_AARCH64_ADV_SIMD_FMULX; break;
			case SN_MultiplyBySelectedScalar: opcode = OP_XBINOP_BYSCALAR; c0 = OP_IMUL; break;
			case SN_MultiplyBySelectedScalarWideningLower: opcode = OP_ARM64_SMULL_SCALAR; break;
			case SN_MultiplyBySelectedScalarWideningUpper: opcode = OP_ARM64_SMULL2_SCALAR; break;
			case SN_MultiplyDoublingBySelectedScalarSaturateHigh: opcode = OP_XOP_OVR_BYSCALAR_X_X_X; c0 = INTRINS_AARCH64_ADV_SIMD_SQDMULH; break;
			case SN_MultiplyDoublingWideningSaturateLowerBySelectedScalar: opcode = OP_ARM64_SQDMULL_BYSCALAR; break;
			case SN_MultiplyDoublingWideningSaturateUpperBySelectedScalar: opcode = OP_ARM64_SQDMULL2_BYSCALAR; break;
			default: g_assert_not_reached();
			}
			if (is_unsigned)
				switch (opcode) {
				case OP_ARM64_SMULL_SCALAR: opcode = OP_ARM64_UMULL_SCALAR; break;
				case OP_ARM64_SMULL2_SCALAR: opcode = OP_ARM64_UMULL2_SCALAR; break;
				}
			if (is_float)
				switch (opcode) {
				case OP_XBINOP_BYSCALAR: c0 = OP_FMUL;
				}
			MonoInst *scalar = emit_simd_ins (cfg, ret_klass, OP_ARM64_SELECT_SCALAR, args [1]->dreg, args [2]->dreg);
			MonoInst *ret = emit_simd_ins (cfg, ret_klass, opcode, args [0]->dreg, scalar->dreg);
			ret->inst_c0 = c0;
			ret->inst_c1 = arg0_type;
			return ret;
		}
		case SN_FusedMultiplyAddBySelectedScalar:
		case SN_FusedMultiplyAddScalarBySelectedScalar:
		case SN_FusedMultiplySubtractBySelectedScalar:
		case SN_FusedMultiplySubtractScalarBySelectedScalar:
		case SN_MultiplyDoublingWideningScalarBySelectedScalarAndAddSaturate:
		case SN_MultiplyDoublingWideningScalarBySelectedScalarAndSubtractSaturate:
		case SN_MultiplyAddBySelectedScalar:
		case SN_MultiplySubtractBySelectedScalar:
		case SN_MultiplyBySelectedScalarWideningLowerAndAdd:
		case SN_MultiplyBySelectedScalarWideningLowerAndSubtract:
		case SN_MultiplyBySelectedScalarWideningUpperAndAdd:
		case SN_MultiplyBySelectedScalarWideningUpperAndSubtract:
		case SN_MultiplyDoublingWideningLowerBySelectedScalarAndAddSaturate:
		case SN_MultiplyDoublingWideningLowerBySelectedScalarAndSubtractSaturate:
		case SN_MultiplyDoublingWideningUpperBySelectedScalarAndAddSaturate:
		case SN_MultiplyDoublingWideningUpperBySelectedScalarAndSubtractSaturate: {
			MonoClass *ret_klass = mono_class_from_mono_type_internal (fsig->ret);
			gboolean is_unsigned = type_is_unsigned (fsig->ret);
			int opcode = 0;
			switch (id) {
			case SN_FusedMultiplyAddBySelectedScalar: opcode = OP_ARM64_FMADD_BYSCALAR; break;
			case SN_FusedMultiplyAddScalarBySelectedScalar: opcode = OP_ARM64_FMADD_SCALAR; break;
			case SN_FusedMultiplySubtractBySelectedScalar: opcode = OP_ARM64_FMSUB_BYSCALAR; break;
			case SN_FusedMultiplySubtractScalarBySelectedScalar: opcode = OP_ARM64_FMSUB_SCALAR; break;
			case SN_MultiplyDoublingWideningScalarBySelectedScalarAndAddSaturate: opcode = OP_ARM64_SQDMLAL_SCALAR; break;
			case SN_MultiplyDoublingWideningScalarBySelectedScalarAndSubtractSaturate: opcode = OP_ARM64_SQDMLSL_SCALAR; break;
			case SN_MultiplyAddBySelectedScalar: opcode = OP_ARM64_MLA_SCALAR; break;
			case SN_MultiplySubtractBySelectedScalar: opcode = OP_ARM64_MLS_SCALAR; break;
			case SN_MultiplyBySelectedScalarWideningLowerAndAdd: opcode = OP_ARM64_SMLAL_SCALAR; break;
			case SN_MultiplyBySelectedScalarWideningLowerAndSubtract: opcode = OP_ARM64_SMLSL_SCALAR; break;
			case SN_MultiplyBySelectedScalarWideningUpperAndAdd: opcode = OP_ARM64_SMLAL2_SCALAR; break;
			case SN_MultiplyBySelectedScalarWideningUpperAndSubtract: opcode = OP_ARM64_SMLSL2_SCALAR; break;
			case SN_MultiplyDoublingWideningLowerBySelectedScalarAndAddSaturate: opcode = OP_ARM64_SQDMLAL_BYSCALAR; break;
			case SN_MultiplyDoublingWideningLowerBySelectedScalarAndSubtractSaturate: opcode = OP_ARM64_SQDMLSL_BYSCALAR; break;
			case SN_MultiplyDoublingWideningUpperBySelectedScalarAndAddSaturate: opcode = OP_ARM64_SQDMLAL2_BYSCALAR; break;
			case SN_MultiplyDoublingWideningUpperBySelectedScalarAndSubtractSaturate: opcode = OP_ARM64_SQDMLSL2_BYSCALAR; break;
			default: g_assert_not_reached();
			}
			if (is_unsigned)
				switch (opcode) {
				case OP_ARM64_SMLAL_SCALAR: opcode = OP_ARM64_UMLAL_SCALAR; break;
				case OP_ARM64_SMLSL_SCALAR: opcode = OP_ARM64_UMLSL_SCALAR; break;
				case OP_ARM64_SMLAL2_SCALAR: opcode = OP_ARM64_UMLAL2_SCALAR; break;
				case OP_ARM64_SMLSL2_SCALAR: opcode = OP_ARM64_UMLSL2_SCALAR; break;
				}
			MonoInst *scalar = emit_simd_ins (cfg, ret_klass, OP_ARM64_SELECT_SCALAR, args [2]->dreg, args [3]->dreg);
			MonoInst *ret = emit_simd_ins (cfg, ret_klass, opcode, args [0]->dreg, args [1]->dreg);
			ret->sreg3 = scalar->dreg;
			return ret;
		}
		default:
			g_assert_not_reached ();
		}
	}

	if (feature == MONO_CPU_ARM64_CRYPTO) {
		switch (id) {
		case SN_PolynomialMultiplyWideningLower:
			return emit_simd_ins_for_sig (cfg, klass, OP_XOP_X_X_X, INTRINS_AARCH64_PMULL64, 0, fsig, args);
		case SN_PolynomialMultiplyWideningUpper:
			return emit_simd_ins_for_sig (cfg, klass, OP_XOP_X_X_X, INTRINS_AARCH64_PMULL64, 1, fsig, args);
		default:
			g_assert_not_reached ();
		}
	}

	if (feature == MONO_CPU_ARM64_RDM) {
		switch (id) {
		case SN_MultiplyRoundedDoublingBySelectedScalarAndAddSaturateHigh:
		case SN_MultiplyRoundedDoublingBySelectedScalarAndSubtractSaturateHigh:
		case SN_MultiplyRoundedDoublingScalarBySelectedScalarAndAddSaturateHigh:
		case SN_MultiplyRoundedDoublingScalarBySelectedScalarAndSubtractSaturateHigh: {
			MonoClass *ret_klass = mono_class_from_mono_type_internal (fsig->ret);
			int opcode = 0;
			switch (id) {
			case SN_MultiplyRoundedDoublingBySelectedScalarAndAddSaturateHigh: opcode = OP_ARM64_SQRDMLAH_BYSCALAR; break;
			case SN_MultiplyRoundedDoublingBySelectedScalarAndSubtractSaturateHigh: opcode = OP_ARM64_SQRDMLSH_BYSCALAR; break;
			case SN_MultiplyRoundedDoublingScalarBySelectedScalarAndAddSaturateHigh: opcode = OP_ARM64_SQRDMLAH_SCALAR; break;
			case SN_MultiplyRoundedDoublingScalarBySelectedScalarAndSubtractSaturateHigh: opcode = OP_ARM64_SQRDMLSH_SCALAR; break;
			}
			MonoInst *scalar = emit_simd_ins (cfg, ret_klass, OP_ARM64_SELECT_SCALAR, args [2]->dreg, args [3]->dreg);
			MonoInst *ret = emit_simd_ins (cfg, ret_klass, opcode, args [0]->dreg, args [1]->dreg);
			ret->inst_c1 = arg0_type;
			ret->sreg3 = scalar->dreg;
			return ret;
		}
		default:
			g_assert_not_reached ();
		}
	}

	if (feature == MONO_CPU_ARM64_DP) {
		switch (id) {
		case SN_DotProductBySelectedQuadruplet: {
			MonoClass *ret_klass = mono_class_from_mono_type_internal (fsig->ret);
			MonoClass *arg_klass = mono_class_from_mono_type_internal (fsig->params [1]);
			MonoClass *quad_klass = mono_class_from_mono_type_internal (fsig->params [2]);
			gboolean is_unsigned = type_is_unsigned (fsig->ret);
			int iid = is_unsigned ? INTRINS_AARCH64_ADV_SIMD_UDOT : INTRINS_AARCH64_ADV_SIMD_SDOT;
			MonoInst *quad = emit_simd_ins (cfg, arg_klass, OP_ARM64_SELECT_QUAD, args [2]->dreg, args [3]->dreg);
			quad->data.op [1].klass = quad_klass;
			MonoInst *ret = emit_simd_ins (cfg, ret_klass, OP_XOP_OVR_X_X_X_X, args [0]->dreg, args [1]->dreg);
			ret->sreg3 = quad->dreg;
			ret->inst_c0 = iid;
			return ret;
		}
		default:
			g_assert_not_reached ();
		}
	}

	return NULL;
}
#endif // TARGET_ARM64

#ifdef TARGET_AMD64

static SimdIntrinsic sse_methods [] = {
	{SN_Add, OP_XBINOP, OP_FADD},
	{SN_AddScalar, OP_SSE_ADDSS},
	{SN_And, OP_SSE_AND},
	{SN_AndNot, OP_VECTOR_ANDN},
	{SN_CompareEqual, OP_XCOMPARE_FP, CMP_EQ},
	{SN_CompareGreaterThan, OP_XCOMPARE_FP,CMP_GT},
	{SN_CompareGreaterThanOrEqual, OP_XCOMPARE_FP, CMP_GE},
	{SN_CompareLessThan, OP_XCOMPARE_FP, CMP_LT},
	{SN_CompareLessThanOrEqual, OP_XCOMPARE_FP, CMP_LE},
	{SN_CompareNotEqual, OP_XCOMPARE_FP, CMP_NE},
	{SN_CompareNotGreaterThan, OP_XCOMPARE_FP, CMP_LE_UN},
	{SN_CompareNotGreaterThanOrEqual, OP_XCOMPARE_FP, CMP_LT_UN},
	{SN_CompareNotLessThan, OP_XCOMPARE_FP, CMP_GE_UN},
	{SN_CompareNotLessThanOrEqual, OP_XCOMPARE_FP, CMP_GT_UN},
	{SN_CompareOrdered, OP_XCOMPARE_FP, CMP_ORD},
	{SN_CompareScalarEqual, OP_SSE_CMPSS, CMP_EQ},
	{SN_CompareScalarGreaterThan, OP_SSE_CMPSS, CMP_GT},
	{SN_CompareScalarGreaterThanOrEqual, OP_SSE_CMPSS, CMP_GE},
	{SN_CompareScalarLessThan, OP_SSE_CMPSS, CMP_LT},
	{SN_CompareScalarLessThanOrEqual, OP_SSE_CMPSS, CMP_LE},
	{SN_CompareScalarNotEqual, OP_SSE_CMPSS, CMP_NE},
	{SN_CompareScalarNotGreaterThan, OP_SSE_CMPSS, CMP_LE_UN},
	{SN_CompareScalarNotGreaterThanOrEqual, OP_SSE_CMPSS, CMP_LT_UN},
	{SN_CompareScalarNotLessThan, OP_SSE_CMPSS, CMP_GE_UN},
	{SN_CompareScalarNotLessThanOrEqual, OP_SSE_CMPSS, CMP_GT_UN},
	{SN_CompareScalarOrdered, OP_SSE_CMPSS, CMP_ORD},
	{SN_CompareScalarOrderedEqual, OP_SSE_COMISS, CMP_EQ},
	{SN_CompareScalarOrderedGreaterThan, OP_SSE_COMISS, CMP_GT},
	{SN_CompareScalarOrderedGreaterThanOrEqual, OP_SSE_COMISS, CMP_GE},
	{SN_CompareScalarOrderedLessThan, OP_SSE_COMISS, CMP_LT},
	{SN_CompareScalarOrderedLessThanOrEqual, OP_SSE_COMISS, CMP_LE},
	{SN_CompareScalarOrderedNotEqual, OP_SSE_COMISS, CMP_NE},
	{SN_CompareScalarUnordered, OP_SSE_CMPSS, CMP_UNORD},
	{SN_CompareScalarUnorderedEqual, OP_SSE_UCOMISS, CMP_EQ},
	{SN_CompareScalarUnorderedGreaterThan, OP_SSE_UCOMISS, CMP_GT},
	{SN_CompareScalarUnorderedGreaterThanOrEqual, OP_SSE_UCOMISS, CMP_GE},
	{SN_CompareScalarUnorderedLessThan, OP_SSE_UCOMISS, CMP_LT},
	{SN_CompareScalarUnorderedLessThanOrEqual, OP_SSE_UCOMISS, CMP_LE},
	{SN_CompareScalarUnorderedNotEqual, OP_SSE_UCOMISS, CMP_NE},
	{SN_CompareUnordered, OP_XCOMPARE_FP, CMP_UNORD},
	{SN_ConvertScalarToVector128Single},
	{SN_ConvertToInt32, OP_XOP_I4_X, INTRINS_SSE_CVTSS2SI},
	{SN_ConvertToInt32WithTruncation, OP_XOP_I4_X, INTRINS_SSE_CVTTSS2SI},
	{SN_ConvertToInt64, OP_XOP_I8_X, INTRINS_SSE_CVTSS2SI64},
	{SN_ConvertToInt64WithTruncation, OP_XOP_I8_X, INTRINS_SSE_CVTTSS2SI64},
	{SN_Divide, OP_XBINOP, OP_FDIV},
	{SN_DivideScalar, OP_SSE_DIVSS},
	{SN_LoadAlignedVector128, OP_SSE_LOADU, 16 /* alignment */},
	{SN_LoadHigh, OP_SSE_MOVHPS_LOAD},
	{SN_LoadLow, OP_SSE_MOVLPS_LOAD},
	{SN_LoadScalarVector128, OP_SSE_MOVSS},
	{SN_LoadVector128, OP_SSE_LOADU, 1 /* alignment */},
	{SN_Max, OP_XOP_X_X_X, INTRINS_SSE_MAXPS},
	{SN_MaxScalar, OP_XOP_X_X_X, INTRINS_SSE_MAXSS},
	{SN_Min, OP_XOP_X_X_X, INTRINS_SSE_MINPS},
	{SN_MinScalar, OP_XOP_X_X_X, INTRINS_SSE_MINSS},
	{SN_MoveHighToLow, OP_SSE_MOVEHL},
	{SN_MoveLowToHigh, OP_SSE_MOVELH},
	{SN_MoveMask, OP_SSE_MOVMSK},
	{SN_MoveScalar, OP_SSE_MOVS2},
	{SN_Multiply, OP_XBINOP, OP_FMUL},
	{SN_MultiplyScalar, OP_SSE_MULSS},
	{SN_Or, OP_SSE_OR},
	{SN_Prefetch0, OP_SSE_PREFETCHT0},
	{SN_Prefetch1, OP_SSE_PREFETCHT1},
	{SN_Prefetch2, OP_SSE_PREFETCHT2},
	{SN_PrefetchNonTemporal, OP_SSE_PREFETCHNTA},
	{SN_Reciprocal, OP_XOP_X_X, INTRINS_SSE_RCP_PS},
	{SN_ReciprocalScalar},
	{SN_ReciprocalSqrt, OP_XOP_X_X, INTRINS_SSE_RSQRT_PS},
	{SN_ReciprocalSqrtScalar},
	{SN_Shuffle},
	{SN_Sqrt, OP_XOP_X_X, INTRINS_SSE_SQRT_PS},
	{SN_SqrtScalar},
	{SN_Store, OP_SSE_STORE, 1 /* alignment */},
	{SN_StoreAligned, OP_SSE_STORE, 16 /* alignment */},
	{SN_StoreAlignedNonTemporal, OP_SSE_MOVNTPS, 16 /* alignment */},
	{SN_StoreFence, OP_XOP, INTRINS_SSE_SFENCE},
	{SN_StoreHigh, OP_SSE_MOVHPS_STORE},
	{SN_StoreLow, OP_SSE_MOVLPS_STORE},
	{SN_StoreScalar, OP_SSE_MOVSS_STORE},
	{SN_Subtract, OP_XBINOP, OP_FSUB},
	{SN_SubtractScalar, OP_SSE_SUBSS},
	{SN_UnpackHigh, OP_SSE_UNPACKHI},
	{SN_UnpackLow, OP_SSE_UNPACKLO},
	{SN_Xor, OP_SSE_XOR},
	{SN_get_IsSupported}
};

static SimdIntrinsic sse2_methods [] = {
	{SN_Add},
	{SN_AddSaturate, OP_SSE2_ADDS},
	{SN_AddScalar, OP_SSE2_ADDSD},
	{SN_And, OP_SSE_AND},
	{SN_AndNot, OP_VECTOR_ANDN},
	{SN_Average},
	{SN_CompareEqual},
	{SN_CompareGreaterThan},
	{SN_CompareGreaterThanOrEqual, OP_XCOMPARE_FP, CMP_GE},
	{SN_CompareLessThan},
	{SN_CompareLessThanOrEqual, OP_XCOMPARE_FP, CMP_LE},
	{SN_CompareNotEqual, OP_XCOMPARE_FP, CMP_NE},
	{SN_CompareNotGreaterThan, OP_XCOMPARE_FP, CMP_LE_UN},
	{SN_CompareNotGreaterThanOrEqual, OP_XCOMPARE_FP, CMP_LT_UN},
	{SN_CompareNotLessThan, OP_XCOMPARE_FP, CMP_GE_UN},
	{SN_CompareNotLessThanOrEqual, OP_XCOMPARE_FP, CMP_GT_UN},
	{SN_CompareOrdered, OP_XCOMPARE_FP, CMP_ORD},
	{SN_CompareScalarEqual, OP_SSE2_CMPSD, CMP_EQ},
	{SN_CompareScalarGreaterThan, OP_SSE2_CMPSD, CMP_GT},
	{SN_CompareScalarGreaterThanOrEqual, OP_SSE2_CMPSD, CMP_GE},
	{SN_CompareScalarLessThan, OP_SSE2_CMPSD, CMP_LT},
	{SN_CompareScalarLessThanOrEqual, OP_SSE2_CMPSD, CMP_LE},
	{SN_CompareScalarNotEqual, OP_SSE2_CMPSD, CMP_NE},
	{SN_CompareScalarNotGreaterThan, OP_SSE2_CMPSD, CMP_LE_UN},
	{SN_CompareScalarNotGreaterThanOrEqual, OP_SSE2_CMPSD, CMP_LT_UN},
	{SN_CompareScalarNotLessThan, OP_SSE2_CMPSD, CMP_GE_UN},
	{SN_CompareScalarNotLessThanOrEqual, OP_SSE2_CMPSD, CMP_GT_UN},
	{SN_CompareScalarOrdered, OP_SSE2_CMPSD, CMP_ORD},
	{SN_CompareScalarOrderedEqual, OP_SSE2_COMISD, CMP_EQ},
	{SN_CompareScalarOrderedGreaterThan, OP_SSE2_COMISD, CMP_GT},
	{SN_CompareScalarOrderedGreaterThanOrEqual, OP_SSE2_COMISD, CMP_GE},
	{SN_CompareScalarOrderedLessThan, OP_SSE2_COMISD, CMP_LT},
	{SN_CompareScalarOrderedLessThanOrEqual, OP_SSE2_COMISD, CMP_LE},
	{SN_CompareScalarOrderedNotEqual, OP_SSE2_COMISD, CMP_NE},
	{SN_CompareScalarUnordered, OP_SSE2_CMPSD, CMP_UNORD},
	{SN_CompareScalarUnorderedEqual, OP_SSE2_UCOMISD, CMP_EQ},
	{SN_CompareScalarUnorderedGreaterThan, OP_SSE2_UCOMISD, CMP_GT},
	{SN_CompareScalarUnorderedGreaterThanOrEqual, OP_SSE2_UCOMISD, CMP_GE},
	{SN_CompareScalarUnorderedLessThan, OP_SSE2_UCOMISD, CMP_LT},
	{SN_CompareScalarUnorderedLessThanOrEqual, OP_SSE2_UCOMISD, CMP_LE},
	{SN_CompareScalarUnorderedNotEqual, OP_SSE2_UCOMISD, CMP_NE},
	{SN_CompareUnordered, OP_XCOMPARE_FP, CMP_UNORD},
	{SN_ConvertScalarToVector128Double},
	{SN_ConvertScalarToVector128Int32},
	{SN_ConvertScalarToVector128Int64},
	{SN_ConvertScalarToVector128Single, OP_XOP_X_X_X, INTRINS_SSE_CVTSD2SS},
	{SN_ConvertScalarToVector128UInt32},
	{SN_ConvertScalarToVector128UInt64},
	{SN_ConvertToInt32},
	{SN_ConvertToInt32WithTruncation, OP_XOP_I4_X, INTRINS_SSE_CVTTSD2SI},
	{SN_ConvertToInt64},
	{SN_ConvertToInt64WithTruncation, OP_XOP_I8_X, INTRINS_SSE_CVTTSD2SI64},
	{SN_ConvertToUInt32},
	{SN_ConvertToUInt64},
	{SN_ConvertToVector128Double},
	{SN_ConvertToVector128Int32},
	{SN_ConvertToVector128Int32WithTruncation},
	{SN_ConvertToVector128Single},
	{SN_Divide, OP_XBINOP, OP_FDIV},
	{SN_DivideScalar, OP_SSE2_DIVSD},
	{SN_Extract},
	{SN_Insert},
	{SN_LoadAlignedVector128},
	{SN_LoadFence, OP_XOP, INTRINS_SSE_LFENCE},
	{SN_LoadHigh, OP_SSE2_MOVHPD_LOAD},
	{SN_LoadLow, OP_SSE2_MOVLPD_LOAD},
	{SN_LoadScalarVector128},
	{SN_LoadVector128},
	{SN_MaskMove, OP_SSE2_MASKMOVDQU},
	{SN_Max},
	{SN_MaxScalar, OP_XOP_X_X_X, INTRINS_SSE_MAXSD},
	{SN_MemoryFence, OP_XOP, INTRINS_SSE_MFENCE},
	{SN_Min}, // FIXME:
	{SN_MinScalar, OP_XOP_X_X_X, INTRINS_SSE_MINSD},
	{SN_MoveMask, OP_SSE_MOVMSK},
	{SN_MoveScalar},
	{SN_Multiply},
	{SN_MultiplyAddAdjacent, OP_XOP_X_X_X, INTRINS_SSE_PMADDWD},
	{SN_MultiplyHigh},
	{SN_MultiplyLow, OP_PMULW},
	{SN_MultiplyScalar, OP_SSE2_MULSD},
	{SN_Or, OP_SSE_OR},
	{SN_PackSignedSaturate},
	{SN_PackUnsignedSaturate},
	{SN_ShiftLeftLogical},
	{SN_ShiftLeftLogical128BitLane},
	{SN_ShiftRightArithmetic},
	{SN_ShiftRightLogical},
	{SN_ShiftRightLogical128BitLane},
	{SN_Shuffle},
	{SN_ShuffleHigh},
	{SN_ShuffleLow},
	{SN_Sqrt, OP_XOP_X_X, INTRINS_SSE_SQRT_PD},
	{SN_SqrtScalar},
	{SN_Store, OP_SSE_STORE, 1 /* alignment */},
	{SN_StoreAligned, OP_SSE_STORE, 16 /* alignment */},
	{SN_StoreAlignedNonTemporal, OP_SSE_MOVNTPS, 16 /* alignment */},
	{SN_StoreHigh, OP_SSE2_MOVHPD_STORE},
	{SN_StoreLow, OP_SSE2_MOVLPD_STORE},
	{SN_StoreNonTemporal, OP_SSE_MOVNTPS, 1 /* alignment */},
	{SN_StoreScalar, OP_SSE_STORES},
	{SN_Subtract},
	{SN_SubtractSaturate, OP_SSE2_SUBS},
	{SN_SubtractScalar, OP_SSE2_SUBSD},
	{SN_SumAbsoluteDifferences, OP_XOP_X_X_X, INTRINS_SSE_PSADBW},
	{SN_UnpackHigh, OP_SSE_UNPACKHI},
	{SN_UnpackLow, OP_SSE_UNPACKLO},
	{SN_Xor, OP_SSE_XOR},
	{SN_get_IsSupported}
};

static SimdIntrinsic sse3_methods [] = {
	{SN_AddSubtract},
	{SN_HorizontalAdd},
	{SN_HorizontalSubtract},
	{SN_LoadAndDuplicateToVector128, OP_SSE3_MOVDDUP_MEM},
	{SN_LoadDquVector128, OP_XOP_X_I, INTRINS_SSE_LDU_DQ},
	{SN_MoveAndDuplicate, OP_SSE3_MOVDDUP},
	{SN_MoveHighAndDuplicate, OP_SSE3_MOVSHDUP},
	{SN_MoveLowAndDuplicate, OP_SSE3_MOVSLDUP},
	{SN_get_IsSupported}
};

static SimdIntrinsic ssse3_methods [] = {
	{SN_Abs, OP_VECTOR_IABS},
	{SN_AlignRight},
	{SN_HorizontalAdd},
	{SN_HorizontalAddSaturate, OP_XOP_X_X_X, INTRINS_SSE_PHADDSW},
	{SN_HorizontalSubtract},
	{SN_HorizontalSubtractSaturate, OP_XOP_X_X_X, INTRINS_SSE_PHSUBSW},
	{SN_MultiplyAddAdjacent, OP_XOP_X_X_X, INTRINS_SSE_PMADDUBSW},
	{SN_MultiplyHighRoundScale, OP_XOP_X_X_X, INTRINS_SSE_PMULHRSW},
	{SN_Shuffle, OP_SSSE3_SHUFFLE},
	{SN_Sign},
	{SN_get_IsSupported}
};

static SimdIntrinsic sse41_methods [] = {
	{SN_Blend},
	{SN_BlendVariable},
	{SN_Ceiling, OP_SSE41_ROUNDP, 10 /*round mode*/},
	{SN_CeilingScalar, 0, 10 /*round mode*/},
	{SN_CompareEqual, OP_XCOMPARE, CMP_EQ},
	{SN_ConvertToVector128Int16, OP_SSE_CVTII, MONO_TYPE_I2},
	{SN_ConvertToVector128Int32, OP_SSE_CVTII, MONO_TYPE_I4},
	{SN_ConvertToVector128Int64, OP_SSE_CVTII, MONO_TYPE_I8},
	{SN_DotProduct},
	{SN_Extract},
	{SN_Floor, OP_SSE41_ROUNDP, 9 /*round mode*/},
	{SN_FloorScalar, 0, 9 /*round mode*/},
	{SN_Insert},
	{SN_LoadAlignedVector128NonTemporal, OP_SSE41_LOADANT},
	{SN_Max, OP_XBINOP, OP_IMAX},
	{SN_Min, OP_XBINOP, OP_IMIN},
	{SN_MinHorizontal, OP_XOP_X_X, INTRINS_SSE_PHMINPOSUW},
	{SN_MultipleSumAbsoluteDifferences},
	{SN_Multiply, OP_SSE41_MUL},
	{SN_MultiplyLow, OP_SSE41_MULLO},
	{SN_PackUnsignedSaturate, OP_XOP_X_X_X, INTRINS_SSE_PACKUSDW},
	{SN_RoundCurrentDirection, OP_SSE41_ROUNDP, 4 /*round mode*/},
	{SN_RoundCurrentDirectionScalar, 0, 4 /*round mode*/},
	{SN_RoundToNearestInteger, OP_SSE41_ROUNDP, 8 /*round mode*/},
	{SN_RoundToNearestIntegerScalar, 0, 8 /*round mode*/},
	{SN_RoundToNegativeInfinity, OP_SSE41_ROUNDP, 9 /*round mode*/},
	{SN_RoundToNegativeInfinityScalar, 0, 9 /*round mode*/},
	{SN_RoundToPositiveInfinity, OP_SSE41_ROUNDP, 10 /*round mode*/},
	{SN_RoundToPositiveInfinityScalar, 0, 10 /*round mode*/},
	{SN_RoundToZero, OP_SSE41_ROUNDP, 11 /*round mode*/},
	{SN_RoundToZeroScalar, 0, 11 /*round mode*/},
	{SN_TestC, OP_XOP_I4_X_X, INTRINS_SSE_TESTC},
	{SN_TestNotZAndNotC, OP_XOP_I4_X_X, INTRINS_SSE_TESTNZ},
	{SN_TestZ, OP_XOP_I4_X_X, INTRINS_SSE_TESTZ},
	{SN_get_IsSupported}
};

static SimdIntrinsic sse42_methods [] = {
	{SN_CompareGreaterThan, OP_XCOMPARE, CMP_GT},
	{SN_Crc32},
	{SN_get_IsSupported}
};

static SimdIntrinsic pclmulqdq_methods [] = {
	{SN_CarrylessMultiply},
	{SN_get_IsSupported}
};

static SimdIntrinsic aes_methods [] = {
	{SN_Decrypt, OP_XOP_X_X_X, INTRINS_AESNI_AESDEC},
	{SN_DecryptLast, OP_XOP_X_X_X, INTRINS_AESNI_AESDECLAST},
	{SN_Encrypt, OP_XOP_X_X_X, INTRINS_AESNI_AESENC},
	{SN_EncryptLast, OP_XOP_X_X_X, INTRINS_AESNI_AESENCLAST},
	{SN_InverseMixColumns, OP_XOP_X_X, INTRINS_AESNI_AESIMC},
	{SN_KeygenAssist},
	{SN_get_IsSupported}
};

static SimdIntrinsic popcnt_methods [] = {
	{SN_PopCount},
	{SN_get_IsSupported}
};

static SimdIntrinsic lzcnt_methods [] = {
	{SN_LeadingZeroCount},
	{SN_get_IsSupported}
};

static SimdIntrinsic bmi1_methods [] = {
	{SN_AndNot},
	{SN_BitFieldExtract},
	{SN_ExtractLowestSetBit},
	{SN_GetMaskUpToLowestSetBit},
	{SN_ResetLowestSetBit},
	{SN_TrailingZeroCount},
	{SN_get_IsSupported}
};

static SimdIntrinsic bmi2_methods [] = {
	{SN_MultiplyNoFlags},
	{SN_ParallelBitDeposit},
	{SN_ParallelBitExtract},
	{SN_ZeroHighBits},
	{SN_get_IsSupported}
};

static SimdIntrinsic x86base_methods [] = {
	{SN_BitScanForward},
	{SN_BitScanReverse},
	{SN_Pause, OP_XOP, INTRINS_SSE_PAUSE},
	{SN_get_IsSupported}
};

static const IntrinGroup supported_x86_intrinsics [] = {
	{ "Aes", MONO_CPU_X86_AES, aes_methods, sizeof (aes_methods) },
	{ "Avx", MONO_CPU_X86_AVX, unsupported, sizeof (unsupported) },
	{ "Avx2", MONO_CPU_X86_AVX2, unsupported, sizeof (unsupported) },
	{ "AvxVnni", 0, unsupported, sizeof (unsupported) },
	{ "Bmi1", MONO_CPU_X86_BMI1, bmi1_methods, sizeof (bmi1_methods) },
	{ "Bmi2", MONO_CPU_X86_BMI2, bmi2_methods, sizeof (bmi2_methods) },
	{ "Fma", MONO_CPU_X86_FMA, unsupported, sizeof (unsupported) },
	{ "Lzcnt", MONO_CPU_X86_LZCNT, lzcnt_methods, sizeof (lzcnt_methods), TRUE },
	{ "Pclmulqdq", MONO_CPU_X86_PCLMUL, pclmulqdq_methods, sizeof (pclmulqdq_methods) },
	{ "Popcnt", MONO_CPU_X86_POPCNT, popcnt_methods, sizeof (popcnt_methods), TRUE },
	{ "Sse", MONO_CPU_X86_SSE, sse_methods, sizeof (sse_methods) },
	{ "Sse2", MONO_CPU_X86_SSE2, sse2_methods, sizeof (sse2_methods) },
	{ "Sse3", MONO_CPU_X86_SSE3, sse3_methods, sizeof (sse3_methods) },
	{ "Sse41", MONO_CPU_X86_SSE41, sse41_methods, sizeof (sse41_methods) },
	{ "Sse42", MONO_CPU_X86_SSE42, sse42_methods, sizeof (sse42_methods) },
	{ "Ssse3", MONO_CPU_X86_SSSE3, ssse3_methods, sizeof (ssse3_methods) },
	{ "X86Base", 0, x86base_methods, sizeof (x86base_methods) },
	{ "X86Serialize", 0, unsupported, sizeof (unsupported) },
};

static MonoInst*
emit_x86_intrinsics (
	MonoCompile *cfg, MonoMethodSignature *fsig, MonoInst **args,
	MonoClass *klass, const IntrinGroup *intrin_group,
	const SimdIntrinsic *info, int id, MonoTypeEnum arg0_type,
	gboolean is_64bit)
{
	MonoCPUFeatures feature = intrin_group->feature;
	const SimdIntrinsic *intrinsics = intrin_group->intrinsics;

	if (feature == MONO_CPU_X86_SSE) {
		switch (id) {
		case SN_Shuffle:
			return emit_simd_ins_for_sig (cfg, klass, OP_SSE_SHUFPS, 0, arg0_type, fsig, args);
		case SN_ConvertScalarToVector128Single: {
			int op = 0;
			switch (fsig->params [1]->type) {
			case MONO_TYPE_I4: op = OP_SSE_CVTSI2SS; break;
			case MONO_TYPE_I8: op = OP_SSE_CVTSI2SS64; break;
			default: g_assert_not_reached (); break;
			}
			return emit_simd_ins_for_sig (cfg, klass, op, 0, 0, fsig, args);
		}
		case SN_ReciprocalScalar:
		case SN_ReciprocalSqrtScalar:
		case SN_SqrtScalar: {
			int op = 0;
			switch (id) {
			case SN_ReciprocalScalar: op = OP_SSE_RCPSS; break;
			case SN_ReciprocalSqrtScalar: op = OP_SSE_RSQRTSS; break;
			case SN_SqrtScalar: op = OP_SSE_SQRTSS; break;
			};
			if (fsig->param_count == 1)
				return emit_simd_ins (cfg, klass, op, args [0]->dreg, args[0]->dreg);
			else if (fsig->param_count == 2)
				return emit_simd_ins (cfg, klass, op, args [0]->dreg, args[1]->dreg);
			else
				g_assert_not_reached ();
			break;
		}
		case SN_LoadScalarVector128:
			return NULL;
		default:
			return NULL;
		}
	}

	if (feature == MONO_CPU_X86_SSE2) {
		switch (id) {
		case SN_Subtract:
			return emit_simd_ins_for_sig (cfg, klass, OP_XBINOP, arg0_type == MONO_TYPE_R8 ? OP_FSUB : OP_ISUB, arg0_type, fsig, args);
		case SN_Add:
			return emit_simd_ins_for_sig (cfg, klass, OP_XBINOP, arg0_type == MONO_TYPE_R8 ? OP_FADD : OP_IADD, arg0_type, fsig, args);
		case SN_Average:
			if (arg0_type == MONO_TYPE_U1)
				return emit_simd_ins_for_sig (cfg, klass, OP_PAVGB_UN, -1, arg0_type, fsig, args);
			else if (arg0_type == MONO_TYPE_U2)
				return emit_simd_ins_for_sig (cfg, klass, OP_PAVGW_UN, -1, arg0_type, fsig, args);
			else
				return NULL;
		case SN_CompareNotEqual:
			return emit_simd_ins_for_sig (cfg, klass, arg0_type == MONO_TYPE_R8 ? OP_XCOMPARE_FP : OP_XCOMPARE, CMP_NE, arg0_type, fsig, args);
		case SN_CompareEqual:
			return emit_simd_ins_for_sig (cfg, klass, arg0_type == MONO_TYPE_R8 ? OP_XCOMPARE_FP : OP_XCOMPARE, CMP_EQ, arg0_type, fsig, args);
		case SN_CompareGreaterThan:
			return emit_simd_ins_for_sig (cfg, klass, arg0_type == MONO_TYPE_R8 ? OP_XCOMPARE_FP : OP_XCOMPARE, CMP_GT, arg0_type, fsig, args);
		case SN_CompareLessThan:
			return emit_simd_ins_for_sig (cfg, klass, arg0_type == MONO_TYPE_R8 ? OP_XCOMPARE_FP : OP_XCOMPARE, CMP_LT, arg0_type, fsig, args);
		case SN_ConvertToInt32:
			if (arg0_type == MONO_TYPE_R8)
				return emit_simd_ins_for_sig (cfg, klass, OP_XOP_I4_X, INTRINS_SSE_CVTSD2SI, arg0_type, fsig, args);
			else if (arg0_type == MONO_TYPE_I4)
				return emit_simd_ins_for_sig (cfg, klass, OP_EXTRACT_I4, 0, arg0_type, fsig, args);
			else
				return NULL;
		case SN_ConvertToInt64:
			if (arg0_type == MONO_TYPE_R8)
				return emit_simd_ins_for_sig (cfg, klass, OP_XOP_I8_X, INTRINS_SSE_CVTSD2SI64, arg0_type, fsig, args);
			else if (arg0_type == MONO_TYPE_I8)
				return emit_simd_ins_for_sig (cfg, klass, OP_EXTRACT_I8, 0 /*element index*/, arg0_type, fsig, args);
			else
				g_assert_not_reached ();
			break;
		case SN_ConvertScalarToVector128Double: {
			int op = OP_SSE2_CVTSS2SD;
			switch (fsig->params [1]->type) {
			case MONO_TYPE_I4: op = OP_SSE2_CVTSI2SD; break;
			case MONO_TYPE_I8: op = OP_SSE2_CVTSI2SD64; break;
			}
			return emit_simd_ins_for_sig (cfg, klass, op, 0, 0, fsig, args);
		}
		case SN_ConvertScalarToVector128Int32:
		case SN_ConvertScalarToVector128Int64:
		case SN_ConvertScalarToVector128UInt32:
		case SN_ConvertScalarToVector128UInt64:
			return emit_simd_ins_for_sig (cfg, klass, OP_CREATE_SCALAR, -1, arg0_type, fsig, args);
		case SN_ConvertToUInt32:
			return emit_simd_ins_for_sig (cfg, klass, OP_EXTRACT_I4, 0 /*element index*/, arg0_type, fsig, args);
		case SN_ConvertToUInt64:
			return emit_simd_ins_for_sig (cfg, klass, OP_EXTRACT_I8, 0 /*element index*/, arg0_type, fsig, args);
		case SN_ConvertToVector128Double:
			if (arg0_type == MONO_TYPE_R4)
				return emit_simd_ins_for_sig (cfg, klass, OP_CVTPS2PD, 0, arg0_type, fsig, args);
			else if (arg0_type == MONO_TYPE_I4)
				return emit_simd_ins_for_sig (cfg, klass, OP_CVTDQ2PD, 0, arg0_type, fsig, args);
			else
				return NULL;
		case SN_ConvertToVector128Int32:
			if (arg0_type == MONO_TYPE_R4)
				return emit_simd_ins_for_sig (cfg, klass, OP_CVTPS2DQ, 0, arg0_type, fsig, args);
			else if (arg0_type == MONO_TYPE_R8)
				return emit_simd_ins_for_sig (cfg, klass, OP_CVTPD2DQ, 0, arg0_type, fsig, args);
			else
				return NULL;
		case SN_ConvertToVector128Int32WithTruncation:
			if (arg0_type == MONO_TYPE_R4)
				return emit_simd_ins_for_sig (cfg, klass, OP_CVTTPS2DQ, 0, arg0_type, fsig, args);
			else if (arg0_type == MONO_TYPE_R8)
				return emit_simd_ins_for_sig (cfg, klass, OP_CVTTPD2DQ, 0, arg0_type, fsig, args);
			else
				return NULL;
		case SN_ConvertToVector128Single:
			if (arg0_type == MONO_TYPE_I4)
				return emit_simd_ins_for_sig (cfg, klass, OP_CVTDQ2PS, 0, arg0_type, fsig, args);
			else if (arg0_type == MONO_TYPE_R8)
				return emit_simd_ins_for_sig (cfg, klass, OP_CVTPD2PS, 0, arg0_type, fsig, args);
			else
				return NULL;
		case SN_LoadAlignedVector128:
			return emit_simd_ins_for_sig (cfg, klass, OP_SSE_LOADU, 16 /*alignment*/, arg0_type, fsig, args);
		case SN_LoadVector128:
			return emit_simd_ins_for_sig (cfg, klass, OP_SSE_LOADU, 1 /*alignment*/, arg0_type, fsig, args);
		case SN_MoveScalar:
			return emit_simd_ins_for_sig (cfg, klass, fsig->param_count == 2 ? OP_SSE_MOVS2 : OP_SSE_MOVS, -1, arg0_type, fsig, args);
		case SN_Max:
			switch (arg0_type) {
			case MONO_TYPE_U1:
				return emit_simd_ins_for_sig (cfg, klass, OP_PMAXB_UN, 0, arg0_type, fsig, args);
			case MONO_TYPE_I2:
				return emit_simd_ins_for_sig (cfg, klass, OP_PMAXW, 0, arg0_type, fsig, args);
			case MONO_TYPE_R8: return emit_simd_ins_for_sig (cfg, klass, OP_XOP_X_X_X, INTRINS_SSE_MAXPD, arg0_type, fsig, args);
			default:
				g_assert_not_reached ();
				break;
			}
			break;
		case SN_Min:
			switch (arg0_type) {
			case MONO_TYPE_U1:
				return emit_simd_ins_for_sig (cfg, klass, OP_PMINB_UN, 0, arg0_type, fsig, args);
			case MONO_TYPE_I2:
				return emit_simd_ins_for_sig (cfg, klass, OP_PMINW, 0, arg0_type, fsig, args);
			case MONO_TYPE_R8: return emit_simd_ins_for_sig (cfg, klass, OP_XOP_X_X_X, INTRINS_SSE_MINPD, arg0_type, fsig, args);
			default:
				g_assert_not_reached ();
				break;
			}
			break;
		case SN_Multiply:
			if (arg0_type == MONO_TYPE_U4)
				return emit_simd_ins_for_sig (cfg, klass, OP_SSE2_PMULUDQ, 0, arg0_type, fsig, args);
			else if (arg0_type == MONO_TYPE_R8)
				return emit_simd_ins_for_sig (cfg, klass, OP_MULPD, 0, arg0_type, fsig, args);
			else
				g_assert_not_reached ();
		case SN_MultiplyHigh:
			if (arg0_type == MONO_TYPE_I2)
				return emit_simd_ins_for_sig (cfg, klass, OP_XOP_X_X_X, INTRINS_SSE_PMULHW, arg0_type, fsig, args);
			else if (arg0_type == MONO_TYPE_U2)
				return emit_simd_ins_for_sig (cfg, klass, OP_XOP_X_X_X, INTRINS_SSE_PMULHUW, arg0_type, fsig, args);
			else
				g_assert_not_reached ();
		case SN_PackSignedSaturate:
			if (arg0_type == MONO_TYPE_I2)
				return emit_simd_ins_for_sig (cfg, klass, OP_XOP_X_X_X, INTRINS_SSE_PACKSSWB, arg0_type, fsig, args);
			else if (arg0_type == MONO_TYPE_I4)
				return emit_simd_ins_for_sig (cfg, klass, OP_XOP_X_X_X, INTRINS_SSE_PACKSSDW, arg0_type, fsig, args);
			else
				g_assert_not_reached ();
		case SN_PackUnsignedSaturate:
			return emit_simd_ins_for_sig (cfg, klass, OP_SSE2_PACKUS, -1, arg0_type, fsig, args);
		case SN_Extract:
			g_assert (arg0_type == MONO_TYPE_U2);
			return emit_simd_ins_for_sig (cfg, klass, OP_XEXTRACT_I4, 0, arg0_type, fsig, args);
		case SN_Insert:
			g_assert (arg0_type == MONO_TYPE_I2 || arg0_type == MONO_TYPE_U2);
			return emit_simd_ins_for_sig (cfg, klass, OP_XINSERT_I2, 0, arg0_type, fsig, args);
		case SN_ShiftRightLogical: {
			gboolean is_imm = fsig->params [1]->type == MONO_TYPE_U1;
			IntrinsicId op = (IntrinsicId)0;
			switch (arg0_type) {
			case MONO_TYPE_I2:
			case MONO_TYPE_U2:
				op = is_imm ? INTRINS_SSE_PSRLI_W : INTRINS_SSE_PSRL_W;
				break;
#if TARGET_SIZEOF_VOID_P == 4
			case MONO_TYPE_I:
			case MONO_TYPE_U:
#endif
			case MONO_TYPE_I4:
			case MONO_TYPE_U4:
				op = is_imm ? INTRINS_SSE_PSRLI_D : INTRINS_SSE_PSRL_D;
				break;
#if TARGET_SIZEOF_VOID_P == 8
			case MONO_TYPE_I:
			case MONO_TYPE_U:
#endif
			case MONO_TYPE_I8:
			case MONO_TYPE_U8:
				op = is_imm ? INTRINS_SSE_PSRLI_Q : INTRINS_SSE_PSRL_Q;
				break;
			default: g_assert_not_reached (); break;
			}
			return emit_simd_ins_for_sig (cfg, klass, is_imm ? OP_XOP_X_X_I4 : OP_XOP_X_X_X, op, arg0_type, fsig, args);
		}
		case SN_ShiftRightArithmetic: {
			gboolean is_imm = fsig->params [1]->type == MONO_TYPE_U1;
			IntrinsicId op = (IntrinsicId)0;
			switch (arg0_type) {
			case MONO_TYPE_I2:
			case MONO_TYPE_U2:
				op = is_imm ? INTRINS_SSE_PSRAI_W : INTRINS_SSE_PSRA_W;
				break;
			case MONO_TYPE_I4:
			case MONO_TYPE_U4:
				op = is_imm ? INTRINS_SSE_PSRAI_D : INTRINS_SSE_PSRA_D;
				break;
			default: g_assert_not_reached (); break;
			}
			return emit_simd_ins_for_sig (cfg, klass, is_imm ? OP_XOP_X_X_I4 : OP_XOP_X_X_X, op, arg0_type, fsig, args);
		}
		case SN_ShiftLeftLogical: {
			gboolean is_imm = fsig->params [1]->type == MONO_TYPE_U1;
			IntrinsicId op = (IntrinsicId)0;
			switch (arg0_type) {
			case MONO_TYPE_I2:
			case MONO_TYPE_U2:
				op = is_imm ? INTRINS_SSE_PSLLI_W : INTRINS_SSE_PSLL_W;
				break;
#if TARGET_SIZEOF_VOID_P == 4
			case MONO_TYPE_I:
			case MONO_TYPE_U:
#endif
			case MONO_TYPE_I4:
			case MONO_TYPE_U4:
				op = is_imm ? INTRINS_SSE_PSLLI_D : INTRINS_SSE_PSLL_D;
				break;
#if TARGET_SIZEOF_VOID_P == 8
			case MONO_TYPE_I:
			case MONO_TYPE_U:
#endif
			case MONO_TYPE_I8:
			case MONO_TYPE_U8:
				op = is_imm ? INTRINS_SSE_PSLLI_Q : INTRINS_SSE_PSLL_Q;
				break;
			default: g_assert_not_reached (); break;
			}
			return emit_simd_ins_for_sig (cfg, klass, is_imm ? OP_XOP_X_X_I4 : OP_XOP_X_X_X, op, arg0_type, fsig, args);
		}
		case SN_ShiftLeftLogical128BitLane:
			return emit_simd_ins_for_sig (cfg, klass, OP_SSE2_PSLLDQ, 0, arg0_type, fsig, args);
		case SN_ShiftRightLogical128BitLane:
			return emit_simd_ins_for_sig (cfg, klass, OP_SSE2_PSRLDQ, 0, arg0_type, fsig, args);
		case SN_Shuffle: {
			if (fsig->param_count == 2) {
				g_assert (arg0_type == MONO_TYPE_I4 || arg0_type == MONO_TYPE_U4);
				return emit_simd_ins_for_sig (cfg, klass, OP_SSE2_PSHUFD, 0, arg0_type, fsig, args);
			} else if (fsig->param_count == 3) {
				g_assert (arg0_type == MONO_TYPE_R8);
				return emit_simd_ins_for_sig (cfg, klass, OP_SSE2_SHUFPD, 0, arg0_type, fsig, args);
			} else {
				g_assert_not_reached ();
				break;
			}
		}
		case SN_ShuffleHigh:
			g_assert (fsig->param_count == 2);
			return emit_simd_ins_for_sig (cfg, klass, OP_SSE2_PSHUFHW, 0, arg0_type, fsig, args);
		case SN_ShuffleLow:
			g_assert (fsig->param_count == 2);
			return emit_simd_ins_for_sig (cfg, klass, OP_SSE2_PSHUFLW, 0, arg0_type, fsig, args);
		case SN_SqrtScalar: {
			if (fsig->param_count == 1)
				return emit_simd_ins (cfg, klass, OP_SSE2_SQRTSD, args [0]->dreg, args[0]->dreg);
			else if (fsig->param_count == 2)
				return emit_simd_ins (cfg, klass, OP_SSE2_SQRTSD, args [0]->dreg, args[1]->dreg);
			else {
				g_assert_not_reached ();
				break;
			}
		}
		case SN_LoadScalarVector128: {
			int op = 0;
			switch (arg0_type) {
#if TARGET_SIZEOF_VOID_P == 4
			case MONO_TYPE_I:
			case MONO_TYPE_U:
#endif
			case MONO_TYPE_I4:
			case MONO_TYPE_U4: op = OP_SSE2_MOVD; break;
#if TARGET_SIZEOF_VOID_P == 8
			case MONO_TYPE_I:
			case MONO_TYPE_U:
#endif
			case MONO_TYPE_I8:
			case MONO_TYPE_U8: op = OP_SSE2_MOVQ; break;
			case MONO_TYPE_R8: op = OP_SSE2_MOVUPD; break;
			default: g_assert_not_reached(); break;
			}
			return emit_simd_ins_for_sig (cfg, klass, op, 0, 0, fsig, args);
		}
		default:
			return NULL;
		}
	}

	if (feature == MONO_CPU_X86_SSE3) {
		switch (id) {
		case SN_AddSubtract:
			if (arg0_type == MONO_TYPE_R4)
				return emit_simd_ins_for_sig (cfg, klass, OP_XOP_X_X_X, INTRINS_SSE_ADDSUBPS, arg0_type, fsig, args);
			else if (arg0_type == MONO_TYPE_R8)
				return emit_simd_ins_for_sig (cfg, klass, OP_XOP_X_X_X, INTRINS_SSE_ADDSUBPD, arg0_type, fsig, args);
			else
				g_assert_not_reached ();
			break;
		case SN_HorizontalAdd:
			if (arg0_type == MONO_TYPE_R4)
				return emit_simd_ins_for_sig (cfg, klass, OP_XOP_X_X_X, INTRINS_SSE_HADDPS, arg0_type, fsig, args);
			else if (arg0_type == MONO_TYPE_R8)
				return emit_simd_ins_for_sig (cfg, klass, OP_XOP_X_X_X, INTRINS_SSE_HADDPD, arg0_type, fsig, args);
			else
				g_assert_not_reached ();
			break;
		case SN_HorizontalSubtract:
			if (arg0_type == MONO_TYPE_R4)
				return emit_simd_ins_for_sig (cfg, klass, OP_XOP_X_X_X, INTRINS_SSE_HSUBPS, arg0_type, fsig, args);
			else if (arg0_type == MONO_TYPE_R8)
				return emit_simd_ins_for_sig (cfg, klass, OP_XOP_X_X_X, INTRINS_SSE_HSUBPD, arg0_type, fsig, args);
			else
				g_assert_not_reached ();
			break;
		default:
			g_assert_not_reached ();
			break;
		}
	}

	if (feature == MONO_CPU_X86_SSSE3) {
		switch (id) {
		case SN_AlignRight:
			return emit_simd_ins_for_sig (cfg, klass, OP_SSSE3_ALIGNR, 0, arg0_type, fsig, args);
		case SN_HorizontalAdd:
			if (arg0_type == MONO_TYPE_I2)
				return emit_simd_ins_for_sig (cfg, klass, OP_XOP_X_X_X, INTRINS_SSE_PHADDW, arg0_type, fsig, args);
			return emit_simd_ins_for_sig (cfg, klass, OP_XOP_X_X_X, INTRINS_SSE_PHADDD, arg0_type, fsig, args);
		case SN_HorizontalSubtract:
			if (arg0_type == MONO_TYPE_I2)
				return emit_simd_ins_for_sig (cfg, klass, OP_XOP_X_X_X, INTRINS_SSE_PHSUBW, arg0_type, fsig, args);
			return emit_simd_ins_for_sig (cfg, klass, OP_XOP_X_X_X, INTRINS_SSE_PHSUBD, arg0_type, fsig, args);
		case SN_Sign:
			if (arg0_type == MONO_TYPE_I1)
				return emit_simd_ins_for_sig (cfg, klass, OP_XOP_X_X_X, INTRINS_SSE_PSIGNB, arg0_type, fsig, args);
			if (arg0_type == MONO_TYPE_I2)
				return emit_simd_ins_for_sig (cfg, klass, OP_XOP_X_X_X, INTRINS_SSE_PSIGNW, arg0_type, fsig, args);
			return emit_simd_ins_for_sig (cfg, klass, OP_XOP_X_X_X, INTRINS_SSE_PSIGND, arg0_type, fsig, args);
		default:
			g_assert_not_reached ();
			break;
		}
	}

	if (feature == MONO_CPU_X86_SSE41) {
		switch (id) {
		case SN_DotProduct: {
			int op = 0;
			switch (arg0_type) {
			case MONO_TYPE_R4: op = OP_SSE41_DPPS; break;
			case MONO_TYPE_R8: op = OP_SSE41_DPPD; break;
			default: g_assert_not_reached (); break;
			}
			return emit_simd_ins_for_sig (cfg, klass, op, 0, arg0_type, fsig, args);
		}
		case SN_MultipleSumAbsoluteDifferences:
			return emit_simd_ins_for_sig (cfg, klass, OP_SSE41_MPSADBW, 0, arg0_type, fsig, args);
		case SN_Blend:
			return emit_simd_ins_for_sig (cfg, klass, OP_SSE41_BLEND, 0, arg0_type, fsig, args);
		case SN_BlendVariable:
			return emit_simd_ins_for_sig (cfg, klass, OP_SSE41_BLENDV, -1, arg0_type, fsig, args);
		case SN_Extract: {
			int op = 0;
			switch (arg0_type) {
			case MONO_TYPE_U1: op = OP_XEXTRACT_I1; break;
#if TARGET_SIZEOF_VOID_P == 4
			case MONO_TYPE_I:
			case MONO_TYPE_U:
#endif
			case MONO_TYPE_U4:
			case MONO_TYPE_I4: op = OP_XEXTRACT_I4; break;
#if TARGET_SIZEOF_VOID_P == 8
			case MONO_TYPE_I:
			case MONO_TYPE_U:
#endif
			case MONO_TYPE_U8:
			case MONO_TYPE_I8: op = OP_XEXTRACT_I8; break;
			case MONO_TYPE_R4: op = OP_XEXTRACT_R4; break;
			default: g_assert_not_reached(); break;
			}
			return emit_simd_ins_for_sig (cfg, klass, op, 0, arg0_type, fsig, args);
		}
		case SN_Insert: {
			int op = arg0_type == MONO_TYPE_R4 ? OP_SSE41_INSERTPS : type_to_xinsert_op (arg0_type);
			return emit_simd_ins_for_sig (cfg, klass, op, -1, arg0_type, fsig, args);
		}
		case SN_CeilingScalar:
		case SN_FloorScalar:
		case SN_RoundCurrentDirectionScalar:
		case SN_RoundToNearestIntegerScalar:
		case SN_RoundToNegativeInfinityScalar:
		case SN_RoundToPositiveInfinityScalar:
		case SN_RoundToZeroScalar:
			if (fsig->param_count == 2) {
				return emit_simd_ins_for_sig (cfg, klass, OP_SSE41_ROUNDS, info->default_instc0, arg0_type, fsig, args);
			} else {
				MonoInst* ins = emit_simd_ins (cfg, klass, OP_SSE41_ROUNDS, args [0]->dreg, args [0]->dreg);
				ins->inst_c0 = info->default_instc0;
				ins->inst_c1 = arg0_type;
				return ins;
			}
			break;
		default:
			g_assert_not_reached ();
			break;
		}
	}

	if (feature == MONO_CPU_X86_SSE42) {
		switch (id) {
		case SN_Crc32: {
			MonoTypeEnum arg1_type = get_underlying_type (fsig->params [1]);
			return emit_simd_ins_for_sig (cfg, klass,
				arg1_type == MONO_TYPE_U8 ? OP_SSE42_CRC64 : OP_SSE42_CRC32,
				arg1_type, arg0_type, fsig, args);
		}
		default:
			g_assert_not_reached ();
			break;
		}
	}

	if (feature == MONO_CPU_X86_PCLMUL) {
		switch (id) {
		case SN_CarrylessMultiply: {
			return emit_simd_ins_for_sig (cfg, klass, OP_PCLMULQDQ, 0, arg0_type, fsig, args);
		}
		default:
			g_assert_not_reached ();
			break;
		}
	}

	if (feature == MONO_CPU_X86_AES) {
		switch (id) {
		case SN_KeygenAssist: {
			return emit_simd_ins_for_sig (cfg, klass, OP_AES_KEYGENASSIST, 0, arg0_type, fsig, args);
		}
		default:
			g_assert_not_reached ();
			break;
		}
	}

	MonoInst *ins = NULL;
	if (feature == MONO_CPU_X86_POPCNT) {
		switch (id) {
		case SN_PopCount:
			MONO_INST_NEW (cfg, ins, is_64bit ? OP_POPCNT64 : OP_POPCNT32);
			ins->dreg = is_64bit ? alloc_lreg (cfg) : alloc_ireg (cfg);
			ins->sreg1 = args [0]->dreg;
			ins->type = is_64bit ? STACK_I8 : STACK_I4;
			MONO_ADD_INS (cfg->cbb, ins);
			return ins;
		default:
			return NULL;
		}
	}
	if (feature == MONO_CPU_X86_LZCNT) {
		switch (id) {
		case SN_LeadingZeroCount:
			return emit_simd_ins_for_sig (cfg, klass, is_64bit ? OP_LZCNT64 : OP_LZCNT32, 0, arg0_type, fsig, args);
		default:
			return NULL;
		}
	}
	if (feature == MONO_CPU_X86_BMI1) {
		switch (id) {
		case SN_AndNot: {
			// (a ^ -1) & b
			// LLVM replaces it with `andn`
			int tmp_reg = is_64bit ? alloc_lreg (cfg) : alloc_ireg (cfg);
			int result_reg = is_64bit ? alloc_lreg (cfg) : alloc_ireg (cfg);
			EMIT_NEW_BIALU_IMM (cfg, ins, is_64bit ? OP_LXOR_IMM : OP_IXOR_IMM, tmp_reg, args [0]->dreg, -1);
			EMIT_NEW_BIALU (cfg, ins, is_64bit ? OP_LAND : OP_IAND, result_reg, tmp_reg, args [1]->dreg);
			return ins;
		}
		case SN_BitFieldExtract: {
			int ctlreg = args [1]->dreg;
			if (fsig->param_count == 2) {
			} else if (fsig->param_count == 3) {
				/* This intrinsic is also implemented in managed code.
				 * TODO: remove this if cross-AOT-assembly inlining works
				 */
				int startreg = args [1]->dreg;
				int lenreg = args [2]->dreg;
				int dreg1 = alloc_ireg (cfg);
				EMIT_NEW_BIALU_IMM (cfg, ins, OP_SHL_IMM, dreg1, lenreg, 8);
				int dreg2 = alloc_ireg (cfg);
				EMIT_NEW_BIALU (cfg, ins, OP_IOR, dreg2, startreg, dreg1);
				ctlreg = dreg2;
			} else {
				g_assert_not_reached ();
			}
			return emit_simd_ins (cfg, klass, is_64bit ? OP_BMI1_BEXTR64 : OP_BMI1_BEXTR32, args [0]->dreg, ctlreg);
		}
		case SN_GetMaskUpToLowestSetBit: {
			// x ^ (x - 1)
			// LLVM replaces it with `blsmsk`
			int tmp_reg = is_64bit ? alloc_lreg (cfg) : alloc_ireg (cfg);
			int result_reg = is_64bit ? alloc_lreg (cfg) : alloc_ireg (cfg);
			EMIT_NEW_BIALU_IMM (cfg, ins, is_64bit ? OP_LSUB_IMM : OP_ISUB_IMM, tmp_reg, args [0]->dreg, 1);
			EMIT_NEW_BIALU (cfg, ins, is_64bit ? OP_LXOR : OP_IXOR, result_reg, args [0]->dreg, tmp_reg);
			return ins;
		}
		case SN_ResetLowestSetBit: {
			// x & (x - 1)
			// LLVM replaces it with `blsr`
			int tmp_reg = is_64bit ? alloc_lreg (cfg) : alloc_ireg (cfg);
			int result_reg = is_64bit ? alloc_lreg (cfg) : alloc_ireg (cfg);
			EMIT_NEW_BIALU_IMM (cfg, ins, is_64bit ? OP_LSUB_IMM : OP_ISUB_IMM, tmp_reg, args [0]->dreg, 1);
			EMIT_NEW_BIALU (cfg, ins, is_64bit ? OP_LAND : OP_IAND, result_reg, args [0]->dreg, tmp_reg);
			return ins;
		}
		case SN_ExtractLowestSetBit: {
			// x & (0 - x)
			// LLVM replaces it with `blsi`
			int tmp_reg = is_64bit ? alloc_lreg (cfg) : alloc_ireg (cfg);
			int result_reg = is_64bit ? alloc_lreg (cfg) : alloc_ireg (cfg);
			int zero_reg = is_64bit ? alloc_lreg (cfg) : alloc_ireg (cfg);
			MONO_EMIT_NEW_ICONST (cfg, zero_reg, 0);
			EMIT_NEW_BIALU (cfg, ins, is_64bit ? OP_LSUB : OP_ISUB, tmp_reg, zero_reg, args [0]->dreg);
			EMIT_NEW_BIALU (cfg, ins, is_64bit ? OP_LAND : OP_IAND, result_reg, args [0]->dreg, tmp_reg);
			return ins;
		}
		case SN_TrailingZeroCount:
			MONO_INST_NEW (cfg, ins, is_64bit ? OP_CTTZ64 : OP_CTTZ32);
			ins->dreg = is_64bit ? alloc_lreg (cfg) : alloc_ireg (cfg);
			ins->sreg1 = args [0]->dreg;
			ins->type = is_64bit ? STACK_I8 : STACK_I4;
			MONO_ADD_INS (cfg->cbb, ins);
			return ins;
		default:
			g_assert_not_reached ();
		}
	}
	if (feature == MONO_CPU_X86_BMI2) {
		switch (id) {
		case SN_MultiplyNoFlags: {
			int op = 0;
			if (fsig->param_count == 2) {
				op = is_64bit ? OP_MULX_H64 : OP_MULX_H32;
			} else if (fsig->param_count == 3) {
				op = is_64bit ? OP_MULX_HL64 : OP_MULX_HL32;
			} else {
				g_assert_not_reached ();
			}
			return emit_simd_ins_for_sig (cfg, klass, op, 0, 0, fsig, args);
		}
		case SN_ZeroHighBits:
			MONO_INST_NEW (cfg, ins, is_64bit ? OP_BZHI64 : OP_BZHI32);
			ins->dreg = is_64bit ? alloc_lreg (cfg) : alloc_ireg (cfg);
			ins->sreg1 = args [0]->dreg;
			ins->sreg2 = args [1]->dreg;
			ins->type = is_64bit ? STACK_I8 : STACK_I4;
			MONO_ADD_INS (cfg->cbb, ins);
			return ins;
		case SN_ParallelBitExtract:
			MONO_INST_NEW (cfg, ins, is_64bit ? OP_PEXT64 : OP_PEXT32);
			ins->dreg = is_64bit ? alloc_lreg (cfg) : alloc_ireg (cfg);
			ins->sreg1 = args [0]->dreg;
			ins->sreg2 = args [1]->dreg;
			ins->type = is_64bit ? STACK_I8 : STACK_I4;
			MONO_ADD_INS (cfg->cbb, ins);
			return ins;
		case SN_ParallelBitDeposit:
			MONO_INST_NEW (cfg, ins, is_64bit ? OP_PDEP64 : OP_PDEP32);
			ins->dreg = is_64bit ? alloc_lreg (cfg) : alloc_ireg (cfg);
			ins->sreg1 = args [0]->dreg;
			ins->sreg2 = args [1]->dreg;
			ins->type = is_64bit ? STACK_I8 : STACK_I4;
			MONO_ADD_INS (cfg->cbb, ins);
			return ins;
		default:
			g_assert_not_reached ();
		}
	}

	if (intrinsics == x86base_methods) {
		switch (id) {
		case SN_BitScanForward:
			MONO_INST_NEW (cfg, ins, is_64bit ? OP_X86_BSF64 : OP_X86_BSF32);
			ins->dreg = is_64bit ? alloc_lreg (cfg) : alloc_ireg (cfg);
			ins->sreg1 = args [0]->dreg;
			ins->type = is_64bit ? STACK_I8 : STACK_I4;
			MONO_ADD_INS (cfg->cbb, ins);
			return ins;
		case SN_BitScanReverse:
			MONO_INST_NEW (cfg, ins, is_64bit ? OP_X86_BSR64 : OP_X86_BSR32);
			ins->dreg = is_64bit ? alloc_lreg (cfg) : alloc_ireg (cfg);
			ins->sreg1 = args [0]->dreg;
			ins->type = is_64bit ? STACK_I8 : STACK_I4;
			MONO_ADD_INS (cfg->cbb, ins);
			return ins;
		default:
			g_assert_not_reached ();
		}
	}

	return NULL;
}

static guint16 vector_256_t_methods [] = {
	SN_get_Count,
	SN_get_IsSupported,
};

static MonoInst*
emit_vector256_t (MonoCompile *cfg, MonoMethod *cmethod, MonoMethodSignature *fsig, MonoInst **args)
{
	MonoInst *ins;
	MonoType *etype;
	MonoClass *klass;
	int size, len, id;

	id = lookup_intrins (vector_256_t_methods, sizeof (vector_256_t_methods), cmethod);
	if (id == -1) {
		//check_no_intrinsic_cattr (cmethod);
		return NULL;
	}

	klass = cmethod->klass;
	etype = mono_class_get_context (klass)->class_inst->type_argv [0];

	if (!MONO_TYPE_IS_VECTOR_PRIMITIVE (etype))
		return NULL;

	size = mono_class_value_size (mono_class_from_mono_type_internal (etype), NULL);
	g_assert (size);
	len = 32 / size;

	if (cfg->verbose_level > 1) {
		char *name = mono_method_full_name (cmethod, TRUE);
		printf ("  SIMD intrinsic %s\n", name);
		g_free (name);
	}

	switch (id) {
	case SN_get_IsSupported: {
		EMIT_NEW_ICONST (cfg, ins, 1);
		return ins;
	}
	case SN_get_Count:
		if (!(fsig->param_count == 0 && fsig->ret->type == MONO_TYPE_I4))
			break;
		EMIT_NEW_ICONST (cfg, ins, len);
		return ins;
	default:
		break;
	}

	return NULL;
}

static
MonoInst*
emit_amd64_intrinsics (const char *class_ns, const char *class_name, MonoCompile *cfg, MonoMethod *cmethod, MonoMethodSignature *fsig, MonoInst **args)
{
	if (!strcmp (class_ns, "System.Runtime.Intrinsics.X86")) {
		return emit_hardware_intrinsics (cfg, cmethod, fsig, args,
			supported_x86_intrinsics, sizeof (supported_x86_intrinsics),
			emit_x86_intrinsics);
	}

	if (!strcmp (class_ns, "System.Runtime.Intrinsics")) {
		if (!strcmp (class_name, "Vector256`1"))
			return emit_vector256_t (cfg, cmethod, fsig, args);
	}

	if (!strcmp (class_ns, "System.Numerics")) {
		if (!strcmp (class_name, "Vector"))
			return emit_sys_numerics_vector (cfg, cmethod, fsig, args);
		if (!strcmp (class_name, "Vector`1"))
			return emit_sys_numerics_vector_t (cfg, cmethod, fsig, args);
	}

	return NULL;
}
#endif // !TARGET_ARM64

#ifdef TARGET_WASM

static MonoInst*
emit_sum_vector (MonoCompile *cfg, MonoType *vector_type, MonoTypeEnum element_type, MonoInst *arg)
{
	MonoClass *vector_class = mono_class_from_mono_type_internal (vector_type);
	MonoInst* vsum = emit_simd_ins (cfg, vector_class, OP_WASM_SIMD_SUM, arg->dreg, -1);

	return extract_first_element (cfg, vector_class, element_type, vsum->dreg);
}

static guint16 bitoperations_methods [] = {
	SN_LeadingZeroCount,
	SN_TrailingZeroCount,
};

static SimdIntrinsic wasmbase_methods [] = {
	{SN_LeadingZeroCount},
	{SN_TrailingZeroCount},
	{SN_get_IsSupported},
};

static SimdIntrinsic packedsimd_methods [] = {
	{SN_Add},
	{SN_And},
	{SN_Bitmask},
	{SN_CompareEqual},
	{SN_CompareNotEqual},
	{SN_ConvertNarrowingSignedSaturate},
	{SN_ConvertNarrowingUnsignedSaturate},
	{SN_Dot},
	{SN_ExtractLane},
	{SN_Multiply},
	{SN_Negate},
	{SN_ReplaceLane},
	{SN_Shuffle},
	{SN_Splat},
	{SN_Subtract},
	{SN_Swizzle},
	{SN_get_IsSupported},
};

static const IntrinGroup supported_wasm_intrinsics [] = {
	{ "PackedSimd", MONO_CPU_WASM_SIMD, packedsimd_methods, sizeof (packedsimd_methods) },
};

static const IntrinGroup supported_wasm_common_intrinsics [] = {
	{ "WasmBase", MONO_CPU_WASM_BASE, wasmbase_methods, sizeof (wasmbase_methods) },
};

static MonoInst*
emit_wasm_zero_count (MonoCompile *cfg, MonoMethodSignature *fsig, MonoInst **args,
	MonoClass *klass, int id, MonoTypeEnum arg0_type)
{
	gboolean arg0_i32 = (arg0_type == MONO_TYPE_I4) || (arg0_type == MONO_TYPE_U4);
#if TARGET_SIZEOF_VOID_P == 4
	arg0_i32 = arg0_i32 || (arg0_type == MONO_TYPE_I) || (arg0_type == MONO_TYPE_U);
#endif
	int opcode = id == SN_LeadingZeroCount ? (arg0_i32 ? OP_LZCNT32 : OP_LZCNT64) : (arg0_i32 ? OP_CTTZ32 : OP_CTTZ64);

	return emit_simd_ins_for_sig (cfg, klass, opcode, 0, arg0_type, fsig, args);
}

static MonoInst*
emit_wasm_bitoperations_intrinsics (MonoCompile *cfg, MonoMethod *cmethod, MonoMethodSignature *fsig, MonoInst **args)
{
	int id = lookup_intrins (bitoperations_methods, sizeof (bitoperations_methods), cmethod);
	if (id == -1) {
		return NULL;
	}

	MonoTypeEnum arg0_type = fsig->param_count > 0 ? get_underlying_type (fsig->params [0]) : MONO_TYPE_VOID;

	switch (id) {
		case SN_LeadingZeroCount:
		case SN_TrailingZeroCount: {
			if (!MONO_TYPE_IS_INT_32_64 (fsig->params [0]))
				return NULL;
			return emit_wasm_zero_count(cfg, fsig, args, cmethod->klass, id, arg0_type);
		}
	}

	return NULL;
}

static MonoInst*
emit_wasm_supported_intrinsics (
	MonoCompile *cfg, MonoMethodSignature *fsig, MonoInst **args,
	MonoClass *klass, const IntrinGroup *intrin_group,
	const SimdIntrinsic *info, int id, MonoTypeEnum arg0_type,
	gboolean is_64bit)
{
	MonoCPUFeatures feature = intrin_group->feature;

	if (feature == MONO_CPU_WASM_BASE) {
		switch (id) {
			case SN_LeadingZeroCount:
			case SN_TrailingZeroCount: {
				if (!MONO_TYPE_IS_INT_32_64 (fsig->params [0]))
					return NULL;
				return emit_wasm_zero_count(cfg, fsig, args, klass, id, arg0_type);
			}
		}
	}

	if (feature == MONO_CPU_WASM_SIMD) {
		if (id != SN_Splat && !is_element_type_primitive (fsig->params [0]) ||
		    id == SN_Splat && !MONO_TYPE_IS_VECTOR_PRIMITIVE(fsig->params [0]))
			return NULL;

		switch (id) {
			case SN_Add:
			case SN_Subtract:
			case SN_Multiply:
				return emit_simd_ins_for_binary_op (cfg, klass, fsig, args, arg0_type, id);
			case SN_Negate:
				return emit_simd_ins_for_unary_op (cfg, klass, fsig, args, arg0_type, id);
			case SN_And:
				return emit_simd_ins_for_sig (cfg, klass, OP_XBINOP_FORCEINT, XBINOP_FORCEINT_AND, arg0_type, fsig, args);
			case SN_Bitmask:
				return emit_simd_ins_for_sig (cfg, klass, OP_WASM_SIMD_BITMASK, -1, -1, fsig, args);
			case SN_CompareEqual:
				return emit_simd_ins_for_sig (cfg, klass, type_enum_is_float (arg0_type) ? OP_XCOMPARE_FP : OP_XCOMPARE, CMP_EQ, arg0_type, fsig, args);
			case SN_CompareNotEqual:
				return emit_simd_ins_for_sig (cfg, klass, type_enum_is_float (arg0_type) ? OP_XCOMPARE_FP : OP_XCOMPARE, CMP_NE, arg0_type, fsig, args);
			case SN_ConvertNarrowingSignedSaturate: {
				int intrins = -1;
				switch (arg0_type) {
				case MONO_TYPE_I2:
						intrins = INTRINS_WASM_NARROW_SIGNED_V16;
						break;
				case MONO_TYPE_I4:
						intrins = INTRINS_WASM_NARROW_SIGNED_V8;
						break;
				}
				if (intrins != -1)
						return emit_simd_ins_for_sig (cfg, klass, OP_XOP_X_X_X, intrins, arg0_type, fsig, args);

				return NULL;
			}
			case SN_ConvertNarrowingUnsignedSaturate: {
				int intrins = -1;
				switch (arg0_type) {
				case MONO_TYPE_I2:
						intrins = INTRINS_WASM_NARROW_UNSIGNED_V16;
						break;
				case MONO_TYPE_I4:
						intrins = INTRINS_WASM_NARROW_UNSIGNED_V8;
						break;
				}
				if (intrins != -1)
						return emit_simd_ins_for_sig (cfg, klass, OP_XOP_X_X_X, intrins, arg0_type, fsig, args);

				return NULL;
			}
			case SN_ExtractLane: {
				int extract_op = type_to_xextract_op (arg0_type);
				return emit_simd_ins_for_sig (cfg, klass, extract_op, -1, arg0_type, fsig, args);
			}
			case SN_ReplaceLane: {
				int insert_op = type_to_xinsert_op (arg0_type);
				MonoInst *ins = emit_simd_ins (cfg, klass, insert_op, args [0]->dreg, args [2]->dreg);
				ins->sreg3 = args [1]->dreg;
				ins->inst_c1 = arg0_type;
				return ins;
			}
			case SN_Splat: {
				MonoType *etype = get_vector_t_elem_type (fsig->ret);
				g_assert (fsig->param_count == 1 && mono_metadata_type_equal (fsig->params [0], etype));
				return emit_simd_ins (cfg, klass, type_to_expand_op (etype), args [0]->dreg, -1);
			}
			case SN_Dot:
				return emit_simd_ins_for_sig (cfg, klass, OP_XOP_X_X_X, INTRINS_WASM_DOT, -1, fsig, args);
			case SN_Shuffle:
				return emit_simd_ins_for_sig (cfg, klass, OP_WASM_SIMD_SHUFFLE, -1, -1, fsig, args);
			case SN_Swizzle:
				return emit_simd_ins_for_sig (cfg, klass, OP_WASM_SIMD_SWIZZLE, -1, -1, fsig, args);
		}
	}
	g_assert_not_reached ();

	return NULL;
}

#endif // TARGET_WASM

#ifdef TARGET_ARM64
static
MonoInst*
arch_emit_simd_intrinsics (const char *class_ns, const char *class_name, MonoCompile *cfg, MonoMethod *cmethod, MonoMethodSignature *fsig, MonoInst **args)
{
	if (!strcmp (class_ns, "System.Runtime.Intrinsics.Arm")) {
		return emit_hardware_intrinsics(cfg, cmethod, fsig, args,
			supported_arm_intrinsics, sizeof (supported_arm_intrinsics),
			emit_arm64_intrinsics);
	}

	if (!strcmp (class_ns, "System.Runtime.Intrinsics")) {
		if (!strcmp (class_name, "Vector128") || !strcmp (class_name, "Vector64"))
			return emit_sri_vector (cfg, cmethod, fsig, args);
	}

	if (!strcmp (class_ns, "System.Runtime.Intrinsics")) {
		if (!strcmp (class_name, "Vector128`1") || !strcmp (class_name, "Vector64`1"))
			return emit_vector64_vector128_t (cfg, cmethod, fsig, args);
	}

	if (!strcmp (class_ns, "System.Numerics") && !strcmp (class_name, "Vector")){
		return emit_sri_vector (cfg, cmethod, fsig, args);
	}

	if (!strcmp (class_ns, "System.Numerics") && !strcmp (class_name, "Vector`1")){
		return emit_vector64_vector128_t (cfg, cmethod, fsig, args);
	}

	if (!strcmp (class_ns, "System.Numerics")) {
		// FIXME: Support Vector2/Vector3
		if (!strcmp (class_name, "Vector4") || !strcmp (class_name, "Quaternion") || !strcmp (class_name, "Plane"))
			return emit_vector_2_3_4 (cfg, cmethod, fsig, args);
	}

	return NULL;
}
#elif defined(TARGET_AMD64)
// TODO: test and enable for x86 too
static
MonoInst*
arch_emit_simd_intrinsics (const char *class_ns, const char *class_name, MonoCompile *cfg, MonoMethod *cmethod, MonoMethodSignature *fsig, MonoInst **args)
{
	if (!strcmp (class_ns, "System.Runtime.Intrinsics")) {
		if (!strcmp (class_name, "Vector128"))
			return emit_sri_vector (cfg, cmethod, fsig, args);
	}

	if (!strcmp (class_ns, "System.Runtime.Intrinsics")) {
		if (!strcmp (class_name, "Vector128`1"))
			return emit_vector64_vector128_t (cfg, cmethod, fsig, args);
	}

	if (!strcmp (class_ns, "System.Numerics")) {
		// FIXME: Support Vector2/Vector3
		if (!strcmp (class_name, "Vector4") || !strcmp (class_name, "Quaternion") || !strcmp (class_name, "Plane"))
			return emit_vector_2_3_4 (cfg, cmethod, fsig, args);
	}
	
	MonoInst *simd_inst = emit_amd64_intrinsics (class_ns, class_name, cfg, cmethod, fsig, args);
	if (simd_inst != NULL)
		cfg->uses_simd_intrinsics |= MONO_CFG_USES_SIMD_INTRINSICS;
	return simd_inst;
}
#elif defined(TARGET_WASM)
static
MonoInst*
arch_emit_simd_intrinsics (const char *class_ns, const char *class_name, MonoCompile *cfg, MonoMethod *cmethod, MonoMethodSignature *fsig, MonoInst **args)
{
	if (!strcmp (class_ns, "System.Runtime.Intrinsics.Wasm")) {
		return emit_hardware_intrinsics (cfg, cmethod, fsig, args,
			supported_wasm_intrinsics, sizeof (supported_wasm_intrinsics),
			emit_wasm_supported_intrinsics);
	}

	if (!strcmp (class_ns, "System.Runtime.Intrinsics")) {
		if (!strcmp (class_name, "Vector128"))
			return emit_sri_vector (cfg, cmethod, fsig, args);
	}

	if (!strcmp (class_ns, "System.Runtime.Intrinsics")) {
		if (!strcmp (class_name, "Vector128`1"))
			return emit_vector64_vector128_t (cfg, cmethod, fsig, args);
	}

	if (!strcmp (class_ns, "System.Numerics") && !strcmp (class_name, "Vector")){
		return emit_sri_vector (cfg, cmethod, fsig, args);
	}

	if (!strcmp (class_ns, "System.Numerics") && !strcmp (class_name, "Vector`1")){
		return emit_vector64_vector128_t (cfg, cmethod, fsig, args);
	}

	if (!strcmp (class_ns, "System.Numerics")) {
		// FIXME: Support Vector2/Vector3
		if (!strcmp (class_name, "Vector4") || !strcmp (class_name, "Quaternion") || !strcmp (class_name, "Plane"))
			return emit_vector_2_3_4 (cfg, cmethod, fsig, args);
	}

	return NULL;
}
#else
static
MonoInst*
arch_emit_simd_intrinsics (const char *class_ns, const char *class_name, MonoCompile *cfg, MonoMethod *cmethod, MonoMethodSignature *fsig, MonoInst **args)
{
	return NULL;
}
#endif

#if defined(TARGET_WASM)
static
MonoInst*
arch_emit_common_intrinsics (const char *class_ns, const char *class_name, MonoCompile *cfg, MonoMethod *cmethod, MonoMethodSignature *fsig, MonoInst **args)
{
	if (!strcmp (class_ns, "System.Runtime.Intrinsics.Wasm")) {
		return emit_hardware_intrinsics (cfg, cmethod, fsig, args,
			supported_wasm_common_intrinsics, sizeof (supported_wasm_common_intrinsics),
			emit_wasm_supported_intrinsics);
	}

	if (!strcmp (class_ns, "System.Numerics") && !strcmp (class_name, "BitOperations")) {
		return emit_wasm_bitoperations_intrinsics (cfg, cmethod, fsig, args);
	}

	return NULL;
}
#else
static
MonoInst*
arch_emit_common_intrinsics (const char *class_ns, const char *class_name, MonoCompile *cfg, MonoMethod *cmethod, MonoMethodSignature *fsig, MonoInst **args)
{
	return NULL;
}
#endif

typedef MonoInst* (*EmitCallback)(const char *class_ns, const char *class_name, MonoCompile *cfg, MonoMethod *cmethod, MonoMethodSignature *fsig, MonoInst **args);

static MonoInst*
emit_intrinsics (MonoCompile *cfg, MonoMethod *cmethod, MonoMethodSignature *fsig, MonoInst **args, EmitCallback ecb)
{
	const char *class_name;
	const char *class_ns;
	MonoImage *image = m_class_get_image (cmethod->klass);

	if (image != mono_get_corlib ())
		return NULL;

	class_ns = m_class_get_name_space (cmethod->klass);
	class_name = m_class_get_name (cmethod->klass);

	// If cmethod->klass is nested, the namespace is on the enclosing class.
	if (m_class_get_nested_in (cmethod->klass))
		class_ns = m_class_get_name_space (m_class_get_nested_in (cmethod->klass));


	return ecb (class_ns, class_name, cfg, cmethod, fsig, args);
}

MonoInst*
mono_emit_simd_intrinsics (MonoCompile *cfg, MonoMethod *cmethod, MonoMethodSignature *fsig, MonoInst **args)
{
	return emit_intrinsics (cfg, cmethod, fsig, args, arch_emit_simd_intrinsics);
}

MonoInst*
mono_emit_common_intrinsics (MonoCompile *cfg, MonoMethod *cmethod, MonoMethodSignature *fsig, MonoInst **args)
{
	return emit_intrinsics (cfg, cmethod, fsig, args, arch_emit_common_intrinsics);
}

/*
* Windows x64 value type ABI uses reg/stack references (ArgValuetypeAddrInIReg/ArgValuetypeAddrOnStack)
* for function arguments. When using SIMD intrinsics arguments optimized into OP_ARG needs to be decomposed
* into correspondig SIMD LOADX/STOREX instructions.
*/
#if defined(TARGET_WIN32) && defined(TARGET_AMD64)
static gboolean
decompose_vtype_opt_uses_simd_intrinsics (MonoCompile *cfg, MonoInst *ins)
{
	if (cfg->uses_simd_intrinsics & MONO_CFG_USES_SIMD_INTRINSICS)
		return TRUE;

	switch (ins->opcode) {
	case OP_XMOVE:
	case OP_XZERO:
	case OP_XPHI:
	case OP_LOADX_MEMBASE:
	case OP_LOADX_ALIGNED_MEMBASE:
	case OP_STOREX_MEMBASE:
	case OP_STOREX_ALIGNED_MEMBASE_REG:
		return TRUE;
	default:
		return FALSE;
	}
}

static void
decompose_vtype_opt_load_arg (MonoCompile *cfg, MonoBasicBlock *bb, MonoInst *ins, gint32 *sreg_int32)
{
	guint32 *sreg = (guint32*)sreg_int32;
	MonoInst *src_var = get_vreg_to_inst (cfg, *sreg);
	if (src_var && src_var->opcode == OP_ARG && src_var->klass && MONO_CLASS_IS_SIMD (cfg, src_var->klass)) {
		MonoInst *varload_ins, *load_ins;
		NEW_VARLOADA (cfg, varload_ins, src_var, src_var->inst_vtype);
		mono_bblock_insert_before_ins (bb, ins, varload_ins);
		MONO_INST_NEW (cfg, load_ins, OP_LOADX_MEMBASE);
		load_ins->klass = src_var->klass;
		load_ins->type = STACK_VTYPE;
		load_ins->sreg1 = varload_ins->dreg;
		load_ins->dreg = alloc_xreg (cfg);
		mono_bblock_insert_after_ins (bb, varload_ins, load_ins);
		*sreg = load_ins->dreg;
	}
}

static void
decompose_vtype_opt_store_arg (MonoCompile *cfg, MonoBasicBlock *bb, MonoInst *ins, gint32 *dreg_int32)
{
	guint32 *dreg = (guint32*)dreg_int32;
	MonoInst *dest_var = get_vreg_to_inst (cfg, *dreg);
	if (dest_var && dest_var->opcode == OP_ARG && dest_var->klass && MONO_CLASS_IS_SIMD (cfg, dest_var->klass)) {
		MonoInst *varload_ins, *store_ins;
		*dreg = alloc_xreg (cfg);
		NEW_VARLOADA (cfg, varload_ins, dest_var, dest_var->inst_vtype);
		mono_bblock_insert_after_ins (bb, ins, varload_ins);
		MONO_INST_NEW (cfg, store_ins, OP_STOREX_MEMBASE);
		store_ins->klass = dest_var->klass;
		store_ins->type = STACK_VTYPE;
		store_ins->sreg1 = *dreg;
		store_ins->dreg = varload_ins->dreg;
		mono_bblock_insert_after_ins (bb, varload_ins, store_ins);
	}
}

void
mono_simd_decompose_intrinsic (MonoCompile *cfg, MonoBasicBlock *bb, MonoInst *ins)
{
	if ((cfg->opt & MONO_OPT_SIMD) && decompose_vtype_opt_uses_simd_intrinsics(cfg, ins)) {
		const char *spec = INS_INFO (ins->opcode);
		if (spec [MONO_INST_SRC1] == 'x')
			decompose_vtype_opt_load_arg (cfg, bb, ins, &(ins->sreg1));
		if (spec [MONO_INST_SRC2] == 'x')
			decompose_vtype_opt_load_arg (cfg, bb, ins, &(ins->sreg2));
		if (spec [MONO_INST_SRC3] == 'x')
			decompose_vtype_opt_load_arg (cfg, bb, ins, &(ins->sreg3));
		if (spec [MONO_INST_DEST] == 'x')
			decompose_vtype_opt_store_arg (cfg, bb, ins, &(ins->dreg));
	}
}
#else
void
mono_simd_decompose_intrinsic (MonoCompile *cfg, MonoBasicBlock *bb, MonoInst *ins)
{
}
#endif /*defined(TARGET_WIN32) && defined(TARGET_AMD64)*/

#endif /* DISABLE_JIT */
#endif /* MONO_ARCH_SIMD_INTRINSICS */

#if defined(TARGET_AMD64)
void
ves_icall_System_Runtime_Intrinsics_X86_X86Base___cpuidex (int abcd[4], int function_id, int subfunction_id)
{
#ifndef MONO_CROSS_COMPILE
	mono_hwcap_x86_call_cpuidex (function_id, subfunction_id,
		&abcd [0], &abcd [1], &abcd [2], &abcd [3]);
#endif
}
#endif

MONO_EMPTY_SOURCE_FILE (simd_intrinsics_netcore);<|MERGE_RESOLUTION|>--- conflicted
+++ resolved
@@ -1220,7 +1220,6 @@
 		case SN_BitwiseAnd:
 		case SN_BitwiseOr:
 		case SN_Xor:
-<<<<<<< HEAD
 		case SN_As:
 		case SN_AsByte:
 		case SN_AsDouble:
@@ -1232,10 +1231,8 @@
 		case SN_AsUInt16:
 		case SN_AsUInt32:
 		case SN_AsUInt64:
-=======
 		case SN_Max:
 		case SN_Min:
->>>>>>> 2f8a43af
 			break;
 		default: 
 			return NULL;
