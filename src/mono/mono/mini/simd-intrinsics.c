/**
 * SIMD Intrinsics support for netcore.
 * Only LLVM is supported as a backend.
 */

#include <config.h>
#include <mono/utils/mono-compiler.h>
#include <mono/metadata/icall-decl.h>
#include "mini.h"
#include "mini-runtime.h"
#include "ir-emit.h"
#include "llvm-intrinsics-types.h"
#ifdef ENABLE_LLVM
#include "mini-llvm.h"
#include "mini-llvm-cpp.h"
#endif
#include "mono/utils/bsearch.h"
#include <mono/metadata/abi-details.h>
#include <mono/metadata/reflection-internals.h>
#include <mono/utils/mono-hwcap.h>

#if defined (MONO_ARCH_SIMD_INTRINSICS)

#if defined(DISABLE_JIT)

void
mono_simd_intrinsics_init (void)
{
}

#else

#define MSGSTRFIELD(line) MSGSTRFIELD1(line)
#define MSGSTRFIELD1(line) str##line
static const struct msgstr_t {
#define METHOD(name) char MSGSTRFIELD(__LINE__) [sizeof (#name)];
#define METHOD2(str,name) char MSGSTRFIELD(__LINE__) [sizeof (str)];
#include "simd-methods.h"
#undef METHOD
#undef METHOD2
} method_names = {
#define METHOD(name) #name,
#define METHOD2(str,name) str,
#include "simd-methods.h"
#undef METHOD
#undef METHOD2
};

enum {
#define METHOD(name) SN_ ## name = offsetof (struct msgstr_t, MSGSTRFIELD(__LINE__)),
#define METHOD2(str,name) SN_ ## name = offsetof (struct msgstr_t, MSGSTRFIELD(__LINE__)),
#include "simd-methods.h"
};
#define method_name(idx) ((const char*)&method_names + (idx))

static int register_size;

#define None 0

typedef struct {
	uint16_t id; // One of the SN_ constants
	uint16_t default_op; // ins->opcode
	uint16_t default_instc0; // ins->inst_c0
	uint16_t unsigned_op;
	uint16_t unsigned_instc0;
	uint16_t floating_op;
	uint16_t floating_instc0;
} SimdIntrinsic;

static const SimdIntrinsic unsupported [] = { {SN_get_IsSupported} };

void
mono_simd_intrinsics_init (void)
{
	register_size = 16;
#if 0
	if ((mini_get_cpu_features () & MONO_CPU_X86_AVX) != 0)
		register_size = 32;
#endif
	/* Tell the class init code the size of the System.Numerics.Register type */
	mono_simd_register_size = register_size;
}

MonoInst*
mono_emit_simd_field_load (MonoCompile *cfg, MonoClassField *field, MonoInst *addr)
{
	return NULL;
}

static int
simd_intrinsic_compare_by_name (const void *key, const void *value)
{
	return strcmp ((const char*)key, method_name (*(guint16*)value));
}

static int
simd_intrinsic_info_compare_by_name (const void *key, const void *value)
{
	SimdIntrinsic *info = (SimdIntrinsic*)value;
	return strcmp ((const char*)key, method_name (info->id));
}

static int
lookup_intrins (guint16 *intrinsics, int size, MonoMethod *cmethod)
{
	const guint16 *result = (const guint16 *)mono_binary_search (cmethod->name, intrinsics, size / sizeof (guint16), sizeof (guint16), &simd_intrinsic_compare_by_name);

	if (result == NULL)
		return -1;
	else
		return (int)*result;
}

static SimdIntrinsic*
lookup_intrins_info (SimdIntrinsic *intrinsics, int size, MonoMethod *cmethod)
{
#if 0
	for (int i = 0; i < (size / sizeof (SimdIntrinsic)) - 1; ++i) {
		const char *n1 = method_name (intrinsics [i].id);
		const char *n2 = method_name (intrinsics [i + 1].id);
		int len1 = strlen (n1);
		int len2 = strlen (n2);
		for (int j = 0; j < len1 && j < len2; ++j) {
			if (n1 [j] > n2 [j]) {
				printf ("%s %s\n", n1, n2);
				g_assert_not_reached ();
			} else if (n1 [j] < n2 [j]) {
				break;
			}
		}
	}
#endif
	return (SimdIntrinsic *)mono_binary_search (cmethod->name, intrinsics, size / sizeof (SimdIntrinsic), sizeof (SimdIntrinsic), &simd_intrinsic_info_compare_by_name);
}

/*
 * Return a simd vreg for the simd value represented by SRC.
 * SRC is the 'this' argument to methods.
 * Set INDIRECT to TRUE if the value was loaded from memory.
 */
static int
load_simd_vreg_class (MonoCompile *cfg, MonoClass *klass, MonoInst *src, gboolean *indirect)
{
	const char *spec = INS_INFO (src->opcode);

	if (indirect)
		*indirect = FALSE;
	if (src->opcode == OP_XMOVE) {
		return src->sreg1;
	} else if (src->opcode == OP_LDADDR) {
		int res = ((MonoInst*)src->inst_p0)->dreg;
		return res;
	} else if (spec [MONO_INST_DEST] == 'x') {
		return src->dreg;
	} else if (src->type == STACK_PTR || src->type == STACK_MP) {
		MonoInst *ins;
		if (indirect)
			*indirect = TRUE;

		MONO_INST_NEW (cfg, ins, OP_LOADX_MEMBASE);
		ins->klass = klass;
		ins->sreg1 = src->dreg;
		ins->type = STACK_VTYPE;
		ins->dreg = alloc_ireg (cfg);
		MONO_ADD_INS (cfg->cbb, ins);
		return ins->dreg;
	}
	g_warning ("load_simd_vreg:: could not infer source simd (%d) vreg for op", src->type);
	mono_print_ins (src);
	g_assert_not_reached ();
}

static int
load_simd_vreg (MonoCompile *cfg, MonoMethod *cmethod, MonoInst *src, gboolean *indirect)
{
	return load_simd_vreg_class (cfg, cmethod->klass, src, indirect);
}

/* Create and emit a SIMD instruction, dreg is auto-allocated */
static MonoInst*
emit_simd_ins (MonoCompile *cfg, MonoClass *klass, int opcode, int sreg1, int sreg2)
{
	const char *spec = INS_INFO (opcode);
	MonoInst *ins;

	MONO_INST_NEW (cfg, ins, opcode);
	if (spec [MONO_INST_DEST] == 'x') {
		ins->dreg = alloc_xreg (cfg);
		ins->type = STACK_VTYPE;
	} else if (spec [MONO_INST_DEST] == 'i') {
		ins->dreg = alloc_ireg (cfg);
		ins->type = STACK_I4;
	} else if (spec [MONO_INST_DEST] == 'l') {
		ins->dreg = alloc_lreg (cfg);
		ins->type = STACK_I8;
	} else if (spec [MONO_INST_DEST] == 'f') {
		ins->dreg = alloc_freg (cfg);
		ins->type = STACK_R8;
	} else if (spec [MONO_INST_DEST] == 'v') {
		ins->dreg = alloc_dreg (cfg, STACK_VTYPE);
		ins->type = STACK_VTYPE;
	}
	ins->sreg1 = sreg1;
	ins->sreg2 = sreg2;
	ins->klass = klass;
	MONO_ADD_INS (cfg->cbb, ins);
	return ins;
}

static MonoInst*
emit_simd_ins_for_sig (MonoCompile *cfg, MonoClass *klass, int opcode, int instc0, int instc1, MonoMethodSignature *fsig, MonoInst **args)
{
	g_assert (fsig->param_count <= 3);
	MonoInst* ins = emit_simd_ins (cfg, klass, opcode,
		fsig->param_count > 0 ? args [0]->dreg : -1,
		fsig->param_count > 1 ? args [1]->dreg : -1);
	if (instc0 != -1)
		ins->inst_c0 = instc0;
	if (instc1 != -1)
		ins->inst_c1 = instc1;
	if (fsig->param_count == 3)
		ins->sreg3 = args [2]->dreg;
	return ins;
}

static gboolean
is_hw_intrinsics_class (MonoClass *klass, const char *name, gboolean *is_64bit)
{
	const char *class_name = m_class_get_name (klass);
	if ((!strcmp (class_name, "X64") || !strcmp (class_name, "Arm64")) && m_class_get_nested_in (klass)) {
		*is_64bit = TRUE;
		return !strcmp (m_class_get_name (m_class_get_nested_in (klass)), name);
	} else {
		*is_64bit = FALSE;
		return !strcmp (class_name, name);
	}
}

static MonoTypeEnum
get_underlying_type (MonoType* type)
{
	MonoClass* klass = mono_class_from_mono_type_internal (type);
	if (type->type == MONO_TYPE_PTR) // e.g. int* => MONO_TYPE_I4
		return m_class_get_byval_arg (m_class_get_element_class (klass))->type;
	else if (type->type == MONO_TYPE_GENERICINST) // e.g. Vector128<int> => MONO_TYPE_I4
		return mono_class_get_context (klass)->class_inst->type_argv [0]->type;
	else
		return type->type;
}

static MonoInst*
emit_xcompare (MonoCompile *cfg, MonoClass *klass, MonoTypeEnum etype, MonoInst *arg1, MonoInst *arg2)
{
	MonoInst *ins;
	gboolean is_fp = etype == MONO_TYPE_R4 || etype == MONO_TYPE_R8;

	ins = emit_simd_ins (cfg, klass, is_fp ? OP_XCOMPARE_FP : OP_XCOMPARE, arg1->dreg, arg2->dreg);
	ins->inst_c0 = CMP_EQ;
	ins->inst_c1 = etype;
	return ins;
}

static MonoInst*
emit_xequal (MonoCompile *cfg, MonoClass *klass, MonoInst *arg1, MonoInst *arg2)
{
	return emit_simd_ins (cfg, klass, OP_XEQUAL, arg1->dreg, arg2->dreg);
}

static MonoInst*
emit_xzero (MonoCompile *cfg, MonoClass *klass)
{
	return emit_simd_ins (cfg, klass, OP_XZERO, -1, -1);
}

static gboolean
is_intrinsics_vector_type (MonoType *vector_type)
{
	if (vector_type->type != MONO_TYPE_GENERICINST) return FALSE;
	MonoClass *klass = mono_class_from_mono_type_internal (vector_type);
	const char *name = m_class_get_name (klass);
	return !strcmp (name, "Vector64`1") || !strcmp (name, "Vector128`1") || !strcmp (name, "Vector256`1");
}

static MonoType*
get_vector_t_elem_type (MonoType *vector_type)
{
	MonoClass *klass;
	MonoType *etype;

	g_assert (vector_type->type == MONO_TYPE_GENERICINST);
	klass = mono_class_from_mono_type_internal (vector_type);
	g_assert (
		!strcmp (m_class_get_name (klass), "Vector`1") ||
		!strcmp (m_class_get_name (klass), "Vector64`1") ||
		!strcmp (m_class_get_name (klass), "Vector128`1") ||
		!strcmp (m_class_get_name (klass), "Vector256`1"));
	etype = mono_class_get_context (klass)->class_inst->type_argv [0];
	return etype;
}

static gboolean
type_is_unsigned (MonoType *type) {
	MonoClass *klass = mono_class_from_mono_type_internal (type);
	MonoType *etype = mono_class_get_context (klass)->class_inst->type_argv [0];
	switch (etype->type) {
	case MONO_TYPE_U1:
	case MONO_TYPE_U2:
	case MONO_TYPE_U4:
	case MONO_TYPE_U8:
	case MONO_TYPE_U:
		return TRUE;
	}
	return FALSE;
}

static gboolean
type_is_float (MonoType *type) {
	MonoClass *klass = mono_class_from_mono_type_internal (type);
	MonoType *etype = mono_class_get_context (klass)->class_inst->type_argv [0];
	switch (etype->type) {
	case MONO_TYPE_R4:
	case MONO_TYPE_R8:
		return TRUE;
	}
	return FALSE;
}

static int
type_to_expand_op (MonoType *type)
{
	switch (type->type) {
	case MONO_TYPE_I1:
	case MONO_TYPE_U1:
		return OP_EXPAND_I1;
	case MONO_TYPE_I2:
	case MONO_TYPE_U2:
		return OP_EXPAND_I2;
	case MONO_TYPE_I4:
	case MONO_TYPE_U4:
		return OP_EXPAND_I4;
	case MONO_TYPE_I8:
	case MONO_TYPE_U8:
		return OP_EXPAND_I8;
	case MONO_TYPE_R4:
		return OP_EXPAND_R4;
	case MONO_TYPE_R8:
		return OP_EXPAND_R8;
	case MONO_TYPE_I:
	case MONO_TYPE_U:
#if TARGET_SIZEOF_VOID_P == 8
		return OP_EXPAND_I8;
#else
		return OP_EXPAND_I4;
#endif
	default:
		g_assert_not_reached ();
	}
}

static int
type_to_insert_op (MonoType *type)
{
	switch (type->type) {
	case MONO_TYPE_I1:
	case MONO_TYPE_U1:
		return OP_INSERT_I1;
	case MONO_TYPE_I2:
	case MONO_TYPE_U2:
		return OP_INSERT_I2;
	case MONO_TYPE_I4:
	case MONO_TYPE_U4:
		return OP_INSERT_I4;
	case MONO_TYPE_I8:
	case MONO_TYPE_U8:
		return OP_INSERT_I8;
	case MONO_TYPE_R4:
		return OP_INSERT_R4;
	case MONO_TYPE_R8:
		return OP_INSERT_R8;
	case MONO_TYPE_I:
	case MONO_TYPE_U:
#if TARGET_SIZEOF_VOID_P == 8
		return OP_INSERT_I8;
#else
		return OP_INSERT_I4;
#endif
	default:
		g_assert_not_reached ();
	}
}

typedef struct {
	const char *name;
	MonoCPUFeatures feature;
	const SimdIntrinsic *intrinsics;
	int intrinsics_size;
	gboolean jit_supported;
} IntrinGroup;

typedef MonoInst * (* EmitIntrinsicFn) (
	MonoCompile *cfg, MonoMethodSignature *fsig, MonoInst **args,
	MonoClass *klass, const IntrinGroup *intrin_group,
	const SimdIntrinsic *info, int id, MonoTypeEnum arg0_type,
	gboolean is_64bit);

static const IntrinGroup unsupported_intrin_group [] = {
	{ "", 0, unsupported, sizeof (unsupported) },
};

static MonoInst *
emit_hardware_intrinsics (
	MonoCompile *cfg, MonoMethod *cmethod, MonoMethodSignature *fsig,
	MonoInst **args, const IntrinGroup *groups, int groups_size_bytes,
	EmitIntrinsicFn custom_emit)
{
	MonoClass *klass = cmethod->klass;
	const IntrinGroup *intrin_group = unsupported_intrin_group;
	gboolean is_64bit = FALSE;
	int groups_size = groups_size_bytes / sizeof (groups [0]);
	for (int i = 0; i < groups_size; ++i) {
		const IntrinGroup *group = &groups [i];
		if (is_hw_intrinsics_class (klass, group->name, &is_64bit)) {
			intrin_group = group;
			break;
		}
	}

	gboolean supported = FALSE;
	MonoTypeEnum arg0_type = fsig->param_count > 0 ? get_underlying_type (fsig->params [0]) : MONO_TYPE_VOID;
	int id = -1;
	uint16_t op = 0;
	uint16_t c0 = 0;
	const SimdIntrinsic *intrinsics = intrin_group->intrinsics;
	int intrinsics_size = intrin_group->intrinsics_size;
	MonoCPUFeatures feature = intrin_group->feature;
	const SimdIntrinsic *info = lookup_intrins_info ((SimdIntrinsic *) intrinsics, intrinsics_size, cmethod);
	{
		if (!info)
			goto support_probe_complete;
		id = info->id;
		// Hardware intrinsics are LLVM-only.
		if (!COMPILE_LLVM (cfg) && !intrin_group->jit_supported)
			goto support_probe_complete;

		if (intrin_group->intrinsics == unsupported)
			supported = FALSE;
		else if (feature)
			supported = (mini_get_cpu_features (cfg) & feature) != 0;
		else
			supported = TRUE;


		op = info->default_op;
		c0 = info->default_instc0;
		gboolean is_unsigned = FALSE;
		gboolean is_float = FALSE;
		switch (arg0_type) {
		case MONO_TYPE_U1:
		case MONO_TYPE_U2:
		case MONO_TYPE_U4:
		case MONO_TYPE_U8:
		case MONO_TYPE_U:
			is_unsigned = TRUE;
			break;
		case MONO_TYPE_R4:
		case MONO_TYPE_R8:
			is_float = TRUE;
			break;
		}
		if (is_unsigned && info->unsigned_op != 0) {
			op = info->unsigned_op;
			c0 = info->unsigned_instc0;
		} else if (is_float && info->floating_op != 0) {
			op = info->floating_op;
			c0 = info->floating_instc0;
		}
	}
support_probe_complete:
	if (id == SN_get_IsSupported) {
		MonoInst *ins = NULL;
		EMIT_NEW_ICONST (cfg, ins, supported ? 1 : 0);
		return ins;
	}
	if (!supported) {
		// Can't emit non-supported llvm intrinsics
		if (cfg->method != cmethod) {
			// Keep the original call so we end up in the intrinsic method
			return NULL;
		} else {
			// Emit an exception from the intrinsic method
			mono_emit_jit_icall (cfg, mono_throw_platform_not_supported, NULL);
			return NULL;
		}
	}
	if (op != 0)
		return emit_simd_ins_for_sig (cfg, klass, op, c0, arg0_type, fsig, args);
	return custom_emit (cfg, fsig, args, klass, intrin_group, info, id, arg0_type, is_64bit);
}

static MonoInst *
emit_vector_create_elementwise (
	MonoCompile *cfg, MonoMethodSignature *fsig, MonoType *vtype,
	MonoType *etype, MonoInst **args)
{
	int op = type_to_insert_op (etype);
	MonoClass *vklass = mono_class_from_mono_type_internal (vtype);
	MonoInst *ins = emit_xzero (cfg, vklass);
	for (int i = 0; i < fsig->param_count; ++i) {
		ins = emit_simd_ins (cfg, vklass, op, ins->dreg, args [i]->dreg);
		ins->inst_c0 = i;
	}
	return ins;
}

#if defined(TARGET_AMD64) || defined(TARGET_ARM64)

static int
type_to_xinsert_op (MonoTypeEnum type)
{
	switch (type) {
	case MONO_TYPE_I1: case MONO_TYPE_U1: return OP_XINSERT_I1;
	case MONO_TYPE_I2: case MONO_TYPE_U2: return OP_XINSERT_I2;
	case MONO_TYPE_I4: case MONO_TYPE_U4: return OP_XINSERT_I4;
	case MONO_TYPE_I8: case MONO_TYPE_U8: return OP_XINSERT_I8;
	case MONO_TYPE_R4: return OP_XINSERT_R4;
	case MONO_TYPE_R8: return OP_XINSERT_R8;
	case MONO_TYPE_I: case MONO_TYPE_U:
#if TARGET_SIZEOF_VOID_P == 8
		return OP_XINSERT_I8;
#else
		return OP_XINSERT_I4;
#endif
	default: g_assert_not_reached ();
	}
}

static int
type_to_xextract_op (MonoTypeEnum type)
{
	switch (type) {
	case MONO_TYPE_I1: case MONO_TYPE_U1: return OP_XEXTRACT_I1;
	case MONO_TYPE_I2: case MONO_TYPE_U2: return OP_XEXTRACT_I2;
	case MONO_TYPE_I4: case MONO_TYPE_U4: return OP_XEXTRACT_I4;
	case MONO_TYPE_I8: case MONO_TYPE_U8: return OP_XEXTRACT_I8;
	case MONO_TYPE_R4: return OP_XEXTRACT_R4;
	case MONO_TYPE_R8: return OP_XEXTRACT_R8;
	case MONO_TYPE_I: case MONO_TYPE_U:
#if TARGET_SIZEOF_VOID_P == 8
		return OP_XEXTRACT_I8;
#else
		return OP_XEXTRACT_I4;
#endif
	default: g_assert_not_reached ();
	}
}

static int
type_to_extract_op (MonoTypeEnum type)
{
	switch (type) {
	case MONO_TYPE_I1: case MONO_TYPE_U1: return OP_EXTRACT_I1;
	case MONO_TYPE_I2: case MONO_TYPE_U2: return OP_EXTRACT_I2;
	case MONO_TYPE_I4: case MONO_TYPE_U4: return OP_EXTRACT_I4;
	case MONO_TYPE_I8: case MONO_TYPE_U8: return OP_EXTRACT_I8;
	case MONO_TYPE_R4: return OP_EXTRACT_R4;
	case MONO_TYPE_R8: return OP_EXTRACT_R8;
	case MONO_TYPE_I: case MONO_TYPE_U:
#if TARGET_SIZEOF_VOID_P == 8
		return OP_EXTRACT_I8;
#else
		return OP_EXTRACT_I4;
#endif
	default: g_assert_not_reached ();
	}
}

static guint16 sri_vector_methods [] = {
	SN_Abs,
	SN_Add,
	SN_AndNot,
	SN_As,
	SN_AsByte,
	SN_AsDouble,
	SN_AsInt16,
	SN_AsInt32,
	SN_AsInt64,
	SN_AsSByte,
	SN_AsSingle,
	SN_AsUInt16,
	SN_AsUInt32,
	SN_AsUInt64,
	SN_BitwiseAnd,
	SN_BitwiseOr,
	SN_AsVector128,
	SN_AsVector2,
	SN_AsVector256,
	SN_AsVector3,
	SN_AsVector4,
	SN_Ceiling,
	SN_ConditionalSelect,
	SN_Create,
	SN_CreateScalar,
	SN_CreateScalarUnsafe,
<<<<<<< HEAD
	SN_Equals,
	SN_EqualsAll,
	SN_EqualsAny,
=======
	SN_Divide,
>>>>>>> 3494d72c
	SN_Floor,
	SN_GetElement,
	SN_GetLower,
	SN_GetUpper,
<<<<<<< HEAD
	SN_GreaterThan,
	SN_GreaterThanOrEqual,
	SN_LessThan,
	SN_LessThanOrEqual,
=======
	SN_Max,
	SN_Min,
	SN_Multiply,
	SN_Subtract,
>>>>>>> 3494d72c
	SN_ToScalar,
	SN_ToVector128,
	SN_ToVector128Unsafe,
	SN_ToVector256,
	SN_ToVector256Unsafe,
	SN_WithElement,
	SN_Xor,
};

/* nint and nuint haven't been enabled yet for System.Runtime.Intrinsics.
 * Remove this once support has been added.
 */
#define MONO_TYPE_IS_INTRINSICS_VECTOR_PRIMITIVE(t) ((MONO_TYPE_IS_VECTOR_PRIMITIVE(t)) && ((t)->type != MONO_TYPE_I) && ((t)->type != MONO_TYPE_U))

static gboolean
is_elementwise_create_overload (MonoMethodSignature *fsig, MonoType *ret_type)
{
	uint16_t param_count = fsig->param_count;
	if (param_count < 1) return FALSE;
	MonoType *type = fsig->params [0];
	if (!MONO_TYPE_IS_INTRINSICS_VECTOR_PRIMITIVE (type)) return FALSE;
	if (!mono_metadata_type_equal (ret_type, type)) return FALSE;
	for (uint16_t i = 1; i < param_count; ++i)
		if (!mono_metadata_type_equal (type, fsig->params [i])) return FALSE;
	return TRUE;
}

static gboolean
is_create_from_half_vectors_overload (MonoMethodSignature *fsig)
{
	if (fsig->param_count != 2) return FALSE;
	if (!is_intrinsics_vector_type (fsig->params [0])) return FALSE;
	return mono_metadata_type_equal (fsig->params [0], fsig->params [1]);
}

static MonoInst*
emit_sri_vector (MonoCompile *cfg, MonoMethod *cmethod, MonoMethodSignature *fsig, MonoInst **args)
{
	if (!COMPILE_LLVM (cfg))
		return NULL;

	MonoClass *klass = cmethod->klass;
	int id = lookup_intrins (sri_vector_methods, sizeof (sri_vector_methods), cmethod);
	if (id == -1)
		return NULL;

	if (!strcmp (m_class_get_name (cfg->method->klass), "Vector256"))
		return NULL; // TODO: Fix Vector256.WithUpper/WithLower

	MonoTypeEnum arg0_type = fsig->param_count > 0 ? get_underlying_type (fsig->params [0]) : MONO_TYPE_VOID;

	switch (id) {
	case SN_Abs: {
#ifdef TARGET_ARM64
		switch (arg0_type) {
			case MONO_TYPE_U1:
			case MONO_TYPE_U2:
			case MONO_TYPE_U4:
			case MONO_TYPE_U8:
			case MONO_TYPE_U:
			return NULL;
			}
		gboolean is_float = arg0_type == MONO_TYPE_R4 || arg0_type == MONO_TYPE_R8;
		int iid = is_float ? INTRINS_AARCH64_ADV_SIMD_FABS : INTRINS_AARCH64_ADV_SIMD_ABS;
		return emit_simd_ins_for_sig (cfg, klass, OP_XOP_OVR_X_X, iid, arg0_type, fsig, args);
#else
		return NULL;
#endif
}
	case SN_Add:
	case SN_Max:
	case SN_Min:
	case SN_Multiply:
	case SN_Subtract: {
		int instc0 = -1;
		if (arg0_type == MONO_TYPE_R4 || arg0_type == MONO_TYPE_R8) {
			switch (id) {
			case SN_Add:
				instc0 = OP_FADD;
				break;
			case SN_Max:
				instc0 = OP_FMAX;
				break;
			case SN_Min:
				instc0 = OP_FMIN;
				break;
			case SN_Multiply:
				instc0 = OP_FMUL;
				break;
			case SN_Subtract:
				instc0 = OP_FSUB;
				break;
			default:
				g_assert_not_reached ();
			}
		} else {
			switch (id) {
			case SN_Add:
				instc0 = OP_IADD;
				break;
			case SN_Max:
				instc0 = OP_IMAX;
				break;
			case SN_Min:
				instc0 = OP_IMIN;
				break;
			case SN_Multiply:
				instc0 = OP_IMUL;
				break;
			case SN_Subtract:
				instc0 = OP_ISUB;
				break;
			default:
				g_assert_not_reached ();
			}
		}
		return emit_simd_ins_for_sig (cfg, klass, OP_XBINOP, instc0, arg0_type, fsig, args);
	}
	case SN_Divide: {
		if ((arg0_type != MONO_TYPE_R4) && (arg0_type != MONO_TYPE_R8))
			return NULL;
		return emit_simd_ins_for_sig (cfg, klass, OP_XBINOP, OP_FDIV, arg0_type, fsig, args);
	}
	case SN_AndNot:
#ifdef TARGET_ARM64
		return emit_simd_ins_for_sig (cfg, klass, OP_ARM64_BIC, -1, arg0_type, fsig, args);
#else
		return NULL;
#endif
	case SN_BitwiseAnd:
		return emit_simd_ins_for_sig (cfg, klass, OP_XBINOP, OP_IAND, arg0_type, fsig, args);
	case SN_BitwiseOr:
		return emit_simd_ins_for_sig (cfg, klass, OP_XBINOP, OP_IOR, arg0_type, fsig, args);
	case SN_Xor: {
		if ((arg0_type == MONO_TYPE_R4) || (arg0_type == MONO_TYPE_R8))
			return NULL;
		return emit_simd_ins_for_sig (cfg, klass, OP_XBINOP, OP_IXOR, arg0_type, fsig, args);
	}
	case SN_As:
	case SN_AsByte:
	case SN_AsDouble:
	case SN_AsInt16:
	case SN_AsInt32:
	case SN_AsInt64:
	case SN_AsSByte:
	case SN_AsSingle:
	case SN_AsUInt16:
	case SN_AsUInt32:
	case SN_AsUInt64: {
		MonoType *ret_type = get_vector_t_elem_type (fsig->ret);
		MonoType *arg_type = get_vector_t_elem_type (fsig->params [0]);
		if (!MONO_TYPE_IS_INTRINSICS_VECTOR_PRIMITIVE (ret_type) || !MONO_TYPE_IS_INTRINSICS_VECTOR_PRIMITIVE (arg_type))
			return NULL;
		return emit_simd_ins (cfg, klass, OP_XCAST, args [0]->dreg, -1);
	}
	case SN_Ceiling:
	case SN_Floor: {
#ifdef TARGET_ARM64
		if ((arg0_type != MONO_TYPE_R4) && (arg0_type != MONO_TYPE_R8))
			return NULL;
		int ceil_or_floor = id == SN_Ceiling ? INTRINS_AARCH64_ADV_SIMD_FRINTP : INTRINS_AARCH64_ADV_SIMD_FRINTM;
		return emit_simd_ins_for_sig (cfg, klass, OP_XOP_OVR_X_X, ceil_or_floor, arg0_type, fsig, args);
#else
		return NULL;
#endif
	}
	case SN_ConditionalSelect: {
#ifdef TARGET_ARM64
		return emit_simd_ins_for_sig (cfg, klass, OP_ARM64_BSL, -1, arg0_type, fsig, args);
#else
		return NULL;
#endif
	}
	case SN_Create: {
		MonoType *etype = get_vector_t_elem_type (fsig->ret);
		if (fsig->param_count == 1 && mono_metadata_type_equal (fsig->params [0], etype))
			return emit_simd_ins (cfg, klass, type_to_expand_op (etype), args [0]->dreg, -1);
		else if (is_create_from_half_vectors_overload (fsig))
			return emit_simd_ins (cfg, klass, OP_XCONCAT, args [0]->dreg, args [1]->dreg);
		else if (is_elementwise_create_overload (fsig, etype))
			return emit_vector_create_elementwise (cfg, fsig, fsig->ret, etype, args);
		break;
	}
	case SN_CreateScalar:
		return emit_simd_ins_for_sig (cfg, klass, OP_CREATE_SCALAR, -1, arg0_type, fsig, args);
	case SN_CreateScalarUnsafe:
		return emit_simd_ins_for_sig (cfg, klass, OP_CREATE_SCALAR_UNSAFE, -1, arg0_type, fsig, args);
	case SN_Equals:
		return emit_xcompare (cfg, klass, arg0_type, args [0], args [1]);
	case SN_EqualsAll:
		return emit_xequal (cfg, klass, args [0], args [1]);
	case SN_EqualsAny: {
		MonoInst *cmp_eq = emit_xcompare (cfg, klass, arg0_type, args [0], args [1]);
		MonoInst *zero = emit_xzero (cfg, klass);
		MonoInst *ins = emit_xequal (cfg, klass, cmp_eq, zero);
		int sreg = ins->dreg;
		int dreg = alloc_ireg (cfg);
		MONO_EMIT_NEW_BIALU_IMM (cfg, OP_COMPARE_IMM, -1, sreg, 0);
		EMIT_NEW_UNALU (cfg, ins, OP_CEQ, dreg, -1);
		return ins;
	}
	case SN_GetElement: {
		MonoClass *arg_class = mono_class_from_mono_type_internal (fsig->params [0]);
		MonoType *etype = mono_class_get_context (arg_class)->class_inst->type_argv [0];
		if (!MONO_TYPE_IS_INTRINSICS_VECTOR_PRIMITIVE (etype))
			return NULL;
		int size = mono_class_value_size (arg_class, NULL);
		int esize = mono_class_value_size (mono_class_from_mono_type_internal (etype), NULL);
		int elems = size / esize;
		MONO_EMIT_NEW_BIALU_IMM (cfg, OP_COMPARE_IMM, -1, args [1]->dreg, elems);
		MONO_EMIT_NEW_COND_EXC (cfg, GE_UN, "ArgumentOutOfRangeException");
		int extract_op = type_to_xextract_op (arg0_type);
		return emit_simd_ins_for_sig (cfg, klass, extract_op, -1, arg0_type, fsig, args);
	}
	case SN_GetLower:
	case SN_GetUpper: {
		MonoType *arg_type = get_vector_t_elem_type (fsig->params [0]);
		if (!MONO_TYPE_IS_INTRINSICS_VECTOR_PRIMITIVE (arg_type))
			return NULL;
		int op = id == SN_GetLower ? OP_XLOWER : OP_XUPPER;
		return emit_simd_ins_for_sig (cfg, klass, op, 0, arg0_type, fsig, args);
	}
	case SN_GreaterThan:
	case SN_GreaterThanOrEqual:
	case SN_LessThan:
	case SN_LessThanOrEqual: {
		gboolean is_unsigned = type_is_unsigned (fsig->params [0]);
		MonoInst *ins = emit_xcompare (cfg, klass, arg0_type, args [0], args [1]);
		switch (id) {
		case SN_GreaterThan:
			ins->inst_c0 = is_unsigned ? CMP_GT_UN : CMP_GT;
			break;
		case SN_GreaterThanOrEqual:
			ins->inst_c0 = is_unsigned ? CMP_GE_UN : CMP_GE;
			break;
		case SN_LessThan:
			ins->inst_c0 = is_unsigned ? CMP_LT_UN : CMP_LT;
			break;
		case SN_LessThanOrEqual:
			ins->inst_c0 = is_unsigned ? CMP_LE_UN : CMP_LE;
			break;
		default:
			g_assert_not_reached ();
		}
		return ins;
	}
	case SN_ToScalar: {
		MonoType *arg_type = get_vector_t_elem_type (fsig->params [0]);
		if (!MONO_TYPE_IS_INTRINSICS_VECTOR_PRIMITIVE (arg_type))
			return NULL;
		int extract_op = type_to_extract_op (arg0_type);
		return emit_simd_ins_for_sig (cfg, klass, extract_op, 0, arg0_type, fsig, args);
	}
	case SN_ToVector128:
	case SN_ToVector128Unsafe: {
		MonoType *arg_type = get_vector_t_elem_type (fsig->params [0]);
		if (!MONO_TYPE_IS_INTRINSICS_VECTOR_PRIMITIVE (arg_type))
			return NULL;
		int op = id == SN_ToVector128 ? OP_XWIDEN : OP_XWIDEN_UNSAFE;
		return emit_simd_ins_for_sig (cfg, klass, op, 0, arg0_type, fsig, args);
	}
	case SN_WithElement: {
		MonoClass *arg_class = mono_class_from_mono_type_internal (fsig->params [0]);
		MonoType *etype = mono_class_get_context (arg_class)->class_inst->type_argv [0];
		if (!MONO_TYPE_IS_INTRINSICS_VECTOR_PRIMITIVE (etype))
			return NULL;
		int size = mono_class_value_size (arg_class, NULL);
		int esize = mono_class_value_size (mono_class_from_mono_type_internal (etype), NULL);
		int elems = size / esize;
		MONO_EMIT_NEW_BIALU_IMM (cfg, OP_COMPARE_IMM, -1, args [1]->dreg, elems);
		MONO_EMIT_NEW_COND_EXC (cfg, GE_UN, "ArgumentOutOfRangeException");
		int insert_op = type_to_xinsert_op (arg0_type);
		MonoInst *ins = emit_simd_ins (cfg, klass, insert_op, args [0]->dreg, args [2]->dreg);
		ins->sreg3 = args [1]->dreg;
		ins->inst_c1 = arg0_type;
		return ins;
	}
	case SN_WithLower:
	case SN_WithUpper: {
		MonoType *arg_type = get_vector_t_elem_type (fsig->params [0]);
		if (!MONO_TYPE_IS_INTRINSICS_VECTOR_PRIMITIVE (arg_type))
			return NULL;
		int op = id == SN_GetLower ? OP_XINSERT_LOWER : OP_XINSERT_UPPER;
		return emit_simd_ins_for_sig (cfg, klass, op, 0, arg0_type, fsig, args);
	}
	default:
		break;
	}

	return NULL;
}

static guint16 vector64_vector128_t_methods [] = {
	SN_Equals,
	SN_get_AllBitsSet,
	SN_get_Count,
	SN_get_IsSupported,
	SN_get_Zero,
	SN_op_Equality,
	SN_op_Inequality,
};

static MonoInst*
emit_vector64_vector128_t (MonoCompile *cfg, MonoMethod *cmethod, MonoMethodSignature *fsig, MonoInst **args)
{
	int id = lookup_intrins (vector64_vector128_t_methods, sizeof (vector64_vector128_t_methods), cmethod);
	if (id == -1)
		return NULL;

	MonoClass *klass = cmethod->klass;
	MonoType *type = m_class_get_byval_arg (klass);
	MonoType *etype = mono_class_get_context (klass)->class_inst->type_argv [0];
	int size = mono_class_value_size (klass, NULL);
	int esize = mono_class_value_size (mono_class_from_mono_type_internal (etype), NULL);
	g_assert (size > 0);
	g_assert (esize > 0);
	int len = size / esize;

	if (!MONO_TYPE_IS_INTRINSICS_VECTOR_PRIMITIVE (etype))
		return NULL;

	if (cfg->verbose_level > 1) {
		char *name = mono_method_full_name (cmethod, TRUE);
		printf ("  SIMD intrinsic %s\n", name);
		g_free (name);
	}

	switch (id) {
	case SN_get_IsSupported: {
		MonoInst *ins = NULL;
		EMIT_NEW_ICONST (cfg, ins, 1);
		return ins;
	}
	default:
		break;
	}

	if (!COMPILE_LLVM (cfg))
		return NULL;

	switch (id) {
	case SN_get_Count: {
		MonoInst *ins = NULL;
		if (!(fsig->param_count == 0 && fsig->ret->type == MONO_TYPE_I4))
			break;
		EMIT_NEW_ICONST (cfg, ins, len);
		return ins;
	}
	case SN_get_Zero: {
		return emit_xzero (cfg, klass);
	}
	case SN_get_AllBitsSet: {
		MonoInst *ins = emit_xzero (cfg, klass);
		return emit_xcompare (cfg, klass, etype->type, ins, ins);
	}
	case SN_Equals: {
		if (fsig->param_count == 1 && fsig->ret->type == MONO_TYPE_BOOLEAN && mono_metadata_type_equal (fsig->params [0], type)) {
			int sreg1 = load_simd_vreg (cfg, cmethod, args [0], NULL);
			return emit_simd_ins (cfg, klass, OP_XEQUAL, sreg1, args [1]->dreg);
		}
		break;
	}
	case SN_op_Equality:
		return emit_xequal (cfg, klass, args [0], args [1]);
	case SN_op_Inequality: {
		MonoInst *ins = emit_xequal (cfg, klass, args [0], args [1]);
		int sreg = ins->dreg;
		int dreg = alloc_ireg (cfg);
		MONO_EMIT_NEW_BIALU_IMM (cfg, OP_COMPARE_IMM, -1, sreg, 0);
		EMIT_NEW_UNALU (cfg, ins, OP_CEQ, dreg, -1);
		return ins;
	}
	default:
		break;
	}

	return NULL;
}

#endif // defined(TARGET_AMD64) || defined(TARGET_ARM64)

#ifdef TARGET_AMD64

static guint16 vector_methods [] = {
	SN_ConvertToDouble,
	SN_ConvertToInt32,
	SN_ConvertToInt64,
	SN_ConvertToSingle,
	SN_ConvertToUInt32,
	SN_ConvertToUInt64,
	SN_Narrow,
	SN_Widen,
	SN_get_IsHardwareAccelerated,
};

static MonoInst*
emit_sys_numerics_vector (MonoCompile *cfg, MonoMethod *cmethod, MonoMethodSignature *fsig, MonoInst **args)
{
	MonoInst *ins;
	gboolean supported = FALSE;
	int id;
	MonoType *etype;

	id = lookup_intrins (vector_methods, sizeof (vector_methods), cmethod);
	if (id == -1)
		return NULL;

	//printf ("%s\n", mono_method_full_name (cmethod, 1));

#ifdef MONO_ARCH_SIMD_INTRINSICS
	supported = TRUE;
#endif

	if (cfg->verbose_level > 1) {
		char *name = mono_method_full_name (cmethod, TRUE);
		printf ("  SIMD intrinsic %s\n", name);
		g_free (name);
	}

	switch (id) {
	case SN_get_IsHardwareAccelerated:
		EMIT_NEW_ICONST (cfg, ins, supported ? 1 : 0);
		ins->type = STACK_I4;
		return ins;
	case SN_ConvertToInt32:
		etype = get_vector_t_elem_type (fsig->params [0]);
		g_assert (etype->type == MONO_TYPE_R4);
		return emit_simd_ins (cfg, mono_class_from_mono_type_internal (fsig->ret), OP_CVTPS2DQ, args [0]->dreg, -1);
	case SN_ConvertToSingle:
		etype = get_vector_t_elem_type (fsig->params [0]);
		g_assert (etype->type == MONO_TYPE_I4 || etype->type == MONO_TYPE_U4);
		// FIXME:
		if (etype->type == MONO_TYPE_U4)
			return NULL;
		return emit_simd_ins (cfg, mono_class_from_mono_type_internal (fsig->ret), OP_CVTDQ2PS, args [0]->dreg, -1);
	case SN_ConvertToDouble:
	case SN_ConvertToInt64:
	case SN_ConvertToUInt32:
	case SN_ConvertToUInt64:
	case SN_Narrow:
	case SN_Widen:
		// FIXME:
		break;
	default:
		break;
	}

	return NULL;
}

static guint16 vector_t_methods [] = {
	SN_ctor,
	SN_CopyTo,
	SN_Equals,
	SN_GreaterThan,
	SN_GreaterThanOrEqual,
	SN_LessThan,
	SN_LessThanOrEqual,
	SN_Max,
	SN_Min,
	SN_get_AllBitsSet,
	SN_get_Count,
	SN_get_Item,
	SN_get_One,
	SN_get_Zero,
	SN_op_Addition,
	SN_op_BitwiseAnd,
	SN_op_BitwiseOr,
	SN_op_Division,
	SN_op_Equality,
	SN_op_ExclusiveOr,
	SN_op_Explicit,
	SN_op_Inequality,
	SN_op_Multiply,
	SN_op_Subtraction
};

static MonoInst*
emit_sys_numerics_vector_t (MonoCompile *cfg, MonoMethod *cmethod, MonoMethodSignature *fsig, MonoInst **args)
{
	MonoInst *ins;
	MonoType *type, *etype;
	MonoClass *klass;
	int size, len, id;
	gboolean is_unsigned;

	static const float r4_one = 1.0f;
	static const double r8_one = 1.0;

	id = lookup_intrins (vector_t_methods, sizeof (vector_t_methods), cmethod);
	if (id == -1)
		return NULL;

	klass = cmethod->klass;
	type = m_class_get_byval_arg (klass);
	etype = mono_class_get_context (klass)->class_inst->type_argv [0];
	size = mono_class_value_size (mono_class_from_mono_type_internal (etype), NULL);
	g_assert (size);
	len = register_size / size;

	if (!MONO_TYPE_IS_PRIMITIVE (etype) || etype->type == MONO_TYPE_CHAR || etype->type == MONO_TYPE_BOOLEAN)
		return NULL;

	if (cfg->verbose_level > 1) {
		char *name = mono_method_full_name (cmethod, TRUE);
		printf ("  SIMD intrinsic %s\n", name);
		g_free (name);
	}

	switch (id) {
	case SN_get_Count:
		if (!(fsig->param_count == 0 && fsig->ret->type == MONO_TYPE_I4))
			break;
		EMIT_NEW_ICONST (cfg, ins, len);
		return ins;
	case SN_get_Zero:
		g_assert (fsig->param_count == 0 && mono_metadata_type_equal (fsig->ret, type));
		return emit_xzero (cfg, klass);
	case SN_get_One: {
		g_assert (fsig->param_count == 0 && mono_metadata_type_equal (fsig->ret, type));
		MonoInst *one = NULL;
		int expand_opcode = type_to_expand_op (etype);
		MONO_INST_NEW (cfg, one, -1);
		switch (expand_opcode) {
		case OP_EXPAND_R4:
			one->opcode = OP_R4CONST;
			one->type = STACK_R4;
			one->inst_p0 = (void *) &r4_one;
			break;
		case OP_EXPAND_R8:
			one->opcode = OP_R8CONST;
			one->type = STACK_R8;
			one->inst_p0 = (void *) &r8_one;
			break;
		default:
			one->opcode = OP_ICONST;
			one->type = STACK_I4;
			one->inst_c0 = 1;
			break;
		}
		one->dreg = alloc_dreg (cfg, (MonoStackType)one->type);
		MONO_ADD_INS (cfg->cbb, one);
		return emit_simd_ins (cfg, klass, expand_opcode, one->dreg, -1);
	}
	case SN_get_AllBitsSet: {
		/* Compare a zero vector with itself */
		ins = emit_xzero (cfg, klass);
		return emit_xcompare (cfg, klass, etype->type, ins, ins);
	}
	case SN_get_Item: {
		if (!COMPILE_LLVM (cfg))
			return NULL;
		MONO_EMIT_NEW_BIALU_IMM (cfg, OP_COMPARE_IMM, -1, args [1]->dreg, len);
		MONO_EMIT_NEW_COND_EXC (cfg, GE_UN, "ArgumentOutOfRangeException");
		MonoTypeEnum ty = etype->type;
		int opcode = type_to_xextract_op (ty);
		int src1 = load_simd_vreg (cfg, cmethod, args [0], NULL);
		MonoInst *ins = emit_simd_ins (cfg, klass, opcode, src1, args [1]->dreg);
		ins->inst_c1 = ty;
		return ins;
	}
	case SN_ctor:
		if (fsig->param_count == 1 && mono_metadata_type_equal (fsig->params [0], etype)) {
			int dreg = load_simd_vreg (cfg, cmethod, args [0], NULL);

			int opcode = type_to_expand_op (etype);
			ins = emit_simd_ins (cfg, klass, opcode, args [1]->dreg, -1);
			ins->dreg = dreg;
			return ins;
		}
		if ((fsig->param_count == 1 || fsig->param_count == 2) && (fsig->params [0]->type == MONO_TYPE_SZARRAY)) {
			MonoInst *array_ins = args [1];
			MonoInst *index_ins;
			MonoInst *ldelema_ins;
			MonoInst *var;
			int end_index_reg;

			if (args [0]->opcode != OP_LDADDR)
				return NULL;

			/* .ctor (T[]) or .ctor (T[], index) */

			if (fsig->param_count == 2) {
				index_ins = args [2];
			} else {
				EMIT_NEW_ICONST (cfg, index_ins, 0);
			}

			/* Emit bounds check for the index (index >= 0) */
			mini_emit_bounds_check_offset (cfg, array_ins->dreg, MONO_STRUCT_OFFSET (MonoArray, max_length), index_ins->dreg, "ArgumentOutOfRangeException");

			/* Emit bounds check for the end (index + len - 1 < array length) */
			end_index_reg = alloc_ireg (cfg);
			EMIT_NEW_BIALU_IMM (cfg, ins, OP_IADD_IMM, end_index_reg, index_ins->dreg, len - 1);
			mini_emit_bounds_check_offset (cfg, array_ins->dreg, MONO_STRUCT_OFFSET (MonoArray, max_length), end_index_reg, "ArgumentOutOfRangeException");

			/* Load the array slice into the simd reg */
			ldelema_ins = mini_emit_ldelema_1_ins (cfg, mono_class_from_mono_type_internal (etype), array_ins, index_ins, FALSE, FALSE);
			g_assert (args [0]->opcode == OP_LDADDR);
			var = (MonoInst*)args [0]->inst_p0;
			EMIT_NEW_LOAD_MEMBASE (cfg, ins, OP_LOADX_MEMBASE, var->dreg, ldelema_ins->dreg, 0);
			ins->klass = cmethod->klass;
			return args [0];
		}
		break;
	case SN_CopyTo:
		if ((fsig->param_count == 1 || fsig->param_count == 2) && (fsig->params [0]->type == MONO_TYPE_SZARRAY)) {
			MonoInst *array_ins = args [1];
			MonoInst *index_ins;
			MonoInst *ldelema_ins;
			int val_vreg, end_index_reg;

			val_vreg = load_simd_vreg (cfg, cmethod, args [0], NULL);

			/* CopyTo (T[]) or CopyTo (T[], index) */

			if (fsig->param_count == 2) {
				index_ins = args [2];
			} else {
				EMIT_NEW_ICONST (cfg, index_ins, 0);
			}

			/* CopyTo () does complicated argument checks */
			mini_emit_bounds_check_offset (cfg, array_ins->dreg, MONO_STRUCT_OFFSET (MonoArray, max_length), index_ins->dreg, "ArgumentOutOfRangeException");
			end_index_reg = alloc_ireg (cfg);
			int len_reg = alloc_ireg (cfg);
			MONO_EMIT_NEW_LOAD_MEMBASE_OP_FLAGS (cfg, OP_LOADI4_MEMBASE, len_reg, array_ins->dreg, MONO_STRUCT_OFFSET (MonoArray, max_length), MONO_INST_INVARIANT_LOAD);
			EMIT_NEW_BIALU (cfg, ins, OP_ISUB, end_index_reg, len_reg, index_ins->dreg);
			MONO_EMIT_NEW_BIALU_IMM (cfg, OP_COMPARE_IMM, -1, end_index_reg, len);
			MONO_EMIT_NEW_COND_EXC (cfg, LT, "ArgumentException");

			/* Load the array slice into the simd reg */
			ldelema_ins = mini_emit_ldelema_1_ins (cfg, mono_class_from_mono_type_internal (etype), array_ins, index_ins, FALSE, FALSE);
			EMIT_NEW_STORE_MEMBASE (cfg, ins, OP_STOREX_MEMBASE, ldelema_ins->dreg, 0, val_vreg);
			ins->klass = cmethod->klass;
			return ins;
		}
		break;
	case SN_Equals:
		if (fsig->param_count == 1 && fsig->ret->type == MONO_TYPE_BOOLEAN && mono_metadata_type_equal (fsig->params [0], type)) {
			int sreg1 = load_simd_vreg (cfg, cmethod, args [0], NULL);

			return emit_simd_ins (cfg, klass, OP_XEQUAL, sreg1, args [1]->dreg);
		} else if (fsig->param_count == 2 && mono_metadata_type_equal (fsig->ret, type) && mono_metadata_type_equal (fsig->params [0], type) && mono_metadata_type_equal (fsig->params [1], type)) {
			/* Per element equality */
			return emit_xcompare (cfg, klass, etype->type, args [0], args [1]);
		}
		break;
	case SN_op_Equality:
	case SN_op_Inequality:
		g_assert (fsig->param_count == 2 && fsig->ret->type == MONO_TYPE_BOOLEAN &&
				  mono_metadata_type_equal (fsig->params [0], type) &&
				  mono_metadata_type_equal (fsig->params [1], type));
		ins = emit_xequal (cfg, klass, args [0], args [1]);
		if (id == SN_op_Inequality) {
			int sreg = ins->dreg;
			int dreg = alloc_ireg (cfg);
			MONO_EMIT_NEW_BIALU_IMM (cfg, OP_COMPARE_IMM, -1, sreg, 0);
			EMIT_NEW_UNALU (cfg, ins, OP_CEQ, dreg, -1);
		}
		return ins;
	case SN_GreaterThan:
	case SN_GreaterThanOrEqual:
	case SN_LessThan:
	case SN_LessThanOrEqual:
		g_assert (fsig->param_count == 2 && mono_metadata_type_equal (fsig->ret, type) && mono_metadata_type_equal (fsig->params [0], type) && mono_metadata_type_equal (fsig->params [1], type));
		is_unsigned = etype->type == MONO_TYPE_U1 || etype->type == MONO_TYPE_U2 || etype->type == MONO_TYPE_U4 || etype->type == MONO_TYPE_U8 || etype->type == MONO_TYPE_U;
		ins = emit_xcompare (cfg, klass, etype->type, args [0], args [1]);
		switch (id) {
		case SN_GreaterThan:
			ins->inst_c0 = is_unsigned ? CMP_GT_UN : CMP_GT;
			break;
		case SN_GreaterThanOrEqual:
			ins->inst_c0 = is_unsigned ? CMP_GE_UN : CMP_GE;
			break;
		case SN_LessThan:
			ins->inst_c0 = is_unsigned ? CMP_LT_UN : CMP_LT;
			break;
		case SN_LessThanOrEqual:
			ins->inst_c0 = is_unsigned ? CMP_LE_UN : CMP_LE;
			break;
		default:
			g_assert_not_reached ();
		}
		return ins;
	case SN_op_Explicit:
		return emit_simd_ins (cfg, klass, OP_XCAST, args [0]->dreg, -1);
	case SN_op_Addition:
	case SN_op_Subtraction:
	case SN_op_Division:
	case SN_op_Multiply:
	case SN_op_BitwiseAnd:
	case SN_op_BitwiseOr:
	case SN_op_ExclusiveOr:
	case SN_Max:
	case SN_Min:
		if (!(fsig->param_count == 2 && mono_metadata_type_equal (fsig->ret, type) && mono_metadata_type_equal (fsig->params [0], type) && mono_metadata_type_equal (fsig->params [1], type)))
			return NULL;
		ins = emit_simd_ins (cfg, klass, OP_XBINOP, args [0]->dreg, args [1]->dreg);
		ins->inst_c1 = etype->type;

		if (etype->type == MONO_TYPE_R4 || etype->type == MONO_TYPE_R8) {
			switch (id) {
			case SN_op_Addition:
				ins->inst_c0 = OP_FADD;
				break;
			case SN_op_Subtraction:
				ins->inst_c0 = OP_FSUB;
				break;
			case SN_op_Multiply:
				ins->inst_c0 = OP_FMUL;
				break;
			case SN_op_Division:
				ins->inst_c0 = OP_FDIV;
				break;
			case SN_Max:
				ins->inst_c0 = OP_FMAX;
				break;
			case SN_Min:
				ins->inst_c0 = OP_FMIN;
				break;
			default:
				NULLIFY_INS (ins);
				return NULL;
			}
		} else {
			switch (id) {
			case SN_op_Addition:
				ins->inst_c0 = OP_IADD;
				break;
			case SN_op_Subtraction:
				ins->inst_c0 = OP_ISUB;
				break;
				/*
			case SN_op_Division:
				ins->inst_c0 = OP_IDIV;
				break;
			case SN_op_Multiply:
				ins->inst_c0 = OP_IMUL;
				break;
				*/
			case SN_op_BitwiseAnd:
				ins->inst_c0 = OP_IAND;
				break;
			case SN_op_BitwiseOr:
				ins->inst_c0 = OP_IOR;
				break;
			case SN_op_ExclusiveOr:
				ins->inst_c0 = OP_IXOR;
				break;
			case SN_Max:
				ins->inst_c0 = OP_IMAX;
				break;
			case SN_Min:
				ins->inst_c0 = OP_IMIN;
				break;
			default:
				NULLIFY_INS (ins);
				return NULL;
			}
		}
		return ins;
	default:
		break;
	}

	return NULL;
}
#endif // TARGET_AMD64

#ifdef TARGET_ARM64

static SimdIntrinsic armbase_methods [] = {
	{SN_LeadingSignCount},
	{SN_LeadingZeroCount},
	{SN_MultiplyHigh},
	{SN_ReverseElementBits},
	{SN_get_IsSupported},
};

static SimdIntrinsic crc32_methods [] = {
	{SN_ComputeCrc32},
	{SN_ComputeCrc32C},
	{SN_get_IsSupported}
};

static SimdIntrinsic crypto_aes_methods [] = {
	{SN_Decrypt, OP_XOP_X_X_X, INTRINS_AARCH64_AESD},
	{SN_Encrypt, OP_XOP_X_X_X, INTRINS_AARCH64_AESE},
	{SN_InverseMixColumns, OP_XOP_X_X, INTRINS_AARCH64_AESIMC},
	{SN_MixColumns, OP_XOP_X_X, INTRINS_AARCH64_AESMC},
	{SN_PolynomialMultiplyWideningLower},
	{SN_PolynomialMultiplyWideningUpper},
	{SN_get_IsSupported},
};

static SimdIntrinsic sha1_methods [] = {
	{SN_FixedRotate, OP_XOP_X_X, INTRINS_AARCH64_SHA1H},
	{SN_HashUpdateChoose, OP_XOP_X_X_X_X, INTRINS_AARCH64_SHA1C},
	{SN_HashUpdateMajority, OP_XOP_X_X_X_X, INTRINS_AARCH64_SHA1M},
	{SN_HashUpdateParity, OP_XOP_X_X_X_X, INTRINS_AARCH64_SHA1P},
	{SN_ScheduleUpdate0, OP_XOP_X_X_X_X, INTRINS_AARCH64_SHA1SU0},
	{SN_ScheduleUpdate1, OP_XOP_X_X_X, INTRINS_AARCH64_SHA1SU1},
	{SN_get_IsSupported}
};

static SimdIntrinsic sha256_methods [] = {
	{SN_HashUpdate1, OP_XOP_X_X_X_X, INTRINS_AARCH64_SHA256H},
	{SN_HashUpdate2, OP_XOP_X_X_X_X, INTRINS_AARCH64_SHA256H2},
	{SN_ScheduleUpdate0, OP_XOP_X_X_X, INTRINS_AARCH64_SHA256SU0},
	{SN_ScheduleUpdate1, OP_XOP_X_X_X_X, INTRINS_AARCH64_SHA256SU1},
	{SN_get_IsSupported}
};

// This table must be kept in sorted order. ASCII } is sorted after alphanumeric
// characters, so blind use of your editor's "sort lines" facility will
// mis-order the lines.
//
// In Vim you can use `sort /.*{[0-9A-z]*/ r` to sort this table.

static SimdIntrinsic advsimd_methods [] = {
	{SN_Abs, OP_XOP_OVR_X_X, INTRINS_AARCH64_ADV_SIMD_ABS, None, None, OP_XOP_OVR_X_X, INTRINS_AARCH64_ADV_SIMD_FABS},
	{SN_AbsSaturate, OP_XOP_OVR_X_X, INTRINS_AARCH64_ADV_SIMD_SQABS},
	{SN_AbsSaturateScalar, OP_XOP_OVR_SCALAR_X_X, INTRINS_AARCH64_ADV_SIMD_SQABS},
	{SN_AbsScalar, OP_XOP_OVR_SCALAR_X_X, INTRINS_AARCH64_ADV_SIMD_ABS, None, None, OP_XOP_OVR_SCALAR_X_X, INTRINS_AARCH64_ADV_SIMD_FABS},
	{SN_AbsoluteCompareGreaterThan},
	{SN_AbsoluteCompareGreaterThanOrEqual},
	{SN_AbsoluteCompareGreaterThanOrEqualScalar},
	{SN_AbsoluteCompareGreaterThanScalar},
	{SN_AbsoluteCompareLessThan},
	{SN_AbsoluteCompareLessThanOrEqual},
	{SN_AbsoluteCompareLessThanOrEqualScalar},
	{SN_AbsoluteCompareLessThanScalar},
	{SN_AbsoluteDifference, OP_ARM64_SABD, None, OP_ARM64_UABD, None, OP_XOP_OVR_X_X_X, INTRINS_AARCH64_ADV_SIMD_FABD},
	{SN_AbsoluteDifferenceAdd, OP_ARM64_SABA, None, OP_ARM64_UABA},
	{SN_AbsoluteDifferenceScalar, OP_XOP_OVR_SCALAR_X_X_X, INTRINS_AARCH64_ADV_SIMD_FABD_SCALAR},
	{SN_AbsoluteDifferenceWideningLower, OP_ARM64_SABDL, None, OP_ARM64_UABDL},
	{SN_AbsoluteDifferenceWideningLowerAndAdd, OP_ARM64_SABAL, None, OP_ARM64_UABAL},
	{SN_AbsoluteDifferenceWideningUpper, OP_ARM64_SABDL2, None, OP_ARM64_UABDL2},
	{SN_AbsoluteDifferenceWideningUpperAndAdd, OP_ARM64_SABAL2, None, OP_ARM64_UABAL2},
	{SN_Add, OP_XBINOP, OP_IADD, None, None, OP_XBINOP, OP_FADD},
	{SN_AddAcross, OP_ARM64_XHORIZ, INTRINS_AARCH64_ADV_SIMD_SADDV, OP_ARM64_XHORIZ, INTRINS_AARCH64_ADV_SIMD_UADDV},
	{SN_AddAcrossWidening, OP_ARM64_SADDLV, None, OP_ARM64_UADDLV},
	{SN_AddHighNarrowingLower, OP_ARM64_ADDHN},
	{SN_AddHighNarrowingUpper, OP_ARM64_ADDHN2},
	{SN_AddPairwise, OP_XOP_OVR_X_X_X, INTRINS_AARCH64_ADV_SIMD_ADDP, None, None, OP_XOP_OVR_X_X_X, INTRINS_AARCH64_ADV_SIMD_FADDP},
	{SN_AddPairwiseScalar, OP_ARM64_ADDP_SCALAR, None, None, None, OP_ARM64_FADDP_SCALAR},
	{SN_AddPairwiseWidening, OP_XOP_OVR_X_X, INTRINS_AARCH64_ADV_SIMD_SADDLP, OP_XOP_OVR_X_X, INTRINS_AARCH64_ADV_SIMD_UADDLP},
	{SN_AddPairwiseWideningAndAdd, OP_ARM64_SADALP, None, OP_ARM64_UADALP},
	{SN_AddPairwiseWideningAndAddScalar, OP_ARM64_SADALP, None, OP_ARM64_UADALP},
	{SN_AddPairwiseWideningScalar, OP_XOP_OVR_X_X, INTRINS_AARCH64_ADV_SIMD_SADDLP, OP_XOP_OVR_X_X, INTRINS_AARCH64_ADV_SIMD_UADDLP},
	{SN_AddRoundedHighNarrowingLower, OP_ARM64_RADDHN},
	{SN_AddRoundedHighNarrowingUpper, OP_ARM64_RADDHN2},
	{SN_AddSaturate},
	{SN_AddSaturateScalar},
	{SN_AddScalar, OP_XBINOP_SCALAR, OP_IADD, None, None, OP_XBINOP_SCALAR, OP_FADD},
	{SN_AddWideningLower, OP_ARM64_SADD, None, OP_ARM64_UADD},
	{SN_AddWideningUpper, OP_ARM64_SADD2, None, OP_ARM64_UADD2},
	{SN_And, OP_XBINOP_FORCEINT, XBINOP_FORCEINT_and},
	{SN_BitwiseClear, OP_ARM64_BIC},
	{SN_BitwiseSelect, OP_ARM64_BSL},
	{SN_Ceiling, OP_XOP_OVR_X_X, INTRINS_AARCH64_ADV_SIMD_FRINTP},
	{SN_CeilingScalar, OP_XOP_OVR_SCALAR_X_X, INTRINS_AARCH64_ADV_SIMD_FRINTP},
	{SN_CompareEqual, OP_XCOMPARE, CMP_EQ, OP_XCOMPARE, CMP_EQ, OP_XCOMPARE_FP, CMP_EQ},
	{SN_CompareEqualScalar, OP_XCOMPARE_SCALAR, CMP_EQ, OP_XCOMPARE_SCALAR, CMP_EQ, OP_XCOMPARE_FP_SCALAR, CMP_EQ},
	{SN_CompareGreaterThan, OP_XCOMPARE, CMP_GT, OP_XCOMPARE, CMP_GT_UN, OP_XCOMPARE_FP, CMP_GT},
	{SN_CompareGreaterThanOrEqual, OP_XCOMPARE, CMP_GE, OP_XCOMPARE, CMP_GE_UN, OP_XCOMPARE_FP, CMP_GE},
	{SN_CompareGreaterThanOrEqualScalar, OP_XCOMPARE_SCALAR, CMP_GE, OP_XCOMPARE_SCALAR, CMP_GE_UN, OP_XCOMPARE_FP_SCALAR, CMP_GE},
	{SN_CompareGreaterThanScalar, OP_XCOMPARE_SCALAR, CMP_GT, OP_XCOMPARE_SCALAR, CMP_GT_UN, OP_XCOMPARE_FP_SCALAR, CMP_GT},
	{SN_CompareLessThan, OP_XCOMPARE, CMP_LT, OP_XCOMPARE, CMP_LT_UN, OP_XCOMPARE_FP, CMP_LT},
	{SN_CompareLessThanOrEqual, OP_XCOMPARE, CMP_LE, OP_XCOMPARE, CMP_LE_UN, OP_XCOMPARE_FP, CMP_LE},
	{SN_CompareLessThanOrEqualScalar, OP_XCOMPARE_SCALAR, CMP_LE, OP_XCOMPARE_SCALAR, CMP_LE_UN, OP_XCOMPARE_FP_SCALAR, CMP_LE},
	{SN_CompareLessThanScalar, OP_XCOMPARE_SCALAR, CMP_LT, OP_XCOMPARE_SCALAR, CMP_LT_UN, OP_XCOMPARE_FP_SCALAR, CMP_LT},
	{SN_CompareTest, OP_ARM64_CMTST},
	{SN_CompareTestScalar, OP_ARM64_CMTST},
	{SN_ConvertToDouble, OP_ARM64_SCVTF, None, OP_ARM64_UCVTF, None, OP_ARM64_FCVTL},
	{SN_ConvertToDoubleScalar, OP_ARM64_SCVTF_SCALAR, None, OP_ARM64_UCVTF_SCALAR},
	{SN_ConvertToDoubleUpper, OP_ARM64_FCVTL2},
	{SN_ConvertToInt32RoundAwayFromZero, OP_XOP_OVR_X_X, INTRINS_AARCH64_ADV_SIMD_FCVTAS},
	{SN_ConvertToInt32RoundAwayFromZeroScalar, OP_XOP_OVR_SCALAR_X_X, INTRINS_AARCH64_ADV_SIMD_FCVTAS},
	{SN_ConvertToInt32RoundToEven, OP_XOP_OVR_X_X, INTRINS_AARCH64_ADV_SIMD_FCVTNS},
	{SN_ConvertToInt32RoundToEvenScalar, OP_XOP_OVR_SCALAR_X_X, INTRINS_AARCH64_ADV_SIMD_FCVTNS},
	{SN_ConvertToInt32RoundToNegativeInfinity, OP_XOP_OVR_X_X, INTRINS_AARCH64_ADV_SIMD_FCVTMS},
	{SN_ConvertToInt32RoundToNegativeInfinityScalar, OP_XOP_OVR_SCALAR_X_X, INTRINS_AARCH64_ADV_SIMD_FCVTMS},
	{SN_ConvertToInt32RoundToPositiveInfinity, OP_XOP_OVR_X_X, INTRINS_AARCH64_ADV_SIMD_FCVTPS},
	{SN_ConvertToInt32RoundToPositiveInfinityScalar, OP_XOP_OVR_SCALAR_X_X, INTRINS_AARCH64_ADV_SIMD_FCVTPS},
	{SN_ConvertToInt32RoundToZero, OP_ARM64_FCVTZS},
	{SN_ConvertToInt32RoundToZeroScalar, OP_ARM64_FCVTZS_SCALAR},
	{SN_ConvertToInt64RoundAwayFromZero, OP_XOP_OVR_X_X, INTRINS_AARCH64_ADV_SIMD_FCVTAS},
	{SN_ConvertToInt64RoundAwayFromZeroScalar, OP_XOP_OVR_SCALAR_X_X, INTRINS_AARCH64_ADV_SIMD_FCVTAS},
	{SN_ConvertToInt64RoundToEven, OP_XOP_OVR_X_X, INTRINS_AARCH64_ADV_SIMD_FCVTNS},
	{SN_ConvertToInt64RoundToEvenScalar, OP_XOP_OVR_SCALAR_X_X, INTRINS_AARCH64_ADV_SIMD_FCVTNS},
	{SN_ConvertToInt64RoundToNegativeInfinity, OP_XOP_OVR_X_X, INTRINS_AARCH64_ADV_SIMD_FCVTMS},
	{SN_ConvertToInt64RoundToNegativeInfinityScalar, OP_XOP_OVR_SCALAR_X_X, INTRINS_AARCH64_ADV_SIMD_FCVTMS},
	{SN_ConvertToInt64RoundToPositiveInfinity, OP_XOP_OVR_X_X, INTRINS_AARCH64_ADV_SIMD_FCVTPS},
	{SN_ConvertToInt64RoundToPositiveInfinityScalar, OP_XOP_OVR_SCALAR_X_X, INTRINS_AARCH64_ADV_SIMD_FCVTPS},
	{SN_ConvertToInt64RoundToZero, OP_ARM64_FCVTZS},
	{SN_ConvertToInt64RoundToZeroScalar, OP_ARM64_FCVTZS_SCALAR},
	{SN_ConvertToSingle, OP_ARM64_SCVTF, None, OP_ARM64_UCVTF},
	{SN_ConvertToSingleLower, OP_ARM64_FCVTN},
	{SN_ConvertToSingleRoundToOddLower, OP_ARM64_FCVTXN},
	{SN_ConvertToSingleRoundToOddUpper, OP_ARM64_FCVTXN2},
	{SN_ConvertToSingleScalar, OP_ARM64_SCVTF_SCALAR, None, OP_ARM64_UCVTF_SCALAR},
	{SN_ConvertToSingleUpper, OP_ARM64_FCVTN2},
	{SN_ConvertToUInt32RoundAwayFromZero, OP_XOP_OVR_X_X, INTRINS_AARCH64_ADV_SIMD_FCVTAU},
	{SN_ConvertToUInt32RoundAwayFromZeroScalar, OP_XOP_OVR_SCALAR_X_X, INTRINS_AARCH64_ADV_SIMD_FCVTAU},
	{SN_ConvertToUInt32RoundToEven, OP_XOP_OVR_X_X, INTRINS_AARCH64_ADV_SIMD_FCVTNU},
	{SN_ConvertToUInt32RoundToEvenScalar, OP_XOP_OVR_SCALAR_X_X, INTRINS_AARCH64_ADV_SIMD_FCVTNU},
	{SN_ConvertToUInt32RoundToNegativeInfinity, OP_XOP_OVR_X_X, INTRINS_AARCH64_ADV_SIMD_FCVTMU},
	{SN_ConvertToUInt32RoundToNegativeInfinityScalar, OP_XOP_OVR_SCALAR_X_X, INTRINS_AARCH64_ADV_SIMD_FCVTMU},
	{SN_ConvertToUInt32RoundToPositiveInfinity, OP_XOP_OVR_X_X, INTRINS_AARCH64_ADV_SIMD_FCVTPU},
	{SN_ConvertToUInt32RoundToPositiveInfinityScalar, OP_XOP_OVR_SCALAR_X_X, INTRINS_AARCH64_ADV_SIMD_FCVTPU},
	{SN_ConvertToUInt32RoundToZero, OP_ARM64_FCVTZU},
	{SN_ConvertToUInt32RoundToZeroScalar, OP_ARM64_FCVTZU_SCALAR},
	{SN_ConvertToUInt64RoundAwayFromZero, OP_XOP_OVR_X_X, INTRINS_AARCH64_ADV_SIMD_FCVTAU},
	{SN_ConvertToUInt64RoundAwayFromZeroScalar, OP_XOP_OVR_SCALAR_X_X, INTRINS_AARCH64_ADV_SIMD_FCVTAU},
	{SN_ConvertToUInt64RoundToEven, OP_XOP_OVR_X_X, INTRINS_AARCH64_ADV_SIMD_FCVTNU},
	{SN_ConvertToUInt64RoundToEvenScalar, OP_XOP_OVR_SCALAR_X_X, INTRINS_AARCH64_ADV_SIMD_FCVTNU},
	{SN_ConvertToUInt64RoundToNegativeInfinity, OP_XOP_OVR_X_X, INTRINS_AARCH64_ADV_SIMD_FCVTMU},
	{SN_ConvertToUInt64RoundToNegativeInfinityScalar, OP_XOP_OVR_SCALAR_X_X, INTRINS_AARCH64_ADV_SIMD_FCVTMU},
	{SN_ConvertToUInt64RoundToPositiveInfinity, OP_XOP_OVR_X_X, INTRINS_AARCH64_ADV_SIMD_FCVTPU},
	{SN_ConvertToUInt64RoundToPositiveInfinityScalar, OP_XOP_OVR_SCALAR_X_X, INTRINS_AARCH64_ADV_SIMD_FCVTPU},
	{SN_ConvertToUInt64RoundToZero, OP_ARM64_FCVTZU},
	{SN_ConvertToUInt64RoundToZeroScalar, OP_ARM64_FCVTZU_SCALAR},
	{SN_Divide, OP_XBINOP, OP_FDIV},
	{SN_DivideScalar, OP_XBINOP_SCALAR, OP_FDIV},
	{SN_DuplicateSelectedScalarToVector128},
	{SN_DuplicateSelectedScalarToVector64},
	{SN_DuplicateToVector128},
	{SN_DuplicateToVector64},
	{SN_Extract},
	{SN_ExtractNarrowingLower, OP_ARM64_XTN},
	{SN_ExtractNarrowingSaturateLower, OP_XOP_OVR_X_X, INTRINS_AARCH64_ADV_SIMD_SQXTN, OP_XOP_OVR_X_X, INTRINS_AARCH64_ADV_SIMD_UQXTN},
	{SN_ExtractNarrowingSaturateScalar, OP_ARM64_XNARROW_SCALAR, INTRINS_AARCH64_ADV_SIMD_SQXTN, OP_ARM64_XNARROW_SCALAR, INTRINS_AARCH64_ADV_SIMD_UQXTN},
	{SN_ExtractNarrowingSaturateUnsignedLower, OP_XOP_OVR_X_X, INTRINS_AARCH64_ADV_SIMD_SQXTUN},
	{SN_ExtractNarrowingSaturateUnsignedScalar, OP_ARM64_XNARROW_SCALAR, INTRINS_AARCH64_ADV_SIMD_SQXTUN},
	{SN_ExtractNarrowingSaturateUnsignedUpper, OP_ARM64_SQXTUN2},
	{SN_ExtractNarrowingSaturateUpper, OP_ARM64_SQXTN2, None, OP_ARM64_UQXTN2},
	{SN_ExtractNarrowingUpper, OP_ARM64_XTN2},
	{SN_ExtractVector128, OP_ARM64_EXT},
	{SN_ExtractVector64, OP_ARM64_EXT},
	{SN_Floor, OP_XOP_OVR_X_X, INTRINS_AARCH64_ADV_SIMD_FRINTM},
	{SN_FloorScalar, OP_XOP_OVR_SCALAR_X_X, INTRINS_AARCH64_ADV_SIMD_FRINTM},
	{SN_FusedAddHalving, OP_XOP_OVR_X_X_X, INTRINS_AARCH64_ADV_SIMD_SHADD, OP_XOP_OVR_X_X_X, INTRINS_AARCH64_ADV_SIMD_UHADD},
	{SN_FusedAddRoundedHalving, OP_XOP_OVR_X_X_X, INTRINS_AARCH64_ADV_SIMD_SRHADD, OP_XOP_OVR_X_X_X, INTRINS_AARCH64_ADV_SIMD_URHADD},
	{SN_FusedMultiplyAdd, OP_ARM64_FMADD},
	{SN_FusedMultiplyAddByScalar, OP_ARM64_FMADD_BYSCALAR},
	{SN_FusedMultiplyAddBySelectedScalar},
	{SN_FusedMultiplyAddNegatedScalar, OP_ARM64_FNMADD_SCALAR},
	{SN_FusedMultiplyAddScalar, OP_ARM64_FMADD_SCALAR},
	{SN_FusedMultiplyAddScalarBySelectedScalar},
	{SN_FusedMultiplySubtract, OP_ARM64_FMSUB},
	{SN_FusedMultiplySubtractByScalar, OP_ARM64_FMSUB_BYSCALAR},
	{SN_FusedMultiplySubtractBySelectedScalar},
	{SN_FusedMultiplySubtractNegatedScalar, OP_ARM64_FNMSUB_SCALAR},
	{SN_FusedMultiplySubtractScalar, OP_ARM64_FMSUB_SCALAR},
	{SN_FusedMultiplySubtractScalarBySelectedScalar},
	{SN_FusedSubtractHalving, OP_XOP_OVR_X_X_X, INTRINS_AARCH64_ADV_SIMD_SHSUB, OP_XOP_OVR_X_X_X, INTRINS_AARCH64_ADV_SIMD_UHSUB},
	{SN_Insert},
	{SN_InsertScalar},
	{SN_InsertSelectedScalar},
	{SN_LeadingSignCount, OP_XOP_OVR_X_X, INTRINS_AARCH64_ADV_SIMD_CLS},
	{SN_LeadingZeroCount, OP_ARM64_CLZ},
	{SN_LoadAndInsertScalar, OP_ARM64_LD1_INSERT},
	{SN_LoadAndReplicateToVector128, OP_ARM64_LD1R},
	{SN_LoadAndReplicateToVector64, OP_ARM64_LD1R},
	{SN_LoadPairScalarVector64, OP_ARM64_LDP_SCALAR},
	{SN_LoadPairScalarVector64NonTemporal, OP_ARM64_LDNP_SCALAR},
	{SN_LoadPairVector128, OP_ARM64_LDP},
	{SN_LoadPairVector128NonTemporal, OP_ARM64_LDNP},
	{SN_LoadPairVector64, OP_ARM64_LDP},
	{SN_LoadPairVector64NonTemporal, OP_ARM64_LDNP},
	{SN_LoadVector128, OP_ARM64_LD1},
	{SN_LoadVector64, OP_ARM64_LD1},
	{SN_Max, OP_XOP_OVR_X_X_X, INTRINS_AARCH64_ADV_SIMD_SMAX, OP_XOP_OVR_X_X_X, INTRINS_AARCH64_ADV_SIMD_UMAX, OP_XOP_OVR_X_X_X, INTRINS_AARCH64_ADV_SIMD_FMAX},
	{SN_MaxAcross, OP_ARM64_XHORIZ, INTRINS_AARCH64_ADV_SIMD_SMAXV, OP_ARM64_XHORIZ, INTRINS_AARCH64_ADV_SIMD_UMAXV, OP_ARM64_XHORIZ, INTRINS_AARCH64_ADV_SIMD_FMAXV},
	{SN_MaxNumber, OP_XOP_OVR_X_X_X, INTRINS_AARCH64_ADV_SIMD_FMAXNM},
	{SN_MaxNumberAcross, OP_ARM64_XHORIZ, INTRINS_AARCH64_ADV_SIMD_FMAXNMV},
	{SN_MaxNumberPairwise, OP_XOP_OVR_X_X_X, INTRINS_AARCH64_ADV_SIMD_FMAXNMP},
	{SN_MaxNumberPairwiseScalar, OP_ARM64_XHORIZ, INTRINS_AARCH64_ADV_SIMD_FMAXNMV},
	{SN_MaxNumberScalar, OP_XOP_OVR_SCALAR_X_X_X, INTRINS_AARCH64_ADV_SIMD_FMAXNM},
	{SN_MaxPairwise, OP_XOP_OVR_X_X_X, INTRINS_AARCH64_ADV_SIMD_SMAXP, OP_XOP_OVR_X_X_X, INTRINS_AARCH64_ADV_SIMD_UMAXP, OP_XOP_OVR_X_X_X, INTRINS_AARCH64_ADV_SIMD_FMAXP},
	{SN_MaxPairwiseScalar, OP_ARM64_XHORIZ, INTRINS_AARCH64_ADV_SIMD_FMAXV},
	{SN_MaxScalar, OP_XOP_OVR_SCALAR_X_X_X, INTRINS_AARCH64_ADV_SIMD_FMAX},
	{SN_Min, OP_XOP_OVR_X_X_X, INTRINS_AARCH64_ADV_SIMD_SMIN, OP_XOP_OVR_X_X_X, INTRINS_AARCH64_ADV_SIMD_UMIN, OP_XOP_OVR_X_X_X, INTRINS_AARCH64_ADV_SIMD_FMIN},
	{SN_MinAcross, OP_ARM64_XHORIZ, INTRINS_AARCH64_ADV_SIMD_SMINV, OP_ARM64_XHORIZ, INTRINS_AARCH64_ADV_SIMD_UMINV, OP_ARM64_XHORIZ, INTRINS_AARCH64_ADV_SIMD_FMINV},
	{SN_MinNumber, OP_XOP_OVR_X_X_X, INTRINS_AARCH64_ADV_SIMD_FMINNM},
	{SN_MinNumberAcross, OP_ARM64_XHORIZ, INTRINS_AARCH64_ADV_SIMD_FMINNMV},
	{SN_MinNumberPairwise, OP_XOP_OVR_X_X_X, INTRINS_AARCH64_ADV_SIMD_FMINNMP},
	{SN_MinNumberPairwiseScalar, OP_ARM64_XHORIZ, INTRINS_AARCH64_ADV_SIMD_FMINNMV},
	{SN_MinNumberScalar, OP_XOP_OVR_SCALAR_X_X_X, INTRINS_AARCH64_ADV_SIMD_FMINNM},
	{SN_MinPairwise, OP_XOP_OVR_X_X_X, INTRINS_AARCH64_ADV_SIMD_SMINP, OP_XOP_OVR_X_X_X, INTRINS_AARCH64_ADV_SIMD_UMINP, OP_XOP_OVR_X_X_X, INTRINS_AARCH64_ADV_SIMD_FMINP},
	{SN_MinPairwiseScalar, OP_ARM64_XHORIZ, INTRINS_AARCH64_ADV_SIMD_FMINV},
	{SN_MinScalar, OP_XOP_OVR_SCALAR_X_X_X, INTRINS_AARCH64_ADV_SIMD_FMIN},
	{SN_Multiply, OP_XBINOP, OP_IMUL, None, None, OP_XBINOP, OP_FMUL},
	{SN_MultiplyAdd, OP_ARM64_MLA},
	{SN_MultiplyAddByScalar, OP_ARM64_MLA_SCALAR},
	{SN_MultiplyAddBySelectedScalar},
	{SN_MultiplyByScalar, OP_XBINOP_BYSCALAR, OP_IMUL, None, None, OP_XBINOP_BYSCALAR, OP_FMUL},
	{SN_MultiplyBySelectedScalar},
	{SN_MultiplyBySelectedScalarWideningLower},
	{SN_MultiplyBySelectedScalarWideningLowerAndAdd},
	{SN_MultiplyBySelectedScalarWideningLowerAndSubtract},
	{SN_MultiplyBySelectedScalarWideningUpper},
	{SN_MultiplyBySelectedScalarWideningUpperAndAdd},
	{SN_MultiplyBySelectedScalarWideningUpperAndSubtract},
	{SN_MultiplyDoublingByScalarSaturateHigh, OP_XOP_OVR_BYSCALAR_X_X_X, INTRINS_AARCH64_ADV_SIMD_SQDMULH},
	{SN_MultiplyDoublingBySelectedScalarSaturateHigh},
	{SN_MultiplyDoublingSaturateHigh, OP_XOP_OVR_X_X_X, INTRINS_AARCH64_ADV_SIMD_SQDMULH},
	{SN_MultiplyDoublingSaturateHighScalar, OP_XOP_OVR_SCALAR_X_X_X, INTRINS_AARCH64_ADV_SIMD_SQDMULH},
	{SN_MultiplyDoublingScalarBySelectedScalarSaturateHigh},
	{SN_MultiplyDoublingWideningAndAddSaturateScalar, OP_ARM64_SQDMLAL_SCALAR},
	{SN_MultiplyDoublingWideningAndSubtractSaturateScalar, OP_ARM64_SQDMLSL_SCALAR},
	{SN_MultiplyDoublingWideningLowerAndAddSaturate, OP_ARM64_SQDMLAL},
	{SN_MultiplyDoublingWideningLowerAndSubtractSaturate, OP_ARM64_SQDMLSL},
	{SN_MultiplyDoublingWideningLowerByScalarAndAddSaturate, OP_ARM64_SQDMLAL_BYSCALAR},
	{SN_MultiplyDoublingWideningLowerByScalarAndSubtractSaturate, OP_ARM64_SQDMLSL_BYSCALAR},
	{SN_MultiplyDoublingWideningLowerBySelectedScalarAndAddSaturate},
	{SN_MultiplyDoublingWideningLowerBySelectedScalarAndSubtractSaturate},
	{SN_MultiplyDoublingWideningSaturateLower, OP_ARM64_SQDMULL},
	{SN_MultiplyDoublingWideningSaturateLowerByScalar, OP_ARM64_SQDMULL_BYSCALAR},
	{SN_MultiplyDoublingWideningSaturateLowerBySelectedScalar},
	{SN_MultiplyDoublingWideningSaturateScalar, OP_ARM64_SQDMULL_SCALAR},
	{SN_MultiplyDoublingWideningSaturateScalarBySelectedScalar},
	{SN_MultiplyDoublingWideningSaturateUpper, OP_ARM64_SQDMULL2},
	{SN_MultiplyDoublingWideningSaturateUpperByScalar, OP_ARM64_SQDMULL2_BYSCALAR},
	{SN_MultiplyDoublingWideningSaturateUpperBySelectedScalar},
	{SN_MultiplyDoublingWideningScalarBySelectedScalarAndAddSaturate},
	{SN_MultiplyDoublingWideningScalarBySelectedScalarAndSubtractSaturate},
	{SN_MultiplyDoublingWideningUpperAndAddSaturate, OP_ARM64_SQDMLAL2},
	{SN_MultiplyDoublingWideningUpperAndSubtractSaturate, OP_ARM64_SQDMLSL2},
	{SN_MultiplyDoublingWideningUpperByScalarAndAddSaturate, OP_ARM64_SQDMLAL2_BYSCALAR},
	{SN_MultiplyDoublingWideningUpperByScalarAndSubtractSaturate, OP_ARM64_SQDMLSL2_BYSCALAR},
	{SN_MultiplyDoublingWideningUpperBySelectedScalarAndAddSaturate},
	{SN_MultiplyDoublingWideningUpperBySelectedScalarAndSubtractSaturate},
	{SN_MultiplyExtended, OP_XOP_OVR_X_X_X, INTRINS_AARCH64_ADV_SIMD_FMULX},
	{SN_MultiplyExtendedByScalar, OP_XOP_OVR_BYSCALAR_X_X_X, INTRINS_AARCH64_ADV_SIMD_FMULX},
	{SN_MultiplyExtendedBySelectedScalar},
	{SN_MultiplyExtendedScalar, OP_XOP_OVR_SCALAR_X_X_X, INTRINS_AARCH64_ADV_SIMD_FMULX},
	{SN_MultiplyExtendedScalarBySelectedScalar},
	{SN_MultiplyRoundedDoublingByScalarSaturateHigh, OP_XOP_OVR_BYSCALAR_X_X_X, INTRINS_AARCH64_ADV_SIMD_SQRDMULH},
	{SN_MultiplyRoundedDoublingBySelectedScalarSaturateHigh},
	{SN_MultiplyRoundedDoublingSaturateHigh, OP_XOP_OVR_X_X_X, INTRINS_AARCH64_ADV_SIMD_SQRDMULH},
	{SN_MultiplyRoundedDoublingSaturateHighScalar, OP_XOP_OVR_SCALAR_X_X_X, INTRINS_AARCH64_ADV_SIMD_SQRDMULH},
	{SN_MultiplyRoundedDoublingScalarBySelectedScalarSaturateHigh},
	{SN_MultiplyScalar, OP_XBINOP_SCALAR, OP_FMUL},
	{SN_MultiplyScalarBySelectedScalar, OP_ARM64_FMUL_SEL},
	{SN_MultiplySubtract, OP_ARM64_MLS},
	{SN_MultiplySubtractByScalar, OP_ARM64_MLS_SCALAR},
	{SN_MultiplySubtractBySelectedScalar},
	{SN_MultiplyWideningLower, OP_ARM64_SMULL, None, OP_ARM64_UMULL},
	{SN_MultiplyWideningLowerAndAdd, OP_ARM64_SMLAL, None, OP_ARM64_UMLAL},
	{SN_MultiplyWideningLowerAndSubtract, OP_ARM64_SMLSL, None, OP_ARM64_UMLSL},
	{SN_MultiplyWideningUpper, OP_ARM64_SMULL2, None, OP_ARM64_UMULL2},
	{SN_MultiplyWideningUpperAndAdd, OP_ARM64_SMLAL2, None, OP_ARM64_UMLAL2},
	{SN_MultiplyWideningUpperAndSubtract, OP_ARM64_SMLSL2, None, OP_ARM64_UMLSL2},
	{SN_Negate, OP_ARM64_XNEG},
	{SN_NegateSaturate, OP_XOP_OVR_X_X, INTRINS_AARCH64_ADV_SIMD_SQNEG},
	{SN_NegateSaturateScalar, OP_XOP_OVR_SCALAR_X_X, INTRINS_AARCH64_ADV_SIMD_SQNEG},
	{SN_NegateScalar, OP_ARM64_XNEG_SCALAR},
	{SN_Not, OP_ARM64_MVN},
	{SN_Or, OP_XBINOP_FORCEINT, XBINOP_FORCEINT_or},
	{SN_OrNot, OP_XBINOP_FORCEINT, XBINOP_FORCEINT_ornot},
	{SN_PolynomialMultiply, OP_XOP_OVR_X_X_X, INTRINS_AARCH64_ADV_SIMD_PMUL},
	{SN_PolynomialMultiplyWideningLower, OP_ARM64_PMULL},
	{SN_PolynomialMultiplyWideningUpper, OP_ARM64_PMULL2},
	{SN_PopCount, OP_XOP_OVR_X_X, INTRINS_AARCH64_ADV_SIMD_CNT},
	{SN_ReciprocalEstimate, None, None, OP_XOP_OVR_X_X, INTRINS_AARCH64_ADV_SIMD_URECPE, OP_XOP_OVR_X_X, INTRINS_AARCH64_ADV_SIMD_FRECPE},
	{SN_ReciprocalEstimateScalar, OP_XOP_OVR_SCALAR_X_X, INTRINS_AARCH64_ADV_SIMD_FRECPE},
	{SN_ReciprocalExponentScalar, OP_XOP_OVR_SCALAR_X_X, INTRINS_AARCH64_ADV_SIMD_FRECPX},
	{SN_ReciprocalSquareRootEstimate, None, None, OP_XOP_OVR_X_X, INTRINS_AARCH64_ADV_SIMD_URSQRTE, OP_XOP_OVR_X_X, INTRINS_AARCH64_ADV_SIMD_FRSQRTE},
	{SN_ReciprocalSquareRootEstimateScalar, OP_XOP_OVR_SCALAR_X_X, INTRINS_AARCH64_ADV_SIMD_FRSQRTE},
	{SN_ReciprocalSquareRootStep, OP_XOP_OVR_X_X_X, INTRINS_AARCH64_ADV_SIMD_FRSQRTS},
	{SN_ReciprocalSquareRootStepScalar, OP_XOP_OVR_SCALAR_X_X_X, INTRINS_AARCH64_ADV_SIMD_FRSQRTS},
	{SN_ReciprocalStep, OP_XOP_OVR_X_X_X, INTRINS_AARCH64_ADV_SIMD_FRECPS},
	{SN_ReciprocalStepScalar, OP_XOP_OVR_SCALAR_X_X_X, INTRINS_AARCH64_ADV_SIMD_FRECPS},
	{SN_ReverseElement16, OP_ARM64_REVN, 16},
	{SN_ReverseElement32, OP_ARM64_REVN, 32},
	{SN_ReverseElement8, OP_ARM64_REVN, 8},
	{SN_ReverseElementBits, OP_XOP_OVR_X_X, INTRINS_AARCH64_ADV_SIMD_RBIT},
	{SN_RoundAwayFromZero, OP_XOP_OVR_X_X, INTRINS_AARCH64_ADV_SIMD_FRINTA},
	{SN_RoundAwayFromZeroScalar, OP_XOP_OVR_SCALAR_X_X, INTRINS_AARCH64_ADV_SIMD_FRINTA},
	{SN_RoundToNearest, OP_XOP_OVR_X_X, INTRINS_AARCH64_ADV_SIMD_FRINTN},
	{SN_RoundToNearestScalar, OP_XOP_OVR_SCALAR_X_X, INTRINS_AARCH64_ADV_SIMD_FRINTN},
	{SN_RoundToNegativeInfinity, OP_XOP_OVR_X_X, INTRINS_AARCH64_ADV_SIMD_FRINTM},
	{SN_RoundToNegativeInfinityScalar, OP_XOP_OVR_SCALAR_X_X, INTRINS_AARCH64_ADV_SIMD_FRINTM},
	{SN_RoundToPositiveInfinity, OP_XOP_OVR_X_X, INTRINS_AARCH64_ADV_SIMD_FRINTP},
	{SN_RoundToPositiveInfinityScalar, OP_XOP_OVR_SCALAR_X_X, INTRINS_AARCH64_ADV_SIMD_FRINTP},
	{SN_RoundToZero, OP_XOP_OVR_X_X, INTRINS_AARCH64_ADV_SIMD_FRINTZ},
	{SN_RoundToZeroScalar, OP_XOP_OVR_SCALAR_X_X, INTRINS_AARCH64_ADV_SIMD_FRINTZ},
	{SN_ShiftArithmetic, OP_XOP_OVR_X_X_X, INTRINS_AARCH64_ADV_SIMD_SSHL},
	{SN_ShiftArithmeticRounded, OP_XOP_OVR_X_X_X, INTRINS_AARCH64_ADV_SIMD_SRSHL},
	{SN_ShiftArithmeticRoundedSaturate, OP_XOP_OVR_X_X_X, INTRINS_AARCH64_ADV_SIMD_SQRSHL},
	{SN_ShiftArithmeticRoundedSaturateScalar, OP_XOP_OVR_SCALAR_X_X_X, INTRINS_AARCH64_ADV_SIMD_SQRSHL},
	{SN_ShiftArithmeticRoundedScalar, OP_XOP_OVR_X_X_X, INTRINS_AARCH64_ADV_SIMD_SRSHL},
	{SN_ShiftArithmeticSaturate, OP_XOP_OVR_X_X_X, INTRINS_AARCH64_ADV_SIMD_SQSHL},
	{SN_ShiftArithmeticSaturateScalar, OP_XOP_OVR_SCALAR_X_X_X, INTRINS_AARCH64_ADV_SIMD_SQSHL},
	{SN_ShiftArithmeticScalar, OP_XOP_OVR_X_X_X, INTRINS_AARCH64_ADV_SIMD_SSHL},
	{SN_ShiftLeftAndInsert, OP_ARM64_SLI},
	{SN_ShiftLeftAndInsertScalar, OP_ARM64_SLI},
	{SN_ShiftLeftLogical, OP_ARM64_SHL},
	{SN_ShiftLeftLogicalSaturate},
	{SN_ShiftLeftLogicalSaturateScalar},
	{SN_ShiftLeftLogicalSaturateUnsigned, OP_ARM64_SQSHLU},
	{SN_ShiftLeftLogicalSaturateUnsignedScalar, OP_ARM64_SQSHLU_SCALAR},
	{SN_ShiftLeftLogicalScalar, OP_ARM64_SHL},
	{SN_ShiftLeftLogicalWideningLower, OP_ARM64_SSHLL, None, OP_ARM64_USHLL},
	{SN_ShiftLeftLogicalWideningUpper, OP_ARM64_SSHLL2, None, OP_ARM64_USHLL2},
	{SN_ShiftLogical, OP_XOP_OVR_X_X_X, INTRINS_AARCH64_ADV_SIMD_USHL},
	{SN_ShiftLogicalRounded, OP_XOP_OVR_X_X_X, INTRINS_AARCH64_ADV_SIMD_URSHL},
	{SN_ShiftLogicalRoundedSaturate, OP_XOP_OVR_X_X_X, INTRINS_AARCH64_ADV_SIMD_UQRSHL},
	{SN_ShiftLogicalRoundedSaturateScalar, OP_XOP_OVR_SCALAR_X_X_X, INTRINS_AARCH64_ADV_SIMD_UQRSHL},
	{SN_ShiftLogicalRoundedScalar, OP_XOP_OVR_X_X_X, INTRINS_AARCH64_ADV_SIMD_URSHL},
	{SN_ShiftLogicalSaturate, OP_XOP_OVR_X_X_X, INTRINS_AARCH64_ADV_SIMD_UQSHL},
	{SN_ShiftLogicalSaturateScalar, OP_XOP_OVR_SCALAR_X_X_X, INTRINS_AARCH64_ADV_SIMD_UQSHL},
	{SN_ShiftLogicalScalar, OP_XOP_OVR_X_X_X, INTRINS_AARCH64_ADV_SIMD_USHL},
	{SN_ShiftRightAndInsert, OP_ARM64_SRI},
	{SN_ShiftRightAndInsertScalar, OP_ARM64_SRI},
	{SN_ShiftRightArithmetic, OP_ARM64_SSHR},
	{SN_ShiftRightArithmeticAdd, OP_ARM64_SSRA},
	{SN_ShiftRightArithmeticAddScalar, OP_ARM64_SSRA},
	{SN_ShiftRightArithmeticNarrowingSaturateLower, OP_ARM64_XNSHIFT, INTRINS_AARCH64_ADV_SIMD_SQSHRN},
	{SN_ShiftRightArithmeticNarrowingSaturateScalar, OP_ARM64_XNSHIFT_SCALAR, INTRINS_AARCH64_ADV_SIMD_SQSHRN},
	{SN_ShiftRightArithmeticNarrowingSaturateUnsignedLower, OP_ARM64_XNSHIFT, INTRINS_AARCH64_ADV_SIMD_SQSHRUN},
	{SN_ShiftRightArithmeticNarrowingSaturateUnsignedScalar, OP_ARM64_XNSHIFT_SCALAR, INTRINS_AARCH64_ADV_SIMD_SQSHRUN},
	{SN_ShiftRightArithmeticNarrowingSaturateUnsignedUpper, OP_ARM64_XNSHIFT2, INTRINS_AARCH64_ADV_SIMD_SQSHRUN},
	{SN_ShiftRightArithmeticNarrowingSaturateUpper, OP_ARM64_XNSHIFT2, INTRINS_AARCH64_ADV_SIMD_SQSHRN},
	{SN_ShiftRightArithmeticRounded, OP_ARM64_SRSHR},
	{SN_ShiftRightArithmeticRoundedAdd, OP_ARM64_SRSRA},
	{SN_ShiftRightArithmeticRoundedAddScalar, OP_ARM64_SRSRA},
	{SN_ShiftRightArithmeticRoundedNarrowingSaturateLower, OP_ARM64_XNSHIFT, INTRINS_AARCH64_ADV_SIMD_SQRSHRN},
	{SN_ShiftRightArithmeticRoundedNarrowingSaturateScalar, OP_ARM64_XNSHIFT_SCALAR, INTRINS_AARCH64_ADV_SIMD_SQRSHRN},
	{SN_ShiftRightArithmeticRoundedNarrowingSaturateUnsignedLower, OP_ARM64_XNSHIFT, INTRINS_AARCH64_ADV_SIMD_SQRSHRUN},
	{SN_ShiftRightArithmeticRoundedNarrowingSaturateUnsignedScalar, OP_ARM64_XNSHIFT_SCALAR, INTRINS_AARCH64_ADV_SIMD_SQRSHRUN},
	{SN_ShiftRightArithmeticRoundedNarrowingSaturateUnsignedUpper, OP_ARM64_XNSHIFT2, INTRINS_AARCH64_ADV_SIMD_SQRSHRUN},
	{SN_ShiftRightArithmeticRoundedNarrowingSaturateUpper, OP_ARM64_XNSHIFT2, INTRINS_AARCH64_ADV_SIMD_SQRSHRN},
	{SN_ShiftRightArithmeticRoundedScalar, OP_ARM64_SRSHR},
	{SN_ShiftRightArithmeticScalar, OP_ARM64_SSHR},
	{SN_ShiftRightLogical, OP_ARM64_USHR},
	{SN_ShiftRightLogicalAdd, OP_ARM64_USRA},
	{SN_ShiftRightLogicalAddScalar, OP_ARM64_USRA},
	{SN_ShiftRightLogicalNarrowingLower, OP_ARM64_SHRN},
	{SN_ShiftRightLogicalNarrowingSaturateLower, OP_ARM64_XNSHIFT, INTRINS_AARCH64_ADV_SIMD_UQSHRN},
	{SN_ShiftRightLogicalNarrowingSaturateScalar, OP_ARM64_XNSHIFT_SCALAR, INTRINS_AARCH64_ADV_SIMD_UQSHRN},
	{SN_ShiftRightLogicalNarrowingSaturateUpper, OP_ARM64_XNSHIFT2, INTRINS_AARCH64_ADV_SIMD_UQSHRN},
	{SN_ShiftRightLogicalNarrowingUpper, OP_ARM64_SHRN2},
	{SN_ShiftRightLogicalRounded, OP_ARM64_URSHR},
	{SN_ShiftRightLogicalRoundedAdd, OP_ARM64_URSRA},
	{SN_ShiftRightLogicalRoundedAddScalar, OP_ARM64_URSRA},
	{SN_ShiftRightLogicalRoundedNarrowingLower, OP_ARM64_XNSHIFT, INTRINS_AARCH64_ADV_SIMD_RSHRN},
	{SN_ShiftRightLogicalRoundedNarrowingSaturateLower, OP_ARM64_XNSHIFT, INTRINS_AARCH64_ADV_SIMD_UQRSHRN},
	{SN_ShiftRightLogicalRoundedNarrowingSaturateScalar, OP_ARM64_XNSHIFT_SCALAR, INTRINS_AARCH64_ADV_SIMD_UQRSHRN},
	{SN_ShiftRightLogicalRoundedNarrowingSaturateUpper, OP_ARM64_XNSHIFT2, INTRINS_AARCH64_ADV_SIMD_UQRSHRN},
	{SN_ShiftRightLogicalRoundedNarrowingUpper, OP_ARM64_XNSHIFT2, INTRINS_AARCH64_ADV_SIMD_RSHRN},
	{SN_ShiftRightLogicalRoundedScalar, OP_ARM64_URSHR},
	{SN_ShiftRightLogicalScalar, OP_ARM64_USHR},
	{SN_SignExtendWideningLower, OP_ARM64_SXTL},
	{SN_SignExtendWideningUpper, OP_ARM64_SXTL2},
	{SN_Sqrt, OP_XOP_OVR_X_X, INTRINS_AARCH64_ADV_SIMD_FSQRT},
	{SN_SqrtScalar, OP_XOP_OVR_SCALAR_X_X, INTRINS_AARCH64_ADV_SIMD_FSQRT},
	{SN_Store, OP_ARM64_ST1},
	{SN_StorePair, OP_ARM64_STP},
	{SN_StorePairNonTemporal, OP_ARM64_STNP},
	{SN_StorePairScalar, OP_ARM64_STP_SCALAR},
	{SN_StorePairScalarNonTemporal, OP_ARM64_STNP_SCALAR},
	{SN_StoreSelectedScalar, OP_ARM64_ST1_SCALAR},
	{SN_Subtract, OP_XBINOP, OP_ISUB, None, None, OP_XBINOP, OP_FSUB},
	{SN_SubtractHighNarrowingLower, OP_ARM64_SUBHN},
	{SN_SubtractHighNarrowingUpper, OP_ARM64_SUBHN2},
	{SN_SubtractRoundedHighNarrowingLower, OP_ARM64_RSUBHN},
	{SN_SubtractRoundedHighNarrowingUpper, OP_ARM64_RSUBHN2},
	{SN_SubtractSaturate, OP_XOP_OVR_X_X_X, INTRINS_AARCH64_ADV_SIMD_SQSUB, OP_XOP_OVR_X_X_X, INTRINS_AARCH64_ADV_SIMD_UQSUB},
	{SN_SubtractSaturateScalar, OP_XOP_OVR_SCALAR_X_X_X, INTRINS_AARCH64_ADV_SIMD_SQSUB, OP_XOP_OVR_SCALAR_X_X_X, INTRINS_AARCH64_ADV_SIMD_UQSUB},
	{SN_SubtractScalar, OP_XBINOP_SCALAR, OP_ISUB, None, None, OP_XBINOP_SCALAR, OP_FSUB},
	{SN_SubtractWideningLower, OP_ARM64_SSUB, None, OP_ARM64_USUB},
	{SN_SubtractWideningUpper, OP_ARM64_SSUB2, None, OP_ARM64_USUB2},
	{SN_TransposeEven, OP_ARM64_TRN1},
	{SN_TransposeOdd, OP_ARM64_TRN2},
	{SN_UnzipEven, OP_ARM64_UZP1},
	{SN_UnzipOdd, OP_ARM64_UZP2},
	{SN_VectorTableLookup, OP_XOP_OVR_X_X_X, INTRINS_AARCH64_ADV_SIMD_TBL1},
	{SN_VectorTableLookupExtension, OP_XOP_OVR_X_X_X_X, INTRINS_AARCH64_ADV_SIMD_TBX1},
	{SN_Xor, OP_XBINOP_FORCEINT, XBINOP_FORCEINT_xor},
	{SN_ZeroExtendWideningLower, OP_ARM64_UXTL},
	{SN_ZeroExtendWideningUpper, OP_ARM64_UXTL2},
	{SN_ZipHigh, OP_ARM64_ZIP2},
	{SN_ZipLow, OP_ARM64_ZIP1},
	{SN_get_IsSupported},
};

static const SimdIntrinsic rdm_methods [] = {
	{SN_MultiplyRoundedDoublingAndAddSaturateHigh, OP_ARM64_SQRDMLAH},
	{SN_MultiplyRoundedDoublingAndAddSaturateHighScalar, OP_ARM64_SQRDMLAH_SCALAR},
	{SN_MultiplyRoundedDoublingAndSubtractSaturateHigh, OP_ARM64_SQRDMLSH},
	{SN_MultiplyRoundedDoublingAndSubtractSaturateHighScalar, OP_ARM64_SQRDMLSH_SCALAR},
	{SN_MultiplyRoundedDoublingBySelectedScalarAndAddSaturateHigh},
	{SN_MultiplyRoundedDoublingBySelectedScalarAndSubtractSaturateHigh},
	{SN_MultiplyRoundedDoublingScalarBySelectedScalarAndAddSaturateHigh},
	{SN_MultiplyRoundedDoublingScalarBySelectedScalarAndSubtractSaturateHigh},
	{SN_get_IsSupported},
};

static const SimdIntrinsic dp_methods [] = {
	{SN_DotProduct, OP_XOP_OVR_X_X_X_X, INTRINS_AARCH64_ADV_SIMD_SDOT, OP_XOP_OVR_X_X_X_X, INTRINS_AARCH64_ADV_SIMD_UDOT},
	{SN_DotProductBySelectedQuadruplet},
	{SN_get_IsSupported},
};

static const IntrinGroup supported_arm_intrinsics [] = {
	{ "AdvSimd", MONO_CPU_ARM64_NEON, advsimd_methods, sizeof (advsimd_methods) },
	{ "Aes", MONO_CPU_ARM64_CRYPTO, crypto_aes_methods, sizeof (crypto_aes_methods) },
	{ "ArmBase", MONO_CPU_ARM64_BASE, armbase_methods, sizeof (armbase_methods) },
	{ "Crc32", MONO_CPU_ARM64_CRC, crc32_methods, sizeof (crc32_methods) },
	{ "Dp", MONO_CPU_ARM64_DP, dp_methods, sizeof (dp_methods) },
	{ "Rdm", MONO_CPU_ARM64_RDM, rdm_methods, sizeof (rdm_methods) },
	{ "Sha1", MONO_CPU_ARM64_CRYPTO, sha1_methods, sizeof (sha1_methods) },
	{ "Sha256", MONO_CPU_ARM64_CRYPTO, sha256_methods, sizeof (sha256_methods) },
};

static MonoInst*
emit_arm64_intrinsics (
	MonoCompile *cfg, MonoMethodSignature *fsig, MonoInst **args,
	MonoClass *klass, const IntrinGroup *intrin_group,
	const SimdIntrinsic *info, int id, MonoTypeEnum arg0_type,
	gboolean is_64bit)
{
	MonoCPUFeatures feature = intrin_group->feature;

	gboolean arg0_i32 = (arg0_type == MONO_TYPE_I4) || (arg0_type == MONO_TYPE_U4);
#if TARGET_SIZEOF_VOID_P == 4
	arg0_i32 = arg0_i32 || (arg0_type == MONO_TYPE_I) || (arg0_type == MONO_TYPE_U);
#endif

	if (feature == MONO_CPU_ARM64_BASE) {
		switch (id) {
		case SN_LeadingZeroCount:
			return emit_simd_ins_for_sig (cfg, klass, arg0_i32 ? OP_LZCNT32 : OP_LZCNT64, 0, arg0_type, fsig, args);
		case SN_LeadingSignCount:
			return emit_simd_ins_for_sig (cfg, klass, arg0_i32 ? OP_LSCNT32 : OP_LSCNT64, 0, arg0_type, fsig, args);
		case SN_MultiplyHigh:
			return emit_simd_ins_for_sig (cfg, klass,
				(arg0_type == MONO_TYPE_I8 ? OP_ARM64_SMULH : OP_ARM64_UMULH), 0, arg0_type, fsig, args);
		case SN_ReverseElementBits:
			return emit_simd_ins_for_sig (cfg, klass,
				(is_64bit ? OP_XOP_I8_I8 : OP_XOP_I4_I4),
				(is_64bit ? INTRINS_BITREVERSE_I64 : INTRINS_BITREVERSE_I32),
				arg0_type, fsig, args);
		default:
			g_assert_not_reached (); // if a new API is added we need to either implement it or change IsSupported to false
		}
	}

	if (feature == MONO_CPU_ARM64_CRC) {
		switch (id) {
		case SN_ComputeCrc32:
		case SN_ComputeCrc32C: {
			IntrinsicId op = (IntrinsicId)0;
			gboolean is_c = info->id == SN_ComputeCrc32C;
			switch (get_underlying_type (fsig->params [1])) {
			case MONO_TYPE_U1: op = is_c ? INTRINS_AARCH64_CRC32CB : INTRINS_AARCH64_CRC32B; break;
			case MONO_TYPE_U2: op = is_c ? INTRINS_AARCH64_CRC32CH : INTRINS_AARCH64_CRC32H; break;
			case MONO_TYPE_U4: op = is_c ? INTRINS_AARCH64_CRC32CW : INTRINS_AARCH64_CRC32W; break;
			case MONO_TYPE_U8: op = is_c ? INTRINS_AARCH64_CRC32CX : INTRINS_AARCH64_CRC32X; break;
			default: g_assert_not_reached (); break;
			}
			return emit_simd_ins_for_sig (cfg, klass, is_64bit ? OP_XOP_I4_I4_I8 : OP_XOP_I4_I4_I4, op, arg0_type, fsig, args);
		}
		default:
			g_assert_not_reached (); // if a new API is added we need to either implement it or change IsSupported to false
		}
	}

	if (feature == MONO_CPU_ARM64_NEON) {
		switch (id) {
		case SN_AbsoluteCompareGreaterThan:
		case SN_AbsoluteCompareGreaterThanOrEqual:
		case SN_AbsoluteCompareLessThan:
		case SN_AbsoluteCompareLessThanOrEqual:
		case SN_AbsoluteCompareGreaterThanScalar:
		case SN_AbsoluteCompareGreaterThanOrEqualScalar:
		case SN_AbsoluteCompareLessThanScalar:
		case SN_AbsoluteCompareLessThanOrEqualScalar: {
			gboolean reverse_args = FALSE;
			gboolean use_geq = FALSE;
			gboolean scalar = FALSE;
			MonoInst *cmp_args [] = { args [0], args [1] };
			switch (id) {
			case SN_AbsoluteCompareGreaterThanScalar: scalar = TRUE;
			case SN_AbsoluteCompareGreaterThan: break;

			case SN_AbsoluteCompareGreaterThanOrEqualScalar: scalar = TRUE;
			case SN_AbsoluteCompareGreaterThanOrEqual: use_geq = TRUE; break;

			case SN_AbsoluteCompareLessThanScalar: scalar = TRUE;
			case SN_AbsoluteCompareLessThan: reverse_args = TRUE; break;

			case SN_AbsoluteCompareLessThanOrEqualScalar: scalar = TRUE;
			case SN_AbsoluteCompareLessThanOrEqual: reverse_args = TRUE; use_geq = TRUE; break;
			}
			if (reverse_args) {
				cmp_args [0] = args [1];
				cmp_args [1] = args [0];
			}
			int iid = use_geq ? INTRINS_AARCH64_ADV_SIMD_FACGE : INTRINS_AARCH64_ADV_SIMD_FACGT;
			return emit_simd_ins_for_sig (cfg, klass, OP_ARM64_ABSCOMPARE, iid, scalar, fsig, cmp_args);
		}
		case SN_AddSaturate:
		case SN_AddSaturateScalar: {
			gboolean arg0_unsigned = type_is_unsigned (fsig->params [0]);
			gboolean arg1_unsigned = type_is_unsigned (fsig->params [1]);
			int iid = 0;
			if (arg0_unsigned && arg1_unsigned)
				iid = INTRINS_AARCH64_ADV_SIMD_UQADD;
			else if (arg0_unsigned && !arg1_unsigned)
				iid = INTRINS_AARCH64_ADV_SIMD_USQADD;
			else if (!arg0_unsigned && arg1_unsigned)
				iid = INTRINS_AARCH64_ADV_SIMD_SUQADD;
			else
				iid = INTRINS_AARCH64_ADV_SIMD_SQADD;
			int op = id == SN_AddSaturateScalar ? OP_XOP_OVR_SCALAR_X_X_X : OP_XOP_OVR_X_X_X;
			return emit_simd_ins_for_sig (cfg, klass, op, iid, arg0_type, fsig, args);
		}
		case SN_DuplicateSelectedScalarToVector128:
		case SN_DuplicateSelectedScalarToVector64:
		case SN_DuplicateToVector64:
		case SN_DuplicateToVector128: {
			MonoClass *ret_klass = mono_class_from_mono_type_internal (fsig->ret);
			MonoType *rtype = get_vector_t_elem_type (fsig->ret);
			int scalar_src_reg = args [0]->dreg;
			switch (id) {
			case SN_DuplicateSelectedScalarToVector128:
			case SN_DuplicateSelectedScalarToVector64: {
				MonoInst *ins = emit_simd_ins (cfg, ret_klass, type_to_xextract_op (rtype->type), args [0]->dreg, args [1]->dreg);
				ins->inst_c1 = arg0_type;
				scalar_src_reg = ins->dreg;
				break;
			}
			}
			return emit_simd_ins (cfg, ret_klass, type_to_expand_op (rtype), scalar_src_reg, -1);
		}
		case SN_Extract: {
			int extract_op = type_to_xextract_op (arg0_type);
			MonoInst *ins = emit_simd_ins (cfg, klass, extract_op, args [0]->dreg, args [1]->dreg);
			ins->inst_c1 = arg0_type;
			return ins;
		}
		case SN_InsertSelectedScalar:
		case SN_InsertScalar:
		case SN_Insert: {
			MonoClass *ret_klass = mono_class_from_mono_type_internal (fsig->ret);
			int insert_op = 0;
			int extract_op = 0;
			switch (arg0_type) {
			case MONO_TYPE_I1: case MONO_TYPE_U1: insert_op = OP_XINSERT_I1; extract_op = OP_EXTRACT_I1; break;
			case MONO_TYPE_I2: case MONO_TYPE_U2: insert_op = OP_XINSERT_I2; extract_op = OP_EXTRACT_I2; break;
			case MONO_TYPE_I4: case MONO_TYPE_U4: insert_op = OP_XINSERT_I4; extract_op = OP_EXTRACT_I4; break;
			case MONO_TYPE_I8: case MONO_TYPE_U8: insert_op = OP_XINSERT_I8; extract_op = OP_EXTRACT_I8; break;
			case MONO_TYPE_R4: insert_op = OP_XINSERT_R4; extract_op = OP_EXTRACT_R4; break;
			case MONO_TYPE_R8: insert_op = OP_XINSERT_R8; extract_op = OP_EXTRACT_R8; break;
			case MONO_TYPE_I:
			case MONO_TYPE_U:
#if TARGET_SIZEOF_VOID_P == 8
				insert_op = OP_XINSERT_I8;
				extract_op = OP_EXTRACT_I8;
#else
				insert_op = OP_XINSERT_I4;
				extract_op = OP_EXTRACT_I4;
#endif
				break;
			default: g_assert_not_reached ();
			}
			int val_src_reg = args [2]->dreg;
			switch (id) {
			case SN_InsertSelectedScalar: {
				MonoInst *scalar = emit_simd_ins (cfg, klass, OP_ARM64_SELECT_SCALAR, args [2]->dreg, args [3]->dreg);
				val_src_reg = scalar->dreg;
				// fallthrough
			}
			case SN_InsertScalar: {
				MonoInst *ins = emit_simd_ins (cfg, klass, extract_op, val_src_reg, -1);
				ins->inst_c0 = 0;
				ins->inst_c1 = arg0_type;
				val_src_reg = ins->dreg;
				break;
			}
			}
			MonoInst *ins = emit_simd_ins (cfg, ret_klass, insert_op, args [0]->dreg, val_src_reg);
			ins->sreg3 = args [1]->dreg;
			ins->inst_c1 = arg0_type;
			return ins;
		}
		case SN_ShiftLeftLogicalSaturate:
		case SN_ShiftLeftLogicalSaturateScalar: {
			MonoClass *ret_klass = mono_class_from_mono_type_internal (fsig->ret);
			MonoType *etype = get_vector_t_elem_type (fsig->ret);
			gboolean is_unsigned = type_is_unsigned (fsig->ret);
			gboolean scalar = id == SN_ShiftLeftLogicalSaturateScalar;
			int s2v = scalar ? OP_CREATE_SCALAR_UNSAFE : type_to_expand_op (etype);
			int xop = scalar ? OP_XOP_OVR_SCALAR_X_X_X : OP_XOP_OVR_X_X_X;
			int iid = is_unsigned ? INTRINS_AARCH64_ADV_SIMD_UQSHL : INTRINS_AARCH64_ADV_SIMD_SQSHL;
			MonoInst *shift_vector = emit_simd_ins (cfg, ret_klass, s2v, args [1]->dreg, -1);
			shift_vector->inst_c1 = etype->type;
			MonoInst *ret = emit_simd_ins (cfg, ret_klass, xop, args [0]->dreg, shift_vector->dreg);
			ret->inst_c0 = iid;
			ret->inst_c1 = etype->type;
			return ret;
		}
		case SN_MultiplyRoundedDoublingBySelectedScalarSaturateHigh:
		case SN_MultiplyRoundedDoublingScalarBySelectedScalarSaturateHigh:
		case SN_MultiplyDoublingScalarBySelectedScalarSaturateHigh:
		case SN_MultiplyDoublingWideningSaturateScalarBySelectedScalar:
		case SN_MultiplyExtendedBySelectedScalar:
		case SN_MultiplyExtendedScalarBySelectedScalar:
		case SN_MultiplyBySelectedScalar:
		case SN_MultiplyBySelectedScalarWideningLower:
		case SN_MultiplyBySelectedScalarWideningUpper:
		case SN_MultiplyDoublingBySelectedScalarSaturateHigh:
		case SN_MultiplyDoublingWideningSaturateLowerBySelectedScalar:
		case SN_MultiplyDoublingWideningSaturateUpperBySelectedScalar: {
			MonoClass *ret_klass = mono_class_from_mono_type_internal (fsig->ret);
			gboolean is_unsigned = type_is_unsigned (fsig->ret);
			gboolean is_float = type_is_float (fsig->ret);
			int opcode = 0;
			int c0 = 0;
			switch (id) {
			case SN_MultiplyRoundedDoublingBySelectedScalarSaturateHigh: opcode = OP_XOP_OVR_BYSCALAR_X_X_X; c0 = INTRINS_AARCH64_ADV_SIMD_SQRDMULH; break;
			case SN_MultiplyRoundedDoublingScalarBySelectedScalarSaturateHigh: opcode = OP_XOP_OVR_SCALAR_X_X_X; c0 = INTRINS_AARCH64_ADV_SIMD_SQRDMULH; break;
			case SN_MultiplyDoublingScalarBySelectedScalarSaturateHigh: opcode = OP_XOP_OVR_SCALAR_X_X_X; c0 = INTRINS_AARCH64_ADV_SIMD_SQDMULH; break;
			case SN_MultiplyDoublingWideningSaturateScalarBySelectedScalar: opcode = OP_ARM64_SQDMULL_SCALAR; break;
			case SN_MultiplyExtendedBySelectedScalar: opcode = OP_XOP_OVR_BYSCALAR_X_X_X; c0 = INTRINS_AARCH64_ADV_SIMD_FMULX; break;
			case SN_MultiplyExtendedScalarBySelectedScalar: opcode = OP_XOP_OVR_SCALAR_X_X_X; c0 = INTRINS_AARCH64_ADV_SIMD_FMULX; break;
			case SN_MultiplyBySelectedScalar: opcode = OP_XBINOP_BYSCALAR; c0 = OP_IMUL; break;
			case SN_MultiplyBySelectedScalarWideningLower: opcode = OP_ARM64_SMULL_SCALAR; break;
			case SN_MultiplyBySelectedScalarWideningUpper: opcode = OP_ARM64_SMULL2_SCALAR; break;
			case SN_MultiplyDoublingBySelectedScalarSaturateHigh: opcode = OP_XOP_OVR_BYSCALAR_X_X_X; c0 = INTRINS_AARCH64_ADV_SIMD_SQDMULH; break;
			case SN_MultiplyDoublingWideningSaturateLowerBySelectedScalar: opcode = OP_ARM64_SQDMULL_BYSCALAR; break;
			case SN_MultiplyDoublingWideningSaturateUpperBySelectedScalar: opcode = OP_ARM64_SQDMULL2_BYSCALAR; break;
			default: g_assert_not_reached();
			}
			if (is_unsigned)
				switch (opcode) {
				case OP_ARM64_SMULL_SCALAR: opcode = OP_ARM64_UMULL_SCALAR; break;
				case OP_ARM64_SMULL2_SCALAR: opcode = OP_ARM64_UMULL2_SCALAR; break;
				}
			if (is_float)
				switch (opcode) {
				case OP_XBINOP_BYSCALAR: c0 = OP_FMUL;
				}
			MonoInst *scalar = emit_simd_ins (cfg, ret_klass, OP_ARM64_SELECT_SCALAR, args [1]->dreg, args [2]->dreg);
			MonoInst *ret = emit_simd_ins (cfg, ret_klass, opcode, args [0]->dreg, scalar->dreg);
			ret->inst_c0 = c0;
			ret->inst_c1 = arg0_type;
			return ret;
		}
		case SN_FusedMultiplyAddBySelectedScalar:
		case SN_FusedMultiplyAddScalarBySelectedScalar:
		case SN_FusedMultiplySubtractBySelectedScalar:
		case SN_FusedMultiplySubtractScalarBySelectedScalar:
		case SN_MultiplyDoublingWideningScalarBySelectedScalarAndAddSaturate:
		case SN_MultiplyDoublingWideningScalarBySelectedScalarAndSubtractSaturate:
		case SN_MultiplyAddBySelectedScalar:
		case SN_MultiplySubtractBySelectedScalar:
		case SN_MultiplyBySelectedScalarWideningLowerAndAdd:
		case SN_MultiplyBySelectedScalarWideningLowerAndSubtract:
		case SN_MultiplyBySelectedScalarWideningUpperAndAdd:
		case SN_MultiplyBySelectedScalarWideningUpperAndSubtract:
		case SN_MultiplyDoublingWideningLowerBySelectedScalarAndAddSaturate:
		case SN_MultiplyDoublingWideningLowerBySelectedScalarAndSubtractSaturate:
		case SN_MultiplyDoublingWideningUpperBySelectedScalarAndAddSaturate:
		case SN_MultiplyDoublingWideningUpperBySelectedScalarAndSubtractSaturate: {
			MonoClass *ret_klass = mono_class_from_mono_type_internal (fsig->ret);
			gboolean is_unsigned = type_is_unsigned (fsig->ret);
			int opcode = 0;
			switch (id) {
			case SN_FusedMultiplyAddBySelectedScalar: opcode = OP_ARM64_FMADD_BYSCALAR; break;
			case SN_FusedMultiplyAddScalarBySelectedScalar: opcode = OP_ARM64_FMADD_SCALAR; break;
			case SN_FusedMultiplySubtractBySelectedScalar: opcode = OP_ARM64_FMSUB_BYSCALAR; break;
			case SN_FusedMultiplySubtractScalarBySelectedScalar: opcode = OP_ARM64_FMSUB_SCALAR; break;
			case SN_MultiplyDoublingWideningScalarBySelectedScalarAndAddSaturate: opcode = OP_ARM64_SQDMLAL_SCALAR; break;
			case SN_MultiplyDoublingWideningScalarBySelectedScalarAndSubtractSaturate: opcode = OP_ARM64_SQDMLSL_SCALAR; break;
			case SN_MultiplyAddBySelectedScalar: opcode = OP_ARM64_MLA_SCALAR; break;
			case SN_MultiplySubtractBySelectedScalar: opcode = OP_ARM64_MLS_SCALAR; break;
			case SN_MultiplyBySelectedScalarWideningLowerAndAdd: opcode = OP_ARM64_SMLAL_SCALAR; break;
			case SN_MultiplyBySelectedScalarWideningLowerAndSubtract: opcode = OP_ARM64_SMLSL_SCALAR; break;
			case SN_MultiplyBySelectedScalarWideningUpperAndAdd: opcode = OP_ARM64_SMLAL2_SCALAR; break;
			case SN_MultiplyBySelectedScalarWideningUpperAndSubtract: opcode = OP_ARM64_SMLSL2_SCALAR; break;
			case SN_MultiplyDoublingWideningLowerBySelectedScalarAndAddSaturate: opcode = OP_ARM64_SQDMLAL_BYSCALAR; break;
			case SN_MultiplyDoublingWideningLowerBySelectedScalarAndSubtractSaturate: opcode = OP_ARM64_SQDMLSL_BYSCALAR; break;
			case SN_MultiplyDoublingWideningUpperBySelectedScalarAndAddSaturate: opcode = OP_ARM64_SQDMLAL2_BYSCALAR; break;
			case SN_MultiplyDoublingWideningUpperBySelectedScalarAndSubtractSaturate: opcode = OP_ARM64_SQDMLSL2_BYSCALAR; break;
			default: g_assert_not_reached();
			}
			if (is_unsigned)
				switch (opcode) {
				case OP_ARM64_SMLAL_SCALAR: opcode = OP_ARM64_UMLAL_SCALAR; break;
				case OP_ARM64_SMLSL_SCALAR: opcode = OP_ARM64_UMLSL_SCALAR; break;
				case OP_ARM64_SMLAL2_SCALAR: opcode = OP_ARM64_UMLAL2_SCALAR; break;
				case OP_ARM64_SMLSL2_SCALAR: opcode = OP_ARM64_UMLSL2_SCALAR; break;
				}
			MonoInst *scalar = emit_simd_ins (cfg, ret_klass, OP_ARM64_SELECT_SCALAR, args [2]->dreg, args [3]->dreg);
			MonoInst *ret = emit_simd_ins (cfg, ret_klass, opcode, args [0]->dreg, args [1]->dreg);
			ret->sreg3 = scalar->dreg;
			return ret;
		}
		default:
			g_assert_not_reached ();
		}
	}

	if (feature == MONO_CPU_ARM64_CRYPTO) {
		switch (id) {
		case SN_PolynomialMultiplyWideningLower:
			return emit_simd_ins_for_sig (cfg, klass, OP_XOP_X_X_X, INTRINS_AARCH64_PMULL64, 0, fsig, args);
		case SN_PolynomialMultiplyWideningUpper:
			return emit_simd_ins_for_sig (cfg, klass, OP_XOP_X_X_X, INTRINS_AARCH64_PMULL64, 1, fsig, args);
		default:
			g_assert_not_reached ();
		}
	}

	if (feature == MONO_CPU_ARM64_RDM) {
		switch (id) {
		case SN_MultiplyRoundedDoublingBySelectedScalarAndAddSaturateHigh:
		case SN_MultiplyRoundedDoublingBySelectedScalarAndSubtractSaturateHigh:
		case SN_MultiplyRoundedDoublingScalarBySelectedScalarAndAddSaturateHigh:
		case SN_MultiplyRoundedDoublingScalarBySelectedScalarAndSubtractSaturateHigh: {
			MonoClass *ret_klass = mono_class_from_mono_type_internal (fsig->ret);
			int opcode = 0;
			switch (id) {
			case SN_MultiplyRoundedDoublingBySelectedScalarAndAddSaturateHigh: opcode = OP_ARM64_SQRDMLAH_BYSCALAR; break;
			case SN_MultiplyRoundedDoublingBySelectedScalarAndSubtractSaturateHigh: opcode = OP_ARM64_SQRDMLSH_BYSCALAR; break;
			case SN_MultiplyRoundedDoublingScalarBySelectedScalarAndAddSaturateHigh: opcode = OP_ARM64_SQRDMLAH_SCALAR; break;
			case SN_MultiplyRoundedDoublingScalarBySelectedScalarAndSubtractSaturateHigh: opcode = OP_ARM64_SQRDMLSH_SCALAR; break;
			}
			MonoInst *scalar = emit_simd_ins (cfg, ret_klass, OP_ARM64_SELECT_SCALAR, args [2]->dreg, args [3]->dreg);
			MonoInst *ret = emit_simd_ins (cfg, ret_klass, opcode, args [0]->dreg, args [1]->dreg);
			ret->inst_c1 = arg0_type;
			ret->sreg3 = scalar->dreg;
			return ret;
		}
		default:
			g_assert_not_reached ();
		}
	}

	if (feature == MONO_CPU_ARM64_DP) {
		switch (id) {
		case SN_DotProductBySelectedQuadruplet: {
			MonoClass *ret_klass = mono_class_from_mono_type_internal (fsig->ret);
			MonoClass *arg_klass = mono_class_from_mono_type_internal (fsig->params [1]);
			MonoClass *quad_klass = mono_class_from_mono_type_internal (fsig->params [2]);
			gboolean is_unsigned = type_is_unsigned (fsig->ret);
			int iid = is_unsigned ? INTRINS_AARCH64_ADV_SIMD_UDOT : INTRINS_AARCH64_ADV_SIMD_SDOT;
			MonoInst *quad = emit_simd_ins (cfg, arg_klass, OP_ARM64_SELECT_QUAD, args [2]->dreg, args [3]->dreg);
			quad->data.op [1].klass = quad_klass;
			MonoInst *ret = emit_simd_ins (cfg, ret_klass, OP_XOP_OVR_X_X_X_X, args [0]->dreg, args [1]->dreg);
			ret->sreg3 = quad->dreg;
			ret->inst_c0 = iid;
			return ret;
		}
		default:
			g_assert_not_reached ();
		}
	}

	return NULL;
}
#endif // TARGET_ARM64

#ifdef TARGET_AMD64

static SimdIntrinsic sse_methods [] = {
	{SN_Add, OP_XBINOP, OP_FADD},
	{SN_AddScalar, OP_SSE_ADDSS},
	{SN_And, OP_SSE_AND},
	{SN_AndNot, OP_SSE_ANDN},
	{SN_CompareEqual, OP_XCOMPARE_FP, CMP_EQ},
	{SN_CompareGreaterThan, OP_XCOMPARE_FP,CMP_GT},
	{SN_CompareGreaterThanOrEqual, OP_XCOMPARE_FP, CMP_GE},
	{SN_CompareLessThan, OP_XCOMPARE_FP, CMP_LT},
	{SN_CompareLessThanOrEqual, OP_XCOMPARE_FP, CMP_LE},
	{SN_CompareNotEqual, OP_XCOMPARE_FP, CMP_NE},
	{SN_CompareNotGreaterThan, OP_XCOMPARE_FP, CMP_LE_UN},
	{SN_CompareNotGreaterThanOrEqual, OP_XCOMPARE_FP, CMP_LT_UN},
	{SN_CompareNotLessThan, OP_XCOMPARE_FP, CMP_GE_UN},
	{SN_CompareNotLessThanOrEqual, OP_XCOMPARE_FP, CMP_GT_UN},
	{SN_CompareOrdered, OP_XCOMPARE_FP, CMP_ORD},
	{SN_CompareScalarEqual, OP_SSE_CMPSS, CMP_EQ},
	{SN_CompareScalarGreaterThan, OP_SSE_CMPSS, CMP_GT},
	{SN_CompareScalarGreaterThanOrEqual, OP_SSE_CMPSS, CMP_GE},
	{SN_CompareScalarLessThan, OP_SSE_CMPSS, CMP_LT},
	{SN_CompareScalarLessThanOrEqual, OP_SSE_CMPSS, CMP_LE},
	{SN_CompareScalarNotEqual, OP_SSE_CMPSS, CMP_NE},
	{SN_CompareScalarNotGreaterThan, OP_SSE_CMPSS, CMP_LE_UN},
	{SN_CompareScalarNotGreaterThanOrEqual, OP_SSE_CMPSS, CMP_LT_UN},
	{SN_CompareScalarNotLessThan, OP_SSE_CMPSS, CMP_GE_UN},
	{SN_CompareScalarNotLessThanOrEqual, OP_SSE_CMPSS, CMP_GT_UN},
	{SN_CompareScalarOrdered, OP_SSE_CMPSS, CMP_ORD},
	{SN_CompareScalarOrderedEqual, OP_SSE_COMISS, CMP_EQ},
	{SN_CompareScalarOrderedGreaterThan, OP_SSE_COMISS, CMP_GT},
	{SN_CompareScalarOrderedGreaterThanOrEqual, OP_SSE_COMISS, CMP_GE},
	{SN_CompareScalarOrderedLessThan, OP_SSE_COMISS, CMP_LT},
	{SN_CompareScalarOrderedLessThanOrEqual, OP_SSE_COMISS, CMP_LE},
	{SN_CompareScalarOrderedNotEqual, OP_SSE_COMISS, CMP_NE},
	{SN_CompareScalarUnordered, OP_SSE_CMPSS, CMP_UNORD},
	{SN_CompareScalarUnorderedEqual, OP_SSE_UCOMISS, CMP_EQ},
	{SN_CompareScalarUnorderedGreaterThan, OP_SSE_UCOMISS, CMP_GT},
	{SN_CompareScalarUnorderedGreaterThanOrEqual, OP_SSE_UCOMISS, CMP_GE},
	{SN_CompareScalarUnorderedLessThan, OP_SSE_UCOMISS, CMP_LT},
	{SN_CompareScalarUnorderedLessThanOrEqual, OP_SSE_UCOMISS, CMP_LE},
	{SN_CompareScalarUnorderedNotEqual, OP_SSE_UCOMISS, CMP_NE},
	{SN_CompareUnordered, OP_XCOMPARE_FP, CMP_UNORD},
	{SN_ConvertScalarToVector128Single},
	{SN_ConvertToInt32, OP_XOP_I4_X, INTRINS_SSE_CVTSS2SI},
	{SN_ConvertToInt32WithTruncation, OP_XOP_I4_X, INTRINS_SSE_CVTTSS2SI},
	{SN_ConvertToInt64, OP_XOP_I8_X, INTRINS_SSE_CVTSS2SI64},
	{SN_ConvertToInt64WithTruncation, OP_XOP_I8_X, INTRINS_SSE_CVTTSS2SI64},
	{SN_Divide, OP_XBINOP, OP_FDIV},
	{SN_DivideScalar, OP_SSE_DIVSS},
	{SN_LoadAlignedVector128, OP_SSE_LOADU, 16 /* alignment */},
	{SN_LoadHigh, OP_SSE_MOVHPS_LOAD},
	{SN_LoadLow, OP_SSE_MOVLPS_LOAD},
	{SN_LoadScalarVector128, OP_SSE_MOVSS},
	{SN_LoadVector128, OP_SSE_LOADU, 1 /* alignment */},
	{SN_Max, OP_XOP_X_X_X, INTRINS_SSE_MAXPS},
	{SN_MaxScalar, OP_XOP_X_X_X, INTRINS_SSE_MAXSS},
	{SN_Min, OP_XOP_X_X_X, INTRINS_SSE_MINPS},
	{SN_MinScalar, OP_XOP_X_X_X, INTRINS_SSE_MINSS},
	{SN_MoveHighToLow, OP_SSE_MOVEHL},
	{SN_MoveLowToHigh, OP_SSE_MOVELH},
	{SN_MoveMask, OP_SSE_MOVMSK},
	{SN_MoveScalar, OP_SSE_MOVS2},
	{SN_Multiply, OP_XBINOP, OP_FMUL},
	{SN_MultiplyScalar, OP_SSE_MULSS},
	{SN_Or, OP_SSE_OR},
	{SN_Prefetch0, OP_SSE_PREFETCHT0},
	{SN_Prefetch1, OP_SSE_PREFETCHT1},
	{SN_Prefetch2, OP_SSE_PREFETCHT2},
	{SN_PrefetchNonTemporal, OP_SSE_PREFETCHNTA},
	{SN_Reciprocal, OP_XOP_X_X, INTRINS_SSE_RCP_PS},
	{SN_ReciprocalScalar},
	{SN_ReciprocalSqrt, OP_XOP_X_X, INTRINS_SSE_RSQRT_PS},
	{SN_ReciprocalSqrtScalar},
	{SN_Shuffle},
	{SN_Sqrt, OP_XOP_X_X, INTRINS_SSE_SQRT_PS},
	{SN_SqrtScalar},
	{SN_Store, OP_SSE_STORE, 1 /* alignment */},
	{SN_StoreAligned, OP_SSE_STORE, 16 /* alignment */},
	{SN_StoreAlignedNonTemporal, OP_SSE_MOVNTPS, 16 /* alignment */},
	{SN_StoreFence, OP_XOP, INTRINS_SSE_SFENCE},
	{SN_StoreHigh, OP_SSE_MOVHPS_STORE},
	{SN_StoreLow, OP_SSE_MOVLPS_STORE},
	{SN_StoreScalar, OP_SSE_MOVSS_STORE},
	{SN_Subtract, OP_XBINOP, OP_FSUB},
	{SN_SubtractScalar, OP_SSE_SUBSS},
	{SN_UnpackHigh, OP_SSE_UNPACKHI},
	{SN_UnpackLow, OP_SSE_UNPACKLO},
	{SN_Xor, OP_SSE_XOR},
	{SN_get_IsSupported}
};

static SimdIntrinsic sse2_methods [] = {
	{SN_Add},
	{SN_AddSaturate, OP_SSE2_ADDS},
	{SN_AddScalar, OP_SSE2_ADDSD},
	{SN_And, OP_SSE_AND},
	{SN_AndNot, OP_SSE_ANDN},
	{SN_Average},
	{SN_CompareEqual},
	{SN_CompareGreaterThan},
	{SN_CompareGreaterThanOrEqual, OP_XCOMPARE_FP, CMP_GE},
	{SN_CompareLessThan},
	{SN_CompareLessThanOrEqual, OP_XCOMPARE_FP, CMP_LE},
	{SN_CompareNotEqual, OP_XCOMPARE_FP, CMP_NE},
	{SN_CompareNotGreaterThan, OP_XCOMPARE_FP, CMP_LE_UN},
	{SN_CompareNotGreaterThanOrEqual, OP_XCOMPARE_FP, CMP_LT_UN},
	{SN_CompareNotLessThan, OP_XCOMPARE_FP, CMP_GE_UN},
	{SN_CompareNotLessThanOrEqual, OP_XCOMPARE_FP, CMP_GT_UN},
	{SN_CompareOrdered, OP_XCOMPARE_FP, CMP_ORD},
	{SN_CompareScalarEqual, OP_SSE2_CMPSD, CMP_EQ},
	{SN_CompareScalarGreaterThan, OP_SSE2_CMPSD, CMP_GT},
	{SN_CompareScalarGreaterThanOrEqual, OP_SSE2_CMPSD, CMP_GE},
	{SN_CompareScalarLessThan, OP_SSE2_CMPSD, CMP_LT},
	{SN_CompareScalarLessThanOrEqual, OP_SSE2_CMPSD, CMP_LE},
	{SN_CompareScalarNotEqual, OP_SSE2_CMPSD, CMP_NE},
	{SN_CompareScalarNotGreaterThan, OP_SSE2_CMPSD, CMP_LE_UN},
	{SN_CompareScalarNotGreaterThanOrEqual, OP_SSE2_CMPSD, CMP_LT_UN},
	{SN_CompareScalarNotLessThan, OP_SSE2_CMPSD, CMP_GE_UN},
	{SN_CompareScalarNotLessThanOrEqual, OP_SSE2_CMPSD, CMP_GT_UN},
	{SN_CompareScalarOrdered, OP_SSE2_CMPSD, CMP_ORD},
	{SN_CompareScalarOrderedEqual, OP_SSE2_COMISD, CMP_EQ},
	{SN_CompareScalarOrderedGreaterThan, OP_SSE2_COMISD, CMP_GT},
	{SN_CompareScalarOrderedGreaterThanOrEqual, OP_SSE2_COMISD, CMP_GE},
	{SN_CompareScalarOrderedLessThan, OP_SSE2_COMISD, CMP_LT},
	{SN_CompareScalarOrderedLessThanOrEqual, OP_SSE2_COMISD, CMP_LE},
	{SN_CompareScalarOrderedNotEqual, OP_SSE2_COMISD, CMP_NE},
	{SN_CompareScalarUnordered, OP_SSE2_CMPSD, CMP_UNORD},
	{SN_CompareScalarUnorderedEqual, OP_SSE2_UCOMISD, CMP_EQ},
	{SN_CompareScalarUnorderedGreaterThan, OP_SSE2_UCOMISD, CMP_GT},
	{SN_CompareScalarUnorderedGreaterThanOrEqual, OP_SSE2_UCOMISD, CMP_GE},
	{SN_CompareScalarUnorderedLessThan, OP_SSE2_UCOMISD, CMP_LT},
	{SN_CompareScalarUnorderedLessThanOrEqual, OP_SSE2_UCOMISD, CMP_LE},
	{SN_CompareScalarUnorderedNotEqual, OP_SSE2_UCOMISD, CMP_NE},
	{SN_CompareUnordered, OP_XCOMPARE_FP, CMP_UNORD},
	{SN_ConvertScalarToVector128Double},
	{SN_ConvertScalarToVector128Int32},
	{SN_ConvertScalarToVector128Int64},
	{SN_ConvertScalarToVector128Single, OP_XOP_X_X_X, INTRINS_SSE_CVTSD2SS},
	{SN_ConvertScalarToVector128UInt32},
	{SN_ConvertScalarToVector128UInt64},
	{SN_ConvertToInt32},
	{SN_ConvertToInt32WithTruncation, OP_XOP_I4_X, INTRINS_SSE_CVTTSD2SI},
	{SN_ConvertToInt64},
	{SN_ConvertToInt64WithTruncation, OP_XOP_I8_X, INTRINS_SSE_CVTTSD2SI64},
	{SN_ConvertToUInt32},
	{SN_ConvertToUInt64},
	{SN_ConvertToVector128Double},
	{SN_ConvertToVector128Int32},
	{SN_ConvertToVector128Int32WithTruncation},
	{SN_ConvertToVector128Single},
	{SN_Divide, OP_XBINOP, OP_FDIV},
	{SN_DivideScalar, OP_SSE2_DIVSD},
	{SN_Extract},
	{SN_Insert},
	{SN_LoadAlignedVector128},
	{SN_LoadFence, OP_XOP, INTRINS_SSE_LFENCE},
	{SN_LoadHigh, OP_SSE2_MOVHPD_LOAD},
	{SN_LoadLow, OP_SSE2_MOVLPD_LOAD},
	{SN_LoadScalarVector128},
	{SN_LoadVector128},
	{SN_MaskMove, OP_SSE2_MASKMOVDQU},
	{SN_Max},
	{SN_MaxScalar, OP_XOP_X_X_X, INTRINS_SSE_MAXSD},
	{SN_MemoryFence, OP_XOP, INTRINS_SSE_MFENCE},
	{SN_Min}, // FIXME:
	{SN_MinScalar, OP_XOP_X_X_X, INTRINS_SSE_MINSD},
	{SN_MoveMask, OP_SSE_MOVMSK},
	{SN_MoveScalar},
	{SN_Multiply},
	{SN_MultiplyAddAdjacent, OP_XOP_X_X_X, INTRINS_SSE_PMADDWD},
	{SN_MultiplyHigh},
	{SN_MultiplyLow, OP_PMULW},
	{SN_MultiplyScalar, OP_SSE2_MULSD},
	{SN_Or, OP_SSE_OR},
	{SN_PackSignedSaturate},
	{SN_PackUnsignedSaturate},
	{SN_ShiftLeftLogical},
	{SN_ShiftLeftLogical128BitLane},
	{SN_ShiftRightArithmetic},
	{SN_ShiftRightLogical},
	{SN_ShiftRightLogical128BitLane},
	{SN_Shuffle},
	{SN_ShuffleHigh},
	{SN_ShuffleLow},
	{SN_Sqrt, OP_XOP_X_X, INTRINS_SSE_SQRT_PD},
	{SN_SqrtScalar},
	{SN_Store, OP_SSE_STORE, 1 /* alignment */},
	{SN_StoreAligned, OP_SSE_STORE, 16 /* alignment */},
	{SN_StoreAlignedNonTemporal, OP_SSE_MOVNTPS, 16 /* alignment */},
	{SN_StoreHigh, OP_SSE2_MOVHPD_STORE},
	{SN_StoreLow, OP_SSE2_MOVLPD_STORE},
	{SN_StoreNonTemporal, OP_SSE_MOVNTPS, 1 /* alignment */},
	{SN_StoreScalar, OP_SSE_STORES},
	{SN_Subtract},
	{SN_SubtractSaturate, OP_SSE2_SUBS},
	{SN_SubtractScalar, OP_SSE2_SUBSD},
	{SN_SumAbsoluteDifferences, OP_XOP_X_X_X, INTRINS_SSE_PSADBW},
	{SN_UnpackHigh, OP_SSE_UNPACKHI},
	{SN_UnpackLow, OP_SSE_UNPACKLO},
	{SN_Xor, OP_SSE_XOR},
	{SN_get_IsSupported}
};

static SimdIntrinsic sse3_methods [] = {
	{SN_AddSubtract},
	{SN_HorizontalAdd},
	{SN_HorizontalSubtract},
	{SN_LoadAndDuplicateToVector128, OP_SSE3_MOVDDUP_MEM},
	{SN_LoadDquVector128, OP_XOP_X_I, INTRINS_SSE_LDU_DQ},
	{SN_MoveAndDuplicate, OP_SSE3_MOVDDUP},
	{SN_MoveHighAndDuplicate, OP_SSE3_MOVSHDUP},
	{SN_MoveLowAndDuplicate, OP_SSE3_MOVSLDUP},
	{SN_get_IsSupported}
};

static SimdIntrinsic ssse3_methods [] = {
	{SN_Abs, OP_SSSE3_ABS},
	{SN_AlignRight},
	{SN_HorizontalAdd},
	{SN_HorizontalAddSaturate, OP_XOP_X_X_X, INTRINS_SSE_PHADDSW},
	{SN_HorizontalSubtract},
	{SN_HorizontalSubtractSaturate, OP_XOP_X_X_X, INTRINS_SSE_PHSUBSW},
	{SN_MultiplyAddAdjacent, OP_XOP_X_X_X, INTRINS_SSE_PMADDUBSW},
	{SN_MultiplyHighRoundScale, OP_XOP_X_X_X, INTRINS_SSE_PMULHRSW},
	{SN_Shuffle, OP_SSSE3_SHUFFLE},
	{SN_Sign},
	{SN_get_IsSupported}
};

static SimdIntrinsic sse41_methods [] = {
	{SN_Blend},
	{SN_BlendVariable},
	{SN_Ceiling, OP_SSE41_ROUNDP, 10 /*round mode*/},
	{SN_CeilingScalar, 0, 10 /*round mode*/},
	{SN_CompareEqual, OP_XCOMPARE, CMP_EQ},
	{SN_ConvertToVector128Int16, OP_SSE_CVTII, MONO_TYPE_I2},
	{SN_ConvertToVector128Int32, OP_SSE_CVTII, MONO_TYPE_I4},
	{SN_ConvertToVector128Int64, OP_SSE_CVTII, MONO_TYPE_I8},
	{SN_DotProduct},
	{SN_Extract},
	{SN_Floor, OP_SSE41_ROUNDP, 9 /*round mode*/},
	{SN_FloorScalar, 0, 9 /*round mode*/},
	{SN_Insert},
	{SN_LoadAlignedVector128NonTemporal, OP_SSE41_LOADANT},
	{SN_Max, OP_XBINOP, OP_IMAX},
	{SN_Min, OP_XBINOP, OP_IMIN},
	{SN_MinHorizontal, OP_XOP_X_X, INTRINS_SSE_PHMINPOSUW},
	{SN_MultipleSumAbsoluteDifferences},
	{SN_Multiply, OP_SSE41_MUL},
	{SN_MultiplyLow, OP_SSE41_MULLO},
	{SN_PackUnsignedSaturate, OP_XOP_X_X_X, INTRINS_SSE_PACKUSDW},
	{SN_RoundCurrentDirection, OP_SSE41_ROUNDP, 4 /*round mode*/},
	{SN_RoundCurrentDirectionScalar, 0, 4 /*round mode*/},
	{SN_RoundToNearestInteger, OP_SSE41_ROUNDP, 8 /*round mode*/},
	{SN_RoundToNearestIntegerScalar, 0, 8 /*round mode*/},
	{SN_RoundToNegativeInfinity, OP_SSE41_ROUNDP, 9 /*round mode*/},
	{SN_RoundToNegativeInfinityScalar, 0, 9 /*round mode*/},
	{SN_RoundToPositiveInfinity, OP_SSE41_ROUNDP, 10 /*round mode*/},
	{SN_RoundToPositiveInfinityScalar, 0, 10 /*round mode*/},
	{SN_RoundToZero, OP_SSE41_ROUNDP, 11 /*round mode*/},
	{SN_RoundToZeroScalar, 0, 11 /*round mode*/},
	{SN_TestC, OP_XOP_I4_X_X, INTRINS_SSE_TESTC},
	{SN_TestNotZAndNotC, OP_XOP_I4_X_X, INTRINS_SSE_TESTNZ},
	{SN_TestZ, OP_XOP_I4_X_X, INTRINS_SSE_TESTZ},
	{SN_get_IsSupported}
};

static SimdIntrinsic sse42_methods [] = {
	{SN_CompareGreaterThan, OP_XCOMPARE, CMP_GT},
	{SN_Crc32},
	{SN_get_IsSupported}
};

static SimdIntrinsic pclmulqdq_methods [] = {
	{SN_CarrylessMultiply},
	{SN_get_IsSupported}
};

static SimdIntrinsic aes_methods [] = {
	{SN_Decrypt, OP_XOP_X_X_X, INTRINS_AESNI_AESDEC},
	{SN_DecryptLast, OP_XOP_X_X_X, INTRINS_AESNI_AESDECLAST},
	{SN_Encrypt, OP_XOP_X_X_X, INTRINS_AESNI_AESENC},
	{SN_EncryptLast, OP_XOP_X_X_X, INTRINS_AESNI_AESENCLAST},
	{SN_InverseMixColumns, OP_XOP_X_X, INTRINS_AESNI_AESIMC},
	{SN_KeygenAssist},
	{SN_get_IsSupported}
};

static SimdIntrinsic popcnt_methods [] = {
	{SN_PopCount},
	{SN_get_IsSupported}
};

static SimdIntrinsic lzcnt_methods [] = {
	{SN_LeadingZeroCount},
	{SN_get_IsSupported}
};

static SimdIntrinsic bmi1_methods [] = {
	{SN_AndNot},
	{SN_BitFieldExtract},
	{SN_ExtractLowestSetBit},
	{SN_GetMaskUpToLowestSetBit},
	{SN_ResetLowestSetBit},
	{SN_TrailingZeroCount},
	{SN_get_IsSupported}
};

static SimdIntrinsic bmi2_methods [] = {
	{SN_MultiplyNoFlags},
	{SN_ParallelBitDeposit},
	{SN_ParallelBitExtract},
	{SN_ZeroHighBits},
	{SN_get_IsSupported}
};

static SimdIntrinsic x86base_methods [] = {
	{SN_BitScanForward},
	{SN_BitScanReverse},
	{SN_get_IsSupported}
};

static const IntrinGroup supported_x86_intrinsics [] = {
	{ "Aes", MONO_CPU_X86_AES, aes_methods, sizeof (aes_methods) },
	{ "Avx", MONO_CPU_X86_AVX, unsupported, sizeof (unsupported) },
	{ "Avx2", MONO_CPU_X86_AVX2, unsupported, sizeof (unsupported) },
	{ "AvxVnni", 0, unsupported, sizeof (unsupported) },
	{ "Bmi1", MONO_CPU_X86_BMI1, bmi1_methods, sizeof (bmi1_methods) },
	{ "Bmi2", MONO_CPU_X86_BMI2, bmi2_methods, sizeof (bmi2_methods) },
	{ "Fma", MONO_CPU_X86_FMA, unsupported, sizeof (unsupported) },
	{ "Lzcnt", MONO_CPU_X86_LZCNT, lzcnt_methods, sizeof (lzcnt_methods), TRUE },
	{ "Pclmulqdq", MONO_CPU_X86_PCLMUL, pclmulqdq_methods, sizeof (pclmulqdq_methods) },
	{ "Popcnt", MONO_CPU_X86_POPCNT, popcnt_methods, sizeof (popcnt_methods), TRUE },
	{ "Sse", MONO_CPU_X86_SSE, sse_methods, sizeof (sse_methods) },
	{ "Sse2", MONO_CPU_X86_SSE2, sse2_methods, sizeof (sse2_methods) },
	{ "Sse3", MONO_CPU_X86_SSE3, sse3_methods, sizeof (sse3_methods) },
	{ "Sse41", MONO_CPU_X86_SSE41, sse41_methods, sizeof (sse41_methods) },
	{ "Sse42", MONO_CPU_X86_SSE42, sse42_methods, sizeof (sse42_methods) },
	{ "Ssse3", MONO_CPU_X86_SSSE3, ssse3_methods, sizeof (ssse3_methods) },
	{ "X86Base", 0, x86base_methods, sizeof (x86base_methods) },
};

static MonoInst*
emit_x86_intrinsics (
	MonoCompile *cfg, MonoMethodSignature *fsig, MonoInst **args,
	MonoClass *klass, const IntrinGroup *intrin_group,
	const SimdIntrinsic *info, int id, MonoTypeEnum arg0_type,
	gboolean is_64bit)
{
	MonoCPUFeatures feature = intrin_group->feature;
	const SimdIntrinsic *intrinsics = intrin_group->intrinsics;

	if (feature == MONO_CPU_X86_SSE) {
		switch (id) {
		case SN_Shuffle:
			return emit_simd_ins_for_sig (cfg, klass, OP_SSE_SHUFPS, 0, arg0_type, fsig, args);
		case SN_ConvertScalarToVector128Single: {
			int op = 0;
			switch (fsig->params [1]->type) {
			case MONO_TYPE_I4: op = OP_SSE_CVTSI2SS; break;
			case MONO_TYPE_I8: op = OP_SSE_CVTSI2SS64; break;
			default: g_assert_not_reached (); break;
			}
			return emit_simd_ins_for_sig (cfg, klass, op, 0, 0, fsig, args);
		}
		case SN_ReciprocalScalar:
		case SN_ReciprocalSqrtScalar:
		case SN_SqrtScalar: {
			int op = 0;
			switch (id) {
			case SN_ReciprocalScalar: op = OP_SSE_RCPSS; break;
			case SN_ReciprocalSqrtScalar: op = OP_SSE_RSQRTSS; break;
			case SN_SqrtScalar: op = OP_SSE_SQRTSS; break;
			};
			if (fsig->param_count == 1)
				return emit_simd_ins (cfg, klass, op, args [0]->dreg, args[0]->dreg);
			else if (fsig->param_count == 2)
				return emit_simd_ins (cfg, klass, op, args [0]->dreg, args[1]->dreg);
			else
				g_assert_not_reached ();
			break;
		}
		case SN_LoadScalarVector128:
			return NULL;
		default:
			return NULL;
		}
	}

	if (feature == MONO_CPU_X86_SSE2) {
		switch (id) {
		case SN_Subtract:
			return emit_simd_ins_for_sig (cfg, klass, OP_XBINOP, arg0_type == MONO_TYPE_R8 ? OP_FSUB : OP_ISUB, arg0_type, fsig, args);
		case SN_Add:
			return emit_simd_ins_for_sig (cfg, klass, OP_XBINOP, arg0_type == MONO_TYPE_R8 ? OP_FADD : OP_IADD, arg0_type, fsig, args);
		case SN_Average:
			if (arg0_type == MONO_TYPE_U1)
				return emit_simd_ins_for_sig (cfg, klass, OP_PAVGB_UN, -1, arg0_type, fsig, args);
			else if (arg0_type == MONO_TYPE_U2)
				return emit_simd_ins_for_sig (cfg, klass, OP_PAVGW_UN, -1, arg0_type, fsig, args);
			else
				return NULL;
		case SN_CompareNotEqual:
			return emit_simd_ins_for_sig (cfg, klass, arg0_type == MONO_TYPE_R8 ? OP_XCOMPARE_FP : OP_XCOMPARE, CMP_NE, arg0_type, fsig, args);
		case SN_CompareEqual:
			return emit_simd_ins_for_sig (cfg, klass, arg0_type == MONO_TYPE_R8 ? OP_XCOMPARE_FP : OP_XCOMPARE, CMP_EQ, arg0_type, fsig, args);
		case SN_CompareGreaterThan:
			return emit_simd_ins_for_sig (cfg, klass, arg0_type == MONO_TYPE_R8 ? OP_XCOMPARE_FP : OP_XCOMPARE, CMP_GT, arg0_type, fsig, args);
		case SN_CompareLessThan:
			return emit_simd_ins_for_sig (cfg, klass, arg0_type == MONO_TYPE_R8 ? OP_XCOMPARE_FP : OP_XCOMPARE, CMP_LT, arg0_type, fsig, args);
		case SN_ConvertToInt32:
			if (arg0_type == MONO_TYPE_R8)
				return emit_simd_ins_for_sig (cfg, klass, OP_XOP_I4_X, INTRINS_SSE_CVTSD2SI, arg0_type, fsig, args);
			else if (arg0_type == MONO_TYPE_I4)
				return emit_simd_ins_for_sig (cfg, klass, OP_EXTRACT_I4, 0, arg0_type, fsig, args);
			else
				return NULL;
		case SN_ConvertToInt64:
			if (arg0_type == MONO_TYPE_R8)
				return emit_simd_ins_for_sig (cfg, klass, OP_XOP_I8_X, INTRINS_SSE_CVTSD2SI64, arg0_type, fsig, args);
			else if (arg0_type == MONO_TYPE_I8)
				return emit_simd_ins_for_sig (cfg, klass, OP_EXTRACT_I8, 0 /*element index*/, arg0_type, fsig, args);
			else
				g_assert_not_reached ();
			break;
		case SN_ConvertScalarToVector128Double: {
			int op = OP_SSE2_CVTSS2SD;
			switch (fsig->params [1]->type) {
			case MONO_TYPE_I4: op = OP_SSE2_CVTSI2SD; break;
			case MONO_TYPE_I8: op = OP_SSE2_CVTSI2SD64; break;
			}
			return emit_simd_ins_for_sig (cfg, klass, op, 0, 0, fsig, args);
		}
		case SN_ConvertScalarToVector128Int32:
		case SN_ConvertScalarToVector128Int64:
		case SN_ConvertScalarToVector128UInt32:
		case SN_ConvertScalarToVector128UInt64:
			return emit_simd_ins_for_sig (cfg, klass, OP_CREATE_SCALAR, -1, arg0_type, fsig, args);
		case SN_ConvertToUInt32:
			return emit_simd_ins_for_sig (cfg, klass, OP_EXTRACT_I4, 0 /*element index*/, arg0_type, fsig, args);
		case SN_ConvertToUInt64:
			return emit_simd_ins_for_sig (cfg, klass, OP_EXTRACT_I8, 0 /*element index*/, arg0_type, fsig, args);
		case SN_ConvertToVector128Double:
			if (arg0_type == MONO_TYPE_R4)
				return emit_simd_ins_for_sig (cfg, klass, OP_CVTPS2PD, 0, arg0_type, fsig, args);
			else if (arg0_type == MONO_TYPE_I4)
				return emit_simd_ins_for_sig (cfg, klass, OP_CVTDQ2PD, 0, arg0_type, fsig, args);
			else
				return NULL;
		case SN_ConvertToVector128Int32:
			if (arg0_type == MONO_TYPE_R4)
				return emit_simd_ins_for_sig (cfg, klass, OP_CVTPS2DQ, 0, arg0_type, fsig, args);
			else if (arg0_type == MONO_TYPE_R8)
				return emit_simd_ins_for_sig (cfg, klass, OP_CVTPD2DQ, 0, arg0_type, fsig, args);
			else
				return NULL;
		case SN_ConvertToVector128Int32WithTruncation:
			if (arg0_type == MONO_TYPE_R4)
				return emit_simd_ins_for_sig (cfg, klass, OP_CVTTPS2DQ, 0, arg0_type, fsig, args);
			else if (arg0_type == MONO_TYPE_R8)
				return emit_simd_ins_for_sig (cfg, klass, OP_CVTTPD2DQ, 0, arg0_type, fsig, args);
			else
				return NULL;
		case SN_ConvertToVector128Single:
			if (arg0_type == MONO_TYPE_I4)
				return emit_simd_ins_for_sig (cfg, klass, OP_CVTDQ2PS, 0, arg0_type, fsig, args);
			else if (arg0_type == MONO_TYPE_R8)
				return emit_simd_ins_for_sig (cfg, klass, OP_CVTPD2PS, 0, arg0_type, fsig, args);
			else
				return NULL;
		case SN_LoadAlignedVector128:
			return emit_simd_ins_for_sig (cfg, klass, OP_SSE_LOADU, 16 /*alignment*/, arg0_type, fsig, args);
		case SN_LoadVector128:
			return emit_simd_ins_for_sig (cfg, klass, OP_SSE_LOADU, 1 /*alignment*/, arg0_type, fsig, args);
		case SN_MoveScalar:
			return emit_simd_ins_for_sig (cfg, klass, fsig->param_count == 2 ? OP_SSE_MOVS2 : OP_SSE_MOVS, -1, arg0_type, fsig, args);
		case SN_Max:
			switch (arg0_type) {
			case MONO_TYPE_U1:
				return emit_simd_ins_for_sig (cfg, klass, OP_PMAXB_UN, 0, arg0_type, fsig, args);
			case MONO_TYPE_I2:
				return emit_simd_ins_for_sig (cfg, klass, OP_PMAXW, 0, arg0_type, fsig, args);
			case MONO_TYPE_R8: return emit_simd_ins_for_sig (cfg, klass, OP_XOP_X_X_X, INTRINS_SSE_MAXPD, arg0_type, fsig, args);
			default:
				g_assert_not_reached ();
				break;
			}
			break;
		case SN_Min:
			switch (arg0_type) {
			case MONO_TYPE_U1:
				return emit_simd_ins_for_sig (cfg, klass, OP_PMINB_UN, 0, arg0_type, fsig, args);
			case MONO_TYPE_I2:
				return emit_simd_ins_for_sig (cfg, klass, OP_PMINW, 0, arg0_type, fsig, args);
			case MONO_TYPE_R8: return emit_simd_ins_for_sig (cfg, klass, OP_XOP_X_X_X, INTRINS_SSE_MINPD, arg0_type, fsig, args);
			default:
				g_assert_not_reached ();
				break;
			}
			break;
		case SN_Multiply:
			if (arg0_type == MONO_TYPE_U4)
				return emit_simd_ins_for_sig (cfg, klass, OP_SSE2_PMULUDQ, 0, arg0_type, fsig, args);
			else if (arg0_type == MONO_TYPE_R8)
				return emit_simd_ins_for_sig (cfg, klass, OP_MULPD, 0, arg0_type, fsig, args);
			else
				g_assert_not_reached ();
		case SN_MultiplyHigh:
			if (arg0_type == MONO_TYPE_I2)
				return emit_simd_ins_for_sig (cfg, klass, OP_XOP_X_X_X, INTRINS_SSE_PMULHW, arg0_type, fsig, args);
			else if (arg0_type == MONO_TYPE_U2)
				return emit_simd_ins_for_sig (cfg, klass, OP_XOP_X_X_X, INTRINS_SSE_PMULHUW, arg0_type, fsig, args);
			else
				g_assert_not_reached ();
		case SN_PackSignedSaturate:
			if (arg0_type == MONO_TYPE_I2)
				return emit_simd_ins_for_sig (cfg, klass, OP_XOP_X_X_X, INTRINS_SSE_PACKSSWB, arg0_type, fsig, args);
			else if (arg0_type == MONO_TYPE_I4)
				return emit_simd_ins_for_sig (cfg, klass, OP_XOP_X_X_X, INTRINS_SSE_PACKSSDW, arg0_type, fsig, args);
			else
				g_assert_not_reached ();
		case SN_PackUnsignedSaturate:
			return emit_simd_ins_for_sig (cfg, klass, OP_SSE2_PACKUS, -1, arg0_type, fsig, args);
		case SN_Extract:
			g_assert (arg0_type == MONO_TYPE_U2);
			return emit_simd_ins_for_sig (cfg, klass, OP_XEXTRACT_I4, 0, arg0_type, fsig, args);
		case SN_Insert:
			g_assert (arg0_type == MONO_TYPE_I2 || arg0_type == MONO_TYPE_U2);
			return emit_simd_ins_for_sig (cfg, klass, OP_XINSERT_I2, 0, arg0_type, fsig, args);
		case SN_ShiftRightLogical: {
			gboolean is_imm = fsig->params [1]->type == MONO_TYPE_U1;
			IntrinsicId op = (IntrinsicId)0;
			switch (arg0_type) {
			case MONO_TYPE_I2:
			case MONO_TYPE_U2:
				op = is_imm ? INTRINS_SSE_PSRLI_W : INTRINS_SSE_PSRL_W;
				break;
			case MONO_TYPE_I4:
			case MONO_TYPE_U4:
				op = is_imm ? INTRINS_SSE_PSRLI_D : INTRINS_SSE_PSRL_D;
				break;
			case MONO_TYPE_I8:
			case MONO_TYPE_U8:
				op = is_imm ? INTRINS_SSE_PSRLI_Q : INTRINS_SSE_PSRL_Q;
				break;
			default: g_assert_not_reached (); break;
			}
			return emit_simd_ins_for_sig (cfg, klass, is_imm ? OP_XOP_X_X_I4 : OP_XOP_X_X_X, op, arg0_type, fsig, args);
		}
		case SN_ShiftRightArithmetic: {
			gboolean is_imm = fsig->params [1]->type == MONO_TYPE_U1;
			IntrinsicId op = (IntrinsicId)0;
			switch (arg0_type) {
			case MONO_TYPE_I2:
			case MONO_TYPE_U2:
				op = is_imm ? INTRINS_SSE_PSRAI_W : INTRINS_SSE_PSRA_W;
				break;
			case MONO_TYPE_I4:
			case MONO_TYPE_U4:
				op = is_imm ? INTRINS_SSE_PSRAI_D : INTRINS_SSE_PSRA_D;
				break;
			default: g_assert_not_reached (); break;
			}
			return emit_simd_ins_for_sig (cfg, klass, is_imm ? OP_XOP_X_X_I4 : OP_XOP_X_X_X, op, arg0_type, fsig, args);
		}
		case SN_ShiftLeftLogical: {
			gboolean is_imm = fsig->params [1]->type == MONO_TYPE_U1;
			IntrinsicId op = (IntrinsicId)0;
			switch (arg0_type) {
			case MONO_TYPE_I2:
			case MONO_TYPE_U2:
				op = is_imm ? INTRINS_SSE_PSLLI_W : INTRINS_SSE_PSLL_W;
				break;
			case MONO_TYPE_I4:
			case MONO_TYPE_U4:
				op = is_imm ? INTRINS_SSE_PSLLI_D : INTRINS_SSE_PSLL_D;
				break;
			case MONO_TYPE_I8:
			case MONO_TYPE_U8:
				op = is_imm ? INTRINS_SSE_PSLLI_Q : INTRINS_SSE_PSLL_Q;
				break;
			default: g_assert_not_reached (); break;
			}
			return emit_simd_ins_for_sig (cfg, klass, is_imm ? OP_XOP_X_X_I4 : OP_XOP_X_X_X, op, arg0_type, fsig, args);
		}
		case SN_ShiftLeftLogical128BitLane:
			return emit_simd_ins_for_sig (cfg, klass, OP_SSE2_PSLLDQ, 0, arg0_type, fsig, args);
		case SN_ShiftRightLogical128BitLane:
			return emit_simd_ins_for_sig (cfg, klass, OP_SSE2_PSRLDQ, 0, arg0_type, fsig, args);
		case SN_Shuffle: {
			if (fsig->param_count == 2) {
				g_assert (arg0_type == MONO_TYPE_I4 || arg0_type == MONO_TYPE_U4);
				return emit_simd_ins_for_sig (cfg, klass, OP_SSE2_PSHUFD, 0, arg0_type, fsig, args);
			} else if (fsig->param_count == 3) {
				g_assert (arg0_type == MONO_TYPE_R8);
				return emit_simd_ins_for_sig (cfg, klass, OP_SSE2_SHUFPD, 0, arg0_type, fsig, args);
			} else {
				g_assert_not_reached ();
				break;
			}
		}
		case SN_ShuffleHigh:
			g_assert (fsig->param_count == 2);
			return emit_simd_ins_for_sig (cfg, klass, OP_SSE2_PSHUFHW, 0, arg0_type, fsig, args);
		case SN_ShuffleLow:
			g_assert (fsig->param_count == 2);
			return emit_simd_ins_for_sig (cfg, klass, OP_SSE2_PSHUFLW, 0, arg0_type, fsig, args);
		case SN_SqrtScalar: {
			if (fsig->param_count == 1)
				return emit_simd_ins (cfg, klass, OP_SSE2_SQRTSD, args [0]->dreg, args[0]->dreg);
			else if (fsig->param_count == 2)
				return emit_simd_ins (cfg, klass, OP_SSE2_SQRTSD, args [0]->dreg, args[1]->dreg);
			else {
				g_assert_not_reached ();
				break;
			}
		}
		case SN_LoadScalarVector128: {
			int op = 0;
			switch (arg0_type) {
			case MONO_TYPE_I4:
			case MONO_TYPE_U4: op = OP_SSE2_MOVD; break;
			case MONO_TYPE_I8:
			case MONO_TYPE_U8: op = OP_SSE2_MOVQ; break;
			case MONO_TYPE_R8: op = OP_SSE2_MOVUPD; break;
			default: g_assert_not_reached(); break;
			}
			return emit_simd_ins_for_sig (cfg, klass, op, 0, 0, fsig, args);
		}
		default:
			return NULL;
		}
	}

	if (feature == MONO_CPU_X86_SSE3) {
		switch (id) {
		case SN_AddSubtract:
			if (arg0_type == MONO_TYPE_R4)
				return emit_simd_ins_for_sig (cfg, klass, OP_XOP_X_X_X, INTRINS_SSE_ADDSUBPS, arg0_type, fsig, args);
			else if (arg0_type == MONO_TYPE_R8)
				return emit_simd_ins_for_sig (cfg, klass, OP_XOP_X_X_X, INTRINS_SSE_ADDSUBPD, arg0_type, fsig, args);
			else
				g_assert_not_reached ();
			break;
		case SN_HorizontalAdd:
			if (arg0_type == MONO_TYPE_R4)
				return emit_simd_ins_for_sig (cfg, klass, OP_XOP_X_X_X, INTRINS_SSE_HADDPS, arg0_type, fsig, args);
			else if (arg0_type == MONO_TYPE_R8)
				return emit_simd_ins_for_sig (cfg, klass, OP_XOP_X_X_X, INTRINS_SSE_HADDPD, arg0_type, fsig, args);
			else
				g_assert_not_reached ();
			break;
		case SN_HorizontalSubtract:
			if (arg0_type == MONO_TYPE_R4)
				return emit_simd_ins_for_sig (cfg, klass, OP_XOP_X_X_X, INTRINS_SSE_HSUBPS, arg0_type, fsig, args);
			else if (arg0_type == MONO_TYPE_R8)
				return emit_simd_ins_for_sig (cfg, klass, OP_XOP_X_X_X, INTRINS_SSE_HSUBPD, arg0_type, fsig, args);
			else
				g_assert_not_reached ();
			break;
		default:
			g_assert_not_reached ();
			break;
		}
	}

	if (feature == MONO_CPU_X86_SSSE3) {
		switch (id) {
		case SN_AlignRight:
			return emit_simd_ins_for_sig (cfg, klass, OP_SSSE3_ALIGNR, 0, arg0_type, fsig, args);
		case SN_HorizontalAdd:
			if (arg0_type == MONO_TYPE_I2)
				return emit_simd_ins_for_sig (cfg, klass, OP_XOP_X_X_X, INTRINS_SSE_PHADDW, arg0_type, fsig, args);
			return emit_simd_ins_for_sig (cfg, klass, OP_XOP_X_X_X, INTRINS_SSE_PHADDD, arg0_type, fsig, args);
		case SN_HorizontalSubtract:
			if (arg0_type == MONO_TYPE_I2)
				return emit_simd_ins_for_sig (cfg, klass, OP_XOP_X_X_X, INTRINS_SSE_PHSUBW, arg0_type, fsig, args);
			return emit_simd_ins_for_sig (cfg, klass, OP_XOP_X_X_X, INTRINS_SSE_PHSUBD, arg0_type, fsig, args);
		case SN_Sign:
			if (arg0_type == MONO_TYPE_I1)
				return emit_simd_ins_for_sig (cfg, klass, OP_XOP_X_X_X, INTRINS_SSE_PSIGNB, arg0_type, fsig, args);
			if (arg0_type == MONO_TYPE_I2)
				return emit_simd_ins_for_sig (cfg, klass, OP_XOP_X_X_X, INTRINS_SSE_PSIGNW, arg0_type, fsig, args);
			return emit_simd_ins_for_sig (cfg, klass, OP_XOP_X_X_X, INTRINS_SSE_PSIGND, arg0_type, fsig, args);
		default:
			g_assert_not_reached ();
			break;
		}
	}

	if (feature == MONO_CPU_X86_SSE41) {
		switch (id) {
		case SN_DotProduct: {
			int op = 0;
			switch (arg0_type) {
			case MONO_TYPE_R4: op = OP_SSE41_DPPS; break;
			case MONO_TYPE_R8: op = OP_SSE41_DPPD; break;
			default: g_assert_not_reached (); break;
			}
			return emit_simd_ins_for_sig (cfg, klass, op, 0, arg0_type, fsig, args);
		}
		case SN_MultipleSumAbsoluteDifferences:
			return emit_simd_ins_for_sig (cfg, klass, OP_SSE41_MPSADBW, 0, arg0_type, fsig, args);
		case SN_Blend:
			return emit_simd_ins_for_sig (cfg, klass, OP_SSE41_BLEND, 0, arg0_type, fsig, args);
		case SN_BlendVariable:
			return emit_simd_ins_for_sig (cfg, klass, OP_SSE41_BLENDV, -1, arg0_type, fsig, args);
		case SN_Extract: {
			int op = 0;
			switch (arg0_type) {
			case MONO_TYPE_U1: op = OP_XEXTRACT_I1; break;
			case MONO_TYPE_U4: case MONO_TYPE_I4: op = OP_XEXTRACT_I4; break;
			case MONO_TYPE_U8: case MONO_TYPE_I8: op = OP_XEXTRACT_I8; break;
			case MONO_TYPE_R4: op = OP_XEXTRACT_R4; break;
			case MONO_TYPE_I:
			case MONO_TYPE_U:
#if TARGET_SIZEOF_VOID_P == 8
				op = OP_XEXTRACT_I8;
#else
				op = OP_XEXTRACT_I4;
#endif
				break;
			default: g_assert_not_reached(); break;
			}
			return emit_simd_ins_for_sig (cfg, klass, op, 0, arg0_type, fsig, args);
		}
		case SN_Insert: {
			int op = arg0_type == MONO_TYPE_R4 ? OP_SSE41_INSERTPS : type_to_xinsert_op (arg0_type);
			return emit_simd_ins_for_sig (cfg, klass, op, -1, arg0_type, fsig, args);
		}
		case SN_CeilingScalar:
		case SN_FloorScalar:
		case SN_RoundCurrentDirectionScalar:
		case SN_RoundToNearestIntegerScalar:
		case SN_RoundToNegativeInfinityScalar:
		case SN_RoundToPositiveInfinityScalar:
		case SN_RoundToZeroScalar:
			if (fsig->param_count == 2) {
				return emit_simd_ins_for_sig (cfg, klass, OP_SSE41_ROUNDS, info->default_instc0, arg0_type, fsig, args);
			} else {
				MonoInst* ins = emit_simd_ins (cfg, klass, OP_SSE41_ROUNDS, args [0]->dreg, args [0]->dreg);
				ins->inst_c0 = info->default_instc0;
				ins->inst_c1 = arg0_type;
				return ins;
			}
			break;
		default:
			g_assert_not_reached ();
			break;
		}
	}

	if (feature == MONO_CPU_X86_SSE42) {
		switch (id) {
		case SN_Crc32: {
			MonoTypeEnum arg1_type = get_underlying_type (fsig->params [1]);
			return emit_simd_ins_for_sig (cfg, klass,
				arg1_type == MONO_TYPE_U8 ? OP_SSE42_CRC64 : OP_SSE42_CRC32,
				arg1_type, arg0_type, fsig, args);
		}
		default:
			g_assert_not_reached ();
			break;
		}
	}

	if (feature == MONO_CPU_X86_PCLMUL) {
		switch (id) {
		case SN_CarrylessMultiply: {
			return emit_simd_ins_for_sig (cfg, klass, OP_PCLMULQDQ, 0, arg0_type, fsig, args);
		}
		default:
			g_assert_not_reached ();
			break;
		}
	}

	if (feature == MONO_CPU_X86_AES) {
		switch (id) {
		case SN_KeygenAssist: {
			return emit_simd_ins_for_sig (cfg, klass, OP_AES_KEYGENASSIST, 0, arg0_type, fsig, args);
		}
		default:
			g_assert_not_reached ();
			break;
		}
	}

	MonoInst *ins = NULL;
	if (feature == MONO_CPU_X86_POPCNT) {
		switch (id) {
		case SN_PopCount:
			MONO_INST_NEW (cfg, ins, is_64bit ? OP_POPCNT64 : OP_POPCNT32);
			ins->dreg = is_64bit ? alloc_lreg (cfg) : alloc_ireg (cfg);
			ins->sreg1 = args [0]->dreg;
			ins->type = is_64bit ? STACK_I8 : STACK_I4;
			MONO_ADD_INS (cfg->cbb, ins);
			return ins;
		default:
			return NULL;
		}
	}
	if (feature == MONO_CPU_X86_LZCNT) {
		switch (id) {
		case SN_LeadingZeroCount:
			return emit_simd_ins_for_sig (cfg, klass, is_64bit ? OP_LZCNT64 : OP_LZCNT32, 0, arg0_type, fsig, args);
		default:
			return NULL;
		}
	}
	if (feature == MONO_CPU_X86_BMI1) {
		switch (id) {
		case SN_AndNot: {
			// (a ^ -1) & b
			// LLVM replaces it with `andn`
			int tmp_reg = is_64bit ? alloc_lreg (cfg) : alloc_ireg (cfg);
			int result_reg = is_64bit ? alloc_lreg (cfg) : alloc_ireg (cfg);
			EMIT_NEW_BIALU_IMM (cfg, ins, is_64bit ? OP_LXOR_IMM : OP_IXOR_IMM, tmp_reg, args [0]->dreg, -1);
			EMIT_NEW_BIALU (cfg, ins, is_64bit ? OP_LAND : OP_IAND, result_reg, tmp_reg, args [1]->dreg);
			return ins;
		}
		case SN_BitFieldExtract: {
			int ctlreg = args [1]->dreg;
			if (fsig->param_count == 2) {
			} else if (fsig->param_count == 3) {
				MonoInst *ins = NULL;
				/* This intrinsic is also implemented in managed code.
				 * TODO: remove this if cross-AOT-assembly inlining works
				 */
				int startreg = args [1]->dreg;
				int lenreg = args [2]->dreg;
				int dreg1 = alloc_ireg (cfg);
				EMIT_NEW_BIALU_IMM (cfg, ins, OP_SHL_IMM, dreg1, lenreg, 8);
				int dreg2 = alloc_ireg (cfg);
				EMIT_NEW_BIALU (cfg, ins, OP_IOR, dreg2, startreg, dreg1);
				ctlreg = dreg2;
			} else {
				g_assert_not_reached ();
			}
			return emit_simd_ins (cfg, klass, is_64bit ? OP_BMI1_BEXTR64 : OP_BMI1_BEXTR32, args [0]->dreg, ctlreg);
		}
		case SN_GetMaskUpToLowestSetBit: {
			// x ^ (x - 1)
			// LLVM replaces it with `blsmsk`
			int tmp_reg = is_64bit ? alloc_lreg (cfg) : alloc_ireg (cfg);
			int result_reg = is_64bit ? alloc_lreg (cfg) : alloc_ireg (cfg);
			EMIT_NEW_BIALU_IMM (cfg, ins, is_64bit ? OP_LSUB_IMM : OP_ISUB_IMM, tmp_reg, args [0]->dreg, 1);
			EMIT_NEW_BIALU (cfg, ins, is_64bit ? OP_LXOR : OP_IXOR, result_reg, args [0]->dreg, tmp_reg);
			return ins;
		}
		case SN_ResetLowestSetBit: {
			// x & (x - 1)
			// LLVM replaces it with `blsr`
			int tmp_reg = is_64bit ? alloc_lreg (cfg) : alloc_ireg (cfg);
			int result_reg = is_64bit ? alloc_lreg (cfg) : alloc_ireg (cfg);
			EMIT_NEW_BIALU_IMM (cfg, ins, is_64bit ? OP_LSUB_IMM : OP_ISUB_IMM, tmp_reg, args [0]->dreg, 1);
			EMIT_NEW_BIALU (cfg, ins, is_64bit ? OP_LAND : OP_IAND, result_reg, args [0]->dreg, tmp_reg);
			return ins;
		}
		case SN_ExtractLowestSetBit: {
			// x & (0 - x)
			// LLVM replaces it with `blsi`
			int tmp_reg = is_64bit ? alloc_lreg (cfg) : alloc_ireg (cfg);
			int result_reg = is_64bit ? alloc_lreg (cfg) : alloc_ireg (cfg);
			int zero_reg = is_64bit ? alloc_lreg (cfg) : alloc_ireg (cfg);
			MONO_EMIT_NEW_ICONST (cfg, zero_reg, 0);
			EMIT_NEW_BIALU (cfg, ins, is_64bit ? OP_LSUB : OP_ISUB, tmp_reg, zero_reg, args [0]->dreg);
			EMIT_NEW_BIALU (cfg, ins, is_64bit ? OP_LAND : OP_IAND, result_reg, args [0]->dreg, tmp_reg);
			return ins;
		}
		case SN_TrailingZeroCount:
			MONO_INST_NEW (cfg, ins, is_64bit ? OP_CTTZ64 : OP_CTTZ32);
			ins->dreg = is_64bit ? alloc_lreg (cfg) : alloc_ireg (cfg);
			ins->sreg1 = args [0]->dreg;
			ins->type = is_64bit ? STACK_I8 : STACK_I4;
			MONO_ADD_INS (cfg->cbb, ins);
			return ins;
		default:
			g_assert_not_reached ();
		}
	}
	if (feature == MONO_CPU_X86_BMI2) {
		switch (id) {
		case SN_MultiplyNoFlags: {
			int op = 0;
			if (fsig->param_count == 2) {
				op = is_64bit ? OP_MULX_H64 : OP_MULX_H32;
			} else if (fsig->param_count == 3) {
				op = is_64bit ? OP_MULX_HL64 : OP_MULX_HL32;
			} else {
				g_assert_not_reached ();
			}
			return emit_simd_ins_for_sig (cfg, klass, op, 0, 0, fsig, args);
		}
		case SN_ZeroHighBits:
			MONO_INST_NEW (cfg, ins, is_64bit ? OP_BZHI64 : OP_BZHI32);
			ins->dreg = is_64bit ? alloc_lreg (cfg) : alloc_ireg (cfg);
			ins->sreg1 = args [0]->dreg;
			ins->sreg2 = args [1]->dreg;
			ins->type = is_64bit ? STACK_I8 : STACK_I4;
			MONO_ADD_INS (cfg->cbb, ins);
			return ins;
		case SN_ParallelBitExtract:
			MONO_INST_NEW (cfg, ins, is_64bit ? OP_PEXT64 : OP_PEXT32);
			ins->dreg = is_64bit ? alloc_lreg (cfg) : alloc_ireg (cfg);
			ins->sreg1 = args [0]->dreg;
			ins->sreg2 = args [1]->dreg;
			ins->type = is_64bit ? STACK_I8 : STACK_I4;
			MONO_ADD_INS (cfg->cbb, ins);
			return ins;
		case SN_ParallelBitDeposit:
			MONO_INST_NEW (cfg, ins, is_64bit ? OP_PDEP64 : OP_PDEP32);
			ins->dreg = is_64bit ? alloc_lreg (cfg) : alloc_ireg (cfg);
			ins->sreg1 = args [0]->dreg;
			ins->sreg2 = args [1]->dreg;
			ins->type = is_64bit ? STACK_I8 : STACK_I4;
			MONO_ADD_INS (cfg->cbb, ins);
			return ins;
		default:
			g_assert_not_reached ();
		}
	}

	if (intrinsics == x86base_methods) {
		switch (id) {
		case SN_BitScanForward:
			MONO_INST_NEW (cfg, ins, is_64bit ? OP_X86_BSF64 : OP_X86_BSF32);
			ins->dreg = is_64bit ? alloc_lreg (cfg) : alloc_ireg (cfg);
			ins->sreg1 = args [0]->dreg;
			ins->type = is_64bit ? STACK_I8 : STACK_I4;
			MONO_ADD_INS (cfg->cbb, ins);
			return ins;
		case SN_BitScanReverse:
			MONO_INST_NEW (cfg, ins, is_64bit ? OP_X86_BSR64 : OP_X86_BSR32);
			ins->dreg = is_64bit ? alloc_lreg (cfg) : alloc_ireg (cfg);
			ins->sreg1 = args [0]->dreg;
			ins->type = is_64bit ? STACK_I8 : STACK_I4;
			MONO_ADD_INS (cfg->cbb, ins);
			return ins;
		default:
			g_assert_not_reached ();
		}
	}

	return NULL;
}

static guint16 vector_256_t_methods [] = {
	SN_get_Count,
};

static MonoInst*
emit_vector256_t (MonoCompile *cfg, MonoMethod *cmethod, MonoMethodSignature *fsig, MonoInst **args)
{
	MonoInst *ins;
	MonoType *etype;
	MonoClass *klass;
	int size, len, id;

	id = lookup_intrins (vector_256_t_methods, sizeof (vector_256_t_methods), cmethod);
	if (id == -1)
		return NULL;

	klass = cmethod->klass;
	etype = mono_class_get_context (klass)->class_inst->type_argv [0];
	size = mono_class_value_size (mono_class_from_mono_type_internal (etype), NULL);
	g_assert (size);
	len = 32 / size;

	if (!MONO_TYPE_IS_PRIMITIVE (etype) || etype->type == MONO_TYPE_CHAR || etype->type == MONO_TYPE_BOOLEAN || etype->type == MONO_TYPE_I || etype->type == MONO_TYPE_U)
		return NULL;

	if (cfg->verbose_level > 1) {
		char *name = mono_method_full_name (cmethod, TRUE);
		printf ("  SIMD intrinsic %s\n", name);
		g_free (name);
	}

	switch (id) {
	case SN_get_Count:
		if (!(fsig->param_count == 0 && fsig->ret->type == MONO_TYPE_I4))
			break;
		EMIT_NEW_ICONST (cfg, ins, len);
		return ins;
	default:
		break;
	}

	return NULL;
}

static
MonoInst*
emit_amd64_intrinsics (const char *class_ns, const char *class_name, MonoCompile *cfg, MonoMethod *cmethod, MonoMethodSignature *fsig, MonoInst **args)
{
	if (!strcmp (class_ns, "System.Runtime.Intrinsics.X86")) {
		return emit_hardware_intrinsics (cfg, cmethod, fsig, args,
			supported_x86_intrinsics, sizeof (supported_x86_intrinsics),
			emit_x86_intrinsics);
	}

	if (!strcmp (class_ns, "System.Runtime.Intrinsics")) {
		if (!strcmp (class_name, "Vector256`1"))
			return emit_vector256_t (cfg, cmethod, fsig, args);
	}

	if (!strcmp (class_ns, "System.Numerics")) {
		if (!strcmp (class_name, "Vector"))
			return emit_sys_numerics_vector (cfg, cmethod, fsig, args);
		if (!strcmp (class_name, "Vector`1"))
			return emit_sys_numerics_vector_t (cfg, cmethod, fsig, args);
	}

	return NULL;
}
#endif // !TARGET_ARM64

#ifdef TARGET_ARM64
static
MonoInst*
emit_simd_intrinsics (const char *class_ns, const char *class_name, MonoCompile *cfg, MonoMethod *cmethod, MonoMethodSignature *fsig, MonoInst **args)
{
	// FIXME: implement Vector64<T>, Vector128<T> and Vector<T> for Arm64
	if (!strcmp (class_ns, "System.Runtime.Intrinsics.Arm")) {
		return emit_hardware_intrinsics(cfg, cmethod, fsig, args,
			supported_arm_intrinsics, sizeof (supported_arm_intrinsics),
			emit_arm64_intrinsics);
	}

	return NULL;
}
#elif TARGET_AMD64
// TODO: test and enable for x86 too
static
MonoInst*
emit_simd_intrinsics (const char *class_ns, const char *class_name, MonoCompile *cfg, MonoMethod *cmethod, MonoMethodSignature *fsig, MonoInst **args)
{
	MonoInst *simd_inst = emit_amd64_intrinsics (class_ns, class_name, cfg, cmethod, fsig, args);
	if (simd_inst != NULL)
		cfg->uses_simd_intrinsics |= MONO_CFG_USES_SIMD_INTRINSICS;
	return simd_inst;
}
#else
static
MonoInst*
emit_simd_intrinsics (const char *class_ns, const char *class_name, MonoCompile *cfg, MonoMethod *cmethod, MonoMethodSignature *fsig, MonoInst **args)
{
	return NULL;
}
#endif

MonoInst*
mono_emit_simd_intrinsics (MonoCompile *cfg, MonoMethod *cmethod, MonoMethodSignature *fsig, MonoInst **args)
{
	const char *class_name;
	const char *class_ns;
	MonoImage *image = m_class_get_image (cmethod->klass);

	if (image != mono_get_corlib ())
		return NULL;

	class_ns = m_class_get_name_space (cmethod->klass);
	class_name = m_class_get_name (cmethod->klass);

	// If cmethod->klass is nested, the namespace is on the enclosing class.
	if (m_class_get_nested_in (cmethod->klass))
		class_ns = m_class_get_name_space (m_class_get_nested_in (cmethod->klass));

#if defined(TARGET_ARM64)
	if (!strcmp (class_ns, "System.Runtime.Intrinsics")) {
		if (!strcmp (class_name, "Vector128") || !strcmp (class_name, "Vector64"))
			return emit_sri_vector (cfg, cmethod, fsig, args);
	}

	if (!strcmp (class_ns, "System.Runtime.Intrinsics")) {
		if (!strcmp (class_name, "Vector128`1") || !strcmp (class_name, "Vector64`1"))
			return emit_vector64_vector128_t (cfg, cmethod, fsig, args);
	}
#endif // defined(TARGET_ARM64)

// There isn't any SIMD intrinsitcs to replace with for Vector64 methods on non-arm architectures
#if defined(TARGET_AMD64)
	if (!strcmp (class_ns, "System.Runtime.Intrinsics")) {
		if (!strcmp (class_name, "Vector128"))
			return emit_sri_vector (cfg, cmethod, fsig, args);
	}

	if (!strcmp (class_ns, "System.Runtime.Intrinsics")) {
		if (!strcmp (class_name, "Vector128`1"))
			return emit_vector64_vector128_t (cfg, cmethod, fsig, args);
	}
#endif // defined(TARGET_AMD64)

	return emit_simd_intrinsics (class_ns, class_name, cfg, cmethod, fsig, args);
}

/*
* Windows x64 value type ABI uses reg/stack references (ArgValuetypeAddrInIReg/ArgValuetypeAddrOnStack)
* for function arguments. When using SIMD intrinsics arguments optimized into OP_ARG needs to be decomposed
* into correspondig SIMD LOADX/STOREX instructions.
*/
#if defined(TARGET_WIN32) && defined(TARGET_AMD64)
static gboolean
decompose_vtype_opt_uses_simd_intrinsics (MonoCompile *cfg, MonoInst *ins)
{
	if (cfg->uses_simd_intrinsics & MONO_CFG_USES_SIMD_INTRINSICS)
		return TRUE;

	switch (ins->opcode) {
	case OP_XMOVE:
	case OP_XZERO:
	case OP_XPHI:
	case OP_LOADX_MEMBASE:
	case OP_LOADX_ALIGNED_MEMBASE:
	case OP_STOREX_MEMBASE:
	case OP_STOREX_ALIGNED_MEMBASE_REG:
		return TRUE;
	default:
		return FALSE;
	}
}

static void
decompose_vtype_opt_load_arg (MonoCompile *cfg, MonoBasicBlock *bb, MonoInst *ins, gint32 *sreg_int32)
{
	guint32 *sreg = (guint32*)sreg_int32;
	MonoInst *src_var = get_vreg_to_inst (cfg, *sreg);
	if (src_var && src_var->opcode == OP_ARG && src_var->klass && MONO_CLASS_IS_SIMD (cfg, src_var->klass)) {
		MonoInst *varload_ins, *load_ins;
		NEW_VARLOADA (cfg, varload_ins, src_var, src_var->inst_vtype);
		mono_bblock_insert_before_ins (bb, ins, varload_ins);
		MONO_INST_NEW (cfg, load_ins, OP_LOADX_MEMBASE);
		load_ins->klass = src_var->klass;
		load_ins->type = STACK_VTYPE;
		load_ins->sreg1 = varload_ins->dreg;
		load_ins->dreg = alloc_xreg (cfg);
		mono_bblock_insert_after_ins (bb, varload_ins, load_ins);
		*sreg = load_ins->dreg;
	}
}

static void
decompose_vtype_opt_store_arg (MonoCompile *cfg, MonoBasicBlock *bb, MonoInst *ins, gint32 *dreg_int32)
{
	guint32 *dreg = (guint32*)dreg_int32;
	MonoInst *dest_var = get_vreg_to_inst (cfg, *dreg);
	if (dest_var && dest_var->opcode == OP_ARG && dest_var->klass && MONO_CLASS_IS_SIMD (cfg, dest_var->klass)) {
		MonoInst *varload_ins, *store_ins;
		*dreg = alloc_xreg (cfg);
		NEW_VARLOADA (cfg, varload_ins, dest_var, dest_var->inst_vtype);
		mono_bblock_insert_after_ins (bb, ins, varload_ins);
		MONO_INST_NEW (cfg, store_ins, OP_STOREX_MEMBASE);
		store_ins->klass = dest_var->klass;
		store_ins->type = STACK_VTYPE;
		store_ins->sreg1 = *dreg;
		store_ins->dreg = varload_ins->dreg;
		mono_bblock_insert_after_ins (bb, varload_ins, store_ins);
	}
}

void
mono_simd_decompose_intrinsic (MonoCompile *cfg, MonoBasicBlock *bb, MonoInst *ins)
{
	if ((cfg->opt & MONO_OPT_SIMD) && decompose_vtype_opt_uses_simd_intrinsics(cfg, ins)) {
		const char *spec = INS_INFO (ins->opcode);
		if (spec [MONO_INST_SRC1] == 'x')
			decompose_vtype_opt_load_arg (cfg, bb, ins, &(ins->sreg1));
		if (spec [MONO_INST_SRC2] == 'x')
			decompose_vtype_opt_load_arg (cfg, bb, ins, &(ins->sreg2));
		if (spec [MONO_INST_SRC3] == 'x')
			decompose_vtype_opt_load_arg (cfg, bb, ins, &(ins->sreg3));
		if (spec [MONO_INST_DEST] == 'x')
			decompose_vtype_opt_store_arg (cfg, bb, ins, &(ins->dreg));
	}
}
#else
void
mono_simd_decompose_intrinsic (MonoCompile *cfg, MonoBasicBlock *bb, MonoInst *ins)
{
}
#endif /*defined(TARGET_WIN32) && defined(TARGET_AMD64)*/

void
mono_simd_simplify_indirection (MonoCompile *cfg)
{
}

#endif /* DISABLE_JIT */
#endif /* MONO_ARCH_SIMD_INTRINSICS */

#if defined(TARGET_AMD64)
void
ves_icall_System_Runtime_Intrinsics_X86_X86Base___cpuidex (int abcd[4], int function_id, int subfunction_id)
{
#ifndef MONO_CROSS_COMPILE
	mono_hwcap_x86_call_cpuidex (function_id, subfunction_id,
		&abcd [0], &abcd [1], &abcd [2], &abcd [3]);
#endif
}
#endif

MONO_EMPTY_SOURCE_FILE (simd_intrinsics_netcore);<|MERGE_RESOLUTION|>--- conflicted
+++ resolved
@@ -601,31 +601,23 @@
 	SN_Create,
 	SN_CreateScalar,
 	SN_CreateScalarUnsafe,
-<<<<<<< HEAD
+	SN_Divide,
 	SN_Equals,
 	SN_EqualsAll,
 	SN_EqualsAny,
-=======
-	SN_Divide,
->>>>>>> 3494d72c
 	SN_Floor,
 	SN_GetElement,
 	SN_GetLower,
 	SN_GetUpper,
-<<<<<<< HEAD
 	SN_GreaterThan,
 	SN_GreaterThanOrEqual,
 	SN_LessThan,
 	SN_LessThanOrEqual,
-=======
 	SN_Max,
-	SN_Min,
 	SN_Multiply,
 	SN_Subtract,
->>>>>>> 3494d72c
 	SN_ToScalar,
 	SN_ToVector128,
-	SN_ToVector128Unsafe,
 	SN_ToVector256,
 	SN_ToVector256Unsafe,
 	SN_WithElement,
