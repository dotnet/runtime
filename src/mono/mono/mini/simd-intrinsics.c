--- conflicted
+++ resolved
@@ -1274,13 +1274,10 @@
 		case SN_ToScalar:
 		case SN_Floor:
 		case SN_Ceiling:
-<<<<<<< HEAD
+		case SN_Divide:
+		case SN_Multiply:
 		case SN_Sqrt:
 		case SN_Abs:
-=======
-		case SN_Divide:
-		case SN_Multiply:
->>>>>>> e579ccb6
 			break;
 		default: 
 			return NULL;
