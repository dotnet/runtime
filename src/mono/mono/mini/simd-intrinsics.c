--- conflicted
+++ resolved
@@ -1839,74 +1839,7 @@
 		}
 	}
 	case SN_Dot: {
-<<<<<<< HEAD
 		return emit_dot (cfg, klass, fsig->params [0], arg0_type, args [0]->dreg, args [1]->dreg);
-=======
-		if (!is_element_type_primitive (fsig->params [0]))
-			return NULL;
-#if defined(TARGET_WASM)
-		if (!COMPILE_LLVM (cfg) && (arg0_type == MONO_TYPE_I8 || arg0_type == MONO_TYPE_U8))
-			return NULL;
-#elif defined(TARGET_ARM64)
-		if (!COMPILE_LLVM (cfg) && (arg0_type == MONO_TYPE_I8 || arg0_type == MONO_TYPE_U8 || arg0_type == MONO_TYPE_I || arg0_type == MONO_TYPE_U))
-			return NULL;
-#endif
-
-#if defined(TARGET_ARM64) || defined(TARGET_WASM)
-		int instc0 = type_enum_is_float (arg0_type) ? OP_FMUL : OP_IMUL;
-		MonoInst *pairwise_multiply = emit_simd_ins_for_sig (cfg, klass, OP_XBINOP, instc0, arg0_type, fsig, args);
-		return emit_sum_vector (cfg, fsig->params [0], arg0_type, pairwise_multiply);
-#elif defined(TARGET_AMD64)
-		int instc =-1;
-		if (type_enum_is_float (arg0_type)) {
-			if (is_SIMD_feature_supported (cfg, MONO_CPU_X86_SSE41)) {
-				int mask_val = -1;
-				switch (arg0_type) {
-				case MONO_TYPE_R4:
-					instc = COMPILE_LLVM (cfg) ? OP_SSE41_DPPS : OP_SSE41_DPPS_IMM;
-					mask_val = 0xf1; // 0xf1 ... 0b11110001
-					break;
-				case MONO_TYPE_R8:
-					instc = COMPILE_LLVM (cfg) ? OP_SSE41_DPPD : OP_SSE41_DPPD_IMM;
-					mask_val = 0x31; // 0x31 ... 0b00110001
-					break;
-				default:
-					return NULL;
-				}
-
-				MonoInst *dot;
-				if (COMPILE_LLVM (cfg)) {
-					int mask_reg = alloc_ireg (cfg);
-					MONO_EMIT_NEW_ICONST (cfg, mask_reg, mask_val);
-
-					dot = emit_simd_ins (cfg, klass, instc, args [0]->dreg, args [1]->dreg);
-					dot->sreg3 = mask_reg;
-				} else {
-					dot = emit_simd_ins (cfg, klass, instc, args [0]->dreg, args [1]->dreg);
-					dot->inst_c0 = mask_val;
-				}
-
-				return extract_first_element (cfg, klass, arg0_type, dot->dreg);
-			} else {
-				instc = OP_FMUL;
-			}
-		} else {
-			if (arg0_type == MONO_TYPE_I1 || arg0_type == MONO_TYPE_U1)
-				return NULL; 	// We don't support sum vector for byte, sbyte types yet
-
-			// FIXME:
-			if (!COMPILE_LLVM (cfg))
-				return NULL;
-
-			instc = OP_IMUL;
-		}
-		MonoInst *pairwise_multiply = emit_simd_ins_for_sig (cfg, klass, OP_XBINOP, instc, arg0_type, fsig, args);
-
-		return emit_sum_vector (cfg, fsig->params [0], arg0_type, pairwise_multiply);
-#else
-		return NULL;
-#endif
->>>>>>> af32c779
 	}
 	case SN_Equals:
 	case SN_EqualsAll:
