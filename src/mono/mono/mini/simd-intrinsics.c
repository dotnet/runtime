--- conflicted
+++ resolved
@@ -3875,29 +3875,7 @@
 	if (m_class_get_nested_in (cmethod->klass))
 		class_ns = m_class_get_name_space (m_class_get_nested_in (cmethod->klass));
 
-<<<<<<< HEAD
-#if defined(TARGET_ARM64) || defined(TARGET_AMD64) || defined(TARGET_WASM)
-	if (!strcmp (class_ns, "System.Runtime.Intrinsics")) {
-		if (!strcmp (class_name, "Vector128") || !strcmp (class_name, "Vector64"))
-			return emit_sri_vector (cfg, cmethod, fsig, args);
-	}
-
-	if (!strcmp (class_ns, "System.Runtime.Intrinsics")) {
-		if (!strcmp (class_name, "Vector128`1") || !strcmp (class_name, "Vector64`1"))
-			return emit_vector64_vector128_t (cfg, cmethod, fsig, args);
-	}
-#endif // defined(TARGET_ARM64) || defined(TARGET_AMD64) || defined(TARGET_WASM)
-
-#if defined(TARGET_ARM64) || defined(TARGET_WASM)
-	if (!strcmp (class_ns, "System.Numerics") && !strcmp (class_name, "Vector")){
-		return emit_sri_vector (cfg, cmethod, fsig, args);
-	}
-#endif // defined(TARGET_ARM64) || defined(TARGET_WASM)
-
-	return emit_simd_intrinsics (class_ns, class_name, cfg, cmethod, fsig, args);
-=======
 	return arch_emit_simd_intrinsics (class_ns, class_name, cfg, cmethod, fsig, args);
->>>>>>> 7bfc61b9
 }
 
 /*
