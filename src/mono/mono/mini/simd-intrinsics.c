--- conflicted
+++ resolved
@@ -1299,16 +1299,11 @@
 		return emit_simd_ins_for_sig (cfg, klass, OP_CREATE_SCALAR_UNSAFE, -1, arg0_type, fsig, args);
 	}
 	case SN_Dot: {
-<<<<<<< HEAD
-#if defined(TARGET_ARM64) || defined(TARGET_WASM)
-=======
->>>>>>> eb02b202
 		if (!is_element_type_primitive (fsig->params [0]))
 			return NULL;
-#ifdef TARGET_ARM64
 		int instc0 = type_enum_is_float (arg0_type) ? OP_FMUL : OP_IMUL;
 		MonoInst *pairwise_multiply = emit_simd_ins_for_sig (cfg, klass, OP_XBINOP, instc0, arg0_type, fsig, args);
-#if defined(TARGET_ARM64)
+#if defined(TARGET_ARM64) || defined(TARGET_WASM)
 		return emit_sum_vector (cfg, fsig->params [0], arg0_type, pairwise_multiply);
 #elif defined(TARGET_AMD64)
 		MonoClass *arg_class = mono_class_from_mono_type_internal (fsig->params [0]);
@@ -1574,15 +1569,8 @@
 	case SN_Sum: {
 		if (!is_element_type_primitive (fsig->params [0]))
 			return NULL;
-<<<<<<< HEAD
-#ifdef TARGET_ARM64
-		return emit_sum_vector (cfg, fsig->params [0], arg0_type, args [0]);		
-#elif defined(TARGET_AMD64) || defined(TARGET_WASM)
-		return emit_sum_vector(cfg, klass, fsig, arg0_type, args);
-=======
-#if defined(TARGET_ARM64) || defined(TARGET_AMD64)
+#if defined(TARGET_ARM64) || defined(TARGET_AMD64) || defined(TARGET_WASM)
 		return emit_sum_vector (cfg, fsig->params [0], arg0_type, args [0]);
->>>>>>> eb02b202
 #else
 		return NULL;
 #endif
