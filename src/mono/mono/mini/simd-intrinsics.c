/**
 * SIMD Intrinsics support for netcore.
 * Only LLVM is supported as a backend.
 */

#include <config.h>
#include <mono/utils/mono-compiler.h>
#include <mono/metadata/icall-decl.h>
#include "mini.h"
#include "mini-runtime.h"
#include "ir-emit.h"
#include "llvm-intrinsics-types.h"
#ifdef ENABLE_LLVM
#include "mini-llvm.h"
#include "mini-llvm-cpp.h"
#endif
#include "mono/utils/bsearch.h"
#include <mono/metadata/abi-details.h>
#include <mono/metadata/reflection-internals.h>
#include <mono/utils/mono-hwcap.h>

#if defined (MONO_ARCH_SIMD_INTRINSICS)

#if defined(DISABLE_JIT)

void
mono_simd_intrinsics_init (void)
{
}

#else

#define MSGSTRFIELD(line) MSGSTRFIELD1(line)
#define MSGSTRFIELD1(line) str##line
static const struct msgstr_t {
#define METHOD(name) char MSGSTRFIELD(__LINE__) [sizeof (#name)];
#define METHOD2(str,name) char MSGSTRFIELD(__LINE__) [sizeof (str)];
#include "simd-methods.h"
#undef METHOD
#undef METHOD2
} method_names = {
#define METHOD(name) #name,
#define METHOD2(str,name) str,
#include "simd-methods.h"
#undef METHOD
#undef METHOD2
};

enum {
#define METHOD(name) SN_ ## name = offsetof (struct msgstr_t, MSGSTRFIELD(__LINE__)),
#define METHOD2(str,name) SN_ ## name = offsetof (struct msgstr_t, MSGSTRFIELD(__LINE__)),
#include "simd-methods.h"
};
#define method_name(idx) ((const char*)&method_names + (idx))

static int register_size;

#define None 0

typedef struct {
	uint16_t id; // One of the SN_ constants
	uint16_t default_op; // ins->opcode
	uint16_t default_instc0; // ins->inst_c0
	uint16_t unsigned_op;
	uint16_t unsigned_instc0;
	uint16_t floating_op;
	uint16_t floating_instc0;
} SimdIntrinsic;

static const SimdIntrinsic unsupported [] = { {SN_get_IsSupported} };

void
mono_simd_intrinsics_init (void)
{
	register_size = 16;
#if 0
	if ((mini_get_cpu_features () & MONO_CPU_X86_AVX) != 0)
		register_size = 32;
#endif
	/* Tell the class init code the size of the System.Numerics.Register type */
	mono_simd_register_size = register_size;
}

MonoInst*
mono_emit_simd_field_load (MonoCompile *cfg, MonoClassField *field, MonoInst *addr)
{
	return NULL;
}

static int
simd_intrinsic_compare_by_name (const void *key, const void *value)
{
	return strcmp ((const char*)key, method_name (*(guint16*)value));
}

static int
simd_intrinsic_info_compare_by_name (const void *key, const void *value)
{
	SimdIntrinsic *info = (SimdIntrinsic*)value;
	return strcmp ((const char*)key, method_name (info->id));
}

static int
lookup_intrins (guint16 *intrinsics, int size, MonoMethod *cmethod)
{
	const guint16 *result = (const guint16 *)mono_binary_search (cmethod->name, intrinsics, size / sizeof (guint16), sizeof (guint16), &simd_intrinsic_compare_by_name);

	if (result == NULL)
		return -1;
	else
		return (int)*result;
}

static SimdIntrinsic*
lookup_intrins_info (SimdIntrinsic *intrinsics, int size, MonoMethod *cmethod)
{
#if 0
	for (int i = 0; i < (size / sizeof (SimdIntrinsic)) - 1; ++i) {
		const char *n1 = method_name (intrinsics [i].id);
		const char *n2 = method_name (intrinsics [i + 1].id);
		int len1 = strlen (n1);
		int len2 = strlen (n2);
		for (int j = 0; j < len1 && j < len2; ++j) {
			if (n1 [j] > n2 [j]) {
				printf ("%s %s\n", n1, n2);
				g_assert_not_reached ();
			} else if (n1 [j] < n2 [j]) {
				break;
			}
		}
	}
#endif
	return (SimdIntrinsic *)mono_binary_search (cmethod->name, intrinsics, size / sizeof (SimdIntrinsic), sizeof (SimdIntrinsic), &simd_intrinsic_info_compare_by_name);
}

static gboolean
has_intrinsic_cattr (MonoMethod *method)
{
	ERROR_DECL (error);
	MonoCustomAttrInfo *cattr;
	gboolean res = FALSE;

	cattr = mono_custom_attrs_from_method_checked (method, error);
	mono_error_assert_ok (error);

	if (cattr) {
		for (int i = 0; i < cattr->num_attrs; ++i) {
			MonoCustomAttrEntry *attr = &cattr->attrs [i];

			g_assert (attr->ctor);

			if (!strcmp (m_class_get_name_space (attr->ctor->klass), "System.Runtime.CompilerServices") &&
				!strcmp (m_class_get_name (attr->ctor->klass), "IntrinsicAttribute")) {
				res = TRUE;
				break;
			}
		}
		mono_custom_attrs_free (cattr);
	}

	return res;
}

static gboolean
is_SIMD_feature_supported(MonoCompile *cfg, MonoCPUFeatures feature) 
{
	return mini_get_cpu_features (cfg) & feature;
}

static G_GNUC_UNUSED void
check_no_intrinsic_cattr (MonoMethod *method)
{
	if (has_intrinsic_cattr (method)) {
		printf ("%s\n", mono_method_get_full_name (method));
		g_assert_not_reached ();
	}
}

/*
 * Return a simd vreg for the simd value represented by SRC.
 * SRC is the 'this' argument to methods.
 * Set INDIRECT to TRUE if the value was loaded from memory.
 */
static int
load_simd_vreg_class (MonoCompile *cfg, MonoClass *klass, MonoInst *src, gboolean *indirect)
{
	const char *spec = INS_INFO (src->opcode);

	if (indirect)
		*indirect = FALSE;
	if (src->opcode == OP_XMOVE) {
		return src->sreg1;
	} else if (src->opcode == OP_LDADDR) {
		int res = ((MonoInst*)src->inst_p0)->dreg;
		return res;
	} else if (spec [MONO_INST_DEST] == 'x') {
		return src->dreg;
	} else if (src->type == STACK_PTR || src->type == STACK_MP) {
		MonoInst *ins;
		if (indirect)
			*indirect = TRUE;

		MONO_INST_NEW (cfg, ins, OP_LOADX_MEMBASE);
		ins->klass = klass;
		ins->sreg1 = src->dreg;
		ins->type = STACK_VTYPE;
		ins->dreg = alloc_ireg (cfg);
		MONO_ADD_INS (cfg->cbb, ins);
		return ins->dreg;
	}
	g_warning ("load_simd_vreg:: could not infer source simd (%d) vreg for op", src->type);
	mono_print_ins (src);
	g_assert_not_reached ();
}

static int
load_simd_vreg (MonoCompile *cfg, MonoMethod *cmethod, MonoInst *src, gboolean *indirect)
{
	return load_simd_vreg_class (cfg, cmethod->klass, src, indirect);
}

/* Create and emit a SIMD instruction, dreg is auto-allocated */
static MonoInst*
emit_simd_ins (MonoCompile *cfg, MonoClass *klass, int opcode, int sreg1, int sreg2)
{
	const char *spec = INS_INFO (opcode);
	MonoInst *ins;

	MONO_INST_NEW (cfg, ins, opcode);
	if (spec [MONO_INST_DEST] == 'x') {
		ins->dreg = alloc_xreg (cfg);
		ins->type = STACK_VTYPE;
	} else if (spec [MONO_INST_DEST] == 'i') {
		ins->dreg = alloc_ireg (cfg);
		ins->type = STACK_I4;
	} else if (spec [MONO_INST_DEST] == 'l') {
		ins->dreg = alloc_lreg (cfg);
		ins->type = STACK_I8;
	} else if (spec [MONO_INST_DEST] == 'f') {
		ins->dreg = alloc_freg (cfg);
		ins->type = STACK_R8;
	} else if (spec [MONO_INST_DEST] == 'v') {
		ins->dreg = alloc_dreg (cfg, STACK_VTYPE);
		ins->type = STACK_VTYPE;
	}
	ins->sreg1 = sreg1;
	ins->sreg2 = sreg2;
	ins->klass = klass;
	MONO_ADD_INS (cfg->cbb, ins);
	return ins;
}

static MonoInst*
emit_simd_ins_for_sig (MonoCompile *cfg, MonoClass *klass, int opcode, int instc0, int instc1, MonoMethodSignature *fsig, MonoInst **args)
{
	g_assert (fsig->param_count <= 3);
	MonoInst* ins = emit_simd_ins (cfg, klass, opcode,
		fsig->param_count > 0 ? args [0]->dreg : -1,
		fsig->param_count > 1 ? args [1]->dreg : -1);
	if (instc0 != -1)
		ins->inst_c0 = instc0;
	if (instc1 != -1)
		ins->inst_c1 = instc1;
	if (fsig->param_count == 3)
		ins->sreg3 = args [2]->dreg;
	return ins;
}

static gboolean type_enum_is_unsigned (MonoTypeEnum type);
static gboolean type_enum_is_float (MonoTypeEnum type);

static MonoInst*
emit_simd_ins_for_binary_op (MonoCompile *cfg, MonoClass *klass, MonoMethodSignature *fsig, MonoInst **args, MonoTypeEnum arg_type, int id)
{
	int instc0 = -1;
	int op = OP_XBINOP;

	if (id == SN_BitwiseAnd || id == SN_BitwiseOr || id == SN_Xor ||
		id == SN_op_BitwiseAnd || id == SN_op_BitwiseOr || id == SN_op_ExclusiveOr) {
		op = OP_XBINOP_FORCEINT;
	
		switch (id) {
		case SN_BitwiseAnd:
		case SN_op_BitwiseAnd:
			instc0 = XBINOP_FORCEINT_AND;
			break;
		case SN_BitwiseOr:
		case SN_op_BitwiseOr:
			instc0 = XBINOP_FORCEINT_OR;
			break;
		case SN_op_ExclusiveOr:
		case SN_Xor:
			instc0 = XBINOP_FORCEINT_XOR;
			break;
		}
	} else {
		if (type_enum_is_float (arg_type)) {
			switch (id) {
			case SN_Add:
			case SN_op_Addition:
				instc0 = OP_FADD;
				break;
			case SN_Divide:
			case SN_op_Division:
				if (strcmp ("Vector4", m_class_get_name (klass)) && strcmp ("Vector2", m_class_get_name (klass))) {
					if ((fsig->params [0]->type == MONO_TYPE_GENERICINST) && (fsig->params [1]->type != MONO_TYPE_GENERICINST)) {
						MonoInst* ins = emit_simd_ins (cfg, klass, OP_CREATE_SCALAR_UNSAFE, args [1]->dreg, -1);
						ins->inst_c1 = arg_type;
						ins = emit_simd_ins (cfg, klass, OP_XBINOP_BYSCALAR, args [0]->dreg, ins->dreg);
						ins->inst_c0 = OP_FDIV;
						return ins;
<<<<<<< HEAD
					} else
						return NULL;
=======
					} else if ((fsig->params [0]->type == MONO_TYPE_GENERICINST) && (fsig->params [1]->type == MONO_TYPE_GENERICINST)) {
						instc0 = OP_FDIV;
						break;
					} else {
						return NULL;
					}
>>>>>>> 3689fbec
				}
				instc0 = OP_FDIV;
				break;
			case SN_Max:
				instc0 = OP_FMAX;
				break;
			case SN_Min:
				instc0 = OP_FMIN;
				break;
			case SN_Multiply:
			case SN_op_Multiply:
				if (strcmp ("Vector4", m_class_get_name (klass)) && strcmp ("Vector2", m_class_get_name (klass))) {
					if (fsig->params [1]->type != MONO_TYPE_GENERICINST) {
						MonoInst* ins = emit_simd_ins (cfg, klass, OP_CREATE_SCALAR_UNSAFE, args [1]->dreg, -1);
						ins->inst_c1 = arg_type;
						ins = emit_simd_ins (cfg, klass, OP_XBINOP_BYSCALAR, args [0]->dreg, ins->dreg);
						ins->inst_c0 = OP_FMUL;
						return ins;
					} else if (fsig->params [0]->type != MONO_TYPE_GENERICINST) {
						MonoInst* ins = emit_simd_ins (cfg, klass, OP_CREATE_SCALAR_UNSAFE, args [0]->dreg, -1);
						ins->inst_c1 = arg_type;
						ins = emit_simd_ins (cfg, klass, OP_XBINOP_BYSCALAR, ins->dreg, args [1]->dreg);
						ins->inst_c0 = OP_FMUL;
						return ins;
<<<<<<< HEAD
					} else
						return NULL;
=======
					} else if ((fsig->params [0]->type == MONO_TYPE_GENERICINST) && (fsig->params [1]->type == MONO_TYPE_GENERICINST)) {
						instc0 = OP_FMUL;
						break;
					} else {
						return NULL;
					}
>>>>>>> 3689fbec
				}
				instc0 = OP_FMUL;
				break;
			case SN_Subtract:
			case SN_op_Subtraction:
				instc0 = OP_FSUB;
				break;
			default:
				g_assert_not_reached ();
			}
		} else {
			switch (id) {
			case SN_Add:
			case SN_op_Addition:
				instc0 = OP_IADD;
				break;
			case SN_Divide:
			case SN_op_Division:
				return NULL;
			case SN_Max:
				instc0 = OP_IMAX;
				break;
			case SN_Min:
				instc0 = OP_IMIN;
				break;
			case SN_Multiply:
			case SN_op_Multiply:
				if (fsig->params [1]->type != MONO_TYPE_GENERICINST) {
					MonoInst* ins = emit_simd_ins (cfg, klass, OP_CREATE_SCALAR_UNSAFE, args [1]->dreg, -1);
					ins->inst_c1 = arg_type;
					ins = emit_simd_ins (cfg, klass, OP_XBINOP_BYSCALAR, args [0]->dreg, ins->dreg);
					ins->inst_c0 = OP_IMUL;
					return ins;
				} else if (fsig->params [0]->type != MONO_TYPE_GENERICINST) {
					MonoInst* ins = emit_simd_ins (cfg, klass, OP_CREATE_SCALAR_UNSAFE, args [0]->dreg, -1);
					ins->inst_c1 = arg_type;
					ins = emit_simd_ins (cfg, klass, OP_XBINOP_BYSCALAR, ins->dreg, args [1]->dreg);
					ins->inst_c0 = OP_IMUL;
					return ins;
				}
				instc0 = OP_IMUL;
				break;
			case SN_Subtract:
			case SN_op_Subtraction:
				instc0 = OP_ISUB;
				break;
			default:
				g_assert_not_reached ();
			}
		}
	}
	return emit_simd_ins_for_sig (cfg, klass, op, instc0, arg_type, fsig, args);
}

static MonoInst*
emit_simd_ins_for_unary_op (MonoCompile *cfg, MonoClass *klass, MonoMethodSignature *fsig, MonoInst **args, MonoTypeEnum arg_type, int id)
{
#if defined(TARGET_ARM64) || defined(TARGET_AMD64)
	int op = -1;
	switch (id){
	case SN_Negate:
	case SN_op_UnaryNegation:
		op = OP_NEGATION;
		break;
	case SN_OnesComplement:
	case SN_op_OnesComplement:
		op = OP_ONES_COMPLEMENT;
		break;
	default:
		g_assert_not_reached ();
	}
	return emit_simd_ins_for_sig (cfg, klass, op, -1, arg_type, fsig, args);
#elif defined(TARGET_WASM)
	switch (id)
	{
	case SN_OnesComplement:
		return emit_simd_ins_for_sig (cfg, klass, OP_WASM_ONESCOMPLEMENT, -1, arg_type, fsig, args);
	default:
		return NULL;
	}
#else
	return NULL;
#endif
}

static gboolean
is_hw_intrinsics_class (MonoClass *klass, const char *name, gboolean *is_64bit)
{
	const char *class_name = m_class_get_name (klass);
	if ((!strcmp (class_name, "X64") || !strcmp (class_name, "Arm64")) && m_class_get_nested_in (klass)) {
		*is_64bit = TRUE;
		return !strcmp (m_class_get_name (m_class_get_nested_in (klass)), name);
	} else {
		*is_64bit = FALSE;
		return !strcmp (class_name, name);
	}
}

static MonoTypeEnum
get_underlying_type (MonoType* type)
{
	MonoClass* klass = mono_class_from_mono_type_internal (type);
	if (type->type == MONO_TYPE_PTR) // e.g. int* => MONO_TYPE_I4
		return m_class_get_byval_arg (m_class_get_element_class (klass))->type;
	else if (type->type == MONO_TYPE_GENERICINST) // e.g. Vector128<int> => MONO_TYPE_I4
		return mono_class_get_context (klass)->class_inst->type_argv [0]->type;
	else
		return type->type;
}

static MonoInst*
emit_xcompare (MonoCompile *cfg, MonoClass *klass, MonoTypeEnum etype, MonoInst *arg1, MonoInst *arg2)
{
	MonoInst *ins;
	int opcode = type_enum_is_float (etype) ? OP_XCOMPARE_FP : OP_XCOMPARE;

	ins = emit_simd_ins (cfg, klass, opcode, arg1->dreg, arg2->dreg);
	ins->inst_c0 = CMP_EQ;
	ins->inst_c1 = etype;
	return ins;
}

static MonoInst*
emit_xcompare_for_intrinsic (MonoCompile *cfg, MonoClass *klass, int intrinsic_id, MonoTypeEnum etype, MonoInst *arg1, MonoInst *arg2)
{
	MonoInst *ins = emit_xcompare (cfg, klass, etype, arg1, arg2);
	gboolean is_unsigned = type_enum_is_unsigned (etype);

	switch (intrinsic_id) {
	case SN_GreaterThan:
	case SN_GreaterThanAll:
	case SN_GreaterThanAny:
		ins->inst_c0 = is_unsigned ? CMP_GT_UN : CMP_GT;
		break;
	case SN_GreaterThanOrEqual:
	case SN_GreaterThanOrEqualAll:
	case SN_GreaterThanOrEqualAny:
		ins->inst_c0 = is_unsigned ? CMP_GE_UN : CMP_GE;
		break;
	case SN_LessThan:
	case SN_LessThanAll:
	case SN_LessThanAny:
		ins->inst_c0 = is_unsigned ? CMP_LT_UN : CMP_LT;
		break;
	case SN_LessThanOrEqual:
	case SN_LessThanOrEqualAll:
	case SN_LessThanOrEqualAny:
		ins->inst_c0 = is_unsigned ? CMP_LE_UN : CMP_LE;
		break;
	default:
		g_assert_not_reached ();
	}

	return ins;
}

static MonoInst*
emit_xequal (MonoCompile *cfg, MonoClass *klass, MonoInst *arg1, MonoInst *arg2)
{
#ifdef TARGET_ARM64
	int size = mono_class_value_size (klass, NULL);
	if (size == 16)
		return emit_simd_ins (cfg, klass, OP_XEQUAL_ARM64_V128_FAST, arg1->dreg, arg2->dreg);
	else
		return emit_simd_ins (cfg, klass, OP_XEQUAL, arg1->dreg, arg2->dreg);
#else	
	MonoInst *ins = emit_simd_ins (cfg, klass, OP_XEQUAL, arg1->dreg, arg2->dreg);
	if (!COMPILE_LLVM (cfg))
		ins->inst_c1 = mono_class_get_context (klass)->class_inst->type_argv [0]->type;
	return ins;
#endif
}

static MonoInst*
emit_not_xequal (MonoCompile *cfg, MonoClass *klass, MonoInst *arg1, MonoInst *arg2)
{
	MonoInst *ins = emit_xequal (cfg, klass, arg1, arg2);
	int sreg = ins->dreg;
	int dreg = alloc_ireg (cfg);
	MONO_EMIT_NEW_BIALU_IMM (cfg, OP_COMPARE_IMM, -1, sreg, 0);
	EMIT_NEW_UNALU (cfg, ins, OP_CEQ, dreg, -1);
	return ins;
}

static MonoInst*
emit_xzero (MonoCompile *cfg, MonoClass *klass)
{
	return emit_simd_ins (cfg, klass, OP_XZERO, -1, -1);
}

static MonoInst*
emit_xones (MonoCompile *cfg, MonoClass *klass)
{
	return emit_simd_ins (cfg, klass, OP_XONES, -1, -1);
}

#ifdef TARGET_ARM64
static int type_to_extract_op (MonoTypeEnum type);
static MonoType* get_vector_t_elem_type (MonoType *vector_type);

static MonoInst*
emit_sum_vector (MonoCompile *cfg, MonoType *vector_type, MonoTypeEnum element_type, MonoInst *arg)
{
	MonoClass *vector_class = mono_class_from_mono_type_internal (vector_type);
	int vector_size = mono_class_value_size (vector_class, NULL);
	int element_size;
	if (!strcmp ("Vector4", m_class_get_name (vector_class)))
		element_size = vector_size / 4;
	else if (!strcmp ("Vector2", m_class_get_name (vector_class)))
		element_size = vector_size / 2;
	else {
		MonoClass *element_class = mono_class_from_mono_type_internal (get_vector_t_elem_type (vector_type));
		element_size = mono_class_value_size (element_class, NULL);
	}
	gboolean has_single_element = vector_size == element_size;

	// If there's just one element we need to extract it instead of summing the whole array
	if (has_single_element) {
		MonoInst *ins = emit_simd_ins (cfg, vector_class, type_to_extract_op (element_type), arg->dreg, -1);
		ins->inst_c0 = 0;
		ins->inst_c1 = element_type;
		return ins;
	}

	MonoInst *ins = emit_simd_ins (cfg, vector_class, OP_ARM64_XADDV, arg->dreg, -1);

	if (type_enum_is_float (element_type)) {
		ins->inst_c0 = INTRINS_AARCH64_ADV_SIMD_FADDV;
	} else {
		ins->inst_c0 = type_enum_is_unsigned (element_type) ? INTRINS_AARCH64_ADV_SIMD_UADDV : INTRINS_AARCH64_ADV_SIMD_SADDV;
	}

	return ins;
}
#endif
#ifdef TARGET_WASM
static MonoInst* emit_sum_vector (MonoCompile *cfg, MonoType *vector_type, MonoTypeEnum element_type, MonoInst *arg);
#endif

#if defined(TARGET_AMD64) || defined(TARGET_WASM)
static int type_to_extract_op (MonoTypeEnum type);
static MonoInst*
extract_first_element (MonoCompile *cfg, MonoClass *klass, MonoTypeEnum element_type, int sreg)
{
	int extract_op = type_to_extract_op (element_type);
	MonoInst *ins = emit_simd_ins (cfg, klass, extract_op, sreg, -1);
	ins->inst_c0 = 0;
	ins->inst_c1 = element_type;

	return ins;
}
#endif

#ifdef TARGET_AMD64
static const int fast_log2 [] = { -1, -1, 1, -1, 2, -1, -1, -1, 3 };

static MonoInst*
emit_sum_vector (MonoCompile *cfg, MonoType *vector_type, MonoTypeEnum element_type, MonoInst *arg)
{
	MonoClass *vector_class = mono_class_from_mono_type_internal (vector_type);

	int instc0 = -1;
	switch (element_type) {
	case MONO_TYPE_R4:
		instc0 = INTRINS_SSE_HADDPS;
		break;
	case MONO_TYPE_R8:
		instc0 = INTRINS_SSE_HADDPD;
		break;
	case MONO_TYPE_I1:
	case MONO_TYPE_U1:
		// byte, sbyte not supported yet
		return NULL;
	case MONO_TYPE_I2: 
	case MONO_TYPE_U2:
		instc0 = INTRINS_SSE_PHADDW;
		break;
#if TARGET_SIZEOF_VOID_P == 4
	case MONO_TYPE_I:
	case MONO_TYPE_U:
#endif
	case MONO_TYPE_I4:
	case MONO_TYPE_U4:
		instc0 = INTRINS_SSE_PHADDD;
		break;
#if TARGET_SIZEOF_VOID_P == 8
	case MONO_TYPE_I:
	case MONO_TYPE_U:
#endif
	case MONO_TYPE_I8:
	case MONO_TYPE_U8: {
		// Ssse3 doesn't have support for HorizontalAdd on i64
		MonoInst *lower = emit_simd_ins (cfg, vector_class, OP_XLOWER, arg->dreg, -1);
		MonoInst *upper = emit_simd_ins (cfg, vector_class, OP_XUPPER, arg->dreg, -1);

		// Sum lower and upper i64
		MonoInst *ins = emit_simd_ins (cfg, vector_class, OP_XBINOP, lower->dreg, upper->dreg);
		ins->inst_c0 = OP_IADD;
		ins->inst_c1 = element_type;

		return extract_first_element (cfg, vector_class, element_type, ins->dreg);
	}
	default: {
		return NULL;
	}
	}	
	
	// Check if necessary SIMD intrinsics are supported on the current machine
	MonoCPUFeatures feature = type_enum_is_float (element_type) ? MONO_CPU_X86_SSE3 : MONO_CPU_X86_SSSE3;
	if (!is_SIMD_feature_supported (cfg, feature))
		return NULL;	

	int vector_size = mono_class_value_size (vector_class, NULL);
	MonoType *etype = mono_class_get_context (vector_class)->class_inst->type_argv [0];
	int elem_size = mono_class_value_size (mono_class_from_mono_type_internal (etype), NULL);
	int num_elems = vector_size / elem_size;
	int num_rounds = fast_log2[num_elems];

	MonoInst *tmp = emit_xzero (cfg, vector_class);
	MonoInst *ins = arg;
	// HorizontalAdds over vector log2(num_elems) times
	for (int i = 0; i < num_rounds; ++i) {
		ins = emit_simd_ins (cfg, vector_class, OP_XOP_X_X_X, ins->dreg, tmp->dreg);
		ins->inst_c0 = instc0;
		ins->inst_c1 = element_type;
	}

	return extract_first_element (cfg, vector_class, element_type, ins->dreg);
}
#endif

static gboolean
is_intrinsics_vector_type (MonoType *vector_type)
{
	if (vector_type->type != MONO_TYPE_GENERICINST) return FALSE;
	MonoClass *klass = mono_class_from_mono_type_internal (vector_type);
	const char *name = m_class_get_name (klass);
	return !strcmp (name, "Vector64`1") || !strcmp (name, "Vector128`1") || !strcmp (name, "Vector256`1") || !strcmp (name, "Vector512`1");
}

static MonoType*
get_vector_t_elem_type (MonoType *vector_type)
{
	MonoClass *klass;
	MonoType *etype;

	g_assert (vector_type->type == MONO_TYPE_GENERICINST);
	klass = mono_class_from_mono_type_internal (vector_type);
	g_assert (
		!strcmp (m_class_get_name (klass), "Vector`1") ||
		!strcmp (m_class_get_name (klass), "Vector64`1") ||
		!strcmp (m_class_get_name (klass), "Vector128`1") ||
		!strcmp (m_class_get_name (klass), "Vector256`1") ||
		!strcmp (m_class_get_name (klass), "Vector512`1"));
	etype = mono_class_get_context (klass)->class_inst->type_argv [0];
	return etype;
}

static gboolean
type_is_unsigned (MonoType *type)
{
	MonoClass *klass = mono_class_from_mono_type_internal (type);
	MonoType *etype = mono_class_get_context (klass)->class_inst->type_argv [0];
	return type_enum_is_unsigned (etype->type);
}

static gboolean
type_enum_is_unsigned (MonoTypeEnum type)
{
	switch (type) {
	case MONO_TYPE_U1:
	case MONO_TYPE_U2:
	case MONO_TYPE_U4:
	case MONO_TYPE_U8:
	case MONO_TYPE_U:
		return TRUE;
	}
	return FALSE;
}

static gboolean
type_is_float (MonoType *type)
{
	MonoClass *klass = mono_class_from_mono_type_internal (type);
	MonoType *etype = mono_class_get_context (klass)->class_inst->type_argv [0];
	return type_enum_is_float (etype->type);
}

static gboolean
type_enum_is_float (MonoTypeEnum type)
{
	return type == MONO_TYPE_R4 || type == MONO_TYPE_R8;
}

static int
type_to_expand_op (MonoType *type)
{
	switch (type->type) {
	case MONO_TYPE_I1:
	case MONO_TYPE_U1:
		return OP_EXPAND_I1;
	case MONO_TYPE_I2:
	case MONO_TYPE_U2:
		return OP_EXPAND_I2;
	case MONO_TYPE_I4:
	case MONO_TYPE_U4:
		return OP_EXPAND_I4;
	case MONO_TYPE_I8:
	case MONO_TYPE_U8:
		return OP_EXPAND_I8;
	case MONO_TYPE_R4:
		return OP_EXPAND_R4;
	case MONO_TYPE_R8:
		return OP_EXPAND_R8;
	case MONO_TYPE_I:
	case MONO_TYPE_U:
#if TARGET_SIZEOF_VOID_P == 8
		return OP_EXPAND_I8;
#else
		return OP_EXPAND_I4;
#endif
	default:
		g_assert_not_reached ();
	}
}

static int
type_to_insert_op (MonoType *type)
{
	switch (type->type) {
	case MONO_TYPE_I1:
	case MONO_TYPE_U1:
		return OP_INSERT_I1;
	case MONO_TYPE_I2:
	case MONO_TYPE_U2:
		return OP_INSERT_I2;
	case MONO_TYPE_I4:
	case MONO_TYPE_U4:
		return OP_INSERT_I4;
	case MONO_TYPE_I8:
	case MONO_TYPE_U8:
		return OP_INSERT_I8;
	case MONO_TYPE_R4:
		return OP_INSERT_R4;
	case MONO_TYPE_R8:
		return OP_INSERT_R8;
	case MONO_TYPE_I:
	case MONO_TYPE_U:
#if TARGET_SIZEOF_VOID_P == 8
		return OP_INSERT_I8;
#else
		return OP_INSERT_I4;
#endif
	default:
		g_assert_not_reached ();
	}
}

typedef struct {
	const char *name;
	MonoCPUFeatures feature;
	const SimdIntrinsic *intrinsics;
	int intrinsics_size;
	gboolean jit_supported;
} IntrinGroup;

typedef MonoInst * (* EmitIntrinsicFn) (
	MonoCompile *cfg, MonoMethodSignature *fsig, MonoInst **args,
	MonoClass *klass, const IntrinGroup *intrin_group,
	const SimdIntrinsic *info, int id, MonoTypeEnum arg0_type,
	gboolean is_64bit);

static const IntrinGroup unsupported_intrin_group [] = {
	{ "", 0, unsupported, sizeof (unsupported) },
};

static MonoInst *
emit_hardware_intrinsics (
	MonoCompile *cfg, MonoMethod *cmethod, MonoMethodSignature *fsig,
	MonoInst **args, const IntrinGroup *groups, int groups_size_bytes,
	EmitIntrinsicFn custom_emit)
{
	MonoClass *klass = cmethod->klass;
	const IntrinGroup *intrin_group = unsupported_intrin_group;
	gboolean is_64bit = FALSE;
	int groups_size = groups_size_bytes / sizeof (groups [0]);
	for (int i = 0; i < groups_size; ++i) {
		const IntrinGroup *group = &groups [i];
		if (is_hw_intrinsics_class (klass, group->name, &is_64bit)) {
			intrin_group = group;
			break;
		}
	}

	gboolean supported = FALSE;
	MonoTypeEnum arg0_type = fsig->param_count > 0 ? get_underlying_type (fsig->params [0]) : MONO_TYPE_VOID;
	int id = -1;
	uint16_t op = 0;
	uint16_t c0 = 0;
	const SimdIntrinsic *intrinsics = intrin_group->intrinsics;
	int intrinsics_size = intrin_group->intrinsics_size;
	MonoCPUFeatures feature = intrin_group->feature;
	const SimdIntrinsic *info = lookup_intrins_info ((SimdIntrinsic *) intrinsics, intrinsics_size, cmethod);
	{
		if (!info)
			goto support_probe_complete;
		id = info->id;

#ifdef TARGET_ARM64
		if (!(cfg->compile_aot && cfg->full_aot && !cfg->interp) && !intrin_group->jit_supported) {
			goto support_probe_complete;
		}
#endif

		// Hardware intrinsics are LLVM-only.
		if (!COMPILE_LLVM (cfg) && !intrin_group->jit_supported)
			goto support_probe_complete;

		if (intrin_group->intrinsics == unsupported)
			supported = FALSE;
		else if (feature)
			supported = (mini_get_cpu_features (cfg) & feature) != 0;
		else
			supported = TRUE;


		op = info->default_op;
		c0 = info->default_instc0;
		gboolean is_unsigned = FALSE;
		gboolean is_float = FALSE;
		switch (arg0_type) {
		case MONO_TYPE_U1:
		case MONO_TYPE_U2:
		case MONO_TYPE_U4:
		case MONO_TYPE_U8:
		case MONO_TYPE_U:
			is_unsigned = TRUE;
			break;
		case MONO_TYPE_R4:
		case MONO_TYPE_R8:
			is_float = TRUE;
			break;
		}
		if (is_unsigned && info->unsigned_op != 0) {
			op = info->unsigned_op;
			c0 = info->unsigned_instc0;
		} else if (is_float && info->floating_op != 0) {
			op = info->floating_op;
			c0 = info->floating_instc0;
		}
	}
support_probe_complete:
	if (id == SN_get_IsSupported) {
		MonoInst *ins = NULL;
		EMIT_NEW_ICONST (cfg, ins, supported ? 1 : 0);
		return ins;
	}
	if (!supported) {
		// Can't emit non-supported llvm intrinsics
		if (cfg->method != cmethod) {
			// Keep the original call so we end up in the intrinsic method
			return NULL;
		} else {
			// Emit an exception from the intrinsic method
			mono_emit_jit_icall (cfg, mono_throw_platform_not_supported, NULL);
			return NULL;
		}
	}
	if (op != 0)
		return emit_simd_ins_for_sig (cfg, klass, op, c0, arg0_type, fsig, args);
	return custom_emit (cfg, fsig, args, klass, intrin_group, info, id, arg0_type, is_64bit);
}

static MonoInst *
emit_vector_create_elementwise (
	MonoCompile *cfg, MonoMethodSignature *fsig, MonoType *vtype,
	MonoType *etype, MonoInst **args)
{
	int op = type_to_insert_op (etype);
	MonoClass *vklass = mono_class_from_mono_type_internal (vtype);
	MonoInst *ins = emit_xzero (cfg, vklass);
	for (int i = 0; i < fsig->param_count; ++i) {
		ins = emit_simd_ins (cfg, vklass, op, ins->dreg, args [i]->dreg);
		ins->inst_c0 = i;
	}
	return ins;
}

#if defined(TARGET_AMD64) || defined(TARGET_ARM64) || defined(TARGET_WASM)

static int
type_to_xinsert_op (MonoTypeEnum type)
{
	switch (type) {
	case MONO_TYPE_I1: case MONO_TYPE_U1: return OP_XINSERT_I1;
	case MONO_TYPE_I2: case MONO_TYPE_U2: return OP_XINSERT_I2;
	case MONO_TYPE_I4: case MONO_TYPE_U4: return OP_XINSERT_I4;
	case MONO_TYPE_I8: case MONO_TYPE_U8: return OP_XINSERT_I8;
	case MONO_TYPE_R4: return OP_XINSERT_R4;
	case MONO_TYPE_R8: return OP_XINSERT_R8;
	case MONO_TYPE_I: case MONO_TYPE_U:
#if TARGET_SIZEOF_VOID_P == 8
		return OP_XINSERT_I8;
#else
		return OP_XINSERT_I4;
#endif
	default: g_assert_not_reached ();
	}
}

static int
type_to_xextract_op (MonoTypeEnum type)
{
	switch (type) {
	case MONO_TYPE_I1: case MONO_TYPE_U1: return OP_XEXTRACT_I1;
	case MONO_TYPE_I2: case MONO_TYPE_U2: return OP_XEXTRACT_I2;
	case MONO_TYPE_I4: case MONO_TYPE_U4: return OP_XEXTRACT_I4;
	case MONO_TYPE_I8: case MONO_TYPE_U8: return OP_XEXTRACT_I8;
	case MONO_TYPE_R4: return OP_XEXTRACT_R4;
	case MONO_TYPE_R8: return OP_XEXTRACT_R8;
	case MONO_TYPE_I: case MONO_TYPE_U:
#if TARGET_SIZEOF_VOID_P == 8
		return OP_XEXTRACT_I8;
#else
		return OP_XEXTRACT_I4;
#endif
	default: g_assert_not_reached ();
	}
}

static int
type_to_extract_op (MonoTypeEnum type)
{
	switch (type) {
	case MONO_TYPE_I1: case MONO_TYPE_U1: return OP_EXTRACT_I1;
	case MONO_TYPE_I2: case MONO_TYPE_U2: return OP_EXTRACT_I2;
	case MONO_TYPE_I4: case MONO_TYPE_U4: return OP_EXTRACT_I4;
	case MONO_TYPE_I8: case MONO_TYPE_U8: return OP_EXTRACT_I8;
	case MONO_TYPE_R4: return OP_EXTRACT_R4;
	case MONO_TYPE_R8: return OP_EXTRACT_R8;
	case MONO_TYPE_I: case MONO_TYPE_U:
#if TARGET_SIZEOF_VOID_P == 8
		return OP_EXTRACT_I8;
#else
		return OP_EXTRACT_I4;
#endif
	default: g_assert_not_reached ();
	}
}

static MonoClass *
create_class_instance (const char* name_space, const char *name, MonoType *param_type)
{
	MonoClass *ivector = mono_class_load_from_name (mono_defaults.corlib, name_space, name);

	MonoType *args [ ] = { param_type };
	MonoGenericContext ctx;
	memset (&ctx, 0, sizeof (ctx));
	ctx.class_inst = mono_metadata_get_generic_inst (1, args);
	ERROR_DECL (error);
	MonoClass *ivector_inst = mono_class_inflate_generic_class_checked (ivector, &ctx, error);
	mono_error_assert_ok (error); /* FIXME don't swallow the error */

	return ivector_inst;
}

static guint16 sri_vector_methods [] = {
	SN_Abs,
	SN_Add,
	SN_AndNot,
	SN_As,
	SN_AsByte,
	SN_AsDouble,
	SN_AsInt16,
	SN_AsInt32,
	SN_AsInt64,
	SN_AsSByte,
	SN_AsSingle,
	SN_AsUInt16,
	SN_AsUInt32,
	SN_AsUInt64,
	SN_AsVector128,
	SN_AsVector2,
	SN_AsVector256,
	SN_AsVector3,
	SN_AsVector4,
	SN_BitwiseAnd,
	SN_BitwiseOr,
	SN_Ceiling,
	SN_ConditionalSelect,
	SN_ConvertToDouble,
	SN_ConvertToInt32,
	SN_ConvertToInt64,
	SN_ConvertToSingle,
	SN_ConvertToUInt32,
	SN_ConvertToUInt64,
	SN_Create,
	SN_CreateScalar,
	SN_CreateScalarUnsafe,
	SN_Divide,
	SN_Dot,
	SN_Equals,
	SN_EqualsAll,
	SN_EqualsAny,
	SN_ExtractMostSignificantBits,
	SN_Floor,
	SN_GetElement,
	SN_GetLower,
	SN_GetUpper,
	SN_GreaterThan,
	SN_GreaterThanAll,
	SN_GreaterThanAny,
	SN_GreaterThanOrEqual,
	SN_GreaterThanOrEqualAll,
	SN_GreaterThanOrEqualAny,
	SN_LessThan,
	SN_LessThanAll,
	SN_LessThanAny,
	SN_LessThanOrEqual,
	SN_LessThanOrEqualAll,
	SN_LessThanOrEqualAny,
	SN_Max,
	SN_Min,
	SN_Multiply,
	SN_Narrow,
	SN_Negate,
	SN_OnesComplement,
	SN_Shuffle,
	SN_Sqrt,
	SN_Subtract,
	SN_Sum,
	SN_ToScalar,
	SN_ToVector128,
	SN_ToVector128Unsafe,
	SN_ToVector256,
	SN_ToVector256Unsafe,
	SN_WidenLower,
	SN_WidenUpper,
	SN_WithElement,
	SN_Xor,
	SN_get_IsHardwareAccelerated,
};

static gboolean
is_elementwise_ctor (MonoMethodSignature *fsig, MonoType *etype)
{
	if (fsig->param_count < 1)
		return FALSE;
	for (int i = 0; i < fsig->param_count; ++i)
		if (!mono_metadata_type_equal (etype, fsig->params [i]))
			return FALSE;
	return TRUE;
}

static gboolean
is_elementwise_create_overload (MonoMethodSignature *fsig, MonoType *ret_type)
{
	uint16_t param_count = fsig->param_count;
	if (param_count < 1) return FALSE;
	MonoType *type = fsig->params [0];
	if (!MONO_TYPE_IS_VECTOR_PRIMITIVE (type)) return FALSE;
	if (!mono_metadata_type_equal (ret_type, type)) return FALSE;
	for (uint16_t i = 1; i < param_count; ++i)
		if (!mono_metadata_type_equal (type, fsig->params [i])) return FALSE;
	return TRUE;
}

static gboolean
is_create_from_half_vectors_overload (MonoMethodSignature *fsig)
{
	if (fsig->param_count != 2) return FALSE;
	if (!is_intrinsics_vector_type (fsig->params [0])) return FALSE;
	return mono_metadata_type_equal (fsig->params [0], fsig->params [1]);
}

static gboolean
is_element_type_primitive (MonoType *vector_type)
{
	MonoType *element_type = get_vector_t_elem_type (vector_type);
	return MONO_TYPE_IS_VECTOR_PRIMITIVE (element_type);
}

static MonoInst*
emit_sri_vector (MonoCompile *cfg, MonoMethod *cmethod, MonoMethodSignature *fsig, MonoInst **args)
{	
	if (!COMPILE_LLVM (cfg))
		return NULL;

#ifdef TARGET_ARM64
	if (!(cfg->compile_aot && cfg->full_aot && !cfg->interp))
		return NULL;
#endif

	int id = lookup_intrins (sri_vector_methods, sizeof (sri_vector_methods), cmethod);
	if (id == -1) {
		//check_no_intrinsic_cattr (cmethod);
		return NULL;
	}

	if (!strcmp (m_class_get_name (cfg->method->klass), "Vector256"))
		return NULL; // TODO: Fix Vector256.WithUpper/WithLower
	
	MonoClass *klass = cmethod->klass;
	MonoTypeEnum arg0_type = fsig->param_count > 0 ? get_underlying_type (fsig->params [0]) : MONO_TYPE_VOID;

	if (cfg->verbose_level > 1) {
		char *name = mono_method_full_name (cmethod, TRUE);
		printf ("  SIMD intrinsic %s\n", name);
		g_free (name);
	}

	switch (id) {
	case SN_get_IsHardwareAccelerated: {
		MonoInst* ins;
		EMIT_NEW_ICONST (cfg, ins, 1);
		return ins;
	}
	case SN_Abs: {
		if (!is_element_type_primitive (fsig->params [0]))
			return NULL;
		if (type_enum_is_unsigned (arg0_type))
			return NULL;
#ifdef TARGET_ARM64
		int iid = type_enum_is_float (arg0_type) ? INTRINS_AARCH64_ADV_SIMD_FABS : INTRINS_AARCH64_ADV_SIMD_ABS;
		return emit_simd_ins_for_sig (cfg, klass, OP_XOP_OVR_X_X, iid, arg0_type, fsig, args);
#elif defined(TARGET_AMD64)
		MonoClass *arg_class = mono_class_from_mono_type_internal (fsig->params [0]);
		if (type_enum_is_float(arg0_type)) {
			// args [0] & ~vector(-0.0)
			MonoInst *zero = emit_xzero(cfg, arg_class);	// 0.0
			zero = emit_simd_ins (cfg, klass, OP_NEGATION, zero->dreg, -1); // -0.0
			MonoInst *ins = emit_simd_ins (cfg, klass, OP_VECTOR_ANDN, zero->dreg, args [0]->dreg);
			ins->inst_c1 = arg0_type;
			return ins;
		} else {
			return emit_simd_ins_for_sig (cfg, klass, OP_VECTOR_IABS, -1, arg0_type, fsig, args);
		}
#elif defined(TARGET_WASM)
		if (type_enum_is_float(arg0_type)) {
			return emit_simd_ins_for_sig (cfg, klass, OP_XOP_X_X, arg0_type == MONO_TYPE_R8 ? INTRINS_WASM_FABS_V2 : INTRINS_WASM_FABS_V4, -1, fsig, args);
		} else {
			return emit_simd_ins_for_sig (cfg, klass, OP_VECTOR_IABS, -1, arg0_type, fsig, args);
		}
#else
		return NULL;
#endif
}
	case SN_Add:
	case SN_BitwiseAnd:
	case SN_BitwiseOr:
	case SN_Divide:
	case SN_Max:
	case SN_Min:
	case SN_Multiply:
	case SN_Subtract:
	case SN_Xor:
		if (!is_element_type_primitive (fsig->params [0]))
			return NULL;
		return emit_simd_ins_for_binary_op (cfg, klass, fsig, args, arg0_type, id);
	case SN_AndNot: {
		if (!is_element_type_primitive (fsig->params [0])) 
			return NULL;
#ifdef TARGET_ARM64
		return emit_simd_ins_for_sig (cfg, klass, OP_ARM64_BIC, -1, arg0_type, fsig, args);
#elif defined(TARGET_AMD64) || defined(TARGET_WASM)
		/* Swap lhs and rhs because Vector128 needs lhs & !rhs
		   whereas SSE2 does !lhs & rhs */
		MonoInst *tmp = args[0];
		args[0] = args[1];
		args[1] = tmp;

		return emit_simd_ins_for_sig (cfg, klass, OP_VECTOR_ANDN, -1, arg0_type, fsig, args);
#else
		return NULL;
#endif
	}
	case SN_As:
	case SN_AsByte:
	case SN_AsDouble:
	case SN_AsInt16:
	case SN_AsInt32:
	case SN_AsInt64:
	case SN_AsSByte:
	case SN_AsSingle:
	case SN_AsUInt16:
	case SN_AsUInt32:
	case SN_AsUInt64: {
		if (!is_element_type_primitive (fsig->ret) || !is_element_type_primitive (fsig->params [0]))
			return NULL;
		return emit_simd_ins (cfg, klass, OP_XCAST, args [0]->dreg, -1);
	}
	case SN_Ceiling:
	case SN_Floor: {
		if (!type_enum_is_float (arg0_type))
			return NULL;
#ifdef TARGET_ARM64
		int ceil_or_floor = id == SN_Ceiling ? INTRINS_AARCH64_ADV_SIMD_FRINTP : INTRINS_AARCH64_ADV_SIMD_FRINTM;
		return emit_simd_ins_for_sig (cfg, klass, OP_XOP_OVR_X_X, ceil_or_floor, arg0_type, fsig, args);
#elif defined(TARGET_AMD64)
		if (!is_SIMD_feature_supported (cfg, MONO_CPU_X86_SSE41))
			return NULL;

		int ceil_or_floor = id == SN_Ceiling ? 10 : 9;
		return emit_simd_ins_for_sig (cfg, klass, OP_SSE41_ROUNDP, ceil_or_floor, arg0_type, fsig, args);
#else
		return NULL;
#endif
	}
	case SN_ConditionalSelect: {
#if defined(TARGET_ARM64) || defined(TARGET_AMD64)
		if (!is_element_type_primitive (fsig->params [0]))
			return NULL;
		return emit_simd_ins_for_sig (cfg, klass, OP_BSL, -1, arg0_type, fsig, args);
#else
		return NULL;
#endif
	}
	case SN_ConvertToDouble: {
#if defined(TARGET_ARM64) || defined(TARGET_AMD64)
		if ((arg0_type != MONO_TYPE_I8) && (arg0_type != MONO_TYPE_U8))
			return NULL;
		MonoClass *arg_class = mono_class_from_mono_type_internal (fsig->params [0]);
		int size = mono_class_value_size (arg_class, NULL);
		int op = -1;
		if (size == 8)
			op = arg0_type == MONO_TYPE_I8 ? OP_CVT_SI_FP_SCALAR : OP_CVT_UI_FP_SCALAR;
		else
			op = arg0_type == MONO_TYPE_I8 ? OP_CVT_SI_FP : OP_CVT_UI_FP;
		return emit_simd_ins_for_sig (cfg, klass, op, -1, arg0_type, fsig, args);
#else
		return NULL;
#endif
	}
	case SN_ConvertToInt32: 
	case SN_ConvertToUInt32: {
#if defined(TARGET_ARM64) || defined(TARGET_AMD64)
		if (arg0_type != MONO_TYPE_R4)
			return NULL;
		int op = id == SN_ConvertToInt32 ? OP_CVT_FP_SI : OP_CVT_FP_UI;
		return emit_simd_ins_for_sig (cfg, klass, op, -1, arg0_type, fsig, args);
#else
		return NULL;
#endif
	}
	case SN_ConvertToInt64:
	case SN_ConvertToUInt64: {
#if defined(TARGET_ARM64) || defined(TARGET_AMD64)
		if (arg0_type != MONO_TYPE_R8)
			return NULL;
		MonoClass *arg_class = mono_class_from_mono_type_internal (fsig->params [0]);
		int size = mono_class_value_size (arg_class, NULL);
		int op = -1;
		if (id == SN_ConvertToInt64)
			op = size == 8 ? OP_CVT_FP_SI_SCALAR : OP_CVT_FP_SI;
		else
			op = size == 8 ? OP_CVT_FP_UI_SCALAR : OP_CVT_FP_UI;
		return emit_simd_ins_for_sig (cfg, klass, op, -1, arg0_type, fsig, args);
#else
		return NULL;
#endif
	}
	case SN_ConvertToSingle: {
#if defined(TARGET_ARM64) || defined(TARGET_AMD64)
		if ((arg0_type != MONO_TYPE_I4) && (arg0_type != MONO_TYPE_U4))
			return NULL;
		int op = arg0_type == MONO_TYPE_I4 ? OP_CVT_SI_FP : OP_CVT_UI_FP;
		return emit_simd_ins_for_sig (cfg, klass, op, -1, arg0_type, fsig, args);
#else
		return NULL;
#endif
	}
	case SN_Create: {
		MonoType *etype = get_vector_t_elem_type (fsig->ret);
		if (!MONO_TYPE_IS_VECTOR_PRIMITIVE (etype))
			return NULL;
		if (fsig->param_count == 1 && mono_metadata_type_equal (fsig->params [0], etype))
			return emit_simd_ins (cfg, klass, type_to_expand_op (etype), args [0]->dreg, -1);
		else if (is_create_from_half_vectors_overload (fsig))
			return emit_simd_ins (cfg, klass, OP_XCONCAT, args [0]->dreg, args [1]->dreg);
		else if (is_elementwise_create_overload (fsig, etype))
			return emit_vector_create_elementwise (cfg, fsig, fsig->ret, etype, args);
		break;
	}
	case SN_CreateScalar: {
		MonoType *etype = get_vector_t_elem_type (fsig->ret);
		if (!MONO_TYPE_IS_VECTOR_PRIMITIVE (etype))
			return NULL;
		return emit_simd_ins_for_sig (cfg, klass, OP_CREATE_SCALAR, -1, arg0_type, fsig, args);
	}
	case SN_CreateScalarUnsafe: {
		MonoType *etype = get_vector_t_elem_type (fsig->ret);
		if (!MONO_TYPE_IS_VECTOR_PRIMITIVE (etype))
			return NULL;
		return emit_simd_ins_for_sig (cfg, klass, OP_CREATE_SCALAR_UNSAFE, -1, arg0_type, fsig, args);
	}
	case SN_Dot: {
		if (!is_element_type_primitive (fsig->params [0]))
			return NULL;
#if defined(TARGET_ARM64) || defined(TARGET_WASM)
		int instc0 = type_enum_is_float (arg0_type) ? OP_FMUL : OP_IMUL;
		MonoInst *pairwise_multiply = emit_simd_ins_for_sig (cfg, klass, OP_XBINOP, instc0, arg0_type, fsig, args);

		return emit_sum_vector (cfg, fsig->params [0], arg0_type, pairwise_multiply);
#elif defined(TARGET_AMD64)
		int instc =-1;
		if (type_enum_is_float (arg0_type)) {
			if (is_SIMD_feature_supported (cfg, MONO_CPU_X86_SSE41)) {
				int mask_reg = alloc_ireg (cfg);
				switch (arg0_type) {
				case MONO_TYPE_R4: 
					instc = OP_SSE41_DPPS; 
					MONO_EMIT_NEW_ICONST (cfg, mask_reg, 0xf1);		// 0xf1 ... 0b11110001
					break;
				case MONO_TYPE_R8: 
					instc = OP_SSE41_DPPD; 
					MONO_EMIT_NEW_ICONST (cfg, mask_reg, 0x31);		// 0x31 ... 0b00110001
					break;	
				default:
					return NULL;
				}	
				MonoInst *dot = emit_simd_ins (cfg, klass, instc, args [0]->dreg, args [1]->dreg);
				dot->sreg3 = mask_reg;

				return extract_first_element (cfg, klass, arg0_type, dot->dreg);
			} else {
				instc = OP_FMUL;
			}	
		} else {
			if (arg0_type == MONO_TYPE_I1 || arg0_type == MONO_TYPE_U1)
				return NULL; 	// We don't support sum vector for byte, sbyte types yet

			instc = OP_IMUL;
		}
		MonoInst *pairwise_multiply = emit_simd_ins_for_sig (cfg, klass, OP_XBINOP, instc, arg0_type, fsig, args);

		return emit_sum_vector (cfg, fsig->params [0], arg0_type, pairwise_multiply);
#else
		return NULL;
#endif
	}
	case SN_Equals:
	case SN_EqualsAll:
	case SN_EqualsAny: {
		if (!is_element_type_primitive (fsig->params [0]))
			return NULL;
		MonoClass *arg_class = mono_class_from_mono_type_internal (fsig->params [0]);
		switch (id) {
			case SN_Equals:
				return emit_xcompare (cfg, klass, arg0_type, args [0], args [1]);
			case SN_EqualsAll:
				return emit_xequal (cfg, arg_class, args [0], args [1]);
			case SN_EqualsAny: {
				MonoInst *cmp_eq = emit_xcompare (cfg, arg_class, arg0_type, args [0], args [1]);
				MonoInst *zero = emit_xzero (cfg, arg_class);
				return emit_not_xequal (cfg, arg_class, cmp_eq, zero);
			}
			default: g_assert_not_reached ();
		}
	}
	case SN_ExtractMostSignificantBits: {
		if (!is_element_type_primitive (fsig->params [0]) || type_enum_is_float (arg0_type))
			return NULL;
#ifdef TARGET_WASM
		return emit_simd_ins_for_sig (cfg, klass, OP_WASM_SIMD_BITMASK, -1, -1, fsig, args);
#else
		return NULL;
#endif
	}
	case SN_GetElement: {
		if (!is_element_type_primitive (fsig->params [0]))
			return NULL;
		MonoClass *arg_class = mono_class_from_mono_type_internal (fsig->params [0]);
		MonoType *etype = mono_class_get_context (arg_class)->class_inst->type_argv [0];
		int size = mono_class_value_size (arg_class, NULL);
		int esize = mono_class_value_size (mono_class_from_mono_type_internal (etype), NULL);
		int elems = size / esize;
		MONO_EMIT_NEW_BIALU_IMM (cfg, OP_COMPARE_IMM, -1, args [1]->dreg, elems);
		MONO_EMIT_NEW_COND_EXC (cfg, GE_UN, "ArgumentOutOfRangeException");
		int extract_op = type_to_xextract_op (arg0_type);
		return emit_simd_ins_for_sig (cfg, klass, extract_op, -1, arg0_type, fsig, args);
	}
	case SN_GetLower:
	case SN_GetUpper: {
		if (!is_element_type_primitive (fsig->params [0]))
			return NULL;
		int op = id == SN_GetLower ? OP_XLOWER : OP_XUPPER;
		return emit_simd_ins_for_sig (cfg, klass, op, 0, arg0_type, fsig, args);
	}
	case SN_GreaterThan:
	case SN_GreaterThanOrEqual:
	case SN_LessThan:
	case SN_LessThanOrEqual: {
		if (!is_element_type_primitive (fsig->params [0]))
			return NULL;

		return emit_xcompare_for_intrinsic (cfg, klass, id, arg0_type, args [0], args [1]);
	}
	case SN_GreaterThanAll:
	case SN_GreaterThanAny:
	case SN_GreaterThanOrEqualAll:
	case SN_GreaterThanOrEqualAny:
	case SN_LessThanAll:
	case SN_LessThanAny:
	case SN_LessThanOrEqualAll:
	case SN_LessThanOrEqualAny: {
		if (!is_element_type_primitive (fsig->params [0]))
			return NULL;

		g_assert (fsig->param_count == 2 &&
			fsig->ret->type == MONO_TYPE_BOOLEAN &&
			mono_metadata_type_equal (fsig->params [0], fsig->params [1]));

		MonoInst *cmp = emit_xcompare_for_intrinsic (cfg, klass, id, arg0_type, args [0], args [1]);
		MonoClass *arg_class = mono_class_from_mono_type_internal (fsig->params [0]);

		switch (id) {
		case SN_GreaterThanAll:
		case SN_GreaterThanOrEqualAll:
		case SN_LessThanAll:
		case SN_LessThanOrEqualAll: {
			// for floating point numbers all ones is NaN and so
			// they must be treated differently than integer types
			if (type_enum_is_float (arg0_type)) {
				MonoInst *zero = emit_xzero (cfg, arg_class);
				MonoInst *inverted_cmp = emit_xcompare (cfg, klass, arg0_type, cmp, zero);
				return emit_xequal (cfg, arg_class, inverted_cmp, zero);
			}

			MonoInst *ones = emit_xones (cfg, arg_class);
			return emit_xequal (cfg, arg_class, cmp, ones);
		}
		case SN_GreaterThanAny:
		case SN_GreaterThanOrEqualAny:
		case SN_LessThanAny:
		case SN_LessThanOrEqualAny: {
			MonoInst *zero = emit_xzero (cfg, arg_class);
			return emit_not_xequal (cfg, arg_class, cmp, zero);
		}
		default:
			g_assert_not_reached ();
		}
	}
	case SN_Narrow: {
		if (!is_element_type_primitive (fsig->params [0]))
			return NULL;

#ifdef TARGET_ARM64
		MonoClass *arg_class = mono_class_from_mono_type_internal (fsig->params [0]);
		int size = mono_class_value_size (arg_class, NULL);

		if (size == 16) {
			switch (arg0_type) {
			case MONO_TYPE_R8: {
				MonoInst *ins = emit_simd_ins (cfg, arg_class, OP_ARM64_FCVTN, args [0]->dreg, -1);
				return emit_simd_ins (cfg, arg_class, OP_ARM64_FCVTN2, ins->dreg, args [1]->dreg);
			}
			case MONO_TYPE_I2:
			case MONO_TYPE_I4:
			case MONO_TYPE_I8:
			case MONO_TYPE_U2:
			case MONO_TYPE_U4:
			case MONO_TYPE_U8: {
				MonoInst *ins = emit_simd_ins (cfg, arg_class, OP_ARM64_XTN, args [0]->dreg, -1);
				return emit_simd_ins (cfg, arg_class, OP_ARM64_XTN2, ins->dreg, args [1]->dreg);
			}
			default:
				return NULL;
			}
		} else {
			switch (arg0_type) {
			case MONO_TYPE_R8: {
				//Widen arg0
				MonoInst *ins1 = emit_simd_ins (cfg, arg_class, OP_XWIDEN_UNSAFE, args [0]->dreg, -1);

				//Insert arg1 to arg0
				int tmp = alloc_ireg (cfg);
				MONO_EMIT_NEW_ICONST (cfg, tmp, 1);
				MonoInst *ins2 = emit_simd_ins (cfg, arg_class, OP_EXTRACT_R8, args [1]->dreg, -1);
				ins2->inst_c0 = 0;
				ins2->inst_c1 = arg0_type;

				MonoType* param_type = get_vector_t_elem_type (fsig->params[0]);
				MonoClass *ivector128_inst = create_class_instance ("System.Runtime.Intrinsics", "Vector128`1", param_type);

				ins1 = emit_simd_ins (cfg, ivector128_inst, OP_XINSERT_R8, ins1->dreg, ins2->dreg);
				ins1->sreg3 = tmp;
				ins1->inst_c1 = arg0_type;

				//ConvertToSingleLower
				return emit_simd_ins (cfg, arg_class, OP_ARM64_FCVTN, ins1->dreg, -1);
			}
			case MONO_TYPE_I2:
			case MONO_TYPE_I4:
			case MONO_TYPE_I8:
			case MONO_TYPE_U2:
			case MONO_TYPE_U4:
			case MONO_TYPE_U8: {
				//Widen arg0
				MonoInst *arg0 = emit_simd_ins (cfg, arg_class, OP_XWIDEN_UNSAFE, args [0]->dreg, -1);

				//Cast arg0 and arg1 to u/int64
				MonoType *type_new;
				MonoTypeEnum type_enum_new;
				if (type_enum_is_unsigned (arg0_type)) {
					type_new = m_class_get_byval_arg (mono_defaults.uint64_class);
					type_enum_new = MONO_TYPE_U8;
				} else {
					type_new = m_class_get_byval_arg (mono_defaults.int64_class);
					type_enum_new = MONO_TYPE_I8;
				}
				MonoClass *ivector128_64_inst = create_class_instance ("System.Runtime.Intrinsics", "Vector128`1", type_new);
				arg0 = emit_simd_ins (cfg, ivector128_64_inst, OP_XCAST, arg0->dreg, -1);
				MonoClass *ivector64_64_inst = create_class_instance ("System.Runtime.Intrinsics", "Vector64`1", type_new);
				MonoInst *arg1 = emit_simd_ins (cfg, ivector64_64_inst, OP_XCAST, args [1]->dreg, -1);

				//Insert arg1 to arg0
				int tmp = alloc_ireg (cfg);
				MONO_EMIT_NEW_ICONST (cfg, tmp, 1);
				arg1 = emit_simd_ins (cfg, ivector64_64_inst, OP_EXTRACT_I8, arg1->dreg, -1);
				arg1->inst_c0 = 0;
				arg1->inst_c1 = type_enum_new;
				MonoType *param_type = get_vector_t_elem_type (fsig->params[0]);
				MonoClass *ivector128_inst = create_class_instance ("System.Runtime.Intrinsics", "Vector128`1", param_type);
				MonoInst *ins = emit_simd_ins (cfg, ivector128_64_inst, OP_XINSERT_I8, arg0->dreg, arg1->dreg);
				ins->sreg3 = tmp;
				ins->inst_c1 = type_enum_new;

				//Cast arg0 back to its original element type (arg0_type)
				ins = emit_simd_ins (cfg, ivector128_inst, OP_XCAST, ins->dreg, -1);

				//ExtractNarrowingLower
				return emit_simd_ins (cfg, ivector128_inst, OP_ARM64_XTN, ins->dreg, -1);
			}
			default:
				return NULL;
			}
		}
#elif defined(TARGET_WASM)
		MonoClass *arg_class = mono_class_from_mono_type_internal (fsig->params [0]);
		int size = mono_class_value_size (arg_class, NULL);

		if (size != 16)
			return NULL;

		int intrins = -1;
		switch (arg0_type) {
		case MONO_TYPE_I2:
			intrins = INTRINS_WASM_NARROW_SIGNED_V16;
			break;
		case MONO_TYPE_I4:
			intrins = INTRINS_WASM_NARROW_SIGNED_V8;
			break;
		case MONO_TYPE_U2:
			intrins = INTRINS_WASM_NARROW_UNSIGNED_V16;
			break;
		case MONO_TYPE_U4:
			intrins = INTRINS_WASM_NARROW_UNSIGNED_V8;
			break;
		}

		if (intrins != -1)
			return emit_simd_ins_for_sig (cfg, klass, OP_XOP_X_X_X, intrins, arg0_type, fsig, args);

		return NULL;
#else
		return NULL;
#endif
	}
	case SN_Negate:
	case SN_OnesComplement: {
		if (!is_element_type_primitive (fsig->params [0]))
			return NULL;
		return emit_simd_ins_for_unary_op (cfg, klass, fsig, args, arg0_type, id);
	} 
	case SN_Shuffle: {
		if (!is_element_type_primitive (fsig->params [0]))
			return NULL;
#ifdef TARGET_WASM
		return emit_simd_ins_for_sig (cfg, klass, OP_WASM_SIMD_SWIZZLE, -1, -1, fsig, args);
#else
		return NULL;
#endif
	}
	case SN_Sum: {
		if (!is_element_type_primitive (fsig->params [0]))
			return NULL;
#if defined(TARGET_ARM64) || defined(TARGET_AMD64) || defined(TARGET_WASM)
		return emit_sum_vector (cfg, fsig->params [0], arg0_type, args [0]);
#else
		return NULL;
#endif
	}
	case SN_Sqrt: {
		if (!is_element_type_primitive (fsig->params [0]))
			return NULL;
		if (!type_enum_is_float (arg0_type))
			return NULL;
#ifdef TARGET_ARM64
		return emit_simd_ins_for_sig (cfg, klass, OP_XOP_OVR_X_X, INTRINS_AARCH64_ADV_SIMD_FSQRT, arg0_type, fsig, args);
#elif defined(TARGET_AMD64)
		int instc0 = arg0_type == MONO_TYPE_R4 ? INTRINS_SSE_SQRT_PS : INTRINS_SSE_SQRT_PD;

		return emit_simd_ins_for_sig (cfg, klass, OP_XOP_X_X, instc0, arg0_type, fsig, args);
#else
		return NULL;
#endif
	}
	case SN_ToScalar: {
		if (!is_element_type_primitive (fsig->params [0]))
			return NULL;
		int extract_op = type_to_extract_op (arg0_type);
		return emit_simd_ins_for_sig (cfg, klass, extract_op, 0, arg0_type, fsig, args);
	}
	case SN_ToVector128:
	case SN_ToVector128Unsafe: {
		if (!is_element_type_primitive (fsig->params [0]))
			return NULL;
		int op = id == SN_ToVector128 ? OP_XWIDEN : OP_XWIDEN_UNSAFE;
		return emit_simd_ins_for_sig (cfg, klass, op, 0, arg0_type, fsig, args);
	}
	case SN_WithElement: {
		if (!is_element_type_primitive (fsig->params [0]))
			return NULL;
		MonoClass *arg_class = mono_class_from_mono_type_internal (fsig->params [0]);
		MonoType *etype = mono_class_get_context (arg_class)->class_inst->type_argv [0];
		int size = mono_class_value_size (arg_class, NULL);
		int esize = mono_class_value_size (mono_class_from_mono_type_internal (etype), NULL);
		int elems = size / esize;
		MONO_EMIT_NEW_BIALU_IMM (cfg, OP_COMPARE_IMM, -1, args [1]->dreg, elems);
		MONO_EMIT_NEW_COND_EXC (cfg, GE_UN, "ArgumentOutOfRangeException");
		int insert_op = type_to_xinsert_op (arg0_type);
		MonoInst *ins = emit_simd_ins (cfg, klass, insert_op, args [0]->dreg, args [2]->dreg);
		ins->sreg3 = args [1]->dreg;
		ins->inst_c1 = arg0_type;
		return ins;
	}
	case SN_WidenLower:
	case SN_WidenUpper: {
#ifdef TARGET_ARM64
		if (!is_element_type_primitive (fsig->params [0]))
			return NULL;

		int op = id == SN_WidenLower ? OP_XLOWER : OP_XUPPER;
		MonoInst *lower_or_upper_half = emit_simd_ins_for_sig (cfg, klass, op, 0, arg0_type, fsig, args);

		if (type_enum_is_float (arg0_type)) {
			return emit_simd_ins (cfg, klass, OP_ARM64_FCVTL, lower_or_upper_half->dreg, -1);
		} else {
			int zero = alloc_ireg (cfg);
			MONO_EMIT_NEW_ICONST (cfg, zero, 0);
			op = type_enum_is_unsigned (arg0_type) ? OP_ARM64_USHLL : OP_ARM64_SSHLL;
			return emit_simd_ins (cfg, klass, op, lower_or_upper_half->dreg, zero);
		}
#else
		return NULL;
#endif
	}
	case SN_WithLower:
	case SN_WithUpper: {
		if (!is_element_type_primitive (fsig->params [0]))
			return NULL;
		int op = id == SN_GetLower ? OP_XINSERT_LOWER : OP_XINSERT_UPPER;
		return emit_simd_ins_for_sig (cfg, klass, op, 0, arg0_type, fsig, args);
	}
	default:
		break;
	}

	return NULL;
}

static guint16 vector64_vector128_t_methods [] = {
	SN_get_AllBitsSet,
	SN_get_Count,
	SN_get_IsSupported,
	SN_get_Zero,
	SN_op_Addition,
	SN_op_BitwiseAnd,
	SN_op_BitwiseOr,
	SN_op_Division,
	SN_op_Equality,
	SN_op_ExclusiveOr,
	SN_op_Inequality,
	SN_op_Multiply,
	SN_op_OnesComplement,
	SN_op_Subtraction,
	SN_op_UnaryNegation,
	SN_op_UnaryPlus,
};

static MonoInst*
emit_vector64_vector128_t (MonoCompile *cfg, MonoMethod *cmethod, MonoMethodSignature *fsig, MonoInst **args)
{
	int id = lookup_intrins (vector64_vector128_t_methods, sizeof (vector64_vector128_t_methods), cmethod);
	if (id == -1) {
		//check_no_intrinsic_cattr (cmethod);
		return NULL;
	}

	MonoClass *klass = cmethod->klass;
	MonoType *etype = mono_class_get_context (klass)->class_inst->type_argv [0];

	if (!MONO_TYPE_IS_VECTOR_PRIMITIVE (etype))
		return NULL;

	int size = mono_class_value_size (klass, NULL);
	int esize = mono_class_value_size (mono_class_from_mono_type_internal (etype), NULL);
	g_assert (size > 0);
	g_assert (esize > 0);
	int len = size / esize;
	MonoTypeEnum arg0_type = fsig->param_count > 0 ? get_underlying_type (fsig->params [0]) : MONO_TYPE_VOID;

	if (cfg->verbose_level > 1) {
		char *name = mono_method_full_name (cmethod, TRUE);
		printf ("  SIMD intrinsic %s\n", name);
		g_free (name);
	}

	switch (id) {
	case SN_get_IsSupported: {
		MonoInst *ins = NULL;
		EMIT_NEW_ICONST (cfg, ins, 1);
		return ins;
	}
	default:
		break;
	}

	if (!COMPILE_LLVM (cfg))
		return NULL;

	switch (id) {
	case SN_get_Count: {
		MonoInst *ins = NULL;
		if (!(fsig->param_count == 0 && fsig->ret->type == MONO_TYPE_I4))
			break;
		EMIT_NEW_ICONST (cfg, ins, len);
		return ins;
	}
	case SN_get_Zero: {
		return emit_xzero (cfg, klass);
	}
	case SN_get_AllBitsSet: {
		return emit_xones (cfg, klass);
	}
	case SN_op_Addition:
	case SN_op_BitwiseAnd:
	case SN_op_BitwiseOr:
	case SN_op_Division:
	case SN_op_ExclusiveOr:
	case SN_op_Multiply:
	case SN_op_Subtraction: {
		if (fsig->param_count != 2 )
			return NULL;
		arg0_type = fsig->param_count > 0 ? get_underlying_type (fsig->params [0]) : MONO_TYPE_VOID;
		return emit_simd_ins_for_binary_op (cfg, klass, fsig, args, arg0_type, id);
		
	}
	case SN_op_Equality:
	case SN_op_Inequality: {
		if (fsig->param_count != 2 )
			return NULL;
		MonoClass *arg_class = mono_class_from_mono_type_internal (fsig->params [0]);
		switch (id) {
			case SN_op_Equality: return emit_xequal (cfg, arg_class, args [0], args [1]);
			case SN_op_Inequality: return emit_not_xequal (cfg, arg_class, args [0], args [1]);
			default: g_assert_not_reached ();
		}
	}
	case SN_op_OnesComplement:
	case SN_op_UnaryNegation:
		if (fsig->param_count != 1 )
			return NULL;
		return emit_simd_ins_for_unary_op (cfg, klass, fsig, args, arg0_type, id);
	case SN_op_UnaryPlus:
		if (fsig->param_count != 1)
			return NULL;
		return args [0];
	default:
		break;
	}

	return NULL;
}

// System.Numerics.Vector2/Vector3/Vector4
static guint16 vector2_methods[] = {
	SN_ctor,
	SN_Abs,
	SN_Add,
	SN_CopyTo,
	SN_Divide,
	SN_Dot,
	SN_GetElement,
	SN_Max,
	SN_Min,
	SN_Multiply,
	SN_SquareRoot,
	SN_Subtract,
	SN_WithElement,
	SN_get_Item,
	SN_get_One,
	SN_get_Zero,
	SN_op_Addition,
	SN_op_Division,
	SN_op_Equality,
	SN_op_Inequality,
	SN_op_Multiply,
	SN_op_Subtraction,
	SN_set_Item,
};

static G_GNUC_UNUSED MonoInst*
emit_vector_2_3_4 (MonoCompile *cfg, MonoMethod *cmethod, MonoMethodSignature *fsig, MonoInst **args)
{
	MonoInst *ins;
	int id, len;
	MonoClass *klass;
	MonoType *type, *etype;

	if (!COMPILE_LLVM (cfg))
		return NULL;

	id = lookup_intrins (vector2_methods, sizeof (vector2_methods), cmethod);
	if (id == -1) {
		check_no_intrinsic_cattr (cmethod);
		return NULL;
	}

	if (cfg->verbose_level > 1) {
		char *name = mono_method_full_name (cmethod, TRUE);
		printf ("  SIMD intrinsic %s\n", name);
		g_free (name);
	}

	klass = cmethod->klass;
	type = m_class_get_byval_arg (klass);
	etype = m_class_get_byval_arg (mono_defaults.single_class);
	len = mono_class_value_size (klass, NULL) / 4;

	// Similar to the cases in emit_sys_numerics_vector_t ()
	switch (id) {
	case SN_ctor:
		if (is_elementwise_ctor (fsig, etype)) {
			gboolean indirect = FALSE;
			int dreg = load_simd_vreg (cfg, cmethod, args [0], &indirect);

			int opcode = type_to_expand_op (etype);
			ins = emit_simd_ins (cfg, klass, opcode, args [1]->dreg, -1);

			for (int i = 1; i < fsig->param_count; ++i) {
				ins = emit_simd_ins (cfg, klass, OP_INSERT_R4, ins->dreg, args [i + 1]->dreg);
				ins->inst_c0 = i;
			}
			ins->dreg = dreg;

			if (indirect) {
				/* Have to store back */
				EMIT_NEW_STORE_MEMBASE (cfg, ins, OP_STOREX_MEMBASE, args [0]->dreg, 0, dreg);
				ins->klass = klass;
			}
			return ins;
		}
		// FIXME: These don't work since Vector2/Vector3 are not handled as SIMD
#if 0
		} else if (len == 3 && fsig->param_count == 2 && fsig->params [0]->type == MONO_TYPE_VALUETYPE && fsig->params [1]->type == etype->type) {
			/* Vector3 (Vector2, float) */
			int dreg = load_simd_vreg (cfg, cmethod, args [0], NULL);
			ins = emit_simd_ins (cfg, klass, OP_INSERT_R4, args [1]->dreg, args [2]->dreg);
			ins->inst_c0 = 2;
			ins->dreg = dreg;
			return ins;
		} else if (len == 4 && fsig->param_count == 2 && fsig->params [0]->type == MONO_TYPE_VALUETYPE && fsig->params [1]->type == etype->type) {
			/* Vector4 (Vector3, float) */
			int dreg = load_simd_vreg (cfg, cmethod, args [0], NULL);
			ins = emit_simd_ins (cfg, klass, OP_INSERT_R4, args [1]->dreg, args [2]->dreg);
			ins->inst_c0 = 3;
			ins->dreg = dreg;
			return ins;
		} else if (len == 4 && fsig->param_count == 3 && fsig->params [0]->type == MONO_TYPE_VALUETYPE && fsig->params [1]->type == etype->type && fsig->params [2]->type == etype->type) {
			/* Vector4 (Vector2, float, float) */
			int dreg = load_simd_vreg (cfg, cmethod, args [0], NULL);
			int sreg = args [1]->dreg;
			ins = emit_simd_ins (cfg, klass, OP_INSERT_R4, sreg, args [2]->dreg);
			ins->inst_c0 = 2;
			ins = emit_simd_ins (cfg, klass, OP_INSERT_R4, ins->dreg, args [3]->dreg);
			ins->inst_c0 = 3;
			ins->dreg = dreg;
			return ins;
		} else {
			g_assert_not_reached ();
		}
#endif
		break;
	case SN_get_Item: {
		// GetElement is marked as Intrinsic, but handling this in get_Item leads to better code
		MONO_EMIT_NEW_BIALU_IMM (cfg, OP_COMPARE_IMM, -1, args [1]->dreg, len);
		MONO_EMIT_NEW_COND_EXC (cfg, GE_UN, "ArgumentOutOfRangeException");
		MonoTypeEnum ty = etype->type;
		int opcode = type_to_xextract_op (ty);
		int src1 = load_simd_vreg (cfg, cmethod, args [0], NULL);
		ins = emit_simd_ins (cfg, klass, opcode, src1, args [1]->dreg);
		ins->inst_c1 = ty;
		return ins;
	}
	case SN_GetElement: {
		g_assert (!fsig->hasthis && fsig->param_count == 2 && mono_metadata_type_equal (fsig->params [0], type) && fsig->params [1]->type == MONO_TYPE_I4);
		MONO_EMIT_NEW_BIALU_IMM (cfg, OP_COMPARE_IMM, -1, args [1]->dreg, len);
		MONO_EMIT_NEW_COND_EXC (cfg, GE_UN, "ArgumentOutOfRangeException");
		MonoTypeEnum ty = etype->type;
		int opcode = type_to_xextract_op (ty);
		ins = emit_simd_ins (cfg, klass, opcode, args [0]->dreg, args [1]->dreg);
		ins->inst_c1 = ty;
		return ins;
	}
	case SN_get_Zero:
		return emit_xzero (cfg, klass);
	case SN_get_One: {
		static const float r4_one = 1.0f;

		MonoInst *one = NULL;
		MONO_INST_NEW (cfg, one, OP_R4CONST);
		one->type = STACK_R4;
		one->inst_p0 = (void *)&r4_one;
		one->dreg = alloc_dreg (cfg, (MonoStackType)one->type);
		MONO_ADD_INS (cfg->cbb, one);

		return emit_simd_ins (cfg, klass, OP_EXPAND_R4, one->dreg, -1);
	}
	case SN_set_Item: {
		// WithElement is marked as Intrinsic, but handling this in set_Item leads to better code
		g_assert (fsig->hasthis && fsig->param_count == 2 && fsig->params [0]->type == MONO_TYPE_I4 && fsig->params [1]->type == MONO_TYPE_R4);
		int dreg = load_simd_vreg (cfg, cmethod, args [0], NULL);

		MONO_EMIT_NEW_BIALU_IMM (cfg, OP_COMPARE_IMM, -1, args [1]->dreg, len);
		MONO_EMIT_NEW_COND_EXC (cfg, GE_UN, "ArgumentOutOfRangeException");
		ins = emit_simd_ins (cfg, klass, OP_XINSERT_R4, dreg, args [2]->dreg);
		ins->sreg3 = args [1]->dreg;
		ins->inst_c1 = MONO_TYPE_R4;
		ins->dreg = dreg;
		return ins;
	}
	case SN_WithElement: {
		g_assert (!fsig->hasthis && fsig->param_count == 3 && fsig->params [1]->type == MONO_TYPE_I4 && fsig->params [2]->type == MONO_TYPE_R4);
		MONO_EMIT_NEW_BIALU_IMM (cfg, OP_COMPARE_IMM, -1, args [1]->dreg, len);
		MONO_EMIT_NEW_COND_EXC (cfg, GE_UN, "ArgumentOutOfRangeException");
		ins = emit_simd_ins (cfg, klass, OP_XINSERT_R4, args [0]->dreg, args [2]->dreg);
		ins->sreg3 = args [1]->dreg;
		ins->inst_c1 = MONO_TYPE_R4;
		return ins;
	}
	case SN_Add:
	case SN_Divide:
	case SN_Multiply:
	case SN_Subtract:
	case SN_op_Addition:
	case SN_op_Division:
	case SN_op_Multiply:
	case SN_op_Subtraction:
	case SN_Max:
	case SN_Min:
		if (!(!fsig->hasthis && fsig->param_count == 2 && mono_metadata_type_equal (fsig->ret, type) && mono_metadata_type_equal (fsig->params [0], type) && mono_metadata_type_equal (fsig->params [1], type)))
			return NULL;
		return emit_simd_ins_for_binary_op (cfg, klass, fsig, args, MONO_TYPE_R4, id);
	case SN_Dot: {
#ifdef TARGET_ARM64
		int instc0 = OP_FMUL;
		MonoInst *pairwise_multiply = emit_simd_ins_for_sig (cfg, klass, OP_XBINOP, instc0, MONO_TYPE_R4, fsig, args);
		return emit_sum_vector (cfg, fsig->params [0], MONO_TYPE_R4, pairwise_multiply);
#elif defined(TARGET_AMD64)
		if (!(mini_get_cpu_features (cfg) & MONO_CPU_X86_SSE41))
			return NULL;

		int mask_reg = alloc_ireg (cfg);
		MONO_EMIT_NEW_ICONST (cfg, mask_reg, 0xf1);
		MonoInst *dot = emit_simd_ins (cfg, klass, OP_SSE41_DPPS, args [0]->dreg, args [1]->dreg);
		dot->sreg3 = mask_reg;

		MONO_INST_NEW (cfg, ins, OP_EXTRACT_R4);
		ins->dreg = alloc_freg (cfg);
		ins->sreg1 = dot->dreg;
		ins->inst_c0 = 0;
		ins->inst_c1 = MONO_TYPE_R4;
		MONO_ADD_INS (cfg->cbb, ins);
		return ins;
#else
		return NULL;
#endif
	}
	case SN_Abs: {
		// MAX(x,0-x)
		MonoInst *zero = emit_xzero (cfg, klass);
		MonoInst *neg = emit_simd_ins (cfg, klass, OP_XBINOP, zero->dreg, args [0]->dreg);
		neg->inst_c0 = OP_FSUB;
		neg->inst_c1 = MONO_TYPE_R4;
		ins = emit_simd_ins (cfg, klass, OP_XBINOP, args [0]->dreg, neg->dreg);
		ins->inst_c0 = OP_FMAX;
		ins->inst_c1 = MONO_TYPE_R4;
		return ins;
	}
	case SN_op_Equality: {
		if (!(fsig->param_count == 2 && mono_metadata_type_equal (fsig->params [0], type) && mono_metadata_type_equal (fsig->params [1], type)))
			return NULL;
		MonoClass *arg_class = mono_class_from_mono_type_internal (fsig->params [0]);
		return emit_xequal (cfg, arg_class, args [0], args [1]);
	}
	case SN_op_Inequality: {
		if (!(fsig->param_count == 2 && mono_metadata_type_equal (fsig->params [0], type) && mono_metadata_type_equal (fsig->params [1], type)))
			return NULL;
		MonoClass *arg_class = mono_class_from_mono_type_internal (fsig->params [0]);
		return emit_not_xequal (cfg, arg_class, args [0], args [1]);
	}
	case SN_SquareRoot: {
#ifdef TARGET_ARM64
		return emit_simd_ins_for_sig (cfg, klass, OP_XOP_OVR_X_X, INTRINS_AARCH64_ADV_SIMD_FSQRT, MONO_TYPE_R4, fsig, args);
#elif defined(TARGET_AMD64)
		ins = emit_simd_ins (cfg, klass, OP_XOP_X_X, args [0]->dreg, -1);
		ins->inst_c0 = (IntrinsicId)INTRINS_SSE_SQRT_PS;
		return ins;
#else
		return NULL;
#endif
	}
	case SN_CopyTo:
		// FIXME:
		return NULL;
	default:
		g_assert_not_reached ();
	}

	return NULL;
}

#endif // defined(TARGET_AMD64) || defined(TARGET_ARM64) || defined(TARGET_WASM)

#ifdef TARGET_AMD64

static guint16 vector_methods [] = {
	SN_ConvertToDouble,
	SN_ConvertToInt32,
	SN_ConvertToInt64,
	SN_ConvertToSingle,
	SN_ConvertToUInt32,
	SN_ConvertToUInt64,
	SN_Narrow,
	SN_Widen,
	SN_get_IsHardwareAccelerated,
};

static MonoInst*
emit_sys_numerics_vector (MonoCompile *cfg, MonoMethod *cmethod, MonoMethodSignature *fsig, MonoInst **args)
{
	MonoInst *ins;
	int id;
	MonoType *etype;

	id = lookup_intrins (vector_methods, sizeof (vector_methods), cmethod);
	if (id == -1) {
		//check_no_intrinsic_cattr (cmethod);
		return NULL;
	}

	//printf ("%s\n", mono_method_full_name (cmethod, 1));

	if (cfg->verbose_level > 1) {
		char *name = mono_method_full_name (cmethod, TRUE);
		printf ("  SIMD intrinsic %s\n", name);
		g_free (name);
	}

	switch (id) {
	case SN_get_IsHardwareAccelerated:
		EMIT_NEW_ICONST (cfg, ins, 1);
		ins->type = STACK_I4;
		return ins;
	case SN_ConvertToInt32:
		etype = get_vector_t_elem_type (fsig->params [0]);
		g_assert (etype->type == MONO_TYPE_R4);
		return emit_simd_ins (cfg, mono_class_from_mono_type_internal (fsig->ret), OP_CVTPS2DQ, args [0]->dreg, -1);
	case SN_ConvertToSingle:
		etype = get_vector_t_elem_type (fsig->params [0]);
		g_assert (etype->type == MONO_TYPE_I4 || etype->type == MONO_TYPE_U4);
		// FIXME:
		if (etype->type == MONO_TYPE_U4)
			return NULL;
		return emit_simd_ins (cfg, mono_class_from_mono_type_internal (fsig->ret), OP_CVTDQ2PS, args [0]->dreg, -1);
	case SN_ConvertToDouble:
	case SN_ConvertToInt64:
	case SN_ConvertToUInt32:
	case SN_ConvertToUInt64:
	case SN_Narrow:
	case SN_Widen:
		// FIXME:
		break;
	default:
		break;
	}

	return NULL;
}

static guint16 vector_t_methods [] = {
	SN_ctor,
	SN_CopyTo,
	SN_GreaterThan,
	SN_GreaterThanOrEqual,
	SN_LessThan,
	SN_LessThanOrEqual,
	SN_Max,
	SN_Min,
	SN_get_AllBitsSet,
	SN_get_Count,
	SN_get_IsSupported,
	SN_get_Item,
	SN_get_One,
	SN_get_Zero,
	SN_op_Addition,
	SN_op_BitwiseAnd,
	SN_op_BitwiseOr,
	SN_op_Division,
	SN_op_Equality,
	SN_op_ExclusiveOr,
	SN_op_Explicit,
	SN_op_Inequality,
	SN_op_Multiply,
	SN_op_Subtraction
};

static MonoInst*
emit_sys_numerics_vector_t (MonoCompile *cfg, MonoMethod *cmethod, MonoMethodSignature *fsig, MonoInst **args)
{
	MonoInst *ins;
	MonoType *type, *etype;
	MonoClass *klass;
	int size, len, id;
	gboolean is_unsigned;

	static const float r4_one = 1.0f;
	static const double r8_one = 1.0;

	id = lookup_intrins (vector_t_methods, sizeof (vector_t_methods), cmethod);
	if (id == -1) {
		//check_no_intrinsic_cattr (cmethod);
		return NULL;
	}

	klass = cmethod->klass;
	type = m_class_get_byval_arg (klass);
	etype = mono_class_get_context (klass)->class_inst->type_argv [0];

	if (!MONO_TYPE_IS_VECTOR_PRIMITIVE (etype))
		return NULL;

	size = mono_class_value_size (mono_class_from_mono_type_internal (etype), NULL);
	g_assert (size);
	len = register_size / size;


	if (cfg->verbose_level > 1) {
		char *name = mono_method_full_name (cmethod, TRUE);
		printf ("  SIMD intrinsic %s\n", name);
		g_free (name);
	}

	switch (id) {
	case SN_get_IsSupported: {
		EMIT_NEW_ICONST (cfg, ins, 1);
		return ins;
	}
	case SN_get_Count:
		if (!(fsig->param_count == 0 && fsig->ret->type == MONO_TYPE_I4))
			break;
		EMIT_NEW_ICONST (cfg, ins, len);
		return ins;
	case SN_get_Zero:
		g_assert (fsig->param_count == 0 && mono_metadata_type_equal (fsig->ret, type));
		return emit_xzero (cfg, klass);
	case SN_get_One: {
		g_assert (fsig->param_count == 0 && mono_metadata_type_equal (fsig->ret, type));
		MonoInst *one = NULL;
		int expand_opcode = type_to_expand_op (etype);
		MONO_INST_NEW (cfg, one, -1);
		switch (expand_opcode) {
		case OP_EXPAND_R4:
			one->opcode = OP_R4CONST;
			one->type = STACK_R4;
			one->inst_p0 = (void *) &r4_one;
			break;
		case OP_EXPAND_R8:
			one->opcode = OP_R8CONST;
			one->type = STACK_R8;
			one->inst_p0 = (void *) &r8_one;
			break;
		default:
			one->opcode = OP_ICONST;
			one->type = STACK_I4;
			one->inst_c0 = 1;
			break;
		}
		one->dreg = alloc_dreg (cfg, (MonoStackType)one->type);
		MONO_ADD_INS (cfg->cbb, one);
		return emit_simd_ins (cfg, klass, expand_opcode, one->dreg, -1);
	}
	case SN_get_AllBitsSet: {
		return emit_xones (cfg, klass);
	}
	case SN_get_Item: {
		if (!COMPILE_LLVM (cfg))
			return NULL;
		MONO_EMIT_NEW_BIALU_IMM (cfg, OP_COMPARE_IMM, -1, args [1]->dreg, len);
		MONO_EMIT_NEW_COND_EXC (cfg, GE_UN, "ArgumentOutOfRangeException");
		MonoTypeEnum ty = etype->type;
		int opcode = type_to_xextract_op (ty);
		int src1 = load_simd_vreg (cfg, cmethod, args [0], NULL);
		ins = emit_simd_ins (cfg, klass, opcode, src1, args [1]->dreg);
		ins->inst_c1 = ty;
		return ins;
	}
	case SN_ctor:
		if (fsig->param_count == 1 && mono_metadata_type_equal (fsig->params [0], etype)) {
			int dreg = load_simd_vreg (cfg, cmethod, args [0], NULL);

			int opcode = type_to_expand_op (etype);
			ins = emit_simd_ins (cfg, klass, opcode, args [1]->dreg, -1);
			ins->dreg = dreg;
			return ins;
		}
		if ((fsig->param_count == 1 || fsig->param_count == 2) && (fsig->params [0]->type == MONO_TYPE_SZARRAY)) {
			MonoInst *array_ins = args [1];
			MonoInst *index_ins;
			MonoInst *ldelema_ins;
			MonoInst *var;
			int end_index_reg;

			if (args [0]->opcode != OP_LDADDR)
				return NULL;

			/* .ctor (T[]) or .ctor (T[], index) */

			if (fsig->param_count == 2) {
				index_ins = args [2];
			} else {
				EMIT_NEW_ICONST (cfg, index_ins, 0);
			}

			/* Emit bounds check for the index (index >= 0) */
			mini_emit_bounds_check_offset (cfg, array_ins->dreg, MONO_STRUCT_OFFSET (MonoArray, max_length), index_ins->dreg, "ArgumentOutOfRangeException");

			/* Emit bounds check for the end (index + len - 1 < array length) */
			end_index_reg = alloc_ireg (cfg);
			EMIT_NEW_BIALU_IMM (cfg, ins, OP_IADD_IMM, end_index_reg, index_ins->dreg, len - 1);
			mini_emit_bounds_check_offset (cfg, array_ins->dreg, MONO_STRUCT_OFFSET (MonoArray, max_length), end_index_reg, "ArgumentOutOfRangeException");

			/* Load the array slice into the simd reg */
			ldelema_ins = mini_emit_ldelema_1_ins (cfg, mono_class_from_mono_type_internal (etype), array_ins, index_ins, FALSE, FALSE);
			g_assert (args [0]->opcode == OP_LDADDR);
			var = (MonoInst*)args [0]->inst_p0;
			EMIT_NEW_LOAD_MEMBASE (cfg, ins, OP_LOADX_MEMBASE, var->dreg, ldelema_ins->dreg, 0);
			ins->klass = cmethod->klass;
			return args [0];
		}
		break;
	case SN_CopyTo:
		if ((fsig->param_count == 1 || fsig->param_count == 2) && (fsig->params [0]->type == MONO_TYPE_SZARRAY)) {
			MonoInst *array_ins = args [1];
			MonoInst *index_ins;
			MonoInst *ldelema_ins;
			int val_vreg, end_index_reg;

			val_vreg = load_simd_vreg (cfg, cmethod, args [0], NULL);

			/* CopyTo (T[]) or CopyTo (T[], index) */

			if (fsig->param_count == 2) {
				index_ins = args [2];
			} else {
				EMIT_NEW_ICONST (cfg, index_ins, 0);
			}

			/* CopyTo () does complicated argument checks */
			mini_emit_bounds_check_offset (cfg, array_ins->dreg, MONO_STRUCT_OFFSET (MonoArray, max_length), index_ins->dreg, "ArgumentOutOfRangeException");
			end_index_reg = alloc_ireg (cfg);
			int len_reg = alloc_ireg (cfg);
			MONO_EMIT_NEW_LOAD_MEMBASE_OP_FLAGS (cfg, OP_LOADI4_MEMBASE, len_reg, array_ins->dreg, MONO_STRUCT_OFFSET (MonoArray, max_length), MONO_INST_INVARIANT_LOAD);
			EMIT_NEW_BIALU (cfg, ins, OP_ISUB, end_index_reg, len_reg, index_ins->dreg);
			MONO_EMIT_NEW_BIALU_IMM (cfg, OP_COMPARE_IMM, -1, end_index_reg, len);
			MONO_EMIT_NEW_COND_EXC (cfg, LT, "ArgumentException");

			/* Load the array slice into the simd reg */
			ldelema_ins = mini_emit_ldelema_1_ins (cfg, mono_class_from_mono_type_internal (etype), array_ins, index_ins, FALSE, FALSE);
			EMIT_NEW_STORE_MEMBASE (cfg, ins, OP_STOREX_MEMBASE, ldelema_ins->dreg, 0, val_vreg);
			ins->klass = cmethod->klass;
			return ins;
		}
		break;
	case SN_op_Equality:
	case SN_op_Inequality:
		g_assert (fsig->param_count == 2 && fsig->ret->type == MONO_TYPE_BOOLEAN &&
				  mono_metadata_type_equal (fsig->params [0], type) &&
				  mono_metadata_type_equal (fsig->params [1], type));
		switch (id) {
			case SN_op_Equality: return emit_xequal (cfg, klass, args [0], args [1]);
			case SN_op_Inequality: return emit_not_xequal (cfg, klass, args [0], args [1]);
			default: g_assert_not_reached ();
		}
	case SN_GreaterThan:
	case SN_GreaterThanOrEqual:
	case SN_LessThan:
	case SN_LessThanOrEqual:
		g_assert (fsig->param_count == 2 && mono_metadata_type_equal (fsig->ret, type) && mono_metadata_type_equal (fsig->params [0], type) && mono_metadata_type_equal (fsig->params [1], type));
		is_unsigned = etype->type == MONO_TYPE_U1 || etype->type == MONO_TYPE_U2 || etype->type == MONO_TYPE_U4 || etype->type == MONO_TYPE_U8 || etype->type == MONO_TYPE_U;
		ins = emit_xcompare (cfg, klass, etype->type, args [0], args [1]);
		switch (id) {
		case SN_GreaterThan:
			ins->inst_c0 = is_unsigned ? CMP_GT_UN : CMP_GT;
			break;
		case SN_GreaterThanOrEqual:
			ins->inst_c0 = is_unsigned ? CMP_GE_UN : CMP_GE;
			break;
		case SN_LessThan:
			ins->inst_c0 = is_unsigned ? CMP_LT_UN : CMP_LT;
			break;
		case SN_LessThanOrEqual:
			ins->inst_c0 = is_unsigned ? CMP_LE_UN : CMP_LE;
			break;
		default:
			g_assert_not_reached ();
		}
		return ins;
	case SN_op_Explicit:
		return emit_simd_ins (cfg, klass, OP_XCAST, args [0]->dreg, -1);
	case SN_op_Addition:
	case SN_op_Subtraction:
	case SN_op_Division:
	case SN_op_Multiply:
	case SN_op_BitwiseAnd:
	case SN_op_BitwiseOr:
	case SN_op_ExclusiveOr:
	case SN_Max:
	case SN_Min:
		if (!(fsig->param_count == 2 && mono_metadata_type_equal (fsig->ret, type) && mono_metadata_type_equal (fsig->params [0], type) && mono_metadata_type_equal (fsig->params [1], type)))
			return NULL;
		ins = emit_simd_ins (cfg, klass, OP_XBINOP, args [0]->dreg, args [1]->dreg);
		ins->inst_c1 = etype->type;

		if (type_enum_is_float (etype->type)) {
			switch (id) {
			case SN_op_Addition:
				ins->inst_c0 = OP_FADD;
				break;
			case SN_op_Subtraction:
				ins->inst_c0 = OP_FSUB;
				break;
			case SN_op_Multiply:
				ins->inst_c0 = OP_FMUL;
				break;
			case SN_op_Division:
				ins->inst_c0 = OP_FDIV;
				break;
			case SN_Max:
				ins->inst_c0 = OP_FMAX;
				break;
			case SN_Min:
				ins->inst_c0 = OP_FMIN;
				break;
			default:
				NULLIFY_INS (ins);
				return NULL;
			}
		} else {
			switch (id) {
			case SN_op_Addition:
				ins->inst_c0 = OP_IADD;
				break;
			case SN_op_Subtraction:
				ins->inst_c0 = OP_ISUB;
				break;
				/*
			case SN_op_Division:
				ins->inst_c0 = OP_IDIV;
				break;
			case SN_op_Multiply:
				ins->inst_c0 = OP_IMUL;
				break;
				*/
			case SN_op_BitwiseAnd:
				ins->inst_c0 = OP_IAND;
				break;
			case SN_op_BitwiseOr:
				ins->inst_c0 = OP_IOR;
				break;
			case SN_op_ExclusiveOr:
				ins->inst_c0 = OP_IXOR;
				break;
			case SN_Max:
				ins->inst_c0 = OP_IMAX;
				break;
			case SN_Min:
				ins->inst_c0 = OP_IMIN;
				break;
			default:
				NULLIFY_INS (ins);
				return NULL;
			}
		}
		return ins;
	default:
		break;
	}

	return NULL;
}
#endif // TARGET_AMD64

#ifdef TARGET_ARM64

static SimdIntrinsic armbase_methods [] = {
	{SN_LeadingSignCount},
	{SN_LeadingZeroCount},
	{SN_MultiplyHigh},
	{SN_ReverseElementBits},
	{SN_get_IsSupported},
};

static SimdIntrinsic crc32_methods [] = {
	{SN_ComputeCrc32},
	{SN_ComputeCrc32C},
	{SN_get_IsSupported}
};

static SimdIntrinsic crypto_aes_methods [] = {
	{SN_Decrypt, OP_XOP_X_X_X, INTRINS_AARCH64_AESD},
	{SN_Encrypt, OP_XOP_X_X_X, INTRINS_AARCH64_AESE},
	{SN_InverseMixColumns, OP_XOP_X_X, INTRINS_AARCH64_AESIMC},
	{SN_MixColumns, OP_XOP_X_X, INTRINS_AARCH64_AESMC},
	{SN_PolynomialMultiplyWideningLower},
	{SN_PolynomialMultiplyWideningUpper},
	{SN_get_IsSupported},
};

static SimdIntrinsic sha1_methods [] = {
	{SN_FixedRotate, OP_XOP_X_X, INTRINS_AARCH64_SHA1H},
	{SN_HashUpdateChoose, OP_XOP_X_X_X_X, INTRINS_AARCH64_SHA1C},
	{SN_HashUpdateMajority, OP_XOP_X_X_X_X, INTRINS_AARCH64_SHA1M},
	{SN_HashUpdateParity, OP_XOP_X_X_X_X, INTRINS_AARCH64_SHA1P},
	{SN_ScheduleUpdate0, OP_XOP_X_X_X_X, INTRINS_AARCH64_SHA1SU0},
	{SN_ScheduleUpdate1, OP_XOP_X_X_X, INTRINS_AARCH64_SHA1SU1},
	{SN_get_IsSupported}
};

static SimdIntrinsic sha256_methods [] = {
	{SN_HashUpdate1, OP_XOP_X_X_X_X, INTRINS_AARCH64_SHA256H},
	{SN_HashUpdate2, OP_XOP_X_X_X_X, INTRINS_AARCH64_SHA256H2},
	{SN_ScheduleUpdate0, OP_XOP_X_X_X, INTRINS_AARCH64_SHA256SU0},
	{SN_ScheduleUpdate1, OP_XOP_X_X_X_X, INTRINS_AARCH64_SHA256SU1},
	{SN_get_IsSupported}
};

// This table must be kept in sorted order. ASCII } is sorted after alphanumeric
// characters, so blind use of your editor's "sort lines" facility will
// mis-order the lines.
//
// In Vim you can use `sort /.*{[0-9A-z]*/ r` to sort this table.

static SimdIntrinsic advsimd_methods [] = {
	{SN_Abs, OP_XOP_OVR_X_X, INTRINS_AARCH64_ADV_SIMD_ABS, None, None, OP_XOP_OVR_X_X, INTRINS_AARCH64_ADV_SIMD_FABS},
	{SN_AbsSaturate, OP_XOP_OVR_X_X, INTRINS_AARCH64_ADV_SIMD_SQABS},
	{SN_AbsSaturateScalar, OP_XOP_OVR_SCALAR_X_X, INTRINS_AARCH64_ADV_SIMD_SQABS},
	{SN_AbsScalar, OP_XOP_OVR_SCALAR_X_X, INTRINS_AARCH64_ADV_SIMD_ABS, None, None, OP_XOP_OVR_SCALAR_X_X, INTRINS_AARCH64_ADV_SIMD_FABS},
	{SN_AbsoluteCompareGreaterThan},
	{SN_AbsoluteCompareGreaterThanOrEqual},
	{SN_AbsoluteCompareGreaterThanOrEqualScalar},
	{SN_AbsoluteCompareGreaterThanScalar},
	{SN_AbsoluteCompareLessThan},
	{SN_AbsoluteCompareLessThanOrEqual},
	{SN_AbsoluteCompareLessThanOrEqualScalar},
	{SN_AbsoluteCompareLessThanScalar},
	{SN_AbsoluteDifference, OP_ARM64_SABD, None, OP_ARM64_UABD, None, OP_XOP_OVR_X_X_X, INTRINS_AARCH64_ADV_SIMD_FABD},
	{SN_AbsoluteDifferenceAdd, OP_ARM64_SABA, None, OP_ARM64_UABA},
	{SN_AbsoluteDifferenceScalar, OP_XOP_OVR_SCALAR_X_X_X, INTRINS_AARCH64_ADV_SIMD_FABD_SCALAR},
	{SN_AbsoluteDifferenceWideningLower, OP_ARM64_SABDL, None, OP_ARM64_UABDL},
	{SN_AbsoluteDifferenceWideningLowerAndAdd, OP_ARM64_SABAL, None, OP_ARM64_UABAL},
	{SN_AbsoluteDifferenceWideningUpper, OP_ARM64_SABDL2, None, OP_ARM64_UABDL2},
	{SN_AbsoluteDifferenceWideningUpperAndAdd, OP_ARM64_SABAL2, None, OP_ARM64_UABAL2},
	{SN_Add, OP_XBINOP, OP_IADD, None, None, OP_XBINOP, OP_FADD},
	{SN_AddAcross, OP_ARM64_XHORIZ, INTRINS_AARCH64_ADV_SIMD_SADDV, OP_ARM64_XHORIZ, INTRINS_AARCH64_ADV_SIMD_UADDV},
	{SN_AddAcrossWidening, OP_ARM64_SADDLV, None, OP_ARM64_UADDLV},
	{SN_AddHighNarrowingLower, OP_ARM64_ADDHN},
	{SN_AddHighNarrowingUpper, OP_ARM64_ADDHN2},
	{SN_AddPairwise, OP_XOP_OVR_X_X_X, INTRINS_AARCH64_ADV_SIMD_ADDP, None, None, OP_XOP_OVR_X_X_X, INTRINS_AARCH64_ADV_SIMD_FADDP},
	{SN_AddPairwiseScalar, OP_ARM64_ADDP_SCALAR, None, None, None, OP_ARM64_FADDP_SCALAR},
	{SN_AddPairwiseWidening, OP_XOP_OVR_X_X, INTRINS_AARCH64_ADV_SIMD_SADDLP, OP_XOP_OVR_X_X, INTRINS_AARCH64_ADV_SIMD_UADDLP},
	{SN_AddPairwiseWideningAndAdd, OP_ARM64_SADALP, None, OP_ARM64_UADALP},
	{SN_AddPairwiseWideningAndAddScalar, OP_ARM64_SADALP, None, OP_ARM64_UADALP},
	{SN_AddPairwiseWideningScalar, OP_XOP_OVR_X_X, INTRINS_AARCH64_ADV_SIMD_SADDLP, OP_XOP_OVR_X_X, INTRINS_AARCH64_ADV_SIMD_UADDLP},
	{SN_AddRoundedHighNarrowingLower, OP_ARM64_RADDHN},
	{SN_AddRoundedHighNarrowingUpper, OP_ARM64_RADDHN2},
	{SN_AddSaturate},
	{SN_AddSaturateScalar},
	{SN_AddScalar, OP_XBINOP_SCALAR, OP_IADD, None, None, OP_XBINOP_SCALAR, OP_FADD},
	{SN_AddWideningLower, OP_ARM64_SADD, None, OP_ARM64_UADD},
	{SN_AddWideningUpper, OP_ARM64_SADD2, None, OP_ARM64_UADD2},
	{SN_And, OP_XBINOP_FORCEINT, XBINOP_FORCEINT_AND},
	{SN_BitwiseClear, OP_ARM64_BIC},
	{SN_BitwiseSelect, OP_BSL},
	{SN_Ceiling, OP_XOP_OVR_X_X, INTRINS_AARCH64_ADV_SIMD_FRINTP},
	{SN_CeilingScalar, OP_XOP_OVR_SCALAR_X_X, INTRINS_AARCH64_ADV_SIMD_FRINTP},
	{SN_CompareEqual, OP_XCOMPARE, CMP_EQ, OP_XCOMPARE, CMP_EQ, OP_XCOMPARE_FP, CMP_EQ},
	{SN_CompareEqualScalar, OP_XCOMPARE_SCALAR, CMP_EQ, OP_XCOMPARE_SCALAR, CMP_EQ, OP_XCOMPARE_FP_SCALAR, CMP_EQ},
	{SN_CompareGreaterThan, OP_XCOMPARE, CMP_GT, OP_XCOMPARE, CMP_GT_UN, OP_XCOMPARE_FP, CMP_GT},
	{SN_CompareGreaterThanOrEqual, OP_XCOMPARE, CMP_GE, OP_XCOMPARE, CMP_GE_UN, OP_XCOMPARE_FP, CMP_GE},
	{SN_CompareGreaterThanOrEqualScalar, OP_XCOMPARE_SCALAR, CMP_GE, OP_XCOMPARE_SCALAR, CMP_GE_UN, OP_XCOMPARE_FP_SCALAR, CMP_GE},
	{SN_CompareGreaterThanScalar, OP_XCOMPARE_SCALAR, CMP_GT, OP_XCOMPARE_SCALAR, CMP_GT_UN, OP_XCOMPARE_FP_SCALAR, CMP_GT},
	{SN_CompareLessThan, OP_XCOMPARE, CMP_LT, OP_XCOMPARE, CMP_LT_UN, OP_XCOMPARE_FP, CMP_LT},
	{SN_CompareLessThanOrEqual, OP_XCOMPARE, CMP_LE, OP_XCOMPARE, CMP_LE_UN, OP_XCOMPARE_FP, CMP_LE},
	{SN_CompareLessThanOrEqualScalar, OP_XCOMPARE_SCALAR, CMP_LE, OP_XCOMPARE_SCALAR, CMP_LE_UN, OP_XCOMPARE_FP_SCALAR, CMP_LE},
	{SN_CompareLessThanScalar, OP_XCOMPARE_SCALAR, CMP_LT, OP_XCOMPARE_SCALAR, CMP_LT_UN, OP_XCOMPARE_FP_SCALAR, CMP_LT},
	{SN_CompareTest, OP_ARM64_CMTST},
	{SN_CompareTestScalar, OP_ARM64_CMTST},
	{SN_ConvertToDouble, OP_CVT_SI_FP, None, OP_CVT_UI_FP, None, OP_ARM64_FCVTL},
	{SN_ConvertToDoubleScalar, OP_CVT_SI_FP_SCALAR, None, OP_CVT_UI_FP_SCALAR},
	{SN_ConvertToDoubleUpper, OP_ARM64_FCVTL2},
	{SN_ConvertToInt32RoundAwayFromZero, OP_XOP_OVR_X_X, INTRINS_AARCH64_ADV_SIMD_FCVTAS},
	{SN_ConvertToInt32RoundAwayFromZeroScalar, OP_XOP_OVR_SCALAR_X_X, INTRINS_AARCH64_ADV_SIMD_FCVTAS},
	{SN_ConvertToInt32RoundToEven, OP_XOP_OVR_X_X, INTRINS_AARCH64_ADV_SIMD_FCVTNS},
	{SN_ConvertToInt32RoundToEvenScalar, OP_XOP_OVR_SCALAR_X_X, INTRINS_AARCH64_ADV_SIMD_FCVTNS},
	{SN_ConvertToInt32RoundToNegativeInfinity, OP_XOP_OVR_X_X, INTRINS_AARCH64_ADV_SIMD_FCVTMS},
	{SN_ConvertToInt32RoundToNegativeInfinityScalar, OP_XOP_OVR_SCALAR_X_X, INTRINS_AARCH64_ADV_SIMD_FCVTMS},
	{SN_ConvertToInt32RoundToPositiveInfinity, OP_XOP_OVR_X_X, INTRINS_AARCH64_ADV_SIMD_FCVTPS},
	{SN_ConvertToInt32RoundToPositiveInfinityScalar, OP_XOP_OVR_SCALAR_X_X, INTRINS_AARCH64_ADV_SIMD_FCVTPS},
	{SN_ConvertToInt32RoundToZero, OP_CVT_FP_SI},
	{SN_ConvertToInt32RoundToZeroScalar, OP_CVT_FP_SI_SCALAR},
	{SN_ConvertToInt64RoundAwayFromZero, OP_XOP_OVR_X_X, INTRINS_AARCH64_ADV_SIMD_FCVTAS},
	{SN_ConvertToInt64RoundAwayFromZeroScalar, OP_XOP_OVR_SCALAR_X_X, INTRINS_AARCH64_ADV_SIMD_FCVTAS},
	{SN_ConvertToInt64RoundToEven, OP_XOP_OVR_X_X, INTRINS_AARCH64_ADV_SIMD_FCVTNS},
	{SN_ConvertToInt64RoundToEvenScalar, OP_XOP_OVR_SCALAR_X_X, INTRINS_AARCH64_ADV_SIMD_FCVTNS},
	{SN_ConvertToInt64RoundToNegativeInfinity, OP_XOP_OVR_X_X, INTRINS_AARCH64_ADV_SIMD_FCVTMS},
	{SN_ConvertToInt64RoundToNegativeInfinityScalar, OP_XOP_OVR_SCALAR_X_X, INTRINS_AARCH64_ADV_SIMD_FCVTMS},
	{SN_ConvertToInt64RoundToPositiveInfinity, OP_XOP_OVR_X_X, INTRINS_AARCH64_ADV_SIMD_FCVTPS},
	{SN_ConvertToInt64RoundToPositiveInfinityScalar, OP_XOP_OVR_SCALAR_X_X, INTRINS_AARCH64_ADV_SIMD_FCVTPS},
	{SN_ConvertToInt64RoundToZero, OP_CVT_FP_SI},
	{SN_ConvertToInt64RoundToZeroScalar, OP_CVT_FP_SI_SCALAR},
	{SN_ConvertToSingle, OP_CVT_SI_FP, None, OP_CVT_UI_FP},
	{SN_ConvertToSingleLower, OP_ARM64_FCVTN},
	{SN_ConvertToSingleRoundToOddLower, OP_ARM64_FCVTXN},
	{SN_ConvertToSingleRoundToOddUpper, OP_ARM64_FCVTXN2},
	{SN_ConvertToSingleScalar, OP_CVT_SI_FP_SCALAR, None, OP_CVT_UI_FP_SCALAR},
	{SN_ConvertToSingleUpper, OP_ARM64_FCVTN2},
	{SN_ConvertToUInt32RoundAwayFromZero, OP_XOP_OVR_X_X, INTRINS_AARCH64_ADV_SIMD_FCVTAU},
	{SN_ConvertToUInt32RoundAwayFromZeroScalar, OP_XOP_OVR_SCALAR_X_X, INTRINS_AARCH64_ADV_SIMD_FCVTAU},
	{SN_ConvertToUInt32RoundToEven, OP_XOP_OVR_X_X, INTRINS_AARCH64_ADV_SIMD_FCVTNU},
	{SN_ConvertToUInt32RoundToEvenScalar, OP_XOP_OVR_SCALAR_X_X, INTRINS_AARCH64_ADV_SIMD_FCVTNU},
	{SN_ConvertToUInt32RoundToNegativeInfinity, OP_XOP_OVR_X_X, INTRINS_AARCH64_ADV_SIMD_FCVTMU},
	{SN_ConvertToUInt32RoundToNegativeInfinityScalar, OP_XOP_OVR_SCALAR_X_X, INTRINS_AARCH64_ADV_SIMD_FCVTMU},
	{SN_ConvertToUInt32RoundToPositiveInfinity, OP_XOP_OVR_X_X, INTRINS_AARCH64_ADV_SIMD_FCVTPU},
	{SN_ConvertToUInt32RoundToPositiveInfinityScalar, OP_XOP_OVR_SCALAR_X_X, INTRINS_AARCH64_ADV_SIMD_FCVTPU},
	{SN_ConvertToUInt32RoundToZero, OP_CVT_FP_UI},
	{SN_ConvertToUInt32RoundToZeroScalar, OP_CVT_FP_UI_SCALAR},
	{SN_ConvertToUInt64RoundAwayFromZero, OP_XOP_OVR_X_X, INTRINS_AARCH64_ADV_SIMD_FCVTAU},
	{SN_ConvertToUInt64RoundAwayFromZeroScalar, OP_XOP_OVR_SCALAR_X_X, INTRINS_AARCH64_ADV_SIMD_FCVTAU},
	{SN_ConvertToUInt64RoundToEven, OP_XOP_OVR_X_X, INTRINS_AARCH64_ADV_SIMD_FCVTNU},
	{SN_ConvertToUInt64RoundToEvenScalar, OP_XOP_OVR_SCALAR_X_X, INTRINS_AARCH64_ADV_SIMD_FCVTNU},
	{SN_ConvertToUInt64RoundToNegativeInfinity, OP_XOP_OVR_X_X, INTRINS_AARCH64_ADV_SIMD_FCVTMU},
	{SN_ConvertToUInt64RoundToNegativeInfinityScalar, OP_XOP_OVR_SCALAR_X_X, INTRINS_AARCH64_ADV_SIMD_FCVTMU},
	{SN_ConvertToUInt64RoundToPositiveInfinity, OP_XOP_OVR_X_X, INTRINS_AARCH64_ADV_SIMD_FCVTPU},
	{SN_ConvertToUInt64RoundToPositiveInfinityScalar, OP_XOP_OVR_SCALAR_X_X, INTRINS_AARCH64_ADV_SIMD_FCVTPU},
	{SN_ConvertToUInt64RoundToZero, OP_CVT_FP_UI},
	{SN_ConvertToUInt64RoundToZeroScalar, OP_CVT_FP_UI_SCALAR},
	{SN_Divide, OP_XBINOP, OP_FDIV},
	{SN_DivideScalar, OP_XBINOP_SCALAR, OP_FDIV},
	{SN_DuplicateSelectedScalarToVector128},
	{SN_DuplicateSelectedScalarToVector64},
	{SN_DuplicateToVector128},
	{SN_DuplicateToVector64},
	{SN_Extract},
	{SN_ExtractNarrowingLower, OP_ARM64_XTN},
	{SN_ExtractNarrowingSaturateLower, OP_XOP_OVR_X_X, INTRINS_AARCH64_ADV_SIMD_SQXTN, OP_XOP_OVR_X_X, INTRINS_AARCH64_ADV_SIMD_UQXTN},
	{SN_ExtractNarrowingSaturateScalar, OP_ARM64_XNARROW_SCALAR, INTRINS_AARCH64_ADV_SIMD_SQXTN, OP_ARM64_XNARROW_SCALAR, INTRINS_AARCH64_ADV_SIMD_UQXTN},
	{SN_ExtractNarrowingSaturateUnsignedLower, OP_XOP_OVR_X_X, INTRINS_AARCH64_ADV_SIMD_SQXTUN},
	{SN_ExtractNarrowingSaturateUnsignedScalar, OP_ARM64_XNARROW_SCALAR, INTRINS_AARCH64_ADV_SIMD_SQXTUN},
	{SN_ExtractNarrowingSaturateUnsignedUpper, OP_ARM64_SQXTUN2},
	{SN_ExtractNarrowingSaturateUpper, OP_ARM64_SQXTN2, None, OP_ARM64_UQXTN2},
	{SN_ExtractNarrowingUpper, OP_ARM64_XTN2},
	{SN_ExtractVector128, OP_ARM64_EXT},
	{SN_ExtractVector64, OP_ARM64_EXT},
	{SN_Floor, OP_XOP_OVR_X_X, INTRINS_AARCH64_ADV_SIMD_FRINTM},
	{SN_FloorScalar, OP_XOP_OVR_SCALAR_X_X, INTRINS_AARCH64_ADV_SIMD_FRINTM},
	{SN_FusedAddHalving, OP_XOP_OVR_X_X_X, INTRINS_AARCH64_ADV_SIMD_SHADD, OP_XOP_OVR_X_X_X, INTRINS_AARCH64_ADV_SIMD_UHADD},
	{SN_FusedAddRoundedHalving, OP_XOP_OVR_X_X_X, INTRINS_AARCH64_ADV_SIMD_SRHADD, OP_XOP_OVR_X_X_X, INTRINS_AARCH64_ADV_SIMD_URHADD},
	{SN_FusedMultiplyAdd, OP_ARM64_FMADD},
	{SN_FusedMultiplyAddByScalar, OP_ARM64_FMADD_BYSCALAR},
	{SN_FusedMultiplyAddBySelectedScalar},
	{SN_FusedMultiplyAddNegatedScalar, OP_ARM64_FNMADD_SCALAR},
	{SN_FusedMultiplyAddScalar, OP_ARM64_FMADD_SCALAR},
	{SN_FusedMultiplyAddScalarBySelectedScalar},
	{SN_FusedMultiplySubtract, OP_ARM64_FMSUB},
	{SN_FusedMultiplySubtractByScalar, OP_ARM64_FMSUB_BYSCALAR},
	{SN_FusedMultiplySubtractBySelectedScalar},
	{SN_FusedMultiplySubtractNegatedScalar, OP_ARM64_FNMSUB_SCALAR},
	{SN_FusedMultiplySubtractScalar, OP_ARM64_FMSUB_SCALAR},
	{SN_FusedMultiplySubtractScalarBySelectedScalar},
	{SN_FusedSubtractHalving, OP_XOP_OVR_X_X_X, INTRINS_AARCH64_ADV_SIMD_SHSUB, OP_XOP_OVR_X_X_X, INTRINS_AARCH64_ADV_SIMD_UHSUB},
	{SN_Insert},
	{SN_InsertScalar},
	{SN_InsertSelectedScalar},
	{SN_LeadingSignCount, OP_XOP_OVR_X_X, INTRINS_AARCH64_ADV_SIMD_CLS},
	{SN_LeadingZeroCount, OP_ARM64_CLZ},
	{SN_LoadAndInsertScalar, OP_ARM64_LD1_INSERT},
	{SN_LoadAndReplicateToVector128, OP_ARM64_LD1R},
	{SN_LoadAndReplicateToVector64, OP_ARM64_LD1R},
	{SN_LoadPairScalarVector64, OP_ARM64_LDP_SCALAR},
	{SN_LoadPairScalarVector64NonTemporal, OP_ARM64_LDNP_SCALAR},
	{SN_LoadPairVector128, OP_ARM64_LDP},
	{SN_LoadPairVector128NonTemporal, OP_ARM64_LDNP},
	{SN_LoadPairVector64, OP_ARM64_LDP},
	{SN_LoadPairVector64NonTemporal, OP_ARM64_LDNP},
	{SN_LoadVector128, OP_ARM64_LD1},
	{SN_LoadVector64, OP_ARM64_LD1},
	{SN_Max, OP_XOP_OVR_X_X_X, INTRINS_AARCH64_ADV_SIMD_SMAX, OP_XOP_OVR_X_X_X, INTRINS_AARCH64_ADV_SIMD_UMAX, OP_XOP_OVR_X_X_X, INTRINS_AARCH64_ADV_SIMD_FMAX},
	{SN_MaxAcross, OP_ARM64_XHORIZ, INTRINS_AARCH64_ADV_SIMD_SMAXV, OP_ARM64_XHORIZ, INTRINS_AARCH64_ADV_SIMD_UMAXV, OP_ARM64_XHORIZ, INTRINS_AARCH64_ADV_SIMD_FMAXV},
	{SN_MaxNumber, OP_XOP_OVR_X_X_X, INTRINS_AARCH64_ADV_SIMD_FMAXNM},
	{SN_MaxNumberAcross, OP_ARM64_XHORIZ, INTRINS_AARCH64_ADV_SIMD_FMAXNMV},
	{SN_MaxNumberPairwise, OP_XOP_OVR_X_X_X, INTRINS_AARCH64_ADV_SIMD_FMAXNMP},
	{SN_MaxNumberPairwiseScalar, OP_ARM64_XHORIZ, INTRINS_AARCH64_ADV_SIMD_FMAXNMV},
	{SN_MaxNumberScalar, OP_XOP_OVR_SCALAR_X_X_X, INTRINS_AARCH64_ADV_SIMD_FMAXNM},
	{SN_MaxPairwise, OP_XOP_OVR_X_X_X, INTRINS_AARCH64_ADV_SIMD_SMAXP, OP_XOP_OVR_X_X_X, INTRINS_AARCH64_ADV_SIMD_UMAXP, OP_XOP_OVR_X_X_X, INTRINS_AARCH64_ADV_SIMD_FMAXP},
	{SN_MaxPairwiseScalar, OP_ARM64_XHORIZ, INTRINS_AARCH64_ADV_SIMD_FMAXV},
	{SN_MaxScalar, OP_XOP_OVR_SCALAR_X_X_X, INTRINS_AARCH64_ADV_SIMD_FMAX},
	{SN_Min, OP_XOP_OVR_X_X_X, INTRINS_AARCH64_ADV_SIMD_SMIN, OP_XOP_OVR_X_X_X, INTRINS_AARCH64_ADV_SIMD_UMIN, OP_XOP_OVR_X_X_X, INTRINS_AARCH64_ADV_SIMD_FMIN},
	{SN_MinAcross, OP_ARM64_XHORIZ, INTRINS_AARCH64_ADV_SIMD_SMINV, OP_ARM64_XHORIZ, INTRINS_AARCH64_ADV_SIMD_UMINV, OP_ARM64_XHORIZ, INTRINS_AARCH64_ADV_SIMD_FMINV},
	{SN_MinNumber, OP_XOP_OVR_X_X_X, INTRINS_AARCH64_ADV_SIMD_FMINNM},
	{SN_MinNumberAcross, OP_ARM64_XHORIZ, INTRINS_AARCH64_ADV_SIMD_FMINNMV},
	{SN_MinNumberPairwise, OP_XOP_OVR_X_X_X, INTRINS_AARCH64_ADV_SIMD_FMINNMP},
	{SN_MinNumberPairwiseScalar, OP_ARM64_XHORIZ, INTRINS_AARCH64_ADV_SIMD_FMINNMV},
	{SN_MinNumberScalar, OP_XOP_OVR_SCALAR_X_X_X, INTRINS_AARCH64_ADV_SIMD_FMINNM},
	{SN_MinPairwise, OP_XOP_OVR_X_X_X, INTRINS_AARCH64_ADV_SIMD_SMINP, OP_XOP_OVR_X_X_X, INTRINS_AARCH64_ADV_SIMD_UMINP, OP_XOP_OVR_X_X_X, INTRINS_AARCH64_ADV_SIMD_FMINP},
	{SN_MinPairwiseScalar, OP_ARM64_XHORIZ, INTRINS_AARCH64_ADV_SIMD_FMINV},
	{SN_MinScalar, OP_XOP_OVR_SCALAR_X_X_X, INTRINS_AARCH64_ADV_SIMD_FMIN},
	{SN_Multiply, OP_XBINOP, OP_IMUL, None, None, OP_XBINOP, OP_FMUL},
	{SN_MultiplyAdd, OP_ARM64_MLA},
	{SN_MultiplyAddByScalar, OP_ARM64_MLA_SCALAR},
	{SN_MultiplyAddBySelectedScalar},
	{SN_MultiplyByScalar, OP_XBINOP_BYSCALAR, OP_IMUL, None, None, OP_XBINOP_BYSCALAR, OP_FMUL},
	{SN_MultiplyBySelectedScalar},
	{SN_MultiplyBySelectedScalarWideningLower},
	{SN_MultiplyBySelectedScalarWideningLowerAndAdd},
	{SN_MultiplyBySelectedScalarWideningLowerAndSubtract},
	{SN_MultiplyBySelectedScalarWideningUpper},
	{SN_MultiplyBySelectedScalarWideningUpperAndAdd},
	{SN_MultiplyBySelectedScalarWideningUpperAndSubtract},
	{SN_MultiplyDoublingByScalarSaturateHigh, OP_XOP_OVR_BYSCALAR_X_X_X, INTRINS_AARCH64_ADV_SIMD_SQDMULH},
	{SN_MultiplyDoublingBySelectedScalarSaturateHigh},
	{SN_MultiplyDoublingSaturateHigh, OP_XOP_OVR_X_X_X, INTRINS_AARCH64_ADV_SIMD_SQDMULH},
	{SN_MultiplyDoublingSaturateHighScalar, OP_XOP_OVR_SCALAR_X_X_X, INTRINS_AARCH64_ADV_SIMD_SQDMULH},
	{SN_MultiplyDoublingScalarBySelectedScalarSaturateHigh},
	{SN_MultiplyDoublingWideningAndAddSaturateScalar, OP_ARM64_SQDMLAL_SCALAR},
	{SN_MultiplyDoublingWideningAndSubtractSaturateScalar, OP_ARM64_SQDMLSL_SCALAR},
	{SN_MultiplyDoublingWideningLowerAndAddSaturate, OP_ARM64_SQDMLAL},
	{SN_MultiplyDoublingWideningLowerAndSubtractSaturate, OP_ARM64_SQDMLSL},
	{SN_MultiplyDoublingWideningLowerByScalarAndAddSaturate, OP_ARM64_SQDMLAL_BYSCALAR},
	{SN_MultiplyDoublingWideningLowerByScalarAndSubtractSaturate, OP_ARM64_SQDMLSL_BYSCALAR},
	{SN_MultiplyDoublingWideningLowerBySelectedScalarAndAddSaturate},
	{SN_MultiplyDoublingWideningLowerBySelectedScalarAndSubtractSaturate},
	{SN_MultiplyDoublingWideningSaturateLower, OP_ARM64_SQDMULL},
	{SN_MultiplyDoublingWideningSaturateLowerByScalar, OP_ARM64_SQDMULL_BYSCALAR},
	{SN_MultiplyDoublingWideningSaturateLowerBySelectedScalar},
	{SN_MultiplyDoublingWideningSaturateScalar, OP_ARM64_SQDMULL_SCALAR},
	{SN_MultiplyDoublingWideningSaturateScalarBySelectedScalar},
	{SN_MultiplyDoublingWideningSaturateUpper, OP_ARM64_SQDMULL2},
	{SN_MultiplyDoublingWideningSaturateUpperByScalar, OP_ARM64_SQDMULL2_BYSCALAR},
	{SN_MultiplyDoublingWideningSaturateUpperBySelectedScalar},
	{SN_MultiplyDoublingWideningScalarBySelectedScalarAndAddSaturate},
	{SN_MultiplyDoublingWideningScalarBySelectedScalarAndSubtractSaturate},
	{SN_MultiplyDoublingWideningUpperAndAddSaturate, OP_ARM64_SQDMLAL2},
	{SN_MultiplyDoublingWideningUpperAndSubtractSaturate, OP_ARM64_SQDMLSL2},
	{SN_MultiplyDoublingWideningUpperByScalarAndAddSaturate, OP_ARM64_SQDMLAL2_BYSCALAR},
	{SN_MultiplyDoublingWideningUpperByScalarAndSubtractSaturate, OP_ARM64_SQDMLSL2_BYSCALAR},
	{SN_MultiplyDoublingWideningUpperBySelectedScalarAndAddSaturate},
	{SN_MultiplyDoublingWideningUpperBySelectedScalarAndSubtractSaturate},
	{SN_MultiplyExtended, OP_XOP_OVR_X_X_X, INTRINS_AARCH64_ADV_SIMD_FMULX},
	{SN_MultiplyExtendedByScalar, OP_XOP_OVR_BYSCALAR_X_X_X, INTRINS_AARCH64_ADV_SIMD_FMULX},
	{SN_MultiplyExtendedBySelectedScalar},
	{SN_MultiplyExtendedScalar, OP_XOP_OVR_SCALAR_X_X_X, INTRINS_AARCH64_ADV_SIMD_FMULX},
	{SN_MultiplyExtendedScalarBySelectedScalar},
	{SN_MultiplyRoundedDoublingByScalarSaturateHigh, OP_XOP_OVR_BYSCALAR_X_X_X, INTRINS_AARCH64_ADV_SIMD_SQRDMULH},
	{SN_MultiplyRoundedDoublingBySelectedScalarSaturateHigh},
	{SN_MultiplyRoundedDoublingSaturateHigh, OP_XOP_OVR_X_X_X, INTRINS_AARCH64_ADV_SIMD_SQRDMULH},
	{SN_MultiplyRoundedDoublingSaturateHighScalar, OP_XOP_OVR_SCALAR_X_X_X, INTRINS_AARCH64_ADV_SIMD_SQRDMULH},
	{SN_MultiplyRoundedDoublingScalarBySelectedScalarSaturateHigh},
	{SN_MultiplyScalar, OP_XBINOP_SCALAR, OP_FMUL},
	{SN_MultiplyScalarBySelectedScalar, OP_ARM64_FMUL_SEL},
	{SN_MultiplySubtract, OP_ARM64_MLS},
	{SN_MultiplySubtractByScalar, OP_ARM64_MLS_SCALAR},
	{SN_MultiplySubtractBySelectedScalar},
	{SN_MultiplyWideningLower, OP_ARM64_SMULL, None, OP_ARM64_UMULL},
	{SN_MultiplyWideningLowerAndAdd, OP_ARM64_SMLAL, None, OP_ARM64_UMLAL},
	{SN_MultiplyWideningLowerAndSubtract, OP_ARM64_SMLSL, None, OP_ARM64_UMLSL},
	{SN_MultiplyWideningUpper, OP_ARM64_SMULL2, None, OP_ARM64_UMULL2},
	{SN_MultiplyWideningUpperAndAdd, OP_ARM64_SMLAL2, None, OP_ARM64_UMLAL2},
	{SN_MultiplyWideningUpperAndSubtract, OP_ARM64_SMLSL2, None, OP_ARM64_UMLSL2},
	{SN_Negate, OP_NEGATION},
	{SN_NegateSaturate, OP_XOP_OVR_X_X, INTRINS_AARCH64_ADV_SIMD_SQNEG},
	{SN_NegateSaturateScalar, OP_XOP_OVR_SCALAR_X_X, INTRINS_AARCH64_ADV_SIMD_SQNEG},
	{SN_NegateScalar, OP_NEGATION_SCALAR},
	{SN_Not, OP_ONES_COMPLEMENT},
	{SN_Or, OP_XBINOP_FORCEINT, XBINOP_FORCEINT_OR},
	{SN_OrNot, OP_XBINOP_FORCEINT, XBINOP_FORCEINT_ORNOT},
	{SN_PolynomialMultiply, OP_XOP_OVR_X_X_X, INTRINS_AARCH64_ADV_SIMD_PMUL},
	{SN_PolynomialMultiplyWideningLower, OP_ARM64_PMULL},
	{SN_PolynomialMultiplyWideningUpper, OP_ARM64_PMULL2},
	{SN_PopCount, OP_XOP_OVR_X_X, INTRINS_AARCH64_ADV_SIMD_CNT},
	{SN_ReciprocalEstimate, None, None, OP_XOP_OVR_X_X, INTRINS_AARCH64_ADV_SIMD_URECPE, OP_XOP_OVR_X_X, INTRINS_AARCH64_ADV_SIMD_FRECPE},
	{SN_ReciprocalEstimateScalar, OP_XOP_OVR_SCALAR_X_X, INTRINS_AARCH64_ADV_SIMD_FRECPE},
	{SN_ReciprocalExponentScalar, OP_XOP_OVR_SCALAR_X_X, INTRINS_AARCH64_ADV_SIMD_FRECPX},
	{SN_ReciprocalSquareRootEstimate, None, None, OP_XOP_OVR_X_X, INTRINS_AARCH64_ADV_SIMD_URSQRTE, OP_XOP_OVR_X_X, INTRINS_AARCH64_ADV_SIMD_FRSQRTE},
	{SN_ReciprocalSquareRootEstimateScalar, OP_XOP_OVR_SCALAR_X_X, INTRINS_AARCH64_ADV_SIMD_FRSQRTE},
	{SN_ReciprocalSquareRootStep, OP_XOP_OVR_X_X_X, INTRINS_AARCH64_ADV_SIMD_FRSQRTS},
	{SN_ReciprocalSquareRootStepScalar, OP_XOP_OVR_SCALAR_X_X_X, INTRINS_AARCH64_ADV_SIMD_FRSQRTS},
	{SN_ReciprocalStep, OP_XOP_OVR_X_X_X, INTRINS_AARCH64_ADV_SIMD_FRECPS},
	{SN_ReciprocalStepScalar, OP_XOP_OVR_SCALAR_X_X_X, INTRINS_AARCH64_ADV_SIMD_FRECPS},
	{SN_ReverseElement16, OP_ARM64_REVN, 16},
	{SN_ReverseElement32, OP_ARM64_REVN, 32},
	{SN_ReverseElement8, OP_ARM64_REVN, 8},
#if LLVM_API_VERSION >= 1400
	{SN_ReverseElementBits, OP_XOP_OVR_X_X, INTRINS_BITREVERSE},
#else
	{SN_ReverseElementBits, OP_XOP_OVR_X_X, INTRINS_AARCH64_ADV_SIMD_RBIT},
#endif
	{SN_RoundAwayFromZero, OP_XOP_OVR_X_X, INTRINS_AARCH64_ADV_SIMD_FRINTA},
	{SN_RoundAwayFromZeroScalar, OP_XOP_OVR_SCALAR_X_X, INTRINS_AARCH64_ADV_SIMD_FRINTA},
#if LLVM_API_VERSION >= 1400
	{SN_RoundToNearest, OP_XOP_OVR_X_X, INTRINS_ROUNDEVEN},
	{SN_RoundToNearestScalar, OP_XOP_OVR_SCALAR_X_X, INTRINS_ROUNDEVEN},
#else
	{SN_RoundToNearest, OP_XOP_OVR_X_X, INTRINS_AARCH64_ADV_SIMD_FRINTN},
	{SN_RoundToNearestScalar, OP_XOP_OVR_SCALAR_X_X, INTRINS_AARCH64_ADV_SIMD_FRINTN},
#endif
	{SN_RoundToNegativeInfinity, OP_XOP_OVR_X_X, INTRINS_AARCH64_ADV_SIMD_FRINTM},
	{SN_RoundToNegativeInfinityScalar, OP_XOP_OVR_SCALAR_X_X, INTRINS_AARCH64_ADV_SIMD_FRINTM},
	{SN_RoundToPositiveInfinity, OP_XOP_OVR_X_X, INTRINS_AARCH64_ADV_SIMD_FRINTP},
	{SN_RoundToPositiveInfinityScalar, OP_XOP_OVR_SCALAR_X_X, INTRINS_AARCH64_ADV_SIMD_FRINTP},
	{SN_RoundToZero, OP_XOP_OVR_X_X, INTRINS_AARCH64_ADV_SIMD_FRINTZ},
	{SN_RoundToZeroScalar, OP_XOP_OVR_SCALAR_X_X, INTRINS_AARCH64_ADV_SIMD_FRINTZ},
	{SN_ShiftArithmetic, OP_XOP_OVR_X_X_X, INTRINS_AARCH64_ADV_SIMD_SSHL},
	{SN_ShiftArithmeticRounded, OP_XOP_OVR_X_X_X, INTRINS_AARCH64_ADV_SIMD_SRSHL},
	{SN_ShiftArithmeticRoundedSaturate, OP_XOP_OVR_X_X_X, INTRINS_AARCH64_ADV_SIMD_SQRSHL},
	{SN_ShiftArithmeticRoundedSaturateScalar, OP_XOP_OVR_SCALAR_X_X_X, INTRINS_AARCH64_ADV_SIMD_SQRSHL},
	{SN_ShiftArithmeticRoundedScalar, OP_XOP_OVR_X_X_X, INTRINS_AARCH64_ADV_SIMD_SRSHL},
	{SN_ShiftArithmeticSaturate, OP_XOP_OVR_X_X_X, INTRINS_AARCH64_ADV_SIMD_SQSHL},
	{SN_ShiftArithmeticSaturateScalar, OP_XOP_OVR_SCALAR_X_X_X, INTRINS_AARCH64_ADV_SIMD_SQSHL},
	{SN_ShiftArithmeticScalar, OP_XOP_OVR_X_X_X, INTRINS_AARCH64_ADV_SIMD_SSHL},
	{SN_ShiftLeftAndInsert, OP_ARM64_SLI},
	{SN_ShiftLeftAndInsertScalar, OP_ARM64_SLI},
	{SN_ShiftLeftLogical, OP_ARM64_SHL},
	{SN_ShiftLeftLogicalSaturate},
	{SN_ShiftLeftLogicalSaturateScalar},
	{SN_ShiftLeftLogicalSaturateUnsigned, OP_ARM64_SQSHLU},
	{SN_ShiftLeftLogicalSaturateUnsignedScalar, OP_ARM64_SQSHLU_SCALAR},
	{SN_ShiftLeftLogicalScalar, OP_ARM64_SHL},
	{SN_ShiftLeftLogicalWideningLower, OP_ARM64_SSHLL, None, OP_ARM64_USHLL},
	{SN_ShiftLeftLogicalWideningUpper, OP_ARM64_SSHLL2, None, OP_ARM64_USHLL2},
	{SN_ShiftLogical, OP_XOP_OVR_X_X_X, INTRINS_AARCH64_ADV_SIMD_USHL},
	{SN_ShiftLogicalRounded, OP_XOP_OVR_X_X_X, INTRINS_AARCH64_ADV_SIMD_URSHL},
	{SN_ShiftLogicalRoundedSaturate, OP_XOP_OVR_X_X_X, INTRINS_AARCH64_ADV_SIMD_UQRSHL},
	{SN_ShiftLogicalRoundedSaturateScalar, OP_XOP_OVR_SCALAR_X_X_X, INTRINS_AARCH64_ADV_SIMD_UQRSHL},
	{SN_ShiftLogicalRoundedScalar, OP_XOP_OVR_X_X_X, INTRINS_AARCH64_ADV_SIMD_URSHL},
	{SN_ShiftLogicalSaturate, OP_XOP_OVR_X_X_X, INTRINS_AARCH64_ADV_SIMD_UQSHL},
	{SN_ShiftLogicalSaturateScalar, OP_XOP_OVR_SCALAR_X_X_X, INTRINS_AARCH64_ADV_SIMD_UQSHL},
	{SN_ShiftLogicalScalar, OP_XOP_OVR_X_X_X, INTRINS_AARCH64_ADV_SIMD_USHL},
	{SN_ShiftRightAndInsert, OP_ARM64_SRI},
	{SN_ShiftRightAndInsertScalar, OP_ARM64_SRI},
	{SN_ShiftRightArithmetic, OP_ARM64_SSHR},
	{SN_ShiftRightArithmeticAdd, OP_ARM64_SSRA},
	{SN_ShiftRightArithmeticAddScalar, OP_ARM64_SSRA},
	{SN_ShiftRightArithmeticNarrowingSaturateLower, OP_ARM64_XNSHIFT, INTRINS_AARCH64_ADV_SIMD_SQSHRN},
	{SN_ShiftRightArithmeticNarrowingSaturateScalar, OP_ARM64_XNSHIFT_SCALAR, INTRINS_AARCH64_ADV_SIMD_SQSHRN},
	{SN_ShiftRightArithmeticNarrowingSaturateUnsignedLower, OP_ARM64_XNSHIFT, INTRINS_AARCH64_ADV_SIMD_SQSHRUN},
	{SN_ShiftRightArithmeticNarrowingSaturateUnsignedScalar, OP_ARM64_XNSHIFT_SCALAR, INTRINS_AARCH64_ADV_SIMD_SQSHRUN},
	{SN_ShiftRightArithmeticNarrowingSaturateUnsignedUpper, OP_ARM64_XNSHIFT2, INTRINS_AARCH64_ADV_SIMD_SQSHRUN},
	{SN_ShiftRightArithmeticNarrowingSaturateUpper, OP_ARM64_XNSHIFT2, INTRINS_AARCH64_ADV_SIMD_SQSHRN},
	{SN_ShiftRightArithmeticRounded, OP_ARM64_SRSHR},
	{SN_ShiftRightArithmeticRoundedAdd, OP_ARM64_SRSRA},
	{SN_ShiftRightArithmeticRoundedAddScalar, OP_ARM64_SRSRA},
	{SN_ShiftRightArithmeticRoundedNarrowingSaturateLower, OP_ARM64_XNSHIFT, INTRINS_AARCH64_ADV_SIMD_SQRSHRN},
	{SN_ShiftRightArithmeticRoundedNarrowingSaturateScalar, OP_ARM64_XNSHIFT_SCALAR, INTRINS_AARCH64_ADV_SIMD_SQRSHRN},
	{SN_ShiftRightArithmeticRoundedNarrowingSaturateUnsignedLower, OP_ARM64_XNSHIFT, INTRINS_AARCH64_ADV_SIMD_SQRSHRUN},
	{SN_ShiftRightArithmeticRoundedNarrowingSaturateUnsignedScalar, OP_ARM64_XNSHIFT_SCALAR, INTRINS_AARCH64_ADV_SIMD_SQRSHRUN},
	{SN_ShiftRightArithmeticRoundedNarrowingSaturateUnsignedUpper, OP_ARM64_XNSHIFT2, INTRINS_AARCH64_ADV_SIMD_SQRSHRUN},
	{SN_ShiftRightArithmeticRoundedNarrowingSaturateUpper, OP_ARM64_XNSHIFT2, INTRINS_AARCH64_ADV_SIMD_SQRSHRN},
	{SN_ShiftRightArithmeticRoundedScalar, OP_ARM64_SRSHR},
	{SN_ShiftRightArithmeticScalar, OP_ARM64_SSHR},
	{SN_ShiftRightLogical, OP_ARM64_USHR},
	{SN_ShiftRightLogicalAdd, OP_ARM64_USRA},
	{SN_ShiftRightLogicalAddScalar, OP_ARM64_USRA},
	{SN_ShiftRightLogicalNarrowingLower, OP_ARM64_SHRN},
	{SN_ShiftRightLogicalNarrowingSaturateLower, OP_ARM64_XNSHIFT, INTRINS_AARCH64_ADV_SIMD_UQSHRN},
	{SN_ShiftRightLogicalNarrowingSaturateScalar, OP_ARM64_XNSHIFT_SCALAR, INTRINS_AARCH64_ADV_SIMD_UQSHRN},
	{SN_ShiftRightLogicalNarrowingSaturateUpper, OP_ARM64_XNSHIFT2, INTRINS_AARCH64_ADV_SIMD_UQSHRN},
	{SN_ShiftRightLogicalNarrowingUpper, OP_ARM64_SHRN2},
	{SN_ShiftRightLogicalRounded, OP_ARM64_URSHR},
	{SN_ShiftRightLogicalRoundedAdd, OP_ARM64_URSRA},
	{SN_ShiftRightLogicalRoundedAddScalar, OP_ARM64_URSRA},
	{SN_ShiftRightLogicalRoundedNarrowingLower, OP_ARM64_XNSHIFT, INTRINS_AARCH64_ADV_SIMD_RSHRN},
	{SN_ShiftRightLogicalRoundedNarrowingSaturateLower, OP_ARM64_XNSHIFT, INTRINS_AARCH64_ADV_SIMD_UQRSHRN},
	{SN_ShiftRightLogicalRoundedNarrowingSaturateScalar, OP_ARM64_XNSHIFT_SCALAR, INTRINS_AARCH64_ADV_SIMD_UQRSHRN},
	{SN_ShiftRightLogicalRoundedNarrowingSaturateUpper, OP_ARM64_XNSHIFT2, INTRINS_AARCH64_ADV_SIMD_UQRSHRN},
	{SN_ShiftRightLogicalRoundedNarrowingUpper, OP_ARM64_XNSHIFT2, INTRINS_AARCH64_ADV_SIMD_RSHRN},
	{SN_ShiftRightLogicalRoundedScalar, OP_ARM64_URSHR},
	{SN_ShiftRightLogicalScalar, OP_ARM64_USHR},
	{SN_SignExtendWideningLower, OP_ARM64_SXTL},
	{SN_SignExtendWideningUpper, OP_ARM64_SXTL2},
	{SN_Sqrt, OP_XOP_OVR_X_X, INTRINS_AARCH64_ADV_SIMD_FSQRT},
	{SN_SqrtScalar, OP_XOP_OVR_SCALAR_X_X, INTRINS_AARCH64_ADV_SIMD_FSQRT},
	{SN_Store, OP_ARM64_ST1},
	{SN_StorePair, OP_ARM64_STP},
	{SN_StorePairNonTemporal, OP_ARM64_STNP},
	{SN_StorePairScalar, OP_ARM64_STP_SCALAR},
	{SN_StorePairScalarNonTemporal, OP_ARM64_STNP_SCALAR},
	{SN_StoreSelectedScalar, OP_ARM64_ST1_SCALAR},
	{SN_Subtract, OP_XBINOP, OP_ISUB, None, None, OP_XBINOP, OP_FSUB},
	{SN_SubtractHighNarrowingLower, OP_ARM64_SUBHN},
	{SN_SubtractHighNarrowingUpper, OP_ARM64_SUBHN2},
	{SN_SubtractRoundedHighNarrowingLower, OP_ARM64_RSUBHN},
	{SN_SubtractRoundedHighNarrowingUpper, OP_ARM64_RSUBHN2},
	{SN_SubtractSaturate, OP_XOP_OVR_X_X_X, INTRINS_AARCH64_ADV_SIMD_SQSUB, OP_XOP_OVR_X_X_X, INTRINS_AARCH64_ADV_SIMD_UQSUB},
	{SN_SubtractSaturateScalar, OP_XOP_OVR_SCALAR_X_X_X, INTRINS_AARCH64_ADV_SIMD_SQSUB, OP_XOP_OVR_SCALAR_X_X_X, INTRINS_AARCH64_ADV_SIMD_UQSUB},
	{SN_SubtractScalar, OP_XBINOP_SCALAR, OP_ISUB, None, None, OP_XBINOP_SCALAR, OP_FSUB},
	{SN_SubtractWideningLower, OP_ARM64_SSUB, None, OP_ARM64_USUB},
	{SN_SubtractWideningUpper, OP_ARM64_SSUB2, None, OP_ARM64_USUB2},
	{SN_TransposeEven, OP_ARM64_TRN1},
	{SN_TransposeOdd, OP_ARM64_TRN2},
	{SN_UnzipEven, OP_ARM64_UZP1},
	{SN_UnzipOdd, OP_ARM64_UZP2},
	{SN_VectorTableLookup, OP_XOP_OVR_X_X_X, INTRINS_AARCH64_ADV_SIMD_TBL1},
	{SN_VectorTableLookupExtension, OP_XOP_OVR_X_X_X_X, INTRINS_AARCH64_ADV_SIMD_TBX1},
	{SN_Xor, OP_XBINOP_FORCEINT, XBINOP_FORCEINT_XOR},
	{SN_ZeroExtendWideningLower, OP_ARM64_UXTL},
	{SN_ZeroExtendWideningUpper, OP_ARM64_UXTL2},
	{SN_ZipHigh, OP_ARM64_ZIP2},
	{SN_ZipLow, OP_ARM64_ZIP1},
	{SN_get_IsSupported},
};

static const SimdIntrinsic rdm_methods [] = {
	{SN_MultiplyRoundedDoublingAndAddSaturateHigh, OP_ARM64_SQRDMLAH},
	{SN_MultiplyRoundedDoublingAndAddSaturateHighScalar, OP_ARM64_SQRDMLAH_SCALAR},
	{SN_MultiplyRoundedDoublingAndSubtractSaturateHigh, OP_ARM64_SQRDMLSH},
	{SN_MultiplyRoundedDoublingAndSubtractSaturateHighScalar, OP_ARM64_SQRDMLSH_SCALAR},
	{SN_MultiplyRoundedDoublingBySelectedScalarAndAddSaturateHigh},
	{SN_MultiplyRoundedDoublingBySelectedScalarAndSubtractSaturateHigh},
	{SN_MultiplyRoundedDoublingScalarBySelectedScalarAndAddSaturateHigh},
	{SN_MultiplyRoundedDoublingScalarBySelectedScalarAndSubtractSaturateHigh},
	{SN_get_IsSupported},
};

static const SimdIntrinsic dp_methods [] = {
	{SN_DotProduct, OP_XOP_OVR_X_X_X_X, INTRINS_AARCH64_ADV_SIMD_SDOT, OP_XOP_OVR_X_X_X_X, INTRINS_AARCH64_ADV_SIMD_UDOT},
	{SN_DotProductBySelectedQuadruplet},
	{SN_get_IsSupported},
};

static const IntrinGroup supported_arm_intrinsics [] = {
	{ "AdvSimd", MONO_CPU_ARM64_NEON, advsimd_methods, sizeof (advsimd_methods) },
	{ "Aes", MONO_CPU_ARM64_CRYPTO, crypto_aes_methods, sizeof (crypto_aes_methods) },
	{ "ArmBase", MONO_CPU_ARM64_BASE, armbase_methods, sizeof (armbase_methods) },
	{ "Crc32", MONO_CPU_ARM64_CRC, crc32_methods, sizeof (crc32_methods) },
	{ "Dp", MONO_CPU_ARM64_DP, dp_methods, sizeof (dp_methods) },
	{ "Rdm", MONO_CPU_ARM64_RDM, rdm_methods, sizeof (rdm_methods) },
	{ "Sha1", MONO_CPU_ARM64_CRYPTO, sha1_methods, sizeof (sha1_methods) },
	{ "Sha256", MONO_CPU_ARM64_CRYPTO, sha256_methods, sizeof (sha256_methods) },
};

static MonoInst*
emit_arm64_intrinsics (
	MonoCompile *cfg, MonoMethodSignature *fsig, MonoInst **args,
	MonoClass *klass, const IntrinGroup *intrin_group,
	const SimdIntrinsic *info, int id, MonoTypeEnum arg0_type,
	gboolean is_64bit)
{
	MonoCPUFeatures feature = intrin_group->feature;

	gboolean arg0_i32 = (arg0_type == MONO_TYPE_I4) || (arg0_type == MONO_TYPE_U4);
#if TARGET_SIZEOF_VOID_P == 4
	arg0_i32 = arg0_i32 || (arg0_type == MONO_TYPE_I) || (arg0_type == MONO_TYPE_U);
#endif

	if (feature == MONO_CPU_ARM64_BASE) {
		switch (id) {
		case SN_LeadingZeroCount:
			return emit_simd_ins_for_sig (cfg, klass, arg0_i32 ? OP_LZCNT32 : OP_LZCNT64, 0, arg0_type, fsig, args);
		case SN_LeadingSignCount:
			return emit_simd_ins_for_sig (cfg, klass, arg0_i32 ? OP_LSCNT32 : OP_LSCNT64, 0, arg0_type, fsig, args);
		case SN_MultiplyHigh:
			return emit_simd_ins_for_sig (cfg, klass,
				(arg0_type == MONO_TYPE_I8 ? OP_ARM64_SMULH : OP_ARM64_UMULH), 0, arg0_type, fsig, args);
		case SN_ReverseElementBits:
			return emit_simd_ins_for_sig (cfg, klass,
				(is_64bit ? OP_XOP_I8_I8 : OP_XOP_I4_I4),
				(is_64bit ? INTRINS_BITREVERSE_I64 : INTRINS_BITREVERSE_I32),
				arg0_type, fsig, args);
		default:
			g_assert_not_reached (); // if a new API is added we need to either implement it or change IsSupported to false
		}
	}

	if (feature == MONO_CPU_ARM64_CRC) {
		switch (id) {
		case SN_ComputeCrc32:
		case SN_ComputeCrc32C: {
			IntrinsicId op = (IntrinsicId)0;
			gboolean is_c = info->id == SN_ComputeCrc32C;
			switch (get_underlying_type (fsig->params [1])) {
			case MONO_TYPE_U1: op = is_c ? INTRINS_AARCH64_CRC32CB : INTRINS_AARCH64_CRC32B; break;
			case MONO_TYPE_U2: op = is_c ? INTRINS_AARCH64_CRC32CH : INTRINS_AARCH64_CRC32H; break;
			case MONO_TYPE_U4: op = is_c ? INTRINS_AARCH64_CRC32CW : INTRINS_AARCH64_CRC32W; break;
			case MONO_TYPE_U8: op = is_c ? INTRINS_AARCH64_CRC32CX : INTRINS_AARCH64_CRC32X; break;
			default: g_assert_not_reached (); break;
			}
			return emit_simd_ins_for_sig (cfg, klass, is_64bit ? OP_XOP_I4_I4_I8 : OP_XOP_I4_I4_I4, op, arg0_type, fsig, args);
		}
		default:
			g_assert_not_reached (); // if a new API is added we need to either implement it or change IsSupported to false
		}
	}

	if (feature == MONO_CPU_ARM64_NEON) {
		switch (id) {
		case SN_AbsoluteCompareGreaterThan:
		case SN_AbsoluteCompareGreaterThanOrEqual:
		case SN_AbsoluteCompareLessThan:
		case SN_AbsoluteCompareLessThanOrEqual:
		case SN_AbsoluteCompareGreaterThanScalar:
		case SN_AbsoluteCompareGreaterThanOrEqualScalar:
		case SN_AbsoluteCompareLessThanScalar:
		case SN_AbsoluteCompareLessThanOrEqualScalar: {
			gboolean reverse_args = FALSE;
			gboolean use_geq = FALSE;
			gboolean scalar = FALSE;
			MonoInst *cmp_args [] = { args [0], args [1] };
			switch (id) {
			case SN_AbsoluteCompareGreaterThanScalar: scalar = TRUE;
			case SN_AbsoluteCompareGreaterThan: break;

			case SN_AbsoluteCompareGreaterThanOrEqualScalar: scalar = TRUE;
			case SN_AbsoluteCompareGreaterThanOrEqual: use_geq = TRUE; break;

			case SN_AbsoluteCompareLessThanScalar: scalar = TRUE;
			case SN_AbsoluteCompareLessThan: reverse_args = TRUE; break;

			case SN_AbsoluteCompareLessThanOrEqualScalar: scalar = TRUE;
			case SN_AbsoluteCompareLessThanOrEqual: reverse_args = TRUE; use_geq = TRUE; break;
			}
			if (reverse_args) {
				cmp_args [0] = args [1];
				cmp_args [1] = args [0];
			}
			int iid = use_geq ? INTRINS_AARCH64_ADV_SIMD_FACGE : INTRINS_AARCH64_ADV_SIMD_FACGT;
			return emit_simd_ins_for_sig (cfg, klass, OP_ARM64_ABSCOMPARE, iid, scalar, fsig, cmp_args);
		}
		case SN_AddSaturate:
		case SN_AddSaturateScalar: {
			gboolean arg0_unsigned = type_is_unsigned (fsig->params [0]);
			gboolean arg1_unsigned = type_is_unsigned (fsig->params [1]);
			int iid = 0;
			if (arg0_unsigned && arg1_unsigned)
				iid = INTRINS_AARCH64_ADV_SIMD_UQADD;
			else if (arg0_unsigned && !arg1_unsigned)
				iid = INTRINS_AARCH64_ADV_SIMD_USQADD;
			else if (!arg0_unsigned && arg1_unsigned)
				iid = INTRINS_AARCH64_ADV_SIMD_SUQADD;
			else
				iid = INTRINS_AARCH64_ADV_SIMD_SQADD;
			int op = id == SN_AddSaturateScalar ? OP_XOP_OVR_SCALAR_X_X_X : OP_XOP_OVR_X_X_X;
			return emit_simd_ins_for_sig (cfg, klass, op, iid, arg0_type, fsig, args);
		}
		case SN_DuplicateSelectedScalarToVector128:
		case SN_DuplicateSelectedScalarToVector64:
		case SN_DuplicateToVector64:
		case SN_DuplicateToVector128: {
			MonoClass *ret_klass = mono_class_from_mono_type_internal (fsig->ret);
			MonoType *rtype = get_vector_t_elem_type (fsig->ret);
			int scalar_src_reg = args [0]->dreg;
			switch (id) {
			case SN_DuplicateSelectedScalarToVector128:
			case SN_DuplicateSelectedScalarToVector64: {
				MonoInst *ins = emit_simd_ins (cfg, ret_klass, type_to_xextract_op (rtype->type), args [0]->dreg, args [1]->dreg);
				ins->inst_c1 = arg0_type;
				scalar_src_reg = ins->dreg;
				break;
			}
			}
			return emit_simd_ins (cfg, ret_klass, type_to_expand_op (rtype), scalar_src_reg, -1);
		}
		case SN_Extract: {
			int extract_op = type_to_xextract_op (arg0_type);
			MonoInst *ins = emit_simd_ins (cfg, klass, extract_op, args [0]->dreg, args [1]->dreg);
			ins->inst_c1 = arg0_type;
			return ins;
		}
		case SN_InsertSelectedScalar:
		case SN_InsertScalar:
		case SN_Insert: {
			MonoClass *ret_klass = mono_class_from_mono_type_internal (fsig->ret);
			int insert_op = type_to_xinsert_op (arg0_type);
			int extract_op = type_to_extract_op (arg0_type);
			int val_src_reg = args [2]->dreg;
			switch (id) {
			case SN_InsertSelectedScalar: {
				MonoInst *scalar = emit_simd_ins (cfg, klass, OP_ARM64_SELECT_SCALAR, args [2]->dreg, args [3]->dreg);
				val_src_reg = scalar->dreg;
				// fallthrough
			}
			case SN_InsertScalar: {
				MonoInst *ins = emit_simd_ins (cfg, klass, extract_op, val_src_reg, -1);
				ins->inst_c0 = 0;
				ins->inst_c1 = arg0_type;
				val_src_reg = ins->dreg;
				break;
			}
			}
			MonoInst *ins = emit_simd_ins (cfg, ret_klass, insert_op, args [0]->dreg, val_src_reg);
			ins->sreg3 = args [1]->dreg;
			ins->inst_c1 = arg0_type;
			return ins;
		}
		case SN_ShiftLeftLogicalSaturate:
		case SN_ShiftLeftLogicalSaturateScalar: {
			MonoClass *ret_klass = mono_class_from_mono_type_internal (fsig->ret);
			MonoType *etype = get_vector_t_elem_type (fsig->ret);
			gboolean is_unsigned = type_is_unsigned (fsig->ret);
			gboolean scalar = id == SN_ShiftLeftLogicalSaturateScalar;
			int s2v = scalar ? OP_CREATE_SCALAR_UNSAFE : type_to_expand_op (etype);
			int xop = scalar ? OP_XOP_OVR_SCALAR_X_X_X : OP_XOP_OVR_X_X_X;
			int iid = is_unsigned ? INTRINS_AARCH64_ADV_SIMD_UQSHL : INTRINS_AARCH64_ADV_SIMD_SQSHL;
			MonoInst *shift_vector = emit_simd_ins (cfg, ret_klass, s2v, args [1]->dreg, -1);
			shift_vector->inst_c1 = etype->type;
			MonoInst *ret = emit_simd_ins (cfg, ret_klass, xop, args [0]->dreg, shift_vector->dreg);
			ret->inst_c0 = iid;
			ret->inst_c1 = etype->type;
			return ret;
		}
		case SN_MultiplyRoundedDoublingBySelectedScalarSaturateHigh:
		case SN_MultiplyRoundedDoublingScalarBySelectedScalarSaturateHigh:
		case SN_MultiplyDoublingScalarBySelectedScalarSaturateHigh:
		case SN_MultiplyDoublingWideningSaturateScalarBySelectedScalar:
		case SN_MultiplyExtendedBySelectedScalar:
		case SN_MultiplyExtendedScalarBySelectedScalar:
		case SN_MultiplyBySelectedScalar:
		case SN_MultiplyBySelectedScalarWideningLower:
		case SN_MultiplyBySelectedScalarWideningUpper:
		case SN_MultiplyDoublingBySelectedScalarSaturateHigh:
		case SN_MultiplyDoublingWideningSaturateLowerBySelectedScalar:
		case SN_MultiplyDoublingWideningSaturateUpperBySelectedScalar: {
			MonoClass *ret_klass = mono_class_from_mono_type_internal (fsig->ret);
			gboolean is_unsigned = type_is_unsigned (fsig->ret);
			gboolean is_float = type_is_float (fsig->ret);
			int opcode = 0;
			int c0 = 0;
			switch (id) {
			case SN_MultiplyRoundedDoublingBySelectedScalarSaturateHigh: opcode = OP_XOP_OVR_BYSCALAR_X_X_X; c0 = INTRINS_AARCH64_ADV_SIMD_SQRDMULH; break;
			case SN_MultiplyRoundedDoublingScalarBySelectedScalarSaturateHigh: opcode = OP_XOP_OVR_SCALAR_X_X_X; c0 = INTRINS_AARCH64_ADV_SIMD_SQRDMULH; break;
			case SN_MultiplyDoublingScalarBySelectedScalarSaturateHigh: opcode = OP_XOP_OVR_SCALAR_X_X_X; c0 = INTRINS_AARCH64_ADV_SIMD_SQDMULH; break;
			case SN_MultiplyDoublingWideningSaturateScalarBySelectedScalar: opcode = OP_ARM64_SQDMULL_SCALAR; break;
			case SN_MultiplyExtendedBySelectedScalar: opcode = OP_XOP_OVR_BYSCALAR_X_X_X; c0 = INTRINS_AARCH64_ADV_SIMD_FMULX; break;
			case SN_MultiplyExtendedScalarBySelectedScalar: opcode = OP_XOP_OVR_SCALAR_X_X_X; c0 = INTRINS_AARCH64_ADV_SIMD_FMULX; break;
			case SN_MultiplyBySelectedScalar: opcode = OP_XBINOP_BYSCALAR; c0 = OP_IMUL; break;
			case SN_MultiplyBySelectedScalarWideningLower: opcode = OP_ARM64_SMULL_SCALAR; break;
			case SN_MultiplyBySelectedScalarWideningUpper: opcode = OP_ARM64_SMULL2_SCALAR; break;
			case SN_MultiplyDoublingBySelectedScalarSaturateHigh: opcode = OP_XOP_OVR_BYSCALAR_X_X_X; c0 = INTRINS_AARCH64_ADV_SIMD_SQDMULH; break;
			case SN_MultiplyDoublingWideningSaturateLowerBySelectedScalar: opcode = OP_ARM64_SQDMULL_BYSCALAR; break;
			case SN_MultiplyDoublingWideningSaturateUpperBySelectedScalar: opcode = OP_ARM64_SQDMULL2_BYSCALAR; break;
			default: g_assert_not_reached();
			}
			if (is_unsigned)
				switch (opcode) {
				case OP_ARM64_SMULL_SCALAR: opcode = OP_ARM64_UMULL_SCALAR; break;
				case OP_ARM64_SMULL2_SCALAR: opcode = OP_ARM64_UMULL2_SCALAR; break;
				}
			if (is_float)
				switch (opcode) {
				case OP_XBINOP_BYSCALAR: c0 = OP_FMUL;
				}
			MonoInst *scalar = emit_simd_ins (cfg, ret_klass, OP_ARM64_SELECT_SCALAR, args [1]->dreg, args [2]->dreg);
			MonoInst *ret = emit_simd_ins (cfg, ret_klass, opcode, args [0]->dreg, scalar->dreg);
			ret->inst_c0 = c0;
			ret->inst_c1 = arg0_type;
			return ret;
		}
		case SN_FusedMultiplyAddBySelectedScalar:
		case SN_FusedMultiplyAddScalarBySelectedScalar:
		case SN_FusedMultiplySubtractBySelectedScalar:
		case SN_FusedMultiplySubtractScalarBySelectedScalar:
		case SN_MultiplyDoublingWideningScalarBySelectedScalarAndAddSaturate:
		case SN_MultiplyDoublingWideningScalarBySelectedScalarAndSubtractSaturate:
		case SN_MultiplyAddBySelectedScalar:
		case SN_MultiplySubtractBySelectedScalar:
		case SN_MultiplyBySelectedScalarWideningLowerAndAdd:
		case SN_MultiplyBySelectedScalarWideningLowerAndSubtract:
		case SN_MultiplyBySelectedScalarWideningUpperAndAdd:
		case SN_MultiplyBySelectedScalarWideningUpperAndSubtract:
		case SN_MultiplyDoublingWideningLowerBySelectedScalarAndAddSaturate:
		case SN_MultiplyDoublingWideningLowerBySelectedScalarAndSubtractSaturate:
		case SN_MultiplyDoublingWideningUpperBySelectedScalarAndAddSaturate:
		case SN_MultiplyDoublingWideningUpperBySelectedScalarAndSubtractSaturate: {
			MonoClass *ret_klass = mono_class_from_mono_type_internal (fsig->ret);
			gboolean is_unsigned = type_is_unsigned (fsig->ret);
			int opcode = 0;
			switch (id) {
			case SN_FusedMultiplyAddBySelectedScalar: opcode = OP_ARM64_FMADD_BYSCALAR; break;
			case SN_FusedMultiplyAddScalarBySelectedScalar: opcode = OP_ARM64_FMADD_SCALAR; break;
			case SN_FusedMultiplySubtractBySelectedScalar: opcode = OP_ARM64_FMSUB_BYSCALAR; break;
			case SN_FusedMultiplySubtractScalarBySelectedScalar: opcode = OP_ARM64_FMSUB_SCALAR; break;
			case SN_MultiplyDoublingWideningScalarBySelectedScalarAndAddSaturate: opcode = OP_ARM64_SQDMLAL_SCALAR; break;
			case SN_MultiplyDoublingWideningScalarBySelectedScalarAndSubtractSaturate: opcode = OP_ARM64_SQDMLSL_SCALAR; break;
			case SN_MultiplyAddBySelectedScalar: opcode = OP_ARM64_MLA_SCALAR; break;
			case SN_MultiplySubtractBySelectedScalar: opcode = OP_ARM64_MLS_SCALAR; break;
			case SN_MultiplyBySelectedScalarWideningLowerAndAdd: opcode = OP_ARM64_SMLAL_SCALAR; break;
			case SN_MultiplyBySelectedScalarWideningLowerAndSubtract: opcode = OP_ARM64_SMLSL_SCALAR; break;
			case SN_MultiplyBySelectedScalarWideningUpperAndAdd: opcode = OP_ARM64_SMLAL2_SCALAR; break;
			case SN_MultiplyBySelectedScalarWideningUpperAndSubtract: opcode = OP_ARM64_SMLSL2_SCALAR; break;
			case SN_MultiplyDoublingWideningLowerBySelectedScalarAndAddSaturate: opcode = OP_ARM64_SQDMLAL_BYSCALAR; break;
			case SN_MultiplyDoublingWideningLowerBySelectedScalarAndSubtractSaturate: opcode = OP_ARM64_SQDMLSL_BYSCALAR; break;
			case SN_MultiplyDoublingWideningUpperBySelectedScalarAndAddSaturate: opcode = OP_ARM64_SQDMLAL2_BYSCALAR; break;
			case SN_MultiplyDoublingWideningUpperBySelectedScalarAndSubtractSaturate: opcode = OP_ARM64_SQDMLSL2_BYSCALAR; break;
			default: g_assert_not_reached();
			}
			if (is_unsigned)
				switch (opcode) {
				case OP_ARM64_SMLAL_SCALAR: opcode = OP_ARM64_UMLAL_SCALAR; break;
				case OP_ARM64_SMLSL_SCALAR: opcode = OP_ARM64_UMLSL_SCALAR; break;
				case OP_ARM64_SMLAL2_SCALAR: opcode = OP_ARM64_UMLAL2_SCALAR; break;
				case OP_ARM64_SMLSL2_SCALAR: opcode = OP_ARM64_UMLSL2_SCALAR; break;
				}
			MonoInst *scalar = emit_simd_ins (cfg, ret_klass, OP_ARM64_SELECT_SCALAR, args [2]->dreg, args [3]->dreg);
			MonoInst *ret = emit_simd_ins (cfg, ret_klass, opcode, args [0]->dreg, args [1]->dreg);
			ret->sreg3 = scalar->dreg;
			return ret;
		}
		default:
			g_assert_not_reached ();
		}
	}

	if (feature == MONO_CPU_ARM64_CRYPTO) {
		switch (id) {
		case SN_PolynomialMultiplyWideningLower:
			return emit_simd_ins_for_sig (cfg, klass, OP_XOP_X_X_X, INTRINS_AARCH64_PMULL64, 0, fsig, args);
		case SN_PolynomialMultiplyWideningUpper:
			return emit_simd_ins_for_sig (cfg, klass, OP_XOP_X_X_X, INTRINS_AARCH64_PMULL64, 1, fsig, args);
		default:
			g_assert_not_reached ();
		}
	}

	if (feature == MONO_CPU_ARM64_RDM) {
		switch (id) {
		case SN_MultiplyRoundedDoublingBySelectedScalarAndAddSaturateHigh:
		case SN_MultiplyRoundedDoublingBySelectedScalarAndSubtractSaturateHigh:
		case SN_MultiplyRoundedDoublingScalarBySelectedScalarAndAddSaturateHigh:
		case SN_MultiplyRoundedDoublingScalarBySelectedScalarAndSubtractSaturateHigh: {
			MonoClass *ret_klass = mono_class_from_mono_type_internal (fsig->ret);
			int opcode = 0;
			switch (id) {
			case SN_MultiplyRoundedDoublingBySelectedScalarAndAddSaturateHigh: opcode = OP_ARM64_SQRDMLAH_BYSCALAR; break;
			case SN_MultiplyRoundedDoublingBySelectedScalarAndSubtractSaturateHigh: opcode = OP_ARM64_SQRDMLSH_BYSCALAR; break;
			case SN_MultiplyRoundedDoublingScalarBySelectedScalarAndAddSaturateHigh: opcode = OP_ARM64_SQRDMLAH_SCALAR; break;
			case SN_MultiplyRoundedDoublingScalarBySelectedScalarAndSubtractSaturateHigh: opcode = OP_ARM64_SQRDMLSH_SCALAR; break;
			}
			MonoInst *scalar = emit_simd_ins (cfg, ret_klass, OP_ARM64_SELECT_SCALAR, args [2]->dreg, args [3]->dreg);
			MonoInst *ret = emit_simd_ins (cfg, ret_klass, opcode, args [0]->dreg, args [1]->dreg);
			ret->inst_c1 = arg0_type;
			ret->sreg3 = scalar->dreg;
			return ret;
		}
		default:
			g_assert_not_reached ();
		}
	}

	if (feature == MONO_CPU_ARM64_DP) {
		switch (id) {
		case SN_DotProductBySelectedQuadruplet: {
			MonoClass *ret_klass = mono_class_from_mono_type_internal (fsig->ret);
			MonoClass *arg_klass = mono_class_from_mono_type_internal (fsig->params [1]);
			MonoClass *quad_klass = mono_class_from_mono_type_internal (fsig->params [2]);
			gboolean is_unsigned = type_is_unsigned (fsig->ret);
			int iid = is_unsigned ? INTRINS_AARCH64_ADV_SIMD_UDOT : INTRINS_AARCH64_ADV_SIMD_SDOT;
			MonoInst *quad = emit_simd_ins (cfg, arg_klass, OP_ARM64_SELECT_QUAD, args [2]->dreg, args [3]->dreg);
			quad->data.op [1].klass = quad_klass;
			MonoInst *ret = emit_simd_ins (cfg, ret_klass, OP_XOP_OVR_X_X_X_X, args [0]->dreg, args [1]->dreg);
			ret->sreg3 = quad->dreg;
			ret->inst_c0 = iid;
			return ret;
		}
		default:
			g_assert_not_reached ();
		}
	}

	return NULL;
}
#endif // TARGET_ARM64

#ifdef TARGET_AMD64

static SimdIntrinsic sse_methods [] = {
	{SN_Add, OP_XBINOP, OP_FADD},
	{SN_AddScalar, OP_SSE_ADDSS},
	{SN_And, OP_SSE_AND},
	{SN_AndNot, OP_VECTOR_ANDN},
	{SN_CompareEqual, OP_XCOMPARE_FP, CMP_EQ},
	{SN_CompareGreaterThan, OP_XCOMPARE_FP,CMP_GT},
	{SN_CompareGreaterThanOrEqual, OP_XCOMPARE_FP, CMP_GE},
	{SN_CompareLessThan, OP_XCOMPARE_FP, CMP_LT},
	{SN_CompareLessThanOrEqual, OP_XCOMPARE_FP, CMP_LE},
	{SN_CompareNotEqual, OP_XCOMPARE_FP, CMP_NE},
	{SN_CompareNotGreaterThan, OP_XCOMPARE_FP, CMP_LE_UN},
	{SN_CompareNotGreaterThanOrEqual, OP_XCOMPARE_FP, CMP_LT_UN},
	{SN_CompareNotLessThan, OP_XCOMPARE_FP, CMP_GE_UN},
	{SN_CompareNotLessThanOrEqual, OP_XCOMPARE_FP, CMP_GT_UN},
	{SN_CompareOrdered, OP_XCOMPARE_FP, CMP_ORD},
	{SN_CompareScalarEqual, OP_SSE_CMPSS, CMP_EQ},
	{SN_CompareScalarGreaterThan, OP_SSE_CMPSS, CMP_GT},
	{SN_CompareScalarGreaterThanOrEqual, OP_SSE_CMPSS, CMP_GE},
	{SN_CompareScalarLessThan, OP_SSE_CMPSS, CMP_LT},
	{SN_CompareScalarLessThanOrEqual, OP_SSE_CMPSS, CMP_LE},
	{SN_CompareScalarNotEqual, OP_SSE_CMPSS, CMP_NE},
	{SN_CompareScalarNotGreaterThan, OP_SSE_CMPSS, CMP_LE_UN},
	{SN_CompareScalarNotGreaterThanOrEqual, OP_SSE_CMPSS, CMP_LT_UN},
	{SN_CompareScalarNotLessThan, OP_SSE_CMPSS, CMP_GE_UN},
	{SN_CompareScalarNotLessThanOrEqual, OP_SSE_CMPSS, CMP_GT_UN},
	{SN_CompareScalarOrdered, OP_SSE_CMPSS, CMP_ORD},
	{SN_CompareScalarOrderedEqual, OP_SSE_COMISS, CMP_EQ},
	{SN_CompareScalarOrderedGreaterThan, OP_SSE_COMISS, CMP_GT},
	{SN_CompareScalarOrderedGreaterThanOrEqual, OP_SSE_COMISS, CMP_GE},
	{SN_CompareScalarOrderedLessThan, OP_SSE_COMISS, CMP_LT},
	{SN_CompareScalarOrderedLessThanOrEqual, OP_SSE_COMISS, CMP_LE},
	{SN_CompareScalarOrderedNotEqual, OP_SSE_COMISS, CMP_NE},
	{SN_CompareScalarUnordered, OP_SSE_CMPSS, CMP_UNORD},
	{SN_CompareScalarUnorderedEqual, OP_SSE_UCOMISS, CMP_EQ},
	{SN_CompareScalarUnorderedGreaterThan, OP_SSE_UCOMISS, CMP_GT},
	{SN_CompareScalarUnorderedGreaterThanOrEqual, OP_SSE_UCOMISS, CMP_GE},
	{SN_CompareScalarUnorderedLessThan, OP_SSE_UCOMISS, CMP_LT},
	{SN_CompareScalarUnorderedLessThanOrEqual, OP_SSE_UCOMISS, CMP_LE},
	{SN_CompareScalarUnorderedNotEqual, OP_SSE_UCOMISS, CMP_NE},
	{SN_CompareUnordered, OP_XCOMPARE_FP, CMP_UNORD},
	{SN_ConvertScalarToVector128Single},
	{SN_ConvertToInt32, OP_XOP_I4_X, INTRINS_SSE_CVTSS2SI},
	{SN_ConvertToInt32WithTruncation, OP_XOP_I4_X, INTRINS_SSE_CVTTSS2SI},
	{SN_ConvertToInt64, OP_XOP_I8_X, INTRINS_SSE_CVTSS2SI64},
	{SN_ConvertToInt64WithTruncation, OP_XOP_I8_X, INTRINS_SSE_CVTTSS2SI64},
	{SN_Divide, OP_XBINOP, OP_FDIV},
	{SN_DivideScalar, OP_SSE_DIVSS},
	{SN_LoadAlignedVector128, OP_SSE_LOADU, 16 /* alignment */},
	{SN_LoadHigh, OP_SSE_MOVHPS_LOAD},
	{SN_LoadLow, OP_SSE_MOVLPS_LOAD},
	{SN_LoadScalarVector128, OP_SSE_MOVSS},
	{SN_LoadVector128, OP_SSE_LOADU, 1 /* alignment */},
	{SN_Max, OP_XOP_X_X_X, INTRINS_SSE_MAXPS},
	{SN_MaxScalar, OP_XOP_X_X_X, INTRINS_SSE_MAXSS},
	{SN_Min, OP_XOP_X_X_X, INTRINS_SSE_MINPS},
	{SN_MinScalar, OP_XOP_X_X_X, INTRINS_SSE_MINSS},
	{SN_MoveHighToLow, OP_SSE_MOVEHL},
	{SN_MoveLowToHigh, OP_SSE_MOVELH},
	{SN_MoveMask, OP_SSE_MOVMSK},
	{SN_MoveScalar, OP_SSE_MOVS2},
	{SN_Multiply, OP_XBINOP, OP_FMUL},
	{SN_MultiplyScalar, OP_SSE_MULSS},
	{SN_Or, OP_SSE_OR},
	{SN_Prefetch0, OP_SSE_PREFETCHT0},
	{SN_Prefetch1, OP_SSE_PREFETCHT1},
	{SN_Prefetch2, OP_SSE_PREFETCHT2},
	{SN_PrefetchNonTemporal, OP_SSE_PREFETCHNTA},
	{SN_Reciprocal, OP_XOP_X_X, INTRINS_SSE_RCP_PS},
	{SN_ReciprocalScalar},
	{SN_ReciprocalSqrt, OP_XOP_X_X, INTRINS_SSE_RSQRT_PS},
	{SN_ReciprocalSqrtScalar},
	{SN_Shuffle},
	{SN_Sqrt, OP_XOP_X_X, INTRINS_SSE_SQRT_PS},
	{SN_SqrtScalar},
	{SN_Store, OP_SSE_STORE, 1 /* alignment */},
	{SN_StoreAligned, OP_SSE_STORE, 16 /* alignment */},
	{SN_StoreAlignedNonTemporal, OP_SSE_MOVNTPS, 16 /* alignment */},
	{SN_StoreFence, OP_XOP, INTRINS_SSE_SFENCE},
	{SN_StoreHigh, OP_SSE_MOVHPS_STORE},
	{SN_StoreLow, OP_SSE_MOVLPS_STORE},
	{SN_StoreScalar, OP_SSE_MOVSS_STORE},
	{SN_Subtract, OP_XBINOP, OP_FSUB},
	{SN_SubtractScalar, OP_SSE_SUBSS},
	{SN_UnpackHigh, OP_SSE_UNPACKHI},
	{SN_UnpackLow, OP_SSE_UNPACKLO},
	{SN_Xor, OP_SSE_XOR},
	{SN_get_IsSupported}
};

static SimdIntrinsic sse2_methods [] = {
	{SN_Add},
	{SN_AddSaturate, OP_SSE2_ADDS},
	{SN_AddScalar, OP_SSE2_ADDSD},
	{SN_And, OP_SSE_AND},
	{SN_AndNot, OP_VECTOR_ANDN},
	{SN_Average},
	{SN_CompareEqual},
	{SN_CompareGreaterThan},
	{SN_CompareGreaterThanOrEqual, OP_XCOMPARE_FP, CMP_GE},
	{SN_CompareLessThan},
	{SN_CompareLessThanOrEqual, OP_XCOMPARE_FP, CMP_LE},
	{SN_CompareNotEqual, OP_XCOMPARE_FP, CMP_NE},
	{SN_CompareNotGreaterThan, OP_XCOMPARE_FP, CMP_LE_UN},
	{SN_CompareNotGreaterThanOrEqual, OP_XCOMPARE_FP, CMP_LT_UN},
	{SN_CompareNotLessThan, OP_XCOMPARE_FP, CMP_GE_UN},
	{SN_CompareNotLessThanOrEqual, OP_XCOMPARE_FP, CMP_GT_UN},
	{SN_CompareOrdered, OP_XCOMPARE_FP, CMP_ORD},
	{SN_CompareScalarEqual, OP_SSE2_CMPSD, CMP_EQ},
	{SN_CompareScalarGreaterThan, OP_SSE2_CMPSD, CMP_GT},
	{SN_CompareScalarGreaterThanOrEqual, OP_SSE2_CMPSD, CMP_GE},
	{SN_CompareScalarLessThan, OP_SSE2_CMPSD, CMP_LT},
	{SN_CompareScalarLessThanOrEqual, OP_SSE2_CMPSD, CMP_LE},
	{SN_CompareScalarNotEqual, OP_SSE2_CMPSD, CMP_NE},
	{SN_CompareScalarNotGreaterThan, OP_SSE2_CMPSD, CMP_LE_UN},
	{SN_CompareScalarNotGreaterThanOrEqual, OP_SSE2_CMPSD, CMP_LT_UN},
	{SN_CompareScalarNotLessThan, OP_SSE2_CMPSD, CMP_GE_UN},
	{SN_CompareScalarNotLessThanOrEqual, OP_SSE2_CMPSD, CMP_GT_UN},
	{SN_CompareScalarOrdered, OP_SSE2_CMPSD, CMP_ORD},
	{SN_CompareScalarOrderedEqual, OP_SSE2_COMISD, CMP_EQ},
	{SN_CompareScalarOrderedGreaterThan, OP_SSE2_COMISD, CMP_GT},
	{SN_CompareScalarOrderedGreaterThanOrEqual, OP_SSE2_COMISD, CMP_GE},
	{SN_CompareScalarOrderedLessThan, OP_SSE2_COMISD, CMP_LT},
	{SN_CompareScalarOrderedLessThanOrEqual, OP_SSE2_COMISD, CMP_LE},
	{SN_CompareScalarOrderedNotEqual, OP_SSE2_COMISD, CMP_NE},
	{SN_CompareScalarUnordered, OP_SSE2_CMPSD, CMP_UNORD},
	{SN_CompareScalarUnorderedEqual, OP_SSE2_UCOMISD, CMP_EQ},
	{SN_CompareScalarUnorderedGreaterThan, OP_SSE2_UCOMISD, CMP_GT},
	{SN_CompareScalarUnorderedGreaterThanOrEqual, OP_SSE2_UCOMISD, CMP_GE},
	{SN_CompareScalarUnorderedLessThan, OP_SSE2_UCOMISD, CMP_LT},
	{SN_CompareScalarUnorderedLessThanOrEqual, OP_SSE2_UCOMISD, CMP_LE},
	{SN_CompareScalarUnorderedNotEqual, OP_SSE2_UCOMISD, CMP_NE},
	{SN_CompareUnordered, OP_XCOMPARE_FP, CMP_UNORD},
	{SN_ConvertScalarToVector128Double},
	{SN_ConvertScalarToVector128Int32},
	{SN_ConvertScalarToVector128Int64},
	{SN_ConvertScalarToVector128Single, OP_XOP_X_X_X, INTRINS_SSE_CVTSD2SS},
	{SN_ConvertScalarToVector128UInt32},
	{SN_ConvertScalarToVector128UInt64},
	{SN_ConvertToInt32},
	{SN_ConvertToInt32WithTruncation, OP_XOP_I4_X, INTRINS_SSE_CVTTSD2SI},
	{SN_ConvertToInt64},
	{SN_ConvertToInt64WithTruncation, OP_XOP_I8_X, INTRINS_SSE_CVTTSD2SI64},
	{SN_ConvertToUInt32},
	{SN_ConvertToUInt64},
	{SN_ConvertToVector128Double},
	{SN_ConvertToVector128Int32},
	{SN_ConvertToVector128Int32WithTruncation},
	{SN_ConvertToVector128Single},
	{SN_Divide, OP_XBINOP, OP_FDIV},
	{SN_DivideScalar, OP_SSE2_DIVSD},
	{SN_Extract},
	{SN_Insert},
	{SN_LoadAlignedVector128},
	{SN_LoadFence, OP_XOP, INTRINS_SSE_LFENCE},
	{SN_LoadHigh, OP_SSE2_MOVHPD_LOAD},
	{SN_LoadLow, OP_SSE2_MOVLPD_LOAD},
	{SN_LoadScalarVector128},
	{SN_LoadVector128},
	{SN_MaskMove, OP_SSE2_MASKMOVDQU},
	{SN_Max},
	{SN_MaxScalar, OP_XOP_X_X_X, INTRINS_SSE_MAXSD},
	{SN_MemoryFence, OP_XOP, INTRINS_SSE_MFENCE},
	{SN_Min}, // FIXME:
	{SN_MinScalar, OP_XOP_X_X_X, INTRINS_SSE_MINSD},
	{SN_MoveMask, OP_SSE_MOVMSK},
	{SN_MoveScalar},
	{SN_Multiply},
	{SN_MultiplyAddAdjacent, OP_XOP_X_X_X, INTRINS_SSE_PMADDWD},
	{SN_MultiplyHigh},
	{SN_MultiplyLow, OP_PMULW},
	{SN_MultiplyScalar, OP_SSE2_MULSD},
	{SN_Or, OP_SSE_OR},
	{SN_PackSignedSaturate},
	{SN_PackUnsignedSaturate},
	{SN_ShiftLeftLogical},
	{SN_ShiftLeftLogical128BitLane},
	{SN_ShiftRightArithmetic},
	{SN_ShiftRightLogical},
	{SN_ShiftRightLogical128BitLane},
	{SN_Shuffle},
	{SN_ShuffleHigh},
	{SN_ShuffleLow},
	{SN_Sqrt, OP_XOP_X_X, INTRINS_SSE_SQRT_PD},
	{SN_SqrtScalar},
	{SN_Store, OP_SSE_STORE, 1 /* alignment */},
	{SN_StoreAligned, OP_SSE_STORE, 16 /* alignment */},
	{SN_StoreAlignedNonTemporal, OP_SSE_MOVNTPS, 16 /* alignment */},
	{SN_StoreHigh, OP_SSE2_MOVHPD_STORE},
	{SN_StoreLow, OP_SSE2_MOVLPD_STORE},
	{SN_StoreNonTemporal, OP_SSE_MOVNTPS, 1 /* alignment */},
	{SN_StoreScalar, OP_SSE_STORES},
	{SN_Subtract},
	{SN_SubtractSaturate, OP_SSE2_SUBS},
	{SN_SubtractScalar, OP_SSE2_SUBSD},
	{SN_SumAbsoluteDifferences, OP_XOP_X_X_X, INTRINS_SSE_PSADBW},
	{SN_UnpackHigh, OP_SSE_UNPACKHI},
	{SN_UnpackLow, OP_SSE_UNPACKLO},
	{SN_Xor, OP_SSE_XOR},
	{SN_get_IsSupported}
};

static SimdIntrinsic sse3_methods [] = {
	{SN_AddSubtract},
	{SN_HorizontalAdd},
	{SN_HorizontalSubtract},
	{SN_LoadAndDuplicateToVector128, OP_SSE3_MOVDDUP_MEM},
	{SN_LoadDquVector128, OP_XOP_X_I, INTRINS_SSE_LDU_DQ},
	{SN_MoveAndDuplicate, OP_SSE3_MOVDDUP},
	{SN_MoveHighAndDuplicate, OP_SSE3_MOVSHDUP},
	{SN_MoveLowAndDuplicate, OP_SSE3_MOVSLDUP},
	{SN_get_IsSupported}
};

static SimdIntrinsic ssse3_methods [] = {
	{SN_Abs, OP_VECTOR_IABS},
	{SN_AlignRight},
	{SN_HorizontalAdd},
	{SN_HorizontalAddSaturate, OP_XOP_X_X_X, INTRINS_SSE_PHADDSW},
	{SN_HorizontalSubtract},
	{SN_HorizontalSubtractSaturate, OP_XOP_X_X_X, INTRINS_SSE_PHSUBSW},
	{SN_MultiplyAddAdjacent, OP_XOP_X_X_X, INTRINS_SSE_PMADDUBSW},
	{SN_MultiplyHighRoundScale, OP_XOP_X_X_X, INTRINS_SSE_PMULHRSW},
	{SN_Shuffle, OP_SSSE3_SHUFFLE},
	{SN_Sign},
	{SN_get_IsSupported}
};

static SimdIntrinsic sse41_methods [] = {
	{SN_Blend},
	{SN_BlendVariable},
	{SN_Ceiling, OP_SSE41_ROUNDP, 10 /*round mode*/},
	{SN_CeilingScalar, 0, 10 /*round mode*/},
	{SN_CompareEqual, OP_XCOMPARE, CMP_EQ},
	{SN_ConvertToVector128Int16, OP_SSE_CVTII, MONO_TYPE_I2},
	{SN_ConvertToVector128Int32, OP_SSE_CVTII, MONO_TYPE_I4},
	{SN_ConvertToVector128Int64, OP_SSE_CVTII, MONO_TYPE_I8},
	{SN_DotProduct},
	{SN_Extract},
	{SN_Floor, OP_SSE41_ROUNDP, 9 /*round mode*/},
	{SN_FloorScalar, 0, 9 /*round mode*/},
	{SN_Insert},
	{SN_LoadAlignedVector128NonTemporal, OP_SSE41_LOADANT},
	{SN_Max, OP_XBINOP, OP_IMAX},
	{SN_Min, OP_XBINOP, OP_IMIN},
	{SN_MinHorizontal, OP_XOP_X_X, INTRINS_SSE_PHMINPOSUW},
	{SN_MultipleSumAbsoluteDifferences},
	{SN_Multiply, OP_SSE41_MUL},
	{SN_MultiplyLow, OP_SSE41_MULLO},
	{SN_PackUnsignedSaturate, OP_XOP_X_X_X, INTRINS_SSE_PACKUSDW},
	{SN_RoundCurrentDirection, OP_SSE41_ROUNDP, 4 /*round mode*/},
	{SN_RoundCurrentDirectionScalar, 0, 4 /*round mode*/},
	{SN_RoundToNearestInteger, OP_SSE41_ROUNDP, 8 /*round mode*/},
	{SN_RoundToNearestIntegerScalar, 0, 8 /*round mode*/},
	{SN_RoundToNegativeInfinity, OP_SSE41_ROUNDP, 9 /*round mode*/},
	{SN_RoundToNegativeInfinityScalar, 0, 9 /*round mode*/},
	{SN_RoundToPositiveInfinity, OP_SSE41_ROUNDP, 10 /*round mode*/},
	{SN_RoundToPositiveInfinityScalar, 0, 10 /*round mode*/},
	{SN_RoundToZero, OP_SSE41_ROUNDP, 11 /*round mode*/},
	{SN_RoundToZeroScalar, 0, 11 /*round mode*/},
	{SN_TestC, OP_XOP_I4_X_X, INTRINS_SSE_TESTC},
	{SN_TestNotZAndNotC, OP_XOP_I4_X_X, INTRINS_SSE_TESTNZ},
	{SN_TestZ, OP_XOP_I4_X_X, INTRINS_SSE_TESTZ},
	{SN_get_IsSupported}
};

static SimdIntrinsic sse42_methods [] = {
	{SN_CompareGreaterThan, OP_XCOMPARE, CMP_GT},
	{SN_Crc32},
	{SN_get_IsSupported}
};

static SimdIntrinsic pclmulqdq_methods [] = {
	{SN_CarrylessMultiply},
	{SN_get_IsSupported}
};

static SimdIntrinsic aes_methods [] = {
	{SN_Decrypt, OP_XOP_X_X_X, INTRINS_AESNI_AESDEC},
	{SN_DecryptLast, OP_XOP_X_X_X, INTRINS_AESNI_AESDECLAST},
	{SN_Encrypt, OP_XOP_X_X_X, INTRINS_AESNI_AESENC},
	{SN_EncryptLast, OP_XOP_X_X_X, INTRINS_AESNI_AESENCLAST},
	{SN_InverseMixColumns, OP_XOP_X_X, INTRINS_AESNI_AESIMC},
	{SN_KeygenAssist},
	{SN_get_IsSupported}
};

static SimdIntrinsic popcnt_methods [] = {
	{SN_PopCount},
	{SN_get_IsSupported}
};

static SimdIntrinsic lzcnt_methods [] = {
	{SN_LeadingZeroCount},
	{SN_get_IsSupported}
};

static SimdIntrinsic bmi1_methods [] = {
	{SN_AndNot},
	{SN_BitFieldExtract},
	{SN_ExtractLowestSetBit},
	{SN_GetMaskUpToLowestSetBit},
	{SN_ResetLowestSetBit},
	{SN_TrailingZeroCount},
	{SN_get_IsSupported}
};

static SimdIntrinsic bmi2_methods [] = {
	{SN_MultiplyNoFlags},
	{SN_ParallelBitDeposit},
	{SN_ParallelBitExtract},
	{SN_ZeroHighBits},
	{SN_get_IsSupported}
};

static SimdIntrinsic x86base_methods [] = {
	{SN_BitScanForward},
	{SN_BitScanReverse},
	{SN_Pause, OP_XOP, INTRINS_SSE_PAUSE},
	{SN_get_IsSupported}
};

static const IntrinGroup supported_x86_intrinsics [] = {
	{ "Aes", MONO_CPU_X86_AES, aes_methods, sizeof (aes_methods) },
	{ "Avx", MONO_CPU_X86_AVX, unsupported, sizeof (unsupported) },
	{ "Avx2", MONO_CPU_X86_AVX2, unsupported, sizeof (unsupported) },
	{ "AvxVnni", 0, unsupported, sizeof (unsupported) },
	{ "Bmi1", MONO_CPU_X86_BMI1, bmi1_methods, sizeof (bmi1_methods) },
	{ "Bmi2", MONO_CPU_X86_BMI2, bmi2_methods, sizeof (bmi2_methods) },
	{ "Fma", MONO_CPU_X86_FMA, unsupported, sizeof (unsupported) },
	{ "Lzcnt", MONO_CPU_X86_LZCNT, lzcnt_methods, sizeof (lzcnt_methods), TRUE },
	{ "Pclmulqdq", MONO_CPU_X86_PCLMUL, pclmulqdq_methods, sizeof (pclmulqdq_methods) },
	{ "Popcnt", MONO_CPU_X86_POPCNT, popcnt_methods, sizeof (popcnt_methods), TRUE },
	{ "Sse", MONO_CPU_X86_SSE, sse_methods, sizeof (sse_methods) },
	{ "Sse2", MONO_CPU_X86_SSE2, sse2_methods, sizeof (sse2_methods) },
	{ "Sse3", MONO_CPU_X86_SSE3, sse3_methods, sizeof (sse3_methods) },
	{ "Sse41", MONO_CPU_X86_SSE41, sse41_methods, sizeof (sse41_methods) },
	{ "Sse42", MONO_CPU_X86_SSE42, sse42_methods, sizeof (sse42_methods) },
	{ "Ssse3", MONO_CPU_X86_SSSE3, ssse3_methods, sizeof (ssse3_methods) },
	{ "X86Base", 0, x86base_methods, sizeof (x86base_methods) },
	{ "X86Serialize", 0, unsupported, sizeof (unsupported) },
};

static MonoInst*
emit_x86_intrinsics (
	MonoCompile *cfg, MonoMethodSignature *fsig, MonoInst **args,
	MonoClass *klass, const IntrinGroup *intrin_group,
	const SimdIntrinsic *info, int id, MonoTypeEnum arg0_type,
	gboolean is_64bit)
{
	MonoCPUFeatures feature = intrin_group->feature;
	const SimdIntrinsic *intrinsics = intrin_group->intrinsics;

	if (feature == MONO_CPU_X86_SSE) {
		switch (id) {
		case SN_Shuffle:
			return emit_simd_ins_for_sig (cfg, klass, OP_SSE_SHUFPS, 0, arg0_type, fsig, args);
		case SN_ConvertScalarToVector128Single: {
			int op = 0;
			switch (fsig->params [1]->type) {
			case MONO_TYPE_I4: op = OP_SSE_CVTSI2SS; break;
			case MONO_TYPE_I8: op = OP_SSE_CVTSI2SS64; break;
			default: g_assert_not_reached (); break;
			}
			return emit_simd_ins_for_sig (cfg, klass, op, 0, 0, fsig, args);
		}
		case SN_ReciprocalScalar:
		case SN_ReciprocalSqrtScalar:
		case SN_SqrtScalar: {
			int op = 0;
			switch (id) {
			case SN_ReciprocalScalar: op = OP_SSE_RCPSS; break;
			case SN_ReciprocalSqrtScalar: op = OP_SSE_RSQRTSS; break;
			case SN_SqrtScalar: op = OP_SSE_SQRTSS; break;
			};
			if (fsig->param_count == 1)
				return emit_simd_ins (cfg, klass, op, args [0]->dreg, args[0]->dreg);
			else if (fsig->param_count == 2)
				return emit_simd_ins (cfg, klass, op, args [0]->dreg, args[1]->dreg);
			else
				g_assert_not_reached ();
			break;
		}
		case SN_LoadScalarVector128:
			return NULL;
		default:
			return NULL;
		}
	}

	if (feature == MONO_CPU_X86_SSE2) {
		switch (id) {
		case SN_Subtract:
			return emit_simd_ins_for_sig (cfg, klass, OP_XBINOP, arg0_type == MONO_TYPE_R8 ? OP_FSUB : OP_ISUB, arg0_type, fsig, args);
		case SN_Add:
			return emit_simd_ins_for_sig (cfg, klass, OP_XBINOP, arg0_type == MONO_TYPE_R8 ? OP_FADD : OP_IADD, arg0_type, fsig, args);
		case SN_Average:
			if (arg0_type == MONO_TYPE_U1)
				return emit_simd_ins_for_sig (cfg, klass, OP_PAVGB_UN, -1, arg0_type, fsig, args);
			else if (arg0_type == MONO_TYPE_U2)
				return emit_simd_ins_for_sig (cfg, klass, OP_PAVGW_UN, -1, arg0_type, fsig, args);
			else
				return NULL;
		case SN_CompareNotEqual:
			return emit_simd_ins_for_sig (cfg, klass, arg0_type == MONO_TYPE_R8 ? OP_XCOMPARE_FP : OP_XCOMPARE, CMP_NE, arg0_type, fsig, args);
		case SN_CompareEqual:
			return emit_simd_ins_for_sig (cfg, klass, arg0_type == MONO_TYPE_R8 ? OP_XCOMPARE_FP : OP_XCOMPARE, CMP_EQ, arg0_type, fsig, args);
		case SN_CompareGreaterThan:
			return emit_simd_ins_for_sig (cfg, klass, arg0_type == MONO_TYPE_R8 ? OP_XCOMPARE_FP : OP_XCOMPARE, CMP_GT, arg0_type, fsig, args);
		case SN_CompareLessThan:
			return emit_simd_ins_for_sig (cfg, klass, arg0_type == MONO_TYPE_R8 ? OP_XCOMPARE_FP : OP_XCOMPARE, CMP_LT, arg0_type, fsig, args);
		case SN_ConvertToInt32:
			if (arg0_type == MONO_TYPE_R8)
				return emit_simd_ins_for_sig (cfg, klass, OP_XOP_I4_X, INTRINS_SSE_CVTSD2SI, arg0_type, fsig, args);
			else if (arg0_type == MONO_TYPE_I4)
				return emit_simd_ins_for_sig (cfg, klass, OP_EXTRACT_I4, 0, arg0_type, fsig, args);
			else
				return NULL;
		case SN_ConvertToInt64:
			if (arg0_type == MONO_TYPE_R8)
				return emit_simd_ins_for_sig (cfg, klass, OP_XOP_I8_X, INTRINS_SSE_CVTSD2SI64, arg0_type, fsig, args);
			else if (arg0_type == MONO_TYPE_I8)
				return emit_simd_ins_for_sig (cfg, klass, OP_EXTRACT_I8, 0 /*element index*/, arg0_type, fsig, args);
			else
				g_assert_not_reached ();
			break;
		case SN_ConvertScalarToVector128Double: {
			int op = OP_SSE2_CVTSS2SD;
			switch (fsig->params [1]->type) {
			case MONO_TYPE_I4: op = OP_SSE2_CVTSI2SD; break;
			case MONO_TYPE_I8: op = OP_SSE2_CVTSI2SD64; break;
			}
			return emit_simd_ins_for_sig (cfg, klass, op, 0, 0, fsig, args);
		}
		case SN_ConvertScalarToVector128Int32:
		case SN_ConvertScalarToVector128Int64:
		case SN_ConvertScalarToVector128UInt32:
		case SN_ConvertScalarToVector128UInt64:
			return emit_simd_ins_for_sig (cfg, klass, OP_CREATE_SCALAR, -1, arg0_type, fsig, args);
		case SN_ConvertToUInt32:
			return emit_simd_ins_for_sig (cfg, klass, OP_EXTRACT_I4, 0 /*element index*/, arg0_type, fsig, args);
		case SN_ConvertToUInt64:
			return emit_simd_ins_for_sig (cfg, klass, OP_EXTRACT_I8, 0 /*element index*/, arg0_type, fsig, args);
		case SN_ConvertToVector128Double:
			if (arg0_type == MONO_TYPE_R4)
				return emit_simd_ins_for_sig (cfg, klass, OP_CVTPS2PD, 0, arg0_type, fsig, args);
			else if (arg0_type == MONO_TYPE_I4)
				return emit_simd_ins_for_sig (cfg, klass, OP_CVTDQ2PD, 0, arg0_type, fsig, args);
			else
				return NULL;
		case SN_ConvertToVector128Int32:
			if (arg0_type == MONO_TYPE_R4)
				return emit_simd_ins_for_sig (cfg, klass, OP_CVTPS2DQ, 0, arg0_type, fsig, args);
			else if (arg0_type == MONO_TYPE_R8)
				return emit_simd_ins_for_sig (cfg, klass, OP_CVTPD2DQ, 0, arg0_type, fsig, args);
			else
				return NULL;
		case SN_ConvertToVector128Int32WithTruncation:
			if (arg0_type == MONO_TYPE_R4)
				return emit_simd_ins_for_sig (cfg, klass, OP_CVTTPS2DQ, 0, arg0_type, fsig, args);
			else if (arg0_type == MONO_TYPE_R8)
				return emit_simd_ins_for_sig (cfg, klass, OP_CVTTPD2DQ, 0, arg0_type, fsig, args);
			else
				return NULL;
		case SN_ConvertToVector128Single:
			if (arg0_type == MONO_TYPE_I4)
				return emit_simd_ins_for_sig (cfg, klass, OP_CVTDQ2PS, 0, arg0_type, fsig, args);
			else if (arg0_type == MONO_TYPE_R8)
				return emit_simd_ins_for_sig (cfg, klass, OP_CVTPD2PS, 0, arg0_type, fsig, args);
			else
				return NULL;
		case SN_LoadAlignedVector128:
			return emit_simd_ins_for_sig (cfg, klass, OP_SSE_LOADU, 16 /*alignment*/, arg0_type, fsig, args);
		case SN_LoadVector128:
			return emit_simd_ins_for_sig (cfg, klass, OP_SSE_LOADU, 1 /*alignment*/, arg0_type, fsig, args);
		case SN_MoveScalar:
			return emit_simd_ins_for_sig (cfg, klass, fsig->param_count == 2 ? OP_SSE_MOVS2 : OP_SSE_MOVS, -1, arg0_type, fsig, args);
		case SN_Max:
			switch (arg0_type) {
			case MONO_TYPE_U1:
				return emit_simd_ins_for_sig (cfg, klass, OP_PMAXB_UN, 0, arg0_type, fsig, args);
			case MONO_TYPE_I2:
				return emit_simd_ins_for_sig (cfg, klass, OP_PMAXW, 0, arg0_type, fsig, args);
			case MONO_TYPE_R8: return emit_simd_ins_for_sig (cfg, klass, OP_XOP_X_X_X, INTRINS_SSE_MAXPD, arg0_type, fsig, args);
			default:
				g_assert_not_reached ();
				break;
			}
			break;
		case SN_Min:
			switch (arg0_type) {
			case MONO_TYPE_U1:
				return emit_simd_ins_for_sig (cfg, klass, OP_PMINB_UN, 0, arg0_type, fsig, args);
			case MONO_TYPE_I2:
				return emit_simd_ins_for_sig (cfg, klass, OP_PMINW, 0, arg0_type, fsig, args);
			case MONO_TYPE_R8: return emit_simd_ins_for_sig (cfg, klass, OP_XOP_X_X_X, INTRINS_SSE_MINPD, arg0_type, fsig, args);
			default:
				g_assert_not_reached ();
				break;
			}
			break;
		case SN_Multiply:
			if (arg0_type == MONO_TYPE_U4)
				return emit_simd_ins_for_sig (cfg, klass, OP_SSE2_PMULUDQ, 0, arg0_type, fsig, args);
			else if (arg0_type == MONO_TYPE_R8)
				return emit_simd_ins_for_sig (cfg, klass, OP_MULPD, 0, arg0_type, fsig, args);
			else
				g_assert_not_reached ();
		case SN_MultiplyHigh:
			if (arg0_type == MONO_TYPE_I2)
				return emit_simd_ins_for_sig (cfg, klass, OP_XOP_X_X_X, INTRINS_SSE_PMULHW, arg0_type, fsig, args);
			else if (arg0_type == MONO_TYPE_U2)
				return emit_simd_ins_for_sig (cfg, klass, OP_XOP_X_X_X, INTRINS_SSE_PMULHUW, arg0_type, fsig, args);
			else
				g_assert_not_reached ();
		case SN_PackSignedSaturate:
			if (arg0_type == MONO_TYPE_I2)
				return emit_simd_ins_for_sig (cfg, klass, OP_XOP_X_X_X, INTRINS_SSE_PACKSSWB, arg0_type, fsig, args);
			else if (arg0_type == MONO_TYPE_I4)
				return emit_simd_ins_for_sig (cfg, klass, OP_XOP_X_X_X, INTRINS_SSE_PACKSSDW, arg0_type, fsig, args);
			else
				g_assert_not_reached ();
		case SN_PackUnsignedSaturate:
			return emit_simd_ins_for_sig (cfg, klass, OP_SSE2_PACKUS, -1, arg0_type, fsig, args);
		case SN_Extract:
			g_assert (arg0_type == MONO_TYPE_U2);
			return emit_simd_ins_for_sig (cfg, klass, OP_XEXTRACT_I4, 0, arg0_type, fsig, args);
		case SN_Insert:
			g_assert (arg0_type == MONO_TYPE_I2 || arg0_type == MONO_TYPE_U2);
			return emit_simd_ins_for_sig (cfg, klass, OP_XINSERT_I2, 0, arg0_type, fsig, args);
		case SN_ShiftRightLogical: {
			gboolean is_imm = fsig->params [1]->type == MONO_TYPE_U1;
			IntrinsicId op = (IntrinsicId)0;
			switch (arg0_type) {
			case MONO_TYPE_I2:
			case MONO_TYPE_U2:
				op = is_imm ? INTRINS_SSE_PSRLI_W : INTRINS_SSE_PSRL_W;
				break;
#if TARGET_SIZEOF_VOID_P == 4
			case MONO_TYPE_I:
			case MONO_TYPE_U:
#endif
			case MONO_TYPE_I4:
			case MONO_TYPE_U4:
				op = is_imm ? INTRINS_SSE_PSRLI_D : INTRINS_SSE_PSRL_D;
				break;
#if TARGET_SIZEOF_VOID_P == 8
			case MONO_TYPE_I:
			case MONO_TYPE_U:
#endif
			case MONO_TYPE_I8:
			case MONO_TYPE_U8:
				op = is_imm ? INTRINS_SSE_PSRLI_Q : INTRINS_SSE_PSRL_Q;
				break;
			default: g_assert_not_reached (); break;
			}
			return emit_simd_ins_for_sig (cfg, klass, is_imm ? OP_XOP_X_X_I4 : OP_XOP_X_X_X, op, arg0_type, fsig, args);
		}
		case SN_ShiftRightArithmetic: {
			gboolean is_imm = fsig->params [1]->type == MONO_TYPE_U1;
			IntrinsicId op = (IntrinsicId)0;
			switch (arg0_type) {
			case MONO_TYPE_I2:
			case MONO_TYPE_U2:
				op = is_imm ? INTRINS_SSE_PSRAI_W : INTRINS_SSE_PSRA_W;
				break;
			case MONO_TYPE_I4:
			case MONO_TYPE_U4:
				op = is_imm ? INTRINS_SSE_PSRAI_D : INTRINS_SSE_PSRA_D;
				break;
			default: g_assert_not_reached (); break;
			}
			return emit_simd_ins_for_sig (cfg, klass, is_imm ? OP_XOP_X_X_I4 : OP_XOP_X_X_X, op, arg0_type, fsig, args);
		}
		case SN_ShiftLeftLogical: {
			gboolean is_imm = fsig->params [1]->type == MONO_TYPE_U1;
			IntrinsicId op = (IntrinsicId)0;
			switch (arg0_type) {
			case MONO_TYPE_I2:
			case MONO_TYPE_U2:
				op = is_imm ? INTRINS_SSE_PSLLI_W : INTRINS_SSE_PSLL_W;
				break;
#if TARGET_SIZEOF_VOID_P == 4
			case MONO_TYPE_I:
			case MONO_TYPE_U:
#endif
			case MONO_TYPE_I4:
			case MONO_TYPE_U4:
				op = is_imm ? INTRINS_SSE_PSLLI_D : INTRINS_SSE_PSLL_D;
				break;
#if TARGET_SIZEOF_VOID_P == 8
			case MONO_TYPE_I:
			case MONO_TYPE_U:
#endif
			case MONO_TYPE_I8:
			case MONO_TYPE_U8:
				op = is_imm ? INTRINS_SSE_PSLLI_Q : INTRINS_SSE_PSLL_Q;
				break;
			default: g_assert_not_reached (); break;
			}
			return emit_simd_ins_for_sig (cfg, klass, is_imm ? OP_XOP_X_X_I4 : OP_XOP_X_X_X, op, arg0_type, fsig, args);
		}
		case SN_ShiftLeftLogical128BitLane:
			return emit_simd_ins_for_sig (cfg, klass, OP_SSE2_PSLLDQ, 0, arg0_type, fsig, args);
		case SN_ShiftRightLogical128BitLane:
			return emit_simd_ins_for_sig (cfg, klass, OP_SSE2_PSRLDQ, 0, arg0_type, fsig, args);
		case SN_Shuffle: {
			if (fsig->param_count == 2) {
				g_assert (arg0_type == MONO_TYPE_I4 || arg0_type == MONO_TYPE_U4);
				return emit_simd_ins_for_sig (cfg, klass, OP_SSE2_PSHUFD, 0, arg0_type, fsig, args);
			} else if (fsig->param_count == 3) {
				g_assert (arg0_type == MONO_TYPE_R8);
				return emit_simd_ins_for_sig (cfg, klass, OP_SSE2_SHUFPD, 0, arg0_type, fsig, args);
			} else {
				g_assert_not_reached ();
				break;
			}
		}
		case SN_ShuffleHigh:
			g_assert (fsig->param_count == 2);
			return emit_simd_ins_for_sig (cfg, klass, OP_SSE2_PSHUFHW, 0, arg0_type, fsig, args);
		case SN_ShuffleLow:
			g_assert (fsig->param_count == 2);
			return emit_simd_ins_for_sig (cfg, klass, OP_SSE2_PSHUFLW, 0, arg0_type, fsig, args);
		case SN_SqrtScalar: {
			if (fsig->param_count == 1)
				return emit_simd_ins (cfg, klass, OP_SSE2_SQRTSD, args [0]->dreg, args[0]->dreg);
			else if (fsig->param_count == 2)
				return emit_simd_ins (cfg, klass, OP_SSE2_SQRTSD, args [0]->dreg, args[1]->dreg);
			else {
				g_assert_not_reached ();
				break;
			}
		}
		case SN_LoadScalarVector128: {
			int op = 0;
			switch (arg0_type) {
#if TARGET_SIZEOF_VOID_P == 4
			case MONO_TYPE_I:
			case MONO_TYPE_U:
#endif
			case MONO_TYPE_I4:
			case MONO_TYPE_U4: op = OP_SSE2_MOVD; break;
#if TARGET_SIZEOF_VOID_P == 8
			case MONO_TYPE_I:
			case MONO_TYPE_U:
#endif
			case MONO_TYPE_I8:
			case MONO_TYPE_U8: op = OP_SSE2_MOVQ; break;
			case MONO_TYPE_R8: op = OP_SSE2_MOVUPD; break;
			default: g_assert_not_reached(); break;
			}
			return emit_simd_ins_for_sig (cfg, klass, op, 0, 0, fsig, args);
		}
		default:
			return NULL;
		}
	}

	if (feature == MONO_CPU_X86_SSE3) {
		switch (id) {
		case SN_AddSubtract:
			if (arg0_type == MONO_TYPE_R4)
				return emit_simd_ins_for_sig (cfg, klass, OP_XOP_X_X_X, INTRINS_SSE_ADDSUBPS, arg0_type, fsig, args);
			else if (arg0_type == MONO_TYPE_R8)
				return emit_simd_ins_for_sig (cfg, klass, OP_XOP_X_X_X, INTRINS_SSE_ADDSUBPD, arg0_type, fsig, args);
			else
				g_assert_not_reached ();
			break;
		case SN_HorizontalAdd:
			if (arg0_type == MONO_TYPE_R4)
				return emit_simd_ins_for_sig (cfg, klass, OP_XOP_X_X_X, INTRINS_SSE_HADDPS, arg0_type, fsig, args);
			else if (arg0_type == MONO_TYPE_R8)
				return emit_simd_ins_for_sig (cfg, klass, OP_XOP_X_X_X, INTRINS_SSE_HADDPD, arg0_type, fsig, args);
			else
				g_assert_not_reached ();
			break;
		case SN_HorizontalSubtract:
			if (arg0_type == MONO_TYPE_R4)
				return emit_simd_ins_for_sig (cfg, klass, OP_XOP_X_X_X, INTRINS_SSE_HSUBPS, arg0_type, fsig, args);
			else if (arg0_type == MONO_TYPE_R8)
				return emit_simd_ins_for_sig (cfg, klass, OP_XOP_X_X_X, INTRINS_SSE_HSUBPD, arg0_type, fsig, args);
			else
				g_assert_not_reached ();
			break;
		default:
			g_assert_not_reached ();
			break;
		}
	}

	if (feature == MONO_CPU_X86_SSSE3) {
		switch (id) {
		case SN_AlignRight:
			return emit_simd_ins_for_sig (cfg, klass, OP_SSSE3_ALIGNR, 0, arg0_type, fsig, args);
		case SN_HorizontalAdd:
			if (arg0_type == MONO_TYPE_I2)
				return emit_simd_ins_for_sig (cfg, klass, OP_XOP_X_X_X, INTRINS_SSE_PHADDW, arg0_type, fsig, args);
			return emit_simd_ins_for_sig (cfg, klass, OP_XOP_X_X_X, INTRINS_SSE_PHADDD, arg0_type, fsig, args);
		case SN_HorizontalSubtract:
			if (arg0_type == MONO_TYPE_I2)
				return emit_simd_ins_for_sig (cfg, klass, OP_XOP_X_X_X, INTRINS_SSE_PHSUBW, arg0_type, fsig, args);
			return emit_simd_ins_for_sig (cfg, klass, OP_XOP_X_X_X, INTRINS_SSE_PHSUBD, arg0_type, fsig, args);
		case SN_Sign:
			if (arg0_type == MONO_TYPE_I1)
				return emit_simd_ins_for_sig (cfg, klass, OP_XOP_X_X_X, INTRINS_SSE_PSIGNB, arg0_type, fsig, args);
			if (arg0_type == MONO_TYPE_I2)
				return emit_simd_ins_for_sig (cfg, klass, OP_XOP_X_X_X, INTRINS_SSE_PSIGNW, arg0_type, fsig, args);
			return emit_simd_ins_for_sig (cfg, klass, OP_XOP_X_X_X, INTRINS_SSE_PSIGND, arg0_type, fsig, args);
		default:
			g_assert_not_reached ();
			break;
		}
	}

	if (feature == MONO_CPU_X86_SSE41) {
		switch (id) {
		case SN_DotProduct: {
			int op = 0;
			switch (arg0_type) {
			case MONO_TYPE_R4: op = OP_SSE41_DPPS; break;
			case MONO_TYPE_R8: op = OP_SSE41_DPPD; break;
			default: g_assert_not_reached (); break;
			}
			return emit_simd_ins_for_sig (cfg, klass, op, 0, arg0_type, fsig, args);
		}
		case SN_MultipleSumAbsoluteDifferences:
			return emit_simd_ins_for_sig (cfg, klass, OP_SSE41_MPSADBW, 0, arg0_type, fsig, args);
		case SN_Blend:
			return emit_simd_ins_for_sig (cfg, klass, OP_SSE41_BLEND, 0, arg0_type, fsig, args);
		case SN_BlendVariable:
			return emit_simd_ins_for_sig (cfg, klass, OP_SSE41_BLENDV, -1, arg0_type, fsig, args);
		case SN_Extract: {
			int op = 0;
			switch (arg0_type) {
			case MONO_TYPE_U1: op = OP_XEXTRACT_I1; break;
#if TARGET_SIZEOF_VOID_P == 4
			case MONO_TYPE_I:
			case MONO_TYPE_U:
#endif
			case MONO_TYPE_U4:
			case MONO_TYPE_I4: op = OP_XEXTRACT_I4; break;
#if TARGET_SIZEOF_VOID_P == 8
			case MONO_TYPE_I:
			case MONO_TYPE_U:
#endif
			case MONO_TYPE_U8:
			case MONO_TYPE_I8: op = OP_XEXTRACT_I8; break;
			case MONO_TYPE_R4: op = OP_XEXTRACT_R4; break;
			default: g_assert_not_reached(); break;
			}
			return emit_simd_ins_for_sig (cfg, klass, op, 0, arg0_type, fsig, args);
		}
		case SN_Insert: {
			int op = arg0_type == MONO_TYPE_R4 ? OP_SSE41_INSERTPS : type_to_xinsert_op (arg0_type);
			return emit_simd_ins_for_sig (cfg, klass, op, -1, arg0_type, fsig, args);
		}
		case SN_CeilingScalar:
		case SN_FloorScalar:
		case SN_RoundCurrentDirectionScalar:
		case SN_RoundToNearestIntegerScalar:
		case SN_RoundToNegativeInfinityScalar:
		case SN_RoundToPositiveInfinityScalar:
		case SN_RoundToZeroScalar:
			if (fsig->param_count == 2) {
				return emit_simd_ins_for_sig (cfg, klass, OP_SSE41_ROUNDS, info->default_instc0, arg0_type, fsig, args);
			} else {
				MonoInst* ins = emit_simd_ins (cfg, klass, OP_SSE41_ROUNDS, args [0]->dreg, args [0]->dreg);
				ins->inst_c0 = info->default_instc0;
				ins->inst_c1 = arg0_type;
				return ins;
			}
			break;
		default:
			g_assert_not_reached ();
			break;
		}
	}

	if (feature == MONO_CPU_X86_SSE42) {
		switch (id) {
		case SN_Crc32: {
			MonoTypeEnum arg1_type = get_underlying_type (fsig->params [1]);
			return emit_simd_ins_for_sig (cfg, klass,
				arg1_type == MONO_TYPE_U8 ? OP_SSE42_CRC64 : OP_SSE42_CRC32,
				arg1_type, arg0_type, fsig, args);
		}
		default:
			g_assert_not_reached ();
			break;
		}
	}

	if (feature == MONO_CPU_X86_PCLMUL) {
		switch (id) {
		case SN_CarrylessMultiply: {
			return emit_simd_ins_for_sig (cfg, klass, OP_PCLMULQDQ, 0, arg0_type, fsig, args);
		}
		default:
			g_assert_not_reached ();
			break;
		}
	}

	if (feature == MONO_CPU_X86_AES) {
		switch (id) {
		case SN_KeygenAssist: {
			return emit_simd_ins_for_sig (cfg, klass, OP_AES_KEYGENASSIST, 0, arg0_type, fsig, args);
		}
		default:
			g_assert_not_reached ();
			break;
		}
	}

	MonoInst *ins = NULL;
	if (feature == MONO_CPU_X86_POPCNT) {
		switch (id) {
		case SN_PopCount:
			MONO_INST_NEW (cfg, ins, is_64bit ? OP_POPCNT64 : OP_POPCNT32);
			ins->dreg = is_64bit ? alloc_lreg (cfg) : alloc_ireg (cfg);
			ins->sreg1 = args [0]->dreg;
			ins->type = is_64bit ? STACK_I8 : STACK_I4;
			MONO_ADD_INS (cfg->cbb, ins);
			return ins;
		default:
			return NULL;
		}
	}
	if (feature == MONO_CPU_X86_LZCNT) {
		switch (id) {
		case SN_LeadingZeroCount:
			return emit_simd_ins_for_sig (cfg, klass, is_64bit ? OP_LZCNT64 : OP_LZCNT32, 0, arg0_type, fsig, args);
		default:
			return NULL;
		}
	}
	if (feature == MONO_CPU_X86_BMI1) {
		switch (id) {
		case SN_AndNot: {
			// (a ^ -1) & b
			// LLVM replaces it with `andn`
			int tmp_reg = is_64bit ? alloc_lreg (cfg) : alloc_ireg (cfg);
			int result_reg = is_64bit ? alloc_lreg (cfg) : alloc_ireg (cfg);
			EMIT_NEW_BIALU_IMM (cfg, ins, is_64bit ? OP_LXOR_IMM : OP_IXOR_IMM, tmp_reg, args [0]->dreg, -1);
			EMIT_NEW_BIALU (cfg, ins, is_64bit ? OP_LAND : OP_IAND, result_reg, tmp_reg, args [1]->dreg);
			return ins;
		}
		case SN_BitFieldExtract: {
			int ctlreg = args [1]->dreg;
			if (fsig->param_count == 2) {
			} else if (fsig->param_count == 3) {
				/* This intrinsic is also implemented in managed code.
				 * TODO: remove this if cross-AOT-assembly inlining works
				 */
				int startreg = args [1]->dreg;
				int lenreg = args [2]->dreg;
				int dreg1 = alloc_ireg (cfg);
				EMIT_NEW_BIALU_IMM (cfg, ins, OP_SHL_IMM, dreg1, lenreg, 8);
				int dreg2 = alloc_ireg (cfg);
				EMIT_NEW_BIALU (cfg, ins, OP_IOR, dreg2, startreg, dreg1);
				ctlreg = dreg2;
			} else {
				g_assert_not_reached ();
			}
			return emit_simd_ins (cfg, klass, is_64bit ? OP_BMI1_BEXTR64 : OP_BMI1_BEXTR32, args [0]->dreg, ctlreg);
		}
		case SN_GetMaskUpToLowestSetBit: {
			// x ^ (x - 1)
			// LLVM replaces it with `blsmsk`
			int tmp_reg = is_64bit ? alloc_lreg (cfg) : alloc_ireg (cfg);
			int result_reg = is_64bit ? alloc_lreg (cfg) : alloc_ireg (cfg);
			EMIT_NEW_BIALU_IMM (cfg, ins, is_64bit ? OP_LSUB_IMM : OP_ISUB_IMM, tmp_reg, args [0]->dreg, 1);
			EMIT_NEW_BIALU (cfg, ins, is_64bit ? OP_LXOR : OP_IXOR, result_reg, args [0]->dreg, tmp_reg);
			return ins;
		}
		case SN_ResetLowestSetBit: {
			// x & (x - 1)
			// LLVM replaces it with `blsr`
			int tmp_reg = is_64bit ? alloc_lreg (cfg) : alloc_ireg (cfg);
			int result_reg = is_64bit ? alloc_lreg (cfg) : alloc_ireg (cfg);
			EMIT_NEW_BIALU_IMM (cfg, ins, is_64bit ? OP_LSUB_IMM : OP_ISUB_IMM, tmp_reg, args [0]->dreg, 1);
			EMIT_NEW_BIALU (cfg, ins, is_64bit ? OP_LAND : OP_IAND, result_reg, args [0]->dreg, tmp_reg);
			return ins;
		}
		case SN_ExtractLowestSetBit: {
			// x & (0 - x)
			// LLVM replaces it with `blsi`
			int tmp_reg = is_64bit ? alloc_lreg (cfg) : alloc_ireg (cfg);
			int result_reg = is_64bit ? alloc_lreg (cfg) : alloc_ireg (cfg);
			int zero_reg = is_64bit ? alloc_lreg (cfg) : alloc_ireg (cfg);
			MONO_EMIT_NEW_ICONST (cfg, zero_reg, 0);
			EMIT_NEW_BIALU (cfg, ins, is_64bit ? OP_LSUB : OP_ISUB, tmp_reg, zero_reg, args [0]->dreg);
			EMIT_NEW_BIALU (cfg, ins, is_64bit ? OP_LAND : OP_IAND, result_reg, args [0]->dreg, tmp_reg);
			return ins;
		}
		case SN_TrailingZeroCount:
			MONO_INST_NEW (cfg, ins, is_64bit ? OP_CTTZ64 : OP_CTTZ32);
			ins->dreg = is_64bit ? alloc_lreg (cfg) : alloc_ireg (cfg);
			ins->sreg1 = args [0]->dreg;
			ins->type = is_64bit ? STACK_I8 : STACK_I4;
			MONO_ADD_INS (cfg->cbb, ins);
			return ins;
		default:
			g_assert_not_reached ();
		}
	}
	if (feature == MONO_CPU_X86_BMI2) {
		switch (id) {
		case SN_MultiplyNoFlags: {
			int op = 0;
			if (fsig->param_count == 2) {
				op = is_64bit ? OP_MULX_H64 : OP_MULX_H32;
			} else if (fsig->param_count == 3) {
				op = is_64bit ? OP_MULX_HL64 : OP_MULX_HL32;
			} else {
				g_assert_not_reached ();
			}
			return emit_simd_ins_for_sig (cfg, klass, op, 0, 0, fsig, args);
		}
		case SN_ZeroHighBits:
			MONO_INST_NEW (cfg, ins, is_64bit ? OP_BZHI64 : OP_BZHI32);
			ins->dreg = is_64bit ? alloc_lreg (cfg) : alloc_ireg (cfg);
			ins->sreg1 = args [0]->dreg;
			ins->sreg2 = args [1]->dreg;
			ins->type = is_64bit ? STACK_I8 : STACK_I4;
			MONO_ADD_INS (cfg->cbb, ins);
			return ins;
		case SN_ParallelBitExtract:
			MONO_INST_NEW (cfg, ins, is_64bit ? OP_PEXT64 : OP_PEXT32);
			ins->dreg = is_64bit ? alloc_lreg (cfg) : alloc_ireg (cfg);
			ins->sreg1 = args [0]->dreg;
			ins->sreg2 = args [1]->dreg;
			ins->type = is_64bit ? STACK_I8 : STACK_I4;
			MONO_ADD_INS (cfg->cbb, ins);
			return ins;
		case SN_ParallelBitDeposit:
			MONO_INST_NEW (cfg, ins, is_64bit ? OP_PDEP64 : OP_PDEP32);
			ins->dreg = is_64bit ? alloc_lreg (cfg) : alloc_ireg (cfg);
			ins->sreg1 = args [0]->dreg;
			ins->sreg2 = args [1]->dreg;
			ins->type = is_64bit ? STACK_I8 : STACK_I4;
			MONO_ADD_INS (cfg->cbb, ins);
			return ins;
		default:
			g_assert_not_reached ();
		}
	}

	if (intrinsics == x86base_methods) {
		switch (id) {
		case SN_BitScanForward:
			MONO_INST_NEW (cfg, ins, is_64bit ? OP_X86_BSF64 : OP_X86_BSF32);
			ins->dreg = is_64bit ? alloc_lreg (cfg) : alloc_ireg (cfg);
			ins->sreg1 = args [0]->dreg;
			ins->type = is_64bit ? STACK_I8 : STACK_I4;
			MONO_ADD_INS (cfg->cbb, ins);
			return ins;
		case SN_BitScanReverse:
			MONO_INST_NEW (cfg, ins, is_64bit ? OP_X86_BSR64 : OP_X86_BSR32);
			ins->dreg = is_64bit ? alloc_lreg (cfg) : alloc_ireg (cfg);
			ins->sreg1 = args [0]->dreg;
			ins->type = is_64bit ? STACK_I8 : STACK_I4;
			MONO_ADD_INS (cfg->cbb, ins);
			return ins;
		default:
			g_assert_not_reached ();
		}
	}

	return NULL;
}

static guint16 vector_256_t_methods [] = {
	SN_get_Count,
	SN_get_IsSupported,
};

static MonoInst*
emit_vector256_t (MonoCompile *cfg, MonoMethod *cmethod, MonoMethodSignature *fsig, MonoInst **args)
{
	MonoInst *ins;
	MonoType *etype;
	MonoClass *klass;
	int size, len, id;

	id = lookup_intrins (vector_256_t_methods, sizeof (vector_256_t_methods), cmethod);
	if (id == -1) {
		//check_no_intrinsic_cattr (cmethod);
		return NULL;
	}

	klass = cmethod->klass;
	etype = mono_class_get_context (klass)->class_inst->type_argv [0];

	if (!MONO_TYPE_IS_VECTOR_PRIMITIVE (etype))
		return NULL;

	size = mono_class_value_size (mono_class_from_mono_type_internal (etype), NULL);
	g_assert (size);
	len = 32 / size;

	if (cfg->verbose_level > 1) {
		char *name = mono_method_full_name (cmethod, TRUE);
		printf ("  SIMD intrinsic %s\n", name);
		g_free (name);
	}

	switch (id) {
	case SN_get_IsSupported: {
		EMIT_NEW_ICONST (cfg, ins, 1);
		return ins;
	}
	case SN_get_Count:
		if (!(fsig->param_count == 0 && fsig->ret->type == MONO_TYPE_I4))
			break;
		EMIT_NEW_ICONST (cfg, ins, len);
		return ins;
	default:
		break;
	}

	return NULL;
}

static
MonoInst*
emit_amd64_intrinsics (const char *class_ns, const char *class_name, MonoCompile *cfg, MonoMethod *cmethod, MonoMethodSignature *fsig, MonoInst **args)
{
	if (!strcmp (class_ns, "System.Runtime.Intrinsics.X86")) {
		return emit_hardware_intrinsics (cfg, cmethod, fsig, args,
			supported_x86_intrinsics, sizeof (supported_x86_intrinsics),
			emit_x86_intrinsics);
	}

	if (!strcmp (class_ns, "System.Runtime.Intrinsics")) {
		if (!strcmp (class_name, "Vector256`1"))
			return emit_vector256_t (cfg, cmethod, fsig, args);
	}

	if (!strcmp (class_ns, "System.Numerics")) {
		if (!strcmp (class_name, "Vector"))
			return emit_sys_numerics_vector (cfg, cmethod, fsig, args);
		if (!strcmp (class_name, "Vector`1"))
			return emit_sys_numerics_vector_t (cfg, cmethod, fsig, args);
	}

	return NULL;
}
#endif // !TARGET_ARM64

#ifdef TARGET_WASM

static MonoInst*
emit_sum_vector (MonoCompile *cfg, MonoType *vector_type, MonoTypeEnum element_type, MonoInst *arg)
{
	MonoClass *vector_class = mono_class_from_mono_type_internal (vector_type);
	MonoInst* vsum = emit_simd_ins (cfg, vector_class, OP_WASM_SIMD_SUM, arg->dreg, -1);

	return extract_first_element (cfg, vector_class, element_type, vsum->dreg);
}

static guint16 bitoperations_methods [] = {
	SN_LeadingZeroCount,
	SN_TrailingZeroCount,
};

static SimdIntrinsic wasmbase_methods [] = {
	{SN_LeadingZeroCount},
	{SN_TrailingZeroCount},
	{SN_get_IsSupported},
};

static SimdIntrinsic packedsimd_methods [] = {
	{SN_Add},
	{SN_And},
	{SN_Bitmask},
	{SN_CompareEqual},
	{SN_CompareNotEqual},
	{SN_Dot},
	{SN_ExtractLane},
	{SN_Multiply},
	{SN_Negate},
	{SN_ReplaceLane},
	{SN_Shuffle},
	{SN_Splat},
	{SN_Subtract},
	{SN_Swizzle},
	{SN_get_IsSupported},
};

static const IntrinGroup supported_wasm_intrinsics [] = {
	{ "PackedSimd", MONO_CPU_WASM_SIMD, packedsimd_methods, sizeof (packedsimd_methods) },
};

static const IntrinGroup supported_wasm_common_intrinsics [] = {
	{ "WasmBase", MONO_CPU_WASM_BASE, wasmbase_methods, sizeof (wasmbase_methods) },
};

static MonoInst*
emit_wasm_zero_count (MonoCompile *cfg, MonoMethodSignature *fsig, MonoInst **args,
	MonoClass *klass, int id, MonoTypeEnum arg0_type)
{
	gboolean arg0_i32 = (arg0_type == MONO_TYPE_I4) || (arg0_type == MONO_TYPE_U4);
#if TARGET_SIZEOF_VOID_P == 4
	arg0_i32 = arg0_i32 || (arg0_type == MONO_TYPE_I) || (arg0_type == MONO_TYPE_U);
#endif
	int opcode = id == SN_LeadingZeroCount ? (arg0_i32 ? OP_LZCNT32 : OP_LZCNT64) : (arg0_i32 ? OP_CTTZ32 : OP_CTTZ64);

	return emit_simd_ins_for_sig (cfg, klass, opcode, 0, arg0_type, fsig, args);
}

static MonoInst*
emit_wasm_bitoperations_intrinsics (MonoCompile *cfg, MonoMethod *cmethod, MonoMethodSignature *fsig, MonoInst **args)
{
	int id = lookup_intrins (bitoperations_methods, sizeof (bitoperations_methods), cmethod);
	if (id == -1) {
		return NULL;
	}

	MonoTypeEnum arg0_type = fsig->param_count > 0 ? get_underlying_type (fsig->params [0]) : MONO_TYPE_VOID;

	switch (id) {
		case SN_LeadingZeroCount:
		case SN_TrailingZeroCount: {
			return emit_wasm_zero_count(cfg, fsig, args, cmethod->klass, id, arg0_type);
		}
	}

	return NULL;
}

static MonoInst*
emit_wasm_supported_intrinsics (
	MonoCompile *cfg, MonoMethodSignature *fsig, MonoInst **args,
	MonoClass *klass, const IntrinGroup *intrin_group,
	const SimdIntrinsic *info, int id, MonoTypeEnum arg0_type,
	gboolean is_64bit)
{
	MonoCPUFeatures feature = intrin_group->feature;

	if (feature == MONO_CPU_WASM_BASE) {
		switch (id) {
			case SN_LeadingZeroCount:
			case SN_TrailingZeroCount: {
				return emit_wasm_zero_count(cfg, fsig, args, klass, id, arg0_type);
			}
		}
	}

	if (feature == MONO_CPU_WASM_SIMD) {
		if (!is_element_type_primitive (fsig->params [0]))
			return NULL;

		switch (id) {
			case SN_Add:
			case SN_Subtract:
			case SN_Multiply:
				return emit_simd_ins_for_binary_op (cfg, klass, fsig, args, arg0_type, id);
			case SN_Negate:
				return emit_simd_ins_for_unary_op (cfg, klass, fsig, args, arg0_type, id);
			case SN_And:
				return emit_simd_ins_for_sig (cfg, klass, OP_XBINOP_FORCEINT, XBINOP_FORCEINT_AND, arg0_type, fsig, args);
			case SN_Bitmask:
				return emit_simd_ins_for_sig (cfg, klass, OP_WASM_SIMD_BITMASK, -1, -1, fsig, args);
			case SN_CompareEqual:
				return emit_simd_ins_for_sig (cfg, klass, type_enum_is_float (arg0_type) ? OP_XCOMPARE_FP : OP_XCOMPARE, CMP_EQ, arg0_type, fsig, args);
			case SN_CompareNotEqual:
				return emit_simd_ins_for_sig (cfg, klass, type_enum_is_float (arg0_type) ? OP_XCOMPARE_FP : OP_XCOMPARE, CMP_NE, arg0_type, fsig, args);
			case SN_ExtractLane: {
				int extract_op = type_to_xextract_op (arg0_type);
				return emit_simd_ins_for_sig (cfg, klass, extract_op, -1, arg0_type, fsig, args);
			}
			case SN_ReplaceLane: {
				int insert_op = type_to_xinsert_op (arg0_type);
				MonoInst *ins = emit_simd_ins (cfg, klass, insert_op, args [0]->dreg, args [2]->dreg);
				ins->sreg3 = args [1]->dreg;
				ins->inst_c1 = arg0_type;
				return ins;
			}
			case SN_Splat: {
				MonoType *etype = get_vector_t_elem_type (fsig->ret);
				g_assert (fsig->param_count == 1 && mono_metadata_type_equal (fsig->params [0], etype));
				return emit_simd_ins (cfg, klass, type_to_expand_op (etype), args [0]->dreg, -1);
			}
			case SN_Dot:
				return emit_simd_ins_for_sig (cfg, klass, OP_XOP_X_X_X, INTRINS_WASM_DOT, -1, fsig, args);
			case SN_Shuffle:
				return emit_simd_ins_for_sig (cfg, klass, OP_WASM_SIMD_SHUFFLE, -1, -1, fsig, args);
			case SN_Swizzle:
				return emit_simd_ins_for_sig (cfg, klass, OP_WASM_SIMD_SWIZZLE, -1, -1, fsig, args);
		}
	}
	g_assert_not_reached ();

	return NULL;
}

#endif // TARGET_WASM

#ifdef TARGET_ARM64
static
MonoInst*
arch_emit_simd_intrinsics (const char *class_ns, const char *class_name, MonoCompile *cfg, MonoMethod *cmethod, MonoMethodSignature *fsig, MonoInst **args)
{
	if (!strcmp (class_ns, "System.Runtime.Intrinsics.Arm")) {
		return emit_hardware_intrinsics(cfg, cmethod, fsig, args,
			supported_arm_intrinsics, sizeof (supported_arm_intrinsics),
			emit_arm64_intrinsics);
	}

	if (!strcmp (class_ns, "System.Runtime.Intrinsics")) {
		if (!strcmp (class_name, "Vector128") || !strcmp (class_name, "Vector64"))
			return emit_sri_vector (cfg, cmethod, fsig, args);
	}

	if (!strcmp (class_ns, "System.Runtime.Intrinsics")) {
		if (!strcmp (class_name, "Vector128`1") || !strcmp (class_name, "Vector64`1"))
			return emit_vector64_vector128_t (cfg, cmethod, fsig, args);
	}

	if (!strcmp (class_ns, "System.Numerics") && !strcmp (class_name, "Vector")){
		return emit_sri_vector (cfg, cmethod, fsig, args);
	}

	if (!strcmp (class_ns, "System.Numerics") && !strcmp (class_name, "Vector`1")){
		return emit_vector64_vector128_t (cfg, cmethod, fsig, args);
	}

	if (!strcmp (class_ns, "System.Numerics")) {
		//if (!strcmp ("Vector2", class_name) || !strcmp ("Vector4", class_name) || !strcmp ("Vector3", class_name))
		if (!strcmp ("Vector4", class_name))
			return emit_vector_2_3_4 (cfg, cmethod, fsig, args);
	}

	return NULL;
}
#elif defined(TARGET_AMD64)
// TODO: test and enable for x86 too
static
MonoInst*
arch_emit_simd_intrinsics (const char *class_ns, const char *class_name, MonoCompile *cfg, MonoMethod *cmethod, MonoMethodSignature *fsig, MonoInst **args)
{
	if (!strcmp (class_ns, "System.Runtime.Intrinsics")) {
		if (!strcmp (class_name, "Vector128"))
			return emit_sri_vector (cfg, cmethod, fsig, args);
	}

	if (!strcmp (class_ns, "System.Runtime.Intrinsics")) {
		if (!strcmp (class_name, "Vector128`1"))
			return emit_vector64_vector128_t (cfg, cmethod, fsig, args);
	}

	if (!strcmp (class_ns, "System.Numerics")) {
		//if (!strcmp ("Vector2", class_name) || !strcmp ("Vector4", class_name) || !strcmp ("Vector3", class_name))
		if (!strcmp ("Vector4", class_name))
			return emit_vector_2_3_4 (cfg, cmethod, fsig, args);
	}
	
	MonoInst *simd_inst = emit_amd64_intrinsics (class_ns, class_name, cfg, cmethod, fsig, args);
	if (simd_inst != NULL)
		cfg->uses_simd_intrinsics |= MONO_CFG_USES_SIMD_INTRINSICS;
	return simd_inst;
}
#elif defined(TARGET_WASM)
static
MonoInst*
arch_emit_simd_intrinsics (const char *class_ns, const char *class_name, MonoCompile *cfg, MonoMethod *cmethod, MonoMethodSignature *fsig, MonoInst **args)
{
	if (!strcmp (class_ns, "System.Runtime.Intrinsics.Wasm")) {
		return emit_hardware_intrinsics (cfg, cmethod, fsig, args,
			supported_wasm_intrinsics, sizeof (supported_wasm_intrinsics),
			emit_wasm_supported_intrinsics);
	}

	if (!strcmp (class_ns, "System.Runtime.Intrinsics")) {
		if (!strcmp (class_name, "Vector128"))
			return emit_sri_vector (cfg, cmethod, fsig, args);
	}

	if (!strcmp (class_ns, "System.Runtime.Intrinsics")) {
		if (!strcmp (class_name, "Vector128`1"))
			return emit_vector64_vector128_t (cfg, cmethod, fsig, args);
	}

	return NULL;
}
#else
static
MonoInst*
arch_emit_simd_intrinsics (const char *class_ns, const char *class_name, MonoCompile *cfg, MonoMethod *cmethod, MonoMethodSignature *fsig, MonoInst **args)
{
	return NULL;
}
#endif

#if defined(TARGET_WASM)
static
MonoInst*
arch_emit_common_intrinsics (const char *class_ns, const char *class_name, MonoCompile *cfg, MonoMethod *cmethod, MonoMethodSignature *fsig, MonoInst **args)
{
	if (!strcmp (class_ns, "System.Runtime.Intrinsics.Wasm")) {
		return emit_hardware_intrinsics (cfg, cmethod, fsig, args,
			supported_wasm_common_intrinsics, sizeof (supported_wasm_common_intrinsics),
			emit_wasm_supported_intrinsics);
	}

	if (!strcmp (class_ns, "System.Numerics") && !strcmp (class_name, "BitOperations")) {
		return emit_wasm_bitoperations_intrinsics (cfg, cmethod, fsig, args);
	}

	return NULL;
}
#else
static
MonoInst*
arch_emit_common_intrinsics (const char *class_ns, const char *class_name, MonoCompile *cfg, MonoMethod *cmethod, MonoMethodSignature *fsig, MonoInst **args)
{
	return NULL;
}
#endif

typedef MonoInst* (*EmitCallback)(const char *class_ns, const char *class_name, MonoCompile *cfg, MonoMethod *cmethod, MonoMethodSignature *fsig, MonoInst **args);

static MonoInst*
emit_intrinsics (MonoCompile *cfg, MonoMethod *cmethod, MonoMethodSignature *fsig, MonoInst **args, EmitCallback ecb)
{
	const char *class_name;
	const char *class_ns;
	MonoImage *image = m_class_get_image (cmethod->klass);

	if (image != mono_get_corlib ())
		return NULL;

	class_ns = m_class_get_name_space (cmethod->klass);
	class_name = m_class_get_name (cmethod->klass);

	// If cmethod->klass is nested, the namespace is on the enclosing class.
	if (m_class_get_nested_in (cmethod->klass))
		class_ns = m_class_get_name_space (m_class_get_nested_in (cmethod->klass));


	return ecb (class_ns, class_name, cfg, cmethod, fsig, args);
}

MonoInst*
mono_emit_simd_intrinsics (MonoCompile *cfg, MonoMethod *cmethod, MonoMethodSignature *fsig, MonoInst **args)
{
	return emit_intrinsics (cfg, cmethod, fsig, args, arch_emit_simd_intrinsics);
}

MonoInst*
mono_emit_common_intrinsics (MonoCompile *cfg, MonoMethod *cmethod, MonoMethodSignature *fsig, MonoInst **args)
{
	return emit_intrinsics (cfg, cmethod, fsig, args, arch_emit_common_intrinsics);
}

/*
* Windows x64 value type ABI uses reg/stack references (ArgValuetypeAddrInIReg/ArgValuetypeAddrOnStack)
* for function arguments. When using SIMD intrinsics arguments optimized into OP_ARG needs to be decomposed
* into correspondig SIMD LOADX/STOREX instructions.
*/
#if defined(TARGET_WIN32) && defined(TARGET_AMD64)
static gboolean
decompose_vtype_opt_uses_simd_intrinsics (MonoCompile *cfg, MonoInst *ins)
{
	if (cfg->uses_simd_intrinsics & MONO_CFG_USES_SIMD_INTRINSICS)
		return TRUE;

	switch (ins->opcode) {
	case OP_XMOVE:
	case OP_XZERO:
	case OP_XPHI:
	case OP_LOADX_MEMBASE:
	case OP_LOADX_ALIGNED_MEMBASE:
	case OP_STOREX_MEMBASE:
	case OP_STOREX_ALIGNED_MEMBASE_REG:
		return TRUE;
	default:
		return FALSE;
	}
}

static void
decompose_vtype_opt_load_arg (MonoCompile *cfg, MonoBasicBlock *bb, MonoInst *ins, gint32 *sreg_int32)
{
	guint32 *sreg = (guint32*)sreg_int32;
	MonoInst *src_var = get_vreg_to_inst (cfg, *sreg);
	if (src_var && src_var->opcode == OP_ARG && src_var->klass && MONO_CLASS_IS_SIMD (cfg, src_var->klass)) {
		MonoInst *varload_ins, *load_ins;
		NEW_VARLOADA (cfg, varload_ins, src_var, src_var->inst_vtype);
		mono_bblock_insert_before_ins (bb, ins, varload_ins);
		MONO_INST_NEW (cfg, load_ins, OP_LOADX_MEMBASE);
		load_ins->klass = src_var->klass;
		load_ins->type = STACK_VTYPE;
		load_ins->sreg1 = varload_ins->dreg;
		load_ins->dreg = alloc_xreg (cfg);
		mono_bblock_insert_after_ins (bb, varload_ins, load_ins);
		*sreg = load_ins->dreg;
	}
}

static void
decompose_vtype_opt_store_arg (MonoCompile *cfg, MonoBasicBlock *bb, MonoInst *ins, gint32 *dreg_int32)
{
	guint32 *dreg = (guint32*)dreg_int32;
	MonoInst *dest_var = get_vreg_to_inst (cfg, *dreg);
	if (dest_var && dest_var->opcode == OP_ARG && dest_var->klass && MONO_CLASS_IS_SIMD (cfg, dest_var->klass)) {
		MonoInst *varload_ins, *store_ins;
		*dreg = alloc_xreg (cfg);
		NEW_VARLOADA (cfg, varload_ins, dest_var, dest_var->inst_vtype);
		mono_bblock_insert_after_ins (bb, ins, varload_ins);
		MONO_INST_NEW (cfg, store_ins, OP_STOREX_MEMBASE);
		store_ins->klass = dest_var->klass;
		store_ins->type = STACK_VTYPE;
		store_ins->sreg1 = *dreg;
		store_ins->dreg = varload_ins->dreg;
		mono_bblock_insert_after_ins (bb, varload_ins, store_ins);
	}
}

void
mono_simd_decompose_intrinsic (MonoCompile *cfg, MonoBasicBlock *bb, MonoInst *ins)
{
	if ((cfg->opt & MONO_OPT_SIMD) && decompose_vtype_opt_uses_simd_intrinsics(cfg, ins)) {
		const char *spec = INS_INFO (ins->opcode);
		if (spec [MONO_INST_SRC1] == 'x')
			decompose_vtype_opt_load_arg (cfg, bb, ins, &(ins->sreg1));
		if (spec [MONO_INST_SRC2] == 'x')
			decompose_vtype_opt_load_arg (cfg, bb, ins, &(ins->sreg2));
		if (spec [MONO_INST_SRC3] == 'x')
			decompose_vtype_opt_load_arg (cfg, bb, ins, &(ins->sreg3));
		if (spec [MONO_INST_DEST] == 'x')
			decompose_vtype_opt_store_arg (cfg, bb, ins, &(ins->dreg));
	}
}
#else
void
mono_simd_decompose_intrinsic (MonoCompile *cfg, MonoBasicBlock *bb, MonoInst *ins)
{
}
#endif /*defined(TARGET_WIN32) && defined(TARGET_AMD64)*/

void
mono_simd_simplify_indirection (MonoCompile *cfg)
{
}

#endif /* DISABLE_JIT */
#endif /* MONO_ARCH_SIMD_INTRINSICS */

#if defined(TARGET_AMD64)
void
ves_icall_System_Runtime_Intrinsics_X86_X86Base___cpuidex (int abcd[4], int function_id, int subfunction_id)
{
#ifndef MONO_CROSS_COMPILE
	mono_hwcap_x86_call_cpuidex (function_id, subfunction_id,
		&abcd [0], &abcd [1], &abcd [2], &abcd [3]);
#endif
}
#endif

MONO_EMPTY_SOURCE_FILE (simd_intrinsics_netcore);<|MERGE_RESOLUTION|>--- conflicted
+++ resolved
@@ -309,17 +309,9 @@
 						ins = emit_simd_ins (cfg, klass, OP_XBINOP_BYSCALAR, args [0]->dreg, ins->dreg);
 						ins->inst_c0 = OP_FDIV;
 						return ins;
-<<<<<<< HEAD
-					} else
-						return NULL;
-=======
-					} else if ((fsig->params [0]->type == MONO_TYPE_GENERICINST) && (fsig->params [1]->type == MONO_TYPE_GENERICINST)) {
-						instc0 = OP_FDIV;
-						break;
 					} else {
 						return NULL;
 					}
->>>>>>> 3689fbec
 				}
 				instc0 = OP_FDIV;
 				break;
@@ -344,17 +336,9 @@
 						ins = emit_simd_ins (cfg, klass, OP_XBINOP_BYSCALAR, ins->dreg, args [1]->dreg);
 						ins->inst_c0 = OP_FMUL;
 						return ins;
-<<<<<<< HEAD
-					} else
-						return NULL;
-=======
-					} else if ((fsig->params [0]->type == MONO_TYPE_GENERICINST) && (fsig->params [1]->type == MONO_TYPE_GENERICINST)) {
-						instc0 = OP_FMUL;
-						break;
 					} else {
 						return NULL;
 					}
->>>>>>> 3689fbec
 				}
 				instc0 = OP_FMUL;
 				break;
