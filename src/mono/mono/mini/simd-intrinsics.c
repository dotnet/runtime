/**
 * SIMD Intrinsics support for netcore.
 * Only LLVM is supported as a backend.
 */

#include <config.h>
#include <mono/utils/mono-compiler.h>
#include <mono/metadata/icall-decl.h>
#include "mini.h"
#include "mini-runtime.h"
#include "ir-emit.h"
#include "llvm-intrinsics-types.h"
#ifdef ENABLE_LLVM
#include "mini-llvm.h"
#include "mini-llvm-cpp.h"
#endif
#include "mono/utils/bsearch.h"
#include <mono/metadata/abi-details.h>
#include <mono/metadata/reflection-internals.h>
#include <mono/utils/mono-hwcap.h>

#if defined (MONO_ARCH_SIMD_INTRINSICS)

#if defined(DISABLE_JIT)

void
mono_simd_intrinsics_init (void)
{
}

#else

#define MSGSTRFIELD(line) MSGSTRFIELD1(line)
#define MSGSTRFIELD1(line) str##line
static const struct msgstr_t {
#define METHOD(name) char MSGSTRFIELD(__LINE__) [sizeof (#name)];
#define METHOD2(str,name) char MSGSTRFIELD(__LINE__) [sizeof (str)];
#include "simd-methods.h"
#undef METHOD
#undef METHOD2
} method_names = {
#define METHOD(name) #name,
#define METHOD2(str,name) str,
#include "simd-methods.h"
#undef METHOD
#undef METHOD2
};

enum {
#define METHOD(name) SN_ ## name = offsetof (struct msgstr_t, MSGSTRFIELD(__LINE__)),
#define METHOD2(str,name) SN_ ## name = offsetof (struct msgstr_t, MSGSTRFIELD(__LINE__)),
#include "simd-methods.h"
};
#define method_name(idx) ((const char*)&method_names + (idx))

static int register_size;

#define None 0

typedef struct {
	uint16_t id; // One of the SN_ constants
	uint16_t default_op; // ins->opcode
	uint16_t default_instc0; // ins->inst_c0
	uint16_t unsigned_op;
	uint16_t unsigned_instc0;
	uint16_t floating_op;
	uint16_t floating_instc0;
} SimdIntrinsic;

static const SimdIntrinsic unsupported [] = { {SN_get_IsSupported} };

void
mono_simd_intrinsics_init (void)
{
	register_size = 16;
#if 0
	if ((mini_get_cpu_features () & MONO_CPU_X86_AVX) != 0)
		register_size = 32;
#endif
	/* Tell the class init code the size of the System.Numerics.Register type */
	mono_simd_register_size = register_size;
}

MonoInst*
mono_emit_simd_field_load (MonoCompile *cfg, MonoClassField *field, MonoInst *addr)
{
	return NULL;
}

static int
simd_intrinsic_compare_by_name (const void *key, const void *value)
{
	return strcmp ((const char*)key, method_name (*(guint16*)value));
}

static int
simd_intrinsic_info_compare_by_name (const void *key, const void *value)
{
	SimdIntrinsic *info = (SimdIntrinsic*)value;
	return strcmp ((const char*)key, method_name (info->id));
}

static int
lookup_intrins (guint16 *intrinsics, int size, MonoMethod *cmethod)
{
	const guint16 *result = (const guint16 *)mono_binary_search (cmethod->name, intrinsics, size / sizeof (guint16), sizeof (guint16), &simd_intrinsic_compare_by_name);

	if (result == NULL)
		return -1;
	else
		return (int)*result;
}

static SimdIntrinsic*
lookup_intrins_info (SimdIntrinsic *intrinsics, int size, MonoMethod *cmethod)
{
#if 0
	for (int i = 0; i < (size / sizeof (SimdIntrinsic)) - 1; ++i) {
		const char *n1 = method_name (intrinsics [i].id);
		const char *n2 = method_name (intrinsics [i + 1].id);
		int len1 = strlen (n1);
		int len2 = strlen (n2);
		for (int j = 0; j < len1 && j < len2; ++j) {
			if (n1 [j] > n2 [j]) {
				printf ("%s %s\n", n1, n2);
				g_assert_not_reached ();
			} else if (n1 [j] < n2 [j]) {
				break;
			}
		}
	}
#endif
	return (SimdIntrinsic *)mono_binary_search (cmethod->name, intrinsics, size / sizeof (SimdIntrinsic), sizeof (SimdIntrinsic), &simd_intrinsic_info_compare_by_name);
}

static gboolean
has_intrinsic_cattr (MonoMethod *method)
{
	ERROR_DECL (error);
	MonoCustomAttrInfo *cattr;
	gboolean res = FALSE;

	cattr = mono_custom_attrs_from_method_checked (method, error);
	mono_error_assert_ok (error);

	if (cattr) {
		for (int i = 0; i < cattr->num_attrs; ++i) {
			MonoCustomAttrEntry *attr = &cattr->attrs [i];

			g_assert (attr->ctor);

			if (!strcmp (m_class_get_name_space (attr->ctor->klass), "System.Runtime.CompilerServices") &&
				!strcmp (m_class_get_name (attr->ctor->klass), "IntrinsicAttribute")) {
				res = TRUE;
				break;
			}
		}
		mono_custom_attrs_free (cattr);
	}

	return res;
}

static gboolean
is_SIMD_feature_supported(MonoCompile *cfg, MonoCPUFeatures feature) 
{
	return mini_get_cpu_features (cfg) & feature;
}

static G_GNUC_UNUSED void
check_no_intrinsic_cattr (MonoMethod *method)
{
	if (has_intrinsic_cattr (method)) {
		printf ("%s\n", mono_method_get_full_name (method));
		g_assert_not_reached ();
	}
}

/*
 * Return a simd vreg for the simd value represented by SRC.
 * SRC is the 'this' argument to methods.
 * Set INDIRECT to TRUE if the value was loaded from memory.
 */
static int
load_simd_vreg_class (MonoCompile *cfg, MonoClass *klass, MonoInst *src, gboolean *indirect)
{
	const char *spec = INS_INFO (src->opcode);

	if (indirect)
		*indirect = FALSE;
	if (src->opcode == OP_XMOVE) {
		return src->sreg1;
	} else if (src->opcode == OP_LDADDR) {
		int res = ((MonoInst*)src->inst_p0)->dreg;
		return res;
	} else if (spec [MONO_INST_DEST] == 'x') {
		return src->dreg;
	} else if (src->type == STACK_PTR || src->type == STACK_MP) {
		MonoInst *ins;
		if (indirect)
			*indirect = TRUE;

		MONO_INST_NEW (cfg, ins, OP_LOADX_MEMBASE);
		ins->klass = klass;
		ins->sreg1 = src->dreg;
		ins->type = STACK_VTYPE;
		ins->dreg = alloc_ireg (cfg);
		MONO_ADD_INS (cfg->cbb, ins);
		return ins->dreg;
	}
	g_warning ("load_simd_vreg:: could not infer source simd (%d) vreg for op", src->type);
	mono_print_ins (src);
	g_assert_not_reached ();
}

static int
load_simd_vreg (MonoCompile *cfg, MonoMethod *cmethod, MonoInst *src, gboolean *indirect)
{
	return load_simd_vreg_class (cfg, cmethod->klass, src, indirect);
}

/* Create and emit a SIMD instruction, dreg is auto-allocated */
static MonoInst*
emit_simd_ins (MonoCompile *cfg, MonoClass *klass, int opcode, int sreg1, int sreg2)
{
	const char *spec = INS_INFO (opcode);
	MonoInst *ins;

	MONO_INST_NEW (cfg, ins, opcode);
	if (spec [MONO_INST_DEST] == 'x') {
		ins->dreg = alloc_xreg (cfg);
		ins->type = STACK_VTYPE;
	} else if (spec [MONO_INST_DEST] == 'i') {
		ins->dreg = alloc_ireg (cfg);
		ins->type = STACK_I4;
	} else if (spec [MONO_INST_DEST] == 'l') {
		ins->dreg = alloc_lreg (cfg);
		ins->type = STACK_I8;
	} else if (spec [MONO_INST_DEST] == 'f') {
		ins->dreg = alloc_freg (cfg);
		ins->type = STACK_R8;
	} else if (spec [MONO_INST_DEST] == 'v') {
		ins->dreg = alloc_dreg (cfg, STACK_VTYPE);
		ins->type = STACK_VTYPE;
	}
	ins->sreg1 = sreg1;
	ins->sreg2 = sreg2;
	ins->klass = klass;
	MONO_ADD_INS (cfg->cbb, ins);
	return ins;
}

static MonoInst*
emit_simd_ins_for_sig (MonoCompile *cfg, MonoClass *klass, int opcode, int instc0, int instc1, MonoMethodSignature *fsig, MonoInst **args)
{
	g_assert (fsig->param_count <= 3);
	MonoInst* ins = emit_simd_ins (cfg, klass, opcode,
		fsig->param_count > 0 ? args [0]->dreg : -1,
		fsig->param_count > 1 ? args [1]->dreg : -1);
	if (instc0 != -1)
		ins->inst_c0 = instc0;
	if (instc1 != -1)
		ins->inst_c1 = instc1;
	if (fsig->param_count == 3)
		ins->sreg3 = args [2]->dreg;
	return ins;
}

static gboolean type_enum_is_unsigned (MonoTypeEnum type);
static gboolean type_enum_is_float (MonoTypeEnum type);

static MonoInst*
emit_simd_ins_for_binary_op (MonoCompile *cfg, MonoClass *klass, MonoMethodSignature *fsig, MonoInst **args, MonoTypeEnum arg_type, int id)
{
	int instc0 = -1;
	int op = OP_XBINOP;

	if (id == SN_BitwiseAnd || id == SN_BitwiseOr || id == SN_Xor ||
		id == SN_op_BitwiseAnd || id == SN_op_BitwiseOr || id == SN_op_ExclusiveOr) {
		op = OP_XBINOP_FORCEINT;
	
		switch (id) {
		case SN_BitwiseAnd:
		case SN_op_BitwiseAnd:
			instc0 = XBINOP_FORCEINT_AND;
			break;
		case SN_BitwiseOr:
		case SN_op_BitwiseOr:
			instc0 = XBINOP_FORCEINT_OR;
			break;
		case SN_op_ExclusiveOr:
		case SN_Xor:
			instc0 = XBINOP_FORCEINT_XOR;
			break;
		}
	} else {
		if (type_enum_is_float (arg_type)) {
			switch (id) {
			case SN_Add:
			case SN_op_Addition:
				instc0 = OP_FADD;
				break;
			case SN_Divide:
			case SN_op_Division: {
				const char *class_name = m_class_get_name (klass);
				if (strcmp ("Vector2", class_name) && strcmp ("Vector4", class_name) && strcmp ("Quaternion", class_name) && strcmp ("Plane", class_name)) {
					if ((fsig->params [0]->type == MONO_TYPE_GENERICINST) && (fsig->params [1]->type != MONO_TYPE_GENERICINST)) {
						MonoInst* ins = emit_simd_ins (cfg, klass, OP_CREATE_SCALAR_UNSAFE, args [1]->dreg, -1);
						ins->inst_c1 = arg_type;
						ins = emit_simd_ins (cfg, klass, OP_XBINOP_BYSCALAR, args [0]->dreg, ins->dreg);
						ins->inst_c0 = OP_FDIV;
						return ins;
					} else if ((fsig->params [0]->type == MONO_TYPE_GENERICINST) && (fsig->params [1]->type == MONO_TYPE_GENERICINST)) {
						instc0 = OP_FDIV;
						break;
					} else {
						return NULL;
					}
				}
				instc0 = OP_FDIV;
				break;
			}
			case SN_Max:
				instc0 = OP_FMAX;
				break;
			case SN_Min:
				instc0 = OP_FMIN;
				break;
			case SN_Multiply:
			case SN_op_Multiply: {
				const char *class_name = m_class_get_name (klass);
				if (strcmp ("Vector2", class_name) && strcmp ("Vector4", class_name) && strcmp ("Quaternion", class_name) && strcmp ("Plane", class_name)) {
					if (fsig->params [1]->type != MONO_TYPE_GENERICINST) {
						MonoInst* ins = emit_simd_ins (cfg, klass, OP_CREATE_SCALAR_UNSAFE, args [1]->dreg, -1);
						ins->inst_c1 = arg_type;
						ins = emit_simd_ins (cfg, klass, OP_XBINOP_BYSCALAR, args [0]->dreg, ins->dreg);
						ins->inst_c0 = OP_FMUL;
						return ins;
					} else if (fsig->params [0]->type != MONO_TYPE_GENERICINST) {
						MonoInst* ins = emit_simd_ins (cfg, klass, OP_CREATE_SCALAR_UNSAFE, args [0]->dreg, -1);
						ins->inst_c1 = arg_type;
						ins = emit_simd_ins (cfg, klass, OP_XBINOP_BYSCALAR, args [1]->dreg, ins->dreg);
						ins->inst_c0 = OP_FMUL;
						return ins;
					} else if ((fsig->params [0]->type == MONO_TYPE_GENERICINST) && (fsig->params [1]->type == MONO_TYPE_GENERICINST)) {
						instc0 = OP_FMUL;
						break;
					} else {
						return NULL;
					}
				}
				instc0 = OP_FMUL;
				break;
			}
			case SN_Subtract:
			case SN_op_Subtraction:
				instc0 = OP_FSUB;
				break;
			default:
				g_assert_not_reached ();
			}
		} else {
			switch (id) {
			case SN_Add:
			case SN_op_Addition:
				instc0 = OP_IADD;
				break;
			case SN_Divide:
			case SN_op_Division:
				return NULL;
			case SN_Max:
				instc0 = type_enum_is_unsigned (arg_type) ? OP_IMAX_UN : OP_IMAX;
				break;
			case SN_Min:
				instc0 = type_enum_is_unsigned (arg_type) ? OP_IMIN_UN : OP_IMIN;
				break;
			case SN_Multiply:
			case SN_op_Multiply:
				if (fsig->params [1]->type != MONO_TYPE_GENERICINST) {
					MonoInst* ins = emit_simd_ins (cfg, klass, OP_CREATE_SCALAR_UNSAFE, args [1]->dreg, -1);
					ins->inst_c1 = arg_type;
					ins = emit_simd_ins (cfg, klass, OP_XBINOP_BYSCALAR, args [0]->dreg, ins->dreg);
					ins->inst_c0 = OP_IMUL;
					return ins;
				} else if (fsig->params [0]->type != MONO_TYPE_GENERICINST) {
					MonoInst* ins = emit_simd_ins (cfg, klass, OP_CREATE_SCALAR_UNSAFE, args [0]->dreg, -1);
					ins->inst_c1 = arg_type;
					ins = emit_simd_ins (cfg, klass, OP_XBINOP_BYSCALAR, args [1]->dreg, ins->dreg);
					ins->inst_c0 = OP_IMUL;
					return ins;
				}
				instc0 = OP_IMUL;
				break;
			case SN_Subtract:
			case SN_op_Subtraction:
				instc0 = OP_ISUB;
				break;
			default:
				g_assert_not_reached ();
			}
		}
	}
	return emit_simd_ins_for_sig (cfg, klass, op, instc0, arg_type, fsig, args);
}

static MonoInst*
emit_simd_ins_for_unary_op (MonoCompile *cfg, MonoClass *klass, MonoMethodSignature *fsig, MonoInst **args, MonoTypeEnum arg_type, int id)
{
#if defined(TARGET_ARM64) || defined(TARGET_AMD64)
	int op = -1;
	switch (id){
	case SN_Negate:
	case SN_op_UnaryNegation:
		op = OP_NEGATION;
		break;
	case SN_OnesComplement:
	case SN_op_OnesComplement:
		op = OP_ONES_COMPLEMENT;
		break;
	default:
		g_assert_not_reached ();
	}
	return emit_simd_ins_for_sig (cfg, klass, op, -1, arg_type, fsig, args);
#elif defined(TARGET_WASM)
	switch (id)
	{
	case SN_OnesComplement:
		return emit_simd_ins_for_sig (cfg, klass, OP_WASM_ONESCOMPLEMENT, -1, arg_type, fsig, args);
	default:
		return NULL;
	}
#else
	return NULL;
#endif
}

static gboolean
is_hw_intrinsics_class (MonoClass *klass, const char *name, gboolean *is_64bit)
{
	const char *class_name = m_class_get_name (klass);
	if ((!strcmp (class_name, "X64") || !strcmp (class_name, "Arm64")) && m_class_get_nested_in (klass)) {
		*is_64bit = TRUE;
		return !strcmp (m_class_get_name (m_class_get_nested_in (klass)), name);
	} else {
		*is_64bit = FALSE;
		return !strcmp (class_name, name);
	}
}

static MonoTypeEnum
get_underlying_type (MonoType* type)
{
	MonoClass* klass = mono_class_from_mono_type_internal (type);
	if (type->type == MONO_TYPE_PTR) // e.g. int* => MONO_TYPE_I4
		return m_class_get_byval_arg (m_class_get_element_class (klass))->type;
	else if (type->type == MONO_TYPE_GENERICINST) // e.g. Vector128<int> => MONO_TYPE_I4
		return mono_class_get_context (klass)->class_inst->type_argv [0]->type;
	else
		return type->type;
}

static MonoInst*
emit_xcompare (MonoCompile *cfg, MonoClass *klass, MonoTypeEnum etype, MonoInst *arg1, MonoInst *arg2)
{
	MonoInst *ins;
	int opcode = type_enum_is_float (etype) ? OP_XCOMPARE_FP : OP_XCOMPARE;

	ins = emit_simd_ins (cfg, klass, opcode, arg1->dreg, arg2->dreg);
	ins->inst_c0 = CMP_EQ;
	ins->inst_c1 = etype;
	return ins;
}

static MonoInst*
emit_xcompare_for_intrinsic (MonoCompile *cfg, MonoClass *klass, int intrinsic_id, MonoTypeEnum etype, MonoInst *arg1, MonoInst *arg2)
{
	MonoInst *ins = emit_xcompare (cfg, klass, etype, arg1, arg2);
	gboolean is_unsigned = type_enum_is_unsigned (etype);

	switch (intrinsic_id) {
	case SN_GreaterThan:
	case SN_GreaterThanAll:
	case SN_GreaterThanAny:
		ins->inst_c0 = is_unsigned ? CMP_GT_UN : CMP_GT;
		break;
	case SN_GreaterThanOrEqual:
	case SN_GreaterThanOrEqualAll:
	case SN_GreaterThanOrEqualAny:
		ins->inst_c0 = is_unsigned ? CMP_GE_UN : CMP_GE;
		break;
	case SN_LessThan:
	case SN_LessThanAll:
	case SN_LessThanAny:
		ins->inst_c0 = is_unsigned ? CMP_LT_UN : CMP_LT;
		break;
	case SN_LessThanOrEqual:
	case SN_LessThanOrEqualAll:
	case SN_LessThanOrEqualAny:
		ins->inst_c0 = is_unsigned ? CMP_LE_UN : CMP_LE;
		break;
	default:
		g_assert_not_reached ();
	}

	return ins;
}

static MonoInst*
emit_xequal (MonoCompile *cfg, MonoClass *klass, MonoInst *arg1, MonoInst *arg2)
{
#ifdef TARGET_ARM64
	int size = mono_class_value_size (klass, NULL);
	if (size == 16)
		return emit_simd_ins (cfg, klass, OP_XEQUAL_ARM64_V128_FAST, arg1->dreg, arg2->dreg);
	else
		return emit_simd_ins (cfg, klass, OP_XEQUAL, arg1->dreg, arg2->dreg);
#else	
	MonoInst *ins = emit_simd_ins (cfg, klass, OP_XEQUAL, arg1->dreg, arg2->dreg);
	if (!COMPILE_LLVM (cfg))
		ins->inst_c1 = mono_class_get_context (klass)->class_inst->type_argv [0]->type;
	return ins;
#endif
}

static MonoInst*
emit_not_xequal (MonoCompile *cfg, MonoClass *klass, MonoInst *arg1, MonoInst *arg2)
{
	MonoInst *ins = emit_xequal (cfg, klass, arg1, arg2);
	int sreg = ins->dreg;
	int dreg = alloc_ireg (cfg);
	MONO_EMIT_NEW_BIALU_IMM (cfg, OP_COMPARE_IMM, -1, sreg, 0);
	EMIT_NEW_UNALU (cfg, ins, OP_CEQ, dreg, -1);
	return ins;
}

static MonoInst*
emit_xzero (MonoCompile *cfg, MonoClass *klass)
{
	return emit_simd_ins (cfg, klass, OP_XZERO, -1, -1);
}

static MonoInst*
emit_xones (MonoCompile *cfg, MonoClass *klass)
{
	return emit_simd_ins (cfg, klass, OP_XONES, -1, -1);
}

static MonoInst*
emit_xconst_v128 (MonoCompile *cfg, MonoClass *klass, guint8 value[16])
{
	const int size = 16;

	gboolean all_zeros = TRUE;

	for (int i = 0; i < size; ++i) {
		if (value[i] != 0x00) {
			all_zeros = FALSE;
			break;
		}
	}

	if (all_zeros) {
		return emit_xzero (cfg, klass);
	}

	gboolean all_ones = TRUE;

	for (int i = 0; i < size; ++i) {
		if (value[i] != 0xFF) {
			all_ones = FALSE;
			break;
		}
	}

	if (all_ones) {
		return emit_xones (cfg, klass);
	}

	MonoInst *ins;

	MONO_INST_NEW (cfg, ins, OP_XCONST);
	ins->type = STACK_VTYPE;
	ins->dreg = alloc_xreg (cfg);
	ins->inst_p0 = mono_mem_manager_alloc (cfg->mem_manager, size);
	MONO_ADD_INS (cfg->cbb, ins);

	memcpy (ins->inst_p0, &value[0], size);
	return ins;
}

#ifdef TARGET_ARM64
static int type_to_extract_op (MonoTypeEnum type);
static MonoType* get_vector_t_elem_type (MonoType *vector_type);

static MonoInst*
emit_sum_vector (MonoCompile *cfg, MonoType *vector_type, MonoTypeEnum element_type, MonoInst *arg)
{
	MonoClass *vector_class = mono_class_from_mono_type_internal (vector_type);
	int vector_size = mono_class_value_size (vector_class, NULL);
	int element_size;

	// FIXME: Support Vector3
	guint32 nelems;
	mini_get_simd_type_info (vector_class, &nelems);
	element_size = vector_size / nelems;
	gboolean has_single_element = vector_size == element_size;

	// If there's just one element we need to extract it instead of summing the whole array
	if (has_single_element) {
		MonoInst *ins = emit_simd_ins (cfg, vector_class, type_to_extract_op (element_type), arg->dreg, -1);
		ins->inst_c0 = 0;
		ins->inst_c1 = element_type;
		return ins;
	}

	MonoInst *ins = emit_simd_ins (cfg, vector_class, OP_ARM64_XADDV, arg->dreg, -1);

	if (type_enum_is_float (element_type)) {
		ins->inst_c0 = INTRINS_AARCH64_ADV_SIMD_FADDV;
	} else {
		ins->inst_c0 = type_enum_is_unsigned (element_type) ? INTRINS_AARCH64_ADV_SIMD_UADDV : INTRINS_AARCH64_ADV_SIMD_SADDV;
	}

	return ins;
}
#endif
#ifdef TARGET_WASM
static MonoInst* emit_sum_vector (MonoCompile *cfg, MonoType *vector_type, MonoTypeEnum element_type, MonoInst *arg);
#endif

#if defined(TARGET_AMD64) || defined(TARGET_WASM)
static int type_to_extract_op (MonoTypeEnum type);
static MonoInst*
extract_first_element (MonoCompile *cfg, MonoClass *klass, MonoTypeEnum element_type, int sreg)
{
	int extract_op = type_to_extract_op (element_type);
	MonoInst *ins = emit_simd_ins (cfg, klass, extract_op, sreg, -1);
	ins->inst_c0 = 0;
	ins->inst_c1 = element_type;

	return ins;
}
#endif

#ifdef TARGET_AMD64
static const int fast_log2 [] = { -1, -1, 1, -1, 2, -1, -1, -1, 3 };

static MonoInst*
emit_sum_vector (MonoCompile *cfg, MonoType *vector_type, MonoTypeEnum element_type, MonoInst *arg)
{
	MonoClass *vector_class = mono_class_from_mono_type_internal (vector_type);

	int instc0 = -1;
	switch (element_type) {
	case MONO_TYPE_R4:
		instc0 = INTRINS_SSE_HADDPS;
		break;
	case MONO_TYPE_R8:
		instc0 = INTRINS_SSE_HADDPD;
		break;
	case MONO_TYPE_I1:
	case MONO_TYPE_U1:
		// byte, sbyte not supported yet
		return NULL;
	case MONO_TYPE_I2: 
	case MONO_TYPE_U2:
		instc0 = INTRINS_SSE_PHADDW;
		break;
#if TARGET_SIZEOF_VOID_P == 4
	case MONO_TYPE_I:
	case MONO_TYPE_U:
#endif
	case MONO_TYPE_I4:
	case MONO_TYPE_U4:
		instc0 = INTRINS_SSE_PHADDD;
		break;
#if TARGET_SIZEOF_VOID_P == 8
	case MONO_TYPE_I:
	case MONO_TYPE_U:
#endif
	case MONO_TYPE_I8:
	case MONO_TYPE_U8: {
		// Ssse3 doesn't have support for HorizontalAdd on i64
		MonoInst *lower = emit_simd_ins (cfg, vector_class, OP_XLOWER, arg->dreg, -1);
		MonoInst *upper = emit_simd_ins (cfg, vector_class, OP_XUPPER, arg->dreg, -1);

		// Sum lower and upper i64
		MonoInst *ins = emit_simd_ins (cfg, vector_class, OP_XBINOP, lower->dreg, upper->dreg);
		ins->inst_c0 = OP_IADD;
		ins->inst_c1 = element_type;

		return extract_first_element (cfg, vector_class, element_type, ins->dreg);
	}
	default: {
		return NULL;
	}
	}	
	
	// Check if necessary SIMD intrinsics are supported on the current machine
	MonoCPUFeatures feature = type_enum_is_float (element_type) ? MONO_CPU_X86_SSE3 : MONO_CPU_X86_SSSE3;
	if (!is_SIMD_feature_supported (cfg, feature))
		return NULL;	

	int vector_size = mono_class_value_size (vector_class, NULL);
	MonoType *etype = mono_class_get_context (vector_class)->class_inst->type_argv [0];
	int elem_size = mono_class_value_size (mono_class_from_mono_type_internal (etype), NULL);
	int num_elems = vector_size / elem_size;
	int num_rounds = fast_log2[num_elems];

	MonoInst *tmp = emit_xzero (cfg, vector_class);
	MonoInst *ins = arg;
	// HorizontalAdds over vector log2(num_elems) times
	for (int i = 0; i < num_rounds; ++i) {
		ins = emit_simd_ins (cfg, vector_class, OP_XOP_X_X_X, ins->dreg, tmp->dreg);
		ins->inst_c0 = instc0;
		ins->inst_c1 = element_type;
	}

	return extract_first_element (cfg, vector_class, element_type, ins->dreg);
}
#endif

static gboolean
is_intrinsics_vector_type (MonoType *vector_type)
{
	if (vector_type->type != MONO_TYPE_GENERICINST) return FALSE;
	MonoClass *klass = mono_class_from_mono_type_internal (vector_type);
	const char *name = m_class_get_name (klass);
	return !strcmp (name, "Vector64`1") || !strcmp (name, "Vector128`1") || !strcmp (name, "Vector256`1") || !strcmp (name, "Vector512`1");
}

static MonoType*
get_vector_t_elem_type (MonoType *vector_type)
{
	MonoClass *klass;
	MonoType *etype;

	g_assert (vector_type->type == MONO_TYPE_GENERICINST);
	klass = mono_class_from_mono_type_internal (vector_type);
	g_assert (
		!strcmp (m_class_get_name (klass), "Vector`1") ||
		!strcmp (m_class_get_name (klass), "Vector64`1") ||
		!strcmp (m_class_get_name (klass), "Vector128`1") ||
		!strcmp (m_class_get_name (klass), "Vector256`1") ||
		!strcmp (m_class_get_name (klass), "Vector512`1"));
	etype = mono_class_get_context (klass)->class_inst->type_argv [0];
	return etype;
}

static gboolean
type_is_unsigned (MonoType *type)
{
	MonoClass *klass = mono_class_from_mono_type_internal (type);
	MonoType *etype = mono_class_get_context (klass)->class_inst->type_argv [0];
	return type_enum_is_unsigned (etype->type);
}

static gboolean
type_enum_is_unsigned (MonoTypeEnum type)
{
	switch (type) {
	case MONO_TYPE_U1:
	case MONO_TYPE_U2:
	case MONO_TYPE_U4:
	case MONO_TYPE_U8:
	case MONO_TYPE_U:
		return TRUE;
	}
	return FALSE;
}

static gboolean
type_is_float (MonoType *type)
{
	MonoClass *klass = mono_class_from_mono_type_internal (type);
	MonoType *etype = mono_class_get_context (klass)->class_inst->type_argv [0];
	return type_enum_is_float (etype->type);
}

static gboolean
type_enum_is_float (MonoTypeEnum type)
{
	return type == MONO_TYPE_R4 || type == MONO_TYPE_R8;
}

static int
type_to_expand_op (MonoType *type)
{
	switch (type->type) {
	case MONO_TYPE_I1:
	case MONO_TYPE_U1:
		return OP_EXPAND_I1;
	case MONO_TYPE_I2:
	case MONO_TYPE_U2:
		return OP_EXPAND_I2;
	case MONO_TYPE_I4:
	case MONO_TYPE_U4:
		return OP_EXPAND_I4;
	case MONO_TYPE_I8:
	case MONO_TYPE_U8:
		return OP_EXPAND_I8;
	case MONO_TYPE_R4:
		return OP_EXPAND_R4;
	case MONO_TYPE_R8:
		return OP_EXPAND_R8;
	case MONO_TYPE_I:
	case MONO_TYPE_U:
#if TARGET_SIZEOF_VOID_P == 8
		return OP_EXPAND_I8;
#else
		return OP_EXPAND_I4;
#endif
	default:
		g_assert_not_reached ();
	}
}

static int
type_to_insert_op (MonoType *type)
{
	switch (type->type) {
	case MONO_TYPE_I1:
	case MONO_TYPE_U1:
		return OP_INSERT_I1;
	case MONO_TYPE_I2:
	case MONO_TYPE_U2:
		return OP_INSERT_I2;
	case MONO_TYPE_I4:
	case MONO_TYPE_U4:
		return OP_INSERT_I4;
	case MONO_TYPE_I8:
	case MONO_TYPE_U8:
		return OP_INSERT_I8;
	case MONO_TYPE_R4:
		return OP_INSERT_R4;
	case MONO_TYPE_R8:
		return OP_INSERT_R8;
	case MONO_TYPE_I:
	case MONO_TYPE_U:
#if TARGET_SIZEOF_VOID_P == 8
		return OP_INSERT_I8;
#else
		return OP_INSERT_I4;
#endif
	default:
		g_assert_not_reached ();
	}
}

typedef struct {
	const char *name;
	MonoCPUFeatures feature;
	const SimdIntrinsic *intrinsics;
	int intrinsics_size;
	gboolean jit_supported;
} IntrinGroup;

typedef MonoInst * (* EmitIntrinsicFn) (
	MonoCompile *cfg, MonoMethodSignature *fsig, MonoInst **args,
	MonoClass *klass, const IntrinGroup *intrin_group,
	const SimdIntrinsic *info, int id, MonoTypeEnum arg0_type,
	gboolean is_64bit);

static const IntrinGroup unsupported_intrin_group [] = {
	{ "", 0, unsupported, sizeof (unsupported) },
};

static MonoInst *
emit_hardware_intrinsics (
	MonoCompile *cfg, MonoMethod *cmethod, MonoMethodSignature *fsig,
	MonoInst **args, const IntrinGroup *groups, int groups_size_bytes,
	EmitIntrinsicFn custom_emit)
{
	MonoClass *klass = cmethod->klass;
	const IntrinGroup *intrin_group = unsupported_intrin_group;
	gboolean is_64bit = FALSE;
	int groups_size = groups_size_bytes / sizeof (groups [0]);
	for (int i = 0; i < groups_size; ++i) {
		const IntrinGroup *group = &groups [i];
		if (is_hw_intrinsics_class (klass, group->name, &is_64bit)) {
			intrin_group = group;
			break;
		}
	}

	gboolean supported = FALSE;
	MonoTypeEnum arg0_type = fsig->param_count > 0 ? get_underlying_type (fsig->params [0]) : MONO_TYPE_VOID;
	int id = -1;
	uint16_t op = 0;
	uint16_t c0 = 0;
	const SimdIntrinsic *intrinsics = intrin_group->intrinsics;
	int intrinsics_size = intrin_group->intrinsics_size;
	MonoCPUFeatures feature = intrin_group->feature;
	const SimdIntrinsic *info = lookup_intrins_info ((SimdIntrinsic *) intrinsics, intrinsics_size, cmethod);
	{
		if (!info)
			goto support_probe_complete;
		id = info->id;

#ifdef TARGET_ARM64
		if (!(cfg->compile_aot && cfg->full_aot && !cfg->interp) && !intrin_group->jit_supported) {
			goto support_probe_complete;
		}
#endif

		// Hardware intrinsics are LLVM-only.
		if (!COMPILE_LLVM (cfg) && !intrin_group->jit_supported)
			goto support_probe_complete;

		if (intrin_group->intrinsics == unsupported)
			supported = FALSE;
		else if (feature)
			supported = (mini_get_cpu_features (cfg) & feature) != 0;
		else
			supported = TRUE;


		op = info->default_op;
		c0 = info->default_instc0;
		gboolean is_unsigned = FALSE;
		gboolean is_float = FALSE;
		switch (arg0_type) {
		case MONO_TYPE_U1:
		case MONO_TYPE_U2:
		case MONO_TYPE_U4:
		case MONO_TYPE_U8:
		case MONO_TYPE_U:
			is_unsigned = TRUE;
			break;
		case MONO_TYPE_R4:
		case MONO_TYPE_R8:
			is_float = TRUE;
			break;
		}
		if (is_unsigned && info->unsigned_op != 0) {
			op = info->unsigned_op;
			c0 = info->unsigned_instc0;
		} else if (is_float && info->floating_op != 0) {
			op = info->floating_op;
			c0 = info->floating_instc0;
		}
	}
support_probe_complete:
	if (id == SN_get_IsSupported) {
		MonoInst *ins = NULL;
		EMIT_NEW_ICONST (cfg, ins, supported ? 1 : 0);
		return ins;
	}
	if (!supported) {
		// Can't emit non-supported llvm intrinsics
		if (cfg->method != cmethod) {
			// Keep the original call so we end up in the intrinsic method
			return NULL;
		} else {
			// Emit an exception from the intrinsic method
			mono_emit_jit_icall (cfg, mono_throw_platform_not_supported, NULL);
			return NULL;
		}
	}
	if (op != 0)
		return emit_simd_ins_for_sig (cfg, klass, op, c0, arg0_type, fsig, args);
	return custom_emit (cfg, fsig, args, klass, intrin_group, info, id, arg0_type, is_64bit);
}

static MonoInst *
emit_vector_create_elementwise (
	MonoCompile *cfg, MonoMethodSignature *fsig, MonoType *vtype,
	MonoType *etype, MonoInst **args)
{
	int op = type_to_insert_op (etype);
	MonoClass *vklass = mono_class_from_mono_type_internal (vtype);
	MonoInst *ins = emit_xzero (cfg, vklass);
	for (int i = 0; i < fsig->param_count; ++i) {
		ins = emit_simd_ins (cfg, vklass, op, ins->dreg, args [i]->dreg);
		ins->inst_c0 = i;
	}
	return ins;
}

#if defined(TARGET_AMD64) || defined(TARGET_ARM64) || defined(TARGET_WASM)

static int
type_to_xinsert_op (MonoTypeEnum type)
{
	switch (type) {
	case MONO_TYPE_I1: case MONO_TYPE_U1: return OP_XINSERT_I1;
	case MONO_TYPE_I2: case MONO_TYPE_U2: return OP_XINSERT_I2;
	case MONO_TYPE_I4: case MONO_TYPE_U4: return OP_XINSERT_I4;
	case MONO_TYPE_I8: case MONO_TYPE_U8: return OP_XINSERT_I8;
	case MONO_TYPE_R4: return OP_XINSERT_R4;
	case MONO_TYPE_R8: return OP_XINSERT_R8;
	case MONO_TYPE_I: case MONO_TYPE_U:
#if TARGET_SIZEOF_VOID_P == 8
		return OP_XINSERT_I8;
#else
		return OP_XINSERT_I4;
#endif
	default: g_assert_not_reached ();
	}
}

static int
type_to_xextract_op (MonoTypeEnum type)
{
	switch (type) {
	case MONO_TYPE_I1: case MONO_TYPE_U1: return OP_XEXTRACT_I1;
	case MONO_TYPE_I2: case MONO_TYPE_U2: return OP_XEXTRACT_I2;
	case MONO_TYPE_I4: case MONO_TYPE_U4: return OP_XEXTRACT_I4;
	case MONO_TYPE_I8: case MONO_TYPE_U8: return OP_XEXTRACT_I8;
	case MONO_TYPE_R4: return OP_XEXTRACT_R4;
	case MONO_TYPE_R8: return OP_XEXTRACT_R8;
	case MONO_TYPE_I: case MONO_TYPE_U:
#if TARGET_SIZEOF_VOID_P == 8
		return OP_XEXTRACT_I8;
#else
		return OP_XEXTRACT_I4;
#endif
	default: g_assert_not_reached ();
	}
}

static int
type_to_extract_op (MonoTypeEnum type)
{
	switch (type) {
	case MONO_TYPE_I1: case MONO_TYPE_U1: return OP_EXTRACT_I1;
	case MONO_TYPE_I2: case MONO_TYPE_U2: return OP_EXTRACT_I2;
	case MONO_TYPE_I4: case MONO_TYPE_U4: return OP_EXTRACT_I4;
	case MONO_TYPE_I8: case MONO_TYPE_U8: return OP_EXTRACT_I8;
	case MONO_TYPE_R4: return OP_EXTRACT_R4;
	case MONO_TYPE_R8: return OP_EXTRACT_R8;
	case MONO_TYPE_I: case MONO_TYPE_U:
#if TARGET_SIZEOF_VOID_P == 8
		return OP_EXTRACT_I8;
#else
		return OP_EXTRACT_I4;
#endif
	default: g_assert_not_reached ();
	}
}

static MonoClass *
create_class_instance (const char* name_space, const char *name, MonoType *param_type)
{
	MonoClass *ivector = mono_class_load_from_name (mono_defaults.corlib, name_space, name);

	MonoType *args [ ] = { param_type };
	MonoGenericContext ctx;
	memset (&ctx, 0, sizeof (ctx));
	ctx.class_inst = mono_metadata_get_generic_inst (1, args);
	ERROR_DECL (error);
	MonoClass *ivector_inst = mono_class_inflate_generic_class_checked (ivector, &ctx, error);
	mono_error_assert_ok (error); /* FIXME don't swallow the error */

	return ivector_inst;
}

static guint16 sri_vector_methods [] = {
	SN_Abs,
	SN_Add,
	SN_AndNot,
	SN_As,
	SN_AsByte,
	SN_AsDouble,
	SN_AsInt16,
	SN_AsInt32,
	SN_AsInt64,
	SN_AsSByte,
	SN_AsSingle,
	SN_AsUInt16,
	SN_AsUInt32,
	SN_AsUInt64,
	SN_AsVector128,
	SN_AsVector2,
	SN_AsVector256,
	SN_AsVector3,
	SN_AsVector4,
	SN_BitwiseAnd,
	SN_BitwiseOr,
	SN_Ceiling,
	SN_ConditionalSelect,
	SN_ConvertToDouble,
	SN_ConvertToInt32,
	SN_ConvertToInt64,
	SN_ConvertToSingle,
	SN_ConvertToUInt32,
	SN_ConvertToUInt64,
	SN_Create,
	SN_CreateScalar,
	SN_CreateScalarUnsafe,
	SN_Divide,
	SN_Dot,
	SN_Equals,
	SN_EqualsAll,
	SN_EqualsAny,
	SN_ExtractMostSignificantBits,
	SN_Floor,
	SN_GetElement,
	SN_GetLower,
	SN_GetUpper,
	SN_GreaterThan,
	SN_GreaterThanAll,
	SN_GreaterThanAny,
	SN_GreaterThanOrEqual,
	SN_GreaterThanOrEqualAll,
	SN_GreaterThanOrEqualAny,
	SN_LessThan,
	SN_LessThanAll,
	SN_LessThanAny,
	SN_LessThanOrEqual,
	SN_LessThanOrEqualAll,
	SN_LessThanOrEqualAny,
	SN_Max,
	SN_Min,
	SN_Multiply,
	SN_Narrow,
	SN_Negate,
	SN_OnesComplement,
	SN_Shuffle,
	SN_Sqrt,
	SN_Subtract,
	SN_Sum,
	SN_ToScalar,
	SN_ToVector128,
	SN_ToVector128Unsafe,
	SN_ToVector256,
	SN_ToVector256Unsafe,
	SN_WidenLower,
	SN_WidenUpper,
	SN_WithElement,
	SN_Xor,
	SN_get_IsHardwareAccelerated,
};

static gboolean
is_elementwise_ctor (MonoMethodSignature *fsig, MonoType *etype)
{
	if (fsig->param_count < 1)
		return FALSE;
	for (int i = 0; i < fsig->param_count; ++i)
		if (!mono_metadata_type_equal (etype, fsig->params [i]))
			return FALSE;
	return TRUE;
}

static gboolean
is_elementwise_create_overload (MonoMethodSignature *fsig, MonoType *ret_type)
{
	uint16_t param_count = fsig->param_count;
	if (param_count < 1) return FALSE;
	MonoType *type = fsig->params [0];
	if (!MONO_TYPE_IS_VECTOR_PRIMITIVE (type)) return FALSE;
	if (!mono_metadata_type_equal (ret_type, type)) return FALSE;
	for (uint16_t i = 1; i < param_count; ++i)
		if (!mono_metadata_type_equal (type, fsig->params [i])) return FALSE;
	return TRUE;
}

static gboolean
is_create_from_half_vectors_overload (MonoMethodSignature *fsig)
{
	if (fsig->param_count != 2) return FALSE;
	if (!is_intrinsics_vector_type (fsig->params [0])) return FALSE;
	return mono_metadata_type_equal (fsig->params [0], fsig->params [1]);
}

static gboolean
is_element_type_primitive (MonoType *vector_type)
{
	if (vector_type->type == MONO_TYPE_GENERICINST) {
		MonoType *element_type = get_vector_t_elem_type (vector_type);
		return MONO_TYPE_IS_VECTOR_PRIMITIVE (element_type);
	} else {
		MonoClass *klass = mono_class_from_mono_type_internal (vector_type);
		g_assert (
			!strcmp (m_class_get_name (klass), "Plane") ||
			!strcmp (m_class_get_name (klass), "Quaternion") ||
			!strcmp (m_class_get_name (klass), "Vector2") ||
			!strcmp (m_class_get_name (klass), "Vector3") ||
			!strcmp (m_class_get_name (klass), "Vector4"));
		return TRUE;
	}
}

static MonoInst*
emit_sri_vector (MonoCompile *cfg, MonoMethod *cmethod, MonoMethodSignature *fsig, MonoInst **args)
{	
#if defined(TARGET_AMD64) || defined(TARGET_WASM)
	if (!COMPILE_LLVM (cfg))
		return NULL;
#endif
// FIXME: This limitation could be removed once everything here are supported by mini JIT on arm64
// #ifdef TARGET_ARM64
// 	if (!(cfg->compile_aot && cfg->full_aot && !cfg->interp))
// 		return NULL;
// #endif

	int id = lookup_intrins (sri_vector_methods, sizeof (sri_vector_methods), cmethod);
	if (id == -1) {
		//check_no_intrinsic_cattr (cmethod);
		return NULL;
	}

	if (!strcmp (m_class_get_name (cfg->method->klass), "Vector256"))
		return NULL; // TODO: Fix Vector256.WithUpper/WithLower

// FIXME: This limitation could be removed once everything here are supported by mini JIT on arm64
#ifdef TARGET_ARM64
	if (!COMPILE_LLVM (cfg)) {
		switch (id) {
		case SN_Add:
		case SN_Equals:
		case SN_GreaterThan:
		case SN_GreaterThanOrEqual:
		case SN_LessThan:
		case SN_LessThanOrEqual:
		case SN_Negate:
		case SN_OnesComplement:
		case SN_Subtract:
		case SN_BitwiseAnd:
		case SN_BitwiseOr:
		case SN_Xor:
<<<<<<< HEAD
		case SN_Floor:
		case SN_Ceiling:
=======
		case SN_As:
		case SN_AsByte:
		case SN_AsDouble:
		case SN_AsInt16:
		case SN_AsInt32:
		case SN_AsInt64:
		case SN_AsSByte:
		case SN_AsSingle:
		case SN_AsUInt16:
		case SN_AsUInt32:
		case SN_AsUInt64:
		case SN_Max:
		case SN_Min:
>>>>>>> aacebbd6
			break;
		default: 
			return NULL;
		}
		MonoClass *arg0_class = mono_class_from_mono_type_internal (fsig->params [0]);
		int class_size = mono_class_value_size (arg0_class, NULL);
		if (class_size != 16)
			return NULL;
	}
#endif

	MonoClass *klass = cmethod->klass;
	MonoTypeEnum arg0_type = fsig->param_count > 0 ? get_underlying_type (fsig->params [0]) : MONO_TYPE_VOID;

	if (cfg->verbose_level > 1) {
		char *name = mono_method_full_name (cmethod, TRUE);
		printf ("  SIMD intrinsic %s\n", name);
		g_free (name);
	}

	switch (id) {
	case SN_get_IsHardwareAccelerated: {
		MonoInst* ins;
		EMIT_NEW_ICONST (cfg, ins, 1);
		return ins;
	}
	case SN_Abs: {
		if (!is_element_type_primitive (fsig->params [0]))
			return NULL;
		if (type_enum_is_unsigned (arg0_type))
			return NULL;
#ifdef TARGET_ARM64
		int iid = type_enum_is_float (arg0_type) ? INTRINS_AARCH64_ADV_SIMD_FABS : INTRINS_AARCH64_ADV_SIMD_ABS;
		return emit_simd_ins_for_sig (cfg, klass, OP_XOP_OVR_X_X, iid, arg0_type, fsig, args);
#elif defined(TARGET_AMD64)
		MonoClass *arg_class = mono_class_from_mono_type_internal (fsig->params [0]);
		if (type_enum_is_float(arg0_type)) {
			// args [0] & ~vector(-0.0)
			MonoInst *zero = emit_xzero(cfg, arg_class);	// 0.0
			zero = emit_simd_ins (cfg, klass, OP_NEGATION, zero->dreg, -1); // -0.0
			MonoInst *ins = emit_simd_ins (cfg, klass, OP_VECTOR_ANDN, zero->dreg, args [0]->dreg);
			ins->inst_c1 = arg0_type;
			return ins;
		} else {
			return emit_simd_ins_for_sig (cfg, klass, OP_VECTOR_IABS, -1, arg0_type, fsig, args);
		}
#elif defined(TARGET_WASM)
		if (type_enum_is_float(arg0_type)) {
			return emit_simd_ins_for_sig (cfg, klass, OP_XOP_X_X, arg0_type == MONO_TYPE_R8 ? INTRINS_WASM_FABS_V2 : INTRINS_WASM_FABS_V4, -1, fsig, args);
		} else {
			return emit_simd_ins_for_sig (cfg, klass, OP_VECTOR_IABS, -1, arg0_type, fsig, args);
		}
#else
		return NULL;
#endif
	}
	case SN_Add:
	case SN_BitwiseAnd:
	case SN_BitwiseOr:
	case SN_Divide:
	case SN_Max:
	case SN_Min:
	case SN_Multiply:
	case SN_Subtract:
	case SN_Xor:
		if (!is_element_type_primitive (fsig->params [0]))
			return NULL;
		return emit_simd_ins_for_binary_op (cfg, klass, fsig, args, arg0_type, id);
	case SN_AndNot: {
		if (!is_element_type_primitive (fsig->params [0])) 
			return NULL;
#ifdef TARGET_ARM64
		return emit_simd_ins_for_sig (cfg, klass, OP_ARM64_BIC, -1, arg0_type, fsig, args);
#elif defined(TARGET_AMD64) || defined(TARGET_WASM)
		/* Swap lhs and rhs because Vector128 needs lhs & !rhs
		   whereas SSE2 does !lhs & rhs */
		MonoInst *tmp = args[0];
		args[0] = args[1];
		args[1] = tmp;

		return emit_simd_ins_for_sig (cfg, klass, OP_VECTOR_ANDN, -1, arg0_type, fsig, args);
#else
		return NULL;
#endif
	}
	case SN_As:
	case SN_AsByte:
	case SN_AsDouble:
	case SN_AsInt16:
	case SN_AsInt32:
	case SN_AsInt64:
	case SN_AsSByte:
	case SN_AsSingle:
	case SN_AsUInt16:
	case SN_AsUInt32:
	case SN_AsUInt64: {
		if (!is_element_type_primitive (fsig->ret) || !is_element_type_primitive (fsig->params [0]))
			return NULL;
		return emit_simd_ins (cfg, klass, OP_XCAST, args [0]->dreg, -1);
	}
	case SN_Ceiling:
	case SN_Floor: {
		if (!type_enum_is_float (arg0_type))
			return NULL;
#ifdef TARGET_ARM64
		if (!COMPILE_LLVM(cfg)) {
			int ceil_or_floor = id == SN_Ceiling ? OP_CEIL : OP_FLOOR;
			return emit_simd_ins_for_sig (cfg, klass, OP_XUNOP, ceil_or_floor, arg0_type, fsig, args);
		}
		else {
			int ceil_or_floor = id == SN_Ceiling ? INTRINS_AARCH64_ADV_SIMD_FRINTP : INTRINS_AARCH64_ADV_SIMD_FRINTM;
			return emit_simd_ins_for_sig (cfg, klass, OP_XOP_OVR_X_X, ceil_or_floor, arg0_type, fsig, args);
		}
#elif defined(TARGET_AMD64)
		if (!is_SIMD_feature_supported (cfg, MONO_CPU_X86_SSE41))
			return NULL;

		int ceil_or_floor = id == SN_Ceiling ? 10 : 9;
		return emit_simd_ins_for_sig (cfg, klass, OP_SSE41_ROUNDP, ceil_or_floor, arg0_type, fsig, args);
#else
		return NULL;
#endif
	}
	case SN_ConditionalSelect: {
#if defined(TARGET_ARM64) || defined(TARGET_AMD64) || defined(TARGET_WASM)
		if (!is_element_type_primitive (fsig->params [0]))
			return NULL;
		return emit_simd_ins_for_sig (cfg, klass, OP_BSL, -1, arg0_type, fsig, args);
#else
		return NULL;
#endif
	}
	case SN_ConvertToDouble: {
#if defined(TARGET_ARM64) || defined(TARGET_AMD64)
		if ((arg0_type != MONO_TYPE_I8) && (arg0_type != MONO_TYPE_U8))
			return NULL;
		MonoClass *arg_class = mono_class_from_mono_type_internal (fsig->params [0]);
		int size = mono_class_value_size (arg_class, NULL);
		int op = -1;
		if (size == 8)
			op = arg0_type == MONO_TYPE_I8 ? OP_CVT_SI_FP_SCALAR : OP_CVT_UI_FP_SCALAR;
		else
			op = arg0_type == MONO_TYPE_I8 ? OP_CVT_SI_FP : OP_CVT_UI_FP;
		return emit_simd_ins_for_sig (cfg, klass, op, -1, arg0_type, fsig, args);
#else
		return NULL;
#endif
	}
	case SN_ConvertToInt32: 
	case SN_ConvertToUInt32: {
#if defined(TARGET_ARM64) || defined(TARGET_AMD64)
		if (arg0_type != MONO_TYPE_R4)
			return NULL;
		int op = id == SN_ConvertToInt32 ? OP_CVT_FP_SI : OP_CVT_FP_UI;
		return emit_simd_ins_for_sig (cfg, klass, op, -1, arg0_type, fsig, args);
#else
		return NULL;
#endif
	}
	case SN_ConvertToInt64:
	case SN_ConvertToUInt64: {
#if defined(TARGET_ARM64) || defined(TARGET_AMD64)
		if (arg0_type != MONO_TYPE_R8)
			return NULL;
		MonoClass *arg_class = mono_class_from_mono_type_internal (fsig->params [0]);
		int size = mono_class_value_size (arg_class, NULL);
		int op = -1;
		if (id == SN_ConvertToInt64)
			op = size == 8 ? OP_CVT_FP_SI_SCALAR : OP_CVT_FP_SI;
		else
			op = size == 8 ? OP_CVT_FP_UI_SCALAR : OP_CVT_FP_UI;
		return emit_simd_ins_for_sig (cfg, klass, op, -1, arg0_type, fsig, args);
#else
		return NULL;
#endif
	}
	case SN_ConvertToSingle: {
#if defined(TARGET_ARM64) || defined(TARGET_AMD64)
		if ((arg0_type != MONO_TYPE_I4) && (arg0_type != MONO_TYPE_U4))
			return NULL;
		int op = arg0_type == MONO_TYPE_I4 ? OP_CVT_SI_FP : OP_CVT_UI_FP;
		return emit_simd_ins_for_sig (cfg, klass, op, -1, arg0_type, fsig, args);
#else
		return NULL;
#endif
	}
	case SN_Create: {
		MonoType *etype = get_vector_t_elem_type (fsig->ret);
		if (!MONO_TYPE_IS_VECTOR_PRIMITIVE (etype))
			return NULL;
		if (fsig->param_count == 1 && mono_metadata_type_equal (fsig->params [0], etype))
			return emit_simd_ins (cfg, klass, type_to_expand_op (etype), args [0]->dreg, -1);
		else if (is_create_from_half_vectors_overload (fsig))
			return emit_simd_ins (cfg, klass, OP_XCONCAT, args [0]->dreg, args [1]->dreg);
		else if (is_elementwise_create_overload (fsig, etype))
			return emit_vector_create_elementwise (cfg, fsig, fsig->ret, etype, args);
		break;
	}
	case SN_CreateScalar: {
		MonoType *etype = get_vector_t_elem_type (fsig->ret);
		if (!MONO_TYPE_IS_VECTOR_PRIMITIVE (etype))
			return NULL;
		return emit_simd_ins_for_sig (cfg, klass, OP_CREATE_SCALAR, -1, arg0_type, fsig, args);
	}
	case SN_CreateScalarUnsafe: {
		MonoType *etype = get_vector_t_elem_type (fsig->ret);
		if (!MONO_TYPE_IS_VECTOR_PRIMITIVE (etype))
			return NULL;
		return emit_simd_ins_for_sig (cfg, klass, OP_CREATE_SCALAR_UNSAFE, -1, arg0_type, fsig, args);
	}
	case SN_Dot: {
		if (!is_element_type_primitive (fsig->params [0]))
			return NULL;
#if defined(TARGET_ARM64) || defined(TARGET_WASM)
		int instc0 = type_enum_is_float (arg0_type) ? OP_FMUL : OP_IMUL;
		MonoInst *pairwise_multiply = emit_simd_ins_for_sig (cfg, klass, OP_XBINOP, instc0, arg0_type, fsig, args);

		return emit_sum_vector (cfg, fsig->params [0], arg0_type, pairwise_multiply);
#elif defined(TARGET_AMD64)
		int instc =-1;
		if (type_enum_is_float (arg0_type)) {
			if (is_SIMD_feature_supported (cfg, MONO_CPU_X86_SSE41)) {
				int mask_reg = alloc_ireg (cfg);
				switch (arg0_type) {
				case MONO_TYPE_R4: 
					instc = OP_SSE41_DPPS; 
					MONO_EMIT_NEW_ICONST (cfg, mask_reg, 0xf1);		// 0xf1 ... 0b11110001
					break;
				case MONO_TYPE_R8: 
					instc = OP_SSE41_DPPD; 
					MONO_EMIT_NEW_ICONST (cfg, mask_reg, 0x31);		// 0x31 ... 0b00110001
					break;	
				default:
					return NULL;
				}	
				MonoInst *dot = emit_simd_ins (cfg, klass, instc, args [0]->dreg, args [1]->dreg);
				dot->sreg3 = mask_reg;

				return extract_first_element (cfg, klass, arg0_type, dot->dreg);
			} else {
				instc = OP_FMUL;
			}	
		} else {
			if (arg0_type == MONO_TYPE_I1 || arg0_type == MONO_TYPE_U1)
				return NULL; 	// We don't support sum vector for byte, sbyte types yet

			instc = OP_IMUL;
		}
		MonoInst *pairwise_multiply = emit_simd_ins_for_sig (cfg, klass, OP_XBINOP, instc, arg0_type, fsig, args);

		return emit_sum_vector (cfg, fsig->params [0], arg0_type, pairwise_multiply);
#else
		return NULL;
#endif
	}
	case SN_Equals:
	case SN_EqualsAll:
	case SN_EqualsAny: {
		if (!is_element_type_primitive (fsig->params [0]))
			return NULL;
		MonoClass *arg_class = mono_class_from_mono_type_internal (fsig->params [0]);
		switch (id) {
			case SN_Equals:
				return emit_xcompare (cfg, klass, arg0_type, args [0], args [1]);
			case SN_EqualsAll:
				return emit_xequal (cfg, arg_class, args [0], args [1]);
			case SN_EqualsAny: {
				MonoInst *cmp_eq = emit_xcompare (cfg, arg_class, arg0_type, args [0], args [1]);
				MonoInst *zero = emit_xzero (cfg, arg_class);
				return emit_not_xequal (cfg, arg_class, cmp_eq, zero);
			}
			default: g_assert_not_reached ();
		}
	}
	case SN_ExtractMostSignificantBits: {
		if (!is_element_type_primitive (fsig->params [0]) || type_enum_is_float (arg0_type))
			return NULL;
#ifdef TARGET_WASM
		return emit_simd_ins_for_sig (cfg, klass, OP_WASM_SIMD_BITMASK, -1, -1, fsig, args);
#else
		return NULL;
#endif
	}
	case SN_GetElement: {
		int elems;

		if (!is_element_type_primitive (fsig->params [0]))
			return NULL;

		MonoClass *arg_class = mono_class_from_mono_type_internal (fsig->params [0]);

		if (fsig->params [0]->type == MONO_TYPE_GENERICINST) {
			MonoType *etype = mono_class_get_context (arg_class)->class_inst->type_argv [0];
			int size = mono_class_value_size (arg_class, NULL);
			int esize = mono_class_value_size (mono_class_from_mono_type_internal (etype), NULL);
			elems = size / esize;
		} else {
			// This exists to handle the static extension methods for Vector2/3/4, Quaternion, and Plane
			// which live on System.Numerics.Vector

			arg0_type = MONO_TYPE_R4;
			elems = 4;
		}

		MONO_EMIT_NEW_BIALU_IMM (cfg, OP_COMPARE_IMM, -1, args [1]->dreg, elems);
		MONO_EMIT_NEW_COND_EXC (cfg, GE_UN, "ArgumentOutOfRangeException");
		int extract_op = type_to_xextract_op (arg0_type);
		return emit_simd_ins_for_sig (cfg, klass, extract_op, -1, arg0_type, fsig, args);
	}
	case SN_GetLower:
	case SN_GetUpper: {
		if (!is_element_type_primitive (fsig->params [0]))
			return NULL;
		int op = id == SN_GetLower ? OP_XLOWER : OP_XUPPER;
		return emit_simd_ins_for_sig (cfg, klass, op, 0, arg0_type, fsig, args);
	}
	case SN_GreaterThan:
	case SN_GreaterThanOrEqual:
	case SN_LessThan:
	case SN_LessThanOrEqual: {
		if (!is_element_type_primitive (fsig->params [0]))
			return NULL;

		return emit_xcompare_for_intrinsic (cfg, klass, id, arg0_type, args [0], args [1]);
	}
	case SN_GreaterThanAll:
	case SN_GreaterThanAny:
	case SN_GreaterThanOrEqualAll:
	case SN_GreaterThanOrEqualAny:
	case SN_LessThanAll:
	case SN_LessThanAny:
	case SN_LessThanOrEqualAll:
	case SN_LessThanOrEqualAny: {
		if (!is_element_type_primitive (fsig->params [0]))
			return NULL;

		g_assert (fsig->param_count == 2 &&
			fsig->ret->type == MONO_TYPE_BOOLEAN &&
			mono_metadata_type_equal (fsig->params [0], fsig->params [1]));

		MonoInst *cmp = emit_xcompare_for_intrinsic (cfg, klass, id, arg0_type, args [0], args [1]);
		MonoClass *arg_class = mono_class_from_mono_type_internal (fsig->params [0]);

		switch (id) {
		case SN_GreaterThanAll:
		case SN_GreaterThanOrEqualAll:
		case SN_LessThanAll:
		case SN_LessThanOrEqualAll: {
			// for floating point numbers all ones is NaN and so
			// they must be treated differently than integer types
			if (type_enum_is_float (arg0_type)) {
				MonoInst *zero = emit_xzero (cfg, arg_class);
				MonoInst *inverted_cmp = emit_xcompare (cfg, klass, arg0_type, cmp, zero);
				return emit_xequal (cfg, arg_class, inverted_cmp, zero);
			}

			MonoInst *ones = emit_xones (cfg, arg_class);
			return emit_xequal (cfg, arg_class, cmp, ones);
		}
		case SN_GreaterThanAny:
		case SN_GreaterThanOrEqualAny:
		case SN_LessThanAny:
		case SN_LessThanOrEqualAny: {
			MonoInst *zero = emit_xzero (cfg, arg_class);
			return emit_not_xequal (cfg, arg_class, cmp, zero);
		}
		default:
			g_assert_not_reached ();
		}
	}
	case SN_Narrow: {
		if (!is_element_type_primitive (fsig->params [0]))
			return NULL;

#ifdef TARGET_ARM64
		MonoClass *arg_class = mono_class_from_mono_type_internal (fsig->params [0]);
		int size = mono_class_value_size (arg_class, NULL);

		if (size == 16) {
			switch (arg0_type) {
			case MONO_TYPE_R8: {
				MonoInst *ins = emit_simd_ins (cfg, arg_class, OP_ARM64_FCVTN, args [0]->dreg, -1);
				return emit_simd_ins (cfg, arg_class, OP_ARM64_FCVTN2, ins->dreg, args [1]->dreg);
			}
			case MONO_TYPE_I2:
			case MONO_TYPE_I4:
			case MONO_TYPE_I8:
			case MONO_TYPE_U2:
			case MONO_TYPE_U4:
			case MONO_TYPE_U8: {
				MonoInst *ins = emit_simd_ins (cfg, arg_class, OP_ARM64_XTN, args [0]->dreg, -1);
				return emit_simd_ins (cfg, arg_class, OP_ARM64_XTN2, ins->dreg, args [1]->dreg);
			}
			default:
				return NULL;
			}
		} else {
			switch (arg0_type) {
			case MONO_TYPE_R8: {
				//Widen arg0
				MonoInst *ins1 = emit_simd_ins (cfg, arg_class, OP_XWIDEN_UNSAFE, args [0]->dreg, -1);

				//Insert arg1 to arg0
				int tmp = alloc_ireg (cfg);
				MONO_EMIT_NEW_ICONST (cfg, tmp, 1);
				MonoInst *ins2 = emit_simd_ins (cfg, arg_class, OP_EXTRACT_R8, args [1]->dreg, -1);
				ins2->inst_c0 = 0;
				ins2->inst_c1 = arg0_type;

				MonoType* param_type = get_vector_t_elem_type (fsig->params[0]);
				MonoClass *ivector128_inst = create_class_instance ("System.Runtime.Intrinsics", "Vector128`1", param_type);

				ins1 = emit_simd_ins (cfg, ivector128_inst, OP_XINSERT_R8, ins1->dreg, ins2->dreg);
				ins1->sreg3 = tmp;
				ins1->inst_c1 = arg0_type;

				//ConvertToSingleLower
				return emit_simd_ins (cfg, arg_class, OP_ARM64_FCVTN, ins1->dreg, -1);
			}
			case MONO_TYPE_I2:
			case MONO_TYPE_I4:
			case MONO_TYPE_I8:
			case MONO_TYPE_U2:
			case MONO_TYPE_U4:
			case MONO_TYPE_U8: {
				//Widen arg0
				MonoInst *arg0 = emit_simd_ins (cfg, arg_class, OP_XWIDEN_UNSAFE, args [0]->dreg, -1);

				//Cast arg0 and arg1 to u/int64
				MonoType *type_new;
				MonoTypeEnum type_enum_new;
				if (type_enum_is_unsigned (arg0_type)) {
					type_new = m_class_get_byval_arg (mono_defaults.uint64_class);
					type_enum_new = MONO_TYPE_U8;
				} else {
					type_new = m_class_get_byval_arg (mono_defaults.int64_class);
					type_enum_new = MONO_TYPE_I8;
				}
				MonoClass *ivector128_64_inst = create_class_instance ("System.Runtime.Intrinsics", "Vector128`1", type_new);
				arg0 = emit_simd_ins (cfg, ivector128_64_inst, OP_XCAST, arg0->dreg, -1);
				MonoClass *ivector64_64_inst = create_class_instance ("System.Runtime.Intrinsics", "Vector64`1", type_new);
				MonoInst *arg1 = emit_simd_ins (cfg, ivector64_64_inst, OP_XCAST, args [1]->dreg, -1);

				//Insert arg1 to arg0
				int tmp = alloc_ireg (cfg);
				MONO_EMIT_NEW_ICONST (cfg, tmp, 1);
				arg1 = emit_simd_ins (cfg, ivector64_64_inst, OP_EXTRACT_I8, arg1->dreg, -1);
				arg1->inst_c0 = 0;
				arg1->inst_c1 = type_enum_new;
				MonoType *param_type = get_vector_t_elem_type (fsig->params[0]);
				MonoClass *ivector128_inst = create_class_instance ("System.Runtime.Intrinsics", "Vector128`1", param_type);
				MonoInst *ins = emit_simd_ins (cfg, ivector128_64_inst, OP_XINSERT_I8, arg0->dreg, arg1->dreg);
				ins->sreg3 = tmp;
				ins->inst_c1 = type_enum_new;

				//Cast arg0 back to its original element type (arg0_type)
				ins = emit_simd_ins (cfg, ivector128_inst, OP_XCAST, ins->dreg, -1);

				//ExtractNarrowingLower
				return emit_simd_ins (cfg, ivector128_inst, OP_ARM64_XTN, ins->dreg, -1);
			}
			default:
				return NULL;
			}
		}
#elif defined(TARGET_WASM)
		MonoClass *arg_class = mono_class_from_mono_type_internal (fsig->params [0]);
		int size = mono_class_value_size (arg_class, NULL);

		if (size != 16)
			return NULL;

		switch (arg0_type) {
		case MONO_TYPE_I2:
		case MONO_TYPE_I4:
		case MONO_TYPE_I8:
		case MONO_TYPE_U2:
		case MONO_TYPE_U4:
		case MONO_TYPE_U8:
			return emit_simd_ins_for_sig (cfg, klass, OP_WASM_EXTRACT_NARROW, -1, -1, fsig, args);
		}

		return NULL;
#else
		return NULL;
#endif
	}
	case SN_Negate:
	case SN_OnesComplement: {
		if (!is_element_type_primitive (fsig->params [0]))
			return NULL;
		return emit_simd_ins_for_unary_op (cfg, klass, fsig, args, arg0_type, id);
	} 
	case SN_Shuffle: {
		if (!is_element_type_primitive (fsig->params [0]))
			return NULL;
#ifdef TARGET_WASM
		return emit_simd_ins_for_sig (cfg, klass, OP_WASM_SIMD_SWIZZLE, -1, -1, fsig, args);
#else
		return NULL;
#endif
	}
	case SN_Sum: {
		if (!is_element_type_primitive (fsig->params [0]))
			return NULL;
#if defined(TARGET_ARM64) || defined(TARGET_AMD64) || defined(TARGET_WASM)
		return emit_sum_vector (cfg, fsig->params [0], arg0_type, args [0]);
#else
		return NULL;
#endif
	}
	case SN_Sqrt: {
		if (!is_element_type_primitive (fsig->params [0]))
			return NULL;
		if (!type_enum_is_float (arg0_type))
			return NULL;
#ifdef TARGET_ARM64
		return emit_simd_ins_for_sig (cfg, klass, OP_XOP_OVR_X_X, INTRINS_AARCH64_ADV_SIMD_FSQRT, arg0_type, fsig, args);
#elif defined(TARGET_AMD64)
		int instc0 = arg0_type == MONO_TYPE_R4 ? INTRINS_SSE_SQRT_PS : INTRINS_SSE_SQRT_PD;

		return emit_simd_ins_for_sig (cfg, klass, OP_XOP_X_X, instc0, arg0_type, fsig, args);
#else
		return NULL;
#endif
	}
	case SN_ToScalar: {
		if (!is_element_type_primitive (fsig->params [0]))
			return NULL;
		int extract_op = type_to_extract_op (arg0_type);
		return emit_simd_ins_for_sig (cfg, klass, extract_op, 0, arg0_type, fsig, args);
	}
	case SN_ToVector128:
	case SN_ToVector128Unsafe: {
		if (!is_element_type_primitive (fsig->params [0]))
			return NULL;
		int op = id == SN_ToVector128 ? OP_XWIDEN : OP_XWIDEN_UNSAFE;
		return emit_simd_ins_for_sig (cfg, klass, op, 0, arg0_type, fsig, args);
	}
	case SN_WithElement: {
		int elems;
		
		if (!is_element_type_primitive (fsig->params [0]))
			return NULL;

		MonoClass *arg_class = mono_class_from_mono_type_internal (fsig->params [0]);

		if (fsig->params [0]->type == MONO_TYPE_GENERICINST) {
			MonoType *etype = mono_class_get_context (arg_class)->class_inst->type_argv [0];
			int size = mono_class_value_size (arg_class, NULL);
			int esize = mono_class_value_size (mono_class_from_mono_type_internal (etype), NULL);
			elems = size / esize;
		} else {
			// This exists to handle the static extension methods for Vector2/3/4, Quaternion, and Plane
			// which live on System.Numerics.Vector

			arg0_type = MONO_TYPE_R4;
			elems = 4;
		}

		MONO_EMIT_NEW_BIALU_IMM (cfg, OP_COMPARE_IMM, -1, args [1]->dreg, elems);
		MONO_EMIT_NEW_COND_EXC (cfg, GE_UN, "ArgumentOutOfRangeException");
		int insert_op = type_to_xinsert_op (arg0_type);
		MonoInst *ins = emit_simd_ins (cfg, klass, insert_op, args [0]->dreg, args [2]->dreg);
		ins->sreg3 = args [1]->dreg;
		ins->inst_c1 = arg0_type;
		return ins;
	}
	case SN_WidenLower:
	case SN_WidenUpper: {
#if defined(TARGET_ARM64) || defined(TARGET_WASM)
		if (!is_element_type_primitive (fsig->params [0]))
			return NULL;

		int op = id == SN_WidenLower ? OP_XLOWER : OP_XUPPER;
		MonoInst *lower_or_upper_half = emit_simd_ins_for_sig (cfg, klass, op, 0, arg0_type, fsig, args);
		if (type_enum_is_float (arg0_type)) {
			return emit_simd_ins (cfg, klass, OP_FCVTL, lower_or_upper_half->dreg, -1);
		} else {
			int zero = alloc_ireg (cfg);
			MONO_EMIT_NEW_ICONST (cfg, zero, 0);
			op = type_enum_is_unsigned (arg0_type) ? OP_USHLL : OP_SSHLL;
			return emit_simd_ins (cfg, klass, op, lower_or_upper_half->dreg, zero);
		}
#else
		return NULL;
#endif
	}
	case SN_WithLower:
	case SN_WithUpper: {
		if (!is_element_type_primitive (fsig->params [0]))
			return NULL;
		int op = id == SN_GetLower ? OP_XINSERT_LOWER : OP_XINSERT_UPPER;
		return emit_simd_ins_for_sig (cfg, klass, op, 0, arg0_type, fsig, args);
	}
	default:
		break;
	}

	return NULL;
}

static guint16 vector64_vector128_t_methods [] = {
	SN_get_AllBitsSet,
	SN_get_Count,
	SN_get_IsSupported,
	SN_get_One,
	SN_get_Zero,
	SN_op_Addition,
	SN_op_BitwiseAnd,
	SN_op_BitwiseOr,
	SN_op_Division,
	SN_op_Equality,
	SN_op_ExclusiveOr,
	SN_op_Inequality,
	SN_op_Multiply,
	SN_op_OnesComplement,
	SN_op_Subtraction,
	SN_op_UnaryNegation,
	SN_op_UnaryPlus,
};

static MonoInst*
emit_vector64_vector128_t (MonoCompile *cfg, MonoMethod *cmethod, MonoMethodSignature *fsig, MonoInst **args)
{
	int id = lookup_intrins (vector64_vector128_t_methods, sizeof (vector64_vector128_t_methods), cmethod);
	if (id == -1) {
		//check_no_intrinsic_cattr (cmethod);
		return NULL;
	}

	MonoClass *klass = cmethod->klass;
	MonoType *etype = mono_class_get_context (klass)->class_inst->type_argv [0];

	if (!MONO_TYPE_IS_VECTOR_PRIMITIVE (etype))
		return NULL;

	int size = mono_class_value_size (klass, NULL);
	int esize = mono_class_value_size (mono_class_from_mono_type_internal (etype), NULL);
	g_assert (size > 0);
	g_assert (esize > 0);
	int len = size / esize;
	MonoTypeEnum arg0_type = fsig->param_count > 0 ? get_underlying_type (fsig->params [0]) : MONO_TYPE_VOID;

	if (cfg->verbose_level > 1) {
		char *name = mono_method_full_name (cmethod, TRUE);
		printf ("  SIMD intrinsic %s\n", name);
		g_free (name);
	}

	switch (id) {
	case SN_get_IsSupported: {
		MonoInst *ins = NULL;
		EMIT_NEW_ICONST (cfg, ins, 1);
		return ins;
	}
	default:
		break;
	}

#if defined(TARGET_AMD64) || defined(TARGET_WASM)
	if (!COMPILE_LLVM (cfg))
		return NULL;
#endif

// FIXME: This limitation could be removed once everything here are supported by mini JIT on arm64
#ifdef TARGET_ARM64
	if (!COMPILE_LLVM (cfg)) {
		if (size != 16)
			return NULL;
		switch (id) {
		case SN_get_One:
		case SN_get_Zero:
		case SN_op_OnesComplement:
		case SN_op_UnaryNegation:
		case SN_op_UnaryPlus:
		case SN_op_Addition:
		case SN_op_Subtraction:
		case SN_op_BitwiseAnd:
		case SN_op_BitwiseOr:
		case SN_op_ExclusiveOr:
			break;
		default:
			return NULL;
		}
	}
#endif

	switch (id) {
	case SN_get_Count: {
		MonoInst *ins = NULL;
		if (!(fsig->param_count == 0 && fsig->ret->type == MONO_TYPE_I4))
			break;
		EMIT_NEW_ICONST (cfg, ins, len);
		return ins;
	}
	case SN_get_Zero: {
		return emit_xzero (cfg, klass);
	}
	case SN_get_AllBitsSet: {
		return emit_xones (cfg, klass);
	}
	case SN_get_One: {
		if (size != 16)
			return NULL;
		switch (etype->type) {
		case MONO_TYPE_I1:
		case MONO_TYPE_U1: {
			guint8 value[16];

			for (int i = 0; i < len; ++i) {
				value [i] = 1;
			}

			return emit_xconst_v128 (cfg, klass, value);
		}
		case MONO_TYPE_I2:
		case MONO_TYPE_U2: {
			guint16 value[8];

			for (int i = 0; i < len; ++i) {
				value [i] = 1;
			}

			return emit_xconst_v128 (cfg, klass, (guint8*)value);
		}
#if TARGET_SIZEOF_VOID_P == 4
		case MONO_TYPE_I:
		case MONO_TYPE_U:
#endif
		case MONO_TYPE_I4:
		case MONO_TYPE_U4: {
			guint32 value[4];

			for (int i = 0; i < len; ++i) {
				value [i] = 1;
			}

			return emit_xconst_v128 (cfg, klass, (guint8*)value);
		}
#if TARGET_SIZEOF_VOID_P == 8
		case MONO_TYPE_I:
		case MONO_TYPE_U:
#endif
		case MONO_TYPE_I8:
		case MONO_TYPE_U8: {
			guint64 value[2];

			for (int i = 0; i < len; ++i) {
				value [i] = 1;
			}

			return emit_xconst_v128 (cfg, klass, (guint8*)value);
		}
		case MONO_TYPE_R4: {
			float value[4];

			for (int i = 0; i < len; ++i) {
				value [i] = 1.0f;
			}

			return emit_xconst_v128 (cfg, klass, (guint8*)value);
		}
		case MONO_TYPE_R8: {
			double value[2];

			for (int i = 0; i < len; ++i) {
				value [i] = 1.0;
			}

			return emit_xconst_v128 (cfg, klass, (guint8*)value);
		}
		default:
			g_assert_not_reached ();
		}
	}
	case SN_op_Addition:
	case SN_op_BitwiseAnd:
	case SN_op_BitwiseOr:
	case SN_op_Division:
	case SN_op_ExclusiveOr:
	case SN_op_Multiply:
	case SN_op_Subtraction: {
		if (fsig->param_count != 2 )
			return NULL;
		arg0_type = fsig->param_count > 0 ? get_underlying_type (fsig->params [0]) : MONO_TYPE_VOID;
		return emit_simd_ins_for_binary_op (cfg, klass, fsig, args, arg0_type, id);
		
	}
	case SN_op_Equality:
	case SN_op_Inequality: {
		if (fsig->param_count != 2 )
			return NULL;
		MonoClass *arg_class = mono_class_from_mono_type_internal (fsig->params [0]);
		switch (id) {
			case SN_op_Equality: return emit_xequal (cfg, arg_class, args [0], args [1]);
			case SN_op_Inequality: return emit_not_xequal (cfg, arg_class, args [0], args [1]);
			default: g_assert_not_reached ();
		}
	}
	case SN_op_OnesComplement:
	case SN_op_UnaryNegation:
		if (fsig->param_count != 1 )
			return NULL;
		return emit_simd_ins_for_unary_op (cfg, klass, fsig, args, arg0_type, id);
	case SN_op_UnaryPlus:
		if (fsig->param_count != 1)
			return NULL;
		return args [0];
	default:
		break;
	}

	return NULL;
}

// System.Numerics.Vector2/Vector3/Vector4, Quaternion, and Plane
static guint16 vector2_methods[] = {
	SN_ctor,
	SN_Abs,
	SN_Add,
	SN_Clamp,
	SN_Conjugate,
	SN_CopyTo,
	SN_Distance,
	SN_DistanceSquared,
	SN_Divide,
	SN_Dot,
	SN_Length,
	SN_LengthSquared,
	SN_Lerp,
	SN_Max,
	SN_Min,
	SN_Multiply,
	SN_Negate,
	SN_Normalize,
	SN_SquareRoot,
	SN_Subtract,
	SN_get_Identity,
	SN_get_Item,
	SN_get_One,
	SN_get_UnitW,
	SN_get_UnitX,
	SN_get_UnitY,
	SN_get_UnitZ,
	SN_get_Zero,
	SN_op_Addition,
	SN_op_Division,
	SN_op_Equality,
	SN_op_Inequality,
	SN_op_Multiply,
	SN_op_Subtraction,
	SN_op_UnaryNegation,
	SN_set_Item,
};

static G_GNUC_UNUSED MonoInst*
emit_vector_2_3_4 (MonoCompile *cfg, MonoMethod *cmethod, MonoMethodSignature *fsig, MonoInst **args)
{
	MonoInst *ins;
	int id, len;
	MonoClass *klass;
	MonoType *type, *etype;

	if (!COMPILE_LLVM (cfg))
		return NULL;

	id = lookup_intrins (vector2_methods, sizeof (vector2_methods), cmethod);
	if (id == -1) {
		// https://github.com/dotnet/runtime/issues/81961
		// check_no_intrinsic_cattr (cmethod);
		return NULL;
	}

	if (cfg->verbose_level > 1) {
		char *name = mono_method_full_name (cmethod, TRUE);
		printf ("  SIMD intrinsic %s\n", name);
		g_free (name);
	}

	klass = cmethod->klass;
	type = m_class_get_byval_arg (klass);
	etype = m_class_get_byval_arg (mono_defaults.single_class);
	len = mono_class_value_size (klass, NULL) / 4;

	// Similar to the cases in emit_sys_numerics_vector_t ()
	switch (id) {
	case SN_ctor:
		if (is_elementwise_ctor (fsig, etype)) {
			gboolean indirect = FALSE;
			int dreg = load_simd_vreg (cfg, cmethod, args [0], &indirect);

			int opcode = type_to_expand_op (etype);
			ins = emit_simd_ins (cfg, klass, opcode, args [1]->dreg, -1);

			for (int i = 1; i < fsig->param_count; ++i) {
				ins = emit_simd_ins (cfg, klass, OP_INSERT_R4, ins->dreg, args [i + 1]->dreg);
				ins->inst_c0 = i;
			}
			ins->dreg = dreg;

			if (indirect) {
				/* Have to store back */
				EMIT_NEW_STORE_MEMBASE (cfg, ins, OP_STOREX_MEMBASE, args [0]->dreg, 0, dreg);
				ins->klass = klass;
			}
			return ins;
		}
		// FIXME: These don't work since Vector2/Vector3 are not handled as SIMD
#if 0
		} else if (len == 3 && fsig->param_count == 2 && fsig->params [0]->type == MONO_TYPE_VALUETYPE && fsig->params [1]->type == etype->type) {
			/* Vector3 (Vector2, float) */
			int dreg = load_simd_vreg (cfg, cmethod, args [0], NULL);
			ins = emit_simd_ins (cfg, klass, OP_INSERT_R4, args [1]->dreg, args [2]->dreg);
			ins->inst_c0 = 2;
			ins->dreg = dreg;
			return ins;
		} else if (len == 4 && fsig->param_count == 2 && fsig->params [0]->type == MONO_TYPE_VALUETYPE && fsig->params [1]->type == etype->type) {
			/* Vector4 (Vector3, float) */
			int dreg = load_simd_vreg (cfg, cmethod, args [0], NULL);
			ins = emit_simd_ins (cfg, klass, OP_INSERT_R4, args [1]->dreg, args [2]->dreg);
			ins->inst_c0 = 3;
			ins->dreg = dreg;
			return ins;
		} else if (len == 4 && fsig->param_count == 3 && fsig->params [0]->type == MONO_TYPE_VALUETYPE && fsig->params [1]->type == etype->type && fsig->params [2]->type == etype->type) {
			/* Vector4 (Vector2, float, float) */
			int dreg = load_simd_vreg (cfg, cmethod, args [0], NULL);
			int sreg = args [1]->dreg;
			ins = emit_simd_ins (cfg, klass, OP_INSERT_R4, sreg, args [2]->dreg);
			ins->inst_c0 = 2;
			ins = emit_simd_ins (cfg, klass, OP_INSERT_R4, ins->dreg, args [3]->dreg);
			ins->inst_c0 = 3;
			ins->dreg = dreg;
			return ins;
		} else {
			g_assert_not_reached ();
		}
#endif
		break;
	case SN_get_Item: {
		// GetElement is marked as Intrinsic, but handling this in get_Item leads to better code
		MONO_EMIT_NEW_BIALU_IMM (cfg, OP_COMPARE_IMM, -1, args [1]->dreg, len);
		MONO_EMIT_NEW_COND_EXC (cfg, GE_UN, "ArgumentOutOfRangeException");
		MonoTypeEnum ty = etype->type;
		int opcode = type_to_xextract_op (ty);
		int src1 = load_simd_vreg (cfg, cmethod, args [0], NULL);
		ins = emit_simd_ins (cfg, klass, opcode, src1, args [1]->dreg);
		ins->inst_c1 = ty;
		return ins;
	}
	case SN_get_Zero:
		return emit_xzero (cfg, klass);
	case SN_get_UnitX: {
		float value[4];
		value [0] = 1.0f;
		value [1] = 0.0f;
		value [2] = 0.0f;
		value [3] = 0.0f;
		return emit_xconst_v128 (cfg, klass, (guint8*)value);
	}
	case SN_get_UnitY: {
		float value[4];
		value [0] = 0.0f;
		value [1] = 1.0f;
		value [2] = 0.0f;
		value [3] = 0.0f;
		return emit_xconst_v128 (cfg, klass, (guint8*)value);
	}
	case SN_get_UnitZ: {
		float value[4];
		value [0] = 0.0f;
		value [1] = 0.0f;
		value [2] = 1.0f;
		value [3] = 0.0f;
		return emit_xconst_v128 (cfg, klass, (guint8*)value);
	}
	case SN_get_Identity:
	case SN_get_UnitW: {
		float value[4];
		value [0] = 0.0f;
		value [1] = 0.0f;
		value [2] = 0.0f;
		value [3] = 1.0f;
		return emit_xconst_v128 (cfg, klass, (guint8*)value);
	}
	case SN_get_One: {
		float value[4];
		value [0] = 1.0f;
		value [1] = 1.0f;
		value [2] = 1.0f;
		value [3] = 1.0f;
		return emit_xconst_v128 (cfg, klass, (guint8*)value);
	}
	case SN_set_Item: {
		// WithElement is marked as Intrinsic, but handling this in set_Item leads to better code
		g_assert (fsig->hasthis && fsig->param_count == 2 && fsig->params [0]->type == MONO_TYPE_I4 && fsig->params [1]->type == MONO_TYPE_R4);

		gboolean indirect = FALSE;
		int dreg = load_simd_vreg (cfg, cmethod, args [0], &indirect);

		MONO_EMIT_NEW_BIALU_IMM (cfg, OP_COMPARE_IMM, -1, args [1]->dreg, len);
		MONO_EMIT_NEW_COND_EXC (cfg, GE_UN, "ArgumentOutOfRangeException");
		ins = emit_simd_ins (cfg, klass, OP_XINSERT_R4, dreg, args [2]->dreg);
		ins->sreg3 = args [1]->dreg;
		ins->inst_c1 = MONO_TYPE_R4;
		ins->dreg = dreg;
		if (indirect)
			EMIT_NEW_STORE_MEMBASE (cfg, ins, OP_STOREX_MEMBASE, args [0]->dreg, 0, dreg);

		return ins;
	}
	case SN_Add:
	case SN_Divide:
	case SN_Multiply:
	case SN_Subtract:
	case SN_op_Addition:
	case SN_op_Division:
	case SN_op_Multiply:
	case SN_op_Subtraction:
	case SN_Max:
	case SN_Min: {
		const char *klass_name = m_class_get_name (klass);
		// FIXME https://github.com/dotnet/runtime/issues/82408
		if ((id == SN_op_Multiply || id == SN_Multiply || id == SN_op_Division || id == SN_Divide) && !strcmp (klass_name, "Quaternion"))
			return NULL;
		if (!(!fsig->hasthis && fsig->param_count == 2 && mono_metadata_type_equal (fsig->ret, type) && mono_metadata_type_equal (fsig->params [0], type) && mono_metadata_type_equal (fsig->params [1], type)))
			return NULL;
		return emit_simd_ins_for_binary_op (cfg, klass, fsig, args, MONO_TYPE_R4, id);
	}
	case SN_Dot: {
#if defined(TARGET_ARM64) || defined(TARGET_WASM)
		int instc0 = OP_FMUL;
		MonoInst *pairwise_multiply = emit_simd_ins_for_sig (cfg, klass, OP_XBINOP, instc0, MONO_TYPE_R4, fsig, args);
		return emit_sum_vector (cfg, fsig->params [0], MONO_TYPE_R4, pairwise_multiply);
#elif defined(TARGET_AMD64)
		if (!(mini_get_cpu_features (cfg) & MONO_CPU_X86_SSE41))
			return NULL;

		int mask_reg = alloc_ireg (cfg);
		MONO_EMIT_NEW_ICONST (cfg, mask_reg, 0xf1);
		MonoInst *dot = emit_simd_ins (cfg, klass, OP_SSE41_DPPS, args [0]->dreg, args [1]->dreg);
		dot->sreg3 = mask_reg;

		MONO_INST_NEW (cfg, ins, OP_EXTRACT_R4);
		ins->dreg = alloc_freg (cfg);
		ins->sreg1 = dot->dreg;
		ins->inst_c0 = 0;
		ins->inst_c1 = MONO_TYPE_R4;
		MONO_ADD_INS (cfg->cbb, ins);
		return ins;
#else
		return NULL;
#endif
	}
	case SN_Negate:
	case SN_op_UnaryNegation: {
#if defined(TARGET_ARM64) || defined(TARGET_AMD64)
		return emit_simd_ins (cfg, klass, OP_NEGATION, args [0]->dreg, -1);
#else
		return NULL;
#endif
	}
	case SN_Abs: {
		// MAX(x,0-x)
		MonoInst *zero = emit_xzero (cfg, klass);
		MonoInst *neg = emit_simd_ins (cfg, klass, OP_XBINOP, zero->dreg, args [0]->dreg);
		neg->inst_c0 = OP_FSUB;
		neg->inst_c1 = MONO_TYPE_R4;
		ins = emit_simd_ins (cfg, klass, OP_XBINOP, args [0]->dreg, neg->dreg);
		ins->inst_c0 = OP_FMAX;
		ins->inst_c1 = MONO_TYPE_R4;
		return ins;
	}
	case SN_op_Equality: {
		if (!(fsig->param_count == 2 && mono_metadata_type_equal (fsig->params [0], type) && mono_metadata_type_equal (fsig->params [1], type)))
			return NULL;
		MonoClass *arg_class = mono_class_from_mono_type_internal (fsig->params [0]);
		return emit_xequal (cfg, arg_class, args [0], args [1]);
	}
	case SN_op_Inequality: {
		if (!(fsig->param_count == 2 && mono_metadata_type_equal (fsig->params [0], type) && mono_metadata_type_equal (fsig->params [1], type)))
			return NULL;
		MonoClass *arg_class = mono_class_from_mono_type_internal (fsig->params [0]);
		return emit_not_xequal (cfg, arg_class, args [0], args [1]);
	}
	case SN_SquareRoot: {
#ifdef TARGET_ARM64
		return emit_simd_ins_for_sig (cfg, klass, OP_XOP_OVR_X_X, INTRINS_AARCH64_ADV_SIMD_FSQRT, MONO_TYPE_R4, fsig, args);
#elif defined(TARGET_AMD64)
		ins = emit_simd_ins (cfg, klass, OP_XOP_X_X, args [0]->dreg, -1);
		ins->inst_c0 = (IntrinsicId)INTRINS_SSE_SQRT_PS;
		return ins;
#else
		return NULL;
#endif
	}
	case SN_CopyTo:
		// FIXME:
		return NULL;
	case SN_Clamp: {
		if (!(!fsig->hasthis && fsig->param_count == 3 && mono_metadata_type_equal (fsig->ret, type) && mono_metadata_type_equal (fsig->params [0], type) && mono_metadata_type_equal (fsig->params [1], type) && mono_metadata_type_equal (fsig->params [2], type)))
			return NULL;

		MonoInst *max = emit_simd_ins (cfg, klass, OP_XBINOP, args[0]->dreg, args[1]->dreg);
		max->inst_c0 = OP_FMAX;
		max->inst_c1 = MONO_TYPE_R4;

		MonoInst *min = emit_simd_ins (cfg, klass, OP_XBINOP, max->dreg, args[2]->dreg);
		min->inst_c0 = OP_FMIN;
		min->inst_c1 = MONO_TYPE_R4;

		return min;
	}
	case SN_Conjugate:
	case SN_Distance:
	case SN_DistanceSquared:
	case SN_Length:
	case SN_LengthSquared:
	case SN_Lerp:
	case SN_Normalize: {
		// FIXME:
		return NULL;
	}
	default:
		g_assert_not_reached ();
	}

	return NULL;
}

#endif // defined(TARGET_AMD64) || defined(TARGET_ARM64) || defined(TARGET_WASM)

#ifdef TARGET_AMD64

static guint16 vector_methods [] = {
	SN_ConvertToDouble,
	SN_ConvertToInt32,
	SN_ConvertToInt64,
	SN_ConvertToSingle,
	SN_ConvertToUInt32,
	SN_ConvertToUInt64,
	SN_Narrow,
	SN_Widen,
	SN_get_IsHardwareAccelerated,
};

static MonoInst*
emit_sys_numerics_vector (MonoCompile *cfg, MonoMethod *cmethod, MonoMethodSignature *fsig, MonoInst **args)
{
	MonoInst *ins;
	int id;
	MonoType *etype;

	id = lookup_intrins (vector_methods, sizeof (vector_methods), cmethod);
	if (id == -1) {
		//check_no_intrinsic_cattr (cmethod);
		return NULL;
	}

	//printf ("%s\n", mono_method_full_name (cmethod, 1));

	if (cfg->verbose_level > 1) {
		char *name = mono_method_full_name (cmethod, TRUE);
		printf ("  SIMD intrinsic %s\n", name);
		g_free (name);
	}

	switch (id) {
	case SN_get_IsHardwareAccelerated:
		EMIT_NEW_ICONST (cfg, ins, 1);
		ins->type = STACK_I4;
		return ins;
	case SN_ConvertToInt32:
		etype = get_vector_t_elem_type (fsig->params [0]);
		g_assert (etype->type == MONO_TYPE_R4);
		return emit_simd_ins (cfg, mono_class_from_mono_type_internal (fsig->ret), OP_CVTPS2DQ, args [0]->dreg, -1);
	case SN_ConvertToSingle:
		etype = get_vector_t_elem_type (fsig->params [0]);
		g_assert (etype->type == MONO_TYPE_I4 || etype->type == MONO_TYPE_U4);
		// FIXME:
		if (etype->type == MONO_TYPE_U4)
			return NULL;
		return emit_simd_ins (cfg, mono_class_from_mono_type_internal (fsig->ret), OP_CVTDQ2PS, args [0]->dreg, -1);
	case SN_ConvertToDouble:
	case SN_ConvertToInt64:
	case SN_ConvertToUInt32:
	case SN_ConvertToUInt64:
	case SN_Narrow:
	case SN_Widen:
		// FIXME:
		break;
	default:
		break;
	}

	return NULL;
}

static guint16 vector_t_methods [] = {
	SN_ctor,
	SN_CopyTo,
	SN_GreaterThan,
	SN_GreaterThanOrEqual,
	SN_LessThan,
	SN_LessThanOrEqual,
	SN_Max,
	SN_Min,
	SN_get_AllBitsSet,
	SN_get_Count,
	SN_get_IsSupported,
	SN_get_Item,
	SN_get_One,
	SN_get_Zero,
	SN_op_Addition,
	SN_op_BitwiseAnd,
	SN_op_BitwiseOr,
	SN_op_Division,
	SN_op_Equality,
	SN_op_ExclusiveOr,
	SN_op_Explicit,
	SN_op_Inequality,
	SN_op_Multiply,
	SN_op_Subtraction
};

static MonoInst*
emit_sys_numerics_vector_t (MonoCompile *cfg, MonoMethod *cmethod, MonoMethodSignature *fsig, MonoInst **args)
{
	MonoInst *ins;
	MonoType *type, *etype;
	MonoClass *klass;
	int size, len, id;
	gboolean is_unsigned;

	id = lookup_intrins (vector_t_methods, sizeof (vector_t_methods), cmethod);
	if (id == -1) {
		//check_no_intrinsic_cattr (cmethod);
		return NULL;
	}

	klass = cmethod->klass;
	type = m_class_get_byval_arg (klass);
	etype = mono_class_get_context (klass)->class_inst->type_argv [0];

	if (!MONO_TYPE_IS_VECTOR_PRIMITIVE (etype))
		return NULL;

	size = mono_class_value_size (mono_class_from_mono_type_internal (etype), NULL);
	g_assert (size);
	len = register_size / size;


	if (cfg->verbose_level > 1) {
		char *name = mono_method_full_name (cmethod, TRUE);
		printf ("  SIMD intrinsic %s\n", name);
		g_free (name);
	}

	switch (id) {
	case SN_get_IsSupported: {
		EMIT_NEW_ICONST (cfg, ins, 1);
		return ins;
	}
	case SN_get_Count:
		if (!(fsig->param_count == 0 && fsig->ret->type == MONO_TYPE_I4))
			break;
		EMIT_NEW_ICONST (cfg, ins, len);
		return ins;
	case SN_get_Zero:
		g_assert (fsig->param_count == 0 && mono_metadata_type_equal (fsig->ret, type));
		return emit_xzero (cfg, klass);
	case SN_get_One: {
		g_assert (fsig->param_count == 0 && mono_metadata_type_equal (fsig->ret, type));
		g_assert (register_size == 16);

		switch (etype->type) {
		case MONO_TYPE_I1:
		case MONO_TYPE_U1: {
			guint8 value[16];

			for (int i = 0; i < len; ++i) {
				value [i] = 1;
			}

			return emit_xconst_v128 (cfg, klass, value);
		}
		case MONO_TYPE_I2:
		case MONO_TYPE_U2: {
			guint16 value[8];

			for (int i = 0; i < len; ++i) {
				value [i] = 1;
			}

			return emit_xconst_v128 (cfg, klass, (guint8*)value);
		}
#if TARGET_SIZEOF_VOID_P == 4
		case MONO_TYPE_I:
		case MONO_TYPE_U:
#endif
		case MONO_TYPE_I4:
		case MONO_TYPE_U4: {
			guint32 value[4];

			for (int i = 0; i < len; ++i) {
				value [i] = 1;
			}

			return emit_xconst_v128 (cfg, klass, (guint8*)value);
		}
#if TARGET_SIZEOF_VOID_P == 8
		case MONO_TYPE_I:
		case MONO_TYPE_U:
#endif
		case MONO_TYPE_I8:
		case MONO_TYPE_U8: {
			guint64 value[2];

			for (int i = 0; i < len; ++i) {
				value [i] = 1;
			}

			return emit_xconst_v128 (cfg, klass, (guint8*)value);
		}
		case MONO_TYPE_R4: {
			float value[4];

			for (int i = 0; i < len; ++i) {
				value [i] = 1.0f;
			}

			return emit_xconst_v128 (cfg, klass, (guint8*)value);
		}
		case MONO_TYPE_R8: {
			double value[2];

			for (int i = 0; i < len; ++i) {
				value [i] = 1.0;
			}

			return emit_xconst_v128 (cfg, klass, (guint8*)value);
		}
		default:
			g_assert_not_reached ();
		}
	}
	case SN_get_AllBitsSet: {
		return emit_xones (cfg, klass);
	}
	case SN_get_Item: {
		if (!COMPILE_LLVM (cfg))
			return NULL;
		MONO_EMIT_NEW_BIALU_IMM (cfg, OP_COMPARE_IMM, -1, args [1]->dreg, len);
		MONO_EMIT_NEW_COND_EXC (cfg, GE_UN, "ArgumentOutOfRangeException");
		MonoTypeEnum ty = etype->type;
		int opcode = type_to_xextract_op (ty);
		int src1 = load_simd_vreg (cfg, cmethod, args [0], NULL);
		ins = emit_simd_ins (cfg, klass, opcode, src1, args [1]->dreg);
		ins->inst_c1 = ty;
		return ins;
	}
	case SN_ctor:
		if (fsig->param_count == 1 && mono_metadata_type_equal (fsig->params [0], etype)) {
			int dreg = load_simd_vreg (cfg, cmethod, args [0], NULL);

			int opcode = type_to_expand_op (etype);
			ins = emit_simd_ins (cfg, klass, opcode, args [1]->dreg, -1);
			ins->dreg = dreg;
			return ins;
		}
		if ((fsig->param_count == 1 || fsig->param_count == 2) && (fsig->params [0]->type == MONO_TYPE_SZARRAY)) {
			MonoInst *array_ins = args [1];
			MonoInst *index_ins;
			MonoInst *ldelema_ins;
			MonoInst *var;
			int end_index_reg;

			if (args [0]->opcode != OP_LDADDR)
				return NULL;

			/* .ctor (T[]) or .ctor (T[], index) */

			if (fsig->param_count == 2) {
				index_ins = args [2];
			} else {
				EMIT_NEW_ICONST (cfg, index_ins, 0);
			}

			/* Emit bounds check for the index (index >= 0) */
			mini_emit_bounds_check_offset (cfg, array_ins->dreg, MONO_STRUCT_OFFSET (MonoArray, max_length), index_ins->dreg, "ArgumentOutOfRangeException");

			/* Emit bounds check for the end (index + len - 1 < array length) */
			end_index_reg = alloc_ireg (cfg);
			EMIT_NEW_BIALU_IMM (cfg, ins, OP_IADD_IMM, end_index_reg, index_ins->dreg, len - 1);
			mini_emit_bounds_check_offset (cfg, array_ins->dreg, MONO_STRUCT_OFFSET (MonoArray, max_length), end_index_reg, "ArgumentOutOfRangeException");

			/* Load the array slice into the simd reg */
			ldelema_ins = mini_emit_ldelema_1_ins (cfg, mono_class_from_mono_type_internal (etype), array_ins, index_ins, FALSE, FALSE);
			g_assert (args [0]->opcode == OP_LDADDR);
			var = (MonoInst*)args [0]->inst_p0;
			EMIT_NEW_LOAD_MEMBASE (cfg, ins, OP_LOADX_MEMBASE, var->dreg, ldelema_ins->dreg, 0);
			ins->klass = cmethod->klass;
			return args [0];
		}
		break;
	case SN_CopyTo:
		if ((fsig->param_count == 1 || fsig->param_count == 2) && (fsig->params [0]->type == MONO_TYPE_SZARRAY)) {
			MonoInst *array_ins = args [1];
			MonoInst *index_ins;
			MonoInst *ldelema_ins;
			int val_vreg, end_index_reg;

			val_vreg = load_simd_vreg (cfg, cmethod, args [0], NULL);

			/* CopyTo (T[]) or CopyTo (T[], index) */

			if (fsig->param_count == 2) {
				index_ins = args [2];
			} else {
				EMIT_NEW_ICONST (cfg, index_ins, 0);
			}

			/* CopyTo () does complicated argument checks */
			mini_emit_bounds_check_offset (cfg, array_ins->dreg, MONO_STRUCT_OFFSET (MonoArray, max_length), index_ins->dreg, "ArgumentOutOfRangeException");
			end_index_reg = alloc_ireg (cfg);
			int len_reg = alloc_ireg (cfg);
			MONO_EMIT_NEW_LOAD_MEMBASE_OP_FLAGS (cfg, OP_LOADI4_MEMBASE, len_reg, array_ins->dreg, MONO_STRUCT_OFFSET (MonoArray, max_length), MONO_INST_INVARIANT_LOAD);
			EMIT_NEW_BIALU (cfg, ins, OP_ISUB, end_index_reg, len_reg, index_ins->dreg);
			MONO_EMIT_NEW_BIALU_IMM (cfg, OP_COMPARE_IMM, -1, end_index_reg, len);
			MONO_EMIT_NEW_COND_EXC (cfg, LT, "ArgumentException");

			/* Load the array slice into the simd reg */
			ldelema_ins = mini_emit_ldelema_1_ins (cfg, mono_class_from_mono_type_internal (etype), array_ins, index_ins, FALSE, FALSE);
			EMIT_NEW_STORE_MEMBASE (cfg, ins, OP_STOREX_MEMBASE, ldelema_ins->dreg, 0, val_vreg);
			ins->klass = cmethod->klass;
			return ins;
		}
		break;
	case SN_op_Equality:
	case SN_op_Inequality:
		g_assert (fsig->param_count == 2 && fsig->ret->type == MONO_TYPE_BOOLEAN &&
				  mono_metadata_type_equal (fsig->params [0], type) &&
				  mono_metadata_type_equal (fsig->params [1], type));
		switch (id) {
			case SN_op_Equality: return emit_xequal (cfg, klass, args [0], args [1]);
			case SN_op_Inequality: return emit_not_xequal (cfg, klass, args [0], args [1]);
			default: g_assert_not_reached ();
		}
	case SN_GreaterThan:
	case SN_GreaterThanOrEqual:
	case SN_LessThan:
	case SN_LessThanOrEqual:
		g_assert (fsig->param_count == 2 && mono_metadata_type_equal (fsig->ret, type) && mono_metadata_type_equal (fsig->params [0], type) && mono_metadata_type_equal (fsig->params [1], type));
		is_unsigned = etype->type == MONO_TYPE_U1 || etype->type == MONO_TYPE_U2 || etype->type == MONO_TYPE_U4 || etype->type == MONO_TYPE_U8 || etype->type == MONO_TYPE_U;
		ins = emit_xcompare (cfg, klass, etype->type, args [0], args [1]);
		switch (id) {
		case SN_GreaterThan:
			ins->inst_c0 = is_unsigned ? CMP_GT_UN : CMP_GT;
			break;
		case SN_GreaterThanOrEqual:
			ins->inst_c0 = is_unsigned ? CMP_GE_UN : CMP_GE;
			break;
		case SN_LessThan:
			ins->inst_c0 = is_unsigned ? CMP_LT_UN : CMP_LT;
			break;
		case SN_LessThanOrEqual:
			ins->inst_c0 = is_unsigned ? CMP_LE_UN : CMP_LE;
			break;
		default:
			g_assert_not_reached ();
		}
		return ins;
	case SN_op_Explicit:
		return emit_simd_ins (cfg, klass, OP_XCAST, args [0]->dreg, -1);
	case SN_op_Addition:
	case SN_op_Subtraction:
	case SN_op_Division:
	case SN_op_Multiply:
	case SN_op_BitwiseAnd:
	case SN_op_BitwiseOr:
	case SN_op_ExclusiveOr:
	case SN_Max:
	case SN_Min:
		if (!(fsig->param_count == 2 && mono_metadata_type_equal (fsig->ret, type) && mono_metadata_type_equal (fsig->params [0], type) && mono_metadata_type_equal (fsig->params [1], type)))
			return NULL;
		ins = emit_simd_ins (cfg, klass, OP_XBINOP, args [0]->dreg, args [1]->dreg);
		ins->inst_c1 = etype->type;

		if (type_enum_is_float (etype->type)) {
			switch (id) {
			case SN_op_Addition:
				ins->inst_c0 = OP_FADD;
				break;
			case SN_op_Subtraction:
				ins->inst_c0 = OP_FSUB;
				break;
			case SN_op_Multiply:
				ins->inst_c0 = OP_FMUL;
				break;
			case SN_op_Division:
				ins->inst_c0 = OP_FDIV;
				break;
			case SN_Max:
				ins->inst_c0 = OP_FMAX;
				break;
			case SN_Min:
				ins->inst_c0 = OP_FMIN;
				break;
			default:
				NULLIFY_INS (ins);
				return NULL;
			}
		} else {
			switch (id) {
			case SN_op_Addition:
				ins->inst_c0 = OP_IADD;
				break;
			case SN_op_Subtraction:
				ins->inst_c0 = OP_ISUB;
				break;
				/*
			case SN_op_Division:
				ins->inst_c0 = OP_IDIV;
				break;
			case SN_op_Multiply:
				ins->inst_c0 = OP_IMUL;
				break;
				*/
			case SN_op_BitwiseAnd:
				ins->inst_c0 = OP_IAND;
				break;
			case SN_op_BitwiseOr:
				ins->inst_c0 = OP_IOR;
				break;
			case SN_op_ExclusiveOr:
				ins->inst_c0 = OP_IXOR;
				break;
			case SN_Max:
				ins->inst_c0 = OP_IMAX;
				break;
			case SN_Min:
				ins->inst_c0 = OP_IMIN;
				break;
			default:
				NULLIFY_INS (ins);
				return NULL;
			}
		}
		return ins;
	default:
		break;
	}

	return NULL;
}
#endif // TARGET_AMD64

#ifdef TARGET_ARM64

static SimdIntrinsic armbase_methods [] = {
	{SN_LeadingSignCount},
	{SN_LeadingZeroCount},
	{SN_MultiplyHigh},
	{SN_ReverseElementBits},
	{SN_get_IsSupported},
};

static SimdIntrinsic crc32_methods [] = {
	{SN_ComputeCrc32},
	{SN_ComputeCrc32C},
	{SN_get_IsSupported}
};

static SimdIntrinsic crypto_aes_methods [] = {
	{SN_Decrypt, OP_XOP_X_X_X, INTRINS_AARCH64_AESD},
	{SN_Encrypt, OP_XOP_X_X_X, INTRINS_AARCH64_AESE},
	{SN_InverseMixColumns, OP_XOP_X_X, INTRINS_AARCH64_AESIMC},
	{SN_MixColumns, OP_XOP_X_X, INTRINS_AARCH64_AESMC},
	{SN_PolynomialMultiplyWideningLower},
	{SN_PolynomialMultiplyWideningUpper},
	{SN_get_IsSupported},
};

static SimdIntrinsic sha1_methods [] = {
	{SN_FixedRotate, OP_XOP_X_X, INTRINS_AARCH64_SHA1H},
	{SN_HashUpdateChoose, OP_XOP_X_X_X_X, INTRINS_AARCH64_SHA1C},
	{SN_HashUpdateMajority, OP_XOP_X_X_X_X, INTRINS_AARCH64_SHA1M},
	{SN_HashUpdateParity, OP_XOP_X_X_X_X, INTRINS_AARCH64_SHA1P},
	{SN_ScheduleUpdate0, OP_XOP_X_X_X_X, INTRINS_AARCH64_SHA1SU0},
	{SN_ScheduleUpdate1, OP_XOP_X_X_X, INTRINS_AARCH64_SHA1SU1},
	{SN_get_IsSupported}
};

static SimdIntrinsic sha256_methods [] = {
	{SN_HashUpdate1, OP_XOP_X_X_X_X, INTRINS_AARCH64_SHA256H},
	{SN_HashUpdate2, OP_XOP_X_X_X_X, INTRINS_AARCH64_SHA256H2},
	{SN_ScheduleUpdate0, OP_XOP_X_X_X, INTRINS_AARCH64_SHA256SU0},
	{SN_ScheduleUpdate1, OP_XOP_X_X_X_X, INTRINS_AARCH64_SHA256SU1},
	{SN_get_IsSupported}
};

// This table must be kept in sorted order. ASCII } is sorted after alphanumeric
// characters, so blind use of your editor's "sort lines" facility will
// mis-order the lines.
//
// In Vim you can use `sort /.*{[0-9A-z]*/ r` to sort this table.

static SimdIntrinsic advsimd_methods [] = {
	{SN_Abs, OP_XOP_OVR_X_X, INTRINS_AARCH64_ADV_SIMD_ABS, None, None, OP_XOP_OVR_X_X, INTRINS_AARCH64_ADV_SIMD_FABS},
	{SN_AbsSaturate, OP_XOP_OVR_X_X, INTRINS_AARCH64_ADV_SIMD_SQABS},
	{SN_AbsSaturateScalar, OP_XOP_OVR_SCALAR_X_X, INTRINS_AARCH64_ADV_SIMD_SQABS},
	{SN_AbsScalar, OP_XOP_OVR_SCALAR_X_X, INTRINS_AARCH64_ADV_SIMD_ABS, None, None, OP_XOP_OVR_SCALAR_X_X, INTRINS_AARCH64_ADV_SIMD_FABS},
	{SN_AbsoluteCompareGreaterThan},
	{SN_AbsoluteCompareGreaterThanOrEqual},
	{SN_AbsoluteCompareGreaterThanOrEqualScalar},
	{SN_AbsoluteCompareGreaterThanScalar},
	{SN_AbsoluteCompareLessThan},
	{SN_AbsoluteCompareLessThanOrEqual},
	{SN_AbsoluteCompareLessThanOrEqualScalar},
	{SN_AbsoluteCompareLessThanScalar},
	{SN_AbsoluteDifference, OP_ARM64_SABD, None, OP_ARM64_UABD, None, OP_XOP_OVR_X_X_X, INTRINS_AARCH64_ADV_SIMD_FABD},
	{SN_AbsoluteDifferenceAdd, OP_ARM64_SABA, None, OP_ARM64_UABA},
	{SN_AbsoluteDifferenceScalar, OP_XOP_OVR_SCALAR_X_X_X, INTRINS_AARCH64_ADV_SIMD_FABD_SCALAR},
	{SN_AbsoluteDifferenceWideningLower, OP_ARM64_SABDL, None, OP_ARM64_UABDL},
	{SN_AbsoluteDifferenceWideningLowerAndAdd, OP_ARM64_SABAL, None, OP_ARM64_UABAL},
	{SN_AbsoluteDifferenceWideningUpper, OP_ARM64_SABDL2, None, OP_ARM64_UABDL2},
	{SN_AbsoluteDifferenceWideningUpperAndAdd, OP_ARM64_SABAL2, None, OP_ARM64_UABAL2},
	{SN_Add, OP_XBINOP, OP_IADD, None, None, OP_XBINOP, OP_FADD},
	{SN_AddAcross, OP_ARM64_XHORIZ, INTRINS_AARCH64_ADV_SIMD_SADDV, OP_ARM64_XHORIZ, INTRINS_AARCH64_ADV_SIMD_UADDV},
	{SN_AddAcrossWidening, OP_ARM64_SADDLV, None, OP_ARM64_UADDLV},
	{SN_AddHighNarrowingLower, OP_ARM64_ADDHN},
	{SN_AddHighNarrowingUpper, OP_ARM64_ADDHN2},
	{SN_AddPairwise, OP_XOP_OVR_X_X_X, INTRINS_AARCH64_ADV_SIMD_ADDP, None, None, OP_XOP_OVR_X_X_X, INTRINS_AARCH64_ADV_SIMD_FADDP},
	{SN_AddPairwiseScalar, OP_ARM64_ADDP_SCALAR, None, None, None, OP_ARM64_FADDP_SCALAR},
	{SN_AddPairwiseWidening, OP_XOP_OVR_X_X, INTRINS_AARCH64_ADV_SIMD_SADDLP, OP_XOP_OVR_X_X, INTRINS_AARCH64_ADV_SIMD_UADDLP},
	{SN_AddPairwiseWideningAndAdd, OP_ARM64_SADALP, None, OP_ARM64_UADALP},
	{SN_AddPairwiseWideningAndAddScalar, OP_ARM64_SADALP, None, OP_ARM64_UADALP},
	{SN_AddPairwiseWideningScalar, OP_XOP_OVR_X_X, INTRINS_AARCH64_ADV_SIMD_SADDLP, OP_XOP_OVR_X_X, INTRINS_AARCH64_ADV_SIMD_UADDLP},
	{SN_AddRoundedHighNarrowingLower, OP_ARM64_RADDHN},
	{SN_AddRoundedHighNarrowingUpper, OP_ARM64_RADDHN2},
	{SN_AddSaturate},
	{SN_AddSaturateScalar},
	{SN_AddScalar, OP_XBINOP_SCALAR, OP_IADD, None, None, OP_XBINOP_SCALAR, OP_FADD},
	{SN_AddWideningLower, OP_ARM64_SADD, None, OP_ARM64_UADD},
	{SN_AddWideningUpper, OP_ARM64_SADD2, None, OP_ARM64_UADD2},
	{SN_And, OP_XBINOP_FORCEINT, XBINOP_FORCEINT_AND},
	{SN_BitwiseClear, OP_ARM64_BIC},
	{SN_BitwiseSelect, OP_BSL},
	{SN_Ceiling, OP_XOP_OVR_X_X, INTRINS_AARCH64_ADV_SIMD_FRINTP},
	{SN_CeilingScalar, OP_XOP_OVR_SCALAR_X_X, INTRINS_AARCH64_ADV_SIMD_FRINTP},
	{SN_CompareEqual, OP_XCOMPARE, CMP_EQ, OP_XCOMPARE, CMP_EQ, OP_XCOMPARE_FP, CMP_EQ},
	{SN_CompareEqualScalar, OP_XCOMPARE_SCALAR, CMP_EQ, OP_XCOMPARE_SCALAR, CMP_EQ, OP_XCOMPARE_FP_SCALAR, CMP_EQ},
	{SN_CompareGreaterThan, OP_XCOMPARE, CMP_GT, OP_XCOMPARE, CMP_GT_UN, OP_XCOMPARE_FP, CMP_GT},
	{SN_CompareGreaterThanOrEqual, OP_XCOMPARE, CMP_GE, OP_XCOMPARE, CMP_GE_UN, OP_XCOMPARE_FP, CMP_GE},
	{SN_CompareGreaterThanOrEqualScalar, OP_XCOMPARE_SCALAR, CMP_GE, OP_XCOMPARE_SCALAR, CMP_GE_UN, OP_XCOMPARE_FP_SCALAR, CMP_GE},
	{SN_CompareGreaterThanScalar, OP_XCOMPARE_SCALAR, CMP_GT, OP_XCOMPARE_SCALAR, CMP_GT_UN, OP_XCOMPARE_FP_SCALAR, CMP_GT},
	{SN_CompareLessThan, OP_XCOMPARE, CMP_LT, OP_XCOMPARE, CMP_LT_UN, OP_XCOMPARE_FP, CMP_LT},
	{SN_CompareLessThanOrEqual, OP_XCOMPARE, CMP_LE, OP_XCOMPARE, CMP_LE_UN, OP_XCOMPARE_FP, CMP_LE},
	{SN_CompareLessThanOrEqualScalar, OP_XCOMPARE_SCALAR, CMP_LE, OP_XCOMPARE_SCALAR, CMP_LE_UN, OP_XCOMPARE_FP_SCALAR, CMP_LE},
	{SN_CompareLessThanScalar, OP_XCOMPARE_SCALAR, CMP_LT, OP_XCOMPARE_SCALAR, CMP_LT_UN, OP_XCOMPARE_FP_SCALAR, CMP_LT},
	{SN_CompareTest, OP_ARM64_CMTST},
	{SN_CompareTestScalar, OP_ARM64_CMTST},
	{SN_ConvertToDouble, OP_CVT_SI_FP, None, OP_CVT_UI_FP, None, OP_FCVTL},
	{SN_ConvertToDoubleScalar, OP_CVT_SI_FP_SCALAR, None, OP_CVT_UI_FP_SCALAR},
	{SN_ConvertToDoubleUpper, OP_FCVTL2},
	{SN_ConvertToInt32RoundAwayFromZero, OP_XOP_OVR_X_X, INTRINS_AARCH64_ADV_SIMD_FCVTAS},
	{SN_ConvertToInt32RoundAwayFromZeroScalar, OP_XOP_OVR_SCALAR_X_X, INTRINS_AARCH64_ADV_SIMD_FCVTAS},
	{SN_ConvertToInt32RoundToEven, OP_XOP_OVR_X_X, INTRINS_AARCH64_ADV_SIMD_FCVTNS},
	{SN_ConvertToInt32RoundToEvenScalar, OP_XOP_OVR_SCALAR_X_X, INTRINS_AARCH64_ADV_SIMD_FCVTNS},
	{SN_ConvertToInt32RoundToNegativeInfinity, OP_XOP_OVR_X_X, INTRINS_AARCH64_ADV_SIMD_FCVTMS},
	{SN_ConvertToInt32RoundToNegativeInfinityScalar, OP_XOP_OVR_SCALAR_X_X, INTRINS_AARCH64_ADV_SIMD_FCVTMS},
	{SN_ConvertToInt32RoundToPositiveInfinity, OP_XOP_OVR_X_X, INTRINS_AARCH64_ADV_SIMD_FCVTPS},
	{SN_ConvertToInt32RoundToPositiveInfinityScalar, OP_XOP_OVR_SCALAR_X_X, INTRINS_AARCH64_ADV_SIMD_FCVTPS},
	{SN_ConvertToInt32RoundToZero, OP_CVT_FP_SI},
	{SN_ConvertToInt32RoundToZeroScalar, OP_CVT_FP_SI_SCALAR},
	{SN_ConvertToInt64RoundAwayFromZero, OP_XOP_OVR_X_X, INTRINS_AARCH64_ADV_SIMD_FCVTAS},
	{SN_ConvertToInt64RoundAwayFromZeroScalar, OP_XOP_OVR_SCALAR_X_X, INTRINS_AARCH64_ADV_SIMD_FCVTAS},
	{SN_ConvertToInt64RoundToEven, OP_XOP_OVR_X_X, INTRINS_AARCH64_ADV_SIMD_FCVTNS},
	{SN_ConvertToInt64RoundToEvenScalar, OP_XOP_OVR_SCALAR_X_X, INTRINS_AARCH64_ADV_SIMD_FCVTNS},
	{SN_ConvertToInt64RoundToNegativeInfinity, OP_XOP_OVR_X_X, INTRINS_AARCH64_ADV_SIMD_FCVTMS},
	{SN_ConvertToInt64RoundToNegativeInfinityScalar, OP_XOP_OVR_SCALAR_X_X, INTRINS_AARCH64_ADV_SIMD_FCVTMS},
	{SN_ConvertToInt64RoundToPositiveInfinity, OP_XOP_OVR_X_X, INTRINS_AARCH64_ADV_SIMD_FCVTPS},
	{SN_ConvertToInt64RoundToPositiveInfinityScalar, OP_XOP_OVR_SCALAR_X_X, INTRINS_AARCH64_ADV_SIMD_FCVTPS},
	{SN_ConvertToInt64RoundToZero, OP_CVT_FP_SI},
	{SN_ConvertToInt64RoundToZeroScalar, OP_CVT_FP_SI_SCALAR},
	{SN_ConvertToSingle, OP_CVT_SI_FP, None, OP_CVT_UI_FP},
	{SN_ConvertToSingleLower, OP_ARM64_FCVTN},
	{SN_ConvertToSingleRoundToOddLower, OP_ARM64_FCVTXN},
	{SN_ConvertToSingleRoundToOddUpper, OP_ARM64_FCVTXN2},
	{SN_ConvertToSingleScalar, OP_CVT_SI_FP_SCALAR, None, OP_CVT_UI_FP_SCALAR},
	{SN_ConvertToSingleUpper, OP_ARM64_FCVTN2},
	{SN_ConvertToUInt32RoundAwayFromZero, OP_XOP_OVR_X_X, INTRINS_AARCH64_ADV_SIMD_FCVTAU},
	{SN_ConvertToUInt32RoundAwayFromZeroScalar, OP_XOP_OVR_SCALAR_X_X, INTRINS_AARCH64_ADV_SIMD_FCVTAU},
	{SN_ConvertToUInt32RoundToEven, OP_XOP_OVR_X_X, INTRINS_AARCH64_ADV_SIMD_FCVTNU},
	{SN_ConvertToUInt32RoundToEvenScalar, OP_XOP_OVR_SCALAR_X_X, INTRINS_AARCH64_ADV_SIMD_FCVTNU},
	{SN_ConvertToUInt32RoundToNegativeInfinity, OP_XOP_OVR_X_X, INTRINS_AARCH64_ADV_SIMD_FCVTMU},
	{SN_ConvertToUInt32RoundToNegativeInfinityScalar, OP_XOP_OVR_SCALAR_X_X, INTRINS_AARCH64_ADV_SIMD_FCVTMU},
	{SN_ConvertToUInt32RoundToPositiveInfinity, OP_XOP_OVR_X_X, INTRINS_AARCH64_ADV_SIMD_FCVTPU},
	{SN_ConvertToUInt32RoundToPositiveInfinityScalar, OP_XOP_OVR_SCALAR_X_X, INTRINS_AARCH64_ADV_SIMD_FCVTPU},
	{SN_ConvertToUInt32RoundToZero, OP_CVT_FP_UI},
	{SN_ConvertToUInt32RoundToZeroScalar, OP_CVT_FP_UI_SCALAR},
	{SN_ConvertToUInt64RoundAwayFromZero, OP_XOP_OVR_X_X, INTRINS_AARCH64_ADV_SIMD_FCVTAU},
	{SN_ConvertToUInt64RoundAwayFromZeroScalar, OP_XOP_OVR_SCALAR_X_X, INTRINS_AARCH64_ADV_SIMD_FCVTAU},
	{SN_ConvertToUInt64RoundToEven, OP_XOP_OVR_X_X, INTRINS_AARCH64_ADV_SIMD_FCVTNU},
	{SN_ConvertToUInt64RoundToEvenScalar, OP_XOP_OVR_SCALAR_X_X, INTRINS_AARCH64_ADV_SIMD_FCVTNU},
	{SN_ConvertToUInt64RoundToNegativeInfinity, OP_XOP_OVR_X_X, INTRINS_AARCH64_ADV_SIMD_FCVTMU},
	{SN_ConvertToUInt64RoundToNegativeInfinityScalar, OP_XOP_OVR_SCALAR_X_X, INTRINS_AARCH64_ADV_SIMD_FCVTMU},
	{SN_ConvertToUInt64RoundToPositiveInfinity, OP_XOP_OVR_X_X, INTRINS_AARCH64_ADV_SIMD_FCVTPU},
	{SN_ConvertToUInt64RoundToPositiveInfinityScalar, OP_XOP_OVR_SCALAR_X_X, INTRINS_AARCH64_ADV_SIMD_FCVTPU},
	{SN_ConvertToUInt64RoundToZero, OP_CVT_FP_UI},
	{SN_ConvertToUInt64RoundToZeroScalar, OP_CVT_FP_UI_SCALAR},
	{SN_Divide, OP_XBINOP, OP_FDIV},
	{SN_DivideScalar, OP_XBINOP_SCALAR, OP_FDIV},
	{SN_DuplicateSelectedScalarToVector128},
	{SN_DuplicateSelectedScalarToVector64},
	{SN_DuplicateToVector128},
	{SN_DuplicateToVector64},
	{SN_Extract},
	{SN_ExtractNarrowingLower, OP_ARM64_XTN},
	{SN_ExtractNarrowingSaturateLower, OP_XOP_OVR_X_X, INTRINS_AARCH64_ADV_SIMD_SQXTN, OP_XOP_OVR_X_X, INTRINS_AARCH64_ADV_SIMD_UQXTN},
	{SN_ExtractNarrowingSaturateScalar, OP_ARM64_XNARROW_SCALAR, INTRINS_AARCH64_ADV_SIMD_SQXTN, OP_ARM64_XNARROW_SCALAR, INTRINS_AARCH64_ADV_SIMD_UQXTN},
	{SN_ExtractNarrowingSaturateUnsignedLower, OP_XOP_OVR_X_X, INTRINS_AARCH64_ADV_SIMD_SQXTUN},
	{SN_ExtractNarrowingSaturateUnsignedScalar, OP_ARM64_XNARROW_SCALAR, INTRINS_AARCH64_ADV_SIMD_SQXTUN},
	{SN_ExtractNarrowingSaturateUnsignedUpper, OP_ARM64_SQXTUN2},
	{SN_ExtractNarrowingSaturateUpper, OP_ARM64_SQXTN2, None, OP_ARM64_UQXTN2},
	{SN_ExtractNarrowingUpper, OP_ARM64_XTN2},
	{SN_ExtractVector128, OP_ARM64_EXT},
	{SN_ExtractVector64, OP_ARM64_EXT},
	{SN_Floor, OP_XOP_OVR_X_X, INTRINS_AARCH64_ADV_SIMD_FRINTM},
	{SN_FloorScalar, OP_XOP_OVR_SCALAR_X_X, INTRINS_AARCH64_ADV_SIMD_FRINTM},
	{SN_FusedAddHalving, OP_XOP_OVR_X_X_X, INTRINS_AARCH64_ADV_SIMD_SHADD, OP_XOP_OVR_X_X_X, INTRINS_AARCH64_ADV_SIMD_UHADD},
	{SN_FusedAddRoundedHalving, OP_XOP_OVR_X_X_X, INTRINS_AARCH64_ADV_SIMD_SRHADD, OP_XOP_OVR_X_X_X, INTRINS_AARCH64_ADV_SIMD_URHADD},
	{SN_FusedMultiplyAdd, OP_ARM64_FMADD},
	{SN_FusedMultiplyAddByScalar, OP_ARM64_FMADD_BYSCALAR},
	{SN_FusedMultiplyAddBySelectedScalar},
	{SN_FusedMultiplyAddNegatedScalar, OP_ARM64_FNMADD_SCALAR},
	{SN_FusedMultiplyAddScalar, OP_ARM64_FMADD_SCALAR},
	{SN_FusedMultiplyAddScalarBySelectedScalar},
	{SN_FusedMultiplySubtract, OP_ARM64_FMSUB},
	{SN_FusedMultiplySubtractByScalar, OP_ARM64_FMSUB_BYSCALAR},
	{SN_FusedMultiplySubtractBySelectedScalar},
	{SN_FusedMultiplySubtractNegatedScalar, OP_ARM64_FNMSUB_SCALAR},
	{SN_FusedMultiplySubtractScalar, OP_ARM64_FMSUB_SCALAR},
	{SN_FusedMultiplySubtractScalarBySelectedScalar},
	{SN_FusedSubtractHalving, OP_XOP_OVR_X_X_X, INTRINS_AARCH64_ADV_SIMD_SHSUB, OP_XOP_OVR_X_X_X, INTRINS_AARCH64_ADV_SIMD_UHSUB},
	{SN_Insert},
	{SN_InsertScalar},
	{SN_InsertSelectedScalar},
	{SN_LeadingSignCount, OP_XOP_OVR_X_X, INTRINS_AARCH64_ADV_SIMD_CLS},
	{SN_LeadingZeroCount, OP_ARM64_CLZ},
	{SN_LoadAndInsertScalar, OP_ARM64_LD1_INSERT},
	{SN_LoadAndReplicateToVector128, OP_ARM64_LD1R},
	{SN_LoadAndReplicateToVector64, OP_ARM64_LD1R},
	{SN_LoadPairScalarVector64, OP_ARM64_LDP_SCALAR},
	{SN_LoadPairScalarVector64NonTemporal, OP_ARM64_LDNP_SCALAR},
	{SN_LoadPairVector128, OP_ARM64_LDP},
	{SN_LoadPairVector128NonTemporal, OP_ARM64_LDNP},
	{SN_LoadPairVector64, OP_ARM64_LDP},
	{SN_LoadPairVector64NonTemporal, OP_ARM64_LDNP},
	{SN_LoadVector128, OP_ARM64_LD1},
	{SN_LoadVector64, OP_ARM64_LD1},
	{SN_Max, OP_XOP_OVR_X_X_X, INTRINS_AARCH64_ADV_SIMD_SMAX, OP_XOP_OVR_X_X_X, INTRINS_AARCH64_ADV_SIMD_UMAX, OP_XOP_OVR_X_X_X, INTRINS_AARCH64_ADV_SIMD_FMAX},
	{SN_MaxAcross, OP_ARM64_XHORIZ, INTRINS_AARCH64_ADV_SIMD_SMAXV, OP_ARM64_XHORIZ, INTRINS_AARCH64_ADV_SIMD_UMAXV, OP_ARM64_XHORIZ, INTRINS_AARCH64_ADV_SIMD_FMAXV},
	{SN_MaxNumber, OP_XOP_OVR_X_X_X, INTRINS_AARCH64_ADV_SIMD_FMAXNM},
	{SN_MaxNumberAcross, OP_ARM64_XHORIZ, INTRINS_AARCH64_ADV_SIMD_FMAXNMV},
	{SN_MaxNumberPairwise, OP_XOP_OVR_X_X_X, INTRINS_AARCH64_ADV_SIMD_FMAXNMP},
	{SN_MaxNumberPairwiseScalar, OP_ARM64_XHORIZ, INTRINS_AARCH64_ADV_SIMD_FMAXNMV},
	{SN_MaxNumberScalar, OP_XOP_OVR_SCALAR_X_X_X, INTRINS_AARCH64_ADV_SIMD_FMAXNM},
	{SN_MaxPairwise, OP_XOP_OVR_X_X_X, INTRINS_AARCH64_ADV_SIMD_SMAXP, OP_XOP_OVR_X_X_X, INTRINS_AARCH64_ADV_SIMD_UMAXP, OP_XOP_OVR_X_X_X, INTRINS_AARCH64_ADV_SIMD_FMAXP},
	{SN_MaxPairwiseScalar, OP_ARM64_XHORIZ, INTRINS_AARCH64_ADV_SIMD_FMAXV},
	{SN_MaxScalar, OP_XOP_OVR_SCALAR_X_X_X, INTRINS_AARCH64_ADV_SIMD_FMAX},
	{SN_Min, OP_XOP_OVR_X_X_X, INTRINS_AARCH64_ADV_SIMD_SMIN, OP_XOP_OVR_X_X_X, INTRINS_AARCH64_ADV_SIMD_UMIN, OP_XOP_OVR_X_X_X, INTRINS_AARCH64_ADV_SIMD_FMIN},
	{SN_MinAcross, OP_ARM64_XHORIZ, INTRINS_AARCH64_ADV_SIMD_SMINV, OP_ARM64_XHORIZ, INTRINS_AARCH64_ADV_SIMD_UMINV, OP_ARM64_XHORIZ, INTRINS_AARCH64_ADV_SIMD_FMINV},
	{SN_MinNumber, OP_XOP_OVR_X_X_X, INTRINS_AARCH64_ADV_SIMD_FMINNM},
	{SN_MinNumberAcross, OP_ARM64_XHORIZ, INTRINS_AARCH64_ADV_SIMD_FMINNMV},
	{SN_MinNumberPairwise, OP_XOP_OVR_X_X_X, INTRINS_AARCH64_ADV_SIMD_FMINNMP},
	{SN_MinNumberPairwiseScalar, OP_ARM64_XHORIZ, INTRINS_AARCH64_ADV_SIMD_FMINNMV},
	{SN_MinNumberScalar, OP_XOP_OVR_SCALAR_X_X_X, INTRINS_AARCH64_ADV_SIMD_FMINNM},
	{SN_MinPairwise, OP_XOP_OVR_X_X_X, INTRINS_AARCH64_ADV_SIMD_SMINP, OP_XOP_OVR_X_X_X, INTRINS_AARCH64_ADV_SIMD_UMINP, OP_XOP_OVR_X_X_X, INTRINS_AARCH64_ADV_SIMD_FMINP},
	{SN_MinPairwiseScalar, OP_ARM64_XHORIZ, INTRINS_AARCH64_ADV_SIMD_FMINV},
	{SN_MinScalar, OP_XOP_OVR_SCALAR_X_X_X, INTRINS_AARCH64_ADV_SIMD_FMIN},
	{SN_Multiply, OP_XBINOP, OP_IMUL, None, None, OP_XBINOP, OP_FMUL},
	{SN_MultiplyAdd, OP_ARM64_MLA},
	{SN_MultiplyAddByScalar, OP_ARM64_MLA_SCALAR},
	{SN_MultiplyAddBySelectedScalar},
	{SN_MultiplyByScalar, OP_XBINOP_BYSCALAR, OP_IMUL, None, None, OP_XBINOP_BYSCALAR, OP_FMUL},
	{SN_MultiplyBySelectedScalar},
	{SN_MultiplyBySelectedScalarWideningLower},
	{SN_MultiplyBySelectedScalarWideningLowerAndAdd},
	{SN_MultiplyBySelectedScalarWideningLowerAndSubtract},
	{SN_MultiplyBySelectedScalarWideningUpper},
	{SN_MultiplyBySelectedScalarWideningUpperAndAdd},
	{SN_MultiplyBySelectedScalarWideningUpperAndSubtract},
	{SN_MultiplyDoublingByScalarSaturateHigh, OP_XOP_OVR_BYSCALAR_X_X_X, INTRINS_AARCH64_ADV_SIMD_SQDMULH},
	{SN_MultiplyDoublingBySelectedScalarSaturateHigh},
	{SN_MultiplyDoublingSaturateHigh, OP_XOP_OVR_X_X_X, INTRINS_AARCH64_ADV_SIMD_SQDMULH},
	{SN_MultiplyDoublingSaturateHighScalar, OP_XOP_OVR_SCALAR_X_X_X, INTRINS_AARCH64_ADV_SIMD_SQDMULH},
	{SN_MultiplyDoublingScalarBySelectedScalarSaturateHigh},
	{SN_MultiplyDoublingWideningAndAddSaturateScalar, OP_ARM64_SQDMLAL_SCALAR},
	{SN_MultiplyDoublingWideningAndSubtractSaturateScalar, OP_ARM64_SQDMLSL_SCALAR},
	{SN_MultiplyDoublingWideningLowerAndAddSaturate, OP_ARM64_SQDMLAL},
	{SN_MultiplyDoublingWideningLowerAndSubtractSaturate, OP_ARM64_SQDMLSL},
	{SN_MultiplyDoublingWideningLowerByScalarAndAddSaturate, OP_ARM64_SQDMLAL_BYSCALAR},
	{SN_MultiplyDoublingWideningLowerByScalarAndSubtractSaturate, OP_ARM64_SQDMLSL_BYSCALAR},
	{SN_MultiplyDoublingWideningLowerBySelectedScalarAndAddSaturate},
	{SN_MultiplyDoublingWideningLowerBySelectedScalarAndSubtractSaturate},
	{SN_MultiplyDoublingWideningSaturateLower, OP_ARM64_SQDMULL},
	{SN_MultiplyDoublingWideningSaturateLowerByScalar, OP_ARM64_SQDMULL_BYSCALAR},
	{SN_MultiplyDoublingWideningSaturateLowerBySelectedScalar},
	{SN_MultiplyDoublingWideningSaturateScalar, OP_ARM64_SQDMULL_SCALAR},
	{SN_MultiplyDoublingWideningSaturateScalarBySelectedScalar},
	{SN_MultiplyDoublingWideningSaturateUpper, OP_ARM64_SQDMULL2},
	{SN_MultiplyDoublingWideningSaturateUpperByScalar, OP_ARM64_SQDMULL2_BYSCALAR},
	{SN_MultiplyDoublingWideningSaturateUpperBySelectedScalar},
	{SN_MultiplyDoublingWideningScalarBySelectedScalarAndAddSaturate},
	{SN_MultiplyDoublingWideningScalarBySelectedScalarAndSubtractSaturate},
	{SN_MultiplyDoublingWideningUpperAndAddSaturate, OP_ARM64_SQDMLAL2},
	{SN_MultiplyDoublingWideningUpperAndSubtractSaturate, OP_ARM64_SQDMLSL2},
	{SN_MultiplyDoublingWideningUpperByScalarAndAddSaturate, OP_ARM64_SQDMLAL2_BYSCALAR},
	{SN_MultiplyDoublingWideningUpperByScalarAndSubtractSaturate, OP_ARM64_SQDMLSL2_BYSCALAR},
	{SN_MultiplyDoublingWideningUpperBySelectedScalarAndAddSaturate},
	{SN_MultiplyDoublingWideningUpperBySelectedScalarAndSubtractSaturate},
	{SN_MultiplyExtended, OP_XOP_OVR_X_X_X, INTRINS_AARCH64_ADV_SIMD_FMULX},
	{SN_MultiplyExtendedByScalar, OP_XOP_OVR_BYSCALAR_X_X_X, INTRINS_AARCH64_ADV_SIMD_FMULX},
	{SN_MultiplyExtendedBySelectedScalar},
	{SN_MultiplyExtendedScalar, OP_XOP_OVR_SCALAR_X_X_X, INTRINS_AARCH64_ADV_SIMD_FMULX},
	{SN_MultiplyExtendedScalarBySelectedScalar},
	{SN_MultiplyRoundedDoublingByScalarSaturateHigh, OP_XOP_OVR_BYSCALAR_X_X_X, INTRINS_AARCH64_ADV_SIMD_SQRDMULH},
	{SN_MultiplyRoundedDoublingBySelectedScalarSaturateHigh},
	{SN_MultiplyRoundedDoublingSaturateHigh, OP_XOP_OVR_X_X_X, INTRINS_AARCH64_ADV_SIMD_SQRDMULH},
	{SN_MultiplyRoundedDoublingSaturateHighScalar, OP_XOP_OVR_SCALAR_X_X_X, INTRINS_AARCH64_ADV_SIMD_SQRDMULH},
	{SN_MultiplyRoundedDoublingScalarBySelectedScalarSaturateHigh},
	{SN_MultiplyScalar, OP_XBINOP_SCALAR, OP_FMUL},
	{SN_MultiplyScalarBySelectedScalar, OP_ARM64_FMUL_SEL},
	{SN_MultiplySubtract, OP_ARM64_MLS},
	{SN_MultiplySubtractByScalar, OP_ARM64_MLS_SCALAR},
	{SN_MultiplySubtractBySelectedScalar},
	{SN_MultiplyWideningLower, OP_ARM64_SMULL, None, OP_ARM64_UMULL},
	{SN_MultiplyWideningLowerAndAdd, OP_ARM64_SMLAL, None, OP_ARM64_UMLAL},
	{SN_MultiplyWideningLowerAndSubtract, OP_ARM64_SMLSL, None, OP_ARM64_UMLSL},
	{SN_MultiplyWideningUpper, OP_ARM64_SMULL2, None, OP_ARM64_UMULL2},
	{SN_MultiplyWideningUpperAndAdd, OP_ARM64_SMLAL2, None, OP_ARM64_UMLAL2},
	{SN_MultiplyWideningUpperAndSubtract, OP_ARM64_SMLSL2, None, OP_ARM64_UMLSL2},
	{SN_Negate, OP_NEGATION},
	{SN_NegateSaturate, OP_XOP_OVR_X_X, INTRINS_AARCH64_ADV_SIMD_SQNEG},
	{SN_NegateSaturateScalar, OP_XOP_OVR_SCALAR_X_X, INTRINS_AARCH64_ADV_SIMD_SQNEG},
	{SN_NegateScalar, OP_NEGATION_SCALAR},
	{SN_Not, OP_ONES_COMPLEMENT},
	{SN_Or, OP_XBINOP_FORCEINT, XBINOP_FORCEINT_OR},
	{SN_OrNot, OP_XBINOP_FORCEINT, XBINOP_FORCEINT_ORNOT},
	{SN_PolynomialMultiply, OP_XOP_OVR_X_X_X, INTRINS_AARCH64_ADV_SIMD_PMUL},
	{SN_PolynomialMultiplyWideningLower, OP_ARM64_PMULL},
	{SN_PolynomialMultiplyWideningUpper, OP_ARM64_PMULL2},
	{SN_PopCount, OP_XOP_OVR_X_X, INTRINS_AARCH64_ADV_SIMD_CNT},
	{SN_ReciprocalEstimate, None, None, OP_XOP_OVR_X_X, INTRINS_AARCH64_ADV_SIMD_URECPE, OP_XOP_OVR_X_X, INTRINS_AARCH64_ADV_SIMD_FRECPE},
	{SN_ReciprocalEstimateScalar, OP_XOP_OVR_SCALAR_X_X, INTRINS_AARCH64_ADV_SIMD_FRECPE},
	{SN_ReciprocalExponentScalar, OP_XOP_OVR_SCALAR_X_X, INTRINS_AARCH64_ADV_SIMD_FRECPX},
	{SN_ReciprocalSquareRootEstimate, None, None, OP_XOP_OVR_X_X, INTRINS_AARCH64_ADV_SIMD_URSQRTE, OP_XOP_OVR_X_X, INTRINS_AARCH64_ADV_SIMD_FRSQRTE},
	{SN_ReciprocalSquareRootEstimateScalar, OP_XOP_OVR_SCALAR_X_X, INTRINS_AARCH64_ADV_SIMD_FRSQRTE},
	{SN_ReciprocalSquareRootStep, OP_XOP_OVR_X_X_X, INTRINS_AARCH64_ADV_SIMD_FRSQRTS},
	{SN_ReciprocalSquareRootStepScalar, OP_XOP_OVR_SCALAR_X_X_X, INTRINS_AARCH64_ADV_SIMD_FRSQRTS},
	{SN_ReciprocalStep, OP_XOP_OVR_X_X_X, INTRINS_AARCH64_ADV_SIMD_FRECPS},
	{SN_ReciprocalStepScalar, OP_XOP_OVR_SCALAR_X_X_X, INTRINS_AARCH64_ADV_SIMD_FRECPS},
	{SN_ReverseElement16, OP_ARM64_REVN, 16},
	{SN_ReverseElement32, OP_ARM64_REVN, 32},
	{SN_ReverseElement8, OP_ARM64_REVN, 8},
#if LLVM_API_VERSION >= 1400
	{SN_ReverseElementBits, OP_XOP_OVR_X_X, INTRINS_BITREVERSE},
#else
	{SN_ReverseElementBits, OP_XOP_OVR_X_X, INTRINS_AARCH64_ADV_SIMD_RBIT},
#endif
	{SN_RoundAwayFromZero, OP_XOP_OVR_X_X, INTRINS_AARCH64_ADV_SIMD_FRINTA},
	{SN_RoundAwayFromZeroScalar, OP_XOP_OVR_SCALAR_X_X, INTRINS_AARCH64_ADV_SIMD_FRINTA},
#if LLVM_API_VERSION >= 1400
	{SN_RoundToNearest, OP_XOP_OVR_X_X, INTRINS_ROUNDEVEN},
	{SN_RoundToNearestScalar, OP_XOP_OVR_SCALAR_X_X, INTRINS_ROUNDEVEN},
#else
	{SN_RoundToNearest, OP_XOP_OVR_X_X, INTRINS_AARCH64_ADV_SIMD_FRINTN},
	{SN_RoundToNearestScalar, OP_XOP_OVR_SCALAR_X_X, INTRINS_AARCH64_ADV_SIMD_FRINTN},
#endif
	{SN_RoundToNegativeInfinity, OP_XOP_OVR_X_X, INTRINS_AARCH64_ADV_SIMD_FRINTM},
	{SN_RoundToNegativeInfinityScalar, OP_XOP_OVR_SCALAR_X_X, INTRINS_AARCH64_ADV_SIMD_FRINTM},
	{SN_RoundToPositiveInfinity, OP_XOP_OVR_X_X, INTRINS_AARCH64_ADV_SIMD_FRINTP},
	{SN_RoundToPositiveInfinityScalar, OP_XOP_OVR_SCALAR_X_X, INTRINS_AARCH64_ADV_SIMD_FRINTP},
	{SN_RoundToZero, OP_XOP_OVR_X_X, INTRINS_AARCH64_ADV_SIMD_FRINTZ},
	{SN_RoundToZeroScalar, OP_XOP_OVR_SCALAR_X_X, INTRINS_AARCH64_ADV_SIMD_FRINTZ},
	{SN_ShiftArithmetic, OP_XOP_OVR_X_X_X, INTRINS_AARCH64_ADV_SIMD_SSHL},
	{SN_ShiftArithmeticRounded, OP_XOP_OVR_X_X_X, INTRINS_AARCH64_ADV_SIMD_SRSHL},
	{SN_ShiftArithmeticRoundedSaturate, OP_XOP_OVR_X_X_X, INTRINS_AARCH64_ADV_SIMD_SQRSHL},
	{SN_ShiftArithmeticRoundedSaturateScalar, OP_XOP_OVR_SCALAR_X_X_X, INTRINS_AARCH64_ADV_SIMD_SQRSHL},
	{SN_ShiftArithmeticRoundedScalar, OP_XOP_OVR_X_X_X, INTRINS_AARCH64_ADV_SIMD_SRSHL},
	{SN_ShiftArithmeticSaturate, OP_XOP_OVR_X_X_X, INTRINS_AARCH64_ADV_SIMD_SQSHL},
	{SN_ShiftArithmeticSaturateScalar, OP_XOP_OVR_SCALAR_X_X_X, INTRINS_AARCH64_ADV_SIMD_SQSHL},
	{SN_ShiftArithmeticScalar, OP_XOP_OVR_X_X_X, INTRINS_AARCH64_ADV_SIMD_SSHL},
	{SN_ShiftLeftAndInsert, OP_ARM64_SLI},
	{SN_ShiftLeftAndInsertScalar, OP_ARM64_SLI},
	{SN_ShiftLeftLogical, OP_ARM64_SHL},
	{SN_ShiftLeftLogicalSaturate},
	{SN_ShiftLeftLogicalSaturateScalar},
	{SN_ShiftLeftLogicalSaturateUnsigned, OP_ARM64_SQSHLU},
	{SN_ShiftLeftLogicalSaturateUnsignedScalar, OP_ARM64_SQSHLU_SCALAR},
	{SN_ShiftLeftLogicalScalar, OP_ARM64_SHL},
	{SN_ShiftLeftLogicalWideningLower, OP_SSHLL, None, OP_USHLL},
	{SN_ShiftLeftLogicalWideningUpper, OP_SSHLL2, None, OP_USHLL2},
	{SN_ShiftLogical, OP_XOP_OVR_X_X_X, INTRINS_AARCH64_ADV_SIMD_USHL},
	{SN_ShiftLogicalRounded, OP_XOP_OVR_X_X_X, INTRINS_AARCH64_ADV_SIMD_URSHL},
	{SN_ShiftLogicalRoundedSaturate, OP_XOP_OVR_X_X_X, INTRINS_AARCH64_ADV_SIMD_UQRSHL},
	{SN_ShiftLogicalRoundedSaturateScalar, OP_XOP_OVR_SCALAR_X_X_X, INTRINS_AARCH64_ADV_SIMD_UQRSHL},
	{SN_ShiftLogicalRoundedScalar, OP_XOP_OVR_X_X_X, INTRINS_AARCH64_ADV_SIMD_URSHL},
	{SN_ShiftLogicalSaturate, OP_XOP_OVR_X_X_X, INTRINS_AARCH64_ADV_SIMD_UQSHL},
	{SN_ShiftLogicalSaturateScalar, OP_XOP_OVR_SCALAR_X_X_X, INTRINS_AARCH64_ADV_SIMD_UQSHL},
	{SN_ShiftLogicalScalar, OP_XOP_OVR_X_X_X, INTRINS_AARCH64_ADV_SIMD_USHL},
	{SN_ShiftRightAndInsert, OP_ARM64_SRI},
	{SN_ShiftRightAndInsertScalar, OP_ARM64_SRI},
	{SN_ShiftRightArithmetic, OP_ARM64_SSHR},
	{SN_ShiftRightArithmeticAdd, OP_ARM64_SSRA},
	{SN_ShiftRightArithmeticAddScalar, OP_ARM64_SSRA},
	{SN_ShiftRightArithmeticNarrowingSaturateLower, OP_ARM64_XNSHIFT, INTRINS_AARCH64_ADV_SIMD_SQSHRN},
	{SN_ShiftRightArithmeticNarrowingSaturateScalar, OP_ARM64_XNSHIFT_SCALAR, INTRINS_AARCH64_ADV_SIMD_SQSHRN},
	{SN_ShiftRightArithmeticNarrowingSaturateUnsignedLower, OP_ARM64_XNSHIFT, INTRINS_AARCH64_ADV_SIMD_SQSHRUN},
	{SN_ShiftRightArithmeticNarrowingSaturateUnsignedScalar, OP_ARM64_XNSHIFT_SCALAR, INTRINS_AARCH64_ADV_SIMD_SQSHRUN},
	{SN_ShiftRightArithmeticNarrowingSaturateUnsignedUpper, OP_ARM64_XNSHIFT2, INTRINS_AARCH64_ADV_SIMD_SQSHRUN},
	{SN_ShiftRightArithmeticNarrowingSaturateUpper, OP_ARM64_XNSHIFT2, INTRINS_AARCH64_ADV_SIMD_SQSHRN},
	{SN_ShiftRightArithmeticRounded, OP_ARM64_SRSHR},
	{SN_ShiftRightArithmeticRoundedAdd, OP_ARM64_SRSRA},
	{SN_ShiftRightArithmeticRoundedAddScalar, OP_ARM64_SRSRA},
	{SN_ShiftRightArithmeticRoundedNarrowingSaturateLower, OP_ARM64_XNSHIFT, INTRINS_AARCH64_ADV_SIMD_SQRSHRN},
	{SN_ShiftRightArithmeticRoundedNarrowingSaturateScalar, OP_ARM64_XNSHIFT_SCALAR, INTRINS_AARCH64_ADV_SIMD_SQRSHRN},
	{SN_ShiftRightArithmeticRoundedNarrowingSaturateUnsignedLower, OP_ARM64_XNSHIFT, INTRINS_AARCH64_ADV_SIMD_SQRSHRUN},
	{SN_ShiftRightArithmeticRoundedNarrowingSaturateUnsignedScalar, OP_ARM64_XNSHIFT_SCALAR, INTRINS_AARCH64_ADV_SIMD_SQRSHRUN},
	{SN_ShiftRightArithmeticRoundedNarrowingSaturateUnsignedUpper, OP_ARM64_XNSHIFT2, INTRINS_AARCH64_ADV_SIMD_SQRSHRUN},
	{SN_ShiftRightArithmeticRoundedNarrowingSaturateUpper, OP_ARM64_XNSHIFT2, INTRINS_AARCH64_ADV_SIMD_SQRSHRN},
	{SN_ShiftRightArithmeticRoundedScalar, OP_ARM64_SRSHR},
	{SN_ShiftRightArithmeticScalar, OP_ARM64_SSHR},
	{SN_ShiftRightLogical, OP_ARM64_USHR},
	{SN_ShiftRightLogicalAdd, OP_ARM64_USRA},
	{SN_ShiftRightLogicalAddScalar, OP_ARM64_USRA},
	{SN_ShiftRightLogicalNarrowingLower, OP_ARM64_SHRN},
	{SN_ShiftRightLogicalNarrowingSaturateLower, OP_ARM64_XNSHIFT, INTRINS_AARCH64_ADV_SIMD_UQSHRN},
	{SN_ShiftRightLogicalNarrowingSaturateScalar, OP_ARM64_XNSHIFT_SCALAR, INTRINS_AARCH64_ADV_SIMD_UQSHRN},
	{SN_ShiftRightLogicalNarrowingSaturateUpper, OP_ARM64_XNSHIFT2, INTRINS_AARCH64_ADV_SIMD_UQSHRN},
	{SN_ShiftRightLogicalNarrowingUpper, OP_ARM64_SHRN2},
	{SN_ShiftRightLogicalRounded, OP_ARM64_URSHR},
	{SN_ShiftRightLogicalRoundedAdd, OP_ARM64_URSRA},
	{SN_ShiftRightLogicalRoundedAddScalar, OP_ARM64_URSRA},
	{SN_ShiftRightLogicalRoundedNarrowingLower, OP_ARM64_XNSHIFT, INTRINS_AARCH64_ADV_SIMD_RSHRN},
	{SN_ShiftRightLogicalRoundedNarrowingSaturateLower, OP_ARM64_XNSHIFT, INTRINS_AARCH64_ADV_SIMD_UQRSHRN},
	{SN_ShiftRightLogicalRoundedNarrowingSaturateScalar, OP_ARM64_XNSHIFT_SCALAR, INTRINS_AARCH64_ADV_SIMD_UQRSHRN},
	{SN_ShiftRightLogicalRoundedNarrowingSaturateUpper, OP_ARM64_XNSHIFT2, INTRINS_AARCH64_ADV_SIMD_UQRSHRN},
	{SN_ShiftRightLogicalRoundedNarrowingUpper, OP_ARM64_XNSHIFT2, INTRINS_AARCH64_ADV_SIMD_RSHRN},
	{SN_ShiftRightLogicalRoundedScalar, OP_ARM64_URSHR},
	{SN_ShiftRightLogicalScalar, OP_ARM64_USHR},
	{SN_SignExtendWideningLower, OP_ARM64_SXTL},
	{SN_SignExtendWideningUpper, OP_ARM64_SXTL2},
	{SN_Sqrt, OP_XOP_OVR_X_X, INTRINS_AARCH64_ADV_SIMD_FSQRT},
	{SN_SqrtScalar, OP_XOP_OVR_SCALAR_X_X, INTRINS_AARCH64_ADV_SIMD_FSQRT},
	{SN_Store, OP_ARM64_ST1},
	{SN_StorePair, OP_ARM64_STP},
	{SN_StorePairNonTemporal, OP_ARM64_STNP},
	{SN_StorePairScalar, OP_ARM64_STP_SCALAR},
	{SN_StorePairScalarNonTemporal, OP_ARM64_STNP_SCALAR},
	{SN_StoreSelectedScalar, OP_ARM64_ST1_SCALAR},
	{SN_Subtract, OP_XBINOP, OP_ISUB, None, None, OP_XBINOP, OP_FSUB},
	{SN_SubtractHighNarrowingLower, OP_ARM64_SUBHN},
	{SN_SubtractHighNarrowingUpper, OP_ARM64_SUBHN2},
	{SN_SubtractRoundedHighNarrowingLower, OP_ARM64_RSUBHN},
	{SN_SubtractRoundedHighNarrowingUpper, OP_ARM64_RSUBHN2},
	{SN_SubtractSaturate, OP_XOP_OVR_X_X_X, INTRINS_AARCH64_ADV_SIMD_SQSUB, OP_XOP_OVR_X_X_X, INTRINS_AARCH64_ADV_SIMD_UQSUB},
	{SN_SubtractSaturateScalar, OP_XOP_OVR_SCALAR_X_X_X, INTRINS_AARCH64_ADV_SIMD_SQSUB, OP_XOP_OVR_SCALAR_X_X_X, INTRINS_AARCH64_ADV_SIMD_UQSUB},
	{SN_SubtractScalar, OP_XBINOP_SCALAR, OP_ISUB, None, None, OP_XBINOP_SCALAR, OP_FSUB},
	{SN_SubtractWideningLower, OP_ARM64_SSUB, None, OP_ARM64_USUB},
	{SN_SubtractWideningUpper, OP_ARM64_SSUB2, None, OP_ARM64_USUB2},
	{SN_TransposeEven, OP_ARM64_TRN1},
	{SN_TransposeOdd, OP_ARM64_TRN2},
	{SN_UnzipEven, OP_ARM64_UZP1},
	{SN_UnzipOdd, OP_ARM64_UZP2},
	{SN_VectorTableLookup, OP_XOP_OVR_X_X_X, INTRINS_AARCH64_ADV_SIMD_TBL1},
	{SN_VectorTableLookupExtension, OP_XOP_OVR_X_X_X_X, INTRINS_AARCH64_ADV_SIMD_TBX1},
	{SN_Xor, OP_XBINOP_FORCEINT, XBINOP_FORCEINT_XOR},
	{SN_ZeroExtendWideningLower, OP_ARM64_UXTL},
	{SN_ZeroExtendWideningUpper, OP_ARM64_UXTL2},
	{SN_ZipHigh, OP_ARM64_ZIP2},
	{SN_ZipLow, OP_ARM64_ZIP1},
	{SN_get_IsSupported},
};

static const SimdIntrinsic rdm_methods [] = {
	{SN_MultiplyRoundedDoublingAndAddSaturateHigh, OP_ARM64_SQRDMLAH},
	{SN_MultiplyRoundedDoublingAndAddSaturateHighScalar, OP_ARM64_SQRDMLAH_SCALAR},
	{SN_MultiplyRoundedDoublingAndSubtractSaturateHigh, OP_ARM64_SQRDMLSH},
	{SN_MultiplyRoundedDoublingAndSubtractSaturateHighScalar, OP_ARM64_SQRDMLSH_SCALAR},
	{SN_MultiplyRoundedDoublingBySelectedScalarAndAddSaturateHigh},
	{SN_MultiplyRoundedDoublingBySelectedScalarAndSubtractSaturateHigh},
	{SN_MultiplyRoundedDoublingScalarBySelectedScalarAndAddSaturateHigh},
	{SN_MultiplyRoundedDoublingScalarBySelectedScalarAndSubtractSaturateHigh},
	{SN_get_IsSupported},
};

static const SimdIntrinsic dp_methods [] = {
	{SN_DotProduct, OP_XOP_OVR_X_X_X_X, INTRINS_AARCH64_ADV_SIMD_SDOT, OP_XOP_OVR_X_X_X_X, INTRINS_AARCH64_ADV_SIMD_UDOT},
	{SN_DotProductBySelectedQuadruplet},
	{SN_get_IsSupported},
};

static const IntrinGroup supported_arm_intrinsics [] = {
	{ "AdvSimd", MONO_CPU_ARM64_NEON, advsimd_methods, sizeof (advsimd_methods) },
	{ "Aes", MONO_CPU_ARM64_CRYPTO, crypto_aes_methods, sizeof (crypto_aes_methods) },
	{ "ArmBase", MONO_CPU_ARM64_BASE, armbase_methods, sizeof (armbase_methods) },
	{ "Crc32", MONO_CPU_ARM64_CRC, crc32_methods, sizeof (crc32_methods) },
	{ "Dp", MONO_CPU_ARM64_DP, dp_methods, sizeof (dp_methods) },
	{ "Rdm", MONO_CPU_ARM64_RDM, rdm_methods, sizeof (rdm_methods) },
	{ "Sha1", MONO_CPU_ARM64_CRYPTO, sha1_methods, sizeof (sha1_methods) },
	{ "Sha256", MONO_CPU_ARM64_CRYPTO, sha256_methods, sizeof (sha256_methods) },
};

static MonoInst*
emit_arm64_intrinsics (
	MonoCompile *cfg, MonoMethodSignature *fsig, MonoInst **args,
	MonoClass *klass, const IntrinGroup *intrin_group,
	const SimdIntrinsic *info, int id, MonoTypeEnum arg0_type,
	gboolean is_64bit)
{
	MonoCPUFeatures feature = intrin_group->feature;

	gboolean arg0_i32 = (arg0_type == MONO_TYPE_I4) || (arg0_type == MONO_TYPE_U4);
#if TARGET_SIZEOF_VOID_P == 4
	arg0_i32 = arg0_i32 || (arg0_type == MONO_TYPE_I) || (arg0_type == MONO_TYPE_U);
#endif

	if (feature == MONO_CPU_ARM64_BASE) {
		switch (id) {
		case SN_LeadingZeroCount:
			return emit_simd_ins_for_sig (cfg, klass, arg0_i32 ? OP_LZCNT32 : OP_LZCNT64, 0, arg0_type, fsig, args);
		case SN_LeadingSignCount:
			return emit_simd_ins_for_sig (cfg, klass, arg0_i32 ? OP_LSCNT32 : OP_LSCNT64, 0, arg0_type, fsig, args);
		case SN_MultiplyHigh:
			return emit_simd_ins_for_sig (cfg, klass,
				(arg0_type == MONO_TYPE_I8 ? OP_ARM64_SMULH : OP_ARM64_UMULH), 0, arg0_type, fsig, args);
		case SN_ReverseElementBits:
			return emit_simd_ins_for_sig (cfg, klass,
				(is_64bit ? OP_XOP_I8_I8 : OP_XOP_I4_I4),
				(is_64bit ? INTRINS_BITREVERSE_I64 : INTRINS_BITREVERSE_I32),
				arg0_type, fsig, args);
		default:
			g_assert_not_reached (); // if a new API is added we need to either implement it or change IsSupported to false
		}
	}

	if (feature == MONO_CPU_ARM64_CRC) {
		switch (id) {
		case SN_ComputeCrc32:
		case SN_ComputeCrc32C: {
			IntrinsicId op = (IntrinsicId)0;
			gboolean is_c = info->id == SN_ComputeCrc32C;
			switch (get_underlying_type (fsig->params [1])) {
			case MONO_TYPE_U1: op = is_c ? INTRINS_AARCH64_CRC32CB : INTRINS_AARCH64_CRC32B; break;
			case MONO_TYPE_U2: op = is_c ? INTRINS_AARCH64_CRC32CH : INTRINS_AARCH64_CRC32H; break;
			case MONO_TYPE_U4: op = is_c ? INTRINS_AARCH64_CRC32CW : INTRINS_AARCH64_CRC32W; break;
			case MONO_TYPE_U8: op = is_c ? INTRINS_AARCH64_CRC32CX : INTRINS_AARCH64_CRC32X; break;
			default: g_assert_not_reached (); break;
			}
			return emit_simd_ins_for_sig (cfg, klass, is_64bit ? OP_XOP_I4_I4_I8 : OP_XOP_I4_I4_I4, op, arg0_type, fsig, args);
		}
		default:
			g_assert_not_reached (); // if a new API is added we need to either implement it or change IsSupported to false
		}
	}

	if (feature == MONO_CPU_ARM64_NEON) {
		switch (id) {
		case SN_AbsoluteCompareGreaterThan:
		case SN_AbsoluteCompareGreaterThanOrEqual:
		case SN_AbsoluteCompareLessThan:
		case SN_AbsoluteCompareLessThanOrEqual:
		case SN_AbsoluteCompareGreaterThanScalar:
		case SN_AbsoluteCompareGreaterThanOrEqualScalar:
		case SN_AbsoluteCompareLessThanScalar:
		case SN_AbsoluteCompareLessThanOrEqualScalar: {
			gboolean reverse_args = FALSE;
			gboolean use_geq = FALSE;
			gboolean scalar = FALSE;
			MonoInst *cmp_args [] = { args [0], args [1] };
			switch (id) {
			case SN_AbsoluteCompareGreaterThanScalar: scalar = TRUE;
			case SN_AbsoluteCompareGreaterThan: break;

			case SN_AbsoluteCompareGreaterThanOrEqualScalar: scalar = TRUE;
			case SN_AbsoluteCompareGreaterThanOrEqual: use_geq = TRUE; break;

			case SN_AbsoluteCompareLessThanScalar: scalar = TRUE;
			case SN_AbsoluteCompareLessThan: reverse_args = TRUE; break;

			case SN_AbsoluteCompareLessThanOrEqualScalar: scalar = TRUE;
			case SN_AbsoluteCompareLessThanOrEqual: reverse_args = TRUE; use_geq = TRUE; break;
			}
			if (reverse_args) {
				cmp_args [0] = args [1];
				cmp_args [1] = args [0];
			}
			int iid = use_geq ? INTRINS_AARCH64_ADV_SIMD_FACGE : INTRINS_AARCH64_ADV_SIMD_FACGT;
			return emit_simd_ins_for_sig (cfg, klass, OP_ARM64_ABSCOMPARE, iid, scalar, fsig, cmp_args);
		}
		case SN_AddSaturate:
		case SN_AddSaturateScalar: {
			gboolean arg0_unsigned = type_is_unsigned (fsig->params [0]);
			gboolean arg1_unsigned = type_is_unsigned (fsig->params [1]);
			int iid = 0;
			if (arg0_unsigned && arg1_unsigned)
				iid = INTRINS_AARCH64_ADV_SIMD_UQADD;
			else if (arg0_unsigned && !arg1_unsigned)
				iid = INTRINS_AARCH64_ADV_SIMD_USQADD;
			else if (!arg0_unsigned && arg1_unsigned)
				iid = INTRINS_AARCH64_ADV_SIMD_SUQADD;
			else
				iid = INTRINS_AARCH64_ADV_SIMD_SQADD;
			int op = id == SN_AddSaturateScalar ? OP_XOP_OVR_SCALAR_X_X_X : OP_XOP_OVR_X_X_X;
			return emit_simd_ins_for_sig (cfg, klass, op, iid, arg0_type, fsig, args);
		}
		case SN_DuplicateSelectedScalarToVector128:
		case SN_DuplicateSelectedScalarToVector64:
		case SN_DuplicateToVector64:
		case SN_DuplicateToVector128: {
			MonoClass *ret_klass = mono_class_from_mono_type_internal (fsig->ret);
			MonoType *rtype = get_vector_t_elem_type (fsig->ret);
			int scalar_src_reg = args [0]->dreg;
			switch (id) {
			case SN_DuplicateSelectedScalarToVector128:
			case SN_DuplicateSelectedScalarToVector64: {
				MonoInst *ins = emit_simd_ins (cfg, ret_klass, type_to_xextract_op (rtype->type), args [0]->dreg, args [1]->dreg);
				ins->inst_c1 = arg0_type;
				scalar_src_reg = ins->dreg;
				break;
			}
			}
			return emit_simd_ins (cfg, ret_klass, type_to_expand_op (rtype), scalar_src_reg, -1);
		}
		case SN_Extract: {
			int extract_op = type_to_xextract_op (arg0_type);
			MonoInst *ins = emit_simd_ins (cfg, klass, extract_op, args [0]->dreg, args [1]->dreg);
			ins->inst_c1 = arg0_type;
			return ins;
		}
		case SN_InsertSelectedScalar:
		case SN_InsertScalar:
		case SN_Insert: {
			MonoClass *ret_klass = mono_class_from_mono_type_internal (fsig->ret);
			int insert_op = type_to_xinsert_op (arg0_type);
			int extract_op = type_to_extract_op (arg0_type);
			int val_src_reg = args [2]->dreg;
			switch (id) {
			case SN_InsertSelectedScalar: {
				MonoInst *scalar = emit_simd_ins (cfg, klass, OP_ARM64_SELECT_SCALAR, args [2]->dreg, args [3]->dreg);
				val_src_reg = scalar->dreg;
				// fallthrough
			}
			case SN_InsertScalar: {
				MonoInst *ins = emit_simd_ins (cfg, klass, extract_op, val_src_reg, -1);
				ins->inst_c0 = 0;
				ins->inst_c1 = arg0_type;
				val_src_reg = ins->dreg;
				break;
			}
			}
			MonoInst *ins = emit_simd_ins (cfg, ret_klass, insert_op, args [0]->dreg, val_src_reg);
			ins->sreg3 = args [1]->dreg;
			ins->inst_c1 = arg0_type;
			return ins;
		}
		case SN_ShiftLeftLogicalSaturate:
		case SN_ShiftLeftLogicalSaturateScalar: {
			MonoClass *ret_klass = mono_class_from_mono_type_internal (fsig->ret);
			MonoType *etype = get_vector_t_elem_type (fsig->ret);
			gboolean is_unsigned = type_is_unsigned (fsig->ret);
			gboolean scalar = id == SN_ShiftLeftLogicalSaturateScalar;
			int s2v = scalar ? OP_CREATE_SCALAR_UNSAFE : type_to_expand_op (etype);
			int xop = scalar ? OP_XOP_OVR_SCALAR_X_X_X : OP_XOP_OVR_X_X_X;
			int iid = is_unsigned ? INTRINS_AARCH64_ADV_SIMD_UQSHL : INTRINS_AARCH64_ADV_SIMD_SQSHL;
			MonoInst *shift_vector = emit_simd_ins (cfg, ret_klass, s2v, args [1]->dreg, -1);
			shift_vector->inst_c1 = etype->type;
			MonoInst *ret = emit_simd_ins (cfg, ret_klass, xop, args [0]->dreg, shift_vector->dreg);
			ret->inst_c0 = iid;
			ret->inst_c1 = etype->type;
			return ret;
		}
		case SN_MultiplyRoundedDoublingBySelectedScalarSaturateHigh:
		case SN_MultiplyRoundedDoublingScalarBySelectedScalarSaturateHigh:
		case SN_MultiplyDoublingScalarBySelectedScalarSaturateHigh:
		case SN_MultiplyDoublingWideningSaturateScalarBySelectedScalar:
		case SN_MultiplyExtendedBySelectedScalar:
		case SN_MultiplyExtendedScalarBySelectedScalar:
		case SN_MultiplyBySelectedScalar:
		case SN_MultiplyBySelectedScalarWideningLower:
		case SN_MultiplyBySelectedScalarWideningUpper:
		case SN_MultiplyDoublingBySelectedScalarSaturateHigh:
		case SN_MultiplyDoublingWideningSaturateLowerBySelectedScalar:
		case SN_MultiplyDoublingWideningSaturateUpperBySelectedScalar: {
			MonoClass *ret_klass = mono_class_from_mono_type_internal (fsig->ret);
			gboolean is_unsigned = type_is_unsigned (fsig->ret);
			gboolean is_float = type_is_float (fsig->ret);
			int opcode = 0;
			int c0 = 0;
			switch (id) {
			case SN_MultiplyRoundedDoublingBySelectedScalarSaturateHigh: opcode = OP_XOP_OVR_BYSCALAR_X_X_X; c0 = INTRINS_AARCH64_ADV_SIMD_SQRDMULH; break;
			case SN_MultiplyRoundedDoublingScalarBySelectedScalarSaturateHigh: opcode = OP_XOP_OVR_SCALAR_X_X_X; c0 = INTRINS_AARCH64_ADV_SIMD_SQRDMULH; break;
			case SN_MultiplyDoublingScalarBySelectedScalarSaturateHigh: opcode = OP_XOP_OVR_SCALAR_X_X_X; c0 = INTRINS_AARCH64_ADV_SIMD_SQDMULH; break;
			case SN_MultiplyDoublingWideningSaturateScalarBySelectedScalar: opcode = OP_ARM64_SQDMULL_SCALAR; break;
			case SN_MultiplyExtendedBySelectedScalar: opcode = OP_XOP_OVR_BYSCALAR_X_X_X; c0 = INTRINS_AARCH64_ADV_SIMD_FMULX; break;
			case SN_MultiplyExtendedScalarBySelectedScalar: opcode = OP_XOP_OVR_SCALAR_X_X_X; c0 = INTRINS_AARCH64_ADV_SIMD_FMULX; break;
			case SN_MultiplyBySelectedScalar: opcode = OP_XBINOP_BYSCALAR; c0 = OP_IMUL; break;
			case SN_MultiplyBySelectedScalarWideningLower: opcode = OP_ARM64_SMULL_SCALAR; break;
			case SN_MultiplyBySelectedScalarWideningUpper: opcode = OP_ARM64_SMULL2_SCALAR; break;
			case SN_MultiplyDoublingBySelectedScalarSaturateHigh: opcode = OP_XOP_OVR_BYSCALAR_X_X_X; c0 = INTRINS_AARCH64_ADV_SIMD_SQDMULH; break;
			case SN_MultiplyDoublingWideningSaturateLowerBySelectedScalar: opcode = OP_ARM64_SQDMULL_BYSCALAR; break;
			case SN_MultiplyDoublingWideningSaturateUpperBySelectedScalar: opcode = OP_ARM64_SQDMULL2_BYSCALAR; break;
			default: g_assert_not_reached();
			}
			if (is_unsigned)
				switch (opcode) {
				case OP_ARM64_SMULL_SCALAR: opcode = OP_ARM64_UMULL_SCALAR; break;
				case OP_ARM64_SMULL2_SCALAR: opcode = OP_ARM64_UMULL2_SCALAR; break;
				}
			if (is_float)
				switch (opcode) {
				case OP_XBINOP_BYSCALAR: c0 = OP_FMUL;
				}
			MonoInst *scalar = emit_simd_ins (cfg, ret_klass, OP_ARM64_SELECT_SCALAR, args [1]->dreg, args [2]->dreg);
			MonoInst *ret = emit_simd_ins (cfg, ret_klass, opcode, args [0]->dreg, scalar->dreg);
			ret->inst_c0 = c0;
			ret->inst_c1 = arg0_type;
			return ret;
		}
		case SN_FusedMultiplyAddBySelectedScalar:
		case SN_FusedMultiplyAddScalarBySelectedScalar:
		case SN_FusedMultiplySubtractBySelectedScalar:
		case SN_FusedMultiplySubtractScalarBySelectedScalar:
		case SN_MultiplyDoublingWideningScalarBySelectedScalarAndAddSaturate:
		case SN_MultiplyDoublingWideningScalarBySelectedScalarAndSubtractSaturate:
		case SN_MultiplyAddBySelectedScalar:
		case SN_MultiplySubtractBySelectedScalar:
		case SN_MultiplyBySelectedScalarWideningLowerAndAdd:
		case SN_MultiplyBySelectedScalarWideningLowerAndSubtract:
		case SN_MultiplyBySelectedScalarWideningUpperAndAdd:
		case SN_MultiplyBySelectedScalarWideningUpperAndSubtract:
		case SN_MultiplyDoublingWideningLowerBySelectedScalarAndAddSaturate:
		case SN_MultiplyDoublingWideningLowerBySelectedScalarAndSubtractSaturate:
		case SN_MultiplyDoublingWideningUpperBySelectedScalarAndAddSaturate:
		case SN_MultiplyDoublingWideningUpperBySelectedScalarAndSubtractSaturate: {
			MonoClass *ret_klass = mono_class_from_mono_type_internal (fsig->ret);
			gboolean is_unsigned = type_is_unsigned (fsig->ret);
			int opcode = 0;
			switch (id) {
			case SN_FusedMultiplyAddBySelectedScalar: opcode = OP_ARM64_FMADD_BYSCALAR; break;
			case SN_FusedMultiplyAddScalarBySelectedScalar: opcode = OP_ARM64_FMADD_SCALAR; break;
			case SN_FusedMultiplySubtractBySelectedScalar: opcode = OP_ARM64_FMSUB_BYSCALAR; break;
			case SN_FusedMultiplySubtractScalarBySelectedScalar: opcode = OP_ARM64_FMSUB_SCALAR; break;
			case SN_MultiplyDoublingWideningScalarBySelectedScalarAndAddSaturate: opcode = OP_ARM64_SQDMLAL_SCALAR; break;
			case SN_MultiplyDoublingWideningScalarBySelectedScalarAndSubtractSaturate: opcode = OP_ARM64_SQDMLSL_SCALAR; break;
			case SN_MultiplyAddBySelectedScalar: opcode = OP_ARM64_MLA_SCALAR; break;
			case SN_MultiplySubtractBySelectedScalar: opcode = OP_ARM64_MLS_SCALAR; break;
			case SN_MultiplyBySelectedScalarWideningLowerAndAdd: opcode = OP_ARM64_SMLAL_SCALAR; break;
			case SN_MultiplyBySelectedScalarWideningLowerAndSubtract: opcode = OP_ARM64_SMLSL_SCALAR; break;
			case SN_MultiplyBySelectedScalarWideningUpperAndAdd: opcode = OP_ARM64_SMLAL2_SCALAR; break;
			case SN_MultiplyBySelectedScalarWideningUpperAndSubtract: opcode = OP_ARM64_SMLSL2_SCALAR; break;
			case SN_MultiplyDoublingWideningLowerBySelectedScalarAndAddSaturate: opcode = OP_ARM64_SQDMLAL_BYSCALAR; break;
			case SN_MultiplyDoublingWideningLowerBySelectedScalarAndSubtractSaturate: opcode = OP_ARM64_SQDMLSL_BYSCALAR; break;
			case SN_MultiplyDoublingWideningUpperBySelectedScalarAndAddSaturate: opcode = OP_ARM64_SQDMLAL2_BYSCALAR; break;
			case SN_MultiplyDoublingWideningUpperBySelectedScalarAndSubtractSaturate: opcode = OP_ARM64_SQDMLSL2_BYSCALAR; break;
			default: g_assert_not_reached();
			}
			if (is_unsigned)
				switch (opcode) {
				case OP_ARM64_SMLAL_SCALAR: opcode = OP_ARM64_UMLAL_SCALAR; break;
				case OP_ARM64_SMLSL_SCALAR: opcode = OP_ARM64_UMLSL_SCALAR; break;
				case OP_ARM64_SMLAL2_SCALAR: opcode = OP_ARM64_UMLAL2_SCALAR; break;
				case OP_ARM64_SMLSL2_SCALAR: opcode = OP_ARM64_UMLSL2_SCALAR; break;
				}
			MonoInst *scalar = emit_simd_ins (cfg, ret_klass, OP_ARM64_SELECT_SCALAR, args [2]->dreg, args [3]->dreg);
			MonoInst *ret = emit_simd_ins (cfg, ret_klass, opcode, args [0]->dreg, args [1]->dreg);
			ret->sreg3 = scalar->dreg;
			return ret;
		}
		default:
			g_assert_not_reached ();
		}
	}

	if (feature == MONO_CPU_ARM64_CRYPTO) {
		switch (id) {
		case SN_PolynomialMultiplyWideningLower:
			return emit_simd_ins_for_sig (cfg, klass, OP_XOP_X_X_X, INTRINS_AARCH64_PMULL64, 0, fsig, args);
		case SN_PolynomialMultiplyWideningUpper:
			return emit_simd_ins_for_sig (cfg, klass, OP_XOP_X_X_X, INTRINS_AARCH64_PMULL64, 1, fsig, args);
		default:
			g_assert_not_reached ();
		}
	}

	if (feature == MONO_CPU_ARM64_RDM) {
		switch (id) {
		case SN_MultiplyRoundedDoublingBySelectedScalarAndAddSaturateHigh:
		case SN_MultiplyRoundedDoublingBySelectedScalarAndSubtractSaturateHigh:
		case SN_MultiplyRoundedDoublingScalarBySelectedScalarAndAddSaturateHigh:
		case SN_MultiplyRoundedDoublingScalarBySelectedScalarAndSubtractSaturateHigh: {
			MonoClass *ret_klass = mono_class_from_mono_type_internal (fsig->ret);
			int opcode = 0;
			switch (id) {
			case SN_MultiplyRoundedDoublingBySelectedScalarAndAddSaturateHigh: opcode = OP_ARM64_SQRDMLAH_BYSCALAR; break;
			case SN_MultiplyRoundedDoublingBySelectedScalarAndSubtractSaturateHigh: opcode = OP_ARM64_SQRDMLSH_BYSCALAR; break;
			case SN_MultiplyRoundedDoublingScalarBySelectedScalarAndAddSaturateHigh: opcode = OP_ARM64_SQRDMLAH_SCALAR; break;
			case SN_MultiplyRoundedDoublingScalarBySelectedScalarAndSubtractSaturateHigh: opcode = OP_ARM64_SQRDMLSH_SCALAR; break;
			}
			MonoInst *scalar = emit_simd_ins (cfg, ret_klass, OP_ARM64_SELECT_SCALAR, args [2]->dreg, args [3]->dreg);
			MonoInst *ret = emit_simd_ins (cfg, ret_klass, opcode, args [0]->dreg, args [1]->dreg);
			ret->inst_c1 = arg0_type;
			ret->sreg3 = scalar->dreg;
			return ret;
		}
		default:
			g_assert_not_reached ();
		}
	}

	if (feature == MONO_CPU_ARM64_DP) {
		switch (id) {
		case SN_DotProductBySelectedQuadruplet: {
			MonoClass *ret_klass = mono_class_from_mono_type_internal (fsig->ret);
			MonoClass *arg_klass = mono_class_from_mono_type_internal (fsig->params [1]);
			MonoClass *quad_klass = mono_class_from_mono_type_internal (fsig->params [2]);
			gboolean is_unsigned = type_is_unsigned (fsig->ret);
			int iid = is_unsigned ? INTRINS_AARCH64_ADV_SIMD_UDOT : INTRINS_AARCH64_ADV_SIMD_SDOT;
			MonoInst *quad = emit_simd_ins (cfg, arg_klass, OP_ARM64_SELECT_QUAD, args [2]->dreg, args [3]->dreg);
			quad->data.op [1].klass = quad_klass;
			MonoInst *ret = emit_simd_ins (cfg, ret_klass, OP_XOP_OVR_X_X_X_X, args [0]->dreg, args [1]->dreg);
			ret->sreg3 = quad->dreg;
			ret->inst_c0 = iid;
			return ret;
		}
		default:
			g_assert_not_reached ();
		}
	}

	return NULL;
}
#endif // TARGET_ARM64

#ifdef TARGET_AMD64

static SimdIntrinsic sse_methods [] = {
	{SN_Add, OP_XBINOP, OP_FADD},
	{SN_AddScalar, OP_SSE_ADDSS},
	{SN_And, OP_SSE_AND},
	{SN_AndNot, OP_VECTOR_ANDN},
	{SN_CompareEqual, OP_XCOMPARE_FP, CMP_EQ},
	{SN_CompareGreaterThan, OP_XCOMPARE_FP,CMP_GT},
	{SN_CompareGreaterThanOrEqual, OP_XCOMPARE_FP, CMP_GE},
	{SN_CompareLessThan, OP_XCOMPARE_FP, CMP_LT},
	{SN_CompareLessThanOrEqual, OP_XCOMPARE_FP, CMP_LE},
	{SN_CompareNotEqual, OP_XCOMPARE_FP, CMP_NE},
	{SN_CompareNotGreaterThan, OP_XCOMPARE_FP, CMP_LE_UN},
	{SN_CompareNotGreaterThanOrEqual, OP_XCOMPARE_FP, CMP_LT_UN},
	{SN_CompareNotLessThan, OP_XCOMPARE_FP, CMP_GE_UN},
	{SN_CompareNotLessThanOrEqual, OP_XCOMPARE_FP, CMP_GT_UN},
	{SN_CompareOrdered, OP_XCOMPARE_FP, CMP_ORD},
	{SN_CompareScalarEqual, OP_SSE_CMPSS, CMP_EQ},
	{SN_CompareScalarGreaterThan, OP_SSE_CMPSS, CMP_GT},
	{SN_CompareScalarGreaterThanOrEqual, OP_SSE_CMPSS, CMP_GE},
	{SN_CompareScalarLessThan, OP_SSE_CMPSS, CMP_LT},
	{SN_CompareScalarLessThanOrEqual, OP_SSE_CMPSS, CMP_LE},
	{SN_CompareScalarNotEqual, OP_SSE_CMPSS, CMP_NE},
	{SN_CompareScalarNotGreaterThan, OP_SSE_CMPSS, CMP_LE_UN},
	{SN_CompareScalarNotGreaterThanOrEqual, OP_SSE_CMPSS, CMP_LT_UN},
	{SN_CompareScalarNotLessThan, OP_SSE_CMPSS, CMP_GE_UN},
	{SN_CompareScalarNotLessThanOrEqual, OP_SSE_CMPSS, CMP_GT_UN},
	{SN_CompareScalarOrdered, OP_SSE_CMPSS, CMP_ORD},
	{SN_CompareScalarOrderedEqual, OP_SSE_COMISS, CMP_EQ},
	{SN_CompareScalarOrderedGreaterThan, OP_SSE_COMISS, CMP_GT},
	{SN_CompareScalarOrderedGreaterThanOrEqual, OP_SSE_COMISS, CMP_GE},
	{SN_CompareScalarOrderedLessThan, OP_SSE_COMISS, CMP_LT},
	{SN_CompareScalarOrderedLessThanOrEqual, OP_SSE_COMISS, CMP_LE},
	{SN_CompareScalarOrderedNotEqual, OP_SSE_COMISS, CMP_NE},
	{SN_CompareScalarUnordered, OP_SSE_CMPSS, CMP_UNORD},
	{SN_CompareScalarUnorderedEqual, OP_SSE_UCOMISS, CMP_EQ},
	{SN_CompareScalarUnorderedGreaterThan, OP_SSE_UCOMISS, CMP_GT},
	{SN_CompareScalarUnorderedGreaterThanOrEqual, OP_SSE_UCOMISS, CMP_GE},
	{SN_CompareScalarUnorderedLessThan, OP_SSE_UCOMISS, CMP_LT},
	{SN_CompareScalarUnorderedLessThanOrEqual, OP_SSE_UCOMISS, CMP_LE},
	{SN_CompareScalarUnorderedNotEqual, OP_SSE_UCOMISS, CMP_NE},
	{SN_CompareUnordered, OP_XCOMPARE_FP, CMP_UNORD},
	{SN_ConvertScalarToVector128Single},
	{SN_ConvertToInt32, OP_XOP_I4_X, INTRINS_SSE_CVTSS2SI},
	{SN_ConvertToInt32WithTruncation, OP_XOP_I4_X, INTRINS_SSE_CVTTSS2SI},
	{SN_ConvertToInt64, OP_XOP_I8_X, INTRINS_SSE_CVTSS2SI64},
	{SN_ConvertToInt64WithTruncation, OP_XOP_I8_X, INTRINS_SSE_CVTTSS2SI64},
	{SN_Divide, OP_XBINOP, OP_FDIV},
	{SN_DivideScalar, OP_SSE_DIVSS},
	{SN_LoadAlignedVector128, OP_SSE_LOADU, 16 /* alignment */},
	{SN_LoadHigh, OP_SSE_MOVHPS_LOAD},
	{SN_LoadLow, OP_SSE_MOVLPS_LOAD},
	{SN_LoadScalarVector128, OP_SSE_MOVSS},
	{SN_LoadVector128, OP_SSE_LOADU, 1 /* alignment */},
	{SN_Max, OP_XOP_X_X_X, INTRINS_SSE_MAXPS},
	{SN_MaxScalar, OP_XOP_X_X_X, INTRINS_SSE_MAXSS},
	{SN_Min, OP_XOP_X_X_X, INTRINS_SSE_MINPS},
	{SN_MinScalar, OP_XOP_X_X_X, INTRINS_SSE_MINSS},
	{SN_MoveHighToLow, OP_SSE_MOVEHL},
	{SN_MoveLowToHigh, OP_SSE_MOVELH},
	{SN_MoveMask, OP_SSE_MOVMSK},
	{SN_MoveScalar, OP_SSE_MOVS2},
	{SN_Multiply, OP_XBINOP, OP_FMUL},
	{SN_MultiplyScalar, OP_SSE_MULSS},
	{SN_Or, OP_SSE_OR},
	{SN_Prefetch0, OP_SSE_PREFETCHT0},
	{SN_Prefetch1, OP_SSE_PREFETCHT1},
	{SN_Prefetch2, OP_SSE_PREFETCHT2},
	{SN_PrefetchNonTemporal, OP_SSE_PREFETCHNTA},
	{SN_Reciprocal, OP_XOP_X_X, INTRINS_SSE_RCP_PS},
	{SN_ReciprocalScalar},
	{SN_ReciprocalSqrt, OP_XOP_X_X, INTRINS_SSE_RSQRT_PS},
	{SN_ReciprocalSqrtScalar},
	{SN_Shuffle},
	{SN_Sqrt, OP_XOP_X_X, INTRINS_SSE_SQRT_PS},
	{SN_SqrtScalar},
	{SN_Store, OP_SSE_STORE, 1 /* alignment */},
	{SN_StoreAligned, OP_SSE_STORE, 16 /* alignment */},
	{SN_StoreAlignedNonTemporal, OP_SSE_MOVNTPS, 16 /* alignment */},
	{SN_StoreFence, OP_XOP, INTRINS_SSE_SFENCE},
	{SN_StoreHigh, OP_SSE_MOVHPS_STORE},
	{SN_StoreLow, OP_SSE_MOVLPS_STORE},
	{SN_StoreScalar, OP_SSE_MOVSS_STORE},
	{SN_Subtract, OP_XBINOP, OP_FSUB},
	{SN_SubtractScalar, OP_SSE_SUBSS},
	{SN_UnpackHigh, OP_SSE_UNPACKHI},
	{SN_UnpackLow, OP_SSE_UNPACKLO},
	{SN_Xor, OP_SSE_XOR},
	{SN_get_IsSupported}
};

static SimdIntrinsic sse2_methods [] = {
	{SN_Add},
	{SN_AddSaturate, OP_SSE2_ADDS},
	{SN_AddScalar, OP_SSE2_ADDSD},
	{SN_And, OP_SSE_AND},
	{SN_AndNot, OP_VECTOR_ANDN},
	{SN_Average},
	{SN_CompareEqual},
	{SN_CompareGreaterThan},
	{SN_CompareGreaterThanOrEqual, OP_XCOMPARE_FP, CMP_GE},
	{SN_CompareLessThan},
	{SN_CompareLessThanOrEqual, OP_XCOMPARE_FP, CMP_LE},
	{SN_CompareNotEqual, OP_XCOMPARE_FP, CMP_NE},
	{SN_CompareNotGreaterThan, OP_XCOMPARE_FP, CMP_LE_UN},
	{SN_CompareNotGreaterThanOrEqual, OP_XCOMPARE_FP, CMP_LT_UN},
	{SN_CompareNotLessThan, OP_XCOMPARE_FP, CMP_GE_UN},
	{SN_CompareNotLessThanOrEqual, OP_XCOMPARE_FP, CMP_GT_UN},
	{SN_CompareOrdered, OP_XCOMPARE_FP, CMP_ORD},
	{SN_CompareScalarEqual, OP_SSE2_CMPSD, CMP_EQ},
	{SN_CompareScalarGreaterThan, OP_SSE2_CMPSD, CMP_GT},
	{SN_CompareScalarGreaterThanOrEqual, OP_SSE2_CMPSD, CMP_GE},
	{SN_CompareScalarLessThan, OP_SSE2_CMPSD, CMP_LT},
	{SN_CompareScalarLessThanOrEqual, OP_SSE2_CMPSD, CMP_LE},
	{SN_CompareScalarNotEqual, OP_SSE2_CMPSD, CMP_NE},
	{SN_CompareScalarNotGreaterThan, OP_SSE2_CMPSD, CMP_LE_UN},
	{SN_CompareScalarNotGreaterThanOrEqual, OP_SSE2_CMPSD, CMP_LT_UN},
	{SN_CompareScalarNotLessThan, OP_SSE2_CMPSD, CMP_GE_UN},
	{SN_CompareScalarNotLessThanOrEqual, OP_SSE2_CMPSD, CMP_GT_UN},
	{SN_CompareScalarOrdered, OP_SSE2_CMPSD, CMP_ORD},
	{SN_CompareScalarOrderedEqual, OP_SSE2_COMISD, CMP_EQ},
	{SN_CompareScalarOrderedGreaterThan, OP_SSE2_COMISD, CMP_GT},
	{SN_CompareScalarOrderedGreaterThanOrEqual, OP_SSE2_COMISD, CMP_GE},
	{SN_CompareScalarOrderedLessThan, OP_SSE2_COMISD, CMP_LT},
	{SN_CompareScalarOrderedLessThanOrEqual, OP_SSE2_COMISD, CMP_LE},
	{SN_CompareScalarOrderedNotEqual, OP_SSE2_COMISD, CMP_NE},
	{SN_CompareScalarUnordered, OP_SSE2_CMPSD, CMP_UNORD},
	{SN_CompareScalarUnorderedEqual, OP_SSE2_UCOMISD, CMP_EQ},
	{SN_CompareScalarUnorderedGreaterThan, OP_SSE2_UCOMISD, CMP_GT},
	{SN_CompareScalarUnorderedGreaterThanOrEqual, OP_SSE2_UCOMISD, CMP_GE},
	{SN_CompareScalarUnorderedLessThan, OP_SSE2_UCOMISD, CMP_LT},
	{SN_CompareScalarUnorderedLessThanOrEqual, OP_SSE2_UCOMISD, CMP_LE},
	{SN_CompareScalarUnorderedNotEqual, OP_SSE2_UCOMISD, CMP_NE},
	{SN_CompareUnordered, OP_XCOMPARE_FP, CMP_UNORD},
	{SN_ConvertScalarToVector128Double},
	{SN_ConvertScalarToVector128Int32},
	{SN_ConvertScalarToVector128Int64},
	{SN_ConvertScalarToVector128Single, OP_XOP_X_X_X, INTRINS_SSE_CVTSD2SS},
	{SN_ConvertScalarToVector128UInt32},
	{SN_ConvertScalarToVector128UInt64},
	{SN_ConvertToInt32},
	{SN_ConvertToInt32WithTruncation, OP_XOP_I4_X, INTRINS_SSE_CVTTSD2SI},
	{SN_ConvertToInt64},
	{SN_ConvertToInt64WithTruncation, OP_XOP_I8_X, INTRINS_SSE_CVTTSD2SI64},
	{SN_ConvertToUInt32},
	{SN_ConvertToUInt64},
	{SN_ConvertToVector128Double},
	{SN_ConvertToVector128Int32},
	{SN_ConvertToVector128Int32WithTruncation},
	{SN_ConvertToVector128Single},
	{SN_Divide, OP_XBINOP, OP_FDIV},
	{SN_DivideScalar, OP_SSE2_DIVSD},
	{SN_Extract},
	{SN_Insert},
	{SN_LoadAlignedVector128},
	{SN_LoadFence, OP_XOP, INTRINS_SSE_LFENCE},
	{SN_LoadHigh, OP_SSE2_MOVHPD_LOAD},
	{SN_LoadLow, OP_SSE2_MOVLPD_LOAD},
	{SN_LoadScalarVector128},
	{SN_LoadVector128},
	{SN_MaskMove, OP_SSE2_MASKMOVDQU},
	{SN_Max},
	{SN_MaxScalar, OP_XOP_X_X_X, INTRINS_SSE_MAXSD},
	{SN_MemoryFence, OP_XOP, INTRINS_SSE_MFENCE},
	{SN_Min}, // FIXME:
	{SN_MinScalar, OP_XOP_X_X_X, INTRINS_SSE_MINSD},
	{SN_MoveMask, OP_SSE_MOVMSK},
	{SN_MoveScalar},
	{SN_Multiply},
	{SN_MultiplyAddAdjacent, OP_XOP_X_X_X, INTRINS_SSE_PMADDWD},
	{SN_MultiplyHigh},
	{SN_MultiplyLow, OP_PMULW},
	{SN_MultiplyScalar, OP_SSE2_MULSD},
	{SN_Or, OP_SSE_OR},
	{SN_PackSignedSaturate},
	{SN_PackUnsignedSaturate},
	{SN_ShiftLeftLogical},
	{SN_ShiftLeftLogical128BitLane},
	{SN_ShiftRightArithmetic},
	{SN_ShiftRightLogical},
	{SN_ShiftRightLogical128BitLane},
	{SN_Shuffle},
	{SN_ShuffleHigh},
	{SN_ShuffleLow},
	{SN_Sqrt, OP_XOP_X_X, INTRINS_SSE_SQRT_PD},
	{SN_SqrtScalar},
	{SN_Store, OP_SSE_STORE, 1 /* alignment */},
	{SN_StoreAligned, OP_SSE_STORE, 16 /* alignment */},
	{SN_StoreAlignedNonTemporal, OP_SSE_MOVNTPS, 16 /* alignment */},
	{SN_StoreHigh, OP_SSE2_MOVHPD_STORE},
	{SN_StoreLow, OP_SSE2_MOVLPD_STORE},
	{SN_StoreNonTemporal, OP_SSE_MOVNTPS, 1 /* alignment */},
	{SN_StoreScalar, OP_SSE_STORES},
	{SN_Subtract},
	{SN_SubtractSaturate, OP_SSE2_SUBS},
	{SN_SubtractScalar, OP_SSE2_SUBSD},
	{SN_SumAbsoluteDifferences, OP_XOP_X_X_X, INTRINS_SSE_PSADBW},
	{SN_UnpackHigh, OP_SSE_UNPACKHI},
	{SN_UnpackLow, OP_SSE_UNPACKLO},
	{SN_Xor, OP_SSE_XOR},
	{SN_get_IsSupported}
};

static SimdIntrinsic sse3_methods [] = {
	{SN_AddSubtract},
	{SN_HorizontalAdd},
	{SN_HorizontalSubtract},
	{SN_LoadAndDuplicateToVector128, OP_SSE3_MOVDDUP_MEM},
	{SN_LoadDquVector128, OP_XOP_X_I, INTRINS_SSE_LDU_DQ},
	{SN_MoveAndDuplicate, OP_SSE3_MOVDDUP},
	{SN_MoveHighAndDuplicate, OP_SSE3_MOVSHDUP},
	{SN_MoveLowAndDuplicate, OP_SSE3_MOVSLDUP},
	{SN_get_IsSupported}
};

static SimdIntrinsic ssse3_methods [] = {
	{SN_Abs, OP_VECTOR_IABS},
	{SN_AlignRight},
	{SN_HorizontalAdd},
	{SN_HorizontalAddSaturate, OP_XOP_X_X_X, INTRINS_SSE_PHADDSW},
	{SN_HorizontalSubtract},
	{SN_HorizontalSubtractSaturate, OP_XOP_X_X_X, INTRINS_SSE_PHSUBSW},
	{SN_MultiplyAddAdjacent, OP_XOP_X_X_X, INTRINS_SSE_PMADDUBSW},
	{SN_MultiplyHighRoundScale, OP_XOP_X_X_X, INTRINS_SSE_PMULHRSW},
	{SN_Shuffle, OP_SSSE3_SHUFFLE},
	{SN_Sign},
	{SN_get_IsSupported}
};

static SimdIntrinsic sse41_methods [] = {
	{SN_Blend},
	{SN_BlendVariable},
	{SN_Ceiling, OP_SSE41_ROUNDP, 10 /*round mode*/},
	{SN_CeilingScalar, 0, 10 /*round mode*/},
	{SN_CompareEqual, OP_XCOMPARE, CMP_EQ},
	{SN_ConvertToVector128Int16, OP_SSE_CVTII, MONO_TYPE_I2},
	{SN_ConvertToVector128Int32, OP_SSE_CVTII, MONO_TYPE_I4},
	{SN_ConvertToVector128Int64, OP_SSE_CVTII, MONO_TYPE_I8},
	{SN_DotProduct},
	{SN_Extract},
	{SN_Floor, OP_SSE41_ROUNDP, 9 /*round mode*/},
	{SN_FloorScalar, 0, 9 /*round mode*/},
	{SN_Insert},
	{SN_LoadAlignedVector128NonTemporal, OP_SSE41_LOADANT},
	{SN_Max, OP_XBINOP, OP_IMAX},
	{SN_Min, OP_XBINOP, OP_IMIN},
	{SN_MinHorizontal, OP_XOP_X_X, INTRINS_SSE_PHMINPOSUW},
	{SN_MultipleSumAbsoluteDifferences},
	{SN_Multiply, OP_SSE41_MUL},
	{SN_MultiplyLow, OP_SSE41_MULLO},
	{SN_PackUnsignedSaturate, OP_XOP_X_X_X, INTRINS_SSE_PACKUSDW},
	{SN_RoundCurrentDirection, OP_SSE41_ROUNDP, 4 /*round mode*/},
	{SN_RoundCurrentDirectionScalar, 0, 4 /*round mode*/},
	{SN_RoundToNearestInteger, OP_SSE41_ROUNDP, 8 /*round mode*/},
	{SN_RoundToNearestIntegerScalar, 0, 8 /*round mode*/},
	{SN_RoundToNegativeInfinity, OP_SSE41_ROUNDP, 9 /*round mode*/},
	{SN_RoundToNegativeInfinityScalar, 0, 9 /*round mode*/},
	{SN_RoundToPositiveInfinity, OP_SSE41_ROUNDP, 10 /*round mode*/},
	{SN_RoundToPositiveInfinityScalar, 0, 10 /*round mode*/},
	{SN_RoundToZero, OP_SSE41_ROUNDP, 11 /*round mode*/},
	{SN_RoundToZeroScalar, 0, 11 /*round mode*/},
	{SN_TestC, OP_XOP_I4_X_X, INTRINS_SSE_TESTC},
	{SN_TestNotZAndNotC, OP_XOP_I4_X_X, INTRINS_SSE_TESTNZ},
	{SN_TestZ, OP_XOP_I4_X_X, INTRINS_SSE_TESTZ},
	{SN_get_IsSupported}
};

static SimdIntrinsic sse42_methods [] = {
	{SN_CompareGreaterThan, OP_XCOMPARE, CMP_GT},
	{SN_Crc32},
	{SN_get_IsSupported}
};

static SimdIntrinsic pclmulqdq_methods [] = {
	{SN_CarrylessMultiply},
	{SN_get_IsSupported}
};

static SimdIntrinsic aes_methods [] = {
	{SN_Decrypt, OP_XOP_X_X_X, INTRINS_AESNI_AESDEC},
	{SN_DecryptLast, OP_XOP_X_X_X, INTRINS_AESNI_AESDECLAST},
	{SN_Encrypt, OP_XOP_X_X_X, INTRINS_AESNI_AESENC},
	{SN_EncryptLast, OP_XOP_X_X_X, INTRINS_AESNI_AESENCLAST},
	{SN_InverseMixColumns, OP_XOP_X_X, INTRINS_AESNI_AESIMC},
	{SN_KeygenAssist},
	{SN_get_IsSupported}
};

static SimdIntrinsic popcnt_methods [] = {
	{SN_PopCount},
	{SN_get_IsSupported}
};

static SimdIntrinsic lzcnt_methods [] = {
	{SN_LeadingZeroCount},
	{SN_get_IsSupported}
};

static SimdIntrinsic bmi1_methods [] = {
	{SN_AndNot},
	{SN_BitFieldExtract},
	{SN_ExtractLowestSetBit},
	{SN_GetMaskUpToLowestSetBit},
	{SN_ResetLowestSetBit},
	{SN_TrailingZeroCount},
	{SN_get_IsSupported}
};

static SimdIntrinsic bmi2_methods [] = {
	{SN_MultiplyNoFlags},
	{SN_ParallelBitDeposit},
	{SN_ParallelBitExtract},
	{SN_ZeroHighBits},
	{SN_get_IsSupported}
};

static SimdIntrinsic x86base_methods [] = {
	{SN_BitScanForward},
	{SN_BitScanReverse},
	{SN_Pause, OP_XOP, INTRINS_SSE_PAUSE},
	{SN_get_IsSupported}
};

static const IntrinGroup supported_x86_intrinsics [] = {
	{ "Aes", MONO_CPU_X86_AES, aes_methods, sizeof (aes_methods) },
	{ "Avx", MONO_CPU_X86_AVX, unsupported, sizeof (unsupported) },
	{ "Avx2", MONO_CPU_X86_AVX2, unsupported, sizeof (unsupported) },
	{ "AvxVnni", 0, unsupported, sizeof (unsupported) },
	{ "Bmi1", MONO_CPU_X86_BMI1, bmi1_methods, sizeof (bmi1_methods) },
	{ "Bmi2", MONO_CPU_X86_BMI2, bmi2_methods, sizeof (bmi2_methods) },
	{ "Fma", MONO_CPU_X86_FMA, unsupported, sizeof (unsupported) },
	{ "Lzcnt", MONO_CPU_X86_LZCNT, lzcnt_methods, sizeof (lzcnt_methods), TRUE },
	{ "Pclmulqdq", MONO_CPU_X86_PCLMUL, pclmulqdq_methods, sizeof (pclmulqdq_methods) },
	{ "Popcnt", MONO_CPU_X86_POPCNT, popcnt_methods, sizeof (popcnt_methods), TRUE },
	{ "Sse", MONO_CPU_X86_SSE, sse_methods, sizeof (sse_methods) },
	{ "Sse2", MONO_CPU_X86_SSE2, sse2_methods, sizeof (sse2_methods) },
	{ "Sse3", MONO_CPU_X86_SSE3, sse3_methods, sizeof (sse3_methods) },
	{ "Sse41", MONO_CPU_X86_SSE41, sse41_methods, sizeof (sse41_methods) },
	{ "Sse42", MONO_CPU_X86_SSE42, sse42_methods, sizeof (sse42_methods) },
	{ "Ssse3", MONO_CPU_X86_SSSE3, ssse3_methods, sizeof (ssse3_methods) },
	{ "X86Base", 0, x86base_methods, sizeof (x86base_methods) },
	{ "X86Serialize", 0, unsupported, sizeof (unsupported) },
};

static MonoInst*
emit_x86_intrinsics (
	MonoCompile *cfg, MonoMethodSignature *fsig, MonoInst **args,
	MonoClass *klass, const IntrinGroup *intrin_group,
	const SimdIntrinsic *info, int id, MonoTypeEnum arg0_type,
	gboolean is_64bit)
{
	MonoCPUFeatures feature = intrin_group->feature;
	const SimdIntrinsic *intrinsics = intrin_group->intrinsics;

	if (feature == MONO_CPU_X86_SSE) {
		switch (id) {
		case SN_Shuffle:
			return emit_simd_ins_for_sig (cfg, klass, OP_SSE_SHUFPS, 0, arg0_type, fsig, args);
		case SN_ConvertScalarToVector128Single: {
			int op = 0;
			switch (fsig->params [1]->type) {
			case MONO_TYPE_I4: op = OP_SSE_CVTSI2SS; break;
			case MONO_TYPE_I8: op = OP_SSE_CVTSI2SS64; break;
			default: g_assert_not_reached (); break;
			}
			return emit_simd_ins_for_sig (cfg, klass, op, 0, 0, fsig, args);
		}
		case SN_ReciprocalScalar:
		case SN_ReciprocalSqrtScalar:
		case SN_SqrtScalar: {
			int op = 0;
			switch (id) {
			case SN_ReciprocalScalar: op = OP_SSE_RCPSS; break;
			case SN_ReciprocalSqrtScalar: op = OP_SSE_RSQRTSS; break;
			case SN_SqrtScalar: op = OP_SSE_SQRTSS; break;
			};
			if (fsig->param_count == 1)
				return emit_simd_ins (cfg, klass, op, args [0]->dreg, args[0]->dreg);
			else if (fsig->param_count == 2)
				return emit_simd_ins (cfg, klass, op, args [0]->dreg, args[1]->dreg);
			else
				g_assert_not_reached ();
			break;
		}
		case SN_LoadScalarVector128:
			return NULL;
		default:
			return NULL;
		}
	}

	if (feature == MONO_CPU_X86_SSE2) {
		switch (id) {
		case SN_Subtract:
			return emit_simd_ins_for_sig (cfg, klass, OP_XBINOP, arg0_type == MONO_TYPE_R8 ? OP_FSUB : OP_ISUB, arg0_type, fsig, args);
		case SN_Add:
			return emit_simd_ins_for_sig (cfg, klass, OP_XBINOP, arg0_type == MONO_TYPE_R8 ? OP_FADD : OP_IADD, arg0_type, fsig, args);
		case SN_Average:
			if (arg0_type == MONO_TYPE_U1)
				return emit_simd_ins_for_sig (cfg, klass, OP_PAVGB_UN, -1, arg0_type, fsig, args);
			else if (arg0_type == MONO_TYPE_U2)
				return emit_simd_ins_for_sig (cfg, klass, OP_PAVGW_UN, -1, arg0_type, fsig, args);
			else
				return NULL;
		case SN_CompareNotEqual:
			return emit_simd_ins_for_sig (cfg, klass, arg0_type == MONO_TYPE_R8 ? OP_XCOMPARE_FP : OP_XCOMPARE, CMP_NE, arg0_type, fsig, args);
		case SN_CompareEqual:
			return emit_simd_ins_for_sig (cfg, klass, arg0_type == MONO_TYPE_R8 ? OP_XCOMPARE_FP : OP_XCOMPARE, CMP_EQ, arg0_type, fsig, args);
		case SN_CompareGreaterThan:
			return emit_simd_ins_for_sig (cfg, klass, arg0_type == MONO_TYPE_R8 ? OP_XCOMPARE_FP : OP_XCOMPARE, CMP_GT, arg0_type, fsig, args);
		case SN_CompareLessThan:
			return emit_simd_ins_for_sig (cfg, klass, arg0_type == MONO_TYPE_R8 ? OP_XCOMPARE_FP : OP_XCOMPARE, CMP_LT, arg0_type, fsig, args);
		case SN_ConvertToInt32:
			if (arg0_type == MONO_TYPE_R8)
				return emit_simd_ins_for_sig (cfg, klass, OP_XOP_I4_X, INTRINS_SSE_CVTSD2SI, arg0_type, fsig, args);
			else if (arg0_type == MONO_TYPE_I4)
				return emit_simd_ins_for_sig (cfg, klass, OP_EXTRACT_I4, 0, arg0_type, fsig, args);
			else
				return NULL;
		case SN_ConvertToInt64:
			if (arg0_type == MONO_TYPE_R8)
				return emit_simd_ins_for_sig (cfg, klass, OP_XOP_I8_X, INTRINS_SSE_CVTSD2SI64, arg0_type, fsig, args);
			else if (arg0_type == MONO_TYPE_I8)
				return emit_simd_ins_for_sig (cfg, klass, OP_EXTRACT_I8, 0 /*element index*/, arg0_type, fsig, args);
			else
				g_assert_not_reached ();
			break;
		case SN_ConvertScalarToVector128Double: {
			int op = OP_SSE2_CVTSS2SD;
			switch (fsig->params [1]->type) {
			case MONO_TYPE_I4: op = OP_SSE2_CVTSI2SD; break;
			case MONO_TYPE_I8: op = OP_SSE2_CVTSI2SD64; break;
			}
			return emit_simd_ins_for_sig (cfg, klass, op, 0, 0, fsig, args);
		}
		case SN_ConvertScalarToVector128Int32:
		case SN_ConvertScalarToVector128Int64:
		case SN_ConvertScalarToVector128UInt32:
		case SN_ConvertScalarToVector128UInt64:
			return emit_simd_ins_for_sig (cfg, klass, OP_CREATE_SCALAR, -1, arg0_type, fsig, args);
		case SN_ConvertToUInt32:
			return emit_simd_ins_for_sig (cfg, klass, OP_EXTRACT_I4, 0 /*element index*/, arg0_type, fsig, args);
		case SN_ConvertToUInt64:
			return emit_simd_ins_for_sig (cfg, klass, OP_EXTRACT_I8, 0 /*element index*/, arg0_type, fsig, args);
		case SN_ConvertToVector128Double:
			if (arg0_type == MONO_TYPE_R4)
				return emit_simd_ins_for_sig (cfg, klass, OP_CVTPS2PD, 0, arg0_type, fsig, args);
			else if (arg0_type == MONO_TYPE_I4)
				return emit_simd_ins_for_sig (cfg, klass, OP_CVTDQ2PD, 0, arg0_type, fsig, args);
			else
				return NULL;
		case SN_ConvertToVector128Int32:
			if (arg0_type == MONO_TYPE_R4)
				return emit_simd_ins_for_sig (cfg, klass, OP_CVTPS2DQ, 0, arg0_type, fsig, args);
			else if (arg0_type == MONO_TYPE_R8)
				return emit_simd_ins_for_sig (cfg, klass, OP_CVTPD2DQ, 0, arg0_type, fsig, args);
			else
				return NULL;
		case SN_ConvertToVector128Int32WithTruncation:
			if (arg0_type == MONO_TYPE_R4)
				return emit_simd_ins_for_sig (cfg, klass, OP_CVTTPS2DQ, 0, arg0_type, fsig, args);
			else if (arg0_type == MONO_TYPE_R8)
				return emit_simd_ins_for_sig (cfg, klass, OP_CVTTPD2DQ, 0, arg0_type, fsig, args);
			else
				return NULL;
		case SN_ConvertToVector128Single:
			if (arg0_type == MONO_TYPE_I4)
				return emit_simd_ins_for_sig (cfg, klass, OP_CVTDQ2PS, 0, arg0_type, fsig, args);
			else if (arg0_type == MONO_TYPE_R8)
				return emit_simd_ins_for_sig (cfg, klass, OP_CVTPD2PS, 0, arg0_type, fsig, args);
			else
				return NULL;
		case SN_LoadAlignedVector128:
			return emit_simd_ins_for_sig (cfg, klass, OP_SSE_LOADU, 16 /*alignment*/, arg0_type, fsig, args);
		case SN_LoadVector128:
			return emit_simd_ins_for_sig (cfg, klass, OP_SSE_LOADU, 1 /*alignment*/, arg0_type, fsig, args);
		case SN_MoveScalar:
			return emit_simd_ins_for_sig (cfg, klass, fsig->param_count == 2 ? OP_SSE_MOVS2 : OP_SSE_MOVS, -1, arg0_type, fsig, args);
		case SN_Max:
			switch (arg0_type) {
			case MONO_TYPE_U1:
				return emit_simd_ins_for_sig (cfg, klass, OP_PMAXB_UN, 0, arg0_type, fsig, args);
			case MONO_TYPE_I2:
				return emit_simd_ins_for_sig (cfg, klass, OP_PMAXW, 0, arg0_type, fsig, args);
			case MONO_TYPE_R8: return emit_simd_ins_for_sig (cfg, klass, OP_XOP_X_X_X, INTRINS_SSE_MAXPD, arg0_type, fsig, args);
			default:
				g_assert_not_reached ();
				break;
			}
			break;
		case SN_Min:
			switch (arg0_type) {
			case MONO_TYPE_U1:
				return emit_simd_ins_for_sig (cfg, klass, OP_PMINB_UN, 0, arg0_type, fsig, args);
			case MONO_TYPE_I2:
				return emit_simd_ins_for_sig (cfg, klass, OP_PMINW, 0, arg0_type, fsig, args);
			case MONO_TYPE_R8: return emit_simd_ins_for_sig (cfg, klass, OP_XOP_X_X_X, INTRINS_SSE_MINPD, arg0_type, fsig, args);
			default:
				g_assert_not_reached ();
				break;
			}
			break;
		case SN_Multiply:
			if (arg0_type == MONO_TYPE_U4)
				return emit_simd_ins_for_sig (cfg, klass, OP_SSE2_PMULUDQ, 0, arg0_type, fsig, args);
			else if (arg0_type == MONO_TYPE_R8)
				return emit_simd_ins_for_sig (cfg, klass, OP_MULPD, 0, arg0_type, fsig, args);
			else
				g_assert_not_reached ();
		case SN_MultiplyHigh:
			if (arg0_type == MONO_TYPE_I2)
				return emit_simd_ins_for_sig (cfg, klass, OP_XOP_X_X_X, INTRINS_SSE_PMULHW, arg0_type, fsig, args);
			else if (arg0_type == MONO_TYPE_U2)
				return emit_simd_ins_for_sig (cfg, klass, OP_XOP_X_X_X, INTRINS_SSE_PMULHUW, arg0_type, fsig, args);
			else
				g_assert_not_reached ();
		case SN_PackSignedSaturate:
			if (arg0_type == MONO_TYPE_I2)
				return emit_simd_ins_for_sig (cfg, klass, OP_XOP_X_X_X, INTRINS_SSE_PACKSSWB, arg0_type, fsig, args);
			else if (arg0_type == MONO_TYPE_I4)
				return emit_simd_ins_for_sig (cfg, klass, OP_XOP_X_X_X, INTRINS_SSE_PACKSSDW, arg0_type, fsig, args);
			else
				g_assert_not_reached ();
		case SN_PackUnsignedSaturate:
			return emit_simd_ins_for_sig (cfg, klass, OP_SSE2_PACKUS, -1, arg0_type, fsig, args);
		case SN_Extract:
			g_assert (arg0_type == MONO_TYPE_U2);
			return emit_simd_ins_for_sig (cfg, klass, OP_XEXTRACT_I4, 0, arg0_type, fsig, args);
		case SN_Insert:
			g_assert (arg0_type == MONO_TYPE_I2 || arg0_type == MONO_TYPE_U2);
			return emit_simd_ins_for_sig (cfg, klass, OP_XINSERT_I2, 0, arg0_type, fsig, args);
		case SN_ShiftRightLogical: {
			gboolean is_imm = fsig->params [1]->type == MONO_TYPE_U1;
			IntrinsicId op = (IntrinsicId)0;
			switch (arg0_type) {
			case MONO_TYPE_I2:
			case MONO_TYPE_U2:
				op = is_imm ? INTRINS_SSE_PSRLI_W : INTRINS_SSE_PSRL_W;
				break;
#if TARGET_SIZEOF_VOID_P == 4
			case MONO_TYPE_I:
			case MONO_TYPE_U:
#endif
			case MONO_TYPE_I4:
			case MONO_TYPE_U4:
				op = is_imm ? INTRINS_SSE_PSRLI_D : INTRINS_SSE_PSRL_D;
				break;
#if TARGET_SIZEOF_VOID_P == 8
			case MONO_TYPE_I:
			case MONO_TYPE_U:
#endif
			case MONO_TYPE_I8:
			case MONO_TYPE_U8:
				op = is_imm ? INTRINS_SSE_PSRLI_Q : INTRINS_SSE_PSRL_Q;
				break;
			default: g_assert_not_reached (); break;
			}
			return emit_simd_ins_for_sig (cfg, klass, is_imm ? OP_XOP_X_X_I4 : OP_XOP_X_X_X, op, arg0_type, fsig, args);
		}
		case SN_ShiftRightArithmetic: {
			gboolean is_imm = fsig->params [1]->type == MONO_TYPE_U1;
			IntrinsicId op = (IntrinsicId)0;
			switch (arg0_type) {
			case MONO_TYPE_I2:
			case MONO_TYPE_U2:
				op = is_imm ? INTRINS_SSE_PSRAI_W : INTRINS_SSE_PSRA_W;
				break;
			case MONO_TYPE_I4:
			case MONO_TYPE_U4:
				op = is_imm ? INTRINS_SSE_PSRAI_D : INTRINS_SSE_PSRA_D;
				break;
			default: g_assert_not_reached (); break;
			}
			return emit_simd_ins_for_sig (cfg, klass, is_imm ? OP_XOP_X_X_I4 : OP_XOP_X_X_X, op, arg0_type, fsig, args);
		}
		case SN_ShiftLeftLogical: {
			gboolean is_imm = fsig->params [1]->type == MONO_TYPE_U1;
			IntrinsicId op = (IntrinsicId)0;
			switch (arg0_type) {
			case MONO_TYPE_I2:
			case MONO_TYPE_U2:
				op = is_imm ? INTRINS_SSE_PSLLI_W : INTRINS_SSE_PSLL_W;
				break;
#if TARGET_SIZEOF_VOID_P == 4
			case MONO_TYPE_I:
			case MONO_TYPE_U:
#endif
			case MONO_TYPE_I4:
			case MONO_TYPE_U4:
				op = is_imm ? INTRINS_SSE_PSLLI_D : INTRINS_SSE_PSLL_D;
				break;
#if TARGET_SIZEOF_VOID_P == 8
			case MONO_TYPE_I:
			case MONO_TYPE_U:
#endif
			case MONO_TYPE_I8:
			case MONO_TYPE_U8:
				op = is_imm ? INTRINS_SSE_PSLLI_Q : INTRINS_SSE_PSLL_Q;
				break;
			default: g_assert_not_reached (); break;
			}
			return emit_simd_ins_for_sig (cfg, klass, is_imm ? OP_XOP_X_X_I4 : OP_XOP_X_X_X, op, arg0_type, fsig, args);
		}
		case SN_ShiftLeftLogical128BitLane:
			return emit_simd_ins_for_sig (cfg, klass, OP_SSE2_PSLLDQ, 0, arg0_type, fsig, args);
		case SN_ShiftRightLogical128BitLane:
			return emit_simd_ins_for_sig (cfg, klass, OP_SSE2_PSRLDQ, 0, arg0_type, fsig, args);
		case SN_Shuffle: {
			if (fsig->param_count == 2) {
				g_assert (arg0_type == MONO_TYPE_I4 || arg0_type == MONO_TYPE_U4);
				return emit_simd_ins_for_sig (cfg, klass, OP_SSE2_PSHUFD, 0, arg0_type, fsig, args);
			} else if (fsig->param_count == 3) {
				g_assert (arg0_type == MONO_TYPE_R8);
				return emit_simd_ins_for_sig (cfg, klass, OP_SSE2_SHUFPD, 0, arg0_type, fsig, args);
			} else {
				g_assert_not_reached ();
				break;
			}
		}
		case SN_ShuffleHigh:
			g_assert (fsig->param_count == 2);
			return emit_simd_ins_for_sig (cfg, klass, OP_SSE2_PSHUFHW, 0, arg0_type, fsig, args);
		case SN_ShuffleLow:
			g_assert (fsig->param_count == 2);
			return emit_simd_ins_for_sig (cfg, klass, OP_SSE2_PSHUFLW, 0, arg0_type, fsig, args);
		case SN_SqrtScalar: {
			if (fsig->param_count == 1)
				return emit_simd_ins (cfg, klass, OP_SSE2_SQRTSD, args [0]->dreg, args[0]->dreg);
			else if (fsig->param_count == 2)
				return emit_simd_ins (cfg, klass, OP_SSE2_SQRTSD, args [0]->dreg, args[1]->dreg);
			else {
				g_assert_not_reached ();
				break;
			}
		}
		case SN_LoadScalarVector128: {
			int op = 0;
			switch (arg0_type) {
#if TARGET_SIZEOF_VOID_P == 4
			case MONO_TYPE_I:
			case MONO_TYPE_U:
#endif
			case MONO_TYPE_I4:
			case MONO_TYPE_U4: op = OP_SSE2_MOVD; break;
#if TARGET_SIZEOF_VOID_P == 8
			case MONO_TYPE_I:
			case MONO_TYPE_U:
#endif
			case MONO_TYPE_I8:
			case MONO_TYPE_U8: op = OP_SSE2_MOVQ; break;
			case MONO_TYPE_R8: op = OP_SSE2_MOVUPD; break;
			default: g_assert_not_reached(); break;
			}
			return emit_simd_ins_for_sig (cfg, klass, op, 0, 0, fsig, args);
		}
		default:
			return NULL;
		}
	}

	if (feature == MONO_CPU_X86_SSE3) {
		switch (id) {
		case SN_AddSubtract:
			if (arg0_type == MONO_TYPE_R4)
				return emit_simd_ins_for_sig (cfg, klass, OP_XOP_X_X_X, INTRINS_SSE_ADDSUBPS, arg0_type, fsig, args);
			else if (arg0_type == MONO_TYPE_R8)
				return emit_simd_ins_for_sig (cfg, klass, OP_XOP_X_X_X, INTRINS_SSE_ADDSUBPD, arg0_type, fsig, args);
			else
				g_assert_not_reached ();
			break;
		case SN_HorizontalAdd:
			if (arg0_type == MONO_TYPE_R4)
				return emit_simd_ins_for_sig (cfg, klass, OP_XOP_X_X_X, INTRINS_SSE_HADDPS, arg0_type, fsig, args);
			else if (arg0_type == MONO_TYPE_R8)
				return emit_simd_ins_for_sig (cfg, klass, OP_XOP_X_X_X, INTRINS_SSE_HADDPD, arg0_type, fsig, args);
			else
				g_assert_not_reached ();
			break;
		case SN_HorizontalSubtract:
			if (arg0_type == MONO_TYPE_R4)
				return emit_simd_ins_for_sig (cfg, klass, OP_XOP_X_X_X, INTRINS_SSE_HSUBPS, arg0_type, fsig, args);
			else if (arg0_type == MONO_TYPE_R8)
				return emit_simd_ins_for_sig (cfg, klass, OP_XOP_X_X_X, INTRINS_SSE_HSUBPD, arg0_type, fsig, args);
			else
				g_assert_not_reached ();
			break;
		default:
			g_assert_not_reached ();
			break;
		}
	}

	if (feature == MONO_CPU_X86_SSSE3) {
		switch (id) {
		case SN_AlignRight:
			return emit_simd_ins_for_sig (cfg, klass, OP_SSSE3_ALIGNR, 0, arg0_type, fsig, args);
		case SN_HorizontalAdd:
			if (arg0_type == MONO_TYPE_I2)
				return emit_simd_ins_for_sig (cfg, klass, OP_XOP_X_X_X, INTRINS_SSE_PHADDW, arg0_type, fsig, args);
			return emit_simd_ins_for_sig (cfg, klass, OP_XOP_X_X_X, INTRINS_SSE_PHADDD, arg0_type, fsig, args);
		case SN_HorizontalSubtract:
			if (arg0_type == MONO_TYPE_I2)
				return emit_simd_ins_for_sig (cfg, klass, OP_XOP_X_X_X, INTRINS_SSE_PHSUBW, arg0_type, fsig, args);
			return emit_simd_ins_for_sig (cfg, klass, OP_XOP_X_X_X, INTRINS_SSE_PHSUBD, arg0_type, fsig, args);
		case SN_Sign:
			if (arg0_type == MONO_TYPE_I1)
				return emit_simd_ins_for_sig (cfg, klass, OP_XOP_X_X_X, INTRINS_SSE_PSIGNB, arg0_type, fsig, args);
			if (arg0_type == MONO_TYPE_I2)
				return emit_simd_ins_for_sig (cfg, klass, OP_XOP_X_X_X, INTRINS_SSE_PSIGNW, arg0_type, fsig, args);
			return emit_simd_ins_for_sig (cfg, klass, OP_XOP_X_X_X, INTRINS_SSE_PSIGND, arg0_type, fsig, args);
		default:
			g_assert_not_reached ();
			break;
		}
	}

	if (feature == MONO_CPU_X86_SSE41) {
		switch (id) {
		case SN_DotProduct: {
			int op = 0;
			switch (arg0_type) {
			case MONO_TYPE_R4: op = OP_SSE41_DPPS; break;
			case MONO_TYPE_R8: op = OP_SSE41_DPPD; break;
			default: g_assert_not_reached (); break;
			}
			return emit_simd_ins_for_sig (cfg, klass, op, 0, arg0_type, fsig, args);
		}
		case SN_MultipleSumAbsoluteDifferences:
			return emit_simd_ins_for_sig (cfg, klass, OP_SSE41_MPSADBW, 0, arg0_type, fsig, args);
		case SN_Blend:
			return emit_simd_ins_for_sig (cfg, klass, OP_SSE41_BLEND, 0, arg0_type, fsig, args);
		case SN_BlendVariable:
			return emit_simd_ins_for_sig (cfg, klass, OP_SSE41_BLENDV, -1, arg0_type, fsig, args);
		case SN_Extract: {
			int op = 0;
			switch (arg0_type) {
			case MONO_TYPE_U1: op = OP_XEXTRACT_I1; break;
#if TARGET_SIZEOF_VOID_P == 4
			case MONO_TYPE_I:
			case MONO_TYPE_U:
#endif
			case MONO_TYPE_U4:
			case MONO_TYPE_I4: op = OP_XEXTRACT_I4; break;
#if TARGET_SIZEOF_VOID_P == 8
			case MONO_TYPE_I:
			case MONO_TYPE_U:
#endif
			case MONO_TYPE_U8:
			case MONO_TYPE_I8: op = OP_XEXTRACT_I8; break;
			case MONO_TYPE_R4: op = OP_XEXTRACT_R4; break;
			default: g_assert_not_reached(); break;
			}
			return emit_simd_ins_for_sig (cfg, klass, op, 0, arg0_type, fsig, args);
		}
		case SN_Insert: {
			int op = arg0_type == MONO_TYPE_R4 ? OP_SSE41_INSERTPS : type_to_xinsert_op (arg0_type);
			return emit_simd_ins_for_sig (cfg, klass, op, -1, arg0_type, fsig, args);
		}
		case SN_CeilingScalar:
		case SN_FloorScalar:
		case SN_RoundCurrentDirectionScalar:
		case SN_RoundToNearestIntegerScalar:
		case SN_RoundToNegativeInfinityScalar:
		case SN_RoundToPositiveInfinityScalar:
		case SN_RoundToZeroScalar:
			if (fsig->param_count == 2) {
				return emit_simd_ins_for_sig (cfg, klass, OP_SSE41_ROUNDS, info->default_instc0, arg0_type, fsig, args);
			} else {
				MonoInst* ins = emit_simd_ins (cfg, klass, OP_SSE41_ROUNDS, args [0]->dreg, args [0]->dreg);
				ins->inst_c0 = info->default_instc0;
				ins->inst_c1 = arg0_type;
				return ins;
			}
			break;
		default:
			g_assert_not_reached ();
			break;
		}
	}

	if (feature == MONO_CPU_X86_SSE42) {
		switch (id) {
		case SN_Crc32: {
			MonoTypeEnum arg1_type = get_underlying_type (fsig->params [1]);
			return emit_simd_ins_for_sig (cfg, klass,
				arg1_type == MONO_TYPE_U8 ? OP_SSE42_CRC64 : OP_SSE42_CRC32,
				arg1_type, arg0_type, fsig, args);
		}
		default:
			g_assert_not_reached ();
			break;
		}
	}

	if (feature == MONO_CPU_X86_PCLMUL) {
		switch (id) {
		case SN_CarrylessMultiply: {
			return emit_simd_ins_for_sig (cfg, klass, OP_PCLMULQDQ, 0, arg0_type, fsig, args);
		}
		default:
			g_assert_not_reached ();
			break;
		}
	}

	if (feature == MONO_CPU_X86_AES) {
		switch (id) {
		case SN_KeygenAssist: {
			return emit_simd_ins_for_sig (cfg, klass, OP_AES_KEYGENASSIST, 0, arg0_type, fsig, args);
		}
		default:
			g_assert_not_reached ();
			break;
		}
	}

	MonoInst *ins = NULL;
	if (feature == MONO_CPU_X86_POPCNT) {
		switch (id) {
		case SN_PopCount:
			MONO_INST_NEW (cfg, ins, is_64bit ? OP_POPCNT64 : OP_POPCNT32);
			ins->dreg = is_64bit ? alloc_lreg (cfg) : alloc_ireg (cfg);
			ins->sreg1 = args [0]->dreg;
			ins->type = is_64bit ? STACK_I8 : STACK_I4;
			MONO_ADD_INS (cfg->cbb, ins);
			return ins;
		default:
			return NULL;
		}
	}
	if (feature == MONO_CPU_X86_LZCNT) {
		switch (id) {
		case SN_LeadingZeroCount:
			return emit_simd_ins_for_sig (cfg, klass, is_64bit ? OP_LZCNT64 : OP_LZCNT32, 0, arg0_type, fsig, args);
		default:
			return NULL;
		}
	}
	if (feature == MONO_CPU_X86_BMI1) {
		switch (id) {
		case SN_AndNot: {
			// (a ^ -1) & b
			// LLVM replaces it with `andn`
			int tmp_reg = is_64bit ? alloc_lreg (cfg) : alloc_ireg (cfg);
			int result_reg = is_64bit ? alloc_lreg (cfg) : alloc_ireg (cfg);
			EMIT_NEW_BIALU_IMM (cfg, ins, is_64bit ? OP_LXOR_IMM : OP_IXOR_IMM, tmp_reg, args [0]->dreg, -1);
			EMIT_NEW_BIALU (cfg, ins, is_64bit ? OP_LAND : OP_IAND, result_reg, tmp_reg, args [1]->dreg);
			return ins;
		}
		case SN_BitFieldExtract: {
			int ctlreg = args [1]->dreg;
			if (fsig->param_count == 2) {
			} else if (fsig->param_count == 3) {
				/* This intrinsic is also implemented in managed code.
				 * TODO: remove this if cross-AOT-assembly inlining works
				 */
				int startreg = args [1]->dreg;
				int lenreg = args [2]->dreg;
				int dreg1 = alloc_ireg (cfg);
				EMIT_NEW_BIALU_IMM (cfg, ins, OP_SHL_IMM, dreg1, lenreg, 8);
				int dreg2 = alloc_ireg (cfg);
				EMIT_NEW_BIALU (cfg, ins, OP_IOR, dreg2, startreg, dreg1);
				ctlreg = dreg2;
			} else {
				g_assert_not_reached ();
			}
			return emit_simd_ins (cfg, klass, is_64bit ? OP_BMI1_BEXTR64 : OP_BMI1_BEXTR32, args [0]->dreg, ctlreg);
		}
		case SN_GetMaskUpToLowestSetBit: {
			// x ^ (x - 1)
			// LLVM replaces it with `blsmsk`
			int tmp_reg = is_64bit ? alloc_lreg (cfg) : alloc_ireg (cfg);
			int result_reg = is_64bit ? alloc_lreg (cfg) : alloc_ireg (cfg);
			EMIT_NEW_BIALU_IMM (cfg, ins, is_64bit ? OP_LSUB_IMM : OP_ISUB_IMM, tmp_reg, args [0]->dreg, 1);
			EMIT_NEW_BIALU (cfg, ins, is_64bit ? OP_LXOR : OP_IXOR, result_reg, args [0]->dreg, tmp_reg);
			return ins;
		}
		case SN_ResetLowestSetBit: {
			// x & (x - 1)
			// LLVM replaces it with `blsr`
			int tmp_reg = is_64bit ? alloc_lreg (cfg) : alloc_ireg (cfg);
			int result_reg = is_64bit ? alloc_lreg (cfg) : alloc_ireg (cfg);
			EMIT_NEW_BIALU_IMM (cfg, ins, is_64bit ? OP_LSUB_IMM : OP_ISUB_IMM, tmp_reg, args [0]->dreg, 1);
			EMIT_NEW_BIALU (cfg, ins, is_64bit ? OP_LAND : OP_IAND, result_reg, args [0]->dreg, tmp_reg);
			return ins;
		}
		case SN_ExtractLowestSetBit: {
			// x & (0 - x)
			// LLVM replaces it with `blsi`
			int tmp_reg = is_64bit ? alloc_lreg (cfg) : alloc_ireg (cfg);
			int result_reg = is_64bit ? alloc_lreg (cfg) : alloc_ireg (cfg);
			int zero_reg = is_64bit ? alloc_lreg (cfg) : alloc_ireg (cfg);
			MONO_EMIT_NEW_ICONST (cfg, zero_reg, 0);
			EMIT_NEW_BIALU (cfg, ins, is_64bit ? OP_LSUB : OP_ISUB, tmp_reg, zero_reg, args [0]->dreg);
			EMIT_NEW_BIALU (cfg, ins, is_64bit ? OP_LAND : OP_IAND, result_reg, args [0]->dreg, tmp_reg);
			return ins;
		}
		case SN_TrailingZeroCount:
			MONO_INST_NEW (cfg, ins, is_64bit ? OP_CTTZ64 : OP_CTTZ32);
			ins->dreg = is_64bit ? alloc_lreg (cfg) : alloc_ireg (cfg);
			ins->sreg1 = args [0]->dreg;
			ins->type = is_64bit ? STACK_I8 : STACK_I4;
			MONO_ADD_INS (cfg->cbb, ins);
			return ins;
		default:
			g_assert_not_reached ();
		}
	}
	if (feature == MONO_CPU_X86_BMI2) {
		switch (id) {
		case SN_MultiplyNoFlags: {
			int op = 0;
			if (fsig->param_count == 2) {
				op = is_64bit ? OP_MULX_H64 : OP_MULX_H32;
			} else if (fsig->param_count == 3) {
				op = is_64bit ? OP_MULX_HL64 : OP_MULX_HL32;
			} else {
				g_assert_not_reached ();
			}
			return emit_simd_ins_for_sig (cfg, klass, op, 0, 0, fsig, args);
		}
		case SN_ZeroHighBits:
			MONO_INST_NEW (cfg, ins, is_64bit ? OP_BZHI64 : OP_BZHI32);
			ins->dreg = is_64bit ? alloc_lreg (cfg) : alloc_ireg (cfg);
			ins->sreg1 = args [0]->dreg;
			ins->sreg2 = args [1]->dreg;
			ins->type = is_64bit ? STACK_I8 : STACK_I4;
			MONO_ADD_INS (cfg->cbb, ins);
			return ins;
		case SN_ParallelBitExtract:
			MONO_INST_NEW (cfg, ins, is_64bit ? OP_PEXT64 : OP_PEXT32);
			ins->dreg = is_64bit ? alloc_lreg (cfg) : alloc_ireg (cfg);
			ins->sreg1 = args [0]->dreg;
			ins->sreg2 = args [1]->dreg;
			ins->type = is_64bit ? STACK_I8 : STACK_I4;
			MONO_ADD_INS (cfg->cbb, ins);
			return ins;
		case SN_ParallelBitDeposit:
			MONO_INST_NEW (cfg, ins, is_64bit ? OP_PDEP64 : OP_PDEP32);
			ins->dreg = is_64bit ? alloc_lreg (cfg) : alloc_ireg (cfg);
			ins->sreg1 = args [0]->dreg;
			ins->sreg2 = args [1]->dreg;
			ins->type = is_64bit ? STACK_I8 : STACK_I4;
			MONO_ADD_INS (cfg->cbb, ins);
			return ins;
		default:
			g_assert_not_reached ();
		}
	}

	if (intrinsics == x86base_methods) {
		switch (id) {
		case SN_BitScanForward:
			MONO_INST_NEW (cfg, ins, is_64bit ? OP_X86_BSF64 : OP_X86_BSF32);
			ins->dreg = is_64bit ? alloc_lreg (cfg) : alloc_ireg (cfg);
			ins->sreg1 = args [0]->dreg;
			ins->type = is_64bit ? STACK_I8 : STACK_I4;
			MONO_ADD_INS (cfg->cbb, ins);
			return ins;
		case SN_BitScanReverse:
			MONO_INST_NEW (cfg, ins, is_64bit ? OP_X86_BSR64 : OP_X86_BSR32);
			ins->dreg = is_64bit ? alloc_lreg (cfg) : alloc_ireg (cfg);
			ins->sreg1 = args [0]->dreg;
			ins->type = is_64bit ? STACK_I8 : STACK_I4;
			MONO_ADD_INS (cfg->cbb, ins);
			return ins;
		default:
			g_assert_not_reached ();
		}
	}

	return NULL;
}

static guint16 vector_256_t_methods [] = {
	SN_get_Count,
	SN_get_IsSupported,
};

static MonoInst*
emit_vector256_t (MonoCompile *cfg, MonoMethod *cmethod, MonoMethodSignature *fsig, MonoInst **args)
{
	MonoInst *ins;
	MonoType *etype;
	MonoClass *klass;
	int size, len, id;

	id = lookup_intrins (vector_256_t_methods, sizeof (vector_256_t_methods), cmethod);
	if (id == -1) {
		//check_no_intrinsic_cattr (cmethod);
		return NULL;
	}

	klass = cmethod->klass;
	etype = mono_class_get_context (klass)->class_inst->type_argv [0];

	if (!MONO_TYPE_IS_VECTOR_PRIMITIVE (etype))
		return NULL;

	size = mono_class_value_size (mono_class_from_mono_type_internal (etype), NULL);
	g_assert (size);
	len = 32 / size;

	if (cfg->verbose_level > 1) {
		char *name = mono_method_full_name (cmethod, TRUE);
		printf ("  SIMD intrinsic %s\n", name);
		g_free (name);
	}

	switch (id) {
	case SN_get_IsSupported: {
		EMIT_NEW_ICONST (cfg, ins, 1);
		return ins;
	}
	case SN_get_Count:
		if (!(fsig->param_count == 0 && fsig->ret->type == MONO_TYPE_I4))
			break;
		EMIT_NEW_ICONST (cfg, ins, len);
		return ins;
	default:
		break;
	}

	return NULL;
}

static
MonoInst*
emit_amd64_intrinsics (const char *class_ns, const char *class_name, MonoCompile *cfg, MonoMethod *cmethod, MonoMethodSignature *fsig, MonoInst **args)
{
	if (!strcmp (class_ns, "System.Runtime.Intrinsics.X86")) {
		return emit_hardware_intrinsics (cfg, cmethod, fsig, args,
			supported_x86_intrinsics, sizeof (supported_x86_intrinsics),
			emit_x86_intrinsics);
	}

	if (!strcmp (class_ns, "System.Runtime.Intrinsics")) {
		if (!strcmp (class_name, "Vector256`1"))
			return emit_vector256_t (cfg, cmethod, fsig, args);
	}

	if (!strcmp (class_ns, "System.Numerics")) {
		if (!strcmp (class_name, "Vector"))
			return emit_sys_numerics_vector (cfg, cmethod, fsig, args);
		if (!strcmp (class_name, "Vector`1"))
			return emit_sys_numerics_vector_t (cfg, cmethod, fsig, args);
	}

	return NULL;
}
#endif // !TARGET_ARM64

#ifdef TARGET_WASM

static MonoInst*
emit_sum_vector (MonoCompile *cfg, MonoType *vector_type, MonoTypeEnum element_type, MonoInst *arg)
{
	MonoClass *vector_class = mono_class_from_mono_type_internal (vector_type);
	MonoInst* vsum = emit_simd_ins (cfg, vector_class, OP_WASM_SIMD_SUM, arg->dreg, -1);

	return extract_first_element (cfg, vector_class, element_type, vsum->dreg);
}

static guint16 bitoperations_methods [] = {
	SN_LeadingZeroCount,
	SN_TrailingZeroCount,
};

static SimdIntrinsic wasmbase_methods [] = {
	{SN_LeadingZeroCount},
	{SN_TrailingZeroCount},
	{SN_get_IsSupported},
};

static SimdIntrinsic packedsimd_methods [] = {
	{SN_Add},
	{SN_And},
	{SN_Bitmask},
	{SN_CompareEqual},
	{SN_CompareNotEqual},
	{SN_ConvertNarrowingSignedSaturate},
	{SN_ConvertNarrowingUnsignedSaturate},
	{SN_Dot},
	{SN_ExtractLane},
	{SN_Multiply},
	{SN_Negate},
	{SN_ReplaceLane},
	{SN_Shuffle},
	{SN_Splat},
	{SN_Subtract},
	{SN_Swizzle},
	{SN_get_IsSupported},
};

static const IntrinGroup supported_wasm_intrinsics [] = {
	{ "PackedSimd", MONO_CPU_WASM_SIMD, packedsimd_methods, sizeof (packedsimd_methods) },
};

static const IntrinGroup supported_wasm_common_intrinsics [] = {
	{ "WasmBase", MONO_CPU_WASM_BASE, wasmbase_methods, sizeof (wasmbase_methods) },
};

static MonoInst*
emit_wasm_zero_count (MonoCompile *cfg, MonoMethodSignature *fsig, MonoInst **args,
	MonoClass *klass, int id, MonoTypeEnum arg0_type)
{
	gboolean arg0_i32 = (arg0_type == MONO_TYPE_I4) || (arg0_type == MONO_TYPE_U4);
#if TARGET_SIZEOF_VOID_P == 4
	arg0_i32 = arg0_i32 || (arg0_type == MONO_TYPE_I) || (arg0_type == MONO_TYPE_U);
#endif
	int opcode = id == SN_LeadingZeroCount ? (arg0_i32 ? OP_LZCNT32 : OP_LZCNT64) : (arg0_i32 ? OP_CTTZ32 : OP_CTTZ64);

	return emit_simd_ins_for_sig (cfg, klass, opcode, 0, arg0_type, fsig, args);
}

static MonoInst*
emit_wasm_bitoperations_intrinsics (MonoCompile *cfg, MonoMethod *cmethod, MonoMethodSignature *fsig, MonoInst **args)
{
	int id = lookup_intrins (bitoperations_methods, sizeof (bitoperations_methods), cmethod);
	if (id == -1) {
		return NULL;
	}

	MonoTypeEnum arg0_type = fsig->param_count > 0 ? get_underlying_type (fsig->params [0]) : MONO_TYPE_VOID;

	switch (id) {
		case SN_LeadingZeroCount:
		case SN_TrailingZeroCount: {
			if (!MONO_TYPE_IS_INT_32_64 (fsig->params [0]))
				return NULL;
			return emit_wasm_zero_count(cfg, fsig, args, cmethod->klass, id, arg0_type);
		}
	}

	return NULL;
}

static MonoInst*
emit_wasm_supported_intrinsics (
	MonoCompile *cfg, MonoMethodSignature *fsig, MonoInst **args,
	MonoClass *klass, const IntrinGroup *intrin_group,
	const SimdIntrinsic *info, int id, MonoTypeEnum arg0_type,
	gboolean is_64bit)
{
	MonoCPUFeatures feature = intrin_group->feature;

	if (feature == MONO_CPU_WASM_BASE) {
		switch (id) {
			case SN_LeadingZeroCount:
			case SN_TrailingZeroCount: {
				if (!MONO_TYPE_IS_INT_32_64 (fsig->params [0]))
					return NULL;
				return emit_wasm_zero_count(cfg, fsig, args, klass, id, arg0_type);
			}
		}
	}

	if (feature == MONO_CPU_WASM_SIMD) {
		if (id != SN_Splat && !is_element_type_primitive (fsig->params [0]) ||
		    id == SN_Splat && !MONO_TYPE_IS_VECTOR_PRIMITIVE(fsig->params [0]))
			return NULL;

		switch (id) {
			case SN_Add:
			case SN_Subtract:
			case SN_Multiply:
				return emit_simd_ins_for_binary_op (cfg, klass, fsig, args, arg0_type, id);
			case SN_Negate:
				return emit_simd_ins_for_unary_op (cfg, klass, fsig, args, arg0_type, id);
			case SN_And:
				return emit_simd_ins_for_sig (cfg, klass, OP_XBINOP_FORCEINT, XBINOP_FORCEINT_AND, arg0_type, fsig, args);
			case SN_Bitmask:
				return emit_simd_ins_for_sig (cfg, klass, OP_WASM_SIMD_BITMASK, -1, -1, fsig, args);
			case SN_CompareEqual:
				return emit_simd_ins_for_sig (cfg, klass, type_enum_is_float (arg0_type) ? OP_XCOMPARE_FP : OP_XCOMPARE, CMP_EQ, arg0_type, fsig, args);
			case SN_CompareNotEqual:
				return emit_simd_ins_for_sig (cfg, klass, type_enum_is_float (arg0_type) ? OP_XCOMPARE_FP : OP_XCOMPARE, CMP_NE, arg0_type, fsig, args);
			case SN_ConvertNarrowingSignedSaturate: {
				int intrins = -1;
				switch (arg0_type) {
				case MONO_TYPE_I2:
						intrins = INTRINS_WASM_NARROW_SIGNED_V16;
						break;
				case MONO_TYPE_I4:
						intrins = INTRINS_WASM_NARROW_SIGNED_V8;
						break;
				}
				if (intrins != -1)
						return emit_simd_ins_for_sig (cfg, klass, OP_XOP_X_X_X, intrins, arg0_type, fsig, args);

				return NULL;
			}
			case SN_ConvertNarrowingUnsignedSaturate: {
				int intrins = -1;
				switch (arg0_type) {
				case MONO_TYPE_I2:
						intrins = INTRINS_WASM_NARROW_UNSIGNED_V16;
						break;
				case MONO_TYPE_I4:
						intrins = INTRINS_WASM_NARROW_UNSIGNED_V8;
						break;
				}
				if (intrins != -1)
						return emit_simd_ins_for_sig (cfg, klass, OP_XOP_X_X_X, intrins, arg0_type, fsig, args);

				return NULL;
			}
			case SN_ExtractLane: {
				int extract_op = type_to_xextract_op (arg0_type);
				return emit_simd_ins_for_sig (cfg, klass, extract_op, -1, arg0_type, fsig, args);
			}
			case SN_ReplaceLane: {
				int insert_op = type_to_xinsert_op (arg0_type);
				MonoInst *ins = emit_simd_ins (cfg, klass, insert_op, args [0]->dreg, args [2]->dreg);
				ins->sreg3 = args [1]->dreg;
				ins->inst_c1 = arg0_type;
				return ins;
			}
			case SN_Splat: {
				MonoType *etype = get_vector_t_elem_type (fsig->ret);
				g_assert (fsig->param_count == 1 && mono_metadata_type_equal (fsig->params [0], etype));
				return emit_simd_ins (cfg, klass, type_to_expand_op (etype), args [0]->dreg, -1);
			}
			case SN_Dot:
				return emit_simd_ins_for_sig (cfg, klass, OP_XOP_X_X_X, INTRINS_WASM_DOT, -1, fsig, args);
			case SN_Shuffle:
				return emit_simd_ins_for_sig (cfg, klass, OP_WASM_SIMD_SHUFFLE, -1, -1, fsig, args);
			case SN_Swizzle:
				return emit_simd_ins_for_sig (cfg, klass, OP_WASM_SIMD_SWIZZLE, -1, -1, fsig, args);
		}
	}
	g_assert_not_reached ();

	return NULL;
}

#endif // TARGET_WASM

#ifdef TARGET_ARM64
static
MonoInst*
arch_emit_simd_intrinsics (const char *class_ns, const char *class_name, MonoCompile *cfg, MonoMethod *cmethod, MonoMethodSignature *fsig, MonoInst **args)
{
	if (!strcmp (class_ns, "System.Runtime.Intrinsics.Arm")) {
		return emit_hardware_intrinsics(cfg, cmethod, fsig, args,
			supported_arm_intrinsics, sizeof (supported_arm_intrinsics),
			emit_arm64_intrinsics);
	}

	if (!strcmp (class_ns, "System.Runtime.Intrinsics")) {
		if (!strcmp (class_name, "Vector128") || !strcmp (class_name, "Vector64"))
			return emit_sri_vector (cfg, cmethod, fsig, args);
	}

	if (!strcmp (class_ns, "System.Runtime.Intrinsics")) {
		if (!strcmp (class_name, "Vector128`1") || !strcmp (class_name, "Vector64`1"))
			return emit_vector64_vector128_t (cfg, cmethod, fsig, args);
	}

	if (!strcmp (class_ns, "System.Numerics") && !strcmp (class_name, "Vector")){
		return emit_sri_vector (cfg, cmethod, fsig, args);
	}

	if (!strcmp (class_ns, "System.Numerics") && !strcmp (class_name, "Vector`1")){
		return emit_vector64_vector128_t (cfg, cmethod, fsig, args);
	}

	if (!strcmp (class_ns, "System.Numerics")) {
		// FIXME: Support Vector2/Vector3
		if (!strcmp (class_name, "Vector4") || !strcmp (class_name, "Quaternion") || !strcmp (class_name, "Plane"))
			return emit_vector_2_3_4 (cfg, cmethod, fsig, args);
	}

	return NULL;
}
#elif defined(TARGET_AMD64)
// TODO: test and enable for x86 too
static
MonoInst*
arch_emit_simd_intrinsics (const char *class_ns, const char *class_name, MonoCompile *cfg, MonoMethod *cmethod, MonoMethodSignature *fsig, MonoInst **args)
{
	if (!strcmp (class_ns, "System.Runtime.Intrinsics")) {
		if (!strcmp (class_name, "Vector128"))
			return emit_sri_vector (cfg, cmethod, fsig, args);
	}

	if (!strcmp (class_ns, "System.Runtime.Intrinsics")) {
		if (!strcmp (class_name, "Vector128`1"))
			return emit_vector64_vector128_t (cfg, cmethod, fsig, args);
	}

	if (!strcmp (class_ns, "System.Numerics")) {
		// FIXME: Support Vector2/Vector3
		if (!strcmp (class_name, "Vector4") || !strcmp (class_name, "Quaternion") || !strcmp (class_name, "Plane"))
			return emit_vector_2_3_4 (cfg, cmethod, fsig, args);
	}
	
	MonoInst *simd_inst = emit_amd64_intrinsics (class_ns, class_name, cfg, cmethod, fsig, args);
	if (simd_inst != NULL)
		cfg->uses_simd_intrinsics |= MONO_CFG_USES_SIMD_INTRINSICS;
	return simd_inst;
}
#elif defined(TARGET_WASM)
static
MonoInst*
arch_emit_simd_intrinsics (const char *class_ns, const char *class_name, MonoCompile *cfg, MonoMethod *cmethod, MonoMethodSignature *fsig, MonoInst **args)
{
	if (!strcmp (class_ns, "System.Runtime.Intrinsics.Wasm")) {
		return emit_hardware_intrinsics (cfg, cmethod, fsig, args,
			supported_wasm_intrinsics, sizeof (supported_wasm_intrinsics),
			emit_wasm_supported_intrinsics);
	}

	if (!strcmp (class_ns, "System.Runtime.Intrinsics")) {
		if (!strcmp (class_name, "Vector128"))
			return emit_sri_vector (cfg, cmethod, fsig, args);
	}

	if (!strcmp (class_ns, "System.Runtime.Intrinsics")) {
		if (!strcmp (class_name, "Vector128`1"))
			return emit_vector64_vector128_t (cfg, cmethod, fsig, args);
	}

	if (!strcmp (class_ns, "System.Numerics") && !strcmp (class_name, "Vector")){
		return emit_sri_vector (cfg, cmethod, fsig, args);
	}

	if (!strcmp (class_ns, "System.Numerics") && !strcmp (class_name, "Vector`1")){
		return emit_vector64_vector128_t (cfg, cmethod, fsig, args);
	}

	if (!strcmp (class_ns, "System.Numerics")) {
		// FIXME: Support Vector2/Vector3
		if (!strcmp (class_name, "Vector4") || !strcmp (class_name, "Quaternion") || !strcmp (class_name, "Plane"))
			return emit_vector_2_3_4 (cfg, cmethod, fsig, args);
	}

	return NULL;
}
#else
static
MonoInst*
arch_emit_simd_intrinsics (const char *class_ns, const char *class_name, MonoCompile *cfg, MonoMethod *cmethod, MonoMethodSignature *fsig, MonoInst **args)
{
	return NULL;
}
#endif

#if defined(TARGET_WASM)
static
MonoInst*
arch_emit_common_intrinsics (const char *class_ns, const char *class_name, MonoCompile *cfg, MonoMethod *cmethod, MonoMethodSignature *fsig, MonoInst **args)
{
	if (!strcmp (class_ns, "System.Runtime.Intrinsics.Wasm")) {
		return emit_hardware_intrinsics (cfg, cmethod, fsig, args,
			supported_wasm_common_intrinsics, sizeof (supported_wasm_common_intrinsics),
			emit_wasm_supported_intrinsics);
	}

	if (!strcmp (class_ns, "System.Numerics") && !strcmp (class_name, "BitOperations")) {
		return emit_wasm_bitoperations_intrinsics (cfg, cmethod, fsig, args);
	}

	return NULL;
}
#else
static
MonoInst*
arch_emit_common_intrinsics (const char *class_ns, const char *class_name, MonoCompile *cfg, MonoMethod *cmethod, MonoMethodSignature *fsig, MonoInst **args)
{
	return NULL;
}
#endif

typedef MonoInst* (*EmitCallback)(const char *class_ns, const char *class_name, MonoCompile *cfg, MonoMethod *cmethod, MonoMethodSignature *fsig, MonoInst **args);

static MonoInst*
emit_intrinsics (MonoCompile *cfg, MonoMethod *cmethod, MonoMethodSignature *fsig, MonoInst **args, EmitCallback ecb)
{
	const char *class_name;
	const char *class_ns;
	MonoImage *image = m_class_get_image (cmethod->klass);

	if (image != mono_get_corlib ())
		return NULL;

	class_ns = m_class_get_name_space (cmethod->klass);
	class_name = m_class_get_name (cmethod->klass);

	// If cmethod->klass is nested, the namespace is on the enclosing class.
	if (m_class_get_nested_in (cmethod->klass))
		class_ns = m_class_get_name_space (m_class_get_nested_in (cmethod->klass));


	return ecb (class_ns, class_name, cfg, cmethod, fsig, args);
}

MonoInst*
mono_emit_simd_intrinsics (MonoCompile *cfg, MonoMethod *cmethod, MonoMethodSignature *fsig, MonoInst **args)
{
	return emit_intrinsics (cfg, cmethod, fsig, args, arch_emit_simd_intrinsics);
}

MonoInst*
mono_emit_common_intrinsics (MonoCompile *cfg, MonoMethod *cmethod, MonoMethodSignature *fsig, MonoInst **args)
{
	return emit_intrinsics (cfg, cmethod, fsig, args, arch_emit_common_intrinsics);
}

/*
* Windows x64 value type ABI uses reg/stack references (ArgValuetypeAddrInIReg/ArgValuetypeAddrOnStack)
* for function arguments. When using SIMD intrinsics arguments optimized into OP_ARG needs to be decomposed
* into correspondig SIMD LOADX/STOREX instructions.
*/
#if defined(TARGET_WIN32) && defined(TARGET_AMD64)
static gboolean
decompose_vtype_opt_uses_simd_intrinsics (MonoCompile *cfg, MonoInst *ins)
{
	if (cfg->uses_simd_intrinsics & MONO_CFG_USES_SIMD_INTRINSICS)
		return TRUE;

	switch (ins->opcode) {
	case OP_XMOVE:
	case OP_XZERO:
	case OP_XPHI:
	case OP_LOADX_MEMBASE:
	case OP_LOADX_ALIGNED_MEMBASE:
	case OP_STOREX_MEMBASE:
	case OP_STOREX_ALIGNED_MEMBASE_REG:
		return TRUE;
	default:
		return FALSE;
	}
}

static void
decompose_vtype_opt_load_arg (MonoCompile *cfg, MonoBasicBlock *bb, MonoInst *ins, gint32 *sreg_int32)
{
	guint32 *sreg = (guint32*)sreg_int32;
	MonoInst *src_var = get_vreg_to_inst (cfg, *sreg);
	if (src_var && src_var->opcode == OP_ARG && src_var->klass && MONO_CLASS_IS_SIMD (cfg, src_var->klass)) {
		MonoInst *varload_ins, *load_ins;
		NEW_VARLOADA (cfg, varload_ins, src_var, src_var->inst_vtype);
		mono_bblock_insert_before_ins (bb, ins, varload_ins);
		MONO_INST_NEW (cfg, load_ins, OP_LOADX_MEMBASE);
		load_ins->klass = src_var->klass;
		load_ins->type = STACK_VTYPE;
		load_ins->sreg1 = varload_ins->dreg;
		load_ins->dreg = alloc_xreg (cfg);
		mono_bblock_insert_after_ins (bb, varload_ins, load_ins);
		*sreg = load_ins->dreg;
	}
}

static void
decompose_vtype_opt_store_arg (MonoCompile *cfg, MonoBasicBlock *bb, MonoInst *ins, gint32 *dreg_int32)
{
	guint32 *dreg = (guint32*)dreg_int32;
	MonoInst *dest_var = get_vreg_to_inst (cfg, *dreg);
	if (dest_var && dest_var->opcode == OP_ARG && dest_var->klass && MONO_CLASS_IS_SIMD (cfg, dest_var->klass)) {
		MonoInst *varload_ins, *store_ins;
		*dreg = alloc_xreg (cfg);
		NEW_VARLOADA (cfg, varload_ins, dest_var, dest_var->inst_vtype);
		mono_bblock_insert_after_ins (bb, ins, varload_ins);
		MONO_INST_NEW (cfg, store_ins, OP_STOREX_MEMBASE);
		store_ins->klass = dest_var->klass;
		store_ins->type = STACK_VTYPE;
		store_ins->sreg1 = *dreg;
		store_ins->dreg = varload_ins->dreg;
		mono_bblock_insert_after_ins (bb, varload_ins, store_ins);
	}
}

void
mono_simd_decompose_intrinsic (MonoCompile *cfg, MonoBasicBlock *bb, MonoInst *ins)
{
	if ((cfg->opt & MONO_OPT_SIMD) && decompose_vtype_opt_uses_simd_intrinsics(cfg, ins)) {
		const char *spec = INS_INFO (ins->opcode);
		if (spec [MONO_INST_SRC1] == 'x')
			decompose_vtype_opt_load_arg (cfg, bb, ins, &(ins->sreg1));
		if (spec [MONO_INST_SRC2] == 'x')
			decompose_vtype_opt_load_arg (cfg, bb, ins, &(ins->sreg2));
		if (spec [MONO_INST_SRC3] == 'x')
			decompose_vtype_opt_load_arg (cfg, bb, ins, &(ins->sreg3));
		if (spec [MONO_INST_DEST] == 'x')
			decompose_vtype_opt_store_arg (cfg, bb, ins, &(ins->dreg));
	}
}
#else
void
mono_simd_decompose_intrinsic (MonoCompile *cfg, MonoBasicBlock *bb, MonoInst *ins)
{
}
#endif /*defined(TARGET_WIN32) && defined(TARGET_AMD64)*/

#endif /* DISABLE_JIT */
#endif /* MONO_ARCH_SIMD_INTRINSICS */

#if defined(TARGET_AMD64)
void
ves_icall_System_Runtime_Intrinsics_X86_X86Base___cpuidex (int abcd[4], int function_id, int subfunction_id)
{
#ifndef MONO_CROSS_COMPILE
	mono_hwcap_x86_call_cpuidex (function_id, subfunction_id,
		&abcd [0], &abcd [1], &abcd [2], &abcd [3]);
#endif
}
#endif

MONO_EMPTY_SOURCE_FILE (simd_intrinsics_netcore);<|MERGE_RESOLUTION|>--- conflicted
+++ resolved
@@ -1220,10 +1220,8 @@
 		case SN_BitwiseAnd:
 		case SN_BitwiseOr:
 		case SN_Xor:
-<<<<<<< HEAD
 		case SN_Floor:
 		case SN_Ceiling:
-=======
 		case SN_As:
 		case SN_AsByte:
 		case SN_AsDouble:
@@ -1237,7 +1235,8 @@
 		case SN_AsUInt64:
 		case SN_Max:
 		case SN_Min:
->>>>>>> aacebbd6
+    case SN_Floor:
+		case SN_Ceiling:
 			break;
 		default: 
 			return NULL;
