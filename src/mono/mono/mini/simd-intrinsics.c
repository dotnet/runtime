/**
 * SIMD Intrinsics support for netcore.
 * Only LLVM is supported as a backend.
 */

#include <config.h>
#include <mono/utils/mono-compiler.h>
#include <mono/metadata/icall-decl.h>
#include "mini.h"
#include "mini-runtime.h"
#include "ir-emit.h"
#include "llvm-intrinsics-types.h"
#ifdef ENABLE_LLVM
#include "mini-llvm.h"
#include "mini-llvm-cpp.h"
#endif
#include "mono/utils/bsearch.h"
#include <mono/metadata/abi-details.h>
#include <mono/metadata/reflection-internals.h>
#include <mono/utils/mono-hwcap.h>

#if defined (MONO_ARCH_SIMD_INTRINSICS)

#if defined(DISABLE_JIT)

void
mono_simd_intrinsics_init (void)
{
}

#else

#define MSGSTRFIELD(line) MSGSTRFIELD1(line)
#define MSGSTRFIELD1(line) str##line
static const struct msgstr_t {
#define METHOD(name) char MSGSTRFIELD(__LINE__) [sizeof (#name)];
#define METHOD2(str,name) char MSGSTRFIELD(__LINE__) [sizeof (str)];
#include "simd-methods.h"
#undef METHOD
#undef METHOD2
} method_names = {
#define METHOD(name) #name,
#define METHOD2(str,name) str,
#include "simd-methods.h"
#undef METHOD
#undef METHOD2
};

enum {
#define METHOD(name) SN_ ## name = offsetof (struct msgstr_t, MSGSTRFIELD(__LINE__)),
#define METHOD2(str,name) SN_ ## name = offsetof (struct msgstr_t, MSGSTRFIELD(__LINE__)),
#include "simd-methods.h"
};
#define method_name(idx) ((const char*)&method_names + (idx))

static int register_size;

#define None 0

typedef struct {
	uint16_t id; // One of the SN_ constants
	uint16_t default_op; // ins->opcode
	uint16_t default_instc0; // ins->inst_c0
	uint16_t unsigned_op;
	uint16_t unsigned_instc0;
	uint16_t floating_op;
	uint16_t floating_instc0;
} SimdIntrinsic;

static const SimdIntrinsic unsupported [] = { {SN_get_IsSupported} };

void
mono_simd_intrinsics_init (void)
{
	register_size = 16;
#if 0
	if ((mini_get_cpu_features () & MONO_CPU_X86_AVX) != 0)
		register_size = 32;
#endif
	/* Tell the class init code the size of the System.Numerics.Register type */
	mono_simd_register_size = register_size;
}

MonoInst*
mono_emit_simd_field_load (MonoCompile *cfg, MonoClassField *field, MonoInst *addr)
{
	return NULL;
}

static int
simd_intrinsic_compare_by_name (const void *key, const void *value)
{
	return strcmp ((const char*)key, method_name (*(guint16*)value));
}

static int
simd_intrinsic_info_compare_by_name (const void *key, const void *value)
{
	SimdIntrinsic *info = (SimdIntrinsic*)value;
	return strcmp ((const char*)key, method_name (info->id));
}

static int
lookup_intrins (guint16 *intrinsics, int size, MonoMethod *cmethod)
{
	const guint16 *result = (const guint16 *)mono_binary_search (cmethod->name, intrinsics, size / sizeof (guint16), sizeof (guint16), &simd_intrinsic_compare_by_name);

	if (result == NULL)
		return -1;
	else
		return (int)*result;
}

static SimdIntrinsic*
lookup_intrins_info (SimdIntrinsic *intrinsics, int size, MonoMethod *cmethod)
{
#if 0
	for (int i = 0; i < (size / sizeof (SimdIntrinsic)) - 1; ++i) {
		const char *n1 = method_name (intrinsics [i].id);
		const char *n2 = method_name (intrinsics [i + 1].id);
		int len1 = strlen (n1);
		int len2 = strlen (n2);
		for (int j = 0; j < len1 && j < len2; ++j) {
			if (n1 [j] > n2 [j]) {
				printf ("%s %s\n", n1, n2);
				g_assert_not_reached ();
			} else if (n1 [j] < n2 [j]) {
				break;
			}
		}
	}
#endif
	return (SimdIntrinsic *)mono_binary_search (cmethod->name, intrinsics, size / sizeof (SimdIntrinsic), sizeof (SimdIntrinsic), &simd_intrinsic_info_compare_by_name);
}

/*
 * Return a simd vreg for the simd value represented by SRC.
 * SRC is the 'this' argument to methods.
 * Set INDIRECT to TRUE if the value was loaded from memory.
 */
static int
load_simd_vreg_class (MonoCompile *cfg, MonoClass *klass, MonoInst *src, gboolean *indirect)
{
	const char *spec = INS_INFO (src->opcode);

	if (indirect)
		*indirect = FALSE;
	if (src->opcode == OP_XMOVE) {
		return src->sreg1;
	} else if (src->opcode == OP_LDADDR) {
		int res = ((MonoInst*)src->inst_p0)->dreg;
		return res;
	} else if (spec [MONO_INST_DEST] == 'x') {
		return src->dreg;
	} else if (src->type == STACK_PTR || src->type == STACK_MP) {
		MonoInst *ins;
		if (indirect)
			*indirect = TRUE;

		MONO_INST_NEW (cfg, ins, OP_LOADX_MEMBASE);
		ins->klass = klass;
		ins->sreg1 = src->dreg;
		ins->type = STACK_VTYPE;
		ins->dreg = alloc_ireg (cfg);
		MONO_ADD_INS (cfg->cbb, ins);
		return ins->dreg;
	}
	g_warning ("load_simd_vreg:: could not infer source simd (%d) vreg for op", src->type);
	mono_print_ins (src);
	g_assert_not_reached ();
}

static int
load_simd_vreg (MonoCompile *cfg, MonoMethod *cmethod, MonoInst *src, gboolean *indirect)
{
	return load_simd_vreg_class (cfg, cmethod->klass, src, indirect);
}

/* Create and emit a SIMD instruction, dreg is auto-allocated */
static MonoInst*
emit_simd_ins (MonoCompile *cfg, MonoClass *klass, int opcode, int sreg1, int sreg2)
{
	const char *spec = INS_INFO (opcode);
	MonoInst *ins;

	MONO_INST_NEW (cfg, ins, opcode);
	if (spec [MONO_INST_DEST] == 'x') {
		ins->dreg = alloc_xreg (cfg);
		ins->type = STACK_VTYPE;
	} else if (spec [MONO_INST_DEST] == 'i') {
		ins->dreg = alloc_ireg (cfg);
		ins->type = STACK_I4;
	} else if (spec [MONO_INST_DEST] == 'l') {
		ins->dreg = alloc_lreg (cfg);
		ins->type = STACK_I8;
	} else if (spec [MONO_INST_DEST] == 'f') {
		ins->dreg = alloc_freg (cfg);
		ins->type = STACK_R8;
	} else if (spec [MONO_INST_DEST] == 'v') {
		ins->dreg = alloc_dreg (cfg, STACK_VTYPE);
		ins->type = STACK_VTYPE;
	}
	ins->sreg1 = sreg1;
	ins->sreg2 = sreg2;
	ins->klass = klass;
	MONO_ADD_INS (cfg->cbb, ins);
	return ins;
}

static MonoInst*
emit_simd_ins_for_sig (MonoCompile *cfg, MonoClass *klass, int opcode, int instc0, int instc1, MonoMethodSignature *fsig, MonoInst **args)
{
	g_assert (fsig->param_count <= 3);
	MonoInst* ins = emit_simd_ins (cfg, klass, opcode,
		fsig->param_count > 0 ? args [0]->dreg : -1,
		fsig->param_count > 1 ? args [1]->dreg : -1);
	if (instc0 != -1)
		ins->inst_c0 = instc0;
	if (instc1 != -1)
		ins->inst_c1 = instc1;
	if (fsig->param_count == 3)
		ins->sreg3 = args [2]->dreg;
	return ins;
}

static gboolean
is_hw_intrinsics_class (MonoClass *klass, const char *name, gboolean *is_64bit)
{
	const char *class_name = m_class_get_name (klass);
	if ((!strcmp (class_name, "X64") || !strcmp (class_name, "Arm64")) && m_class_get_nested_in (klass)) {
		*is_64bit = TRUE;
		return !strcmp (m_class_get_name (m_class_get_nested_in (klass)), name);
	} else {
		*is_64bit = FALSE;
		return !strcmp (class_name, name);
	}
}

static MonoTypeEnum
get_underlying_type (MonoType* type)
{
	MonoClass* klass = mono_class_from_mono_type_internal (type);
	if (type->type == MONO_TYPE_PTR) // e.g. int* => MONO_TYPE_I4
		return m_class_get_byval_arg (m_class_get_element_class (klass))->type;
	else if (type->type == MONO_TYPE_GENERICINST) // e.g. Vector128<int> => MONO_TYPE_I4
		return mono_class_get_context (klass)->class_inst->type_argv [0]->type;
	else
		return type->type;
}

static MonoInst*
emit_xcompare (MonoCompile *cfg, MonoClass *klass, MonoTypeEnum etype, MonoInst *arg1, MonoInst *arg2)
{
	MonoInst *ins;
	gboolean is_fp = etype == MONO_TYPE_R4 || etype == MONO_TYPE_R8;

	ins = emit_simd_ins (cfg, klass, is_fp ? OP_XCOMPARE_FP : OP_XCOMPARE, arg1->dreg, arg2->dreg);
	ins->inst_c0 = CMP_EQ;
	ins->inst_c1 = etype;
	return ins;
}

static MonoInst*
emit_xequal (MonoCompile *cfg, MonoClass *klass, MonoInst *arg1, MonoInst *arg2)
{
	return emit_simd_ins (cfg, klass, OP_XEQUAL, arg1->dreg, arg2->dreg);
}

static MonoInst*
emit_xzero (MonoCompile *cfg, MonoClass *klass)
{
	return emit_simd_ins (cfg, klass, OP_XZERO, -1, -1);
}

static gboolean
is_intrinsics_vector_type (MonoType *vector_type)
{
	if (vector_type->type != MONO_TYPE_GENERICINST) return FALSE;
	MonoClass *klass = mono_class_from_mono_type_internal (vector_type);
	const char *name = m_class_get_name (klass);
	return !strcmp (name, "Vector64`1") || !strcmp (name, "Vector128`1") || !strcmp (name, "Vector256`1");
}

static MonoType*
get_vector_t_elem_type (MonoType *vector_type)
{
	MonoClass *klass;
	MonoType *etype;

	g_assert (vector_type->type == MONO_TYPE_GENERICINST);
	klass = mono_class_from_mono_type_internal (vector_type);
	g_assert (
		!strcmp (m_class_get_name (klass), "Vector`1") ||
		!strcmp (m_class_get_name (klass), "Vector64`1") ||
		!strcmp (m_class_get_name (klass), "Vector128`1") ||
		!strcmp (m_class_get_name (klass), "Vector256`1"));
	etype = mono_class_get_context (klass)->class_inst->type_argv [0];
	return etype;
}

static gboolean
type_is_unsigned (MonoType *type) {
	MonoClass *klass = mono_class_from_mono_type_internal (type);
	MonoType *etype = mono_class_get_context (klass)->class_inst->type_argv [0];
	switch (etype->type) {
	case MONO_TYPE_U1:
	case MONO_TYPE_U2:
	case MONO_TYPE_U4:
	case MONO_TYPE_U8:
	case MONO_TYPE_U:
		return TRUE;
	}
	return FALSE;
}

static gboolean
type_is_float (MonoType *type) {
	MonoClass *klass = mono_class_from_mono_type_internal (type);
	MonoType *etype = mono_class_get_context (klass)->class_inst->type_argv [0];
	switch (etype->type) {
	case MONO_TYPE_R4:
	case MONO_TYPE_R8:
		return TRUE;
	}
	return FALSE;
}

static int
type_to_expand_op (MonoType *type)
{
	switch (type->type) {
	case MONO_TYPE_I1:
	case MONO_TYPE_U1:
		return OP_EXPAND_I1;
	case MONO_TYPE_I2:
	case MONO_TYPE_U2:
		return OP_EXPAND_I2;
	case MONO_TYPE_I4:
	case MONO_TYPE_U4:
		return OP_EXPAND_I4;
	case MONO_TYPE_I8:
	case MONO_TYPE_U8:
		return OP_EXPAND_I8;
	case MONO_TYPE_R4:
		return OP_EXPAND_R4;
	case MONO_TYPE_R8:
		return OP_EXPAND_R8;
	case MONO_TYPE_I:
	case MONO_TYPE_U:
#if TARGET_SIZEOF_VOID_P == 8
		return OP_EXPAND_I8;
#else
		return OP_EXPAND_I4;
#endif
	default:
		g_assert_not_reached ();
	}
}

static int
type_to_insert_op (MonoType *type)
{
	switch (type->type) {
	case MONO_TYPE_I1:
	case MONO_TYPE_U1:
		return OP_INSERT_I1;
	case MONO_TYPE_I2:
	case MONO_TYPE_U2:
		return OP_INSERT_I2;
	case MONO_TYPE_I4:
	case MONO_TYPE_U4:
		return OP_INSERT_I4;
	case MONO_TYPE_I8:
	case MONO_TYPE_U8:
		return OP_INSERT_I8;
	case MONO_TYPE_R4:
		return OP_INSERT_R4;
	case MONO_TYPE_R8:
		return OP_INSERT_R8;
	case MONO_TYPE_I:
	case MONO_TYPE_U:
#if TARGET_SIZEOF_VOID_P == 8
		return OP_INSERT_I8;
#else
		return OP_INSERT_I4;
#endif
	default:
		g_assert_not_reached ();
	}
}

typedef struct {
	const char *name;
	MonoCPUFeatures feature;
	const SimdIntrinsic *intrinsics;
	int intrinsics_size;
	gboolean jit_supported;
} IntrinGroup;

typedef MonoInst * (* EmitIntrinsicFn) (
	MonoCompile *cfg, MonoMethodSignature *fsig, MonoInst **args,
	MonoClass *klass, const IntrinGroup *intrin_group,
	const SimdIntrinsic *info, int id, MonoTypeEnum arg0_type,
	gboolean is_64bit);

static const IntrinGroup unsupported_intrin_group [] = {
	{ "", 0, unsupported, sizeof (unsupported) },
};

static MonoInst *
emit_hardware_intrinsics (
	MonoCompile *cfg, MonoMethod *cmethod, MonoMethodSignature *fsig,
	MonoInst **args, const IntrinGroup *groups, int groups_size_bytes,
	EmitIntrinsicFn custom_emit)
{
	MonoClass *klass = cmethod->klass;
	const IntrinGroup *intrin_group = unsupported_intrin_group;
	gboolean is_64bit = FALSE;
	int groups_size = groups_size_bytes / sizeof (groups [0]);
	for (int i = 0; i < groups_size; ++i) {
		const IntrinGroup *group = &groups [i];
		if (is_hw_intrinsics_class (klass, group->name, &is_64bit)) {
			intrin_group = group;
			break;
		}
	}

	gboolean supported = FALSE;
	MonoTypeEnum arg0_type = fsig->param_count > 0 ? get_underlying_type (fsig->params [0]) : MONO_TYPE_VOID;
	int id = -1;
	uint16_t op = 0;
	uint16_t c0 = 0;
	const SimdIntrinsic *intrinsics = intrin_group->intrinsics;
	int intrinsics_size = intrin_group->intrinsics_size;
	MonoCPUFeatures feature = intrin_group->feature;
	const SimdIntrinsic *info = lookup_intrins_info ((SimdIntrinsic *) intrinsics, intrinsics_size, cmethod);
	{
		if (!info)
			goto support_probe_complete;
		id = info->id;
		// Hardware intrinsics are LLVM-only.
		if (!COMPILE_LLVM (cfg) && !intrin_group->jit_supported)
			goto support_probe_complete;

		if (intrin_group->intrinsics == unsupported)
			supported = FALSE;
		else if (feature)
			supported = (mini_get_cpu_features (cfg) & feature) != 0;
		else
			supported = TRUE;


		op = info->default_op;
		c0 = info->default_instc0;
		gboolean is_unsigned = FALSE;
		gboolean is_float = FALSE;
		switch (arg0_type) {
		case MONO_TYPE_U1:
		case MONO_TYPE_U2:
		case MONO_TYPE_U4:
		case MONO_TYPE_U8:
		case MONO_TYPE_U:
			is_unsigned = TRUE;
			break;
		case MONO_TYPE_R4:
		case MONO_TYPE_R8:
			is_float = TRUE;
			break;
		}
		if (is_unsigned && info->unsigned_op != 0) {
			op = info->unsigned_op;
			c0 = info->unsigned_instc0;
		} else if (is_float && info->floating_op != 0) {
			op = info->floating_op;
			c0 = info->floating_instc0;
		}
	}
support_probe_complete:
	if (id == SN_get_IsSupported) {
		MonoInst *ins = NULL;
		EMIT_NEW_ICONST (cfg, ins, supported ? 1 : 0);
		return ins;
	}
	if (!supported) {
		// Can't emit non-supported llvm intrinsics
		if (cfg->method != cmethod) {
			// Keep the original call so we end up in the intrinsic method
			return NULL;
		} else {
			// Emit an exception from the intrinsic method
			mono_emit_jit_icall (cfg, mono_throw_platform_not_supported, NULL);
			return NULL;
		}
	}
	if (op != 0)
		return emit_simd_ins_for_sig (cfg, klass, op, c0, arg0_type, fsig, args);
	return custom_emit (cfg, fsig, args, klass, intrin_group, info, id, arg0_type, is_64bit);
}

static MonoInst *
emit_vector_create_elementwise (
	MonoCompile *cfg, MonoMethodSignature *fsig, MonoType *vtype,
	MonoType *etype, MonoInst **args)
{
	int op = type_to_insert_op (etype);
	MonoClass *vklass = mono_class_from_mono_type_internal (vtype);
	MonoInst *ins = emit_xzero (cfg, vklass);
	for (int i = 0; i < fsig->param_count; ++i) {
		ins = emit_simd_ins (cfg, vklass, op, ins->dreg, args [i]->dreg);
		ins->inst_c0 = i;
	}
	return ins;
}

#if defined(TARGET_AMD64) || defined(TARGET_ARM64)

static int
type_to_xinsert_op (MonoTypeEnum type)
{
	switch (type) {
	case MONO_TYPE_I1: case MONO_TYPE_U1: return OP_XINSERT_I1;
	case MONO_TYPE_I2: case MONO_TYPE_U2: return OP_XINSERT_I2;
	case MONO_TYPE_I4: case MONO_TYPE_U4: return OP_XINSERT_I4;
	case MONO_TYPE_I8: case MONO_TYPE_U8: return OP_XINSERT_I8;
	case MONO_TYPE_R4: return OP_XINSERT_R4;
	case MONO_TYPE_R8: return OP_XINSERT_R8;
	case MONO_TYPE_I: case MONO_TYPE_U:
#if TARGET_SIZEOF_VOID_P == 8
		return OP_XINSERT_I8;
#else
		return OP_XINSERT_I4;
#endif
	default: g_assert_not_reached ();
	}
}

static int
type_to_xextract_op (MonoTypeEnum type)
{
	switch (type) {
	case MONO_TYPE_I1: case MONO_TYPE_U1: return OP_XEXTRACT_I1;
	case MONO_TYPE_I2: case MONO_TYPE_U2: return OP_XEXTRACT_I2;
	case MONO_TYPE_I4: case MONO_TYPE_U4: return OP_XEXTRACT_I4;
	case MONO_TYPE_I8: case MONO_TYPE_U8: return OP_XEXTRACT_I8;
	case MONO_TYPE_R4: return OP_XEXTRACT_R4;
	case MONO_TYPE_R8: return OP_XEXTRACT_R8;
	case MONO_TYPE_I: case MONO_TYPE_U:
#if TARGET_SIZEOF_VOID_P == 8
		return OP_XEXTRACT_I8;
#else
		return OP_XEXTRACT_I4;
#endif
	default: g_assert_not_reached ();
	}
}

static int
type_to_extract_op (MonoTypeEnum type)
{
	switch (type) {
	case MONO_TYPE_I1: case MONO_TYPE_U1: return OP_EXTRACT_I1;
	case MONO_TYPE_I2: case MONO_TYPE_U2: return OP_EXTRACT_I2;
	case MONO_TYPE_I4: case MONO_TYPE_U4: return OP_EXTRACT_I4;
	case MONO_TYPE_I8: case MONO_TYPE_U8: return OP_EXTRACT_I8;
	case MONO_TYPE_R4: return OP_EXTRACT_R4;
	case MONO_TYPE_R8: return OP_EXTRACT_R8;
	case MONO_TYPE_I: case MONO_TYPE_U:
#if TARGET_SIZEOF_VOID_P == 8
		return OP_EXTRACT_I8;
#else
		return OP_EXTRACT_I4;
#endif
	default: g_assert_not_reached ();
	}
}

static guint16 sri_vector_methods [] = {
	SN_Abs,
	SN_Add,
	SN_AndNot,
	SN_As,
	SN_AsByte,
	SN_AsDouble,
	SN_AsInt16,
	SN_AsInt32,
	SN_AsInt64,
	SN_AsSByte,
	SN_AsSingle,
	SN_AsUInt16,
	SN_AsUInt32,
	SN_AsUInt64,
	SN_BitwiseAnd,
	SN_BitwiseOr,
	SN_AsVector128,
	SN_AsVector2,
	SN_AsVector256,
	SN_AsVector3,
	SN_AsVector4,
	SN_Ceiling,
	SN_ConditionalSelect,
	SN_Create,
	SN_CreateScalar,
	SN_CreateScalarUnsafe,
	SN_Divide,
	SN_Equals,
	SN_EqualsAll,
	SN_EqualsAny,
	SN_Floor,
	SN_GetElement,
	SN_GetLower,
	SN_GetUpper,
	SN_GreaterThan,
	SN_GreaterThanOrEqual,
	SN_LessThan,
	SN_LessThanOrEqual,
	SN_Max,
	SN_Multiply,
	SN_Negate,
	SN_OnesComplement,
	SN_Sqrt,
	SN_Subtract,
	SN_ToScalar,
	SN_ToVector128,
	SN_ToVector256,
	SN_ToVector256Unsafe,
	SN_WithElement,
	SN_Xor,
};

/* nint and nuint haven't been enabled yet for System.Runtime.Intrinsics.
 * Remove this once support has been added.
 */
#define MONO_TYPE_IS_INTRINSICS_VECTOR_PRIMITIVE(t) ((MONO_TYPE_IS_VECTOR_PRIMITIVE(t)) && ((t)->type != MONO_TYPE_I) && ((t)->type != MONO_TYPE_U))

static gboolean
is_elementwise_create_overload (MonoMethodSignature *fsig, MonoType *ret_type)
{
	uint16_t param_count = fsig->param_count;
	if (param_count < 1) return FALSE;
	MonoType *type = fsig->params [0];
	if (!MONO_TYPE_IS_INTRINSICS_VECTOR_PRIMITIVE (type)) return FALSE;
	if (!mono_metadata_type_equal (ret_type, type)) return FALSE;
	for (uint16_t i = 1; i < param_count; ++i)
		if (!mono_metadata_type_equal (type, fsig->params [i])) return FALSE;
	return TRUE;
}

static gboolean
is_create_from_half_vectors_overload (MonoMethodSignature *fsig)
{
	if (fsig->param_count != 2) return FALSE;
	if (!is_intrinsics_vector_type (fsig->params [0])) return FALSE;
	return mono_metadata_type_equal (fsig->params [0], fsig->params [1]);
}

static MonoInst*
emit_sri_vector (MonoCompile *cfg, MonoMethod *cmethod, MonoMethodSignature *fsig, MonoInst **args)
{
	if (!COMPILE_LLVM (cfg))
		return NULL;

	MonoClass *klass = cmethod->klass;
	int id = lookup_intrins (sri_vector_methods, sizeof (sri_vector_methods), cmethod);
	if (id == -1)
		return NULL;

	if (!strcmp (m_class_get_name (cfg->method->klass), "Vector256"))
		return NULL; // TODO: Fix Vector256.WithUpper/WithLower

	MonoTypeEnum arg0_type = fsig->param_count > 0 ? get_underlying_type (fsig->params [0]) : MONO_TYPE_VOID;

	switch (id) {
	case SN_Abs: {
#ifdef TARGET_ARM64
		switch (arg0_type) {
			case MONO_TYPE_U1:
			case MONO_TYPE_U2:
			case MONO_TYPE_U4:
			case MONO_TYPE_U8:
			case MONO_TYPE_U:
			return NULL;
			}
		gboolean is_float = arg0_type == MONO_TYPE_R4 || arg0_type == MONO_TYPE_R8;
		int iid = is_float ? INTRINS_AARCH64_ADV_SIMD_FABS : INTRINS_AARCH64_ADV_SIMD_ABS;
		return emit_simd_ins_for_sig (cfg, klass, OP_XOP_OVR_X_X, iid, arg0_type, fsig, args);
#else
		return NULL;
#endif
}
	case SN_Add:
	case SN_Max:
	case SN_Min:
	case SN_Multiply:
	case SN_Subtract: {
		int instc0 = -1;
		if (arg0_type == MONO_TYPE_R4 || arg0_type == MONO_TYPE_R8) {
			switch (id) {
			case SN_Add:
				instc0 = OP_FADD;
				break;
			case SN_Max:
				instc0 = OP_FMAX;
				break;
			case SN_Min:
				instc0 = OP_FMIN;
				break;
			case SN_Multiply:
				instc0 = OP_FMUL;
				break;
			case SN_Subtract:
				instc0 = OP_FSUB;
				break;
			default:
				g_assert_not_reached ();
			}
		} else {
			switch (id) {
			case SN_Add:
				instc0 = OP_IADD;
				break;
			case SN_Max:
				instc0 = OP_IMAX;
				break;
			case SN_Min:
				instc0 = OP_IMIN;
				break;
			case SN_Multiply:
				instc0 = OP_IMUL;
				break;
			case SN_Subtract:
				instc0 = OP_ISUB;
				break;
			default:
				g_assert_not_reached ();
			}
		}
		return emit_simd_ins_for_sig (cfg, klass, OP_XBINOP, instc0, arg0_type, fsig, args);
	}
	case SN_Divide: {
		if ((arg0_type != MONO_TYPE_R4) && (arg0_type != MONO_TYPE_R8))
			return NULL;
		return emit_simd_ins_for_sig (cfg, klass, OP_XBINOP, OP_FDIV, arg0_type, fsig, args);
	}
	case SN_AndNot:
#ifdef TARGET_ARM64
		return emit_simd_ins_for_sig (cfg, klass, OP_ARM64_BIC, -1, arg0_type, fsig, args);
#else
		return NULL;
#endif
	case SN_BitwiseAnd:
		return emit_simd_ins_for_sig (cfg, klass, OP_XBINOP, OP_IAND, arg0_type, fsig, args);
	case SN_BitwiseOr:
		return emit_simd_ins_for_sig (cfg, klass, OP_XBINOP, OP_IOR, arg0_type, fsig, args);
	case SN_Xor: {
		if ((arg0_type == MONO_TYPE_R4) || (arg0_type == MONO_TYPE_R8))
			return NULL;
		return emit_simd_ins_for_sig (cfg, klass, OP_XBINOP, OP_IXOR, arg0_type, fsig, args);
	}
	case SN_As:
	case SN_AsByte:
	case SN_AsDouble:
	case SN_AsInt16:
	case SN_AsInt32:
	case SN_AsInt64:
	case SN_AsSByte:
	case SN_AsSingle:
	case SN_AsUInt16:
	case SN_AsUInt32:
	case SN_AsUInt64: {
		MonoType *ret_type = get_vector_t_elem_type (fsig->ret);
		MonoType *arg_type = get_vector_t_elem_type (fsig->params [0]);
		if (!MONO_TYPE_IS_INTRINSICS_VECTOR_PRIMITIVE (ret_type) || !MONO_TYPE_IS_INTRINSICS_VECTOR_PRIMITIVE (arg_type))
			return NULL;
		return emit_simd_ins (cfg, klass, OP_XCAST, args [0]->dreg, -1);
	}
	case SN_Ceiling:
	case SN_Floor: {
#ifdef TARGET_ARM64
		if ((arg0_type != MONO_TYPE_R4) && (arg0_type != MONO_TYPE_R8))
			return NULL;
		int ceil_or_floor = id == SN_Ceiling ? INTRINS_AARCH64_ADV_SIMD_FRINTP : INTRINS_AARCH64_ADV_SIMD_FRINTM;
		return emit_simd_ins_for_sig (cfg, klass, OP_XOP_OVR_X_X, ceil_or_floor, arg0_type, fsig, args);
#else
		return NULL;
#endif
	}
	case SN_ConditionalSelect: {
#ifdef TARGET_ARM64
		return emit_simd_ins_for_sig (cfg, klass, OP_ARM64_BSL, -1, arg0_type, fsig, args);
#else
		return NULL;
#endif
	}
	case SN_Create: {
		MonoType *etype = get_vector_t_elem_type (fsig->ret);
		if (fsig->param_count == 1 && mono_metadata_type_equal (fsig->params [0], etype))
			return emit_simd_ins (cfg, klass, type_to_expand_op (etype), args [0]->dreg, -1);
		else if (is_create_from_half_vectors_overload (fsig))
			return emit_simd_ins (cfg, klass, OP_XCONCAT, args [0]->dreg, args [1]->dreg);
		else if (is_elementwise_create_overload (fsig, etype))
			return emit_vector_create_elementwise (cfg, fsig, fsig->ret, etype, args);
		break;
	}
	case SN_CreateScalar:
		return emit_simd_ins_for_sig (cfg, klass, OP_CREATE_SCALAR, -1, arg0_type, fsig, args);
	case SN_CreateScalarUnsafe:
		return emit_simd_ins_for_sig (cfg, klass, OP_CREATE_SCALAR_UNSAFE, -1, arg0_type, fsig, args);
	case SN_Equals:
		return emit_xcompare (cfg, klass, arg0_type, args [0], args [1]);
	case SN_EqualsAll:
		return emit_xequal (cfg, klass, args [0], args [1]);
	case SN_EqualsAny: {
		MonoInst *cmp_eq = emit_xcompare (cfg, klass, arg0_type, args [0], args [1]);
		MonoInst *zero = emit_xzero (cfg, args [0]->klass);
		MonoInst *ins = emit_xequal (cfg, klass, cmp_eq, zero);
		int sreg = ins->dreg;
		int dreg = alloc_ireg (cfg);
		MONO_EMIT_NEW_BIALU_IMM (cfg, OP_COMPARE_IMM, -1, sreg, 0);
		EMIT_NEW_UNALU (cfg, ins, OP_CEQ, dreg, -1);
		return ins;
	}
	case SN_GetElement: {
		MonoClass *arg_class = mono_class_from_mono_type_internal (fsig->params [0]);
		MonoType *etype = mono_class_get_context (arg_class)->class_inst->type_argv [0];
		if (!MONO_TYPE_IS_INTRINSICS_VECTOR_PRIMITIVE (etype))
			return NULL;
		int size = mono_class_value_size (arg_class, NULL);
		int esize = mono_class_value_size (mono_class_from_mono_type_internal (etype), NULL);
		int elems = size / esize;
		MONO_EMIT_NEW_BIALU_IMM (cfg, OP_COMPARE_IMM, -1, args [1]->dreg, elems);
		MONO_EMIT_NEW_COND_EXC (cfg, GE_UN, "ArgumentOutOfRangeException");
		int extract_op = type_to_xextract_op (arg0_type);
		return emit_simd_ins_for_sig (cfg, klass, extract_op, -1, arg0_type, fsig, args);
	}
	case SN_GetLower:
	case SN_GetUpper: {
		MonoType *arg_type = get_vector_t_elem_type (fsig->params [0]);
		if (!MONO_TYPE_IS_INTRINSICS_VECTOR_PRIMITIVE (arg_type))
			return NULL;
		int op = id == SN_GetLower ? OP_XLOWER : OP_XUPPER;
		return emit_simd_ins_for_sig (cfg, klass, op, 0, arg0_type, fsig, args);
	}
<<<<<<< HEAD
	case SN_GreaterThan:
	case SN_GreaterThanOrEqual:
	case SN_LessThan:
	case SN_LessThanOrEqual: {
		gboolean is_unsigned = type_is_unsigned (fsig->params [0]);
		MonoInst *ins = emit_xcompare (cfg, klass, arg0_type, args [0], args [1]);
		switch (id) {
		case SN_GreaterThan:
			ins->inst_c0 = is_unsigned ? CMP_GT_UN : CMP_GT;
			break;
		case SN_GreaterThanOrEqual:
			ins->inst_c0 = is_unsigned ? CMP_GE_UN : CMP_GE;
			break;
		case SN_LessThan:
			ins->inst_c0 = is_unsigned ? CMP_LT_UN : CMP_LT;
			break;
		case SN_LessThanOrEqual:
			ins->inst_c0 = is_unsigned ? CMP_LE_UN : CMP_LE;
			break;
		default:
			g_assert_not_reached ();
		}
		return ins;
=======
	case SN_Negate:
	case SN_OnesComplement: {
#ifdef TARGET_ARM64
		int op = id == SN_Negate ? OP_ARM64_XNEG : OP_ARM64_MVN;
		return emit_simd_ins_for_sig (cfg, klass, op, -1, arg0_type, fsig, args);
#else
		return NULL;
#endif
	}
	case SN_Sqrt: {
#ifdef TARGET_ARM64
		if ((arg0_type != MONO_TYPE_R4) && (arg0_type != MONO_TYPE_R8))
			return NULL;
		return emit_simd_ins_for_sig (cfg, klass, OP_XOP_OVR_X_X, INTRINS_AARCH64_ADV_SIMD_FSQRT, arg0_type, fsig, args);
#else
		return NULL;
#endif
>>>>>>> 7da60264
	}
	case SN_ToScalar: {
		MonoType *arg_type = get_vector_t_elem_type (fsig->params [0]);
		if (!MONO_TYPE_IS_INTRINSICS_VECTOR_PRIMITIVE (arg_type))
			return NULL;
		int extract_op = type_to_extract_op (arg0_type);
		return emit_simd_ins_for_sig (cfg, klass, extract_op, 0, arg0_type, fsig, args);
	}
	case SN_ToVector128:
	case SN_ToVector128Unsafe: {
		MonoType *arg_type = get_vector_t_elem_type (fsig->params [0]);
		if (!MONO_TYPE_IS_INTRINSICS_VECTOR_PRIMITIVE (arg_type))
			return NULL;
		int op = id == SN_ToVector128 ? OP_XWIDEN : OP_XWIDEN_UNSAFE;
		return emit_simd_ins_for_sig (cfg, klass, op, 0, arg0_type, fsig, args);
	}
	case SN_WithElement: {
		MonoClass *arg_class = mono_class_from_mono_type_internal (fsig->params [0]);
		MonoType *etype = mono_class_get_context (arg_class)->class_inst->type_argv [0];
		if (!MONO_TYPE_IS_INTRINSICS_VECTOR_PRIMITIVE (etype))
			return NULL;
		int size = mono_class_value_size (arg_class, NULL);
		int esize = mono_class_value_size (mono_class_from_mono_type_internal (etype), NULL);
		int elems = size / esize;
		MONO_EMIT_NEW_BIALU_IMM (cfg, OP_COMPARE_IMM, -1, args [1]->dreg, elems);
		MONO_EMIT_NEW_COND_EXC (cfg, GE_UN, "ArgumentOutOfRangeException");
		int insert_op = type_to_xinsert_op (arg0_type);
		MonoInst *ins = emit_simd_ins (cfg, klass, insert_op, args [0]->dreg, args [2]->dreg);
		ins->sreg3 = args [1]->dreg;
		ins->inst_c1 = arg0_type;
		return ins;
	}
	case SN_WithLower:
	case SN_WithUpper: {
		MonoType *arg_type = get_vector_t_elem_type (fsig->params [0]);
		if (!MONO_TYPE_IS_INTRINSICS_VECTOR_PRIMITIVE (arg_type))
			return NULL;
		int op = id == SN_GetLower ? OP_XINSERT_LOWER : OP_XINSERT_UPPER;
		return emit_simd_ins_for_sig (cfg, klass, op, 0, arg0_type, fsig, args);
	}
	default:
		break;
	}

	return NULL;
}

static guint16 vector64_vector128_t_methods [] = {
	SN_Equals,
	SN_get_AllBitsSet,
	SN_get_Count,
	SN_get_IsSupported,
	SN_get_Zero,
	SN_op_Equality,
	SN_op_Inequality,
};

static MonoInst*
emit_vector64_vector128_t (MonoCompile *cfg, MonoMethod *cmethod, MonoMethodSignature *fsig, MonoInst **args)
{
	int id = lookup_intrins (vector64_vector128_t_methods, sizeof (vector64_vector128_t_methods), cmethod);
	if (id == -1)
		return NULL;

	MonoClass *klass = cmethod->klass;
	MonoType *type = m_class_get_byval_arg (klass);
	MonoType *etype = mono_class_get_context (klass)->class_inst->type_argv [0];
	int size = mono_class_value_size (klass, NULL);
	int esize = mono_class_value_size (mono_class_from_mono_type_internal (etype), NULL);
	g_assert (size > 0);
	g_assert (esize > 0);
	int len = size / esize;

	if (!MONO_TYPE_IS_INTRINSICS_VECTOR_PRIMITIVE (etype))
		return NULL;

	if (cfg->verbose_level > 1) {
		char *name = mono_method_full_name (cmethod, TRUE);
		printf ("  SIMD intrinsic %s\n", name);
		g_free (name);
	}

	switch (id) {
	case SN_get_IsSupported: {
		MonoInst *ins = NULL;
		EMIT_NEW_ICONST (cfg, ins, 1);
		return ins;
	}
	default:
		break;
	}

	if (!COMPILE_LLVM (cfg))
		return NULL;

	switch (id) {
	case SN_get_Count: {
		MonoInst *ins = NULL;
		if (!(fsig->param_count == 0 && fsig->ret->type == MONO_TYPE_I4))
			break;
		EMIT_NEW_ICONST (cfg, ins, len);
		return ins;
	}
	case SN_get_Zero: {
		return emit_xzero (cfg, klass);
	}
	case SN_get_AllBitsSet: {
		MonoInst *ins = emit_xzero (cfg, klass);
		return emit_xcompare (cfg, klass, etype->type, ins, ins);
	}
	case SN_Equals: {
		if (fsig->param_count == 1 && fsig->ret->type == MONO_TYPE_BOOLEAN && mono_metadata_type_equal (fsig->params [0], type)) {
			int sreg1 = load_simd_vreg (cfg, cmethod, args [0], NULL);
			return emit_simd_ins (cfg, klass, OP_XEQUAL, sreg1, args [1]->dreg);
		}
		break;
	}
	case SN_op_Equality:
		return emit_xequal (cfg, klass, args [0], args [1]);
	case SN_op_Inequality: {
		MonoInst *ins = emit_xequal (cfg, klass, args [0], args [1]);
		int sreg = ins->dreg;
		int dreg = alloc_ireg (cfg);
		MONO_EMIT_NEW_BIALU_IMM (cfg, OP_COMPARE_IMM, -1, sreg, 0);
		EMIT_NEW_UNALU (cfg, ins, OP_CEQ, dreg, -1);
		return ins;
	}
	default:
		break;
	}

	return NULL;
}

#endif // defined(TARGET_AMD64) || defined(TARGET_ARM64)

#ifdef TARGET_AMD64

static guint16 vector_methods [] = {
	SN_ConvertToDouble,
	SN_ConvertToInt32,
	SN_ConvertToInt64,
	SN_ConvertToSingle,
	SN_ConvertToUInt32,
	SN_ConvertToUInt64,
	SN_Narrow,
	SN_Widen,
	SN_get_IsHardwareAccelerated,
};

static MonoInst*
emit_sys_numerics_vector (MonoCompile *cfg, MonoMethod *cmethod, MonoMethodSignature *fsig, MonoInst **args)
{
	MonoInst *ins;
	gboolean supported = FALSE;
	int id;
	MonoType *etype;

	id = lookup_intrins (vector_methods, sizeof (vector_methods), cmethod);
	if (id == -1)
		return NULL;

	//printf ("%s\n", mono_method_full_name (cmethod, 1));

#ifdef MONO_ARCH_SIMD_INTRINSICS
	supported = TRUE;
#endif

	if (cfg->verbose_level > 1) {
		char *name = mono_method_full_name (cmethod, TRUE);
		printf ("  SIMD intrinsic %s\n", name);
		g_free (name);
	}

	switch (id) {
	case SN_get_IsHardwareAccelerated:
		EMIT_NEW_ICONST (cfg, ins, supported ? 1 : 0);
		ins->type = STACK_I4;
		return ins;
	case SN_ConvertToInt32:
		etype = get_vector_t_elem_type (fsig->params [0]);
		g_assert (etype->type == MONO_TYPE_R4);
		return emit_simd_ins (cfg, mono_class_from_mono_type_internal (fsig->ret), OP_CVTPS2DQ, args [0]->dreg, -1);
	case SN_ConvertToSingle:
		etype = get_vector_t_elem_type (fsig->params [0]);
		g_assert (etype->type == MONO_TYPE_I4 || etype->type == MONO_TYPE_U4);
		// FIXME:
		if (etype->type == MONO_TYPE_U4)
			return NULL;
		return emit_simd_ins (cfg, mono_class_from_mono_type_internal (fsig->ret), OP_CVTDQ2PS, args [0]->dreg, -1);
	case SN_ConvertToDouble:
	case SN_ConvertToInt64:
	case SN_ConvertToUInt32:
	case SN_ConvertToUInt64:
	case SN_Narrow:
	case SN_Widen:
		// FIXME:
		break;
	default:
		break;
	}

	return NULL;
}

static guint16 vector_t_methods [] = {
	SN_ctor,
	SN_CopyTo,
	SN_Equals,
	SN_GreaterThan,
	SN_GreaterThanOrEqual,
	SN_LessThan,
	SN_LessThanOrEqual,
	SN_Max,
	SN_Min,
	SN_get_AllBitsSet,
	SN_get_Count,
	SN_get_Item,
	SN_get_One,
	SN_get_Zero,
	SN_op_Addition,
	SN_op_BitwiseAnd,
	SN_op_BitwiseOr,
	SN_op_Division,
	SN_op_Equality,
	SN_op_ExclusiveOr,
	SN_op_Explicit,
	SN_op_Inequality,
	SN_op_Multiply,
	SN_op_Subtraction
};

static MonoInst*
emit_sys_numerics_vector_t (MonoCompile *cfg, MonoMethod *cmethod, MonoMethodSignature *fsig, MonoInst **args)
{
	MonoInst *ins;
	MonoType *type, *etype;
	MonoClass *klass;
	int size, len, id;
	gboolean is_unsigned;

	static const float r4_one = 1.0f;
	static const double r8_one = 1.0;

	id = lookup_intrins (vector_t_methods, sizeof (vector_t_methods), cmethod);
	if (id == -1)
		return NULL;

	klass = cmethod->klass;
	type = m_class_get_byval_arg (klass);
	etype = mono_class_get_context (klass)->class_inst->type_argv [0];
	size = mono_class_value_size (mono_class_from_mono_type_internal (etype), NULL);
	g_assert (size);
	len = register_size / size;

	if (!MONO_TYPE_IS_PRIMITIVE (etype) || etype->type == MONO_TYPE_CHAR || etype->type == MONO_TYPE_BOOLEAN)
		return NULL;

	if (cfg->verbose_level > 1) {
		char *name = mono_method_full_name (cmethod, TRUE);
		printf ("  SIMD intrinsic %s\n", name);
		g_free (name);
	}

	switch (id) {
	case SN_get_Count:
		if (!(fsig->param_count == 0 && fsig->ret->type == MONO_TYPE_I4))
			break;
		EMIT_NEW_ICONST (cfg, ins, len);
		return ins;
	case SN_get_Zero:
		g_assert (fsig->param_count == 0 && mono_metadata_type_equal (fsig->ret, type));
		return emit_xzero (cfg, klass);
	case SN_get_One: {
		g_assert (fsig->param_count == 0 && mono_metadata_type_equal (fsig->ret, type));
		MonoInst *one = NULL;
		int expand_opcode = type_to_expand_op (etype);
		MONO_INST_NEW (cfg, one, -1);
		switch (expand_opcode) {
		case OP_EXPAND_R4:
			one->opcode = OP_R4CONST;
			one->type = STACK_R4;
			one->inst_p0 = (void *) &r4_one;
			break;
		case OP_EXPAND_R8:
			one->opcode = OP_R8CONST;
			one->type = STACK_R8;
			one->inst_p0 = (void *) &r8_one;
			break;
		default:
			one->opcode = OP_ICONST;
			one->type = STACK_I4;
			one->inst_c0 = 1;
			break;
		}
		one->dreg = alloc_dreg (cfg, (MonoStackType)one->type);
		MONO_ADD_INS (cfg->cbb, one);
		return emit_simd_ins (cfg, klass, expand_opcode, one->dreg, -1);
	}
	case SN_get_AllBitsSet: {
		/* Compare a zero vector with itself */
		ins = emit_xzero (cfg, klass);
		return emit_xcompare (cfg, klass, etype->type, ins, ins);
	}
	case SN_get_Item: {
		if (!COMPILE_LLVM (cfg))
			return NULL;
		MONO_EMIT_NEW_BIALU_IMM (cfg, OP_COMPARE_IMM, -1, args [1]->dreg, len);
		MONO_EMIT_NEW_COND_EXC (cfg, GE_UN, "ArgumentOutOfRangeException");
		MonoTypeEnum ty = etype->type;
		int opcode = type_to_xextract_op (ty);
		int src1 = load_simd_vreg (cfg, cmethod, args [0], NULL);
		MonoInst *ins = emit_simd_ins (cfg, klass, opcode, src1, args [1]->dreg);
		ins->inst_c1 = ty;
		return ins;
	}
	case SN_ctor:
		if (fsig->param_count == 1 && mono_metadata_type_equal (fsig->params [0], etype)) {
			int dreg = load_simd_vreg (cfg, cmethod, args [0], NULL);

			int opcode = type_to_expand_op (etype);
			ins = emit_simd_ins (cfg, klass, opcode, args [1]->dreg, -1);
			ins->dreg = dreg;
			return ins;
		}
		if ((fsig->param_count == 1 || fsig->param_count == 2) && (fsig->params [0]->type == MONO_TYPE_SZARRAY)) {
			MonoInst *array_ins = args [1];
			MonoInst *index_ins;
			MonoInst *ldelema_ins;
			MonoInst *var;
			int end_index_reg;

			if (args [0]->opcode != OP_LDADDR)
				return NULL;

			/* .ctor (T[]) or .ctor (T[], index) */

			if (fsig->param_count == 2) {
				index_ins = args [2];
			} else {
				EMIT_NEW_ICONST (cfg, index_ins, 0);
			}

			/* Emit bounds check for the index (index >= 0) */
			mini_emit_bounds_check_offset (cfg, array_ins->dreg, MONO_STRUCT_OFFSET (MonoArray, max_length), index_ins->dreg, "ArgumentOutOfRangeException");

			/* Emit bounds check for the end (index + len - 1 < array length) */
			end_index_reg = alloc_ireg (cfg);
			EMIT_NEW_BIALU_IMM (cfg, ins, OP_IADD_IMM, end_index_reg, index_ins->dreg, len - 1);
			mini_emit_bounds_check_offset (cfg, array_ins->dreg, MONO_STRUCT_OFFSET (MonoArray, max_length), end_index_reg, "ArgumentOutOfRangeException");

			/* Load the array slice into the simd reg */
			ldelema_ins = mini_emit_ldelema_1_ins (cfg, mono_class_from_mono_type_internal (etype), array_ins, index_ins, FALSE, FALSE);
			g_assert (args [0]->opcode == OP_LDADDR);
			var = (MonoInst*)args [0]->inst_p0;
			EMIT_NEW_LOAD_MEMBASE (cfg, ins, OP_LOADX_MEMBASE, var->dreg, ldelema_ins->dreg, 0);
			ins->klass = cmethod->klass;
			return args [0];
		}
		break;
	case SN_CopyTo:
		if ((fsig->param_count == 1 || fsig->param_count == 2) && (fsig->params [0]->type == MONO_TYPE_SZARRAY)) {
			MonoInst *array_ins = args [1];
			MonoInst *index_ins;
			MonoInst *ldelema_ins;
			int val_vreg, end_index_reg;

			val_vreg = load_simd_vreg (cfg, cmethod, args [0], NULL);

			/* CopyTo (T[]) or CopyTo (T[], index) */

			if (fsig->param_count == 2) {
				index_ins = args [2];
			} else {
				EMIT_NEW_ICONST (cfg, index_ins, 0);
			}

			/* CopyTo () does complicated argument checks */
			mini_emit_bounds_check_offset (cfg, array_ins->dreg, MONO_STRUCT_OFFSET (MonoArray, max_length), index_ins->dreg, "ArgumentOutOfRangeException");
			end_index_reg = alloc_ireg (cfg);
			int len_reg = alloc_ireg (cfg);
			MONO_EMIT_NEW_LOAD_MEMBASE_OP_FLAGS (cfg, OP_LOADI4_MEMBASE, len_reg, array_ins->dreg, MONO_STRUCT_OFFSET (MonoArray, max_length), MONO_INST_INVARIANT_LOAD);
			EMIT_NEW_BIALU (cfg, ins, OP_ISUB, end_index_reg, len_reg, index_ins->dreg);
			MONO_EMIT_NEW_BIALU_IMM (cfg, OP_COMPARE_IMM, -1, end_index_reg, len);
			MONO_EMIT_NEW_COND_EXC (cfg, LT, "ArgumentException");

			/* Load the array slice into the simd reg */
			ldelema_ins = mini_emit_ldelema_1_ins (cfg, mono_class_from_mono_type_internal (etype), array_ins, index_ins, FALSE, FALSE);
			EMIT_NEW_STORE_MEMBASE (cfg, ins, OP_STOREX_MEMBASE, ldelema_ins->dreg, 0, val_vreg);
			ins->klass = cmethod->klass;
			return ins;
		}
		break;
	case SN_Equals:
		if (fsig->param_count == 1 && fsig->ret->type == MONO_TYPE_BOOLEAN && mono_metadata_type_equal (fsig->params [0], type)) {
			int sreg1 = load_simd_vreg (cfg, cmethod, args [0], NULL);

			return emit_simd_ins (cfg, klass, OP_XEQUAL, sreg1, args [1]->dreg);
		} else if (fsig->param_count == 2 && mono_metadata_type_equal (fsig->ret, type) && mono_metadata_type_equal (fsig->params [0], type) && mono_metadata_type_equal (fsig->params [1], type)) {
			/* Per element equality */
			return emit_xcompare (cfg, klass, etype->type, args [0], args [1]);
		}
		break;
	case SN_op_Equality:
	case SN_op_Inequality:
		g_assert (fsig->param_count == 2 && fsig->ret->type == MONO_TYPE_BOOLEAN &&
				  mono_metadata_type_equal (fsig->params [0], type) &&
				  mono_metadata_type_equal (fsig->params [1], type));
		ins = emit_xequal (cfg, klass, args [0], args [1]);
		if (id == SN_op_Inequality) {
			int sreg = ins->dreg;
			int dreg = alloc_ireg (cfg);
			MONO_EMIT_NEW_BIALU_IMM (cfg, OP_COMPARE_IMM, -1, sreg, 0);
			EMIT_NEW_UNALU (cfg, ins, OP_CEQ, dreg, -1);
		}
		return ins;
	case SN_GreaterThan:
	case SN_GreaterThanOrEqual:
	case SN_LessThan:
	case SN_LessThanOrEqual:
		g_assert (fsig->param_count == 2 && mono_metadata_type_equal (fsig->ret, type) && mono_metadata_type_equal (fsig->params [0], type) && mono_metadata_type_equal (fsig->params [1], type));
		is_unsigned = etype->type == MONO_TYPE_U1 || etype->type == MONO_TYPE_U2 || etype->type == MONO_TYPE_U4 || etype->type == MONO_TYPE_U8 || etype->type == MONO_TYPE_U;
		ins = emit_xcompare (cfg, klass, etype->type, args [0], args [1]);
		switch (id) {
		case SN_GreaterThan:
			ins->inst_c0 = is_unsigned ? CMP_GT_UN : CMP_GT;
			break;
		case SN_GreaterThanOrEqual:
			ins->inst_c0 = is_unsigned ? CMP_GE_UN : CMP_GE;
			break;
		case SN_LessThan:
			ins->inst_c0 = is_unsigned ? CMP_LT_UN : CMP_LT;
			break;
		case SN_LessThanOrEqual:
			ins->inst_c0 = is_unsigned ? CMP_LE_UN : CMP_LE;
			break;
		default:
			g_assert_not_reached ();
		}
		return ins;
	case SN_op_Explicit:
		return emit_simd_ins (cfg, klass, OP_XCAST, args [0]->dreg, -1);
	case SN_op_Addition:
	case SN_op_Subtraction:
	case SN_op_Division:
	case SN_op_Multiply:
	case SN_op_BitwiseAnd:
	case SN_op_BitwiseOr:
	case SN_op_ExclusiveOr:
	case SN_Max:
	case SN_Min:
		if (!(fsig->param_count == 2 && mono_metadata_type_equal (fsig->ret, type) && mono_metadata_type_equal (fsig->params [0], type) && mono_metadata_type_equal (fsig->params [1], type)))
			return NULL;
		ins = emit_simd_ins (cfg, klass, OP_XBINOP, args [0]->dreg, args [1]->dreg);
		ins->inst_c1 = etype->type;

		if (etype->type == MONO_TYPE_R4 || etype->type == MONO_TYPE_R8) {
			switch (id) {
			case SN_op_Addition:
				ins->inst_c0 = OP_FADD;
				break;
			case SN_op_Subtraction:
				ins->inst_c0 = OP_FSUB;
				break;
			case SN_op_Multiply:
				ins->inst_c0 = OP_FMUL;
				break;
			case SN_op_Division:
				ins->inst_c0 = OP_FDIV;
				break;
			case SN_Max:
				ins->inst_c0 = OP_FMAX;
				break;
			case SN_Min:
				ins->inst_c0 = OP_FMIN;
				break;
			default:
				NULLIFY_INS (ins);
				return NULL;
			}
		} else {
			switch (id) {
			case SN_op_Addition:
				ins->inst_c0 = OP_IADD;
				break;
			case SN_op_Subtraction:
				ins->inst_c0 = OP_ISUB;
				break;
				/*
			case SN_op_Division:
				ins->inst_c0 = OP_IDIV;
				break;
			case SN_op_Multiply:
				ins->inst_c0 = OP_IMUL;
				break;
				*/
			case SN_op_BitwiseAnd:
				ins->inst_c0 = OP_IAND;
				break;
			case SN_op_BitwiseOr:
				ins->inst_c0 = OP_IOR;
				break;
			case SN_op_ExclusiveOr:
				ins->inst_c0 = OP_IXOR;
				break;
			case SN_Max:
				ins->inst_c0 = OP_IMAX;
				break;
			case SN_Min:
				ins->inst_c0 = OP_IMIN;
				break;
			default:
				NULLIFY_INS (ins);
				return NULL;
			}
		}
		return ins;
	default:
		break;
	}

	return NULL;
}
#endif // TARGET_AMD64

#ifdef TARGET_ARM64

static SimdIntrinsic armbase_methods [] = {
	{SN_LeadingSignCount},
	{SN_LeadingZeroCount},
	{SN_MultiplyHigh},
	{SN_ReverseElementBits},
	{SN_get_IsSupported},
};

static SimdIntrinsic crc32_methods [] = {
	{SN_ComputeCrc32},
	{SN_ComputeCrc32C},
	{SN_get_IsSupported}
};

static SimdIntrinsic crypto_aes_methods [] = {
	{SN_Decrypt, OP_XOP_X_X_X, INTRINS_AARCH64_AESD},
	{SN_Encrypt, OP_XOP_X_X_X, INTRINS_AARCH64_AESE},
	{SN_InverseMixColumns, OP_XOP_X_X, INTRINS_AARCH64_AESIMC},
	{SN_MixColumns, OP_XOP_X_X, INTRINS_AARCH64_AESMC},
	{SN_PolynomialMultiplyWideningLower},
	{SN_PolynomialMultiplyWideningUpper},
	{SN_get_IsSupported},
};

static SimdIntrinsic sha1_methods [] = {
	{SN_FixedRotate, OP_XOP_X_X, INTRINS_AARCH64_SHA1H},
	{SN_HashUpdateChoose, OP_XOP_X_X_X_X, INTRINS_AARCH64_SHA1C},
	{SN_HashUpdateMajority, OP_XOP_X_X_X_X, INTRINS_AARCH64_SHA1M},
	{SN_HashUpdateParity, OP_XOP_X_X_X_X, INTRINS_AARCH64_SHA1P},
	{SN_ScheduleUpdate0, OP_XOP_X_X_X_X, INTRINS_AARCH64_SHA1SU0},
	{SN_ScheduleUpdate1, OP_XOP_X_X_X, INTRINS_AARCH64_SHA1SU1},
	{SN_get_IsSupported}
};

static SimdIntrinsic sha256_methods [] = {
	{SN_HashUpdate1, OP_XOP_X_X_X_X, INTRINS_AARCH64_SHA256H},
	{SN_HashUpdate2, OP_XOP_X_X_X_X, INTRINS_AARCH64_SHA256H2},
	{SN_ScheduleUpdate0, OP_XOP_X_X_X, INTRINS_AARCH64_SHA256SU0},
	{SN_ScheduleUpdate1, OP_XOP_X_X_X_X, INTRINS_AARCH64_SHA256SU1},
	{SN_get_IsSupported}
};

// This table must be kept in sorted order. ASCII } is sorted after alphanumeric
// characters, so blind use of your editor's "sort lines" facility will
// mis-order the lines.
//
// In Vim you can use `sort /.*{[0-9A-z]*/ r` to sort this table.

static SimdIntrinsic advsimd_methods [] = {
	{SN_Abs, OP_XOP_OVR_X_X, INTRINS_AARCH64_ADV_SIMD_ABS, None, None, OP_XOP_OVR_X_X, INTRINS_AARCH64_ADV_SIMD_FABS},
	{SN_AbsSaturate, OP_XOP_OVR_X_X, INTRINS_AARCH64_ADV_SIMD_SQABS},
	{SN_AbsSaturateScalar, OP_XOP_OVR_SCALAR_X_X, INTRINS_AARCH64_ADV_SIMD_SQABS},
	{SN_AbsScalar, OP_XOP_OVR_SCALAR_X_X, INTRINS_AARCH64_ADV_SIMD_ABS, None, None, OP_XOP_OVR_SCALAR_X_X, INTRINS_AARCH64_ADV_SIMD_FABS},
	{SN_AbsoluteCompareGreaterThan},
	{SN_AbsoluteCompareGreaterThanOrEqual},
	{SN_AbsoluteCompareGreaterThanOrEqualScalar},
	{SN_AbsoluteCompareGreaterThanScalar},
	{SN_AbsoluteCompareLessThan},
	{SN_AbsoluteCompareLessThanOrEqual},
	{SN_AbsoluteCompareLessThanOrEqualScalar},
	{SN_AbsoluteCompareLessThanScalar},
	{SN_AbsoluteDifference, OP_ARM64_SABD, None, OP_ARM64_UABD, None, OP_XOP_OVR_X_X_X, INTRINS_AARCH64_ADV_SIMD_FABD},
	{SN_AbsoluteDifferenceAdd, OP_ARM64_SABA, None, OP_ARM64_UABA},
	{SN_AbsoluteDifferenceScalar, OP_XOP_OVR_SCALAR_X_X_X, INTRINS_AARCH64_ADV_SIMD_FABD_SCALAR},
	{SN_AbsoluteDifferenceWideningLower, OP_ARM64_SABDL, None, OP_ARM64_UABDL},
	{SN_AbsoluteDifferenceWideningLowerAndAdd, OP_ARM64_SABAL, None, OP_ARM64_UABAL},
	{SN_AbsoluteDifferenceWideningUpper, OP_ARM64_SABDL2, None, OP_ARM64_UABDL2},
	{SN_AbsoluteDifferenceWideningUpperAndAdd, OP_ARM64_SABAL2, None, OP_ARM64_UABAL2},
	{SN_Add, OP_XBINOP, OP_IADD, None, None, OP_XBINOP, OP_FADD},
	{SN_AddAcross, OP_ARM64_XHORIZ, INTRINS_AARCH64_ADV_SIMD_SADDV, OP_ARM64_XHORIZ, INTRINS_AARCH64_ADV_SIMD_UADDV},
	{SN_AddAcrossWidening, OP_ARM64_SADDLV, None, OP_ARM64_UADDLV},
	{SN_AddHighNarrowingLower, OP_ARM64_ADDHN},
	{SN_AddHighNarrowingUpper, OP_ARM64_ADDHN2},
	{SN_AddPairwise, OP_XOP_OVR_X_X_X, INTRINS_AARCH64_ADV_SIMD_ADDP, None, None, OP_XOP_OVR_X_X_X, INTRINS_AARCH64_ADV_SIMD_FADDP},
	{SN_AddPairwiseScalar, OP_ARM64_ADDP_SCALAR, None, None, None, OP_ARM64_FADDP_SCALAR},
	{SN_AddPairwiseWidening, OP_XOP_OVR_X_X, INTRINS_AARCH64_ADV_SIMD_SADDLP, OP_XOP_OVR_X_X, INTRINS_AARCH64_ADV_SIMD_UADDLP},
	{SN_AddPairwiseWideningAndAdd, OP_ARM64_SADALP, None, OP_ARM64_UADALP},
	{SN_AddPairwiseWideningAndAddScalar, OP_ARM64_SADALP, None, OP_ARM64_UADALP},
	{SN_AddPairwiseWideningScalar, OP_XOP_OVR_X_X, INTRINS_AARCH64_ADV_SIMD_SADDLP, OP_XOP_OVR_X_X, INTRINS_AARCH64_ADV_SIMD_UADDLP},
	{SN_AddRoundedHighNarrowingLower, OP_ARM64_RADDHN},
	{SN_AddRoundedHighNarrowingUpper, OP_ARM64_RADDHN2},
	{SN_AddSaturate},
	{SN_AddSaturateScalar},
	{SN_AddScalar, OP_XBINOP_SCALAR, OP_IADD, None, None, OP_XBINOP_SCALAR, OP_FADD},
	{SN_AddWideningLower, OP_ARM64_SADD, None, OP_ARM64_UADD},
	{SN_AddWideningUpper, OP_ARM64_SADD2, None, OP_ARM64_UADD2},
	{SN_And, OP_XBINOP_FORCEINT, XBINOP_FORCEINT_and},
	{SN_BitwiseClear, OP_ARM64_BIC},
	{SN_BitwiseSelect, OP_ARM64_BSL},
	{SN_Ceiling, OP_XOP_OVR_X_X, INTRINS_AARCH64_ADV_SIMD_FRINTP},
	{SN_CeilingScalar, OP_XOP_OVR_SCALAR_X_X, INTRINS_AARCH64_ADV_SIMD_FRINTP},
	{SN_CompareEqual, OP_XCOMPARE, CMP_EQ, OP_XCOMPARE, CMP_EQ, OP_XCOMPARE_FP, CMP_EQ},
	{SN_CompareEqualScalar, OP_XCOMPARE_SCALAR, CMP_EQ, OP_XCOMPARE_SCALAR, CMP_EQ, OP_XCOMPARE_FP_SCALAR, CMP_EQ},
	{SN_CompareGreaterThan, OP_XCOMPARE, CMP_GT, OP_XCOMPARE, CMP_GT_UN, OP_XCOMPARE_FP, CMP_GT},
	{SN_CompareGreaterThanOrEqual, OP_XCOMPARE, CMP_GE, OP_XCOMPARE, CMP_GE_UN, OP_XCOMPARE_FP, CMP_GE},
	{SN_CompareGreaterThanOrEqualScalar, OP_XCOMPARE_SCALAR, CMP_GE, OP_XCOMPARE_SCALAR, CMP_GE_UN, OP_XCOMPARE_FP_SCALAR, CMP_GE},
	{SN_CompareGreaterThanScalar, OP_XCOMPARE_SCALAR, CMP_GT, OP_XCOMPARE_SCALAR, CMP_GT_UN, OP_XCOMPARE_FP_SCALAR, CMP_GT},
	{SN_CompareLessThan, OP_XCOMPARE, CMP_LT, OP_XCOMPARE, CMP_LT_UN, OP_XCOMPARE_FP, CMP_LT},
	{SN_CompareLessThanOrEqual, OP_XCOMPARE, CMP_LE, OP_XCOMPARE, CMP_LE_UN, OP_XCOMPARE_FP, CMP_LE},
	{SN_CompareLessThanOrEqualScalar, OP_XCOMPARE_SCALAR, CMP_LE, OP_XCOMPARE_SCALAR, CMP_LE_UN, OP_XCOMPARE_FP_SCALAR, CMP_LE},
	{SN_CompareLessThanScalar, OP_XCOMPARE_SCALAR, CMP_LT, OP_XCOMPARE_SCALAR, CMP_LT_UN, OP_XCOMPARE_FP_SCALAR, CMP_LT},
	{SN_CompareTest, OP_ARM64_CMTST},
	{SN_CompareTestScalar, OP_ARM64_CMTST},
	{SN_ConvertToDouble, OP_ARM64_SCVTF, None, OP_ARM64_UCVTF, None, OP_ARM64_FCVTL},
	{SN_ConvertToDoubleScalar, OP_ARM64_SCVTF_SCALAR, None, OP_ARM64_UCVTF_SCALAR},
	{SN_ConvertToDoubleUpper, OP_ARM64_FCVTL2},
	{SN_ConvertToInt32RoundAwayFromZero, OP_XOP_OVR_X_X, INTRINS_AARCH64_ADV_SIMD_FCVTAS},
	{SN_ConvertToInt32RoundAwayFromZeroScalar, OP_XOP_OVR_SCALAR_X_X, INTRINS_AARCH64_ADV_SIMD_FCVTAS},
	{SN_ConvertToInt32RoundToEven, OP_XOP_OVR_X_X, INTRINS_AARCH64_ADV_SIMD_FCVTNS},
	{SN_ConvertToInt32RoundToEvenScalar, OP_XOP_OVR_SCALAR_X_X, INTRINS_AARCH64_ADV_SIMD_FCVTNS},
	{SN_ConvertToInt32RoundToNegativeInfinity, OP_XOP_OVR_X_X, INTRINS_AARCH64_ADV_SIMD_FCVTMS},
	{SN_ConvertToInt32RoundToNegativeInfinityScalar, OP_XOP_OVR_SCALAR_X_X, INTRINS_AARCH64_ADV_SIMD_FCVTMS},
	{SN_ConvertToInt32RoundToPositiveInfinity, OP_XOP_OVR_X_X, INTRINS_AARCH64_ADV_SIMD_FCVTPS},
	{SN_ConvertToInt32RoundToPositiveInfinityScalar, OP_XOP_OVR_SCALAR_X_X, INTRINS_AARCH64_ADV_SIMD_FCVTPS},
	{SN_ConvertToInt32RoundToZero, OP_ARM64_FCVTZS},
	{SN_ConvertToInt32RoundToZeroScalar, OP_ARM64_FCVTZS_SCALAR},
	{SN_ConvertToInt64RoundAwayFromZero, OP_XOP_OVR_X_X, INTRINS_AARCH64_ADV_SIMD_FCVTAS},
	{SN_ConvertToInt64RoundAwayFromZeroScalar, OP_XOP_OVR_SCALAR_X_X, INTRINS_AARCH64_ADV_SIMD_FCVTAS},
	{SN_ConvertToInt64RoundToEven, OP_XOP_OVR_X_X, INTRINS_AARCH64_ADV_SIMD_FCVTNS},
	{SN_ConvertToInt64RoundToEvenScalar, OP_XOP_OVR_SCALAR_X_X, INTRINS_AARCH64_ADV_SIMD_FCVTNS},
	{SN_ConvertToInt64RoundToNegativeInfinity, OP_XOP_OVR_X_X, INTRINS_AARCH64_ADV_SIMD_FCVTMS},
	{SN_ConvertToInt64RoundToNegativeInfinityScalar, OP_XOP_OVR_SCALAR_X_X, INTRINS_AARCH64_ADV_SIMD_FCVTMS},
	{SN_ConvertToInt64RoundToPositiveInfinity, OP_XOP_OVR_X_X, INTRINS_AARCH64_ADV_SIMD_FCVTPS},
	{SN_ConvertToInt64RoundToPositiveInfinityScalar, OP_XOP_OVR_SCALAR_X_X, INTRINS_AARCH64_ADV_SIMD_FCVTPS},
	{SN_ConvertToInt64RoundToZero, OP_ARM64_FCVTZS},
	{SN_ConvertToInt64RoundToZeroScalar, OP_ARM64_FCVTZS_SCALAR},
	{SN_ConvertToSingle, OP_ARM64_SCVTF, None, OP_ARM64_UCVTF},
	{SN_ConvertToSingleLower, OP_ARM64_FCVTN},
	{SN_ConvertToSingleRoundToOddLower, OP_ARM64_FCVTXN},
	{SN_ConvertToSingleRoundToOddUpper, OP_ARM64_FCVTXN2},
	{SN_ConvertToSingleScalar, OP_ARM64_SCVTF_SCALAR, None, OP_ARM64_UCVTF_SCALAR},
	{SN_ConvertToSingleUpper, OP_ARM64_FCVTN2},
	{SN_ConvertToUInt32RoundAwayFromZero, OP_XOP_OVR_X_X, INTRINS_AARCH64_ADV_SIMD_FCVTAU},
	{SN_ConvertToUInt32RoundAwayFromZeroScalar, OP_XOP_OVR_SCALAR_X_X, INTRINS_AARCH64_ADV_SIMD_FCVTAU},
	{SN_ConvertToUInt32RoundToEven, OP_XOP_OVR_X_X, INTRINS_AARCH64_ADV_SIMD_FCVTNU},
	{SN_ConvertToUInt32RoundToEvenScalar, OP_XOP_OVR_SCALAR_X_X, INTRINS_AARCH64_ADV_SIMD_FCVTNU},
	{SN_ConvertToUInt32RoundToNegativeInfinity, OP_XOP_OVR_X_X, INTRINS_AARCH64_ADV_SIMD_FCVTMU},
	{SN_ConvertToUInt32RoundToNegativeInfinityScalar, OP_XOP_OVR_SCALAR_X_X, INTRINS_AARCH64_ADV_SIMD_FCVTMU},
	{SN_ConvertToUInt32RoundToPositiveInfinity, OP_XOP_OVR_X_X, INTRINS_AARCH64_ADV_SIMD_FCVTPU},
	{SN_ConvertToUInt32RoundToPositiveInfinityScalar, OP_XOP_OVR_SCALAR_X_X, INTRINS_AARCH64_ADV_SIMD_FCVTPU},
	{SN_ConvertToUInt32RoundToZero, OP_ARM64_FCVTZU},
	{SN_ConvertToUInt32RoundToZeroScalar, OP_ARM64_FCVTZU_SCALAR},
	{SN_ConvertToUInt64RoundAwayFromZero, OP_XOP_OVR_X_X, INTRINS_AARCH64_ADV_SIMD_FCVTAU},
	{SN_ConvertToUInt64RoundAwayFromZeroScalar, OP_XOP_OVR_SCALAR_X_X, INTRINS_AARCH64_ADV_SIMD_FCVTAU},
	{SN_ConvertToUInt64RoundToEven, OP_XOP_OVR_X_X, INTRINS_AARCH64_ADV_SIMD_FCVTNU},
	{SN_ConvertToUInt64RoundToEvenScalar, OP_XOP_OVR_SCALAR_X_X, INTRINS_AARCH64_ADV_SIMD_FCVTNU},
	{SN_ConvertToUInt64RoundToNegativeInfinity, OP_XOP_OVR_X_X, INTRINS_AARCH64_ADV_SIMD_FCVTMU},
	{SN_ConvertToUInt64RoundToNegativeInfinityScalar, OP_XOP_OVR_SCALAR_X_X, INTRINS_AARCH64_ADV_SIMD_FCVTMU},
	{SN_ConvertToUInt64RoundToPositiveInfinity, OP_XOP_OVR_X_X, INTRINS_AARCH64_ADV_SIMD_FCVTPU},
	{SN_ConvertToUInt64RoundToPositiveInfinityScalar, OP_XOP_OVR_SCALAR_X_X, INTRINS_AARCH64_ADV_SIMD_FCVTPU},
	{SN_ConvertToUInt64RoundToZero, OP_ARM64_FCVTZU},
	{SN_ConvertToUInt64RoundToZeroScalar, OP_ARM64_FCVTZU_SCALAR},
	{SN_Divide, OP_XBINOP, OP_FDIV},
	{SN_DivideScalar, OP_XBINOP_SCALAR, OP_FDIV},
	{SN_DuplicateSelectedScalarToVector128},
	{SN_DuplicateSelectedScalarToVector64},
	{SN_DuplicateToVector128},
	{SN_DuplicateToVector64},
	{SN_Extract},
	{SN_ExtractNarrowingLower, OP_ARM64_XTN},
	{SN_ExtractNarrowingSaturateLower, OP_XOP_OVR_X_X, INTRINS_AARCH64_ADV_SIMD_SQXTN, OP_XOP_OVR_X_X, INTRINS_AARCH64_ADV_SIMD_UQXTN},
	{SN_ExtractNarrowingSaturateScalar, OP_ARM64_XNARROW_SCALAR, INTRINS_AARCH64_ADV_SIMD_SQXTN, OP_ARM64_XNARROW_SCALAR, INTRINS_AARCH64_ADV_SIMD_UQXTN},
	{SN_ExtractNarrowingSaturateUnsignedLower, OP_XOP_OVR_X_X, INTRINS_AARCH64_ADV_SIMD_SQXTUN},
	{SN_ExtractNarrowingSaturateUnsignedScalar, OP_ARM64_XNARROW_SCALAR, INTRINS_AARCH64_ADV_SIMD_SQXTUN},
	{SN_ExtractNarrowingSaturateUnsignedUpper, OP_ARM64_SQXTUN2},
	{SN_ExtractNarrowingSaturateUpper, OP_ARM64_SQXTN2, None, OP_ARM64_UQXTN2},
	{SN_ExtractNarrowingUpper, OP_ARM64_XTN2},
	{SN_ExtractVector128, OP_ARM64_EXT},
	{SN_ExtractVector64, OP_ARM64_EXT},
	{SN_Floor, OP_XOP_OVR_X_X, INTRINS_AARCH64_ADV_SIMD_FRINTM},
	{SN_FloorScalar, OP_XOP_OVR_SCALAR_X_X, INTRINS_AARCH64_ADV_SIMD_FRINTM},
	{SN_FusedAddHalving, OP_XOP_OVR_X_X_X, INTRINS_AARCH64_ADV_SIMD_SHADD, OP_XOP_OVR_X_X_X, INTRINS_AARCH64_ADV_SIMD_UHADD},
	{SN_FusedAddRoundedHalving, OP_XOP_OVR_X_X_X, INTRINS_AARCH64_ADV_SIMD_SRHADD, OP_XOP_OVR_X_X_X, INTRINS_AARCH64_ADV_SIMD_URHADD},
	{SN_FusedMultiplyAdd, OP_ARM64_FMADD},
	{SN_FusedMultiplyAddByScalar, OP_ARM64_FMADD_BYSCALAR},
	{SN_FusedMultiplyAddBySelectedScalar},
	{SN_FusedMultiplyAddNegatedScalar, OP_ARM64_FNMADD_SCALAR},
	{SN_FusedMultiplyAddScalar, OP_ARM64_FMADD_SCALAR},
	{SN_FusedMultiplyAddScalarBySelectedScalar},
	{SN_FusedMultiplySubtract, OP_ARM64_FMSUB},
	{SN_FusedMultiplySubtractByScalar, OP_ARM64_FMSUB_BYSCALAR},
	{SN_FusedMultiplySubtractBySelectedScalar},
	{SN_FusedMultiplySubtractNegatedScalar, OP_ARM64_FNMSUB_SCALAR},
	{SN_FusedMultiplySubtractScalar, OP_ARM64_FMSUB_SCALAR},
	{SN_FusedMultiplySubtractScalarBySelectedScalar},
	{SN_FusedSubtractHalving, OP_XOP_OVR_X_X_X, INTRINS_AARCH64_ADV_SIMD_SHSUB, OP_XOP_OVR_X_X_X, INTRINS_AARCH64_ADV_SIMD_UHSUB},
	{SN_Insert},
	{SN_InsertScalar},
	{SN_InsertSelectedScalar},
	{SN_LeadingSignCount, OP_XOP_OVR_X_X, INTRINS_AARCH64_ADV_SIMD_CLS},
	{SN_LeadingZeroCount, OP_ARM64_CLZ},
	{SN_LoadAndInsertScalar, OP_ARM64_LD1_INSERT},
	{SN_LoadAndReplicateToVector128, OP_ARM64_LD1R},
	{SN_LoadAndReplicateToVector64, OP_ARM64_LD1R},
	{SN_LoadPairScalarVector64, OP_ARM64_LDP_SCALAR},
	{SN_LoadPairScalarVector64NonTemporal, OP_ARM64_LDNP_SCALAR},
	{SN_LoadPairVector128, OP_ARM64_LDP},
	{SN_LoadPairVector128NonTemporal, OP_ARM64_LDNP},
	{SN_LoadPairVector64, OP_ARM64_LDP},
	{SN_LoadPairVector64NonTemporal, OP_ARM64_LDNP},
	{SN_LoadVector128, OP_ARM64_LD1},
	{SN_LoadVector64, OP_ARM64_LD1},
	{SN_Max, OP_XOP_OVR_X_X_X, INTRINS_AARCH64_ADV_SIMD_SMAX, OP_XOP_OVR_X_X_X, INTRINS_AARCH64_ADV_SIMD_UMAX, OP_XOP_OVR_X_X_X, INTRINS_AARCH64_ADV_SIMD_FMAX},
	{SN_MaxAcross, OP_ARM64_XHORIZ, INTRINS_AARCH64_ADV_SIMD_SMAXV, OP_ARM64_XHORIZ, INTRINS_AARCH64_ADV_SIMD_UMAXV, OP_ARM64_XHORIZ, INTRINS_AARCH64_ADV_SIMD_FMAXV},
	{SN_MaxNumber, OP_XOP_OVR_X_X_X, INTRINS_AARCH64_ADV_SIMD_FMAXNM},
	{SN_MaxNumberAcross, OP_ARM64_XHORIZ, INTRINS_AARCH64_ADV_SIMD_FMAXNMV},
	{SN_MaxNumberPairwise, OP_XOP_OVR_X_X_X, INTRINS_AARCH64_ADV_SIMD_FMAXNMP},
	{SN_MaxNumberPairwiseScalar, OP_ARM64_XHORIZ, INTRINS_AARCH64_ADV_SIMD_FMAXNMV},
	{SN_MaxNumberScalar, OP_XOP_OVR_SCALAR_X_X_X, INTRINS_AARCH64_ADV_SIMD_FMAXNM},
	{SN_MaxPairwise, OP_XOP_OVR_X_X_X, INTRINS_AARCH64_ADV_SIMD_SMAXP, OP_XOP_OVR_X_X_X, INTRINS_AARCH64_ADV_SIMD_UMAXP, OP_XOP_OVR_X_X_X, INTRINS_AARCH64_ADV_SIMD_FMAXP},
	{SN_MaxPairwiseScalar, OP_ARM64_XHORIZ, INTRINS_AARCH64_ADV_SIMD_FMAXV},
	{SN_MaxScalar, OP_XOP_OVR_SCALAR_X_X_X, INTRINS_AARCH64_ADV_SIMD_FMAX},
	{SN_Min, OP_XOP_OVR_X_X_X, INTRINS_AARCH64_ADV_SIMD_SMIN, OP_XOP_OVR_X_X_X, INTRINS_AARCH64_ADV_SIMD_UMIN, OP_XOP_OVR_X_X_X, INTRINS_AARCH64_ADV_SIMD_FMIN},
	{SN_MinAcross, OP_ARM64_XHORIZ, INTRINS_AARCH64_ADV_SIMD_SMINV, OP_ARM64_XHORIZ, INTRINS_AARCH64_ADV_SIMD_UMINV, OP_ARM64_XHORIZ, INTRINS_AARCH64_ADV_SIMD_FMINV},
	{SN_MinNumber, OP_XOP_OVR_X_X_X, INTRINS_AARCH64_ADV_SIMD_FMINNM},
	{SN_MinNumberAcross, OP_ARM64_XHORIZ, INTRINS_AARCH64_ADV_SIMD_FMINNMV},
	{SN_MinNumberPairwise, OP_XOP_OVR_X_X_X, INTRINS_AARCH64_ADV_SIMD_FMINNMP},
	{SN_MinNumberPairwiseScalar, OP_ARM64_XHORIZ, INTRINS_AARCH64_ADV_SIMD_FMINNMV},
	{SN_MinNumberScalar, OP_XOP_OVR_SCALAR_X_X_X, INTRINS_AARCH64_ADV_SIMD_FMINNM},
	{SN_MinPairwise, OP_XOP_OVR_X_X_X, INTRINS_AARCH64_ADV_SIMD_SMINP, OP_XOP_OVR_X_X_X, INTRINS_AARCH64_ADV_SIMD_UMINP, OP_XOP_OVR_X_X_X, INTRINS_AARCH64_ADV_SIMD_FMINP},
	{SN_MinPairwiseScalar, OP_ARM64_XHORIZ, INTRINS_AARCH64_ADV_SIMD_FMINV},
	{SN_MinScalar, OP_XOP_OVR_SCALAR_X_X_X, INTRINS_AARCH64_ADV_SIMD_FMIN},
	{SN_Multiply, OP_XBINOP, OP_IMUL, None, None, OP_XBINOP, OP_FMUL},
	{SN_MultiplyAdd, OP_ARM64_MLA},
	{SN_MultiplyAddByScalar, OP_ARM64_MLA_SCALAR},
	{SN_MultiplyAddBySelectedScalar},
	{SN_MultiplyByScalar, OP_XBINOP_BYSCALAR, OP_IMUL, None, None, OP_XBINOP_BYSCALAR, OP_FMUL},
	{SN_MultiplyBySelectedScalar},
	{SN_MultiplyBySelectedScalarWideningLower},
	{SN_MultiplyBySelectedScalarWideningLowerAndAdd},
	{SN_MultiplyBySelectedScalarWideningLowerAndSubtract},
	{SN_MultiplyBySelectedScalarWideningUpper},
	{SN_MultiplyBySelectedScalarWideningUpperAndAdd},
	{SN_MultiplyBySelectedScalarWideningUpperAndSubtract},
	{SN_MultiplyDoublingByScalarSaturateHigh, OP_XOP_OVR_BYSCALAR_X_X_X, INTRINS_AARCH64_ADV_SIMD_SQDMULH},
	{SN_MultiplyDoublingBySelectedScalarSaturateHigh},
	{SN_MultiplyDoublingSaturateHigh, OP_XOP_OVR_X_X_X, INTRINS_AARCH64_ADV_SIMD_SQDMULH},
	{SN_MultiplyDoublingSaturateHighScalar, OP_XOP_OVR_SCALAR_X_X_X, INTRINS_AARCH64_ADV_SIMD_SQDMULH},
	{SN_MultiplyDoublingScalarBySelectedScalarSaturateHigh},
	{SN_MultiplyDoublingWideningAndAddSaturateScalar, OP_ARM64_SQDMLAL_SCALAR},
	{SN_MultiplyDoublingWideningAndSubtractSaturateScalar, OP_ARM64_SQDMLSL_SCALAR},
	{SN_MultiplyDoublingWideningLowerAndAddSaturate, OP_ARM64_SQDMLAL},
	{SN_MultiplyDoublingWideningLowerAndSubtractSaturate, OP_ARM64_SQDMLSL},
	{SN_MultiplyDoublingWideningLowerByScalarAndAddSaturate, OP_ARM64_SQDMLAL_BYSCALAR},
	{SN_MultiplyDoublingWideningLowerByScalarAndSubtractSaturate, OP_ARM64_SQDMLSL_BYSCALAR},
	{SN_MultiplyDoublingWideningLowerBySelectedScalarAndAddSaturate},
	{SN_MultiplyDoublingWideningLowerBySelectedScalarAndSubtractSaturate},
	{SN_MultiplyDoublingWideningSaturateLower, OP_ARM64_SQDMULL},
	{SN_MultiplyDoublingWideningSaturateLowerByScalar, OP_ARM64_SQDMULL_BYSCALAR},
	{SN_MultiplyDoublingWideningSaturateLowerBySelectedScalar},
	{SN_MultiplyDoublingWideningSaturateScalar, OP_ARM64_SQDMULL_SCALAR},
	{SN_MultiplyDoublingWideningSaturateScalarBySelectedScalar},
	{SN_MultiplyDoublingWideningSaturateUpper, OP_ARM64_SQDMULL2},
	{SN_MultiplyDoublingWideningSaturateUpperByScalar, OP_ARM64_SQDMULL2_BYSCALAR},
	{SN_MultiplyDoublingWideningSaturateUpperBySelectedScalar},
	{SN_MultiplyDoublingWideningScalarBySelectedScalarAndAddSaturate},
	{SN_MultiplyDoublingWideningScalarBySelectedScalarAndSubtractSaturate},
	{SN_MultiplyDoublingWideningUpperAndAddSaturate, OP_ARM64_SQDMLAL2},
	{SN_MultiplyDoublingWideningUpperAndSubtractSaturate, OP_ARM64_SQDMLSL2},
	{SN_MultiplyDoublingWideningUpperByScalarAndAddSaturate, OP_ARM64_SQDMLAL2_BYSCALAR},
	{SN_MultiplyDoublingWideningUpperByScalarAndSubtractSaturate, OP_ARM64_SQDMLSL2_BYSCALAR},
	{SN_MultiplyDoublingWideningUpperBySelectedScalarAndAddSaturate},
	{SN_MultiplyDoublingWideningUpperBySelectedScalarAndSubtractSaturate},
	{SN_MultiplyExtended, OP_XOP_OVR_X_X_X, INTRINS_AARCH64_ADV_SIMD_FMULX},
	{SN_MultiplyExtendedByScalar, OP_XOP_OVR_BYSCALAR_X_X_X, INTRINS_AARCH64_ADV_SIMD_FMULX},
	{SN_MultiplyExtendedBySelectedScalar},
	{SN_MultiplyExtendedScalar, OP_XOP_OVR_SCALAR_X_X_X, INTRINS_AARCH64_ADV_SIMD_FMULX},
	{SN_MultiplyExtendedScalarBySelectedScalar},
	{SN_MultiplyRoundedDoublingByScalarSaturateHigh, OP_XOP_OVR_BYSCALAR_X_X_X, INTRINS_AARCH64_ADV_SIMD_SQRDMULH},
	{SN_MultiplyRoundedDoublingBySelectedScalarSaturateHigh},
	{SN_MultiplyRoundedDoublingSaturateHigh, OP_XOP_OVR_X_X_X, INTRINS_AARCH64_ADV_SIMD_SQRDMULH},
	{SN_MultiplyRoundedDoublingSaturateHighScalar, OP_XOP_OVR_SCALAR_X_X_X, INTRINS_AARCH64_ADV_SIMD_SQRDMULH},
	{SN_MultiplyRoundedDoublingScalarBySelectedScalarSaturateHigh},
	{SN_MultiplyScalar, OP_XBINOP_SCALAR, OP_FMUL},
	{SN_MultiplyScalarBySelectedScalar, OP_ARM64_FMUL_SEL},
	{SN_MultiplySubtract, OP_ARM64_MLS},
	{SN_MultiplySubtractByScalar, OP_ARM64_MLS_SCALAR},
	{SN_MultiplySubtractBySelectedScalar},
	{SN_MultiplyWideningLower, OP_ARM64_SMULL, None, OP_ARM64_UMULL},
	{SN_MultiplyWideningLowerAndAdd, OP_ARM64_SMLAL, None, OP_ARM64_UMLAL},
	{SN_MultiplyWideningLowerAndSubtract, OP_ARM64_SMLSL, None, OP_ARM64_UMLSL},
	{SN_MultiplyWideningUpper, OP_ARM64_SMULL2, None, OP_ARM64_UMULL2},
	{SN_MultiplyWideningUpperAndAdd, OP_ARM64_SMLAL2, None, OP_ARM64_UMLAL2},
	{SN_MultiplyWideningUpperAndSubtract, OP_ARM64_SMLSL2, None, OP_ARM64_UMLSL2},
	{SN_Negate, OP_ARM64_XNEG},
	{SN_NegateSaturate, OP_XOP_OVR_X_X, INTRINS_AARCH64_ADV_SIMD_SQNEG},
	{SN_NegateSaturateScalar, OP_XOP_OVR_SCALAR_X_X, INTRINS_AARCH64_ADV_SIMD_SQNEG},
	{SN_NegateScalar, OP_ARM64_XNEG_SCALAR},
	{SN_Not, OP_ARM64_MVN},
	{SN_Or, OP_XBINOP_FORCEINT, XBINOP_FORCEINT_or},
	{SN_OrNot, OP_XBINOP_FORCEINT, XBINOP_FORCEINT_ornot},
	{SN_PolynomialMultiply, OP_XOP_OVR_X_X_X, INTRINS_AARCH64_ADV_SIMD_PMUL},
	{SN_PolynomialMultiplyWideningLower, OP_ARM64_PMULL},
	{SN_PolynomialMultiplyWideningUpper, OP_ARM64_PMULL2},
	{SN_PopCount, OP_XOP_OVR_X_X, INTRINS_AARCH64_ADV_SIMD_CNT},
	{SN_ReciprocalEstimate, None, None, OP_XOP_OVR_X_X, INTRINS_AARCH64_ADV_SIMD_URECPE, OP_XOP_OVR_X_X, INTRINS_AARCH64_ADV_SIMD_FRECPE},
	{SN_ReciprocalEstimateScalar, OP_XOP_OVR_SCALAR_X_X, INTRINS_AARCH64_ADV_SIMD_FRECPE},
	{SN_ReciprocalExponentScalar, OP_XOP_OVR_SCALAR_X_X, INTRINS_AARCH64_ADV_SIMD_FRECPX},
	{SN_ReciprocalSquareRootEstimate, None, None, OP_XOP_OVR_X_X, INTRINS_AARCH64_ADV_SIMD_URSQRTE, OP_XOP_OVR_X_X, INTRINS_AARCH64_ADV_SIMD_FRSQRTE},
	{SN_ReciprocalSquareRootEstimateScalar, OP_XOP_OVR_SCALAR_X_X, INTRINS_AARCH64_ADV_SIMD_FRSQRTE},
	{SN_ReciprocalSquareRootStep, OP_XOP_OVR_X_X_X, INTRINS_AARCH64_ADV_SIMD_FRSQRTS},
	{SN_ReciprocalSquareRootStepScalar, OP_XOP_OVR_SCALAR_X_X_X, INTRINS_AARCH64_ADV_SIMD_FRSQRTS},
	{SN_ReciprocalStep, OP_XOP_OVR_X_X_X, INTRINS_AARCH64_ADV_SIMD_FRECPS},
	{SN_ReciprocalStepScalar, OP_XOP_OVR_SCALAR_X_X_X, INTRINS_AARCH64_ADV_SIMD_FRECPS},
	{SN_ReverseElement16, OP_ARM64_REVN, 16},
	{SN_ReverseElement32, OP_ARM64_REVN, 32},
	{SN_ReverseElement8, OP_ARM64_REVN, 8},
	{SN_ReverseElementBits, OP_XOP_OVR_X_X, INTRINS_AARCH64_ADV_SIMD_RBIT},
	{SN_RoundAwayFromZero, OP_XOP_OVR_X_X, INTRINS_AARCH64_ADV_SIMD_FRINTA},
	{SN_RoundAwayFromZeroScalar, OP_XOP_OVR_SCALAR_X_X, INTRINS_AARCH64_ADV_SIMD_FRINTA},
	{SN_RoundToNearest, OP_XOP_OVR_X_X, INTRINS_AARCH64_ADV_SIMD_FRINTN},
	{SN_RoundToNearestScalar, OP_XOP_OVR_SCALAR_X_X, INTRINS_AARCH64_ADV_SIMD_FRINTN},
	{SN_RoundToNegativeInfinity, OP_XOP_OVR_X_X, INTRINS_AARCH64_ADV_SIMD_FRINTM},
	{SN_RoundToNegativeInfinityScalar, OP_XOP_OVR_SCALAR_X_X, INTRINS_AARCH64_ADV_SIMD_FRINTM},
	{SN_RoundToPositiveInfinity, OP_XOP_OVR_X_X, INTRINS_AARCH64_ADV_SIMD_FRINTP},
	{SN_RoundToPositiveInfinityScalar, OP_XOP_OVR_SCALAR_X_X, INTRINS_AARCH64_ADV_SIMD_FRINTP},
	{SN_RoundToZero, OP_XOP_OVR_X_X, INTRINS_AARCH64_ADV_SIMD_FRINTZ},
	{SN_RoundToZeroScalar, OP_XOP_OVR_SCALAR_X_X, INTRINS_AARCH64_ADV_SIMD_FRINTZ},
	{SN_ShiftArithmetic, OP_XOP_OVR_X_X_X, INTRINS_AARCH64_ADV_SIMD_SSHL},
	{SN_ShiftArithmeticRounded, OP_XOP_OVR_X_X_X, INTRINS_AARCH64_ADV_SIMD_SRSHL},
	{SN_ShiftArithmeticRoundedSaturate, OP_XOP_OVR_X_X_X, INTRINS_AARCH64_ADV_SIMD_SQRSHL},
	{SN_ShiftArithmeticRoundedSaturateScalar, OP_XOP_OVR_SCALAR_X_X_X, INTRINS_AARCH64_ADV_SIMD_SQRSHL},
	{SN_ShiftArithmeticRoundedScalar, OP_XOP_OVR_X_X_X, INTRINS_AARCH64_ADV_SIMD_SRSHL},
	{SN_ShiftArithmeticSaturate, OP_XOP_OVR_X_X_X, INTRINS_AARCH64_ADV_SIMD_SQSHL},
	{SN_ShiftArithmeticSaturateScalar, OP_XOP_OVR_SCALAR_X_X_X, INTRINS_AARCH64_ADV_SIMD_SQSHL},
	{SN_ShiftArithmeticScalar, OP_XOP_OVR_X_X_X, INTRINS_AARCH64_ADV_SIMD_SSHL},
	{SN_ShiftLeftAndInsert, OP_ARM64_SLI},
	{SN_ShiftLeftAndInsertScalar, OP_ARM64_SLI},
	{SN_ShiftLeftLogical, OP_ARM64_SHL},
	{SN_ShiftLeftLogicalSaturate},
	{SN_ShiftLeftLogicalSaturateScalar},
	{SN_ShiftLeftLogicalSaturateUnsigned, OP_ARM64_SQSHLU},
	{SN_ShiftLeftLogicalSaturateUnsignedScalar, OP_ARM64_SQSHLU_SCALAR},
	{SN_ShiftLeftLogicalScalar, OP_ARM64_SHL},
	{SN_ShiftLeftLogicalWideningLower, OP_ARM64_SSHLL, None, OP_ARM64_USHLL},
	{SN_ShiftLeftLogicalWideningUpper, OP_ARM64_SSHLL2, None, OP_ARM64_USHLL2},
	{SN_ShiftLogical, OP_XOP_OVR_X_X_X, INTRINS_AARCH64_ADV_SIMD_USHL},
	{SN_ShiftLogicalRounded, OP_XOP_OVR_X_X_X, INTRINS_AARCH64_ADV_SIMD_URSHL},
	{SN_ShiftLogicalRoundedSaturate, OP_XOP_OVR_X_X_X, INTRINS_AARCH64_ADV_SIMD_UQRSHL},
	{SN_ShiftLogicalRoundedSaturateScalar, OP_XOP_OVR_SCALAR_X_X_X, INTRINS_AARCH64_ADV_SIMD_UQRSHL},
	{SN_ShiftLogicalRoundedScalar, OP_XOP_OVR_X_X_X, INTRINS_AARCH64_ADV_SIMD_URSHL},
	{SN_ShiftLogicalSaturate, OP_XOP_OVR_X_X_X, INTRINS_AARCH64_ADV_SIMD_UQSHL},
	{SN_ShiftLogicalSaturateScalar, OP_XOP_OVR_SCALAR_X_X_X, INTRINS_AARCH64_ADV_SIMD_UQSHL},
	{SN_ShiftLogicalScalar, OP_XOP_OVR_X_X_X, INTRINS_AARCH64_ADV_SIMD_USHL},
	{SN_ShiftRightAndInsert, OP_ARM64_SRI},
	{SN_ShiftRightAndInsertScalar, OP_ARM64_SRI},
	{SN_ShiftRightArithmetic, OP_ARM64_SSHR},
	{SN_ShiftRightArithmeticAdd, OP_ARM64_SSRA},
	{SN_ShiftRightArithmeticAddScalar, OP_ARM64_SSRA},
	{SN_ShiftRightArithmeticNarrowingSaturateLower, OP_ARM64_XNSHIFT, INTRINS_AARCH64_ADV_SIMD_SQSHRN},
	{SN_ShiftRightArithmeticNarrowingSaturateScalar, OP_ARM64_XNSHIFT_SCALAR, INTRINS_AARCH64_ADV_SIMD_SQSHRN},
	{SN_ShiftRightArithmeticNarrowingSaturateUnsignedLower, OP_ARM64_XNSHIFT, INTRINS_AARCH64_ADV_SIMD_SQSHRUN},
	{SN_ShiftRightArithmeticNarrowingSaturateUnsignedScalar, OP_ARM64_XNSHIFT_SCALAR, INTRINS_AARCH64_ADV_SIMD_SQSHRUN},
	{SN_ShiftRightArithmeticNarrowingSaturateUnsignedUpper, OP_ARM64_XNSHIFT2, INTRINS_AARCH64_ADV_SIMD_SQSHRUN},
	{SN_ShiftRightArithmeticNarrowingSaturateUpper, OP_ARM64_XNSHIFT2, INTRINS_AARCH64_ADV_SIMD_SQSHRN},
	{SN_ShiftRightArithmeticRounded, OP_ARM64_SRSHR},
	{SN_ShiftRightArithmeticRoundedAdd, OP_ARM64_SRSRA},
	{SN_ShiftRightArithmeticRoundedAddScalar, OP_ARM64_SRSRA},
	{SN_ShiftRightArithmeticRoundedNarrowingSaturateLower, OP_ARM64_XNSHIFT, INTRINS_AARCH64_ADV_SIMD_SQRSHRN},
	{SN_ShiftRightArithmeticRoundedNarrowingSaturateScalar, OP_ARM64_XNSHIFT_SCALAR, INTRINS_AARCH64_ADV_SIMD_SQRSHRN},
	{SN_ShiftRightArithmeticRoundedNarrowingSaturateUnsignedLower, OP_ARM64_XNSHIFT, INTRINS_AARCH64_ADV_SIMD_SQRSHRUN},
	{SN_ShiftRightArithmeticRoundedNarrowingSaturateUnsignedScalar, OP_ARM64_XNSHIFT_SCALAR, INTRINS_AARCH64_ADV_SIMD_SQRSHRUN},
	{SN_ShiftRightArithmeticRoundedNarrowingSaturateUnsignedUpper, OP_ARM64_XNSHIFT2, INTRINS_AARCH64_ADV_SIMD_SQRSHRUN},
	{SN_ShiftRightArithmeticRoundedNarrowingSaturateUpper, OP_ARM64_XNSHIFT2, INTRINS_AARCH64_ADV_SIMD_SQRSHRN},
	{SN_ShiftRightArithmeticRoundedScalar, OP_ARM64_SRSHR},
	{SN_ShiftRightArithmeticScalar, OP_ARM64_SSHR},
	{SN_ShiftRightLogical, OP_ARM64_USHR},
	{SN_ShiftRightLogicalAdd, OP_ARM64_USRA},
	{SN_ShiftRightLogicalAddScalar, OP_ARM64_USRA},
	{SN_ShiftRightLogicalNarrowingLower, OP_ARM64_SHRN},
	{SN_ShiftRightLogicalNarrowingSaturateLower, OP_ARM64_XNSHIFT, INTRINS_AARCH64_ADV_SIMD_UQSHRN},
	{SN_ShiftRightLogicalNarrowingSaturateScalar, OP_ARM64_XNSHIFT_SCALAR, INTRINS_AARCH64_ADV_SIMD_UQSHRN},
	{SN_ShiftRightLogicalNarrowingSaturateUpper, OP_ARM64_XNSHIFT2, INTRINS_AARCH64_ADV_SIMD_UQSHRN},
	{SN_ShiftRightLogicalNarrowingUpper, OP_ARM64_SHRN2},
	{SN_ShiftRightLogicalRounded, OP_ARM64_URSHR},
	{SN_ShiftRightLogicalRoundedAdd, OP_ARM64_URSRA},
	{SN_ShiftRightLogicalRoundedAddScalar, OP_ARM64_URSRA},
	{SN_ShiftRightLogicalRoundedNarrowingLower, OP_ARM64_XNSHIFT, INTRINS_AARCH64_ADV_SIMD_RSHRN},
	{SN_ShiftRightLogicalRoundedNarrowingSaturateLower, OP_ARM64_XNSHIFT, INTRINS_AARCH64_ADV_SIMD_UQRSHRN},
	{SN_ShiftRightLogicalRoundedNarrowingSaturateScalar, OP_ARM64_XNSHIFT_SCALAR, INTRINS_AARCH64_ADV_SIMD_UQRSHRN},
	{SN_ShiftRightLogicalRoundedNarrowingSaturateUpper, OP_ARM64_XNSHIFT2, INTRINS_AARCH64_ADV_SIMD_UQRSHRN},
	{SN_ShiftRightLogicalRoundedNarrowingUpper, OP_ARM64_XNSHIFT2, INTRINS_AARCH64_ADV_SIMD_RSHRN},
	{SN_ShiftRightLogicalRoundedScalar, OP_ARM64_URSHR},
	{SN_ShiftRightLogicalScalar, OP_ARM64_USHR},
	{SN_SignExtendWideningLower, OP_ARM64_SXTL},
	{SN_SignExtendWideningUpper, OP_ARM64_SXTL2},
	{SN_Sqrt, OP_XOP_OVR_X_X, INTRINS_AARCH64_ADV_SIMD_FSQRT},
	{SN_SqrtScalar, OP_XOP_OVR_SCALAR_X_X, INTRINS_AARCH64_ADV_SIMD_FSQRT},
	{SN_Store, OP_ARM64_ST1},
	{SN_StorePair, OP_ARM64_STP},
	{SN_StorePairNonTemporal, OP_ARM64_STNP},
	{SN_StorePairScalar, OP_ARM64_STP_SCALAR},
	{SN_StorePairScalarNonTemporal, OP_ARM64_STNP_SCALAR},
	{SN_StoreSelectedScalar, OP_ARM64_ST1_SCALAR},
	{SN_Subtract, OP_XBINOP, OP_ISUB, None, None, OP_XBINOP, OP_FSUB},
	{SN_SubtractHighNarrowingLower, OP_ARM64_SUBHN},
	{SN_SubtractHighNarrowingUpper, OP_ARM64_SUBHN2},
	{SN_SubtractRoundedHighNarrowingLower, OP_ARM64_RSUBHN},
	{SN_SubtractRoundedHighNarrowingUpper, OP_ARM64_RSUBHN2},
	{SN_SubtractSaturate, OP_XOP_OVR_X_X_X, INTRINS_AARCH64_ADV_SIMD_SQSUB, OP_XOP_OVR_X_X_X, INTRINS_AARCH64_ADV_SIMD_UQSUB},
	{SN_SubtractSaturateScalar, OP_XOP_OVR_SCALAR_X_X_X, INTRINS_AARCH64_ADV_SIMD_SQSUB, OP_XOP_OVR_SCALAR_X_X_X, INTRINS_AARCH64_ADV_SIMD_UQSUB},
	{SN_SubtractScalar, OP_XBINOP_SCALAR, OP_ISUB, None, None, OP_XBINOP_SCALAR, OP_FSUB},
	{SN_SubtractWideningLower, OP_ARM64_SSUB, None, OP_ARM64_USUB},
	{SN_SubtractWideningUpper, OP_ARM64_SSUB2, None, OP_ARM64_USUB2},
	{SN_TransposeEven, OP_ARM64_TRN1},
	{SN_TransposeOdd, OP_ARM64_TRN2},
	{SN_UnzipEven, OP_ARM64_UZP1},
	{SN_UnzipOdd, OP_ARM64_UZP2},
	{SN_VectorTableLookup, OP_XOP_OVR_X_X_X, INTRINS_AARCH64_ADV_SIMD_TBL1},
	{SN_VectorTableLookupExtension, OP_XOP_OVR_X_X_X_X, INTRINS_AARCH64_ADV_SIMD_TBX1},
	{SN_Xor, OP_XBINOP_FORCEINT, XBINOP_FORCEINT_xor},
	{SN_ZeroExtendWideningLower, OP_ARM64_UXTL},
	{SN_ZeroExtendWideningUpper, OP_ARM64_UXTL2},
	{SN_ZipHigh, OP_ARM64_ZIP2},
	{SN_ZipLow, OP_ARM64_ZIP1},
	{SN_get_IsSupported},
};

static const SimdIntrinsic rdm_methods [] = {
	{SN_MultiplyRoundedDoublingAndAddSaturateHigh, OP_ARM64_SQRDMLAH},
	{SN_MultiplyRoundedDoublingAndAddSaturateHighScalar, OP_ARM64_SQRDMLAH_SCALAR},
	{SN_MultiplyRoundedDoublingAndSubtractSaturateHigh, OP_ARM64_SQRDMLSH},
	{SN_MultiplyRoundedDoublingAndSubtractSaturateHighScalar, OP_ARM64_SQRDMLSH_SCALAR},
	{SN_MultiplyRoundedDoublingBySelectedScalarAndAddSaturateHigh},
	{SN_MultiplyRoundedDoublingBySelectedScalarAndSubtractSaturateHigh},
	{SN_MultiplyRoundedDoublingScalarBySelectedScalarAndAddSaturateHigh},
	{SN_MultiplyRoundedDoublingScalarBySelectedScalarAndSubtractSaturateHigh},
	{SN_get_IsSupported},
};

static const SimdIntrinsic dp_methods [] = {
	{SN_DotProduct, OP_XOP_OVR_X_X_X_X, INTRINS_AARCH64_ADV_SIMD_SDOT, OP_XOP_OVR_X_X_X_X, INTRINS_AARCH64_ADV_SIMD_UDOT},
	{SN_DotProductBySelectedQuadruplet},
	{SN_get_IsSupported},
};

static const IntrinGroup supported_arm_intrinsics [] = {
	{ "AdvSimd", MONO_CPU_ARM64_NEON, advsimd_methods, sizeof (advsimd_methods) },
	{ "Aes", MONO_CPU_ARM64_CRYPTO, crypto_aes_methods, sizeof (crypto_aes_methods) },
	{ "ArmBase", MONO_CPU_ARM64_BASE, armbase_methods, sizeof (armbase_methods) },
	{ "Crc32", MONO_CPU_ARM64_CRC, crc32_methods, sizeof (crc32_methods) },
	{ "Dp", MONO_CPU_ARM64_DP, dp_methods, sizeof (dp_methods) },
	{ "Rdm", MONO_CPU_ARM64_RDM, rdm_methods, sizeof (rdm_methods) },
	{ "Sha1", MONO_CPU_ARM64_CRYPTO, sha1_methods, sizeof (sha1_methods) },
	{ "Sha256", MONO_CPU_ARM64_CRYPTO, sha256_methods, sizeof (sha256_methods) },
};

static MonoInst*
emit_arm64_intrinsics (
	MonoCompile *cfg, MonoMethodSignature *fsig, MonoInst **args,
	MonoClass *klass, const IntrinGroup *intrin_group,
	const SimdIntrinsic *info, int id, MonoTypeEnum arg0_type,
	gboolean is_64bit)
{
	MonoCPUFeatures feature = intrin_group->feature;

	gboolean arg0_i32 = (arg0_type == MONO_TYPE_I4) || (arg0_type == MONO_TYPE_U4);
#if TARGET_SIZEOF_VOID_P == 4
	arg0_i32 = arg0_i32 || (arg0_type == MONO_TYPE_I) || (arg0_type == MONO_TYPE_U);
#endif

	if (feature == MONO_CPU_ARM64_BASE) {
		switch (id) {
		case SN_LeadingZeroCount:
			return emit_simd_ins_for_sig (cfg, klass, arg0_i32 ? OP_LZCNT32 : OP_LZCNT64, 0, arg0_type, fsig, args);
		case SN_LeadingSignCount:
			return emit_simd_ins_for_sig (cfg, klass, arg0_i32 ? OP_LSCNT32 : OP_LSCNT64, 0, arg0_type, fsig, args);
		case SN_MultiplyHigh:
			return emit_simd_ins_for_sig (cfg, klass,
				(arg0_type == MONO_TYPE_I8 ? OP_ARM64_SMULH : OP_ARM64_UMULH), 0, arg0_type, fsig, args);
		case SN_ReverseElementBits:
			return emit_simd_ins_for_sig (cfg, klass,
				(is_64bit ? OP_XOP_I8_I8 : OP_XOP_I4_I4),
				(is_64bit ? INTRINS_BITREVERSE_I64 : INTRINS_BITREVERSE_I32),
				arg0_type, fsig, args);
		default:
			g_assert_not_reached (); // if a new API is added we need to either implement it or change IsSupported to false
		}
	}

	if (feature == MONO_CPU_ARM64_CRC) {
		switch (id) {
		case SN_ComputeCrc32:
		case SN_ComputeCrc32C: {
			IntrinsicId op = (IntrinsicId)0;
			gboolean is_c = info->id == SN_ComputeCrc32C;
			switch (get_underlying_type (fsig->params [1])) {
			case MONO_TYPE_U1: op = is_c ? INTRINS_AARCH64_CRC32CB : INTRINS_AARCH64_CRC32B; break;
			case MONO_TYPE_U2: op = is_c ? INTRINS_AARCH64_CRC32CH : INTRINS_AARCH64_CRC32H; break;
			case MONO_TYPE_U4: op = is_c ? INTRINS_AARCH64_CRC32CW : INTRINS_AARCH64_CRC32W; break;
			case MONO_TYPE_U8: op = is_c ? INTRINS_AARCH64_CRC32CX : INTRINS_AARCH64_CRC32X; break;
			default: g_assert_not_reached (); break;
			}
			return emit_simd_ins_for_sig (cfg, klass, is_64bit ? OP_XOP_I4_I4_I8 : OP_XOP_I4_I4_I4, op, arg0_type, fsig, args);
		}
		default:
			g_assert_not_reached (); // if a new API is added we need to either implement it or change IsSupported to false
		}
	}

	if (feature == MONO_CPU_ARM64_NEON) {
		switch (id) {
		case SN_AbsoluteCompareGreaterThan:
		case SN_AbsoluteCompareGreaterThanOrEqual:
		case SN_AbsoluteCompareLessThan:
		case SN_AbsoluteCompareLessThanOrEqual:
		case SN_AbsoluteCompareGreaterThanScalar:
		case SN_AbsoluteCompareGreaterThanOrEqualScalar:
		case SN_AbsoluteCompareLessThanScalar:
		case SN_AbsoluteCompareLessThanOrEqualScalar: {
			gboolean reverse_args = FALSE;
			gboolean use_geq = FALSE;
			gboolean scalar = FALSE;
			MonoInst *cmp_args [] = { args [0], args [1] };
			switch (id) {
			case SN_AbsoluteCompareGreaterThanScalar: scalar = TRUE;
			case SN_AbsoluteCompareGreaterThan: break;

			case SN_AbsoluteCompareGreaterThanOrEqualScalar: scalar = TRUE;
			case SN_AbsoluteCompareGreaterThanOrEqual: use_geq = TRUE; break;

			case SN_AbsoluteCompareLessThanScalar: scalar = TRUE;
			case SN_AbsoluteCompareLessThan: reverse_args = TRUE; break;

			case SN_AbsoluteCompareLessThanOrEqualScalar: scalar = TRUE;
			case SN_AbsoluteCompareLessThanOrEqual: reverse_args = TRUE; use_geq = TRUE; break;
			}
			if (reverse_args) {
				cmp_args [0] = args [1];
				cmp_args [1] = args [0];
			}
			int iid = use_geq ? INTRINS_AARCH64_ADV_SIMD_FACGE : INTRINS_AARCH64_ADV_SIMD_FACGT;
			return emit_simd_ins_for_sig (cfg, klass, OP_ARM64_ABSCOMPARE, iid, scalar, fsig, cmp_args);
		}
		case SN_AddSaturate:
		case SN_AddSaturateScalar: {
			gboolean arg0_unsigned = type_is_unsigned (fsig->params [0]);
			gboolean arg1_unsigned = type_is_unsigned (fsig->params [1]);
			int iid = 0;
			if (arg0_unsigned && arg1_unsigned)
				iid = INTRINS_AARCH64_ADV_SIMD_UQADD;
			else if (arg0_unsigned && !arg1_unsigned)
				iid = INTRINS_AARCH64_ADV_SIMD_USQADD;
			else if (!arg0_unsigned && arg1_unsigned)
				iid = INTRINS_AARCH64_ADV_SIMD_SUQADD;
			else
				iid = INTRINS_AARCH64_ADV_SIMD_SQADD;
			int op = id == SN_AddSaturateScalar ? OP_XOP_OVR_SCALAR_X_X_X : OP_XOP_OVR_X_X_X;
			return emit_simd_ins_for_sig (cfg, klass, op, iid, arg0_type, fsig, args);
		}
		case SN_DuplicateSelectedScalarToVector128:
		case SN_DuplicateSelectedScalarToVector64:
		case SN_DuplicateToVector64:
		case SN_DuplicateToVector128: {
			MonoClass *ret_klass = mono_class_from_mono_type_internal (fsig->ret);
			MonoType *rtype = get_vector_t_elem_type (fsig->ret);
			int scalar_src_reg = args [0]->dreg;
			switch (id) {
			case SN_DuplicateSelectedScalarToVector128:
			case SN_DuplicateSelectedScalarToVector64: {
				MonoInst *ins = emit_simd_ins (cfg, ret_klass, type_to_xextract_op (rtype->type), args [0]->dreg, args [1]->dreg);
				ins->inst_c1 = arg0_type;
				scalar_src_reg = ins->dreg;
				break;
			}
			}
			return emit_simd_ins (cfg, ret_klass, type_to_expand_op (rtype), scalar_src_reg, -1);
		}
		case SN_Extract: {
			int extract_op = type_to_xextract_op (arg0_type);
			MonoInst *ins = emit_simd_ins (cfg, klass, extract_op, args [0]->dreg, args [1]->dreg);
			ins->inst_c1 = arg0_type;
			return ins;
		}
		case SN_InsertSelectedScalar:
		case SN_InsertScalar:
		case SN_Insert: {
			MonoClass *ret_klass = mono_class_from_mono_type_internal (fsig->ret);
			int insert_op = 0;
			int extract_op = 0;
			switch (arg0_type) {
			case MONO_TYPE_I1: case MONO_TYPE_U1: insert_op = OP_XINSERT_I1; extract_op = OP_EXTRACT_I1; break;
			case MONO_TYPE_I2: case MONO_TYPE_U2: insert_op = OP_XINSERT_I2; extract_op = OP_EXTRACT_I2; break;
			case MONO_TYPE_I4: case MONO_TYPE_U4: insert_op = OP_XINSERT_I4; extract_op = OP_EXTRACT_I4; break;
			case MONO_TYPE_I8: case MONO_TYPE_U8: insert_op = OP_XINSERT_I8; extract_op = OP_EXTRACT_I8; break;
			case MONO_TYPE_R4: insert_op = OP_XINSERT_R4; extract_op = OP_EXTRACT_R4; break;
			case MONO_TYPE_R8: insert_op = OP_XINSERT_R8; extract_op = OP_EXTRACT_R8; break;
			case MONO_TYPE_I:
			case MONO_TYPE_U:
#if TARGET_SIZEOF_VOID_P == 8
				insert_op = OP_XINSERT_I8;
				extract_op = OP_EXTRACT_I8;
#else
				insert_op = OP_XINSERT_I4;
				extract_op = OP_EXTRACT_I4;
#endif
				break;
			default: g_assert_not_reached ();
			}
			int val_src_reg = args [2]->dreg;
			switch (id) {
			case SN_InsertSelectedScalar: {
				MonoInst *scalar = emit_simd_ins (cfg, klass, OP_ARM64_SELECT_SCALAR, args [2]->dreg, args [3]->dreg);
				val_src_reg = scalar->dreg;
				// fallthrough
			}
			case SN_InsertScalar: {
				MonoInst *ins = emit_simd_ins (cfg, klass, extract_op, val_src_reg, -1);
				ins->inst_c0 = 0;
				ins->inst_c1 = arg0_type;
				val_src_reg = ins->dreg;
				break;
			}
			}
			MonoInst *ins = emit_simd_ins (cfg, ret_klass, insert_op, args [0]->dreg, val_src_reg);
			ins->sreg3 = args [1]->dreg;
			ins->inst_c1 = arg0_type;
			return ins;
		}
		case SN_ShiftLeftLogicalSaturate:
		case SN_ShiftLeftLogicalSaturateScalar: {
			MonoClass *ret_klass = mono_class_from_mono_type_internal (fsig->ret);
			MonoType *etype = get_vector_t_elem_type (fsig->ret);
			gboolean is_unsigned = type_is_unsigned (fsig->ret);
			gboolean scalar = id == SN_ShiftLeftLogicalSaturateScalar;
			int s2v = scalar ? OP_CREATE_SCALAR_UNSAFE : type_to_expand_op (etype);
			int xop = scalar ? OP_XOP_OVR_SCALAR_X_X_X : OP_XOP_OVR_X_X_X;
			int iid = is_unsigned ? INTRINS_AARCH64_ADV_SIMD_UQSHL : INTRINS_AARCH64_ADV_SIMD_SQSHL;
			MonoInst *shift_vector = emit_simd_ins (cfg, ret_klass, s2v, args [1]->dreg, -1);
			shift_vector->inst_c1 = etype->type;
			MonoInst *ret = emit_simd_ins (cfg, ret_klass, xop, args [0]->dreg, shift_vector->dreg);
			ret->inst_c0 = iid;
			ret->inst_c1 = etype->type;
			return ret;
		}
		case SN_MultiplyRoundedDoublingBySelectedScalarSaturateHigh:
		case SN_MultiplyRoundedDoublingScalarBySelectedScalarSaturateHigh:
		case SN_MultiplyDoublingScalarBySelectedScalarSaturateHigh:
		case SN_MultiplyDoublingWideningSaturateScalarBySelectedScalar:
		case SN_MultiplyExtendedBySelectedScalar:
		case SN_MultiplyExtendedScalarBySelectedScalar:
		case SN_MultiplyBySelectedScalar:
		case SN_MultiplyBySelectedScalarWideningLower:
		case SN_MultiplyBySelectedScalarWideningUpper:
		case SN_MultiplyDoublingBySelectedScalarSaturateHigh:
		case SN_MultiplyDoublingWideningSaturateLowerBySelectedScalar:
		case SN_MultiplyDoublingWideningSaturateUpperBySelectedScalar: {
			MonoClass *ret_klass = mono_class_from_mono_type_internal (fsig->ret);
			gboolean is_unsigned = type_is_unsigned (fsig->ret);
			gboolean is_float = type_is_float (fsig->ret);
			int opcode = 0;
			int c0 = 0;
			switch (id) {
			case SN_MultiplyRoundedDoublingBySelectedScalarSaturateHigh: opcode = OP_XOP_OVR_BYSCALAR_X_X_X; c0 = INTRINS_AARCH64_ADV_SIMD_SQRDMULH; break;
			case SN_MultiplyRoundedDoublingScalarBySelectedScalarSaturateHigh: opcode = OP_XOP_OVR_SCALAR_X_X_X; c0 = INTRINS_AARCH64_ADV_SIMD_SQRDMULH; break;
			case SN_MultiplyDoublingScalarBySelectedScalarSaturateHigh: opcode = OP_XOP_OVR_SCALAR_X_X_X; c0 = INTRINS_AARCH64_ADV_SIMD_SQDMULH; break;
			case SN_MultiplyDoublingWideningSaturateScalarBySelectedScalar: opcode = OP_ARM64_SQDMULL_SCALAR; break;
			case SN_MultiplyExtendedBySelectedScalar: opcode = OP_XOP_OVR_BYSCALAR_X_X_X; c0 = INTRINS_AARCH64_ADV_SIMD_FMULX; break;
			case SN_MultiplyExtendedScalarBySelectedScalar: opcode = OP_XOP_OVR_SCALAR_X_X_X; c0 = INTRINS_AARCH64_ADV_SIMD_FMULX; break;
			case SN_MultiplyBySelectedScalar: opcode = OP_XBINOP_BYSCALAR; c0 = OP_IMUL; break;
			case SN_MultiplyBySelectedScalarWideningLower: opcode = OP_ARM64_SMULL_SCALAR; break;
			case SN_MultiplyBySelectedScalarWideningUpper: opcode = OP_ARM64_SMULL2_SCALAR; break;
			case SN_MultiplyDoublingBySelectedScalarSaturateHigh: opcode = OP_XOP_OVR_BYSCALAR_X_X_X; c0 = INTRINS_AARCH64_ADV_SIMD_SQDMULH; break;
			case SN_MultiplyDoublingWideningSaturateLowerBySelectedScalar: opcode = OP_ARM64_SQDMULL_BYSCALAR; break;
			case SN_MultiplyDoublingWideningSaturateUpperBySelectedScalar: opcode = OP_ARM64_SQDMULL2_BYSCALAR; break;
			default: g_assert_not_reached();
			}
			if (is_unsigned)
				switch (opcode) {
				case OP_ARM64_SMULL_SCALAR: opcode = OP_ARM64_UMULL_SCALAR; break;
				case OP_ARM64_SMULL2_SCALAR: opcode = OP_ARM64_UMULL2_SCALAR; break;
				}
			if (is_float)
				switch (opcode) {
				case OP_XBINOP_BYSCALAR: c0 = OP_FMUL;
				}
			MonoInst *scalar = emit_simd_ins (cfg, ret_klass, OP_ARM64_SELECT_SCALAR, args [1]->dreg, args [2]->dreg);
			MonoInst *ret = emit_simd_ins (cfg, ret_klass, opcode, args [0]->dreg, scalar->dreg);
			ret->inst_c0 = c0;
			ret->inst_c1 = arg0_type;
			return ret;
		}
		case SN_FusedMultiplyAddBySelectedScalar:
		case SN_FusedMultiplyAddScalarBySelectedScalar:
		case SN_FusedMultiplySubtractBySelectedScalar:
		case SN_FusedMultiplySubtractScalarBySelectedScalar:
		case SN_MultiplyDoublingWideningScalarBySelectedScalarAndAddSaturate:
		case SN_MultiplyDoublingWideningScalarBySelectedScalarAndSubtractSaturate:
		case SN_MultiplyAddBySelectedScalar:
		case SN_MultiplySubtractBySelectedScalar:
		case SN_MultiplyBySelectedScalarWideningLowerAndAdd:
		case SN_MultiplyBySelectedScalarWideningLowerAndSubtract:
		case SN_MultiplyBySelectedScalarWideningUpperAndAdd:
		case SN_MultiplyBySelectedScalarWideningUpperAndSubtract:
		case SN_MultiplyDoublingWideningLowerBySelectedScalarAndAddSaturate:
		case SN_MultiplyDoublingWideningLowerBySelectedScalarAndSubtractSaturate:
		case SN_MultiplyDoublingWideningUpperBySelectedScalarAndAddSaturate:
		case SN_MultiplyDoublingWideningUpperBySelectedScalarAndSubtractSaturate: {
			MonoClass *ret_klass = mono_class_from_mono_type_internal (fsig->ret);
			gboolean is_unsigned = type_is_unsigned (fsig->ret);
			int opcode = 0;
			switch (id) {
			case SN_FusedMultiplyAddBySelectedScalar: opcode = OP_ARM64_FMADD_BYSCALAR; break;
			case SN_FusedMultiplyAddScalarBySelectedScalar: opcode = OP_ARM64_FMADD_SCALAR; break;
			case SN_FusedMultiplySubtractBySelectedScalar: opcode = OP_ARM64_FMSUB_BYSCALAR; break;
			case SN_FusedMultiplySubtractScalarBySelectedScalar: opcode = OP_ARM64_FMSUB_SCALAR; break;
			case SN_MultiplyDoublingWideningScalarBySelectedScalarAndAddSaturate: opcode = OP_ARM64_SQDMLAL_SCALAR; break;
			case SN_MultiplyDoublingWideningScalarBySelectedScalarAndSubtractSaturate: opcode = OP_ARM64_SQDMLSL_SCALAR; break;
			case SN_MultiplyAddBySelectedScalar: opcode = OP_ARM64_MLA_SCALAR; break;
			case SN_MultiplySubtractBySelectedScalar: opcode = OP_ARM64_MLS_SCALAR; break;
			case SN_MultiplyBySelectedScalarWideningLowerAndAdd: opcode = OP_ARM64_SMLAL_SCALAR; break;
			case SN_MultiplyBySelectedScalarWideningLowerAndSubtract: opcode = OP_ARM64_SMLSL_SCALAR; break;
			case SN_MultiplyBySelectedScalarWideningUpperAndAdd: opcode = OP_ARM64_SMLAL2_SCALAR; break;
			case SN_MultiplyBySelectedScalarWideningUpperAndSubtract: opcode = OP_ARM64_SMLSL2_SCALAR; break;
			case SN_MultiplyDoublingWideningLowerBySelectedScalarAndAddSaturate: opcode = OP_ARM64_SQDMLAL_BYSCALAR; break;
			case SN_MultiplyDoublingWideningLowerBySelectedScalarAndSubtractSaturate: opcode = OP_ARM64_SQDMLSL_BYSCALAR; break;
			case SN_MultiplyDoublingWideningUpperBySelectedScalarAndAddSaturate: opcode = OP_ARM64_SQDMLAL2_BYSCALAR; break;
			case SN_MultiplyDoublingWideningUpperBySelectedScalarAndSubtractSaturate: opcode = OP_ARM64_SQDMLSL2_BYSCALAR; break;
			default: g_assert_not_reached();
			}
			if (is_unsigned)
				switch (opcode) {
				case OP_ARM64_SMLAL_SCALAR: opcode = OP_ARM64_UMLAL_SCALAR; break;
				case OP_ARM64_SMLSL_SCALAR: opcode = OP_ARM64_UMLSL_SCALAR; break;
				case OP_ARM64_SMLAL2_SCALAR: opcode = OP_ARM64_UMLAL2_SCALAR; break;
				case OP_ARM64_SMLSL2_SCALAR: opcode = OP_ARM64_UMLSL2_SCALAR; break;
				}
			MonoInst *scalar = emit_simd_ins (cfg, ret_klass, OP_ARM64_SELECT_SCALAR, args [2]->dreg, args [3]->dreg);
			MonoInst *ret = emit_simd_ins (cfg, ret_klass, opcode, args [0]->dreg, args [1]->dreg);
			ret->sreg3 = scalar->dreg;
			return ret;
		}
		default:
			g_assert_not_reached ();
		}
	}

	if (feature == MONO_CPU_ARM64_CRYPTO) {
		switch (id) {
		case SN_PolynomialMultiplyWideningLower:
			return emit_simd_ins_for_sig (cfg, klass, OP_XOP_X_X_X, INTRINS_AARCH64_PMULL64, 0, fsig, args);
		case SN_PolynomialMultiplyWideningUpper:
			return emit_simd_ins_for_sig (cfg, klass, OP_XOP_X_X_X, INTRINS_AARCH64_PMULL64, 1, fsig, args);
		default:
			g_assert_not_reached ();
		}
	}

	if (feature == MONO_CPU_ARM64_RDM) {
		switch (id) {
		case SN_MultiplyRoundedDoublingBySelectedScalarAndAddSaturateHigh:
		case SN_MultiplyRoundedDoublingBySelectedScalarAndSubtractSaturateHigh:
		case SN_MultiplyRoundedDoublingScalarBySelectedScalarAndAddSaturateHigh:
		case SN_MultiplyRoundedDoublingScalarBySelectedScalarAndSubtractSaturateHigh: {
			MonoClass *ret_klass = mono_class_from_mono_type_internal (fsig->ret);
			int opcode = 0;
			switch (id) {
			case SN_MultiplyRoundedDoublingBySelectedScalarAndAddSaturateHigh: opcode = OP_ARM64_SQRDMLAH_BYSCALAR; break;
			case SN_MultiplyRoundedDoublingBySelectedScalarAndSubtractSaturateHigh: opcode = OP_ARM64_SQRDMLSH_BYSCALAR; break;
			case SN_MultiplyRoundedDoublingScalarBySelectedScalarAndAddSaturateHigh: opcode = OP_ARM64_SQRDMLAH_SCALAR; break;
			case SN_MultiplyRoundedDoublingScalarBySelectedScalarAndSubtractSaturateHigh: opcode = OP_ARM64_SQRDMLSH_SCALAR; break;
			}
			MonoInst *scalar = emit_simd_ins (cfg, ret_klass, OP_ARM64_SELECT_SCALAR, args [2]->dreg, args [3]->dreg);
			MonoInst *ret = emit_simd_ins (cfg, ret_klass, opcode, args [0]->dreg, args [1]->dreg);
			ret->inst_c1 = arg0_type;
			ret->sreg3 = scalar->dreg;
			return ret;
		}
		default:
			g_assert_not_reached ();
		}
	}

	if (feature == MONO_CPU_ARM64_DP) {
		switch (id) {
		case SN_DotProductBySelectedQuadruplet: {
			MonoClass *ret_klass = mono_class_from_mono_type_internal (fsig->ret);
			MonoClass *arg_klass = mono_class_from_mono_type_internal (fsig->params [1]);
			MonoClass *quad_klass = mono_class_from_mono_type_internal (fsig->params [2]);
			gboolean is_unsigned = type_is_unsigned (fsig->ret);
			int iid = is_unsigned ? INTRINS_AARCH64_ADV_SIMD_UDOT : INTRINS_AARCH64_ADV_SIMD_SDOT;
			MonoInst *quad = emit_simd_ins (cfg, arg_klass, OP_ARM64_SELECT_QUAD, args [2]->dreg, args [3]->dreg);
			quad->data.op [1].klass = quad_klass;
			MonoInst *ret = emit_simd_ins (cfg, ret_klass, OP_XOP_OVR_X_X_X_X, args [0]->dreg, args [1]->dreg);
			ret->sreg3 = quad->dreg;
			ret->inst_c0 = iid;
			return ret;
		}
		default:
			g_assert_not_reached ();
		}
	}

	return NULL;
}
#endif // TARGET_ARM64

#ifdef TARGET_AMD64

static SimdIntrinsic sse_methods [] = {
	{SN_Add, OP_XBINOP, OP_FADD},
	{SN_AddScalar, OP_SSE_ADDSS},
	{SN_And, OP_SSE_AND},
	{SN_AndNot, OP_SSE_ANDN},
	{SN_CompareEqual, OP_XCOMPARE_FP, CMP_EQ},
	{SN_CompareGreaterThan, OP_XCOMPARE_FP,CMP_GT},
	{SN_CompareGreaterThanOrEqual, OP_XCOMPARE_FP, CMP_GE},
	{SN_CompareLessThan, OP_XCOMPARE_FP, CMP_LT},
	{SN_CompareLessThanOrEqual, OP_XCOMPARE_FP, CMP_LE},
	{SN_CompareNotEqual, OP_XCOMPARE_FP, CMP_NE},
	{SN_CompareNotGreaterThan, OP_XCOMPARE_FP, CMP_LE_UN},
	{SN_CompareNotGreaterThanOrEqual, OP_XCOMPARE_FP, CMP_LT_UN},
	{SN_CompareNotLessThan, OP_XCOMPARE_FP, CMP_GE_UN},
	{SN_CompareNotLessThanOrEqual, OP_XCOMPARE_FP, CMP_GT_UN},
	{SN_CompareOrdered, OP_XCOMPARE_FP, CMP_ORD},
	{SN_CompareScalarEqual, OP_SSE_CMPSS, CMP_EQ},
	{SN_CompareScalarGreaterThan, OP_SSE_CMPSS, CMP_GT},
	{SN_CompareScalarGreaterThanOrEqual, OP_SSE_CMPSS, CMP_GE},
	{SN_CompareScalarLessThan, OP_SSE_CMPSS, CMP_LT},
	{SN_CompareScalarLessThanOrEqual, OP_SSE_CMPSS, CMP_LE},
	{SN_CompareScalarNotEqual, OP_SSE_CMPSS, CMP_NE},
	{SN_CompareScalarNotGreaterThan, OP_SSE_CMPSS, CMP_LE_UN},
	{SN_CompareScalarNotGreaterThanOrEqual, OP_SSE_CMPSS, CMP_LT_UN},
	{SN_CompareScalarNotLessThan, OP_SSE_CMPSS, CMP_GE_UN},
	{SN_CompareScalarNotLessThanOrEqual, OP_SSE_CMPSS, CMP_GT_UN},
	{SN_CompareScalarOrdered, OP_SSE_CMPSS, CMP_ORD},
	{SN_CompareScalarOrderedEqual, OP_SSE_COMISS, CMP_EQ},
	{SN_CompareScalarOrderedGreaterThan, OP_SSE_COMISS, CMP_GT},
	{SN_CompareScalarOrderedGreaterThanOrEqual, OP_SSE_COMISS, CMP_GE},
	{SN_CompareScalarOrderedLessThan, OP_SSE_COMISS, CMP_LT},
	{SN_CompareScalarOrderedLessThanOrEqual, OP_SSE_COMISS, CMP_LE},
	{SN_CompareScalarOrderedNotEqual, OP_SSE_COMISS, CMP_NE},
	{SN_CompareScalarUnordered, OP_SSE_CMPSS, CMP_UNORD},
	{SN_CompareScalarUnorderedEqual, OP_SSE_UCOMISS, CMP_EQ},
	{SN_CompareScalarUnorderedGreaterThan, OP_SSE_UCOMISS, CMP_GT},
	{SN_CompareScalarUnorderedGreaterThanOrEqual, OP_SSE_UCOMISS, CMP_GE},
	{SN_CompareScalarUnorderedLessThan, OP_SSE_UCOMISS, CMP_LT},
	{SN_CompareScalarUnorderedLessThanOrEqual, OP_SSE_UCOMISS, CMP_LE},
	{SN_CompareScalarUnorderedNotEqual, OP_SSE_UCOMISS, CMP_NE},
	{SN_CompareUnordered, OP_XCOMPARE_FP, CMP_UNORD},
	{SN_ConvertScalarToVector128Single},
	{SN_ConvertToInt32, OP_XOP_I4_X, INTRINS_SSE_CVTSS2SI},
	{SN_ConvertToInt32WithTruncation, OP_XOP_I4_X, INTRINS_SSE_CVTTSS2SI},
	{SN_ConvertToInt64, OP_XOP_I8_X, INTRINS_SSE_CVTSS2SI64},
	{SN_ConvertToInt64WithTruncation, OP_XOP_I8_X, INTRINS_SSE_CVTTSS2SI64},
	{SN_Divide, OP_XBINOP, OP_FDIV},
	{SN_DivideScalar, OP_SSE_DIVSS},
	{SN_LoadAlignedVector128, OP_SSE_LOADU, 16 /* alignment */},
	{SN_LoadHigh, OP_SSE_MOVHPS_LOAD},
	{SN_LoadLow, OP_SSE_MOVLPS_LOAD},
	{SN_LoadScalarVector128, OP_SSE_MOVSS},
	{SN_LoadVector128, OP_SSE_LOADU, 1 /* alignment */},
	{SN_Max, OP_XOP_X_X_X, INTRINS_SSE_MAXPS},
	{SN_MaxScalar, OP_XOP_X_X_X, INTRINS_SSE_MAXSS},
	{SN_Min, OP_XOP_X_X_X, INTRINS_SSE_MINPS},
	{SN_MinScalar, OP_XOP_X_X_X, INTRINS_SSE_MINSS},
	{SN_MoveHighToLow, OP_SSE_MOVEHL},
	{SN_MoveLowToHigh, OP_SSE_MOVELH},
	{SN_MoveMask, OP_SSE_MOVMSK},
	{SN_MoveScalar, OP_SSE_MOVS2},
	{SN_Multiply, OP_XBINOP, OP_FMUL},
	{SN_MultiplyScalar, OP_SSE_MULSS},
	{SN_Or, OP_SSE_OR},
	{SN_Prefetch0, OP_SSE_PREFETCHT0},
	{SN_Prefetch1, OP_SSE_PREFETCHT1},
	{SN_Prefetch2, OP_SSE_PREFETCHT2},
	{SN_PrefetchNonTemporal, OP_SSE_PREFETCHNTA},
	{SN_Reciprocal, OP_XOP_X_X, INTRINS_SSE_RCP_PS},
	{SN_ReciprocalScalar},
	{SN_ReciprocalSqrt, OP_XOP_X_X, INTRINS_SSE_RSQRT_PS},
	{SN_ReciprocalSqrtScalar},
	{SN_Shuffle},
	{SN_Sqrt, OP_XOP_X_X, INTRINS_SSE_SQRT_PS},
	{SN_SqrtScalar},
	{SN_Store, OP_SSE_STORE, 1 /* alignment */},
	{SN_StoreAligned, OP_SSE_STORE, 16 /* alignment */},
	{SN_StoreAlignedNonTemporal, OP_SSE_MOVNTPS, 16 /* alignment */},
	{SN_StoreFence, OP_XOP, INTRINS_SSE_SFENCE},
	{SN_StoreHigh, OP_SSE_MOVHPS_STORE},
	{SN_StoreLow, OP_SSE_MOVLPS_STORE},
	{SN_StoreScalar, OP_SSE_MOVSS_STORE},
	{SN_Subtract, OP_XBINOP, OP_FSUB},
	{SN_SubtractScalar, OP_SSE_SUBSS},
	{SN_UnpackHigh, OP_SSE_UNPACKHI},
	{SN_UnpackLow, OP_SSE_UNPACKLO},
	{SN_Xor, OP_SSE_XOR},
	{SN_get_IsSupported}
};

static SimdIntrinsic sse2_methods [] = {
	{SN_Add},
	{SN_AddSaturate, OP_SSE2_ADDS},
	{SN_AddScalar, OP_SSE2_ADDSD},
	{SN_And, OP_SSE_AND},
	{SN_AndNot, OP_SSE_ANDN},
	{SN_Average},
	{SN_CompareEqual},
	{SN_CompareGreaterThan},
	{SN_CompareGreaterThanOrEqual, OP_XCOMPARE_FP, CMP_GE},
	{SN_CompareLessThan},
	{SN_CompareLessThanOrEqual, OP_XCOMPARE_FP, CMP_LE},
	{SN_CompareNotEqual, OP_XCOMPARE_FP, CMP_NE},
	{SN_CompareNotGreaterThan, OP_XCOMPARE_FP, CMP_LE_UN},
	{SN_CompareNotGreaterThanOrEqual, OP_XCOMPARE_FP, CMP_LT_UN},
	{SN_CompareNotLessThan, OP_XCOMPARE_FP, CMP_GE_UN},
	{SN_CompareNotLessThanOrEqual, OP_XCOMPARE_FP, CMP_GT_UN},
	{SN_CompareOrdered, OP_XCOMPARE_FP, CMP_ORD},
	{SN_CompareScalarEqual, OP_SSE2_CMPSD, CMP_EQ},
	{SN_CompareScalarGreaterThan, OP_SSE2_CMPSD, CMP_GT},
	{SN_CompareScalarGreaterThanOrEqual, OP_SSE2_CMPSD, CMP_GE},
	{SN_CompareScalarLessThan, OP_SSE2_CMPSD, CMP_LT},
	{SN_CompareScalarLessThanOrEqual, OP_SSE2_CMPSD, CMP_LE},
	{SN_CompareScalarNotEqual, OP_SSE2_CMPSD, CMP_NE},
	{SN_CompareScalarNotGreaterThan, OP_SSE2_CMPSD, CMP_LE_UN},
	{SN_CompareScalarNotGreaterThanOrEqual, OP_SSE2_CMPSD, CMP_LT_UN},
	{SN_CompareScalarNotLessThan, OP_SSE2_CMPSD, CMP_GE_UN},
	{SN_CompareScalarNotLessThanOrEqual, OP_SSE2_CMPSD, CMP_GT_UN},
	{SN_CompareScalarOrdered, OP_SSE2_CMPSD, CMP_ORD},
	{SN_CompareScalarOrderedEqual, OP_SSE2_COMISD, CMP_EQ},
	{SN_CompareScalarOrderedGreaterThan, OP_SSE2_COMISD, CMP_GT},
	{SN_CompareScalarOrderedGreaterThanOrEqual, OP_SSE2_COMISD, CMP_GE},
	{SN_CompareScalarOrderedLessThan, OP_SSE2_COMISD, CMP_LT},
	{SN_CompareScalarOrderedLessThanOrEqual, OP_SSE2_COMISD, CMP_LE},
	{SN_CompareScalarOrderedNotEqual, OP_SSE2_COMISD, CMP_NE},
	{SN_CompareScalarUnordered, OP_SSE2_CMPSD, CMP_UNORD},
	{SN_CompareScalarUnorderedEqual, OP_SSE2_UCOMISD, CMP_EQ},
	{SN_CompareScalarUnorderedGreaterThan, OP_SSE2_UCOMISD, CMP_GT},
	{SN_CompareScalarUnorderedGreaterThanOrEqual, OP_SSE2_UCOMISD, CMP_GE},
	{SN_CompareScalarUnorderedLessThan, OP_SSE2_UCOMISD, CMP_LT},
	{SN_CompareScalarUnorderedLessThanOrEqual, OP_SSE2_UCOMISD, CMP_LE},
	{SN_CompareScalarUnorderedNotEqual, OP_SSE2_UCOMISD, CMP_NE},
	{SN_CompareUnordered, OP_XCOMPARE_FP, CMP_UNORD},
	{SN_ConvertScalarToVector128Double},
	{SN_ConvertScalarToVector128Int32},
	{SN_ConvertScalarToVector128Int64},
	{SN_ConvertScalarToVector128Single, OP_XOP_X_X_X, INTRINS_SSE_CVTSD2SS},
	{SN_ConvertScalarToVector128UInt32},
	{SN_ConvertScalarToVector128UInt64},
	{SN_ConvertToInt32},
	{SN_ConvertToInt32WithTruncation, OP_XOP_I4_X, INTRINS_SSE_CVTTSD2SI},
	{SN_ConvertToInt64},
	{SN_ConvertToInt64WithTruncation, OP_XOP_I8_X, INTRINS_SSE_CVTTSD2SI64},
	{SN_ConvertToUInt32},
	{SN_ConvertToUInt64},
	{SN_ConvertToVector128Double},
	{SN_ConvertToVector128Int32},
	{SN_ConvertToVector128Int32WithTruncation},
	{SN_ConvertToVector128Single},
	{SN_Divide, OP_XBINOP, OP_FDIV},
	{SN_DivideScalar, OP_SSE2_DIVSD},
	{SN_Extract},
	{SN_Insert},
	{SN_LoadAlignedVector128},
	{SN_LoadFence, OP_XOP, INTRINS_SSE_LFENCE},
	{SN_LoadHigh, OP_SSE2_MOVHPD_LOAD},
	{SN_LoadLow, OP_SSE2_MOVLPD_LOAD},
	{SN_LoadScalarVector128},
	{SN_LoadVector128},
	{SN_MaskMove, OP_SSE2_MASKMOVDQU},
	{SN_Max},
	{SN_MaxScalar, OP_XOP_X_X_X, INTRINS_SSE_MAXSD},
	{SN_MemoryFence, OP_XOP, INTRINS_SSE_MFENCE},
	{SN_Min}, // FIXME:
	{SN_MinScalar, OP_XOP_X_X_X, INTRINS_SSE_MINSD},
	{SN_MoveMask, OP_SSE_MOVMSK},
	{SN_MoveScalar},
	{SN_Multiply},
	{SN_MultiplyAddAdjacent, OP_XOP_X_X_X, INTRINS_SSE_PMADDWD},
	{SN_MultiplyHigh},
	{SN_MultiplyLow, OP_PMULW},
	{SN_MultiplyScalar, OP_SSE2_MULSD},
	{SN_Or, OP_SSE_OR},
	{SN_PackSignedSaturate},
	{SN_PackUnsignedSaturate},
	{SN_ShiftLeftLogical},
	{SN_ShiftLeftLogical128BitLane},
	{SN_ShiftRightArithmetic},
	{SN_ShiftRightLogical},
	{SN_ShiftRightLogical128BitLane},
	{SN_Shuffle},
	{SN_ShuffleHigh},
	{SN_ShuffleLow},
	{SN_Sqrt, OP_XOP_X_X, INTRINS_SSE_SQRT_PD},
	{SN_SqrtScalar},
	{SN_Store, OP_SSE_STORE, 1 /* alignment */},
	{SN_StoreAligned, OP_SSE_STORE, 16 /* alignment */},
	{SN_StoreAlignedNonTemporal, OP_SSE_MOVNTPS, 16 /* alignment */},
	{SN_StoreHigh, OP_SSE2_MOVHPD_STORE},
	{SN_StoreLow, OP_SSE2_MOVLPD_STORE},
	{SN_StoreNonTemporal, OP_SSE_MOVNTPS, 1 /* alignment */},
	{SN_StoreScalar, OP_SSE_STORES},
	{SN_Subtract},
	{SN_SubtractSaturate, OP_SSE2_SUBS},
	{SN_SubtractScalar, OP_SSE2_SUBSD},
	{SN_SumAbsoluteDifferences, OP_XOP_X_X_X, INTRINS_SSE_PSADBW},
	{SN_UnpackHigh, OP_SSE_UNPACKHI},
	{SN_UnpackLow, OP_SSE_UNPACKLO},
	{SN_Xor, OP_SSE_XOR},
	{SN_get_IsSupported}
};

static SimdIntrinsic sse3_methods [] = {
	{SN_AddSubtract},
	{SN_HorizontalAdd},
	{SN_HorizontalSubtract},
	{SN_LoadAndDuplicateToVector128, OP_SSE3_MOVDDUP_MEM},
	{SN_LoadDquVector128, OP_XOP_X_I, INTRINS_SSE_LDU_DQ},
	{SN_MoveAndDuplicate, OP_SSE3_MOVDDUP},
	{SN_MoveHighAndDuplicate, OP_SSE3_MOVSHDUP},
	{SN_MoveLowAndDuplicate, OP_SSE3_MOVSLDUP},
	{SN_get_IsSupported}
};

static SimdIntrinsic ssse3_methods [] = {
	{SN_Abs, OP_SSSE3_ABS},
	{SN_AlignRight},
	{SN_HorizontalAdd},
	{SN_HorizontalAddSaturate, OP_XOP_X_X_X, INTRINS_SSE_PHADDSW},
	{SN_HorizontalSubtract},
	{SN_HorizontalSubtractSaturate, OP_XOP_X_X_X, INTRINS_SSE_PHSUBSW},
	{SN_MultiplyAddAdjacent, OP_XOP_X_X_X, INTRINS_SSE_PMADDUBSW},
	{SN_MultiplyHighRoundScale, OP_XOP_X_X_X, INTRINS_SSE_PMULHRSW},
	{SN_Shuffle, OP_SSSE3_SHUFFLE},
	{SN_Sign},
	{SN_get_IsSupported}
};

static SimdIntrinsic sse41_methods [] = {
	{SN_Blend},
	{SN_BlendVariable},
	{SN_Ceiling, OP_SSE41_ROUNDP, 10 /*round mode*/},
	{SN_CeilingScalar, 0, 10 /*round mode*/},
	{SN_CompareEqual, OP_XCOMPARE, CMP_EQ},
	{SN_ConvertToVector128Int16, OP_SSE_CVTII, MONO_TYPE_I2},
	{SN_ConvertToVector128Int32, OP_SSE_CVTII, MONO_TYPE_I4},
	{SN_ConvertToVector128Int64, OP_SSE_CVTII, MONO_TYPE_I8},
	{SN_DotProduct},
	{SN_Extract},
	{SN_Floor, OP_SSE41_ROUNDP, 9 /*round mode*/},
	{SN_FloorScalar, 0, 9 /*round mode*/},
	{SN_Insert},
	{SN_LoadAlignedVector128NonTemporal, OP_SSE41_LOADANT},
	{SN_Max, OP_XBINOP, OP_IMAX},
	{SN_Min, OP_XBINOP, OP_IMIN},
	{SN_MinHorizontal, OP_XOP_X_X, INTRINS_SSE_PHMINPOSUW},
	{SN_MultipleSumAbsoluteDifferences},
	{SN_Multiply, OP_SSE41_MUL},
	{SN_MultiplyLow, OP_SSE41_MULLO},
	{SN_PackUnsignedSaturate, OP_XOP_X_X_X, INTRINS_SSE_PACKUSDW},
	{SN_RoundCurrentDirection, OP_SSE41_ROUNDP, 4 /*round mode*/},
	{SN_RoundCurrentDirectionScalar, 0, 4 /*round mode*/},
	{SN_RoundToNearestInteger, OP_SSE41_ROUNDP, 8 /*round mode*/},
	{SN_RoundToNearestIntegerScalar, 0, 8 /*round mode*/},
	{SN_RoundToNegativeInfinity, OP_SSE41_ROUNDP, 9 /*round mode*/},
	{SN_RoundToNegativeInfinityScalar, 0, 9 /*round mode*/},
	{SN_RoundToPositiveInfinity, OP_SSE41_ROUNDP, 10 /*round mode*/},
	{SN_RoundToPositiveInfinityScalar, 0, 10 /*round mode*/},
	{SN_RoundToZero, OP_SSE41_ROUNDP, 11 /*round mode*/},
	{SN_RoundToZeroScalar, 0, 11 /*round mode*/},
	{SN_TestC, OP_XOP_I4_X_X, INTRINS_SSE_TESTC},
	{SN_TestNotZAndNotC, OP_XOP_I4_X_X, INTRINS_SSE_TESTNZ},
	{SN_TestZ, OP_XOP_I4_X_X, INTRINS_SSE_TESTZ},
	{SN_get_IsSupported}
};

static SimdIntrinsic sse42_methods [] = {
	{SN_CompareGreaterThan, OP_XCOMPARE, CMP_GT},
	{SN_Crc32},
	{SN_get_IsSupported}
};

static SimdIntrinsic pclmulqdq_methods [] = {
	{SN_CarrylessMultiply},
	{SN_get_IsSupported}
};

static SimdIntrinsic aes_methods [] = {
	{SN_Decrypt, OP_XOP_X_X_X, INTRINS_AESNI_AESDEC},
	{SN_DecryptLast, OP_XOP_X_X_X, INTRINS_AESNI_AESDECLAST},
	{SN_Encrypt, OP_XOP_X_X_X, INTRINS_AESNI_AESENC},
	{SN_EncryptLast, OP_XOP_X_X_X, INTRINS_AESNI_AESENCLAST},
	{SN_InverseMixColumns, OP_XOP_X_X, INTRINS_AESNI_AESIMC},
	{SN_KeygenAssist},
	{SN_get_IsSupported}
};

static SimdIntrinsic popcnt_methods [] = {
	{SN_PopCount},
	{SN_get_IsSupported}
};

static SimdIntrinsic lzcnt_methods [] = {
	{SN_LeadingZeroCount},
	{SN_get_IsSupported}
};

static SimdIntrinsic bmi1_methods [] = {
	{SN_AndNot},
	{SN_BitFieldExtract},
	{SN_ExtractLowestSetBit},
	{SN_GetMaskUpToLowestSetBit},
	{SN_ResetLowestSetBit},
	{SN_TrailingZeroCount},
	{SN_get_IsSupported}
};

static SimdIntrinsic bmi2_methods [] = {
	{SN_MultiplyNoFlags},
	{SN_ParallelBitDeposit},
	{SN_ParallelBitExtract},
	{SN_ZeroHighBits},
	{SN_get_IsSupported}
};

static SimdIntrinsic x86base_methods [] = {
	{SN_BitScanForward},
	{SN_BitScanReverse},
	{SN_get_IsSupported}
};

static const IntrinGroup supported_x86_intrinsics [] = {
	{ "Aes", MONO_CPU_X86_AES, aes_methods, sizeof (aes_methods) },
	{ "Avx", MONO_CPU_X86_AVX, unsupported, sizeof (unsupported) },
	{ "Avx2", MONO_CPU_X86_AVX2, unsupported, sizeof (unsupported) },
	{ "AvxVnni", 0, unsupported, sizeof (unsupported) },
	{ "Bmi1", MONO_CPU_X86_BMI1, bmi1_methods, sizeof (bmi1_methods) },
	{ "Bmi2", MONO_CPU_X86_BMI2, bmi2_methods, sizeof (bmi2_methods) },
	{ "Fma", MONO_CPU_X86_FMA, unsupported, sizeof (unsupported) },
	{ "Lzcnt", MONO_CPU_X86_LZCNT, lzcnt_methods, sizeof (lzcnt_methods), TRUE },
	{ "Pclmulqdq", MONO_CPU_X86_PCLMUL, pclmulqdq_methods, sizeof (pclmulqdq_methods) },
	{ "Popcnt", MONO_CPU_X86_POPCNT, popcnt_methods, sizeof (popcnt_methods), TRUE },
	{ "Sse", MONO_CPU_X86_SSE, sse_methods, sizeof (sse_methods) },
	{ "Sse2", MONO_CPU_X86_SSE2, sse2_methods, sizeof (sse2_methods) },
	{ "Sse3", MONO_CPU_X86_SSE3, sse3_methods, sizeof (sse3_methods) },
	{ "Sse41", MONO_CPU_X86_SSE41, sse41_methods, sizeof (sse41_methods) },
	{ "Sse42", MONO_CPU_X86_SSE42, sse42_methods, sizeof (sse42_methods) },
	{ "Ssse3", MONO_CPU_X86_SSSE3, ssse3_methods, sizeof (ssse3_methods) },
	{ "X86Base", 0, x86base_methods, sizeof (x86base_methods) },
};

static MonoInst*
emit_x86_intrinsics (
	MonoCompile *cfg, MonoMethodSignature *fsig, MonoInst **args,
	MonoClass *klass, const IntrinGroup *intrin_group,
	const SimdIntrinsic *info, int id, MonoTypeEnum arg0_type,
	gboolean is_64bit)
{
	MonoCPUFeatures feature = intrin_group->feature;
	const SimdIntrinsic *intrinsics = intrin_group->intrinsics;

	if (feature == MONO_CPU_X86_SSE) {
		switch (id) {
		case SN_Shuffle:
			return emit_simd_ins_for_sig (cfg, klass, OP_SSE_SHUFPS, 0, arg0_type, fsig, args);
		case SN_ConvertScalarToVector128Single: {
			int op = 0;
			switch (fsig->params [1]->type) {
			case MONO_TYPE_I4: op = OP_SSE_CVTSI2SS; break;
			case MONO_TYPE_I8: op = OP_SSE_CVTSI2SS64; break;
			default: g_assert_not_reached (); break;
			}
			return emit_simd_ins_for_sig (cfg, klass, op, 0, 0, fsig, args);
		}
		case SN_ReciprocalScalar:
		case SN_ReciprocalSqrtScalar:
		case SN_SqrtScalar: {
			int op = 0;
			switch (id) {
			case SN_ReciprocalScalar: op = OP_SSE_RCPSS; break;
			case SN_ReciprocalSqrtScalar: op = OP_SSE_RSQRTSS; break;
			case SN_SqrtScalar: op = OP_SSE_SQRTSS; break;
			};
			if (fsig->param_count == 1)
				return emit_simd_ins (cfg, klass, op, args [0]->dreg, args[0]->dreg);
			else if (fsig->param_count == 2)
				return emit_simd_ins (cfg, klass, op, args [0]->dreg, args[1]->dreg);
			else
				g_assert_not_reached ();
			break;
		}
		case SN_LoadScalarVector128:
			return NULL;
		default:
			return NULL;
		}
	}

	if (feature == MONO_CPU_X86_SSE2) {
		switch (id) {
		case SN_Subtract:
			return emit_simd_ins_for_sig (cfg, klass, OP_XBINOP, arg0_type == MONO_TYPE_R8 ? OP_FSUB : OP_ISUB, arg0_type, fsig, args);
		case SN_Add:
			return emit_simd_ins_for_sig (cfg, klass, OP_XBINOP, arg0_type == MONO_TYPE_R8 ? OP_FADD : OP_IADD, arg0_type, fsig, args);
		case SN_Average:
			if (arg0_type == MONO_TYPE_U1)
				return emit_simd_ins_for_sig (cfg, klass, OP_PAVGB_UN, -1, arg0_type, fsig, args);
			else if (arg0_type == MONO_TYPE_U2)
				return emit_simd_ins_for_sig (cfg, klass, OP_PAVGW_UN, -1, arg0_type, fsig, args);
			else
				return NULL;
		case SN_CompareNotEqual:
			return emit_simd_ins_for_sig (cfg, klass, arg0_type == MONO_TYPE_R8 ? OP_XCOMPARE_FP : OP_XCOMPARE, CMP_NE, arg0_type, fsig, args);
		case SN_CompareEqual:
			return emit_simd_ins_for_sig (cfg, klass, arg0_type == MONO_TYPE_R8 ? OP_XCOMPARE_FP : OP_XCOMPARE, CMP_EQ, arg0_type, fsig, args);
		case SN_CompareGreaterThan:
			return emit_simd_ins_for_sig (cfg, klass, arg0_type == MONO_TYPE_R8 ? OP_XCOMPARE_FP : OP_XCOMPARE, CMP_GT, arg0_type, fsig, args);
		case SN_CompareLessThan:
			return emit_simd_ins_for_sig (cfg, klass, arg0_type == MONO_TYPE_R8 ? OP_XCOMPARE_FP : OP_XCOMPARE, CMP_LT, arg0_type, fsig, args);
		case SN_ConvertToInt32:
			if (arg0_type == MONO_TYPE_R8)
				return emit_simd_ins_for_sig (cfg, klass, OP_XOP_I4_X, INTRINS_SSE_CVTSD2SI, arg0_type, fsig, args);
			else if (arg0_type == MONO_TYPE_I4)
				return emit_simd_ins_for_sig (cfg, klass, OP_EXTRACT_I4, 0, arg0_type, fsig, args);
			else
				return NULL;
		case SN_ConvertToInt64:
			if (arg0_type == MONO_TYPE_R8)
				return emit_simd_ins_for_sig (cfg, klass, OP_XOP_I8_X, INTRINS_SSE_CVTSD2SI64, arg0_type, fsig, args);
			else if (arg0_type == MONO_TYPE_I8)
				return emit_simd_ins_for_sig (cfg, klass, OP_EXTRACT_I8, 0 /*element index*/, arg0_type, fsig, args);
			else
				g_assert_not_reached ();
			break;
		case SN_ConvertScalarToVector128Double: {
			int op = OP_SSE2_CVTSS2SD;
			switch (fsig->params [1]->type) {
			case MONO_TYPE_I4: op = OP_SSE2_CVTSI2SD; break;
			case MONO_TYPE_I8: op = OP_SSE2_CVTSI2SD64; break;
			}
			return emit_simd_ins_for_sig (cfg, klass, op, 0, 0, fsig, args);
		}
		case SN_ConvertScalarToVector128Int32:
		case SN_ConvertScalarToVector128Int64:
		case SN_ConvertScalarToVector128UInt32:
		case SN_ConvertScalarToVector128UInt64:
			return emit_simd_ins_for_sig (cfg, klass, OP_CREATE_SCALAR, -1, arg0_type, fsig, args);
		case SN_ConvertToUInt32:
			return emit_simd_ins_for_sig (cfg, klass, OP_EXTRACT_I4, 0 /*element index*/, arg0_type, fsig, args);
		case SN_ConvertToUInt64:
			return emit_simd_ins_for_sig (cfg, klass, OP_EXTRACT_I8, 0 /*element index*/, arg0_type, fsig, args);
		case SN_ConvertToVector128Double:
			if (arg0_type == MONO_TYPE_R4)
				return emit_simd_ins_for_sig (cfg, klass, OP_CVTPS2PD, 0, arg0_type, fsig, args);
			else if (arg0_type == MONO_TYPE_I4)
				return emit_simd_ins_for_sig (cfg, klass, OP_CVTDQ2PD, 0, arg0_type, fsig, args);
			else
				return NULL;
		case SN_ConvertToVector128Int32:
			if (arg0_type == MONO_TYPE_R4)
				return emit_simd_ins_for_sig (cfg, klass, OP_CVTPS2DQ, 0, arg0_type, fsig, args);
			else if (arg0_type == MONO_TYPE_R8)
				return emit_simd_ins_for_sig (cfg, klass, OP_CVTPD2DQ, 0, arg0_type, fsig, args);
			else
				return NULL;
		case SN_ConvertToVector128Int32WithTruncation:
			if (arg0_type == MONO_TYPE_R4)
				return emit_simd_ins_for_sig (cfg, klass, OP_CVTTPS2DQ, 0, arg0_type, fsig, args);
			else if (arg0_type == MONO_TYPE_R8)
				return emit_simd_ins_for_sig (cfg, klass, OP_CVTTPD2DQ, 0, arg0_type, fsig, args);
			else
				return NULL;
		case SN_ConvertToVector128Single:
			if (arg0_type == MONO_TYPE_I4)
				return emit_simd_ins_for_sig (cfg, klass, OP_CVTDQ2PS, 0, arg0_type, fsig, args);
			else if (arg0_type == MONO_TYPE_R8)
				return emit_simd_ins_for_sig (cfg, klass, OP_CVTPD2PS, 0, arg0_type, fsig, args);
			else
				return NULL;
		case SN_LoadAlignedVector128:
			return emit_simd_ins_for_sig (cfg, klass, OP_SSE_LOADU, 16 /*alignment*/, arg0_type, fsig, args);
		case SN_LoadVector128:
			return emit_simd_ins_for_sig (cfg, klass, OP_SSE_LOADU, 1 /*alignment*/, arg0_type, fsig, args);
		case SN_MoveScalar:
			return emit_simd_ins_for_sig (cfg, klass, fsig->param_count == 2 ? OP_SSE_MOVS2 : OP_SSE_MOVS, -1, arg0_type, fsig, args);
		case SN_Max:
			switch (arg0_type) {
			case MONO_TYPE_U1:
				return emit_simd_ins_for_sig (cfg, klass, OP_PMAXB_UN, 0, arg0_type, fsig, args);
			case MONO_TYPE_I2:
				return emit_simd_ins_for_sig (cfg, klass, OP_PMAXW, 0, arg0_type, fsig, args);
			case MONO_TYPE_R8: return emit_simd_ins_for_sig (cfg, klass, OP_XOP_X_X_X, INTRINS_SSE_MAXPD, arg0_type, fsig, args);
			default:
				g_assert_not_reached ();
				break;
			}
			break;
		case SN_Min:
			switch (arg0_type) {
			case MONO_TYPE_U1:
				return emit_simd_ins_for_sig (cfg, klass, OP_PMINB_UN, 0, arg0_type, fsig, args);
			case MONO_TYPE_I2:
				return emit_simd_ins_for_sig (cfg, klass, OP_PMINW, 0, arg0_type, fsig, args);
			case MONO_TYPE_R8: return emit_simd_ins_for_sig (cfg, klass, OP_XOP_X_X_X, INTRINS_SSE_MINPD, arg0_type, fsig, args);
			default:
				g_assert_not_reached ();
				break;
			}
			break;
		case SN_Multiply:
			if (arg0_type == MONO_TYPE_U4)
				return emit_simd_ins_for_sig (cfg, klass, OP_SSE2_PMULUDQ, 0, arg0_type, fsig, args);
			else if (arg0_type == MONO_TYPE_R8)
				return emit_simd_ins_for_sig (cfg, klass, OP_MULPD, 0, arg0_type, fsig, args);
			else
				g_assert_not_reached ();
		case SN_MultiplyHigh:
			if (arg0_type == MONO_TYPE_I2)
				return emit_simd_ins_for_sig (cfg, klass, OP_XOP_X_X_X, INTRINS_SSE_PMULHW, arg0_type, fsig, args);
			else if (arg0_type == MONO_TYPE_U2)
				return emit_simd_ins_for_sig (cfg, klass, OP_XOP_X_X_X, INTRINS_SSE_PMULHUW, arg0_type, fsig, args);
			else
				g_assert_not_reached ();
		case SN_PackSignedSaturate:
			if (arg0_type == MONO_TYPE_I2)
				return emit_simd_ins_for_sig (cfg, klass, OP_XOP_X_X_X, INTRINS_SSE_PACKSSWB, arg0_type, fsig, args);
			else if (arg0_type == MONO_TYPE_I4)
				return emit_simd_ins_for_sig (cfg, klass, OP_XOP_X_X_X, INTRINS_SSE_PACKSSDW, arg0_type, fsig, args);
			else
				g_assert_not_reached ();
		case SN_PackUnsignedSaturate:
			return emit_simd_ins_for_sig (cfg, klass, OP_SSE2_PACKUS, -1, arg0_type, fsig, args);
		case SN_Extract:
			g_assert (arg0_type == MONO_TYPE_U2);
			return emit_simd_ins_for_sig (cfg, klass, OP_XEXTRACT_I4, 0, arg0_type, fsig, args);
		case SN_Insert:
			g_assert (arg0_type == MONO_TYPE_I2 || arg0_type == MONO_TYPE_U2);
			return emit_simd_ins_for_sig (cfg, klass, OP_XINSERT_I2, 0, arg0_type, fsig, args);
		case SN_ShiftRightLogical: {
			gboolean is_imm = fsig->params [1]->type == MONO_TYPE_U1;
			IntrinsicId op = (IntrinsicId)0;
			switch (arg0_type) {
			case MONO_TYPE_I2:
			case MONO_TYPE_U2:
				op = is_imm ? INTRINS_SSE_PSRLI_W : INTRINS_SSE_PSRL_W;
				break;
			case MONO_TYPE_I4:
			case MONO_TYPE_U4:
				op = is_imm ? INTRINS_SSE_PSRLI_D : INTRINS_SSE_PSRL_D;
				break;
			case MONO_TYPE_I8:
			case MONO_TYPE_U8:
				op = is_imm ? INTRINS_SSE_PSRLI_Q : INTRINS_SSE_PSRL_Q;
				break;
			default: g_assert_not_reached (); break;
			}
			return emit_simd_ins_for_sig (cfg, klass, is_imm ? OP_XOP_X_X_I4 : OP_XOP_X_X_X, op, arg0_type, fsig, args);
		}
		case SN_ShiftRightArithmetic: {
			gboolean is_imm = fsig->params [1]->type == MONO_TYPE_U1;
			IntrinsicId op = (IntrinsicId)0;
			switch (arg0_type) {
			case MONO_TYPE_I2:
			case MONO_TYPE_U2:
				op = is_imm ? INTRINS_SSE_PSRAI_W : INTRINS_SSE_PSRA_W;
				break;
			case MONO_TYPE_I4:
			case MONO_TYPE_U4:
				op = is_imm ? INTRINS_SSE_PSRAI_D : INTRINS_SSE_PSRA_D;
				break;
			default: g_assert_not_reached (); break;
			}
			return emit_simd_ins_for_sig (cfg, klass, is_imm ? OP_XOP_X_X_I4 : OP_XOP_X_X_X, op, arg0_type, fsig, args);
		}
		case SN_ShiftLeftLogical: {
			gboolean is_imm = fsig->params [1]->type == MONO_TYPE_U1;
			IntrinsicId op = (IntrinsicId)0;
			switch (arg0_type) {
			case MONO_TYPE_I2:
			case MONO_TYPE_U2:
				op = is_imm ? INTRINS_SSE_PSLLI_W : INTRINS_SSE_PSLL_W;
				break;
			case MONO_TYPE_I4:
			case MONO_TYPE_U4:
				op = is_imm ? INTRINS_SSE_PSLLI_D : INTRINS_SSE_PSLL_D;
				break;
			case MONO_TYPE_I8:
			case MONO_TYPE_U8:
				op = is_imm ? INTRINS_SSE_PSLLI_Q : INTRINS_SSE_PSLL_Q;
				break;
			default: g_assert_not_reached (); break;
			}
			return emit_simd_ins_for_sig (cfg, klass, is_imm ? OP_XOP_X_X_I4 : OP_XOP_X_X_X, op, arg0_type, fsig, args);
		}
		case SN_ShiftLeftLogical128BitLane:
			return emit_simd_ins_for_sig (cfg, klass, OP_SSE2_PSLLDQ, 0, arg0_type, fsig, args);
		case SN_ShiftRightLogical128BitLane:
			return emit_simd_ins_for_sig (cfg, klass, OP_SSE2_PSRLDQ, 0, arg0_type, fsig, args);
		case SN_Shuffle: {
			if (fsig->param_count == 2) {
				g_assert (arg0_type == MONO_TYPE_I4 || arg0_type == MONO_TYPE_U4);
				return emit_simd_ins_for_sig (cfg, klass, OP_SSE2_PSHUFD, 0, arg0_type, fsig, args);
			} else if (fsig->param_count == 3) {
				g_assert (arg0_type == MONO_TYPE_R8);
				return emit_simd_ins_for_sig (cfg, klass, OP_SSE2_SHUFPD, 0, arg0_type, fsig, args);
			} else {
				g_assert_not_reached ();
				break;
			}
		}
		case SN_ShuffleHigh:
			g_assert (fsig->param_count == 2);
			return emit_simd_ins_for_sig (cfg, klass, OP_SSE2_PSHUFHW, 0, arg0_type, fsig, args);
		case SN_ShuffleLow:
			g_assert (fsig->param_count == 2);
			return emit_simd_ins_for_sig (cfg, klass, OP_SSE2_PSHUFLW, 0, arg0_type, fsig, args);
		case SN_SqrtScalar: {
			if (fsig->param_count == 1)
				return emit_simd_ins (cfg, klass, OP_SSE2_SQRTSD, args [0]->dreg, args[0]->dreg);
			else if (fsig->param_count == 2)
				return emit_simd_ins (cfg, klass, OP_SSE2_SQRTSD, args [0]->dreg, args[1]->dreg);
			else {
				g_assert_not_reached ();
				break;
			}
		}
		case SN_LoadScalarVector128: {
			int op = 0;
			switch (arg0_type) {
			case MONO_TYPE_I4:
			case MONO_TYPE_U4: op = OP_SSE2_MOVD; break;
			case MONO_TYPE_I8:
			case MONO_TYPE_U8: op = OP_SSE2_MOVQ; break;
			case MONO_TYPE_R8: op = OP_SSE2_MOVUPD; break;
			default: g_assert_not_reached(); break;
			}
			return emit_simd_ins_for_sig (cfg, klass, op, 0, 0, fsig, args);
		}
		default:
			return NULL;
		}
	}

	if (feature == MONO_CPU_X86_SSE3) {
		switch (id) {
		case SN_AddSubtract:
			if (arg0_type == MONO_TYPE_R4)
				return emit_simd_ins_for_sig (cfg, klass, OP_XOP_X_X_X, INTRINS_SSE_ADDSUBPS, arg0_type, fsig, args);
			else if (arg0_type == MONO_TYPE_R8)
				return emit_simd_ins_for_sig (cfg, klass, OP_XOP_X_X_X, INTRINS_SSE_ADDSUBPD, arg0_type, fsig, args);
			else
				g_assert_not_reached ();
			break;
		case SN_HorizontalAdd:
			if (arg0_type == MONO_TYPE_R4)
				return emit_simd_ins_for_sig (cfg, klass, OP_XOP_X_X_X, INTRINS_SSE_HADDPS, arg0_type, fsig, args);
			else if (arg0_type == MONO_TYPE_R8)
				return emit_simd_ins_for_sig (cfg, klass, OP_XOP_X_X_X, INTRINS_SSE_HADDPD, arg0_type, fsig, args);
			else
				g_assert_not_reached ();
			break;
		case SN_HorizontalSubtract:
			if (arg0_type == MONO_TYPE_R4)
				return emit_simd_ins_for_sig (cfg, klass, OP_XOP_X_X_X, INTRINS_SSE_HSUBPS, arg0_type, fsig, args);
			else if (arg0_type == MONO_TYPE_R8)
				return emit_simd_ins_for_sig (cfg, klass, OP_XOP_X_X_X, INTRINS_SSE_HSUBPD, arg0_type, fsig, args);
			else
				g_assert_not_reached ();
			break;
		default:
			g_assert_not_reached ();
			break;
		}
	}

	if (feature == MONO_CPU_X86_SSSE3) {
		switch (id) {
		case SN_AlignRight:
			return emit_simd_ins_for_sig (cfg, klass, OP_SSSE3_ALIGNR, 0, arg0_type, fsig, args);
		case SN_HorizontalAdd:
			if (arg0_type == MONO_TYPE_I2)
				return emit_simd_ins_for_sig (cfg, klass, OP_XOP_X_X_X, INTRINS_SSE_PHADDW, arg0_type, fsig, args);
			return emit_simd_ins_for_sig (cfg, klass, OP_XOP_X_X_X, INTRINS_SSE_PHADDD, arg0_type, fsig, args);
		case SN_HorizontalSubtract:
			if (arg0_type == MONO_TYPE_I2)
				return emit_simd_ins_for_sig (cfg, klass, OP_XOP_X_X_X, INTRINS_SSE_PHSUBW, arg0_type, fsig, args);
			return emit_simd_ins_for_sig (cfg, klass, OP_XOP_X_X_X, INTRINS_SSE_PHSUBD, arg0_type, fsig, args);
		case SN_Sign:
			if (arg0_type == MONO_TYPE_I1)
				return emit_simd_ins_for_sig (cfg, klass, OP_XOP_X_X_X, INTRINS_SSE_PSIGNB, arg0_type, fsig, args);
			if (arg0_type == MONO_TYPE_I2)
				return emit_simd_ins_for_sig (cfg, klass, OP_XOP_X_X_X, INTRINS_SSE_PSIGNW, arg0_type, fsig, args);
			return emit_simd_ins_for_sig (cfg, klass, OP_XOP_X_X_X, INTRINS_SSE_PSIGND, arg0_type, fsig, args);
		default:
			g_assert_not_reached ();
			break;
		}
	}

	if (feature == MONO_CPU_X86_SSE41) {
		switch (id) {
		case SN_DotProduct: {
			int op = 0;
			switch (arg0_type) {
			case MONO_TYPE_R4: op = OP_SSE41_DPPS; break;
			case MONO_TYPE_R8: op = OP_SSE41_DPPD; break;
			default: g_assert_not_reached (); break;
			}
			return emit_simd_ins_for_sig (cfg, klass, op, 0, arg0_type, fsig, args);
		}
		case SN_MultipleSumAbsoluteDifferences:
			return emit_simd_ins_for_sig (cfg, klass, OP_SSE41_MPSADBW, 0, arg0_type, fsig, args);
		case SN_Blend:
			return emit_simd_ins_for_sig (cfg, klass, OP_SSE41_BLEND, 0, arg0_type, fsig, args);
		case SN_BlendVariable:
			return emit_simd_ins_for_sig (cfg, klass, OP_SSE41_BLENDV, -1, arg0_type, fsig, args);
		case SN_Extract: {
			int op = 0;
			switch (arg0_type) {
			case MONO_TYPE_U1: op = OP_XEXTRACT_I1; break;
			case MONO_TYPE_U4: case MONO_TYPE_I4: op = OP_XEXTRACT_I4; break;
			case MONO_TYPE_U8: case MONO_TYPE_I8: op = OP_XEXTRACT_I8; break;
			case MONO_TYPE_R4: op = OP_XEXTRACT_R4; break;
			case MONO_TYPE_I:
			case MONO_TYPE_U:
#if TARGET_SIZEOF_VOID_P == 8
				op = OP_XEXTRACT_I8;
#else
				op = OP_XEXTRACT_I4;
#endif
				break;
			default: g_assert_not_reached(); break;
			}
			return emit_simd_ins_for_sig (cfg, klass, op, 0, arg0_type, fsig, args);
		}
		case SN_Insert: {
			int op = arg0_type == MONO_TYPE_R4 ? OP_SSE41_INSERTPS : type_to_xinsert_op (arg0_type);
			return emit_simd_ins_for_sig (cfg, klass, op, -1, arg0_type, fsig, args);
		}
		case SN_CeilingScalar:
		case SN_FloorScalar:
		case SN_RoundCurrentDirectionScalar:
		case SN_RoundToNearestIntegerScalar:
		case SN_RoundToNegativeInfinityScalar:
		case SN_RoundToPositiveInfinityScalar:
		case SN_RoundToZeroScalar:
			if (fsig->param_count == 2) {
				return emit_simd_ins_for_sig (cfg, klass, OP_SSE41_ROUNDS, info->default_instc0, arg0_type, fsig, args);
			} else {
				MonoInst* ins = emit_simd_ins (cfg, klass, OP_SSE41_ROUNDS, args [0]->dreg, args [0]->dreg);
				ins->inst_c0 = info->default_instc0;
				ins->inst_c1 = arg0_type;
				return ins;
			}
			break;
		default:
			g_assert_not_reached ();
			break;
		}
	}

	if (feature == MONO_CPU_X86_SSE42) {
		switch (id) {
		case SN_Crc32: {
			MonoTypeEnum arg1_type = get_underlying_type (fsig->params [1]);
			return emit_simd_ins_for_sig (cfg, klass,
				arg1_type == MONO_TYPE_U8 ? OP_SSE42_CRC64 : OP_SSE42_CRC32,
				arg1_type, arg0_type, fsig, args);
		}
		default:
			g_assert_not_reached ();
			break;
		}
	}

	if (feature == MONO_CPU_X86_PCLMUL) {
		switch (id) {
		case SN_CarrylessMultiply: {
			return emit_simd_ins_for_sig (cfg, klass, OP_PCLMULQDQ, 0, arg0_type, fsig, args);
		}
		default:
			g_assert_not_reached ();
			break;
		}
	}

	if (feature == MONO_CPU_X86_AES) {
		switch (id) {
		case SN_KeygenAssist: {
			return emit_simd_ins_for_sig (cfg, klass, OP_AES_KEYGENASSIST, 0, arg0_type, fsig, args);
		}
		default:
			g_assert_not_reached ();
			break;
		}
	}

	MonoInst *ins = NULL;
	if (feature == MONO_CPU_X86_POPCNT) {
		switch (id) {
		case SN_PopCount:
			MONO_INST_NEW (cfg, ins, is_64bit ? OP_POPCNT64 : OP_POPCNT32);
			ins->dreg = is_64bit ? alloc_lreg (cfg) : alloc_ireg (cfg);
			ins->sreg1 = args [0]->dreg;
			ins->type = is_64bit ? STACK_I8 : STACK_I4;
			MONO_ADD_INS (cfg->cbb, ins);
			return ins;
		default:
			return NULL;
		}
	}
	if (feature == MONO_CPU_X86_LZCNT) {
		switch (id) {
		case SN_LeadingZeroCount:
			return emit_simd_ins_for_sig (cfg, klass, is_64bit ? OP_LZCNT64 : OP_LZCNT32, 0, arg0_type, fsig, args);
		default:
			return NULL;
		}
	}
	if (feature == MONO_CPU_X86_BMI1) {
		switch (id) {
		case SN_AndNot: {
			// (a ^ -1) & b
			// LLVM replaces it with `andn`
			int tmp_reg = is_64bit ? alloc_lreg (cfg) : alloc_ireg (cfg);
			int result_reg = is_64bit ? alloc_lreg (cfg) : alloc_ireg (cfg);
			EMIT_NEW_BIALU_IMM (cfg, ins, is_64bit ? OP_LXOR_IMM : OP_IXOR_IMM, tmp_reg, args [0]->dreg, -1);
			EMIT_NEW_BIALU (cfg, ins, is_64bit ? OP_LAND : OP_IAND, result_reg, tmp_reg, args [1]->dreg);
			return ins;
		}
		case SN_BitFieldExtract: {
			int ctlreg = args [1]->dreg;
			if (fsig->param_count == 2) {
			} else if (fsig->param_count == 3) {
				MonoInst *ins = NULL;
				/* This intrinsic is also implemented in managed code.
				 * TODO: remove this if cross-AOT-assembly inlining works
				 */
				int startreg = args [1]->dreg;
				int lenreg = args [2]->dreg;
				int dreg1 = alloc_ireg (cfg);
				EMIT_NEW_BIALU_IMM (cfg, ins, OP_SHL_IMM, dreg1, lenreg, 8);
				int dreg2 = alloc_ireg (cfg);
				EMIT_NEW_BIALU (cfg, ins, OP_IOR, dreg2, startreg, dreg1);
				ctlreg = dreg2;
			} else {
				g_assert_not_reached ();
			}
			return emit_simd_ins (cfg, klass, is_64bit ? OP_BMI1_BEXTR64 : OP_BMI1_BEXTR32, args [0]->dreg, ctlreg);
		}
		case SN_GetMaskUpToLowestSetBit: {
			// x ^ (x - 1)
			// LLVM replaces it with `blsmsk`
			int tmp_reg = is_64bit ? alloc_lreg (cfg) : alloc_ireg (cfg);
			int result_reg = is_64bit ? alloc_lreg (cfg) : alloc_ireg (cfg);
			EMIT_NEW_BIALU_IMM (cfg, ins, is_64bit ? OP_LSUB_IMM : OP_ISUB_IMM, tmp_reg, args [0]->dreg, 1);
			EMIT_NEW_BIALU (cfg, ins, is_64bit ? OP_LXOR : OP_IXOR, result_reg, args [0]->dreg, tmp_reg);
			return ins;
		}
		case SN_ResetLowestSetBit: {
			// x & (x - 1)
			// LLVM replaces it with `blsr`
			int tmp_reg = is_64bit ? alloc_lreg (cfg) : alloc_ireg (cfg);
			int result_reg = is_64bit ? alloc_lreg (cfg) : alloc_ireg (cfg);
			EMIT_NEW_BIALU_IMM (cfg, ins, is_64bit ? OP_LSUB_IMM : OP_ISUB_IMM, tmp_reg, args [0]->dreg, 1);
			EMIT_NEW_BIALU (cfg, ins, is_64bit ? OP_LAND : OP_IAND, result_reg, args [0]->dreg, tmp_reg);
			return ins;
		}
		case SN_ExtractLowestSetBit: {
			// x & (0 - x)
			// LLVM replaces it with `blsi`
			int tmp_reg = is_64bit ? alloc_lreg (cfg) : alloc_ireg (cfg);
			int result_reg = is_64bit ? alloc_lreg (cfg) : alloc_ireg (cfg);
			int zero_reg = is_64bit ? alloc_lreg (cfg) : alloc_ireg (cfg);
			MONO_EMIT_NEW_ICONST (cfg, zero_reg, 0);
			EMIT_NEW_BIALU (cfg, ins, is_64bit ? OP_LSUB : OP_ISUB, tmp_reg, zero_reg, args [0]->dreg);
			EMIT_NEW_BIALU (cfg, ins, is_64bit ? OP_LAND : OP_IAND, result_reg, args [0]->dreg, tmp_reg);
			return ins;
		}
		case SN_TrailingZeroCount:
			MONO_INST_NEW (cfg, ins, is_64bit ? OP_CTTZ64 : OP_CTTZ32);
			ins->dreg = is_64bit ? alloc_lreg (cfg) : alloc_ireg (cfg);
			ins->sreg1 = args [0]->dreg;
			ins->type = is_64bit ? STACK_I8 : STACK_I4;
			MONO_ADD_INS (cfg->cbb, ins);
			return ins;
		default:
			g_assert_not_reached ();
		}
	}
	if (feature == MONO_CPU_X86_BMI2) {
		switch (id) {
		case SN_MultiplyNoFlags: {
			int op = 0;
			if (fsig->param_count == 2) {
				op = is_64bit ? OP_MULX_H64 : OP_MULX_H32;
			} else if (fsig->param_count == 3) {
				op = is_64bit ? OP_MULX_HL64 : OP_MULX_HL32;
			} else {
				g_assert_not_reached ();
			}
			return emit_simd_ins_for_sig (cfg, klass, op, 0, 0, fsig, args);
		}
		case SN_ZeroHighBits:
			MONO_INST_NEW (cfg, ins, is_64bit ? OP_BZHI64 : OP_BZHI32);
			ins->dreg = is_64bit ? alloc_lreg (cfg) : alloc_ireg (cfg);
			ins->sreg1 = args [0]->dreg;
			ins->sreg2 = args [1]->dreg;
			ins->type = is_64bit ? STACK_I8 : STACK_I4;
			MONO_ADD_INS (cfg->cbb, ins);
			return ins;
		case SN_ParallelBitExtract:
			MONO_INST_NEW (cfg, ins, is_64bit ? OP_PEXT64 : OP_PEXT32);
			ins->dreg = is_64bit ? alloc_lreg (cfg) : alloc_ireg (cfg);
			ins->sreg1 = args [0]->dreg;
			ins->sreg2 = args [1]->dreg;
			ins->type = is_64bit ? STACK_I8 : STACK_I4;
			MONO_ADD_INS (cfg->cbb, ins);
			return ins;
		case SN_ParallelBitDeposit:
			MONO_INST_NEW (cfg, ins, is_64bit ? OP_PDEP64 : OP_PDEP32);
			ins->dreg = is_64bit ? alloc_lreg (cfg) : alloc_ireg (cfg);
			ins->sreg1 = args [0]->dreg;
			ins->sreg2 = args [1]->dreg;
			ins->type = is_64bit ? STACK_I8 : STACK_I4;
			MONO_ADD_INS (cfg->cbb, ins);
			return ins;
		default:
			g_assert_not_reached ();
		}
	}

	if (intrinsics == x86base_methods) {
		switch (id) {
		case SN_BitScanForward:
			MONO_INST_NEW (cfg, ins, is_64bit ? OP_X86_BSF64 : OP_X86_BSF32);
			ins->dreg = is_64bit ? alloc_lreg (cfg) : alloc_ireg (cfg);
			ins->sreg1 = args [0]->dreg;
			ins->type = is_64bit ? STACK_I8 : STACK_I4;
			MONO_ADD_INS (cfg->cbb, ins);
			return ins;
		case SN_BitScanReverse:
			MONO_INST_NEW (cfg, ins, is_64bit ? OP_X86_BSR64 : OP_X86_BSR32);
			ins->dreg = is_64bit ? alloc_lreg (cfg) : alloc_ireg (cfg);
			ins->sreg1 = args [0]->dreg;
			ins->type = is_64bit ? STACK_I8 : STACK_I4;
			MONO_ADD_INS (cfg->cbb, ins);
			return ins;
		default:
			g_assert_not_reached ();
		}
	}

	return NULL;
}

static guint16 vector_256_t_methods [] = {
	SN_get_Count,
};

static MonoInst*
emit_vector256_t (MonoCompile *cfg, MonoMethod *cmethod, MonoMethodSignature *fsig, MonoInst **args)
{
	MonoInst *ins;
	MonoType *etype;
	MonoClass *klass;
	int size, len, id;

	id = lookup_intrins (vector_256_t_methods, sizeof (vector_256_t_methods), cmethod);
	if (id == -1)
		return NULL;

	klass = cmethod->klass;
	etype = mono_class_get_context (klass)->class_inst->type_argv [0];
	size = mono_class_value_size (mono_class_from_mono_type_internal (etype), NULL);
	g_assert (size);
	len = 32 / size;

	if (!MONO_TYPE_IS_PRIMITIVE (etype) || etype->type == MONO_TYPE_CHAR || etype->type == MONO_TYPE_BOOLEAN || etype->type == MONO_TYPE_I || etype->type == MONO_TYPE_U)
		return NULL;

	if (cfg->verbose_level > 1) {
		char *name = mono_method_full_name (cmethod, TRUE);
		printf ("  SIMD intrinsic %s\n", name);
		g_free (name);
	}

	switch (id) {
	case SN_get_Count:
		if (!(fsig->param_count == 0 && fsig->ret->type == MONO_TYPE_I4))
			break;
		EMIT_NEW_ICONST (cfg, ins, len);
		return ins;
	default:
		break;
	}

	return NULL;
}

static
MonoInst*
emit_amd64_intrinsics (const char *class_ns, const char *class_name, MonoCompile *cfg, MonoMethod *cmethod, MonoMethodSignature *fsig, MonoInst **args)
{
	if (!strcmp (class_ns, "System.Runtime.Intrinsics.X86")) {
		return emit_hardware_intrinsics (cfg, cmethod, fsig, args,
			supported_x86_intrinsics, sizeof (supported_x86_intrinsics),
			emit_x86_intrinsics);
	}

	if (!strcmp (class_ns, "System.Runtime.Intrinsics")) {
		if (!strcmp (class_name, "Vector256`1"))
			return emit_vector256_t (cfg, cmethod, fsig, args);
	}

	if (!strcmp (class_ns, "System.Numerics")) {
		if (!strcmp (class_name, "Vector"))
			return emit_sys_numerics_vector (cfg, cmethod, fsig, args);
		if (!strcmp (class_name, "Vector`1"))
			return emit_sys_numerics_vector_t (cfg, cmethod, fsig, args);
	}

	return NULL;
}
#endif // !TARGET_ARM64

#ifdef TARGET_ARM64
static
MonoInst*
emit_simd_intrinsics (const char *class_ns, const char *class_name, MonoCompile *cfg, MonoMethod *cmethod, MonoMethodSignature *fsig, MonoInst **args)
{
	// FIXME: implement Vector64<T>, Vector128<T> and Vector<T> for Arm64
	if (!strcmp (class_ns, "System.Runtime.Intrinsics.Arm")) {
		return emit_hardware_intrinsics(cfg, cmethod, fsig, args,
			supported_arm_intrinsics, sizeof (supported_arm_intrinsics),
			emit_arm64_intrinsics);
	}

	return NULL;
}
#elif TARGET_AMD64
// TODO: test and enable for x86 too
static
MonoInst*
emit_simd_intrinsics (const char *class_ns, const char *class_name, MonoCompile *cfg, MonoMethod *cmethod, MonoMethodSignature *fsig, MonoInst **args)
{
	MonoInst *simd_inst = emit_amd64_intrinsics (class_ns, class_name, cfg, cmethod, fsig, args);
	if (simd_inst != NULL)
		cfg->uses_simd_intrinsics |= MONO_CFG_USES_SIMD_INTRINSICS;
	return simd_inst;
}
#else
static
MonoInst*
emit_simd_intrinsics (const char *class_ns, const char *class_name, MonoCompile *cfg, MonoMethod *cmethod, MonoMethodSignature *fsig, MonoInst **args)
{
	return NULL;
}
#endif

MonoInst*
mono_emit_simd_intrinsics (MonoCompile *cfg, MonoMethod *cmethod, MonoMethodSignature *fsig, MonoInst **args)
{
	const char *class_name;
	const char *class_ns;
	MonoImage *image = m_class_get_image (cmethod->klass);

	if (image != mono_get_corlib ())
		return NULL;

	class_ns = m_class_get_name_space (cmethod->klass);
	class_name = m_class_get_name (cmethod->klass);

	// If cmethod->klass is nested, the namespace is on the enclosing class.
	if (m_class_get_nested_in (cmethod->klass))
		class_ns = m_class_get_name_space (m_class_get_nested_in (cmethod->klass));

#if defined(TARGET_ARM64) || defined(TARGET_AMD64)
	if (!strcmp (class_ns, "System.Runtime.Intrinsics")) {
		if (!strcmp (class_name, "Vector128") || !strcmp (class_name, "Vector64"))
			return emit_sri_vector (cfg, cmethod, fsig, args);
	}

	if (!strcmp (class_ns, "System.Runtime.Intrinsics")) {
		if (!strcmp (class_name, "Vector128`1") || !strcmp (class_name, "Vector64`1"))
			return emit_vector64_vector128_t (cfg, cmethod, fsig, args);
	}
#endif // defined(TARGET_ARM64) || defined(TARGET_AMD64)

	return emit_simd_intrinsics (class_ns, class_name, cfg, cmethod, fsig, args);
}

/*
* Windows x64 value type ABI uses reg/stack references (ArgValuetypeAddrInIReg/ArgValuetypeAddrOnStack)
* for function arguments. When using SIMD intrinsics arguments optimized into OP_ARG needs to be decomposed
* into correspondig SIMD LOADX/STOREX instructions.
*/
#if defined(TARGET_WIN32) && defined(TARGET_AMD64)
static gboolean
decompose_vtype_opt_uses_simd_intrinsics (MonoCompile *cfg, MonoInst *ins)
{
	if (cfg->uses_simd_intrinsics & MONO_CFG_USES_SIMD_INTRINSICS)
		return TRUE;

	switch (ins->opcode) {
	case OP_XMOVE:
	case OP_XZERO:
	case OP_XPHI:
	case OP_LOADX_MEMBASE:
	case OP_LOADX_ALIGNED_MEMBASE:
	case OP_STOREX_MEMBASE:
	case OP_STOREX_ALIGNED_MEMBASE_REG:
		return TRUE;
	default:
		return FALSE;
	}
}

static void
decompose_vtype_opt_load_arg (MonoCompile *cfg, MonoBasicBlock *bb, MonoInst *ins, gint32 *sreg_int32)
{
	guint32 *sreg = (guint32*)sreg_int32;
	MonoInst *src_var = get_vreg_to_inst (cfg, *sreg);
	if (src_var && src_var->opcode == OP_ARG && src_var->klass && MONO_CLASS_IS_SIMD (cfg, src_var->klass)) {
		MonoInst *varload_ins, *load_ins;
		NEW_VARLOADA (cfg, varload_ins, src_var, src_var->inst_vtype);
		mono_bblock_insert_before_ins (bb, ins, varload_ins);
		MONO_INST_NEW (cfg, load_ins, OP_LOADX_MEMBASE);
		load_ins->klass = src_var->klass;
		load_ins->type = STACK_VTYPE;
		load_ins->sreg1 = varload_ins->dreg;
		load_ins->dreg = alloc_xreg (cfg);
		mono_bblock_insert_after_ins (bb, varload_ins, load_ins);
		*sreg = load_ins->dreg;
	}
}

static void
decompose_vtype_opt_store_arg (MonoCompile *cfg, MonoBasicBlock *bb, MonoInst *ins, gint32 *dreg_int32)
{
	guint32 *dreg = (guint32*)dreg_int32;
	MonoInst *dest_var = get_vreg_to_inst (cfg, *dreg);
	if (dest_var && dest_var->opcode == OP_ARG && dest_var->klass && MONO_CLASS_IS_SIMD (cfg, dest_var->klass)) {
		MonoInst *varload_ins, *store_ins;
		*dreg = alloc_xreg (cfg);
		NEW_VARLOADA (cfg, varload_ins, dest_var, dest_var->inst_vtype);
		mono_bblock_insert_after_ins (bb, ins, varload_ins);
		MONO_INST_NEW (cfg, store_ins, OP_STOREX_MEMBASE);
		store_ins->klass = dest_var->klass;
		store_ins->type = STACK_VTYPE;
		store_ins->sreg1 = *dreg;
		store_ins->dreg = varload_ins->dreg;
		mono_bblock_insert_after_ins (bb, varload_ins, store_ins);
	}
}

void
mono_simd_decompose_intrinsic (MonoCompile *cfg, MonoBasicBlock *bb, MonoInst *ins)
{
	if ((cfg->opt & MONO_OPT_SIMD) && decompose_vtype_opt_uses_simd_intrinsics(cfg, ins)) {
		const char *spec = INS_INFO (ins->opcode);
		if (spec [MONO_INST_SRC1] == 'x')
			decompose_vtype_opt_load_arg (cfg, bb, ins, &(ins->sreg1));
		if (spec [MONO_INST_SRC2] == 'x')
			decompose_vtype_opt_load_arg (cfg, bb, ins, &(ins->sreg2));
		if (spec [MONO_INST_SRC3] == 'x')
			decompose_vtype_opt_load_arg (cfg, bb, ins, &(ins->sreg3));
		if (spec [MONO_INST_DEST] == 'x')
			decompose_vtype_opt_store_arg (cfg, bb, ins, &(ins->dreg));
	}
}
#else
void
mono_simd_decompose_intrinsic (MonoCompile *cfg, MonoBasicBlock *bb, MonoInst *ins)
{
}
#endif /*defined(TARGET_WIN32) && defined(TARGET_AMD64)*/

void
mono_simd_simplify_indirection (MonoCompile *cfg)
{
}

#endif /* DISABLE_JIT */
#endif /* MONO_ARCH_SIMD_INTRINSICS */

#if defined(TARGET_AMD64)
void
ves_icall_System_Runtime_Intrinsics_X86_X86Base___cpuidex (int abcd[4], int function_id, int subfunction_id)
{
#ifndef MONO_CROSS_COMPILE
	mono_hwcap_x86_call_cpuidex (function_id, subfunction_id,
		&abcd [0], &abcd [1], &abcd [2], &abcd [3]);
#endif
}
#endif

MONO_EMPTY_SOURCE_FILE (simd_intrinsics_netcore);<|MERGE_RESOLUTION|>--- conflicted
+++ resolved
@@ -840,7 +840,6 @@
 		int op = id == SN_GetLower ? OP_XLOWER : OP_XUPPER;
 		return emit_simd_ins_for_sig (cfg, klass, op, 0, arg0_type, fsig, args);
 	}
-<<<<<<< HEAD
 	case SN_GreaterThan:
 	case SN_GreaterThanOrEqual:
 	case SN_LessThan:
@@ -864,7 +863,6 @@
 			g_assert_not_reached ();
 		}
 		return ins;
-=======
 	case SN_Negate:
 	case SN_OnesComplement: {
 #ifdef TARGET_ARM64
@@ -882,7 +880,6 @@
 #else
 		return NULL;
 #endif
->>>>>>> 7da60264
 	}
 	case SN_ToScalar: {
 		MonoType *arg_type = get_vector_t_elem_type (fsig->params [0]);
