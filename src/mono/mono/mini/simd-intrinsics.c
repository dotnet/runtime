--- conflicted
+++ resolved
@@ -1949,12 +1949,9 @@
 		case SN_op_BitwiseAnd:
 		case SN_op_BitwiseOr:
 		case SN_op_ExclusiveOr:
-<<<<<<< HEAD
 		case SN_Sum:
-=======
 		case SN_op_Equality:
 		case SN_op_Inequality:
->>>>>>> 8c5cf110
 			break;
 		default:
 			return NULL;
