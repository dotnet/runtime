--- conflicted
+++ resolved
@@ -3927,11 +3927,7 @@
 			arm_neon_not_16b (code, dreg, dreg);
 			break;
 		case OP_XEXTRACT: 
-<<<<<<< HEAD
-			code = emit_xextract (code, (ins->inst_c1 == 8) ? VREG_LOW : VREG_FULL, ins->inst_c0, dreg, sreg1);
-=======
-			code = emit_xextract (code, VREG_FULL, GTMREG_TO_INT (ins->inst_c0), dreg, sreg1);
->>>>>>> 04bd4388
+			code = emit_xextract (code, (ins->inst_c1 == 8) ? VREG_LOW : VREG_FULL, GTMREG_TO_INT (ins->inst_c0), dreg, sreg1);
 			break;
 		case OP_STOREX_MEMBASE:
 			if (ins->klass && mono_class_value_size (ins->klass, NULL) == 8)
@@ -3996,12 +3992,8 @@
 				// Technically, this broadcasts element #inst_c0 to all dest XREG elements; whereas it should
 				// set the FREG to the said element. Since FREG and XREG pool is the same on arm64 and the rest
 				// of the F/XREG is ignored in FREG mode, this operation remains valid.
-<<<<<<< HEAD
 				// FIXME: pass VREG_LOW for 64-bit vectors
-				arm_neon_fdup_e (code, VREG_FULL, t, dreg, sreg1, ins->inst_c0);
-=======
 				arm_neon_fdup_e (code, VREG_FULL, t, dreg, sreg1, GTMREG_TO_UINT32 (ins->inst_c0));
->>>>>>> 04bd4388
 			}
 			break;
 		
