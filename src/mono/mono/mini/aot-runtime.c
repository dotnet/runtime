/**
 * \file
 * mono Ahead of Time compiler
 *
 * Author:
 *   Dietmar Maurer (dietmar@ximian.com)
 *   Zoltan Varga (vargaz@gmail.com)
 *
 * (C) 2002 Ximian, Inc.
 * Copyright 2003-2011 Novell, Inc.
 * Copyright 2011 Xamarin, Inc.
 * Licensed under the MIT license. See LICENSE file in the project root for full license information.
 */

#include "config.h"
#include <sys/types.h>
#ifdef HAVE_UNISTD_H
#include <unistd.h>
#endif
#include <fcntl.h>
#include <string.h>
#ifdef HAVE_SYS_MMAN_H
#include <sys/mman.h>
#endif

#if HOST_WIN32
#include <winsock2.h>
#include <windows.h>
#endif

#ifdef HAVE_EXECINFO_H
#include <execinfo.h>
#endif

#include <errno.h>
#include <sys/stat.h>

#ifdef HAVE_SYS_WAIT_H
#include <sys/wait.h>  /* for WIFEXITED, WEXITSTATUS */
#endif

#include <mono/metadata/abi-details.h>
#include <mono/metadata/tabledefs.h>
#include <mono/metadata/class.h>
#include <mono/metadata/object.h>
#include <mono/metadata/tokentype.h>
#include <mono/metadata/appdomain.h>
#include <mono/metadata/debug-helpers.h>
#include <mono/metadata/assembly.h>
#include <mono/metadata/assembly-internals.h>
#include <mono/metadata/metadata-internals.h>
#include <mono/metadata/exception-internals.h>
#include <mono/metadata/marshal.h>
#include <mono/metadata/gc-internals.h>
#include <mono/metadata/threads-types.h>
#include <mono/metadata/mono-endian.h>
#include <mono/utils/mono-logger-internals.h>
#include <mono/utils/mono-mmap.h>
#include <mono/utils/mono-compiler.h>
#include <mono/utils/mono-counters.h>
#include <mono/utils/mono-digest.h>
#include <mono/utils/mono-threads-coop.h>
#include <mono/utils/bsearch.h>
#include <mono/utils/mono-tls-inline.h>
#include <mono/utils/options.h>

#include "mini.h"
#include "seq-points.h"
#include "aot-compiler.h"
#include "aot-runtime.h"
#include "jit-icalls.h"
#include "mini-runtime.h"
#include <mono/jit/mono-private-unstable.h>
#include "llvmonly-runtime.h"

#include <mono/metadata/components.h>

#ifndef DISABLE_AOT

#ifdef MONO_ARCH_CODE_EXEC_ONLY
extern guint8* mono_aot_arch_get_plt_entry_exec_only (gpointer amodule_info, host_mgreg_t *regs, guint8 *code, guint8 *plt);
extern guint32 mono_arch_get_plt_info_offset_exec_only (gpointer amodule_info, guint8 *plt_entry, host_mgreg_t *regs, guint8 *code, MonoAotResolvePltInfoOffset resolver, gpointer amodule);
extern void mono_arch_patch_plt_entry_exec_only (gpointer amodule_info, guint8 *code, gpointer *got, host_mgreg_t *regs, guint8 *addr);
#endif

#define ROUND_DOWN(VALUE,SIZE)	((VALUE) & ~((SIZE) - 1))

#define JIT_INFO_MAP_BUCKET_SIZE 32

typedef struct _JitInfoMap JitInfoMap;
struct _JitInfoMap {
	MonoJitInfo *jinfo;
	JitInfoMap *next;
	int method_index;
};

#define GOT_INITIALIZING 1
#define GOT_INITIALIZED  2

struct MonoAotModule {
	char *aot_name;
	/* Pointer to the Global Offset Table */
	gpointer *got;
	gpointer *llvm_got;
	gpointer *shared_got;
	GHashTable *name_cache;
	GHashTable *extra_methods;
	/* Maps methods to their code */
	GHashTable *method_to_code;
	/* Maps pointers into the method info to the methods themselves */
	GHashTable *method_ref_to_method;
	MonoAssemblyName *image_names;
	char **image_guids;
	MonoAssembly *assembly;
	MonoImage **image_table;
	guint32 image_table_len;
	gboolean out_of_date;
	gboolean plt_inited;
	int got_initialized;
	guint8 *mem_begin;
	guint8 *mem_end;
	guint8 *jit_code_start;
	guint8 *jit_code_end;
	guint8 *llvm_code_start;
	guint8 *llvm_code_end;
	guint8 *plt;
	guint8 *plt_end;
	guint8 *blob;
	gpointer weak_field_indexes;
	guint8 *method_flags_table;
	/* Maps method indexes to their code */
	/* Raw pointer on arm64e */
	gpointer *methods;
	/* Sorted array of method addresses */
	gpointer *sorted_methods;
	/* Method indexes for each method in sorted_methods */
	int *sorted_method_indexes;
	/* The length of the two tables above */
	int sorted_methods_len;
	guint32 *method_info_offsets;
	guint32 *ex_info_offsets;
	guint32 *class_info_offsets;
	guint32 *got_info_offsets;
	guint32 *llvm_got_info_offsets;
	guint32 *methods_loaded;
	guint16 *class_name_table;
	guint32 *extra_method_table;
	guint32 *extra_method_info_offsets;
	guint32 *unbox_trampolines;
	guint32 *unbox_trampolines_end;
	guint32 *unbox_trampoline_addresses;
	guint8 *unwind_info;
	/* Maps method index -> unbox tramp */
	gpointer *unbox_tramp_per_method;

	/* Points to the mono EH data created by LLVM */
	guint8 *mono_eh_frame;

	/* Points to the data tables if MONO_AOT_FILE_FLAG_SEPARATE_DATA is set */
	gpointer tables [MONO_AOT_TABLE_NUM];
	/* Points to the trampolines */
	guint8 *trampolines [MONO_AOT_TRAMP_NUM];
	/* The first unused trampoline of each kind */
	guint32 trampoline_index [MONO_AOT_TRAMP_NUM];

	gboolean use_page_trampolines;

	MonoAotFileInfo info;

	gpointer *globals;
	MonoDl *sofile;

	JitInfoMap **async_jit_info_table;
	mono_mutex_t mutex;
};

typedef struct {
	void *next;
	unsigned char *trampolines;
	unsigned char *trampolines_end;
} TrampolinePage;

static GHashTable *aot_modules;
#define mono_aot_lock() mono_os_mutex_lock (&aot_mutex)
#define mono_aot_unlock() mono_os_mutex_unlock (&aot_mutex)
static mono_mutex_t aot_mutex;

/*
 * Maps assembly names to the mono_aot_module_<NAME>_info symbols in the
 * AOT modules registered by mono_aot_register_module ().
 */
static GHashTable *static_aot_modules;
/*
 * Same as above, but tracks module that must be loaded before others are
 * This allows us to have a "container" module which contains resources for
 * other modules. Since it doesn't provide methods for a managed assembly,
 * and it needs to be fully loaded by the time the other code needs it, it
 * must be eagerly loaded before other modules.
 */
static char *container_assm_name;
static MonoAotModule *container_amodule;
static GHashTable *loaded_static_aot_modules;

/*
 * Maps MonoJitInfo* to the aot module they belong to, this can be different
 * from ji->method->klass->image's aot module for generic instances.
 */
static GHashTable *ji_to_amodule;

/* Maps method addresses to MonoAotMethodFlags */
static GHashTable *code_to_method_flags;

/* For debugging */
static gint32 mono_last_aot_method = -1;

static gboolean make_unreadable = FALSE;
static guint32 name_table_accesses = 0;
static guint32 n_pagefaults = 0;

/* Used to speed-up find_aot_module () */
static gsize aot_code_low_addr = (gssize)-1;
static gsize aot_code_high_addr = 0;

/* Stats */
static gint32 async_jit_info_size;

#ifdef TARGET_APPLE_MOBILE
#define USE_PAGE_TRAMPOLINES (mscorlib_aot_module->use_page_trampolines)
#else
#define USE_PAGE_TRAMPOLINES 0
#endif

#define mono_aot_page_lock() mono_os_mutex_lock (&aot_page_mutex)
#define mono_aot_page_unlock() mono_os_mutex_unlock (&aot_page_mutex)
static mono_mutex_t aot_page_mutex;

static MonoAotModule *mscorlib_aot_module;

/* Embedding API hooks to load the AOT data for AOT images compiled with MONO_AOT_FILE_FLAG_SEPARATE_DATA */
static MonoLoadAotDataFunc aot_data_load_func;
static MonoFreeAotDataFunc aot_data_free_func;
static gpointer aot_data_func_user_data;

static void
init_plt (MonoAotModule *info);

static void
compute_llvm_code_range (MonoAotModule *amodule, guint8 **code_start, guint8 **code_end);

static gboolean
init_method (MonoAotModule *amodule, gpointer info, guint32 method_index, MonoMethod *method, MonoClass *init_class, MonoError *error);

static MonoJumpInfo*
decode_patches (MonoAotModule *amodule, MonoMemPool *mp, int n_patches, gboolean llvm, guint32 *got_offsets);

static MonoMethodSignature*
decode_signature (MonoAotModule *module, guint8 *buf, guint8 **endbuf);

static void
load_container_amodule (MonoAssemblyLoadContext *alc);

static void
sort_methods (MonoAotModule *amodule);

static void
amodule_lock (MonoAotModule *amodule)
{
	mono_os_mutex_lock (&amodule->mutex);
}

static void
amodule_unlock (MonoAotModule *amodule)
{
	mono_os_mutex_unlock (&amodule->mutex);
}

/*
 * load_image:
 *
 *   Load one of the images referenced by AMODULE. Returns NULL if the image is not
 * found, and sets @error for what happened
 */
static MonoImage *
load_image (MonoAotModule *amodule, int index, MonoError *error)
{
	MonoAssembly *assembly = NULL;
	MonoImageOpenStatus status = MONO_IMAGE_OK;
	MonoAssemblyLoadContext *alc = mono_alc_get_ambient ();

	g_assert (GINT_TO_UINT32(index) < amodule->image_table_len);

	error_init (error);

	if (amodule->image_table [index])
		return amodule->image_table [index];
	mono_trace (G_LOG_LEVEL_DEBUG, MONO_TRACE_AOT, "AOT: module %s wants to load image %d: %s", amodule->aot_name, index, amodule->image_names[index].name);
	if (amodule->out_of_date) {
		mono_error_set_bad_image_by_name (error, amodule->aot_name, "Image out of date: %s", amodule->aot_name);
		return NULL;
	}

	/*
	 * LoadFile allows loading more than one assembly with the same name.
	 * That means that just calling mono_assembly_load is unlikely to find
	 * the correct assembly (it'll just return the first one loaded).  But
	 * we shouldn't hardcode the full assembly filepath into the AOT image,
	 * so it's not obvious that we can call mono_assembly_open_predicate.
	 *
	 * In the JIT, an assembly opened with LoadFile is supposed to only
	 * refer to already-loaded assemblies (or to MONO_PATH)
	 * assemblies - so nothing new should be loading.  And for the
	 * LoadFile'd assembly itself, we can check if the name and guid of the
	 * current AOT module matches the wanted name and guid and just return
	 * the AOT module's assembly.
	 */
	if (!strcmp (amodule->assembly->image->guid, amodule->image_guids [index])) {
		assembly = amodule->assembly;
	} else if (mono_get_corlib () && !strcmp (mono_get_corlib ()->guid, amodule->image_guids [index])) {
		/* This might be called before corlib is added to the root domain */
		assembly = mono_get_corlib ()->assembly;
	} else {
		MonoAssemblyByNameRequest req;
		mono_assembly_request_prepare_byname (&req, alc);
		req.basedir = amodule->assembly->basedir;
		assembly = mono_assembly_request_byname (&amodule->image_names [index], &req, &status);
	}
	if (!assembly) {
		mono_trace (G_LOG_LEVEL_INFO, MONO_TRACE_AOT, "AOT: module %s is unusable because dependency %s is not found.", amodule->aot_name, amodule->image_names [index].name);
		mono_error_set_bad_image_by_name (error, amodule->aot_name, "module '%s' is unusable because dependency %s is not found (error %d).\n", amodule->aot_name, amodule->image_names [index].name, status);
		amodule->out_of_date = TRUE;
		return NULL;
	}

	if (strcmp (assembly->image->guid, amodule->image_guids [index])) {
		mono_trace (G_LOG_LEVEL_DEBUG, MONO_TRACE_AOT, "AOT: module %s is unusable (GUID of dependent assembly %s doesn't match (expected '%s', got '%s')).", amodule->aot_name, amodule->image_names [index].name, amodule->image_guids [index], assembly->image->guid);
		mono_error_set_bad_image_by_name (error, amodule->aot_name, "module '%s' is unusable (GUID of dependent assembly %s doesn't match (expected '%s', got '%s')).", amodule->aot_name, amodule->image_names [index].name, amodule->image_guids [index], assembly->image->guid);
		amodule->out_of_date = TRUE;
		return NULL;
	}

	amodule->image_table [index] = assembly->image;
	return assembly->image;
}

static gint32
decode_value (guint8 *ptr, guint8 **rptr)
{
	guint8 b = *ptr;
	gint32 len;

	if ((b & 0x80) == 0){
		len = b;
		++ptr;
	} else if ((b & 0x40) == 0){
		len = ((b & 0x3f) << 8 | ptr [1]);
		ptr += 2;
	} else if (b != 0xff) {
		len = ((b & 0x1f) << 24) |
			(ptr [1] << 16) |
			(ptr [2] << 8) |
			ptr [3];
		ptr += 4;
	}
	else {
		len = (ptr [1] << 24) | (ptr [2] << 16) | (ptr [3] << 8) | ptr [4];
		ptr += 5;
	}
	if (rptr)
		*rptr = ptr;

	//printf ("DECODE: %d.\n", len);
	return len;
}

static guint32
decode_uint_with_len (int len, guint8 *p)
{
	int value = 0;

	if (len == 2) {
		value = (guint32)p [0] + ((guint32)p [1] << 8);
	} else if (len == 4) {
		value = (guint32)p [0] + ((guint32)p [1] << 8) + ((guint32)p [2] << 16) + ((guint32)p [3] << 24);
	} else {
		g_assert_not_reached ();
	}
	return value;
}

/*
 * mono_aot_get_offset:
 *
 *   Decode an offset table emitted by emit_offset_table (), returning the INDEXth
 * entry.
 */
static guint32
mono_aot_get_offset (guint32 *table, int index)
{
	int i, group, ngroups, index_entry_size;
	int start_offset, offset, group_size;
	guint8 *data_start, *p;
	guint32 *index32 = NULL;
	guint16 *index16 = NULL;

	/* noffsets = table [0]; */
	group_size = table [1];
	ngroups = table [2];
	index_entry_size = table [3];
	group = index / group_size;

	if (index_entry_size == 2) {
		index16 = (guint16*)&table [4];
		data_start = (guint8*)&index16 [ngroups];
		p = data_start + index16 [group];
	} else {
		index32 = (guint32*)&table [4];
		data_start = (guint8*)&index32 [ngroups];
		p = data_start + index32 [group];
	}

	/* offset will contain the value of offsets [group * group_size] */
	offset = start_offset = decode_value (p, &p);
	for (i = group * group_size + 1; i <= index; ++i) {
		offset += decode_value (p, &p);
	}

	//printf ("Offset lookup: %d -> %d, start=%d, p=%d\n", index, offset, start_offset, table [3 + group]);

	return offset;
}

static MonoMethod*
decode_resolve_method_ref (MonoAotModule *module, guint8 *buf, guint8 **endbuf, MonoError *error);

static MonoClass*
decode_klass_ref (MonoAotModule *module, guint8 *buf, guint8 **endbuf, MonoError *error);

static MonoType*
decode_type (MonoAotModule *module, guint8 *buf, guint8 **endbuf, MonoError *error);

static MonoGenericInst*
decode_generic_inst (MonoAotModule *module, guint8 *buf, guint8 **endbuf, MonoError *error)
{
	int type_argc, i;
	MonoType **type_argv;
	MonoGenericInst *inst;
	guint8 *p = buf;

	error_init (error);
	type_argc = decode_value (p, &p);
	type_argv = g_new0 (MonoType*, type_argc);

	for (i = 0; i < type_argc; ++i) {
		MonoClass *pclass = decode_klass_ref (module, p, &p, error);
		if (!pclass) {
			g_free (type_argv);
			return NULL;
		}
		type_argv [i] = m_class_get_byval_arg (pclass);
	}

	inst = mono_metadata_get_generic_inst (type_argc, type_argv);
	g_free (type_argv);

	*endbuf = p;

	return inst;
}

static gboolean
decode_generic_context (MonoAotModule *amodule, MonoGenericContext *ctx, guint8 *buf, guint8 **endbuf, MonoError *error)
{
	guint8 *p = buf;
	guint8 *p2;
	guint32 offset, flags;

	/* Either the class_inst or method_inst offset */
	flags = decode_value (p, &p);

	if (flags & 1) {
		offset = decode_value (p, &p);
		p2 = amodule->blob + offset;
		ctx->class_inst = decode_generic_inst (amodule, p2, &p2, error);
		if (!ctx->class_inst)
			return FALSE;
	}
	if (flags & 2) {
		offset = decode_value (p, &p);
		p2 = amodule->blob + offset;
		ctx->method_inst = decode_generic_inst (amodule, p2, &p2, error);
		if (!ctx->method_inst)
			return FALSE;
	}

	*endbuf = p;
	return TRUE;
}

static MonoClass*
decode_klass_ref (MonoAotModule *module, guint8 *buf, guint8 **endbuf, MonoError *error)
{
	MonoImage *image;
	MonoClass *klass = NULL, *eklass;
	guint32 token, rank, idx;
	guint8 *p = buf;
	int reftype;

	error_init (error);
	reftype = decode_value (p, &p);
	if (reftype == 0) {
		*endbuf = p;
		mono_error_set_bad_image_by_name (error, module->aot_name, "Decoding a null class ref: %s", module->aot_name);
		return NULL;
	}

	switch (reftype) {
	case MONO_AOT_TYPEREF_TYPEDEF_INDEX:
		idx = decode_value (p, &p);
		image = load_image (module, 0, error);
		if (!image)
			return NULL;
		klass = mono_class_get_checked (image, MONO_TOKEN_TYPE_DEF + idx, error);
		break;
	case MONO_AOT_TYPEREF_TYPEDEF_INDEX_IMAGE:
		idx = decode_value (p, &p);
		image = load_image (module, decode_value (p, &p), error);
		if (!image)
			return NULL;
		klass = mono_class_get_checked (image, MONO_TOKEN_TYPE_DEF + idx, error);
		break;
	case MONO_AOT_TYPEREF_TYPESPEC_TOKEN:
		token = decode_value (p, &p);
		image = module->assembly->image;
		if (!image) {
			mono_error_set_bad_image_by_name (error, module->aot_name, "No image associated with the aot module: %s", module->aot_name);
			return NULL;
		}
		klass = mono_class_get_checked (image, token, error);
		break;
	case MONO_AOT_TYPEREF_GINST: {
		MonoClass *gclass;
		MonoGenericContext ctx;
		MonoType *type;

		gclass = decode_klass_ref (module, p, &p, error);
		if (!gclass)
			return NULL;
		g_assert (mono_class_is_gtd (gclass));

		memset (&ctx, 0, sizeof (ctx));
		guint32 offset = decode_value (p, &p);
		guint8 *p2 = module->blob + offset;
		ctx.class_inst = decode_generic_inst (module, p2, &p2, error);
		if (!ctx.class_inst)
			return NULL;
		type = mono_class_inflate_generic_type_checked (m_class_get_byval_arg (gclass), &ctx, error);
		if (!type)
			return NULL;
		klass = mono_class_from_mono_type_internal (type);
		mono_metadata_free_type (type);
		break;
	}
	case MONO_AOT_TYPEREF_VAR: {
		MonoType *t = NULL;
		MonoGenericContainer *container = NULL;
		gboolean has_constraint = decode_value (p, &p);

		if (has_constraint) {
			MonoClass *par_klass;
			MonoType *gshared_constraint;

			gshared_constraint = decode_type (module, p, &p, error);
			if (!gshared_constraint)
				return NULL;

			par_klass = decode_klass_ref (module, p, &p, error);
			if (!par_klass)
				return NULL;

			t = mini_get_shared_gparam (m_class_get_byval_arg (par_klass), gshared_constraint);
			mono_metadata_free_type (gshared_constraint);
			klass = mono_class_from_mono_type_internal (t);
		} else {
			int type = decode_value (p, &p);
			int num = decode_value (p, &p);
			gboolean is_not_anonymous = decode_value (p, &p);

			if (is_not_anonymous) {
				gboolean is_method = decode_value (p, &p);

				if (is_method) {
					MonoMethod *method_def;
					g_assert (type == MONO_TYPE_MVAR);
					method_def = decode_resolve_method_ref (module, p, &p, error);
					if (!method_def)
						return NULL;

					container = mono_method_get_generic_container (method_def);
				} else {
					MonoClass *class_def;
					g_assert (type == MONO_TYPE_VAR);
					class_def = decode_klass_ref (module, p, &p, error);
					if (!class_def)
						return NULL;

					container = mono_class_try_get_generic_container (class_def); //FIXME is this a case for a try_get?
				}
			} else {
				// We didn't decode is_method, so we have to infer it from type enum.
				container = mono_get_anonymous_container_for_image (module->assembly->image, type == MONO_TYPE_MVAR);
			}

			t = g_new0 (MonoType, 1);
			t->type = (MonoTypeEnum)type;
			if (is_not_anonymous) {
				t->data.generic_param = mono_generic_container_get_param (container, num);
			} else {
				/* Anonymous */
				MonoGenericParam *par = mono_metadata_create_anon_gparam (module->assembly->image, num, type == MONO_TYPE_MVAR);
				t->data.generic_param = par;
				// FIXME: maybe do this for all anon gparams?
				((MonoGenericParamFull*)par)->info.name = mono_make_generic_name_string (module->assembly->image, num);
			}
			// FIXME: Maybe use types directly to avoid
			// the overhead of creating MonoClass-es
			klass = mono_class_from_mono_type_internal (t);

			g_free (t);
		}
		break;
	}
	case MONO_AOT_TYPEREF_ARRAY:
		/* Array */
		rank = decode_value (p, &p);
		eklass = decode_klass_ref (module, p, &p, error);
		if (!eklass)
			return NULL;
		klass = mono_class_create_array (eklass, rank);
		break;
	case MONO_AOT_TYPEREF_PTR: {
		MonoType *t;

		t = decode_type (module, p, &p, error);
		if (!t)
			return NULL;
		klass = mono_class_from_mono_type_internal (t);
		g_free (t);
		break;
	}
	case MONO_AOT_TYPEREF_BLOB_INDEX: {
		guint32 offset = decode_value (p, &p);
		guint8 *p2;

		p2 = module->blob + offset;
		klass = decode_klass_ref (module, p2, &p2, error);
		break;
	}
	default:
		mono_error_set_bad_image_by_name (error, module->aot_name, "Invalid klass reftype %d: %s", reftype, module->aot_name);
	}
	//g_assert (klass);
	//printf ("BLA: %s\n", mono_type_full_name (m_class_get_byval_arg (klass)));
	*endbuf = p;
	return klass;
}

static MonoClassField*
decode_field_info (MonoAotModule *module, guint8 *buf, guint8 **endbuf)
{
	ERROR_DECL (error);
	MonoClass *klass = decode_klass_ref (module, buf, &buf, error);
	guint32 token;
	guint8 *p = buf;

	if (!klass) {
		mono_error_cleanup (error); /* FIXME don't swallow the error */
		return NULL;
	}

	token = MONO_TOKEN_FIELD_DEF + decode_value (p, &p);

	*endbuf = p;

	return mono_class_get_field (klass, token);
}

/*
 * Parse a MonoType encoded by encode_type () in aot-compiler.c. Return malloc-ed
 * memory.
 */
static MonoType*
decode_type (MonoAotModule *module, guint8 *buf, guint8 **endbuf, MonoError *error)
{
	guint8 *p = buf;
	MonoType *t;

	if (*p == MONO_TYPE_CMOD_REQD) {
		++p;

		uint8_t count = GINT32_TO_UINT8 (decode_value (p, &p));

		/* TODO: encode aggregate cmods differently than simple cmods and make it possible to use the more compact encoding here. */
		t = (MonoType*)g_malloc0 (mono_sizeof_type_with_mods (count, TRUE));
		mono_type_with_mods_init (t, count, TRUE);

		/* Try not to blow up the stack. See comment on MONO_MAX_EXPECTED_CMODS */
		g_assert (count < MONO_MAX_EXPECTED_CMODS);
		MonoAggregateModContainer *cm = g_alloca (mono_sizeof_aggregate_modifiers (count));
		cm->count = count;
		for (uint8_t i = 0; i < count; ++i) {
			MonoSingleCustomMod *cmod = &cm->modifiers [i];
			cmod->required = decode_value (p, &p);
			cmod->type = decode_type (module, p, &p, error);
			goto_if_nok (error, fail);
		}

		mono_type_set_amods (t, mono_metadata_get_canonical_aggregate_modifiers (cm));
		for (uint8_t i = 0; i < count; ++i)
			mono_metadata_free_type (cm->modifiers [i].type);
	} else {
		t = (MonoType *) g_malloc0 (MONO_SIZEOF_TYPE);
	}

	while (TRUE) {
		if (*p == MONO_TYPE_PINNED) {
			t->pinned = TRUE;
			++p;
		} else if (*p == MONO_TYPE_BYREF) {
			t->byref__ = TRUE;
			++p;
		} else {
			break;
		}
	}

	t->type = (MonoTypeEnum)*p;
	++p;

	switch (t->type) {
	case MONO_TYPE_VOID:
	case MONO_TYPE_BOOLEAN:
	case MONO_TYPE_CHAR:
	case MONO_TYPE_I1:
	case MONO_TYPE_U1:
	case MONO_TYPE_I2:
	case MONO_TYPE_U2:
	case MONO_TYPE_I4:
	case MONO_TYPE_U4:
	case MONO_TYPE_I8:
	case MONO_TYPE_U8:
	case MONO_TYPE_R4:
	case MONO_TYPE_R8:
	case MONO_TYPE_I:
	case MONO_TYPE_U:
	case MONO_TYPE_STRING:
	case MONO_TYPE_OBJECT:
	case MONO_TYPE_TYPEDBYREF:
		break;
	case MONO_TYPE_VALUETYPE:
	case MONO_TYPE_CLASS:
		t->data.klass = decode_klass_ref (module, p, &p, error);
		if (!t->data.klass)
			goto fail;
		break;
	case MONO_TYPE_SZARRAY:
		t->data.klass = decode_klass_ref (module, p, &p, error);

		if (!t->data.klass)
			goto fail;
		break;
	case MONO_TYPE_PTR:
		t->data.type = decode_type (module, p, &p, error);
		if (!t->data.type)
			goto fail;
		break;
	case MONO_TYPE_FNPTR:
		t->data.method = decode_signature (module, p, &p);
		if (!t->data.method)
			goto fail;
		break;
	case MONO_TYPE_GENERICINST: {
		MonoClass *gclass;
		MonoGenericContext ctx;
		MonoType *type;
		MonoClass *klass;

		gclass = decode_klass_ref (module, p, &p, error);
		if (!gclass)
			goto fail;
		g_assert (mono_class_is_gtd (gclass));

		memset (&ctx, 0, sizeof (ctx));
		ctx.class_inst = decode_generic_inst (module, p, &p, error);
		if (!ctx.class_inst)
			goto fail;
		type = mono_class_inflate_generic_type_checked (m_class_get_byval_arg (gclass), &ctx, error);
		if (!type)
			goto fail;
		klass = mono_class_from_mono_type_internal (type);
		t->data.generic_class = mono_class_get_generic_class (klass);
		break;
	}
	case MONO_TYPE_ARRAY: {
		MonoArrayType *array;
		int i;

		// FIXME: memory management
		array = g_new0 (MonoArrayType, 1);
		array->eklass = decode_klass_ref (module, p, &p, error);
		if (!array->eklass)
			goto fail;
		array->rank = GINT32_TO_UINT8 (decode_value (p, &p));
		array->numsizes = GINT32_TO_UINT8 (decode_value (p, &p));

		if (array->numsizes)
			array->sizes = (int *)g_malloc0 (sizeof (int) * array->numsizes);
		for (i = 0; i < array->numsizes; ++i)
			array->sizes [i] = decode_value (p, &p);

		array->numlobounds = GINT32_TO_UINT8 (decode_value (p, &p));
		if (array->numlobounds)
			array->lobounds = (int *)g_malloc0 (sizeof (int) * array->numlobounds);
		for (i = 0; i < array->numlobounds; ++i)
			array->lobounds [i] = decode_value (p, &p);
		t->data.array = array;
		break;
	}
	case MONO_TYPE_VAR:
	case MONO_TYPE_MVAR: {
		MonoClass *klass = decode_klass_ref (module, p, &p, error);
		if (!klass)
			goto fail;
		t->data.generic_param = m_class_get_byval_arg (klass)->data.generic_param;
		break;
	}
	default:
		mono_error_set_bad_image_by_name (error, module->aot_name, "Invalid encoded type %d: %s", t->type, module->aot_name);
		goto fail;
	}

	*endbuf = p;

	return t;
fail:
	g_free (t);
	return NULL;
}

// FIXME: Error handling, memory management

static MonoMethodSignature*
decode_signature_with_target (MonoAotModule *module, MonoMethodSignature *target, guint8 *buf, guint8 **endbuf)
{
	ERROR_DECL (error);
	MonoMethodSignature *sig;
	guint32 flags;
	guint16 param_count;
	unsigned int gen_param_count = 0;
	int call_conv;
	guint8 *p = buf;
	gboolean hasthis, explicit_this, has_gen_params, pinvoke;

	flags = *p;
	p ++;
	has_gen_params = (flags & 0x10) != 0;
	hasthis = (flags & 0x20) != 0;
	explicit_this = (flags & 0x40) != 0;
	pinvoke = (flags & 0x80) != 0;
	call_conv = flags & 0x0F;

	if (has_gen_params)
		gen_param_count = decode_value (p, &p);
	param_count = GINT32_TO_UINT16 (decode_value (p, &p));
	if (target && param_count != target->param_count)
		return NULL;
	sig = (MonoMethodSignature *)g_malloc0 (MONO_SIZEOF_METHOD_SIGNATURE + param_count * sizeof (MonoType *));
	sig->param_count = param_count;
	sig->sentinelpos = -1;
	sig->hasthis = hasthis;
	sig->explicit_this = explicit_this;
	sig->pinvoke = pinvoke;
	sig->call_convention = call_conv;
	sig->generic_param_count = gen_param_count;
	sig->ret = decode_type (module, p, &p, error);
	if (!sig->ret)
		goto fail;
	for (guint16 i = 0; i < param_count; ++i) {
		if (*p == MONO_TYPE_SENTINEL) {
			g_assert (sig->call_convention == MONO_CALL_VARARG);
			sig->sentinelpos = i;
			p ++;
		}
		sig->params [i] = decode_type (module, p, &p, error);
		if (!sig->params [i])
			goto fail;
	}

	if (sig->call_convention == MONO_CALL_VARARG && sig->sentinelpos == -1)
		sig->sentinelpos = sig->param_count;

	*endbuf = p;

	return sig;
fail:
	mono_error_cleanup (error); /* FIXME don't swallow the error */
	g_free (sig);
	return NULL;
}

static MonoMethodSignature*
decode_signature (MonoAotModule *module, guint8 *buf, guint8 **endbuf)
{
	return decode_signature_with_target (module, NULL, buf, endbuf);
}

static gboolean
sig_matches_target (MonoAotModule *module, MonoMethod *target, guint8 *buf, guint8 **endbuf)
{
	MonoMethodSignature *sig;
	gboolean res;
	guint8 *p = buf;

	sig = decode_signature_with_target (module, mono_method_signature_internal (target), p, &p);
	res = sig && mono_metadata_signature_equal (mono_method_signature_internal (target), sig);
	g_free (sig);
	*endbuf = p;
	return res;
}

/* Stores information returned by decode_method_ref () */
typedef struct {
	MonoImage *image;
	guint32 token;
	MonoMethod *method;
	gboolean no_aot_trampoline;
} MethodRef;

/*
 * decode_method_ref_with_target:
 *
 *   Decode a method reference, storing the image/token into a MethodRef structure.
 * This avoids loading metadata for the method if the caller does not need it. If the method has
 * no token, then it is loaded from metadata and ref->method is set to the method instance.
 * If TARGET is non-NULL, abort decoding if it can be determined that the decoded method
 *  couldn't resolve to TARGET, and return FALSE.
 * There are some kinds of method references which only support a non-null TARGET.
 * This means that its not possible to decode this into a method, only to check
 * that the method reference matches a given method. This is normally not a problem
 * as these wrappers only occur in the extra_methods table, where we already have
 * a method we want to lookup.
 *
 * If there was a decoding error, we return FALSE and set @error
 */
static gboolean
decode_method_ref_with_target (MonoAotModule *module, MethodRef *ref, MonoMethod *target, guint8 *buf, guint8 **endbuf, MonoError *error)
{
	guint32 image_index, value;
	MonoImage *image = NULL;
	guint8 *p = buf;

	memset (ref, 0, sizeof (MethodRef));
	error_init (error);

	value = decode_value (p, &p);
	image_index = value >> 24;

	if (image_index == MONO_AOT_METHODREF_NO_AOT_TRAMPOLINE) {
		ref->no_aot_trampoline = TRUE;
		value = decode_value (p, &p);
		image_index = value >> 24;
	}

	if (image_index < MONO_AOT_METHODREF_MIN || image_index == MONO_AOT_METHODREF_METHODSPEC ||
		image_index == MONO_AOT_METHODREF_GINST || image_index == MONO_AOT_METHODREF_BLOB_INDEX) {
		if (target && target->wrapper_type) {
			return FALSE;
		}
	}

	if (image_index == MONO_AOT_METHODREF_WRAPPER) {
		WrapperInfo *info;
		guint32 wrapper_type;

		wrapper_type = decode_value (p, &p);

		if (target && target->wrapper_type != wrapper_type)
			return FALSE;

		/* Doesn't matter */
		image = mono_defaults.corlib;

		switch (wrapper_type) {
		case MONO_WRAPPER_ALLOC: {
			int atype = decode_value (p, &p);
			ManagedAllocatorVariant variant =
				mono_profiler_allocations_enabled () ?
				MANAGED_ALLOCATOR_PROFILER : MANAGED_ALLOCATOR_REGULAR;

			ref->method = mono_gc_get_managed_allocator_by_type (atype, variant);
			/* Try to fallback to the slow path version */
			if (!ref->method)
				ref->method = mono_gc_get_managed_allocator_by_type (atype, MANAGED_ALLOCATOR_SLOW_PATH);
			if (!ref->method) {
				mono_error_set_bad_image_by_name (error, module->aot_name, "Error: No managed allocator, but we need one for AOT.\nAre you using non-standard GC options?\n%s\n", module->aot_name);
				return FALSE;
			}
			break;
		}
		case MONO_WRAPPER_WRITE_BARRIER: {
			ref->method = mono_gc_get_write_barrier ();
			break;
		}
		case MONO_WRAPPER_STELEMREF: {
			int subtype = decode_value (p, &p);

			if (subtype == WRAPPER_SUBTYPE_NONE) {
				ref->method = mono_marshal_get_stelemref ();
			} else if (subtype == WRAPPER_SUBTYPE_VIRTUAL_STELEMREF) {
				int kind;

				kind = decode_value (p, &p);

				ref->method = mono_marshal_get_virtual_stelemref_wrapper ((MonoStelemrefKind)kind);
			} else {
				mono_error_set_bad_image_by_name (error, module->aot_name, "Invalid STELEMREF subtype %d: %s", subtype, module->aot_name);
				return FALSE;
			}
			break;
		}
		case MONO_WRAPPER_SYNCHRONIZED: {
			MonoMethod *m = decode_resolve_method_ref (module, p, &p, error);
			if (!m)
				return FALSE;
			ref->method = mono_marshal_get_synchronized_wrapper (m);
			break;
		}
		case MONO_WRAPPER_OTHER: {
			int subtype = decode_value (p, &p);

			if (subtype == WRAPPER_SUBTYPE_PTR_TO_STRUCTURE || subtype == WRAPPER_SUBTYPE_STRUCTURE_TO_PTR) {
				MonoClass *klass = decode_klass_ref (module, p, &p, error);
				if (!klass)
					return FALSE;

				if (!target)
					return FALSE;
				if (klass != target->klass)
					return FALSE;

				if (subtype == WRAPPER_SUBTYPE_PTR_TO_STRUCTURE) {
					if (strcmp (target->name, "PtrToStructure"))
						return FALSE;
					ref->method = mono_marshal_get_ptr_to_struct (klass);
				} else {
					if (strcmp (target->name, "StructureToPtr"))
						return FALSE;
					ref->method = mono_marshal_get_struct_to_ptr (klass);
				}
			} else if (subtype == WRAPPER_SUBTYPE_SYNCHRONIZED_INNER) {
				MonoMethod *m = decode_resolve_method_ref (module, p, &p, error);
				if (!m)
					return FALSE;
				ref->method = mono_marshal_get_synchronized_inner_wrapper (m);
			} else if (subtype == WRAPPER_SUBTYPE_ARRAY_ACCESSOR) {
				MonoMethod *m = decode_resolve_method_ref (module, p, &p, error);
				if (!m)
					return FALSE;
				ref->method = mono_marshal_get_array_accessor_wrapper (m);
			} else if (subtype == WRAPPER_SUBTYPE_UNSAFE_ACCESSOR) {
				MonoMethod *m = decode_resolve_method_ref (module, p, &p, error);
				if (!m)
					return FALSE;
				MonoUnsafeAccessorKind kind = (MonoUnsafeAccessorKind) decode_value (p, &p);
				uint32_t name_len = decode_value (p, &p);
				const char *member_name = (const char*)p;
				p += name_len + 1;
				ref->method = mono_marshal_get_unsafe_accessor_wrapper (m, kind, member_name);
			} else if (subtype == WRAPPER_SUBTYPE_GSHAREDVT_IN) {
				ref->method = mono_marshal_get_gsharedvt_in_wrapper ();
			} else if (subtype == WRAPPER_SUBTYPE_GSHAREDVT_OUT) {
				ref->method = mono_marshal_get_gsharedvt_out_wrapper ();
			} else if (subtype == WRAPPER_SUBTYPE_INTERP_IN) {
				MonoMethodSignature *sig = decode_signature (module, p, &p);
				if (!sig)
					return FALSE;
				ref->method = mini_get_interp_in_wrapper (sig);
				g_free (sig);
			} else if (subtype == WRAPPER_SUBTYPE_INTERP_LMF) {
				MonoJitICallInfo *icall_info = mono_find_jit_icall_info ((MonoJitICallId)decode_value (p, &p));
				ref->method = mini_get_interp_lmf_wrapper (icall_info->name, (gpointer) icall_info->func);
			} else if (subtype == WRAPPER_SUBTYPE_GSHAREDVT_IN_SIG) {
				MonoMethodSignature *sig = decode_signature (module, p, &p);
				if (!sig)
					return FALSE;
				ref->method = mini_get_gsharedvt_in_sig_wrapper (sig);
				g_free (sig);
			} else if (subtype == WRAPPER_SUBTYPE_GSHAREDVT_OUT_SIG) {
				MonoMethodSignature *sig = decode_signature (module, p, &p);
				if (!sig)
					return FALSE;
				ref->method = mini_get_gsharedvt_out_sig_wrapper (sig);
				g_free (sig);
			} else if (subtype == WRAPPER_SUBTYPE_AOT_INIT) {
				guint32 init_type = decode_value (p, &p);
				ref->method = mono_marshal_get_aot_init_wrapper ((MonoAotInitSubtype) init_type);
			} else if (subtype == WRAPPER_SUBTYPE_LLVM_FUNC) {
				guint32 init_type = decode_value (p, &p);
				ref->method = mono_marshal_get_llvm_func_wrapper ((MonoLLVMFuncWrapperSubtype) init_type);
			} else {
				mono_error_set_bad_image_by_name (error, module->aot_name, "Invalid UNKNOWN wrapper subtype %d: %s", subtype, module->aot_name);
				return FALSE;
			}
			break;
		}
		case MONO_WRAPPER_MANAGED_TO_MANAGED: {
			int subtype = decode_value (p, &p);

			if (subtype == WRAPPER_SUBTYPE_ELEMENT_ADDR) {
				int rank = decode_value (p, &p);
				int elem_size = decode_value (p, &p);

				ref->method = mono_marshal_get_array_address (rank, elem_size);
			} else if (subtype == WRAPPER_SUBTYPE_STRING_CTOR) {
				MonoMethod *m;

				m = decode_resolve_method_ref (module, p, &p, error);
				if (!m)
					return FALSE;

				if (!target)
					return FALSE;
				g_assert (target->wrapper_type == MONO_WRAPPER_MANAGED_TO_MANAGED);

				info = mono_marshal_get_wrapper_info (target);
				if (info && info->subtype == subtype && info->d.string_ctor.method == m)
					ref->method = target;
				else
					return FALSE;
			} else if (subtype == WRAPPER_SUBTYPE_GENERIC_ARRAY_HELPER) {
				MonoClass *klass = decode_klass_ref (module, p, &p, error);
				if (!klass)
					return FALSE;
				MonoMethod *m = decode_resolve_method_ref (module, p, &p, error);
				if (!m)
					return FALSE;
				int name_idx = decode_value (p, &p);
				const char *name = (const char*)module->blob + name_idx;
				ref->method = mono_marshal_get_generic_array_helper (klass, name, m);
			}
			break;
		}
		case MONO_WRAPPER_MANAGED_TO_NATIVE: {
			MonoMethod *m;
			int subtype = decode_value (p, &p);

			if (subtype == WRAPPER_SUBTYPE_ICALL_WRAPPER) {
				MonoJitICallInfo *icall_info = mono_find_jit_icall_info ((MonoJitICallId)decode_value (p, &p));
				ref->method = mono_icall_get_wrapper_method (icall_info);
			} else if (subtype == WRAPPER_SUBTYPE_NATIVE_FUNC_INDIRECT) {
				MonoClass *klass = decode_klass_ref (module, p, &p, error);
				if (!klass)
					return FALSE;
				MonoMethodSignature *sig = decode_signature (module, p, &p);
				if (!sig)
					return FALSE;
				ref->method = mono_marshal_get_native_func_wrapper_indirect (klass, sig, TRUE);
			} else {
				m = decode_resolve_method_ref (module, p, &p, error);
				if (!m)
					return FALSE;

				/* This should only happen when looking for an extra method */
				if (!target)
					return FALSE;
				if (mono_marshal_method_from_wrapper (target) == m)
					ref->method = target;
				else
					return FALSE;
			}
			break;
		}
		case MONO_WRAPPER_CASTCLASS: {
			int subtype = decode_value (p, &p);

			if (subtype == WRAPPER_SUBTYPE_CASTCLASS_WITH_CACHE)
				ref->method = mono_marshal_get_castclass_with_cache ();
			else if (subtype == WRAPPER_SUBTYPE_ISINST_WITH_CACHE)
				ref->method = mono_marshal_get_isinst_with_cache ();
			else {
				mono_error_set_bad_image_by_name (error, module->aot_name, "Invalid CASTCLASS wrapper subtype %d: %s", subtype, module->aot_name);
				return FALSE;
			}
			break;
		}
		case MONO_WRAPPER_RUNTIME_INVOKE: {
			int subtype = decode_value (p, &p);

<<<<<<< HEAD
			if (subtype == WRAPPER_SUBTYPE_RUNTIME_INVOKE_DYNAMIC) {
				if (strcmp (target->name, "runtime_invoke_dynamic") != 0)
					return FALSE;
				if (!target)
					return FALSE;
				ref->method = target;
			} else if (subtype == WRAPPER_SUBTYPE_RUNTIME_INVOKE_DIRECT) {
				/* Direct wrapper */
=======
			switch (subtype) {
			case WRAPPER_SUBTYPE_RUNTIME_INVOKE_DYNAMIC: {
				ref->method = mono_marshal_get_runtime_invoke_dynamic ();
				break;
			}
			case WRAPPER_SUBTYPE_RUNTIME_INVOKE_DIRECT: {
>>>>>>> dcf22411
				MonoMethod *m = decode_resolve_method_ref (module, p, &p, error);
				if (!m)
					return FALSE;
				ref->method = mono_marshal_get_runtime_invoke (m, FALSE);
				break;
			}
			case WRAPPER_SUBTYPE_RUNTIME_INVOKE_VIRTUAL: {
				MonoMethod *m = decode_resolve_method_ref (module, p, &p, error);
				if (!m)
					return FALSE;
				ref->method = mono_marshal_get_runtime_invoke (m, TRUE);
<<<<<<< HEAD
			} else if (subtype == WRAPPER_SUBTYPE_RUNTIME_INVOKE_NORMAL) {
				MonoMethodSignature *sig = decode_signature_with_target (module, NULL, p, &p);
				ref->method = mono_marshal_get_runtime_invoke_for_sig (sig);
			} else {
				MonoMethodSignature *sig;

				if (!target)
					return FALSE;
				sig = decode_signature_with_target (module, NULL, p, &p);
				info = mono_marshal_get_wrapper_info (target);
				g_assert (info);

				if (info->subtype != subtype) {
					g_free (sig);
					return FALSE;
				}
				g_assert (info->d.runtime_invoke.sig);
				const gboolean same_sig = mono_metadata_signature_equal (sig, info->d.runtime_invoke.sig);
				g_free (sig);
				if (same_sig)
					ref->method = target;
				else
					return FALSE;
=======
				break;
			}
			case WRAPPER_SUBTYPE_RUNTIME_INVOKE_NORMAL: {
				MonoMethodSignature *sig = decode_signature_with_target (module, NULL, p, &p);
				ref->method = mono_marshal_get_runtime_invoke_for_sig (sig);
				break;
			}
			default:
				g_assert_not_reached ();
				break;
>>>>>>> dcf22411
			}
			break;
		}
		case MONO_WRAPPER_DELEGATE_INVOKE:
		case MONO_WRAPPER_DELEGATE_BEGIN_INVOKE:
		case MONO_WRAPPER_DELEGATE_END_INVOKE: {
			gboolean is_inflated = decode_value (p, &p);
			WrapperSubtype subtype;

			if (is_inflated) {
				MonoClass *klass;
				MonoMethod *invoke, *wrapper;

				klass = decode_klass_ref (module, p, &p, error);
				if (!klass)
					return FALSE;

				switch (wrapper_type) {
				case MONO_WRAPPER_DELEGATE_INVOKE:
					invoke = mono_get_delegate_invoke_internal (klass);
					wrapper = mono_marshal_get_delegate_invoke (invoke, NULL);
					break;
				case MONO_WRAPPER_DELEGATE_BEGIN_INVOKE:
					invoke = mono_get_delegate_begin_invoke_internal (klass);
					wrapper = mono_marshal_get_delegate_begin_invoke (invoke);
					break;
				case MONO_WRAPPER_DELEGATE_END_INVOKE:
					invoke = mono_get_delegate_end_invoke_internal (klass);
					wrapper = mono_marshal_get_delegate_end_invoke (invoke);
					break;
				default:
					g_assert_not_reached ();
					break;
				}
				if (target) {
					/*
					 * Due to the way mini_get_shared_method_full () works, we could end up with
					 * multiple copies of the same wrapper.
					 */
					if (wrapper->klass != target->klass)
						return FALSE;
					ref->method = target;
				} else {
					ref->method = wrapper;
				}
			} else {
				MonoClass *klass;
				MonoMethod *invoke;


				if (wrapper_type == MONO_WRAPPER_DELEGATE_INVOKE) {
					subtype = (WrapperSubtype)decode_value (p, &p);
					if (subtype == WRAPPER_SUBTYPE_DELEGATE_INVOKE_VIRTUAL) {
						klass = decode_klass_ref (module, p, &p, error);
						invoke = mono_get_delegate_invoke_internal (klass);
						ref->method = mono_marshal_get_delegate_invoke_internal(invoke, TRUE, FALSE, NULL);
						break;
					}

					/*
					 * These wrappers are associated with a signature, not with a method.
					 * Since we can't decode them into methods, they need a target method.
					 */
					if (!target)
						return FALSE;
					info = mono_marshal_get_wrapper_info (target);
					if (info) {
						if (info->subtype != subtype)
							return FALSE;
					} else {
						if (subtype != WRAPPER_SUBTYPE_NONE)
							return FALSE;
					}
				}
				if (target && sig_matches_target (module, target, p, &p))
					ref->method = target;
				else
					return FALSE;
			}
			break;
		}
		case MONO_WRAPPER_NATIVE_TO_MANAGED: {
			MonoMethod *m;
			MonoClass *klass;

			m = decode_resolve_method_ref (module, p, &p, error);
			if (!m)
				return FALSE;
			gboolean has_class = decode_value (p, &p);
			if (has_class) {
				klass = decode_klass_ref (module, p, &p, error);
				if (!klass)
					return FALSE;
			} else
				klass = NULL;
			ref->method = mono_marshal_get_managed_wrapper (m, klass, 0, error);
			if (!is_ok (error))
				return FALSE;
			break;
		}
		default:
			g_assert_not_reached ();
		}
	} else if (image_index == MONO_AOT_METHODREF_METHODSPEC) {
		image_index = decode_value (p, &p);
		ref->token = decode_value (p, &p);

		image = load_image (module, image_index, error);
		if (!image)
			return FALSE;
	} else if (image_index == MONO_AOT_METHODREF_BLOB_INDEX) {
		guint32 offset = decode_value (p, &p);

		guint8 *p2;

		p2 = module->blob + offset;
		if (!decode_method_ref_with_target (module, ref, target, p2, &p2, error))
			return FALSE;
		image = ref->image;
		if (!image)
			return FALSE;
	} else if (image_index == MONO_AOT_METHODREF_GINST) {
		MonoClass *klass;
		MonoGenericContext ctx;
		guint32 token_index;

		/*
		 * These methods do not have a token which resolves them, so we
		 * resolve them immediately.
		 */
		klass = decode_klass_ref (module, p, &p, error);
		if (!klass)
			return FALSE;

		if (target && target->klass != klass)
			return FALSE;

		image_index = decode_value (p, &p);
		token_index = decode_value (p, &p);
		ref->token = mono_metadata_make_token (MONO_TABLE_METHOD, token_index);

		image = load_image (module, image_index, error);
		if (!image)
			return FALSE;

		ref->method = mono_get_method_checked (image, ref->token, NULL, NULL, error);
		if (!ref->method)
			return FALSE;

		memset (&ctx, 0, sizeof (ctx));

MONO_DISABLE_WARNING(4127) /* conditional expression is constant */
		if (FALSE && mono_class_is_ginst (klass)) {
			ctx.class_inst = mono_class_get_generic_class (klass)->context.class_inst;
			ctx.method_inst = NULL;

			ref->method = mono_class_inflate_generic_method_full_checked (ref->method, klass, &ctx, error);
			if (!ref->method)
				return FALSE;
		}
MONO_RESTORE_WARNING

		memset (&ctx, 0, sizeof (ctx));

		if (!decode_generic_context (module, &ctx, p, &p, error))
			return FALSE;

		ref->method = mono_class_inflate_generic_method_full_checked (ref->method, klass, &ctx, error);
		if (!ref->method)
			return FALSE;

	} else if (image_index == MONO_AOT_METHODREF_ARRAY) {
		MonoClass *klass;
		int method_type;

		klass = decode_klass_ref (module, p, &p, error);
		if (!klass)
			return FALSE;
		method_type = decode_value (p, &p);
		switch (method_type) {
		case 0:
			ref->method = mono_class_get_method_from_name_checked (klass, ".ctor", m_class_get_rank (klass), 0, error);
			return_val_if_nok (error, FALSE);
			break;
		case 1:
			ref->method = mono_class_get_method_from_name_checked (klass, ".ctor", m_class_get_rank (klass) * 2, 0, error);
			return_val_if_nok (error, FALSE);
			break;
		case 2:
			ref->method = mono_class_get_method_from_name_checked (klass, "Get", -1, 0, error);
			return_val_if_nok (error, FALSE);
			break;
		case 3:
			ref->method = mono_class_get_method_from_name_checked (klass, "Address", -1, 0, error);
			return_val_if_nok (error, FALSE);
			break;
		case 4:
			ref->method = mono_class_get_method_from_name_checked (klass, "Set", -1, 0, error);
			return_val_if_nok (error, FALSE);
			break;
		default:
			mono_error_set_bad_image_by_name (error, module->aot_name, "Invalid METHODREF_ARRAY method type %d: %s", method_type, module->aot_name);
			return FALSE;
		}
	} else {
		if (image_index == MONO_AOT_METHODREF_LARGE_IMAGE_INDEX) {
			image_index = decode_value (p, &p);
			value = decode_value (p, &p);
		}

		ref->token = MONO_TOKEN_METHOD_DEF | (value & 0xffffff);

		image = load_image (module, image_index, error);
		if (!image)
			return FALSE;
	}

	*endbuf = p;

	ref->image = image;

	return TRUE;
}

static gboolean
decode_method_ref (MonoAotModule *module, MethodRef *ref, guint8 *buf, guint8 **endbuf, MonoError *error)
{
	return decode_method_ref_with_target (module, ref, NULL, buf, endbuf, error);
}

/*
 * decode_resolve_method_ref_with_target:
 *
 *   Similar to decode_method_ref, but resolve and return the method itself.
 */
static MonoMethod*
decode_resolve_method_ref_with_target (MonoAotModule *module, MonoMethod *target, guint8 *buf, guint8 **endbuf, MonoError *error)
{
	MethodRef ref;

	error_init (error);

	if (!decode_method_ref_with_target (module, &ref, target, buf, endbuf, error))
		return NULL;
	if (ref.method)
		return ref.method;
	if (!ref.image) {
		mono_error_set_bad_image_by_name (error, module->aot_name, "No image found for methodref with target: %s", module->aot_name);
		return NULL;
	}
	return mono_get_method_checked (ref.image, ref.token, NULL, NULL, error);
}

static MonoMethod*
decode_resolve_method_ref (MonoAotModule *module, guint8 *buf, guint8 **endbuf, MonoError *error)
{
	return decode_resolve_method_ref_with_target (module, NULL, buf, endbuf, error);
}

static void
find_symbol (MonoDl *module, gpointer *globals, const char *name, gpointer *value)
{
	if (globals) {
		int global_index;
		guint16 *table, *entry;
		guint16 table_size;
		guint32 hash;
		char *symbol = (char*)name;

#ifdef TARGET_MACH
		symbol = g_strdup_printf ("_%s", name);
#endif

		/* The first entry points to the hash */
		table = (guint16 *)globals [0];
		globals ++;

		table_size = table [0];
		table ++;

		hash = mono_metadata_str_hash (symbol) % table_size;

		entry = &table [hash * 2];

		/* Search the hash for the index into the globals table */
		global_index = -1;
		while (entry [0] != 0) {
			guint32 index = entry [0] - 1;
			guint32 next = entry [1];

			//printf ("X: %s %s\n", (char*)globals [index * 2], name);

			if (!strcmp ((const char*)globals [index * 2], symbol)) {
				global_index = index;
				break;
			}

			if (next != 0) {
				entry = &table [next * 2];
			} else {
				break;
			}
		}

		if (global_index != -1)
			*value = globals [global_index * 2 + 1];
		else
			*value = NULL;

		if (symbol != name)
			g_free (symbol);
	} else {
		ERROR_DECL (symbol_error);
		*value = mono_dl_symbol (module, name, symbol_error);
		mono_error_cleanup (symbol_error);
	}
}

static void
find_amodule_symbol (MonoAotModule *amodule, const char *name, gpointer *value)
{
	g_assert (!(amodule->info.flags & MONO_AOT_FILE_FLAG_LLVM_ONLY));

	find_symbol (amodule->sofile, amodule->globals, name, value);
}

void
mono_install_load_aot_data_hook (MonoLoadAotDataFunc load_func, MonoFreeAotDataFunc free_func, gpointer user_data)
{
	aot_data_load_func = load_func;
	aot_data_free_func = free_func;
	aot_data_func_user_data = user_data;
}

/* Load the separate aot data file for ASSEMBLY */
static guint8*
open_aot_data (MonoAssembly *assembly, MonoAotFileInfo *info, void **ret_handle)
{
	MonoFileMap *map;
	char *filename;
	guint8 *data;

	if (aot_data_load_func) {
		data = aot_data_load_func (assembly, info->datafile_size, aot_data_func_user_data, ret_handle);
		g_assert (data);
		return data;
	}

	/*
	 * Use <assembly name>.aotdata as the default implementation if no callback is given
	 */
	filename = g_strdup_printf ("%s.aotdata", assembly->image->name);
	map = mono_file_map_open (filename);
	g_assert (map);
	data = (guint8*)mono_file_map (info->datafile_size, MONO_MMAP_READ, mono_file_map_fd (map), 0, ret_handle);
	g_assert (data);

	return data;
}

static gboolean
check_usable (MonoAssembly *assembly, MonoAotFileInfo *info, guint8 *blob, char **out_msg)
{
	char *build_info;
	char *msg = NULL;
	gboolean usable = TRUE;
	gboolean full_aot, interp, safepoints;
	guint32 excluded_cpu_optimizations;

	if (strcmp (assembly->image->guid, (const char*)info->assembly_guid)) {
		msg = g_strdup ("doesn't match assembly");
		usable = FALSE;
	}

	build_info = mono_get_runtime_build_info ();
	if (strlen ((const char *)info->runtime_version) > 0 && strcmp (info->runtime_version, build_info)) {
		msg = g_strdup_printf ("compiled against runtime version '%s' while this runtime has version '%s'", info->runtime_version, build_info);
		usable = FALSE;
	}
	g_free (build_info);

	full_aot = info->flags & MONO_AOT_FILE_FLAG_FULL_AOT;
	interp = info->flags & MONO_AOT_FILE_FLAG_INTERP;

	if (mono_aot_only && !full_aot) {
		if (!interp) {
			msg = g_strdup ("not compiled with --aot=full");
			usable = FALSE;
		}
	}
	if (!mono_aot_only && full_aot) {
		msg = g_strdup ("compiled with --aot=full");
		usable = FALSE;
	}
	if (mono_use_interpreter && !interp && !strcmp (assembly->aname.name, MONO_ASSEMBLY_CORLIB_NAME)) {
		/* mscorlib contains necessary interpreter trampolines */
		msg = g_strdup ("not compiled with --aot=interp");
		usable = FALSE;
	}
	if (mono_llvm_only && !(info->flags & MONO_AOT_FILE_FLAG_LLVM_ONLY)) {
		msg = g_strdup ("not compiled with --aot=llvmonly");
		usable = FALSE;
	}
	if (mono_use_llvm && !(info->flags & MONO_AOT_FILE_FLAG_WITH_LLVM)) {
		/* Prefer LLVM JITted code when using --llvm */
		msg = g_strdup ("not compiled with --aot=llvm");
		usable = FALSE;
	}
	if (mini_debug_options.mdb_optimizations && !(info->flags & MONO_AOT_FILE_FLAG_DEBUG) && !full_aot && !interp) {
		msg = g_strdup ("not compiled for debugging");
		usable = FALSE;
	}

	mono_arch_cpu_optimizations (&excluded_cpu_optimizations);
	if (info->opts & excluded_cpu_optimizations) {
		msg = g_strdup ("compiled with unsupported CPU optimizations");
		usable = FALSE;
	}

	if (info->gc_name_index != -1) {
		char *gc_name = (char*)&blob [info->gc_name_index];
		const char *current_gc_name = mono_gc_get_gc_name ();

		if (strcmp (current_gc_name, gc_name) != 0) {
			msg = g_strdup_printf ("compiled against GC %s, while the current runtime uses GC %s.\n", gc_name, current_gc_name);
			usable = FALSE;
		}
	}

	safepoints = info->flags & MONO_AOT_FILE_FLAG_SAFEPOINTS;

	if (!safepoints && mono_threads_are_safepoints_enabled ()) {
		msg = g_strdup ("not compiled with safepoints");
		usable = FALSE;
	}

#ifdef MONO_ARCH_CODE_EXEC_ONLY
	if (!(info->flags & MONO_AOT_FILE_FLAG_CODE_EXEC_ONLY)) {
		msg = g_strdup ("not compiled targeting a runtime configured as CODE_EXEC_ONLY");
		usable = FALSE;
	}
#else
	if (info->flags & MONO_AOT_FILE_FLAG_CODE_EXEC_ONLY) {
		msg = g_strdup ("compiled targeting a runtime configured as CODE_EXEC_ONLY");
		usable = FALSE;
	}
#endif

	*out_msg = msg;
	return usable;
}

/*
 * TABLE should point to a table of call instructions. Return the address called by the INDEXth entry.
 */
static void*
get_call_table_entry (void *table, int index, int entry_size)
{
#if defined(TARGET_ARM)
	guint32 *ins_addr;
	guint32 ins;
	gint32 offset;

	if (entry_size == 8) {
		ins_addr = (guint32 *)table + (index * 2);
		g_assert ((guint32) *ins_addr == (guint32 ) 0xe51ff004); // ldr pc, =<label>
		return *((char **) (ins_addr + 1));
	}

	g_assert (entry_size == 4);
	ins_addr = (guint32*)table + index;
	ins = *ins_addr;
	if ((ins >> ARMCOND_SHIFT) == ARMCOND_NV) {
		/* blx */
		offset = (((int)(((ins & 0xffffff) << 1) | ((ins >> 24) & 0x1))) << 7) >> 7;
		return (char*)ins_addr + (offset * 2) + 8 + 1;
	} else {
		g_assert ((ins >> ARMCOND_SHIFT) == ARMCOND_AL);
		/* bl */
		offset = (((int)ins & 0xffffff) << 8) >> 8;
		return (char*)ins_addr + (offset * 4) + 8;
	}
#elif defined(TARGET_ARM64)
	return mono_arch_get_call_target ((guint8*)table + (index * 4) + 4);
#elif defined(TARGET_X86) || defined(TARGET_AMD64)
	/* The callee expects an ip which points after the call */
	return mono_arch_get_call_target ((guint8*)table + (index * 5) + 5);
#else
	g_assert_not_reached ();
	return NULL;
#endif
}

/*
 * init_amodule_got:
 *
 *   Initialize the shared got entries for AMODULE.
 */
static void
init_amodule_got (MonoAotModule *amodule, gboolean preinit)
{
	MonoJumpInfo *ji;
	MonoMemPool *mp;
	MonoJumpInfo *patches;
	guint32 got_offsets [128];
	ERROR_DECL (error);
	int i, npatches;

	/* These can't be initialized in load_aot_module () */
	if (amodule->got_initialized == GOT_INITIALIZED)
		return;

	mono_loader_lock ();

	/*
	 * If it is initialized some other thread did it in the meantime. If it is
	 * initializing it means the current thread is initializing it since we are
	 * holding the loader lock, skip it.
	 */
	if (amodule->got_initialized) {
		mono_loader_unlock ();
		return;
	}

	if (!preinit)
		amodule->got_initialized = GOT_INITIALIZING;

	mp = mono_mempool_new ();
	npatches = amodule->info.nshared_got_entries;
	for (i = 0; i < npatches; ++i)
		got_offsets [i] = i;
	if (amodule->got)
		patches = decode_patches (amodule, mp, npatches, FALSE, got_offsets);
	else
		patches = decode_patches (amodule, mp, npatches, TRUE, got_offsets);
	g_assert (patches);
	for (i = 0; i < npatches; ++i) {
		ji = &patches [i];

		if (amodule->shared_got [i]) {
		} else if (ji->type == MONO_PATCH_INFO_AOT_MODULE) {
			amodule->shared_got [i] = amodule;
		} else if (preinit) {
			/*
			 * This is called from init_amodule () during startup, so some things might not
			 * be setup. Initialize just the slots needed to make method initialization work.
			 */
			if (ji->type == MONO_PATCH_INFO_JIT_ICALL_ID) {
				if (ji->data.jit_icall_id == MONO_JIT_ICALL_mini_llvm_init_method)
					amodule->shared_got [i] = (gpointer)mini_llvm_init_method;
			}
		} else if (ji->type == MONO_PATCH_INFO_GC_CARD_TABLE_ADDR && !mono_gc_is_moving ()) {
			amodule->shared_got [i] = NULL;
		} else if (ji->type == MONO_PATCH_INFO_GC_NURSERY_START && !mono_gc_is_moving ()) {
			amodule->shared_got [i] = NULL;
		} else if (ji->type == MONO_PATCH_INFO_GC_NURSERY_BITS && !mono_gc_is_moving ()) {
			amodule->shared_got [i] = NULL;
		} else if (ji->type == MONO_PATCH_INFO_IMAGE) {
			amodule->shared_got [i] = amodule->assembly->image;
		} else if (ji->type == MONO_PATCH_INFO_MSCORLIB_GOT_ADDR) {
			if (mono_defaults.corlib) {
				MonoAotModule *mscorlib_amodule = mono_defaults.corlib->aot_module;

				if (mscorlib_amodule)
					amodule->shared_got [i] = mscorlib_amodule->got;
			} else {
				amodule->shared_got [i] = amodule->got;
			}
		} else if (ji->type == MONO_PATCH_INFO_AOT_MODULE) {
			amodule->shared_got [i] = amodule;
		} else if (ji->type == MONO_PATCH_INFO_NONE) {
		} else {
			amodule->shared_got [i] = mono_resolve_patch_target (NULL, NULL, ji, FALSE, error);
			mono_error_assert_ok (error);
		}
	}

	if (amodule->got) {
		for (i = 0; i < npatches; ++i)
			amodule->got [i] = amodule->shared_got [i];
	}
	if (amodule->info.flags & MONO_AOT_FILE_FLAG_WITH_LLVM) {
		void (*init_aotconst) (int, gpointer) = (void (*)(int, gpointer))amodule->info.llvm_init_aotconst;
		for (i = 0; i < npatches; ++i) {
			amodule->llvm_got [i] = amodule->shared_got [i];
			init_aotconst (i, amodule->llvm_got [i]);
		}
	}

	mono_mempool_destroy (mp);

	if (!preinit) {
		mono_memory_barrier ();
		amodule->got_initialized = GOT_INITIALIZED;
	}
	mono_loader_unlock ();
}

#ifdef TARGET_APPLE_MOBILE
// Follow branch islands on ARM iOS machines.
static inline guint8 *
method_address_resolve (guint8 *code_addr)
{
#if defined(TARGET_ARM) || defined(TARGET_ARM64)
#if defined(TARGET_ARM)
	// Skip branches to thumb destinations; the convention used is that the
	// lowest bit is set if the destination is thumb. See
	// get_call_table_entry.
	if (((uintptr_t) code_addr) & 0x1)
		return code_addr;
#endif
	for (;;) {
		// `mono_arch_get_call_target` takes the IP after the branch
		// instruction, not before. Add 4 bytes to compensate.
		guint8 *next = mono_arch_get_call_target (code_addr + 4);
		if (next == NULL) return code_addr;
		code_addr = next;
	}
#endif
	return code_addr;
}
#else
static inline guint8 *
method_address_resolve (guint8 *code_addr) {
	return code_addr;
}
#endif

#ifdef HOST_WASM
static void
register_methods_in_jinfo (MonoAotModule *amodule)
{
	MonoAssembly *assembly = amodule->assembly;
	int i;
	static MonoBitSet *registered;
	static int registered_len;

	/*
	 * Register the methods in AMODULE in the jit info table. There are 2 issues:
	 * - emscripten could reorder code so methods from different aot images are intermixed.
	 * - if linkonce linking is used, multiple aot images could refer to the same method.
	 */

	sort_methods (amodule);

	if (amodule->sorted_methods_len == 0)
		return;

	mono_aot_lock ();

	/* The 'registered' bitset contains whenever we have already registered a method in the jit info table */
	int max = -1;
	for (i = 0; i < amodule->sorted_methods_len; ++i)
		max = MAX (max, GPOINTER_TO_INT (amodule->sorted_methods [i]));
	g_assert (max != -1);
	if (registered == NULL) {
		registered = mono_bitset_new (max, 0);
		registered_len = max;
	} else if (max > registered_len) {
		MonoBitSet *new_registered = mono_bitset_clone (registered, max);
		mono_bitset_free (registered);
		registered = new_registered;
		registered_len = max;
	}

#if 0
	for (i = 0; i < amodule->sorted_methods_len; ++i) {
		printf ("%s %d\n", amodule->assembly->aname.name, amodule->sorted_methods [i]);
	}
#endif

	int start = 0;
	while (start < amodule->sorted_methods_len) {
		/* Find beginning of interval */
		int start_method = GPOINTER_TO_INT (amodule->sorted_methods [start]);
		if (mono_bitset_test_fast (registered, start_method)) {
			start ++;
			continue;
		}
		/* Find end of interval */
		int end = start + 1;
		while (end < amodule->sorted_methods_len && GPOINTER_TO_INT (amodule->sorted_methods [end]) == GPOINTER_TO_INT (amodule->sorted_methods [end - 1]) + 1 && !mono_bitset_test_fast (registered, GPOINTER_TO_INT (amodule->sorted_methods [end])))
			end ++;
		int end_method = GPOINTER_TO_INT (amodule->sorted_methods [end - 1]);
		//printf ("%s [%d %d]\n", amodule->assembly->aname.name, start_method, end_method);
		/* The 'end' parameter is exclusive */
		mono_jit_info_add_aot_module (assembly->image, GINT_TO_POINTER (start_method), GINT_TO_POINTER (end_method + 1));

		for (int j = start_method; j < end_method + 1; ++j)
			g_assert (!mono_bitset_test_fast (registered, j));
		start = end;
	}
	for (i = 0; i < amodule->sorted_methods_len; ++i)
		mono_bitset_set_fast (registered, GPOINTER_TO_INT (amodule->sorted_methods [i]));

	mono_aot_unlock ();
}
#endif

static void
load_aot_module (MonoAssemblyLoadContext *alc, MonoAssembly *assembly, gpointer user_data, MonoError *error)
{
	char *aot_name, *found_aot_name;
	MonoAotModule *amodule;
	MonoDl *sofile;
	gboolean usable = TRUE;
	char *version_symbol = NULL;
	char *msg = NULL;
	gpointer *globals = NULL;
	MonoAotFileInfo *info = NULL;
	int version;
	int align_double, align_int64;
	guint8 *aot_data = NULL;

	if (mono_compile_aot)
		return;

	if (mono_aot_mode == MONO_AOT_MODE_NONE)
		return;

	if (assembly->image->aot_module)
		/*
		 * Already loaded. This can happen because the assembly loading code might invoke
		 * the assembly load hooks multiple times for the same assembly.
		 */
		return;

	if (image_is_dynamic (assembly->image))
		return;

	if (mono_image_get_alc (assembly->image)->collectible)
		/*
		 * Assemblies loaded into collectible ALCs require different codegen
		 * due to static variable access etc.
		 */
		return;

	gboolean loaded = FALSE;

	mono_aot_lock ();

	if (static_aot_modules)
		info = (MonoAotFileInfo *)g_hash_table_lookup (static_aot_modules, assembly->aname.name);
	if (info) {
		if (!loaded_static_aot_modules)
			loaded_static_aot_modules = g_hash_table_new (NULL, NULL);
		if (g_hash_table_lookup (loaded_static_aot_modules, info))
			loaded = TRUE;
		else
			g_hash_table_insert (loaded_static_aot_modules, info, info);
	}

	mono_aot_unlock ();

	if (loaded)
		/*
		 * Already loaded by another assembly with the same name, or the same assembly loaded
		 * in another ALC.
		 */
		return;

	sofile = NULL;

	found_aot_name = NULL;

	if (info) {
		/* Statically linked AOT module */
		aot_name = g_strdup_printf ("%s", assembly->aname.name);
		mono_trace (G_LOG_LEVEL_DEBUG, MONO_TRACE_AOT, "Found statically linked AOT module '%s'.", aot_name);
		if (!(info->flags & MONO_AOT_FILE_FLAG_LLVM_ONLY)) {
			globals = (void **)info->globals;
			g_assert (globals);
		}
		found_aot_name = g_strdup (aot_name);
	} else {
		aot_name = g_strdup_printf ("%s%s", assembly->image->name, MONO_SOLIB_EXT);

		{
			ERROR_DECL (load_error);
			sofile = mono_dl_open (aot_name, MONO_DL_LAZY, load_error);
			if (sofile)
				found_aot_name = g_strdup (aot_name);
			else
				mono_trace (G_LOG_LEVEL_DEBUG, MONO_TRACE_AOT, "AOT: image '%s' not found: %s", aot_name, mono_error_get_message_without_fields (load_error));
			mono_error_cleanup (load_error);
		}

		g_free (aot_name);
		if (!sofile) {
			GList *l;

			for (l = mono_aot_paths; l; l = l->next) {
				char *path = (char*)l->data;

				char *basename = g_path_get_basename (assembly->image->name);
				aot_name = g_strdup_printf ("%s/%s%s", path, basename, MONO_SOLIB_EXT);

				ERROR_DECL (load_error);
				sofile = mono_dl_open (aot_name, MONO_DL_LAZY, load_error);
				if (sofile)
					found_aot_name = g_strdup (aot_name);
				else
					mono_trace (G_LOG_LEVEL_DEBUG, MONO_TRACE_AOT, "AOT: image '%s' not found: %s", aot_name, mono_error_get_message_without_fields (load_error));
				mono_error_cleanup (load_error);

				g_free (basename);
				g_free (aot_name);
				if (sofile)
					break;
			}
		}

		if (!sofile) {
			// Maybe do these on more platforms ?
#ifndef HOST_WASM
			if (mono_aot_only && !mono_use_interpreter && table_info_get_rows (&assembly->image->tables [MONO_TABLE_METHOD])) {
				aot_name = g_strdup_printf ("%s%s", assembly->image->name, MONO_SOLIB_EXT);
				g_error ("Failed to load AOT module '%s' ('%s') in aot-only mode.\n", aot_name, assembly->image->name);
				g_free (aot_name);
			}
#endif
			return;
		}
	}

	if (!info) {
		find_symbol (sofile, globals, "mono_aot_version", (gpointer *) &version_symbol);
		find_symbol (sofile, globals, "mono_aot_file_info", (gpointer*)&info);
	}

	// Copy aotid to MonoImage
	memcpy(&assembly->image->aotid, info->aotid, 16);

	if (version_symbol) {
		/* Old file format */
		version = atoi (version_symbol);
	} else {
		g_assert (info);
		version = info->version;
	}

	if (version != MONO_AOT_FILE_VERSION) {
		msg = g_strdup_printf ("wrong file format version (expected %d got %d)", MONO_AOT_FILE_VERSION, version);
		usable = FALSE;
	} else {
		guint8 *blob;
		void *handle;

		if (info->flags & MONO_AOT_FILE_FLAG_SEPARATE_DATA) {
			aot_data = open_aot_data (assembly, info, &handle);

			blob = aot_data + info->table_offsets [MONO_AOT_TABLE_BLOB];
		} else {
			blob = (guint8 *)info->blob;
		}

		usable = check_usable (assembly, info, blob, &msg);
	}

	if (!usable) {
		if (mono_aot_only) {
			g_error ("Failed to load AOT module '%s' while running in aot-only mode: %s.\n", found_aot_name, msg);
		} else {
			mono_trace (G_LOG_LEVEL_DEBUG, MONO_TRACE_AOT, "AOT: module %s is unusable: %s.", found_aot_name, msg);
		}
		g_free (msg);
		g_free (found_aot_name);
		if (sofile) {
			ERROR_DECL (close_error);
			mono_dl_close (sofile, close_error);
			mono_error_cleanup (close_error);
		}
		assembly->image->aot_module = NULL;
		return;
	}

	/* Sanity check */
	align_double = MONO_ABI_ALIGNOF (double);
	align_int64 = MONO_ABI_ALIGNOF (gint64);
	int card_table_shift_bits = 0;
	gpointer card_table_mask = NULL;
	mono_gc_get_card_table (&card_table_shift_bits, &card_table_mask);

	g_assert (info->double_align == align_double);
	g_assert (info->long_align == align_int64);
	g_assert (info->generic_tramp_num == MONO_TRAMPOLINE_NUM);
	g_assert (info->card_table_shift_bits == card_table_shift_bits);
	g_assert (info->card_table_mask == GPOINTER_TO_UINT (card_table_mask));

	amodule = g_new0 (MonoAotModule, 1);
	amodule->aot_name = found_aot_name;
	amodule->assembly = assembly;

	memcpy (&amodule->info, info, sizeof (*info));

	amodule->got = (void **)amodule->info.jit_got;
	/*
	 * The llvm code keeps its data in separate scalar variables, so this just used by this module.
	 */
	amodule->llvm_got = g_malloc0 (sizeof (gpointer) * amodule->info.llvm_got_size);
	amodule->globals = globals;
	amodule->sofile = sofile;
	amodule->method_to_code = g_hash_table_new (mono_aligned_addr_hash, NULL);
	amodule->extra_methods = g_hash_table_new (NULL, NULL);
	amodule->shared_got = g_new0 (gpointer, info->nshared_got_entries);

	if (info->flags & MONO_AOT_FILE_FLAG_SEPARATE_DATA) {
		for (int i = 0; i < MONO_AOT_TABLE_NUM; ++i)
			amodule->tables [i] = aot_data + info->table_offsets [i];
	}

	mono_os_mutex_init_recursive (&amodule->mutex);

	/* Read image table */
	{
		guint32 table_len;
		char *table = NULL;

		if (info->flags & MONO_AOT_FILE_FLAG_SEPARATE_DATA)
			table = (char *)amodule->tables [MONO_AOT_TABLE_IMAGE_TABLE];
		else
			table = (char *)info->image_table;
		g_assert (table);

		table_len = *(guint32*)table;
		table += sizeof (guint32);
		amodule->image_table = g_new0 (MonoImage*, table_len);
		amodule->image_names = g_new0 (MonoAssemblyName, table_len);
		amodule->image_guids = g_new0 (char*, table_len);
		amodule->image_table_len = table_len;
		for (guint32 i = 0; i < table_len; ++i) {
			MonoAssemblyName *aname = &(amodule->image_names [i]);

			aname->name = g_strdup (table);
			table += strlen (table) + 1;
			amodule->image_guids [i] = g_strdup (table);
			table += strlen (table) + 1;
			if (table [0] != 0)
				aname->culture = g_strdup (table);
			table += strlen (table) + 1;
			memcpy (aname->public_key_token, table, strlen (table) + 1);
			table += strlen (table) + 1;

			table = (char *)ALIGN_PTR_TO (table, 8);
			aname->flags = *(guint32*)table;
			table += 4;
			aname->major = *(guint32*)table;
			table += 4;
			aname->minor = *(guint32*)table;
			table += 4;
			aname->build = *(guint32*)table;
			table += 4;
			aname->revision = *(guint32*)table;
			table += 4;
		}
	}

	amodule->jit_code_start = (guint8 *)info->jit_code_start;
	amodule->jit_code_end = (guint8 *)info->jit_code_end;
	if (info->flags & MONO_AOT_FILE_FLAG_SEPARATE_DATA) {
		amodule->blob = (guint8*)amodule->tables [MONO_AOT_TABLE_BLOB];
		amodule->method_info_offsets = (guint32*)amodule->tables [MONO_AOT_TABLE_METHOD_INFO_OFFSETS];
		amodule->ex_info_offsets = (guint32*)amodule->tables [MONO_AOT_TABLE_EX_INFO_OFFSETS];
		amodule->class_info_offsets = (guint32*)amodule->tables [MONO_AOT_TABLE_CLASS_INFO_OFFSETS];
		amodule->class_name_table = (guint16*)amodule->tables [MONO_AOT_TABLE_CLASS_NAME];
		amodule->extra_method_table = (guint32*)amodule->tables [MONO_AOT_TABLE_EXTRA_METHOD_TABLE];
		amodule->extra_method_info_offsets = (guint32*)amodule->tables [MONO_AOT_TABLE_EXTRA_METHOD_INFO_OFFSETS];
		amodule->got_info_offsets = (guint32*)amodule->tables [MONO_AOT_TABLE_GOT_INFO_OFFSETS];
		amodule->llvm_got_info_offsets = (guint32*)amodule->tables [MONO_AOT_TABLE_LLVM_GOT_INFO_OFFSETS];
		amodule->weak_field_indexes = (guint32*)amodule->tables [MONO_AOT_TABLE_WEAK_FIELD_INDEXES];
		amodule->method_flags_table = (guint8*)amodule->tables [MONO_AOT_TABLE_METHOD_FLAGS_TABLE];
	} else {
		amodule->blob = (guint8*)info->blob;
		amodule->method_info_offsets = (guint32 *)info->method_info_offsets;
		amodule->ex_info_offsets = (guint32 *)info->ex_info_offsets;
		amodule->class_info_offsets = (guint32 *)info->class_info_offsets;
		amodule->class_name_table = (guint16 *)info->class_name_table;
		amodule->extra_method_table = (guint32 *)info->extra_method_table;
		amodule->extra_method_info_offsets = (guint32 *)info->extra_method_info_offsets;
		amodule->got_info_offsets = (guint32*)info->got_info_offsets;
		amodule->llvm_got_info_offsets = (guint32*)info->llvm_got_info_offsets;
		amodule->weak_field_indexes = (guint32*)info->weak_field_indexes;
		amodule->method_flags_table = (guint8*)info->method_flags_table;
	}
	amodule->unbox_trampolines = (guint32 *)info->unbox_trampolines;
	amodule->unbox_trampolines_end = (guint32 *)info->unbox_trampolines_end;
	amodule->unbox_trampoline_addresses = (guint32 *)info->unbox_trampoline_addresses;
	amodule->unwind_info = (guint8 *)info->unwind_info;
	amodule->mem_begin = (guint8*)amodule->jit_code_start;
	amodule->mem_end = (guint8 *)info->mem_end;
	amodule->plt = (guint8 *)info->plt;
	amodule->plt_end = (guint8 *)info->plt_end;
	amodule->mono_eh_frame = (guint8 *)info->mono_eh_frame;
	amodule->trampolines [MONO_AOT_TRAMP_SPECIFIC] = (guint8 *)info->specific_trampolines;
	amodule->trampolines [MONO_AOT_TRAMP_STATIC_RGCTX] = (guint8 *)info->static_rgctx_trampolines;
	amodule->trampolines [MONO_AOT_TRAMP_IMT] = (guint8 *)info->imt_trampolines;
	amodule->trampolines [MONO_AOT_TRAMP_GSHAREDVT_ARG] = (guint8 *)info->gsharedvt_arg_trampolines;
	amodule->trampolines [MONO_AOT_TRAMP_FTNPTR_ARG] = (guint8 *)info->ftnptr_arg_trampolines;
	amodule->trampolines [MONO_AOT_TRAMP_UNBOX_ARBITRARY] = (guint8 *)info->unbox_arbitrary_trampolines;

	if (mono_is_corlib_image (assembly->image) || !strcmp (assembly->aname.name, MONO_ASSEMBLY_CORLIB_NAME)) {
		g_assert (!mscorlib_aot_module);
		mscorlib_aot_module = amodule;
	}

	/* Compute method addresses */
	amodule->methods = (void **)g_malloc0 (amodule->info.nmethods * sizeof (gpointer));
	for (guint32 i = 0; i < amodule->info.nmethods; ++i) {
		void *addr = NULL;

		if (amodule->info.llvm_get_method) {
			gpointer (*get_method) (int) = (gpointer (*)(int))amodule->info.llvm_get_method;

			addr = get_method (i);
		}

		if (amodule->info.flags & MONO_AOT_FILE_FLAG_CODE_EXEC_ONLY) {
			addr = ((gpointer*)amodule->info.method_addresses) [i];
		} else {
			/* method_addresses () contains a table of branches, since the ios linker can update those correctly */
			if (!addr && amodule->info.method_addresses) {
				addr = get_call_table_entry (amodule->info.method_addresses, i, amodule->info.call_table_entry_size);
				g_assert (addr);
				if (addr == amodule->info.method_addresses)
					addr = NULL;
				else
					addr = method_address_resolve ((guint8 *) addr);
			}
		}
		if (addr == NULL)
			amodule->methods [i] = GINT_TO_POINTER (-1);
		else
			amodule->methods [i] = addr;
	}

	if (make_unreadable) {
#ifndef TARGET_WIN32
		guint8 *page_start, *page_end;
		int err;

		g_assert (amodule->mem_begin);
		g_assert (amodule->mem_end);

		/* Round down in both directions to avoid modifying data which is not ours */
		page_start = (guint8 *) (((gssize) (amodule->mem_begin)) & ~ (mono_pagesize () - 1)) + mono_pagesize ();
		page_end = (guint8 *) (((gssize) (amodule->mem_end)) & ~ (mono_pagesize () - 1));
		if (page_end > page_start) {
			err = mono_mprotect (page_start, (page_end - page_start), MONO_MMAP_NONE);
			g_assert (err == 0);
		}
#endif
	}

	/* Compute the boundaries of LLVM code */
	if (info->flags & MONO_AOT_FILE_FLAG_WITH_LLVM)
		compute_llvm_code_range (amodule, &amodule->llvm_code_start, &amodule->llvm_code_end);

	mono_aot_lock ();

	if (amodule->jit_code_start) {
		aot_code_low_addr = MIN (aot_code_low_addr, (gsize)amodule->jit_code_start);
		aot_code_high_addr = MAX (aot_code_high_addr, (gsize)amodule->jit_code_end);
	}
	if (amodule->llvm_code_start) {
		aot_code_low_addr = MIN (aot_code_low_addr, (gsize)amodule->llvm_code_start);
		aot_code_high_addr = MAX (aot_code_high_addr, (gsize)amodule->llvm_code_end);
	}

	g_hash_table_insert (aot_modules, assembly, amodule);
	mono_aot_unlock ();

	init_amodule_got (amodule, TRUE);

#ifdef HOST_WASM
	register_methods_in_jinfo (amodule);
#else
	if (amodule->jit_code_start)
		mono_jit_info_add_aot_module (assembly->image, amodule->jit_code_start, amodule->jit_code_end);
	if (amodule->llvm_code_start)
		mono_jit_info_add_aot_module (assembly->image, amodule->llvm_code_start, amodule->llvm_code_end);
#endif

	assembly->image->aot_module = amodule;

	if (mono_aot_only && !mono_llvm_only) {
		char *code;
		find_amodule_symbol (amodule, "specific_trampolines_page", (gpointer *)&code);
		amodule->use_page_trampolines = code != NULL;
		/*g_warning ("using page trampolines: %d", amodule->use_page_trampolines);*/
	}

	if (info->flags & MONO_AOT_FILE_FLAG_WITH_LLVM)
		/* Directly called methods might make calls through the PLT */
		init_plt (amodule);

	/*
	 * Register the plt region as a single trampoline so we can unwind from this code
	 */
	mono_aot_tramp_info_register (
		mono_tramp_info_create (
			NULL,
			amodule->plt,
			GPTRDIFF_TO_UINT32 (amodule->plt_end - amodule->plt),
			NULL,
			mono_unwind_get_cie_program ()
			),
		NULL
		);

	/*
	 * Since we store methoddef and classdef tokens when referring to methods/classes in
	 * referenced assemblies, we depend on the exact versions of the referenced assemblies.
	 * MS calls this 'hard binding'. This means we have to load all referenced assemblies
	 * non-lazily, since we can't handle out-of-date errors later.
	 * The cached class info also depends on the exact assemblies.
	 */
	if (!mono_opt_aot_lazy_assembly_load) {
		for (guint32 i = 0; i < amodule->image_table_len; ++i) {
			ERROR_DECL (load_error);
			load_image (amodule, i, load_error);
			mono_error_cleanup (load_error); /* FIXME don't swallow the error */
		}
	}

	if (amodule->out_of_date) {
		mono_trace (G_LOG_LEVEL_DEBUG, MONO_TRACE_AOT, "AOT: Module %s is unusable because a dependency is out-of-date.", assembly->image->name);
		if (mono_aot_only && (mono_aot_mode != MONO_AOT_MODE_LLVMONLY_INTERP))
			g_error ("Failed to load AOT module '%s' while running in aot-only mode because a dependency cannot be found or it is out of date.\n", found_aot_name);
	} else {
		mono_trace (G_LOG_LEVEL_DEBUG, MONO_TRACE_AOT, "AOT: image '%s' found.", found_aot_name);
	}

	/* Initialize exported methods since they can be called without being loaded */
	if (!amodule->out_of_date && info->n_exported_methods) {
		guint32 *exported = (guint32*)(amodule->blob + info->exported_methods);

		for (guint32 i = 0; i < info->n_exported_methods; ++i) {
			ERROR_DECL (load_error);
			guint32 token = exported [i];
			MonoMethod *m = mono_get_method_checked (assembly->image, token, NULL, NULL, load_error);
			mono_error_cleanup (load_error); /* FIXME don't swallow the error */
			error_init (load_error);
			if (m) {
				mono_class_init_internal (m->klass);
				mono_aot_get_method (m, load_error);
				mono_error_cleanup (load_error); /* FIXME don't swallow the error */
				error_init (load_error);
			}
		}
	}
}

/*
 * mono_aot_register_module:
 *
 * This should be called by embedding code to register normal AOT modules statically linked
 * into the executable.
 *
 * \param aot_info the value of the 'mono_aot_module_<ASSEMBLY_NAME>_info' global symbol from the AOT module.
 */
void
mono_aot_register_module (gpointer *aot_info)
{
	gpointer *globals;
	char *aname;
	MonoAotFileInfo *info = (MonoAotFileInfo *)aot_info;

	g_assert (info->version == MONO_AOT_FILE_VERSION);

	if (!(info->flags & MONO_AOT_FILE_FLAG_LLVM_ONLY)) {
		globals = (void **)info->globals;
		g_assert (globals);
	}

	aname = (char *)info->assembly_name;

	/* This could be called before startup */
	if (aot_modules)
		mono_aot_lock ();

	if (!static_aot_modules)
		static_aot_modules = g_hash_table_new (g_str_hash, g_str_equal);

	g_hash_table_insert (static_aot_modules, aname, info);

	if (info->flags & MONO_AOT_FILE_FLAG_EAGER_LOAD) {
		/*
		 * This assembly contains shared generic instances/wrappers, etc. It needs be be loaded
		 * before AOT code is loaded.
		 */
		g_assert (!container_assm_name);
		container_assm_name = aname;
	}

	if (aot_modules)
		mono_aot_unlock ();
}

void
mono_aot_init (void)
{
	mono_os_mutex_init_recursive (&aot_mutex);
	mono_os_mutex_init_recursive (&aot_page_mutex);
	aot_modules = g_hash_table_new (NULL, NULL);

	mono_install_assembly_load_hook_v2 (load_aot_module, NULL, FALSE);
	mono_counters_register ("Async JIT info size", MONO_COUNTER_INT|MONO_COUNTER_JIT, &async_jit_info_size);

	char *lastaot = g_getenv ("MONO_LASTAOT");
	if (lastaot) {
		mono_last_aot_method = atoi (lastaot);
		g_free (lastaot);
	}
}

/*
 * load_container_amodule:
 *
 *   Load AOT module of a container assembly
 */
static void
load_container_amodule (MonoAssemblyLoadContext *alc)
{
	// If container_amodule loaded, don't lock the runtime
	if (!container_assm_name || container_amodule)
		return;

	mono_loader_lock ();
	// There might be several threads that passed the first check
	// Adding another check to ensure single load of a container assembly due to race condition 
	if (!container_amodule) {
		ERROR_DECL (error);

		// This method is recursively invoked within the same thread during AOT module loads
		// It avoids recursive invocation by setting container_assm_name to NULL
		char *local_ref = container_assm_name;
		container_assm_name = NULL;

		// Create a fake MonoAssembly/MonoImage to retrieve its AOT module.
		// Container MonoAssembly/MonoImage shouldn't be used during the runtime.
		MonoAssembly *assm = g_new0 (MonoAssembly, 1);
		assm->image = g_new0 (MonoImage, 1);
		assm->image->dynamic = 0;
		assm->image->alc = alc;
		assm->aname.name = local_ref;

		mono_image_init (assm->image);
		MonoAotFileInfo* info = (MonoAotFileInfo *)g_hash_table_lookup (static_aot_modules, assm->aname.name);
		assm->image->guid = (char*)info->assembly_guid;
		mono_assembly_addref (assm);

		load_aot_module(alc, assm, NULL, error);
		mono_memory_barrier ();
		g_assert (assm->image->aot_module);
		container_amodule = assm->image->aot_module;
	}

	mono_loader_unlock ();
}

static gboolean
decode_cached_class_info (MonoAotModule *module, MonoCachedClassInfo *info, guint8 *buf, guint8 **endbuf)
{
	ERROR_DECL (error);
	guint32 flags;
	MethodRef ref;
	gboolean res;

	info->vtable_size = decode_value (buf, &buf);
	if (info->vtable_size == -1)
		/* Generic type */
		return FALSE;
	flags = decode_value (buf, &buf);
	info->ghcimpl = (flags >> 0) & 0x1;
	info->has_finalize = (flags >> 1) & 0x1;
	info->has_cctor = (flags >> 2) & 0x1;
	info->has_nested_classes = (flags >> 3) & 0x1;
	info->blittable = (flags >> 4) & 0x1;
	info->has_references = (flags >> 5) & 0x1;
	info->has_static_refs = (flags >> 6) & 0x1;
	info->no_special_static_fields = (flags >> 7) & 0x1;
	info->is_generic_container = (flags >> 8) & 0x1;
	info->has_weak_fields = (flags >> 9) & 0x1;
	info->has_deferred_failure = (flags >> 10) & 0x1;

	if (info->has_cctor) {
		res = decode_method_ref (module, &ref, buf, &buf, error);
		mono_error_assert_ok (error); /* FIXME don't swallow the error */
		if (!res)
			return FALSE;
		info->cctor_token = ref.token;
	}
	if (info->has_finalize) {
		res = decode_method_ref (module, &ref, buf, &buf, error);
		mono_error_assert_ok (error); /* FIXME don't swallow the error */
		if (!res)
			return FALSE;
		info->finalize_image = ref.image;
		info->finalize_token = ref.token;
	}

	info->instance_size = decode_value (buf, &buf);
	info->class_size = decode_value (buf, &buf);
	info->packing_size = decode_value (buf, &buf);
	info->min_align = decode_value (buf, &buf);

	*endbuf = buf;

	return TRUE;
}

gpointer
mono_aot_get_method_from_vt_slot (MonoVTable *vtable, int slot, MonoError *error)
{
	int i;
	MonoClass *klass = vtable->klass;
	MonoAotModule *amodule = m_class_get_image (klass)->aot_module;
	guint8 *info, *p;
	MonoCachedClassInfo class_info;
	gboolean err;
	MethodRef ref;
	gboolean res;
	gpointer addr;
	ERROR_DECL (inner_error);

	error_init (error);

	if (MONO_CLASS_IS_INTERFACE_INTERNAL (klass) || m_class_get_rank (klass) || !amodule)
		return NULL;

	info = &amodule->blob [mono_aot_get_offset (amodule->class_info_offsets, mono_metadata_token_index (m_class_get_type_token (klass)) - 1)];
	p = info;

	err = decode_cached_class_info (amodule, &class_info, p, &p);
	if (!err)
		return NULL;

	for (i = 0; i < slot; ++i) {
		decode_method_ref (amodule, &ref, p, &p, inner_error);
		mono_error_cleanup (inner_error); /* FIXME don't swallow the error */
	}

	res = decode_method_ref (amodule, &ref, p, &p, inner_error);
	mono_error_cleanup (inner_error); /* FIXME don't swallow the error */
	if (!res)
		return NULL;
	if (ref.no_aot_trampoline)
		return NULL;

	if (mono_metadata_token_index (ref.token) == 0 || mono_metadata_token_table (ref.token) != MONO_TABLE_METHOD)
		return NULL;

	addr = mono_aot_get_method_from_token (ref.image, ref.token, error);
	return addr;
}

gboolean
mono_aot_get_cached_class_info (MonoClass *klass, MonoCachedClassInfo *res)
{
	MonoAotModule *amodule = m_class_get_image (klass)->aot_module;
	guint8 *p;
	gboolean err;

	if (m_class_get_rank (klass) || !m_class_get_type_token (klass) || !amodule)
		return FALSE;

	p = (guint8*)&amodule->blob [mono_aot_get_offset (amodule->class_info_offsets, mono_metadata_token_index (m_class_get_type_token (klass)) - 1)];

	err = decode_cached_class_info (amodule, res, p, &p);
	if (!err)
		return FALSE;

	return TRUE;
}

/**
 * mono_aot_get_class_from_name:
 *
 *  Obtains a MonoClass with a given namespace and a given name which is located in IMAGE,
 * using a cache stored in the AOT file.
 * Stores the resulting class in *KLASS if found, stores NULL otherwise.
 *
 * Returns: TRUE if the klass was found/not found in the cache, FALSE if no aot file was
 * found.
 */
gboolean
mono_aot_get_class_from_name (MonoImage *image, const char *name_space, const char *name, MonoClass **klass)
{
	MonoAotModule *amodule = image->aot_module;
	guint16 *table, *entry;
	guint16 table_size;
	guint32 hash;
	char full_name_buf [1024];
	char *full_name;
	const char *name2, *name_space2;
	MonoTableInfo  *t;
	guint32 cols [MONO_TYPEDEF_SIZE];
	GHashTable *nspace_table;
#ifdef DEBUG_AOT_NAME_TABLE
	char *debug_full_name;
	uint32_t debug_hash;
#endif

	if (!amodule || !amodule->class_name_table)
		return FALSE;

	amodule_lock (amodule);

	*klass = NULL;

	/* First look in the cache */
	if (!amodule->name_cache)
		amodule->name_cache = g_hash_table_new (g_str_hash, g_str_equal);
	nspace_table = (GHashTable *)g_hash_table_lookup (amodule->name_cache, name_space);
	if (nspace_table) {
		*klass = (MonoClass *)g_hash_table_lookup (nspace_table, name);
		if (*klass) {
			amodule_unlock (amodule);
			return TRUE;
		}
	}

	table_size = amodule->class_name_table [0];
	table = amodule->class_name_table + 1;

	if (table_size == 0)
		return FALSE;

	if (name_space [0] == '\0')
		full_name = g_strdup_printf ("%s", name);
	else {
		if (strlen (name_space) + strlen (name) < 1000) {
			sprintf (full_name_buf, "%s.%s", name_space, name);
			full_name = full_name_buf;
		} else {
			full_name = g_strdup_printf ("%s.%s", name_space, name);
		}
	}
#ifdef DEBUG_AOT_NAME_TABLE
	debug_full_name = g_strdup (full_name);
	debug_hash = mono_metadata_str_hash (full_name) % table_size;
#endif
	hash = mono_metadata_str_hash (full_name) % table_size;
	if (full_name != full_name_buf)
		g_free (full_name);

	entry = &table [hash * 2];

	if (entry [0] != 0) {
		t = &image->tables [MONO_TABLE_TYPEDEF];

		while (TRUE) {
			guint32 index = entry [0];
			guint32 next = entry [1];
			guint32 token = mono_metadata_make_token (MONO_TABLE_TYPEDEF, index);

			name_table_accesses ++;

			mono_metadata_decode_row (t, index - 1, cols, MONO_TYPEDEF_SIZE);

			name2 = mono_metadata_string_heap (image, cols [MONO_TYPEDEF_NAME]);
			name_space2 = mono_metadata_string_heap (image, cols [MONO_TYPEDEF_NAMESPACE]);

			if (!strcmp (name, name2) && !strcmp (name_space, name_space2)) {
				ERROR_DECL (error);
				amodule_unlock (amodule);
				*klass = mono_class_get_checked (image, token, error);
				if (!is_ok (error))
					mono_error_cleanup (error); /* FIXME don't swallow the error */

				/* Add to cache */
				if (*klass) {
					amodule_lock (amodule);
					nspace_table = (GHashTable *)g_hash_table_lookup (amodule->name_cache, name_space);
					if (!nspace_table) {
						nspace_table = g_hash_table_new (g_str_hash, g_str_equal);
						g_hash_table_insert (amodule->name_cache, (char*)name_space2, nspace_table);
					}
					g_hash_table_insert (nspace_table, (char*)name2, *klass);
					amodule_unlock (amodule);
				}
#ifdef DEBUG_AOT_NAME_TABLE
				g_free (debug_full_name);
#endif
				return TRUE;
			}

			if (next != 0) {
				entry = &table [next * 2];
			} else {
				break;
			}
		}
	}

	amodule_unlock (amodule);

#ifdef DEBUG_AOT_NAME_TABLE
	if (*klass == NULL) {
		g_warning ("AOT class name cache '%s'=%08x not found\n", debug_full_name, debug_hash);
	}
	g_free (debug_full_name);
#endif

	return TRUE;
}

GHashTable *
mono_aot_get_weak_field_indexes (MonoImage *image)
{
	MonoAotModule *amodule = image->aot_module;

	if (!amodule)
		return NULL;

#if ENABLE_WEAK_ATTR
	/* Initialize weak field indexes from the cached copy */
	guint32 *indexes = (guint32*)amodule->weak_field_indexes;
	int len  = indexes [0];
	GHashTable *indexes_hash = g_hash_table_new (NULL, NULL);
	for (int i = 0; i < len; ++i)
		g_hash_table_insert (indexes_hash, GUINT_TO_POINTER (indexes [i + 1]), GUINT_TO_POINTER (1));
	return indexes_hash;
#else
	g_assert_not_reached ();
#endif
}

/* Compute the boundaries of the LLVM code for AMODULE. */
static void
compute_llvm_code_range (MonoAotModule *amodule, guint8 **code_start, guint8 **code_end)
{
	guint8 *p;
	int version, fde_count;
	gint32 *table;

	if (amodule->info.llvm_get_method) {
		gpointer (*get_method) (int) = (gpointer (*)(int))amodule->info.llvm_get_method;

#ifdef HOST_WASM
		gsize min = 1 << 30, max = 0;
		//gsize prev = 0;

		// FIXME: This depends on emscripten allocating ftnptr ids sequentially
		for (guint32 i = 0; i < amodule->info.nmethods; ++i) {
			void *addr = NULL;

			addr = get_method ((int)i);
			gsize val = (gsize)addr;
			if (val) {
				//g_assert (val > prev);
				if (val < min)
					min = val;
				else if (val > max)
					max = val;
				//prev = val;
			}
		}
		if (max) {
			*code_start = (guint8*)min;
			*code_end = (guint8*)(max + 1);
		} else {
			*code_start = NULL;
			*code_end = NULL;
		}
#else
		*code_start = (guint8 *)get_method (-1);
		*code_end = (guint8 *)get_method (-2);

		g_assert (*code_end > *code_start);
#endif
		return;
	}

	g_assert (amodule->mono_eh_frame);

	p = amodule->mono_eh_frame;

	/* p points to data emitted by LLVM in DwarfException::EmitMonoEHFrame () */

	/* Header */
	version = *p;
	g_assert (version == 3);
	p ++;
	p ++;
	p = (guint8 *)ALIGN_PTR_TO (p, 4);

	fde_count = *(guint32*)p;
	p += 4;
	table = (gint32*)p;

	if (fde_count > 0) {
		*code_start = (guint8 *)amodule->methods [table [0]];
		*code_end = (guint8*)amodule->methods [table [(fde_count - 1) * 2]] + table [fde_count * 2];
	} else {
		*code_start = NULL;
		*code_end = NULL;
	}
}

static gboolean
is_llvm_code (MonoAotModule *amodule, guint8 *code)
{
#if HOST_WASM
	return TRUE;
#else
	if ((guint8*)code >= amodule->llvm_code_start && (guint8*)code < amodule->llvm_code_end)
		return TRUE;
	else
		return FALSE;
#endif
}

static gboolean
is_thumb_code (MonoAotModule *amodule, guint8 *code)
{
	if (is_llvm_code (amodule, code) && (amodule->info.flags & MONO_AOT_FILE_FLAG_LLVM_THUMB))
		return TRUE;
	else
		return FALSE;
}

/*
 * decode_llvm_mono_eh_frame:
 *
 *   Decode the EH information emitted by our modified LLVM compiler and construct a
 * MonoJitInfo structure from it.
 * If JINFO is NULL, set OUT_LLVM_CLAUSES to the number of llvm level clauses.
 * This function is async safe when called in async context.
 */
static void
decode_llvm_mono_eh_frame (MonoAotModule *amodule, MonoJitInfo *jinfo,
						   guint8 *code, guint32 code_len,
						   MonoJitExceptionInfo *clauses, int num_clauses,
						   GSList **nesting,
						   int *this_reg, int *this_offset, int *out_llvm_clauses)
{
	guint8 *p, *code1, *code2;
	guint8 *fde, *cie, *code_start, *code_end;
	int version, fde_count;
	gint32 *table;
	int pos, left, right;
	MonoJitExceptionInfo *ei;
	MonoMemoryManager *mem_manager;
	guint32 fde_len, ei_len, nested_len, nindex;
	gpointer *type_info;
	MonoLLVMFDEInfo info;
	guint8 *unw_info;
	gboolean async;

	mem_manager = m_image_get_mem_manager (amodule->assembly->image);

	async = mono_thread_info_is_async_context ();

	if (!amodule->mono_eh_frame) {
		if (!jinfo) {
			*out_llvm_clauses = num_clauses;
			return;
		}
		memcpy (jinfo->clauses, clauses, num_clauses * sizeof (MonoJitExceptionInfo));
		return;
	}

	g_assert (amodule->mono_eh_frame && code);

	p = amodule->mono_eh_frame;

	/* p points to data emitted by LLVM in DwarfMonoException::EmitMonoEHFrame () */

	/* Header */
	version = *p;
	g_assert (version == 3);
	p ++;
	/* func_encoding = *p; */
	p ++;
	p = (guint8 *)ALIGN_PTR_TO (p, 4);

	fde_count = *(guint32*)p;
	p += 4;
	table = (gint32*)p;

	/* There is +1 entry in the table */
	cie = p + ((fde_count + 1) * 8);

	/* Binary search in the table to find the entry for code */
	left = 0;
	right = fde_count;
	while (TRUE) {
		pos = (left + right) / 2;

		/* The table contains method index/fde offset pairs */
		g_assert (table [(pos * 2)] != -1);
		code1 = (guint8 *)amodule->methods [table [(pos * 2)]];
		if (pos + 1 == fde_count) {
			code2 = amodule->llvm_code_end;
		} else {
			g_assert (table [(pos + 1) * 2] != -1);
			code2 = (guint8 *)amodule->methods [table [(pos + 1) * 2]];
		}

		if (code < code1)
			right = pos;
		else if (code >= code2)
			left = pos + 1;
		else
			break;
	}

	code_start = (guint8 *)amodule->methods [table [(pos * 2)]];
	if (pos + 1 == fde_count) {
		/* The +1 entry in the table contains the length of the last method */
		int len = table [(pos + 1) * 2];
		code_end = code_start + len;
	} else {
		code_end = (guint8 *)amodule->methods [table [(pos + 1) * 2]];
	}
	if (!code_len)
		code_len = GPTRDIFF_TO_UINT32 (code_end - code_start);

	g_assert (code >= code_start && code < code_end);

	if (is_thumb_code (amodule, code_start))
		/* Clear thumb flag */
		code_start = (guint8*)(((gsize)code_start) & ~1);

	fde = amodule->mono_eh_frame + table [(pos * 2) + 1];
	/* This won't overflow because there is +1 entry in the table */
	fde_len = table [(pos * 2) + 2 + 1] - table [(pos * 2) + 1];

	/* Compute lengths */
	mono_unwind_decode_llvm_mono_fde (fde, fde_len, cie, code_start, &info, NULL, NULL, NULL);

	if (async) {
		/* These are leaked, but the leak is bounded */
		ei = mono_mem_manager_alloc0_lock_free (mem_manager, info.ex_info_len * sizeof (MonoJitExceptionInfo));
		type_info = mono_mem_manager_alloc0_lock_free (mem_manager, info.ex_info_len * sizeof (gpointer));
		unw_info = mono_mem_manager_alloc0_lock_free (mem_manager, info.unw_info_len);
	} else {
		ei = (MonoJitExceptionInfo *)g_malloc0 (info.ex_info_len * sizeof (MonoJitExceptionInfo));
		type_info = (gpointer *)g_malloc0 (info.ex_info_len * sizeof (gpointer));
		unw_info = (guint8*)g_malloc0 (info.unw_info_len);
	}
	mono_unwind_decode_llvm_mono_fde (fde, fde_len, cie, code_start, &info, ei, type_info, unw_info);

	ei_len = info.ex_info_len;
	*this_reg = info.this_reg;
	*this_offset = info.this_offset;

	/*
	 * LLVM might represent one IL region with multiple regions.
	 */

	/* Count number of nested clauses */
	nested_len = 0;
	for (guint32 i = 0; i < ei_len; ++i) {
		/* This might be unaligned */
		gint32 cindex1 = read32 (type_info [i]);
		GSList *l;

		for (l = nesting [cindex1]; l; l = l->next)
			nested_len ++;
	}

	if (!jinfo) {
		*out_llvm_clauses = ei_len + nested_len;
		return;
	}

	/* Store the unwind info addr/length in the MonoJitInfo structure itself so its async safe */
	MonoUnwindJitInfo *jinfo_unwind = mono_jit_info_get_unwind_info (jinfo);
	g_assert (jinfo_unwind);
	jinfo_unwind->unw_info = unw_info;
	jinfo_unwind->unw_info_len = info.unw_info_len;

	for (guint32 i = 0; i < ei_len; ++i) {
		/*
		 * clauses contains the original IL exception info saved by the AOT
		 * compiler, we have to combine that with the information produced by LLVM
		 */
		/* The type_info entries contain IL clause indexes */
		int clause_index = read32 (type_info [i]);
		MonoJitExceptionInfo *jei = &jinfo->clauses [i];
		MonoJitExceptionInfo *orig_jei = &clauses [clause_index];

		g_assert (clause_index < num_clauses);
		jei->flags = orig_jei->flags;
		jei->data.catch_class = orig_jei->data.catch_class;

		jei->try_start = ei [i].try_start;
		jei->try_end = ei [i].try_end;
		jei->handler_start = ei [i].handler_start;
		jei->clause_index = clause_index;

		if (is_thumb_code (amodule, (guint8 *)jei->try_start)) {
			jei->try_start = (void*)((gsize)jei->try_start & ~1);
			jei->try_end = (void*)((gsize)jei->try_end & ~1);
			/* Make sure we transition to thumb when a handler starts */
			jei->handler_start = (void*)((gsize)jei->handler_start + 1);
		}
	}

	/* See exception_cb () in mini-llvm.c as to why this is needed */
	nindex = ei_len;
	for (guint32 i = 0; i < ei_len; ++i) {
		gint32 cindex1 = read32 (type_info [i]);

		for (GSList *l = nesting [cindex1]; l; l = l->next) {
			gint32 nesting_cindex = GPOINTER_TO_INT (l->data);
			MonoJitExceptionInfo *nesting_ei;
			MonoJitExceptionInfo *nesting_clause = &clauses [nesting_cindex];

			nesting_ei = &jinfo->clauses [nindex];
			nindex ++;

			memcpy (nesting_ei, &jinfo->clauses [i], sizeof (MonoJitExceptionInfo));
			nesting_ei->flags = nesting_clause->flags;
			nesting_ei->data.catch_class = nesting_clause->data.catch_class;
			nesting_ei->clause_index = nesting_cindex;
		}
	}
	g_assert (nindex == ei_len + nested_len);
}

static gpointer
alloc0_jit_info_data (MonoMemoryManager *mem_manager, int size, gboolean async_context)

#define alloc0_jit_info_data(mem_manager, size, async_context) (g_cast (alloc0_jit_info_data ((mem_manager), (size), (async_context))))

{
	gpointer res;

	if (async_context) {
		res = mono_mem_manager_alloc0_lock_free (mem_manager, size);
		mono_atomic_fetch_add_i32 (&async_jit_info_size, size);
	} else {
		res = mono_mem_manager_alloc0 (mem_manager, size);
	}
	return res;
}

/*
 * In async context, this is async safe.
 */
static MonoJitInfo*
decode_exception_debug_info (MonoAotModule *amodule,
							 MonoMethod *method, guint8* ex_info,
							 guint8 *code, guint32 code_len)
{
	ERROR_DECL (error);
	int buf_len, num_clauses;
	MonoJitInfo *jinfo;
	MonoJitInfoFlags flags = JIT_INFO_NONE;
	guint unwind_info, eflags;
	gboolean has_generic_jit_info, has_dwarf_unwind_info, has_clauses, has_seq_points, has_try_block_holes, has_arch_eh_jit_info;
	gboolean from_llvm, has_gc_map;
	guint8 *p;
	int try_holes_info_size, num_holes;
	int this_reg = 0, this_offset = 0;
	MonoMemoryManager *mem_manager = m_image_get_mem_manager (amodule->assembly->image);
	gboolean async;

	code = (guint8*)MINI_FTNPTR_TO_ADDR (code);

	/* Load the method info from the AOT file */
	async = mono_thread_info_is_async_context ();

	p = ex_info;
	eflags = decode_value (p, &p);
	has_generic_jit_info = (eflags & 1) != 0;
	has_dwarf_unwind_info = (eflags & 2) != 0;
	has_clauses = (eflags & 4) != 0;
	has_seq_points = (eflags & 8) != 0;
	from_llvm = (eflags & 16) != 0;
	has_try_block_holes = (eflags & 32) != 0;
	has_gc_map = (eflags & 64) != 0;
	has_arch_eh_jit_info = (eflags & 128) != 0;

	if (has_dwarf_unwind_info) {
		unwind_info = decode_value (p, &p);
		g_assert (unwind_info < (1 << 30));
	} else {
		unwind_info = decode_value (p, &p);
	}
	if (has_generic_jit_info)
		flags |= JIT_INFO_HAS_GENERIC_JIT_INFO;

	if (has_try_block_holes) {
		num_holes = decode_value (p, &p);
		flags |= JIT_INFO_HAS_TRY_BLOCK_HOLES;
		try_holes_info_size = sizeof (MonoTryBlockHoleTableJitInfo) + num_holes * sizeof (MonoTryBlockHoleJitInfo);
	} else {
		num_holes = try_holes_info_size = 0;
	}

	if (has_arch_eh_jit_info) {
		flags |= JIT_INFO_HAS_ARCH_EH_INFO;
		/* Overwrite the original code_len which includes alignment padding */
		code_len = decode_value (p, &p);
	}

	/* Exception table */
	if (mono_llvm_only) {
		/* Handled by the caller */
		g_assert_not_reached ();
	} else if (from_llvm) {
		int len;
		MonoJitExceptionInfo *clauses;
		GSList **nesting;

		if (has_clauses)
			num_clauses = decode_value (p, &p);
		else
			num_clauses = 0;

		/*
		 * Part of the info is encoded by the AOT compiler, the rest is in the .eh_frame
		 * section.
		 */
		if (async) {
			if (num_clauses < 16) {
				clauses = g_newa (MonoJitExceptionInfo, num_clauses);
				nesting = g_newa (GSList*, num_clauses);
			} else {
				clauses = alloc0_jit_info_data (mem_manager, sizeof (MonoJitExceptionInfo) * num_clauses, TRUE);
				nesting = alloc0_jit_info_data (mem_manager, sizeof (GSList*) * num_clauses, TRUE);
			}
			memset (clauses, 0, sizeof (MonoJitExceptionInfo) * num_clauses);
			memset (nesting, 0, sizeof (GSList*) * num_clauses);
		} else {
			clauses = g_new0 (MonoJitExceptionInfo, num_clauses);
			nesting = g_new0 (GSList*, num_clauses);
		}

		for (int i = 0; i < num_clauses; ++i) {
			MonoJitExceptionInfo *ei = &clauses [i];

			ei->flags = decode_value (p, &p);

			if (!(ei->flags == MONO_EXCEPTION_CLAUSE_FILTER || ei->flags == MONO_EXCEPTION_CLAUSE_FINALLY)) {
				len = decode_value (p, &p);

				if (len > 0) {
					if (async) {
						p += len;
					} else {
						ei->data.catch_class = decode_klass_ref (amodule, p, &p, error);
						mono_error_cleanup (error); /* FIXME don't swallow the error */
					}
				}
			}

			ei->clause_index = i;

			ei->try_offset = decode_value (p, &p);
			ei->try_len = decode_value (p, &p);
			ei->handler_offset = decode_value (p, &p);
			ei->handler_len = decode_value (p, &p);

			/* Read the list of nesting clauses */
			while (TRUE) {
				int nesting_index = decode_value (p, &p);
				if (nesting_index == -1)
					break;
				// FIXME: async
				g_assert (!async);
				nesting [i] = g_slist_prepend (nesting [i], GINT_TO_POINTER (nesting_index));
			}
		}

		flags |= JIT_INFO_HAS_UNWIND_INFO;

		int num_llvm_clauses;
		/* Get the length first */
		decode_llvm_mono_eh_frame (amodule, NULL, code, code_len, clauses, num_clauses, nesting, &this_reg, &this_offset, &num_llvm_clauses);
		len = mono_jit_info_size (flags, num_llvm_clauses, num_holes);
		g_assert (!mem_manager->collectible);
		jinfo = (MonoJitInfo *)alloc0_jit_info_data (mem_manager, len, async);
		mono_jit_info_init (jinfo, method, code, code_len, flags, num_llvm_clauses, num_holes);

		decode_llvm_mono_eh_frame (amodule, jinfo, code, code_len, clauses, num_clauses, nesting, &this_reg, &this_offset, NULL);

		if (!async) {
			g_free (clauses);
			for (int i = 0; i < num_clauses; ++i)
				g_slist_free (nesting [i]);
			g_free (nesting);
		}
		jinfo->from_llvm = 1;
	} else {
		if (has_clauses)
			num_clauses = decode_value (p, &p);
		else
			num_clauses = 0;

		int len = mono_jit_info_size (flags, num_clauses, num_holes);
		jinfo = (MonoJitInfo *)alloc0_jit_info_data (mem_manager, len, async);
		/* The jit info table needs to sort addresses so it contains non-authenticated pointers on arm64e */
		mono_jit_info_init (jinfo, method, code, code_len, flags, num_clauses, num_holes);

		for (guint32 i = 0; i < jinfo->num_clauses; ++i) {
			MonoJitExceptionInfo *ei = &jinfo->clauses [i];

			ei->flags = decode_value (p, &p);

#ifdef MONO_CONTEXT_SET_LLVM_EXC_REG
			/* Not used for catch clauses */
			if (ei->flags != MONO_EXCEPTION_CLAUSE_NONE)
				ei->exvar_offset = decode_value (p, &p);
#else
			ei->exvar_offset = decode_value (p, &p);
#endif

			if (ei->flags == MONO_EXCEPTION_CLAUSE_FILTER || ei->flags == MONO_EXCEPTION_CLAUSE_FINALLY) {
				ei->data.filter = code + decode_value (p, &p);
			} else {
				len = decode_value (p, &p);

				if (len > 0) {
					if (async) {
						p += len;
					} else {
						ei->data.catch_class = decode_klass_ref (amodule, p, &p, error);
						mono_error_cleanup (error); /* FIXME don't swallow the error */
					}
				}
			}

			ei->try_start = code + decode_value (p, &p);
			ei->try_end = code + decode_value (p, &p);
			ei->handler_start = code + decode_value (p, &p);

			/* Keep try_start/end non-authenticated, they are never branched to */
			//ei->try_start = MINI_ADDR_TO_FTNPTR (ei->try_start);
			//ei->try_end = MINI_ADDR_TO_FTNPTR (ei->try_end);
			ei->handler_start = MINI_ADDR_TO_FTNPTR (ei->handler_start);
			if (ei->flags == MONO_EXCEPTION_CLAUSE_FILTER)
				ei->data.filter = MINI_ADDR_TO_FTNPTR (ei->data.filter);
			else if (ei->flags == MONO_EXCEPTION_CLAUSE_FINALLY)
				ei->data.handler_end = MINI_ADDR_TO_FTNPTR (ei->data.handler_end);
		}

		jinfo->unwind_info = unwind_info;
		jinfo->from_aot = 1;
	}

	if (has_try_block_holes) {
		MonoTryBlockHoleTableJitInfo *table;

		g_assert (jinfo->has_try_block_holes);

		table = mono_jit_info_get_try_block_hole_table_info (jinfo);
		g_assert (table);

		table->num_holes = (guint16)num_holes;
		for (int i = 0; i < num_holes; ++i) {
			MonoTryBlockHoleJitInfo *hole = &table->holes [i];
			hole->clause = GINT32_TO_UINT16 (decode_value (p, &p));
			hole->length = GINT32_TO_UINT16 (decode_value (p, &p));
			hole->offset = decode_value (p, &p);
		}
	}

	if (has_arch_eh_jit_info) {
		MonoArchEHJitInfo *eh_info;

		g_assert (jinfo->has_arch_eh_info);

		eh_info = mono_jit_info_get_arch_eh_info (jinfo);
		eh_info->stack_size = decode_value (p, &p);
		eh_info->epilog_size = decode_value (p, &p);
	}

	if (async) {
		/* The rest is not needed in async mode */
		jinfo->async = TRUE;
		jinfo->d.aot_info = amodule;
		// FIXME: Cache
		return jinfo;
	}

	if (has_generic_jit_info) {
		MonoGenericJitInfo *gi;
		int len;

		g_assert (jinfo->has_generic_jit_info);

		gi = mono_jit_info_get_generic_jit_info (jinfo);
		g_assert (gi);

		gi->nlocs = decode_value (p, &p);
		if (gi->nlocs) {
			gi->locations = (MonoDwarfLocListEntry *)alloc0_jit_info_data (mem_manager, gi->nlocs * sizeof (MonoDwarfLocListEntry), async);
			for (int i = 0; i < gi->nlocs; ++i) {
				MonoDwarfLocListEntry *entry = &gi->locations [i];

				entry->is_reg = decode_value (p, &p);
				entry->reg = decode_value (p, &p);
				if (!entry->is_reg)
					entry->offset = decode_value (p, &p);
				if (i > 0)
					entry->from = decode_value (p, &p);
				entry->to = decode_value (p, &p);
			}
			gi->has_this = 1;
		} else {
			if (from_llvm) {
				gi->has_this = this_reg != -1;
				gi->this_reg = GINT_TO_UINT8 (this_reg);
				gi->this_offset = this_offset;
			} else {
				gi->has_this = decode_value (p, &p);
				gi->this_reg = GINT32_TO_UINT8 (decode_value (p, &p));
				gi->this_offset = decode_value (p, &p);
			}
		}

		len = decode_value (p, &p);
		if (async) {
			p += len;
		} else {
			jinfo->d.method = decode_resolve_method_ref (amodule, p, &p, error);
			mono_error_cleanup (error); /* FIXME don't swallow the error */
		}

		gi->generic_sharing_context = alloc0_jit_info_data (mem_manager, sizeof (MonoGenericSharingContext), async);
		if (decode_value (p, &p)) {
			/* gsharedvt */
			MonoGenericSharingContext *gsctx = gi->generic_sharing_context;

			gsctx->is_gsharedvt = TRUE;
		}
	}

	if (method && has_seq_points) {
		MonoSeqPointInfo *seq_points;

		p += mono_seq_point_info_read (&seq_points, p, FALSE);

		if (!async) {
			// FIXME: Call a function in seq-points.c
			// FIXME:
			MonoJitMemoryManager *jit_mm = get_default_jit_mm ();
			jit_mm_lock (jit_mm);
			/* This could be set already since this function can be called more than once for the same method */
			if (!g_hash_table_lookup (jit_mm->seq_points, method))
				g_hash_table_insert (jit_mm->seq_points, method, seq_points);
			else
				mono_seq_point_info_free (seq_points);
			jit_mm_unlock (jit_mm);
		}

		jinfo->seq_points = seq_points;
	}

	/* Load debug info */
	buf_len = decode_value (p, &p);
	if (!async)
		mono_debug_add_aot_method (method, code, p, buf_len);
	p += buf_len;

	if (has_gc_map) {
		int map_size = decode_value (p, &p);
		/* The GC map requires 4 bytes of alignment */
		while ((guint64)(gsize)p % 4)
			p ++;
		jinfo->gc_info = p;
		p += map_size;
	}

	if (amodule != m_class_get_image (jinfo->d.method->klass)->aot_module && !async) {
		mono_aot_lock ();
		if (!ji_to_amodule)
			ji_to_amodule = g_hash_table_new (NULL, NULL);
		g_hash_table_insert (ji_to_amodule, jinfo, amodule);
		mono_aot_unlock ();
	}

	return jinfo;
}

static gboolean
amodule_contains_code_addr (MonoAotModule *amodule, guint8 *code)
{
	return (code >= amodule->jit_code_start && code <= amodule->jit_code_end) ||
		(code >= amodule->llvm_code_start && code <= amodule->llvm_code_end);
}

/*
 * mono_aot_get_unwind_info:
 *
 *   Return a pointer to the DWARF unwind info belonging to JI.
 */
guint8*
mono_aot_get_unwind_info (MonoJitInfo *ji, guint32 *unwind_info_len)
{
	MonoAotModule *amodule;
	guint8 *p;
	guint8 *code = (guint8 *)ji->code_start;

	if (ji->async)
		amodule = ji->d.aot_info;
	else
		amodule = m_class_get_image (jinfo_get_method (ji)->klass)->aot_module;
	g_assert (amodule);
	g_assert (ji->from_aot);

	if (!amodule_contains_code_addr (amodule, code)) {
		/* ji belongs to a different aot module than amodule */
		mono_aot_lock ();
		g_assert (ji_to_amodule);
		amodule = (MonoAotModule *)g_hash_table_lookup (ji_to_amodule, ji);
		g_assert (amodule);
		g_assert (amodule_contains_code_addr (amodule, code));
		mono_aot_unlock ();
	}

	p = amodule->unwind_info + ji->unwind_info;
	*unwind_info_len = decode_value (p, &p);
	return p;
}

static void
msort_method_addresses_internal (gpointer *array, int *indexes, int lo, int hi, gpointer *scratch, int *scratch_indexes)
{
	int mid = (lo + hi) / 2;
	int i, t_lo, t_hi;

	if (lo >= hi)
		return;

	if (hi - lo < 32) {
		for (i = lo; i < hi; ++i)
			if (array [i] > array [i + 1])
				break;
		if (i == hi)
			/* Already sorted */
			return;
	}

	msort_method_addresses_internal (array, indexes, lo, mid, scratch, scratch_indexes);
	msort_method_addresses_internal (array, indexes, mid + 1, hi, scratch, scratch_indexes);

	if (array [mid] < array [mid + 1])
		return;

	/* Merge */
	t_lo = lo;
	t_hi = mid + 1;
	for (i = lo; i <= hi; i ++) {
		if (t_lo <= mid && ((t_hi > hi) || array [t_lo] < array [t_hi])) {
			scratch [i] = array [t_lo];
			scratch_indexes [i] = indexes [t_lo];
			t_lo ++;
		} else {
			scratch [i] = array [t_hi];
			scratch_indexes [i] = indexes [t_hi];
			t_hi ++;
		}
	}
	for (i = lo; i <= hi; ++i) {
		array [i] = scratch [i];
		indexes [i] = scratch_indexes [i];
	}
}

static void
msort_method_addresses (gpointer *array, int *indexes, int len)
{
	gpointer *scratch;
	int *scratch_indexes;

	scratch = g_new (gpointer, len);
	scratch_indexes = g_new (int, len);
	msort_method_addresses_internal (array, indexes, 0, len - 1, scratch, scratch_indexes);
	g_free (scratch);
	g_free (scratch_indexes);
}

static void
sort_methods (MonoAotModule *amodule)
{
	int nmethods = amodule->info.nmethods;

	/* Compute a sorted table mapping code to method indexes. */
	if (amodule->sorted_methods)
		return;

	// FIXME: async
	gpointer *methods = g_new0 (gpointer, nmethods);
	int *method_indexes = g_new0 (int, nmethods);
	int methods_len = 0;

	for (int i = 0; i < nmethods; ++i) {
		/* Skip the -1 entries to speed up sorting */
		if (amodule->methods [i] == GINT_TO_POINTER (-1))
			continue;
		methods [methods_len] = amodule->methods [i];
		method_indexes [methods_len] = i;
		methods_len ++;
	}
	/* Use a merge sort as this is mostly sorted */
	msort_method_addresses (methods, method_indexes, methods_len);
	for (int i = 0; i < methods_len -1; ++i)
		g_assert (methods [i] <= methods [i + 1]);

	amodule->sorted_methods_len = methods_len;
	if (mono_atomic_cas_ptr ((gpointer*)&amodule->sorted_methods, methods, NULL) != NULL)
		/* Somebody got in before us */
		g_free (methods);
	if (mono_atomic_cas_ptr ((gpointer*)&amodule->sorted_method_indexes, method_indexes, NULL) != NULL)
		/* Somebody got in before us */
		g_free (method_indexes);
}

/*
 * mono_aot_find_jit_info:
 *
 *   In async context, the resulting MonoJitInfo will not have its method field set, and it will not be added
 * to the jit info tables.
 * FIXME: Large sizes in the lock free allocator
 */
MonoJitInfo *
mono_aot_find_jit_info (MonoImage *image, gpointer addr)
{
	ERROR_DECL (error);
	ptrdiff_t code_len;
	int pos, left, right;
	int method_index, table_len;
	guint32 token;
	MonoAotModule *amodule = image->aot_module;
	MonoMemoryManager *mem_manager = m_image_get_mem_manager (image);
	MonoMethod *method = NULL;
	MonoJitInfo *jinfo;
	guint8 *code, *ex_info, *p;
	guint32 *table;
	gpointer *methods;
	guint8 *code1, *code2;
	int methods_len;
	gboolean async;

	if (!amodule)
		return NULL;

	addr = MINI_FTNPTR_TO_ADDR (addr);

	if (!amodule_contains_code_addr (amodule, (guint8 *)addr))
		return NULL;

	async = mono_thread_info_is_async_context ();

	sort_methods (amodule);

	/* Binary search in the sorted_methods table */
	methods = amodule->sorted_methods;
	methods_len = amodule->sorted_methods_len;
	code = (guint8 *)addr;
	left = 0;
	right = methods_len;
	while (TRUE) {
		pos = (left + right) / 2;

		code1 = (guint8 *)methods [pos];
		if (pos + 1 == methods_len) {
#ifdef HOST_WASM
			code2 = code1 + 1;
#else
			if (code1 >= amodule->jit_code_start && code1 < amodule->jit_code_end)
				code2 = amodule->jit_code_end;
			else
				code2 = amodule->llvm_code_end;
#endif
		} else {
			code2 = (guint8 *)methods [pos + 1];
		}

		if (code < code1)
			right = pos;
		else if (code >= code2)
			left = pos + 1;
		else
			break;
	}

#ifdef HOST_WASM
	if (addr != methods [pos])
		return NULL;
#endif

	g_assert (addr >= methods [pos]);
	if (pos + 1 < methods_len)
		g_assert (addr < methods [pos + 1]);
	method_index = amodule->sorted_method_indexes [pos];

	/* In async mode, jinfo is not added to the normal jit info table, so have to cache it ourselves */
	if (async) {
		JitInfoMap **jinfo_table = amodule->async_jit_info_table;
		LOAD_ACQUIRE_FENCE;
		if (jinfo_table) {
			int buckets = (amodule->info.nmethods / JIT_INFO_MAP_BUCKET_SIZE) + 1;
			JitInfoMap *current_item = jinfo_table [method_index % buckets];
			LOAD_ACQUIRE_FENCE;
			while (current_item) {
				if (current_item->method_index == method_index)
					return current_item->jinfo;
				current_item = current_item->next;
				LOAD_ACQUIRE_FENCE;
			}
		}
	}

	code = (guint8 *)amodule->methods [method_index];
	if (mono_llvm_only)
		ex_info = NULL;
	else
		ex_info = &amodule->blob [mono_aot_get_offset (amodule->ex_info_offsets, method_index)];

#ifdef HOST_WASM
	/* WASM methods have no length, can only look up the method address */
	code_len = 1;
#else
	if (pos == methods_len - 1) {
		if (code >= amodule->jit_code_start && code < amodule->jit_code_end)
			code_len = amodule->jit_code_end - code;
		else
			code_len = amodule->llvm_code_end - code;
	} else {
		guint8* code_end = (guint8*)methods [pos + 1];

		if (code >= amodule->jit_code_start && code < amodule->jit_code_end && code_end > amodule->jit_code_end) {
			code_end = amodule->jit_code_end;
		}

		if (code >= amodule->llvm_code_start && code < amodule->llvm_code_end && code_end > amodule->llvm_code_end) {
			code_end = amodule->llvm_code_end;
		}

		code_len = code_end - code;
	}
#endif

	g_assert ((guint8*)code <= (guint8*)addr && (guint8*)addr < (guint8*)code + code_len);

	/* Might be a wrapper/extra method */
	if (!async) {
		if (amodule->extra_methods) {
			amodule_lock (amodule);
			method = (MonoMethod *)g_hash_table_lookup (amodule->extra_methods, GUINT_TO_POINTER (method_index));
			amodule_unlock (amodule);
		} else {
			method = NULL;
		}

		if (!method) {
			if (GINT_TO_UINT32(method_index) >= table_info_get_rows (&image->tables [MONO_TABLE_METHOD])) {
				/*
				 * This is hit for extra methods which are called directly, so they are
				 * not in amodule->extra_methods.
				 */
				table_len = amodule->extra_method_info_offsets [0];
				table = amodule->extra_method_info_offsets + 1;
				left = 0;
				right = table_len;
				pos = 0;

				/* Binary search */
				while (TRUE) {
					pos = ((left + right) / 2);

					g_assert (pos < table_len);

					if (table [pos * 2] < GINT_TO_UINT32(method_index))
						left = pos + 1;
					else if (table [pos * 2] > GINT_TO_UINT32(method_index))
						right = pos;
					else
						break;
				}

				p = amodule->blob + table [(pos * 2) + 1];
				method = decode_resolve_method_ref (amodule, p, &p, error);
				mono_error_cleanup (error); /* FIXME don't swallow the error */
				if (!method)
					/* Happens when a random address is passed in which matches a not-yey called wrapper encoded using its name */
					return NULL;
			} else {
				token = mono_metadata_make_token (MONO_TABLE_METHOD, method_index + 1);
				method = mono_get_method_checked (image, token, NULL, NULL, error);
				if (!method)
					g_error ("AOT runtime could not load method due to %s", mono_error_get_message (error)); /* FIXME don't swallow the error */
				mono_error_cleanup (error);
			}
		}
		/* FIXME: */
		g_assert (method);
	}

	//printf ("F: %s\n", mono_method_full_name (method, TRUE));

	if (mono_llvm_only) {
		/* Unused */
		int len = mono_jit_info_size (0, 0, 0);
		jinfo = (MonoJitInfo *)alloc0_jit_info_data (mem_manager, len, async);
		mono_jit_info_init (jinfo, method, code, GPTRDIFF_TO_INT (code_len), 0, 0, 0);
	} else {
		jinfo = decode_exception_debug_info (amodule, method, ex_info, code, GPTRDIFF_TO_UINT32 (code_len));
	}

	g_assert ((guint8*)addr >= (guint8*)jinfo->code_start);

	if (async) {
		/* Add it to the async JitInfo tables */
		JitInfoMap **current_table, **new_table;
		JitInfoMap *current_item, *new_item;
		int buckets = (amodule->info.nmethods / JIT_INFO_MAP_BUCKET_SIZE) + 1;

		for (;;) {
			current_table = amodule->async_jit_info_table;
			LOAD_ACQUIRE_FENCE;
			if (current_table)
				break;

			new_table = alloc0_jit_info_data (mem_manager, buckets * sizeof (JitInfoMap*), async);
			STORE_RELEASE_FENCE;
			if (mono_atomic_cas_ptr ((volatile gpointer *)&amodule->async_jit_info_table, new_table, current_table) == current_table)
				break;
		}

		new_item = alloc0_jit_info_data (mem_manager, sizeof (JitInfoMap), async);
		new_item->method_index = method_index;
		new_item->jinfo = jinfo;

		for (;;) {
			current_item = amodule->async_jit_info_table [method_index % buckets];
			LOAD_ACQUIRE_FENCE;
			new_item->next = current_item;
			STORE_RELEASE_FENCE;
			if (mono_atomic_cas_ptr ((volatile gpointer *)&amodule->async_jit_info_table [method_index % buckets], new_item, current_item) == current_item)
				break;
		}
	} else {
		/* Add it to the normal JitInfo tables */
		mono_jit_info_table_add (jinfo);
	}

	if ((guint8*)addr >= (guint8*)jinfo->code_start + jinfo->code_size)
		/* addr is in the padding between methods, see the adjustment of code_size in decode_exception_debug_info () */
		return NULL;

	return jinfo;
}

static gboolean
decode_patch (MonoAotModule *aot_module, MonoMemPool *mp, MonoJumpInfo *ji, guint8 *buf, guint8 **endbuf)
{
	ERROR_DECL (error);
	guint8 *p = buf;
	gpointer *table;
	MonoImage *image;
	MonoMemoryManager *mem_manager = m_image_get_mem_manager (aot_module->assembly->image);

	switch (ji->type) {
	case MONO_PATCH_INFO_METHOD:
	case MONO_PATCH_INFO_METHOD_JUMP:
	case MONO_PATCH_INFO_METHOD_FTNDESC:
	case MONO_PATCH_INFO_ICALL_ADDR:
	case MONO_PATCH_INFO_ICALL_ADDR_CALL:
	case MONO_PATCH_INFO_METHOD_RGCTX:
	case MONO_PATCH_INFO_METHOD_PINVOKE_ADDR_CACHE:
	case MONO_PATCH_INFO_LLVMONLY_INTERP_ENTRY: {
		MethodRef ref;
		gboolean res;

		res = decode_method_ref (aot_module, &ref, p, &p, error);
		mono_error_assert_ok (error); /* FIXME don't swallow the error */
		if (!res)
			goto cleanup;

		if (!ref.method && !mono_aot_only && !ref.no_aot_trampoline && (ji->type == MONO_PATCH_INFO_METHOD) && (mono_metadata_token_table (ref.token) == MONO_TABLE_METHOD)) {
			ji->data.target = mono_create_ftnptr (mono_create_jit_trampoline_from_token (ref.image, ref.token));
			ji->type = MONO_PATCH_INFO_ABS;
		}
		else {
			if (ref.method) {
				ji->data.method = ref.method;
			}else {
				ji->data.method = mono_get_method_checked (ref.image, ref.token, NULL, NULL, error);
				if (!ji->data.method)
					g_error ("AOT Runtime could not load method due to %s", mono_error_get_message (error)); /* FIXME don't swallow the error */
				mono_error_assert_ok (error);
			}
			g_assert (ji->data.method);
			mono_class_init_internal (ji->data.method->klass);
		}
		break;
	}
	case MONO_PATCH_INFO_LDSTR_LIT:
	{
		guint32 len = decode_value (p, &p);

		ji->data.name = (char*)p;
		p += len + 1;
		break;
	}
	case MONO_PATCH_INFO_METHODCONST:
		/* Shared */
		ji->data.method = decode_resolve_method_ref (aot_module, p, &p, error);
		mono_error_cleanup (error); /* FIXME don't swallow the error */
		if (!ji->data.method)
			goto cleanup;
		break;
	case MONO_PATCH_INFO_VTABLE:
	case MONO_PATCH_INFO_CLASS:
	case MONO_PATCH_INFO_IID:
	case MONO_PATCH_INFO_ADJUSTED_IID:
		/* Shared */
		ji->data.klass = decode_klass_ref (aot_module, p, &p, error);
		mono_error_cleanup (error); /* FIXME don't swallow the error */
		if (!ji->data.klass)
			goto cleanup;
		break;
	case MONO_PATCH_INFO_DELEGATE_INFO:
		ji->data.del_tramp = (MonoDelegateClassMethodPair *)mono_mempool_alloc0 (mp, sizeof (MonoDelegateClassMethodPair));
		ji->data.del_tramp->klass = decode_klass_ref (aot_module, p, &p, error);
		mono_error_cleanup (error); /* FIXME don't swallow the error */
		if (!ji->data.del_tramp->klass)
			goto cleanup;
		if (decode_value (p, &p)) {
			ji->data.del_tramp->method = decode_resolve_method_ref (aot_module, p, &p, error);
			mono_error_cleanup (error); /* FIXME don't swallow the error */
			if (!ji->data.del_tramp->method)
				goto cleanup;
		}
		ji->data.del_tramp->is_virtual = decode_value (p, &p) ? TRUE : FALSE;
		break;
	case MONO_PATCH_INFO_IMAGE:
		ji->data.image = load_image (aot_module, decode_value (p, &p), error);
		mono_error_cleanup (error); /* FIXME don't swallow the error */
		if (!ji->data.image)
			goto cleanup;
		break;
	case MONO_PATCH_INFO_FIELD:
	case MONO_PATCH_INFO_SFLDA:
		/* Shared */
		ji->data.field = decode_field_info (aot_module, p, &p);
		if (!ji->data.field)
			goto cleanup;
		break;
	case MONO_PATCH_INFO_SWITCH:
		ji->data.table = (MonoJumpInfoBBTable *)mono_mempool_alloc0 (mp, sizeof (MonoJumpInfoBBTable));
		ji->data.table->table_size = decode_value (p, &p);
		table = (void **)mono_mem_manager_alloc (mem_manager, sizeof (gpointer) * ji->data.table->table_size);
		ji->data.table->table = (MonoBasicBlock**)table;
		for (int i = 0; i < ji->data.table->table_size; i++)
			table [i] = (gpointer)(gssize)decode_value (p, &p);
		break;
	case MONO_PATCH_INFO_R4:
	case MONO_PATCH_INFO_R4_GOT: {
		guint32 val;

		ji->data.target = mono_mem_manager_alloc0 (mem_manager, sizeof (float));
		val = decode_value (p, &p);
		*(float*)ji->data.target = *(float*)&val;
		break;
	}
	case MONO_PATCH_INFO_R8:
	case MONO_PATCH_INFO_R8_GOT: {
		guint32 val [2];
		guint64 v;

		// FIXME: Align to 16 bytes ?
		ji->data.target = mono_mem_manager_alloc0 (mem_manager, sizeof (double));

		val [0] = decode_value (p, &p);
		val [1] = decode_value (p, &p);
		v = ((guint64)val [1] << 32) | ((guint64)val [0]);
		*(double*)ji->data.target = *(double*)&v;
		break;
	}
	case MONO_PATCH_INFO_X128:
	case MONO_PATCH_INFO_X128_GOT: {
		guint32 val [4];
		guint64 v[2];

		// FIXME: Align to 16 bytes ?
		ji->data.target = mono_mem_manager_alloc0 (mem_manager, 16);

		val [0] = decode_value (p, &p);
		val [1] = decode_value (p, &p);
		val [2] = decode_value (p, &p);
		val [3] = decode_value (p, &p);

		v[0] = ((guint64)val [1] << 32) | ((guint64)val [0]);
		((guint64*)ji->data.target)[0] = v[0];

		v[1] = ((guint64)val [3] << 32) | ((guint64)val [2]);
		((guint64*)ji->data.target)[1] = v[1];
		break;
	}
	case MONO_PATCH_INFO_LDSTR:
		image = load_image (aot_module, decode_value (p, &p), error);
		mono_error_cleanup (error); /* FIXME don't swallow the error */
		if (!image)
			goto cleanup;
		ji->data.token = mono_jump_info_token_new (mp, image, MONO_TOKEN_STRING + decode_value (p, &p));
		break;
	case MONO_PATCH_INFO_RVA:
	case MONO_PATCH_INFO_DECLSEC:
	case MONO_PATCH_INFO_LDTOKEN:
	case MONO_PATCH_INFO_TYPE_FROM_HANDLE:
		/* Shared */
		image = load_image (aot_module, decode_value (p, &p), error);
		mono_error_cleanup (error); /* FIXME don't swallow the error */
		if (!image)
			goto cleanup;
		ji->data.token = mono_jump_info_token_new (mp, image, decode_value (p, &p));

		ji->data.token->has_context = decode_value (p, &p);
		if (ji->data.token->has_context) {
			gboolean res = decode_generic_context (aot_module, &ji->data.token->context, p, &p, error);
			mono_error_cleanup (error); /* FIXME don't swallow the error */
			if (!res)
				goto cleanup;
		}
		break;
	case MONO_PATCH_INFO_EXC_NAME:
		ji->data.klass = decode_klass_ref (aot_module, p, &p, error);
		mono_error_cleanup (error); /* FIXME don't swallow the error */
		if (!ji->data.klass)
			goto cleanup;
		ji->data.name = m_class_get_name (ji->data.klass);
		break;
	case MONO_PATCH_INFO_INTERRUPTION_REQUEST_FLAG:
	case MONO_PATCH_INFO_GC_CARD_TABLE_ADDR:
	case MONO_PATCH_INFO_GC_NURSERY_START:
	case MONO_PATCH_INFO_GC_NURSERY_BITS:
	case MONO_PATCH_INFO_PROFILER_ALLOCATION_COUNT:
	case MONO_PATCH_INFO_PROFILER_CLAUSE_COUNT:
	case MONO_PATCH_INFO_LLVMONLY_DO_UNWIND_FLAG:
		break;
	case MONO_PATCH_INFO_SPECIFIC_TRAMPOLINE_LAZY_FETCH_ADDR:
		ji->data.uindex = decode_value (p, &p);
		break;
	case MONO_PATCH_INFO_CASTCLASS_CACHE:
		ji->data.index = decode_value (p, &p);
		break;
	case MONO_PATCH_INFO_JIT_ICALL_ID:
	case MONO_PATCH_INFO_JIT_ICALL_ADDR:
	case MONO_PATCH_INFO_JIT_ICALL_ADDR_NOCALL:
		ji->data.jit_icall_id = (MonoJitICallId)decode_value (p, &p);
		break;
	case MONO_PATCH_INFO_RGCTX_FETCH:
	case MONO_PATCH_INFO_RGCTX_SLOT_INDEX: {
		gboolean res;
		MonoJumpInfoRgctxEntry *entry;
		guint32 offset, val;
		guint8 *p2;

		offset = decode_value (p, &p);
		val = decode_value (p, &p);

		entry = (MonoJumpInfoRgctxEntry *)mono_mempool_alloc0 (mp, sizeof (MonoJumpInfoRgctxEntry));
		p2 = aot_module->blob + offset;
		entry->in_mrgctx = ((val & 1) > 0) ? TRUE : FALSE;
		if (entry->in_mrgctx)
			entry->d.method = decode_resolve_method_ref (aot_module, p2, &p2, error);
		else
			entry->d.klass = decode_klass_ref (aot_module, p2, &p2, error);
		entry->info_type = (MonoRgctxInfoType)((val >> 1) & 0xff);
		entry->data = (MonoJumpInfo *)mono_mempool_alloc0 (mp, sizeof (MonoJumpInfo));
		entry->data->type = (MonoJumpInfoType)((val >> 9) & 0xff);
		mono_error_cleanup (error); /* FIXME don't swallow the error */

		res = decode_patch (aot_module, mp, entry->data, p, &p);
		if (!res)
			goto cleanup;
		ji->data.rgctx_entry = entry;
		break;
	}
	case MONO_PATCH_INFO_SEQ_POINT_INFO:
	case MONO_PATCH_INFO_AOT_MODULE:
	case MONO_PATCH_INFO_MSCORLIB_GOT_ADDR:
		break;
	case MONO_PATCH_INFO_SIGNATURE:
	case MONO_PATCH_INFO_GSHAREDVT_IN_WRAPPER:
		ji->data.target = decode_signature (aot_module, p, &p);
		break;
	case MONO_PATCH_INFO_GSHAREDVT_CALL: {
		MonoJumpInfoGSharedVtCall *info = (MonoJumpInfoGSharedVtCall *)mono_mempool_alloc0 (mp, sizeof (MonoJumpInfoGSharedVtCall));
		info->sig = decode_signature (aot_module, p, &p);
		g_assert (info->sig);
		info->method = decode_resolve_method_ref (aot_module, p, &p, error);
		mono_error_assert_ok (error); /* FIXME don't swallow the error */

		ji->data.target = info;
		break;
	}
	case MONO_PATCH_INFO_GSHAREDVT_METHOD: {
		MonoGSharedVtMethodInfo *info = (MonoGSharedVtMethodInfo *)mono_mempool_alloc0 (mp, sizeof (MonoGSharedVtMethodInfo));

		info->method = decode_resolve_method_ref (aot_module, p, &p, error);
		mono_error_assert_ok (error); /* FIXME don't swallow the error */

		info->num_entries = decode_value (p, &p);
		info->count_entries = info->num_entries;
		info->entries = (MonoRuntimeGenericContextInfoTemplate *)mono_mempool_alloc0 (mp, sizeof (MonoRuntimeGenericContextInfoTemplate) * info->num_entries);
		for (int i = 0; i < info->num_entries; ++i) {
			MonoRuntimeGenericContextInfoTemplate *template_ = &info->entries [i];

			template_->info_type = (MonoRgctxInfoType)decode_value (p, &p);
			switch (mini_rgctx_info_type_to_patch_info_type (template_->info_type)) {
			case MONO_PATCH_INFO_CLASS: {
				MonoClass *klass = decode_klass_ref (aot_module, p, &p, error);
				mono_error_cleanup (error); /* FIXME don't swallow the error */
				if (!klass)
					goto cleanup;
				template_->data = m_class_get_byval_arg (klass);
				break;
			}
			case MONO_PATCH_INFO_FIELD:
				template_->data = decode_field_info (aot_module, p, &p);
				if (!template_->data)
					goto cleanup;
				break;
			case MONO_PATCH_INFO_METHOD:
				template_->data = decode_resolve_method_ref (aot_module, p, &p, error);
				mono_error_cleanup (error); /* FIXME don't swallow the error */
				if (!template_->data)
					goto cleanup;
				break;
			default:
				g_assert_not_reached ();
				break;
			}
		}
		ji->data.target = info;
		break;
	}
	case MONO_PATCH_INFO_GSHARED_METHOD_INFO: {
		MonoGSharedMethodInfo *info = (MonoGSharedMethodInfo *)mono_mempool_alloc0 (mp, sizeof (MonoGSharedMethodInfo));

		info->method = decode_resolve_method_ref (aot_module, p, &p, error);
		mono_error_assert_ok (error);

		info->num_entries = decode_value (p, &p);
		info->count_entries = info->num_entries;
		info->entries = (MonoRuntimeGenericContextInfoTemplate *)mono_mempool_alloc0 (mp, sizeof (MonoRuntimeGenericContextInfoTemplate) * info->num_entries);
		for (int i = 0; i < info->num_entries; ++i) {
			MonoRuntimeGenericContextInfoTemplate *entry = &info->entries [i];
			MonoJumpInfoType patch_type;

			entry->info_type = (MonoRgctxInfoType)decode_value (p, &p);
			patch_type = mini_rgctx_info_type_to_patch_info_type (entry->info_type);
			switch (patch_type) {
			case MONO_PATCH_INFO_CLASS: {
				MonoClass *klass = decode_klass_ref (aot_module, p, &p, error);
				mono_error_cleanup (error); /* FIXME don't swallow the error */
				if (!klass)
					goto cleanup;
				entry->data = m_class_get_byval_arg (klass);
				break;
			}
			case MONO_PATCH_INFO_FIELD:
				entry->data = decode_field_info (aot_module, p, &p);
				if (!entry->data)
					goto cleanup;
				break;
			case MONO_PATCH_INFO_METHOD:
				entry->data = decode_resolve_method_ref (aot_module, p, &p, error);
				mono_error_assert_ok (error);
				break;
			case MONO_PATCH_INFO_DELEGATE_INFO:
			case MONO_PATCH_INFO_VIRT_METHOD:
			case MONO_PATCH_INFO_GSHAREDVT_METHOD:
			case MONO_PATCH_INFO_GSHAREDVT_CALL:
			case MONO_PATCH_INFO_SIGNATURE: {
				MonoJumpInfo tmp;
				tmp.type = patch_type;
				if (!decode_patch (aot_module, mp, &tmp, p, &p))
					goto cleanup;
				entry->data = (gpointer)tmp.data.target;
				break;
			}
			default:
				g_assert_not_reached ();
				break;
			}
		}
		ji->data.target = info;
		break;
	}
	case MONO_PATCH_INFO_VIRT_METHOD: {
		MonoJumpInfoVirtMethod *info = (MonoJumpInfoVirtMethod *)mono_mempool_alloc0 (mp, sizeof (MonoJumpInfoVirtMethod));

		info->klass = decode_klass_ref (aot_module, p, &p, error);
		mono_error_assert_ok (error); /* FIXME don't swallow the error */

		info->method = decode_resolve_method_ref (aot_module, p, &p, error);
		mono_error_assert_ok (error); /* FIXME don't swallow the error */

		ji->data.target = info;
		break;
	}
	case MONO_PATCH_INFO_GC_SAFE_POINT_FLAG:
	case MONO_PATCH_INFO_SPECIFIC_TRAMPOLINES:
	case MONO_PATCH_INFO_SPECIFIC_TRAMPOLINES_GOT_SLOTS_BASE:
		break;
	case MONO_PATCH_INFO_AOT_JIT_INFO:
		ji->data.index = decode_value (p, &p);
		break;
	default:
		g_error ("unhandled type %d", ji->type);
		break;
	}

	*endbuf = p;

	return TRUE;

 cleanup:
	return FALSE;
}

/*
 * decode_patches:
 *
 *    Decode a list of patches identified by the got offsets in GOT_OFFSETS. Return an array of
 * MonoJumpInfo structures allocated from MP. GOT entries already loaded have their
 * ji->type set to MONO_PATCH_INFO_NONE.
 */
static MonoJumpInfo*
decode_patches (MonoAotModule *amodule, MonoMemPool *mp, int n_patches, gboolean llvm, guint32 *got_offsets)
{
	MonoJumpInfo *patches;
	MonoJumpInfo *ji;
	gpointer *got;
	guint32 *got_info_offsets;
	int i;
	gboolean res;

	if (llvm) {
		got = amodule->llvm_got;
		got_info_offsets = (guint32 *)amodule->llvm_got_info_offsets;
	} else {
		got = amodule->got;
		got_info_offsets = (guint32 *)amodule->got_info_offsets;
	}

	patches = (MonoJumpInfo *)mono_mempool_alloc0 (mp, sizeof (MonoJumpInfo) * n_patches);
	for (i = 0; i < n_patches; ++i) {
		guint8 *p = amodule->blob + mono_aot_get_offset (got_info_offsets, got_offsets [i]);

		ji = &patches [i];
		ji->type = (MonoJumpInfoType)decode_value (p, &p);

		/* See load_method () for SFLDA */
		if (got && got [got_offsets [i]] && ji->type != MONO_PATCH_INFO_SFLDA) {
			/* Already loaded */
			ji->type = MONO_PATCH_INFO_NONE;
		} else {
			res = decode_patch (amodule, mp, ji, p, &p);
			if (!res)
				return NULL;
		}
	}

	return patches;
}

static MonoJumpInfo*
load_patch_info (MonoAotModule *amodule, MonoMemPool *mp, int n_patches,
				 gboolean llvm, guint32 **got_slots,
				 guint8 *buf, guint8 **endbuf)
{
	MonoJumpInfo *patches;
	int pindex;
	guint8 *p;

	p = buf;

	*got_slots = (guint32 *)g_malloc (sizeof (guint32) * n_patches);
	for (pindex = 0; pindex < n_patches; ++pindex) {
		(*got_slots)[pindex] = decode_value (p, &p);
	}

	patches = decode_patches (amodule, mp, n_patches, llvm, *got_slots);
	if (!patches) {
		g_free (*got_slots);
		*got_slots = NULL;
		return NULL;
	}

	*endbuf = p;
	return patches;
}

static void
register_jump_target_got_slot (MonoMethod *method, gpointer *got_slot)
{
	/*
	 * Jump addresses cannot be patched by the trampoline code since it
	 * does not have access to the caller's address. Instead, we collect
	 * the addresses of the GOT slots pointing to a method, and patch
	 * them after the method has been compiled.
	 */
	GSList *list;
	MonoJitMemoryManager *jit_mm;
	MonoMethod *shared_method = mini_method_to_shared (method);
	method = shared_method ? shared_method : method;

	jit_mm = jit_mm_for_method (method);
	jit_mm_lock (jit_mm);
	if (!jit_mm->jump_target_got_slot_hash)
		jit_mm->jump_target_got_slot_hash = g_hash_table_new (NULL, NULL);
	list = (GSList *)g_hash_table_lookup (jit_mm->jump_target_got_slot_hash, method);
	list = g_slist_prepend (list, got_slot);
	g_hash_table_insert (jit_mm->jump_target_got_slot_hash, method, list);
	jit_mm_unlock (jit_mm);
}

/*
 * load_method:
 *
 *   Load the method identified by METHOD_INDEX from the AOT image. Return a
 * pointer to the native code of the method, or NULL if not found.
 * METHOD might not be set if the caller only has the image/token info.
 */
static gpointer
load_method (MonoAotModule *amodule, MonoImage *image, MonoMethod *method, guint32 token, int method_index,
			 MonoError *error)
{
	MonoJitInfo *jinfo = NULL;
	guint8 *code = NULL, *info;
	gboolean res;

	error_init (error);

	init_amodule_got (amodule, FALSE);

	if (amodule->out_of_date)
		return NULL;

	if (amodule->info.llvm_get_method) {
		/*
		 * Obtain the method address by calling a generated function in the LLVM module.
		 */
		gpointer (*get_method) (int) = (gpointer (*)(int))amodule->info.llvm_get_method;
		code = (guint8 *)get_method (method_index);
	}

	if (!code) {
		if (GINT_TO_UINT32(method_index) < amodule->info.nmethods)
			code = (guint8*)MINI_ADDR_TO_FTNPTR ((guint8 *)amodule->methods [method_index]);
		else
			return NULL;

		/* JITted method */
		if (amodule->methods [method_index] == GINT_TO_POINTER (-1)) {
			if (mono_trace_is_traced (G_LOG_LEVEL_DEBUG, MONO_TRACE_AOT)) {
				char *full_name;

				if (!method) {
					method = mono_get_method_checked (image, token, NULL, NULL, error);
					if (!method)
						return NULL;
				}
				if (!(method->iflags & METHOD_IMPL_ATTRIBUTE_INTERNAL_CALL)) {
					full_name = mono_method_full_name (method, TRUE);
					mono_trace (G_LOG_LEVEL_DEBUG, MONO_TRACE_AOT, "AOT: NOT FOUND: %s.", full_name);
					g_free (full_name);
				}
			}
			return NULL;
		}
	}

	info = &amodule->blob [mono_aot_get_offset (amodule->method_info_offsets, method_index)];

	if (!amodule->methods_loaded) {
		amodule_lock (amodule);
		if (!amodule->methods_loaded) {
			guint32 *loaded;

			loaded = g_new0 (guint32, amodule->info.nmethods / 32 + 1);
			mono_memory_barrier ();
			amodule->methods_loaded = loaded;
		}
		amodule_unlock (amodule);
	}

	if ((amodule->methods_loaded [method_index / 32] >> (method_index % 32)) & 0x1)
		return code;

	if (mini_debug_options.aot_skip_set && !(method && method->wrapper_type)) {
		gint32 methods_aot = mono_atomic_load_i32 (&mono_jit_stats.methods_aot);
		methods_aot += mono_atomic_load_i32 (&mono_jit_stats.methods_aot_llvm);
		if (methods_aot == mini_debug_options.aot_skip) {
			if (!method) {
				method = mono_get_method_checked (image, token, NULL, NULL, error);
				if (!method)
					return NULL;
			}
			if (method) {
				char *name = mono_method_full_name (method, TRUE);
				g_print ("NON AOT METHOD: %s.\n", name);
				g_free (name);
			} else {
				g_print ("NON AOT METHOD: %p %d\n", code, method_index);
			}
			mini_debug_options.aot_skip_set = FALSE;
			return NULL;
		}
	}

	if (mono_last_aot_method != -1) {
		gint32 methods_aot = mono_atomic_load_i32 (&mono_jit_stats.methods_aot);
		methods_aot += mono_atomic_load_i32 (&mono_jit_stats.methods_aot_llvm);
		if (methods_aot >= mono_last_aot_method)
			return NULL;
		else if (methods_aot == mono_last_aot_method - 1) {
			if (!method) {
				method = mono_get_method_checked (image, token, NULL, NULL, error);
				if (!method)
					return NULL;
			}
			if (method) {
				char *name = mono_method_full_name (method, TRUE);
				g_print ("LAST AOT METHOD: %s.\n", name);
				g_free (name);
			} else {
				g_print ("LAST AOT METHOD: %p %d\n", code, method_index);
			}
		}
	}

	if (!(is_llvm_code (amodule, code) && (amodule->info.flags & MONO_AOT_FILE_FLAG_LLVM_ONLY)) ||
		(mono_llvm_only && method && method->wrapper_type == MONO_WRAPPER_NATIVE_TO_MANAGED)) {
		/* offset == 0 means its llvm code */
		if (mono_aot_get_offset (amodule->method_info_offsets, method_index) != 0) {
			res = init_method (amodule, NULL, method_index, method, NULL, error);
			if (!res)
				goto cleanup;
		}
	}

	if (mono_trace_is_traced (G_LOG_LEVEL_DEBUG, MONO_TRACE_AOT)) {
		char *full_name;

		if (!method) {
			method = mono_get_method_checked (image, token, NULL, NULL, error);
			if (!method)
				return NULL;
		}

		full_name = mono_method_full_name (method, TRUE);

		if (!jinfo)
			jinfo = mono_aot_find_jit_info (amodule->assembly->image, code);

		mono_trace (G_LOG_LEVEL_DEBUG, MONO_TRACE_AOT, "AOT: FOUND method %s [%p - %p %p]", full_name, code, code + jinfo->code_size, info);
		g_free (full_name);
	}

	if (mono_llvm_only) {
		guint8 flags = amodule->method_flags_table [method_index];
		/* The caller needs to looks this up, but its hard to do without constructing the full MonoJitInfo, so save it here */
		if (flags & (MONO_AOT_METHOD_FLAG_GSHAREDVT_VARIABLE | MONO_AOT_METHOD_FLAG_INTERP_ENTRY_ONLY)) {
			mono_aot_lock ();
			if (!code_to_method_flags)
				code_to_method_flags = g_hash_table_new (NULL, NULL);
			g_hash_table_insert (code_to_method_flags, code, GUINT_TO_POINTER (flags));
			mono_aot_unlock ();
		}
	}

	init_plt (amodule);

	amodule_lock (amodule);

	if (is_llvm_code (amodule, code))
		mono_atomic_inc_i32 (&mono_jit_stats.methods_aot_llvm);
	else
		mono_atomic_inc_i32 (&mono_jit_stats.methods_aot);

	if (method && method->wrapper_type)
		g_hash_table_insert (amodule->method_to_code, method, code);

	/* Commit changes since methods_loaded is accessed outside the lock */
	mono_memory_barrier ();

	amodule->methods_loaded [method_index / 32] |= 1 << (method_index % 32);

	amodule_unlock (amodule);

	if (MONO_PROFILER_ENABLED (jit_begin) || MONO_PROFILER_ENABLED (jit_done)) {
		if (!method) {
			method = mono_get_method_checked (amodule->assembly->image, token, NULL, NULL, error);
			if (!method)
				return NULL;
		}
		MONO_PROFILER_RAISE (jit_begin, (method));
		jinfo = mono_jit_info_table_find_internal (code, TRUE, FALSE);
		g_assert (jinfo);
		MONO_PROFILER_RAISE (jit_done, (method, jinfo));
		jinfo = NULL;
	}

	return code;

 cleanup:
	if (jinfo)
		g_free (jinfo);

	return NULL;
}

/** find_aot_method_in_amodule
	*
	* \param code_amodule The AOT module containing the code pointer
	* \param method The method to find the code index for
	* \param hash_full The hash for the method
	*/
static guint32
find_aot_method_in_amodule (MonoAotModule *code_amodule, MonoMethod *method, guint32 hash_full)
{
	ERROR_DECL (error);
	guint32 hash, index;
	guint32 *table;
	// static guint32 n_extra_decodes; // used for debugging

	// The AOT module containing the MonoMethod
	// The reference to the metadata amodule will differ among multiple dedup methods
	// which mangle to the same name but live in different assemblies. This leads to
	// the caching breaking. The solution seems to be to cache using the "metadata" amodule.
	MonoAotModule *metadata_amodule = m_class_get_image (method->klass)->aot_module;

	if (!metadata_amodule || metadata_amodule->out_of_date || !code_amodule || code_amodule->out_of_date)
		return 0xffffff;

	table = code_amodule->extra_method_table;
	guint32 hash_table_size = table [0];
	int key_len = table [2];
	int value_len = table [3];
	int next_len = table [4];
	int entry_size = key_len + value_len + next_len;

	hash = hash_full % hash_table_size;

	guint8 *data = (guint8*)(table + 5);
	guint8 *entry = data + (hash * entry_size);
	guint32 key, value, next;

	index = 0xffffff;
	while (TRUE) {
		MonoMethod *m;
		guint8 *p, *orig_p;

		key = decode_uint_with_len (key_len, entry);
		value = decode_uint_with_len (value_len, entry + key_len);
		next = decode_uint_with_len (next_len, entry + key_len + value_len);

		if (key == 0)
			return 0xffffff;

		p = code_amodule->blob + key;
		orig_p = p;

		amodule_lock (metadata_amodule);
		if (!metadata_amodule->method_ref_to_method)
			metadata_amodule->method_ref_to_method = g_hash_table_new (NULL, NULL);
		m = (MonoMethod *)g_hash_table_lookup (metadata_amodule->method_ref_to_method, p);
		amodule_unlock (metadata_amodule);
		if (!m) {
			m = decode_resolve_method_ref_with_target (code_amodule, method, p, &p, error);
			mono_error_cleanup (error); /* FIXME don't swallow the error */
			/*
			 * Can't catche runtime invoke wrappers since it would break
			 * the check in decode_method_ref_with_target ().
			 */
			if (m && m->wrapper_type != MONO_WRAPPER_RUNTIME_INVOKE) {
				amodule_lock (metadata_amodule);
				g_hash_table_insert (metadata_amodule->method_ref_to_method, orig_p, m);
				amodule_unlock (metadata_amodule);
			}
		}
		if (m == method) {
			index = value;
			break;
		}

		/* Methods decoded needlessly */
		/*if (m) {
			//printf ("%d %s %s %p\n", n_extra_decodes, mono_method_full_name (method, TRUE), mono_method_full_name (m, TRUE), orig_p);
			n_extra_decodes ++;
		}*/

		if (next != 0)
			entry = data + (next * entry_size);
		else
			break;
	}

	if (index != 0xffffff)
		g_assert (index < code_amodule->info.nmethods);

	return index;
}

static void
add_module_cb (gpointer key, gpointer value, gpointer user_data)
{
	g_ptr_array_add ((GPtrArray*)user_data, value);
}

static gboolean
inst_is_private (MonoGenericInst *inst)
{
	for (guint i = 0; i < inst->type_argc; ++i) {
		MonoType *t = inst->type_argv [i];
		if ((t->type == MONO_TYPE_CLASS || t->type == MONO_TYPE_VALUETYPE)) {
			int access_level = mono_class_get_flags (t->data.klass) & TYPE_ATTRIBUTE_VISIBILITY_MASK;
			if (access_level == TYPE_ATTRIBUTE_NESTED_PRIVATE || access_level == TYPE_ATTRIBUTE_NOT_PUBLIC)
				return TRUE;
		}
	}
	return FALSE;
}

gboolean
mono_aot_can_dedup (MonoMethod *method)
{
	/* Use a set of wrappers/instances which work and useful */
	switch (method->wrapper_type) {
	case MONO_WRAPPER_RUNTIME_INVOKE:
#ifdef TARGET_WASM
		return TRUE;
#else
		return FALSE;
#endif
		break;
	case MONO_WRAPPER_OTHER: {
		WrapperInfo *info = mono_marshal_get_wrapper_info (method);

		if (info->subtype == WRAPPER_SUBTYPE_PTR_TO_STRUCTURE ||
			info->subtype == WRAPPER_SUBTYPE_STRUCTURE_TO_PTR ||
			info->subtype == WRAPPER_SUBTYPE_INTERP_LMF ||
			info->subtype == WRAPPER_SUBTYPE_AOT_INIT)
			return FALSE;
#if 0
		// See is_linkonce_method () in mini-llvm.c
		if (info->subtype == WRAPPER_SUBTYPE_GSHAREDVT_IN_SIG || info->subtype == WRAPPER_SUBTYPE_GSHAREDVT_OUT_SIG)
			/* Handled using linkonce */
			return FALSE;
#endif
		MonoMethodSignature *sig = mono_method_signature_internal (method);
		if (sig->ret->has_cmods) {
			// FIXME:
			return FALSE;
		}
		return TRUE;
	}
	default:
		break;
	}

	if (method->is_inflated && !mono_method_is_generic_sharable_full (method, TRUE, FALSE, FALSE) &&
		!mini_is_gsharedvt_signature (mono_method_signature_internal (method)) &&
		!mini_is_gsharedvt_klass (method->klass)) {
		MonoGenericContext *context = mono_method_get_context (method);
		if (context->method_inst && mini_is_gsharedvt_inst (context->method_inst))
			return FALSE;
		/* No point in dedup-ing private instances */
		if ((context->class_inst && inst_is_private (context->class_inst)) ||
			(context->method_inst && inst_is_private (context->method_inst)))
			return FALSE;
		return TRUE;
	}
	return FALSE;
}


/*
 * find_aot_method:
 *
 *   Try finding METHOD in the extra_method table in all AOT images.
 * Return its method index, or 0xffffff if not found. Set OUT_AMODULE to the AOT
 * module where the method was found.
 */
static guint32
find_aot_method (MonoMethod *method, MonoAotModule **out_amodule)
{
	guint32 index;
	GPtrArray *modules;
	guint32 hash = mono_aot_method_hash (method);

	/* Try the place we expect to have moved the method only
	 * We don't probe, as that causes hard-to-debug issues when we fail
	 * to find the method */
	if (container_amodule && mono_aot_can_dedup (method)) {
		*out_amodule = container_amodule;
		index = find_aot_method_in_amodule (container_amodule, method, hash);
		return index;
	}

	/* Try the method's module first */
	*out_amodule = m_class_get_image (method->klass)->aot_module;
	index = find_aot_method_in_amodule (m_class_get_image (method->klass)->aot_module, method, hash);
	if (index != 0xffffff)
		return index;

	/*
	 * Try all other modules.
	 * This is needed because generic instances klass->image points to the image
	 * containing the generic definition, but the native code is generated to the
	 * AOT image which contains the reference.
	 */

	/* Make a copy to avoid doing the search inside the aot lock */
	modules = g_ptr_array_new ();
	mono_aot_lock ();
	g_hash_table_foreach (aot_modules, add_module_cb, modules);
	mono_aot_unlock ();

	index = 0xffffff;
	for (guint i = 0; i < modules->len; ++i) {
		MonoAotModule *amodule = (MonoAotModule *)g_ptr_array_index (modules, i);

		if (amodule != m_class_get_image (method->klass)->aot_module)
			index = find_aot_method_in_amodule (amodule, method, hash);
		if (index != 0xffffff) {
			*out_amodule = amodule;
			break;
		}
	}

	g_ptr_array_free (modules, TRUE);

	return index;
}

guint32
mono_aot_find_method_index (MonoMethod *method)
{
	MonoAotModule *out_amodule;
	return find_aot_method (method, &out_amodule);
}

static gboolean
init_method (MonoAotModule *amodule, gpointer info, guint32 method_index, MonoMethod *method, MonoClass *init_class, MonoError *error)
{
	MonoMemPool *mp;
	MonoClass *klass_to_run_ctor = NULL;
	gboolean from_plt = method == NULL;
	int pindex, n_patches;
	guint8 *p;
	MonoJitInfo *jinfo = NULL;
	guint8 *code;
	MonoGenericContext *context;
	MonoGenericContext ctx;

	/* Might be needed if the method is externally called */
	init_plt (amodule);
	init_amodule_got (amodule, FALSE);

	memset (&ctx, 0, sizeof (ctx));

	error_init (error);

	if (!info)
		info = &amodule->blob [mono_aot_get_offset (amodule->method_info_offsets, method_index)];

	p = (guint8*)info;

	// FIXME: Is this aligned ?
	guint32 encoded_method_index = *(guint32*)p;
	if (method_index)
		g_assert (method_index == encoded_method_index);
	method_index = encoded_method_index;
	p += 4;

	code = (guint8 *)amodule->methods [method_index];
	guint8 flags = amodule->method_flags_table [method_index];

	if (flags & MONO_AOT_METHOD_FLAG_HAS_CCTOR)
		klass_to_run_ctor = decode_klass_ref (amodule, p, &p, error);
	if (!is_ok (error))
		return FALSE;

	//FIXME old code would use the class from @method if not null and ignore the one encoded. I don't know if we need to honor that -- @kumpera
	if (method)
		klass_to_run_ctor = method->klass;

	context = NULL;
	if (flags & MONO_AOT_METHOD_FLAG_HAS_CTX) {
		decode_generic_context (amodule, &ctx, p, &p, error);
		mono_error_assert_ok (error);
		context = &ctx;
	}

	if (flags & MONO_AOT_METHOD_FLAG_HAS_PATCHES)
		n_patches = decode_value (p, &p);
	else
		n_patches = 0;

	if (n_patches) {
		MonoJumpInfo *patches;
		guint32 *got_slots;
		gboolean llvm;
		gpointer *got;

		mp = mono_mempool_new ();

		if ((gpointer)code >= amodule->info.jit_code_start && (gpointer)code <= amodule->info.jit_code_end) {
			llvm = FALSE;
			got = amodule->got;
		} else {
			llvm = TRUE;
			got = amodule->llvm_got;
			g_assert (got);
		}

		patches = load_patch_info (amodule, mp, n_patches, llvm, &got_slots, p, &p);
		if (patches == NULL) {
			mono_mempool_destroy (mp);
			goto cleanup;
		}

		for (pindex = 0; pindex < n_patches; ++pindex) {
			MonoJumpInfo *ji = &patches [pindex];
			gpointer addr;

			/*
			 * For SFLDA, we need to call resolve_patch_target () since the GOT slot could have
			 * been initialized by load_method () for a static cctor before the cctor has
			 * finished executing (#23242).
			 */
			MonoJumpInfoType ji_type = ji->type;
			LOAD_ACQUIRE_FENCE;

			if (ji_type == MONO_PATCH_INFO_NONE) {
			} else if (!got [got_slots [pindex]] || ji_type == MONO_PATCH_INFO_SFLDA) {
				/* In llvm-only made, we might encounter shared methods */
				if (mono_llvm_only && ji_type == MONO_PATCH_INFO_METHOD && mono_method_check_context_used (ji->data.method)) {
					g_assert (context);
					ji->data.method = mono_class_inflate_generic_method_checked (ji->data.method, context, error);
					if (!is_ok (error)) {
						g_free (got_slots);
						mono_mempool_destroy (mp);
						return FALSE;
					}
				}
				/* This cannot be resolved in mono_resolve_patch_target () */
				if (ji_type == MONO_PATCH_INFO_AOT_JIT_INFO) {
					// FIXME: Lookup using the index
					jinfo = mono_aot_find_jit_info (amodule->assembly->image, code);
					ji->type = ji_type = MONO_PATCH_INFO_ABS;
					ji->data.target = jinfo;
				}
				addr = mono_resolve_patch_target (method, code, ji, TRUE, error);
				if (!is_ok (error)) {
					g_free (got_slots);
					mono_mempool_destroy (mp);
					return FALSE;
				}
				if (ji_type == MONO_PATCH_INFO_METHOD_JUMP) {
					addr = mono_create_ftnptr (addr);
					register_jump_target_got_slot (ji->data.method, &(got [got_slots [pindex]]));
				}
				if (llvm) {
					void (*init_aotconst) (int, gpointer) = (void (*)(int, gpointer))amodule->info.llvm_init_aotconst;
					init_aotconst (got_slots [pindex], addr);
				}
				mono_memory_barrier ();
				got [got_slots [pindex]] = addr;
			}

			STORE_RELEASE_FENCE;
			ji->type = MONO_PATCH_INFO_NONE;
		}

		g_free (got_slots);

		mono_mempool_destroy (mp);
	}

	if (mini_debug_options.load_aot_jit_info_eagerly)
		jinfo = mono_aot_find_jit_info (amodule->assembly->image, code);

	gboolean inited_ok;
	inited_ok = TRUE;
	if (init_class) {
		MonoVTable *vt = mono_class_vtable_checked (init_class, error);
		if (!is_ok (error))
			inited_ok = FALSE;
		else
			inited_ok = mono_runtime_class_init_full (vt, error);
	} else if (from_plt && klass_to_run_ctor && !mono_class_is_gtd (klass_to_run_ctor)) {
		MonoVTable *vt = mono_class_vtable_checked (klass_to_run_ctor, error);
		if (!is_ok (error))
			inited_ok = FALSE;
		else
			inited_ok = mono_runtime_class_init_full (vt, error);
	}
	if (!inited_ok)
		return FALSE;

	return TRUE;

 cleanup:
	if (jinfo)
		g_free (jinfo);

	return FALSE;
}

/*
 * mono_aot_init_llvm_method:
 *
 *   Initialize the LLVM method identified by METHOD_INFO.
 */
gboolean
mono_aot_init_llvm_method (gpointer aot_module, gpointer method_info, MonoClass *init_class, MonoError *error)
{
	MonoAotModule *amodule = (MonoAotModule*)aot_module;

	return init_method (amodule, method_info, 0, NULL, init_class, error);
}

/*
 * mono_aot_get_method:
 *
 *   Return a pointer to the AOTed native code for METHOD if it can be found,
 * NULL otherwise.
 * On platforms with function pointers, this doesn't return a function pointer.
 */
gpointer
mono_aot_get_method (MonoMethod *method, MonoError *error)
{
	MonoClass *klass = method->klass;
	MonoMethod *orig_method = method;
	guint32 method_index;
	MonoAotModule *amodule = m_class_get_image (klass)->aot_module;
	guint8 *code;
	gboolean cache_result = FALSE;
	ERROR_DECL (inner_error);

	error_init (error);

	if (!amodule)
		return NULL;

	if (amodule->out_of_date)
		return NULL;

	if ((method->iflags & METHOD_IMPL_ATTRIBUTE_INTERNAL_CALL) ||
		(method->flags & METHOD_ATTRIBUTE_PINVOKE_IMPL) ||
		(method->iflags & METHOD_IMPL_ATTRIBUTE_RUNTIME) ||
		(method->flags & METHOD_ATTRIBUTE_ABSTRACT))
		return NULL;

	/* Load the dedup module lazily */
	load_container_amodule (mono_assembly_get_alc (amodule->assembly));

	g_assert (m_class_is_inited (klass));

	/* Find method index */
	method_index = 0xffffff;

	gboolean dedupable = mono_aot_can_dedup (method);

	if (method->is_inflated && !method->wrapper_type && mono_method_is_generic_sharable_full (method, TRUE, FALSE, FALSE) && !dedupable) {
		MonoMethod *generic_orig_method = method;
		/*
		 * For generic methods, we store the fully shared instance in place of the
		 * original method.
		 */
		method = mono_method_get_declaring_generic_method (method);
		method_index = mono_metadata_token_index (method->token) - 1;

		if (amodule->info.flags & MONO_AOT_FILE_FLAG_WITH_LLVM) {
			/* Needed by mini_llvm_init_gshared_method_this () */
			/* generic_orig_method is a random instance but it is enough to make init_method () work */
			amodule_lock (amodule);
			g_hash_table_insert (amodule->extra_methods, GUINT_TO_POINTER (method_index), generic_orig_method);
			amodule_unlock (amodule);
		}
	}

	if (method_index == 0xffffff && (method->is_inflated || !method->token)) {
		/* This hash table is used to avoid the slower search in the extra_method_table in the AOT image */
		amodule_lock (amodule);
		code = (guint8 *)g_hash_table_lookup (amodule->method_to_code, method);
		amodule_unlock (amodule);
		if (code)
			return code;

		cache_result = TRUE;
		if (method_index == 0xffffff)
			method_index = find_aot_method (method, &amodule);

		/*
		 * Special case the ICollection<T> wrappers for arrays, as they cannot
		 * be statically enumerated, and each wrapper ends up calling the same
		 * method in Array.
		 */
		if (method_index == 0xffffff && method->wrapper_type == MONO_WRAPPER_MANAGED_TO_MANAGED && m_class_get_rank (method->klass) && strstr (method->name, "System.Collections.Generic")) {
			MonoMethod *m = mono_aot_get_array_helper_from_wrapper (method);

			code = (guint8 *)mono_aot_get_method (m, inner_error);
			mono_error_cleanup (inner_error);
			if (code)
				return code;
		}

		/*
		 * Special case Array.GetGenericValue_icall which is a generic icall.
		 * Generic sharing currently can't handle it, but the icall returns data using
		 * an out parameter, so the managed-to-native wrappers can share the same code.
		 */
		if (method_index == 0xffffff && method->wrapper_type == MONO_WRAPPER_MANAGED_TO_NATIVE && method->klass == mono_defaults.array_class && !strcmp (method->name, "GetGenericValue_icall")) {
			MonoMethod *m;
			MonoGenericContext ctx;

			if (mono_method_signature_internal (method)->params [1]->type == MONO_TYPE_OBJECT)
				/* Avoid recursion */
				return NULL;

			m = mono_class_get_method_from_name_checked (mono_defaults.array_class, "GetGenericValue_icall", 3, 0, error);
			mono_error_assert_ok (error);
			g_assert (m);

			memset (&ctx, 0, sizeof (ctx));
			MonoType *args [ ] = { m_class_get_byval_arg (mono_defaults.object_class) };
			ctx.method_inst = mono_metadata_get_generic_inst (1, args);

			m = mono_marshal_get_native_wrapper (mono_class_inflate_generic_method_checked (m, &ctx, error), TRUE, TRUE);
			if (!m)
				g_error ("AOT runtime could not load method due to %s", mono_error_get_message (error)); /* FIXME don't swallow the error */

			/*
			 * Get the code for the <object> instantiation which should be emitted into
			 * the mscorlib aot image by the AOT compiler.
			 */
			code = (guint8 *)mono_aot_get_method (m, inner_error);
			mono_error_cleanup (inner_error);
			if (code)
				return code;
		}

		/* For ARRAY_ACCESSOR wrappers with reference types, use the <object> instantiation saved in corlib */
		if (method_index == 0xffffff && method->wrapper_type == MONO_WRAPPER_OTHER) {
			WrapperInfo *info = mono_marshal_get_wrapper_info (method);

			if (info->subtype == WRAPPER_SUBTYPE_ARRAY_ACCESSOR) {
				MonoMethod *array_method = info->d.array_accessor.method;
				if (MONO_TYPE_IS_REFERENCE (m_class_get_byval_arg (m_class_get_element_class (array_method->klass)))) {
					int rank;

					if (!strcmp (array_method->name, "Set"))
						rank = mono_method_signature_internal (array_method)->param_count - 1;
					else if (!strcmp (array_method->name, "Get") || !strcmp (array_method->name, "Address"))
						rank = mono_method_signature_internal (array_method)->param_count;
					else
						g_assert_not_reached ();
					MonoClass *obj_array_class = mono_class_create_array (mono_defaults.object_class, rank);
					MonoMethod *m = mono_class_get_method_from_name_checked (obj_array_class, array_method->name, mono_method_signature_internal (array_method)->param_count, 0, error);
					mono_error_assert_ok (error);
					g_assert (m);

					m = mono_marshal_get_array_accessor_wrapper (m);
					if (m != method) {
						code = (guint8 *)mono_aot_get_method (m, inner_error);
						mono_error_cleanup (inner_error);
						if (code)
							return code;
					}
				}
			}
		}

		if (method_index == 0xffffff && method->is_inflated && mono_method_is_generic_sharable_full (method, FALSE, TRUE, FALSE)) {
			/* Partial sharing */
			MonoMethod *shared;

			shared = mini_get_shared_method_full (method, SHARE_MODE_NONE, error);
			return_val_if_nok (error, NULL);

			method_index = find_aot_method (shared, &amodule);
			if (method_index != 0xffffff)
				method = shared;
		}

		if (method_index == 0xffffff && method->is_inflated && mono_method_is_generic_sharable_full (method, FALSE, FALSE, TRUE)) {
			MonoMethod *shared;
			/* gsharedvt */
			/* Use the all-vt shared method since this is what was AOTed */
			shared = mini_get_shared_method_full (method, SHARE_MODE_GSHAREDVT, error);
			if (!shared)
				return NULL;

			method_index = find_aot_method (shared, &amodule);
			if (method_index != 0xffffff) {
				method = mini_get_shared_method_full (method, SHARE_MODE_GSHAREDVT, error);
				if (!method)
					return NULL;
			}
		}

		if (method_index == 0xffffff) {
			if (mono_trace_is_traced (G_LOG_LEVEL_DEBUG, MONO_TRACE_AOT)) {
				char *full_name;

				full_name = mono_method_full_name (method, TRUE);
				mono_trace (G_LOG_LEVEL_DEBUG, MONO_TRACE_AOT, "AOT NOT FOUND: %s.", full_name);
				g_free (full_name);
			}
			return NULL;
		}

		if (method_index == 0xffffff)
			return NULL;

		/* Needed by find_jit_info */
		amodule_lock (amodule);
		g_hash_table_insert (amodule->extra_methods, GUINT_TO_POINTER (method_index), method);
		amodule_unlock (amodule);
	} else {
		/* Common case */
		method_index = mono_metadata_token_index (method->token) - 1;

		if (!mono_llvm_only) {
			guint32 num_methods = amodule->info.nmethods - amodule->info.nextra_methods;
			if (method_index >= num_methods)
				/* method not available in AOT image */
				return NULL;
		}
	}

	code = (guint8 *)load_method (amodule, m_class_get_image (klass), method, method->token, method_index, error);
	if (!is_ok (error))
		return NULL;
	if (code && cache_result) {
		amodule_lock (amodule);
		g_hash_table_insert (amodule->method_to_code, orig_method, code);
		amodule_unlock (amodule);
	}
	return code;
}

/**
 * Same as mono_aot_get_method, but we try to avoid loading any metadata from the
 * method.
 */
gpointer
mono_aot_get_method_from_token (MonoImage *image, guint32 token, MonoError *error)
{
	MonoAotModule *aot_module = image->aot_module;
	int method_index;
	gpointer res;

	error_init (error);

	if (!aot_module)
		return NULL;

	method_index = mono_metadata_token_index (token) - 1;

	res = load_method (aot_module, image, NULL, token, method_index, error);
	return res;
}

typedef struct {
	guint8 *addr;
	gboolean res;
} IsGotEntryUserData;

static void
check_is_got_entry (gpointer key, gpointer value, gpointer user_data)
{
	IsGotEntryUserData *data = (IsGotEntryUserData*)user_data;
	MonoAotModule *aot_module = (MonoAotModule*)value;

	if (aot_module->got && (data->addr >= (guint8*)(aot_module->got)) && (data->addr < (guint8*)(aot_module->got + aot_module->info.got_size)))
		data->res = TRUE;
}

gboolean
mono_aot_is_got_entry (guint8 *code, guint8 *addr)
{
	IsGotEntryUserData user_data;

	if (!aot_modules)
		return FALSE;

	user_data.addr = addr;
	user_data.res = FALSE;
	mono_aot_lock ();
	g_hash_table_foreach (aot_modules, check_is_got_entry, &user_data);
	mono_aot_unlock ();

	return user_data.res;
}

typedef struct {
	guint8 *addr;
	MonoAotModule *module;
} FindAotModuleUserData;

static void
find_aot_module_cb (gpointer key, gpointer value, gpointer user_data)
{
	FindAotModuleUserData *data = (FindAotModuleUserData*)user_data;
	MonoAotModule *aot_module = (MonoAotModule*)value;

	if (amodule_contains_code_addr (aot_module, data->addr))
		data->module = aot_module;
}

static MonoAotModule*
find_aot_module (guint8 *code)
{
	FindAotModuleUserData user_data;

	if (!aot_modules)
		return NULL;

	/* Reading these need no locking */
	if (((gsize)code < aot_code_low_addr) || ((gsize)code > aot_code_high_addr))
		return NULL;

	user_data.addr = code;
	user_data.module = NULL;

	mono_aot_lock ();
	g_hash_table_foreach (aot_modules, find_aot_module_cb, &user_data);
	mono_aot_unlock ();

	return user_data.module;
}

#ifdef MONO_ARCH_CODE_EXEC_ONLY
static guint32
aot_resolve_plt_info_offset (gpointer amodule, guint32 plt_entry_index)
{
	MonoAotModule *module = (MonoAotModule*)amodule;
	return mono_aot_get_offset (module->got_info_offsets, module->info.plt_got_info_offset_base + plt_entry_index);
}
#endif

void
mono_aot_patch_plt_entry (gpointer aot_module, guint8 *code, guint8 *plt_entry, gpointer *got, host_mgreg_t *regs, guint8 *addr)
{
	MonoAotModule *amodule = (MonoAotModule *)aot_module;

	if (!amodule)
		amodule = find_aot_module (code);
#ifdef MONO_ARCH_CODE_EXEC_ONLY
	mono_arch_patch_plt_entry_exec_only (&amodule->info, plt_entry, amodule->got, regs, addr);
#else
	mono_arch_patch_plt_entry (plt_entry, amodule->got, regs, addr);
#endif
}

/*
 * mono_aot_plt_resolve:
 *
 *   This function is called by the entries in the PLT to resolve the actual method that
 * needs to be called. It returns a trampoline to the method and patches the PLT entry.
 * Returns NULL if the something cannot be loaded.
 */
gpointer
mono_aot_plt_resolve (gpointer aot_module, host_mgreg_t *regs, guint8 *code, MonoError *error)
{
#ifdef MONO_ARCH_AOT_SUPPORTED
	guint8 *p, *target, *plt_entry;
	guint32 plt_info_offset;
	MonoJumpInfo ji;
	MonoAotModule *module = (MonoAotModule*)aot_module;
	gboolean res, no_ftnptr = FALSE;
	MonoMemPool *mp;
	gboolean using_gsharedvt = FALSE;

	error_init (error);

	plt_entry = mono_aot_get_plt_entry (regs, code);
	g_assert (plt_entry);

	plt_info_offset = mono_aot_get_plt_info_offset (aot_module, plt_entry, regs, code);

	//printf ("DYN: %p %d\n", aot_module, plt_info_offset);

	p = &module->blob [plt_info_offset];

	ji.type = (MonoJumpInfoType)decode_value (p, &p);

	mp = mono_mempool_new ();
	res = decode_patch (module, mp, &ji, p, &p);

	if (!res) {
		mono_mempool_destroy (mp);
		return NULL;
	}

#ifdef MONO_ARCH_GSHAREDVT_SUPPORTED
	using_gsharedvt = TRUE;
#endif

	/*
	 * Avoid calling resolve_patch_target in the full-aot case if possible, since
	 * it would create a trampoline, and we don't need that.
	 * We could do this only if the method does not need the special handling
	 * in mono_magic_trampoline ().
	 */
	if (mono_aot_only && ji.type == MONO_PATCH_INFO_METHOD && !ji.data.method->is_generic && !mono_method_check_context_used (ji.data.method) && !(ji.data.method->iflags & METHOD_IMPL_ATTRIBUTE_SYNCHRONIZED) &&
		!mono_method_needs_static_rgctx_invoke (ji.data.method, FALSE) && !using_gsharedvt) {
		target = (guint8 *)mono_jit_compile_method (ji.data.method, error);
		if (!is_ok (error)) {
			mono_mempool_destroy (mp);
			return NULL;
		}
		no_ftnptr = TRUE;
	} else {
		target = (guint8 *)mono_resolve_patch_target (NULL, NULL, &ji, TRUE, error);
		if (!is_ok (error)) {
			mono_mempool_destroy (mp);
			return NULL;
		}
	}

	/*
	 * The trampoline expects us to return a function descriptor on platforms which use
	 * it, but resolve_patch_target returns a direct function pointer for some type of
	 * patches, so have to translate between the two.
	 * FIXME: Clean this up, but how ?
	 */
	if (ji.type == MONO_PATCH_INFO_ABS
		|| ji.type == MONO_PATCH_INFO_JIT_ICALL_ID
		|| ji.type == MONO_PATCH_INFO_ICALL_ADDR
		|| ji.type == MONO_PATCH_INFO_SPECIFIC_TRAMPOLINE_LAZY_FETCH_ADDR
		|| ji.type == MONO_PATCH_INFO_JIT_ICALL_ADDR
		|| ji.type == MONO_PATCH_INFO_RGCTX_FETCH) {
		/* These should already have a function descriptor */
#ifdef PPC_USES_FUNCTION_DESCRIPTOR
		/* Our function descriptors have a 0 environment, gcc created ones don't */
		if (ji.type != MONO_PATCH_INFO_JIT_ICALL_ID
				&& ji.type != MONO_PATCH_INFO_JIT_ICALL_ADDR
				&& ji.type != MONO_PATCH_INFO_ICALL_ADDR
				&& ji.type != MONO_PATCH_INFO_SPECIFIC_TRAMPOLINE_LAZY_FETCH_ADDR)
			g_assert (((gpointer*)target) [2] == 0);
#endif
		/* Empty */
	} else if (!no_ftnptr) {
#ifdef PPC_USES_FUNCTION_DESCRIPTOR
		g_assert (((gpointer*)target) [2] != 0);
#endif
		target = (guint8 *)mono_create_ftnptr (target);
	}

	mono_mempool_destroy (mp);

	/* Patch the PLT entry with target which might be the actual method not a trampoline */
	mono_aot_patch_plt_entry (aot_module, code, plt_entry, module->got, regs, target);

	return target;
#else
	g_assert_not_reached ();
	return NULL;
#endif
}

/**
 * init_plt:
 *
 *   Initialize the PLT table of the AOT module. Called lazily when the first AOT
 * method in the module is loaded to avoid committing memory by writing to it.
 */
static void
init_plt (MonoAotModule *amodule)
{
	gpointer tramp;

	if (amodule->plt_inited)
		return;

	tramp = mono_create_specific_trampoline (get_default_mem_manager (), amodule, MONO_TRAMPOLINE_AOT_PLT, NULL);
	tramp = mono_create_ftnptr (tramp);

	amodule_lock (amodule);

	if (amodule->plt_inited) {
		amodule_unlock (amodule);
		return;
	}

	if (amodule->info.plt_size <= 1) {
		amodule->plt_inited = TRUE;
		amodule_unlock (amodule);
		return;
	}

	/*
	 * Initialize the PLT entries in the GOT to point to the default targets.
	 */
	for (guint32 i = 1; i < amodule->info.plt_size; ++i)
		/* All the default entries point to the AOT trampoline */
		((gpointer*)amodule->got)[amodule->info.plt_got_offset_base + i] = tramp;

	mono_memory_barrier ();

	amodule->plt_inited = TRUE;

	amodule_unlock (amodule);
}

/*
 * mono_aot_get_plt_entry:
 *
 *   Return the address of the PLT entry called by the code at CODE if exists.
 */
guint8*
mono_aot_get_plt_entry (host_mgreg_t *regs, guint8 *code)
{
	MonoAotModule *amodule = find_aot_module (code);
	guint8 *target = NULL;

	if (!amodule)
		return NULL;

#ifdef TARGET_ARM
	if (is_thumb_code (amodule, code - 4))
		return mono_arm_get_thumb_plt_entry (code);
#endif

#ifdef MONO_ARCH_AOT_SUPPORTED
#ifdef MONO_ARCH_CODE_EXEC_ONLY
	target = mono_aot_arch_get_plt_entry_exec_only (&amodule->info, regs, code, amodule->plt);
#else
	target = mono_arch_get_call_target (code);
#endif
#else
	g_assert_not_reached ();
#endif

#ifdef TARGET_APPLE_MOBILE
	while (target != NULL) {
		if ((target >= (guint8*)(amodule->plt)) && (target < (guint8*)(amodule->plt_end)))
			return target;

		// Add 4 since mono_arch_get_call_target assumes we're passing
		// the instruction after the actual branch instruction.
		target = mono_arch_get_call_target (target + 4);
	}

	return NULL;
#else
	if ((target >= (guint8*)(amodule->plt)) && (target < (guint8*)(amodule->plt_end)))
		return target;
	else
		return NULL;
#endif
}

/*
 * mono_aot_get_plt_info_offset:
 *
 *   Return the PLT info offset belonging to the plt entry called by CODE.
 */
guint32
mono_aot_get_plt_info_offset (gpointer aot_module, guint8 *plt_entry, host_mgreg_t *regs, guint8 *code)
{
	if (!plt_entry) {
		plt_entry = mono_aot_get_plt_entry (regs, code);
		g_assert (plt_entry);
	}

	/* The offset is embedded inside the code after the plt entry */
#ifdef MONO_ARCH_AOT_SUPPORTED
#ifdef MONO_ARCH_CODE_EXEC_ONLY
	return mono_arch_get_plt_info_offset_exec_only (&((MonoAotModule*)aot_module)->info, plt_entry, regs, code, aot_resolve_plt_info_offset, aot_module);
#else
	return mono_arch_get_plt_info_offset (plt_entry, regs, code);
#endif
#else
	g_assert_not_reached ();
	return 0;
#endif
}

static gpointer
mono_create_ftnptr_malloc (guint8 *code)
{
#ifdef PPC_USES_FUNCTION_DESCRIPTOR
	MonoPPCFunctionDescriptor *ftnptr = g_malloc0 (sizeof (MonoPPCFunctionDescriptor));

	ftnptr->code = code;
	ftnptr->toc = NULL;
	ftnptr->env = NULL;

	return ftnptr;
#else
	return code;
#endif
}

/*
 * load_function_full:
 *
 *   Load the function named NAME from the aot image.
 */
static gpointer
load_function_full (MonoAotModule *amodule, const char *name, MonoTrampInfo **out_tinfo)
{
	char *symbol;
	guint8 *p;
	int n_patches, pindex;
	MonoMemPool *mp;
	gpointer code;
	guint32 info_offset;

	/* Load the code */

	find_amodule_symbol (amodule, name, &code);
	g_assertf (code, "Symbol '%s' not found in AOT file '%s'.\n", name, amodule->aot_name);

	mono_trace (G_LOG_LEVEL_DEBUG, MONO_TRACE_AOT, "AOT: FOUND function '%s' in AOT file '%s'.", name, amodule->aot_name);

	/* Load info */

	symbol = g_strdup_printf ("%s_p", name);
	find_amodule_symbol (amodule, symbol, (gpointer *)&p);
	g_free (symbol);
	if (!p)
		/* Nothing to patch */
		return code;

	info_offset = *(guint32*)p;
	if (out_tinfo) {
		MonoTrampInfo *tinfo;
		guint32 code_size, uw_info_len, uw_offset;
		guint8 *uw_info;
		/* Construct a MonoTrampInfo from the data in the AOT image */

		p += sizeof (guint32);
		code_size = *(guint32*)p;
		p += sizeof (guint32);
		uw_offset = *(guint32*)p;
		uw_info = amodule->unwind_info + uw_offset;
		uw_info_len = decode_value (uw_info, &uw_info);

		tinfo = g_new0 (MonoTrampInfo, 1);
		tinfo->code = (guint8 *)code;
		tinfo->code_size = code_size;
		tinfo->uw_info_len = uw_info_len;
		if (uw_info_len)
			tinfo->uw_info = uw_info;

		*out_tinfo = tinfo;
	}

	p = amodule->blob + info_offset;

	/* Similar to mono_aot_load_method () */

	n_patches = decode_value (p, &p);

	if (n_patches) {
		MonoJumpInfo *patches;
		guint32 *got_slots;

		mp = mono_mempool_new ();

		patches = load_patch_info (amodule, mp, n_patches, FALSE, &got_slots, p, &p);
		g_assert (patches);

		for (pindex = 0; pindex < n_patches; ++pindex) {
			MonoJumpInfo *ji = &patches [pindex];
			ERROR_DECL (error);
			gpointer target;

			if (amodule->got [got_slots [pindex]])
				continue;

			/*
			 * When this code is executed, the runtime may not be initialized yet, so
			 * resolve the patch info by hand.
			 */
			if (ji->type == MONO_PATCH_INFO_SPECIFIC_TRAMPOLINE_LAZY_FETCH_ADDR) {
				target = mono_create_specific_trampoline (get_default_mem_manager (), GUINT_TO_POINTER (ji->data.uindex), MONO_TRAMPOLINE_RGCTX_LAZY_FETCH, NULL);
				target = mono_create_ftnptr_malloc ((guint8 *)target);
			} else if (ji->type == MONO_PATCH_INFO_SPECIFIC_TRAMPOLINES) {
				target = amodule->info.specific_trampolines;
				g_assert (target);
			} else if (ji->type == MONO_PATCH_INFO_SPECIFIC_TRAMPOLINES_GOT_SLOTS_BASE) {
				target = &amodule->got [amodule->info.trampoline_got_offset_base [MONO_AOT_TRAMP_SPECIFIC]];
			} else if (ji->type == MONO_PATCH_INFO_JIT_ICALL_ADDR) {
				const MonoJitICallId jit_icall_id = (MonoJitICallId)ji->data.jit_icall_id;
				switch (jit_icall_id) {

#undef MONO_AOT_ICALL
#define MONO_AOT_ICALL(x) case MONO_JIT_ICALL_ ## x: target = (gpointer)x; break;

				MONO_AOT_ICALL (mono_get_lmf_addr)
				MONO_AOT_ICALL (mono_thread_force_interruption_checkpoint_noraise)
				MONO_AOT_ICALL (mono_exception_from_token)

				case MONO_JIT_ICALL_mono_debugger_agent_single_step_from_context:
					target = (gpointer)mono_component_debugger ()->single_step_from_context;
					break;
				case MONO_JIT_ICALL_mono_debugger_agent_breakpoint_from_context:
					target = (gpointer)mono_component_debugger ()->breakpoint_from_context;
					break;
				case MONO_JIT_ICALL_mono_throw_exception:
					target = mono_get_throw_exception_addr ();
					break;
				case MONO_JIT_ICALL_mono_rethrow_preserve_exception:
					target = mono_get_rethrow_preserve_exception_addr ();
					break;

				case MONO_JIT_ICALL_generic_trampoline_jit:
				case MONO_JIT_ICALL_generic_trampoline_jump:
				case MONO_JIT_ICALL_generic_trampoline_rgctx_lazy_fetch:
				case MONO_JIT_ICALL_generic_trampoline_aot:
				case MONO_JIT_ICALL_generic_trampoline_aot_plt:
				case MONO_JIT_ICALL_generic_trampoline_delegate:
				case MONO_JIT_ICALL_generic_trampoline_vcall:
					target = (gpointer)mono_get_trampoline_func (mono_jit_icall_id_to_trampoline_type (jit_icall_id));
					break;
				default:
					target = mono_arch_load_function (jit_icall_id);
					g_assertf (target, "Unknown relocation '%p'\n", ji->data.target);
				}
			} else {
				/* Hopefully the code doesn't have patches which need method to be set.
				 */
				target = mono_resolve_patch_target (NULL, (guint8 *)code, ji, FALSE, error);
				mono_error_assert_ok (error);
				g_assert (target);
			}

			if (ji->type != MONO_PATCH_INFO_NONE)
				amodule->got [got_slots [pindex]] = target;
		}

		g_free (got_slots);

		mono_mempool_destroy (mp);
	}

	return code;
}

static gpointer
load_function (MonoAotModule *amodule, const char *name)
{
	return load_function_full (amodule, name, NULL);
}

static MonoAotModule*
get_mscorlib_aot_module (void)
{
	MonoImage *image;
	MonoAotModule *amodule;

	image = mono_defaults.corlib;
	if (image && image->aot_module)
		amodule = image->aot_module;
	else
		amodule = mscorlib_aot_module;
	g_assert (amodule);
	return amodule;
}

static void
mono_no_trampolines (void)
{
	g_assert_not_reached ();
}

/*
 * Return the trampoline identified by NAME from the mscorlib AOT file.
 * On ppc64, this returns a function descriptor.
 */
gpointer
mono_aot_get_trampoline_full (const char *name, MonoTrampInfo **out_tinfo)
{
	MonoAotModule *amodule = get_mscorlib_aot_module ();

	if (mono_llvm_only) {
		*out_tinfo = NULL;
		return (gpointer)mono_no_trampolines;
	}

	return mono_create_ftnptr_malloc ((guint8 *)load_function_full (amodule, name, out_tinfo));
}

gpointer
mono_aot_get_trampoline (const char *name)
{
	MonoTrampInfo *out_tinfo;
	gpointer code;

	code =  mono_aot_get_trampoline_full (name, &out_tinfo);
	mono_aot_tramp_info_register (out_tinfo, NULL);

	return code;
}

static gpointer
read_unwind_info (MonoAotModule *amodule, MonoTrampInfo *info, const char *symbol_name)
{
	gpointer symbol_addr;
	guint32 uw_offset, uw_info_len;
	guint8 *uw_info;

	find_amodule_symbol (amodule, symbol_name, &symbol_addr);

	if (!symbol_addr)
		return NULL;

	uw_offset = *(guint32*)symbol_addr;
	uw_info = amodule->unwind_info + uw_offset;
	uw_info_len = decode_value (uw_info, &uw_info);

	info->uw_info_len = uw_info_len;
	if (uw_info_len)
		info->uw_info = uw_info;
	else
		info->uw_info = NULL;

	/* If successful return the address of the following data */
	return (guint32*)symbol_addr + 1;
}

#ifdef TARGET_APPLE_MOBILE
#include <mach/mach.h>

static TrampolinePage* trampoline_pages [MONO_AOT_TRAMP_NUM];

static void
read_page_trampoline_uwinfo (MonoTrampInfo *info, int tramp_type, gboolean is_generic)
{
	char symbol_name [128];

	if (tramp_type == MONO_AOT_TRAMP_SPECIFIC)
		sprintf (symbol_name, "specific_trampolines_page_%s_p", is_generic ? "gen" : "sp");
	else if (tramp_type == MONO_AOT_TRAMP_STATIC_RGCTX)
		sprintf (symbol_name, "rgctx_trampolines_page_%s_p", is_generic ? "gen" : "sp");
	else if (tramp_type == MONO_AOT_TRAMP_IMT)
		sprintf (symbol_name, "imt_trampolines_page_%s_p", is_generic ? "gen" : "sp");
	else if (tramp_type == MONO_AOT_TRAMP_GSHAREDVT_ARG)
		sprintf (symbol_name, "gsharedvt_trampolines_page_%s_p", is_generic ? "gen" : "sp");
	else if (tramp_type == MONO_AOT_TRAMP_UNBOX_ARBITRARY)
		sprintf (symbol_name, "unbox_arbitrary_trampolines_page_%s_p", is_generic ? "gen" : "sp");
	else
		g_assert_not_reached ();

	read_unwind_info (mscorlib_aot_module, info, symbol_name);
}

static unsigned char*
get_new_trampoline_from_page (int tramp_type)
{
	TrampolinePage *page;
	int count;
	void *tpage;
	vm_address_t addr, taddr;
	kern_return_t ret;
	vm_prot_t prot, max_prot;
	int psize, specific_trampoline_size;
	unsigned char *code;

	specific_trampoline_size = 2 * sizeof (gpointer);

	mono_aot_page_lock ();
	page = trampoline_pages [tramp_type];
	if (page && page->trampolines < page->trampolines_end) {
		code = page->trampolines;
		page->trampolines += specific_trampoline_size;
		mono_aot_page_unlock ();
		return code;
	}
	mono_aot_page_unlock ();

	psize = MONO_AOT_TRAMP_PAGE_SIZE;

	/* the trampoline template page is in the mscorlib module */
	MonoAotModule *amodule = mscorlib_aot_module;
	g_assert (amodule);

	if (tramp_type == MONO_AOT_TRAMP_SPECIFIC)
		tpage = load_function (amodule, "specific_trampolines_page");
	else if (tramp_type == MONO_AOT_TRAMP_STATIC_RGCTX)
		tpage = load_function (amodule, "rgctx_trampolines_page");
	else if (tramp_type == MONO_AOT_TRAMP_IMT)
		tpage = load_function (amodule, "imt_trampolines_page");
	else if (tramp_type == MONO_AOT_TRAMP_GSHAREDVT_ARG)
		tpage = load_function (amodule, "gsharedvt_arg_trampolines_page");
	else if (tramp_type == MONO_AOT_TRAMP_UNBOX_ARBITRARY)
		tpage = load_function (amodule, "unbox_arbitrary_trampolines_page");
	else
		g_error ("Incorrect tramp type for trampolines page");
	g_assert (tpage);
	/*g_warning ("loaded trampolines page at %x", tpage);*/

	/* avoid the unlikely case of looping forever */
	count = 40;
	page = NULL;
	while (page == NULL && count-- > 0) {
		MonoTrampInfo *gen_info, *sp_info;

		addr = 0;
		/* allocate two contiguous pages of memory: the first page will contain the data (like a local constant pool)
		 * while the second will contain the trampolines.
		 */
		do {
			ret = vm_allocate (mach_task_self (), &addr, psize * 2, VM_FLAGS_ANYWHERE);
		} while (ret == KERN_ABORTED);
		if (ret != KERN_SUCCESS) {
			g_error ("Cannot allocate memory for trampolines: %d", ret);
			break;
		}
		/*g_warning ("allocated trampoline double page at %x", addr);*/
		/* replace the second page with a remapped trampoline page */
		taddr = addr + psize;
		vm_deallocate (mach_task_self (), taddr, psize);
		ret = vm_remap (mach_task_self (), &taddr, psize, 0, FALSE, mach_task_self(), (vm_address_t)tpage, FALSE, &prot, &max_prot, VM_INHERIT_SHARE);
		if (ret != KERN_SUCCESS) {
			/* someone else got the page, try again  */
			vm_deallocate (mach_task_self (), addr, psize);
			continue;
		}
		/*g_warning ("remapped trampoline page at %x", taddr);*/

		mono_aot_page_lock ();
		page = trampoline_pages [tramp_type];
		/* some other thread already allocated, so use that to avoid wasting memory */
		if (page && page->trampolines < page->trampolines_end) {
			code = page->trampolines;
			page->trampolines += specific_trampoline_size;
			mono_aot_page_unlock ();
			vm_deallocate (mach_task_self (), addr, psize);
			vm_deallocate (mach_task_self (), taddr, psize);
			return code;
		}
		page = (TrampolinePage*)addr;
		page->next = trampoline_pages [tramp_type];
		trampoline_pages [tramp_type] = page;
		page->trampolines = (guint8*)(taddr + amodule->info.tramp_page_code_offsets [tramp_type]);
		page->trampolines_end = (guint8*)(taddr + psize - 64);
		code = page->trampolines;
		page->trampolines += specific_trampoline_size;
		mono_aot_page_unlock ();

		/* Register the generic part at the beginning of the trampoline page */
		gen_info = mono_tramp_info_create (NULL, (guint8*)taddr, amodule->info.tramp_page_code_offsets [tramp_type], NULL, NULL);
		read_page_trampoline_uwinfo (gen_info, tramp_type, TRUE);
		mono_aot_tramp_info_register (gen_info, NULL);
		/*
		 * FIXME
		 * Registering each specific trampoline produces a lot of
		 * MonoJitInfo structures. Jump trampolines are also registered
		 * separately.
		 */
		if (tramp_type != MONO_AOT_TRAMP_SPECIFIC) {
			/* Register the rest of the page as a single trampoline */
			sp_info = mono_tramp_info_create (NULL, code, page->trampolines_end - code, NULL, NULL);
			read_page_trampoline_uwinfo (sp_info, tramp_type, FALSE);
			mono_aot_tramp_info_register (sp_info, NULL);
		}
		return code;
	}
	g_error ("Cannot allocate more trampoline pages: %d", ret);
	return NULL;
}

#else
static unsigned char*
get_new_trampoline_from_page (int tramp_type)
{
	g_error ("Page trampolines not supported.");
	return NULL;
}
#endif


static gpointer
get_new_specific_trampoline_from_page (gpointer tramp, gpointer arg)
{
	void *code;
	gpointer *data;

	code = get_new_trampoline_from_page (MONO_AOT_TRAMP_SPECIFIC);

	data = (gpointer*)((char*)code - MONO_AOT_TRAMP_PAGE_SIZE);
	data [0] = arg;
	data [1] = tramp;
	/*g_warning ("new trampoline at %p for data %p, tramp %p (stored at %p)", code, arg, tramp, data);*/
	return MINI_ADDR_TO_FTNPTR (code);
}

static gpointer
get_new_rgctx_trampoline_from_page (gpointer tramp, gpointer arg)
{
	void *code;
	gpointer *data;

	code = get_new_trampoline_from_page (MONO_AOT_TRAMP_STATIC_RGCTX);

	data = (gpointer*)((char*)code - MONO_AOT_TRAMP_PAGE_SIZE);
	data [0] = arg;
	data [1] = tramp;
	/*g_warning ("new rgctx trampoline at %p for data %p, tramp %p (stored at %p)", code, arg, tramp, data);*/
	return MINI_ADDR_TO_FTNPTR (code);
}

static gpointer
get_new_imt_trampoline_from_page (gpointer arg)
{
	void *code;
	gpointer *data;

	code = get_new_trampoline_from_page (MONO_AOT_TRAMP_IMT);

	data = (gpointer*)((char*)code - MONO_AOT_TRAMP_PAGE_SIZE);
	data [0] = arg;
	/*g_warning ("new imt trampoline at %p for data %p, (stored at %p)", code, arg, data);*/
	return MINI_ADDR_TO_FTNPTR (code);
}

static gpointer
get_new_gsharedvt_arg_trampoline_from_page (gpointer tramp, gpointer arg)
{
	void *code;
	gpointer *data;

	code = get_new_trampoline_from_page (MONO_AOT_TRAMP_GSHAREDVT_ARG);

	data = (gpointer*)((char*)code - MONO_AOT_TRAMP_PAGE_SIZE);
	data [0] = arg;
	data [1] = tramp;
	/*g_warning ("new rgctx trampoline at %p for data %p, tramp %p (stored at %p)", code, arg, tramp, data);*/
	return MINI_ADDR_TO_FTNPTR (code);
}

static gpointer
get_new_unbox_arbitrary_trampoline_frome_page (gpointer addr)
{
	void *code;
	gpointer *data;

	code = get_new_trampoline_from_page (MONO_AOT_TRAMP_UNBOX_ARBITRARY);

	data = (gpointer*)((char*)code - MONO_AOT_TRAMP_PAGE_SIZE);
	data [0] = addr;

	return MINI_ADDR_TO_FTNPTR (code);
}

/* Return a given kind of trampoline */
/* FIXME set unwind info for these trampolines */
static gpointer
get_numerous_trampoline (MonoAotTrampoline tramp_type, int n_got_slots, MonoAotModule **out_amodule, guint32 *got_offset, guint32 *out_tramp_size)
{
#ifndef DISABLE_ASSERT_MESSAGES
	MonoImage *image;
#endif
	MonoAotModule *amodule = get_mscorlib_aot_module ();
	int index, tramp_size;

#ifndef DISABLE_ASSERT_MESSAGES
	/* Currently, we keep all trampolines in the mscorlib AOT image */
	image = mono_defaults.corlib;
#endif

	*out_amodule = amodule;

	mono_aot_lock ();

	if (amodule->trampoline_index [tramp_type] == amodule->info.num_trampolines [tramp_type]) {
		g_error ("Ran out of trampolines of type %d in '%s' (limit %d)\n",
				 tramp_type, image ? image->name : MONO_ASSEMBLY_CORLIB_NAME, amodule->info.num_trampolines [tramp_type]);
	}
	index = amodule->trampoline_index [tramp_type] ++;

	mono_aot_unlock ();

	*got_offset = amodule->info.trampoline_got_offset_base [tramp_type] + (index * n_got_slots);

	tramp_size = amodule->info.trampoline_size [tramp_type];

	if (out_tramp_size)
		*out_tramp_size = tramp_size;

	return amodule->trampolines [tramp_type] + (index * tramp_size);
}

static void
no_specific_trampoline (void)
{
	g_assert_not_reached ();
}

/*
 * Return a specific trampoline from the AOT file.
 */
gpointer
mono_aot_create_specific_trampoline (gpointer arg1, MonoTrampolineType tramp_type, guint32 *code_len)
{
	MonoAotModule *amodule;
	guint32 got_offset, tramp_size;
	guint8 *code, *tramp;
	static gpointer generic_trampolines [MONO_TRAMPOLINE_NUM];
	static gboolean inited;
	static guint32 num_trampolines;

	if (mono_llvm_only) {
		*code_len = 1;
		return (gpointer)no_specific_trampoline;
	}

	if (!inited) {
		mono_aot_lock ();

		if (!inited) {
			mono_counters_register ("Specific trampolines", MONO_COUNTER_JIT | MONO_COUNTER_INT, &num_trampolines);
			inited = TRUE;
		}

		mono_aot_unlock ();
	}

	num_trampolines ++;

	if (!generic_trampolines [tramp_type]) {
		const char *symbol;

		symbol = mono_get_generic_trampoline_name (tramp_type);
		generic_trampolines [tramp_type] = mono_aot_get_trampoline (symbol);
	}

	tramp = (guint8 *)generic_trampolines [tramp_type];
	g_assert (tramp);

	if (USE_PAGE_TRAMPOLINES) {
		code = (guint8 *)get_new_specific_trampoline_from_page (tramp, arg1);
		tramp_size = 8;
	} else {
		code = (guint8 *)get_numerous_trampoline (MONO_AOT_TRAMP_SPECIFIC, 2, &amodule, &got_offset, &tramp_size);

		amodule->got [got_offset] = tramp;
		amodule->got [got_offset + 1] = arg1;
	}

	if (code_len)
		*code_len = tramp_size;

	return MINI_ADDR_TO_FTNPTR (code);
}

gpointer
mono_aot_get_static_rgctx_trampoline (gpointer ctx, gpointer addr)
{
	MonoAotModule *amodule;
	guint8 *code;
	guint32 got_offset;

	if (USE_PAGE_TRAMPOLINES) {
		code = (guint8 *)get_new_rgctx_trampoline_from_page (addr, ctx);
	} else {
		code = (guint8 *)get_numerous_trampoline (MONO_AOT_TRAMP_STATIC_RGCTX, 2, &amodule, &got_offset, NULL);

		amodule->got [got_offset] = ctx;
		amodule->got [got_offset + 1] = addr;
	}

	/* The caller expects an ftnptr */
	return mono_create_ftnptr (MINI_ADDR_TO_FTNPTR (code));
}

gpointer
mono_aot_get_unbox_arbitrary_trampoline (gpointer addr)
{
	MonoAotModule *amodule;
	guint8 *code;
	guint32 got_offset;

	if (USE_PAGE_TRAMPOLINES) {
		code = (guint8 *)get_new_unbox_arbitrary_trampoline_frome_page (addr);
	} else {
		code = (guint8 *)get_numerous_trampoline (MONO_AOT_TRAMP_UNBOX_ARBITRARY, 1, &amodule, &got_offset, NULL);
		amodule->got [got_offset] = addr;
	}

	/* The caller expects an ftnptr */
	return mono_create_ftnptr (MINI_ADDR_TO_FTNPTR (code));
}

static int
i32_idx_comparer (const void *key, const void *member)
{
	gint32 idx1 = GCONSTPOINTER_TO_INT (key);
	gint32 idx2 = *(gint32*)member;
	return idx1 - idx2;
}

static int
ui16_idx_comparer (const void *key, const void *member)
{
	int idx1 = GCONSTPOINTER_TO_INT (key);
	int idx2 = *(guint16*)member;
	return idx1 - idx2;
}

static gboolean
aot_is_slim_amodule (MonoAotModule *amodule)
{
	if (!amodule)
		return FALSE;

	/* "slim" only applies to mscorlib.dll */
	if (strcmp (amodule->aot_name, MONO_ASSEMBLY_CORLIB_NAME))
		return FALSE;

	guint32 f = amodule->info.flags;
	return (f & MONO_AOT_FILE_FLAG_INTERP) && !(f & MONO_AOT_FILE_FLAG_FULL_AOT);
}

gpointer
mono_aot_get_unbox_trampoline (MonoMethod *method, gpointer addr)
{
	ERROR_DECL (error);
	guint32 method_index = mono_metadata_token_index (method->token) - 1;
	MonoAotModule *amodule;
	gpointer code;
	guint32 *ut, *ut_end, *entry;
	int low, high, entry_index = 0;
	MonoTrampInfo *tinfo;

	if (method->is_inflated && !mono_method_is_generic_sharable_full (method, FALSE, FALSE, FALSE)) {
		method_index = find_aot_method (method, &amodule);
		if (method_index == 0xffffff && mono_method_is_generic_sharable_full (method, FALSE, TRUE, FALSE)) {
			MonoMethod *shared = mini_get_shared_method_full (method, SHARE_MODE_NONE, error);
			mono_error_assert_ok (error);
			method_index = find_aot_method (shared, &amodule);
		}
		if (method_index == 0xffffff && mono_method_is_generic_sharable_full (method, FALSE, TRUE, TRUE)) {
			MonoMethod *shared = mini_get_shared_method_full (method, SHARE_MODE_GSHAREDVT, error);
			mono_error_assert_ok (error);

			method_index = find_aot_method (shared, &amodule);
		}
	} else
		amodule = m_class_get_image (method->klass)->aot_module;

	if (amodule == NULL || method_index == 0xffffff || aot_is_slim_amodule (amodule)) {
		/* couldn't find unbox trampoline specifically generated for that
		 * method. this should only happen when an unbox trampoline is needed
		 * for `fullAOT code -> native-to-interp -> interp` transition if
		 *   (1) it's a virtual call
		 *   (2) the receiver is a value type, thus needs unboxing */
		g_assert (mono_use_interpreter);
		return mono_aot_get_unbox_arbitrary_trampoline (addr);
	}

	if (!amodule->unbox_tramp_per_method) {
		gpointer arr = g_new0 (gpointer, amodule->info.nmethods);
		mono_memory_barrier ();
		gpointer old_arr = mono_atomic_cas_ptr ((volatile gpointer*)&amodule->unbox_tramp_per_method, arr, NULL);
		if (old_arr)
			g_free (arr);
	}
	if (amodule->unbox_tramp_per_method [method_index])
		return amodule->unbox_tramp_per_method [method_index];

	if (amodule->info.llvm_unbox_tramp_indexes) {
		ptrdiff_t unbox_tramp_idx;

		/* Search the llvm_unbox_tramp_indexes table using a binary search */
		if (amodule->info.llvm_unbox_tramp_elemsize == sizeof (guint32)) {
			void *ptr = mono_binary_search (GINT_TO_POINTER (method_index), amodule->info.llvm_unbox_tramp_indexes, amodule->info.llvm_unbox_tramp_num, amodule->info.llvm_unbox_tramp_elemsize, i32_idx_comparer);
			g_assert (ptr);
			g_assert (*(int*)ptr == method_index);
			unbox_tramp_idx = (guint32*)ptr - (guint32*)amodule->info.llvm_unbox_tramp_indexes;
		} else {
			void *ptr = mono_binary_search (GINT_TO_POINTER (method_index), amodule->info.llvm_unbox_tramp_indexes, amodule->info.llvm_unbox_tramp_num, amodule->info.llvm_unbox_tramp_elemsize, ui16_idx_comparer);
			g_assert (ptr);
			g_assert (*(guint16*)ptr == method_index);
			unbox_tramp_idx = (guint16*)ptr - (guint16*)amodule->info.llvm_unbox_tramp_indexes;
		}
		g_assert (GPTRDIFF_TO_UINT32(unbox_tramp_idx) < amodule->info.llvm_unbox_tramp_num);
		code = ((gpointer*)(amodule->info.llvm_unbox_trampolines))[unbox_tramp_idx];
		g_assert (code);

		code = MINI_ADDR_TO_FTNPTR (code);

		mono_memory_barrier ();
		amodule->unbox_tramp_per_method [method_index] = code;

		return code;
	}

	if (amodule->info.llvm_get_unbox_tramp) {
		gpointer (*get_tramp) (int) = (gpointer (*)(int))amodule->info.llvm_get_unbox_tramp;
		code = get_tramp (method_index);

		if (code) {
			mono_memory_barrier ();
			amodule->unbox_tramp_per_method [method_index] = code;

			return code;
		}
	}

	ut = amodule->unbox_trampolines;
	ut_end = amodule->unbox_trampolines_end;

	/* Do a binary search in the sorted table */
	code = NULL;
	low = 0;
	high = GPTRDIFF_TO_INT (ut_end - ut);
	while (low < high) {
		entry_index = (low + high) / 2;
		entry = &ut [entry_index];
		if (entry [0] < method_index) {
			low = entry_index + 1;
		} else if (entry [0] > method_index) {
			high = entry_index;
		} else {
			break;
		}
	}

	if (amodule->info.flags & MONO_AOT_FILE_FLAG_CODE_EXEC_ONLY)
		code = ((gpointer*)amodule->unbox_trampoline_addresses) [entry_index];
	else
		code = get_call_table_entry (amodule->unbox_trampoline_addresses, entry_index, amodule->info.call_table_entry_size);

	g_assert (code);

	code = MINI_ADDR_TO_FTNPTR (code);

	tinfo = mono_tramp_info_create (NULL, (guint8 *)code, 0, NULL, NULL);

	gpointer const symbol_addr = read_unwind_info (amodule, tinfo, "unbox_trampoline_p");
	if (!symbol_addr) {
		mono_tramp_info_free (tinfo);
		return FALSE;
	}

	tinfo->method = method;
	tinfo->code_size = *(guint32*)symbol_addr;
	tinfo->unwind_ops = mono_arch_get_cie_program ();
	mono_aot_tramp_info_register (tinfo, NULL);

	mono_memory_barrier ();
	amodule->unbox_tramp_per_method [method_index] = code;

	/* The caller expects an ftnptr */
	return mono_create_ftnptr (code);
}

gpointer
mono_aot_get_lazy_fetch_trampoline (guint32 slot)
{
	char *symbol;
	gpointer code;
	MonoAotModule *amodule = mscorlib_aot_module;
	guint32 index = MONO_RGCTX_SLOT_INDEX (slot);

	if (index >= amodule->info.num_rgctx_fetch_trampolines) {
		static gpointer addr;
		gpointer *info;

		/*
		 * Use the general version of the rgctx fetch trampoline. It receives a pair of <slot, trampoline> in the rgctx arg reg.
		 */
		if (!addr)
			addr = load_function (amodule, "rgctx_fetch_trampoline_general");
		info = (void **)mono_mem_manager_alloc0 (get_default_mem_manager (), sizeof (gpointer) * 2);
		info [0] = GUINT_TO_POINTER (slot);
		info [1] = mono_create_specific_trampoline (get_default_mem_manager (), GUINT_TO_POINTER (slot), MONO_TRAMPOLINE_RGCTX_LAZY_FETCH, NULL);
		code = mono_aot_get_static_rgctx_trampoline (info, addr);
		return mono_create_ftnptr (code);
	}

	symbol = mono_get_rgctx_fetch_trampoline_name (slot);
	code = load_function (amodule, symbol);
	g_free (symbol);
	/* The caller expects an ftnptr */
	return mono_create_ftnptr (code);
}

static void
no_imt_trampoline (void)
{
	g_assert_not_reached ();
}

gpointer
mono_aot_get_imt_trampoline (MonoVTable *vtable, MonoIMTCheckItem **imt_entries, int count, gpointer fail_tramp)
{
	guint32 got_offset;
	gpointer code;
	gpointer *buf;
	int i, index, real_count;
	MonoAotModule *amodule;

	if (mono_llvm_only)
		return (gpointer)no_imt_trampoline;

	real_count = 0;
	for (i = 0; i < count; ++i) {
		MonoIMTCheckItem *item = imt_entries [i];

		if (item->is_equals)
			real_count ++;
	}

	/* Save the entries into an array */
	buf = (void **)m_class_alloc0 (vtable->klass, (real_count + 1) * 2 * sizeof (gpointer));
	index = 0;
	for (i = 0; i < count; ++i) {
		MonoIMTCheckItem *item = imt_entries [i];

		if (!item->is_equals)
			continue;

		g_assert (item->key);

		buf [(index * 2)] = item->key;
		if (item->has_target_code) {
			gpointer *p = (gpointer *)m_class_alloc0 (vtable->klass, sizeof (gpointer));
			*p = item->value.target_code;
			buf [(index * 2) + 1] = p;
		} else {
			buf [(index * 2) + 1] = &(vtable->vtable [item->value.vtable_slot]);
		}
		index ++;
	}
	buf [(index * 2)] = NULL;
	buf [(index * 2) + 1] = fail_tramp;

	if (USE_PAGE_TRAMPOLINES) {
		code = get_new_imt_trampoline_from_page (buf);
	} else {
		code = get_numerous_trampoline (MONO_AOT_TRAMP_IMT, 1, &amodule, &got_offset, NULL);

		amodule->got [got_offset] = buf;
	}

	return MINI_ADDR_TO_FTNPTR (code);
}

gpointer
mono_aot_get_gsharedvt_arg_trampoline (gpointer arg, gpointer addr)
{
	MonoAotModule *amodule;
	guint8 *code;
	guint32 got_offset;

	if (USE_PAGE_TRAMPOLINES) {
		code = (guint8 *)get_new_gsharedvt_arg_trampoline_from_page (addr, arg);
	} else {
		code = (guint8 *)get_numerous_trampoline (MONO_AOT_TRAMP_GSHAREDVT_ARG, 2, &amodule, &got_offset, NULL);

		amodule->got [got_offset] = arg;
		amodule->got [got_offset + 1] = addr;
	}

	/* The caller expects an ftnptr */
	return mono_create_ftnptr (MINI_ADDR_TO_FTNPTR (code));
}

#ifdef MONO_ARCH_HAVE_FTNPTR_ARG_TRAMPOLINE
gpointer
mono_aot_get_ftnptr_arg_trampoline (gpointer arg, gpointer addr)
{
	MonoAotModule *amodule;
	guint8 *code;
	guint32 got_offset;

	if (USE_PAGE_TRAMPOLINES) {
		g_error ("FIXME: ftnptr_arg page trampolines");
	} else {
		code = (guint8 *)get_numerous_trampoline (MONO_AOT_TRAMP_FTNPTR_ARG, 2, &amodule, &got_offset, NULL);

		amodule->got [got_offset] = arg;
		amodule->got [got_offset + 1] = addr;
	}

	/* The caller expects an ftnptr */
	return mono_create_ftnptr (MINI_ADDR_TO_FTNPTR (code));
}
#endif


/*
 * mono_aot_set_make_unreadable:
 *
 *   Set whenever to make all mmaped memory unreadable. In conjunction with a
 * SIGSEGV handler, this is useful to find out which pages the runtime tries to read.
 */
void
mono_aot_set_make_unreadable (gboolean unreadable)
{
	static int inited;

	make_unreadable = unreadable;

	if (make_unreadable && !inited) {
		mono_counters_register ("AOT: pagefaults", MONO_COUNTER_JIT | MONO_COUNTER_INT, &n_pagefaults);
	}
}

typedef struct {
	MonoAotModule *module;
	guint8 *ptr;
} FindMapUserData;

static void
find_map (gpointer key, gpointer value, gpointer user_data)
{
	MonoAotModule *module = (MonoAotModule*)value;
	FindMapUserData *data = (FindMapUserData*)user_data;

	if (!data->module)
		if ((data->ptr >= module->mem_begin) && (data->ptr < module->mem_end))
			data->module = module;
}

static MonoAotModule*
find_module_for_addr (void *ptr)
{
	FindMapUserData data;

	if (!make_unreadable)
		return NULL;

	data.module = NULL;
	data.ptr = (guint8*)ptr;

	mono_aot_lock ();
	g_hash_table_foreach (aot_modules, (GHFunc)find_map, &data);
	mono_aot_unlock ();

	return data.module;
}

/*
 * mono_aot_is_pagefault:
 *
 *   Should be called from a SIGSEGV signal handler to find out whenever @ptr is
 * within memory allocated by this module.
 */
gboolean
mono_aot_is_pagefault (void *ptr)
{
	if (!make_unreadable)
		return FALSE;

	/*
	 * Not signal safe, but SIGSEGV's are synchronous, and
	 * this is only turned on by a MONO_DEBUG option.
	 */
	return find_module_for_addr (ptr) != NULL;
}

/*
 * mono_aot_handle_pagefault:
 *
 *   Handle a pagefault caused by an unreadable page by making it readable again.
 */
void
mono_aot_handle_pagefault (void *ptr)
{
#ifndef HOST_WIN32
	guint8* start = (guint8*)ROUND_DOWN (((gssize)ptr), mono_pagesize ());
	int res;

	mono_aot_lock ();
	res = mono_mprotect (start, mono_pagesize (), MONO_MMAP_READ|MONO_MMAP_WRITE|MONO_MMAP_EXEC);
	g_assert (res == 0);

	n_pagefaults ++;
	mono_aot_unlock ();
#endif
}

MonoAotMethodFlags
mono_aot_get_method_flags (guint8 *code)
{
	guint32 flags;

	if (!code_to_method_flags)
		return MONO_AOT_METHOD_FLAG_NONE;
	mono_aot_lock ();
	/* Not found and no FLAG_NONE are the same, but its not a problem */
	flags = GPOINTER_TO_UINT (g_hash_table_lookup (code_to_method_flags, code));
	mono_aot_unlock ();
	return (MonoAotMethodFlags)flags;
}

#else
/* AOT disabled */

void
mono_aot_init (void)
{
}

guint32
mono_aot_find_method_index (MonoMethod *method)
{
	g_assert_not_reached ();
	return 0;
}

gboolean
mono_aot_init_llvm_method (gpointer aot_module, gpointer method_info, MonoClass *init_class, MonoError *error)
{
	g_assert_not_reached ();
	return FALSE;
}

gpointer
mono_aot_get_method (MonoMethod *method, MonoError *error)
{
	error_init (error);
	return NULL;
}

gboolean
mono_aot_is_got_entry (guint8 *code, guint8 *addr)
{
	return FALSE;
}

gboolean
mono_aot_get_cached_class_info (MonoClass *klass, MonoCachedClassInfo *res)
{
	return FALSE;
}

gboolean
mono_aot_get_class_from_name (MonoImage *image, const char *name_space, const char *name, MonoClass **klass)
{
	return FALSE;
}

MonoJitInfo *
mono_aot_find_jit_info (MonoImage *image, gpointer addr)
{
	return NULL;
}

gpointer
mono_aot_get_method_from_token (MonoImage *image, guint32 token, MonoError *error)
{
	error_init (error);
	return NULL;
}

guint8*
mono_aot_get_plt_entry (host_mgreg_t *regs, guint8 *code)
{
	return NULL;
}

gpointer
mono_aot_plt_resolve (gpointer aot_module, host_mgreg_t *regs, guint8 *code, MonoError *error)
{
	return NULL;
}

void
mono_aot_patch_plt_entry (gpointer aot_module, guint8 *code, guint8 *plt_entry, gpointer *got, host_mgreg_t *regs, guint8 *addr)
{
}

gpointer
mono_aot_get_method_from_vt_slot (MonoVTable *vtable, int slot, MonoError *error)
{
	error_init (error);

	return NULL;
}

guint32
mono_aot_get_plt_info_offset (gpointer aot_module, guint8 *plt_entry, host_mgreg_t *regs, guint8 *code)
{
	g_assert_not_reached ();

	return 0;
}

gpointer
mono_aot_create_specific_trampoline (gpointer arg1, MonoTrampolineType tramp_type, guint32 *code_len)
{
	g_assert_not_reached ();
	return NULL;
}

gpointer
mono_aot_get_static_rgctx_trampoline (gpointer ctx, gpointer addr)
{
	g_assert_not_reached ();
	return NULL;
}

gpointer
mono_aot_get_trampoline_full (const char *name, MonoTrampInfo **out_tinfo)
{
	g_assert_not_reached ();
	return NULL;
}

gpointer
mono_aot_get_trampoline (const char *name)
{
	g_assert_not_reached ();
	return NULL;
}

gpointer
mono_aot_get_unbox_arbitrary_trampoline (gpointer addr)
{
	g_assert_not_reached ();
	return NULL;
}

gpointer
mono_aot_get_unbox_trampoline (MonoMethod *method, gpointer addr)
{
	g_assert_not_reached ();
	return NULL;
}

gpointer
mono_aot_get_lazy_fetch_trampoline (guint32 slot)
{
	g_assert_not_reached ();
	return NULL;
}

gpointer
mono_aot_get_imt_trampoline (MonoVTable *vtable, MonoIMTCheckItem **imt_entries, int count, gpointer fail_tramp)
{
	g_assert_not_reached ();
	return NULL;
}

gpointer
mono_aot_get_gsharedvt_arg_trampoline (gpointer arg, gpointer addr)
{
	g_assert_not_reached ();
	return NULL;
}

#ifdef MONO_ARCH_HAVE_FTNPTR_ARG_TRAMPOLINE
gpointer
mono_aot_get_ftnptr_arg_trampoline (gpointer arg, gpointer addr)
{
	g_assert_not_reached ();
	return NULL;
}
#endif

void
mono_aot_set_make_unreadable (gboolean unreadable)
{
}

gboolean
mono_aot_is_pagefault (void *ptr)
{
	return FALSE;
}

void
mono_aot_handle_pagefault (void *ptr)
{
}

guint8*
mono_aot_get_unwind_info (MonoJitInfo *ji, guint32 *unwind_info_len)
{
	g_assert_not_reached ();
	return NULL;
}

GHashTable *
mono_aot_get_weak_field_indexes (MonoImage *image)
{
	return NULL;
}

MonoAotMethodFlags
mono_aot_get_method_flags (guint8 *code)
{
	return MONO_AOT_METHOD_FLAG_NONE;
}

#endif<|MERGE_RESOLUTION|>--- conflicted
+++ resolved
@@ -1195,23 +1195,12 @@
 		case MONO_WRAPPER_RUNTIME_INVOKE: {
 			int subtype = decode_value (p, &p);
 
-<<<<<<< HEAD
-			if (subtype == WRAPPER_SUBTYPE_RUNTIME_INVOKE_DYNAMIC) {
-				if (strcmp (target->name, "runtime_invoke_dynamic") != 0)
-					return FALSE;
-				if (!target)
-					return FALSE;
-				ref->method = target;
-			} else if (subtype == WRAPPER_SUBTYPE_RUNTIME_INVOKE_DIRECT) {
-				/* Direct wrapper */
-=======
 			switch (subtype) {
 			case WRAPPER_SUBTYPE_RUNTIME_INVOKE_DYNAMIC: {
 				ref->method = mono_marshal_get_runtime_invoke_dynamic ();
 				break;
 			}
 			case WRAPPER_SUBTYPE_RUNTIME_INVOKE_DIRECT: {
->>>>>>> dcf22411
 				MonoMethod *m = decode_resolve_method_ref (module, p, &p, error);
 				if (!m)
 					return FALSE;
@@ -1223,31 +1212,6 @@
 				if (!m)
 					return FALSE;
 				ref->method = mono_marshal_get_runtime_invoke (m, TRUE);
-<<<<<<< HEAD
-			} else if (subtype == WRAPPER_SUBTYPE_RUNTIME_INVOKE_NORMAL) {
-				MonoMethodSignature *sig = decode_signature_with_target (module, NULL, p, &p);
-				ref->method = mono_marshal_get_runtime_invoke_for_sig (sig);
-			} else {
-				MonoMethodSignature *sig;
-
-				if (!target)
-					return FALSE;
-				sig = decode_signature_with_target (module, NULL, p, &p);
-				info = mono_marshal_get_wrapper_info (target);
-				g_assert (info);
-
-				if (info->subtype != subtype) {
-					g_free (sig);
-					return FALSE;
-				}
-				g_assert (info->d.runtime_invoke.sig);
-				const gboolean same_sig = mono_metadata_signature_equal (sig, info->d.runtime_invoke.sig);
-				g_free (sig);
-				if (same_sig)
-					ref->method = target;
-				else
-					return FALSE;
-=======
 				break;
 			}
 			case WRAPPER_SUBTYPE_RUNTIME_INVOKE_NORMAL: {
@@ -1258,7 +1222,6 @@
 			default:
 				g_assert_not_reached ();
 				break;
->>>>>>> dcf22411
 			}
 			break;
 		}
