/**
 * \file
 * Convert CIL to the JIT internal representation
 *
 * Author:
 *   Paolo Molaro (lupus@ximian.com)
 *   Dietmar Maurer (dietmar@ximian.com)
 *
 * (C) 2002 Ximian, Inc.
 * Copyright 2003-2010 Novell, Inc (http://www.novell.com)
 * Copyright 2011 Xamarin, Inc (http://www.xamarin.com)
 * Licensed under the MIT license. See LICENSE file in the project root for full license information.
 */

#include <config.h>
#include <glib.h>
#include <mono/utils/mono-compiler.h>
#include "mini.h"

#ifndef DISABLE_JIT

#include <signal.h>

#ifdef HAVE_UNISTD_H
#include <unistd.h>
#endif

#include <math.h>
#include <string.h>
#include <ctype.h>

#ifdef HAVE_SYS_TIME_H
#include <sys/time.h>
#endif

#ifdef HAVE_ALLOCA_H
#include <alloca.h>
#endif

#include <mono/utils/memcheck.h>
#include <mono/metadata/abi-details.h>
#include <mono/metadata/assembly.h>
#include <mono/metadata/assembly-internals.h>
#include <mono/metadata/attrdefs.h>
#include <mono/metadata/loader.h>
#include <mono/metadata/tabledefs.h>
#include <mono/metadata/class.h>
#include <mono/metadata/class-abi-details.h>
#include <mono/metadata/object.h>
#include <mono/metadata/exception.h>
#include <mono/metadata/exception-internals.h>
#include <mono/metadata/opcodes.h>
#include <mono/metadata/mono-endian.h>
#include <mono/metadata/tokentype.h>
#include <mono/metadata/tabledefs.h>
#include <mono/metadata/marshal.h>
#include <mono/metadata/debug-helpers.h>
#include <mono/metadata/debug-internals.h>
#include <mono/metadata/gc-internals.h>
#include <mono/metadata/threads-types.h>
#include <mono/metadata/profiler-private.h>
#include <mono/metadata/profiler.h>
#include <mono/metadata/monitor.h>
#include <mono/utils/mono-memory-model.h>
#include <mono/utils/mono-error-internals.h>
#include <mono/metadata/mono-basic-block.h>
#include <mono/metadata/reflection-internals.h>
#include <mono/utils/mono-threads-coop.h>
#include <mono/utils/mono-utils-debug.h>
#include <mono/utils/mono-logger-internals.h>
#include <mono/metadata/verify-internals.h>
#include <mono/metadata/icall-decl.h>
#include "mono/metadata/icall-signatures.h"

#include "trace.h"

#include "ir-emit.h"

#include "jit-icalls.h"
#include <mono/jit/jit.h>
#include "seq-points.h"
#include "aot-compiler.h"
#include "mini-llvm.h"
#include "mini-runtime.h"
#include "llvmonly-runtime.h"
#include "mono/utils/mono-tls-inline.h"

MONO_DISABLE_WARNING(4127) /* conditional expression is constant */

#define BRANCH_COST 10
#define CALL_COST 10
/* Used for the JIT */
#define INLINE_LENGTH_LIMIT 20
/*
 * The aot and jit inline limits should be different,
 * since aot sees the whole program so we can let opt inline methods for us,
 * while the jit only sees one method, so we have to inline things ourselves.
 */
/* Used by LLVM AOT */
#define LLVM_AOT_INLINE_LENGTH_LIMIT 30

/* Used to LLVM JIT */
#define LLVM_JIT_INLINE_LENGTH_LIMIT 100

static const gboolean debug_tailcall = FALSE;               // logging
static const gboolean debug_tailcall_try_all = FALSE;       // consider any call followed by ret

gboolean
mono_tailcall_print_enabled (void)
{
	return debug_tailcall || MONO_TRACE_IS_TRACED (G_LOG_LEVEL_DEBUG, MONO_TRACE_TAILCALL);
}

void
mono_tailcall_print (const char *format, ...)
{
	if (!mono_tailcall_print_enabled ())
		return;
	va_list args;
	va_start (args, format);
	g_printv (format, args);
	va_end (args);
}

/* These have 'cfg' as an implicit argument */
#define INLINE_FAILURE(msg) do {									\
	if ((cfg->method != cfg->current_method) && (cfg->current_method->wrapper_type == MONO_WRAPPER_NONE)) { \
		inline_failure (cfg, msg);										\
		goto exception_exit;											\
	} \
	} while (0)
#define CHECK_CFG_EXCEPTION do {\
		if (cfg->exception_type != MONO_EXCEPTION_NONE)	\
			goto exception_exit;						\
	} while (0)
#define FIELD_ACCESS_FAILURE(method, field) do {					\
		field_access_failure ((cfg), (method), (field));			\
		goto exception_exit;	\
	} while (0)
#define GENERIC_SHARING_FAILURE(opcode) do {		\
		if (cfg->gshared) {									\
			gshared_failure (cfg, opcode, __FILE__, __LINE__);	\
			goto exception_exit;	\
		}			\
	} while (0)
#define GSHAREDVT_FAILURE(opcode) do {		\
	if (cfg->gsharedvt) {												\
		gsharedvt_failure (cfg, opcode, __FILE__, __LINE__);			\
		goto exception_exit;											\
	}																	\
	} while (0)
#define OUT_OF_MEMORY_FAILURE do {	\
		mono_cfg_set_exception (cfg, MONO_EXCEPTION_MONO_ERROR);		\
		mono_error_set_out_of_memory (cfg->error, "");					\
		goto exception_exit;	\
	} while (0)
#define DISABLE_AOT(cfg) do { \
		if ((cfg)->verbose_level >= 2)						  \
			printf ("AOT disabled: %s:%d\n", __FILE__, __LINE__);	\
		(cfg)->disable_aot = TRUE;							  \
	} while (0)
#define LOAD_ERROR do { \
		break_on_unverified ();								\
		mono_cfg_set_exception (cfg, MONO_EXCEPTION_TYPE_LOAD); \
		goto exception_exit;									\
	} while (0)

#define TYPE_LOAD_ERROR(klass) do { \
		cfg->exception_ptr = klass; \
		LOAD_ERROR;					\
	} while (0)

#define CHECK_CFG_ERROR do {\
		if (!is_ok (cfg->error)) { \
			mono_cfg_set_exception (cfg, MONO_EXCEPTION_MONO_ERROR);	\
			goto mono_error_exit; \
		} \
	} while (0)

int mono_op_to_op_imm (int opcode);
int mono_op_to_op_imm_noemul (int opcode);

static int inline_method (MonoCompile *cfg, MonoMethod *cmethod, MonoMethodSignature *fsig, MonoInst **sp,
						  guchar *ip, guint real_offset, gboolean inline_always, gboolean *is_empty);
static MonoInst*
convert_value (MonoCompile *cfg, MonoType *type, MonoInst *ins);

/* helper methods signatures */

/* type loading helpers */
static GENERATE_GET_CLASS_WITH_CACHE (iequatable, "System", "IEquatable`1")
static GENERATE_GET_CLASS_WITH_CACHE (geqcomparer, "System.Collections.Generic", "GenericEqualityComparer`1");

/*
 * Instruction metadata
 */
#ifdef MINI_OP
#undef MINI_OP
#endif
#ifdef MINI_OP3
#undef MINI_OP3
#endif
#define MINI_OP(a,b,dest,src1,src2) dest, src1, src2, ' ',
#define MINI_OP3(a,b,dest,src1,src2,src3) dest, src1, src2, src3,
#define NONE ' '
#define IREG 'i'
#define FREG 'f'
#define VREG 'v'
#define XREG 'x'
#if SIZEOF_REGISTER == 8 && SIZEOF_REGISTER == TARGET_SIZEOF_VOID_P
#define LREG IREG
#else
#define LREG 'l'
#endif
/* keep in sync with the enum in mini.h */
const char
mini_ins_info[] = {
#include "mini-ops.h"
};
#undef MINI_OP
#undef MINI_OP3

#define MINI_OP(a,b,dest,src1,src2) ((src2) != NONE ? 2 : ((src1) != NONE ? 1 : 0)),
#define MINI_OP3(a,b,dest,src1,src2,src3) ((src3) != NONE ? 3 : ((src2) != NONE ? 2 : ((src1) != NONE ? 1 : 0))),
/*
 * This should contain the index of the last sreg + 1. This is not the same
 * as the number of sregs for opcodes like IA64_CMP_EQ_IMM.
 */
const gint8 mini_ins_sreg_counts[] = {
#include "mini-ops.h"
};
#undef MINI_OP
#undef MINI_OP3

guint32
mono_alloc_ireg (MonoCompile *cfg)
{
	return alloc_ireg (cfg);
}

guint32
mono_alloc_lreg (MonoCompile *cfg)
{
	return alloc_lreg (cfg);
}

guint32
mono_alloc_freg (MonoCompile *cfg)
{
	return alloc_freg (cfg);
}

guint32
mono_alloc_preg (MonoCompile *cfg)
{
	return alloc_preg (cfg);
}

guint32
mono_alloc_dreg (MonoCompile *cfg, MonoStackType stack_type)
{
	return alloc_dreg (cfg, stack_type);
}

/*
 * mono_alloc_ireg_ref:
 *
 *   Allocate an IREG, and mark it as holding a GC ref.
 */
guint32
mono_alloc_ireg_ref (MonoCompile *cfg)
{
	return alloc_ireg_ref (cfg);
}

/*
 * mono_alloc_ireg_mp:
 *
 *   Allocate an IREG, and mark it as holding a managed pointer.
 */
guint32
mono_alloc_ireg_mp (MonoCompile *cfg)
{
	return alloc_ireg_mp (cfg);
}

/*
 * mono_alloc_ireg_copy:
 *
 *   Allocate an IREG with the same GC type as VREG.
 */
guint32
mono_alloc_ireg_copy (MonoCompile *cfg, guint32 vreg)
{
	if (vreg_is_ref (cfg, vreg))
		return alloc_ireg_ref (cfg);
	else if (vreg_is_mp (cfg, vreg))
		return alloc_ireg_mp (cfg);
	else
		return alloc_ireg (cfg);
}

guint
mono_type_to_regmove (MonoCompile *cfg, MonoType *type)
{
	if (m_type_is_byref (type))
		return OP_MOVE;

	type = mini_get_underlying_type (type);
handle_enum:
	switch (type->type) {
	case MONO_TYPE_I1:
	case MONO_TYPE_U1:
		return OP_MOVE;
	case MONO_TYPE_I2:
	case MONO_TYPE_U2:
		return OP_MOVE;
	case MONO_TYPE_I4:
	case MONO_TYPE_U4:
		return OP_MOVE;
	case MONO_TYPE_I:
	case MONO_TYPE_U:
	case MONO_TYPE_PTR:
	case MONO_TYPE_FNPTR:
		return OP_MOVE;
	case MONO_TYPE_CLASS:
	case MONO_TYPE_STRING:
	case MONO_TYPE_OBJECT:
	case MONO_TYPE_SZARRAY:
	case MONO_TYPE_ARRAY:
		return OP_MOVE;
	case MONO_TYPE_I8:
	case MONO_TYPE_U8:
#if SIZEOF_REGISTER == 8
		return OP_MOVE;
#else
		return OP_LMOVE;
#endif
	case MONO_TYPE_R4:
		return cfg->r4fp ? OP_RMOVE : OP_FMOVE;
	case MONO_TYPE_R8:
		return OP_FMOVE;
	case MONO_TYPE_VALUETYPE:
		if (m_class_is_enumtype (type->data.klass)) {
			type = mono_class_enum_basetype_internal (type->data.klass);
			goto handle_enum;
		}
		if (MONO_CLASS_IS_SIMD (cfg, mono_class_from_mono_type_internal (type)))
			return OP_XMOVE;
		return OP_VMOVE;
	case MONO_TYPE_TYPEDBYREF:
		return OP_VMOVE;
	case MONO_TYPE_GENERICINST:
		if (MONO_CLASS_IS_SIMD (cfg, mono_class_from_mono_type_internal (type)))
			return OP_XMOVE;
		type = m_class_get_byval_arg (type->data.generic_class->container_class);
		goto handle_enum;
	case MONO_TYPE_VAR:
	case MONO_TYPE_MVAR:
		g_assert (cfg->gshared);
		if (mini_type_var_is_vt (type))
			return OP_VMOVE;
		else
			return mono_type_to_regmove (cfg, mini_get_underlying_type (type));
	default:
		g_error ("unknown type 0x%02x in type_to_regstore", type->type);
	}
	return -1;
}

void
mono_print_bb (MonoBasicBlock *bb, const char *msg)
{
	int i;
	MonoInst *tree;
	GString *str = g_string_new ("");

	g_string_append_printf (str, "%s %d: [IN: ", msg, bb->block_num);
	for (i = 0; i < bb->in_count; ++i)
		g_string_append_printf (str, " BB%d(%d)", bb->in_bb [i]->block_num, bb->in_bb [i]->dfn);
	g_string_append_printf (str, ", OUT: ");
	for (i = 0; i < bb->out_count; ++i)
		g_string_append_printf (str, " BB%d(%d)", bb->out_bb [i]->block_num, bb->out_bb [i]->dfn);
	g_string_append_printf (str, " ]\n");

	g_print ("%s", str->str);
	g_string_free (str, TRUE);

	for (tree = bb->code; tree; tree = tree->next)
		mono_print_ins_index (-1, tree);
}

static MONO_NEVER_INLINE gboolean
break_on_unverified (void)
{
	if (mini_debug_options.break_on_unverified) {
		G_BREAKPOINT ();
		return TRUE;
	}
	return FALSE;
}

static void
clear_cfg_error (MonoCompile *cfg)
{
	mono_error_cleanup (cfg->error);
	error_init (cfg->error);
}

static MONO_NEVER_INLINE void
field_access_failure (MonoCompile *cfg, MonoMethod *method, MonoClassField *field)
{
	char *method_fname = mono_method_full_name (method, TRUE);
	char *field_fname = mono_field_full_name (field);
	mono_cfg_set_exception (cfg, MONO_EXCEPTION_MONO_ERROR);
	mono_error_set_generic_error (cfg->error, "System", "FieldAccessException", "Field `%s' is inaccessible from method `%s'\n", field_fname, method_fname);
	g_free (method_fname);
	g_free (field_fname);
}

static MONO_NEVER_INLINE void
inline_failure (MonoCompile *cfg, const char *msg)
{
	if (cfg->verbose_level >= 2)
		printf ("inline failed: %s\n", msg);
	mono_cfg_set_exception (cfg, MONO_EXCEPTION_INLINE_FAILED);
}

static MONO_NEVER_INLINE void
gshared_failure (MonoCompile *cfg, int opcode, const char *file, int line)
{
	if (cfg->verbose_level > 2)
		printf ("sharing failed for method %s.%s.%s/%d opcode %s line %d\n", m_class_get_name_space (cfg->current_method->klass), m_class_get_name (cfg->current_method->klass), cfg->current_method->name, cfg->current_method->signature->param_count, mono_opcode_name (opcode), line);
	mono_cfg_set_exception (cfg, MONO_EXCEPTION_GENERIC_SHARING_FAILED);
}

static MONO_NEVER_INLINE void
gsharedvt_failure (MonoCompile *cfg, int opcode, const char *file, int line)
{
	cfg->exception_message = g_strdup_printf ("gsharedvt failed for method %s.%s.%s/%d opcode %s %s:%d", m_class_get_name_space (cfg->current_method->klass), m_class_get_name (cfg->current_method->klass), cfg->current_method->name, cfg->current_method->signature->param_count, mono_opcode_name ((opcode)), file, line);
	if (cfg->verbose_level >= 2)
		printf ("%s\n", cfg->exception_message);
	mono_cfg_set_exception (cfg, MONO_EXCEPTION_GENERIC_SHARING_FAILED);
}

void
mini_set_inline_failure (MonoCompile *cfg, const char *msg)
{
	if (cfg->verbose_level >= 2)
		printf ("inline failed: %s\n", msg);
	mono_cfg_set_exception (cfg, MONO_EXCEPTION_INLINE_FAILED);
}

/*
 * When using gsharedvt, some instatiations might be verifiable, and some might be not. i.e.
 * foo<T> (int i) { ldarg.0; box T; }
 */
#define UNVERIFIED do { \
	if (cfg->gsharedvt) { \
		if (cfg->verbose_level > 2) \
			printf ("gsharedvt method failed to verify, falling back to instantiation.\n"); \
		mono_cfg_set_exception (cfg, MONO_EXCEPTION_GENERIC_SHARING_FAILED); \
		goto exception_exit; \
	} \
	break_on_unverified (); \
	goto unverified; \
} while (0)

#define GET_BBLOCK(cfg,tblock,ip) do { \
		(tblock) = cfg->cil_offset_to_bb [(ip) - cfg->cil_start]; \
		if (!(tblock)) { \
			if ((ip) >= end || (ip) < header->code) UNVERIFIED; \
			NEW_BBLOCK (cfg, (tblock)); \
			(tblock)->cil_code = (ip); \
			ADD_BBLOCK (cfg, (tblock)); \
		} \
	} while (0)

/* Emit conversions so both operands of a binary opcode are of the same type */
static void
add_widen_op (MonoCompile *cfg, MonoInst *ins, MonoInst **arg1_ref, MonoInst **arg2_ref)
{
	MonoInst *arg1 = *arg1_ref;
	MonoInst *arg2 = *arg2_ref;

	if (cfg->r4fp &&
		((arg1->type == STACK_R4 && arg2->type == STACK_R8) ||
		 (arg1->type == STACK_R8 && arg2->type == STACK_R4))) {
		MonoInst *conv;

		/* Mixing r4/r8 is allowed by the spec */
		if (arg1->type == STACK_R4) {
			int dreg = alloc_freg (cfg);

			EMIT_NEW_UNALU (cfg, conv, OP_RCONV_TO_R8, dreg, arg1->dreg);
			conv->type = STACK_R8;
			ins->sreg1 = dreg;
			*arg1_ref = conv;
		}
		if (arg2->type == STACK_R4) {
			int dreg = alloc_freg (cfg);

			EMIT_NEW_UNALU (cfg, conv, OP_RCONV_TO_R8, dreg, arg2->dreg);
			conv->type = STACK_R8;
			ins->sreg2 = dreg;
			*arg2_ref = conv;
		}
	}

#if SIZEOF_REGISTER == 8
	/* FIXME: Need to add many more cases */
	if ((arg1)->type == STACK_PTR && (arg2)->type == STACK_I4) {
		MonoInst *widen;

		int dr = alloc_preg (cfg);
		EMIT_NEW_UNALU (cfg, widen, OP_SEXT_I4, dr, (arg2)->dreg);
		(ins)->sreg2 = widen->dreg;
	}
#endif
}

#define ADD_UNOP(op) do { \
		MONO_INST_NEW (cfg, ins, (op)); \
		sp--; \
		ins->sreg1 = sp [0]->dreg; \
		type_from_op (cfg, ins, sp [0], NULL); \
		CHECK_TYPE (ins); \
		(ins)->dreg = alloc_dreg ((cfg), (MonoStackType)(ins)->type); \
		MONO_ADD_INS ((cfg)->cbb, (ins)); \
		*sp++ = mono_decompose_opcode (cfg, ins); \
	} while (0)

#define ADD_BINCOND(next_block) do { \
		MonoInst *cmp; \
		sp -= 2; \
		MONO_INST_NEW(cfg, cmp, OP_COMPARE); \
		cmp->sreg1 = sp [0]->dreg; \
		cmp->sreg2 = sp [1]->dreg; \
		add_widen_op (cfg, cmp, &sp [0], &sp [1]); \
		type_from_op (cfg, cmp, sp [0], sp [1]); \
		CHECK_TYPE (cmp); \
		type_from_op (cfg, ins, sp [0], sp [1]); \
		ins->inst_many_bb = (MonoBasicBlock **)mono_mempool_alloc (cfg->mempool, sizeof(gpointer)*2); \
		GET_BBLOCK (cfg, tblock, target); \
		link_bblock (cfg, cfg->cbb, tblock); \
		ins->inst_true_bb = tblock; \
		MONO_DISABLE_WARNING(4127) \
		if ((next_block)) { \
			link_bblock (cfg, cfg->cbb, (next_block)); \
			ins->inst_false_bb = (next_block); \
			start_new_bblock = 1; \
		} else { \
			GET_BBLOCK (cfg, tblock, next_ip); \
			link_bblock (cfg, cfg->cbb, tblock); \
			ins->inst_false_bb = tblock; \
			start_new_bblock = 2; \
		} \
		MONO_RESTORE_WARNING \
		if (sp != stack_start) { \
			handle_stack_args (cfg, stack_start, GPTRDIFF_TO_INT (sp - stack_start)); \
			CHECK_UNVERIFIABLE (cfg); \
		} \
		MONO_ADD_INS (cfg->cbb, cmp); \
		MONO_ADD_INS (cfg->cbb, ins); \
	} while (0)

/* *
 * link_bblock: Links two basic blocks
 *
 * links two basic blocks in the control flow graph, the 'from'
 * argument is the starting block and the 'to' argument is the block
 * the control flow ends to after 'from'.
 */
static void
link_bblock (MonoCompile *cfg, MonoBasicBlock *from, MonoBasicBlock* to)
{
	MonoBasicBlock **newa;
	int i, found;

#if 0
	if (from->cil_code) {
		if (to->cil_code)
			printf ("edge from IL%04x to IL_%04x\n", from->cil_code - cfg->cil_code, to->cil_code - cfg->cil_code);
		else
			printf ("edge from IL%04x to exit\n", from->cil_code - cfg->cil_code);
	} else {
		if (to->cil_code)
			printf ("edge from entry to IL_%04x\n", to->cil_code - cfg->cil_code);
		else
			printf ("edge from entry to exit\n");
	}
#endif

	found = FALSE;
	for (i = 0; i < from->out_count; ++i) {
		if (to == from->out_bb [i]) {
			found = TRUE;
			break;
		}
	}
	if (!found) {
		newa = (MonoBasicBlock **)mono_mempool_alloc (cfg->mempool, sizeof (gpointer) * (from->out_count + 1));
		for (i = 0; i < from->out_count; ++i) {
			newa [i] = from->out_bb [i];
		}
		newa [i] = to;
		from->out_count++;
		from->out_bb = newa;
	}

	found = FALSE;
	for (i = 0; i < to->in_count; ++i) {
		if (from == to->in_bb [i]) {
			found = TRUE;
			break;
		}
	}
	if (!found) {
		newa = (MonoBasicBlock **)mono_mempool_alloc (cfg->mempool, sizeof (gpointer) * (to->in_count + 1));
		for (i = 0; i < to->in_count; ++i) {
			newa [i] = to->in_bb [i];
		}
		newa [i] = from;
		to->in_count++;
		to->in_bb = newa;
	}
}

void
mono_link_bblock (MonoCompile *cfg, MonoBasicBlock *from, MonoBasicBlock* to)
{
	link_bblock (cfg, from, to);
}

static void
mono_create_spvar_for_region (MonoCompile *cfg, int region);

static void
mark_bb_in_region (MonoCompile *cfg, guint region, uint32_t start, uint32_t end)
{
	MonoBasicBlock *bb = cfg->cil_offset_to_bb [start];

	//start must exist in cil_offset_to_bb as those are il offsets used by EH which should have GET_BBLOCK early.
	g_assert (bb);

	if (cfg->verbose_level > 1)
		g_print ("FIRST BB for %d is BB_%d\n", start, bb->block_num);
	for (; bb && bb->real_offset < end; bb = bb->next_bb) {
		//no one claimed this bb, take it.
		if (bb->region == -1) {
			bb->region = region;
			continue;
		}

		//current region is an early handler, bail
		if ((bb->region & (0xf << 4)) != MONO_REGION_TRY) {
			continue;
		}

		//current region is a try, only overwrite if new region is a handler
		if ((region & (0xf << 4)) != MONO_REGION_TRY) {
			bb->region = region;
		}
	}

	if (cfg->spvars)
		mono_create_spvar_for_region (cfg, region);
}

static void
compute_bb_regions (MonoCompile *cfg)
{
	MonoMethodHeader *header = cfg->header;

	for (MonoBasicBlock *bb = cfg->bb_entry; bb; bb = bb->next_bb)
		bb->region = -1;

	for (guint i = 0; i < header->num_clauses; ++i) {
		MonoExceptionClause *clause = &header->clauses [i];

		if (clause->flags == MONO_EXCEPTION_CLAUSE_FILTER)
			mark_bb_in_region (cfg, ((i + 1) << 8) | MONO_REGION_FILTER | clause->flags, clause->data.filter_offset, clause->handler_offset);

		guint handler_region;
		if (clause->flags == MONO_EXCEPTION_CLAUSE_FINALLY)
			handler_region = ((i + 1) << 8) | MONO_REGION_FINALLY | clause->flags;
		else if (clause->flags == MONO_EXCEPTION_CLAUSE_FAULT)
			handler_region = ((i + 1) << 8) | MONO_REGION_FAULT | clause->flags;
		else
			handler_region = ((i + 1) << 8) | MONO_REGION_CATCH | clause->flags;

		mark_bb_in_region (cfg, handler_region, clause->handler_offset, clause->handler_offset + clause->handler_len);
		mark_bb_in_region (cfg, ((i + 1) << 8) | clause->flags, clause->try_offset, clause->try_offset + clause->try_len);
	}

	if (cfg->verbose_level > 2) {
		for (MonoBasicBlock *bb = cfg->bb_entry; bb; bb = bb->next_bb)
			g_print ("REGION BB%d IL_%04x ID_%08X\n", bb->block_num, bb->real_offset, bb->region);
	}

}


static gboolean
ip_in_finally_clause (MonoCompile *cfg, int offset)
{
	MonoMethodHeader *header = cfg->header;
	MonoExceptionClause *clause;

	for (guint i = 0; i < header->num_clauses; ++i) {
		clause = &header->clauses [i];
		if (clause->flags != MONO_EXCEPTION_CLAUSE_FINALLY && clause->flags != MONO_EXCEPTION_CLAUSE_FAULT)
			continue;

		if (MONO_OFFSET_IN_HANDLER (clause, GINT_TO_UINT32(offset)))
			return TRUE;
	}
	return FALSE;
}

/* Find clauses between ip and target, from inner to outer */
static GList*
mono_find_leave_clauses (MonoCompile *cfg, guchar *ip, guchar *target)
{
	MonoMethodHeader *header = cfg->header;
	MonoExceptionClause *clause;
	GList *res = NULL;

	for (guint i = 0; i < header->num_clauses; ++i) {
		clause = &header->clauses [i];
		if (MONO_OFFSET_IN_CLAUSE (clause, GPTRDIFF_TO_UINT32(ip - header->code)) &&
		    (!MONO_OFFSET_IN_CLAUSE (clause, GPTRDIFF_TO_UINT32(target - header->code)))) {
			MonoLeaveClause *leave = mono_mempool_alloc0 (cfg->mempool, sizeof (MonoLeaveClause));
			leave->index = i;
			leave->clause = clause;

			res = g_list_append_mempool (cfg->mempool, res, leave);
		}
	}
	return res;
}

static void
mono_create_spvar_for_region (MonoCompile *cfg, int region)
{
	MonoInst *var;

	var = (MonoInst *)g_hash_table_lookup (cfg->spvars, GINT_TO_POINTER (region));
	if (var)
		return;

	var = mono_compile_create_var (cfg, mono_get_int_type (), OP_LOCAL);
	/* prevent it from being register allocated */
	var->flags |= MONO_INST_VOLATILE;

	g_hash_table_insert (cfg->spvars, GINT_TO_POINTER (region), var);
}

MonoInst *
mono_find_exvar_for_offset (MonoCompile *cfg, int offset)
{
	return (MonoInst *)g_hash_table_lookup (cfg->exvars, GINT_TO_POINTER (offset));
}

static MonoInst*
mono_create_exvar_for_offset (MonoCompile *cfg, int offset)
{
	MonoInst *var;

	var = (MonoInst *)g_hash_table_lookup (cfg->exvars, GINT_TO_POINTER (offset));
	if (var)
		return var;

	var = mono_compile_create_var (cfg, mono_get_object_type (), OP_LOCAL);
	/* prevent it from being register allocated */
	var->flags |= MONO_INST_VOLATILE;

	g_hash_table_insert (cfg->exvars, GINT_TO_POINTER (offset), var);

	return var;
}

/*
 * Returns the type used in the eval stack when @type is loaded.
 * FIXME: return a MonoType/MonoClass for the byref and VALUETYPE cases.
 */
void
mini_type_to_eval_stack_type (MonoCompile *cfg, MonoType *type, MonoInst *inst)
{
	MonoClass *klass;

	type = mini_get_underlying_type (type);
	inst->klass = klass = mono_class_from_mono_type_internal (type);
	if (m_type_is_byref (type)) {
		inst->type = STACK_MP;
		return;
	}

handle_enum:
	switch (type->type) {
	case MONO_TYPE_VOID:
		inst->type = STACK_INV;
		return;
	case MONO_TYPE_I1:
	case MONO_TYPE_U1:
	case MONO_TYPE_I2:
	case MONO_TYPE_U2:
	case MONO_TYPE_I4:
	case MONO_TYPE_U4:
		inst->type = STACK_I4;
		return;
	case MONO_TYPE_I:
	case MONO_TYPE_U:
	case MONO_TYPE_PTR:
	case MONO_TYPE_FNPTR:
		inst->type = STACK_PTR;
		return;
	case MONO_TYPE_CLASS:
	case MONO_TYPE_STRING:
	case MONO_TYPE_OBJECT:
	case MONO_TYPE_SZARRAY:
	case MONO_TYPE_ARRAY:
		inst->type = STACK_OBJ;
		return;
	case MONO_TYPE_I8:
	case MONO_TYPE_U8:
		inst->type = STACK_I8;
		return;
	case MONO_TYPE_R4:
		inst->type = GINT_TO_UINT8 (cfg->r4_stack_type);
		break;
	case MONO_TYPE_R8:
		inst->type = STACK_R8;
		return;
	case MONO_TYPE_VALUETYPE:
		if (m_class_is_enumtype (type->data.klass)) {
			type = mono_class_enum_basetype_internal (type->data.klass);
			goto handle_enum;
		} else {
			inst->klass = klass;
			inst->type = STACK_VTYPE;
			return;
		}
	case MONO_TYPE_TYPEDBYREF:
		inst->klass = mono_defaults.typed_reference_class;
		inst->type = STACK_VTYPE;
		return;
	case MONO_TYPE_GENERICINST:
		type = m_class_get_byval_arg (type->data.generic_class->container_class);
		goto handle_enum;
	case MONO_TYPE_VAR:
	case MONO_TYPE_MVAR:
		g_assert (cfg->gshared);
		if (mini_is_gsharedvt_type (type)) {
			g_assert (cfg->gsharedvt);
			inst->type = STACK_VTYPE;
		} else {
			mini_type_to_eval_stack_type (cfg, mini_get_underlying_type (type), inst);
		}
		return;
	default:
		g_error ("unknown type 0x%02x in eval stack type", type->type);
	}
}

/*
 * The following tables are used to quickly validate the IL code in type_from_op ().
 */
#define IF_P8(v) (SIZEOF_VOID_P == 8 ? v : STACK_INV)
#define IF_P8_I8 IF_P8(STACK_I8)
#define IF_P8_PTR IF_P8(STACK_PTR)

static const char
bin_num_table [STACK_MAX] [STACK_MAX] = {
	{STACK_INV, STACK_INV, STACK_INV, STACK_INV, STACK_INV, STACK_INV, STACK_INV, STACK_INV},
	{STACK_INV, STACK_I4,  IF_P8_I8,  STACK_PTR, STACK_INV, STACK_MP,  STACK_INV, STACK_INV},
	{STACK_INV, IF_P8_I8,  STACK_I8,  IF_P8_PTR, STACK_INV, STACK_INV, STACK_INV, STACK_INV},
	{STACK_INV, STACK_PTR, IF_P8_PTR, STACK_PTR, STACK_INV, STACK_MP,  STACK_INV, STACK_INV},
	{STACK_INV, STACK_INV, STACK_INV, STACK_INV, STACK_R8,  STACK_INV, STACK_INV, STACK_INV, STACK_R8},
	{STACK_INV, STACK_MP,  STACK_INV, STACK_MP,  STACK_INV, STACK_PTR, STACK_INV, STACK_INV},
	{STACK_INV, STACK_INV, STACK_INV, STACK_INV, STACK_INV, STACK_INV, STACK_INV, STACK_INV},
	{STACK_INV, STACK_INV, STACK_INV, STACK_INV, STACK_INV, STACK_INV, STACK_INV, STACK_INV},
	{STACK_INV, STACK_INV, STACK_INV, STACK_INV, STACK_R8, STACK_INV, STACK_INV, STACK_INV, STACK_R4}
};

static const char
neg_table [] = {
	STACK_INV, STACK_I4, STACK_I8, STACK_PTR, STACK_R8, STACK_INV, STACK_INV, STACK_INV, STACK_R4
};

/* reduce the size of this table */
static const char
bin_int_table [STACK_MAX] [STACK_MAX] = {
	{STACK_INV, STACK_INV, STACK_INV, STACK_INV, STACK_INV, STACK_INV, STACK_INV, STACK_INV},
	{STACK_INV, STACK_I4,  IF_P8_I8,  STACK_PTR, STACK_INV, STACK_INV, STACK_INV, STACK_INV},
	{STACK_INV, IF_P8_I8,  STACK_I8,  IF_P8_PTR, STACK_INV, STACK_INV, STACK_INV, STACK_INV},
	{STACK_INV, STACK_PTR, IF_P8_PTR, STACK_PTR, STACK_INV, STACK_INV, STACK_INV, STACK_INV},
	{STACK_INV, STACK_INV, STACK_INV, STACK_INV, STACK_INV, STACK_INV, STACK_INV, STACK_INV},
	{STACK_INV, STACK_INV, STACK_INV, STACK_INV, STACK_INV, STACK_INV, STACK_INV, STACK_INV},
	{STACK_INV, STACK_INV, STACK_INV, STACK_INV, STACK_INV, STACK_INV, STACK_INV, STACK_INV},
	{STACK_INV, STACK_INV, STACK_INV, STACK_INV, STACK_INV, STACK_INV, STACK_INV, STACK_INV}
};

#define P1 (SIZEOF_VOID_P == 8)
static const char
bin_comp_table [STACK_MAX] [STACK_MAX] = {
/*	Inv i  L  p  F  &  O  vt r4 */
	{0},
	{0, 1, 0, 1, 0, 0, 0, 0}, /* i, int32 */
	{0, 0, 1,P1, 0, 0, 0, 0}, /* L, int64 */
	{0, 1,P1, 1, 0, 2, 4, 0}, /* p, ptr */
	{0, 0, 0, 0, 1, 0, 0, 0, 1}, /* F, R8 */
	{0, 0, 0, 2, 0, 1, 0, 0}, /* &, managed pointer */
	{0, 0, 0, 4, 0, 0, 3, 0}, /* O, reference */
	{0, 0, 0, 0, 0, 0, 0, 0}, /* vt value type */
	{0, 0, 0, 0, 1, 0, 0, 0, 1}, /* r, r4 */
};
#undef P1

/* reduce the size of this table */
static const char
shift_table [STACK_MAX] [STACK_MAX] = {
	{STACK_INV, STACK_INV, STACK_INV, STACK_INV, STACK_INV, STACK_INV, STACK_INV, STACK_INV},
	{STACK_INV, STACK_I4,  STACK_INV, STACK_I4,  STACK_INV, STACK_INV, STACK_INV, STACK_INV},
	{STACK_INV, STACK_I8,  STACK_INV, STACK_I8,  STACK_INV, STACK_INV, STACK_INV, STACK_INV},
	{STACK_INV, STACK_PTR, STACK_INV, STACK_PTR, STACK_INV, STACK_INV, STACK_INV, STACK_INV},
	{STACK_INV, STACK_INV, STACK_INV, STACK_INV, STACK_INV, STACK_INV, STACK_INV, STACK_INV},
	{STACK_INV, STACK_INV, STACK_INV, STACK_INV, STACK_INV, STACK_INV, STACK_INV, STACK_INV},
	{STACK_INV, STACK_INV, STACK_INV, STACK_INV, STACK_INV, STACK_INV, STACK_INV, STACK_INV},
	{STACK_INV, STACK_INV, STACK_INV, STACK_INV, STACK_INV, STACK_INV, STACK_INV, STACK_INV}
};

/*
 * Tables to map from the non-specific opcode to the matching
 * type-specific opcode.
 */
/* handles from CEE_ADD to CEE_SHR_UN (CEE_REM_UN for floats) */
static const guint16
binops_op_map [STACK_MAX] = {
	0, OP_IADD-CEE_ADD, OP_LADD-CEE_ADD, OP_PADD-CEE_ADD, OP_FADD-CEE_ADD, OP_PADD-CEE_ADD, 0, 0, OP_RADD-CEE_ADD
};

/* handles from CEE_NEG to CEE_CONV_U8 */
static const guint16
unops_op_map [STACK_MAX] = {
	0, OP_INEG-CEE_NEG, OP_LNEG-CEE_NEG, OP_PNEG-CEE_NEG, OP_FNEG-CEE_NEG, OP_PNEG-CEE_NEG, 0, 0, OP_RNEG-CEE_NEG
};

/* handles from CEE_CONV_U2 to CEE_SUB_OVF_UN */
static const guint16
ovfops_op_map [STACK_MAX] = {
	0, OP_ICONV_TO_U2-CEE_CONV_U2, OP_LCONV_TO_U2-CEE_CONV_U2, OP_PCONV_TO_U2-CEE_CONV_U2, OP_FCONV_TO_U2-CEE_CONV_U2, OP_PCONV_TO_U2-CEE_CONV_U2, OP_PCONV_TO_U2-CEE_CONV_U2, 0, OP_RCONV_TO_U2-CEE_CONV_U2
};

/* handles from CEE_CONV_OVF_I1_UN to CEE_CONV_OVF_U_UN */
static const guint16
ovf2ops_op_map [STACK_MAX] = {
	0, OP_ICONV_TO_OVF_I1_UN-CEE_CONV_OVF_I1_UN, OP_LCONV_TO_OVF_I1_UN-CEE_CONV_OVF_I1_UN, OP_PCONV_TO_OVF_I1_UN-CEE_CONV_OVF_I1_UN, OP_FCONV_TO_OVF_I1_UN-CEE_CONV_OVF_I1_UN, OP_PCONV_TO_OVF_I1_UN-CEE_CONV_OVF_I1_UN, 0, 0, OP_RCONV_TO_OVF_I1_UN-CEE_CONV_OVF_I1_UN
};

/* handles from CEE_CONV_OVF_I1 to CEE_CONV_OVF_U8 */
static const guint16
ovf3ops_op_map [STACK_MAX] = {
	0, OP_ICONV_TO_OVF_I1-CEE_CONV_OVF_I1, OP_LCONV_TO_OVF_I1-CEE_CONV_OVF_I1, OP_PCONV_TO_OVF_I1-CEE_CONV_OVF_I1, OP_FCONV_TO_OVF_I1-CEE_CONV_OVF_I1, OP_PCONV_TO_OVF_I1-CEE_CONV_OVF_I1, 0, 0, OP_RCONV_TO_OVF_I1-CEE_CONV_OVF_I1
};

/* handles from CEE_BEQ to CEE_BLT_UN */
static const guint16
beqops_op_map [STACK_MAX] = {
	0, OP_IBEQ-CEE_BEQ, OP_LBEQ-CEE_BEQ, OP_PBEQ-CEE_BEQ, OP_FBEQ-CEE_BEQ, OP_PBEQ-CEE_BEQ, OP_PBEQ-CEE_BEQ, 0, OP_FBEQ-CEE_BEQ
};

/* handles from CEE_CEQ to CEE_CLT_UN */
static const guint16
ceqops_op_map [STACK_MAX] = {
	0, OP_ICEQ-OP_CEQ, OP_LCEQ-OP_CEQ, OP_PCEQ-OP_CEQ, OP_FCEQ-OP_CEQ, OP_PCEQ-OP_CEQ, OP_PCEQ-OP_CEQ, 0, OP_RCEQ-OP_CEQ
};

/*
 * Sets ins->type (the type on the eval stack) according to the
 * type of the opcode and the arguments to it.
 * Invalid IL code is marked by setting ins->type to the invalid value STACK_INV.
 *
 * FIXME: this function sets ins->type unconditionally in some cases, but
 * it should set it to invalid for some types (a conv.x on an object)
 */
static void
type_from_op (MonoCompile *cfg, MonoInst *ins, MonoInst *src1, MonoInst *src2)
{
	switch (ins->opcode) {
	/* binops */
	case MONO_CEE_ADD:
	case MONO_CEE_SUB:
	case MONO_CEE_MUL:
	case MONO_CEE_DIV:
	case MONO_CEE_REM:
		/* FIXME: check unverifiable args for STACK_MP */
		ins->type = bin_num_table [src1->type] [src2->type];
		ins->opcode += binops_op_map [ins->type];
		break;
	case MONO_CEE_DIV_UN:
	case MONO_CEE_REM_UN:
	case MONO_CEE_AND:
	case MONO_CEE_OR:
	case MONO_CEE_XOR:
		ins->type = bin_int_table [src1->type] [src2->type];
		ins->opcode += binops_op_map [ins->type];
		break;
	case MONO_CEE_SHL:
	case MONO_CEE_SHR:
	case MONO_CEE_SHR_UN:
		ins->type = shift_table [src1->type] [src2->type];
		ins->opcode += binops_op_map [ins->type];
		break;
	case OP_COMPARE:
	case OP_LCOMPARE:
	case OP_ICOMPARE:
		ins->type = bin_comp_table [src1->type] [src2->type] ? STACK_I4: STACK_INV;
		if ((src1->type == STACK_I8) || ((TARGET_SIZEOF_VOID_P == 8) && ((src1->type == STACK_PTR) || (src1->type == STACK_OBJ) || (src1->type == STACK_MP))))
			ins->opcode = OP_LCOMPARE;
		else if (src1->type == STACK_R4)
			ins->opcode = OP_RCOMPARE;
		else if (src1->type == STACK_R8)
			ins->opcode = OP_FCOMPARE;
		else
			ins->opcode = OP_ICOMPARE;
		break;
	case OP_ICOMPARE_IMM:
		ins->type = bin_comp_table [src1->type] [src1->type] ? STACK_I4 : STACK_INV;
		if ((src1->type == STACK_I8) || ((TARGET_SIZEOF_VOID_P == 8) && ((src1->type == STACK_PTR) || (src1->type == STACK_OBJ) || (src1->type == STACK_MP))))
			ins->opcode = OP_LCOMPARE_IMM;
		break;
	case MONO_CEE_BEQ:
	case MONO_CEE_BGE:
	case MONO_CEE_BGT:
	case MONO_CEE_BLE:
	case MONO_CEE_BLT:
	case MONO_CEE_BNE_UN:
	case MONO_CEE_BGE_UN:
	case MONO_CEE_BGT_UN:
	case MONO_CEE_BLE_UN:
	case MONO_CEE_BLT_UN:
		ins->opcode += beqops_op_map [src1->type];
		break;
	case OP_CEQ:
		ins->type = bin_comp_table [src1->type] [src2->type] ? STACK_I4: STACK_INV;
		ins->opcode += ceqops_op_map [src1->type];
		break;
	case OP_CGT:
	case OP_CGT_UN:
	case OP_CLT:
	case OP_CLT_UN:
		ins->type = (bin_comp_table [src1->type] [src2->type] & 1) ? STACK_I4: STACK_INV;
		ins->opcode += ceqops_op_map [src1->type];
		break;
	/* unops */
	case MONO_CEE_NEG:
		ins->type = neg_table [src1->type];
		ins->opcode += unops_op_map [ins->type];
		break;
	case MONO_CEE_NOT:
		if (src1->type >= STACK_I4 && src1->type <= STACK_PTR)
			ins->type = src1->type;
		else
			ins->type = STACK_INV;
		ins->opcode += unops_op_map [ins->type];
		break;
	case MONO_CEE_CONV_I1:
	case MONO_CEE_CONV_I2:
	case MONO_CEE_CONV_I4:
	case MONO_CEE_CONV_U4:
		ins->type = STACK_I4;
		ins->opcode += unops_op_map [src1->type];
		break;
	case MONO_CEE_CONV_R_UN:
		ins->type = STACK_R8;
		switch (src1->type) {
		case STACK_I4:
		case STACK_PTR:
			ins->opcode = OP_ICONV_TO_R_UN;
			break;
		case STACK_I8:
			ins->opcode = OP_LCONV_TO_R_UN;
			break;
		case STACK_R4:
			ins->opcode = OP_RCONV_TO_R8;
			break;
		case STACK_R8:
			ins->opcode = OP_FMOVE;
			break;
		}
		break;
	case MONO_CEE_CONV_OVF_I1:
	case MONO_CEE_CONV_OVF_U1:
	case MONO_CEE_CONV_OVF_I2:
	case MONO_CEE_CONV_OVF_U2:
	case MONO_CEE_CONV_OVF_I4:
	case MONO_CEE_CONV_OVF_U4:
		ins->type = STACK_I4;
		ins->opcode += ovf3ops_op_map [src1->type];
		break;
	case MONO_CEE_CONV_OVF_I_UN:
	case MONO_CEE_CONV_OVF_U_UN:
		ins->type = STACK_PTR;
		ins->opcode += ovf2ops_op_map [src1->type];
		break;
	case MONO_CEE_CONV_OVF_I1_UN:
	case MONO_CEE_CONV_OVF_I2_UN:
	case MONO_CEE_CONV_OVF_I4_UN:
	case MONO_CEE_CONV_OVF_U1_UN:
	case MONO_CEE_CONV_OVF_U2_UN:
	case MONO_CEE_CONV_OVF_U4_UN:
		ins->type = STACK_I4;
		ins->opcode += ovf2ops_op_map [src1->type];
		break;
	case MONO_CEE_CONV_U:
		ins->type = STACK_PTR;
		switch (src1->type) {
		case STACK_I4:
			ins->opcode = OP_ICONV_TO_U;
			break;
		case STACK_PTR:
		case STACK_MP:
		case STACK_OBJ:
#if TARGET_SIZEOF_VOID_P == 8
			ins->opcode = OP_LCONV_TO_U;
#else
			ins->opcode = OP_MOVE;
#endif
			break;
		case STACK_I8:
			ins->opcode = OP_LCONV_TO_U;
			break;
		case STACK_R8:
			if (TARGET_SIZEOF_VOID_P == 8)
				ins->opcode = OP_FCONV_TO_U8;
			else
				ins->opcode = OP_FCONV_TO_U4;
			break;
		case STACK_R4:
			if (TARGET_SIZEOF_VOID_P == 8)
				ins->opcode = OP_RCONV_TO_U8;
			else
				ins->opcode = OP_RCONV_TO_U4;
			break;
		}
		break;
	case MONO_CEE_CONV_I8:
	case MONO_CEE_CONV_U8:
		ins->type = STACK_I8;
		ins->opcode += unops_op_map [src1->type];
		break;
	case MONO_CEE_CONV_OVF_I8:
	case MONO_CEE_CONV_OVF_U8:
		ins->type = STACK_I8;
		ins->opcode += ovf3ops_op_map [src1->type];
		break;
	case MONO_CEE_CONV_OVF_U8_UN:
	case MONO_CEE_CONV_OVF_I8_UN:
		ins->type = STACK_I8;
		ins->opcode += ovf2ops_op_map [src1->type];
		break;
	case MONO_CEE_CONV_R4:
		ins->type = GINT_TO_UINT8 (cfg->r4_stack_type);
		ins->opcode += unops_op_map [src1->type];
		break;
	case MONO_CEE_CONV_R8:
		ins->type = STACK_R8;
		ins->opcode += unops_op_map [src1->type];
		break;
	case OP_CKFINITE:
		ins->type = STACK_R8;
		break;
	case MONO_CEE_CONV_U2:
	case MONO_CEE_CONV_U1:
		ins->type = STACK_I4;
		ins->opcode += ovfops_op_map [src1->type];
		break;
	case MONO_CEE_CONV_I:
	case MONO_CEE_CONV_OVF_I:
	case MONO_CEE_CONV_OVF_U:
		ins->type = STACK_PTR;
		ins->opcode += ovfops_op_map [src1->type];

		switch (ins->opcode) {
		case OP_FCONV_TO_I:
			ins->opcode = TARGET_SIZEOF_VOID_P == 4 ? OP_FCONV_TO_I4 : OP_FCONV_TO_I8;
			break;
		case OP_RCONV_TO_I:
			ins->opcode = TARGET_SIZEOF_VOID_P == 4 ? OP_RCONV_TO_I4 : OP_RCONV_TO_I8;
			break;
		default:
			break;
		}
		break;
	case MONO_CEE_ADD_OVF:
	case MONO_CEE_ADD_OVF_UN:
	case MONO_CEE_MUL_OVF:
	case MONO_CEE_MUL_OVF_UN:
	case MONO_CEE_SUB_OVF:
	case MONO_CEE_SUB_OVF_UN:
		ins->type = bin_num_table [src1->type] [src2->type];
		ins->opcode += ovfops_op_map [src1->type];
		if (ins->type == STACK_R8)
			ins->type = STACK_INV;
		break;
	case OP_LOAD_MEMBASE:
		ins->type = STACK_PTR;
		break;
	case OP_LOADI1_MEMBASE:
	case OP_LOADU1_MEMBASE:
	case OP_LOADI2_MEMBASE:
	case OP_LOADU2_MEMBASE:
	case OP_LOADI4_MEMBASE:
	case OP_LOADU4_MEMBASE:
		ins->type = STACK_PTR;
		break;
	case OP_LOADI8_MEMBASE:
		ins->type = STACK_I8;
		break;
	case OP_LOADR4_MEMBASE:
		ins->type = GINT_TO_UINT8 (cfg->r4_stack_type);
		break;
	case OP_LOADR8_MEMBASE:
		ins->type = STACK_R8;
		break;
	default:
		g_error ("opcode 0x%04x not handled in type from op", ins->opcode);
		break;
	}

	if (ins->type == STACK_MP) {
		if (src1->type == STACK_MP)
			ins->klass = src1->klass;
		else
			ins->klass = mono_defaults.object_class;
	}
}

void
mini_type_from_op (MonoCompile *cfg, MonoInst *ins, MonoInst *src1, MonoInst *src2)
{
	type_from_op (cfg, ins, src1, src2);
}

static MonoClass*
ldind_to_type (int op)
{
	switch (op) {
	case MONO_CEE_LDIND_I1: return mono_defaults.sbyte_class;
	case MONO_CEE_LDIND_U1: return mono_defaults.byte_class;
	case MONO_CEE_LDIND_I2: return mono_defaults.int16_class;
	case MONO_CEE_LDIND_U2: return mono_defaults.uint16_class;
	case MONO_CEE_LDIND_I4: return mono_defaults.int32_class;
	case MONO_CEE_LDIND_U4: return mono_defaults.uint32_class;
	case MONO_CEE_LDIND_I8: return mono_defaults.int64_class;
	case MONO_CEE_LDIND_I: return mono_defaults.int_class;
	case MONO_CEE_LDIND_R4: return mono_defaults.single_class;
	case MONO_CEE_LDIND_R8: return mono_defaults.double_class;
	case MONO_CEE_LDIND_REF:return mono_defaults.object_class; //FIXME we should try to return a more specific type
	default: g_error ("Unknown ldind type %d", op);
	}
}

static MonoClass*
stind_to_type (int op)
{
	switch (op) {
	case MONO_CEE_STIND_I1: return mono_defaults.sbyte_class;
	case MONO_CEE_STIND_I2: return mono_defaults.int16_class;
	case MONO_CEE_STIND_I4: return mono_defaults.int32_class;
	case MONO_CEE_STIND_I8: return mono_defaults.int64_class;
	case MONO_CEE_STIND_I: return mono_defaults.int_class;
	case MONO_CEE_STIND_R4: return mono_defaults.single_class;
	case MONO_CEE_STIND_R8: return mono_defaults.double_class;
	case MONO_CEE_STIND_REF: return mono_defaults.object_class;
	default: g_error ("Unknown stind type %d", op);
	}
}

#if 0

static const char
param_table [STACK_MAX] [STACK_MAX] = {
	{0},
};

static int
check_values_to_signature (MonoInst *args, MonoType *this_ins, MonoMethodSignature *sig)
{
	int i;

	if (sig->hasthis) {
		switch (args->type) {
		case STACK_I4:
		case STACK_I8:
		case STACK_R8:
		case STACK_VTYPE:
		case STACK_INV:
			return 0;
		}
		args++;
	}
	for (i = 0; i < sig->param_count; ++i) {
		switch (args [i].type) {
		case STACK_INV:
			return 0;
		case STACK_MP:
			if (m_type_is_byref (!sig->params [i]))
				return 0;
			continue;
		case STACK_OBJ:
			if (m_type_is_byref (sig->params [i]))
				return 0;
			switch (m_type_is_byref (sig->params [i])) {
			case MONO_TYPE_CLASS:
			case MONO_TYPE_STRING:
			case MONO_TYPE_OBJECT:
			case MONO_TYPE_SZARRAY:
			case MONO_TYPE_ARRAY:
				break;
			default:
				return 0;
			}
			continue;
		case STACK_R8:
			if (m_type_is_byref (sig->params [i]))
				return 0;
			if (sig->params [i]->type != MONO_TYPE_R4 && sig->params [i]->type != MONO_TYPE_R8)
				return 0;
			continue;
		case STACK_PTR:
		case STACK_I4:
		case STACK_I8:
		case STACK_VTYPE:
			break;
		}
		/*if (!param_table [args [i].type] [sig->params [i]->type])
			return 0;*/
	}
	return 1;
}
#endif

/*
 * The got_var contains the address of the Global Offset Table when AOT
 * compiling.
 */
MonoInst *
mono_get_got_var (MonoCompile *cfg)
{
	if (!cfg->compile_aot || !cfg->backend->need_got_var || cfg->llvm_only)
		return NULL;
	if (!cfg->got_var) {
		cfg->got_var = mono_compile_create_var (cfg, mono_get_int_type (), OP_LOCAL);
	}
	return cfg->got_var;
}

static void
mono_create_rgctx_var (MonoCompile *cfg)
{
	if (!cfg->rgctx_var) {
		cfg->rgctx_var = mono_compile_create_var (cfg, mono_get_int_type (), OP_LOCAL);
		/* force the var to be stack allocated */
		if (!cfg->llvm_only)
			cfg->rgctx_var->flags |= MONO_INST_VOLATILE;
	}
}

static MonoInst *
mono_get_mrgctx_var (MonoCompile *cfg)
{
	g_assert (cfg->gshared);

	mono_create_rgctx_var (cfg);

	return cfg->rgctx_var;
}

static MonoInst *
mono_get_vtable_var (MonoCompile *cfg)
{
	g_assert (cfg->gshared);

	/* The mrgctx and the vtable are stored in the same var */
	mono_create_rgctx_var (cfg);

	return cfg->rgctx_var;
}

static MonoType*
type_from_stack_type (MonoInst *ins) {
	switch (ins->type) {
	case STACK_I4: return mono_get_int32_type ();
	case STACK_I8: return m_class_get_byval_arg (mono_defaults.int64_class);
	case STACK_PTR: return mono_get_int_type ();
	case STACK_R4: return m_class_get_byval_arg (mono_defaults.single_class);
	case STACK_R8: return m_class_get_byval_arg (mono_defaults.double_class);
	case STACK_MP:
		return m_class_get_this_arg (ins->klass);
	case STACK_OBJ: return mono_get_object_type ();
	case STACK_VTYPE: return m_class_get_byval_arg (ins->klass);
	default:
		g_error ("stack type %d to monotype not handled\n", ins->type);
	}
	return NULL;
}

MonoStackType
mini_type_to_stack_type (MonoCompile *cfg, MonoType *t)
{
	t = mini_type_get_underlying_type (t);
	switch (t->type) {
	case MONO_TYPE_I1:
	case MONO_TYPE_U1:
	case MONO_TYPE_I2:
	case MONO_TYPE_U2:
	case MONO_TYPE_I4:
	case MONO_TYPE_U4:
		return STACK_I4;
	case MONO_TYPE_I:
	case MONO_TYPE_U:
	case MONO_TYPE_PTR:
	case MONO_TYPE_FNPTR:
		return STACK_PTR;
	case MONO_TYPE_CLASS:
	case MONO_TYPE_STRING:
	case MONO_TYPE_OBJECT:
	case MONO_TYPE_SZARRAY:
	case MONO_TYPE_ARRAY:
		return STACK_OBJ;
	case MONO_TYPE_I8:
	case MONO_TYPE_U8:
		return STACK_I8;
	case MONO_TYPE_R4:
		return (MonoStackType)cfg->r4_stack_type;
	case MONO_TYPE_R8:
		return STACK_R8;
	case MONO_TYPE_VALUETYPE:
	case MONO_TYPE_TYPEDBYREF:
		return STACK_VTYPE;
	case MONO_TYPE_GENERICINST:
		if (mono_type_generic_inst_is_valuetype (t))
			return STACK_VTYPE;
		else
			return STACK_OBJ;
		break;
	default:
		g_assert_not_reached ();
	}

	return (MonoStackType)-1;
}

static MonoClass*
array_access_to_klass (int opcode)
{
	switch (opcode) {
	case MONO_CEE_LDELEM_U1:
		return mono_defaults.byte_class;
	case MONO_CEE_LDELEM_U2:
		return mono_defaults.uint16_class;
	case MONO_CEE_LDELEM_I:
	case MONO_CEE_STELEM_I:
		return mono_defaults.int_class;
	case MONO_CEE_LDELEM_I1:
	case MONO_CEE_STELEM_I1:
		return mono_defaults.sbyte_class;
	case MONO_CEE_LDELEM_I2:
	case MONO_CEE_STELEM_I2:
		return mono_defaults.int16_class;
	case MONO_CEE_LDELEM_I4:
	case MONO_CEE_STELEM_I4:
		return mono_defaults.int32_class;
	case MONO_CEE_LDELEM_U4:
		return mono_defaults.uint32_class;
	case MONO_CEE_LDELEM_I8:
	case MONO_CEE_STELEM_I8:
		return mono_defaults.int64_class;
	case MONO_CEE_LDELEM_R4:
	case MONO_CEE_STELEM_R4:
		return mono_defaults.single_class;
	case MONO_CEE_LDELEM_R8:
	case MONO_CEE_STELEM_R8:
		return mono_defaults.double_class;
	case MONO_CEE_LDELEM_REF:
	case MONO_CEE_STELEM_REF:
		return mono_defaults.object_class;
	default:
		g_assert_not_reached ();
	}
	return NULL;
}

/*
 * We try to share variables when possible
 */
static MonoInst *
mono_compile_get_interface_var (MonoCompile *cfg, int slot, MonoInst *ins)
{
	MonoInst *res;
	int pos, vnum;
	MonoType *type;

	type = type_from_stack_type (ins);

	/* inlining can result in deeper stacks */
	if (cfg->inline_depth || slot >= cfg->header->max_stack)
		return mono_compile_create_var (cfg, type, OP_LOCAL);

	pos = ins->type - 1 + slot * STACK_MAX;

	switch (ins->type) {
	case STACK_I4:
	case STACK_I8:
	case STACK_R8:
	case STACK_PTR:
	case STACK_MP:
	case STACK_OBJ:
		if ((vnum = cfg->intvars [pos]))
			return cfg->varinfo [vnum];
		res = mono_compile_create_var (cfg, type, OP_LOCAL);
		cfg->intvars [pos] = GTMREG_TO_UINT16 (res->inst_c0);
		break;
	default:
		res = mono_compile_create_var (cfg, type, OP_LOCAL);
	}
	return res;
}

static void
mono_save_token_info (MonoCompile *cfg, MonoImage *image, guint32 token, gpointer key)
{
	/*
	 * Don't use this if a generic_context is set, since that means AOT can't
	 * look up the method using just the image+token.
	 * table == 0 means this is a reference made from a wrapper.
	 */
	if (cfg->compile_aot && !cfg->generic_context && (mono_metadata_token_table (token) > 0)) {
		MonoJumpInfoToken *jump_info_token = (MonoJumpInfoToken *)mono_mempool_alloc0 (cfg->mempool, sizeof (MonoJumpInfoToken));
		jump_info_token->image = image;
		jump_info_token->token = token;
		g_hash_table_insert (cfg->token_info_hash, key, jump_info_token);
	}
}

/*
 * This function is called to handle items that are left on the evaluation stack
 * at basic block boundaries. What happens is that we save the values to local variables
 * and we reload them later when first entering the target basic block (with the
 * handle_loaded_temps () function).
 * A single joint point will use the same variables (stored in the array bb->out_stack or
 * bb->in_stack, if the basic block is before or after the joint point).
 *
 * This function needs to be called _before_ emitting the last instruction of
 * the bb (i.e. before emitting a branch).
 * If the stack merge fails at a join point, cfg->unverifiable is set.
 */
static void
handle_stack_args (MonoCompile *cfg, MonoInst **sp, int count)
{
	MonoBasicBlock *bb = cfg->cbb;
	MonoBasicBlock *outb;
	MonoInst *inst, **locals;
	gboolean found;

	if (!count)
		return;
	if (cfg->verbose_level > 3)
		printf ("%d item(s) on exit from B%d\n", count, bb->block_num);
	if (!bb->out_scount) {
		bb->out_scount = GINT_TO_UINT16 (count);
		//printf ("bblock %d has out:", bb->block_num);
		found = FALSE;
		for (gint16 i = 0; i < bb->out_count; ++i) {
			outb = bb->out_bb [i];
			/* exception handlers are linked, but they should not be considered for stack args */
			if (outb->flags & BB_EXCEPTION_HANDLER)
				continue;
			//printf (" %d", outb->block_num);
			if (outb->in_stack) {
				found = TRUE;
				bb->out_stack = outb->in_stack;
				break;
			}
		}
		//printf ("\n");
		if (!found) {
			bb->out_stack = (MonoInst **)mono_mempool_alloc (cfg->mempool, sizeof (MonoInst*) * count);
			for (int i = 0; i < count; ++i) {
				/*
				 * try to reuse temps already allocated for this purpouse, if they occupy the same
				 * stack slot and if they are of the same type.
				 * This won't cause conflicts since if 'local' is used to
				 * store one of the values in the in_stack of a bblock, then
				 * the same variable will be used for the same outgoing stack
				 * slot as well.
				 * This doesn't work when inlining methods, since the bblocks
				 * in the inlined methods do not inherit their in_stack from
				 * the bblock they are inlined to. See bug #58863 for an
				 * example.
				 */
				bb->out_stack [i] = mono_compile_get_interface_var (cfg, i, sp [i]);
			}
		}
	}

	for (gint16 i = 0; i < bb->out_count; ++i) {
		outb = bb->out_bb [i];
		/* exception handlers are linked, but they should not be considered for stack args */
		if (outb->flags & BB_EXCEPTION_HANDLER)
			continue;
		if (outb->in_scount) {
			if (outb->in_scount != bb->out_scount) {
				cfg->unverifiable = TRUE;
				return;
			}
			continue; /* check they are the same locals */
		}
		outb->in_scount = GINT_TO_UINT16 (count);
		outb->in_stack = bb->out_stack;
	}

	locals = bb->out_stack;
	cfg->cbb = bb;
	for (int i = 0; i < count; ++i) {
		sp [i] = convert_value (cfg, locals [i]->inst_vtype, sp [i]);
		EMIT_NEW_TEMPSTORE (cfg, inst, locals [i]->inst_c0, sp [i]);
		inst->cil_code = sp [i]->cil_code;
		sp [i] = locals [i];
		if (cfg->verbose_level > 3)
			printf ("storing %d to temp %d\n", i, (int)locals [i]->inst_c0);
	}

	/*
	 * It is possible that the out bblocks already have in_stack assigned, and
	 * the in_stacks differ. In this case, we will store to all the different
	 * in_stacks.
	 */

	found = TRUE;
	gint16 bindex = 0;
	while (found) {
		/* Find a bblock which has a different in_stack */
		found = FALSE;
		while (bindex < bb->out_count) {
			outb = bb->out_bb [bindex];
			/* exception handlers are linked, but they should not be considered for stack args */
			if (outb->flags & BB_EXCEPTION_HANDLER) {
				bindex++;
				continue;
			}
			if (outb->in_stack != locals) {
				for (int i = 0; i < count; ++i) {
					sp [i] = convert_value (cfg, outb->in_stack [i]->inst_vtype, sp [i]);
					EMIT_NEW_TEMPSTORE (cfg, inst, outb->in_stack [i]->inst_c0, sp [i]);
					inst->cil_code = sp [i]->cil_code;
					sp [i] = locals [i];
					if (cfg->verbose_level > 3)
						printf ("storing %d to temp %d\n", i, (int)outb->in_stack [i]->inst_c0);
				}
				locals = outb->in_stack;
				found = TRUE;
				break;
			}
			bindex ++;
		}
	}
}

MonoInst*
mini_emit_runtime_constant (MonoCompile *cfg, MonoJumpInfoType patch_type, gpointer data)
{
	MonoInst *ins;

	if (cfg->compile_aot) {
MONO_DISABLE_WARNING (4306) // 'type cast': conversion from 'MonoJumpInfoType' to 'MonoInst *' of greater size
		EMIT_NEW_AOTCONST (cfg, ins, patch_type, data);
MONO_RESTORE_WARNING
	} else {
		MonoJumpInfo ji;
		gpointer target;
		ERROR_DECL (error);

		ji.type = patch_type;
		ji.data.target = data;
		target = mono_resolve_patch_target_ext (cfg->mem_manager, NULL, NULL, &ji, FALSE, error);
		mono_error_assert_ok (error);

		EMIT_NEW_PCONST (cfg, ins, target);
	}
	return ins;
}

static MonoInst*
mono_create_fast_tls_getter (MonoCompile *cfg, MonoTlsKey key)
{
	int tls_offset = mono_tls_get_tls_offset (key);

	if (cfg->compile_aot)
		return NULL;

	if (tls_offset != -1 && mono_arch_have_fast_tls ()) {
		MonoInst *ins;
		MONO_INST_NEW (cfg, ins, OP_TLS_GET);
		ins->dreg = mono_alloc_preg (cfg);
		ins->inst_offset = tls_offset;
		return ins;
	}
	return NULL;
}

static MonoInst*
mono_create_tls_get (MonoCompile *cfg, MonoTlsKey key)
{
	MonoInst *fast_tls = NULL;

	if (!mini_debug_options.use_fallback_tls)
		fast_tls = mono_create_fast_tls_getter (cfg, key);

	if (fast_tls) {
		MONO_ADD_INS (cfg->cbb, fast_tls);
		return fast_tls;
	}

	const MonoJitICallId jit_icall_id = mono_get_tls_key_to_jit_icall_id (key);

	if (cfg->compile_aot && !cfg->llvm_only) {
		MonoInst *addr;
		/*
		 * tls getters are critical pieces of code and we don't want to resolve them
		 * through the standard plt/tramp mechanism since we might expose ourselves
		 * to crashes and infinite recursions.
		 * Therefore the NOCALL part of MONO_PATCH_INFO_JIT_ICALL_ADDR_NOCALL, FALSE in is_plt_patch.
		 */
		EMIT_NEW_AOTCONST (cfg, addr, MONO_PATCH_INFO_JIT_ICALL_ADDR_NOCALL, GUINT_TO_POINTER (jit_icall_id));
		return mini_emit_calli (cfg, mono_icall_sig_ptr, NULL, addr, NULL, NULL);
	} else {
		return mono_emit_jit_icall_id (cfg, jit_icall_id, NULL);
	}
}

/*
 * emit_push_lmf:
 *
 *   Emit IR to push the current LMF onto the LMF stack.
 */
static void
emit_push_lmf (MonoCompile *cfg)
{
	/*
	 * Emit IR to push the LMF:
	 * lmf_addr = <lmf_addr from tls>
	 * lmf->lmf_addr = lmf_addr
	 * lmf->prev_lmf = *lmf_addr
	 * *lmf_addr = lmf
	 */
	MonoInst *ins, *lmf_ins;

	if (!cfg->lmf_ir)
		return;

	int lmf_reg, prev_lmf_reg;
	/*
	 * Store lmf_addr in a variable, so it can be allocated to a global register.
	 */
	if (!cfg->lmf_addr_var)
		cfg->lmf_addr_var = mono_compile_create_var (cfg, mono_get_int_type (), OP_LOCAL);

	if (!cfg->lmf_var) {
		MonoInst *lmf_var = mono_compile_create_var (cfg, mono_get_int_type (), OP_LOCAL);
		lmf_var->flags |= MONO_INST_VOLATILE;
		lmf_var->flags |= MONO_INST_LMF;
		cfg->lmf_var = lmf_var;
	}

	lmf_ins = mono_create_tls_get (cfg, TLS_KEY_LMF_ADDR);
	g_assert (lmf_ins);

	lmf_ins->dreg = cfg->lmf_addr_var->dreg;

	EMIT_NEW_VARLOADA (cfg, ins, cfg->lmf_var, NULL);
	lmf_reg = ins->dreg;

	prev_lmf_reg = alloc_preg (cfg);
	/* Save previous_lmf */
	EMIT_NEW_LOAD_MEMBASE (cfg, ins, OP_LOAD_MEMBASE, prev_lmf_reg, cfg->lmf_addr_var->dreg, 0);
	if (cfg->deopt)
		/* Mark this as an LMFExt */
		EMIT_NEW_BIALU_IMM (cfg, ins, OP_POR_IMM, prev_lmf_reg, prev_lmf_reg, 2);
	EMIT_NEW_STORE_MEMBASE (cfg, ins, OP_STORE_MEMBASE_REG, lmf_reg, MONO_STRUCT_OFFSET (MonoLMF, previous_lmf), prev_lmf_reg);
	/* Set new lmf */
	EMIT_NEW_STORE_MEMBASE (cfg, ins, OP_STORE_MEMBASE_REG, cfg->lmf_addr_var->dreg, 0, lmf_reg);
}

/*
 * emit_pop_lmf:
 *
 *   Emit IR to pop the current LMF from the LMF stack.
 */
static void
emit_pop_lmf (MonoCompile *cfg)
{
	int lmf_reg, lmf_addr_reg;
	MonoInst *ins;

	if (!cfg->lmf_ir)
		return;

 	EMIT_NEW_VARLOADA (cfg, ins, cfg->lmf_var, NULL);
 	lmf_reg = ins->dreg;

	int prev_lmf_reg;
	/*
	 * Emit IR to pop the LMF:
	 * *(lmf->lmf_addr) = lmf->prev_lmf
	 */
	/* This could be called before emit_push_lmf () */
	if (!cfg->lmf_addr_var)
		cfg->lmf_addr_var = mono_compile_create_var (cfg, mono_get_int_type (), OP_LOCAL);
	lmf_addr_reg = cfg->lmf_addr_var->dreg;

	prev_lmf_reg = alloc_preg (cfg);
	EMIT_NEW_LOAD_MEMBASE (cfg, ins, OP_LOAD_MEMBASE, prev_lmf_reg, lmf_reg, MONO_STRUCT_OFFSET (MonoLMF, previous_lmf));
	if (cfg->deopt)
		/* Clear out the bit set by push_lmf () to mark this as LMFExt */
		EMIT_NEW_BIALU_IMM (cfg, ins, OP_PXOR_IMM, prev_lmf_reg, prev_lmf_reg, 2);
	EMIT_NEW_STORE_MEMBASE (cfg, ins, OP_STORE_MEMBASE_REG, lmf_addr_reg, 0, prev_lmf_reg);
}

/*
 * target_type_is_incompatible:
 * @cfg: MonoCompile context
 *
 * Check that the item @arg on the evaluation stack can be stored
 * in the target type (can be a local, or field, etc).
 * The cfg arg can be used to check if we need verification or just
 * validity checks.
 *
 * Returns: non-0 value if arg can't be stored on a target.
 */
static int
target_type_is_incompatible (MonoCompile *cfg, MonoType *target, MonoInst *arg)
{
	MonoType *simple_type;
	MonoClass *klass;

	if (m_type_is_byref (target)) {
		/* FIXME: check that the pointed to types match */
		if (arg->type == STACK_MP) {
			/* This is needed to handle gshared types + ldaddr. We lower the types so we can handle enums and other typedef-like types. */
			MonoClass *target_class_lowered = mono_class_from_mono_type_internal (mini_get_underlying_type (m_class_get_byval_arg (mono_class_from_mono_type_internal (target))));
			MonoClass *source_class_lowered = mono_class_from_mono_type_internal (mini_get_underlying_type (m_class_get_byval_arg (arg->klass)));

			/* if the target is native int& or X* or same type */
			if (target->type == MONO_TYPE_I || target->type == MONO_TYPE_PTR || target_class_lowered == source_class_lowered)
				return 0;

			/* Both are primitive type byrefs and the source points to a larger type that the destination */
			if (MONO_TYPE_IS_PRIMITIVE_SCALAR (m_class_get_byval_arg (target_class_lowered)) && MONO_TYPE_IS_PRIMITIVE_SCALAR (m_class_get_byval_arg (source_class_lowered)) &&
				mono_class_instance_size (target_class_lowered) <= mono_class_instance_size (source_class_lowered))
				return 0;
			return 1;
		}
		if (arg->type == STACK_PTR)
			return 0;
		return 1;
	}

	simple_type = mini_get_underlying_type (target);
	switch (simple_type->type) {
	case MONO_TYPE_VOID:
		return 1;
	case MONO_TYPE_I1:
	case MONO_TYPE_U1:
	case MONO_TYPE_I2:
	case MONO_TYPE_U2:
	case MONO_TYPE_I4:
	case MONO_TYPE_U4:
		if (arg->type != STACK_I4 && arg->type != STACK_PTR)
			return 1;
		return 0;
	case MONO_TYPE_PTR:
		/* STACK_MP is needed when setting pinned locals */
		if (arg->type != STACK_I4 && arg->type != STACK_PTR && arg->type != STACK_MP)
#if SIZEOF_VOID_P == 8
			if (arg->type != STACK_I8)
#endif
				return 1;
		return 0;
	case MONO_TYPE_I:
	case MONO_TYPE_U:
	case MONO_TYPE_FNPTR:
		/*
		 * Some opcodes like ldloca returns 'transient pointers' which can be stored in
		 * in native int. (#688008).
		 */
		if (arg->type != STACK_I4 && arg->type != STACK_PTR && arg->type != STACK_MP)
			return 1;
		return 0;
	case MONO_TYPE_CLASS:
	case MONO_TYPE_STRING:
	case MONO_TYPE_OBJECT:
	case MONO_TYPE_SZARRAY:
	case MONO_TYPE_ARRAY:
		if (arg->type != STACK_OBJ)
			return 1;
		/* FIXME: check type compatibility */
		return 0;
	case MONO_TYPE_I8:
	case MONO_TYPE_U8:
		if (arg->type != STACK_I8)
#if SIZEOF_VOID_P == 8
			if (arg->type != STACK_PTR)
#endif
				return 1;
		return 0;
	case MONO_TYPE_R4:
		if (arg->type != cfg->r4_stack_type)
			return 1;
		return 0;
	case MONO_TYPE_R8:
		if (arg->type != STACK_R8)
			return 1;
		return 0;
	case MONO_TYPE_VALUETYPE:
		if (arg->type != STACK_VTYPE)
			return 1;
		klass = mono_class_from_mono_type_internal (simple_type);
		if (klass != arg->klass)
			return 1;
		return 0;
	case MONO_TYPE_TYPEDBYREF:
		if (arg->type != STACK_VTYPE)
			return 1;
		klass = mono_class_from_mono_type_internal (simple_type);
		if (klass != arg->klass)
			return 1;
		return 0;
	case MONO_TYPE_GENERICINST:
		if (mono_type_generic_inst_is_valuetype (simple_type)) {
			MonoClass *target_class;
			if (arg->type != STACK_VTYPE)
				return 1;
			klass = mono_class_from_mono_type_internal (simple_type);
			target_class = mono_class_from_mono_type_internal (target);
			/* The second cases is needed when doing partial sharing */
			if (klass != arg->klass && target_class != arg->klass && target_class != mono_class_from_mono_type_internal (mini_get_underlying_type (m_class_get_byval_arg (arg->klass))))
				return 1;
			return 0;
		} else {
			if (arg->type != STACK_OBJ)
				return 1;
			/* FIXME: check type compatibility */
			return 0;
		}
	case MONO_TYPE_VAR:
	case MONO_TYPE_MVAR:
		g_assert (cfg->gshared);
		if (mini_type_var_is_vt (simple_type)) {
			if (arg->type != STACK_VTYPE)
				return 1;
		} else {
			if (arg->type != STACK_OBJ)
				return 1;
		}
		return 0;
	default:
		g_error ("unknown type 0x%02x in target_type_is_incompatible", simple_type->type);
	}
	return 1;
}

/*
 * convert_value:
 *
 *   Emit some implicit conversions which are not part of the .net spec, but are allowed by MS.NET.
 */
static MonoInst*
convert_value (MonoCompile *cfg, MonoType *type, MonoInst *ins)
{
	if (!cfg->r4fp)
		return ins;
	type = mini_get_underlying_type (type);
	switch (type->type) {
	case MONO_TYPE_R4:
		if (ins->type == STACK_R8) {
			int dreg = alloc_freg (cfg);
			MonoInst *conv;
			EMIT_NEW_UNALU (cfg, conv, OP_FCONV_TO_R4, dreg, ins->dreg);
			conv->type = STACK_R4;
			return conv;
		}
		break;
	case MONO_TYPE_R8:
		if (ins->type == STACK_R4) {
			int dreg = alloc_freg (cfg);
			MonoInst *conv;
			EMIT_NEW_UNALU (cfg, conv, OP_RCONV_TO_R8, dreg, ins->dreg);
			conv->type = STACK_R8;
			return conv;
		}
		break;
	default:
		break;
	}
	return ins;
}

/*
 * Prepare arguments for passing to a function call.
 * Return a non-zero value if the arguments can't be passed to the given
 * signature.
 * The type checks are not yet complete and some conversions may need
 * casts on 32 or 64 bit architectures.
 *
 * FIXME: implement this using target_type_is_incompatible ()
 */
static gboolean
check_call_signature (MonoCompile *cfg, MonoMethodSignature *sig, MonoInst **args)
{
	MonoType *simple_type;
	int i;

	if (sig->hasthis) {
		if (args [0]->type != STACK_OBJ && args [0]->type != STACK_MP && args [0]->type != STACK_PTR)
			return TRUE;
		args++;
	}
	for (i = 0; i < sig->param_count; ++i) {
		if (m_type_is_byref (sig->params [i])) {
			if (args [i]->type != STACK_MP && args [i]->type != STACK_PTR)
				return TRUE;
			continue;
		}
		simple_type = mini_get_underlying_type (sig->params [i]);
handle_enum:
		switch (simple_type->type) {
		case MONO_TYPE_VOID:
			return TRUE;
		case MONO_TYPE_I1:
		case MONO_TYPE_U1:
		case MONO_TYPE_I2:
		case MONO_TYPE_U2:
		case MONO_TYPE_I4:
		case MONO_TYPE_U4:
			if (args [i]->type != STACK_I4 && args [i]->type != STACK_PTR)
				return TRUE;
			continue;
		case MONO_TYPE_I:
		case MONO_TYPE_U:
			if (args [i]->type != STACK_I4 && args [i]->type != STACK_PTR && args [i]->type != STACK_MP && args [i]->type != STACK_OBJ)
				return TRUE;
			continue;
		case MONO_TYPE_PTR:
		case MONO_TYPE_FNPTR:
			if (args [i]->type != STACK_I4 && !(SIZEOF_VOID_P == 8 && args [i]->type == STACK_I8) &&
				args [i]->type != STACK_PTR && args [i]->type != STACK_MP && args [i]->type != STACK_OBJ)
				return TRUE;
			continue;
		case MONO_TYPE_CLASS:
		case MONO_TYPE_STRING:
		case MONO_TYPE_OBJECT:
		case MONO_TYPE_SZARRAY:
		case MONO_TYPE_ARRAY:
			if (args [i]->type != STACK_OBJ)
				return TRUE;
			continue;
		case MONO_TYPE_I8:
		case MONO_TYPE_U8:
			if (args [i]->type != STACK_I8 &&
				!(SIZEOF_VOID_P == 8 && (args [i]->type == STACK_I4 || args [i]->type == STACK_PTR)))
				return TRUE;
			continue;
		case MONO_TYPE_R4:
			if (args [i]->type != cfg->r4_stack_type)
				return TRUE;
			continue;
		case MONO_TYPE_R8:
			if (args [i]->type != STACK_R8)
				return TRUE;
			continue;
		case MONO_TYPE_VALUETYPE:
			if (m_class_is_enumtype (simple_type->data.klass)) {
				simple_type = mono_class_enum_basetype_internal (simple_type->data.klass);
				goto handle_enum;
			}
			if (args [i]->type != STACK_VTYPE)
				return TRUE;
			continue;
		case MONO_TYPE_TYPEDBYREF:
			if (args [i]->type != STACK_VTYPE)
				return TRUE;
			continue;
		case MONO_TYPE_GENERICINST:
			simple_type = m_class_get_byval_arg (simple_type->data.generic_class->container_class);
			goto handle_enum;
		case MONO_TYPE_VAR:
		case MONO_TYPE_MVAR:
			/* gsharedvt */
			if (args [i]->type != STACK_VTYPE)
				return TRUE;
			continue;
		default:
			g_error ("unknown type 0x%02x in check_call_signature",
				 simple_type->type);
		}
	}
	return FALSE;
}

MonoJumpInfo *
mono_patch_info_new (MonoMemPool *mp, int ip, MonoJumpInfoType type, gconstpointer target)
{
	MonoJumpInfo *ji = (MonoJumpInfo *)mono_mempool_alloc (mp, sizeof (MonoJumpInfo));

	ji->ip.i = ip;
	ji->type = type;
	ji->data.target = target;

	return ji;
}

int
mini_class_check_context_used (MonoCompile *cfg, MonoClass *klass)
{
	if (cfg->gshared)
		return mono_class_check_context_used (klass);
	else
		return 0;
}

int
mini_method_check_context_used (MonoCompile *cfg, MonoMethod *method)
{
	if (cfg->gshared)
		return mono_method_check_context_used (method);
	else
		return 0;
}

/*
 * need_mrgctx_arg:
 *
 *   Check whenever the mrgctx needs to be passed when calling CMETHOD.
 */
static gboolean
need_mrgctx_arg (MonoCompile *cfg, MonoMethod *cmethod)
{
	gboolean pass_mrgctx = FALSE;

	if (((cmethod->flags & METHOD_ATTRIBUTE_STATIC) || m_class_is_valuetype (cmethod->klass)) &&
		(mono_class_is_ginst (cmethod->klass) || mono_class_is_gtd (cmethod->klass))) {
		gboolean sharable = FALSE;

		if (mono_method_is_generic_sharable_full (cmethod, TRUE, TRUE, TRUE))
			sharable = TRUE;

		/*
		 * Pass mrgctx iff target method might
		 * be shared, which means that sharing
		 * is enabled for its class and its
		 * context is sharable (and it's not a
		 * generic method).
		 */
		if (sharable && !(mini_method_get_context (cmethod) && mini_method_get_context (cmethod)->method_inst))
			pass_mrgctx = TRUE;
	}

	if (mini_method_needs_mrgctx (cmethod)) {
		if (mono_method_is_generic_sharable_full (cmethod, TRUE, TRUE, TRUE)) {
			pass_mrgctx = TRUE;
		} else {
			if (cfg->gsharedvt && mini_is_gsharedvt_signature (mono_method_signature_internal (cmethod)))
				pass_mrgctx = TRUE;
		}
	}

	return pass_mrgctx;
}

static gboolean
direct_icalls_enabled (MonoCompile *cfg, MonoMethod *method)
{
	if (cfg->gen_sdb_seq_points || cfg->disable_direct_icalls)
		return FALSE;

	if (method && cfg->compile_aot && mono_aot_direct_icalls_enabled_for_method (cfg, method))
		return TRUE;

	/* LLVM on amd64 can't handle calls to non-32 bit addresses */
#ifdef TARGET_AMD64
	if (cfg->compile_llvm && !cfg->llvm_only)
		return FALSE;
#endif

	return FALSE;
}

MonoInst*
mono_emit_jit_icall_by_info (MonoCompile *cfg, int il_offset, MonoJitICallInfo *info, MonoInst **args)
{
	/*
	 * Call the jit icall without a wrapper if possible.
	 * The wrapper is needed to be able to do stack walks for asynchronously suspended
	 * threads when debugging.
	 */
	if (direct_icalls_enabled (cfg, NULL)) {
		int costs;

		if (!info->wrapper_method) {
			info->wrapper_method = mono_marshal_get_icall_wrapper (info, TRUE);
			mono_memory_barrier ();
		}

		/*
		 * Inline the wrapper method, which is basically a call to the C icall, and
		 * an exception check.
		 */
		costs = inline_method (cfg, info->wrapper_method, NULL,
							   args, NULL, il_offset, TRUE, NULL);
		g_assert (costs > 0);
		g_assert (!MONO_TYPE_IS_VOID (info->sig->ret));

		return args [0];
	}
	return mono_emit_jit_icall_id (cfg, mono_jit_icall_info_id (info), args);
}

static MonoInst*
mono_emit_widen_call_res (MonoCompile *cfg, MonoInst *ins, MonoMethodSignature *fsig)
{
	if (!MONO_TYPE_IS_VOID (fsig->ret)) {
		if ((fsig->pinvoke || LLVM_ENABLED) && !m_type_is_byref (fsig->ret)) {
			int widen_op = -1;

			/*
			 * Native code might return non register sized integers
			 * without initializing the upper bits.
			 */
			switch (mono_type_to_load_membase (cfg, fsig->ret)) {
			case OP_LOADI1_MEMBASE:
				widen_op = OP_ICONV_TO_I1;
				break;
			case OP_LOADU1_MEMBASE:
				widen_op = OP_ICONV_TO_U1;
				break;
			case OP_LOADI2_MEMBASE:
				widen_op = OP_ICONV_TO_I2;
				break;
			case OP_LOADU2_MEMBASE:
				widen_op = OP_ICONV_TO_U2;
				break;
			default:
				break;
			}

			if (widen_op != -1) {
				int dreg = alloc_preg (cfg);
				MonoInst *widen;

				EMIT_NEW_UNALU (cfg, widen, widen_op, dreg, ins->dreg);
				widen->type = ins->type;
				ins = widen;
			}
		}
	}

	return ins;
}

static MonoInst*
emit_get_rgctx_method (MonoCompile *cfg, int context_used,
					   MonoMethod *cmethod, MonoRgctxInfoType rgctx_type);

static void
emit_method_access_failure (MonoCompile *cfg, MonoMethod *caller, MonoMethod *callee)
{
	MonoInst *args [2];
	args [0] = emit_get_rgctx_method (cfg, mono_method_check_context_used (caller), caller, MONO_RGCTX_INFO_METHOD);
	args [1] = emit_get_rgctx_method (cfg, mono_method_check_context_used (callee), callee, MONO_RGCTX_INFO_METHOD);
	mono_emit_jit_icall (cfg, mono_throw_method_access, args);
}

static void
emit_bad_image_failure (MonoCompile *cfg, MonoMethod *caller, MonoMethod *callee)
{
	mono_emit_jit_icall (cfg, mono_throw_bad_image, NULL);
}

static void
emit_not_supported_failure (MonoCompile *cfg)
{
	mono_emit_jit_icall (cfg, mono_throw_not_supported, NULL);
}

static void
emit_invalid_program_with_msg (MonoCompile *cfg, MonoError *error_msg, MonoMethod *caller, MonoMethod *callee)
{
	g_assert (!is_ok (error_msg));

	char *str = mono_mem_manager_strdup (cfg->mem_manager, mono_error_get_message (error_msg));
	MonoInst *iargs[1];
	if (cfg->compile_aot)
		EMIT_NEW_LDSTRLITCONST (cfg, iargs [0], str);
	else
		EMIT_NEW_PCONST (cfg, iargs [0], str);
	mono_emit_jit_icall (cfg, mono_throw_invalid_program, iargs);
}

// FIXME Consolidate the multiple functions named get_method_nofail.
static MonoMethod*
get_method_nofail (MonoClass *klass, const char *method_name, int num_params, int flags)
{
	MonoMethod *method;
	ERROR_DECL (error);
	method = mono_class_get_method_from_name_checked (klass, method_name, num_params, flags, error);
	mono_error_assert_ok (error);
	g_assertf (method, "Could not lookup method %s in %s", method_name, m_class_get_name (klass));
	return method;
}

MonoMethod*
mini_get_memcpy_method (void)
{
	static MonoMethod *memcpy_method = NULL;
	if (!memcpy_method) {
		memcpy_method = get_method_nofail (mono_defaults.string_class, "memcpy", 3, 0);
		if (!memcpy_method)
			g_error ("Old corlib found. Install a new one");
	}
	return memcpy_method;
}

MonoInst*
mini_emit_storing_write_barrier (MonoCompile *cfg, MonoInst *ptr, MonoInst *value)
{
	MonoInst *store;

	/*
	 * Add a release memory barrier so the object contents are flushed
	 * to memory before storing the reference into another object.
	 */
	if (!mini_debug_options.weak_memory_model)
		mini_emit_memory_barrier (cfg, MONO_MEMORY_BARRIER_REL);

	EMIT_NEW_STORE_MEMBASE (cfg, store, OP_STORE_MEMBASE_REG, ptr->dreg, 0, value->dreg);

	mini_emit_write_barrier (cfg, ptr, value);
	return store;
}

void
mini_emit_write_barrier (MonoCompile *cfg, MonoInst *ptr, MonoInst *value)
{
	int card_table_shift_bits;
	target_mgreg_t card_table_mask;
	guint8 *card_table;
	MonoInst *dummy_use;
	int nursery_shift_bits;
	size_t nursery_size;

	if (!cfg->gen_write_barriers)
		return;

	//method->wrapper_type != MONO_WRAPPER_WRITE_BARRIER && !MONO_INS_IS_PCONST_NULL (sp [1])

	card_table = mono_gc_get_target_card_table (&card_table_shift_bits, &card_table_mask);

	mono_gc_get_nursery (&nursery_shift_bits, &nursery_size);

	if (cfg->backend->have_card_table_wb && !cfg->compile_aot && card_table && nursery_shift_bits > 0 && !COMPILE_LLVM (cfg)) {
		MonoInst *wbarrier;

		MONO_INST_NEW (cfg, wbarrier, OP_CARD_TABLE_WBARRIER);
		wbarrier->sreg1 = ptr->dreg;
		wbarrier->sreg2 = value->dreg;
		MONO_ADD_INS (cfg->cbb, wbarrier);
	} else if (card_table) {
		int offset_reg = alloc_preg (cfg);
		int card_reg;
		MonoInst *ins;

		/*
		 * We emit a fast light weight write barrier. This always marks cards as in the concurrent
		 * collector case, so, for the serial collector, it might slightly slow down nursery
		 * collections. We also expect that the host system and the target system have the same card
		 * table configuration, which is the case if they have the same pointer size.
		 */

		MONO_EMIT_NEW_BIALU_IMM (cfg, OP_SHR_UN_IMM, offset_reg, ptr->dreg, card_table_shift_bits);
		if (card_table_mask)
			MONO_EMIT_NEW_BIALU_IMM (cfg, OP_PAND_IMM, offset_reg, offset_reg, card_table_mask);

		/*We can't use PADD_IMM since the cardtable might end up in high addresses and amd64 doesn't support
		 * IMM's larger than 32bits.
		 */
		ins = mini_emit_runtime_constant (cfg, MONO_PATCH_INFO_GC_CARD_TABLE_ADDR, NULL);
		card_reg = ins->dreg;

		MONO_EMIT_NEW_BIALU (cfg, OP_PADD, offset_reg, offset_reg, card_reg);
		MONO_EMIT_NEW_STORE_MEMBASE_IMM (cfg, OP_STOREI1_MEMBASE_IMM, offset_reg, 0, 1);
	} else {
		MonoMethod *write_barrier = mono_gc_get_write_barrier ();
		mono_emit_method_call (cfg, write_barrier, &ptr, NULL);
	}

	EMIT_NEW_DUMMY_USE (cfg, dummy_use, value);
}

MonoMethod*
mini_get_memset_method (void)
{
	static MonoMethod *memset_method = NULL;
	if (!memset_method) {
		memset_method = get_method_nofail (mono_defaults.string_class, "memset", 3, 0);
		if (!memset_method)
			g_error ("Old corlib found. Install a new one");
	}
	return memset_method;
}

void
mini_emit_initobj (MonoCompile *cfg, MonoInst *dest, const guchar *ip, MonoClass *klass)
{
	MonoInst *iargs [3];
	int n;
	guint32 align;
	MonoMethod *memset_method;
	MonoInst *size_ins = NULL;
	MonoInst *bzero_ins = NULL;
	static MonoMethod *bzero_method;

	/* FIXME: Optimize this for the case when dest is an LDADDR */
	mono_class_init_internal (klass);
	if (mini_is_gsharedvt_klass (klass)) {
		size_ins = mini_emit_get_gsharedvt_info_klass (cfg, klass, MONO_RGCTX_INFO_VALUE_SIZE);
		bzero_ins = mini_emit_get_gsharedvt_info_klass (cfg, klass, MONO_RGCTX_INFO_BZERO);
		if (!bzero_method)
			bzero_method = get_method_nofail (mono_defaults.string_class, "bzero_aligned_1", 2, 0);
		g_assert (bzero_method);
		iargs [0] = dest;
		iargs [1] = size_ins;
		mini_emit_calli (cfg, mono_method_signature_internal (bzero_method), iargs, bzero_ins, NULL, NULL);
		return;
	}

	klass = mono_class_from_mono_type_internal (mini_get_underlying_type (m_class_get_byval_arg (klass)));

	n = mono_class_value_size (klass, &align);

	if (n <= TARGET_SIZEOF_VOID_P * 8) {
		mini_emit_memset (cfg, dest->dreg, 0, n, 0, align);
	}
	else {
		memset_method = mini_get_memset_method ();
		iargs [0] = dest;
		EMIT_NEW_ICONST (cfg, iargs [1], 0);
		EMIT_NEW_ICONST (cfg, iargs [2], n);
		mono_emit_method_call (cfg, memset_method, iargs, NULL);
	}
}

static gboolean
context_used_is_mrgctx (MonoCompile *cfg, int context_used)
{
	/* gshared dim methods use an mrgctx */
	if (mini_method_is_default_method (cfg->method))
		return context_used != 0;
	return context_used & MONO_GENERIC_CONTEXT_USED_METHOD;
}

/*
 * emit_get_rgctx:
 *
 *   Emit IR to return either the vtable or the mrgctx.
 */
static MonoInst*
emit_get_rgctx (MonoCompile *cfg, int context_used)
{
	g_assert (cfg->gshared);

	/* Data whose context contains method type vars is stored in the mrgctx */
	if (context_used_is_mrgctx (cfg, context_used) || cfg->gshared_info) {
		MonoInst *mrgctx_loc, *mrgctx_var;

		g_assert (cfg->rgctx_access == MONO_RGCTX_ACCESS_MRGCTX);

		/*
		if (!mini_method_is_default_method (method))
			g_assert (method->is_inflated && mono_method_get_context (method)->method_inst);
		*/

		if (cfg->llvm_only) {
			mrgctx_var = mono_get_mrgctx_var (cfg);
		} else {
			/* Volatile */
			mrgctx_loc = mono_get_mrgctx_var (cfg);
			g_assert (mrgctx_loc->flags & MONO_INST_VOLATILE);
			EMIT_NEW_TEMPLOAD (cfg, mrgctx_var, mrgctx_loc->inst_c0);
		}
		return mrgctx_var;
	}

	/*
	 * The rest of the entries are stored in vtable->runtime_generic_context so
	 * have to return a vtable.
	 */
	if (cfg->rgctx_access == MONO_RGCTX_ACCESS_MRGCTX) {
		MonoInst *mrgctx_loc, *mrgctx_var, *vtable_var;
		int vtable_reg;

		/* We are passed an mrgctx, return mrgctx->class_vtable */

		if (cfg->llvm_only) {
			mrgctx_var = mono_get_mrgctx_var (cfg);
		} else {
			mrgctx_loc = mono_get_mrgctx_var (cfg);
			g_assert (mrgctx_loc->flags & MONO_INST_VOLATILE);
			EMIT_NEW_TEMPLOAD (cfg, mrgctx_var, mrgctx_loc->inst_c0);
		}

		vtable_reg = alloc_preg (cfg);
		EMIT_NEW_LOAD_MEMBASE (cfg, vtable_var, OP_LOAD_MEMBASE, vtable_reg, mrgctx_var->dreg, MONO_STRUCT_OFFSET (MonoMethodRuntimeGenericContext, class_vtable));
		vtable_var->type = STACK_PTR;
		return vtable_var;
	} else {
		MonoInst *ins, *this_ins;
		int vtable_reg;

		/* We are passed a this pointer, return this->vtable */

		EMIT_NEW_VARLOAD (cfg, this_ins, cfg->this_arg, mono_get_object_type ());

		vtable_reg = alloc_preg (cfg);
		EMIT_NEW_LOAD_MEMBASE (cfg, ins, OP_LOAD_MEMBASE, vtable_reg, this_ins->dreg, MONO_STRUCT_OFFSET (MonoObject, vtable));
		return ins;
	}
}

static MonoJumpInfoRgctxEntry *
mono_patch_info_rgctx_entry_new (MonoMemPool *mp, MonoMethod *method, gboolean in_mrgctx, MonoJumpInfoType patch_type, gconstpointer patch_data, MonoRgctxInfoType info_type)
{
	MonoJumpInfoRgctxEntry *res = (MonoJumpInfoRgctxEntry *)mono_mempool_alloc0 (mp, sizeof (MonoJumpInfoRgctxEntry));
	if (in_mrgctx)
		res->d.method = method;
	else
		res->d.klass = method->klass;
	res->in_mrgctx = in_mrgctx;
	res->data = (MonoJumpInfo *)mono_mempool_alloc0 (mp, sizeof (MonoJumpInfo));
	res->data->type = patch_type;
	res->data->data.target = patch_data;
	res->info_type = info_type;

	return res;
}

static MonoInst*
emit_get_gsharedvt_info (MonoCompile *cfg, gpointer data, MonoRgctxInfoType rgctx_type);

/*
 * get_gshared_info_slot:
 *
 *   Return a slot index in the mrgctx. PATCH_INFO describes a runtime structure, while
 * RGCTX_TYPE is a property of that structure.
 */
static int
get_gshared_info_slot (MonoCompile *cfg, MonoJumpInfo *patch_info, MonoRgctxInfoType rgctx_type)
{
	MonoGSharedMethodInfo *info = cfg->gshared_info;
	int idx;
	gpointer data;

	// Check that this is not called after the init call is eliminated
	g_assert (cfg->init_method_rgctx_ins);

	g_assert (info);

	/* The MonoRuntimeGenericContextInfoTemplate structure contains the 'resolved' patch_info, i.e. a MonoClass pointer etc. */
	// FIXME: Use another type instead, but mini-generic-sharing.c uses it to resolve information
	switch (patch_info->type) {
	case MONO_PATCH_INFO_CLASS:
		data = m_class_get_byval_arg (patch_info->data.klass);
		break;
	case MONO_PATCH_INFO_METHODCONST:
	case MONO_PATCH_INFO_FIELD:
	case MONO_PATCH_INFO_VIRT_METHOD:
	case MONO_PATCH_INFO_DELEGATE_TRAMPOLINE:
	case MONO_PATCH_INFO_GSHAREDVT_METHOD:
	case MONO_PATCH_INFO_GSHAREDVT_CALL:
		data = (gpointer)patch_info->data.target;
		break;
	default:
		g_assert_not_reached ();
		break;
	}
	g_assert (data);

	for (int i = 0; i < info->num_entries; ++i) {
		// FIXME: Make it work with VIRT_METHOD etc. as well
		if (info->entries [i].info_type == rgctx_type && info->entries [i].data == data && rgctx_type != MONO_RGCTX_INFO_LOCAL_OFFSET)
			return i;
	}

	if (info->num_entries == info->count_entries) {
		MonoRuntimeGenericContextInfoTemplate *new_entries;
		int new_count_entries = info->count_entries ? info->count_entries * 2 : 16;

		new_entries = (MonoRuntimeGenericContextInfoTemplate *)mono_mempool_alloc0 (cfg->mempool, sizeof (MonoRuntimeGenericContextInfoTemplate) * new_count_entries);

		memcpy (new_entries, info->entries, sizeof (MonoRuntimeGenericContextInfoTemplate) * info->count_entries);
		info->entries = new_entries;
		info->count_entries = new_count_entries;
	}

	idx = info->num_entries;
	info->entries [idx].info_type = rgctx_type;
	info->entries [idx].data = data;

	info->num_entries++;

	return idx;
}

static MonoInst*
emit_rgctx_fetch_inline (MonoCompile *cfg, MonoInst *rgctx, MonoJumpInfoRgctxEntry *entry)
{
	MonoInst *call;

	MonoInst *slot_ins;
	EMIT_NEW_AOTCONST (cfg, slot_ins, MONO_PATCH_INFO_RGCTX_SLOT_INDEX, entry);

	// Can't add basic blocks during interp entry mode
	if (cfg->disable_inline_rgctx_fetch || cfg->interp_entry_only) {
		MonoInst *args [2] = { rgctx, slot_ins };
		if (entry->in_mrgctx)
			call = mono_emit_jit_icall (cfg, mono_fill_method_rgctx, args);
		else
			call = mono_emit_jit_icall (cfg, mono_fill_class_rgctx, args);
		return call;
	}

	MonoBasicBlock *slowpath_bb, *end_bb;
	MonoInst *ins, *res;
	int rgctx_reg, res_reg;

	/*
	 * rgctx = vtable->runtime_generic_context;
	 * if (rgctx) {
	 *    val = rgctx [slot + 1];
	 *    if (val)
	 *       return val;
	 * }
	 * <slowpath>
	 */
	NEW_BBLOCK (cfg, end_bb);
	NEW_BBLOCK (cfg, slowpath_bb);

	if (entry->in_mrgctx) {
		rgctx_reg = rgctx->dreg;
	} else {
		rgctx_reg = alloc_preg (cfg);
		MONO_EMIT_NEW_LOAD_MEMBASE (cfg, rgctx_reg, rgctx->dreg, MONO_STRUCT_OFFSET (MonoVTable, runtime_generic_context));
		// FIXME: Avoid this check by allocating the table when the vtable is created etc.
		MONO_EMIT_NEW_BIALU_IMM (cfg, OP_COMPARE_IMM, -1, rgctx_reg, 0);
		MONO_EMIT_NEW_BRANCH_BLOCK (cfg, OP_PBEQ, slowpath_bb);
	}

	int table_size = mono_class_rgctx_get_array_size (0, entry->in_mrgctx);
	if (entry->in_mrgctx)
		table_size -= MONO_SIZEOF_METHOD_RUNTIME_GENERIC_CONTEXT / TARGET_SIZEOF_VOID_P;
	MONO_EMIT_NEW_BIALU_IMM (cfg, OP_COMPARE_IMM, -1, slot_ins->dreg, table_size - 1);
	MONO_EMIT_NEW_BRANCH_BLOCK (cfg, OP_PBGE, slowpath_bb);

	int shifted_slot_reg = alloc_ireg (cfg);
	EMIT_NEW_BIALU_IMM (cfg, ins, OP_ISHL_IMM, shifted_slot_reg, slot_ins->dreg, TARGET_SIZEOF_VOID_P == 8 ? 3 : 2);

	int addr_reg = alloc_preg (cfg);
	EMIT_NEW_UNALU (cfg, ins, OP_MOVE, addr_reg, rgctx_reg);
	EMIT_NEW_BIALU (cfg, ins, OP_PADD, addr_reg, addr_reg, shifted_slot_reg);
	int val_reg = alloc_preg (cfg);
	MONO_EMIT_NEW_LOAD_MEMBASE (cfg, val_reg, addr_reg, TARGET_SIZEOF_VOID_P + (entry->in_mrgctx ? MONO_SIZEOF_METHOD_RUNTIME_GENERIC_CONTEXT : 0));

	MONO_EMIT_NEW_BIALU_IMM (cfg, OP_COMPARE_IMM, -1, val_reg, 0);
	MONO_EMIT_NEW_BRANCH_BLOCK (cfg, OP_PBEQ, slowpath_bb);

	res_reg = alloc_preg (cfg);
	EMIT_NEW_UNALU (cfg, ins, OP_MOVE, res_reg, val_reg);
	res = ins;
	MONO_EMIT_NEW_BRANCH_BLOCK (cfg, OP_BR, end_bb);

	MONO_START_BB (cfg, slowpath_bb);
	slowpath_bb->out_of_line = TRUE;

	MonoInst *args[2] = { rgctx, slot_ins };
	if (entry->in_mrgctx)
		call = mono_emit_jit_icall (cfg, mono_fill_method_rgctx, args);
	else
		call = mono_emit_jit_icall (cfg, mono_fill_class_rgctx, args);
	EMIT_NEW_UNALU (cfg, ins, OP_MOVE, res_reg, call->dreg);
	MONO_EMIT_NEW_BRANCH_BLOCK (cfg, OP_BR, end_bb);

	MONO_START_BB (cfg, end_bb);

	return res;
}

/*
 * emit_rgctx_fetch:
 *
 *   Emit IR to load the value of the rgctx entry ENTRY from the rgctx.
 */
static MonoInst*
emit_rgctx_fetch (MonoCompile *cfg, int context_used, MonoJumpInfoRgctxEntry *entry)
{
	MonoInst *rgctx = emit_get_rgctx (cfg, context_used);

	if (cfg->gshared_info) {
		MonoInst *ins;
		int dreg, entries_reg, idx;
		int ninlines = mono_class_rgctx_get_array_size (0, TRUE);

		idx = get_gshared_info_slot (cfg, entry->data, entry->info_type);

		/* The first few entries are stored inline, the rest are stored in mrgctx->entries */
		if (idx < ninlines) {
			/* Load mrgctx->infos [idx] */
			dreg = alloc_preg (cfg);
			EMIT_NEW_LOAD_MEMBASE (cfg, ins, OP_LOAD_MEMBASE, dreg, rgctx->dreg, MONO_STRUCT_OFFSET (MonoMethodRuntimeGenericContext, infos) + idx * TARGET_SIZEOF_VOID_P);
		} else {
			/* Load mrgctx->entries [idx - ninlines] */
			entries_reg = alloc_preg (cfg);
			EMIT_NEW_LOAD_MEMBASE (cfg, ins, OP_LOAD_MEMBASE, entries_reg, rgctx->dreg, MONO_STRUCT_OFFSET (MonoMethodRuntimeGenericContext, entries));
			dreg = alloc_preg (cfg);
			EMIT_NEW_LOAD_MEMBASE (cfg, ins, OP_LOAD_MEMBASE, dreg, entries_reg, (idx - ninlines) * TARGET_SIZEOF_VOID_P);
		}
		return ins;
	}

	if (cfg->llvm_only)
		return emit_rgctx_fetch_inline (cfg, rgctx, entry);
	else
		return mini_emit_abs_call (cfg, MONO_PATCH_INFO_RGCTX_FETCH, entry, mono_icall_sig_ptr_ptr, &rgctx);
}

/*
 * mini_emit_get_rgctx_klass:
 *
 *   Emit IR to load the property RGCTX_TYPE of KLASS. If context_used is 0, emit
 * normal constants, else emit a load from the rgctx.
 */
MonoInst*
mini_emit_get_rgctx_klass (MonoCompile *cfg, int context_used,
						   MonoClass *klass, MonoRgctxInfoType rgctx_type)
{
	if (!context_used) {
		MonoInst *ins;

		switch (rgctx_type) {
		case MONO_RGCTX_INFO_KLASS:
			EMIT_NEW_CLASSCONST (cfg, ins, klass);
			return ins;
		case MONO_RGCTX_INFO_VTABLE: {
			MonoVTable *vtable = mono_class_vtable_checked (klass, cfg->error);
			CHECK_CFG_ERROR;
			EMIT_NEW_VTABLECONST (cfg, ins, vtable);
			return ins;
		}
		default:
			g_assert_not_reached ();
		}
	}

	// Its cheaper to load these from the gsharedvt info struct
	if (cfg->llvm_only && cfg->gsharedvt && !cfg->gshared_info)
		return mini_emit_get_gsharedvt_info_klass (cfg, klass, rgctx_type);

	MonoJumpInfoRgctxEntry *entry = mono_patch_info_rgctx_entry_new (cfg->mempool, cfg->method, context_used_is_mrgctx (cfg, context_used), MONO_PATCH_INFO_CLASS, klass, rgctx_type);

	return emit_rgctx_fetch (cfg, context_used, entry);

mono_error_exit:
	return NULL;
}

static MonoInst*
emit_get_rgctx_sig (MonoCompile *cfg, int context_used,
					MonoMethodSignature *sig, MonoRgctxInfoType rgctx_type)
{
	MonoJumpInfoRgctxEntry *entry = mono_patch_info_rgctx_entry_new (cfg->mempool, cfg->method, context_used_is_mrgctx (cfg, context_used), MONO_PATCH_INFO_SIGNATURE, sig, rgctx_type);

	return emit_rgctx_fetch (cfg, context_used, entry);
}

static MonoInst*
emit_get_rgctx_gsharedvt_call (MonoCompile *cfg, int context_used,
							   MonoMethodSignature *sig, MonoMethod *cmethod, MonoRgctxInfoType rgctx_type)
{
	MonoJumpInfoGSharedVtCall *call_info;
	MonoJumpInfoRgctxEntry *entry;

	call_info = (MonoJumpInfoGSharedVtCall *)mono_mempool_alloc0 (cfg->mempool, sizeof (MonoJumpInfoGSharedVtCall));
	call_info->sig = sig;
	call_info->method = cmethod;

	entry = mono_patch_info_rgctx_entry_new (cfg->mempool, cfg->method, context_used_is_mrgctx (cfg, context_used), MONO_PATCH_INFO_GSHAREDVT_CALL, call_info, rgctx_type);

	return emit_rgctx_fetch (cfg, context_used, entry);
}

/*
 * emit_get_rgctx_virt_method:
 *
 *   Return data for method VIRT_METHOD for a receiver of type KLASS.
 */
static MonoInst*
emit_get_rgctx_virt_method (MonoCompile *cfg, int context_used,
							MonoClass *klass, MonoMethod *virt_method, MonoRgctxInfoType rgctx_type)
{
	MonoJumpInfoVirtMethod *info;
	MonoJumpInfoRgctxEntry *entry;

	if (context_used == -1)
		context_used = mono_class_check_context_used (klass) | mono_method_check_context_used (virt_method);

	info = (MonoJumpInfoVirtMethod *)mono_mempool_alloc0 (cfg->mempool, sizeof (MonoJumpInfoVirtMethod));
	info->klass = klass;
	info->method = virt_method;

	entry = mono_patch_info_rgctx_entry_new (cfg->mempool, cfg->method, context_used_is_mrgctx (cfg, context_used), MONO_PATCH_INFO_VIRT_METHOD, info, rgctx_type);

	return emit_rgctx_fetch (cfg, context_used, entry);
}

static MonoInst*
emit_get_rgctx_gsharedvt_method (MonoCompile *cfg, int context_used,
								 MonoMethod *cmethod, MonoGSharedVtMethodInfo *info)
{
	MonoJumpInfoRgctxEntry *entry;

	entry = mono_patch_info_rgctx_entry_new (cfg->mempool, cfg->method, context_used_is_mrgctx (cfg, context_used), MONO_PATCH_INFO_GSHAREDVT_METHOD, info, MONO_RGCTX_INFO_METHOD_GSHAREDVT_INFO);

	return emit_rgctx_fetch (cfg, context_used, entry);
}

/*
 * emit_get_rgctx_method:
 *
 *   Emit IR to load the property RGCTX_TYPE of CMETHOD. If context_used is 0, emit
 * normal constants, else emit a load from the rgctx.
 */
static MonoInst*
emit_get_rgctx_method (MonoCompile *cfg, int context_used,
					   MonoMethod *cmethod, MonoRgctxInfoType rgctx_type)
{
	if (context_used == -1)
		context_used = mono_method_check_context_used (cmethod);

	if (!context_used) {
		MonoInst *ins;

		switch (rgctx_type) {
		case MONO_RGCTX_INFO_METHOD:
			EMIT_NEW_METHODCONST (cfg, ins, cmethod);
			return ins;
		case MONO_RGCTX_INFO_METHOD_RGCTX:
			EMIT_NEW_METHOD_RGCTX_CONST (cfg, ins, cmethod);
			return ins;
		case MONO_RGCTX_INFO_METHOD_FTNDESC:
			EMIT_NEW_AOTCONST (cfg, ins, MONO_PATCH_INFO_METHOD_FTNDESC, cmethod);
			return ins;
		case MONO_RGCTX_INFO_LLVMONLY_INTERP_ENTRY:
			EMIT_NEW_AOTCONST (cfg, ins, MONO_PATCH_INFO_LLVMONLY_INTERP_ENTRY, cmethod);
			return ins;
		default:
			g_assert_not_reached ();
		}
	} else {
		// Its cheaper to load these from the gsharedvt info struct
		if (cfg->llvm_only && cfg->gsharedvt && !cfg->gshared_info)
			return emit_get_gsharedvt_info (cfg, cmethod, rgctx_type);

		MonoJumpInfoRgctxEntry *entry = mono_patch_info_rgctx_entry_new (cfg->mempool, cfg->method, context_used_is_mrgctx (cfg, context_used), MONO_PATCH_INFO_METHODCONST, cmethod, rgctx_type);

		return emit_rgctx_fetch (cfg, context_used, entry);
	}
}

static MonoInst*
emit_get_rgctx_field (MonoCompile *cfg, int context_used,
					  MonoClassField *field, MonoRgctxInfoType rgctx_type)
{
	// Its cheaper to load these from the gsharedvt info struct
	if (cfg->llvm_only && cfg->gsharedvt && !cfg->gshared_info)
		return emit_get_gsharedvt_info (cfg, field, rgctx_type);

	MonoJumpInfoRgctxEntry *entry = mono_patch_info_rgctx_entry_new (cfg->mempool, cfg->method, context_used_is_mrgctx (cfg, context_used), MONO_PATCH_INFO_FIELD, field, rgctx_type);

	return emit_rgctx_fetch (cfg, context_used, entry);
}

MonoInst*
mini_emit_get_rgctx_method (MonoCompile *cfg, int context_used,
							MonoMethod *cmethod, MonoRgctxInfoType rgctx_type)
{
	return emit_get_rgctx_method (cfg, context_used, cmethod, rgctx_type);
}

static int
get_gsharedvt_info_slot (MonoCompile *cfg, gpointer data, MonoRgctxInfoType rgctx_type)
{
	MonoGSharedVtMethodInfo *info = cfg->gsharedvt_info;
	MonoRuntimeGenericContextInfoTemplate *template_;
	int i, idx;

	g_assert (info);

	for (i = 0; i < info->num_entries; ++i) {
		MonoRuntimeGenericContextInfoTemplate *otemplate = &info->entries [i];

		if (otemplate->info_type == rgctx_type && otemplate->data == data && rgctx_type != MONO_RGCTX_INFO_LOCAL_OFFSET)
			return i;
	}

	if (info->num_entries == info->count_entries) {
		MonoRuntimeGenericContextInfoTemplate *new_entries;
		int new_count_entries = info->count_entries ? info->count_entries * 2 : 16;

		new_entries = (MonoRuntimeGenericContextInfoTemplate *)mono_mempool_alloc0 (cfg->mempool, sizeof (MonoRuntimeGenericContextInfoTemplate) * new_count_entries);

		memcpy (new_entries, info->entries, sizeof (MonoRuntimeGenericContextInfoTemplate) * info->count_entries);
		info->entries = new_entries;
		info->count_entries = new_count_entries;
	}

	idx = info->num_entries;
	template_ = &info->entries [idx];
	template_->info_type = rgctx_type;
	template_->data = data;

	info->num_entries ++;

	return idx;
}

/*
 * emit_get_gsharedvt_info:
 *
 *   This is similar to emit_get_rgctx_.., but loads the data from the gsharedvt info var instead of calling an rgctx fetch trampoline.
 */
static MonoInst*
emit_get_gsharedvt_info (MonoCompile *cfg, gpointer data, MonoRgctxInfoType rgctx_type)
{
	MonoInst *ins;
	int idx, dreg;

	idx = get_gsharedvt_info_slot (cfg, data, rgctx_type);
	/* Load info->entries [idx] */
	dreg = alloc_preg (cfg);
	EMIT_NEW_LOAD_MEMBASE (cfg, ins, OP_LOAD_MEMBASE, dreg, cfg->gsharedvt_info_var->dreg, MONO_STRUCT_OFFSET (MonoGSharedVtMethodRuntimeInfo, entries) + (idx * TARGET_SIZEOF_VOID_P));

	return ins;
}

MonoInst*
mini_emit_get_gsharedvt_info_klass (MonoCompile *cfg, MonoClass *klass, MonoRgctxInfoType rgctx_type)
{
	return emit_get_gsharedvt_info (cfg, m_class_get_byval_arg (klass), rgctx_type);
}

/*
 * On return the caller must check @klass for load errors.
 */
static void
emit_class_init (MonoCompile *cfg, MonoClass *klass)
{
	MonoInst *vtable_arg;
	int context_used;

	context_used = mini_class_check_context_used (cfg, klass);

	if (context_used) {
		vtable_arg = mini_emit_get_rgctx_klass (cfg, context_used,
										   klass, MONO_RGCTX_INFO_VTABLE);
	} else {
		MonoVTable *vtable = mono_class_vtable_checked (klass, cfg->error);
		if (!is_ok (cfg->error)) {
			mono_cfg_set_exception (cfg, MONO_EXCEPTION_MONO_ERROR);
			return;
		}

		EMIT_NEW_VTABLECONST (cfg, vtable_arg, vtable);
	}

	if (!COMPILE_LLVM (cfg) && cfg->backend->have_op_generic_class_init) {
		MonoInst *ins;

		/*
		 * Using an opcode instead of emitting IR here allows the hiding of the call inside the opcode,
		 * so this doesn't have to clobber any regs and it doesn't break basic blocks.
		 */
		MONO_INST_NEW (cfg, ins, OP_GENERIC_CLASS_INIT);
		ins->sreg1 = vtable_arg->dreg;
		MONO_ADD_INS (cfg->cbb, ins);
	} else {
		int inited_reg;
		MonoBasicBlock *inited_bb;

		inited_reg = alloc_ireg (cfg);

		MONO_EMIT_NEW_LOAD_MEMBASE_OP (cfg, OP_LOADU1_MEMBASE, inited_reg, vtable_arg->dreg, MONO_STRUCT_OFFSET (MonoVTable, initialized));

		NEW_BBLOCK (cfg, inited_bb);

		MONO_EMIT_NEW_BIALU_IMM (cfg, OP_COMPARE_IMM, -1, inited_reg, 0);
		MONO_EMIT_NEW_BRANCH_BLOCK (cfg, OP_IBNE_UN, inited_bb);

		cfg->cbb->out_of_line = TRUE;
		mono_emit_jit_icall (cfg, mono_generic_class_init, &vtable_arg);

		MONO_START_BB (cfg, inited_bb);
	}
}

static void
emit_seq_point (MonoCompile *cfg, MonoMethod *method, guint8* ip, gboolean intr_loc, gboolean nonempty_stack)
{
	MonoInst *ins;

	if (cfg->gen_seq_points && cfg->method == method) {
		NEW_SEQ_POINT (cfg, ins, ip - cfg->header->code, intr_loc);
		if (nonempty_stack)
			ins->flags |= MONO_INST_NONEMPTY_STACK;
		MONO_ADD_INS (cfg->cbb, ins);
		cfg->last_seq_point = ins;
	}
}

void
mini_save_cast_details (MonoCompile *cfg, MonoClass *klass, int obj_reg, gboolean null_check)
{
	if (mini_debug_options.better_cast_details) {
		int vtable_reg = alloc_preg (cfg);
		int klass_reg = alloc_preg (cfg);
		MonoBasicBlock *is_null_bb = NULL;
		MonoInst *tls_get;

		if (null_check) {
			NEW_BBLOCK (cfg, is_null_bb);

			MONO_EMIT_NEW_BIALU_IMM (cfg, OP_COMPARE_IMM, -1, obj_reg, 0);
			MONO_EMIT_NEW_BRANCH_BLOCK (cfg, OP_PBEQ, is_null_bb);
		}

		tls_get = mono_create_tls_get (cfg, TLS_KEY_JIT_TLS);
		if (!tls_get) {
			fprintf (stderr, "error: --debug=casts not supported on this platform.\n.");
			exit (1);
		}

		MONO_EMIT_NEW_LOAD_MEMBASE (cfg, vtable_reg, obj_reg, MONO_STRUCT_OFFSET (MonoObject, vtable));
		MONO_EMIT_NEW_LOAD_MEMBASE (cfg, klass_reg, vtable_reg, MONO_STRUCT_OFFSET (MonoVTable, klass));

		MONO_EMIT_NEW_STORE_MEMBASE (cfg, OP_STORE_MEMBASE_REG, tls_get->dreg, MONO_STRUCT_OFFSET (MonoJitTlsData, class_cast_from), klass_reg);

		MonoInst *class_ins = mini_emit_get_rgctx_klass (cfg, mini_class_check_context_used (cfg, klass), klass, MONO_RGCTX_INFO_KLASS);
		MONO_EMIT_NEW_STORE_MEMBASE (cfg, OP_STORE_MEMBASE_REG, tls_get->dreg, MONO_STRUCT_OFFSET (MonoJitTlsData, class_cast_to), class_ins->dreg);

		if (null_check)
			MONO_START_BB (cfg, is_null_bb);
	}
}

void
mini_reset_cast_details (MonoCompile *cfg)
{
	/* Reset the variables holding the cast details */
	if (mini_debug_options.better_cast_details) {
		MonoInst *tls_get = mono_create_tls_get (cfg, TLS_KEY_JIT_TLS);
		/* It is enough to reset the from field */
		MONO_EMIT_NEW_STORE_MEMBASE_IMM (cfg, OP_STORE_MEMBASE_IMM, tls_get->dreg, MONO_STRUCT_OFFSET (MonoJitTlsData, class_cast_from), 0);
	}
}

/*
 * On return the caller must check @array_class for load errors
 */
static void
mini_emit_check_array_type (MonoCompile *cfg, MonoInst *obj, MonoClass *array_class)
{
	int vtable_reg = alloc_preg (cfg);
	int context_used;

	context_used = mini_class_check_context_used (cfg, array_class);

	mini_save_cast_details (cfg, array_class, obj->dreg, FALSE);

	MONO_EMIT_NEW_LOAD_MEMBASE_FAULT (cfg, vtable_reg, obj->dreg, MONO_STRUCT_OFFSET (MonoObject, vtable));

	if (context_used) {
		MonoInst *vtable_ins;

		vtable_ins = mini_emit_get_rgctx_klass (cfg, context_used, array_class, MONO_RGCTX_INFO_VTABLE);
		MONO_EMIT_NEW_BIALU (cfg, OP_COMPARE, -1, vtable_reg, vtable_ins->dreg);
	} else {
		if (cfg->compile_aot) {
			int vt_reg;
			MonoVTable *vtable;

			if (!(vtable = mono_class_vtable_checked (array_class, cfg->error))) {
				mono_cfg_set_exception (cfg, MONO_EXCEPTION_MONO_ERROR);
				return;
			}
			vt_reg = alloc_preg (cfg);
			MONO_EMIT_NEW_VTABLECONST (cfg, vt_reg, vtable);
			MONO_EMIT_NEW_BIALU (cfg, OP_COMPARE, -1, vtable_reg, vt_reg);
		} else {
			MonoVTable *vtable;
			if (!(vtable = mono_class_vtable_checked (array_class, cfg->error))) {
				mono_cfg_set_exception (cfg, MONO_EXCEPTION_MONO_ERROR);
				return;
			}
			MONO_EMIT_NEW_BIALU_IMM (cfg, OP_COMPARE_IMM, -1, vtable_reg, (gssize)vtable);
		}
	}

	MONO_EMIT_NEW_COND_EXC (cfg, NE_UN, "ArrayTypeMismatchException");

	mini_reset_cast_details (cfg);
}

/**
 * Handles unbox of a Nullable<T>. If context_used is non zero, then shared
 * generic code is generated.
 */
static MonoInst*
handle_unbox_nullable (MonoCompile* cfg, MonoInst* val, MonoClass* klass, int context_used)
{
	MonoMethod* method;

	if (m_class_is_enumtype (mono_class_get_nullable_param_internal (klass)))
		method = get_method_nofail (klass, "UnboxExact", 1, 0);
	else
		method = get_method_nofail (klass, "Unbox", 1, 0);
	g_assert (method);

	if (context_used) {
		MonoInst *rgctx, *addr;

		/* FIXME: What if the class is shared?  We might not
		   have to get the address of the method from the
		   RGCTX. */
		if (cfg->llvm_only) {
			addr = emit_get_rgctx_method (cfg, context_used, method,
										  MONO_RGCTX_INFO_METHOD_FTNDESC);
			cfg->signatures = g_slist_prepend_mempool (cfg->mempool, cfg->signatures, mono_method_signature_internal (method));
			return mini_emit_llvmonly_calli (cfg, mono_method_signature_internal (method), &val, addr);
		} else {
			addr = emit_get_rgctx_method (cfg, context_used, method,
										  MONO_RGCTX_INFO_GENERIC_METHOD_CODE);
			rgctx = emit_get_rgctx (cfg, context_used);

			return mini_emit_calli (cfg, mono_method_signature_internal (method), &val, addr, NULL, rgctx);
		}
	} else {
		MonoInst *rgctx_arg = NULL;

		if (need_mrgctx_arg (cfg, method))
			rgctx_arg = emit_get_rgctx_method (cfg, context_used, method,
											   MONO_RGCTX_INFO_METHOD_RGCTX);

		return mini_emit_method_call_full (cfg, method, NULL, FALSE, &val, NULL, NULL, rgctx_arg);
	}
}

MonoInst*
mini_handle_unbox (MonoCompile *cfg, MonoClass *klass, MonoInst *val, int context_used)
{
	MonoInst *add;
	int obj_reg;
	int vtable_reg = alloc_dreg (cfg ,STACK_PTR);
	int klass_reg = alloc_dreg (cfg ,STACK_PTR);
	int eclass_reg = alloc_dreg (cfg ,STACK_PTR);
	int rank_reg = alloc_dreg (cfg ,STACK_I4);

	obj_reg = val->dreg;
	MONO_EMIT_NEW_LOAD_MEMBASE_FAULT (cfg, vtable_reg, obj_reg, MONO_STRUCT_OFFSET (MonoObject, vtable));
	MONO_EMIT_NEW_LOAD_MEMBASE_OP (cfg, OP_LOADU1_MEMBASE, rank_reg, vtable_reg, MONO_STRUCT_OFFSET (MonoVTable, rank));

	/* FIXME: generics */
	g_assert (m_class_get_rank (klass) == 0);

	// Check rank == 0
	MONO_EMIT_NEW_BIALU_IMM (cfg, OP_COMPARE_IMM, -1, rank_reg, 0);
	MONO_EMIT_NEW_COND_EXC (cfg, NE_UN, "InvalidCastException");

	MONO_EMIT_NEW_LOAD_MEMBASE (cfg, klass_reg, vtable_reg, MONO_STRUCT_OFFSET (MonoVTable, klass));
	MONO_EMIT_NEW_LOAD_MEMBASE (cfg, eclass_reg, klass_reg, m_class_offsetof_element_class ());

	if (context_used) {
		MonoInst *element_class;

		/* This assertion is from the unboxcast insn */
		g_assert (m_class_get_rank (klass) == 0);

		element_class = mini_emit_get_rgctx_klass (cfg, context_used,
				klass, MONO_RGCTX_INFO_ELEMENT_KLASS);

		MONO_EMIT_NEW_BIALU (cfg, OP_COMPARE, -1, eclass_reg, element_class->dreg);
		MONO_EMIT_NEW_COND_EXC (cfg, NE_UN, "InvalidCastException");
	} else {
		mini_save_cast_details (cfg, m_class_get_element_class (klass), obj_reg, FALSE);
		mini_emit_class_check (cfg, eclass_reg, m_class_get_element_class (klass));
		mini_reset_cast_details (cfg);
	}

	NEW_BIALU_IMM (cfg, add, OP_ADD_IMM, alloc_dreg (cfg, STACK_MP), obj_reg, MONO_ABI_SIZEOF (MonoObject));
	MONO_ADD_INS (cfg->cbb, add);
	add->type = STACK_MP;
	add->klass = klass;

	return add;
}

static MonoInst*
handle_unbox_gsharedvt (MonoCompile *cfg, MonoClass *klass, MonoInst *obj)
{
	MonoInst *addr, *klass_inst, *is_ref, *args[16];
	MonoBasicBlock *is_ref_bb, *is_nullable_bb, *end_bb;
	MonoInst *ins;
	int dreg, addr_reg;

	klass_inst = mini_emit_get_gsharedvt_info_klass (cfg, klass, MONO_RGCTX_INFO_KLASS);

	/* obj */
	args [0] = obj;

	/* klass */
	args [1] = klass_inst;

	/* CASTCLASS */
	obj = mono_emit_jit_icall (cfg, mono_object_castclass_unbox, args);

	NEW_BBLOCK (cfg, is_ref_bb);
	NEW_BBLOCK (cfg, is_nullable_bb);
	NEW_BBLOCK (cfg, end_bb);
	is_ref = mini_emit_get_gsharedvt_info_klass (cfg, klass, MONO_RGCTX_INFO_CLASS_BOX_TYPE);
	MONO_EMIT_NEW_BIALU_IMM (cfg, OP_COMPARE_IMM, -1, is_ref->dreg, MONO_GSHAREDVT_BOX_TYPE_REF);
	MONO_EMIT_NEW_BRANCH_BLOCK (cfg, OP_IBEQ, is_ref_bb);

	MONO_EMIT_NEW_BIALU_IMM (cfg, OP_COMPARE_IMM, -1, is_ref->dreg, MONO_GSHAREDVT_BOX_TYPE_NULLABLE);
	MONO_EMIT_NEW_BRANCH_BLOCK (cfg, OP_IBEQ, is_nullable_bb);

	/* This will contain either the address of the unboxed vtype, or an address of the temporary where the ref is stored */
	addr_reg = alloc_dreg (cfg, STACK_MP);

	/* Non-ref case */
	/* UNBOX */
	NEW_BIALU_IMM (cfg, addr, OP_ADD_IMM, addr_reg, obj->dreg, MONO_ABI_SIZEOF (MonoObject));
	MONO_ADD_INS (cfg->cbb, addr);

	MONO_EMIT_NEW_BRANCH_BLOCK (cfg, OP_BR, end_bb);

	/* Ref case */
	MONO_START_BB (cfg, is_ref_bb);

	/* Save the ref to a temporary */
	dreg = alloc_ireg (cfg);
	EMIT_NEW_VARLOADA_VREG (cfg, addr, dreg, m_class_get_byval_arg (klass));
	addr->dreg = addr_reg;
	MONO_EMIT_NEW_STORE_MEMBASE (cfg, OP_STORE_MEMBASE_REG, addr->dreg, 0, obj->dreg);
	MONO_EMIT_NEW_BRANCH_BLOCK (cfg, OP_BR, end_bb);

	/* Nullable case */
	MONO_START_BB (cfg, is_nullable_bb);

	{
		MonoInst *unbox_addr = mini_emit_get_gsharedvt_info_klass (cfg, klass, MONO_RGCTX_INFO_NULLABLE_CLASS_UNBOX);
		MonoInst *unbox_call;
		MonoMethodSignature *unbox_sig;

		unbox_sig = (MonoMethodSignature *)mono_mempool_alloc0 (cfg->mempool, MONO_SIZEOF_METHOD_SIGNATURE + (1 * sizeof (MonoType *)));
		unbox_sig->ret = m_class_get_byval_arg (klass);
		unbox_sig->param_count = 1;
		unbox_sig->params [0] = mono_get_object_type ();

		if (cfg->llvm_only)
			unbox_call = mini_emit_llvmonly_calli (cfg, unbox_sig, &obj, unbox_addr );
		else
			unbox_call = mini_emit_calli (cfg, unbox_sig, &obj, unbox_addr , NULL, NULL);

		EMIT_NEW_VARLOADA_VREG (cfg, unbox_addr , unbox_call->dreg, m_class_get_byval_arg (klass));
		unbox_addr ->dreg = addr_reg;
	}

	MONO_EMIT_NEW_BRANCH_BLOCK (cfg, OP_BR, end_bb);

	/* End */
	MONO_START_BB (cfg, end_bb);

	/* LDOBJ */
	EMIT_NEW_LOAD_MEMBASE_TYPE (cfg, ins, m_class_get_byval_arg (klass), addr_reg, 0);

	return ins;
}

/*
 * Returns NULL and set the cfg exception on error.
 */
static MonoInst*
handle_alloc (MonoCompile *cfg, MonoClass *klass, gboolean for_box, int context_used)
{
	MonoInst *iargs [2];
	MonoJitICallId alloc_ftn;

	if (mono_class_get_flags (klass) & TYPE_ATTRIBUTE_ABSTRACT) {
		char* full_name = mono_type_get_full_name (klass);
		mono_cfg_set_exception (cfg, MONO_EXCEPTION_MONO_ERROR);
		mono_error_set_member_access (cfg->error, "Cannot create an abstract class: %s", full_name);
		g_free (full_name);
		return NULL;
	}

	if (context_used) {
		gboolean known_instance_size = !mini_is_gsharedvt_klass (klass);

		MonoMethod *managed_alloc = mono_gc_get_managed_allocator (klass, for_box, known_instance_size);

		iargs [0] = mini_emit_get_rgctx_klass (cfg, context_used, klass, MONO_RGCTX_INFO_VTABLE);
		alloc_ftn = MONO_JIT_ICALL_ves_icall_object_new_specific;

		if (managed_alloc) {
			if (known_instance_size) {
				int size = mono_class_instance_size (klass);
				if (size < MONO_ABI_SIZEOF (MonoObject))
					g_error ("Invalid size %d for class %s", size, mono_type_get_full_name (klass));

				EMIT_NEW_ICONST (cfg, iargs [1], size);
			}
			return mono_emit_method_call (cfg, managed_alloc, iargs, NULL);
		}

		return mono_emit_jit_icall_id (cfg, alloc_ftn, iargs);
	}

	if (cfg->compile_aot && cfg->cbb->out_of_line && m_class_get_type_token (klass) && m_class_get_image (klass) == mono_defaults.corlib && !mono_class_is_ginst (klass)) {
		/* This happens often in argument checking code, eg. throw new FooException... */
		/* Avoid relocations and save some space by calling a helper function specialized to mscorlib */
		EMIT_NEW_ICONST (cfg, iargs [0], mono_metadata_token_index (m_class_get_type_token (klass)));
		alloc_ftn = MONO_JIT_ICALL_mono_helper_newobj_mscorlib;
	} else {
		MonoVTable *vtable = mono_class_vtable_checked (klass, cfg->error);

		if (!is_ok (cfg->error)) {
			mono_cfg_set_exception (cfg, MONO_EXCEPTION_MONO_ERROR);
			return NULL;
		}

		MonoMethod *managed_alloc = mono_gc_get_managed_allocator (klass, for_box, TRUE);

		if (managed_alloc) {
			int size = mono_class_instance_size (klass);
			if (size < MONO_ABI_SIZEOF (MonoObject))
				g_error ("Invalid size %d for class %s", size, mono_type_get_full_name (klass));

			EMIT_NEW_VTABLECONST (cfg, iargs [0], vtable);
			EMIT_NEW_ICONST (cfg, iargs [1], size);
			return mono_emit_method_call (cfg, managed_alloc, iargs, NULL);
		}
		alloc_ftn = MONO_JIT_ICALL_ves_icall_object_new_specific;
		EMIT_NEW_VTABLECONST (cfg, iargs [0], vtable);
	}

	return mono_emit_jit_icall_id (cfg, alloc_ftn, iargs);
}

/*
 * Returns NULL and set the cfg exception on error.
 */
MonoInst*
mini_emit_box (MonoCompile *cfg, MonoInst *val, MonoClass *klass, int context_used)
{
	MonoInst *alloc, *ins;

	if (G_UNLIKELY (m_class_is_byreflike (klass))) {
		mono_error_set_bad_image (cfg->error, m_class_get_image (cfg->method->klass), "Cannot box IsByRefLike type '%s.%s'", m_class_get_name_space (klass), m_class_get_name (klass));
		mono_cfg_set_exception (cfg, MONO_EXCEPTION_MONO_ERROR);
		return NULL;
	}

	if (mono_class_is_nullable (klass)) {
		MonoMethod* method = get_method_nofail (klass, "Box", 1, 0);

		if (context_used) {
			if (cfg->llvm_only) {
				MonoMethodSignature *sig = mono_method_signature_internal (method);
				MonoInst *addr = emit_get_rgctx_method (cfg, context_used, method,
														MONO_RGCTX_INFO_METHOD_FTNDESC);
				cfg->interp_in_signatures = g_slist_prepend_mempool (cfg->mempool, cfg->interp_in_signatures, sig);
				return mini_emit_llvmonly_calli (cfg, sig, &val, addr);
			} else {
				/* FIXME: What if the class is shared?  We might not
				   have to get the method address from the RGCTX. */
				MonoInst *addr = emit_get_rgctx_method (cfg, context_used, method,
														MONO_RGCTX_INFO_GENERIC_METHOD_CODE);
				MonoInst *rgctx = emit_get_rgctx (cfg, context_used);

				return mini_emit_calli (cfg, mono_method_signature_internal (method), &val, addr, NULL, rgctx);
			}
		} else {
			MonoInst *rgctx_arg = NULL;

			if (need_mrgctx_arg (cfg, method))
				rgctx_arg = emit_get_rgctx_method (cfg, context_used, method,
												   MONO_RGCTX_INFO_METHOD_RGCTX);

			return mini_emit_method_call_full (cfg, method, NULL, FALSE, &val, NULL, NULL, rgctx_arg);
		}
	}

	if (mini_is_gsharedvt_klass (klass)) {
		MonoBasicBlock *is_ref_bb, *is_nullable_bb, *end_bb;
		MonoInst *res, *is_ref, *src_var, *addr;
		int dreg;

		dreg = alloc_ireg (cfg);

		NEW_BBLOCK (cfg, is_ref_bb);
		NEW_BBLOCK (cfg, is_nullable_bb);
		NEW_BBLOCK (cfg, end_bb);
		is_ref = mini_emit_get_gsharedvt_info_klass (cfg, klass, MONO_RGCTX_INFO_CLASS_BOX_TYPE);
		MONO_EMIT_NEW_BIALU_IMM (cfg, OP_COMPARE_IMM, -1, is_ref->dreg, MONO_GSHAREDVT_BOX_TYPE_REF);
		MONO_EMIT_NEW_BRANCH_BLOCK (cfg, OP_IBEQ, is_ref_bb);

		MONO_EMIT_NEW_BIALU_IMM (cfg, OP_COMPARE_IMM, -1, is_ref->dreg, MONO_GSHAREDVT_BOX_TYPE_NULLABLE);
		MONO_EMIT_NEW_BRANCH_BLOCK (cfg, OP_IBEQ, is_nullable_bb);

		/* Non-ref case */
		alloc = handle_alloc (cfg, klass, TRUE, context_used);
		if (!alloc)
			return NULL;
		EMIT_NEW_STORE_MEMBASE_TYPE (cfg, ins, m_class_get_byval_arg (klass), alloc->dreg, MONO_ABI_SIZEOF (MonoObject), val->dreg);
		ins->opcode = OP_STOREV_MEMBASE;

		EMIT_NEW_UNALU (cfg, res, OP_MOVE, dreg, alloc->dreg);
		res->type = STACK_OBJ;
		res->klass = klass;
		MONO_EMIT_NEW_BRANCH_BLOCK (cfg, OP_BR, end_bb);

		/* Ref case */
		MONO_START_BB (cfg, is_ref_bb);

		/* val is a vtype, so has to load the value manually */
		src_var = get_vreg_to_inst (cfg, val->dreg);
		if (!src_var)
			src_var = mono_compile_create_var_for_vreg (cfg, m_class_get_byval_arg (klass), OP_LOCAL, val->dreg);
		EMIT_NEW_VARLOADA (cfg, addr, src_var, src_var->inst_vtype);
		MONO_EMIT_NEW_LOAD_MEMBASE (cfg, dreg, addr->dreg, 0);
		MONO_EMIT_NEW_BRANCH_BLOCK (cfg, OP_BR, end_bb);

		/* Nullable case */
		MONO_START_BB (cfg, is_nullable_bb);

		{
			MonoInst *box_addr = mini_emit_get_gsharedvt_info_klass (cfg, klass,
													MONO_RGCTX_INFO_NULLABLE_CLASS_BOX);
			MonoInst *box_call;
			MonoMethodSignature *box_sig;

			/*
			 * klass is Nullable<T>, need to call Nullable<T>.Box () using a gsharedvt signature, but we cannot
			 * construct that method at JIT time, so have to do things by hand.
			 */
			box_sig = (MonoMethodSignature *)mono_mempool_alloc0 (cfg->mempool, MONO_SIZEOF_METHOD_SIGNATURE + (1 * sizeof (MonoType *)));
			box_sig->ret = mono_get_object_type ();
			box_sig->param_count = 1;
			box_sig->params [0] = m_class_get_byval_arg (klass);

			if (cfg->llvm_only)
				box_call = mini_emit_llvmonly_calli (cfg, box_sig, &val, box_addr);
			else
				box_call = mini_emit_calli (cfg, box_sig, &val, box_addr, NULL, NULL);
			EMIT_NEW_UNALU (cfg, res, OP_MOVE, dreg, box_call->dreg);
			res->type = STACK_OBJ;
			res->klass = klass;
		}

		MONO_EMIT_NEW_BRANCH_BLOCK (cfg, OP_BR, end_bb);

		MONO_START_BB (cfg, end_bb);

		return res;
	}

	alloc = handle_alloc (cfg, klass, TRUE, context_used);
	if (!alloc)
		return NULL;

	EMIT_NEW_STORE_MEMBASE_TYPE (cfg, ins, m_class_get_byval_arg (klass), alloc->dreg, MONO_ABI_SIZEOF (MonoObject), val->dreg);
	return alloc;
}

static gboolean
method_needs_stack_walk (MonoCompile *cfg, MonoMethod *cmethod)
{
	if (cmethod->klass == mono_defaults.systemtype_class) {
		if (!strcmp (cmethod->name, "GetType"))
			return TRUE;
	}

	/*
	 * In corelib code, methods which need to do a stack walk declare a StackCrawlMark local and pass it as an
	 * arguments until it reaches an icall. Its hard to detect which methods do that especially with
	 * StackCrawlMark.LookForMyCallersCaller, so for now, just hardcode the classes which contain the public
	 * methods whose caller is needed.
	 */
	if (mono_is_corlib_image (m_class_get_image (cmethod->klass))) {
		const char *cname = m_class_get_name (cmethod->klass);
		if (!strcmp (cname, "Assembly") ||
			!strcmp (cname, "AssemblyLoadContext") ||
			(!strcmp (cname, "Activator"))) {
			if (!strcmp (cmethod->name, "op_Equality"))
				return FALSE;
			return TRUE;
		}
	}

	return FALSE;
}

G_GNUC_UNUSED MonoInst*
mini_handle_enum_has_flag (MonoCompile *cfg, MonoClass *klass, MonoInst *enum_this, int enum_val_reg, MonoInst *enum_flag)
{
	MonoType *enum_type = mono_type_get_underlying_type (m_class_get_byval_arg (klass));
	guint32 load_opc = mono_type_to_load_membase (cfg, enum_type);
	gboolean is_i4;

	switch (enum_type->type) {
	case MONO_TYPE_I8:
	case MONO_TYPE_U8:
#if SIZEOF_REGISTER == 8
	case MONO_TYPE_I:
	case MONO_TYPE_U:
#endif
		is_i4 = FALSE;
		break;
	default:
		is_i4 = TRUE;
		break;
	}

	{
		MonoInst *load = NULL, *and_, *cmp, *ceq;
		int enum_reg = is_i4 ? alloc_ireg (cfg) : alloc_lreg (cfg);
		int and_reg = is_i4 ? alloc_ireg (cfg) : alloc_lreg (cfg);
		int dest_reg = alloc_ireg (cfg);

		if (enum_this) {
			EMIT_NEW_LOAD_MEMBASE (cfg, load, load_opc, enum_reg, enum_this->dreg, 0);
		} else {
			g_assert (enum_val_reg != -1);
			enum_reg = enum_val_reg;
		}
		EMIT_NEW_BIALU (cfg, and_, is_i4 ? OP_IAND : OP_LAND, and_reg, enum_reg, enum_flag->dreg);
		EMIT_NEW_BIALU (cfg, cmp, is_i4 ? OP_ICOMPARE : OP_LCOMPARE, -1, and_reg, enum_flag->dreg);
		EMIT_NEW_UNALU (cfg, ceq, is_i4 ? OP_ICEQ : OP_LCEQ, dest_reg, -1);

		ceq->type = STACK_I4;

		if (!is_i4) {
			load = load ? mono_decompose_opcode (cfg, load) : NULL;
			and_ = mono_decompose_opcode (cfg, and_);
			cmp = mono_decompose_opcode (cfg, cmp);
			ceq = mono_decompose_opcode (cfg, ceq);
		}

		return ceq;
	}
}

static void
emit_set_deopt_il_offset (MonoCompile *cfg, int offset)
{
	MonoInst *ins;

	if (!(cfg->deopt && cfg->method == cfg->current_method))
		return;

	EMIT_NEW_VARLOADA (cfg, ins, cfg->il_state_var, NULL);
	MONO_EMIT_NEW_STORE_MEMBASE_IMM (cfg, OP_STOREI4_MEMBASE_IMM, ins->dreg, MONO_STRUCT_OFFSET (MonoMethodILState, il_offset), offset);
}

static MonoInst*
emit_get_rgctx_dele_tramp (MonoCompile *cfg, int context_used,
							MonoClass *klass, MonoMethod *virt_method, gboolean _virtual, MonoRgctxInfoType rgctx_type)
{
	MonoDelegateClassMethodPair *info;
	MonoJumpInfoRgctxEntry *entry;

	info = (MonoDelegateClassMethodPair *)mono_mempool_alloc0 (cfg->mempool, sizeof (MonoDelegateClassMethodPair));
	info->klass = klass;
	info->method = virt_method;
	info->is_virtual = _virtual;

	entry = mono_patch_info_rgctx_entry_new (cfg->mempool, cfg->method, context_used_is_mrgctx (cfg, context_used), MONO_PATCH_INFO_DELEGATE_TRAMPOLINE, info, rgctx_type);

	return emit_rgctx_fetch (cfg, context_used, entry);
}

/*
 * Returns NULL and set the cfg exception on error.
 */
static G_GNUC_UNUSED MonoInst*
handle_delegate_ctor (MonoCompile *cfg, MonoClass *klass, MonoInst *target, MonoMethod *method, int target_method_context_used, int invoke_context_used, gboolean virtual_)
{
	MonoInst *ptr;
	int dreg;
	gpointer trampoline;
	MonoInst *obj, *tramp_ins;
	guint8 **code_slot;

	if (virtual_ && !cfg->llvm_only) {
		MonoMethod *invoke = mono_get_delegate_invoke_internal (klass);
		g_assert (invoke);

		//FIXME verify & fix any issue with removing invoke_context_used restriction
		if (invoke_context_used || !mono_get_delegate_virtual_invoke_impl (mono_method_signature_internal (invoke), target_method_context_used ? NULL : method))
			return NULL;
	}

	obj = handle_alloc (cfg, klass, FALSE, invoke_context_used);
	if (!obj)
		return NULL;

	/* Inline the contents of mono_delegate_ctor */

	/* Set target field */
	/* Optimize away setting of NULL target */
	if (!MONO_INS_IS_PCONST_NULL (target)) {
		if (!(method->flags & METHOD_ATTRIBUTE_STATIC)) {
			MONO_EMIT_NEW_BIALU_IMM (cfg, OP_COMPARE_IMM, -1, target->dreg, 0);
			MONO_EMIT_NEW_COND_EXC (cfg, EQ, "NullReferenceException");
		}
		if (!mini_debug_options.weak_memory_model)
			mini_emit_memory_barrier (cfg, MONO_MEMORY_BARRIER_REL);
		MONO_EMIT_NEW_STORE_MEMBASE (cfg, OP_STORE_MEMBASE_REG, obj->dreg, MONO_STRUCT_OFFSET (MonoDelegate, target), target->dreg);
		if (cfg->gen_write_barriers) {
			dreg = alloc_preg (cfg);
			EMIT_NEW_BIALU_IMM (cfg, ptr, OP_PADD_IMM, dreg, obj->dreg, MONO_STRUCT_OFFSET (MonoDelegate, target));
			mini_emit_write_barrier (cfg, ptr, target);
		}
	}

	/* Set method field */
	if (!(target_method_context_used || invoke_context_used) && !cfg->llvm_only) {
		//If compiling with gsharing enabled, it's faster to load method the delegate trampoline info than to use a rgctx slot
		MonoInst *method_ins = emit_get_rgctx_method (cfg, target_method_context_used, method, MONO_RGCTX_INFO_METHOD);
		MONO_EMIT_NEW_STORE_MEMBASE (cfg, OP_STORE_MEMBASE_REG, obj->dreg, MONO_STRUCT_OFFSET (MonoDelegate, method), method_ins->dreg);
	}

	if (cfg->llvm_only) {
		if (virtual_) {
			MonoInst *args [ ] = {
				obj,
				target,
				emit_get_rgctx_method (cfg, target_method_context_used, method, MONO_RGCTX_INFO_METHOD)
			};
			mono_emit_jit_icall (cfg, mini_llvmonly_init_delegate_virtual, args);
			return obj;
		}
	}

	/*
	 * To avoid looking up the compiled code belonging to the target method
	 * in mono_delegate_trampoline (), we allocate a per-domain memory slot to
	 * store it, and we fill it after the method has been compiled.
	 */
	if (!method->dynamic && !cfg->llvm_only) {
		MonoInst *code_slot_ins;

		if (target_method_context_used) {
			code_slot_ins = emit_get_rgctx_method (cfg, target_method_context_used, method, MONO_RGCTX_INFO_METHOD_DELEGATE_CODE);
		} else {
			MonoJitMemoryManager *jit_mm = (MonoJitMemoryManager*)cfg->jit_mm;

			jit_mm_lock (jit_mm);
			if (!jit_mm->method_code_hash)
				jit_mm->method_code_hash = g_hash_table_new (NULL, NULL);
			code_slot = (guint8 **)g_hash_table_lookup (jit_mm->method_code_hash, method);
			if (!code_slot) {
				code_slot = (guint8 **)mono_mem_manager_alloc0 (jit_mm->mem_manager, sizeof (gpointer));
				g_hash_table_insert (jit_mm->method_code_hash, method, code_slot);
			}
			jit_mm_unlock (jit_mm);

			code_slot_ins = mini_emit_runtime_constant (cfg, MONO_PATCH_INFO_METHOD_CODE_SLOT, method);
		}
		MONO_EMIT_NEW_STORE_MEMBASE (cfg, OP_STORE_MEMBASE_REG, obj->dreg, MONO_STRUCT_OFFSET (MonoDelegate, method_code), code_slot_ins->dreg);
	}

	if (target_method_context_used || invoke_context_used) {
		tramp_ins = emit_get_rgctx_dele_tramp (cfg, target_method_context_used | invoke_context_used, klass, method, virtual_, MONO_RGCTX_INFO_DELEGATE_TRAMP_INFO);

		//This is emited as a constant store for the non-shared case.
		//We copy from the delegate trampoline info as it's faster than a rgctx fetch
		dreg = alloc_preg (cfg);
		if (!cfg->llvm_only) {
			MONO_EMIT_NEW_LOAD_MEMBASE (cfg, dreg, tramp_ins->dreg, MONO_STRUCT_OFFSET (MonoDelegateTrampInfo, method));
			MONO_EMIT_NEW_STORE_MEMBASE (cfg, OP_STORE_MEMBASE_REG, obj->dreg, MONO_STRUCT_OFFSET (MonoDelegate, method), dreg);
		}
	} else if (cfg->compile_aot) {
		MonoDelegateClassMethodPair *del_tramp;

		del_tramp = (MonoDelegateClassMethodPair *)mono_mempool_alloc0 (cfg->mempool, sizeof (MonoDelegateClassMethodPair));
		del_tramp->klass = klass;
		del_tramp->method = method;
		del_tramp->is_virtual = virtual_;
		EMIT_NEW_AOTCONST (cfg, tramp_ins, MONO_PATCH_INFO_DELEGATE_TRAMPOLINE, del_tramp);
	} else {
		if (virtual_)
			trampoline = mono_create_delegate_virtual_trampoline (klass, method);
		else
			trampoline = mono_create_delegate_trampoline_info (klass, method);
		EMIT_NEW_PCONST (cfg, tramp_ins, trampoline);
	}

	if (cfg->llvm_only) {
		MonoInst *args [ ] = {
			obj,
			tramp_ins
		};
		mono_emit_jit_icall (cfg, mini_llvmonly_init_delegate, args);
		return obj;
	}

	/* Set invoke_impl field */
	if (virtual_) {
		MONO_EMIT_NEW_STORE_MEMBASE (cfg, OP_STORE_MEMBASE_REG, obj->dreg, MONO_STRUCT_OFFSET (MonoDelegate, invoke_impl), tramp_ins->dreg);
	} else {
		dreg = alloc_preg (cfg);
		MONO_EMIT_NEW_LOAD_MEMBASE (cfg, dreg, tramp_ins->dreg, MONO_STRUCT_OFFSET (MonoDelegateTrampInfo, invoke_impl));
		MONO_EMIT_NEW_STORE_MEMBASE (cfg, OP_STORE_MEMBASE_REG, obj->dreg, MONO_STRUCT_OFFSET (MonoDelegate, invoke_impl), dreg);

		dreg = alloc_preg (cfg);
		MONO_EMIT_NEW_LOAD_MEMBASE (cfg, dreg, tramp_ins->dreg, MONO_STRUCT_OFFSET (MonoDelegateTrampInfo, method_ptr));
		MONO_EMIT_NEW_STORE_MEMBASE (cfg, OP_STORE_MEMBASE_REG, obj->dreg, MONO_STRUCT_OFFSET (MonoDelegate, method_ptr), dreg);
	}

	dreg = alloc_preg (cfg);
	MONO_EMIT_NEW_ICONST (cfg, dreg, virtual_ ? 1 : 0);
	MONO_EMIT_NEW_STORE_MEMBASE (cfg, OP_STOREI1_MEMBASE_REG, obj->dreg, MONO_STRUCT_OFFSET (MonoDelegate, method_is_virtual), dreg);

	/* All the checks which are in mono_delegate_ctor () are done by the delegate trampoline */

	return obj;
}

/*
 * handle_constrained_gsharedvt_call:
 *
 *   Handle constrained calls where the receiver is a gsharedvt type.
 * Return the instruction representing the call. Set the cfg exception on failure.
 */
static MonoInst*
handle_constrained_gsharedvt_call (MonoCompile *cfg, MonoMethod *cmethod, MonoMethodSignature *fsig, MonoInst **sp, MonoClass *constrained_class,
								   gboolean *ref_emit_widen)
{
	MonoInst *ins = NULL;
	gboolean emit_widen = *ref_emit_widen;
	gboolean supported;

	/*
	 * Constrained calls need to behave differently at runtime dependending on whenever the receiver is instantiated as ref type or as a vtype.
	 * This is hard to do with the current call code, since we would have to emit a branch and two different calls. So instead, we
	 * pack the arguments into an array, and do the rest of the work in an icall.
	 */
	supported = ((cmethod->klass == mono_defaults.object_class) || mono_class_is_interface (cmethod->klass) || (!m_class_is_valuetype (cmethod->klass) && m_class_get_image (cmethod->klass) != mono_defaults.corlib));
	if (supported)
		supported = (MONO_TYPE_IS_VOID (fsig->ret) || MONO_TYPE_IS_PRIMITIVE (fsig->ret) || MONO_TYPE_IS_REFERENCE (fsig->ret) || MONO_TYPE_ISSTRUCT (fsig->ret) || m_class_is_enumtype (mono_class_from_mono_type_internal (fsig->ret)) || mini_is_gsharedvt_type (fsig->ret));
	if (supported) {
		if (fsig->param_count == 0 || (!fsig->hasthis && fsig->param_count == 1)) {
			supported = TRUE;
		} else {
			supported = TRUE;
			for (int i = 0; i < fsig->param_count; ++i) {
				if (!(m_type_is_byref (fsig->params [i]) || MONO_TYPE_IS_PRIMITIVE (fsig->params [i]) || MONO_TYPE_IS_REFERENCE (fsig->params [i]) || MONO_TYPE_ISSTRUCT (fsig->params [i]) || mini_is_gsharedvt_type (fsig->params [i])))
					supported = FALSE;
			}
		}
	}
	if (supported) {
		MonoInst *args [5];

		/*
		 * This case handles calls to
		 * - object:ToString()/Equals()/GetHashCode(),
		 * - System.IComparable<T>:CompareTo()
		 * - System.IEquatable<T>:Equals ()
		 * plus some simple interface calls enough to support AsyncTaskMethodBuilder.
		 */

		if (fsig->hasthis)
			args [0] = sp [0];
		else
			EMIT_NEW_PCONST (cfg, args [0], NULL);
		args [1] = emit_get_rgctx_method (cfg, mono_method_check_context_used (cmethod), cmethod, MONO_RGCTX_INFO_METHOD);
		args [2] = mini_emit_get_rgctx_klass (cfg, mono_class_check_context_used (constrained_class), constrained_class, MONO_RGCTX_INFO_KLASS);

		/* !fsig->hasthis is for the wrapper for the Object.GetType () icall or static virtual methods */
		if ((fsig->hasthis || m_method_is_static (cmethod)) && fsig->param_count) {
			/* Call mono_gsharedvt_constrained_call (gpointer mp, MonoMethod *cmethod, MonoClass *klass, gboolean *deref_args, gpointer *args) */
			gboolean has_gsharedvt = FALSE;
			for (int i = 0; i < fsig->param_count; ++i) {
				if (mini_is_gsharedvt_type (fsig->params [i]))
					has_gsharedvt = TRUE;
			}
			/* Pass an array of bools which signal whenever the corresponding argument is a gsharedvt ref type */
			if (has_gsharedvt) {
				MONO_INST_NEW (cfg, ins, OP_LOCALLOC_IMM);
				ins->dreg = alloc_preg (cfg);
				ins->inst_imm = fsig->param_count;
				MONO_ADD_INS (cfg->cbb, ins);
				args [3] = ins;
			} else {
				EMIT_NEW_PCONST (cfg, args [3], 0);
			}
			/* Pass the arguments using a localloc-ed array using the format expected by runtime_invoke () */
			MONO_INST_NEW (cfg, ins, OP_LOCALLOC_IMM);
			ins->dreg = alloc_preg (cfg);
			ins->inst_imm = fsig->param_count * sizeof (target_mgreg_t);
			MONO_ADD_INS (cfg->cbb, ins);
			args [4] = ins;

			for (int i = 0; i < fsig->param_count; ++i) {
				int addr_reg;

				if (mini_is_gsharedvt_type (fsig->params [i])) {
					MonoInst *is_deref;
					int deref_arg_reg;
					ins = mini_emit_get_gsharedvt_info_klass (cfg, mono_class_from_mono_type_internal (fsig->params [i]), MONO_RGCTX_INFO_CLASS_BOX_TYPE);
					deref_arg_reg = alloc_preg (cfg);
					/* deref_arg = BOX_TYPE != MONO_GSHAREDVT_BOX_TYPE_VTYPE */
					EMIT_NEW_BIALU_IMM (cfg, is_deref, OP_ISUB_IMM, deref_arg_reg, ins->dreg, 1);
					MONO_EMIT_NEW_STORE_MEMBASE (cfg, OP_STOREI1_MEMBASE_REG, args [3]->dreg, i, is_deref->dreg);
				} else if (has_gsharedvt) {
					MONO_EMIT_NEW_STORE_MEMBASE_IMM (cfg, OP_STOREI1_MEMBASE_IMM, args [3]->dreg, i, 0);
				}

				MonoInst *arg = sp [i + fsig->hasthis];

				if (mini_is_gsharedvt_type (fsig->params [i]) || MONO_TYPE_IS_PRIMITIVE (fsig->params [i]) || MONO_TYPE_ISSTRUCT (fsig->params [i])) {
					EMIT_NEW_VARLOADA_VREG (cfg, ins, arg->dreg, fsig->params [i]);
					addr_reg = ins->dreg;
					EMIT_NEW_STORE_MEMBASE (cfg, ins, OP_STORE_MEMBASE_REG, args [4]->dreg, i * sizeof (target_mgreg_t), addr_reg);
				} else {
					EMIT_NEW_STORE_MEMBASE (cfg, ins, OP_STORE_MEMBASE_REG, args [4]->dreg, i * sizeof (target_mgreg_t), arg->dreg);
				}
			}
		} else {
			EMIT_NEW_ICONST (cfg, args [3], 0);
			EMIT_NEW_ICONST (cfg, args [4], 0);
		}
		ins = mono_emit_jit_icall (cfg, mono_gsharedvt_constrained_call, args);
		emit_widen = FALSE;

		if (mini_is_gsharedvt_type (fsig->ret)) {
			ins = handle_unbox_gsharedvt (cfg, mono_class_from_mono_type_internal (fsig->ret), ins);
		} else if (MONO_TYPE_IS_PRIMITIVE (fsig->ret) || MONO_TYPE_ISSTRUCT (fsig->ret) || m_class_is_enumtype (mono_class_from_mono_type_internal (fsig->ret))) {
			MonoInst *add;

			/* Unbox */
			NEW_BIALU_IMM (cfg, add, OP_ADD_IMM, alloc_dreg (cfg, STACK_MP), ins->dreg, MONO_ABI_SIZEOF (MonoObject));
			MONO_ADD_INS (cfg->cbb, add);
			/* Load value */
			NEW_LOAD_MEMBASE_TYPE (cfg, ins, fsig->ret, add->dreg, 0);
			MONO_ADD_INS (cfg->cbb, ins);
			/* ins represents the call result */
		}
	} else {
		GSHAREDVT_FAILURE (CEE_CALLVIRT);
	}

	*ref_emit_widen = emit_widen;

	return ins;

 exception_exit:
	return NULL;
}

static void
mono_emit_load_got_addr (MonoCompile *cfg)
{
	MonoInst *getaddr, *dummy_use;

	if (!cfg->got_var || cfg->got_var_allocated)
		return;

	MONO_INST_NEW (cfg, getaddr, OP_LOAD_GOTADDR);
	getaddr->cil_code = cfg->header->code;
	getaddr->dreg = cfg->got_var->dreg;

	/* Add it to the start of the first bblock */
	if (cfg->bb_entry->code) {
		getaddr->next = cfg->bb_entry->code;
		cfg->bb_entry->code = getaddr;
	}
	else
		MONO_ADD_INS (cfg->bb_entry, getaddr);

	cfg->got_var_allocated = TRUE;

	/*
	 * Add a dummy use to keep the got_var alive, since real uses might
	 * only be generated by the back ends.
	 * Add it to end_bblock, so the variable's lifetime covers the whole
	 * method.
	 * It would be better to make the usage of the got var explicit in all
	 * cases when the backend needs it (i.e. calls, throw etc.), so this
	 * wouldn't be needed.
	 */
	NEW_DUMMY_USE (cfg, dummy_use, cfg->got_var);
	MONO_ADD_INS (cfg->bb_exit, dummy_use);
}

static MonoMethod*
get_constrained_method (MonoCompile *cfg, MonoImage *image, guint32 token,
						MonoMethod *cil_method, MonoClass *constrained_class,
						MonoGenericContext *generic_context)
{
	MonoMethod *cmethod = cil_method;
	gboolean constrained_is_generic_param =
		m_class_get_byval_arg (constrained_class)->type == MONO_TYPE_VAR ||
		m_class_get_byval_arg (constrained_class)->type == MONO_TYPE_MVAR;

	if (cfg->current_method->wrapper_type != MONO_WRAPPER_NONE) {
		if (cfg->verbose_level > 2)
			printf ("DM Constrained call to %s\n", mono_type_get_full_name (constrained_class));
		if (!(constrained_is_generic_param &&
			  cfg->gshared)) {
			cmethod = mono_get_method_constrained_with_method (image, cil_method, constrained_class, generic_context, cfg->error);
			CHECK_CFG_ERROR;
		}
	} else {
		if (cfg->verbose_level > 2)
			printf ("Constrained call to %s\n", mono_type_get_full_name (constrained_class));

		if (constrained_is_generic_param && cfg->gshared) {
			/*
			 * This is needed since get_method_constrained can't find
			 * the method in klass representing a type var.
			 * The type var is guaranteed to be a reference type in this
			 * case.
			 */
			if (!mini_is_gsharedvt_klass (constrained_class))
				g_assert (!m_class_is_valuetype (cmethod->klass));
		} else {
			cmethod = mono_get_method_constrained_checked (image, token, constrained_class, generic_context, &cil_method, cfg->error);
			CHECK_CFG_ERROR;
		}
	}
	return cmethod;

 mono_error_exit:
	return NULL;
}

static gboolean
method_does_not_return (MonoMethod *method)
{
	// FIXME: Under netcore, these are decorated with the [DoesNotReturn] attribute
	return m_class_get_image (method->klass) == mono_defaults.corlib &&
		!strcmp (m_class_get_name (method->klass), "ThrowHelper") &&
		strstr (method->name, "Throw") == method->name &&
		!method->is_inflated;
}

static int inline_limit, llvm_jit_inline_limit, llvm_aot_inline_limit;
static gboolean inline_limit_inited;

static gboolean
mono_method_check_inlining (MonoCompile *cfg, MonoMethod *method)
{
	MonoMethodHeaderSummary header;
	MonoVTable *vtable;
	int limit;
#ifdef MONO_ARCH_SOFT_FLOAT_FALLBACK
	MonoMethodSignature *sig = mono_method_signature_internal (method);
	int i;
#endif

	if (cfg->disable_inline)
		return FALSE;
	if (cfg->gsharedvt)
		return FALSE;

	if (cfg->inline_depth > 10)
		return FALSE;

	if (!mono_method_get_header_summary (method, &header))
		return FALSE;

	/*runtime, icall and pinvoke are checked by summary call*/
	if ((method->iflags & METHOD_IMPL_ATTRIBUTE_NOINLINING) ||
	    (method->iflags & METHOD_IMPL_ATTRIBUTE_SYNCHRONIZED) ||
	    header.has_clauses)
		return FALSE;

	if (method->flags & METHOD_ATTRIBUTE_REQSECOBJ)
		/* Used to mark methods containing StackCrawlMark locals */
		return FALSE;

	/* also consider num_locals? */
	/* Do the size check early to avoid creating vtables */
	if (!inline_limit_inited) {
		char *inlinelimit;
		if ((inlinelimit = g_getenv ("MONO_INLINELIMIT"))) {
			inline_limit = atoi (inlinelimit);
			llvm_jit_inline_limit = inline_limit;
			llvm_aot_inline_limit = inline_limit;
			g_free (inlinelimit);
		} else {
			inline_limit = INLINE_LENGTH_LIMIT;
			llvm_jit_inline_limit = LLVM_JIT_INLINE_LENGTH_LIMIT;
			llvm_aot_inline_limit = LLVM_AOT_INLINE_LENGTH_LIMIT;
		}
		inline_limit_inited = TRUE;
	}

	if (COMPILE_LLVM (cfg)) {
		if (cfg->compile_aot)
			limit = llvm_aot_inline_limit;
		else
			limit = llvm_jit_inline_limit;
	} else {
		limit = inline_limit;
	}

	if (header.code_size >= GINT_TO_UINT32(limit) && !(method->iflags & METHOD_IMPL_ATTRIBUTE_AGGRESSIVE_INLINING))
		return FALSE;

	/*
	 * if we can initialize the class of the method right away, we do,
	 * otherwise we don't allow inlining if the class needs initialization,
	 * since it would mean inserting a call to mono_runtime_class_init()
	 * inside the inlined code
	 */
	if (cfg->gshared && m_class_has_cctor (method->klass) && mini_class_check_context_used (cfg, method->klass))
		return FALSE;

	{
		/* The AggressiveInlining hint is a good excuse to force that cctor to run. */
		if ((cfg->opt & MONO_OPT_AGGRESSIVE_INLINING) || method->iflags & METHOD_IMPL_ATTRIBUTE_AGGRESSIVE_INLINING) {
			if (m_class_has_cctor (method->klass)) {
				ERROR_DECL (error);
				vtable = mono_class_vtable_checked (method->klass, error);
				if (!is_ok (error)) {
					mono_error_cleanup (error);
					return FALSE;
				}
				if (!cfg->compile_aot) {
					if (!mono_runtime_class_init_full (vtable, error)) {
						mono_error_cleanup (error);
						return FALSE;
					}
				}
			}
		} else if (mono_class_is_before_field_init (method->klass)) {
			if (cfg->run_cctors && m_class_has_cctor (method->klass)) {
				ERROR_DECL (error);
				/*FIXME it would easier and lazier to just use mono_class_try_get_vtable */
				if (!m_class_get_runtime_vtable (method->klass))
					/* No vtable created yet */
					return FALSE;
				vtable = mono_class_vtable_checked (method->klass, error);
				if (!is_ok (error)) {
					mono_error_cleanup (error);
					return FALSE;
				}
				/* This makes so that inline cannot trigger */
				/* .cctors: too many apps depend on them */
				/* running with a specific order... */
				if (! vtable->initialized)
					return FALSE;
				if (!mono_runtime_class_init_full (vtable, error)) {
					mono_error_cleanup (error);
					return FALSE;
				}
			}
		} else if (mono_class_needs_cctor_run (method->klass, NULL)) {
			ERROR_DECL (error);
			if (!m_class_get_runtime_vtable (method->klass))
				/* No vtable created yet */
				return FALSE;
			vtable = mono_class_vtable_checked (method->klass, error);
			if (!is_ok (error)) {
				mono_error_cleanup (error);
				return FALSE;
			}
			if (!vtable->initialized)
				return FALSE;
		}
	}

#ifdef MONO_ARCH_SOFT_FLOAT_FALLBACK
	if (mono_arch_is_soft_float ()) {
		/* FIXME: */
		if (sig->ret && sig->ret->type == MONO_TYPE_R4)
			return FALSE;
		for (i = 0; i < sig->param_count; ++i)
			if (!m_type_is_byref (sig->params [i]) && sig->params [i]->type == MONO_TYPE_R4)
				return FALSE;
	}
#endif

	if (g_list_find (cfg->dont_inline, method))
		return FALSE;

	if (mono_profiler_get_call_instrumentation_flags (method))
		return FALSE;

	if (mono_profiler_coverage_instrumentation_enabled (method))
		return FALSE;

	if (method_does_not_return (method))
		return FALSE;

	return TRUE;
}

static gboolean
mini_field_access_needs_cctor_run (MonoCompile *cfg, MonoMethod *method, MonoClass *klass, MonoVTable *vtable)
{
	if (!cfg->compile_aot) {
		g_assert (vtable);
		if (vtable->initialized)
			return FALSE;
	}

	if (mono_class_is_before_field_init (klass)) {
		if (cfg->method == method)
			return FALSE;
	}

	if (!mono_class_needs_cctor_run (klass, method))
		return FALSE;

	if (! (method->flags & METHOD_ATTRIBUTE_STATIC) && (klass == method->klass))
		/* The initialization is already done before the method is called */
		return FALSE;

	return TRUE;
}

int
mini_emit_sext_index_reg (MonoCompile *cfg, MonoInst *index)
{
	int index_reg = index->dreg;
	int index2_reg;

#if SIZEOF_REGISTER == 8
	/* The array reg is 64 bits but the index reg is only 32 */
	if (COMPILE_LLVM (cfg)) {
		/*
		 * abcrem can't handle the OP_SEXT_I4, so add this after abcrem,
		 * during OP_BOUNDS_CHECK decomposition, and in the implementation
		 * of OP_X86_LEA for llvm.
		 */
		index2_reg = index_reg;
	} else {
		index2_reg = alloc_preg (cfg);
		MONO_EMIT_NEW_UNALU (cfg, OP_SEXT_I4, index2_reg, index_reg);
	}
#else
	if (index->type == STACK_I8) {
		index2_reg = alloc_preg (cfg);
		MONO_EMIT_NEW_UNALU (cfg, OP_LCONV_TO_I4, index2_reg, index_reg);
	} else {
		index2_reg = index_reg;
	}
#endif

	return index2_reg;
}

MonoInst*
mini_emit_ldelema_1_ins (MonoCompile *cfg, MonoClass *klass, MonoInst *arr, MonoInst *index, gboolean bcheck, gboolean bounded)
{
	MonoInst *ins;
	guint32 size;
	int mult_reg, add_reg, array_reg, index2_reg, bounds_reg, lower_bound_reg, realidx2_reg;
	int context_used;

	if (mini_is_gsharedvt_variable_klass (klass)) {
		size = -1;
	} else {
		mono_class_init_internal (klass);
		size = mono_class_array_element_size (klass);
	}

	mult_reg = alloc_preg (cfg);
	array_reg = arr->dreg;

	realidx2_reg = index2_reg = mini_emit_sext_index_reg (cfg, index);

	if (bounded) {
		bounds_reg = alloc_preg (cfg);
		lower_bound_reg = alloc_preg (cfg);
		realidx2_reg = alloc_preg (cfg);

		MonoBasicBlock *is_null_bb = NULL;
		NEW_BBLOCK (cfg, is_null_bb);

		// gint32 lower_bound = 0;
		// if (arr->bounds)
		//		lower_bound = arr->bounds.lower_bound;
		// realidx2 = index2 - lower_bound;
		MONO_EMIT_NEW_PCONST (cfg, lower_bound_reg, NULL);
		MONO_EMIT_NEW_LOAD_MEMBASE (cfg, bounds_reg, arr->dreg, MONO_STRUCT_OFFSET (MonoArray, bounds));
		MONO_EMIT_NEW_BIALU_IMM (cfg, OP_COMPARE_IMM, -1, bounds_reg, 0);
		MONO_EMIT_NEW_BRANCH_BLOCK (cfg, OP_PBEQ, is_null_bb);
		MONO_EMIT_NEW_LOAD_MEMBASE_OP (cfg, OP_LOADI4_MEMBASE, lower_bound_reg, bounds_reg, MONO_STRUCT_OFFSET (MonoArrayBounds, lower_bound));
		MONO_START_BB (cfg, is_null_bb);
		MONO_EMIT_NEW_BIALU (cfg, OP_PSUB, realidx2_reg, index2_reg, lower_bound_reg);
	}

	if (bcheck)
		MONO_EMIT_BOUNDS_CHECK (cfg, array_reg, MonoArray, max_length, realidx2_reg);

#if defined(TARGET_X86) || defined(TARGET_AMD64)
	if (size == 1 || size == 2 || size == 4 || size == 8) {
		static const int fast_log2 [] = { 1, 0, 1, -1, 2, -1, -1, -1, 3 };

		EMIT_NEW_X86_LEA (cfg, ins, array_reg, realidx2_reg, fast_log2 [size], MONO_STRUCT_OFFSET (MonoArray, vector));
		ins->klass = klass;
		ins->type = STACK_MP;

		return ins;
	}
#endif

	add_reg = alloc_ireg_mp (cfg);

	if (size == -1) {
		MonoInst *rgctx_ins;

		/* gsharedvt */
		g_assert (cfg->gshared);
		context_used = mini_class_check_context_used (cfg, klass);
		g_assert (context_used);
		rgctx_ins = mini_emit_get_gsharedvt_info_klass (cfg, klass, MONO_RGCTX_INFO_ARRAY_ELEMENT_SIZE);
		MONO_EMIT_NEW_BIALU (cfg, OP_IMUL, mult_reg, realidx2_reg, rgctx_ins->dreg);
	} else {
		MONO_EMIT_NEW_BIALU_IMM (cfg, OP_MUL_IMM, mult_reg, realidx2_reg, size);
	}
	MONO_EMIT_NEW_BIALU (cfg, OP_PADD, add_reg, array_reg, mult_reg);
	NEW_BIALU_IMM (cfg, ins, OP_PADD_IMM, add_reg, add_reg, MONO_STRUCT_OFFSET (MonoArray, vector));
	ins->klass = klass;
	ins->type = STACK_MP;
	MONO_ADD_INS (cfg->cbb, ins);

	return ins;
}

static MonoInst*
mini_emit_ldelema_2_ins (MonoCompile *cfg, MonoClass *klass, MonoInst *arr, MonoInst *index_ins1, MonoInst *index_ins2)
{
	int bounds_reg = alloc_preg (cfg);
	int add_reg = alloc_ireg_mp (cfg);
	int mult_reg = alloc_preg (cfg);
	int mult2_reg = alloc_preg (cfg);
	int low1_reg = alloc_preg (cfg);
	int low2_reg = alloc_preg (cfg);
	int high1_reg = alloc_preg (cfg);
	int high2_reg = alloc_preg (cfg);
	int realidx1_reg = alloc_preg (cfg);
	int realidx2_reg = alloc_preg (cfg);
	int sum_reg = alloc_preg (cfg);
	int index1, index2;
	MonoInst *ins;
	guint32 size;

	mono_class_init_internal (klass);
	size = mono_class_array_element_size (klass);

	index1 = index_ins1->dreg;
	index2 = index_ins2->dreg;

#if SIZEOF_REGISTER == 8
	/* The array reg is 64 bits but the index reg is only 32 */
	if (COMPILE_LLVM (cfg)) {
		/* Not needed */
	} else {
		int tmpreg = alloc_preg (cfg);
		MONO_EMIT_NEW_UNALU (cfg, OP_SEXT_I4, tmpreg, index1);
		index1 = tmpreg;
		tmpreg = alloc_preg (cfg);
		MONO_EMIT_NEW_UNALU (cfg, OP_SEXT_I4, tmpreg, index2);
		index2 = tmpreg;
	}
#else
	// FIXME: Do we need to do something here for i8 indexes, like in ldelema_1_ins ?
#endif

	/* range checking */
	MONO_EMIT_NEW_LOAD_MEMBASE (cfg, bounds_reg,
				       arr->dreg, MONO_STRUCT_OFFSET (MonoArray, bounds));

	MONO_EMIT_NEW_LOAD_MEMBASE_OP (cfg, OP_LOADI4_MEMBASE, low1_reg,
				       bounds_reg, MONO_STRUCT_OFFSET (MonoArrayBounds, lower_bound));
	MONO_EMIT_NEW_BIALU (cfg, OP_PSUB, realidx1_reg, index1, low1_reg);
	MONO_EMIT_NEW_LOAD_MEMBASE_OP (cfg, OP_LOADI4_MEMBASE, high1_reg,
				       bounds_reg, MONO_STRUCT_OFFSET (MonoArrayBounds, length));
	MONO_EMIT_NEW_BIALU (cfg, OP_COMPARE, -1, high1_reg, realidx1_reg);
	MONO_EMIT_NEW_COND_EXC (cfg, LE_UN, "IndexOutOfRangeException");

	MONO_EMIT_NEW_LOAD_MEMBASE_OP (cfg, OP_LOADI4_MEMBASE, low2_reg,
				       bounds_reg, sizeof (MonoArrayBounds) + MONO_STRUCT_OFFSET (MonoArrayBounds, lower_bound));
	MONO_EMIT_NEW_BIALU (cfg, OP_PSUB, realidx2_reg, index2, low2_reg);
	MONO_EMIT_NEW_LOAD_MEMBASE_OP (cfg, OP_LOADI4_MEMBASE, high2_reg,
				       bounds_reg, sizeof (MonoArrayBounds) + MONO_STRUCT_OFFSET (MonoArrayBounds, length));
	MONO_EMIT_NEW_BIALU (cfg, OP_COMPARE, -1, high2_reg, realidx2_reg);
	MONO_EMIT_NEW_COND_EXC (cfg, LE_UN, "IndexOutOfRangeException");

	MONO_EMIT_NEW_BIALU (cfg, OP_PMUL, mult_reg, high2_reg, realidx1_reg);
	MONO_EMIT_NEW_BIALU (cfg, OP_PADD, sum_reg, mult_reg, realidx2_reg);
	MONO_EMIT_NEW_BIALU_IMM (cfg, OP_PMUL_IMM, mult2_reg, sum_reg, size);
	MONO_EMIT_NEW_BIALU (cfg, OP_PADD, add_reg, mult2_reg, arr->dreg);
	NEW_BIALU_IMM (cfg, ins, OP_PADD_IMM, add_reg, add_reg, MONO_STRUCT_OFFSET (MonoArray, vector));

	ins->type = STACK_MP;
	ins->klass = klass;
	MONO_ADD_INS (cfg->cbb, ins);

	return ins;
}

static MonoInst*
mini_emit_ldelema_ins (MonoCompile *cfg, MonoMethod *cmethod, MonoInst **sp, guchar *ip, gboolean is_set)
{
	int rank;
	MonoInst *addr;
	MonoMethod *addr_method;
	int element_size;
	MonoClass *eclass = m_class_get_element_class (cmethod->klass);

	gboolean bounded = m_class_get_byval_arg (cmethod->klass) ? m_class_get_byval_arg (cmethod->klass)->type == MONO_TYPE_ARRAY : FALSE;

	rank = mono_method_signature_internal (cmethod)->param_count - (is_set? 1: 0);

	if (rank == 1)
		return mini_emit_ldelema_1_ins (cfg, eclass, sp [0], sp [1], TRUE, bounded);

	/* emit_ldelema_2 depends on OP_LMUL */
	if (!cfg->backend->emulate_mul_div && rank == 2 && (cfg->opt & MONO_OPT_INTRINS) && !mini_is_gsharedvt_variable_klass (eclass)) {
		return mini_emit_ldelema_2_ins (cfg, eclass, sp [0], sp [1], sp [2]);
	}

	if (mini_is_gsharedvt_variable_klass (eclass))
		element_size = 0;
	else
		element_size = mono_class_array_element_size (eclass);
	addr_method = mono_marshal_get_array_address (rank, element_size);
	addr = mono_emit_method_call (cfg, addr_method, sp, NULL);

	return addr;
}

static gboolean
mini_class_is_reference (MonoClass *klass)
{
	return mini_type_is_reference (m_class_get_byval_arg (klass));
}

MonoInst*
mini_emit_array_store (MonoCompile *cfg, MonoClass *klass, MonoInst **sp, gboolean safety_checks)
{
	if (safety_checks && mini_class_is_reference (klass) &&
		!(MONO_INS_IS_PCONST_NULL (sp [2]))) {
		MonoClass *obj_array = mono_array_class_get_cached (mono_defaults.object_class);
		MonoMethod *helper;
		MonoInst *iargs [3];

		if (sp [0]->type != STACK_OBJ)
			return NULL;
		if (sp [2]->type != STACK_OBJ)
			return NULL;

		iargs [2] = sp [2];
		iargs [1] = sp [1];
		iargs [0] = sp [0];

		MonoClass *array_class = sp [0]->klass;
		if (array_class && m_class_get_rank (array_class) == 1) {
			MonoClass *eclass = m_class_get_element_class (array_class);
			if (m_class_is_sealed (eclass)) {
				helper = mono_marshal_get_virtual_stelemref (array_class);
				/* Make a non-virtual call if possible */
				return mono_emit_method_call (cfg, helper, iargs, NULL);
			}
		}

		helper = mono_marshal_get_virtual_stelemref (obj_array);
		if (!helper->slot)
			mono_class_setup_vtable (obj_array);
		g_assert (helper->slot);

		return mono_emit_method_call (cfg, helper, iargs, sp [0]);
	} else {
		MonoInst *ins;

		if (mini_is_gsharedvt_variable_klass (klass)) {
			MonoInst *addr;

			// FIXME-VT: OP_ICONST optimization
			addr = mini_emit_ldelema_1_ins (cfg, klass, sp [0], sp [1], TRUE, FALSE);
			EMIT_NEW_STORE_MEMBASE_TYPE (cfg, ins, m_class_get_byval_arg (klass), addr->dreg, 0, sp [2]->dreg);
			ins->opcode = OP_STOREV_MEMBASE;
		} else if (sp [1]->opcode == OP_ICONST) {
			int array_reg = sp [0]->dreg;
			int index_reg = sp [1]->dreg;
			size_t offset = (mono_class_array_element_size (klass) * sp [1]->inst_c0) + MONO_STRUCT_OFFSET (MonoArray, vector);

			if (SIZEOF_REGISTER == 8 && COMPILE_LLVM (cfg) && sp [1]->inst_c0 < 0)
				MONO_EMIT_NEW_UNALU (cfg, OP_ZEXT_I4, index_reg, index_reg);

			if (safety_checks)
				MONO_EMIT_BOUNDS_CHECK (cfg, array_reg, MonoArray, max_length, index_reg);
			EMIT_NEW_STORE_MEMBASE_TYPE (cfg, ins, m_class_get_byval_arg (klass), array_reg, (target_mgreg_t)offset, sp [2]->dreg);
		} else {
			MonoInst *addr = mini_emit_ldelema_1_ins (cfg, klass, sp [0], sp [1], safety_checks, FALSE);
			if (!mini_debug_options.weak_memory_model && mini_class_is_reference (klass))
				mini_emit_memory_barrier (cfg, MONO_MEMORY_BARRIER_REL);
			EMIT_NEW_STORE_MEMBASE_TYPE (cfg, ins, m_class_get_byval_arg (klass), addr->dreg, 0, sp [2]->dreg);
			if (mini_class_is_reference (klass))
				mini_emit_write_barrier (cfg, addr, sp [2]);
		}
		return ins;
	}
}

MonoInst*
mini_emit_memory_barrier (MonoCompile *cfg, int kind)
{
	MonoInst *ins = NULL;
	MONO_INST_NEW (cfg, ins, OP_MEMORY_BARRIER);
	MONO_ADD_INS (cfg->cbb, ins);
	ins->backend.memory_barrier_kind = kind;

	return ins;
}

/*
 * This entry point could be used later for arbitrary method
 * redirection.
 */
inline static MonoInst*
mini_redirect_call (MonoCompile *cfg, MonoMethod *method,
					MonoMethodSignature *signature, MonoInst **args, MonoInst *this_ins)
{
	if (method->klass == mono_defaults.string_class) {
		/* managed string allocation support */
		if (strcmp (method->name, "FastAllocateString") == 0) {
			MonoInst *iargs [2];
			MonoVTable *vtable = mono_class_vtable_checked (method->klass, cfg->error);
			MonoMethod *managed_alloc = NULL;

			mono_error_assert_ok (cfg->error); /*Should not fail since it System.String*/
#ifndef MONO_CROSS_COMPILE
			managed_alloc = mono_gc_get_managed_allocator (method->klass, FALSE, FALSE);
#endif
			if (!managed_alloc)
				return NULL;
			EMIT_NEW_VTABLECONST (cfg, iargs [0], vtable);
			iargs [1] = args [0];
			return mono_emit_method_call (cfg, managed_alloc, iargs, this_ins);
		}
	}
	return NULL;
}

static void
mono_save_args (MonoCompile *cfg, MonoMethodSignature *sig, MonoInst **sp)
{
	MonoInst *store, *temp;

	for (guint i = 0; i < sig->param_count + sig->hasthis; ++i) {
		MonoType *argtype = (sig->hasthis && (i == 0)) ? type_from_stack_type (*sp) : sig->params [i - sig->hasthis];

		/*
		 * FIXME: We should use *args++ = sp [0], but that would mean the arg
		 * would be different than the MonoInst's used to represent arguments, and
		 * the ldelema implementation can't deal with that.
		 * Solution: When ldelema is used on an inline argument, create a var for
		 * it, emit ldelema on that var, and emit the saving code below in
		 * inline_method () if needed.
		 */
		temp = mono_compile_create_var (cfg, argtype, OP_LOCAL);
		cfg->args [i] = temp;
		/* This uses cfg->args [i] which is set by the preceding line */
		EMIT_NEW_ARGSTORE (cfg, store, i, *sp);
		store->cil_code = sp [0]->cil_code;
		sp++;
	}
}

#define MONO_INLINE_CALLED_LIMITED_METHODS 1
#define MONO_INLINE_CALLER_LIMITED_METHODS 1

#if (MONO_INLINE_CALLED_LIMITED_METHODS)
static gboolean
check_inline_called_method_name_limit (MonoMethod *called_method)
{
	int strncmp_result;
	static const char *limit = NULL;

	if (limit == NULL) {
		const char *limit_string = g_getenv ("MONO_INLINE_CALLED_METHOD_NAME_LIMIT");

		if (limit_string != NULL)
			limit = limit_string;
		else
			limit = "";
	}

	if (limit [0] != '\0') {
		char *called_method_name = mono_method_full_name (called_method, TRUE);

		strncmp_result = strncmp (called_method_name, limit, strlen (limit));
		g_free (called_method_name);

		//return (strncmp_result <= 0);
		return (strncmp_result == 0);
	} else {
		return TRUE;
	}
}
#endif

#if (MONO_INLINE_CALLER_LIMITED_METHODS)
static gboolean
check_inline_caller_method_name_limit (MonoMethod *caller_method)
{
	int strncmp_result;
	static const char *limit = NULL;

	if (limit == NULL) {
		const char *limit_string = g_getenv ("MONO_INLINE_CALLER_METHOD_NAME_LIMIT");
		if (limit_string != NULL) {
			limit = limit_string;
		} else {
			limit = "";
		}
	}

	if (limit [0] != '\0') {
		char *caller_method_name = mono_method_full_name (caller_method, TRUE);

		strncmp_result = strncmp (caller_method_name, limit, strlen (limit));
		g_free (caller_method_name);

		//return (strncmp_result <= 0);
		return (strncmp_result == 0);
	} else {
		return TRUE;
	}
}
#endif

void
mini_emit_init_rvar (MonoCompile *cfg, int dreg, MonoType *rtype)
{
	static double r8_0 = 0.0;
	static float r4_0 = 0.0;
	MonoInst *ins;
	int t;

	rtype = mini_get_underlying_type (rtype);
	t = rtype->type;

	if (m_type_is_byref (rtype)) {
		MONO_EMIT_NEW_PCONST (cfg, dreg, NULL);
	} else if (t >= MONO_TYPE_BOOLEAN && t <= MONO_TYPE_U4) {
		MONO_EMIT_NEW_ICONST (cfg, dreg, 0);
	} else if (t == MONO_TYPE_I8 || t == MONO_TYPE_U8) {
		MONO_EMIT_NEW_I8CONST (cfg, dreg, 0);
	} else if (cfg->r4fp && t == MONO_TYPE_R4) {
		MONO_INST_NEW (cfg, ins, OP_R4CONST);
		ins->type = STACK_R4;
		ins->inst_p0 = (void*)&r4_0;
		ins->dreg = dreg;
		MONO_ADD_INS (cfg->cbb, ins);
	} else if (t == MONO_TYPE_R4 || t == MONO_TYPE_R8) {
		MONO_INST_NEW (cfg, ins, OP_R8CONST);
		ins->type = STACK_R8;
		ins->inst_p0 = (void*)&r8_0;
		ins->dreg = dreg;
		MONO_ADD_INS (cfg->cbb, ins);
	} else if ((t == MONO_TYPE_VALUETYPE) || (t == MONO_TYPE_TYPEDBYREF) ||
		   ((t == MONO_TYPE_GENERICINST) && mono_type_generic_inst_is_valuetype (rtype))) {
		MONO_EMIT_NEW_VZERO (cfg, dreg, mono_class_from_mono_type_internal (rtype));
	} else if (((t == MONO_TYPE_VAR) || (t == MONO_TYPE_MVAR)) && mini_type_var_is_vt (rtype)) {
		MONO_EMIT_NEW_VZERO (cfg, dreg, mono_class_from_mono_type_internal (rtype));
	} else {
		MONO_EMIT_NEW_PCONST (cfg, dreg, NULL);
	}
}

static void
emit_dummy_init_rvar (MonoCompile *cfg, int dreg, MonoType *rtype)
{
	int t;

	rtype = mini_get_underlying_type (rtype);
	t = rtype->type;

	if (m_type_is_byref (rtype)) {
		MONO_EMIT_NEW_DUMMY_INIT (cfg, dreg, OP_DUMMY_PCONST);
	} else if (t >= MONO_TYPE_BOOLEAN && t <= MONO_TYPE_U4) {
		MONO_EMIT_NEW_DUMMY_INIT (cfg, dreg, OP_DUMMY_ICONST);
	} else if (t == MONO_TYPE_I8 || t == MONO_TYPE_U8) {
		MONO_EMIT_NEW_DUMMY_INIT (cfg, dreg, OP_DUMMY_I8CONST);
	} else if (cfg->r4fp && t == MONO_TYPE_R4) {
		MONO_EMIT_NEW_DUMMY_INIT (cfg, dreg, OP_DUMMY_R4CONST);
	} else if (t == MONO_TYPE_R4 || t == MONO_TYPE_R8) {
		MONO_EMIT_NEW_DUMMY_INIT (cfg, dreg, OP_DUMMY_R8CONST);
	} else if ((t == MONO_TYPE_VALUETYPE) || (t == MONO_TYPE_TYPEDBYREF) ||
		   ((t == MONO_TYPE_GENERICINST) && mono_type_generic_inst_is_valuetype (rtype))) {
		MONO_EMIT_NEW_DUMMY_INIT (cfg, dreg, OP_DUMMY_VZERO);
	} else if (((t == MONO_TYPE_VAR) || (t == MONO_TYPE_MVAR)) && mini_type_var_is_vt (rtype)) {
		MONO_EMIT_NEW_DUMMY_INIT (cfg, dreg, OP_DUMMY_VZERO);
	} else {
		mini_emit_init_rvar (cfg, dreg, rtype);
	}
}

/* If INIT is FALSE, emit dummy initialization statements to keep the IR valid */
static void
emit_init_local (MonoCompile *cfg, int local, MonoType *type, gboolean init)
{
	MonoInst *var = cfg->locals [local];
	if (COMPILE_SOFT_FLOAT (cfg)) {
		MonoInst *store;
		int reg = alloc_dreg (cfg, (MonoStackType)var->type);
		mini_emit_init_rvar (cfg, reg, type);
		EMIT_NEW_LOCSTORE (cfg, store, local, cfg->cbb->last_ins);
	} else {
		if (init)
			mini_emit_init_rvar (cfg, var->dreg, type);
		else
			emit_dummy_init_rvar (cfg, var->dreg, type);
	}
}

int
mini_inline_method (MonoCompile *cfg, MonoMethod *cmethod, MonoMethodSignature *fsig, MonoInst **sp, guchar *ip, guint real_offset, gboolean inline_always)
{
	return inline_method (cfg, cmethod, fsig, sp, ip, real_offset, inline_always, NULL);
}

/*
 * inline_method:
 *
 * Return the cost of inlining CMETHOD, or zero if it should not be inlined.
 */
static int
inline_method (MonoCompile *cfg, MonoMethod *cmethod, MonoMethodSignature *fsig, MonoInst **sp,
			   guchar *ip, guint real_offset, gboolean inline_always, gboolean *is_empty)
{
	ERROR_DECL (error);
	MonoInst *ins, *rvar = NULL;
	MonoMethodHeader *cheader;
	MonoBasicBlock *ebblock, *sbblock;
	int i, costs;
	MonoInst **prev_locals, **prev_args;
	MonoType **prev_arg_types;
	guint prev_real_offset;
	GHashTable *prev_cbb_hash;
	MonoBasicBlock **prev_cil_offset_to_bb;
	MonoBasicBlock *prev_cbb;
	const guchar *prev_ip;
	guchar *prev_cil_start;
	guint32 prev_cil_offset_to_bb_len;
	MonoMethod *prev_current_method;
	MonoGenericContext *prev_generic_context;
	gboolean ret_var_set, prev_ret_var_set, prev_disable_inline, virtual_ = FALSE;

	g_assert (cfg->exception_type == MONO_EXCEPTION_NONE);

#if (MONO_INLINE_CALLED_LIMITED_METHODS)
	if ((! inline_always) && ! check_inline_called_method_name_limit (cmethod))
		return 0;
#endif
#if (MONO_INLINE_CALLER_LIMITED_METHODS)
	if ((! inline_always) && ! check_inline_caller_method_name_limit (cfg->method))
		return 0;
#endif

	if (!fsig)
		fsig = mono_method_signature_internal (cmethod);

	if (cfg->verbose_level > 2)
		printf ("INLINE START %p %s -> %s\n", cmethod,  mono_method_full_name (cfg->method, TRUE), mono_method_full_name (cmethod, TRUE));

	if (!cmethod->inline_info) {
		cfg->stat_inlineable_methods++;
		cmethod->inline_info = 1;
	}

	if (is_empty)
		*is_empty = FALSE;

	/* allocate local variables */
	cheader = mono_method_get_header_checked (cmethod, error);
	if (!cheader) {
		if (inline_always) {
			mono_cfg_set_exception (cfg, MONO_EXCEPTION_MONO_ERROR);
			mono_error_move (cfg->error, error);
		} else {
			mono_error_cleanup (error);
		}
		return 0;
	}

	if (is_empty && cheader->code_size == 1 && cheader->code [0] == CEE_RET)
		*is_empty = TRUE;

	/* allocate space to store the return value */
	if (!MONO_TYPE_IS_VOID (fsig->ret)) {
		rvar = mono_compile_create_var (cfg, fsig->ret, OP_LOCAL);
	}

	prev_locals = cfg->locals;
	cfg->locals = (MonoInst **)mono_mempool_alloc0 (cfg->mempool, cheader->num_locals * sizeof (MonoInst*));
	for (i = 0; i < cheader->num_locals; ++i)
		cfg->locals [i] = mono_compile_create_var (cfg, cheader->locals [i], OP_LOCAL);

	/* allocate start and end blocks */
	/* This is needed so if the inline is aborted, we can clean up */
	NEW_BBLOCK (cfg, sbblock);
	sbblock->real_offset = real_offset;

	NEW_BBLOCK (cfg, ebblock);
	ebblock->block_num = cfg->num_bblocks++;
	ebblock->real_offset = real_offset;

	prev_args = cfg->args;
	prev_arg_types = cfg->arg_types;
	prev_ret_var_set = cfg->ret_var_set;
	prev_real_offset = cfg->real_offset;
	prev_cbb_hash = cfg->cbb_hash;
	prev_cil_offset_to_bb = cfg->cil_offset_to_bb;
	prev_cil_offset_to_bb_len = cfg->cil_offset_to_bb_len;
	prev_cil_start = cfg->cil_start;
	prev_ip = cfg->ip;
	prev_cbb = cfg->cbb;
	prev_current_method = cfg->current_method;
	prev_generic_context = cfg->generic_context;
	prev_disable_inline = cfg->disable_inline;

	cfg->ret_var_set = FALSE;
	cfg->inline_depth ++;

	if (ip && *ip == CEE_CALLVIRT && !(cmethod->flags & METHOD_ATTRIBUTE_STATIC))
		virtual_ = TRUE;

	costs = mono_method_to_ir (cfg, cmethod, sbblock, ebblock, rvar, sp, real_offset, virtual_);

	ret_var_set = cfg->ret_var_set;

	cfg->real_offset = prev_real_offset;
	cfg->cbb_hash = prev_cbb_hash;
	cfg->cil_offset_to_bb = prev_cil_offset_to_bb;
	cfg->cil_offset_to_bb_len = prev_cil_offset_to_bb_len;
	cfg->cil_start = prev_cil_start;
	cfg->ip = prev_ip;
	cfg->locals = prev_locals;
	cfg->args = prev_args;
	cfg->arg_types = prev_arg_types;
	cfg->current_method = prev_current_method;
	cfg->generic_context = prev_generic_context;
	cfg->ret_var_set = prev_ret_var_set;
	cfg->disable_inline = prev_disable_inline;
	cfg->inline_depth --;

	if ((costs >= 0 && costs < 60) || inline_always || (costs >= 0 && (cmethod->iflags & METHOD_IMPL_ATTRIBUTE_AGGRESSIVE_INLINING))) {
		if (cfg->verbose_level > 2)
			printf ("INLINE END %s -> %s\n", mono_method_full_name (cfg->method, TRUE), mono_method_full_name (cmethod, TRUE));

		mono_error_assert_ok (cfg->error);

		cfg->stat_inlined_methods++;

		/* always add some code to avoid block split failures */
		MONO_INST_NEW (cfg, ins, OP_NOP);
		MONO_ADD_INS (prev_cbb, ins);

		prev_cbb->next_bb = sbblock;
		link_bblock (cfg, prev_cbb, sbblock);

		/*
		 * Get rid of the begin and end bblocks if possible to aid local
		 * optimizations.
		 */
		if (prev_cbb->out_count == 1)
			mono_merge_basic_blocks (cfg, prev_cbb, sbblock);

		if ((prev_cbb->out_count == 1) && (prev_cbb->out_bb [0]->in_count == 1) && (prev_cbb->out_bb [0] != ebblock))
			mono_merge_basic_blocks (cfg, prev_cbb, prev_cbb->out_bb [0]);

		if ((ebblock->in_count == 1) && ebblock->in_bb [0]->out_count == 1) {
			MonoBasicBlock *prev = ebblock->in_bb [0];

			if (prev->next_bb == ebblock) {
				mono_merge_basic_blocks (cfg, prev, ebblock);
				cfg->cbb = prev;
				if ((prev_cbb->out_count == 1) && (prev_cbb->out_bb [0]->in_count == 1) && (prev_cbb->out_bb [0] == prev)) {
					mono_merge_basic_blocks (cfg, prev_cbb, prev);
					cfg->cbb = prev_cbb;
				}
			} else {
				/* There could be a bblock after 'prev', and making 'prev' the current bb could cause problems */
				cfg->cbb = ebblock;
			}
		} else {
			/*
			 * Its possible that the rvar is set in some prev bblock, but not in others.
			 * (#1835).
			 */
			if (rvar) {
				MonoBasicBlock *bb;

				for (i = 0; i < ebblock->in_count; ++i) {
					bb = ebblock->in_bb [i];

					if (bb->last_ins && bb->last_ins->opcode == OP_NOT_REACHED) {
						cfg->cbb = bb;

						mini_emit_init_rvar (cfg, rvar->dreg, fsig->ret);
					}
				}
			}

			cfg->cbb = ebblock;
		}

		if (rvar) {
			/*
			 * If the inlined method contains only a throw, then the ret var is not
			 * set, so set it to a dummy value.
			 */
			if (!ret_var_set)
				mini_emit_init_rvar (cfg, rvar->dreg, fsig->ret);

			EMIT_NEW_TEMPLOAD (cfg, ins, rvar->inst_c0);
			*sp++ = ins;
		}
		cfg->headers_to_free = g_slist_prepend_mempool (cfg->mempool, cfg->headers_to_free, cheader);
		return costs + 1;
	} else {
		if (cfg->verbose_level > 2) {
			const char *msg = mono_error_get_message (cfg->error);
			printf ("INLINE ABORTED %s (cost %d) %s\n", mono_method_full_name (cmethod, TRUE), costs, msg ? msg : "");
		}
		cfg->exception_type = MONO_EXCEPTION_NONE;

		clear_cfg_error (cfg);

		/* This gets rid of the newly added bblocks */
		cfg->cbb = prev_cbb;
	}
	cfg->headers_to_free = g_slist_prepend_mempool (cfg->mempool, cfg->headers_to_free, cheader);
	return 0;
}

/*
 * Some of these comments may well be out-of-date.
 * Design decisions: we do a single pass over the IL code (and we do bblock
 * splitting/merging in the few cases when it's required: a back jump to an IL
 * address that was not already seen as bblock starting point).
 * Code is validated as we go (full verification is still better left to metadata/verify.c).
 * Complex operations are decomposed in simpler ones right away. We need to let the
 * arch-specific code peek and poke inside this process somehow (except when the
 * optimizations can take advantage of the full semantic info of coarse opcodes).
 * All the opcodes of the form opcode.s are 'normalized' to opcode.
 * MonoInst->opcode initially is the IL opcode or some simplification of that
 * (OP_LOAD, OP_STORE). The arch-specific code may rearrange it to an arch-specific
 * opcode with value bigger than OP_LAST.
 * At this point the IR can be handed over to an interpreter, a dumb code generator
 * or to the optimizing code generator that will translate it to SSA form.
 *
 * Profiling directed optimizations.
 * We may compile by default with few or no optimizations and instrument the code
 * or the user may indicate what methods to optimize the most either in a config file
 * or through repeated runs where the compiler applies offline the optimizations to
 * each method and then decides if it was worth it.
 */

#define CHECK_TYPE(ins) if (!(ins)->type) UNVERIFIED
#define CHECK_STACK(num) if ((sp - stack_start) < (num)) UNVERIFIED
#define CHECK_STACK_OVF() if (((sp - stack_start) + 1) > header->max_stack) UNVERIFIED
#define CHECK_ARG(num) if ((unsigned)(num) >= (unsigned)num_args) UNVERIFIED
#define CHECK_LOCAL(num) if ((unsigned)(num) >= (unsigned)header->num_locals) UNVERIFIED
#define CHECK_OPSIZE(size) if ((size) < 1 || ip + (size) > end) UNVERIFIED
#define CHECK_UNVERIFIABLE(cfg) if (cfg->unverifiable) UNVERIFIED
#define CHECK_TYPELOAD(klass) if (!(klass) || mono_class_has_failure (klass)) TYPE_LOAD_ERROR ((klass))

/* offset from br.s -> br like opcodes */
#define BIG_BRANCH_OFFSET 13

static gboolean
ip_in_bb (MonoCompile *cfg, MonoBasicBlock *bb, const guint8* ip)
{
	MonoBasicBlock *b = cfg->cil_offset_to_bb [ip - cfg->cil_start];

	return b == NULL || b == bb;
}

static int
get_basic_blocks (MonoCompile *cfg, MonoMethodHeader* header, guint real_offset, guchar *start, guchar *end, guchar **pos)
{
	guchar *ip = start;
	guchar *target;
	int i;
	guint cli_addr;
	MonoBasicBlock *bblock;
	const MonoOpcode *opcode;

	while (ip < end) {
		cli_addr = GPTRDIFF_TO_UINT (ip - start);
		i = mono_opcode_value ((const guint8 **)&ip, end);
		if (i < 0)
			UNVERIFIED;
		opcode = &mono_opcodes [i];
		switch (opcode->argument) {
		case MonoInlineNone:
			ip++;
			break;
		case MonoInlineString:
		case MonoInlineType:
		case MonoInlineField:
		case MonoInlineMethod:
		case MonoInlineTok:
		case MonoInlineSig:
		case MonoShortInlineR:
		case MonoInlineI:
			ip += 5;
			break;
		case MonoInlineVar:
			ip += 3;
			break;
		case MonoShortInlineVar:
		case MonoShortInlineI:
			ip += 2;
			break;
		case MonoShortInlineBrTarget:
			target = start + cli_addr + 2 + (signed char)ip [1];
			GET_BBLOCK (cfg, bblock, target);
			ip += 2;
			if (ip < end)
				GET_BBLOCK (cfg, bblock, ip);
			break;
		case MonoInlineBrTarget:
			target = start + cli_addr + 5 + (gint32)read32 (ip + 1);
			GET_BBLOCK (cfg, bblock, target);
			ip += 5;
			if (ip < end)
				GET_BBLOCK (cfg, bblock, ip);
			break;
		case MonoInlineSwitch: {
			guint32 n = read32 (ip + 1);
			guint32 j;
			ip += 5;
			cli_addr += 5 + 4 * n;
			target = start + cli_addr;
			GET_BBLOCK (cfg, bblock, target);

			for (j = 0; j < n; ++j) {
				target = start + cli_addr + (gint32)read32 (ip);
				GET_BBLOCK (cfg, bblock, target);
				ip += 4;
			}
			break;
		}
		case MonoInlineR:
		case MonoInlineI8:
			ip += 9;
			break;
		default:
			g_assert_not_reached ();
		}

		if (i == CEE_THROW) {
			guchar *bb_start = ip - 1;

			/* Find the start of the bblock containing the throw */
			bblock = NULL;
			while ((bb_start >= start) && !bblock) {
				bblock = cfg->cil_offset_to_bb [(bb_start) - start];
				bb_start --;
			}
			if (bblock)
				bblock->out_of_line = 1;
		}
	}
	return 0;
unverified:
exception_exit:
	*pos = ip;
	return 1;
}

static MonoMethod *
mini_get_method_allow_open (MonoMethod *m, guint32 token, MonoClass *klass, MonoGenericContext *context, MonoError *error)
{
	MonoMethod *method;

	error_init (error);

	if (m->wrapper_type != MONO_WRAPPER_NONE) {
		method = (MonoMethod *)mono_method_get_wrapper_data (m, token);
		if (context) {
			method = mono_class_inflate_generic_method_checked (method, context, error);
		}
	} else {
		method = mono_get_method_checked (m_class_get_image (m->klass), token, klass, context, error);
	}

	return method;
}

static MonoMethod *
mini_get_method (MonoCompile *cfg, MonoMethod *m, guint32 token, MonoClass *klass, MonoGenericContext *context)
{
	ERROR_DECL (error);
	MonoMethod *method = mini_get_method_allow_open (m, token, klass, context, cfg ? cfg->error : error);

	if (method && cfg && !cfg->gshared && mono_class_is_open_constructed_type (m_class_get_byval_arg (method->klass))) {
		mono_error_set_bad_image (cfg->error, m_class_get_image (cfg->method->klass), "Method with open type while not compiling gshared");
		method = NULL;
	}

	if (!method && !cfg)
		mono_error_cleanup (error); /* FIXME don't swallow the error */

	return method;
}

static MonoMethodSignature*
mini_get_signature (MonoMethod *method, guint32 token, MonoGenericContext *context, MonoError *error)
{
	MonoMethodSignature *fsig;

	error_init (error);
	if (method->wrapper_type != MONO_WRAPPER_NONE) {
		fsig = (MonoMethodSignature *)mono_method_get_wrapper_data (method, token);
	} else {
		fsig = mono_metadata_parse_signature_checked (m_class_get_image (method->klass), token, error);
		return_val_if_nok (error, NULL);
	}
	if (context) {
		fsig = mono_inflate_generic_signature(fsig, context, error);
	}
	return fsig;
}

/*
 * Return the original method is a wrapper is specified. We can only access
 * the custom attributes from the original method.
 */
static MonoMethod*
get_original_method (MonoMethod *method)
{
	if (method->wrapper_type == MONO_WRAPPER_NONE)
		return method;

	/* native code (which is like Critical) can call any managed method XXX FIXME XXX to validate all usages */
	if (method->wrapper_type == MONO_WRAPPER_NATIVE_TO_MANAGED)
		return NULL;

	/* in other cases we need to find the original method */
	return mono_marshal_method_from_wrapper (method);
}

static guchar*
il_read_op (guchar *ip, guchar *end, guchar first_byte, MonoOpcodeEnum desired_il_op)
// If ip is desired_il_op, return the next ip, else NULL.
{
	if (G_LIKELY (ip < end) && G_UNLIKELY (*ip == first_byte)) {
		MonoOpcodeEnum il_op = MonoOpcodeEnum_Invalid;
		// mono_opcode_value_and_size updates ip, but not in the expected way.
		const guchar *temp_ip = ip;
		const int size = mono_opcode_value_and_size (&temp_ip, end, &il_op);
		return (G_LIKELY (size > 0) && G_UNLIKELY (il_op == desired_il_op)) ? (ip + size) : NULL;
	}
	return NULL;
}

static guchar*
il_read_op_and_token (guchar *ip, guchar *end, guchar first_byte, MonoOpcodeEnum desired_il_op, guint32 *token)
{
	ip = il_read_op (ip, end, first_byte, desired_il_op);
	if (ip)
		*token = read32 (ip - 4); // could be +1 or +2 from start
	return ip;
}

static guchar*
il_read_branch_and_target (guchar *ip, guchar *end, guchar first_byte, MonoOpcodeEnum desired_il_op, int size, guchar **target)
{
	ip = il_read_op (ip, end, first_byte, desired_il_op);
	if (ip) {
		gint32 delta = 0;
		switch (size) {
		case  1:
			delta = (signed char)ip [-1];
			break;
		case  4:
			delta = (gint32)read32 (ip - 4);
			break;
		}
		// FIXME verify it is within the function and start of an instruction.
		*target = ip + delta;
		return ip;
	}
	return NULL;
}

#define il_read_brtrue(ip, end, target) 	(il_read_branch_and_target (ip, end, CEE_BRTRUE,    MONO_CEE_BRTRUE,    4, target))
#define il_read_brtrue_s(ip, end, target) 	(il_read_branch_and_target (ip, end, CEE_BRTRUE_S,  MONO_CEE_BRTRUE_S,  1, target))
#define il_read_brfalse(ip, end, target) 	(il_read_branch_and_target (ip, end, CEE_BRFALSE,   MONO_CEE_BRFALSE,   4, target))
#define il_read_brfalse_s(ip, end, target) 	(il_read_branch_and_target (ip, end, CEE_BRFALSE_S, MONO_CEE_BRFALSE_S, 1, target))
#define il_read_dup(ip, end) 			(il_read_op 		   (ip, end, CEE_DUP, MONO_CEE_DUP))
#define il_read_newobj(ip, end, token) 		(il_read_op_and_token 	   (ip, end, CEE_NEW_OBJ, MONO_CEE_NEWOBJ, token))
#define il_read_ldtoken(ip, end, token) 	(il_read_op_and_token 	   (ip, end, CEE_LDTOKEN, MONO_CEE_LDTOKEN, token))
#define il_read_call(ip, end, token) 		(il_read_op_and_token      (ip, end, CEE_CALL, MONO_CEE_CALL, token))
#define il_read_callvirt(ip, end, token)	(il_read_op_and_token 	   (ip, end, CEE_CALLVIRT, MONO_CEE_CALLVIRT, token))
#define il_read_initobj(ip, end, token)         (il_read_op_and_token 	   (ip, end, CEE_PREFIX1, MONO_CEE_INITOBJ, token))
#define il_read_constrained(ip, end, token)     (il_read_op_and_token      (ip, end, CEE_PREFIX1, MONO_CEE_CONSTRAINED_, token))
#define il_read_unbox_any(ip, end, token)     (il_read_op_and_token      (ip, end, CEE_UNBOX_ANY, MONO_CEE_UNBOX_ANY, token))

/*
 * Check that the IL instructions at ip are the array initialization
 * sequence and return the pointer to the data and the size.
 */
static const char*
initialize_array_data (MonoCompile *cfg, MonoMethod *method, gboolean aot, guchar *ip,
		guchar *end, MonoClass *klass, guint32 len, int *out_size,
		guint32 *out_field_token, MonoOpcodeEnum *il_op, guchar **next_ip)
{
	/*
	 * newarr[System.Int32]
	 * dup
	 * ldtoken field valuetype ...
	 * call void class [mscorlib]System.Runtime.CompilerServices.RuntimeHelpers::InitializeArray(class [mscorlib]System.Array, valuetype [mscorlib]System.RuntimeFieldHandle)
	 */

	guint32 token;
	guint32 field_token;

	if  ((ip = il_read_dup (ip, end))
			&& ip_in_bb (cfg, cfg->cbb, ip)
			&& (ip = il_read_ldtoken (ip, end, &field_token))
			&& IS_FIELD_DEF (field_token)
			&& ip_in_bb (cfg, cfg->cbb, ip)
			&& (ip = il_read_call (ip, end, &token))) {
		ERROR_DECL (error);
		guint32 rva;
		const char *data_ptr;
		int size = 0;
		MonoMethod *cmethod;
		MonoClass *dummy_class;
		MonoClassField *field = mono_field_from_token_checked (m_class_get_image (method->klass), field_token, &dummy_class, NULL, error);
		int dummy_align;

		if (!field) {
			mono_error_cleanup (error); /* FIXME don't swallow the error */
			return NULL;
		}

		*out_field_token = field_token;

		cmethod = mini_get_method (NULL, method, token, NULL, NULL);
		if (!cmethod)
			return NULL;
		if (strcmp (cmethod->name, "InitializeArray") || strcmp (m_class_get_name (cmethod->klass), "RuntimeHelpers") || m_class_get_image (cmethod->klass) != mono_defaults.corlib)
			return NULL;
		switch (mini_get_underlying_type (m_class_get_byval_arg (klass))->type) {
		case MONO_TYPE_I1:
		case MONO_TYPE_U1:
			size = 1; break;
		/* we need to swap on big endian, so punt. Should we handle R4 and R8 as well? */
#if TARGET_BYTE_ORDER == G_LITTLE_ENDIAN
		case MONO_TYPE_I2:
		case MONO_TYPE_U2:
			size = 2; break;
		case MONO_TYPE_I4:
		case MONO_TYPE_U4:
		case MONO_TYPE_R4:
			size = 4; break;
		case MONO_TYPE_R8:
		case MONO_TYPE_I8:
		case MONO_TYPE_U8:
			size = 8; break;
#endif
		default:
			return NULL;
		}
		size *= len;
		if (size > mono_type_size (field->type, &dummy_align))
		    return NULL;
		*out_size = size;
		/*g_print ("optimized in %s: size: %d, numelems: %d\n", method->name, size, newarr->inst_newa_len->inst_c0);*/
		MonoImage *method_klass_image = m_class_get_image (method->klass);
		if (!image_is_dynamic (method_klass_image)) {
			guint32 field_index = mono_metadata_token_index (field_token);
			mono_metadata_field_info (method_klass_image, field_index - 1, NULL, &rva, NULL);
			data_ptr = mono_image_rva_map (method_klass_image, rva);
			/*g_print ("field: 0x%08x, rva: %d, rva_ptr: %p\n", read32 (ip + 2), rva, data_ptr);*/
			/* for aot code we do the lookup on load */
			if (aot && data_ptr)
				data_ptr = (const char *)GUINT_TO_POINTER (rva);
		} else {
			/*FIXME is it possible to AOT a SRE assembly not meant to be saved? */
			g_assert (!aot);
			data_ptr = mono_field_get_data (field);
		}
		if (!data_ptr)
			return NULL;
		*il_op = MONO_CEE_CALL;
		*next_ip = ip;
		return data_ptr;
	}
	return NULL;
}

static void
set_exception_type_from_invalid_il (MonoCompile *cfg, MonoMethod *method, guchar *ip)
{
	ERROR_DECL (error);
	char *method_fname = mono_method_full_name (method, TRUE);
	char *method_code;
	MonoMethodHeader *header = mono_method_get_header_checked (method, error);

	if (!header) {
		method_code = g_strdup_printf ("could not parse method body due to %s", mono_error_get_message (error));
		mono_error_cleanup (error);
	} else if (header->code_size == 0)
		method_code = g_strdup ("method body is empty.");
	else
		method_code = mono_disasm_code_one (NULL, method, ip, NULL);
	mono_cfg_set_exception_invalid_program (cfg, g_strdup_printf ("Invalid IL code in %s: %s\n", method_fname, method_code));
 	g_free (method_fname);
 	g_free (method_code);
	cfg->headers_to_free = g_slist_prepend_mempool (cfg->mempool, cfg->headers_to_free, header);
}

guint32
mono_type_to_stloc_coerce (MonoType *type)
{
	if (m_type_is_byref (type))
		return 0;

	type = mini_get_underlying_type (type);
handle_enum:
	switch (type->type) {
	case MONO_TYPE_I1:
		return OP_ICONV_TO_I1;
	case MONO_TYPE_U1:
		return OP_ICONV_TO_U1;
	case MONO_TYPE_I2:
		return OP_ICONV_TO_I2;
	case MONO_TYPE_U2:
		return OP_ICONV_TO_U2;
	case MONO_TYPE_I4:
	case MONO_TYPE_U4:
	case MONO_TYPE_I:
	case MONO_TYPE_U:
	case MONO_TYPE_PTR:
	case MONO_TYPE_FNPTR:
	case MONO_TYPE_CLASS:
	case MONO_TYPE_STRING:
	case MONO_TYPE_OBJECT:
	case MONO_TYPE_SZARRAY:
	case MONO_TYPE_ARRAY:
	case MONO_TYPE_I8:
	case MONO_TYPE_U8:
	case MONO_TYPE_R4:
	case MONO_TYPE_R8:
	case MONO_TYPE_TYPEDBYREF:
	case MONO_TYPE_GENERICINST:
		return 0;
	case MONO_TYPE_VALUETYPE:
		if (m_class_is_enumtype (type->data.klass)) {
			type = mono_class_enum_basetype_internal (type->data.klass);
			goto handle_enum;
		}
		return 0;
	case MONO_TYPE_VAR:
	case MONO_TYPE_MVAR: //TODO I believe we don't need to handle gsharedvt as there won't be match and, for example, u1 is not covariant to u32
		return 0;
	default:
		g_error ("unknown type 0x%02x in mono_type_to_stloc_coerce", type->type);
	}
	return -1;
}

static void
emit_stloc_ir (MonoCompile *cfg, MonoInst **sp, MonoMethodHeader *header, int n)
{
	MonoInst *ins;
	guint32 coerce_op = mono_type_to_stloc_coerce (header->locals [n]);

	if (coerce_op) {
		if (cfg->cbb->last_ins == sp [0] && sp [0]->opcode == coerce_op) {
			if (cfg->verbose_level > 2)
				printf ("Found existing coercing is enough for stloc\n");
		} else {
			MONO_INST_NEW (cfg, ins, coerce_op);
			ins->dreg = alloc_ireg (cfg);
			ins->sreg1 = sp [0]->dreg;
			ins->type = STACK_I4;
			ins->klass = mono_class_from_mono_type_internal (header->locals [n]);
			MONO_ADD_INS (cfg->cbb, ins);
			*sp = mono_decompose_opcode (cfg, ins);
		}
	}

	guint32 opcode = mono_type_to_regmove (cfg, header->locals [n]);
	if (!cfg->deopt && (opcode == OP_MOVE) && cfg->cbb->last_ins == sp [0]  &&
			((sp [0]->opcode == OP_ICONST) || (sp [0]->opcode == OP_I8CONST))) {
		/* Optimize reg-reg moves away */
		/*
		 * Can't optimize other opcodes, since sp[0] might point to
		 * the last ins of a decomposed opcode.
		 */
		sp [0]->dreg = (cfg)->locals [n]->dreg;
	} else {
		EMIT_NEW_LOCSTORE (cfg, ins, n, *sp);
	}
}

static void
emit_starg_ir (MonoCompile *cfg, MonoInst **sp, int n)
{
	MonoInst *ins;
	guint32 coerce_op = mono_type_to_stloc_coerce (cfg->arg_types [n]);

	if (coerce_op) {
		if (cfg->cbb->last_ins == sp [0] && sp [0]->opcode == coerce_op) {
			if (cfg->verbose_level > 2)
				printf ("Found existing coercing is enough for starg\n");
		} else {
			MONO_INST_NEW (cfg, ins, coerce_op);
			ins->dreg = alloc_ireg (cfg);
			ins->sreg1 = sp [0]->dreg;
			ins->type = STACK_I4;
			ins->klass = mono_class_from_mono_type_internal (cfg->arg_types [n]);
			MONO_ADD_INS (cfg->cbb, ins);
			*sp = mono_decompose_opcode (cfg, ins);
		}
	}

	EMIT_NEW_ARGSTORE (cfg, ins, n, *sp);
}

/*
 * ldloca inhibits many optimizations so try to get rid of it in common
 * cases.
 */
static guchar *
emit_optimized_ldloca_ir (MonoCompile *cfg, guchar *ip, guchar *end, int local)
{
	guint32 token;
	MonoClass *klass;
	MonoType *type;

	guchar *start = ip;

	if  ((ip = il_read_initobj (ip, end, &token)) && ip_in_bb (cfg, cfg->cbb, start + 1)) {
		/* From the INITOBJ case */
		klass = mini_get_class (cfg->current_method, token, cfg->generic_context);
		CHECK_TYPELOAD (klass);
		type = mini_get_underlying_type (m_class_get_byval_arg (klass));
		emit_init_local (cfg, local, type, TRUE);
		return ip;
	}
 exception_exit:
	return NULL;
}

static MonoInst*
handle_call_res_devirt (MonoCompile *cfg, MonoMethod *cmethod, MonoInst *call_res)
{
	/*
	 * Devirt EqualityComparer.Default.Equals () calls for some types.
	 * The corefx code excepts these calls to be devirtualized.
	 * This depends on the implementation of EqualityComparer.Default, which is
	 * in mcs/class/referencesource/mscorlib/system/collections/generic/equalitycomparer.cs
	 */
	if (m_class_get_image (cmethod->klass) == mono_defaults.corlib &&
		!strcmp (m_class_get_name (cmethod->klass), "EqualityComparer`1") &&
		!strcmp (cmethod->name, "get_Default")) {
		MonoType *param_type = mono_class_get_generic_class (cmethod->klass)->context.class_inst->type_argv [0];
		MonoClass *inst;
		MonoGenericContext ctx;
		ERROR_DECL (error);

		memset (&ctx, 0, sizeof (ctx));

		MonoType *args [ ] = { param_type };
		ctx.class_inst = mono_metadata_get_generic_inst (1, args);

		inst = mono_class_inflate_generic_class_checked (mono_class_get_iequatable_class (), &ctx, error);
		mono_error_assert_ok (error);

		/* EqualityComparer<T>.Default returns specific types depending on T */
		// FIXME: Add more
		// 1. Implements IEquatable<T>
		// 2. Nullable<T>
		/*
		 * Can't use this for string/byte as it might use a different comparer:
		 *
         * // Specialize type byte for performance reasons
         * if (t == typeof(byte)) {
         *     return (EqualityComparer<T>)(object)(new ByteEqualityComparer());
         * }
		 * #if MOBILE
		 *   // Breaks .net serialization compatibility
		 *   if (t == typeof (string))
		 *       return (EqualityComparer<T>)(object)new InternalStringComparer ();
		 * #endif
		 */
		if (mono_class_is_assignable_from_internal (inst, mono_class_from_mono_type_internal (param_type)) && param_type->type != MONO_TYPE_U1 && param_type->type != MONO_TYPE_STRING) {
			MonoInst *typed_objref;
			MonoClass *gcomparer_inst;

			memset (&ctx, 0, sizeof (ctx));

			args [0] = param_type;
			ctx.class_inst = mono_metadata_get_generic_inst (1, args);

			MonoClass *gcomparer = mono_class_get_geqcomparer_class ();
			g_assert (gcomparer);
			gcomparer_inst = mono_class_inflate_generic_class_checked (gcomparer, &ctx, error);
			if (is_ok (error)) {
				MONO_INST_NEW (cfg, typed_objref, OP_TYPED_OBJREF);
				typed_objref->type = STACK_OBJ;
				typed_objref->dreg = alloc_ireg_ref (cfg);
				typed_objref->sreg1 = call_res->dreg;
				typed_objref->klass = gcomparer_inst;
				MONO_ADD_INS (cfg->cbb, typed_objref);

				call_res = typed_objref;

				/* Force decompose */
				cfg->flags |= MONO_CFG_NEEDS_DECOMPOSE;
				cfg->cbb->needs_decompose = TRUE;
			}
		}
	}

	return call_res;
}

static gboolean
is_exception_class (MonoClass *klass)
{
	if (G_LIKELY (m_class_get_supertypes (klass)))
		return mono_class_has_parent_fast (klass, mono_defaults.exception_class);
	while (klass) {
		if (klass == mono_defaults.exception_class)
			return TRUE;
		klass = m_class_get_parent (klass);
	}
	return FALSE;
}

/*
 * is_jit_optimizer_disabled:
 *
 *   Determine whenever M's assembly has a DebuggableAttribute with the
 * IsJITOptimizerDisabled flag set.
 */
static gboolean
is_jit_optimizer_disabled (MonoMethod *m)
{
	MonoAssembly *ass = m_class_get_image (m->klass)->assembly;

	g_assert (ass);
	if (ass->jit_optimizer_disabled_inited)
		return ass->jit_optimizer_disabled;
	return mono_assembly_is_jit_optimizer_disabled (ass);
}

gboolean
mono_is_supported_tailcall_helper (gboolean value, const char *svalue)
{
	if (!value)
		mono_tailcall_print ("%s %s\n", __func__, svalue);
	return value;
}

static gboolean
mono_is_not_supported_tailcall_helper (gboolean value, const char *svalue, MonoMethod *method, MonoMethod *cmethod)
{
	// Return value, printing if it inhibits tailcall.

	if (value && mono_tailcall_print_enabled ()) {
		const char *lparen = strchr (svalue, ' ') ? "(" : "";
		const char *rparen = *lparen ? ")" : "";
		mono_tailcall_print ("%s %s -> %s %s%s%s:%d\n", __func__, method->name, cmethod->name, lparen, svalue, rparen, value);
	}
	return value;
}

#define IS_NOT_SUPPORTED_TAILCALL(x) (mono_is_not_supported_tailcall_helper((x), #x, method, cmethod))

static gboolean
is_supported_tailcall (MonoCompile *cfg, const guint8 *ip, MonoMethod *method, MonoMethod *cmethod, MonoMethodSignature *fsig,
	gboolean virtual_, gboolean extra_arg, gboolean *ptailcall_calli)
{
	// Some checks apply to "regular", some to "calli", some to both.
	// To ease burden on caller, always compute regular and calli.

	gboolean tailcall = TRUE;
	gboolean tailcall_calli = TRUE;

	if (IS_NOT_SUPPORTED_TAILCALL (virtual_ && !cfg->backend->have_op_tailcall_membase))
		tailcall = FALSE;

	if (IS_NOT_SUPPORTED_TAILCALL (!cfg->backend->have_op_tailcall_reg))
		tailcall_calli = FALSE;

	if (!tailcall && !tailcall_calli)
		goto exit;

	// FIXME in calli, there is no type for the this parameter,
	// so we assume it might be valuetype; in future we should issue a range
	// check, so rule out pointing to frame (for other reference parameters also)

	if (       IS_NOT_SUPPORTED_TAILCALL (cmethod && fsig->hasthis && m_class_is_valuetype (cmethod->klass)) // This might point to the current method's stack. Emit range check?
		|| IS_NOT_SUPPORTED_TAILCALL (cmethod && (cmethod->flags & METHOD_ATTRIBUTE_PINVOKE_IMPL))
		|| IS_NOT_SUPPORTED_TAILCALL (fsig->pinvoke) // i.e. if !cmethod (calli)
		|| IS_NOT_SUPPORTED_TAILCALL (cfg->method->save_lmf)
		|| IS_NOT_SUPPORTED_TAILCALL (!cmethod && fsig->hasthis) // FIXME could be valuetype to current frame; range check
		|| IS_NOT_SUPPORTED_TAILCALL (cmethod && cmethod->wrapper_type && cmethod->wrapper_type != MONO_WRAPPER_DYNAMIC_METHOD)

		// http://www.mono-project.com/docs/advanced/runtime/docs/generic-sharing/
		//
		// 1. Non-generic non-static methods of reference types have access to the
		//    RGCTX via the "this" argument (this->vtable->rgctx).
		// 2. a Non-generic static methods of reference types and b. non-generic methods
		//    of value types need to be passed a pointer to the caller's class's VTable in the MONO_ARCH_RGCTX_REG register.
		// 3. Generic methods need to be passed a pointer to the MRGCTX in the MONO_ARCH_RGCTX_REG register
		//
		// That is what vtable_arg is here (always?).
		//
		// Passing vtable_arg uses (requires?) a volatile non-parameter register,
		// such as AMD64 rax, r10, r11, or the return register on many architectures.
		// ARM32 does not always clearly have such a register. ARM32's return register
		// is a parameter register.
		// iPhone could use r9 except on old systems. iPhone/ARM32 is not particularly
		// important. Linux/arm32 is less clear.
		// ARM32's scratch r12 might work but only with much collateral change.
		//
		// Imagine F1 calls F2, and F2 tailcalls F3.
		// F2 and F3 are managed. F1 is native.
		// Without a tailcall, F2 can save and restore everything needed for F1.
		// However if the extra parameter were in a non-volatile, such as ARM32 V5/R8,
		// F3 cannot easily restore it for F1, in the current scheme. The current
		// scheme where the extra parameter is not merely an extra parameter, but
		// passed "outside of the ABI".
		//
		// If all native to managed transitions are intercepted and wrapped (w/o tailcall),
		// then they can preserve this register and the rest of the managed callgraph
		// treat it as volatile.
		//
		// Interface method dispatch has the same problem (imt_arg).

		|| IS_NOT_SUPPORTED_TAILCALL (extra_arg && !cfg->backend->have_volatile_non_param_register)
		|| IS_NOT_SUPPORTED_TAILCALL (cfg->gsharedvt)
		) {
		tailcall_calli = FALSE;
		tailcall = FALSE;
		goto exit;
	}

	for (int i = 0; i < fsig->param_count; ++i) {
		if (IS_NOT_SUPPORTED_TAILCALL (m_type_is_byref (fsig->params [i]) || fsig->params [i]->type == MONO_TYPE_PTR || fsig->params [i]->type == MONO_TYPE_FNPTR)) {
			tailcall_calli = FALSE;
			tailcall = FALSE; // These can point to the current method's stack. Emit range check?
			goto exit;
		}
	}

	MonoMethodSignature *caller_signature;
	MonoMethodSignature *callee_signature;
	caller_signature = mono_method_signature_internal (method);
	callee_signature = cmethod ? mono_method_signature_internal (cmethod) : fsig;

	g_assert (caller_signature);
	g_assert (callee_signature);

	// Require an exact match on return type due to various conversions in emit_move_return_value that would be skipped.
	// The main troublesome conversions are double <=> float.
	// CoreCLR allows some conversions here, such as integer truncation.
	// As well I <=> I[48] and U <=> U[48] would be ok, for matching size.
	if (IS_NOT_SUPPORTED_TAILCALL (mini_get_underlying_type (caller_signature->ret)->type != mini_get_underlying_type (callee_signature->ret)->type)
		|| IS_NOT_SUPPORTED_TAILCALL (!mono_arch_tailcall_supported (cfg, caller_signature, callee_signature, virtual_))) {
		tailcall_calli = FALSE;
		tailcall = FALSE;
		goto exit;
	}

	/* Debugging support */
#if 0
	if (!mono_debug_count ()) {
		tailcall_calli = FALSE;
		tailcall = FALSE;
		goto exit;
	}
#endif
	// See check_sp in mini_emit_calli_full.
	if (tailcall_calli && IS_NOT_SUPPORTED_TAILCALL (mini_should_check_stack_pointer (cfg)))
		tailcall_calli = FALSE;
exit:
	mono_tailcall_print ("tail.%s %s -> %s tailcall:%d tailcall_calli:%d gshared:%d extra_arg:%d virtual_:%d\n",
			mono_opcode_name (*ip), method->name, cmethod ? cmethod->name : "calli", tailcall, tailcall_calli,
			cfg->gshared, extra_arg, virtual_);

	*ptailcall_calli = tailcall_calli;
	return tailcall;
}

/*
 * is_addressable_valuetype_load
 *
 *    Returns true if a previous load can be done without doing an extra copy, given the new instruction ip and the type of the object being loaded ldtype
 */
static gboolean
is_addressable_valuetype_load (MonoCompile* cfg, guint8* ip, MonoType* ldtype)
{
	/* Avoid loading a struct just to load one of its fields */
	gboolean is_load_instruction = (*ip == CEE_LDFLD);
	gboolean is_in_previous_bb = ip_in_bb(cfg, cfg->cbb, ip);
	gboolean is_struct = MONO_TYPE_ISSTRUCT(ldtype);
	return is_load_instruction && is_in_previous_bb && is_struct;
}

/*
 * handle_ctor_call:
 *
 *   Handle calls made to ctors from NEWOBJ opcodes.
 */
static void
handle_ctor_call (MonoCompile *cfg, MonoMethod *cmethod, MonoMethodSignature *fsig, int context_used,
				  MonoInst **sp, guint8 *ip, int *inline_costs)
{
	MonoInst *rgctx_arg = NULL, *callvirt_this_arg = NULL, *ins;

	if (cmethod && (ins = mini_emit_inst_for_ctor (cfg, cmethod, fsig, sp))) {
		g_assert (MONO_TYPE_IS_VOID (fsig->ret));
		CHECK_CFG_EXCEPTION;
		return;
	}

	if ((cfg->opt & MONO_OPT_INLINE) && mono_method_check_inlining (cfg, cmethod) &&
			   !mono_class_is_subclass_of_internal (cmethod->klass, mono_defaults.exception_class, FALSE)) {
		int costs;

		costs = inline_method (cfg, cmethod, fsig, sp, ip, cfg->real_offset, FALSE, NULL);
		if (costs) {
			cfg->real_offset += 5;

			*inline_costs += costs - 5;
			return;
		}
	}

	if (mono_class_generic_sharing_enabled (cmethod->klass) && mono_method_is_generic_sharable (cmethod, TRUE)) {
		MonoRgctxAccess access = mini_get_rgctx_access_for_method (cmethod);

		if (access == MONO_RGCTX_ACCESS_MRGCTX) {
			rgctx_arg = emit_get_rgctx_method (cfg, context_used,
												cmethod, MONO_RGCTX_INFO_METHOD_RGCTX);
		} else {
			g_assert (access == MONO_RGCTX_ACCESS_THIS);
		}
	}

	/* Avoid virtual calls to ctors if possible */
	if (!context_used && !rgctx_arg) {
		INLINE_FAILURE ("inline failure");
		// FIXME-VT: Clean this up
		if (cfg->gsharedvt && mini_is_gsharedvt_signature (fsig))
			GSHAREDVT_FAILURE(*ip);
		mini_emit_method_call_full (cfg, cmethod, fsig, FALSE, sp, callvirt_this_arg, NULL, NULL);
	} else if (cfg->gsharedvt && mini_is_gsharedvt_signature (fsig)) {
		MonoInst *addr;

		addr = emit_get_rgctx_gsharedvt_call (cfg, context_used, fsig, cmethod, MONO_RGCTX_INFO_METHOD_GSHAREDVT_OUT_TRAMPOLINE);

		if (cfg->llvm_only) {
			// FIXME: Avoid initializing rgctx_arg
			mini_emit_llvmonly_calli (cfg, fsig, sp, addr);
		} else {
			mini_emit_calli (cfg, fsig, sp, addr, NULL, rgctx_arg);
		}
	} else if (context_used &&
			   ((!mono_method_is_generic_sharable_full (cmethod, TRUE, FALSE, FALSE) ||
				 !mono_class_generic_sharing_enabled (cmethod->klass)) || cfg->gsharedvt)) {
		MonoInst *cmethod_addr;

		/* Generic calls made out of gsharedvt methods cannot be patched, so use an indirect call */

		if (cfg->llvm_only) {
			MonoInst *addr = emit_get_rgctx_method (cfg, context_used, cmethod,
													MONO_RGCTX_INFO_METHOD_FTNDESC);

			/* Need wrappers for this signature to be able to enter interpreter */
			cfg->interp_in_signatures = g_slist_prepend_mempool (cfg->mempool, cfg->interp_in_signatures, fsig);

			mini_emit_llvmonly_calli (cfg, fsig, sp, addr);
		} else {
			cmethod_addr = emit_get_rgctx_method (cfg, context_used,
												  cmethod, MONO_RGCTX_INFO_GENERIC_METHOD_CODE);

			mini_emit_calli (cfg, fsig, sp, cmethod_addr, NULL, rgctx_arg);
		}
	} else {
		INLINE_FAILURE ("ctor call");
		ins = mini_emit_method_call_full (cfg, cmethod, fsig, FALSE, sp,
						  callvirt_this_arg, NULL, rgctx_arg);
	}
 exception_exit:
	return;
}

typedef struct {
	MonoMethod *method;
	gboolean inst_tailcall;
} HandleCallData;

/*
 * handle_constrained_call:
 *
 *   Handle constrained calls. Return a MonoInst* representing the call or NULL.
 * May overwrite sp [0] and modify the ref_... parameters.
 */
static MonoInst*
handle_constrained_call (MonoCompile *cfg, MonoMethod *cmethod, MonoMethodSignature *fsig, MonoClass *constrained_class, MonoInst **sp,
						 HandleCallData *cdata, MonoMethod **ref_cmethod, gboolean *ref_virtual, gboolean *ref_emit_widen)
{
	MonoInst *ins, *addr;
	MonoMethod *method = cdata->method;
	gboolean constrained_partial_call = FALSE;
	gboolean constrained_is_generic_param =
		m_class_get_byval_arg (constrained_class)->type == MONO_TYPE_VAR ||
		m_class_get_byval_arg (constrained_class)->type == MONO_TYPE_MVAR;
	MonoType *gshared_constraint = NULL;

	if (constrained_is_generic_param && cfg->gshared) {
		if (!mini_is_gsharedvt_klass (constrained_class)) {
			g_assert (!m_class_is_valuetype (cmethod->klass));
			if (!mini_type_is_reference (m_class_get_byval_arg (constrained_class)))
				constrained_partial_call = TRUE;

			MonoType *t = m_class_get_byval_arg (constrained_class);
			MonoGenericParam *gparam = t->data.generic_param;
			gshared_constraint = gparam->gshared_constraint;
		}
	}

	if (mini_is_gsharedvt_klass (constrained_class)) {
		if ((cmethod->klass != mono_defaults.object_class) && m_class_is_valuetype (constrained_class) && m_class_is_valuetype (cmethod->klass)) {
			/* The 'Own method' case below */
		} else if (m_class_get_image (cmethod->klass) != mono_defaults.corlib && !mono_class_is_interface (cmethod->klass) && !m_class_is_valuetype (cmethod->klass)) {
			/* 'The type parameter is instantiated as a reference type' case below. */
		} else {
			ins = handle_constrained_gsharedvt_call (cfg, cmethod, fsig, sp, constrained_class, ref_emit_widen);
			CHECK_CFG_EXCEPTION;
			g_assert (ins);
			if (cdata->inst_tailcall) // FIXME
				mono_tailcall_print ("missed tailcall constrained_class %s -> %s\n", method->name, cmethod->name);
			return ins;
		}
	}

	if (m_method_is_static (cmethod)) {
		/* Call to an abstract static method, handled normally */
		return NULL;
	} else if (constrained_partial_call) {
		gboolean need_box = TRUE;

		/*
		 * The receiver is a valuetype, but the exact type is not known at compile time. This means the
		 * called method is not known at compile time either. The called method could end up being
		 * one of the methods on the parent classes (object/valuetype/enum), in which case we need
		 * to box the receiver.
		 * A simple solution would be to box always and make a normal virtual call, but that would
		 * be bad performance wise.
		 */
		if (mono_class_is_interface (cmethod->klass) && mono_class_is_ginst (cmethod->klass) &&
		    (cmethod->flags & METHOD_ATTRIBUTE_ABSTRACT)) {
			/*
			 * The parent classes implement no generic interfaces, so the called method will be a vtype method, so no boxing necessary.
			 */
			/* If the method is not abstract, it's a default interface method, and we need to box */
			need_box = FALSE;
		}

		if (gshared_constraint && MONO_TYPE_IS_PRIMITIVE (gshared_constraint) && cmethod->klass == mono_defaults.object_class &&
			!strcmp (cmethod->name, "GetHashCode")) {
			/*
			 * The receiver is constrained to a primitive type or an enum with the same basetype.
			 * Enum.GetHashCode () returns the hash code of the underlying type (see comments in Enum.cs),
			 * so the constrained call can be replaced with a normal call to the basetype GetHashCode ()
			 * method.
			 */
			MonoClass *gshared_constraint_class = mono_class_from_mono_type_internal (gshared_constraint);
			cmethod = get_method_nofail (gshared_constraint_class, cmethod->name, 0, 0);
			g_assert (cmethod);
			*ref_cmethod = cmethod;
			*ref_virtual = FALSE;
			if (cfg->verbose_level)
				printf (" -> %s\n", mono_method_get_full_name (cmethod));
			return NULL;
		}

		if (!(cmethod->flags & METHOD_ATTRIBUTE_VIRTUAL) && (cmethod->klass == mono_defaults.object_class || cmethod->klass == m_class_get_parent (mono_defaults.enum_class) || cmethod->klass == mono_defaults.enum_class)) {
			/* The called method is not virtual, i.e. Object:GetType (), the receiver is a vtype, has to box */
			EMIT_NEW_LOAD_MEMBASE_TYPE (cfg, ins, m_class_get_byval_arg (constrained_class), sp [0]->dreg, 0);
			ins->klass = constrained_class;
			sp [0] = mini_emit_box (cfg, ins, constrained_class, mono_class_check_context_used (constrained_class));
			CHECK_CFG_EXCEPTION;
		} else if (need_box) {
			MonoInst *box_type;
			MonoBasicBlock *is_ref_bb, *end_bb;
			MonoInst *nonbox_call, *nonbox_addr;

			/*
			 * Determine at runtime whenever the called method is defined on object/valuetype/enum, and emit a boxing call
			 * if needed.
			 * FIXME: It is possible to inline the called method in a lot of cases, i.e. for T_INT,
			 * the no-box case goes to a method in Int32, while the box case goes to a method in Enum.
			 */
			nonbox_addr = emit_get_rgctx_virt_method (cfg, mono_class_check_context_used (constrained_class), constrained_class, cmethod, MONO_RGCTX_INFO_VIRT_METHOD_CODE);

			NEW_BBLOCK (cfg, is_ref_bb);
			NEW_BBLOCK (cfg, end_bb);

			box_type = emit_get_rgctx_virt_method (cfg, mono_class_check_context_used (constrained_class), constrained_class, cmethod, MONO_RGCTX_INFO_VIRT_METHOD_BOX_TYPE);
			MONO_EMIT_NEW_BIALU_IMM (cfg, OP_COMPARE_IMM, -1, box_type->dreg, MONO_GSHAREDVT_BOX_TYPE_REF);
			MONO_EMIT_NEW_BRANCH_BLOCK (cfg, OP_IBEQ, is_ref_bb);

			/* Non-ref case */
			if (cfg->llvm_only)
				/* nonbox_addr is an ftndesc in this case */
				nonbox_call = mini_emit_llvmonly_calli (cfg, fsig, sp, nonbox_addr);
			else
				nonbox_call = (MonoInst*)mini_emit_calli (cfg, fsig, sp, nonbox_addr, NULL, NULL);

			MONO_EMIT_NEW_BRANCH_BLOCK (cfg, OP_BR, end_bb);

			/* Ref case */
			MONO_START_BB (cfg, is_ref_bb);
			EMIT_NEW_LOAD_MEMBASE_TYPE (cfg, ins, m_class_get_byval_arg (constrained_class), sp [0]->dreg, 0);
			ins->klass = constrained_class;
			sp [0] = mini_emit_box (cfg, ins, constrained_class, mono_class_check_context_used (constrained_class));
			CHECK_CFG_EXCEPTION;
			if (cfg->llvm_only)
				ins = mini_emit_llvmonly_calli (cfg, fsig, sp, nonbox_addr);
			else
				ins = (MonoInst*)mini_emit_calli (cfg, fsig, sp, nonbox_addr, NULL, NULL);

			MONO_EMIT_NEW_BRANCH_BLOCK (cfg, OP_BR, end_bb);

			MONO_START_BB (cfg, end_bb);
			cfg->cbb = end_bb;

			nonbox_call->dreg = ins->dreg;
			if (cdata->inst_tailcall) // FIXME
				mono_tailcall_print ("missed tailcall constrained_partial_need_box %s -> %s\n", method->name, cmethod->name);
			return ins;
		} else {
			g_assert (mono_class_is_interface (cmethod->klass));
			addr = emit_get_rgctx_virt_method (cfg, mono_class_check_context_used (constrained_class), constrained_class, cmethod, MONO_RGCTX_INFO_VIRT_METHOD_CODE);
			if (cfg->llvm_only)
				ins = mini_emit_llvmonly_calli (cfg, fsig, sp, addr);
			else
				ins = (MonoInst*)mini_emit_calli (cfg, fsig, sp, addr, NULL, NULL);
			if (cdata->inst_tailcall) // FIXME
				mono_tailcall_print ("missed tailcall constrained_partial %s -> %s\n", method->name, cmethod->name);
			return ins;
		}
	} else if (!m_class_is_valuetype (constrained_class)) {
		int dreg = alloc_ireg_ref (cfg);

		/*
		 * The type parameter is instantiated as a reference
		 * type.  We have a managed pointer on the stack, so
		 * we need to dereference it here.
		 */
		EMIT_NEW_LOAD_MEMBASE (cfg, ins, OP_LOAD_MEMBASE, dreg, sp [0]->dreg, 0);
		ins->type = STACK_OBJ;
		sp [0] = ins;
	} else if (cmethod->klass == mono_defaults.object_class || cmethod->klass == m_class_get_parent (mono_defaults.enum_class) || cmethod->klass == mono_defaults.enum_class) {
		/*
		 * The type parameter is instantiated as a valuetype,
		 * but that type doesn't override the method we're
		 * calling, so we need to box `this'.
		 */
		EMIT_NEW_LOAD_MEMBASE_TYPE (cfg, ins, m_class_get_byval_arg (constrained_class), sp [0]->dreg, 0);
		ins->klass = constrained_class;
		sp [0] = mini_emit_box (cfg, ins, constrained_class, mono_class_check_context_used (constrained_class));
		CHECK_CFG_EXCEPTION;
	} else {
		if (cmethod->klass != constrained_class) {
			/* Enums/default interface methods */
			EMIT_NEW_LOAD_MEMBASE_TYPE (cfg, ins, m_class_get_byval_arg (constrained_class), sp [0]->dreg, 0);
			ins->klass = constrained_class;
			sp [0] = mini_emit_box (cfg, ins, constrained_class, mono_class_check_context_used (constrained_class));
			CHECK_CFG_EXCEPTION;
		}
		*ref_virtual = FALSE;
	}

 exception_exit:
	return NULL;
}

static void
emit_setret (MonoCompile *cfg, MonoInst *val)
{
	MonoType *ret_type = mini_get_underlying_type (mono_method_signature_internal (cfg->method)->ret);
	MonoInst *ins;

	if (mini_type_to_stind (cfg, ret_type) == CEE_STOBJ) {
		MonoInst *ret_addr;

		if (!cfg->vret_addr) {
			EMIT_NEW_VARSTORE (cfg, ins, cfg->ret, ret_type, val);
		} else {
			EMIT_NEW_RETLOADA (cfg, ret_addr);

			MonoClass *ret_class = mono_class_from_mono_type_internal (ret_type);
			if (MONO_CLASS_IS_SIMD (cfg, ret_class))
				EMIT_NEW_STORE_MEMBASE (cfg, ins, OP_STOREX_MEMBASE, ret_addr->dreg, 0, val->dreg);
			else
				EMIT_NEW_STORE_MEMBASE (cfg, ins, OP_STOREV_MEMBASE, ret_addr->dreg, 0, val->dreg);
			ins->klass = ret_class;
		}
	} else {
#ifdef MONO_ARCH_SOFT_FLOAT_FALLBACK
		if (COMPILE_SOFT_FLOAT (cfg) && !m_type_is_byref (ret_type) && ret_type->type == MONO_TYPE_R4) {
			MonoInst *conv;

			MonoInst *iargs [ ] = { val };
			conv = mono_emit_jit_icall (cfg, mono_fload_r4_arg, iargs);
			mono_arch_emit_setret (cfg, cfg->method, conv);
		} else {
			mono_arch_emit_setret (cfg, cfg->method, val);
		}
#else
		mono_arch_emit_setret (cfg, cfg->method, val);
#endif
	}
}

/*
 * Emit a call to enter the interpreter for methods with filter clauses.
 */
static void
emit_llvmonly_interp_entry (MonoCompile *cfg, MonoMethodHeader *header)
{
	MonoInst *ins;

	MonoInst **iargs;
	MonoMethodSignature *sig = mono_method_signature_internal (cfg->method);

	MonoInst *ftndesc;

	cfg->interp_in_signatures = g_slist_prepend_mempool (cfg->mempool, cfg->interp_in_signatures, sig);

	/*
	 * Emit a call to the interp entry function. We emit it here instead of the llvm backend since
	 * calling conventions etc. are easier to handle here. The LLVM backend will only emit the
	 * entry/exit bblocks.
	 */
	g_assert (cfg->cbb == cfg->bb_init);

	if (cfg->gsharedvt && mini_is_gsharedvt_variable_signature (sig)) {
		/*
		 * Would have to generate a gsharedvt out wrapper which calls the interp entry wrapper, but
		 * the gsharedvt out wrapper might not exist if the caller is also a gsharedvt method since
		 * the concrete signature of the call might not exist in the program.
		 * So transition directly to the interpreter without the wrappers.
		 */
		MonoInst *args_ins;
		MONO_INST_NEW (cfg, ins, OP_LOCALLOC_IMM);
		ins->dreg = alloc_preg (cfg);
		ins->inst_imm = sig->param_count * sizeof (target_mgreg_t);
		MONO_ADD_INS (cfg->cbb, ins);
		args_ins = ins;

		for (unsigned int i = 0; i < sig->hasthis + sig->param_count; ++i) {
			MonoInst *arg_addr_ins;
			EMIT_NEW_VARLOADA ((cfg), arg_addr_ins, cfg->args [i], cfg->arg_types [i]);
			EMIT_NEW_STORE_MEMBASE (cfg, ins, OP_STORE_MEMBASE_REG, args_ins->dreg, i * sizeof (target_mgreg_t), arg_addr_ins->dreg);
		}

		MonoInst *ret_var = NULL;
		MonoInst *ret_arg_ins;
		if (!MONO_TYPE_IS_VOID (sig->ret)) {
			ret_var = mono_compile_create_var (cfg, sig->ret, OP_LOCAL);
			EMIT_NEW_VARLOADA (cfg, ret_arg_ins, ret_var, sig->ret);
		} else {
			EMIT_NEW_PCONST (cfg, ret_arg_ins, NULL);
		}

		iargs = g_newa (MonoInst*, 3);
		iargs [0] = emit_get_rgctx_method (cfg, -1, cfg->method, MONO_RGCTX_INFO_INTERP_METHOD);
		iargs [1] = ret_arg_ins;
		iargs [2] = args_ins;
		mono_emit_jit_icall_id (cfg, MONO_JIT_ICALL_mini_llvmonly_interp_entry_gsharedvt, iargs);

		if (!MONO_TYPE_IS_VOID (sig->ret))
			EMIT_NEW_VARLOAD (cfg, ins, ret_var, sig->ret);
		else
			ins = NULL;
	} else {
		/* Obtain the interp entry function */
		ftndesc = emit_get_rgctx_method (cfg, -1, cfg->method, MONO_RGCTX_INFO_LLVMONLY_INTERP_ENTRY);

		/* Call it */
		iargs = g_newa (MonoInst*, sig->param_count + 1);
		for (unsigned int i = 0; i < sig->param_count + sig->hasthis; ++i)
			EMIT_NEW_ARGLOAD (cfg, iargs [i], i);

		ins = mini_emit_llvmonly_calli (cfg, sig, iargs, ftndesc);
	}

	/* Do a normal return */
	if (cfg->ret) {
		emit_setret (cfg, ins);
		/*
		 * Since only bb_entry/bb_exit is emitted if interp_entry_only is set,
		 * its possible that the return value becomes an OP_PHI node whose inputs
		 * are not emitted. Make it volatile to prevent that.
		 */
		cfg->ret->flags |= MONO_INST_VOLATILE;
	}
	MONO_INST_NEW (cfg, ins, OP_BR);
	ins->inst_target_bb = cfg->bb_exit;
	MONO_ADD_INS (cfg->cbb, ins);
	link_bblock (cfg, cfg->cbb, cfg->bb_exit);
}

typedef union _MonoOpcodeParameter {
	gint32 i32;
	gint64 i64;
	float f;
	double d;
	guchar *branch_target;
} MonoOpcodeParameter;

typedef struct _MonoOpcodeInfo {
	guint constant : 4; // private
	gint  pops     : 3; // public -1 means variable
	gint  pushes   : 3; // public -1 means variable
} MonoOpcodeInfo;

static const MonoOpcodeInfo*
mono_opcode_decode (guchar *ip, guint op_size, MonoOpcodeEnum il_op, MonoOpcodeParameter *parameter)
{
#define Push0 (0)
#define Pop0 (0)
#define Push1 (1)
#define Pop1 (1)
#define PushI (1)
#define PopI (1)
#define PushI8 (1)
#define PopI8 (1)
#define PushRef (1)
#define PopRef (1)
#define PushR4 (1)
#define PopR4 (1)
#define PushR8 (1)
#define PopR8 (1)
#define VarPush (-1)
#define VarPop (-1)

	static const MonoOpcodeInfo mono_opcode_info [ ] = {
#define OPDEF(name, str, pops, pushes, param, param_constant, a, b, c, flow) {param_constant + 1, pops, pushes },
#include "mono/cil/opcode.def"
#undef OPDEF
	};

#undef Push0
#undef Pop0
#undef Push1
#undef Pop1
#undef PushI
#undef PopI
#undef PushI8
#undef PopI8
#undef PushRef
#undef PopRef
#undef PushR4
#undef PopR4
#undef PushR8
#undef PopR8
#undef VarPush
#undef VarPop

	gint32 delta;
	guchar *next_ip = ip + op_size;

	const MonoOpcodeInfo *info = &mono_opcode_info [il_op];

	switch (mono_opcodes [il_op].argument) {
	case MonoInlineNone:
		parameter->i32 = (int)info->constant - 1;
		break;
	case MonoInlineString:
	case MonoInlineType:
	case MonoInlineField:
	case MonoInlineMethod:
	case MonoInlineTok:
	case MonoInlineSig:
	case MonoShortInlineR:
	case MonoInlineI:
		parameter->i32 = read32 (next_ip - 4);
		// FIXME check token type?
		break;
	case MonoShortInlineI:
		parameter->i32 = (signed char)next_ip [-1];
		break;
	case MonoInlineVar:
		parameter->i32 = read16 (next_ip - 2);
		break;
	case MonoShortInlineVar:
		parameter->i32 = next_ip [-1];
		break;
	case MonoInlineR:
	case MonoInlineI8:
		parameter->i64 = read64 (next_ip - 8);
		break;
	case MonoShortInlineBrTarget:
		delta = (signed char)next_ip [-1];
		goto branch_target;
	case MonoInlineBrTarget:
		delta = (gint32)read32 (next_ip - 4);
branch_target:
		parameter->branch_target = delta + next_ip;
		break;
	case MonoInlineSwitch: // complicated
		break;
	default:
		g_error ("%s %d %d\n", __func__, il_op, mono_opcodes [il_op].argument);
	}
	return info;
}

/*
 * mono_method_to_ir:
 *
 * Translate the .net IL into linear IR.
 *
 * @start_bblock: if not NULL, the starting basic block, used during inlining.
 * @end_bblock: if not NULL, the ending basic block, used during inlining.
 * @return_var: if not NULL, the place where the return value is stored, used during inlining.
 * @inline_args: if not NULL, contains the arguments to the inline call
 * @inline_offset: if not zero, the real offset from the inline call, or zero otherwise.
 * @is_virtual_call: whether this method is being called as a result of a call to callvirt
 *
 * This method is used to turn ECMA IL into Mono's internal Linear IR
 * reprensetation.  It is used both for entire methods, as well as
 * inlining existing methods.  In the former case, the @start_bblock,
 * @end_bblock, @return_var, @inline_args are all set to NULL, and the
 * inline_offset is set to zero.
 *
 * Returns: the inline cost, or -1 if there was an error processing this method.
 */
int
mono_method_to_ir (MonoCompile *cfg, MonoMethod *method, MonoBasicBlock *start_bblock, MonoBasicBlock *end_bblock,
		   MonoInst *return_var, MonoInst **inline_args,
		   guint inline_offset, gboolean is_virtual_call)
{
	ERROR_DECL (error);
	// Buffer to hold parameters to mono_new_array, instead of varargs.
	MonoInst *array_new_localalloc_ins = NULL;
	MonoInst *ins, **sp, **stack_start;
	MonoBasicBlock *tblock = NULL;
	MonoBasicBlock *init_localsbb = NULL, *init_localsbb2 = NULL;
	MonoSimpleBasicBlock *bb = NULL, *original_bb = NULL;
	MonoMethod *method_definition;
	MonoInst **arg_array;
	MonoMethodHeader *header;
	MonoImage *image;
	guint32 token, ins_flag;
	MonoClass *klass;
	MonoClass *constrained_class = NULL;
	gboolean save_last_error = FALSE;
	guchar *ip, *end, *target, *err_pos;
	MonoMethodSignature *sig;
	MonoGenericContext *generic_context = NULL;
	MonoGenericContainer *generic_container = NULL;
	MonoType **param_types;
	int n, start_new_bblock;
	int num_calls = 0, inline_costs = 0;
	guint num_args;
	GSList *class_inits = NULL;
	gboolean dont_verify, dont_verify_stloc, readonly = FALSE;
	int context_used;
	gboolean init_locals, seq_points, skip_dead_blocks;
	gboolean sym_seq_points = FALSE;
	MonoDebugMethodInfo *minfo;
	MonoBitSet *seq_point_locs = NULL;
	MonoBitSet *seq_point_set_locs = NULL;
	const char *ovf_exc = NULL;
	gboolean emitted_funccall_seq_point = FALSE;
	gboolean detached_before_ret = FALSE;
	gboolean ins_has_side_effect;
	MonoMethod* cmethod_override = NULL; // this is ised in call/callvirt handler to override the method to be called (e.g. from box handler)

	if (!cfg->disable_inline)
		cfg->disable_inline = (method->iflags & METHOD_IMPL_ATTRIBUTE_NOOPTIMIZATION) || is_jit_optimizer_disabled (method);
	cfg->current_method = method;

	image = m_class_get_image (method->klass);

	/* serialization and xdomain stuff may need access to private fields and methods */
	dont_verify = FALSE;
 	dont_verify |= method->wrapper_type == MONO_WRAPPER_MANAGED_TO_NATIVE; /* bug #77896 */
	dont_verify |= method->wrapper_type == MONO_WRAPPER_COMINTEROP;
	dont_verify |= method->wrapper_type == MONO_WRAPPER_COMINTEROP_INVOKE;

	/* still some type unsafety issues in marshal wrappers... (unknown is PtrToStructure) */
	dont_verify_stloc = method->wrapper_type == MONO_WRAPPER_MANAGED_TO_NATIVE;
	dont_verify_stloc |= method->wrapper_type == MONO_WRAPPER_OTHER;
	dont_verify_stloc |= method->wrapper_type == MONO_WRAPPER_NATIVE_TO_MANAGED;
	dont_verify_stloc |= method->wrapper_type == MONO_WRAPPER_STELEMREF;

	header = mono_method_get_header_checked (method, cfg->error);
	if (!header) {
		mono_cfg_set_exception (cfg, MONO_EXCEPTION_MONO_ERROR);
		goto exception_exit;
	} else {
		cfg->headers_to_free = g_slist_prepend_mempool (cfg->mempool, cfg->headers_to_free, header);
	}

	generic_container = mono_method_get_generic_container (method);
	sig = mono_method_signature_internal (method);
	num_args = sig->hasthis + sig->param_count;
	ip = (guchar*)header->code;
	cfg->cil_start = ip;
	end = ip + header->code_size;
	cfg->stat_cil_code_size += header->code_size;

	seq_points = cfg->gen_seq_points && cfg->method == method;

	if (method->wrapper_type == MONO_WRAPPER_NATIVE_TO_MANAGED) {
		/* We could hit a seq point before attaching to the JIT (#8338) */
		seq_points = FALSE;
	}

	if (method->wrapper_type == MONO_WRAPPER_OTHER)	{
		WrapperInfo *info = mono_marshal_get_wrapper_info (method);
		if (info->subtype == WRAPPER_SUBTYPE_INTERP_IN) {
			/* We could hit a seq point before attaching to the JIT (#8338) */
			seq_points = FALSE;
		}
	}

	if (cfg->prof_coverage) {
		if (cfg->compile_aot)
			g_error ("Coverage profiling is not supported with AOT.");

		INLINE_FAILURE ("coverage profiling");

		cfg->coverage_info = mono_profiler_coverage_alloc (cfg->method, header->code_size);
	}

	if ((cfg->gen_sdb_seq_points && cfg->method == method) || cfg->prof_coverage) {
		minfo = mono_debug_lookup_method (method);
		if (minfo) {
			MonoSymSeqPoint *sps;
			int n_il_offsets;

			mono_debug_get_seq_points (minfo, NULL, NULL, NULL, &sps, &n_il_offsets);
			seq_point_locs = mono_bitset_mem_new (mono_mempool_alloc0 (cfg->mempool, mono_bitset_alloc_size (header->code_size, 0)), header->code_size, 0);
			seq_point_set_locs = mono_bitset_mem_new (mono_mempool_alloc0 (cfg->mempool, mono_bitset_alloc_size (header->code_size, 0)), header->code_size, 0);
			sym_seq_points = TRUE;
			for (int i = 0; i < n_il_offsets; ++i) {
				if (GINT_TO_UINT32(sps [i].il_offset) < header->code_size)
					mono_bitset_set_fast (seq_point_locs, sps [i].il_offset);
			}
			g_free (sps);

			MonoDebugMethodAsyncInfo* asyncMethod = mono_debug_lookup_method_async_debug_info (method);
			if (asyncMethod) {
				for (int i = 0; asyncMethod != NULL && i < asyncMethod->num_awaits; i++)
				{
					mono_bitset_set_fast (seq_point_locs, asyncMethod->resume_offsets[i]);
					mono_bitset_set_fast (seq_point_locs, asyncMethod->yield_offsets[i]);
				}
				mono_debug_free_method_async_debug_info (asyncMethod);
			}
		} else if (!method->wrapper_type && !method->dynamic && mono_debug_image_has_debug_info (m_class_get_image (method->klass))) {
			/* Methods without line number info like auto-generated property accessors */
			seq_point_locs = mono_bitset_mem_new (mono_mempool_alloc0 (cfg->mempool, mono_bitset_alloc_size (header->code_size, 0)), header->code_size, 0);
			seq_point_set_locs = mono_bitset_mem_new (mono_mempool_alloc0 (cfg->mempool, mono_bitset_alloc_size (header->code_size, 0)), header->code_size, 0);
			sym_seq_points = TRUE;
		}
	}

	/*
	 * Methods without init_locals set could cause asserts in various passes
	 * (#497220). To work around this, we emit dummy initialization opcodes
	 * (OP_DUMMY_ICONST etc.) which generate no code. These are only supported
	 * on some platforms.
	 */
	if (cfg->opt & MONO_OPT_UNSAFE)
		init_locals = header->init_locals;
	else
		init_locals = TRUE;

	method_definition = method;
	while (method_definition->is_inflated) {
		MonoMethodInflated *imethod = (MonoMethodInflated *) method_definition;
		method_definition = imethod->declaring;
	}

	if (sig->is_inflated)
		generic_context = mono_method_get_context (method);
	else if (generic_container)
		generic_context = &generic_container->context;
	cfg->generic_context = generic_context;

	if (!cfg->gshared)
		g_assert (!sig->has_type_parameters);

	if (sig->generic_param_count && method->wrapper_type == MONO_WRAPPER_NONE) {
		g_assert (method->is_inflated);
		g_assert (mono_method_get_context (method)->method_inst);
	}
	if (method->is_inflated && mono_method_get_context (method)->method_inst)
		g_assert (sig->generic_param_count);

	if (cfg->method == method) {
		cfg->real_offset = 0;
	} else {
		cfg->real_offset = inline_offset;
	}

	cfg->cil_offset_to_bb = (MonoBasicBlock **)mono_mempool_alloc0 (cfg->mempool, sizeof (MonoBasicBlock*) * header->code_size);
	cfg->cil_offset_to_bb_len = header->code_size;

	if (cfg->verbose_level > 2)
		printf ("method to IR %s\n", mono_method_full_name (method, TRUE));

	param_types = (MonoType **)mono_mempool_alloc (cfg->mempool, sizeof (MonoType*) * num_args);
	if (sig->hasthis)
		param_types [0] = m_class_is_valuetype (method->klass) ? m_class_get_this_arg (method->klass) : m_class_get_byval_arg (method->klass);
	for (n = 0; n < sig->param_count; ++n)
		param_types [n + sig->hasthis] = sig->params [n];
	cfg->arg_types = param_types;

	cfg->dont_inline = g_list_prepend (cfg->dont_inline, method);
	if (cfg->method == method) {
		/* ENTRY BLOCK */
		NEW_BBLOCK (cfg, start_bblock);
		cfg->bb_entry = start_bblock;
		start_bblock->cil_code = NULL;
		start_bblock->cil_length = 0;

		/* EXIT BLOCK */
		NEW_BBLOCK (cfg, end_bblock);
		cfg->bb_exit = end_bblock;
		end_bblock->cil_code = NULL;
		end_bblock->cil_length = 0;
		end_bblock->flags |= BB_INDIRECT_JUMP_TARGET;
		g_assert (cfg->num_bblocks == 2);

		arg_array = cfg->args;

		if (header->num_clauses) {
			cfg->spvars = g_hash_table_new (NULL, NULL);
			cfg->exvars = g_hash_table_new (NULL, NULL);
		}
		cfg->clause_is_dead = mono_mempool_alloc0 (cfg->mempool, sizeof (gboolean) * header->num_clauses);

		/* handle exception clauses */
		for (unsigned int i = 0; i < header->num_clauses; ++i) {
			MonoBasicBlock *try_bb;
			MonoExceptionClause *clause = &header->clauses [i];
			GET_BBLOCK (cfg, try_bb, ip + clause->try_offset);

			try_bb->real_offset = clause->try_offset;
			try_bb->try_start = TRUE;
			GET_BBLOCK (cfg, tblock, ip + clause->handler_offset);
			tblock->real_offset = clause->handler_offset;
			tblock->flags |= BB_EXCEPTION_HANDLER;

			if (clause->flags == MONO_EXCEPTION_CLAUSE_FINALLY)
				mono_create_exvar_for_offset (cfg, clause->handler_offset);
			/*
			 * Linking the try block with the EH block hinders inlining as we won't be able to
			 * merge the bblocks from inlining and produce an artificial hole for no good reason.
			 */
			if (COMPILE_LLVM (cfg))
				link_bblock (cfg, try_bb, tblock);

			if (*(ip + clause->handler_offset) == CEE_POP)
				tblock->flags |= BB_EXCEPTION_DEAD_OBJ;

			if (clause->flags == MONO_EXCEPTION_CLAUSE_FINALLY ||
			    clause->flags == MONO_EXCEPTION_CLAUSE_FILTER ||
			    clause->flags == MONO_EXCEPTION_CLAUSE_FAULT) {
				MONO_INST_NEW (cfg, ins, OP_START_HANDLER);
				MONO_ADD_INS (tblock, ins);

				if (seq_points && clause->flags != MONO_EXCEPTION_CLAUSE_FINALLY && clause->flags != MONO_EXCEPTION_CLAUSE_FILTER) {
					/* finally clauses already have a seq point */
					/* seq points for filter clauses are emitted below */
					NEW_SEQ_POINT (cfg, ins, clause->handler_offset, TRUE);
					MONO_ADD_INS (tblock, ins);
				}

				/* todo: is a fault block unsafe to optimize? */
				if (clause->flags == MONO_EXCEPTION_CLAUSE_FAULT)
					tblock->flags |= BB_EXCEPTION_UNSAFE;
			}

			/*printf ("clause try IL_%04x to IL_%04x handler %d at IL_%04x to IL_%04x\n", clause->try_offset, clause->try_offset + clause->try_len, clause->flags, clause->handler_offset, clause->handler_offset + clause->handler_len);
			  while (p < end) {
			  printf ("%s", mono_disasm_code_one (NULL, method, p, &p));
			  }*/
			/* catch and filter blocks get the exception object on the stack */
			if (clause->flags == MONO_EXCEPTION_CLAUSE_NONE ||
			    clause->flags == MONO_EXCEPTION_CLAUSE_FILTER) {

				/* mostly like handle_stack_args (), but just sets the input args */
				/* printf ("handling clause at IL_%04x\n", clause->handler_offset); */
				tblock->in_scount = 1;
				tblock->in_stack = (MonoInst **)mono_mempool_alloc (cfg->mempool, sizeof (MonoInst*));
				tblock->in_stack [0] = mono_create_exvar_for_offset (cfg, clause->handler_offset);

				cfg->cbb = tblock;

#ifdef MONO_CONTEXT_SET_LLVM_EXC_REG
				/* The EH code passes in the exception in a register to both JITted and LLVM compiled code */
				if (!cfg->compile_llvm) {
					MONO_INST_NEW (cfg, ins, OP_GET_EX_OBJ);
					ins->dreg = tblock->in_stack [0]->dreg;
					MONO_ADD_INS (tblock, ins);
				}
#else
				MonoInst *dummy_use;

				/*
				 * Add a dummy use for the exvar so its liveness info will be
				 * correct.
				 */
				EMIT_NEW_DUMMY_USE (cfg, dummy_use, tblock->in_stack [0]);
#endif

				if (seq_points && clause->flags == MONO_EXCEPTION_CLAUSE_FILTER) {
					NEW_SEQ_POINT (cfg, ins, clause->handler_offset, TRUE);
					MONO_ADD_INS (tblock, ins);
				}

				if (clause->flags == MONO_EXCEPTION_CLAUSE_FILTER) {
					GET_BBLOCK (cfg, tblock, ip + clause->data.filter_offset);
					tblock->flags |= BB_EXCEPTION_HANDLER;
					tblock->real_offset = clause->data.filter_offset;
					tblock->in_scount = 1;
					tblock->in_stack = (MonoInst **)mono_mempool_alloc (cfg->mempool, sizeof (MonoInst*));
					/* The filter block shares the exvar with the handler block */
					tblock->in_stack [0] = mono_create_exvar_for_offset (cfg, clause->handler_offset);
					MONO_INST_NEW (cfg, ins, OP_START_HANDLER);
					MONO_ADD_INS (tblock, ins);
				}
			}

			if (clause->flags != MONO_EXCEPTION_CLAUSE_FILTER &&
					clause->data.catch_class &&
					cfg->gshared &&
					mono_class_check_context_used (clause->data.catch_class)) {
				/*
				 * In shared generic code with catch
				 * clauses containing type variables
				 * the exception handling code has to
				 * be able to get to the rgctx.
				 * Therefore we have to make sure that
				 * the vtable/mrgctx argument (for
				 * static or generic methods) or the
				 * "this" argument (for non-static
				 * methods) are live.
				 */
				if ((method->flags & METHOD_ATTRIBUTE_STATIC) ||
						mini_method_get_context (method)->method_inst ||
						m_class_is_valuetype (method->klass)) {
					mono_get_vtable_var (cfg);
				} else {
					MonoInst *dummy_use;

					EMIT_NEW_DUMMY_USE (cfg, dummy_use, arg_array [0]);
				}
			}
		}
	} else {
		arg_array = g_newa (MonoInst*, num_args);
		cfg->cbb = start_bblock;
		cfg->args = arg_array;
		mono_save_args (cfg, sig, inline_args);
	}

	if (cfg->method == method && cfg->self_init && cfg->compile_aot && !COMPILE_LLVM (cfg)) {
		MonoMethod *wrapper;
		MonoInst *args [2];
		int idx;

		/*
		 * Emit code to initialize this method by calling the init wrapper emitted by LLVM.
		 * This is not efficient right now, but its only used for the methods which fail
		 * LLVM compilation.
		 * FIXME: Optimize this
		 */
		g_assert (!cfg->gshared);
		wrapper = mono_marshal_get_aot_init_wrapper (AOT_INIT_METHOD);
		/* Emit this into the entry bb so it comes before the GC safe point which depends on an inited GOT */
		cfg->cbb = cfg->bb_entry;
		idx = mono_aot_get_method_index (cfg->method);
		EMIT_NEW_ICONST (cfg, args [0], idx);
		/* Dummy */
		EMIT_NEW_ICONST (cfg, args [1], 0);
		mono_emit_method_call (cfg, wrapper, args, NULL);
	}

	if (cfg->llvm_only)
		g_assert (cfg->interp);

	if (cfg->llvm_only && cfg->interp && cfg->method == method && !cfg->deopt && !cfg->interp_entry_only) {
		if (header->num_clauses) {
			/* deopt is only disabled for gsharedvt */
			g_assert (cfg->gsharedvt);
			for (guint i = 0; i < header->num_clauses; ++i) {
				MonoExceptionClause *clause = &header->clauses [i];
				/* Finally clauses are checked after the remove_finally pass */

				if (clause->flags != MONO_EXCEPTION_CLAUSE_FINALLY)
					cfg->interp_entry_only = TRUE;
			}
		}
	}

	/* we use a separate basic block for the initialization code */
	NEW_BBLOCK (cfg, init_localsbb);
	if (cfg->method == method)
		cfg->bb_init = init_localsbb;
	init_localsbb->real_offset = cfg->real_offset;
	start_bblock->next_bb = init_localsbb;
	link_bblock (cfg, start_bblock, init_localsbb);
	init_localsbb2 = init_localsbb;
	cfg->cbb = init_localsbb;

	/*
	 * If the method receives an mrgctx, store all rgctx entries in mrgctx->entries instead of in the
	 * class rgctx.
	 * Disable for gsharedvt for now since the handling of gsharedvt related rgctx entries for
	 * MONO_PATCH_INFO_GSHARED_METHOD_INFO is not implemented yet.
	 */
	if (cfg->gshared && cfg->method == method && cfg->rgctx_access == MONO_RGCTX_ACCESS_MRGCTX) {
		MonoGSharedMethodInfo *info;
		MonoInst *args [2];

		/* Allocate into permanent memory since its the key in MonoJumpInfo */
		info = (MonoGSharedMethodInfo *)mono_mem_manager_alloc0 (cfg->mem_manager, sizeof (MonoGSharedMethodInfo));
		/* Will be copied into permanent memory in mini_method_compile () */
		info->method = cfg->method;
		info->count_entries = 16;
		info->entries = (MonoRuntimeGenericContextInfoTemplate *)mono_mempool_alloc0 (cfg->mempool, sizeof (MonoRuntimeGenericContextInfoTemplate) * info->count_entries);
		cfg->gshared_info = info;

		// FIXME: Optimize this ?
		args [0] = mono_get_mrgctx_var (cfg);
		if (cfg->compile_aot)
			args [1] = mini_emit_runtime_constant (cfg, MONO_PATCH_INFO_GSHARED_METHOD_INFO, info);
		else
			EMIT_NEW_PCONST (cfg, args [1], info);

		cfg->init_method_rgctx_ins_arg = args [1];
		cfg->init_method_rgctx_ins = mono_emit_jit_icall (cfg, mini_init_method_rgctx, args);
	}

	if (cfg->gsharedvt && cfg->method == method) {
		MonoGSharedVtMethodInfo *info;
		MonoInst *var, *locals_var;
		int dreg;

		info = (MonoGSharedVtMethodInfo *)mono_mempool_alloc0 (cfg->mempool, sizeof (MonoGSharedVtMethodInfo));
		info->method = cfg->method;
		info->count_entries = 16;
		info->entries = (MonoRuntimeGenericContextInfoTemplate *)mono_mempool_alloc0 (cfg->mempool, sizeof (MonoRuntimeGenericContextInfoTemplate) * info->count_entries);
		cfg->gsharedvt_info = info;

		var = mono_compile_create_var (cfg, mono_get_int_type (), OP_LOCAL);
		/* prevent it from being register allocated */
		//var->flags |= MONO_INST_VOLATILE;
		cfg->gsharedvt_info_var = var;

		ins = emit_get_rgctx_gsharedvt_method (cfg, mini_method_check_context_used (cfg, method), method, info);
		MONO_EMIT_NEW_UNALU (cfg, OP_MOVE, var->dreg, ins->dreg);

		/* Allocate locals */
		locals_var = mono_compile_create_var (cfg, mono_get_int_type (), OP_LOCAL);
		/* prevent it from being register allocated */
		//locals_var->flags |= MONO_INST_VOLATILE;
		cfg->gsharedvt_locals_var = locals_var;

		dreg = alloc_ireg (cfg);
		MONO_EMIT_NEW_LOAD_MEMBASE_OP (cfg, OP_LOADI4_MEMBASE, dreg, var->dreg, MONO_STRUCT_OFFSET (MonoGSharedVtMethodRuntimeInfo, locals_size));

		MONO_INST_NEW (cfg, ins, OP_LOCALLOC);
		ins->dreg = locals_var->dreg;
		ins->sreg1 = dreg;
		MONO_ADD_INS (cfg->cbb, ins);
		cfg->gsharedvt_locals_var_ins = ins;

		cfg->flags |= MONO_CFG_HAS_ALLOCA;
		/*
		if (init_locals)
			ins->flags |= MONO_INST_INIT;
		*/
		if (cfg->llvm_only) {
			init_localsbb = cfg->cbb;
			init_localsbb2 = cfg->cbb;
		}
	}

	if (cfg->deopt) {
		/*
		 * Push an LMFExt frame which points to a MonoMethodILState structure.
		 */
		emit_push_lmf (cfg);

		/* The type doesn't matter, the llvm backend will use the correct type */
		MonoInst *il_state_var = mono_compile_create_var (cfg, mono_get_int_type (), OP_LOCAL);
		il_state_var->flags |= MONO_INST_VOLATILE;
		cfg->il_state_var = il_state_var;

		EMIT_NEW_VARLOADA (cfg, ins, cfg->il_state_var, NULL);
		int il_state_addr_reg = ins->dreg;

		/* il_state->method = method */
		MonoInst *method_ins = emit_get_rgctx_method (cfg, -1, cfg->method, MONO_RGCTX_INFO_METHOD);
		MONO_EMIT_NEW_STORE_MEMBASE (cfg, OP_STORE_MEMBASE_REG, il_state_addr_reg, MONO_STRUCT_OFFSET (MonoMethodILState, method), method_ins->dreg);

		EMIT_NEW_VARLOADA (cfg, ins, cfg->lmf_var, NULL);
		int lmf_reg = ins->dreg;

		/* lmf->kind = MONO_LMFEXT_IL_STATE */
		MONO_EMIT_NEW_STORE_MEMBASE_IMM (cfg, OP_STOREI4_MEMBASE_IMM, lmf_reg, MONO_STRUCT_OFFSET (MonoLMFExt, kind), MONO_LMFEXT_IL_STATE);

		/* lmf->il_state = il_state */
		MONO_EMIT_NEW_STORE_MEMBASE (cfg, OP_STORE_MEMBASE_REG, lmf_reg, MONO_STRUCT_OFFSET (MonoLMFExt, il_state), il_state_addr_reg);

		/* emit_get_rgctx_method () might create new bblocks */
		if (cfg->llvm_only) {
			init_localsbb = cfg->cbb;
			init_localsbb2 = cfg->cbb;
		}
	}

	if (cfg->llvm_only && cfg->interp && cfg->method == method) {
		if (cfg->interp_entry_only)
			emit_llvmonly_interp_entry (cfg, header);
	}

	/* FIRST CODE BLOCK */
	NEW_BBLOCK (cfg, tblock);
	tblock->cil_code = ip;
	cfg->cbb = tblock;
	cfg->ip = ip;

	init_localsbb->next_bb = cfg->cbb;
	link_bblock (cfg, init_localsbb, cfg->cbb);

	ADD_BBLOCK (cfg, tblock);

	CHECK_CFG_EXCEPTION;

	if (header->code_size == 0)
		UNVERIFIED;

	if (get_basic_blocks (cfg, header, cfg->real_offset, ip, end, &err_pos)) {
		ip = err_pos;
		UNVERIFIED;
	}

	if (cfg->method == method) {
		int breakpoint_id = mono_debugger_method_has_breakpoint (method);
		if (breakpoint_id) {
			if (COMPILE_LLVM (cfg)) {
				mono_emit_jit_icall (cfg, mono_break, NULL);
			} else {
				MONO_INST_NEW (cfg, ins, OP_BREAK);
				MONO_ADD_INS (cfg->cbb, ins);
			}
		}
		mono_debug_init_method (cfg, cfg->cbb, breakpoint_id);
	}

	for (n = 0; n < header->num_locals; ++n) {
		if (header->locals [n]->type == MONO_TYPE_VOID && !m_type_is_byref (header->locals [n]))
			UNVERIFIED;
	}
	class_inits = NULL;

	/* We force the vtable variable here for all shared methods
	   for the possibility that they might show up in a stack
	   trace where their exact instantiation is needed. */
	if (cfg->gshared && method == cfg->method) {
		if ((method->flags & METHOD_ATTRIBUTE_STATIC) ||
				mini_method_get_context (method)->method_inst ||
				m_class_is_valuetype (method->klass)) {
			mono_get_vtable_var (cfg);
		} else {
			/* FIXME: Is there a better way to do this?
			   We need the variable live for the duration
			   of the whole method. */
			if (!cfg->llvm_only)
				cfg->args [0]->flags |= MONO_INST_VOLATILE;
		}
	}

	/* add a check for this != NULL to inlined methods */
	if (is_virtual_call) {
		MonoInst *arg_ins;

		//
		// This is just a hack to avoid checks in empty methods which could get inlined
		// into finally clauses preventing the removal of empty finally clauses, since all
		// variables in finally clauses are marked volatile so the check can't be removed
		//
		if (!(cfg->llvm_only && m_class_is_valuetype (method->klass) && header->code_size == 1 && header->code [0] == CEE_RET)) {
			NEW_ARGLOAD (cfg, arg_ins, 0);
			MONO_ADD_INS (cfg->cbb, arg_ins);
			MONO_EMIT_NEW_CHECK_THIS (cfg, arg_ins->dreg);
		}
	}

	skip_dead_blocks = !dont_verify;
	if (skip_dead_blocks) {
		original_bb = bb = mono_basic_block_split (method, cfg->error, header);
		CHECK_CFG_ERROR;
		g_assert (bb);
	}

	if (cfg->gsharedvt_min) {
		if (mini_is_gsharedvt_variable_signature (sig))
			GSHAREDVT_FAILURE (*cfg->cil_start);

		for (int i = 0; i < header->num_locals; ++i) {
			if (mini_is_gsharedvt_variable_type (header->locals [i]))
				GSHAREDVT_FAILURE (*cfg->cil_start);
		}
	}

	/* we use a spare stack slot in SWITCH and NEWOBJ and others */
	stack_start = sp = (MonoInst **)mono_mempool_alloc0 (cfg->mempool, sizeof (MonoInst*) * (header->max_stack + 1));

	ins_flag = 0;
	start_new_bblock = 0;
	MonoOpcodeEnum il_op; il_op = MonoOpcodeEnum_Invalid;

	emit_set_deopt_il_offset (cfg, GPTRDIFF_TO_INT (ip - cfg->cil_start));

	for (guchar *next_ip = ip; ip < end; ip = next_ip) {
		MonoOpcodeEnum previous_il_op = il_op;
		const guchar *tmp_ip = ip;
		const int op_size = mono_opcode_value_and_size (&tmp_ip, end, &il_op);
		CHECK_OPSIZE (op_size);
		next_ip += op_size;

		if (cfg->method == method)
			cfg->real_offset = GPTRDIFF_TO_UINT (ip - header->code);
		else
			cfg->real_offset = inline_offset;
		cfg->ip = ip;

		context_used = 0;

		if (start_new_bblock) {
			cfg->cbb->cil_length = GPTRDIFF_TO_INT32 (ip - cfg->cbb->cil_code);
			if (start_new_bblock == 2) {
				g_assert (ip == tblock->cil_code);
			} else {
				GET_BBLOCK (cfg, tblock, ip);
			}
			cfg->cbb->next_bb = tblock;
			cfg->cbb = tblock;
			start_new_bblock = 0;
			for (int i = 0; i < cfg->cbb->in_scount; ++i) {
				if (cfg->verbose_level > 3)
					printf ("loading %d from temp %d\n", i, (int)cfg->cbb->in_stack [i]->inst_c0);
				EMIT_NEW_TEMPLOAD (cfg, ins, cfg->cbb->in_stack [i]->inst_c0);
				*sp++ = ins;
			}
			if (class_inits)
				g_slist_free (class_inits);
			class_inits = NULL;
			emit_set_deopt_il_offset (cfg, GPTRDIFF_TO_INT (ip - cfg->cil_start));
		} else {
			if ((tblock = cfg->cil_offset_to_bb [ip - cfg->cil_start]) && (tblock != cfg->cbb)) {
				link_bblock (cfg, cfg->cbb, tblock);
				if (sp != stack_start) {
					handle_stack_args (cfg, stack_start, GPTRDIFF_TO_INT (sp - stack_start));
					sp = stack_start;
					CHECK_UNVERIFIABLE (cfg);
				}
				cfg->cbb->next_bb = tblock;
				cfg->cbb = tblock;
				for (int i = 0; i < cfg->cbb->in_scount; ++i) {
					if (cfg->verbose_level > 3)
						printf ("loading %d from temp %d\n", i, (int)cfg->cbb->in_stack [i]->inst_c0);
					EMIT_NEW_TEMPLOAD (cfg, ins, cfg->cbb->in_stack [i]->inst_c0);
					*sp++ = ins;
				}
				g_slist_free (class_inits);
				class_inits = NULL;
				emit_set_deopt_il_offset (cfg, GPTRDIFF_TO_INT (ip - cfg->cil_start));
			}
		}

		/*
		 * Methods with AggressiveInline flag could be inlined even if the class has a cctor.
		 * This might create a branch so emit it in the first code bblock instead of into initlocals_bb.
		 */
		if (ip - header->code == 0 && cfg->method != method && cfg->compile_aot && (method->iflags & METHOD_IMPL_ATTRIBUTE_AGGRESSIVE_INLINING) && mono_class_needs_cctor_run (method->klass, method)) {
			emit_class_init (cfg, method->klass);
		}

		if (skip_dead_blocks) {
			int ip_offset = GPTRDIFF_TO_INT (ip - header->code);

			if (ip_offset == bb->end)
				bb = bb->next;

			if (bb->dead) {
				g_assert (op_size > 0); /*The BB formation pass must catch all bad ops*/

				if (cfg->verbose_level > 3) printf ("SKIPPING DEAD OP at %x\n", ip_offset);

				if (ip_offset + op_size == bb->end) {
					MONO_INST_NEW (cfg, ins, OP_NOP);
					MONO_ADD_INS (cfg->cbb, ins);
					start_new_bblock = 1;
				}
				continue;
			}
		}
		/*
		 * Sequence points are points where the debugger can place a breakpoint.
		 * Currently, we generate these automatically at points where the IL
		 * stack is empty.
		 */
		if (seq_points && ((!sym_seq_points && (sp == stack_start)) || (sym_seq_points && mono_bitset_test_fast (seq_point_locs, ip - header->code)))) {
			/*
			 * Make methods interruptible at the beginning, and at the targets of
			 * backward branches.
			 * Also, do this at the start of every bblock in methods with clauses too,
			 * to be able to handle instructions with inprecise control flow like
			 * throw/endfinally.
			 * Backward branches are handled at the end of method-to-ir ().
			 */
			gboolean intr_loc = ip == header->code || (!cfg->cbb->last_ins && cfg->header->num_clauses);
			gboolean sym_seq_point = sym_seq_points && mono_bitset_test_fast (seq_point_locs, ip - header->code);

			/* Avoid sequence points on empty IL like .volatile */
			// FIXME: Enable this
			//if (!(cfg->cbb->last_ins && cfg->cbb->last_ins->opcode == OP_SEQ_POINT)) {
			NEW_SEQ_POINT (cfg, ins, ip - header->code, intr_loc);
			if ((sp != stack_start) && !sym_seq_point)
				ins->flags |= MONO_INST_NONEMPTY_STACK;
			MONO_ADD_INS (cfg->cbb, ins);

			if (sym_seq_points)
				mono_bitset_set_fast (seq_point_set_locs, ip - header->code);

			if (cfg->prof_coverage) {
				ptrdiff_t cil_offset = ip - header->code;
				gpointer counter = &cfg->coverage_info->data [cil_offset].count;
				cfg->coverage_info->data [cil_offset].cil_code = ip;

				if (mono_arch_opcode_supported (OP_ATOMIC_ADD_I4)) {
					MonoInst *one_ins, *load_ins;

					EMIT_NEW_PCONST (cfg, load_ins, counter);
					EMIT_NEW_ICONST (cfg, one_ins, 1);
					MONO_INST_NEW (cfg, ins, OP_ATOMIC_ADD_I4);
					ins->dreg = mono_alloc_ireg (cfg);
					ins->inst_basereg = load_ins->dreg;
					ins->inst_offset = 0;
					ins->sreg2 = one_ins->dreg;
					ins->type = STACK_I4;
					MONO_ADD_INS (cfg->cbb, ins);
				} else {
					EMIT_NEW_PCONST (cfg, ins, counter);
					MONO_EMIT_NEW_STORE_MEMBASE_IMM (cfg, OP_STORE_MEMBASE_IMM, ins->dreg, 0, 1);
				}
			}
		}

		cfg->cbb->real_offset = cfg->real_offset;

		if (cfg->verbose_level > 3)
			printf ("converting (in B%d: stack: %d) %s", cfg->cbb->block_num, GPTRDIFF_TO_INT (sp - stack_start), mono_disasm_code_one (NULL, method, ip, NULL));

		/*
		 * This is used to compute BB_HAS_SIDE_EFFECTS, which is used for the elimination of
		 * foreach finally clauses, so only IL opcodes which occur in such clauses
		 * need to set this.
		 */
		ins_has_side_effect = TRUE;

		// Variables shared by CEE_CALLI CEE_CALL CEE_CALLVIRT CEE_JMP MONO_CEE_MONO_ICALL_ADDR MONO_CEE_MONO_CALLI_EXTRA_ARG.
		// Initialize to either what they all need or zero.
		gboolean emit_widen = TRUE;
		gboolean tailcall = FALSE;
		gboolean common_call = FALSE;
		MonoInst *keep_this_alive = NULL;
		MonoMethod *cmethod = NULL;
		MonoMethodSignature *fsig = NULL;

		// These are used only in CALL/CALLVIRT but must be initialized also for CALLI,
		// since it jumps into CALL/CALLVIRT.
		gboolean need_seq_point = FALSE;
		gboolean push_res = TRUE;
		gboolean skip_ret = FALSE;
		gboolean tailcall_remove_ret = FALSE;

		// FIXME split 500 lines load/store field into separate file/function.

		MonoOpcodeParameter parameter;
		const MonoOpcodeInfo* info = mono_opcode_decode (ip, op_size, il_op, &parameter);
		g_assert (info);
		n = parameter.i32;
		token = parameter.i32;
		target = parameter.branch_target;

		// Check stack size for push/pop except variable cases -- -1 like call/ret/newobj.
		const int pushes = info->pushes;
		const int pops = info->pops;
		if (pushes >= 0 && pops >= 0) {
			g_assert (pushes - pops <= 1);
			if (pushes - pops == 1)
				CHECK_STACK_OVF ();
		}
		if (pops >= 0)
			CHECK_STACK (pops);

		switch (il_op) {
		case MONO_CEE_NOP:
			if (seq_points && !sym_seq_points && sp != stack_start) {
				/*
				 * The C# compiler uses these nops to notify the JIT that it should
				 * insert seq points.
				 */
				NEW_SEQ_POINT (cfg, ins, ip - header->code, FALSE);
				MONO_ADD_INS (cfg->cbb, ins);
			}
			if (cfg->keep_cil_nops)
				MONO_INST_NEW (cfg, ins, OP_HARD_NOP);
			else
				MONO_INST_NEW (cfg, ins, OP_NOP);
			MONO_ADD_INS (cfg->cbb, ins);
			emitted_funccall_seq_point = FALSE;
			ins_has_side_effect = FALSE;
			break;
		case MONO_CEE_BREAK:
			if (mini_should_insert_breakpoint (cfg->method)) {
				ins = mono_emit_jit_icall (cfg, mono_debugger_agent_user_break, NULL);
			} else {
				MONO_INST_NEW (cfg, ins, OP_NOP);
				MONO_ADD_INS (cfg->cbb, ins);
			}
			break;
		case MONO_CEE_LDARG_0:
		case MONO_CEE_LDARG_1:
		case MONO_CEE_LDARG_2:
		case MONO_CEE_LDARG_3:
		case MONO_CEE_LDARG_S:
		case MONO_CEE_LDARG:
			CHECK_ARG (n);
			if (next_ip < end && is_addressable_valuetype_load (cfg, next_ip, cfg->arg_types[n])) {
				EMIT_NEW_ARGLOADA (cfg, ins, n);
			} else {
				EMIT_NEW_ARGLOAD (cfg, ins, n);
			}
			*sp++ = ins;
			break;

		case MONO_CEE_LDLOC_0:
		case MONO_CEE_LDLOC_1:
		case MONO_CEE_LDLOC_2:
		case MONO_CEE_LDLOC_3:
		case MONO_CEE_LDLOC_S:
		case MONO_CEE_LDLOC:
			CHECK_LOCAL (n);
			if (next_ip < end && is_addressable_valuetype_load (cfg, next_ip, header->locals[n])) {
				EMIT_NEW_LOCLOADA (cfg, ins, n);
			} else {
				EMIT_NEW_LOCLOAD (cfg, ins, n);
			}
			*sp++ = ins;
			break;

		case MONO_CEE_STLOC_0:
		case MONO_CEE_STLOC_1:
		case MONO_CEE_STLOC_2:
		case MONO_CEE_STLOC_3:
		case MONO_CEE_STLOC_S:
		case MONO_CEE_STLOC:
			CHECK_LOCAL (n);
			--sp;
			*sp = convert_value (cfg, header->locals [n], *sp);
			if (!dont_verify_stloc && target_type_is_incompatible (cfg, header->locals [n], *sp))
				UNVERIFIED;
			emit_stloc_ir (cfg, sp, header, n);
			inline_costs += 1;
			break;
		case MONO_CEE_LDARGA_S:
		case MONO_CEE_LDARGA:
			CHECK_ARG (n);
			NEW_ARGLOADA (cfg, ins, n);
			MONO_ADD_INS (cfg->cbb, ins);
			*sp++ = ins;
			break;
		case MONO_CEE_STARG_S:
		case MONO_CEE_STARG:
			--sp;
			CHECK_ARG (n);
			*sp = convert_value (cfg, param_types [n], *sp);
			if (!dont_verify_stloc && target_type_is_incompatible (cfg, param_types [n], *sp))
				UNVERIFIED;
			emit_starg_ir (cfg, sp, n);
			break;
		case MONO_CEE_LDLOCA:
		case MONO_CEE_LDLOCA_S: {
			guchar *ldloca_ip;
			CHECK_LOCAL (n);

			if ((ldloca_ip = emit_optimized_ldloca_ir (cfg, next_ip, end, n))) {
				next_ip = ldloca_ip;
				il_op = MONO_CEE_INITOBJ;
				inline_costs += 1;
				break;
			}

			ins_has_side_effect = FALSE;
			EMIT_NEW_LOCLOADA (cfg, ins, n);
			*sp++ = ins;
			break;
		}
		case MONO_CEE_LDNULL:
			EMIT_NEW_PCONST (cfg, ins, NULL);
			ins->type = STACK_OBJ;
			*sp++ = ins;
			break;
		case MONO_CEE_LDC_I4_M1:
		case MONO_CEE_LDC_I4_0:
		case MONO_CEE_LDC_I4_1:
		case MONO_CEE_LDC_I4_2:
		case MONO_CEE_LDC_I4_3:
		case MONO_CEE_LDC_I4_4:
		case MONO_CEE_LDC_I4_5:
		case MONO_CEE_LDC_I4_6:
		case MONO_CEE_LDC_I4_7:
		case MONO_CEE_LDC_I4_8:
		case MONO_CEE_LDC_I4_S:
		case MONO_CEE_LDC_I4:
			EMIT_NEW_ICONST (cfg, ins, n);
			*sp++ = ins;
			break;
		case MONO_CEE_LDC_I8:
			MONO_INST_NEW (cfg, ins, OP_I8CONST);
			ins->type = STACK_I8;
			ins->dreg = alloc_dreg (cfg, STACK_I8);
			ins->inst_l = parameter.i64;
			MONO_ADD_INS (cfg->cbb, ins);
			*sp++ = ins;
			break;
		case MONO_CEE_LDC_R4: {
			float *f;
			gboolean use_aotconst = FALSE;

#ifdef TARGET_POWERPC
			/* FIXME: Clean this up */
			if (cfg->compile_aot)
				use_aotconst = TRUE;
#endif
			/* FIXME: we should really allocate this only late in the compilation process */
			f = (float *)mono_mem_manager_alloc (cfg->mem_manager, sizeof (float));

			if (use_aotconst) {
				MonoInst *cons;
				int dreg;

				EMIT_NEW_AOTCONST (cfg, cons, MONO_PATCH_INFO_R4, f);

				dreg = alloc_freg (cfg);
				EMIT_NEW_LOAD_MEMBASE (cfg, ins, OP_LOADR4_MEMBASE, dreg, cons->dreg, 0);
				ins->type = GINT_TO_UINT8 (cfg->r4_stack_type);
			} else {
				MONO_INST_NEW (cfg, ins, OP_R4CONST);
				ins->type = GINT_TO_UINT8 (cfg->r4_stack_type);
				ins->dreg = alloc_dreg (cfg, STACK_R8);
				ins->inst_p0 = f;
				MONO_ADD_INS (cfg->cbb, ins);
			}
			*f = parameter.f;
			*sp++ = ins;
			break;
		}
		case MONO_CEE_LDC_R8: {
			double *d;
			gboolean use_aotconst = FALSE;

#ifdef TARGET_POWERPC
			/* FIXME: Clean this up */
			if (cfg->compile_aot)
				use_aotconst = TRUE;
#endif

			/* FIXME: we should really allocate this only late in the compilation process */
			d = (double *)mono_mem_manager_alloc (cfg->mem_manager, sizeof (double));

			if (use_aotconst) {
				MonoInst *cons;
				int dreg;

				EMIT_NEW_AOTCONST (cfg, cons, MONO_PATCH_INFO_R8, d);

				dreg = alloc_freg (cfg);
				EMIT_NEW_LOAD_MEMBASE (cfg, ins, OP_LOADR8_MEMBASE, dreg, cons->dreg, 0);
				ins->type = STACK_R8;
			} else {
				MONO_INST_NEW (cfg, ins, OP_R8CONST);
				ins->type = STACK_R8;
				ins->dreg = alloc_dreg (cfg, STACK_R8);
				ins->inst_p0 = d;
				MONO_ADD_INS (cfg->cbb, ins);
			}
			*d = parameter.d;
			*sp++ = ins;
			break;
		}
		case MONO_CEE_DUP: {
			MonoInst *temp, *store;
			sp--;
			ins = *sp;
			klass = ins->klass;

			temp = mono_compile_create_var (cfg, type_from_stack_type (ins), OP_LOCAL);
			EMIT_NEW_TEMPSTORE (cfg, store, temp->inst_c0, ins);

			EMIT_NEW_TEMPLOAD (cfg, ins, temp->inst_c0);
			ins->klass = klass;
			*sp++ = ins;

			EMIT_NEW_TEMPLOAD (cfg, ins, temp->inst_c0);
			ins->klass = klass;
			*sp++ = ins;

			inline_costs += 2;
			break;
		}
		case MONO_CEE_POP:
			--sp;

#ifdef TARGET_X86
			if (sp [0]->type == STACK_R8)
				/* we need to pop the value from the x86 FP stack */
				MONO_EMIT_NEW_UNALU (cfg, OP_X86_FPOP, -1, sp [0]->dreg);
#endif
			break;
		case MONO_CEE_JMP: {
			MonoCallInst *call;

			INLINE_FAILURE ("jmp");
			GSHAREDVT_FAILURE (il_op);

			if (stack_start != sp)
				UNVERIFIED;
			/* FIXME: check the signature matches */
			cmethod = mini_get_method (cfg, method, token, NULL, generic_context);
			CHECK_CFG_ERROR;

			if (cfg->gshared && mono_method_check_context_used (cmethod))
				GENERIC_SHARING_FAILURE (CEE_JMP);

			mini_profiler_emit_tail_call (cfg, cmethod);

			fsig = mono_method_signature_internal (cmethod);
			int nargs = fsig->param_count + fsig->hasthis;
			if (cfg->llvm_only) {
				MonoInst **args;

				args = (MonoInst **)mono_mempool_alloc (cfg->mempool, sizeof (MonoInst*) * nargs);
				for (int i = 0; i < nargs; ++i)
					EMIT_NEW_ARGLOAD (cfg, args [i], i);
				ins = mini_emit_method_call_full (cfg, cmethod, fsig, TRUE, args, NULL, NULL, NULL);
				/*
				 * The code in mono-basic-block.c treats the rest of the code as dead, but we
				 * have to emit a normal return since llvm expects it.
				 */
				if (cfg->ret)
					emit_setret (cfg, ins);
				MONO_INST_NEW (cfg, ins, OP_BR);
				ins->inst_target_bb = end_bblock;
				MONO_ADD_INS (cfg->cbb, ins);
				link_bblock (cfg, cfg->cbb, end_bblock);
				break;
			} else {
				/* Handle tailcalls similarly to calls */
				DISABLE_AOT (cfg);

				mini_emit_tailcall_parameters (cfg, fsig);
				MONO_INST_NEW_CALL (cfg, call, OP_TAILCALL);
				call->method = cmethod;
				// FIXME Other initialization of the tailcall field occurs after
				// it is used. So this is the only "real" use and needs more attention.
				call->tailcall = TRUE;
				call->signature = fsig;
				call->args = (MonoInst **)mono_mempool_alloc (cfg->mempool, sizeof (MonoInst*) * nargs);
				call->inst.inst_p0 = cmethod;
				for (int i = 0; i < nargs; ++i)
					EMIT_NEW_ARGLOAD (cfg, call->args [i], i);

				if (mini_type_is_vtype (mini_get_underlying_type (call->signature->ret)))
					call->vret_var = cfg->vret_addr;

				mono_arch_emit_call (cfg, call);
				cfg->param_area = MAX(cfg->param_area, call->stack_usage);
				MONO_ADD_INS (cfg->cbb, (MonoInst*)call);
			}

			start_new_bblock = 1;
			break;
		}
		case MONO_CEE_CALLI: {
			// FIXME tail.calli is problemetic because the this pointer's type
			// is not in the signature, and we cannot check for a byref valuetype.
			MonoInst *addr;
			MonoInst *callee = NULL;

			// Variables shared by CEE_CALLI and CEE_CALL/CEE_CALLVIRT.
			common_call = TRUE; // i.e. skip_ret/push_res/seq_point logic
			cmethod = NULL;

			gboolean const inst_tailcall = G_UNLIKELY (debug_tailcall_try_all
							? (next_ip < end && next_ip [0] == CEE_RET)
							: ((ins_flag & MONO_INST_TAILCALL) != 0));
			ins = NULL;

			//GSHAREDVT_FAILURE (il_op);
			CHECK_STACK (1);
			--sp;
			addr = *sp;
			g_assert (addr);
			fsig = mini_get_signature (method, token, generic_context, cfg->error);
			CHECK_CFG_ERROR;

			if (cfg->gsharedvt_min && mini_is_gsharedvt_variable_signature (fsig))
				GSHAREDVT_FAILURE (il_op);

			if (method->dynamic && fsig->pinvoke) {
				MonoInst *args [3];

				/*
				 * This is a call through a function pointer using a pinvoke
				 * signature. Have to create a wrapper and call that instead.
				 * FIXME: This is very slow, need to create a wrapper at JIT time
				 * instead based on the signature.
				 */
				EMIT_NEW_IMAGECONST (cfg, args [0], ((MonoDynamicMethod*)method)->assembly->image);
				EMIT_NEW_PCONST (cfg, args [1], fsig);
				args [2] = addr;
				// FIXME tailcall?
				addr = mono_emit_jit_icall (cfg, mono_get_native_calli_wrapper, args);
			}

			if (!method->dynamic && fsig->pinvoke &&
			    !method->wrapper_type) {
				/* MONO_WRAPPER_DYNAMIC_METHOD dynamic method handled above in the
				method->dynamic case; for other wrapper types assume the code knows
				what its doing and added its own GC transitions */

				gboolean skip_gc_trans = fsig->suppress_gc_transition;
				if (!skip_gc_trans) {
#if 0
					fprintf (stderr, "generating wrapper for calli in method %s with wrapper type %s\n", method->name, mono_wrapper_type_to_str (method->wrapper_type));
#endif
					/* Call the wrapper that will do the GC transition instead */
					MonoMethod *wrapper = mono_marshal_get_native_func_wrapper_indirect (method->klass, fsig, cfg->compile_aot);

					fsig = mono_method_signature_internal (wrapper);

					n = fsig->param_count - 1; /* wrapper has extra fnptr param */

					CHECK_STACK (n);

					/* move the args to allow room for 'this' in the first position */
					while (n--) {
						--sp;
						sp [1] = sp [0];
					}

					sp[0] = addr; /* n+1 args, first arg is the address of the indirect method to call */

					g_assert (!fsig->hasthis && !fsig->pinvoke);

					ins = mono_emit_method_call (cfg, wrapper, /*args*/sp, NULL);
					goto calli_end;
				}
			}

			n = fsig->param_count + fsig->hasthis;

			CHECK_STACK (n);

			//g_assert (!virtual_ || fsig->hasthis);

			if (n == 0 && fsig->call_convention == MONO_CALL_THISCALL)
				mono_cfg_set_exception_invalid_program(cfg, "thiscall with 0 arguments");

			sp -= n;

			if (!(cfg->method->wrapper_type && cfg->method->wrapper_type != MONO_WRAPPER_DYNAMIC_METHOD) && check_call_signature (cfg, fsig, sp)) {
				if (break_on_unverified ())
					check_call_signature (cfg, fsig, sp); // Again, step through it.
				UNVERIFIED;
			}

			inline_costs += CALL_COST * MIN(10, num_calls++);

			/*
			 * Making generic calls out of gsharedvt methods.
			 * This needs to be used for all generic calls, not just ones with a gsharedvt signature, to avoid
			 * patching gshared method addresses into a gsharedvt method.
			 */
			if (cfg->gsharedvt && mini_is_gsharedvt_signature (fsig)) {
				/*
				 * We pass the address to the gsharedvt trampoline in the rgctx reg
				 */
				callee = addr;
				g_assert (addr); // Doubles as boolean after tailcall check.
			}

			inst_tailcall && is_supported_tailcall (cfg, ip, method, NULL, fsig,
						FALSE/*virtual irrelevant*/, addr != NULL, &tailcall);

			if (save_last_error)
				mono_emit_jit_icall (cfg, mono_marshal_clear_last_error, NULL);

			if (callee) {
				if (method->wrapper_type != MONO_WRAPPER_DELEGATE_INVOKE)
					/* Not tested */
					GSHAREDVT_FAILURE (il_op);

				if (cfg->llvm_only)
					// FIXME:
					GSHAREDVT_FAILURE (il_op);

				addr = emit_get_rgctx_sig (cfg, context_used, fsig, MONO_RGCTX_INFO_SIG_GSHAREDVT_OUT_TRAMPOLINE_CALLI);
				ins = (MonoInst*)mini_emit_calli_full (cfg, fsig, sp, addr, NULL, callee, tailcall);
				goto calli_end;
			}

			/* Prevent inlining of methods with indirect calls */
			INLINE_FAILURE ("indirect call");

			if (addr->opcode == OP_PCONST || addr->opcode == OP_AOTCONST || addr->opcode == OP_GOT_ENTRY) {
				MonoJumpInfoType info_type;
				gpointer info_data;

				/*
				 * Instead of emitting an indirect call, emit a direct call
				 * with the contents of the aotconst as the patch info.
				 */
				if (addr->opcode == OP_PCONST || addr->opcode == OP_AOTCONST) {
					info_type = (MonoJumpInfoType)addr->inst_c1;
					info_data = addr->inst_p0;
				} else {
					info_type = (MonoJumpInfoType)addr->inst_right->inst_c1;
					info_data = addr->inst_right->inst_left;
				}

				if (info_type == MONO_PATCH_INFO_ICALL_ADDR) {
					// non-JIT icall, mostly builtin, but also user-extensible
					tailcall = FALSE;
					ins = (MonoInst*)mini_emit_abs_call (cfg, MONO_PATCH_INFO_ICALL_ADDR_CALL, info_data, fsig, sp);
					NULLIFY_INS (addr);
					goto calli_end;
				} else if (info_type == MONO_PATCH_INFO_JIT_ICALL_ADDR
						|| info_type == MONO_PATCH_INFO_SPECIFIC_TRAMPOLINE_LAZY_FETCH_ADDR) {
					tailcall = FALSE;
					ins = (MonoInst*)mini_emit_abs_call (cfg, info_type, info_data, fsig, sp);
					NULLIFY_INS (addr);
					goto calli_end;
				}
			}
			if (cfg->llvm_only && !(cfg->method->wrapper_type && cfg->method->wrapper_type != MONO_WRAPPER_DYNAMIC_METHOD))
				ins = mini_emit_llvmonly_calli (cfg, fsig, sp, addr);
			else
				ins = (MonoInst*)mini_emit_calli_full (cfg, fsig, sp, addr, NULL, NULL, tailcall);
			goto calli_end;
		}
		case MONO_CEE_CALL:
		case MONO_CEE_CALLVIRT: {
			MonoInst *addr; addr = NULL;
			int array_rank; array_rank = 0;
			gboolean virtual_; virtual_ = il_op == MONO_CEE_CALLVIRT;
			gboolean pass_imt_from_rgctx; pass_imt_from_rgctx = FALSE;
			MonoInst *imt_arg; imt_arg = NULL;
			gboolean pass_mrgctx; pass_mrgctx = FALSE;
			MonoInst *vtable_arg; vtable_arg = NULL;
			gboolean check_this; check_this = FALSE;
			gboolean delegate_invoke; delegate_invoke = FALSE;
			gboolean direct_icall; direct_icall = FALSE;
			gboolean tailcall_calli; tailcall_calli = FALSE;
			gboolean noreturn; noreturn = FALSE;
			gboolean gshared_static_virtual; gshared_static_virtual = FALSE;
#ifdef TARGET_WASM
			gboolean needs_stack_walk; needs_stack_walk = FALSE;
#endif

			// Variables shared by CEE_CALLI and CEE_CALL/CEE_CALLVIRT.
			common_call = FALSE;

			// variables to help in assertions
			gboolean called_is_supported_tailcall; called_is_supported_tailcall = FALSE;
			MonoMethod *tailcall_method; tailcall_method = NULL;
			MonoMethod *tailcall_cmethod; tailcall_cmethod = NULL;
			MonoMethodSignature *tailcall_fsig; tailcall_fsig = NULL;
			gboolean tailcall_virtual; tailcall_virtual = FALSE;
			gboolean tailcall_extra_arg; tailcall_extra_arg = FALSE;

			gboolean inst_tailcall; inst_tailcall = G_UNLIKELY (debug_tailcall_try_all
							? (next_ip < end && next_ip [0] == CEE_RET)
							: ((ins_flag & MONO_INST_TAILCALL) != 0));

			gboolean make_generic_call_out_of_gsharedvt_method = FALSE;
			gboolean will_have_imt_arg = FALSE;

			ins = NULL;

			/* Used to pass arguments to called functions */
			HandleCallData cdata;
			memset (&cdata, 0, sizeof (HandleCallData));

			// The method to be called may have already been resolved when handling a previous opcode. In that
			// case, we ignore the operand and act as CALL, instead of CALLVIRT.
			// E.g. #32166 (box+callvirt optimization)
			if(cmethod_override) {
				cmethod = cmethod_override;
				cmethod_override = NULL;
				virtual_ = FALSE;
				il_op = MONO_CEE_CALL;
<<<<<<< HEAD
=======
				printf("\n    overriding callvirt virtual resolution mechanism %i", (constrained_class == NULL) ? 0 : 1);
>>>>>>> f915adbf
			} else {
				cmethod = mini_get_method (cfg, method, token, NULL, generic_context);
			}

			CHECK_CFG_ERROR;

			if (cfg->verbose_level > 3)
				printf ("cmethod = %s\n", mono_method_get_full_name (cmethod));

			MonoMethod *cil_method; cil_method = cmethod;
			if (constrained_class) {
				if (m_method_is_static (cil_method) && mini_class_check_context_used (cfg, constrained_class)) {
					/* get_constrained_method () doesn't work on the gparams used by generic sharing */
					// FIXME: Other configurations
					//if (!cfg->gsharedvt)
					//	GENERIC_SHARING_FAILURE (CEE_CALL);
					gshared_static_virtual = TRUE;
				} else {
					cmethod = get_constrained_method (cfg, image, token, cil_method, constrained_class, generic_context);
					CHECK_CFG_ERROR;

					if (mono_class_has_dim_conflicts (constrained_class) &&
							mono_class_is_method_ambiguous (constrained_class, cil_method))
						mono_emit_jit_icall (cfg, mono_throw_ambiguous_implementation, NULL);

					if (m_class_is_enumtype (constrained_class) && !strcmp (cmethod->name, "GetHashCode")) {
						/* Use the corresponding method from the base type to avoid boxing */
						MonoType *base_type = mono_class_enum_basetype_internal (constrained_class);
						g_assert (base_type);
						constrained_class = mono_class_from_mono_type_internal (base_type);
						cmethod = get_method_nofail (constrained_class, cmethod->name, 0, 0);
						g_assert (cmethod);
					}
				}
			}

			if (!dont_verify && !cfg->skip_visibility) {
				MonoMethod *target_method = cil_method;
				if (method->is_inflated) {
					MonoGenericContainer *container = mono_method_get_generic_container(method_definition);
					MonoGenericContext *context = (container != NULL ? &container->context : NULL);
					target_method = mini_get_method_allow_open (method, token, NULL, context, cfg->error);
					CHECK_CFG_ERROR;
				}
				if (!mono_method_can_access_method (method_definition, target_method) &&
					!mono_method_can_access_method (method, cil_method))
					emit_method_access_failure (cfg, method, cil_method);
			}

			if (cfg->llvm_only && cmethod && method_needs_stack_walk (cfg, cmethod)) {
				if (cfg->interp && !cfg->interp_entry_only) {
					/* Use the interpreter instead */
					cfg->exception_message = g_strdup ("stack walk");
					cfg->disable_llvm = TRUE;
				}
#ifdef TARGET_WASM
				else {
					needs_stack_walk = TRUE;
				}
#endif
			}

			if (!virtual_ && (cmethod->flags & METHOD_ATTRIBUTE_ABSTRACT) && !gshared_static_virtual) {
				if (!mono_class_is_interface (method->klass))
					emit_bad_image_failure (cfg, method, cil_method);
				else
					virtual_ = TRUE;
			}

			if (!m_class_is_inited (cmethod->klass))
				if (!mono_class_init_internal (cmethod->klass))
					TYPE_LOAD_ERROR (cmethod->klass);

			fsig = mono_method_signature_internal (cmethod);
			if (!fsig)
				LOAD_ERROR;
			if (cmethod->iflags & METHOD_IMPL_ATTRIBUTE_INTERNAL_CALL &&
				mini_class_is_system_array (cmethod->klass)) {
				array_rank = m_class_get_rank (cmethod->klass);
			} else if ((cmethod->iflags & METHOD_IMPL_ATTRIBUTE_INTERNAL_CALL) && direct_icalls_enabled (cfg, cmethod)) {
				direct_icall = TRUE;
			} else if (fsig->pinvoke) {
				if (cmethod->flags & METHOD_ATTRIBUTE_PINVOKE_IMPL) {
					/*
					 * Avoid calling mono_marshal_get_native_wrapper () too early, it might call managed
					 * callbacks on netcore.
					 */
					fsig = mono_metadata_signature_dup_mempool (cfg->mempool, fsig);
					fsig->pinvoke = FALSE;
				} else {
					MonoMethod *wrapper = mono_marshal_get_native_wrapper (cmethod, TRUE, cfg->compile_aot);
					fsig = mono_method_signature_internal (wrapper);
				}
			} else if (constrained_class) {
			} else {
				fsig = mono_method_get_signature_checked (cmethod, image, token, generic_context, cfg->error);
				CHECK_CFG_ERROR;
			}

			if (cfg->llvm_only && !cfg->method->wrapper_type && (!cmethod || cmethod->is_inflated))
				cfg->signatures = g_slist_prepend_mempool (cfg->mempool, cfg->signatures, fsig);

			if (cfg->gsharedvt_min && mini_is_gsharedvt_variable_signature (fsig))
				GSHAREDVT_FAILURE (il_op);

			/* See code below */
			if (cmethod->klass == mono_defaults.monitor_class && !strcmp (cmethod->name, "Enter") && mono_method_signature_internal (cmethod)->param_count == 1) {
				MonoBasicBlock *tbb;

				GET_BBLOCK (cfg, tbb, next_ip);
				if (tbb->try_start && MONO_REGION_FLAGS(tbb->region) == MONO_EXCEPTION_CLAUSE_FINALLY) {
					/*
					 * We want to extend the try block to cover the call, but we can't do it if the
					 * call is made directly since its followed by an exception check.
					 */
					direct_icall = FALSE;
				}
			}

			mono_save_token_info (cfg, image, token, cil_method);

			if (!(seq_point_locs && mono_bitset_test_fast (seq_point_locs, next_ip - header->code)))
				need_seq_point = TRUE;

			/* Don't support calls made using type arguments for now */
			/*
			  if (cfg->gsharedvt) {
			  if (mini_is_gsharedvt_signature (fsig))
			  GSHAREDVT_FAILURE (il_op);
			  }
			*/

			if (cmethod->string_ctor && method->wrapper_type != MONO_WRAPPER_RUNTIME_INVOKE)
				g_assert_not_reached ();

			n = fsig->param_count + fsig->hasthis;

			if (!cfg->gshared && mono_class_is_gtd (cmethod->klass))
				UNVERIFIED;

			if (!cfg->gshared)
				g_assert (!mono_method_check_context_used (cmethod));

			CHECK_STACK (n);

			//g_assert (!virtual_ || fsig->hasthis);

			sp -= n;

			if (virtual_ && cmethod && sp [0] && sp [0]->opcode == OP_TYPED_OBJREF) {
				error_init_reuse (error);
				MonoMethod *new_cmethod = mono_class_get_virtual_method (sp [0]->klass, cmethod, error);
				if (is_ok (error)) {
					cmethod = new_cmethod;
					virtual_ = FALSE;
				} else {
					mono_error_cleanup (error);
				}
			}

			if (cmethod && method_does_not_return (cmethod)) {
				cfg->cbb->out_of_line = TRUE;
				noreturn = TRUE;
			}

			cdata.method = method;
			cdata.inst_tailcall = inst_tailcall;

			/*
			 * We have the `constrained.' prefix opcode.
			 */
			if (constrained_class) {
				ins = handle_constrained_call (cfg, cmethod, fsig, constrained_class, sp, &cdata, &cmethod, &virtual_, &emit_widen);
				CHECK_CFG_EXCEPTION;
				if (!gshared_static_virtual)
					constrained_class = NULL;
				if (ins)
					goto call_end;
			}

			for (int i = 0; i < fsig->param_count; ++i)
				sp [i + fsig->hasthis] = convert_value (cfg, fsig->params [i], sp [i + fsig->hasthis]);

			if (check_call_signature (cfg, fsig, sp)) {
				if (break_on_unverified ())
					check_call_signature (cfg, fsig, sp); // Again, step through it.
				UNVERIFIED;
			}

			if ((m_class_get_parent (cmethod->klass) == mono_defaults.multicastdelegate_class) && !strcmp (cmethod->name, "Invoke"))
				delegate_invoke = TRUE;

			/*
			 * Implement a workaround for the inherent races involved in locking:
			 * Monitor.Enter ()
			 * try {
			 * } finally {
			 *    Monitor.Exit ()
			 * }
			 * If a thread abort happens between the call to Monitor.Enter () and the start of the
			 * try block, the Exit () won't be executed, see:
			 * http://www.bluebytesoftware.com/blog/2007/01/30/MonitorEnterThreadAbortsAndOrphanedLocks.aspx
			 * To work around this, we extend such try blocks to include the last x bytes
			 * of the Monitor.Enter () call.
			 */
			if (cmethod->klass == mono_defaults.monitor_class && !strcmp (cmethod->name, "Enter") && mono_method_signature_internal (cmethod)->param_count == 1) {
				MonoBasicBlock *tbb;

				GET_BBLOCK (cfg, tbb, next_ip);
				/*
				 * Only extend try blocks with a finally, to avoid catching exceptions thrown
				 * from Monitor.Enter like ArgumentNullException.
				 */
				if (tbb->try_start && MONO_REGION_FLAGS(tbb->region) == MONO_EXCEPTION_CLAUSE_FINALLY) {
					/* Mark this bblock as needing to be extended */
					tbb->extend_try_block = TRUE;
				}
			}

			/* Conversion to a JIT intrinsic */
			gboolean ins_type_initialized;
			if ((ins = mini_emit_inst_for_method (cfg, cmethod, fsig, sp, &ins_type_initialized))) {
				if (!MONO_TYPE_IS_VOID (fsig->ret)) {
					if (!ins_type_initialized)
						mini_type_to_eval_stack_type ((cfg), fsig->ret, ins);
					emit_widen = FALSE;
				}
				// FIXME This is only missed if in fact the intrinsic involves a call.
				if (inst_tailcall) // FIXME
					mono_tailcall_print ("missed tailcall intrins %s -> %s\n", method->name, cmethod->name);
				goto call_end;
			}
			CHECK_CFG_ERROR;

			/*
			 * If the callee is a shared method, then its static cctor
			 * might not get called after the call was patched.
			 */
			if (cfg->gshared && cmethod->klass != method->klass && mono_class_is_ginst (cmethod->klass) && mono_method_is_generic_sharable (cmethod, TRUE) && mono_class_needs_cctor_run (cmethod->klass, method)) {
				emit_class_init (cfg, cmethod->klass);
				CHECK_TYPELOAD (cmethod->klass);
			}

			/* Inlining */
			if ((cfg->opt & MONO_OPT_INLINE) && !inst_tailcall &&
				(!virtual_ || !(cmethod->flags & METHOD_ATTRIBUTE_VIRTUAL) || MONO_METHOD_IS_FINAL (cmethod)) &&
			    mono_method_check_inlining (cfg, cmethod)) {
				int costs;
				gboolean always = FALSE;
				gboolean is_empty = FALSE;

				if (cmethod->iflags & METHOD_IMPL_ATTRIBUTE_INTERNAL_CALL) {
					/* Prevent inlining of methods that call wrappers */
					INLINE_FAILURE ("wrapper call");
					// FIXME? Does this write to cmethod impact tailcall_supported? Probably not.
					// Neither pinvoke or icall are likely to be tailcalled.
					cmethod = mono_marshal_get_native_wrapper (cmethod, TRUE, FALSE);
					always = TRUE;
				}

				costs = inline_method (cfg, cmethod, fsig, sp, ip, cfg->real_offset, always, &is_empty);
				if (costs) {
					cfg->real_offset += 5;

					if (!MONO_TYPE_IS_VOID (fsig->ret))
						/* *sp is already set by inline_method */
						ins = *sp;

					inline_costs += costs;
					// FIXME This is missed if the inlinee contains tail calls that
					// would work, but not once inlined into caller.
					// This matchingness could be a factor in inlining.
					// i.e. Do not inline if it hurts tailcall, do inline
					// if it helps and/or or is neutral, and helps performance
					// using usual heuristics.
					// Note that inlining will expose multiple tailcall opportunities
					// so the tradeoff is not obvious. If we can tailcall anything
					// like desktop, then this factor mostly falls away, except
					// that inlining can affect tailcall performance due to
					// signature match/mismatch.
					if (inst_tailcall) // FIXME
						mono_tailcall_print ("missed tailcall inline %s -> %s\n", method->name, cmethod->name);
					if (is_empty)
						ins_has_side_effect = FALSE;
					goto call_end;
				}
			}

			pass_mrgctx = need_mrgctx_arg (cfg, cmethod);

			if (cfg->gshared) {
				MonoGenericContext *cmethod_context = mono_method_get_context (cmethod);

				context_used = mini_method_check_context_used (cfg, cmethod);
				if (!context_used && gshared_static_virtual)
					context_used = mini_class_check_context_used (cfg, constrained_class);

				if (context_used && mono_class_is_interface (cmethod->klass) && !m_method_is_static (cmethod)) {
					/* Generic method interface
					   calls are resolved via a
					   helper function and don't
					   need an imt. */
					if (!cmethod_context || !cmethod_context->method_inst)
						pass_imt_from_rgctx = TRUE;
				}

				/*
				 * If a shared method calls another
				 * shared method then the caller must
				 * have a generic sharing context
				 * because the magic trampoline
				 * requires it.  FIXME: We shouldn't
				 * have to force the vtable/mrgctx
				 * variable here.  Instead there
				 * should be a flag in the cfg to
				 * request a generic sharing context.
				 */
				if (context_used &&
				    ((cfg->method->flags & METHOD_ATTRIBUTE_STATIC) || m_class_is_valuetype (cfg->method->klass)))
					mono_get_vtable_var (cfg);
			}

			if (pass_mrgctx) {
				g_assert (!vtable_arg);

				if (!cfg->compile_aot) {
					/*
					 * emit_get_rgctx_method () calls mono_class_vtable () so check
					 * for type load errors before.
					 */
					mono_class_setup_vtable (cmethod->klass);
					CHECK_TYPELOAD (cmethod->klass);
				}

				vtable_arg = emit_get_rgctx_method (cfg, context_used, cmethod, MONO_RGCTX_INFO_METHOD_RGCTX);

				if ((!(cmethod->flags & METHOD_ATTRIBUTE_VIRTUAL) || MONO_METHOD_IS_FINAL (cmethod))) {
					if (virtual_)
						check_this = TRUE;
					virtual_ = FALSE;
				}
			}

			if (pass_imt_from_rgctx) {
				imt_arg = emit_get_rgctx_method (cfg, context_used,
					cmethod, MONO_RGCTX_INFO_METHOD);
				g_assert (imt_arg);
			}

			if (check_this)
				MONO_EMIT_NEW_CHECK_THIS (cfg, sp [0]->dreg);

			/* Calling virtual generic methods */

			// These temporaries help detangle "pure" computation of
			// inputs to is_supported_tailcall from side effects, so that
			// is_supported_tailcall can be computed just once.
			gboolean virtual_generic; virtual_generic = FALSE;
			gboolean virtual_generic_imt; virtual_generic_imt = FALSE;

			if (virtual_ && (cmethod->flags & METHOD_ATTRIBUTE_VIRTUAL) &&
			    !MONO_METHOD_IS_FINAL (cmethod) &&
			    fsig->generic_param_count &&
				!(cfg->gsharedvt && mini_is_gsharedvt_signature (fsig)) &&
				!cfg->llvm_only) {

				g_assert (fsig->is_inflated);

				virtual_generic = TRUE;

				/* Prevent inlining of methods that contain indirect calls */
				INLINE_FAILURE ("virtual generic call");

				if (cfg->gsharedvt && mini_is_gsharedvt_signature (fsig))
					GSHAREDVT_FAILURE (il_op);

				if (cfg->backend->have_generalized_imt_trampoline && cfg->backend->gshared_supported && cmethod->wrapper_type == MONO_WRAPPER_NONE) {
					virtual_generic_imt = TRUE;
					g_assert (!imt_arg);
					if (!context_used)
						g_assert (cmethod->is_inflated);

					imt_arg = emit_get_rgctx_method (cfg, context_used, cmethod, MONO_RGCTX_INFO_METHOD);
					g_assert (imt_arg);

					virtual_ = TRUE;
					vtable_arg = NULL;
				}
			}

			/*
			 * Making generic calls out of gsharedvt methods.
			 * This needs to be used for all generic calls, not just ones with a gsharedvt signature, to avoid
			 * patching gshared method addresses into a gsharedvt method.
			 */
			if (cfg->gsharedvt && (mini_is_gsharedvt_signature (fsig) || cmethod->is_inflated || mono_class_is_ginst (cmethod->klass)) &&
				!(m_class_get_rank (cmethod->klass) && m_class_get_byval_arg (cmethod->klass)->type != MONO_TYPE_SZARRAY) &&
				(!(cfg->llvm_only && virtual_ && (cmethod->flags & METHOD_ATTRIBUTE_VIRTUAL)))) {

				make_generic_call_out_of_gsharedvt_method = TRUE;

				if (virtual_) {
					if (fsig->generic_param_count) {
						will_have_imt_arg = TRUE;
					} else if (mono_class_is_interface (cmethod->klass) && !imt_arg) {
						will_have_imt_arg = TRUE;
					}
				}
			}

			/* Tail prefix / tailcall optimization */

			/* FIXME: Enabling TAILC breaks some inlining/stack trace/etc tests.
				  Inlining and stack traces are not guaranteed however. */
			/* FIXME: runtime generic context pointer for jumps? */
			/* FIXME: handle this for generic sharing eventually */

			// tailcall means "the backend can and will handle it".
			// inst_tailcall means the tail. prefix is present.
			tailcall_extra_arg = vtable_arg || imt_arg || will_have_imt_arg || mono_class_is_interface (cmethod->klass);
			tailcall = inst_tailcall && is_supported_tailcall (cfg, ip, method, cmethod, fsig,
						virtual_, tailcall_extra_arg, &tailcall_calli);
			// Writes to imt_arg, vtable_arg, virtual_, cmethod, must not occur from here (inputs to is_supported_tailcall).
			// Capture values to later assert they don't change.
			called_is_supported_tailcall = TRUE;
			tailcall_method = method;
			tailcall_cmethod = cmethod;
			tailcall_fsig = fsig;
			tailcall_virtual = virtual_;

			if (virtual_generic) {
				if (virtual_generic_imt) {
					if (tailcall) {
						/* Prevent inlining of methods with tailcalls (the call stack would be altered) */
						INLINE_FAILURE ("tailcall");
					}
					common_call = TRUE;
					goto call_end;
				}

				MonoInst *this_temp, *this_arg_temp, *store;
				MonoInst *iargs [4];

				this_temp = mono_compile_create_var (cfg, type_from_stack_type (sp [0]), OP_LOCAL);
				NEW_TEMPSTORE (cfg, store, this_temp->inst_c0, sp [0]);
				MONO_ADD_INS (cfg->cbb, store);

				/* FIXME: This should be a managed pointer */
				this_arg_temp = mono_compile_create_var (cfg, mono_get_int_type (), OP_LOCAL);

				EMIT_NEW_TEMPLOAD (cfg, iargs [0], this_temp->inst_c0);
				iargs [1] = emit_get_rgctx_method (cfg, context_used, cmethod, MONO_RGCTX_INFO_METHOD);

				EMIT_NEW_TEMPLOADA (cfg, iargs [2], this_arg_temp->inst_c0);
				addr = mono_emit_jit_icall (cfg, mono_helper_compile_generic_method, iargs);

				EMIT_NEW_TEMPLOAD (cfg, sp [0], this_arg_temp->inst_c0);

				ins = (MonoInst*)mini_emit_calli (cfg, fsig, sp, addr, NULL, NULL);

				if (inst_tailcall) // FIXME
					mono_tailcall_print ("missed tailcall virtual generic %s -> %s\n", method->name, cmethod->name);
				goto call_end;
			}
			CHECK_CFG_ERROR;

			/* Tail recursion elimination */
			if (((cfg->opt & MONO_OPT_TAILCALL) || inst_tailcall) && il_op == MONO_CEE_CALL && cmethod == method && next_ip < end && next_ip [0] == CEE_RET && !vtable_arg) {
				gboolean has_vtargs = FALSE;
				int i;

				/* Prevent inlining of methods with tailcalls (the call stack would be altered) */
				INLINE_FAILURE ("tailcall");

				/* keep it simple */
				for (i = fsig->param_count - 1; !has_vtargs && i >= 0; i--)
					has_vtargs = MONO_TYPE_ISSTRUCT (mono_method_signature_internal (cmethod)->params [i]);

				if (!has_vtargs) {
					if (need_seq_point) {
						emit_seq_point (cfg, method, ip, FALSE, TRUE);
						need_seq_point = FALSE;
					}
					for (i = 0; i < n; ++i)
						EMIT_NEW_ARGSTORE (cfg, ins, i, sp [i]);

					mini_profiler_emit_tail_call (cfg, cmethod);

					MONO_INST_NEW (cfg, ins, OP_BR);
					MONO_ADD_INS (cfg->cbb, ins);
					tblock = start_bblock->out_bb [0];
					link_bblock (cfg, cfg->cbb, tblock);
					ins->inst_target_bb = tblock;
					start_new_bblock = 1;

					/* skip the CEE_RET, too */
					if (ip_in_bb (cfg, cfg->cbb, next_ip))
						skip_ret = TRUE;
					push_res = FALSE;
					need_seq_point = FALSE;
					goto call_end;
				}
			}

			inline_costs += CALL_COST * MIN(10, num_calls++);

			/*
			 * Synchronized wrappers.
			 * Its hard to determine where to replace a method with its synchronized
			 * wrapper without causing an infinite recursion. The current solution is
			 * to add the synchronized wrapper in the trampolines, and to
			 * change the called method to a dummy wrapper, and resolve that wrapper
			 * to the real method in mono_jit_compile_method ().
			 */
			if (cfg->method->wrapper_type == MONO_WRAPPER_SYNCHRONIZED) {
				MonoMethod *orig = mono_marshal_method_from_wrapper (cfg->method);
				if (cmethod == orig || (cmethod->is_inflated && mono_method_get_declaring_generic_method (cmethod) == orig)) {
					// FIXME? Does this write to cmethod impact tailcall_supported? Probably not.
					cmethod = mono_marshal_get_synchronized_inner_wrapper (cmethod);
				}
			}

			/*
			 * Making generic calls out of gsharedvt methods.
			 * This needs to be used for all generic calls, not just ones with a gsharedvt signature, to avoid
			 * patching gshared method addresses into a gsharedvt method.
			 */
			if (make_generic_call_out_of_gsharedvt_method) {
				if (virtual_) {
					//if (mono_class_is_interface (cmethod->klass))
						//GSHAREDVT_FAILURE (il_op);
					// disable for possible remoting calls
					if (fsig->hasthis && method->klass == mono_defaults.object_class)
						GSHAREDVT_FAILURE (il_op);
					if (fsig->generic_param_count) {
						/* virtual generic call */
						g_assert (!imt_arg);
						g_assert (will_have_imt_arg);
						/* Same as the virtual generic case above */
						imt_arg = emit_get_rgctx_method (cfg, context_used,
														 cmethod, MONO_RGCTX_INFO_METHOD);
						g_assert (imt_arg);
					} else if (mono_class_is_interface (cmethod->klass) && !imt_arg) {
						/* This can happen when we call a fully instantiated iface method */
						g_assert (will_have_imt_arg);
						imt_arg = emit_get_rgctx_method (cfg, context_used,
														 cmethod, MONO_RGCTX_INFO_METHOD);
						g_assert (imt_arg);
					}
					/* This is not needed, as the trampoline code will pass one, and it might be passed in the same reg as the imt arg */
					vtable_arg = NULL;
				}

				if ((m_class_get_parent (cmethod->klass) == mono_defaults.multicastdelegate_class) && (!strcmp (cmethod->name, "Invoke")))
					keep_this_alive = sp [0];

				MonoRgctxInfoType info_type;

				if (virtual_ && (cmethod->flags & METHOD_ATTRIBUTE_VIRTUAL))
					info_type = MONO_RGCTX_INFO_METHOD_GSHAREDVT_OUT_TRAMPOLINE_VIRT;
				else
					info_type = MONO_RGCTX_INFO_METHOD_GSHAREDVT_OUT_TRAMPOLINE;
				addr = emit_get_rgctx_gsharedvt_call (cfg, context_used, fsig, cmethod, info_type);

				if (cfg->llvm_only) {
					// FIXME: Avoid initializing vtable_arg
					ins = mini_emit_llvmonly_calli (cfg, fsig, sp, addr);
					if (inst_tailcall) // FIXME
						mono_tailcall_print ("missed tailcall llvmonly gsharedvt %s -> %s\n", method->name, cmethod->name);
				} else {
					tailcall = tailcall_calli;
					ins = (MonoInst*)mini_emit_calli_full (cfg, fsig, sp, addr, imt_arg, vtable_arg, tailcall);
					tailcall_remove_ret |= tailcall;
				}
				goto call_end;
			}

			/* Generic sharing */

			/*
			 * Calls to generic methods from shared code cannot go through the trampoline infrastructure
			 * in some cases, because the called method might end up being different on every call.
			 * Load the called method address from the rgctx and do an indirect call in these cases.
			 * Use this if the callee is gsharedvt sharable too, since
			 * at runtime we might find an instantiation so the call cannot
			 * be patched (the 'no_patch' code path in mini-trampolines.c).
			 */
			gboolean gshared_indirect;
			gshared_indirect = context_used && !imt_arg && !array_rank && !delegate_invoke;
			if (gshared_indirect)
				gshared_indirect = (!mono_method_is_generic_sharable_full (cmethod, TRUE, FALSE, FALSE) ||
									!mono_class_generic_sharing_enabled (cmethod->klass) ||
									gshared_static_virtual);
			if (gshared_indirect)
				gshared_indirect = (!virtual_ || MONO_METHOD_IS_FINAL (cmethod) ||
									!(cmethod->flags & METHOD_ATTRIBUTE_VIRTUAL));
			if (gshared_indirect) {
				INLINE_FAILURE ("gshared");

				g_assert (cfg->gshared && cmethod);
				g_assert (!addr);

				if (fsig->hasthis)
					MONO_EMIT_NEW_CHECK_THIS (cfg, sp [0]->dreg);

				if (cfg->llvm_only) {
					if (cfg->gsharedvt && mini_is_gsharedvt_variable_signature (fsig)) {
						/* Handled in handle_constrained_gsharedvt_call () */
						g_assert (!gshared_static_virtual);
						addr = emit_get_rgctx_method (cfg, context_used, cmethod, MONO_RGCTX_INFO_GSHAREDVT_OUT_WRAPPER);
					} else {
						if (gshared_static_virtual)
							addr = emit_get_rgctx_virt_method (cfg, -1, constrained_class, cmethod, MONO_RGCTX_INFO_VIRT_METHOD_CODE);
						else
							addr = emit_get_rgctx_method (cfg, context_used, cmethod, MONO_RGCTX_INFO_METHOD_FTNDESC);
					}
					// FIXME: Avoid initializing imt_arg/vtable_arg
					ins = mini_emit_llvmonly_calli (cfg, fsig, sp, addr);
					if (inst_tailcall) // FIXME
						mono_tailcall_print ("missed tailcall context_used_llvmonly %s -> %s\n", method->name, cmethod->name);
				} else {
					if (gshared_static_virtual) {
						/*
						 * cmethod is a static interface method, the actual called method at runtime
						 * needs to be computed using constrained_class and cmethod.
						 */
						addr = emit_get_rgctx_virt_method (cfg, -1, constrained_class, cmethod, MONO_RGCTX_INFO_VIRT_METHOD_CODE);
					} else {
						addr = emit_get_rgctx_method (cfg, context_used, cmethod, MONO_RGCTX_INFO_GENERIC_METHOD_CODE);
					}
					if (inst_tailcall)
						mono_tailcall_print ("%s tailcall_calli#2 %s -> %s\n", tailcall_calli ? "making" : "missed", method->name, cmethod->name);
					tailcall = tailcall_calli;
					ins = (MonoInst*)mini_emit_calli_full (cfg, fsig, sp, addr, imt_arg, vtable_arg, tailcall);
					tailcall_remove_ret |= tailcall;
				}
				goto call_end;
			}

			/* Direct calls to icalls */
			if (direct_icall) {
				MonoMethod *wrapper;
				int costs;

				/* Inline the wrapper */
				wrapper = mono_marshal_get_native_wrapper (cmethod, TRUE, cfg->compile_aot);

				costs = inline_method (cfg, wrapper, fsig, sp, ip, cfg->real_offset, TRUE, NULL);
				g_assert (costs > 0);
				cfg->real_offset += 5;

				if (!MONO_TYPE_IS_VOID (fsig->ret))
					/* *sp is already set by inline_method */
					ins = *sp;

				inline_costs += costs;

				if (inst_tailcall) // FIXME
					mono_tailcall_print ("missed tailcall direct_icall %s -> %s\n", method->name, cmethod->name);
				goto call_end;
			}

			/* Array methods */
			if (array_rank) {
				MonoInst *ldelema_addr;

				if (strcmp (cmethod->name, "Set") == 0) { /* array Set */
					MonoInst *val = sp [fsig->param_count];

					if (val->type == STACK_OBJ) {
						MonoInst *iargs [ ] = { sp [0], val };
						mono_emit_jit_icall (cfg, mono_helper_stelem_ref_check, iargs);
					}

					ldelema_addr = mini_emit_ldelema_ins (cfg, cmethod, sp, ip, TRUE);
					if (!mini_debug_options.weak_memory_model && val->type == STACK_OBJ)
						mini_emit_memory_barrier (cfg, MONO_MEMORY_BARRIER_REL);
					EMIT_NEW_STORE_MEMBASE_TYPE (cfg, ins, fsig->params [fsig->param_count - 1], ldelema_addr->dreg, 0, val->dreg);
					if (cfg->gen_write_barriers && val->type == STACK_OBJ && !MONO_INS_IS_PCONST_NULL (val))
						mini_emit_write_barrier (cfg, ldelema_addr, val);
					if (cfg->gen_write_barriers && mini_is_gsharedvt_klass (cmethod->klass))
						GSHAREDVT_FAILURE (il_op);
				} else if (strcmp (cmethod->name, "Get") == 0) { /* array Get */
					ldelema_addr = mini_emit_ldelema_ins (cfg, cmethod, sp, ip, FALSE);

					EMIT_NEW_LOAD_MEMBASE_TYPE (cfg, ins, fsig->ret, ldelema_addr->dreg, 0);
				} else if (strcmp (cmethod->name, "Address") == 0) { /* array Address */
					if (!m_class_is_valuetype (m_class_get_element_class (cmethod->klass)) && !readonly)
						mini_emit_check_array_type (cfg, sp [0], cmethod->klass);
					CHECK_TYPELOAD (cmethod->klass);

					readonly = FALSE;
					ldelema_addr = mini_emit_ldelema_ins (cfg, cmethod, sp, ip, FALSE);
					ins = ldelema_addr;
				} else {
					g_assert_not_reached ();
				}

				emit_widen = FALSE;
				if (inst_tailcall) // FIXME
					mono_tailcall_print ("missed tailcall array_rank %s -> %s\n", method->name, cmethod->name);
				goto call_end;
			}

			ins = mini_redirect_call (cfg, cmethod, fsig, sp, virtual_ ? sp [0] : NULL);
			if (ins) {
				if (inst_tailcall) // FIXME
					mono_tailcall_print ("missed tailcall redirect %s -> %s\n", method->name, cmethod->name);
				goto call_end;
			}

			/* Tail prefix / tailcall optimization */

			if (tailcall) {
				/* Prevent inlining of methods with tailcalls (the call stack would be altered) */
				INLINE_FAILURE ("tailcall");
			}

			/*
			 * Virtual calls in llvm-only mode.
			 */
			if (cfg->llvm_only && virtual_ && cmethod && (cmethod->flags & METHOD_ATTRIBUTE_VIRTUAL)) {
				ins = mini_emit_llvmonly_virtual_call (cfg, cmethod, fsig, context_used, sp);
				goto call_end;
			}

			/* Common call */
			if (!(cfg->opt & MONO_OPT_AGGRESSIVE_INLINING) && !(method->iflags & METHOD_IMPL_ATTRIBUTE_AGGRESSIVE_INLINING) && !(cmethod->iflags & METHOD_IMPL_ATTRIBUTE_AGGRESSIVE_INLINING) && !method_does_not_return (cmethod))
				INLINE_FAILURE ("call");
			common_call = TRUE;

#ifdef TARGET_WASM
			/* Push an LMF so these frames can be enumerated during stack walks by mono_arch_unwind_frame () */
			if (needs_stack_walk && !cfg->deopt) {
				MonoInst *method_ins;
				int lmf_reg;

				emit_push_lmf (cfg);

				EMIT_NEW_VARLOADA (cfg, ins, cfg->lmf_var, NULL);
				lmf_reg = ins->dreg;

				/* The lmf->method field will be used to look up the MonoJitInfo for this method */
				method_ins = emit_get_rgctx_method (cfg, mono_method_check_context_used (cfg->method), cfg->method, MONO_RGCTX_INFO_METHOD);
				EMIT_NEW_STORE_MEMBASE (cfg, ins, OP_STORE_MEMBASE_REG, lmf_reg, MONO_STRUCT_OFFSET (MonoLMF, method), method_ins->dreg);
			}
#endif

call_end:
			// Check that the decision to tailcall would not have changed.
			g_assert (!called_is_supported_tailcall || tailcall_method == method);
			// FIXME? cmethod does change, weaken the assert if we weren't tailcalling anyway.
			// If this still fails, restructure the code, or call tailcall_supported again and assert no change.
			g_assert (!called_is_supported_tailcall || !tailcall || tailcall_cmethod == cmethod);
			g_assert (!called_is_supported_tailcall || tailcall_fsig == fsig);
			g_assert (!called_is_supported_tailcall || tailcall_virtual == virtual_);
			g_assert (!called_is_supported_tailcall || tailcall_extra_arg == (vtable_arg || imt_arg || will_have_imt_arg || mono_class_is_interface (cmethod->klass)));

			if (common_call) // FIXME goto call_end && !common_call often skips tailcall processing.
				ins = mini_emit_method_call_full (cfg, cmethod, fsig, tailcall, sp, virtual_ ? sp [0] : NULL,
												  imt_arg, vtable_arg);

			/*
			 * Handle devirt of some A.B.C calls by replacing the result of A.B with a OP_TYPED_OBJREF instruction, so the .C
			 * call can be devirtualized above.
			 */
			if (cmethod)
				ins = handle_call_res_devirt (cfg, cmethod, ins);

#ifdef TARGET_WASM
			if (common_call && needs_stack_walk && !cfg->deopt)
				emit_pop_lmf (cfg);
#endif

			if (noreturn) {
				MONO_INST_NEW (cfg, ins, OP_NOT_REACHED);
				MONO_ADD_INS (cfg->cbb, ins);
			}
calli_end:
			if ((tailcall_remove_ret || (common_call && tailcall)) && !cfg->llvm_only) {
				link_bblock (cfg, cfg->cbb, end_bblock);
				start_new_bblock = 1;

				// FIXME: Eliminate unreachable epilogs

				/*
				 * OP_TAILCALL has no return value, so skip the CEE_RET if it is
				 * only reachable from this call.
				 */
				GET_BBLOCK (cfg, tblock, next_ip);
				if (tblock == cfg->cbb || tblock->in_count == 0)
					skip_ret = TRUE;
				push_res = FALSE;
				need_seq_point = FALSE;
			}

			if (ins_flag & MONO_INST_TAILCALL)
				mini_test_tailcall (cfg, tailcall);

			/* End of call, INS should contain the result of the call, if any */

			if (push_res && !MONO_TYPE_IS_VOID (fsig->ret)) {
				g_assert (ins);
				if (emit_widen)
					*sp++ = mono_emit_widen_call_res (cfg, ins, fsig);
				else
					*sp++ = ins;
			}

			if (save_last_error) {
				save_last_error = FALSE;
#ifdef TARGET_WIN32
				// Making icalls etc could clobber the value so emit inline code
				// to read last error on Windows.
				MONO_INST_NEW (cfg, ins, OP_GET_LAST_ERROR);
				ins->dreg = alloc_dreg (cfg, STACK_I4);
				ins->type = STACK_I4;
				MONO_ADD_INS (cfg->cbb, ins);
				mono_emit_jit_icall (cfg, mono_marshal_set_last_error_windows, &ins);
#else
				mono_emit_jit_icall (cfg, mono_marshal_set_last_error, NULL);
#endif
			}

			if (keep_this_alive) {
				MonoInst *dummy_use;

				/* See mini_emit_method_call_full () */
				EMIT_NEW_DUMMY_USE (cfg, dummy_use, keep_this_alive);
			}

			if (cfg->llvm_only && cmethod && method_needs_stack_walk (cfg, cmethod)) {
				/*
				 * Clang can convert these calls to tailcalls which screw up the stack
				 * walk. This happens even when the -fno-optimize-sibling-calls
				 * option is passed to clang.
				 * Work around this by emitting a dummy call.
				 */
				mono_emit_jit_icall (cfg, mono_dummy_jit_icall, NULL);
			}

			CHECK_CFG_EXCEPTION;

			if (skip_ret) {
				// FIXME When not followed by CEE_RET, correct behavior is to raise an exception.
				g_assert (next_ip [0] == CEE_RET);
				next_ip += 1;
				il_op = MonoOpcodeEnum_Invalid; // Call or ret? Unclear.
			}
			ins_flag = 0;
			constrained_class = NULL;

			if (need_seq_point) {
				// check if it is a nested call and remove the non_empty_stack of the last call, only for non native methods
				if (!(method->flags & METHOD_IMPL_ATTRIBUTE_NATIVE)) {
					if (emitted_funccall_seq_point) {
						if (cfg->last_seq_point)
							cfg->last_seq_point->flags |= MONO_INST_NESTED_CALL;
					}
					else
						emitted_funccall_seq_point = TRUE;
				}
				emit_seq_point (cfg, method, next_ip, FALSE, TRUE);
			}
			break;
		}
		case MONO_CEE_RET:
			if (!detached_before_ret)
				mini_profiler_emit_leave (cfg, sig->ret->type != MONO_TYPE_VOID ? sp [-1] : NULL);

			g_assert (!method_does_not_return (method));

			if (cfg->method != method) {
				/* return from inlined method */
				/*
				 * If in_count == 0, that means the ret is unreachable due to
				 * being preceded by a throw. In that case, inline_method () will
				 * handle setting the return value
				 * (test case: test_0_inline_throw ()).
				 */
				if (return_var && cfg->cbb->in_count) {
					MonoType *ret_type = mono_method_signature_internal (method)->ret;

					MonoInst *store;
					CHECK_STACK (1);
					--sp;
					*sp = convert_value (cfg, ret_type, *sp);

					if ((method->wrapper_type == MONO_WRAPPER_DYNAMIC_METHOD || method->wrapper_type == MONO_WRAPPER_NONE) && target_type_is_incompatible (cfg, ret_type, *sp))
						UNVERIFIED;

					//g_assert (returnvar != -1);
					EMIT_NEW_TEMPSTORE (cfg, store, return_var->inst_c0, *sp);
					cfg->ret_var_set = TRUE;
				}
			} else {
				if (cfg->lmf_var && cfg->cbb->in_count && (!cfg->llvm_only || cfg->deopt))
					emit_pop_lmf (cfg);

				if (cfg->ret) {
					MonoType *ret_type = mini_get_underlying_type (mono_method_signature_internal (method)->ret);

					if (seq_points && !sym_seq_points) {
						/*
						 * Place a seq point here too even through the IL stack is not
						 * empty, so a step over on
						 * call <FOO>
						 * ret
						 * will work correctly.
						 */
						NEW_SEQ_POINT (cfg, ins, ip - header->code, TRUE);
						MONO_ADD_INS (cfg->cbb, ins);
					}

					g_assert (!return_var);
					CHECK_STACK (1);
					--sp;
					*sp = convert_value (cfg, ret_type, *sp);

					if ((method->wrapper_type == MONO_WRAPPER_DYNAMIC_METHOD || method->wrapper_type == MONO_WRAPPER_NONE) && target_type_is_incompatible (cfg, ret_type, *sp))
						UNVERIFIED;

					emit_setret (cfg, *sp);
				}
			}
			if (sp != stack_start)
				UNVERIFIED;
			MONO_INST_NEW (cfg, ins, OP_BR);
			ins->inst_target_bb = end_bblock;
			MONO_ADD_INS (cfg->cbb, ins);
			link_bblock (cfg, cfg->cbb, end_bblock);
			start_new_bblock = 1;
			break;
		case MONO_CEE_BR_S:
			MONO_INST_NEW (cfg, ins, OP_BR);
			GET_BBLOCK (cfg, tblock, target);
			link_bblock (cfg, cfg->cbb, tblock);
			ins->inst_target_bb = tblock;
			if (sp != stack_start) {
				handle_stack_args (cfg, stack_start, GPTRDIFF_TO_INT (sp - stack_start));
				sp = stack_start;
				CHECK_UNVERIFIABLE (cfg);
			}
			MONO_ADD_INS (cfg->cbb, ins);
			start_new_bblock = 1;
			inline_costs += BRANCH_COST;
			break;
		case MONO_CEE_BEQ_S:
		case MONO_CEE_BGE_S:
		case MONO_CEE_BGT_S:
		case MONO_CEE_BLE_S:
		case MONO_CEE_BLT_S:
		case MONO_CEE_BNE_UN_S:
		case MONO_CEE_BGE_UN_S:
		case MONO_CEE_BGT_UN_S:
		case MONO_CEE_BLE_UN_S:
		case MONO_CEE_BLT_UN_S:
			MONO_INST_NEW (cfg, ins, il_op + BIG_BRANCH_OFFSET);

			ADD_BINCOND (NULL);

			sp = stack_start;
			inline_costs += BRANCH_COST;
			break;
		case MONO_CEE_BR:
			MONO_INST_NEW (cfg, ins, OP_BR);

			GET_BBLOCK (cfg, tblock, target);
			link_bblock (cfg, cfg->cbb, tblock);
			ins->inst_target_bb = tblock;
			if (sp != stack_start) {
				handle_stack_args (cfg, stack_start, GPTRDIFF_TO_INT (sp - stack_start));
				sp = stack_start;
				CHECK_UNVERIFIABLE (cfg);
			}

			MONO_ADD_INS (cfg->cbb, ins);

			start_new_bblock = 1;
			inline_costs += BRANCH_COST;
			break;
		case MONO_CEE_BRFALSE_S:
		case MONO_CEE_BRTRUE_S:
		case MONO_CEE_BRFALSE:
		case MONO_CEE_BRTRUE: {
			MonoInst *cmp;
			gboolean is_true = il_op == MONO_CEE_BRTRUE_S || il_op == MONO_CEE_BRTRUE;

			if (sp [-1]->type == STACK_VTYPE || sp [-1]->type == STACK_R8)
				UNVERIFIED;

			sp--;

			GET_BBLOCK (cfg, tblock, target);
			link_bblock (cfg, cfg->cbb, tblock);
			GET_BBLOCK (cfg, tblock, next_ip);
			link_bblock (cfg, cfg->cbb, tblock);

			if (sp != stack_start) {
				handle_stack_args (cfg, stack_start, GPTRDIFF_TO_INT (sp - stack_start));
				CHECK_UNVERIFIABLE (cfg);
			}

			MONO_INST_NEW(cfg, cmp, OP_ICOMPARE_IMM);
			cmp->sreg1 = sp [0]->dreg;
			type_from_op (cfg, cmp, sp [0], NULL);
			CHECK_TYPE (cmp);

#if SIZEOF_REGISTER == 4
			if (cmp->opcode == OP_LCOMPARE_IMM) {
				/* Convert it to OP_LCOMPARE */
				MONO_INST_NEW (cfg, ins, OP_I8CONST);
				ins->type = STACK_I8;
				ins->dreg = alloc_dreg (cfg, STACK_I8);
				ins->inst_l = 0;
				MONO_ADD_INS (cfg->cbb, ins);
				cmp->opcode = OP_LCOMPARE;
				cmp->sreg2 = ins->dreg;
			}
#endif
			MONO_ADD_INS (cfg->cbb, cmp);

			MONO_INST_NEW (cfg, ins, is_true ? CEE_BNE_UN : CEE_BEQ);
			type_from_op (cfg, ins, sp [0], NULL);
			MONO_ADD_INS (cfg->cbb, ins);
			ins->inst_many_bb = (MonoBasicBlock **)mono_mempool_alloc (cfg->mempool, sizeof (gpointer) * 2);
			GET_BBLOCK (cfg, tblock, target);
			ins->inst_true_bb = tblock;
			GET_BBLOCK (cfg, tblock, next_ip);
			ins->inst_false_bb = tblock;
			start_new_bblock = 2;

			sp = stack_start;
			inline_costs += BRANCH_COST;
			break;
		}
		case MONO_CEE_BEQ:
		case MONO_CEE_BGE:
		case MONO_CEE_BGT:
		case MONO_CEE_BLE:
		case MONO_CEE_BLT:
		case MONO_CEE_BNE_UN:
		case MONO_CEE_BGE_UN:
		case MONO_CEE_BGT_UN:
		case MONO_CEE_BLE_UN:
		case MONO_CEE_BLT_UN:
			MONO_INST_NEW (cfg, ins, il_op);

			ADD_BINCOND (NULL);

			sp = stack_start;
			inline_costs += BRANCH_COST;
			break;
		case MONO_CEE_SWITCH: {
			MonoInst *src1;
			MonoBasicBlock **targets;
			MonoBasicBlock *default_bblock;
			MonoJumpInfoBBTable *table;
			int offset_reg = alloc_preg (cfg);
			int target_reg = alloc_preg (cfg);
			int table_reg = alloc_preg (cfg);
			int sum_reg = alloc_preg (cfg);
			gboolean use_op_switch;

			n = read32 (ip + 1);
			--sp;
			src1 = sp [0];
			if ((src1->type != STACK_I4) && (src1->type != STACK_PTR))
				UNVERIFIED;

			ip += 5;

			GET_BBLOCK (cfg, default_bblock, next_ip);
			default_bblock->flags |= BB_INDIRECT_JUMP_TARGET;

			targets = (MonoBasicBlock **)mono_mempool_alloc (cfg->mempool, sizeof (MonoBasicBlock*) * n);
			for (int i = 0; i < n; ++i) {
				GET_BBLOCK (cfg, tblock, next_ip + (gint32)read32 (ip));
				targets [i] = tblock;
				targets [i]->flags |= BB_INDIRECT_JUMP_TARGET;
				ip += 4;
			}

			if (sp != stack_start) {
				/*
				 * Link the current bb with the targets as well, so handle_stack_args
				 * will set their in_stack correctly.
				 */
				link_bblock (cfg, cfg->cbb, default_bblock);
				for (int i = 0; i < n; ++i)
					link_bblock (cfg, cfg->cbb, targets [i]);

				handle_stack_args (cfg, stack_start, GPTRDIFF_TO_INT (sp - stack_start));
				sp = stack_start;
				CHECK_UNVERIFIABLE (cfg);

				/* Undo the links */
				mono_unlink_bblock (cfg, cfg->cbb, default_bblock);
				for (int i = 0; i < n; ++i)
					mono_unlink_bblock (cfg, cfg->cbb, targets [i]);
			}

			MONO_EMIT_NEW_BIALU_IMM (cfg, OP_ICOMPARE_IMM, -1, src1->dreg, n);
			MONO_EMIT_NEW_BRANCH_BLOCK (cfg, OP_IBGE_UN, default_bblock);

			for (int i = 0; i < n; ++i)
				link_bblock (cfg, cfg->cbb, targets [i]);

			table = (MonoJumpInfoBBTable *)mono_mempool_alloc (cfg->mempool, sizeof (MonoJumpInfoBBTable));
			table->table = targets;
			table->table_size = n;

			use_op_switch = FALSE;
#ifdef TARGET_ARM
			/* ARM implements SWITCH statements differently */
			/* FIXME: Make it use the generic implementation */
			if (!cfg->compile_aot)
				use_op_switch = TRUE;
#endif

			if (COMPILE_LLVM (cfg))
				use_op_switch = TRUE;

			cfg->cbb->has_jump_table = 1;

			if (use_op_switch) {
				MONO_INST_NEW (cfg, ins, OP_SWITCH);
				ins->sreg1 = src1->dreg;
				ins->inst_p0 = table;
				ins->inst_many_bb = targets;
				ins->klass = (MonoClass *)GUINT_TO_POINTER (n);
				MONO_ADD_INS (cfg->cbb, ins);
			} else {
				if (TARGET_SIZEOF_VOID_P == 8)
					MONO_EMIT_NEW_BIALU_IMM (cfg, OP_SHL_IMM, offset_reg, src1->dreg, 3);
				else
					MONO_EMIT_NEW_BIALU_IMM (cfg, OP_SHL_IMM, offset_reg, src1->dreg, 2);

#if SIZEOF_REGISTER == 8
				/* The upper word might not be zero, and we add it to a 64 bit address later */
				MONO_EMIT_NEW_UNALU (cfg, OP_ZEXT_I4, offset_reg, offset_reg);
#endif

				if (cfg->compile_aot) {
					MONO_EMIT_NEW_AOTCONST (cfg, table_reg, table, MONO_PATCH_INFO_SWITCH);
				} else {
					MONO_INST_NEW (cfg, ins, OP_JUMP_TABLE);
					ins->inst_c1 = MONO_PATCH_INFO_SWITCH;
					ins->inst_p0 = table;
					ins->dreg = table_reg;
					MONO_ADD_INS (cfg->cbb, ins);
				}

				/* FIXME: Use load_memindex */
				MONO_EMIT_NEW_BIALU (cfg, OP_PADD, sum_reg, table_reg, offset_reg);
				MONO_EMIT_NEW_LOAD_MEMBASE (cfg, target_reg, sum_reg, 0);
				MONO_EMIT_NEW_UNALU (cfg, OP_BR_REG, -1, target_reg);
			}
			start_new_bblock = 1;
			inline_costs += BRANCH_COST * 2;
			break;
		}
		case MONO_CEE_LDIND_I1:
		case MONO_CEE_LDIND_U1:
		case MONO_CEE_LDIND_I2:
		case MONO_CEE_LDIND_U2:
		case MONO_CEE_LDIND_I4:
		case MONO_CEE_LDIND_U4:
		case MONO_CEE_LDIND_I8:
		case MONO_CEE_LDIND_I:
		case MONO_CEE_LDIND_R4:
		case MONO_CEE_LDIND_R8:
		case MONO_CEE_LDIND_REF:
			--sp;

			if (!(ins_flag & MONO_INST_NONULLCHECK))
				MONO_EMIT_NULL_CHECK (cfg, sp [0]->dreg, FALSE);

			ins = mini_emit_memory_load (cfg, m_class_get_byval_arg (ldind_to_type (il_op)), sp [0], 0, ins_flag);
			*sp++ = ins;
			ins_flag = 0;
			break;
		case MONO_CEE_STIND_REF:
		case MONO_CEE_STIND_I1:
		case MONO_CEE_STIND_I2:
		case MONO_CEE_STIND_I4:
		case MONO_CEE_STIND_I8:
		case MONO_CEE_STIND_R4:
		case MONO_CEE_STIND_R8:
		case MONO_CEE_STIND_I: {
			sp -= 2;
			if (il_op == MONO_CEE_STIND_REF && sp [1]->type != STACK_OBJ) {
				/* stind.ref must only be used with object references. */
				UNVERIFIED;
			}
			if (il_op == MONO_CEE_STIND_R4 && sp [1]->type == STACK_R8)
				sp [1] = convert_value (cfg, m_class_get_byval_arg (mono_defaults.single_class), sp [1]);
			mini_emit_memory_store (cfg, m_class_get_byval_arg (stind_to_type (il_op)), sp [0], sp [1], ins_flag);
			ins_flag = 0;
			inline_costs += 1;
			break;
		}
		case MONO_CEE_MUL: {
			MONO_INST_NEW (cfg, ins, il_op);
			sp -= 2;
			ins->sreg1 = sp [0]->dreg;
			ins->sreg2 = sp [1]->dreg;
			type_from_op (cfg, ins, sp [0], sp [1]);
			CHECK_TYPE (ins);
			ins->dreg = alloc_dreg ((cfg), (MonoStackType)(ins)->type);

			/* Use the immediate opcodes if possible */
			int imm_opcode; imm_opcode = mono_op_to_op_imm_noemul (ins->opcode);

			if ((sp [1]->opcode == OP_ICONST) && mono_arch_is_inst_imm (ins->opcode, imm_opcode, sp [1]->inst_c0)) {
				if (imm_opcode != -1) {
					ins->opcode = GINT_TO_OPCODE (imm_opcode);
					ins->inst_p1 = (gpointer)(gssize)(sp [1]->inst_c0);
					ins->sreg2 = -1;

					NULLIFY_INS (sp [1]);
				}
			}

			MONO_ADD_INS ((cfg)->cbb, (ins));

			*sp++ = mono_decompose_opcode (cfg, ins);
			break;
		}
		case MONO_CEE_ADD:
		case MONO_CEE_SUB:
		case MONO_CEE_DIV:
		case MONO_CEE_DIV_UN:
		case MONO_CEE_REM:
		case MONO_CEE_REM_UN:
		case MONO_CEE_AND:
		case MONO_CEE_OR:
		case MONO_CEE_XOR:
		case MONO_CEE_SHL:
		case MONO_CEE_SHR:
		case MONO_CEE_SHR_UN: {
			MONO_INST_NEW (cfg, ins, il_op);
			sp -= 2;
			ins->sreg1 = sp [0]->dreg;
			ins->sreg2 = sp [1]->dreg;
			type_from_op (cfg, ins, sp [0], sp [1]);
			CHECK_TYPE (ins);
			add_widen_op (cfg, ins, &sp [0], &sp [1]);
			ins->dreg = alloc_dreg ((cfg), (MonoStackType)(ins)->type);

			/* Use the immediate opcodes if possible */
			int imm_opcode; imm_opcode = mono_op_to_op_imm_noemul (ins->opcode);

			if (((sp [1]->opcode == OP_ICONST) || (sp [1]->opcode == OP_I8CONST)) &&
			    mono_arch_is_inst_imm (ins->opcode, imm_opcode, sp [1]->opcode == OP_ICONST ? sp [1]->inst_c0 : sp [1]->inst_l)) {
				if (imm_opcode != -1) {
					ins->opcode = GINT_TO_OPCODE (imm_opcode);
					if (sp [1]->opcode == OP_I8CONST) {
#if SIZEOF_REGISTER == 8
						ins->inst_imm = sp [1]->inst_l;
#else
						ins->inst_l = sp [1]->inst_l;
#endif
					} else {
						ins->inst_imm = (gssize)(sp [1]->inst_c0);
					}
					ins->sreg2 = -1;

					/* Might be followed by an instruction added by add_widen_op */
					if (sp [1]->next == NULL)
						NULLIFY_INS (sp [1]);
				}
			}
			MONO_ADD_INS ((cfg)->cbb, (ins));

			*sp++ = mono_decompose_opcode (cfg, ins);
			break;
		}
		case MONO_CEE_NEG:
		case MONO_CEE_NOT:
		case MONO_CEE_CONV_I1:
		case MONO_CEE_CONV_I2:
		case MONO_CEE_CONV_I4:
		case MONO_CEE_CONV_R4:
		case MONO_CEE_CONV_R8:
		case MONO_CEE_CONV_U4:
		case MONO_CEE_CONV_I8:
		case MONO_CEE_CONV_U8:
		case MONO_CEE_CONV_OVF_I8:
		case MONO_CEE_CONV_OVF_U8:
		case MONO_CEE_CONV_R_UN:
			/* Special case this earlier so we have long constants in the IR */
			if ((il_op == MONO_CEE_CONV_I8 || il_op == MONO_CEE_CONV_U8) && (sp [-1]->opcode == OP_ICONST)) {
				int data = GTMREG_TO_INT (sp [-1]->inst_c0);
				sp [-1]->opcode = OP_I8CONST;
				sp [-1]->type = STACK_I8;
#if SIZEOF_REGISTER == 8
				if (il_op == MONO_CEE_CONV_U8)
					sp [-1]->inst_c0 = (guint32)data;
				else
					sp [-1]->inst_c0 = data;
#else
				if (il_op == MONO_CEE_CONV_U8)
					sp [-1]->inst_l = (guint32)data;
				else
					sp [-1]->inst_l = data;
#endif
				sp [-1]->dreg = alloc_dreg (cfg, STACK_I8);
			}
			else {
				ADD_UNOP (il_op);
			}
			break;
		case MONO_CEE_CONV_OVF_I4:
		case MONO_CEE_CONV_OVF_I1:
		case MONO_CEE_CONV_OVF_I2:
		case MONO_CEE_CONV_OVF_I:
		case MONO_CEE_CONV_OVF_I1_UN:
		case MONO_CEE_CONV_OVF_I2_UN:
		case MONO_CEE_CONV_OVF_I4_UN:
		case MONO_CEE_CONV_OVF_I8_UN:
		case MONO_CEE_CONV_OVF_I_UN:
			if (sp [-1]->type == STACK_R8 || sp [-1]->type == STACK_R4) {
				/* floats are always signed, _UN has no effect */
				ADD_UNOP (CEE_CONV_OVF_I8);
				if (il_op == MONO_CEE_CONV_OVF_I1_UN)
					ADD_UNOP (MONO_CEE_CONV_OVF_I1);
				else if (il_op == MONO_CEE_CONV_OVF_I2_UN)
					ADD_UNOP (MONO_CEE_CONV_OVF_I2);
				else if (il_op == MONO_CEE_CONV_OVF_I4_UN)
					ADD_UNOP (MONO_CEE_CONV_OVF_I4);
				else if (il_op == MONO_CEE_CONV_OVF_I8_UN)
					;
				else
					ADD_UNOP (il_op);
			} else {
				ADD_UNOP (il_op);
			}
			break;
		case MONO_CEE_CONV_OVF_U1:
		case MONO_CEE_CONV_OVF_U2:
		case MONO_CEE_CONV_OVF_U4:
		case MONO_CEE_CONV_OVF_U:
		case MONO_CEE_CONV_OVF_U1_UN:
		case MONO_CEE_CONV_OVF_U2_UN:
		case MONO_CEE_CONV_OVF_U4_UN:
		case MONO_CEE_CONV_OVF_U8_UN:
		case MONO_CEE_CONV_OVF_U_UN:
			if (sp [-1]->type == STACK_R8 || sp [-1]->type == STACK_R4) {
				/* floats are always signed, _UN has no effect */
				ADD_UNOP (CEE_CONV_OVF_U8);
				ADD_UNOP (il_op);
			} else {
				ADD_UNOP (il_op);
			}
			break;
		case MONO_CEE_CONV_U2:
		case MONO_CEE_CONV_U1:
		case MONO_CEE_CONV_U:
		case MONO_CEE_CONV_I:
			ADD_UNOP (il_op);
			CHECK_CFG_EXCEPTION;
			break;
		case MONO_CEE_ADD_OVF:
		case MONO_CEE_ADD_OVF_UN:
		case MONO_CEE_MUL_OVF:
		case MONO_CEE_MUL_OVF_UN:
		case MONO_CEE_SUB_OVF:
		case MONO_CEE_SUB_OVF_UN:
			MONO_INST_NEW (cfg, ins, il_op);
			sp -= 2;
			ins->sreg1 = sp [0]->dreg;
			ins->sreg2 = sp [1]->dreg;
			type_from_op (cfg, ins, sp [0], sp [1]);
			CHECK_TYPE (ins);
			if (ovf_exc)
				ins->inst_exc_name = ovf_exc;
			else
				ins->inst_exc_name = "OverflowException";
			/* Have to insert a widening op */
			add_widen_op (cfg, ins, &sp [0], &sp [1]);
			ins->dreg = alloc_dreg (cfg, (MonoStackType)(ins)->type);
			MONO_ADD_INS ((cfg)->cbb, ins);
			/* The opcode might be emulated, so need to special case this */
			if (ovf_exc && mono_find_jit_opcode_emulation (ins->opcode)) {
				switch (ins->opcode) {
				case OP_IMUL_OVF_UN:
					/* This opcode is just a placeholder, it will be emulated also */
					ins->opcode = OP_IMUL_OVF_UN_OOM;
					break;
				case OP_LMUL_OVF_UN:
					/* This opcode is just a placeholder, it will be emulated also */
					ins->opcode = OP_LMUL_OVF_UN_OOM;
					break;
				default:
					g_assert_not_reached ();
				}
			}
			ovf_exc = NULL;
			*sp++ = mono_decompose_opcode (cfg, ins);
			break;
		case MONO_CEE_CPOBJ:
			GSHAREDVT_FAILURE (il_op);
			GSHAREDVT_FAILURE (*ip);
			klass = mini_get_class (method, token, generic_context);
			CHECK_TYPELOAD (klass);
			sp -= 2;
			mini_emit_memory_copy (cfg, sp [0], sp [1], klass, FALSE, ins_flag);
			ins_flag = 0;
			break;
		case MONO_CEE_LDOBJ: {
			int loc_index = -1;
			int stloc_len = 0;

			--sp;
			klass = mini_get_class (method, token, generic_context);
			CHECK_TYPELOAD (klass);

			/* Optimize the common ldobj+stloc combination */
			if (next_ip < end) {
				switch (next_ip [0]) {
				case MONO_CEE_STLOC_S:
					CHECK_OPSIZE (7);
					loc_index = next_ip [1];
					stloc_len = 2;
					break;
				case MONO_CEE_STLOC_0:
				case MONO_CEE_STLOC_1:
				case MONO_CEE_STLOC_2:
				case MONO_CEE_STLOC_3:
					loc_index = next_ip [0] - CEE_STLOC_0;
					stloc_len = 1;
					break;
				default:
					break;
				}
			}

			if ((loc_index != -1) && ip_in_bb (cfg, cfg->cbb, next_ip)) {
				CHECK_LOCAL (loc_index);

				EMIT_NEW_LOAD_MEMBASE_TYPE (cfg, ins, m_class_get_byval_arg (klass), sp [0]->dreg, 0);
				ins->dreg = cfg->locals [loc_index]->dreg;
				ins->flags |= ins_flag;
				il_op = (MonoOpcodeEnum)next_ip [0];
				next_ip += stloc_len;
				if (ins_flag & MONO_INST_VOLATILE) {
					/* Volatile loads have acquire semantics, see 12.6.7 in Ecma 335 */
					mini_emit_memory_barrier (cfg, MONO_MEMORY_BARRIER_ACQ);
				}
				ins_flag = 0;
				break;
			}

			/* Optimize the ldobj+stobj combination */
			if (next_ip + 4 < end && next_ip [0] == CEE_STOBJ && ip_in_bb (cfg, cfg->cbb, next_ip) && read32 (next_ip + 1) == token) {
				CHECK_STACK (1);

				sp --;

				mini_emit_memory_copy (cfg, sp [0], sp [1], klass, FALSE, ins_flag);

				il_op = (MonoOpcodeEnum)next_ip [0];
				next_ip += 5;
				ins_flag = 0;
				break;
			}

			if (!(ins_flag & MONO_INST_NONULLCHECK))
				MONO_EMIT_NULL_CHECK (cfg, sp [0]->dreg, FALSE);
			ins = mini_emit_memory_load (cfg, m_class_get_byval_arg (klass), sp [0], 0, ins_flag);
			*sp++ = ins;

			ins_flag = 0;
			inline_costs += 1;
			break;
		}
		case MONO_CEE_LDSTR:
			if (method->wrapper_type == MONO_WRAPPER_DYNAMIC_METHOD) {
				EMIT_NEW_PCONST (cfg, ins, mono_method_get_wrapper_data (method, n));
				ins->type = STACK_OBJ;
				*sp = ins;
			}
			else if (method->wrapper_type != MONO_WRAPPER_NONE) {
				MonoInst *iargs [1];
				char *str = (char *)mono_method_get_wrapper_data (method, n);

				if (cfg->compile_aot)
					EMIT_NEW_LDSTRLITCONST (cfg, iargs [0], str);
				else
					EMIT_NEW_PCONST (cfg, iargs [0], str);
				*sp = mono_emit_jit_icall (cfg, mono_string_new_wrapper_internal, iargs);
			} else {
				{
					if (cfg->cbb->out_of_line) {
						MonoInst *iargs [2];

						if (image == mono_defaults.corlib) {
							/*
							 * Avoid relocations in AOT and save some space by using a
							 * version of helper_ldstr specialized to mscorlib.
							 */
							EMIT_NEW_ICONST (cfg, iargs [0], mono_metadata_token_index (n));
							*sp = mono_emit_jit_icall (cfg, mono_helper_ldstr_mscorlib, iargs);
						} else {
							/* Avoid creating the string object */
							EMIT_NEW_IMAGECONST (cfg, iargs [0], image);
							EMIT_NEW_ICONST (cfg, iargs [1], mono_metadata_token_index (n));
							*sp = mono_emit_jit_icall (cfg, mono_helper_ldstr, iargs);
						}
					}
					else
					if (cfg->compile_aot) {
						NEW_LDSTRCONST (cfg, ins, image, n);
						*sp = ins;
						MONO_ADD_INS (cfg->cbb, ins);
					}
					else {
						NEW_PCONST (cfg, ins, NULL);
						ins->type = STACK_OBJ;
						ins->inst_p0 = mono_ldstr_checked (image, mono_metadata_token_index (n), cfg->error);
						CHECK_CFG_ERROR;

						if (!ins->inst_p0)
							OUT_OF_MEMORY_FAILURE;

						*sp = ins;
						MONO_ADD_INS (cfg->cbb, ins);
					}
				}
			}

			sp++;
			break;
		case MONO_CEE_NEWOBJ: {
			MonoInst *iargs [2];
			MonoInst this_ins;
			MonoInst *alloc;
			MonoInst *vtable_arg = NULL;

			cmethod = mini_get_method (cfg, method, token, NULL, generic_context);
			CHECK_CFG_ERROR;

			fsig = mono_method_get_signature_checked (cmethod, image, token, generic_context, cfg->error);
			CHECK_CFG_ERROR;

			mono_save_token_info (cfg, image, token, cmethod);

			if (!mono_class_init_internal (cmethod->klass))
				TYPE_LOAD_ERROR (cmethod->klass);

			context_used = mini_method_check_context_used (cfg, cmethod);

			if (!dont_verify && !cfg->skip_visibility) {
				MonoMethod *cil_method = cmethod;
				MonoMethod *target_method = cil_method;

				if (method->is_inflated) {
					MonoGenericContainer *container = mono_method_get_generic_container(method_definition);
					MonoGenericContext *context = (container != NULL ? &container->context : NULL);
					target_method = mini_get_method_allow_open (method, token, NULL, context, cfg->error);
					CHECK_CFG_ERROR;
				}

				if (!mono_method_can_access_method (method_definition, target_method) &&
					!mono_method_can_access_method (method, cil_method))
					emit_method_access_failure (cfg, method, cil_method);
			}

			if (cfg->gshared && cmethod && cmethod->klass != method->klass && mono_class_is_ginst (cmethod->klass) && mono_method_is_generic_sharable (cmethod, TRUE) && mono_class_needs_cctor_run (cmethod->klass, method)) {
				emit_class_init (cfg, cmethod->klass);
				CHECK_TYPELOAD (cmethod->klass);
			}

			/*
			if (cfg->gsharedvt) {
				if (mini_is_gsharedvt_variable_signature (sig))
					GSHAREDVT_FAILURE (il_op);
			}
			*/

			n = fsig->param_count;
			CHECK_STACK (n);

			if (cfg->gsharedvt_min && mini_is_gsharedvt_variable_signature (fsig))
				GSHAREDVT_FAILURE (il_op);

			/*
			 * Generate smaller code for the common newobj <exception> instruction in
			 * argument checking code.
			 */
			if (cfg->cbb->out_of_line && m_class_get_image (cmethod->klass) == mono_defaults.corlib &&
				is_exception_class (cmethod->klass) && n <= 2 &&
			    ((n < 1) || (!m_type_is_byref (fsig->params [0]) && fsig->params [0]->type == MONO_TYPE_STRING)) &&
			    ((n < 2) || (!m_type_is_byref (fsig->params [1]) && fsig->params [1]->type == MONO_TYPE_STRING))) {
				MonoInst *ex_iargs [3];

				sp -= n;

				EMIT_NEW_ICONST (cfg, ex_iargs [0], m_class_get_type_token (cmethod->klass));
				switch (n) {
				case 0:
					*sp ++ = mono_emit_jit_icall (cfg, mono_create_corlib_exception_0, ex_iargs);
					break;
				case 1:
					ex_iargs [1] = sp [0];
					*sp ++ = mono_emit_jit_icall (cfg, mono_create_corlib_exception_1, ex_iargs);
					break;
				case 2:
					ex_iargs [1] = sp [0];
					ex_iargs [2] = sp [1];
					*sp ++ = mono_emit_jit_icall (cfg, mono_create_corlib_exception_2, ex_iargs);
					break;
				default:
					g_assert_not_reached ();
				}

				inline_costs += 5;
				break;
			}

			/* move the args to allow room for 'this' in the first position */
			while (n--) {
				--sp;
				sp [1] = sp [0];
			}

			for (int i = 0; i < fsig->param_count; ++i)
				sp [i + fsig->hasthis] = convert_value (cfg, fsig->params [i], sp [i + fsig->hasthis]);

			/* check_call_signature () requires sp[0] to be set */
			this_ins.type = STACK_OBJ;
			sp [0] = &this_ins;
			if (check_call_signature (cfg, fsig, sp))
				UNVERIFIED;

			iargs [0] = NULL;

			if (mini_class_is_system_array (cmethod->klass)) {
				*sp = emit_get_rgctx_method (cfg, context_used,
											 cmethod, MONO_RGCTX_INFO_METHOD);
				MonoJitICallId function = MONO_JIT_ICALL_ZeroIsReserved;
				int rank = m_class_get_rank (cmethod->klass);
				int param_count = fsig->param_count;
				/* Optimize the common cases, use ctor using length for each rank (no lbound). */
				if (param_count == rank) {
					switch (param_count) {
					case 1: function = MONO_JIT_ICALL_mono_array_new_1;
						break;
					case 2: function = MONO_JIT_ICALL_mono_array_new_2;
						break;
					case 3: function = MONO_JIT_ICALL_mono_array_new_3;
						break;
					case 4: function = MONO_JIT_ICALL_mono_array_new_4;
						break;
					default:
						break;
					}
				}

				/* Regular case, rank > 4 or legnth, lbound specified per rank. */
				if (function == MONO_JIT_ICALL_ZeroIsReserved) {
					// FIXME Maximum value of param_count? Realistically 64. Fits in imm?
					if  (!array_new_localalloc_ins) {
						MONO_INST_NEW (cfg, array_new_localalloc_ins, OP_LOCALLOC_IMM);
						array_new_localalloc_ins->dreg = alloc_preg (cfg);
						cfg->flags |= MONO_CFG_HAS_ALLOCA;
						MONO_ADD_INS (init_localsbb, array_new_localalloc_ins);
					}
					array_new_localalloc_ins->inst_imm = MAX (array_new_localalloc_ins->inst_imm, param_count * GUINT_TO_INT(sizeof (target_mgreg_t)));
					int dreg = array_new_localalloc_ins->dreg;
					if (2 * rank == param_count) {
						/* [lbound, length, lbound, length, ...]
						 * mono_array_new_n_icall expects a non-interleaved list of
						 * lbounds and lengths, so deinterleave here.
						 */
						for (int l = 0; l < 2; ++l) {
							int src = l;
							int dst = l * rank;
							for (int r = 0; r < rank; ++r, src += 2, ++dst) {
								NEW_STORE_MEMBASE (cfg, ins, OP_STORE_MEMBASE_REG, dreg, dst * sizeof (target_mgreg_t), sp [src + 1]->dreg);
								MONO_ADD_INS (cfg->cbb, ins);
							}
						}
					} else {
						/* [length, length, length, ...] */
						for (int i = 0; i < param_count; ++i) {
							NEW_STORE_MEMBASE (cfg, ins, OP_STORE_MEMBASE_REG, dreg, i * sizeof (target_mgreg_t), sp [i + 1]->dreg);
							MONO_ADD_INS (cfg->cbb, ins);
						}
					}
					EMIT_NEW_ICONST (cfg, ins, param_count);
					sp [1] = ins;
					EMIT_NEW_UNALU (cfg, ins, OP_MOVE, alloc_preg (cfg), dreg);
					ins->type = STACK_PTR;
					sp [2] = ins;
					// FIXME Adjust sp by param_count - 3? Attempts failed.
					function = MONO_JIT_ICALL_mono_array_new_n_icall;
				}
				alloc = mono_emit_jit_icall_id (cfg, function, sp);
			} else if (cmethod->string_ctor) {
				g_assert (!context_used);
				g_assert (!vtable_arg);
				/* we simply pass a null pointer */
				EMIT_NEW_PCONST (cfg, *sp, NULL);
				/* now call the string ctor */
				alloc = mini_emit_method_call_full (cfg, cmethod, fsig, FALSE, sp, NULL, NULL, NULL);
			} else {
				if (m_class_is_valuetype (cmethod->klass)) {
					iargs [0] = mono_compile_create_var (cfg, m_class_get_byval_arg (cmethod->klass), OP_LOCAL);
					mini_emit_init_rvar (cfg, iargs [0]->dreg, m_class_get_byval_arg (cmethod->klass));
					EMIT_NEW_TEMPLOADA (cfg, *sp, iargs [0]->inst_c0);

					alloc = NULL;

					/*
					 * The code generated by mini_emit_virtual_call () expects
					 * iargs [0] to be a boxed instance, but luckily the vcall
					 * will be transformed into a normal call there.
					 */
				} else if (context_used) {
					alloc = handle_alloc (cfg, cmethod->klass, FALSE, context_used);
					*sp = alloc;
				} else {
					MonoVTable *vtable = NULL;

					if (!cfg->compile_aot)
						vtable = mono_class_vtable_checked (cmethod->klass, cfg->error);
					CHECK_CFG_ERROR;
					CHECK_TYPELOAD (cmethod->klass);

					/*
					 * TypeInitializationExceptions thrown from the mono_runtime_class_init
					 * call in mono_jit_runtime_invoke () can abort the finalizer thread.
					 * As a workaround, we call class cctors before allocating objects.
					 */
					if (mini_field_access_needs_cctor_run (cfg, method, cmethod->klass, vtable) && !(g_slist_find (class_inits, cmethod->klass))) {
						emit_class_init (cfg, cmethod->klass);
						if (cfg->verbose_level > 2)
							printf ("class %s.%s needs init call for ctor\n", m_class_get_name_space (cmethod->klass), m_class_get_name (cmethod->klass));
						class_inits = g_slist_prepend (class_inits, cmethod->klass);
					}

					alloc = handle_alloc (cfg, cmethod->klass, FALSE, 0);
					*sp = alloc;
				}
				CHECK_CFG_EXCEPTION; /*for handle_alloc*/

				if (alloc)
					MONO_EMIT_NEW_UNALU (cfg, OP_NOT_NULL, -1, alloc->dreg);

				/* Now call the actual ctor */
				int ctor_inline_costs = 0;
				handle_ctor_call (cfg, cmethod, fsig, context_used, sp, ip, &ctor_inline_costs);

				// don't contribute to inline_const if ctor has [MethodImpl(MethodImplOptions.AggressiveInlining)]
				if (!COMPILE_LLVM(cfg) || !(cmethod->iflags & METHOD_IMPL_ATTRIBUTE_AGGRESSIVE_INLINING))
					inline_costs += ctor_inline_costs;

				CHECK_CFG_EXCEPTION;
			}

			if (alloc == NULL) {
				/* Valuetype */
				EMIT_NEW_TEMPLOAD (cfg, ins, iargs [0]->inst_c0);
				mini_type_to_eval_stack_type (cfg, m_class_get_byval_arg (ins->klass), ins);
				*sp++= ins;
			} else {
				*sp++ = alloc;
			}

			inline_costs += 5;
			if (!(seq_point_locs && mono_bitset_test_fast (seq_point_locs, next_ip - header->code)))
				emit_seq_point (cfg, method, next_ip, FALSE, TRUE);
			break;
		}
		case MONO_CEE_CASTCLASS:
		case MONO_CEE_ISINST: {
			--sp;
			klass = mini_get_class (method, token, generic_context);
			CHECK_TYPELOAD (klass);
			if (sp [0]->type != STACK_OBJ)
				UNVERIFIED;

			MONO_INST_NEW (cfg, ins, (il_op == MONO_CEE_ISINST) ? OP_ISINST : OP_CASTCLASS);
			ins->dreg = alloc_preg (cfg);
			ins->sreg1 = (*sp)->dreg;
			ins->klass = klass;
			ins->type = STACK_OBJ;
			MONO_ADD_INS (cfg->cbb, ins);

			CHECK_CFG_EXCEPTION;
			*sp++ = ins;

			cfg->flags |= MONO_CFG_HAS_TYPE_CHECK;
			break;
		}
		case MONO_CEE_UNBOX_ANY: {
			MonoInst *res, *addr;

			--sp;
			klass = mini_get_class (method, token, generic_context);
			CHECK_TYPELOAD (klass);

			mono_save_token_info (cfg, image, token, klass);

			context_used = mini_class_check_context_used (cfg, klass);

			if (cfg->gsharedvt_min && mini_is_gsharedvt_variable_klass (klass))
				GSHAREDVT_FAILURE (il_op);

			if (mini_is_gsharedvt_klass (klass)) {
				res = handle_unbox_gsharedvt (cfg, klass, *sp);
				inline_costs += 2;
			} else if (mini_class_is_reference (klass)) {
				if (MONO_INS_IS_PCONST_NULL (*sp)) {
					EMIT_NEW_PCONST (cfg, res, NULL);
					res->type = STACK_OBJ;
				} else {
					MONO_INST_NEW (cfg, res, OP_CASTCLASS);
					res->dreg = alloc_preg (cfg);
					res->sreg1 = (*sp)->dreg;
					res->klass = klass;
					res->type = STACK_OBJ;
					MONO_ADD_INS (cfg->cbb, res);
					cfg->flags |= MONO_CFG_HAS_TYPE_CHECK;
				}
			} else if (mono_class_is_nullable (klass)) {
				res = handle_unbox_nullable (cfg, *sp, klass, context_used);
			} else {
				addr = mini_handle_unbox (cfg, klass, *sp, context_used);
				/* LDOBJ */
				EMIT_NEW_LOAD_MEMBASE_TYPE (cfg, ins, m_class_get_byval_arg (klass), addr->dreg, 0);
				res = ins;
				inline_costs += 2;
			}

			*sp ++ = res;
			break;
		}
		case MONO_CEE_BOX: {
			MonoInst *val;
			MonoClass *enum_class;
			MonoMethod *has_flag;
			MonoMethodSignature *has_flag_sig;

			--sp;
			val = *sp;
			klass = mini_get_class (method, token, generic_context);
			CHECK_TYPELOAD (klass);

			mono_save_token_info (cfg, image, token, klass);

			context_used = mini_class_check_context_used (cfg, klass);

			if (mini_class_is_reference (klass)) {
				*sp++ = val;
				break;
			}

			val = convert_value (cfg, m_class_get_byval_arg (klass), val);

			if (klass == mono_defaults.void_class)
				UNVERIFIED;
			if (target_type_is_incompatible (cfg, m_class_get_byval_arg (klass), val))
				UNVERIFIED;
			/* frequent check in generic code: box (struct), brtrue */

			/*
			 * Look for:
			 *
			 *   <push int/long ptr>
			 *   <push int/long>
			 *   box MyFlags
			 *   constrained. MyFlags
			 *   callvirt instace bool class [mscorlib] System.Enum::HasFlag (class [mscorlib] System.Enum)
			 *
			 * If we find this sequence and the operand types on box and constrained
			 * are equal, we can emit a specialized instruction sequence instead of
			 * the very slow HasFlag () call.
			 * This code sequence is generated by older mcs/csc, the newer one is handled in
			 * emit_inst_for_method ().
			 */
			guint32 constrained_token;
			guint32 callvirt_token;

			if ((cfg->opt & MONO_OPT_INTRINS) &&
			    //  FIXME ip_in_bb as we go?
			    next_ip < end && ip_in_bb (cfg, cfg->cbb, next_ip) &&
			    (ip = il_read_constrained (next_ip, end, &constrained_token)) &&
			    ip_in_bb (cfg, cfg->cbb, ip) &&
			    (ip = il_read_callvirt (ip, end, &callvirt_token)) &&
			    ip_in_bb (cfg, cfg->cbb, ip) &&
			    m_class_is_enumtype (klass) &&
			    (enum_class = mini_get_class (method, constrained_token, generic_context)) &&
			    (has_flag = mini_get_method (cfg, method, callvirt_token, NULL, generic_context)) &&
			    has_flag->klass == mono_defaults.enum_class &&
			    !strcmp (has_flag->name, "HasFlag") &&
			    (has_flag_sig = mono_method_signature_internal (has_flag)) &&
			    has_flag_sig->hasthis &&
			    has_flag_sig->param_count == 1) {
				CHECK_TYPELOAD (enum_class);

				if (enum_class == klass) {
					MonoInst *enum_this, *enum_flag;

					next_ip = ip;
					il_op = MONO_CEE_CALLVIRT;
					--sp;

					enum_this = sp [0];
					enum_flag = sp [1];

					*sp++ = mini_handle_enum_has_flag (cfg, klass, enum_this, -1, enum_flag);
					break;
				}
			}

			guint32 unbox_any_token;

			/*
			 * Common in generic code:
			 * box T1, unbox.any T2.
			 */
			if ((cfg->opt & MONO_OPT_INTRINS) &&
			    next_ip < end && ip_in_bb (cfg, cfg->cbb, next_ip) &&
			    (ip = il_read_unbox_any (next_ip, end, &unbox_any_token))) {
				MonoClass *unbox_klass = mini_get_class (method, unbox_any_token, generic_context);
				CHECK_TYPELOAD (unbox_klass);

				if (klass == unbox_klass) {
					next_ip = ip;
					*sp++ = val;
					break;
				}
			}

			// Optimize
			//
			//   box
			//   call object::GetType()
			//
			guint32 gettype_token;
			if ((ip = il_read_call(next_ip, end, &gettype_token)) && ip_in_bb (cfg, cfg->cbb, ip)) {
				MonoMethod* gettype_method = mini_get_method (cfg, method, gettype_token, NULL, generic_context);
				if (!strcmp (gettype_method->name, "GetType") && gettype_method->klass == mono_defaults.object_class) {
					mono_class_init_internal(klass);
					if (mono_class_get_checked (m_class_get_image (klass), m_class_get_type_token (klass), error) == klass) {
						if (cfg->compile_aot) {
							EMIT_NEW_TYPE_FROM_HANDLE_CONST (cfg, ins, m_class_get_image (klass), m_class_get_type_token (klass), generic_context);
						} else {
							MonoType *klass_type = m_class_get_byval_arg (klass);
							MonoReflectionType* reflection_type = mono_type_get_object_checked (klass_type, cfg->error);
							EMIT_NEW_PCONST (cfg, ins, reflection_type);
						}
						ins->type = STACK_OBJ;
						ins->klass = mono_defaults.systemtype_class;
						*sp++ = ins;
						next_ip = ip;
						break;
					}
				}
			}

			// Optimize
			//
			//    box
			//    ldnull
			//    ceq (or cgt.un)
			//
			// to just
			//
			//    ldc.i4.0 (or 1)
			guchar* ldnull_ip;
			if ((ldnull_ip = il_read_op (next_ip, end, CEE_LDNULL, MONO_CEE_LDNULL)) && ip_in_bb (cfg, cfg->cbb, ldnull_ip)) {
				gboolean is_eq = FALSE, is_neq = FALSE;
				if ((ip = il_read_op (ldnull_ip, end, CEE_PREFIX1, MONO_CEE_CEQ)))
					is_eq = TRUE;
				else if ((ip = il_read_op (ldnull_ip, end, CEE_PREFIX1, MONO_CEE_CGT_UN)))
					is_neq = TRUE;

				if ((is_eq || is_neq) && ip_in_bb (cfg, cfg->cbb, ip) &&
					!mono_class_is_nullable (klass) && !mini_is_gsharedvt_klass (klass)) {
					next_ip = ip;
					il_op = (MonoOpcodeEnum) (is_eq ? CEE_LDC_I4_0 : CEE_LDC_I4_1);
					EMIT_NEW_ICONST (cfg, ins, is_eq ? 0 : 1);
					ins->type = STACK_I4;
					*sp++ = ins;
					break;
				}
			}

			guint32 isinst_tk = 0;
			if ((ip = il_read_op_and_token (next_ip, end, CEE_ISINST, MONO_CEE_ISINST, &isinst_tk)) &&
				ip_in_bb (cfg, cfg->cbb, ip)) {
				MonoClass *isinst_class = mini_get_class (method, isinst_tk, generic_context);
				if (!mono_class_is_nullable (klass) && !mono_class_is_nullable (isinst_class) &&
					!mini_is_gsharedvt_variable_klass (klass) && !mini_is_gsharedvt_variable_klass (isinst_class) &&
					!mono_class_is_open_constructed_type (m_class_get_byval_arg (klass)) &&
					!mono_class_is_open_constructed_type (m_class_get_byval_arg (isinst_class))) {

					// Optimize
					//
					//    box
					//    isinst [Type]
					//    brfalse/brtrue
					//
					// to
					//
					//    ldc.i4.0 (or 1)
					//    brfalse/brtrue
					//
					guchar* br_ip = NULL;
					if ((br_ip = il_read_brtrue (ip, end, &target)) || (br_ip = il_read_brtrue_s (ip, end, &target)) ||
						(br_ip = il_read_brfalse (ip, end, &target)) || (br_ip = il_read_brfalse_s (ip, end, &target))) {

						gboolean isinst = mono_class_is_assignable_from_internal (isinst_class, klass);
						next_ip = ip;
						il_op = (MonoOpcodeEnum) (isinst ? CEE_LDC_I4_1 : CEE_LDC_I4_0);
						EMIT_NEW_ICONST (cfg, ins, isinst ? 1 : 0);
						ins->type = STACK_I4;
						*sp++ = ins;
						break;
					}

					// Optimize
					//
					//    box
					//    isinst [Type]
					//    ldnull
					//    ceq/cgt.un
					//
					// to
					//
					//    ldc.i4.0 (or 1)
					//
					ldnull_ip = NULL;
					if ((ldnull_ip = il_read_op (ip, end, CEE_LDNULL, MONO_CEE_LDNULL)) && ip_in_bb (cfg, cfg->cbb, ldnull_ip)) {
						gboolean is_eq = FALSE, is_neq = FALSE;
						if ((ip = il_read_op (ldnull_ip, end, CEE_PREFIX1, MONO_CEE_CEQ)))
							is_eq = TRUE;
						else if ((ip = il_read_op (ldnull_ip, end, CEE_PREFIX1, MONO_CEE_CGT_UN)))
							is_neq = TRUE;

						if ((is_eq || is_neq) && ip_in_bb (cfg, cfg->cbb, ip) &&
							!mono_class_is_nullable (klass) && !mini_is_gsharedvt_klass (klass)) {
							gboolean isinst = mono_class_is_assignable_from_internal (isinst_class, klass);
							next_ip = ip;
							if (is_eq)
								isinst = !isinst;
							il_op = (MonoOpcodeEnum) (isinst ? CEE_LDC_I4_1 : CEE_LDC_I4_0);
							EMIT_NEW_ICONST (cfg, ins, isinst ? 1 : 0);
							ins->type = STACK_I4;
							*sp++ = ins;
							break;
						}
					}

					// Optimize
					//
					//    box
					//    isinst [Type]
					//    unbox.any
					//
					// to
					//
					//    nop
					//
					guchar* unbox_ip = NULL;
					guint32 unbox_token = 0;
					if ((unbox_ip = il_read_unbox_any (ip, end, &unbox_token)) && ip_in_bb (cfg, cfg->cbb, unbox_ip)) {
						MonoClass *unbox_klass = mini_get_class (method, unbox_token, generic_context);
						CHECK_TYPELOAD (unbox_klass);
						if (!mono_class_is_nullable (unbox_klass) &&
							!mini_is_gsharedvt_klass (unbox_klass) &&
							klass == isinst_class &&
							klass == unbox_klass)
						{
							*sp++ = val;
							next_ip = unbox_ip;
							break;
						}
					}
				}
			}

			// ASSUME
			//   interface ISomeIface { void Method(); }
			//   struct SomeStruct : ISomeIface {...}
			// OPTIMIZE
			//   box SomeStruct
			//   callvirt instance ISomeIface::Method()
			// TO
			//   call SomeStruct::Method()
			guchar* callvirt_ip;
			guint32 i32166_token;
<<<<<<< HEAD
			if((callvirt_ip = il_read_callvirt(next_ip, end, &i32166_token)) && ip_in_bb(cfg, cfg->cbb, callvirt_ip)) 
			{
				MonoMethod* iface_method = mini_get_method(cfg, method, i32166_token, NULL, generic_context);
				MonoMethodSignature* iface_method_sig = mono_method_signature_internal(iface_method);

				if(	val &&
					(val->type == STACK_VTYPE || val->type == STACK_OBJ) && // we have the address on stack (not the value itself)
					val->flags != MONO_INST_FAULT && // not null
					iface_method_sig != NULL && // callee signture is healthy
					iface_method_sig->hasthis && // the callee is a method of what's on stack
					iface_method_sig->param_count == 0) // the callee has no args (other than this)
				{
					// is this needed?
					if (!m_class_is_inited (iface_method->klass))
						if (!mono_class_init_internal (iface_method->klass))
							TYPE_LOAD_ERROR (iface_method->klass);

					printf("\n*** %s (val t:%i f:%i)", 
						mono_method_get_full_name(method),
						val->type, val->flags);

					MonoMethod* struct_method = mono_class_get_virtual_method(klass, iface_method, error);
					
					if(is_ok(error)) {
						if(val->flags & MONO_INST_INDIRECT) {
							*sp++ = val;
						} else {
							MonoInst* srcvar = get_vreg_to_inst(cfg, val->dreg);
							if (!srcvar)
								srcvar = mono_compile_create_var_for_vreg (cfg, m_class_get_byval_arg (klass), OP_LOCAL, val->dreg);

							EMIT_NEW_VARLOADA (cfg, ins, srcvar, m_class_get_byval_arg(klass));
							*sp++= ins;
						}
						
						cmethod_override = struct_method;

						printf ("\n... box+callvirt optimization (%s) ===> (%s)", 
=======
			if( next_ip < end &&
				(callvirt_ip = il_read_callvirt(next_ip, end, &i32166_token)) && 
				ip_in_bb(cfg, cfg->cbb, callvirt_ip) &&
				m_class_is_valuetype(klass) && 
				!m_class_is_primitive(klass) &&
				!constrained_class)
			{
				//printf("\n*** JITting %s", mono_method_get_full_name(method));
				
				MonoMethod* iface_method = mini_get_method(cfg, method, i32166_token, NULL, generic_context);
				MonoMethodSignature* iface_method_sig = mono_method_signature_internal(iface_method);

				//printf("\n--- callvirt %s", mono_method_get_full_name(iface_method));
				//printf("\n--- vt=%i, hasthis=%i, pars=%i, expl.this=%i", val->type, iface_method_sig->hasthis, iface_method_sig->param_count, iface_method_sig->explicit_this);

				if(	val != NULL &&
					//(val->flags & MONO_INST_INDIRECT) && // we have the address on stack (not the value itself)
					//(val->type == STACK_VTYPE || val->type == STACK_PTR || val->type == STACK_OBJ) &&
					iface_method_sig != NULL && 
					iface_method_sig->hasthis && 
					((iface_method_sig->explicit_this && iface_method_sig->param_count == 1) || (!iface_method_sig->explicit_this && iface_method_sig->param_count == 0)))
				{
					MonoMethod* struct_method = mono_class_get_virtual_method(klass, iface_method, error);

					if(is_ok(error)) {
						*(sp++) = val;
						cmethod_override = struct_method;

						printf("\n***  %s", mono_method_get_full_name(method));
						printf("\n    flags=%i, type=%i", val->flags, val->type);
						printf ("\n    box+callvirt optimization (%s) ===> (%s)",
>>>>>>> f915adbf
							mono_method_get_full_name(iface_method),
							mono_method_get_full_name(struct_method));

						break;
					} else {
						mono_error_cleanup(error);
					}
				}
<<<<<<< HEAD
			}			
=======
			}	
>>>>>>> f915adbf

			gboolean is_true;

			// FIXME: LLVM can't handle the inconsistent bb linking
			if (!mono_class_is_nullable (klass) &&
				!mini_is_gsharedvt_klass (klass) &&
				next_ip < end && ip_in_bb (cfg, cfg->cbb, next_ip) &&
				( (is_true = !!(ip = il_read_brtrue   (next_ip, end, &target))) ||
				  (is_true = !!(ip = il_read_brtrue_s (next_ip, end, &target))) ||
					       (ip = il_read_brfalse  (next_ip, end, &target))  ||
					       (ip = il_read_brfalse_s (next_ip, end, &target)))) {

				int dreg;
				MonoBasicBlock *true_bb, *false_bb;

				il_op = (MonoOpcodeEnum)next_ip [0];
				next_ip = ip;

				if (cfg->verbose_level > 3) {
					printf ("converting (in B%d: stack: %d) %s", cfg->cbb->block_num, GPTRDIFF_TO_INT (sp - stack_start), mono_disasm_code_one (NULL, method, ip, NULL));
					printf ("<box+brtrue opt>\n");
				}

				/*
				 * We need to link both bblocks, since it is needed for handling stack
				 * arguments correctly (See test_0_box_brtrue_opt_regress_81102).
				 * Branching to only one of them would lead to inconsistencies, so
				 * generate an ICONST+BRTRUE, the branch opts will get rid of them.
				 */
				GET_BBLOCK (cfg, true_bb, target);
				GET_BBLOCK (cfg, false_bb, next_ip);

				mono_link_bblock (cfg, cfg->cbb, true_bb);
				mono_link_bblock (cfg, cfg->cbb, false_bb);

				if (sp != stack_start) {
					handle_stack_args (cfg, stack_start, GPTRDIFF_TO_INT (sp - stack_start));
					sp = stack_start;
					CHECK_UNVERIFIABLE (cfg);
				}

				if (COMPILE_LLVM (cfg)) {
					dreg = alloc_ireg (cfg);
					MONO_EMIT_NEW_ICONST (cfg, dreg, 0);
					MONO_EMIT_NEW_BIALU_IMM (cfg, OP_COMPARE_IMM, -1, dreg, is_true ? 0 : 1);

					MONO_EMIT_NEW_BRANCH_BLOCK2 (cfg, OP_IBEQ, true_bb, false_bb);
				} else {
					/* The JIT can't eliminate the iconst+compare */
					MONO_INST_NEW (cfg, ins, OP_BR);
					ins->inst_target_bb = is_true ? true_bb : false_bb;
					MONO_ADD_INS (cfg->cbb, ins);
				}

				start_new_bblock = 1;
				break;
			}

			if (m_class_is_enumtype (klass) && !mini_is_gsharedvt_klass (klass) && !(val->type == STACK_I8 && TARGET_SIZEOF_VOID_P == 4)) {
				/* Can't do this with 64 bit enums on 32 bit since the vtype decomp pass is ran after the long decomp pass */
				if (val->opcode == OP_ICONST) {
					MONO_INST_NEW (cfg, ins, OP_BOX_ICONST);
					ins->type = STACK_OBJ;
					ins->klass = klass;
					ins->inst_c0 = val->inst_c0;
					ins->dreg = alloc_dreg (cfg, (MonoStackType)val->type);
				} else {
					MONO_INST_NEW (cfg, ins, OP_BOX);
					ins->type = STACK_OBJ;
					ins->klass = klass;
					ins->sreg1 = val->dreg;
					ins->dreg = alloc_dreg (cfg, (MonoStackType)val->type);
				}
				MONO_ADD_INS (cfg->cbb, ins);
				*sp++ = ins;
			} else {
				*sp++ = mini_emit_box (cfg, val, klass, context_used);
			}
			CHECK_CFG_EXCEPTION;
			inline_costs += 1;
			break;
		}
		case MONO_CEE_UNBOX: {
			--sp;
			klass = mini_get_class (method, token, generic_context);
			CHECK_TYPELOAD (klass);

			mono_save_token_info (cfg, image, token, klass);

			context_used = mini_class_check_context_used (cfg, klass);

			if (mono_class_is_nullable (klass)) {
				MonoInst *val;

				val = handle_unbox_nullable (cfg, *sp, klass, context_used);
				EMIT_NEW_VARLOADA (cfg, ins, get_vreg_to_inst (cfg, val->dreg), m_class_get_byval_arg (val->klass));

				*sp++= ins;
			} else {
				ins = mini_handle_unbox (cfg, klass, *sp, context_used);
				*sp++ = ins;
			}
			inline_costs += 2;
			break;
		}
		case MONO_CEE_LDFLD:
		case MONO_CEE_LDFLDA:
		case MONO_CEE_STFLD:
		case MONO_CEE_LDSFLD:
		case MONO_CEE_LDSFLDA:
		case MONO_CEE_STSFLD: {
			MonoClassField *field;
			guint foffset;
			gboolean is_instance;
			gpointer addr = NULL;
			gboolean is_special_static;
			MonoType *ftype;
			MonoInst *store_val = NULL;
			MonoInst *thread_ins;

			is_instance = (il_op == MONO_CEE_LDFLD || il_op == MONO_CEE_LDFLDA || il_op == MONO_CEE_STFLD);
			if (is_instance) {
				if (il_op == MONO_CEE_STFLD) {
					sp -= 2;
					store_val = sp [1];
				} else {
					--sp;
				}
				if (sp [0]->type == STACK_I4 || sp [0]->type == STACK_I8 || sp [0]->type == STACK_R8)
					UNVERIFIED;
				if (il_op != MONO_CEE_LDFLD && sp [0]->type == STACK_VTYPE)
					UNVERIFIED;
			} else {
				if (il_op == MONO_CEE_STSFLD) {
					sp--;
					store_val = sp [0];
				}
			}

			if (method->wrapper_type != MONO_WRAPPER_NONE) {
				field = (MonoClassField *)mono_method_get_wrapper_data (method, token);
				klass = m_field_get_parent (field);
			}
			else {
				klass = NULL;
				field = mono_field_from_token_checked (image, token, &klass, generic_context, cfg->error);
				if (!field)
					CHECK_TYPELOAD (klass);
				CHECK_CFG_ERROR;
			}
			if (!dont_verify && !cfg->skip_visibility && !mono_method_can_access_field (method, field))
				FIELD_ACCESS_FAILURE (method, field);
			mono_class_init_internal (klass);
			mono_class_setup_fields (klass);

			ftype = mono_field_get_type_internal (field);

			/*
			 * LDFLD etc. is usable on static fields as well, so convert those cases to
			 * the static case.
			 */
			if (is_instance && ftype->attrs & FIELD_ATTRIBUTE_STATIC) {
				switch (il_op) {
				case MONO_CEE_LDFLD:
					il_op = MONO_CEE_LDSFLD;
					break;
				case MONO_CEE_STFLD:
					il_op = MONO_CEE_STSFLD;
					break;
				case MONO_CEE_LDFLDA:
					il_op = MONO_CEE_LDSFLDA;
					break;
				default:
					g_assert_not_reached ();
				}
				is_instance = FALSE;
			}

			context_used = mini_class_check_context_used (cfg, klass);

			if (il_op == MONO_CEE_LDSFLD) {
				ins = mini_emit_inst_for_field_load (cfg, field);
				if (ins) {
					*sp++ = ins;
					goto field_access_end;
				}
			}

			/* INSTANCE CASE */

			if (is_instance)
				g_assert (field->offset);
			/* metadata-update: no hot reload in the JIT.  But if it was supported,
			 * field->offset here could be wrong for added (m_field_is_from_update)
			 * fields */
			foffset = m_class_is_valuetype (klass) ? field->offset - MONO_ABI_SIZEOF (MonoObject): field->offset;
			if (il_op == MONO_CEE_STFLD) {
				sp [1] = convert_value (cfg, field->type, sp [1]);
				if (target_type_is_incompatible (cfg, field->type, sp [1]))
					UNVERIFIED;
				{
					MonoInst *store;

					MONO_EMIT_NULL_CHECK (cfg, sp [0]->dreg, foffset > mono_target_pagesize ());

					if (ins_flag & MONO_INST_VOLATILE) {
						/* Volatile stores have release semantics, see 12.6.7 in Ecma 335 */
						mini_emit_memory_barrier (cfg, MONO_MEMORY_BARRIER_REL);
					}

					if (mini_is_gsharedvt_klass (klass)) {
						MonoInst *offset_ins;

						context_used = mini_class_check_context_used (cfg, klass);

						offset_ins = emit_get_gsharedvt_info (cfg, field, MONO_RGCTX_INFO_FIELD_OFFSET);
						/* The value is offset by 1 */
						EMIT_NEW_BIALU_IMM (cfg, ins, OP_PSUB_IMM, offset_ins->dreg, offset_ins->dreg, 1);
						int dreg = alloc_ireg_mp (cfg);
						EMIT_NEW_BIALU (cfg, ins, OP_PADD, dreg, sp [0]->dreg, offset_ins->dreg);
						if (cfg->gen_write_barriers && mini_type_to_stind (cfg, field->type) == CEE_STIND_REF && !MONO_INS_IS_PCONST_NULL (sp [1])) {
							store = mini_emit_storing_write_barrier (cfg, ins, sp [1]);
						} else {
							/* The decomposition will call mini_emit_memory_copy () which will emit a wbarrier if needed */
							EMIT_NEW_STORE_MEMBASE_TYPE (cfg, store, field->type, dreg, 0, sp [1]->dreg);
						}
					} else {
						if (cfg->gen_write_barriers && mini_type_to_stind (cfg, field->type) == CEE_STIND_REF && !MONO_INS_IS_PCONST_NULL (sp [1])) {
							/* insert call to write barrier */
							MonoInst *ptr;
							int dreg;

							dreg = alloc_ireg_mp (cfg);
							EMIT_NEW_BIALU_IMM (cfg, ptr, OP_PADD_IMM, dreg, sp [0]->dreg, foffset);
							store = mini_emit_storing_write_barrier (cfg, ptr, sp [1]);
						} else {
							EMIT_NEW_STORE_MEMBASE_TYPE (cfg, store, field->type, sp [0]->dreg, foffset, sp [1]->dreg);
						}
					}

					if (sp [0]->opcode != OP_LDADDR)
						store->flags |= MONO_INST_FAULT;

					store->flags |= ins_flag;
				}
				goto field_access_end;
			}

			if (is_instance) {
				if (sp [0]->type == STACK_VTYPE) {
					MonoInst *var;

					/* Have to compute the address of the variable */

					var = get_vreg_to_inst (cfg, sp [0]->dreg);
					if (!var)
						var = mono_compile_create_var_for_vreg (cfg, m_class_get_byval_arg (klass), OP_LOCAL, sp [0]->dreg);
					else
						g_assert (var->klass == klass);

					EMIT_NEW_VARLOADA (cfg, ins, var, m_class_get_byval_arg (var->klass));
					sp [0] = ins;
				}

				if (il_op == MONO_CEE_LDFLDA) {
					if (sp [0]->type == STACK_OBJ) {
						MONO_EMIT_NEW_BIALU_IMM (cfg, OP_COMPARE_IMM, -1, sp [0]->dreg, 0);
						MONO_EMIT_NEW_COND_EXC (cfg, EQ, "NullReferenceException");
					}

					int dreg = alloc_ireg_mp (cfg);

					if (mini_is_gsharedvt_klass (klass)) {
						MonoInst *offset_ins;

						offset_ins = emit_get_gsharedvt_info (cfg, field, MONO_RGCTX_INFO_FIELD_OFFSET);
						/* The value is offset by 1 */
						EMIT_NEW_BIALU_IMM (cfg, ins, OP_PSUB_IMM, offset_ins->dreg, offset_ins->dreg, 1);
						EMIT_NEW_BIALU (cfg, ins, OP_PADD, dreg, sp [0]->dreg, offset_ins->dreg);
					} else {
						EMIT_NEW_BIALU_IMM (cfg, ins, OP_PADD_IMM, dreg, sp [0]->dreg, foffset);
					}
					ins->klass = mono_class_from_mono_type_internal (field->type);
					ins->type = STACK_MP;
					*sp++ = ins;
				} else {
					MonoInst *load;

					MONO_EMIT_NULL_CHECK (cfg, sp [0]->dreg, foffset > mono_target_pagesize ());

#ifdef MONO_ARCH_SIMD_INTRINSICS
					if (sp [0]->opcode == OP_LDADDR && m_class_is_simd_type (klass) && cfg->opt & MONO_OPT_SIMD) {
						ins = mono_emit_simd_field_load (cfg, field, sp [0]);
						if (ins) {
							*sp++ = ins;
							goto field_access_end;
						}
					}
#endif

					MonoInst *field_add_inst = sp [0];
					if (mini_is_gsharedvt_klass (klass)) {
						MonoInst *offset_ins;

						offset_ins = emit_get_gsharedvt_info (cfg, field, MONO_RGCTX_INFO_FIELD_OFFSET);
						/* The value is offset by 1 */
						EMIT_NEW_BIALU_IMM (cfg, ins, OP_PSUB_IMM, offset_ins->dreg, offset_ins->dreg, 1);
						EMIT_NEW_BIALU (cfg, field_add_inst, OP_PADD, alloc_ireg_mp (cfg), sp [0]->dreg, offset_ins->dreg);
						foffset = 0;
					}

					load = mini_emit_memory_load (cfg, field->type, field_add_inst, foffset, ins_flag);

					if (sp [0]->opcode != OP_LDADDR)
						load->flags |= MONO_INST_FAULT;
					*sp++ = load;
				}
			}

			if (is_instance)
				goto field_access_end;

			/* STATIC CASE */
			context_used = mini_class_check_context_used (cfg, klass);

			if (ftype->attrs & FIELD_ATTRIBUTE_LITERAL) {
				mono_error_set_field_missing (cfg->error, m_field_get_parent (field), field->name, NULL, "Using static instructions with literal field");
				CHECK_CFG_ERROR;
			}

			/* The special_static_fields field is init'd in mono_class_vtable, so it needs
			 * to be called here.
			 */
			if (!context_used) {
				mono_class_vtable_checked (klass, cfg->error);
				CHECK_CFG_ERROR;
				CHECK_TYPELOAD (klass);
			}

			addr = mono_special_static_field_get_offset (field, cfg->error);
			CHECK_CFG_ERROR;
			CHECK_TYPELOAD (klass);

			is_special_static = mono_class_field_is_special_static (field);

			if (is_special_static && ((gsize)addr & 0x80000000) == 0)
				thread_ins = mono_create_tls_get (cfg, TLS_KEY_THREAD);
			else
				thread_ins = NULL;

			/* Generate IR to compute the field address */
			if (is_special_static && ((gsize)addr & 0x80000000) == 0 && thread_ins &&
				!(context_used && cfg->gsharedvt && mini_is_gsharedvt_klass (klass))) {
				/*
				 * Fast access to TLS data
				 * Inline version of get_thread_static_data () in
				 * threads.c.
				 */
				guint32 offset;
				int idx, static_data_reg, array_reg, dreg;

				static_data_reg = alloc_ireg (cfg);
				MONO_EMIT_NEW_LOAD_MEMBASE (cfg, static_data_reg, thread_ins->dreg, MONO_STRUCT_OFFSET (MonoInternalThread, static_data));

				if (cfg->compile_aot || context_used) {
					int offset_reg, offset2_reg, idx_reg;

					/* For TLS variables, this will return the TLS offset */
					if (context_used) {
						MonoInst *addr_ins = emit_get_rgctx_field (cfg, context_used, field, MONO_RGCTX_INFO_FIELD_OFFSET);
						/* The value is offset by 1 */
						EMIT_NEW_BIALU_IMM (cfg, ins, OP_PSUB_IMM, addr_ins->dreg, addr_ins->dreg, 1);
					} else {
						EMIT_NEW_SFLDACONST (cfg, ins, field);
					}
					offset_reg = ins->dreg;
					MONO_EMIT_NEW_BIALU_IMM (cfg, OP_IAND_IMM, offset_reg, offset_reg, 0x7fffffff);
					idx_reg = alloc_ireg (cfg);
					MONO_EMIT_NEW_BIALU_IMM (cfg, OP_IAND_IMM, idx_reg, offset_reg, 0x3f);
					MONO_EMIT_NEW_BIALU_IMM (cfg, OP_ISHL_IMM, idx_reg, idx_reg, TARGET_SIZEOF_VOID_P == 8 ? 3 : 2);
					MONO_EMIT_NEW_BIALU (cfg, OP_PADD, static_data_reg, static_data_reg, idx_reg);
					array_reg = alloc_ireg (cfg);
					MONO_EMIT_NEW_LOAD_MEMBASE (cfg, array_reg, static_data_reg, 0);
					offset2_reg = alloc_ireg (cfg);
					MONO_EMIT_NEW_BIALU_IMM (cfg, OP_ISHR_UN_IMM, offset2_reg, offset_reg, 6);
					MONO_EMIT_NEW_BIALU_IMM (cfg, OP_IAND_IMM, offset2_reg, offset2_reg, 0x1ffffff);
					dreg = alloc_ireg (cfg);
					EMIT_NEW_BIALU (cfg, ins, OP_PADD, dreg, array_reg, offset2_reg);
				} else {
					offset = (gsize)addr & 0x7fffffff;
					idx = offset & 0x3f;

					array_reg = alloc_ireg (cfg);
					MONO_EMIT_NEW_LOAD_MEMBASE (cfg, array_reg, static_data_reg, idx * TARGET_SIZEOF_VOID_P);
					dreg = alloc_ireg (cfg);
					EMIT_NEW_BIALU_IMM (cfg, ins, OP_ADD_IMM, dreg, array_reg, ((offset >> 6) & 0x1ffffff));
				}
			} else if ((cfg->compile_aot && is_special_static) ||
					(context_used && is_special_static)) {
				MonoInst *iargs [1];

				g_assert (m_field_get_parent (field));
				if (context_used) {
					iargs [0] = emit_get_rgctx_field (cfg, context_used,
						field, MONO_RGCTX_INFO_CLASS_FIELD);
				} else {
					EMIT_NEW_FIELDCONST (cfg, iargs [0], field);
				}
				ins = mono_emit_jit_icall (cfg, mono_class_static_field_address, iargs);
			} else if (context_used) {
				MonoInst *static_data;

				/*
				g_print ("sharing static field access in %s.%s.%s - depth %d offset %d\n",
					method->klass->name_space, method->klass->name, method->name,
					depth, field->offset);
				*/

				if (mono_class_needs_cctor_run (klass, method))
					emit_class_init (cfg, klass);

				/*
				 * The pointer we're computing here is
				 *
				 *   super_info.static_data + field->offset
				 */
				static_data = mini_emit_get_rgctx_klass (cfg, context_used,
					klass, MONO_RGCTX_INFO_STATIC_DATA);

				if (mini_is_gsharedvt_klass (klass)) {
					MonoInst *offset_ins;

					offset_ins = emit_get_rgctx_field (cfg, context_used, field, MONO_RGCTX_INFO_FIELD_OFFSET);
					/* The value is offset by 1 */
					EMIT_NEW_BIALU_IMM (cfg, ins, OP_PSUB_IMM, offset_ins->dreg, offset_ins->dreg, 1);
					int dreg = alloc_ireg_mp (cfg);
					EMIT_NEW_BIALU (cfg, ins, OP_PADD, dreg, static_data->dreg, offset_ins->dreg);
				} else if (field->offset == 0) {
					ins = static_data;
				} else {
					int addr_reg = mono_alloc_preg (cfg);
					EMIT_NEW_BIALU_IMM (cfg, ins, OP_PADD_IMM, addr_reg, static_data->dreg, field->offset);
				}
			} else if (cfg->compile_aot && addr) {
				MonoInst *iargs [1];

				g_assert (m_field_get_parent (field));
				EMIT_NEW_FIELDCONST (cfg, iargs [0], field);
				ins = mono_emit_jit_icall (cfg, mono_class_static_field_address, iargs);
			} else {
				MonoVTable *vtable = NULL;

				if (!cfg->compile_aot)
					vtable = mono_class_vtable_checked (klass, cfg->error);
				CHECK_CFG_ERROR;
				CHECK_TYPELOAD (klass);

				if (!addr) {
					if (mini_field_access_needs_cctor_run (cfg, method, klass, vtable)) {
						if (!(g_slist_find (class_inits, klass))) {
							emit_class_init (cfg, klass);
							if (cfg->verbose_level > 2)
								printf ("class %s.%s needs init call for %s\n", m_class_get_name_space (klass), m_class_get_name (klass), mono_field_get_name (field));
							class_inits = g_slist_prepend (class_inits, klass);
						}
					} else {
						if (cfg->run_cctors) {
							/* This makes so that inline cannot trigger */
							/* .cctors: too many apps depend on them */
							/* running with a specific order... */
							g_assert (vtable);
							if (!vtable->initialized && m_class_has_cctor (vtable->klass))
								INLINE_FAILURE ("class init");
							if (!mono_runtime_class_init_full (vtable, cfg->error)) {
								mono_cfg_set_exception (cfg, MONO_EXCEPTION_MONO_ERROR);
								goto exception_exit;
							}
						}
					}
					if (cfg->compile_aot)
						EMIT_NEW_SFLDACONST (cfg, ins, field);
					else {
						g_assert (vtable);
						addr = mono_static_field_get_addr (vtable, field);
						g_assert (addr);
						EMIT_NEW_PCONST (cfg, ins, addr);
					}
				} else {
					MonoInst *iargs [1];
					EMIT_NEW_ICONST (cfg, iargs [0], GPOINTER_TO_UINT (addr));
					ins = mono_emit_jit_icall (cfg, mono_get_special_static_data, iargs);
				}
			}

			/* Generate IR to do the actual load/store operation */

			if ((il_op == MONO_CEE_STFLD || il_op == MONO_CEE_STSFLD)) {
				if (ins_flag & MONO_INST_VOLATILE) {
					/* Volatile stores have release semantics, see 12.6.7 in Ecma 335 */
					mini_emit_memory_barrier (cfg, MONO_MEMORY_BARRIER_REL);
				} else if (!mini_debug_options.weak_memory_model && mini_type_is_reference (ftype)) {
					mini_emit_memory_barrier (cfg, MONO_MEMORY_BARRIER_REL);
				}
			}

			if (il_op == MONO_CEE_LDSFLDA) {
				ins->klass = mono_class_from_mono_type_internal (ftype);
				ins->type = STACK_PTR;
				*sp++ = ins;
			} else if (il_op == MONO_CEE_STSFLD) {
				MonoInst *store;

				EMIT_NEW_STORE_MEMBASE_TYPE (cfg, store, ftype, ins->dreg, 0, store_val->dreg);
				store->flags |= ins_flag;
			} else {
				gboolean is_const = FALSE;
				MonoVTable *vtable = NULL;

				addr = NULL;
				if (!context_used) {
					vtable = mono_class_vtable_checked (klass, cfg->error);
					CHECK_CFG_ERROR;
					CHECK_TYPELOAD (klass);
				}
				if ((ftype->attrs & FIELD_ATTRIBUTE_INIT_ONLY) && (((addr = mono_aot_readonly_field_override (field)) != NULL) ||
						(!context_used && !cfg->compile_aot && vtable->initialized))) {
					int ro_type = ftype->type;
					if (!addr)
						addr = mono_static_field_get_addr (vtable, field);
					if (ro_type == MONO_TYPE_VALUETYPE && m_class_is_enumtype (ftype->data.klass)) {
						ro_type = mono_class_enum_basetype_internal (ftype->data.klass)->type;
					}

					GSHAREDVT_FAILURE (il_op);

					/* printf ("RO-FIELD %s.%s:%s\n", klass->name_space, klass->name, mono_field_get_name (field));*/
					is_const = TRUE;
					switch (ro_type) {
					case MONO_TYPE_BOOLEAN:
					case MONO_TYPE_U1:
						EMIT_NEW_ICONST (cfg, *sp, *((guint8 *)addr));
						sp++;
						break;
					case MONO_TYPE_I1:
						EMIT_NEW_ICONST (cfg, *sp, *((gint8 *)addr));
						sp++;
						break;
					case MONO_TYPE_CHAR:
					case MONO_TYPE_U2:
						EMIT_NEW_ICONST (cfg, *sp, *((guint16 *)addr));
						sp++;
						break;
					case MONO_TYPE_I2:
						EMIT_NEW_ICONST (cfg, *sp, *((gint16 *)addr));
						sp++;
						break;
						break;
					case MONO_TYPE_I4:
						EMIT_NEW_ICONST (cfg, *sp, *((gint32 *)addr));
						sp++;
						break;
					case MONO_TYPE_U4:
						EMIT_NEW_ICONST (cfg, *sp, *((guint32 *)addr));
						sp++;
						break;
					case MONO_TYPE_I:
					case MONO_TYPE_U:
					case MONO_TYPE_PTR:
					case MONO_TYPE_FNPTR:
						EMIT_NEW_PCONST (cfg, *sp, *((gpointer *)addr));
						mini_type_to_eval_stack_type ((cfg), field->type, *sp);
						sp++;
						break;
					case MONO_TYPE_STRING:
					case MONO_TYPE_OBJECT:
					case MONO_TYPE_CLASS:
					case MONO_TYPE_SZARRAY:
					case MONO_TYPE_ARRAY:
						if (!mono_gc_is_moving ()) {
							EMIT_NEW_PCONST (cfg, *sp, *((gpointer *)addr));
							mini_type_to_eval_stack_type ((cfg), field->type, *sp);
							sp++;
						} else {
							is_const = FALSE;
						}
						break;
					case MONO_TYPE_I8:
					case MONO_TYPE_U8:
						EMIT_NEW_I8CONST (cfg, *sp, *((gint64 *)addr));
						sp++;
						break;
					case MONO_TYPE_R4:
					case MONO_TYPE_R8:
					case MONO_TYPE_VALUETYPE:
					default:
						is_const = FALSE;
						break;
					}
				}

				if (!is_const) {
					MonoInst *load;

					EMIT_NEW_LOAD_MEMBASE_TYPE (cfg, load, field->type, ins->dreg, 0);
					load->flags |= ins_flag;
					*sp++ = load;
				}
			}

field_access_end:
			if ((il_op == MONO_CEE_LDFLD || il_op == MONO_CEE_LDSFLD) && (ins_flag & MONO_INST_VOLATILE)) {
				/* Volatile loads have acquire semantics, see 12.6.7 in Ecma 335 */
				mini_emit_memory_barrier (cfg, MONO_MEMORY_BARRIER_ACQ);
			}

			ins_flag = 0;
			break;
		}
		case MONO_CEE_STOBJ:
			sp -= 2;
			klass = mini_get_class (method, token, generic_context);
			CHECK_TYPELOAD (klass);

			/* FIXME: should check item at sp [1] is compatible with the type of the store. */
			mini_emit_memory_store (cfg, m_class_get_byval_arg (klass), sp [0], sp [1], ins_flag);
			ins_flag = 0;
			inline_costs += 1;
			break;

			/*
			 * Array opcodes
			 */
		case MONO_CEE_NEWARR: {
			MonoInst *len_ins;
			const char *data_ptr;
			int data_size = 0;
			guint32 field_token;

			--sp;

			klass = mini_get_class (method, token, generic_context);
			CHECK_TYPELOAD (klass);
			if (m_class_get_byval_arg (klass)->type == MONO_TYPE_VOID)
				UNVERIFIED;

			context_used = mini_class_check_context_used (cfg, klass);

#ifndef TARGET_S390X
			if (sp [0]->type == STACK_I8 && TARGET_SIZEOF_VOID_P == 4) {
				MONO_INST_NEW (cfg, ins, OP_LCONV_TO_OVF_U4);
				ins->sreg1 = sp [0]->dreg;
				ins->type = STACK_I4;
				ins->dreg = alloc_ireg (cfg);
				MONO_ADD_INS (cfg->cbb, ins);
				*sp = mono_decompose_opcode (cfg, ins);
			}
#else
			/* The array allocator expects a 64-bit input, and we cannot rely
			   on the high bits of a 32-bit result, so we have to extend.  */
			if (sp [0]->type == STACK_I4 && TARGET_SIZEOF_VOID_P == 8) {
				MONO_INST_NEW (cfg, ins, OP_ICONV_TO_I8);
				ins->sreg1 = sp [0]->dreg;
				ins->type = STACK_I8;
				ins->dreg = alloc_ireg (cfg);
				MONO_ADD_INS (cfg->cbb, ins);
				*sp = mono_decompose_opcode (cfg, ins);
			}
#endif

			if (context_used) {
				MonoInst *args [3];
				MonoClass *array_class = mono_class_create_array (klass, 1);
				MonoMethod *managed_alloc = mono_gc_get_managed_array_allocator (array_class);

				/* FIXME: Use OP_NEWARR and decompose later to help abcrem */

				/* vtable */
				args [0] = mini_emit_get_rgctx_klass (cfg, context_used,
					array_class, MONO_RGCTX_INFO_VTABLE);
				/* array len */
				args [1] = sp [0];

				if (managed_alloc)
					ins = mono_emit_method_call (cfg, managed_alloc, args, NULL);
				else
					ins = mono_emit_jit_icall (cfg, ves_icall_array_new_specific, args);
			} else {
				/* Decompose later since it is needed by abcrem */
				MonoClass *array_type = mono_class_create_array (klass, 1);
				mono_class_vtable_checked (array_type, cfg->error);
				CHECK_CFG_ERROR;
				CHECK_TYPELOAD (array_type);

				MONO_INST_NEW (cfg, ins, OP_NEWARR);
				ins->dreg = alloc_ireg_ref (cfg);
				ins->sreg1 = sp [0]->dreg;
				ins->inst_newa_class = klass;
				ins->type = STACK_OBJ;
				ins->klass = array_type;
				MONO_ADD_INS (cfg->cbb, ins);
				cfg->flags |= MONO_CFG_NEEDS_DECOMPOSE;
				cfg->cbb->needs_decompose = TRUE;

				/* Needed so mono_emit_load_get_addr () gets called */
				mono_get_got_var (cfg);
			}

			len_ins = sp [0];
			ip += 5;
			*sp++ = ins;
			inline_costs += 1;

			/*
			 * we inline/optimize the initialization sequence if possible.
			 * we should also allocate the array as not cleared, since we spend as much time clearing to 0 as initializing
			 * for small sizes open code the memcpy
			 * ensure the rva field is big enough
			 */
			if ((cfg->opt & MONO_OPT_INTRINS) && next_ip < end
					&& ip_in_bb (cfg, cfg->cbb, next_ip)
					&& (len_ins->opcode == OP_ICONST)
					&& (data_ptr = initialize_array_data (cfg, method,
						cfg->compile_aot, next_ip, end, klass,
						GTMREG_TO_UINT32 (len_ins->inst_c0), &data_size, &field_token,
						&il_op, &next_ip))) {
				MonoMethod *memcpy_method = mini_get_memcpy_method ();
				MonoInst *iargs [3];
				int add_reg = alloc_ireg_mp (cfg);

				EMIT_NEW_BIALU_IMM (cfg, iargs [0], OP_PADD_IMM, add_reg, ins->dreg, MONO_STRUCT_OFFSET (MonoArray, vector));
				if (cfg->compile_aot) {
					EMIT_NEW_AOTCONST_TOKEN (cfg, iargs [1], MONO_PATCH_INFO_RVA, m_class_get_image (method->klass), field_token, STACK_PTR, NULL);
				} else {
					EMIT_NEW_PCONST (cfg, iargs [1], (char*)data_ptr);
				}
				EMIT_NEW_ICONST (cfg, iargs [2], data_size);
				mono_emit_method_call (cfg, memcpy_method, iargs, NULL);
			}

			break;
		}
		case MONO_CEE_LDLEN:
			--sp;
			if (sp [0]->type != STACK_OBJ)
				UNVERIFIED;

			MONO_INST_NEW (cfg, ins, OP_LDLEN);
			ins->dreg = alloc_preg (cfg);
			ins->sreg1 = sp [0]->dreg;
			ins->inst_imm = MONO_STRUCT_OFFSET (MonoArray, max_length);
			ins->type = STACK_I4;
			/* This flag will be inherited by the decomposition */
			ins->flags |= MONO_INST_FAULT | MONO_INST_INVARIANT_LOAD;
			MONO_ADD_INS (cfg->cbb, ins);
			cfg->flags |= MONO_CFG_NEEDS_DECOMPOSE;
			cfg->cbb->needs_decompose = TRUE;
			MONO_EMIT_NEW_UNALU (cfg, OP_NOT_NULL, -1, sp [0]->dreg);
			*sp++ = ins;
			break;
		case MONO_CEE_LDELEMA:
			sp -= 2;
			if (sp [0]->type != STACK_OBJ)
				UNVERIFIED;

			cfg->flags |= MONO_CFG_HAS_LDELEMA;

			klass = mini_get_class (method, token, generic_context);
			CHECK_TYPELOAD (klass);
			/* we need to make sure that this array is exactly the type it needs
			 * to be for correctness. the wrappers are lax with their usage
			 * so we need to ignore them here
			 */
			if (!m_class_is_valuetype (klass) && method->wrapper_type == MONO_WRAPPER_NONE && !readonly) {
				MonoClass *array_class = mono_class_create_array (klass, 1);
				mini_emit_check_array_type (cfg, sp [0], array_class);
				CHECK_TYPELOAD (array_class);
			}

			readonly = FALSE;
			ins = mini_emit_ldelema_1_ins (cfg, klass, sp [0], sp [1], TRUE, FALSE);
			*sp++ = ins;
			break;
		case MONO_CEE_LDELEM:
		case MONO_CEE_LDELEM_I1:
		case MONO_CEE_LDELEM_U1:
		case MONO_CEE_LDELEM_I2:
		case MONO_CEE_LDELEM_U2:
		case MONO_CEE_LDELEM_I4:
		case MONO_CEE_LDELEM_U4:
		case MONO_CEE_LDELEM_I8:
		case MONO_CEE_LDELEM_I:
		case MONO_CEE_LDELEM_R4:
		case MONO_CEE_LDELEM_R8:
		case MONO_CEE_LDELEM_REF: {
			MonoInst *addr;

			sp -= 2;

			if (il_op == MONO_CEE_LDELEM) {
				klass = mini_get_class (method, token, generic_context);
				CHECK_TYPELOAD (klass);
				mono_class_init_internal (klass);
			}
			else
				klass = array_access_to_klass (il_op);

			if (sp [0]->type != STACK_OBJ)
				UNVERIFIED;

			cfg->flags |= MONO_CFG_HAS_LDELEMA;

			if (mini_is_gsharedvt_variable_klass (klass)) {
				// FIXME-VT: OP_ICONST optimization
				addr = mini_emit_ldelema_1_ins (cfg, klass, sp [0], sp [1], TRUE, FALSE);
				EMIT_NEW_LOAD_MEMBASE_TYPE (cfg, ins, m_class_get_byval_arg (klass), addr->dreg, 0);
				ins->opcode = OP_LOADV_MEMBASE;
			} else if (sp [1]->opcode == OP_ICONST) {
				int array_reg = sp [0]->dreg;
				int index_reg = sp [1]->dreg;
				size_t offset = (mono_class_array_element_size (klass) * sp [1]->inst_c0) + MONO_STRUCT_OFFSET (MonoArray, vector);

				if (SIZEOF_REGISTER == 8 && COMPILE_LLVM (cfg))
					MONO_EMIT_NEW_UNALU (cfg, OP_ZEXT_I4, index_reg, index_reg);

				MONO_EMIT_BOUNDS_CHECK (cfg, array_reg, MonoArray, max_length, index_reg);
				EMIT_NEW_LOAD_MEMBASE_TYPE (cfg, ins, m_class_get_byval_arg (klass), array_reg, (target_mgreg_t)offset);
			} else {
				addr = mini_emit_ldelema_1_ins (cfg, klass, sp [0], sp [1], TRUE, FALSE);
				EMIT_NEW_LOAD_MEMBASE_TYPE (cfg, ins, m_class_get_byval_arg (klass), addr->dreg, 0);
			}
			*sp++ = ins;
			break;
		}
		case MONO_CEE_STELEM_I:
		case MONO_CEE_STELEM_I1:
		case MONO_CEE_STELEM_I2:
		case MONO_CEE_STELEM_I4:
		case MONO_CEE_STELEM_I8:
		case MONO_CEE_STELEM_R4:
		case MONO_CEE_STELEM_R8:
		case MONO_CEE_STELEM_REF:
		case MONO_CEE_STELEM: {
			sp -= 3;

			cfg->flags |= MONO_CFG_HAS_LDELEMA;

			if (il_op == MONO_CEE_STELEM) {
				klass = mini_get_class (method, token, generic_context);
				CHECK_TYPELOAD (klass);
				mono_class_init_internal (klass);
			}
			else
				klass = array_access_to_klass (il_op);

			if (sp [0]->type != STACK_OBJ)
				UNVERIFIED;

			sp [2] = convert_value (cfg, m_class_get_byval_arg (klass), sp [2]);
			mini_emit_array_store (cfg, klass, sp, TRUE);

			inline_costs += 1;
			break;
		}
		case MONO_CEE_CKFINITE: {
			--sp;

			if (cfg->llvm_only) {
				MonoInst *iargs [1];

				iargs [0] = sp [0];
				*sp++ = mono_emit_jit_icall (cfg, mono_ckfinite, iargs);
			} else  {
				sp [0] = convert_value (cfg, m_class_get_byval_arg (mono_defaults.double_class), sp [0]);
				MONO_INST_NEW (cfg, ins, OP_CKFINITE);
				ins->sreg1 = sp [0]->dreg;
				ins->dreg = alloc_freg (cfg);
				ins->type = STACK_R8;
				MONO_ADD_INS (cfg->cbb, ins);

				*sp++ = mono_decompose_opcode (cfg, ins);
			}

			break;
		}
		case MONO_CEE_REFANYVAL: {
			MonoInst *src_var, *src;

			int klass_reg = alloc_preg (cfg);
			int dreg = alloc_preg (cfg);

			GSHAREDVT_FAILURE (il_op);

			MONO_INST_NEW (cfg, ins, il_op);
			--sp;
			klass = mini_get_class (method, token, generic_context);
			CHECK_TYPELOAD (klass);

			context_used = mini_class_check_context_used (cfg, klass);

			// FIXME:
			src_var = get_vreg_to_inst (cfg, sp [0]->dreg);
			if (!src_var)
				src_var = mono_compile_create_var_for_vreg (cfg, m_class_get_byval_arg (mono_defaults.typed_reference_class), OP_LOCAL, sp [0]->dreg);
			EMIT_NEW_VARLOADA (cfg, src, src_var, src_var->inst_vtype);
			MONO_EMIT_NEW_LOAD_MEMBASE (cfg, klass_reg, src->dreg, MONO_STRUCT_OFFSET (MonoTypedRef, klass));

			if (context_used) {
				MonoInst *klass_ins;

				klass_ins = mini_emit_get_rgctx_klass (cfg, context_used,
						klass, MONO_RGCTX_INFO_KLASS);

				// FIXME:
				MONO_EMIT_NEW_BIALU (cfg, OP_COMPARE, -1, klass_reg, klass_ins->dreg);
				MONO_EMIT_NEW_COND_EXC (cfg, NE_UN, "InvalidCastException");
			} else {
				mini_emit_class_check (cfg, klass_reg, klass);
			}
			EMIT_NEW_LOAD_MEMBASE (cfg, ins, OP_LOAD_MEMBASE, dreg, src->dreg, MONO_STRUCT_OFFSET (MonoTypedRef, value));
			ins->type = STACK_MP;
			ins->klass = klass;
			*sp++ = ins;
			break;
		}
		case MONO_CEE_MKREFANY: {
			MonoInst *loc, *addr;

			GSHAREDVT_FAILURE (il_op);

			MONO_INST_NEW (cfg, ins, il_op);
			--sp;
			klass = mini_get_class (method, token, generic_context);
			CHECK_TYPELOAD (klass);

			context_used = mini_class_check_context_used (cfg, klass);

			loc = mono_compile_create_var (cfg, m_class_get_byval_arg (mono_defaults.typed_reference_class), OP_LOCAL);
			EMIT_NEW_TEMPLOADA (cfg, addr, loc->inst_c0);

			MonoInst *const_ins = mini_emit_get_rgctx_klass (cfg, context_used, klass, MONO_RGCTX_INFO_KLASS);
			int type_reg = alloc_preg (cfg);

			MONO_EMIT_NEW_STORE_MEMBASE (cfg, OP_STOREP_MEMBASE_REG, addr->dreg, MONO_STRUCT_OFFSET (MonoTypedRef, klass), const_ins->dreg);
			MONO_EMIT_NEW_BIALU_IMM (cfg, OP_ADD_IMM, type_reg, const_ins->dreg, m_class_offsetof_byval_arg ());
			MONO_EMIT_NEW_STORE_MEMBASE (cfg, OP_STOREP_MEMBASE_REG, addr->dreg, MONO_STRUCT_OFFSET (MonoTypedRef, type), type_reg);

			MONO_EMIT_NEW_STORE_MEMBASE (cfg, OP_STOREP_MEMBASE_REG, addr->dreg, MONO_STRUCT_OFFSET (MonoTypedRef, value), sp [0]->dreg);

			EMIT_NEW_TEMPLOAD (cfg, ins, loc->inst_c0);
			ins->type = STACK_VTYPE;
			ins->klass = mono_defaults.typed_reference_class;
			*sp++ = ins;
			break;
		}
		case MONO_CEE_LDTOKEN: {
			gpointer handle;
			MonoClass *handle_class;

			if (method->wrapper_type == MONO_WRAPPER_DYNAMIC_METHOD ||
					method->wrapper_type == MONO_WRAPPER_SYNCHRONIZED) {
				handle = mono_method_get_wrapper_data (method, n);
				handle_class = (MonoClass *)mono_method_get_wrapper_data (method, n + 1);
				if (handle_class == mono_defaults.typehandle_class)
					handle = m_class_get_byval_arg ((MonoClass*)handle);
			}
			else {
				handle = mono_ldtoken_checked (image, n, &handle_class, generic_context, cfg->error);
				CHECK_CFG_ERROR;
			}
			if (!handle)
				LOAD_ERROR;
			mono_class_init_internal (handle_class);
			if (cfg->gshared) {
				if (mono_metadata_token_table (n) == MONO_TABLE_TYPEDEF ||
						mono_metadata_token_table (n) == MONO_TABLE_TYPEREF) {
					/* This case handles ldtoken
					   of an open type, like for
					   typeof(Gen<>). */
					context_used = 0;
				} else if (handle_class == mono_defaults.typehandle_class) {
					context_used = mini_class_check_context_used (cfg, mono_class_from_mono_type_internal ((MonoType *)handle));
				} else if (handle_class == mono_defaults.fieldhandle_class)
					context_used = mini_class_check_context_used (cfg, m_field_get_parent (((MonoClassField*)handle)));
				else if (handle_class == mono_defaults.methodhandle_class)
					context_used = mini_method_check_context_used (cfg, (MonoMethod *)handle);
				else
					g_assert_not_reached ();
			}

			{
				if ((next_ip + 4 < end) && ip_in_bb (cfg, cfg->cbb, next_ip) &&
					((next_ip [0] == CEE_CALL) || (next_ip [0] == CEE_CALLVIRT)) &&
					(cmethod = mini_get_method (cfg, method, read32 (next_ip + 1), NULL, generic_context)) &&
					(cmethod->klass == mono_defaults.systemtype_class) &&
					(strcmp (cmethod->name, "GetTypeFromHandle") == 0)) {
					MonoClass *tclass = mono_class_from_mono_type_internal ((MonoType *)handle);

					mono_class_init_internal (tclass);

					// Optimize to true/false if next instruction is `call instance bool Type::get_IsValueType()`
					guchar *is_vt_ip;
					guint32 is_vt_token;
					if ((is_vt_ip = il_read_call (next_ip + 5, end, &is_vt_token)) && ip_in_bb (cfg, cfg->cbb, is_vt_ip)) {
						MonoMethod *is_vt_method = mini_get_method (cfg, method, is_vt_token, NULL, generic_context);
						if (is_vt_method->klass == mono_defaults.systemtype_class &&
							!mini_is_gsharedvt_variable_klass (tclass) &&
							!mono_class_is_open_constructed_type (m_class_get_byval_arg (tclass)) &&
							!strcmp ("get_IsValueType", is_vt_method->name)) {
							next_ip = is_vt_ip;
							EMIT_NEW_ICONST (cfg, ins, m_class_is_valuetype (tclass) ? 1 : 0);
							ins->type = STACK_I4;
							*sp++ = ins;
							break;
						}
					}

					if (context_used) {
						MONO_INST_NEW (cfg, ins, OP_RTTYPE);
						ins->dreg = alloc_ireg_ref (cfg);
						ins->inst_p0 = tclass;
						ins->type = STACK_OBJ;
						MONO_ADD_INS (cfg->cbb, ins);
						cfg->flags |= MONO_CFG_NEEDS_DECOMPOSE;
						cfg->cbb->needs_decompose = TRUE;
					} else if (cfg->compile_aot) {
						if (method->wrapper_type) {
							error_init (error); //got to do it since there are multiple conditionals below
							if (mono_class_get_checked (m_class_get_image (tclass), m_class_get_type_token (tclass), error) == tclass && !generic_context) {
								/* Special case for static synchronized wrappers */
								EMIT_NEW_TYPE_FROM_HANDLE_CONST (cfg, ins, m_class_get_image (tclass), m_class_get_type_token (tclass), generic_context);
							} else {
								mono_error_cleanup (error); /* FIXME don't swallow the error */
								/* FIXME: n is not a normal token */
								DISABLE_AOT (cfg);
								EMIT_NEW_PCONST (cfg, ins, NULL);
							}
						} else {
							EMIT_NEW_TYPE_FROM_HANDLE_CONST (cfg, ins, image, n, generic_context);
						}
					} else {
						MonoReflectionType *rt = mono_type_get_object_checked ((MonoType *)handle, cfg->error);
						CHECK_CFG_ERROR;
						EMIT_NEW_PCONST (cfg, ins, rt);
					}
					ins->type = STACK_OBJ;
					ins->klass = mono_defaults.runtimetype_class;
					il_op = (MonoOpcodeEnum)next_ip [0];
					next_ip += 5;
				} else {
					MonoInst *addr, *vtvar;

					vtvar = mono_compile_create_var (cfg, m_class_get_byval_arg (handle_class), OP_LOCAL);

					if (context_used) {
						if (handle_class == mono_defaults.typehandle_class) {
							ins = mini_emit_get_rgctx_klass (cfg, context_used,
									mono_class_from_mono_type_internal ((MonoType *)handle),
									MONO_RGCTX_INFO_TYPE);
						} else if (handle_class == mono_defaults.methodhandle_class) {
							ins = emit_get_rgctx_method (cfg, context_used,
									(MonoMethod *)handle, MONO_RGCTX_INFO_METHOD);
						} else if (handle_class == mono_defaults.fieldhandle_class) {
							ins = emit_get_rgctx_field (cfg, context_used,
									(MonoClassField *)handle, MONO_RGCTX_INFO_CLASS_FIELD);
						} else {
							g_assert_not_reached ();
						}
					} else if (cfg->compile_aot) {
						EMIT_NEW_LDTOKENCONST (cfg, ins, image, n, generic_context);
					} else {
						EMIT_NEW_PCONST (cfg, ins, handle);
					}
					EMIT_NEW_TEMPLOADA (cfg, addr, vtvar->inst_c0);
					MONO_EMIT_NEW_STORE_MEMBASE (cfg, OP_STORE_MEMBASE_REG, addr->dreg, 0, ins->dreg);
					EMIT_NEW_TEMPLOAD (cfg, ins, vtvar->inst_c0);
				}
			}

			*sp++ = ins;
			break;
		}
		case MONO_CEE_THROW:
			if (sp [-1]->type != STACK_OBJ)
				UNVERIFIED;

			MONO_INST_NEW (cfg, ins, OP_THROW);
			--sp;
			ins->sreg1 = sp [0]->dreg;
			cfg->cbb->out_of_line = TRUE;
			MONO_ADD_INS (cfg->cbb, ins);
			MONO_INST_NEW (cfg, ins, OP_NOT_REACHED);
			MONO_ADD_INS (cfg->cbb, ins);
			sp = stack_start;

			link_bblock (cfg, cfg->cbb, end_bblock);
			start_new_bblock = 1;
			/* This can complicate code generation for llvm since the return value might not be defined */
			if (COMPILE_LLVM (cfg))
				INLINE_FAILURE ("throw");
			break;
		case MONO_CEE_ENDFINALLY:
			if (!ip_in_finally_clause (cfg, GPTRDIFF_TO_INT (ip - header->code)))
				UNVERIFIED;
			/* mono_save_seq_point_info () depends on this */
			if (sp != stack_start)
				emit_seq_point (cfg, method, ip, FALSE, FALSE);
			MONO_INST_NEW (cfg, ins, OP_ENDFINALLY);
			MONO_ADD_INS (cfg->cbb, ins);
			start_new_bblock = 1;
			ins_has_side_effect = FALSE;

			/*
			 * Control will leave the method so empty the stack, otherwise
			 * the next basic block will start with a nonempty stack.
			 */
			while (sp != stack_start) {
				sp--;
			}
			break;
		case MONO_CEE_LEAVE:
		case MONO_CEE_LEAVE_S: {
			GList *handlers;

			/* empty the stack */
			g_assert (sp >= stack_start);
			sp = stack_start;

			/*
			 * If this leave statement is in a catch block, check for a
			 * pending exception, and rethrow it if necessary.
			 * We avoid doing this in runtime invoke wrappers, since those are called
			 * by native code which excepts the wrapper to catch all exceptions.
			 */
			for (unsigned int i = 0; i < header->num_clauses; ++i) {
				MonoExceptionClause *clause = &header->clauses [i];

				/*
				 * Use <= in the final comparison to handle clauses with multiple
				 * leave statements, like in bug #78024.
				 * The ordering of the exception clauses guarantees that we find the
				 * innermost clause.
				 */
				if (MONO_OFFSET_IN_HANDLER (clause, GPTRDIFF_TO_UINT32(ip - header->code)) && (clause->flags == MONO_EXCEPTION_CLAUSE_NONE) && GPTRDIFF_TO_UINT32(ip - header->code + ((il_op == MONO_CEE_LEAVE) ? 5 : 2)) <= (clause->handler_offset + clause->handler_len) && method->wrapper_type != MONO_WRAPPER_RUNTIME_INVOKE) {
					MonoInst *exc_ins;
					MonoBasicBlock *dont_throw;

					/*
					  MonoInst *load;

					  NEW_TEMPLOAD (cfg, load, mono_find_exvar_for_offset (cfg, clause->handler_offset)->inst_c0);
					*/

					exc_ins = mono_emit_jit_icall (cfg, mono_thread_get_undeniable_exception, NULL);

					NEW_BBLOCK (cfg, dont_throw);

					/*
					 * Currently, we always rethrow the abort exception, despite the
					 * fact that this is not correct. See thread6.cs for an example.
					 * But propagating the abort exception is more important than
					 * getting the semantics right.
					 */
					MONO_EMIT_NEW_BIALU_IMM (cfg, OP_COMPARE_IMM, -1, exc_ins->dreg, 0);
					MONO_EMIT_NEW_BRANCH_BLOCK (cfg, OP_PBEQ, dont_throw);
					MONO_EMIT_NEW_UNALU (cfg, OP_THROW, -1, exc_ins->dreg);

					MONO_START_BB (cfg, dont_throw);
				}
			}

#ifdef ENABLE_LLVM
			cfg->cbb->try_end = (intptr_t)(ip - header->code);
#endif

			if ((handlers = mono_find_leave_clauses (cfg, ip, target))) {
				GList *tmp;
				/*
				 * For each finally clause that we exit we need to invoke the finally block.
				 * After each invocation we need to add try holes for all the clauses that
				 * we already exited.
				 */
				for (tmp = handlers; tmp; tmp = tmp->next) {
					MonoLeaveClause *leave = (MonoLeaveClause *) tmp->data;
					MonoExceptionClause *clause = leave->clause;

					if (clause->flags != MONO_EXCEPTION_CLAUSE_FINALLY)
						continue;

					MonoInst *abort_exc = (MonoInst *)mono_find_exvar_for_offset (cfg, clause->handler_offset);
					MonoBasicBlock *dont_throw;

					/*
					 * Emit instrumentation code before linking the basic blocks below as this
					 * will alter cfg->cbb.
					 */
					mini_profiler_emit_call_finally (cfg, header, ip, leave->index, clause);

					tblock = cfg->cil_offset_to_bb [clause->handler_offset];
					g_assert (tblock);
					link_bblock (cfg, cfg->cbb, tblock);

					MONO_EMIT_NEW_PCONST (cfg, abort_exc->dreg, 0);

					MONO_INST_NEW (cfg, ins, OP_CALL_HANDLER);
					ins->inst_target_bb = tblock;
					ins->inst_eh_blocks = tmp;
					MONO_ADD_INS (cfg->cbb, ins);
					cfg->cbb->has_call_handler = 1;

					/* Throw exception if exvar is set */
					/* FIXME Do we need this for calls from catch/filter ? */
					NEW_BBLOCK (cfg, dont_throw);
					MONO_EMIT_NEW_BIALU_IMM (cfg, OP_COMPARE_IMM, -1, abort_exc->dreg, 0);
					MONO_EMIT_NEW_BRANCH_BLOCK (cfg, OP_PBEQ, dont_throw);
					mono_emit_jit_icall (cfg, ves_icall_thread_finish_async_abort, NULL);
					cfg->cbb->clause_holes = tmp;

					MONO_START_BB (cfg, dont_throw);
					cfg->cbb->clause_holes = tmp;

					if (COMPILE_LLVM (cfg)) {
						MonoBasicBlock *target_bb;

						/*
						 * Link the finally bblock with the target, since it will
						 * conceptually branch there.
						 */
						GET_BBLOCK (cfg, tblock, cfg->cil_start + clause->handler_offset + clause->handler_len - 1);
						GET_BBLOCK (cfg, target_bb, target);
						link_bblock (cfg, tblock, target_bb);
					}
				}
			}

			MONO_INST_NEW (cfg, ins, OP_BR);
			MONO_ADD_INS (cfg->cbb, ins);
			GET_BBLOCK (cfg, tblock, target);
			link_bblock (cfg, cfg->cbb, tblock);
			ins->inst_target_bb = tblock;

			start_new_bblock = 1;
			break;
		}

		/*
		 * Mono specific opcodes
		 */

		case MONO_CEE_MONO_ICALL: {
			g_assert (method->wrapper_type != MONO_WRAPPER_NONE);
			const MonoJitICallId jit_icall_id = (MonoJitICallId)token;
			MonoJitICallInfo * const jit_icall_info = mono_find_jit_icall_info (jit_icall_id);

			CHECK_STACK (jit_icall_info->sig->param_count);
			sp -= jit_icall_info->sig->param_count;

			if (token == MONO_JIT_ICALL_mono_threads_attach_coop) {
				MonoInst *addr;
				MonoBasicBlock *next_bb;

				if (cfg->compile_aot) {
					/*
					 * This is called on unattached threads, so it cannot go through the trampoline
					 * infrastructure. Use an indirect call through a got slot initialized at load time
					 * instead.
					 */
					EMIT_NEW_AOTCONST (cfg, addr, MONO_PATCH_INFO_JIT_ICALL_ADDR_NOCALL, GUINT_TO_POINTER (jit_icall_id));
					ins = mini_emit_calli (cfg, jit_icall_info->sig, sp, addr, NULL, NULL);
				} else {
					ins = mono_emit_jit_icall_id (cfg, jit_icall_id, sp);
				}

				/*
				 * Parts of the initlocals code needs to come after this, since it might call methods like memset.
				 * Also profiling needs to be after attach.
				 */
				init_localsbb2 = cfg->cbb;
				NEW_BBLOCK (cfg, next_bb);
				MONO_START_BB (cfg, next_bb);
			} else {
				if (token == MONO_JIT_ICALL_mono_threads_detach_coop) {
					/* can't emit profiling code after a detach, so emit it now */
					mini_profiler_emit_leave (cfg, NULL);
					detached_before_ret = TRUE;
				}
				ins = mono_emit_jit_icall_id (cfg, jit_icall_id, sp);
			}

			if (!MONO_TYPE_IS_VOID (jit_icall_info->sig->ret))
				*sp++ = ins;

			inline_costs += CALL_COST * MIN(10, num_calls++);
			break;
		}

		MonoJumpInfoType ldptr_type;

		case MONO_CEE_MONO_LDPTR_CARD_TABLE:
			ldptr_type = MONO_PATCH_INFO_GC_CARD_TABLE_ADDR;
			goto mono_ldptr;
		case MONO_CEE_MONO_LDPTR_NURSERY_START:
			ldptr_type = MONO_PATCH_INFO_GC_NURSERY_START;
			goto mono_ldptr;
		case MONO_CEE_MONO_LDPTR_NURSERY_BITS:
			ldptr_type = MONO_PATCH_INFO_GC_NURSERY_BITS;
			goto mono_ldptr;
		case MONO_CEE_MONO_LDPTR_INT_REQ_FLAG:
			ldptr_type = MONO_PATCH_INFO_INTERRUPTION_REQUEST_FLAG;
			goto mono_ldptr;
		case MONO_CEE_MONO_LDPTR_PROFILER_ALLOCATION_COUNT:
			ldptr_type = MONO_PATCH_INFO_PROFILER_ALLOCATION_COUNT;
mono_ldptr:
			g_assert (method->wrapper_type != MONO_WRAPPER_NONE);
			ins = mini_emit_runtime_constant (cfg, ldptr_type, NULL);
			*sp++ = ins;
			inline_costs += CALL_COST * MIN(10, num_calls++);
			break;

		case MONO_CEE_MONO_LDPTR: {
			gpointer ptr;

			g_assert (method->wrapper_type != MONO_WRAPPER_NONE);
			ptr = mono_method_get_wrapper_data (method, token);
			EMIT_NEW_PCONST (cfg, ins, ptr);
			*sp++ = ins;
			inline_costs += CALL_COST * MIN(10, num_calls++);
			/* Can't embed random pointers into AOT code */
			DISABLE_AOT (cfg);
			break;
		}
		case MONO_CEE_MONO_JIT_ICALL_ADDR:
			g_assert (method->wrapper_type != MONO_WRAPPER_NONE);
			EMIT_NEW_JIT_ICALL_ADDRCONST (cfg, ins, GUINT_TO_POINTER (token));
			*sp++ = ins;
			inline_costs += CALL_COST * MIN(10, num_calls++);
			break;

		case MONO_CEE_MONO_ICALL_ADDR: {
			gpointer ptr;

			g_assert (method->wrapper_type != MONO_WRAPPER_NONE);

			cmethod = (MonoMethod *)mono_method_get_wrapper_data (method, token);

			if (cfg->compile_aot) {
				if (cfg->direct_pinvoke && ip + 6 < end && (ip [6] == CEE_POP)) {
					/*
					 * This is generated by emit_native_wrapper () to resolve the pinvoke address
					 * before the call, its not needed when using direct pinvoke.
					 * This is not an optimization, but its used to avoid looking up pinvokes
					 * on platforms which don't support dlopen ().
					 */
					EMIT_NEW_PCONST (cfg, ins, NULL);
				} else {
					EMIT_NEW_AOTCONST (cfg, ins, MONO_PATCH_INFO_ICALL_ADDR, cmethod);
				}
			} else {
				ptr = mono_lookup_internal_call (cmethod);
				g_assert (ptr);
				EMIT_NEW_PCONST (cfg, ins, ptr);
			}
			*sp++ = ins;
			break;
		}
		case MONO_CEE_MONO_VTADDR: {
			g_assert (method->wrapper_type != MONO_WRAPPER_NONE);
			MonoInst *src_var, *src;

			--sp;

			// FIXME:
			src_var = get_vreg_to_inst (cfg, sp [0]->dreg);
			EMIT_NEW_VARLOADA ((cfg), (src), src_var, src_var->inst_vtype);
			*sp++ = src;
			break;
		}
		case MONO_CEE_MONO_NEWOBJ: {
			g_assert (method->wrapper_type != MONO_WRAPPER_NONE);
			MonoInst *iargs [2];

			klass = (MonoClass *)mono_method_get_wrapper_data (method, token);
			mono_class_init_internal (klass);
			NEW_CLASSCONST (cfg, iargs [0], klass);
			MONO_ADD_INS (cfg->cbb, iargs [0]);
			*sp++ = mono_emit_jit_icall (cfg, ves_icall_object_new, iargs);
			inline_costs += CALL_COST * MIN(10, num_calls++);
			break;
		}
		case MONO_CEE_MONO_OBJADDR:
			g_assert (method->wrapper_type != MONO_WRAPPER_NONE);
			--sp;
			MONO_INST_NEW (cfg, ins, OP_MOVE);
			ins->dreg = alloc_ireg_mp (cfg);
			ins->sreg1 = sp [0]->dreg;
			ins->type = STACK_MP;
			MONO_ADD_INS (cfg->cbb, ins);
			*sp++ = ins;
			break;
		case MONO_CEE_MONO_LDNATIVEOBJ:
			/*
			 * Similar to LDOBJ, but instead load the unmanaged
			 * representation of the vtype to the stack.
			 */
			g_assert (method->wrapper_type != MONO_WRAPPER_NONE);
			--sp;
			klass = (MonoClass *)mono_method_get_wrapper_data (method, token);
			g_assert (m_class_is_valuetype (klass));
			mono_class_init_internal (klass);

			{
				MonoInst *src, *dest, *temp;

				src = sp [0];
				temp = mono_compile_create_var (cfg, m_class_get_byval_arg (klass), OP_LOCAL);
				temp->backend.is_pinvoke = 1;
				EMIT_NEW_TEMPLOADA (cfg, dest, temp->inst_c0);
				mini_emit_memory_copy (cfg, dest, src, klass, TRUE, 0);

				EMIT_NEW_TEMPLOAD (cfg, dest, temp->inst_c0);
				dest->type = STACK_VTYPE;
				dest->klass = klass;

				*sp ++ = dest;
			}
			break;
		case MONO_CEE_MONO_RETOBJ: {
			/*
			 * Same as RET, but return the native representation of a vtype
			 * to the caller.
			 */
			g_assert (method->wrapper_type != MONO_WRAPPER_NONE);
			g_assert (cfg->ret);
			g_assert (mono_method_signature_internal (method)->pinvoke);
			--sp;

			klass = (MonoClass *)mono_method_get_wrapper_data (method, token);

			if (!cfg->vret_addr) {
				g_assert (cfg->ret_var_is_local);

				EMIT_NEW_VARLOADA (cfg, ins, cfg->ret, cfg->ret->inst_vtype);
			} else {
				EMIT_NEW_RETLOADA (cfg, ins);
			}
			mini_emit_memory_copy (cfg, ins, sp [0], klass, TRUE, 0);

			if (sp != stack_start)
				UNVERIFIED;

			if (!detached_before_ret)
				mini_profiler_emit_leave (cfg, sp [0]);

			MONO_INST_NEW (cfg, ins, OP_BR);
			ins->inst_target_bb = end_bblock;
			MONO_ADD_INS (cfg->cbb, ins);
			link_bblock (cfg, cfg->cbb, end_bblock);
			start_new_bblock = 1;
			break;
		}
		case MONO_CEE_MONO_SAVE_LMF:
		case MONO_CEE_MONO_RESTORE_LMF:
			g_assert (method->wrapper_type != MONO_WRAPPER_NONE);
			break;
		case MONO_CEE_MONO_CLASSCONST:
			g_assert (method->wrapper_type != MONO_WRAPPER_NONE);
			EMIT_NEW_CLASSCONST (cfg, ins, mono_method_get_wrapper_data (method, token));
			*sp++ = ins;
			inline_costs += CALL_COST * MIN(10, num_calls++);
			break;
		case MONO_CEE_MONO_METHODCONST:
			g_assert (method->wrapper_type != MONO_WRAPPER_NONE);
			EMIT_NEW_METHODCONST (cfg, ins, mono_method_get_wrapper_data (method, token));
			*sp++ = ins;
			break;
		case MONO_CEE_MONO_PINVOKE_ADDR_CACHE: {
			g_assert (method->wrapper_type != MONO_WRAPPER_NONE);
			MonoMethod *pinvoke_method = (MonoMethod*)mono_method_get_wrapper_data (method, token);
			/* This is a memory slot used by the wrapper */
			if (cfg->compile_aot) {
				EMIT_NEW_AOTCONST (cfg, ins, MONO_PATCH_INFO_METHOD_PINVOKE_ADDR_CACHE, pinvoke_method);
			} else {
				gpointer addr = mono_mem_manager_alloc0 (cfg->mem_manager, sizeof (gpointer));
				EMIT_NEW_PCONST (cfg, ins, addr);
			}
			*sp++ = ins;
			break;
		}
		case MONO_CEE_MONO_NOT_TAKEN:
			g_assert (method->wrapper_type != MONO_WRAPPER_NONE);
			cfg->cbb->out_of_line = TRUE;
			break;
		case MONO_CEE_MONO_TLS: {
			MonoTlsKey key;

			g_assert (method->wrapper_type != MONO_WRAPPER_NONE);
			key = (MonoTlsKey)n;
			g_assert (key < TLS_KEY_NUM);

			ins = mono_create_tls_get (cfg, key);
			g_assert (ins);
			ins->type = STACK_PTR;
			*sp++ = ins;
			break;
		}
		case MONO_CEE_MONO_DYN_CALL: {
			MonoCallInst *call;

			/* It would be easier to call a trampoline, but that would put an
			 * extra frame on the stack, confusing exception handling. So
			 * implement it inline using an opcode for now.
			 */

			g_assert (method->wrapper_type != MONO_WRAPPER_NONE);
			if (!cfg->dyn_call_var) {
				cfg->dyn_call_var = mono_compile_create_var (cfg, mono_get_int_type (), OP_LOCAL);
				/* prevent it from being register allocated */
				cfg->dyn_call_var->flags |= MONO_INST_VOLATILE;
			}

			/* Has to use a call inst since local regalloc expects it */
			MONO_INST_NEW_CALL (cfg, call, OP_DYN_CALL);
			ins = (MonoInst*)call;
			sp -= 2;
			ins->sreg1 = sp [0]->dreg;
			ins->sreg2 = sp [1]->dreg;
			MONO_ADD_INS (cfg->cbb, ins);

			cfg->param_area = MAX (cfg->param_area, GINT_TO_UINT(cfg->backend->dyn_call_param_area));
			/* OP_DYN_CALL might need to allocate a dynamically sized param area */
			cfg->flags |= MONO_CFG_HAS_ALLOCA;

			inline_costs += CALL_COST * MIN(10, num_calls++);
			break;
		}
		case MONO_CEE_MONO_MEMORY_BARRIER: {
			g_assert (method->wrapper_type != MONO_WRAPPER_NONE);
			mini_emit_memory_barrier (cfg, (int)n);
			break;
		}
		case MONO_CEE_MONO_ATOMIC_STORE_I4: {
			g_assert (method->wrapper_type != MONO_WRAPPER_NONE);
			g_assert (mono_arch_opcode_supported (OP_ATOMIC_STORE_I4));

			sp -= 2;

			MONO_INST_NEW (cfg, ins, OP_ATOMIC_STORE_I4);
			ins->dreg = sp [0]->dreg;
			ins->sreg1 = sp [1]->dreg;
			ins->backend.memory_barrier_kind = (int)n;
			MONO_ADD_INS (cfg->cbb, ins);
			break;
		}
		case MONO_CEE_MONO_LD_DELEGATE_METHOD_PTR: {
			CHECK_STACK (1);
			--sp;

			int dreg = alloc_preg (cfg);
			EMIT_NEW_LOAD_MEMBASE (cfg, ins, OP_LOAD_MEMBASE, dreg, sp [0]->dreg, MONO_STRUCT_OFFSET (MonoDelegate, method_ptr));
			*sp++ = ins;
			break;
		}
		case MONO_CEE_MONO_CALLI_EXTRA_ARG: {
			MonoInst *addr;
			MonoInst *arg;

			/*
			 * This is the same as CEE_CALLI, but passes an additional argument
			 * to the called method in llvmonly mode.
			 * This is only used by delegate invoke wrappers to call the
			 * actual delegate method.
			 */
			g_assert (method->wrapper_type == MONO_WRAPPER_DELEGATE_INVOKE);

			ins = NULL;

			cmethod = NULL;
			CHECK_STACK (1);
			--sp;
			addr = *sp;
			fsig = mini_get_signature (method, token, generic_context, cfg->error);
			CHECK_CFG_ERROR;

			if (cfg->llvm_only)
				cfg->signatures = g_slist_prepend_mempool (cfg->mempool, cfg->signatures, fsig);

			n = fsig->param_count + fsig->hasthis + 1;

			CHECK_STACK (n);

			sp -= n;
			arg = sp [n - 1];

			if (cfg->llvm_only) {
				/*
				 * The lowest bit of 'arg' determines whenever the callee uses the gsharedvt
				 * cconv. This is set by mono_init_delegate ().
				 */
				if (cfg->gsharedvt && mini_is_gsharedvt_variable_signature (fsig)) {
					MonoInst *callee = addr;
					MonoInst *call, *localloc_ins;
					MonoBasicBlock *is_gsharedvt_bb, *end_bb;
					int low_bit_reg = alloc_preg (cfg);

					NEW_BBLOCK (cfg, is_gsharedvt_bb);
					NEW_BBLOCK (cfg, end_bb);

					MONO_EMIT_NEW_BIALU_IMM (cfg, OP_PAND_IMM, low_bit_reg, arg->dreg, 1);
					MONO_EMIT_NEW_BIALU_IMM (cfg, OP_COMPARE_IMM, -1, low_bit_reg, 0);
					MONO_EMIT_NEW_BRANCH_BLOCK (cfg, OP_PBNE_UN, is_gsharedvt_bb);

					/* Normal case: callee uses a normal cconv, have to add an out wrapper */
					addr = emit_get_rgctx_sig (cfg, context_used,
											   fsig, MONO_RGCTX_INFO_SIG_GSHAREDVT_OUT_TRAMPOLINE_CALLI);
					/*
					 * ADDR points to a gsharedvt-out wrapper, have to pass <callee, arg> as an extra arg.
					 */
					MONO_INST_NEW (cfg, ins, OP_LOCALLOC_IMM);
					ins->dreg = alloc_preg (cfg);
					ins->inst_imm = 2 * TARGET_SIZEOF_VOID_P;
					MONO_ADD_INS (cfg->cbb, ins);
					localloc_ins = ins;
					cfg->flags |= MONO_CFG_HAS_ALLOCA;
					MONO_EMIT_NEW_STORE_MEMBASE (cfg, OP_STORE_MEMBASE_REG, localloc_ins->dreg, 0, callee->dreg);
					MONO_EMIT_NEW_STORE_MEMBASE (cfg, OP_STORE_MEMBASE_REG, localloc_ins->dreg, TARGET_SIZEOF_VOID_P, arg->dreg);

					call = mini_emit_extra_arg_calli (cfg, fsig, sp, localloc_ins->dreg, addr);
					MONO_EMIT_NEW_BRANCH_BLOCK (cfg, OP_BR, end_bb);

					/* Gsharedvt case: callee uses a gsharedvt cconv, no conversion is needed */
					MONO_START_BB (cfg, is_gsharedvt_bb);
					MONO_EMIT_NEW_BIALU_IMM (cfg, OP_PXOR_IMM, arg->dreg, arg->dreg, 1);
					ins = mini_emit_extra_arg_calli (cfg, fsig, sp, arg->dreg, callee);
					ins->dreg = call->dreg;

					MONO_START_BB (cfg, end_bb);
				} else {
					/* Caller uses a normal calling conv */

					MonoInst *callee = addr;
					MonoInst *call, *localloc_ins;
					MonoBasicBlock *is_gsharedvt_bb, *end_bb;
					int low_bit_reg = alloc_preg (cfg);

					NEW_BBLOCK (cfg, is_gsharedvt_bb);
					NEW_BBLOCK (cfg, end_bb);

					MONO_EMIT_NEW_BIALU_IMM (cfg, OP_PAND_IMM, low_bit_reg, arg->dreg, 1);
					MONO_EMIT_NEW_BIALU_IMM (cfg, OP_COMPARE_IMM, -1, low_bit_reg, 0);
					MONO_EMIT_NEW_BRANCH_BLOCK (cfg, OP_PBNE_UN, is_gsharedvt_bb);

					/* Normal case: callee uses a normal cconv, no conversion is needed */
					call = mini_emit_extra_arg_calli (cfg, fsig, sp, arg->dreg, callee);
					MONO_EMIT_NEW_BRANCH_BLOCK (cfg, OP_BR, end_bb);
					/* Gsharedvt case: callee uses a gsharedvt cconv, have to add an in wrapper */
					MONO_START_BB (cfg, is_gsharedvt_bb);
					MONO_EMIT_NEW_BIALU_IMM (cfg, OP_PXOR_IMM, arg->dreg, arg->dreg, 1);
					NEW_AOTCONST (cfg, addr, MONO_PATCH_INFO_GSHAREDVT_IN_WRAPPER, fsig);
					MONO_ADD_INS (cfg->cbb, addr);
					/*
					 * ADDR points to a gsharedvt-in wrapper, have to pass <callee, arg> as an extra arg.
					 */
					MONO_INST_NEW (cfg, ins, OP_LOCALLOC_IMM);
					ins->dreg = alloc_preg (cfg);
					ins->inst_imm = 2 * TARGET_SIZEOF_VOID_P;
					MONO_ADD_INS (cfg->cbb, ins);
					localloc_ins = ins;
					cfg->flags |= MONO_CFG_HAS_ALLOCA;
					MONO_EMIT_NEW_STORE_MEMBASE (cfg, OP_STORE_MEMBASE_REG, localloc_ins->dreg, 0, callee->dreg);
					MONO_EMIT_NEW_STORE_MEMBASE (cfg, OP_STORE_MEMBASE_REG, localloc_ins->dreg, TARGET_SIZEOF_VOID_P, arg->dreg);

					ins = mini_emit_extra_arg_calli (cfg, fsig, sp, localloc_ins->dreg, addr);
					ins->dreg = call->dreg;
					MONO_EMIT_NEW_BRANCH_BLOCK (cfg, OP_BR, end_bb);

					MONO_START_BB (cfg, end_bb);
				}
			} else {
				/* Same as CEE_CALLI */
				if (cfg->gsharedvt && mini_is_gsharedvt_signature (fsig)) {
					/*
					 * We pass the address to the gsharedvt trampoline in the rgctx reg
					 */
					MonoInst *callee = addr;

					addr = emit_get_rgctx_sig (cfg, context_used,
											   fsig, MONO_RGCTX_INFO_SIG_GSHAREDVT_OUT_TRAMPOLINE_CALLI);
					ins = (MonoInst*)mini_emit_calli (cfg, fsig, sp, addr, NULL, callee);
				} else {
					ins = (MonoInst*)mini_emit_calli (cfg, fsig, sp, addr, NULL, NULL);
				}
			}

			if (!MONO_TYPE_IS_VOID (fsig->ret))
				*sp++ = mono_emit_widen_call_res (cfg, ins, fsig);

			CHECK_CFG_EXCEPTION;

			ins_flag = 0;
			constrained_class = NULL;
			break;
		}
		case MONO_CEE_MONO_LDDOMAIN: {
			MonoDomain *domain = mono_get_root_domain ();
			g_assert (method->wrapper_type != MONO_WRAPPER_NONE);
			EMIT_NEW_PCONST (cfg, ins, cfg->compile_aot ? NULL : domain);
			*sp++ = ins;
			break;
		}
		case MONO_CEE_MONO_SAVE_LAST_ERROR:
			g_assert (method->wrapper_type != MONO_WRAPPER_NONE);

			// Just an IL prefix, setting this flag, picked up by call instructions.
			save_last_error = TRUE;
			break;
		case MONO_CEE_MONO_GET_RGCTX_ARG:
			g_assert (method->wrapper_type != MONO_WRAPPER_NONE);

			mono_create_rgctx_var (cfg);

			MONO_INST_NEW (cfg, ins, OP_MOVE);
			ins->dreg = alloc_dreg (cfg, STACK_PTR);
			ins->sreg1 = cfg->rgctx_var->dreg;
			ins->type = STACK_PTR;
			MONO_ADD_INS (cfg->cbb, ins);

			*sp++ = ins;
			break;
		case MONO_CEE_MONO_GET_SP: {
			/* Used by COOP only, so this is good enough */
			MonoInst *var = mono_compile_create_var (cfg, mono_get_int_type (), OP_LOCAL);
			EMIT_NEW_VARLOADA (cfg, ins, var, NULL);
			*sp++ = ins;
			break;
		}
		case MONO_CEE_MONO_REMAP_OVF_EXC:
			/* Remap the exception thrown by the next _OVF opcode */
			g_assert (method->wrapper_type != MONO_WRAPPER_NONE);
			ovf_exc = (const char*)mono_method_get_wrapper_data (method, token);
			break;

		case MONO_CEE_ARGLIST: {
			/* somewhat similar to LDTOKEN */
			MonoInst *addr, *vtvar;
			vtvar = mono_compile_create_var (cfg, m_class_get_byval_arg (mono_defaults.argumenthandle_class), OP_LOCAL);

			EMIT_NEW_TEMPLOADA (cfg, addr, vtvar->inst_c0);
			EMIT_NEW_UNALU (cfg, ins, OP_ARGLIST, -1, addr->dreg);

			EMIT_NEW_TEMPLOAD (cfg, ins, vtvar->inst_c0);
			ins->type = STACK_VTYPE;
			ins->klass = mono_defaults.argumenthandle_class;
			*sp++ = ins;
			break;
		}
		case MONO_CEE_CEQ:
		case MONO_CEE_CGT:
		case MONO_CEE_CGT_UN:
		case MONO_CEE_CLT:
		case MONO_CEE_CLT_UN: {
			MonoInst *cmp, *arg1, *arg2;

			sp -= 2;
			arg1 = sp [0];
			arg2 = sp [1];

			/*
			 * The following transforms:
			 *    CEE_CEQ    into OP_CEQ
			 *    CEE_CGT    into OP_CGT
			 *    CEE_CGT_UN into OP_CGT_UN
			 *    CEE_CLT    into OP_CLT
			 *    CEE_CLT_UN into OP_CLT_UN
			 */
			MONO_INST_NEW (cfg, cmp, (OP_CEQ - CEE_CEQ) + ip [1]);

			MONO_INST_NEW (cfg, ins, cmp->opcode);
			cmp->sreg1 = arg1->dreg;
			cmp->sreg2 = arg2->dreg;
			type_from_op (cfg, cmp, arg1, arg2);
			CHECK_TYPE (cmp);
			add_widen_op (cfg, cmp, &arg1, &arg2);
			if ((arg1->type == STACK_I8) || ((TARGET_SIZEOF_VOID_P == 8) && ((arg1->type == STACK_PTR) || (arg1->type == STACK_OBJ) || (arg1->type == STACK_MP))))
				cmp->opcode = OP_LCOMPARE;
			else if (arg1->type == STACK_R4)
				cmp->opcode = OP_RCOMPARE;
			else if (arg1->type == STACK_R8)
				cmp->opcode = OP_FCOMPARE;
			else
				cmp->opcode = OP_ICOMPARE;
			MONO_ADD_INS (cfg->cbb, cmp);
			ins->type = STACK_I4;
			ins->dreg = alloc_dreg (cfg, (MonoStackType)ins->type);
			type_from_op (cfg, ins, arg1, arg2);

			if (cmp->opcode == OP_FCOMPARE || cmp->opcode == OP_RCOMPARE) {
				/*
				 * The backends expect the fceq opcodes to do the
				 * comparison too.
				 */
				ins->sreg1 = cmp->sreg1;
				ins->sreg2 = cmp->sreg2;
				NULLIFY_INS (cmp);
			}
			MONO_ADD_INS (cfg->cbb, ins);
			*sp++ = ins;
			break;
		}
		case MONO_CEE_LDFTN: {
			MonoInst *argconst;
			MonoMethod *cil_method;
			gboolean gshared_static_virtual = FALSE;

			cil_method = cmethod = mini_get_method (cfg, method, n, NULL, generic_context);
			CHECK_CFG_ERROR;

			if (!dont_verify && !cfg->skip_visibility && !mono_method_can_access_method (method, cmethod))
				emit_method_access_failure (cfg, method, cil_method);

			if (constrained_class) {
				if (m_method_is_static (cmethod) && mini_class_check_context_used (cfg, constrained_class)) {
					gshared_static_virtual = TRUE;
				} else {
					cmethod = get_constrained_method (cfg, image, n, cmethod, constrained_class, generic_context);
					CHECK_CFG_ERROR;
					if (mono_class_has_dim_conflicts (constrained_class) &&
							mono_class_is_method_ambiguous (constrained_class, cil_method))
						mono_emit_jit_icall (cfg, mono_throw_ambiguous_implementation, NULL);
					constrained_class = NULL;
				}
			} else {
				// we can't save token info if we have a constrained_class since
				// n no longer represents the token for cmethod
				mono_save_token_info (cfg, image, n, cmethod);
			}

			mono_class_init_internal (cmethod->klass);

			context_used = mini_method_check_context_used (cfg, cmethod);

			const gboolean has_unmanaged_callers_only =
				cmethod->wrapper_type == MONO_WRAPPER_NONE &&
				mono_method_has_unmanaged_callers_only_attribute (cmethod);

			/*
			 * Optimize the common case of ldftn+delegate creation
			 */
			if (!gshared_static_virtual && (sp > stack_start) && (next_ip + 4 < end) && ip_in_bb (cfg, cfg->cbb, next_ip) && (next_ip [0] == CEE_NEWOBJ)) {
				MonoMethod *ctor_method = mini_get_method (cfg, method, read32 (next_ip + 1), NULL, generic_context);
				if (ctor_method && (m_class_get_parent (ctor_method->klass) == mono_defaults.multicastdelegate_class)) {
					MonoInst *target_ins, *handle_ins;
					MonoMethod *invoke;
					int invoke_context_used;

					if (G_UNLIKELY (has_unmanaged_callers_only)) {
						mono_error_set_not_supported (cfg->error, "Cannot create delegate from method with UnmanagedCallersOnlyAttribute");
						CHECK_CFG_ERROR;
					}

					invoke = mono_get_delegate_invoke_internal (ctor_method->klass);
					if (!invoke || !mono_method_signature_internal (invoke))
						LOAD_ERROR;

					invoke_context_used = mini_method_check_context_used (cfg, invoke);

					target_ins = sp [-1];

					if (!(cmethod->flags & METHOD_ATTRIBUTE_STATIC)) {
						/*BAD IMPL: We must not add a null check for virtual invoke delegates.*/
						if (mono_method_signature_internal (invoke)->param_count == mono_method_signature_internal (cmethod)->param_count) {
							MONO_EMIT_NEW_BIALU_IMM (cfg, OP_COMPARE_IMM, -1, target_ins->dreg, 0);
							MONO_EMIT_NEW_COND_EXC (cfg, EQ, "ArgumentException");
						}
					}

					if ((invoke_context_used == 0 || !cfg->gsharedvt) || cfg->llvm_only) {
						if (cfg->verbose_level > 3)
							g_print ("converting (in B%d: stack: %d) %s", cfg->cbb->block_num, GPTRDIFF_TO_INT (sp - stack_start), mono_disasm_code_one (NULL, method, ip + 6, NULL));
						if ((handle_ins = handle_delegate_ctor (cfg, ctor_method->klass, target_ins, cmethod, context_used, invoke_context_used, FALSE))) {
							sp --;
							*sp = handle_ins;
							CHECK_CFG_EXCEPTION;
							sp ++;
							next_ip += 5;
							il_op = MONO_CEE_NEWOBJ;
							break;
						} else {
							CHECK_CFG_ERROR;
						}
					}
				}
			}

			/* UnmanagedCallersOnlyAttribute means ldftn should return a method callable from native */
			if (G_UNLIKELY (has_unmanaged_callers_only)) {
				if (G_UNLIKELY (cmethod->flags & METHOD_ATTRIBUTE_PINVOKE_IMPL)) {
					// Follow CoreCLR, disallow [UnmanagedCallersOnly] and [DllImport] to be used
					// together
					emit_not_supported_failure (cfg);
					EMIT_NEW_PCONST (cfg, ins, NULL);
					*sp++ = ins;
					inline_costs += CALL_COST * MIN(10, num_calls++);
					break;
				}
				MonoClass *delegate_klass = NULL;
				MonoGCHandle target_handle = 0;
				ERROR_DECL (wrapper_error);
				MonoMethod *wrapped_cmethod;
				wrapped_cmethod = mono_marshal_get_managed_wrapper (cmethod, delegate_klass, target_handle, wrapper_error);
				if (!is_ok (wrapper_error)) {
					/* if we couldn't create a wrapper because cmethod isn't supposed to have an
					UnmanagedCallersOnly attribute, follow CoreCLR behavior and throw when the
					method with the ldftn is executing, not when it is being compiled. */
					emit_invalid_program_with_msg (cfg, wrapper_error, method, cmethod);
					mono_error_cleanup (wrapper_error);
					EMIT_NEW_PCONST (cfg, ins, NULL);
					*sp++ = ins;

					inline_costs += CALL_COST * MIN(10, num_calls++);
					break;
				} else {
					cmethod = wrapped_cmethod;
				}
			}

			if (gshared_static_virtual) {
				argconst = emit_get_rgctx_virt_method (cfg, -1, constrained_class, cmethod, MONO_RGCTX_INFO_VIRT_METHOD);
				constrained_class = NULL;
			} else {
				argconst = emit_get_rgctx_method (cfg, context_used, cmethod, MONO_RGCTX_INFO_METHOD);
			}
			ins = mono_emit_jit_icall (cfg, mono_ldftn, &argconst);
			*sp++ = ins;

			inline_costs += CALL_COST * MIN(10, num_calls++);
			break;
		}
		case MONO_CEE_LDVIRTFTN: {
			MonoInst *args [2];

			cmethod = mini_get_method (cfg, method, n, NULL, generic_context);
			CHECK_CFG_ERROR;

			mono_class_init_internal (cmethod->klass);

			context_used = mini_method_check_context_used (cfg, cmethod);

			/*
			 * Optimize the common case of ldvirtftn+delegate creation
			 */
			if (previous_il_op == MONO_CEE_DUP && (sp > stack_start) && (next_ip + 4 < end) && ip_in_bb (cfg, cfg->cbb, next_ip) && (next_ip [0] == CEE_NEWOBJ)) {
				MonoMethod *ctor_method = mini_get_method (cfg, method, read32 (next_ip + 1), NULL, generic_context);
				if (ctor_method && (m_class_get_parent (ctor_method->klass) == mono_defaults.multicastdelegate_class)) {
					MonoInst *target_ins, *handle_ins;
					MonoMethod *invoke;
					int invoke_context_used;
					const gboolean is_virtual = (cmethod->flags & METHOD_ATTRIBUTE_VIRTUAL) != 0;

					invoke = mono_get_delegate_invoke_internal (ctor_method->klass);
					if (!invoke || !mono_method_signature_internal (invoke))
						LOAD_ERROR;

					invoke_context_used = mini_method_check_context_used (cfg, invoke);

					target_ins = sp [-1];

					if (invoke_context_used == 0 || !cfg->gsharedvt || cfg->llvm_only) {
						if (cfg->verbose_level > 3)
							g_print ("converting (in B%d: stack: %d) %s", cfg->cbb->block_num, GPTRDIFF_TO_INT (sp - stack_start), mono_disasm_code_one (NULL, method, ip + 6, NULL));
						if ((handle_ins = handle_delegate_ctor (cfg, ctor_method->klass, target_ins, cmethod, context_used, invoke_context_used, is_virtual))) {
							sp -= 2;
							*sp = handle_ins;
							CHECK_CFG_EXCEPTION;
							next_ip += 5;
							previous_il_op = MONO_CEE_NEWOBJ;
							sp ++;
							break;
						} else {
							CHECK_CFG_ERROR;
						}
					}
				}
			}

			--sp;
			args [0] = *sp;

			args [1] = emit_get_rgctx_method (cfg, context_used,
											  cmethod, MONO_RGCTX_INFO_METHOD);

			if (context_used)
				*sp++ = mono_emit_jit_icall (cfg, mono_ldvirtfn_gshared, args);
			else
				*sp++ = mono_emit_jit_icall (cfg, mono_ldvirtfn, args);

			inline_costs += CALL_COST * MIN(10, num_calls++);
			break;
		}
		case MONO_CEE_LOCALLOC: {
			MonoBasicBlock *non_zero_bb, *end_bb;
			int alloc_ptr = alloc_preg (cfg);
			--sp;
			if (sp != stack_start)
				UNVERIFIED;
			if (cfg->method != method)
				/*
				 * Inlining this into a loop in a parent could lead to
				 * stack overflows which is different behavior than the
				 * non-inlined case, thus disable inlining in this case.
				 */
				INLINE_FAILURE("localloc");

			NEW_BBLOCK (cfg, non_zero_bb);
			NEW_BBLOCK (cfg, end_bb);

			/* if size != zero */
			MONO_EMIT_NEW_BIALU_IMM (cfg, OP_COMPARE_IMM, -1, sp [0]->dreg, 0);
			MONO_EMIT_NEW_BRANCH_BLOCK (cfg, OP_PBNE_UN, non_zero_bb);

			//size is zero, so result is NULL
			MONO_EMIT_NEW_PCONST (cfg, alloc_ptr, NULL);
			MONO_EMIT_NEW_BRANCH_BLOCK (cfg, OP_BR, end_bb);

			MONO_START_BB (cfg, non_zero_bb);
			MONO_INST_NEW (cfg, ins, OP_LOCALLOC);
			ins->dreg = alloc_ptr;
			ins->sreg1 = sp [0]->dreg;
			ins->type = STACK_PTR;
			MONO_ADD_INS (cfg->cbb, ins);

			cfg->flags |= MONO_CFG_HAS_ALLOCA;
			if (header->init_locals)
				ins->flags |= MONO_INST_INIT;

			MONO_START_BB (cfg, end_bb);
			EMIT_NEW_UNALU (cfg, ins, OP_MOVE, alloc_preg (cfg), alloc_ptr);
			ins->type = STACK_PTR;

			*sp++ = ins;
			break;
		}
		case MONO_CEE_ENDFILTER: {
			MonoExceptionClause *clause, *nearest;

			--sp;
			if ((sp != stack_start) || (sp [0]->type != STACK_I4))
				UNVERIFIED;
			MONO_INST_NEW (cfg, ins, OP_ENDFILTER);
			ins->sreg1 = (*sp)->dreg;
			MONO_ADD_INS (cfg->cbb, ins);
			start_new_bblock = 1;

			nearest = NULL;
			for (guint cc = 0; cc < header->num_clauses; ++cc) {
				clause = &header->clauses [cc];
				if ((clause->flags & MONO_EXCEPTION_CLAUSE_FILTER) &&
					(GPTRDIFF_TO_UINT32(next_ip - header->code) > clause->data.filter_offset && GPTRDIFF_TO_UINT32(next_ip - header->code) <= clause->handler_offset) &&
				    (!nearest || (clause->data.filter_offset < nearest->data.filter_offset)))
					nearest = clause;
			}
			g_assert (nearest);
			if ((next_ip - header->code) != nearest->handler_offset)
				UNVERIFIED;

			break;
		}
		case MONO_CEE_UNALIGNED_:
			ins_flag |= MONO_INST_UNALIGNED;
			/* FIXME: record alignment? we can assume 1 for now */
			break;
		case MONO_CEE_VOLATILE_:
			ins_flag |= MONO_INST_VOLATILE;
			break;
		case MONO_CEE_TAIL_:
			ins_flag   |= MONO_INST_TAILCALL;
			cfg->flags |= MONO_CFG_HAS_TAILCALL;
			/* Can't inline tailcalls at this time */
			inline_costs += 100000;
			break;
		case MONO_CEE_INITOBJ:
			--sp;
			klass = mini_get_class (method, token, generic_context);
			CHECK_TYPELOAD (klass);
			if (mini_class_is_reference (klass))
				MONO_EMIT_NEW_STORE_MEMBASE_IMM (cfg, OP_STORE_MEMBASE_IMM, sp [0]->dreg, 0, 0);
			else
				mini_emit_initobj (cfg, *sp, NULL, klass);
			inline_costs += 1;
			break;
		case MONO_CEE_CONSTRAINED_:
			constrained_class = mini_get_class (method, token, generic_context);
			CHECK_TYPELOAD (constrained_class);
			ins_has_side_effect = FALSE;
			break;
		case MONO_CEE_CPBLK:
			sp -= 3;
			mini_emit_memory_copy_bytes (cfg, sp [0], sp [1], sp [2], ins_flag);
			ins_flag = 0;
			inline_costs += 1;
			break;
		case MONO_CEE_INITBLK:
			sp -= 3;
			mini_emit_memory_init_bytes (cfg, sp [0], sp [1], sp [2], ins_flag);
			ins_flag = 0;
			inline_costs += 1;
			break;
		case MONO_CEE_NO_:
			if (ip [2] & CEE_NO_TYPECHECK)
				ins_flag |= MONO_INST_NOTYPECHECK;
			if (ip [2] & CEE_NO_RANGECHECK)
				ins_flag |= MONO_INST_NORANGECHECK;
			if (ip [2] & CEE_NO_NULLCHECK)
				ins_flag |= MONO_INST_NONULLCHECK;
			break;
		case MONO_CEE_RETHROW: {
			MonoInst *load;
			int handler_offset = -1;

			for (unsigned int i = 0; i < header->num_clauses; ++i) {
				MonoExceptionClause *clause = &header->clauses [i];
				if (MONO_OFFSET_IN_HANDLER (clause, GPTRDIFF_TO_UINT32(ip - header->code)) && !(clause->flags & MONO_EXCEPTION_CLAUSE_FINALLY)) {
					handler_offset = clause->handler_offset;
					break;
				}
			}

			cfg->cbb->flags |= BB_EXCEPTION_UNSAFE;

			if (handler_offset == -1)
				UNVERIFIED;

			EMIT_NEW_TEMPLOAD (cfg, load, mono_find_exvar_for_offset (cfg, handler_offset)->inst_c0);
			MONO_INST_NEW (cfg, ins, OP_RETHROW);
			ins->sreg1 = load->dreg;
			MONO_ADD_INS (cfg->cbb, ins);

			MONO_INST_NEW (cfg, ins, OP_NOT_REACHED);
			MONO_ADD_INS (cfg->cbb, ins);

			sp = stack_start;
			link_bblock (cfg, cfg->cbb, end_bblock);
			start_new_bblock = 1;
			break;
		}
		case MONO_CEE_MONO_RETHROW: {
			if (sp [-1]->type != STACK_OBJ)
				UNVERIFIED;

			MONO_INST_NEW (cfg, ins, OP_RETHROW);
			--sp;
			ins->sreg1 = sp [0]->dreg;
			cfg->cbb->out_of_line = TRUE;
			MONO_ADD_INS (cfg->cbb, ins);
			MONO_INST_NEW (cfg, ins, OP_NOT_REACHED);
			MONO_ADD_INS (cfg->cbb, ins);
			sp = stack_start;

			link_bblock (cfg, cfg->cbb, end_bblock);
			start_new_bblock = 1;
			/* This can complicate code generation for llvm since the return value might not be defined */
			if (COMPILE_LLVM (cfg))
				INLINE_FAILURE ("mono_rethrow");
			break;
		}
		case MONO_CEE_SIZEOF: {
			guint32 val;
			int ialign;

			if (mono_metadata_token_table (token) == MONO_TABLE_TYPESPEC && !image_is_dynamic (m_class_get_image (method->klass)) && !generic_context) {
				MonoType *type = mono_type_create_from_typespec_checked (image, token, cfg->error);
				CHECK_CFG_ERROR;

				val = mono_type_size (type, &ialign);
				EMIT_NEW_ICONST (cfg, ins, val);
			} else {
				klass = mini_get_class (method, token, generic_context);
				CHECK_TYPELOAD (klass);

				if (mini_is_gsharedvt_klass (klass)) {
					ins = mini_emit_get_gsharedvt_info_klass (cfg, klass, MONO_RGCTX_INFO_CLASS_SIZEOF);
					ins->type = STACK_I4;
				} else {
					val = mono_type_size (m_class_get_byval_arg (klass), &ialign);
					EMIT_NEW_ICONST (cfg, ins, val);
				}
			}

			*sp++ = ins;
			break;
		}
		case MONO_CEE_REFANYTYPE: {
			MonoInst *src_var, *src;

			GSHAREDVT_FAILURE (il_op);

			--sp;

			// FIXME:
			src_var = get_vreg_to_inst (cfg, sp [0]->dreg);
			if (!src_var)
				src_var = mono_compile_create_var_for_vreg (cfg, m_class_get_byval_arg (mono_defaults.typed_reference_class), OP_LOCAL, sp [0]->dreg);
			EMIT_NEW_VARLOADA (cfg, src, src_var, src_var->inst_vtype);
			EMIT_NEW_LOAD_MEMBASE_TYPE (cfg, ins, m_class_get_byval_arg (mono_defaults.typehandle_class), src->dreg, MONO_STRUCT_OFFSET (MonoTypedRef, type));
			*sp++ = ins;
			break;
		}
		case MONO_CEE_READONLY_:
			readonly = TRUE;
			break;

		case MONO_CEE_UNUSED56:
		case MONO_CEE_UNUSED57:
		case MONO_CEE_UNUSED70:
		case MONO_CEE_UNUSED:
		case MONO_CEE_UNUSED99:
		case MONO_CEE_UNUSED58:
		case MONO_CEE_UNUSED1:
			UNVERIFIED;

		default:
			g_warning ("opcode 0x%02x not handled", il_op);
			UNVERIFIED;
		}

		if (ins_has_side_effect)
			cfg->cbb->flags |= BB_HAS_SIDE_EFFECTS;
	}
	if (start_new_bblock != 1)
		UNVERIFIED;

	cfg->cbb->cil_length = GPTRDIFF_TO_INT32 (ip - cfg->cbb->cil_code);
	if (cfg->cbb->next_bb) {
		/* This could already be set because of inlining, #693905 */
		MonoBasicBlock *cbb = cfg->cbb;

		while (cbb->next_bb)
			cbb = cbb->next_bb;
		cbb->next_bb = end_bblock;
	} else {
		cfg->cbb->next_bb = end_bblock;
	}

#if defined(TARGET_POWERPC) || defined(TARGET_X86)
	if (cfg->compile_aot)
		/* FIXME: The plt slots require a GOT var even if the method doesn't use it */
		mono_get_got_var (cfg);
#endif

#ifdef TARGET_WASM
	if (cfg->lmf_var && !cfg->deopt) {
		cfg->cbb = init_localsbb;
		EMIT_NEW_VARLOADA (cfg, ins, cfg->lmf_var, NULL);
		int lmf_reg = ins->dreg;

		EMIT_NEW_STORE_MEMBASE (cfg, ins, OP_STORE_MEMBASE_IMM, lmf_reg, MONO_STRUCT_OFFSET (MonoLMF, previous_lmf), 0);
	}
#endif

	if (cfg->method == method && cfg->got_var)
		mono_emit_load_got_addr (cfg);

	if (init_localsbb) {
		cfg->cbb = init_localsbb;
		cfg->ip = NULL;
		for (int i = 0; i < header->num_locals; ++i) {
			/*
			 * Vtype initialization might need to be done after CEE_JIT_ATTACH, since it can make calls to memset (),
			 * which need the trampoline code to work.
			 */
			if (MONO_TYPE_ISSTRUCT (header->locals [i]))
				cfg->cbb = init_localsbb2;
			else
				cfg->cbb = init_localsbb;
			emit_init_local (cfg, i, header->locals [i], init_locals);
		}
	}

	if (cfg->init_ref_vars && cfg->method == method) {
		/* Emit initialization for ref vars */
		// FIXME: Avoid duplication initialization for IL locals.
		for (guint i = 0; i < cfg->num_varinfo; ++i) {
			MonoInst *var_ins = cfg->varinfo [i];

			if (var_ins->opcode == OP_LOCAL && var_ins->type == STACK_OBJ)
				MONO_EMIT_NEW_PCONST (cfg, var_ins->dreg, NULL);
		}
	}

	if (cfg->lmf_var && cfg->method == method && !cfg->llvm_only) {
		cfg->cbb = init_localsbb;
		emit_push_lmf (cfg);
	}

	/* emit profiler enter code after a jit attach if there is one */
	cfg->cbb = init_localsbb2;
	mini_profiler_emit_enter (cfg);
	cfg->cbb = init_localsbb;

	if (seq_points) {
		MonoBasicBlock *cbb;

		/*
		 * Make seq points at backward branch targets interruptible.
		 */
		for (cbb = cfg->bb_entry; cbb; cbb = cbb->next_bb)
			if (cbb->code && cbb->in_count > 1 && cbb->code->opcode == OP_SEQ_POINT)
				cbb->code->flags |= MONO_INST_SINGLE_STEP_LOC;
	}

	/* Add a sequence point for method entry/exit events */
	if (seq_points && cfg->gen_sdb_seq_points) {
		NEW_SEQ_POINT (cfg, ins, METHOD_ENTRY_IL_OFFSET, FALSE);
		MONO_ADD_INS (init_localsbb, ins);
		NEW_SEQ_POINT (cfg, ins, METHOD_EXIT_IL_OFFSET, FALSE);
		MONO_ADD_INS (cfg->bb_exit, ins);
	}

	/*
	 * Add seq points for IL offsets which have line number info, but wasn't generated a seq point during JITting because
	 * the code they refer to was dead (#11880).
	 */
	if (sym_seq_points) {
		for (guint32 i = 0; i < header->code_size; ++i) {
			if (mono_bitset_test_fast (seq_point_locs, i) && !mono_bitset_test_fast (seq_point_set_locs, i)) {
				MonoInst *seq_point_ins;

				NEW_SEQ_POINT (cfg, seq_point_ins, i, FALSE);
				mono_add_seq_point (cfg, NULL, seq_point_ins, SEQ_POINT_NATIVE_OFFSET_DEAD_CODE);
			}
		}
	}

	cfg->ip = NULL;

	if (cfg->method == method) {
		compute_bb_regions (cfg);
	} else {
		MonoBasicBlock *cbb;
		/* get_most_deep_clause () in mini-llvm.c depends on this for inlined bblocks */
		for (cbb = start_bblock; cbb != end_bblock; cbb  = cbb->next_bb) {
			cbb->real_offset = inline_offset;
		}
	}

	if (inline_costs < 0) {
		char *mname;

		/* Method is too large */
		mname = mono_method_full_name (method, TRUE);
		mono_cfg_set_exception_invalid_program (cfg, g_strdup_printf ("Method %s is too complex.", mname));
		g_free (mname);
	}

	if ((cfg->verbose_level > 2) && (cfg->method == method))
		mono_print_code (cfg, "AFTER METHOD-TO-IR");

	goto cleanup;

mono_error_exit:
	if (cfg->verbose_level > 3)
		g_print ("exiting due to error");

	g_assert (!is_ok (cfg->error));
	goto cleanup;

 exception_exit:
	if (cfg->verbose_level > 3)
		g_print ("exiting due to exception");

	g_assert (cfg->exception_type != MONO_EXCEPTION_NONE);
	goto cleanup;

 unverified:
	if (cfg->verbose_level > 3)
		g_print ("exiting due to invalid il");

	set_exception_type_from_invalid_il (cfg, method, ip);
	goto cleanup;

 cleanup:
	g_slist_free (class_inits);
	mono_basic_block_free (original_bb);
	cfg->dont_inline = g_list_remove (cfg->dont_inline, method);
	if (cfg->exception_type)
		return -1;
	else
		return inline_costs;
}

static int
store_membase_reg_to_store_membase_imm (int opcode)
{
	switch (opcode) {
	case OP_STORE_MEMBASE_REG:
		return OP_STORE_MEMBASE_IMM;
	case OP_STOREI1_MEMBASE_REG:
		return OP_STOREI1_MEMBASE_IMM;
	case OP_STOREI2_MEMBASE_REG:
		return OP_STOREI2_MEMBASE_IMM;
	case OP_STOREI4_MEMBASE_REG:
		return OP_STOREI4_MEMBASE_IMM;
	case OP_STOREI8_MEMBASE_REG:
		return OP_STOREI8_MEMBASE_IMM;
	default:
		g_assert_not_reached ();
	}

	return -1;
}

int
mono_op_to_op_imm (int opcode)
{
	switch (opcode) {
	case OP_IADD:
		return OP_IADD_IMM;
	case OP_ISUB:
		return OP_ISUB_IMM;
	case OP_IDIV:
		return OP_IDIV_IMM;
	case OP_IDIV_UN:
		return OP_IDIV_UN_IMM;
	case OP_IREM:
		return OP_IREM_IMM;
	case OP_IREM_UN:
		return OP_IREM_UN_IMM;
	case OP_IMUL:
		return OP_IMUL_IMM;
	case OP_IAND:
		return OP_IAND_IMM;
	case OP_IOR:
		return OP_IOR_IMM;
	case OP_IXOR:
		return OP_IXOR_IMM;
	case OP_ISHL:
		return OP_ISHL_IMM;
	case OP_ISHR:
		return OP_ISHR_IMM;
	case OP_ISHR_UN:
		return OP_ISHR_UN_IMM;

	case OP_LADD:
		return OP_LADD_IMM;
	case OP_LSUB:
		return OP_LSUB_IMM;
	case OP_LAND:
		return OP_LAND_IMM;
	case OP_LOR:
		return OP_LOR_IMM;
	case OP_LXOR:
		return OP_LXOR_IMM;
	case OP_LSHL:
		return OP_LSHL_IMM;
	case OP_LSHR:
		return OP_LSHR_IMM;
	case OP_LSHR_UN:
		return OP_LSHR_UN_IMM;
#if SIZEOF_REGISTER == 8
	case OP_LMUL:
		return OP_LMUL_IMM;
	case OP_LREM:
		return OP_LREM_IMM;
#endif

	case OP_COMPARE:
		return OP_COMPARE_IMM;
	case OP_ICOMPARE:
		return OP_ICOMPARE_IMM;
	case OP_LCOMPARE:
		return OP_LCOMPARE_IMM;

	case OP_STORE_MEMBASE_REG:
		return OP_STORE_MEMBASE_IMM;
	case OP_STOREI1_MEMBASE_REG:
		return OP_STOREI1_MEMBASE_IMM;
	case OP_STOREI2_MEMBASE_REG:
		return OP_STOREI2_MEMBASE_IMM;
	case OP_STOREI4_MEMBASE_REG:
		return OP_STOREI4_MEMBASE_IMM;

#if defined(TARGET_X86) || defined (TARGET_AMD64)
	case OP_X86_PUSH:
		return OP_X86_PUSH_IMM;
	case OP_X86_COMPARE_MEMBASE_REG:
		return OP_X86_COMPARE_MEMBASE_IMM;
#endif
#if defined(TARGET_AMD64)
	case OP_AMD64_ICOMPARE_MEMBASE_REG:
		return OP_AMD64_ICOMPARE_MEMBASE_IMM;
#endif
	case OP_VOIDCALL_REG:
		return OP_VOIDCALL;
	case OP_CALL_REG:
		return OP_CALL;
	case OP_LCALL_REG:
		return OP_LCALL;
	case OP_FCALL_REG:
		return OP_FCALL;
	case OP_LOCALLOC:
		return OP_LOCALLOC_IMM;
	}

	return -1;
}

int
mono_load_membase_to_load_mem (int opcode)
{
	// FIXME: Add a MONO_ARCH_HAVE_LOAD_MEM macro
#if defined(TARGET_X86) || defined(TARGET_AMD64)
	switch (opcode) {
	case OP_LOAD_MEMBASE:
		return OP_LOAD_MEM;
	case OP_LOADU1_MEMBASE:
		return OP_LOADU1_MEM;
	case OP_LOADU2_MEMBASE:
		return OP_LOADU2_MEM;
	case OP_LOADI4_MEMBASE:
		return OP_LOADI4_MEM;
	case OP_LOADU4_MEMBASE:
		return OP_LOADU4_MEM;
#if SIZEOF_REGISTER == 8
	case OP_LOADI8_MEMBASE:
		return OP_LOADI8_MEM;
#endif
	}
#endif

	return -1;
}

static int
op_to_op_dest_membase (int store_opcode, int opcode)
{
#if defined(TARGET_X86)
	if (!((store_opcode == OP_STORE_MEMBASE_REG) || (store_opcode == OP_STOREI4_MEMBASE_REG)))
		return -1;

	switch (opcode) {
	case OP_IADD:
		return OP_X86_ADD_MEMBASE_REG;
	case OP_ISUB:
		return OP_X86_SUB_MEMBASE_REG;
	case OP_IAND:
		return OP_X86_AND_MEMBASE_REG;
	case OP_IOR:
		return OP_X86_OR_MEMBASE_REG;
	case OP_IXOR:
		return OP_X86_XOR_MEMBASE_REG;
	case OP_ADD_IMM:
	case OP_IADD_IMM:
		return OP_X86_ADD_MEMBASE_IMM;
	case OP_SUB_IMM:
	case OP_ISUB_IMM:
		return OP_X86_SUB_MEMBASE_IMM;
	case OP_AND_IMM:
	case OP_IAND_IMM:
		return OP_X86_AND_MEMBASE_IMM;
	case OP_OR_IMM:
	case OP_IOR_IMM:
		return OP_X86_OR_MEMBASE_IMM;
	case OP_XOR_IMM:
	case OP_IXOR_IMM:
		return OP_X86_XOR_MEMBASE_IMM;
	case OP_MOVE:
		return OP_NOP;
	}
#endif

#if defined(TARGET_AMD64)
	if (!((store_opcode == OP_STORE_MEMBASE_REG) || (store_opcode == OP_STOREI4_MEMBASE_REG) || (store_opcode == OP_STOREI8_MEMBASE_REG)))
		return -1;

	switch (opcode) {
	case OP_IADD:
		return OP_X86_ADD_MEMBASE_REG;
	case OP_ISUB:
		return OP_X86_SUB_MEMBASE_REG;
	case OP_IAND:
		return OP_X86_AND_MEMBASE_REG;
	case OP_IOR:
		return OP_X86_OR_MEMBASE_REG;
	case OP_IXOR:
		return OP_X86_XOR_MEMBASE_REG;
	case OP_IADD_IMM:
		return OP_X86_ADD_MEMBASE_IMM;
	case OP_ISUB_IMM:
		return OP_X86_SUB_MEMBASE_IMM;
	case OP_IAND_IMM:
		return OP_X86_AND_MEMBASE_IMM;
	case OP_IOR_IMM:
		return OP_X86_OR_MEMBASE_IMM;
	case OP_IXOR_IMM:
		return OP_X86_XOR_MEMBASE_IMM;
	case OP_LADD:
		return OP_AMD64_ADD_MEMBASE_REG;
	case OP_LSUB:
		return OP_AMD64_SUB_MEMBASE_REG;
	case OP_LAND:
		return OP_AMD64_AND_MEMBASE_REG;
	case OP_LOR:
		return OP_AMD64_OR_MEMBASE_REG;
	case OP_LXOR:
		return OP_AMD64_XOR_MEMBASE_REG;
	case OP_ADD_IMM:
	case OP_LADD_IMM:
		return OP_AMD64_ADD_MEMBASE_IMM;
	case OP_SUB_IMM:
	case OP_LSUB_IMM:
		return OP_AMD64_SUB_MEMBASE_IMM;
	case OP_AND_IMM:
	case OP_LAND_IMM:
		return OP_AMD64_AND_MEMBASE_IMM;
	case OP_OR_IMM:
	case OP_LOR_IMM:
		return OP_AMD64_OR_MEMBASE_IMM;
	case OP_XOR_IMM:
	case OP_LXOR_IMM:
		return OP_AMD64_XOR_MEMBASE_IMM;
	case OP_MOVE:
		return OP_NOP;
	}
#endif

	return -1;
}

static int
op_to_op_store_membase (int store_opcode, int opcode)
{
#if defined(TARGET_X86) || defined(TARGET_AMD64)
	switch (opcode) {
	case OP_ICEQ:
		if (store_opcode == OP_STOREI1_MEMBASE_REG)
			return OP_X86_SETEQ_MEMBASE;
	case OP_CNE:
		if (store_opcode == OP_STOREI1_MEMBASE_REG)
			return OP_X86_SETNE_MEMBASE;
	}
#endif

	return -1;
}

static int
op_to_op_src1_membase (MonoCompile *cfg, int load_opcode, int opcode)
{
#ifdef TARGET_X86
	/* FIXME: This has sign extension issues */
	/*
	if ((opcode == OP_ICOMPARE_IMM) && (load_opcode == OP_LOADU1_MEMBASE))
		return OP_X86_COMPARE_MEMBASE8_IMM;
	*/

	if (!((load_opcode == OP_LOAD_MEMBASE) || (load_opcode == OP_LOADI4_MEMBASE) || (load_opcode == OP_LOADU4_MEMBASE)))
		return -1;

	switch (opcode) {
	case OP_X86_PUSH:
		return OP_X86_PUSH_MEMBASE;
	case OP_COMPARE_IMM:
	case OP_ICOMPARE_IMM:
		return OP_X86_COMPARE_MEMBASE_IMM;
	case OP_COMPARE:
	case OP_ICOMPARE:
		return OP_X86_COMPARE_MEMBASE_REG;
	}
#endif

#ifdef TARGET_AMD64
	/* FIXME: This has sign extension issues */
	/*
	if ((opcode == OP_ICOMPARE_IMM) && (load_opcode == OP_LOADU1_MEMBASE))
		return OP_X86_COMPARE_MEMBASE8_IMM;
	*/

	switch (opcode) {
	case OP_X86_PUSH:
		if ((load_opcode == OP_LOAD_MEMBASE && !cfg->backend->ilp32) || (load_opcode == OP_LOADI8_MEMBASE))
			return OP_X86_PUSH_MEMBASE;
		break;
		/* FIXME: This only works for 32 bit immediates
	case OP_COMPARE_IMM:
	case OP_LCOMPARE_IMM:
		if ((load_opcode == OP_LOAD_MEMBASE) || (load_opcode == OP_LOADI8_MEMBASE))
			return OP_AMD64_COMPARE_MEMBASE_IMM;
		*/
	case OP_ICOMPARE_IMM:
		if ((load_opcode == OP_LOADI4_MEMBASE) || (load_opcode == OP_LOADU4_MEMBASE))
			return OP_AMD64_ICOMPARE_MEMBASE_IMM;
		break;
	case OP_COMPARE:
	case OP_LCOMPARE:
		if (cfg->backend->ilp32 && load_opcode == OP_LOAD_MEMBASE)
			return OP_AMD64_ICOMPARE_MEMBASE_REG;
		if ((load_opcode == OP_LOAD_MEMBASE && !cfg->backend->ilp32) || (load_opcode == OP_LOADI8_MEMBASE))
			return OP_AMD64_COMPARE_MEMBASE_REG;
		break;
	case OP_ICOMPARE:
		if ((load_opcode == OP_LOADI4_MEMBASE) || (load_opcode == OP_LOADU4_MEMBASE))
			return OP_AMD64_ICOMPARE_MEMBASE_REG;
		break;
	}
#endif

	return -1;
}

static int
op_to_op_src2_membase (MonoCompile *cfg, int load_opcode, int opcode)
{
#ifdef TARGET_X86
	if (!((load_opcode == OP_LOAD_MEMBASE) || (load_opcode == OP_LOADI4_MEMBASE) || (load_opcode == OP_LOADU4_MEMBASE)))
		return -1;

	switch (opcode) {
	case OP_COMPARE:
	case OP_ICOMPARE:
		return OP_X86_COMPARE_REG_MEMBASE;
	case OP_IADD:
		return OP_X86_ADD_REG_MEMBASE;
	case OP_ISUB:
		return OP_X86_SUB_REG_MEMBASE;
	case OP_IAND:
		return OP_X86_AND_REG_MEMBASE;
	case OP_IOR:
		return OP_X86_OR_REG_MEMBASE;
	case OP_IXOR:
		return OP_X86_XOR_REG_MEMBASE;
	}
#endif

#ifdef TARGET_AMD64
	if ((load_opcode == OP_LOADI4_MEMBASE) || (load_opcode == OP_LOADU4_MEMBASE) || (load_opcode == OP_LOAD_MEMBASE && cfg->backend->ilp32)) {
		switch (opcode) {
		case OP_ICOMPARE:
			return OP_AMD64_ICOMPARE_REG_MEMBASE;
		case OP_IADD:
			return OP_X86_ADD_REG_MEMBASE;
		case OP_ISUB:
			return OP_X86_SUB_REG_MEMBASE;
		case OP_IAND:
			return OP_X86_AND_REG_MEMBASE;
		case OP_IOR:
			return OP_X86_OR_REG_MEMBASE;
		case OP_IXOR:
			return OP_X86_XOR_REG_MEMBASE;
		}
	} else if ((load_opcode == OP_LOADI8_MEMBASE) || (load_opcode == OP_LOAD_MEMBASE && !cfg->backend->ilp32)) {
		switch (opcode) {
		case OP_COMPARE:
		case OP_LCOMPARE:
			return OP_AMD64_COMPARE_REG_MEMBASE;
		case OP_LADD:
			return OP_AMD64_ADD_REG_MEMBASE;
		case OP_LSUB:
			return OP_AMD64_SUB_REG_MEMBASE;
		case OP_LAND:
			return OP_AMD64_AND_REG_MEMBASE;
		case OP_LOR:
			return OP_AMD64_OR_REG_MEMBASE;
		case OP_LXOR:
			return OP_AMD64_XOR_REG_MEMBASE;
		}
	}
#endif

	return -1;
}

int
mono_op_to_op_imm_noemul (int opcode)
{
MONO_DISABLE_WARNING(4065) // switch with default but no case
	switch (opcode) {
#if SIZEOF_REGISTER == 4 && !defined(MONO_ARCH_NO_EMULATE_LONG_SHIFT_OPS)
	case OP_LSHR:
	case OP_LSHL:
	case OP_LSHR_UN:
		return -1;
#endif
#if defined(MONO_ARCH_EMULATE_MUL_DIV) || defined(MONO_ARCH_EMULATE_DIV)
	case OP_IDIV:
	case OP_IDIV_UN:
	case OP_IREM:
	case OP_IREM_UN:
		return -1;
#endif
#if defined(MONO_ARCH_EMULATE_MUL_DIV)
	case OP_IMUL:
		return -1;
#endif
	default:
		return mono_op_to_op_imm (opcode);
	}
MONO_RESTORE_WARNING
}

gboolean
mono_op_no_side_effects (int opcode)
{
	/* FIXME: Add more instructions */
	/* INEG sets the condition codes, and the OP_LNEG decomposition depends on this on x86 */
	switch (opcode) {
	case OP_MOVE:
	case OP_FMOVE:
	case OP_VMOVE:
	case OP_XMOVE:
	case OP_RMOVE:
	case OP_VZERO:
	case OP_XZERO:
	case OP_XONES:
	case OP_ICONST:
	case OP_I8CONST:
	case OP_ADD_IMM:
	case OP_R8CONST:
	case OP_LADD_IMM:
	case OP_ISUB_IMM:
	case OP_IADD_IMM:
	case OP_LNEG:
	case OP_ISUB:
	case OP_CMOV_IGE:
	case OP_ISHL_IMM:
	case OP_ISHR_IMM:
	case OP_ISHR_UN_IMM:
	case OP_IAND_IMM:
	case OP_ICONV_TO_U1:
	case OP_ICONV_TO_I1:
	case OP_SEXT_I4:
	case OP_LCONV_TO_U1:
	case OP_ICONV_TO_U2:
	case OP_ICONV_TO_I2:
	case OP_LCONV_TO_I2:
	case OP_LDADDR:
	case OP_PHI:
	case OP_NOP:
	case OP_ZEXT_I4:
	case OP_NOT_NULL:
	case OP_IL_SEQ_POINT:
	case OP_RTTYPE:
		return TRUE;
	default:
		return FALSE;
	}
}

gboolean
mono_ins_no_side_effects (MonoInst *ins)
{
	if (mono_op_no_side_effects (ins->opcode))
		return TRUE;
	if (ins->opcode == OP_AOTCONST) {
		MonoJumpInfoType type = (MonoJumpInfoType)(intptr_t)ins->inst_p1;
		// Some AOTCONSTs have side effects
		switch (type) {
		case MONO_PATCH_INFO_TYPE_FROM_HANDLE:
		case MONO_PATCH_INFO_LDSTR:
		case MONO_PATCH_INFO_VTABLE:
		case MONO_PATCH_INFO_METHOD_RGCTX:
			return TRUE;
		}
	}
	return FALSE;
}

/**
 * mono_handle_global_vregs:
 *
 *   Make vregs used in more than one bblock 'global', i.e. allocate a variable
 * for them.
 */
void
mono_handle_global_vregs (MonoCompile *cfg)
{
	gint32 *vreg_to_bb;
	MonoBasicBlock *bb;

	vreg_to_bb = (gint32 *)mono_mempool_alloc0 (cfg->mempool, sizeof (gint32*) * cfg->next_vreg + 1);

#ifdef MONO_ARCH_SIMD_INTRINSICS
	if (cfg->uses_simd_intrinsics & MONO_CFG_USES_SIMD_INTRINSICS_SIMPLIFY_INDIRECTION)
		mono_simd_simplify_indirection (cfg);
#endif

	/* Find local vregs used in more than one bb */
	for (bb = cfg->bb_entry; bb; bb = bb->next_bb) {
		MonoInst *ins = bb->code;
		int block_num = bb->block_num;

		if (cfg->verbose_level > 2)
			printf ("\nHANDLE-GLOBAL-VREGS BLOCK %d:\n", bb->block_num);

		cfg->cbb = bb;
		for (; ins; ins = ins->next) {
			const char *spec = INS_INFO (ins->opcode);
			int regtype = 0, regindex;
			gint32 prev_bb;

			if (G_UNLIKELY (cfg->verbose_level > 2))
				mono_print_ins (ins);

			g_assert (ins->opcode >= MONO_CEE_LAST);

			for (regindex = 0; regindex < 4; regindex ++) {
				int vreg = 0;

				if (regindex == 0) {
					regtype = spec [MONO_INST_DEST];
					if (regtype == ' ')
						continue;
					vreg = ins->dreg;
				} else if (regindex == 1) {
					regtype = spec [MONO_INST_SRC1];
					if (regtype == ' ')
						continue;
					vreg = ins->sreg1;
				} else if (regindex == 2) {
					regtype = spec [MONO_INST_SRC2];
					if (regtype == ' ')
						continue;
					vreg = ins->sreg2;
				} else if (regindex == 3) {
					regtype = spec [MONO_INST_SRC3];
					if (regtype == ' ')
						continue;
					vreg = ins->sreg3;
				}

#if SIZEOF_REGISTER == 4
				/* In the LLVM case, the long opcodes are not decomposed */
				if (regtype == 'l' && !COMPILE_LLVM (cfg)) {
					/*
					 * Since some instructions reference the original long vreg,
					 * and some reference the two component vregs, it is quite hard
					 * to determine when it needs to be global. So be conservative.
					 */
					if (!get_vreg_to_inst (cfg, vreg)) {
						mono_compile_create_var_for_vreg (cfg, m_class_get_byval_arg (mono_defaults.int64_class), OP_LOCAL, vreg);

						if (cfg->verbose_level > 2)
							printf ("LONG VREG R%d made global.\n", vreg);
					}

					/*
					 * Make the component vregs volatile since the optimizations can
					 * get confused otherwise.
					 */
					get_vreg_to_inst (cfg, MONO_LVREG_LS (vreg))->flags |= MONO_INST_VOLATILE;
					get_vreg_to_inst (cfg, MONO_LVREG_MS (vreg))->flags |= MONO_INST_VOLATILE;
				}
#endif

				g_assert (vreg != -1);

				prev_bb = vreg_to_bb [vreg];
				if (prev_bb == 0) {
					/* 0 is a valid block num */
					vreg_to_bb [vreg] = block_num + 1;
				} else if ((prev_bb != block_num + 1) && (prev_bb != -1)) {
					if (((regtype == 'i' && (vreg < MONO_MAX_IREGS))) || (regtype == 'f' && (vreg < MONO_MAX_FREGS)))
						continue;

					if (!get_vreg_to_inst (cfg, vreg)) {
						if (G_UNLIKELY (cfg->verbose_level > 2))
							printf ("VREG R%d used in BB%d and BB%d made global.\n", vreg, vreg_to_bb [vreg], block_num);

						switch (regtype) {
						case 'i':
							if (vreg_is_ref (cfg, vreg))
								mono_compile_create_var_for_vreg (cfg, mono_get_object_type (), OP_LOCAL, vreg);
							else
								mono_compile_create_var_for_vreg (cfg, mono_get_int_type (), OP_LOCAL, vreg);
							break;
						case 'l':
							mono_compile_create_var_for_vreg (cfg, m_class_get_byval_arg (mono_defaults.int64_class), OP_LOCAL, vreg);
							break;
						case 'f':
							mono_compile_create_var_for_vreg (cfg, m_class_get_byval_arg (mono_defaults.double_class), OP_LOCAL, vreg);
							break;
						case 'v':
						case 'x':
							mono_compile_create_var_for_vreg (cfg, m_class_get_byval_arg (ins->klass), OP_LOCAL, vreg);
							break;
						default:
							g_assert_not_reached ();
						}
					}

					/* Flag as having been used in more than one bb */
					vreg_to_bb [vreg] = -1;
				}
			}
		}
	}

	/* If a variable is used in only one bblock, convert it into a local vreg */
	for (guint i = 0; i < cfg->num_varinfo; i++) {
		MonoInst *var = cfg->varinfo [i];
		MonoMethodVar *vmv = MONO_VARINFO (cfg, i);

		switch (var->type) {
		case STACK_I4:
		case STACK_OBJ:
		case STACK_PTR:
		case STACK_MP:
		case STACK_VTYPE:
#if SIZEOF_REGISTER == 8
		case STACK_I8:
#endif
#if !defined(TARGET_X86)
		/* Enabling this screws up the fp stack on x86 */
		case STACK_R8:
#endif
			if (mono_arch_is_soft_float ())
				break;

			/*
			if (var->type == STACK_VTYPE && cfg->gsharedvt && mini_is_gsharedvt_variable_type (var->inst_vtype))
				break;
			*/

			/* Arguments are implicitly global */
			/* Putting R4 vars into registers doesn't work currently */
			/* The gsharedvt vars are implicitly referenced by ldaddr opcodes, but those opcodes are only generated later */
			if ((var->opcode != OP_ARG) && (var != cfg->ret) && !(var->flags & (MONO_INST_VOLATILE|MONO_INST_INDIRECT)) && (vreg_to_bb [var->dreg] != -1) && (m_class_get_byval_arg (var->klass)->type != MONO_TYPE_R4) && !cfg->disable_vreg_to_lvreg && var != cfg->gsharedvt_info_var && var != cfg->gsharedvt_locals_var && var != cfg->lmf_addr_var) {
				/*
				 * Make that the variable's liveness interval doesn't contain a call, since
				 * that would cause the lvreg to be spilled, making the whole optimization
				 * useless.
				 */
				/* This is too slow for JIT compilation */
#if 0
				if (cfg->compile_aot && vreg_to_bb [var->dreg]) {
					MonoInst *ins;
					int def_index, call_index, ins_index;
					gboolean spilled = FALSE;

					def_index = -1;
					call_index = -1;
					ins_index = 0;
					for (ins = vreg_to_bb [var->dreg]->code; ins; ins = ins->next) {
						const char *spec = INS_INFO (ins->opcode);

						if ((spec [MONO_INST_DEST] != ' ') && (ins->dreg == var->dreg))
							def_index = ins_index;

						if (((spec [MONO_INST_SRC1] != ' ') && (ins->sreg1 == var->dreg)) ||
							((spec [MONO_INST_SRC1] != ' ') && (ins->sreg1 == var->dreg))) {
							if (call_index > def_index) {
								spilled = TRUE;
								break;
							}
						}

						if (MONO_IS_CALL (ins))
							call_index = ins_index;

						ins_index ++;
					}

					if (spilled)
						break;
				}
#endif

				if (G_UNLIKELY (cfg->verbose_level > 2))
					printf ("CONVERTED R%d(%d) TO VREG.\n", var->dreg, vmv->idx);
				var->flags |= MONO_INST_IS_DEAD;
				cfg->vreg_to_inst [var->dreg] = NULL;
			}
			break;
		}
	}

	/*
	 * Compress the varinfo and vars tables so the liveness computation is faster and
	 * takes up less space.
	 */
	guint pos = 0;
	for (guint i = 0; i < cfg->num_varinfo; ++i) {
		MonoInst *var = cfg->varinfo [i];
		if (pos < i && cfg->locals_start == i)
			cfg->locals_start = pos;
		if (!(var->flags & MONO_INST_IS_DEAD)) {
			if (pos < i) {
				cfg->varinfo [pos] = cfg->varinfo [i];
				cfg->varinfo [pos]->inst_c0 = pos;
				memcpy (&cfg->vars [pos], &cfg->vars [i], sizeof (MonoMethodVar));
				cfg->vars [pos].idx = pos;
#if SIZEOF_REGISTER == 4
				if (cfg->varinfo [pos]->type == STACK_I8) {
					/* Modify the two component vars too */
					MonoInst *var1;

					var1 = get_vreg_to_inst (cfg, MONO_LVREG_LS (cfg->varinfo [pos]->dreg));
					var1->inst_c0 = pos;
					var1 = get_vreg_to_inst (cfg, MONO_LVREG_MS (cfg->varinfo [pos]->dreg));
					var1->inst_c0 = pos;
				}
#endif
			}
			pos ++;
		}
	}
	cfg->num_varinfo = pos;
	if (cfg->locals_start > cfg->num_varinfo)
		cfg->locals_start = cfg->num_varinfo;
}

/*
 * mono_allocate_gsharedvt_vars:
 *
 *   Allocate variables with gsharedvt types to entries in the MonoGSharedVtMethodRuntimeInfo.entries array.
 * Initialize cfg->gsharedvt_vreg_to_idx with the mapping between vregs and indexes.
 */
void
mono_allocate_gsharedvt_vars (MonoCompile *cfg)
{
	cfg->gsharedvt_vreg_to_idx = (int *)mono_mempool_alloc0 (cfg->mempool, sizeof (int) * cfg->next_vreg);

	for (guint i = 0; i < cfg->num_varinfo; ++i) {
		MonoInst *ins = cfg->varinfo [i];
		int idx;

		if (mini_is_gsharedvt_variable_type (ins->inst_vtype)) {
			if (i >= cfg->locals_start) {
				/* Local */
				idx = get_gsharedvt_info_slot (cfg, ins->inst_vtype, MONO_RGCTX_INFO_LOCAL_OFFSET);
				cfg->gsharedvt_vreg_to_idx [ins->dreg] = idx + 1;
				ins->opcode = OP_GSHAREDVT_LOCAL;
				ins->inst_imm = idx;
			} else {
				/* Arg */
				cfg->gsharedvt_vreg_to_idx [ins->dreg] = -1;
				ins->opcode = OP_GSHAREDVT_ARG_REGOFFSET;
			}
		}
	}
}

/**
 * mono_spill_global_vars:
 *
 *   Generate spill code for variables which are not allocated to registers,
 * and replace vregs with their allocated hregs. *need_local_opts is set to TRUE if
 * code is generated which could be optimized by the local optimization passes.
 */
void
mono_spill_global_vars (MonoCompile *cfg, gboolean *need_local_opts)
{
	MonoBasicBlock *bb;
	char spec2 [16];
	int orig_next_vreg;
	guint32 *vreg_to_lvreg;
	guint32 *lvregs;
	guint32 i, lvregs_len, lvregs_size;
	gboolean dest_has_lvreg = FALSE;
	MonoStackType stacktypes [128];
	MonoInst **live_range_start, **live_range_end;
	MonoBasicBlock **live_range_start_bb, **live_range_end_bb;

	*need_local_opts = FALSE;

	memset (spec2, 0, sizeof (spec2));

	/* FIXME: Move this function to mini.c */
	stacktypes [(int)'i'] = STACK_PTR;
	stacktypes [(int)'l'] = STACK_I8;
	stacktypes [(int)'f'] = STACK_R8;
#ifdef MONO_ARCH_SIMD_INTRINSICS
	stacktypes [(int)'x'] = STACK_VTYPE;
#endif

#if SIZEOF_REGISTER == 4
	/* Create MonoInsts for longs */
	for (i = 0; i < cfg->num_varinfo; i++) {
		MonoInst *ins = cfg->varinfo [i];

		if ((ins->opcode != OP_REGVAR) && !(ins->flags & MONO_INST_IS_DEAD)) {
			switch (ins->type) {
			case STACK_R8:
			case STACK_I8: {
				MonoInst *tree;

				if (ins->type == STACK_R8 && !COMPILE_SOFT_FLOAT (cfg))
					break;

				g_assert (ins->opcode == OP_REGOFFSET);

				tree = get_vreg_to_inst (cfg, MONO_LVREG_LS (ins->dreg));
				g_assert (tree);
				tree->opcode = OP_REGOFFSET;
				tree->inst_basereg = ins->inst_basereg;
				tree->inst_offset = ins->inst_offset + MINI_LS_WORD_OFFSET;

				tree = get_vreg_to_inst (cfg, MONO_LVREG_MS (ins->dreg));
				g_assert (tree);
				tree->opcode = OP_REGOFFSET;
				tree->inst_basereg = ins->inst_basereg;
				tree->inst_offset = ins->inst_offset + MINI_MS_WORD_OFFSET;
				break;
			}
			default:
				break;
			}
		}
	}
#endif

	if (cfg->compute_gc_maps) {
		/* registers need liveness info even for !non refs */
		for (i = 0; i < cfg->num_varinfo; i++) {
			MonoInst *ins = cfg->varinfo [i];

			if (ins->opcode == OP_REGVAR)
				ins->flags |= MONO_INST_GC_TRACK;
		}
	}

	/* FIXME: widening and truncation */

	/*
	 * As an optimization, when a variable allocated to the stack is first loaded into
	 * an lvreg, we will remember the lvreg and use it the next time instead of loading
	 * the variable again.
	 */
	orig_next_vreg = cfg->next_vreg;
	vreg_to_lvreg = (guint32 *)mono_mempool_alloc0 (cfg->mempool, sizeof (guint32) * cfg->next_vreg);
	lvregs_size = 1024;
	lvregs = (guint32 *)mono_mempool_alloc (cfg->mempool, sizeof (guint32) * lvregs_size);
	lvregs_len = 0;

	/*
	 * These arrays contain the first and last instructions accessing a given
	 * variable.
	 * Since we emit bblocks in the same order we process them here, and we
	 * don't split live ranges, these will precisely describe the live range of
	 * the variable, i.e. the instruction range where a valid value can be found
	 * in the variables location.
	 * The live range is computed using the liveness info computed by the liveness pass.
	 * We can't use vmv->range, since that is an abstract live range, and we need
	 * one which is instruction precise.
	 * FIXME: Variables used in out-of-line bblocks have a hole in their live range.
	 */
	/* FIXME: Only do this if debugging info is requested */
	live_range_start = g_new0 (MonoInst*, cfg->next_vreg);
	live_range_end = g_new0 (MonoInst*, cfg->next_vreg);
	live_range_start_bb = g_new (MonoBasicBlock*, cfg->next_vreg);
	live_range_end_bb = g_new (MonoBasicBlock*, cfg->next_vreg);

	/* Add spill loads/stores */
	for (bb = cfg->bb_entry; bb; bb = bb->next_bb) {
		MonoInst *ins;

		if (cfg->verbose_level > 2)
			printf ("\nSPILL BLOCK %d:\n", bb->block_num);

		/* Clear vreg_to_lvreg array */
		for (i = 0; i < lvregs_len; i++)
			vreg_to_lvreg [lvregs [i]] = 0;
		lvregs_len = 0;

		cfg->cbb = bb;
		MONO_BB_FOR_EACH_INS (bb, ins) {
			const char *spec = INS_INFO (ins->opcode);
			int regtype, srcindex, sreg, tmp_reg, prev_dreg, num_sregs;
			gboolean store, no_lvreg;
			int sregs [MONO_MAX_SRC_REGS];

			if (G_UNLIKELY (cfg->verbose_level > 2))
				mono_print_ins (ins);

			if (ins->opcode == OP_NOP)
				continue;

			/*
			 * We handle LDADDR here as well, since it can only be decomposed
			 * when variable addresses are known.
			 */
			if (ins->opcode == OP_LDADDR) {
				MonoInst *var = (MonoInst *)ins->inst_p0;

				if (var->opcode == OP_VTARG_ADDR) {
					/* Happens on SPARC/S390 where vtypes are passed by reference */
					MonoInst *vtaddr = var->inst_left;
					if (vtaddr->opcode == OP_REGVAR) {
						ins->opcode = OP_MOVE;
						ins->sreg1 = vtaddr->dreg;
					}
					else if (var->inst_left->opcode == OP_REGOFFSET) {
						ins->opcode = OP_LOAD_MEMBASE;
						ins->inst_basereg = vtaddr->inst_basereg;
						ins->inst_offset = vtaddr->inst_offset;
					} else
						NOT_IMPLEMENTED;
				} else if (cfg->gsharedvt && cfg->gsharedvt_vreg_to_idx [var->dreg] < 0) {
					/* gsharedvt arg passed by ref */
					g_assert (var->opcode == OP_GSHAREDVT_ARG_REGOFFSET);

					ins->opcode = OP_LOAD_MEMBASE;
					ins->inst_basereg = var->inst_basereg;
					ins->inst_offset = var->inst_offset;
				} else if (cfg->gsharedvt && cfg->gsharedvt_vreg_to_idx [var->dreg]) {
					MonoInst *load, *load2, *load3;
					int idx = cfg->gsharedvt_vreg_to_idx [var->dreg] - 1;
					int reg1, reg2, reg3;
					MonoInst *info_var = cfg->gsharedvt_info_var;
					MonoInst *locals_var = cfg->gsharedvt_locals_var;

					/*
					 * gsharedvt local.
					 * Compute the address of the local as gsharedvt_locals_var + gsharedvt_info_var->locals_offsets [idx].
					 */

					g_assert (var->opcode == OP_GSHAREDVT_LOCAL);

					g_assert (info_var);
					g_assert (locals_var);

					/* Mark the instruction used to compute the locals var as used */
					cfg->gsharedvt_locals_var_ins = NULL;

					/* Load the offset */
					if (info_var->opcode == OP_REGOFFSET) {
						reg1 = alloc_ireg (cfg);
						NEW_LOAD_MEMBASE (cfg, load, OP_LOAD_MEMBASE, reg1, info_var->inst_basereg, info_var->inst_offset);
					} else if (info_var->opcode == OP_REGVAR) {
						load = NULL;
						reg1 = info_var->dreg;
					} else {
						g_assert_not_reached ();
					}
					reg2 = alloc_ireg (cfg);
					NEW_LOAD_MEMBASE (cfg, load2, OP_LOADI4_MEMBASE, reg2, reg1, MONO_STRUCT_OFFSET (MonoGSharedVtMethodRuntimeInfo, entries) + (idx * TARGET_SIZEOF_VOID_P));
					/* Load the locals area address */
					reg3 = alloc_ireg (cfg);
					if (locals_var->opcode == OP_REGOFFSET) {
						NEW_LOAD_MEMBASE (cfg, load3, OP_LOAD_MEMBASE, reg3, locals_var->inst_basereg, locals_var->inst_offset);
					} else if (locals_var->opcode == OP_REGVAR) {
						NEW_UNALU (cfg, load3, OP_MOVE, reg3, locals_var->dreg);
					} else {
						g_assert_not_reached ();
					}
					/* Compute the address */
					ins->opcode = OP_PADD;
					ins->sreg1 = reg3;
					ins->sreg2 = reg2;

					mono_bblock_insert_before_ins (bb, ins, load3);
					mono_bblock_insert_before_ins (bb, load3, load2);
					if (load)
						mono_bblock_insert_before_ins (bb, load2, load);
				} else {
					g_assert (var->opcode == OP_REGOFFSET);

					ins->opcode = OP_ADD_IMM;
					ins->sreg1 = var->inst_basereg;
					ins->inst_imm = var->inst_offset;
				}

				*need_local_opts = TRUE;
				spec = INS_INFO (ins->opcode);
			}

			if (ins->opcode < MONO_CEE_LAST) {
				mono_print_ins (ins);
				g_assert_not_reached ();
			}

			/*
			 * Store opcodes have destbasereg in the dreg, but in reality, it is an
			 * src register.
			 * FIXME:
			 */
			if (MONO_IS_STORE_MEMBASE (ins)) {
				tmp_reg = ins->dreg;
				ins->dreg = ins->sreg2;
				ins->sreg2 = tmp_reg;
				store = TRUE;

				spec2 [MONO_INST_DEST] = ' ';
				spec2 [MONO_INST_SRC1] = spec [MONO_INST_SRC1];
				spec2 [MONO_INST_SRC2] = spec [MONO_INST_DEST];
				spec2 [MONO_INST_SRC3] = ' ';
				spec = spec2;
			} else if (MONO_IS_STORE_MEMINDEX (ins))
				g_assert_not_reached ();
			else
				store = FALSE;
			no_lvreg = FALSE;

			if (G_UNLIKELY (cfg->verbose_level > 2)) {
				printf ("\t %.3s %d", spec, ins->dreg);
				num_sregs = mono_inst_get_src_registers (ins, sregs);
				for (srcindex = 0; srcindex < num_sregs; ++srcindex)
					printf (" %d", sregs [srcindex]);
				printf ("\n");
			}

			/***************/
			/*    DREG     */
			/***************/
			regtype = spec [MONO_INST_DEST];
			g_assert (((ins->dreg == -1) && (regtype == ' ')) || ((ins->dreg != -1) && (regtype != ' ')));
			prev_dreg = -1;
			int dreg_using_dest_to_membase_op = -1;

			if ((ins->dreg != -1) && get_vreg_to_inst (cfg, ins->dreg)) {
				MonoInst *var = get_vreg_to_inst (cfg, ins->dreg);
				MonoInst *store_ins;
				int store_opcode;
				MonoInst *def_ins = ins;
				int dreg = ins->dreg; /* The original vreg */

				store_opcode = mono_type_to_store_membase (cfg, var->inst_vtype);

				if (var->opcode == OP_REGVAR) {
					ins->dreg = var->dreg;
				} else if ((ins->dreg == ins->sreg1) && (spec [MONO_INST_DEST] == 'i') && (spec [MONO_INST_SRC1] == 'i') && !vreg_to_lvreg [ins->dreg] && (op_to_op_dest_membase (store_opcode, ins->opcode) != -1)) {
					/*
					 * Instead of emitting a load+store, use a _membase opcode.
					 */
					g_assert (var->opcode == OP_REGOFFSET);
					if (ins->opcode == OP_MOVE) {
						NULLIFY_INS (ins);
						def_ins = NULL;
					} else {
						dreg_using_dest_to_membase_op = ins->dreg;
						ins->opcode = GINT_TO_OPCODE (op_to_op_dest_membase (store_opcode, ins->opcode));
						ins->inst_basereg = var->inst_basereg;
						ins->inst_offset = var->inst_offset;
						ins->dreg = -1;
					}
					spec = INS_INFO (ins->opcode);
				} else {
					guint32 lvreg;

					g_assert (var->opcode == OP_REGOFFSET);

					prev_dreg = ins->dreg;

					/* Invalidate any previous lvreg for this vreg */
					vreg_to_lvreg [ins->dreg] = 0;

					lvreg = 0;

					if (COMPILE_SOFT_FLOAT (cfg) && store_opcode == OP_STORER8_MEMBASE_REG) {
						regtype = 'l';
						store_opcode = OP_STOREI8_MEMBASE_REG;
					}

					ins->dreg = alloc_dreg (cfg, stacktypes [regtype]);

#if SIZEOF_REGISTER != 8
					if (regtype == 'l') {
						NEW_STORE_MEMBASE (cfg, store_ins, OP_STOREI4_MEMBASE_REG, var->inst_basereg, var->inst_offset + MINI_LS_WORD_OFFSET, MONO_LVREG_LS (ins->dreg));
						mono_bblock_insert_after_ins (bb, ins, store_ins);
						NEW_STORE_MEMBASE (cfg, store_ins, OP_STOREI4_MEMBASE_REG, var->inst_basereg, var->inst_offset + MINI_MS_WORD_OFFSET, MONO_LVREG_MS (ins->dreg));
						mono_bblock_insert_after_ins (bb, ins, store_ins);
						def_ins = store_ins;
					}
					else
#endif
					{
						g_assert (store_opcode != OP_STOREV_MEMBASE);

						/* Try to fuse the store into the instruction itself */
						/* FIXME: Add more instructions */
						if (!lvreg && ((ins->opcode == OP_ICONST) || ((ins->opcode == OP_I8CONST) && (ins->inst_c0 == 0)))) {
							ins->opcode = GINT_TO_OPCODE (store_membase_reg_to_store_membase_imm (store_opcode));
							ins->inst_imm = ins->inst_c0;
							ins->inst_destbasereg = var->inst_basereg;
							ins->inst_offset = var->inst_offset;
							spec = INS_INFO (ins->opcode);
						} else if (!lvreg && ((ins->opcode == OP_MOVE) || (ins->opcode == OP_FMOVE) || (ins->opcode == OP_LMOVE) || (ins->opcode == OP_RMOVE))) {
							ins->opcode = GINT_TO_OPCODE (store_opcode);
							ins->inst_destbasereg = var->inst_basereg;
							ins->inst_offset = var->inst_offset;

							no_lvreg = TRUE;

							tmp_reg = ins->dreg;
							ins->dreg = ins->sreg2;
							ins->sreg2 = tmp_reg;
							store = TRUE;

							spec2 [MONO_INST_DEST] = ' ';
							spec2 [MONO_INST_SRC1] = spec [MONO_INST_SRC1];
							spec2 [MONO_INST_SRC2] = spec [MONO_INST_DEST];
							spec2 [MONO_INST_SRC3] = ' ';
							spec = spec2;
						} else if (!lvreg && (op_to_op_store_membase (store_opcode, ins->opcode) != -1)) {
							// FIXME: The backends expect the base reg to be in inst_basereg
							ins->opcode = GINT_TO_OPCODE (op_to_op_store_membase (store_opcode, ins->opcode));
							ins->dreg = -1;
							ins->inst_basereg = var->inst_basereg;
							ins->inst_offset = var->inst_offset;
							spec = INS_INFO (ins->opcode);
						} else {
							/* printf ("INS: "); mono_print_ins (ins); */
							/* Create a store instruction */
							NEW_STORE_MEMBASE (cfg, store_ins, store_opcode, var->inst_basereg, var->inst_offset, ins->dreg);

							/* Insert it after the instruction */
							mono_bblock_insert_after_ins (bb, ins, store_ins);

							def_ins = store_ins;

							/*
							 * We can't assign ins->dreg to var->dreg here, since the
							 * sregs could use it. So set a flag, and do it after
							 * the sregs.
							 */
							if ((!cfg->backend->use_fpstack || ((store_opcode != OP_STORER8_MEMBASE_REG) && (store_opcode != OP_STORER4_MEMBASE_REG))) && !((var)->flags & (MONO_INST_VOLATILE|MONO_INST_INDIRECT)))
								dest_has_lvreg = TRUE;
						}
					}
				}

				if (def_ins && !live_range_start [dreg]) {
					live_range_start [dreg] = def_ins;
					live_range_start_bb [dreg] = bb;
				}

				if (cfg->compute_gc_maps && def_ins && (var->flags & MONO_INST_GC_TRACK)) {
					MonoInst *tmp;

					MONO_INST_NEW (cfg, tmp, OP_GC_LIVENESS_DEF);
					tmp->inst_c1 = dreg;
					mono_bblock_insert_after_ins (bb, def_ins, tmp);
				}
			}

			/************/
			/*  SREGS   */
			/************/
			num_sregs = mono_inst_get_src_registers (ins, sregs);
			for (srcindex = 0; srcindex < 3; ++srcindex) {
				regtype = spec [MONO_INST_SRC1 + srcindex];
				sreg = sregs [srcindex];

				g_assert (((sreg == -1) && (regtype == ' ')) || ((sreg != -1) && (regtype != ' ')));
				if ((sreg != -1) && get_vreg_to_inst (cfg, sreg)) {
					MonoInst *var = get_vreg_to_inst (cfg, sreg);
					MonoInst *use_ins = ins;
					MonoInst *load_ins;
					guint32 load_opcode;

					if (var->opcode == OP_REGVAR) {
						sregs [srcindex] = var->dreg;
						//mono_inst_set_src_registers (ins, sregs);
						live_range_end [sreg] = use_ins;
						live_range_end_bb [sreg] = bb;

						if (cfg->compute_gc_maps && var->dreg < orig_next_vreg && (var->flags & MONO_INST_GC_TRACK)) {
							MonoInst *tmp;

							MONO_INST_NEW (cfg, tmp, OP_GC_LIVENESS_USE);
							/* var->dreg is a hreg */
							tmp->inst_c1 = sreg;
							mono_bblock_insert_after_ins (bb, ins, tmp);
						}

						continue;
					}

					g_assert (var->opcode == OP_REGOFFSET);

					load_opcode = mono_type_to_load_membase (cfg, var->inst_vtype);

					g_assert (load_opcode != OP_LOADV_MEMBASE);

					if (vreg_to_lvreg [sreg]) {
						g_assert (vreg_to_lvreg [sreg] != -1);

						/* The variable is already loaded to an lvreg */
						if (G_UNLIKELY (cfg->verbose_level > 2))
							printf ("\t\tUse lvreg R%d for R%d.\n", vreg_to_lvreg [sreg], sreg);
						sregs [srcindex] = vreg_to_lvreg [sreg];
						//mono_inst_set_src_registers (ins, sregs);
						continue;
					}

					/* Try to fuse the load into the instruction */
					if ((srcindex == 0) && (op_to_op_src1_membase (cfg, load_opcode, ins->opcode) != -1)) {
						ins->opcode = GINT_TO_OPCODE (op_to_op_src1_membase (cfg, load_opcode, ins->opcode));
						sregs [0] = var->inst_basereg;
						//mono_inst_set_src_registers (ins, sregs);
						ins->inst_offset = var->inst_offset;
					} else if ((srcindex == 1) && (op_to_op_src2_membase (cfg, load_opcode, ins->opcode) != -1)) {
						ins->opcode = GINT_TO_OPCODE (op_to_op_src2_membase (cfg, load_opcode, ins->opcode));
						sregs [1] = var->inst_basereg;
						//mono_inst_set_src_registers (ins, sregs);
						ins->inst_offset = var->inst_offset;
					} else {
						if (MONO_IS_REAL_MOVE (ins)) {
							ins->opcode = OP_NOP;
							sreg = ins->dreg;
						} else {
							//printf ("%d ", srcindex); mono_print_ins (ins);

							sreg = alloc_dreg (cfg, stacktypes [regtype]);

							if ((!cfg->backend->use_fpstack || ((load_opcode != OP_LOADR8_MEMBASE) && (load_opcode != OP_LOADR4_MEMBASE))) && !((var)->flags & (MONO_INST_VOLATILE|MONO_INST_INDIRECT)) && !no_lvreg) {
								if (var->dreg == prev_dreg) {
									/*
									 * sreg refers to the value loaded by the load
									 * emitted below, but we need to use ins->dreg
									 * since it refers to the store emitted earlier.
									 */
									sreg = ins->dreg;
								}
								g_assert (sreg != -1);
								if (var->dreg == dreg_using_dest_to_membase_op) {
									if (cfg->verbose_level > 2)
										printf ("\tCan't cache R%d because it's part of a dreg dest_membase optimization\n", var->dreg);
								} else {
									vreg_to_lvreg [var->dreg] = sreg;
								}
								if (lvregs_len >= lvregs_size) {
									guint32 *new_lvregs = mono_mempool_alloc0 (cfg->mempool, sizeof (guint32) * lvregs_size * 2);
									memcpy (new_lvregs, lvregs, sizeof (guint32) * lvregs_size);
									lvregs = new_lvregs;
									lvregs_size *= 2;
								}
								lvregs [lvregs_len ++] = var->dreg;
							}
						}

						sregs [srcindex] = sreg;
						//mono_inst_set_src_registers (ins, sregs);

#if SIZEOF_REGISTER != 8
						if (regtype == 'l') {
							NEW_LOAD_MEMBASE (cfg, load_ins, OP_LOADI4_MEMBASE, MONO_LVREG_MS (sreg), var->inst_basereg, var->inst_offset + MINI_MS_WORD_OFFSET);
							mono_bblock_insert_before_ins (bb, ins, load_ins);
							NEW_LOAD_MEMBASE (cfg, load_ins, OP_LOADI4_MEMBASE, MONO_LVREG_LS (sreg), var->inst_basereg, var->inst_offset + MINI_LS_WORD_OFFSET);
							mono_bblock_insert_before_ins (bb, ins, load_ins);
							use_ins = load_ins;
						}
						else
#endif
						{
#if SIZEOF_REGISTER == 4
							g_assert (load_opcode != OP_LOADI8_MEMBASE);
#endif
							NEW_LOAD_MEMBASE (cfg, load_ins, load_opcode, sreg, var->inst_basereg, var->inst_offset);
							mono_bblock_insert_before_ins (bb, ins, load_ins);
							use_ins = load_ins;
						}
						if (cfg->verbose_level > 2)
							mono_print_ins_index (0, use_ins);
					}

					if (var->dreg < orig_next_vreg) {
						live_range_end [var->dreg] = use_ins;
						live_range_end_bb [var->dreg] = bb;
					}

					if (cfg->compute_gc_maps && var->dreg < orig_next_vreg && (var->flags & MONO_INST_GC_TRACK)) {
						MonoInst *tmp;

						MONO_INST_NEW (cfg, tmp, OP_GC_LIVENESS_USE);
						tmp->inst_c1 = var->dreg;
						mono_bblock_insert_after_ins (bb, ins, tmp);
					}
				}
			}
			mono_inst_set_src_registers (ins, sregs);

			if (dest_has_lvreg) {
				g_assert (ins->dreg != -1);
				vreg_to_lvreg [prev_dreg] = ins->dreg;
				if (lvregs_len >= lvregs_size) {
					guint32 *new_lvregs = mono_mempool_alloc0 (cfg->mempool, sizeof (guint32) * lvregs_size * 2);
					memcpy (new_lvregs, lvregs, sizeof (guint32) * lvregs_size);
					lvregs = new_lvregs;
					lvregs_size *= 2;
				}
				lvregs [lvregs_len ++] = prev_dreg;
				dest_has_lvreg = FALSE;
			}

			if (store) {
				tmp_reg = ins->dreg;
				ins->dreg = ins->sreg2;
				ins->sreg2 = tmp_reg;
			}

			if (MONO_IS_CALL (ins)) {
				/* Clear vreg_to_lvreg array */
				for (i = 0; i < lvregs_len; i++)
					vreg_to_lvreg [lvregs [i]] = 0;
				lvregs_len = 0;
			} else if (ins->opcode == OP_NOP) {
				ins->dreg = -1;
				MONO_INST_NULLIFY_SREGS (ins);
			}

			if (cfg->verbose_level > 2)
				mono_print_ins_index (1, ins);
		}

		/* Extend the live range based on the liveness info */
		if (cfg->compute_precise_live_ranges && bb->live_out_set && bb->code) {
			for (i = 0; i < cfg->num_varinfo; i ++) {
				MonoMethodVar *vi = MONO_VARINFO (cfg, i);

				if (vreg_is_volatile (cfg, vi->vreg))
					/* The liveness info is incomplete */
					continue;

				if (mono_bitset_test_fast (bb->live_in_set, i) && !live_range_start [vi->vreg]) {
					/* Live from at least the first ins of this bb */
					live_range_start [vi->vreg] = bb->code;
					live_range_start_bb [vi->vreg] = bb;
				}

				if (mono_bitset_test_fast (bb->live_out_set, i)) {
					/* Live at least until the last ins of this bb */
					live_range_end [vi->vreg] = bb->last_ins;
					live_range_end_bb [vi->vreg] = bb;
				}
			}
		}
	}

	/*
	 * Emit LIVERANGE_START/LIVERANGE_END opcodes, the backend will implement them
	 * by storing the current native offset into MonoMethodVar->live_range_start/end.
	 */
	if (cfg->compute_precise_live_ranges && cfg->comp_done & MONO_COMP_LIVENESS) {
		for (i = 0; i < cfg->num_varinfo; ++i) {
			int vreg = MONO_VARINFO (cfg, i)->vreg;
			MonoInst *ins;

			if (live_range_start [vreg]) {
				MONO_INST_NEW (cfg, ins, OP_LIVERANGE_START);
				ins->inst_c0 = i;
				ins->inst_c1 = vreg;
				mono_bblock_insert_after_ins (live_range_start_bb [vreg], live_range_start [vreg], ins);
			}
			if (live_range_end [vreg]) {
				MONO_INST_NEW (cfg, ins, OP_LIVERANGE_END);
				ins->inst_c0 = i;
				ins->inst_c1 = vreg;
				if (live_range_end [vreg] == live_range_end_bb [vreg]->last_ins)
					mono_add_ins_to_end (live_range_end_bb [vreg], ins);
				else
					mono_bblock_insert_after_ins (live_range_end_bb [vreg], live_range_end [vreg], ins);
			}
		}
	}

	if (cfg->gsharedvt_locals_var_ins) {
		/* Nullify if unused */
		cfg->gsharedvt_locals_var_ins->opcode = OP_PCONST;
		cfg->gsharedvt_locals_var_ins->inst_imm = 0;
	}

	g_free (live_range_start);
	g_free (live_range_end);
	g_free (live_range_start_bb);
	g_free (live_range_end_bb);
}

/**
 * FIXME:
 * - use 'iadd' instead of 'int_add'
 * - handling ovf opcodes: decompose in method_to_ir.
 * - unify iregs/fregs
 *   -> partly done, the missing parts are:
 *   - a more complete unification would involve unifying the hregs as well, so
 *     code wouldn't need if (fp) all over the place. but that would mean the hregs
 *     would no longer map to the machine hregs, so the code generators would need to
 *     be modified. Also, on ia64 for example, niregs + nfregs > 256 -> bitmasks
 *     wouldn't work any more. Duplicating the code in mono_local_regalloc () into
 *     fp/non-fp branches speeds it up by about 15%.
 * - use sext/zext opcodes instead of shifts
 * - add OP_ICALL
 * - get rid of TEMPLOADs if possible and use vregs instead
 * - clean up usage of OP_P/OP_ opcodes
 * - cleanup usage of DUMMY_USE
 * - cleanup the setting of ins->type for MonoInst's which are pushed on the
 *   stack
 * - set the stack type and allocate a dreg in the EMIT_NEW macros
 * - get rid of all the <foo>2 stuff when the new JIT is ready.
 * - make sure handle_stack_args () is called before the branch is emitted
 * - when the new IR is done, get rid of all unused stuff
 * - COMPARE/BEQ as separate instructions or unify them ?
 *   - keeping them separate allows specialized compare instructions like
 *     compare_imm, compare_membase
 *   - most back ends unify fp compare+branch, fp compare+ceq
 * - integrate mono_save_args into inline_method
 * - get rid of the empty bblocks created by MONO_EMIT_NEW_BRACH_BLOCK2
 * - handle long shift opts on 32 bit platforms somehow: they require
 *   3 sregs (2 for arg1 and 1 for arg2)
 * - make byref a 'normal' type.
 * - use vregs for bb->out_stacks if possible, handle_global_vreg will make them a
 *   variable if needed.
 * - do not start a new IL level bblock when cfg->cbb is changed by a function call
 *   like inline_method.
 * - remove inlining restrictions
 * - fix LNEG and enable cfold of INEG
 * - generalize x86 optimizations like ldelema as a peephole optimization
 * - add store_mem_imm for amd64
 * - optimize the loading of the interruption flag in the managed->native wrappers
 * - avoid special handling of OP_NOP in passes
 * - move code inserting instructions into one function/macro.
 * - try a coalescing phase after liveness analysis
 * - add float -> vreg conversion + local optimizations on !x86
 * - figure out how to handle decomposed branches during optimizations, ie.
 *   compare+branch, op_jump_table+op_br etc.
 * - promote RuntimeXHandles to vregs
 * - vtype cleanups:
 *   - add a NEW_VARLOADA_VREG macro
 * - the vtype optimizations are blocked by the LDADDR opcodes generated for
 *   accessing vtype fields.
 * - get rid of I8CONST on 64 bit platforms
 * - dealing with the increase in code size due to branches created during opcode
 *   decomposition:
 *   - use extended basic blocks
 *     - all parts of the JIT
 *     - handle_global_vregs () && local regalloc
 *   - avoid introducing global vregs during decomposition, like 'vtable' in isinst
 * - sources of increase in code size:
 *   - vtypes
 *   - long compares
 *   - isinst and castclass
 *   - lvregs not allocated to global registers even if used multiple times
 * - call cctors outside the JIT, to make -v output more readable and JIT timings more
 *   meaningful.
 * - check for fp stack leakage in other opcodes too. (-> 'exceptions' optimization)
 * - add all micro optimizations from the old JIT
 * - put tree optimizations into the deadce pass
 * - decompose op_start_handler/op_endfilter/op_endfinally earlier using an arch
 *   specific function.
 * - unify the float comparison opcodes with the other comparison opcodes, i.e.
 *   fcompare + branchCC.
 * - create a helper function for allocating a stack slot, taking into account
 *   MONO_CFG_HAS_SPILLUP.
 * - merge r68207.
 * - optimize mono_regstate2_alloc_int/float.
 * - fix the pessimistic handling of variables accessed in exception handler blocks.
 * - need to write a tree optimization pass, but the creation of trees is difficult, i.e.
 *   parts of the tree could be separated by other instructions, killing the tree
 *   arguments, or stores killing loads etc. Also, should we fold loads into other
 *   instructions if the result of the load is used multiple times ?
 * - make the REM_IMM optimization in mini-x86.c arch-independent.
 * - LAST MERGE: 108395.
 * - when returning vtypes in registers, generate IR and append it to the end of the
 *   last bb instead of doing it in the epilog.
 * - change the store opcodes so they use sreg1 instead of dreg to store the base register.
 */

/*

NOTES
-----

- When to decompose opcodes:
  - earlier: this makes some optimizations hard to implement, since the low level IR
  no longer contains the necessary information. But it is easier to do.
  - later: harder to implement, enables more optimizations.
- Branches inside bblocks:
  - created when decomposing complex opcodes.
    - branches to another bblock: harmless, but not tracked by the branch
      optimizations, so need to branch to a label at the start of the bblock.
    - branches to inside the same bblock: very problematic, trips up the local
      reg allocator. Can be fixed by spitting the current bblock, but that is a
      complex operation, since some local vregs can become global vregs etc.
- Local/global vregs:
  - local vregs: temporary vregs used inside one bblock. Assigned to hregs by the
    local register allocator.
  - global vregs: used in more than one bblock. Have an associated MonoMethodVar
    structure, created by mono_create_var (). Assigned to hregs or the stack by
    the global register allocator.
- When to do optimizations like alu->alu_imm:
  - earlier -> saves work later on since the IR will be smaller/simpler
  - later -> can work on more instructions
- Handling of valuetypes:
  - When a vtype is pushed on the stack, a new temporary is created, an
    instruction computing its address (LDADDR) is emitted and pushed on
    the stack. Need to optimize cases when the vtype is used immediately as in
    argument passing, stloc etc.
- Instead of the to_end stuff in the old JIT, simply call the function handling
  the values on the stack before emitting the last instruction of the bb.
*/
#else /* !DISABLE_JIT */

MONO_EMPTY_SOURCE_FILE (method_to_ir);
#endif /* !DISABLE_JIT */<|MERGE_RESOLUTION|>--- conflicted
+++ resolved
@@ -7472,10 +7472,6 @@
 				cmethod_override = NULL;
 				virtual_ = FALSE;
 				il_op = MONO_CEE_CALL;
-<<<<<<< HEAD
-=======
-				printf("\n    overriding callvirt virtual resolution mechanism %i", (constrained_class == NULL) ? 0 : 1);
->>>>>>> f915adbf
 			} else {
 				cmethod = mini_get_method (cfg, method, token, NULL, generic_context);
 			}
@@ -9572,7 +9568,7 @@
 			//   call SomeStruct::Method()
 			guchar* callvirt_ip;
 			guint32 i32166_token;
-<<<<<<< HEAD
+
 			if((callvirt_ip = il_read_callvirt(next_ip, end, &i32166_token)) && ip_in_bb(cfg, cfg->cbb, callvirt_ip)) 
 			{
 				MonoMethod* iface_method = mini_get_method(cfg, method, i32166_token, NULL, generic_context);
@@ -9590,10 +9586,6 @@
 						if (!mono_class_init_internal (iface_method->klass))
 							TYPE_LOAD_ERROR (iface_method->klass);
 
-					printf("\n*** %s (val t:%i f:%i)", 
-						mono_method_get_full_name(method),
-						val->type, val->flags);
-
 					MonoMethod* struct_method = mono_class_get_virtual_method(klass, iface_method, error);
 					
 					if(is_ok(error)) {
@@ -9609,54 +9601,12 @@
 						}
 						
 						cmethod_override = struct_method;
-
-						printf ("\n... box+callvirt optimization (%s) ===> (%s)", 
-=======
-			if( next_ip < end &&
-				(callvirt_ip = il_read_callvirt(next_ip, end, &i32166_token)) && 
-				ip_in_bb(cfg, cfg->cbb, callvirt_ip) &&
-				m_class_is_valuetype(klass) && 
-				!m_class_is_primitive(klass) &&
-				!constrained_class)
-			{
-				//printf("\n*** JITting %s", mono_method_get_full_name(method));
-				
-				MonoMethod* iface_method = mini_get_method(cfg, method, i32166_token, NULL, generic_context);
-				MonoMethodSignature* iface_method_sig = mono_method_signature_internal(iface_method);
-
-				//printf("\n--- callvirt %s", mono_method_get_full_name(iface_method));
-				//printf("\n--- vt=%i, hasthis=%i, pars=%i, expl.this=%i", val->type, iface_method_sig->hasthis, iface_method_sig->param_count, iface_method_sig->explicit_this);
-
-				if(	val != NULL &&
-					//(val->flags & MONO_INST_INDIRECT) && // we have the address on stack (not the value itself)
-					//(val->type == STACK_VTYPE || val->type == STACK_PTR || val->type == STACK_OBJ) &&
-					iface_method_sig != NULL && 
-					iface_method_sig->hasthis && 
-					((iface_method_sig->explicit_this && iface_method_sig->param_count == 1) || (!iface_method_sig->explicit_this && iface_method_sig->param_count == 0)))
-				{
-					MonoMethod* struct_method = mono_class_get_virtual_method(klass, iface_method, error);
-
-					if(is_ok(error)) {
-						*(sp++) = val;
-						cmethod_override = struct_method;
-
-						printf("\n***  %s", mono_method_get_full_name(method));
-						printf("\n    flags=%i, type=%i", val->flags, val->type);
-						printf ("\n    box+callvirt optimization (%s) ===> (%s)",
->>>>>>> f915adbf
-							mono_method_get_full_name(iface_method),
-							mono_method_get_full_name(struct_method));
-
 						break;
 					} else {
 						mono_error_cleanup(error);
 					}
-				}
-<<<<<<< HEAD
+				} 
 			}			
-=======
-			}	
->>>>>>> f915adbf
 
 			gboolean is_true;
 
