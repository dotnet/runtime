--- conflicted
+++ resolved
@@ -533,14 +533,12 @@
 create_scalar_unsafe_float: dest:x src1:f len:4
 arm64_bic: dest:x src1:x src2:x len:4
 bitwise_select: dest:x src1:x src2:x src3:x len:12
-<<<<<<< HEAD
 xextract_i1: dest:i src1:x src2:i len:140
 xextract_i2: dest:i src1:x src2:i len:76
 xextract_i4: dest:i src1:x src2:i len:44
 xextract_i8: dest:i src1:x src2:i len:28
 xextract_r4: dest:f src1:x src2:i len:44
 xextract_r8: dest:f src1:x src2:i len:28
-=======
 arm64_xtn: dest:x src1:x len:4
 arm64_xtn2: dest:x src1:x src2:x len:4 clob:1
 arm64_fcvtn: dest:x src1:x len:4
@@ -548,7 +546,6 @@
 xunop: dest:x src1:x len:4
 arm64_ushl: dest:x src1:x src2:x len:4
 arm64_ext_imm: dest:x src1:x src2:x len:4
->>>>>>> e3f55cbf
 
 generic_class_init: src1:a len:44 clob:c
 gc_safe_point: src1:i len:12 clob:c
