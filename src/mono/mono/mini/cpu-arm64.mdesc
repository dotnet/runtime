--- conflicted
+++ resolved
@@ -533,16 +533,13 @@
 create_scalar_unsafe_float: dest:x src1:f len:4
 arm64_bic: dest:x src1:x src2:x len:4
 bitwise_select: dest:x src1:x src2:x src3:x len:12
-<<<<<<< HEAD
 arm64_xtn: dest:x src1:x len:4
 arm64_xtn2: dest:x src1:x src2:x len:4 clob:1
 arm64_fcvtn: dest:x src1:x len:4
 arm64_fcvtn2: dest:x src1:x src2:x len:4 clob:1
 xunop: dest:x src1:x len:4
-=======
 arm64_ushl: dest:x src1:x src2:x len:4
 arm64_ext_imm: dest:x src1:x src2:x len:4
->>>>>>> c1b7a9fe
 
 generic_class_init: src1:a len:44 clob:c
 gc_safe_point: src1:i len:12 clob:c
