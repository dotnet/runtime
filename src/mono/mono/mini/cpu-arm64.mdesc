# Copyright 2011-2013 Xamarin, Inc (http://www.xamarin.com)
# Copyright 2003-2011 Novell, Inc (http://www.novell.com)
# Licensed under the MIT license. See LICENSE file in the project root for full license information.
# arm64 cpu description file
# this file is read by genmdesc to pruduce a table with all the relevant information
# about the cpu instructions that may be used by the register allocator, the scheduler
# and other parts of the arch-dependent part of mini.
#
# An opcode name is followed by a colon and optional specifiers.
# A specifier has a name, a colon and a value. Specifiers are separated by white space.
# Here is a description of the specifiers valid for this file and their possible values.
#
# dest:register       describes the destination register of an instruction
# src1:register       describes the first source register of an instruction
# src2:register       describes the second source register of an instruction
#
# register may have the following values:
#	i  integer register
#	a  r3 register (output from calls)
#	b  base register (used in address references)
#	f  floating point register
#	g  floating point register returned in r0:r1 for soft-float mode
#
# len:number         describe the maximum length in bytes of the instruction
# number is a positive integer
#
# cost:number        describe how many cycles are needed to complete the instruction (unused)
#
# clob:spec          describe if the instruction clobbers registers or has special needs
#
# spec can be one of the following characters:
#	c  clobbers caller-save registers
#	r  'reserves' the destination register until a later instruction unreserves it
#          used mostly to set output registers in function calls
#
# flags:spec        describe if the instruction uses or sets the flags (unused)
#
# spec can be one of the following chars:
# 	s  sets the flags
#       u  uses the flags
#       m  uses and modifies the flags
#
# res:spec          describe what units are used in the processor (unused)
#
# delay:            describe delay slots (unused)
#
# the required specifiers are: len, clob (if registers are clobbered), the registers
# specifiers if the registers are actually used, flags (when scheduling is implemented).
#
# See the code in mini-x86.c for more details on how the specifiers are used.
#
nop: len:4
relaxed_nop: len:4
break: len:20
br: len:16
switch: src1:i len:12
# See the comment in resume_from_signal_handler, we can't copy the fp regs from sigctx to MonoContext on linux,
# since the corresponding sigctx structures are not well defined.
seq_point: len:40 clob:c
il_seq_point: len:0

throw: src1:i len:24
rethrow: src1:i len:20
start_handler: len:32
endfinally: len:32
call_handler: len:16 clob:c
endfilter: src1:i len:32
get_ex_obj: dest:i len:16

ckfinite: dest:f src1:f len:64
ceq: dest:i len:12
cgt: dest:i len:12
cgt_un: dest:i len:12
clt: dest:i len:12
clt_un: dest:i len:12
localloc: dest:i src1:i len:96
compare: src1:i src2:i len:4
compare_imm: src1:i len:20
fcompare: src1:f src2:f len:12
rcompare: src1:f src2:f len:12
arglist: src1:i len:12
setlret: src1:i src2:i len:12
check_this: src1:b len:4
call: dest:a clob:c len:32
call_reg: dest:a src1:i len:32 clob:c
call_membase: dest:a src1:b len:32 clob:c
voidcall: len:32 clob:c
voidcall_reg: src1:i len:32 clob:c
voidcall_membase: src1:b len:32 clob:c
fcall: dest:f len:32 clob:c
fcall_reg: dest:f src1:i len:32 clob:c
fcall_membase: dest:f src1:b len:32 clob:c
rcall: dest:f len:32 clob:c
rcall_reg: dest:f src1:i len:32 clob:c
rcall_membase: dest:f src1:b len:32 clob:c
lcall: dest:l len:32 clob:c
lcall_reg: dest:l src1:i len:32 clob:c
lcall_membase: dest:l src1:b len:32 clob:c
vcall: len:32 clob:c
vcall_reg: src1:i len:32 clob:c
vcall_membase: src1:b len:32 clob:c

tailcall: len:255 clob:c # FIXME len
tailcall_membase: src1:b len:255 clob:c # FIXME len
tailcall_reg: src1:b len:255 clob:c # FIXME len

# tailcall_parameter models the size of moving one parameter,
# so that the required size of a branch around a tailcall can
# be accurately estimated; something like:
# void f1(volatile long *a)
# {
# a[large] = a[another large]
# }
#
# This is two instructions typically, but can be 6 for frames larger than 32K.
# FIXME A fixed size sequence to move parameters would moot this.
tailcall_parameter: len:24

iconst: dest:i len:16
r4const: dest:f len:24
r8const: dest:f len:20
label: len:0
store_membase_imm: dest:b len:20
store_membase_reg: dest:b src1:i len:20
storex_membase: dest:b src1:x len:12
storei1_membase_imm: dest:b len:20
storei1_membase_reg: dest:b src1:i len:12
storei2_membase_imm: dest:b len:20
storei2_membase_reg: dest:b src1:i len:12
storei4_membase_imm: dest:b len:20
storei4_membase_reg: dest:b src1:i len:20
storer4_membase_reg: dest:b src1:f len:20
storer8_membase_reg: dest:b src1:f len:24
store_memindex: dest:b src1:i src2:i len:4
storei1_memindex: dest:b src1:i src2:i len:4
storei2_memindex: dest:b src1:i src2:i len:4
storei4_memindex: dest:b src1:i src2:i len:4
load_membase: dest:i src1:b len:20
loadx_membase: dest:x src1:b len:16
loadi1_membase: dest:i src1:b len:32
loadu1_membase: dest:i src1:b len:32
loadi2_membase: dest:i src1:b len:32
loadu2_membase: dest:i src1:b len:32
loadi4_membase: dest:i src1:b len:32
loadu4_membase: dest:i src1:b len:32
loadr4_membase: dest:f src1:b len:32
loadr8_membase: dest:f src1:b len:32
load_memindex: dest:i src1:b src2:i len:4
loadi1_memindex: dest:i src1:b src2:i len:4
loadu1_memindex: dest:i src1:b src2:i len:4
loadi2_memindex: dest:i src1:b src2:i len:4
loadu2_memindex: dest:i src1:b src2:i len:4
loadi4_memindex: dest:i src1:b src2:i len:4
loadu4_memindex: dest:i src1:b src2:i len:4
loadu4_mem: dest:i len:8
move: dest:i src1:i len:4
fmove: dest:f src1:f len:4
rmove: dest:f src1:f len:4
move_f_to_i4: dest:i src1:f len:8
move_i4_to_f: dest:f src1:i len:8
move_f_to_i8: dest:i src1:f len:4
move_i8_to_f: dest:f src1:i len:4
add_imm: dest:i src1:i len:12
sub_imm: dest:i src1:i len:12
mul_imm: dest:i src1:i len:12
and_imm: dest:i src1:i len:12
or_imm: dest:i src1:i len:12
xor_imm: dest:i src1:i len:12
shl_imm: dest:i src1:i len:8
shr_imm: dest:i src1:i len:8
shr_un_imm: dest:i src1:i len:8
cond_exc_eq: len:8
cond_exc_ne_un: len:8
cond_exc_lt: len:8
cond_exc_lt_un: len:8
cond_exc_gt: len:8
cond_exc_gt_un: len:8
cond_exc_ge: len:8
cond_exc_ge_un: len:8
cond_exc_le: len:8
cond_exc_le_un: len:8
cond_exc_ov: len:12
cond_exc_no: len:8
cond_exc_c: len:12
cond_exc_nc: len:8
#float_beq: src1:f src2:f len:20
#float_bne_un: src1:f src2:f len:20
#float_blt: src1:f src2:f len:20
#float_blt_un: src1:f src2:f len:20
#float_bgt: src1:f src2:f len:20
#float_bgt_un: src1:f src2:f len:20
#float_bge: src1:f src2:f len:20
#float_bge_un: src1:f src2:f len:20
#float_ble: src1:f src2:f len:20
#float_ble_un: src1:f src2:f len:20
float_add: dest:f src1:f src2:f len:4
float_sub: dest:f src1:f src2:f len:4
float_mul: dest:f src1:f src2:f len:4
float_div: dest:f src1:f src2:f len:4
float_div_un: dest:f src1:f src2:f len:4
float_rem: dest:f src1:f src2:f len:16
float_rem_un: dest:f src1:f src2:f len:16
float_neg: dest:f src1:f len:4
float_not: dest:f src1:f len:4
float_conv_to_i1: dest:i src1:f len:40
float_conv_to_i2: dest:i src1:f len:40
float_conv_to_i4: dest:i src1:f len:40
float_conv_to_i8: dest:l src1:f len:40
float_conv_to_r4: dest:f src1:f len:8
float_conv_to_u4: dest:i src1:f len:40
float_conv_to_u8: dest:l src1:f len:40
float_conv_to_u2: dest:i src1:f len:40
float_conv_to_u1: dest:i src1:f len:40
float_ceq: dest:i src1:f src2:f len:16
float_cgt: dest:i src1:f src2:f len:16
float_cgt_un: dest:i src1:f src2:f len:20
float_clt: dest:i src1:f src2:f len:16
float_clt_un: dest:i src1:f src2:f len:20
float_cneq: dest:i src1:f src2:f len:20
float_cge: dest:i src1:f src2:f len:20
float_cle: dest:i src1:f src2:f len:20
setfret: src1:f len:12

# R4 opcodes
r4_conv_to_i1: dest:i src1:f len:8
r4_conv_to_u1: dest:i src1:f len:8
r4_conv_to_i2: dest:i src1:f len:8
r4_conv_to_u2: dest:i src1:f len:8
r4_conv_to_i4: dest:i src1:f len:8
r4_conv_to_u4: dest:i src1:f len:8
r4_conv_to_i8: dest:l src1:f len:8
r4_conv_to_u8: dest:l src1:f len:8
r4_conv_to_r4: dest:f src1:f len:4
r4_conv_to_r8: dest:f src1:f len:4
r4_add: dest:f src1:f src2:f len:4
r4_sub: dest:f src1:f src2:f len:4
r4_mul: dest:f src1:f src2:f len:4
r4_div: dest:f src1:f src2:f len:4
r4_rem: dest:f src1:f src2:f len:16
r4_neg: dest:f src1:f len:4
r4_ceq: dest:i src1:f src2:f len:16
r4_cgt: dest:i src1:f src2:f len:16
r4_cgt_un: dest:i src1:f src2:f len:20
r4_clt: dest:i src1:f src2:f len:16
r4_clt_un: dest:i src1:f src2:f len:20
r4_cneq: dest:i src1:f src2:f len:20
r4_cge: dest:i src1:f src2:f len:20
r4_cle: dest:i src1:f src2:f len:20

aotconst: dest:i len:16
objc_get_selector: dest:i len:32
sqrt: dest:f src1:f len:4
adc: dest:i src1:i src2:i len:4
addcc: dest:i src1:i src2:i len:4
subcc: dest:i src1:i src2:i len:4
adc_imm: dest:i src1:i len:12
addcc_imm: dest:i src1:i len:12
subcc_imm: dest:i src1:i len:12
sbb: dest:i src1:i src2:i len:4
sbb_imm: dest:i src1:i len:12
br_reg: src1:i len:8
bigmul: len:8 dest:l src1:i src2:i
bigmul_un: len:8 dest:l src1:i src2:i
tls_get: dest:i len:32
tls_set: src1:i len:32

# 32 bit opcodes
int_add: dest:i src1:i src2:i len:4
int_sub: dest:i src1:i src2:i len:4
int_mul: dest:i src1:i src2:i len:4
int_div: dest:i src1:i src2:i len:72
int_div_un: dest:i src1:i src2:i len:72
int_rem: dest:i src1:i src2:i len:72
int_rem_un: dest:i src1:i src2:i len:72
int_and: dest:i src1:i src2:i len:4
int_or: dest:i src1:i src2:i len:4
int_xor: dest:i src1:i src2:i len:4
int_shl: dest:i src1:i src2:i len:4
int_shr: dest:i src1:i src2:i len:4
int_shr_un: dest:i src1:i src2:i len:4
int_neg: dest:i src1:i len:4
int_not: dest:i src1:i len:4
int_conv_to_i1: dest:i src1:i len:8
int_conv_to_i2: dest:i src1:i len:8
int_conv_to_i4: dest:i src1:i len:4
int_conv_to_r4: dest:f src1:i len:36
int_conv_to_r8: dest:f src1:i len:36
int_conv_to_u4: dest:i src1:i
int_conv_to_r_un: dest:f src1:i len:56
int_conv_to_u2: dest:i src1:i len:8
int_conv_to_u1: dest:i src1:i len:4
int_beq: len:16
int_bge: len:16
int_bgt: len:16
int_ble: len:16
int_blt: len:16
int_bne_un: len:16
int_bge_un: len:16
int_bgt_un: len:16
int_ble_un: len:16
int_blt_un: len:16
int_add_ovf: dest:i src1:i src2:i len:16
int_add_ovf_un: dest:i src1:i src2:i len:16
int_mul_ovf: dest:i src1:i src2:i len:16
int_mul_ovf_un: dest:i src1:i src2:i len:16
int_sub_ovf: dest:i src1:i src2:i len:16
int_sub_ovf_un: dest:i src1:i src2:i len:16
add_ovf_carry: dest:i src1:i src2:i len:16
sub_ovf_carry: dest:i src1:i src2:i len:16
add_ovf_un_carry: dest:i src1:i src2:i len:16
sub_ovf_un_carry: dest:i src1:i src2:i len:16

arm_rsbs_imm: dest:i src1:i len:4
arm_rsc_imm: dest:i src1:i len:4

# Linear IR opcodes
dummy_use: src1:i len:0
dummy_iconst: dest:i len:0
dummy_i8const: dest:i len:0
dummy_r8const: dest:f len:0
dummy_r4const: dest:f len:0
not_reached: len:0
not_null: src1:i len:0

int_adc: dest:i src1:i src2:i len:4
int_addcc: dest:i src1:i src2:i len:4
int_subcc: dest:i src1:i src2:i len:4
int_sbb: dest:i src1:i src2:i len:4
int_adc_imm: dest:i src1:i len:12
int_sbb_imm: dest:i src1:i len:12

int_add_imm: dest:i src1:i len:12
int_sub_imm: dest:i src1:i len:12
int_mul_imm: dest:i src1:i len:12
int_div_imm: dest:i src1:i len:20
int_div_un_imm: dest:i src1:i len:12
int_rem_imm: dest:i src1:i len:28
int_rem_un_imm: dest:i src1:i len:16
int_and_imm: dest:i src1:i len:12
int_or_imm: dest:i src1:i len:12
int_xor_imm: dest:i src1:i len:12
int_shl_imm: dest:i src1:i len:8
int_shr_imm: dest:i src1:i len:8
int_shr_un_imm: dest:i src1:i len:8

int_ceq: dest:i len:12
int_cgt: dest:i len:12
int_cgt_un: dest:i len:12
int_clt: dest:i len:12
int_clt_un: dest:i len:12

int_cneq: dest:i len:12
int_cge: dest:i len:12
int_cle: dest:i len:12
int_cge_un: dest:i len:12
int_cle_un: dest:i len:12

cond_exc_ieq: len:16
cond_exc_ine_un: len:16
cond_exc_ilt: len:16
cond_exc_ilt_un: len:16
cond_exc_igt: len:16
cond_exc_igt_un: len:16
cond_exc_ige: len:16
cond_exc_ige_un: len:16
cond_exc_ile: len:16
cond_exc_ile_un: len:16
cond_exc_iov: len:20
cond_exc_ino: len:16
cond_exc_ic: len:20
cond_exc_inc: len:16

icompare: src1:i src2:i len:4
icompare_imm: src1:i len:12

long_conv_to_ovf_i4_2: dest:i src1:i src2:i len:36

vcall2: len:40 clob:c
vcall2_reg: src1:i len:40 clob:c
vcall2_membase: src1:b len:40 clob:c
dyn_call: src1:i src2:i len:216 clob:c

# This is different from the original JIT opcodes
float_beq: len:32
float_bne_un: len:32
float_blt: len:32
float_blt_un: len:32
float_bgt: len:32
float_bgt_un: len:32
float_bge: len:32
float_bge_un: len:32
float_ble: len:32
float_ble_un: len:32

liverange_start: len:0
liverange_end: len:0
gc_liveness_def: len:0
gc_liveness_use: len:0
gc_spill_slot_liveness_def: len:0
gc_param_slot_liveness_def: len:0

# 64 bit opcodes
i8const: dest:i len:16
sext_i4: dest:i src1:i len:4
zext_i4: dest:i src1:i len:4
jump_table: dest:i len:16
long_add: dest:i src1:i src2:i len:4
long_sub: dest:i src1:i src2:i len:4
long_mul: dest:i src1:i src2:i len:4
long_div: dest:i src1:i src2:i len:80
long_div_un: dest:i src1:i src2:i len:64
long_rem: dest:i src1:i src2:i len:80
long_rem_un: dest:i src1:i src2:i len:64
long_and: dest:i src1:i src2:i len:4
long_or: dest:i src1:i src2:i len:4
long_xor: dest:i src1:i src2:i len:4
long_shl: dest:i src1:i src2:i len:4
long_shr: dest:i src1:i src2:i len:4
long_shr_un: dest:i src1:i src2:i len:4
long_neg: dest:i src1:i len:4
long_not: dest:i src1:i len:4
long_add_imm: dest:i src1:i len:12
long_sub_imm: dest:i src1:i len:12
long_mul_imm: dest:i src1:i len:12
long_and_imm: dest:i src1:i len:12
long_or_imm: dest:i src1:i len:12
long_xor_imm: dest:i src1:i len:12
long_shl_imm: dest:i src1:i len:12
long_shr_imm: dest:i src1:i len:12
long_shr_un_imm: dest:i src1:i len:12
long_add_ovf: dest:i src1:i src2:i len:16
long_add_ovf_un: dest:i src1:i src2:i len:16
long_mul_ovf: dest:i src1:i src2:i len:16
long_mul_ovf_un: dest:i src1:i src2:i len:16
long_sub_ovf: dest:i src1:i src2:i len:16
long_sub_ovf_un: dest:i src1:i src2:i len:16
lcompare: src1:i src2:i len:4
lcompare_imm: src1:i len:20
long_beq: len:4
long_bge: len:4
long_bgt: len:4
long_ble: len:4
long_blt: len:4
long_bne_un: len:4
long_bge_un: len:4
long_bgt_un: len:4
long_ble_un: len:4
long_blt_un: len:4
long_ceq: dest:i len:12
long_cgt: dest:i len:12
long_cgt_un: dest:i len:12
long_clt: dest:i len:12
long_clt_un: dest:i len:12
long_conv_to_i1: dest:i src1:i len:4
long_conv_to_i2: dest:i src1:i len:4
long_conv_to_u1: dest:i src1:i len:4
long_conv_to_u2: dest:i src1:i len:4
long_conv_to_r8: dest:f src1:i len:8
long_conv_to_r4: dest:f src1:i len:12
loadi8_membase: dest:i src1:b len:12
storei8_membase_imm: dest:b len:20
storei8_membase_reg: dest:b src1:i len:12
long_conv_to_r_un: dest:f src1:i len:8
arm_setfreg_r4: dest:f src1:f len:8
localloc_imm: dest:i len:64
arm64_cbzw: src1:i len:16
arm64_cbzx: src1:i len:16
arm64_cbnzw: src1:i len:16
arm64_cbnzx: src1:i len:16

atomic_add_i4: dest:i src1:i src2:i len:32
atomic_add_i8: dest:i src1:i src2:i len:32
atomic_exchange_i4: dest:i src1:i src2:i len:32
atomic_exchange_i8: dest:i src1:i src2:i len:32
atomic_cas_i4: dest:i src1:i src2:i src3:i len:32
atomic_cas_i8: dest:i src1:i src2:i src3:i len:32
memory_barrier: len:8 clob:a
atomic_load_i1: dest:i src1:b len:24
atomic_load_u1: dest:i src1:b len:24
atomic_load_i2: dest:i src1:b len:24
atomic_load_u2: dest:i src1:b len:24
atomic_load_i4: dest:i src1:b len:24
atomic_load_u4: dest:i src1:b len:24
atomic_load_i8: dest:i src1:b len:20
atomic_load_u8: dest:i src1:b len:20
atomic_load_r4: dest:f src1:b len:28
atomic_load_r8: dest:f src1:b len:24
atomic_store_i1: dest:b src1:i len:20
atomic_store_u1: dest:b src1:i len:20
atomic_store_i2: dest:b src1:i len:20
atomic_store_u2: dest:b src1:i len:20
atomic_store_i4: dest:b src1:i len:20
atomic_store_u4: dest:b src1:i len:20
atomic_store_i8: dest:b src1:i len:20
atomic_store_u8: dest:b src1:i len:20
atomic_store_r4: dest:b src1:f len:28
atomic_store_r8: dest:b src1:f len:24
xbinop: dest:x src1:x src2:x len:8 clob:1
xzero: dest:x len:4
xmove: dest:x src1:x len:4
xconst: dest:x len:10
xcompare: dest:x src1:x src2:x len:4
xcompare_fp: dest:x src1:x src2:x len:4
negate: dest:x src1:x len:4
ones_complement: dest:x src1:x len:4
xbinop_forceint: dest:x src1:x src2:x len:4
<<<<<<< HEAD
xunop: dest:x src1:x len:4
=======
xcast: dest:x src1:x len:4 clob:1
>>>>>>> aacebbd6

generic_class_init: src1:a len:44 clob:c
gc_safe_point: src1:i len:12 clob:c

fill_prof_call_ctx: src1:i len:128<|MERGE_RESOLUTION|>--- conflicted
+++ resolved
@@ -504,11 +504,8 @@
 negate: dest:x src1:x len:4
 ones_complement: dest:x src1:x len:4
 xbinop_forceint: dest:x src1:x src2:x len:4
-<<<<<<< HEAD
+xcast: dest:x src1:x len:4 clob:1
 xunop: dest:x src1:x len:4
-=======
-xcast: dest:x src1:x len:4 clob:1
->>>>>>> aacebbd6
 
 generic_class_init: src1:a len:44 clob:c
 gc_safe_point: src1:i len:12 clob:c
