--- conflicted
+++ resolved
@@ -503,11 +503,8 @@
 xcompare_fp: dest:x src1:x src2:x len:4
 negate: dest:x src1:x len:4
 ones_complement: dest:x src1:x len:4
-<<<<<<< HEAD
 xextract: dest:i src1:x len:8
-=======
 xbinop_forceint: dest:x src1:x src2:x len:4
->>>>>>> 5bdc36e1
 
 generic_class_init: src1:a len:44 clob:c
 gc_safe_point: src1:i len:12 clob:c
