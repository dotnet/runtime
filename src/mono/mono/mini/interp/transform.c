--- conflicted
+++ resolved
@@ -1897,8 +1897,6 @@
 			interp_add_ins (td, MINT_LDC_I4);
 			WRITE32_INS (td->last_ins, 0, &offset);
 			push_simple_type (td, STACK_TYPE_I4);
-<<<<<<< HEAD
-=======
 			td->ip += 5;
 			return TRUE;
 		} else if (!strcmp (tm, "GetRawData")) {
@@ -1907,7 +1905,6 @@
 
 			SET_SIMPLE_TYPE (td->sp - 1, STACK_TYPE_MP);
 
->>>>>>> 1c1757c0
 			td->ip += 5;
 			return TRUE;
 		} else if (!strcmp (tm, "IsBitwiseEquatable")) {
@@ -2350,11 +2347,7 @@
 
 	if (!ret) {
 		if (!is_ok (error))
-<<<<<<< HEAD
-			mono_error_cleanup (error);
-=======
 			mono_interp_error_cleanup (error);
->>>>>>> 1c1757c0
 
 		if (td->verbose_level)
 			g_print ("Inline aborted method %s.%s\n", m_class_get_name (target_method->klass), target_method->name);
