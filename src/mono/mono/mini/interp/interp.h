--- conflicted
+++ resolved
@@ -26,12 +26,8 @@
 #ifdef TARGET_WASM // FIXME HOST
 	MonoMethodSignature *sig;
 #endif
-<<<<<<< HEAD
-	MonoType *ret_type;
-=======
 	gpointer iargs_buf [8];
 	double fargs_buf [8];
->>>>>>> 69d5d3fe
 };
 
 enum {
