/**
 * \file
 *
 * interp.c: Interpreter for CIL byte codes
 *
 * Authors:
 *   Paolo Molaro (lupus@ximian.com)
 *   Miguel de Icaza (miguel@ximian.com)
 *   Dietmar Maurer (dietmar@ximian.com)
 *
 * (C) 2001, 2002 Ximian, Inc.
 */
#ifndef __USE_ISOC99
#define __USE_ISOC99
#endif
#include "config.h"

#include <stdio.h>
#include <string.h>
#include <stdlib.h>
#include <glib.h>
#include <math.h>
#include <locale.h>

#include <mono/utils/mono-math.h>
#include <mono/utils/mono-counters.h>
#include <mono/utils/mono-logger-internals.h>
#include <mono/utils/mono-tls-inline.h>
#include <mono/utils/mono-threads.h>
#include <mono/utils/mono-memory-model.h>

#ifdef HAVE_ALLOCA_H
#   include <alloca.h>
#else
#   ifdef __CYGWIN__
#      define alloca __builtin_alloca
#   endif
#endif

/* trim excessive headers */
#include <mono/metadata/image.h>
#include <mono/metadata/assembly-internals.h>
#include <mono/metadata/cil-coff.h>
#include <mono/metadata/mono-endian.h>
#include <mono/metadata/tabledefs.h>
#include <mono/metadata/tokentype.h>
#include <mono/metadata/loader.h>
#include <mono/metadata/threads.h>
#include <mono/metadata/profiler-private.h>
#include <mono/metadata/appdomain.h>
#include <mono/metadata/reflection.h>
#include <mono/metadata/exception.h>
#include <mono/metadata/verify.h>
#include <mono/metadata/opcodes.h>
#include <mono/metadata/debug-helpers.h>
#include <mono/metadata/mono-config.h>
#include <mono/metadata/marshal.h>
#include <mono/metadata/environment.h>
#include <mono/metadata/mono-debug.h>
#include <mono/metadata/gc-internals.h>
#include <mono/utils/atomic.h>

#include "interp.h"
#include "interp-internals.h"
#include "mintops.h"
#include "interp-intrins.h"
#include "tiering.h"

#ifdef INTERP_ENABLE_SIMD
#include "interp-simd.h"
#endif

#include <mono/mini/mini.h>
#include <mono/mini/mini-runtime.h>
#include <mono/mini/aot-runtime.h>
#include <mono/mini/llvm-runtime.h>
#include <mono/mini/llvmonly-runtime.h>
#include <mono/mini/jit-icalls.h>
#include <mono/mini/ee.h>
#include <mono/mini/trace.h>

#include <mono/metadata/components.h>
#include <mono/metadata/loader-internals.h>

#ifdef TARGET_ARM
#include <mono/mini/mini-arm.h>
#endif
#include <mono/metadata/icall-decl.h>

#include "interp-pgo.h"

#ifdef HOST_BROWSER
#include "jiterpreter.h"
#include <emscripten.h>
#endif

/* Arguments that are passed when invoking only a finally/filter clause from the frame */
struct FrameClauseArgs {
	/* Where we start the frame execution from */
	const guint16 *start_with_ip;
	/*
	 * End ip of the exit_clause. We need it so we know whether the resume
	 * state is for this frame (which is called from EH) or for the original
	 * frame further down the stack.
	 */
	const guint16 *end_at_ip;
	/* Frame that is executing this clause */
	InterpFrame *exec_frame;
	gboolean run_until_end;
};

static MONO_NEVER_INLINE void
mono_interp_exec_method (InterpFrame *frame, ThreadContext *context, FrameClauseArgs *clause_args);

/*
 * This code synchronizes with interp_mark_stack () using compiler memory barriers.
 */

static FrameDataFragment*
frame_data_frag_new (int size)
{
	FrameDataFragment *frag = (FrameDataFragment*)g_malloc (size);

	frag->pos = (guint8*)&frag->data;
	frag->end = (guint8*)frag + size;
	frag->next = NULL;
	return frag;
}

static void
frame_data_frag_free (FrameDataFragment *frag)
{
	while (frag) {
		FrameDataFragment *next = frag->next;
		g_free (frag);
		frag = next;
	}
}

static void
frame_data_allocator_init (FrameDataAllocator *stack, int size)
{
	FrameDataFragment *frag;

	frag = frame_data_frag_new (size);
	stack->first = stack->current = frag;
	stack->infos_capacity = 4;
	stack->infos = (FrameDataInfo*)g_malloc (stack->infos_capacity * sizeof (FrameDataInfo));
}

static void
frame_data_allocator_free (FrameDataAllocator *stack)
{
	/* Assert to catch leaks */
	g_assert_checked (stack->current == stack->first && stack->current->pos == (guint8*)&stack->current->data);
	frame_data_frag_free (stack->first);
}

static FrameDataFragment*
frame_data_allocator_add_frag (FrameDataAllocator *stack, int size)
{
	FrameDataFragment *new_frag;

	// FIXME:
	guint frag_size = 4096;
	if (size + sizeof (FrameDataFragment) > frag_size)
		frag_size = size + sizeof (FrameDataFragment);
	new_frag = frame_data_frag_new (frag_size);
	mono_compiler_barrier ();
	stack->current->next = new_frag;
	stack->current = new_frag;
	return new_frag;
}

static gpointer
frame_data_allocator_alloc (FrameDataAllocator *stack, InterpFrame *frame, int size)
{
	FrameDataFragment *current = stack->current;
	gpointer res;

	int infos_len = stack->infos_len;

	if (!infos_len || (infos_len > 0 && stack->infos [infos_len - 1].frame != frame)) {
		/* First allocation by this frame. Save the markers for restore */
		if (infos_len == stack->infos_capacity) {
			stack->infos_capacity = infos_len * 2;
			stack->infos = (FrameDataInfo*)g_realloc (stack->infos, stack->infos_capacity * sizeof (FrameDataInfo));
		}
		stack->infos [infos_len].frame = frame;
		stack->infos [infos_len].frag = current;
		stack->infos [infos_len].pos = current->pos;
		stack->infos_len++;
	}

	if (G_LIKELY (current->pos + size <= current->end)) {
		res = current->pos;
		current->pos += size;
	} else {
		if (current->next && current->next->pos + size <= current->next->end) {
			current = stack->current = current->next;
			current->pos = (guint8*)&current->data;
		} else {
			FrameDataFragment *tmp = current->next;
			/* avoid linking to be freed fragments, so the GC can't trip over it */
			current->next = NULL;
			mono_compiler_barrier ();
			frame_data_frag_free (tmp);

			current = frame_data_allocator_add_frag (stack, size);
		}
		g_assert (current->pos + size <= current->end);
		res = (gpointer)current->pos;
		current->pos += size;
	}
	mono_compiler_barrier ();
	return res;
}

static void
frame_data_allocator_pop (FrameDataAllocator *stack, InterpFrame *frame)
{
	int infos_len = stack->infos_len;

	if (infos_len > 0 && stack->infos [infos_len - 1].frame == frame) {
		infos_len--;
		stack->current = stack->infos [infos_len].frag;
		stack->current->pos = stack->infos [infos_len].pos;
		stack->infos_len = infos_len;
	}
}

/*
 * reinit_frame:
 *
 *   Reinitialize a frame.
 */
static void
reinit_frame (InterpFrame *frame, InterpFrame *parent, InterpMethod *imethod, gpointer retval, gpointer stack)
{
	frame->parent = parent;
	frame->imethod = imethod;
	frame->stack = (stackval*)stack;
	frame->retval = (stackval*)retval;
	frame->state.ip = NULL;
}

#define STACK_ADD_ALIGNED_BYTES(sp,bytes) ((stackval*)((char*)(sp) + (bytes)))
#define STACK_ADD_BYTES(sp,bytes) ((stackval*)((char*)(sp) + ALIGN_TO(bytes, MINT_STACK_SLOT_SIZE)))
#define STACK_SUB_BYTES(sp,bytes) ((stackval*)((char*)(sp) - ALIGN_TO(bytes, MINT_STACK_SLOT_SIZE)))

/*
 * List of classes whose methods will be executed by transitioning to JITted code.
 * Used for testing.
 */
GSList *mono_interp_jit_classes;
/* Optimizations enabled with interpreter */
int mono_interp_opt = INTERP_OPT_DEFAULT;
/* If TRUE, interpreted code will be interrupted at function entry/backward branches */
static gboolean ss_enabled;

static gboolean interp_init_done = FALSE;

#ifdef HOST_WASI
static gboolean debugger_enabled = FALSE;
#endif

static MonoException* do_transform_method (InterpMethod *imethod, InterpFrame *method, ThreadContext *context);

static InterpMethod* lookup_method_pointer (gpointer addr);

typedef void (*ICallMethod) (InterpFrame *frame);

static MonoNativeTlsKey thread_context_id;

#define DEBUG_INTERP 0
#define COUNT_OPS 0

#if DEBUG_INTERP
int mono_interp_traceopt = 2;
/* If true, then we output the opcodes as we interpret them */
static int global_tracing = 2;

static int debug_indent_level = 0;

static int break_on_method = 0;
static int nested_trace = 0;
static GList *db_methods = NULL;
static char* dump_args (InterpFrame *inv);

static void
output_indent (void)
{
	int h;

	for (h = 0; h < debug_indent_level; h++)
		g_print ("  ");
}

static void
db_match_method (gpointer data, gpointer user_data)
{
	MonoMethod *m = (MonoMethod*)user_data;
	MonoMethodDesc *desc = (MonoMethodDesc*)data;

	if (mono_method_desc_full_match (desc, m))
		break_on_method = 1;
}

static void
debug_enter (InterpFrame *frame, int *tracing)
{
	if (db_methods) {
		g_list_foreach (db_methods, db_match_method, (gpointer)frame->imethod->method);
		if (break_on_method)
			*tracing = nested_trace ? (global_tracing = 2, 3) : 2;
		break_on_method = 0;
	}
	if (*tracing) {
		MonoMethod *method = frame->imethod->method;
		char *mn, *args = dump_args (frame);
		debug_indent_level++;
		output_indent ();
		mn = mono_method_full_name (method, FALSE);
		g_print ("(%p) Entering %s (", mono_thread_internal_current (), mn);
		g_free (mn);
		g_print  ("%s)\n", args);
		g_free (args);
	}
}

#define DEBUG_LEAVE()	\
	if (tracing) {	\
		char *mn, *args;	\
		args = dump_retval (frame);	\
		output_indent ();	\
		mn = mono_method_full_name (frame->imethod->method, FALSE); \
		g_print  ("(%p) Leaving %s", mono_thread_internal_current (),  mn);	\
		g_free (mn); \
		g_print  (" => %s\n", args);	\
		g_free (args);	\
		debug_indent_level--;	\
		if (tracing == 3) global_tracing = 0; \
	}

#else

int mono_interp_traceopt = 0;
#define DEBUG_LEAVE()

#endif

#if defined(__GNUC__) && !defined(TARGET_WASM) && !COUNT_OPS && !DEBUG_INTERP && !ENABLE_CHECKED_BUILD && !PROFILE_INTERP
#define USE_COMPUTED_GOTO 1
#endif

#if USE_COMPUTED_GOTO

#define MINT_IN_DISPATCH(op) goto *in_labels [opcode = (MintOpcode)(op)]
#define MINT_IN_SWITCH(op)   MINT_IN_DISPATCH (op);
#define MINT_IN_BREAK        MINT_IN_DISPATCH (*ip)
#define MINT_IN_CASE(x)      LAB_ ## x:

#else

#define MINT_IN_SWITCH(op) COUNT_OP(op); switch (opcode = (MintOpcode)(op))
#define MINT_IN_CASE(x) case x:
#define MINT_IN_BREAK break

#endif

static void
clear_resume_state (ThreadContext *context)
{
	context->has_resume_state = 0;
	context->handler_frame = NULL;
	context->handler_ei = NULL;
	g_assert (context->exc_gchandle);
	mono_gchandle_free_internal (context->exc_gchandle);
	context->exc_gchandle = 0;
}

/*
 * If this bit is set, it means the call has thrown the exception, and we
 * reached this point because the EH code in mono_handle_exception ()
 * unwound all the JITted frames below us. mono_interp_set_resume_state ()
 * has set the fields in context to indicate where we have to resume execution.
 */
#define CHECK_RESUME_STATE(context) do { \
		if ((context)->has_resume_state)	\
			goto resume;			\
	} while (0)

static void
set_context (ThreadContext *context)
{
	mono_native_tls_set_value (thread_context_id, context);

	if (!context)
		return;

	MonoJitTlsData *jit_tls = mono_tls_get_jit_tls ();
	g_assertf (jit_tls, "ThreadContext needs initialized JIT TLS");

	/* jit_tls assumes ownership of 'context' */
	jit_tls->interp_context = context;
}

static ThreadContext *
get_context (void)
{
	ThreadContext *context = (ThreadContext *) mono_native_tls_get_value (thread_context_id);
	if (context == NULL) {
		context = g_new0 (ThreadContext, 1);
		context->stack_start = (guchar*)mono_valloc_aligned (INTERP_STACK_SIZE, MINT_STACK_ALIGNMENT, MONO_MMAP_READ | MONO_MMAP_WRITE, MONO_MEM_ACCOUNT_INTERP_STACK);
		context->stack_end = context->stack_start + INTERP_STACK_SIZE - INTERP_REDZONE_SIZE;
		context->stack_real_end = context->stack_start + INTERP_STACK_SIZE;
		/* We reserve a stack slot at the top of the interp stack to make temp objects visible to GC */
		context->stack_pointer = context->stack_start + MINT_STACK_ALIGNMENT;

		frame_data_allocator_init (&context->data_stack, 8192);
		/* Make sure all data is initialized before publishing the context */
		mono_compiler_barrier ();
		set_context (context);
	}
	return context;
}

static void
interp_free_context (gpointer ctx)
{
	ThreadContext *context = (ThreadContext*)ctx;

	ThreadContext *current_context = (ThreadContext *) mono_native_tls_get_value (thread_context_id);
	/* at thread exit, we can be called from the JIT TLS key destructor with current_context == NULL */
	if (current_context != NULL) {
		/* check that the context we're freeing is the current one before overwriting TLS */
		g_assert (context == current_context);
		set_context (NULL);
	}

	mono_vfree (context->stack_start, INTERP_STACK_SIZE, MONO_MEM_ACCOUNT_INTERP_STACK);
	/* Prevent interp_mark_stack from trying to scan the data_stack, before freeing it */
	context->stack_start = NULL;
	mono_compiler_barrier ();
	frame_data_allocator_free (&context->data_stack);
	g_free (context);
}

static gboolean
need_native_unwind (ThreadContext *context)
{
	return context->has_resume_state && !context->handler_frame;
}

void
mono_interp_error_cleanup (MonoError* error)
{
	mono_error_cleanup (error); /* FIXME: don't swallow the error */
	error_init_reuse (error); // one instruction, so this function is good inline candidate
}

static InterpMethod*
lookup_imethod (MonoMethod *method)
{
	InterpMethod *imethod;
	MonoJitMemoryManager *jit_mm = jit_mm_for_method (method);

	jit_mm_lock (jit_mm);
	imethod = (InterpMethod*)mono_internal_hash_table_lookup (&jit_mm->interp_code_hash, method);
	jit_mm_unlock (jit_mm);

	return imethod;
}

InterpMethod*
mono_interp_get_imethod (MonoMethod *method)
{
	InterpMethod *imethod;
	MonoMethodSignature *sig;
	MonoJitMemoryManager *jit_mm = jit_mm_for_method (method);
	int i;

	jit_mm_lock (jit_mm);
	imethod = (InterpMethod*)mono_internal_hash_table_lookup (&jit_mm->interp_code_hash, method);
	jit_mm_unlock (jit_mm);
	if (imethod)
		return imethod;

	sig = mono_method_signature_internal (method);

	if (method->dynamic)
		imethod = (InterpMethod*)mono_dyn_method_alloc0 (method, sizeof (InterpMethod));
	else
		imethod = (InterpMethod*)m_method_alloc0 (method, sizeof (InterpMethod));
	imethod->method = method;
	imethod->param_count = sig->param_count;
	imethod->hasthis = sig->hasthis;
	imethod->vararg = sig->call_convention == MONO_CALL_VARARG;
	imethod->code_type = IMETHOD_CODE_UNKNOWN;
	// This flag allows us to optimize out the interp_entry 'is this a delegate invoke' checks
	imethod->is_invoke = (m_class_get_parent (method->klass) == mono_defaults.multicastdelegate_class) && !strcmp(method->name, "Invoke");
	// always optimize code if tiering is disabled
	// always optimize wrappers
	if (!mono_interp_tiering_enabled () || method->wrapper_type != MONO_WRAPPER_NONE)
		imethod->optimized = TRUE;
	if (imethod->method->string_ctor)
		imethod->rtype = m_class_get_byval_arg (mono_defaults.string_class);
	else
		imethod->rtype = mini_get_underlying_type (sig->ret);
	if (method->dynamic)
		imethod->param_types = (MonoType**)mono_dyn_method_alloc0 (method, sizeof (MonoType*) * sig->param_count);
	else
		imethod->param_types = (MonoType**)m_method_alloc0 (method, sizeof (MonoType*) * sig->param_count);
	for (i = 0; i < sig->param_count; ++i)
		imethod->param_types [i] = mini_get_underlying_type (sig->params [i]);

	if (!imethod->optimized && mono_interp_pgo_should_tier_method (method))
		imethod->optimized = TRUE;

	jit_mm_lock (jit_mm);
	InterpMethod *old_imethod;
	if (!((old_imethod = mono_internal_hash_table_lookup (&jit_mm->interp_code_hash, method)))) {
		mono_internal_hash_table_insert (&jit_mm->interp_code_hash, method, imethod);
	} else {
		imethod = old_imethod; /* leak the newly allocated InterpMethod to the mempool */
	}
	jit_mm_unlock (jit_mm);

	imethod->prof_flags = mono_profiler_get_call_instrumentation_flags (imethod->method);

	return imethod;
}

#if defined (MONO_CROSS_COMPILE) || defined (HOST_WASM)
#define INTERP_PUSH_LMF_WITH_CTX_BODY(ext, exit_label) \
	(ext).kind = MONO_LMFEXT_INTERP_EXIT;

#elif defined(MONO_ARCH_HAS_NO_PROPER_MONOCTX)
/* some platforms, e.g. appleTV, don't provide us a precise MonoContext
 * (registers are not accurate), thus resuming to the label does not work. */
#define INTERP_PUSH_LMF_WITH_CTX_BODY(ext, exit_label) \
	(ext).kind = MONO_LMFEXT_INTERP_EXIT;
#elif defined (_MSC_VER)
#define INTERP_PUSH_LMF_WITH_CTX_BODY(ext, exit_label) \
	(ext).kind = MONO_LMFEXT_INTERP_EXIT_WITH_CTX; \
	(ext).interp_exit_label_set = FALSE; \
	MONO_CONTEXT_GET_CURRENT ((ext).ctx); \
	if ((ext).interp_exit_label_set == FALSE) \
		mono_arch_do_ip_adjustment (&(ext).ctx); \
	if ((ext).interp_exit_label_set == TRUE) \
		goto exit_label; \
	(ext).interp_exit_label_set = TRUE;
#elif defined(MONO_ARCH_HAS_MONO_CONTEXT)
#define INTERP_PUSH_LMF_WITH_CTX_BODY(ext, exit_label) \
	(ext).kind = MONO_LMFEXT_INTERP_EXIT_WITH_CTX; \
	MONO_CONTEXT_GET_CURRENT ((ext).ctx); \
	MONO_CONTEXT_SET_IP (&(ext).ctx, (&&exit_label)); \
	mono_arch_do_ip_adjustment (&(ext).ctx);
#else
#define INTERP_PUSH_LMF_WITH_CTX_BODY(ext, exit_label) g_error ("requires working mono-context");
#endif

/* INTERP_PUSH_LMF_WITH_CTX:
 *
 * same as interp_push_lmf, but retrieving and attaching MonoContext to it.
 * This is needed to resume into the interp when the exception is thrown from
 * native code (see ./mono/tests/install_eh_callback.exe).
 *
 * This must be a macro in order to retrieve the right register values for
 * MonoContext.
 */
#define INTERP_PUSH_LMF_WITH_CTX(frame, ext, exit_label) \
	memset (&(ext), 0, sizeof (MonoLMFExt)); \
	(ext).interp_exit_data = (frame); \
	INTERP_PUSH_LMF_WITH_CTX_BODY ((ext), exit_label); \
	mono_push_lmf (&(ext));

/*
 * interp_push_lmf:
 *
 * Push an LMF frame on the LMF stack
 * to mark the transition to native code.
 * This is needed for the native code to
 * be able to do stack walks.
 */
static void
interp_push_lmf (MonoLMFExt *ext, InterpFrame *frame)
{
	memset (ext, 0, sizeof (MonoLMFExt));
	ext->kind = MONO_LMFEXT_INTERP_EXIT;
	ext->interp_exit_data = frame;

	mono_push_lmf (ext);
}

static void
interp_pop_lmf (MonoLMFExt *ext)
{
	mono_pop_lmf (&ext->lmf);
}

static InterpMethod*
get_virtual_method (InterpMethod *imethod, MonoVTable *vtable)
{
	MonoMethod *m = imethod->method;

	if ((m->flags & METHOD_ATTRIBUTE_FINAL) || !(m->flags & METHOD_ATTRIBUTE_VIRTUAL)) {
		if (m->iflags & METHOD_IMPL_ATTRIBUTE_SYNCHRONIZED)
			return mono_interp_get_imethod (mono_marshal_get_synchronized_wrapper (m));
		else
			return imethod;
	}

	mono_class_setup_vtable (vtable->klass);

	int slot = mono_method_get_vtable_slot (m);
	if (mono_class_is_interface (m->klass)) {
		g_assert (vtable->klass != m->klass);
		/* TODO: interface offset lookup is slow, go through IMT instead */
		gboolean non_exact_match;
		slot += mono_class_interface_offset_with_variance (vtable->klass, m->klass, &non_exact_match);
	}

	MonoMethod *virtual_method = m_class_get_vtable (vtable->klass) [slot];
	if (m->is_inflated && mono_method_get_context (m)->method_inst) {
		MonoGenericContext context = { NULL, NULL };

		if (mono_class_is_ginst (virtual_method->klass))
			context.class_inst = mono_class_get_generic_class (virtual_method->klass)->context.class_inst;
		else if (mono_class_is_gtd (virtual_method->klass))
			context.class_inst = mono_class_get_generic_container (virtual_method->klass)->context.class_inst;
		context.method_inst = mono_method_get_context (m)->method_inst;

		ERROR_DECL (error);
		virtual_method = mono_class_inflate_generic_method_checked (virtual_method, &context, error);
		mono_error_cleanup (error); /* FIXME: don't swallow the error */
	}

	if (virtual_method->iflags & METHOD_IMPL_ATTRIBUTE_INTERNAL_CALL) {
		virtual_method = mono_marshal_get_native_wrapper (virtual_method, FALSE, FALSE);
	}

	if (virtual_method->iflags & METHOD_IMPL_ATTRIBUTE_SYNCHRONIZED) {
		virtual_method = mono_marshal_get_synchronized_wrapper (virtual_method);
	}

	InterpMethod *virtual_imethod = mono_interp_get_imethod (virtual_method);
	return virtual_imethod;
}

typedef struct {
	InterpMethod *imethod;
	InterpMethod *target_imethod;
} InterpVTableEntry;

/* memory manager lock must be held */
static GSList*
append_imethod (MonoMemoryManager *memory_manager, GSList *list, InterpMethod *imethod, InterpMethod *target_imethod)
{
	GSList *ret;
	InterpVTableEntry *entry;

	entry = (InterpVTableEntry*) mono_mem_manager_alloc0 (memory_manager, sizeof (InterpVTableEntry));
	entry->imethod = imethod;
	entry->target_imethod = target_imethod;
	ret = mono_mem_manager_alloc0 (memory_manager, sizeof (GSList));
	ret->data = entry;
	ret = g_slist_concat (list, ret);

	mono_interp_register_imethod_patch_site ((gpointer*)&entry->imethod);
	mono_interp_register_imethod_patch_site ((gpointer*)&entry->target_imethod);

	return ret;
}

static InterpMethod*
get_target_imethod (GSList *list, InterpMethod *imethod)
{
	while (list != NULL) {
		InterpVTableEntry *entry = (InterpVTableEntry*) list->data;
		// We don't account for tiering here so this comparison is racy
		// The side effect is that we might end up with duplicates of the same
		// method in the vtable list, but this is extremely uncommon.
		if (entry->imethod == imethod)
			return entry->target_imethod;
		list = list->next;
	}
	return NULL;
}

static inline MonoVTableEEData*
get_vtable_ee_data (MonoVTable *vtable)
{
	MonoVTableEEData *ee_data = (MonoVTableEEData*)vtable->ee_data;

	if (G_UNLIKELY (!ee_data)) {
		ee_data = m_class_alloc0 (vtable->klass, sizeof (MonoVTableEEData));
		mono_memory_barrier ();
		vtable->ee_data = ee_data;
	}
	return ee_data;
}

static gpointer*
get_method_table (MonoVTable *vtable, int offset)
{
	if (offset >= 0)
		return get_vtable_ee_data (vtable)->interp_vtable;
	else
		return (gpointer*)vtable;
}

static gpointer*
alloc_method_table (MonoVTable *vtable, int offset)
{
	gpointer *table;

	if (offset >= 0) {
		table = (gpointer*)m_class_alloc0 (vtable->klass, m_class_get_vtable_size (vtable->klass) * sizeof (gpointer));
		get_vtable_ee_data (vtable)->interp_vtable = table;
	} else {
		table = (gpointer*)vtable;
	}

	return table;
}

static InterpMethod* // Inlining causes additional stack use in caller.
get_virtual_method_fast (InterpMethod *imethod, MonoVTable *vtable, int offset)
{
	gpointer *table;
	MonoMemoryManager *memory_manager = NULL;

	table = get_method_table (vtable, offset);

	if (G_UNLIKELY (!table)) {
		memory_manager = m_class_get_mem_manager (vtable->klass);
		/* Lazily allocate method table */
		mono_mem_manager_lock (memory_manager);
		table = get_method_table (vtable, offset);
		if (!table)
			table = alloc_method_table (vtable, offset);
		mono_mem_manager_unlock (memory_manager);
	}

	if (G_UNLIKELY (!table [offset])) {
		InterpMethod *target_imethod = get_virtual_method (imethod, vtable);
		if (!memory_manager)
			memory_manager = m_class_get_mem_manager (vtable->klass);
		/* Lazily initialize the method table slot */
		mono_mem_manager_lock (memory_manager);
		if (!table [offset]) {
			if (imethod->method->is_inflated || offset < 0) {
				table [offset] = append_imethod (memory_manager, NULL, imethod, target_imethod);
			} else {
				table [offset] = (gpointer) ((gsize)target_imethod | 0x1);
				mono_interp_register_imethod_patch_site (&table [offset]);
			}
		}
		mono_mem_manager_unlock (memory_manager);
	}

	if ((gsize)table [offset] & 0x1) {
		/* Non generic virtual call. Only one method in slot */
		return (InterpMethod*) ((gsize)table [offset] & ~0x1);
	} else {
		/* Virtual generic or interface call. Multiple methods in slot */
		InterpMethod *target_imethod = get_target_imethod ((GSList*)table [offset], imethod);

		if (G_UNLIKELY (!target_imethod)) {
			target_imethod = get_virtual_method (imethod, vtable);
			if (!memory_manager)
				memory_manager = m_class_get_mem_manager (vtable->klass);
			mono_mem_manager_lock (memory_manager);
			if (!get_target_imethod ((GSList*)table [offset], imethod))
				table [offset] = append_imethod (memory_manager, (GSList*)table [offset], imethod, target_imethod);
			mono_mem_manager_unlock (memory_manager);
		}
		return target_imethod;
	}
}

static void
stackval_from_data (MonoType *type, stackval *result, const void *data, gboolean pinvoke)
{
	if (m_type_is_byref (type)) {
		result->data.p = *(gpointer*)data;
		return;
	}
	switch (type->type) {
	case MONO_TYPE_VOID:
		break;;
	case MONO_TYPE_I1:
		result->data.i = *(gint8*)data;
		break;
	case MONO_TYPE_U1:
	case MONO_TYPE_BOOLEAN:
		result->data.i = *(guint8*)data;
		break;
	case MONO_TYPE_I2:
		result->data.i = *(gint16*)data;
		break;
	case MONO_TYPE_U2:
	case MONO_TYPE_CHAR:
		result->data.i = *(guint16*)data;
		break;
	case MONO_TYPE_I4:
		result->data.i = *(gint32*)data;
		break;
	case MONO_TYPE_U:
	case MONO_TYPE_I:
		result->data.nati = *(mono_i*)data;
		break;
	case MONO_TYPE_PTR:
	case MONO_TYPE_FNPTR:
		result->data.p = *(gpointer*)data;
		break;
	case MONO_TYPE_U4:
		result->data.i = *(guint32*)data;
		break;
	case MONO_TYPE_R4:
		/* memmove handles unaligned case */
		memmove (&result->data.f_r4, data, sizeof (float));
		break;
	case MONO_TYPE_I8:
	case MONO_TYPE_U8:
		memmove (&result->data.l, data, sizeof (gint64));
		break;
	case MONO_TYPE_R8:
		memmove (&result->data.f, data, sizeof (double));
		break;
	case MONO_TYPE_STRING:
	case MONO_TYPE_SZARRAY:
	case MONO_TYPE_CLASS:
	case MONO_TYPE_OBJECT:
	case MONO_TYPE_ARRAY:
		result->data.p = *(gpointer*)data;
		break;
	case MONO_TYPE_VALUETYPE:
		if (m_class_is_enumtype (type->data.klass)) {
			stackval_from_data (mono_class_enum_basetype_internal (type->data.klass), result, data, pinvoke);
			break;
		} else {
			int size;
			if (pinvoke)
				size = mono_class_native_size (type->data.klass, NULL);
			else
				size = mono_class_value_size (type->data.klass, NULL);
			memcpy (result, data, size);
			break;
		}
	case MONO_TYPE_GENERICINST: {
		if (mono_type_generic_inst_is_valuetype (type)) {
			MonoClass *klass = mono_class_from_mono_type_internal (type);
			int size;
			if (pinvoke)
				size = mono_class_native_size (klass, NULL);
			else
				size = mono_class_value_size (klass, NULL);
			memcpy (result, data, size);
			break;
		}
		stackval_from_data (m_class_get_byval_arg (type->data.generic_class->container_class), result, data, pinvoke);
		break;
	}
	default:
		g_error ("got type 0x%02x", type->type);
	}
}

static int
stackval_to_data (MonoType *type, stackval *val, void *data, gboolean pinvoke)
{
	if (m_type_is_byref (type)) {
		gpointer *p = (gpointer*)data;
		*p = val->data.p;
		return MINT_STACK_SLOT_SIZE;
	}
	/* printf ("TODAT0 %p\n", data); */
	switch (type->type) {
	case MONO_TYPE_BOOLEAN:
	case MONO_TYPE_I1:
	case MONO_TYPE_U1: {
		guint8 *p = (guint8*)data;
		*p = GINT32_TO_UINT8 (val->data.i);
		return MINT_STACK_SLOT_SIZE;
	}
	case MONO_TYPE_I2:
	case MONO_TYPE_U2:
	case MONO_TYPE_CHAR: {
		guint16 *p = (guint16*)data;
		*p = GINT32_TO_UINT16 (val->data.i);
		return MINT_STACK_SLOT_SIZE;
	}
	case MONO_TYPE_I: {
		mono_i *p = (mono_i*)data;
		/* In theory the value used by stloc should match the local var type
	 	   but in practice it sometimes doesn't (a int32 gets dup'd and stloc'd into
		   a native int - both by csc and mcs). Not sure what to do about sign extension
		   as it is outside the spec... doing the obvious */
		*p = (mono_i)val->data.nati;
		return MINT_STACK_SLOT_SIZE;
	}
	case MONO_TYPE_U: {
		mono_u *p = (mono_u*)data;
		/* see above. */
		*p = (mono_u)val->data.nati;
		return MINT_STACK_SLOT_SIZE;
	}
	case MONO_TYPE_I4:
	case MONO_TYPE_U4: {
		gint32 *p = (gint32*)data;
		*p = val->data.i;
		return MINT_STACK_SLOT_SIZE;
	}
	case MONO_TYPE_I8:
	case MONO_TYPE_U8: {
		memmove (data, &val->data.l, sizeof (gint64));
		return MINT_STACK_SLOT_SIZE;
	}
	case MONO_TYPE_R4: {
		/* memmove handles unaligned case */
		memmove (data, &val->data.f_r4, sizeof (float));
		return MINT_STACK_SLOT_SIZE;
	}
	case MONO_TYPE_R8: {
		memmove (data, &val->data.f, sizeof (double));
		return MINT_STACK_SLOT_SIZE;
	}
	case MONO_TYPE_STRING:
	case MONO_TYPE_SZARRAY:
	case MONO_TYPE_CLASS:
	case MONO_TYPE_OBJECT:
	case MONO_TYPE_ARRAY: {
		gpointer *p = (gpointer *) data;
		mono_gc_wbarrier_generic_store_internal (p, val->data.o);
		return MINT_STACK_SLOT_SIZE;
	}
	case MONO_TYPE_PTR:
	case MONO_TYPE_FNPTR: {
		gpointer *p = (gpointer *) data;
		*p = val->data.p;
		return MINT_STACK_SLOT_SIZE;
	}
	case MONO_TYPE_VALUETYPE:
		if (m_class_is_enumtype (type->data.klass)) {
			return stackval_to_data (mono_class_enum_basetype_internal (type->data.klass), val, data, pinvoke);
		} else {
			int size;
			if (pinvoke) {
				size = mono_class_native_size (type->data.klass, NULL);
				memcpy (data, val, size);
			} else {
				size = mono_class_value_size (type->data.klass, NULL);
				mono_value_copy_internal (data, val, type->data.klass);
			}
			return ALIGN_TO (size, MINT_STACK_SLOT_SIZE);
		}
	case MONO_TYPE_GENERICINST: {
		MonoClass *container_class = type->data.generic_class->container_class;

		if (m_class_is_valuetype (container_class) && !m_class_is_enumtype (container_class)) {
			MonoClass *klass = mono_class_from_mono_type_internal (type);
			int size;
			if (pinvoke) {
				size = mono_class_native_size (klass, NULL);
				memcpy (data, val, size);
			} else {
				size = mono_class_value_size (klass, NULL);
				mono_value_copy_internal (data, val, klass);
			}
			return ALIGN_TO (size, MINT_STACK_SLOT_SIZE);
		}
		return stackval_to_data (m_class_get_byval_arg (type->data.generic_class->container_class), val, data, pinvoke);
	}
	default:
		g_error ("got type %x", type->type);
	}
}

typedef struct {
	MonoException *ex;
	MonoContext *ctx;
} HandleExceptionCbData;

static void
handle_exception_cb (gpointer arg)
{
	HandleExceptionCbData *cb_data = (HandleExceptionCbData*)arg;

	mono_handle_exception (cb_data->ctx, (MonoObject*)cb_data->ex);
}

/*
 * interp_throw:
 *   Throw an exception from the interpreter.
 */
static MONO_NEVER_INLINE void
interp_throw (ThreadContext *context, MonoException *ex, InterpFrame *frame, const guint16* ip, gboolean rethrow)
{
	ERROR_DECL (error);
	MonoLMFExt ext;

	/*
	 * When explicitly throwing exception we pass the ip of the instruction that throws the exception.
	 * Offset the subtraction from interp_frame_get_ip, so we don't end up in prev instruction.
	 */
	frame->state.ip = ip + 1;

	// This LMF is pop'ed by the EH machinery before resuming
	interp_push_lmf (&ext, frame);

	if (mono_object_isinst_checked ((MonoObject *) ex, mono_defaults.exception_class, error)) {
		MonoException *mono_ex = ex;
		if (!rethrow) {
			mono_ex->stack_trace = NULL;
			mono_ex->trace_ips = NULL;
		}
	}
	mono_error_assert_ok (error);

	MonoContext ctx;
	memset (&ctx, 0, sizeof (MonoContext));
	MONO_CONTEXT_SET_SP (&ctx, frame);

	/*
	 * Call the JIT EH code. The EH code will call back to us using:
	 * - mono_interp_set_resume_state ()/run_finally ()/run_filter ().
	 * Since ctx.ip is 0, this will start unwinding from the LMF frame
	 * pushed above, which points to our frames.
	 */

	mono_handle_exception (&ctx, (MonoObject*)ex);

	if (MONO_CONTEXT_GET_IP (&ctx) != 0) {
		/* We need to unwind into non-interpreter code */
		mono_restore_context (&ctx);
		g_assert_not_reached ();
	}

	g_assert (context->has_resume_state);
}

static MONO_NEVER_INLINE MonoException *
interp_error_convert_to_exception (InterpFrame *frame, MonoError *error, const guint16 *ip)
{
	MonoLMFExt ext;
	MonoException *ex;

	/*
	 * When calling runtime functions we pass the ip of the instruction triggering the runtime call.
	 * Offset the subtraction from interp_frame_get_ip, so we don't end up in prev instruction.
	 */
	frame->state.ip = ip + 1;

	interp_push_lmf (&ext, frame);
	ex = mono_error_convert_to_exception (error);
	interp_pop_lmf (&ext);
	return ex;
}

#define INTERP_BUILD_EXCEPTION_TYPE_FUNC_NAME(prefix_name, type_name) \
prefix_name ## _ ## type_name

#define INTERP_GET_EXCEPTION(exception_type) \
static MONO_NEVER_INLINE MonoException * \
INTERP_BUILD_EXCEPTION_TYPE_FUNC_NAME(interp_get_exception, exception_type) (InterpFrame *frame, const guint16 *ip)\
{ \
	MonoLMFExt ext; \
	MonoException *ex; \
	frame->state.ip = ip + 1; \
	interp_push_lmf (&ext, frame); \
	ex = INTERP_BUILD_EXCEPTION_TYPE_FUNC_NAME(mono_get_exception,exception_type) (); \
	interp_pop_lmf (&ext); \
	return ex; \
}

#define INTERP_GET_EXCEPTION_CHAR_ARG(exception_type) \
static MONO_NEVER_INLINE MonoException * \
INTERP_BUILD_EXCEPTION_TYPE_FUNC_NAME(interp_get_exception, exception_type) (const char *arg, InterpFrame *frame, const guint16 *ip)\
{ \
	MonoLMFExt ext; \
	MonoException *ex; \
	frame->state.ip = ip + 1; \
	interp_push_lmf (&ext, frame); \
	ex = INTERP_BUILD_EXCEPTION_TYPE_FUNC_NAME(mono_get_exception,exception_type) (arg); \
	interp_pop_lmf (&ext); \
	return ex; \
}

INTERP_GET_EXCEPTION(null_reference)
INTERP_GET_EXCEPTION(divide_by_zero)
INTERP_GET_EXCEPTION(overflow)
INTERP_GET_EXCEPTION(invalid_cast)
INTERP_GET_EXCEPTION(index_out_of_range)
INTERP_GET_EXCEPTION(array_type_mismatch)
INTERP_GET_EXCEPTION(arithmetic)
INTERP_GET_EXCEPTION_CHAR_ARG(argument_out_of_range)

// Inlining throw logic into interp_exec_method makes it bigger and could push us up against
//  internal limits in things like WASM compilers
static MONO_NEVER_INLINE void
interp_throw_ex_general (
	MonoException *__ex, ThreadContext *context, InterpFrame *frame, const guint16 *ex_ip, gboolean rethrow
)
{
	HANDLE_FUNCTION_ENTER ();
	MonoExceptionHandle tmp_handle = MONO_HANDLE_NEW (MonoException, __ex);
	interp_throw (context, MONO_HANDLE_RAW(tmp_handle), (frame), (ex_ip), (rethrow));
	HANDLE_FUNCTION_RETURN ();
}

// We conservatively pin exception object here to avoid tweaking the
// numerous call sites of this macro, even though, in a few cases,
// this is not needed.
#define THROW_EX_GENERAL(exception,ex_ip, rethrow)		\
	do {							\
		interp_throw_ex_general (exception, context, frame, ex_ip, rethrow); \
		goto resume;							  \
	} while (0)

#define THROW_EX(exception,ex_ip) THROW_EX_GENERAL ((exception), (ex_ip), FALSE)

#define NULL_CHECK(o) do { \
	if (G_UNLIKELY (!(o))) \
		THROW_EX (interp_get_exception_null_reference (frame, ip), ip); \
	} while (0)

#define EXCEPTION_CHECKPOINT	\
	do {										\
		if (mono_thread_interruption_request_flag && !mono_threads_is_critical_method (frame->imethod->method)) { \
			MonoException *exc = mono_thread_interruption_checkpoint ();	\
			if (exc)							\
				THROW_EX_GENERAL (exc, ip, TRUE);					\
		}									\
	} while (0)

// Reduce duplicate code in mono_interp_exec_method
static MONO_NEVER_INLINE void
do_safepoint (InterpFrame *frame, ThreadContext *context, const guint16 *ip)
{
	MonoLMFExt ext;

	/*
	 * When calling runtime functions we pass the ip of the instruction triggering the runtime call.
	 * Offset the subtraction from interp_frame_get_ip, so we don't end up in prev instruction.
	 */
	frame->state.ip = ip + 1;

	interp_push_lmf (&ext, frame);
	/* Poll safepoint */
	mono_threads_safepoint ();
	interp_pop_lmf (&ext);
}

#define SAFEPOINT \
	do {						\
		if (G_UNLIKELY (mono_polling_required)) \
			do_safepoint (frame, context, ip);	\
	} while (0)

static MonoObject*
ves_array_create (MonoClass *klass, int param_count, stackval *values, MonoError *error)
{
	int rank = m_class_get_rank (klass);
	uintptr_t *lengths = g_newa (uintptr_t, rank * 2);
	intptr_t *lower_bounds = NULL;

	if (param_count > rank && m_class_get_byval_arg (klass)->type == MONO_TYPE_SZARRAY) {
		// Special constructor for jagged arrays
		for (int i = 0; i < param_count; ++i)
			lengths [i] = values [i].data.i;
		return (MonoObject*) mono_array_new_jagged_checked (klass, param_count, lengths, error);
	} else if (2 * rank == param_count) {
		for (int l = 0; l < 2; ++l) {
			int src = l;
			int dst = l * rank;
			for (int r = 0; r < rank; ++r, src += 2, ++dst) {
				lengths [dst] = values [src].data.i;
			}
		}
		/* lower bounds are first. */
		lower_bounds = (intptr_t *) lengths;
		lengths += rank;
	} else {
		/* Only lengths provided. */
		for (int i = 0; i < param_count; ++i) {
			lengths [i] = values [i].data.i;
		}
	}
	return (MonoObject*) mono_array_new_full_checked (klass, lengths, lower_bounds, error);
}

static gint32
ves_array_calculate_index (MonoArray *ao, stackval *sp, gboolean safe)
{
	MonoClass *ac = ((MonoObject *) ao)->vtable->klass;

	guint32 pos = 0;
	if (ao->bounds) {
		for (gint32 i = 0; i < m_class_get_rank (ac); i++) {
			gint32 idx = sp [i].data.i;
			gint32 lower = ao->bounds [i].lower_bound;
			guint32 len = ao->bounds [i].length;
			if (safe && (idx < lower || (guint32)(idx - lower) >= len))
				return -1;
			pos = (pos * len) + (guint32)(idx - lower);
		}
	} else {
		pos = sp [0].data.i;
		if (safe && pos >= ao->max_length)
			return -1;
	}
	return pos;
}

static MonoException*
ves_array_element_address (InterpFrame *frame, MonoClass *required_type, MonoArray *ao, gpointer *ret, stackval *sp, gboolean needs_typecheck)
{
	MonoClass *ac = ((MonoObject *) ao)->vtable->klass;

	g_assert (m_class_get_rank (ac) >= 1);

	gint32 pos = ves_array_calculate_index (ao, sp, TRUE);
	if (pos == -1)
		return mono_get_exception_index_out_of_range ();

	if (needs_typecheck && !mono_class_is_assignable_from_internal (m_class_get_element_class (mono_object_class ((MonoObject *) ao)), required_type))
		return mono_get_exception_array_type_mismatch ();
	gint32 esize = mono_array_element_size (ac);
	*ret = mono_array_addr_with_size_fast (ao, esize, pos);
	return NULL;
}

/* Does not handle `this` argument */
static guint32
compute_arg_offset (MonoMethodSignature *sig, int index)
{
	if (index == 0)
		return 0;

	guint32 offset = 0;
	int size, align;
	MonoType *type;
	for (int i = 0; i < index; i++) {
		type = sig->params [i];
		size = mono_interp_type_size (type, mono_mint_type (type), &align);

		offset = ALIGN_TO (offset, align);
		offset += size;
	}
	type = sig->params [index];
	mono_interp_type_size (type, mono_mint_type (type), &align);

	offset = ALIGN_TO (offset, align);
	return offset;
}

static gpointer
imethod_alloc0 (InterpMethod *imethod, guint size)
{
	if (imethod->method->dynamic)
		return mono_dyn_method_alloc0 (imethod->method, size);
	else
		return m_method_alloc0 (imethod->method, size);
}

static guint32*
initialize_arg_offsets (InterpMethod *imethod, MonoMethodSignature *csig)
{
	if (imethod->arg_offsets)
		return imethod->arg_offsets;

	// For pinvokes, csig represents the real signature with marshalled args. If an explicit
	// marshalled signature was not provided, we use the managed signature of the method.
	MonoMethodSignature *sig = csig;
	if (!sig)
		sig = mono_method_signature_internal (imethod->method);
	int arg_count = sig->hasthis + sig->param_count;
	guint32 *arg_offsets = (guint32*)imethod_alloc0 (imethod, (arg_count + 1) * sizeof (int));
	int index = 0, offset = 0;

	if (sig->hasthis) {
		arg_offsets [index++] = 0;
		offset = MINT_STACK_SLOT_SIZE;
	}

	for (int i = 0; i < sig->param_count; i++) {
		MonoType *type = sig->params [i];
		int size, align;
		size = mono_interp_type_size (type, mono_mint_type (type), &align);

		offset = ALIGN_TO (offset, align);
		arg_offsets [index++] = offset;
		offset += size;
	}
	// This index is not associated with an actual argument, we just store the offset
	// for convenience in order to easily determine the size of the param area used
	arg_offsets [index] = ALIGN_TO (offset, MINT_STACK_SLOT_SIZE);

	mono_memory_write_barrier ();
	/* If this fails, the new one is leaked in the mem manager */
	mono_atomic_cas_ptr ((gpointer*)&imethod->arg_offsets, arg_offsets, NULL);
	return imethod->arg_offsets;
}

static guint32
get_arg_offset_fast (InterpMethod *imethod, MonoMethodSignature *sig, int index)
{
	guint32 *arg_offsets = imethod->arg_offsets;
	if (arg_offsets)
		return arg_offsets [index];

	arg_offsets = initialize_arg_offsets (imethod, sig);
	g_assert (arg_offsets);
	return arg_offsets [index];
}

static guint32
get_arg_offset (InterpMethod *imethod, MonoMethodSignature *sig, int index)
{
	if (imethod) {
		return get_arg_offset_fast (imethod, sig, index);
	} else {
		g_assert (!sig->hasthis);
		return compute_arg_offset (sig, index);
	}
}

#ifdef MONO_ARCH_HAVE_INTERP_ENTRY_TRAMPOLINE
static MonoFuncV mono_native_to_interp_trampoline = NULL;
#endif

#ifndef MONO_ARCH_HAVE_INTERP_PINVOKE_TRAMP
<<<<<<< HEAD
static MonoType*
filter_type_for_build_args_from_sig (MonoType *type)
{
#ifdef HOST_WASM
	// If the parameter type is scalarized according to WASM C ABI, treat it as the
	//  scalarized type. Otherwise the MONO_TYPE_VALUETYPE case will treat it as int32.
	MonoType *scalar;
	if (mini_wasm_is_scalar_vtype (type, &scalar))
		return scalar;
#endif

	return type;
}

static InterpMethodArguments*
build_args_from_sig (MonoMethodSignature *sig, InterpFrame *frame)
{
	InterpMethodArguments *margs = g_malloc0 (sizeof (InterpMethodArguments));
=======
>>>>>>> 69d5d3fe

typedef enum {
	PINVOKE_ARG_NONE = 0,
	PINVOKE_ARG_INT = 1,
	PINVOKE_ARG_INT_PAIR = 2,
	PINVOKE_ARG_R8 = 3,
	PINVOKE_ARG_R4 = 4,
	PINVOKE_ARG_VTYPE = 5,
	PINVOKE_ARG_SCALAR_VTYPE = 6
} PInvokeArgType;

typedef struct {
	int ilen, flen;
	PInvokeArgType ret_type;
	PInvokeArgType *arg_types;
} BuildArgsFromSigInfo;

static BuildArgsFromSigInfo *
get_build_args_from_sig_info (MonoMemoryManager *mem_manager, MonoMethodSignature *sig)
{
	BuildArgsFromSigInfo *info = mono_mem_manager_alloc0 (mem_manager, sizeof (BuildArgsFromSigInfo));
	int ilen = 0, flen = 0;

	info->arg_types = mono_mem_manager_alloc0 (mem_manager, sizeof (PInvokeArgType) * sig->param_count);

	g_assert (!sig->hasthis);

	for (int i = 0; i < sig->param_count; i++) {
<<<<<<< HEAD
		MonoType *param_type = filter_type_for_build_args_from_sig (sig->params [i]);
		guint32 ptype = m_type_is_byref (param_type) ? MONO_TYPE_PTR : param_type->type;

=======
		MonoType *type = sig->params [i];
		guint32 ptype;

retry:
		ptype = m_type_is_byref (type) ? MONO_TYPE_PTR : type->type;
>>>>>>> 69d5d3fe
		switch (ptype) {
		case MONO_TYPE_BOOLEAN:
		case MONO_TYPE_CHAR:
		case MONO_TYPE_I1:
		case MONO_TYPE_U1:
		case MONO_TYPE_I2:
		case MONO_TYPE_U2:
		case MONO_TYPE_I4:
		case MONO_TYPE_U4:
		case MONO_TYPE_I:
		case MONO_TYPE_U:
		case MONO_TYPE_PTR:
		case MONO_TYPE_FNPTR:
		case MONO_TYPE_SZARRAY:
		case MONO_TYPE_CLASS:
		case MONO_TYPE_OBJECT:
		case MONO_TYPE_STRING:
#if SIZEOF_VOID_P == 8
		case MONO_TYPE_I8:
		case MONO_TYPE_U8:
#endif
			info->arg_types [i] = PINVOKE_ARG_INT;
			ilen++;
			break;
#if SIZEOF_VOID_P == 4
		case MONO_TYPE_I8:
		case MONO_TYPE_U8:
			info->arg_types [i] = PINVOKE_ARG_INT_PAIR;
			ilen += 2;
			break;
#endif
		case MONO_TYPE_R4:
			info->arg_types [i] = PINVOKE_ARG_R4;
			flen++;
			break;
<<<<<<< HEAD
		default:
			g_error ("build_args_from_sig: not implemented yet (1): 0x%x\n", ptype);
		}
	}

	if (margs->ilen > 0)
		margs->iargs = g_malloc0 (sizeof (gpointer) * margs->ilen);

	if (margs->flen > 0)
		margs->fargs = g_malloc0 (sizeof (double) * margs->flen);

	if (margs->ilen > INTERP_ICALL_TRAMP_IARGS)
		g_error ("build_args_from_sig: TODO, allocate gregs: %d\n", margs->ilen);

	if (margs->flen > INTERP_ICALL_TRAMP_FARGS)
		g_error ("build_args_from_sig: TODO, allocate fregs: %d\n", margs->flen);


	size_t int_i = 0;
	size_t int_f = 0;

	if (sig->hasthis) {
		margs->iargs [0] = frame->stack [0].data.p;
		int_i++;
		g_error ("FIXME if hasthis, we incorrectly access the args below");
	}

	for (int i = 0; i < sig->param_count; i++) {
		guint32 offset = get_arg_offset (frame->imethod, sig, i);
		stackval *sp_arg = STACK_ADD_BYTES (frame->stack, offset);
		MonoType *type = filter_type_for_build_args_from_sig (sig->params [i]);
		guint32 ptype;
retry:
		ptype = m_type_is_byref (type) ? MONO_TYPE_PTR : type->type;
		switch (ptype) {
		case MONO_TYPE_BOOLEAN:
		case MONO_TYPE_CHAR:
		case MONO_TYPE_I1:
		case MONO_TYPE_U1:
		case MONO_TYPE_I2:
		case MONO_TYPE_U2:
		case MONO_TYPE_I4:
		case MONO_TYPE_U4:
		case MONO_TYPE_I:
		case MONO_TYPE_U:
		case MONO_TYPE_PTR:
		case MONO_TYPE_FNPTR:
		case MONO_TYPE_SZARRAY:
		case MONO_TYPE_CLASS:
		case MONO_TYPE_OBJECT:
		case MONO_TYPE_STRING:
#if SIZEOF_VOID_P == 8
		case MONO_TYPE_I8:
		case MONO_TYPE_U8:
#endif
			margs->iargs [int_i] = sp_arg->data.p;
#if DEBUG_INTERP
			g_print ("build_args_from_sig: margs->iargs [%d]: %p (frame @ %d)\n", int_i, margs->iargs [int_i], i);
#endif
			int_i++;
=======
		case MONO_TYPE_R8:
			info->arg_types [i] = PINVOKE_ARG_R8;
			flen++;
>>>>>>> 69d5d3fe
			break;
		case MONO_TYPE_VALUETYPE:
			if (m_class_is_enumtype (type->data.klass)) {
				type = mono_class_enum_basetype_internal (type->data.klass);
				goto retry;
			}
			info->arg_types [i] = PINVOKE_ARG_VTYPE;

#ifdef HOST_WASM
			{
				MonoType *etype;

				/* Scalar vtypes are passed by value */
				// FIXME: r4/r8
				if (mini_wasm_is_scalar_vtype (sig->params [i], &etype) && etype->type != MONO_TYPE_R4 && etype->type != MONO_TYPE_R8)
					info->arg_types [i] = PINVOKE_ARG_SCALAR_VTYPE;
			}
#endif
			ilen++;
			break;
		case MONO_TYPE_GENERICINST: {
			MonoClass *container_class = type->data.generic_class->container_class;
			type = m_class_get_byval_arg (container_class);
			goto retry;
		}
		default:
			g_error ("build_args_from_sig: not implemented yet (1): 0x%x\n", ptype);
		}
	}

<<<<<<< HEAD
	margs->ret_type = filter_type_for_build_args_from_sig (sig->ret);

	switch (margs->ret_type->type) {
=======
	if (ilen > INTERP_ICALL_TRAMP_IARGS)
		g_error ("build_args_from_sig: TODO, allocate gregs: %d\n", ilen);

	if (flen > INTERP_ICALL_TRAMP_FARGS)
		g_error ("build_args_from_sig: TODO, allocate fregs: %d\n", flen);

	info->ilen = ilen;
	info->flen = flen;

	switch (sig->ret->type) {
>>>>>>> 69d5d3fe
		case MONO_TYPE_BOOLEAN:
		case MONO_TYPE_CHAR:
		case MONO_TYPE_I1:
		case MONO_TYPE_U1:
		case MONO_TYPE_I2:
		case MONO_TYPE_U2:
		case MONO_TYPE_I4:
		case MONO_TYPE_U4:
		case MONO_TYPE_I:
		case MONO_TYPE_U:
		case MONO_TYPE_PTR:
		case MONO_TYPE_FNPTR:
		case MONO_TYPE_SZARRAY:
		case MONO_TYPE_CLASS:
		case MONO_TYPE_OBJECT:
		case MONO_TYPE_STRING:
		case MONO_TYPE_I8:
		case MONO_TYPE_U8:
		case MONO_TYPE_VALUETYPE:
		case MONO_TYPE_GENERICINST:
			info->ret_type = PINVOKE_ARG_INT;
			break;
		case MONO_TYPE_R4:
		case MONO_TYPE_R8:
			info->ret_type = PINVOKE_ARG_R8;
			break;
		case MONO_TYPE_VOID:
			info->ret_type = PINVOKE_ARG_NONE;
			break;
		default:
			g_error ("build_args_from_sig: ret type not implemented yet: 0x%x\n", margs->ret_type->type);
	}

	return info;
}

static void
build_args_from_sig (InterpMethodArguments *margs, MonoMethodSignature *sig, BuildArgsFromSigInfo *info, InterpFrame *frame)
{
#ifdef TARGET_WASM
	margs->sig = sig;
#endif

	margs->ilen = info->ilen;
	margs->flen = info->flen;

	if (margs->ilen > 0) {
		if (margs->ilen <= 8)
			margs->iargs = margs->iargs_buf;
		else
			margs->iargs = g_malloc0 (sizeof (gpointer) * margs->ilen);
	}

	if (margs->flen > 0) {
		if (margs->flen <= 8)
			margs->fargs = margs->fargs_buf;
		else
			margs->fargs = g_malloc0 (sizeof (double) * margs->flen);
	}

	size_t int_i = 0;
	size_t int_f = 0;

	for (int i = 0; i < sig->param_count; i++) {
		guint32 offset = get_arg_offset (frame->imethod, sig, i);
		stackval *sp_arg = STACK_ADD_BYTES (frame->stack, offset);

		switch (info->arg_types [i]) {
		case PINVOKE_ARG_INT:
			margs->iargs [int_i] = sp_arg->data.p;
#if DEBUG_INTERP
			g_print ("build_args_from_sig: margs->iargs [%d]: %p (frame @ %d)\n", int_i, margs->iargs [int_i], i);
#endif
			int_i++;
			break;
		case PINVOKE_ARG_R4:
			* (float *) &(margs->fargs [int_f]) = sp_arg->data.f_r4;
#if DEBUG_INTERP
			g_print ("build_args_from_sig: margs->fargs [%d]: %p (%f) (frame @ %d)\n", int_f, margs->fargs [int_f], margs->fargs [int_f], i);
#endif
			int_f ++;
			break;
		case PINVOKE_ARG_R8:
			margs->fargs [int_f] = sp_arg->data.f;
#if DEBUG_INTERP
			g_print ("build_args_from_sig: margs->fargs [%d]: %p (%f) (frame @ %d)\n", int_f, margs->fargs [int_f], margs->fargs [int_f], i);
#endif
			int_f ++;
			break;
		case PINVOKE_ARG_VTYPE:
			margs->iargs [int_i] = sp_arg;
#if DEBUG_INTERP
			g_print ("build_args_from_sig: margs->iargs [%d]: %p (vt) (frame @ %d)\n", int_i, margs->iargs [int_i], i);
#endif
			int_i++;
			break;
		case PINVOKE_ARG_SCALAR_VTYPE:
			margs->iargs [int_i] = *(gpointer*)sp_arg;

#if DEBUG_INTERP
			g_print ("build_args_from_sig: margs->iargs [%d]: %p (vt) (frame @ %d)\n", int_i, margs->iargs [int_i], i);
#endif
			int_i++;
			break;
		case PINVOKE_ARG_INT_PAIR: {
			margs->iargs [int_i] = (gpointer)(gssize)sp_arg->data.pair.lo;
			int_i++;
			margs->iargs [int_i] = (gpointer)(gssize)sp_arg->data.pair.hi;
#if DEBUG_INTERP
			g_print ("build_args_from_sig: margs->iargs [%d/%d]: 0x%016" PRIx64 ", hi=0x%08x lo=0x%08x (frame @ %d)\n", int_i - 1, int_i, *((guint64 *) &margs->iargs [int_i - 1]), sp_arg->data.pair.hi, sp_arg->data.pair.lo, i);
#endif
			int_i++;
			break;
		}
		default:
			g_assert_not_reached ();
			break;
		}
	}

	switch (info->ret_type) {
	case PINVOKE_ARG_INT:
		margs->retval = (gpointer*)frame->retval;
		margs->is_float_ret = 0;
		break;
	case PINVOKE_ARG_R8:
		margs->retval = (gpointer*)frame->retval;
		margs->is_float_ret = 1;
		break;
	case PINVOKE_ARG_NONE:
		margs->retval = NULL;
		break;
	default:
		g_assert_not_reached ();
		break;
	}
}
#endif

static void
interp_frame_arg_to_data (MonoInterpFrameHandle frame, MonoMethodSignature *sig, int index, gpointer data)
{
	InterpFrame *iframe = (InterpFrame*)frame;
	InterpMethod *imethod = iframe->imethod;

	// If index == -1, we finished executing an InterpFrame and the result is at retval.
	if (index == -1)
		stackval_to_data (sig->ret, iframe->retval, data, sig->pinvoke && !sig->marshalling_disabled);
	else if (sig->hasthis && index == 0)
		*(gpointer*)data = iframe->stack->data.p;
	else
		stackval_to_data (sig->params [index - sig->hasthis], STACK_ADD_BYTES (iframe->stack, get_arg_offset (imethod, sig, index)), data, sig->pinvoke && !sig->marshalling_disabled);
}

static void
interp_data_to_frame_arg (MonoInterpFrameHandle frame, MonoMethodSignature *sig, int index, gconstpointer data)
{
	InterpFrame *iframe = (InterpFrame*)frame;
	InterpMethod *imethod = iframe->imethod;

	// Get result from pinvoke call, put it directly on top of execution stack in the caller frame
	if (index == -1)
		stackval_from_data (sig->ret, iframe->retval, data, sig->pinvoke && !sig->marshalling_disabled);
	else if (sig->hasthis && index == 0)
		iframe->stack->data.p = *(gpointer*)data;
	else
		stackval_from_data (sig->params [index - sig->hasthis], STACK_ADD_BYTES (iframe->stack, get_arg_offset (imethod, sig, index)), data, sig->pinvoke && !sig->marshalling_disabled);
}

static gpointer
interp_frame_arg_to_storage (MonoInterpFrameHandle frame, MonoMethodSignature *sig, int index)
{
	InterpFrame *iframe = (InterpFrame*)frame;
	InterpMethod *imethod = iframe->imethod;

	if (index == -1)
		return iframe->retval;
	else
		return STACK_ADD_BYTES (iframe->stack, get_arg_offset (imethod, sig, index));
}

static MonoPIFunc
get_interp_to_native_trampoline (void)
{
	static MonoPIFunc trampoline = NULL;

	if (!trampoline) {
		if (mono_ee_features.use_aot_trampolines) {
			trampoline = (MonoPIFunc) mono_aot_get_trampoline ("interp_to_native_trampoline");
		} else {
			MonoTrampInfo *info;
			trampoline = (MonoPIFunc) mono_arch_get_interp_to_native_trampoline (&info);
			mono_tramp_info_register (info, NULL);
		}
		mono_memory_barrier ();
	}
	return trampoline;
}

static void
interp_to_native_trampoline (gpointer addr, gpointer ccontext)
{
	get_interp_to_native_trampoline () (addr, ccontext);
}

#ifdef HOST_WASM
typedef struct {
	MonoPIFunc entry_func;
	BuildArgsFromSigInfo *call_info;
} WasmPInvokeCacheData;
#endif

/* MONO_NO_OPTIMIZATION is needed due to usage of INTERP_PUSH_LMF_WITH_CTX. */
#ifdef _MSC_VER
#pragma optimize ("", off)
#endif
static MONO_NO_OPTIMIZATION MONO_NEVER_INLINE gpointer
ves_pinvoke_method (
	InterpMethod *imethod,
	MonoMethodSignature *sig,
	MonoFuncV addr,
	ThreadContext *context,
	InterpFrame *parent_frame,
	stackval *ret_sp,
	stackval *sp,
	gboolean save_last_error,
	gpointer *cache,
	gboolean *gc_transitions)
{
	InterpFrame frame = {0};
	frame.parent = parent_frame;
	frame.imethod = imethod;
	frame.stack = sp;
	frame.retval = ret_sp;

	MonoLMFExt ext;
	gpointer args;

	MONO_REQ_GC_UNSAFE_MODE;

#ifdef HOST_WASM
	/*
	 * Use a per-signature entry function.
	 * Cache it in imethod->data_items.
	 * This is GC safe.
	 */
	MonoPIFunc entry_func = NULL;
	WasmPInvokeCacheData *cache_data = (WasmPInvokeCacheData*)*cache;
	if (!cache_data) {
		cache_data = g_new0 (WasmPInvokeCacheData, 1);
		cache_data->entry_func = (MonoPIFunc)mono_wasm_get_interp_to_native_trampoline (sig);
		cache_data->call_info = get_build_args_from_sig_info (get_default_mem_manager (), sig);
		mono_memory_barrier ();
		*cache = cache_data;
	}
	entry_func = cache_data->entry_func;
#else
	static MonoPIFunc entry_func = NULL;
	if (!entry_func) {
		MONO_ENTER_GC_UNSAFE;
#ifdef MONO_ARCH_HAS_NO_PROPER_MONOCTX
		ERROR_DECL (error);
		entry_func = (MonoPIFunc) mono_jit_compile_method_jit_only (mini_get_interp_lmf_wrapper ("mono_interp_to_native_trampoline", (gpointer) mono_interp_to_native_trampoline), error);
		mono_error_assert_ok (error);
#else
		entry_func = get_interp_to_native_trampoline ();
#endif
		mono_memory_barrier ();
		MONO_EXIT_GC_UNSAFE;
	}
#endif

	if (save_last_error) {
		mono_marshal_clear_last_error ();
	}

#ifdef MONO_ARCH_HAVE_INTERP_PINVOKE_TRAMP
	gpointer call_info = *cache;

	if (!call_info) {
		call_info = mono_arch_get_interp_native_call_info (get_default_mem_manager (), sig);
		mono_memory_barrier ();
		*cache = call_info;
	}
	CallContext ccontext;
	mono_arch_set_native_call_context_args (&ccontext, &frame, sig, call_info);
	args = &ccontext;
#else

#ifdef HOST_WASM
	BuildArgsFromSigInfo *call_info = cache_data->call_info;
#else
	BuildArgsFromSigInfo *call_info = NULL;
	g_assert_not_reached ();
#endif

	InterpMethodArguments margs;
	memset (&margs, 0, sizeof (InterpMethodArguments));
	build_args_from_sig (&margs, sig, call_info, &frame);
	args = &margs;
#endif

	INTERP_PUSH_LMF_WITH_CTX (&frame, ext, exit_pinvoke);

	if (*gc_transitions) {
		MONO_ENTER_GC_SAFE;
		entry_func ((gpointer) addr, args);
		MONO_EXIT_GC_SAFE;
		*gc_transitions = FALSE;
	} else {
		entry_func ((gpointer) addr, args);
	}

	if (save_last_error)
		mono_marshal_set_last_error ();
	interp_pop_lmf (&ext);

#ifdef MONO_ARCH_HAVE_INTERP_PINVOKE_TRAMP
	if (!context->has_resume_state) {
		mono_arch_get_native_call_context_ret (&ccontext, &frame, sig, call_info);
	}

	g_free (ccontext.stack);
#else
	// Only the vt address has been returned, we need to copy the entire content on interp stack
	if (!context->has_resume_state && MONO_TYPE_ISSTRUCT (margs->ret_type))
		stackval_from_data (margs->ret_type, frame.retval, (char*)frame.retval->data.p, sig->pinvoke && !sig->marshalling_disabled);

	if (margs.iargs != margs.iargs_buf)
		g_free (margs.iargs);
	if (margs.fargs != margs.fargs_buf)
		g_free (margs.fargs);
#endif
	goto exit_pinvoke; // prevent unused label warning in some configurations
exit_pinvoke:
	return NULL;
}
#ifdef _MSC_VER
#pragma optimize ("", on)
#endif

/*
 * interp_init_delegate:
 *
 *   Initialize del->interp_method.
 */
static void
interp_init_delegate (MonoDelegate *del, MonoDelegateTrampInfo **out_info, MonoError *error)
{
	MonoMethod *method;

	if (del->interp_method) {
		/* Delegate created by a call to ves_icall_mono_delegate_ctor_interp () */
		del->method = ((InterpMethod *)del->interp_method)->method;
	} else if (del->method_ptr && !del->method) {
		/* Delegate created from methodInfo.MethodHandle.GetFunctionPointer() */
		del->interp_method = (InterpMethod *)del->method_ptr;
		if (mono_llvm_only)
			// FIXME:
			g_assert_not_reached ();
	} else if (del->method) {
		/* Delegate created dynamically */
		del->interp_method = mono_interp_get_imethod (del->method);
	} else {
		/* Created from JITted code */
		g_assert_not_reached ();
	}

	method = ((InterpMethod*)del->interp_method)->method;
	if (del->target &&
			method &&
			method->flags & METHOD_ATTRIBUTE_VIRTUAL &&
			method->flags & METHOD_ATTRIBUTE_ABSTRACT &&
			mono_class_is_abstract (method->klass))
		del->interp_method = get_virtual_method ((InterpMethod*)del->interp_method, del->target->vtable);

	method = ((InterpMethod*)del->interp_method)->method;
	if (method && m_class_get_parent (method->klass) == mono_defaults.multicastdelegate_class) {
		const char *name = method->name;
		if (*name == 'I' && (strcmp (name, "Invoke") == 0)) {
			/*
			 * When invoking the delegate interp_method is executed directly. If it's an
			 * invoke make sure we replace it with the appropriate delegate invoke wrapper.
			 *
			 * FIXME We should do this later, when we also know the delegate on which the
			 * target method is called.
			 */
			del->interp_method = mono_interp_get_imethod (mono_marshal_get_delegate_invoke (method, NULL));
		}
	}

	if (!((InterpMethod *) del->interp_method)->transformed && method_is_dynamic (method)) {
		/* Return any errors from method compilation */
		mono_interp_transform_method ((InterpMethod *) del->interp_method, get_context (), error);
		return_if_nok (error);
	}

	/*
	 * Compute a MonoDelegateTrampInfo for this delegate if possible and pass it back to
	 * the caller.
	 * Keep a 1 element cache in imethod->del_info. This should be good enough since most methods
	 * are only associated with one delegate type.
	 */
	if (out_info)
		*out_info = NULL;
	if (mono_llvm_only) {
		InterpMethod *imethod = del->interp_method;
		method = imethod->method;
		if (imethod->del_info && imethod->del_info->klass == del->object.vtable->klass) {
			*out_info = imethod->del_info;
		} else if (!imethod->del_info) {
			imethod->del_info = mono_create_delegate_trampoline_info (del->object.vtable->klass, method, FALSE);
			*out_info = imethod->del_info;
		}
	}
}

/* Convert a function pointer for a managed method to an InterpMethod* */
static InterpMethod*
ftnptr_to_imethod (gpointer addr, gboolean *need_unbox)
{
	InterpMethod *imethod;

	if (mono_llvm_only) {
		/* Function pointers are represented by a MonoFtnDesc structure */
		MonoFtnDesc *ftndesc = (MonoFtnDesc*)addr;
		g_assert (ftndesc);
		g_assert (ftndesc->method);

		if (!ftndesc->interp_method) {
			imethod = mono_interp_get_imethod (ftndesc->method);
			mono_memory_barrier ();
			// FIXME Handle unboxing here ?
			ftndesc->interp_method = imethod;
		}
		*need_unbox = INTERP_IMETHOD_IS_TAGGED_UNBOX (ftndesc->interp_method);
		imethod = INTERP_IMETHOD_UNTAG_UNBOX (ftndesc->interp_method);
	} else {
		/* Function pointers are represented by their InterpMethod */
		*need_unbox = INTERP_IMETHOD_IS_TAGGED_UNBOX (addr);
		imethod = INTERP_IMETHOD_UNTAG_UNBOX (addr);
	}
	return imethod;
}

static gpointer
imethod_to_ftnptr (InterpMethod *imethod, gboolean need_unbox)
{
	if (mono_llvm_only) {
		ERROR_DECL (error);
		/* Function pointers are represented by a MonoFtnDesc structure */
		MonoFtnDesc **ftndesc_p;
		if (need_unbox)
			ftndesc_p = &imethod->ftndesc_unbox;
		else
			ftndesc_p = &imethod->ftndesc;
		if (!*ftndesc_p) {
			MonoFtnDesc *ftndesc = mini_llvmonly_load_method_ftndesc (imethod->method, FALSE, need_unbox, error);
			mono_error_assert_ok (error);
			if (need_unbox)
				ftndesc->interp_method = INTERP_IMETHOD_TAG_UNBOX (imethod);
			else
				ftndesc->interp_method = imethod;
			mono_memory_barrier ();
			*ftndesc_p = ftndesc;
		}
		return *ftndesc_p;
	} else {
		if (need_unbox)
			return INTERP_IMETHOD_TAG_UNBOX (imethod);
		else
			return imethod;
	}
}

static void
interp_delegate_ctor (MonoObjectHandle this_obj, MonoObjectHandle target, gpointer addr, MonoError *error)
{
	gboolean need_unbox;
	/* addr is the result of an LDFTN opcode */
	InterpMethod *imethod = ftnptr_to_imethod (addr, &need_unbox);

	if (!(imethod->method->flags & METHOD_ATTRIBUTE_STATIC)) {
		MonoMethod *invoke = mono_get_delegate_invoke_internal (mono_handle_class (this_obj));
		/* virtual invoke delegates must not have null check */
		if (mono_method_signature_internal (imethod->method)->param_count == mono_method_signature_internal (invoke)->param_count
				&& MONO_HANDLE_IS_NULL (target)) {
			mono_error_set_argument (error, "this", "Delegate to an instance method cannot have null 'this'");
			return;
		}
	}

	g_assert (imethod->method);
	gpointer entry = mini_get_interp_callbacks ()->create_method_pointer (imethod->method, FALSE, error);
	return_if_nok (error);

	MONO_HANDLE_SETVAL (MONO_HANDLE_CAST (MonoDelegate, this_obj), interp_method, gpointer, imethod);

	mono_delegate_ctor (this_obj, target, entry, imethod->method, error);
}

#if DEBUG_INTERP
static void
dump_stackval (GString *str, stackval *s, MonoType *type)
{
	switch (type->type) {
	case MONO_TYPE_I1:
	case MONO_TYPE_U1:
	case MONO_TYPE_I2:
	case MONO_TYPE_U2:
	case MONO_TYPE_I4:
	case MONO_TYPE_U4:
	case MONO_TYPE_CHAR:
	case MONO_TYPE_BOOLEAN:
		g_string_append_printf (str, "[%d] ", s->data.i);
		break;
	case MONO_TYPE_STRING:
	case MONO_TYPE_SZARRAY:
	case MONO_TYPE_CLASS:
	case MONO_TYPE_OBJECT:
	case MONO_TYPE_ARRAY:
	case MONO_TYPE_PTR:
	case MONO_TYPE_FNPTR:
	case MONO_TYPE_I:
	case MONO_TYPE_U:
		g_string_append_printf (str, "[%p] ", s->data.p);
		break;
	case MONO_TYPE_VALUETYPE:
		if (m_class_is_enumtype (type->data.klass))
			g_string_append_printf (str, "[%d] ", s->data.i);
		else
			g_string_append_printf (str, "[vt:%p] ", s->data.p);
		break;
	case MONO_TYPE_R4:
		g_string_append_printf (str, "[%g] ", s->data.f_r4);
		break;
	case MONO_TYPE_R8:
		g_string_append_printf (str, "[%g] ", s->data.f);
		break;
	case MONO_TYPE_I8:
	case MONO_TYPE_U8:
	default: {
		GString *res = g_string_new ("");
		mono_type_get_desc (res, type, TRUE);
		g_string_append_printf (str, "[{%s} %" PRId64 "/0x%0" PRIx64 "] ", res->str, (gint64)s->data.l, (guint64)s->data.l);
		g_string_free (res, TRUE);
		break;
	}
	}
}

static char*
dump_retval (InterpFrame *inv)
{
	GString *str = g_string_new ("");
	MonoType *ret = mono_method_signature_internal (inv->imethod->method)->ret;

	if (ret->type != MONO_TYPE_VOID)
		dump_stackval (str, inv->stack, ret);

	return g_string_free (str, FALSE);
}

static char*
dump_args (InterpFrame *inv)
{
	GString *str = g_string_new ("");
	int i;
	MonoMethodSignature *signature = mono_method_signature_internal (inv->imethod->method);

	if (signature->param_count == 0 && !signature->hasthis)
		return g_string_free (str, FALSE);

	if (signature->hasthis) {
		MonoMethod *method = inv->imethod->method;
		dump_stackval (str, inv->stack, m_class_get_byval_arg (method->klass));
	}

	for (i = 0; i < signature->param_count; ++i)
		dump_stackval (str, inv->stack + (!!signature->hasthis) + i, signature->params [i]);

	return g_string_free (str, FALSE);
}
#endif

#define CHECK_ADD_OVERFLOW(a,b) \
	(gint32)(b) >= 0 ? (gint32)(G_MAXINT32) - (gint32)(b) < (gint32)(a) ? -1 : 0	\
	: (gint32)(G_MININT32) - (gint32)(b) > (gint32)(a) ? +1 : 0

#define CHECK_SUB_OVERFLOW(a,b) \
	(gint32)(b) < 0 ? (gint32)(G_MAXINT32) + (gint32)(b) < (gint32)(a) ? -1 : 0	\
	: (gint32)(G_MININT32) + (gint32)(b) > (gint32)(a) ? +1 : 0

#define CHECK_ADD_OVERFLOW_UN(a,b) \
	(guint32)(G_MAXUINT32) - (guint32)(b) < (guint32)(a) ? -1 : 0

#define CHECK_SUB_OVERFLOW_UN(a,b) \
	(guint32)(a) < (guint32)(b) ? -1 : 0

#define CHECK_ADD_OVERFLOW64(a,b) \
	(gint64)(b) >= 0 ? (gint64)(G_MAXINT64) - (gint64)(b) < (gint64)(a) ? -1 : 0	\
	: (gint64)(G_MININT64) - (gint64)(b) > (gint64)(a) ? +1 : 0

#define CHECK_SUB_OVERFLOW64(a,b) \
	(gint64)(b) < 0 ? (gint64)(G_MAXINT64) + (gint64)(b) < (gint64)(a) ? -1 : 0	\
	: (gint64)(G_MININT64) + (gint64)(b) > (gint64)(a) ? +1 : 0

#define CHECK_ADD_OVERFLOW64_UN(a,b) \
	(guint64)(G_MAXUINT64) - (guint64)(b) < (guint64)(a) ? -1 : 0

#define CHECK_SUB_OVERFLOW64_UN(a,b) \
	(guint64)(a) < (guint64)(b) ? -1 : 0

#if SIZEOF_VOID_P == 4
#define CHECK_ADD_OVERFLOW_NAT(a,b) CHECK_ADD_OVERFLOW(a,b)
#define CHECK_ADD_OVERFLOW_NAT_UN(a,b) CHECK_ADD_OVERFLOW_UN(a,b)
#else
#define CHECK_ADD_OVERFLOW_NAT(a,b) CHECK_ADD_OVERFLOW64(a,b)
#define CHECK_ADD_OVERFLOW_NAT_UN(a,b) CHECK_ADD_OVERFLOW64_UN(a,b)
#endif

/* Resolves to TRUE if the operands would overflow */
#define CHECK_MUL_OVERFLOW(a,b) \
	((gint32)(a) == 0) || ((gint32)(b) == 0) ? 0 : \
	(((gint32)(a) > 0) && ((gint32)(b) == -1)) ? FALSE : \
	(((gint32)(a) < 0) && ((gint32)(b) == -1)) ? (a == G_MININT32) : \
	(((gint32)(a) > 0) && ((gint32)(b) > 0)) ? (gint32)(a) > ((G_MAXINT32) / (gint32)(b)) : \
	(((gint32)(a) > 0) && ((gint32)(b) < 0)) ? (gint32)(a) > ((G_MININT32) / (gint32)(b)) : \
	(((gint32)(a) < 0) && ((gint32)(b) > 0)) ? (gint32)(a) < ((G_MININT32) / (gint32)(b)) : \
	(gint32)(a) < ((G_MAXINT32) / (gint32)(b))

#define CHECK_MUL_OVERFLOW_UN(a,b) \
	((guint32)(a) == 0) || ((guint32)(b) == 0) ? 0 : \
	(guint32)(b) > ((G_MAXUINT32) / (guint32)(a))

#define CHECK_MUL_OVERFLOW64(a,b) \
	((gint64)(a) == 0) || ((gint64)(b) == 0) ? 0 : \
	(((gint64)(a) > 0) && ((gint64)(b) == -1)) ? FALSE : \
	(((gint64)(a) < 0) && ((gint64)(b) == -1)) ? (a == G_MININT64) : \
	(((gint64)(a) > 0) && ((gint64)(b) > 0)) ? (gint64)(a) > ((G_MAXINT64) / (gint64)(b)) : \
	(((gint64)(a) > 0) && ((gint64)(b) < 0)) ? (gint64)(a) > ((G_MININT64) / (gint64)(b)) : \
	(((gint64)(a) < 0) && ((gint64)(b) > 0)) ? (gint64)(a) < ((G_MININT64) / (gint64)(b)) : \
	(gint64)(a) < ((G_MAXINT64) / (gint64)(b))

#define CHECK_MUL_OVERFLOW64_UN(a,b) \
	((guint64)(a) == 0) || ((guint64)(b) == 0) ? 0 : \
	(guint64)(b) > ((G_MAXUINT64) / (guint64)(a))

#if SIZEOF_VOID_P == 4
#define CHECK_MUL_OVERFLOW_NAT(a,b) CHECK_MUL_OVERFLOW(a,b)
#define CHECK_MUL_OVERFLOW_NAT_UN(a,b) CHECK_MUL_OVERFLOW_UN(a,b)
#else
#define CHECK_MUL_OVERFLOW_NAT(a,b) CHECK_MUL_OVERFLOW64(a,b)
#define CHECK_MUL_OVERFLOW_NAT_UN(a,b) CHECK_MUL_OVERFLOW64_UN(a,b)
#endif

// Do not inline in case order of frame addresses matters.
static MONO_NEVER_INLINE MonoObject*
interp_runtime_invoke (MonoMethod *method, void *obj, void **params, MonoObject **exc, MonoError *error)
{
	ThreadContext *context = get_context ();
	MonoMethodSignature *sig = mono_method_signature_internal (method);
	stackval *sp = (stackval*)context->stack_pointer;
	MonoMethod *target_method = method;

	error_init (error);
	if (exc)
		*exc = NULL;

	if (method->flags & METHOD_ATTRIBUTE_PINVOKE_IMPL)
		target_method = mono_marshal_get_native_wrapper (target_method, FALSE, FALSE);
	MonoMethod *invoke_wrapper = mono_marshal_get_runtime_invoke_full (target_method, FALSE, TRUE);

	//* <code>MonoObject *runtime_invoke (MonoObject *this_obj, void **params, MonoObject **exc, void* method)</code>

	if (sig->hasthis)
		sp [0].data.p = obj;
	else
		sp [0].data.p = NULL;
	sp [1].data.p = params;
	sp [2].data.p = exc;
	sp [3].data.p = target_method;

	InterpMethod *imethod = mono_interp_get_imethod (invoke_wrapper);

	InterpFrame frame = {0};
	frame.imethod = imethod;
	frame.stack = sp;
	frame.retval = sp;

	// The method to execute might not be transformed yet, so we don't know how much stack
	// it uses. We bump the stack_pointer here so any code triggered by method compilation
	// will not attempt to use the space that we used to push the args for this method.
	// The real top of stack for this method will be set in mono_interp_exec_method once the
	// method is transformed.
	context->stack_pointer = (guchar*)(sp + 4);
	g_assert (context->stack_pointer < context->stack_end);

	MONO_ENTER_GC_UNSAFE;
	mono_interp_exec_method (&frame, context, NULL);
	MONO_EXIT_GC_UNSAFE;

	context->stack_pointer = (guchar*)sp;

	if (context->has_resume_state) {
		/*
		 * This can happen on wasm where native frames cannot be skipped during EH.
		 * EH processing will continue when control returns to the interpreter.
		 */
		if (mono_aot_mode == MONO_AOT_MODE_LLVMONLY_INTERP)
			mono_llvm_start_native_unwind ();
		return NULL;
	}
	// The return value is at the bottom of the stack
	return frame.stack->data.o;
}

typedef struct {
	InterpMethod *rmethod;
	gpointer this_arg;
	gpointer res;
	gpointer args [16];
	gpointer *many_args;
} InterpEntryData;

/* Main function for entering the interpreter from compiled code */
// Do not inline in case order of frame addresses matters.
static MONO_NEVER_INLINE void
interp_entry (InterpEntryData *data)
{
	InterpMethod *rmethod;
	ThreadContext *context;
	stackval *sp;
	int stack_index = 0;
	MonoMethod *method;
	MonoMethodSignature *sig;
	MonoType *type;
	gpointer orig_domain = NULL, attach_cookie;
	int i;

	if ((gsize)data->rmethod & 1) {
		/* Unbox */
		data->this_arg = mono_object_unbox_internal ((MonoObject*)data->this_arg);
		data->rmethod = (InterpMethod*)(gpointer)((gsize)data->rmethod & ~1);
	}
	rmethod = data->rmethod;

	if (rmethod->needs_thread_attach)
		orig_domain = mono_threads_attach_coop (mono_domain_get (), &attach_cookie);

	context = get_context ();
	sp = (stackval*)context->stack_pointer;

	method = rmethod->method;

	if (rmethod->is_invoke) {
		/*
		 * This happens when AOT code for the invoke wrapper is not found.
		 * Have to replace the method with the wrapper here, since the wrapper depends on the delegate.
		 */
		MonoDelegate *del = (MonoDelegate*)data->this_arg;
		// FIXME: This is slow
		method = mono_marshal_get_delegate_invoke (method, del);
		data->rmethod = mono_interp_get_imethod (method);
	}

	sig = mono_method_signature_internal (method);

	// FIXME: Optimize this

	if (sig->hasthis) {
		sp->data.p = data->this_arg;
		stack_index = 1;
	}

	gpointer *params;
	if (data->many_args)
		params = data->many_args;
	else
		params = data->args;
	for (i = 0; i < sig->param_count; ++i) {
		int arg_offset = get_arg_offset_fast (rmethod, NULL, stack_index + i);
		stackval *sval = STACK_ADD_ALIGNED_BYTES (sp, arg_offset);

		if (m_type_is_byref (sig->params [i]))
			sval->data.p = params [i];
		else
			stackval_from_data (sig->params [i], sval, params [i], FALSE);
	}

	InterpFrame frame = {0};
	frame.imethod = data->rmethod;
	frame.stack = sp;
	frame.retval = sp;

	int params_size = get_arg_offset_fast (rmethod, NULL, stack_index + sig->param_count);
	context->stack_pointer = (guchar*)ALIGN_TO ((guchar*)sp + params_size, MINT_STACK_ALIGNMENT);
	g_assert (context->stack_pointer < context->stack_end);

	MONO_ENTER_GC_UNSAFE;
	mono_interp_exec_method (&frame, context, NULL);
	MONO_EXIT_GC_UNSAFE;

	context->stack_pointer = (guchar*)sp;

	if (rmethod->needs_thread_attach)
		mono_threads_detach_coop (orig_domain, &attach_cookie);

	if (need_native_unwind (context)) {
		mono_llvm_start_native_unwind ();
		return;
	}

	if (mono_llvm_only) {
		if (context->has_resume_state) {
			/* The exception will be handled in a frame above us */
			mono_llvm_start_native_unwind ();
			// FIXME: Set dummy return value ?
			return;
		}
	} else {
		g_assert (!context->has_resume_state);
	}

	// The return value is at the bottom of the stack, after the locals space
	type = rmethod->rtype;
	if (type->type != MONO_TYPE_VOID)
		stackval_to_data (type, frame.stack, data->res, FALSE);
}

static void
do_icall (MonoMethodSignature *sig, MintICallSig op, stackval *ret_sp, stackval *sp, gpointer ptr, gboolean save_last_error)
{
	if (save_last_error)
		mono_marshal_clear_last_error ();

	switch (op) {
	case MINT_ICALLSIG_V_V: {
		typedef void (*T)(void);
		T func = (T)ptr;
        	func ();
		break;
	}
	case MINT_ICALLSIG_V_P: {
		typedef gpointer (*T)(void);
		T func = (T)ptr;
		ret_sp->data.p = func ();
		break;
	}
	case MINT_ICALLSIG_P_V: {
		typedef void (*T)(gpointer);
		T func = (T)ptr;
		func (sp [0].data.p);
		break;
	}
	case MINT_ICALLSIG_P_P: {
		typedef gpointer (*T)(gpointer);
		T func = (T)ptr;
		ret_sp->data.p = func (sp [0].data.p);
		break;
	}
	case MINT_ICALLSIG_PP_V: {
		typedef void (*T)(gpointer,gpointer);
		T func = (T)ptr;
		func (sp [0].data.p, sp [1].data.p);
		break;
	}
	case MINT_ICALLSIG_PP_P: {
		typedef gpointer (*T)(gpointer,gpointer);
		T func = (T)ptr;
		ret_sp->data.p = func (sp [0].data.p, sp [1].data.p);
		break;
	}
	case MINT_ICALLSIG_PPP_V: {
		typedef void (*T)(gpointer,gpointer,gpointer);
		T func = (T)ptr;
		func (sp [0].data.p, sp [1].data.p, sp [2].data.p);
		break;
	}
	case MINT_ICALLSIG_PPP_P: {
		typedef gpointer (*T)(gpointer,gpointer,gpointer);
		T func = (T)ptr;
		ret_sp->data.p = func (sp [0].data.p, sp [1].data.p, sp [2].data.p);
		break;
	}
	case MINT_ICALLSIG_PPPP_V: {
		typedef void (*T)(gpointer,gpointer,gpointer,gpointer);
		T func = (T)ptr;
		func (sp [0].data.p, sp [1].data.p, sp [2].data.p, sp [3].data.p);
		break;
	}
	case MINT_ICALLSIG_PPPP_P: {
		typedef gpointer (*T)(gpointer,gpointer,gpointer,gpointer);
		T func = (T)ptr;
		ret_sp->data.p = func (sp [0].data.p, sp [1].data.p, sp [2].data.p, sp [3].data.p);
		break;
	}
	case MINT_ICALLSIG_PPPPP_V: {
		typedef void (*T)(gpointer,gpointer,gpointer,gpointer,gpointer);
		T func = (T)ptr;
		func (sp [0].data.p, sp [1].data.p, sp [2].data.p, sp [3].data.p, sp [4].data.p);
		break;
	}
	case MINT_ICALLSIG_PPPPP_P: {
		typedef gpointer (*T)(gpointer,gpointer,gpointer,gpointer,gpointer);
		T func = (T)ptr;
		ret_sp->data.p = func (sp [0].data.p, sp [1].data.p, sp [2].data.p, sp [3].data.p, sp [4].data.p);
		break;
	}
	case MINT_ICALLSIG_PPPPPP_V: {
		typedef void (*T)(gpointer,gpointer,gpointer,gpointer,gpointer,gpointer);
		T func = (T)ptr;
		func (sp [0].data.p, sp [1].data.p, sp [2].data.p, sp [3].data.p, sp [4].data.p, sp [5].data.p);
		break;
	}
	case MINT_ICALLSIG_PPPPPP_P: {
		typedef gpointer (*T)(gpointer,gpointer,gpointer,gpointer,gpointer,gpointer);
		T func = (T)ptr;
		ret_sp->data.p = func (sp [0].data.p, sp [1].data.p, sp [2].data.p, sp [3].data.p, sp [4].data.p, sp [5].data.p);
		break;
	}
	default:
		g_assert_not_reached ();
	}

	if (save_last_error)
		mono_marshal_set_last_error ();

	/* convert the native representation to the stackval representation */
	if (sig)
		stackval_from_data (sig->ret, ret_sp, (char*) &ret_sp->data.p, sig->pinvoke && !sig->marshalling_disabled);
}

/* MONO_NO_OPTIMIZATION is needed due to usage of INTERP_PUSH_LMF_WITH_CTX. */
#ifdef _MSC_VER
#pragma optimize ("", off)
#endif
// Do not inline in case order of frame addresses matters, and maybe other reasons.
static MONO_NO_OPTIMIZATION MONO_NEVER_INLINE gpointer
do_icall_wrapper (InterpFrame *frame, MonoMethodSignature *sig, MintICallSig op, stackval *ret_sp, stackval *sp, gpointer ptr, gboolean save_last_error, gboolean *gc_transitions)
{
	MonoLMFExt ext;
	INTERP_PUSH_LMF_WITH_CTX (frame, ext, exit_icall);

	if (*gc_transitions) {
		MONO_ENTER_GC_SAFE;
		do_icall (sig, op, ret_sp, sp, ptr, save_last_error);
		MONO_EXIT_GC_SAFE;
		*gc_transitions = FALSE;
	} else {
		do_icall (sig, op, ret_sp, sp, ptr, save_last_error);
	}

	interp_pop_lmf (&ext);

	goto exit_icall; // prevent unused label warning in some configurations
	/* If an exception is thrown from native code, execution will continue here */
exit_icall:
	return NULL;
}
#ifdef _MSC_VER
#pragma optimize ("", on)
#endif

typedef struct {
	int pindex;
	gpointer jit_wrapper;
	gpointer *args;
	gpointer extra_arg;
	MonoFtnDesc ftndesc;
} JitCallCbData;

/* Callback called by mono_llvm_catch_exception () */
static void
jit_call_cb (gpointer arg)
{
	JitCallCbData *cb_data = (JitCallCbData*)arg;
	gpointer jit_wrapper = cb_data->jit_wrapper;
	int pindex = cb_data->pindex;
	gpointer *args = cb_data->args;
	gpointer ftndesc = cb_data->extra_arg;

	switch (pindex) {
	case 0: {
		typedef void (*T)(gpointer);
		T func = (T)jit_wrapper;

		func (ftndesc);
		break;
	}
	case 1: {
		typedef void (*T)(gpointer, gpointer);
		T func = (T)jit_wrapper;

		func (args [0], ftndesc);
		break;
	}
	case 2: {
		typedef void (*T)(gpointer, gpointer, gpointer);
		T func = (T)jit_wrapper;

		func (args [0], args [1], ftndesc);
		break;
	}
	case 3: {
		typedef void (*T)(gpointer, gpointer, gpointer, gpointer);
		T func = (T)jit_wrapper;

		func (args [0], args [1], args [2], ftndesc);
		break;
	}
	case 4: {
		typedef void (*T)(gpointer, gpointer, gpointer, gpointer, gpointer);
		T func = (T)jit_wrapper;

		func (args [0], args [1], args [2], args [3], ftndesc);
		break;
	}
	case 5: {
		typedef void (*T)(gpointer, gpointer, gpointer, gpointer, gpointer, gpointer);
		T func = (T)jit_wrapper;

		func (args [0], args [1], args [2], args [3], args [4], ftndesc);
		break;
	}
	case 6: {
		typedef void (*T)(gpointer, gpointer, gpointer, gpointer, gpointer, gpointer, gpointer);
		T func = (T)jit_wrapper;

		func (args [0], args [1], args [2], args [3], args [4], args [5], ftndesc);
		break;
	}
	case 7: {
		typedef void (*T)(gpointer, gpointer, gpointer, gpointer, gpointer, gpointer, gpointer, gpointer);
		T func = (T)jit_wrapper;

		func (args [0], args [1], args [2], args [3], args [4], args [5], args [6], ftndesc);
		break;
	}
	case 8: {
		typedef void (*T)(gpointer, gpointer, gpointer, gpointer, gpointer, gpointer, gpointer, gpointer, gpointer);
		T func = (T)jit_wrapper;

		func (args [0], args [1], args [2], args [3], args [4], args [5], args [6], args [7], ftndesc);
		break;
	}
	case 9: {
		typedef void (*T)(gpointer, gpointer, gpointer, gpointer, gpointer, gpointer, gpointer, gpointer, gpointer, gpointer);
		T func = (T)jit_wrapper;

		func (args [0], args [1], args [2], args [3], args [4], args [5], args [6], args [7], args [8], ftndesc);
		break;
	}
	case 10: {
		typedef void (*T)(gpointer, gpointer, gpointer, gpointer, gpointer, gpointer, gpointer, gpointer, gpointer, gpointer, gpointer);
		T func = (T)jit_wrapper;

		func (args [0], args [1], args [2], args [3], args [4], args [5], args [6], args [7], args [8], args [9], ftndesc);
		break;
	}
	case 11: {
		typedef void (*T)(gpointer, gpointer, gpointer, gpointer, gpointer, gpointer, gpointer, gpointer, gpointer, gpointer, gpointer, gpointer);
		T func = (T)jit_wrapper;

		func (args [0], args [1], args [2], args [3], args [4], args [5], args [6], args [7], args [8], args [9], args [10], ftndesc);
		break;
	}
	case 12: {
		typedef void (*T)(gpointer, gpointer, gpointer, gpointer, gpointer, gpointer, gpointer, gpointer, gpointer, gpointer, gpointer, gpointer, gpointer);
		T func = (T)jit_wrapper;

		func (args [0], args [1], args [2], args [3], args [4], args [5], args [6], args [7], args [8], args [9], args [10], args [11], ftndesc);
		break;
	}
	default:
		g_assert_not_reached ();
		break;
	}
}

enum {
	/* Pass stackval->data.p */
	JIT_ARG_BYVAL,
	/* Pass &stackval->data.p */
	JIT_ARG_BYREF
};

enum {
       JIT_RET_VOID,
       JIT_RET_SCALAR,
       JIT_RET_VTYPE
};

typedef struct _JitCallInfo JitCallInfo;
struct _JitCallInfo {
	gpointer addr;
	gpointer extra_arg;
	gpointer wrapper;
	MonoMethodSignature *sig;
	guint8 *arginfo;
	gint32 res_size;
	int ret_mt;
	gboolean no_wrapper;
#if HOST_BROWSER
	int hit_count;
	WasmJitCallThunk jiterp_thunk;
#endif
};

static MONO_NEVER_INLINE void
init_jit_call_info (InterpMethod *rmethod, MonoError *error)
{
	MonoMethodSignature *sig;
	JitCallInfo *cinfo;

	//printf ("jit_call: %s\n", mono_method_full_name (rmethod->method, 1));

	MonoMethod *method = rmethod->method;

	// FIXME: Memory management
	cinfo = g_new0 (JitCallInfo, 1);

	sig = mono_method_signature_internal (method);
	g_assert (sig);

	gpointer addr = mono_jit_compile_method_jit_only (method, error);
	return_if_nok (error);
	g_assert (addr);

	gboolean need_wrapper = TRUE;
	if (mono_llvm_only) {
		MonoAotMethodFlags flags = mono_aot_get_method_flags (addr);

		if (flags & MONO_AOT_METHOD_FLAG_GSHAREDVT_VARIABLE) {
			/*
			 * The callee already has a gsharedvt signature, we can call it directly
			 * instead of through a gsharedvt out wrapper.
			 */
			need_wrapper = FALSE;
			cinfo->no_wrapper = TRUE;
		}
	}

	gpointer jit_wrapper = NULL;
	if (need_wrapper) {
		MonoMethod *wrapper = mini_get_gsharedvt_out_sig_wrapper (sig);
		jit_wrapper = mono_jit_compile_method_jit_only (wrapper, error);
		mono_error_assert_ok (error);
	}

	if (mono_llvm_only) {
		gboolean caller_gsharedvt = !need_wrapper;
		cinfo->addr = mini_llvmonly_add_method_wrappers (method, addr, caller_gsharedvt, FALSE, &cinfo->extra_arg);
	} else {
		cinfo->addr = addr;
	}

	cinfo->sig = sig;
	cinfo->wrapper = jit_wrapper;

	if (sig->ret->type != MONO_TYPE_VOID) {
		int mt = mono_mint_type (sig->ret);
		if (mt == MINT_TYPE_VT) {
			MonoClass *klass = mono_class_from_mono_type_internal (sig->ret);
			/*
			 * We cache this size here, instead of the instruction stream of the
			 * calling instruction, to save space for common callvirt instructions
			 * that could end up doing a jit call.
			 */
			gint32 size = mono_class_value_size (klass, NULL);
			cinfo->res_size = ALIGN_TO (size, MINT_STACK_SLOT_SIZE);
		} else {
			cinfo->res_size = MINT_STACK_SLOT_SIZE;
		}
		cinfo->ret_mt = mt;
	} else {
		cinfo->ret_mt = -1;
	}

	if (sig->param_count) {
		cinfo->arginfo = g_new0 (guint8, sig->param_count);

		for (guint i = 0; i < rmethod->param_count; ++i) {
			MonoType *t = rmethod->param_types [i];
			int mt = mono_mint_type (t);
			if (m_type_is_byref (sig->params [i])) {
				cinfo->arginfo [i] = JIT_ARG_BYVAL;
			} else if (mt == MINT_TYPE_O) {
				cinfo->arginfo [i] = JIT_ARG_BYREF;
			} else {
				/* stackval->data is an union */
				cinfo->arginfo [i] = JIT_ARG_BYREF;
			}
		}
	}

	mono_memory_barrier ();
	rmethod->jit_call_info = cinfo;
}

#if HOST_BROWSER
EMSCRIPTEN_KEEPALIVE void
mono_jiterp_register_jit_call_thunk (void *cinfo, WasmJitCallThunk thunk) {
	((JitCallInfo*)cinfo)->jiterp_thunk = thunk;
}
#endif

static MONO_NEVER_INLINE void
do_jit_call (ThreadContext *context, stackval *ret_sp, stackval *sp, InterpFrame *frame, InterpMethod *rmethod, MonoError *error)
{
	MonoLMFExt ext;
	JitCallInfo *cinfo;
	gboolean thrown = FALSE;

	//printf ("jit_call: %s\n", mono_method_full_name (rmethod->method, 1));

	/*
	 * Call JITted code through a gsharedvt_out wrapper. These wrappers receive every argument
	 * by ref and return a return value using an explicit return value argument.
	 */
	if (G_UNLIKELY (!rmethod->jit_call_info)) {
		init_jit_call_info (rmethod, error);
		mono_error_assert_ok (error);
	}

	cinfo = (JitCallInfo*)rmethod->jit_call_info;

#if JITERPRETER_ENABLE_JIT_CALL_TRAMPOLINES
	// The jiterpreter will compile a unique thunk for each do_jit_call call site if it is hot
	//  enough to justify it. At that point we can invoke the thunk to efficiently do most of
	//  the work that would normally be done by do_jit_call
	if (mono_opt_jiterpreter_jit_call_enabled) {
		// FIXME: Thread safety for the thunk pointer
		WasmJitCallThunk thunk = cinfo->jiterp_thunk;
		if (thunk) {
			MonoFtnDesc ftndesc = {0};
			ftndesc.addr = cinfo->addr;
			ftndesc.arg = cinfo->extra_arg;
			interp_push_lmf (&ext, frame);
			if (
				mono_opt_jiterpreter_wasm_eh_enabled ||
				(mono_aot_mode != MONO_AOT_MODE_LLVMONLY_INTERP)
			) {
				// WASM EH is available or we are otherwise in a situation where we know
				//  that the jiterpreter thunk was compiled with exception handling built-in
				//  so we can just invoke it directly and errors will be handled
				thunk (ret_sp, sp, &ftndesc, &thrown);
			} else {
				// Call a special JS function that will invoke the compiled jiterpreter thunk
				//  and trap errors for us to set the thrown flag
				mono_interp_invoke_wasm_jit_call_trampoline (
					thunk, ret_sp, sp, &ftndesc, &thrown
				);
			}
			interp_pop_lmf (&ext);

			// We reuse do_jit_call's epilogue to do things like propagate thrown exceptions
			//  and sign-extend return values instead of inlining that logic into every thunk
			// the dummy implementation sets a special value into thrown to indicate that
			//  we need to go through the slow path because this thread has no thunk yet
			if (G_UNLIKELY (thrown == 999))
				thrown = 0;
			else
				goto epilogue;
		} else {
			int old_count = mono_jiterp_increment_counter (&cinfo->hit_count);
			// If our hit count just reached the threshold, we request that a thunk be jitted
			//  for this specific call site. It will go into a queue and wait until there
			//  are enough jit calls waiting to be compiled into one WASM module
			if (old_count == mono_opt_jiterpreter_jit_call_trampoline_hit_count) {
				mono_interp_jit_wasm_jit_call_trampoline (
					rmethod->method, rmethod, cinfo,
					initialize_arg_offsets(rmethod, mono_method_signature_internal (rmethod->method)),
					mono_aot_mode == MONO_AOT_MODE_LLVMONLY_INTERP
				);
			} else {
				int excess = old_count - mono_opt_jiterpreter_jit_call_queue_flush_threshold;
				// If our hit count just reached the flush threshold, that means that we
				//  previously requested compilation for this call site and it didn't
				//  happen yet. We will request a flush of the entire queue this one
				//  time which will probably result in it being compiled
				if (excess == 0)
					mono_interp_flush_jitcall_queue ();
			}
		}
	}
#endif

	/*
	 * Convert the arguments on the interpreter stack to the format expected by the gsharedvt_out wrapper.
	 */
	gpointer args [32];
	int pindex = 0;
	int stack_index = 0;
	if (rmethod->hasthis) {
		args [pindex ++] = sp [0].data.p;
		stack_index ++;
	}
	/* return address */
	if (cinfo->ret_mt != -1)
		args [pindex ++] = ret_sp;
	for (guint i = 0; i < rmethod->param_count; ++i) {
		stackval *sval = STACK_ADD_ALIGNED_BYTES (sp, get_arg_offset_fast (rmethod, NULL, stack_index + i));
		if (cinfo->arginfo [i] == JIT_ARG_BYVAL)
			args [pindex ++] = sval->data.p;
		else
			/* data is an union, so can use 'p' for all types */
			args [pindex ++] = sval;
	}

	JitCallCbData cb_data;
	memset (&cb_data, 0, sizeof (cb_data));
	cb_data.pindex = pindex;
	cb_data.args = args;
	if (cinfo->no_wrapper) {
		cb_data.jit_wrapper = cinfo->addr;
		cb_data.extra_arg = cinfo->extra_arg;
	} else {
		cb_data.ftndesc.addr = cinfo->addr;
		cb_data.ftndesc.arg = cinfo->extra_arg;
		cb_data.jit_wrapper = cinfo->wrapper;
		cb_data.extra_arg = &cb_data.ftndesc;
	}

	interp_push_lmf (&ext, frame);

	if (mono_aot_mode == MONO_AOT_MODE_LLVMONLY_INTERP) {
		/* Catch the exception thrown by the native code using a try-catch */
		mono_llvm_catch_exception (jit_call_cb, &cb_data, &thrown);
	} else {
		jit_call_cb (&cb_data);
	}

	interp_pop_lmf (&ext);

#if JITERPRETER_ENABLE_JIT_CALL_TRAMPOLINES
epilogue:
#endif
	if (thrown) {
		if (context->has_resume_state)
			/*
			 * This happens when interp_entry calls mono_llvm_reraise_exception ().
			 */
			return;
		MonoJitTlsData *jit_tls = mono_get_jit_tls ();
		if (jit_tls->resume_state.il_state) {
			/*
			 * This c++ exception is going to be caught by an AOTed frame above us.
			 * We can't rethrow here, since that will skip the cleanup of the
			 * interpreter stack space etc. So instruct the interpreter to unwind.
			 */
			context->has_resume_state = TRUE;
			context->handler_frame = NULL;
			return;
		}
		MonoObject *obj = mini_llvmonly_load_exception ();
		g_assert (obj);
		mini_llvmonly_clear_exception ();
		mono_error_set_exception_instance (error, (MonoException*)obj);
		return;
	}
	if (cinfo->ret_mt != -1) {
		//  Sign/zero extend if necessary
		switch (cinfo->ret_mt) {
		case MINT_TYPE_I1:
			ret_sp->data.i = *(gint8*)ret_sp;
			break;
		case MINT_TYPE_U1:
			ret_sp->data.i = *(guint8*)ret_sp;
			break;
		case MINT_TYPE_I2:
			ret_sp->data.i = *(gint16*)ret_sp;
			break;
		case MINT_TYPE_U2:
			ret_sp->data.i = *(guint16*)ret_sp;
			break;
		case MINT_TYPE_I4:
		case MINT_TYPE_I8:
		case MINT_TYPE_R4:
		case MINT_TYPE_R8:
		case MINT_TYPE_VT:
		case MINT_TYPE_O:
			/* The result was written to ret_sp */
			break;
		default:
			g_assert_not_reached ();
		}
	}
}

static MONO_NEVER_INLINE void
do_debugger_tramp (void (*tramp) (void), InterpFrame *frame)
{
	MonoLMFExt ext;
	interp_push_lmf (&ext, frame);
	tramp ();
	interp_pop_lmf (&ext);
}

static MONO_NEVER_INLINE MonoException*
do_transform_method (InterpMethod *imethod, InterpFrame *frame, ThreadContext *context)
{
	MonoLMFExt ext;
	/* Don't push lmf if we have no interp data */
	gboolean push_lmf = frame->parent != NULL;
	MonoException *ex = NULL;
	ERROR_DECL (error);

	/* Use the parent frame as the current frame is not complete yet */
	if (push_lmf)
		interp_push_lmf (&ext, frame->parent);

#if DEBUG_INTERP
	if (imethod->method) {
		char* mn = mono_method_full_name (imethod->method, TRUE);
		g_print ("(%p) Transforming %s\n", mono_thread_internal_current (), mn);
		g_free (mn);
	}
#endif

	mono_interp_transform_method (imethod, context, error);
	if (!is_ok (error))
		ex = mono_error_convert_to_exception (error);

	if (push_lmf)
		interp_pop_lmf (&ext);

	return ex;
}

static void
init_arglist (InterpFrame *frame, MonoMethodSignature *sig, stackval *sp, char *arglist)
{
	*(gpointer*)arglist = sig;
	arglist += sizeof (gpointer);

	for (int i = sig->sentinelpos; i < sig->param_count; i++) {
		int align, arg_size, sv_size;
		arg_size = mono_type_stack_size (sig->params [i], &align);
		arglist = (char*)ALIGN_PTR_TO (arglist, align);

		sv_size = stackval_to_data (sig->params [i], sp, arglist, FALSE);
		arglist += arg_size;
		sp = STACK_ADD_BYTES (sp, sv_size);
	}
}

/*
 * These functions are the entry points into the interpreter from compiled code.
 * They are called by the interp_in wrappers. They have the following signature:
 * void (<optional this_arg>, <optional retval pointer>, <arg1>, ..., <argn>, <method ptr>)
 * They pack up their arguments into an InterpEntryData structure and call interp_entry ().
 * It would be possible for the wrappers to pack up the arguments etc, but that would make them bigger, and there are
 * more wrappers then these functions.
 * this/static * ret/void * 16 arguments -> 64 functions.
 */

#if HOST_BROWSER
/*
 * For the jiterpreter, we want to record a hit count for interp_entry wrappers that can
 *  be jitted, but not for ones that can't. As a result we need to put this in its own
 *  macro instead of in INTERP_ENTRY_BASE, so that the generic wrappers don't have to
 *  call it on every invocation.
 * Once this gets called a few hundred times, the wrapper will be jitted so we'll stop
 *  paying the cost of the hit counter and the entry will become faster.
 */
#define INTERP_ENTRY_UPDATE_HIT_COUNT(_method) \
	if (mono_opt_jiterpreter_interp_entry_enabled) \
		mono_interp_record_interp_entry (_method)
#else
#define INTERP_ENTRY_UPDATE_HIT_COUNT(_method)
#endif

#define INTERP_ENTRY_BASE(_method, _this_arg, _res) \
	InterpEntryData data; \
	(data).rmethod = (_method); \
	(data).res = (_res); \
	(data).this_arg = (_this_arg); \
	(data).many_args = NULL;

#define INTERP_ENTRY_BASE_WITH_HIT_COUNT(_method, _this_arg, _res) \
	INTERP_ENTRY_BASE (_method, _this_arg, _res) \
	INTERP_ENTRY_UPDATE_HIT_COUNT (_method);

#define INTERP_ENTRY0(_this_arg, _res, _method) {	\
	INTERP_ENTRY_BASE_WITH_HIT_COUNT (_method, _this_arg, _res); \
	interp_entry (&data); \
	}
#define INTERP_ENTRY1(_this_arg, _res, _method) {	  \
	INTERP_ENTRY_BASE_WITH_HIT_COUNT (_method, _this_arg, _res); \
	(data).args [0] = arg1; \
	interp_entry (&data); \
	}
#define INTERP_ENTRY2(_this_arg, _res, _method) {  \
	INTERP_ENTRY_BASE_WITH_HIT_COUNT (_method, _this_arg, _res); \
	(data).args [0] = arg1; \
	(data).args [1] = arg2; \
	interp_entry (&data); \
	}
#define INTERP_ENTRY3(_this_arg, _res, _method) { \
	INTERP_ENTRY_BASE_WITH_HIT_COUNT (_method, _this_arg, _res); \
	(data).args [0] = arg1; \
	(data).args [1] = arg2; \
	(data).args [2] = arg3; \
	interp_entry (&data); \
	}
#define INTERP_ENTRY4(_this_arg, _res, _method) {	\
	INTERP_ENTRY_BASE_WITH_HIT_COUNT (_method, _this_arg, _res); \
	(data).args [0] = arg1; \
	(data).args [1] = arg2; \
	(data).args [2] = arg3; \
	(data).args [3] = arg4; \
	interp_entry (&data); \
	}
#define INTERP_ENTRY5(_this_arg, _res, _method) {	\
	INTERP_ENTRY_BASE_WITH_HIT_COUNT (_method, _this_arg, _res); \
	(data).args [0] = arg1; \
	(data).args [1] = arg2; \
	(data).args [2] = arg3; \
	(data).args [3] = arg4; \
	(data).args [4] = arg5; \
	interp_entry (&data); \
	}
#define INTERP_ENTRY6(_this_arg, _res, _method) {	\
	INTERP_ENTRY_BASE_WITH_HIT_COUNT (_method, _this_arg, _res); \
	(data).args [0] = arg1; \
	(data).args [1] = arg2; \
	(data).args [2] = arg3; \
	(data).args [3] = arg4; \
	(data).args [4] = arg5; \
	(data).args [5] = arg6; \
	interp_entry (&data); \
	}
#define INTERP_ENTRY7(_this_arg, _res, _method) {	\
	INTERP_ENTRY_BASE_WITH_HIT_COUNT (_method, _this_arg, _res); \
	(data).args [0] = arg1; \
	(data).args [1] = arg2; \
	(data).args [2] = arg3; \
	(data).args [3] = arg4; \
	(data).args [4] = arg5; \
	(data).args [5] = arg6; \
	(data).args [6] = arg7; \
	interp_entry (&data); \
	}
#define INTERP_ENTRY8(_this_arg, _res, _method) {	\
	INTERP_ENTRY_BASE_WITH_HIT_COUNT (_method, _this_arg, _res); \
	(data).args [0] = arg1; \
	(data).args [1] = arg2; \
	(data).args [2] = arg3; \
	(data).args [3] = arg4; \
	(data).args [4] = arg5; \
	(data).args [5] = arg6; \
	(data).args [6] = arg7; \
	(data).args [7] = arg8; \
	interp_entry (&data); \
	}

#define ARGLIST0 InterpMethod *rmethod
#define ARGLIST1 gpointer arg1, InterpMethod *rmethod
#define ARGLIST2 gpointer arg1, gpointer arg2, InterpMethod *rmethod
#define ARGLIST3 gpointer arg1, gpointer arg2, gpointer arg3, InterpMethod *rmethod
#define ARGLIST4 gpointer arg1, gpointer arg2, gpointer arg3, gpointer arg4, InterpMethod *rmethod
#define ARGLIST5 gpointer arg1, gpointer arg2, gpointer arg3, gpointer arg4, gpointer arg5, InterpMethod *rmethod
#define ARGLIST6 gpointer arg1, gpointer arg2, gpointer arg3, gpointer arg4, gpointer arg5, gpointer arg6, InterpMethod *rmethod
#define ARGLIST7 gpointer arg1, gpointer arg2, gpointer arg3, gpointer arg4, gpointer arg5, gpointer arg6, gpointer arg7, InterpMethod *rmethod
#define ARGLIST8 gpointer arg1, gpointer arg2, gpointer arg3, gpointer arg4, gpointer arg5, gpointer arg6, gpointer arg7, gpointer arg8, InterpMethod *rmethod

static void interp_entry_static_0 (ARGLIST0) INTERP_ENTRY0 (NULL, NULL, rmethod)
static void interp_entry_static_1 (ARGLIST1) INTERP_ENTRY1 (NULL, NULL, rmethod)
static void interp_entry_static_2 (ARGLIST2) INTERP_ENTRY2 (NULL, NULL, rmethod)
static void interp_entry_static_3 (ARGLIST3) INTERP_ENTRY3 (NULL, NULL, rmethod)
static void interp_entry_static_4 (ARGLIST4) INTERP_ENTRY4 (NULL, NULL, rmethod)
static void interp_entry_static_5 (ARGLIST5) INTERP_ENTRY5 (NULL, NULL, rmethod)
static void interp_entry_static_6 (ARGLIST6) INTERP_ENTRY6 (NULL, NULL, rmethod)
static void interp_entry_static_7 (ARGLIST7) INTERP_ENTRY7 (NULL, NULL, rmethod)
static void interp_entry_static_8 (ARGLIST8) INTERP_ENTRY8 (NULL, NULL, rmethod)
static void interp_entry_static_ret_0 (gpointer res, ARGLIST0) INTERP_ENTRY0 (NULL, res, rmethod)
static void interp_entry_static_ret_1 (gpointer res, ARGLIST1) INTERP_ENTRY1 (NULL, res, rmethod)
static void interp_entry_static_ret_2 (gpointer res, ARGLIST2) INTERP_ENTRY2 (NULL, res, rmethod)
static void interp_entry_static_ret_3 (gpointer res, ARGLIST3) INTERP_ENTRY3 (NULL, res, rmethod)
static void interp_entry_static_ret_4 (gpointer res, ARGLIST4) INTERP_ENTRY4 (NULL, res, rmethod)
static void interp_entry_static_ret_5 (gpointer res, ARGLIST5) INTERP_ENTRY5 (NULL, res, rmethod)
static void interp_entry_static_ret_6 (gpointer res, ARGLIST6) INTERP_ENTRY6 (NULL, res, rmethod)
static void interp_entry_static_ret_7 (gpointer res, ARGLIST7) INTERP_ENTRY7 (NULL, res, rmethod)
static void interp_entry_static_ret_8 (gpointer res, ARGLIST8) INTERP_ENTRY8 (NULL, res, rmethod)
static void interp_entry_instance_0 (gpointer this_arg, ARGLIST0) INTERP_ENTRY0 (this_arg, NULL, rmethod)
static void interp_entry_instance_1 (gpointer this_arg, ARGLIST1) INTERP_ENTRY1 (this_arg, NULL, rmethod)
static void interp_entry_instance_2 (gpointer this_arg, ARGLIST2) INTERP_ENTRY2 (this_arg, NULL, rmethod)
static void interp_entry_instance_3 (gpointer this_arg, ARGLIST3) INTERP_ENTRY3 (this_arg, NULL, rmethod)
static void interp_entry_instance_4 (gpointer this_arg, ARGLIST4) INTERP_ENTRY4 (this_arg, NULL, rmethod)
static void interp_entry_instance_5 (gpointer this_arg, ARGLIST5) INTERP_ENTRY5 (this_arg, NULL, rmethod)
static void interp_entry_instance_6 (gpointer this_arg, ARGLIST6) INTERP_ENTRY6 (this_arg, NULL, rmethod)
static void interp_entry_instance_7 (gpointer this_arg, ARGLIST7) INTERP_ENTRY7 (this_arg, NULL, rmethod)
static void interp_entry_instance_8 (gpointer this_arg, ARGLIST8) INTERP_ENTRY8 (this_arg, NULL, rmethod)
static void interp_entry_instance_ret_0 (gpointer this_arg, gpointer res, ARGLIST0) INTERP_ENTRY0 (this_arg, res, rmethod)
static void interp_entry_instance_ret_1 (gpointer this_arg, gpointer res, ARGLIST1) INTERP_ENTRY1 (this_arg, res, rmethod)
static void interp_entry_instance_ret_2 (gpointer this_arg, gpointer res, ARGLIST2) INTERP_ENTRY2 (this_arg, res, rmethod)
static void interp_entry_instance_ret_3 (gpointer this_arg, gpointer res, ARGLIST3) INTERP_ENTRY3 (this_arg, res, rmethod)
static void interp_entry_instance_ret_4 (gpointer this_arg, gpointer res, ARGLIST4) INTERP_ENTRY4 (this_arg, res, rmethod)
static void interp_entry_instance_ret_5 (gpointer this_arg, gpointer res, ARGLIST5) INTERP_ENTRY5 (this_arg, res, rmethod)
static void interp_entry_instance_ret_6 (gpointer this_arg, gpointer res, ARGLIST6) INTERP_ENTRY6 (this_arg, res, rmethod)
static void interp_entry_instance_ret_7 (gpointer this_arg, gpointer res, ARGLIST7) INTERP_ENTRY7 (this_arg, res, rmethod)
static void interp_entry_instance_ret_8 (gpointer this_arg, gpointer res, ARGLIST8) INTERP_ENTRY8 (this_arg, res, rmethod)

#define INTERP_ENTRY_FUNCLIST(type) (gpointer)interp_entry_ ## type ## _0, (gpointer)interp_entry_ ## type ## _1, (gpointer)interp_entry_ ## type ## _2, (gpointer)interp_entry_ ## type ## _3, (gpointer)interp_entry_ ## type ## _4, (gpointer)interp_entry_ ## type ## _5, (gpointer)interp_entry_ ## type ## _6, (gpointer)interp_entry_ ## type ## _7, (gpointer)interp_entry_ ## type ## _8

static gpointer entry_funcs_static [MAX_INTERP_ENTRY_ARGS + 1] = { INTERP_ENTRY_FUNCLIST (static) };
static gpointer entry_funcs_static_ret [MAX_INTERP_ENTRY_ARGS + 1] = { INTERP_ENTRY_FUNCLIST (static_ret) };
static gpointer entry_funcs_instance [MAX_INTERP_ENTRY_ARGS + 1] = { INTERP_ENTRY_FUNCLIST (instance) };
static gpointer entry_funcs_instance_ret [MAX_INTERP_ENTRY_ARGS + 1] = { INTERP_ENTRY_FUNCLIST (instance_ret) };

/* General version for methods with more than MAX_INTERP_ENTRY_ARGS arguments */
static void
interp_entry_general (gpointer this_arg, gpointer res, gpointer *args, gpointer rmethod)
{
	INTERP_ENTRY_BASE ((InterpMethod*)rmethod, this_arg, res);
	data.many_args = args;
	interp_entry (&data);
}

#ifdef MONO_ARCH_HAVE_INTERP_ENTRY_TRAMPOLINE

// Do not inline in case order of frame addresses matters.
static MONO_NEVER_INLINE void
interp_entry_from_trampoline (gpointer ccontext_untyped, gpointer rmethod_untyped)
{
	ThreadContext *context;
	stackval *sp;
	MonoMethod *method;
	MonoMethodSignature *sig;
	CallContext *ccontext = (CallContext*) ccontext_untyped;
	InterpMethod *rmethod = (InterpMethod*) rmethod_untyped;
	gpointer orig_domain = NULL, attach_cookie;
	int i;

	if (rmethod->needs_thread_attach)
		orig_domain = mono_threads_attach_coop (mono_domain_get (), &attach_cookie);

	context = get_context ();
	sp = (stackval*)context->stack_pointer;

	method = rmethod->method;
	sig = mono_method_signature_internal (method);
	if (method->string_ctor) {
		MonoMethodSignature *newsig = (MonoMethodSignature*)g_alloca (MONO_SIZEOF_METHOD_SIGNATURE + ((sig->param_count + 2) * sizeof (MonoType*)));
		memcpy (newsig, sig, mono_metadata_signature_size (sig));
		newsig->ret = m_class_get_byval_arg (mono_defaults.string_class);
		sig = newsig;
	}

	InterpFrame frame = {0};
	frame.imethod = rmethod;
	frame.stack = sp;
	frame.retval = sp;

	gpointer call_info = mono_arch_get_interp_native_call_info (NULL, sig);

	/* Copy the args saved in the trampoline to the frame stack */
	gpointer retp = mono_arch_get_native_call_context_args (ccontext, &frame, sig, call_info);

	/* Allocate storage for value types */
	stackval *newsp = sp;
	/* FIXME we should reuse computation on imethod for this */
	if (sig->hasthis)
		newsp++;
	for (i = 0; i < sig->param_count; i++) {
		MonoType *type = sig->params [i];
		int size;

		if (type->type == MONO_TYPE_GENERICINST && !MONO_TYPE_IS_REFERENCE (type)) {
			size = mono_class_value_size (mono_class_from_mono_type_internal (type), NULL);
		} else if (type->type == MONO_TYPE_VALUETYPE) {
			if (sig->pinvoke && !sig->marshalling_disabled)
				size = mono_class_native_size (type->data.klass, NULL);
			else
				size = mono_class_value_size (type->data.klass, NULL);
		} else {
			size = MINT_STACK_SLOT_SIZE;
		}
		newsp = STACK_ADD_BYTES (newsp, size);
	}
	newsp = (stackval*)ALIGN_TO (newsp, MINT_STACK_ALIGNMENT);
	context->stack_pointer = (guchar*)newsp;
	g_assert (context->stack_pointer < context->stack_end);

	MONO_ENTER_GC_UNSAFE;
	mono_interp_exec_method (&frame, context, NULL);
	MONO_EXIT_GC_UNSAFE;

	context->stack_pointer = (guchar*)sp;
	g_assert (!context->has_resume_state);

	if (rmethod->needs_thread_attach)
		mono_threads_detach_coop (orig_domain, &attach_cookie);

	if (need_native_unwind (context)) {
		mono_llvm_start_native_unwind ();
		return;
	}

	/* Write back the return value */
	/* 'frame' is still valid */
	mono_arch_set_native_call_context_ret (ccontext, &frame, sig, call_info, retp);

	mono_arch_free_interp_native_call_info (call_info);
}

#else

static void
interp_entry_from_trampoline (gpointer ccontext_untyped, gpointer rmethod_untyped)
{
	g_assert_not_reached ();
}

#endif /* MONO_ARCH_HAVE_INTERP_ENTRY_TRAMPOLINE */

static void
interp_entry_llvmonly (gpointer res, gpointer *args, gpointer imethod_untyped)
{
	InterpMethod *imethod = (InterpMethod*)imethod_untyped;

	if (imethod->hasthis)
		interp_entry_general (*(gpointer*)(args [0]), res, args + 1, imethod);
	else
		interp_entry_general (NULL, res, args, imethod);
}

static gpointer
interp_get_interp_method (MonoMethod *method)
{
	return mono_interp_get_imethod (method);
}

static MonoJitInfo*
interp_compile_interp_method (MonoMethod *method, MonoError *error)
{
	InterpMethod *imethod = mono_interp_get_imethod (method);

	if (!imethod->transformed) {
		mono_interp_transform_method (imethod, get_context (), error);
		return_val_if_nok (error, NULL);
	}

	return imethod->jinfo;
}

static InterpMethod*
lookup_method_pointer (gpointer addr)
{
	InterpMethod *res = NULL;
	MonoJitMemoryManager *jit_mm = get_default_jit_mm ();

	jit_mm_lock (jit_mm);
	if (jit_mm->interp_method_pointer_hash)
		res = (InterpMethod*)g_hash_table_lookup (jit_mm->interp_method_pointer_hash, addr);
	jit_mm_unlock (jit_mm);

	return res;
}

#ifndef MONO_ARCH_HAVE_INTERP_NATIVE_TO_MANAGED
static void
interp_no_native_to_managed (void)
{
	g_error ("interpreter: native-to-managed transition not available on this platform");
}
#endif

static void
no_llvmonly_interp_method_pointer (void)
{
	g_assert_not_reached ();
}

/*
 * interp_create_method_pointer_llvmonly:
 *
 *   Return an ftndesc for entering the interpreter and executing METHOD.
 */
static MonoFtnDesc*
interp_create_method_pointer_llvmonly (MonoMethod *method, gboolean unbox, MonoError *error)
{
	gpointer addr, entry_func = NULL, entry_wrapper;
	MonoMethodSignature *sig;
	MonoMethod *wrapper;
	InterpMethod *imethod;

	imethod = mono_interp_get_imethod (method);

	if (unbox) {
		if (imethod->llvmonly_unbox_entry)
			return (MonoFtnDesc*)imethod->llvmonly_unbox_entry;
	} else {
		if (imethod->jit_entry)
			return (MonoFtnDesc*)imethod->jit_entry;
	}

	sig = mono_method_signature_internal (method);

	/*
	 * The entry functions need access to the method to call, so we have
	 * to use a ftndesc. The caller uses a normal signature, while the
	 * entry functions use a gsharedvt_in signature, so wrap the entry function in
	 * a gsharedvt_in_sig wrapper.
	 * We use a gsharedvt_in_sig wrapper instead of an interp_in wrapper, because they
	 * are mostly the same, and they are already generated. The exception is the
	 * wrappers for methods with more than 8 arguments, those are different.
	 */
	if (sig->param_count > MAX_INTERP_ENTRY_ARGS)
		wrapper = mini_get_interp_in_wrapper (sig);
	else
		wrapper = mini_get_gsharedvt_in_sig_wrapper (sig);

	entry_wrapper = mono_jit_compile_method_jit_only (wrapper, error);
	mono_error_assertf_ok (error, "couldn't compile wrapper \"%s\" for \"%s\"",
			mono_method_get_name_full (wrapper, TRUE, TRUE, MONO_TYPE_NAME_FORMAT_IL),
			mono_method_get_name_full (method,  TRUE, TRUE, MONO_TYPE_NAME_FORMAT_IL));

	if (sig->param_count > MAX_INTERP_ENTRY_ARGS) {
		entry_func = (gpointer)interp_entry_general;
	} else if (sig->hasthis) {
		if (sig->ret->type == MONO_TYPE_VOID)
			entry_func = entry_funcs_instance [sig->param_count];
		else
			entry_func = entry_funcs_instance_ret [sig->param_count];
	} else {
		if (sig->ret->type == MONO_TYPE_VOID)
			entry_func = entry_funcs_static [sig->param_count];
		else
			entry_func = entry_funcs_static_ret [sig->param_count];
	}
	g_assert (entry_func);

#if HOST_BROWSER
	// FIXME: We don't support generating wasm trampolines for high arg counts yet
	if (
		(sig->param_count <= MAX_INTERP_ENTRY_ARGS) &&
		mono_opt_jiterpreter_interp_entry_enabled
	) {
		jiterp_preserve_module();

		const char *name = mono_method_full_name (method, FALSE);
		gpointer wasm_entry_func = mono_interp_jit_wasm_entry_trampoline (
			imethod, method, sig->param_count, (MonoType *)sig->params,
			unbox, sig->hasthis, sig->ret->type != MONO_TYPE_VOID,
			name, entry_func
		);
		g_free((void *)name);

		// Compiling a trampoline can fail for various reasons, so in that case we will fall back to the pre-existing ones below
		if (wasm_entry_func)
			entry_func = wasm_entry_func;
	}
#endif

	/* Encode unbox in the lower bit of imethod */
	gpointer entry_arg = imethod;
	if (unbox)
		entry_arg = (gpointer)(((gsize)entry_arg) | 1);

	MonoFtnDesc *entry_ftndesc = mini_llvmonly_create_ftndesc (method, entry_func, entry_arg);

	addr = mini_llvmonly_create_ftndesc (method, entry_wrapper, entry_ftndesc);

	MonoJitMemoryManager *jit_mm = jit_mm_for_method (method);
	jit_mm_lock (jit_mm);
	if (!jit_mm->interp_method_pointer_hash)
		jit_mm->interp_method_pointer_hash = g_hash_table_new (NULL, NULL);
	g_hash_table_insert (jit_mm->interp_method_pointer_hash, addr, imethod);
	jit_mm_unlock (jit_mm);

	mono_memory_barrier ();
	if (unbox)
		imethod->llvmonly_unbox_entry = addr;
	else
		imethod->jit_entry = addr;

	return (MonoFtnDesc*)addr;
}

/*
 * interp_create_method_pointer:
 *
 * Return a function pointer which can be used to call METHOD using the
 * interpreter. Return NULL for methods which are not supported.
 */
static gpointer
interp_create_method_pointer (MonoMethod *method, gboolean compile, MonoError *error)
{
	gpointer addr, entry_func, entry_wrapper = NULL;
	InterpMethod *imethod = mono_interp_get_imethod (method);

	if (imethod->jit_entry)
		return imethod->jit_entry;

	if (compile && !imethod->transformed) {
		/* Return any errors from method compilation */
		mono_interp_transform_method (imethod, get_context (), error);
		return_val_if_nok (error, NULL);
	}

	MonoMethodSignature *sig = mono_method_signature_internal (method);
	if (method->string_ctor) {
		MonoMethodSignature *newsig = (MonoMethodSignature*)g_alloca (MONO_SIZEOF_METHOD_SIGNATURE + ((sig->param_count + 2) * sizeof (MonoType*)));
		memcpy (newsig, sig, mono_metadata_signature_size (sig));
		newsig->ret = m_class_get_byval_arg (mono_defaults.string_class);
		sig = newsig;
	}

	if (sig->param_count > MAX_INTERP_ENTRY_ARGS) {
		entry_func = (gpointer)interp_entry_general;
	} else if (sig->hasthis) {
		if (sig->ret->type == MONO_TYPE_VOID)
			entry_func = entry_funcs_instance [sig->param_count];
		else
			entry_func = entry_funcs_instance_ret [sig->param_count];
	} else {
		if (sig->ret->type == MONO_TYPE_VOID)
			entry_func = entry_funcs_static [sig->param_count];
		else
			entry_func = entry_funcs_static_ret [sig->param_count];
	}

#ifndef MONO_ARCH_HAVE_INTERP_NATIVE_TO_MANAGED
#ifdef HOST_WASM
	if (method->wrapper_type == MONO_WRAPPER_NATIVE_TO_MANAGED) {
		WrapperInfo *info = mono_marshal_get_wrapper_info (method);
		MonoMethod *orig_method = info->d.native_to_managed.method;

		/*
		 * These are called from native code. Ask the host app for a trampoline.
		 */
		MonoFtnDesc *ftndesc = g_new0 (MonoFtnDesc, 1);
		ftndesc->addr = entry_func;
		ftndesc->arg = imethod;

		addr = mono_wasm_get_native_to_interp_trampoline (orig_method, ftndesc);
		if (addr) {
			mono_memory_barrier ();
			imethod->jit_entry = addr;
			return addr;
		}

		/*
		 * The runtime expects a function pointer unique to method and
		 * the native caller expects a function pointer with the
		 * right signature, so fail right away.
		 */
		char *s = mono_method_get_full_name (orig_method);
		char *msg = g_strdup_printf ("No native to managed transition for method '%s', missing [UnmanagedCallersOnly] attribute.", s);
		mono_error_set_platform_not_supported (error, msg);
		g_free (s);
		g_free (msg);
		return NULL;
	}
#endif
	return (gpointer)interp_no_native_to_managed;
#endif

	if (mono_llvm_only) {
		/* The caller should call interp_create_method_pointer_llvmonly */
		//g_assert_not_reached ();
		return (gpointer)no_llvmonly_interp_method_pointer;
	}

	if (method->wrapper_type && method->wrapper_type == MONO_WRAPPER_MANAGED_TO_NATIVE)
		return imethod;

#ifndef MONO_ARCH_HAVE_FTNPTR_ARG_TRAMPOLINE
	/*
	 * Interp in wrappers get the argument in the rgctx register. If
	 * MONO_ARCH_HAVE_FTNPTR_ARG_TRAMPOLINE is defined it means that
	 * on that arch the rgctx register is not scratch, so we use a
	 * separate temp register. We should update the wrappers for this
	 * if we really care about those architectures (arm).
	 */
	MonoMethod *wrapper = mini_get_interp_in_wrapper (sig);

	entry_wrapper = mono_jit_compile_method_jit_only (wrapper, error);
#endif
	if (!entry_wrapper) {
#ifndef MONO_ARCH_HAVE_INTERP_ENTRY_TRAMPOLINE
		g_assertion_message ("couldn't compile wrapper \"%s\" for \"%s\"",
				mono_method_get_name_full (wrapper, TRUE, TRUE, MONO_TYPE_NAME_FORMAT_IL),
				mono_method_get_name_full (method,  TRUE, TRUE, MONO_TYPE_NAME_FORMAT_IL));
#else
		mono_interp_error_cleanup (error);
		if (!mono_native_to_interp_trampoline) {
			if (mono_aot_only) {
				mono_native_to_interp_trampoline = (MonoFuncV)mono_aot_get_trampoline ("native_to_interp_trampoline");
			} else {
				MonoTrampInfo *info;
				mono_native_to_interp_trampoline = (MonoFuncV)mono_arch_get_native_to_interp_trampoline (&info);
				mono_tramp_info_register (info, NULL);
			}
		}
		entry_wrapper = (gpointer)mono_native_to_interp_trampoline;
		/* We need the lmf wrapper only when being called from mixed mode */
		if (sig->pinvoke)
			entry_func = (gpointer)interp_entry_from_trampoline;
		else {
			static gpointer cached_func = NULL;
			if (!cached_func) {
				cached_func = mono_jit_compile_method_jit_only (mini_get_interp_lmf_wrapper ("mono_interp_entry_from_trampoline", (gpointer) mono_interp_entry_from_trampoline), error);
				mono_memory_barrier ();
			}
			entry_func = cached_func;
		}
#endif
	}

	g_assert (entry_func);
	/* This is the argument passed to the interp_in wrapper by the static rgctx trampoline */
	MonoFtnDesc *ftndesc = g_new0 (MonoFtnDesc, 1);
	ftndesc->addr = entry_func;
	ftndesc->arg = imethod;
	mono_error_assert_ok (error);

	/*
	 * The wrapper is called by compiled code, which doesn't pass the extra argument, so we pass it in the
	 * rgctx register using a trampoline.
	 */

	addr = mono_create_ftnptr_arg_trampoline (ftndesc, entry_wrapper);

	MonoJitMemoryManager *jit_mm = get_default_jit_mm ();
	jit_mm_lock (jit_mm);
	if (!jit_mm->interp_method_pointer_hash)
		jit_mm->interp_method_pointer_hash = g_hash_table_new (NULL, NULL);
	g_hash_table_insert (jit_mm->interp_method_pointer_hash, addr, imethod);
	jit_mm_unlock (jit_mm);

	mono_memory_barrier ();
	imethod->jit_entry = addr;

	return addr;
}

static void
interp_free_method (MonoMethod *method)
{
	MonoJitMemoryManager *jit_mm = jit_mm_for_method (method);
	InterpMethod *imethod;
	MonoDynamicMethod *dmethod = (MonoDynamicMethod*)method;

	jit_mm_lock (jit_mm);
	imethod = (InterpMethod*)mono_internal_hash_table_lookup (&jit_mm->interp_code_hash, method);

#if HOST_BROWSER
	mono_jiterp_free_method_data (method, imethod);
#endif

	mono_internal_hash_table_remove (&jit_mm->interp_code_hash, method);
	if (imethod && jit_mm->interp_method_pointer_hash) {
		if (imethod->jit_entry)
			g_hash_table_remove (jit_mm->interp_method_pointer_hash, imethod->jit_entry);
		if (imethod->llvmonly_unbox_entry)
			g_hash_table_remove (jit_mm->interp_method_pointer_hash, imethod->llvmonly_unbox_entry);
	}
	jit_mm_unlock (jit_mm);

	if (dmethod->mp) {
		mono_mempool_destroy (dmethod->mp);
		dmethod->mp = NULL;
	}
}

#if COUNT_OPS
static long opcode_counts[MINT_LASTOP];

#define COUNT_OP(op) opcode_counts[op]++
#else
#define COUNT_OP(op)
#endif

#if DEBUG_INTERP
#define DUMP_INSTR() \
	if (tracing > 1) { \
		output_indent (); \
		char *mn = mono_method_full_name (frame->imethod->method, FALSE); \
		g_print ("(%p) %s -> IL_%04x: %-10s\n", mono_thread_internal_current (), mn, (gint32)(ip - frame->imethod->code), mono_interp_opname (*ip)); \
		g_free (mn); \
	}
#else
#define DUMP_INSTR()
#endif

static MONO_NEVER_INLINE MonoException*
do_init_vtable (MonoVTable *vtable, MonoError *error, InterpFrame *frame, const guint16 *ip)
{
	MonoLMFExt ext;
	MonoException *ex = NULL;

	/*
	 * When calling runtime functions we pass the ip of the instruction triggering the runtime call.
	 * Offset the subtraction from interp_frame_get_ip, so we don't end up in prev instruction.
	 */
	frame->state.ip = ip + 1;

	interp_push_lmf (&ext, frame);
	mono_runtime_class_init_full (vtable, error);
	if (!is_ok (error))
		ex = mono_error_convert_to_exception (error);
	interp_pop_lmf (&ext);
	return ex;
}

#define INIT_VTABLE(vtable) do { \
		if (G_UNLIKELY (!(vtable)->initialized)) { \
			MonoException *__init_vtable_ex = do_init_vtable ((vtable), error, frame, ip); \
			if (G_UNLIKELY (__init_vtable_ex)) \
				THROW_EX (__init_vtable_ex, ip); \
		} \
	} while (0);

static MonoObject*
mono_interp_new (MonoClass* klass)
{
	ERROR_DECL (error);
	MonoObject* const object = mono_object_new_checked (klass, error);
	mono_error_cleanup (error); // FIXME: do not swallow the error
	return object;
}

static gboolean
mono_interp_isinst (MonoObject* object, MonoClass* klass)
{
	ERROR_DECL (error);
	gboolean isinst;
	MonoClass *obj_class = mono_object_class (object);
	mono_class_is_assignable_from_checked (klass, obj_class, &isinst, error);
	mono_error_cleanup (error); // FIXME: do not swallow the error
	return isinst;
}

static MONO_NEVER_INLINE InterpMethod*
mono_interp_get_native_func_wrapper (InterpMethod* imethod, MonoMethodSignature* csignature, guchar* code)
{
	/* Pinvoke call is missing the wrapper. See mono_get_native_calli_wrapper */
	MonoMarshalSpec** mspecs = g_newa0 (MonoMarshalSpec*, csignature->param_count + 1);

	MonoMethodPInvoke iinfo;
	memset (&iinfo, 0, sizeof (iinfo));

	MonoMethod *method = imethod->method;
	MonoImage *image = NULL;
	if (imethod->method->dynamic)
		image = ((MonoDynamicMethod*)method)->assembly->image;
	else
		image = m_class_get_image (method->klass);
	MonoMethod* m = mono_marshal_get_native_func_wrapper (image, csignature, &iinfo, mspecs, code);

	for (int i = csignature->param_count; i >= 0; i--)
		if (mspecs [i])
			mono_metadata_free_marshal_spec (mspecs [i]);

	InterpMethod *cmethod = mono_interp_get_imethod (m);

	return cmethod;
}

// Do not inline in case order of frame addresses matters.
static MONO_NEVER_INLINE MonoException*
mono_interp_leave (InterpFrame* parent_frame)
{
	InterpFrame frame = {parent_frame};
	gboolean gc_transitions = FALSE;
	stackval tmp_sp;
	/*
	 * We need for mono_thread_get_undeniable_exception to be able to unwind
	 * to check the abort threshold. For this to work we use frame as a
	 * dummy frame that is stored in the lmf and serves as the transition frame
	 */
	do_icall_wrapper (&frame, NULL, MINT_ICALLSIG_V_P, &tmp_sp, &tmp_sp, (gpointer)mono_thread_get_undeniable_exception, FALSE, &gc_transitions);

	return (MonoException*)tmp_sp.data.p;
}

static gint32
mono_interp_enum_hasflag (stackval *sp1, stackval *sp2, MonoClass* klass)
{
	guint64 a_val = 0, b_val = 0;

	stackval_to_data (m_class_get_byval_arg (klass), sp1, &a_val, FALSE);
	stackval_to_data (m_class_get_byval_arg (klass), sp2, &b_val, FALSE);
	return (a_val & b_val) == b_val;
}

static void
interp_simd_create (gpointer dest, gpointer args, int el_size)
{
	const int num_elements = SIZEOF_V128 / el_size;
	gint8 res_buffer [SIZEOF_V128];
	for (int i = 0; i < num_elements; i++) {
		switch (el_size) {
			case 1: res_buffer [i] = *(gint8*)args; break;
			case 2: ((gint16*)res_buffer) [i] = *(gint16*)args; break;
			case 4: ((gint32*)res_buffer) [i] = *(gint32*)args; break;
			case 8: ((gint64*)res_buffer) [i] = *(gint64*)args; break;
			default:
				g_assert_not_reached ();
		}
		args = (gpointer) ((char*)args + MINT_STACK_SLOT_SIZE);
	}

	memcpy (dest, res_buffer, SIZEOF_V128);
}

// varargs in wasm consumes extra linear stack per call-site.
// These g_warning/g_error wrappers fix that. It is not the
// small wasm stack, but conserving it is still desirable.
static void
g_warning_d (const char *format, int d)
{
	g_warning (format, d);
}

#if !USE_COMPUTED_GOTO
static void
interp_error_xsx (const char *format, int x1, const char *s, int x2)
{
	g_error (format, x1, s, x2);
}
#endif

static MONO_ALWAYS_INLINE gboolean
method_entry (ThreadContext *context, InterpFrame *frame,
#if DEBUG_INTERP
	int *out_tracing,
#endif
	MonoException **out_ex)
{
	gboolean slow = FALSE;

#if DEBUG_INTERP
	debug_enter (frame, out_tracing);
#endif
#if PROFILE_INTERP
	frame->imethod->calls++;
#endif

	*out_ex = NULL;
	if (!G_UNLIKELY (frame->imethod->transformed)) {
		slow = TRUE;
		MonoException *ex = do_transform_method (frame->imethod, frame, context);
		if (ex) {
			*out_ex = ex;
			/*
			 * Initialize the stack base pointer here, in the uncommon branch, so we don't
			 * need to check for it everytime when exitting a frame.
			 */
			frame->stack = (stackval*)context->stack_pointer;
			return slow;
		}
	} else {
		mono_memory_read_barrier ();
	}

	return slow;
}

/* Save the state of the interpreter main loop into FRAME */
#define SAVE_INTERP_STATE(frame) do { \
	frame->state.ip = ip;  \
	} while (0)

/* Load and clear state from FRAME */
#define LOAD_INTERP_STATE(frame) do { \
	ip = frame->state.ip; \
	locals = (unsigned char *)frame->stack; \
	frame->state.ip = NULL; \
	} while (0)

/* Initialize interpreter state for executing FRAME */
#define INIT_INTERP_STATE(frame, _clause_args) do {	 \
	ip = _clause_args ? ((FrameClauseArgs *)_clause_args)->start_with_ip : (frame)->imethod->code; \
	locals = (unsigned char *)(frame)->stack; \
	} while (0)

#if PROFILE_INTERP
static long total_executed_opcodes;
#endif

#define LOCAL_VAR(offset,type) (*(type*)(locals + (offset)))

// The start of the stack has a reserved slot for a GC visible temp object pointer
#ifdef TARGET_WASM
#define SET_TEMP_POINTER(value) (*((volatile MonoObject * volatile *)context->stack_start) = value)
#else
#define SET_TEMP_POINTER(value) (*((MonoObject **)context->stack_start) = value)
#endif

/*
 * Custom C implementations of the min/max operations for float and double.
 * We cannot directly use the C stdlib functions because their semantics do not match
 *  the C# methods in System.Math, but having interpreter opcodes for these operations
 *  improves performance for FP math a lot in some cases.
 */
static float
min_f (float lhs, float rhs)
{
	if (mono_isnan (lhs))
		return lhs;
	else if (mono_isnan (rhs))
		return rhs;
	else if (lhs == rhs)
		return mono_signbit (lhs) ? lhs : rhs;
	else
		return fminf (lhs, rhs);
}

static float
max_f (float lhs, float rhs)
{
	if (mono_isnan (lhs))
		return lhs;
	else if (mono_isnan (rhs))
		return rhs;
	else if (lhs == rhs)
		return mono_signbit (rhs) ? lhs : rhs;
	else
		return fmaxf (lhs, rhs);
}

static double
min_d (double lhs, double rhs)
{
	if (mono_isnan (lhs))
		return lhs;
	else if (mono_isnan (rhs))
		return rhs;
	else if (lhs == rhs)
		return mono_signbit (lhs) ? lhs : rhs;
	else
		return fmin (lhs, rhs);
}

static double
max_d (double lhs, double rhs)
{
	if (mono_isnan (lhs))
		return lhs;
	else if (mono_isnan (rhs))
		return rhs;
	else if (lhs == rhs)
		return mono_signbit (rhs) ? lhs : rhs;
	else
		return fmax (lhs, rhs);
}

#if HOST_BROWSER
// Dummy call info used outside of monitoring phase. We don't care what's in it
static JiterpreterCallInfo jiterpreter_call_info = { 0 };
#endif

/*
 * If CLAUSE_ARGS is non-null, start executing from it.
 * The ERROR argument is used to avoid declaring an error object for every interp frame, its not used
 * to return error information.
 * FRAME is only valid until the next call to alloc_frame ().
 */
static MONO_NEVER_INLINE void
mono_interp_exec_method (InterpFrame *frame, ThreadContext *context, FrameClauseArgs *clause_args)
{
	InterpMethod *cmethod;
	ERROR_DECL(error);

	/* Interpreter main loop state (InterpState) */
	const guint16 *ip = NULL;
	unsigned char *locals = NULL;
	int call_args_offset;
	int return_offset;
	gboolean gc_transitions = FALSE;

#if DEBUG_INTERP
	int tracing = global_tracing;
#endif
#if USE_COMPUTED_GOTO
	static void * const in_labels[] = {
#define OPDEF(a,b,c,d,e,f) &&LAB_ ## a,
#define IROPDEF(a,b,c,d,e,f)
#include "mintops.def"
	};
#endif

	/*
	 * GC SAFETY:
	 *
	 *  The interpreter executes in gc unsafe (non-preempt) mode. On wasm, we cannot rely on
	 * scanning the stack or any registers. In order to make the code GC safe, every objref
	 * handled by the code needs to be kept alive and pinned in any of the following ways:
	 * - the object needs to be stored on the interpreter stack. In order to make sure the
	 * object actually gets stored on the interp stack and the store is not optimized out,
	 * the store/variable should be volatile.
	 * - if the execution of an opcode requires an object not coming from interp stack to be
	 * kept alive, the tmp_handle below can be used. This handle will keep only one object
	 * pinned by the GC. Ideally, once this object is no longer needed, the handle should be
	 * cleared. If we will need to have more objects pinned simultaneously, additional handles
	 * can be reserved here.
	 */
	MonoException *method_entry_ex;
	if (method_entry (context, frame,
#if DEBUG_INTERP
		&tracing,
#endif
		&method_entry_ex)) {
		if (method_entry_ex)
			THROW_EX (method_entry_ex, NULL);
		EXCEPTION_CHECKPOINT;
	}

	if (!clause_args) {
		context->stack_pointer = (guchar*)frame->stack + frame->imethod->alloca_size;
		g_assert (context->stack_pointer < context->stack_end);
		/* Make sure the stack pointer is bumped before we store any references on the stack */
		mono_compiler_barrier ();
	}

	INIT_INTERP_STATE (frame, clause_args);

	if (clause_args && clause_args->run_until_end)
		/*
		 * Called from run_with_il_state to run the method until the end.
		 * Clear this out so it doesn't confuse the rest of the code.
		 */
		clause_args = NULL;

#ifdef ENABLE_EXPERIMENT_TIERED
	mini_tiered_inc (frame->imethod->method, &frame->imethod->tiered_counter, 0);
#endif
	//g_print ("(%p) Call %s\n", mono_thread_internal_current (), mono_method_get_full_name (frame->imethod->method));

#if defined(ENABLE_HYBRID_SUSPEND) || defined(ENABLE_COOP_SUSPEND)
	mono_threads_safepoint ();
#endif
main_loop:
	/*
	 * using while (ip < end) may result in a 15% performance drop,
	 * but it may be useful for debug
	 */
	while (1) {
#if PROFILE_INTERP
		frame->imethod->opcounts++;
		total_executed_opcodes++;
#endif
		MintOpcode opcode;
		DUMP_INSTR();
		MINT_IN_SWITCH (*ip) {
		MINT_IN_CASE(MINT_INITLOCAL)
		MINT_IN_CASE(MINT_INITLOCALS)
			memset (locals + ip [1], 0, ip [2]);
			ip += 3;
			MINT_IN_BREAK;
		MINT_IN_CASE(MINT_NIY)
			g_printf ("MONO interpreter: NIY encountered in method %s\n", mono_method_full_name (frame->imethod->method, TRUE));
			g_assert_not_reached ();
			MINT_IN_BREAK;
		MINT_IN_CASE(MINT_BREAK)
			++ip;
			SAVE_INTERP_STATE (frame);
			do_debugger_tramp (mono_component_debugger ()->user_break, frame);
			MINT_IN_BREAK;
		MINT_IN_CASE(MINT_BREAKPOINT)
			++ip;
			mono_break ();
			MINT_IN_BREAK;
		MINT_IN_CASE(MINT_INIT_ARGLIST) {
			const guint16 *call_ip = frame->parent->state.ip - 6;
			g_assert_checked (*call_ip == MINT_CALL_VARARG);
			int params_stack_size = call_ip [5];
			MonoMethodSignature *sig = (MonoMethodSignature*)frame->parent->imethod->data_items [call_ip [4]];

			// we are being overly conservative with the size here, for simplicity
			gpointer arglist = frame_data_allocator_alloc (&context->data_stack, frame, params_stack_size + MINT_STACK_SLOT_SIZE);

			init_arglist (frame, sig, STACK_ADD_BYTES (frame->stack, ip [2]), (char*)arglist);

			// save the arglist for future access with MINT_ARGLIST
			LOCAL_VAR (ip [1], gpointer) = arglist;

			ip += 3;
			MINT_IN_BREAK;
		}

#define LDC(n) do { LOCAL_VAR (ip [1], gint32) = (n); ip += 2; } while (0)
		MINT_IN_CASE(MINT_LDC_I4_M1)
			LDC(-1);
			MINT_IN_BREAK;
		MINT_IN_CASE(MINT_LDC_I4_0)
			LDC(0);
			MINT_IN_BREAK;
		MINT_IN_CASE(MINT_LDC_I4_1)
			LDC(1);
			MINT_IN_BREAK;
		MINT_IN_CASE(MINT_LDC_I4_2)
			LDC(2);
			MINT_IN_BREAK;
		MINT_IN_CASE(MINT_LDC_I4_3)
			LDC(3);
			MINT_IN_BREAK;
		MINT_IN_CASE(MINT_LDC_I4_4)
			LDC(4);
			MINT_IN_BREAK;
		MINT_IN_CASE(MINT_LDC_I4_5)
			LDC(5);
			MINT_IN_BREAK;
		MINT_IN_CASE(MINT_LDC_I4_6)
			LDC(6);
			MINT_IN_BREAK;
		MINT_IN_CASE(MINT_LDC_I4_7)
			LDC(7);
			MINT_IN_BREAK;
		MINT_IN_CASE(MINT_LDC_I4_8)
			LDC(8);
			MINT_IN_BREAK;
		MINT_IN_CASE(MINT_LDC_I4_S)
			LOCAL_VAR (ip [1], gint32) = (short)ip [2];
			ip += 3;
			MINT_IN_BREAK;
		MINT_IN_CASE(MINT_LDC_I4)
			LOCAL_VAR (ip [1], gint32) = READ32 (ip + 2);
			ip += 4;
			MINT_IN_BREAK;
		MINT_IN_CASE(MINT_LDC_I8_0)
			LOCAL_VAR (ip [1], gint64) = 0;
			ip += 2;
			MINT_IN_BREAK;
		MINT_IN_CASE(MINT_LDC_I8)
			LOCAL_VAR (ip [1], gint64) = READ64 (ip + 2);
			ip += 6;
			MINT_IN_BREAK;
		MINT_IN_CASE(MINT_LDC_I8_S)
			LOCAL_VAR (ip [1], gint64) = (short)ip [2];
			ip += 3;
			MINT_IN_BREAK;
		MINT_IN_CASE(MINT_LDC_R4) {
			LOCAL_VAR (ip [1], gint32) = READ32(ip + 2); /* not union usage */
			ip += 4;
			MINT_IN_BREAK;
		}
		MINT_IN_CASE(MINT_LDC_R8)
			LOCAL_VAR (ip [1], gint64) = READ64 (ip + 2); /* note union usage */
			ip += 6;
			MINT_IN_BREAK;
		MINT_IN_CASE(MINT_TAILCALL)
		MINT_IN_CASE(MINT_TAILCALL_VIRT)
		MINT_IN_CASE(MINT_JMP) {
			gboolean is_tailcall = *ip != MINT_JMP;
			InterpMethod *new_method;

			if (is_tailcall) {
				guint16 params_offset = ip [1];
				guint16 params_size = ip [3];

				new_method = (InterpMethod*)frame->imethod->data_items [ip [2]];

				if (*ip == MINT_TAILCALL_VIRT) {
					gint16 slot = (gint16)ip [4];
					MonoObject **this_arg_p = (MonoObject **)((guchar*)frame->stack + params_offset);
					MonoObject *this_arg = *this_arg_p;
					new_method = get_virtual_method_fast (new_method, this_arg->vtable, slot);
					if (m_class_is_valuetype (this_arg->vtable->klass) && m_class_is_valuetype (new_method->method->klass)) {
						/* unbox */
						gpointer unboxed = mono_object_unbox_internal (this_arg);
						*this_arg_p = unboxed;
					}

					InterpMethodCodeType code_type = new_method->code_type;

					g_assert (code_type == IMETHOD_CODE_UNKNOWN ||
							code_type == IMETHOD_CODE_INTERP ||
							code_type == IMETHOD_CODE_COMPILED);

					if (G_UNLIKELY (code_type == IMETHOD_CODE_UNKNOWN)) {
						// FIXME push/pop LMF
						MonoMethodSignature *sig = mono_method_signature_internal (new_method->method);
						if (mono_interp_jit_call_supported (new_method->method, sig))
							code_type = IMETHOD_CODE_COMPILED;
						else
							code_type = IMETHOD_CODE_INTERP;
						new_method->code_type = code_type;
					}

					if (code_type == IMETHOD_CODE_COMPILED) {
						error_init_reuse (error);
						do_jit_call (context, frame->retval, (stackval*)((guchar*)frame->stack + params_offset), frame, new_method, error);
						if (!is_ok (error)) {
							MonoException *call_ex = interp_error_convert_to_exception (frame, error, ip);
							THROW_EX (call_ex, ip);
						}

						goto exit_frame;
					}
				}

				// Copy the params to their location at the start of the frame
				memmove (frame->stack, (guchar*)frame->stack + params_offset, params_size);
			} else {
				new_method = (InterpMethod*)frame->imethod->data_items [ip [1]];
			}

			if (frame->imethod->prof_flags & MONO_PROFILER_CALL_INSTRUMENTATION_TAIL_CALL)
				MONO_PROFILER_RAISE (method_tail_call, (frame->imethod->method, new_method->method));

			if (!new_method->transformed) {
				MonoException *transform_ex = do_transform_method (new_method, frame, context);
				if (transform_ex)
					THROW_EX (transform_ex, ip);
				EXCEPTION_CHECKPOINT;
			}
			/*
			 * It's possible for the caller stack frame to be smaller
			 * than the callee stack frame (at the interp level)
			 */
			context->stack_pointer = (guchar*)frame->stack + new_method->alloca_size;
			if (G_UNLIKELY (context->stack_pointer >= context->stack_end)) {
				context->stack_end = context->stack_real_end;
				THROW_EX (mono_domain_get ()->stack_overflow_ex, ip);
			}

			frame->imethod = new_method;
			ip = frame->imethod->code;
			MINT_IN_BREAK;
		}
		MINT_IN_CASE(MINT_MOV_STACK_UNOPT) {
			int src_offset = ip [1];
			int dst_offset = src_offset + (gint16)ip [2];
			int size = ip [3];

			memmove (locals + dst_offset, locals + src_offset, size);
			ip += 4;
			MINT_IN_BREAK;
		}
		MINT_IN_CASE(MINT_CALL_DELEGATE) {
			return_offset = ip [1];
			call_args_offset = ip [2];
			MonoDelegate *del = LOCAL_VAR (call_args_offset, MonoDelegate*);
			gboolean is_multicast = del->method == NULL;
			InterpMethod *del_imethod = (InterpMethod*)del->interp_invoke_impl;

			if (!del_imethod) {
				// FIXME push/pop LMF
				if (is_multicast) {
					MonoMethod *invoke = mono_get_delegate_invoke_internal (del->object.vtable->klass);
					del_imethod = mono_interp_get_imethod (mono_marshal_get_delegate_invoke (invoke, del));
					del->interp_invoke_impl = del_imethod;
				} else if (!del->interp_method) {
					// Not created from interpreted code
					g_assert (del->method);
					del_imethod = mono_interp_get_imethod (del->method);
					del->interp_method = del_imethod;
					del->interp_invoke_impl = del_imethod;
				} else {
					del_imethod = (InterpMethod*)del->interp_method;
					if (del_imethod->method->flags & METHOD_ATTRIBUTE_PINVOKE_IMPL) {
						del_imethod = mono_interp_get_imethod (mono_marshal_get_native_wrapper (del_imethod->method, FALSE, FALSE));
						del->interp_invoke_impl = del_imethod;
					} else if ((m_method_is_virtual (del_imethod->method) && !m_method_is_static (del_imethod->method)) && !del->target && !m_class_is_valuetype (del_imethod->method->klass)) {
						// 'this' is passed dynamically, we need to recompute the target method
						// with each call
						MonoObject *obj = LOCAL_VAR (call_args_offset + MINT_STACK_SLOT_SIZE, MonoObject*);
						del_imethod = get_virtual_method (del_imethod, obj->vtable);
						if (m_class_is_valuetype (del_imethod->method->klass)) {
							// We are calling into a value type method, `this` needs to be unboxed
							LOCAL_VAR (call_args_offset + MINT_STACK_SLOT_SIZE, gpointer) = mono_object_unbox_internal (obj);
						}
					} else {
						del->interp_invoke_impl = del_imethod;
					}
				}
			}
			if (del_imethod->optimized_imethod) {
				del_imethod = del_imethod->optimized_imethod;
				// don't patch for virtual calls
				if (del->interp_invoke_impl)
					del->interp_invoke_impl = del_imethod;
			}
			cmethod = del_imethod;
			if (!is_multicast) {
				int param_count = ip [4];
				if (cmethod->param_count == param_count + 1) {
					// Target method is static but the delegate has a target object. We handle
					// this separately from the case below, because, for these calls, the instance
					// is allowed to be null.
					LOCAL_VAR (call_args_offset, MonoObject*) = del->target;
				} else if (del->target) {
					MonoObject *this_arg = del->target;

					// replace the MonoDelegate* on the stack with 'this' pointer
					if (m_class_is_valuetype (cmethod->method->klass)) {
						gpointer unboxed = mono_object_unbox_internal (this_arg);
						LOCAL_VAR (call_args_offset, gpointer) = unboxed;
					} else {
						LOCAL_VAR (call_args_offset, MonoObject*) = this_arg;
					}
				} else {
					// skip the delegate pointer for static calls
					// FIXME we could avoid memmove
					memmove (locals + call_args_offset, locals + call_args_offset + ip [5], ip [3]);
				}
			}
			ip += 6;

			goto jit_call;
		}
		MINT_IN_CASE(MINT_CALLI) {
			gboolean need_unbox;

			/* In mixed mode, stay in the interpreter for simplicity even if there is an AOT version of the callee */
			cmethod = ftnptr_to_imethod (LOCAL_VAR (ip [2], gpointer), &need_unbox);

			if (cmethod->method->flags & METHOD_ATTRIBUTE_PINVOKE_IMPL) {
				// FIXME push/pop LMF
				cmethod = mono_interp_get_imethod (mono_marshal_get_native_wrapper (cmethod->method, FALSE, FALSE));
			}

			return_offset = ip [1];
			call_args_offset = ip [3];

			if (need_unbox) {
				MonoObject *this_arg = LOCAL_VAR (call_args_offset, MonoObject*);
				LOCAL_VAR (call_args_offset, gpointer) = mono_object_unbox_internal (this_arg);
			}
			ip += 4;

			goto jit_call;
		}
		MINT_IN_CASE(MINT_CALLI_NAT_FAST) {
			MintICallSig icall_sig = (MintICallSig)ip [4];
			MonoMethodSignature *csignature = (MonoMethodSignature*)frame->imethod->data_items [ip [5]];
			gboolean save_last_error = ip [6];

			stackval *ret = (stackval*)(locals + ip [1]);
			gpointer target_ip = LOCAL_VAR (ip [2], gpointer);
			stackval *args = (stackval*)(locals + ip [3]);
			/* for calls, have ip pointing at the start of next instruction */
			frame->state.ip = ip + 7;

			do_icall_wrapper (frame, csignature, icall_sig, ret, args, target_ip, save_last_error, &gc_transitions);
			EXCEPTION_CHECKPOINT;
			CHECK_RESUME_STATE (context);
			ip += 7;
			MINT_IN_BREAK;
		}
		MINT_IN_CASE(MINT_CALLI_NAT_DYNAMIC) {
			MonoMethodSignature* csignature = (MonoMethodSignature*)frame->imethod->data_items [ip [4]];

			return_offset = ip [1];
			guchar* code = LOCAL_VAR (ip [2], guchar*);
			call_args_offset = ip [3];

			// FIXME push/pop LMF
			cmethod = mono_interp_get_native_func_wrapper (frame->imethod, csignature, code);

			ip += 5;
			goto jit_call;
		}
		MINT_IN_CASE(MINT_CALLI_NAT) {
			MonoMethodSignature *csignature = (MonoMethodSignature*)frame->imethod->data_items [ip [4]];
			InterpMethod *imethod = (InterpMethod*)frame->imethod->data_items [ip [5]];

			guchar *code = LOCAL_VAR (ip [2], guchar*);

			gboolean save_last_error = ip [6];
			gpointer *cache = (gpointer*)&frame->imethod->data_items [ip [7]];
			/* for calls, have ip pointing at the start of next instruction */
			frame->state.ip = ip + 8;
			ves_pinvoke_method (imethod, csignature, (MonoFuncV)code, context, frame, (stackval*)(locals + ip [1]), (stackval*)(locals + ip [3]), save_last_error, cache, &gc_transitions);

			EXCEPTION_CHECKPOINT;
			CHECK_RESUME_STATE (context);

			ip += 8;
			MINT_IN_BREAK;
		}
		MINT_IN_CASE(MINT_CALLVIRT_FAST) {
			MonoObject *this_arg;
			int slot;

			cmethod = (InterpMethod*)frame->imethod->data_items [ip [3]];
			return_offset = ip [1];
			call_args_offset = ip [2];

			this_arg = LOCAL_VAR (call_args_offset, MonoObject*);

			slot = (gint16)ip [4];
			ip += 5;
			// FIXME push/pop LMF
			cmethod = get_virtual_method_fast (cmethod, this_arg->vtable, slot);
			if (m_class_is_valuetype (cmethod->method->klass)) {
				/* unbox */
				gpointer unboxed = mono_object_unbox_internal (this_arg);
				LOCAL_VAR (call_args_offset, gpointer) = unboxed;
			}

jit_call:
			{
				InterpMethodCodeType code_type = cmethod->code_type;

				g_assert (code_type == IMETHOD_CODE_UNKNOWN ||
						  code_type == IMETHOD_CODE_INTERP ||
						  code_type == IMETHOD_CODE_COMPILED);

				if (G_UNLIKELY (code_type == IMETHOD_CODE_UNKNOWN)) {
					// FIXME push/pop LMF
					MonoMethodSignature *sig = mono_method_signature_internal (cmethod->method);
					if (mono_interp_jit_call_supported (cmethod->method, sig))
						code_type = IMETHOD_CODE_COMPILED;
					else
						code_type = IMETHOD_CODE_INTERP;
					cmethod->code_type = code_type;
				}

				if (code_type == IMETHOD_CODE_INTERP) {

					goto interp_call;

				} else if (code_type == IMETHOD_CODE_COMPILED) {
					frame->state.ip = ip;
					error_init_reuse (error);
					do_jit_call (context, (stackval*)(locals + return_offset), (stackval*)(locals + call_args_offset), frame, cmethod, error);
					if (!is_ok (error)) {
						MonoException *call_ex = interp_error_convert_to_exception (frame, error, ip);
						THROW_EX (call_ex, ip);
					}

					CHECK_RESUME_STATE (context);
				}
				MINT_IN_BREAK;
			}
		}
		MINT_IN_CASE(MINT_CALL_VARARG) {
			// Same as MINT_CALL, except at ip [4] we have the index for the csignature,
			// which is required by the called method to set up the arglist.
			cmethod = (InterpMethod*)frame->imethod->data_items [ip [3]];
			return_offset = ip [1];
			call_args_offset = ip [2];
			ip += 6;
			goto jit_call;
		}

		MINT_IN_CASE(MINT_CALL) {
			cmethod = (InterpMethod*)frame->imethod->data_items [ip [3]];
			return_offset = ip [1];
			call_args_offset = ip [2];

#ifdef ENABLE_EXPERIMENT_TIERED
			ip += 5;
#else
			ip += 4;
#endif

interp_call:
			/*
			 * Make a non-recursive call by loading the new interpreter state based on child frame,
			 * and going back to the main loop.
			 */
			SAVE_INTERP_STATE (frame);

			// Allocate child frame.
			// FIXME: Add stack overflow checks
			{
				InterpFrame *child_frame = frame->next_free;
				if (!child_frame) {
					child_frame = g_newa0 (InterpFrame, 1);
					// Not free currently, but will be when allocation attempted.
					frame->next_free = child_frame;
				}
				reinit_frame (child_frame, frame, cmethod, locals + return_offset, locals + call_args_offset);
				frame = child_frame;
			}
			g_assert_checked (((gsize)frame->stack % MINT_STACK_ALIGNMENT) == 0);

			MonoException *call_ex;
			if (method_entry (context, frame,
#if DEBUG_INTERP
				&tracing,
#endif
				&call_ex)) {
				if (call_ex)
					THROW_EX (call_ex, NULL);
				EXCEPTION_CHECKPOINT;
			}

			context->stack_pointer = (guchar*)frame->stack + cmethod->alloca_size;

			if (G_UNLIKELY (context->stack_pointer >= context->stack_end)) {
				context->stack_end = context->stack_real_end;
				THROW_EX (mono_domain_get ()->stack_overflow_ex, ip);
			}

			/* Make sure the stack pointer is bumped before we store any references on the stack */
			mono_compiler_barrier ();

			INIT_INTERP_STATE (frame, NULL);

			MINT_IN_BREAK;
		}
		MINT_IN_CASE(MINT_JIT_CALL) {
			InterpMethod *rmethod = (InterpMethod*)frame->imethod->data_items [ip [3]];
			error_init_reuse (error);
			/* for calls, have ip pointing at the start of next instruction */
			frame->state.ip = ip + 4;
			do_jit_call (context, (stackval*)(locals + ip [1]), (stackval*)(locals + ip [2]), frame, rmethod, error);
			if (!is_ok (error)) {
				MonoException *call_ex = interp_error_convert_to_exception (frame, error, ip);
				THROW_EX (call_ex, ip);
			}

			CHECK_RESUME_STATE (context);
			ip += 4;

			MINT_IN_BREAK;
		}
		MINT_IN_CASE(MINT_JIT_CALL2) {
#ifdef ENABLE_EXPERIMENT_TIERED
			InterpMethod *rmethod = (InterpMethod *) READ64 (ip + 2);

			error_init_reuse (error);

			frame->state.ip = ip + 6;
			do_jit_call (context, (stackval*)(locals + ip [1]), frame, rmethod, error);
			if (!is_ok (error)) {
				MonoException *call_ex = interp_error_convert_to_exception (frame, error);
				THROW_EX (call_ex, ip);
			}

			CHECK_RESUME_STATE (context);

			ip += 6;
#else
			g_error ("MINT_JIT_ICALL2 shouldn't be used");
#endif
			MINT_IN_BREAK;
		}
		MINT_IN_CASE(MINT_RET)
			frame->retval [0] = LOCAL_VAR (ip [1], stackval);
			goto exit_frame;
		MINT_IN_CASE(MINT_RET_I1)
			frame->retval [0].data.i = (gint8) LOCAL_VAR (ip [1], gint32);
			goto exit_frame;
		MINT_IN_CASE(MINT_RET_U1)
			frame->retval [0].data.i = (guint8) LOCAL_VAR (ip [1], gint32);
			goto exit_frame;
		MINT_IN_CASE(MINT_RET_I2)
			frame->retval [0].data.i = (gint16) LOCAL_VAR (ip [1], gint32);
			goto exit_frame;
		MINT_IN_CASE(MINT_RET_U2)
			frame->retval [0].data.i = (guint16) LOCAL_VAR (ip [1], gint32);
			goto exit_frame;
		MINT_IN_CASE(MINT_RET_I4_IMM)
			frame->retval [0].data.i = (gint16)ip [1];
			goto exit_frame;
		MINT_IN_CASE(MINT_RET_I8_IMM)
			frame->retval [0].data.l = (gint16)ip [1];
			goto exit_frame;
		MINT_IN_CASE(MINT_RET_VOID)
			goto exit_frame;
		MINT_IN_CASE(MINT_RET_VT) {
			memmove (frame->retval, locals + ip [1], ip [2]);
			goto exit_frame;
		}
		MINT_IN_CASE(MINT_RET_LOCALLOC)
			frame->retval [0] = LOCAL_VAR (ip [1], stackval);
			frame_data_allocator_pop (&context->data_stack, frame);
			goto exit_frame;
		MINT_IN_CASE(MINT_RET_VOID_LOCALLOC)
			frame_data_allocator_pop (&context->data_stack, frame);
			goto exit_frame;
		MINT_IN_CASE(MINT_RET_VT_LOCALLOC) {
			memmove (frame->retval, locals + ip [1], ip [2]);
			frame_data_allocator_pop (&context->data_stack, frame);
			goto exit_frame;
		}

#ifdef ENABLE_EXPERIMENT_TIERED
#define BACK_BRANCH_PROFILE(offset) do { \
		if (offset < 0) \
			mini_tiered_inc (frame->imethod->method, &frame->imethod->tiered_counter, 0); \
	} while (0);
#else
#define BACK_BRANCH_PROFILE(offset)
#endif

		MINT_IN_CASE(MINT_BR_S) {
			short br_offset = (short) *(ip + 1);
			BACK_BRANCH_PROFILE (br_offset);
			ip += br_offset;
			MINT_IN_BREAK;
		}
		MINT_IN_CASE(MINT_BR) {
			gint32 br_offset = (gint32) READ32(ip + 1);
			BACK_BRANCH_PROFILE (br_offset);
			ip += br_offset;
			MINT_IN_BREAK;
		}

#define ZEROP_S(datatype, op) \
	if (LOCAL_VAR (ip [1], datatype) op 0) { \
		gint16 br_offset = (gint16) ip [2]; \
		BACK_BRANCH_PROFILE (br_offset); \
		ip += br_offset; \
	} else \
		ip += 3;

#define ZEROP(datatype, op) \
	if (LOCAL_VAR (ip [1], datatype) op 0) { \
		gint32 br_offset = (gint32)READ32(ip + 2); \
		BACK_BRANCH_PROFILE (br_offset); \
		ip += br_offset; \
	} else \
		ip += 4;

		MINT_IN_CASE(MINT_BRFALSE_I4_S)
			ZEROP_S(gint32, ==);
			MINT_IN_BREAK;
		MINT_IN_CASE(MINT_BRFALSE_I8_S)
			ZEROP_S(gint64, ==);
			MINT_IN_BREAK;
		MINT_IN_CASE(MINT_BRFALSE_I4)
			ZEROP(gint32, ==);
			MINT_IN_BREAK;
		MINT_IN_CASE(MINT_BRFALSE_I8)
			ZEROP(gint64, ==);
			MINT_IN_BREAK;
		MINT_IN_CASE(MINT_BRTRUE_I4_S)
			ZEROP_S(gint32, !=);
			MINT_IN_BREAK;
		MINT_IN_CASE(MINT_BRTRUE_I8_S)
			ZEROP_S(gint64, !=);
			MINT_IN_BREAK;
		MINT_IN_CASE(MINT_BRTRUE_I4)
			ZEROP(gint32, !=);
			MINT_IN_BREAK;
		MINT_IN_CASE(MINT_BRTRUE_I8)
			ZEROP(gint64, !=);
			MINT_IN_BREAK;
#define CONDBR_S(cond) \
	if (cond) { \
		gint16 br_offset = (gint16) ip [3]; \
		BACK_BRANCH_PROFILE (br_offset); \
		ip += br_offset; \
	} else \
		ip += 4;
#define BRELOP_S(datatype, op) \
	CONDBR_S(LOCAL_VAR (ip [1], datatype) op LOCAL_VAR (ip [2], datatype))

#define CONDBR(cond) \
	if (cond) { \
		gint32 br_offset = (gint32) READ32 (ip + 3); \
		BACK_BRANCH_PROFILE (br_offset); \
		ip += br_offset; \
	} else \
		ip += 5;

#define BRELOP(datatype, op) \
	CONDBR(LOCAL_VAR (ip [1], datatype) op LOCAL_VAR (ip [2], datatype))

		MINT_IN_CASE(MINT_BEQ_I4_S)
			BRELOP_S(gint32, ==)
			MINT_IN_BREAK;
		MINT_IN_CASE(MINT_BEQ_I8_S)
			BRELOP_S(gint64, ==)
			MINT_IN_BREAK;
		MINT_IN_CASE(MINT_BEQ_R4_S) {
			float f1 = LOCAL_VAR (ip [1], float);
			float f2 = LOCAL_VAR (ip [2], float);
			CONDBR_S(!isunordered (f1, f2) && f1 == f2)
			MINT_IN_BREAK;
		}
		MINT_IN_CASE(MINT_BEQ_R8_S) {
			double d1 = LOCAL_VAR (ip [1], double);
			double d2 = LOCAL_VAR (ip [2], double);
			CONDBR_S(!mono_isunordered (d1, d2) && d1 == d2)
			MINT_IN_BREAK;
		}
		MINT_IN_CASE(MINT_BEQ_I4)
			BRELOP(gint32, ==)
			MINT_IN_BREAK;
		MINT_IN_CASE(MINT_BEQ_I8)
			BRELOP(gint64, ==)
			MINT_IN_BREAK;
		MINT_IN_CASE(MINT_BEQ_R4) {
			float f1 = LOCAL_VAR (ip [1], float);
			float f2 = LOCAL_VAR (ip [2], float);
			CONDBR(!isunordered (f1, f2) && f1 == f2)
			MINT_IN_BREAK;
		}
		MINT_IN_CASE(MINT_BEQ_R8) {
			double d1 = LOCAL_VAR (ip [1], double);
			double d2 = LOCAL_VAR (ip [2], double);
			CONDBR(!mono_isunordered (d1, d2) && d1 == d2)
			MINT_IN_BREAK;
		}
		MINT_IN_CASE(MINT_BGE_I4_S)
			BRELOP_S(gint32, >=)
			MINT_IN_BREAK;
		MINT_IN_CASE(MINT_BGE_I8_S)
			BRELOP_S(gint64, >=)
			MINT_IN_BREAK;
		MINT_IN_CASE(MINT_BGE_R4_S) {
			float f1 = LOCAL_VAR (ip [1], float);
			float f2 = LOCAL_VAR (ip [2], float);
			CONDBR_S(!isunordered (f1, f2) && f1 >= f2)
			MINT_IN_BREAK;
		}
		MINT_IN_CASE(MINT_BGE_R8_S) {
			double d1 = LOCAL_VAR (ip [1], double);
			double d2 = LOCAL_VAR (ip [2], double);
			CONDBR_S(!mono_isunordered (d1, d2) && d1 >= d2)
			MINT_IN_BREAK;
		}
		MINT_IN_CASE(MINT_BGE_I4)
			BRELOP(gint32, >=)
			MINT_IN_BREAK;
		MINT_IN_CASE(MINT_BGE_I8)
			BRELOP(gint64, >=)
			MINT_IN_BREAK;
		MINT_IN_CASE(MINT_BGE_R4) {
			float f1 = LOCAL_VAR (ip [1], float);
			float f2 = LOCAL_VAR (ip [2], float);
			CONDBR(!isunordered (f1, f2) && f1 >= f2)
			MINT_IN_BREAK;
		}
		MINT_IN_CASE(MINT_BGE_R8) {
			double d1 = LOCAL_VAR (ip [1], double);
			double d2 = LOCAL_VAR (ip [2], double);
			CONDBR(!mono_isunordered (d1, d2) && d1 >= d2)
			MINT_IN_BREAK;
		}
		MINT_IN_CASE(MINT_BGT_I4_S)
			BRELOP_S(gint32, >)
			MINT_IN_BREAK;
		MINT_IN_CASE(MINT_BGT_I8_S)
			BRELOP_S(gint64, >)
			MINT_IN_BREAK;
		MINT_IN_CASE(MINT_BGT_R4_S) {
			float f1 = LOCAL_VAR (ip [1], float);
			float f2 = LOCAL_VAR (ip [2], float);
			CONDBR_S(!isunordered (f1, f2) && f1 > f2)
			MINT_IN_BREAK;
		}
		MINT_IN_CASE(MINT_BGT_R8_S) {
			double d1 = LOCAL_VAR (ip [1], double);
			double d2 = LOCAL_VAR (ip [2], double);
			CONDBR_S(!mono_isunordered (d1, d2) && d1 > d2)
			MINT_IN_BREAK;
		}
		MINT_IN_CASE(MINT_BGT_I4)
			BRELOP(gint32, >)
			MINT_IN_BREAK;
		MINT_IN_CASE(MINT_BGT_I8)
			BRELOP(gint64, >)
			MINT_IN_BREAK;
		MINT_IN_CASE(MINT_BGT_R4) {
			float f1 = LOCAL_VAR (ip [1], float);
			float f2 = LOCAL_VAR (ip [2], float);
			CONDBR(!isunordered (f1, f2) && f1 > f2)
			MINT_IN_BREAK;
		}
		MINT_IN_CASE(MINT_BGT_R8) {
			double d1 = LOCAL_VAR (ip [1], double);
			double d2 = LOCAL_VAR (ip [2], double);
			CONDBR(!mono_isunordered (d1, d2) && d1 > d2)
			MINT_IN_BREAK;
		}
		MINT_IN_CASE(MINT_BLT_I4_S)
			BRELOP_S(gint32, <)
			MINT_IN_BREAK;
		MINT_IN_CASE(MINT_BLT_I8_S)
			BRELOP_S(gint64, <)
			MINT_IN_BREAK;
		MINT_IN_CASE(MINT_BLT_R4_S) {
			float f1 = LOCAL_VAR (ip [1], float);
			float f2 = LOCAL_VAR (ip [2], float);
			CONDBR_S(!isunordered (f1, f2) && f1 < f2)
			MINT_IN_BREAK;
		}
		MINT_IN_CASE(MINT_BLT_R8_S) {
			double d1 = LOCAL_VAR (ip [1], double);
			double d2 = LOCAL_VAR (ip [2], double);
			CONDBR_S(!mono_isunordered (d1, d2) && d1 < d2)
			MINT_IN_BREAK;
		}
		MINT_IN_CASE(MINT_BLT_I4)
			BRELOP(gint32, <)
			MINT_IN_BREAK;
		MINT_IN_CASE(MINT_BLT_I8)
			BRELOP(gint64, <)
			MINT_IN_BREAK;
		MINT_IN_CASE(MINT_BLT_R4) {
			float f1 = LOCAL_VAR (ip [1], float);
			float f2 = LOCAL_VAR (ip [2], float);
			CONDBR(!isunordered (f1, f2) && f1 < f2)
			MINT_IN_BREAK;
		}
		MINT_IN_CASE(MINT_BLT_R8) {
			double d1 = LOCAL_VAR (ip [1], double);
			double d2 = LOCAL_VAR (ip [2], double);
			CONDBR(!mono_isunordered (d1, d2) && d1 < d2)
			MINT_IN_BREAK;
		}
		MINT_IN_CASE(MINT_BLE_I4_S)
			BRELOP_S(gint32, <=)
			MINT_IN_BREAK;
		MINT_IN_CASE(MINT_BLE_I8_S)
			BRELOP_S(gint64, <=)
			MINT_IN_BREAK;
		MINT_IN_CASE(MINT_BLE_R4_S) {
			float f1 = LOCAL_VAR (ip [1], float);
			float f2 = LOCAL_VAR (ip [2], float);
			CONDBR_S(!isunordered (f1, f2) && f1 <= f2)
			MINT_IN_BREAK;
		}
		MINT_IN_CASE(MINT_BLE_R8_S) {
			double d1 = LOCAL_VAR (ip [1], double);
			double d2 = LOCAL_VAR (ip [2], double);
			CONDBR_S(!mono_isunordered (d1, d2) && d1 <= d2)
			MINT_IN_BREAK;
		}
		MINT_IN_CASE(MINT_BLE_I4)
			BRELOP(gint32, <=)
			MINT_IN_BREAK;
		MINT_IN_CASE(MINT_BLE_I8)
			BRELOP(gint64, <=)
			MINT_IN_BREAK;
		MINT_IN_CASE(MINT_BLE_R4) {
			float f1 = LOCAL_VAR (ip [1], float);
			float f2 = LOCAL_VAR (ip [2], float);
			CONDBR(!isunordered (f1, f2) && f1 <= f2)
			MINT_IN_BREAK;
		}
		MINT_IN_CASE(MINT_BLE_R8) {
			double d1 = LOCAL_VAR (ip [1], double);
			double d2 = LOCAL_VAR (ip [2], double);
			CONDBR(!mono_isunordered (d1, d2) && d1 <= d2)
			MINT_IN_BREAK;
		}
		MINT_IN_CASE(MINT_BNE_UN_I4_S)
			BRELOP_S(gint32, !=)
			MINT_IN_BREAK;
		MINT_IN_CASE(MINT_BNE_UN_I8_S)
			BRELOP_S(gint64, !=)
			MINT_IN_BREAK;
		MINT_IN_CASE(MINT_BNE_UN_R4_S) {
			float f1 = LOCAL_VAR (ip [1], float);
			float f2 = LOCAL_VAR (ip [2], float);
			CONDBR_S(isunordered (f1, f2) || f1 != f2)
			MINT_IN_BREAK;
		}
		MINT_IN_CASE(MINT_BNE_UN_R8_S) {
			double d1 = LOCAL_VAR (ip [1], double);
			double d2 = LOCAL_VAR (ip [2], double);
			CONDBR_S(mono_isunordered (d1, d2) || d1 != d2)
			MINT_IN_BREAK;
		}
		MINT_IN_CASE(MINT_BNE_UN_I4)
			BRELOP(gint32, !=)
			MINT_IN_BREAK;
		MINT_IN_CASE(MINT_BNE_UN_I8)
			BRELOP(gint64, !=)
			MINT_IN_BREAK;
		MINT_IN_CASE(MINT_BNE_UN_R4) {
			float f1 = LOCAL_VAR (ip [1], float);
			float f2 = LOCAL_VAR (ip [2], float);
			CONDBR(isunordered (f1, f2) || f1 != f2)
			MINT_IN_BREAK;
		}
		MINT_IN_CASE(MINT_BNE_UN_R8) {
			double d1 = LOCAL_VAR (ip [1], double);
			double d2 = LOCAL_VAR (ip [2], double);
			CONDBR(mono_isunordered (d1, d2) || d1 != d2)
			MINT_IN_BREAK;
		}

#define BRELOP_S_CAST(datatype, op) \
	if (LOCAL_VAR (ip [1], datatype) op LOCAL_VAR (ip [2], datatype)) { \
		gint16 br_offset = (gint16) ip [3]; \
		BACK_BRANCH_PROFILE (br_offset); \
		ip += br_offset; \
	} else \
		ip += 4;

#define BRELOP_CAST(datatype, op) \
	if (LOCAL_VAR (ip [1], datatype) op LOCAL_VAR (ip [2], datatype)) { \
		gint32 br_offset = (gint32)READ32(ip + 3); \
		BACK_BRANCH_PROFILE (br_offset); \
		ip += br_offset; \
	} else \
		ip += 5;

		MINT_IN_CASE(MINT_BGE_UN_I4_S)
			BRELOP_S_CAST(guint32, >=);
			MINT_IN_BREAK;
		MINT_IN_CASE(MINT_BGE_UN_I8_S)
			BRELOP_S_CAST(guint64, >=);
			MINT_IN_BREAK;
		MINT_IN_CASE(MINT_BGE_UN_R4_S) {
			float f1 = LOCAL_VAR (ip [1], float);
			float f2 = LOCAL_VAR (ip [2], float);
			CONDBR_S(isunordered (f1, f2) || f1 >= f2)
			MINT_IN_BREAK;
		}
		MINT_IN_CASE(MINT_BGE_UN_R8_S) {
			double d1 = LOCAL_VAR (ip [1], double);
			double d2 = LOCAL_VAR (ip [2], double);
			CONDBR_S(mono_isunordered (d1, d2) || d1 >= d2)
			MINT_IN_BREAK;
		}
		MINT_IN_CASE(MINT_BGE_UN_I4)
			BRELOP_CAST(guint32, >=);
			MINT_IN_BREAK;
		MINT_IN_CASE(MINT_BGE_UN_I8)
			BRELOP_CAST(guint64, >=);
			MINT_IN_BREAK;
		MINT_IN_CASE(MINT_BGE_UN_R4) {
			float f1 = LOCAL_VAR (ip [1], float);
			float f2 = LOCAL_VAR (ip [2], float);
			CONDBR(isunordered (f1, f2) || f1 >= f2)
			MINT_IN_BREAK;
		}
		MINT_IN_CASE(MINT_BGE_UN_R8) {
			double d1 = LOCAL_VAR (ip [1], double);
			double d2 = LOCAL_VAR (ip [2], double);
			CONDBR(mono_isunordered (d1, d2) || d1 >= d2)
			MINT_IN_BREAK;
		}
		MINT_IN_CASE(MINT_BGT_UN_I4_S)
			BRELOP_S_CAST(guint32, >);
			MINT_IN_BREAK;
		MINT_IN_CASE(MINT_BGT_UN_I8_S)
			BRELOP_S_CAST(guint64, >);
			MINT_IN_BREAK;
		MINT_IN_CASE(MINT_BGT_UN_R4_S) {
			float f1 = LOCAL_VAR (ip [1], float);
			float f2 = LOCAL_VAR (ip [2], float);
			CONDBR_S(isunordered (f1, f2) || f1 > f2)
			MINT_IN_BREAK;
		}
		MINT_IN_CASE(MINT_BGT_UN_R8_S) {
			double d1 = LOCAL_VAR (ip [1], double);
			double d2 = LOCAL_VAR (ip [2], double);
			CONDBR_S(mono_isunordered (d1, d2) || d1 > d2)
			MINT_IN_BREAK;
		}
		MINT_IN_CASE(MINT_BGT_UN_I4)
			BRELOP_CAST(guint32, >);
			MINT_IN_BREAK;
		MINT_IN_CASE(MINT_BGT_UN_I8)
			BRELOP_CAST(guint64, >);
			MINT_IN_BREAK;
		MINT_IN_CASE(MINT_BGT_UN_R4) {
			float f1 = LOCAL_VAR (ip [1], float);
			float f2 = LOCAL_VAR (ip [2], float);
			CONDBR(isunordered (f1, f2) || f1 > f2)
			MINT_IN_BREAK;
		}
		MINT_IN_CASE(MINT_BGT_UN_R8) {
			double d1 = LOCAL_VAR (ip [1], double);
			double d2 = LOCAL_VAR (ip [2], double);
			CONDBR(mono_isunordered (d1, d2) || d1 > d2)
			MINT_IN_BREAK;
		}
		MINT_IN_CASE(MINT_BLE_UN_I4_S)
			BRELOP_S_CAST(guint32, <=);
			MINT_IN_BREAK;
		MINT_IN_CASE(MINT_BLE_UN_I8_S)
			BRELOP_S_CAST(guint64, <=);
			MINT_IN_BREAK;
		MINT_IN_CASE(MINT_BLE_UN_R4_S) {
			float f1 = LOCAL_VAR (ip [1], float);
			float f2 = LOCAL_VAR (ip [2], float);
			CONDBR_S(isunordered (f1, f2) || f1 <= f2)
			MINT_IN_BREAK;
		}
		MINT_IN_CASE(MINT_BLE_UN_R8_S) {
			double d1 = LOCAL_VAR (ip [1], double);
			double d2 = LOCAL_VAR (ip [2], double);
			CONDBR_S(mono_isunordered (d1, d2) || d1 <= d2)
			MINT_IN_BREAK;
		}
		MINT_IN_CASE(MINT_BLE_UN_I4)
			BRELOP_CAST(guint32, <=);
			MINT_IN_BREAK;
		MINT_IN_CASE(MINT_BLE_UN_I8)
			BRELOP_CAST(guint64, <=);
			MINT_IN_BREAK;
		MINT_IN_CASE(MINT_BLE_UN_R4) {
			float f1 = LOCAL_VAR (ip [1], float);
			float f2 = LOCAL_VAR (ip [2], float);
			CONDBR(isunordered (f1, f2) || f1 <= f2)
			MINT_IN_BREAK;
		}
		MINT_IN_CASE(MINT_BLE_UN_R8) {
			double d1 = LOCAL_VAR (ip [1], double);
			double d2 = LOCAL_VAR (ip [2], double);
			CONDBR(mono_isunordered (d1, d2) || d1 <= d2)
			MINT_IN_BREAK;
		}
		MINT_IN_CASE(MINT_BLT_UN_I4_S)
			BRELOP_S_CAST(guint32, <);
			MINT_IN_BREAK;
		MINT_IN_CASE(MINT_BLT_UN_I8_S)
			BRELOP_S_CAST(guint64, <);
			MINT_IN_BREAK;
		MINT_IN_CASE(MINT_BLT_UN_R4_S) {
			float f1 = LOCAL_VAR (ip [1], float);
			float f2 = LOCAL_VAR (ip [2], float);
			CONDBR_S(isunordered (f1, f2) || f1 < f2)
			MINT_IN_BREAK;
		}
		MINT_IN_CASE(MINT_BLT_UN_R8_S) {
			double d1 = LOCAL_VAR (ip [1], double);
			double d2 = LOCAL_VAR (ip [2], double);
			CONDBR_S(mono_isunordered (d1, d2) || d1 < d2)
			MINT_IN_BREAK;
		}
		MINT_IN_CASE(MINT_BLT_UN_I4)
			BRELOP_CAST(guint32, <);
			MINT_IN_BREAK;
		MINT_IN_CASE(MINT_BLT_UN_I8)
			BRELOP_CAST(guint64, <);
			MINT_IN_BREAK;
		MINT_IN_CASE(MINT_BLT_UN_R4) {
			float f1 = LOCAL_VAR (ip [1], float);
			float f2 = LOCAL_VAR (ip [2], float);
			CONDBR(isunordered (f1, f2) || f1 < f2)
			MINT_IN_BREAK;
		}
		MINT_IN_CASE(MINT_BLT_UN_R8) {
			double d1 = LOCAL_VAR (ip [1], double);
			double d2 = LOCAL_VAR (ip [2], double);
			CONDBR(mono_isunordered (d1, d2) || d1 < d2)
			MINT_IN_BREAK;
		}

#define ZEROP_SP(datatype, op) \
	if (LOCAL_VAR (ip [1], datatype) op 0) { \
		gint16 br_offset = (gint16) ip [2]; \
		BACK_BRANCH_PROFILE (br_offset); \
		SAFEPOINT; \
		ip += br_offset; \
	} else \
		ip += 3;

MINT_IN_CASE(MINT_BRFALSE_I4_SP) ZEROP_SP(gint32, ==); MINT_IN_BREAK;
MINT_IN_CASE(MINT_BRFALSE_I8_SP) ZEROP_SP(gint64, ==); MINT_IN_BREAK;
MINT_IN_CASE(MINT_BRTRUE_I4_SP) ZEROP_SP(gint32, !=); MINT_IN_BREAK;
MINT_IN_CASE(MINT_BRTRUE_I8_SP) ZEROP_SP(gint64, !=); MINT_IN_BREAK;

#define CONDBR_SP(cond) \
	if (cond) { \
		gint16 br_offset = (gint16) ip [3]; \
		BACK_BRANCH_PROFILE (br_offset); \
		SAFEPOINT; \
		ip += br_offset; \
	} else \
		ip += 4;
#define BRELOP_SP(datatype, op) \
	CONDBR_SP(LOCAL_VAR (ip [1], datatype) op LOCAL_VAR (ip [2], datatype))

		MINT_IN_CASE(MINT_BEQ_I4_SP) BRELOP_SP(gint32, ==); MINT_IN_BREAK;
		MINT_IN_CASE(MINT_BEQ_I8_SP) BRELOP_SP(gint64, ==); MINT_IN_BREAK;
		MINT_IN_CASE(MINT_BGE_I4_SP) BRELOP_SP(gint32, >=); MINT_IN_BREAK;
		MINT_IN_CASE(MINT_BGE_I8_SP) BRELOP_SP(gint64, >=); MINT_IN_BREAK;
		MINT_IN_CASE(MINT_BGT_I4_SP) BRELOP_SP(gint32, >); MINT_IN_BREAK;
		MINT_IN_CASE(MINT_BGT_I8_SP) BRELOP_SP(gint64, >); MINT_IN_BREAK;
		MINT_IN_CASE(MINT_BLT_I4_SP) BRELOP_SP(gint32, <); MINT_IN_BREAK;
		MINT_IN_CASE(MINT_BLT_I8_SP) BRELOP_SP(gint64, <); MINT_IN_BREAK;
		MINT_IN_CASE(MINT_BLE_I4_SP) BRELOP_SP(gint32, <=); MINT_IN_BREAK;
		MINT_IN_CASE(MINT_BLE_I8_SP) BRELOP_SP(gint64, <=); MINT_IN_BREAK;

		MINT_IN_CASE(MINT_BNE_UN_I4_SP) BRELOP_SP(guint32, !=); MINT_IN_BREAK;
		MINT_IN_CASE(MINT_BNE_UN_I8_SP) BRELOP_SP(guint64, !=); MINT_IN_BREAK;
		MINT_IN_CASE(MINT_BGE_UN_I4_SP) BRELOP_SP(guint32, >=); MINT_IN_BREAK;
		MINT_IN_CASE(MINT_BGE_UN_I8_SP) BRELOP_SP(guint64, >=); MINT_IN_BREAK;
		MINT_IN_CASE(MINT_BGT_UN_I4_SP) BRELOP_SP(guint32, >); MINT_IN_BREAK;
		MINT_IN_CASE(MINT_BGT_UN_I8_SP) BRELOP_SP(guint64, >); MINT_IN_BREAK;
		MINT_IN_CASE(MINT_BLE_UN_I4_SP) BRELOP_SP(guint32, <=); MINT_IN_BREAK;
		MINT_IN_CASE(MINT_BLE_UN_I8_SP) BRELOP_SP(guint64, <=); MINT_IN_BREAK;
		MINT_IN_CASE(MINT_BLT_UN_I4_SP) BRELOP_SP(guint32, <); MINT_IN_BREAK;
		MINT_IN_CASE(MINT_BLT_UN_I8_SP) BRELOP_SP(guint64, <); MINT_IN_BREAK;

#define BRELOP_IMM_SP(datatype, op) \
	CONDBR_SP(LOCAL_VAR (ip [1], datatype) op (datatype)(gint16)ip [2])

		MINT_IN_CASE(MINT_BEQ_I4_IMM_SP) BRELOP_IMM_SP(gint32, ==); MINT_IN_BREAK;
		MINT_IN_CASE(MINT_BEQ_I8_IMM_SP) BRELOP_IMM_SP(gint64, ==); MINT_IN_BREAK;
		MINT_IN_CASE(MINT_BGE_I4_IMM_SP) BRELOP_IMM_SP(gint32, >=); MINT_IN_BREAK;
		MINT_IN_CASE(MINT_BGE_I8_IMM_SP) BRELOP_IMM_SP(gint64, >=); MINT_IN_BREAK;
		MINT_IN_CASE(MINT_BGT_I4_IMM_SP) BRELOP_IMM_SP(gint32, >); MINT_IN_BREAK;
		MINT_IN_CASE(MINT_BGT_I8_IMM_SP) BRELOP_IMM_SP(gint64, >); MINT_IN_BREAK;
		MINT_IN_CASE(MINT_BLT_I4_IMM_SP) BRELOP_IMM_SP(gint32, <); MINT_IN_BREAK;
		MINT_IN_CASE(MINT_BLT_I8_IMM_SP) BRELOP_IMM_SP(gint64, <); MINT_IN_BREAK;
		MINT_IN_CASE(MINT_BLE_I4_IMM_SP) BRELOP_IMM_SP(gint32, <=); MINT_IN_BREAK;
		MINT_IN_CASE(MINT_BLE_I8_IMM_SP) BRELOP_IMM_SP(gint64, <=); MINT_IN_BREAK;

		MINT_IN_CASE(MINT_BNE_UN_I4_IMM_SP) BRELOP_IMM_SP(guint32, !=); MINT_IN_BREAK;
		MINT_IN_CASE(MINT_BNE_UN_I8_IMM_SP) BRELOP_IMM_SP(guint64, !=); MINT_IN_BREAK;
		MINT_IN_CASE(MINT_BGE_UN_I4_IMM_SP) BRELOP_IMM_SP(guint32, >=); MINT_IN_BREAK;
		MINT_IN_CASE(MINT_BGE_UN_I8_IMM_SP) BRELOP_IMM_SP(guint64, >=); MINT_IN_BREAK;
		MINT_IN_CASE(MINT_BGT_UN_I4_IMM_SP) BRELOP_IMM_SP(guint32, >); MINT_IN_BREAK;
		MINT_IN_CASE(MINT_BGT_UN_I8_IMM_SP) BRELOP_IMM_SP(guint64, >); MINT_IN_BREAK;
		MINT_IN_CASE(MINT_BLE_UN_I4_IMM_SP) BRELOP_IMM_SP(guint32, <=); MINT_IN_BREAK;
		MINT_IN_CASE(MINT_BLE_UN_I8_IMM_SP) BRELOP_IMM_SP(guint64, <=); MINT_IN_BREAK;
		MINT_IN_CASE(MINT_BLT_UN_I4_IMM_SP) BRELOP_IMM_SP(guint32, <); MINT_IN_BREAK;
		MINT_IN_CASE(MINT_BLT_UN_I8_IMM_SP) BRELOP_IMM_SP(guint64, <); MINT_IN_BREAK;

		MINT_IN_CASE(MINT_SWITCH) {
			guint32 val = LOCAL_VAR (ip [1], guint32);
			guint32 n = READ32 (ip + 2);
			ip += 4;
			if (val < n) {
				ip += 2 * val;
				int offset = READ32 (ip);
				ip += offset;
			} else {
				ip += 2 * n;
			}
			MINT_IN_BREAK;
		}
#define LDIND(datatype,casttype,unaligned) do { \
	MONO_DISABLE_WARNING(4127) \
	gpointer ptr = LOCAL_VAR (ip [2], gpointer); \
	NULL_CHECK (ptr); \
	if (unaligned && ((gsize)ptr % SIZEOF_VOID_P)) \
		memcpy (locals + ip [1], ptr, sizeof (datatype)); \
	else \
		LOCAL_VAR (ip [1], datatype) = *(casttype*)ptr; \
	ip += 3; \
	MONO_RESTORE_WARNING \
} while (0)
		MINT_IN_CASE(MINT_LDIND_I1)
			LDIND(int, gint8, FALSE);
			MINT_IN_BREAK;
		MINT_IN_CASE(MINT_LDIND_U1)
			LDIND(int, guint8, FALSE);
			MINT_IN_BREAK;
		MINT_IN_CASE(MINT_LDIND_I2)
			LDIND(int, gint16, FALSE);
			MINT_IN_BREAK;
		MINT_IN_CASE(MINT_LDIND_U2)
			LDIND(int, guint16, FALSE);
			MINT_IN_BREAK;
		MINT_IN_CASE(MINT_LDIND_I4) {
			LDIND(int, gint32, FALSE);
			MINT_IN_BREAK;
		}
		MINT_IN_CASE(MINT_LDIND_I8)
#ifdef NO_UNALIGNED_ACCESS
			LDIND(gint64, gint64, TRUE);
#else
			LDIND(gint64, gint64, FALSE);
#endif
			MINT_IN_BREAK;
		MINT_IN_CASE(MINT_LDIND_R4)
			LDIND(float, gfloat, FALSE);
			MINT_IN_BREAK;
		MINT_IN_CASE(MINT_LDIND_R8)
#ifdef NO_UNALIGNED_ACCESS
			LDIND(double, gdouble, TRUE);
#else
			LDIND(double, gdouble, FALSE);
#endif
			MINT_IN_BREAK;

#define LDIND_OFFSET(datatype,casttype,unaligned) do { \
	MONO_DISABLE_WARNING(4127) \
	gpointer ptr = LOCAL_VAR (ip [2], gpointer); \
	NULL_CHECK (ptr); \
	ptr = (char*)ptr + LOCAL_VAR (ip [3], mono_i); \
	if (unaligned && ((gsize)ptr % SIZEOF_VOID_P)) \
		memcpy (locals + ip [1], ptr, sizeof (datatype)); \
	else \
		LOCAL_VAR (ip [1], datatype) = *(casttype*)ptr; \
	ip += 4; \
	MONO_RESTORE_WARNING \
} while (0)
		MINT_IN_CASE(MINT_LDIND_OFFSET_I1)
			LDIND_OFFSET(int, gint8, FALSE);
			MINT_IN_BREAK;
		MINT_IN_CASE(MINT_LDIND_OFFSET_U1)
			LDIND_OFFSET(int, guint8, FALSE);
			MINT_IN_BREAK;
		MINT_IN_CASE(MINT_LDIND_OFFSET_I2)
			LDIND_OFFSET(int, gint16, FALSE);
			MINT_IN_BREAK;
		MINT_IN_CASE(MINT_LDIND_OFFSET_U2)
			LDIND_OFFSET(int, guint16, FALSE);
			MINT_IN_BREAK;
		MINT_IN_CASE(MINT_LDIND_OFFSET_I4)
			LDIND_OFFSET(int, gint32, FALSE);
			MINT_IN_BREAK;
		MINT_IN_CASE(MINT_LDIND_OFFSET_I8)
#ifdef NO_UNALIGNED_ACCESS
			LDIND_OFFSET(gint64, gint64, TRUE);
#else
			LDIND_OFFSET(gint64, gint64, FALSE);
#endif
			MINT_IN_BREAK;

#define LDIND_OFFSET_ADD_MUL(datatype,casttype,unaligned) do { \
	MONO_DISABLE_WARNING(4127) \
	gpointer ptr = LOCAL_VAR (ip [2], gpointer); \
	NULL_CHECK (ptr); \
	ptr = (char*)ptr + (LOCAL_VAR (ip [3], mono_i) + (gint16)ip [4]) * (gint16)ip [5]; \
	if (unaligned && ((gsize)ptr % SIZEOF_VOID_P)) \
		memcpy (locals + ip [1], ptr, sizeof (datatype)); \
	else \
		LOCAL_VAR (ip [1], datatype) = *(casttype*)ptr; \
	ip += 6; \
	MONO_RESTORE_WARNING \
} while (0)
		MINT_IN_CASE(MINT_LDIND_OFFSET_ADD_MUL_IMM_I1)
			LDIND_OFFSET_ADD_MUL(gint32, gint8, FALSE);
			MINT_IN_BREAK;
		MINT_IN_CASE(MINT_LDIND_OFFSET_ADD_MUL_IMM_U1)
			LDIND_OFFSET_ADD_MUL(gint32, guint8, FALSE);
			MINT_IN_BREAK;
		MINT_IN_CASE(MINT_LDIND_OFFSET_ADD_MUL_IMM_I2)
			LDIND_OFFSET_ADD_MUL(gint32, gint16, FALSE);
			MINT_IN_BREAK;
		MINT_IN_CASE(MINT_LDIND_OFFSET_ADD_MUL_IMM_U2)
			LDIND_OFFSET_ADD_MUL(gint32, guint16, FALSE);
			MINT_IN_BREAK;
		MINT_IN_CASE(MINT_LDIND_OFFSET_ADD_MUL_IMM_I4)
			LDIND_OFFSET_ADD_MUL(gint32, gint32, FALSE);
			MINT_IN_BREAK;
		MINT_IN_CASE(MINT_LDIND_OFFSET_ADD_MUL_IMM_I8)
#ifdef NO_UNALIGNED_ACCESS
			LDIND_OFFSET_ADD_MUL(gint64, gint64, TRUE);
#else
			LDIND_OFFSET_ADD_MUL(gint64, gint64, FALSE);
#endif
			MINT_IN_BREAK;

#define LDIND_OFFSET_IMM(datatype,casttype,unaligned) do { \
	MONO_DISABLE_WARNING(4127) \
	gpointer ptr = LOCAL_VAR (ip [2], gpointer); \
	NULL_CHECK (ptr); \
	ptr = (char*)ptr + (gint16)ip [3]; \
	if (unaligned && ((gsize)ptr % SIZEOF_VOID_P)) \
		memcpy (locals + ip [1], ptr, sizeof (datatype)); \
	else \
		LOCAL_VAR (ip [1], datatype) = *(casttype*)ptr; \
	ip += 4; \
	MONO_RESTORE_WARNING \
} while (0)
		MINT_IN_CASE(MINT_LDIND_OFFSET_IMM_I1)
			LDIND_OFFSET_IMM(int, gint8, FALSE);
			MINT_IN_BREAK;
		MINT_IN_CASE(MINT_LDIND_OFFSET_IMM_U1)
			LDIND_OFFSET_IMM(int, guint8, FALSE);
			MINT_IN_BREAK;
		MINT_IN_CASE(MINT_LDIND_OFFSET_IMM_I2)
			LDIND_OFFSET_IMM(int, gint16, FALSE);
			MINT_IN_BREAK;
		MINT_IN_CASE(MINT_LDIND_OFFSET_IMM_U2)
			LDIND_OFFSET_IMM(int, guint16, FALSE);
			MINT_IN_BREAK;
		MINT_IN_CASE(MINT_LDIND_OFFSET_IMM_I4)
			LDIND_OFFSET_IMM(int, gint32, FALSE);
			MINT_IN_BREAK;
		MINT_IN_CASE(MINT_LDIND_OFFSET_IMM_I8)
#ifdef NO_UNALIGNED_ACCESS
			LDIND_OFFSET_IMM(gint64, gint64, TRUE);
#else
			LDIND_OFFSET_IMM(gint64, gint64, FALSE);
#endif
			MINT_IN_BREAK;
		MINT_IN_CASE(MINT_STIND_REF) {
			gpointer ptr = LOCAL_VAR (ip [1], gpointer);
			NULL_CHECK (ptr);
			mono_gc_wbarrier_generic_store_internal (ptr, LOCAL_VAR (ip [2], MonoObject*));
			ip += 3;
			MINT_IN_BREAK;
		}
#define STIND(datatype,unaligned) do { \
	MONO_DISABLE_WARNING(4127) \
	gpointer ptr = LOCAL_VAR (ip [1], gpointer); \
	NULL_CHECK (ptr); \
	if (unaligned && ((gsize)ptr % SIZEOF_VOID_P)) \
		memcpy (ptr, locals + ip [2], sizeof (datatype)); \
	else \
		*(datatype*)ptr = LOCAL_VAR (ip [2], datatype); \
	ip += 3; \
	MONO_RESTORE_WARNING \
} while (0)
		MINT_IN_CASE(MINT_STIND_I1)
			STIND(gint8, FALSE);
			MINT_IN_BREAK;
		MINT_IN_CASE(MINT_STIND_I2)
			STIND(gint16, FALSE);
			MINT_IN_BREAK;
		MINT_IN_CASE(MINT_STIND_I4)
			STIND(gint32, FALSE);
			MINT_IN_BREAK;
		MINT_IN_CASE(MINT_STIND_I8)
#ifdef NO_UNALIGNED_ACCESS
			STIND(gint64, TRUE);
#else
			STIND(gint64, FALSE);
#endif
			MINT_IN_BREAK;
		MINT_IN_CASE(MINT_STIND_R4)
			STIND(float, FALSE);
			MINT_IN_BREAK;
		MINT_IN_CASE(MINT_STIND_R8)
#ifdef NO_UNALIGNED_ACCESS
			STIND(double, TRUE);
#else
			STIND(double, FALSE);
#endif
			MINT_IN_BREAK;

#define STIND_OFFSET(datatype,unaligned) do { \
	MONO_DISABLE_WARNING(4127) \
	gpointer ptr = LOCAL_VAR (ip [1], gpointer); \
	NULL_CHECK (ptr); \
	ptr = (char*)ptr + LOCAL_VAR (ip [2], mono_i); \
	if (unaligned && ((gsize)ptr % SIZEOF_VOID_P)) \
		memcpy (ptr, locals + ip [3], sizeof (datatype)); \
	else \
		*(datatype*)ptr = LOCAL_VAR (ip [3], datatype); \
	ip += 4; \
	MONO_RESTORE_WARNING \
} while (0)
		MINT_IN_CASE(MINT_STIND_OFFSET_I1)
			STIND_OFFSET(gint8, FALSE);
			MINT_IN_BREAK;
		MINT_IN_CASE(MINT_STIND_OFFSET_I2)
			STIND_OFFSET(gint16, FALSE);
			MINT_IN_BREAK;
		MINT_IN_CASE(MINT_STIND_OFFSET_I4)
			STIND_OFFSET(gint32, FALSE);
			MINT_IN_BREAK;
		MINT_IN_CASE(MINT_STIND_OFFSET_I8)
#ifdef NO_UNALIGNED_ACCESS
			STIND_OFFSET(gint64, TRUE);
#else
			STIND_OFFSET(gint64, FALSE);
#endif
			MINT_IN_BREAK;

#define STIND_OFFSET_IMM(datatype,unaligned) do { \
	MONO_DISABLE_WARNING(4127) \
	gpointer ptr = LOCAL_VAR (ip [1], gpointer); \
	NULL_CHECK (ptr); \
	ptr = (char*)ptr + (gint16)ip [3]; \
	if (unaligned && ((gsize)ptr % SIZEOF_VOID_P)) \
		memcpy (ptr, locals + ip [2], sizeof (datatype)); \
	else \
		*(datatype*)ptr = LOCAL_VAR (ip [2], datatype); \
	ip += 4; \
	MONO_RESTORE_WARNING \
} while (0)
		MINT_IN_CASE(MINT_STIND_OFFSET_IMM_I1)
			STIND_OFFSET_IMM(gint8, FALSE);
			MINT_IN_BREAK;
		MINT_IN_CASE(MINT_STIND_OFFSET_IMM_I2)
			STIND_OFFSET_IMM(gint16, FALSE);
			MINT_IN_BREAK;
		MINT_IN_CASE(MINT_STIND_OFFSET_IMM_I4)
			STIND_OFFSET_IMM(gint32, FALSE);
			MINT_IN_BREAK;
		MINT_IN_CASE(MINT_STIND_OFFSET_IMM_I8)
#ifdef NO_UNALIGNED_ACCESS
			STIND_OFFSET_IMM(gint64, TRUE);
#else
			STIND_OFFSET_IMM(gint64, FALSE);
#endif
			MINT_IN_BREAK;
#define BINOP(datatype, op) \
	LOCAL_VAR (ip [1], datatype) = LOCAL_VAR (ip [2], datatype) op LOCAL_VAR (ip [3], datatype); \
	ip += 4;
		MINT_IN_CASE(MINT_ADD_I4)
			BINOP(gint32, +);
			MINT_IN_BREAK;
		MINT_IN_CASE(MINT_ADD_I8)
			BINOP(gint64, +);
			MINT_IN_BREAK;
		MINT_IN_CASE(MINT_ADD_R4)
			BINOP(float, +);
			MINT_IN_BREAK;
		MINT_IN_CASE(MINT_ADD_R8)
			BINOP(double, +);
			MINT_IN_BREAK;
		MINT_IN_CASE(MINT_ADD1_I4)
			LOCAL_VAR (ip [1], gint32) = LOCAL_VAR (ip [2], gint32) + 1;
			ip += 3;
			MINT_IN_BREAK;
		MINT_IN_CASE(MINT_ADD_I4_IMM)
			LOCAL_VAR (ip [1], gint32) = LOCAL_VAR (ip [2], gint32) + (gint16)ip [3];
			ip += 4;
			MINT_IN_BREAK;
		MINT_IN_CASE(MINT_ADD1_I8)
			LOCAL_VAR (ip [1], gint64) = LOCAL_VAR (ip [2], gint64) + 1;
			ip += 3;
			MINT_IN_BREAK;
		MINT_IN_CASE(MINT_ADD_I8_IMM)
			LOCAL_VAR (ip [1], gint64) = LOCAL_VAR (ip [2], gint64) + (gint16)ip [3];
			ip += 4;
			MINT_IN_BREAK;
		MINT_IN_CASE(MINT_SUB_I4)
			BINOP(gint32, -);
			MINT_IN_BREAK;
		MINT_IN_CASE(MINT_SUB_I8)
			BINOP(gint64, -);
			MINT_IN_BREAK;
		MINT_IN_CASE(MINT_SUB_R4)
			BINOP(float, -);
			MINT_IN_BREAK;
		MINT_IN_CASE(MINT_SUB_R8)
			BINOP(double, -);
			MINT_IN_BREAK;
		MINT_IN_CASE(MINT_SUB1_I4)
			LOCAL_VAR (ip [1], gint32) = LOCAL_VAR (ip [2], gint32) - 1;
			ip += 3;
			MINT_IN_BREAK;
		MINT_IN_CASE(MINT_SUB1_I8)
			LOCAL_VAR (ip [1], gint64) = LOCAL_VAR (ip [2], gint64) - 1;
			ip += 3;
			MINT_IN_BREAK;
		MINT_IN_CASE(MINT_MUL_I4)
			BINOP(gint32, *);
			MINT_IN_BREAK;
		MINT_IN_CASE(MINT_MUL_I8)
			BINOP(gint64, *);
			MINT_IN_BREAK;
		MINT_IN_CASE(MINT_MUL_I4_IMM)
			LOCAL_VAR (ip [1], gint32) = LOCAL_VAR (ip [2], gint32) * (gint16)ip [3];
			ip += 4;
			MINT_IN_BREAK;
		MINT_IN_CASE(MINT_MUL_I8_IMM)
			LOCAL_VAR (ip [1], gint64) = LOCAL_VAR (ip [2], gint64) * (gint16)ip [3];
			ip += 4;
			MINT_IN_BREAK;
		MINT_IN_CASE(MINT_ADD_MUL_I4_IMM)
			LOCAL_VAR (ip [1], gint32) = (LOCAL_VAR (ip [2], gint32) + (gint16)ip [3]) * (gint16)ip [4];
			ip += 5;
			MINT_IN_BREAK;
		MINT_IN_CASE(MINT_ADD_MUL_I8_IMM)
			LOCAL_VAR (ip [1], gint64) = (LOCAL_VAR (ip [2], gint64) + (gint16)ip [3]) * (gint16)ip [4];
			ip += 5;
			MINT_IN_BREAK;
		MINT_IN_CASE(MINT_MUL_R4)
			BINOP(float, *);
			MINT_IN_BREAK;
		MINT_IN_CASE(MINT_MUL_R8)
			BINOP(double, *);
			MINT_IN_BREAK;
		MINT_IN_CASE(MINT_DIV_I4) {
			gint32 i1 = LOCAL_VAR (ip [2], gint32);
			gint32 i2 = LOCAL_VAR (ip [3], gint32);
			if (i2 == 0)
				THROW_EX (interp_get_exception_divide_by_zero (frame, ip), ip);
			if (i2 == (-1) && i1 == G_MININT32)
				THROW_EX (interp_get_exception_overflow (frame, ip), ip);
			LOCAL_VAR (ip [1], gint32) = i1 / i2;
			ip += 4;
			MINT_IN_BREAK;
		}
		MINT_IN_CASE(MINT_DIV_I8) {
			gint64 l1 = LOCAL_VAR (ip [2], gint64);
			gint64 l2 = LOCAL_VAR (ip [3], gint64);
			if (l2 == 0)
				THROW_EX (interp_get_exception_divide_by_zero (frame, ip), ip);
			if (l2 == (-1) && l1 == G_MININT64)
				THROW_EX (interp_get_exception_overflow (frame, ip), ip);
			LOCAL_VAR (ip [1], gint64) = l1 / l2;
			ip += 4;
			MINT_IN_BREAK;
			}
		MINT_IN_CASE(MINT_DIV_R4)
			BINOP(float, /);
			MINT_IN_BREAK;
		MINT_IN_CASE(MINT_DIV_R8)
			BINOP(double, /);
			MINT_IN_BREAK;
		MINT_IN_CASE(MINT_DIV_UN_I4) {
			guint32 i2 = LOCAL_VAR (ip [3], guint32);
			if (i2 == 0)
				THROW_EX (interp_get_exception_divide_by_zero (frame, ip), ip);
			LOCAL_VAR (ip [1], guint32) = LOCAL_VAR (ip [2], guint32) / i2;
			ip += 4;
			MINT_IN_BREAK;
		}
		MINT_IN_CASE(MINT_DIV_UN_I8) {
			guint64 l2 = LOCAL_VAR (ip [3], guint64);
			if (l2 == 0)
				THROW_EX (interp_get_exception_divide_by_zero (frame, ip), ip);
			LOCAL_VAR (ip [1], guint64) = LOCAL_VAR (ip [2], guint64) / l2;
			ip += 4;
			MINT_IN_BREAK;
		}
		MINT_IN_CASE(MINT_REM_I4) {
			gint32 i1 = LOCAL_VAR (ip [2], gint32);
			gint32 i2 = LOCAL_VAR (ip [3], gint32);
			if (i2 == 0)
				THROW_EX (interp_get_exception_divide_by_zero (frame, ip), ip);
			if (i2 == (-1) && i1 == G_MININT32)
				THROW_EX (interp_get_exception_overflow (frame, ip), ip);
			LOCAL_VAR (ip [1], gint32) = i1 % i2;
			ip += 4;
			MINT_IN_BREAK;
		}
		MINT_IN_CASE(MINT_REM_I8) {
			gint64 l1 = LOCAL_VAR (ip [2], gint64);
			gint64 l2 = LOCAL_VAR (ip [3], gint64);
			if (l2 == 0)
				THROW_EX (interp_get_exception_divide_by_zero (frame, ip), ip);
			if (l2 == (-1) && l1 == G_MININT64)
				THROW_EX (interp_get_exception_overflow (frame, ip), ip);
			LOCAL_VAR (ip [1], gint64) = l1 % l2;
			ip += 4;
			MINT_IN_BREAK;
		}
		MINT_IN_CASE(MINT_REM_R4)
			LOCAL_VAR (ip [1], float) = fmodf (LOCAL_VAR (ip [2], float), LOCAL_VAR (ip [3], float));
			ip += 4;
			MINT_IN_BREAK;
		MINT_IN_CASE(MINT_REM_R8)
			LOCAL_VAR (ip [1], double) = fmod (LOCAL_VAR (ip [2], double), LOCAL_VAR (ip [3], double));
			ip += 4;
			MINT_IN_BREAK;
		MINT_IN_CASE(MINT_REM_UN_I4) {
			guint32 i2 = LOCAL_VAR (ip [3], guint32);
			if (i2 == 0)
				THROW_EX (interp_get_exception_divide_by_zero (frame, ip), ip);
			LOCAL_VAR (ip [1], guint32) = LOCAL_VAR (ip [2], guint32) % i2;
			ip += 4;
			MINT_IN_BREAK;
		}
		MINT_IN_CASE(MINT_REM_UN_I8) {
			guint64 l2 = LOCAL_VAR (ip [3], guint64);
			if (l2 == 0)
				THROW_EX (interp_get_exception_divide_by_zero (frame, ip), ip);
			LOCAL_VAR (ip [1], guint64) = LOCAL_VAR (ip [2], guint64) % l2;
			ip += 4;
			MINT_IN_BREAK;
		}
		MINT_IN_CASE(MINT_AND_I4)
			BINOP(gint32, &);
			MINT_IN_BREAK;
		MINT_IN_CASE(MINT_AND_I8)
			BINOP(gint64, &);
			MINT_IN_BREAK;
		MINT_IN_CASE(MINT_OR_I4)
			BINOP(gint32, |);
			MINT_IN_BREAK;
		MINT_IN_CASE(MINT_OR_I8)
			BINOP(gint64, |);
			MINT_IN_BREAK;
		MINT_IN_CASE(MINT_XOR_I4)
			BINOP(gint32, ^);
			MINT_IN_BREAK;
		MINT_IN_CASE(MINT_XOR_I8)
			BINOP(gint64, ^);
			MINT_IN_BREAK;

#define SHIFTOP(datatype, op) \
	LOCAL_VAR (ip [1], datatype) = LOCAL_VAR (ip [2], datatype) op LOCAL_VAR (ip [3], gint32); \
	ip += 4;

		MINT_IN_CASE(MINT_SHL_I4)
			SHIFTOP(gint32, <<);
			MINT_IN_BREAK;
		MINT_IN_CASE(MINT_SHL_I8)
			SHIFTOP(gint64, <<);
			MINT_IN_BREAK;
		MINT_IN_CASE(MINT_SHR_I4)
			SHIFTOP(gint32, >>);
			MINT_IN_BREAK;
		MINT_IN_CASE(MINT_SHR_I8)
			SHIFTOP(gint64, >>);
			MINT_IN_BREAK;
		MINT_IN_CASE(MINT_SHR_UN_I4)
			SHIFTOP(guint32, >>);
			MINT_IN_BREAK;
		MINT_IN_CASE(MINT_SHR_UN_I8)
			SHIFTOP(guint64, >>);
			MINT_IN_BREAK;
		MINT_IN_CASE(MINT_SHL_I4_IMM)
			LOCAL_VAR (ip [1], gint32) = LOCAL_VAR (ip [2], gint32) << ip [3];
			ip += 4;
			MINT_IN_BREAK;
		MINT_IN_CASE(MINT_SHL_I8_IMM)
			LOCAL_VAR (ip [1], gint64) = LOCAL_VAR (ip [2], gint64) << ip [3];
			ip += 4;
			MINT_IN_BREAK;
		MINT_IN_CASE(MINT_SHR_I4_IMM)
			LOCAL_VAR (ip [1], gint32) = LOCAL_VAR (ip [2], gint32) >> ip [3];
			ip += 4;
			MINT_IN_BREAK;
		MINT_IN_CASE(MINT_SHR_I8_IMM)
			LOCAL_VAR (ip [1], gint64) = LOCAL_VAR (ip [2], gint64) >> ip [3];
			ip += 4;
			MINT_IN_BREAK;
		MINT_IN_CASE(MINT_SHR_UN_I4_IMM)
			LOCAL_VAR (ip [1], guint32) = LOCAL_VAR (ip [2], guint32) >> ip [3];
			ip += 4;
			MINT_IN_BREAK;
		MINT_IN_CASE(MINT_SHR_UN_I8_IMM)
			LOCAL_VAR (ip [1], guint64) = LOCAL_VAR (ip [2], guint64) >> ip [3];
			ip += 4;
			MINT_IN_BREAK;
		MINT_IN_CASE(MINT_SHL_AND_I4)
			LOCAL_VAR (ip [1], gint32) = LOCAL_VAR (ip [2], gint32) << (LOCAL_VAR (ip [3], gint32) & 31);
			ip += 4;
			MINT_IN_BREAK;
		MINT_IN_CASE(MINT_SHL_AND_I8)
			LOCAL_VAR (ip [1], gint64) = LOCAL_VAR (ip [2], gint64) << (LOCAL_VAR (ip [3], gint64) & 63);
			ip += 4;
			MINT_IN_BREAK;
		MINT_IN_CASE(MINT_NEG_I4)
			LOCAL_VAR (ip [1], gint32) = - LOCAL_VAR (ip [2], gint32);
			ip += 3;
			MINT_IN_BREAK;
		MINT_IN_CASE(MINT_NEG_I8)
			LOCAL_VAR (ip [1], gint64) = - LOCAL_VAR (ip [2], gint64);
			ip += 3;
			MINT_IN_BREAK;
		MINT_IN_CASE(MINT_NEG_R4)
			LOCAL_VAR (ip [1], float) = - LOCAL_VAR (ip [2], float);
			ip += 3;
			MINT_IN_BREAK;
		MINT_IN_CASE(MINT_NEG_R8)
			LOCAL_VAR (ip [1], double) = - LOCAL_VAR (ip [2], double);
			ip += 3;
			MINT_IN_BREAK;
		MINT_IN_CASE(MINT_NOT_I4)
			LOCAL_VAR (ip [1], gint32) = ~ LOCAL_VAR (ip [2], gint32);
			ip += 3;
			MINT_IN_BREAK;
		MINT_IN_CASE(MINT_NOT_I8)
			LOCAL_VAR (ip [1], gint64) = ~ LOCAL_VAR (ip [2], gint64);
			ip += 3;
			MINT_IN_BREAK;
		MINT_IN_CASE(MINT_CONV_I1_I4)
			// FIXME read casted var directly and remove redundant conv opcodes
			LOCAL_VAR (ip [1], gint32) = (gint8)LOCAL_VAR (ip [2], gint32);
			ip += 3;
			MINT_IN_BREAK;
		MINT_IN_CASE(MINT_CONV_I1_I8)
			LOCAL_VAR (ip [1], gint32) = (gint8)LOCAL_VAR (ip [2], gint64);
			ip += 3;
			MINT_IN_BREAK;
		MINT_IN_CASE(MINT_CONV_I1_R4)
			LOCAL_VAR (ip [1], gint32) = (gint8) (gint32) LOCAL_VAR (ip [2], float);
			ip += 3;
			MINT_IN_BREAK;
		MINT_IN_CASE(MINT_CONV_I1_R8)
			/* without gint32 cast, C compiler is allowed to use undefined
			 * behaviour if data.f is bigger than >255. See conv.fpint section
			 * in C standard:
			 * > The conversion truncates; that is, the fractional  part
			 * > is discarded.  The behavior is undefined if the truncated
			 * > value cannot be represented in the destination type.
			 * */
			LOCAL_VAR (ip [1], gint32) = (gint8) (gint32) LOCAL_VAR (ip [2], double);
			ip += 3;
			MINT_IN_BREAK;
		MINT_IN_CASE(MINT_CONV_U1_I4)
			LOCAL_VAR (ip [1], gint32) = (guint8) LOCAL_VAR (ip [2], gint32);
			ip += 3;
			MINT_IN_BREAK;
		MINT_IN_CASE(MINT_CONV_U1_I8)
			LOCAL_VAR (ip [1], gint32) = (guint8) LOCAL_VAR (ip [2], gint64);
			ip += 3;
			MINT_IN_BREAK;
		MINT_IN_CASE(MINT_CONV_U1_R4)
			LOCAL_VAR (ip [1], gint32) = (guint8) (guint32) LOCAL_VAR (ip [2], float);
			ip += 3;
			MINT_IN_BREAK;
		MINT_IN_CASE(MINT_CONV_U1_R8)
			LOCAL_VAR (ip [1], gint32) = (guint8) (guint32) LOCAL_VAR (ip [2], double);
			ip += 3;
			MINT_IN_BREAK;
		MINT_IN_CASE(MINT_CONV_I2_I4)
			LOCAL_VAR (ip [1], gint32) = (gint16) LOCAL_VAR (ip [2], gint32);
			ip += 3;
			MINT_IN_BREAK;
		MINT_IN_CASE(MINT_CONV_I2_I8)
			LOCAL_VAR (ip [1], gint32) = (gint16) LOCAL_VAR (ip [2], gint64);
			ip += 3;
			MINT_IN_BREAK;
		MINT_IN_CASE(MINT_CONV_I2_R4)
			LOCAL_VAR (ip [1], gint32) = (gint16) (gint32) LOCAL_VAR (ip [2], float);
			ip += 3;
			MINT_IN_BREAK;
		MINT_IN_CASE(MINT_CONV_I2_R8)
			LOCAL_VAR (ip [1], gint32) = (gint16) (gint32) LOCAL_VAR (ip [2], double);
			ip += 3;
			MINT_IN_BREAK;
		MINT_IN_CASE(MINT_CONV_U2_I4)
			LOCAL_VAR (ip [1], gint32) = (guint16) LOCAL_VAR (ip [2], gint32);
			ip += 3;
			MINT_IN_BREAK;
		MINT_IN_CASE(MINT_CONV_U2_I8)
			LOCAL_VAR (ip [1], gint32) = (guint16) LOCAL_VAR (ip [2], gint64);
			ip += 3;
			MINT_IN_BREAK;
		MINT_IN_CASE(MINT_CONV_U2_R4)
			LOCAL_VAR (ip [1], gint32) = (guint16) (guint32) LOCAL_VAR (ip [2], float);
			ip += 3;
			MINT_IN_BREAK;
		MINT_IN_CASE(MINT_CONV_U2_R8)
			LOCAL_VAR (ip [1], gint32) = (guint16) (guint32) LOCAL_VAR (ip [2], double);
			ip += 3;
			MINT_IN_BREAK;
		MINT_IN_CASE(MINT_CONV_I4_R4)
			LOCAL_VAR (ip [1], gint32) = (gint32) LOCAL_VAR (ip [2], float);
			ip += 3;
			MINT_IN_BREAK;
		MINT_IN_CASE(MINT_CONV_I4_R8)
			LOCAL_VAR (ip [1], gint32) = (gint32) LOCAL_VAR (ip [2], double);
			ip += 3;
			MINT_IN_BREAK;
		MINT_IN_CASE(MINT_CONV_U4_R4)
#ifdef MONO_ARCH_EMULATE_FCONV_TO_U4
			LOCAL_VAR (ip [1], gint32) = mono_rconv_u4 (LOCAL_VAR (ip [2], float));
#else
			LOCAL_VAR (ip [1], gint32) = (guint32) LOCAL_VAR (ip [2], float);
#endif
			ip += 3;
			MINT_IN_BREAK;
		MINT_IN_CASE(MINT_CONV_U4_R8)
#ifdef MONO_ARCH_EMULATE_FCONV_TO_U4
			LOCAL_VAR (ip [1], gint32) = mono_fconv_u4 (LOCAL_VAR (ip [2], double));
#else
			LOCAL_VAR (ip [1], gint32) = (guint32) LOCAL_VAR (ip [2], double);
#endif
			ip += 3;
			MINT_IN_BREAK;
		MINT_IN_CASE(MINT_CONV_I8_I4)
			LOCAL_VAR (ip [1], gint64) = LOCAL_VAR (ip [2], gint32);
			ip += 3;
			MINT_IN_BREAK;
		MINT_IN_CASE(MINT_CONV_I8_U4)
			LOCAL_VAR (ip [1], gint64) = (guint32) LOCAL_VAR (ip [2], gint32);
			ip += 3;
			MINT_IN_BREAK;
		MINT_IN_CASE(MINT_CONV_I8_R4)
			LOCAL_VAR (ip [1], gint64) = (gint64) LOCAL_VAR (ip [2], float);
			ip += 3;
			MINT_IN_BREAK;
		MINT_IN_CASE(MINT_CONV_I8_R8)
			LOCAL_VAR (ip [1], gint64) = (gint64) LOCAL_VAR (ip [2], double);
			ip += 3;
			MINT_IN_BREAK;
		MINT_IN_CASE(MINT_CONV_R4_I4)
			LOCAL_VAR (ip [1], float) = (float) LOCAL_VAR (ip [2], gint32);
			ip += 3;
			MINT_IN_BREAK;
		MINT_IN_CASE(MINT_CONV_R4_I8)
			LOCAL_VAR (ip [1], float) = (float) LOCAL_VAR (ip [2], gint64);
			ip += 3;
			MINT_IN_BREAK;
		MINT_IN_CASE(MINT_CONV_R4_R8)
			LOCAL_VAR (ip [1], float) = (float) LOCAL_VAR (ip [2], double);
			ip += 3;
			MINT_IN_BREAK;
		MINT_IN_CASE(MINT_CONV_R8_I4)
			LOCAL_VAR (ip [1], double) = (double) LOCAL_VAR (ip [2], gint32);
			ip += 3;
			MINT_IN_BREAK;
		MINT_IN_CASE(MINT_CONV_R8_I8)
			LOCAL_VAR (ip [1], double) = (double) LOCAL_VAR (ip [2], gint64);
			ip += 3;
			MINT_IN_BREAK;
		MINT_IN_CASE(MINT_CONV_R8_R4)
			LOCAL_VAR (ip [1], double) = (double) LOCAL_VAR (ip [2], float);
			ip += 3;
			MINT_IN_BREAK;
		MINT_IN_CASE(MINT_CONV_U8_R4)
#ifdef MONO_ARCH_EMULATE_FCONV_TO_U8
			LOCAL_VAR (ip [1], gint64) = mono_rconv_u8 (LOCAL_VAR (ip [2], float));
#else
			LOCAL_VAR (ip [1], gint64) = (guint64) LOCAL_VAR (ip [2], float);
#endif
			ip += 3;
			MINT_IN_BREAK;
		MINT_IN_CASE(MINT_CONV_U8_R8)
#ifdef MONO_ARCH_EMULATE_FCONV_TO_U8
			LOCAL_VAR (ip [1], gint64) = mono_fconv_u8 (LOCAL_VAR (ip [2], double));
#else
			LOCAL_VAR (ip [1], gint64) = (guint64) LOCAL_VAR (ip [2], double);
#endif
			ip += 3;
			MINT_IN_BREAK;
		MINT_IN_CASE(MINT_CPOBJ) {
			MonoClass* const c = (MonoClass*)frame->imethod->data_items[ip [3]];
			g_assert (m_class_is_valuetype (c));
			/* if this assertion fails, we need to add a write barrier */
			g_assert (!MONO_TYPE_IS_REFERENCE (m_class_get_byval_arg (c)));
			stackval_from_data (m_class_get_byval_arg (c), (stackval*)LOCAL_VAR (ip [1], gpointer), LOCAL_VAR (ip [2], gpointer), FALSE);
			ip += 4;
			MINT_IN_BREAK;
		}
		MINT_IN_CASE(MINT_CPOBJ_VT) {
			MonoClass* const c = (MonoClass*)frame->imethod->data_items[ip [3]];
			mono_value_copy_internal (LOCAL_VAR (ip [1], gpointer), LOCAL_VAR (ip [2], gpointer), c);
			ip += 4;
			MINT_IN_BREAK;
		}
		MINT_IN_CASE(MINT_CPOBJ_VT_NOREF) {
			gpointer src_addr = LOCAL_VAR (ip [2], gpointer);
			NULL_CHECK (src_addr);
			memcpy (LOCAL_VAR (ip [1], gpointer), src_addr, ip [3]);
			ip += 4;
			MINT_IN_BREAK;
		}
		MINT_IN_CASE(MINT_LDOBJ_VT) {
			guint16 size = ip [3];
			gpointer srcAddr = LOCAL_VAR (ip [2], gpointer);
			NULL_CHECK (srcAddr);
			memcpy (locals + ip [1], srcAddr, size);
			ip += 4;
			MINT_IN_BREAK;
		}
		MINT_IN_CASE(MINT_LDSTR)
			LOCAL_VAR (ip [1], gpointer) = frame->imethod->data_items [ip [2]];
			ip += 3;
			MINT_IN_BREAK;
		MINT_IN_CASE(MINT_LDSTR_DYNAMIC) {
			MonoString *s = NULL;
			guint32 strtoken = (guint32)(gsize)frame->imethod->data_items [ip [2]];

			MonoMethod *method = frame->imethod->method;
			g_assert (method->wrapper_type == MONO_WRAPPER_DYNAMIC_METHOD);
			s = (MonoString*)mono_method_get_wrapper_data (method, strtoken);
			LOCAL_VAR (ip [1], gpointer) = s;
			ip += 3;
			MINT_IN_BREAK;
		}
		MINT_IN_CASE(MINT_LDSTR_CSTR) {
			MonoString *s = NULL;
			const char* cstr = (const char*)frame->imethod->data_items [ip [2]];

			// FIXME push/pop LMF
			s = mono_string_new_wrapper_internal (cstr);
			LOCAL_VAR (ip [1], gpointer) = s;
			ip += 3;
			MINT_IN_BREAK;
		}
		MINT_IN_CASE(MINT_NEWOBJ_ARRAY) {
			MonoClass *newobj_class;
			guint32 token = ip [3];
			guint16 param_count = ip [4];

			newobj_class = (MonoClass*) frame->imethod->data_items [token];

			// FIXME push/pop LMF
			LOCAL_VAR (ip [1], MonoObject*) = ves_array_create (newobj_class, param_count, (stackval*)(locals + ip [2]), error);
			if (!is_ok (error))
				THROW_EX (interp_error_convert_to_exception (frame, error, ip), ip);
			ip += 5;
			MINT_IN_BREAK;
		}
		MINT_IN_CASE(MINT_NEWOBJ_STRING) {
			cmethod = (InterpMethod*)frame->imethod->data_items [ip [3]];
			return_offset = ip [1];
			call_args_offset = ip [2];

			// `this` is implicit null. The created string will be returned
			// by the call, even though the call has void return (?!).
			LOCAL_VAR (call_args_offset, gpointer) = NULL;
			ip += 4;
			goto jit_call;
		}
		MINT_IN_CASE(MINT_NEWOBJ_STRING_UNOPT) {
			// Same as MINT_NEWOBJ_STRING but copy params into right place on stack
			cmethod = (InterpMethod*)frame->imethod->data_items [ip [2]];
			return_offset = ip [1];
			call_args_offset = ip [1];
			int aligned_call_args_offset = ALIGN_TO (call_args_offset, MINT_STACK_ALIGNMENT);

			int param_size = ip [3];
                        if (param_size)
                                memmove (locals + aligned_call_args_offset + MINT_STACK_SLOT_SIZE, locals + call_args_offset, param_size);
			call_args_offset = aligned_call_args_offset;
			LOCAL_VAR (call_args_offset, gpointer) = NULL;
			ip += 4;
			goto jit_call;
		}
		MINT_IN_CASE(MINT_NEWOBJ) {
			MonoVTable *vtable = (MonoVTable*) frame->imethod->data_items [ip [4]];
			INIT_VTABLE (vtable);
			guint16 imethod_index = ip [3];
			return_offset = ip [1];
			call_args_offset = ip [2];

			// FIXME push/pop LMF
			MonoObject *o = mono_gc_alloc_obj (vtable, m_class_get_instance_size (vtable->klass));
			if (G_UNLIKELY (!o)) {
				mono_error_set_out_of_memory (error, "Could not allocate %i bytes", m_class_get_instance_size (vtable->klass));
				THROW_EX (interp_error_convert_to_exception (frame, error, ip), ip);
			}

			// This is return value
			LOCAL_VAR (return_offset, MonoObject*) = o;
			// Set `this` arg for ctor call
			LOCAL_VAR (call_args_offset, MonoObject*) = o;
			ip += 5;

			cmethod = (InterpMethod*)frame->imethod->data_items [imethod_index];

			goto jit_call;
		}
		MINT_IN_CASE(MINT_NEWOBJ_INLINED) {
			MonoVTable *vtable = (MonoVTable*) frame->imethod->data_items [ip [2]];
			INIT_VTABLE (vtable);

			// FIXME push/pop LMF
			MonoObject *o = mono_gc_alloc_obj (vtable, m_class_get_instance_size (vtable->klass));
			if (G_UNLIKELY (!o)) {
				mono_error_set_out_of_memory (error, "Could not allocate %i bytes", m_class_get_instance_size (vtable->klass));
				THROW_EX (interp_error_convert_to_exception (frame, error, ip), ip);
			}

			// This is return value
			LOCAL_VAR (ip [1], MonoObject*) = o;
			ip += 3;
			MINT_IN_BREAK;
		}

		MINT_IN_CASE(MINT_NEWOBJ_VT) {
			guint16 imethod_index = ip [3];
			guint16 ret_size = ip [4];
			return_offset = ip [1];
			call_args_offset = ip [2];
			gpointer this_vt = locals + return_offset;

			// clear the valuetype
			memset (this_vt, 0, ret_size);
			// pass the address of the valuetype
			LOCAL_VAR (call_args_offset, gpointer) = this_vt;
			ip += 5;

			cmethod = (InterpMethod*)frame->imethod->data_items [imethod_index];
			goto jit_call;
		}
		MINT_IN_CASE(MINT_NEWOBJ_VT_INLINED) {
			guint16 ret_size = ip [3];
			gpointer this_vt = locals + ip [2];

			memset (this_vt, 0, ret_size);
			LOCAL_VAR (ip [1], gpointer) = this_vt;
			ip += 4;
			MINT_IN_BREAK;
		}
		MINT_IN_CASE(MINT_NEWOBJ_SLOW) {
			guint32 const token = ip [3];
			return_offset = ip [1];
			call_args_offset = ip [2];

			cmethod = (InterpMethod*)frame->imethod->data_items [token];

			MonoClass * const newobj_class = cmethod->method->klass;

			/*
			 * First arg is the object.
			 * a constructor returns void, but we need to return the object we created
			 */

			g_assert (!m_class_is_valuetype (newobj_class));

			// FIXME push/pop LMF
			MonoVTable *vtable = mono_class_vtable_checked (newobj_class, error);
			if (!is_ok (error) || !mono_runtime_class_init_full (vtable, error)) {
				MonoException *exc = interp_error_convert_to_exception (frame, error, ip);
				g_assert (exc);
				THROW_EX (exc, ip);
			}
			error_init_reuse (error);
			MonoObject* o = mono_object_new_checked (newobj_class, error);
			LOCAL_VAR (return_offset, MonoObject*) = o; // return value
			LOCAL_VAR (call_args_offset, MonoObject*) = o; // first parameter

			mono_interp_error_cleanup (error); // FIXME: do not swallow the error
			EXCEPTION_CHECKPOINT;
			ip += 4;
			goto jit_call;
		}

		MINT_IN_CASE(MINT_ROL_I4_IMM) {
			guint32 val = LOCAL_VAR (ip [2], guint32);
			int amount = ip [3];
			LOCAL_VAR (ip [1], guint32) = (val << amount) | (val >> (32 - amount));
			ip += 4;
			MINT_IN_BREAK;
		}
		MINT_IN_CASE(MINT_ROL_I8_IMM) {
			guint64 val = LOCAL_VAR (ip [2], guint64);
			int amount = ip [3];
			LOCAL_VAR (ip [1], guint64) = (val << amount) | (val >> (64 - amount));
			ip += 4;
			MINT_IN_BREAK;
		}
		MINT_IN_CASE(MINT_ROR_I4_IMM) {
			guint32 val = LOCAL_VAR (ip [2], guint32);
			int amount = ip [3];
			LOCAL_VAR (ip [1], guint32) = (val >> amount) | (val << (32 - amount));
			ip += 4;
			MINT_IN_BREAK;
		}
		MINT_IN_CASE(MINT_ROR_I8_IMM) {
			guint64 val = LOCAL_VAR (ip [2], guint64);
			int amount = ip [3];
			LOCAL_VAR (ip [1], guint64) = (val >> amount) | (val << (64 - amount));
			ip += 4;
			MINT_IN_BREAK;
		}
		MINT_IN_CASE(MINT_CLZ_I4) LOCAL_VAR (ip [1], gint32) = interp_intrins_clz_i4 (LOCAL_VAR (ip [2], guint32)); ip += 3; MINT_IN_BREAK;
		MINT_IN_CASE(MINT_CLZ_I8) LOCAL_VAR (ip [1], gint64) = interp_intrins_clz_i8 (LOCAL_VAR (ip [2], guint64)); ip += 3; MINT_IN_BREAK;
		MINT_IN_CASE(MINT_CTZ_I4) LOCAL_VAR (ip [1], gint32) = interp_intrins_ctz_i4 (LOCAL_VAR (ip [2], guint32)); ip += 3; MINT_IN_BREAK;
		MINT_IN_CASE(MINT_CTZ_I8) LOCAL_VAR (ip [1], gint64) = interp_intrins_ctz_i8 (LOCAL_VAR (ip [2], guint64)); ip += 3; MINT_IN_BREAK;
		MINT_IN_CASE(MINT_POPCNT_I4) LOCAL_VAR (ip [1], gint32) = interp_intrins_popcount_i4 (LOCAL_VAR (ip [2], guint32)); ip += 3; MINT_IN_BREAK;
		MINT_IN_CASE(MINT_POPCNT_I8) LOCAL_VAR (ip [1], gint64) = interp_intrins_popcount_i8 (LOCAL_VAR (ip [2], guint64)); ip += 3; MINT_IN_BREAK;
		MINT_IN_CASE(MINT_LOG2_I4) LOCAL_VAR (ip [1], gint32) = 31 ^ interp_intrins_clz_i4 (LOCAL_VAR (ip [2], guint32) | 1); ip += 3; MINT_IN_BREAK;
		MINT_IN_CASE(MINT_LOG2_I8) LOCAL_VAR (ip [1], gint32) = 63 ^ interp_intrins_clz_i8 (LOCAL_VAR (ip [2], guint64) | 1); ip += 3; MINT_IN_BREAK;

#ifdef INTERP_ENABLE_SIMD
		MINT_IN_CASE(MINT_SIMD_V128_LDC) {
			memcpy (locals + ip [1], ip + 2, SIZEOF_V128);
			ip += 10;
			MINT_IN_BREAK;
		}
		MINT_IN_CASE(MINT_SIMD_V128_I1_CREATE) {
			interp_simd_create (locals + ip [1], locals + ip [2], 1);
			ip += 3;
			MINT_IN_BREAK;
		}
		MINT_IN_CASE(MINT_SIMD_V128_I2_CREATE) {
			interp_simd_create (locals + ip [1], locals + ip [2], 2);
			ip += 3;
			MINT_IN_BREAK;
		}
		MINT_IN_CASE(MINT_SIMD_V128_I4_CREATE) {
			interp_simd_create (locals + ip [1], locals + ip [2], 4);
			ip += 3;
			MINT_IN_BREAK;
		}
		MINT_IN_CASE(MINT_SIMD_V128_I8_CREATE) {
			interp_simd_create (locals + ip [1], locals + ip [2], 8);
			ip += 3;
			MINT_IN_BREAK;
		}

		MINT_IN_CASE(MINT_SIMD_INTRINS_P_P)
			interp_simd_p_p_table [ip [3]] (locals + ip [1], locals + ip [2]);
			ip += 4;
			MINT_IN_BREAK;
		MINT_IN_CASE(MINT_SIMD_INTRINS_P_PP)
			interp_simd_p_pp_table [ip [4]] (locals + ip [1], locals + ip [2], locals + ip [3]);
			ip += 5;
			MINT_IN_BREAK;
		MINT_IN_CASE(MINT_SIMD_INTRINS_P_PPP)
			interp_simd_p_ppp_table [ip [5]] (locals + ip [1], locals + ip [2], locals + ip [3], locals + ip [4]);
			ip += 6;
			MINT_IN_BREAK;
#else
		MINT_IN_CASE(MINT_SIMD_V128_LDC)
		MINT_IN_CASE(MINT_SIMD_V128_I1_CREATE)
		MINT_IN_CASE(MINT_SIMD_V128_I2_CREATE)
		MINT_IN_CASE(MINT_SIMD_V128_I4_CREATE)
		MINT_IN_CASE(MINT_SIMD_V128_I8_CREATE)
		MINT_IN_CASE(MINT_SIMD_INTRINS_P_P)
		MINT_IN_CASE(MINT_SIMD_INTRINS_P_PP)
		MINT_IN_CASE(MINT_SIMD_INTRINS_P_PPP)
			g_assert_not_reached ();
			MINT_IN_BREAK;
#endif

		MINT_IN_CASE(MINT_INTRINS_SPAN_CTOR) {
			gpointer ptr = LOCAL_VAR (ip [2], gpointer);
			int len = LOCAL_VAR (ip [3], gint32);
			if (len < 0)
				THROW_EX (interp_get_exception_argument_out_of_range ("length", frame, ip), ip);
			gpointer span = locals + ip [1];
			*(gpointer*)span = ptr;
			*(gint32*)((gpointer*)span + 1) = len;
			ip += 4;;
			MINT_IN_BREAK;
		}
		MINT_IN_CASE(MINT_INTRINS_CLEAR_WITH_REFERENCES) {
			gpointer p = LOCAL_VAR (ip [1], gpointer);
			size_t size = LOCAL_VAR (ip [2], mono_u) * sizeof (gpointer);
			mono_gc_bzero_aligned (p, size);
			ip += 3;
			MINT_IN_BREAK;
		}
		MINT_IN_CASE(MINT_INTRINS_MARVIN_BLOCK) {
			interp_intrins_marvin_block ((guint32*)(locals + ip [1]), (guint32*)(locals + ip [2]));
			ip += 3;
			MINT_IN_BREAK;
		}
		MINT_IN_CASE(MINT_INTRINS_ASCII_CHARS_TO_UPPERCASE) {
			LOCAL_VAR (ip [1], gint32) = interp_intrins_ascii_chars_to_uppercase (LOCAL_VAR (ip [2], guint32));
			ip += 3;
			MINT_IN_BREAK;
		}
		MINT_IN_CASE(MINT_INTRINS_MEMORYMARSHAL_GETARRAYDATAREF) {
			MonoObject *o = LOCAL_VAR (ip [2], MonoObject*);
			NULL_CHECK (o);
			LOCAL_VAR (ip [1], gpointer) = (guint8*)o + MONO_STRUCT_OFFSET (MonoArray, vector);
			ip += 3;
			MINT_IN_BREAK;
		}
		MINT_IN_CASE(MINT_INTRINS_ORDINAL_IGNORE_CASE_ASCII) {
			LOCAL_VAR (ip [1], gint32) = interp_intrins_ordinal_ignore_case_ascii (LOCAL_VAR (ip [2], guint32), LOCAL_VAR (ip [3], guint32));
			ip += 4;
			MINT_IN_BREAK;
		}
		MINT_IN_CASE(MINT_INTRINS_64ORDINAL_IGNORE_CASE_ASCII) {
			LOCAL_VAR (ip [1], gint32) = interp_intrins_64ordinal_ignore_case_ascii (LOCAL_VAR (ip [2], guint64), LOCAL_VAR (ip [3], guint64));
			ip += 4;
			MINT_IN_BREAK;
		}
		MINT_IN_CASE(MINT_INTRINS_WIDEN_ASCII_TO_UTF16) {
			LOCAL_VAR (ip [1], mono_u) = interp_intrins_widen_ascii_to_utf16 (LOCAL_VAR (ip [2], guint8*), LOCAL_VAR (ip [3], mono_unichar2*), LOCAL_VAR (ip [4], mono_u));
			ip += 5;
			MINT_IN_BREAK;
		}
		MINT_IN_CASE(MINT_INTRINS_RUNTIMEHELPERS_OBJECT_HAS_COMPONENT_SIZE) {
			MonoObject *obj = LOCAL_VAR (ip [2], MonoObject*);
			LOCAL_VAR (ip [1], gint32) = (obj->vtable->flags & MONO_VT_FLAG_ARRAY_OR_STRING) != 0;
			ip += 3;
			MINT_IN_BREAK;
		}
		MINT_IN_CASE(MINT_CASTCLASS_INTERFACE)
		MINT_IN_CASE(MINT_ISINST_INTERFACE) {
			MonoObject *o = LOCAL_VAR (ip [2], MonoObject*);
			if (o) {
				MonoClass *c = (MonoClass*)frame->imethod->data_items [ip [3]];
				gboolean isinst;
				if (MONO_VTABLE_IMPLEMENTS_INTERFACE (o->vtable, m_class_get_interface_id (c))) {
					isinst = TRUE;
				} else if (m_class_is_array_special_interface (c)) {
					/* slow path */
					// FIXME push/pop LMF
					isinst = mono_interp_isinst (o, c); // FIXME: do not swallow the error
				} else {
					isinst = FALSE;
				}

				if (!isinst) {
					gboolean const isinst_instr = *ip == MINT_ISINST_INTERFACE;
					if (isinst_instr)
						LOCAL_VAR (ip [1], MonoObject*) = NULL;
					else
						THROW_EX (interp_get_exception_invalid_cast (frame, ip), ip);
				} else {
					LOCAL_VAR (ip [1], MonoObject*) = o;
				}
			} else {
				LOCAL_VAR (ip [1], MonoObject*) = NULL;
			}
			ip += 4;
			MINT_IN_BREAK;
		}
		MINT_IN_CASE(MINT_CASTCLASS_COMMON)
		MINT_IN_CASE(MINT_ISINST_COMMON) {
			MonoObject *o = LOCAL_VAR (ip [2], MonoObject*);
			if (o) {
				MonoClass *c = (MonoClass*)frame->imethod->data_items [ip [3]];
				gboolean isinst = mono_class_has_parent_fast (o->vtable->klass, c);

				if (!isinst) {
					gboolean const isinst_instr = *ip == MINT_ISINST_COMMON;
					if (isinst_instr)
						LOCAL_VAR (ip [1], MonoObject*) = NULL;
					else
						THROW_EX (interp_get_exception_invalid_cast (frame, ip), ip);
				} else {
					LOCAL_VAR (ip [1], MonoObject*) = o;
				}
			} else {
				LOCAL_VAR (ip [1], MonoObject*) = NULL;
			}
			ip += 4;
			MINT_IN_BREAK;
		}
		MINT_IN_CASE(MINT_CASTCLASS)
		MINT_IN_CASE(MINT_ISINST) {
			MonoObject *o = LOCAL_VAR (ip [2], MonoObject*);
			if (o) {
				MonoClass* const c = (MonoClass*)frame->imethod->data_items [ip [3]];
				// FIXME push/pop LMF
				if (!mono_interp_isinst (o, c)) { // FIXME: do not swallow the error
					gboolean const isinst_instr = *ip == MINT_ISINST;
					if (isinst_instr)
						LOCAL_VAR (ip [1], MonoObject*) = NULL;
					else
						THROW_EX (interp_get_exception_invalid_cast (frame, ip), ip);
				} else {
					LOCAL_VAR (ip [1], MonoObject*) = o;
				}
			} else {
				LOCAL_VAR (ip [1], MonoObject*) = NULL;
			}
			ip += 4;
			MINT_IN_BREAK;
		}
		MINT_IN_CASE(MINT_CONV_R_UN_I4)
			LOCAL_VAR (ip [1], double) = (double)LOCAL_VAR (ip [2], guint32);
			ip += 3;
			MINT_IN_BREAK;
		MINT_IN_CASE(MINT_CONV_R_UN_I8)
			LOCAL_VAR (ip [1], double) = (double)LOCAL_VAR (ip [2], guint64);
			ip += 3;
			MINT_IN_BREAK;
		MINT_IN_CASE(MINT_UNBOX) {
			MonoObject *o = LOCAL_VAR (ip [2], MonoObject*);
			NULL_CHECK (o);
			MonoClass *c = (MonoClass*)frame->imethod->data_items [ip [3]];

			if (!(m_class_get_rank (o->vtable->klass) == 0 && m_class_get_element_class (o->vtable->klass) == m_class_get_element_class (c)))
				THROW_EX (interp_get_exception_invalid_cast (frame, ip), ip);

			LOCAL_VAR (ip [1], gpointer) = mono_object_unbox_internal (o);
			ip += 4;
			MINT_IN_BREAK;
		}
		MINT_IN_CASE(MINT_THROW) {
			MonoException *local_ex = LOCAL_VAR (ip [1], MonoException*);
			if (!local_ex)
				local_ex = interp_get_exception_null_reference (frame, ip);

			THROW_EX (local_ex, ip);
			MINT_IN_BREAK;
		}
		MINT_IN_CASE(MINT_SAFEPOINT)
			SAFEPOINT;
			++ip;
			MINT_IN_BREAK;
		MINT_IN_CASE(MINT_LDFLDA_UNSAFE) {
			LOCAL_VAR (ip [1], gpointer) = (char*)LOCAL_VAR (ip [2], gpointer) + ip [3];
			ip += 4;
			MINT_IN_BREAK;
		}
		MINT_IN_CASE(MINT_LDFLDA) {
			MonoObject *o = LOCAL_VAR (ip [2], MonoObject*);
			NULL_CHECK (o);
			LOCAL_VAR (ip [1], gpointer) = (char *)o + ip [3];
			ip += 4;
			MINT_IN_BREAK;
		}
		MINT_IN_CASE(MINT_CKNULL) {
			MonoObject *o = LOCAL_VAR (ip [2], MonoObject*);
			NULL_CHECK (o);
			LOCAL_VAR (ip [1], MonoObject*) = o;
			ip += 3;
			MINT_IN_BREAK;
		}

#define LDFLD_UNALIGNED(datatype, fieldtype, unaligned) do { \
	MonoObject *o = LOCAL_VAR (ip [2], MonoObject*); \
	NULL_CHECK (o); \
	if (unaligned) \
		memcpy (locals + ip [1], (char *)o + ip [3], sizeof (fieldtype)); \
	else \
		LOCAL_VAR (ip [1], datatype) = * (fieldtype *)((char *)o + ip [3]) ; \
	ip += 4; \
} while (0)

#define LDFLD(datamem, fieldtype) LDFLD_UNALIGNED(datamem, fieldtype, FALSE)

		MINT_IN_CASE(MINT_LDFLD_I1) LDFLD(gint32, gint8); MINT_IN_BREAK;
		MINT_IN_CASE(MINT_LDFLD_U1) LDFLD(gint32, guint8); MINT_IN_BREAK;
		MINT_IN_CASE(MINT_LDFLD_I2) LDFLD(gint32, gint16); MINT_IN_BREAK;
		MINT_IN_CASE(MINT_LDFLD_U2) LDFLD(gint32, guint16); MINT_IN_BREAK;
		MINT_IN_CASE(MINT_LDFLD_I4) LDFLD(gint32, gint32); MINT_IN_BREAK;
		MINT_IN_CASE(MINT_LDFLD_I8) LDFLD(gint64, gint64); MINT_IN_BREAK;
		MINT_IN_CASE(MINT_LDFLD_R4) LDFLD(float, float); MINT_IN_BREAK;
		MINT_IN_CASE(MINT_LDFLD_R8) LDFLD(double, double); MINT_IN_BREAK;
		MINT_IN_CASE(MINT_LDFLD_O) LDFLD(gpointer, gpointer); MINT_IN_BREAK;
		MINT_IN_CASE(MINT_LDFLD_I8_UNALIGNED) LDFLD_UNALIGNED(gint64, gint64, TRUE); MINT_IN_BREAK;
		MINT_IN_CASE(MINT_LDFLD_R8_UNALIGNED) LDFLD_UNALIGNED(double, double, TRUE); MINT_IN_BREAK;

		MINT_IN_CASE(MINT_LDFLD_VT) {
			MonoObject *o = LOCAL_VAR (ip [2], MonoObject*);
			NULL_CHECK (o);
			memcpy (locals + ip [1], (char *)o + ip [3], ip [4]);
			ip += 5;
			MINT_IN_BREAK;
		}

#define STFLD_UNALIGNED(datatype, fieldtype, unaligned) do { \
	MonoObject *o = LOCAL_VAR (ip [1], MonoObject*); \
	NULL_CHECK (o); \
	if (unaligned) \
		memcpy ((char *)o + ip [3], locals + ip [2], sizeof (fieldtype)); \
	else \
		* (fieldtype *)((char *)o + ip [3]) = (fieldtype)(LOCAL_VAR (ip [2], datatype)); \
	ip += 4; \
} while (0)

#define STFLD(datamem, fieldtype) STFLD_UNALIGNED(datamem, fieldtype, FALSE)

		MINT_IN_CASE(MINT_STFLD_I1) STFLD(gint32, gint8); MINT_IN_BREAK;
		MINT_IN_CASE(MINT_STFLD_U1) STFLD(gint32, guint8); MINT_IN_BREAK;
		MINT_IN_CASE(MINT_STFLD_I2) STFLD(gint32, gint16); MINT_IN_BREAK;
		MINT_IN_CASE(MINT_STFLD_U2) STFLD(gint32, guint16); MINT_IN_BREAK;
		MINT_IN_CASE(MINT_STFLD_I4) STFLD(gint32, gint32); MINT_IN_BREAK;
		MINT_IN_CASE(MINT_STFLD_I8) STFLD(gint64, gint64); MINT_IN_BREAK;
		MINT_IN_CASE(MINT_STFLD_R4) STFLD(float, float); MINT_IN_BREAK;
		MINT_IN_CASE(MINT_STFLD_R8) STFLD(double, double); MINT_IN_BREAK;
		MINT_IN_CASE(MINT_STFLD_O) {
			MonoObject *o = LOCAL_VAR (ip [1], MonoObject*);
			NULL_CHECK (o);
			mono_gc_wbarrier_set_field_internal (o, (char*)o + ip [3], LOCAL_VAR (ip [2], MonoObject*));
			ip += 4;
			MINT_IN_BREAK;
		}
		MINT_IN_CASE(MINT_STFLD_I8_UNALIGNED) STFLD_UNALIGNED(gint64, gint64, TRUE); MINT_IN_BREAK;
		MINT_IN_CASE(MINT_STFLD_R8_UNALIGNED) STFLD_UNALIGNED(double, double, TRUE); MINT_IN_BREAK;

		MINT_IN_CASE(MINT_STFLD_VT_NOREF) {
			MonoObject *o = LOCAL_VAR (ip [1], MonoObject*);
			NULL_CHECK (o);
			memcpy ((char*)o + ip [3], locals + ip [2], ip [4]);
			ip += 5;
			MINT_IN_BREAK;
		}

		MINT_IN_CASE(MINT_STFLD_VT) {
			MonoClass *klass = (MonoClass*)frame->imethod->data_items [ip [4]];
			MonoObject *o = LOCAL_VAR (ip [1], MonoObject*);
			NULL_CHECK (o);
			mono_value_copy_internal ((char*)o + ip [3], locals + ip [2], klass);
			ip += 5;
			MINT_IN_BREAK;
		}

		MINT_IN_CASE(MINT_LDSFLDA) {
			MonoVTable *vtable = (MonoVTable*) frame->imethod->data_items [ip [2]];
			INIT_VTABLE (vtable);
			LOCAL_VAR (ip [1], gpointer) = frame->imethod->data_items [ip [3]];
			ip += 4;
			MINT_IN_BREAK;
		}

		MINT_IN_CASE(MINT_LDTSFLDA) {
			MonoInternalThread *thread = mono_thread_internal_current ();
			guint32 offset = READ32 (ip + 2);
			LOCAL_VAR (ip [1], gpointer) = ((char*)thread->static_data [offset & 0x3f]) + (offset >> 6);
			ip += 4;
			MINT_IN_BREAK;
		}

/* We init class here to preserve cctor order */
#define LDSFLD(datatype, fieldtype) { \
	MonoVTable *vtable = (MonoVTable*) frame->imethod->data_items [ip [2]]; \
	INIT_VTABLE (vtable); \
	LOCAL_VAR (ip [1], datatype) = * (fieldtype *)(frame->imethod->data_items [ip [3]]) ; \
	ip += 4; \
	}

		MINT_IN_CASE(MINT_LDSFLD_I1) LDSFLD(gint32, gint8); MINT_IN_BREAK;
		MINT_IN_CASE(MINT_LDSFLD_U1) LDSFLD(gint32, guint8); MINT_IN_BREAK;
		MINT_IN_CASE(MINT_LDSFLD_I2) LDSFLD(gint32, gint16); MINT_IN_BREAK;
		MINT_IN_CASE(MINT_LDSFLD_U2) LDSFLD(gint32, guint16); MINT_IN_BREAK;
		MINT_IN_CASE(MINT_LDSFLD_I4) LDSFLD(gint32, gint32); MINT_IN_BREAK;
		MINT_IN_CASE(MINT_LDSFLD_I8) LDSFLD(gint64, gint64); MINT_IN_BREAK;
		MINT_IN_CASE(MINT_LDSFLD_R4) LDSFLD(float, float); MINT_IN_BREAK;
		MINT_IN_CASE(MINT_LDSFLD_R8) LDSFLD(double, double); MINT_IN_BREAK;
		MINT_IN_CASE(MINT_LDSFLD_O) LDSFLD(gpointer, gpointer); MINT_IN_BREAK;

		MINT_IN_CASE(MINT_LDSFLD_VT) {
			MonoVTable *vtable = (MonoVTable*) frame->imethod->data_items [ip [2]];
			INIT_VTABLE (vtable);

			gpointer addr = frame->imethod->data_items [ip [3]];
			guint16 size = ip [4];

			memcpy (locals + ip [1], addr, size);
			ip += 5;
			MINT_IN_BREAK;
		}

		MINT_IN_CASE(MINT_LDSFLD_W) {
			MonoVTable *vtable = (MonoVTable*) frame->imethod->data_items [READ32 (ip + 2)];
			INIT_VTABLE (vtable);
			gpointer addr = frame->imethod->data_items [READ32 (ip + 4)];
			MonoClass *klass = frame->imethod->data_items [READ32 (ip + 6)];
			stackval_from_data (m_class_get_byval_arg (klass), (stackval*)(locals + ip [1]), addr, FALSE);
			ip += 8;
			MINT_IN_BREAK;
		}

#define STSFLD(datatype, fieldtype) { \
	MonoVTable *vtable = (MonoVTable*) frame->imethod->data_items [ip [2]]; \
	INIT_VTABLE (vtable); \
	* (fieldtype *)(frame->imethod->data_items [ip [3]]) = (fieldtype)(LOCAL_VAR (ip [1], datatype)); \
	ip += 4; \
	}

		MINT_IN_CASE(MINT_STSFLD_I1) STSFLD(gint32, gint8); MINT_IN_BREAK;
		MINT_IN_CASE(MINT_STSFLD_U1) STSFLD(gint32, guint8); MINT_IN_BREAK;
		MINT_IN_CASE(MINT_STSFLD_I2) STSFLD(gint32, gint16); MINT_IN_BREAK;
		MINT_IN_CASE(MINT_STSFLD_U2) STSFLD(gint32, guint16); MINT_IN_BREAK;
		MINT_IN_CASE(MINT_STSFLD_I4) STSFLD(gint32, gint32); MINT_IN_BREAK;
		MINT_IN_CASE(MINT_STSFLD_I8) STSFLD(gint64, gint64); MINT_IN_BREAK;
		MINT_IN_CASE(MINT_STSFLD_R4) STSFLD(float, float); MINT_IN_BREAK;
		MINT_IN_CASE(MINT_STSFLD_R8) STSFLD(double, double); MINT_IN_BREAK;
		MINT_IN_CASE(MINT_STSFLD_O) STSFLD(gpointer, gpointer); MINT_IN_BREAK;

		MINT_IN_CASE(MINT_STSFLD_VT) {
			MonoVTable *vtable = (MonoVTable*) frame->imethod->data_items [ip [2]];
			INIT_VTABLE (vtable);
			gpointer addr = frame->imethod->data_items [ip [3]];
			memcpy (addr, locals + ip [1], ip [4]);
			ip += 5;
			MINT_IN_BREAK;
		}

		MINT_IN_CASE(MINT_STSFLD_W) {
			MonoVTable *vtable = (MonoVTable*) frame->imethod->data_items [READ32 (ip + 2)];
			INIT_VTABLE (vtable);
			gpointer addr = frame->imethod->data_items [READ32 (ip + 4)];
			MonoClass *klass = frame->imethod->data_items [READ32 (ip + 6)];
			stackval_to_data (m_class_get_byval_arg (klass), (stackval*)(locals + ip [1]), addr, FALSE);
			ip += 8;
			MINT_IN_BREAK;
		}

		MINT_IN_CASE(MINT_STOBJ_VT) {
			MonoClass *c = (MonoClass*)frame->imethod->data_items [ip [3]];
			mono_value_copy_internal (LOCAL_VAR (ip [1], gpointer), locals + ip [2], c);
			ip += 4;
			MINT_IN_BREAK;
		}
		MINT_IN_CASE(MINT_STOBJ_VT_NOREF) {
			memcpy (LOCAL_VAR (ip [1], gpointer), locals + ip [2], ip [3]);
			ip += 4;
			MINT_IN_BREAK;
		}
		MINT_IN_CASE(MINT_CONV_OVF_U8_I4) {
			gint32 val = LOCAL_VAR (ip [2], gint32);
			if (val < 0)
				THROW_EX (interp_get_exception_overflow (frame, ip), ip);
			LOCAL_VAR (ip [1], guint64) = val;
			ip += 3;
			MINT_IN_BREAK;
		}
		MINT_IN_CASE(MINT_CONV_OVF_U8_I8) {
			gint64 val = LOCAL_VAR (ip [2], gint64);
			if (val < 0)
				THROW_EX (interp_get_exception_overflow (frame, ip), ip);
			LOCAL_VAR (ip [1], guint64) = val;
			ip += 3;
			MINT_IN_BREAK;
		}
		MINT_IN_CASE(MINT_CONV_OVF_I8_U8) {
			guint64 val = LOCAL_VAR (ip [2], guint64);
			if (val > G_MAXINT64)
				THROW_EX (interp_get_exception_overflow (frame, ip), ip);
			LOCAL_VAR (ip [1], gint64) = val;
			ip += 3;
			MINT_IN_BREAK;
		}
		MINT_IN_CASE(MINT_CONV_OVF_U8_R4) {
			float val = LOCAL_VAR (ip [2], float);
			if (!mono_try_trunc_u64 (val, (guint64*)(locals + ip [1])))
				THROW_EX (interp_get_exception_overflow (frame, ip), ip);
			ip += 3;
			MINT_IN_BREAK;
		}
		MINT_IN_CASE(MINT_CONV_OVF_U8_R8) {
			double val = LOCAL_VAR (ip [2], double);
			if (!mono_try_trunc_u64 (val, (guint64*)(locals + ip [1])))
				THROW_EX (interp_get_exception_overflow (frame, ip), ip);
			ip += 3;
			MINT_IN_BREAK;
		}
		MINT_IN_CASE(MINT_CONV_OVF_I8_R4) {
			float val = LOCAL_VAR (ip [2], float);
			if (!mono_try_trunc_i64 (val, (gint64*)(locals + ip [1])))
				THROW_EX (interp_get_exception_overflow (frame, ip), ip);
			ip += 3;
			MINT_IN_BREAK;
		}
		MINT_IN_CASE(MINT_CONV_OVF_I8_R8) {
			double val = LOCAL_VAR (ip [2], double);
			if (!mono_try_trunc_i64 (val, (gint64*)(locals + ip [1])))
				THROW_EX (interp_get_exception_overflow (frame, ip), ip);
			ip += 3;
			MINT_IN_BREAK;
		}
		MINT_IN_CASE(MINT_BOX) {
			MonoVTable *vtable = (MonoVTable*)frame->imethod->data_items [ip [3]];

			// FIXME push/pop LMF
			MonoObject *o = mono_gc_alloc_obj (vtable, m_class_get_instance_size (vtable->klass));
			SET_TEMP_POINTER(o);
			stackval_to_data (m_class_get_byval_arg (vtable->klass), (stackval*)(locals + ip [2]), mono_object_get_data (o), FALSE);
			LOCAL_VAR (ip [1], MonoObject*) = o;
			SET_TEMP_POINTER(NULL);

			ip += 4;
			MINT_IN_BREAK;
		}
		MINT_IN_CASE(MINT_BOX_VT) {
			MonoVTable *vtable = (MonoVTable*)frame->imethod->data_items [ip [3]];
			MonoClass *c = vtable->klass;

			// FIXME push/pop LMF
			MonoObject *o = mono_gc_alloc_obj (vtable, m_class_get_instance_size (c));
			SET_TEMP_POINTER(o);
			mono_value_copy_internal (mono_object_get_data (o), locals + ip [2], c);
			LOCAL_VAR (ip [1], MonoObject*) = o;
			SET_TEMP_POINTER(NULL);

			ip += 4;
			MINT_IN_BREAK;
		}
		MINT_IN_CASE(MINT_BOX_PTR) {
			MonoVTable *vtable = (MonoVTable*)frame->imethod->data_items [ip [3]];
			MonoClass *c = vtable->klass;

			// FIXME push/pop LMF
			MonoObject *o = mono_gc_alloc_obj (vtable, m_class_get_instance_size (c));
			SET_TEMP_POINTER(o);
			mono_value_copy_internal (mono_object_get_data (o), LOCAL_VAR (ip [2], gpointer), c);
			LOCAL_VAR (ip [1], MonoObject*) = o;
			SET_TEMP_POINTER(NULL);

			ip += 4;
			MINT_IN_BREAK;
		}
		MINT_IN_CASE(MINT_BOX_NULLABLE_PTR) {
			MonoClass *c = (MonoClass*)frame->imethod->data_items [ip [3]];

			// FIXME push/pop LMF
			LOCAL_VAR (ip [1], MonoObject*) = mono_nullable_box (LOCAL_VAR (ip [2], gpointer), c, error);
			mono_interp_error_cleanup (error); /* FIXME: don't swallow the error */
			ip += 4;
			MINT_IN_BREAK;
		}
		MINT_IN_CASE(MINT_NEWARR) {
			// FIXME push/pop LMF
			MonoVTable *vtable = (MonoVTable*)frame->imethod->data_items [ip [3]];
			LOCAL_VAR (ip [1], MonoObject*) = (MonoObject*) mono_array_new_specific_checked (vtable, LOCAL_VAR (ip [2], gint32), error);
			if (!is_ok (error)) {
				THROW_EX (interp_error_convert_to_exception (frame, error, ip), ip);
			}
			ip += 4;
			/*if (profiling_classes) {
				guint count = GPOINTER_TO_UINT (g_hash_table_lookup (profiling_classes, o->vtable->klass));
				count++;
				g_hash_table_insert (profiling_classes, o->vtable->klass, GUINT_TO_POINTER (count));
			}*/

			MINT_IN_BREAK;
		}
		MINT_IN_CASE(MINT_NEWSTR) {
			LOCAL_VAR (ip [1], MonoString*) = mono_string_new_size_checked (LOCAL_VAR (ip [2], gint32), error);
			if (!is_ok (error)) {
				THROW_EX (interp_error_convert_to_exception (frame, error, ip), ip);
			}
			ip += 3;
			MINT_IN_BREAK;
		}
		MINT_IN_CASE(MINT_LDLEN) {
			MonoObject *o = LOCAL_VAR (ip [2], MonoObject*);
			NULL_CHECK (o);
			LOCAL_VAR (ip [1], mono_u) = mono_array_length_internal ((MonoArray *)o);
			ip += 3;
			MINT_IN_BREAK;
		}
		MINT_IN_CASE(MINT_GETCHR) {
			MonoString *s = LOCAL_VAR (ip [2], MonoString*);
			NULL_CHECK (s);
			int i32 = LOCAL_VAR (ip [3], int);
			if (i32 < 0 || i32 >= mono_string_length_internal (s))
				THROW_EX (interp_get_exception_index_out_of_range (frame, ip), ip);
			LOCAL_VAR (ip [1], gint32) = mono_string_chars_internal (s)[i32];
			ip += 4;
			MINT_IN_BREAK;
		}
		MINT_IN_CASE(MINT_GETITEM_SPAN) {
			MonoSpanOfVoid *span = LOCAL_VAR (ip [2], MonoSpanOfVoid*);
			int index = LOCAL_VAR (ip [3], int);
			NULL_CHECK (span);

			gint32 length = span->_length;
			if (index < 0 || index >= length)
				THROW_EX (interp_get_exception_index_out_of_range (frame, ip), ip);

			gsize element_size = (gsize)(gint16)ip [4];
			LOCAL_VAR (ip [1], gpointer) = (guint8*)span->_reference + index * element_size;

			ip += 5;
			MINT_IN_BREAK;
		}
		MINT_IN_CASE(MINT_GETITEM_LOCALSPAN) {
			// Same as getitem span but we know the offset of the span structure on the stack
			MonoSpanOfVoid *span = (MonoSpanOfVoid*)(locals + ip [2]);
			int index = LOCAL_VAR (ip [3], int);

			gint32 length = span->_length;
			if (index < 0 || index >= length)
				THROW_EX (interp_get_exception_index_out_of_range (frame, ip), ip);

			gsize element_size = (gsize)(gint16)ip [4];
			LOCAL_VAR (ip [1], gpointer) = (guint8*)span->_reference + index * element_size;

			ip += 5;
			MINT_IN_BREAK;
		}
		MINT_IN_CASE(MINT_STRLEN) {
			MonoObject *o = LOCAL_VAR (ip [2], MonoObject*);
			NULL_CHECK (o);
			LOCAL_VAR (ip [1], gint32) = mono_string_length_internal ((MonoString*) o);
			ip += 3;
			MINT_IN_BREAK;
		}
		MINT_IN_CASE(MINT_ARRAY_RANK) {
			MonoObject *o = LOCAL_VAR (ip [2], MonoObject*);
			NULL_CHECK (o);
			LOCAL_VAR (ip [1], gint32) = m_class_get_rank (mono_object_class (o));
			ip += 3;
			MINT_IN_BREAK;
		}
		MINT_IN_CASE(MINT_ARRAY_ELEMENT_SIZE) {
			// FIXME push/pop LMF
			MonoObject *o = LOCAL_VAR (ip [2], MonoObject*);
			NULL_CHECK (o);
			LOCAL_VAR (ip [1], gint32) = mono_array_element_size (mono_object_class (o));
			ip += 3;
			MINT_IN_BREAK;
		}
		MINT_IN_CASE(MINT_LDELEMA1) {
			/* No bounds, one direction */
			MonoArray *ao = LOCAL_VAR (ip [2], MonoArray*);
			NULL_CHECK (ao);
			guint32 index = LOCAL_VAR (ip [3], guint32);
			if (index >= ao->max_length)
				THROW_EX (interp_get_exception_index_out_of_range (frame, ip), ip);
			guint16 size = ip [4];
			LOCAL_VAR (ip [1], gpointer) = mono_array_addr_with_size_fast (ao, size, index);
			ip += 5;
			MINT_IN_BREAK;
		}
		MINT_IN_CASE(MINT_LDELEMA) {
			guint16 rank = ip [3];
			guint16 esize = ip [4];
			stackval *sp = (stackval*)(locals + ip [2]);

			MonoArray *ao = (MonoArray*) sp [0].data.o;
			NULL_CHECK (ao);

			g_assert (ao->bounds);
			guint32 pos = 0;
			for (int i = 0; i < rank; i++) {
				gint32 idx = sp [i + 1].data.i;
				gint32 lower = ao->bounds [i].lower_bound;
				guint32 len = ao->bounds [i].length;
				if (idx < lower || (guint32)(idx - lower) >= len)
					THROW_EX (interp_get_exception_index_out_of_range (frame, ip), ip);
				pos = (pos * len) + (guint32)(idx - lower);
			}

			LOCAL_VAR (ip [1], gpointer) = mono_array_addr_with_size_fast (ao, esize, pos);
			ip += 5;
			MINT_IN_BREAK;
		}
		MINT_IN_CASE(MINT_LDELEMA_TC) {
			// FIXME push/pop LMF
			stackval *sp = (stackval*)(locals + ip [2]);

			MonoObject *o = (MonoObject*) sp [0].data.o;
			NULL_CHECK (o);

			MonoClass *klass = (MonoClass*)frame->imethod->data_items [ip [3]];
			MonoException *address_ex = ves_array_element_address (frame, klass, (MonoArray *) o, (gpointer*)(locals + ip [1]), sp + 1, TRUE);
			if (address_ex)
				THROW_EX (address_ex, ip);
			ip += 4;
			MINT_IN_BREAK;
		}

#define LDELEM(datatype,elemtype) do { \
	MonoArray *o = LOCAL_VAR (ip [2], MonoArray*); \
	NULL_CHECK (o); \
	guint32 aindex = LOCAL_VAR (ip [3], guint32); \
	if (aindex >= mono_array_length_internal (o)) \
		THROW_EX (interp_get_exception_index_out_of_range (frame, ip), ip); \
	LOCAL_VAR (ip [1], datatype) = mono_array_get_fast (o, elemtype, aindex); \
	ip += 4; \
} while (0)
		MINT_IN_CASE(MINT_LDELEM_I1) LDELEM(gint32, gint8); MINT_IN_BREAK;
		MINT_IN_CASE(MINT_LDELEM_U1) LDELEM(gint32, guint8); MINT_IN_BREAK;
		MINT_IN_CASE(MINT_LDELEM_I2) LDELEM(gint32, gint16); MINT_IN_BREAK;
		MINT_IN_CASE(MINT_LDELEM_U2) LDELEM(gint32, guint16); MINT_IN_BREAK;
		MINT_IN_CASE(MINT_LDELEM_I4) LDELEM(gint32, gint32); MINT_IN_BREAK;
		MINT_IN_CASE(MINT_LDELEM_U4) LDELEM(gint32, guint32); MINT_IN_BREAK;
		MINT_IN_CASE(MINT_LDELEM_I8) LDELEM(gint64, guint64); MINT_IN_BREAK;
		MINT_IN_CASE(MINT_LDELEM_R4) LDELEM(float, float); MINT_IN_BREAK;
		MINT_IN_CASE(MINT_LDELEM_R8) LDELEM(double, double); MINT_IN_BREAK;
		MINT_IN_CASE(MINT_LDELEM_REF) LDELEM(gpointer, gpointer); MINT_IN_BREAK;
		MINT_IN_CASE(MINT_LDELEM_VT) {
			MonoArray *o = LOCAL_VAR (ip [2], MonoArray*);
			NULL_CHECK (o);
			mono_u aindex = LOCAL_VAR (ip [3], gint32);
			if (aindex >= mono_array_length_internal (o))
				THROW_EX (interp_get_exception_index_out_of_range (frame, ip), ip);

			guint16 size = ip [4];
			char *src_addr = mono_array_addr_with_size_fast ((MonoArray *) o, size, aindex);
			memcpy (locals + ip [1], src_addr, size);

			ip += 5;
			MINT_IN_BREAK;
		}
#define STELEM_PROLOG(o, aindex) do { \
	o = LOCAL_VAR (ip [1], MonoArray*); \
	NULL_CHECK (o); \
	aindex = LOCAL_VAR (ip [2], gint32); \
	if (aindex >= mono_array_length_internal (o)) \
		THROW_EX (interp_get_exception_index_out_of_range (frame, ip), ip); \
} while (0)

#define STELEM(datatype, elemtype) do { \
	MonoArray *o; \
	guint32 aindex; \
	STELEM_PROLOG(o, aindex); \
	mono_array_set_fast (o, elemtype, aindex, LOCAL_VAR (ip [3], datatype)); \
	ip += 4; \
} while (0)
		MINT_IN_CASE(MINT_STELEM_I1) STELEM(gint32, gint8); MINT_IN_BREAK;
		MINT_IN_CASE(MINT_STELEM_U1) STELEM(gint32, guint8); MINT_IN_BREAK;
		MINT_IN_CASE(MINT_STELEM_I2) STELEM(gint32, gint16); MINT_IN_BREAK;
		MINT_IN_CASE(MINT_STELEM_U2) STELEM(gint32, guint16); MINT_IN_BREAK;
		MINT_IN_CASE(MINT_STELEM_I4) STELEM(gint32, gint32); MINT_IN_BREAK;
		MINT_IN_CASE(MINT_STELEM_I8) STELEM(gint64, gint64); MINT_IN_BREAK;
		MINT_IN_CASE(MINT_STELEM_R4) STELEM(float, float); MINT_IN_BREAK;
		MINT_IN_CASE(MINT_STELEM_R8) STELEM(double, double); MINT_IN_BREAK;
		MINT_IN_CASE(MINT_STELEM_REF) {
			MonoArray *o;
			guint32 aindex;
			STELEM_PROLOG(o, aindex);
			MonoObject *ref = LOCAL_VAR (ip [3], MonoObject*);

			if (ref) {
				// FIXME push/pop LMF
				gboolean isinst = mono_interp_isinst (ref, m_class_get_element_class (mono_object_class (o)));
				if (!isinst)
					THROW_EX (interp_get_exception_array_type_mismatch (frame, ip), ip);
			}
			mono_array_setref_fast ((MonoArray *) o, aindex, ref);
			ip += 4;
			MINT_IN_BREAK;
		}

		MINT_IN_CASE(MINT_STELEM_VT) {
			MonoArray *o = LOCAL_VAR (ip [1], MonoArray*);
			NULL_CHECK (o);
			guint32 aindex = LOCAL_VAR (ip [2], guint32);
			if (aindex >= mono_array_length_internal (o))
				THROW_EX (interp_get_exception_index_out_of_range (frame, ip), ip);

			guint16 size = ip [5];
			char *dst_addr = mono_array_addr_with_size_fast ((MonoArray *) o, size, aindex);
			MonoClass *klass_vt = (MonoClass*)frame->imethod->data_items [ip [4]];
			mono_value_copy_internal (dst_addr, locals + ip [3], klass_vt);
			ip += 6;
			MINT_IN_BREAK;
		}
		MINT_IN_CASE(MINT_STELEM_VT_NOREF) {
			MonoArray *o = LOCAL_VAR (ip [1], MonoArray*);
			NULL_CHECK (o);
			guint32 aindex = LOCAL_VAR (ip [2], guint32);
			if (aindex >= mono_array_length_internal (o))
				THROW_EX (interp_get_exception_index_out_of_range (frame, ip), ip);

			guint16 size = ip [5];
			char *dst_addr = mono_array_addr_with_size_fast ((MonoArray *) o, size, aindex);
			memcpy (dst_addr, locals + ip [3], size);
			ip += 6;
			MINT_IN_BREAK;
		}
		MINT_IN_CASE(MINT_CONV_OVF_I4_U4) {
			gint32 val = LOCAL_VAR (ip [2], gint32);
			if (val < 0)
				THROW_EX (interp_get_exception_overflow (frame, ip), ip);
			LOCAL_VAR (ip [1], gint32) = val;
			ip += 3;
			MINT_IN_BREAK;
		}
		MINT_IN_CASE(MINT_CONV_OVF_I4_I8) {
			gint64 val = LOCAL_VAR (ip [2], gint64);
			if (val < G_MININT32 || val > G_MAXINT32)
				THROW_EX (interp_get_exception_overflow (frame, ip), ip);
			LOCAL_VAR (ip [1], gint32) = (gint32) val;
			ip += 3;
			MINT_IN_BREAK;
		}
		MINT_IN_CASE(MINT_CONV_OVF_I4_U8) {
			guint64 val = LOCAL_VAR (ip [2], guint64);
			if (val > G_MAXINT32)
				THROW_EX (interp_get_exception_overflow (frame, ip), ip);
			LOCAL_VAR (ip [1], gint32) = (gint32) val;
			ip += 3;
			MINT_IN_BREAK;
		}
		MINT_IN_CASE(MINT_CONV_OVF_I4_R4) {
			float val = LOCAL_VAR (ip [2], float);
			double val_r8 = (double)val;
			if (val_r8 > ((double)G_MININT32 - 1) && val_r8 < ((double)G_MAXINT32 + 1))
				LOCAL_VAR (ip [1], gint32) = (gint32) val;
			else
				THROW_EX (interp_get_exception_overflow (frame, ip), ip);
			ip += 3;
			MINT_IN_BREAK;
		}
		MINT_IN_CASE(MINT_CONV_OVF_I4_R8) {
			double val = LOCAL_VAR (ip [2], double);
			if (val > ((double)G_MININT32 - 1) && val < ((double)G_MAXINT32 + 1))
				LOCAL_VAR (ip [1], gint32) = (gint32) val;
			else
				THROW_EX (interp_get_exception_overflow (frame, ip), ip);
			ip += 3;
			MINT_IN_BREAK;
		}
		MINT_IN_CASE(MINT_CONV_OVF_U4_I4) {
			gint32 val = LOCAL_VAR (ip [2], gint32);
			if (val < 0)
				THROW_EX (interp_get_exception_overflow (frame, ip), ip);
			LOCAL_VAR (ip [1], gint32) = val;
			ip += 3;
			MINT_IN_BREAK;
		}
		MINT_IN_CASE(MINT_CONV_OVF_U4_I8) {
			gint64 val = LOCAL_VAR (ip [2], gint64);
			if (val < 0 || val > G_MAXUINT32)
				THROW_EX (interp_get_exception_overflow (frame, ip), ip);
			LOCAL_VAR (ip [1], gint32) = (guint32) val;
			ip += 3;
			MINT_IN_BREAK;
		}
		MINT_IN_CASE(MINT_CONV_OVF_U4_R4) {
			float val = LOCAL_VAR (ip [2], float);
			double val_r8 = val;
			if (val_r8 > -1.0 && val_r8 < ((double)G_MAXUINT32 + 1))
				LOCAL_VAR (ip [1], gint32) = (guint32)val;
			else
				THROW_EX (interp_get_exception_overflow (frame, ip), ip);
			ip += 3;
			MINT_IN_BREAK;
		}
		MINT_IN_CASE(MINT_CONV_OVF_U4_R8) {
			double val = LOCAL_VAR (ip [2], double);
			if (val > -1.0 && val < ((double)G_MAXUINT32 + 1))
				LOCAL_VAR (ip [1], gint32) = (guint32)val;
			else
				THROW_EX (interp_get_exception_overflow (frame, ip), ip);
			ip += 3;
			MINT_IN_BREAK;
		}
		MINT_IN_CASE(MINT_CONV_OVF_I2_I4) {
			gint32 val = LOCAL_VAR (ip [2], gint32);
			if (val < G_MININT16 || val > G_MAXINT16)
				THROW_EX (interp_get_exception_overflow (frame, ip), ip);
			LOCAL_VAR (ip [1], gint32) = (gint16)val;
			ip += 3;
			MINT_IN_BREAK;
		}
		MINT_IN_CASE(MINT_CONV_OVF_I2_U4) {
			gint32 val = LOCAL_VAR (ip [2], gint32);
			if (val < 0 || val > G_MAXINT16)
				THROW_EX (interp_get_exception_overflow (frame, ip), ip);
			LOCAL_VAR (ip [1], gint32) = (gint16)val;
			ip += 3;
			MINT_IN_BREAK;
		}
		MINT_IN_CASE(MINT_CONV_OVF_I2_I8) {
			gint64 val = LOCAL_VAR (ip [2], gint64);
			if (val < G_MININT16 || val > G_MAXINT16)
				THROW_EX (interp_get_exception_overflow (frame, ip), ip);
			LOCAL_VAR (ip [1], gint32) = (gint16) val;
			ip += 3;
			MINT_IN_BREAK;
		}
		MINT_IN_CASE(MINT_CONV_OVF_I2_U8) {
			gint64 val = LOCAL_VAR (ip [2], gint64);
			if (val < 0 || val > G_MAXINT16)
				THROW_EX (interp_get_exception_overflow (frame, ip), ip);
			LOCAL_VAR (ip [1], gint32) = (gint16) val;
			ip += 3;
			MINT_IN_BREAK;
		}
		MINT_IN_CASE(MINT_CONV_OVF_I2_R4) {
			float val = LOCAL_VAR (ip [2], float);
			if (val > (G_MININT16 - 1) && val < (G_MAXINT16 + 1))
				LOCAL_VAR (ip [1], gint32) = (gint16) val;
			else
				THROW_EX (interp_get_exception_overflow (frame, ip), ip);
			ip += 3;
			MINT_IN_BREAK;
		}
		MINT_IN_CASE(MINT_CONV_OVF_I2_R8) {
			double val = LOCAL_VAR (ip [2], double);
			if (val > (G_MININT16 - 1) && val < (G_MAXINT16 + 1))
				LOCAL_VAR (ip [1], gint32) = (gint16) val;
			else
				THROW_EX (interp_get_exception_overflow (frame, ip), ip);
			ip += 3;
			MINT_IN_BREAK;
		}
		MINT_IN_CASE(MINT_CONV_OVF_U2_I4) {
			gint32 val = LOCAL_VAR (ip [2], gint32);
			if (val < 0 || val > G_MAXUINT16)
				THROW_EX (interp_get_exception_overflow (frame, ip), ip);
			LOCAL_VAR (ip [1], gint32) = val;
			ip += 3;
			MINT_IN_BREAK;
		}
		MINT_IN_CASE(MINT_CONV_OVF_U2_I8) {
			gint64 val = LOCAL_VAR (ip [2], gint64);
			if (val < 0 || val > G_MAXUINT16)
				THROW_EX (interp_get_exception_overflow (frame, ip), ip);
			LOCAL_VAR (ip [1], gint32) = (guint16) val;
			ip += 3;
			MINT_IN_BREAK;
		}
		MINT_IN_CASE(MINT_CONV_OVF_U2_R4) {
			float val = LOCAL_VAR (ip [2], float);
			if (val > -1.0f && val < (G_MAXUINT16 + 1))
				LOCAL_VAR (ip [1], gint32) = (guint16) val;
			else
				THROW_EX (interp_get_exception_overflow (frame, ip), ip);
			ip += 3;
			MINT_IN_BREAK;
		}
		MINT_IN_CASE(MINT_CONV_OVF_U2_R8) {
			double val = LOCAL_VAR (ip [2], double);
			if (val > -1.0 && val < (G_MAXUINT16 + 1))
				LOCAL_VAR (ip [1], gint32) = (guint16) val;
			else
				THROW_EX (interp_get_exception_overflow (frame, ip), ip);
			ip += 3;
			MINT_IN_BREAK;
		}
		MINT_IN_CASE(MINT_CONV_OVF_I1_I4) {
			gint32 val = LOCAL_VAR (ip [2], gint32);
			if (val < G_MININT8 || val > G_MAXINT8)
				THROW_EX (interp_get_exception_overflow (frame, ip), ip);
			LOCAL_VAR (ip [1], gint32) = val;
			ip += 3;
			MINT_IN_BREAK;
		}
		MINT_IN_CASE(MINT_CONV_OVF_I1_U4) {
			gint32 val = LOCAL_VAR (ip [2], gint32);
			if (val < 0 || val > G_MAXINT8)
				THROW_EX (interp_get_exception_overflow (frame, ip), ip);
			LOCAL_VAR (ip [1], gint32) = val;
			ip += 3;
			MINT_IN_BREAK;
		}
		MINT_IN_CASE(MINT_CONV_OVF_I1_I8) {
			gint64 val = LOCAL_VAR (ip [2], gint64);
			if (val < G_MININT8 || val > G_MAXINT8)
				THROW_EX (interp_get_exception_overflow (frame, ip), ip);
			LOCAL_VAR (ip [1], gint32) = (gint8) val;
			ip += 3;
			MINT_IN_BREAK;
		}
		MINT_IN_CASE(MINT_CONV_OVF_I1_U8) {
			gint64 val = LOCAL_VAR (ip [2], gint64);
			if (val < 0 || val > G_MAXINT8)
				THROW_EX (interp_get_exception_overflow (frame, ip), ip);
			LOCAL_VAR (ip [1], gint32) = (gint8) val;
			ip += 3;
			MINT_IN_BREAK;
		}
		MINT_IN_CASE(MINT_CONV_OVF_I1_R4) {
			float val = LOCAL_VAR (ip [2], float);
			if (val > (G_MININT8 - 1) && val < (G_MAXINT8 + 1))
				LOCAL_VAR (ip [1], gint32) = (gint8) val;
			else
				THROW_EX (interp_get_exception_overflow (frame, ip), ip);
			ip += 3;
			MINT_IN_BREAK;
		}
		MINT_IN_CASE(MINT_CONV_OVF_I1_R8) {
			double val = LOCAL_VAR (ip [2], double);
			if (val > (G_MININT8 - 1) && val < (G_MAXINT8 + 1))
				LOCAL_VAR (ip [1], gint32) = (gint8) val;
			else
				THROW_EX (interp_get_exception_overflow (frame, ip), ip);
			ip += 3;
			MINT_IN_BREAK;
		}
		MINT_IN_CASE(MINT_CONV_OVF_U1_I4) {
			gint32 val = LOCAL_VAR (ip [2], gint32);
			if (val < 0 || val > G_MAXUINT8)
				THROW_EX (interp_get_exception_overflow (frame, ip), ip);
			LOCAL_VAR (ip [1], gint32) = val;
			ip += 3;
			MINT_IN_BREAK;
		}
		MINT_IN_CASE(MINT_CONV_OVF_U1_I8) {
			gint64 val = LOCAL_VAR (ip [2], gint64);
			if (val < 0 || val > G_MAXUINT8)
				THROW_EX (interp_get_exception_overflow (frame, ip), ip);
			LOCAL_VAR (ip [1], gint32) = (guint8) val;
			ip += 3;
			MINT_IN_BREAK;
		}
		MINT_IN_CASE(MINT_CONV_OVF_U1_R4) {
			float val = LOCAL_VAR (ip [2], float);
			if (val > -1.0f && val < (G_MAXUINT8 + 1))
				LOCAL_VAR (ip [1], gint32) = (guint8)val;
			else
				THROW_EX (interp_get_exception_overflow (frame, ip), ip);
			ip += 3;
			MINT_IN_BREAK;
		}
		MINT_IN_CASE(MINT_CONV_OVF_U1_R8) {
			double val = LOCAL_VAR (ip [2], double);
			if (val > -1.0 && val < (G_MAXUINT8 + 1))
				LOCAL_VAR (ip [1], gint32) = (guint8)val;
			else
				THROW_EX (interp_get_exception_overflow (frame, ip), ip);
			ip += 3;
			MINT_IN_BREAK;
		}
		MINT_IN_CASE(MINT_CKFINITE_R4) {
			float val = LOCAL_VAR (ip [2], float);
			if (!mono_isfinite (val))
				THROW_EX (interp_get_exception_arithmetic (frame, ip), ip);
			LOCAL_VAR (ip [1], float) = val;
			ip += 3;
			MINT_IN_BREAK;
		}
		MINT_IN_CASE(MINT_CKFINITE_R8) {
			double val = LOCAL_VAR (ip [2], double);
			if (!mono_isfinite (val))
				THROW_EX (interp_get_exception_arithmetic (frame, ip), ip);
			LOCAL_VAR (ip [1], double) = val;
			ip += 3;
			MINT_IN_BREAK;
		}
		MINT_IN_CASE(MINT_MKREFANY) {
			MonoClass *c = (MonoClass*)frame->imethod->data_items [ip [3]];

			gpointer addr = LOCAL_VAR (ip [2], gpointer);
			/* Write the typedref value */
			MonoTypedRef *tref = (MonoTypedRef*)(locals + ip [1]);
			tref->klass = c;
			tref->type = m_class_get_byval_arg (c);
			tref->value = addr;

			ip += 4;
			MINT_IN_BREAK;
		}
		MINT_IN_CASE(MINT_REFANYTYPE) {
			MonoTypedRef *tref = (MonoTypedRef*)(locals + ip [2]);

			LOCAL_VAR (ip [1], gpointer) = tref->type;
			ip += 3;
			MINT_IN_BREAK;
		}
		MINT_IN_CASE(MINT_REFANYVAL) {
			MonoTypedRef *tref = (MonoTypedRef*)(locals + ip [2]);

			MonoClass *c = (MonoClass*)frame->imethod->data_items [ip [3]];
			if (c != tref->klass)
				THROW_EX (interp_get_exception_invalid_cast (frame, ip), ip);

			LOCAL_VAR (ip [1], gpointer) = tref->value;
			ip += 4;
			MINT_IN_BREAK;
		}
		MINT_IN_CASE(MINT_ADD_OVF_I4) {
			gint32 i1 = LOCAL_VAR (ip [2], gint32);
			gint32 i2 = LOCAL_VAR (ip [3], gint32);
			if (CHECK_ADD_OVERFLOW (i1, i2))
				THROW_EX (interp_get_exception_overflow (frame, ip), ip);
			LOCAL_VAR (ip [1], gint32) = i1 + i2;
			ip += 4;
			MINT_IN_BREAK;
		}
		MINT_IN_CASE(MINT_ADD_OVF_I8) {
			gint64 l1 = LOCAL_VAR (ip [2], gint64);
			gint64 l2 = LOCAL_VAR (ip [3], gint64);
			if (CHECK_ADD_OVERFLOW64 (l1, l2))
				THROW_EX (interp_get_exception_overflow (frame, ip), ip);
			LOCAL_VAR (ip [1], gint64) = l1 + l2;
			ip += 4;
			MINT_IN_BREAK;
		}
		MINT_IN_CASE(MINT_ADD_OVF_UN_I4) {
			guint32 i1 = LOCAL_VAR (ip [2], guint32);
			guint32 i2 = LOCAL_VAR (ip [3], guint32);
			if (CHECK_ADD_OVERFLOW_UN (i1, i2))
				THROW_EX (interp_get_exception_overflow (frame, ip), ip);
			LOCAL_VAR (ip [1], guint32) = i1 + i2;
			ip += 4;
			MINT_IN_BREAK;
		}
		MINT_IN_CASE(MINT_ADD_OVF_UN_I8) {
			guint64 l1 = LOCAL_VAR (ip [2], guint64);
			guint64 l2 = LOCAL_VAR (ip [3], guint64);
			if (CHECK_ADD_OVERFLOW64_UN (l1, l2))
				THROW_EX (interp_get_exception_overflow (frame, ip), ip);
			LOCAL_VAR (ip [1], guint64) = l1 + l2;
			ip += 4;
			MINT_IN_BREAK;
		}
		MINT_IN_CASE(MINT_MUL_OVF_I4) {
			gint32 i1 = LOCAL_VAR (ip [2], gint32);
			gint32 i2 = LOCAL_VAR (ip [3], gint32);
			if (CHECK_MUL_OVERFLOW (i1, i2))
				THROW_EX (interp_get_exception_overflow (frame, ip), ip);
			LOCAL_VAR (ip [1], gint32) = i1 * i2;
			ip += 4;
			MINT_IN_BREAK;
		}
		MINT_IN_CASE(MINT_MUL_OVF_I8) {
			gint64 l1 = LOCAL_VAR (ip [2], gint64);
			gint64 l2 = LOCAL_VAR (ip [3], gint64);
			if (CHECK_MUL_OVERFLOW64 (l1, l2))
				THROW_EX (interp_get_exception_overflow (frame, ip), ip);
			LOCAL_VAR (ip [1], gint64) = l1 * l2;
			ip += 4;
			MINT_IN_BREAK;
		}
		MINT_IN_CASE(MINT_MUL_OVF_UN_I4) {
			guint32 i1 = LOCAL_VAR (ip [2], guint32);
			guint32 i2 = LOCAL_VAR (ip [3], guint32);
			if (CHECK_MUL_OVERFLOW_UN (i1, i2))
				THROW_EX (interp_get_exception_overflow (frame, ip), ip);
			LOCAL_VAR (ip [1], guint32) = i1 * i2;
			ip += 4;
			MINT_IN_BREAK;
		}
		MINT_IN_CASE(MINT_MUL_OVF_UN_I8) {
			guint64 l1 = LOCAL_VAR (ip [2], guint64);
			guint64 l2 = LOCAL_VAR (ip [3], guint64);
			if (CHECK_MUL_OVERFLOW64_UN (l1, l2))
				THROW_EX (interp_get_exception_overflow (frame, ip), ip);
			LOCAL_VAR (ip [1], guint64) = l1 * l2;
			ip += 4;
			MINT_IN_BREAK;
		}
		MINT_IN_CASE(MINT_SUB_OVF_I4) {
			gint32 i1 = LOCAL_VAR (ip [2], gint32);
			gint32 i2 = LOCAL_VAR (ip [3], gint32);
			if (CHECK_SUB_OVERFLOW (i1, i2))
				THROW_EX (interp_get_exception_overflow (frame, ip), ip);
			LOCAL_VAR (ip [1], gint32) = i1 - i2;
			ip += 4;
			MINT_IN_BREAK;
		}
		MINT_IN_CASE(MINT_SUB_OVF_I8) {
			gint64 l1 = LOCAL_VAR (ip [2], gint64);
			gint64 l2 = LOCAL_VAR (ip [3], gint64);
			if (CHECK_SUB_OVERFLOW64 (l1, l2))
				THROW_EX (interp_get_exception_overflow (frame, ip), ip);
			LOCAL_VAR (ip [1], gint64) = l1 - l2;
			ip += 4;
			MINT_IN_BREAK;
		}
		MINT_IN_CASE(MINT_SUB_OVF_UN_I4) {
			guint32 i1 = LOCAL_VAR (ip [2], guint32);
			guint32 i2 = LOCAL_VAR (ip [3], guint32);
			if (CHECK_SUB_OVERFLOW_UN (i1, i2))
				THROW_EX (interp_get_exception_overflow (frame, ip), ip);
			LOCAL_VAR (ip [1], guint32) = i1 - i2;
			ip += 4;
			MINT_IN_BREAK;
		}
		MINT_IN_CASE(MINT_SUB_OVF_UN_I8) {
			guint64 l1 = LOCAL_VAR (ip [2], guint64);
			guint64 l2 = LOCAL_VAR (ip [3], guint64);
			if (CHECK_SUB_OVERFLOW64_UN (l1, l2))
				THROW_EX (interp_get_exception_overflow (frame, ip), ip);
			LOCAL_VAR (ip [1], gint64) = l1 - l2;
			ip += 4;
			MINT_IN_BREAK;
		}
		MINT_IN_CASE(MINT_ENDFINALLY) {
			guint16 clause_index = *(ip + 1);

			guint16 *ret_ip = *(guint16**)(locals + frame->imethod->clause_data_offsets [clause_index]);
			if (!ret_ip) {
				// this clause was called from EH, return to eh
				g_assert (clause_args && clause_args->exec_frame == frame);
				goto exit_clause;
			}
			ip = ret_ip;
			MINT_IN_BREAK;
		}
		MINT_IN_CASE(MINT_CALL_HANDLER)
		MINT_IN_CASE(MINT_CALL_HANDLER_S) {
			gboolean short_offset = *ip == MINT_CALL_HANDLER_S;
			const guint16 *ret_ip = short_offset ? (ip + 3) : (ip + 4);
			guint16 clause_index = *(ret_ip - 1);

			*(const guint16**)(locals + frame->imethod->clause_data_offsets [clause_index]) = ret_ip;

			// jump to clause
			ip += short_offset ? (gint16)*(ip + 1) : (gint32)READ32 (ip + 1);
			MINT_IN_BREAK;
		}

		MINT_IN_CASE(MINT_LEAVE_CHECK)
		MINT_IN_CASE(MINT_LEAVE_S_CHECK) {
			int leave_opcode = *ip;

			if (frame->imethod->method->wrapper_type != MONO_WRAPPER_RUNTIME_INVOKE) {
				MonoException *abort_exc = mono_interp_leave (frame);
				if (abort_exc)
					THROW_EX (abort_exc, ip);
			}

			gboolean const short_offset = leave_opcode == MINT_LEAVE_S_CHECK;
			ip += short_offset ? (gint16)*(ip + 1) : (gint32)READ32 (ip + 1);
			MINT_IN_BREAK;
		}
		MINT_IN_CASE(MINT_ICALL) {
			stackval *ret = (stackval*)(locals + ip [1]);
			stackval *args = (stackval*)(locals + ip [2]);
			MintICallSig icall_sig = (MintICallSig)ip [3];
			gpointer target_ip = frame->imethod->data_items [ip [4]];

			frame->state.ip = ip + 5;
			do_icall_wrapper (frame, NULL, icall_sig, ret, args, target_ip, FALSE, &gc_transitions);
			EXCEPTION_CHECKPOINT;
			CHECK_RESUME_STATE (context);
			ip += 5;
			MINT_IN_BREAK;
		}
		MINT_IN_CASE(MINT_LDPTR)
			LOCAL_VAR (ip [1], gpointer) = frame->imethod->data_items [ip [2]];
			ip += 3;
			MINT_IN_BREAK;
		MINT_IN_CASE(MINT_MONO_NEWOBJ)
			// FIXME push/pop LMF
			LOCAL_VAR (ip [1], MonoObject*) = mono_interp_new ((MonoClass*)frame->imethod->data_items [ip [2]]); // FIXME: do not swallow the error
			ip += 3;
			MINT_IN_BREAK;
		MINT_IN_CASE(MINT_MONO_RETOBJ)
			// FIXME push/pop LMF
			stackval_from_data (mono_method_signature_internal (frame->imethod->method)->ret, frame->stack, LOCAL_VAR (ip [1], gpointer),
			     mono_method_signature_internal (frame->imethod->method)->pinvoke && !mono_method_signature_internal (frame->imethod->method)->marshalling_disabled);
			frame_data_allocator_pop (&context->data_stack, frame);
			goto exit_frame;
		MINT_IN_CASE(MINT_MONO_MEMORY_BARRIER) {
			++ip;
			mono_memory_barrier ();
			MINT_IN_BREAK;
		}
		MINT_IN_CASE(MINT_MONO_EXCHANGE_I8) {
			gboolean flag = FALSE;
			gint64 *dest = LOCAL_VAR (ip [2], gint64*);
			gint64 exch = LOCAL_VAR (ip [3], gint64);
			NULL_CHECK(dest);
#if SIZEOF_VOID_P == 4
			if (G_UNLIKELY (((size_t)dest) & 0x7)) {
				gint64 result;
				mono_interlocked_lock ();
				result = *dest;
				*dest = exch;
				mono_interlocked_unlock ();
				LOCAL_VAR (ip [1], gint64) = result;
				flag = TRUE;
			}
#endif
			if (!flag)
				LOCAL_VAR (ip [1], gint64) = mono_atomic_xchg_i64 (dest, exch);
			ip += 4;
			MINT_IN_BREAK;
		}
		MINT_IN_CASE(MINT_MONO_CMPXCHG_I4) {
			gint32 *dest = LOCAL_VAR(ip[2], gint32*);
			gint32 value = LOCAL_VAR(ip[3], gint32);
			gint32 comparand = LOCAL_VAR(ip[4], gint32);
			NULL_CHECK(dest);

			LOCAL_VAR(ip[1], gint32) = mono_atomic_cas_i32(dest, value, comparand);
			ip += 5;
			MINT_IN_BREAK;
		}
		MINT_IN_CASE(MINT_MONO_CMPXCHG_I8) {
			gboolean flag = FALSE;
			gint64 *dest = LOCAL_VAR(ip[2], gint64*);
			gint64 value = LOCAL_VAR(ip[3], gint64);
			gint64 comparand = LOCAL_VAR(ip[4], gint64);
			NULL_CHECK(dest);

#if SIZEOF_VOID_P == 4
			if (G_UNLIKELY ((size_t)dest & 0x7)) {
				gint64 old;
				mono_interlocked_lock ();
				old = *dest;
				if (old == comparand)
					*dest = value;
				mono_interlocked_unlock ();
				LOCAL_VAR(ip[1], gint64) = old;
				flag = TRUE;
			}
#endif

			if (!flag)
				LOCAL_VAR(ip[1], gint64) = mono_atomic_cas_i64(dest, value, comparand);
			ip += 5;
			MINT_IN_BREAK;
		}
		MINT_IN_CASE(MINT_MONO_LDDOMAIN)
			LOCAL_VAR (ip [1], gpointer) = mono_domain_get ();
			ip += 2;
			MINT_IN_BREAK;
		MINT_IN_CASE(MINT_MONO_ENABLE_GCTRANS)
			gc_transitions = TRUE;
			ip++;
			MINT_IN_BREAK;
		MINT_IN_CASE(MINT_SDB_INTR_LOC)
			if (G_UNLIKELY (ss_enabled)) {
				typedef void (*T) (void);
				static T ss_tramp;

				if (!ss_tramp) {
					// FIXME push/pop LMF
					void *tramp = mini_get_single_step_trampoline ();
					mono_memory_barrier ();
					ss_tramp = (T)tramp;
				}

				/*
				 * Make this point to the MINT_SDB_SEQ_POINT instruction which follows this since
				 * the address of that instruction is stored as the seq point address. Add also
				 * 1 to offset subtraction from interp_frame_get_ip.
				 */
				frame->state.ip = ip + 2;

				/*
				 * Use the same trampoline as the JIT. This ensures that
				 * the debugger has the context for the last interpreter
				 * native frame.
				 */
				do_debugger_tramp (ss_tramp, frame);

				CHECK_RESUME_STATE (context);
			}
			++ip;
			MINT_IN_BREAK;
		MINT_IN_CASE(MINT_SDB_SEQ_POINT)
			/* Just a placeholder for a breakpoint */
#if HOST_WASI
			if (debugger_enabled)
				mono_component_debugger()->receive_and_process_command_from_debugger_agent ();
#endif
			++ip;
			MINT_IN_BREAK;
		MINT_IN_CASE(MINT_SDB_BREAKPOINT) {
			typedef void (*T) (void);
			static T bp_tramp;
			if (!bp_tramp) {
				// FIXME push/pop LMF
				void *tramp = mini_get_breakpoint_trampoline ();
				mono_memory_barrier ();
				bp_tramp = (T)tramp;
			}

			/* Add 1 to offset subtraction from interp_frame_get_ip */
			frame->state.ip = ip + 1;

			/* Use the same trampoline as the JIT */
			do_debugger_tramp (bp_tramp, frame);

			CHECK_RESUME_STATE (context);

			++ip;
			MINT_IN_BREAK;
		}

#define RELOP(datatype, op) \
	LOCAL_VAR (ip [1], gint32) = LOCAL_VAR (ip [2], datatype) op LOCAL_VAR (ip [3], datatype); \
	ip += 4;

#define RELOP_FP(datatype, op, noorder) do { \
	datatype a1 = LOCAL_VAR (ip [2], datatype); \
	datatype a2 = LOCAL_VAR (ip [3], datatype); \
	if (mono_isunordered (a1, a2)) \
		LOCAL_VAR (ip [1], gint32) = noorder; \
	else \
		LOCAL_VAR (ip [1], gint32) = a1 op a2; \
	ip += 4; \
} while (0)

		MINT_IN_CASE(MINT_CEQ_I4)
			RELOP(gint32, ==);
			MINT_IN_BREAK;
		MINT_IN_CASE(MINT_CEQ0_I4)
			LOCAL_VAR (ip [1], gint32) = (LOCAL_VAR (ip [2], gint32) == 0);
			ip += 3;
			MINT_IN_BREAK;
		MINT_IN_CASE(MINT_CEQ_I8)
			RELOP(gint64, ==);
			MINT_IN_BREAK;
		MINT_IN_CASE(MINT_CEQ_R4)
			RELOP_FP(float, ==, 0);
			MINT_IN_BREAK;
		MINT_IN_CASE(MINT_CEQ_R8)
			RELOP_FP(double, ==, 0);
			MINT_IN_BREAK;
		MINT_IN_CASE(MINT_CNE_I4)
			RELOP(gint32, !=);
			MINT_IN_BREAK;
		MINT_IN_CASE(MINT_CNE_I8)
			RELOP(gint64, !=);
			MINT_IN_BREAK;
		MINT_IN_CASE(MINT_CNE_R4)
			RELOP_FP(float, !=, 1);
			MINT_IN_BREAK;
		MINT_IN_CASE(MINT_CNE_R8)
			RELOP_FP(double, !=, 1);
			MINT_IN_BREAK;
		MINT_IN_CASE(MINT_CGT_I4)
			RELOP(gint32, >);
			MINT_IN_BREAK;
		MINT_IN_CASE(MINT_CGT_I8)
			RELOP(gint64, >);
			MINT_IN_BREAK;
		MINT_IN_CASE(MINT_CGT_R4)
			RELOP_FP(float, >, 0);
			MINT_IN_BREAK;
		MINT_IN_CASE(MINT_CGT_R8)
			RELOP_FP(double, >, 0);
			MINT_IN_BREAK;
		MINT_IN_CASE(MINT_CGE_I4)
			RELOP(gint32, >=);
			MINT_IN_BREAK;
		MINT_IN_CASE(MINT_CGE_I8)
			RELOP(gint64, >=);
			MINT_IN_BREAK;
		MINT_IN_CASE(MINT_CGE_R4)
			RELOP_FP(float, >=, 0);
			MINT_IN_BREAK;
		MINT_IN_CASE(MINT_CGE_R8)
			RELOP_FP(double, >=, 0);
			MINT_IN_BREAK;

#define RELOP_CAST(datatype, op) \
	LOCAL_VAR (ip [1], gint32) = LOCAL_VAR (ip [2], datatype) op LOCAL_VAR (ip [3], datatype); \
	ip += 4;

		MINT_IN_CASE(MINT_CGE_UN_I4)
			RELOP_CAST(guint32, >=);
			MINT_IN_BREAK;
		MINT_IN_CASE(MINT_CGE_UN_I8)
			RELOP_CAST(guint64, >=);
			MINT_IN_BREAK;
		MINT_IN_CASE(MINT_CGT_UN_I4)
			RELOP_CAST(guint32, >);
			MINT_IN_BREAK;
		MINT_IN_CASE(MINT_CGT_UN_I8)
			RELOP_CAST(guint64, >);
			MINT_IN_BREAK;
		MINT_IN_CASE(MINT_CGT_UN_R4)
			RELOP_FP(float, >, 1);
			MINT_IN_BREAK;
		MINT_IN_CASE(MINT_CGT_UN_R8)
			RELOP_FP(double, >, 1);
			MINT_IN_BREAK;
		MINT_IN_CASE(MINT_CLT_I4)
			RELOP(gint32, <);
			MINT_IN_BREAK;
		MINT_IN_CASE(MINT_CLT_I8)
			RELOP(gint64, <);
			MINT_IN_BREAK;
		MINT_IN_CASE(MINT_CLT_R4)
			RELOP_FP(float, <, 0);
			MINT_IN_BREAK;
		MINT_IN_CASE(MINT_CLT_R8)
			RELOP_FP(double, <, 0);
			MINT_IN_BREAK;
		MINT_IN_CASE(MINT_CLT_UN_I4)
			RELOP_CAST(guint32, <);
			MINT_IN_BREAK;
		MINT_IN_CASE(MINT_CLT_UN_I8)
			RELOP_CAST(guint64, <);
			MINT_IN_BREAK;
		MINT_IN_CASE(MINT_CLT_UN_R4)
			RELOP_FP(float, <, 1);
			MINT_IN_BREAK;
		MINT_IN_CASE(MINT_CLT_UN_R8)
			RELOP_FP(double, <, 1);
			MINT_IN_BREAK;
		MINT_IN_CASE(MINT_CLE_I4)
			RELOP(gint32, <=);
			MINT_IN_BREAK;
		MINT_IN_CASE(MINT_CLE_I8)
			RELOP(gint64, <=);
			MINT_IN_BREAK;
		MINT_IN_CASE(MINT_CLE_UN_I4)
			RELOP_CAST(guint32, <=);
			MINT_IN_BREAK;
		MINT_IN_CASE(MINT_CLE_UN_I8)
			RELOP_CAST(guint64, <=);
			MINT_IN_BREAK;
		MINT_IN_CASE(MINT_CLE_R4)
			RELOP_FP(float, <=, 0);
			MINT_IN_BREAK;
		MINT_IN_CASE(MINT_CLE_R8)
			RELOP_FP(double, <=, 0);
			MINT_IN_BREAK;

#undef RELOP
#undef RELOP_FP
#undef RELOP_CAST

		MINT_IN_CASE(MINT_LDFTN_ADDR) {
			LOCAL_VAR (ip [1], gpointer) = frame->imethod->data_items [ip [2]];
			ip += 3;
			MINT_IN_BREAK;
		}
		MINT_IN_CASE(MINT_LDFTN) {
			InterpMethod *m = (InterpMethod*)frame->imethod->data_items [ip [2]];

			// FIXME push/pop LMF
			LOCAL_VAR (ip [1], gpointer) = imethod_to_ftnptr (m, FALSE);
			ip += 3;
			MINT_IN_BREAK;
		}
		MINT_IN_CASE(MINT_LDVIRTFTN) {
			InterpMethod *virtual_method = (InterpMethod*)frame->imethod->data_items [ip [3]];
			MonoObject *o = LOCAL_VAR (ip [2], MonoObject*);
			NULL_CHECK (o);

			// FIXME push/pop LMF
			InterpMethod *res_method = get_virtual_method (virtual_method, o->vtable);
			gboolean need_unbox = m_class_is_valuetype (res_method->method->klass) && !m_class_is_valuetype (virtual_method->method->klass);
			LOCAL_VAR (ip [1], gpointer) = imethod_to_ftnptr (res_method, need_unbox);
			ip += 4;
			MINT_IN_BREAK;
		}
		MINT_IN_CASE(MINT_LDFTN_DYNAMIC) {
			error_init_reuse (error);

			MonoMethod *local_cmethod = LOCAL_VAR (ip [2], MonoMethod*);

			// FIXME push/pop LMF
			if (G_UNLIKELY (mono_method_has_unmanaged_callers_only_attribute (local_cmethod))) {
				local_cmethod = mono_marshal_get_managed_wrapper  (local_cmethod, NULL, (MonoGCHandle)0, error);
				mono_error_assert_ok (error);
				gpointer addr = mini_get_interp_callbacks ()->create_method_pointer (local_cmethod, TRUE, error);
				LOCAL_VAR (ip [1], gpointer) = addr;
			} else {
				InterpMethod *m = mono_interp_get_imethod (local_cmethod);
				LOCAL_VAR (ip [1], gpointer) = imethod_to_ftnptr (m, FALSE);
			}
			ip += 3;
			MINT_IN_BREAK;
		}
		MINT_IN_CASE(MINT_PROF_ENTER) {
			guint16 flag = ip [1];
			ip += 2;

			if ((flag & TRACING_FLAG) || ((flag & PROFILING_FLAG) && MONO_PROFILER_ENABLED (method_enter) &&
					(frame->imethod->prof_flags & MONO_PROFILER_CALL_INSTRUMENTATION_ENTER_CONTEXT))) {
				MonoProfilerCallContext *prof_ctx = g_new0 (MonoProfilerCallContext, 1);
				prof_ctx->interp_frame = frame;
				prof_ctx->method = frame->imethod->method;
				// FIXME push/pop LMF
				if (flag & TRACING_FLAG)
					mono_trace_enter_method (frame->imethod->method, frame->imethod->jinfo, prof_ctx);
				if (flag & PROFILING_FLAG)
					MONO_PROFILER_RAISE (method_enter, (frame->imethod->method, prof_ctx));
				g_free (prof_ctx);
			} else if ((flag & PROFILING_FLAG) && MONO_PROFILER_ENABLED (method_enter)) {
				MONO_PROFILER_RAISE (method_enter, (frame->imethod->method, NULL));
			}
			MINT_IN_BREAK;
		}

		MINT_IN_CASE(MINT_PROF_EXIT)
		MINT_IN_CASE(MINT_PROF_EXIT_VOID) {
			gboolean is_void = ip [0] == MINT_PROF_EXIT_VOID;
			guint16 flag = is_void ? ip [1] : ip [2];
			// Set retval
			if (!is_void) {
				int i32 = READ32 (ip + 3);
				if (i32)
					memmove (frame->retval, locals + ip [1], i32);
				else
					frame->retval [0] = LOCAL_VAR (ip [1], stackval);
			}

			if ((flag & TRACING_FLAG) || ((flag & PROFILING_FLAG) && MONO_PROFILER_ENABLED (method_leave) &&
					(frame->imethod->prof_flags & MONO_PROFILER_CALL_INSTRUMENTATION_LEAVE_CONTEXT))) {
				MonoProfilerCallContext *prof_ctx = g_new0 (MonoProfilerCallContext, 1);
				prof_ctx->interp_frame = frame;
				prof_ctx->method = frame->imethod->method;
				if (!is_void)
					prof_ctx->return_value = frame->retval;
				// FIXME push/pop LMF
				if (flag & TRACING_FLAG)
					mono_trace_leave_method (frame->imethod->method, frame->imethod->jinfo, prof_ctx);
				if (flag & PROFILING_FLAG)
					MONO_PROFILER_RAISE (method_leave, (frame->imethod->method, prof_ctx));
				g_free (prof_ctx);
			} else if ((flag & PROFILING_FLAG) && MONO_PROFILER_ENABLED (method_enter)) {
				MONO_PROFILER_RAISE (method_leave, (frame->imethod->method, NULL));
			}

			frame_data_allocator_pop (&context->data_stack, frame);
			goto exit_frame;
		}
		MINT_IN_CASE(MINT_PROF_COVERAGE_STORE) {
			++ip;
			guint32 *p = (guint32*)GINT_TO_POINTER (READ64 (ip));
			*p = 1;
			ip += 4;
			MINT_IN_BREAK;
		}

		MINT_IN_CASE(MINT_TIER_ENTER_METHOD) {
			frame->imethod->entry_count++;
			if (frame->imethod->entry_count > INTERP_TIER_ENTRY_LIMIT && !clause_args)
				ip = mono_interp_tier_up_frame_enter (frame, context);
			else
				ip++;
			MINT_IN_BREAK;
		}
		MINT_IN_CASE(MINT_TIER_PATCHPOINT) {
			frame->imethod->entry_count++;
			if (frame->imethod->entry_count > INTERP_TIER_ENTRY_LIMIT && !clause_args)
				ip = mono_interp_tier_up_frame_patchpoint (frame, context, ip [1]);
			else
				ip += 2;
			MINT_IN_BREAK;
		}

		MINT_IN_CASE(MINT_LDLOCA_S)
			LOCAL_VAR (ip [1], gpointer) = locals + ip [2];
			ip += 3;
			MINT_IN_BREAK;

#define MOV(argtype1,argtype2) \
	LOCAL_VAR (ip [1], argtype1) = LOCAL_VAR (ip [2], argtype2); \
	ip += 3;
		// When loading from a local, we might need to sign / zero extend to 4 bytes
		// which is our minimum "register" size in interp. They are only needed when
		// the address of the local is taken and we should try to optimize them out
		// because the local can't be propagated.
		MINT_IN_CASE(MINT_MOV_I4_I1) MOV(gint32, gint8); MINT_IN_BREAK;
		MINT_IN_CASE(MINT_MOV_I4_U1) MOV(gint32, guint8); MINT_IN_BREAK;
		MINT_IN_CASE(MINT_MOV_I4_I2) MOV(gint32, gint16); MINT_IN_BREAK;
		MINT_IN_CASE(MINT_MOV_I4_U2) MOV(gint32, guint16); MINT_IN_BREAK;
		// These moves are used to store into the field of a local valuetype
		// No sign extension is needed, we just move bytes from the execution
		// stack, no additional conversion is needed.
		MINT_IN_CASE(MINT_MOV_1) MOV(gint8, gint8); MINT_IN_BREAK;
		MINT_IN_CASE(MINT_MOV_2) MOV(gint16, gint16); MINT_IN_BREAK;
		// Normal moves between locals
		MINT_IN_CASE(MINT_MOV_4) MOV(guint32, guint32); MINT_IN_BREAK;
		MINT_IN_CASE(MINT_MOV_8) MOV(guint64, guint64); MINT_IN_BREAK;

		MINT_IN_CASE(MINT_MOV_VT) {
			guint16 size = ip [3];
			memmove (locals + ip [1], locals + ip [2], size);
			ip += 4;
			MINT_IN_BREAK;
		}

		MINT_IN_CASE(MINT_MOV_8_2)
			LOCAL_VAR (ip [1], guint64) = LOCAL_VAR (ip [2], guint64);
			LOCAL_VAR (ip [3], guint64) = LOCAL_VAR (ip [4], guint64);
			ip += 5;
			MINT_IN_BREAK;
		MINT_IN_CASE(MINT_MOV_8_3)
			LOCAL_VAR (ip [1], guint64) = LOCAL_VAR (ip [2], guint64);
			LOCAL_VAR (ip [3], guint64) = LOCAL_VAR (ip [4], guint64);
			LOCAL_VAR (ip [5], guint64) = LOCAL_VAR (ip [6], guint64);
			ip += 7;
			MINT_IN_BREAK;
		MINT_IN_CASE(MINT_MOV_8_4)
			LOCAL_VAR (ip [1], guint64) = LOCAL_VAR (ip [2], guint64);
			LOCAL_VAR (ip [3], guint64) = LOCAL_VAR (ip [4], guint64);
			LOCAL_VAR (ip [5], guint64) = LOCAL_VAR (ip [6], guint64);
			LOCAL_VAR (ip [7], guint64) = LOCAL_VAR (ip [8], guint64);
			ip += 9;
			MINT_IN_BREAK;

		MINT_IN_CASE(MINT_LOCALLOC) {
			int len = LOCAL_VAR (ip [2], gint32);
			gpointer mem;
			if (len > 0) {
				// We align len to 8 so we can safely load all primitive types on all platforms
				mem = frame_data_allocator_alloc (&context->data_stack, frame, ALIGN_TO (len, sizeof (gint64)));

				if (frame->imethod->init_locals)
					memset (mem, 0, len);
			} else {
				mem = NULL;
			}
			LOCAL_VAR (ip [1], gpointer) = mem;
			ip += 3;
			MINT_IN_BREAK;
		}
		MINT_IN_CASE(MINT_ENDFILTER)
			/* top of stack is result of filter */
			frame->retval->data.i = LOCAL_VAR (ip [1], gint32);
			goto exit_clause;
		MINT_IN_CASE(MINT_INITOBJ)
			memset (LOCAL_VAR (ip [1], gpointer), 0, ip [2]);
			ip += 3;
			MINT_IN_BREAK;
		MINT_IN_CASE(MINT_CPBLK) {
			gpointer dest = LOCAL_VAR (ip [1], gpointer);
			gpointer src = LOCAL_VAR (ip [2], gpointer);
			guint32 size = LOCAL_VAR (ip [3], guint32);
			if (size && (!dest || !src))
				THROW_EX (interp_get_exception_null_reference(frame, ip), ip);
			else
				memcpy (dest, src, size);
			ip += 4;
			MINT_IN_BREAK;
		}
		MINT_IN_CASE(MINT_INITBLK) {
			gpointer dest = LOCAL_VAR (ip [1], gpointer);
			guint32 size = LOCAL_VAR (ip [3], guint32);
			if (size)
				NULL_CHECK (dest);
			memset (dest, LOCAL_VAR (ip [2], gint32), size);
			ip += 4;
			MINT_IN_BREAK;
		}
		MINT_IN_CASE(MINT_RETHROW) {
			int exvar_offset = ip [1];
			THROW_EX_GENERAL (*(MonoException**)(frame_locals (frame) + exvar_offset), ip, TRUE);
			MINT_IN_BREAK;
		}
		MINT_IN_CASE(MINT_MONO_RETHROW) {
			/*
			 * need to clarify what this should actually do:
			 *
			 * Takes an exception from the stack and rethrows it.
			 * This is useful for wrappers that don't want to have to
			 * use CEE_THROW and lose the exception stacktrace.
			 */

			MonoException *exc = LOCAL_VAR (ip [1], MonoException*);
			if (!exc)
				exc = interp_get_exception_null_reference (frame, ip);

			THROW_EX_GENERAL (exc, ip, TRUE);
			MINT_IN_BREAK;
		}
		MINT_IN_CASE(MINT_LD_DELEGATE_METHOD_PTR) {
			// FIXME push/pop LMF
			MonoDelegate *del = LOCAL_VAR (ip [2], MonoDelegate*);
			if (!del->interp_method) {
				/* Not created from interpreted code */
				g_assert (del->method);
				del->interp_method = mono_interp_get_imethod (del->method);
			} else if (((InterpMethod*)del->interp_method)->optimized_imethod) {
				del->interp_method = ((InterpMethod*)del->interp_method)->optimized_imethod;
			}
			g_assert (del->interp_method);
			LOCAL_VAR (ip [1], gpointer) = imethod_to_ftnptr (del->interp_method, FALSE);
			ip += 3;
			MINT_IN_BREAK;
		}

#define MATH_UNOP(mathfunc) \
	LOCAL_VAR (ip [1], double) = mathfunc (LOCAL_VAR (ip [2], double)); \
	ip += 3;

#define MATH_BINOP(mathfunc) \
	LOCAL_VAR (ip [1], double) = mathfunc (LOCAL_VAR (ip [2], double), LOCAL_VAR (ip [3], double)); \
	ip += 4;

		MINT_IN_CASE(MINT_ASIN) MATH_UNOP(asin); MINT_IN_BREAK;
		MINT_IN_CASE(MINT_ASINH) MATH_UNOP(asinh); MINT_IN_BREAK;
		MINT_IN_CASE(MINT_ACOS) MATH_UNOP(acos); MINT_IN_BREAK;
		MINT_IN_CASE(MINT_ACOSH) MATH_UNOP(acosh); MINT_IN_BREAK;
		MINT_IN_CASE(MINT_ATAN) MATH_UNOP(atan); MINT_IN_BREAK;
		MINT_IN_CASE(MINT_ATANH) MATH_UNOP(atanh); MINT_IN_BREAK;
		MINT_IN_CASE(MINT_CEILING) MATH_UNOP(ceil); MINT_IN_BREAK;
		MINT_IN_CASE(MINT_COS) MATH_UNOP(cos); MINT_IN_BREAK;
		MINT_IN_CASE(MINT_CBRT) MATH_UNOP(cbrt); MINT_IN_BREAK;
		MINT_IN_CASE(MINT_COSH) MATH_UNOP(cosh); MINT_IN_BREAK;
		MINT_IN_CASE(MINT_EXP) MATH_UNOP(exp); MINT_IN_BREAK;
		MINT_IN_CASE(MINT_FLOOR) MATH_UNOP(floor); MINT_IN_BREAK;
		MINT_IN_CASE(MINT_LOG) MATH_UNOP(log); MINT_IN_BREAK;
		MINT_IN_CASE(MINT_LOG2) MATH_UNOP(log2); MINT_IN_BREAK;
		MINT_IN_CASE(MINT_LOG10) MATH_UNOP(log10); MINT_IN_BREAK;
		MINT_IN_CASE(MINT_SIN) MATH_UNOP(sin); MINT_IN_BREAK;
		MINT_IN_CASE(MINT_SQRT) MATH_UNOP(sqrt); MINT_IN_BREAK;
		MINT_IN_CASE(MINT_SINH) MATH_UNOP(sinh); MINT_IN_BREAK;
		MINT_IN_CASE(MINT_TAN) MATH_UNOP(tan); MINT_IN_BREAK;
		MINT_IN_CASE(MINT_TANH) MATH_UNOP(tanh); MINT_IN_BREAK;
		MINT_IN_CASE(MINT_ABS) MATH_UNOP(fabs); MINT_IN_BREAK;

		MINT_IN_CASE(MINT_ATAN2) MATH_BINOP(atan2); MINT_IN_BREAK;
		MINT_IN_CASE(MINT_POW) MATH_BINOP(pow); MINT_IN_BREAK;
		MINT_IN_CASE(MINT_MIN) MATH_BINOP(min_d); MINT_IN_BREAK;
		MINT_IN_CASE(MINT_MAX) MATH_BINOP(max_d); MINT_IN_BREAK;
		MINT_IN_CASE(MINT_FMA)
			LOCAL_VAR (ip [1], double) = fma (LOCAL_VAR (ip [2], double), LOCAL_VAR (ip [3], double), LOCAL_VAR (ip [4], double));
			ip += 5;
			MINT_IN_BREAK;
		MINT_IN_CASE(MINT_SCALEB)
			LOCAL_VAR (ip [1], double) = scalbn (LOCAL_VAR (ip [2], double), LOCAL_VAR (ip [3], gint32));
			ip += 4;
			MINT_IN_BREAK;

#define MATH_UNOPF(mathfunc) \
	LOCAL_VAR (ip [1], float) = mathfunc (LOCAL_VAR (ip [2], float)); \
	ip += 3;

#define MATH_BINOPF(mathfunc) \
	LOCAL_VAR (ip [1], float) = mathfunc (LOCAL_VAR (ip [2], float), LOCAL_VAR (ip [3], float)); \
	ip += 4;
		MINT_IN_CASE(MINT_ASINF) MATH_UNOPF(asinf); MINT_IN_BREAK;
		MINT_IN_CASE(MINT_ASINHF) MATH_UNOPF(asinhf); MINT_IN_BREAK;
		MINT_IN_CASE(MINT_ACOSF) MATH_UNOPF(acosf); MINT_IN_BREAK;
		MINT_IN_CASE(MINT_ACOSHF) MATH_UNOPF(acoshf); MINT_IN_BREAK;
		MINT_IN_CASE(MINT_ATANF) MATH_UNOPF(atanf); MINT_IN_BREAK;
		MINT_IN_CASE(MINT_ATANHF) MATH_UNOPF(atanhf); MINT_IN_BREAK;
		MINT_IN_CASE(MINT_CEILINGF) MATH_UNOPF(ceilf); MINT_IN_BREAK;
		MINT_IN_CASE(MINT_COSF) MATH_UNOPF(cosf); MINT_IN_BREAK;
		MINT_IN_CASE(MINT_CBRTF) MATH_UNOPF(cbrtf); MINT_IN_BREAK;
		MINT_IN_CASE(MINT_COSHF) MATH_UNOPF(coshf); MINT_IN_BREAK;
		MINT_IN_CASE(MINT_EXPF) MATH_UNOPF(expf); MINT_IN_BREAK;
		MINT_IN_CASE(MINT_FLOORF) MATH_UNOPF(floorf); MINT_IN_BREAK;
		MINT_IN_CASE(MINT_LOGF) MATH_UNOPF(logf); MINT_IN_BREAK;
		MINT_IN_CASE(MINT_LOG2F) MATH_UNOPF(log2f); MINT_IN_BREAK;
		MINT_IN_CASE(MINT_LOG10F) MATH_UNOPF(log10f); MINT_IN_BREAK;
		MINT_IN_CASE(MINT_SINF) MATH_UNOPF(sinf); MINT_IN_BREAK;
		MINT_IN_CASE(MINT_SQRTF) MATH_UNOPF(sqrtf); MINT_IN_BREAK;
		MINT_IN_CASE(MINT_SINHF) MATH_UNOPF(sinhf); MINT_IN_BREAK;
		MINT_IN_CASE(MINT_TANF) MATH_UNOPF(tanf); MINT_IN_BREAK;
		MINT_IN_CASE(MINT_TANHF) MATH_UNOPF(tanhf); MINT_IN_BREAK;
		MINT_IN_CASE(MINT_ABSF) MATH_UNOPF(fabsf); MINT_IN_BREAK;

		MINT_IN_CASE(MINT_ATAN2F) MATH_BINOPF(atan2f); MINT_IN_BREAK;
		MINT_IN_CASE(MINT_POWF) MATH_BINOPF(powf); MINT_IN_BREAK;
		MINT_IN_CASE(MINT_MINF) MATH_BINOPF(min_f); MINT_IN_BREAK;
		MINT_IN_CASE(MINT_MAXF) MATH_BINOPF(max_f); MINT_IN_BREAK;
		MINT_IN_CASE(MINT_FMAF)
			LOCAL_VAR (ip [1], float) = fmaf (LOCAL_VAR (ip [2], float), LOCAL_VAR (ip [3], float), LOCAL_VAR (ip [4], float));
			ip += 5;
			MINT_IN_BREAK;
		MINT_IN_CASE(MINT_SCALEBF)
			LOCAL_VAR (ip [1], float) = scalbnf (LOCAL_VAR (ip [2], float), LOCAL_VAR (ip [3], gint32));
			ip += 4;
			MINT_IN_BREAK;

		MINT_IN_CASE(MINT_INTRINS_ENUM_HASFLAG) {
			MonoClass *klass = (MonoClass*)frame->imethod->data_items [ip [4]];
			LOCAL_VAR (ip [1], gint32) = mono_interp_enum_hasflag ((stackval*)(locals + ip [2]), (stackval*)(locals + ip [3]), klass);
			ip += 5;
			MINT_IN_BREAK;
		}
		MINT_IN_CASE(MINT_INTRINS_GET_HASHCODE) {
			LOCAL_VAR (ip [1], gint32) = mono_object_hash_internal (LOCAL_VAR (ip [2], MonoObject*));
			ip += 3;
			MINT_IN_BREAK;
		}
		MINT_IN_CASE(MINT_INTRINS_TRY_GET_HASHCODE) {
			LOCAL_VAR (ip [1], gint32) = mono_object_try_get_hash_internal (LOCAL_VAR (ip [2], MonoObject*));
			ip += 3;
			MINT_IN_BREAK;
		}
		MINT_IN_CASE(MINT_INTRINS_GET_TYPE) {
			MonoObject *o = LOCAL_VAR (ip [2], MonoObject*);
			NULL_CHECK (o);
			LOCAL_VAR (ip [1], MonoObject*) = (MonoObject*) o->vtable->type;
			ip += 3;
			MINT_IN_BREAK;
		}
		MINT_IN_CASE(MINT_METADATA_UPDATE_LDFLDA) {
			MonoObject *inst = LOCAL_VAR (ip [2], MonoObject*);
			MonoType *field_type = frame->imethod->data_items [ip [3]];
			uint32_t fielddef_token = GPOINTER_TO_UINT32 (frame->imethod->data_items [ip [4]]);
			// FIXME: can we emit a call directly instead of a runtime-invoke?
			gpointer field_addr = mono_metadata_update_added_field_ldflda (inst, field_type, fielddef_token, error);
			/* FIXME: think about pinning the FieldStore and adding a second opcode to
			 * unpin it */
			LOCAL_VAR (ip [1], gpointer) = field_addr;
			mono_interp_error_cleanup (error);
			ip += 5;
			MINT_IN_BREAK;
		}

#ifdef HOST_BROWSER
		MINT_IN_CASE(MINT_TIER_NOP_JITERPRETER) {
			ip += JITERPRETER_OPCODE_SIZE;
			MINT_IN_BREAK;
		}

		MINT_IN_CASE(MINT_TIER_PREPARE_JITERPRETER) {
			if (mono_opt_jiterpreter_traces_enabled) {
				/*
				 * prepare_jiterpreter will update the trace's hit count and potentially either JIT it or
				 *  disable this entry point based on whether it fails to JIT. the hit counting is necessary
				 *  because a given method may contain many jiterpreter entry points, but some of them will
				 *  not be actually hit often enough to justify the cost of jitting them. (for example, a
				 *  trace that only runs inside an unlikely branch for throwing exceptions.)
				 * thanks to the heuristic that runs during transform.c's codegen, most (95%+) of these
				 *  entry points will JIT successfully, which will keep the number of NOT_JITTED nops low.
				 * note: threading doesn't work yet, we will need to broadcast jitted traces to all of our
				 *  JS workers in order to register them at the appropriate slots in the function pointer
				 *  table. when growing the function pointer table we will also need to synchronize that.
				 */
				JiterpreterThunk prepare_result = mono_interp_tier_prepare_jiterpreter_fast (frame, ip);
				ptrdiff_t offset;
				switch ((guint32)(void*)prepare_result) {
					case JITERPRETER_TRAINING:
						// jiterpreter still updating hit count before deciding to generate a trace,
						//  so skip this opcode.
						ip += JITERPRETER_OPCODE_SIZE;
						break;
					case JITERPRETER_NOT_JITTED:
						// Patch opcode to disable it because this trace failed to JIT.
						if (!mono_opt_jiterpreter_estimate_heat) {
							if (!mono_jiterp_patch_opcode ((volatile JiterpreterOpcode *)ip, MINT_TIER_PREPARE_JITERPRETER, MINT_TIER_NOP_JITERPRETER))
								g_printf ("Failed to patch opcode at %x into a nop\n", (unsigned int)ip);
						}
						ip += JITERPRETER_OPCODE_SIZE;
						break;
					default:
						/*
						 * trace generated. patch opcode to disable it, then write the function
						 *  pointer, then patch opcode again to turn this trace on.
						 * we do this to ensure that other threads won't see an ENTER_JITERPRETER
						 *  opcode that has no function pointer stored inside of it.
						 * (note that right now threading doesn't work, but it's worth being correct
						 *  here so that implementing thread support will be easier later.)
						 */
						if (!mono_jiterp_patch_opcode ((volatile JiterpreterOpcode *)ip, MINT_TIER_PREPARE_JITERPRETER, MINT_TIER_MONITOR_JITERPRETER))
							g_printf ("Failed to patch opcode at %x into a monitor point\n", (unsigned int)ip);
						// now execute the trace
						// this isn't important for performance, but it makes it easier to use the
						//  jiterpreter early in automated tests where code only runs once
						offset = prepare_result (frame, locals, &jiterpreter_call_info, ip);
						ip = (guint16*) (((guint8*)ip) + offset);
						break;
				}
			} else {
				ip += JITERPRETER_OPCODE_SIZE;
			}

			MINT_IN_BREAK;
		}

		MINT_IN_CASE(MINT_TIER_MONITOR_JITERPRETER) {
			// The trace is in monitoring mode, where we track how far it actually goes
			//  each time it is executed for a while. After N more hits, we either
			//  turn it into an ENTER or a NOP depending on how well it is working
			ptrdiff_t offset = mono_jiterp_monitor_trace (ip, frame, locals);
			ip = (guint16*) (((guint8*)ip) + offset);
			MINT_IN_BREAK;
		}

		MINT_IN_CASE(MINT_TIER_ENTER_JITERPRETER) {
			// The fn ptr is encoded in a guint16 relative to the index of the first trace fn ptr, so compute the actual ptr
			JiterpreterThunk thunk = (JiterpreterThunk)(void *)(((JiterpreterOpcode *)ip)->relative_fn_ptr + mono_jiterp_first_trace_fn_ptr);
			ptrdiff_t offset = thunk (frame, locals, &jiterpreter_call_info, ip);
			ip = (guint16*) (((guint8*)ip) + offset);
			MINT_IN_BREAK;
		}
#endif

#if !USE_COMPUTED_GOTO
		default:
			interp_error_xsx ("Unimplemented opcode: %04x %s at 0x%x\n", *ip, mono_interp_opname (*ip), GPTRDIFF_TO_INT (ip - frame->imethod->code));
#endif // USE_COMPUTED_GOTO
		}
	}

	g_assert_not_reached ();

resume:
	g_assert (context->has_resume_state);
	g_assert (frame->imethod);

	if (frame == context->handler_frame) {
		/*
		 * When running finally blocks, we can have the same frame twice on the stack. If we have
		 * clause_args information, we need to check whether resuming should happen inside this
		 * finally block, or in some other part of the method, in which case we need to exit.
		 */
		if (clause_args && frame == clause_args->exec_frame && context->handler_ip >= clause_args->end_at_ip) {
			goto exit_clause;
		} else {
			/* Set the current execution state to the resume state in context */
			ip = context->handler_ip;
			/* spec says stack should be empty at endfinally so it should be at the start too */
			locals = (guchar*)frame->stack;
			g_assert (context->exc_gchandle);

			clear_resume_state (context);
			// goto main_loop instead of MINT_IN_DISPATCH helps the compiler and therefore conserves stack.
			// This is a slow/rare path and conserving stack is preferred over its performance otherwise.
			goto main_loop;
		}
	} else if (clause_args && frame == clause_args->exec_frame) {
		/*
		 * This frame doesn't handle the resume state and it is the first frame invoked from EH.
		 * We can't just return to parent. We must first exit the EH mechanism and start resuming
		 * again from the original frame.
		 */
		goto exit_clause;
	}
	// Because we are resuming in another frame, bypassing a normal ret opcode,
	// we need to make sure to reset the localloc stack
	frame_data_allocator_pop (&context->data_stack, frame);
	// fall through
exit_frame:
	g_assert_checked (frame->imethod);

	if (frame->parent && frame->parent->state.ip) {
		/* Return to the main loop after a non-recursive interpreter call */
		//printf ("R: %s -> %s %p\n", mono_method_get_full_name (frame->imethod->method), mono_method_get_full_name (frame->parent->imethod->method), frame->parent->state.ip);
		g_assert_checked (frame->stack);
		frame = frame->parent;
		/*
		 * FIXME We should be able to avoid dereferencing imethod here, if we will have
		 * a param_area and all calls would inherit the same sp, or if we are full coop.
		 */
		context->stack_pointer = (guchar*)frame->stack + frame->imethod->alloca_size;
		LOAD_INTERP_STATE (frame);

		CHECK_RESUME_STATE (context);

		goto main_loop;
	}
exit_clause:
	if (!clause_args)
		context->stack_pointer = (guchar*)frame->stack;

	DEBUG_LEAVE ();
}

#undef SET_TEMP_POINTER

static void
interp_parse_options (const char *options)
{
	char **args, **ptr;

	if (!options)
		return;

	args = g_strsplit (options, ",", -1);
	for (ptr = args; ptr && *ptr; ptr ++) {
		char *arg = *ptr;

		if (strncmp (arg, "jit=", 4) == 0) {
			mono_interp_jit_classes = g_slist_prepend (mono_interp_jit_classes, arg + 4);
		} else if (strncmp (arg, "interp-only=", strlen ("interp-only=")) == 0) {
			mono_interp_only_classes = g_slist_prepend (mono_interp_only_classes, arg + strlen ("interp-only="));
		} else {
			gboolean invert;
			int opt = 0;

			if (*arg == '-') {
				arg++;
				invert = TRUE;
			} else {
				invert = FALSE;
			}

			if (strncmp (arg, "inline", 6) == 0)
				opt = INTERP_OPT_INLINE;
			else if (strncmp (arg, "cprop", 5) == 0)
				opt = INTERP_OPT_CPROP;
			else if (strncmp (arg, "super", 5) == 0)
				opt = INTERP_OPT_SUPER_INSTRUCTIONS;
			else if (strncmp (arg, "bblocks", 7) == 0)
				opt = INTERP_OPT_BBLOCKS;
			else if (strncmp (arg, "tiering", 7) == 0)
				opt = INTERP_OPT_TIERING;
			else if (strncmp (arg, "simd", 4) == 0)
				opt = INTERP_OPT_SIMD;
#if HOST_BROWSER
			else if (strncmp (arg, "jiterp", 6) == 0)
				opt = INTERP_OPT_JITERPRETER;
#endif
			else if (strncmp (arg, "all", 3) == 0)
				opt = ~INTERP_OPT_NONE;

			if (opt) {
				if (invert)
					mono_interp_opt &= ~opt;
				else
					mono_interp_opt |= opt;
			}
		}
	}
}

/*
 * interp_set_resume_state:
 *
 *   Set the state the interpreter will continue to execute from after execution returns to the interpreter.
 * If INTERP_FRAME is NULL, that means the exception is caught in an AOTed frame and the interpreter needs to
 * unwind back to AOT code.
 */
static void
interp_set_resume_state (MonoJitTlsData *jit_tls, MonoObject *ex, MonoJitExceptionInfo *ei, MonoInterpFrameHandle interp_frame, gpointer handler_ip)
{
	ThreadContext *context;

	g_assert (jit_tls);
	context = (ThreadContext*)jit_tls->interp_context;
	g_assert (context);

	context->has_resume_state = TRUE;
	context->handler_frame = (InterpFrame*)interp_frame;
	context->handler_ei = ei;
	if (context->exc_gchandle)
		mono_gchandle_free_internal (context->exc_gchandle);
	context->exc_gchandle = mono_gchandle_new_internal ((MonoObject*)ex, FALSE);
	/* Ditto */
	if (context->handler_frame) {
		if (ei)
			*(MonoObject**)(frame_locals (context->handler_frame) + ei->exvar_offset) = ex;
	}
	context->handler_ip = (const guint16*)handler_ip;
}

static void
interp_get_resume_state (const MonoJitTlsData *jit_tls, gboolean *has_resume_state, MonoInterpFrameHandle *interp_frame, gpointer *handler_ip)
{
	g_assert (jit_tls);
	ThreadContext *context = (ThreadContext*)jit_tls->interp_context;

	*has_resume_state = context ? context->has_resume_state : FALSE;
	if (!*has_resume_state)
		return;

	*interp_frame = context->handler_frame;
	*handler_ip = (gpointer)context->handler_ip;
}

/*
 * interp_run_finally:
 *
 *   Run the finally clause identified by CLAUSE_INDEX in the interpreter frame given by
 * frame->interp_frame.
 * Return TRUE if the finally clause threw an exception.
 */
static gboolean
interp_run_finally (StackFrameInfo *frame, int clause_index)
{
	InterpFrame *iframe = (InterpFrame*)frame->interp_frame;
	MonoJitExceptionInfo *ei = &iframe->imethod->jinfo->clauses [clause_index];
	ThreadContext *context = get_context ();
	FrameClauseArgs clause_args;
	const guint16 *state_ip;

	memset (&clause_args, 0, sizeof (FrameClauseArgs));
	clause_args.start_with_ip = (const guint16*)ei->handler_start;
	clause_args.end_at_ip = (const guint16*)ei->data.handler_end;
	clause_args.exec_frame = iframe;

	state_ip = iframe->state.ip;
	iframe->state.ip = NULL;

	InterpFrame* const next_free = iframe->next_free;
	iframe->next_free = NULL;

	// this informs MINT_ENDFINALLY to return to EH
	*(guint16**)(frame_locals (iframe) + iframe->imethod->clause_data_offsets [clause_index]) = NULL;

	mono_interp_exec_method (iframe, context, &clause_args);

	iframe->next_free = next_free;
	iframe->state.ip = state_ip;

	if (need_native_unwind (context)) {
		mono_llvm_start_native_unwind ();
		return TRUE;
	}

	if (context->has_resume_state) {
		return TRUE;
	} else {
		return FALSE;
	}
}

/*
 * interp_run_filter:
 *
 *   Run the filter clause identified by CLAUSE_INDEX in the interpreter frame given by
 * frame->interp_frame.
 */
// Do not inline in case order of frame addresses matters.
static MONO_NEVER_INLINE gboolean
interp_run_filter (StackFrameInfo *frame, MonoException *ex, int clause_index, gpointer handler_ip, gpointer handler_ip_end)
{
	InterpFrame *iframe = (InterpFrame*)frame->interp_frame;
	ThreadContext *context = get_context ();
	stackval retval;
	FrameClauseArgs clause_args;

	/*
	 * Have to run the clause in a new frame which is a copy of IFRAME, since
	 * during debugging, there are two copies of the frame on the stack.
	 */
	InterpFrame child_frame = {0};
	child_frame.parent = iframe;
	child_frame.imethod = iframe->imethod;
	child_frame.stack = (stackval*)context->stack_pointer;
	child_frame.retval = &retval;

	/* Copy the stack frame of the original method */
	memcpy (child_frame.stack, iframe->stack, iframe->imethod->locals_size);
	// Write the exception object in its reserved stack slot
	*((MonoException**)((char*)child_frame.stack + iframe->imethod->clause_data_offsets [clause_index])) = ex;
	context->stack_pointer += iframe->imethod->alloca_size;
	g_assert (context->stack_pointer < context->stack_end);

	memset (&clause_args, 0, sizeof (FrameClauseArgs));
	clause_args.start_with_ip = (const guint16*)handler_ip;
	clause_args.end_at_ip = (const guint16*)handler_ip_end;
	clause_args.exec_frame = &child_frame;

	mono_interp_exec_method (&child_frame, context, &clause_args);

	/* Copy back the updated frame */
	memcpy (iframe->stack, child_frame.stack, iframe->imethod->locals_size);

	context->stack_pointer = (guchar*)child_frame.stack;

	if (need_native_unwind (context)) {
		mono_llvm_start_native_unwind ();
		return TRUE;
	}

	/* ENDFILTER stores the result into child_frame->retval */
	return retval.data.i ? TRUE : FALSE;
}

/* Returns TRUE if there is a pending exception */
static gboolean
interp_run_clause_with_il_state (gpointer il_state_ptr, int clause_index, MonoObject *ex, gboolean *filtered)
{
	MonoMethodILState *il_state = (MonoMethodILState*)il_state_ptr;
	MonoMethodSignature *sig;
	ThreadContext *context = get_context ();
	stackval *sp;
	InterpMethod *imethod;
	FrameClauseArgs clause_args;
	ERROR_DECL (error);

	sig = mono_method_signature_internal (il_state->method);
	g_assert (sig);

	imethod = mono_interp_get_imethod (il_state->method);
	if (!imethod->transformed) {
		// In case method is in process of being tiered up, make sure it is compiled
		mono_interp_transform_method (imethod, context, error);
		mono_error_assert_ok (error);
	}

	sp = (stackval*)context->stack_pointer;

	gpointer ret_addr = NULL;

	int findex = 0;
	if (sig->ret->type != MONO_TYPE_VOID) {
		ret_addr = il_state->data [findex];
		findex ++;
	}
	int first_param_index = 0;
	if (sig->hasthis) {
		if (il_state->data [findex])
			sp->data.p = *(gpointer*)il_state->data [findex];
		first_param_index = 1;
		findex ++;
	}

	for (int i = 0; i < sig->param_count; ++i) {
		if (il_state->data [findex]) {
			int arg_offset = get_arg_offset_fast (imethod, NULL, first_param_index + i);
			stackval *sval = STACK_ADD_ALIGNED_BYTES (sp, arg_offset);

			stackval_from_data (sig->params [i], sval, il_state->data [findex], FALSE);
		}
		findex ++;
	}

	/* Allocate frame */
	InterpFrame frame = {0};
	frame.imethod = imethod;
	frame.stack = sp;
	frame.retval = sp;

	int params_size = get_arg_offset_fast (imethod, NULL, first_param_index + sig->param_count);
	context->stack_pointer = (guchar*)ALIGN_TO ((guchar*)sp + params_size, MINT_STACK_ALIGNMENT);
	context->stack_pointer += imethod->alloca_size;
	g_assert (context->stack_pointer < context->stack_end);

	MonoMethodHeader *header = mono_method_get_header_internal (il_state->method, error);
	mono_error_assert_ok (error);

	/* Init locals */
	if (header->num_locals)
		memset (frame_locals (&frame) + imethod->local_offsets [0], 0, imethod->locals_size);
	/* Copy locals from il_state */
	int locals_start = findex;
	for (int i = 0; i < header->num_locals; ++i) {
		if (il_state->data [locals_start + i])
			stackval_from_data (header->locals [i], (stackval*)(frame_locals (&frame) + imethod->local_offsets [i]), il_state->data [locals_start + i], FALSE);
	}

	memset (&clause_args, 0, sizeof (FrameClauseArgs));
	MonoJitExceptionInfo *ei = &imethod->jinfo->clauses [clause_index];
	MonoExceptionEnum clause_type = ei->flags;
	// For filter clauses, if filtered is set, then we run the filter, otherwise we run the catch handler
	if (clause_type == MONO_EXCEPTION_CLAUSE_FILTER && !filtered)
		clause_type = MONO_EXCEPTION_CLAUSE_NONE;

	if (clause_type == MONO_EXCEPTION_CLAUSE_FILTER)
		clause_args.start_with_ip = (const guint16*)ei->data.filter;
	else
		clause_args.start_with_ip = (const guint16*)ei->handler_start;
	if (clause_type == MONO_EXCEPTION_CLAUSE_NONE || clause_type == MONO_EXCEPTION_CLAUSE_FILTER) {
		/* Run until the end */
		clause_args.end_at_ip = NULL;
		clause_args.run_until_end = TRUE;
	} else {
		clause_args.end_at_ip = (const guint16*)ei->data.handler_end;
	}
	clause_args.exec_frame = &frame;

	if (clause_type == MONO_EXCEPTION_CLAUSE_NONE || clause_type == MONO_EXCEPTION_CLAUSE_FILTER)
		*(MonoObject**)(frame_locals (&frame) + imethod->jinfo->clauses [clause_index].exvar_offset) = ex;
	else
		// this informs MINT_ENDFINALLY to return to EH
		*(guint16**)(frame_locals (&frame) + imethod->clause_data_offsets [clause_index]) = NULL;

	/* Set in mono_handle_exception () */
	context->has_resume_state = FALSE;

	mono_interp_exec_method (&frame, context, &clause_args);

	/* Write back args */
	findex = 0;
	if (sig->ret->type != MONO_TYPE_VOID)
		findex ++;
	if (sig->hasthis) {
		// FIXME: This
		findex ++;
	}
	for (int i = 0; i < sig->param_count; ++i) {
		if (il_state->data [findex]) {
			int arg_offset = get_arg_offset_fast (imethod, NULL, first_param_index + i);
			stackval *sval = STACK_ADD_ALIGNED_BYTES (sp, arg_offset);

			stackval_to_data (sig->params [i], sval, il_state->data [findex], FALSE);
		}
		findex ++;
	}
	/* Write back locals */
	for (int i = 0; i < header->num_locals; ++i) {
		if (il_state->data [locals_start + i])
			stackval_to_data (header->locals [i], (stackval*)(frame_locals (&frame) + imethod->local_offsets [i]), il_state->data [locals_start + i], FALSE);
	}
	mono_metadata_free_mh (header);

	if (clause_type == MONO_EXCEPTION_CLAUSE_NONE && ret_addr) {
		stackval_to_data (sig->ret, frame.retval, ret_addr, FALSE);
	} else if (clause_type == MONO_EXCEPTION_CLAUSE_FILTER) {
		g_assert (filtered);
		*filtered = frame.retval->data.i;
	}

	memset (sp, 0, (guint8*)context->stack_pointer - (guint8*)sp);
	context->stack_pointer = (guchar*)sp;

	if (need_native_unwind (context)) {
		mono_llvm_start_native_unwind ();
		return FALSE;
	}

	return context->has_resume_state;
}

typedef struct {
	InterpFrame *current;
} StackIter;

static gpointer
interp_frame_get_ip (MonoInterpFrameHandle frame)
{
	InterpFrame *iframe = (InterpFrame*)frame;

	g_assert (iframe->imethod);
	/*
	 * For calls, state.ip points to the instruction following the call, so we need to subtract
	 * in order to get inside the call instruction range. Other instructions that set the IP for
	 * the rest of the runtime to see, like throws and sdb breakpoints, will need to account for
	 * this subtraction that we are doing here.
	 */
	return (gpointer)(iframe->state.ip - 1);
}

/*
 * interp_frame_iter_init:
 *
 *   Initialize an iterator for iterating through interpreted frames.
 */
static void
interp_frame_iter_init (MonoInterpStackIter *iter, gpointer interp_exit_data)
{
	StackIter *stack_iter = (StackIter*)iter;

	stack_iter->current = (InterpFrame*)interp_exit_data;
}

/*
 * interp_frame_iter_next:
 *
 *   Fill out FRAME with date for the next interpreter frame.
 */
static gboolean
interp_frame_iter_next (MonoInterpStackIter *iter, StackFrameInfo *frame)
{
	StackIter *stack_iter = (StackIter*)iter;
	InterpFrame *iframe = stack_iter->current;

	memset (frame, 0, sizeof (StackFrameInfo));
	/* pinvoke frames doesn't have imethod set */
	while (iframe && !(iframe->imethod && iframe->imethod->code && iframe->imethod->jinfo))
		iframe = iframe->parent;
	if (!iframe)
		return FALSE;

	MonoMethod *method = iframe->imethod->method;
	frame->interp_frame = iframe;
	frame->method = method;
	frame->actual_method = method;
	if (method && ((method->flags & METHOD_ATTRIBUTE_PINVOKE_IMPL) || (method->iflags & (METHOD_IMPL_ATTRIBUTE_INTERNAL_CALL | METHOD_IMPL_ATTRIBUTE_RUNTIME)))) {
		frame->native_offset = -1;
		frame->type = FRAME_TYPE_MANAGED_TO_NATIVE;
	} else {
		frame->type = FRAME_TYPE_INTERP;
		/* This is the offset in the interpreter IR. */
		frame->native_offset = GPTRDIFF_TO_INT ((guint8*)interp_frame_get_ip (iframe) - (guint8*)iframe->imethod->code);
		if (method && (!method->wrapper_type || method->wrapper_type == MONO_WRAPPER_DYNAMIC_METHOD))
			frame->managed = TRUE;
	}
	frame->ji = iframe->imethod->jinfo;
	frame->frame_addr = iframe;

	stack_iter->current = iframe->parent;

	return TRUE;
}

static MonoJitInfo*
interp_find_jit_info (MonoMethod *method)
{
	InterpMethod* imethod;

	imethod = lookup_imethod (method);
	if (imethod)
		return imethod->jinfo;
	else
		return NULL;
}

static void
interp_set_breakpoint (MonoJitInfo *jinfo, gpointer ip)
{
	guint16 *code = (guint16*)ip;
	g_assert (*code == MINT_SDB_SEQ_POINT);
	*code = MINT_SDB_BREAKPOINT;
}

static void
interp_clear_breakpoint (MonoJitInfo *jinfo, gpointer ip)
{
	guint16 *code = (guint16*)ip;
	g_assert (*code == MINT_SDB_BREAKPOINT);
	*code = MINT_SDB_SEQ_POINT;
}

static MonoJitInfo*
interp_frame_get_jit_info (MonoInterpFrameHandle frame)
{
	InterpFrame *iframe = (InterpFrame*)frame;

	g_assert (iframe->imethod);
	return iframe->imethod->jinfo;
}

static gpointer
interp_frame_get_arg (MonoInterpFrameHandle frame, int pos)
{
	InterpFrame *iframe = (InterpFrame*)frame;

	g_assert (iframe->imethod);

	return (char*)iframe->stack + get_arg_offset_fast (iframe->imethod, NULL, pos + iframe->imethod->hasthis);
}

static gpointer
interp_frame_get_local (MonoInterpFrameHandle frame, int pos)
{
	InterpFrame *iframe = (InterpFrame*)frame;

	g_assert (iframe->imethod);

	return frame_locals (iframe) + iframe->imethod->local_offsets [pos];
}

static gpointer
interp_frame_get_this (MonoInterpFrameHandle frame)
{
	InterpFrame *iframe = (InterpFrame*)frame;

	g_assert (iframe->imethod);
	g_assert (iframe->imethod->hasthis);
	return iframe->stack;
}

static MonoInterpFrameHandle
interp_frame_get_parent (MonoInterpFrameHandle frame)
{
	InterpFrame *iframe = (InterpFrame*)frame;

	return iframe->parent;
}

static void
interp_start_single_stepping (void)
{
	ss_enabled = TRUE;
}

static void
interp_stop_single_stepping (void)
{
	ss_enabled = FALSE;
}

/*
 * interp_mark_stack:
 *
 *   Mark the interpreter stack frames for a thread.
 *
 */
static void
interp_mark_stack (gpointer thread_data, GcScanFunc func, gpointer gc_data, gboolean precise)
{
	MonoThreadInfo *info = (MonoThreadInfo*)thread_data;

	if (!mono_use_interpreter)
		return;
	if (precise)
		return;

	/*
	 * We explicitly mark the frames instead of registering the stack fragments as GC roots, so
	 * we have to process less data and avoid false pinning from data which is above 'pos'.
	 *
	 * The stack frame handling code uses compiler write barriers only, but the calling code
	 * in sgen-mono.c already did a mono_memory_barrier_process_wide () so we can
	 * process these data structures normally.
	 */
	MonoJitTlsData *jit_tls = (MonoJitTlsData *)info->tls [TLS_KEY_JIT_TLS];
	if (!jit_tls)
		return;

	ThreadContext *context = (ThreadContext*)jit_tls->interp_context;
	if (!context || !context->stack_start)
		return;

	// FIXME: Scan the whole area with 1 call
	for (gpointer *p = (gpointer*)context->stack_start; p < (gpointer*)context->stack_pointer; p++)
		func (p, gc_data);

	FrameDataFragment *frag;
	for (frag = context->data_stack.first; frag; frag = frag->next) {
		// FIXME: Scan the whole area with 1 call
		for (gpointer *p = (gpointer*)&frag->data; p < (gpointer*)frag->pos; ++p)
			func (p, gc_data);
		if (frag == context->data_stack.current)
			break;
	}
}

#if COUNT_OPS

static int
opcode_count_comparer (const void * pa, const void * pb)
{
	long counta = opcode_counts [*(int*)pa];
	long countb = opcode_counts [*(int*)pb];

	if (counta < countb)
		return 1;
	else if (counta > countb)
		return -1;
	else
		return 0;
}

static void
interp_print_op_count (void)
{
	int ordered_ops [MINT_LASTOP];
	int i;
	long total_ops = 0;

	for (i = 0; i < MINT_LASTOP; i++) {
		ordered_ops [i] = i;
		total_ops += opcode_counts [i];
	}
	qsort (ordered_ops, MINT_LASTOP, sizeof (int), opcode_count_comparer);

	g_print ("total ops %ld\n", total_ops);
	for (i = 0; i < MINT_LASTOP; i++) {
		long count = opcode_counts [ordered_ops [i]];
		g_print ("%s : %ld (%.2lf%%)\n", mono_interp_opname (ordered_ops [i]), count, (double)count / total_ops * 100);
	}
}
#endif

#if PROFILE_INTERP

static InterpMethod **imethods;
static int num_methods;
const int opcount_threshold = 100000;

static void
interp_add_imethod (gpointer method, gpointer user_data)
{
	InterpMethod *imethod = (InterpMethod*) method;
	if (imethod->opcounts > opcount_threshold)
		imethods [num_methods++] = imethod;
}

static int
imethod_opcount_comparer (gconstpointer m1, gconstpointer m2)
{
	long diff = (*(InterpMethod**)m2)->opcounts - (*(InterpMethod**)m1)->opcounts;
	if (diff > 0)
		return 1;
	else if (diff < 0)
		return -1;
	else
		return 0;
}

static void
interp_print_method_counts (void)
{
	MonoJitMemoryManager *jit_mm = get_default_jit_mm ();

	jit_mm_lock (jit_mm);
	imethods = (InterpMethod**) malloc (jit_mm->interp_code_hash.num_entries * sizeof (InterpMethod*));
	mono_internal_hash_table_apply (&jit_mm->interp_code_hash, interp_add_imethod, NULL);
	jit_mm_unlock (jit_mm);

	qsort (imethods, num_methods, sizeof (InterpMethod*), imethod_opcount_comparer);

	printf ("Total executed opcodes %ld\n", total_executed_opcodes);
	long cumulative_executed_opcodes = 0;
	for (int i = 0; i < num_methods; i++) {
		cumulative_executed_opcodes += imethods [i]->opcounts;
		printf ("%d%% Opcounts %ld, calls %ld, Method %s, imethod ptr %p\n", (int)(cumulative_executed_opcodes * 100 / total_executed_opcodes), imethods [i]->opcounts, imethods [i]->calls, mono_method_full_name (imethods [i]->method, TRUE), imethods [i]);
	}
}
#endif

static void
interp_set_optimizations (guint32 opts)
{
	mono_interp_opt = opts;
}

static void
invalidate_transform (gpointer imethod_, gpointer user_data)
{
	InterpMethod *imethod = (InterpMethod *) imethod_;
	imethod->transformed = FALSE;
}

static void
copy_imethod_for_frame (InterpFrame *frame)
{
	InterpMethod *copy = (InterpMethod *) m_method_alloc0 (frame->imethod->method, sizeof (InterpMethod));
	memcpy (copy, frame->imethod, sizeof (InterpMethod));
	copy->next_jit_code_hash = NULL; /* we don't want that in our copy */
	frame->imethod = copy;
	/* Note: The copy will be around until the method is unloaded. Ideally we
	 * would reclaim its memory when the corresponding InterpFrame is popped.
	 */
}

static void
metadata_update_backup_frames (MonoThreadInfo *info, InterpFrame *frame)
{
	while (frame) {
		mono_trace (G_LOG_LEVEL_DEBUG, MONO_TRACE_METADATA_UPDATE, "threadinfo=%p, copy imethod for method=%s", info, mono_method_full_name (frame->imethod->method, 1));
		copy_imethod_for_frame (frame);
		frame = frame->parent;
	}
}

static void
metadata_update_prepare_to_invalidate (void)
{
	/* (1) make a copy of imethod for every interpframe that is on the stack,
	 * so we do not invalidate currently running methods */

	FOREACH_THREAD_EXCLUDE (info, MONO_THREAD_INFO_FLAGS_NO_GC) {
		if (!info || !info->jit_data)
			continue;

		MonoLMF *lmf = info->jit_data->lmf;
		while (lmf) {
			if (((gsize) lmf->previous_lmf) & 2) {
				MonoLMFExt *ext = (MonoLMFExt *) lmf;
				if (ext->kind == MONO_LMFEXT_INTERP_EXIT || ext->kind == MONO_LMFEXT_INTERP_EXIT_WITH_CTX) {
					InterpFrame *frame = ext->interp_exit_data;
					metadata_update_backup_frames (info, frame);
				}
			}
			lmf = (MonoLMF *)(((gsize) lmf->previous_lmf) & ~3);
		}
	} FOREACH_THREAD_END

	/* (2) invalidate all the registered imethods */
}

static void
interp_invalidate_transformed (void)
{
	gboolean need_stw_restart = FALSE;
        if (mono_metadata_has_updates ()) {
                mono_stop_world (MONO_THREAD_INFO_FLAGS_NO_GC);
                metadata_update_prepare_to_invalidate ();
                need_stw_restart = TRUE;
        }

	GPtrArray *alcs = mono_alc_get_all ();

	if (alcs) {
		MonoAssemblyLoadContext* alc;
		for (guint i = 0; i < alcs->len; ++i) {
			alc = (MonoAssemblyLoadContext*)g_ptr_array_index (alcs, i);
			MonoJitMemoryManager *jit_mm = (MonoJitMemoryManager*)(alc->memory_manager->runtime_info);

			jit_mm_lock (jit_mm);
			mono_internal_hash_table_apply (&jit_mm->interp_code_hash, invalidate_transform, NULL);
			jit_mm_unlock (jit_mm);
		}

		g_ptr_array_free (alcs, TRUE);
	}

	if (need_stw_restart)
		mono_restart_world (MONO_THREAD_INFO_FLAGS_NO_GC);
}


typedef struct {
	MonoJitInfo **jit_info_array;
	gint size;
	gint next;
} InterpCopyJitInfoFuncUserData;

static void
interp_copy_jit_info_func (gpointer imethod, gpointer user_data)
{
	InterpCopyJitInfoFuncUserData *data = (InterpCopyJitInfoFuncUserData*)user_data;
	if (data->next < data->size)
		data->jit_info_array [data->next++] = ((InterpMethod *)imethod)->jinfo;
}

static void
interp_jit_info_foreach (InterpJitInfoFunc func, gpointer user_data)
{
	GPtrArray *alcs = mono_alc_get_all ();

	if (alcs) {
		MonoAssemblyLoadContext* alc;
		for (guint i = 0; i < alcs->len; ++i) {
			alc = (MonoAssemblyLoadContext*)g_ptr_array_index (alcs, i);
			MonoJitMemoryManager *jit_mm = (MonoJitMemoryManager*)(alc->memory_manager->runtime_info);
			InterpCopyJitInfoFuncUserData copy_jit_info_data;
			// Can't keep memory manager lock while iterating and calling callback since it might take other locks
			// causing poential deadlock situations. Instead, create copy of interpreter imethod jinfo pointers into
			// plain array and use pointers from array when when running callbacks.
			copy_jit_info_data.size = mono_atomic_load_i32 (&(jit_mm->interp_code_hash.num_entries));
			copy_jit_info_data.next = 0;
			copy_jit_info_data.jit_info_array = (MonoJitInfo**) g_new (MonoJitInfo*, copy_jit_info_data.size);
			if (copy_jit_info_data.jit_info_array) {
				jit_mm_lock (jit_mm);
				mono_internal_hash_table_apply (&jit_mm->interp_code_hash, interp_copy_jit_info_func, &copy_jit_info_data);
				jit_mm_unlock (jit_mm);
			}

			if (copy_jit_info_data.jit_info_array) {
				for (int j = 0; j < copy_jit_info_data.next; ++j)
					func (copy_jit_info_data.jit_info_array [j], user_data);
				g_free (copy_jit_info_data.jit_info_array);
			}
		}

		g_ptr_array_free (alcs, TRUE);
	}
}

static gboolean
interp_sufficient_stack (gsize size)
{
	ThreadContext *context = get_context ();

	return (context->stack_pointer + size) < (context->stack_start + INTERP_STACK_SIZE);
}

static void
interp_cleanup (void)
{
#if COUNT_OPS
	interp_print_op_count ();
#endif
#if PROFILE_INTERP
	interp_print_method_counts ();
#endif
}

static void
register_interp_stats (void)
{
	mono_counters_init ();
	mono_counters_register ("Total transform time", MONO_COUNTER_INTERP | MONO_COUNTER_LONG | MONO_COUNTER_TIME, &mono_interp_stats.transform_time);
	mono_counters_register ("Methods transformed", MONO_COUNTER_INTERP | MONO_COUNTER_LONG, &mono_interp_stats.methods_transformed);
	mono_counters_register ("Total cprop time", MONO_COUNTER_INTERP | MONO_COUNTER_LONG | MONO_COUNTER_TIME, &mono_interp_stats.cprop_time);
	mono_counters_register ("Total super instructions time", MONO_COUNTER_INTERP | MONO_COUNTER_LONG | MONO_COUNTER_TIME, &mono_interp_stats.super_instructions_time);
	mono_counters_register ("STLOC_NP count", MONO_COUNTER_INTERP | MONO_COUNTER_INT, &mono_interp_stats.stloc_nps);
	mono_counters_register ("MOVLOC count", MONO_COUNTER_INTERP | MONO_COUNTER_INT, &mono_interp_stats.movlocs);
	mono_counters_register ("Copy propagations", MONO_COUNTER_INTERP | MONO_COUNTER_INT, &mono_interp_stats.copy_propagations);
	mono_counters_register ("Added pop count", MONO_COUNTER_INTERP | MONO_COUNTER_INT, &mono_interp_stats.added_pop_count);
	mono_counters_register ("Constant folds", MONO_COUNTER_INTERP | MONO_COUNTER_INT, &mono_interp_stats.constant_folds);
	mono_counters_register ("Ldlocas removed", MONO_COUNTER_INTERP | MONO_COUNTER_INT, &mono_interp_stats.ldlocas_removed);
	mono_counters_register ("Super instructions", MONO_COUNTER_INTERP | MONO_COUNTER_INT, &mono_interp_stats.super_instructions);
	mono_counters_register ("Killed instructions", MONO_COUNTER_INTERP | MONO_COUNTER_INT, &mono_interp_stats.killed_instructions);
	mono_counters_register ("Emitted instructions", MONO_COUNTER_INTERP | MONO_COUNTER_INT, &mono_interp_stats.emitted_instructions);
	mono_counters_register ("Methods inlined", MONO_COUNTER_INTERP | MONO_COUNTER_INT, &mono_interp_stats.inlined_methods);
	mono_counters_register ("Inline failures", MONO_COUNTER_INTERP | MONO_COUNTER_INT, &mono_interp_stats.inline_failures);
}

#undef MONO_EE_CALLBACK
#define MONO_EE_CALLBACK(ret, name, sig) interp_ ## name,

static const MonoEECallbacks mono_interp_callbacks = {
	MONO_EE_CALLBACKS
};

void
mono_ee_interp_init (const char *opts)
{
	g_assert (mono_ee_api_version () == MONO_EE_API_VERSION);
	g_assert (!interp_init_done);
	interp_init_done = TRUE;

	mono_native_tls_alloc (&thread_context_id, NULL);
	set_context (NULL);

	interp_parse_options (opts);
	/* Don't do any optimizations if running under debugger */
	if (mini_get_debug_options ()->mdb_optimizations)
		mono_interp_opt = 0;
	mono_interp_transform_init ();

	if (mono_interp_opt & INTERP_OPT_TIERING)
		mono_interp_tiering_init ();

	mini_install_interp_callbacks (&mono_interp_callbacks);

	register_interp_stats ();

#ifdef HOST_WASI
	debugger_enabled = mini_get_debug_options ()->mdb_optimizations;
#endif
}

#ifdef HOST_BROWSER
EMSCRIPTEN_KEEPALIVE void
mono_jiterp_stackval_to_data (MonoType *type, stackval *val, void *data)
{
	stackval_to_data (type, val, data, FALSE);
}

EMSCRIPTEN_KEEPALIVE void
mono_jiterp_stackval_from_data (MonoType *type, stackval *result, const void *data)
{
	stackval_from_data (type, result, data, FALSE);
}

EMSCRIPTEN_KEEPALIVE int
mono_jiterp_get_arg_offset (InterpMethod *imethod, MonoMethodSignature *sig, int index)
{
	return get_arg_offset_fast (imethod, sig, index);
}

EMSCRIPTEN_KEEPALIVE int
mono_jiterp_overflow_check_i4 (gint32 lhs, gint32 rhs, int opcode)
{
	switch (opcode) {
		case MINT_MUL_OVF_I4:
			if (CHECK_MUL_OVERFLOW (lhs, rhs))
				return 1;
		break;
		case MINT_ADD_OVF_I4:
			if (CHECK_ADD_OVERFLOW (lhs, rhs))
				return 1;
		break;
	}

	return 0;
}

EMSCRIPTEN_KEEPALIVE int
mono_jiterp_overflow_check_u4 (guint32 lhs, guint32 rhs, int opcode)
{
	switch (opcode) {
		case MINT_MUL_OVF_UN_I4:
			if (CHECK_MUL_OVERFLOW_UN (lhs, rhs))
				return 1;
		break;
		case MINT_ADD_OVF_UN_I4:
			if (CHECK_ADD_OVERFLOW_UN (lhs, rhs))
				return 1;
		break;
	}

	return 0;
}

EMSCRIPTEN_KEEPALIVE void
mono_jiterp_ld_delegate_method_ptr (gpointer *destination, MonoDelegate **source)
{
	MonoDelegate *del = *source;
	if (!del->interp_method) {
		/* Not created from interpreted code */
		g_assert (del->method);
		del->interp_method = mono_interp_get_imethod (del->method);
	} else if (((InterpMethod*)del->interp_method)->optimized_imethod) {
		del->interp_method = ((InterpMethod*)del->interp_method)->optimized_imethod;
	}
	g_assert (del->interp_method);
	*destination = imethod_to_ftnptr (del->interp_method, FALSE);
}

MONO_ALWAYS_INLINE void
mono_jiterp_check_pending_unwind (ThreadContext *context)
{
	if (need_native_unwind (context)) {
		// FIXME: Caller needs to check this
		if (mono_opt_llvm_emulate_unwind)
			g_assert_not_reached ();
		mono_llvm_start_native_unwind ();
	}
}

MONO_ALWAYS_INLINE void *
mono_jiterp_get_context (void)
{
	return get_context ();
}

MONO_ALWAYS_INLINE gpointer
mono_jiterp_frame_data_allocator_alloc (FrameDataAllocator *stack, InterpFrame *frame, int size)
{
	return frame_data_allocator_alloc(stack, frame, size);
}

// NOTE: This does not perform a null check and passing a null object or klass is an error!
MONO_ALWAYS_INLINE gboolean
mono_jiterp_isinst (MonoObject* object, MonoClass* klass)
{
	return mono_interp_isinst (object, klass);
}

// after interp_entry_prologue the wrapper will set up all the argument values
//  in the correct place and compute the stack offset, then it passes that in to this
//  function in order to actually enter the interpreter and process the return value
EMSCRIPTEN_KEEPALIVE void
mono_jiterp_interp_entry (JiterpEntryData *_data, void *res)
{
	JiterpEntryDataHeader header;
	MonoType *type;

	// Copy the scratch buffer into a local variable. This is necessary for us to be
	//  reentrant-safe because mono_interp_exec_method could end up hitting the trampoline
	//  again
	g_assert(_data);
	header = _data->header;

	g_assert(header.rmethod);
	g_assert(header.rmethod->method);

	stackval *sp = (stackval*)header.context->stack_pointer;

	InterpFrame frame = {0};
	frame.imethod = header.rmethod;
	frame.stack = sp;
	frame.retval = sp;

	int params_size = get_arg_offset_fast (header.rmethod, NULL, header.params_count);
	// g_printf ("jiterp_interp_entry: rmethod=%d, params_count=%d, params_size=%d\n", header.rmethod, header.params_count, params_size);
	header.context->stack_pointer = (guchar*)ALIGN_TO ((guchar*)sp + params_size, MINT_STACK_ALIGNMENT);
;
	g_assert (header.context->stack_pointer < header.context->stack_end);

	MONO_ENTER_GC_UNSAFE;
	mono_interp_exec_method (&frame, header.context, NULL);
	MONO_EXIT_GC_UNSAFE;

	header.context->stack_pointer = (guchar*)sp;

	if (header.rmethod->needs_thread_attach)
		mono_threads_detach_coop (header.orig_domain, &header.attach_cookie);

	mono_jiterp_check_pending_unwind (header.context);

	if (mono_llvm_only) {
		if (header.context->has_resume_state) {
			/* The exception will be handled in a frame above us */
			mono_llvm_start_native_unwind ();
			return;
		}
	} else {
		g_assert (!header.context->has_resume_state);
	}

	// The return value is at the bottom of the stack, after the locals space
	type = header.rmethod->rtype;
	if (type->type != MONO_TYPE_VOID)
		mono_jiterp_stackval_to_data (type, frame.stack, res);
}

EMSCRIPTEN_KEEPALIVE volatile size_t *
mono_jiterp_get_polling_required_address ()
{
	return &mono_polling_required;
}

EMSCRIPTEN_KEEPALIVE void
mono_jiterp_do_safepoint (InterpFrame *frame, guint16 *ip)
{
	do_safepoint (frame, get_context(), ip);
}

EMSCRIPTEN_KEEPALIVE gpointer
mono_jiterp_imethod_to_ftnptr (InterpMethod *imethod)
{
	return imethod_to_ftnptr (imethod, FALSE);
}

EMSCRIPTEN_KEEPALIVE void
mono_jiterp_enum_hasflag (MonoClass *klass, gint32 *dest, stackval *sp1, stackval *sp2)
{
	*dest = mono_interp_enum_hasflag (sp1, sp2, klass);
}

EMSCRIPTEN_KEEPALIVE gpointer
mono_jiterp_get_simd_intrinsic (int arity, int index)
{
#ifdef INTERP_ENABLE_SIMD
	switch (arity) {
		case 1:
			return interp_simd_p_p_table [index];
		case 2:
			return interp_simd_p_pp_table [index];
		case 3:
			return interp_simd_p_ppp_table [index];
		default:
			g_assert_not_reached();
	}
#else
	g_assert_not_reached();
#endif
}

EMSCRIPTEN_KEEPALIVE int
mono_jiterp_get_simd_opcode (int arity, int index)
{
#ifdef INTERP_ENABLE_SIMD
	switch (arity) {
		case 1:
			return interp_simd_p_p_wasm_opcode_table [index];
		case 2:
			return interp_simd_p_pp_wasm_opcode_table [index];
		case 3:
			return interp_simd_p_ppp_wasm_opcode_table [index];
		default:
			g_assert_not_reached();
	}
#else
	g_assert_not_reached();
#endif
}

#define JITERP_OPINFO_TYPE_NAME 0
#define JITERP_OPINFO_TYPE_LENGTH 1
#define JITERP_OPINFO_TYPE_SREGS 2
#define JITERP_OPINFO_TYPE_DREGS 3
#define JITERP_OPINFO_TYPE_OPARGTYPE 4

EMSCRIPTEN_KEEPALIVE int
mono_jiterp_get_opcode_info (int opcode, int type)
{
	g_assert ((opcode >= 0) && (opcode <= MINT_LASTOP));
	switch (type) {
		case JITERP_OPINFO_TYPE_NAME:
			// We know this conversion is safe because wasm pointers are 32 bits
			return (int)(void*)(mono_interp_opname (opcode));
		case JITERP_OPINFO_TYPE_LENGTH:
			return mono_interp_oplen [opcode];
		case JITERP_OPINFO_TYPE_SREGS:
			return mono_interp_op_sregs [opcode];
		case JITERP_OPINFO_TYPE_DREGS:
			return mono_interp_op_dregs [opcode];
		case JITERP_OPINFO_TYPE_OPARGTYPE:
			return mono_interp_opargtype [opcode];
		default:
			g_assert_not_reached();
	}
}

EMSCRIPTEN_KEEPALIVE int
mono_jiterp_placeholder_trace (void *_frame, void *pLocals, JiterpreterCallInfo *cinfo, const guint16 *ip)
{
	// If this is hit it most likely indicates that a trace is being invoked from a thread
	//  that has not jitted it yet. We want to jit it on this thread and install it at the
	//  correct location in the function pointer table.
	const JiterpreterOpcode *opcode = (const JiterpreterOpcode *)ip;
	if (opcode->relative_fn_ptr) {
		int fn_ptr = opcode->relative_fn_ptr + mono_jiterp_first_trace_fn_ptr;
		InterpFrame *frame = _frame;
		MonoMethod *method = frame->imethod->method;
		const guint16 *start_of_body = frame->imethod->jinfo->code_start;
		int size_of_body = frame->imethod->jinfo->code_size;
		// g_printf ("mono_jiterp_placeholder_trace index=%d fn_ptr=%d ip=%x\n", opcode->trace_index, fn_ptr, ip);
		mono_interp_tier_prepare_jiterpreter (
			frame, method, ip, (gint32)opcode->trace_index,
			start_of_body, size_of_body, frame->imethod->is_verbose,
			fn_ptr
		);
	}
	// advance past the enter/monitor opcode and return to interp
	return mono_interp_oplen [MINT_TIER_ENTER_JITERPRETER] * 2;
}

EMSCRIPTEN_KEEPALIVE void
mono_jiterp_placeholder_jit_call (void *ret_sp, void *sp, void *ftndesc, gboolean *thrown)
{
	// g_print ("mono_jiterp_placeholder_jit_call\n");
	*thrown = 999;
}

EMSCRIPTEN_KEEPALIVE void *
mono_jiterp_get_interp_entry_func (int table)
{
	g_assert (table <= JITERPRETER_TABLE_LAST);

	if (table >= JITERPRETER_TABLE_INTERP_ENTRY_INSTANCE_RET_0)
		return entry_funcs_instance_ret [table - JITERPRETER_TABLE_INTERP_ENTRY_INSTANCE_RET_0];
	else if (table >= JITERPRETER_TABLE_INTERP_ENTRY_INSTANCE_0)
		return entry_funcs_instance [table - JITERPRETER_TABLE_INTERP_ENTRY_INSTANCE_0];
	else if (table >= JITERPRETER_TABLE_INTERP_ENTRY_STATIC_RET_0)
		return entry_funcs_static_ret [table - JITERPRETER_TABLE_INTERP_ENTRY_STATIC_RET_0];
	else if (table >= JITERPRETER_TABLE_INTERP_ENTRY_STATIC_0)
		return entry_funcs_static [table - JITERPRETER_TABLE_INTERP_ENTRY_STATIC_0];
	else
		g_assert_not_reached ();
}

#endif<|MERGE_RESOLUTION|>--- conflicted
+++ resolved
@@ -1332,27 +1332,6 @@
 #endif
 
 #ifndef MONO_ARCH_HAVE_INTERP_PINVOKE_TRAMP
-<<<<<<< HEAD
-static MonoType*
-filter_type_for_build_args_from_sig (MonoType *type)
-{
-#ifdef HOST_WASM
-	// If the parameter type is scalarized according to WASM C ABI, treat it as the
-	//  scalarized type. Otherwise the MONO_TYPE_VALUETYPE case will treat it as int32.
-	MonoType *scalar;
-	if (mini_wasm_is_scalar_vtype (type, &scalar))
-		return scalar;
-#endif
-
-	return type;
-}
-
-static InterpMethodArguments*
-build_args_from_sig (MonoMethodSignature *sig, InterpFrame *frame)
-{
-	InterpMethodArguments *margs = g_malloc0 (sizeof (InterpMethodArguments));
-=======
->>>>>>> 69d5d3fe
 
 typedef enum {
 	PINVOKE_ARG_NONE = 0,
@@ -1381,85 +1360,9 @@
 	g_assert (!sig->hasthis);
 
 	for (int i = 0; i < sig->param_count; i++) {
-<<<<<<< HEAD
-		MonoType *param_type = filter_type_for_build_args_from_sig (sig->params [i]);
-		guint32 ptype = m_type_is_byref (param_type) ? MONO_TYPE_PTR : param_type->type;
-
-=======
 		MonoType *type = sig->params [i];
 		guint32 ptype;
 
-retry:
-		ptype = m_type_is_byref (type) ? MONO_TYPE_PTR : type->type;
->>>>>>> 69d5d3fe
-		switch (ptype) {
-		case MONO_TYPE_BOOLEAN:
-		case MONO_TYPE_CHAR:
-		case MONO_TYPE_I1:
-		case MONO_TYPE_U1:
-		case MONO_TYPE_I2:
-		case MONO_TYPE_U2:
-		case MONO_TYPE_I4:
-		case MONO_TYPE_U4:
-		case MONO_TYPE_I:
-		case MONO_TYPE_U:
-		case MONO_TYPE_PTR:
-		case MONO_TYPE_FNPTR:
-		case MONO_TYPE_SZARRAY:
-		case MONO_TYPE_CLASS:
-		case MONO_TYPE_OBJECT:
-		case MONO_TYPE_STRING:
-#if SIZEOF_VOID_P == 8
-		case MONO_TYPE_I8:
-		case MONO_TYPE_U8:
-#endif
-			info->arg_types [i] = PINVOKE_ARG_INT;
-			ilen++;
-			break;
-#if SIZEOF_VOID_P == 4
-		case MONO_TYPE_I8:
-		case MONO_TYPE_U8:
-			info->arg_types [i] = PINVOKE_ARG_INT_PAIR;
-			ilen += 2;
-			break;
-#endif
-		case MONO_TYPE_R4:
-			info->arg_types [i] = PINVOKE_ARG_R4;
-			flen++;
-			break;
-<<<<<<< HEAD
-		default:
-			g_error ("build_args_from_sig: not implemented yet (1): 0x%x\n", ptype);
-		}
-	}
-
-	if (margs->ilen > 0)
-		margs->iargs = g_malloc0 (sizeof (gpointer) * margs->ilen);
-
-	if (margs->flen > 0)
-		margs->fargs = g_malloc0 (sizeof (double) * margs->flen);
-
-	if (margs->ilen > INTERP_ICALL_TRAMP_IARGS)
-		g_error ("build_args_from_sig: TODO, allocate gregs: %d\n", margs->ilen);
-
-	if (margs->flen > INTERP_ICALL_TRAMP_FARGS)
-		g_error ("build_args_from_sig: TODO, allocate fregs: %d\n", margs->flen);
-
-
-	size_t int_i = 0;
-	size_t int_f = 0;
-
-	if (sig->hasthis) {
-		margs->iargs [0] = frame->stack [0].data.p;
-		int_i++;
-		g_error ("FIXME if hasthis, we incorrectly access the args below");
-	}
-
-	for (int i = 0; i < sig->param_count; i++) {
-		guint32 offset = get_arg_offset (frame->imethod, sig, i);
-		stackval *sp_arg = STACK_ADD_BYTES (frame->stack, offset);
-		MonoType *type = filter_type_for_build_args_from_sig (sig->params [i]);
-		guint32 ptype;
 retry:
 		ptype = m_type_is_byref (type) ? MONO_TYPE_PTR : type->type;
 		switch (ptype) {
@@ -1483,16 +1386,23 @@
 		case MONO_TYPE_I8:
 		case MONO_TYPE_U8:
 #endif
-			margs->iargs [int_i] = sp_arg->data.p;
-#if DEBUG_INTERP
-			g_print ("build_args_from_sig: margs->iargs [%d]: %p (frame @ %d)\n", int_i, margs->iargs [int_i], i);
-#endif
-			int_i++;
-=======
+			info->arg_types [i] = PINVOKE_ARG_INT;
+			ilen++;
+			break;
+#if SIZEOF_VOID_P == 4
+		case MONO_TYPE_I8:
+		case MONO_TYPE_U8:
+			info->arg_types [i] = PINVOKE_ARG_INT_PAIR;
+			ilen += 2;
+			break;
+#endif
+		case MONO_TYPE_R4:
+			info->arg_types [i] = PINVOKE_ARG_R4;
+			flen++;
+			break;
 		case MONO_TYPE_R8:
 			info->arg_types [i] = PINVOKE_ARG_R8;
 			flen++;
->>>>>>> 69d5d3fe
 			break;
 		case MONO_TYPE_VALUETYPE:
 			if (m_class_is_enumtype (type->data.klass)) {
@@ -1523,11 +1433,6 @@
 		}
 	}
 
-<<<<<<< HEAD
-	margs->ret_type = filter_type_for_build_args_from_sig (sig->ret);
-
-	switch (margs->ret_type->type) {
-=======
 	if (ilen > INTERP_ICALL_TRAMP_IARGS)
 		g_error ("build_args_from_sig: TODO, allocate gregs: %d\n", ilen);
 
@@ -1538,7 +1443,6 @@
 	info->flen = flen;
 
 	switch (sig->ret->type) {
->>>>>>> 69d5d3fe
 		case MONO_TYPE_BOOLEAN:
 		case MONO_TYPE_CHAR:
 		case MONO_TYPE_I1:
