/*
 * Licensed to the .NET Foundation under one or more agreements.
 * The .NET Foundation licenses this file to you under the MIT license.
 */

#include <mono/utils/mono-hwcap.h>

#include "mini-runtime.h"
#include "ir-emit.h"

#include <mono/metadata/tokentype.h>

#ifdef TARGET_RISCV64
#include "cpu-riscv64.h"
#else
#include "cpu-riscv32.h"
#endif

/* The single step trampoline */
static gpointer ss_trampoline;

/* The breakpoint trampoline */
static gpointer bp_trampoline;

gboolean riscv_stdext_a, riscv_stdext_b, riscv_stdext_c, riscv_stdext_d, riscv_stdext_f, riscv_stdext_j, riscv_stdext_l,
    riscv_stdext_m, riscv_stdext_n, riscv_stdext_p, riscv_stdext_q, riscv_stdext_t, riscv_stdext_v;

void
mono_arch_cpu_init (void)
{
}

void
mono_arch_init (void)
{
	riscv_stdext_a = mono_hwcap_riscv_has_stdext_a;
	// TODO: skip compress inst for now
	riscv_stdext_c = FALSE;
	riscv_stdext_d = mono_hwcap_riscv_has_stdext_d;
	riscv_stdext_f = mono_hwcap_riscv_has_stdext_f;
	riscv_stdext_m = mono_hwcap_riscv_has_stdext_m;

	if (!mono_aot_only)
		bp_trampoline = mini_get_breakpoint_trampoline ();
}

void
mono_arch_finish_init (void)
{
}

void
mono_arch_register_lowlevel_calls (void)
{
}

void
mono_arch_cleanup (void)
{
}

void
mono_arch_set_target (char *mtriple)
{
	// riscv{32,64}[extensions]-[<vendor>-]<system>-<abi>

	size_t len = strlen (MONO_RISCV_ARCHITECTURE);

	if (!strncmp (mtriple, MONO_RISCV_ARCHITECTURE, len)) {
		mtriple += len;

		for (;;) {
			char c = *mtriple;

			if (!c || c == '-')
				break;

			// ISA manual says upper and lower case are both OK.
			switch (c) {
			case 'A':
			case 'a':
				riscv_stdext_a = TRUE;
				break;
			case 'B':
			case 'b':
				riscv_stdext_b = TRUE;
				break;
			case 'C':
			case 'c':
				riscv_stdext_c = TRUE;
				break;
			case 'D':
			case 'd':
				riscv_stdext_d = TRUE;
				break;
			case 'F':
			case 'f':
				riscv_stdext_f = TRUE;
				break;
			case 'J':
			case 'j':
				riscv_stdext_j = TRUE;
				break;
			case 'L':
			case 'l':
				riscv_stdext_l = TRUE;
				break;
			case 'M':
			case 'm':
				riscv_stdext_m = TRUE;
				break;
			case 'N':
			case 'n':
				riscv_stdext_n = TRUE;
				break;
			case 'P':
			case 'p':
				riscv_stdext_p = TRUE;
				break;
			case 'Q':
			case 'q':
				riscv_stdext_q = TRUE;
				break;
			case 'T':
			case 't':
				riscv_stdext_t = TRUE;
				break;
			case 'V':
			case 'v':
				riscv_stdext_v = TRUE;
				break;
			default:
				break;
			}

			mtriple++;
		}
	}
}

guint32
mono_arch_cpu_optimizations (guint32 *exclude_mask)
{
	*exclude_mask = 0;
	return 0;
}

gboolean
mono_arch_have_fast_tls (void)
{
	return TRUE;
}

gboolean
mono_arch_opcode_supported (int opcode)
{
	switch (opcode) {
	case OP_ATOMIC_ADD_I4:
	case OP_ATOMIC_EXCHANGE_I4:
	case OP_ATOMIC_CAS_I4:
	case OP_ATOMIC_LOAD_I1:
	case OP_ATOMIC_LOAD_I2:
	case OP_ATOMIC_LOAD_I4:
	case OP_ATOMIC_LOAD_U1:
	case OP_ATOMIC_LOAD_U2:
	case OP_ATOMIC_LOAD_U4:
	case OP_ATOMIC_STORE_I1:
	case OP_ATOMIC_STORE_I2:
	case OP_ATOMIC_STORE_I4:
	case OP_ATOMIC_STORE_U1:
	case OP_ATOMIC_STORE_U2:
	case OP_ATOMIC_STORE_U4:
#ifdef TARGET_RISCV64
	case OP_ATOMIC_ADD_I8:
	case OP_ATOMIC_EXCHANGE_I8:
	case OP_ATOMIC_CAS_I8:
	case OP_ATOMIC_LOAD_I8:
	case OP_ATOMIC_LOAD_U8:
	case OP_ATOMIC_STORE_I8:
	case OP_ATOMIC_STORE_U8:
#endif
		return riscv_stdext_a;
	case OP_ATOMIC_LOAD_R4:
	case OP_ATOMIC_STORE_R4:
		return riscv_stdext_a && riscv_stdext_f;
	case OP_ATOMIC_LOAD_R8:
	case OP_ATOMIC_STORE_R8:
		return riscv_stdext_a && riscv_stdext_d;
	default:
		return FALSE;
	}
}

const char *
mono_arch_regname (int reg)
{
    static const char *names [RISCV_N_GREGS] = {
		"zero", "ra", "sp",  "gp",  "tp", "t0", "t1", "t2",
		"s0",   "s1", "a0",  "a1",  "a2", "a3", "a4", "a5",
		"a6",   "a7", "s2",  "s3",  "s4", "s5", "s6", "s7",
		"s8",   "s9", "s10", "s11", "t3", "t4", "t5", "t6",
    };

    if (reg >= 0 && reg < G_N_ELEMENTS (names))
        return names [reg];

    return "x?";
}

const char*
mono_arch_fregname (int reg)
{
    static const char *names [RISCV_N_FREGS] = {
		"ft0", "ft1", "ft2",  "ft3",  "ft4", "ft5", "ft6",  "ft7",
		"fs0", "fs1", "fa0",  "fa1",  "fa2", "fa3", "fa4",  "fa5",
		"fa6", "fa7", "fs2",  "fs3",  "fs4", "fs5", "fs6",  "fs7",
		"fs8", "fs9", "fs10", "fs11", "ft8", "ft9", "ft10", "ft11",
    };

    if (reg >= 0 && reg < G_N_ELEMENTS (names))
        return names [reg];

    return "f?";
}

gpointer
mono_arch_get_this_arg_from_call (host_mgreg_t *regs, guint8 *code)
{
	return (gpointer) regs [RISCV_A0];
}

MonoMethod *
mono_arch_find_imt_method (host_mgreg_t *regs, guint8 *code)
{
	return (MonoMethod *) regs [MONO_ARCH_IMT_REG];
}

MonoVTable *
mono_arch_find_static_call_vtable (host_mgreg_t *regs, guint8 *code)
{
	return (MonoVTable *)regs [MONO_ARCH_RGCTX_REG];
}

GSList*
mono_arch_get_cie_program (void)
{
	GSList *l = NULL;

	mono_add_unwind_op_def_cfa (l, (guint8*)NULL, (guint8*)NULL, RISCV_SP, 0);

	return l;
}

host_mgreg_t
mono_arch_context_get_int_reg (MonoContext *ctx, int reg)
{
	return ctx->gregs [reg];
}

host_mgreg_t*
mono_arch_context_get_int_reg_address (MonoContext *ctx, int reg)
{
	return &ctx->gregs [reg];
}

void
mono_arch_context_set_int_reg (MonoContext *ctx, int reg, host_mgreg_t val)
{
	ctx->gregs [reg] = val;
}

void
mono_arch_flush_register_windows (void)
{
}

void
mono_arch_flush_icache (guint8 *code, gint size)
{
#ifndef MONO_CROSS_COMPILE
	__builtin___clear_cache ((char *)code, (char *)code + size);
#endif
}

MonoDynCallInfo *
mono_arch_dyn_call_prepare (MonoMethodSignature *sig)
{
	NOT_IMPLEMENTED;
	return NULL;
}

void
mono_arch_dyn_call_free (MonoDynCallInfo *info)
{
	NOT_IMPLEMENTED;
}

int
mono_arch_dyn_call_get_buf_size (MonoDynCallInfo *info)
{
	NOT_IMPLEMENTED;
	return 0;
}

void
mono_arch_start_dyn_call (MonoDynCallInfo *info, gpointer **args, guint8 *ret,
                          guint8 *buf)
{
	NOT_IMPLEMENTED;
}

void
mono_arch_finish_dyn_call (MonoDynCallInfo *info, guint8 *buf)
{
	NOT_IMPLEMENTED;
}

int
mono_arch_get_argument_info (MonoMethodSignature *csig, int param_count,
                             MonoJitArgumentInfo *arg_info)
{
    NOT_IMPLEMENTED;
    return 0;
}

<<<<<<< HEAD
static guint8 *
emit_thunk (guint8 *code, gconstpointer target)
{
	guint8 *p = code;
	code = mono_riscv_emit_imm (code, RISCV_T0, (gsize)target);
	riscv_jalr (code, RISCV_ZERO, RISCV_T0, 0);

	g_assert ((p - code) < THUNK_SIZE);
	mono_arch_flush_icache (p, code - p);
	return code;
}

static gpointer
create_thunk (MonoCompile *cfg, guchar *code, const guchar *target)
{
	MonoJitInfo *ji;
	MonoThunkJitInfo *info;
	guint8 *thunks, *p;
	int thunks_size;
	guint8 *orig_target;
	guint8 *target_thunk;
	MonoJitMemoryManager *jit_mm;

	if (cfg) {
		/*
		 * This can be called multiple times during JITting,
		 * save the current position in cfg->arch to avoid
		 * doing a O(n^2) search.
		 */
		if (!cfg->arch.thunks) {
			cfg->arch.thunks = cfg->thunks;
			cfg->arch.thunks_size = cfg->thunk_area;
		}

		thunks = cfg->arch.thunks;
		thunks_size = cfg->arch.thunks_size;
		if (!thunks_size) {
			g_print ("thunk failed %p->%p, thunk space=%d method %s", code, target, thunks_size,
			         mono_method_full_name (cfg->method, TRUE));
			g_assert_not_reached ();
		}

		g_assert (*(guint32 *)thunks == 0);
		emit_thunk (thunks, target);

		cfg->arch.thunks += THUNK_SIZE;
		cfg->arch.thunks_size -= THUNK_SIZE;

		return thunks;
	} else {
		ji = mini_jit_info_table_find (code);
		g_assert (ji);
		info = mono_jit_info_get_thunk_info (ji);
		g_assert (info);

		thunks = (guint8 *)ji->code_start + info->thunks_offset;
		thunks_size = info->thunks_size;

		orig_target = mono_arch_get_call_target (code + 4);

		/* Arbitrary lock */
		jit_mm = get_default_jit_mm ();

		jit_mm_lock (jit_mm);

		target_thunk = NULL;
		if (orig_target >= thunks && orig_target < thunks + thunks_size) {
			/* The call already points to a thunk, because of trampolines etc. */
			target_thunk = orig_target;
		} else {
			for (p = thunks; p < thunks + thunks_size; p += THUNK_SIZE) {
				if (((guint32 *)p) [0] == 0) {
					/* Free entry */
					target_thunk = p;
					break;
				} else if (*(guint64 *)(p + 4) == (guint64)target) {
					/* Thunk already points to target */
					target_thunk = p;
					break;
				}
			}
		}

		if (!target_thunk) {
			jit_mm_unlock (jit_mm);
			g_print ("thunk failed %p->%p, thunk space=%d method %s", code, target, thunks_size,
			         cfg ? mono_method_full_name (cfg->method, TRUE)
			             : mono_method_full_name (jinfo_get_method (ji), TRUE));
			g_assert_not_reached ();
		}

		emit_thunk (target_thunk, target);

		jit_mm_unlock (jit_mm);

		return target_thunk;
	}
}

static void
riscv_patch_full (MonoCompile *cfg, guint8 *code, guint8 *target, int relocation)
{
	switch (relocation) {
	case MONO_R_RISCV_IMM:
		*(guint64 *)(code + 4) = (guint64)target;
		break;
	case MONO_R_RISCV_JAL: {
		gint32 inst = *(gint32 *)code;
		gint32 rd = RISCV_BITS (inst, 7, 5);
		target = MINI_FTNPTR_TO_ADDR (target);
		if (riscv_is_jal_disp (code, target))
			riscv_jal (code, rd, riscv_get_jal_disp (code, target));
		else {
			gpointer thunk;
			thunk = create_thunk (cfg, code, target);
			g_assert (riscv_is_jal_disp (code, thunk));
			riscv_jal (code, rd, riscv_get_jal_disp (code, thunk));
		}
		break;
	}
	case MONO_R_RISCV_BEQ:
	case MONO_R_RISCV_BNE:
	case MONO_R_RISCV_BGE:
	case MONO_R_RISCV_BLT:
	case MONO_R_RISCV_BGEU:
	case MONO_R_RISCV_BLTU: {
		int offset = target - code;

		gint32 inst = *(gint32 *)code;
		gint32 rs1 = RISCV_BITS (inst, 15, 5);
		gint32 rs2 = RISCV_BITS (inst, 20, 5);

		// if the offset too large to encode as B_IMM
		// try to use jal to branch
		if (!RISCV_VALID_B_IMM ((gint32)(gssize)(offset))) {
			// branch inst should followed by a nop inst
			g_assert (*(gint32 *)(code + 4) == 0x13);
			if (riscv_is_jal_disp (code, target)) {
				if (relocation == MONO_R_RISCV_BEQ)
					riscv_bne (code, rs1, rs2, 8);
				else if (relocation == MONO_R_RISCV_BNE)
					riscv_beq (code, rs1, rs2, 8);
				else if (relocation == MONO_R_RISCV_BGE)
					riscv_blt (code, rs1, rs2, 8);
				else if (relocation == MONO_R_RISCV_BLT)
					riscv_bge (code, rs1, rs2, 8);
				else if (relocation == MONO_R_RISCV_BGEU)
					riscv_bltu (code, rs1, rs2, 8);
				else if (relocation == MONO_R_RISCV_BLTU)
					riscv_bgeu (code, rs1, rs2, 8);
				else
					g_assert_not_reached ();
				break;

				riscv_jal (code, RISCV_ZERO, riscv_get_jal_disp (code, target));
			} else
				g_assert_not_reached ();
		}

		if (relocation == MONO_R_RISCV_BEQ)
			riscv_beq (code, rs1, rs2, offset);
		else if (relocation == MONO_R_RISCV_BNE)
			riscv_bne (code, rs1, rs2, offset);
		else if (relocation == MONO_R_RISCV_BGE)
			riscv_bge (code, rs1, rs2, offset);
		else if (relocation == MONO_R_RISCV_BLT)
			riscv_blt (code, rs1, rs2, offset);
		else if (relocation == MONO_R_RISCV_BGEU)
			riscv_bgeu (code, rs1, rs2, offset);
		else if (relocation == MONO_R_RISCV_BLTU)
			riscv_bltu (code, rs1, rs2, offset);
		else
			g_assert_not_reached ();
		break;
	}
	case MONO_R_RISCV_JALR:
		*(guint64 *)code = (guint64)target;
		break;
	default:
		NOT_IMPLEMENTED;
	}
}

static void
riscv_patch_rel (guint8 *code, guint8 *target, int relocation)
{
	riscv_patch_full (NULL, code, target, relocation);
}

void
mono_riscv_patch (guint8 *code, guint8 *target, int relocation)
{
	riscv_patch_rel (code, target, relocation);
}

=======
/**
 * [NFC] Because there is OP_LOCALLOC stuff,
 * the stack size will increase dynamicly,
 * so the stack size stored in cfg->stack_offset
 * can't guide us to destroy the frame.
 *
 * Emits:
 * 	 addi sp,fp, 0
 *   ld ra, -8(fp) # 8-byte Folded Reload
 *   ld s0, -16(fp) # 8-byte Folded Reload
 */
guint8 *
mono_riscv_emit_destroy_frame (guint8 *code)
{
	riscv_addi (code, RISCV_SP, RISCV_FP, 0);
	code = mono_riscv_emit_load (code, RISCV_RA, RISCV_FP, -(gint32)sizeof (host_mgreg_t), 0);
	code = mono_riscv_emit_load (code, RISCV_S0, RISCV_FP, -(gint32)sizeof (host_mgreg_t) * 2, 0);

	return code;
}
>>>>>>> 9998d5a6
void
mono_arch_patch_code_new (MonoCompile *cfg, guint8 *code,
                          MonoJumpInfo *ji, gpointer target)
{
	guint8 *ip;

	ip = ji->ip.i + code;
	switch (ji->type) {
	case MONO_PATCH_INFO_METHOD_JUMP:
		/* ji->relocation is not set by the caller */
		riscv_patch_full (cfg, ip, (guint8 *)target, MONO_R_RISCV_JAL);
		mono_arch_flush_icache (ip, 8);
		break;
	case MONO_PATCH_INFO_NONE:
		break;
	default:
		riscv_patch_full (cfg, ip, (guint8 *)target, ji->relocation);
		break;
	}
}

/**
 * add_arg:
 * 	Add Arguments into a0-a7 reg.
 * 	if there is no available regs, store it into stack.
 */
static void
add_arg (CallInfo *cinfo, ArgInfo *ainfo, int size, gboolean sign)
{
	g_assert (size <= 8);
	g_assert (cinfo->next_arg >= RISCV_A0);

	if (cinfo->vararg) {
		NOT_IMPLEMENTED;
	}

	// for RV64, length of all arg here will not wider then XLEN
	// store it normally.
	if (cinfo->next_arg <= RISCV_A7) {
		// there is at least 1 avaliable reg
#ifdef TARGET_RISCV32
		// Scalars that are 2×XLEN bits wide are passed in a pair of argument registers
		if (size == 8) {
			NOT_IMPLEMENTED;
			// If exactly one register is available, the low-order XLEN bits are
			// passed in the register and the high-order XLEN bits are passed on the stack
			if (cinfo->next_arg == RISCV_A7) {
				NOT_IMPLEMENTED;
			}
			return;
		}
#endif
		ainfo->storage = ArgInIReg;
		ainfo->reg = cinfo->next_arg;
		cinfo->next_arg++;
	}
	// If no argument registers are available, the scalar is passed on the stack by value
	else {
		// 	cinfo->stack_usage & ainfo->offset
		// will be calculated in get_call_info()
		ainfo->storage = ArgOnStack;
		ainfo->slot_size = size;
		ainfo->is_signed = sign;
	}
}

static void
add_farg (CallInfo *cinfo, ArgInfo *ainfo, gboolean single)
{
	int size = single ? 4 : 8;

	g_assert (mono_arch_is_soft_float () == FALSE);
	if (cinfo->next_farg <= RISCV_FA7) {
#ifdef TARGET_RISCV64
		ainfo->storage = single ? ArgInFRegR4 : ArgInFReg;
		ainfo->reg = cinfo->next_farg;
		cinfo->next_farg++;
#else
		NOT_IMPLEMENTED;
#endif
	} else {
		ainfo->storage = single ? ArgOnStackR4 : ArgOnStackR8;
		ainfo->slot_size = size;
	}
}

static void
add_valuetype (CallInfo *cinfo, ArgInfo *ainfo, MonoType *t)
{
	int size, aligned_size;
	guint32 align;

	size = mini_type_stack_size_full (t, &align, cinfo->pinvoke);
	aligned_size = ALIGN_TO (size, align);

	// Scalars wider than 2×XLEN bits are passed by reference
	if (aligned_size > sizeof (host_mgreg_t) * 2) {
		if (cinfo->next_arg > RISCV_A7) {
			ainfo->storage = ArgVtypeByRefOnStack;
			cinfo->stack_usage += aligned_size;
			ainfo->slot_size = aligned_size;
			ainfo->offset = cinfo->stack_usage;
		} else {
			ainfo->storage = ArgVtypeByRef;
			ainfo->reg = cinfo->next_arg;
			ainfo->size = sizeof (host_mgreg_t);
			ainfo->is_regpair = FALSE;
			cinfo->next_arg += 1;
		}
	}
	// Scalars that are 2×XLEN bits wide are passed in a pair of argument registers
	else if (aligned_size == sizeof (host_mgreg_t) * 2) {
		// If no argument registers are available, the scalar is passed on the stack by value
		if (cinfo->next_arg > RISCV_A7) {
			ainfo->storage = ArgVtypeOnStack;
			cinfo->stack_usage += sizeof (host_mgreg_t) * 2;
			ainfo->slot_size = sizeof (host_mgreg_t) * 2;
			ainfo->offset = cinfo->stack_usage;
		}
		// If exactly one register is available, the low-order XLEN bits are
		// passed in the register and the high-order XLEN bits are passed on the stack
		else if (cinfo->next_arg == RISCV_A7) {
			ainfo->storage = ArgVtypeInMixed;
			cinfo->stack_usage += sizeof (host_mgreg_t);
			ainfo->slot_size = sizeof (host_mgreg_t);
			ainfo->offset = cinfo->stack_usage;

			ainfo->reg = cinfo->next_arg;
			ainfo->size = sizeof (host_mgreg_t);
			ainfo->is_regpair = FALSE;

			cinfo->next_arg += 1;
		}
		// Scalars that are 2×XLEN bits wide are passed in a pair of argument
		// registers, with the low-order XLEN bits in the lower-numbered register
		// and the high-order XLEN bits in the higher-numbered register
		else {
			ainfo->storage = ArgVtypeInIReg;
			ainfo->reg = cinfo->next_arg;
			ainfo->size = sizeof (host_mgreg_t) * 2;
			ainfo->is_regpair = TRUE;

			cinfo->next_arg += 2;
		}
	}
	// Scalars that are at most XLEN bits wide are passed in a single argument register
	else {
		ainfo->storage = ArgVtypeInIReg;
		ainfo->reg = cinfo->next_arg;
		ainfo->size = sizeof (host_mgreg_t);
		ainfo->is_regpair = FALSE;

		cinfo->next_arg += 1;
	}
}

static void
add_param (CallInfo *cinfo, ArgInfo *ainfo, MonoType *t)
{
	MonoType *ptype;

	ptype = mini_get_underlying_type (t);
	// FIXME: May break some ABI rules
	switch (ptype->type) {
	case MONO_TYPE_VOID:
		ainfo->storage = ArgNone;
		break;
	case MONO_TYPE_I1:
		add_arg (cinfo, ainfo, 1, TRUE);
		break;
	case MONO_TYPE_U1:
		add_arg (cinfo, ainfo, 1, FALSE);
		break;
	case MONO_TYPE_I2:
		add_arg (cinfo, ainfo, 2, TRUE);
		break;
	case MONO_TYPE_U2:
		add_arg (cinfo, ainfo, 2, FALSE);
		break;
	case MONO_TYPE_I:
	case MONO_TYPE_I4:
		add_arg (cinfo, ainfo, 4, TRUE);
		break;
	case MONO_TYPE_U:
	case MONO_TYPE_U4:
#ifdef TARGET_RISCV32
	case MONO_TYPE_PTR:
	case MONO_TYPE_FNPTR:
	case MONO_TYPE_OBJECT:
#endif
		add_arg (cinfo, ainfo, 4, FALSE);
		break;
	case MONO_TYPE_I8:
		add_arg (cinfo, ainfo, 8, TRUE);
		break;
	case MONO_TYPE_U8:
#ifdef TARGET_RISCV64
	case MONO_TYPE_PTR:
	case MONO_TYPE_FNPTR:
	case MONO_TYPE_OBJECT:
#endif
		add_arg (cinfo, ainfo, 8, FALSE);
		break;
	case MONO_TYPE_R4:
		if (mono_arch_is_soft_float ())
			add_arg (cinfo, ainfo, 4, TRUE);
		else
			add_farg (cinfo, ainfo, TRUE);
		break;
	case MONO_TYPE_R8:
		if (mono_arch_is_soft_float ())
			add_arg (cinfo, ainfo, 8, FALSE);
		else
			add_farg (cinfo, ainfo, FALSE);
		break;

	case MONO_TYPE_GENERICINST:
		if (!mono_type_generic_inst_is_valuetype (ptype))
			add_arg (cinfo, ainfo, sizeof (host_mgreg_t), FALSE);
		else if (mini_is_gsharedvt_variable_type (ptype))
			NOT_IMPLEMENTED;
		else
			add_valuetype (cinfo, ainfo, ptype);
		break;
	case MONO_TYPE_VALUETYPE:
		add_valuetype (cinfo, ainfo, ptype);
		break;

	default:
		g_print ("Can't handle as return value 0x%x\n", ptype->type);
		g_assert_not_reached ();
		break;
	}
}

/**
 * get_call_info:
 * 	create call info here.
 *  allocate memory for *cinfo, and assign Regs for Arguments.
 *  if thsere is no available regs, store it into stack top of caller
 *  in increase order.
 *  eg. 8th arg is stored at sp+8, 9th arg is stored at sp+0, etc.
 */
static CallInfo *
get_call_info (MonoMemPool *mp, MonoMethodSignature *sig)
{
	CallInfo *cinfo;
	int paramNum = sig->hasthis + sig->param_count;
	int pindex;
	if (mp)
		cinfo = mono_mempool_alloc0 (mp, sizeof (CallInfo) + (sizeof (ArgInfo) * paramNum));
	else
		cinfo = g_malloc0 (sizeof (CallInfo) + (sizeof (ArgInfo) * paramNum));

	cinfo->nargs = paramNum;

	// return value
	cinfo->next_arg = RISCV_A0;
	cinfo->next_farg = RISCV_FA0;
	add_param (cinfo, &cinfo->ret, sig->ret);

	//  If the reture value would have been passed by reference,
	// the caller allocates memory for the return value, and
	// passes the address as an implicit first parameter.
	if (cinfo->ret.storage == ArgVtypeByRef) {
		g_assert (cinfo->ret.reg == RISCV_A0);
		cinfo->next_arg = RISCV_A1;
	} else
		cinfo->next_arg = RISCV_A0;

	cinfo->next_farg = RISCV_FA0;
	// reset status
	cinfo->stack_usage = 0;

	// add this pointer as first argument if hasthis == true
	if (sig->hasthis)
		add_arg (cinfo, cinfo->args + 0, 8, FALSE);

	// other general Arguments
	guint32 paramStart = 0;
	guint32 argStack = 0;
	for (pindex = paramStart; pindex < sig->param_count; ++pindex) {
		ArgInfo *ainfo = cinfo->args + sig->hasthis + pindex;

		// process the variable parameter sig->sentinelpos mark the first VARARG
		if ((sig->call_convention == MONO_CALL_VARARG) && (pindex == sig->sentinelpos))
			NOT_IMPLEMENTED;

		add_param (cinfo, ainfo, sig->params [pindex]);

		if (ainfo->storage == ArgOnStack || ainfo->storage == ArgOnStackR4 || ainfo->storage == ArgOnStackR8)
			argStack += ainfo->slot_size;
	}

	// reserve the regs stored at the srack
	if (argStack > 0) {
		cinfo->stack_usage += argStack;

		for (pindex = paramStart; pindex < sig->param_count; ++pindex) {
			ArgInfo *ainfo = cinfo->args + sig->hasthis + pindex;
			if (ainfo->storage == ArgOnStack || ainfo->storage == ArgOnStackR4 || ainfo->storage == ArgOnStackR8) {
				g_assert (argStack >= ainfo->slot_size);
				argStack -= ainfo->slot_size;
				ainfo->offset = argStack;
			}
		}
	}

	/* Handle the case where there are no implicit arguments */
	if ((sig->call_convention == MONO_CALL_VARARG) && (pindex == sig->sentinelpos))
		NOT_IMPLEMENTED;

	cinfo->stack_usage = ALIGN_TO (cinfo->stack_usage, MONO_ARCH_FRAME_ALIGNMENT);

	return cinfo;
}

static int
arg_need_temp (ArgInfo *ainfo)
{
	if (ainfo->storage == ArgVtypeInMixed)
		return sizeof (host_mgreg_t) * 2;
	return 0;
}

static gpointer
arg_get_storage (CallContext *ccontext, ArgInfo *ainfo)
{
	switch (ainfo->storage) {
	case ArgInIReg:
	case ArgVtypeInIReg:
		return &ccontext->gregs [ainfo->reg];
	case ArgInFReg:
		return &ccontext->fregs [ainfo->reg];
	case ArgOnStack:
	case ArgVtypeOnStack:
		return ccontext->stack + ainfo->offset;
	case ArgVtypeByRef:
		return (gpointer)ccontext->gregs [ainfo->reg];
	default:
		g_print ("Can't process storage type %d\n", ainfo->storage);
		NOT_IMPLEMENTED;
	}
}

static void
arg_set_val (CallContext *ccontext, ArgInfo *ainfo, gpointer src)
{
	g_assert (arg_need_temp (ainfo));
	NOT_IMPLEMENTED;
}

static void
arg_get_val (CallContext *ccontext, ArgInfo *ainfo, gpointer dest)
{
	g_assert (arg_need_temp (ainfo));
	NOT_IMPLEMENTED;
}

/* Set arguments in the ccontext (for i2n entry) */
void
mono_arch_set_native_call_context_args (CallContext *ccontext, gpointer frame, MonoMethodSignature *sig)
{
	const MonoEECallbacks *interp_cb = mini_get_interp_callbacks ();
	CallInfo *cinfo = get_call_info (NULL, sig);
	gpointer storage;
	ArgInfo *ainfo;

	memset (ccontext, 0, sizeof (CallContext));

	ccontext->stack_size = ALIGN_TO (cinfo->stack_usage, MONO_ARCH_FRAME_ALIGNMENT);
	if (ccontext->stack_size)
		ccontext->stack = (guint8 *)g_calloc (1, ccontext->stack_size);

	if (sig->ret->type != MONO_TYPE_VOID) {
		ainfo = &cinfo->ret;
		if (ainfo->storage == ArgVtypeByRef) {
			g_assert (cinfo->ret.reg == RISCV_A0);
			storage = interp_cb->frame_arg_to_storage ((MonoInterpFrameHandle)frame, sig, -1);
			ccontext->gregs [cinfo->ret.reg] = (gsize)storage;
		}
	}

	g_assert (!sig->hasthis);

	for (int i = 0; i < sig->param_count; i++) {
		ainfo = &cinfo->args [i];

		if (ainfo->storage == ArgVtypeByRef) {
			ccontext->gregs [ainfo->reg] =
			    (host_mgreg_t)interp_cb->frame_arg_to_storage ((MonoInterpFrameHandle)frame, sig, i);
			continue;
		}

		int temp_size = arg_need_temp (ainfo);

		if (temp_size)
			storage = alloca (temp_size); // FIXME? alloca in a loop
		else
			storage = arg_get_storage (ccontext, ainfo);

		interp_cb->frame_arg_to_data ((MonoInterpFrameHandle)frame, sig, i, storage);
		if (temp_size)
			arg_set_val (ccontext, ainfo, storage);
	}

	g_free (cinfo);
}

/* Set return value in the ccontext (for n2i return) */
void
mono_arch_set_native_call_context_ret (CallContext *ccontext, gpointer frame, MonoMethodSignature *sig, gpointer retp)
{
	NOT_IMPLEMENTED;
}

/* Gets the arguments from ccontext (for n2i entry) */
gpointer
mono_arch_get_native_call_context_args (CallContext *ccontext, gpointer frame, MonoMethodSignature *sig)
{
	NOT_IMPLEMENTED;
}

/* Gets the return value from ccontext (for i2n exit) */
void
mono_arch_get_native_call_context_ret (CallContext *ccontext, gpointer frame, MonoMethodSignature *sig)
{
	const MonoEECallbacks *interp_cb;
	CallInfo *cinfo;
	ArgInfo *ainfo;
	gpointer storage;

	if (sig->ret->type == MONO_TYPE_VOID)
		return;

	interp_cb = mini_get_interp_callbacks ();
	cinfo = get_call_info (NULL, sig);
	ainfo = &cinfo->ret;

	if (ainfo->storage != ArgVtypeByRef) {
		int temp_size = arg_need_temp (ainfo);

		if (temp_size) {
			storage = alloca (temp_size);
			arg_get_val (ccontext, ainfo, storage);
		} else
			storage = arg_get_storage (ccontext, ainfo);
		interp_cb->data_to_frame_arg ((MonoInterpFrameHandle)frame, sig, -1, storage);
	}

	g_free (cinfo);
}

#ifndef DISABLE_JIT

#ifdef MONO_ARCH_SOFT_FLOAT_FALLBACK

gboolean
mono_arch_is_soft_float (void)
{
	return !riscv_stdext_d;
}

#endif

gboolean
mono_arch_opcode_needs_emulation (MonoCompile *cfg, int opcode)
{
	switch (opcode) {
	case OP_IDIV:
	case OP_IDIV_UN:
	case OP_IREM:
	case OP_IREM_UN:
#ifdef TARGET_RISCV64
	case OP_LDIV:
	case OP_LDIV_UN:
	case OP_LREM:
	case OP_LREM_UN:
#endif
		return !riscv_stdext_m;
	default:
		return TRUE;
	}
}

gboolean
mono_arch_tailcall_supported (MonoCompile *cfg, MonoMethodSignature *caller_sig, MonoMethodSignature *callee_sig, gboolean virtual_)
{
	NOT_IMPLEMENTED;
}

gboolean
mono_arch_is_inst_imm (int opcode, int imm_opcode, gint64 imm)
{
	// TODO: Make a proper decision based on opcode.
	return TRUE;
}

GList *
mono_arch_get_allocatable_int_vars (MonoCompile *cfg)
{
	GList *vars = NULL;

	for (guint i = 0; i < cfg->num_varinfo; i++) {
		MonoInst *ins = cfg->varinfo [i];
		MonoMethodVar *vmv = MONO_VARINFO (cfg, i);

		if (vmv->range.first_use.abs_pos >= vmv->range.last_use.abs_pos)
			continue;

		if ((ins->flags & (MONO_INST_IS_DEAD | MONO_INST_VOLATILE | MONO_INST_INDIRECT)) ||
		    (ins->opcode != OP_LOCAL && ins->opcode != OP_ARG))
			continue;

		if (!mono_is_regsize_var (ins->inst_vtype))
			continue;

		vars = g_list_prepend (vars, vmv);
	}

	vars = mono_varlist_sort (cfg, vars, 0);

	return vars;
}

GList *
mono_arch_get_global_int_regs (MonoCompile *cfg)
{
	GList *regs = NULL;

	// RISCV_FP aka RISCV_S0 is reserved
	regs = g_list_prepend (regs, GUINT_TO_POINTER (RISCV_S1));
	for (int i = RISCV_S2; i <= RISCV_S11; i++)
		regs = g_list_prepend (regs, GUINT_TO_POINTER (i));

	return regs;
}

guint32
mono_arch_regalloc_cost (MonoCompile *cfg, MonoMethodVar *vmv)
{
	return cfg->varinfo [vmv->idx]->opcode == OP_ARG ? 1 : 2;
}

#ifdef ENABLE_LLVM

LLVMCallInfo*
mono_arch_get_llvm_call_info (MonoCompile *cfg, MonoMethodSignature *sig)
{
	NOT_IMPLEMENTED;
}

#endif

/**
 * mono_arch_create_vars:
 *	before this function, mono_compile_create_vars() in mini.c
 *	has process vars in a genetic ways. So just do some Arch
 *	related process specified in ABI.
 */

void
mono_arch_create_vars (MonoCompile *cfg)
{
	MonoMethodSignature *sig;
	CallInfo *cinfo;

	sig = mono_method_signature_internal (cfg->method);
	if (!cfg->arch.cinfo)
		cfg->arch.cinfo = get_call_info (cfg->mempool, sig);
	cinfo = cfg->arch.cinfo;

	if (cinfo->ret.storage == ArgVtypeByRef) {
		cfg->vret_addr = mono_compile_create_var (cfg, mono_get_int_type (), OP_LOCAL);
		cfg->vret_addr->flags |= MONO_INST_VOLATILE;
	}

	if (cfg->gen_sdb_seq_points) {
		MonoInst *ins;

		if (cfg->compile_aot) {
			ins = mono_compile_create_var (cfg, mono_get_int_type (), OP_LOCAL);
			ins->flags |= MONO_INST_VOLATILE;
			cfg->arch.seq_point_info_var = ins;
		}

		ins = mono_compile_create_var (cfg, mono_get_int_type (), OP_LOCAL);
		ins->flags |= MONO_INST_VOLATILE;
		cfg->arch.ss_tramp_var = ins;

		ins = mono_compile_create_var (cfg, mono_get_int_type (), OP_LOCAL);
		ins->flags |= MONO_INST_VOLATILE;
		cfg->arch.bp_tramp_var = ins;
	}

	if (cfg->method->save_lmf) {
		cfg->create_lmf_var = TRUE;
		cfg->lmf_ir = TRUE;
	}
}

MonoInst *
mono_arch_emit_inst_for_method (MonoCompile *cfg, MonoMethod *cmethod,
                                MonoMethodSignature *fsig, MonoInst **args)
{
	return NULL;
}

static void
add_outarg_reg (MonoCompile *cfg, MonoCallInst *call, ArgStorage storage, int reg, MonoInst *arg)
{
	MonoInst *ins;

	switch (storage) {
	default:
		g_print ("unable process storage type %d\n", storage);
		NOT_IMPLEMENTED;
		break;
	case ArgInIReg:
		MONO_INST_NEW (cfg, ins, OP_MOVE);
		ins->dreg = mono_alloc_ireg_copy (cfg, arg->dreg);
		ins->sreg1 = arg->dreg;
		MONO_ADD_INS (cfg->cbb, ins);
		mono_call_inst_add_outarg_reg (cfg, call, ins->dreg, reg, FALSE);
		break;
	case ArgInFReg:
		MONO_INST_NEW (cfg, ins, OP_FMOVE);
		ins->dreg = mono_alloc_freg (cfg);
		ins->sreg1 = arg->dreg;
		MONO_ADD_INS (cfg->cbb, ins);
		mono_call_inst_add_outarg_reg (cfg, call, ins->dreg, reg, TRUE);
		break;
	case ArgInFRegR4:
		if (cfg->r4fp)
			MONO_INST_NEW (cfg, ins, OP_RMOVE);
		else
			MONO_INST_NEW (cfg, ins, OP_RISCV_SETFREG_R4);
		ins->dreg = mono_alloc_freg (cfg);
		ins->sreg1 = arg->dreg;
		MONO_ADD_INS (cfg->cbb, ins);
		mono_call_inst_add_outarg_reg (cfg, call, ins->dreg, reg, TRUE);
		break;
	}
}

/*
 * take the arguments and generate the arch-specific
 * instructions to properly call the function in call.
 * This includes pushing, moving arguments to the right register
 * etc.
 */
static void
emit_sig_cookie (MonoCompile *cfg, MonoCallInst *call, CallInfo *cinfo)
{
	NOT_IMPLEMENTED;
	MonoMethodSignature *tmp_sig;
	MonoInst *sig_arg;

	if (MONO_IS_TAILCALL_OPCODE (call))
		NOT_IMPLEMENTED;

	/*
	 * mono_ArgIterator_Setup assumes the signature cookie is
	 * passed first and all the arguments which were before it are
	 * passed on the stack after the signature. So compensate by
	 * passing a different signature.
	 */
	tmp_sig = mono_metadata_signature_dup (call->signature);
	tmp_sig->param_count -= call->signature->sentinelpos;
	tmp_sig->sentinelpos = 0;
	memcpy (tmp_sig->params, call->signature->params + call->signature->sentinelpos,
	        tmp_sig->param_count * sizeof (MonoType *));

	MONO_INST_NEW (cfg, sig_arg, OP_ICONST);
	sig_arg->dreg = mono_alloc_ireg (cfg);
	sig_arg->inst_p0 = tmp_sig;
	MONO_ADD_INS (cfg->cbb, sig_arg);

	MONO_EMIT_NEW_STORE_MEMBASE (cfg, OP_STORE_MEMBASE_REG, RISCV_SP, cinfo->sig_cookie.offset, sig_arg->dreg);
}

/**
 * mono_arch_emit_call:
 * 	we process all Args of a function call
 *  (return, parameters)
 */
void
mono_arch_emit_call (MonoCompile *cfg, MonoCallInst *call)
{
	MonoInst *arg, *vtarg;
	MonoMethodSignature *sig;
	ArgInfo *ainfo;
	CallInfo *cinfo;

	sig = call->signature;
	int paramNum = sig->param_count + sig->hasthis;

	cinfo = get_call_info (cfg->mempool, sig);

	/* Emit the inst of return at mono_arch_emit_setret() */
	switch (cinfo->ret.storage) {
	case ArgVtypeInIReg:
		if (MONO_IS_TAILCALL_OPCODE (call))
			break;
		/*
		 * The vtype is returned in registers, save the return area address in a local, and save the vtype into
		 * the location pointed to by it after call in mono_riscv_emitmove_return_value ().
		 */
		if (!cfg->arch.vret_addr_loc) {
			cfg->arch.vret_addr_loc = mono_compile_create_var (cfg, mono_get_int_type (), OP_LOCAL);
			/* Prevent it from being register allocated or optimized away */
			cfg->arch.vret_addr_loc->flags |= MONO_INST_VOLATILE;
		}
		MONO_EMIT_NEW_UNALU (cfg, OP_MOVE, cfg->arch.vret_addr_loc->dreg, call->vret_var->dreg);
		break;
	case ArgVtypeByRef:
		/* Pass the vtype return address in A0 */
		g_assert (cinfo->ret.reg == RISCV_A0);
		g_assert (!MONO_IS_TAILCALL_OPCODE (call) || call->vret_var == cfg->vret_addr);
		MONO_INST_NEW (cfg, vtarg, OP_MOVE);
		vtarg->sreg1 = call->vret_var->dreg;
		vtarg->dreg = mono_alloc_preg (cfg);
		MONO_ADD_INS (cfg->cbb, vtarg);
		mono_call_inst_add_outarg_reg (cfg, call, vtarg->dreg, cinfo->ret.reg, FALSE);
		break;
	case ArgVtypeByRefOnStack:
		NOT_IMPLEMENTED;
		break;
	case ArgVtypeOnStack:
		NOT_IMPLEMENTED;
		break;
	case ArgVtypeInMixed:
		NOT_IMPLEMENTED;
		break;
	default:
		break;
	}

	// if (cinfo->struct_ret)
	// 	// call->used_iregs |= 1 << cinfo->struct_ret;
	// 	NOT_IMPLEMENTED;

	if (COMPILE_LLVM (cfg)) {
		/* We shouldn't be called in the llvm case */
		cfg->disable_llvm = TRUE;
		return;
	}

	for (int i = 0; i < paramNum; i++) {
		ainfo = cinfo->args + i;
		MonoType *t;

		if (sig->hasthis && i == 0)
			t = mono_get_object_type ();
		else
			t = sig->params [i - sig->hasthis];
		t = mini_get_underlying_type (t);

		/* Emit the signature cookie just before the implicit arguments */
		if ((sig->call_convention == MONO_CALL_VARARG) && (i == sig->sentinelpos))
			emit_sig_cookie (cfg, call, cinfo);

		arg = call->args [i];
		switch (ainfo->storage) {
		case ArgInIReg:
		case ArgInFReg:
		case ArgInFRegR4:
			add_outarg_reg (cfg, call, ainfo->storage, ainfo->reg, arg);
			break;
		case ArgOnStack: {
			switch (ainfo->slot_size) {
			case 1:
				MONO_EMIT_NEW_STORE_MEMBASE (cfg, OP_STOREI1_MEMBASE_REG, RISCV_SP, ainfo->offset, arg->dreg);
				break;
			case 2:
				MONO_EMIT_NEW_STORE_MEMBASE (cfg, OP_STOREI2_MEMBASE_REG, RISCV_SP, ainfo->offset, arg->dreg);
				break;
			case 4:
				MONO_EMIT_NEW_STORE_MEMBASE (cfg, OP_STOREI4_MEMBASE_REG, RISCV_SP, ainfo->offset, arg->dreg);
				break;
			case 8:
#ifdef TARGET_RISCV32
				NOT_IMPLEMENTED;
				break;
#else // TARGET_RISCV64
				MONO_EMIT_NEW_STORE_MEMBASE (cfg, OP_STOREI8_MEMBASE_REG, RISCV_SP, ainfo->offset, arg->dreg);
				break;
			// RV64 Only, XLEN*2 == 16
			case 16:
				NOT_IMPLEMENTED;
				MONO_EMIT_NEW_STORE_MEMBASE (cfg, OP_STOREI8_MEMBASE_REG, RISCV_SP, ainfo->offset, arg->dreg);
				MONO_EMIT_NEW_STORE_MEMBASE (cfg, OP_STOREI8_MEMBASE_REG, RISCV_SP, ainfo->offset + 8, arg->dreg + 1);
				break;
#endif
			default:
				g_assert_not_reached ();
			}
			break;
		}
		case ArgVtypeInIReg:
		case ArgVtypeByRef: {
			MonoInst *ins;
			guint32 align;
			guint32 size;
			size = mono_class_value_size (arg->klass, &align);

			MONO_INST_NEW (cfg, ins, OP_OUTARG_VT);
			ins->sreg1 = arg->dreg;
			ins->klass = arg->klass;
			ins->backend.size = size;
			ins->inst_p0 = call;
			ins->inst_p1 = mono_mempool_alloc (cfg->mempool, sizeof (ArgInfo));
			memcpy (ins->inst_p1, ainfo, sizeof (ArgInfo));
			MONO_ADD_INS (cfg->cbb, ins);

			break;
		}
		default:
			g_print ("can't process Storage type %d\n", ainfo->storage);
			NOT_IMPLEMENTED;
		}
	}

	/* Handle the case where there are no implicit arguments */
	if (!sig->pinvoke && (sig->call_convention == MONO_CALL_VARARG) && (paramNum == sig->sentinelpos))
		emit_sig_cookie (cfg, call, cinfo);

	call->call_info = cinfo;
	call->stack_usage = cinfo->stack_usage;
}

void
mono_arch_emit_outarg_vt (MonoCompile *cfg, MonoInst *ins, MonoInst *src)
{
	MonoCallInst *call = (MonoCallInst *)ins->inst_p0;
	ArgInfo *ainfo = (ArgInfo *)ins->inst_p1;
	MonoInst *load;
	int op_load = 0;

#ifdef TARGET_RISCV64
	op_load = OP_LOADI8_MEMBASE;
#else // TARGET_RISCV32
	op_load = OP_LOADI4_MEMBASE;
#endif

	if (ins->backend.size == 0)
		return;

	switch (ainfo->storage) {
	case ArgVtypeInIReg:
		MONO_INST_NEW (cfg, load, op_load);
		load->dreg = mono_alloc_ireg (cfg);
		load->inst_basereg = src->dreg;
		load->inst_offset = 0;
		MONO_ADD_INS (cfg->cbb, load);
		add_outarg_reg (cfg, call, ArgInIReg, ainfo->reg, load);

		if (ainfo->size > sizeof (host_mgreg_t)) {
			MONO_INST_NEW (cfg, load, op_load);
			load->dreg = mono_alloc_ireg (cfg);
			load->inst_basereg = src->dreg;
			load->inst_offset = sizeof (target_mgreg_t);
			MONO_ADD_INS (cfg->cbb, load);
			add_outarg_reg (cfg, call, ArgInIReg, ainfo->reg + 1, load);
		}
		break;
	case ArgVtypeOnStack:
		g_assert (ainfo->offset >= 0);
		for (int i = 0; i < ainfo->slot_size; i += sizeof (target_mgreg_t)) {
			MONO_INST_NEW (cfg, load, op_load);
			load->dreg = mono_alloc_ireg (cfg);
			load->inst_basereg = src->dreg;
			load->inst_offset = i;
			MONO_ADD_INS (cfg->cbb, load);
			MONO_EMIT_NEW_STORE_MEMBASE (cfg, op_load, RISCV_FP, -ainfo->offset + i, load->dreg);
		}
		break;
	case ArgVtypeByRef: {
		MonoInst *vtaddr, *arg;
		/* Pass the vtype address in a reg/on the stack */
		// if (ainfo->gsharedvt) {
		// 	load = src;
		// } else {
		/* Make a copy of the argument */
		vtaddr = mono_compile_create_var (cfg, m_class_get_byval_arg (ins->klass), OP_LOCAL);

		MONO_INST_NEW (cfg, load, OP_LDADDR);
		load->inst_p0 = vtaddr;
		vtaddr->flags |= MONO_INST_INDIRECT;
		load->type = STACK_MP;
		load->klass = vtaddr->klass;
		load->dreg = mono_alloc_ireg (cfg);
		MONO_ADD_INS (cfg->cbb, load);
		mini_emit_memcpy (cfg, load->dreg, 0, src->dreg, 0, ainfo->size, 8);
		// }

		if (ainfo->storage == ArgVtypeByRef) {
			MONO_INST_NEW (cfg, arg, OP_MOVE);
			arg->dreg = mono_alloc_preg (cfg);
			arg->sreg1 = load->dreg;
			MONO_ADD_INS (cfg->cbb, arg);
			add_outarg_reg (cfg, call, ArgInIReg, ainfo->reg, arg);
		} else {
			MONO_EMIT_NEW_STORE_MEMBASE (cfg, OP_STORE_MEMBASE_REG, RISCV_SP, ainfo->offset, load->dreg);
		}
		break;
	}
	default:
		NOT_IMPLEMENTED;
		break;
	}
}

void
mono_arch_emit_setret (MonoCompile *cfg, MonoMethod *method, MonoInst *val)
{
	MonoMethodSignature *sig;
	CallInfo *cinfo;

	sig = mono_method_signature_internal (cfg->method);
	if (!cfg->arch.cinfo)
		cfg->arch.cinfo = get_call_info (cfg->mempool, sig);
	cinfo = cfg->arch.cinfo;

	switch (cinfo->ret.storage) {
	case ArgNone:
		break;
	case ArgInIReg:
		MONO_EMIT_NEW_UNALU (cfg, OP_MOVE, cfg->ret->dreg, val->dreg);
		break;
	case ArgInFReg:
		MONO_EMIT_NEW_UNALU (cfg, OP_FMOVE, cfg->ret->dreg, val->dreg);
		break;
	default:
		g_print ("can't process Storage type %d\n", cinfo->ret.storage);
		NOT_IMPLEMENTED;
	}
}

void
mono_arch_decompose_opts (MonoCompile *cfg, MonoInst *ins)
{
	NOT_IMPLEMENTED;
}

void
mono_arch_decompose_long_opts (MonoCompile *cfg, MonoInst *long_ins)
{
#ifdef TARGET_RISCV32
	NOT_IMPLEMENTED;
#endif
}

/*
 * Set var information according to the calling convention. RISCV version.
 */
void
mono_arch_allocate_vars (MonoCompile *cfg)
{
	MonoMethodSignature *sig;
	MonoInst *ins;
	CallInfo *cinfo;
	ArgInfo *ainfo;
	int offset, size, align;
	guint32 locals_stack_size, locals_stack_align;
	gint32 *local_stack;

	/*
	 * Allocate arguments and locals to either register (OP_REGVAR) or to a stack slot (OP_REGOFFSET).
	 * Compute cfg->stack_offset and update cfg->used_int_regs.
	 */
	sig = mono_method_signature_internal (cfg->method);

	if (!cfg->arch.cinfo)
		cfg->arch.cinfo = get_call_info (cfg->mempool, sig);
	cinfo = cfg->arch.cinfo;

	offset = 0;
	// save RA & FP reg to stack
	cfg->frame_reg = RISCV_FP;
	offset += sizeof (host_mgreg_t) * 2;

	if (cfg->method->save_lmf) {
		/* The LMF var is allocated normally */
	} else {
		/* Callee saved regs */
		// saved_gregs_offset store the addr of firs reg
		for (guint i = 0; i < 32; ++i)
			if ((MONO_ARCH_CALLEE_SAVED_REGS & (1 << i)) && (cfg->used_int_regs & (1 << i))) {
				offset += sizeof (host_mgreg_t);
			}
		cfg->arch.saved_gregs_offset = offset;
	}

	/* Return value */
	if (sig->ret->type != MONO_TYPE_VOID) {
		switch (cinfo->ret.storage) {
		case ArgNone:
			break;
		case ArgInIReg:
		case ArgInFReg:
			cfg->ret->opcode = OP_REGVAR;
			cfg->ret->inst_c0 = cinfo->ret.reg;
			cfg->ret->dreg = cinfo->ret.reg;
			break;
		case ArgVtypeInIReg:
			/* Allocate a local to hold the result, the epilog will copy it to the correct place */
			cfg->ret->opcode = OP_REGOFFSET;
			cfg->ret->inst_basereg = cfg->frame_reg;
			if (cinfo->ret.is_regpair)
				offset += sizeof (host_mgreg_t);
			offset += sizeof (host_mgreg_t);
			cfg->ret->inst_offset = -offset;
			break;
		case ArgVtypeByRef:
			/**
			 * Caller pass the address of return value by A0 as an implicit param.
			 * It will be saved in the prolog
			 */
			cfg->vret_addr->opcode = OP_REGOFFSET;
			cfg->vret_addr->inst_basereg = cfg->frame_reg;
			offset += sizeof (host_mgreg_t);
			cfg->vret_addr->inst_offset = -offset;
			if (G_UNLIKELY (cfg->verbose_level > 1)) {
				printf ("vret_addr =");
				mono_print_ins (cfg->vret_addr);
			}
			break;
		default:
			g_print ("Can't handle storage type %d\n", cinfo->ret.storage);
			NOT_IMPLEMENTED;
			break;
		}
	}

	/* Arguments */
	for (guint i = 0; i < sig->param_count + sig->hasthis; ++i) {
		ainfo = cinfo->args + i;
		ins = cfg->args [i];

		if (ins->opcode == OP_REGVAR)
			continue;
		ins->opcode = OP_REGOFFSET;
		ins->inst_basereg = cfg->frame_reg;

		switch (ainfo->storage) {
		case ArgInIReg:
		case ArgInFReg:
		case ArgInFRegR4:
			offset += sizeof (host_mgreg_t);
			ins->inst_offset = -offset;
			break;
		case ArgOnStack:
		case ArgVtypeOnStack:
			/* These are in the parent frame */
			g_assert (ainfo->offset >= 0);
			ins->inst_basereg = RISCV_FP;
			ins->inst_offset = ainfo->offset;
			break;
		case ArgVtypeInIReg:
			ins->opcode = OP_REGOFFSET;
			ins->inst_basereg = cfg->frame_reg;
			/* These arguments are saved to the stack in the prolog */
			if (ainfo->is_regpair)
				offset += sizeof (host_mgreg_t);
			offset += sizeof (host_mgreg_t);
			ins->inst_offset = -offset;
			break;
		default:
			NOT_IMPLEMENTED;
			break;
		}
		if (cfg->verbose_level >= 2)
			g_print ("arg %d allocated to %ld(%s).\n", i, ins->inst_offset, mono_arch_regname (ins->inst_basereg));
	}

	/* OP_SEQ_POINT depends on these */
	// FIXME: Allocate these to registers
	ins = cfg->arch.seq_point_info_var;
	if (ins) {
		size = sizeof (host_mgreg_t);
		align = sizeof (host_mgreg_t);
		offset += align - 1;
		offset &= ~(align - 1);
		ins->opcode = OP_REGOFFSET;
		ins->inst_basereg = cfg->frame_reg;
		offset += size;
		ins->inst_offset = -offset;
		g_print ("alloc seq_point_info_var to %ld(%s).\n", ins->inst_offset, mono_arch_regname (ins->inst_basereg));
	}
	ins = cfg->arch.ss_tramp_var;
	if (ins) {
		size = sizeof (host_mgreg_t);
		align = sizeof (host_mgreg_t);
		offset += align - 1;
		offset &= ~(align - 1);
		ins->opcode = OP_REGOFFSET;
		ins->inst_basereg = cfg->frame_reg;
		offset += size;
		ins->inst_offset = -offset;
		g_print ("alloc ss_tramp_var to %ld(%s).\n", ins->inst_offset, mono_arch_regname (ins->inst_basereg));
	}
	ins = cfg->arch.bp_tramp_var;
	if (ins) {
		size = sizeof (host_mgreg_t);
		align = sizeof (host_mgreg_t);
		offset += align - 1;
		offset &= ~(align - 1);
		ins->opcode = OP_REGOFFSET;
		ins->inst_basereg = cfg->frame_reg;
		offset += size;
		ins->inst_offset = -offset;
		g_print ("alloc bp_tramp_var to %ld(%s).\n", ins->inst_offset, mono_arch_regname (ins->inst_basereg));
	}

	/* Allocate locals */
	local_stack = mono_allocate_stack_slots (cfg, FALSE, &locals_stack_size, &locals_stack_align);
	if (locals_stack_align)
		offset = ALIGN_TO (offset, locals_stack_align);

	offset += locals_stack_size;
	for (guint i = cfg->locals_start; i < cfg->num_varinfo; i++) {
		if (local_stack [i] != -1) {
			ins = cfg->varinfo [i];
			ins->opcode = OP_REGOFFSET;
			ins->inst_basereg = cfg->frame_reg;
			ins->inst_offset = -offset + local_stack [i];
		}
	}
	offset = ALIGN_TO (offset, MONO_ARCH_FRAME_ALIGNMENT);

	cfg->stack_offset = offset;
}

void
mono_arch_lowering_pass (MonoCompile *cfg, MonoBasicBlock *bb)
{
	NOT_IMPLEMENTED;
}

void
mono_arch_peephole_pass_1 (MonoCompile *cfg, MonoBasicBlock *bb)
{
}

void
mono_arch_peephole_pass_2 (MonoCompile *cfg, MonoBasicBlock *bb)
{
}

// Uses at most 8 bytes on RV32I and 16 bytes on RV64I.
guint8 *
mono_riscv_emit_imm (guint8 *code, int rd, gsize imm)
{
#ifdef TARGET_RISCV64
	if (RISCV_VALID_I_IMM (imm)) {
		riscv_addi (code, rd, RISCV_ZERO, imm);
		return code;
	}

	/**
	 * use LUI & ADDIW load 32 bit Imm
	 * LUI: High 20 bit of imm
	 * ADDIW: Low 12 bit of imm
	 */
	if (RISCV_VALID_IMM (imm)) {
		gint32 Hi = RISCV_BITS (imm, 12, 20);
		gint32 Lo = RISCV_BITS (imm, 0, 12);

		// Lo is in signed num
		// if Lo > 0x800
		// convert into ((Hi + 1) << 20) -  (0x1000 - Lo)
		if (Lo >= 0x800) {
			Hi += 1;
			Lo = Lo - 0x1000;
		}

		// if Hi is 0 or overflow, skip
		if (Hi < 0xfffff) {
			riscv_lui (code, rd, Hi);
		}
		riscv_addiw (code, rd, rd, Lo);
		return code;
	}

	/*
	 * This is not pretty, but RV64I doesn't make it easy to load constants.
	 * Need to figure out something better.
	 */
	riscv_jal (code, rd, sizeof (guint64) + 4);
	*(guint64 *) code = imm;
	code += sizeof (guint64);
	riscv_ld (code, rd, rd, 0);
#else
	if (RISCV_VALID_I_IMM (imm)) {
		riscv_addi (code, rd, RISCV_ZERO, imm);
		return code;
	}

	riscv_lui (code, rd, RISCV_BITS (imm, 12, 20));

	if (!RISCV_VALID_U_IMM (imm))
		riscv_ori (code, rd, rd, RISCV_BITS (imm, 0, 12));
#endif

	return code;
}

guint8 *
mono_riscv_emit_float_imm (guint8 *code, int rd, gsize f_imm, gboolean isSingle)
{
	if (f_imm == 0) {
		if (mono_arch_is_soft_float ())
			riscv_addi (code, rd, RISCV_ZERO, 0);
		else if (isSingle)
			riscv_fmv_w_x (code, rd, RISCV_ZERO);
		else
			riscv_fmv_d_x (code, rd, RISCV_ZERO);
		return code;
	}

	riscv_jal (code, RISCV_T0, sizeof (guint64) + 4);
	*(guint64 *)code = f_imm;
	code += sizeof (guint64);

	if (mono_arch_is_soft_float ())
#ifdef TARGET_RISCV64
		riscv_ld (code, rd, RISCV_T0, 0);
#else
		riscv_lw (code, rd, RISCV_T0, 0);
#endif
	else if (isSingle)
		riscv_flw (code, rd, RISCV_T0, 0);
	else
		riscv_fld (code, rd, RISCV_T0, 0);

	return code;
}

guint8 *
mono_riscv_emit_nop (guint8 *code)
{
	// if(riscv_stdext_c){
	// }
	riscv_addi (code, RISCV_ZERO, RISCV_ZERO, 0);
	return code;
}

// Uses at most 16 bytes on RV32I and 24 bytes on RV64I.
// length == 0 means the data size follows the XLEN
guint8 *
mono_riscv_emit_load (guint8 *code, int rd, int rs1, gint32 imm, int length)
{
	if (!RISCV_VALID_I_IMM (imm)) {
		code = mono_riscv_emit_imm (code, RISCV_T0, imm);
		riscv_add (code, RISCV_T0, rs1, RISCV_T0);
		rs1 = RISCV_T0;
		imm = 0;
	}

	switch (length) {
	case 0:
#ifdef TARGET_RISCV64
		riscv_ld (code, rd, rs1, imm);
#else
		riscv_lw (code, rd, rs1, imm);
#endif
		break;
	case 1:
		riscv_lb (code, rd, rs1, imm);
		break;
	case 2:
		riscv_lh (code, rd, rs1, imm);
		break;
	case 4:
		riscv_lw (code, rd, rs1, imm);
		break;
#ifdef TARGET_RISCV64
	case 8:
		riscv_ld (code, rd, rs1, imm);
		break;
#endif
	default:
		g_assert_not_reached ();
		break;
	}
	return code;
}

// Uses at most 16 bytes on RV32D and 24 bytes on RV64D.
guint8 *
mono_riscv_emit_fload (guint8 *code, int rd, int rs1, gint32 imm, gboolean isSingle)
{
	g_assert (riscv_stdext_d || (isSingle && riscv_stdext_f));
	if (!RISCV_VALID_I_IMM (imm)) {
		code = mono_riscv_emit_imm (code, RISCV_T0, imm);
		riscv_add (code, RISCV_T0, rs1, RISCV_T0);
		rs1 = RISCV_T0;
		imm = 0;
	}

	if (isSingle)
		riscv_flw (code, rd, rs1, imm);
	else
		riscv_fld (code, rd, rs1, imm);

	return code;
}

// May clobber t0. Uses at most 16 bytes on RV32I and 24 bytes on RV64I.
// length == 0 means the data size follows the XLEN
guint8 *
mono_riscv_emit_store (guint8 *code, int rs2, int rs1, gint32 imm, int length)
{
	if (!RISCV_VALID_S_IMM (imm)) {
		code = mono_riscv_emit_imm (code, RISCV_T0, imm);
		riscv_add (code, RISCV_T0, rs1, RISCV_T0);
		rs1 = RISCV_T0;
		imm = 0;
	}

	switch (length) {
	case 0:
#ifdef TARGET_RISCV64
		riscv_sd (code, rs2, rs1, imm);
#else
		riscv_sd (code, rs2, rs1, imm);
#endif
		break;
	case 1:
		riscv_sb (code, rs2, rs1, imm);
		break;
	case 2:
		riscv_sh (code, rs2, rs1, imm);
		break;
	case 4:
		riscv_sw (code, rs2, rs1, imm);
		break;
#ifdef TARGET_RISCV64
	case 8:
		riscv_sd (code, rs2, rs1, imm);
		break;
#endif
	default:
		g_assert_not_reached ();
		break;
	}
	return code;
}

// May clobber t0. Uses at most 16 bytes on RV32I and 24 bytes on RV64I.
guint8 *
mono_riscv_emit_fstore (guint8 *code, int rs2, int rs1, gint32 imm, gboolean isSingle)
{
	g_assert (riscv_stdext_d || (isSingle && riscv_stdext_f));
	if (!RISCV_VALID_I_IMM (imm)) {
		code = mono_riscv_emit_imm (code, RISCV_T0, imm);
		riscv_add (code, RISCV_T0, rs1, RISCV_T0);
		rs1 = RISCV_T0;
		imm = 0;
	}

	if (isSingle)
		riscv_fsw (code, rs2, rs1, imm);
	else
		riscv_fsd (code, rs2, rs1, imm);

	return code;

	return code;
}

/*
 * mono_riscv_emit_load_regarray:
 *
 *   Emit code to load the registers in REGS from the appropriate elements of
 * a register array at BASEREG+OFFSET.
 */
guint8 *
mono_riscv_emit_load_regarray (guint8 *code, guint64 regs, int basereg, int offset, gboolean isFloat)
{
	g_assert (basereg != RISCV_SP);

	if (!RISCV_VALID_S_IMM (offset)) {
		code = mono_riscv_emit_imm (code, RISCV_T6, offset);
		riscv_add (code, RISCV_T6, basereg, RISCV_T6);
		basereg = RISCV_T6;
		offset = 0;
	}

	for (int i = 0; i < 32; ++i) {
		if (regs & (1 << i)) {
			if (!isFloat && i == RISCV_SP)
				g_assert_not_reached ();
			if (isFloat)
				code = mono_riscv_emit_fload (code, i, basereg, offset + (i * sizeof (host_mgreg_t)), FALSE);
			else
				code = mono_riscv_emit_load (code, i, basereg, offset + (i * sizeof (host_mgreg_t)), 0);
		}
	}

	return code;
}

/*
 * mono_riscv_emit_store_regarray:
 *
 *   Emit code to store the registers in REGS from the appropriate elements of
 * a register array at BASEREG+OFFSET.
 */
guint8 *
mono_riscv_emit_store_regarray (guint8 *code, guint64 regs, int basereg, int offset, gboolean isFloat)
{
	g_assert (basereg != RISCV_SP);

	if (!RISCV_VALID_S_IMM (offset)) {
		code = mono_riscv_emit_imm (code, RISCV_T6, offset);
		riscv_add (code, RISCV_T6, basereg, RISCV_T6);
		basereg = RISCV_T6;
		offset = 0;
	}

	for (int i = 0; i < 32; ++i) {
		if (regs & (1 << i)) {
			if (!isFloat && i == RISCV_SP)
				g_assert_not_reached ();
			if (isFloat)
				code = mono_riscv_emit_fstore (code, i, basereg, offset + (i * sizeof (host_mgreg_t)), FALSE);
			else
				code = mono_riscv_emit_store (code, i, basereg, offset + (i * sizeof (host_mgreg_t)), 0);
		}
	}

	return code;
}

/*
 * mono_riscv_emit_load_stack:
 *
 *   Emit code to load the registers in REGS from stack or consecutive memory locations starting
 * at BASEREG+OFFSET.
 */
guint8 *
mono_riscv_emit_load_stack (guint8 *code, guint64 regs, int basereg, int offset, gboolean isFloat)
{
	int pos = 0;
	g_assert (basereg != RISCV_SP);

	if (!RISCV_VALID_S_IMM (offset)) {
		code = mono_riscv_emit_imm (code, RISCV_T6, offset);
		riscv_add (code, RISCV_T6, basereg, RISCV_T6);
		basereg = RISCV_T6;
		offset = 0;
	}

	for (int i = 0; i < 32; ++i) {
		if (regs & (1 << i)) {
			if (isFloat)
				code = mono_riscv_emit_fload (code, i, basereg, (offset + (pos * sizeof (host_mgreg_t))), FALSE);
			else
				code = mono_riscv_emit_load (code, i, basereg, (offset + (pos * sizeof (host_mgreg_t))), 0);
			pos++;
		}
	}

	return code;
}

/*
 * mono_riscv_emit_store_stack:
 *
 *   Emit code to store the registers in REGS into consecutive memory locations starting
 * at BASEREG+OFFSET.
 */
guint8 *
mono_riscv_emit_store_stack (guint8 *code, guint64 regs, int basereg, int offset, gboolean isFloat)
{
	int pos = 0;
	g_assert (basereg != RISCV_SP);

	for (int i = 0; i < 32; ++i) {
		if (regs & (1 << i)) {
			if (isFloat)
				code = mono_riscv_emit_fstore (code, i, basereg, (offset + (pos * sizeof (host_mgreg_t))), FALSE);
			else
				code = mono_riscv_emit_store (code, i, basereg, (offset + (pos * sizeof (host_mgreg_t))), 0);
			pos++;
		}
	}
	return code;
}

/* Same as mono_riscv_emitstore_regarray, but emit unwind info */
/* CFA_OFFSET is the offset between the CFA and basereg */
static __attribute__ ((__warn_unused_result__)) guint8 *
emit_store_regarray_cfa (
    MonoCompile *cfg, guint8 *code, guint64 regs, int basereg, int offset, int cfa_offset, guint64 no_cfa_regset)
{
	guint32 cfa_regset = regs & ~no_cfa_regset;

	for (int i = 0; i < 32; ++i) {
		if (regs & (1 << i)) {
			code = mono_riscv_emit_store (code, i, basereg, offset + (i * sizeof (host_mgreg_t)), 0);

			if (cfa_regset & (1 << i)) {
				g_assert (cfa_offset >= 0);
				mono_emit_unwind_op_offset (cfg, code, i, (-cfa_offset) + offset + (i * sizeof (host_mgreg_t)));
			}
		}
	}
	return code;
}

/*
 * emit_setup_lmf:
 *
 *   Emit code to initialize an LMF structure at LMF_OFFSET.
 * Clobbers T6.
 */
static guint8 *
emit_setup_lmf (MonoCompile *cfg, guint8 *code, gint32 lmf_offset, int cfa_offset)
{
	/*
	 * The LMF should contain all the state required to be able to reconstruct the machine state
	 * at the current point of execution. Since the LMF is only read during EH, only callee
	 * saved etc. registers need to be saved.
	 * FIXME: Save callee saved fp regs, JITted code doesn't use them, but native code does, and they
	 * need to be restored during EH.
	 */
	g_assert (lmf_offset <= 0);
	/* pc */
	code = mono_riscv_emit_imm (code, RISCV_T6, (gsize)code);
	code = mono_riscv_emit_store (code, RISCV_T6, RISCV_FP, lmf_offset + MONO_STRUCT_OFFSET (MonoLMF, pc), 0);
	/* callee saved gregs + sp */
	code = emit_store_regarray_cfa (cfg, code, MONO_ARCH_LMF_REGS, RISCV_FP,
	                                lmf_offset + MONO_STRUCT_OFFSET (MonoLMF, gregs), cfa_offset, (1 << RISCV_SP));

	return code;
}

static guint8 *
emit_move_args (MonoCompile *cfg, guint8 *code)
{
	MonoInst *ins;
	CallInfo *cinfo;
	ArgInfo *ainfo;
	MonoMethodSignature *sig = mono_method_signature_internal (cfg->method);

	cinfo = cfg->arch.cinfo;
	g_assert (cinfo);

	for (int i = 0; i < cinfo->nargs; ++i) {
		ainfo = cinfo->args + i;
		ins = cfg->args [i];

		if (ins->opcode == OP_REGVAR) {
			switch (ainfo->storage) {
			case ArgInIReg:
				riscv_addi (code, ins->dreg, ainfo->reg, 0);
				if (i == 0 && sig->hasthis) {
					mono_add_var_location (cfg, ins, TRUE, ainfo->reg, 0, 0, code - cfg->native_code);
					mono_add_var_location (cfg, ins, TRUE, ins->dreg, 0, code - cfg->native_code, 0);
				}
				break;

			default:
				NOT_IMPLEMENTED;
			}
		} else {
			if (ainfo->storage != ArgVtypeByRef && ainfo->storage != ArgVtypeByRefOnStack)
				g_assert (ins->opcode == OP_REGOFFSET);

			switch (ainfo->storage) {
			case ArgInIReg:
				g_assert (ainfo->is_regpair == FALSE);
				code = mono_riscv_emit_store (code, ainfo->reg, ins->inst_basereg, ins->inst_offset, 0);
				if (i == 0 && sig->hasthis) {
					mono_add_var_location (cfg, ins, TRUE, ainfo->reg, 0, 0, code - cfg->native_code);
					mono_add_var_location (cfg, ins, FALSE, ins->inst_basereg, ins->inst_offset,
					                       code - cfg->native_code, 0);
				}
				break;
			case ArgInFReg:
			case ArgInFRegR4:
				code = mono_riscv_emit_fstore (code, ainfo->reg, ins->inst_basereg, ins->inst_offset,
				                               ainfo->storage == ArgInFRegR4);
				break;
			case ArgVtypeInIReg:
				if (ainfo->is_regpair)
					code = mono_riscv_emit_store (code, ainfo->reg + 1, ins->inst_basereg,
					                              ins->inst_offset + sizeof (host_mgreg_t), 0);
				code = mono_riscv_emit_store (code, ainfo->reg, ins->inst_basereg, ins->inst_offset, 0);
				break;
			case ArgOnStack:
				break;
			default:
				g_print ("can't process Storage type %d\n", ainfo->storage);
				NOT_IMPLEMENTED;
			}
		}
	}

	return code;
}

static guint8 *
emit_move_return_value (MonoCompile *cfg, guint8 *code, MonoInst *ins)
{
	CallInfo *cinfo;
	MonoCallInst *call;

	call = (MonoCallInst *)ins;
	cinfo = call->call_info;
	g_assert (cinfo);
	switch (cinfo->ret.storage) {
	case ArgNone:
		break;
	case ArgInIReg:
		if (call->inst.dreg != cinfo->ret.reg) {
			riscv_addi (code, call->inst.dreg, cinfo->ret.reg, 0);
		}
		break;
	case ArgInFReg:
		g_assert (riscv_stdext_d || riscv_stdext_f);
		if (call->inst.dreg != cinfo->ret.reg) {
			if (riscv_stdext_d)
				riscv_fsgnj_d (code, call->inst.dreg, cinfo->ret.reg, cinfo->ret.reg);
			else
				riscv_fsgnj_s (code, ins->dreg, cinfo->ret.reg, cinfo->ret.reg);
		}
		break;
	case ArgVtypeInIReg: {
		MonoInst *loc = cfg->arch.vret_addr_loc;

		/* Load the destination address */
		g_assert (loc && loc->opcode == OP_REGOFFSET);
		code = mono_riscv_emit_load (code, RISCV_T0, loc->inst_basereg, loc->inst_offset, 0);
		code = mono_riscv_emit_store (code, cinfo->ret.reg, RISCV_T0, 0, 0);
		if (cinfo->ret.is_regpair) {
			code = mono_riscv_emit_store (code, cinfo->ret.reg + 1, RISCV_T0, sizeof (host_mgreg_t), 0);
		}
		break;
	}
	case ArgVtypeByRef:
		break;
	default:
		g_print ("Unable process returned storage %d(0x%x)\n", cinfo->ret.storage, cinfo->ret.storage);
		NOT_IMPLEMENTED;
		break;
	}
	return code;
}

static guint8 *
mono_riscv_emit_call (MonoCompile *cfg, guint8 *code, MonoJumpInfoType patch_type, gconstpointer data)
{
	mono_add_patch_info_rel (cfg, code - cfg->native_code, patch_type, data, MONO_R_RISCV_JAL);
	// only used as a placeholder
	riscv_jal (code, RISCV_RA, 0);
	cfg->thunk_area += THUNK_SIZE;
	return code;
}

/* This clobbers RA */
static guint8 *
mono_riscv_emit_branch_exc (MonoCompile *cfg, guint8 *code, int opcode, int sreg1, int sreg2, const char *exc_name)
{
	// guint8 *p;

	// riscv_auipc(code, RISCV_T0, 0);
	// // load imm
	// riscv_jal (code, RISCV_T1, sizeof (guint64) + 4);
	// p = code;
	// code += sizeof (guint64);
	// riscv_ld (code, RISCV_T1, RISCV_T1, 0);
	// // pc + imm
	// riscv_add(code, RISCV_T0, RISCV_T0, RISCV_T1);

	// *(guint64 *)p = (gsize)code;

	switch (opcode) {
	case OP_RISCV_EXC_BEQ:
		riscv_bne (code, sreg1, sreg2, 16 + sizeof (guint64));
		break;
	case OP_RISCV_EXC_BNE:
		riscv_beq (code, sreg1, sreg2, 16 + sizeof (guint64));
		break;
	case OP_RISCV_EXC_BLT:
		riscv_bge (code, sreg1, sreg2, 16 + sizeof (guint64));
		break;
	case OP_RISCV_EXC_BLTU:
		riscv_bgeu (code, sreg1, sreg2, 16 + sizeof (guint64));
		break;
	case OP_RISCV_EXC_BGEU:
		riscv_bltu (code, sreg1, sreg2, 16 + sizeof (guint64));
		break;
	default:
		g_print ("can't emit exc branch %d\n", opcode);
		NOT_IMPLEMENTED;
	}
	riscv_jal (code, RISCV_T6, sizeof (guint64) + 4);

	mono_add_patch_info_rel (cfg, code - cfg->native_code, MONO_PATCH_INFO_EXC, exc_name, MONO_R_RISCV_JALR);
	code += sizeof (guint64);

	code = mono_riscv_emit_load (code, RISCV_T6, RISCV_T6, 0, 0);
	riscv_jalr (code, RISCV_ZERO, RISCV_T6, 0);
	return code;
}
guint8 *
mono_arch_emit_prolog (MonoCompile *cfg)
{
	NOT_IMPLEMENTED;
}

void
mono_arch_emit_epilog (MonoCompile *cfg)
{
	NOT_IMPLEMENTED;
}

void
mono_arch_output_basic_block (MonoCompile *cfg, MonoBasicBlock *bb)
{
	NOT_IMPLEMENTED;
}

void
mono_arch_emit_exceptions (MonoCompile *cfg)
{
	MonoJumpInfo *ji;
	MonoClass *exc_class;
	guint8 *code, *ip;
	guint8 *exc_throw_pos [MONO_EXC_INTRINS_NUM] = {NULL};
	guint8 exc_throw_found [MONO_EXC_INTRINS_NUM] = {0};
	int exc_id, max_epilog_size = 0;

	for (ji = cfg->patch_info; ji; ji = ji->next) {
		if (ji->type == MONO_PATCH_INFO_EXC) {
			exc_id = mini_exception_id_by_name ((const char *)ji->data.target);
			g_assert (exc_id < MONO_EXC_INTRINS_NUM);
			if (!exc_throw_found [exc_id]) {
				max_epilog_size += 40; // 8 Inst for exception
				exc_throw_found [exc_id] = TRUE;
			}
		}
	}

	code = realloc_code (cfg, max_epilog_size);

	/* Emit code to raise corlib exceptions */
	for (ji = cfg->patch_info; ji; ji = ji->next) {
		if (ji->type != MONO_PATCH_INFO_EXC)
			continue;

		ip = cfg->native_code + ji->ip.i;

		exc_id = mini_exception_id_by_name ((const char *)ji->data.target);

		if (exc_throw_pos [exc_id]) {
			/* ip should points to the branch inst in OP_COND_EXC_... */
			riscv_patch_rel (ip, exc_throw_pos [exc_id], ji->relocation);
			ji->type = MONO_PATCH_INFO_NONE;
			continue;
		}

		exc_throw_pos [exc_id] = code;
		riscv_patch_rel (ip, code, ji->relocation);

		/* A0 = type token */
		exc_class = mono_class_load_from_name (mono_defaults.corlib, "System", ji->data.name);
		code = mono_riscv_emit_imm (code, RISCV_A0, m_class_get_type_token (exc_class) - MONO_TOKEN_TYPE_DEF);
		/* A1 = throw ip */
		riscv_addi (code, RISCV_A1, RISCV_T0, 0);
		/* Branch to the corlib exception throwing trampoline */
		ji->ip.i = code - cfg->native_code;
		ji->type = MONO_PATCH_INFO_JIT_ICALL_ID;
		ji->data.jit_icall_id = MONO_JIT_ICALL_mono_arch_throw_corlib_exception;
		ji->relocation = MONO_R_RISCV_JAL;
		riscv_jal (code, RISCV_RA, 0);

		cfg->thunk_area += THUNK_SIZE;
		set_code_cursor (cfg, code);
	}

	set_code_cursor (cfg, code);
}

guint32
mono_arch_get_patch_offset (guint8 *code)
{
	NOT_IMPLEMENTED;
	return 0;
}

GSList *
mono_arch_get_trampolines (gboolean aot)
{
	NOT_IMPLEMENTED;
	return NULL;
}

#endif

#if defined(MONO_ARCH_SOFT_DEBUG_SUPPORTED)
void
mono_arch_set_breakpoint (MonoJitInfo *ji, guint8 *ip)
{
	NOT_IMPLEMENTED;
}

void
mono_arch_clear_breakpoint (MonoJitInfo *ji, guint8 *ip)
{
	NOT_IMPLEMENTED;
}

void
mono_arch_start_single_stepping (void)
{
	ss_trampoline = mini_get_single_step_trampoline ();
}

void
mono_arch_stop_single_stepping (void)
{
	ss_trampoline = NULL;
}

gboolean
mono_arch_is_single_step_event (void *info, void *sigctx)
{
	// NOT_IMPLEMENTED;
	/* No reference Information, Don't know how to implement */
	return FALSE;
}

gboolean
mono_arch_is_breakpoint_event (void *info, void *sigctx)
{
	// NOT_IMPLEMENTED;
	/* No reference Information, Don't know how to implement */
	return FALSE;
}

void
mono_arch_skip_breakpoint (MonoContext *ctx, MonoJitInfo *ji)
{
	NOT_IMPLEMENTED;
}

void
mono_arch_skip_single_step (MonoContext *ctx)
{
	NOT_IMPLEMENTED;
}

SeqPointInfo*
mono_arch_get_seq_point_info (guint8 *code)
{
	SeqPointInfo *info;
	MonoJitInfo *ji;
	MonoJitMemoryManager *jit_mm;

	jit_mm = get_default_jit_mm ();

	// FIXME: Add a free function

	jit_mm_lock (jit_mm);
	info = (SeqPointInfo *)g_hash_table_lookup (jit_mm->arch_seq_points, code);
	jit_mm_unlock (jit_mm);

	if (!info) {
		ji = mini_jit_info_table_find (code);
		g_assert (ji);

		info = g_malloc0 (sizeof (SeqPointInfo) + (ji->code_size / 4) * sizeof (guint8 *));

		info->ss_tramp_addr = &ss_trampoline;

		jit_mm_lock (jit_mm);
		g_hash_table_insert (jit_mm->arch_seq_points, code, info);
		jit_mm_unlock (jit_mm);
	}

	return info;
}
#endif /* MONO_ARCH_SOFT_DEBUG_SUPPORTED */

gpointer
mono_arch_load_function (MonoJitICallId jit_icall_id)
{
	return NULL;
}<|MERGE_RESOLUTION|>--- conflicted
+++ resolved
@@ -323,7 +323,6 @@
     return 0;
 }
 
-<<<<<<< HEAD
 static guint8 *
 emit_thunk (guint8 *code, gconstpointer target)
 {
@@ -519,7 +518,6 @@
 	riscv_patch_rel (code, target, relocation);
 }
 
-=======
 /**
  * [NFC] Because there is OP_LOCALLOC stuff,
  * the stack size will increase dynamicly,
@@ -540,7 +538,7 @@
 
 	return code;
 }
->>>>>>> 9998d5a6
+
 void
 mono_arch_patch_code_new (MonoCompile *cfg, guint8 *code,
                           MonoJumpInfo *ji, gpointer target)
