/*
 * Licensed to the .NET Foundation under one or more agreements.
 * The .NET Foundation licenses this file to you under the MIT license.
 */

#include <mono/utils/mono-hwcap.h>

#include "mini-runtime.h"
#include "ir-emit.h"

#include <mono/metadata/tokentype.h>

#ifdef TARGET_RISCV64
#include "cpu-riscv64.h"
#else
#include "cpu-riscv32.h"
#endif

/* The single step trampoline */
static gpointer ss_trampoline;

/* The breakpoint trampoline */
static gpointer bp_trampoline;

gboolean riscv_stdext_a, riscv_stdext_b, riscv_stdext_c, riscv_stdext_d, riscv_stdext_f, riscv_stdext_j, riscv_stdext_l,
    riscv_stdext_m, riscv_stdext_n, riscv_stdext_p, riscv_stdext_q, riscv_stdext_t, riscv_stdext_v;

void
mono_arch_cpu_init (void)
{
}

void
mono_arch_init (void)
{
	riscv_stdext_a = mono_hwcap_riscv_has_stdext_a;
	// TODO: skip compress inst for now
	riscv_stdext_c = FALSE;
	riscv_stdext_d = mono_hwcap_riscv_has_stdext_d;
	riscv_stdext_f = mono_hwcap_riscv_has_stdext_f;
	riscv_stdext_m = mono_hwcap_riscv_has_stdext_m;

	if (!mono_aot_only)
		bp_trampoline = mini_get_breakpoint_trampoline ();
}

void
mono_arch_finish_init (void)
{
}

void
mono_arch_register_lowlevel_calls (void)
{
}

void
mono_arch_cleanup (void)
{
}

void
mono_arch_set_target (char *mtriple)
{
	// riscv{32,64}[extensions]-[<vendor>-]<system>-<abi>

	size_t len = strlen (MONO_RISCV_ARCHITECTURE);

	if (!strncmp (mtriple, MONO_RISCV_ARCHITECTURE, len)) {
		mtriple += len;

		for (;;) {
			char c = *mtriple;

			if (!c || c == '-')
				break;

			// ISA manual says upper and lower case are both OK.
			switch (c) {
			case 'A':
			case 'a':
				riscv_stdext_a = TRUE;
				break;
			case 'B':
			case 'b':
				riscv_stdext_b = TRUE;
				break;
			case 'C':
			case 'c':
				riscv_stdext_c = TRUE;
				break;
			case 'D':
			case 'd':
				riscv_stdext_d = TRUE;
				break;
			case 'F':
			case 'f':
				riscv_stdext_f = TRUE;
				break;
			case 'J':
			case 'j':
				riscv_stdext_j = TRUE;
				break;
			case 'L':
			case 'l':
				riscv_stdext_l = TRUE;
				break;
			case 'M':
			case 'm':
				riscv_stdext_m = TRUE;
				break;
			case 'N':
			case 'n':
				riscv_stdext_n = TRUE;
				break;
			case 'P':
			case 'p':
				riscv_stdext_p = TRUE;
				break;
			case 'Q':
			case 'q':
				riscv_stdext_q = TRUE;
				break;
			case 'T':
			case 't':
				riscv_stdext_t = TRUE;
				break;
			case 'V':
			case 'v':
				riscv_stdext_v = TRUE;
				break;
			default:
				break;
			}

			mtriple++;
		}
	}
}

guint32
mono_arch_cpu_optimizations (guint32 *exclude_mask)
{
	*exclude_mask = 0;
	return 0;
}

// Reference to mini-arm64, should be the namber of Parameter Regs
#define MAX_ARCH_DELEGATE_PARAMS 7

static gpointer
get_delegate_invoke_impl (gboolean has_target, gboolean param_count, guint32 *code_size)
{
	guint8 *code, *start;

	MINI_BEGIN_CODEGEN ();

	if (has_target) {
		start = code = mono_global_codeman_reserve (4 * 3);
		code = mono_riscv_emit_load (code, RISCV_T0, RISCV_A0, MONO_STRUCT_OFFSET (MonoDelegate, method_ptr), 0);
		code = mono_riscv_emit_load (code, RISCV_A0, RISCV_A0, MONO_STRUCT_OFFSET (MonoDelegate, target), 0);
		riscv_jalr (code, RISCV_ZERO, RISCV_T0, 0);

		g_assert ((code - start) <= 4 * 3);
	} else {
		int size, i;

		size = 8 + param_count * 4;
		start = code = mono_global_codeman_reserve (size);

		code = mono_riscv_emit_load (code, RISCV_T0, RISCV_A0, MONO_STRUCT_OFFSET (MonoDelegate, method_ptr), 0);
		/* slide down the arguments */
		for (i = 0; i < param_count; ++i)
			riscv_addi (code, RISCV_A0 + i, RISCV_A0 + i + 1, 0);

		riscv_jalr (code, RISCV_ZERO, RISCV_T0, 0);
		g_assert ((code - start) <= size);
	}

	MINI_END_CODEGEN (start, code - start, MONO_PROFILER_CODE_BUFFER_DELEGATE_INVOKE, NULL);

	if (code_size)
		*code_size = code - start;

	return MINI_ADDR_TO_FTNPTR (start);
}

/*
 * mono_arch_get_delegate_invoke_impls:
 *
 *   Return a list of MonoAotTrampInfo structures for the delegate invoke impl
 * trampolines.
 */
GSList *
mono_arch_get_delegate_invoke_impls (void)
{
	GSList *res = NULL;
	guint8 *code;
	guint32 code_len;
	char *tramp_name;

	code = (guint8 *)get_delegate_invoke_impl (TRUE, 0, &code_len);
	res = g_slist_prepend (res, mono_tramp_info_create ("delegate_invoke_impl_has_target", code, code_len, NULL, NULL));

	for (int i = 0; i <= MAX_ARCH_DELEGATE_PARAMS; ++i) {
		code = (guint8 *)get_delegate_invoke_impl (FALSE, i, &code_len);
		tramp_name = g_strdup_printf ("delegate_invoke_impl_target_%d", i);
		res = g_slist_prepend (res, mono_tramp_info_create (tramp_name, code, code_len, NULL, NULL));
		g_free (tramp_name);
	}

	return res;
}

gpointer
mono_arch_get_delegate_invoke_impl (MonoMethodSignature *sig, gboolean has_target)
{
	guint8 *code, *start;
	/*
	 * vtypes are returned in registers, so
	 * they can be supported by delegate invokes.
	 */

	if (has_target) {
		static guint8 *cached = NULL;

		if (cached)
			return cached;

		if (mono_ee_features.use_aot_trampolines)
			NOT_IMPLEMENTED;
		else
			start = (guint8 *)get_delegate_invoke_impl (TRUE, 0, NULL);
		mono_memory_barrier ();
		cached = start;
		return cached;
	} else {
		static guint8 *cache [MAX_ARCH_DELEGATE_PARAMS + 1] = {NULL};

		if (sig->param_count > MAX_ARCH_DELEGATE_PARAMS)
			NOT_IMPLEMENTED;
		for (int i = 0; i < sig->param_count; ++i)
			if (!mono_is_regsize_var (sig->params [i]))
				NOT_IMPLEMENTED;

		code = cache [sig->param_count];
		if (code)
			return code;
		if (mono_ee_features.use_aot_trampolines) {
			NOT_IMPLEMENTED;
		} else {
			start = (guint8 *)get_delegate_invoke_impl (FALSE, sig->param_count, NULL);
		}
		mono_memory_barrier ();
		cache [sig->param_count] = start;
		return start;
	}

	return NULL;
}

gpointer
mono_arch_get_delegate_virtual_invoke_impl (MonoMethodSignature *sig,
                                            MonoMethod *method,
                                            int offset,
                                            gboolean load_imt_reg)
{
	NOT_IMPLEMENTED;
	return NULL;
}

gboolean
mono_arch_have_fast_tls (void)
{
	return TRUE;
}

gboolean
mono_arch_opcode_supported (int opcode)
{
	switch (opcode) {
	case OP_ATOMIC_ADD_I4:
	case OP_ATOMIC_EXCHANGE_I4:
	case OP_ATOMIC_CAS_I4:
	case OP_ATOMIC_LOAD_I1:
	case OP_ATOMIC_LOAD_I2:
	case OP_ATOMIC_LOAD_I4:
	case OP_ATOMIC_LOAD_U1:
	case OP_ATOMIC_LOAD_U2:
	case OP_ATOMIC_LOAD_U4:
	case OP_ATOMIC_STORE_I1:
	case OP_ATOMIC_STORE_I2:
	case OP_ATOMIC_STORE_I4:
	case OP_ATOMIC_STORE_U1:
	case OP_ATOMIC_STORE_U2:
	case OP_ATOMIC_STORE_U4:
#ifdef TARGET_RISCV64
	case OP_ATOMIC_ADD_I8:
	case OP_ATOMIC_EXCHANGE_I8:
	case OP_ATOMIC_CAS_I8:
	case OP_ATOMIC_LOAD_I8:
	case OP_ATOMIC_LOAD_U8:
	case OP_ATOMIC_STORE_I8:
	case OP_ATOMIC_STORE_U8:
#endif
		return riscv_stdext_a;
	case OP_ATOMIC_LOAD_R4:
	case OP_ATOMIC_STORE_R4:
		return riscv_stdext_a && riscv_stdext_f;
	case OP_ATOMIC_LOAD_R8:
	case OP_ATOMIC_STORE_R8:
		return riscv_stdext_a && riscv_stdext_d;
	default:
		return FALSE;
	}
}

const char *
mono_arch_regname (int reg)
{
    static const char *names [RISCV_N_GREGS] = {
		"zero", "ra", "sp",  "gp",  "tp", "t0", "t1", "t2",
		"s0",   "s1", "a0",  "a1",  "a2", "a3", "a4", "a5",
		"a6",   "a7", "s2",  "s3",  "s4", "s5", "s6", "s7",
		"s8",   "s9", "s10", "s11", "t3", "t4", "t5", "t6",
    };

    if (reg >= 0 && reg < G_N_ELEMENTS (names))
        return names [reg];

    return "x?";
}

const char*
mono_arch_fregname (int reg)
{
    static const char *names [RISCV_N_FREGS] = {
		"ft0", "ft1", "ft2",  "ft3",  "ft4", "ft5", "ft6",  "ft7",
		"fs0", "fs1", "fa0",  "fa1",  "fa2", "fa3", "fa4",  "fa5",
		"fa6", "fa7", "fs2",  "fs3",  "fs4", "fs5", "fs6",  "fs7",
		"fs8", "fs9", "fs10", "fs11", "ft8", "ft9", "ft10", "ft11",
    };

    if (reg >= 0 && reg < G_N_ELEMENTS (names))
        return names [reg];

    return "f?";
}

gpointer
mono_arch_get_this_arg_from_call (host_mgreg_t *regs, guint8 *code)
{
	return (gpointer) regs [RISCV_A0];
}

MonoMethod *
mono_arch_find_imt_method (host_mgreg_t *regs, guint8 *code)
{
	return (MonoMethod *) regs [MONO_ARCH_IMT_REG];
}

MonoVTable *
mono_arch_find_static_call_vtable (host_mgreg_t *regs, guint8 *code)
{
	return (MonoVTable *)regs [MONO_ARCH_RGCTX_REG];
}

GSList*
mono_arch_get_cie_program (void)
{
	GSList *l = NULL;

	mono_add_unwind_op_def_cfa (l, (guint8*)NULL, (guint8*)NULL, RISCV_SP, 0);

	return l;
}

host_mgreg_t
mono_arch_context_get_int_reg (MonoContext *ctx, int reg)
{
	return ctx->gregs [reg];
}

host_mgreg_t*
mono_arch_context_get_int_reg_address (MonoContext *ctx, int reg)
{
	return &ctx->gregs [reg];
}

void
mono_arch_context_set_int_reg (MonoContext *ctx, int reg, host_mgreg_t val)
{
	ctx->gregs [reg] = val;
}

void
mono_arch_flush_register_windows (void)
{
}

void
mono_arch_flush_icache (guint8 *code, gint size)
{
#ifndef MONO_CROSS_COMPILE
	__builtin___clear_cache ((char *)code, (char *)code + size);
#endif
}

MonoDynCallInfo *
mono_arch_dyn_call_prepare (MonoMethodSignature *sig)
{
	NOT_IMPLEMENTED;
	return NULL;
}

void
mono_arch_dyn_call_free (MonoDynCallInfo *info)
{
	NOT_IMPLEMENTED;
}

int
mono_arch_dyn_call_get_buf_size (MonoDynCallInfo *info)
{
	NOT_IMPLEMENTED;
	return 0;
}

void
mono_arch_start_dyn_call (MonoDynCallInfo *info, gpointer **args, guint8 *ret,
                          guint8 *buf)
{
	NOT_IMPLEMENTED;
}

void
mono_arch_finish_dyn_call (MonoDynCallInfo *info, guint8 *buf)
{
	NOT_IMPLEMENTED;
}

int
mono_arch_get_argument_info (MonoMethodSignature *csig, int param_count,
                             MonoJitArgumentInfo *arg_info)
{
    NOT_IMPLEMENTED;
    return 0;
}

static guint8 *
emit_thunk (guint8 *code, gconstpointer target)
{
	guint8 *p = code;
	code = mono_riscv_emit_imm (code, RISCV_T0, (gsize)target);
	riscv_jalr (code, RISCV_ZERO, RISCV_T0, 0);

	g_assert ((p - code) < THUNK_SIZE);
	mono_arch_flush_icache (p, code - p);
	return code;
}

static gpointer
create_thunk (MonoCompile *cfg, guchar *code, const guchar *target)
{
	MonoJitInfo *ji;
	MonoThunkJitInfo *info;
	guint8 *thunks, *p;
	int thunks_size;
	guint8 *orig_target;
	guint8 *target_thunk;
	MonoJitMemoryManager *jit_mm;

	if (cfg) {
		/*
		 * This can be called multiple times during JITting,
		 * save the current position in cfg->arch to avoid
		 * doing a O(n^2) search.
		 */
		if (!cfg->arch.thunks) {
			cfg->arch.thunks = cfg->thunks;
			cfg->arch.thunks_size = cfg->thunk_area;
		}

		thunks = cfg->arch.thunks;
		thunks_size = cfg->arch.thunks_size;
		if (!thunks_size) {
			g_print ("thunk failed %p->%p, thunk space=%d method %s", code, target, thunks_size,
			         mono_method_full_name (cfg->method, TRUE));
			g_assert_not_reached ();
		}

		g_assert (*(guint32 *)thunks == 0);
		emit_thunk (thunks, target);

		cfg->arch.thunks += THUNK_SIZE;
		cfg->arch.thunks_size -= THUNK_SIZE;

		return thunks;
	} else {
		ji = mini_jit_info_table_find (code);
		g_assert (ji);
		info = mono_jit_info_get_thunk_info (ji);
		g_assert (info);

		thunks = (guint8 *)ji->code_start + info->thunks_offset;
		thunks_size = info->thunks_size;

		orig_target = mono_arch_get_call_target (code + 4);

		/* Arbitrary lock */
		jit_mm = get_default_jit_mm ();

		jit_mm_lock (jit_mm);

		target_thunk = NULL;
		if (orig_target >= thunks && orig_target < thunks + thunks_size) {
			/* The call already points to a thunk, because of trampolines etc. */
			target_thunk = orig_target;
		} else {
			for (p = thunks; p < thunks + thunks_size; p += THUNK_SIZE) {
				if (((guint32 *)p) [0] == 0) {
					/* Free entry */
					target_thunk = p;
					break;
				} else if (*(guint64 *)(p + 4) == (guint64)target) {
					/* Thunk already points to target */
					target_thunk = p;
					break;
				}
			}
		}

		if (!target_thunk) {
			jit_mm_unlock (jit_mm);
			g_print ("thunk failed %p->%p, thunk space=%d method %s", code, target, thunks_size,
			         cfg ? mono_method_full_name (cfg->method, TRUE)
			             : mono_method_full_name (jinfo_get_method (ji), TRUE));
			g_assert_not_reached ();
		}

		emit_thunk (target_thunk, target);

		jit_mm_unlock (jit_mm);

		return target_thunk;
	}
}

static void
riscv_patch_full (MonoCompile *cfg, guint8 *code, guint8 *target, int relocation)
{
	switch (relocation) {
	case MONO_R_RISCV_IMM:
		*(guint64 *)(code + 4) = (guint64)target;
		break;
	case MONO_R_RISCV_JAL: {
		gint32 inst = *(gint32 *)code;
		gint32 rd = RISCV_BITS (inst, 7, 5);
		target = MINI_FTNPTR_TO_ADDR (target);
		if (riscv_is_jal_disp (code, target))
			riscv_jal (code, rd, riscv_get_jal_disp (code, target));
		else {
			gpointer thunk;
			thunk = create_thunk (cfg, code, target);
			g_assert (riscv_is_jal_disp (code, thunk));
			riscv_jal (code, rd, riscv_get_jal_disp (code, thunk));
		}
		break;
	}
	case MONO_R_RISCV_BEQ:
	case MONO_R_RISCV_BNE:
	case MONO_R_RISCV_BGE:
	case MONO_R_RISCV_BLT:
	case MONO_R_RISCV_BGEU:
	case MONO_R_RISCV_BLTU: {
		int offset = target - code;

		gint32 inst = *(gint32 *)code;
		gint32 rs1 = RISCV_BITS (inst, 15, 5);
		gint32 rs2 = RISCV_BITS (inst, 20, 5);

		// if the offset too large to encode as B_IMM
		// try to use jal to branch
		if (!RISCV_VALID_B_IMM ((gint32)(gssize)(offset))) {
			// branch inst should followed by a nop inst
			g_assert (*(gint32 *)(code + 4) == 0x13);
			if (riscv_is_jal_disp (code, target)) {
				if (relocation == MONO_R_RISCV_BEQ)
					riscv_bne (code, rs1, rs2, 8);
				else if (relocation == MONO_R_RISCV_BNE)
					riscv_beq (code, rs1, rs2, 8);
				else if (relocation == MONO_R_RISCV_BGE)
					riscv_blt (code, rs1, rs2, 8);
				else if (relocation == MONO_R_RISCV_BLT)
					riscv_bge (code, rs1, rs2, 8);
				else if (relocation == MONO_R_RISCV_BGEU)
					riscv_bltu (code, rs1, rs2, 8);
				else if (relocation == MONO_R_RISCV_BLTU)
					riscv_bgeu (code, rs1, rs2, 8);
				else
					g_assert_not_reached ();
				break;

				riscv_jal (code, RISCV_ZERO, riscv_get_jal_disp (code, target));
			} else
				g_assert_not_reached ();
		}

		if (relocation == MONO_R_RISCV_BEQ)
			riscv_beq (code, rs1, rs2, offset);
		else if (relocation == MONO_R_RISCV_BNE)
			riscv_bne (code, rs1, rs2, offset);
		else if (relocation == MONO_R_RISCV_BGE)
			riscv_bge (code, rs1, rs2, offset);
		else if (relocation == MONO_R_RISCV_BLT)
			riscv_blt (code, rs1, rs2, offset);
		else if (relocation == MONO_R_RISCV_BGEU)
			riscv_bgeu (code, rs1, rs2, offset);
		else if (relocation == MONO_R_RISCV_BLTU)
			riscv_bltu (code, rs1, rs2, offset);
		else
			g_assert_not_reached ();
		break;
	}
	case MONO_R_RISCV_JALR:
		*(guint64 *)code = (guint64)target;
		break;
	default:
		NOT_IMPLEMENTED;
	}
}

static void
riscv_patch_rel (guint8 *code, guint8 *target, int relocation)
{
	riscv_patch_full (NULL, code, target, relocation);
}

void
mono_riscv_patch (guint8 *code, guint8 *target, int relocation)
{
	riscv_patch_rel (code, target, relocation);
}

/**
 * [NFC] Because there is OP_LOCALLOC stuff,
 * the stack size will increase dynamicly,
 * so the stack size stored in cfg->stack_offset
 * can't guide us to destroy the frame.
 *
 * Emits:
 * 	 addi sp,fp, 0
 *   ld ra, -8(fp) # 8-byte Folded Reload
 *   ld s0, -16(fp) # 8-byte Folded Reload
 */
guint8 *
mono_riscv_emit_destroy_frame (guint8 *code)
{
	riscv_addi (code, RISCV_SP, RISCV_FP, 0);
	code = mono_riscv_emit_load (code, RISCV_RA, RISCV_FP, -(gint32)sizeof (host_mgreg_t), 0);
	code = mono_riscv_emit_load (code, RISCV_S0, RISCV_FP, -(gint32)sizeof (host_mgreg_t) * 2, 0);

	return code;
}

void
mono_arch_patch_code_new (MonoCompile *cfg, guint8 *code,
                          MonoJumpInfo *ji, gpointer target)
{
	guint8 *ip;

	ip = ji->ip.i + code;
	switch (ji->type) {
	case MONO_PATCH_INFO_METHOD_JUMP:
		/* ji->relocation is not set by the caller */
		riscv_patch_full (cfg, ip, (guint8 *)target, MONO_R_RISCV_JAL);
		mono_arch_flush_icache (ip, 8);
		break;
	case MONO_PATCH_INFO_NONE:
		break;
	default:
		riscv_patch_full (cfg, ip, (guint8 *)target, ji->relocation);
		break;
	}
}

/**
 * add_arg:
 * 	Add Arguments into a0-a7 reg.
 * 	if there is no available regs, store it into stack.
 */
static void
add_arg (CallInfo *cinfo, ArgInfo *ainfo, int size, gboolean sign)
{
	g_assert (size <= 8);
	g_assert (cinfo->next_arg >= RISCV_A0);

	if (cinfo->vararg) {
		NOT_IMPLEMENTED;
	}

	// for RV64, length of all arg here will not wider then XLEN
	// store it normally.
	if (cinfo->next_arg <= RISCV_A7) {
		// there is at least 1 avaliable reg
#ifdef TARGET_RISCV32
		// Scalars that are 2×XLEN bits wide are passed in a pair of argument registers
		if (size == 8) {
			NOT_IMPLEMENTED;
			// If exactly one register is available, the low-order XLEN bits are
			// passed in the register and the high-order XLEN bits are passed on the stack
			if (cinfo->next_arg == RISCV_A7) {
				NOT_IMPLEMENTED;
			}
			return;
		}
#endif
		ainfo->storage = ArgInIReg;
		ainfo->reg = cinfo->next_arg;
		cinfo->next_arg++;
	}
	// If no argument registers are available, the scalar is passed on the stack by value
	else {
		// 	cinfo->stack_usage & ainfo->offset
		// will be calculated in get_call_info()
		ainfo->storage = ArgOnStack;
		ainfo->slot_size = size;
		ainfo->is_signed = sign;
	}
}

static void
add_farg (CallInfo *cinfo, ArgInfo *ainfo, gboolean single)
{
	int size = single ? 4 : 8;

	g_assert (mono_arch_is_soft_float () == FALSE);
	if (cinfo->next_farg <= RISCV_FA7) {
#ifdef TARGET_RISCV64
		ainfo->storage = single ? ArgInFRegR4 : ArgInFReg;
		ainfo->reg = cinfo->next_farg;
		cinfo->next_farg++;
#else
		NOT_IMPLEMENTED;
#endif
	} else {
		ainfo->storage = single ? ArgOnStackR4 : ArgOnStackR8;
		ainfo->slot_size = size;
	}
}

static void
add_valuetype (CallInfo *cinfo, ArgInfo *ainfo, MonoType *t)
{
	int size, aligned_size;
	guint32 align;

	size = mini_type_stack_size_full (t, &align, cinfo->pinvoke);
	aligned_size = ALIGN_TO (size, align);

	// Scalars wider than 2×XLEN bits are passed by reference
	if (aligned_size > sizeof (host_mgreg_t) * 2) {
		if (cinfo->next_arg > RISCV_A7) {
			ainfo->storage = ArgVtypeByRefOnStack;
			cinfo->stack_usage += aligned_size;
			ainfo->slot_size = aligned_size;
			ainfo->offset = cinfo->stack_usage;
		} else {
			ainfo->storage = ArgVtypeByRef;
			ainfo->reg = cinfo->next_arg;
			ainfo->size = sizeof (host_mgreg_t);
			ainfo->is_regpair = FALSE;
			cinfo->next_arg += 1;
		}
	}
	// Scalars that are 2×XLEN bits wide are passed in a pair of argument registers
	else if (aligned_size == sizeof (host_mgreg_t) * 2) {
		// If no argument registers are available, the scalar is passed on the stack by value
		if (cinfo->next_arg > RISCV_A7) {
			ainfo->storage = ArgVtypeOnStack;
			cinfo->stack_usage += sizeof (host_mgreg_t) * 2;
			ainfo->slot_size = sizeof (host_mgreg_t) * 2;
			ainfo->offset = cinfo->stack_usage;
		}
		// If exactly one register is available, the low-order XLEN bits are
		// passed in the register and the high-order XLEN bits are passed on the stack
		else if (cinfo->next_arg == RISCV_A7) {
			ainfo->storage = ArgVtypeInMixed;
			cinfo->stack_usage += sizeof (host_mgreg_t);
			ainfo->slot_size = sizeof (host_mgreg_t);
			ainfo->offset = cinfo->stack_usage;

			ainfo->reg = cinfo->next_arg;
			ainfo->size = sizeof (host_mgreg_t);
			ainfo->is_regpair = FALSE;

			cinfo->next_arg += 1;
		}
		// Scalars that are 2×XLEN bits wide are passed in a pair of argument
		// registers, with the low-order XLEN bits in the lower-numbered register
		// and the high-order XLEN bits in the higher-numbered register
		else {
			ainfo->storage = ArgVtypeInIReg;
			ainfo->reg = cinfo->next_arg;
			ainfo->size = sizeof (host_mgreg_t) * 2;
			ainfo->is_regpair = TRUE;

			cinfo->next_arg += 2;
		}
	}
	// Scalars that are at most XLEN bits wide are passed in a single argument register
	else {
		ainfo->storage = ArgVtypeInIReg;
		ainfo->reg = cinfo->next_arg;
		ainfo->size = sizeof (host_mgreg_t);
		ainfo->is_regpair = FALSE;

		cinfo->next_arg += 1;
	}
}

static void
add_param (CallInfo *cinfo, ArgInfo *ainfo, MonoType *t)
{
	MonoType *ptype;

	ptype = mini_get_underlying_type (t);
	// FIXME: May break some ABI rules
	switch (ptype->type) {
	case MONO_TYPE_VOID:
		ainfo->storage = ArgNone;
		break;
	case MONO_TYPE_I1:
		add_arg (cinfo, ainfo, 1, TRUE);
		break;
	case MONO_TYPE_U1:
		add_arg (cinfo, ainfo, 1, FALSE);
		break;
	case MONO_TYPE_I2:
		add_arg (cinfo, ainfo, 2, TRUE);
		break;
	case MONO_TYPE_U2:
		add_arg (cinfo, ainfo, 2, FALSE);
		break;
	case MONO_TYPE_I:
	case MONO_TYPE_I4:
		add_arg (cinfo, ainfo, 4, TRUE);
		break;
	case MONO_TYPE_U:
	case MONO_TYPE_U4:
#ifdef TARGET_RISCV32
	case MONO_TYPE_PTR:
	case MONO_TYPE_FNPTR:
	case MONO_TYPE_OBJECT:
#endif
		add_arg (cinfo, ainfo, 4, FALSE);
		break;
	case MONO_TYPE_I8:
		add_arg (cinfo, ainfo, 8, TRUE);
		break;
	case MONO_TYPE_U8:
#ifdef TARGET_RISCV64
	case MONO_TYPE_PTR:
	case MONO_TYPE_FNPTR:
	case MONO_TYPE_OBJECT:
#endif
		add_arg (cinfo, ainfo, 8, FALSE);
		break;
	case MONO_TYPE_R4:
		if (mono_arch_is_soft_float ())
			add_arg (cinfo, ainfo, 4, TRUE);
		else
			add_farg (cinfo, ainfo, TRUE);
		break;
	case MONO_TYPE_R8:
		if (mono_arch_is_soft_float ())
			add_arg (cinfo, ainfo, 8, FALSE);
		else
			add_farg (cinfo, ainfo, FALSE);
		break;

	case MONO_TYPE_GENERICINST:
		if (!mono_type_generic_inst_is_valuetype (ptype))
			add_arg (cinfo, ainfo, sizeof (host_mgreg_t), FALSE);
		else if (mini_is_gsharedvt_variable_type (ptype))
			NOT_IMPLEMENTED;
		else
			add_valuetype (cinfo, ainfo, ptype);
		break;
	case MONO_TYPE_VALUETYPE:
		add_valuetype (cinfo, ainfo, ptype);
		break;

	default:
		g_print ("Can't handle as return value 0x%x\n", ptype->type);
		g_assert_not_reached ();
		break;
	}
}

/**
 * get_call_info:
 * 	create call info here.
 *  allocate memory for *cinfo, and assign Regs for Arguments.
 *  if thsere is no available regs, store it into stack top of caller
 *  in increase order.
 *  eg. 8th arg is stored at sp+8, 9th arg is stored at sp+0, etc.
 */
static CallInfo *
get_call_info (MonoMemPool *mp, MonoMethodSignature *sig)
{
	CallInfo *cinfo;
	int paramNum = sig->hasthis + sig->param_count;
	int pindex;
	if (mp)
		cinfo = mono_mempool_alloc0 (mp, sizeof (CallInfo) + (sizeof (ArgInfo) * paramNum));
	else
		cinfo = g_malloc0 (sizeof (CallInfo) + (sizeof (ArgInfo) * paramNum));

	cinfo->nargs = paramNum;

	// return value
	cinfo->next_arg = RISCV_A0;
	cinfo->next_farg = RISCV_FA0;
	add_param (cinfo, &cinfo->ret, sig->ret);

	//  If the reture value would have been passed by reference,
	// the caller allocates memory for the return value, and
	// passes the address as an implicit first parameter.
	if (cinfo->ret.storage == ArgVtypeByRef) {
		g_assert (cinfo->ret.reg == RISCV_A0);
		cinfo->next_arg = RISCV_A1;
	} else
		cinfo->next_arg = RISCV_A0;

	cinfo->next_farg = RISCV_FA0;
	// reset status
	cinfo->stack_usage = 0;

	// add this pointer as first argument if hasthis == true
	if (sig->hasthis)
		add_arg (cinfo, cinfo->args + 0, 8, FALSE);

	// other general Arguments
	guint32 paramStart = 0;
	guint32 argStack = 0;
	for (pindex = paramStart; pindex < sig->param_count; ++pindex) {
		ArgInfo *ainfo = cinfo->args + sig->hasthis + pindex;

		// process the variable parameter sig->sentinelpos mark the first VARARG
		if ((sig->call_convention == MONO_CALL_VARARG) && (pindex == sig->sentinelpos))
			NOT_IMPLEMENTED;

		add_param (cinfo, ainfo, sig->params [pindex]);

		if (ainfo->storage == ArgOnStack || ainfo->storage == ArgOnStackR4 || ainfo->storage == ArgOnStackR8)
			argStack += ainfo->slot_size;
	}

	// reserve the regs stored at the srack
	if (argStack > 0) {
		cinfo->stack_usage += argStack;

		for (pindex = paramStart; pindex < sig->param_count; ++pindex) {
			ArgInfo *ainfo = cinfo->args + sig->hasthis + pindex;
			if (ainfo->storage == ArgOnStack || ainfo->storage == ArgOnStackR4 || ainfo->storage == ArgOnStackR8) {
				g_assert (argStack >= ainfo->slot_size);
				argStack -= ainfo->slot_size;
				ainfo->offset = argStack;
			}
		}
	}

	/* Handle the case where there are no implicit arguments */
	if ((sig->call_convention == MONO_CALL_VARARG) && (pindex == sig->sentinelpos))
		NOT_IMPLEMENTED;

	cinfo->stack_usage = ALIGN_TO (cinfo->stack_usage, MONO_ARCH_FRAME_ALIGNMENT);

	return cinfo;
}

static int
arg_need_temp (ArgInfo *ainfo)
{
	if (ainfo->storage == ArgVtypeInMixed)
		return sizeof (host_mgreg_t) * 2;
	return 0;
}

static gpointer
arg_get_storage (CallContext *ccontext, ArgInfo *ainfo)
{
	switch (ainfo->storage) {
	case ArgInIReg:
	case ArgVtypeInIReg:
		return &ccontext->gregs [ainfo->reg];
	case ArgInFReg:
		return &ccontext->fregs [ainfo->reg];
	case ArgOnStack:
	case ArgVtypeOnStack:
		return ccontext->stack + ainfo->offset;
	case ArgVtypeByRef:
		return (gpointer)ccontext->gregs [ainfo->reg];
	default:
		g_print ("Can't process storage type %d\n", ainfo->storage);
		NOT_IMPLEMENTED;
	}
}

static void
arg_set_val (CallContext *ccontext, ArgInfo *ainfo, gpointer src)
{
	g_assert (arg_need_temp (ainfo));
	NOT_IMPLEMENTED;
}

static void
arg_get_val (CallContext *ccontext, ArgInfo *ainfo, gpointer dest)
{
	g_assert (arg_need_temp (ainfo));
	NOT_IMPLEMENTED;
}

/* Set arguments in the ccontext (for i2n entry) */
void
mono_arch_set_native_call_context_args (CallContext *ccontext, gpointer frame, MonoMethodSignature *sig)
{
	const MonoEECallbacks *interp_cb = mini_get_interp_callbacks ();
	CallInfo *cinfo = get_call_info (NULL, sig);
	gpointer storage;
	ArgInfo *ainfo;

	memset (ccontext, 0, sizeof (CallContext));

	ccontext->stack_size = ALIGN_TO (cinfo->stack_usage, MONO_ARCH_FRAME_ALIGNMENT);
	if (ccontext->stack_size)
		ccontext->stack = (guint8 *)g_calloc (1, ccontext->stack_size);

	if (sig->ret->type != MONO_TYPE_VOID) {
		ainfo = &cinfo->ret;
		if (ainfo->storage == ArgVtypeByRef) {
			g_assert (cinfo->ret.reg == RISCV_A0);
			storage = interp_cb->frame_arg_to_storage ((MonoInterpFrameHandle)frame, sig, -1);
			ccontext->gregs [cinfo->ret.reg] = (gsize)storage;
		}
	}

	g_assert (!sig->hasthis);

	for (int i = 0; i < sig->param_count; i++) {
		ainfo = &cinfo->args [i];

		if (ainfo->storage == ArgVtypeByRef) {
			ccontext->gregs [ainfo->reg] =
			    (host_mgreg_t)interp_cb->frame_arg_to_storage ((MonoInterpFrameHandle)frame, sig, i);
			continue;
		}

		int temp_size = arg_need_temp (ainfo);

		if (temp_size)
			storage = alloca (temp_size); // FIXME? alloca in a loop
		else
			storage = arg_get_storage (ccontext, ainfo);

		interp_cb->frame_arg_to_data ((MonoInterpFrameHandle)frame, sig, i, storage);
		if (temp_size)
			arg_set_val (ccontext, ainfo, storage);
	}

	g_free (cinfo);
}

/* Set return value in the ccontext (for n2i return) */
void
mono_arch_set_native_call_context_ret (CallContext *ccontext, gpointer frame, MonoMethodSignature *sig, gpointer retp)
{
	NOT_IMPLEMENTED;
}

/* Gets the arguments from ccontext (for n2i entry) */
gpointer
mono_arch_get_native_call_context_args (CallContext *ccontext, gpointer frame, MonoMethodSignature *sig)
{
	NOT_IMPLEMENTED;
}

/* Gets the return value from ccontext (for i2n exit) */
void
mono_arch_get_native_call_context_ret (CallContext *ccontext, gpointer frame, MonoMethodSignature *sig)
{
	const MonoEECallbacks *interp_cb;
	CallInfo *cinfo;
	ArgInfo *ainfo;
	gpointer storage;

	if (sig->ret->type == MONO_TYPE_VOID)
		return;

	interp_cb = mini_get_interp_callbacks ();
	cinfo = get_call_info (NULL, sig);
	ainfo = &cinfo->ret;

	if (ainfo->storage != ArgVtypeByRef) {
		int temp_size = arg_need_temp (ainfo);

		if (temp_size) {
			storage = alloca (temp_size);
			arg_get_val (ccontext, ainfo, storage);
		} else
			storage = arg_get_storage (ccontext, ainfo);
		interp_cb->data_to_frame_arg ((MonoInterpFrameHandle)frame, sig, -1, storage);
	}

	g_free (cinfo);
}

#ifndef DISABLE_JIT

#ifdef MONO_ARCH_SOFT_FLOAT_FALLBACK

gboolean
mono_arch_is_soft_float (void)
{
	return !riscv_stdext_d;
}

#endif

gboolean
mono_arch_opcode_needs_emulation (MonoCompile *cfg, int opcode)
{
	switch (opcode) {
	case OP_IDIV:
	case OP_IDIV_UN:
	case OP_IREM:
	case OP_IREM_UN:
	case OP_IMUL:
	case OP_MUL_IMM:
#ifdef TARGET_RISCV64
	case OP_LMUL_IMM:
	case OP_LDIV:
	case OP_LDIV_UN:
	case OP_LREM:
	case OP_LREM_UN:
	case OP_LREM_UN_IMM:
#endif
		return !riscv_stdext_m;

	case OP_FDIV:
	case OP_FMUL:
	case OP_FCONV_TO_I4:
	case OP_ICONV_TO_R4:
#ifdef TARGET_RISCV64
	case OP_ICONV_TO_R8:
	case OP_LCONV_TO_R8:
	case OP_FCONV_TO_R8:
#endif
		return !mono_arch_is_soft_float ();
	default:
		return TRUE;
	}
}

gboolean
mono_arch_tailcall_supported (MonoCompile *cfg, MonoMethodSignature *caller_sig, MonoMethodSignature *callee_sig, gboolean virtual_)
{
	NOT_IMPLEMENTED;
}

gboolean
mono_arch_is_inst_imm (int opcode, int imm_opcode, gint64 imm)
{
	// TODO: Make a proper decision based on opcode.
	return TRUE;
}

gint static mono_arch_get_memory_ordering (int memory_barrier_kind)
{
	gint ordering;
	switch (memory_barrier_kind) {
	case MONO_MEMORY_BARRIER_ACQ:
		ordering = RISCV_ORDER_AQ;
		break;
	case MONO_MEMORY_BARRIER_REL:
		ordering = RISCV_ORDER_RL;
		break;
	case MONO_MEMORY_BARRIER_SEQ:
		ordering = RISCV_ORDER_ALL;
	default:
		ordering = RISCV_ORDER_NONE;
		break;
	}
	return ordering;
}

GList *
mono_arch_get_allocatable_int_vars (MonoCompile *cfg)
{
	GList *vars = NULL;

	for (guint i = 0; i < cfg->num_varinfo; i++) {
		MonoInst *ins = cfg->varinfo [i];
		MonoMethodVar *vmv = MONO_VARINFO (cfg, i);

		if (vmv->range.first_use.abs_pos >= vmv->range.last_use.abs_pos)
			continue;

		if ((ins->flags & (MONO_INST_IS_DEAD | MONO_INST_VOLATILE | MONO_INST_INDIRECT)) ||
		    (ins->opcode != OP_LOCAL && ins->opcode != OP_ARG))
			continue;

		if (!mono_is_regsize_var (ins->inst_vtype))
			continue;

		vars = g_list_prepend (vars, vmv);
	}

	vars = mono_varlist_sort (cfg, vars, 0);

	return vars;
}

GList *
mono_arch_get_global_int_regs (MonoCompile *cfg)
{
	GList *regs = NULL;

	// RISCV_FP aka RISCV_S0 is reserved
	regs = g_list_prepend (regs, GUINT_TO_POINTER (RISCV_S1));
	for (int i = RISCV_S2; i <= RISCV_S11; i++)
		regs = g_list_prepend (regs, GUINT_TO_POINTER (i));

	return regs;
}

guint32
mono_arch_regalloc_cost (MonoCompile *cfg, MonoMethodVar *vmv)
{
	return cfg->varinfo [vmv->idx]->opcode == OP_ARG ? 1 : 2;
}

#ifdef ENABLE_LLVM

LLVMCallInfo*
mono_arch_get_llvm_call_info (MonoCompile *cfg, MonoMethodSignature *sig)
{
	NOT_IMPLEMENTED;
}

#endif

/**
 * mono_arch_create_vars:
 *	before this function, mono_compile_create_vars() in mini.c
 *	has process vars in a genetic ways. So just do some Arch
 *	related process specified in ABI.
 */

void
mono_arch_create_vars (MonoCompile *cfg)
{
	MonoMethodSignature *sig;
	CallInfo *cinfo;

	sig = mono_method_signature_internal (cfg->method);
	if (!cfg->arch.cinfo)
		cfg->arch.cinfo = get_call_info (cfg->mempool, sig);
	cinfo = cfg->arch.cinfo;

	if (cinfo->ret.storage == ArgVtypeByRef) {
		cfg->vret_addr = mono_compile_create_var (cfg, mono_get_int_type (), OP_LOCAL);
		cfg->vret_addr->flags |= MONO_INST_VOLATILE;
	}

	if (cfg->gen_sdb_seq_points) {
		MonoInst *ins;

		if (cfg->compile_aot) {
			ins = mono_compile_create_var (cfg, mono_get_int_type (), OP_LOCAL);
			ins->flags |= MONO_INST_VOLATILE;
			cfg->arch.seq_point_info_var = ins;
		}

		ins = mono_compile_create_var (cfg, mono_get_int_type (), OP_LOCAL);
		ins->flags |= MONO_INST_VOLATILE;
		cfg->arch.ss_tramp_var = ins;

		ins = mono_compile_create_var (cfg, mono_get_int_type (), OP_LOCAL);
		ins->flags |= MONO_INST_VOLATILE;
		cfg->arch.bp_tramp_var = ins;
	}

	if (cfg->method->save_lmf) {
		cfg->create_lmf_var = TRUE;
		cfg->lmf_ir = TRUE;
	}
}

MonoInst *
mono_arch_emit_inst_for_method (MonoCompile *cfg, MonoMethod *cmethod,
                                MonoMethodSignature *fsig, MonoInst **args)
{
	return NULL;
}

static void
add_outarg_reg (MonoCompile *cfg, MonoCallInst *call, ArgStorage storage, int reg, MonoInst *arg)
{
	MonoInst *ins;

	switch (storage) {
	default:
		g_print ("unable process storage type %d\n", storage);
		NOT_IMPLEMENTED;
		break;
	case ArgInIReg:
		MONO_INST_NEW (cfg, ins, OP_MOVE);
		ins->dreg = mono_alloc_ireg_copy (cfg, arg->dreg);
		ins->sreg1 = arg->dreg;
		MONO_ADD_INS (cfg->cbb, ins);
		mono_call_inst_add_outarg_reg (cfg, call, ins->dreg, reg, FALSE);
		break;
	case ArgInFReg:
		MONO_INST_NEW (cfg, ins, OP_FMOVE);
		ins->dreg = mono_alloc_freg (cfg);
		ins->sreg1 = arg->dreg;
		MONO_ADD_INS (cfg->cbb, ins);
		mono_call_inst_add_outarg_reg (cfg, call, ins->dreg, reg, TRUE);
		break;
	case ArgInFRegR4:
		if (cfg->r4fp)
			MONO_INST_NEW (cfg, ins, OP_RMOVE);
		else
			MONO_INST_NEW (cfg, ins, OP_RISCV_SETFREG_R4);
		ins->dreg = mono_alloc_freg (cfg);
		ins->sreg1 = arg->dreg;
		MONO_ADD_INS (cfg->cbb, ins);
		mono_call_inst_add_outarg_reg (cfg, call, ins->dreg, reg, TRUE);
		break;
	}
}

/*
 * take the arguments and generate the arch-specific
 * instructions to properly call the function in call.
 * This includes pushing, moving arguments to the right register
 * etc.
 */
static void
emit_sig_cookie (MonoCompile *cfg, MonoCallInst *call, CallInfo *cinfo)
{
	NOT_IMPLEMENTED;
	MonoMethodSignature *tmp_sig;
	MonoInst *sig_arg;

	if (MONO_IS_TAILCALL_OPCODE (call))
		NOT_IMPLEMENTED;

	/*
	 * mono_ArgIterator_Setup assumes the signature cookie is
	 * passed first and all the arguments which were before it are
	 * passed on the stack after the signature. So compensate by
	 * passing a different signature.
	 */
	tmp_sig = mono_metadata_signature_dup (call->signature);
	tmp_sig->param_count -= call->signature->sentinelpos;
	tmp_sig->sentinelpos = 0;
	memcpy (tmp_sig->params, call->signature->params + call->signature->sentinelpos,
	        tmp_sig->param_count * sizeof (MonoType *));

	MONO_INST_NEW (cfg, sig_arg, OP_ICONST);
	sig_arg->dreg = mono_alloc_ireg (cfg);
	sig_arg->inst_p0 = tmp_sig;
	MONO_ADD_INS (cfg->cbb, sig_arg);

	MONO_EMIT_NEW_STORE_MEMBASE (cfg, OP_STORE_MEMBASE_REG, RISCV_SP, cinfo->sig_cookie.offset, sig_arg->dreg);
}

/**
 * mono_arch_emit_call:
 * 	we process all Args of a function call
 *  (return, parameters)
 */
void
mono_arch_emit_call (MonoCompile *cfg, MonoCallInst *call)
{
	MonoInst *arg, *vtarg;
	MonoMethodSignature *sig;
	ArgInfo *ainfo;
	CallInfo *cinfo;

	sig = call->signature;
	int paramNum = sig->param_count + sig->hasthis;

	cinfo = get_call_info (cfg->mempool, sig);

	/* Emit the inst of return at mono_arch_emit_setret() */
	switch (cinfo->ret.storage) {
	case ArgVtypeInIReg:
		if (MONO_IS_TAILCALL_OPCODE (call))
			break;
		/*
		 * The vtype is returned in registers, save the return area address in a local, and save the vtype into
		 * the location pointed to by it after call in mono_riscv_emitmove_return_value ().
		 */
		if (!cfg->arch.vret_addr_loc) {
			cfg->arch.vret_addr_loc = mono_compile_create_var (cfg, mono_get_int_type (), OP_LOCAL);
			/* Prevent it from being register allocated or optimized away */
			cfg->arch.vret_addr_loc->flags |= MONO_INST_VOLATILE;
		}
		MONO_EMIT_NEW_UNALU (cfg, OP_MOVE, cfg->arch.vret_addr_loc->dreg, call->vret_var->dreg);
		break;
	case ArgVtypeByRef:
		/* Pass the vtype return address in A0 */
		g_assert (cinfo->ret.reg == RISCV_A0);
		g_assert (!MONO_IS_TAILCALL_OPCODE (call) || call->vret_var == cfg->vret_addr);
		MONO_INST_NEW (cfg, vtarg, OP_MOVE);
		vtarg->sreg1 = call->vret_var->dreg;
		vtarg->dreg = mono_alloc_preg (cfg);
		MONO_ADD_INS (cfg->cbb, vtarg);
		mono_call_inst_add_outarg_reg (cfg, call, vtarg->dreg, cinfo->ret.reg, FALSE);
		break;
	case ArgVtypeByRefOnStack:
		NOT_IMPLEMENTED;
		break;
	case ArgVtypeOnStack:
		NOT_IMPLEMENTED;
		break;
	case ArgVtypeInMixed:
		NOT_IMPLEMENTED;
		break;
	default:
		break;
	}

	// if (cinfo->struct_ret)
	// 	// call->used_iregs |= 1 << cinfo->struct_ret;
	// 	NOT_IMPLEMENTED;

	if (COMPILE_LLVM (cfg)) {
		/* We shouldn't be called in the llvm case */
		cfg->disable_llvm = TRUE;
		return;
	}

	for (int i = 0; i < paramNum; i++) {
		ainfo = cinfo->args + i;
		MonoType *t;

		if (sig->hasthis && i == 0)
			t = mono_get_object_type ();
		else
			t = sig->params [i - sig->hasthis];
		t = mini_get_underlying_type (t);

		/* Emit the signature cookie just before the implicit arguments */
		if ((sig->call_convention == MONO_CALL_VARARG) && (i == sig->sentinelpos))
			emit_sig_cookie (cfg, call, cinfo);

		arg = call->args [i];
		switch (ainfo->storage) {
		case ArgInIReg:
		case ArgInFReg:
		case ArgInFRegR4:
			add_outarg_reg (cfg, call, ainfo->storage, ainfo->reg, arg);
			break;
		case ArgOnStack: {
			switch (ainfo->slot_size) {
			case 1:
				MONO_EMIT_NEW_STORE_MEMBASE (cfg, OP_STOREI1_MEMBASE_REG, RISCV_SP, ainfo->offset, arg->dreg);
				break;
			case 2:
				MONO_EMIT_NEW_STORE_MEMBASE (cfg, OP_STOREI2_MEMBASE_REG, RISCV_SP, ainfo->offset, arg->dreg);
				break;
			case 4:
				MONO_EMIT_NEW_STORE_MEMBASE (cfg, OP_STOREI4_MEMBASE_REG, RISCV_SP, ainfo->offset, arg->dreg);
				break;
			case 8:
#ifdef TARGET_RISCV32
				NOT_IMPLEMENTED;
				break;
#else // TARGET_RISCV64
				MONO_EMIT_NEW_STORE_MEMBASE (cfg, OP_STOREI8_MEMBASE_REG, RISCV_SP, ainfo->offset, arg->dreg);
				break;
			// RV64 Only, XLEN*2 == 16
			case 16:
				NOT_IMPLEMENTED;
				MONO_EMIT_NEW_STORE_MEMBASE (cfg, OP_STOREI8_MEMBASE_REG, RISCV_SP, ainfo->offset, arg->dreg);
				MONO_EMIT_NEW_STORE_MEMBASE (cfg, OP_STOREI8_MEMBASE_REG, RISCV_SP, ainfo->offset + 8, arg->dreg + 1);
				break;
#endif
			default:
				g_assert_not_reached ();
			}
			break;
		}
		case ArgVtypeInIReg:
		case ArgVtypeByRef: {
			MonoInst *ins;
			guint32 align;
			guint32 size;
			size = mono_class_value_size (arg->klass, &align);

			MONO_INST_NEW (cfg, ins, OP_OUTARG_VT);
			ins->sreg1 = arg->dreg;
			ins->klass = arg->klass;
			ins->backend.size = size;
			ins->inst_p0 = call;
			ins->inst_p1 = mono_mempool_alloc (cfg->mempool, sizeof (ArgInfo));
			memcpy (ins->inst_p1, ainfo, sizeof (ArgInfo));
			MONO_ADD_INS (cfg->cbb, ins);

			break;
		}
		default:
			g_print ("can't process Storage type %d\n", ainfo->storage);
			NOT_IMPLEMENTED;
		}
	}

	/* Handle the case where there are no implicit arguments */
	if (!sig->pinvoke && (sig->call_convention == MONO_CALL_VARARG) && (paramNum == sig->sentinelpos))
		emit_sig_cookie (cfg, call, cinfo);

	call->call_info = cinfo;
	call->stack_usage = cinfo->stack_usage;
}

void
mono_arch_emit_outarg_vt (MonoCompile *cfg, MonoInst *ins, MonoInst *src)
{
	MonoCallInst *call = (MonoCallInst *)ins->inst_p0;
	ArgInfo *ainfo = (ArgInfo *)ins->inst_p1;
	MonoInst *load;
	int op_load = 0;

#ifdef TARGET_RISCV64
	op_load = OP_LOADI8_MEMBASE;
#else // TARGET_RISCV32
	op_load = OP_LOADI4_MEMBASE;
#endif

	if (ins->backend.size == 0)
		return;

	switch (ainfo->storage) {
	case ArgVtypeInIReg:
		MONO_INST_NEW (cfg, load, op_load);
		load->dreg = mono_alloc_ireg (cfg);
		load->inst_basereg = src->dreg;
		load->inst_offset = 0;
		MONO_ADD_INS (cfg->cbb, load);
		add_outarg_reg (cfg, call, ArgInIReg, ainfo->reg, load);

		if (ainfo->size > sizeof (host_mgreg_t)) {
			MONO_INST_NEW (cfg, load, op_load);
			load->dreg = mono_alloc_ireg (cfg);
			load->inst_basereg = src->dreg;
			load->inst_offset = sizeof (target_mgreg_t);
			MONO_ADD_INS (cfg->cbb, load);
			add_outarg_reg (cfg, call, ArgInIReg, ainfo->reg + 1, load);
		}
		break;
	case ArgVtypeOnStack:
		g_assert (ainfo->offset >= 0);
		for (int i = 0; i < ainfo->slot_size; i += sizeof (target_mgreg_t)) {
			MONO_INST_NEW (cfg, load, op_load);
			load->dreg = mono_alloc_ireg (cfg);
			load->inst_basereg = src->dreg;
			load->inst_offset = i;
			MONO_ADD_INS (cfg->cbb, load);
			MONO_EMIT_NEW_STORE_MEMBASE (cfg, op_load, RISCV_FP, -ainfo->offset + i, load->dreg);
		}
		break;
	case ArgVtypeByRef: {
		MonoInst *vtaddr, *arg;
		/* Pass the vtype address in a reg/on the stack */
		// if (ainfo->gsharedvt) {
		// 	load = src;
		// } else {
		/* Make a copy of the argument */
		vtaddr = mono_compile_create_var (cfg, m_class_get_byval_arg (ins->klass), OP_LOCAL);

		MONO_INST_NEW (cfg, load, OP_LDADDR);
		load->inst_p0 = vtaddr;
		vtaddr->flags |= MONO_INST_INDIRECT;
		load->type = STACK_MP;
		load->klass = vtaddr->klass;
		load->dreg = mono_alloc_ireg (cfg);
		MONO_ADD_INS (cfg->cbb, load);
		mini_emit_memcpy (cfg, load->dreg, 0, src->dreg, 0, ainfo->size, 8);
		// }

		if (ainfo->storage == ArgVtypeByRef) {
			MONO_INST_NEW (cfg, arg, OP_MOVE);
			arg->dreg = mono_alloc_preg (cfg);
			arg->sreg1 = load->dreg;
			MONO_ADD_INS (cfg->cbb, arg);
			add_outarg_reg (cfg, call, ArgInIReg, ainfo->reg, arg);
		} else {
			MONO_EMIT_NEW_STORE_MEMBASE (cfg, OP_STORE_MEMBASE_REG, RISCV_SP, ainfo->offset, load->dreg);
		}
		break;
	}
	default:
		NOT_IMPLEMENTED;
		break;
	}
}

void
mono_arch_emit_setret (MonoCompile *cfg, MonoMethod *method, MonoInst *val)
{
	MonoMethodSignature *sig;
	CallInfo *cinfo;

	sig = mono_method_signature_internal (cfg->method);
	if (!cfg->arch.cinfo)
		cfg->arch.cinfo = get_call_info (cfg->mempool, sig);
	cinfo = cfg->arch.cinfo;

	switch (cinfo->ret.storage) {
	case ArgNone:
		break;
	case ArgInIReg:
		MONO_EMIT_NEW_UNALU (cfg, OP_MOVE, cfg->ret->dreg, val->dreg);
		break;
	case ArgInFReg:
		MONO_EMIT_NEW_UNALU (cfg, OP_FMOVE, cfg->ret->dreg, val->dreg);
		break;
	default:
		g_print ("can't process Storage type %d\n", cinfo->ret.storage);
		NOT_IMPLEMENTED;
	}
}

void
mono_arch_decompose_opts (MonoCompile *cfg, MonoInst *ins)
{
	switch (ins->opcode) {
	case OP_LADD:
	case OP_LADD_IMM:
	case OP_IADD:
	case OP_IADD_IMM:
	case OP_IADD_OVF:
	case OP_ISUB:
	case OP_LSUB:
	case OP_ISUB_IMM:
	case OP_LSUB_IMM:
	case OP_INEG:
	case OP_LAND:
	case OP_LOR:
	case OP_IXOR:
	case OP_IXOR_IMM:
	case OP_ICONV_TO_I:
	case OP_ICONV_TO_U:
	case OP_ICONV_TO_I1:
	case OP_ICONV_TO_U1:
	case OP_ICONV_TO_I2:
	case OP_ICONV_TO_U2:
	case OP_FCONV_TO_I4:
	case OP_ICONV_TO_R4:
#ifdef TARGET_RISCV64
	case OP_LNEG:

	case OP_ICONV_TO_I4:
	case OP_ICONV_TO_U4:
	case OP_ICONV_TO_I8:
	case OP_ICONV_TO_U8:
	case OP_LCONV_TO_U:
	case OP_LCONV_TO_I:
	case OP_LCONV_TO_U1:
	case OP_LCONV_TO_U2:
	case OP_LCONV_TO_I4:
	case OP_LCONV_TO_U4:
	case OP_LCONV_TO_I8:
	case OP_LCONV_TO_U8:

	case OP_ICONV_TO_R8:
	case OP_LCONV_TO_R8:
	case OP_FCONV_TO_R8:
#endif
	case OP_IAND:
	case OP_IAND_IMM:
	case OP_LAND_IMM:
	case OP_INOT:
	case OP_LNOT:
	case OP_IOR:
	case OP_IOR_IMM:
	case OP_LOR_IMM:
	case OP_LXOR:
	case OP_ISHL:
	case OP_ISHL_IMM:
	case OP_LSHL_IMM:
	case OP_ISHR_UN:
	case OP_LSHR_UN:
	case OP_ISHR_IMM:
	case OP_LSHR_IMM:
	case OP_ISHR_UN_IMM:
	case OP_LSHR_UN_IMM:

	case OP_IMUL:
	case OP_LMUL:
	case OP_FMUL:
	case OP_LMUL_IMM:
	case OP_IDIV:
	case OP_LDIV:
	case OP_LDIV_UN:
	case OP_IDIV_UN:
	case OP_IREM:
	case OP_LREM:
	case OP_IREM_UN:
	case OP_LREM_UN:

	case OP_ICONV_TO_OVF_U2:
	case OP_LCONV_TO_OVF_U:
	case OP_LCONV_TO_OVF_I4_UN:
	case OP_LCONV_TO_OVF_U4_UN:

	case OP_LADD_OVF_UN:
	case OP_IMUL_OVF:
	case OP_LMUL_OVF_UN_OOM:

	case OP_FDIV:
		break;
	default:
		g_print ("Can't decompose the OP %s\n", mono_inst_name (ins->opcode));
		NOT_IMPLEMENTED;
	}
}

void
mono_arch_decompose_long_opts (MonoCompile *cfg, MonoInst *long_ins)
{
#ifdef TARGET_RISCV32
	NOT_IMPLEMENTED;
#endif
}

/*
 * Set var information according to the calling convention. RISCV version.
 */
void
mono_arch_allocate_vars (MonoCompile *cfg)
{
	MonoMethodSignature *sig;
	MonoInst *ins;
	CallInfo *cinfo;
	ArgInfo *ainfo;
	int offset, size, align;
	guint32 locals_stack_size, locals_stack_align;
	gint32 *local_stack;

	/*
	 * Allocate arguments and locals to either register (OP_REGVAR) or to a stack slot (OP_REGOFFSET).
	 * Compute cfg->stack_offset and update cfg->used_int_regs.
	 */
	sig = mono_method_signature_internal (cfg->method);

	if (!cfg->arch.cinfo)
		cfg->arch.cinfo = get_call_info (cfg->mempool, sig);
	cinfo = cfg->arch.cinfo;

	offset = 0;
	// save RA & FP reg to stack
	cfg->frame_reg = RISCV_FP;
	offset += sizeof (host_mgreg_t) * 2;

	if (cfg->method->save_lmf) {
		/* The LMF var is allocated normally */
	} else {
		/* Callee saved regs */
		// saved_gregs_offset store the addr of firs reg
		for (guint i = 0; i < 32; ++i)
			if ((MONO_ARCH_CALLEE_SAVED_REGS & (1 << i)) && (cfg->used_int_regs & (1 << i))) {
				offset += sizeof (host_mgreg_t);
			}
		cfg->arch.saved_gregs_offset = offset;
	}

	/* Return value */
	if (sig->ret->type != MONO_TYPE_VOID) {
		switch (cinfo->ret.storage) {
		case ArgNone:
			break;
		case ArgInIReg:
		case ArgInFReg:
			cfg->ret->opcode = OP_REGVAR;
			cfg->ret->inst_c0 = cinfo->ret.reg;
			cfg->ret->dreg = cinfo->ret.reg;
			break;
		case ArgVtypeInIReg:
			/* Allocate a local to hold the result, the epilog will copy it to the correct place */
			cfg->ret->opcode = OP_REGOFFSET;
			cfg->ret->inst_basereg = cfg->frame_reg;
			if (cinfo->ret.is_regpair)
				offset += sizeof (host_mgreg_t);
			offset += sizeof (host_mgreg_t);
			cfg->ret->inst_offset = -offset;
			break;
		case ArgVtypeByRef:
			/**
			 * Caller pass the address of return value by A0 as an implicit param.
			 * It will be saved in the prolog
			 */
			cfg->vret_addr->opcode = OP_REGOFFSET;
			cfg->vret_addr->inst_basereg = cfg->frame_reg;
			offset += sizeof (host_mgreg_t);
			cfg->vret_addr->inst_offset = -offset;
			if (G_UNLIKELY (cfg->verbose_level > 1)) {
				printf ("vret_addr =");
				mono_print_ins (cfg->vret_addr);
			}
			break;
		default:
			g_print ("Can't handle storage type %d\n", cinfo->ret.storage);
			NOT_IMPLEMENTED;
			break;
		}
	}

	/* Arguments */
	for (guint i = 0; i < sig->param_count + sig->hasthis; ++i) {
		ainfo = cinfo->args + i;
		ins = cfg->args [i];

		if (ins->opcode == OP_REGVAR)
			continue;
		ins->opcode = OP_REGOFFSET;
		ins->inst_basereg = cfg->frame_reg;

		switch (ainfo->storage) {
		case ArgInIReg:
		case ArgInFReg:
		case ArgInFRegR4:
			offset += sizeof (host_mgreg_t);
			ins->inst_offset = -offset;
			break;
		case ArgOnStack:
		case ArgVtypeOnStack:
			/* These are in the parent frame */
			g_assert (ainfo->offset >= 0);
			ins->inst_basereg = RISCV_FP;
			ins->inst_offset = ainfo->offset;
			break;
		case ArgVtypeInIReg:
			ins->opcode = OP_REGOFFSET;
			ins->inst_basereg = cfg->frame_reg;
			/* These arguments are saved to the stack in the prolog */
			if (ainfo->is_regpair)
				offset += sizeof (host_mgreg_t);
			offset += sizeof (host_mgreg_t);
			ins->inst_offset = -offset;
			break;
		default:
			NOT_IMPLEMENTED;
			break;
		}
		if (cfg->verbose_level >= 2)
			g_print ("arg %d allocated to %ld(%s).\n", i, ins->inst_offset, mono_arch_regname (ins->inst_basereg));
	}

	/* OP_SEQ_POINT depends on these */
	// FIXME: Allocate these to registers
	ins = cfg->arch.seq_point_info_var;
	if (ins) {
		size = sizeof (host_mgreg_t);
		align = sizeof (host_mgreg_t);
		offset += align - 1;
		offset &= ~(align - 1);
		ins->opcode = OP_REGOFFSET;
		ins->inst_basereg = cfg->frame_reg;
		offset += size;
		ins->inst_offset = -offset;
		g_print ("alloc seq_point_info_var to %ld(%s).\n", ins->inst_offset, mono_arch_regname (ins->inst_basereg));
	}
	ins = cfg->arch.ss_tramp_var;
	if (ins) {
		size = sizeof (host_mgreg_t);
		align = sizeof (host_mgreg_t);
		offset += align - 1;
		offset &= ~(align - 1);
		ins->opcode = OP_REGOFFSET;
		ins->inst_basereg = cfg->frame_reg;
		offset += size;
		ins->inst_offset = -offset;
		g_print ("alloc ss_tramp_var to %ld(%s).\n", ins->inst_offset, mono_arch_regname (ins->inst_basereg));
	}
	ins = cfg->arch.bp_tramp_var;
	if (ins) {
		size = sizeof (host_mgreg_t);
		align = sizeof (host_mgreg_t);
		offset += align - 1;
		offset &= ~(align - 1);
		ins->opcode = OP_REGOFFSET;
		ins->inst_basereg = cfg->frame_reg;
		offset += size;
		ins->inst_offset = -offset;
		g_print ("alloc bp_tramp_var to %ld(%s).\n", ins->inst_offset, mono_arch_regname (ins->inst_basereg));
	}

	/* Allocate locals */
	local_stack = mono_allocate_stack_slots (cfg, FALSE, &locals_stack_size, &locals_stack_align);
	if (locals_stack_align)
		offset = ALIGN_TO (offset, locals_stack_align);

	offset += locals_stack_size;
	for (guint i = cfg->locals_start; i < cfg->num_varinfo; i++) {
		if (local_stack [i] != -1) {
			ins = cfg->varinfo [i];
			ins->opcode = OP_REGOFFSET;
			ins->inst_basereg = cfg->frame_reg;
			ins->inst_offset = -offset + local_stack [i];
		}
	}
	offset = ALIGN_TO (offset, MONO_ARCH_FRAME_ALIGNMENT);

	cfg->stack_offset = offset;
}

#define NEW_INS_BEFORE(cfg, ins, dest, op)                                                                             \
	do {                                                                                                               \
		MONO_INST_NEW ((cfg), (dest), (op));                                                                           \
		(dest)->cil_code = (ins)->cil_code;                                                                            \
		mono_bblock_insert_before_ins (bb, ins, (dest));                                                               \
	} while (0)

#define NEW_INS_AFTER(cfg, ins, dest, op)                                                                              \
	do {                                                                                                               \
		MONO_INST_NEW ((cfg), (dest), (op));                                                                           \
		(dest)->cil_code = (ins)->cil_code;                                                                            \
		mono_bblock_insert_after_ins (bb, ins, (dest));                                                                \
	} while (0)

/*
 * mono_arch_lowering_pass:
 *
 *  Converts complex opcodes into simpler ones so that each IR instruction
 * corresponds to one machine instruction.
 */
void
mono_arch_lowering_pass (MonoCompile *cfg, MonoBasicBlock *bb)
{
	MonoInst *ins, *last_ins, *n, *temp;
	if (cfg->verbose_level > 2) {
		g_print ("BASIC BLOCK %d (before lowering)\n", bb->block_num);
		MONO_BB_FOR_EACH_INS (bb, ins)
		{
			mono_print_ins (ins);
		}
	}

	MONO_BB_FOR_EACH_INS_SAFE (bb, n, ins)
	{
	loop_start:
		switch (ins->opcode) {
		case OP_IL_SEQ_POINT:
		case OP_SEQ_POINT:
		case OP_GC_SAFE_POINT:
		case OP_BR:
		case OP_BR_REG:
		case OP_JUMP_TABLE:
		case OP_CALL:
		case OP_FCALL:
		case OP_LCALL:
		case OP_VCALL2:
		case OP_VOIDCALL:
		case OP_START_HANDLER:
		case OP_CALL_HANDLER:
		case OP_ENDFINALLY:
		case OP_GET_EX_OBJ:
		case OP_GENERIC_CLASS_INIT:
		case OP_I8CONST:
		case OP_ICONST:
		case OP_MOVE:
		case OP_RMOVE:
		case OP_FMOVE:
		case OP_LMOVE:
		case OP_ISUB:
		case OP_LSUB:
		case OP_IADD:
		case OP_LADD:
		case OP_FMUL:
		case OP_LDIV:
		case OP_LDIV_UN:
		case OP_IREM:
		case OP_LREM:
		case OP_IREM_UN:
		case OP_LREM_UN:
		case OP_CHECK_THIS:
		case OP_IAND:
		case OP_LAND:
		case OP_XOR_IMM:
		case OP_IXOR_IMM:
		case OP_IXOR:
		case OP_LXOR:
		case OP_IOR:
		case OP_LOR:
		case OP_ISHL:
		case OP_SHL_IMM:
		case OP_LSHL_IMM:
		case OP_SHR_IMM:
		case OP_ISHR_IMM:
		case OP_SHR_UN_IMM:
		case OP_ISHR_UN:
		case OP_LSHR_UN:
		case OP_ISHR_UN_IMM:
		case OP_ISHL_IMM:
		case OP_LSHR_IMM:
		case OP_LSHR_UN_IMM:
		case OP_LOCALLOC:

		/* skip dummy IL */
		case OP_NOT_REACHED:
		case OP_NOT_NULL:
		case OP_DUMMY_USE:
		case OP_NOP:

		/* skip custom OP code*/
		case OP_RISCV_BEQ:
		case OP_RISCV_BNE:
		case OP_RISCV_BGE:
		case OP_RISCV_BGEU:
		case OP_RISCV_BLT:
		case OP_RISCV_BLTU:
		case OP_RISCV_EXC_BEQ:
		case OP_RISCV_EXC_BNE:
		case OP_RISCV_EXC_BGEU:
		case OP_RISCV_EXC_BLT:
		case OP_RISCV_EXC_BLTU:
		case OP_RISCV_SLT:
		case OP_RISCV_SLTU:
		case OP_RISCV_SLTIU:
			break;

		/* Atomic Ext */
		case OP_MEMORY_BARRIER:
		case OP_ATOMIC_ADD_I4:
		case OP_ATOMIC_STORE_U1:
		case OP_ATOMIC_STORE_I4:
		case OP_ATOMIC_STORE_U8:
		case OP_ATOMIC_LOAD_I4:
		case OP_ATOMIC_LOAD_I8:
		case OP_ATOMIC_LOAD_U8:
		case OP_ATOMIC_CAS_I4:
		case OP_ATOMIC_CAS_I8:
		case OP_ATOMIC_EXCHANGE_I4:
#ifdef TARGET_RISCV64
		case OP_ATOMIC_EXCHANGE_I8:
#endif

		/* Float Ext */
		case OP_R8CONST:
		case OP_ICONV_TO_R8:
		case OP_RCONV_TO_R8:
		case OP_FCONV_TO_I4:
		case OP_FCEQ:
		case OP_FCLT:
		case OP_FCLT_UN:
		case OP_RISCV_SETFREG_R4:
			break;
		case OP_R4CONST:
		case OP_ICONV_TO_R4:
			if (!cfg->r4fp) {
				NEW_INS_AFTER (cfg, ins, temp, OP_RCONV_TO_R8);
				temp->dreg = ins->dreg;
				temp->sreg1 = mono_alloc_freg (cfg);

				ins->dreg = temp->sreg1;
			}
			break;
		case OP_FCGT:
		case OP_FCGT_UN: {
			// fcgt rd, rs1, rs2 -> flt rd, rs2, rs1
			ins->opcode = OP_FCLT;
			int tmp_reg = ins->sreg1;
			ins->sreg1 = ins->sreg2;
			ins->sreg2 = tmp_reg;
			break;
		}
		case OP_FCOMPARE: {
			if (ins->next) {
				if (ins->next->opcode == OP_FBLT || ins->next->opcode == OP_FBLT_UN) {
					ins->opcode = OP_FCLT;
					ins->dreg = mono_alloc_ireg (cfg);

					ins->next->opcode = OP_RISCV_BNE;
					ins->next->sreg1 = ins->dreg;
					ins->next->sreg2 = RISCV_ZERO;
				} else if (ins->next->opcode == OP_FBGT || ins->next->opcode == OP_FBGT_UN) {
					// fcmp rd, rs1, rs2; fbgt rd -> fcgt rd, rs1, rs2; bne rd, X0
					// fcgt rd, rs1, rs2 -> flt rd, rs2, rs1
					ins->opcode = OP_FCLT;
					ins->dreg = mono_alloc_ireg (cfg);
					int tmp_reg = ins->sreg1;
					ins->sreg1 = ins->sreg2;
					ins->sreg2 = tmp_reg;

					ins->next->opcode = OP_RISCV_BNE;
					ins->next->sreg1 = ins->dreg;
					ins->next->sreg2 = RISCV_ZERO;
				} else {
					g_print ("Unhandaled op %s following after OP_FCOMPARE\n", mono_inst_name (ins->next->opcode));
					NOT_IMPLEMENTED;
				}
			} else {
				g_assert_not_reached ();
			}
			break;
		}

		case OP_LOCALLOC_IMM:
			if (ins->inst_imm > 32)
				mono_decompose_op_imm (cfg, bb, ins);
			break;

		case OP_CALL_MEMBASE:
		case OP_LCALL_MEMBASE:
		case OP_VCALL2_MEMBASE:
		case OP_VOIDCALL_MEMBASE:
			if (!RISCV_VALID_J_IMM (ins->inst_offset)) {
				NOT_IMPLEMENTED;
				NEW_INS_BEFORE (cfg, ins, temp, OP_ICONST);
				temp->dreg = mono_alloc_ireg (cfg);
				temp->inst_c0 = ins->inst_offset;

				ins->sreg1 = temp->dreg;

				NEW_INS_BEFORE (cfg, ins, temp, OP_LADD);
				temp->dreg = ins->sreg1;
				temp->sreg1 = ins->sreg1;
				temp->sreg2 = ins->inst_basereg;

				ins->inst_basereg = -1;
				ins->inst_offset = 0;
				ins->opcode = OP_VOIDCALL_REG;
			}
			break;
		case OP_CALL_REG:
		case OP_VOIDCALL_REG:
			break;

		/* Throw */
		case OP_THROW:
		case OP_RETHROW:
			if (ins->sreg1 != RISCV_A0) {
				NEW_INS_BEFORE (cfg, ins, temp, OP_MOVE);
				temp->dreg = RISCV_A0;
				temp->sreg1 = ins->sreg1;
				ins->sreg1 = RISCV_A0;
			}
			break;
		// RISC-V dosn't support store Imm to Memory directly
		// store Imm into Reg firstly.
		case OP_STOREI1_MEMBASE_IMM:
		case OP_STOREI2_MEMBASE_IMM:
		case OP_STOREI4_MEMBASE_IMM:
#ifdef TARGET_RISCV64
		case OP_STOREI8_MEMBASE_IMM:
#endif
		case OP_STORE_MEMBASE_IMM: {
			if (ins->inst_imm != 0) {
				NEW_INS_BEFORE (cfg, ins, temp, OP_ICONST);
				temp->inst_c0 = ins->inst_imm;
				temp->dreg = mono_alloc_ireg (cfg);

				ins->sreg1 = temp->dreg;
			} else {
				ins->sreg1 = RISCV_ZERO;
			}

			switch (ins->opcode) {
			case OP_STORE_MEMBASE_IMM:
				ins->opcode = OP_STORE_MEMBASE_REG;
				break;
			case OP_STOREI1_MEMBASE_IMM:
				ins->opcode = OP_STOREI1_MEMBASE_REG;
				break;
			case OP_STOREI2_MEMBASE_IMM:
				ins->opcode = OP_STOREI2_MEMBASE_REG;
				break;
			case OP_STOREI4_MEMBASE_IMM:
				ins->opcode = OP_STOREI4_MEMBASE_REG;
				break;
#ifdef TARGET_RISCV64
			case OP_STOREI8_MEMBASE_IMM:
				ins->opcode = OP_STOREI8_MEMBASE_REG;
				break;
#endif
			default:
				g_assert_not_reached ();
				break;
			}
			goto loop_start; /* make it handle the possibly big ins->inst_offset */
		}
		// Inst S{B|H|W|D} use I-type Imm
		case OP_STOREI1_MEMBASE_REG:
		case OP_STOREI2_MEMBASE_REG:
		case OP_STOREI4_MEMBASE_REG:
		case OP_STORER4_MEMBASE_REG:
#ifdef TARGET_RISCV64
		case OP_STOREI8_MEMBASE_REG:
#endif
		case OP_STORER8_MEMBASE_REG:
		case OP_STORE_MEMBASE_REG:
			if (ins->opcode == OP_STORER4_MEMBASE_REG && !cfg->r4fp) {
				NEW_INS_BEFORE (cfg, ins, temp, OP_FCONV_TO_R4);
				temp->dreg = mono_alloc_freg (cfg);
				temp->sreg1 = ins->sreg1;

				ins->sreg1 = temp->dreg;
			}
			// check if offset is valid I-type Imm
			if (!RISCV_VALID_I_IMM ((gint32)(gssize)(ins->inst_offset)))
				NOT_IMPLEMENTED;
			break;

		// Inst L{B|H|W|D} use I-type Imm
		case OP_LOADI1_MEMBASE:
		case OP_LOADU1_MEMBASE:
		case OP_LOADI2_MEMBASE:
		case OP_LOADU2_MEMBASE:
		case OP_LOADI4_MEMBASE:
		case OP_LOADU4_MEMBASE:
#ifdef TARGET_RISCV64
		case OP_LOADI8_MEMBASE:
#endif
		case OP_LOADR4_MEMBASE:
		case OP_LOADR8_MEMBASE:
		case OP_LOAD_MEMBASE:
			if (ins->opcode == OP_LOADR4_MEMBASE && !cfg->r4fp) {
				NEW_INS_AFTER (cfg, ins, temp, OP_RCONV_TO_R8);
				temp->dreg = ins->dreg;
				temp->sreg1 = mono_alloc_freg (cfg);

				ins->dreg = temp->sreg1;
			}
			if (!RISCV_VALID_I_IMM ((gint32)(gssize)(ins->inst_imm))) {
				NEW_INS_BEFORE (cfg, ins, temp, OP_ICONST);
				temp->inst_c0 = ins->inst_imm;
				temp->dreg = mono_alloc_ireg (cfg);
				ins->sreg1 = temp->dreg;
				ins->inst_imm = 0;
			}
			break;

		case OP_COMPARE_IMM:
		case OP_ICOMPARE_IMM:
		case OP_LCOMPARE_IMM: {
			if (ins->next) {
				if (ins->next->opcode == OP_LCEQ || ins->next->opcode == OP_ICEQ) {
					if (RISCV_VALID_I_IMM (ins->inst_imm)) {
						// compare rs1, imm; lceq rd => addi rs2, rs1, -imm; sltiu rd, rs2, 1
						ins->opcode = OP_ADD_IMM;
						ins->dreg = mono_alloc_ireg (cfg);
						ins->inst_imm = -ins->inst_imm;

						ins->next->opcode = OP_RISCV_SLTIU;
						ins->next->sreg1 = ins->dreg;
						ins->next->inst_imm = 1;
						break;
					}
				}
				if (ins->next->opcode == OP_ICNEQ) {
					if (RISCV_VALID_I_IMM (ins->inst_imm)) {
						// compare rs1, imm; lcneq rd => addi rs2, rs1, -imm; sltu rd, X0, rs2
						ins->opcode = OP_ADD_IMM;
						ins->dreg = mono_alloc_ireg (cfg);
						ins->inst_imm = -ins->inst_imm;

						ins->next->opcode = OP_RISCV_SLTU;
						ins->next->sreg1 = RISCV_ZERO;
						ins->next->sreg2 = ins->dreg;
						break;
					}
				} else if (ins->next->opcode == OP_LCGT_UN || ins->next->opcode == OP_ICGT_UN) {
					if (RISCV_VALID_I_IMM (ins->inst_imm + 1)) {
						// compare rs1, imm; lcgt_un rd => sltiu rd, rs1, imm; xori rd, rd, 1
						ins->opcode = OP_RISCV_SLTIU;
						ins->dreg = ins->next->dreg;
						ins->sreg1 = ins->sreg1;
						ins->inst_imm = ins->inst_imm + 1;

						ins->next->opcode = OP_XOR_IMM;
						ins->next->dreg = ins->dreg;
						ins->next->sreg1 = ins->dreg;
						ins->next->inst_imm = 1;
						break;
					}
				} else if (ins->next->opcode == OP_LCGT || ins->next->opcode == OP_ICGT) {
					if (RISCV_VALID_I_IMM (ins->inst_imm + 1)) {
						ins->opcode = OP_RISCV_SLTI;
						ins->dreg = ins->next->dreg;
						ins->sreg1 = ins->sreg1;
						ins->inst_imm = ins->inst_imm + 1;

						ins->next->opcode = OP_XOR_IMM;
						ins->next->dreg = ins->dreg;
						ins->next->sreg1 = ins->dreg;
						ins->next->inst_imm = 1;
						break;
					}
				}
			} else {
				// why it will reach this?
				NULLIFY_INS (ins);
				break;
			}

			if (ins->inst_imm == 0) {
				ins->sreg2 = RISCV_ZERO;
			} else {
				NEW_INS_BEFORE (cfg, ins, temp, OP_ICONST);
				temp->inst_c0 = ins->inst_imm;
				temp->dreg = mono_alloc_ireg (cfg);
				ins->sreg2 = temp->dreg;
				ins->inst_imm = 0;
			}
			ins->opcode = OP_ICOMPARE;
			goto loop_start;
		}
		case OP_COMPARE:
		case OP_ICOMPARE:
		case OP_LCOMPARE: {
			if (ins->next) {
				if (ins->next->opcode == OP_COND_EXC_EQ || ins->next->opcode == OP_COND_EXC_IEQ) {
					ins->next->opcode = OP_RISCV_EXC_BEQ;
					ins->next->sreg1 = ins->sreg1;
					ins->next->sreg2 = ins->sreg2;
					NULLIFY_INS (ins);
				} else if (ins->next->opcode == OP_COND_EXC_NE_UN) {
					ins->next->opcode = OP_RISCV_EXC_BNE;
					ins->next->sreg1 = ins->sreg1;
					ins->next->sreg2 = ins->sreg2;
					NULLIFY_INS (ins);
				} else if (ins->next->opcode == OP_COND_EXC_LT) {
					ins->next->opcode = OP_RISCV_EXC_BLT;
					ins->next->sreg1 = ins->sreg1;
					ins->next->sreg2 = ins->sreg2;
					NULLIFY_INS (ins);
				} else if (ins->next->opcode == OP_COND_EXC_LT_UN) {
					ins->next->opcode = OP_RISCV_EXC_BLTU;
					ins->next->sreg1 = ins->sreg1;
					ins->next->sreg2 = ins->sreg2;
					NULLIFY_INS (ins);
				} else if (ins->next->opcode == OP_COND_EXC_LE_UN) {
					ins->next->opcode = OP_RISCV_EXC_BGEU;
					ins->next->sreg1 = ins->sreg2;
					ins->next->sreg2 = ins->sreg1;
					NULLIFY_INS (ins);
				} else if (ins->next->opcode == OP_COND_EXC_IGT_UN || ins->next->opcode == OP_COND_EXC_GT_UN) {
					ins->next->opcode = OP_RISCV_EXC_BLTU;
					ins->next->sreg1 = ins->sreg2;
					ins->next->sreg2 = ins->sreg1;
					NULLIFY_INS (ins);
				} else if (ins->next->opcode == OP_LBEQ || ins->next->opcode == OP_IBEQ) {
					ins->next->opcode = OP_RISCV_BEQ;
					ins->next->sreg1 = ins->sreg1;
					ins->next->sreg2 = ins->sreg2;
					NULLIFY_INS (ins);
				} else if (ins->next->opcode == OP_LBNE_UN || ins->next->opcode == OP_IBNE_UN) {
					ins->next->opcode = OP_RISCV_BNE;
					ins->next->sreg1 = ins->sreg1;
					ins->next->sreg2 = ins->sreg2;
					NULLIFY_INS (ins);
				} else if (ins->next->opcode == OP_LBGE_UN || ins->next->opcode == OP_IBGE_UN) {
					ins->next->opcode = OP_RISCV_BGEU;
					ins->next->sreg1 = ins->sreg1;
					ins->next->sreg2 = ins->sreg2;
					NULLIFY_INS (ins);
				} else if (ins->next->opcode == OP_LBGE || ins->next->opcode == OP_IBGE) {
					ins->next->opcode = OP_RISCV_BGE;
					ins->next->sreg1 = ins->sreg1;
					ins->next->sreg2 = ins->sreg2;
					NULLIFY_INS (ins);
				} else if (ins->next->opcode == OP_LBGT_UN || ins->next->opcode == OP_IBGT_UN) {
					ins->next->opcode = OP_RISCV_BLTU;
					ins->next->sreg1 = ins->sreg2;
					ins->next->sreg2 = ins->sreg1;
					NULLIFY_INS (ins);
				} else if (ins->next->opcode == OP_LBGT || ins->next->opcode == OP_IBGT) {
					ins->next->opcode = OP_RISCV_BLT;
					ins->next->sreg1 = ins->sreg2;
					ins->next->sreg2 = ins->sreg1;
					NULLIFY_INS (ins);
				} else if (ins->next->opcode == OP_LBLE || ins->next->opcode == OP_IBLE) {
					// ble rs1, rs2  -> bge rs2, rs1
					ins->next->opcode = OP_RISCV_BGE;
					ins->next->sreg1 = ins->sreg2;
					ins->next->sreg2 = ins->sreg1;
					NULLIFY_INS (ins);
				} else if (ins->next->opcode == OP_LBLE_UN || ins->next->opcode == OP_IBLE_UN) {
					// ble rs1, rs2  -> bge rs2, rs1
					ins->next->opcode = OP_RISCV_BGEU;
					ins->next->sreg1 = ins->sreg2;
					ins->next->sreg2 = ins->sreg1;
					NULLIFY_INS (ins);
				} else if (ins->next->opcode == OP_LBLT_UN || ins->next->opcode == OP_IBLT_UN) {
					ins->next->opcode = OP_RISCV_BLTU;
					ins->next->sreg1 = ins->sreg1;
					ins->next->sreg2 = ins->sreg2;
					NULLIFY_INS (ins);
				} else if (ins->next->opcode == OP_LBLT || ins->next->opcode == OP_IBLT) {
					ins->next->opcode = OP_RISCV_BLT;
					ins->next->sreg1 = ins->sreg1;
					ins->next->sreg2 = ins->sreg2;
					NULLIFY_INS (ins);
				} else if (ins->next->opcode == OP_LCLT || ins->next->opcode == OP_ICLT) {
					ins->next->opcode = OP_RISCV_SLT;
					ins->next->sreg1 = ins->sreg1;
					ins->next->sreg2 = ins->sreg2;
					NULLIFY_INS (ins);
				} else if (ins->next->opcode == OP_LCLT_UN || ins->next->opcode == OP_ICLT_UN) {
					ins->next->opcode = OP_RISCV_SLTU;
					ins->next->sreg1 = ins->sreg1;
					ins->next->sreg2 = ins->sreg2;
					NULLIFY_INS (ins);
				} else if (ins->next->opcode == OP_LCEQ || ins->next->opcode == OP_ICEQ) {
					// compare rs1, rs2; lceq rd => xor rd, rs1, rs2; sltiu rd, rd, 1
					ins->opcode = OP_IXOR;
					ins->dreg = ins->next->dreg;

					ins->next->opcode = OP_RISCV_SLTIU;
					ins->next->sreg1 = ins->dreg;
					ins->next->inst_imm = 1;
				} else if (ins->next->opcode == OP_ICNEQ) {
					// compare rs1, rs2; lcneq rd => xor rd, rs1, rs2; sltu rd, X0, rd
					ins->opcode = OP_IXOR;
					ins->dreg = ins->next->dreg;

					ins->next->opcode = OP_RISCV_SLTU;
					ins->next->sreg1 = RISCV_ZERO;
					ins->next->sreg2 = ins->dreg;
				} else if (ins->next->opcode == OP_LCGT || ins->next->opcode == OP_ICGT) {
					ins->next->opcode = OP_RISCV_SLT;
					ins->next->sreg1 = ins->sreg2;
					ins->next->sreg2 = ins->sreg1;
					NULLIFY_INS (ins);
				} else if (ins->next->opcode == OP_LCGT_UN || ins->next->opcode == OP_ICGT_UN) {
					ins->next->opcode = OP_RISCV_SLTU;
					ins->next->sreg1 = ins->sreg2;
					ins->next->sreg2 = ins->sreg1;
					NULLIFY_INS (ins);
				} else if (ins->next->opcode == OP_IL_SEQ_POINT || ins->next->opcode == OP_MOVE ||
				           ins->next->opcode == OP_LOAD_MEMBASE || ins->next->opcode == OP_NOP ||
				           ins->next->opcode == OP_LOADI4_MEMBASE) {
					/**
					 * there is compare without branch OP followed
					 *
					 *  icompare_imm R226
					 *  il_seq_point il: 0xc6
					 *
					 * what should I do?
					 */
					NULLIFY_INS (ins);
					break;
				} else {
					g_print ("Unhandaled op %s following after OP_{I|L}COMPARE{|_IMM}\n",
					         mono_inst_name (ins->next->opcode));
					NOT_IMPLEMENTED;
				}
			} else
				g_assert_not_reached ();
			break;
		}

		/* Math */
		case OP_INEG:
		case OP_LNEG:
			ins->opcode = OP_ISUB;
			ins->sreg2 = ins->sreg1;
			ins->sreg1 = RISCV_ZERO;
			break;
		case OP_SUB_IMM:
		case OP_ISUB_IMM:
		case OP_LSUB_IMM:
			ins->inst_imm = -ins->inst_imm;
			ins->opcode = OP_ADD_IMM;
			goto loop_start;
		// Inst ADDI use I-type Imm
		case OP_ADD_IMM:
		case OP_IADD_IMM:
		case OP_LADD_IMM:
			if (!RISCV_VALID_I_IMM ((gint32)(gssize)(ins->inst_imm)))
				mono_decompose_op_imm (cfg, bb, ins);
			break;
		case OP_ADDCC:
		case OP_IADDCC: {
			/**
			 * add t0, t1, t2
			 * slti t3, t2, 0
			 * slt t4,t0,t1
			 * bne t3, t4, overflow
			 */
			ins->opcode = OP_IADD;
			MonoInst *branch_ins = ins->next;
			if (branch_ins) {
				if (branch_ins->opcode == OP_COND_EXC_C || branch_ins->opcode == OP_COND_EXC_IOV) {
					// bne t3, t4, overflow
					branch_ins->opcode = OP_RISCV_EXC_BNE;
					branch_ins->sreg1 = mono_alloc_ireg (cfg);
					branch_ins->sreg2 = mono_alloc_ireg (cfg);

					// slti t3, t2, 0
					NEW_INS_BEFORE (cfg, branch_ins, temp, OP_RISCV_SLTI);
					temp->dreg = branch_ins->sreg1;
					temp->sreg1 = ins->sreg2;
					temp->inst_imm = 0;

					// slt t4,t0,t1
					NEW_INS_BEFORE (cfg, branch_ins, temp, OP_RISCV_SLT);
					temp->dreg = branch_ins->sreg2;
					temp->sreg1 = ins->dreg;
					temp->sreg2 = ins->sreg1;
				} else {
					mono_print_ins (branch_ins);
					g_assert_not_reached ();
				}
			}
			break;
		}
		case OP_MUL_IMM:
			g_assert (riscv_stdext_m);
			NEW_INS_BEFORE (cfg, ins, temp, OP_ICONST);
			temp->inst_c0 = ins->inst_imm;
			temp->dreg = mono_alloc_ireg (cfg);
			ins->sreg2 = temp->dreg;
			ins->inst_imm = 0;
			ins->opcode = OP_IMUL;
			break;
		case OP_IREM_IMM:
		case OP_LREM_UN_IMM:
			mono_decompose_op_imm (cfg, bb, ins);
			break;

		// Bit OP
		case OP_AND_IMM:
		case OP_IAND_IMM:
		case OP_LAND_IMM:
		case OP_IOR_IMM:
		case OP_LOR_IMM:
			if (!RISCV_VALID_I_IMM ((gint32)(gssize)(ins->inst_imm)))
				mono_decompose_op_imm (cfg, bb, ins);
			break;
		case OP_INOT:
		case OP_LNOT:
			ins->opcode = OP_XOR_IMM;
			ins->inst_imm = -1;
			break;
		case OP_ICONV_TO_U1:
		case OP_LCONV_TO_U1:
			// andi rd, rs1, 255
			ins->opcode = OP_AND_IMM;
			ins->inst_imm = 255;
			break;
		case OP_ICONV_TO_U2:
		case OP_LCONV_TO_U2:
			// slli    a0, a0, 48
			// srli    a0, a0, 48
			NEW_INS_BEFORE (cfg, ins, temp, OP_ICONST);
			temp->opcode = OP_SHL_IMM;
			temp->dreg = ins->dreg;
			temp->sreg1 = ins->sreg1;
			temp->inst_imm = 48;

			ins->opcode = OP_SHR_UN_IMM;
			ins->dreg = ins->dreg;
			ins->sreg1 = temp->dreg;
			ins->inst_imm = 48;
			break;
		case OP_ICONV_TO_I2:
			// slli    a0, a0, 48
			// srai    a0, a0, 48
			NEW_INS_BEFORE (cfg, ins, temp, OP_ICONST);
			temp->opcode = OP_SHL_IMM;
			temp->dreg = ins->dreg;
			temp->sreg1 = ins->sreg1;
			temp->inst_imm = 48;

			ins->opcode = OP_SHR_IMM;
			ins->dreg = ins->dreg;
			ins->sreg1 = temp->dreg;
			ins->inst_imm = 48;
			break;
#ifdef TARGET_RISCV64
		case OP_SEXT_I4:
			ins->opcode = OP_RISCV_ADDIW;
			ins->inst_imm = 0;
			break;
		case OP_ZEXT_I4: {
			// TODO: Add inst riscv_adduw in riscv-codegen.h
			// if(riscv_stdext_b){
			if (FALSE) {
				NOT_IMPLEMENTED;
				ins->opcode = OP_RISCV_ADDUW;
				ins->sreg2 = RISCV_ZERO;
			} else {
				// slli a0, a1, 32
				// srli a0, a0, 32
				NEW_INS_BEFORE (cfg, ins, temp, OP_SHL_IMM);
				temp->dreg = ins->dreg;
				temp->sreg1 = ins->sreg1;
				temp->inst_imm = 32;

				ins->opcode = OP_SHR_UN_IMM;
				ins->sreg1 = temp->dreg;
				ins->inst_imm = 32;
			}
			break;
		}
#endif
		default:
			printf ("unable to lowering following IR:");
			mono_print_ins (ins);
			NOT_IMPLEMENTED;
			break;
		}
		last_ins = ins;
	}

	bb->last_ins = last_ins;
	bb->max_vreg = cfg->next_vreg;

	if (cfg->verbose_level > 2) {
		g_print ("BASIC BLOCK %d (after lowering)\n", bb->block_num);
		MONO_BB_FOR_EACH_INS (bb, ins)
		{
			mono_print_ins (ins);
		}
	}
}

void
mono_arch_peephole_pass_1 (MonoCompile *cfg, MonoBasicBlock *bb)
{
}

void
mono_arch_peephole_pass_2 (MonoCompile *cfg, MonoBasicBlock *bb)
{
}

// Uses at most 8 bytes on RV32I and 16 bytes on RV64I.
guint8 *
mono_riscv_emit_imm (guint8 *code, int rd, gsize imm)
{
#ifdef TARGET_RISCV64
	if (RISCV_VALID_I_IMM (imm)) {
		riscv_addi (code, rd, RISCV_ZERO, imm);
		return code;
	}

	/**
	 * use LUI & ADDIW load 32 bit Imm
	 * LUI: High 20 bit of imm
	 * ADDIW: Low 12 bit of imm
	 */
	if (RISCV_VALID_IMM (imm)) {
		gint32 Hi = RISCV_BITS (imm, 12, 20);
		gint32 Lo = RISCV_BITS (imm, 0, 12);

		// Lo is in signed num
		// if Lo > 0x800
		// convert into ((Hi + 1) << 20) -  (0x1000 - Lo)
		if (Lo >= 0x800) {
			Hi += 1;
			Lo = Lo - 0x1000;
		}

		// if Hi is 0 or overflow, skip
		if (Hi < 0xfffff) {
			riscv_lui (code, rd, Hi);
		}
		riscv_addiw (code, rd, rd, Lo);
		return code;
	}

	/*
	 * This is not pretty, but RV64I doesn't make it easy to load constants.
	 * Need to figure out something better.
	 */
	riscv_jal (code, rd, sizeof (guint64) + 4);
	*(guint64 *) code = imm;
	code += sizeof (guint64);
	riscv_ld (code, rd, rd, 0);
#else
	if (RISCV_VALID_I_IMM (imm)) {
		riscv_addi (code, rd, RISCV_ZERO, imm);
		return code;
	}

	riscv_lui (code, rd, RISCV_BITS (imm, 12, 20));

	if (!RISCV_VALID_U_IMM (imm))
		riscv_ori (code, rd, rd, RISCV_BITS (imm, 0, 12));
#endif

	return code;
}

guint8 *
mono_riscv_emit_float_imm (guint8 *code, int rd, gsize f_imm, gboolean isSingle)
{
	if (f_imm == 0) {
		if (mono_arch_is_soft_float ())
			riscv_addi (code, rd, RISCV_ZERO, 0);
		else if (isSingle)
			riscv_fmv_w_x (code, rd, RISCV_ZERO);
		else
			riscv_fmv_d_x (code, rd, RISCV_ZERO);
		return code;
	}

	riscv_jal (code, RISCV_T0, sizeof (guint64) + 4);
	*(guint64 *)code = f_imm;
	code += sizeof (guint64);

	if (mono_arch_is_soft_float ())
#ifdef TARGET_RISCV64
		riscv_ld (code, rd, RISCV_T0, 0);
#else
		riscv_lw (code, rd, RISCV_T0, 0);
#endif
	else if (isSingle)
		riscv_flw (code, rd, RISCV_T0, 0);
	else
		riscv_fld (code, rd, RISCV_T0, 0);

	return code;
}

guint8 *
mono_riscv_emit_nop (guint8 *code)
{
	// if(riscv_stdext_c){
	// }
	riscv_addi (code, RISCV_ZERO, RISCV_ZERO, 0);
	return code;
}

// Uses at most 16 bytes on RV32I and 24 bytes on RV64I.
// length == 0 means the data size follows the XLEN
guint8 *
mono_riscv_emit_load (guint8 *code, int rd, int rs1, gint32 imm, int length)
{
	if (!RISCV_VALID_I_IMM (imm)) {
		code = mono_riscv_emit_imm (code, RISCV_T0, imm);
		riscv_add (code, RISCV_T0, rs1, RISCV_T0);
		rs1 = RISCV_T0;
		imm = 0;
	}

	switch (length) {
	case 0:
#ifdef TARGET_RISCV64
		riscv_ld (code, rd, rs1, imm);
#else
		riscv_lw (code, rd, rs1, imm);
#endif
		break;
	case 1:
		riscv_lb (code, rd, rs1, imm);
		break;
	case 2:
		riscv_lh (code, rd, rs1, imm);
		break;
	case 4:
		riscv_lw (code, rd, rs1, imm);
		break;
#ifdef TARGET_RISCV64
	case 8:
		riscv_ld (code, rd, rs1, imm);
		break;
#endif
	default:
		g_assert_not_reached ();
		break;
	}
	return code;
}

// Uses at most 16 bytes on RV32D and 24 bytes on RV64D.
guint8 *
mono_riscv_emit_fload (guint8 *code, int rd, int rs1, gint32 imm, gboolean isSingle)
{
	g_assert (riscv_stdext_d || (isSingle && riscv_stdext_f));
	if (!RISCV_VALID_I_IMM (imm)) {
		code = mono_riscv_emit_imm (code, RISCV_T0, imm);
		riscv_add (code, RISCV_T0, rs1, RISCV_T0);
		rs1 = RISCV_T0;
		imm = 0;
	}

	if (isSingle)
		riscv_flw (code, rd, rs1, imm);
	else
		riscv_fld (code, rd, rs1, imm);

	return code;
}

// May clobber t0. Uses at most 16 bytes on RV32I and 24 bytes on RV64I.
// length == 0 means the data size follows the XLEN
guint8 *
mono_riscv_emit_store (guint8 *code, int rs2, int rs1, gint32 imm, int length)
{
	if (!RISCV_VALID_S_IMM (imm)) {
		code = mono_riscv_emit_imm (code, RISCV_T0, imm);
		riscv_add (code, RISCV_T0, rs1, RISCV_T0);
		rs1 = RISCV_T0;
		imm = 0;
	}

	switch (length) {
	case 0:
#ifdef TARGET_RISCV64
		riscv_sd (code, rs2, rs1, imm);
#else
		riscv_sd (code, rs2, rs1, imm);
#endif
		break;
	case 1:
		riscv_sb (code, rs2, rs1, imm);
		break;
	case 2:
		riscv_sh (code, rs2, rs1, imm);
		break;
	case 4:
		riscv_sw (code, rs2, rs1, imm);
		break;
#ifdef TARGET_RISCV64
	case 8:
		riscv_sd (code, rs2, rs1, imm);
		break;
#endif
	default:
		g_assert_not_reached ();
		break;
	}
	return code;
}

// May clobber t0. Uses at most 16 bytes on RV32I and 24 bytes on RV64I.
guint8 *
mono_riscv_emit_fstore (guint8 *code, int rs2, int rs1, gint32 imm, gboolean isSingle)
{
	g_assert (riscv_stdext_d || (isSingle && riscv_stdext_f));
	if (!RISCV_VALID_I_IMM (imm)) {
		code = mono_riscv_emit_imm (code, RISCV_T0, imm);
		riscv_add (code, RISCV_T0, rs1, RISCV_T0);
		rs1 = RISCV_T0;
		imm = 0;
	}

	if (isSingle)
		riscv_fsw (code, rs2, rs1, imm);
	else
		riscv_fsd (code, rs2, rs1, imm);

	return code;

	return code;
}

/*
<<<<<<< HEAD
 * Stack frame layout:
 *  |--------------------------| -- <-- sp + stack_size (FP)
 *  | saved return value	   |
 *  |--------------------------|
 * 	| saved FP reg			   |
 *  |--------------------------|
 *  | callee saved regs		   |
 *  |--------------------------|
 *  | param area			   |
 *  |--------------------------|
 * 	| MonoLMF structure		   |
 *  |--------------------------|
 *  | realignment			   |
 *  |--------------------------| -- <-- sp
 */
=======
 * mono_riscv_emit_load_regarray:
 *
 *   Emit code to load the registers in REGS from the appropriate elements of
 * a register array at BASEREG+OFFSET.
 */
guint8 *
mono_riscv_emit_load_regarray (guint8 *code, guint64 regs, int basereg, int offset, gboolean isFloat)
{
	g_assert (basereg != RISCV_SP);

	if (!RISCV_VALID_S_IMM (offset)) {
		code = mono_riscv_emit_imm (code, RISCV_T6, offset);
		riscv_add (code, RISCV_T6, basereg, RISCV_T6);
		basereg = RISCV_T6;
		offset = 0;
	}

	for (int i = 0; i < 32; ++i) {
		if (regs & (1 << i)) {
			if (!isFloat && i == RISCV_SP)
				g_assert_not_reached ();
			if (isFloat)
				code = mono_riscv_emit_fload (code, i, basereg, offset + (i * sizeof (host_mgreg_t)), FALSE);
			else
				code = mono_riscv_emit_load (code, i, basereg, offset + (i * sizeof (host_mgreg_t)), 0);
		}
	}

	return code;
}

/*
 * mono_riscv_emit_store_regarray:
 *
 *   Emit code to store the registers in REGS from the appropriate elements of
 * a register array at BASEREG+OFFSET.
 */
guint8 *
mono_riscv_emit_store_regarray (guint8 *code, guint64 regs, int basereg, int offset, gboolean isFloat)
{
	g_assert (basereg != RISCV_SP);

	if (!RISCV_VALID_S_IMM (offset)) {
		code = mono_riscv_emit_imm (code, RISCV_T6, offset);
		riscv_add (code, RISCV_T6, basereg, RISCV_T6);
		basereg = RISCV_T6;
		offset = 0;
	}

	for (int i = 0; i < 32; ++i) {
		if (regs & (1 << i)) {
			if (!isFloat && i == RISCV_SP)
				g_assert_not_reached ();
			if (isFloat)
				code = mono_riscv_emit_fstore (code, i, basereg, offset + (i * sizeof (host_mgreg_t)), FALSE);
			else
				code = mono_riscv_emit_store (code, i, basereg, offset + (i * sizeof (host_mgreg_t)), 0);
		}
	}

	return code;
}

/*
 * mono_riscv_emit_load_stack:
 *
 *   Emit code to load the registers in REGS from stack or consecutive memory locations starting
 * at BASEREG+OFFSET.
 */
guint8 *
mono_riscv_emit_load_stack (guint8 *code, guint64 regs, int basereg, int offset, gboolean isFloat)
{
	int pos = 0;
	g_assert (basereg != RISCV_SP);

	if (!RISCV_VALID_S_IMM (offset)) {
		code = mono_riscv_emit_imm (code, RISCV_T6, offset);
		riscv_add (code, RISCV_T6, basereg, RISCV_T6);
		basereg = RISCV_T6;
		offset = 0;
	}

	for (int i = 0; i < 32; ++i) {
		if (regs & (1 << i)) {
			if (isFloat)
				code = mono_riscv_emit_fload (code, i, basereg, (offset + (pos * sizeof (host_mgreg_t))), FALSE);
			else
				code = mono_riscv_emit_load (code, i, basereg, (offset + (pos * sizeof (host_mgreg_t))), 0);
			pos++;
		}
	}

	return code;
}

/*
 * mono_riscv_emit_store_stack:
 *
 *   Emit code to store the registers in REGS into consecutive memory locations starting
 * at BASEREG+OFFSET.
 */
guint8 *
mono_riscv_emit_store_stack (guint8 *code, guint64 regs, int basereg, int offset, gboolean isFloat)
{
	int pos = 0;
	g_assert (basereg != RISCV_SP);

	for (int i = 0; i < 32; ++i) {
		if (regs & (1 << i)) {
			if (isFloat)
				code = mono_riscv_emit_fstore (code, i, basereg, (offset + (pos * sizeof (host_mgreg_t))), FALSE);
			else
				code = mono_riscv_emit_store (code, i, basereg, (offset + (pos * sizeof (host_mgreg_t))), 0);
			pos++;
		}
	}
	return code;
}

/* Same as mono_riscv_emitstore_regarray, but emit unwind info */
/* CFA_OFFSET is the offset between the CFA and basereg */
static __attribute__ ((__warn_unused_result__)) guint8 *
emit_store_regarray_cfa (
    MonoCompile *cfg, guint8 *code, guint64 regs, int basereg, int offset, int cfa_offset, guint64 no_cfa_regset)
{
	guint32 cfa_regset = regs & ~no_cfa_regset;

	for (int i = 0; i < 32; ++i) {
		if (regs & (1 << i)) {
			code = mono_riscv_emit_store (code, i, basereg, offset + (i * sizeof (host_mgreg_t)), 0);

			if (cfa_regset & (1 << i)) {
				g_assert (cfa_offset >= 0);
				mono_emit_unwind_op_offset (cfg, code, i, (-cfa_offset) + offset + (i * sizeof (host_mgreg_t)));
			}
		}
	}
	return code;
}

/*
 * emit_setup_lmf:
 *
 *   Emit code to initialize an LMF structure at LMF_OFFSET.
 * Clobbers T6.
 */
static guint8 *
emit_setup_lmf (MonoCompile *cfg, guint8 *code, gint32 lmf_offset, int cfa_offset)
{
	/*
	 * The LMF should contain all the state required to be able to reconstruct the machine state
	 * at the current point of execution. Since the LMF is only read during EH, only callee
	 * saved etc. registers need to be saved.
	 * FIXME: Save callee saved fp regs, JITted code doesn't use them, but native code does, and they
	 * need to be restored during EH.
	 */
	g_assert (lmf_offset <= 0);
	/* pc */
	code = mono_riscv_emit_imm (code, RISCV_T6, (gsize)code);
	code = mono_riscv_emit_store (code, RISCV_T6, RISCV_FP, lmf_offset + MONO_STRUCT_OFFSET (MonoLMF, pc), 0);
	/* callee saved gregs + sp */
	code = emit_store_regarray_cfa (cfg, code, MONO_ARCH_LMF_REGS, RISCV_FP,
	                                lmf_offset + MONO_STRUCT_OFFSET (MonoLMF, gregs), cfa_offset, (1 << RISCV_SP));

	return code;
}

static guint8 *
emit_move_args (MonoCompile *cfg, guint8 *code)
{
	MonoInst *ins;
	CallInfo *cinfo;
	ArgInfo *ainfo;
	MonoMethodSignature *sig = mono_method_signature_internal (cfg->method);

	cinfo = cfg->arch.cinfo;
	g_assert (cinfo);

	for (int i = 0; i < cinfo->nargs; ++i) {
		ainfo = cinfo->args + i;
		ins = cfg->args [i];

		if (ins->opcode == OP_REGVAR) {
			switch (ainfo->storage) {
			case ArgInIReg:
				riscv_addi (code, ins->dreg, ainfo->reg, 0);
				if (i == 0 && sig->hasthis) {
					mono_add_var_location (cfg, ins, TRUE, ainfo->reg, 0, 0, code - cfg->native_code);
					mono_add_var_location (cfg, ins, TRUE, ins->dreg, 0, code - cfg->native_code, 0);
				}
				break;

			default:
				NOT_IMPLEMENTED;
			}
		} else {
			if (ainfo->storage != ArgVtypeByRef && ainfo->storage != ArgVtypeByRefOnStack)
				g_assert (ins->opcode == OP_REGOFFSET);

			switch (ainfo->storage) {
			case ArgInIReg:
				g_assert (ainfo->is_regpair == FALSE);
				code = mono_riscv_emit_store (code, ainfo->reg, ins->inst_basereg, ins->inst_offset, 0);
				if (i == 0 && sig->hasthis) {
					mono_add_var_location (cfg, ins, TRUE, ainfo->reg, 0, 0, code - cfg->native_code);
					mono_add_var_location (cfg, ins, FALSE, ins->inst_basereg, ins->inst_offset,
					                       code - cfg->native_code, 0);
				}
				break;
			case ArgInFReg:
			case ArgInFRegR4:
				code = mono_riscv_emit_fstore (code, ainfo->reg, ins->inst_basereg, ins->inst_offset,
				                               ainfo->storage == ArgInFRegR4);
				break;
			case ArgVtypeInIReg:
				if (ainfo->is_regpair)
					code = mono_riscv_emit_store (code, ainfo->reg + 1, ins->inst_basereg,
					                              ins->inst_offset + sizeof (host_mgreg_t), 0);
				code = mono_riscv_emit_store (code, ainfo->reg, ins->inst_basereg, ins->inst_offset, 0);
				break;
			case ArgOnStack:
				break;
			default:
				g_print ("can't process Storage type %d\n", ainfo->storage);
				NOT_IMPLEMENTED;
			}
		}
	}

	return code;
}

static guint8 *
emit_move_return_value (MonoCompile *cfg, guint8 *code, MonoInst *ins)
{
	CallInfo *cinfo;
	MonoCallInst *call;

	call = (MonoCallInst *)ins;
	cinfo = call->call_info;
	g_assert (cinfo);
	switch (cinfo->ret.storage) {
	case ArgNone:
		break;
	case ArgInIReg:
		if (call->inst.dreg != cinfo->ret.reg) {
			riscv_addi (code, call->inst.dreg, cinfo->ret.reg, 0);
		}
		break;
	case ArgInFReg:
		g_assert (riscv_stdext_d || riscv_stdext_f);
		if (call->inst.dreg != cinfo->ret.reg) {
			if (riscv_stdext_d)
				riscv_fsgnj_d (code, call->inst.dreg, cinfo->ret.reg, cinfo->ret.reg);
			else
				riscv_fsgnj_s (code, ins->dreg, cinfo->ret.reg, cinfo->ret.reg);
		}
		break;
	case ArgVtypeInIReg: {
		MonoInst *loc = cfg->arch.vret_addr_loc;

		/* Load the destination address */
		g_assert (loc && loc->opcode == OP_REGOFFSET);
		code = mono_riscv_emit_load (code, RISCV_T0, loc->inst_basereg, loc->inst_offset, 0);
		code = mono_riscv_emit_store (code, cinfo->ret.reg, RISCV_T0, 0, 0);
		if (cinfo->ret.is_regpair) {
			code = mono_riscv_emit_store (code, cinfo->ret.reg + 1, RISCV_T0, sizeof (host_mgreg_t), 0);
		}
		break;
	}
	case ArgVtypeByRef:
		break;
	default:
		g_print ("Unable process returned storage %d(0x%x)\n", cinfo->ret.storage, cinfo->ret.storage);
		NOT_IMPLEMENTED;
		break;
	}
	return code;
}

static guint8 *
mono_riscv_emit_call (MonoCompile *cfg, guint8 *code, MonoJumpInfoType patch_type, gconstpointer data)
{
	mono_add_patch_info_rel (cfg, code - cfg->native_code, patch_type, data, MONO_R_RISCV_JAL);
	// only used as a placeholder
	riscv_jal (code, RISCV_RA, 0);
	cfg->thunk_area += THUNK_SIZE;
	return code;
}

/* This clobbers RA */
static guint8 *
mono_riscv_emit_branch_exc (MonoCompile *cfg, guint8 *code, int opcode, int sreg1, int sreg2, const char *exc_name)
{
	// guint8 *p;

	// riscv_auipc(code, RISCV_T0, 0);
	// // load imm
	// riscv_jal (code, RISCV_T1, sizeof (guint64) + 4);
	// p = code;
	// code += sizeof (guint64);
	// riscv_ld (code, RISCV_T1, RISCV_T1, 0);
	// // pc + imm
	// riscv_add(code, RISCV_T0, RISCV_T0, RISCV_T1);

	// *(guint64 *)p = (gsize)code;

	switch (opcode) {
	case OP_RISCV_EXC_BEQ:
		riscv_bne (code, sreg1, sreg2, 16 + sizeof (guint64));
		break;
	case OP_RISCV_EXC_BNE:
		riscv_beq (code, sreg1, sreg2, 16 + sizeof (guint64));
		break;
	case OP_RISCV_EXC_BLT:
		riscv_bge (code, sreg1, sreg2, 16 + sizeof (guint64));
		break;
	case OP_RISCV_EXC_BLTU:
		riscv_bgeu (code, sreg1, sreg2, 16 + sizeof (guint64));
		break;
	case OP_RISCV_EXC_BGEU:
		riscv_bltu (code, sreg1, sreg2, 16 + sizeof (guint64));
		break;
	default:
		g_print ("can't emit exc branch %d\n", opcode);
		NOT_IMPLEMENTED;
	}
	riscv_jal (code, RISCV_T6, sizeof (guint64) + 4);

	mono_add_patch_info_rel (cfg, code - cfg->native_code, MONO_PATCH_INFO_EXC, exc_name, MONO_R_RISCV_JALR);
	code += sizeof (guint64);

	code = mono_riscv_emit_load (code, RISCV_T6, RISCV_T6, 0, 0);
	riscv_jalr (code, RISCV_ZERO, RISCV_T6, 0);
	return code;
}
>>>>>>> aefdc631
guint8 *
mono_arch_emit_prolog (MonoCompile *cfg)
{
	guint8 *code;
	int cfa_offset;

	cfg->code_size = MAX (cfg->header->code_size * 4, 1024);
	code = cfg->native_code = g_malloc (cfg->code_size);

	/* realigned */
	cfg->stack_offset = ALIGN_TO (cfg->stack_offset, MONO_ARCH_FRAME_ALIGNMENT);

	/*
	 * - Setup frame
	 */
	cfa_offset = 0;
	int stack_size = 0;
	mono_emit_unwind_op_def_cfa (cfg, code, RISCV_SP, 0);

	/* Setup frame */
	if (RISCV_VALID_I_IMM (-cfg->stack_offset)) {
		riscv_addi (code, RISCV_SP, RISCV_SP, -cfg->stack_offset);
		// save return value
		stack_size += sizeof (target_mgreg_t);
		code = mono_riscv_emit_store (code, RISCV_RA, RISCV_SP, cfg->stack_offset - stack_size, 0);
		// save s0(fp) value
		stack_size += sizeof (target_mgreg_t);
		code = mono_riscv_emit_store (code, RISCV_FP, RISCV_SP, cfg->stack_offset - stack_size, 0);
	} else
		NOT_IMPLEMENTED;

	cfa_offset += cfg->stack_offset;
	mono_emit_unwind_op_def_cfa_offset (cfg, code, cfa_offset);
	mono_emit_unwind_op_offset (cfg, code, RISCV_RA, cfa_offset - sizeof (target_mgreg_t));
	mono_emit_unwind_op_offset (cfg, code, RISCV_FP, cfa_offset - (sizeof (target_mgreg_t) * 2));

	// set s0(fp) value
	riscv_addi (code, RISCV_FP, RISCV_SP, cfg->stack_offset);

	// save other registers
	if (cfg->param_area)
		/* The param area is below the stack pointer */
		riscv_addi (code, RISCV_SP, RISCV_SP, -cfg->param_area);

	if (cfg->method->save_lmf) {
		g_assert (cfg->lmf_var->inst_offset <= 0);
		code = emit_setup_lmf (cfg, code, cfg->lmf_var->inst_offset, cfa_offset);
	} else
		/* Save gregs */
		code = mono_riscv_emit_store_stack (code, MONO_ARCH_CALLEE_SAVED_REGS & cfg->used_int_regs, RISCV_FP,
		                                    -cfg->arch.saved_gregs_offset, FALSE);

	/* Save address of return value received in A0*/
	if (cfg->vret_addr) {
		MonoInst *ins = cfg->vret_addr;

		g_assert (ins->opcode == OP_REGOFFSET);
		code = mono_riscv_emit_store (code, RISCV_A0, ins->inst_basereg, ins->inst_offset, 0);
	}

	/* Save mrgctx received in MONO_ARCH_RGCTX_REG */
	if (cfg->rgctx_var) {
		MonoInst *ins = cfg->rgctx_var;

		g_assert (ins->opcode == OP_REGOFFSET);

		code = mono_riscv_emit_store (code, MONO_ARCH_RGCTX_REG, ins->inst_basereg, ins->inst_offset, 0);

		mono_add_var_location (cfg, cfg->rgctx_var, TRUE, MONO_ARCH_RGCTX_REG, 0, 0, code - cfg->native_code);
		mono_add_var_location (cfg, cfg->rgctx_var, FALSE, ins->inst_basereg, ins->inst_offset, code - cfg->native_code,
		                       0);
	}

	/*
	 * Move arguments to their registers/stack locations.
	 */
	code = emit_move_args (cfg, code);

	/* Initialize seq_point_info_var */
	if (cfg->arch.seq_point_info_var)
		NOT_IMPLEMENTED;
	else {
		MonoInst *ins;
		if (cfg->arch.ss_tramp_var) {
			/* Initialize ss_tramp_var */
			ins = cfg->arch.ss_tramp_var;
			g_assert (ins->opcode == OP_REGOFFSET);

			code = mono_riscv_emit_imm (code, RISCV_T0, (guint64)&ss_trampoline);
			code = mono_riscv_emit_store (code, RISCV_T0, ins->inst_basereg, ins->inst_offset, 0);
		}
		if (cfg->arch.bp_tramp_var) {
			/* Initialize bp_tramp_var */
			ins = cfg->arch.bp_tramp_var;
			g_assert (ins->opcode == OP_REGOFFSET);
			code = mono_riscv_emit_imm (code, RISCV_T0, (guint64)bp_trampoline);
			code = mono_riscv_emit_store (code, RISCV_T0, ins->inst_basereg, ins->inst_offset, 0);
		}
	}

	return code;
}

void
mono_arch_emit_epilog (MonoCompile *cfg)
{
	guint8 *code = NULL;
	CallInfo *cinfo;
	// MonoMethod *method = cfg->method;
	int max_epilog_size = 16 + 20 * 4;
	// int alloc2_size = 0;

	code = realloc_code (cfg, max_epilog_size);

	if (cfg->method->save_lmf) {
		code = mono_riscv_emit_load_regarray (code, MONO_ARCH_CALLEE_SAVED_REGS & cfg->used_int_regs, RISCV_FP,
		                                      cfg->lmf_var->inst_offset + MONO_STRUCT_OFFSET (MonoLMF, gregs), FALSE);
	} else {
		/* Restore gregs */
		code = mono_riscv_emit_load_stack (code, MONO_ARCH_CALLEE_SAVED_REGS & cfg->used_int_regs, RISCV_FP,
		                                   -cfg->arch.saved_gregs_offset, FALSE);
	}

	/* Load returned vtypes into registers if needed */
	cinfo = cfg->arch.cinfo;
	switch (cinfo->ret.storage) {
	case ArgNone:
	case ArgInIReg:
	case ArgInFReg:
	case ArgInFRegR4:
	case ArgVtypeByRef:
		break;
	case ArgVtypeInIReg: {
		MonoInst *ins = cfg->ret;

		if (cinfo->ret.is_regpair)
			code = mono_riscv_emit_load (code, cinfo->ret.reg + 1, ins->inst_basereg,
			                             ins->inst_offset + sizeof (host_mgreg_t), 0);
		code = mono_riscv_emit_load (code, cinfo->ret.reg, ins->inst_basereg, ins->inst_offset, 0);
		break;
	}
	default:
		g_print ("Unable process returned storage %d(0x%x)\n", cinfo->ret.storage, cinfo->ret.storage);
		NOT_IMPLEMENTED;
	}

	/* Destroy frame */
	code = mono_riscv_emit_destroy_frame (code);

	riscv_jalr (code, RISCV_X0, RISCV_RA, 0);

	g_assert (code - (cfg->native_code + cfg->code_len) < max_epilog_size);
	set_code_cursor (cfg, code);
}

void
mono_arch_output_basic_block (MonoCompile *cfg, MonoBasicBlock *bb)
{
	MonoInst *ins;
	MonoCallInst *call;
	guint8 *code = cfg->native_code + cfg->code_len;
	int start_offset, max_len;

	start_offset = code - cfg->native_code;
	g_assert (start_offset <= cfg->code_size);

	if (cfg->verbose_level > 2) {
		g_print ("Basic block %d starting at offset 0x%x\n", bb->block_num, bb->native_offset);
		MONO_BB_FOR_EACH_INS (bb, ins)
		{
			mono_print_ins (ins);
		}
	}

	MONO_BB_FOR_EACH_INS (bb, ins)
	{
		guint offset = code - cfg->native_code;
		set_code_cursor (cfg, code);
		max_len = ins_get_size (ins->opcode);
		code = realloc_code (cfg, max_len);

		mono_debug_record_line_number (cfg, ins, offset);

		/* Check for virtual regs that snuck by */
		g_assert ((ins->dreg >= -1) && (ins->dreg < 32));

		switch (ins->opcode) {
		case OP_NOT_REACHED:
		case OP_NOT_NULL:
		case OP_DUMMY_USE:
			break;

		/* VM Related OP */
		case OP_CHECK_THIS:
			//  try to load 1 byte from ins->sreg to check it is null pionter
			code = mono_riscv_emit_load (code, RISCV_RA, ins->sreg1, 0, 1);
			break;
		case OP_GET_EX_OBJ:
			if (ins->dreg != RISCV_A0)
				// mv dreg, RISCV_A0
				riscv_addi (code, ins->dreg, RISCV_A0, 0);
			break;
		case OP_IL_SEQ_POINT:
			mono_add_seq_point (cfg, bb, ins, code - cfg->native_code);
			break;
		case OP_SEQ_POINT: {
			if (ins->flags & MONO_INST_SINGLE_STEP_LOC) {
				MonoInst *var = cfg->arch.ss_tramp_var;

				g_assert (var);
				g_assert (var->opcode == OP_REGOFFSET);
				/* Load ss_tramp_var */
				/* This is equal to &ss_trampoline */
				code = mono_riscv_emit_load (code, RISCV_T0, var->inst_basereg, var->inst_offset, 0);
				/* Load the trampoline address */
				code = mono_riscv_emit_load (code, RISCV_T0, RISCV_T0, 0, 0);
				/* Call it if it is non-null */
				// In riscv, we use jalr to jump
				riscv_beq (code, RISCV_ZERO, RISCV_T0, 8);
				riscv_jalr (code, RISCV_ZERO, RISCV_T0, 0);
			}
			mono_add_seq_point (cfg, bb, ins, code - cfg->native_code);

			if (cfg->compile_aot)
				NOT_IMPLEMENTED;
			else {
				MonoInst *var = cfg->arch.bp_tramp_var;
				g_assert (var);
				g_assert (var->opcode == OP_REGOFFSET);
				/* Load the address of the bp trampoline into IP0 */
				code = mono_riscv_emit_load (code, RISCV_T0, var->inst_basereg, var->inst_offset, 0);
				/*
				 * A placeholder for a possible breakpoint inserted by
				 * mono_arch_set_breakpoint ().
				 */
				code = mono_riscv_emit_nop (code);
			}
			break;
		}
		case OP_LOCALLOC: {
			g_assert (MONO_ARCH_FRAME_ALIGNMENT == 16);
			guint8 *loop_start;
			// ins->sreg1 stores the size of new object.
			// 1. Align the object size to MONO_ARCH_FRAME_ALIGNMENT
			// RISCV_T0 = ALIGN_TO(ins->sreg1, MONO_ARCH_FRAME_ALIGNMENT)
			riscv_addi (code, RISCV_T0, ins->sreg1, (MONO_ARCH_FRAME_ALIGNMENT - 1));
			code = mono_riscv_emit_imm (code, RISCV_T1, -MONO_ARCH_FRAME_ALIGNMENT);
			riscv_and (code, RISCV_T0, RISCV_T0, RISCV_T1);

			// 2. extend sp for Object
			riscv_addi (code, RISCV_T1, RISCV_SP, 0);
			riscv_sub (code, RISCV_SP, RISCV_T1, RISCV_T0);

			// 3.
			/* Init */
			/* T0 = pointer, T1 = end */
			riscv_addi (code, RISCV_T0, RISCV_SP, 0);
			loop_start = code;
			riscv_beq (code, RISCV_T0, RISCV_T1, 0);
			code = mono_riscv_emit_store (code, RISCV_ZERO, RISCV_T0, 0, 0);
			code = mono_riscv_emit_store (code, RISCV_ZERO, RISCV_T0, sizeof (host_mgreg_t), 0);
#ifdef TARGET_RISCV32
			code = mono_riscv_emit_store (code, RISCV_ZERO, RISCV_T0, sizeof (host_mgreg_t) * 2, 0);
			code = mono_riscv_emit_store (code, RISCV_ZERO, RISCV_T0, sizeof (host_mgreg_t) * 3, 0);
#endif
			riscv_addi (code, RISCV_T0, RISCV_T0, MONO_ARCH_FRAME_ALIGNMENT);
			riscv_jal (code, RISCV_ZERO, riscv_get_jal_disp (code, loop_start));
			riscv_patch_rel (loop_start, code, MONO_R_RISCV_BEQ);

			riscv_addi (code, ins->dreg, RISCV_SP, 0);
			if (cfg->param_area) {
				g_assert (cfg->param_area > 0);
				riscv_addi (code, RISCV_SP, RISCV_SP, -cfg->param_area);
			}
			break;
		}
		case OP_LOCALLOC_IMM: {
			int aligned_imm, aligned_imm_offset;
			aligned_imm = ALIGN_TO (ins->inst_imm, MONO_ARCH_FRAME_ALIGNMENT);
			g_assert (RISCV_VALID_I_IMM (aligned_imm));
			riscv_addi (code, RISCV_SP, RISCV_SP, -aligned_imm);

			/* Init */
			g_assert (MONO_ARCH_FRAME_ALIGNMENT == 16);
			aligned_imm_offset = 0;
			while (aligned_imm_offset < aligned_imm) {
				code = mono_riscv_emit_store (code, RISCV_ZERO, RISCV_SP, aligned_imm_offset + 0, 0);
				code =
				    mono_riscv_emit_store (code, RISCV_ZERO, RISCV_SP, aligned_imm_offset + sizeof (host_mgreg_t), 0),
				0;
#ifdef TARGET_RISCV32
				code = mono_riscv_emit_store (code, RISCV_ZERO, RISCV_SP,
				                              aligned_imm_offset + sizeof (host_mgreg_t) * 2, 0);
				code = mono_riscv_emit_store (code, RISCV_ZERO, RISCV_SP,
				                              aligned_imm_offset + sizeof (host_mgreg_t) * 3, 0);
#endif
				aligned_imm_offset += 16;
			}

			riscv_addi (code, ins->dreg, RISCV_SP, 0);
			if (cfg->param_area) {
				g_assert (cfg->param_area > 0);
				riscv_addi (code, RISCV_SP, RISCV_SP, -cfg->param_area);
			}
			break;
		}
		case OP_GENERIC_CLASS_INIT: {
			int byte_offset;
			guint8 *branch_label;

			byte_offset = MONO_STRUCT_OFFSET (MonoVTable, initialized);

			/* Load vtable->initialized */
			code = mono_riscv_emit_load (code, RISCV_T0, ins->sreg1, byte_offset, 1);
			branch_label = code;
			riscv_bne (code, RISCV_ZERO, RISCV_T0, 0);

			/* Slowpath */
			g_assert (ins->sreg1 == RISCV_A0);
			code = mono_riscv_emit_call (cfg, code, MONO_PATCH_INFO_JIT_ICALL_ID,
			                             GUINT_TO_POINTER (MONO_JIT_ICALL_mono_generic_class_init));

			mono_riscv_patch (branch_label, code, MONO_R_RISCV_BNE);
			break;
		}

		case OP_NOP:
			code = mono_riscv_emit_nop (code);
			break;
		case OP_MOVE:
#ifdef TARGET_RISCV64
		case OP_LMOVE:
#endif
			// mv ra, a1 -> addi ra, a1, 0
			riscv_addi (code, ins->dreg, ins->sreg1, 0);
			break;
		// r4 move
		case OP_RMOVE:
			g_assert (riscv_stdext_f);
			riscv_fsgnj_s (code, ins->dreg, ins->sreg1, ins->sreg1);
			break;
		case OP_FMOVE:
			// fmv.{s|d} rd, rs1 -> fsgnj.{s|d} rd, rs1, rs1
			g_assert (riscv_stdext_d || riscv_stdext_f);
			if (riscv_stdext_d)
				riscv_fsgnj_d (code, ins->dreg, ins->sreg1, ins->sreg1);
			else
				riscv_fsgnj_s (code, ins->dreg, ins->sreg1, ins->sreg1);
			break;
		case OP_LOAD_MEMBASE:
			code = mono_riscv_emit_load (code, ins->dreg, ins->sreg1, ins->inst_offset, 0);
			break;
		case OP_LOADI1_MEMBASE:
			code = mono_riscv_emit_load (code, ins->dreg, ins->sreg1, ins->inst_offset, 1);
			break;
		case OP_LOADU1_MEMBASE:
			riscv_lbu (code, ins->dreg, ins->sreg1, ins->inst_offset);
			break;
		case OP_LOADI2_MEMBASE:
			code = mono_riscv_emit_load (code, ins->dreg, ins->sreg1, ins->inst_offset, 2);
			break;
		case OP_LOADU2_MEMBASE:
			riscv_lhu (code, ins->dreg, ins->sreg1, ins->inst_offset);
			break;
		case OP_LOADI4_MEMBASE:
			code = mono_riscv_emit_load (code, ins->dreg, ins->sreg1, ins->inst_offset, 4);
			break;
#ifdef TARGET_RISCV64
		case OP_LOADU4_MEMBASE:
			riscv_lwu (code, ins->dreg, ins->sreg1, ins->inst_offset);
			break;
		case OP_LOADI8_MEMBASE:
			code = mono_riscv_emit_load (code, ins->dreg, ins->sreg1, ins->inst_offset, 8);
			break;
#endif
		case OP_STORE_MEMBASE_REG:
			code = mono_riscv_emit_store (code, ins->sreg1, ins->dreg, ins->inst_offset, 0);
			break;
		case OP_STOREI1_MEMBASE_REG:
			code = mono_riscv_emit_store (code, ins->sreg1, ins->dreg, ins->inst_offset, 1);
			break;
		case OP_STOREI2_MEMBASE_REG:
			code = mono_riscv_emit_store (code, ins->sreg1, ins->dreg, ins->inst_offset, 2);
			break;
		case OP_STOREI4_MEMBASE_REG:
			code = mono_riscv_emit_store (code, ins->sreg1, ins->dreg, ins->inst_offset, 4);
			break;
		case OP_STOREI8_MEMBASE_REG:
			code = mono_riscv_emit_store (code, ins->sreg1, ins->dreg, ins->inst_offset, 8);
			break;
		case OP_ICONST:
		case OP_I8CONST:
			code = mono_riscv_emit_imm (code, ins->dreg, ins->inst_c0);
			break;
		case OP_IADD:
		case OP_LADD:
			riscv_add (code, ins->dreg, ins->sreg1, ins->sreg2);
			break;
		case OP_ADD_IMM:
		case OP_IADD_IMM:
		case OP_LADD_IMM:
			riscv_addi (code, ins->dreg, ins->sreg1, ins->inst_imm);
			break;
		case OP_ISUB:
		case OP_LSUB:
			riscv_sub (code, ins->dreg, ins->sreg1, ins->sreg2);
			break;
		case OP_IMUL:
			g_assert (riscv_stdext_m);
			riscv_mul (code, ins->dreg, ins->sreg1, ins->sreg2);
			break;
		case OP_FMUL:
			g_assert (riscv_stdext_f || riscv_stdext_d);
			if (riscv_stdext_d)
				riscv_fmul_d (code, RISCV_ROUND_DY, ins->dreg, ins->sreg1, ins->sreg2);
			else
				riscv_fmul_s (code, RISCV_ROUND_DY, ins->dreg, ins->sreg1, ins->sreg2);
			break;
		case OP_LDIV:
			g_assert (riscv_stdext_m);
			code = mono_riscv_emit_branch_exc (cfg, code, OP_RISCV_EXC_BEQ, ins->sreg2, RISCV_ZERO,
			                                   "DivideByZeroException");
			riscv_div (code, ins->dreg, ins->sreg1, ins->sreg2);
			break;
		case OP_LDIV_UN:
			g_assert (riscv_stdext_m);
			code = mono_riscv_emit_branch_exc (cfg, code, OP_RISCV_EXC_BEQ, ins->sreg2, RISCV_ZERO,
			                                   "DivideByZeroException");
			riscv_divu (code, ins->dreg, ins->sreg1, ins->sreg2);
			break;
		case OP_IREM:
		case OP_LREM:
			g_assert (riscv_stdext_m);
			code = mono_riscv_emit_branch_exc (cfg, code, OP_RISCV_EXC_BEQ, ins->sreg2, RISCV_ZERO,
			                                   "DivideByZeroException");
			riscv_rem (code, ins->dreg, ins->sreg1, ins->sreg2);
			break;
		case OP_IREM_UN:
		case OP_LREM_UN:
			g_assert (riscv_stdext_m);
			code = mono_riscv_emit_branch_exc (cfg, code, OP_RISCV_EXC_BEQ, ins->sreg2, RISCV_ZERO,
			                                   "DivideByZeroException");
			riscv_remu (code, ins->dreg, ins->sreg1, ins->sreg2);
			break;

		/* Bit/logic */
		case OP_IAND:
		case OP_LAND:
			riscv_and (code, ins->dreg, ins->sreg1, ins->sreg2);
			break;
		case OP_AND_IMM:
		case OP_IAND_IMM:
		case OP_LAND_IMM:
			riscv_andi (code, ins->dreg, ins->sreg1, ins->inst_imm);
			break;
		case OP_IXOR:
		case OP_LXOR:
			riscv_xor (code, ins->dreg, ins->sreg1, ins->sreg2);
			break;
		case OP_XOR_IMM:
		case OP_IXOR_IMM:
			riscv_xori (code, ins->dreg, ins->sreg1, ins->inst_imm);
			break;
		case OP_IOR:
		case OP_LOR:
			riscv_or (code, ins->dreg, ins->sreg1, ins->sreg2);
			break;
		case OP_IOR_IMM:
		case OP_LOR_IMM:
			riscv_ori (code, ins->dreg, ins->sreg1, ins->inst_imm);
			break;
		case OP_RISCV_SLT:
			riscv_slt (code, ins->dreg, ins->sreg1, ins->sreg2);
			break;
		case OP_RISCV_SLTU:
			riscv_sltu (code, ins->dreg, ins->sreg1, ins->sreg2);
			break;
		case OP_RISCV_SLTI:
			riscv_slti (code, ins->dreg, ins->sreg1, ins->inst_imm);
			break;
		case OP_RISCV_SLTIU:
			riscv_sltiu (code, ins->dreg, ins->sreg1, ins->inst_imm);
			break;
		case OP_ISHR_UN:
#ifdef TARGET_RISCV64
			riscv_srlw (code, ins->dreg, ins->sreg1, ins->sreg2);
			break;
		case OP_LSHR_UN:
#endif
			riscv_srl (code, ins->dreg, ins->sreg1, ins->sreg2);
			break;
		case OP_ISHR_UN_IMM:
#ifdef TARGET_RISCV64
			riscv_srliw (code, ins->dreg, ins->sreg1, ins->inst_imm);
			break;
		case OP_LSHR_UN_IMM:
#endif
		case OP_SHR_UN_IMM:
			riscv_srli (code, ins->dreg, ins->sreg1, ins->inst_imm);
			break;
		case OP_ISHR_IMM:
#ifdef TARGET_RISCV64
			riscv_sraiw (code, ins->dreg, ins->sreg1, ins->inst_imm);
			break;
		case OP_LSHR_IMM:
#endif
		case OP_SHR_IMM:
			riscv_srai (code, ins->dreg, ins->sreg1, ins->inst_imm);
			break;
		case OP_ISHL:
#ifdef TARGET_RISCV64
			riscv_sllw (code, ins->dreg, ins->sreg1, ins->sreg2);
			break;
		case OP_LSHL:
#endif
			riscv_sll (code, ins->dreg, ins->sreg1, ins->sreg2);
			break;
		case OP_ISHL_IMM:
#ifdef TARGET_RISCV64
			riscv_slliw (code, ins->dreg, ins->sreg1, ins->inst_imm);
			break;
		case OP_LSHL_IMM:
#endif
		case OP_SHL_IMM:
			riscv_slli (code, ins->dreg, ins->sreg1, ins->inst_imm);
			break;
#if defined(TARGET_RISCV64)
		case OP_RISCV_ADDIW:
			riscv_addiw (code, ins->dreg, ins->sreg1, 0);
			break;
		case OP_RISCV_ADDUW:
			// TODO: Add inst riscv_adduw in riscv-codegen.h
			NOT_IMPLEMENTED;
			break;
#endif

		/* Atomic */
		case OP_MEMORY_BARRIER:
			riscv_fence (code, RISCV_FENCE_MEM, RISCV_FENCE_MEM);
			break;
		case OP_ATOMIC_ADD_I4:
			riscv_amoadd_w (code, RISCV_ORDER_ALL, ins->dreg, ins->sreg2, ins->sreg1);
			break;
		case OP_ATOMIC_LOAD_I4: {
			riscv_fence (code, RISCV_FENCE_MEM, RISCV_FENCE_MEM);
			code = mono_riscv_emit_load (code, ins->dreg, ins->sreg1, ins->inst_offset, 4);
			riscv_fence (code, RISCV_FENCE_R, RISCV_FENCE_MEM);
			break;
		}
		case OP_ATOMIC_STORE_U1: {
			riscv_fence (code, RISCV_FENCE_MEM, RISCV_FENCE_W);
			code = mono_riscv_emit_store (code, ins->sreg1, ins->inst_destbasereg, ins->inst_offset, 1);
			if (ins->backend.memory_barrier_kind == MONO_MEMORY_BARRIER_SEQ)
				riscv_fence (code, RISCV_FENCE_MEM, RISCV_FENCE_MEM);
			break;
		}
		case OP_ATOMIC_STORE_I4: {
			riscv_fence (code, RISCV_FENCE_MEM, RISCV_FENCE_W);
			code = mono_riscv_emit_store (code, ins->sreg1, ins->inst_destbasereg, ins->inst_offset, 4);
			if (ins->backend.memory_barrier_kind == MONO_MEMORY_BARRIER_SEQ)
				riscv_fence (code, RISCV_FENCE_MEM, RISCV_FENCE_MEM);
			break;
		}
		case OP_ATOMIC_CAS_I4: {
			g_assert (riscv_stdext_a);
			/**
			 * loop_start:
			 * 	lr.w	t0, rs1
			 * 	bne		t0, rs3, loop_end
			 * 	sc.w.rl t1, rs2, rs1
			 * 	bnez t1, loop_start
			 * loop_end:
			 * 	fence rw, rw
			 * 	mv rd, t0
			 *
			 */
			guint8 *loop_start, *branch_label;
			/* sreg2 is the value, sreg3 is the comparand */
			loop_start = code;
			riscv_lr_w (code, RISCV_ORDER_NONE, RISCV_T0, ins->sreg1);
			branch_label = code;
			riscv_bne (code, RISCV_T0, ins->sreg3, 0);
			riscv_sc_w (code, RISCV_ORDER_RL, RISCV_T1, ins->sreg2, ins->sreg1);
			riscv_bne (code, RISCV_ZERO, RISCV_T1, loop_start - code);
			riscv_patch_rel (branch_label, code, MONO_R_RISCV_BNE);

			riscv_fence (code, RISCV_FENCE_MEM, RISCV_FENCE_MEM);
			riscv_addi (code, ins->dreg, RISCV_T0, 0);
			break;
		}
		case OP_ATOMIC_EXCHANGE_I4: {
			g_assert (riscv_stdext_a);
			riscv_amoswap_w (code, RISCV_ORDER_ALL, ins->dreg, ins->sreg2, ins->sreg1);
			break;
		}
#ifdef TARGET_RISCV64
		case OP_ATOMIC_STORE_U8: {
			// TODO: Check This
			riscv_fence (code, RISCV_FENCE_MEM, RISCV_FENCE_W);
			code = mono_riscv_emit_store (code, ins->sreg1, ins->inst_destbasereg, ins->inst_offset, 8);
			if (ins->backend.memory_barrier_kind == MONO_MEMORY_BARRIER_SEQ)
				riscv_fence (code, RISCV_FENCE_MEM, RISCV_FENCE_MEM);
			break;
		}
		case OP_ATOMIC_LOAD_I8:
		case OP_ATOMIC_LOAD_U8: {
			// TODO: Check This
			riscv_fence (code, RISCV_FENCE_MEM, RISCV_FENCE_MEM);
			code = mono_riscv_emit_load (code, ins->dreg, ins->sreg1, ins->inst_offset, 8);
			riscv_fence (code, RISCV_FENCE_R, RISCV_FENCE_MEM);
			break;
		}
		case OP_ATOMIC_CAS_I8: {
			g_assert (riscv_stdext_a);
			guint8 *loop_start, *branch_label;
			/* sreg2 is the value, sreg3 is the comparand */
			loop_start = code;
			riscv_lr_d (code, RISCV_ORDER_NONE, RISCV_T0, ins->sreg1);
			branch_label = code;
			riscv_bne (code, RISCV_T0, ins->sreg3, 0);
			riscv_sc_d (code, RISCV_ORDER_RL, RISCV_T1, ins->sreg2, ins->sreg1);
			riscv_bne (code, RISCV_ZERO, RISCV_T1, loop_start - code);
			riscv_patch_rel (branch_label, code, MONO_R_RISCV_BNE);

			riscv_fence (code, RISCV_FENCE_MEM, RISCV_FENCE_MEM);
			riscv_addi (code, ins->dreg, RISCV_T0, 0);
			break;
		}
		case OP_ATOMIC_EXCHANGE_I8: {
			g_assert (riscv_stdext_a);
			riscv_amoswap_d (code, RISCV_ORDER_ALL, ins->dreg, ins->sreg2, ins->sreg1);
			break;
		}
#endif

		/* Float */
		case OP_R4CONST:
		case OP_R8CONST: {
			code = mono_riscv_emit_float_imm (code, ins->dreg, *(guint64 *)ins->inst_p0, ins->opcode == OP_R4CONST);
			break;
		}
		case OP_ICONV_TO_R4: {
			g_assert (riscv_stdext_f);
			riscv_fcvt_s_w (code, RISCV_ROUND_DY, ins->dreg, ins->sreg1);
			break;
		}
		case OP_ICONV_TO_R8: {
			g_assert (riscv_stdext_d);
			riscv_fcvt_d_w (code, ins->dreg, ins->sreg1);
			break;
		}
		case OP_RCONV_TO_R8: {
			g_assert (riscv_stdext_d);
			riscv_fcvt_d_s (code, ins->dreg, ins->sreg1);
			break;
		}
		case OP_FCONV_TO_I4: {
			g_assert (riscv_stdext_f || riscv_stdext_d);
			if (riscv_stdext_d)
				riscv_fcvt_w_d (code, RISCV_ROUND_DY, ins->dreg, ins->sreg1);
			else
				riscv_fcvt_w_s (code, RISCV_ROUND_DY, ins->dreg, ins->sreg1);
			break;
		}
		case OP_FCONV_TO_R4:
		case OP_RISCV_SETFREG_R4: {
			g_assert (riscv_stdext_d);
			riscv_fcvt_s_d (code, RISCV_ROUND_DY, ins->dreg, ins->sreg1);
			break;
		}
		case OP_FCEQ: {
			g_assert (riscv_stdext_f || riscv_stdext_d);
			if (riscv_stdext_d)
				riscv_feq_d (code, ins->dreg, ins->sreg1, ins->sreg2);
			else
				riscv_feq_s (code, ins->dreg, ins->sreg1, ins->sreg2);
			break;
		}
		case OP_FCLT:
		case OP_FCLT_UN: {
			g_assert (riscv_stdext_f || riscv_stdext_d);
			if (riscv_stdext_d)
				riscv_flt_d (code, ins->dreg, ins->sreg1, ins->sreg2);
			else
				riscv_flt_s (code, ins->dreg, ins->sreg1, ins->sreg2);
			break;
		}
		case OP_STORER4_MEMBASE_REG: {
			if (mono_arch_is_soft_float ())
				code = mono_riscv_emit_store (code, ins->sreg1, ins->dreg, ins->inst_offset, 4);
			else
				code = mono_riscv_emit_fstore (code, ins->sreg1, ins->dreg, ins->inst_offset, TRUE);
			break;
		}
		case OP_STORER8_MEMBASE_REG: {
			if (mono_arch_is_soft_float ())
				code = mono_riscv_emit_store (code, ins->sreg1, ins->dreg, ins->inst_offset, 8);
			else
				code = mono_riscv_emit_fstore (code, ins->sreg1, ins->dreg, ins->inst_offset, FALSE);
			break;
		}
		case OP_LOADR4_MEMBASE: {
			if (mono_arch_is_soft_float ())
				code = mono_riscv_emit_load (code, ins->dreg, ins->sreg1, ins->inst_offset, 4);
			else
				code = mono_riscv_emit_fload (code, ins->dreg, ins->sreg1, ins->inst_offset, TRUE);
			break;
		}
		case OP_LOADR8_MEMBASE: {
			if (mono_arch_is_soft_float ())
				code = mono_riscv_emit_load (code, ins->dreg, ins->sreg1, ins->inst_offset, 8);
			else
				code = mono_riscv_emit_fload (code, ins->dreg, ins->sreg1, ins->inst_offset, FALSE);
			break;
		}

		/* Calls */
		case OP_VOIDCALL:
		case OP_CALL:
		case OP_FCALL:
		case OP_LCALL:
		case OP_VCALL2: {
			call = (MonoCallInst *)ins;
			const MonoJumpInfoTarget patch = mono_call_to_patch (call);
			code = mono_riscv_emit_call (cfg, code, patch.type, patch.target);
			code = emit_move_return_value (cfg, code, ins);
			break;
		}
		case OP_CALL_REG:
		case OP_VOIDCALL_REG:
			// JALR x1, 0(src1)
			riscv_jalr (code, RISCV_RA, ins->sreg1, 0);
			code = emit_move_return_value (cfg, code, ins);
			break;
		case OP_CALL_MEMBASE:
		case OP_LCALL_MEMBASE:
		case OP_VCALL2_MEMBASE:
		case OP_VOIDCALL_MEMBASE:
			code = mono_riscv_emit_load (code, RISCV_T0, ins->inst_basereg, ins->inst_offset, 0);
			riscv_jalr (code, RISCV_RA, RISCV_T0, 0);
			code = emit_move_return_value (cfg, code, ins);
			break;

		/* Branch */
		// incase of target is far from the brunch inst
		// reverse a nop inst for patch use
		case OP_RISCV_BNE:
			mono_add_patch_info_rel (cfg, (code - cfg->native_code), MONO_PATCH_INFO_BB, ins->inst_true_bb,
			                         MONO_R_RISCV_BNE);
			riscv_bne (code, ins->sreg1, ins->sreg2, 0);
			code = mono_riscv_emit_nop (code);
			break;
		case OP_RISCV_BEQ:
			mono_add_patch_info_rel (cfg, (code - cfg->native_code), MONO_PATCH_INFO_BB, ins->inst_true_bb,
			                         MONO_R_RISCV_BEQ);
			riscv_beq (code, ins->sreg1, ins->sreg2, 0);
			code = mono_riscv_emit_nop (code);
			break;
		case OP_RISCV_BGE:
			mono_add_patch_info_rel (cfg, (code - cfg->native_code), MONO_PATCH_INFO_BB, ins->inst_true_bb,
			                         MONO_R_RISCV_BGE);
			riscv_bge (code, ins->sreg1, ins->sreg2, 0);
			code = mono_riscv_emit_nop (code);
			break;
		case OP_RISCV_BGEU:
			mono_add_patch_info_rel (cfg, (code - cfg->native_code), MONO_PATCH_INFO_BB, ins->inst_true_bb,
			                         MONO_R_RISCV_BGEU);
			riscv_bgeu (code, ins->sreg1, ins->sreg2, 0);
			code = mono_riscv_emit_nop (code);
			break;
		case OP_RISCV_BLT:
			mono_add_patch_info_rel (cfg, (code - cfg->native_code), MONO_PATCH_INFO_BB, ins->inst_true_bb,
			                         MONO_R_RISCV_BLT);
			riscv_blt (code, ins->sreg1, ins->sreg2, 0);
			code = mono_riscv_emit_nop (code);
			break;
		case OP_RISCV_BLTU:
			mono_add_patch_info_rel (cfg, (code - cfg->native_code), MONO_PATCH_INFO_BB, ins->inst_true_bb,
			                         MONO_R_RISCV_BLTU);
			riscv_bltu (code, ins->sreg1, ins->sreg2, 0);
			code = mono_riscv_emit_nop (code);
			break;
		case OP_BR:
			mono_add_patch_info_rel (cfg, offset, MONO_PATCH_INFO_BB, ins->inst_target_bb, MONO_R_RISCV_JAL);
			riscv_jal (code, RISCV_ZERO, 0);
			break;
		case OP_BR_REG:
			riscv_jalr (code, RISCV_ZERO, ins->sreg1, 0);
			break;
		case OP_JUMP_TABLE:
			mono_add_patch_info_rel (cfg, offset, (MonoJumpInfoType)(gsize)ins->inst_i1, ins->inst_p0,
			                         MONO_R_RISCV_IMM);
			code = mono_riscv_emit_imm (code, ins->dreg, 0xffffffff);
			break;
		case OP_RISCV_EXC_BNE:
		case OP_RISCV_EXC_BEQ:
		case OP_RISCV_EXC_BGEU:
		case OP_RISCV_EXC_BLT:
		case OP_RISCV_EXC_BLTU: {
			code =
			    mono_riscv_emit_branch_exc (cfg, code, ins->opcode, ins->sreg1, ins->sreg2, (const char *)ins->inst_p1);
			break;
		}

		/* Throw */
		case OP_THROW:
			code = mono_riscv_emit_call (cfg, code, MONO_PATCH_INFO_JIT_ICALL_ID,
			                             GUINT_TO_POINTER (MONO_JIT_ICALL_mono_arch_throw_exception));
			break;
		case OP_RETHROW:
			code = mono_riscv_emit_call (cfg, code, MONO_PATCH_INFO_JIT_ICALL_ID,
			                             GUINT_TO_POINTER (MONO_JIT_ICALL_mono_arch_rethrow_exception));
			break;

		case OP_GC_SAFE_POINT: {
			guint8 *src_inst_pointer [1];

			riscv_ld (code, RISCV_T1, ins->sreg1, 0);
			/* Call it if it is non-null */
			src_inst_pointer [0] = code;
			riscv_beq (code, RISCV_ZERO, RISCV_T1, 0);
			code = mono_riscv_emit_call (cfg, code, MONO_PATCH_INFO_JIT_ICALL_ID,
			                             GUINT_TO_POINTER (MONO_JIT_ICALL_mono_threads_state_poll));
			mono_riscv_patch (src_inst_pointer [0], code, MONO_R_RISCV_BEQ);
			break;
		}
		case OP_START_HANDLER: {
			MonoInst *spvar = mono_find_spvar_for_region (cfg, bb->region);
			/* Save caller address */
			code = mono_riscv_emit_store (code, RISCV_RA, spvar->inst_basereg, spvar->inst_offset, 0);

			/*
			 * Reserve a param area, see test_0_finally_param_area ().
			 * This is needed because the param area is not set up when
			 * we are called from EH code.
			 */
			if (cfg->param_area)
				riscv_addi (code, RISCV_SP, RISCV_SP, -cfg->param_area);
			break;
		}
		case OP_CALL_HANDLER:
			mono_add_patch_info_rel (cfg, offset, MONO_PATCH_INFO_BB, ins->inst_target_bb, MONO_R_RISCV_JAL);
			riscv_jal (code, RISCV_RA, 0);
			cfg->thunk_area += THUNK_SIZE;
			for (GList *tmp = ins->inst_eh_blocks; tmp != bb->clause_holes; tmp = tmp->prev)
				mono_cfg_add_try_hole (cfg, ((MonoLeaveClause *)tmp->data)->clause, code, bb);
			break;
		case OP_ENDFINALLY: {
			MonoInst *spvar = mono_find_spvar_for_region (cfg, bb->region);
			if (cfg->param_area)
				riscv_addi (code, RISCV_SP, RISCV_SP, -cfg->param_area);
			if (ins->opcode == OP_ENDFILTER && ins->sreg1 != RISCV_A0)
				riscv_addi (code, RISCV_A0, ins->sreg1, 0);

			/* Return to either after the branch in OP_CALL_HANDLER, or to the EH code */
			code = mono_riscv_emit_load (code, RISCV_RA, spvar->inst_basereg, spvar->inst_offset, 0);
			riscv_jalr (code, RISCV_ZERO, RISCV_RA, 0);
			break;
		}

		default:
			printf ("unable to output following IR:");
			mono_print_ins (ins);
			NOT_IMPLEMENTED;
			break;
		}

		g_assertf ((code - cfg->native_code - offset) <= max_len,
		           "wrong maximal instruction length of instruction %s (expected %d, got %d)",
		           mono_inst_name (ins->opcode), max_len, (int)(code - cfg->native_code - offset));
	}
	set_code_cursor (cfg, code);
}

void
mono_arch_emit_exceptions (MonoCompile *cfg)
{
	MonoJumpInfo *ji;
	MonoClass *exc_class;
	guint8 *code, *ip;
	guint8 *exc_throw_pos [MONO_EXC_INTRINS_NUM] = {NULL};
	guint8 exc_throw_found [MONO_EXC_INTRINS_NUM] = {0};
	int exc_id, max_epilog_size = 0;

	for (ji = cfg->patch_info; ji; ji = ji->next) {
		if (ji->type == MONO_PATCH_INFO_EXC) {
			exc_id = mini_exception_id_by_name ((const char *)ji->data.target);
			g_assert (exc_id < MONO_EXC_INTRINS_NUM);
			if (!exc_throw_found [exc_id]) {
				max_epilog_size += 40; // 8 Inst for exception
				exc_throw_found [exc_id] = TRUE;
			}
		}
	}

	code = realloc_code (cfg, max_epilog_size);

	/* Emit code to raise corlib exceptions */
	for (ji = cfg->patch_info; ji; ji = ji->next) {
		if (ji->type != MONO_PATCH_INFO_EXC)
			continue;

		ip = cfg->native_code + ji->ip.i;

		exc_id = mini_exception_id_by_name ((const char *)ji->data.target);

		if (exc_throw_pos [exc_id]) {
			/* ip should points to the branch inst in OP_COND_EXC_... */
			riscv_patch_rel (ip, exc_throw_pos [exc_id], ji->relocation);
			ji->type = MONO_PATCH_INFO_NONE;
			continue;
		}

		exc_throw_pos [exc_id] = code;
		riscv_patch_rel (ip, code, ji->relocation);

		/* A0 = type token */
		exc_class = mono_class_load_from_name (mono_defaults.corlib, "System", ji->data.name);
		code = mono_riscv_emit_imm (code, RISCV_A0, m_class_get_type_token (exc_class) - MONO_TOKEN_TYPE_DEF);
		/* A1 = throw ip */
		riscv_addi (code, RISCV_A1, RISCV_T0, 0);
		/* Branch to the corlib exception throwing trampoline */
		ji->ip.i = code - cfg->native_code;
		ji->type = MONO_PATCH_INFO_JIT_ICALL_ID;
		ji->data.jit_icall_id = MONO_JIT_ICALL_mono_arch_throw_corlib_exception;
		ji->relocation = MONO_R_RISCV_JAL;
		riscv_jal (code, RISCV_RA, 0);

		cfg->thunk_area += THUNK_SIZE;
		set_code_cursor (cfg, code);
	}

	set_code_cursor (cfg, code);
}

guint32
mono_arch_get_patch_offset (guint8 *code)
{
	NOT_IMPLEMENTED;
	return 0;
}

GSList *
mono_arch_get_trampolines (gboolean aot)
{
	NOT_IMPLEMENTED;
	return NULL;
}

#endif

#if defined(MONO_ARCH_SOFT_DEBUG_SUPPORTED)
void
mono_arch_set_breakpoint (MonoJitInfo *ji, guint8 *ip)
{
	NOT_IMPLEMENTED;
}

void
mono_arch_clear_breakpoint (MonoJitInfo *ji, guint8 *ip)
{
	NOT_IMPLEMENTED;
}

void
mono_arch_start_single_stepping (void)
{
	ss_trampoline = mini_get_single_step_trampoline ();
}

void
mono_arch_stop_single_stepping (void)
{
	ss_trampoline = NULL;
}

gboolean
mono_arch_is_single_step_event (void *info, void *sigctx)
{
	// NOT_IMPLEMENTED;
	/* No reference Information, Don't know how to implement */
	return FALSE;
}

gboolean
mono_arch_is_breakpoint_event (void *info, void *sigctx)
{
	// NOT_IMPLEMENTED;
	/* No reference Information, Don't know how to implement */
	return FALSE;
}

void
mono_arch_skip_breakpoint (MonoContext *ctx, MonoJitInfo *ji)
{
	NOT_IMPLEMENTED;
}

void
mono_arch_skip_single_step (MonoContext *ctx)
{
	NOT_IMPLEMENTED;
}

SeqPointInfo*
mono_arch_get_seq_point_info (guint8 *code)
{
	SeqPointInfo *info;
	MonoJitInfo *ji;
	MonoJitMemoryManager *jit_mm;

	jit_mm = get_default_jit_mm ();

	// FIXME: Add a free function

	jit_mm_lock (jit_mm);
	info = (SeqPointInfo *)g_hash_table_lookup (jit_mm->arch_seq_points, code);
	jit_mm_unlock (jit_mm);

	if (!info) {
		ji = mini_jit_info_table_find (code);
		g_assert (ji);

		info = g_malloc0 (sizeof (SeqPointInfo) + (ji->code_size / 4) * sizeof (guint8 *));

		info->ss_tramp_addr = &ss_trampoline;

		jit_mm_lock (jit_mm);
		g_hash_table_insert (jit_mm->arch_seq_points, code, info);
		jit_mm_unlock (jit_mm);
	}

	return info;
}
#endif /* MONO_ARCH_SOFT_DEBUG_SUPPORTED */

gpointer
mono_arch_load_function (MonoJitICallId jit_icall_id)
{
	return NULL;
}<|MERGE_RESOLUTION|>--- conflicted
+++ resolved
@@ -2865,23 +2865,6 @@
 }
 
 /*
-<<<<<<< HEAD
- * Stack frame layout:
- *  |--------------------------| -- <-- sp + stack_size (FP)
- *  | saved return value	   |
- *  |--------------------------|
- * 	| saved FP reg			   |
- *  |--------------------------|
- *  | callee saved regs		   |
- *  |--------------------------|
- *  | param area			   |
- *  |--------------------------|
- * 	| MonoLMF structure		   |
- *  |--------------------------|
- *  | realignment			   |
- *  |--------------------------| -- <-- sp
- */
-=======
  * mono_riscv_emit_load_regarray:
  *
  *   Emit code to load the registers in REGS from the appropriate elements of
@@ -3218,7 +3201,23 @@
 	riscv_jalr (code, RISCV_ZERO, RISCV_T6, 0);
 	return code;
 }
->>>>>>> aefdc631
+
+/*
+ * Stack frame layout:
+ *  |--------------------------| -- <-- sp + stack_size (FP)
+ *  | saved return value	   |
+ *  |--------------------------|
+ * 	| saved FP reg			   |
+ *  |--------------------------|
+ *  | callee saved regs		   |
+ *  |--------------------------|
+ *  | param area			   |
+ *  |--------------------------|
+ * 	| MonoLMF structure		   |
+ *  |--------------------------|
+ *  | realignment			   |
+ *  |--------------------------| -- <-- sp
+ */
 guint8 *
 mono_arch_emit_prolog (MonoCompile *cfg)
 {
