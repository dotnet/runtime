/*
 * Licensed to the .NET Foundation under one or more agreements.
 * The .NET Foundation licenses this file to you under the MIT license.
 */

#include <mono/utils/mono-hwcap.h>

#include "mini-runtime.h"
#include "ir-emit.h"

#include <mono/metadata/tokentype.h>

#ifdef TARGET_RISCV64
#include "cpu-riscv64.h"
#else
#include "cpu-riscv32.h"
#endif

/* The single step trampoline */
static gpointer ss_trampoline;

/* The breakpoint trampoline */
static gpointer bp_trampoline;

gboolean riscv_stdext_a, riscv_stdext_b, riscv_stdext_c, riscv_stdext_d, riscv_stdext_f, riscv_stdext_j, riscv_stdext_l,
    riscv_stdext_m, riscv_stdext_n, riscv_stdext_p, riscv_stdext_q, riscv_stdext_t, riscv_stdext_v;

void
mono_arch_cpu_init (void)
{
}

void
mono_arch_init (void)
{
	riscv_stdext_a = mono_hwcap_riscv_has_stdext_a;
	// TODO: skip compress inst for now
	riscv_stdext_c = FALSE;
	riscv_stdext_d = mono_hwcap_riscv_has_stdext_d;
	riscv_stdext_f = mono_hwcap_riscv_has_stdext_f;
	riscv_stdext_m = mono_hwcap_riscv_has_stdext_m;

	if (!mono_aot_only)
		bp_trampoline = mini_get_breakpoint_trampoline ();
}

void
mono_arch_finish_init (void)
{
}

void
mono_arch_register_lowlevel_calls (void)
{
}

void
mono_arch_cleanup (void)
{
}

void
mono_arch_set_target (char *mtriple)
{
	// riscv{32,64}[extensions]-[<vendor>-]<system>-<abi>

	size_t len = strlen (MONO_RISCV_ARCHITECTURE);

	if (!strncmp (mtriple, MONO_RISCV_ARCHITECTURE, len)) {
		mtriple += len;

		for (;;) {
			char c = *mtriple;

			if (!c || c == '-')
				break;

			// ISA manual says upper and lower case are both OK.
			switch (c) {
			case 'A':
			case 'a':
				riscv_stdext_a = TRUE;
				break;
			case 'B':
			case 'b':
				riscv_stdext_b = TRUE;
				break;
			case 'C':
			case 'c':
				riscv_stdext_c = TRUE;
				break;
			case 'D':
			case 'd':
				riscv_stdext_d = TRUE;
				break;
			case 'F':
			case 'f':
				riscv_stdext_f = TRUE;
				break;
			case 'J':
			case 'j':
				riscv_stdext_j = TRUE;
				break;
			case 'L':
			case 'l':
				riscv_stdext_l = TRUE;
				break;
			case 'M':
			case 'm':
				riscv_stdext_m = TRUE;
				break;
			case 'N':
			case 'n':
				riscv_stdext_n = TRUE;
				break;
			case 'P':
			case 'p':
				riscv_stdext_p = TRUE;
				break;
			case 'Q':
			case 'q':
				riscv_stdext_q = TRUE;
				break;
			case 'T':
			case 't':
				riscv_stdext_t = TRUE;
				break;
			case 'V':
			case 'v':
				riscv_stdext_v = TRUE;
				break;
			default:
				break;
			}

			mtriple++;
		}
	}
}

guint32
mono_arch_cpu_optimizations (guint32 *exclude_mask)
{
	*exclude_mask = 0;
	return 0;
}

// Reference to mini-arm64, should be the namber of Parameter Regs
#define MAX_ARCH_DELEGATE_PARAMS 7

static gpointer
get_delegate_invoke_impl (gboolean has_target, gboolean param_count, guint32 *code_size)
{
	guint8 *code, *start;

	MINI_BEGIN_CODEGEN ();

	if (has_target) {
		start = code = mono_global_codeman_reserve (4 * 3);
		code = mono_riscv_emit_load (code, RISCV_T0, RISCV_A0, MONO_STRUCT_OFFSET (MonoDelegate, method_ptr), 0);
		code = mono_riscv_emit_load (code, RISCV_A0, RISCV_A0, MONO_STRUCT_OFFSET (MonoDelegate, target), 0);
		riscv_jalr (code, RISCV_ZERO, RISCV_T0, 0);

		g_assert ((code - start) <= 4 * 3);
	} else {
		int size, i;

		size = 8 + param_count * 4;
		start = code = mono_global_codeman_reserve (size);

		code = mono_riscv_emit_load (code, RISCV_T0, RISCV_A0, MONO_STRUCT_OFFSET (MonoDelegate, method_ptr), 0);
		/* slide down the arguments */
		for (i = 0; i < param_count; ++i)
			riscv_addi (code, RISCV_A0 + i, RISCV_A0 + i + 1, 0);

		riscv_jalr (code, RISCV_ZERO, RISCV_T0, 0);
		g_assert ((code - start) <= size);
	}

	MINI_END_CODEGEN (start, code - start, MONO_PROFILER_CODE_BUFFER_DELEGATE_INVOKE, NULL);

	if (code_size)
		*code_size = code - start;

	return MINI_ADDR_TO_FTNPTR (start);
}

#define MAX_VIRTUAL_DELEGATE_OFFSET 32

static gpointer
get_delegate_virtual_invoke_impl (MonoTrampInfo **info, gboolean load_imt_reg, int offset)
{
	guint8 *code, *start;
	const int size = 20;
	char *tramp_name;
	GSList *unwind_ops;

	if (offset / (int)sizeof (target_mgreg_t) > MAX_VIRTUAL_DELEGATE_OFFSET)
		NOT_IMPLEMENTED;
	
	MINI_BEGIN_CODEGEN ();

	start = code = mono_global_codeman_reserve (size);

	unwind_ops = mono_arch_get_cie_program ();

	/* Replace the this argument with the target */
	/* this argument will be RISCV_A0 forever */
	code = mono_riscv_emit_load (code, RISCV_A0, RISCV_A0, MONO_STRUCT_OFFSET (MonoDelegate, target), 0);

	if (load_imt_reg)
		// FIXME:
		g_assert_not_reached ();

	/* Load this->vtable [offset] */
	code = mono_riscv_emit_load (code, RISCV_T0, RISCV_A0, MONO_STRUCT_OFFSET (MonoObject, vtable), 0);
	code = mono_riscv_emit_load (code, RISCV_T0, RISCV_T0, offset, 0);

	riscv_jalr (code, RISCV_ZERO, RISCV_T0, 0);

	g_assert ((code - start) <= size);

	MINI_END_CODEGEN (start, code - start, MONO_PROFILER_CODE_BUFFER_DELEGATE_INVOKE, NULL);

	tramp_name = mono_get_delegate_virtual_invoke_impl_name (load_imt_reg, offset);
	*info = mono_tramp_info_create (tramp_name, start, GPTRDIFF_TO_UINT32 (code - start), NULL, unwind_ops);
	g_free (tramp_name);

	return start;
}

/*
 * mono_arch_get_delegate_invoke_impls:
 *
 *   Return a list of MonoAotTrampInfo structures for the delegate invoke impl
 * trampolines.
 */
GSList *
mono_arch_get_delegate_invoke_impls (void)
{
	GSList *res = NULL;
	guint8 *code;
	guint32 code_len;
	char *tramp_name;

	code = (guint8 *)get_delegate_invoke_impl (TRUE, 0, &code_len);
	res = g_slist_prepend (res, mono_tramp_info_create ("delegate_invoke_impl_has_target", code, code_len, NULL, NULL));

	for (int i = 0; i <= MAX_ARCH_DELEGATE_PARAMS; ++i) {
		code = (guint8 *)get_delegate_invoke_impl (FALSE, i, &code_len);
		tramp_name = g_strdup_printf ("delegate_invoke_impl_target_%d", i);
		res = g_slist_prepend (res, mono_tramp_info_create (tramp_name, code, code_len, NULL, NULL));
		g_free (tramp_name);
	}

	return res;
}

gpointer
mono_arch_get_delegate_invoke_impl (MonoMethodSignature *sig, gboolean has_target)
{
	guint8 *code, *start;
	/*
	 * vtypes are returned in registers, so
	 * they can be supported by delegate invokes.
	 */

	if (has_target) {
		static guint8 *cached = NULL;

		if (cached)
			return cached;

		if (mono_ee_features.use_aot_trampolines)
			NOT_IMPLEMENTED;
		else
			start = (guint8 *)get_delegate_invoke_impl (TRUE, 0, NULL);
		mono_memory_barrier ();
		cached = start;
		return cached;
	} else {
		static guint8 *cache [MAX_ARCH_DELEGATE_PARAMS + 1] = {NULL};

		if (sig->param_count > MAX_ARCH_DELEGATE_PARAMS)
			NOT_IMPLEMENTED;
		for (int i = 0; i < sig->param_count; ++i)
			if (!mono_is_regsize_var (sig->params [i]))
				return NULL;

		code = cache [sig->param_count];
		if (code)
			return code;
		if (mono_ee_features.use_aot_trampolines) {
			NOT_IMPLEMENTED;
		} else {
			start = (guint8 *)get_delegate_invoke_impl (FALSE, sig->param_count, NULL);
		}
		mono_memory_barrier ();
		cache [sig->param_count] = start;
		return start;
	}

	return NULL;
}

gpointer
mono_arch_get_delegate_virtual_invoke_impl (MonoMethodSignature *sig,
                                            MonoMethod *method,
                                            int offset,
                                            gboolean load_imt_reg)
{
	MonoTrampInfo *info;
	gpointer code;

	if (load_imt_reg)
		// FIXME:
		return FALSE;

	code = get_delegate_virtual_invoke_impl (&info, load_imt_reg, offset);
	if (code)
		mono_tramp_info_register (info, NULL);

	return code;
}

gboolean
mono_arch_have_fast_tls (void)
{
	return TRUE;
}

gboolean
mono_arch_opcode_supported (int opcode)
{
	switch (opcode) {
	case OP_ATOMIC_ADD_I4:
	case OP_ATOMIC_EXCHANGE_I4:
	case OP_ATOMIC_CAS_I4:
	case OP_ATOMIC_LOAD_I1:
	case OP_ATOMIC_LOAD_I2:
	case OP_ATOMIC_LOAD_I4:
	case OP_ATOMIC_LOAD_U1:
	case OP_ATOMIC_LOAD_U2:
	case OP_ATOMIC_LOAD_U4:
	case OP_ATOMIC_STORE_I1:
	case OP_ATOMIC_STORE_I2:
	case OP_ATOMIC_STORE_I4:
	case OP_ATOMIC_STORE_U1:
	case OP_ATOMIC_STORE_U2:
	case OP_ATOMIC_STORE_U4:
#ifdef TARGET_RISCV64
	case OP_ATOMIC_ADD_I8:
	case OP_ATOMIC_EXCHANGE_I8:
	case OP_ATOMIC_CAS_I8:
	case OP_ATOMIC_LOAD_I8:
	case OP_ATOMIC_LOAD_U8:
	case OP_ATOMIC_STORE_I8:
	case OP_ATOMIC_STORE_U8:
#endif
		return riscv_stdext_a;
	case OP_ATOMIC_LOAD_R4:
	case OP_ATOMIC_STORE_R4:
		return riscv_stdext_a && riscv_stdext_f;
	case OP_ATOMIC_LOAD_R8:
	case OP_ATOMIC_STORE_R8:
		return riscv_stdext_a && riscv_stdext_d;
	default:
		return FALSE;
	}
}

const char *
mono_arch_regname (int reg)
{
    static const char *names [RISCV_N_GREGS] = {
		"zero", "ra", "sp",  "gp",  "tp", "t0", "t1", "t2",
		"s0",   "s1", "a0",  "a1",  "a2", "a3", "a4", "a5",
		"a6",   "a7", "s2",  "s3",  "s4", "s5", "s6", "s7",
		"s8",   "s9", "s10", "s11", "t3", "t4", "t5", "t6",
    };

    if (reg >= 0 && reg < G_N_ELEMENTS (names))
        return names [reg];

    return "x?";
}

const char*
mono_arch_fregname (int reg)
{
    static const char *names [RISCV_N_FREGS] = {
		"ft0", "ft1", "ft2",  "ft3",  "ft4", "ft5", "ft6",  "ft7",
		"fs0", "fs1", "fa0",  "fa1",  "fa2", "fa3", "fa4",  "fa5",
		"fa6", "fa7", "fs2",  "fs3",  "fs4", "fs5", "fs6",  "fs7",
		"fs8", "fs9", "fs10", "fs11", "ft8", "ft9", "ft10", "ft11",
    };

    if (reg >= 0 && reg < G_N_ELEMENTS (names))
        return names [reg];

    return "f?";
}

gpointer
mono_arch_get_this_arg_from_call (host_mgreg_t *regs, guint8 *code)
{
	MonoObject *this = (MonoObject *)regs [RISCV_A0];
<<<<<<< HEAD
	// FIXME:
	// The Mono will treat first parameter as this_pointer,
	// it get conflict with RISC-V ABI.
	// more information refer to get_call_info().
	if (!this->vtable)
		this = (MonoObject *)regs [RISCV_A1];
=======
>>>>>>> 2b834f5c
	return (gpointer)this;
}

MonoMethod *
mono_arch_find_imt_method (host_mgreg_t *regs, guint8 *code)
{
	return (MonoMethod *) regs [MONO_ARCH_IMT_REG];
}

MonoVTable *
mono_arch_find_static_call_vtable (host_mgreg_t *regs, guint8 *code)
{
	return (MonoVTable *)regs [MONO_ARCH_RGCTX_REG];
}

GSList*
mono_arch_get_cie_program (void)
{
	GSList *l = NULL;

	mono_add_unwind_op_def_cfa (l, (guint8*)NULL, (guint8*)NULL, RISCV_SP, 0);

	return l;
}

host_mgreg_t
mono_arch_context_get_int_reg (MonoContext *ctx, int reg)
{
	return ctx->gregs [reg];
}

host_mgreg_t*
mono_arch_context_get_int_reg_address (MonoContext *ctx, int reg)
{
	return &ctx->gregs [reg];
}

void
mono_arch_context_set_int_reg (MonoContext *ctx, int reg, host_mgreg_t val)
{
	ctx->gregs [reg] = val;
}

void
mono_arch_flush_register_windows (void)
{
}

void
mono_arch_flush_icache (guint8 *code, gint size)
{
#ifndef MONO_CROSS_COMPILE
	__builtin___clear_cache ((char *)code, (char *)code + size);
#endif
}

MonoDynCallInfo *
mono_arch_dyn_call_prepare (MonoMethodSignature *sig)
{
	NOT_IMPLEMENTED;
	return NULL;
}

void
mono_arch_dyn_call_free (MonoDynCallInfo *info)
{
	NOT_IMPLEMENTED;
}

int
mono_arch_dyn_call_get_buf_size (MonoDynCallInfo *info)
{
	NOT_IMPLEMENTED;
	return 0;
}

void
mono_arch_start_dyn_call (MonoDynCallInfo *info, gpointer **args, guint8 *ret,
                          guint8 *buf)
{
	NOT_IMPLEMENTED;
}

void
mono_arch_finish_dyn_call (MonoDynCallInfo *info, guint8 *buf)
{
	NOT_IMPLEMENTED;
}

int
mono_arch_get_argument_info (MonoMethodSignature *csig, int param_count,
                             MonoJitArgumentInfo *arg_info)
{
    NOT_IMPLEMENTED;
    return 0;
}

static guint8 *
emit_thunk (guint8 *code, gconstpointer target)
{
	guint8 *p = code;
	code = mono_riscv_emit_imm (code, RISCV_T0, (gsize)target);
	riscv_jalr (code, RISCV_ZERO, RISCV_T0, 0);

	g_assert ((p - code) < THUNK_SIZE);
	mono_arch_flush_icache (p, code - p);
	return code;
}

static gpointer
create_thunk (MonoCompile *cfg, guchar *code, const guchar *target)
{
	MonoJitInfo *ji;
	MonoThunkJitInfo *info;
	guint8 *thunks, *p;
	int thunks_size;
	guint8 *orig_target;
	guint8 *target_thunk;
	MonoJitMemoryManager *jit_mm;

	if (cfg) {
		/*
		 * This can be called multiple times during JITting,
		 * save the current position in cfg->arch to avoid
		 * doing a O(n^2) search.
		 */
		if (!cfg->arch.thunks) {
			cfg->arch.thunks = cfg->thunks;
			cfg->arch.thunks_size = cfg->thunk_area;
		}

		thunks = cfg->arch.thunks;
		thunks_size = cfg->arch.thunks_size;
		if (!thunks_size) {
			g_print ("thunk failed %p->%p, thunk space=%d method %s", code, target, thunks_size,
			         mono_method_full_name (cfg->method, TRUE));
			g_assert_not_reached ();
		}

		g_assert (*(guint32 *)thunks == 0);
		emit_thunk (thunks, target);

		cfg->arch.thunks += THUNK_SIZE;
		cfg->arch.thunks_size -= THUNK_SIZE;

		return thunks;
	} else {
		ji = mini_jit_info_table_find (code);
		g_assert (ji);
		info = mono_jit_info_get_thunk_info (ji);
		g_assert (info);

		thunks = (guint8 *)ji->code_start + info->thunks_offset;
		thunks_size = info->thunks_size;

		orig_target = mono_arch_get_call_target (code + 4);

		/* Arbitrary lock */
		jit_mm = get_default_jit_mm ();

		jit_mm_lock (jit_mm);

		target_thunk = NULL;
		if (orig_target >= thunks && orig_target < thunks + thunks_size) {
			/* The call already points to a thunk, because of trampolines etc. */
			target_thunk = orig_target;
		} else {
			for (p = thunks; p < thunks + thunks_size; p += THUNK_SIZE) {
				if (((guint32 *)p) [0] == 0) {
					/* Free entry */
					target_thunk = p;
					break;
				} else if (*(guint64 *)(p + 4) == (guint64)target) {
					/* Thunk already points to target */
					target_thunk = p;
					break;
				}
			}
		}

		if (!target_thunk) {
			jit_mm_unlock (jit_mm);
			g_print ("thunk failed %p->%p, thunk space=%d method %s", code, target, thunks_size,
			         cfg ? mono_method_full_name (cfg->method, TRUE)
			             : mono_method_full_name (jinfo_get_method (ji), TRUE));
			g_assert_not_reached ();
		}

		emit_thunk (target_thunk, target);

		jit_mm_unlock (jit_mm);

		return target_thunk;
	}
}

static void
riscv_patch_full (MonoCompile *cfg, guint8 *code, guint8 *target, int relocation)
{
	switch (relocation) {
	case MONO_R_RISCV_IMM:
		*(guint64 *)(code + 4) = (guint64)target;
		break;
	case MONO_R_RISCV_JAL: {
		gint32 inst = *(gint32 *)code;
		gint32 rd = RISCV_BITS (inst, 7, 5);
		target = MINI_FTNPTR_TO_ADDR (target);
		if (riscv_is_jal_disp (code, target))
			riscv_jal (code, rd, riscv_get_jal_disp (code, target));
		else {
			gpointer thunk;
			thunk = create_thunk (cfg, code, target);
			g_assert (riscv_is_jal_disp (code, thunk));
			riscv_jal (code, rd, riscv_get_jal_disp (code, thunk));
		}
		break;
	}
	case MONO_R_RISCV_BEQ:
	case MONO_R_RISCV_BNE:
	case MONO_R_RISCV_BGE:
	case MONO_R_RISCV_BLT:
	case MONO_R_RISCV_BGEU:
	case MONO_R_RISCV_BLTU: {
		int offset = target - code;

		gint32 inst = *(gint32 *)code;
		gint32 rs1 = RISCV_BITS (inst, 15, 5);
		gint32 rs2 = RISCV_BITS (inst, 20, 5);

		// if the offset too large to encode as B_IMM
		// try to use jal to branch
		if (!RISCV_VALID_B_IMM (offset)) {
			// branch inst should followed by a nop inst
			g_assert (*(gint32 *)(code + 4) == 0x13);
			if (riscv_is_jal_disp (code, target)) {
				if (relocation == MONO_R_RISCV_BEQ)
					riscv_bne (code, rs1, rs2, 8);
				else if (relocation == MONO_R_RISCV_BNE)
					riscv_beq (code, rs1, rs2, 8);
				else if (relocation == MONO_R_RISCV_BGE)
					riscv_blt (code, rs1, rs2, 8);
				else if (relocation == MONO_R_RISCV_BLT)
					riscv_bge (code, rs1, rs2, 8);
				else if (relocation == MONO_R_RISCV_BGEU)
					riscv_bltu (code, rs1, rs2, 8);
				else if (relocation == MONO_R_RISCV_BLTU)
					riscv_bgeu (code, rs1, rs2, 8);
				else
					g_assert_not_reached ();

				riscv_jal (code, RISCV_ZERO, riscv_get_jal_disp (code, target));
				break;
			} else
				g_assert_not_reached ();
		} else {
			if (relocation == MONO_R_RISCV_BEQ)
				riscv_beq (code, rs1, rs2, offset);
			else if (relocation == MONO_R_RISCV_BNE)
				riscv_bne (code, rs1, rs2, offset);
			else if (relocation == MONO_R_RISCV_BGE)
				riscv_bge (code, rs1, rs2, offset);
			else if (relocation == MONO_R_RISCV_BLT)
				riscv_blt (code, rs1, rs2, offset);
			else if (relocation == MONO_R_RISCV_BGEU)
				riscv_bgeu (code, rs1, rs2, offset);
			else if (relocation == MONO_R_RISCV_BLTU)
				riscv_bltu (code, rs1, rs2, offset);
			else
				g_assert_not_reached ();
		}
		break;
	}
	default:
		NOT_IMPLEMENTED;
	}
}

static void
riscv_patch_rel (guint8 *code, guint8 *target, int relocation)
{
	riscv_patch_full (NULL, code, target, relocation);
}

void
mono_riscv_patch (guint8 *code, guint8 *target, int relocation)
{
	riscv_patch_rel (code, target, relocation);
}

/**
 * [NFC] Because there is OP_LOCALLOC stuff,
 * the stack size will increase dynamicly,
 * so the stack size stored in cfg->stack_offset
 * can't guide us to destroy the frame.
 *
 * Emits:
 * 	 addi sp,fp, 0
 *   ld ra, -8(fp) # 8-byte Folded Reload
 *   ld s0, -16(fp) # 8-byte Folded Reload
 */
guint8 *
mono_riscv_emit_destroy_frame (guint8 *code)
{
	riscv_addi (code, RISCV_SP, RISCV_FP, 0);
	code = mono_riscv_emit_load (code, RISCV_RA, RISCV_FP, -(gint32)sizeof (host_mgreg_t), 0);
	code = mono_riscv_emit_load (code, RISCV_S0, RISCV_FP, -(gint32)sizeof (host_mgreg_t) * 2, 0);

	return code;
}

void
mono_arch_patch_code_new (MonoCompile *cfg, guint8 *code,
                          MonoJumpInfo *ji, gpointer target)
{
	guint8 *ip;

	ip = ji->ip.i + code;
	switch (ji->type) {
	case MONO_PATCH_INFO_METHOD_JUMP:
		/* ji->relocation is not set by the caller */
		riscv_patch_full (cfg, ip, (guint8 *)target, MONO_R_RISCV_JAL);
		mono_arch_flush_icache (ip, 8);
		break;
	case MONO_PATCH_INFO_NONE:
		break;
	default:
		riscv_patch_full (cfg, ip, (guint8 *)target, ji->relocation);
		break;
	}
}

/**
 * add_arg:
 * 	Add Arguments into a0-a7 reg.
 * 	if there is no available regs, store it into stack.
 */
static void
add_arg (CallInfo *cinfo, ArgInfo *ainfo, int size, gboolean sign)
{
	g_assert (size <= 8);
	g_assert (cinfo->next_arg >= RISCV_A0);

	if (cinfo->vararg) {
		NOT_IMPLEMENTED;
	}

	// for RV64, length of all arg here will not wider then XLEN
	// store it normally.
	if (cinfo->next_arg <= RISCV_A7) {
		// there is at least 1 avaliable reg
#ifdef TARGET_RISCV32
		// Scalars that are 2×XLEN bits wide are passed in a pair of argument registers
		if (size == 8) {
			NOT_IMPLEMENTED;
			// If exactly one register is available, the low-order XLEN bits are
			// passed in the register and the high-order XLEN bits are passed on the stack
			if (cinfo->next_arg == RISCV_A7) {
				NOT_IMPLEMENTED;
			}
			return;
		}
#endif
		ainfo->storage = ArgInIReg;
		ainfo->reg = cinfo->next_arg;
		cinfo->next_arg++;
	}
	// If no argument registers are available, the scalar is passed on the stack by value
	else {
		// 	cinfo->stack_usage & ainfo->offset
		// will be calculated in get_call_info()
		ainfo->storage = ArgOnStack;
		ainfo->slot_size = size;
		ainfo->is_signed = sign;
	}
}

static void
add_farg (CallInfo *cinfo, ArgInfo *ainfo, gboolean single)
{
	int size = single ? 4 : 8;

	g_assert (mono_arch_is_soft_float () == FALSE);
	if (cinfo->next_farg <= RISCV_FA7) {
#ifdef TARGET_RISCV64
		ainfo->storage = single ? ArgInFRegR4 : ArgInFReg;
		ainfo->reg = cinfo->next_farg;
		cinfo->next_farg++;
#else
		NOT_IMPLEMENTED;
#endif
	} else {
		ainfo->storage = single ? ArgOnStackR4 : ArgOnStackR8;
		ainfo->slot_size = size;
	}
}

static void
add_valuetype (CallInfo *cinfo, ArgInfo *ainfo, MonoType *t)
{
	int size, aligned_size;
	guint32 align;

	size = mini_type_stack_size_full (t, &align, cinfo->pinvoke);
	aligned_size = ALIGN_TO (size, align);

	// Scalars wider than 2×XLEN bits are passed by reference
	if (aligned_size > sizeof (host_mgreg_t) * 2) {
		if (cinfo->next_arg > RISCV_A7) {
			ainfo->offset = cinfo->stack_usage;
			ainfo->storage = ArgVtypeByRefOnStack;
			cinfo->stack_usage += aligned_size;
			ainfo->slot_size = aligned_size;
		} else {
			ainfo->storage = ArgVtypeByRef;
			ainfo->reg = cinfo->next_arg;
			ainfo->size = sizeof (host_mgreg_t);
			ainfo->is_regpair = FALSE;
			cinfo->next_arg += 1;
		}
	}
	// Scalars that are 2×XLEN bits wide are passed in a pair of argument registers
	else if (aligned_size == sizeof (host_mgreg_t) * 2) {
		// If no argument registers are available, the scalar is passed on the stack by value
		if (cinfo->next_arg > RISCV_A7) {
			ainfo->offset = cinfo->stack_usage;
			ainfo->storage = ArgVtypeOnStack;
			cinfo->stack_usage += sizeof (host_mgreg_t) * 2;
			ainfo->slot_size = sizeof (host_mgreg_t) * 2;
		}
		// If exactly one register is available, the low-order XLEN bits are
		// passed in the register and the high-order XLEN bits are passed on the stack
		else if (cinfo->next_arg == RISCV_A7) {
			ainfo->offset = cinfo->stack_usage;
			ainfo->storage = ArgVtypeInMixed;
			cinfo->stack_usage += sizeof (host_mgreg_t);
			ainfo->slot_size = sizeof (host_mgreg_t);

			ainfo->reg = cinfo->next_arg;
			ainfo->size = sizeof (host_mgreg_t);
			ainfo->is_regpair = FALSE;

			cinfo->next_arg += 1;
		}
		// Scalars that are 2×XLEN bits wide are passed in a pair of argument
		// registers, with the low-order XLEN bits in the lower-numbered register
		// and the high-order XLEN bits in the higher-numbered register
		else {
			ainfo->storage = ArgVtypeInIReg;
			ainfo->reg = cinfo->next_arg;
			ainfo->size = sizeof (host_mgreg_t) * 2;
			ainfo->is_regpair = TRUE;

			cinfo->next_arg += 2;
		}
	}
	// Scalars that are at most XLEN bits wide are passed in a single argument register
	else {
		ainfo->storage = ArgVtypeInIReg;
		ainfo->reg = cinfo->next_arg;
		ainfo->size = sizeof (host_mgreg_t);
		ainfo->is_regpair = FALSE;

		cinfo->next_arg += 1;
	}
}

static void
add_param (CallInfo *cinfo, ArgInfo *ainfo, MonoType *t)
{
	MonoType *ptype;

	ptype = mini_get_underlying_type (t);
	// FIXME: May break some ABI rules
	switch (ptype->type) {
	case MONO_TYPE_VOID:
		ainfo->storage = ArgNone;
		break;
	case MONO_TYPE_I1:
		add_arg (cinfo, ainfo, 1, TRUE);
		break;
	case MONO_TYPE_U1:
		add_arg (cinfo, ainfo, 1, FALSE);
		break;
	case MONO_TYPE_I2:
		add_arg (cinfo, ainfo, 2, TRUE);
		break;
	case MONO_TYPE_U2:
		add_arg (cinfo, ainfo, 2, FALSE);
		break;
#ifdef TARGET_RISCV32
	case MONO_TYPE_I:
#endif
	case MONO_TYPE_I4:
		add_arg (cinfo, ainfo, 4, TRUE);
		break;
	case MONO_TYPE_U4:
#ifdef TARGET_RISCV32
	case MONO_TYPE_U:
	case MONO_TYPE_PTR:
	case MONO_TYPE_FNPTR:
	case MONO_TYPE_OBJECT:
#endif
		add_arg (cinfo, ainfo, 4, FALSE);
		break;
#ifdef TARGET_RISCV64
	case MONO_TYPE_I:
#endif
	case MONO_TYPE_I8:
		add_arg (cinfo, ainfo, 8, TRUE);
		break;
	case MONO_TYPE_U8:
#ifdef TARGET_RISCV64
	case MONO_TYPE_U:
	case MONO_TYPE_PTR:
	case MONO_TYPE_FNPTR:
	case MONO_TYPE_OBJECT:
#endif
		add_arg (cinfo, ainfo, 8, FALSE);
		break;
	case MONO_TYPE_R4:
		if (mono_arch_is_soft_float ())
			add_arg (cinfo, ainfo, 4, TRUE);
		else
			add_farg (cinfo, ainfo, TRUE);
		break;
	case MONO_TYPE_R8:
		if (mono_arch_is_soft_float ())
			add_arg (cinfo, ainfo, 8, FALSE);
		else
			add_farg (cinfo, ainfo, FALSE);
		break;

	case MONO_TYPE_GENERICINST:
		if (!mono_type_generic_inst_is_valuetype (ptype))
			add_arg (cinfo, ainfo, sizeof (host_mgreg_t), FALSE);
		else if (mini_is_gsharedvt_variable_type (ptype))
			NOT_IMPLEMENTED;
		else
			add_valuetype (cinfo, ainfo, ptype);
		break;
	case MONO_TYPE_VALUETYPE:
		add_valuetype (cinfo, ainfo, ptype);
		break;

	default:
		g_print ("Can't handle as return value 0x%x\n", ptype->type);
		g_assert_not_reached ();
		break;
	}
}

static int
call_info_size (MonoMethodSignature *sig)
{
	int n = sig->hasthis + sig->param_count;

	return sizeof (CallInfo) + (sizeof (ArgInfo) * n);
}

/**
 * get_call_info:
 * 	create call info here.
 *  allocate memory for *cinfo, and assign Regs for Arguments.
 *  if thsere is no available regs, store it into stack top of caller
 *  in increase order.
 *  eg. 8th arg is stored at sp+8, 9th arg is stored at sp+0, etc.
 */
static CallInfo *
get_call_info (MonoMemPool *mp, MonoMethodSignature *sig)
{
	CallInfo *cinfo;
	gboolean is_pinvoke = sig->pinvoke;
	int paramNum = sig->hasthis + sig->param_count;
	int pindex;
	int size = call_info_size (sig);
	if (mp)
		cinfo = mono_mempool_alloc0 (mp, size);
	else
		cinfo = g_malloc0 (size);

	cinfo->nargs = paramNum;

	// return value
	cinfo->next_arg = RISCV_A0;
	cinfo->next_farg = RISCV_FA0;
	add_param (cinfo, &cinfo->ret, sig->ret);

<<<<<<< HEAD
	// The ABI specify that
	// If the reture value would have been passed by reference,
	// the caller will allocates memory for the return value, and
	// passes the address as an implicit first parameter.

	// FIXME:
	// The Mono will treat first parameter as this_pointer
	// reference to `mono_vcall_trampoline()`. 
	// They are conflict a bit. 
	if (cinfo->ret.storage == ArgVtypeByRef) {
		g_assert (cinfo->ret.reg == RISCV_A0);
		cinfo->next_arg = RISCV_A1;
	}
	else
		cinfo->next_arg = RISCV_A0;

=======
	cinfo->next_arg = RISCV_A0;
>>>>>>> 2b834f5c
	cinfo->next_farg = RISCV_FA0;
	// reset status
	cinfo->stack_usage = 0;

<<<<<<< HEAD
	// add this pointer as first argument if hasthis == true
	if (sig->hasthis)
		add_arg (cinfo, cinfo->args + 0, sizeof (host_mgreg_t), FALSE);
=======
	guint32 paramStart = 0;
	if (cinfo->ret.storage == ArgVtypeByRef && !is_pinvoke && (sig->hasthis || (sig->param_count > 0 && MONO_TYPE_IS_REFERENCE (mini_get_underlying_type (sig->params [0]))))) {
		add_arg (cinfo, cinfo->args + 0, sizeof (host_mgreg_t), FALSE);
		if (!sig->hasthis)
			paramStart = 1;
		add_param (cinfo, &cinfo->ret, sig->ret);
	}
	else{
		// add this pointer as first argument if hasthis == true
		if (sig->hasthis)
			add_arg (cinfo, cinfo->args + 0, sizeof (host_mgreg_t), FALSE);

		if (cinfo->ret.storage == ArgVtypeByRef)
			add_param (cinfo, &cinfo->ret, sig->ret);
	}
>>>>>>> 2b834f5c

	// other general Arguments
	guint32 argStack = 0;
	for (pindex = paramStart; pindex < sig->param_count; ++pindex) {
		ArgInfo *ainfo = cinfo->args + sig->hasthis + pindex;

		// process the variable parameter sig->sentinelpos mark the first VARARG
		if ((sig->call_convention == MONO_CALL_VARARG) && (pindex == sig->sentinelpos))
			NOT_IMPLEMENTED;

		add_param (cinfo, ainfo, sig->params [pindex]);

		if (ainfo->storage == ArgOnStack || ainfo->storage == ArgOnStackR4 || ainfo->storage == ArgOnStackR8) {
			ainfo->offset = argStack;
			cinfo->stack_usage += ainfo->slot_size;
			argStack += ainfo->slot_size;
		}
	}

	/* Handle the case where there are no implicit arguments */
	if ((sig->call_convention == MONO_CALL_VARARG) && (pindex == sig->sentinelpos))
		NOT_IMPLEMENTED;

	cinfo->stack_usage = ALIGN_TO (cinfo->stack_usage, MONO_ARCH_FRAME_ALIGNMENT);

	return cinfo;
}

static int
arg_need_temp (ArgInfo *ainfo)
{
	if (ainfo->storage == ArgVtypeInMixed)
		return sizeof (host_mgreg_t) * 2;
	return 0;
}

static gpointer
arg_get_storage (CallContext *ccontext, ArgInfo *ainfo)
{
	switch (ainfo->storage) {
	case ArgInIReg:
	case ArgVtypeInIReg:
		return &ccontext->gregs [ainfo->reg];
	case ArgInFReg:
		return &ccontext->fregs [ainfo->reg];
	case ArgOnStack:
	case ArgVtypeOnStack:
		return ccontext->stack + ainfo->offset;
	case ArgVtypeByRef:
		return (gpointer)ccontext->gregs [ainfo->reg];
	default:
		g_print ("Can't process storage type %d\n", ainfo->storage);
		NOT_IMPLEMENTED;
	}
}

static void
arg_set_val (CallContext *ccontext, ArgInfo *ainfo, gpointer src)
{
	g_assert (arg_need_temp (ainfo));
	NOT_IMPLEMENTED;
}

static void
arg_get_val (CallContext *ccontext, ArgInfo *ainfo, gpointer dest)
{
	g_assert (arg_need_temp (ainfo));
	NOT_IMPLEMENTED;
}

gpointer
mono_arch_get_interp_native_call_info (MonoMemoryManager *mem_manager, MonoMethodSignature *sig)
{
    CallInfo *cinfo = get_call_info (NULL, sig);
	if (mem_manager) {
		int size = call_info_size (sig);
		gpointer res = mono_mem_manager_alloc0 (mem_manager, size);
		memcpy (res, cinfo, size);
		g_free (cinfo);
		return res;
	} else {
		return cinfo;
	}
}

void
mono_arch_free_interp_native_call_info (gpointer call_info)
{
	/* Allocated by get_call_info () */
	g_free (call_info);
}

/* Set arguments in the ccontext (for i2n entry) */
void
mono_arch_set_native_call_context_args (CallContext *ccontext, gpointer frame, MonoMethodSignature *sig, gpointer call_info)
{
	const MonoEECallbacks *interp_cb = mini_get_interp_callbacks ();
	CallInfo *cinfo = (CallInfo*)call_info;
	gpointer storage;
	ArgInfo *ainfo;

	memset (ccontext, 0, sizeof (CallContext));

	ccontext->stack_size = ALIGN_TO (cinfo->stack_usage, MONO_ARCH_FRAME_ALIGNMENT);
	if (ccontext->stack_size)
		ccontext->stack = (guint8 *)g_calloc (1, ccontext->stack_size);

	if (sig->ret->type != MONO_TYPE_VOID) {
		ainfo = &cinfo->ret;
		if (ainfo->storage == ArgVtypeByRef) {
			storage = interp_cb->frame_arg_to_storage ((MonoInterpFrameHandle)frame, sig, -1);
			ccontext->gregs [cinfo->ret.reg] = (gsize)storage;
		}
	}

	g_assert (!sig->hasthis);

	for (int i = 0; i < sig->param_count; i++) {
		ainfo = &cinfo->args [i];

		if (ainfo->storage == ArgVtypeByRef) {
			storage = arg_get_storage (ccontext, ainfo);
			*(gpointer *)storage = interp_cb->frame_arg_to_storage ((MonoInterpFrameHandle)frame, sig, i);
			continue;
		}

		int temp_size = arg_need_temp (ainfo);

		if (temp_size)
			storage = alloca (temp_size); // FIXME? alloca in a loop
		else
			storage = arg_get_storage (ccontext, ainfo);

		interp_cb->frame_arg_to_data ((MonoInterpFrameHandle)frame, sig, i, storage);
		if (temp_size)
			arg_set_val (ccontext, ainfo, storage);
	}
}

/* Set return value in the ccontext (for n2i return) */
void
mono_arch_set_native_call_context_ret (CallContext *ccontext, gpointer frame, MonoMethodSignature *sig, gpointer call_info, gpointer retp)
{
	NOT_IMPLEMENTED;
}

/* Gets the arguments from ccontext (for n2i entry) */
gpointer
mono_arch_get_native_call_context_args (CallContext *ccontext, gpointer frame, MonoMethodSignature *sig, gpointer call_info)
{
	NOT_IMPLEMENTED;
}

/* Gets the return value from ccontext (for i2n exit) */
void
mono_arch_get_native_call_context_ret (CallContext *ccontext, gpointer frame, MonoMethodSignature *sig, gpointer call_info)
{
	const MonoEECallbacks *interp_cb;
	CallInfo *cinfo = (CallInfo*)call_info;
	ArgInfo *ainfo;
	gpointer storage;

	if (sig->ret->type == MONO_TYPE_VOID)
		return;

	interp_cb = mini_get_interp_callbacks ();
	ainfo = &cinfo->ret;

	if (ainfo->storage != ArgVtypeByRef) {
		int temp_size = arg_need_temp (ainfo);

		if (temp_size) {
			storage = alloca (temp_size);
			arg_get_val (ccontext, ainfo, storage);
		} else
			storage = arg_get_storage (ccontext, ainfo);
		interp_cb->data_to_frame_arg ((MonoInterpFrameHandle)frame, sig, -1, storage);
	}
}

#ifndef DISABLE_JIT

#ifdef MONO_ARCH_SOFT_FLOAT_FALLBACK

gboolean
mono_arch_is_soft_float (void)
{
	return !riscv_stdext_d;
}

#endif

gboolean
mono_arch_opcode_needs_emulation (MonoCompile *cfg, int opcode)
{
	switch (opcode) {
	case OP_IDIV:
	case OP_IDIV_UN:
	case OP_IREM:
	case OP_IREM_UN:
	case OP_IMUL:
	case OP_MUL_IMM:
	case OP_IREM_UN_IMM:
#ifdef TARGET_RISCV64
	case OP_LMUL_IMM:
	case OP_LDIV:
	case OP_LDIV_UN:
	case OP_LREM:
	case OP_LREM_UN:
	case OP_LREM_UN_IMM:
#endif
		return !riscv_stdext_m;

	case OP_FADD:
	case OP_FSUB:
	case OP_FDIV:
	case OP_RDIV:
	case OP_FMUL:
	case OP_RMUL:
	case OP_FNEG:
	case OP_FMOVE:
	case OP_RMOVE:
	case OP_FCALL:
	case OP_FCEQ:
	case OP_FCLT:
	case OP_FCLT_UN:
	case OP_RCLT:
	case OP_RCLT_UN:
	case OP_FCGT:
	case OP_FCGT_UN:
	case OP_RCOMPARE:
	case OP_FCOMPARE:
	case OP_FBEQ:
	case OP_FBLT:
	case OP_FBLE:
	case OP_FBGT:
	case OP_FBGE:
	case OP_FBGE_UN:
	case OP_FBLT_UN:
	case OP_FBLE_UN:
	case OP_FBGT_UN:
	case OP_RCONV_TO_I4:
	case OP_ICONV_TO_R4:
#ifdef TARGET_RISCV64
	case OP_R8CONST:
	case OP_ICONV_TO_R8:
	case OP_LCONV_TO_R8:
	case OP_FCONV_TO_I4:
	case OP_FCONV_TO_R4:
	case OP_FCONV_TO_R8:
	case OP_FCONV_TO_I8:
<<<<<<< HEAD
	case OP_RCONV_TO_R8:
=======
>>>>>>> 2b834f5c
#endif
		return !mono_arch_is_soft_float ();
	default:
		return TRUE;
	}
}

gboolean
mono_arch_tailcall_supported (MonoCompile *cfg, MonoMethodSignature *caller_sig, MonoMethodSignature *callee_sig, gboolean virtual_)
{
	NOT_IMPLEMENTED;
}

gboolean
mono_arch_is_inst_imm (int opcode, int imm_opcode, gint64 imm)
{
	// TODO: Make a proper decision based on opcode.
	return TRUE;
}

gint static mono_arch_get_memory_ordering (int memory_barrier_kind)
{
	gint ordering;
	switch (memory_barrier_kind) {
	case MONO_MEMORY_BARRIER_ACQ:
		ordering = RISCV_ORDER_AQ;
		break;
	case MONO_MEMORY_BARRIER_REL:
		ordering = RISCV_ORDER_RL;
		break;
	case MONO_MEMORY_BARRIER_SEQ:
		ordering = RISCV_ORDER_ALL;
	default:
		ordering = RISCV_ORDER_NONE;
		break;
	}
	return ordering;
}

GList *
mono_arch_get_allocatable_int_vars (MonoCompile *cfg)
{
	GList *vars = NULL;

	for (guint i = 0; i < cfg->num_varinfo; i++) {
		MonoInst *ins = cfg->varinfo [i];
		MonoMethodVar *vmv = MONO_VARINFO (cfg, i);

		if (vmv->range.first_use.abs_pos >= vmv->range.last_use.abs_pos)
			continue;

		if ((ins->flags & (MONO_INST_IS_DEAD | MONO_INST_VOLATILE | MONO_INST_INDIRECT)) ||
		    (ins->opcode != OP_LOCAL && ins->opcode != OP_ARG))
			continue;

		if (!mono_is_regsize_var (ins->inst_vtype))
			continue;

		vars = g_list_prepend (vars, vmv);
	}

	vars = mono_varlist_sort (cfg, vars, 0);

	return vars;
}

GList *
mono_arch_get_global_int_regs (MonoCompile *cfg)
{
	GList *regs = NULL;

	// RISCV_FP aka RISCV_S0 is reserved
	regs = g_list_prepend (regs, GUINT_TO_POINTER (RISCV_S1));
	for (int i = RISCV_S2; i <= RISCV_S11; i++)
		regs = g_list_prepend (regs, GUINT_TO_POINTER (i));

	return regs;
}

guint32
mono_arch_regalloc_cost (MonoCompile *cfg, MonoMethodVar *vmv)
{
	return cfg->varinfo [vmv->idx]->opcode == OP_ARG ? 1 : 2;
}

#ifdef ENABLE_LLVM

LLVMCallInfo*
mono_arch_get_llvm_call_info (MonoCompile *cfg, MonoMethodSignature *sig)
{
	NOT_IMPLEMENTED;
}

#endif

/**
 * mono_arch_create_vars:
 *	before this function, mono_compile_create_vars() in mini.c
 *	has process vars in a genetic ways. So just do some Arch
 *	related process specified in ABI.
 */

void
mono_arch_create_vars (MonoCompile *cfg)
{
	MonoMethodSignature *sig;
	CallInfo *cinfo;

	sig = mono_method_signature_internal (cfg->method);
	if (!cfg->arch.cinfo)
		cfg->arch.cinfo = get_call_info (cfg->mempool, sig);
	cinfo = cfg->arch.cinfo;

	if (cinfo->ret.storage == ArgVtypeByRef) {
		cfg->vret_addr = mono_compile_create_var (cfg, mono_get_int_type (), OP_LOCAL);
		cfg->vret_addr->flags |= MONO_INST_VOLATILE;
	}

	if (cfg->gen_sdb_seq_points) {
		MonoInst *ins;

		if (cfg->compile_aot) {
			ins = mono_compile_create_var (cfg, mono_get_int_type (), OP_LOCAL);
			ins->flags |= MONO_INST_VOLATILE;
			cfg->arch.seq_point_info_var = ins;
		}

		ins = mono_compile_create_var (cfg, mono_get_int_type (), OP_LOCAL);
		ins->flags |= MONO_INST_VOLATILE;
		cfg->arch.ss_tramp_var = ins;

		ins = mono_compile_create_var (cfg, mono_get_int_type (), OP_LOCAL);
		ins->flags |= MONO_INST_VOLATILE;
		cfg->arch.bp_tramp_var = ins;
	}

	if (cfg->method->save_lmf) {
		cfg->create_lmf_var = TRUE;
		cfg->lmf_ir = TRUE;
	}
}

MonoInst *
mono_arch_emit_inst_for_method (MonoCompile *cfg, MonoMethod *cmethod,
                                MonoMethodSignature *fsig, MonoInst **args)
{
	return NULL;
}

static void
add_outarg_reg (MonoCompile *cfg, MonoCallInst *call, ArgStorage storage, int reg, MonoInst *arg)
{
	MonoInst *ins;

	switch (storage) {
	default:
		g_print ("unable process storage type %d\n", storage);
		NOT_IMPLEMENTED;
		break;
	case ArgInIReg:
		MONO_INST_NEW (cfg, ins, OP_MOVE);
		ins->dreg = mono_alloc_ireg_copy (cfg, arg->dreg);
		ins->sreg1 = arg->dreg;
		MONO_ADD_INS (cfg->cbb, ins);
		mono_call_inst_add_outarg_reg (cfg, call, ins->dreg, reg, FALSE);
		break;
	case ArgInFReg:
		MONO_INST_NEW (cfg, ins, OP_FMOVE);
		ins->dreg = mono_alloc_freg (cfg);
		ins->sreg1 = arg->dreg;
		MONO_ADD_INS (cfg->cbb, ins);
		mono_call_inst_add_outarg_reg (cfg, call, ins->dreg, reg, TRUE);
		break;
	case ArgInFRegR4:
		MONO_INST_NEW (cfg, ins, OP_RMOVE);
		ins->dreg = mono_alloc_freg (cfg);
		ins->sreg1 = arg->dreg;
		MONO_ADD_INS (cfg->cbb, ins);
		mono_call_inst_add_outarg_reg (cfg, call, ins->dreg, reg, TRUE);
		break;
	}
}

/*
 * take the arguments and generate the arch-specific
 * instructions to properly call the function in call.
 * This includes pushing, moving arguments to the right register
 * etc.
 */
static void
emit_sig_cookie (MonoCompile *cfg, MonoCallInst *call, CallInfo *cinfo)
{
	NOT_IMPLEMENTED;
	MonoMethodSignature *tmp_sig;
	MonoInst *sig_arg;

	if (MONO_IS_TAILCALL_OPCODE (call))
		NOT_IMPLEMENTED;

	/*
	 * mono_ArgIterator_Setup assumes the signature cookie is
	 * passed first and all the arguments which were before it are
	 * passed on the stack after the signature. So compensate by
	 * passing a different signature.
	 */
	tmp_sig = mono_metadata_signature_dup (call->signature);
	tmp_sig->param_count -= call->signature->sentinelpos;
	tmp_sig->sentinelpos = 0;
	memcpy (tmp_sig->params, call->signature->params + call->signature->sentinelpos,
	        tmp_sig->param_count * sizeof (MonoType *));

	MONO_INST_NEW (cfg, sig_arg, OP_ICONST);
	sig_arg->dreg = mono_alloc_ireg (cfg);
	sig_arg->inst_p0 = tmp_sig;
	MONO_ADD_INS (cfg->cbb, sig_arg);

	MONO_EMIT_NEW_STORE_MEMBASE (cfg, OP_STORE_MEMBASE_REG, RISCV_SP, cinfo->sig_cookie.offset, sig_arg->dreg);
}

/**
 * mono_arch_emit_call:
 * 	move all Args to corresponding reg/stack in Caller
 *  (return, parameters)
 */
void
mono_arch_emit_call (MonoCompile *cfg, MonoCallInst *call)
{
	MonoInst *arg, *vtarg;
	MonoMethodSignature *sig;
	ArgInfo *ainfo;
	CallInfo *cinfo;

	sig = call->signature;
	int paramNum = sig->param_count + sig->hasthis;

	cinfo = get_call_info (cfg->mempool, sig);

	/* Emit the inst of return at mono_arch_emit_setret() */
	switch (cinfo->ret.storage) {
	case ArgVtypeInIReg:
		if (MONO_IS_TAILCALL_OPCODE (call))
			break;
		/*
		 * The vtype is returned in registers, save the return area address in a local, and save the vtype into
		 * the location pointed to by it after call in mono_riscv_emitmove_return_value ().
		 */
		if (!cfg->arch.vret_addr_loc) {
			cfg->arch.vret_addr_loc = mono_compile_create_var (cfg, mono_get_int_type (), OP_LOCAL);
			/* Prevent it from being register allocated or optimized away */
			cfg->arch.vret_addr_loc->flags |= MONO_INST_VOLATILE;
		}
		MONO_EMIT_NEW_UNALU (cfg, OP_MOVE, cfg->arch.vret_addr_loc->dreg, call->vret_var->dreg);
		break;
	case ArgVtypeByRef:
		g_assert (!MONO_IS_TAILCALL_OPCODE (call) || call->vret_var == cfg->vret_addr);
		MONO_INST_NEW (cfg, vtarg, OP_MOVE);
		vtarg->sreg1 = call->vret_var->dreg;
		vtarg->dreg = mono_alloc_preg (cfg);
		MONO_ADD_INS (cfg->cbb, vtarg);
		mono_call_inst_add_outarg_reg (cfg, call, vtarg->dreg, cinfo->ret.reg, FALSE);
		break;
	case ArgVtypeByRefOnStack:
		NOT_IMPLEMENTED;
		break;
	case ArgVtypeOnStack:
		NOT_IMPLEMENTED;
		break;
	case ArgVtypeInMixed:
		NOT_IMPLEMENTED;
		break;
	default:
		break;
	}

	// if (cinfo->struct_ret)
	// 	// call->used_iregs |= 1 << cinfo->struct_ret;
	// 	NOT_IMPLEMENTED;

	if (COMPILE_LLVM (cfg)) {
		/* We shouldn't be called in the llvm case */
		cfg->disable_llvm = TRUE;
		return;
	}

	for (int i = 0; i < paramNum; i++) {
		ainfo = cinfo->args + i;
		MonoType *t;

		if (sig->hasthis && i == 0)
			t = mono_get_object_type ();
		else
			t = sig->params [i - sig->hasthis];
		t = mini_get_underlying_type (t);

		/* Emit the signature cookie just before the implicit arguments */
		if ((sig->call_convention == MONO_CALL_VARARG) && (i == sig->sentinelpos))
			emit_sig_cookie (cfg, call, cinfo);

		arg = call->args [i];
		switch (ainfo->storage) {
		case ArgInIReg:
		case ArgInFReg:
		case ArgInFRegR4:
			add_outarg_reg (cfg, call, ainfo->storage, ainfo->reg, arg);
			break;
		case ArgOnStack: {
			switch (ainfo->slot_size) {
			case 1:
				MONO_EMIT_NEW_STORE_MEMBASE (cfg, OP_STOREI1_MEMBASE_REG, RISCV_SP, ainfo->offset, arg->dreg);
				break;
			case 2:
				MONO_EMIT_NEW_STORE_MEMBASE (cfg, OP_STOREI2_MEMBASE_REG, RISCV_SP, ainfo->offset, arg->dreg);
				break;
			case 4:
				MONO_EMIT_NEW_STORE_MEMBASE (cfg, OP_STOREI4_MEMBASE_REG, RISCV_SP, ainfo->offset, arg->dreg);
				break;
			case 8:
#ifdef TARGET_RISCV32
				NOT_IMPLEMENTED;
				break;
#else // TARGET_RISCV64
				MONO_EMIT_NEW_STORE_MEMBASE (cfg, OP_STOREI8_MEMBASE_REG, RISCV_SP, ainfo->offset, arg->dreg);
				break;
			// RV64 Only, XLEN*2 == 16
			case 16:
				NOT_IMPLEMENTED;
				MONO_EMIT_NEW_STORE_MEMBASE (cfg, OP_STOREI8_MEMBASE_REG, RISCV_SP, ainfo->offset, arg->dreg);
				MONO_EMIT_NEW_STORE_MEMBASE (cfg, OP_STOREI8_MEMBASE_REG, RISCV_SP, ainfo->offset + 8, arg->dreg + 1);
				break;
#endif
			default:
				g_assert_not_reached ();
			}
			break;
		}
		case ArgOnStackR8:
			MONO_EMIT_NEW_STORE_MEMBASE (cfg, OP_STORER8_MEMBASE_REG, RISCV_SP, ainfo->offset, arg->dreg);
			break;
		case ArgVtypeInIReg:
		case ArgVtypeByRef:
		case ArgVtypeOnStack: {
			MonoInst *ins;
			guint32 align;
			guint32 size;
			size = mono_class_value_size (arg->klass, &align);

			MONO_INST_NEW (cfg, ins, OP_OUTARG_VT);
			ins->sreg1 = arg->dreg;
			ins->klass = arg->klass;
			ins->backend.size = size;
			ins->inst_p0 = call;
			ins->inst_p1 = mono_mempool_alloc (cfg->mempool, sizeof (ArgInfo));
			memcpy (ins->inst_p1, ainfo, sizeof (ArgInfo));
			MONO_ADD_INS (cfg->cbb, ins);

			break;
		}
		default:
			g_print ("can't process Storage type %d\n", ainfo->storage);
			NOT_IMPLEMENTED;
		}
	}

	/* Handle the case where there are no implicit arguments */
	if (!sig->pinvoke && (sig->call_convention == MONO_CALL_VARARG) && (paramNum == sig->sentinelpos))
		emit_sig_cookie (cfg, call, cinfo);

	call->call_info = cinfo;
	call->stack_usage = cinfo->stack_usage;
}

void
mono_arch_emit_outarg_vt (MonoCompile *cfg, MonoInst *ins, MonoInst *src)
{
	MonoCallInst *call = (MonoCallInst *)ins->inst_p0;
	ArgInfo *ainfo = (ArgInfo *)ins->inst_p1;
	MonoInst *load;

	if (ins->backend.size == 0)
		return;
	switch (ainfo->storage) {
	case ArgVtypeInIReg:
		MONO_INST_NEW (cfg, load, OP_LOAD_MEMBASE);
		load->dreg = mono_alloc_ireg (cfg);
		load->inst_basereg = src->dreg;
		load->inst_offset = 0;
		MONO_ADD_INS (cfg->cbb, load);
		add_outarg_reg (cfg, call, ArgInIReg, ainfo->reg, load);

		if (ainfo->size > sizeof (host_mgreg_t)) {
			MONO_INST_NEW (cfg, load, OP_LOAD_MEMBASE);
			load->dreg = mono_alloc_ireg (cfg);
			load->inst_basereg = src->dreg;
			load->inst_offset = sizeof (target_mgreg_t);
			MONO_ADD_INS (cfg->cbb, load);
			add_outarg_reg (cfg, call, ArgInIReg, ainfo->reg + 1, load);
		}
		break;
	case ArgVtypeOnStack:
		g_assert (ainfo->offset >= 0);
		for (int i = 0; i < ainfo->slot_size; i += sizeof (target_mgreg_t)) {
			MONO_INST_NEW (cfg, load, OP_LOAD_MEMBASE);
			load->dreg = mono_alloc_ireg (cfg);
			load->inst_basereg = src->dreg;
			load->inst_offset = i;
			MONO_ADD_INS (cfg->cbb, load);
<<<<<<< HEAD
			MONO_EMIT_NEW_STORE_MEMBASE (cfg, OP_STORE_MEMBASE_REG, RISCV_SP, ainfo->offset + i, load->dreg);
=======
			MONO_EMIT_NEW_STORE_MEMBASE (cfg, OP_STORE_MEMBASE_REG, RISCV_FP, ainfo->offset + i, load->dreg);
>>>>>>> 2b834f5c
		}
		break;
	case ArgVtypeByRef: {
		MONO_INST_NEW (cfg, load, OP_NOP);
		MONO_ADD_INS (cfg->cbb, load);
		return;
		MonoInst *vtaddr, *arg;
		/* Pass the vtype address in a reg/on the stack */
		// if (ainfo->gsharedvt) {
		// 	load = src;
		// } else {
		/* Make a copy of the argument */
		vtaddr = mono_compile_create_var (cfg, m_class_get_byval_arg (ins->klass), OP_LOCAL);

		MONO_INST_NEW (cfg, load, OP_LDADDR);
		load->inst_p0 = vtaddr;
		vtaddr->flags |= MONO_INST_INDIRECT;
		load->type = STACK_MP;
		load->klass = vtaddr->klass;
		load->dreg = mono_alloc_ireg (cfg);
		MONO_ADD_INS (cfg->cbb, load);
		mini_emit_memcpy (cfg, load->dreg, 0, src->dreg, 0, ainfo->size, 8);
		// }

		if (ainfo->storage == ArgVtypeByRef) {
			MONO_INST_NEW (cfg, arg, OP_MOVE);
			arg->dreg = mono_alloc_preg (cfg);
			arg->sreg1 = load->dreg;
			MONO_ADD_INS (cfg->cbb, arg);
			add_outarg_reg (cfg, call, ArgInIReg, ainfo->reg, arg);
		} else {
			MONO_EMIT_NEW_STORE_MEMBASE (cfg, OP_STORE_MEMBASE_REG, RISCV_SP, ainfo->offset, load->dreg);
		}
		break;
	}
	default:
		NOT_IMPLEMENTED;
		break;
	}
}

void
mono_arch_emit_setret (MonoCompile *cfg, MonoMethod *method, MonoInst *val)
{
	MonoMethodSignature *sig;
	CallInfo *cinfo;

	sig = mono_method_signature_internal (cfg->method);
	if (!cfg->arch.cinfo)
		cfg->arch.cinfo = get_call_info (cfg->mempool, sig);
	cinfo = cfg->arch.cinfo;

	switch (cinfo->ret.storage) {
	case ArgNone:
		break;
	case ArgInIReg:
		MONO_EMIT_NEW_UNALU (cfg, OP_MOVE, cfg->ret->dreg, val->dreg);
		break;
	case ArgInFReg:
		MONO_EMIT_NEW_UNALU (cfg, OP_FMOVE, cfg->ret->dreg, val->dreg);
		break;
	default:
		g_print ("can't process Storage type %d\n", cinfo->ret.storage);
		NOT_IMPLEMENTED;
	}
}

void
mono_arch_decompose_opts (MonoCompile *cfg, MonoInst *ins)
{
	switch (ins->opcode) {
	case OP_LADD:
	case OP_LADD_IMM:
	case OP_IADD:
	case OP_IADD_IMM:
	case OP_IADD_OVF:
	case OP_FADD:
	case OP_ISUB:
	case OP_LSUB:
	case OP_FSUB:
	case OP_ISUB_IMM:
	case OP_LSUB_IMM:
	case OP_ISUB_OVF:
	case OP_INEG:
	case OP_LAND:
	case OP_LOR:
	case OP_IXOR:
	case OP_IXOR_IMM:
	case OP_ICONV_TO_I:
	case OP_ICONV_TO_U:
	case OP_ICONV_TO_I1:
	case OP_ICONV_TO_U1:
	case OP_ICONV_TO_I2:
	case OP_ICONV_TO_U2:
	case OP_RCONV_TO_I4:
	case OP_FCONV_TO_I4:
	case OP_ICONV_TO_R_UN:
	case OP_LCONV_TO_R_UN:
	case OP_ICONV_TO_R4:
	case OP_RCONV_TO_R8:
#ifdef TARGET_RISCV64
	case OP_LXOR_IMM:
	case OP_LNEG:

	case OP_ICONV_TO_I4:
	case OP_ICONV_TO_U4:
	case OP_ICONV_TO_I8:
	case OP_ICONV_TO_U8:
	case OP_LCONV_TO_U:
	case OP_LCONV_TO_I:
	case OP_LCONV_TO_U1:
	case OP_LCONV_TO_I2:
	case OP_LCONV_TO_U2:
	case OP_LCONV_TO_I4:
	case OP_LCONV_TO_U4:
	case OP_LCONV_TO_I8:
	case OP_LCONV_TO_U8:

	case OP_ICONV_TO_R8:
	case OP_LCONV_TO_R8:
	case OP_FCONV_TO_R4:
	case OP_FCONV_TO_R8:
	case OP_FCONV_TO_I8:
#endif
	case OP_FNEG:
	case OP_IAND:
	case OP_IAND_IMM:
	case OP_LAND_IMM:
	case OP_INOT:
	case OP_LNOT:
	case OP_IOR:
	case OP_IOR_IMM:
	case OP_LOR_IMM:
	case OP_LXOR:
	case OP_ISHL:
	case OP_LSHL:
	case OP_ISHL_IMM:
	case OP_LSHL_IMM:
	case OP_ISHR:
	case OP_ISHR_UN:
	case OP_LSHR_UN:
	case OP_ISHR_IMM:
	case OP_LSHR_IMM:
	case OP_ISHR_UN_IMM:
	case OP_LSHR_UN_IMM:

	case OP_IMUL:
	case OP_LMUL:
	case OP_RMUL:
	case OP_FMUL:
	case OP_IMUL_IMM:
	case OP_LMUL_IMM:
	case OP_IDIV:
	case OP_LDIV:
	case OP_LDIV_UN:
	case OP_IDIV_UN:
	case OP_IDIV_IMM:
	case OP_IDIV_UN_IMM:
	case OP_RDIV:
	case OP_IREM:
	case OP_LREM:
	case OP_IREM_IMM:
	case OP_LREM_IMM:
	case OP_IREM_UN:
	case OP_LREM_UN:
	case OP_IREM_UN_IMM:

	case OP_ICONV_TO_OVF_U2:
	case OP_LCONV_TO_OVF_I:
	case OP_LCONV_TO_OVF_U:
	case OP_LCONV_TO_OVF_I4_UN:
	case OP_LCONV_TO_OVF_U4_UN:

	case OP_LADD_OVF:
	case OP_LADD_OVF_UN:
	case OP_IMUL_OVF:
	case OP_LMUL_OVF_UN:
	case OP_LMUL_OVF_UN_OOM:

	case OP_FDIV:
		break;
	default:
		g_print ("Can't decompose the OP %s\n", mono_inst_name (ins->opcode));
		NOT_IMPLEMENTED;
	}
}

void
mono_arch_decompose_long_opts (MonoCompile *cfg, MonoInst *long_ins)
{
#ifdef TARGET_RISCV32
	NOT_IMPLEMENTED;
#endif
}

/*
 * Set var information according to the calling convention. RISCV version.
 */
void
mono_arch_allocate_vars (MonoCompile *cfg)
{
	MonoMethodSignature *sig;
	MonoInst *ins;
	CallInfo *cinfo;
	ArgInfo *ainfo;
	int offset, size, align;
	guint32 locals_stack_size, locals_stack_align;
	gint32 *local_stack;

	/*
	 * Allocate arguments and locals to either register (OP_REGVAR) or to a stack slot (OP_REGOFFSET).
	 * Compute cfg->stack_offset and update cfg->used_int_regs.
	 */
	sig = mono_method_signature_internal (cfg->method);

	if (!cfg->arch.cinfo)
		cfg->arch.cinfo = get_call_info (cfg->mempool, sig);
	cinfo = cfg->arch.cinfo;

	offset = 0;
	// save RA & FP reg to stack
	cfg->frame_reg = RISCV_FP;
	offset += sizeof (host_mgreg_t) * 2;

	if (cfg->method->save_lmf) {
		/* The LMF var is allocated normally */
	} else {
		/* Callee saved regs */
		// saved_gregs_offset store the addr of firs reg
		for (guint i = 0; i < 32; ++i)
			if ((MONO_ARCH_CALLEE_SAVED_REGS & (1 << i)) && (cfg->used_int_regs & (1 << i))) {
				offset += sizeof (host_mgreg_t);
			}
		cfg->arch.saved_gregs_offset = offset;
	}

	/* Return value */
	if (sig->ret->type != MONO_TYPE_VOID) {
		switch (cinfo->ret.storage) {
		case ArgNone:
			break;
		case ArgInIReg:
		case ArgInFReg:
			cfg->ret->opcode = OP_REGVAR;
			cfg->ret->inst_c0 = cinfo->ret.reg;
			cfg->ret->dreg = cinfo->ret.reg;
			break;
		case ArgVtypeInIReg:
			/* Allocate a local to hold the result, the epilog will copy it to the correct place */
			cfg->ret->opcode = OP_REGOFFSET;
			cfg->ret->inst_basereg = cfg->frame_reg;
			if (cinfo->ret.is_regpair)
				offset += sizeof (host_mgreg_t);
			offset += sizeof (host_mgreg_t);
			cfg->ret->inst_offset = -offset;
			break;
		case ArgVtypeByRef:
			/**
			 * Caller pass the address of return value as an implicit param.
			 * It will be saved in the prolog
			 */
			cfg->vret_addr->opcode = OP_REGOFFSET;
			cfg->vret_addr->inst_basereg = cfg->frame_reg;
			offset += sizeof (host_mgreg_t);
			cfg->vret_addr->inst_offset = -offset;
			if (G_UNLIKELY (cfg->verbose_level > 1)) {
				printf ("vret_addr =");
				mono_print_ins (cfg->vret_addr);
			}
			break;
		default:
			g_print ("Can't handle storage type %d\n", cinfo->ret.storage);
			NOT_IMPLEMENTED;
			break;
		}
	}

	/* Arguments */
	for (guint i = 0; i < sig->param_count + sig->hasthis; ++i) {
		ainfo = cinfo->args + i;
		ins = cfg->args [i];

		if (ins->opcode == OP_REGVAR)
			continue;
		ins->opcode = OP_REGOFFSET;
		ins->inst_basereg = cfg->frame_reg;

		switch (ainfo->storage) {
		case ArgInIReg:
		case ArgInFReg:
		case ArgInFRegR4:
			offset += sizeof (host_mgreg_t);
			ins->inst_offset = -offset;
			break;
		case ArgOnStack:
		case ArgVtypeOnStack:
			/* These are in the parent frame */
			g_assert (ainfo->offset >= 0);
			ins->inst_basereg = RISCV_FP;
			ins->inst_offset = ainfo->offset;
			break;
		case ArgVtypeInIReg:
			ins->opcode = OP_REGOFFSET;
			ins->inst_basereg = cfg->frame_reg;
			/* These arguments are saved to the stack in the prolog */
			if (ainfo->is_regpair)
				offset += sizeof (host_mgreg_t);
			offset += sizeof (host_mgreg_t);
			ins->inst_offset = -offset;
			break;
		case ArgVtypeByRef: {
			MonoInst *vtaddr;

			// if (ainfo->gsharedvt) {
			// 	ins->opcode = OP_REGOFFSET;
			// 	ins->inst_basereg = cfg->frame_reg;
			// 	ins->inst_offset = offset;
			// 	offset += 8;
			// 	break;
			// }

			/* The vtype address is in a register, will be copied to the stack in the prolog */
			MONO_INST_NEW (cfg, vtaddr, 0);
			vtaddr->opcode = OP_REGOFFSET;
			vtaddr->inst_basereg = cfg->frame_reg;
			vtaddr->inst_offset = offset;
			offset += sizeof (host_mgreg_t);

			/* Need an indirection */
			ins->opcode = OP_VTARG_ADDR;
			ins->inst_left = vtaddr;
			break;
		}
		default:
			g_print ("unable allocate var with type %d.\n", ainfo->storage);
			NOT_IMPLEMENTED;
			break;
		}
		if (cfg->verbose_level >= 2)
			g_print ("arg %d allocated to %ld(%s).\n", i, ins->inst_offset, mono_arch_regname (ins->inst_basereg));
	}

	/* OP_SEQ_POINT depends on these */
	// FIXME: Allocate these to registers
	ins = cfg->arch.seq_point_info_var;
	if (ins) {
		size = sizeof (host_mgreg_t);
		align = sizeof (host_mgreg_t);
		offset += align - 1;
		offset &= ~(align - 1);
		ins->opcode = OP_REGOFFSET;
		ins->inst_basereg = cfg->frame_reg;
		offset += size;
		ins->inst_offset = -offset;
		g_print ("alloc seq_point_info_var to %ld(%s).\n", ins->inst_offset, mono_arch_regname (ins->inst_basereg));
	}
	ins = cfg->arch.ss_tramp_var;
	if (ins) {
		size = sizeof (host_mgreg_t);
		align = sizeof (host_mgreg_t);
		offset += align - 1;
		offset &= ~(align - 1);
		ins->opcode = OP_REGOFFSET;
		ins->inst_basereg = cfg->frame_reg;
		offset += size;
		ins->inst_offset = -offset;
		g_print ("alloc ss_tramp_var to %ld(%s).\n", ins->inst_offset, mono_arch_regname (ins->inst_basereg));
	}
	ins = cfg->arch.bp_tramp_var;
	if (ins) {
		size = sizeof (host_mgreg_t);
		align = sizeof (host_mgreg_t);
		offset += align - 1;
		offset &= ~(align - 1);
		ins->opcode = OP_REGOFFSET;
		ins->inst_basereg = cfg->frame_reg;
		offset += size;
		ins->inst_offset = -offset;
		g_print ("alloc bp_tramp_var to %ld(%s).\n", ins->inst_offset, mono_arch_regname (ins->inst_basereg));
	}

	/* Allocate locals */
	local_stack = mono_allocate_stack_slots (cfg, FALSE, &locals_stack_size, &locals_stack_align);
	if (locals_stack_align)
		offset = ALIGN_TO (offset, locals_stack_align);

	offset += locals_stack_size;
	for (guint i = cfg->locals_start; i < cfg->num_varinfo; i++) {
		if (local_stack [i] != -1) {
			ins = cfg->varinfo [i];
			ins->opcode = OP_REGOFFSET;
			ins->inst_basereg = cfg->frame_reg;
			ins->inst_offset = -offset + local_stack [i];
		}
	}
	offset = ALIGN_TO (offset, MONO_ARCH_FRAME_ALIGNMENT);

	cfg->stack_offset = offset;
}

#define NEW_INS_BEFORE(cfg, ins, dest, op)                                                                             \
	do {                                                                                                               \
		MONO_INST_NEW ((cfg), (dest), (op));                                                                           \
		(dest)->cil_code = (ins)->cil_code;                                                                            \
		mono_bblock_insert_before_ins (bb, ins, (dest));                                                               \
	} while (0)

#define NEW_INS_AFTER(cfg, ins, dest, op)                                                                              \
	do {                                                                                                               \
		MONO_INST_NEW ((cfg), (dest), (op));                                                                           \
		(dest)->cil_code = (ins)->cil_code;                                                                            \
		mono_bblock_insert_after_ins (bb, ins, (dest));                                                                \
	} while (0)

/*
 * mono_arch_lowering_pass:
 *
 *  Converts complex opcodes into simpler ones so that each IR instruction
 * corresponds to one machine instruction.
 */
void
mono_arch_lowering_pass (MonoCompile *cfg, MonoBasicBlock *bb)
{
	MonoInst *ins, *last_ins, *n, *temp;
	if (cfg->verbose_level > 2) {
		g_print ("BASIC BLOCK %d (before lowering)\n", bb->block_num);
		MONO_BB_FOR_EACH_INS (bb, ins)
		{
			mono_print_ins (ins);
		}
	}

	MONO_BB_FOR_EACH_INS_SAFE (bb, n, ins)
	{
	loop_start:
		switch (ins->opcode) {
		case OP_IL_SEQ_POINT:
		case OP_SEQ_POINT:
		case OP_GC_SAFE_POINT:
		case OP_BR:
		case OP_BR_REG:
		case OP_JUMP_TABLE:
		case OP_CALL:
		case OP_FCALL:
		case OP_LCALL:
		case OP_VCALL2:
		case OP_VOIDCALL:
		case OP_START_HANDLER:
		case OP_CALL_HANDLER:
		case OP_ENDFINALLY:
		case OP_ENDFILTER:
		case OP_GET_EX_OBJ:
		case OP_GENERIC_CLASS_INIT:
		case OP_I8CONST:
		case OP_ICONST:
		case OP_MOVE:
		case OP_RMOVE:
		case OP_FMOVE:
		case OP_LMOVE:
		case OP_ISUB:
		case OP_LSUB:
		case OP_FSUB:
		case OP_IADD:
		case OP_LADD:
		case OP_IMUL:
		case OP_LMUL:
		case OP_RMUL:
		case OP_FMUL:
		case OP_FDIV:
		case OP_IDIV:
		case OP_LDIV:
		case OP_IDIV_UN:
		case OP_LDIV_UN:
		case OP_RDIV:
		case OP_IREM:
		case OP_LREM:
		case OP_IREM_UN:
		case OP_LREM_UN:
		case OP_CHECK_THIS:
		case OP_IAND:
		case OP_LAND:
		case OP_IXOR:
		case OP_LXOR:
		case OP_IOR:
		case OP_LOR:
		case OP_ISHL:
		case OP_LSHL:
		case OP_SHL_IMM:
		case OP_ISHL_IMM:
		case OP_LSHL_IMM:
		case OP_ISHR:
		case OP_ISHR_UN:
		case OP_SHR_IMM:
		case OP_ISHR_IMM:
		case OP_SHR_UN_IMM:
		case OP_ISHR_UN_IMM:
		case OP_LSHR_UN:
		case OP_LSHR_IMM:
		case OP_LSHR_UN_IMM:
		case OP_LOCALLOC:

		/* skip dummy IL */
		case OP_NOT_REACHED:
		case OP_NOT_NULL:
		case OP_DUMMY_USE:
		case OP_NOP:
		case OP_RELAXED_NOP:

		/* skip custom OP code*/
		case OP_RISCV_BEQ:
		case OP_RISCV_BNE:
		case OP_RISCV_BGE:
		case OP_RISCV_BGEU:
		case OP_RISCV_BLT:
		case OP_RISCV_BLTU:
		case OP_RISCV_EXC_BEQ:
		case OP_RISCV_EXC_BNE:
		case OP_RISCV_EXC_BGEU:
		case OP_RISCV_EXC_BLT:
		case OP_RISCV_EXC_BLTU:
		case OP_RISCV_SLT:
		case OP_RISCV_SLTU:
		case OP_RISCV_SLTIU:
			break;

		/* Atomic Ext */
		case OP_MEMORY_BARRIER:
		case OP_ATOMIC_ADD_I4:
		case OP_ATOMIC_STORE_U1:
		case OP_ATOMIC_STORE_I4:
		case OP_ATOMIC_STORE_U8:
		case OP_ATOMIC_LOAD_U1:
		case OP_ATOMIC_LOAD_I4:
		case OP_ATOMIC_LOAD_I8:
		case OP_ATOMIC_LOAD_U8:
		case OP_ATOMIC_CAS_I4:
		case OP_ATOMIC_CAS_I8:
		case OP_ATOMIC_EXCHANGE_I4:
#ifdef TARGET_RISCV64
		case OP_ATOMIC_EXCHANGE_I8:
#endif

		/* Float Ext */
		case OP_R8CONST:
<<<<<<< HEAD
		case OP_FADD:
=======
>>>>>>> 2b834f5c
		case OP_FNEG:
		case OP_ICONV_TO_R8:
		case OP_RCONV_TO_R8:
		case OP_RCONV_TO_I4:
		case OP_FCONV_TO_I4:
		case OP_FCONV_TO_R4:
		case OP_FCEQ:
		case OP_FCLT:
		case OP_FCLT_UN:
		case OP_RISCV_SETFREG_R4:
			break;
		case OP_R4CONST:
		case OP_ICONV_TO_R4:
			break;
		case OP_RCGT:
		case OP_RCGT_UN: {
			// rcgt rd, rs1, rs2 -> rlt rd, rs2, rs1
			ins->opcode = OP_RCLT;
			int tmp_reg = ins->sreg1;
			ins->sreg1 = ins->sreg2;
			ins->sreg2 = tmp_reg;
			break;
		}
		case OP_FCGT:
		case OP_FCGT_UN: {
			// fcgt rd, rs1, rs2 -> flt rd, rs2, rs1
			ins->opcode = OP_FCLT;
			int tmp_reg = ins->sreg1;
			ins->sreg1 = ins->sreg2;
			ins->sreg2 = tmp_reg;
			break;
		}
		case OP_RCOMPARE: {
			if (ins->next) {
				if (ins->next->opcode == OP_FBLT || ins->next->opcode == OP_FBLT_UN) {
					ins->opcode = OP_RCLT;
					ins->dreg = mono_alloc_ireg (cfg);

					ins->next->opcode = OP_RISCV_BNE;
					ins->next->sreg1 = ins->dreg;
					ins->next->sreg2 = RISCV_ZERO;
				} else if (ins->next->opcode == OP_FBGT || ins->next->opcode == OP_FBGT_UN) {
					// rcmp rd, rs1, rs2; fbgt rd -> rcgt rd, rs1, rs2; bne rd, X0
					// rcgt rd, rs1, rs2 -> flt.s rd, rs2, rs1
					ins->opcode = OP_RCLT;
					ins->dreg = mono_alloc_ireg (cfg);
					int tmp_reg = ins->sreg1;
					ins->sreg1 = ins->sreg2;
					ins->sreg2 = tmp_reg;

					ins->next->opcode = OP_RISCV_BNE;
					ins->next->sreg1 = ins->dreg;
					ins->next->sreg2 = RISCV_ZERO;
				} else {
					g_print ("Unhandaled op %s following after OP_RCOMPARE\n", mono_inst_name (ins->next->opcode));
					NOT_IMPLEMENTED;
				}
			} else {
				g_assert_not_reached ();
			}
			break;
		}
		case OP_FCOMPARE: {
			if (ins->next) {
				if (ins->next->opcode == OP_FBLT || ins->next->opcode == OP_FBLT_UN) {
					ins->opcode = OP_FCLT;
					ins->dreg = mono_alloc_ireg (cfg);

					ins->next->opcode = OP_RISCV_BNE;
					ins->next->sreg1 = ins->dreg;
					ins->next->sreg2 = RISCV_ZERO;
				} else if (ins->next->opcode == OP_FBGT || ins->next->opcode == OP_FBGT_UN) {
					// fcmp rd, rs1, rs2; fbgt rd -> fclt rd, rs2, rs1; bne rd, X0
					ins->opcode = OP_FCLT;
					ins->dreg = mono_alloc_ireg (cfg);
					int tmp_reg = ins->sreg1;
					ins->sreg1 = ins->sreg2;
					ins->sreg2 = tmp_reg;

					ins->next->opcode = OP_RISCV_BNE;
					ins->next->sreg1 = ins->dreg;
					ins->next->sreg2 = RISCV_ZERO;
				} else if (ins->next->opcode == OP_FBGE || ins->next->opcode == OP_FBGE_UN) {
					// fcmp rd, rs1, rs2; fbge rd -> fcle rd, rs2, rs1; bne rd, X0
					ins->opcode = OP_FCLE;
					ins->dreg = mono_alloc_ireg (cfg);
					int tmp_reg = ins->sreg1;
					ins->sreg1 = ins->sreg2;
					ins->sreg2 = tmp_reg;

					ins->next->opcode = OP_RISCV_BNE;
					ins->next->sreg1 = ins->dreg;
					ins->next->sreg2 = RISCV_ZERO;
<<<<<<< HEAD
				} else if (ins->next->opcode == OP_FBLE || ins->next->opcode == OP_FBLE_UN){
					ins->opcode = OP_FCLE;
					ins->dreg = mono_alloc_ireg (cfg);

					ins->next->opcode = OP_RISCV_BNE;
					ins->next->sreg1 = ins->dreg;
					ins->next->sreg2 = RISCV_ZERO;
=======
>>>>>>> 2b834f5c
				} else if (ins->next->opcode == OP_FBEQ) {
					// fcmp rd, rs1, rs2; fbeq rd -> fceq rd, rs2, rs1; bne rd, X0
					ins->opcode = OP_FCEQ;
					ins->dreg = mono_alloc_ireg (cfg);
					int tmp_reg = ins->sreg1;
					ins->sreg1 = ins->sreg2;
					ins->sreg2 = tmp_reg;

					ins->next->opcode = OP_RISCV_BNE;
					ins->next->sreg1 = ins->dreg;
					ins->next->sreg2 = RISCV_ZERO;
				} else {
					g_print ("Unhandaled op %s following after OP_FCOMPARE\n", mono_inst_name (ins->next->opcode));
					NOT_IMPLEMENTED;
				}
			} else {
				g_assert_not_reached ();
			}
			break;
		}

		case OP_LOCALLOC_IMM:
			if (ins->inst_imm > 32)
				mono_decompose_op_imm (cfg, bb, ins);
			break;

		case OP_CALL_MEMBASE:
		case OP_LCALL_MEMBASE:
		case OP_VCALL2_MEMBASE:
		case OP_VOIDCALL_MEMBASE:
			if (!RISCV_VALID_J_IMM (ins->inst_offset)) {
				NOT_IMPLEMENTED;
				NEW_INS_BEFORE (cfg, ins, temp, OP_ICONST);
				temp->dreg = mono_alloc_ireg (cfg);
				temp->inst_c0 = ins->inst_offset;

				ins->sreg1 = temp->dreg;

				NEW_INS_BEFORE (cfg, ins, temp, OP_LADD);
				temp->dreg = ins->sreg1;
				temp->sreg1 = ins->sreg1;
				temp->sreg2 = ins->inst_basereg;

				ins->inst_basereg = -1;
				ins->inst_offset = 0;
				// convert OP_.*CALL_MEMBASE into OP_.*CALL_REG
				ins->opcode -= 1;
			}
			break;
		case OP_CALL_REG:
		case OP_VOIDCALL_REG:
			break;

		/* Throw */
		case OP_THROW:
		case OP_RETHROW:
			if (ins->sreg1 != RISCV_A0) {
				NEW_INS_BEFORE (cfg, ins, temp, OP_MOVE);
				temp->dreg = RISCV_A0;
				temp->sreg1 = ins->sreg1;
				ins->sreg1 = RISCV_A0;
			}
			break;
		// RISC-V dosn't support store Imm to Memory directly
		// store Imm into Reg firstly.
		case OP_STOREI1_MEMBASE_IMM:
		case OP_STOREI2_MEMBASE_IMM:
		case OP_STOREI4_MEMBASE_IMM:
#ifdef TARGET_RISCV64
		case OP_STOREI8_MEMBASE_IMM:
#endif
		case OP_STORE_MEMBASE_IMM: {
			if (ins->inst_imm != 0) {
				NEW_INS_BEFORE (cfg, ins, temp, OP_ICONST);
				temp->inst_c0 = ins->inst_imm;
				temp->dreg = mono_alloc_ireg (cfg);

				ins->sreg1 = temp->dreg;
			} else {
				ins->sreg1 = RISCV_ZERO;
			}

			switch (ins->opcode) {
			case OP_STORE_MEMBASE_IMM:
				ins->opcode = OP_STORE_MEMBASE_REG;
				break;
			case OP_STOREI1_MEMBASE_IMM:
				ins->opcode = OP_STOREI1_MEMBASE_REG;
				break;
			case OP_STOREI2_MEMBASE_IMM:
				ins->opcode = OP_STOREI2_MEMBASE_REG;
				break;
			case OP_STOREI4_MEMBASE_IMM:
				ins->opcode = OP_STOREI4_MEMBASE_REG;
				break;
#ifdef TARGET_RISCV64
			case OP_STOREI8_MEMBASE_IMM:
				ins->opcode = OP_STOREI8_MEMBASE_REG;
				break;
#endif
			default:
				g_assert_not_reached ();
				break;
			}
			goto loop_start; /* make it handle the possibly big ins->inst_offset */
		}
		// Inst S{B|H|W|D} use I-type Imm
		case OP_STOREI1_MEMBASE_REG:
		case OP_STOREI2_MEMBASE_REG:
		case OP_STOREI4_MEMBASE_REG:
		case OP_STORER4_MEMBASE_REG:
#ifdef TARGET_RISCV64
		case OP_STOREI8_MEMBASE_REG:
#endif
		case OP_STORER8_MEMBASE_REG:
		case OP_STORE_MEMBASE_REG: {
			if (ins->opcode == OP_STORER4_MEMBASE_REG && !cfg->r4fp) {
				NEW_INS_BEFORE (cfg, ins, temp, OP_FCONV_TO_R4);
				temp->dreg = mono_alloc_freg (cfg);
				temp->sreg1 = ins->sreg1;

				ins->sreg1 = temp->dreg;
			}
			// check if offset is valid I-type Imm
			if (!RISCV_VALID_I_IMM (ins->inst_offset)) {
				g_assert (ins->opcode != OP_STORER4_MEMBASE_REG);

				/**
				 * iconst t0, offset
				 * add t0, rd, t0
				 * store rs1, 0(t0)
				 */
				int offset_reg = mono_alloc_ireg (cfg);
				NEW_INS_BEFORE (cfg, ins, temp, OP_ICONST);
				temp->dreg = offset_reg;
				temp->inst_c0 = ins->inst_offset;

#ifdef TARGET_RISCV64
				NEW_INS_BEFORE (cfg, ins, temp, OP_LADD);
#else
				NEW_INS_BEFORE (cfg, ins, temp, OP_IADD);
#endif
				temp->dreg = offset_reg;
				temp->sreg1 = ins->inst_destbasereg;
				temp->sreg2 = offset_reg;

				ins->inst_offset = 0;
				ins->inst_destbasereg = offset_reg;
			}
			break;
		}

		// Inst L{B|H|W|D} use I-type Imm
		case OP_LOADI1_MEMBASE:
		case OP_LOADU1_MEMBASE:
		case OP_LOADI2_MEMBASE:
		case OP_LOADU2_MEMBASE:
		case OP_LOADI4_MEMBASE:
		case OP_LOADU4_MEMBASE:
#ifdef TARGET_RISCV64
		case OP_LOADI8_MEMBASE:
#endif
		case OP_LOADR4_MEMBASE:
		case OP_LOADR8_MEMBASE:
		case OP_LOAD_MEMBASE:
			if (!RISCV_VALID_I_IMM (ins->inst_imm)) {
				NEW_INS_BEFORE (cfg, ins, temp, OP_ICONST);
				temp->inst_c0 = ins->inst_imm;
				temp->dreg = mono_alloc_ireg (cfg);
				ins->sreg1 = temp->dreg;
				ins->inst_imm = 0;
			}
<<<<<<< HEAD
			// TODO: Move This to Optimisation
=======
>>>>>>> 2b834f5c
			if ((ins->next) && (ins->next->opcode >= OP_ZEXT_I1 && ins->next->opcode <= OP_ZEXT_I4)) {
				switch (ins->opcode) {
				case OP_LOADI1_MEMBASE:
					ins->opcode = OP_LOADU1_MEMBASE;
					ins->dreg = ins->next->dreg;
					NULLIFY_INS (ins->next);
					break;
				case OP_LOADI2_MEMBASE:
					ins->opcode = OP_LOADU2_MEMBASE;
					ins->dreg = ins->next->dreg;
					NULLIFY_INS (ins->next);
					break;
				case OP_LOADI4_MEMBASE:
					ins->opcode = OP_LOADU4_MEMBASE;
					ins->dreg = ins->next->dreg;
					NULLIFY_INS (ins->next);
					break;
				case OP_LOADU1_MEMBASE:
				case OP_LOADU2_MEMBASE:
				case OP_LOADU4_MEMBASE:
					ins->dreg = ins->next->dreg;
					NULLIFY_INS (ins->next);
					break;
				case OP_LOAD_MEMBASE:
<<<<<<< HEAD
				case OP_LOADI8_MEMBASE:
=======
>>>>>>> 2b834f5c
					break;
				default:
					g_print (mono_inst_name (ins->opcode));
					g_assert_not_reached ();
				}
			}
			break;

		case OP_COMPARE_IMM:
		case OP_ICOMPARE_IMM:
		case OP_LCOMPARE_IMM: {
			if (ins->next) {
				if (ins->next->opcode == OP_LCEQ || ins->next->opcode == OP_ICEQ) {
					if (RISCV_VALID_I_IMM (ins->inst_imm)) {
						// compare rs1, imm; lceq rd => addi rs2, rs1, -imm; sltiu rd, rs2, 1
						ins->opcode = OP_ADD_IMM;
						ins->dreg = mono_alloc_ireg (cfg);
						ins->inst_imm = -ins->inst_imm;

						ins->next->opcode = OP_RISCV_SLTIU;
						ins->next->sreg1 = ins->dreg;
						ins->next->inst_imm = 1;
						break;
					}
				}
				if (ins->next->opcode == OP_ICNEQ) {
					if (RISCV_VALID_I_IMM (ins->inst_imm)) {
						// compare rs1, imm; lcneq rd => addi rs2, rs1, -imm; sltu rd, X0, rs2
						ins->opcode = OP_ADD_IMM;
						ins->dreg = mono_alloc_ireg (cfg);
						ins->inst_imm = -ins->inst_imm;

						ins->next->opcode = OP_RISCV_SLTU;
						ins->next->sreg1 = RISCV_ZERO;
						ins->next->sreg2 = ins->dreg;
						break;
					}
				} else if (ins->next->opcode == OP_LCGT_UN || ins->next->opcode == OP_ICGT_UN) {
					if (RISCV_VALID_I_IMM (ins->inst_imm + 1)) {
						// compare rs1, imm; lcgt_un rd => sltiu rd, rs1, imm; xori rd, rd, 1
						ins->opcode = OP_RISCV_SLTIU;
						ins->dreg = ins->next->dreg;
						ins->sreg1 = ins->sreg1;
						ins->inst_imm = ins->inst_imm + 1;

						ins->next->opcode = OP_XOR_IMM;
						ins->next->dreg = ins->dreg;
						ins->next->sreg1 = ins->dreg;
						ins->next->inst_imm = 1;
						break;
					}
				} else if (ins->next->opcode == OP_LCGT || ins->next->opcode == OP_ICGT) {
					if (RISCV_VALID_I_IMM (ins->inst_imm + 1)) {
						ins->opcode = OP_RISCV_SLTI;
						ins->dreg = ins->next->dreg;
						ins->sreg1 = ins->sreg1;
						ins->inst_imm = ins->inst_imm + 1;

						ins->next->opcode = OP_XOR_IMM;
						ins->next->dreg = ins->dreg;
						ins->next->sreg1 = ins->dreg;
						ins->next->inst_imm = 1;
						break;
					}
				}
			} else {
				// why it will reach this?
				NULLIFY_INS (ins);
				break;
			}

			if (ins->inst_imm == 0) {
				ins->sreg2 = RISCV_ZERO;
			} else {
				NEW_INS_BEFORE (cfg, ins, temp, OP_ICONST);
				temp->inst_c0 = ins->inst_imm;
				temp->dreg = mono_alloc_ireg (cfg);
				ins->sreg2 = temp->dreg;
				ins->inst_imm = 0;
			}
			ins->opcode = OP_ICOMPARE;
			goto loop_start;
		}
		case OP_COMPARE:
		case OP_ICOMPARE:
		case OP_LCOMPARE: {
			if (ins->next) {
				if (ins->next->opcode == OP_COND_EXC_EQ || ins->next->opcode == OP_COND_EXC_IEQ) {
					ins->next->opcode = OP_RISCV_EXC_BEQ;
					ins->next->sreg1 = ins->sreg1;
					ins->next->sreg2 = ins->sreg2;
					NULLIFY_INS (ins);
				} else if (ins->next->opcode == OP_COND_EXC_NE_UN) {
					ins->next->opcode = OP_RISCV_EXC_BNE;
					ins->next->sreg1 = ins->sreg1;
					ins->next->sreg2 = ins->sreg2;
					NULLIFY_INS (ins);
				} else if (ins->next->opcode == OP_COND_EXC_LT) {
					ins->next->opcode = OP_RISCV_EXC_BLT;
					ins->next->sreg1 = ins->sreg1;
					ins->next->sreg2 = ins->sreg2;
					NULLIFY_INS (ins);
				} else if (ins->next->opcode == OP_COND_EXC_LT_UN) {
					ins->next->opcode = OP_RISCV_EXC_BLTU;
					ins->next->sreg1 = ins->sreg1;
					ins->next->sreg2 = ins->sreg2;
					NULLIFY_INS (ins);
				} else if (ins->next->opcode == OP_COND_EXC_LE_UN) {
					ins->next->opcode = OP_RISCV_EXC_BGEU;
					ins->next->sreg1 = ins->sreg2;
					ins->next->sreg2 = ins->sreg1;
					NULLIFY_INS (ins);
				} else if (ins->next->opcode == OP_COND_EXC_IGT_UN || ins->next->opcode == OP_COND_EXC_GT_UN) {
					ins->next->opcode = OP_RISCV_EXC_BLTU;
					ins->next->sreg1 = ins->sreg2;
					ins->next->sreg2 = ins->sreg1;
					NULLIFY_INS (ins);
				} else if (ins->next->opcode == OP_LBEQ || ins->next->opcode == OP_IBEQ) {
					ins->next->opcode = OP_RISCV_BEQ;
					ins->next->sreg1 = ins->sreg1;
					ins->next->sreg2 = ins->sreg2;
					NULLIFY_INS (ins);
				} else if (ins->next->opcode == OP_LBNE_UN || ins->next->opcode == OP_IBNE_UN) {
					ins->next->opcode = OP_RISCV_BNE;
					ins->next->sreg1 = ins->sreg1;
					ins->next->sreg2 = ins->sreg2;
					NULLIFY_INS (ins);
				} else if (ins->next->opcode == OP_LBGE_UN || ins->next->opcode == OP_IBGE_UN) {
					ins->next->opcode = OP_RISCV_BGEU;
					ins->next->sreg1 = ins->sreg1;
					ins->next->sreg2 = ins->sreg2;
					NULLIFY_INS (ins);
				} else if (ins->next->opcode == OP_LBGE || ins->next->opcode == OP_IBGE) {
					ins->next->opcode = OP_RISCV_BGE;
					ins->next->sreg1 = ins->sreg1;
					ins->next->sreg2 = ins->sreg2;
					NULLIFY_INS (ins);
				} else if (ins->next->opcode == OP_LBGT_UN || ins->next->opcode == OP_IBGT_UN) {
					ins->next->opcode = OP_RISCV_BLTU;
					ins->next->sreg1 = ins->sreg2;
					ins->next->sreg2 = ins->sreg1;
					NULLIFY_INS (ins);
				} else if (ins->next->opcode == OP_LBGT || ins->next->opcode == OP_IBGT) {
					ins->next->opcode = OP_RISCV_BLT;
					ins->next->sreg1 = ins->sreg2;
					ins->next->sreg2 = ins->sreg1;
					NULLIFY_INS (ins);
				} else if (ins->next->opcode == OP_LBLE || ins->next->opcode == OP_IBLE) {
					// ble rs1, rs2  -> bge rs2, rs1
					ins->next->opcode = OP_RISCV_BGE;
					ins->next->sreg1 = ins->sreg2;
					ins->next->sreg2 = ins->sreg1;
					NULLIFY_INS (ins);
				} else if (ins->next->opcode == OP_LBLE_UN || ins->next->opcode == OP_IBLE_UN) {
					// ble rs1, rs2  -> bge rs2, rs1
					ins->next->opcode = OP_RISCV_BGEU;
					ins->next->sreg1 = ins->sreg2;
					ins->next->sreg2 = ins->sreg1;
					NULLIFY_INS (ins);
				} else if (ins->next->opcode == OP_LBLT_UN || ins->next->opcode == OP_IBLT_UN) {
					ins->next->opcode = OP_RISCV_BLTU;
					ins->next->sreg1 = ins->sreg1;
					ins->next->sreg2 = ins->sreg2;
					NULLIFY_INS (ins);
				} else if (ins->next->opcode == OP_LBLT || ins->next->opcode == OP_IBLT) {
					ins->next->opcode = OP_RISCV_BLT;
					ins->next->sreg1 = ins->sreg1;
					ins->next->sreg2 = ins->sreg2;
					NULLIFY_INS (ins);
				} else if (ins->next->opcode == OP_LCLT || ins->next->opcode == OP_ICLT) {
					ins->next->opcode = OP_RISCV_SLT;
					ins->next->sreg1 = ins->sreg1;
					ins->next->sreg2 = ins->sreg2;
					NULLIFY_INS (ins);
				} else if (ins->next->opcode == OP_LCLT_UN || ins->next->opcode == OP_ICLT_UN) {
					ins->next->opcode = OP_RISCV_SLTU;
					ins->next->sreg1 = ins->sreg1;
					ins->next->sreg2 = ins->sreg2;
					NULLIFY_INS (ins);
				} else if (ins->next->opcode == OP_LCEQ || ins->next->opcode == OP_ICEQ) {
					// compare rs1, rs2; lceq rd => xor rd, rs1, rs2; sltiu rd, rd, 1
					ins->opcode = OP_IXOR;
					ins->dreg = ins->next->dreg;

					ins->next->opcode = OP_RISCV_SLTIU;
					ins->next->sreg1 = ins->dreg;
					ins->next->inst_imm = 1;
				} else if (ins->next->opcode == OP_ICNEQ) {
					// compare rs1, rs2; lcneq rd => xor rd, rs1, rs2; sltu rd, X0, rd
					ins->opcode = OP_IXOR;
					ins->dreg = ins->next->dreg;

					ins->next->opcode = OP_RISCV_SLTU;
					ins->next->sreg1 = RISCV_ZERO;
					ins->next->sreg2 = ins->dreg;
				} else if (ins->next->opcode == OP_LCGT || ins->next->opcode == OP_ICGT) {
					ins->next->opcode = OP_RISCV_SLT;
					ins->next->sreg1 = ins->sreg2;
					ins->next->sreg2 = ins->sreg1;
					NULLIFY_INS (ins);
				} else if (ins->next->opcode == OP_LCGT_UN || ins->next->opcode == OP_ICGT_UN) {
					ins->next->opcode = OP_RISCV_SLTU;
					ins->next->sreg1 = ins->sreg2;
					ins->next->sreg2 = ins->sreg1;
					NULLIFY_INS (ins);
				} else if (ins->next->opcode == OP_IL_SEQ_POINT || ins->next->opcode == OP_MOVE ||
				           ins->next->opcode == OP_LOAD_MEMBASE || ins->next->opcode == OP_NOP ||
				           ins->next->opcode == OP_LOADI4_MEMBASE || ins->next->opcode == OP_BR ||
<<<<<<< HEAD
				           ins->next->opcode == OP_LOADI8_MEMBASE || ins->next->opcode == OP_ICONST) {
=======
				           ins->next->opcode == OP_LOADI8_MEMBASE) {
>>>>>>> 2b834f5c
					/**
					 * there is compare without branch OP followed
					 *
					 *  icompare_imm R226
					 *  il_seq_point il: 0xc6
					 *
					 * what should I do?
					 */
					NULLIFY_INS (ins);
					break;
				} else {
					g_print ("Unhandaled op %s following after OP_{I|L}COMPARE{|_IMM}\n",
					         mono_inst_name (ins->next->opcode));
					NOT_IMPLEMENTED;
				}
			} else
				g_assert_not_reached ();
			break;
		}

		/* Math */
		case OP_INEG:
		case OP_LNEG:
			ins->opcode = OP_ISUB;
			ins->sreg2 = ins->sreg1;
			ins->sreg1 = RISCV_ZERO;
			break;
		case OP_SUB_IMM:
		case OP_ISUB_IMM:
		case OP_LSUB_IMM:
			ins->inst_imm = -ins->inst_imm;
			// convert OP_{I|L}SUB_IMM to their corresponding ADD_IMM
			ins->opcode -= 1;
			goto loop_start;
		case OP_ISUBCC:
			/**
			 * sub rd, rs1, rs2
			 * slti t1, x0, rs2
			 * slt t2, rd, rs1
			 * bne t1, t2, overflow
			*/
			ins->opcode = OP_ISUB;
			MonoInst *branch_ins = ins->next;
			if (branch_ins) {
				if (ins->next->opcode == OP_COND_EXC_IOV){
					// bne t1, t2, overflow
					branch_ins->opcode = OP_RISCV_EXC_BNE;
					branch_ins->sreg1 = mono_alloc_ireg (cfg);
					branch_ins->sreg2 = mono_alloc_ireg (cfg);

					// slt t1, x0, rs2
					NEW_INS_BEFORE (cfg, branch_ins, temp, OP_RISCV_SLT);
					temp->dreg = branch_ins->sreg1;
					temp->sreg1 = RISCV_ZERO;
					temp->sreg2 = ins->sreg2;

					// slt t2, rd, rs1
					NEW_INS_BEFORE (cfg, branch_ins, temp, OP_RISCV_SLT);
					temp->dreg = branch_ins->sreg2;
					temp->sreg1 = ins->dreg;
					temp->sreg2 = ins->sreg1;
				}
				else{
					mono_print_ins (branch_ins);
					g_assert_not_reached ();
				}
			}
			break;
		// Inst ADDI use I-type Imm
		case OP_ADD_IMM:
		case OP_IADD_IMM:
		case OP_LADD_IMM:
			if (!RISCV_VALID_I_IMM (ins->inst_imm)) {
				mono_decompose_op_imm (cfg, bb, ins);
			}
			break;
		case OP_ADDCC:
		case OP_IADDCC: {
			/**
			 * add t0, t1, t2
			 * slti t3, t2, 0
			 * slt t4,t0,t1
			 * bne t3, t4, overflow
			 */
			ins->opcode = OP_IADD;
			MonoInst *branch_ins = ins->next;
			if (branch_ins) {
<<<<<<< HEAD
				if (branch_ins->opcode == OP_COND_EXC_C || branch_ins->opcode == OP_COND_EXC_OV || branch_ins->opcode == OP_COND_EXC_IOV) {
=======
				if (branch_ins->opcode == OP_COND_EXC_C || branch_ins->opcode == OP_COND_EXC_IOV || OP_COND_EXC_OV) {
>>>>>>> 2b834f5c
					// bne t3, t4, overflow
					branch_ins->opcode = OP_RISCV_EXC_BNE;
					branch_ins->sreg1 = mono_alloc_ireg (cfg);
					branch_ins->sreg2 = mono_alloc_ireg (cfg);

					// slti t3, t2, 0
					NEW_INS_BEFORE (cfg, branch_ins, temp, OP_RISCV_SLTI);
					temp->dreg = branch_ins->sreg1;
					temp->sreg1 = ins->sreg2;
					temp->inst_imm = 0;

					// slt t4,t0,t1
					NEW_INS_BEFORE (cfg, branch_ins, temp, OP_RISCV_SLT);
					temp->dreg = branch_ins->sreg2;
					temp->sreg1 = ins->dreg;
					temp->sreg2 = ins->sreg1;
				} else {
					mono_print_ins (branch_ins);
					g_assert_not_reached ();
				}
			}
			break;
		}
		case OP_MUL_IMM:
		case OP_IMUL_IMM:
		case OP_LMUL_IMM:
		case OP_IDIV_IMM: {
			g_assert (riscv_stdext_m);
			NEW_INS_BEFORE (cfg, ins, temp, OP_ICONST);
			temp->inst_c0 = ins->inst_imm;
			temp->dreg = mono_alloc_ireg (cfg);
			ins->sreg2 = temp->dreg;
			ins->inst_imm = 0;
			switch (ins->opcode) {
			case OP_MUL_IMM:
#ifdef TARGET_RISCV64
				ins->opcode = OP_LMUL;
#else
				ins->opcode = OP_IMUL;
#endif
				break;
			case OP_IMUL_IMM:
				ins->opcode = OP_IMUL;
				break;
			case OP_LMUL_IMM:
				ins->opcode = OP_LMUL;
				break;
			case OP_DIV_IMM:
#ifdef TARGET_RISCV64
				ins->opcode = OP_LDIV;
#else
				ins->opcode = OP_IDIV;
#endif
				break;
			case OP_IDIV_IMM:
				ins->opcode = OP_IDIV;
				break;
			case OP_LDIV_IMM:
				ins->opcode = OP_LDIV;
				break;
			}
			break;
		}
		case OP_IREM_IMM:
		case OP_LREM_IMM:
		case OP_IREM_UN_IMM:
		case OP_LREM_UN_IMM:
			mono_decompose_op_imm (cfg, bb, ins);
			break;

		// Bit OP
		case OP_AND_IMM:
		case OP_IAND_IMM:
		case OP_LAND_IMM:
		case OP_IOR_IMM:
		case OP_LOR_IMM:
		case OP_XOR_IMM:
		case OP_IXOR_IMM:
<<<<<<< HEAD
		case OP_LXOR_IMM:
=======
>>>>>>> 2b834f5c
			if (!RISCV_VALID_I_IMM (ins->inst_imm))
				mono_decompose_op_imm (cfg, bb, ins);
			break;
		case OP_INOT:
		case OP_LNOT:
			ins->opcode = OP_XOR_IMM;
			ins->inst_imm = -1;
			break;
		case OP_ICONV_TO_I1:
		case OP_LCONV_TO_I1:
			// slli    a0, a0, 56
			// srai    a0, a0, 56
			NEW_INS_BEFORE (cfg, ins, temp, OP_ICONST);
			temp->opcode = OP_SHL_IMM;
			temp->dreg = ins->dreg;
			temp->sreg1 = ins->sreg1;
			temp->inst_imm = 56;

			ins->opcode = OP_SHR_IMM;
			ins->dreg = ins->dreg;
			ins->sreg1 = temp->dreg;
			ins->inst_imm = 56;
			break;
		case OP_ICONV_TO_U1:
		case OP_LCONV_TO_U1:
			// andi rd, rs1, 255
			ins->opcode = OP_AND_IMM;
			ins->inst_imm = 255;
			break;
		case OP_ICONV_TO_U2:
		case OP_LCONV_TO_U2:
			// slli    a0, a0, 48
			// srli    a0, a0, 48
			NEW_INS_BEFORE (cfg, ins, temp, OP_ICONST);
			temp->opcode = OP_SHL_IMM;
			temp->dreg = ins->dreg;
			temp->sreg1 = ins->sreg1;
			temp->inst_imm = 48;

			ins->opcode = OP_SHR_UN_IMM;
			ins->dreg = ins->dreg;
			ins->sreg1 = temp->dreg;
			ins->inst_imm = 48;
			break;
		case OP_ICONV_TO_I2:
		case OP_LCONV_TO_I2:
			// slli    a0, a0, 48
			// srai    a0, a0, 48
			NEW_INS_BEFORE (cfg, ins, temp, OP_ICONST);
			temp->opcode = OP_SHL_IMM;
			temp->dreg = ins->dreg;
			temp->sreg1 = ins->sreg1;
			temp->inst_imm = 48;

			ins->opcode = OP_SHR_IMM;
			ins->dreg = ins->dreg;
			ins->sreg1 = temp->dreg;
			ins->inst_imm = 48;
			break;
#ifdef TARGET_RISCV64
		case OP_SEXT_I4:
			ins->opcode = OP_RISCV_ADDIW;
			ins->inst_imm = 0;
			break;
		case OP_ZEXT_I4: {
			// TODO: Add inst riscv_adduw in riscv-codegen.h
			// if(riscv_stdext_b){
			if (FALSE) {
				NOT_IMPLEMENTED;
				ins->opcode = OP_RISCV_ADDUW;
				ins->sreg2 = RISCV_ZERO;
			} else {
				// slli a0, a1, 32
				// srli a0, a0, 32
				NEW_INS_BEFORE (cfg, ins, temp, OP_SHL_IMM);
				temp->dreg = ins->dreg;
				temp->sreg1 = ins->sreg1;
				temp->inst_imm = 32;

				ins->opcode = OP_SHR_UN_IMM;
				ins->sreg1 = temp->dreg;
				ins->inst_imm = 32;
			}
			break;
		}
#endif
		default:
			printf ("unable to lower the following IR:");
			mono_print_ins (ins);
			NOT_IMPLEMENTED;
			break;
		}
		last_ins = ins;
	}

	bb->last_ins = last_ins;
	bb->max_vreg = cfg->next_vreg;

	if (cfg->verbose_level > 2) {
		g_print ("BASIC BLOCK %d (after lowering)\n", bb->block_num);
		MONO_BB_FOR_EACH_INS (bb, ins)
		{
			mono_print_ins (ins);
		}
	}
}

void
mono_arch_peephole_pass_1 (MonoCompile *cfg, MonoBasicBlock *bb)
{
}

void
mono_arch_peephole_pass_2 (MonoCompile *cfg, MonoBasicBlock *bb)
{
}

// Uses at most 8 bytes on RV32I and 16 bytes on RV64I.
guint8 *
mono_riscv_emit_imm (guint8 *code, int rd, gsize imm)
{
#ifdef TARGET_RISCV64
	if (RISCV_VALID_I_IMM (imm)) {
		riscv_addi (code, rd, RISCV_ZERO, imm);
		return code;
	}

	/**
	 * use LUI & ADDIW load 32 bit Imm
	 * LUI: High 20 bit of imm
	 * ADDIW: Low 12 bit of imm
	 */
	if (RISCV_VALID_IMM32 (imm)) {
		gint32 Hi = RISCV_BITS (imm, 12, 20);
		gint32 Lo = RISCV_BITS (imm, 0, 12);

		// Lo is in signed num
		// if Lo >= 0x800
		// convert into ((Hi + 1) << 20) -  (0x1000 - Lo)
		if (Lo >= 0x800) {
			if (imm > 0)
				Hi += 1;
			Lo = Lo - 0x1000;
		}

		g_assert (Hi <= 0xfffff);
		riscv_lui (code, rd, Hi);
		riscv_addiw (code, rd, rd, Lo);
		return code;
	}

	/*
	 * This is not pretty, but RV64I doesn't make it easy to load constants.
	 * Need to figure out something better.
	 */
	riscv_jal (code, rd, sizeof (guint64) + 4);
	*(guint64 *) code = imm;
	code += sizeof (guint64);
	riscv_ld (code, rd, rd, 0);
#else
	if (RISCV_VALID_I_IMM (imm)) {
		riscv_addi (code, rd, RISCV_ZERO, imm);
		return code;
	}

	riscv_lui (code, rd, RISCV_BITS (imm, 12, 20));

	if (!RISCV_VALID_U_IMM (imm))
		riscv_ori (code, rd, rd, RISCV_BITS (imm, 0, 12));
#endif

	return code;
}

guint8 *
mono_riscv_emit_float_imm (guint8 *code, int rd, gsize f_imm, gboolean isSingle)
{
	if (f_imm == 0) {
		if (mono_arch_is_soft_float ())
			riscv_addi (code, rd, RISCV_ZERO, 0);
		else if (isSingle)
			riscv_fmv_w_x (code, rd, RISCV_ZERO);
		else
			riscv_fmv_d_x (code, rd, RISCV_ZERO);
		return code;
	}

	riscv_jal (code, RISCV_T0, sizeof (guint64) + 4);
	*(guint64 *)code = f_imm;
	code += sizeof (guint64);

	if (mono_arch_is_soft_float ())
#ifdef TARGET_RISCV64
		riscv_ld (code, rd, RISCV_T0, 0);
#else
		riscv_lw (code, rd, RISCV_T0, 0);
#endif
	else if (isSingle)
		riscv_flw (code, rd, RISCV_T0, 0);
	else
		riscv_fld (code, rd, RISCV_T0, 0);

	return code;
}

guint8 *
mono_riscv_emit_nop (guint8 *code)
{
	// if(riscv_stdext_c){
	// }
	riscv_addi (code, RISCV_ZERO, RISCV_ZERO, 0);
	return code;
}

// Uses at most 16 bytes on RV32I and 24 bytes on RV64I.
// length == 0 means the data size follows the XLEN
guint8 *
mono_riscv_emit_load (guint8 *code, int rd, int rs1, gint32 imm, int length)
{
	if (!RISCV_VALID_I_IMM (imm)) {
		code = mono_riscv_emit_imm (code, RISCV_T0, imm);
		riscv_add (code, RISCV_T0, rs1, RISCV_T0);
		rs1 = RISCV_T0;
		imm = 0;
	}

	switch (length) {
	case 0:
#ifdef TARGET_RISCV64
		riscv_ld (code, rd, rs1, imm);
#else
		riscv_lw (code, rd, rs1, imm);
#endif
		break;
	case 1:
		riscv_lb (code, rd, rs1, imm);
		break;
	case 2:
		riscv_lh (code, rd, rs1, imm);
		break;
	case 4:
		riscv_lw (code, rd, rs1, imm);
		break;
#ifdef TARGET_RISCV64
	case 8:
		riscv_ld (code, rd, rs1, imm);
		break;
#endif
	default:
		g_assert_not_reached ();
		break;
	}
	return code;
}

// Uses at most 16 bytes on RV32I and 24 bytes on RV64I.
guint8 *
mono_riscv_emit_loadu (guint8 *code, int rd, int rs1, gint32 imm, int length)
{
	if (!RISCV_VALID_I_IMM (imm)) {
		code = mono_riscv_emit_imm (code, RISCV_T0, imm);
		riscv_add (code, RISCV_T0, rs1, RISCV_T0);
		rs1 = RISCV_T0;
		imm = 0;
	}

	switch (length) {
	case 1:
		riscv_lbu (code, rd, rs1, imm);
		break;
	case 2:
		riscv_lhu (code, rd, rs1, imm);
		break;
#ifdef TARGET_RISCV64
	case 4:
		riscv_lwu (code, rd, rs1, imm);
		break;
#endif
	default:
		g_assert_not_reached ();
		break;
	}
	return code;
}

// Uses at most 16 bytes on RV32D and 24 bytes on RV64D.
guint8 *
mono_riscv_emit_fload (guint8 *code, int rd, int rs1, gint32 imm, gboolean isSingle)
{
	g_assert (riscv_stdext_d || (isSingle && riscv_stdext_f));
	if (!RISCV_VALID_I_IMM (imm)) {
		code = mono_riscv_emit_imm (code, RISCV_T0, imm);
		riscv_add (code, RISCV_T0, rs1, RISCV_T0);
		rs1 = RISCV_T0;
		imm = 0;
	}

	if (isSingle)
		riscv_flw (code, rd, rs1, imm);
	else
		riscv_fld (code, rd, rs1, imm);

	return code;
}

// May clobber t0. Uses at most 16 bytes on RV32I and 24 bytes on RV64I.
// length == 0 means the data size follows the XLEN
guint8 *
mono_riscv_emit_store (guint8 *code, int rs2, int rs1, gint32 imm, int length)
{
	if (!RISCV_VALID_S_IMM (imm)) {
		code = mono_riscv_emit_imm (code, RISCV_T0, imm);
		riscv_add (code, RISCV_T0, rs1, RISCV_T0);
		rs1 = RISCV_T0;
		imm = 0;
	}

	switch (length) {
	case 0:
#ifdef TARGET_RISCV64
		riscv_sd (code, rs2, rs1, imm);
#else
		riscv_sd (code, rs2, rs1, imm);
#endif
		break;
	case 1:
		riscv_sb (code, rs2, rs1, imm);
		break;
	case 2:
		riscv_sh (code, rs2, rs1, imm);
		break;
	case 4:
		riscv_sw (code, rs2, rs1, imm);
		break;
#ifdef TARGET_RISCV64
	case 8:
		riscv_sd (code, rs2, rs1, imm);
		break;
#endif
	default:
		g_assert_not_reached ();
		break;
	}
	return code;
}

// May clobber t0. Uses at most 16 bytes on RV32I and 24 bytes on RV64I.
guint8 *
mono_riscv_emit_fstore (guint8 *code, int rs2, int rs1, gint32 imm, gboolean isSingle)
{
	g_assert (riscv_stdext_d || (isSingle && riscv_stdext_f));
	if (!RISCV_VALID_I_IMM (imm)) {
		code = mono_riscv_emit_imm (code, RISCV_T0, imm);
		riscv_add (code, RISCV_T0, rs1, RISCV_T0);
		rs1 = RISCV_T0;
		imm = 0;
	}

	if (isSingle)
		riscv_fsw (code, rs2, rs1, imm);
	else
		riscv_fsd (code, rs2, rs1, imm);

	return code;

	return code;
}

/*
 * mono_riscv_emit_load_regarray:
 *
 *   Emit code to load the registers in REGS from the appropriate elements of
 * a register array at BASEREG+OFFSET.
 */
guint8 *
mono_riscv_emit_load_regarray (guint8 *code, guint64 regs, int basereg, int offset, gboolean isFloat)
{
	g_assert (basereg != RISCV_SP);

	if (!RISCV_VALID_S_IMM (offset)) {
		code = mono_riscv_emit_imm (code, RISCV_T6, offset);
		riscv_add (code, RISCV_T6, basereg, RISCV_T6);
		basereg = RISCV_T6;
		offset = 0;
	}

	for (int i = 0; i < 32; ++i) {
		if (regs & (1 << i)) {
			if (!isFloat && i == RISCV_SP)
				g_assert_not_reached ();
			if (isFloat)
				code = mono_riscv_emit_fload (code, i, basereg, offset + (i * sizeof (host_mgreg_t)), FALSE);
			else
				code = mono_riscv_emit_load (code, i, basereg, offset + (i * sizeof (host_mgreg_t)), 0);
		}
	}

	return code;
}

/*
 * mono_riscv_emit_store_regarray:
 *
 *   Emit code to store the registers in REGS from the appropriate elements of
 * a register array at BASEREG+OFFSET.
 */
guint8 *
mono_riscv_emit_store_regarray (guint8 *code, guint64 regs, int basereg, int offset, gboolean isFloat)
{
	g_assert (basereg != RISCV_SP);

	if (!RISCV_VALID_S_IMM (offset)) {
		code = mono_riscv_emit_imm (code, RISCV_T6, offset);
		riscv_add (code, RISCV_T6, basereg, RISCV_T6);
		basereg = RISCV_T6;
		offset = 0;
	}

	for (int i = 0; i < 32; ++i) {
		if (regs & (1 << i)) {
			if (isFloat)
				code = mono_riscv_emit_fstore (code, i, basereg, offset + (i * sizeof (host_mgreg_t)), FALSE);
			else
				code = mono_riscv_emit_store (code, i, basereg, offset + (i * sizeof (host_mgreg_t)), 0);
		}
	}

	return code;
}

/*
 * mono_riscv_emit_load_stack:
 *
 *   Emit code to load the registers in REGS from stack or consecutive memory locations starting
 * at BASEREG+OFFSET.
 */
guint8 *
mono_riscv_emit_load_stack (guint8 *code, guint64 regs, int basereg, int offset, gboolean isFloat)
{
	int pos = 0;
	g_assert (basereg != RISCV_SP);

	if (!RISCV_VALID_S_IMM (offset)) {
		code = mono_riscv_emit_imm (code, RISCV_T6, offset);
		riscv_add (code, RISCV_T6, basereg, RISCV_T6);
		basereg = RISCV_T6;
		offset = 0;
	}

	for (int i = 0; i < 32; ++i) {
		if (regs & (1 << i)) {
			if (!isFloat && i == RISCV_SP)
				g_assert_not_reached ();
			if (isFloat)
				code = mono_riscv_emit_fload (code, i, basereg, (offset + (pos * sizeof (host_mgreg_t))), FALSE);
			else
				code = mono_riscv_emit_load (code, i, basereg, (offset + (pos * sizeof (host_mgreg_t))), 0);
			pos++;
		}
	}

	return code;
}

/*
 * mono_riscv_emit_store_stack:
 *
 *   Emit code to store the registers in REGS into consecutive memory locations starting
 * at BASEREG+OFFSET.
 */
guint8 *
mono_riscv_emit_store_stack (guint8 *code, guint64 regs, int basereg, int offset, gboolean isFloat)
{
	int pos = 0;
	g_assert (basereg != RISCV_SP);

	for (int i = 0; i < 32; ++i) {
		if (regs & (1 << i)) {
			if (isFloat)
				code = mono_riscv_emit_fstore (code, i, basereg, (offset + (pos * sizeof (host_mgreg_t))), FALSE);
			else
				code = mono_riscv_emit_store (code, i, basereg, (offset + (pos * sizeof (host_mgreg_t))), 0);
			pos++;
		}
	}
	return code;
}

static __attribute__ ((__warn_unused_result__)) guint8 *
emit_store_stack_cfa (MonoCompile *cfg, guint8 *code, guint64 regs, int basereg, int offset, guint64 no_cfa_regset)
{
	guint32 cfa_regset = regs & ~no_cfa_regset;
	g_assert (basereg == RISCV_FP);
	g_assert (offset <= 0);

	code = mono_riscv_emit_store_stack(code, regs, basereg, offset, FALSE);

	int pos = 0;
	for (int i = 0; i < 32; ++i){
		if (regs & (1 << i)) {
			if (cfa_regset & (1 << i))
				mono_emit_unwind_op_offset (cfg, code, i, offset + (pos * sizeof (host_mgreg_t)));
			pos++;
		}
	}
	return code;
}

/* Same as mono_riscv_emitstore_regarray, but emit unwind info */
/* CFA_OFFSET is the offset between the CFA and basereg */
static __attribute__ ((__warn_unused_result__)) guint8 *
emit_store_regarray_cfa (MonoCompile *cfg, guint8 *code, guint64 regs, int basereg, int offset, guint64 no_cfa_regset)
{
	guint32 cfa_regset = regs & ~no_cfa_regset;
	g_assert (basereg == RISCV_FP);
	g_assert (offset <= 0);

	for (int i = 0; i < 32; ++i) {
		if (regs & (1 << i)) {
			code = mono_riscv_emit_store (code, i, basereg, offset + (i * sizeof (host_mgreg_t)), 0);

			if (cfa_regset & (1 << i)) {
				mono_emit_unwind_op_offset (cfg, code, i, offset + (i * sizeof (host_mgreg_t)));
			}
		}
	}
	return code;
}

/*
 * emit_setup_lmf:
 *
 *   Emit code to initialize an LMF structure at LMF_OFFSET.
 * Clobbers T6.
 */
static guint8 *
emit_setup_lmf (MonoCompile *cfg, guint8 *code, gint32 lmf_offset)
{
	/*
	 * The LMF should contain all the state required to be able to reconstruct the machine state
	 * at the current point of execution. Since the LMF is only read during EH, only callee
	 * saved etc. registers need to be saved.
	 * FIXME: Save callee saved fp regs, JITted code doesn't use them, but native code does, and they
	 * need to be restored during EH.
	 */
	g_assert (lmf_offset <= 0);
	/* pc */
	code = mono_riscv_emit_imm (code, RISCV_T6, (gsize)code);
	code = mono_riscv_emit_store (code, RISCV_T6, RISCV_FP, lmf_offset + MONO_STRUCT_OFFSET (MonoLMF, pc), 0);
	/* callee saved gregs + sp */
	code = emit_store_regarray_cfa (cfg, code, MONO_ARCH_LMF_REGS, RISCV_FP,
	                                lmf_offset + MONO_STRUCT_OFFSET (MonoLMF, gregs), (1 << RISCV_SP));

	return code;
}

static guint8 *
emit_move_args (MonoCompile *cfg, guint8 *code)
{
	MonoInst *ins;
	CallInfo *cinfo;
	ArgInfo *ainfo;
	MonoMethodSignature *sig = mono_method_signature_internal (cfg->method);

	cinfo = cfg->arch.cinfo;
	g_assert (cinfo);

	for (int i = 0; i < cinfo->nargs; ++i) {
		ainfo = cinfo->args + i;
		ins = cfg->args [i];

		if (ins->opcode == OP_REGVAR) {
			switch (ainfo->storage) {
			case ArgInIReg:
				if (ins->dreg != ainfo->reg)
					riscv_addi (code, ins->dreg, ainfo->reg, 0);
				if (i == 0 && sig->hasthis) {
					mono_add_var_location (cfg, ins, TRUE, ainfo->reg, 0, 0, code - cfg->native_code);
					mono_add_var_location (cfg, ins, TRUE, ins->dreg, 0, code - cfg->native_code, 0);
				}
				break;
			case ArgOnStack:
				code = mono_riscv_emit_load (code, ins->dreg, RISCV_FP, ainfo->offset, ainfo->slot_size);
				break;
			default:
				g_print ("Can't handle arg type %d\n", ainfo->storage);
				NOT_IMPLEMENTED;
			}
		} else {
			if (ainfo->storage != ArgVtypeByRef && ainfo->storage != ArgVtypeByRefOnStack)
				g_assert (ins->opcode == OP_REGOFFSET);

			switch (ainfo->storage) {
			case ArgInIReg:
				g_assert (ainfo->is_regpair == FALSE);
				code = mono_riscv_emit_store (code, ainfo->reg, ins->inst_basereg, ins->inst_offset, 0);
				if (i == 0 && sig->hasthis) {
					mono_add_var_location (cfg, ins, TRUE, ainfo->reg, 0, 0, code - cfg->native_code);
					mono_add_var_location (cfg, ins, FALSE, ins->inst_basereg, ins->inst_offset,
					                       code - cfg->native_code, 0);
				}
				break;
			case ArgInFReg:
			case ArgInFRegR4:
				code = mono_riscv_emit_fstore (code, ainfo->reg, ins->inst_basereg, ins->inst_offset,
				                               ainfo->storage == ArgInFRegR4);
				break;
			case ArgVtypeInIReg:
				if (ainfo->is_regpair)
					code = mono_riscv_emit_store (code, ainfo->reg + 1, ins->inst_basereg,
					                              ins->inst_offset + sizeof (host_mgreg_t), 0);
				code = mono_riscv_emit_store (code, ainfo->reg, ins->inst_basereg, ins->inst_offset, 0);
				break;
			case ArgVtypeByRef:
				// if (ainfo->gsharedvt) {
				// 	g_assert (ins->opcode == OP_GSHAREDVT_ARG_REGOFFSET);
				// 	arm_strx (code, ainfo->reg, ins->inst_basereg, ins->inst_offset);
				// } else {
				g_assert (ins->opcode == OP_VTARG_ADDR);
				g_assert (ins->inst_left->opcode == OP_REGOFFSET);
				code = mono_riscv_emit_store (code, ainfo->reg, ins->inst_left->inst_basereg,
				                              ins->inst_left->inst_offset, 0);
				// }
				break;
			case ArgOnStack:
			case ArgVtypeOnStack:
				break;
			default:
				g_print ("can't process Storage type %d\n", ainfo->storage);
				NOT_IMPLEMENTED;
			}
		}
	}

	return code;
}

static guint8 *
emit_move_return_value (MonoCompile *cfg, guint8 *code, MonoInst *ins)
{
	CallInfo *cinfo;
	MonoCallInst *call;

	call = (MonoCallInst *)ins;
	cinfo = call->call_info;
	g_assert (cinfo);
	switch (cinfo->ret.storage) {
	case ArgNone:
		break;
	case ArgInIReg:
		if (call->inst.dreg != cinfo->ret.reg) {
			riscv_addi (code, call->inst.dreg, cinfo->ret.reg, 0);
		}
		break;
	case ArgInFReg:
		g_assert (riscv_stdext_d || riscv_stdext_f);
		if (call->inst.dreg != cinfo->ret.reg) {
			if (riscv_stdext_d)
				riscv_fsgnj_d (code, call->inst.dreg, cinfo->ret.reg, cinfo->ret.reg);
			else
				riscv_fsgnj_s (code, ins->dreg, cinfo->ret.reg, cinfo->ret.reg);
		}
		break;
	case ArgVtypeInIReg: {
		MonoInst *loc = cfg->arch.vret_addr_loc;

		/* Load the destination address */
		g_assert (loc && loc->opcode == OP_REGOFFSET);
		code = mono_riscv_emit_load (code, RISCV_T0, loc->inst_basereg, loc->inst_offset, 0);
		code = mono_riscv_emit_store (code, cinfo->ret.reg, RISCV_T0, 0, 0);
		if (cinfo->ret.is_regpair) {
			code = mono_riscv_emit_store (code, cinfo->ret.reg + 1, RISCV_T0, sizeof (host_mgreg_t), 0);
		}
		break;
	}
	case ArgVtypeByRef:
		break;
	default:
		g_print ("Unable process returned storage %d(0x%x)\n", cinfo->ret.storage, cinfo->ret.storage);
		NOT_IMPLEMENTED;
		break;
	}
	return code;
}

static guint8 *
mono_riscv_emit_call (MonoCompile *cfg, guint8 *code, MonoJumpInfoType patch_type, gconstpointer data)
{
	mono_add_patch_info_rel (cfg, code - cfg->native_code, patch_type, data, MONO_R_RISCV_JAL);
	// only used as a placeholder
	riscv_jal (code, RISCV_RA, 0);
	cfg->thunk_area += THUNK_SIZE;
	return code;
}

/* This clobbers RA */
static guint8 *
mono_riscv_emit_branch_exc (MonoCompile *cfg, guint8 *code, int opcode, int sreg1, int sreg2, const char *exc_name)
{
	riscv_auipc (code, RISCV_T0, 0);
	switch (opcode) {
	case OP_RISCV_EXC_BEQ:
		riscv_bne (code, sreg1, sreg2, 8);
		break;
	case OP_RISCV_EXC_BNE:
		riscv_beq (code, sreg1, sreg2, 8);
		break;
	case OP_RISCV_EXC_BLT:
		riscv_bge (code, sreg1, sreg2, 8);
		break;
	case OP_RISCV_EXC_BLTU:
		riscv_bgeu (code, sreg1, sreg2, 8);
		break;
	case OP_RISCV_EXC_BGEU:
		riscv_bltu (code, sreg1, sreg2, 8);
		break;
	default:
		g_print ("can't emit exc branch %d\n", opcode);
		NOT_IMPLEMENTED;
	}
	mono_add_patch_info_rel (cfg, code - cfg->native_code, MONO_PATCH_INFO_EXC, exc_name, MONO_R_RISCV_JAL);
	riscv_jal (code, RISCV_ZERO, 0);
	return code;
}

/*
 * Stack frame layout:
 *  |--------------------------| -- <-- sp + stack_size (FP)
 *  | saved return value	   |
 *  |--------------------------|
 * 	| saved FP reg			   |
 *  |--------------------------|
 *  | callee saved regs		   |
 *  |--------------------------|
 *  | param area			   |
 *  |--------------------------|
 * 	| MonoLMF structure		   |
 *  |--------------------------|
 *  | realignment			   |
 *  |--------------------------| -- <-- sp
 */
guint8 *
mono_arch_emit_prolog (MonoCompile *cfg)
{
	guint8 *code;
<<<<<<< HEAD
=======
	MonoMethodSignature *sig = mono_method_signature_internal (cfg->method);
>>>>>>> 2b834f5c

	cfg->code_size = MAX (cfg->header->code_size * 4, 1024);
	code = cfg->native_code = g_malloc (cfg->code_size);

	/* realigned */
	cfg->stack_offset = ALIGN_TO (cfg->stack_offset, MONO_ARCH_FRAME_ALIGNMENT);

	/*
	 * - Setup frame
	 */
	int stack_size = 0;

	/* Setup frame */
	if (RISCV_VALID_I_IMM (-cfg->stack_offset)) {
		riscv_addi (code, RISCV_SP, RISCV_SP, -cfg->stack_offset);
		mono_emit_unwind_op_def_cfa_offset (cfg, code, cfg->stack_offset);
		// save return value
		stack_size += sizeof (target_mgreg_t);
		code = mono_riscv_emit_store (code, RISCV_RA, RISCV_SP, cfg->stack_offset - stack_size, 0);
		// save s0(fp) value
		stack_size += sizeof (target_mgreg_t);
		code = mono_riscv_emit_store (code, RISCV_FP, RISCV_SP, cfg->stack_offset - stack_size, 0);

		mono_emit_unwind_op_offset (cfg, code, RISCV_RA, -(int)sizeof (target_mgreg_t));
		mono_emit_unwind_op_offset (cfg, code, RISCV_FP, -(int)(sizeof (target_mgreg_t) * 2));

		// set s0(fp) value
		riscv_addi (code, RISCV_FP, RISCV_SP, cfg->stack_offset);
	} else {
		// save stack size into T0
		code = mono_riscv_emit_imm (code, RISCV_T0, cfg->stack_offset);
		// calculate SP
		riscv_sub (code, RISCV_SP, RISCV_SP, RISCV_T0);
		mono_emit_unwind_op_def_cfa (cfg, code, RISCV_SP, cfg->stack_offset);

		// save return value
		stack_size += sizeof (target_mgreg_t);
		code = mono_riscv_emit_store (code, RISCV_RA, RISCV_SP, cfg->stack_offset - stack_size, 0);
		// save s0(fp) value
		stack_size += sizeof (target_mgreg_t);
		code = mono_riscv_emit_store (code, RISCV_FP, RISCV_SP, cfg->stack_offset - stack_size, 0);

		mono_emit_unwind_op_offset (cfg, code, RISCV_RA, -(int)sizeof (target_mgreg_t));
		mono_emit_unwind_op_offset (cfg, code, RISCV_FP, -(int)(sizeof (target_mgreg_t) * 2));

		// set s0(fp) value
		code = mono_riscv_emit_imm (code, RISCV_T0, cfg->stack_offset);
		riscv_add (code, RISCV_FP, RISCV_SP, RISCV_T0);
	}
	mono_emit_unwind_op_def_cfa (cfg, code, RISCV_FP, 0);

	// save other registers
	if (cfg->param_area)
		/* The param area is below the stack pointer */
		riscv_addi (code, RISCV_SP, RISCV_SP, -cfg->param_area);

	if (cfg->method->save_lmf) {
		g_assert (cfg->lmf_var->inst_offset <= 0);
		code = emit_setup_lmf (cfg, code, cfg->lmf_var->inst_offset);
	} else
		/* Save gregs */
		code = emit_store_stack_cfa (cfg, code, MONO_ARCH_CALLEE_SAVED_REGS & cfg->used_int_regs, RISCV_FP,
		                                    -cfg->arch.saved_gregs_offset, FALSE);

	/* Save address of return value received in A0*/
	if (cfg->vret_addr) {
		MonoInst *ins = cfg->vret_addr;

		g_assert (ins->opcode == OP_REGOFFSET);
		code = mono_riscv_emit_store (code, sig->hasthis ? RISCV_A1 : RISCV_A0, ins->inst_basereg, ins->inst_offset, 0);
	}

	/* Save mrgctx received in MONO_ARCH_RGCTX_REG */
	if (cfg->rgctx_var) {
		MonoInst *ins = cfg->rgctx_var;

		g_assert (ins->opcode == OP_REGOFFSET);

		code = mono_riscv_emit_store (code, MONO_ARCH_RGCTX_REG, ins->inst_basereg, ins->inst_offset, 0);

		mono_add_var_location (cfg, cfg->rgctx_var, TRUE, MONO_ARCH_RGCTX_REG, 0, 0, code - cfg->native_code);
		mono_add_var_location (cfg, cfg->rgctx_var, FALSE, ins->inst_basereg, ins->inst_offset, code - cfg->native_code,
		                       0);
	}

	/*
	 * Move arguments to their registers/stack locations.
	 */
	code = emit_move_args (cfg, code);

	/* Initialize seq_point_info_var */
	if (cfg->arch.seq_point_info_var)
		NOT_IMPLEMENTED;
	else {
		MonoInst *ins;
		if (cfg->arch.ss_tramp_var) {
			/* Initialize ss_tramp_var */
			ins = cfg->arch.ss_tramp_var;
			g_assert (ins->opcode == OP_REGOFFSET);

			code = mono_riscv_emit_imm (code, RISCV_T0, (guint64)&ss_trampoline);
			code = mono_riscv_emit_store (code, RISCV_T0, ins->inst_basereg, ins->inst_offset, 0);
		}
		if (cfg->arch.bp_tramp_var) {
			/* Initialize bp_tramp_var */
			ins = cfg->arch.bp_tramp_var;
			g_assert (ins->opcode == OP_REGOFFSET);
			code = mono_riscv_emit_imm (code, RISCV_T0, (guint64)bp_trampoline);
			code = mono_riscv_emit_store (code, RISCV_T0, ins->inst_basereg, ins->inst_offset, 0);
		}
	}

	return code;
}

void
mono_arch_emit_epilog (MonoCompile *cfg)
{
	guint8 *code = NULL;
	CallInfo *cinfo;
	// MonoMethod *method = cfg->method;
	int max_epilog_size = 16 + 20 * 4;
	// int alloc2_size = 0;

	code = realloc_code (cfg, max_epilog_size);

	if (cfg->method->save_lmf) {
		code = mono_riscv_emit_load_regarray (code, MONO_ARCH_CALLEE_SAVED_REGS & cfg->used_int_regs, RISCV_FP,
		                                      cfg->lmf_var->inst_offset + MONO_STRUCT_OFFSET (MonoLMF, gregs), FALSE);
	} else {
		/* Restore gregs */
		code = mono_riscv_emit_load_stack (code, MONO_ARCH_CALLEE_SAVED_REGS & cfg->used_int_regs, RISCV_FP,
		                                   -cfg->arch.saved_gregs_offset, FALSE);
	}

	/* Load returned vtypes into registers if needed */
	cinfo = cfg->arch.cinfo;
	switch (cinfo->ret.storage) {
	case ArgNone:
	case ArgInIReg:
	case ArgInFReg:
	case ArgInFRegR4:
	case ArgVtypeByRef:
		break;
	case ArgVtypeInIReg: {
		MonoInst *ins = cfg->ret;

		if (cinfo->ret.is_regpair)
			code = mono_riscv_emit_load (code, cinfo->ret.reg + 1, ins->inst_basereg,
			                             ins->inst_offset + sizeof (host_mgreg_t), 0);
		code = mono_riscv_emit_load (code, cinfo->ret.reg, ins->inst_basereg, ins->inst_offset, 0);
		break;
	}
	default:
		g_print ("Unable process returned storage %d(0x%x)\n", cinfo->ret.storage, cinfo->ret.storage);
		NOT_IMPLEMENTED;
	}

	/* Destroy frame */
	code = mono_riscv_emit_destroy_frame (code);

	riscv_jalr (code, RISCV_X0, RISCV_RA, 0);

	g_assert (code - (cfg->native_code + cfg->code_len) < max_epilog_size);
	set_code_cursor (cfg, code);
}

void
mono_arch_output_basic_block (MonoCompile *cfg, MonoBasicBlock *bb)
{
	MonoInst *ins;
	MonoCallInst *call;
	guint8 *code = cfg->native_code + cfg->code_len;
	int start_offset, max_len;

	start_offset = code - cfg->native_code;
	g_assert (start_offset <= cfg->code_size);

	if (cfg->verbose_level > 2) {
		g_print ("Basic block %d starting at offset 0x%x\n", bb->block_num, bb->native_offset);
		MONO_BB_FOR_EACH_INS (bb, ins)
		{
			mono_print_ins (ins);
		}
	}

	MONO_BB_FOR_EACH_INS (bb, ins)
	{
		guint offset = code - cfg->native_code;
		set_code_cursor (cfg, code);
		max_len = ins_get_size (ins->opcode);
		code = realloc_code (cfg, max_len);

		mono_debug_record_line_number (cfg, ins, offset);

		/* Check for virtual regs that snuck by */
		g_assert ((ins->dreg >= -1) && (ins->dreg < 32));

		switch (ins->opcode) {
		case OP_NOT_REACHED:
		case OP_NOT_NULL:
		case OP_DUMMY_USE:
			break;

		/* VM Related OP */
		case OP_CHECK_THIS:
			//  try to load 1 byte from ins->sreg to check it is null pionter
			code = mono_riscv_emit_load (code, RISCV_RA, ins->sreg1, 0, 1);
			break;
		case OP_GET_EX_OBJ:
			if (ins->dreg != RISCV_A0)
				// mv dreg, RISCV_A0
				riscv_addi (code, ins->dreg, RISCV_A0, 0);
			break;
		case OP_IL_SEQ_POINT:
			mono_add_seq_point (cfg, bb, ins, code - cfg->native_code);
			break;
		case OP_SEQ_POINT: {
			if (ins->flags & MONO_INST_SINGLE_STEP_LOC) {
				MonoInst *var = cfg->arch.ss_tramp_var;

				g_assert (var);
				g_assert (var->opcode == OP_REGOFFSET);
				/* Load ss_tramp_var */
				/* This is equal to &ss_trampoline */
				code = mono_riscv_emit_load (code, RISCV_T0, var->inst_basereg, var->inst_offset, 0);
				/* Load the trampoline address */
				code = mono_riscv_emit_load (code, RISCV_T0, RISCV_T0, 0, 0);
				/* Call it if it is non-null */
				// In riscv, we use jalr to jump
				riscv_beq (code, RISCV_ZERO, RISCV_T0, 8);
				riscv_jalr (code, RISCV_ZERO, RISCV_T0, 0);
			}
			mono_add_seq_point (cfg, bb, ins, code - cfg->native_code);

			if (cfg->compile_aot)
				NOT_IMPLEMENTED;
			else {
				MonoInst *var = cfg->arch.bp_tramp_var;
				g_assert (var);
				g_assert (var->opcode == OP_REGOFFSET);
				/* Load the address of the bp trampoline into IP0 */
				code = mono_riscv_emit_load (code, RISCV_T0, var->inst_basereg, var->inst_offset, 0);
				/*
				 * A placeholder for a possible breakpoint inserted by
				 * mono_arch_set_breakpoint ().
				 */
				code = mono_riscv_emit_nop (code);
			}
			break;
		}
		case OP_LOCALLOC: {
			g_assert (MONO_ARCH_FRAME_ALIGNMENT == 16);
			guint8 *loop_start;
			// ins->sreg1 stores the size of new object.
			// 1. Align the object size to MONO_ARCH_FRAME_ALIGNMENT
			// RISCV_T0 = ALIGN_TO(ins->sreg1, MONO_ARCH_FRAME_ALIGNMENT)
			riscv_addi (code, RISCV_T0, ins->sreg1, (MONO_ARCH_FRAME_ALIGNMENT - 1));
			code = mono_riscv_emit_imm (code, RISCV_T1, -MONO_ARCH_FRAME_ALIGNMENT);
			riscv_and (code, RISCV_T0, RISCV_T0, RISCV_T1);

			// 2. extend sp for Object
			riscv_addi (code, RISCV_T1, RISCV_SP, 0);
			riscv_sub (code, RISCV_SP, RISCV_T1, RISCV_T0);

			// 3.
			/* Init */
			/* T0 = pointer, T1 = end */
			riscv_addi (code, RISCV_T0, RISCV_SP, 0);
			loop_start = code;
			riscv_beq (code, RISCV_T0, RISCV_T1, 0);
			code = mono_riscv_emit_store (code, RISCV_ZERO, RISCV_T0, 0, 0);
			code = mono_riscv_emit_store (code, RISCV_ZERO, RISCV_T0, sizeof (host_mgreg_t), 0);
#ifdef TARGET_RISCV32
			code = mono_riscv_emit_store (code, RISCV_ZERO, RISCV_T0, sizeof (host_mgreg_t) * 2, 0);
			code = mono_riscv_emit_store (code, RISCV_ZERO, RISCV_T0, sizeof (host_mgreg_t) * 3, 0);
#endif
			riscv_addi (code, RISCV_T0, RISCV_T0, MONO_ARCH_FRAME_ALIGNMENT);
			riscv_jal (code, RISCV_ZERO, riscv_get_jal_disp (code, loop_start));
			riscv_patch_rel (loop_start, code, MONO_R_RISCV_BEQ);

			riscv_addi (code, ins->dreg, RISCV_SP, 0);
			if (cfg->param_area) {
				g_assert (cfg->param_area > 0);
				riscv_addi (code, RISCV_SP, RISCV_SP, -cfg->param_area);
			}
			break;
		}
		case OP_LOCALLOC_IMM: {
			int aligned_imm, aligned_imm_offset;
			aligned_imm = ALIGN_TO (ins->inst_imm, MONO_ARCH_FRAME_ALIGNMENT);
			g_assert (RISCV_VALID_I_IMM (aligned_imm));
			riscv_addi (code, RISCV_SP, RISCV_SP, -aligned_imm);

			/* Init */
			g_assert (MONO_ARCH_FRAME_ALIGNMENT == 16);
			aligned_imm_offset = 0;
			while (aligned_imm_offset < aligned_imm) {
				code = mono_riscv_emit_store (code, RISCV_ZERO, RISCV_SP, aligned_imm_offset + 0, 0);
				code =
				    mono_riscv_emit_store (code, RISCV_ZERO, RISCV_SP, aligned_imm_offset + sizeof (host_mgreg_t), 0),
				0;
#ifdef TARGET_RISCV32
				code = mono_riscv_emit_store (code, RISCV_ZERO, RISCV_SP,
				                              aligned_imm_offset + sizeof (host_mgreg_t) * 2, 0);
				code = mono_riscv_emit_store (code, RISCV_ZERO, RISCV_SP,
				                              aligned_imm_offset + sizeof (host_mgreg_t) * 3, 0);
#endif
				aligned_imm_offset += 16;
			}

			riscv_addi (code, ins->dreg, RISCV_SP, 0);
			if (cfg->param_area) {
				g_assert (cfg->param_area > 0);
				riscv_addi (code, RISCV_SP, RISCV_SP, -cfg->param_area);
			}
			break;
		}
		case OP_GENERIC_CLASS_INIT: {
			int byte_offset;
			guint8 *branch_label;

			byte_offset = MONO_STRUCT_OFFSET (MonoVTable, initialized);

			/* Load vtable->initialized */
			code = mono_riscv_emit_load (code, RISCV_T0, ins->sreg1, byte_offset, 1);
			branch_label = code;
			riscv_bne (code, RISCV_ZERO, RISCV_T0, 0);

			/* Slowpath */
			g_assert (ins->sreg1 == RISCV_A0);
			code = mono_riscv_emit_call (cfg, code, MONO_PATCH_INFO_JIT_ICALL_ID,
			                             GUINT_TO_POINTER (MONO_JIT_ICALL_mono_generic_class_init));

			mono_riscv_patch (branch_label, code, MONO_R_RISCV_BNE);
			break;
		}

		case OP_NOP:
		case OP_RELAXED_NOP:
			// code = mono_riscv_emit_nop (code);
			break;
		case OP_MOVE:
#ifdef TARGET_RISCV64
		case OP_LMOVE:
#endif
			// mv ra, a1 -> addi ra, a1, 0
			riscv_addi (code, ins->dreg, ins->sreg1, 0);
			break;
		// r4 move
		case OP_RMOVE:
			g_assert (riscv_stdext_f);
			riscv_fsgnj_s (code, ins->dreg, ins->sreg1, ins->sreg1);
			break;
		case OP_FMOVE:
			// fmv.{s|d} rd, rs1 -> fsgnj.{s|d} rd, rs1, rs1
			g_assert (riscv_stdext_d || riscv_stdext_f);
			if (riscv_stdext_d)
				riscv_fsgnj_d (code, ins->dreg, ins->sreg1, ins->sreg1);
			else
				riscv_fsgnj_s (code, ins->dreg, ins->sreg1, ins->sreg1);
			break;
		case OP_LOAD_MEMBASE:
			code = mono_riscv_emit_load (code, ins->dreg, ins->sreg1, ins->inst_offset, 0);
			break;
		case OP_LOADI1_MEMBASE:
			code = mono_riscv_emit_load (code, ins->dreg, ins->sreg1, ins->inst_offset, 1);
			break;
		case OP_LOADU1_MEMBASE:
			code = mono_riscv_emit_loadu (code, ins->dreg, ins->sreg1, ins->inst_offset, 1);
			break;
		case OP_LOADI2_MEMBASE:
			code = mono_riscv_emit_load (code, ins->dreg, ins->sreg1, ins->inst_offset, 2);
			break;
		case OP_LOADU2_MEMBASE:
			code = mono_riscv_emit_loadu (code, ins->dreg, ins->sreg1, ins->inst_offset, 2);
			break;
		case OP_LOADI4_MEMBASE:
			code = mono_riscv_emit_load (code, ins->dreg, ins->sreg1, ins->inst_offset, 4);
			break;
#ifdef TARGET_RISCV64
		case OP_LOADU4_MEMBASE:
			code = mono_riscv_emit_loadu (code, ins->dreg, ins->sreg1, ins->inst_offset, 4);
			break;
		case OP_LOADI8_MEMBASE:
			code = mono_riscv_emit_load (code, ins->dreg, ins->sreg1, ins->inst_offset, 8);
			break;
#endif
		case OP_STORE_MEMBASE_REG:
			code = mono_riscv_emit_store (code, ins->sreg1, ins->inst_destbasereg, ins->inst_offset, 0);
			break;
		case OP_STOREI1_MEMBASE_REG:
			code = mono_riscv_emit_store (code, ins->sreg1, ins->inst_destbasereg, ins->inst_offset, 1);
			break;
		case OP_STOREI2_MEMBASE_REG:
			code = mono_riscv_emit_store (code, ins->sreg1, ins->inst_destbasereg, ins->inst_offset, 2);
			break;
		case OP_STOREI4_MEMBASE_REG:
			code = mono_riscv_emit_store (code, ins->sreg1, ins->inst_destbasereg, ins->inst_offset, 4);
			break;
		case OP_STOREI8_MEMBASE_REG:
			code = mono_riscv_emit_store (code, ins->sreg1, ins->inst_destbasereg, ins->inst_offset, 8);
			break;
		case OP_ICONST:
		case OP_I8CONST:
			code = mono_riscv_emit_imm (code, ins->dreg, ins->inst_c0);
			break;
		case OP_IADD:
#ifdef TARGET_RISCV64
			riscv_addw (code, ins->dreg, ins->sreg1, ins->sreg2);
			break;
#endif
		case OP_LADD:
			riscv_add (code, ins->dreg, ins->sreg1, ins->sreg2);
			break;
		case OP_ADD_IMM:
		case OP_IADD_IMM:
		case OP_LADD_IMM:
			riscv_addi (code, ins->dreg, ins->sreg1, ins->inst_imm);
			break;
		case OP_FADD:
			g_assert (riscv_stdext_f || riscv_stdext_d);
			if (riscv_stdext_d)
				riscv_fadd_d (code, RISCV_ROUND_DY, ins->dreg, ins->sreg1, ins->sreg2);
			else {
				NOT_IMPLEMENTED;
				riscv_fadd_s (code, RISCV_ROUND_DY, ins->dreg, ins->sreg1, ins->sreg2);
			}
			break;
		case OP_ISUB:
#ifdef TARGET_RISCV64
			riscv_subw (code, ins->dreg, ins->sreg1, ins->sreg2);
			break;
#endif
		case OP_LSUB:
			riscv_sub (code, ins->dreg, ins->sreg1, ins->sreg2);
			break;
		case OP_FSUB:
			g_assert (riscv_stdext_f || riscv_stdext_d);
			if (riscv_stdext_d)
				riscv_fsub_d (code, RISCV_ROUND_DY, ins->dreg, ins->sreg1, ins->sreg2);
			else {
				NOT_IMPLEMENTED;
				riscv_fsub_s (code, RISCV_ROUND_DY, ins->dreg, ins->sreg1, ins->sreg2);
			}
			break;
		case OP_FNEG:
			g_assert (riscv_stdext_f || riscv_stdext_d);
			if (riscv_stdext_d)
				riscv_fsgnjn_d (code, ins->dreg, ins->sreg1, ins->sreg1);
			else {
				NOT_IMPLEMENTED;
				riscv_fsgnjn_s (code, ins->dreg, ins->sreg1, ins->sreg1);
			}
			break;
			break;
		case OP_IMUL:
#ifdef TARGET_RISCV64
			g_assert (riscv_stdext_m);
			riscv_mulw (code, ins->dreg, ins->sreg1, ins->sreg2);
			break;
		case OP_LMUL:
#endif
			g_assert (riscv_stdext_m);
			riscv_mul (code, ins->dreg, ins->sreg1, ins->sreg2);
			break;
		case OP_RMUL:
			g_assert (riscv_stdext_f);
			riscv_fmul_s (code, RISCV_ROUND_DY, ins->dreg, ins->sreg1, ins->sreg2);
			break;
		case OP_FMUL:
			g_assert (riscv_stdext_f || riscv_stdext_d);
			if (riscv_stdext_d)
				riscv_fmul_d (code, RISCV_ROUND_DY, ins->dreg, ins->sreg1, ins->sreg2);
			else
				NOT_IMPLEMENTED;
			break;
		case OP_FDIV:
			g_assert (riscv_stdext_f || riscv_stdext_d);
			if (riscv_stdext_d) {
				riscv_fmv_d_x (code, RISCV_FT0, RISCV_ZERO);
				riscv_feq_d (code, RISCV_T0, ins->sreg2, RISCV_FT0);
				code = mono_riscv_emit_branch_exc (cfg, code, OP_RISCV_EXC_BEQ, RISCV_T0, RISCV_ZERO,
				                                   "DivideByZeroException");
				riscv_fdiv_d (code, RISCV_ROUND_DY, ins->dreg, ins->sreg1, ins->sreg2);
			} else {
				NOT_IMPLEMENTED;
				riscv_fmv_w_x (code, RISCV_FT0, RISCV_ZERO);
				riscv_feq_s (code, RISCV_T0, ins->sreg2, RISCV_FT0);
				code = mono_riscv_emit_branch_exc (cfg, code, OP_RISCV_EXC_BEQ, RISCV_T0, RISCV_ZERO,
				                                   "DivideByZeroException");
				riscv_fdiv_s (code, RISCV_ROUND_DY, ins->dreg, ins->sreg1, ins->sreg2);
			}
			break;
		case OP_IDIV:
		case OP_LDIV:
			g_assert (riscv_stdext_m);
			code = mono_riscv_emit_branch_exc (cfg, code, OP_RISCV_EXC_BEQ, ins->sreg2, RISCV_ZERO,
			                                   "DivideByZeroException");
			riscv_div (code, ins->dreg, ins->sreg1, ins->sreg2);
			break;
		case OP_IDIV_UN:
		case OP_LDIV_UN:
			g_assert (riscv_stdext_m);
			code = mono_riscv_emit_branch_exc (cfg, code, OP_RISCV_EXC_BEQ, ins->sreg2, RISCV_ZERO,
			                                   "DivideByZeroException");
			riscv_divu (code, ins->dreg, ins->sreg1, ins->sreg2);
			break;
		case OP_IREM:
#ifdef TARGET_RISCV64
			g_assert (riscv_stdext_m);
			code = mono_riscv_emit_branch_exc (cfg, code, OP_RISCV_EXC_BEQ, ins->sreg2, RISCV_ZERO,
			                                   "DivideByZeroException");
			riscv_remw (code, ins->dreg, ins->sreg1, ins->sreg2);
			break;
#endif
		case OP_LREM:
			g_assert (riscv_stdext_m);
			code = mono_riscv_emit_branch_exc (cfg, code, OP_RISCV_EXC_BEQ, ins->sreg2, RISCV_ZERO,
			                                   "DivideByZeroException");
			riscv_rem (code, ins->dreg, ins->sreg1, ins->sreg2);
			break;
		case OP_IREM_UN:
#ifdef TARGET_RISCV64
			g_assert (riscv_stdext_m);
			code = mono_riscv_emit_branch_exc (cfg, code, OP_RISCV_EXC_BEQ, ins->sreg2, RISCV_ZERO,
			                                   "DivideByZeroException");
			riscv_remuw (code, ins->dreg, ins->sreg1, ins->sreg2);
			break;
#endif
		case OP_LREM_UN:
			g_assert (riscv_stdext_m);
			code = mono_riscv_emit_branch_exc (cfg, code, OP_RISCV_EXC_BEQ, ins->sreg2, RISCV_ZERO,
			                                   "DivideByZeroException");
			riscv_remu (code, ins->dreg, ins->sreg1, ins->sreg2);
			break;

		/* Bit/logic */
		case OP_IAND:
		case OP_LAND:
			riscv_and (code, ins->dreg, ins->sreg1, ins->sreg2);
			break;
		case OP_AND_IMM:
		case OP_IAND_IMM:
		case OP_LAND_IMM:
			riscv_andi (code, ins->dreg, ins->sreg1, ins->inst_imm);
			break;
		case OP_IXOR:
		case OP_LXOR:
			riscv_xor (code, ins->dreg, ins->sreg1, ins->sreg2);
			break;
		case OP_XOR_IMM:
		case OP_IXOR_IMM:
		case OP_LXOR_IMM:
			riscv_xori (code, ins->dreg, ins->sreg1, ins->inst_imm);
			break;
		case OP_IOR:
		case OP_LOR:
			riscv_or (code, ins->dreg, ins->sreg1, ins->sreg2);
			break;
		case OP_IOR_IMM:
		case OP_LOR_IMM:
			riscv_ori (code, ins->dreg, ins->sreg1, ins->inst_imm);
			break;
		case OP_RISCV_SLT:
			riscv_slt (code, ins->dreg, ins->sreg1, ins->sreg2);
			break;
		case OP_RISCV_SLTU:
			riscv_sltu (code, ins->dreg, ins->sreg1, ins->sreg2);
			break;
		case OP_RISCV_SLTI:
			riscv_slti (code, ins->dreg, ins->sreg1, ins->inst_imm);
			break;
		case OP_RISCV_SLTIU:
			riscv_sltiu (code, ins->dreg, ins->sreg1, ins->inst_imm);
			break;
		case OP_ISHR:
#ifdef TARGET_RISCV64
			riscv_sraw (code, ins->dreg, ins->sreg1, ins->sreg2);
			break;
		case OP_LSHR:
#endif
			riscv_sra (code, ins->dreg, ins->sreg1, ins->sreg2);
			break;
		case OP_ISHR_UN:
#ifdef TARGET_RISCV64
			riscv_srlw (code, ins->dreg, ins->sreg1, ins->sreg2);
			break;
		case OP_LSHR_UN:
#endif
			riscv_srl (code, ins->dreg, ins->sreg1, ins->sreg2);
			break;
		case OP_ISHR_UN_IMM:
#ifdef TARGET_RISCV64
			riscv_srliw (code, ins->dreg, ins->sreg1, ins->inst_imm);
			break;
		case OP_LSHR_UN_IMM:
#endif
		case OP_SHR_UN_IMM:
			riscv_srli (code, ins->dreg, ins->sreg1, ins->inst_imm);
			break;
		case OP_ISHR_IMM:
#ifdef TARGET_RISCV64
			riscv_sraiw (code, ins->dreg, ins->sreg1, ins->inst_imm);
			break;
		case OP_LSHR_IMM:
#endif
		case OP_SHR_IMM:
			riscv_srai (code, ins->dreg, ins->sreg1, ins->inst_imm);
			break;
		case OP_ISHL:
#ifdef TARGET_RISCV64
			riscv_sllw (code, ins->dreg, ins->sreg1, ins->sreg2);
			break;
		case OP_LSHL:
#endif
			riscv_sll (code, ins->dreg, ins->sreg1, ins->sreg2);
			break;
		case OP_ISHL_IMM:
#ifdef TARGET_RISCV64
			riscv_slliw (code, ins->dreg, ins->sreg1, ins->inst_imm);
			break;
		case OP_LSHL_IMM:
#endif
		case OP_SHL_IMM:
			riscv_slli (code, ins->dreg, ins->sreg1, ins->inst_imm);
			break;
#if defined(TARGET_RISCV64)
		case OP_RISCV_ADDIW:
			riscv_addiw (code, ins->dreg, ins->sreg1, 0);
			break;
		case OP_RISCV_ADDUW:
			// TODO: Add inst riscv_adduw in riscv-codegen.h
			NOT_IMPLEMENTED;
			break;
#endif

		/* Atomic */
		case OP_MEMORY_BARRIER:
			riscv_fence (code, RISCV_FENCE_MEM, RISCV_FENCE_MEM);
			break;
		case OP_ATOMIC_ADD_I4:
			riscv_amoadd_w (code, RISCV_ORDER_ALL, ins->dreg, ins->sreg2, ins->sreg1);
			break;
		case OP_ATOMIC_LOAD_I4: {
			riscv_fence (code, RISCV_FENCE_MEM, RISCV_FENCE_MEM);
			code = mono_riscv_emit_load (code, ins->dreg, ins->sreg1, ins->inst_offset, 4);
			riscv_fence (code, RISCV_FENCE_R, RISCV_FENCE_MEM);
			break;
		}
		case OP_ATOMIC_LOAD_U1: {
			riscv_fence (code, RISCV_FENCE_MEM, RISCV_FENCE_MEM);
			code = mono_riscv_emit_load (code, ins->dreg, ins->sreg1, ins->inst_offset, 1);
			riscv_fence (code, RISCV_FENCE_R, RISCV_FENCE_MEM);
			break;
		}
		case OP_ATOMIC_STORE_U1: {
			riscv_fence (code, RISCV_FENCE_MEM, RISCV_FENCE_W);
			code = mono_riscv_emit_store (code, ins->sreg1, ins->inst_destbasereg, ins->inst_offset, 1);
			if (ins->backend.memory_barrier_kind == MONO_MEMORY_BARRIER_SEQ)
				riscv_fence (code, RISCV_FENCE_MEM, RISCV_FENCE_MEM);
			break;
		}
		case OP_ATOMIC_STORE_I4: {
			riscv_fence (code, RISCV_FENCE_MEM, RISCV_FENCE_W);
			code = mono_riscv_emit_store (code, ins->sreg1, ins->inst_destbasereg, ins->inst_offset, 4);
			if (ins->backend.memory_barrier_kind == MONO_MEMORY_BARRIER_SEQ)
				riscv_fence (code, RISCV_FENCE_MEM, RISCV_FENCE_MEM);
			break;
		}
		case OP_ATOMIC_CAS_I4: {
			g_assert (riscv_stdext_a);
			/**
			 * loop_start:
			 * 	lr.w	t0, rs1
			 * 	bne		t0, rs3, loop_end
			 * 	sc.w.rl t1, rs2, rs1
			 * 	bnez t1, loop_start
			 * loop_end:
			 * 	fence rw, rw
			 * 	mv rd, t0
			 *
			 */
			guint8 *loop_start, *branch_label;
			/* sreg2 is the value, sreg3 is the comparand */
			loop_start = code;
			riscv_lr_w (code, RISCV_ORDER_NONE, RISCV_T0, ins->sreg1);
			branch_label = code;
			riscv_bne (code, RISCV_T0, ins->sreg3, 0);
			riscv_sc_w (code, RISCV_ORDER_RL, RISCV_T1, ins->sreg2, ins->sreg1);
			riscv_bne (code, RISCV_ZERO, RISCV_T1, loop_start - code);
			riscv_patch_rel (branch_label, code, MONO_R_RISCV_BNE);

			riscv_fence (code, RISCV_FENCE_MEM, RISCV_FENCE_MEM);
			riscv_addi (code, ins->dreg, RISCV_T0, 0);
			break;
		}
		case OP_ATOMIC_EXCHANGE_I4: {
			g_assert (riscv_stdext_a);
			riscv_amoswap_w (code, RISCV_ORDER_ALL, ins->dreg, ins->sreg2, ins->sreg1);
			break;
		}
#ifdef TARGET_RISCV64
		case OP_ATOMIC_STORE_U8: {
			// TODO: Check This
			riscv_fence (code, RISCV_FENCE_MEM, RISCV_FENCE_W);
			code = mono_riscv_emit_store (code, ins->sreg1, ins->inst_destbasereg, ins->inst_offset, 8);
			if (ins->backend.memory_barrier_kind == MONO_MEMORY_BARRIER_SEQ)
				riscv_fence (code, RISCV_FENCE_MEM, RISCV_FENCE_MEM);
			break;
		}
		case OP_ATOMIC_LOAD_I8:
		case OP_ATOMIC_LOAD_U8: {
			// TODO: Check This
			riscv_fence (code, RISCV_FENCE_MEM, RISCV_FENCE_MEM);
			code = mono_riscv_emit_load (code, ins->dreg, ins->sreg1, ins->inst_offset, 8);
			riscv_fence (code, RISCV_FENCE_R, RISCV_FENCE_MEM);
			break;
		}
		case OP_ATOMIC_CAS_I8: {
			g_assert (riscv_stdext_a);
			guint8 *loop_start, *branch_label;
			/* sreg2 is the value, sreg3 is the comparand */
			loop_start = code;
			riscv_lr_d (code, RISCV_ORDER_NONE, RISCV_T0, ins->sreg1);
			branch_label = code;
			riscv_bne (code, RISCV_T0, ins->sreg3, 0);
			riscv_sc_d (code, RISCV_ORDER_RL, RISCV_T1, ins->sreg2, ins->sreg1);
			riscv_bne (code, RISCV_ZERO, RISCV_T1, loop_start - code);
			riscv_patch_rel (branch_label, code, MONO_R_RISCV_BNE);

			riscv_fence (code, RISCV_FENCE_MEM, RISCV_FENCE_MEM);
			riscv_addi (code, ins->dreg, RISCV_T0, 0);
			break;
		}
		case OP_ATOMIC_EXCHANGE_I8: {
			g_assert (riscv_stdext_a);
			riscv_amoswap_d (code, RISCV_ORDER_ALL, ins->dreg, ins->sreg2, ins->sreg1);
			break;
		}
#endif

		/* Float */
		case OP_R4CONST:
		case OP_R8CONST: {
			code = mono_riscv_emit_float_imm (code, ins->dreg, *(guint64 *)ins->inst_p0, ins->opcode == OP_R4CONST);
			break;
		}
		case OP_ICONV_TO_R4: {
			g_assert (riscv_stdext_f);
			riscv_fcvt_s_w (code, RISCV_ROUND_DY, ins->dreg, ins->sreg1);
			break;
		}
		case OP_ICONV_TO_R8: {
			g_assert (riscv_stdext_d);
			riscv_fcvt_d_w (code, ins->dreg, ins->sreg1);
			break;
		}
		case OP_RCONV_TO_R8: {
			g_assert (riscv_stdext_d);
			riscv_fcvt_d_s (code, ins->dreg, ins->sreg1);
			break;
		}
		case OP_RCONV_TO_I4: {
			g_assert (riscv_stdext_f);
			riscv_fcvt_w_s (code, RISCV_ROUND_DY, ins->dreg, ins->sreg1);
			break;
		}
		case OP_FCONV_TO_I4: {
			g_assert (riscv_stdext_f || riscv_stdext_d);
			if (riscv_stdext_d)
				riscv_fcvt_w_d (code, RISCV_ROUND_DY, ins->dreg, ins->sreg1);
			else
				riscv_fcvt_w_s (code, RISCV_ROUND_DY, ins->dreg, ins->sreg1);
			break;
		}
		case OP_FCONV_TO_R4:
		case OP_RISCV_SETFREG_R4: {
			g_assert (riscv_stdext_d);
			riscv_fcvt_s_d (code, RISCV_ROUND_DY, ins->dreg, ins->sreg1);
			break;
		}
		case OP_RDIV: {
			g_assert (riscv_stdext_f);
			/**
			 * insert inst for the case Divide By 0
			 * fmv.w.x ft0, zero
			 * feq.s   t0, sreg2, ft0
			 * beqz	   t0, zero
			 */
			riscv_fmv_w_x (code, RISCV_FT0, RISCV_ZERO);
			riscv_feq_s (code, RISCV_T0, ins->sreg2, RISCV_FT0);

			code = mono_riscv_emit_branch_exc (cfg, code, OP_RISCV_EXC_BEQ, RISCV_T0, RISCV_ZERO,
			                                   "DivideByZeroException");
			riscv_fdiv_s (code, RISCV_ROUND_DY, ins->dreg, ins->sreg1, ins->sreg2);
			break;
		}
		case OP_FCEQ: {
			g_assert (riscv_stdext_f || riscv_stdext_d);
			if (riscv_stdext_d)
				riscv_feq_d (code, ins->dreg, ins->sreg1, ins->sreg2);
			else
				riscv_feq_s (code, ins->dreg, ins->sreg1, ins->sreg2);
			break;
		}
		case OP_RCLT:
		case OP_RCLT_UN: {
			g_assert (riscv_stdext_f);
			riscv_flt_s (code, ins->dreg, ins->sreg1, ins->sreg2);
			break;
		}
		case OP_FCLT:
		case OP_FCLT_UN: {
			g_assert (riscv_stdext_f || riscv_stdext_d);
			if (riscv_stdext_d)
				riscv_flt_d (code, ins->dreg, ins->sreg1, ins->sreg2);
			else
				NOT_IMPLEMENTED;
			break;
		}
		case OP_FCLE: {
			g_assert (riscv_stdext_f || riscv_stdext_d);
			if (riscv_stdext_d)
				riscv_fle_d (code, ins->dreg, ins->sreg1, ins->sreg2);
			else
				NOT_IMPLEMENTED;
			break;
		}
		case OP_STORER4_MEMBASE_REG: {
			if (mono_arch_is_soft_float ())
				code = mono_riscv_emit_store (code, ins->sreg1, ins->dreg, ins->inst_offset, 4);
			else
				code = mono_riscv_emit_fstore (code, ins->sreg1, ins->dreg, ins->inst_offset, TRUE);
			break;
		}
		case OP_STORER8_MEMBASE_REG: {
			if (mono_arch_is_soft_float ())
				code = mono_riscv_emit_store (code, ins->sreg1, ins->dreg, ins->inst_offset, 8);
			else
				code = mono_riscv_emit_fstore (code, ins->sreg1, ins->dreg, ins->inst_offset, FALSE);
			break;
		}
		case OP_LOADR4_MEMBASE: {
			if (mono_arch_is_soft_float ())
				code = mono_riscv_emit_load (code, ins->dreg, ins->sreg1, ins->inst_offset, 4);
			else
				code = mono_riscv_emit_fload (code, ins->dreg, ins->sreg1, ins->inst_offset, TRUE);
			break;
		}
		case OP_LOADR8_MEMBASE: {
			if (mono_arch_is_soft_float ())
				code = mono_riscv_emit_load (code, ins->dreg, ins->sreg1, ins->inst_offset, 8);
			else
				code = mono_riscv_emit_fload (code, ins->dreg, ins->sreg1, ins->inst_offset, FALSE);
			break;
		}

		/* Calls */
		case OP_VOIDCALL:
		case OP_CALL:
		case OP_FCALL:
		case OP_LCALL:
		case OP_VCALL2: {
			call = (MonoCallInst *)ins;
			const MonoJumpInfoTarget patch = mono_call_to_patch (call);
			code = mono_riscv_emit_call (cfg, code, patch.type, patch.target);
			code = emit_move_return_value (cfg, code, ins);
			break;
		}
		case OP_CALL_REG:
		case OP_VOIDCALL_REG:
			// JALR x1, 0(src1)
			riscv_jalr (code, RISCV_RA, ins->sreg1, 0);
			code = emit_move_return_value (cfg, code, ins);
			break;
		case OP_CALL_MEMBASE:
		case OP_LCALL_MEMBASE:
		case OP_VCALL2_MEMBASE:
		case OP_VOIDCALL_MEMBASE:
			code = mono_riscv_emit_load (code, RISCV_T0, ins->inst_basereg, ins->inst_offset, 0);
			riscv_jalr (code, RISCV_RA, RISCV_T0, 0);
			code = emit_move_return_value (cfg, code, ins);
			break;

		/* Branch */
		// incase of target is far from the brunch inst
		// reverse a nop inst for patch use
		case OP_RISCV_BNE:
			mono_add_patch_info_rel (cfg, (code - cfg->native_code), MONO_PATCH_INFO_BB, ins->inst_true_bb,
			                         MONO_R_RISCV_BNE);
			riscv_bne (code, ins->sreg1, ins->sreg2, 0);
			code = mono_riscv_emit_nop (code);
			break;
		case OP_RISCV_BEQ:
			mono_add_patch_info_rel (cfg, (code - cfg->native_code), MONO_PATCH_INFO_BB, ins->inst_true_bb,
			                         MONO_R_RISCV_BEQ);
			riscv_beq (code, ins->sreg1, ins->sreg2, 0);
			code = mono_riscv_emit_nop (code);
			break;
		case OP_RISCV_BGE:
			mono_add_patch_info_rel (cfg, (code - cfg->native_code), MONO_PATCH_INFO_BB, ins->inst_true_bb,
			                         MONO_R_RISCV_BGE);
			riscv_bge (code, ins->sreg1, ins->sreg2, 0);
			code = mono_riscv_emit_nop (code);
			break;
		case OP_RISCV_BGEU:
			mono_add_patch_info_rel (cfg, (code - cfg->native_code), MONO_PATCH_INFO_BB, ins->inst_true_bb,
			                         MONO_R_RISCV_BGEU);
			riscv_bgeu (code, ins->sreg1, ins->sreg2, 0);
			code = mono_riscv_emit_nop (code);
			break;
		case OP_RISCV_BLT:
			mono_add_patch_info_rel (cfg, (code - cfg->native_code), MONO_PATCH_INFO_BB, ins->inst_true_bb,
			                         MONO_R_RISCV_BLT);
			riscv_blt (code, ins->sreg1, ins->sreg2, 0);
			code = mono_riscv_emit_nop (code);
			break;
		case OP_RISCV_BLTU:
			mono_add_patch_info_rel (cfg, (code - cfg->native_code), MONO_PATCH_INFO_BB, ins->inst_true_bb,
			                         MONO_R_RISCV_BLTU);
			riscv_bltu (code, ins->sreg1, ins->sreg2, 0);
			code = mono_riscv_emit_nop (code);
			break;
		case OP_BR:
			mono_add_patch_info_rel (cfg, offset, MONO_PATCH_INFO_BB, ins->inst_target_bb, MONO_R_RISCV_JAL);
			riscv_jal (code, RISCV_ZERO, 0);
			break;
		case OP_BR_REG:
			riscv_jalr (code, RISCV_ZERO, ins->sreg1, 0);
			break;
		case OP_JUMP_TABLE:
			mono_add_patch_info_rel (cfg, offset, (MonoJumpInfoType)(gsize)ins->inst_i1, ins->inst_p0,
			                         MONO_R_RISCV_IMM);
			code = mono_riscv_emit_imm (code, ins->dreg, 0xffffffff);
			break;
		case OP_RISCV_EXC_BNE:
		case OP_RISCV_EXC_BEQ:
		case OP_RISCV_EXC_BGEU:
		case OP_RISCV_EXC_BLT:
		case OP_RISCV_EXC_BLTU: {
			code =
			    mono_riscv_emit_branch_exc (cfg, code, ins->opcode, ins->sreg1, ins->sreg2, (const char *)ins->inst_p1);
			break;
		}

		/* Throw */
		case OP_THROW:
			code = mono_riscv_emit_call (cfg, code, MONO_PATCH_INFO_JIT_ICALL_ID,
			                             GUINT_TO_POINTER (MONO_JIT_ICALL_mono_arch_throw_exception));
			break;
		case OP_RETHROW:
			code = mono_riscv_emit_call (cfg, code, MONO_PATCH_INFO_JIT_ICALL_ID,
			                             GUINT_TO_POINTER (MONO_JIT_ICALL_mono_arch_rethrow_exception));
			break;

		case OP_GC_SAFE_POINT: {
			guint8 *src_inst_pointer [1];

			riscv_ld (code, RISCV_T1, ins->sreg1, 0);
			/* Call it if it is non-null */
			src_inst_pointer [0] = code;
			riscv_beq (code, RISCV_ZERO, RISCV_T1, 0);
			code = mono_riscv_emit_call (cfg, code, MONO_PATCH_INFO_JIT_ICALL_ID,
			                             GUINT_TO_POINTER (MONO_JIT_ICALL_mono_threads_state_poll));
			mono_riscv_patch (src_inst_pointer [0], code, MONO_R_RISCV_BEQ);
			break;
		}
		case OP_START_HANDLER: {
			MonoInst *spvar = mono_find_spvar_for_region (cfg, bb->region);
			/* Save caller address */
			code = mono_riscv_emit_store (code, RISCV_RA, spvar->inst_basereg, spvar->inst_offset, 0);

			/*
			 * Reserve a param area, see test_0_finally_param_area ().
			 * This is needed because the param area is not set up when
			 * we are called from EH code.
			 */
			if (cfg->param_area)
				riscv_addi (code, RISCV_SP, RISCV_SP, -cfg->param_area);
			break;
		}
		case OP_CALL_HANDLER:
			mono_add_patch_info_rel (cfg, offset, MONO_PATCH_INFO_BB, ins->inst_target_bb, MONO_R_RISCV_JAL);
			riscv_jal (code, RISCV_RA, 0);
			cfg->thunk_area += THUNK_SIZE;
			for (GList *tmp = ins->inst_eh_blocks; tmp != bb->clause_holes; tmp = tmp->prev)
				mono_cfg_add_try_hole (cfg, ((MonoLeaveClause *)tmp->data)->clause, code, bb);
			break;
		case OP_ENDFINALLY:
		case OP_ENDFILTER: {
			MonoInst *spvar = mono_find_spvar_for_region (cfg, bb->region);
			if (cfg->param_area)
				riscv_addi (code, RISCV_SP, RISCV_SP, -cfg->param_area);
			if (ins->opcode == OP_ENDFILTER && ins->sreg1 != RISCV_A0)
				riscv_addi (code, RISCV_A0, ins->sreg1, 0);

			/* Return to either after the branch in OP_CALL_HANDLER, or to the EH code */
			code = mono_riscv_emit_load (code, RISCV_RA, spvar->inst_basereg, spvar->inst_offset, 0);
			riscv_jalr (code, RISCV_ZERO, RISCV_RA, 0);
			break;
		}

		default:
			printf ("unable to output following IR:");
			mono_print_ins (ins);
			NOT_IMPLEMENTED;
			break;
		}

		g_assertf ((code - cfg->native_code - offset) <= max_len,
		           "wrong maximal instruction length of instruction %s (expected %d, got %d)",
		           mono_inst_name (ins->opcode), max_len, (int)(code - cfg->native_code - offset));
	}
	set_code_cursor (cfg, code);
}

void
mono_arch_emit_exceptions (MonoCompile *cfg)
{
	MonoJumpInfo *ji;
	MonoClass *exc_class;
	guint8 *code, *ip;
	guint8 *exc_throw_pos [MONO_EXC_INTRINS_NUM] = {NULL};
	guint8 exc_throw_found [MONO_EXC_INTRINS_NUM] = {0};
	int exc_id, size = 0;

	for (ji = cfg->patch_info; ji; ji = ji->next) {
		if (ji->type == MONO_PATCH_INFO_EXC) {
			exc_id = mini_exception_id_by_name ((const char *)ji->data.target);
			g_assert (exc_id < MONO_EXC_INTRINS_NUM);
			if (!exc_throw_found [exc_id]) {
				size += 40; // 8 Inst for exception
				exc_throw_found [exc_id] = TRUE;
			}
		}
	}

	code = realloc_code (cfg, size);

	/* Emit code to raise corlib exceptions */
	for (ji = cfg->patch_info; ji; ji = ji->next) {
		if (ji->type != MONO_PATCH_INFO_EXC)
			continue;

		ip = cfg->native_code + ji->ip.i;

		exc_id = mini_exception_id_by_name ((const char *)ji->data.target);

		if (exc_throw_pos [exc_id]) {
			/* ip should points to the branch inst in OP_COND_EXC_... */
			riscv_patch_rel (ip, exc_throw_pos [exc_id], ji->relocation);
			ji->type = MONO_PATCH_INFO_NONE;
			continue;
		}

		exc_throw_pos [exc_id] = code;
		riscv_patch_rel (ip, code, ji->relocation);

		/* A0 = type token */
		exc_class = mono_class_load_from_name (mono_defaults.corlib, "System", ji->data.name);
		code = mono_riscv_emit_imm (code, RISCV_A0, m_class_get_type_token (exc_class) - MONO_TOKEN_TYPE_DEF);
		/* A1 = throw ip */
		riscv_addi (code, RISCV_A1, RISCV_T0, 0);
		/* Branch to the corlib exception throwing trampoline */
		ji->ip.i = code - cfg->native_code;
		ji->type = MONO_PATCH_INFO_JIT_ICALL_ID;
		ji->data.jit_icall_id = MONO_JIT_ICALL_mono_arch_throw_corlib_exception;
		ji->relocation = MONO_R_RISCV_JAL;
		riscv_jal (code, RISCV_RA, 0);

		cfg->thunk_area += THUNK_SIZE;
		set_code_cursor (cfg, code);
	}

	set_code_cursor (cfg, code);
}

guint32
mono_arch_get_patch_offset (guint8 *code)
{
	NOT_IMPLEMENTED;
	return 0;
}

GSList *
mono_arch_get_trampolines (gboolean aot)
{
	NOT_IMPLEMENTED;
	return NULL;
}

#endif

#if defined(MONO_ARCH_SOFT_DEBUG_SUPPORTED)
void
mono_arch_set_breakpoint (MonoJitInfo *ji, guint8 *ip)
{
	NOT_IMPLEMENTED;
}

void
mono_arch_clear_breakpoint (MonoJitInfo *ji, guint8 *ip)
{
	NOT_IMPLEMENTED;
}

void
mono_arch_start_single_stepping (void)
{
	ss_trampoline = mini_get_single_step_trampoline ();
}

void
mono_arch_stop_single_stepping (void)
{
	ss_trampoline = NULL;
}

gboolean
mono_arch_is_single_step_event (void *info, void *sigctx)
{
	// NOT_IMPLEMENTED;
	/* No reference Information, Don't know how to implement */
	return FALSE;
}

gboolean
mono_arch_is_breakpoint_event (void *info, void *sigctx)
{
	// NOT_IMPLEMENTED;
	/* No reference Information, Don't know how to implement */
	return FALSE;
}

void
mono_arch_skip_breakpoint (MonoContext *ctx, MonoJitInfo *ji)
{
	NOT_IMPLEMENTED;
}

void
mono_arch_skip_single_step (MonoContext *ctx)
{
	NOT_IMPLEMENTED;
}

SeqPointInfo*
mono_arch_get_seq_point_info (guint8 *code)
{
	SeqPointInfo *info;
	MonoJitInfo *ji;
	MonoJitMemoryManager *jit_mm;

	jit_mm = get_default_jit_mm ();

	// FIXME: Add a free function

	jit_mm_lock (jit_mm);
	info = (SeqPointInfo *)g_hash_table_lookup (jit_mm->arch_seq_points, code);
	jit_mm_unlock (jit_mm);

	if (!info) {
		ji = mini_jit_info_table_find (code);
		g_assert (ji);

		info = g_malloc0 (sizeof (SeqPointInfo) + (ji->code_size / 4) * sizeof (guint8 *));

		info->ss_tramp_addr = &ss_trampoline;

		jit_mm_lock (jit_mm);
		g_hash_table_insert (jit_mm->arch_seq_points, code, info);
		jit_mm_unlock (jit_mm);
	}

	return info;
}
#endif /* MONO_ARCH_SOFT_DEBUG_SUPPORTED */

gpointer
mono_arch_load_function (MonoJitICallId jit_icall_id)
{
	return NULL;
}<|MERGE_RESOLUTION|>--- conflicted
+++ resolved
@@ -405,15 +405,6 @@
 mono_arch_get_this_arg_from_call (host_mgreg_t *regs, guint8 *code)
 {
 	MonoObject *this = (MonoObject *)regs [RISCV_A0];
-<<<<<<< HEAD
-	// FIXME:
-	// The Mono will treat first parameter as this_pointer,
-	// it get conflict with RISC-V ABI.
-	// more information refer to get_call_info().
-	if (!this->vtable)
-		this = (MonoObject *)regs [RISCV_A1];
-=======
->>>>>>> 2b834f5c
 	return (gpointer)this;
 }
 
@@ -1001,35 +992,11 @@
 	cinfo->next_farg = RISCV_FA0;
 	add_param (cinfo, &cinfo->ret, sig->ret);
 
-<<<<<<< HEAD
-	// The ABI specify that
-	// If the reture value would have been passed by reference,
-	// the caller will allocates memory for the return value, and
-	// passes the address as an implicit first parameter.
-
-	// FIXME:
-	// The Mono will treat first parameter as this_pointer
-	// reference to `mono_vcall_trampoline()`. 
-	// They are conflict a bit. 
-	if (cinfo->ret.storage == ArgVtypeByRef) {
-		g_assert (cinfo->ret.reg == RISCV_A0);
-		cinfo->next_arg = RISCV_A1;
-	}
-	else
-		cinfo->next_arg = RISCV_A0;
-
-=======
 	cinfo->next_arg = RISCV_A0;
->>>>>>> 2b834f5c
 	cinfo->next_farg = RISCV_FA0;
 	// reset status
 	cinfo->stack_usage = 0;
 
-<<<<<<< HEAD
-	// add this pointer as first argument if hasthis == true
-	if (sig->hasthis)
-		add_arg (cinfo, cinfo->args + 0, sizeof (host_mgreg_t), FALSE);
-=======
 	guint32 paramStart = 0;
 	if (cinfo->ret.storage == ArgVtypeByRef && !is_pinvoke && (sig->hasthis || (sig->param_count > 0 && MONO_TYPE_IS_REFERENCE (mini_get_underlying_type (sig->params [0]))))) {
 		add_arg (cinfo, cinfo->args + 0, sizeof (host_mgreg_t), FALSE);
@@ -1045,7 +1012,6 @@
 		if (cinfo->ret.storage == ArgVtypeByRef)
 			add_param (cinfo, &cinfo->ret, sig->ret);
 	}
->>>>>>> 2b834f5c
 
 	// other general Arguments
 	guint32 argStack = 0;
@@ -1297,10 +1263,7 @@
 	case OP_FCONV_TO_R4:
 	case OP_FCONV_TO_R8:
 	case OP_FCONV_TO_I8:
-<<<<<<< HEAD
 	case OP_RCONV_TO_R8:
-=======
->>>>>>> 2b834f5c
 #endif
 		return !mono_arch_is_soft_float ();
 	default:
@@ -1707,11 +1670,7 @@
 			load->inst_basereg = src->dreg;
 			load->inst_offset = i;
 			MONO_ADD_INS (cfg->cbb, load);
-<<<<<<< HEAD
 			MONO_EMIT_NEW_STORE_MEMBASE (cfg, OP_STORE_MEMBASE_REG, RISCV_SP, ainfo->offset + i, load->dreg);
-=======
-			MONO_EMIT_NEW_STORE_MEMBASE (cfg, OP_STORE_MEMBASE_REG, RISCV_FP, ainfo->offset + i, load->dreg);
->>>>>>> 2b834f5c
 		}
 		break;
 	case ArgVtypeByRef: {
@@ -2256,10 +2215,7 @@
 
 		/* Float Ext */
 		case OP_R8CONST:
-<<<<<<< HEAD
 		case OP_FADD:
-=======
->>>>>>> 2b834f5c
 		case OP_FNEG:
 		case OP_ICONV_TO_R8:
 		case OP_RCONV_TO_R8:
@@ -2353,7 +2309,6 @@
 					ins->next->opcode = OP_RISCV_BNE;
 					ins->next->sreg1 = ins->dreg;
 					ins->next->sreg2 = RISCV_ZERO;
-<<<<<<< HEAD
 				} else if (ins->next->opcode == OP_FBLE || ins->next->opcode == OP_FBLE_UN){
 					ins->opcode = OP_FCLE;
 					ins->dreg = mono_alloc_ireg (cfg);
@@ -2361,8 +2316,6 @@
 					ins->next->opcode = OP_RISCV_BNE;
 					ins->next->sreg1 = ins->dreg;
 					ins->next->sreg2 = RISCV_ZERO;
-=======
->>>>>>> 2b834f5c
 				} else if (ins->next->opcode == OP_FBEQ) {
 					// fcmp rd, rs1, rs2; fbeq rd -> fceq rd, rs2, rs1; bne rd, X0
 					ins->opcode = OP_FCEQ;
@@ -2535,10 +2488,7 @@
 				ins->sreg1 = temp->dreg;
 				ins->inst_imm = 0;
 			}
-<<<<<<< HEAD
 			// TODO: Move This to Optimisation
-=======
->>>>>>> 2b834f5c
 			if ((ins->next) && (ins->next->opcode >= OP_ZEXT_I1 && ins->next->opcode <= OP_ZEXT_I4)) {
 				switch (ins->opcode) {
 				case OP_LOADI1_MEMBASE:
@@ -2563,10 +2513,7 @@
 					NULLIFY_INS (ins->next);
 					break;
 				case OP_LOAD_MEMBASE:
-<<<<<<< HEAD
 				case OP_LOADI8_MEMBASE:
-=======
->>>>>>> 2b834f5c
 					break;
 				default:
 					g_print (mono_inst_name (ins->opcode));
@@ -2775,11 +2722,7 @@
 				} else if (ins->next->opcode == OP_IL_SEQ_POINT || ins->next->opcode == OP_MOVE ||
 				           ins->next->opcode == OP_LOAD_MEMBASE || ins->next->opcode == OP_NOP ||
 				           ins->next->opcode == OP_LOADI4_MEMBASE || ins->next->opcode == OP_BR ||
-<<<<<<< HEAD
 				           ins->next->opcode == OP_LOADI8_MEMBASE || ins->next->opcode == OP_ICONST) {
-=======
-				           ins->next->opcode == OP_LOADI8_MEMBASE) {
->>>>>>> 2b834f5c
 					/**
 					 * there is compare without branch OP followed
 					 *
@@ -2867,11 +2810,7 @@
 			ins->opcode = OP_IADD;
 			MonoInst *branch_ins = ins->next;
 			if (branch_ins) {
-<<<<<<< HEAD
 				if (branch_ins->opcode == OP_COND_EXC_C || branch_ins->opcode == OP_COND_EXC_OV || branch_ins->opcode == OP_COND_EXC_IOV) {
-=======
-				if (branch_ins->opcode == OP_COND_EXC_C || branch_ins->opcode == OP_COND_EXC_IOV || OP_COND_EXC_OV) {
->>>>>>> 2b834f5c
 					// bne t3, t4, overflow
 					branch_ins->opcode = OP_RISCV_EXC_BNE;
 					branch_ins->sreg1 = mono_alloc_ireg (cfg);
@@ -2950,10 +2889,7 @@
 		case OP_LOR_IMM:
 		case OP_XOR_IMM:
 		case OP_IXOR_IMM:
-<<<<<<< HEAD
 		case OP_LXOR_IMM:
-=======
->>>>>>> 2b834f5c
 			if (!RISCV_VALID_I_IMM (ins->inst_imm))
 				mono_decompose_op_imm (cfg, bb, ins);
 			break;
@@ -3699,10 +3635,7 @@
 mono_arch_emit_prolog (MonoCompile *cfg)
 {
 	guint8 *code;
-<<<<<<< HEAD
-=======
 	MonoMethodSignature *sig = mono_method_signature_internal (cfg->method);
->>>>>>> 2b834f5c
 
 	cfg->code_size = MAX (cfg->header->code_size * 4, 1024);
 	code = cfg->native_code = g_malloc (cfg->code_size);
