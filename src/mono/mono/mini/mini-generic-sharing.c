/**
 * \file
 * Support functions for generic sharing.
 *
 * Author:
 *   Mark Probst (mark.probst@gmail.com)
 *
 * Copyright 2007-2011 Novell, Inc (http://www.novell.com)
 * Copyright 2011 Xamarin, Inc (http://www.xamarin.com)
 * Licensed under the MIT license. See LICENSE file in the project root for full license information.
 */

#include <config.h>

#include <mono/metadata/class.h>
#include <mono/metadata/method-builder.h>
#include <mono/metadata/method-builder-ilgen.h>
#include <mono/metadata/method-builder-ilgen-internals.h>
#include <mono/metadata/reflection-internals.h>
#include <mono/metadata/abi-details.h>
#include <mono/utils/mono-counters.h>
#include <mono/utils/atomic.h>
#include <mono/utils/unlocked.h>

#include "mini.h"
#include "aot-runtime.h"
#include "mini-runtime.h"
#include "llvmonly-runtime.h"
#include "interp/interp.h"

#define ALLOW_PARTIAL_SHARING TRUE
//#define ALLOW_PARTIAL_SHARING FALSE

#if 0
#define DEBUG(...) __VA_ARGS__
#else
#define DEBUG(...)
#endif

static void
mono_class_unregister_image_generic_subclasses (MonoImage *image, gpointer user_data);

/* Counters */
static gint32 rgctx_template_num_allocated;
static gint32 rgctx_template_bytes_allocated;
static gint32 rgctx_oti_num_allocated;
static gint32 rgctx_oti_bytes_allocated;
static gint32 rgctx_oti_num_markers;
static gint32 rgctx_oti_num_data;
static gint32 rgctx_max_slot_number;
static gint32 rgctx_num_allocated;
static gint32 rgctx_num_arrays_allocated;
static gint32 rgctx_bytes_allocated;
static gint32 mrgctx_num_arrays_allocated;
static gint32 mrgctx_bytes_allocated;
static gint32 gsharedvt_num_trampolines;

#define gshared_lock() mono_os_mutex_lock (&gshared_mutex)
#define gshared_unlock() mono_os_mutex_unlock (&gshared_mutex)
static mono_mutex_t gshared_mutex;

static gboolean partial_supported = FALSE;

static gboolean
partial_sharing_supported (void)
{
	if (!ALLOW_PARTIAL_SHARING)
		return FALSE;
	/* Enable this when AOT compiling or running in full-aot mode */
	if (mono_aot_only)
		return TRUE;
	if (partial_supported)
		return TRUE;
	return FALSE;
}

static int
type_check_context_used (MonoType *type, gboolean recursive)
{
	switch (mono_type_get_type_internal (type)) {
	case MONO_TYPE_VAR:
		return MONO_GENERIC_CONTEXT_USED_CLASS;
	case MONO_TYPE_MVAR:
		return MONO_GENERIC_CONTEXT_USED_METHOD;
	case MONO_TYPE_SZARRAY:
		return mono_class_check_context_used (mono_type_get_class_internal (type));
	case MONO_TYPE_ARRAY:
		return mono_class_check_context_used (mono_type_get_array_type (type)->eklass);
	case MONO_TYPE_CLASS:
		if (recursive)
			return mono_class_check_context_used (mono_type_get_class_internal (type));
		else
			return 0;
	case MONO_TYPE_GENERICINST:
		if (recursive) {
			MonoGenericClass *gclass = type->data.generic_class;

			g_assert (mono_class_is_gtd (gclass->container_class));
			return mono_generic_context_check_used (&gclass->context);
		} else {
			return 0;
		}
	default:
		return 0;
	}
}

static int
inst_check_context_used (MonoGenericInst *inst)
{
	int context_used = 0;
	int i;

	if (!inst)
		return 0;

	for (i = 0; i < inst->type_argc; ++i)
		context_used |= type_check_context_used (inst->type_argv [i], TRUE);

	return context_used;
}

/*
 * mono_generic_context_check_used:
 * @context: a generic context
 *
 * Checks whether the context uses a type variable.  Returns an int
 * with the bit MONO_GENERIC_CONTEXT_USED_CLASS set to reflect whether
 * the context's class instantiation uses type variables.
 */
int
mono_generic_context_check_used (MonoGenericContext *context)
{
	int context_used = 0;

	context_used |= inst_check_context_used (context->class_inst);
	context_used |= inst_check_context_used (context->method_inst);

	return context_used;
}

/*
 * mono_class_check_context_used:
 * @class: a class
 *
 * Checks whether the class's generic context uses a type variable.
 * Returns an int with the bit MONO_GENERIC_CONTEXT_USED_CLASS set to
 * reflect whether the context's class instantiation uses type
 * variables.
 */
int
mono_class_check_context_used (MonoClass *klass)
{
	int context_used = 0;

	context_used |= type_check_context_used (m_class_get_byval_arg (klass), FALSE);

	if (mono_class_is_ginst (klass))
		context_used |= mono_generic_context_check_used (&mono_class_get_generic_class (klass)->context);
	else if (mono_class_is_gtd (klass))
		context_used |= mono_generic_context_check_used (&mono_class_get_generic_container (klass)->context);

	return context_used;
}

/*
 * LOCKING: loader lock
 */
static MonoRuntimeGenericContextInfoTemplate*
get_info_templates (MonoRuntimeGenericContextTemplate *template_, int type_argc)
{
	g_assert (type_argc >= 0);
	if (type_argc == 0)
		return template_->infos;
	return (MonoRuntimeGenericContextInfoTemplate *)g_slist_nth_data (template_->method_templates, type_argc - 1);
}

/*
 * LOCKING: loader lock
 */
static void
set_info_templates (MonoImage *image, MonoRuntimeGenericContextTemplate *template_, int type_argc,
	MonoRuntimeGenericContextInfoTemplate *oti)
{
	g_assert (type_argc >= 0);
	if (type_argc == 0)
		template_->infos = oti;
	else {
		int length = g_slist_length (template_->method_templates);
		GSList *list;

		/* FIXME: quadratic! */
		while (length < type_argc) {
			template_->method_templates = mono_g_slist_append_image (image, template_->method_templates, NULL);
			length++;
		}

		list = g_slist_nth (template_->method_templates, type_argc - 1);
		g_assert (list);
		list->data = oti;
	}
}

/*
 * LOCKING: loader lock
 */
static int
template_get_max_argc (MonoRuntimeGenericContextTemplate *template_)
{
	return g_slist_length (template_->method_templates);
}

/*
 * LOCKING: loader lock
 */
static MonoRuntimeGenericContextInfoTemplate*
rgctx_template_get_other_slot (MonoRuntimeGenericContextTemplate *template_, int type_argc, int slot)
{
	int i;
	MonoRuntimeGenericContextInfoTemplate *oti;

	g_assert (slot >= 0);

	for (oti = get_info_templates (template_, type_argc), i = 0; i < slot; oti = oti->next, ++i) {
		if (!oti)
			return NULL;
	}

	return oti;
}

/*
 * LOCKING: loader lock
 */
static int
rgctx_template_num_infos (MonoRuntimeGenericContextTemplate *template_, int type_argc)
{
	MonoRuntimeGenericContextInfoTemplate *oti;
	int i;

	for (i = 0, oti = get_info_templates (template_, type_argc); oti; ++i, oti = oti->next)
		;

	return i;
}

/* Maps from uninstantiated generic classes to GList's of
 * uninstantiated generic classes whose parent is the key class or an
 * instance of the key class.
 *
 * LOCKING: loader lock
 */
static GHashTable *generic_subclass_hash;

/*
 * LOCKING: templates lock
 */
static void
class_set_rgctx_template (MonoClass *klass, MonoRuntimeGenericContextTemplate *rgctx_template)
{
	if (!m_class_get_image (klass)->rgctx_template_hash)
		m_class_get_image (klass)->rgctx_template_hash = g_hash_table_new (mono_aligned_addr_hash, NULL);

	g_hash_table_insert (m_class_get_image (klass)->rgctx_template_hash, klass, rgctx_template);
}

/*
 * LOCKING: loader lock
 */
static MonoRuntimeGenericContextTemplate*
class_lookup_rgctx_template (MonoClass *klass)
{
	MonoRuntimeGenericContextTemplate *template_;

	if (!m_class_get_image (klass)->rgctx_template_hash)
		return NULL;

	template_ = (MonoRuntimeGenericContextTemplate *)g_hash_table_lookup (m_class_get_image (klass)->rgctx_template_hash, klass);

	return template_;
}

/*
 * LOCKING: loader lock
 */
static void
register_generic_subclass (MonoClass *klass)
{
	MonoClass *parent = m_class_get_parent (klass);
	MonoClass *subclass;
	MonoRuntimeGenericContextTemplate *rgctx_template = class_lookup_rgctx_template (klass);

	g_assert (rgctx_template);

	if (mono_class_is_ginst (parent))
		parent = mono_class_get_generic_class (parent)->container_class;

	if (!generic_subclass_hash)
		generic_subclass_hash = g_hash_table_new (mono_aligned_addr_hash, NULL);

	subclass = (MonoClass *)g_hash_table_lookup (generic_subclass_hash, parent);
	rgctx_template->next_subclass = subclass;
	g_hash_table_insert (generic_subclass_hash, parent, klass);
}

static void
move_subclasses_not_in_image_foreach_func (MonoClass *klass, MonoClass *subclass, MonoImage *image)
{
	MonoClass *new_list;

	if (m_class_get_image (klass) == image) {
		/* The parent class itself is in the image, so all the
		   subclasses must be in the image, too.  If not,
		   we're removing an image containing a class which
		   still has a subclass in another image. */

		while (subclass) {
			g_assert (m_class_get_image (subclass) == image);
			subclass = class_lookup_rgctx_template (subclass)->next_subclass;
		}

		return;
	}

	new_list = NULL;
	while (subclass) {
		MonoRuntimeGenericContextTemplate *subclass_template = class_lookup_rgctx_template (subclass);
		MonoClass *next = subclass_template->next_subclass;

		if (m_class_get_image (subclass) != image) {
			subclass_template->next_subclass = new_list;
			new_list = subclass;
		}

		subclass = next;
	}

	if (new_list)
		g_hash_table_insert (generic_subclass_hash, klass, new_list);
}

/*
 * mono_class_unregister_image_generic_subclasses:
 * @image: an image
 *
 * Removes all classes of the image from the generic subclass hash.
 * Must be called when an image is unloaded.
 */
static void
mono_class_unregister_image_generic_subclasses (MonoImage *image, gpointer user_data)
{
	GHashTable *old_hash;

	//g_print ("unregistering image %s\n", image->name);

	if (!generic_subclass_hash)
		return;

	mono_loader_lock ();

	old_hash = generic_subclass_hash;
	generic_subclass_hash = g_hash_table_new (mono_aligned_addr_hash, NULL);

	g_hash_table_foreach (old_hash, (GHFunc)move_subclasses_not_in_image_foreach_func, image);

	mono_loader_unlock ();

	g_hash_table_destroy (old_hash);
}

static MonoRuntimeGenericContextTemplate*
alloc_template (MonoClass *klass)
{
	gint32 size = sizeof (MonoRuntimeGenericContextTemplate);

	mono_atomic_inc_i32 (&rgctx_template_num_allocated);
	mono_atomic_fetch_add_i32 (&rgctx_template_bytes_allocated, size);

	return (MonoRuntimeGenericContextTemplate *)mono_image_alloc0 (m_class_get_image (klass), size);
}

/* LOCKING: Takes the loader lock */
static MonoRuntimeGenericContextInfoTemplate*
alloc_oti (MonoImage *image)
{
	gint32 size = sizeof (MonoRuntimeGenericContextInfoTemplate);

	mono_atomic_inc_i32 (&rgctx_oti_num_allocated);
	mono_atomic_fetch_add_i32 (&rgctx_oti_bytes_allocated, size);

	return (MonoRuntimeGenericContextInfoTemplate *)mono_image_alloc0 (image, size);
}

#define MONO_RGCTX_SLOT_USED_MARKER	((gpointer)mono_get_object_type ())

/*
 * Return true if this info type has the notion of identify.
 *
 * Some info types expect that each insert results in a new slot been assigned.
 */
static int
info_has_identity (MonoRgctxInfoType info_type)
{
	return info_type != MONO_RGCTX_INFO_CAST_CACHE;
}

/*
 * LOCKING: loader lock
 */
static void
rgctx_template_set_slot (MonoImage *image, MonoRuntimeGenericContextTemplate *template_, int type_argc,
	int slot, gpointer data, MonoRgctxInfoType info_type)
{
	int i;
	MonoRuntimeGenericContextInfoTemplate *list = get_info_templates (template_, type_argc);
	MonoRuntimeGenericContextInfoTemplate **oti = &list;

	g_assert (slot >= 0);
	g_assert (data);

	i = 0;
	while (i <= slot) {
		if (i > 0)
			oti = &(*oti)->next;
		if (!*oti)
			*oti = alloc_oti (image);
		++i;
	}

	g_assert (!(*oti)->data);
	(*oti)->data = data;
	(*oti)->info_type = info_type;

	set_info_templates (image, template_, type_argc, list);

	/* interlocked by loader lock (by definition) */
	if (data == MONO_RGCTX_SLOT_USED_MARKER)
		UnlockedIncrement (&rgctx_oti_num_markers);
	else
		UnlockedIncrement (&rgctx_oti_num_data);
}

/*
 * mono_method_get_declaring_generic_method:
 * @method: an inflated method
 *
 * Returns an inflated method's declaring method.
 */
MonoMethod*
mono_method_get_declaring_generic_method (MonoMethod *method)
{
	MonoMethodInflated *inflated;

	g_assert (method->is_inflated);

	inflated = (MonoMethodInflated*)method;

	return inflated->declaring;
}

/*
 * mono_class_get_method_generic:
 * @klass: a class
 * @method: a method
 * @error: set on error
 *
 * Given a class and a generic method, which has to be of an
 * instantiation of the same class that klass is an instantiation of,
 * returns the corresponding method in klass.  Example:
 *
 * klass is Gen<string>
 * method is Gen<object>.work<int>
 *
 * returns: Gen<string>.work<int>
 *
 * On error sets @error and returns NULL.
 */
MonoMethod*
mono_class_get_method_generic (MonoClass *klass, MonoMethod *method, MonoError *error)
{
	MonoMethod *declaring, *m;
	int i;

	if (method->is_inflated)
		declaring = mono_method_get_declaring_generic_method (method);
	else
		declaring = method;

	m = NULL;
	if (mono_class_is_ginst (klass)) {
		m = mono_class_get_inflated_method (klass, declaring, error);
		return_val_if_nok (error, NULL);
	}

	if (!m) {
		mono_class_setup_methods (klass);
		if (mono_class_has_failure (klass))
			return NULL;
		int mcount = mono_class_get_method_count (klass);
		MonoMethod **klass_methods = m_class_get_methods (klass);
		for (i = 0; i < mcount; ++i) {
			m = klass_methods [i];
			if (m == declaring)
				break;
			if (m->is_inflated && mono_method_get_declaring_generic_method (m) == declaring)
				break;
		}
		if (i >= mcount)
			return NULL;
	}

	if (method != declaring) {
		MonoGenericContext context;

		context.class_inst = NULL;
		context.method_inst = mono_method_get_context (method)->method_inst;

		m = mono_class_inflate_generic_method_checked (m, &context, error);
		return_val_if_nok (error, NULL);
	}

	return m;
}

static gpointer
inflate_info (MonoMemoryManager *mem_manager, MonoRuntimeGenericContextInfoTemplate *oti, MonoGenericContext *context, MonoClass *klass, gboolean temporary)
{
	gpointer data = oti->data;
	MonoRgctxInfoType info_type = oti->info_type;
	ERROR_DECL (error);

	g_assert (data);

	if (data == MONO_RGCTX_SLOT_USED_MARKER)
		return MONO_RGCTX_SLOT_USED_MARKER;

	switch (info_type)
	{
	case MONO_RGCTX_INFO_STATIC_DATA:
	case MONO_RGCTX_INFO_KLASS:
	case MONO_RGCTX_INFO_ELEMENT_KLASS:
	case MONO_RGCTX_INFO_VTABLE:
	case MONO_RGCTX_INFO_TYPE:
	case MONO_RGCTX_INFO_REFLECTION_TYPE:
	case MONO_RGCTX_INFO_CAST_CACHE:
	case MONO_RGCTX_INFO_ARRAY_ELEMENT_SIZE:
	case MONO_RGCTX_INFO_VALUE_SIZE:
	case MONO_RGCTX_INFO_CLASS_SIZEOF:
	case MONO_RGCTX_INFO_CLASS_BOX_TYPE:
	case MONO_RGCTX_INFO_CLASS_IS_REF_OR_CONTAINS_REFS:
	case MONO_RGCTX_INFO_MEMCPY:
	case MONO_RGCTX_INFO_BZERO:
	case MONO_RGCTX_INFO_LOCAL_OFFSET:
	case MONO_RGCTX_INFO_NULLABLE_CLASS_BOX:
	case MONO_RGCTX_INFO_NULLABLE_CLASS_UNBOX: {
		gpointer result = mono_class_inflate_generic_type_with_mempool (temporary ? NULL : m_class_get_image (klass),
			(MonoType *)data, context, error);
		mono_error_assert_msg_ok (error, "Could not inflate generic type"); /* FIXME proper error handling */
		return result;
	}

	case MONO_RGCTX_INFO_METHOD:
	case MONO_RGCTX_INFO_METHOD_FTNDESC:
	case MONO_RGCTX_INFO_GENERIC_METHOD_CODE:
	case MONO_RGCTX_INFO_GSHAREDVT_OUT_WRAPPER:
	case MONO_RGCTX_INFO_METHOD_RGCTX:
	case MONO_RGCTX_INFO_METHOD_CONTEXT:
	case MONO_RGCTX_INFO_REMOTING_INVOKE_WITH_CHECK:
	case MONO_RGCTX_INFO_METHOD_DELEGATE_CODE:
	case MONO_RGCTX_INFO_INTERP_METHOD:
	case MONO_RGCTX_INFO_LLVMONLY_INTERP_ENTRY: {
		MonoMethod *method = (MonoMethod *)data;
		MonoMethod *inflated_method;
		MonoType *inflated_type = mono_class_inflate_generic_type_checked (m_class_get_byval_arg (method->klass), context, error);
		mono_error_assert_ok (error); /* FIXME don't swallow the error */

		MonoClass *inflated_class = mono_class_from_mono_type_internal (inflated_type);

		mono_metadata_free_type (inflated_type);

		mono_class_init_internal (inflated_class);

		g_assert (!method->wrapper_type);

		if (m_class_get_byval_arg (inflated_class)->type == MONO_TYPE_ARRAY ||
			m_class_get_byval_arg (inflated_class)->type == MONO_TYPE_SZARRAY) {
			inflated_method = mono_method_search_in_array_class (inflated_class,
				method->name, method->signature);
		} else {
			ERROR_DECL (error);
			inflated_method = mono_class_inflate_generic_method_checked (method, context, error);
			g_assert (is_ok (error)); /* FIXME don't swallow the error */
		}
		mono_class_init_internal (inflated_method->klass);
		g_assert (inflated_method->klass == inflated_class);
		return inflated_method;
	}
	case MONO_RGCTX_INFO_METHOD_GSHAREDVT_INFO: {
		MonoGSharedVtMethodInfo *oinfo = (MonoGSharedVtMethodInfo *)data;
		MonoGSharedVtMethodInfo *res;
		int i;

		res = (MonoGSharedVtMethodInfo *)mono_mem_manager_alloc0 (mem_manager, sizeof (MonoGSharedVtMethodInfo));
		/*
		res->nlocals = info->nlocals;
		res->locals_types = g_new0 (MonoType*, info->nlocals);
		for (i = 0; i < info->nlocals; ++i)
			res->locals_types [i] = mono_class_inflate_generic_type (info->locals_types [i], context);
		*/
		res->num_entries = oinfo->num_entries;
		res->entries = (MonoRuntimeGenericContextInfoTemplate *)mono_mem_manager_alloc0 (mem_manager, sizeof (MonoRuntimeGenericContextInfoTemplate) * oinfo->num_entries);
		for (i = 0; i < oinfo->num_entries; ++i) {
			MonoRuntimeGenericContextInfoTemplate *otemplate = &oinfo->entries [i];
			MonoRuntimeGenericContextInfoTemplate *template_ = &res->entries [i];

			memcpy (template_, otemplate, sizeof (MonoRuntimeGenericContextInfoTemplate));
			template_->data = inflate_info (mem_manager, template_, context, klass, FALSE);
		}
		return res;
	}
	case MONO_RGCTX_INFO_METHOD_GSHAREDVT_OUT_TRAMPOLINE:
	case MONO_RGCTX_INFO_METHOD_GSHAREDVT_OUT_TRAMPOLINE_VIRT: {
		MonoJumpInfoGSharedVtCall *info = (MonoJumpInfoGSharedVtCall *)data;
		MonoMethod *method = info->method;
		MonoMethod *inflated_method;
		MonoType *inflated_type = mono_class_inflate_generic_type_checked (m_class_get_byval_arg (method->klass), context, error);
		mono_error_assert_ok (error); /* FIXME don't swallow the error */
		WrapperInfo *winfo = NULL;

		MonoClass *inflated_class = mono_class_from_mono_type_internal (inflated_type);
		MonoJumpInfoGSharedVtCall *res;

		res = (MonoJumpInfoGSharedVtCall *)mono_mem_manager_alloc0 (mem_manager, sizeof (MonoJumpInfoGSharedVtCall));
		/* Keep the original signature */
		res->sig = info->sig;

		mono_metadata_free_type (inflated_type);

		mono_class_init_internal (inflated_class);

		if (method->wrapper_type) {
			winfo = mono_marshal_get_wrapper_info (method);

			g_assert (winfo);
			g_assert (winfo->subtype == WRAPPER_SUBTYPE_SYNCHRONIZED_INNER);
			method = winfo->d.synchronized_inner.method;
		}

		if (m_class_get_byval_arg (inflated_class)->type == MONO_TYPE_ARRAY ||
			m_class_get_byval_arg (inflated_class)->type == MONO_TYPE_SZARRAY) {
			inflated_method = mono_method_search_in_array_class (inflated_class,
				method->name, method->signature);
		} else {
			ERROR_DECL (error);
			inflated_method = mono_class_inflate_generic_method_checked (method, context, error);
			g_assert (is_ok (error)); /* FIXME don't swallow the error */
		}
		mono_class_init_internal (inflated_method->klass);
		g_assert (inflated_method->klass == inflated_class);

		if (winfo) {
			g_assert (winfo->subtype == WRAPPER_SUBTYPE_SYNCHRONIZED_INNER);
			inflated_method = mono_marshal_get_synchronized_inner_wrapper (inflated_method);
		}

		res->method = inflated_method;

		return res;
	}

	case MONO_RGCTX_INFO_CLASS_FIELD:
	case MONO_RGCTX_INFO_FIELD_OFFSET: {
		ERROR_DECL (error);
		MonoClassField *field = (MonoClassField *)data;
		MonoType *inflated_type = mono_class_inflate_generic_type_checked (m_class_get_byval_arg (m_field_get_parent (field)), context, error);
		mono_error_assert_ok (error); /* FIXME don't swallow the error */

		MonoClass *inflated_class = mono_class_from_mono_type_internal (inflated_type);
		/*
		 * metadata-update: no EnC with the JIT.  But even if ther was, adding fields to
		 * generic types isn't supported, and fields in added generic types would be
		 * contiguous.  So this is ok.
		 */
		g_assert (!m_field_is_from_update (field));
		int i = field - m_class_get_fields (m_field_get_parent (field));
		gpointer dummy = NULL;

		mono_metadata_free_type (inflated_type);

		mono_class_get_fields_internal (inflated_class, &dummy);
		g_assert (m_class_get_fields (inflated_class));

		return &m_class_get_fields (inflated_class) [i];
	}
	case MONO_RGCTX_INFO_SIG_GSHAREDVT_IN_TRAMPOLINE_CALLI:
	case MONO_RGCTX_INFO_SIG_GSHAREDVT_OUT_TRAMPOLINE_CALLI: {
		MonoMethodSignature *sig = (MonoMethodSignature *)data;
		MonoMethodSignature *isig;
		ERROR_DECL (error);

		isig = mono_inflate_generic_signature (sig, context, error);
		g_assert (is_ok (error));
		return isig;
	}
	case MONO_RGCTX_INFO_VIRT_METHOD_CODE:
	case MONO_RGCTX_INFO_VIRT_METHOD_BOX_TYPE: {
		MonoJumpInfoVirtMethod *info = (MonoJumpInfoVirtMethod *)data;
		MonoJumpInfoVirtMethod *res;
		MonoType *t;
		ERROR_DECL (error);

		// FIXME: Temporary
		res = (MonoJumpInfoVirtMethod *)mono_mem_manager_alloc0 (mem_manager, sizeof (MonoJumpInfoVirtMethod));
		t = mono_class_inflate_generic_type_checked (m_class_get_byval_arg (info->klass), context, error);
		mono_error_assert_ok (error); /* FIXME don't swallow the error */

		res->klass = mono_class_from_mono_type_internal (t);
		mono_metadata_free_type (t);

		res->method = mono_class_inflate_generic_method_checked (info->method, context, error);
		g_assert (is_ok (error)); /* FIXME don't swallow the error */

		return res;
	}
	case MONO_RGCTX_INFO_DELEGATE_TRAMP_INFO: {
		ERROR_DECL (error);
		MonoDelegateClassMethodPair *dele_info = (MonoDelegateClassMethodPair*)data;

		MonoType *t = mono_class_inflate_generic_type_checked (m_class_get_byval_arg (dele_info->klass), context, error);
		mono_error_assert_msg_ok (error, "Could not inflate generic type"); /* FIXME proper error handling */

		MonoClass *klass = mono_class_from_mono_type_internal (t);
		mono_metadata_free_type (t);

		MonoMethod *method = mono_class_inflate_generic_method_checked (dele_info->method, context, error);
		mono_error_assert_msg_ok (error, "Could not inflate generic method"); /* FIXME proper error handling */

		// FIXME: Temporary
		MonoDelegateClassMethodPair *res = (MonoDelegateClassMethodPair *)mono_mem_manager_alloc0 (mem_manager, sizeof (MonoDelegateClassMethodPair));
		res->is_virtual = dele_info->is_virtual;
		res->method = method;
		res->klass = klass;
		return res;

	}
	default:
		g_assert_not_reached ();
	}
	/* Not reached, quiet compiler */
	return NULL;
}

static void
free_inflated_info (MonoRgctxInfoType info_type, gpointer info)
{
	if (!info)
		return;

	switch (info_type) {
	case MONO_RGCTX_INFO_STATIC_DATA:
	case MONO_RGCTX_INFO_KLASS:
	case MONO_RGCTX_INFO_ELEMENT_KLASS:
	case MONO_RGCTX_INFO_VTABLE:
	case MONO_RGCTX_INFO_TYPE:
	case MONO_RGCTX_INFO_REFLECTION_TYPE:
	case MONO_RGCTX_INFO_CAST_CACHE:
		mono_metadata_free_type ((MonoType *)info);
		break;
	default:
		break;
	}
}

static MonoRuntimeGenericContextInfoTemplate
class_get_rgctx_template_oti (MonoClass *klass, int type_argc, guint32 slot, gboolean temporary, gboolean shared, gboolean *do_free);

static MonoClass*
class_uninstantiated (MonoClass *klass)
{
	if (mono_class_is_ginst (klass))
		return mono_class_get_generic_class (klass)->container_class;
	return klass;
}

/*
 * get_shared_class:
 *
 *   Return the class used to store information when using generic sharing.
 */
static MonoClass*
get_shared_class (MonoClass *klass)
{
	return class_uninstantiated (klass);
}

/*
 * mono_class_get_runtime_generic_context_template:
 * @class: a class
 *
 * Looks up or constructs, if necessary, the runtime generic context template for class.
 * The template is the same for all instantiations of a class.
 */
static MonoRuntimeGenericContextTemplate*
mono_class_get_runtime_generic_context_template (MonoClass *klass)
{
	MonoRuntimeGenericContextTemplate *parent_template, *template_;
	guint32 i;

	klass = get_shared_class (klass);

	mono_loader_lock ();
	template_ = class_lookup_rgctx_template (klass);
	mono_loader_unlock ();

	if (template_)
		return template_;

	//g_assert (get_shared_class (class) == class);

	template_ = alloc_template (klass);

	mono_loader_lock ();

	if (m_class_get_parent (klass)) {
		guint32 num_entries;
		int max_argc, type_argc;

		parent_template = mono_class_get_runtime_generic_context_template (m_class_get_parent (klass));
		max_argc = template_get_max_argc (parent_template);

		for (type_argc = 0; type_argc <= max_argc; ++type_argc) {
			num_entries = rgctx_template_num_infos (parent_template, type_argc);

			/* FIXME: quadratic! */
			for (i = 0; i < num_entries; ++i) {
				MonoRuntimeGenericContextInfoTemplate oti;

				oti = class_get_rgctx_template_oti (m_class_get_parent (klass), type_argc, i, FALSE, FALSE, NULL);
				if (oti.data && oti.data != MONO_RGCTX_SLOT_USED_MARKER) {
					rgctx_template_set_slot (m_class_get_image (klass), template_, type_argc, i,
											 oti.data, oti.info_type);
				}
			}
		}
	}

	if (class_lookup_rgctx_template (klass)) {
		/* some other thread already set the template */
		template_ = class_lookup_rgctx_template (klass);
	} else {
		class_set_rgctx_template (klass, template_);

		if (m_class_get_parent (klass))
			register_generic_subclass (klass);
	}

	mono_loader_unlock ();

	return template_;
}

/*
 * class_get_rgctx_template_oti:
 *
 *   Return the info template of CLASS numbered TYPE_ARGC/SLOT.
 * temporary signifies whether the inflated info (oti.data) will be
 * used temporarily, in which case it might be heap-allocated, or
 * permanently, in which case it will be mempool-allocated.  If
 * temporary is set then *do_free will return whether the returned
 * data must be freed.
 *
 * LOCKING: loader lock
 */
static MonoRuntimeGenericContextInfoTemplate
class_get_rgctx_template_oti (MonoClass *klass, int type_argc, guint32 slot, gboolean temporary, gboolean shared, gboolean *do_free)
{
	g_assert ((temporary && do_free) || (!temporary && !do_free));

	DEBUG (printf ("get slot: %s %d\n", mono_type_full_name (m_class_get_byval_arg (class)), slot));

	if (mono_class_is_ginst (klass) && !shared) {
		MonoRuntimeGenericContextInfoTemplate oti;
		gboolean tmp_do_free;
		// FIXME:
		MonoJitMemoryManager *jit_mm = get_default_jit_mm ();

		oti = class_get_rgctx_template_oti (mono_class_get_generic_class (klass)->container_class,
											type_argc, slot, TRUE, FALSE, &tmp_do_free);
		if (oti.data) {
			gpointer info = oti.data;
			oti.data = inflate_info (jit_mm->mem_manager, &oti, &mono_class_get_generic_class (klass)->context, klass, temporary);
			if (tmp_do_free)
				free_inflated_info (oti.info_type, info);
		}
		if (temporary)
			*do_free = TRUE;

		return oti;
	} else {
		MonoRuntimeGenericContextTemplate *template_;
		MonoRuntimeGenericContextInfoTemplate *oti;

		template_ = mono_class_get_runtime_generic_context_template (klass);
		oti = rgctx_template_get_other_slot (template_, type_argc, slot);
		g_assert (oti);

		if (temporary)
			*do_free = FALSE;

		return *oti;
	}
}

// FIXME Consolidate the multiple functions named get_method_nofail.
static MonoMethod*
get_method_nofail (MonoClass *klass, const char *method_name, int num_params, int flags)
{
	MonoMethod *method;
	ERROR_DECL (error);
	method = mono_class_get_method_from_name_checked (klass, method_name, num_params, flags, error);
	mono_error_assert_ok (error);
	g_assertf (method, "Could not lookup method %s in %s", method_name, m_class_get_name (klass));
	return method;
}

static gpointer
class_type_info (MonoMemoryManager *mem_manager, MonoClass *klass, MonoRgctxInfoType info_type, MonoError *error)
{
	error_init (error);

	switch (info_type) {
	case MONO_RGCTX_INFO_STATIC_DATA: {
		MonoVTable *vtable = mono_class_vtable_checked (klass, error);
		return_val_if_nok (error, NULL);
		return mono_vtable_get_static_field_data (vtable);
	}
	case MONO_RGCTX_INFO_KLASS:
		return klass;
	case MONO_RGCTX_INFO_ELEMENT_KLASS:
		return m_class_get_element_class (klass);
	case MONO_RGCTX_INFO_VTABLE: {
		MonoVTable *vtable = mono_class_vtable_checked (klass, error);
		return_val_if_nok (error, NULL);
		return vtable;
	}
	case MONO_RGCTX_INFO_CAST_CACHE: {
		/*First slot is the cache itself, the second the vtable.*/
		gpointer **cache_data = (gpointer **)mono_mem_manager_alloc0 (mem_manager, sizeof (gpointer) * 2);
		cache_data [1] = (gpointer *)klass;
		return cache_data;
	}
	case MONO_RGCTX_INFO_ARRAY_ELEMENT_SIZE:
		return GUINT_TO_POINTER (mono_class_array_element_size (klass));
	case MONO_RGCTX_INFO_VALUE_SIZE:
		if (MONO_TYPE_IS_REFERENCE (m_class_get_byval_arg (klass)))
			return GUINT_TO_POINTER (sizeof (gpointer));
		else
			return GUINT_TO_POINTER (mono_class_value_size (klass, NULL));
	case MONO_RGCTX_INFO_CLASS_SIZEOF: {
		int align;
		return GINT_TO_POINTER (mono_type_size (m_class_get_byval_arg (klass), &align));
	}
	case MONO_RGCTX_INFO_CLASS_BOX_TYPE:
		if (MONO_TYPE_IS_REFERENCE (m_class_get_byval_arg (klass)))
			return GUINT_TO_POINTER (MONO_GSHAREDVT_BOX_TYPE_REF);
		else if (mono_class_is_nullable (klass))
			return GUINT_TO_POINTER (MONO_GSHAREDVT_BOX_TYPE_NULLABLE);
		else
			return GUINT_TO_POINTER (MONO_GSHAREDVT_BOX_TYPE_VTYPE);
	case MONO_RGCTX_INFO_CLASS_IS_REF_OR_CONTAINS_REFS:
		mono_class_init_internal (klass);
		/* Can't return 0 */
		if (MONO_TYPE_IS_REFERENCE (m_class_get_byval_arg (klass)) || m_class_has_references (klass))
			return GUINT_TO_POINTER (2);
		else
			return GUINT_TO_POINTER (1);
	case MONO_RGCTX_INFO_MEMCPY:
	case MONO_RGCTX_INFO_BZERO: {
		static MonoMethod *memcpy_method [17];
		static MonoMethod *bzero_method [17];
		MonoJitMemoryManager *jit_mm;
		int size;
		guint32 align;

		/* The memcpy methods are in the default memory alc */
		jit_mm = get_default_jit_mm ();

		if (MONO_TYPE_IS_REFERENCE (m_class_get_byval_arg (klass))) {
			size = sizeof (gpointer);
			align = sizeof (gpointer);
		} else {
			size = mono_class_value_size (klass, &align);
		}

		if (size != 1 && size != 2 && size != 4 && size != 8)
			size = 0;
		if (align < size)
			size = 0;

		if (info_type == MONO_RGCTX_INFO_MEMCPY) {
			if (!memcpy_method [size]) {
				MonoMethod *m;
				char name [32];

				if (size == 0)
					sprintf (name, "memcpy");
				else
					sprintf (name, "memcpy_aligned_%d", size);
				m = get_method_nofail (mono_defaults.string_class, name, 3, 0);
				g_assert (m);
				mono_memory_barrier ();
				memcpy_method [size] = m;
			}
			if (!jit_mm->memcpy_addr [size]) {
				gpointer addr = mono_compile_method_checked (memcpy_method [size], error);
				mono_memory_barrier ();
				jit_mm->memcpy_addr [size] = (gpointer *)addr;
				mono_error_assert_ok (error);
			}
			return jit_mm->memcpy_addr [size];
		} else {
			if (!bzero_method [size]) {
				MonoMethod *m;
				char name [32];

				if (size == 0)
					sprintf (name, "bzero");
				else
					sprintf (name, "bzero_aligned_%d", size);
				m = get_method_nofail (mono_defaults.string_class, name, 2, 0);
				g_assert (m);
				mono_memory_barrier ();
				bzero_method [size] = m;
			}
			if (!jit_mm->bzero_addr [size]) {
				gpointer addr = mono_compile_method_checked (bzero_method [size], error);
				mono_memory_barrier ();
				jit_mm->bzero_addr [size] = (gpointer *)addr;
				mono_error_assert_ok (error);
			}
			return jit_mm->bzero_addr [size];
		}
	}
	case MONO_RGCTX_INFO_NULLABLE_CLASS_BOX:
	case MONO_RGCTX_INFO_NULLABLE_CLASS_UNBOX: {
		MonoMethod *method;
		gpointer addr, arg;
		MonoJitInfo *ji;
		MonoMethodSignature *sig, *gsig;
		MonoMethod *gmethod;

		if (!mono_class_is_nullable (klass))
			/* This can happen since all the entries in MonoGSharedVtMethodInfo are inflated, even those which are not used */
			return NULL;

		if (info_type == MONO_RGCTX_INFO_NULLABLE_CLASS_BOX)
			method = mono_class_get_method_from_name_checked (klass, "Box", 1, 0, error);
		else
			method = mono_class_get_method_from_name_checked (klass, "Unbox", 1, 0, error);

		return_val_if_nok (error, NULL);

		addr = mono_jit_compile_method (method, error);
		return_val_if_nok (error, NULL);

		// The caller uses the gsharedvt call signature

		if (mono_llvm_only) {
			/* FIXME: We have no access to the gsharedvt signature/gsctx used by the caller, so have to construct it ourselves */
			gmethod = mini_get_shared_method_full (method, SHARE_MODE_GSHAREDVT, error);
			if (!gmethod)
				return NULL;
			sig = mono_method_signature_internal (method);
			gsig = mono_method_signature_internal (gmethod);

			addr = mini_llvmonly_add_method_wrappers (method, addr, TRUE, FALSE, &arg);
			return mini_llvmonly_create_ftndesc (method, addr, arg);
		}

		ji = mini_jit_info_table_find (mono_get_addr_from_ftnptr (addr));
		g_assert (ji);
		if (mini_jit_info_is_gsharedvt (ji))
			return mono_create_static_rgctx_trampoline (method, addr);
		else {
			/* Need to add an out wrapper */

			/* FIXME: We have no access to the gsharedvt signature/gsctx used by the caller, so have to construct it ourselves */
			gmethod = mini_get_shared_method_full (method, SHARE_MODE_GSHAREDVT, error);
			if (!gmethod)
				return NULL;
			sig = mono_method_signature_internal (method);
			gsig = mono_method_signature_internal (gmethod);

			addr = mini_get_gsharedvt_wrapper (FALSE, addr, sig, gsig, -1, FALSE);
			addr = mono_create_static_rgctx_trampoline (method, addr);
			return addr;
		}
	}
	default:
		g_assert_not_reached ();
	}
	/* Not reached */
	return NULL;
}

static gboolean
ji_is_gsharedvt (MonoJitInfo *ji)
{
	if (ji && ji->has_generic_jit_info && (mono_jit_info_get_generic_sharing_context (ji)->is_gsharedvt))
		return TRUE;
	else
		return FALSE;
}

/*
 * Describes the information used to construct a gsharedvt arg trampoline.
 */
typedef struct {
	gboolean is_in;
	gboolean calli;
	gint32 vcall_offset;
	gpointer addr;
	MonoMethodSignature *sig, *gsig;
} GSharedVtTrampInfo;

static guint
tramp_info_hash (gconstpointer key)
{
	GSharedVtTrampInfo *tramp = (GSharedVtTrampInfo *)key;

	return (guint)(gsize)tramp->addr;
}

static gboolean
tramp_info_equal (gconstpointer a, gconstpointer b)
{
	GSharedVtTrampInfo *tramp1 = (GSharedVtTrampInfo *)a;
	GSharedVtTrampInfo *tramp2 = (GSharedVtTrampInfo *)b;

	/* The signatures should be internalized */
	return tramp1->is_in == tramp2->is_in && tramp1->calli == tramp2->calli && tramp1->vcall_offset == tramp2->vcall_offset &&
		tramp1->addr == tramp2->addr && tramp1->sig == tramp2->sig && tramp1->gsig == tramp2->gsig;
}

static GENERATE_GET_CLASS_WITH_CACHE (valuetuple_0, "Mono", "ValueTuple");
static GENERATE_GET_CLASS_WITH_CACHE (valuetuple_1, "Mono", "ValueTuple`1");
static GENERATE_GET_CLASS_WITH_CACHE (valuetuple_2, "Mono", "ValueTuple`2");
static GENERATE_GET_CLASS_WITH_CACHE (valuetuple_3, "Mono", "ValueTuple`3");
static GENERATE_GET_CLASS_WITH_CACHE (valuetuple_4, "Mono", "ValueTuple`4");
static GENERATE_GET_CLASS_WITH_CACHE (valuetuple_5, "Mono", "ValueTuple`5");

static MonoType*
get_wrapper_shared_type (MonoType *t);
static MonoType*
get_wrapper_shared_type_full (MonoType *t, gboolean field);

/*
 * get_wrapper_shared_vtype:
 *
 *   Return an instantiation of one of the Mono.ValueTuple types with the same
 * layout as the valuetype KLASS.
 */
static MonoType*
get_wrapper_shared_vtype (MonoType *t)
{
	ERROR_DECL (error);
	MonoGenericContext ctx;
	MonoType *args [16];
	MonoClass *klass;
	MonoClass *tuple_class = NULL;
	int findex = 0;

	// FIXME: Map 1 member structs to primitive types on platforms where its supported

	klass = mono_class_from_mono_type_internal (t);
	/* Under mono, auto and sequential layout are the same for valuetypes, see mono_class_layout_fields () */
	if (((mono_class_get_flags (klass) & TYPE_ATTRIBUTE_LAYOUT_MASK) != TYPE_ATTRIBUTE_SEQUENTIAL_LAYOUT) &&
		((mono_class_get_flags (klass) & TYPE_ATTRIBUTE_LAYOUT_MASK) != TYPE_ATTRIBUTE_AUTO_LAYOUT))
		return NULL;
	mono_class_setup_fields (klass);
	if (mono_class_has_failure (klass))
		return NULL;

	if (m_class_get_type_token (klass) && mono_metadata_packing_from_typedef (m_class_get_image (klass), m_class_get_type_token (klass), NULL, NULL))
		return NULL;

	gpointer iter = NULL;
	MonoClassField *field;
	while ((field = mono_class_get_fields_internal (klass, &iter))) {

		if (field->type->attrs & (FIELD_ATTRIBUTE_STATIC | FIELD_ATTRIBUTE_HAS_FIELD_RVA))
			continue;
		MonoType *ftype = get_wrapper_shared_type_full (field->type, TRUE);
		if (m_class_is_byreflike (mono_class_from_mono_type_internal (ftype)))
			/* Cannot inflate generic params with byreflike types */
			return NULL;
		args [findex ++] = ftype;
		if (findex >= 16)
			break;
	}

#ifdef TARGET_WASM
	guint32 align;
	int size = mono_class_value_size (klass, &align);

	/* Other platforms might pass small valuestypes or valuetypes with non-int fields differently */
	if (align == 4 && size <= 4 * 5) {
		findex = size / align;
		for (int i = 0; i < findex; ++i)
			args [i] = m_class_get_byval_arg (mono_get_int32_class ());
	} else if (align == 8 && size <= 8 * 5) {
		findex = size / align;
		for (int i = 0; i < findex; ++i)
			args [i] = m_class_get_byval_arg (mono_get_int64_class ());
	} else {
		if (findex > 5)
			return NULL;
	}
#else
	if (findex > 5)
		return NULL;
#endif

	switch (findex) {
	case 0:
		tuple_class = mono_class_get_valuetuple_0_class ();
		break;
	case 1:
		tuple_class = mono_class_get_valuetuple_1_class ();
		break;
	case 2:
		tuple_class = mono_class_get_valuetuple_2_class ();
		break;
	case 3:
		tuple_class = mono_class_get_valuetuple_3_class ();
		break;
	case 4:
		tuple_class = mono_class_get_valuetuple_4_class ();
		break;
	case 5:
		tuple_class = mono_class_get_valuetuple_5_class ();
		break;
	default:
		g_assert_not_reached ();
		break;
	}
	g_assert (tuple_class);

	memset (&ctx, 0, sizeof (ctx));
	ctx.class_inst = mono_metadata_get_generic_inst (findex, args);

	MonoClass *tuple_inst = mono_class_inflate_generic_class_checked (tuple_class, &ctx, error);
	mono_error_assert_ok (error);

	//printf ("T: %s\n", mono_class_full_name (tuple_inst));

	return m_class_get_byval_arg (tuple_inst);
}

/*
 * get_wrapper_shared_type:
 *
 *   Return a type which is handled identically wrt to calling conventions as T.
 */
static MonoType*
get_wrapper_shared_type_full (MonoType *t, gboolean is_field)
{
	if (m_type_is_byref (t))
		return mono_class_get_byref_type (mono_defaults.int_class);
	t = mini_get_underlying_type (t);

	switch (t->type) {
	case MONO_TYPE_I1:
		/* This removes any attributes etc. */
		return m_class_get_byval_arg (mono_defaults.sbyte_class);
	case MONO_TYPE_U1:
		return m_class_get_byval_arg (mono_defaults.byte_class);
	case MONO_TYPE_I2:
		return m_class_get_byval_arg (mono_defaults.int16_class);
	case MONO_TYPE_U2:
		return m_class_get_byval_arg (mono_defaults.uint16_class);
	case MONO_TYPE_I4:
		return mono_get_int32_type ();
	case MONO_TYPE_U4:
		return m_class_get_byval_arg (mono_defaults.uint32_class);
	case MONO_TYPE_I8:
#if TARGET_SIZEOF_VOID_P == 8
		/* Use native int as its already used for byref */
		return m_class_get_byval_arg (mono_defaults.int_class);
#else
		return m_class_get_byval_arg (mono_defaults.int64_class);
#endif
	case MONO_TYPE_U8:
		return m_class_get_byval_arg (mono_defaults.uint64_class);
	case MONO_TYPE_I:
#if TARGET_SIZEOF_VOID_P == 8
		return m_class_get_byval_arg (mono_defaults.int_class);
#else
		return m_class_get_byval_arg (mono_defaults.int32_class);
#endif
	case MONO_TYPE_U:
#if TARGET_SIZEOF_VOID_P == 8
		return m_class_get_byval_arg (mono_defaults.uint64_class);
#else
		return m_class_get_byval_arg (mono_defaults.uint32_class);
#endif
	case MONO_TYPE_R4:
		return m_class_get_byval_arg (mono_defaults.single_class);
	case MONO_TYPE_R8:
		return m_class_get_byval_arg (mono_defaults.double_class);
	case MONO_TYPE_OBJECT:
	case MONO_TYPE_CLASS:
	case MONO_TYPE_SZARRAY:
	case MONO_TYPE_ARRAY:
	case MONO_TYPE_PTR:
		// FIXME: refs and intptr cannot be shared because
		// they are treated differently when a method has a vret arg,
		// see get_call_info ().
		return mono_get_object_type ();
		//return mono_get_int_type ();
	case MONO_TYPE_GENERICINST: {
		ERROR_DECL (error);
		MonoClass *klass;
		MonoGenericContext ctx;
		MonoGenericContext *orig_ctx;
		MonoGenericInst *inst;
		MonoType *args [16];
		int i;

		if (!MONO_TYPE_ISSTRUCT (t))
			return get_wrapper_shared_type (mono_get_object_type ());

		klass = mono_class_from_mono_type_internal (t);
		orig_ctx = &mono_class_get_generic_class (klass)->context;

		memset (&ctx, 0, sizeof (MonoGenericContext));

		inst = orig_ctx->class_inst;
		if (inst) {
			g_assert (inst->type_argc < 16);
			for (i = 0; i < inst->type_argc; ++i)
				args [i] = get_wrapper_shared_type_full (inst->type_argv [i], TRUE);
			ctx.class_inst = mono_metadata_get_generic_inst (inst->type_argc, args);
		}
		inst = orig_ctx->method_inst;
		if (inst) {
			g_assert (inst->type_argc < 16);
			for (i = 0; i < inst->type_argc; ++i)
				args [i] = get_wrapper_shared_type_full (inst->type_argv [i], TRUE);
			ctx.method_inst = mono_metadata_get_generic_inst (inst->type_argc, args);
		}
		klass = mono_class_inflate_generic_class_checked (mono_class_get_generic_class (klass)->container_class, &ctx, error);
		mono_error_assert_ok (error); /* FIXME don't swallow the error */

		t = m_class_get_byval_arg (klass);
		MonoType *shared_type = get_wrapper_shared_vtype (t);
		if (shared_type)
			t = shared_type;
		return t;
	}
	case MONO_TYPE_VALUETYPE: {
		MonoType *shared_type = get_wrapper_shared_vtype (t);
		if (shared_type)
			t = shared_type;
		return t;
	}
	default:
		break;
	}

	//printf ("%s\n", mono_type_full_name (t));
	return t;
}

static MonoType*
get_wrapper_shared_type (MonoType *t)
{
	return get_wrapper_shared_type_full (t, FALSE);
}


/* Returns the intptr type for types that are passed in a single register */
static MonoType*
get_wrapper_shared_type_reg (MonoType *t, gboolean pinvoke)
{
	MonoType *orig_t = t;

	t = get_wrapper_shared_type (t);
	if (m_type_is_byref (t))
		return t;

	switch (t->type) {
	case MONO_TYPE_BOOLEAN:
	case MONO_TYPE_CHAR:
	case MONO_TYPE_I1:
	case MONO_TYPE_U1:
	case MONO_TYPE_I2:
	case MONO_TYPE_U2:
	case MONO_TYPE_I4:
	case MONO_TYPE_U4:
	case MONO_TYPE_I:
	case MONO_TYPE_U:
#if TARGET_SIZEOF_VOID_P == 8
	case MONO_TYPE_I8:
	case MONO_TYPE_U8:
		return mono_get_int_type ();
#endif
	case MONO_TYPE_OBJECT:
	case MONO_TYPE_STRING:
	case MONO_TYPE_CLASS:
	case MONO_TYPE_SZARRAY:
	case MONO_TYPE_ARRAY:
	case MONO_TYPE_PTR:
		return mono_get_int_type ();
	case MONO_TYPE_GENERICINST:
		if (orig_t->type == MONO_TYPE_VALUETYPE && pinvoke)
			/*
			 * These are translated to instances of Mono.ValueTuple, but generic types
			 * cannot be passed in pinvoke.
			 */
			return orig_t;
		else
			return t;
	default:
		return t;
	}
}

static MonoMethodSignature*
mini_get_underlying_reg_signature (MonoMethodSignature *sig)
{
	MonoMethodSignature *res = mono_metadata_signature_dup (sig);
	int i;

	res->ret = get_wrapper_shared_type_reg (sig->ret, sig->pinvoke);
	for (i = 0; i < sig->param_count; ++i)
		res->params [i] = get_wrapper_shared_type_reg (sig->params [i], sig->pinvoke);
	res->generic_param_count = 0;
	res->is_inflated = 0;

	return res;
}

static MonoMethodSignature*
mini_get_underlying_signature (MonoMethodSignature *sig)
{
	MonoMethodSignature *res = mono_metadata_signature_dup (sig);
	int i;

	res->ret = get_wrapper_shared_type (sig->ret);
	for (i = 0; i < sig->param_count; ++i)
		res->params [i] = get_wrapper_shared_type (sig->params [i]);
	res->generic_param_count = 0;
	res->is_inflated = 0;

	return res;
}

/*
 * mini_get_gsharedvt_in_sig_wrapper:
 *
 *   Return a wrapper to translate between the normal and gsharedvt calling conventions of SIG.
 * The returned wrapper has a signature of SIG, plus one extra argument, which is an <addr, rgctx> pair.
 * The extra argument is passed the same way as an rgctx to shared methods.
 * It calls <addr> using the gsharedvt version of SIG, passing in <rgctx> as an extra argument.
 */
MonoMethod*
mini_get_gsharedvt_in_sig_wrapper (MonoMethodSignature *sig)
{
	MonoMethodBuilder *mb;
	MonoMethod *res, *cached;
	WrapperInfo *info;
	MonoMethodSignature *csig, *gsharedvt_sig;
	int i, pindex;
	static GHashTable *cache;

	// FIXME: Memory management
	sig = mini_get_underlying_signature (sig);

	// FIXME: Normal cache
	gshared_lock ();
	if (!cache)
		cache = g_hash_table_new_full ((GHashFunc)mono_signature_hash, (GEqualFunc)mono_metadata_signature_equal, NULL, NULL);
	res = (MonoMethod*)g_hash_table_lookup (cache, sig);
	gshared_unlock ();
	if (res) {
		g_free (sig);
		return res;
	}

	/* Create the signature for the wrapper */
	// FIXME:
	csig = g_malloc0 (MONO_SIZEOF_METHOD_SIGNATURE + ((sig->param_count + 1) * sizeof (MonoType*)));
	memcpy (csig, sig, mono_metadata_signature_size (sig));
	csig->param_count ++;
	csig->params [sig->param_count] = mono_get_int_type ();
#ifdef ENABLE_ILGEN
	char ** const param_names = g_new0 (char*, csig->param_count);
	for (int i = 0; i < sig->param_count; ++i)
		param_names [i] = g_strdup_printf ("%d", i);
	param_names [sig->param_count] = g_strdup ("ftndesc");
#endif

	/* Create the signature for the gsharedvt callconv */
	gsharedvt_sig = g_malloc0 (MONO_SIZEOF_METHOD_SIGNATURE + ((sig->param_count + 2) * sizeof (MonoType*)));
	memcpy (gsharedvt_sig, sig, mono_metadata_signature_size (sig));
	pindex = 0;
	/* The return value is returned using an explicit vret argument */
	if (sig->ret->type != MONO_TYPE_VOID) {
		gsharedvt_sig->params [pindex ++] = mono_get_int_type ();
		gsharedvt_sig->ret = mono_get_void_type ();
	}
	for (i = 0; i < sig->param_count; i++) {
		gsharedvt_sig->params [pindex] = sig->params [i];
		if (!m_type_is_byref (sig->params [i])) {
			gsharedvt_sig->params [pindex] = mono_metadata_type_dup (NULL, gsharedvt_sig->params [pindex]);
			gsharedvt_sig->params [pindex]->byref__ = 1;
		}
		pindex ++;
	}
	/* Rgctx arg */
	gsharedvt_sig->params [pindex ++] = mono_get_int_type ();
	gsharedvt_sig->param_count = pindex;

	// FIXME: Use shared signatures
	mb = mono_mb_new (mono_defaults.object_class, sig->hasthis ? "gsharedvt_in_sig" : "gsharedvt_in_sig_static", MONO_WRAPPER_OTHER);
#ifdef ENABLE_ILGEN
	mono_mb_set_param_names (mb, (const char**)param_names);
#endif

#ifndef DISABLE_JIT
	int retval_var = 0;
	if (sig->ret->type != MONO_TYPE_VOID)
		retval_var = mono_mb_add_local (mb, sig->ret);

	/* Make the call */
	if (sig->hasthis)
		mono_mb_emit_ldarg (mb, 0);
	if (sig->ret->type != MONO_TYPE_VOID)
		mono_mb_emit_ldloc_addr (mb, retval_var);
	for (i = 0; i < sig->param_count; i++) {
		if (m_type_is_byref (sig->params [i]))
			mono_mb_emit_ldarg (mb, i + (sig->hasthis == TRUE));
		else
			mono_mb_emit_ldarg_addr (mb, i + (sig->hasthis == TRUE));
	}
	/* Rgctx arg */
	mono_mb_emit_ldarg (mb, sig->param_count + (sig->hasthis ? 1 : 0));
	mono_mb_emit_icon (mb, TARGET_SIZEOF_VOID_P);
	mono_mb_emit_byte (mb, CEE_ADD);
	mono_mb_emit_byte (mb, CEE_LDIND_I);
	/* Method to call */
	mono_mb_emit_ldarg (mb, sig->param_count + (sig->hasthis ? 1 : 0));
	mono_mb_emit_byte (mb, CEE_LDIND_I);
	mono_mb_emit_calli (mb, gsharedvt_sig);
	if (sig->ret->type != MONO_TYPE_VOID)
		mono_mb_emit_ldloc (mb, retval_var);
	mono_mb_emit_byte (mb, CEE_RET);
#endif

	info = mono_wrapper_info_create (mb, WRAPPER_SUBTYPE_GSHAREDVT_IN_SIG);
	info->d.gsharedvt.sig = sig;

	res = mono_mb_create (mb, csig, sig->param_count + 16, info);
#ifdef ENABLE_ILGEN
	for (int i = 0; i < sig->param_count + 1; ++i)
		g_free (param_names [i]);
	g_free (param_names);
#endif

	gshared_lock ();
	cached = (MonoMethod*)g_hash_table_lookup (cache, sig);
	if (cached)
		res = cached;
	else
		g_hash_table_insert (cache, sig, res);
	gshared_unlock ();
	return res;
}

/*
 * mini_get_gsharedvt_out_sig_wrapper:
 *
 *   Same as in_sig_wrapper, but translate between the gsharedvt and normal signatures.
 */
MonoMethod*
mini_get_gsharedvt_out_sig_wrapper (MonoMethodSignature *sig)
{
	MonoMethodBuilder *mb;
	MonoMethod *res, *cached;
	WrapperInfo *info;
	MonoMethodSignature *normal_sig, *csig;
	int i, pindex, args_start;
	static GHashTable *cache;

	// FIXME: Memory management
	sig = mini_get_underlying_signature (sig);

	// FIXME: Normal cache
	gshared_lock ();
	if (!cache)
		cache = g_hash_table_new_full ((GHashFunc)mono_signature_hash, (GEqualFunc)mono_metadata_signature_equal, NULL, NULL);
	res = (MonoMethod*)g_hash_table_lookup (cache, sig);
	gshared_unlock ();
	if (res) {
		g_free (sig);
		return res;
	}

	/* Create the signature for the wrapper */
	// FIXME:
	csig = g_malloc0 (MONO_SIZEOF_METHOD_SIGNATURE + ((sig->param_count + 2) * sizeof (MonoType*)));
	memcpy (csig, sig, mono_metadata_signature_size (sig));
	pindex = 0;
	char ** const param_names = g_new0 (char*, sig->param_count + 2);
	/* The return value is returned using an explicit vret argument */
	if (sig->ret->type != MONO_TYPE_VOID) {
		csig->params [pindex] = mono_get_int_type ();
		csig->ret = mono_get_void_type ();
		param_names [pindex] = g_strdup ("vret");
		pindex ++;
	}
	args_start = pindex;
	if (sig->hasthis)
		args_start ++;
	for (i = 0; i < sig->param_count; i++) {
		csig->params [pindex] = sig->params [i];
		param_names [pindex] = g_strdup_printf ("%d", i);
		if (!m_type_is_byref (sig->params [i])) {
			csig->params [pindex] = mono_metadata_type_dup (NULL, csig->params [pindex]);
			csig->params [pindex]->byref__ = 1;
		}
		pindex ++;
	}
	/* Rgctx arg */
	csig->params [pindex] = mono_get_int_type ();
	param_names [pindex] = g_strdup ("ftndesc");
	pindex  ++;
	csig->param_count = pindex;

	/* Create the signature for the normal callconv */
	normal_sig = g_malloc0 (MONO_SIZEOF_METHOD_SIGNATURE + ((sig->param_count + 2) * sizeof (MonoType*)));
	memcpy (normal_sig, sig, mono_metadata_signature_size (sig));
	normal_sig->param_count ++;
	normal_sig->params [sig->param_count] = mono_get_int_type ();

	// FIXME: Use shared signatures
	mb = mono_mb_new (mono_defaults.object_class, "gsharedvt_out_sig", MONO_WRAPPER_OTHER);
#ifdef ENABLE_ILGEN
	mono_mb_set_param_names (mb, (const char**)param_names);
#endif

#ifndef DISABLE_JIT
	int ldind_op, stind_op;
	if (sig->ret->type != MONO_TYPE_VOID)
		/* Load return address */
		mono_mb_emit_ldarg (mb, sig->hasthis ? 1 : 0);

	/* Make the call */
	if (sig->hasthis)
		mono_mb_emit_ldarg (mb, 0);
	for (i = 0; i < sig->param_count; i++) {
		if (m_type_is_byref (sig->params [i])) {
			mono_mb_emit_ldarg (mb, args_start + i);
		} else {
			ldind_op = mono_type_to_ldind (sig->params [i]);
			mono_mb_emit_ldarg (mb, args_start + i);
			// FIXME:
			if (ldind_op == CEE_LDOBJ)
				mono_mb_emit_op (mb, CEE_LDOBJ, mono_class_from_mono_type_internal (sig->params [i]));
			else
				mono_mb_emit_byte (mb, ldind_op);
		}
	}
	/* Rgctx arg */
	mono_mb_emit_ldarg (mb, args_start + sig->param_count);
	mono_mb_emit_icon (mb, TARGET_SIZEOF_VOID_P);
	mono_mb_emit_byte (mb, CEE_ADD);
	mono_mb_emit_byte (mb, CEE_LDIND_I);
	/* Method to call */
	mono_mb_emit_ldarg (mb, args_start + sig->param_count);
	mono_mb_emit_byte (mb, CEE_LDIND_I);
	mono_mb_emit_calli (mb, normal_sig);
	if (sig->ret->type != MONO_TYPE_VOID) {
		/* Store return value */
		stind_op = mono_type_to_stind (sig->ret);
		// FIXME:
		if (stind_op == CEE_STOBJ)
			mono_mb_emit_op (mb, CEE_STOBJ, mono_class_from_mono_type_internal (sig->ret));
		else if (stind_op == CEE_STIND_REF)
			/* Avoid write barriers, the vret arg points to the stack */
			mono_mb_emit_byte (mb, CEE_STIND_I);
		else
			mono_mb_emit_byte (mb, stind_op);
	}
	mono_mb_emit_byte (mb, CEE_RET);
#endif

	info = mono_wrapper_info_create (mb, WRAPPER_SUBTYPE_GSHAREDVT_OUT_SIG);
	info->d.gsharedvt.sig = sig;

	res = mono_mb_create (mb, csig, sig->param_count + 16, info);
	for (int i = 0; i < sig->param_count + 1; ++i)
		g_free (param_names [i]);
	g_free (param_names);

	gshared_lock ();
	cached = (MonoMethod*)g_hash_table_lookup (cache, sig);
	if (cached)
		res = cached;
	else
		g_hash_table_insert (cache, sig, res);
	gshared_unlock ();
	return res;
}

static gboolean
signature_equal_pinvoke (MonoMethodSignature *sig1, MonoMethodSignature *sig2)
{
	/* mono_metadata_signature_equal () doesn't do this check */
	if (sig1->pinvoke != sig2->pinvoke)
		return FALSE;
	return mono_metadata_signature_equal (sig1, sig2);
}

/*
 * mini_get_interp_in_wrapper:
 *
 *   Return a wrapper which can be used to transition from compiled code to the interpreter.
 * The wrapper has the same signature as SIG. It is very similar to a gsharedvt_in wrapper,
 * except the 'extra_arg' is passed in the rgctx reg, so this wrapper needs to be
 * called through a static rgctx trampoline.
 * FIXME: Move this elsewhere.
 */
MonoMethod*
mini_get_interp_in_wrapper (MonoMethodSignature *sig)
{
	MonoMethodBuilder *mb;
	MonoMethod *res, *cached;
	WrapperInfo *info;
	MonoMethodSignature *csig, *entry_sig;
	int i, pindex;
	static GHashTable *cache;
	const char *name;
	gboolean generic = FALSE;
#ifndef DISABLE_JIT
	gboolean return_native_struct;
#endif

	sig = mini_get_underlying_reg_signature (sig);

	gshared_lock ();
	if (!cache)
		cache = g_hash_table_new_full ((GHashFunc)mono_signature_hash, (GEqualFunc)signature_equal_pinvoke, NULL, NULL);
	res = (MonoMethod*)g_hash_table_lookup (cache, sig);
	gshared_unlock ();
	if (res) {
		g_free (sig);
		return res;
	}

	if (sig->param_count > MAX_INTERP_ENTRY_ARGS)
		/* Call the generic interpreter entry point, the specialized ones only handle a limited number of arguments */
		generic = TRUE;

	/*
	 * If we need to return a native struct, we can't allocate a local and store it
	 * there since that assumes a managed representation. Instead we allocate on the
	 * stack, pass this address to the interp_entry and when we return it we use
	 * CEE_MONO_LDNATIVEOBJ
	 */
#ifndef DISABLE_JIT
<<<<<<< HEAD
	return_native_struct =
#endif
		sig->ret->type == MONO_TYPE_VALUETYPE && sig->pinvoke && !sig->marshalling_disabled;
=======
	return_native_struct = sig->ret->type == MONO_TYPE_VALUETYPE && sig->pinvoke && !sig->marshalling_disabled;
#endif
>>>>>>> d3305f28

	/* Create the signature for the wrapper */
	csig = g_malloc0 (MONO_SIZEOF_METHOD_SIGNATURE + (sig->param_count * sizeof (MonoType*)));
	memcpy (csig, sig, mono_metadata_signature_size (sig));

	for (i = 0; i < sig->param_count; i++) {
		if (m_type_is_byref (sig->params [i]))
			csig->params [i] = mono_class_get_byref_type (mono_defaults.int_class);
	}

	MonoType *int_type = mono_get_int_type ();
	/* Create the signature for the callee callconv */
	if (generic) {
		/*
		 * The called function has the following signature:
		 * interp_entry_general (gpointer this_arg, gpointer res, gpointer *args, gpointer rmethod)
		 */
		entry_sig = g_malloc0 (MONO_SIZEOF_METHOD_SIGNATURE + (4 * sizeof (MonoType*)));
		entry_sig->ret = mono_get_void_type ();
		entry_sig->param_count = 4;
		entry_sig->params [0] = int_type;
		entry_sig->params [1] = int_type;
		entry_sig->params [2] = int_type;
		entry_sig->params [3] = int_type;
		name = "interp_in_generic";
		generic = TRUE;
	} else  {
		/*
		 * The called function has the following signature:
		 * void entry(<optional this ptr>, <optional return ptr>, <arguments>, <extra arg>)
		 */
		entry_sig = g_malloc0 (MONO_SIZEOF_METHOD_SIGNATURE + ((sig->param_count + 2) * sizeof (MonoType*)));
		memcpy (entry_sig, sig, mono_metadata_signature_size (sig));
		pindex = 0;
		/* The return value is returned using an explicit vret argument */
		if (sig->ret->type != MONO_TYPE_VOID) {
			entry_sig->params [pindex ++] = int_type;
			entry_sig->ret = mono_get_void_type ();
		}
		for (i = 0; i < sig->param_count; i++) {
			entry_sig->params [pindex] = sig->params [i];
			if (!m_type_is_byref (sig->params [i])) {
				entry_sig->params [pindex] = mono_metadata_type_dup (NULL, entry_sig->params [pindex]);
				entry_sig->params [pindex]->byref__ = 1;
			}
			pindex ++;
		}
		/* Extra arg */
		entry_sig->params [pindex ++] = int_type;
		entry_sig->param_count = pindex;
		name = sig->hasthis ? "interp_in" : "interp_in_static";
	}

	mb = mono_mb_new (mono_defaults.object_class, name, MONO_WRAPPER_OTHER);

	/*
	 * This is needed to be able to unwind out of interpreted code to managed.
	 * When we are called from native code we can't unwind and we might also not
	 * be attached.
	 */
	if (!sig->pinvoke)
		mb->method->save_lmf = 1;

#ifndef DISABLE_JIT
	int retval_var = 0;
	if (return_native_struct) {
		retval_var = mono_mb_add_local (mb, int_type);
		mono_mb_emit_icon (mb, mono_class_native_size (sig->ret->data.klass, NULL));
		mono_mb_emit_byte (mb, CEE_PREFIX1);
		mono_mb_emit_byte (mb, CEE_LOCALLOC);
		mono_mb_emit_stloc (mb, retval_var);
	} else if (sig->ret->type != MONO_TYPE_VOID) {
		retval_var = mono_mb_add_local (mb, sig->ret);
	}

	/* Make the call */
	if (generic) {
		/* Collect arguments */
		int args_var = mono_mb_add_local (mb, int_type);

		mono_mb_emit_icon (mb, TARGET_SIZEOF_VOID_P * sig->param_count);
		mono_mb_emit_byte (mb, CEE_PREFIX1);
		mono_mb_emit_byte (mb, CEE_LOCALLOC);
		mono_mb_emit_stloc (mb, args_var);

		for (i = 0; i < sig->param_count; i++) {
			mono_mb_emit_ldloc (mb, args_var);
			mono_mb_emit_icon (mb, TARGET_SIZEOF_VOID_P * i);
			mono_mb_emit_byte (mb, CEE_ADD);
			if (m_type_is_byref (sig->params [i]))
				mono_mb_emit_ldarg (mb, i + (sig->hasthis == TRUE));
			else
				mono_mb_emit_ldarg_addr (mb, i + (sig->hasthis == TRUE));
			mono_mb_emit_byte (mb, CEE_STIND_I);
		}

		if (sig->hasthis)
			mono_mb_emit_ldarg (mb, 0);
		else
			mono_mb_emit_byte (mb, CEE_LDNULL);
		if (return_native_struct)
			mono_mb_emit_ldloc (mb, retval_var);
		else if (sig->ret->type != MONO_TYPE_VOID)
			mono_mb_emit_ldloc_addr (mb, retval_var);
		else
			mono_mb_emit_byte (mb, CEE_LDNULL);
		mono_mb_emit_ldloc (mb, args_var);
	} else {
		if (sig->hasthis)
			mono_mb_emit_ldarg (mb, 0);
		if (return_native_struct)
			mono_mb_emit_ldloc (mb, retval_var);
		else if (sig->ret->type != MONO_TYPE_VOID)
			mono_mb_emit_ldloc_addr (mb, retval_var);
		for (i = 0; i < sig->param_count; i++) {
			if (m_type_is_byref (sig->params [i]))
				mono_mb_emit_ldarg (mb, i + (sig->hasthis == TRUE));
			else
				mono_mb_emit_ldarg_addr (mb, i + (sig->hasthis == TRUE));
		}
	}
	/* Extra arg */
	mono_mb_emit_byte (mb, MONO_CUSTOM_PREFIX);
	mono_mb_emit_byte (mb, CEE_MONO_GET_RGCTX_ARG);
	mono_mb_emit_icon (mb, TARGET_SIZEOF_VOID_P);
	mono_mb_emit_byte (mb, CEE_ADD);
	mono_mb_emit_byte (mb, CEE_LDIND_I);
	/* Method to call */
	mono_mb_emit_byte (mb, MONO_CUSTOM_PREFIX);
	mono_mb_emit_byte (mb, CEE_MONO_GET_RGCTX_ARG);
	mono_mb_emit_byte (mb, CEE_LDIND_I);
	mono_mb_emit_calli (mb, entry_sig);

	if (return_native_struct) {
		mono_mb_emit_ldloc (mb, retval_var);
		mono_mb_emit_byte (mb, MONO_CUSTOM_PREFIX);
		mono_mb_emit_op (mb, CEE_MONO_LDNATIVEOBJ, sig->ret->data.klass);
	} else if (sig->ret->type != MONO_TYPE_VOID) {
		mono_mb_emit_ldloc (mb, retval_var);
	}
	mono_mb_emit_byte (mb, CEE_RET);
#endif

	info = mono_wrapper_info_create (mb, WRAPPER_SUBTYPE_INTERP_IN);
	info->d.interp_in.sig = csig;

	res = mono_mb_create (mb, csig, sig->param_count + 16, info);

	gshared_lock ();
	cached = (MonoMethod*)g_hash_table_lookup (cache, sig);
	if (cached) {
		mono_free_method (res);
		res = cached;
	} else {
		g_hash_table_insert (cache, sig, res);
	}
	gshared_unlock ();
	mono_mb_free (mb);

	return res;
}

/*
 *   This wrapper enables EH to resume directly to the code calling it. It is
 * needed so EH can resume directly into jitted code from interp, or into interp
 * when it needs to jump over native frames.
 */
MonoMethod*
mini_get_interp_lmf_wrapper (const char *name, gpointer target)
{
	static MonoMethod *cache [2];
	g_assert (target == (gpointer)mono_interp_to_native_trampoline || target == (gpointer)mono_interp_entry_from_trampoline);
	const int index = target == (gpointer)mono_interp_to_native_trampoline;
	const MonoJitICallId jit_icall_id = index ? MONO_JIT_ICALL_mono_interp_to_native_trampoline : MONO_JIT_ICALL_mono_interp_entry_from_trampoline;

	MonoMethod *res, *cached;
	MonoMethodSignature *sig;
	MonoMethodBuilder *mb;
	WrapperInfo *info;

	gshared_lock ();

	res = cache [index];

	gshared_unlock ();

	if (res)
		return res;

	MonoType *int_type = mono_get_int_type ();

	char *wrapper_name = g_strdup_printf ("__interp_lmf_%s", name);
	mb = mono_mb_new (mono_defaults.object_class, wrapper_name, MONO_WRAPPER_OTHER);

	sig = mono_metadata_signature_alloc (mono_defaults.corlib, 2);
	sig->ret = mono_get_void_type ();
	sig->params [0] = int_type;
	sig->params [1] = int_type;

	/* This is the only thing that the wrapper needs to do */
	mb->method->save_lmf = 1;

#ifndef DISABLE_JIT
	mono_mb_emit_byte (mb, CEE_LDARG_0);
	mono_mb_emit_byte (mb, CEE_LDARG_1);

	mono_mb_emit_byte (mb, MONO_CUSTOM_PREFIX);
	mono_mb_emit_byte (mb, CEE_MONO_ICALL);
	mono_mb_emit_i4 (mb, jit_icall_id);

	mono_mb_emit_byte (mb, CEE_RET);
#endif
	info = mono_wrapper_info_create (mb, WRAPPER_SUBTYPE_INTERP_LMF);
	info->d.icall.jit_icall_id = jit_icall_id;
	res = mono_mb_create (mb, sig, 4, info);

	gshared_lock ();
	cached = cache [index];
	if (cached) {
		mono_free_method (res);
		res = cached;
	} else {
		cache [index] = res;
	}
	gshared_unlock ();
	mono_mb_free (mb);

	g_free (wrapper_name);

	return res;
}

MonoMethodSignature*
mini_get_gsharedvt_out_sig_wrapper_signature (gboolean has_this, gboolean has_ret, int param_count)
{
	MonoMethodSignature *sig = g_malloc0 (sizeof (MonoMethodSignature) + ((param_count + 3) * sizeof (MonoType*)));
	int i, pindex;
	MonoType *int_type = mono_get_int_type ();

	sig->ret = mono_get_void_type ();
	sig->sentinelpos = -1;
	pindex = 0;
	if (has_this)
		/* this */
		sig->params [pindex ++] = int_type;
	if (has_ret)
		/* vret */
		sig->params [pindex ++] = int_type;
	for (i = 0; i < param_count; ++i)
		/* byref arguments */
		sig->params [pindex ++] = int_type;
	/* extra arg */
	sig->params [pindex ++] = int_type;
	sig->param_count = pindex;

	return sig;
}

/*
 * mini_get_gsharedvt_wrapper:
 *
 *   Return a gsharedvt in/out wrapper for calling ADDR.
 */
gpointer
mini_get_gsharedvt_wrapper (gboolean gsharedvt_in, gpointer addr, MonoMethodSignature *normal_sig, MonoMethodSignature *gsharedvt_sig, gint32 vcall_offset, gboolean calli)
{
	ERROR_DECL (error);
	gpointer res, info;
	GSharedVtTrampInfo *tramp_info;
	GSharedVtTrampInfo tinfo;
	MonoJitMemoryManager *jit_mm;

	if (mono_llvm_only) {
		MonoMethod *wrapper;

		if (gsharedvt_in)
			wrapper = mini_get_gsharedvt_in_sig_wrapper (normal_sig);
		else
			wrapper = mini_get_gsharedvt_out_sig_wrapper (normal_sig);
		res = mono_compile_method_checked (wrapper, error);
		mono_error_assert_ok (error);
		return res;
	}

	memset (&tinfo, 0, sizeof (tinfo));
	tinfo.is_in = gsharedvt_in;
	tinfo.calli = calli;
	tinfo.vcall_offset = vcall_offset;
	tinfo.addr = addr;
	tinfo.sig = normal_sig;
	tinfo.gsig = gsharedvt_sig;

	// FIXME:
	jit_mm = get_default_jit_mm ();

	/*
	 * The arg trampolines might only have a finite number in full-aot, so use a cache.
	 */
	jit_mm_lock (jit_mm);
	if (!jit_mm->gsharedvt_arg_tramp_hash)
		jit_mm->gsharedvt_arg_tramp_hash = g_hash_table_new (tramp_info_hash, tramp_info_equal);
	res = g_hash_table_lookup (jit_mm->gsharedvt_arg_tramp_hash, &tinfo);
	jit_mm_unlock (jit_mm);
	if (res)
		return res;

	info = mono_arch_get_gsharedvt_call_info (jit_mm->mem_manager, addr, normal_sig, gsharedvt_sig, gsharedvt_in, vcall_offset, calli);

	if (gsharedvt_in) {
		static gpointer tramp_addr;
		MonoMethod *wrapper;

		if (!tramp_addr) {
			wrapper = mono_marshal_get_gsharedvt_in_wrapper ();
			addr = mono_compile_method_checked (wrapper, error);
			mono_memory_barrier ();
			mono_error_assert_ok (error);
			tramp_addr = addr;
		}
		addr = tramp_addr;
	} else {
		static gpointer tramp_addr;
		MonoMethod *wrapper;

		if (!tramp_addr) {
			wrapper = mono_marshal_get_gsharedvt_out_wrapper ();
			addr = mono_compile_method_checked (wrapper, error);
			mono_memory_barrier ();
			mono_error_assert_ok (error);
			tramp_addr = addr;
		}
		addr = tramp_addr;
	}

	if (mono_aot_only)
		addr = mono_aot_get_gsharedvt_arg_trampoline (info, addr);
	else
		addr = mono_arch_get_gsharedvt_arg_trampoline (info, addr);

	mono_atomic_inc_i32 (&gsharedvt_num_trampolines);

	/* Cache it */
	tramp_info = (GSharedVtTrampInfo *)mono_mem_manager_alloc0 (jit_mm->mem_manager, sizeof (GSharedVtTrampInfo));
	*tramp_info = tinfo;

	jit_mm_lock (jit_mm);
	/* Duplicates are not a problem */
	g_hash_table_insert (jit_mm->gsharedvt_arg_tramp_hash, tramp_info, addr);
	jit_mm_unlock (jit_mm);

	return addr;
}

/*
 * instantiate_info:
 *
 *   Instantiate the info given by OTI for context CONTEXT.
 */
static gpointer
instantiate_info (MonoMemoryManager *mem_manager, MonoRuntimeGenericContextInfoTemplate *oti,
				  MonoGenericContext *context, MonoClass *klass, MonoError *error)
{
	gpointer data;
	gboolean temporary;

	error_init (error);

	if (!oti->data)
		return NULL;

	switch (oti->info_type) {
	case MONO_RGCTX_INFO_STATIC_DATA:
	case MONO_RGCTX_INFO_KLASS:
	case MONO_RGCTX_INFO_ELEMENT_KLASS:
	case MONO_RGCTX_INFO_VTABLE:
	case MONO_RGCTX_INFO_CAST_CACHE:
		temporary = TRUE;
		break;
	default:
		temporary = FALSE;
	}

	data = inflate_info (mem_manager, oti, context, klass, temporary);

	switch (oti->info_type) {
	case MONO_RGCTX_INFO_STATIC_DATA:
	case MONO_RGCTX_INFO_KLASS:
	case MONO_RGCTX_INFO_ELEMENT_KLASS:
	case MONO_RGCTX_INFO_VTABLE:
	case MONO_RGCTX_INFO_CAST_CACHE:
	case MONO_RGCTX_INFO_ARRAY_ELEMENT_SIZE:
	case MONO_RGCTX_INFO_VALUE_SIZE:
	case MONO_RGCTX_INFO_CLASS_SIZEOF:
	case MONO_RGCTX_INFO_CLASS_BOX_TYPE:
	case MONO_RGCTX_INFO_CLASS_IS_REF_OR_CONTAINS_REFS:
	case MONO_RGCTX_INFO_MEMCPY:
	case MONO_RGCTX_INFO_BZERO:
	case MONO_RGCTX_INFO_NULLABLE_CLASS_BOX:
	case MONO_RGCTX_INFO_NULLABLE_CLASS_UNBOX: {
		MonoClass *arg_class = mono_class_from_mono_type_internal ((MonoType *)data);

		free_inflated_info (oti->info_type, data);
		g_assert (arg_class);

		/* The class might be used as an argument to
		   mono_value_copy(), which requires that its GC
		   descriptor has been computed. */
		if (oti->info_type == MONO_RGCTX_INFO_KLASS)
			mono_class_compute_gc_descriptor (arg_class);

		return class_type_info (mem_manager, arg_class, oti->info_type, error);
	}
	case MONO_RGCTX_INFO_TYPE:
		return data;
	case MONO_RGCTX_INFO_REFLECTION_TYPE: {
		MonoReflectionType *ret = mono_type_get_object_checked ((MonoType *)data, error);

		return ret;
	}
	case MONO_RGCTX_INFO_METHOD:
		return data;
	case MONO_RGCTX_INFO_GENERIC_METHOD_CODE: {
		MonoMethod *m = (MonoMethod*)data;
		gpointer addr;

		g_assert (!mono_llvm_only);
		addr = mono_compile_method_checked (m, error);
		return_val_if_nok (error, NULL);
		return mini_add_method_trampoline (m, addr, mono_method_needs_static_rgctx_invoke (m, FALSE), FALSE);
	}
	case MONO_RGCTX_INFO_METHOD_FTNDESC: {
		MonoMethod *m = (MonoMethod*)data;

		/* Returns an ftndesc */
		g_assert (mono_llvm_only);
		MonoJumpInfo ji;
		ji.type = MONO_PATCH_INFO_METHOD_FTNDESC;
		ji.data.method = m;
		return mono_resolve_patch_target (m, NULL, &ji, FALSE, error);
	}
	case MONO_RGCTX_INFO_GSHAREDVT_OUT_WRAPPER: {
		MonoMethod *m = (MonoMethod*)data;
		gpointer addr;
		gpointer arg = NULL;

		g_assert (mono_llvm_only);

		addr = mono_compile_method_checked (m, error);
		return_val_if_nok (error, NULL);

		MonoJitInfo *ji;
		gboolean callee_gsharedvt;

		ji = mini_jit_info_table_find (mono_get_addr_from_ftnptr (addr));
		g_assert (ji);
		callee_gsharedvt = mini_jit_info_is_gsharedvt (ji);
		if (callee_gsharedvt)
			callee_gsharedvt = mini_is_gsharedvt_variable_signature (mono_method_signature_internal (jinfo_get_method (ji)));
		if (callee_gsharedvt) {
			/* No need for a wrapper */
			return mini_llvmonly_create_ftndesc (m, addr, mini_method_get_rgctx (m));
		} else {
			addr = mini_llvmonly_add_method_wrappers (m, addr, TRUE, FALSE, &arg);

			/* Returns an ftndesc */
			return mini_llvmonly_create_ftndesc (m, addr, arg);
		}
	}
	case MONO_RGCTX_INFO_INTERP_METHOD: {
		MonoMethod *m = (MonoMethod*)data;

		return mini_get_interp_callbacks ()->get_interp_method (m, error);
	}
	case MONO_RGCTX_INFO_LLVMONLY_INTERP_ENTRY: {
		MonoMethod *m = (MonoMethod*)data;

		return mini_get_interp_callbacks ()->create_method_pointer_llvmonly (m, FALSE, error);
	}
	case MONO_RGCTX_INFO_VIRT_METHOD_CODE: {
		MonoJumpInfoVirtMethod *info = (MonoJumpInfoVirtMethod *)data;
		MonoClass *iface_class = info->method->klass;
		MonoMethod *method;
		int ioffset, slot;
		gpointer addr;

		mono_class_setup_vtable (info->klass);
		// FIXME: Check type load
		if (mono_class_is_interface (iface_class)) {
			ioffset = mono_class_interface_offset (info->klass, iface_class);
			g_assert (ioffset != -1);
		} else {
			ioffset = 0;
		}
		slot = mono_method_get_vtable_slot (info->method);
		g_assert (slot != -1);
		g_assert (m_class_get_vtable (info->klass));
		method = m_class_get_vtable (info->klass) [ioffset + slot];

		method = mono_class_inflate_generic_method_checked (method, context, error);
		return_val_if_nok (error, NULL);

		if (mono_llvm_only) {
 			gpointer arg = NULL;
			addr = mini_llvmonly_load_method (method, FALSE, FALSE, &arg, error);

			/* Returns an ftndesc */
			return mini_llvmonly_create_ftndesc (method, addr, arg);
		} else {
			addr = mono_compile_method_checked (method, error);
			return_val_if_nok (error, NULL);

			return mini_add_method_trampoline (method, addr, mono_method_needs_static_rgctx_invoke (method, FALSE), FALSE);
		}
	}
	case MONO_RGCTX_INFO_VIRT_METHOD_BOX_TYPE: {
		MonoJumpInfoVirtMethod *info = (MonoJumpInfoVirtMethod *)data;
		MonoClass *iface_class = info->method->klass;
		MonoMethod *method;
		MonoClass *impl_class;
		int ioffset, slot;

		mono_class_setup_vtable (info->klass);
		// FIXME: Check type load
		if (mono_class_is_interface (iface_class)) {
			ioffset = mono_class_interface_offset (info->klass, iface_class);
			g_assert (ioffset != -1);
		} else {
			ioffset = 0;
		}
		slot = mono_method_get_vtable_slot (info->method);
		g_assert (slot != -1);
		g_assert (m_class_get_vtable (info->klass));
		method = m_class_get_vtable (info->klass) [ioffset + slot];

		impl_class = method->klass;
		if (MONO_TYPE_IS_REFERENCE (m_class_get_byval_arg (impl_class)))
			return GUINT_TO_POINTER (MONO_GSHAREDVT_BOX_TYPE_REF);
		else if (mono_class_is_nullable (impl_class))
			return GUINT_TO_POINTER (MONO_GSHAREDVT_BOX_TYPE_NULLABLE);
		else
			return GUINT_TO_POINTER (MONO_GSHAREDVT_BOX_TYPE_VTYPE);
	}
	case MONO_RGCTX_INFO_METHOD_DELEGATE_CODE:
		return mono_mem_manager_alloc0 (mem_manager, sizeof (gpointer));
	case MONO_RGCTX_INFO_CLASS_FIELD:
		return data;
	case MONO_RGCTX_INFO_FIELD_OFFSET: {
		MonoClassField *field = (MonoClassField *)data;

		if (mono_class_field_is_special_static (field)) {
			gpointer addr;

			mono_class_vtable_checked (m_field_get_parent (field), error);
			mono_error_assert_ok (error);

			/* Return the TLS offset */
			addr = mono_special_static_field_get_offset (field, error);
			g_assert (addr);
			return (guint8*)addr + 1;
		}

		/* The value is offset by 1 */
		if (m_class_is_valuetype (m_field_get_parent (field)) && !(field->type->attrs & FIELD_ATTRIBUTE_STATIC))
			return GUINT_TO_POINTER (m_field_get_offset (field) - MONO_ABI_SIZEOF (MonoObject) + 1);
		else
			return GUINT_TO_POINTER (m_field_get_offset (field) + 1);
	}
	case MONO_RGCTX_INFO_METHOD_RGCTX: {
		MonoMethodInflated *method = (MonoMethodInflated *)data;

		g_assert (method->method.method.is_inflated);

		return mini_method_get_rgctx ((MonoMethod*)method);
	}
	case MONO_RGCTX_INFO_METHOD_CONTEXT: {
		MonoMethodInflated *method = (MonoMethodInflated *)data;

		g_assert (method->method.method.is_inflated);
		g_assert (method->context.method_inst);

		return method->context.method_inst;
	}
	case MONO_RGCTX_INFO_SIG_GSHAREDVT_IN_TRAMPOLINE_CALLI: {
		MonoMethodSignature *gsig = (MonoMethodSignature *)oti->data;
		MonoMethodSignature *sig = (MonoMethodSignature *)data;
		gpointer addr;

		/*
		 * This is an indirect call to the address passed by the caller in the rgctx reg.
		 */
		addr = mini_get_gsharedvt_wrapper (TRUE, NULL, sig, gsig, -1, TRUE);
		return addr;
	}
	case MONO_RGCTX_INFO_SIG_GSHAREDVT_OUT_TRAMPOLINE_CALLI: {
		MonoMethodSignature *gsig = (MonoMethodSignature *)oti->data;
		MonoMethodSignature *sig = (MonoMethodSignature *)data;
		gpointer addr;

		/*
		 * This is an indirect call to the address passed by the caller in the rgctx reg.
		 */
		addr = mini_get_gsharedvt_wrapper (FALSE, NULL, sig, gsig, -1, TRUE);
		return addr;
	}
	case MONO_RGCTX_INFO_METHOD_GSHAREDVT_OUT_TRAMPOLINE:
	case MONO_RGCTX_INFO_METHOD_GSHAREDVT_OUT_TRAMPOLINE_VIRT: {
		MonoJumpInfoGSharedVtCall *call_info = (MonoJumpInfoGSharedVtCall *)data;
		MonoMethodSignature *call_sig;
		MonoMethod *method;
		gpointer addr;
		MonoJitInfo *callee_ji;
		gboolean virtual_ = oti->info_type == MONO_RGCTX_INFO_METHOD_GSHAREDVT_OUT_TRAMPOLINE_VIRT;
		gint32 vcall_offset;
		gboolean callee_gsharedvt;

		/* This is the original generic signature used by the caller */
		call_sig = call_info->sig;
		/* This is the instantiated method which is called */
		method = call_info->method;

		g_assert (method->is_inflated);

		if (mono_llvm_only && (method->iflags & METHOD_IMPL_ATTRIBUTE_SYNCHRONIZED))
			method = mono_marshal_get_synchronized_wrapper (method);

		if (!virtual_) {
			addr = mono_compile_method_checked (method, error);
			return_val_if_nok (error, NULL);
		} else
			addr = NULL;

		if (virtual_) {
			/* Same as in mono_emit_method_call_full () */
			if ((m_class_get_parent (method->klass) == mono_defaults.multicastdelegate_class) && (!strcmp (method->name, "Invoke"))) {
				/* See mono_emit_method_call_full () */
				/* The gsharedvt trampoline will recognize this constant */
				vcall_offset = MONO_GSHAREDVT_DEL_INVOKE_VT_OFFSET;
			} else if (mono_class_is_interface (method->klass)) {
				guint32 imt_slot = mono_method_get_imt_slot (method);
				vcall_offset = ((gint32)imt_slot - MONO_IMT_SIZE) * TARGET_SIZEOF_VOID_P;
			} else {
				vcall_offset = G_STRUCT_OFFSET (MonoVTable, vtable) +
					((mono_method_get_vtable_index (method)) * (TARGET_SIZEOF_VOID_P));
			}
		} else {
			vcall_offset = -1;
		}

		// FIXME: This loads information in the AOT case
		callee_ji = mini_jit_info_table_find (mono_get_addr_from_ftnptr (addr));
		callee_gsharedvt = ji_is_gsharedvt (callee_ji);

		/*
		 * For gsharedvt calls made out of gsharedvt methods, the callee could end up being a gsharedvt method, or a normal
		 * non-shared method. The latter call cannot be patched, so instead of using a normal call, we make an indirect
		 * call through the rgctx, in effect patching the rgctx entry instead of the call site.
		 * For virtual calls, the caller might be a normal or a gsharedvt method. Since there is only one vtable slot,
		 * this difference needs to be handed on the caller side. This is currently implemented by adding a gsharedvt-in
		 * trampoline to all gsharedvt methods and storing this trampoline into the vtable slot. Virtual calls made from
		 * gsharedvt methods always go through a gsharedvt-out trampoline, so the calling sequence is:
		 * caller -> out trampoline -> in trampoline -> callee
		 * This is not very efficient, but it is easy to implement.
		 */
		if (virtual_ || !callee_gsharedvt) {
			MonoMethodSignature *sig, *gsig;

			g_assert (method->is_inflated);

			sig = mono_method_signature_internal (method);
			gsig = call_sig;

			if (mono_llvm_only) {
				if (mini_is_gsharedvt_variable_signature (call_sig)) {
					/* The virtual case doesn't go through this code */
					g_assert (!virtual_);

					sig = mono_method_signature_internal (jinfo_get_method (callee_ji));
					gpointer out_wrapper = mini_get_gsharedvt_wrapper (FALSE, NULL, sig, gsig, -1, FALSE);
					MonoFtnDesc *out_wrapper_arg = mini_llvmonly_create_ftndesc (method, jinfo_get_ftnptr (callee_ji), mini_method_get_rgctx (method));

					/* Returns an ftndesc */
					addr = mini_llvmonly_create_ftndesc (method, out_wrapper, out_wrapper_arg);
				} else {
					addr = mini_llvmonly_create_ftndesc (method, addr, mini_method_get_rgctx (method));
				}
			} else {
				addr = mini_get_gsharedvt_wrapper (FALSE, addr, sig, gsig, vcall_offset, FALSE);
			}
#if 0
			if (virtual)
				printf ("OUT-VCALL: %s\n", mono_method_full_name (method, TRUE));
			else
				printf ("OUT: %s\n", mono_method_full_name (method, TRUE));
#endif
		} else if (callee_gsharedvt) {
			MonoMethodSignature *sig, *gsig;

			/*
			 * This is a combination of the out and in cases, since both the caller and the callee are gsharedvt methods.
			 * The caller and the callee can use different gsharedvt signatures, so we have to add both an out and an in
			 * trampoline, i.e.:
			 * class Base<T> {
			 *   public void foo<T1> (T1 t1, T t, object o) {}
			 * }
			 * class AClass : Base<long> {
			 * public void bar<T> (T t, long time, object o) {
			 *   foo (t, time, o);
			 * }
			 * }
			 * Here, the caller uses !!0,long, while the callee uses !!0,!0
			 * FIXME: Optimize this.
			 */

			if (mono_llvm_only) {
				/* Both wrappers receive an extra <addr, rgctx> argument */
				sig = mono_method_signature_internal (method);
				gsig = mono_method_signature_internal (jinfo_get_method (callee_ji));

				/* Return a function descriptor */

				if (mini_is_gsharedvt_variable_signature (call_sig)) {
					/*
					 * This is not an optimization, but its needed, since the concrete signature 'sig'
					 * might not exist at all in IL, so the AOT compiler cannot generate the wrappers
					 * for it.
					 */
					addr = mini_llvmonly_create_ftndesc (method, jinfo_get_ftnptr (callee_ji), mini_method_get_rgctx (method));
				} else if (mini_is_gsharedvt_variable_signature (gsig)) {
					gpointer in_wrapper = mini_get_gsharedvt_wrapper (TRUE, jinfo_get_ftnptr (callee_ji), sig, gsig, -1, FALSE);

					gpointer in_wrapper_arg = mini_llvmonly_create_ftndesc (method, jinfo_get_ftnptr (callee_ji), mini_method_get_rgctx (method));

					addr = mini_llvmonly_create_ftndesc (method, in_wrapper, in_wrapper_arg);
				} else {
					addr = mini_llvmonly_create_ftndesc (method, addr, mini_method_get_rgctx (method));
				}
			} else if (call_sig == mono_method_signature_internal (method)) {
			} else {
				sig = mono_method_signature_internal (method);
				gsig = mono_method_signature_internal (jinfo_get_method (callee_ji));

				addr = mini_get_gsharedvt_wrapper (TRUE, jinfo_get_ftnptr (callee_ji), sig, gsig, -1, FALSE);

				sig = mono_method_signature_internal (method);
				gsig = call_sig;

				addr = mini_get_gsharedvt_wrapper (FALSE, addr, sig, gsig, -1, FALSE);

				//printf ("OUT-IN-RGCTX: %s\n", mono_method_full_name (method, TRUE));
			}
		}

		return addr;
	}
	case MONO_RGCTX_INFO_METHOD_GSHAREDVT_INFO: {
		MonoGSharedVtMethodInfo *info = (MonoGSharedVtMethodInfo *)data;
		MonoGSharedVtMethodRuntimeInfo *res;
		MonoType *t;
		int i, offset, align, size;

		// FIXME:
		res = (MonoGSharedVtMethodRuntimeInfo *)g_malloc0 (sizeof (MonoGSharedVtMethodRuntimeInfo) + (info->num_entries * sizeof (gpointer)));

		offset = 0;
		for (i = 0; i < info->num_entries; ++i) {
			MonoRuntimeGenericContextInfoTemplate *template_ = &info->entries [i];

			switch (template_->info_type) {
			case MONO_RGCTX_INFO_LOCAL_OFFSET:
				t = (MonoType *)template_->data;

				size = mono_type_size (t, &align);

				if (align < sizeof (gpointer))
					align = sizeof (gpointer);
				if (MONO_TYPE_ISSTRUCT (t) && align < 2 * sizeof (gpointer))
					align = 2 * sizeof (gpointer);

				// FIXME: Do the same things as alloc_stack_slots
				offset += align - 1;
				offset &= ~(align - 1);
				res->entries [i] = GINT_TO_POINTER (offset);
				offset += size;
				break;
			default:
				res->entries [i] = instantiate_info (mem_manager, template_, context, klass, error);
				if (!is_ok (error))
					return NULL;
				break;
			}
		}
		res->locals_size = offset;

		return res;
	}
	case MONO_RGCTX_INFO_DELEGATE_TRAMP_INFO: {
		MonoDelegateClassMethodPair *dele_info = (MonoDelegateClassMethodPair*)data;
		gpointer trampoline;

		if (dele_info->is_virtual)
			trampoline = mono_create_delegate_virtual_trampoline (dele_info->klass, dele_info->method);
		else
			trampoline = mono_create_delegate_trampoline_info (dele_info->klass, dele_info->method);

		g_assert (trampoline);
		return trampoline;
	}
	default:
		g_assert_not_reached ();
	}
	/* Not reached */
	return NULL;
}

/*
 * LOCKING: loader lock
 */
static void
fill_in_rgctx_template_slot (MonoClass *klass, int type_argc, int index, gpointer data, MonoRgctxInfoType info_type)
{
	MonoRuntimeGenericContextTemplate *template_ = mono_class_get_runtime_generic_context_template (klass);
	MonoClass *subclass;

	rgctx_template_set_slot (m_class_get_image (klass), template_, type_argc, index, data, info_type);

	/* Recurse for all subclasses */
	if (generic_subclass_hash)
		subclass = (MonoClass *)g_hash_table_lookup (generic_subclass_hash, klass);
	else
		subclass = NULL;

	while (subclass) {
		MonoRuntimeGenericContextInfoTemplate subclass_oti;
		MonoRuntimeGenericContextTemplate *subclass_template = class_lookup_rgctx_template (subclass);

		g_assert (subclass_template);

		subclass_oti = class_get_rgctx_template_oti (m_class_get_parent (subclass), type_argc, index, FALSE, FALSE, NULL);
		g_assert (subclass_oti.data);

		fill_in_rgctx_template_slot (subclass, type_argc, index, subclass_oti.data, info_type);

		subclass = subclass_template->next_subclass;
	}
}

const char*
mono_rgctx_info_type_to_str (MonoRgctxInfoType type)
{
	switch (type) {
	case MONO_RGCTX_INFO_STATIC_DATA: return "STATIC_DATA";
	case MONO_RGCTX_INFO_KLASS: return "KLASS";
	case MONO_RGCTX_INFO_ELEMENT_KLASS: return "ELEMENT_KLASS";
	case MONO_RGCTX_INFO_VTABLE: return "VTABLE";
	case MONO_RGCTX_INFO_TYPE: return "TYPE";
	case MONO_RGCTX_INFO_REFLECTION_TYPE: return "REFLECTION_TYPE";
	case MONO_RGCTX_INFO_METHOD: return "METHOD";
	case MONO_RGCTX_INFO_METHOD_FTNDESC: return "METHOD_FTNDESC";
	case MONO_RGCTX_INFO_METHOD_GSHAREDVT_INFO: return "GSHAREDVT_INFO";
	case MONO_RGCTX_INFO_GENERIC_METHOD_CODE: return "GENERIC_METHOD_CODE";
	case MONO_RGCTX_INFO_GSHAREDVT_OUT_WRAPPER: return "GSHAREDVT_OUT_WRAPPER";
	case MONO_RGCTX_INFO_INTERP_METHOD: return "INTERP_METHOD";
	case MONO_RGCTX_INFO_LLVMONLY_INTERP_ENTRY: return "LLVMONLY_INTERP_ENTRY";
	case MONO_RGCTX_INFO_CLASS_FIELD: return "CLASS_FIELD";
	case MONO_RGCTX_INFO_METHOD_RGCTX: return "METHOD_RGCTX";
	case MONO_RGCTX_INFO_METHOD_CONTEXT: return "METHOD_CONTEXT";
	case MONO_RGCTX_INFO_REMOTING_INVOKE_WITH_CHECK: return "REMOTING_INVOKE_WITH_CHECK";
	case MONO_RGCTX_INFO_METHOD_DELEGATE_CODE: return "METHOD_DELEGATE_CODE";
	case MONO_RGCTX_INFO_CAST_CACHE: return "CAST_CACHE";
	case MONO_RGCTX_INFO_ARRAY_ELEMENT_SIZE: return "ARRAY_ELEMENT_SIZE";
	case MONO_RGCTX_INFO_VALUE_SIZE: return "VALUE_SIZE";
	case MONO_RGCTX_INFO_CLASS_SIZEOF: return "CLASS_SIZEOF";
	case MONO_RGCTX_INFO_CLASS_BOX_TYPE: return "CLASS_BOX_TYPE";
	case MONO_RGCTX_INFO_CLASS_IS_REF_OR_CONTAINS_REFS: return "CLASS_IS_REF_OR_CONTAINS_REFS";
	case MONO_RGCTX_INFO_FIELD_OFFSET: return "FIELD_OFFSET";
	case MONO_RGCTX_INFO_METHOD_GSHAREDVT_OUT_TRAMPOLINE: return "METHOD_GSHAREDVT_OUT_TRAMPOLINE";
	case MONO_RGCTX_INFO_METHOD_GSHAREDVT_OUT_TRAMPOLINE_VIRT: return "METHOD_GSHAREDVT_OUT_TRAMPOLINE_VIRT";
	case MONO_RGCTX_INFO_SIG_GSHAREDVT_IN_TRAMPOLINE_CALLI: return "SIG_GSHAREDVT_IN_TRAMPOLINE_CALLI";
	case MONO_RGCTX_INFO_SIG_GSHAREDVT_OUT_TRAMPOLINE_CALLI: return "SIG_GSHAREDVT_OUT_TRAMPOLINE_CALLI";
	case MONO_RGCTX_INFO_MEMCPY: return "MEMCPY";
	case MONO_RGCTX_INFO_BZERO: return "BZERO";
	case MONO_RGCTX_INFO_NULLABLE_CLASS_BOX: return "NULLABLE_CLASS_BOX";
	case MONO_RGCTX_INFO_NULLABLE_CLASS_UNBOX: return "NULLABLE_CLASS_UNBOX";
	case MONO_RGCTX_INFO_VIRT_METHOD_CODE: return "VIRT_METHOD_CODE";
	case MONO_RGCTX_INFO_VIRT_METHOD_BOX_TYPE: return "VIRT_METHOD_BOX_TYPE";
	case MONO_RGCTX_INFO_DELEGATE_TRAMP_INFO: return "DELEGATE_TRAMP_INFO";
	default:
		return "<UNKNOWN RGCTX INFO TYPE>";
	}
}

G_GNUC_UNUSED static char*
rgctx_info_to_str (MonoRgctxInfoType info_type, gpointer data)
{
	switch (info_type) {
	case MONO_RGCTX_INFO_VTABLE:
		return mono_type_full_name ((MonoType*)data);
	default:
		return g_strdup_printf ("<%p>", data);
	}
}

/*
 * LOCKING: loader lock
 */
static int
register_info (MonoClass *klass, int type_argc, gpointer data, MonoRgctxInfoType info_type)
{
	int i;
	MonoRuntimeGenericContextTemplate *template_ = mono_class_get_runtime_generic_context_template (klass);
	MonoClass *parent;
	MonoRuntimeGenericContextInfoTemplate *oti;

	for (i = 0, oti = get_info_templates (template_, type_argc); oti; ++i, oti = oti->next) {
		if (!oti->data)
			break;
	}

	DEBUG (printf ("set slot %s, infos [%d] = %s, %s\n", mono_type_get_full_name (class), i, mono_rgctx_info_type_to_str (info_type), rgctx_info_to_str (info_type, data)));

	/* Mark the slot as used in all parent classes (until we find
	   a parent class which already has it marked used). */
	parent = m_class_get_parent (klass);
	while (parent != NULL) {
		MonoRuntimeGenericContextTemplate *parent_template;
		MonoRuntimeGenericContextInfoTemplate *oti;

		if (mono_class_is_ginst (parent))
			parent = mono_class_get_generic_class (parent)->container_class;

		parent_template = mono_class_get_runtime_generic_context_template (parent);
		oti = rgctx_template_get_other_slot (parent_template, type_argc, i);

		if (oti && oti->data)
			break;

		rgctx_template_set_slot (m_class_get_image (parent), parent_template, type_argc, i,
								 MONO_RGCTX_SLOT_USED_MARKER, (MonoRgctxInfoType)0);

		parent = m_class_get_parent (parent);
	}

	/* Fill in the slot in this class and in all subclasses
	   recursively. */
	fill_in_rgctx_template_slot (klass, type_argc, i, data, info_type);

	return i;
}

static gboolean
info_equal (gpointer data1, gpointer data2, MonoRgctxInfoType info_type)
{
	switch (info_type) {
	case MONO_RGCTX_INFO_STATIC_DATA:
	case MONO_RGCTX_INFO_KLASS:
	case MONO_RGCTX_INFO_ELEMENT_KLASS:
	case MONO_RGCTX_INFO_VTABLE:
	case MONO_RGCTX_INFO_TYPE:
	case MONO_RGCTX_INFO_REFLECTION_TYPE:
	case MONO_RGCTX_INFO_CAST_CACHE:
	case MONO_RGCTX_INFO_ARRAY_ELEMENT_SIZE:
	case MONO_RGCTX_INFO_VALUE_SIZE:
	case MONO_RGCTX_INFO_CLASS_SIZEOF:
	case MONO_RGCTX_INFO_CLASS_BOX_TYPE:
	case MONO_RGCTX_INFO_CLASS_IS_REF_OR_CONTAINS_REFS:
	case MONO_RGCTX_INFO_MEMCPY:
	case MONO_RGCTX_INFO_BZERO:
	case MONO_RGCTX_INFO_NULLABLE_CLASS_BOX:
	case MONO_RGCTX_INFO_NULLABLE_CLASS_UNBOX:
		return mono_class_from_mono_type_internal ((MonoType *)data1) == mono_class_from_mono_type_internal ((MonoType *)data2);
	case MONO_RGCTX_INFO_METHOD:
	case MONO_RGCTX_INFO_METHOD_FTNDESC:
	case MONO_RGCTX_INFO_METHOD_GSHAREDVT_INFO:
	case MONO_RGCTX_INFO_GENERIC_METHOD_CODE:
	case MONO_RGCTX_INFO_GSHAREDVT_OUT_WRAPPER:
	case MONO_RGCTX_INFO_INTERP_METHOD:
	case MONO_RGCTX_INFO_LLVMONLY_INTERP_ENTRY:
	case MONO_RGCTX_INFO_CLASS_FIELD:
	case MONO_RGCTX_INFO_FIELD_OFFSET:
	case MONO_RGCTX_INFO_METHOD_RGCTX:
	case MONO_RGCTX_INFO_METHOD_CONTEXT:
	case MONO_RGCTX_INFO_REMOTING_INVOKE_WITH_CHECK:
	case MONO_RGCTX_INFO_METHOD_DELEGATE_CODE:
	case MONO_RGCTX_INFO_METHOD_GSHAREDVT_OUT_TRAMPOLINE:
	case MONO_RGCTX_INFO_METHOD_GSHAREDVT_OUT_TRAMPOLINE_VIRT:
	case MONO_RGCTX_INFO_SIG_GSHAREDVT_IN_TRAMPOLINE_CALLI:
	case MONO_RGCTX_INFO_SIG_GSHAREDVT_OUT_TRAMPOLINE_CALLI:
		return data1 == data2;
	case MONO_RGCTX_INFO_VIRT_METHOD_CODE:
	case MONO_RGCTX_INFO_VIRT_METHOD_BOX_TYPE: {
		MonoJumpInfoVirtMethod *info1 = (MonoJumpInfoVirtMethod *)data1;
		MonoJumpInfoVirtMethod *info2 = (MonoJumpInfoVirtMethod *)data2;

		return info1->klass == info2->klass && info1->method == info2->method;
	}
	case MONO_RGCTX_INFO_DELEGATE_TRAMP_INFO: {
		MonoDelegateClassMethodPair *dele1 = (MonoDelegateClassMethodPair *)data1;
		MonoDelegateClassMethodPair *dele2 = (MonoDelegateClassMethodPair *)data2;

		return dele1->is_virtual == dele2->is_virtual && dele1->method == dele2->method && dele1->klass == dele2->klass;
	}
	default:
		g_assert_not_reached ();
	}
	/* never reached */
	return FALSE;
}

/*
 * mini_rgctx_info_type_to_patch_info_type:
 *
 *   Return the type of the runtime object referred to by INFO_TYPE.
 */
MonoJumpInfoType
mini_rgctx_info_type_to_patch_info_type (MonoRgctxInfoType info_type)
{
	switch (info_type) {
	case MONO_RGCTX_INFO_STATIC_DATA:
	case MONO_RGCTX_INFO_KLASS:
	case MONO_RGCTX_INFO_ELEMENT_KLASS:
	case MONO_RGCTX_INFO_VTABLE:
	case MONO_RGCTX_INFO_TYPE:
	case MONO_RGCTX_INFO_REFLECTION_TYPE:
	case MONO_RGCTX_INFO_CAST_CACHE:
	case MONO_RGCTX_INFO_ARRAY_ELEMENT_SIZE:
	case MONO_RGCTX_INFO_VALUE_SIZE:
	case MONO_RGCTX_INFO_CLASS_SIZEOF:
	case MONO_RGCTX_INFO_CLASS_BOX_TYPE:
	case MONO_RGCTX_INFO_CLASS_IS_REF_OR_CONTAINS_REFS:
	case MONO_RGCTX_INFO_MEMCPY:
	case MONO_RGCTX_INFO_BZERO:
	case MONO_RGCTX_INFO_NULLABLE_CLASS_BOX:
	case MONO_RGCTX_INFO_NULLABLE_CLASS_UNBOX:
	case MONO_RGCTX_INFO_LOCAL_OFFSET:
		return MONO_PATCH_INFO_CLASS;
	case MONO_RGCTX_INFO_CLASS_FIELD:
	case MONO_RGCTX_INFO_FIELD_OFFSET:
		return MONO_PATCH_INFO_FIELD;
	case MONO_RGCTX_INFO_METHOD:
	case MONO_RGCTX_INFO_METHOD_RGCTX:
	case MONO_RGCTX_INFO_METHOD_FTNDESC:
	case MONO_RGCTX_INFO_GSHAREDVT_OUT_WRAPPER:
	case MONO_RGCTX_INFO_INTERP_METHOD:
	case MONO_RGCTX_INFO_LLVMONLY_INTERP_ENTRY:
		return MONO_PATCH_INFO_METHOD;
	default:
		printf ("%d\n", info_type);
		g_assert_not_reached ();
		return (MonoJumpInfoType)-1;
	}
}

/*
 * lookup_or_register_info:
 * @method: a method
 * @in_mrgctx: whether to put the data into the MRGCTX
 * @data: the info data
 * @did_register: whether data was registered
 * @info_type: the type of info to register about data
 * @generic_context: a generic context
 *
 * Looks up and, if necessary, adds information about data/info_type in
 * method's or method's class runtime generic context.  Returns the
 * encoded slot number.
 */
static guint32
lookup_or_register_info (MonoMemoryManager *mem_manager, MonoClass *klass, MonoMethod *method, gboolean in_mrgctx, gpointer data, gboolean *did_register,
						 MonoRgctxInfoType info_type, MonoGenericContext *generic_context)
{
	int type_argc = 0;

	if (in_mrgctx) {
		klass = method->klass;

		MonoGenericInst *method_inst = mono_method_get_context (method)->method_inst;

		if (method_inst) {
			g_assert (method->is_inflated && method_inst);
			type_argc = method_inst->type_argc;
			g_assert (type_argc > 0);
		}
	}

	MonoRuntimeGenericContextTemplate *rgctx_template =
		mono_class_get_runtime_generic_context_template (klass);
	MonoRuntimeGenericContextInfoTemplate *oti_list, *oti;
	int i, index;

	klass = get_shared_class (klass);

	mono_loader_lock ();

	index = -1;
	if (info_has_identity (info_type)) {
		oti_list = get_info_templates (rgctx_template, type_argc);

		for (oti = oti_list, i = 0; oti; oti = oti->next, ++i) {
			gpointer inflated_data;

			if (oti->info_type != info_type || !oti->data)
				continue;

			inflated_data = inflate_info (mem_manager, oti, generic_context, klass, TRUE);

			if (info_equal (data, inflated_data, info_type)) {
				free_inflated_info (info_type, inflated_data);
				index = i;
				break;
			}
			free_inflated_info (info_type, inflated_data);
		}
	}

	/* We haven't found the info */
	if (index == -1)
	{
		index = register_info (klass, type_argc, data, info_type);
		*did_register = TRUE;
	}

	/* interlocked by loader lock */
	if (index > UnlockedRead (&rgctx_max_slot_number))
		UnlockedWrite (&rgctx_max_slot_number, index);

	mono_loader_unlock ();

	//g_print ("rgctx item at index %d argc %d\n", index, type_argc);

	if (in_mrgctx)
		return MONO_RGCTX_SLOT_MAKE_MRGCTX (index);
	else
		return MONO_RGCTX_SLOT_MAKE_RGCTX (index);
}

static inline int
class_rgctx_array_size (int n)
{
	return 32 << n;
}

static inline int
method_rgctx_array_size (int n)
{
	return 6 << n;
}

/*
 * mono_class_rgctx_get_array_size:
 * @n: The number of the array
 * @mrgctx: Whether it's an MRGCTX as opposed to a RGCTX.
 *
 * Returns the number of slots in the n'th array of a (M)RGCTX.  That
 * number includes the slot for linking and - for MRGCTXs - the two
 * slots in the first array for additional information.
 */
int
mono_class_rgctx_get_array_size (int n, gboolean mrgctx)
{
	g_assert (n >= 0 && n < 30);

	if (mrgctx)
		return method_rgctx_array_size (n);
	else
		return class_rgctx_array_size (n);
}

static gpointer*
alloc_rgctx_array (MonoMemoryManager *mem_manager, int n, gboolean is_mrgctx)
{
	gint32 size = mono_class_rgctx_get_array_size (n, is_mrgctx) * sizeof (gpointer);
	gpointer *array = (gpointer *)mono_mem_manager_alloc0 (mem_manager, size);

	if (is_mrgctx) {
		UnlockedIncrement (&mrgctx_num_arrays_allocated);
		UnlockedAdd (&mrgctx_bytes_allocated, size);
	} else {
		UnlockedIncrement (&rgctx_num_arrays_allocated);
		UnlockedAdd (&rgctx_bytes_allocated, size);
	}

	return array;
}

static gpointer
fill_runtime_generic_context (MonoVTable *class_vtable, MonoRuntimeGenericContext *rgctx, guint32 slot,
							  MonoGenericInst *method_inst, gboolean is_mrgctx, MonoError *error)
{
	gpointer info;
	int i, first_slot, size;
	MonoClass *klass = class_vtable->klass;
	MonoGenericContext *class_context;
	MonoRuntimeGenericContextInfoTemplate oti;
	MonoRuntimeGenericContext *orig_rgctx;
	int rgctx_index;
	gboolean do_free;
	MonoJitMemoryManager *jit_mm;

	/*
	 * Need a fastpath since this is called without trampolines in llvmonly mode.
	 */
	orig_rgctx = rgctx;
	if (!is_mrgctx) {
		first_slot = 0;
		size = class_rgctx_array_size (0);
		for (i = 0; ; ++i) {
			int offset = 0;

			if (slot < first_slot + size - 1) {
				rgctx_index = slot - first_slot + 1 + offset;
				info = (MonoRuntimeGenericContext*)rgctx [rgctx_index];
				if (info)
					return info;
				break;
			}
			if (!rgctx [offset + 0])
				break;
			rgctx = (void **)rgctx [offset + 0];
			first_slot += size - 1;
			size = class_rgctx_array_size (i + 1);
		}
	} else {
		first_slot = 0;
		size = method_rgctx_array_size (0);
		size -= MONO_SIZEOF_METHOD_RUNTIME_GENERIC_CONTEXT / sizeof (gpointer);
		for (i = 0; ; ++i) {
			int offset = 0;

			if (i == 0)
				offset = MONO_SIZEOF_METHOD_RUNTIME_GENERIC_CONTEXT / sizeof (gpointer);

			if (slot < first_slot + size - 1) {
				rgctx_index = slot - first_slot + 1 + offset;
				info = (MonoRuntimeGenericContext*)rgctx [rgctx_index];
				if (info)
					return info;
				break;
			}
			if (!rgctx [offset + 0])
				break;
			rgctx = (void **)rgctx [offset + 0];
			first_slot += size - 1;
			size = method_rgctx_array_size (i + 1);
		}
	}
	rgctx = orig_rgctx;

	jit_mm = jit_mm_for_class (class_vtable->klass);

	class_context = mono_class_is_ginst (klass) ? &mono_class_get_generic_class (klass)->context : NULL;
	MonoGenericContext context = { class_context ? class_context->class_inst : NULL, method_inst };

	mono_mem_manager_lock (jit_mm->mem_manager);

	/* First check whether that slot isn't already instantiated.
	   This might happen because lookup doesn't lock.  Allocate
	   arrays on the way. */
	first_slot = 0;
	size = mono_class_rgctx_get_array_size (0, is_mrgctx);
	if (is_mrgctx)
		size -= MONO_SIZEOF_METHOD_RUNTIME_GENERIC_CONTEXT / sizeof (gpointer);
	for (i = 0; ; ++i) {
		int offset;

		if (is_mrgctx && i == 0)
			offset = MONO_SIZEOF_METHOD_RUNTIME_GENERIC_CONTEXT / sizeof (gpointer);
		else
			offset = 0;

		if (slot < first_slot + size - 1) {
			rgctx_index = slot - first_slot + 1 + offset;
			info = (MonoRuntimeGenericContext*)rgctx [rgctx_index];
			if (info) {
				mono_mem_manager_unlock (jit_mm->mem_manager);
				return info;
			}
			break;
		}
		if (!rgctx [offset + 0]) {
			gpointer *array = alloc_rgctx_array (jit_mm->mem_manager, i + 1, is_mrgctx);
			/* Make sure that this array is zeroed if other threads access it */
			mono_memory_write_barrier ();
			rgctx [offset + 0] = array;
		}
		rgctx = (void **)rgctx [offset + 0];
		first_slot += size - 1;
		size = mono_class_rgctx_get_array_size (i + 1, is_mrgctx);
	}

	g_assert (!rgctx [rgctx_index]);

	mono_mem_manager_unlock (jit_mm->mem_manager);

	oti = class_get_rgctx_template_oti (get_shared_class (klass),
										method_inst ? method_inst->type_argc : 0, slot, TRUE, TRUE, &do_free);
	/* This might take the loader lock */
	info = (MonoRuntimeGenericContext*)instantiate_info (jit_mm->mem_manager, &oti, &context, klass, error);
	return_val_if_nok (error, NULL);
	g_assert (info);

	/*
	if (method_inst)
		g_print ("filling mrgctx slot %d table %d index %d\n", slot, i, rgctx_index);
	*/

	/*FIXME We should use CAS here, no need to take a lock.*/
	mono_mem_manager_lock (jit_mm->mem_manager);

	/* Check whether the slot hasn't been instantiated in the
	   meantime. */
	if (rgctx [rgctx_index]) {
		info = (MonoRuntimeGenericContext*)rgctx [rgctx_index];
	} else {
		/* Make sure other threads see the contents of info */
		mono_memory_write_barrier ();
		rgctx [rgctx_index] = info;
	}

	mono_mem_manager_unlock (jit_mm->mem_manager);

	if (do_free)
		free_inflated_info (oti.info_type, oti.data);

	return info;
}

/*
 * mono_class_fill_runtime_generic_context:
 * @class_vtable: a vtable
 * @slot: a slot index to be instantiated
 *
 * Instantiates a slot in the RGCTX, returning its value.
 */
gpointer
mono_class_fill_runtime_generic_context (MonoVTable *class_vtable, guint32 slot, MonoError *error)
{
	MonoRuntimeGenericContext *rgctx, *new_rgctx;
	gpointer info;
	MonoJitMemoryManager *jit_mm = jit_mm_for_class (class_vtable->klass);

	error_init (error);

	rgctx = class_vtable->runtime_generic_context;
	if (G_UNLIKELY (!rgctx)) {
		new_rgctx = alloc_rgctx_array (jit_mm->mem_manager, 0, FALSE);
		/* Make sure that this array is zeroed if other threads access it */
		mono_memory_write_barrier ();

		jit_mm_lock (jit_mm);
		rgctx = class_vtable->runtime_generic_context;
		if (!rgctx) {
			class_vtable->runtime_generic_context = new_rgctx;
			UnlockedIncrement (&rgctx_num_allocated);
			rgctx = new_rgctx;
		}
		jit_mm_unlock (jit_mm);
	}

	info = fill_runtime_generic_context (class_vtable, rgctx, slot, NULL, FALSE, error);

	DEBUG (printf ("get rgctx slot: %s %d -> %p\n", mono_type_full_name (m_class_get_byval_arg (class_vtable->klass)), slot, info));

	return info;
}

/*
 * mono_method_fill_runtime_generic_context:
 * @mrgctx: an MRGCTX
 * @slot: a slot index to be instantiated
 *
 * Instantiates a slot in the MRGCTX.
 */
gpointer
mono_method_fill_runtime_generic_context (MonoMethodRuntimeGenericContext *mrgctx, guint32 slot, MonoError *error)
{
	gpointer info;

	info = fill_runtime_generic_context (mrgctx->class_vtable, (MonoRuntimeGenericContext*)mrgctx, slot, mrgctx->method_inst, TRUE, error);

	return info;
}

static guint
mrgctx_hash_func (gconstpointer key)
{
	const MonoMethodRuntimeGenericContext *mrgctx = (const MonoMethodRuntimeGenericContext *)key;

	return mono_aligned_addr_hash (mrgctx->class_vtable) ^ mono_metadata_generic_inst_hash (mrgctx->method_inst);
}

static gboolean
mrgctx_equal_func (gconstpointer a, gconstpointer b)
{
	const MonoMethodRuntimeGenericContext *mrgctx1 = (const MonoMethodRuntimeGenericContext *)a;
	const MonoMethodRuntimeGenericContext *mrgctx2 = (const MonoMethodRuntimeGenericContext *)b;

	return mrgctx1->class_vtable == mrgctx2->class_vtable &&
		mono_metadata_generic_inst_equal (mrgctx1->method_inst, mrgctx2->method_inst);
}

/*
 * mini_method_get_mrgctx:
 * @class_vtable: a vtable
 * @method: an inflated method
 *
 * Returns the MRGCTX for METHOD.
 *
 */
static MonoMethodRuntimeGenericContext*
mini_method_get_mrgctx (MonoVTable *class_vtable, MonoMethod *method)
{
	MonoMethodRuntimeGenericContext *mrgctx;
	MonoMethodRuntimeGenericContext key;
	MonoGenericInst *method_inst = mini_method_get_context (method)->method_inst;
	MonoJitMemoryManager *jit_mm;

	g_assert (!mono_class_is_gtd (class_vtable->klass));

	jit_mm = jit_mm_for_method (method);

	if (!method_inst) {
		g_assert (mini_method_is_default_method (method));

		jit_mm_lock (jit_mm);
		if (!jit_mm->mrgctx_hash)
			jit_mm->mrgctx_hash = g_hash_table_new (NULL, NULL);
		mrgctx = (MonoMethodRuntimeGenericContext*)g_hash_table_lookup (jit_mm->mrgctx_hash, method);
		jit_mm_unlock (jit_mm);
	} else {
		g_assert (!method_inst->is_open);

		jit_mm_lock (jit_mm);
		if (!jit_mm->method_rgctx_hash)
			jit_mm->method_rgctx_hash = g_hash_table_new (mrgctx_hash_func, mrgctx_equal_func);

		key.class_vtable = class_vtable;
		key.method_inst = method_inst;

		mrgctx = (MonoMethodRuntimeGenericContext *)g_hash_table_lookup (jit_mm->method_rgctx_hash, &key);
		jit_mm_unlock (jit_mm);
	}

	if (!mrgctx) {
		mrgctx = (MonoMethodRuntimeGenericContext*)alloc_rgctx_array (jit_mm->mem_manager, 0, TRUE);
		mrgctx->class_vtable = class_vtable;
		mrgctx->method_inst = method_inst;

		jit_mm_lock (jit_mm);
		if (!method_inst)
			g_hash_table_insert (jit_mm->mrgctx_hash, method, mrgctx);
		else
			g_hash_table_insert (jit_mm->method_rgctx_hash, mrgctx, mrgctx);
		jit_mm_unlock (jit_mm);

		/*
		g_print ("mrgctx alloced for %s <", mono_type_get_full_name (class_vtable->klass));
		for (int i = 0; i < method_inst->type_argc; ++i)
			g_print ("%s, ", mono_type_full_name (method_inst->type_argv [i]));
		g_print (">\n");
		*/
	}

	g_assert (mrgctx);

	return mrgctx;
}

static gboolean
type_is_sharable (MonoType *type, gboolean allow_type_vars, gboolean allow_partial)
{
	if (allow_type_vars && (type->type == MONO_TYPE_VAR || type->type == MONO_TYPE_MVAR)) {
		MonoType *constraint = type->data.generic_param->gshared_constraint;
		if (!constraint)
			return TRUE;
		type = constraint;
	}

	if (MONO_TYPE_IS_REFERENCE (type))
		return TRUE;

	/* Allow non ref arguments if they are primitive types or enums (partial sharing). */
	if (allow_partial && !m_type_is_byref (type) && (((type->type >= MONO_TYPE_BOOLEAN) && (type->type <= MONO_TYPE_R8)) || (type->type == MONO_TYPE_I) || (type->type == MONO_TYPE_U) || (type->type == MONO_TYPE_VALUETYPE && m_class_is_enumtype (type->data.klass))))
		return TRUE;

	if (allow_partial && !m_type_is_byref (type) && type->type == MONO_TYPE_GENERICINST && MONO_TYPE_ISSTRUCT (type)) {
		MonoGenericClass *gclass = type->data.generic_class;

		if (gclass->context.class_inst && !mini_generic_inst_is_sharable (gclass->context.class_inst, allow_type_vars, allow_partial))
			return FALSE;
		if (gclass->context.method_inst && !mini_generic_inst_is_sharable (gclass->context.method_inst, allow_type_vars, allow_partial))
			return FALSE;
		if (mono_class_is_nullable (mono_class_from_mono_type_internal (type)))
			return FALSE;
		return TRUE;
	}

	return FALSE;
}

gboolean
mini_generic_inst_is_sharable (MonoGenericInst *inst, gboolean allow_type_vars,
						  gboolean allow_partial)
{
	int i;

	for (i = 0; i < inst->type_argc; ++i) {
		if (!type_is_sharable (inst->type_argv [i], allow_type_vars, allow_partial))
			return FALSE;
	}

	return TRUE;
}

/*
 * mono_is_partially_sharable_inst:
 *
 *   Return TRUE if INST has ref and non-ref type arguments.
 */
gboolean
mono_is_partially_sharable_inst (MonoGenericInst *inst)
{
	int i;
	gboolean has_refs = FALSE, has_non_refs = FALSE;

	for (i = 0; i < inst->type_argc; ++i) {
		if (MONO_TYPE_IS_REFERENCE (inst->type_argv [i]) || inst->type_argv [i]->type == MONO_TYPE_VAR || inst->type_argv [i]->type == MONO_TYPE_MVAR)
			has_refs = TRUE;
		else
			has_non_refs = TRUE;
	}

	return has_refs && has_non_refs;
}

/*
 * mono_generic_context_is_sharable_full:
 * @context: a generic context
 *
 * Returns whether the generic context is sharable.  A generic context
 * is sharable iff all of its type arguments are reference type, or some of them have a
 * reference type, and ALLOW_PARTIAL is TRUE.
 */
gboolean
mono_generic_context_is_sharable_full (MonoGenericContext *context,
									   gboolean allow_type_vars,
									   gboolean allow_partial)
{
	g_assert (context->class_inst || context->method_inst);

	if (context->class_inst && !mini_generic_inst_is_sharable (context->class_inst, allow_type_vars, allow_partial))
		return FALSE;

	if (context->method_inst && !mini_generic_inst_is_sharable (context->method_inst, allow_type_vars, allow_partial))
		return FALSE;

	return TRUE;
}

gboolean
mono_generic_context_is_sharable (MonoGenericContext *context, gboolean allow_type_vars)
{
	return mono_generic_context_is_sharable_full (context, allow_type_vars, partial_sharing_supported ());
}

static gboolean
is_primitive_inst (MonoGenericInst *inst)
{
	for (int i = 0; i < inst->type_argc; ++i) {
		if (!MONO_TYPE_IS_PRIMITIVE (inst->type_argv [i]))
			return FALSE;
	}
	return TRUE;
}

/*
 * mono_method_is_generic_impl:
 * @method: a method
 *
 * Returns whether the method is either generic or part of a generic
 * class.
 */
gboolean
mono_method_is_generic_impl (MonoMethod *method)
{
	if (method->is_inflated)
		return TRUE;
	/* We don't treat wrappers as generic code, i.e., we never
	   apply generic sharing to them.  This is especially
	   important for static rgctx invoke wrappers, which only work
	   if not compiled with sharing. */
	if (method->wrapper_type != MONO_WRAPPER_NONE)
		return FALSE;
	if (mono_class_is_gtd (method->klass))
		return TRUE;
	return FALSE;
}

static gboolean
has_constraints (MonoGenericContainer *container)
{
	int i;

	g_assert (container->type_argc > 0);
	g_assert (container->type_params);

	for (i = 0; i < container->type_argc; ++i)
		if (container->type_params [i].info.constraints)
			return TRUE;
	return FALSE;
}

/*
 * Return whenever GPARAM can be instantiated with an enum.
 */
static gboolean
gparam_can_be_enum (MonoGenericParam *gparam)
{
	if (!gparam->info.constraints)
		return TRUE;
	/*
	 * If a constraint is an interface which is not implemented by Enum, then the gparam can't be
	 * instantiated with an enum.
	 */
	for (int cindex = 0; gparam->info.constraints [cindex]; cindex ++) {
		MonoClass *k = gparam->info.constraints [cindex];
		if (MONO_CLASS_IS_INTERFACE_INTERNAL (k)) {
			MonoClass **enum_ifaces = m_class_get_interfaces (mono_defaults.enum_class);
			gboolean is_enum_iface = FALSE;
			for (int i = 0; i < m_class_get_interface_count (mono_defaults.enum_class); i++) {
				if (k == enum_ifaces [i]) {
					is_enum_iface = TRUE;
					break;
				}
			}
			if (!is_enum_iface)
				return FALSE;
		}
	}
	return TRUE;
}

static gboolean
mini_method_is_open (MonoMethod *method)
{
	if (method->is_inflated) {
		MonoGenericContext *ctx = mono_method_get_context (method);

		if (ctx->class_inst && ctx->class_inst->is_open)
			return TRUE;
		if (ctx->method_inst && ctx->method_inst->is_open)
			return TRUE;
	}
	return FALSE;
}

/* Lazy class loading functions */
static GENERATE_TRY_GET_CLASS_WITH_CACHE (iasync_state_machine, "System.Runtime.CompilerServices", "IAsyncStateMachine")

static G_GNUC_UNUSED gboolean
is_async_state_machine_class (MonoClass *klass)
{
	MonoClass *iclass;

	return FALSE;

	iclass = mono_class_try_get_iasync_state_machine_class ();

	if (iclass && m_class_is_valuetype (klass) && mono_class_is_assignable_from_internal (iclass, klass))
		return TRUE;
	return FALSE;
}

static G_GNUC_UNUSED gboolean
is_async_method (MonoMethod *method)
{
	ERROR_DECL (error);
	MonoCustomAttrInfo *cattr;
	MonoMethodSignature *sig;
	gboolean res = FALSE;
	MonoClass *attr_class;

	return FALSE;

	attr_class = mono_class_try_get_iasync_state_machine_class ();

	/* Do less expensive checks first */
	sig = mono_method_signature_internal (method);
	if (attr_class && sig && ((sig->ret->type == MONO_TYPE_VOID) ||
				(sig->ret->type == MONO_TYPE_CLASS && !strcmp (m_class_get_name (sig->ret->data.generic_class->container_class), "Task")) ||
				(sig->ret->type == MONO_TYPE_GENERICINST && !strcmp (m_class_get_name (sig->ret->data.generic_class->container_class), "Task`1")))) {
		//printf ("X: %s\n", mono_method_full_name (method, TRUE));
		cattr = mono_custom_attrs_from_method_checked (method, error);
		if (!is_ok (error)) {
			mono_error_cleanup (error); /* FIXME don't swallow the error? */
			return FALSE;
		}
		if (cattr) {
			if (mono_custom_attrs_has_attr (cattr, attr_class))
				res = TRUE;
			mono_custom_attrs_free (cattr);
		}
	}
	return res;
}

/*
 * mono_method_is_generic_sharable_full:
 * @method: a method
 * @allow_type_vars: whether to regard type variables as reference types
 * @allow_partial: whether to allow partial sharing
 * @allow_gsharedvt: whenever to allow sharing over valuetypes
 *
 * Returns TRUE iff the method is inflated or part of an inflated
 * class, its context is sharable and it has no constraints on its
 * type parameters.  Otherwise returns FALSE.
 */
gboolean
mono_method_is_generic_sharable_full (MonoMethod *method, gboolean allow_type_vars,
										   gboolean allow_partial, gboolean allow_gsharedvt)
{
	if (!mono_method_is_generic_impl (method))
		return FALSE;

	/*
	if (!mono_debug_count ())
		allow_partial = FALSE;
	*/

	if (!partial_sharing_supported ())
		allow_partial = FALSE;

	if (mono_class_is_nullable (method->klass))
		// FIXME:
		allow_partial = FALSE;

	if (m_class_get_image (method->klass)->dynamic)
		/*
		 * Enabling this causes corlib test failures because the JIT encounters generic instances whose
		 * instance_size is 0.
		 */
		allow_partial = FALSE;

	/*
	 * Generic async methods have an associated state machine class which is a generic struct. This struct
	 * is too large to be handled by gsharedvt so we make it visible to the AOT compiler by disabling sharing
	 * of the async method and the state machine class.
	 */
	if (is_async_state_machine_class (method->klass))
		return FALSE;

	if (allow_gsharedvt && mini_is_gsharedvt_sharable_method (method)) {
		if (is_async_method (method))
			return FALSE;
		return TRUE;
	}

	if (method->is_inflated) {
		MonoMethodInflated *inflated = (MonoMethodInflated*)method;
		MonoGenericContext *ctx = &inflated->context;

		if (!mono_generic_context_is_sharable_full (ctx, allow_type_vars, allow_partial))
			return FALSE;

		g_assert (inflated->declaring);

		/*
		 * If all the parameters are primitive types and constraints prevent
		 * them from being instantiated with enums, then only the primitive
		 * type instantiation is possible, thus sharing is not useful.
		 * Happens with generic math interfaces.
		 */
		if ((!ctx->class_inst || is_primitive_inst (ctx->class_inst)) &&
			(!ctx->method_inst || is_primitive_inst (ctx->method_inst))) {
			MonoGenericContainer *container = mono_method_get_generic_container (inflated->declaring);
			if (container && has_constraints (container)) {
				for (int i = 0; i < container->type_argc; ++i) {
					if (!gparam_can_be_enum (&container->type_params [i]))
						return FALSE;
				}
			}
		}
	}

	if (mono_class_is_ginst (method->klass)) {
		MonoGenericContext *ctx = &mono_class_get_generic_class (method->klass)->context;
		if (!mono_generic_context_is_sharable_full (ctx, allow_type_vars, allow_partial))
			return FALSE;

		g_assert (mono_class_get_generic_class (method->klass)->container_class &&
				mono_class_is_gtd (mono_class_get_generic_class (method->klass)->container_class));

		if ((!ctx->class_inst || is_primitive_inst (ctx->class_inst)) &&
			(!ctx->method_inst || is_primitive_inst (ctx->method_inst))) {
			MonoGenericContainer *container = mono_class_get_generic_container (mono_class_get_generic_class (method->klass)->container_class);
			if (has_constraints (container)) {
				g_assert (ctx->class_inst->type_argc == container->type_argc);
				for (int i = 0; i < container->type_argc; ++i) {
					if (!gparam_can_be_enum (&container->type_params [i]))
						return FALSE;
				}
			}
		}
	}

	if (mono_class_is_gtd (method->klass) && !allow_type_vars)
		return FALSE;

	/* This does potentially expensive cattr checks, so do it at the end */
	if (is_async_method (method)) {
		if (mini_method_is_open (method))
			/* The JIT can't compile these without sharing */
			return TRUE;
		return FALSE;
	}

	return TRUE;
}

gboolean
mono_method_is_generic_sharable (MonoMethod *method, gboolean allow_type_vars)
{
	return mono_method_is_generic_sharable_full (method, allow_type_vars, partial_sharing_supported (), TRUE);
}

/*
 * mono_method_needs_static_rgctx_invoke:
 *
 *   Return whenever METHOD needs an rgctx argument.
 * An rgctx argument is needed when the method is generic sharable, but it doesn't
 * have a this argument which can be used to load the rgctx.
 */
gboolean
mono_method_needs_static_rgctx_invoke (MonoMethod *method, gboolean allow_type_vars)
{
	if (!mono_class_generic_sharing_enabled (method->klass))
		return FALSE;

	if (!mono_method_is_generic_sharable (method, allow_type_vars))
		return FALSE;

	if (method->is_inflated && mono_method_get_context (method)->method_inst)
		return TRUE;

	return ((method->flags & METHOD_ATTRIBUTE_STATIC) ||
			m_class_is_valuetype (method->klass) ||
			mini_method_is_default_method (method)) &&
		(mono_class_is_ginst (method->klass) || mono_class_is_gtd (method->klass));
}

static MonoGenericInst*
get_object_generic_inst (int type_argc)
{
	MonoType **type_argv;
	int i;

	type_argv = g_newa (MonoType*, type_argc);

	MonoType *object_type = mono_get_object_type ();
	for (i = 0; i < type_argc; ++i)
		type_argv [i] = object_type;

	return mono_metadata_get_generic_inst (type_argc, type_argv);
}

/*
 * mono_method_construct_object_context:
 * @method: a method
 *
 * Returns a generic context for method with all type variables for
 * class and method instantiated with Object.
 */
MonoGenericContext
mono_method_construct_object_context (MonoMethod *method)
{
	MonoGenericContext object_context;

	g_assert (!mono_class_is_ginst (method->klass));
	if (mono_class_is_gtd (method->klass)) {
		int type_argc = mono_class_get_generic_container (method->klass)->type_argc;

		object_context.class_inst = get_object_generic_inst (type_argc);
	} else {
		object_context.class_inst = NULL;
	}

	if (mono_method_get_context_general (method, TRUE)->method_inst) {
		int type_argc = mono_method_get_context_general (method, TRUE)->method_inst->type_argc;

		object_context.method_inst = get_object_generic_inst (type_argc);
	} else {
		object_context.method_inst = NULL;
	}

	g_assert (object_context.class_inst || object_context.method_inst);

	return object_context;
}

static gboolean gshared_supported;

void
mono_set_generic_sharing_supported (gboolean supported)
{
	gshared_supported = supported;
}


void
mono_set_partial_sharing_supported (gboolean supported)
{
	partial_supported = supported;
}

/*
 * mono_class_generic_sharing_enabled:
 * @class: a class
 *
 * Returns whether generic sharing is enabled for class.
 *
 * This is a stop-gap measure to slowly introduce generic sharing
 * until we have all the issues sorted out, at which time this
 * function will disappear and generic sharing will always be enabled.
 */
gboolean
mono_class_generic_sharing_enabled (MonoClass *klass)
{
	if (gshared_supported)
		return TRUE;
	else
		return FALSE;
}

MonoGenericContext*
mini_method_get_context (MonoMethod *method)
{
	return mono_method_get_context_general (method, TRUE);
}

/*
 * mono_method_check_context_used:
 * @method: a method
 *
 * Checks whether the method's generic context uses a type variable.
 * Returns an int with the bits MONO_GENERIC_CONTEXT_USED_CLASS and
 * MONO_GENERIC_CONTEXT_USED_METHOD set to reflect whether the
 * context's class or method instantiation uses type variables.
 */
int
mono_method_check_context_used (MonoMethod *method)
{
	MonoGenericContext *method_context = mini_method_get_context (method);
	int context_used = 0;

	if (!method_context) {
		/* It might be a method of an array of an open generic type */
		if (m_class_get_rank (method->klass))
			context_used = mono_class_check_context_used (method->klass);
	} else {
		context_used = mono_generic_context_check_used (method_context);
		context_used |= mono_class_check_context_used (method->klass);
	}

	return context_used;
}

static gboolean
generic_inst_equal (MonoGenericInst *inst1, MonoGenericInst *inst2)
{
	int i;

	if (!inst1) {
		g_assert (!inst2);
		return TRUE;
	}

	g_assert (inst2);

	if (inst1->type_argc != inst2->type_argc)
		return FALSE;

	for (i = 0; i < inst1->type_argc; ++i)
		if (!mono_metadata_type_equal (inst1->type_argv [i], inst2->type_argv [i]))
			return FALSE;

	return TRUE;
}

/*
 * mono_generic_context_equal_deep:
 * @context1: a generic context
 * @context2: a generic context
 *
 * Returns whether context1's type arguments are equal to context2's
 * type arguments.
 */
gboolean
mono_generic_context_equal_deep (MonoGenericContext *context1, MonoGenericContext *context2)
{
	return generic_inst_equal (context1->class_inst, context2->class_inst) &&
		generic_inst_equal (context1->method_inst, context2->method_inst);
}

/*
 * mini_class_get_container_class:
 * @class: a generic class
 *
 * Returns the class's container class, which is the class itself if
 * it doesn't have generic_class set.
 */
MonoClass*
mini_class_get_container_class (MonoClass *klass)
{
	if (mono_class_is_ginst (klass))
		return mono_class_get_generic_class (klass)->container_class;

	g_assert (mono_class_is_gtd (klass));
	return klass;
}

/*
 * mini_class_get_context:
 * @class: a generic class
 *
 * Returns the class's generic context.
 */
MonoGenericContext*
mini_class_get_context (MonoClass *klass)
{
	if (mono_class_is_ginst (klass))
		return &mono_class_get_generic_class (klass)->context;

	g_assert (mono_class_is_gtd (klass));
	return &mono_class_get_generic_container (klass)->context;
}

/*
 * mini_get_basic_type_from_generic:
 * @type: a type
 *
 * Returns a closed type corresponding to the possibly open type
 * passed to it.
 */
static MonoType*
mini_get_basic_type_from_generic (MonoType *type)
{
	if (!m_type_is_byref (type) && (type->type == MONO_TYPE_VAR || type->type == MONO_TYPE_MVAR) && mini_is_gsharedvt_type (type))
		return type;
	else if (!m_type_is_byref (type) && (type->type == MONO_TYPE_VAR || type->type == MONO_TYPE_MVAR)) {
		MonoType *constraint = type->data.generic_param->gshared_constraint;
		/* The gparam constraint encodes the type this gparam can represent */
		if (!constraint) {
			return mono_get_object_type ();
		} else {
			MonoClass *klass;

			g_assert (constraint != m_class_get_byval_arg (m_class_get_parent (mono_defaults.int_class)));
			klass = mono_class_from_mono_type_internal (constraint);
			return m_class_get_byval_arg (klass);
		}
	} else {
		return mono_type_get_basic_type_from_generic (type);
	}
}

/*
 * mini_type_get_underlying_type:
 *
 *   Return the underlying type of TYPE, taking into account enums, byref, bool, char, ref types and generic
 * sharing.
 */
MonoType*
mini_type_get_underlying_type (MonoType *type)
{
	if (m_type_is_byref (type))
		return mono_get_int_type ();
	if (!m_type_is_byref (type) && (type->type == MONO_TYPE_VAR || type->type == MONO_TYPE_MVAR) && mini_is_gsharedvt_type (type))
		return type;
	type = mini_get_basic_type_from_generic (mono_type_get_underlying_type (type));
	switch (type->type) {
	case MONO_TYPE_BOOLEAN:
		return m_class_get_byval_arg (mono_defaults.byte_class);
	case MONO_TYPE_CHAR:
		return m_class_get_byval_arg (mono_defaults.uint16_class);
	case MONO_TYPE_STRING:
	case MONO_TYPE_CLASS:
	case MONO_TYPE_ARRAY:
	case MONO_TYPE_SZARRAY:
		return mono_get_object_type ();
	default:
		return type;
	}
}

/*
 * mini_type_stack_size:
 * @t: a type
 * @align: Pointer to an int for returning the alignment
 *
 * Returns the type's stack size and the alignment in *align.
 */
int
mini_type_stack_size (MonoType *t, int *align)
{
	return mono_type_stack_size_internal (t, align, TRUE);
}

/*
 * mini_type_stack_size_full:
 *
 *   Same as mini_type_stack_size, but handle pinvoke data types as well.
 */
int
mini_type_stack_size_full (MonoType *t, guint32 *align, gboolean pinvoke)
{
	int size;

	//g_assert (!mini_is_gsharedvt_type (t));

	if (pinvoke) {
		size = mono_type_native_stack_size (t, align);
	} else {
		int ialign;

		if (align) {
			size = mini_type_stack_size (t, &ialign);
			*align = ialign;
		} else {
			size = mini_type_stack_size (t, NULL);
		}
	}

	return size;
}

/*
 * mono_generic_sharing_init:
 *
 * Initialize the module.
 */
void
mono_generic_sharing_init (void)
{
	mono_counters_register ("RGCTX template num allocated", MONO_COUNTER_GENERICS | MONO_COUNTER_INT, &rgctx_template_num_allocated);
	mono_counters_register ("RGCTX template bytes allocated", MONO_COUNTER_GENERICS | MONO_COUNTER_INT, &rgctx_template_bytes_allocated);
	mono_counters_register ("RGCTX oti num allocated", MONO_COUNTER_GENERICS | MONO_COUNTER_INT, &rgctx_oti_num_allocated);
	mono_counters_register ("RGCTX oti bytes allocated", MONO_COUNTER_GENERICS | MONO_COUNTER_INT, &rgctx_oti_bytes_allocated);
	mono_counters_register ("RGCTX oti num markers", MONO_COUNTER_GENERICS | MONO_COUNTER_INT, &rgctx_oti_num_markers);
	mono_counters_register ("RGCTX oti num data", MONO_COUNTER_GENERICS | MONO_COUNTER_INT, &rgctx_oti_num_data);
	mono_counters_register ("RGCTX max slot number", MONO_COUNTER_GENERICS | MONO_COUNTER_INT, &rgctx_max_slot_number);
	mono_counters_register ("RGCTX num allocated", MONO_COUNTER_GENERICS | MONO_COUNTER_INT, &rgctx_num_allocated);
	mono_counters_register ("RGCTX num arrays allocated", MONO_COUNTER_GENERICS | MONO_COUNTER_INT, &rgctx_num_arrays_allocated);
	mono_counters_register ("RGCTX bytes allocated", MONO_COUNTER_GENERICS | MONO_COUNTER_INT, &rgctx_bytes_allocated);
	mono_counters_register ("MRGCTX num arrays allocated", MONO_COUNTER_GENERICS | MONO_COUNTER_INT, &mrgctx_num_arrays_allocated);
	mono_counters_register ("MRGCTX bytes allocated", MONO_COUNTER_GENERICS | MONO_COUNTER_INT, &mrgctx_bytes_allocated);
	mono_counters_register ("GSHAREDVT num trampolines", MONO_COUNTER_JIT | MONO_COUNTER_INT, &gsharedvt_num_trampolines);

	mono_install_image_unload_hook (mono_class_unregister_image_generic_subclasses, NULL);

	mono_os_mutex_init_recursive (&gshared_mutex);
}

/*
 * mini_type_var_is_vt:
 *
 *   Return whenever T is a type variable instantiated with a vtype.
 */
gboolean
mini_type_var_is_vt (MonoType *type)
{
	if (type->type == MONO_TYPE_VAR || type->type == MONO_TYPE_MVAR) {
		return type->data.generic_param->gshared_constraint && (type->data.generic_param->gshared_constraint->type == MONO_TYPE_VALUETYPE || type->data.generic_param->gshared_constraint->type == MONO_TYPE_GENERICINST);
	} else {
		g_assert_not_reached ();
		return FALSE;
	}
}

gboolean
mini_type_is_reference (MonoType *type)
{
	type = mini_type_get_underlying_type (type);
	return mono_type_is_reference (type);
}

gboolean
mini_method_is_default_method (MonoMethod *m)
{
	return MONO_CLASS_IS_INTERFACE_INTERNAL (m->klass) && !(m->flags & METHOD_ATTRIBUTE_ABSTRACT);
}

gboolean
mini_method_needs_mrgctx (MonoMethod *m)
{
	if (mono_class_is_ginst (m->klass) && mini_method_is_default_method (m))
		return TRUE;
	return (mini_method_get_context (m) && mini_method_get_context (m)->method_inst);
}

/*
 * mini_method_get_rgctx:
 *
 *  Return the RGCTX which needs to be passed to M when it is called.
 */
gpointer
mini_method_get_rgctx (MonoMethod *m)
{
	ERROR_DECL (error);
	MonoVTable *vt = mono_class_vtable_checked (m->klass, error);
	mono_error_assert_ok (error);
	if (mini_method_needs_mrgctx (m))
		return mini_method_get_mrgctx (vt, m);
	else
		return vt;
}

/*
 * mini_type_is_vtype:
 *
 *   Return whenever T is a vtype, or a type param instantiated with a vtype.
 * Should be used in place of MONO_TYPE_ISSTRUCT () which can't handle gsharedvt.
 */
gboolean
mini_type_is_vtype (MonoType *t)
{
	t = mini_type_get_underlying_type (t);

	return MONO_TYPE_ISSTRUCT (t) || mini_is_gsharedvt_variable_type (t);
}

gboolean
mini_class_is_generic_sharable (MonoClass *klass)
{
	if (mono_class_is_ginst (klass) && is_async_state_machine_class (klass))
		return FALSE;

	return (mono_class_is_ginst (klass) && mono_generic_context_is_sharable (&mono_class_get_generic_class (klass)->context, FALSE));
}

gboolean
mini_is_gsharedvt_variable_klass (MonoClass *klass)
{
	return mini_is_gsharedvt_variable_type (m_class_get_byval_arg (klass));
}

gboolean
mini_is_gsharedvt_gparam (MonoType *t)
{
	/* Matches get_gsharedvt_type () */
	return (t->type == MONO_TYPE_VAR || t->type == MONO_TYPE_MVAR) && t->data.generic_param->gshared_constraint && t->data.generic_param->gshared_constraint->type == MONO_TYPE_VALUETYPE;
}

static char*
get_shared_gparam_name (MonoTypeEnum constraint, const char *name)
{
	if (constraint == MONO_TYPE_VALUETYPE) {
		return g_strdup_printf ("%s_GSHAREDVT", name);
	} else if (constraint == MONO_TYPE_OBJECT) {
		return g_strdup_printf ("%s_REF", name);
	} else if (constraint == MONO_TYPE_GENERICINST) {
		return g_strdup_printf ("%s_INST", name);
	} else {
		MonoType t;
		char *tname, *res;

		memset (&t, 0, sizeof (t));
		t.type = constraint;
		tname = mono_type_full_name (&t);
		size_t len = strlen (tname);
		for (int i = 0; i < len; ++i)
			tname [i] = toupper (tname [i]);
		res = g_strdup_printf ("%s_%s", name, tname);
		g_free (tname);
		return res;
	}
}

static guint
shared_gparam_hash (gconstpointer data)
{
	MonoGSharedGenericParam *p = (MonoGSharedGenericParam*)data;
	guint hash;

	hash = mono_metadata_generic_param_hash (p->parent);
	hash = ((hash << 5) - hash) ^ mono_metadata_type_hash (p->param.gshared_constraint);

	return hash;
}

static gboolean
shared_gparam_equal (gconstpointer ka, gconstpointer kb)
{
	MonoGSharedGenericParam *p1 = (MonoGSharedGenericParam*)ka;
	MonoGSharedGenericParam *p2 = (MonoGSharedGenericParam*)kb;

	if (p1 == p2)
		return TRUE;
	if (p1->parent != p2->parent)
		return FALSE;
	if (!mono_metadata_type_equal (p1->param.gshared_constraint, p2->param.gshared_constraint))
		return FALSE;
	return TRUE;
}

/*
 * mini_get_shared_gparam:
 *
 *   Create an anonymous gparam from T with a constraint which encodes which types can match it.
 */
MonoType*
mini_get_shared_gparam (MonoType *t, MonoType *constraint)
{
	MonoMemoryManager *mm;
	MonoGenericParam *par = t->data.generic_param;
	MonoGSharedGenericParam *copy, key;
	MonoType *res;
	char *name;

	mm = mono_mem_manager_merge (mono_metadata_get_mem_manager_for_type (t), mono_metadata_get_mem_manager_for_type (constraint));

	memset (&key, 0, sizeof (key));
	key.parent = par;
	key.param.gshared_constraint = constraint;

	g_assert (mono_generic_param_info (par));

	/*
	 * Need a cache to ensure the newly created gparam
	 * is unique wrt T/CONSTRAINT.
	 */
	mono_mem_manager_lock (mm);
	if (!mm->gshared_types) {
		mm->gshared_types_len = MONO_TYPE_INTERNAL;
		mm->gshared_types = g_new0 (GHashTable*, mm->gshared_types_len);
	}
	if (!mm->gshared_types [constraint->type])
		mm->gshared_types [constraint->type] = g_hash_table_new (shared_gparam_hash, shared_gparam_equal);
	res = (MonoType *)g_hash_table_lookup (mm->gshared_types [constraint->type], &key);
	mono_mem_manager_unlock (mm);
	if (res)
		return res;
	copy = (MonoGSharedGenericParam *)mono_mem_manager_alloc0 (mm, sizeof (MonoGSharedGenericParam));
	memcpy (&copy->param, par, sizeof (MonoGenericParamFull));
	copy->param.info.pklass = NULL;
	// FIXME:
	constraint = mono_metadata_type_dup (NULL, constraint);
	name = get_shared_gparam_name (constraint->type, ((MonoGenericParamFull*)copy)->info.name);
	copy->param.info.name = mono_mem_manager_strdup (mm, name);
	g_free (name);

	copy->param.owner = par->owner;
	g_assert (!par->owner->is_anonymous);

	copy->param.gshared_constraint = constraint;
	copy->parent = par;
	res = mono_metadata_type_dup (NULL, t);
	res->data.generic_param = (MonoGenericParam*)copy;

	mono_mem_manager_lock (mm);
	/* Duplicates are ok */
	g_hash_table_insert (mm->gshared_types [constraint->type], copy, res);
	mono_mem_manager_unlock (mm);

	return res;
}

static MonoGenericInst*
get_shared_inst (MonoGenericInst *inst, MonoGenericInst *shared_inst, MonoGenericContainer *container, gboolean use_gsharedvt);

static MonoType*
get_shared_type (MonoType *t, MonoType *type)
{
	MonoTypeEnum ttype;

	if (!m_type_is_byref (type) && type->type == MONO_TYPE_GENERICINST && MONO_TYPE_ISSTRUCT (type)) {
		ERROR_DECL (error);
		MonoGenericClass *gclass = type->data.generic_class;
		MonoGenericContext context;
		MonoClass *k;

		memset (&context, 0, sizeof (context));
		if (gclass->context.class_inst)
			context.class_inst = get_shared_inst (gclass->context.class_inst, mono_class_get_generic_container (gclass->container_class)->context.class_inst, NULL, FALSE);
		if (gclass->context.method_inst)
			context.method_inst = get_shared_inst (gclass->context.method_inst, mono_class_get_generic_container (gclass->container_class)->context.method_inst, NULL, FALSE);

		k = mono_class_inflate_generic_class_checked (gclass->container_class, &context, error);
		mono_error_assert_ok (error); /* FIXME don't swallow the error */

		return mini_get_shared_gparam (t, m_class_get_byval_arg (k));
	} else if (MONO_TYPE_ISSTRUCT (type)) {
		return type;
	}

	/* Create a type variable with a constraint which encodes which types can match it */
	ttype = type->type;
	if (type->type == MONO_TYPE_VALUETYPE) {
		ttype = mono_class_enum_basetype_internal (type->data.klass)->type;
	} else if (type->type == MONO_TYPE_GENERICINST && m_class_is_enumtype(type->data.generic_class->container_class)) {
		ttype = mono_class_enum_basetype_internal (mono_class_from_mono_type_internal (type))->type;
	} else if (MONO_TYPE_IS_REFERENCE (type)) {
		ttype = MONO_TYPE_OBJECT;
	} else if (type->type == MONO_TYPE_VAR || type->type == MONO_TYPE_MVAR) {
		if (type->data.generic_param->gshared_constraint)
			return mini_get_shared_gparam (t, type->data.generic_param->gshared_constraint);
		ttype = MONO_TYPE_OBJECT;
	}

	{
		MonoType t2;
		MonoClass *klass;

		memset (&t2, 0, sizeof (t2));
		t2.type = ttype;
		klass = mono_class_from_mono_type_internal (&t2);

		return mini_get_shared_gparam (t, m_class_get_byval_arg (klass));
	}
}

static MonoType*
get_gsharedvt_type (MonoType *t)
{
	/* Use TypeHandle as the constraint type since its a valuetype */
	return mini_get_shared_gparam (t, m_class_get_byval_arg (mono_defaults.typehandle_class));
}

static MonoGenericInst*
get_shared_inst (MonoGenericInst *inst, MonoGenericInst *shared_inst, MonoGenericContainer *container, gboolean use_gsharedvt)
{
	MonoGenericInst *res;
	MonoType **type_argv;
	int i;

	type_argv = g_new0 (MonoType*, inst->type_argc);
	for (i = 0; i < inst->type_argc; ++i) {
		if (use_gsharedvt) {
			type_argv [i] = get_gsharedvt_type (shared_inst->type_argv [i]);
		} else {
			/* These types match the ones in mini_generic_inst_is_sharable () */
			type_argv [i] = get_shared_type (shared_inst->type_argv [i], inst->type_argv [i]);
		}
	}

	res = mono_metadata_get_generic_inst (inst->type_argc, type_argv);
	g_free (type_argv);
	return res;
}

/**
 * mini_get_shared_method_full:
 * \param method the method to find the shared version of.
 * \param flags controls what sort of shared version to find
 * \param error set if we hit any fatal error
 *
 * \returns The method which is actually compiled/registered when doing generic sharing.

 * If flags & SHARE_MODE_GSHAREDVT, produce a method using the gsharedvt instantiation.
 * \p method can be a non-inflated generic method.
 */
MonoMethod*
mini_get_shared_method_full (MonoMethod *method, GetSharedMethodFlags flags, MonoError *error)
{

	MonoGenericContext shared_context;
	MonoMethod *declaring_method;
	MonoGenericContainer *class_container, *method_container = NULL;
	MonoGenericContext *context = mono_method_get_context (method);
	MonoGenericInst *inst;
	WrapperInfo *info = NULL;

	error_init (error);

	/*
	 * Instead of creating a shared version of the wrapper, create a shared version of the original
	 * method and construct a wrapper for it. Otherwise, we could end up with two copies of the
	 * same wrapper, breaking AOT which assumes wrappers are unique.
	 * FIXME: Add other cases.
	 */
	if (method->wrapper_type)
		info = mono_marshal_get_wrapper_info (method);
	switch (method->wrapper_type) {
	case MONO_WRAPPER_SYNCHRONIZED: {
		MonoMethod *wrapper = mono_marshal_method_from_wrapper (method);

		MonoMethod *gwrapper = mini_get_shared_method_full (wrapper, flags, error);
		return_val_if_nok (error, NULL);

		return mono_marshal_get_synchronized_wrapper (gwrapper);
	}
	case MONO_WRAPPER_DELEGATE_INVOKE: {
		if (info->subtype == WRAPPER_SUBTYPE_NONE) {
			MonoMethod *ginvoke = mini_get_shared_method_full (info->d.delegate_invoke.method, flags, error);
			return_val_if_nok (error, NULL);

			return mono_marshal_get_delegate_invoke (ginvoke, NULL);
		}
		break;
	}
	case MONO_WRAPPER_DELEGATE_BEGIN_INVOKE:
	case MONO_WRAPPER_DELEGATE_END_INVOKE: {
		MonoMethod *ginvoke = mini_get_shared_method_full (info->d.delegate_invoke.method, flags, error);
		return_val_if_nok (error, NULL);

		if (method->wrapper_type == MONO_WRAPPER_DELEGATE_BEGIN_INVOKE)
			return mono_marshal_get_delegate_begin_invoke (ginvoke);
		else
			return mono_marshal_get_delegate_end_invoke (ginvoke);
	}
	default:
		break;
	}

	if (method->is_generic || (mono_class_is_gtd (method->klass) && !method->is_inflated)) {
		declaring_method = method;
	} else {
		declaring_method = mono_method_get_declaring_generic_method (method);
	}

	/* shared_context is the context containing type variables. */
	if (declaring_method->is_generic)
		shared_context = mono_method_get_generic_container (declaring_method)->context;
	else
		shared_context = mono_class_get_generic_container (declaring_method->klass)->context;

	gboolean use_gsharedvt_inst = FALSE;
	if (flags & SHARE_MODE_GSHAREDVT)
		use_gsharedvt_inst = TRUE;
	else if (!mono_method_is_generic_sharable_full (method, FALSE, TRUE, FALSE))
		use_gsharedvt_inst = mini_is_gsharedvt_sharable_method (method);

	class_container = mono_class_try_get_generic_container (declaring_method->klass); //FIXME is this a case for a try_get?
	method_container = mono_method_get_generic_container (declaring_method);

	/*
	 * Create the shared context by replacing the ref type arguments with
	 * type parameters, and keeping the rest.
	 */
	if (context)
		inst = context->class_inst;
	else
		inst = shared_context.class_inst;
	if (inst)
		shared_context.class_inst = get_shared_inst (inst, shared_context.class_inst, class_container, use_gsharedvt_inst);

	if (context)
		inst = context->method_inst;
	else
		inst = shared_context.method_inst;
	if (inst)
		shared_context.method_inst = get_shared_inst (inst, shared_context.method_inst, method_container, use_gsharedvt_inst);

	return mono_class_inflate_generic_method_checked (declaring_method, &shared_context, error);
}

int
mini_get_rgctx_entry_slot (MonoJumpInfoRgctxEntry *entry)
{
	gpointer entry_data = NULL;
	gboolean did_register = FALSE;
	guint32 result = -1;

	switch (entry->data->type) {
	case MONO_PATCH_INFO_CLASS:
		entry_data = m_class_get_byval_arg (entry->data->data.klass);
		break;
	case MONO_PATCH_INFO_METHOD:
	case MONO_PATCH_INFO_METHODCONST:
		entry_data = entry->data->data.method;
		break;
	case MONO_PATCH_INFO_FIELD:
		entry_data = entry->data->data.field;
		break;
	case MONO_PATCH_INFO_SIGNATURE:
		entry_data = entry->data->data.sig;
		break;
	case MONO_PATCH_INFO_GSHAREDVT_CALL: {
		// FIXME:
		MonoJumpInfoGSharedVtCall *call_info = (MonoJumpInfoGSharedVtCall *)g_malloc0 (sizeof (MonoJumpInfoGSharedVtCall));

		memcpy (call_info, entry->data->data.gsharedvt, sizeof (MonoJumpInfoGSharedVtCall));
		entry_data = call_info;
		break;
	}
	case MONO_PATCH_INFO_GSHAREDVT_METHOD: {
		MonoGSharedVtMethodInfo *info;
		MonoGSharedVtMethodInfo *oinfo = entry->data->data.gsharedvt_method;
		int i;

		// FIXME:
		info = (MonoGSharedVtMethodInfo *)g_malloc0 (sizeof (MonoGSharedVtMethodInfo));
		info->method = oinfo->method;
		info->num_entries = oinfo->num_entries;
		info->entries = (MonoRuntimeGenericContextInfoTemplate *)g_malloc0 (sizeof (MonoRuntimeGenericContextInfoTemplate) * info->num_entries);
		for (i = 0; i < oinfo->num_entries; ++i) {
			MonoRuntimeGenericContextInfoTemplate *otemplate = &oinfo->entries [i];
			MonoRuntimeGenericContextInfoTemplate *template_ = &info->entries [i];

			memcpy (template_, otemplate, sizeof (MonoRuntimeGenericContextInfoTemplate));
		}
		entry_data = info;
		break;
	}
	case MONO_PATCH_INFO_VIRT_METHOD: {
		MonoJumpInfoVirtMethod *info;
		MonoJumpInfoVirtMethod *oinfo = entry->data->data.virt_method;

		info = (MonoJumpInfoVirtMethod *)g_malloc0 (sizeof (MonoJumpInfoVirtMethod));
		memcpy (info, oinfo, sizeof (MonoJumpInfoVirtMethod));
		entry_data = info;
		break;
	}
	case MONO_PATCH_INFO_DELEGATE_TRAMPOLINE: {
		MonoDelegateClassMethodPair *info;
		MonoDelegateClassMethodPair *oinfo = entry->data->data.del_tramp;

		info = (MonoDelegateClassMethodPair *)g_malloc0 (sizeof (MonoDelegateClassMethodPair));
		memcpy (info, oinfo, sizeof (MonoDelegateClassMethodPair));
		entry_data = info;
		break;
	}
	default:
		g_assert_not_reached ();
	case MONO_PATCH_INFO_NONE:
		break;
	}

	// FIXME:
	MonoJitMemoryManager *jit_mm = get_default_jit_mm ();

	if (entry->in_mrgctx)
		result = lookup_or_register_info (jit_mm->mem_manager, entry->d.method->klass, entry->d.method, entry->in_mrgctx, entry_data, &did_register, entry->info_type, mono_method_get_context (entry->d.method));
	else
		result = lookup_or_register_info (jit_mm->mem_manager, entry->d.klass, NULL, entry->in_mrgctx, entry_data, &did_register, entry->info_type, mono_class_get_context (entry->d.klass));

	if (!did_register)
		switch (entry->data->type) {
		case MONO_PATCH_INFO_GSHAREDVT_CALL:
		case MONO_PATCH_INFO_VIRT_METHOD:
		case MONO_PATCH_INFO_DELEGATE_TRAMPOLINE:
			g_free (entry_data);
			break;
		case MONO_PATCH_INFO_GSHAREDVT_METHOD: {
			g_free (((MonoGSharedVtMethodInfo *) entry_data)->entries);
			g_free (entry_data);
			break;
		}
		default :
			break;
		}

	return result;
}

static gboolean gsharedvt_supported;

void
mono_set_generic_sharing_vt_supported (gboolean supported)
{
	/* ensure we do not disable gsharedvt once it's been enabled */
	if (!gsharedvt_supported  && supported)
		gsharedvt_supported = TRUE;
}

#ifdef MONO_ARCH_GSHAREDVT_SUPPORTED

/*
 * mini_is_gsharedvt_type:
 *
 *   Return whenever T references type arguments instantiated with gshared vtypes.
 */
gboolean
mini_is_gsharedvt_type (MonoType *t)
{
	int i;

	if (m_type_is_byref (t))
		return FALSE;
	if ((t->type == MONO_TYPE_VAR || t->type == MONO_TYPE_MVAR) && t->data.generic_param->gshared_constraint && t->data.generic_param->gshared_constraint->type == MONO_TYPE_VALUETYPE)
		return TRUE;
	else if (t->type == MONO_TYPE_GENERICINST) {
		MonoGenericClass *gclass = t->data.generic_class;
		MonoGenericContext *context = &gclass->context;
		MonoGenericInst *inst;

		inst = context->class_inst;
		if (inst) {
			for (i = 0; i < inst->type_argc; ++i)
				if (mini_is_gsharedvt_type (inst->type_argv [i]))
					return TRUE;
		}
		inst = context->method_inst;
		if (inst) {
			for (i = 0; i < inst->type_argc; ++i)
				if (mini_is_gsharedvt_type (inst->type_argv [i]))
					return TRUE;
		}

		return FALSE;
	} else {
		return FALSE;
	}
}

gboolean
mini_is_gsharedvt_klass (MonoClass *klass)
{
	return mini_is_gsharedvt_type (m_class_get_byval_arg (klass));
}

gboolean
mini_is_gsharedvt_signature (MonoMethodSignature *sig)
{
	int i;

	if (sig->ret && mini_is_gsharedvt_type (sig->ret))
		return TRUE;
	for (i = 0; i < sig->param_count; ++i) {
		if (mini_is_gsharedvt_type (sig->params [i]))
			return TRUE;
	}
	return FALSE;
}

/*
 * mini_is_gsharedvt_variable_type:
 *
 *   Return whenever T refers to a GSHAREDVT type whose size differs depending on the values of type parameters.
 */
gboolean
mini_is_gsharedvt_variable_type (MonoType *t)
{
	if (!mini_is_gsharedvt_type (t))
		return FALSE;
	if (t->type == MONO_TYPE_GENERICINST) {
		MonoGenericClass *gclass = t->data.generic_class;
		MonoGenericContext *context = &gclass->context;
		MonoGenericInst *inst;
		int i;

		if (m_class_get_byval_arg (t->data.generic_class->container_class)->type != MONO_TYPE_VALUETYPE || m_class_is_enumtype  (t->data.generic_class->container_class))
			return FALSE;

		inst = context->class_inst;
		if (inst) {
			for (i = 0; i < inst->type_argc; ++i)
				if (mini_is_gsharedvt_variable_type (inst->type_argv [i]))
					return TRUE;
		}
		inst = context->method_inst;
		if (inst) {
			for (i = 0; i < inst->type_argc; ++i)
				if (mini_is_gsharedvt_variable_type (inst->type_argv [i]))
					return TRUE;
		}

		return FALSE;
	}
	return TRUE;
}

static gboolean
is_variable_size (MonoType *t)
{
	int i;

	if (m_type_is_byref (t))
		return FALSE;

	if (t->type == MONO_TYPE_VAR || t->type == MONO_TYPE_MVAR) {
		MonoGenericParam *param = t->data.generic_param;

		if (param->gshared_constraint && param->gshared_constraint->type != MONO_TYPE_VALUETYPE && param->gshared_constraint->type != MONO_TYPE_GENERICINST)
			return FALSE;
		if (param->gshared_constraint && param->gshared_constraint->type == MONO_TYPE_GENERICINST)
			return is_variable_size (param->gshared_constraint);
		return TRUE;
	}
	if (t->type == MONO_TYPE_GENERICINST && m_class_get_byval_arg (t->data.generic_class->container_class)->type == MONO_TYPE_VALUETYPE) {
		MonoGenericClass *gclass = t->data.generic_class;
		MonoGenericContext *context = &gclass->context;
		MonoGenericInst *inst;

		inst = context->class_inst;
		if (inst) {
			for (i = 0; i < inst->type_argc; ++i)
				if (is_variable_size (inst->type_argv [i]))
					return TRUE;
		}
		inst = context->method_inst;
		if (inst) {
			for (i = 0; i < inst->type_argc; ++i)
				if (is_variable_size (inst->type_argv [i]))
					return TRUE;
		}
	}

	return FALSE;
}

gboolean
mini_is_gsharedvt_sharable_inst (MonoGenericInst *inst)
{
	int i;
	gboolean has_vt = FALSE;

	for (i = 0; i < inst->type_argc; ++i) {
		MonoType *type = inst->type_argv [i];

		if ((MONO_TYPE_IS_REFERENCE (type) || type->type == MONO_TYPE_VAR || type->type == MONO_TYPE_MVAR) && !mini_is_gsharedvt_type (type)) {
		} else {
			has_vt = TRUE;
		}
	}

	return has_vt;
}

gboolean
mini_is_gsharedvt_inst (MonoGenericInst *inst)
{
	int i;

	for (i = 0; i < inst->type_argc; ++i) {
		MonoType *type = inst->type_argv [i];

		if (mini_is_gsharedvt_type (type))
			return TRUE;
	}

	return FALSE;
}

gboolean
mini_is_gsharedvt_sharable_method (MonoMethod *method)
{
	MonoMethodSignature *sig;

	/*
	 * A method is gsharedvt if:
	 * - it has type parameters instantiated with vtypes
	 */
	if (!gsharedvt_supported)
		return FALSE;
	if (method->is_inflated) {
		MonoMethodInflated *inflated = (MonoMethodInflated*)method;
		MonoGenericContext *context = &inflated->context;
		MonoGenericInst *inst;

		if (context->class_inst && context->method_inst) {
			/* At least one inst has to be gsharedvt sharable, and the other normal or gsharedvt sharable */
			gboolean vt1 = mini_is_gsharedvt_sharable_inst (context->class_inst);
			gboolean vt2 = mini_is_gsharedvt_sharable_inst (context->method_inst);

			if ((vt1 && vt2) ||
				(vt1 && mini_generic_inst_is_sharable (context->method_inst, TRUE, FALSE)) ||
				(vt2 && mini_generic_inst_is_sharable (context->class_inst, TRUE, FALSE)))
				;
			else
				return FALSE;
		} else {
			inst = context->class_inst;
			if (inst && !mini_is_gsharedvt_sharable_inst (inst))
				return FALSE;
			inst = context->method_inst;
			if (inst && !mini_is_gsharedvt_sharable_inst (inst))
				return FALSE;
		}
	} else {
		return FALSE;
	}

	sig = mono_method_signature_internal (mono_method_get_declaring_generic_method (method));
	if (!sig)
		return FALSE;

	/*
	if (mini_is_gsharedvt_variable_signature (sig))
		return FALSE;
	*/

	//DEBUG ("GSHAREDVT SHARABLE: %s\n", mono_method_full_name (method, TRUE));

	return TRUE;
}

/*
 * mini_is_gsharedvt_variable_signature:
 *
 *   Return whenever the calling convention used to call SIG varies depending on the values of type parameters used by SIG,
 * i.e. FALSE for swap(T[] arr, int i, int j), TRUE for T get_t ().
 */
gboolean
mini_is_gsharedvt_variable_signature (MonoMethodSignature *sig)
{
	int i;

	if (sig->ret && is_variable_size (sig->ret))
		return TRUE;
	for (i = 0; i < sig->param_count; ++i) {
		MonoType *t = sig->params [i];

		if (is_variable_size (t))
			return TRUE;
	}
	return FALSE;
}

MonoMethod*
mini_method_to_shared (MonoMethod *method)
{
	if (!mono_method_is_generic_impl (method))
		return NULL;

	ERROR_DECL (error);

	// This pattern is based on add_extra_method_with_depth.

	if (mono_method_is_generic_sharable_full (method, TRUE, TRUE, FALSE))
		// gshared over reference type
		method = mini_get_shared_method_full (method, SHARE_MODE_NONE, error);
	else if (mono_method_is_generic_sharable_full (method, FALSE, FALSE, TRUE))
		// gshared over valuetype (or primitive?)
		method = mini_get_shared_method_full (method, SHARE_MODE_GSHAREDVT, error);
	else
		return NULL;
	mono_error_assert_ok (error);
	return method;
}

#else

gboolean
mini_is_gsharedvt_type (MonoType *t)
{
	return FALSE;
}

gboolean
mini_is_gsharedvt_klass (MonoClass *klass)
{
	return FALSE;
}

gboolean
mini_is_gsharedvt_signature (MonoMethodSignature *sig)
{
	return FALSE;
}

gboolean
mini_is_gsharedvt_variable_type (MonoType *t)
{
	return FALSE;
}

gboolean
mini_is_gsharedvt_sharable_method (MonoMethod *method)
{
	return FALSE;
}

gboolean
mini_is_gsharedvt_variable_signature (MonoMethodSignature *sig)
{
	return FALSE;
}

MonoMethod*
mini_method_to_shared (MonoMethod *method)
{
	return NULL;
}

#endif /* !MONO_ARCH_GSHAREDVT_SUPPORTED */<|MERGE_RESOLUTION|>--- conflicted
+++ resolved
@@ -1770,14 +1770,8 @@
 	 * CEE_MONO_LDNATIVEOBJ
 	 */
 #ifndef DISABLE_JIT
-<<<<<<< HEAD
-	return_native_struct =
-#endif
-		sig->ret->type == MONO_TYPE_VALUETYPE && sig->pinvoke && !sig->marshalling_disabled;
-=======
 	return_native_struct = sig->ret->type == MONO_TYPE_VALUETYPE && sig->pinvoke && !sig->marshalling_disabled;
 #endif
->>>>>>> d3305f28
 
 	/* Create the signature for the wrapper */
 	csig = g_malloc0 (MONO_SIZEOF_METHOD_SIGNATURE + (sig->param_count * sizeof (MonoType*)));
