/**
 * \file
 * Support functions for generic sharing.
 *
 * Author:
 *   Mark Probst (mark.probst@gmail.com)
 *
 * Copyright 2007-2011 Novell, Inc (http://www.novell.com)
 * Copyright 2011 Xamarin, Inc (http://www.xamarin.com)
 * Licensed under the MIT license. See LICENSE file in the project root for full license information.
 */

#include <config.h>

#include <mono/metadata/class.h>
#include <mono/metadata/method-builder.h>
#include <mono/metadata/method-builder-ilgen.h>
#include <mono/metadata/method-builder-ilgen-internals.h>
#include <mono/metadata/reflection-internals.h>
#include <mono/metadata/abi-details.h>
#include <mono/utils/mono-counters.h>
#include <mono/utils/atomic.h>
#include <mono/utils/unlocked.h>

#include "mini.h"
#include "aot-runtime.h"
#include "mini-runtime.h"
#include "llvmonly-runtime.h"
#include "interp/interp.h"

#define ALLOW_PARTIAL_SHARING TRUE
//#define ALLOW_PARTIAL_SHARING FALSE

#if 0
#define DEBUG(...) __VA_ARGS__
#else
#define DEBUG(...)
#endif

static void
mono_class_unregister_image_generic_subclasses (MonoImage *image, gpointer user_data);

/* Counters */
static gint32 rgctx_template_num_allocated;
static gint32 rgctx_template_bytes_allocated;
static gint32 rgctx_oti_num_allocated;
static gint32 rgctx_oti_bytes_allocated;
static gint32 rgctx_oti_num_markers;
static gint32 rgctx_oti_num_data;
static gint32 rgctx_max_slot_number;
static gint32 rgctx_num_allocated;
static gint32 rgctx_num_arrays_allocated;
static gint32 rgctx_bytes_allocated;
static gint32 mrgctx_num_arrays_allocated;
static gint32 mrgctx_bytes_allocated;
static gint32 gsharedvt_num_trampolines;

#define gshared_lock() mono_os_mutex_lock (&gshared_mutex)
#define gshared_unlock() mono_os_mutex_unlock (&gshared_mutex)
static mono_mutex_t gshared_mutex;

static gboolean partial_supported = FALSE;

static gboolean
partial_sharing_supported (void)
{
	if (!ALLOW_PARTIAL_SHARING)
		return FALSE;
	/* Enable this when AOT compiling or running in full-aot mode */
	if (mono_aot_only)
		return TRUE;
	if (partial_supported)
		return TRUE;
	return FALSE;
}

static int
type_check_context_used (MonoType *type, gboolean recursive)
{
	switch (mono_type_get_type_internal (type)) {
	case MONO_TYPE_VAR:
		return MONO_GENERIC_CONTEXT_USED_CLASS;
	case MONO_TYPE_MVAR:
		return MONO_GENERIC_CONTEXT_USED_METHOD;
	case MONO_TYPE_SZARRAY:
		return mono_class_check_context_used (mono_type_get_class_internal (type));
	case MONO_TYPE_ARRAY:
		return mono_class_check_context_used (mono_type_get_array_type (type)->eklass);
	case MONO_TYPE_CLASS:
		if (recursive)
			return mono_class_check_context_used (mono_type_get_class_internal (type));
		else
			return 0;
	case MONO_TYPE_GENERICINST:
		if (recursive) {
			MonoGenericClass *gclass = type->data.generic_class;

			g_assert (mono_class_is_gtd (gclass->container_class));
			return mono_generic_context_check_used (&gclass->context);
		} else {
			return 0;
		}
	default:
		return 0;
	}
}

static int
inst_check_context_used (MonoGenericInst *inst)
{
	int context_used = 0;
	int i;

	if (!inst)
		return 0;

	for (i = 0; i < inst->type_argc; ++i)
		context_used |= type_check_context_used (inst->type_argv [i], TRUE);

	return context_used;
}

/*
 * mono_generic_context_check_used:
 * @context: a generic context
 *
 * Checks whether the context uses a type variable.  Returns an int
 * with the bit MONO_GENERIC_CONTEXT_USED_CLASS set to reflect whether
 * the context's class instantiation uses type variables.
 */
int
mono_generic_context_check_used (MonoGenericContext *context)
{
	int context_used = 0;

	context_used |= inst_check_context_used (context->class_inst);
	context_used |= inst_check_context_used (context->method_inst);

	return context_used;
}

/*
 * mono_class_check_context_used:
 * @class: a class
 *
 * Checks whether the class's generic context uses a type variable.
 * Returns an int with the bit MONO_GENERIC_CONTEXT_USED_CLASS set to
 * reflect whether the context's class instantiation uses type
 * variables.
 */
int
mono_class_check_context_used (MonoClass *klass)
{
	int context_used = 0;

	context_used |= type_check_context_used (m_class_get_byval_arg (klass), FALSE);

	if (mono_class_is_ginst (klass))
		context_used |= mono_generic_context_check_used (&mono_class_get_generic_class (klass)->context);
	else if (mono_class_is_gtd (klass))
		context_used |= mono_generic_context_check_used (&mono_class_get_generic_container (klass)->context);

	return context_used;
}

/*
 * LOCKING: loader lock
 */
static MonoRuntimeGenericContextInfoTemplate*
get_info_templates (MonoRuntimeGenericContextTemplate *template_, int type_argc)
{
	g_assert (type_argc >= 0);
	if (type_argc == 0)
		return template_->infos;
	return (MonoRuntimeGenericContextInfoTemplate *)g_slist_nth_data (template_->method_templates, type_argc - 1);
}

/*
 * LOCKING: loader lock
 */
static void
set_info_templates (MonoImage *image, MonoRuntimeGenericContextTemplate *template_, int type_argc,
	MonoRuntimeGenericContextInfoTemplate *oti)
{
	g_assert (type_argc >= 0);
	if (type_argc == 0)
		template_->infos = oti;
	else {
		int length = g_slist_length (template_->method_templates);
		GSList *list;

		/* FIXME: quadratic! */
		while (length < type_argc) {
			template_->method_templates = mono_g_slist_append_image (image, template_->method_templates, NULL);
			length++;
		}

		list = g_slist_nth (template_->method_templates, type_argc - 1);
		g_assert (list);
		list->data = oti;
	}
}

/*
 * LOCKING: loader lock
 */
static int
template_get_max_argc (MonoRuntimeGenericContextTemplate *template_)
{
	return g_slist_length (template_->method_templates);
}

/*
 * LOCKING: loader lock
 */
static MonoRuntimeGenericContextInfoTemplate*
rgctx_template_get_other_slot (MonoRuntimeGenericContextTemplate *template_, int type_argc, int slot)
{
	int i;
	MonoRuntimeGenericContextInfoTemplate *oti;

	g_assert (slot >= 0);

	for (oti = get_info_templates (template_, type_argc), i = 0; i < slot; oti = oti->next, ++i) {
		if (!oti)
			return NULL;
	}

	return oti;
}

/*
 * LOCKING: loader lock
 */
static int
rgctx_template_num_infos (MonoRuntimeGenericContextTemplate *template_, int type_argc)
{
	MonoRuntimeGenericContextInfoTemplate *oti;
	int i;

	for (i = 0, oti = get_info_templates (template_, type_argc); oti; ++i, oti = oti->next)
		;

	return i;
}

/* Maps from uninstantiated generic classes to GList's of
 * uninstantiated generic classes whose parent is the key class or an
 * instance of the key class.
 *
 * LOCKING: loader lock
 */
static GHashTable *generic_subclass_hash;

/*
 * LOCKING: templates lock
 */
static void
class_set_rgctx_template (MonoClass *klass, MonoRuntimeGenericContextTemplate *rgctx_template)
{
	if (!m_class_get_image (klass)->rgctx_template_hash)
		m_class_get_image (klass)->rgctx_template_hash = g_hash_table_new (mono_aligned_addr_hash, NULL);

	g_hash_table_insert (m_class_get_image (klass)->rgctx_template_hash, klass, rgctx_template);
}

/*
 * LOCKING: loader lock
 */
static MonoRuntimeGenericContextTemplate*
class_lookup_rgctx_template (MonoClass *klass)
{
	MonoRuntimeGenericContextTemplate *template_;

	if (!m_class_get_image (klass)->rgctx_template_hash)
		return NULL;

	template_ = (MonoRuntimeGenericContextTemplate *)g_hash_table_lookup (m_class_get_image (klass)->rgctx_template_hash, klass);

	return template_;
}

/*
 * LOCKING: loader lock
 */
static void
register_generic_subclass (MonoClass *klass)
{
	MonoClass *parent = m_class_get_parent (klass);
	MonoClass *subclass;
	MonoRuntimeGenericContextTemplate *rgctx_template = class_lookup_rgctx_template (klass);

	g_assert (rgctx_template);

	if (mono_class_is_ginst (parent))
		parent = mono_class_get_generic_class (parent)->container_class;

	if (!generic_subclass_hash)
		generic_subclass_hash = g_hash_table_new (mono_aligned_addr_hash, NULL);

	subclass = (MonoClass *)g_hash_table_lookup (generic_subclass_hash, parent);
	rgctx_template->next_subclass = subclass;
	g_hash_table_insert (generic_subclass_hash, parent, klass);
}

static void
move_subclasses_not_in_image_foreach_func (MonoClass *klass, MonoClass *subclass, MonoImage *image)
{
	MonoClass *new_list;

	if (m_class_get_image (klass) == image) {
		/* The parent class itself is in the image, so all the
		   subclasses must be in the image, too.  If not,
		   we're removing an image containing a class which
		   still has a subclass in another image. */

		while (subclass) {
			g_assert (m_class_get_image (subclass) == image);
			subclass = class_lookup_rgctx_template (subclass)->next_subclass;
		}

		return;
	}

	new_list = NULL;
	while (subclass) {
		MonoRuntimeGenericContextTemplate *subclass_template = class_lookup_rgctx_template (subclass);
		MonoClass *next = subclass_template->next_subclass;

		if (m_class_get_image (subclass) != image) {
			subclass_template->next_subclass = new_list;
			new_list = subclass;
		}

		subclass = next;
	}

	if (new_list)
		g_hash_table_insert (generic_subclass_hash, klass, new_list);
}

/*
 * mono_class_unregister_image_generic_subclasses:
 * @image: an image
 *
 * Removes all classes of the image from the generic subclass hash.
 * Must be called when an image is unloaded.
 */
static void
mono_class_unregister_image_generic_subclasses (MonoImage *image, gpointer user_data)
{
	GHashTable *old_hash;

	//g_print ("unregistering image %s\n", image->name);

	if (!generic_subclass_hash)
		return;

	mono_loader_lock ();

	old_hash = generic_subclass_hash;
	generic_subclass_hash = g_hash_table_new (mono_aligned_addr_hash, NULL);

	g_hash_table_foreach (old_hash, (GHFunc)move_subclasses_not_in_image_foreach_func, image);

	mono_loader_unlock ();

	g_hash_table_destroy (old_hash);
}

static MonoRuntimeGenericContextTemplate*
alloc_template (MonoClass *klass)
{
	gint32 size = sizeof (MonoRuntimeGenericContextTemplate);

	mono_atomic_inc_i32 (&rgctx_template_num_allocated);
	mono_atomic_fetch_add_i32 (&rgctx_template_bytes_allocated, size);

	return (MonoRuntimeGenericContextTemplate *)mono_image_alloc0 (m_class_get_image (klass), size);
}

/* LOCKING: Takes the loader lock */
static MonoRuntimeGenericContextInfoTemplate*
alloc_oti (MonoImage *image)
{
	gint32 size = sizeof (MonoRuntimeGenericContextInfoTemplate);

	mono_atomic_inc_i32 (&rgctx_oti_num_allocated);
	mono_atomic_fetch_add_i32 (&rgctx_oti_bytes_allocated, size);

	return (MonoRuntimeGenericContextInfoTemplate *)mono_image_alloc0 (image, size);
}

#define MONO_RGCTX_SLOT_USED_MARKER	((gpointer)mono_get_object_type ())

/*
 * Return true if this info type has the notion of identify.
 *
 * Some info types expect that each insert results in a new slot been assigned.
 */
static int
info_has_identity (MonoRgctxInfoType info_type)
{
	return info_type != MONO_RGCTX_INFO_CAST_CACHE;
}

/*
 * LOCKING: loader lock
 */
static void
rgctx_template_set_slot (MonoImage *image, MonoRuntimeGenericContextTemplate *template_, int type_argc,
	int slot, gpointer data, MonoRgctxInfoType info_type)
{
	int i;
	MonoRuntimeGenericContextInfoTemplate *list = get_info_templates (template_, type_argc);
	MonoRuntimeGenericContextInfoTemplate **oti = &list;

	g_assert (slot >= 0);
	g_assert (data);

	i = 0;
	while (i <= slot) {
		if (i > 0)
			oti = &(*oti)->next;
		if (!*oti)
			*oti = alloc_oti (image);
		++i;
	}

	g_assert (!(*oti)->data);
	(*oti)->data = data;
	(*oti)->info_type = info_type;

	set_info_templates (image, template_, type_argc, list);

	/* interlocked by loader lock (by definition) */
	if (data == MONO_RGCTX_SLOT_USED_MARKER)
		UnlockedIncrement (&rgctx_oti_num_markers);
	else
		UnlockedIncrement (&rgctx_oti_num_data);
}

/*
 * mono_method_get_declaring_generic_method:
 * @method: an inflated method
 *
 * Returns an inflated method's declaring method.
 */
MonoMethod*
mono_method_get_declaring_generic_method (MonoMethod *method)
{
	MonoMethodInflated *inflated;

	g_assert (method->is_inflated);

	inflated = (MonoMethodInflated*)method;

	return inflated->declaring;
}

/*
 * mono_class_get_method_generic:
 * @klass: a class
 * @method: a method
 * @error: set on error
 *
 * Given a class and a generic method, which has to be of an
 * instantiation of the same class that klass is an instantiation of,
 * returns the corresponding method in klass.  Example:
 *
 * klass is Gen<string>
 * method is Gen<object>.work<int>
 *
 * returns: Gen<string>.work<int>
 *
 * On error sets @error and returns NULL.
 */
MonoMethod*
mono_class_get_method_generic (MonoClass *klass, MonoMethod *method, MonoError *error)
{
	MonoMethod *declaring, *m;
	int i;

	if (method->is_inflated)
		declaring = mono_method_get_declaring_generic_method (method);
	else
		declaring = method;

	m = NULL;
	if (mono_class_is_ginst (klass)) {
		m = mono_class_get_inflated_method (klass, declaring, error);
		return_val_if_nok (error, NULL);
	}

	if (!m) {
		mono_class_setup_methods (klass);
		if (mono_class_has_failure (klass))
			return NULL;
		int mcount = mono_class_get_method_count (klass);
		MonoMethod **klass_methods = m_class_get_methods (klass);
		for (i = 0; i < mcount; ++i) {
			m = klass_methods [i];
			if (m == declaring)
				break;
			if (m->is_inflated && mono_method_get_declaring_generic_method (m) == declaring)
				break;
		}
		if (i >= mcount)
			return NULL;
	}

	if (method != declaring) {
		MonoGenericContext context;

		context.class_inst = NULL;
		context.method_inst = mono_method_get_context (method)->method_inst;

		m = mono_class_inflate_generic_method_checked (m, &context, error);
		return_val_if_nok (error, NULL);
	}

	return m;
}

static gpointer
inflate_info (MonoMemoryManager *mem_manager, MonoRuntimeGenericContextInfoTemplate *oti, MonoGenericContext *context, MonoClass *klass, gboolean temporary)
{
	gpointer data = oti->data;
	MonoRgctxInfoType info_type = oti->info_type;
	ERROR_DECL (error);

	g_assert (data);

	if (data == MONO_RGCTX_SLOT_USED_MARKER)
		return MONO_RGCTX_SLOT_USED_MARKER;

	switch (info_type)
	{
	case MONO_RGCTX_INFO_STATIC_DATA:
	case MONO_RGCTX_INFO_KLASS:
	case MONO_RGCTX_INFO_ELEMENT_KLASS:
	case MONO_RGCTX_INFO_VTABLE:
	case MONO_RGCTX_INFO_TYPE:
	case MONO_RGCTX_INFO_REFLECTION_TYPE:
	case MONO_RGCTX_INFO_CAST_CACHE:
	case MONO_RGCTX_INFO_ARRAY_ELEMENT_SIZE:
	case MONO_RGCTX_INFO_VALUE_SIZE:
	case MONO_RGCTX_INFO_CLASS_SIZEOF:
	case MONO_RGCTX_INFO_CLASS_BOX_TYPE:
	case MONO_RGCTX_INFO_CLASS_IS_REF_OR_CONTAINS_REFS:
	case MONO_RGCTX_INFO_MEMCPY:
	case MONO_RGCTX_INFO_BZERO:
	case MONO_RGCTX_INFO_LOCAL_OFFSET:
	case MONO_RGCTX_INFO_NULLABLE_CLASS_BOX:
	case MONO_RGCTX_INFO_NULLABLE_CLASS_UNBOX: {
		gpointer result = mono_class_inflate_generic_type_with_mempool (temporary ? NULL : m_class_get_image (klass),
			(MonoType *)data, context, error);
		mono_error_assert_msg_ok (error, "Could not inflate generic type"); /* FIXME proper error handling */
		return result;
	}

	case MONO_RGCTX_INFO_METHOD:
	case MONO_RGCTX_INFO_METHOD_FTNDESC:
	case MONO_RGCTX_INFO_GENERIC_METHOD_CODE:
	case MONO_RGCTX_INFO_GSHAREDVT_OUT_WRAPPER:
	case MONO_RGCTX_INFO_METHOD_RGCTX:
	case MONO_RGCTX_INFO_METHOD_CONTEXT:
	case MONO_RGCTX_INFO_REMOTING_INVOKE_WITH_CHECK:
	case MONO_RGCTX_INFO_METHOD_DELEGATE_CODE:
	case MONO_RGCTX_INFO_INTERP_METHOD:
	case MONO_RGCTX_INFO_LLVMONLY_INTERP_ENTRY: {
		MonoMethod *method = (MonoMethod *)data;
		MonoMethod *inflated_method;
		MonoType *inflated_type = mono_class_inflate_generic_type_checked (m_class_get_byval_arg (method->klass), context, error);
		mono_error_assert_ok (error); /* FIXME don't swallow the error */

		MonoClass *inflated_class = mono_class_from_mono_type_internal (inflated_type);

		mono_metadata_free_type (inflated_type);

		mono_class_init_internal (inflated_class);

		g_assert (!method->wrapper_type);

		if (m_class_get_byval_arg (inflated_class)->type == MONO_TYPE_ARRAY ||
			m_class_get_byval_arg (inflated_class)->type == MONO_TYPE_SZARRAY) {
			inflated_method = mono_method_search_in_array_class (inflated_class,
				method->name, method->signature);
		} else {
			ERROR_DECL (error);
			inflated_method = mono_class_inflate_generic_method_checked (method, context, error);
			g_assert (is_ok (error)); /* FIXME don't swallow the error */
		}
		mono_class_init_internal (inflated_method->klass);
		g_assert (inflated_method->klass == inflated_class);
		return inflated_method;
	}
	case MONO_RGCTX_INFO_METHOD_GSHAREDVT_INFO: {
		MonoGSharedVtMethodInfo *oinfo = (MonoGSharedVtMethodInfo *)data;
		MonoGSharedVtMethodInfo *res;
		int i;

		res = (MonoGSharedVtMethodInfo *)mono_mem_manager_alloc0 (mem_manager, sizeof (MonoGSharedVtMethodInfo));
		/*
		res->nlocals = info->nlocals;
		res->locals_types = g_new0 (MonoType*, info->nlocals);
		for (i = 0; i < info->nlocals; ++i)
			res->locals_types [i] = mono_class_inflate_generic_type (info->locals_types [i], context);
		*/
		res->num_entries = oinfo->num_entries;
		res->entries = (MonoRuntimeGenericContextInfoTemplate *)mono_mem_manager_alloc0 (mem_manager, sizeof (MonoRuntimeGenericContextInfoTemplate) * oinfo->num_entries);
		for (i = 0; i < oinfo->num_entries; ++i) {
			MonoRuntimeGenericContextInfoTemplate *otemplate = &oinfo->entries [i];
			MonoRuntimeGenericContextInfoTemplate *template_ = &res->entries [i];

			memcpy (template_, otemplate, sizeof (MonoRuntimeGenericContextInfoTemplate));
			template_->data = inflate_info (mem_manager, template_, context, klass, FALSE);
		}
		return res;
	}
	case MONO_RGCTX_INFO_METHOD_GSHAREDVT_OUT_TRAMPOLINE:
	case MONO_RGCTX_INFO_METHOD_GSHAREDVT_OUT_TRAMPOLINE_VIRT: {
		MonoJumpInfoGSharedVtCall *info = (MonoJumpInfoGSharedVtCall *)data;
		MonoMethod *method = info->method;
		MonoMethod *inflated_method;
		MonoType *inflated_type = mono_class_inflate_generic_type_checked (m_class_get_byval_arg (method->klass), context, error);
		mono_error_assert_ok (error); /* FIXME don't swallow the error */
		WrapperInfo *winfo = NULL;

		MonoClass *inflated_class = mono_class_from_mono_type_internal (inflated_type);
		MonoJumpInfoGSharedVtCall *res;

		res = (MonoJumpInfoGSharedVtCall *)mono_mem_manager_alloc0 (mem_manager, sizeof (MonoJumpInfoGSharedVtCall));
		/* Keep the original signature */
		res->sig = info->sig;

		mono_metadata_free_type (inflated_type);

		mono_class_init_internal (inflated_class);

		if (method->wrapper_type) {
			winfo = mono_marshal_get_wrapper_info (method);

			g_assert (winfo);
			g_assert (winfo->subtype == WRAPPER_SUBTYPE_SYNCHRONIZED_INNER);
			method = winfo->d.synchronized_inner.method;
		}

		if (m_class_get_byval_arg (inflated_class)->type == MONO_TYPE_ARRAY ||
			m_class_get_byval_arg (inflated_class)->type == MONO_TYPE_SZARRAY) {
			inflated_method = mono_method_search_in_array_class (inflated_class,
				method->name, method->signature);
		} else {
			ERROR_DECL (error);
			inflated_method = mono_class_inflate_generic_method_checked (method, context, error);
			g_assert (is_ok (error)); /* FIXME don't swallow the error */
		}
		mono_class_init_internal (inflated_method->klass);
		g_assert (inflated_method->klass == inflated_class);

		if (winfo) {
			g_assert (winfo->subtype == WRAPPER_SUBTYPE_SYNCHRONIZED_INNER);
			inflated_method = mono_marshal_get_synchronized_inner_wrapper (inflated_method);
		}

		res->method = inflated_method;

		return res;
	}

	case MONO_RGCTX_INFO_CLASS_FIELD:
	case MONO_RGCTX_INFO_FIELD_OFFSET: {
		ERROR_DECL (error);
		MonoClassField *field = (MonoClassField *)data;
		MonoType *inflated_type = mono_class_inflate_generic_type_checked (m_class_get_byval_arg (m_field_get_parent (field)), context, error);
		mono_error_assert_ok (error); /* FIXME don't swallow the error */

		MonoClass *inflated_class = mono_class_from_mono_type_internal (inflated_type);
		int i = field - m_class_get_fields (m_field_get_parent (field));
		gpointer dummy = NULL;

		mono_metadata_free_type (inflated_type);

		mono_class_get_fields_internal (inflated_class, &dummy);
		g_assert (m_class_get_fields (inflated_class));

		return &m_class_get_fields (inflated_class) [i];
	}
	case MONO_RGCTX_INFO_SIG_GSHAREDVT_IN_TRAMPOLINE_CALLI:
	case MONO_RGCTX_INFO_SIG_GSHAREDVT_OUT_TRAMPOLINE_CALLI: {
		MonoMethodSignature *sig = (MonoMethodSignature *)data;
		MonoMethodSignature *isig;
		ERROR_DECL (error);

		isig = mono_inflate_generic_signature (sig, context, error);
		g_assert (is_ok (error));
		return isig;
	}
	case MONO_RGCTX_INFO_VIRT_METHOD_CODE:
	case MONO_RGCTX_INFO_VIRT_METHOD_BOX_TYPE: {
		MonoJumpInfoVirtMethod *info = (MonoJumpInfoVirtMethod *)data;
		MonoJumpInfoVirtMethod *res;
		MonoType *t;
		ERROR_DECL (error);

		// FIXME: Temporary
		res = (MonoJumpInfoVirtMethod *)mono_mem_manager_alloc0 (mem_manager, sizeof (MonoJumpInfoVirtMethod));
		t = mono_class_inflate_generic_type_checked (m_class_get_byval_arg (info->klass), context, error);
		mono_error_assert_ok (error); /* FIXME don't swallow the error */

		res->klass = mono_class_from_mono_type_internal (t);
		mono_metadata_free_type (t);

		res->method = mono_class_inflate_generic_method_checked (info->method, context, error);
		g_assert (is_ok (error)); /* FIXME don't swallow the error */

		return res;
	}
	case MONO_RGCTX_INFO_DELEGATE_TRAMP_INFO: {
		ERROR_DECL (error);
		MonoDelegateClassMethodPair *dele_info = (MonoDelegateClassMethodPair*)data;

		MonoType *t = mono_class_inflate_generic_type_checked (m_class_get_byval_arg (dele_info->klass), context, error);
		mono_error_assert_msg_ok (error, "Could not inflate generic type"); /* FIXME proper error handling */

		MonoClass *klass = mono_class_from_mono_type_internal (t);
		mono_metadata_free_type (t);

		MonoMethod *method = mono_class_inflate_generic_method_checked (dele_info->method, context, error);
		mono_error_assert_msg_ok (error, "Could not inflate generic method"); /* FIXME proper error handling */

		// FIXME: Temporary
		MonoDelegateClassMethodPair *res = (MonoDelegateClassMethodPair *)mono_mem_manager_alloc0 (mem_manager, sizeof (MonoDelegateClassMethodPair));
		res->is_virtual = dele_info->is_virtual;
		res->method = method;
		res->klass = klass;
		return res;

	}
	default:
		g_assert_not_reached ();
	}
	/* Not reached, quiet compiler */
	return NULL;
}

static void
free_inflated_info (MonoRgctxInfoType info_type, gpointer info)
{
	if (!info)
		return;

	switch (info_type) {
	case MONO_RGCTX_INFO_STATIC_DATA:
	case MONO_RGCTX_INFO_KLASS:
	case MONO_RGCTX_INFO_ELEMENT_KLASS:
	case MONO_RGCTX_INFO_VTABLE:
	case MONO_RGCTX_INFO_TYPE:
	case MONO_RGCTX_INFO_REFLECTION_TYPE:
	case MONO_RGCTX_INFO_CAST_CACHE:
		mono_metadata_free_type ((MonoType *)info);
		break;
	default:
		break;
	}
}

static MonoRuntimeGenericContextInfoTemplate
class_get_rgctx_template_oti (MonoClass *klass, int type_argc, guint32 slot, gboolean temporary, gboolean shared, gboolean *do_free);

static MonoClass*
class_uninstantiated (MonoClass *klass)
{
	if (mono_class_is_ginst (klass))
		return mono_class_get_generic_class (klass)->container_class;
	return klass;
}

/*
 * get_shared_class:
 *
 *   Return the class used to store information when using generic sharing.
 */
static MonoClass*
get_shared_class (MonoClass *klass)
{
	return class_uninstantiated (klass);
}

/*
 * mono_class_get_runtime_generic_context_template:
 * @class: a class
 *
 * Looks up or constructs, if necessary, the runtime generic context template for class.
 * The template is the same for all instantiations of a class.
 */
static MonoRuntimeGenericContextTemplate*
mono_class_get_runtime_generic_context_template (MonoClass *klass)
{
	MonoRuntimeGenericContextTemplate *parent_template, *template_;
	guint32 i;

	klass = get_shared_class (klass);

	mono_loader_lock ();
	template_ = class_lookup_rgctx_template (klass);
	mono_loader_unlock ();

	if (template_)
		return template_;

	//g_assert (get_shared_class (class) == class);

	template_ = alloc_template (klass);

	mono_loader_lock ();

	if (m_class_get_parent (klass)) {
		guint32 num_entries;
		int max_argc, type_argc;

		parent_template = mono_class_get_runtime_generic_context_template (m_class_get_parent (klass));
		max_argc = template_get_max_argc (parent_template);

		for (type_argc = 0; type_argc <= max_argc; ++type_argc) {
			num_entries = rgctx_template_num_infos (parent_template, type_argc);

			/* FIXME: quadratic! */
			for (i = 0; i < num_entries; ++i) {
				MonoRuntimeGenericContextInfoTemplate oti;

				oti = class_get_rgctx_template_oti (m_class_get_parent (klass), type_argc, i, FALSE, FALSE, NULL);
				if (oti.data && oti.data != MONO_RGCTX_SLOT_USED_MARKER) {
					rgctx_template_set_slot (m_class_get_image (klass), template_, type_argc, i,
											 oti.data, oti.info_type);
				}
			}
		}
	}

	if (class_lookup_rgctx_template (klass)) {
		/* some other thread already set the template */
		template_ = class_lookup_rgctx_template (klass);
	} else {
		class_set_rgctx_template (klass, template_);

		if (m_class_get_parent (klass))
			register_generic_subclass (klass);
	}

	mono_loader_unlock ();

	return template_;
}

/*
 * class_get_rgctx_template_oti:
 *
 *   Return the info template of CLASS numbered TYPE_ARGC/SLOT.
 * temporary signifies whether the inflated info (oti.data) will be
 * used temporarily, in which case it might be heap-allocated, or
 * permanently, in which case it will be mempool-allocated.  If
 * temporary is set then *do_free will return whether the returned
 * data must be freed.
 *
 * LOCKING: loader lock
 */
static MonoRuntimeGenericContextInfoTemplate
class_get_rgctx_template_oti (MonoClass *klass, int type_argc, guint32 slot, gboolean temporary, gboolean shared, gboolean *do_free)
{
	g_assert ((temporary && do_free) || (!temporary && !do_free));

	DEBUG (printf ("get slot: %s %d\n", mono_type_full_name (m_class_get_byval_arg (class)), slot));

	if (mono_class_is_ginst (klass) && !shared) {
		MonoRuntimeGenericContextInfoTemplate oti;
		gboolean tmp_do_free;
		// FIXME:
		MonoJitMemoryManager *jit_mm = get_default_jit_mm ();

		oti = class_get_rgctx_template_oti (mono_class_get_generic_class (klass)->container_class,
											type_argc, slot, TRUE, FALSE, &tmp_do_free);
		if (oti.data) {
			gpointer info = oti.data;
			oti.data = inflate_info (jit_mm->mem_manager, &oti, &mono_class_get_generic_class (klass)->context, klass, temporary);
			if (tmp_do_free)
				free_inflated_info (oti.info_type, info);
		}
		if (temporary)
			*do_free = TRUE;

		return oti;
	} else {
		MonoRuntimeGenericContextTemplate *template_;
		MonoRuntimeGenericContextInfoTemplate *oti;

		template_ = mono_class_get_runtime_generic_context_template (klass);
		oti = rgctx_template_get_other_slot (template_, type_argc, slot);
		g_assert (oti);

		if (temporary)
			*do_free = FALSE;

		return *oti;
	}
}

// FIXME Consolidate the multiple functions named get_method_nofail.
static MonoMethod*
get_method_nofail (MonoClass *klass, const char *method_name, int num_params, int flags)
{
	MonoMethod *method;
	ERROR_DECL (error);
	method = mono_class_get_method_from_name_checked (klass, method_name, num_params, flags, error);
	mono_error_assert_ok (error);
	g_assertf (method, "Could not lookup method %s in %s", method_name, m_class_get_name (klass));
	return method;
}

static gpointer
class_type_info (MonoMemoryManager *mem_manager, MonoClass *klass, MonoRgctxInfoType info_type, MonoError *error)
{
	error_init (error);

	switch (info_type) {
	case MONO_RGCTX_INFO_STATIC_DATA: {
		MonoVTable *vtable = mono_class_vtable_checked (klass, error);
		return_val_if_nok (error, NULL);
		return mono_vtable_get_static_field_data (vtable);
	}
	case MONO_RGCTX_INFO_KLASS:
		return klass;
	case MONO_RGCTX_INFO_ELEMENT_KLASS:
		return m_class_get_element_class (klass);
	case MONO_RGCTX_INFO_VTABLE: {
		MonoVTable *vtable = mono_class_vtable_checked (klass, error);
		return_val_if_nok (error, NULL);
		return vtable;
	}
	case MONO_RGCTX_INFO_CAST_CACHE: {
		/*First slot is the cache itself, the second the vtable.*/
		gpointer **cache_data = (gpointer **)mono_mem_manager_alloc0 (mem_manager, sizeof (gpointer) * 2);
		cache_data [1] = (gpointer *)klass;
		return cache_data;
	}
	case MONO_RGCTX_INFO_ARRAY_ELEMENT_SIZE:
		return GUINT_TO_POINTER (mono_class_array_element_size (klass));
	case MONO_RGCTX_INFO_VALUE_SIZE:
		if (MONO_TYPE_IS_REFERENCE (m_class_get_byval_arg (klass)))
			return GUINT_TO_POINTER (sizeof (gpointer));
		else
			return GUINT_TO_POINTER (mono_class_value_size (klass, NULL));
	case MONO_RGCTX_INFO_CLASS_SIZEOF: {
		int align;
		return GINT_TO_POINTER (mono_type_size (m_class_get_byval_arg (klass), &align));
	}
	case MONO_RGCTX_INFO_CLASS_BOX_TYPE:
		if (MONO_TYPE_IS_REFERENCE (m_class_get_byval_arg (klass)))
			return GUINT_TO_POINTER (MONO_GSHAREDVT_BOX_TYPE_REF);
		else if (mono_class_is_nullable (klass))
			return GUINT_TO_POINTER (MONO_GSHAREDVT_BOX_TYPE_NULLABLE);
		else
			return GUINT_TO_POINTER (MONO_GSHAREDVT_BOX_TYPE_VTYPE);
	case MONO_RGCTX_INFO_CLASS_IS_REF_OR_CONTAINS_REFS:
		mono_class_init_internal (klass);
		/* Can't return 0 */
		if (MONO_TYPE_IS_REFERENCE (m_class_get_byval_arg (klass)) || m_class_has_references (klass))
			return GUINT_TO_POINTER (2);
		else
			return GUINT_TO_POINTER (1);
	case MONO_RGCTX_INFO_MEMCPY:
	case MONO_RGCTX_INFO_BZERO: {
		static MonoMethod *memcpy_method [17];
		static MonoMethod *bzero_method [17];
		MonoJitMemoryManager *jit_mm;
		int size;
		guint32 align;

		/* The memcpy methods are in the default memory alc */
		jit_mm = get_default_jit_mm ();

		if (MONO_TYPE_IS_REFERENCE (m_class_get_byval_arg (klass))) {
			size = sizeof (gpointer);
			align = sizeof (gpointer);
		} else {
			size = mono_class_value_size (klass, &align);
		}

		if (size != 1 && size != 2 && size != 4 && size != 8)
			size = 0;
		if (align < size)
			size = 0;

		if (info_type == MONO_RGCTX_INFO_MEMCPY) {
			if (!memcpy_method [size]) {
				MonoMethod *m;
				char name [32];

				if (size == 0)
					sprintf (name, "memcpy");
				else
					sprintf (name, "memcpy_aligned_%d", size);
				m = get_method_nofail (mono_defaults.string_class, name, 3, 0);
				g_assert (m);
				mono_memory_barrier ();
				memcpy_method [size] = m;
			}
			if (!jit_mm->memcpy_addr [size]) {
				gpointer addr = mono_compile_method_checked (memcpy_method [size], error);
				mono_memory_barrier ();
				jit_mm->memcpy_addr [size] = (gpointer *)addr;
				mono_error_assert_ok (error);
			}
			return jit_mm->memcpy_addr [size];
		} else {
			if (!bzero_method [size]) {
				MonoMethod *m;
				char name [32];

				if (size == 0)
					sprintf (name, "bzero");
				else
					sprintf (name, "bzero_aligned_%d", size);
				m = get_method_nofail (mono_defaults.string_class, name, 2, 0);
				g_assert (m);
				mono_memory_barrier ();
				bzero_method [size] = m;
			}
			if (!jit_mm->bzero_addr [size]) {
				gpointer addr = mono_compile_method_checked (bzero_method [size], error);
				mono_memory_barrier ();
				jit_mm->bzero_addr [size] = (gpointer *)addr;
				mono_error_assert_ok (error);
			}
			return jit_mm->bzero_addr [size];
		}
	}
	case MONO_RGCTX_INFO_NULLABLE_CLASS_BOX:
	case MONO_RGCTX_INFO_NULLABLE_CLASS_UNBOX: {
		MonoMethod *method;
		gpointer addr, arg;
		MonoJitInfo *ji;
		MonoMethodSignature *sig, *gsig;
		MonoMethod *gmethod;

		if (!mono_class_is_nullable (klass))
			/* This can happen since all the entries in MonoGSharedVtMethodInfo are inflated, even those which are not used */
			return NULL;

		if (info_type == MONO_RGCTX_INFO_NULLABLE_CLASS_BOX)
			method = mono_class_get_method_from_name_checked (klass, "Box", 1, 0, error);
		else
			method = mono_class_get_method_from_name_checked (klass, "Unbox", 1, 0, error);

		return_val_if_nok (error, NULL);

		addr = mono_jit_compile_method (method, error);
		return_val_if_nok (error, NULL);

		// The caller uses the gsharedvt call signature

		if (mono_llvm_only) {
			/* FIXME: We have no access to the gsharedvt signature/gsctx used by the caller, so have to construct it ourselves */
			gmethod = mini_get_shared_method_full (method, SHARE_MODE_GSHAREDVT, error);
			if (!gmethod)
				return NULL;
			sig = mono_method_signature_internal (method);
			gsig = mono_method_signature_internal (gmethod);

			addr = mini_llvmonly_add_method_wrappers (method, addr, TRUE, FALSE, &arg);
			return mini_llvmonly_create_ftndesc (method, addr, arg);
		}

		ji = mini_jit_info_table_find (mono_get_addr_from_ftnptr (addr));
		g_assert (ji);
		if (mini_jit_info_is_gsharedvt (ji))
			return mono_create_static_rgctx_trampoline (method, addr);
		else {
			/* Need to add an out wrapper */

			/* FIXME: We have no access to the gsharedvt signature/gsctx used by the caller, so have to construct it ourselves */
			gmethod = mini_get_shared_method_full (method, SHARE_MODE_GSHAREDVT, error);
			if (!gmethod)
				return NULL;
			sig = mono_method_signature_internal (method);
			gsig = mono_method_signature_internal (gmethod);

			addr = mini_get_gsharedvt_wrapper (FALSE, addr, sig, gsig, -1, FALSE);
			addr = mono_create_static_rgctx_trampoline (method, addr);
			return addr;
		}
	}
	default:
		g_assert_not_reached ();
	}
	/* Not reached */
	return NULL;
}

static gboolean
ji_is_gsharedvt (MonoJitInfo *ji)
{
	if (ji && ji->has_generic_jit_info && (mono_jit_info_get_generic_sharing_context (ji)->is_gsharedvt))
		return TRUE;
	else
		return FALSE;
}

/*
 * Describes the information used to construct a gsharedvt arg trampoline.
 */
typedef struct {
	gboolean is_in;
	gboolean calli;
	gint32 vcall_offset;
	gpointer addr;
	MonoMethodSignature *sig, *gsig;
} GSharedVtTrampInfo;

static guint
tramp_info_hash (gconstpointer key)
{
	GSharedVtTrampInfo *tramp = (GSharedVtTrampInfo *)key;

	return (gsize)tramp->addr;
}

static gboolean
tramp_info_equal (gconstpointer a, gconstpointer b)
{
	GSharedVtTrampInfo *tramp1 = (GSharedVtTrampInfo *)a;
	GSharedVtTrampInfo *tramp2 = (GSharedVtTrampInfo *)b;

	/* The signatures should be internalized */
	return tramp1->is_in == tramp2->is_in && tramp1->calli == tramp2->calli && tramp1->vcall_offset == tramp2->vcall_offset &&
		tramp1->addr == tramp2->addr && tramp1->sig == tramp2->sig && tramp1->gsig == tramp2->gsig;
}

static GENERATE_GET_CLASS_WITH_CACHE (valuetuple_0, "Mono", "ValueTuple");
static GENERATE_GET_CLASS_WITH_CACHE (valuetuple_1, "Mono", "ValueTuple`1");
static GENERATE_GET_CLASS_WITH_CACHE (valuetuple_2, "Mono", "ValueTuple`2");
static GENERATE_GET_CLASS_WITH_CACHE (valuetuple_3, "Mono", "ValueTuple`3");
static GENERATE_GET_CLASS_WITH_CACHE (valuetuple_4, "Mono", "ValueTuple`4");
static GENERATE_GET_CLASS_WITH_CACHE (valuetuple_5, "Mono", "ValueTuple`5");

static MonoType*
get_wrapper_shared_type (MonoType *t);
static MonoType*
get_wrapper_shared_type_full (MonoType *t, gboolean field);

/*
 * get_wrapper_shared_vtype:
 *
 *   Return an instantiation of one of the Mono.ValueTuple types with the same
 * layout as the valuetype KLASS.
 */
static MonoType*
get_wrapper_shared_vtype (MonoType *t)
{
	ERROR_DECL (error);
	MonoGenericContext ctx;
	MonoType *args [16];
	MonoClass *klass;
	MonoClass *tuple_class = NULL;
	int findex = 0;

	// FIXME: Map 1 member structs to primitive types on platforms where its supported

	klass = mono_class_from_mono_type_internal (t);
	/* Under mono, auto and sequential layout are the same for valuetypes, see mono_class_layout_fields () */
	if (((mono_class_get_flags (klass) & TYPE_ATTRIBUTE_LAYOUT_MASK) != TYPE_ATTRIBUTE_SEQUENTIAL_LAYOUT) &&
		((mono_class_get_flags (klass) & TYPE_ATTRIBUTE_LAYOUT_MASK) != TYPE_ATTRIBUTE_AUTO_LAYOUT))
		return NULL;
	mono_class_setup_fields (klass);
	if (mono_class_has_failure (klass))
		return NULL;

	if (m_class_get_type_token (klass) && mono_metadata_packing_from_typedef (m_class_get_image (klass), m_class_get_type_token (klass), NULL, NULL))
		return NULL;

	int num_fields = mono_class_get_field_count (klass);
	MonoClassField *klass_fields = m_class_get_fields (klass);

	for (int i = 0; i < num_fields; ++i) {
		MonoClassField *field = &klass_fields [i];

		if (field->type->attrs & (FIELD_ATTRIBUTE_STATIC | FIELD_ATTRIBUTE_HAS_FIELD_RVA))
			continue;
		MonoType *ftype = get_wrapper_shared_type_full (field->type, TRUE);
		if (m_class_is_byreflike (mono_class_from_mono_type_internal (ftype)))
			/* Cannot inflate generic params with byreflike types */
			return NULL;
		args [findex ++] = ftype;
		if (findex >= 16)
			break;
	}

#ifdef TARGET_WASM
	guint32 align;
	int size = mono_class_value_size (klass, &align);

	/* Other platforms might pass small valuestypes or valuetypes with non-int fields differently */
	if (align == 4 && size <= 4 * 5) {
		findex = size / align;
		for (int i = 0; i < findex; ++i)
			args [i] = m_class_get_byval_arg (mono_get_int32_class ());
	} else if (align == 8 && size <= 8 * 5) {
		findex = size / align;
		for (int i = 0; i < findex; ++i)
			args [i] = m_class_get_byval_arg (mono_get_int64_class ());
	} else {
		if (findex > 5)
			return NULL;
	}
#else
	if (findex > 5)
		return NULL;
#endif

	switch (findex) {
	case 0:
		tuple_class = mono_class_get_valuetuple_0_class ();
		break;
	case 1:
		tuple_class = mono_class_get_valuetuple_1_class ();
		break;
	case 2:
		tuple_class = mono_class_get_valuetuple_2_class ();
		break;
	case 3:
		tuple_class = mono_class_get_valuetuple_3_class ();
		break;
	case 4:
		tuple_class = mono_class_get_valuetuple_4_class ();
		break;
	case 5:
		tuple_class = mono_class_get_valuetuple_5_class ();
		break;
	default:
		g_assert_not_reached ();
		break;
	}
	g_assert (tuple_class);

	memset (&ctx, 0, sizeof (ctx));
	ctx.class_inst = mono_metadata_get_generic_inst (findex, args);

	MonoClass *tuple_inst = mono_class_inflate_generic_class_checked (tuple_class, &ctx, error);
	mono_error_assert_ok (error);

	//printf ("T: %s\n", mono_class_full_name (tuple_inst));

	return m_class_get_byval_arg (tuple_inst);
}

/*
 * get_wrapper_shared_type:
 *
 *   Return a type which is handled identically wrt to calling conventions as T.
 */
static MonoType*
get_wrapper_shared_type_full (MonoType *t, gboolean is_field)
{
	if (m_type_is_byref (t))
		return mono_class_get_byref_type (mono_defaults.int_class);
	t = mini_get_underlying_type (t);

	switch (t->type) {
	case MONO_TYPE_I1:
		/* This removes any attributes etc. */
		return m_class_get_byval_arg (mono_defaults.sbyte_class);
	case MONO_TYPE_U1:
		return m_class_get_byval_arg (mono_defaults.byte_class);
	case MONO_TYPE_I2:
		return m_class_get_byval_arg (mono_defaults.int16_class);
	case MONO_TYPE_U2:
		return m_class_get_byval_arg (mono_defaults.uint16_class);
	case MONO_TYPE_I4:
		return mono_get_int32_type ();
	case MONO_TYPE_U4:
		return m_class_get_byval_arg (mono_defaults.uint32_class);
	case MONO_TYPE_I8:
#if TARGET_SIZEOF_VOID_P == 8
		/* Use native int as its already used for byref */
		return m_class_get_byval_arg (mono_defaults.int_class);
#else
		return m_class_get_byval_arg (mono_defaults.int64_class);
#endif
	case MONO_TYPE_U8:
		return m_class_get_byval_arg (mono_defaults.uint64_class);
	case MONO_TYPE_I:
#if TARGET_SIZEOF_VOID_P == 8
		return m_class_get_byval_arg (mono_defaults.int_class);
#else
		return m_class_get_byval_arg (mono_defaults.int32_class);
#endif
	case MONO_TYPE_U:
#if TARGET_SIZEOF_VOID_P == 8
		return m_class_get_byval_arg (mono_defaults.uint64_class);
#else
		return m_class_get_byval_arg (mono_defaults.uint32_class);
#endif
	case MONO_TYPE_R4:
		return m_class_get_byval_arg (mono_defaults.single_class);
	case MONO_TYPE_R8:
		return m_class_get_byval_arg (mono_defaults.double_class);
	case MONO_TYPE_OBJECT:
	case MONO_TYPE_CLASS:
	case MONO_TYPE_SZARRAY:
	case MONO_TYPE_ARRAY:
	case MONO_TYPE_PTR:
		// FIXME: refs and intptr cannot be shared because
		// they are treated differently when a method has a vret arg,
		// see get_call_info ().
		return mono_get_object_type ();
		//return mono_get_int_type ();
	case MONO_TYPE_GENERICINST: {
		ERROR_DECL (error);
		MonoClass *klass;
		MonoGenericContext ctx;
		MonoGenericContext *orig_ctx;
		MonoGenericInst *inst;
		MonoType *args [16];
		int i;

		if (!MONO_TYPE_ISSTRUCT (t))
			return get_wrapper_shared_type (mono_get_object_type ());

		klass = mono_class_from_mono_type_internal (t);
		orig_ctx = &mono_class_get_generic_class (klass)->context;

		memset (&ctx, 0, sizeof (MonoGenericContext));

		inst = orig_ctx->class_inst;
		if (inst) {
			g_assert (inst->type_argc < 16);
			for (i = 0; i < inst->type_argc; ++i)
				args [i] = get_wrapper_shared_type_full (inst->type_argv [i], TRUE);
			ctx.class_inst = mono_metadata_get_generic_inst (inst->type_argc, args);
		}
		inst = orig_ctx->method_inst;
		if (inst) {
			g_assert (inst->type_argc < 16);
			for (i = 0; i < inst->type_argc; ++i)
				args [i] = get_wrapper_shared_type_full (inst->type_argv [i], TRUE);
			ctx.method_inst = mono_metadata_get_generic_inst (inst->type_argc, args);
		}
		klass = mono_class_inflate_generic_class_checked (mono_class_get_generic_class (klass)->container_class, &ctx, error);
		mono_error_assert_ok (error); /* FIXME don't swallow the error */

		t = m_class_get_byval_arg (klass);
		MonoType *shared_type = get_wrapper_shared_vtype (t);
		if (shared_type)
			t = shared_type;
		return t;
	}
	case MONO_TYPE_VALUETYPE: {
		MonoType *shared_type = get_wrapper_shared_vtype (t);
		if (shared_type)
			t = shared_type;
		return t;
	}
	default:
		break;
	}

	//printf ("%s\n", mono_type_full_name (t));
	return t;
}

static MonoType*
get_wrapper_shared_type (MonoType *t)
{
	return get_wrapper_shared_type_full (t, FALSE);
}


/* Returns the intptr type for types that are passed in a single register */
static MonoType*
get_wrapper_shared_type_reg (MonoType *t, gboolean pinvoke)
{
	MonoType *orig_t = t;

	t = get_wrapper_shared_type (t);
	if (m_type_is_byref (t))
		return t;

	switch (t->type) {
	case MONO_TYPE_BOOLEAN:
	case MONO_TYPE_CHAR:
	case MONO_TYPE_I1:
	case MONO_TYPE_U1:
	case MONO_TYPE_I2:
	case MONO_TYPE_U2:
	case MONO_TYPE_I4:
	case MONO_TYPE_U4:
	case MONO_TYPE_I:
	case MONO_TYPE_U:
#if TARGET_SIZEOF_VOID_P == 8
	case MONO_TYPE_I8:
	case MONO_TYPE_U8:
		return mono_get_int_type ();
#endif
	case MONO_TYPE_OBJECT:
	case MONO_TYPE_STRING:
	case MONO_TYPE_CLASS:
	case MONO_TYPE_SZARRAY:
	case MONO_TYPE_ARRAY:
	case MONO_TYPE_PTR:
		return mono_get_int_type ();
	case MONO_TYPE_GENERICINST:
		if (orig_t->type == MONO_TYPE_VALUETYPE && pinvoke)
			/*
			 * These are translated to instances of Mono.ValueTuple, but generic types
			 * cannot be passed in pinvoke.
			 */
			return orig_t;
		else
			return t;
	default:
		return t;
	}
}

static MonoMethodSignature*
mini_get_underlying_reg_signature (MonoMethodSignature *sig)
{
	MonoMethodSignature *res = mono_metadata_signature_dup (sig);
	int i;

	res->ret = get_wrapper_shared_type_reg (sig->ret, sig->pinvoke);
	for (i = 0; i < sig->param_count; ++i)
		res->params [i] = get_wrapper_shared_type_reg (sig->params [i], sig->pinvoke);
	res->generic_param_count = 0;
	res->is_inflated = 0;

	return res;
}

static MonoMethodSignature*
mini_get_underlying_signature (MonoMethodSignature *sig)
{
	MonoMethodSignature *res = mono_metadata_signature_dup (sig);
	int i;

	res->ret = get_wrapper_shared_type (sig->ret);
	for (i = 0; i < sig->param_count; ++i)
		res->params [i] = get_wrapper_shared_type (sig->params [i]);
	res->generic_param_count = 0;
	res->is_inflated = 0;

	return res;
}

/*
 * mini_get_gsharedvt_in_sig_wrapper:
 *
 *   Return a wrapper to translate between the normal and gsharedvt calling conventions of SIG.
 * The returned wrapper has a signature of SIG, plus one extra argument, which is an <addr, rgctx> pair.
 * The extra argument is passed the same way as an rgctx to shared methods.
 * It calls <addr> using the gsharedvt version of SIG, passing in <rgctx> as an extra argument.
 */
MonoMethod*
mini_get_gsharedvt_in_sig_wrapper (MonoMethodSignature *sig)
{
	MonoMethodBuilder *mb;
	MonoMethod *res, *cached;
	WrapperInfo *info;
	MonoMethodSignature *csig, *gsharedvt_sig;
	int i, pindex;
	static GHashTable *cache;

	// FIXME: Memory management
	sig = mini_get_underlying_signature (sig);

	// FIXME: Normal cache
	gshared_lock ();
	if (!cache)
		cache = g_hash_table_new_full ((GHashFunc)mono_signature_hash, (GEqualFunc)mono_metadata_signature_equal, NULL, NULL);
	res = (MonoMethod*)g_hash_table_lookup (cache, sig);
	gshared_unlock ();
	if (res) {
		g_free (sig);
		return res;
	}

	/* Create the signature for the wrapper */
	// FIXME:
	csig = g_malloc0 (MONO_SIZEOF_METHOD_SIGNATURE + ((sig->param_count + 1) * sizeof (MonoType*)));
	memcpy (csig, sig, mono_metadata_signature_size (sig));
	csig->param_count ++;
	csig->params [sig->param_count] = mono_get_int_type ();
#ifdef ENABLE_ILGEN
	char ** const param_names = g_new0 (char*, csig->param_count);
	for (int i = 0; i < sig->param_count; ++i)
		param_names [i] = g_strdup_printf ("%d", i);
	param_names [sig->param_count] = g_strdup ("ftndesc");
#endif

	/* Create the signature for the gsharedvt callconv */
	gsharedvt_sig = g_malloc0 (MONO_SIZEOF_METHOD_SIGNATURE + ((sig->param_count + 2) * sizeof (MonoType*)));
	memcpy (gsharedvt_sig, sig, mono_metadata_signature_size (sig));
	pindex = 0;
	/* The return value is returned using an explicit vret argument */
	if (sig->ret->type != MONO_TYPE_VOID) {
		gsharedvt_sig->params [pindex ++] = mono_get_int_type ();
		gsharedvt_sig->ret = mono_get_void_type ();
	}
	for (i = 0; i < sig->param_count; i++) {
		gsharedvt_sig->params [pindex] = sig->params [i];
		if (!m_type_is_byref (sig->params [i])) {
			gsharedvt_sig->params [pindex] = mono_metadata_type_dup (NULL, gsharedvt_sig->params [pindex]);
			gsharedvt_sig->params [pindex]->byref__ = 1;
		}
		pindex ++;
	}
	/* Rgctx arg */
	gsharedvt_sig->params [pindex ++] = mono_get_int_type ();
	gsharedvt_sig->param_count = pindex;

	// FIXME: Use shared signatures
	mb = mono_mb_new (mono_defaults.object_class, sig->hasthis ? "gsharedvt_in_sig" : "gsharedvt_in_sig_static", MONO_WRAPPER_OTHER);
#ifdef ENABLE_ILGEN
	mono_mb_set_param_names (mb, (const char**)param_names);
#endif

#ifndef DISABLE_JIT
	int retval_var = 0;
	if (sig->ret->type != MONO_TYPE_VOID)
		retval_var = mono_mb_add_local (mb, sig->ret);

	/* Make the call */
	if (sig->hasthis)
		mono_mb_emit_ldarg (mb, 0);
	if (sig->ret->type != MONO_TYPE_VOID)
		mono_mb_emit_ldloc_addr (mb, retval_var);
	for (i = 0; i < sig->param_count; i++) {
		if (m_type_is_byref (sig->params [i]))
			mono_mb_emit_ldarg (mb, i + (sig->hasthis == TRUE));
		else
			mono_mb_emit_ldarg_addr (mb, i + (sig->hasthis == TRUE));
	}
	/* Rgctx arg */
	mono_mb_emit_ldarg (mb, sig->param_count + (sig->hasthis ? 1 : 0));
	mono_mb_emit_icon (mb, TARGET_SIZEOF_VOID_P);
	mono_mb_emit_byte (mb, CEE_ADD);
	mono_mb_emit_byte (mb, CEE_LDIND_I);
	/* Method to call */
	mono_mb_emit_ldarg (mb, sig->param_count + (sig->hasthis ? 1 : 0));
	mono_mb_emit_byte (mb, CEE_LDIND_I);
	mono_mb_emit_calli (mb, gsharedvt_sig);
	if (sig->ret->type != MONO_TYPE_VOID)
		mono_mb_emit_ldloc (mb, retval_var);
	mono_mb_emit_byte (mb, CEE_RET);
#endif

	info = mono_wrapper_info_create (mb, WRAPPER_SUBTYPE_GSHAREDVT_IN_SIG);
	info->d.gsharedvt.sig = sig;

	res = mono_mb_create (mb, csig, sig->param_count + 16, info);
#ifdef ENABLE_ILGEN
	for (int i = 0; i < sig->param_count + 1; ++i)
		g_free (param_names [i]);
	g_free (param_names);
#endif

	gshared_lock ();
	cached = (MonoMethod*)g_hash_table_lookup (cache, sig);
	if (cached)
		res = cached;
	else
		g_hash_table_insert (cache, sig, res);
	gshared_unlock ();
	return res;
}

/*
 * mini_get_gsharedvt_out_sig_wrapper:
 *
 *   Same as in_sig_wrapper, but translate between the gsharedvt and normal signatures.
 */
MonoMethod*
mini_get_gsharedvt_out_sig_wrapper (MonoMethodSignature *sig)
{
	MonoMethodBuilder *mb;
	MonoMethod *res, *cached;
	WrapperInfo *info;
	MonoMethodSignature *normal_sig, *csig;
	int i, pindex, args_start;
	static GHashTable *cache;

	// FIXME: Memory management
	sig = mini_get_underlying_signature (sig);

	// FIXME: Normal cache
	gshared_lock ();
	if (!cache)
		cache = g_hash_table_new_full ((GHashFunc)mono_signature_hash, (GEqualFunc)mono_metadata_signature_equal, NULL, NULL);
	res = (MonoMethod*)g_hash_table_lookup (cache, sig);
	gshared_unlock ();
	if (res) {
		g_free (sig);
		return res;
	}

	/* Create the signature for the wrapper */
	// FIXME:
	csig = g_malloc0 (MONO_SIZEOF_METHOD_SIGNATURE + ((sig->param_count + 2) * sizeof (MonoType*)));
	memcpy (csig, sig, mono_metadata_signature_size (sig));
	pindex = 0;
	char ** const param_names = g_new0 (char*, sig->param_count + 2);
	/* The return value is returned using an explicit vret argument */
	if (sig->ret->type != MONO_TYPE_VOID) {
		csig->params [pindex] = mono_get_int_type ();
		csig->ret = mono_get_void_type ();
		param_names [pindex] = g_strdup ("vret");
		pindex ++;
	}
	args_start = pindex;
	if (sig->hasthis)
		args_start ++;
	for (i = 0; i < sig->param_count; i++) {
		csig->params [pindex] = sig->params [i];
		param_names [pindex] = g_strdup_printf ("%d", i);
		if (!m_type_is_byref (sig->params [i])) {
			csig->params [pindex] = mono_metadata_type_dup (NULL, csig->params [pindex]);
			csig->params [pindex]->byref__ = 1;
		}
		pindex ++;
	}
	/* Rgctx arg */
	csig->params [pindex] = mono_get_int_type ();
	param_names [pindex] = g_strdup ("ftndesc");
	pindex  ++;
	csig->param_count = pindex;

	/* Create the signature for the normal callconv */
	normal_sig = g_malloc0 (MONO_SIZEOF_METHOD_SIGNATURE + ((sig->param_count + 2) * sizeof (MonoType*)));
	memcpy (normal_sig, sig, mono_metadata_signature_size (sig));
	normal_sig->param_count ++;
	normal_sig->params [sig->param_count] = mono_get_int_type ();

	// FIXME: Use shared signatures
	mb = mono_mb_new (mono_defaults.object_class, "gsharedvt_out_sig", MONO_WRAPPER_OTHER);
#ifdef ENABLE_ILGEN
	mono_mb_set_param_names (mb, (const char**)param_names);
#endif

#ifndef DISABLE_JIT
	int ldind_op, stind_op;
	if (sig->ret->type != MONO_TYPE_VOID)
		/* Load return address */
		mono_mb_emit_ldarg (mb, sig->hasthis ? 1 : 0);

	/* Make the call */
	if (sig->hasthis)
		mono_mb_emit_ldarg (mb, 0);
	for (i = 0; i < sig->param_count; i++) {
		if (m_type_is_byref (sig->params [i])) {
			mono_mb_emit_ldarg (mb, args_start + i);
		} else {
			ldind_op = mono_type_to_ldind (sig->params [i]);
			mono_mb_emit_ldarg (mb, args_start + i);
			// FIXME:
			if (ldind_op == CEE_LDOBJ)
				mono_mb_emit_op (mb, CEE_LDOBJ, mono_class_from_mono_type_internal (sig->params [i]));
			else
				mono_mb_emit_byte (mb, ldind_op);
		}
	}
	/* Rgctx arg */
	mono_mb_emit_ldarg (mb, args_start + sig->param_count);
	mono_mb_emit_icon (mb, TARGET_SIZEOF_VOID_P);
	mono_mb_emit_byte (mb, CEE_ADD);
	mono_mb_emit_byte (mb, CEE_LDIND_I);
	/* Method to call */
	mono_mb_emit_ldarg (mb, args_start + sig->param_count);
	mono_mb_emit_byte (mb, CEE_LDIND_I);
	mono_mb_emit_calli (mb, normal_sig);
	if (sig->ret->type != MONO_TYPE_VOID) {
		/* Store return value */
		stind_op = mono_type_to_stind (sig->ret);
		// FIXME:
		if (stind_op == CEE_STOBJ)
			mono_mb_emit_op (mb, CEE_STOBJ, mono_class_from_mono_type_internal (sig->ret));
		else if (stind_op == CEE_STIND_REF)
			/* Avoid write barriers, the vret arg points to the stack */
			mono_mb_emit_byte (mb, CEE_STIND_I);
		else
			mono_mb_emit_byte (mb, stind_op);
	}
	mono_mb_emit_byte (mb, CEE_RET);
#endif

	info = mono_wrapper_info_create (mb, WRAPPER_SUBTYPE_GSHAREDVT_OUT_SIG);
	info->d.gsharedvt.sig = sig;

	res = mono_mb_create (mb, csig, sig->param_count + 16, info);
	for (int i = 0; i < sig->param_count + 1; ++i)
		g_free (param_names [i]);
	g_free (param_names);

	gshared_lock ();
	cached = (MonoMethod*)g_hash_table_lookup (cache, sig);
	if (cached)
		res = cached;
	else
		g_hash_table_insert (cache, sig, res);
	gshared_unlock ();
	return res;
}

static gboolean
signature_equal_pinvoke (MonoMethodSignature *sig1, MonoMethodSignature *sig2)
{
	/* mono_metadata_signature_equal () doesn't do this check */
	if (sig1->pinvoke != sig2->pinvoke)
		return FALSE;
	return mono_metadata_signature_equal (sig1, sig2);
}

/*
 * mini_get_interp_in_wrapper:
 *
 *   Return a wrapper which can be used to transition from compiled code to the interpreter.
 * The wrapper has the same signature as SIG. It is very similar to a gsharedvt_in wrapper,
 * except the 'extra_arg' is passed in the rgctx reg, so this wrapper needs to be
 * called through a static rgctx trampoline.
 * FIXME: Move this elsewhere.
 */
MonoMethod*
mini_get_interp_in_wrapper (MonoMethodSignature *sig)
{
	MonoMethodBuilder *mb;
	MonoMethod *res, *cached;
	WrapperInfo *info;
	MonoMethodSignature *csig, *entry_sig;
	int i, pindex;
	static GHashTable *cache;
	const char *name;
	gboolean generic = FALSE;
#ifndef DISABLE_JIT
	gboolean return_native_struct;
#endif

	sig = mini_get_underlying_reg_signature (sig);

	gshared_lock ();
	if (!cache)
		cache = g_hash_table_new_full ((GHashFunc)mono_signature_hash, (GEqualFunc)signature_equal_pinvoke, NULL, NULL);
	res = (MonoMethod*)g_hash_table_lookup (cache, sig);
	gshared_unlock ();
	if (res) {
		g_free (sig);
		return res;
	}

	if (sig->param_count > MAX_INTERP_ENTRY_ARGS)
		/* Call the generic interpreter entry point, the specialized ones only handle a limited number of arguments */
		generic = TRUE;

	/*
	 * If we need to return a native struct, we can't allocate a local and store it
	 * there since that assumes a managed representation. Instead we allocate on the
	 * stack, pass this address to the interp_entry and when we return it we use
	 * CEE_MONO_LDNATIVEOBJ
	 */
<<<<<<< HEAD
#ifndef DISABLE_JIT
	return_native_struct =
#endif
		sig->ret->type == MONO_TYPE_VALUETYPE && sig->pinvoke;
=======
	return_native_struct = sig->ret->type == MONO_TYPE_VALUETYPE && sig->pinvoke && !sig->marshalling_disabled;
>>>>>>> b55905a4

	/* Create the signature for the wrapper */
	csig = g_malloc0 (MONO_SIZEOF_METHOD_SIGNATURE + (sig->param_count * sizeof (MonoType*)));
	memcpy (csig, sig, mono_metadata_signature_size (sig));

	for (i = 0; i < sig->param_count; i++) {
		if (m_type_is_byref (sig->params [i]))
			csig->params [i] = mono_class_get_byref_type (mono_defaults.int_class);
	}

	MonoType *int_type = mono_get_int_type ();
	/* Create the signature for the callee callconv */
	if (generic) {
		/*
		 * The called function has the following signature:
		 * interp_entry_general (gpointer this_arg, gpointer res, gpointer *args, gpointer rmethod)
		 */
		entry_sig = g_malloc0 (MONO_SIZEOF_METHOD_SIGNATURE + (4 * sizeof (MonoType*)));
		entry_sig->ret = mono_get_void_type ();
		entry_sig->param_count = 4;
		entry_sig->params [0] = int_type;
		entry_sig->params [1] = int_type;
		entry_sig->params [2] = int_type;
		entry_sig->params [3] = int_type;
		name = "interp_in_generic";
		generic = TRUE;
	} else  {
		/*
		 * The called function has the following signature:
		 * void entry(<optional this ptr>, <optional return ptr>, <arguments>, <extra arg>)
		 */
		entry_sig = g_malloc0 (MONO_SIZEOF_METHOD_SIGNATURE + ((sig->param_count + 2) * sizeof (MonoType*)));
		memcpy (entry_sig, sig, mono_metadata_signature_size (sig));
		pindex = 0;
		/* The return value is returned using an explicit vret argument */
		if (sig->ret->type != MONO_TYPE_VOID) {
			entry_sig->params [pindex ++] = int_type;
			entry_sig->ret = mono_get_void_type ();
		}
		for (i = 0; i < sig->param_count; i++) {
			entry_sig->params [pindex] = sig->params [i];
			if (!m_type_is_byref (sig->params [i])) {
				entry_sig->params [pindex] = mono_metadata_type_dup (NULL, entry_sig->params [pindex]);
				entry_sig->params [pindex]->byref__ = 1;
			}
			pindex ++;
		}
		/* Extra arg */
		entry_sig->params [pindex ++] = int_type;
		entry_sig->param_count = pindex;
		name = sig->hasthis ? "interp_in" : "interp_in_static";
	}

	mb = mono_mb_new (mono_defaults.object_class, name, MONO_WRAPPER_OTHER);

	/*
	 * This is needed to be able to unwind out of interpreted code to managed.
	 * When we are called from native code we can't unwind and we might also not
	 * be attached.
	 */
	if (!sig->pinvoke)
		mb->method->save_lmf = 1;

#ifndef DISABLE_JIT
	int retval_var = 0;
	if (return_native_struct) {
		retval_var = mono_mb_add_local (mb, int_type);
		mono_mb_emit_icon (mb, mono_class_native_size (sig->ret->data.klass, NULL));
		mono_mb_emit_byte (mb, CEE_PREFIX1);
		mono_mb_emit_byte (mb, CEE_LOCALLOC);
		mono_mb_emit_stloc (mb, retval_var);
	} else if (sig->ret->type != MONO_TYPE_VOID) {
		retval_var = mono_mb_add_local (mb, sig->ret);
	}

	/* Make the call */
	if (generic) {
		/* Collect arguments */
		int args_var = mono_mb_add_local (mb, int_type);

		mono_mb_emit_icon (mb, TARGET_SIZEOF_VOID_P * sig->param_count);
		mono_mb_emit_byte (mb, CEE_PREFIX1);
		mono_mb_emit_byte (mb, CEE_LOCALLOC);
		mono_mb_emit_stloc (mb, args_var);

		for (i = 0; i < sig->param_count; i++) {
			mono_mb_emit_ldloc (mb, args_var);
			mono_mb_emit_icon (mb, TARGET_SIZEOF_VOID_P * i);
			mono_mb_emit_byte (mb, CEE_ADD);
			if (m_type_is_byref (sig->params [i]))
				mono_mb_emit_ldarg (mb, i + (sig->hasthis == TRUE));
			else
				mono_mb_emit_ldarg_addr (mb, i + (sig->hasthis == TRUE));
			mono_mb_emit_byte (mb, CEE_STIND_I);
		}

		if (sig->hasthis)
			mono_mb_emit_ldarg (mb, 0);
		else
			mono_mb_emit_byte (mb, CEE_LDNULL);
		if (return_native_struct)
			mono_mb_emit_ldloc (mb, retval_var);
		else if (sig->ret->type != MONO_TYPE_VOID)
			mono_mb_emit_ldloc_addr (mb, retval_var);
		else
			mono_mb_emit_byte (mb, CEE_LDNULL);
		mono_mb_emit_ldloc (mb, args_var);
	} else {
		if (sig->hasthis)
			mono_mb_emit_ldarg (mb, 0);
		if (return_native_struct)
			mono_mb_emit_ldloc (mb, retval_var);
		else if (sig->ret->type != MONO_TYPE_VOID)
			mono_mb_emit_ldloc_addr (mb, retval_var);
		for (i = 0; i < sig->param_count; i++) {
			if (m_type_is_byref (sig->params [i]))
				mono_mb_emit_ldarg (mb, i + (sig->hasthis == TRUE));
			else
				mono_mb_emit_ldarg_addr (mb, i + (sig->hasthis == TRUE));
		}
	}
	/* Extra arg */
	mono_mb_emit_byte (mb, MONO_CUSTOM_PREFIX);
	mono_mb_emit_byte (mb, CEE_MONO_GET_RGCTX_ARG);
	mono_mb_emit_icon (mb, TARGET_SIZEOF_VOID_P);
	mono_mb_emit_byte (mb, CEE_ADD);
	mono_mb_emit_byte (mb, CEE_LDIND_I);
	/* Method to call */
	mono_mb_emit_byte (mb, MONO_CUSTOM_PREFIX);
	mono_mb_emit_byte (mb, CEE_MONO_GET_RGCTX_ARG);
	mono_mb_emit_byte (mb, CEE_LDIND_I);
	mono_mb_emit_calli (mb, entry_sig);

	if (return_native_struct) {
		mono_mb_emit_ldloc (mb, retval_var);
		mono_mb_emit_byte (mb, MONO_CUSTOM_PREFIX);
		mono_mb_emit_op (mb, CEE_MONO_LDNATIVEOBJ, sig->ret->data.klass);
	} else if (sig->ret->type != MONO_TYPE_VOID) {
		mono_mb_emit_ldloc (mb, retval_var);
	}
	mono_mb_emit_byte (mb, CEE_RET);
#endif

	info = mono_wrapper_info_create (mb, WRAPPER_SUBTYPE_INTERP_IN);
	info->d.interp_in.sig = csig;

	res = mono_mb_create (mb, csig, sig->param_count + 16, info);

	gshared_lock ();
	cached = (MonoMethod*)g_hash_table_lookup (cache, sig);
	if (cached) {
		mono_free_method (res);
		res = cached;
	} else {
		g_hash_table_insert (cache, sig, res);
	}
	gshared_unlock ();
	mono_mb_free (mb);

	return res;
}

/*
 *   This wrapper enables EH to resume directly to the code calling it. It is
 * needed so EH can resume directly into jitted code from interp, or into interp
 * when it needs to jump over native frames.
 */
MonoMethod*
mini_get_interp_lmf_wrapper (const char *name, gpointer target)
{
	static MonoMethod *cache [2];
	g_assert (target == (gpointer)mono_interp_to_native_trampoline || target == (gpointer)mono_interp_entry_from_trampoline);
	const int index = target == (gpointer)mono_interp_to_native_trampoline;
	const MonoJitICallId jit_icall_id = index ? MONO_JIT_ICALL_mono_interp_to_native_trampoline : MONO_JIT_ICALL_mono_interp_entry_from_trampoline;

	MonoMethod *res, *cached;
	MonoMethodSignature *sig;
	MonoMethodBuilder *mb;
	WrapperInfo *info;

	gshared_lock ();

	res = cache [index];

	gshared_unlock ();

	if (res)
		return res;

	MonoType *int_type = mono_get_int_type ();

	char *wrapper_name = g_strdup_printf ("__interp_lmf_%s", name);
	mb = mono_mb_new (mono_defaults.object_class, wrapper_name, MONO_WRAPPER_OTHER);

	sig = mono_metadata_signature_alloc (mono_defaults.corlib, 2);
	sig->ret = mono_get_void_type ();
	sig->params [0] = int_type;
	sig->params [1] = int_type;

	/* This is the only thing that the wrapper needs to do */
	mb->method->save_lmf = 1;

#ifndef DISABLE_JIT
	mono_mb_emit_byte (mb, CEE_LDARG_0);
	mono_mb_emit_byte (mb, CEE_LDARG_1);

	mono_mb_emit_byte (mb, MONO_CUSTOM_PREFIX);
	mono_mb_emit_byte (mb, CEE_MONO_ICALL);
	mono_mb_emit_i4 (mb, jit_icall_id);

	mono_mb_emit_byte (mb, CEE_RET);
#endif
	info = mono_wrapper_info_create (mb, WRAPPER_SUBTYPE_INTERP_LMF);
	info->d.icall.jit_icall_id = jit_icall_id;
	res = mono_mb_create (mb, sig, 4, info);

	gshared_lock ();
	cached = cache [index];
	if (cached) {
		mono_free_method (res);
		res = cached;
	} else {
		cache [index] = res;
	}
	gshared_unlock ();
	mono_mb_free (mb);

	g_free (wrapper_name);

	return res;
}

MonoMethodSignature*
mini_get_gsharedvt_out_sig_wrapper_signature (gboolean has_this, gboolean has_ret, int param_count)
{
	MonoMethodSignature *sig = g_malloc0 (sizeof (MonoMethodSignature) + ((param_count + 3) * sizeof (MonoType*)));
	int i, pindex;
	MonoType *int_type = mono_get_int_type ();

	sig->ret = mono_get_void_type ();
	sig->sentinelpos = -1;
	pindex = 0;
	if (has_this)
		/* this */
		sig->params [pindex ++] = int_type;
	if (has_ret)
		/* vret */
		sig->params [pindex ++] = int_type;
	for (i = 0; i < param_count; ++i)
		/* byref arguments */
		sig->params [pindex ++] = int_type;
	/* extra arg */
	sig->params [pindex ++] = int_type;
	sig->param_count = pindex;

	return sig;
}

/*
 * mini_get_gsharedvt_wrapper:
 *
 *   Return a gsharedvt in/out wrapper for calling ADDR.
 */
gpointer
mini_get_gsharedvt_wrapper (gboolean gsharedvt_in, gpointer addr, MonoMethodSignature *normal_sig, MonoMethodSignature *gsharedvt_sig, gint32 vcall_offset, gboolean calli)
{
	ERROR_DECL (error);
	gpointer res, info;
	GSharedVtTrampInfo *tramp_info;
	GSharedVtTrampInfo tinfo;
	MonoJitMemoryManager *jit_mm;

	if (mono_llvm_only) {
		MonoMethod *wrapper;

		if (gsharedvt_in)
			wrapper = mini_get_gsharedvt_in_sig_wrapper (normal_sig);
		else
			wrapper = mini_get_gsharedvt_out_sig_wrapper (normal_sig);
		res = mono_compile_method_checked (wrapper, error);
		mono_error_assert_ok (error);
		return res;
	}

	memset (&tinfo, 0, sizeof (tinfo));
	tinfo.is_in = gsharedvt_in;
	tinfo.calli = calli;
	tinfo.vcall_offset = vcall_offset;
	tinfo.addr = addr;
	tinfo.sig = normal_sig;
	tinfo.gsig = gsharedvt_sig;

	// FIXME:
	jit_mm = get_default_jit_mm ();

	/*
	 * The arg trampolines might only have a finite number in full-aot, so use a cache.
	 */
	jit_mm_lock (jit_mm);
	if (!jit_mm->gsharedvt_arg_tramp_hash)
		jit_mm->gsharedvt_arg_tramp_hash = g_hash_table_new (tramp_info_hash, tramp_info_equal);
	res = g_hash_table_lookup (jit_mm->gsharedvt_arg_tramp_hash, &tinfo);
	jit_mm_unlock (jit_mm);
	if (res)
		return res;

	info = mono_arch_get_gsharedvt_call_info (jit_mm->mem_manager, addr, normal_sig, gsharedvt_sig, gsharedvt_in, vcall_offset, calli);

	if (gsharedvt_in) {
		static gpointer tramp_addr;
		MonoMethod *wrapper;

		if (!tramp_addr) {
			wrapper = mono_marshal_get_gsharedvt_in_wrapper ();
			addr = mono_compile_method_checked (wrapper, error);
			mono_memory_barrier ();
			mono_error_assert_ok (error);
			tramp_addr = addr;
		}
		addr = tramp_addr;
	} else {
		static gpointer tramp_addr;
		MonoMethod *wrapper;

		if (!tramp_addr) {
			wrapper = mono_marshal_get_gsharedvt_out_wrapper ();
			addr = mono_compile_method_checked (wrapper, error);
			mono_memory_barrier ();
			mono_error_assert_ok (error);
			tramp_addr = addr;
		}
		addr = tramp_addr;
	}

	if (mono_aot_only)
		addr = mono_aot_get_gsharedvt_arg_trampoline (info, addr);
	else
		addr = mono_arch_get_gsharedvt_arg_trampoline (info, addr);

	mono_atomic_inc_i32 (&gsharedvt_num_trampolines);

	/* Cache it */
	tramp_info = (GSharedVtTrampInfo *)mono_mem_manager_alloc0 (jit_mm->mem_manager, sizeof (GSharedVtTrampInfo));
	*tramp_info = tinfo;

	jit_mm_lock (jit_mm);
	/* Duplicates are not a problem */
	g_hash_table_insert (jit_mm->gsharedvt_arg_tramp_hash, tramp_info, addr);
	jit_mm_unlock (jit_mm);

	return addr;
}

/*
 * instantiate_info:
 *
 *   Instantiate the info given by OTI for context CONTEXT.
 */
static gpointer
instantiate_info (MonoMemoryManager *mem_manager, MonoRuntimeGenericContextInfoTemplate *oti,
				  MonoGenericContext *context, MonoClass *klass, MonoError *error)
{
	gpointer data;
	gboolean temporary;

	error_init (error);

	if (!oti->data)
		return NULL;

	switch (oti->info_type) {
	case MONO_RGCTX_INFO_STATIC_DATA:
	case MONO_RGCTX_INFO_KLASS:
	case MONO_RGCTX_INFO_ELEMENT_KLASS:
	case MONO_RGCTX_INFO_VTABLE:
	case MONO_RGCTX_INFO_CAST_CACHE:
		temporary = TRUE;
		break;
	default:
		temporary = FALSE;
	}

	data = inflate_info (mem_manager, oti, context, klass, temporary);

	switch (oti->info_type) {
	case MONO_RGCTX_INFO_STATIC_DATA:
	case MONO_RGCTX_INFO_KLASS:
	case MONO_RGCTX_INFO_ELEMENT_KLASS:
	case MONO_RGCTX_INFO_VTABLE:
	case MONO_RGCTX_INFO_CAST_CACHE:
	case MONO_RGCTX_INFO_ARRAY_ELEMENT_SIZE:
	case MONO_RGCTX_INFO_VALUE_SIZE:
	case MONO_RGCTX_INFO_CLASS_SIZEOF:
	case MONO_RGCTX_INFO_CLASS_BOX_TYPE:
	case MONO_RGCTX_INFO_CLASS_IS_REF_OR_CONTAINS_REFS:
	case MONO_RGCTX_INFO_MEMCPY:
	case MONO_RGCTX_INFO_BZERO:
	case MONO_RGCTX_INFO_NULLABLE_CLASS_BOX:
	case MONO_RGCTX_INFO_NULLABLE_CLASS_UNBOX: {
		MonoClass *arg_class = mono_class_from_mono_type_internal ((MonoType *)data);

		free_inflated_info (oti->info_type, data);
		g_assert (arg_class);

		/* The class might be used as an argument to
		   mono_value_copy(), which requires that its GC
		   descriptor has been computed. */
		if (oti->info_type == MONO_RGCTX_INFO_KLASS)
			mono_class_compute_gc_descriptor (arg_class);

		return class_type_info (mem_manager, arg_class, oti->info_type, error);
	}
	case MONO_RGCTX_INFO_TYPE:
		return data;
	case MONO_RGCTX_INFO_REFLECTION_TYPE: {
		MonoReflectionType *ret = mono_type_get_object_checked ((MonoType *)data, error);

		return ret;
	}
	case MONO_RGCTX_INFO_METHOD:
		return data;
	case MONO_RGCTX_INFO_GENERIC_METHOD_CODE: {
		MonoMethod *m = (MonoMethod*)data;
		gpointer addr;

		g_assert (!mono_llvm_only);
		addr = mono_compile_method_checked (m, error);
		return_val_if_nok (error, NULL);
		return mini_add_method_trampoline (m, addr, mono_method_needs_static_rgctx_invoke (m, FALSE), FALSE);
	}
	case MONO_RGCTX_INFO_METHOD_FTNDESC: {
		MonoMethod *m = (MonoMethod*)data;

		/* Returns an ftndesc */
		g_assert (mono_llvm_only);
		MonoJumpInfo ji;
		ji.type = MONO_PATCH_INFO_METHOD_FTNDESC;
		ji.data.method = m;
		return mono_resolve_patch_target (m, NULL, &ji, FALSE, error);
	}
	case MONO_RGCTX_INFO_GSHAREDVT_OUT_WRAPPER: {
		MonoMethod *m = (MonoMethod*)data;
		gpointer addr;
		gpointer arg = NULL;

		g_assert (mono_llvm_only);

		addr = mono_compile_method_checked (m, error);
		return_val_if_nok (error, NULL);

		MonoJitInfo *ji;
		gboolean callee_gsharedvt;

		ji = mini_jit_info_table_find (mono_get_addr_from_ftnptr (addr));
		g_assert (ji);
		callee_gsharedvt = mini_jit_info_is_gsharedvt (ji);
		if (callee_gsharedvt)
			callee_gsharedvt = mini_is_gsharedvt_variable_signature (mono_method_signature_internal (jinfo_get_method (ji)));
		if (callee_gsharedvt) {
			/* No need for a wrapper */
			return mini_llvmonly_create_ftndesc (m, addr, mini_method_get_rgctx (m));
		} else {
			addr = mini_llvmonly_add_method_wrappers (m, addr, TRUE, FALSE, &arg);

			/* Returns an ftndesc */
			return mini_llvmonly_create_ftndesc (m, addr, arg);
		}
	}
	case MONO_RGCTX_INFO_INTERP_METHOD: {
		MonoMethod *m = (MonoMethod*)data;

		return mini_get_interp_callbacks ()->get_interp_method (m, error);
	}
	case MONO_RGCTX_INFO_LLVMONLY_INTERP_ENTRY: {
		MonoMethod *m = (MonoMethod*)data;

		return mini_get_interp_callbacks ()->create_method_pointer_llvmonly (m, FALSE, error);
	}
	case MONO_RGCTX_INFO_VIRT_METHOD_CODE: {
		MonoJumpInfoVirtMethod *info = (MonoJumpInfoVirtMethod *)data;
		MonoClass *iface_class = info->method->klass;
		MonoMethod *method;
		int ioffset, slot;
		gpointer addr;

		mono_class_setup_vtable (info->klass);
		// FIXME: Check type load
		if (mono_class_is_interface (iface_class)) {
			ioffset = mono_class_interface_offset (info->klass, iface_class);
			g_assert (ioffset != -1);
		} else {
			ioffset = 0;
		}
		slot = mono_method_get_vtable_slot (info->method);
		g_assert (slot != -1);
		g_assert (m_class_get_vtable (info->klass));
		method = m_class_get_vtable (info->klass) [ioffset + slot];

		method = mono_class_inflate_generic_method_checked (method, context, error);
		return_val_if_nok (error, NULL);

		if (mono_llvm_only) {
 			gpointer arg = NULL;
			addr = mini_llvmonly_load_method (method, FALSE, FALSE, &arg, error);

			/* Returns an ftndesc */
			return mini_llvmonly_create_ftndesc (method, addr, arg);
		} else {
			addr = mono_compile_method_checked (method, error);
			return_val_if_nok (error, NULL);

			return mini_add_method_trampoline (method, addr, mono_method_needs_static_rgctx_invoke (method, FALSE), FALSE);
		}
	}
	case MONO_RGCTX_INFO_VIRT_METHOD_BOX_TYPE: {
		MonoJumpInfoVirtMethod *info = (MonoJumpInfoVirtMethod *)data;
		MonoClass *iface_class = info->method->klass;
		MonoMethod *method;
		MonoClass *impl_class;
		int ioffset, slot;

		mono_class_setup_vtable (info->klass);
		// FIXME: Check type load
		if (mono_class_is_interface (iface_class)) {
			ioffset = mono_class_interface_offset (info->klass, iface_class);
			g_assert (ioffset != -1);
		} else {
			ioffset = 0;
		}
		slot = mono_method_get_vtable_slot (info->method);
		g_assert (slot != -1);
		g_assert (m_class_get_vtable (info->klass));
		method = m_class_get_vtable (info->klass) [ioffset + slot];

		impl_class = method->klass;
		if (MONO_TYPE_IS_REFERENCE (m_class_get_byval_arg (impl_class)))
			return GUINT_TO_POINTER (MONO_GSHAREDVT_BOX_TYPE_REF);
		else if (mono_class_is_nullable (impl_class))
			return GUINT_TO_POINTER (MONO_GSHAREDVT_BOX_TYPE_NULLABLE);
		else
			return GUINT_TO_POINTER (MONO_GSHAREDVT_BOX_TYPE_VTYPE);
	}
	case MONO_RGCTX_INFO_METHOD_DELEGATE_CODE:
		return mono_mem_manager_alloc0 (mem_manager, sizeof (gpointer));
	case MONO_RGCTX_INFO_CLASS_FIELD:
		return data;
	case MONO_RGCTX_INFO_FIELD_OFFSET: {
		MonoClassField *field = (MonoClassField *)data;

		if (mono_class_field_is_special_static (field)) {
			gpointer addr;

			mono_class_vtable_checked (m_field_get_parent (field), error);
			mono_error_assert_ok (error);

			/* Return the TLS offset */
			addr = mono_special_static_field_get_offset (field, error);
			g_assert (addr);
			return (guint8*)addr + 1;
		}

		/* The value is offset by 1 */
		if (m_class_is_valuetype (m_field_get_parent (field)) && !(field->type->attrs & FIELD_ATTRIBUTE_STATIC))
			return GUINT_TO_POINTER (field->offset - MONO_ABI_SIZEOF (MonoObject) + 1);
		else
			return GUINT_TO_POINTER (field->offset + 1);
	}
	case MONO_RGCTX_INFO_METHOD_RGCTX: {
		MonoMethodInflated *method = (MonoMethodInflated *)data;

		g_assert (method->method.method.is_inflated);

		return mini_method_get_rgctx ((MonoMethod*)method);
	}
	case MONO_RGCTX_INFO_METHOD_CONTEXT: {
		MonoMethodInflated *method = (MonoMethodInflated *)data;

		g_assert (method->method.method.is_inflated);
		g_assert (method->context.method_inst);

		return method->context.method_inst;
	}
	case MONO_RGCTX_INFO_SIG_GSHAREDVT_IN_TRAMPOLINE_CALLI: {
		MonoMethodSignature *gsig = (MonoMethodSignature *)oti->data;
		MonoMethodSignature *sig = (MonoMethodSignature *)data;
		gpointer addr;

		/*
		 * This is an indirect call to the address passed by the caller in the rgctx reg.
		 */
		addr = mini_get_gsharedvt_wrapper (TRUE, NULL, sig, gsig, -1, TRUE);
		return addr;
	}
	case MONO_RGCTX_INFO_SIG_GSHAREDVT_OUT_TRAMPOLINE_CALLI: {
		MonoMethodSignature *gsig = (MonoMethodSignature *)oti->data;
		MonoMethodSignature *sig = (MonoMethodSignature *)data;
		gpointer addr;

		/*
		 * This is an indirect call to the address passed by the caller in the rgctx reg.
		 */
		addr = mini_get_gsharedvt_wrapper (FALSE, NULL, sig, gsig, -1, TRUE);
		return addr;
	}
	case MONO_RGCTX_INFO_METHOD_GSHAREDVT_OUT_TRAMPOLINE:
	case MONO_RGCTX_INFO_METHOD_GSHAREDVT_OUT_TRAMPOLINE_VIRT: {
		MonoJumpInfoGSharedVtCall *call_info = (MonoJumpInfoGSharedVtCall *)data;
		MonoMethodSignature *call_sig;
		MonoMethod *method;
		gpointer addr;
		MonoJitInfo *callee_ji;
		gboolean virtual_ = oti->info_type == MONO_RGCTX_INFO_METHOD_GSHAREDVT_OUT_TRAMPOLINE_VIRT;
		gint32 vcall_offset;
		gboolean callee_gsharedvt;

		/* This is the original generic signature used by the caller */
		call_sig = call_info->sig;
		/* This is the instantiated method which is called */
		method = call_info->method;

		g_assert (method->is_inflated);

		if (mono_llvm_only && (method->iflags & METHOD_IMPL_ATTRIBUTE_SYNCHRONIZED))
			method = mono_marshal_get_synchronized_wrapper (method);

		if (!virtual_) {
			addr = mono_compile_method_checked (method, error);
			return_val_if_nok (error, NULL);
		} else
			addr = NULL;

		if (virtual_) {
			/* Same as in mono_emit_method_call_full () */
			if ((m_class_get_parent (method->klass) == mono_defaults.multicastdelegate_class) && (!strcmp (method->name, "Invoke"))) {
				/* See mono_emit_method_call_full () */
				/* The gsharedvt trampoline will recognize this constant */
				vcall_offset = MONO_GSHAREDVT_DEL_INVOKE_VT_OFFSET;
			} else if (mono_class_is_interface (method->klass)) {
				guint32 imt_slot = mono_method_get_imt_slot (method);
				vcall_offset = ((gint32)imt_slot - MONO_IMT_SIZE) * TARGET_SIZEOF_VOID_P;
			} else {
				vcall_offset = G_STRUCT_OFFSET (MonoVTable, vtable) +
					((mono_method_get_vtable_index (method)) * (TARGET_SIZEOF_VOID_P));
			}
		} else {
			vcall_offset = -1;
		}

		// FIXME: This loads information in the AOT case
		callee_ji = mini_jit_info_table_find (mono_get_addr_from_ftnptr (addr));
		callee_gsharedvt = ji_is_gsharedvt (callee_ji);

		/*
		 * For gsharedvt calls made out of gsharedvt methods, the callee could end up being a gsharedvt method, or a normal
		 * non-shared method. The latter call cannot be patched, so instead of using a normal call, we make an indirect
		 * call through the rgctx, in effect patching the rgctx entry instead of the call site.
		 * For virtual calls, the caller might be a normal or a gsharedvt method. Since there is only one vtable slot,
		 * this difference needs to be handed on the caller side. This is currently implemented by adding a gsharedvt-in
		 * trampoline to all gsharedvt methods and storing this trampoline into the vtable slot. Virtual calls made from
		 * gsharedvt methods always go through a gsharedvt-out trampoline, so the calling sequence is:
		 * caller -> out trampoline -> in trampoline -> callee
		 * This is not very efficient, but it is easy to implement.
		 */
		if (virtual_ || !callee_gsharedvt) {
			MonoMethodSignature *sig, *gsig;

			g_assert (method->is_inflated);

			sig = mono_method_signature_internal (method);
			gsig = call_sig;

			if (mono_llvm_only) {
				if (mini_is_gsharedvt_variable_signature (call_sig)) {
					/* The virtual case doesn't go through this code */
					g_assert (!virtual_);

					sig = mono_method_signature_internal (jinfo_get_method (callee_ji));
					gpointer out_wrapper = mini_get_gsharedvt_wrapper (FALSE, NULL, sig, gsig, -1, FALSE);
					MonoFtnDesc *out_wrapper_arg = mini_llvmonly_create_ftndesc (method, jinfo_get_ftnptr (callee_ji), mini_method_get_rgctx (method));

					/* Returns an ftndesc */
					addr = mini_llvmonly_create_ftndesc (method, out_wrapper, out_wrapper_arg);
				} else {
					addr = mini_llvmonly_create_ftndesc (method, addr, mini_method_get_rgctx (method));
				}
			} else {
				addr = mini_get_gsharedvt_wrapper (FALSE, addr, sig, gsig, vcall_offset, FALSE);
			}
#if 0
			if (virtual)
				printf ("OUT-VCALL: %s\n", mono_method_full_name (method, TRUE));
			else
				printf ("OUT: %s\n", mono_method_full_name (method, TRUE));
#endif
		} else if (callee_gsharedvt) {
			MonoMethodSignature *sig, *gsig;

			/*
			 * This is a combination of the out and in cases, since both the caller and the callee are gsharedvt methods.
			 * The caller and the callee can use different gsharedvt signatures, so we have to add both an out and an in
			 * trampoline, i.e.:
			 * class Base<T> {
			 *   public void foo<T1> (T1 t1, T t, object o) {}
			 * }
			 * class AClass : Base<long> {
			 * public void bar<T> (T t, long time, object o) {
			 *   foo (t, time, o);
			 * }
			 * }
			 * Here, the caller uses !!0,long, while the callee uses !!0,!0
			 * FIXME: Optimize this.
			 */

			if (mono_llvm_only) {
				/* Both wrappers receive an extra <addr, rgctx> argument */
				sig = mono_method_signature_internal (method);
				gsig = mono_method_signature_internal (jinfo_get_method (callee_ji));

				/* Return a function descriptor */

				if (mini_is_gsharedvt_variable_signature (call_sig)) {
					/*
					 * This is not an optimization, but its needed, since the concrete signature 'sig'
					 * might not exist at all in IL, so the AOT compiler cannot generate the wrappers
					 * for it.
					 */
					addr = mini_llvmonly_create_ftndesc (method, jinfo_get_ftnptr (callee_ji), mini_method_get_rgctx (method));
				} else if (mini_is_gsharedvt_variable_signature (gsig)) {
					gpointer in_wrapper = mini_get_gsharedvt_wrapper (TRUE, jinfo_get_ftnptr (callee_ji), sig, gsig, -1, FALSE);

					gpointer in_wrapper_arg = mini_llvmonly_create_ftndesc (method, jinfo_get_ftnptr (callee_ji), mini_method_get_rgctx (method));

					addr = mini_llvmonly_create_ftndesc (method, in_wrapper, in_wrapper_arg);
				} else {
					addr = mini_llvmonly_create_ftndesc (method, addr, mini_method_get_rgctx (method));
				}
			} else if (call_sig == mono_method_signature_internal (method)) {
			} else {
				sig = mono_method_signature_internal (method);
				gsig = mono_method_signature_internal (jinfo_get_method (callee_ji));

				addr = mini_get_gsharedvt_wrapper (TRUE, jinfo_get_ftnptr (callee_ji), sig, gsig, -1, FALSE);

				sig = mono_method_signature_internal (method);
				gsig = call_sig;

				addr = mini_get_gsharedvt_wrapper (FALSE, addr, sig, gsig, -1, FALSE);

				//printf ("OUT-IN-RGCTX: %s\n", mono_method_full_name (method, TRUE));
			}
		}

		return addr;
	}
	case MONO_RGCTX_INFO_METHOD_GSHAREDVT_INFO: {
		MonoGSharedVtMethodInfo *info = (MonoGSharedVtMethodInfo *)data;
		MonoGSharedVtMethodRuntimeInfo *res;
		MonoType *t;
		int i, offset, align, size;

		// FIXME:
		res = (MonoGSharedVtMethodRuntimeInfo *)g_malloc0 (sizeof (MonoGSharedVtMethodRuntimeInfo) + (info->num_entries * sizeof (gpointer)));

		offset = 0;
		for (i = 0; i < info->num_entries; ++i) {
			MonoRuntimeGenericContextInfoTemplate *template_ = &info->entries [i];

			switch (template_->info_type) {
			case MONO_RGCTX_INFO_LOCAL_OFFSET:
				t = (MonoType *)template_->data;

				size = mono_type_size (t, &align);

				if (align < sizeof (gpointer))
					align = sizeof (gpointer);
				if (MONO_TYPE_ISSTRUCT (t) && align < 2 * sizeof (gpointer))
					align = 2 * sizeof (gpointer);

				// FIXME: Do the same things as alloc_stack_slots
				offset += align - 1;
				offset &= ~(align - 1);
				res->entries [i] = GINT_TO_POINTER (offset);
				offset += size;
				break;
			default:
				res->entries [i] = instantiate_info (mem_manager, template_, context, klass, error);
				if (!is_ok (error))
					return NULL;
				break;
			}
		}
		res->locals_size = offset;

		return res;
	}
	case MONO_RGCTX_INFO_DELEGATE_TRAMP_INFO: {
		MonoDelegateClassMethodPair *dele_info = (MonoDelegateClassMethodPair*)data;
		gpointer trampoline;

		if (dele_info->is_virtual)
			trampoline = mono_create_delegate_virtual_trampoline (dele_info->klass, dele_info->method);
		else
			trampoline = mono_create_delegate_trampoline_info (dele_info->klass, dele_info->method);

		g_assert (trampoline);
		return trampoline;
	}
	default:
		g_assert_not_reached ();
	}
	/* Not reached */
	return NULL;
}

/*
 * LOCKING: loader lock
 */
static void
fill_in_rgctx_template_slot (MonoClass *klass, int type_argc, int index, gpointer data, MonoRgctxInfoType info_type)
{
	MonoRuntimeGenericContextTemplate *template_ = mono_class_get_runtime_generic_context_template (klass);
	MonoClass *subclass;

	rgctx_template_set_slot (m_class_get_image (klass), template_, type_argc, index, data, info_type);

	/* Recurse for all subclasses */
	if (generic_subclass_hash)
		subclass = (MonoClass *)g_hash_table_lookup (generic_subclass_hash, klass);
	else
		subclass = NULL;

	while (subclass) {
		MonoRuntimeGenericContextInfoTemplate subclass_oti;
		MonoRuntimeGenericContextTemplate *subclass_template = class_lookup_rgctx_template (subclass);

		g_assert (subclass_template);

		subclass_oti = class_get_rgctx_template_oti (m_class_get_parent (subclass), type_argc, index, FALSE, FALSE, NULL);
		g_assert (subclass_oti.data);

		fill_in_rgctx_template_slot (subclass, type_argc, index, subclass_oti.data, info_type);

		subclass = subclass_template->next_subclass;
	}
}

const char*
mono_rgctx_info_type_to_str (MonoRgctxInfoType type)
{
	switch (type) {
	case MONO_RGCTX_INFO_STATIC_DATA: return "STATIC_DATA";
	case MONO_RGCTX_INFO_KLASS: return "KLASS";
	case MONO_RGCTX_INFO_ELEMENT_KLASS: return "ELEMENT_KLASS";
	case MONO_RGCTX_INFO_VTABLE: return "VTABLE";
	case MONO_RGCTX_INFO_TYPE: return "TYPE";
	case MONO_RGCTX_INFO_REFLECTION_TYPE: return "REFLECTION_TYPE";
	case MONO_RGCTX_INFO_METHOD: return "METHOD";
	case MONO_RGCTX_INFO_METHOD_FTNDESC: return "METHOD_FTNDESC";
	case MONO_RGCTX_INFO_METHOD_GSHAREDVT_INFO: return "GSHAREDVT_INFO";
	case MONO_RGCTX_INFO_GENERIC_METHOD_CODE: return "GENERIC_METHOD_CODE";
	case MONO_RGCTX_INFO_GSHAREDVT_OUT_WRAPPER: return "GSHAREDVT_OUT_WRAPPER";
	case MONO_RGCTX_INFO_INTERP_METHOD: return "INTERP_METHOD";
	case MONO_RGCTX_INFO_LLVMONLY_INTERP_ENTRY: return "LLVMONLY_INTERP_ENTRY";
	case MONO_RGCTX_INFO_CLASS_FIELD: return "CLASS_FIELD";
	case MONO_RGCTX_INFO_METHOD_RGCTX: return "METHOD_RGCTX";
	case MONO_RGCTX_INFO_METHOD_CONTEXT: return "METHOD_CONTEXT";
	case MONO_RGCTX_INFO_REMOTING_INVOKE_WITH_CHECK: return "REMOTING_INVOKE_WITH_CHECK";
	case MONO_RGCTX_INFO_METHOD_DELEGATE_CODE: return "METHOD_DELEGATE_CODE";
	case MONO_RGCTX_INFO_CAST_CACHE: return "CAST_CACHE";
	case MONO_RGCTX_INFO_ARRAY_ELEMENT_SIZE: return "ARRAY_ELEMENT_SIZE";
	case MONO_RGCTX_INFO_VALUE_SIZE: return "VALUE_SIZE";
	case MONO_RGCTX_INFO_CLASS_SIZEOF: return "CLASS_SIZEOF";
	case MONO_RGCTX_INFO_CLASS_BOX_TYPE: return "CLASS_BOX_TYPE";
	case MONO_RGCTX_INFO_CLASS_IS_REF_OR_CONTAINS_REFS: return "CLASS_IS_REF_OR_CONTAINS_REFS";
	case MONO_RGCTX_INFO_FIELD_OFFSET: return "FIELD_OFFSET";
	case MONO_RGCTX_INFO_METHOD_GSHAREDVT_OUT_TRAMPOLINE: return "METHOD_GSHAREDVT_OUT_TRAMPOLINE";
	case MONO_RGCTX_INFO_METHOD_GSHAREDVT_OUT_TRAMPOLINE_VIRT: return "METHOD_GSHAREDVT_OUT_TRAMPOLINE_VIRT";
	case MONO_RGCTX_INFO_SIG_GSHAREDVT_IN_TRAMPOLINE_CALLI: return "SIG_GSHAREDVT_IN_TRAMPOLINE_CALLI";
	case MONO_RGCTX_INFO_SIG_GSHAREDVT_OUT_TRAMPOLINE_CALLI: return "SIG_GSHAREDVT_OUT_TRAMPOLINE_CALLI";
	case MONO_RGCTX_INFO_MEMCPY: return "MEMCPY";
	case MONO_RGCTX_INFO_BZERO: return "BZERO";
	case MONO_RGCTX_INFO_NULLABLE_CLASS_BOX: return "NULLABLE_CLASS_BOX";
	case MONO_RGCTX_INFO_NULLABLE_CLASS_UNBOX: return "NULLABLE_CLASS_UNBOX";
	case MONO_RGCTX_INFO_VIRT_METHOD_CODE: return "VIRT_METHOD_CODE";
	case MONO_RGCTX_INFO_VIRT_METHOD_BOX_TYPE: return "VIRT_METHOD_BOX_TYPE";
	case MONO_RGCTX_INFO_DELEGATE_TRAMP_INFO: return "DELEGATE_TRAMP_INFO";
	default:
		return "<UNKNOWN RGCTX INFO TYPE>";
	}
}

G_GNUC_UNUSED static char*
rgctx_info_to_str (MonoRgctxInfoType info_type, gpointer data)
{
	switch (info_type) {
	case MONO_RGCTX_INFO_VTABLE:
		return mono_type_full_name ((MonoType*)data);
	default:
		return g_strdup_printf ("<%p>", data);
	}
}

/*
 * LOCKING: loader lock
 */
static int
register_info (MonoClass *klass, int type_argc, gpointer data, MonoRgctxInfoType info_type)
{
	int i;
	MonoRuntimeGenericContextTemplate *template_ = mono_class_get_runtime_generic_context_template (klass);
	MonoClass *parent;
	MonoRuntimeGenericContextInfoTemplate *oti;

	for (i = 0, oti = get_info_templates (template_, type_argc); oti; ++i, oti = oti->next) {
		if (!oti->data)
			break;
	}

	DEBUG (printf ("set slot %s, infos [%d] = %s, %s\n", mono_type_get_full_name (class), i, mono_rgctx_info_type_to_str (info_type), rgctx_info_to_str (info_type, data)));

	/* Mark the slot as used in all parent classes (until we find
	   a parent class which already has it marked used). */
	parent = m_class_get_parent (klass);
	while (parent != NULL) {
		MonoRuntimeGenericContextTemplate *parent_template;
		MonoRuntimeGenericContextInfoTemplate *oti;

		if (mono_class_is_ginst (parent))
			parent = mono_class_get_generic_class (parent)->container_class;

		parent_template = mono_class_get_runtime_generic_context_template (parent);
		oti = rgctx_template_get_other_slot (parent_template, type_argc, i);

		if (oti && oti->data)
			break;

		rgctx_template_set_slot (m_class_get_image (parent), parent_template, type_argc, i,
								 MONO_RGCTX_SLOT_USED_MARKER, (MonoRgctxInfoType)0);

		parent = m_class_get_parent (parent);
	}

	/* Fill in the slot in this class and in all subclasses
	   recursively. */
	fill_in_rgctx_template_slot (klass, type_argc, i, data, info_type);

	return i;
}

static gboolean
info_equal (gpointer data1, gpointer data2, MonoRgctxInfoType info_type)
{
	switch (info_type) {
	case MONO_RGCTX_INFO_STATIC_DATA:
	case MONO_RGCTX_INFO_KLASS:
	case MONO_RGCTX_INFO_ELEMENT_KLASS:
	case MONO_RGCTX_INFO_VTABLE:
	case MONO_RGCTX_INFO_TYPE:
	case MONO_RGCTX_INFO_REFLECTION_TYPE:
	case MONO_RGCTX_INFO_CAST_CACHE:
	case MONO_RGCTX_INFO_ARRAY_ELEMENT_SIZE:
	case MONO_RGCTX_INFO_VALUE_SIZE:
	case MONO_RGCTX_INFO_CLASS_SIZEOF:
	case MONO_RGCTX_INFO_CLASS_BOX_TYPE:
	case MONO_RGCTX_INFO_CLASS_IS_REF_OR_CONTAINS_REFS:
	case MONO_RGCTX_INFO_MEMCPY:
	case MONO_RGCTX_INFO_BZERO:
	case MONO_RGCTX_INFO_NULLABLE_CLASS_BOX:
	case MONO_RGCTX_INFO_NULLABLE_CLASS_UNBOX:
		return mono_class_from_mono_type_internal ((MonoType *)data1) == mono_class_from_mono_type_internal ((MonoType *)data2);
	case MONO_RGCTX_INFO_METHOD:
	case MONO_RGCTX_INFO_METHOD_FTNDESC:
	case MONO_RGCTX_INFO_METHOD_GSHAREDVT_INFO:
	case MONO_RGCTX_INFO_GENERIC_METHOD_CODE:
	case MONO_RGCTX_INFO_GSHAREDVT_OUT_WRAPPER:
	case MONO_RGCTX_INFO_INTERP_METHOD:
	case MONO_RGCTX_INFO_LLVMONLY_INTERP_ENTRY:
	case MONO_RGCTX_INFO_CLASS_FIELD:
	case MONO_RGCTX_INFO_FIELD_OFFSET:
	case MONO_RGCTX_INFO_METHOD_RGCTX:
	case MONO_RGCTX_INFO_METHOD_CONTEXT:
	case MONO_RGCTX_INFO_REMOTING_INVOKE_WITH_CHECK:
	case MONO_RGCTX_INFO_METHOD_DELEGATE_CODE:
	case MONO_RGCTX_INFO_METHOD_GSHAREDVT_OUT_TRAMPOLINE:
	case MONO_RGCTX_INFO_METHOD_GSHAREDVT_OUT_TRAMPOLINE_VIRT:
	case MONO_RGCTX_INFO_SIG_GSHAREDVT_IN_TRAMPOLINE_CALLI:
	case MONO_RGCTX_INFO_SIG_GSHAREDVT_OUT_TRAMPOLINE_CALLI:
		return data1 == data2;
	case MONO_RGCTX_INFO_VIRT_METHOD_CODE:
	case MONO_RGCTX_INFO_VIRT_METHOD_BOX_TYPE: {
		MonoJumpInfoVirtMethod *info1 = (MonoJumpInfoVirtMethod *)data1;
		MonoJumpInfoVirtMethod *info2 = (MonoJumpInfoVirtMethod *)data2;

		return info1->klass == info2->klass && info1->method == info2->method;
	}
	case MONO_RGCTX_INFO_DELEGATE_TRAMP_INFO: {
		MonoDelegateClassMethodPair *dele1 = (MonoDelegateClassMethodPair *)data1;
		MonoDelegateClassMethodPair *dele2 = (MonoDelegateClassMethodPair *)data2;

		return dele1->is_virtual == dele2->is_virtual && dele1->method == dele2->method && dele1->klass == dele2->klass;
	}
	default:
		g_assert_not_reached ();
	}
	/* never reached */
	return FALSE;
}

/*
 * mini_rgctx_info_type_to_patch_info_type:
 *
 *   Return the type of the runtime object referred to by INFO_TYPE.
 */
MonoJumpInfoType
mini_rgctx_info_type_to_patch_info_type (MonoRgctxInfoType info_type)
{
	switch (info_type) {
	case MONO_RGCTX_INFO_STATIC_DATA:
	case MONO_RGCTX_INFO_KLASS:
	case MONO_RGCTX_INFO_ELEMENT_KLASS:
	case MONO_RGCTX_INFO_VTABLE:
	case MONO_RGCTX_INFO_TYPE:
	case MONO_RGCTX_INFO_REFLECTION_TYPE:
	case MONO_RGCTX_INFO_CAST_CACHE:
	case MONO_RGCTX_INFO_ARRAY_ELEMENT_SIZE:
	case MONO_RGCTX_INFO_VALUE_SIZE:
	case MONO_RGCTX_INFO_CLASS_SIZEOF:
	case MONO_RGCTX_INFO_CLASS_BOX_TYPE:
	case MONO_RGCTX_INFO_CLASS_IS_REF_OR_CONTAINS_REFS:
	case MONO_RGCTX_INFO_MEMCPY:
	case MONO_RGCTX_INFO_BZERO:
	case MONO_RGCTX_INFO_NULLABLE_CLASS_BOX:
	case MONO_RGCTX_INFO_NULLABLE_CLASS_UNBOX:
	case MONO_RGCTX_INFO_LOCAL_OFFSET:
		return MONO_PATCH_INFO_CLASS;
	case MONO_RGCTX_INFO_CLASS_FIELD:
	case MONO_RGCTX_INFO_FIELD_OFFSET:
		return MONO_PATCH_INFO_FIELD;
	case MONO_RGCTX_INFO_METHOD:
	case MONO_RGCTX_INFO_METHOD_RGCTX:
	case MONO_RGCTX_INFO_METHOD_FTNDESC:
	case MONO_RGCTX_INFO_GSHAREDVT_OUT_WRAPPER:
	case MONO_RGCTX_INFO_INTERP_METHOD:
	case MONO_RGCTX_INFO_LLVMONLY_INTERP_ENTRY:
		return MONO_PATCH_INFO_METHOD;
	default:
		printf ("%d\n", info_type);
		g_assert_not_reached ();
		return (MonoJumpInfoType)-1;
	}
}

/*
 * lookup_or_register_info:
 * @method: a method
 * @in_mrgctx: whether to put the data into the MRGCTX
 * @data: the info data
 * @did_register: whether data was registered
 * @info_type: the type of info to register about data
 * @generic_context: a generic context
 *
 * Looks up and, if necessary, adds information about data/info_type in
 * method's or method's class runtime generic context.  Returns the
 * encoded slot number.
 */
static guint32
lookup_or_register_info (MonoMemoryManager *mem_manager, MonoClass *klass, MonoMethod *method, gboolean in_mrgctx, gpointer data, gboolean *did_register,
						 MonoRgctxInfoType info_type, MonoGenericContext *generic_context)
{
	int type_argc = 0;

	if (in_mrgctx) {
		klass = method->klass;

		MonoGenericInst *method_inst = mono_method_get_context (method)->method_inst;

		if (method_inst) {
			g_assert (method->is_inflated && method_inst);
			type_argc = method_inst->type_argc;
			g_assert (type_argc > 0);
		}
	}

	MonoRuntimeGenericContextTemplate *rgctx_template =
		mono_class_get_runtime_generic_context_template (klass);
	MonoRuntimeGenericContextInfoTemplate *oti_list, *oti;
	int i, index;

	klass = get_shared_class (klass);

	mono_loader_lock ();

	index = -1;
	if (info_has_identity (info_type)) {
		oti_list = get_info_templates (rgctx_template, type_argc);

		for (oti = oti_list, i = 0; oti; oti = oti->next, ++i) {
			gpointer inflated_data;

			if (oti->info_type != info_type || !oti->data)
				continue;

			inflated_data = inflate_info (mem_manager, oti, generic_context, klass, TRUE);

			if (info_equal (data, inflated_data, info_type)) {
				free_inflated_info (info_type, inflated_data);
				index = i;
				break;
			}
			free_inflated_info (info_type, inflated_data);
		}
	}

	/* We haven't found the info */
	if (index == -1)
	{
		index = register_info (klass, type_argc, data, info_type);
		*did_register = TRUE;
	}

	/* interlocked by loader lock */
	if (index > UnlockedRead (&rgctx_max_slot_number))
		UnlockedWrite (&rgctx_max_slot_number, index);

	mono_loader_unlock ();

	//g_print ("rgctx item at index %d argc %d\n", index, type_argc);

	if (in_mrgctx)
		return MONO_RGCTX_SLOT_MAKE_MRGCTX (index);
	else
		return MONO_RGCTX_SLOT_MAKE_RGCTX (index);
}

static inline int
class_rgctx_array_size (int n)
{
	return 32 << n;
}

static inline int
method_rgctx_array_size (int n)
{
	return 6 << n;
}

/*
 * mono_class_rgctx_get_array_size:
 * @n: The number of the array
 * @mrgctx: Whether it's an MRGCTX as opposed to a RGCTX.
 *
 * Returns the number of slots in the n'th array of a (M)RGCTX.  That
 * number includes the slot for linking and - for MRGCTXs - the two
 * slots in the first array for additional information.
 */
int
mono_class_rgctx_get_array_size (int n, gboolean mrgctx)
{
	g_assert (n >= 0 && n < 30);

	if (mrgctx)
		return method_rgctx_array_size (n);
	else
		return class_rgctx_array_size (n);
}

static gpointer*
alloc_rgctx_array (MonoMemoryManager *mem_manager, int n, gboolean is_mrgctx)
{
	gint32 size = mono_class_rgctx_get_array_size (n, is_mrgctx) * sizeof (gpointer);
	gpointer *array = (gpointer *)mono_mem_manager_alloc0 (mem_manager, size);

	if (is_mrgctx) {
		UnlockedIncrement (&mrgctx_num_arrays_allocated);
		UnlockedAdd (&mrgctx_bytes_allocated, size);
	} else {
		UnlockedIncrement (&rgctx_num_arrays_allocated);
		UnlockedAdd (&rgctx_bytes_allocated, size);
	}

	return array;
}

static gpointer
fill_runtime_generic_context (MonoVTable *class_vtable, MonoRuntimeGenericContext *rgctx, guint32 slot,
							  MonoGenericInst *method_inst, gboolean is_mrgctx, MonoError *error)
{
	gpointer info;
	int i, first_slot, size;
	MonoClass *klass = class_vtable->klass;
	MonoGenericContext *class_context;
	MonoRuntimeGenericContextInfoTemplate oti;
	MonoRuntimeGenericContext *orig_rgctx;
	int rgctx_index;
	gboolean do_free;
	MonoJitMemoryManager *jit_mm;

	/*
	 * Need a fastpath since this is called without trampolines in llvmonly mode.
	 */
	orig_rgctx = rgctx;
	if (!is_mrgctx) {
		first_slot = 0;
		size = class_rgctx_array_size (0);
		for (i = 0; ; ++i) {
			int offset = 0;

			if (slot < first_slot + size - 1) {
				rgctx_index = slot - first_slot + 1 + offset;
				info = (MonoRuntimeGenericContext*)rgctx [rgctx_index];
				if (info)
					return info;
				break;
			}
			if (!rgctx [offset + 0])
				break;
			rgctx = (void **)rgctx [offset + 0];
			first_slot += size - 1;
			size = class_rgctx_array_size (i + 1);
		}
	} else {
		first_slot = 0;
		size = method_rgctx_array_size (0);
		size -= MONO_SIZEOF_METHOD_RUNTIME_GENERIC_CONTEXT / sizeof (gpointer);
		for (i = 0; ; ++i) {
			int offset = 0;

			if (i == 0)
				offset = MONO_SIZEOF_METHOD_RUNTIME_GENERIC_CONTEXT / sizeof (gpointer);

			if (slot < first_slot + size - 1) {
				rgctx_index = slot - first_slot + 1 + offset;
				info = (MonoRuntimeGenericContext*)rgctx [rgctx_index];
				if (info)
					return info;
				break;
			}
			if (!rgctx [offset + 0])
				break;
			rgctx = (void **)rgctx [offset + 0];
			first_slot += size - 1;
			size = method_rgctx_array_size (i + 1);
		}
	}
	rgctx = orig_rgctx;

	jit_mm = jit_mm_for_class (class_vtable->klass);

	class_context = mono_class_is_ginst (klass) ? &mono_class_get_generic_class (klass)->context : NULL;
	MonoGenericContext context = { class_context ? class_context->class_inst : NULL, method_inst };

	mono_mem_manager_lock (jit_mm->mem_manager);

	/* First check whether that slot isn't already instantiated.
	   This might happen because lookup doesn't lock.  Allocate
	   arrays on the way. */
	first_slot = 0;
	size = mono_class_rgctx_get_array_size (0, is_mrgctx);
	if (is_mrgctx)
		size -= MONO_SIZEOF_METHOD_RUNTIME_GENERIC_CONTEXT / sizeof (gpointer);
	for (i = 0; ; ++i) {
		int offset;

		if (is_mrgctx && i == 0)
			offset = MONO_SIZEOF_METHOD_RUNTIME_GENERIC_CONTEXT / sizeof (gpointer);
		else
			offset = 0;

		if (slot < first_slot + size - 1) {
			rgctx_index = slot - first_slot + 1 + offset;
			info = (MonoRuntimeGenericContext*)rgctx [rgctx_index];
			if (info) {
				mono_mem_manager_unlock (jit_mm->mem_manager);
				return info;
			}
			break;
		}
		if (!rgctx [offset + 0]) {
			gpointer *array = alloc_rgctx_array (jit_mm->mem_manager, i + 1, is_mrgctx);
			/* Make sure that this array is zeroed if other threads access it */
			mono_memory_write_barrier ();
			rgctx [offset + 0] = array;
		}
		rgctx = (void **)rgctx [offset + 0];
		first_slot += size - 1;
		size = mono_class_rgctx_get_array_size (i + 1, is_mrgctx);
	}

	g_assert (!rgctx [rgctx_index]);

	mono_mem_manager_unlock (jit_mm->mem_manager);

	oti = class_get_rgctx_template_oti (get_shared_class (klass),
										method_inst ? method_inst->type_argc : 0, slot, TRUE, TRUE, &do_free);
	/* This might take the loader lock */
	info = (MonoRuntimeGenericContext*)instantiate_info (jit_mm->mem_manager, &oti, &context, klass, error);
	return_val_if_nok (error, NULL);
	g_assert (info);

	/*
	if (method_inst)
		g_print ("filling mrgctx slot %d table %d index %d\n", slot, i, rgctx_index);
	*/

	/*FIXME We should use CAS here, no need to take a lock.*/
	mono_mem_manager_lock (jit_mm->mem_manager);

	/* Check whether the slot hasn't been instantiated in the
	   meantime. */
	if (rgctx [rgctx_index]) {
		info = (MonoRuntimeGenericContext*)rgctx [rgctx_index];
	} else {
		/* Make sure other threads see the contents of info */
		mono_memory_write_barrier ();
		rgctx [rgctx_index] = info;
	}

	mono_mem_manager_unlock (jit_mm->mem_manager);

	if (do_free)
		free_inflated_info (oti.info_type, oti.data);

	return info;
}

/*
 * mono_class_fill_runtime_generic_context:
 * @class_vtable: a vtable
 * @slot: a slot index to be instantiated
 *
 * Instantiates a slot in the RGCTX, returning its value.
 */
gpointer
mono_class_fill_runtime_generic_context (MonoVTable *class_vtable, guint32 slot, MonoError *error)
{
	MonoRuntimeGenericContext *rgctx, *new_rgctx;
	gpointer info;
	MonoJitMemoryManager *jit_mm = jit_mm_for_class (class_vtable->klass);

	error_init (error);

	rgctx = class_vtable->runtime_generic_context;
	if (G_UNLIKELY (!rgctx)) {
		new_rgctx = alloc_rgctx_array (jit_mm->mem_manager, 0, FALSE);
		/* Make sure that this array is zeroed if other threads access it */
		mono_memory_write_barrier ();

		jit_mm_lock (jit_mm);
		rgctx = class_vtable->runtime_generic_context;
		if (!rgctx) {
			class_vtable->runtime_generic_context = new_rgctx;
			UnlockedIncrement (&rgctx_num_allocated);
			rgctx = new_rgctx;
		}
		jit_mm_unlock (jit_mm);
	}

	info = fill_runtime_generic_context (class_vtable, rgctx, slot, NULL, FALSE, error);

	DEBUG (printf ("get rgctx slot: %s %d -> %p\n", mono_type_full_name (m_class_get_byval_arg (class_vtable->klass)), slot, info));

	return info;
}

/*
 * mono_method_fill_runtime_generic_context:
 * @mrgctx: an MRGCTX
 * @slot: a slot index to be instantiated
 *
 * Instantiates a slot in the MRGCTX.
 */
gpointer
mono_method_fill_runtime_generic_context (MonoMethodRuntimeGenericContext *mrgctx, guint32 slot, MonoError *error)
{
	gpointer info;

	info = fill_runtime_generic_context (mrgctx->class_vtable, (MonoRuntimeGenericContext*)mrgctx, slot, mrgctx->method_inst, TRUE, error);

	return info;
}

static guint
mrgctx_hash_func (gconstpointer key)
{
	const MonoMethodRuntimeGenericContext *mrgctx = (const MonoMethodRuntimeGenericContext *)key;

	return mono_aligned_addr_hash (mrgctx->class_vtable) ^ mono_metadata_generic_inst_hash (mrgctx->method_inst);
}

static gboolean
mrgctx_equal_func (gconstpointer a, gconstpointer b)
{
	const MonoMethodRuntimeGenericContext *mrgctx1 = (const MonoMethodRuntimeGenericContext *)a;
	const MonoMethodRuntimeGenericContext *mrgctx2 = (const MonoMethodRuntimeGenericContext *)b;

	return mrgctx1->class_vtable == mrgctx2->class_vtable &&
		mono_metadata_generic_inst_equal (mrgctx1->method_inst, mrgctx2->method_inst);
}

/*
 * mini_method_get_mrgctx:
 * @class_vtable: a vtable
 * @method: an inflated method
 *
 * Returns the MRGCTX for METHOD.
 *
 */
static MonoMethodRuntimeGenericContext*
mini_method_get_mrgctx (MonoVTable *class_vtable, MonoMethod *method)
{
	MonoMethodRuntimeGenericContext *mrgctx;
	MonoMethodRuntimeGenericContext key;
	MonoGenericInst *method_inst = mini_method_get_context (method)->method_inst;
	MonoJitMemoryManager *jit_mm;

	g_assert (!mono_class_is_gtd (class_vtable->klass));

	jit_mm = jit_mm_for_method (method);

	if (!method_inst) {
		g_assert (mini_method_is_default_method (method));

		jit_mm_lock (jit_mm);
		if (!jit_mm->mrgctx_hash)
			jit_mm->mrgctx_hash = g_hash_table_new (NULL, NULL);
		mrgctx = (MonoMethodRuntimeGenericContext*)g_hash_table_lookup (jit_mm->mrgctx_hash, method);
		jit_mm_unlock (jit_mm);
	} else {
		g_assert (!method_inst->is_open);

		jit_mm_lock (jit_mm);
		if (!jit_mm->method_rgctx_hash)
			jit_mm->method_rgctx_hash = g_hash_table_new (mrgctx_hash_func, mrgctx_equal_func);

		key.class_vtable = class_vtable;
		key.method_inst = method_inst;

		mrgctx = (MonoMethodRuntimeGenericContext *)g_hash_table_lookup (jit_mm->method_rgctx_hash, &key);
		jit_mm_unlock (jit_mm);
	}

	if (!mrgctx) {
		mrgctx = (MonoMethodRuntimeGenericContext*)alloc_rgctx_array (jit_mm->mem_manager, 0, TRUE);
		mrgctx->class_vtable = class_vtable;
		mrgctx->method_inst = method_inst;

		jit_mm_lock (jit_mm);
		if (!method_inst)
			g_hash_table_insert (jit_mm->mrgctx_hash, method, mrgctx);
		else
			g_hash_table_insert (jit_mm->method_rgctx_hash, mrgctx, mrgctx);
		jit_mm_unlock (jit_mm);

		/*
		g_print ("mrgctx alloced for %s <", mono_type_get_full_name (class_vtable->klass));
		for (int i = 0; i < method_inst->type_argc; ++i)
			g_print ("%s, ", mono_type_full_name (method_inst->type_argv [i]));
		g_print (">\n");
		*/
	}

	g_assert (mrgctx);

	return mrgctx;
}

static gboolean
type_is_sharable (MonoType *type, gboolean allow_type_vars, gboolean allow_partial)
{
	if (allow_type_vars && (type->type == MONO_TYPE_VAR || type->type == MONO_TYPE_MVAR)) {
		MonoType *constraint = type->data.generic_param->gshared_constraint;
		if (!constraint)
			return TRUE;
		type = constraint;
	}

	if (MONO_TYPE_IS_REFERENCE (type))
		return TRUE;

	/* Allow non ref arguments if they are primitive types or enums (partial sharing). */
	if (allow_partial && !m_type_is_byref (type) && (((type->type >= MONO_TYPE_BOOLEAN) && (type->type <= MONO_TYPE_R8)) || (type->type == MONO_TYPE_I) || (type->type == MONO_TYPE_U) || (type->type == MONO_TYPE_VALUETYPE && m_class_is_enumtype (type->data.klass))))
		return TRUE;

	if (allow_partial && !m_type_is_byref (type) && type->type == MONO_TYPE_GENERICINST && MONO_TYPE_ISSTRUCT (type)) {
		MonoGenericClass *gclass = type->data.generic_class;

		if (gclass->context.class_inst && !mini_generic_inst_is_sharable (gclass->context.class_inst, allow_type_vars, allow_partial))
			return FALSE;
		if (gclass->context.method_inst && !mini_generic_inst_is_sharable (gclass->context.method_inst, allow_type_vars, allow_partial))
			return FALSE;
		if (mono_class_is_nullable (mono_class_from_mono_type_internal (type)))
			return FALSE;
		return TRUE;
	}

	return FALSE;
}

gboolean
mini_generic_inst_is_sharable (MonoGenericInst *inst, gboolean allow_type_vars,
						  gboolean allow_partial)
{
	int i;

	for (i = 0; i < inst->type_argc; ++i) {
		if (!type_is_sharable (inst->type_argv [i], allow_type_vars, allow_partial))
			return FALSE;
	}

	return TRUE;
}

/*
 * mono_is_partially_sharable_inst:
 *
 *   Return TRUE if INST has ref and non-ref type arguments.
 */
gboolean
mono_is_partially_sharable_inst (MonoGenericInst *inst)
{
	int i;
	gboolean has_refs = FALSE, has_non_refs = FALSE;

	for (i = 0; i < inst->type_argc; ++i) {
		if (MONO_TYPE_IS_REFERENCE (inst->type_argv [i]) || inst->type_argv [i]->type == MONO_TYPE_VAR || inst->type_argv [i]->type == MONO_TYPE_MVAR)
			has_refs = TRUE;
		else
			has_non_refs = TRUE;
	}

	return has_refs && has_non_refs;
}

/*
 * mono_generic_context_is_sharable_full:
 * @context: a generic context
 *
 * Returns whether the generic context is sharable.  A generic context
 * is sharable iff all of its type arguments are reference type, or some of them have a
 * reference type, and ALLOW_PARTIAL is TRUE.
 */
gboolean
mono_generic_context_is_sharable_full (MonoGenericContext *context,
									   gboolean allow_type_vars,
									   gboolean allow_partial)
{
	g_assert (context->class_inst || context->method_inst);

	if (context->class_inst && !mini_generic_inst_is_sharable (context->class_inst, allow_type_vars, allow_partial))
		return FALSE;

	if (context->method_inst && !mini_generic_inst_is_sharable (context->method_inst, allow_type_vars, allow_partial))
		return FALSE;

	return TRUE;
}

gboolean
mono_generic_context_is_sharable (MonoGenericContext *context, gboolean allow_type_vars)
{
	return mono_generic_context_is_sharable_full (context, allow_type_vars, partial_sharing_supported ());
}

static gboolean
is_primitive_inst (MonoGenericInst *inst)
{
	for (int i = 0; i < inst->type_argc; ++i) {
		if (!MONO_TYPE_IS_PRIMITIVE (inst->type_argv [i]))
			return FALSE;
	}
	return TRUE;
}

/*
 * mono_method_is_generic_impl:
 * @method: a method
 *
 * Returns whether the method is either generic or part of a generic
 * class.
 */
gboolean
mono_method_is_generic_impl (MonoMethod *method)
{
	if (method->is_inflated)
		return TRUE;
	/* We don't treat wrappers as generic code, i.e., we never
	   apply generic sharing to them.  This is especially
	   important for static rgctx invoke wrappers, which only work
	   if not compiled with sharing. */
	if (method->wrapper_type != MONO_WRAPPER_NONE)
		return FALSE;
	if (mono_class_is_gtd (method->klass))
		return TRUE;
	return FALSE;
}

static gboolean
has_constraints (MonoGenericContainer *container)
{
	int i;

	g_assert (container->type_argc > 0);
	g_assert (container->type_params);

	for (i = 0; i < container->type_argc; ++i)
		if (container->type_params [i].info.constraints)
			return TRUE;
	return FALSE;
}

/*
 * Return whenever GPARAM can be instantiated with an enum.
 */
static gboolean
gparam_can_be_enum (MonoGenericParam *gparam)
{
	if (!gparam->info.constraints)
		return TRUE;
	/*
	 * If a constraint is an interface which is not implemented by Enum, then the gparam can't be
	 * instantiated with an enum.
	 */
	for (int cindex = 0; gparam->info.constraints [cindex]; cindex ++) {
		MonoClass *k = gparam->info.constraints [cindex];
		if (MONO_CLASS_IS_INTERFACE_INTERNAL (k)) {
			MonoClass **enum_ifaces = m_class_get_interfaces (mono_defaults.enum_class);
			gboolean is_enum_iface = FALSE;
			for (int i = 0; i < m_class_get_interface_count (mono_defaults.enum_class); i++) {
				if (k == enum_ifaces [i]) {
					is_enum_iface = TRUE;
					break;
				}
			}
			if (!is_enum_iface)
				return FALSE;
		}
	}
	return TRUE;
}

static gboolean
mini_method_is_open (MonoMethod *method)
{
	if (method->is_inflated) {
		MonoGenericContext *ctx = mono_method_get_context (method);

		if (ctx->class_inst && ctx->class_inst->is_open)
			return TRUE;
		if (ctx->method_inst && ctx->method_inst->is_open)
			return TRUE;
	}
	return FALSE;
}

/* Lazy class loading functions */
static GENERATE_TRY_GET_CLASS_WITH_CACHE (iasync_state_machine, "System.Runtime.CompilerServices", "IAsyncStateMachine")

static G_GNUC_UNUSED gboolean
is_async_state_machine_class (MonoClass *klass)
{
	MonoClass *iclass;

	return FALSE;

	iclass = mono_class_try_get_iasync_state_machine_class ();

	if (iclass && m_class_is_valuetype (klass) && mono_class_is_assignable_from_internal (iclass, klass))
		return TRUE;
	return FALSE;
}

static G_GNUC_UNUSED gboolean
is_async_method (MonoMethod *method)
{
	ERROR_DECL (error);
	MonoCustomAttrInfo *cattr;
	MonoMethodSignature *sig;
	gboolean res = FALSE;
	MonoClass *attr_class;

	return FALSE;

	attr_class = mono_class_try_get_iasync_state_machine_class ();

	/* Do less expensive checks first */
	sig = mono_method_signature_internal (method);
	if (attr_class && sig && ((sig->ret->type == MONO_TYPE_VOID) ||
				(sig->ret->type == MONO_TYPE_CLASS && !strcmp (m_class_get_name (sig->ret->data.generic_class->container_class), "Task")) ||
				(sig->ret->type == MONO_TYPE_GENERICINST && !strcmp (m_class_get_name (sig->ret->data.generic_class->container_class), "Task`1")))) {
		//printf ("X: %s\n", mono_method_full_name (method, TRUE));
		cattr = mono_custom_attrs_from_method_checked (method, error);
		if (!is_ok (error)) {
			mono_error_cleanup (error); /* FIXME don't swallow the error? */
			return FALSE;
		}
		if (cattr) {
			if (mono_custom_attrs_has_attr (cattr, attr_class))
				res = TRUE;
			mono_custom_attrs_free (cattr);
		}
	}
	return res;
}

/*
 * mono_method_is_generic_sharable_full:
 * @method: a method
 * @allow_type_vars: whether to regard type variables as reference types
 * @allow_partial: whether to allow partial sharing
 * @allow_gsharedvt: whenever to allow sharing over valuetypes
 *
 * Returns TRUE iff the method is inflated or part of an inflated
 * class, its context is sharable and it has no constraints on its
 * type parameters.  Otherwise returns FALSE.
 */
gboolean
mono_method_is_generic_sharable_full (MonoMethod *method, gboolean allow_type_vars,
										   gboolean allow_partial, gboolean allow_gsharedvt)
{
	if (!mono_method_is_generic_impl (method))
		return FALSE;

	/*
	if (!mono_debug_count ())
		allow_partial = FALSE;
	*/

	if (!partial_sharing_supported ())
		allow_partial = FALSE;

	if (mono_class_is_nullable (method->klass))
		// FIXME:
		allow_partial = FALSE;

	if (m_class_get_image (method->klass)->dynamic)
		/*
		 * Enabling this causes corlib test failures because the JIT encounters generic instances whose
		 * instance_size is 0.
		 */
		allow_partial = FALSE;

	/*
	 * Generic async methods have an associated state machine class which is a generic struct. This struct
	 * is too large to be handled by gsharedvt so we make it visible to the AOT compiler by disabling sharing
	 * of the async method and the state machine class.
	 */
	if (is_async_state_machine_class (method->klass))
		return FALSE;

	if (allow_gsharedvt && mini_is_gsharedvt_sharable_method (method)) {
		if (is_async_method (method))
			return FALSE;
		return TRUE;
	}

	if (method->is_inflated) {
		MonoMethodInflated *inflated = (MonoMethodInflated*)method;
		MonoGenericContext *ctx = &inflated->context;

		if (!mono_generic_context_is_sharable_full (ctx, allow_type_vars, allow_partial))
			return FALSE;

		g_assert (inflated->declaring);

		/*
		 * If all the parameters are primitive types and constraints prevent
		 * them from being instantiated with enums, then only the primitive
		 * type instantiation is possible, thus sharing is not useful.
		 * Happens with generic math interfaces.
		 */
		if ((!ctx->class_inst || is_primitive_inst (ctx->class_inst)) &&
			(!ctx->method_inst || is_primitive_inst (ctx->method_inst))) {
			MonoGenericContainer *container = mono_method_get_generic_container (inflated->declaring);
			if (container && has_constraints (container)) {
				for (int i = 0; i < container->type_argc; ++i) {
					if (!gparam_can_be_enum (&container->type_params [i]))
						return FALSE;
				}
			}
		}
	}

	if (mono_class_is_ginst (method->klass)) {
		MonoGenericContext *ctx = &mono_class_get_generic_class (method->klass)->context;
		if (!mono_generic_context_is_sharable_full (ctx, allow_type_vars, allow_partial))
			return FALSE;

		g_assert (mono_class_get_generic_class (method->klass)->container_class &&
				mono_class_is_gtd (mono_class_get_generic_class (method->klass)->container_class));

		if ((!ctx->class_inst || is_primitive_inst (ctx->class_inst)) &&
			(!ctx->method_inst || is_primitive_inst (ctx->method_inst))) {
			MonoGenericContainer *container = mono_class_get_generic_container (mono_class_get_generic_class (method->klass)->container_class);
			if (has_constraints (container)) {
				g_assert (ctx->class_inst->type_argc == container->type_argc);
				for (int i = 0; i < container->type_argc; ++i) {
					if (!gparam_can_be_enum (&container->type_params [i]))
						return FALSE;
				}
			}
		}
	}

	if (mono_class_is_gtd (method->klass) && !allow_type_vars)
		return FALSE;

	/* This does potentially expensive cattr checks, so do it at the end */
	if (is_async_method (method)) {
		if (mini_method_is_open (method))
			/* The JIT can't compile these without sharing */
			return TRUE;
		return FALSE;
	}

	return TRUE;
}

gboolean
mono_method_is_generic_sharable (MonoMethod *method, gboolean allow_type_vars)
{
	return mono_method_is_generic_sharable_full (method, allow_type_vars, partial_sharing_supported (), TRUE);
}

/*
 * mono_method_needs_static_rgctx_invoke:
 *
 *   Return whenever METHOD needs an rgctx argument.
 * An rgctx argument is needed when the method is generic sharable, but it doesn't
 * have a this argument which can be used to load the rgctx.
 */
gboolean
mono_method_needs_static_rgctx_invoke (MonoMethod *method, gboolean allow_type_vars)
{
	if (!mono_class_generic_sharing_enabled (method->klass))
		return FALSE;

	if (!mono_method_is_generic_sharable (method, allow_type_vars))
		return FALSE;

	if (method->is_inflated && mono_method_get_context (method)->method_inst)
		return TRUE;

	return ((method->flags & METHOD_ATTRIBUTE_STATIC) ||
			m_class_is_valuetype (method->klass) ||
			mini_method_is_default_method (method)) &&
		(mono_class_is_ginst (method->klass) || mono_class_is_gtd (method->klass));
}

static MonoGenericInst*
get_object_generic_inst (int type_argc)
{
	MonoType **type_argv;
	int i;

	type_argv = g_newa (MonoType*, type_argc);

	MonoType *object_type = mono_get_object_type ();
	for (i = 0; i < type_argc; ++i)
		type_argv [i] = object_type;

	return mono_metadata_get_generic_inst (type_argc, type_argv);
}

/*
 * mono_method_construct_object_context:
 * @method: a method
 *
 * Returns a generic context for method with all type variables for
 * class and method instantiated with Object.
 */
MonoGenericContext
mono_method_construct_object_context (MonoMethod *method)
{
	MonoGenericContext object_context;

	g_assert (!mono_class_is_ginst (method->klass));
	if (mono_class_is_gtd (method->klass)) {
		int type_argc = mono_class_get_generic_container (method->klass)->type_argc;

		object_context.class_inst = get_object_generic_inst (type_argc);
	} else {
		object_context.class_inst = NULL;
	}

	if (mono_method_get_context_general (method, TRUE)->method_inst) {
		int type_argc = mono_method_get_context_general (method, TRUE)->method_inst->type_argc;

		object_context.method_inst = get_object_generic_inst (type_argc);
	} else {
		object_context.method_inst = NULL;
	}

	g_assert (object_context.class_inst || object_context.method_inst);

	return object_context;
}

static gboolean gshared_supported;

void
mono_set_generic_sharing_supported (gboolean supported)
{
	gshared_supported = supported;
}


void
mono_set_partial_sharing_supported (gboolean supported)
{
	partial_supported = supported;
}

/*
 * mono_class_generic_sharing_enabled:
 * @class: a class
 *
 * Returns whether generic sharing is enabled for class.
 *
 * This is a stop-gap measure to slowly introduce generic sharing
 * until we have all the issues sorted out, at which time this
 * function will disappear and generic sharing will always be enabled.
 */
gboolean
mono_class_generic_sharing_enabled (MonoClass *klass)
{
	if (gshared_supported)
		return TRUE;
	else
		return FALSE;
}

MonoGenericContext*
mini_method_get_context (MonoMethod *method)
{
	return mono_method_get_context_general (method, TRUE);
}

/*
 * mono_method_check_context_used:
 * @method: a method
 *
 * Checks whether the method's generic context uses a type variable.
 * Returns an int with the bits MONO_GENERIC_CONTEXT_USED_CLASS and
 * MONO_GENERIC_CONTEXT_USED_METHOD set to reflect whether the
 * context's class or method instantiation uses type variables.
 */
int
mono_method_check_context_used (MonoMethod *method)
{
	MonoGenericContext *method_context = mini_method_get_context (method);
	int context_used = 0;

	if (!method_context) {
		/* It might be a method of an array of an open generic type */
		if (m_class_get_rank (method->klass))
			context_used = mono_class_check_context_used (method->klass);
	} else {
		context_used = mono_generic_context_check_used (method_context);
		context_used |= mono_class_check_context_used (method->klass);
	}

	return context_used;
}

static gboolean
generic_inst_equal (MonoGenericInst *inst1, MonoGenericInst *inst2)
{
	int i;

	if (!inst1) {
		g_assert (!inst2);
		return TRUE;
	}

	g_assert (inst2);

	if (inst1->type_argc != inst2->type_argc)
		return FALSE;

	for (i = 0; i < inst1->type_argc; ++i)
		if (!mono_metadata_type_equal (inst1->type_argv [i], inst2->type_argv [i]))
			return FALSE;

	return TRUE;
}

/*
 * mono_generic_context_equal_deep:
 * @context1: a generic context
 * @context2: a generic context
 *
 * Returns whether context1's type arguments are equal to context2's
 * type arguments.
 */
gboolean
mono_generic_context_equal_deep (MonoGenericContext *context1, MonoGenericContext *context2)
{
	return generic_inst_equal (context1->class_inst, context2->class_inst) &&
		generic_inst_equal (context1->method_inst, context2->method_inst);
}

/*
 * mini_class_get_container_class:
 * @class: a generic class
 *
 * Returns the class's container class, which is the class itself if
 * it doesn't have generic_class set.
 */
MonoClass*
mini_class_get_container_class (MonoClass *klass)
{
	if (mono_class_is_ginst (klass))
		return mono_class_get_generic_class (klass)->container_class;

	g_assert (mono_class_is_gtd (klass));
	return klass;
}

/*
 * mini_class_get_context:
 * @class: a generic class
 *
 * Returns the class's generic context.
 */
MonoGenericContext*
mini_class_get_context (MonoClass *klass)
{
	if (mono_class_is_ginst (klass))
		return &mono_class_get_generic_class (klass)->context;

	g_assert (mono_class_is_gtd (klass));
	return &mono_class_get_generic_container (klass)->context;
}

/*
 * mini_get_basic_type_from_generic:
 * @type: a type
 *
 * Returns a closed type corresponding to the possibly open type
 * passed to it.
 */
static MonoType*
mini_get_basic_type_from_generic (MonoType *type)
{
	if (!m_type_is_byref (type) && (type->type == MONO_TYPE_VAR || type->type == MONO_TYPE_MVAR) && mini_is_gsharedvt_type (type))
		return type;
	else if (!m_type_is_byref (type) && (type->type == MONO_TYPE_VAR || type->type == MONO_TYPE_MVAR)) {
		MonoType *constraint = type->data.generic_param->gshared_constraint;
		/* The gparam constraint encodes the type this gparam can represent */
		if (!constraint) {
			return mono_get_object_type ();
		} else {
			MonoClass *klass;

			g_assert (constraint != m_class_get_byval_arg (m_class_get_parent (mono_defaults.int_class)));
			klass = mono_class_from_mono_type_internal (constraint);
			return m_class_get_byval_arg (klass);
		}
	} else {
		return mini_native_type_replace_type (mono_type_get_basic_type_from_generic (type));
	}
}

/*
 * mini_type_get_underlying_type:
 *
 *   Return the underlying type of TYPE, taking into account enums, byref, bool, char, ref types and generic
 * sharing.
 */
MonoType*
mini_type_get_underlying_type (MonoType *type)
{
	type = mini_native_type_replace_type (type);

	if (m_type_is_byref (type))
		return mono_get_int_type ();
	if (!m_type_is_byref (type) && (type->type == MONO_TYPE_VAR || type->type == MONO_TYPE_MVAR) && mini_is_gsharedvt_type (type))
		return type;
	type = mini_get_basic_type_from_generic (mono_type_get_underlying_type (type));
	switch (type->type) {
	case MONO_TYPE_BOOLEAN:
		return m_class_get_byval_arg (mono_defaults.byte_class);
	case MONO_TYPE_CHAR:
		return m_class_get_byval_arg (mono_defaults.uint16_class);
	case MONO_TYPE_STRING:
	case MONO_TYPE_CLASS:
	case MONO_TYPE_ARRAY:
	case MONO_TYPE_SZARRAY:
		return mono_get_object_type ();
	default:
		return type;
	}
}

/*
 * mini_type_stack_size:
 * @t: a type
 * @align: Pointer to an int for returning the alignment
 *
 * Returns the type's stack size and the alignment in *align.
 */
int
mini_type_stack_size (MonoType *t, int *align)
{
	return mono_type_stack_size_internal (t, align, TRUE);
}

/*
 * mini_type_stack_size_full:
 *
 *   Same as mini_type_stack_size, but handle pinvoke data types as well.
 */
int
mini_type_stack_size_full (MonoType *t, guint32 *align, gboolean pinvoke)
{
	int size;

	//g_assert (!mini_is_gsharedvt_type (t));

	if (pinvoke) {
		size = mono_type_native_stack_size (t, align);
	} else {
		int ialign;

		if (align) {
			size = mini_type_stack_size (t, &ialign);
			*align = ialign;
		} else {
			size = mini_type_stack_size (t, NULL);
		}
	}

	return size;
}

/*
 * mono_generic_sharing_init:
 *
 * Initialize the module.
 */
void
mono_generic_sharing_init (void)
{
	mono_counters_register ("RGCTX template num allocated", MONO_COUNTER_GENERICS | MONO_COUNTER_INT, &rgctx_template_num_allocated);
	mono_counters_register ("RGCTX template bytes allocated", MONO_COUNTER_GENERICS | MONO_COUNTER_INT, &rgctx_template_bytes_allocated);
	mono_counters_register ("RGCTX oti num allocated", MONO_COUNTER_GENERICS | MONO_COUNTER_INT, &rgctx_oti_num_allocated);
	mono_counters_register ("RGCTX oti bytes allocated", MONO_COUNTER_GENERICS | MONO_COUNTER_INT, &rgctx_oti_bytes_allocated);
	mono_counters_register ("RGCTX oti num markers", MONO_COUNTER_GENERICS | MONO_COUNTER_INT, &rgctx_oti_num_markers);
	mono_counters_register ("RGCTX oti num data", MONO_COUNTER_GENERICS | MONO_COUNTER_INT, &rgctx_oti_num_data);
	mono_counters_register ("RGCTX max slot number", MONO_COUNTER_GENERICS | MONO_COUNTER_INT, &rgctx_max_slot_number);
	mono_counters_register ("RGCTX num allocated", MONO_COUNTER_GENERICS | MONO_COUNTER_INT, &rgctx_num_allocated);
	mono_counters_register ("RGCTX num arrays allocated", MONO_COUNTER_GENERICS | MONO_COUNTER_INT, &rgctx_num_arrays_allocated);
	mono_counters_register ("RGCTX bytes allocated", MONO_COUNTER_GENERICS | MONO_COUNTER_INT, &rgctx_bytes_allocated);
	mono_counters_register ("MRGCTX num arrays allocated", MONO_COUNTER_GENERICS | MONO_COUNTER_INT, &mrgctx_num_arrays_allocated);
	mono_counters_register ("MRGCTX bytes allocated", MONO_COUNTER_GENERICS | MONO_COUNTER_INT, &mrgctx_bytes_allocated);
	mono_counters_register ("GSHAREDVT num trampolines", MONO_COUNTER_JIT | MONO_COUNTER_INT, &gsharedvt_num_trampolines);

	mono_install_image_unload_hook (mono_class_unregister_image_generic_subclasses, NULL);

	mono_os_mutex_init_recursive (&gshared_mutex);
}

/*
 * mini_type_var_is_vt:
 *
 *   Return whenever T is a type variable instantiated with a vtype.
 */
gboolean
mini_type_var_is_vt (MonoType *type)
{
	if (type->type == MONO_TYPE_VAR || type->type == MONO_TYPE_MVAR) {
		return type->data.generic_param->gshared_constraint && (type->data.generic_param->gshared_constraint->type == MONO_TYPE_VALUETYPE || type->data.generic_param->gshared_constraint->type == MONO_TYPE_GENERICINST);
	} else {
		g_assert_not_reached ();
		return FALSE;
	}
}

gboolean
mini_type_is_reference (MonoType *type)
{
	type = mini_type_get_underlying_type (type);
	return mono_type_is_reference (type);
}

gboolean
mini_method_is_default_method (MonoMethod *m)
{
	return MONO_CLASS_IS_INTERFACE_INTERNAL (m->klass) && !(m->flags & METHOD_ATTRIBUTE_ABSTRACT);
}

gboolean
mini_method_needs_mrgctx (MonoMethod *m)
{
	if (mono_class_is_ginst (m->klass) && mini_method_is_default_method (m))
		return TRUE;
	return (mini_method_get_context (m) && mini_method_get_context (m)->method_inst);
}

/*
 * mini_method_get_rgctx:
 *
 *  Return the RGCTX which needs to be passed to M when it is called.
 */
gpointer
mini_method_get_rgctx (MonoMethod *m)
{
	ERROR_DECL (error);
	MonoVTable *vt = mono_class_vtable_checked (m->klass, error);
	mono_error_assert_ok (error);
	if (mini_method_needs_mrgctx (m))
		return mini_method_get_mrgctx (vt, m);
	else
		return vt;
}

/*
 * mini_type_is_vtype:
 *
 *   Return whenever T is a vtype, or a type param instantiated with a vtype.
 * Should be used in place of MONO_TYPE_ISSTRUCT () which can't handle gsharedvt.
 */
gboolean
mini_type_is_vtype (MonoType *t)
{
	t = mini_type_get_underlying_type (t);

	return MONO_TYPE_ISSTRUCT (t) || mini_is_gsharedvt_variable_type (t);
}

gboolean
mini_class_is_generic_sharable (MonoClass *klass)
{
	if (mono_class_is_ginst (klass) && is_async_state_machine_class (klass))
		return FALSE;

	return (mono_class_is_ginst (klass) && mono_generic_context_is_sharable (&mono_class_get_generic_class (klass)->context, FALSE));
}

gboolean
mini_is_gsharedvt_variable_klass (MonoClass *klass)
{
	return mini_is_gsharedvt_variable_type (m_class_get_byval_arg (klass));
}

gboolean
mini_is_gsharedvt_gparam (MonoType *t)
{
	/* Matches get_gsharedvt_type () */
	return (t->type == MONO_TYPE_VAR || t->type == MONO_TYPE_MVAR) && t->data.generic_param->gshared_constraint && t->data.generic_param->gshared_constraint->type == MONO_TYPE_VALUETYPE;
}

static char*
get_shared_gparam_name (MonoTypeEnum constraint, const char *name)
{
	if (constraint == MONO_TYPE_VALUETYPE) {
		return g_strdup_printf ("%s_GSHAREDVT", name);
	} else if (constraint == MONO_TYPE_OBJECT) {
		return g_strdup_printf ("%s_REF", name);
	} else if (constraint == MONO_TYPE_GENERICINST) {
		return g_strdup_printf ("%s_INST", name);
	} else {
		MonoType t;
		char *tname, *tname2, *res;

		memset (&t, 0, sizeof (t));
		t.type = constraint;
		tname = mono_type_full_name (&t);
		tname2 = g_utf8_strup (tname, strlen (tname));
		res = g_strdup_printf ("%s_%s", name, tname2);
		g_free (tname);
		g_free (tname2);
		return res;
	}
}

static guint
shared_gparam_hash (gconstpointer data)
{
	MonoGSharedGenericParam *p = (MonoGSharedGenericParam*)data;
	guint hash;

	hash = mono_metadata_generic_param_hash (p->parent);
	hash = ((hash << 5) - hash) ^ mono_metadata_type_hash (p->param.gshared_constraint);

	return hash;
}

static gboolean
shared_gparam_equal (gconstpointer ka, gconstpointer kb)
{
	MonoGSharedGenericParam *p1 = (MonoGSharedGenericParam*)ka;
	MonoGSharedGenericParam *p2 = (MonoGSharedGenericParam*)kb;

	if (p1 == p2)
		return TRUE;
	if (p1->parent != p2->parent)
		return FALSE;
	if (!mono_metadata_type_equal (p1->param.gshared_constraint, p2->param.gshared_constraint))
		return FALSE;
	return TRUE;
}

/*
 * mini_get_shared_gparam:
 *
 *   Create an anonymous gparam from T with a constraint which encodes which types can match it.
 */
MonoType*
mini_get_shared_gparam (MonoType *t, MonoType *constraint)
{
	MonoMemoryManager *mm;
	MonoGenericParam *par = t->data.generic_param;
	MonoGSharedGenericParam *copy, key;
	MonoType *res;
	char *name;

	mm = mono_mem_manager_merge (mono_metadata_get_mem_manager_for_type (t), mono_metadata_get_mem_manager_for_type (constraint));

	memset (&key, 0, sizeof (key));
	key.parent = par;
	key.param.gshared_constraint = constraint;

	g_assert (mono_generic_param_info (par));

	/*
	 * Need a cache to ensure the newly created gparam
	 * is unique wrt T/CONSTRAINT.
	 */
	mono_mem_manager_lock (mm);
	if (!mm->gshared_types) {
		mm->gshared_types_len = MONO_TYPE_INTERNAL;
		mm->gshared_types = g_new0 (GHashTable*, mm->gshared_types_len);
	}
	if (!mm->gshared_types [constraint->type])
		mm->gshared_types [constraint->type] = g_hash_table_new (shared_gparam_hash, shared_gparam_equal);
	res = (MonoType *)g_hash_table_lookup (mm->gshared_types [constraint->type], &key);
	mono_mem_manager_unlock (mm);
	if (res)
		return res;
	copy = (MonoGSharedGenericParam *)mono_mem_manager_alloc0 (mm, sizeof (MonoGSharedGenericParam));
	memcpy (&copy->param, par, sizeof (MonoGenericParamFull));
	copy->param.info.pklass = NULL;
	// FIXME:
	constraint = mono_metadata_type_dup (NULL, constraint);
	name = get_shared_gparam_name (constraint->type, ((MonoGenericParamFull*)copy)->info.name);
	copy->param.info.name = mono_mem_manager_strdup (mm, name);
	g_free (name);

	copy->param.owner = par->owner;
	g_assert (!par->owner->is_anonymous);

	copy->param.gshared_constraint = constraint;
	copy->parent = par;
	res = mono_metadata_type_dup (NULL, t);
	res->data.generic_param = (MonoGenericParam*)copy;

	mono_mem_manager_lock (mm);
	/* Duplicates are ok */
	g_hash_table_insert (mm->gshared_types [constraint->type], copy, res);
	mono_mem_manager_unlock (mm);

	return res;
}

static MonoGenericInst*
get_shared_inst (MonoGenericInst *inst, MonoGenericInst *shared_inst, MonoGenericContainer *container, gboolean use_gsharedvt);

static MonoType*
get_shared_type (MonoType *t, MonoType *type)
{
	MonoTypeEnum ttype;

	if (!m_type_is_byref (type) && type->type == MONO_TYPE_GENERICINST && MONO_TYPE_ISSTRUCT (type)) {
		ERROR_DECL (error);
		MonoGenericClass *gclass = type->data.generic_class;
		MonoGenericContext context;
		MonoClass *k;

		memset (&context, 0, sizeof (context));
		if (gclass->context.class_inst)
			context.class_inst = get_shared_inst (gclass->context.class_inst, mono_class_get_generic_container (gclass->container_class)->context.class_inst, NULL, FALSE);
		if (gclass->context.method_inst)
			context.method_inst = get_shared_inst (gclass->context.method_inst, mono_class_get_generic_container (gclass->container_class)->context.method_inst, NULL, FALSE);

		k = mono_class_inflate_generic_class_checked (gclass->container_class, &context, error);
		mono_error_assert_ok (error); /* FIXME don't swallow the error */

		return mini_get_shared_gparam (t, m_class_get_byval_arg (k));
	} else if (MONO_TYPE_ISSTRUCT (type)) {
		return type;
	}

	/* Create a type variable with a constraint which encodes which types can match it */
	ttype = type->type;
	if (type->type == MONO_TYPE_VALUETYPE) {
		ttype = mono_class_enum_basetype_internal (type->data.klass)->type;
	} else if (type->type == MONO_TYPE_GENERICINST && m_class_is_enumtype(type->data.generic_class->container_class)) {
		ttype = mono_class_enum_basetype_internal (mono_class_from_mono_type_internal (type))->type;
	} else if (MONO_TYPE_IS_REFERENCE (type)) {
		ttype = MONO_TYPE_OBJECT;
	} else if (type->type == MONO_TYPE_VAR || type->type == MONO_TYPE_MVAR) {
		if (type->data.generic_param->gshared_constraint)
			return mini_get_shared_gparam (t, type->data.generic_param->gshared_constraint);
		ttype = MONO_TYPE_OBJECT;
	}

	{
		MonoType t2;
		MonoClass *klass;

		memset (&t2, 0, sizeof (t2));
		t2.type = ttype;
		klass = mono_class_from_mono_type_internal (&t2);

		return mini_get_shared_gparam (t, m_class_get_byval_arg (klass));
	}
}

static MonoType*
get_gsharedvt_type (MonoType *t)
{
	/* Use TypeHandle as the constraint type since its a valuetype */
	return mini_get_shared_gparam (t, m_class_get_byval_arg (mono_defaults.typehandle_class));
}

static MonoGenericInst*
get_shared_inst (MonoGenericInst *inst, MonoGenericInst *shared_inst, MonoGenericContainer *container, gboolean use_gsharedvt)
{
	MonoGenericInst *res;
	MonoType **type_argv;
	int i;

	type_argv = g_new0 (MonoType*, inst->type_argc);
	for (i = 0; i < inst->type_argc; ++i) {
		if (use_gsharedvt) {
			type_argv [i] = get_gsharedvt_type (shared_inst->type_argv [i]);
		} else {
			/* These types match the ones in mini_generic_inst_is_sharable () */
			type_argv [i] = get_shared_type (shared_inst->type_argv [i], inst->type_argv [i]);
		}
	}

	res = mono_metadata_get_generic_inst (inst->type_argc, type_argv);
	g_free (type_argv);
	return res;
}

/**
 * mini_get_shared_method_full:
 * \param method the method to find the shared version of.
 * \param flags controls what sort of shared version to find
 * \param error set if we hit any fatal error
 *
 * \returns The method which is actually compiled/registered when doing generic sharing.

 * If flags & SHARE_MODE_GSHAREDVT, produce a method using the gsharedvt instantiation.
 * \p method can be a non-inflated generic method.
 */
MonoMethod*
mini_get_shared_method_full (MonoMethod *method, GetSharedMethodFlags flags, MonoError *error)
{

	MonoGenericContext shared_context;
	MonoMethod *declaring_method;
	MonoGenericContainer *class_container, *method_container = NULL;
	MonoGenericContext *context = mono_method_get_context (method);
	MonoGenericInst *inst;
	WrapperInfo *info = NULL;

	error_init (error);

	/*
	 * Instead of creating a shared version of the wrapper, create a shared version of the original
	 * method and construct a wrapper for it. Otherwise, we could end up with two copies of the
	 * same wrapper, breaking AOT which assumes wrappers are unique.
	 * FIXME: Add other cases.
	 */
	if (method->wrapper_type)
		info = mono_marshal_get_wrapper_info (method);
	switch (method->wrapper_type) {
	case MONO_WRAPPER_SYNCHRONIZED: {
		MonoMethod *wrapper = mono_marshal_method_from_wrapper (method);

		MonoMethod *gwrapper = mini_get_shared_method_full (wrapper, flags, error);
		return_val_if_nok (error, NULL);

		return mono_marshal_get_synchronized_wrapper (gwrapper);
	}
	case MONO_WRAPPER_DELEGATE_INVOKE: {
		if (info->subtype == WRAPPER_SUBTYPE_NONE) {
			MonoMethod *ginvoke = mini_get_shared_method_full (info->d.delegate_invoke.method, flags, error);
			return_val_if_nok (error, NULL);

			return mono_marshal_get_delegate_invoke (ginvoke, NULL);
		}
		break;
	}
	case MONO_WRAPPER_DELEGATE_BEGIN_INVOKE:
	case MONO_WRAPPER_DELEGATE_END_INVOKE: {
		MonoMethod *ginvoke = mini_get_shared_method_full (info->d.delegate_invoke.method, flags, error);
		return_val_if_nok (error, NULL);

		if (method->wrapper_type == MONO_WRAPPER_DELEGATE_BEGIN_INVOKE)
			return mono_marshal_get_delegate_begin_invoke (ginvoke);
		else
			return mono_marshal_get_delegate_end_invoke (ginvoke);
	}
	default:
		break;
	}

	if (method->is_generic || (mono_class_is_gtd (method->klass) && !method->is_inflated)) {
		declaring_method = method;
	} else {
		declaring_method = mono_method_get_declaring_generic_method (method);
	}

	/* shared_context is the context containing type variables. */
	if (declaring_method->is_generic)
		shared_context = mono_method_get_generic_container (declaring_method)->context;
	else
		shared_context = mono_class_get_generic_container (declaring_method->klass)->context;

	gboolean use_gsharedvt_inst = FALSE;
	if (flags & SHARE_MODE_GSHAREDVT)
		use_gsharedvt_inst = TRUE;
	else if (!mono_method_is_generic_sharable_full (method, FALSE, TRUE, FALSE))
		use_gsharedvt_inst = mini_is_gsharedvt_sharable_method (method);

	class_container = mono_class_try_get_generic_container (declaring_method->klass); //FIXME is this a case for a try_get?
	method_container = mono_method_get_generic_container (declaring_method);

	/*
	 * Create the shared context by replacing the ref type arguments with
	 * type parameters, and keeping the rest.
	 */
	if (context)
		inst = context->class_inst;
	else
		inst = shared_context.class_inst;
	if (inst)
		shared_context.class_inst = get_shared_inst (inst, shared_context.class_inst, class_container, use_gsharedvt_inst);

	if (context)
		inst = context->method_inst;
	else
		inst = shared_context.method_inst;
	if (inst)
		shared_context.method_inst = get_shared_inst (inst, shared_context.method_inst, method_container, use_gsharedvt_inst);

	return mono_class_inflate_generic_method_checked (declaring_method, &shared_context, error);
}

int
mini_get_rgctx_entry_slot (MonoJumpInfoRgctxEntry *entry)
{
	gpointer entry_data = NULL;
	gboolean did_register = FALSE;
	guint32 result = -1;

	switch (entry->data->type) {
	case MONO_PATCH_INFO_CLASS:
		entry_data = m_class_get_byval_arg (entry->data->data.klass);
		break;
	case MONO_PATCH_INFO_METHOD:
	case MONO_PATCH_INFO_METHODCONST:
		entry_data = entry->data->data.method;
		break;
	case MONO_PATCH_INFO_FIELD:
		entry_data = entry->data->data.field;
		break;
	case MONO_PATCH_INFO_SIGNATURE:
		entry_data = entry->data->data.sig;
		break;
	case MONO_PATCH_INFO_GSHAREDVT_CALL: {
		// FIXME:
		MonoJumpInfoGSharedVtCall *call_info = (MonoJumpInfoGSharedVtCall *)g_malloc0 (sizeof (MonoJumpInfoGSharedVtCall));

		memcpy (call_info, entry->data->data.gsharedvt, sizeof (MonoJumpInfoGSharedVtCall));
		entry_data = call_info;
		break;
	}
	case MONO_PATCH_INFO_GSHAREDVT_METHOD: {
		MonoGSharedVtMethodInfo *info;
		MonoGSharedVtMethodInfo *oinfo = entry->data->data.gsharedvt_method;
		int i;

		// FIXME:
		info = (MonoGSharedVtMethodInfo *)g_malloc0 (sizeof (MonoGSharedVtMethodInfo));
		info->method = oinfo->method;
		info->num_entries = oinfo->num_entries;
		info->entries = (MonoRuntimeGenericContextInfoTemplate *)g_malloc0 (sizeof (MonoRuntimeGenericContextInfoTemplate) * info->num_entries);
		for (i = 0; i < oinfo->num_entries; ++i) {
			MonoRuntimeGenericContextInfoTemplate *otemplate = &oinfo->entries [i];
			MonoRuntimeGenericContextInfoTemplate *template_ = &info->entries [i];

			memcpy (template_, otemplate, sizeof (MonoRuntimeGenericContextInfoTemplate));
		}
		entry_data = info;
		break;
	}
	case MONO_PATCH_INFO_VIRT_METHOD: {
		MonoJumpInfoVirtMethod *info;
		MonoJumpInfoVirtMethod *oinfo = entry->data->data.virt_method;

		info = (MonoJumpInfoVirtMethod *)g_malloc0 (sizeof (MonoJumpInfoVirtMethod));
		memcpy (info, oinfo, sizeof (MonoJumpInfoVirtMethod));
		entry_data = info;
		break;
	}
	case MONO_PATCH_INFO_DELEGATE_TRAMPOLINE: {
		MonoDelegateClassMethodPair *info;
		MonoDelegateClassMethodPair *oinfo = entry->data->data.del_tramp;

		info = (MonoDelegateClassMethodPair *)g_malloc0 (sizeof (MonoDelegateClassMethodPair));
		memcpy (info, oinfo, sizeof (MonoDelegateClassMethodPair));
		entry_data = info;
		break;
	}
	default:
		g_assert_not_reached ();
	case MONO_PATCH_INFO_NONE:
		break;
	}

	// FIXME:
	MonoJitMemoryManager *jit_mm = get_default_jit_mm ();

	if (entry->in_mrgctx)
		result = lookup_or_register_info (jit_mm->mem_manager, entry->d.method->klass, entry->d.method, entry->in_mrgctx, entry_data, &did_register, entry->info_type, mono_method_get_context (entry->d.method));
	else
		result = lookup_or_register_info (jit_mm->mem_manager, entry->d.klass, NULL, entry->in_mrgctx, entry_data, &did_register, entry->info_type, mono_class_get_context (entry->d.klass));

	if (!did_register)
		switch (entry->data->type) {
		case MONO_PATCH_INFO_GSHAREDVT_CALL:
		case MONO_PATCH_INFO_VIRT_METHOD:
		case MONO_PATCH_INFO_DELEGATE_TRAMPOLINE:
			g_free (entry_data);
			break;
		case MONO_PATCH_INFO_GSHAREDVT_METHOD: {
			g_free (((MonoGSharedVtMethodInfo *) entry_data)->entries);
			g_free (entry_data);
			break;
		}
		default :
			break;
		}

	return result;
}

static gboolean gsharedvt_supported;

void
mono_set_generic_sharing_vt_supported (gboolean supported)
{
	/* ensure we do not disable gsharedvt once it's been enabled */
	if (!gsharedvt_supported  && supported)
		gsharedvt_supported = TRUE;
}

#ifdef MONO_ARCH_GSHAREDVT_SUPPORTED

/*
 * mini_is_gsharedvt_type:
 *
 *   Return whenever T references type arguments instantiated with gshared vtypes.
 */
gboolean
mini_is_gsharedvt_type (MonoType *t)
{
	int i;

	if (m_type_is_byref (t))
		return FALSE;
	if ((t->type == MONO_TYPE_VAR || t->type == MONO_TYPE_MVAR) && t->data.generic_param->gshared_constraint && t->data.generic_param->gshared_constraint->type == MONO_TYPE_VALUETYPE)
		return TRUE;
	else if (t->type == MONO_TYPE_GENERICINST) {
		MonoGenericClass *gclass = t->data.generic_class;
		MonoGenericContext *context = &gclass->context;
		MonoGenericInst *inst;

		inst = context->class_inst;
		if (inst) {
			for (i = 0; i < inst->type_argc; ++i)
				if (mini_is_gsharedvt_type (inst->type_argv [i]))
					return TRUE;
		}
		inst = context->method_inst;
		if (inst) {
			for (i = 0; i < inst->type_argc; ++i)
				if (mini_is_gsharedvt_type (inst->type_argv [i]))
					return TRUE;
		}

		return FALSE;
	} else {
		return FALSE;
	}
}

gboolean
mini_is_gsharedvt_klass (MonoClass *klass)
{
	return mini_is_gsharedvt_type (m_class_get_byval_arg (klass));
}

gboolean
mini_is_gsharedvt_signature (MonoMethodSignature *sig)
{
	int i;

	if (sig->ret && mini_is_gsharedvt_type (sig->ret))
		return TRUE;
	for (i = 0; i < sig->param_count; ++i) {
		if (mini_is_gsharedvt_type (sig->params [i]))
			return TRUE;
	}
	return FALSE;
}

/*
 * mini_is_gsharedvt_variable_type:
 *
 *   Return whenever T refers to a GSHAREDVT type whose size differs depending on the values of type parameters.
 */
gboolean
mini_is_gsharedvt_variable_type (MonoType *t)
{
	if (!mini_is_gsharedvt_type (t))
		return FALSE;
	if (t->type == MONO_TYPE_GENERICINST) {
		MonoGenericClass *gclass = t->data.generic_class;
		MonoGenericContext *context = &gclass->context;
		MonoGenericInst *inst;
		int i;

		if (m_class_get_byval_arg (t->data.generic_class->container_class)->type != MONO_TYPE_VALUETYPE || m_class_is_enumtype  (t->data.generic_class->container_class))
			return FALSE;

		inst = context->class_inst;
		if (inst) {
			for (i = 0; i < inst->type_argc; ++i)
				if (mini_is_gsharedvt_variable_type (inst->type_argv [i]))
					return TRUE;
		}
		inst = context->method_inst;
		if (inst) {
			for (i = 0; i < inst->type_argc; ++i)
				if (mini_is_gsharedvt_variable_type (inst->type_argv [i]))
					return TRUE;
		}

		return FALSE;
	}
	return TRUE;
}

static gboolean
is_variable_size (MonoType *t)
{
	int i;

	if (m_type_is_byref (t))
		return FALSE;

	if (t->type == MONO_TYPE_VAR || t->type == MONO_TYPE_MVAR) {
		MonoGenericParam *param = t->data.generic_param;

		if (param->gshared_constraint && param->gshared_constraint->type != MONO_TYPE_VALUETYPE && param->gshared_constraint->type != MONO_TYPE_GENERICINST)
			return FALSE;
		if (param->gshared_constraint && param->gshared_constraint->type == MONO_TYPE_GENERICINST)
			return is_variable_size (param->gshared_constraint);
		return TRUE;
	}
	if (t->type == MONO_TYPE_GENERICINST && m_class_get_byval_arg (t->data.generic_class->container_class)->type == MONO_TYPE_VALUETYPE) {
		MonoGenericClass *gclass = t->data.generic_class;
		MonoGenericContext *context = &gclass->context;
		MonoGenericInst *inst;

		inst = context->class_inst;
		if (inst) {
			for (i = 0; i < inst->type_argc; ++i)
				if (is_variable_size (inst->type_argv [i]))
					return TRUE;
		}
		inst = context->method_inst;
		if (inst) {
			for (i = 0; i < inst->type_argc; ++i)
				if (is_variable_size (inst->type_argv [i]))
					return TRUE;
		}
	}

	return FALSE;
}

gboolean
mini_is_gsharedvt_sharable_inst (MonoGenericInst *inst)
{
	int i;
	gboolean has_vt = FALSE;

	for (i = 0; i < inst->type_argc; ++i) {
		MonoType *type = inst->type_argv [i];

		if ((MONO_TYPE_IS_REFERENCE (type) || type->type == MONO_TYPE_VAR || type->type == MONO_TYPE_MVAR) && !mini_is_gsharedvt_type (type)) {
		} else {
			has_vt = TRUE;
		}
	}

	return has_vt;
}

gboolean
mini_is_gsharedvt_inst (MonoGenericInst *inst)
{
	int i;

	for (i = 0; i < inst->type_argc; ++i) {
		MonoType *type = inst->type_argv [i];

		if (mini_is_gsharedvt_type (type))
			return TRUE;
	}

	return FALSE;
}

gboolean
mini_is_gsharedvt_sharable_method (MonoMethod *method)
{
	MonoMethodSignature *sig;

	/*
	 * A method is gsharedvt if:
	 * - it has type parameters instantiated with vtypes
	 */
	if (!gsharedvt_supported)
		return FALSE;
	if (method->is_inflated) {
		MonoMethodInflated *inflated = (MonoMethodInflated*)method;
		MonoGenericContext *context = &inflated->context;
		MonoGenericInst *inst;

		if (context->class_inst && context->method_inst) {
			/* At least one inst has to be gsharedvt sharable, and the other normal or gsharedvt sharable */
			gboolean vt1 = mini_is_gsharedvt_sharable_inst (context->class_inst);
			gboolean vt2 = mini_is_gsharedvt_sharable_inst (context->method_inst);

			if ((vt1 && vt2) ||
				(vt1 && mini_generic_inst_is_sharable (context->method_inst, TRUE, FALSE)) ||
				(vt2 && mini_generic_inst_is_sharable (context->class_inst, TRUE, FALSE)))
				;
			else
				return FALSE;
		} else {
			inst = context->class_inst;
			if (inst && !mini_is_gsharedvt_sharable_inst (inst))
				return FALSE;
			inst = context->method_inst;
			if (inst && !mini_is_gsharedvt_sharable_inst (inst))
				return FALSE;
		}
	} else {
		return FALSE;
	}

	sig = mono_method_signature_internal (mono_method_get_declaring_generic_method (method));
	if (!sig)
		return FALSE;

	/*
	if (mini_is_gsharedvt_variable_signature (sig))
		return FALSE;
	*/

	//DEBUG ("GSHAREDVT SHARABLE: %s\n", mono_method_full_name (method, TRUE));

	return TRUE;
}

/*
 * mini_is_gsharedvt_variable_signature:
 *
 *   Return whenever the calling convention used to call SIG varies depending on the values of type parameters used by SIG,
 * i.e. FALSE for swap(T[] arr, int i, int j), TRUE for T get_t ().
 */
gboolean
mini_is_gsharedvt_variable_signature (MonoMethodSignature *sig)
{
	int i;

	if (sig->ret && is_variable_size (sig->ret))
		return TRUE;
	for (i = 0; i < sig->param_count; ++i) {
		MonoType *t = sig->params [i];

		if (is_variable_size (t))
			return TRUE;
	}
	return FALSE;
}

MonoMethod*
mini_method_to_shared (MonoMethod *method)
{
	if (!mono_method_is_generic_impl (method))
		return NULL;

	ERROR_DECL (error);

	// This pattern is based on add_extra_method_with_depth.

	if (mono_method_is_generic_sharable_full (method, TRUE, TRUE, FALSE))
		// gshared over reference type
		method = mini_get_shared_method_full (method, SHARE_MODE_NONE, error);
	else if (mono_method_is_generic_sharable_full (method, FALSE, FALSE, TRUE))
		// gshared over valuetype (or primitive?)
		method = mini_get_shared_method_full (method, SHARE_MODE_GSHAREDVT, error);
	else
		return NULL;
	mono_error_assert_ok (error);
	return method;
}

#else

gboolean
mini_is_gsharedvt_type (MonoType *t)
{
	return FALSE;
}

gboolean
mini_is_gsharedvt_klass (MonoClass *klass)
{
	return FALSE;
}

gboolean
mini_is_gsharedvt_signature (MonoMethodSignature *sig)
{
	return FALSE;
}

gboolean
mini_is_gsharedvt_variable_type (MonoType *t)
{
	return FALSE;
}

gboolean
mini_is_gsharedvt_sharable_method (MonoMethod *method)
{
	return FALSE;
}

gboolean
mini_is_gsharedvt_variable_signature (MonoMethodSignature *sig)
{
	return FALSE;
}

MonoMethod*
mini_method_to_shared (MonoMethod *method)
{
	return NULL;
}

#endif /* !MONO_ARCH_GSHAREDVT_SUPPORTED */<|MERGE_RESOLUTION|>--- conflicted
+++ resolved
@@ -1765,14 +1765,10 @@
 	 * stack, pass this address to the interp_entry and when we return it we use
 	 * CEE_MONO_LDNATIVEOBJ
 	 */
-<<<<<<< HEAD
 #ifndef DISABLE_JIT
 	return_native_struct =
 #endif
-		sig->ret->type == MONO_TYPE_VALUETYPE && sig->pinvoke;
-=======
-	return_native_struct = sig->ret->type == MONO_TYPE_VALUETYPE && sig->pinvoke && !sig->marshalling_disabled;
->>>>>>> b55905a4
+		sig->ret->type == MONO_TYPE_VALUETYPE && sig->pinvoke && !sig->marshalling_disabled;
 
 	/* Create the signature for the wrapper */
 	csig = g_malloc0 (MONO_SIZEOF_METHOD_SIGNATURE + (sig->param_count * sizeof (MonoType*)));
