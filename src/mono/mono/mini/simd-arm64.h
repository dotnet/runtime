--- conflicted
+++ resolved
@@ -62,11 +62,8 @@
 SIMD_OP  (128, OP_XBINOP_FORCEINT,    XBINOP_FORCEINT_AND,    WDSS,      arm_neon_and,     arm_neon_and,     arm_neon_and,    arm_neon_and,      arm_neon_and,     arm_neon_and)
 SIMD_OP  (128, OP_XBINOP_FORCEINT,    XBINOP_FORCEINT_OR,     WDSS,      arm_neon_orr,     arm_neon_orr,     arm_neon_orr,    arm_neon_orr,      arm_neon_orr,     arm_neon_orr)
 SIMD_OP  (128, OP_XBINOP_FORCEINT,    XBINOP_FORCEINT_XOR,    WDSS,      arm_neon_eor,     arm_neon_eor,     arm_neon_eor,    arm_neon_eor,      arm_neon_eor,     arm_neon_eor)
-<<<<<<< HEAD
-SIMD_OP  (128, OP_XOP_OVR_X_X,    INTRINS_AARCH64_ADV_SIMD_FRINTP,    WTDS,    _UNDEF,    _UNDEF,            _UNDEF,          _UNDEF,            arm_neon_frintp,  arm_neon_frintp)
-SIMD_OP  (128, OP_XOP_OVR_X_X,    INTRINS_AARCH64_ADV_SIMD_FRINTM,    WTDS,    _UNDEF,    _UNDEF,            _UNDEF,          _UNDEF,            arm_neon_frintm,  arm_neon_frintm)
-=======
 SIMD_OP  (128, OP_ARM64_XADDV, INTRINS_AARCH64_ADV_SIMD_UADDV, WTDS,     arm_neon_addv,    arm_neon_addv,    arm_neon_addv,   _SKIP,             _UNDEF,           _UNDEF)
 SIMD_OP  (128, OP_ARM64_XADDV, INTRINS_AARCH64_ADV_SIMD_SADDV, WTDS,     arm_neon_addv,    arm_neon_addv,    arm_neon_addv,   _SKIP,             _UNDEF,           _UNDEF)
 SIMD_OP  (128, OP_ARM64_XADDV, INTRINS_AARCH64_ADV_SIMD_FADDV, WTDS,     _UNDEF,           _UNDEF,           _UNDEF,          _UNDEF,            _SKIP,            _SKIP)
->>>>>>> 59a17b1e
+SIMD_OP  (128, OP_XOP_OVR_X_X,    INTRINS_AARCH64_ADV_SIMD_FRINTP,    WTDS,    _UNDEF,    _UNDEF,            _UNDEF,          _UNDEF,            arm_neon_frintp,  arm_neon_frintp)
+SIMD_OP  (128, OP_XOP_OVR_X_X,    INTRINS_AARCH64_ADV_SIMD_FRINTM,    WTDS,    _UNDEF,    _UNDEF,            _UNDEF,          _UNDEF,            arm_neon_frintm,  arm_neon_frintm)