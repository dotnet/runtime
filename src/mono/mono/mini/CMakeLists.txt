project(mini C)

if(ENABLE_LLVM OR ENABLE_LLVM_RUNTIME OR HOST_BROWSER OR (HAVE_SYS_ICU AND NOT HOST_WASI))
  enable_language(CXX)
endif()

include(FindPython3)

include_directories(
  ${PROJECT_BINARY_DIR}/
  ${PROJECT_BINARY_DIR}/../..
  ${CMAKE_CURRENT_SOURCE_DIR}/../..
  ${PROJECT_SOURCE_DIR}/../
  )

if(HOST_DARWIN)
  set(OS_LIBS "-framework CoreFoundation" "-framework Foundation")

  if(CMAKE_SYSTEM_VARIANT STREQUAL "maccatalyst")
    set(OS_LIBS ${OS_LIBS} "-lobjc" "-lc++")
  endif()
elseif(HOST_IOS OR HOST_TVOS)
set(OS_LIBS "-framework CoreFoundation" "-lobjc" "-lc++")
elseif(HOST_ANDROID)
set(OS_LIBS m dl log)
elseif(HOST_LINUX)
set(OS_LIBS pthread m dl)
elseif(HOST_WIN32)
set(OS_LIBS bcrypt.lib Mswsock.lib ws2_32.lib psapi.lib version.lib advapi32.lib winmm.lib kernel32.lib)
elseif(HOST_SOLARIS)
  set(OS_LIBS socket pthread m ${CMAKE_DL_LIBS})
elseif(HOST_FREEBSD)
  set(OS_LIBS pthread m)
elseif(HOST_HAIKU)
  set(OS_LIBS network)
endif()

#
# SUBDIRS
#
include(../component/CMakeLists.txt)

if(HOST_WIN32)
  # /OPT:ICF merges idential functions breaking mono_lookup_icall_symbol ()
  add_link_options(/OPT:NOICF)
endif()

# ICU
if(HAVE_SYS_ICU)
  if(STATIC_ICU)
    set(pal_icushim_sources_base
        pal_icushim_static.c)
    add_definitions(-DSTATIC_ICU=1)
  else()
    set(pal_icushim_sources_base
        pal_icushim.c)
  endif()

  set(icu_shim_sources_base
      pal_idna.c
      entrypoints.c
      ${pal_icushim_sources_base})

if (NOT CLR_CMAKE_TARGET_BROWSER AND NOT CLR_CMAKE_TARGET_WASI AND NOT CLR_CMAKE_TARGET_MACCATALYST AND NOT CLR_CMAKE_TARGET_IOS AND NOT CLR_CMAKE_TARGET_TVOS)
    set(NATIVEGLOBALIZATION_SOURCES
      pal_calendarData.c
      pal_casing.c
      pal_collation.c
<<<<<<< HEAD
=======
      pal_common.c
      pal_idna.c
>>>>>>> c5cb1478
      pal_locale.c
      pal_localeNumberData.c
      pal_localeStringData.c
      pal_normalization.c
      pal_timeZoneInfo.c
    )
endif()

  addprefix(icu_shim_sources "${ICU_SHIM_PATH}" "${icu_shim_sources_base}")

  if (TARGET_DARWIN)
    set(icu_shim_darwin_sources_base
        pal_locale.m
        pal_collation.m
        pal_casing.m
        pal_calendarData.m
        pal_normalization.m
        pal_timeZoneInfo.m)

    addprefix(icu_shim_darwin_sources "${ICU_SHIM_PATH}" "${icu_shim_darwin_sources_base}")
    set(icu_shim_sources ${icu_shim_sources} ${icu_shim_darwin_sources})
  endif()

  set_source_files_properties(${icu_shim_sources} PROPERTIES COMPILE_DEFINITIONS OSX_ICU_LIBRARY_PATH="${OSX_ICU_LIBRARY_PATH}")
  set_source_files_properties(${icu_shim_sources} PROPERTIES COMPILE_FLAGS "-I\"${ICU_INCLUDEDIR}\" -I\"${CLR_SRC_NATIVE_DIR}/libs/System.Globalization.Native/\" -I\"${CLR_SRC_NATIVE_DIR}/libs/Common/\" ${ICU_FLAGS}")
  if(TARGET_DARWIN)
    set_property(SOURCE ${icu_shim_darwin_sources} APPEND_STRING PROPERTY COMPILE_FLAGS " -fobjc-arc ${CLR_CMAKE_COMMON_OBJC_FLAGS}")
  endif()
  if(TARGET_WIN32)
      set_source_files_properties(${icu_shim_sources} PROPERTIES LANGUAGE CXX)
  endif()
  if(ICU_LIBDIR)
    set(ICU_LDFLAGS "-L${ICU_LIBDIR}")
  else()
    set(ICU_LDFLAGS "-licucore")
  endif()

  add_library(icu_shim_objects OBJECT "${icu_shim_sources}")
  set(HAVE_ICU_SHIM 1)
endif()

#
# MINI
#

set(mini_common_sources
    mini.c
    mini-runtime.c
    seq-points.c
    seq-points.h
    ir-emit.h
    method-to-ir.c
    cfgdump.h
    cfgdump.c
    calls.c
    decompose.c
    mini.h
    optflags-def.h
    jit-icalls.h
    jit-icalls.c
    trace.c
    trace.h
    patch-info.h
    mini-ops.h
    mini-arch.h
    dominators.c
    cfold.c
    regalloc.h
    helpers.c
    liveness.c
    ssa.c
    abcremoval.c
    abcremoval.h
    local-propagation.c
    driver.c
    debug-mini.c
    linear-scan.c
    aot-compiler.h
    aot-compiler.c
    aot-runtime.c
    aot-runtime-wasm.c
    graph.c
    mini-codegen.c
    mini-exceptions.c
    mini-trampolines.c
    branch-opts.c
    mini-generic-sharing.c
    simd-methods.h
    simd-intrinsics.c
    mini-unwind.h
    unwind.c
    image-writer.h
    image-writer.c
    dwarfwriter.h
    dwarfwriter.c
    mini-gc.h
    mini-gc.c
    mini-llvm.h
    mini-llvm-cpp.h
    llvm-jit.h
    alias-analysis.c
    mini-cross-helpers.c
    arch-stubs.c
    llvm-runtime.h
    llvm-intrinsics.h
    llvm-intrinsics-types.h
    type-checking.c
    lldb.h
    lldb.c
    memory-access.c
    intrinsics.c
    mini-profiler.c
    interp-stubs.c
    aot-runtime.h
    ee.h
    mini-runtime.h
    llvmonly-runtime.h
    llvmonly-runtime.c
    monovm.h
    monovm.c)

set(debugger_sources
  debugger-agent-external.h
  debugger-agent-external.c
  )

set(amd64_sources
    mini-amd64.c
    mini-amd64.h
    exceptions-amd64.c
    tramp-amd64.c
    mini-amd64-gsharedvt.c
    mini-amd64-gsharedvt.h
    tramp-amd64-gsharedvt.c
    cpu-amd64.h)

set(x86_sources
    mini-x86.c
    mini-x86.h
    exceptions-x86.c
    tramp-x86.c
    mini-x86-gsharedvt.c
    tramp-x86-gsharedvt.c
    cpu-x86.h)

set(arm64_sources
    mini-arm64.c
    mini-arm64.h
    exceptions-arm64.c
    tramp-arm64.c
    mini-arm64-gsharedvt.c
    mini-arm64-gsharedvt.h
    tramp-arm64-gsharedvt.c
    cpu-arm64.h)

set(arm_sources
    mini-arm.c
    mini-arm.h
    exceptions-arm.c
    tramp-arm.c
    mini-arm-gsharedvt.c
    tramp-arm-gsharedvt.c
    cpu-arm.h)

set(riscv64_sources
    mini-riscv.c
    mini-riscv.h
    exceptions-riscv.c
    tramp-riscv.c
    cpu-riscv64.h)

set(s390x_sources
    mini-s390x.c
    mini-s390x.h
    exceptions-s390x.c
    tramp-s390x.c
    cpu-s390x.h)

set(wasm_sources
    mini-wasm.c
    tramp-wasm.c
    exceptions-wasm.c
    cpu-wasm.h)

set(powerpc64_sources
    mini-ppc.c
    mini-ppc.h
    exceptions-ppc.c
    tramp-ppc.c
    cpu-ppc64.h)

if(TARGET_AMD64)
set(arch_sources ${amd64_sources})
elseif(TARGET_X86)
set(arch_sources ${x86_sources})
elseif(TARGET_ARM64)
set(arch_sources ${arm64_sources})
elseif(TARGET_ARM)
set(arch_sources ${arm_sources})
elseif(TARGET_RISCV64)
set(arch_sources ${riscv64_sources})
elseif(TARGET_S390X)
set(arch_sources ${s390x_sources})
elseif(TARGET_WASM)
set(arch_sources ${wasm_sources})
elseif(TARGET_POWERPC64)
set(arch_sources ${powerpc64_sources})
endif()

set(darwin_sources
    mini-darwin.c)

set(windows_sources
    mini-windows.c
    mini-windows-tls-callback.c
    mini-windows.h
    )

set(posix_sources
    mini-posix.c)

if(HOST_DARWIN)
set(os_sources "${darwin_sources};${posix_sources}")
elseif(HOST_LINUX OR HOST_SOLARIS OR HOST_FREEBSD OR HOST_HAIKU)
set(os_sources "${posix_sources}")
elseif(HOST_WIN32)
set(os_sources "${windows_sources}")
endif()

set(interp_sources
    interp/interp.h
    interp/interp-internals.h
    interp/interp.c
    interp/interp-intrins.h
    interp/interp-intrins.c
    interp/mintops.h
    interp/mintops.c
    interp/transform.c
    interp/tiering.h
    interp/tiering.c
    interp/jiterpreter.c)
set(interp_simd_sources
    interp/interp-simd.c)
set(interp_stub_sources
    interp-stubs.c)

if(NOT DISABLE_INTERPRETER)
  if(HOST_WASM)
    set(mini_interp_sources ${interp_sources})
  else()
    set(mini_interp_sources ${interp_sources} ${interp_simd_sources})
  endif()
else()
set(mini_interp_sources ${interp_stub_sources})
endif()

if(ENABLE_INTERP_LIB)
add_library(mono-ee-interp STATIC "${interp_sources}")
target_link_libraries(mono-ee-interp PRIVATE monoapi eglib_api)
target_include_directories(mono-ee-interp PRIVATE ${PROJECT_BINARY_DIR}/../..
  ${PROJECT_SOURCE_DIR}/../..
  ${PROJECT_SOURCE_DIR}/..)
install(TARGETS mono-ee-interp LIBRARY)
if(HOST_WASM AND CMAKE_BUILD_TYPE STREQUAL "Debug")
# Always optimize the interpreter, even in Debug builds.  Unoptimized interp_exec_method and
# generate_code are so big that some browsers overflow the stack with even a few recursive
# invocations (e.g. during .cctor initialization)
target_compile_options(mono-ee-interp PRIVATE -O1)
endif()
endif()

if(ENABLE_LLVM)
set(llvm_sources
    mini-llvm.c
    mini-llvm-cpp.cpp
    llvm-jit.cpp)
else()
set(llvm_sources)
endif()

if(ENABLE_LLVM)
set(llvm_runtime_sources
    llvm-runtime.cpp)
elseif(ENABLE_LLVM_RUNTIME AND NOT HOST_WASM)
set(llvm_runtime_sources
    llvm-runtime.cpp)
else()
set(llvm_runtime_sources)
endif()

if(TARGET_BROWSER AND MONO_CROSS_COMPILE)
set(profiler_sources ../profiler/browser.c)
else()
set(profiler_sources "")
endif()

set(mini_sources "main-core.c;${mini_common_sources};${arch_sources};${os_sources};${mini_interp_sources};${llvm_sources};${debugger_sources};${profiler_sources};${llvm_runtime_sources}")

if(LLVM_INCLUDEDIR)
  include_directories(BEFORE SYSTEM "${LLVM_INCLUDEDIR}")
endif()

if(HOST_WIN32)
set(mini_sources "${mini_sources};${VERSION_FILE_RC_PATH}") # this is generated by GenerateNativeVersionFile in Arcade
elseif(NOT HOST_BROWSER AND NOT HOST_WASI)
set(mini_sources "${mini_sources};${VERSION_FILE_PATH}") # this is generated by GenerateNativeVersionFile in Arcade
endif()

set_source_files_properties(${ZLIB_SOURCES} PROPERTIES COMPILE_DEFINITIONS "${ZLIB_COMPILE_DEFINITIONS}")
set_source_files_properties(${ZLIB_SOURCES} PROPERTIES COMPILE_OPTIONS "${ZLIB_COMPILE_OPTIONS}")

set(monosgen-sources "${mini_sources};${ZLIB_SOURCES}")

if(HOST_WIN32 AND NOT DISABLE_SHARED_LIBS)
  add_library(monosgen-objects_shared OBJECT "${monosgen-sources}")
  target_compile_definitions(monosgen-objects_shared PRIVATE -DMONO_DLL_EXPORT)
  target_link_libraries (monosgen-objects_shared PRIVATE monoapi eglib_api utils_objects_shared sgen_objects_shared metadata_objects_shared)
endif()

add_library(monosgen-objects OBJECT "${monosgen-sources}")
target_link_libraries (monosgen-objects PRIVATE monoapi eglib_api utils_objects sgen_objects metadata_objects)
if(NOT HOST_WIN32)
    target_compile_definitions(monosgen-objects PRIVATE -DMONO_DLL_EXPORT)
endif()

add_library(monosgen-static STATIC $<TARGET_OBJECTS:eglib_objects> $<TARGET_OBJECTS:utils_objects> $<TARGET_OBJECTS:sgen_objects> $<TARGET_OBJECTS:metadata_objects> $<TARGET_OBJECTS:monosgen-objects>)
set_target_properties(monosgen-static PROPERTIES OUTPUT_NAME ${MONO_LIB_NAME})

if(DISABLE_COMPONENTS OR AOT_COMPONENTS)
  # add component fallback stubs into static mono library when components have been disabled.
  target_sources(monosgen-static PRIVATE "${mono-components-stub-objects}")
endif()

if(NOT DISABLE_LIBS)
  install(TARGETS monosgen-static LIBRARY)
endif()
if(NOT DISABLE_SHARED_LIBS)
  if(HOST_WIN32)
    add_library(monosgen-shared SHARED "mini-windows-dllmain.c" $<TARGET_OBJECTS:monosgen-objects_shared>)
  else()
    add_library(monosgen-shared SHARED $<TARGET_OBJECTS:monosgen-objects>)
  endif()
  target_compile_definitions(monosgen-shared PRIVATE -DMONO_DLL_EXPORT)
  # Alpine Linux implements ucontext in a different library
  if(CLR_CMAKE_HOST_ALPINE_LINUX AND TARGET_S390X)
    target_link_libraries(monosgen-shared PRIVATE ucontext)
  endif(CLR_CMAKE_HOST_ALPINE_LINUX AND TARGET_S390X)
  set_target_properties(monosgen-shared PROPERTIES OUTPUT_NAME ${MONO_SHARED_LIB_NAME})
  if(MONO_SET_RPATH_ORIGIN)
    set_target_properties(monosgen-shared PROPERTIES INSTALL_RPATH "$ORIGIN")
  endif()
  if(HOST_WIN32)
    target_link_libraries(monosgen-shared PRIVATE monoapi eglib_objects utils_objects_shared sgen_objects_shared metadata_objects_shared)
  else()
    target_link_libraries(monosgen-shared PRIVATE monoapi eglib_objects utils_objects sgen_objects metadata_objects)
  endif()
  if(HAVE_ICU_SHIM)
    target_link_libraries(monosgen-shared PRIVATE icu_shim_objects)
  endif()
  target_include_directories (monosgen-shared PRIVATE monoapi)
  if(TARGET_WIN32)
    # on Windows the import library for the shared mono library will have the same name as the static library,
    # to avoid a conflict we rename the import library with the .import.lib suffix
    set_target_properties(monosgen-shared PROPERTIES IMPORT_SUFFIX ".import.lib")
  endif()
  if(CLR_CMAKE_TARGET_MACCATALYST OR CLR_CMAKE_TARGET_IOS OR CLR_CMAKE_TARGET_TVOS)
    target_link_libraries(monosgen-shared PRIVATE ${OS_LIBS} ${LLVM_LIBS} ${Z_LIBS})
  else()
    target_link_libraries(monosgen-shared PRIVATE ${OS_LIBS} ${LLVM_LIBS} ${ICU_LIBS} ${Z_LIBS})
  endif()
  if(ICU_LDFLAGS)
    set_property(TARGET monosgen-shared APPEND_STRING PROPERTY LINK_FLAGS " ${ICU_LDFLAGS}")
  endif()
  if(NOT TARGET_WASM AND STATIC_ICU)
    set_property(TARGET monosgen-shared APPEND_STRING PROPERTY LINKER_LANGUAGE CXX)
  endif ()
  if(TARGET_DARWIN)
    set_property(TARGET monosgen-shared APPEND_STRING PROPERTY LINK_FLAGS " -Wl,-compatibility_version -Wl,2.0 -Wl,-current_version -Wl,2.0")
  endif()
  if(NOT DISABLE_COMPONENTS AND STATIC_COMPONENTS AND NOT DISABLE_LINK_STATIC_COMPONENTS)
    # if components are built statically, but we're building a shared lib mono,
    # link them into the library
    target_sources(monosgen-shared PRIVATE "${mono-components-objects}")
  elseif(NOT DISABLE_COMPONENTS AND STATIC_COMPONENTS AND DISABLE_LINK_STATIC_COMPONENTS)
    # if components are built statically, we're building a shared lib mono, but we shouldn't link components
    # link the fallback stubs into the runtime
    target_sources(monosgen-shared PRIVATE "${mono-components-stub-objects}")
  elseif(NOT DISABLE_COMPONENTS AND NOT STATIC_COMPONENTS)
    # if components are built dynamically, link the fallback stubs into the runtime
    target_sources(monosgen-shared PRIVATE "${mono-components-stub-objects}")
  elseif(DISABLE_COMPONENTS)
    # if components are disabled, link the fallback stubs into the runtime
    target_sources(monosgen-shared PRIVATE "${mono-components-stub-objects}")
  endif()
  install_with_stripped_symbols(monosgen-shared TARGETS lib)
  if(HOST_WIN32 AND TARGET_AMD64)
    add_library(monosgen-shared-dac SHARED "mini-windows-dlldac.c")
    target_link_libraries(monosgen-shared-dac PRIVATE monoapi eglib_api)
    set_target_properties(monosgen-shared-dac PROPERTIES OUTPUT_NAME ${MONO_SHARED_LIB_NAME}-dac)
  endif()

  if(BUILD_DARWIN_FRAMEWORKS)
    if(TARGET_DARWIN)
      # In cmake, you cannot have list entries which contain a space or semicolon - those are considered
      # record separators (i.e. a list of list(APPEND foo "a" "b;c" "d e") is a five entry list of values
      # a, b, c, d and e.
      # So, in order to treat the components lists as single list entries, swap out the ; character
      # for a temporary replacement character, allowing the full lists to be treated as single entries
      string(REPLACE ";" "*" mono-components-objects-nowhitespace "${mono-components-objects}")
      string(REPLACE ";" "*" mono-components-stub-objects-nowhitespace "${mono-components-stub-objects}")
      list(APPEND FrameworkConfig Mono.debug Mono.release)
      list(APPEND ComponentsObjects "${mono-components-objects-nowhitespace}" "${mono-components-stub-objects-nowhitespace}")
      foreach(frameworkconfig componentsobjects IN ZIP_LISTS FrameworkConfig ComponentsObjects)
        if("${componentsobjects}" STREQUAL "")
          #components list is empty, use stubs instead
          set(componentsobjects "${mono-components-stub-objects-nowhitespace}")
        endif()
        add_library(${frameworkconfig} SHARED $<TARGET_OBJECTS:monosgen-objects>)
        target_compile_definitions(${frameworkconfig} PRIVATE -DMONO_DLL_EXPORT)
        target_link_libraries(${frameworkconfig} PRIVATE monoapi eglib_objects utils_objects sgen_objects metadata_objects)
        if(HAVE_ICU_SHIM)
          target_link_libraries(${frameworkconfig} PRIVATE icu_shim_objects)
        endif()
        target_link_libraries(${frameworkconfig} PRIVATE ${OS_LIBS} ${LLVM_LIBS} ${ICU_LIBS} ${Z_LIBS})

        if(ICU_LDFLAGS)
          set_property(TARGET ${frameworkconfig} APPEND_STRING PROPERTY LINK_FLAGS " ${ICU_LDFLAGS}")
        endif()
        if(STATIC_ICU)
          set_property(TARGET ${frameworkconfig} APPEND_STRING PROPERTY LINKER_LANGUAGE CXX)
        endif ()
        set_property(TARGET ${frameworkconfig} APPEND_STRING PROPERTY LINK_FLAGS " -Wl,-compatibility_version -Wl,2.0 -Wl,-current_version -Wl,2.0")
        string(REPLACE "*" ";" componentsobjects-whitespace "${componentsobjects}")
        target_sources(${frameworkconfig} PRIVATE "${componentsobjects-whitespace}")
        set_target_properties(${frameworkconfig} PROPERTIES
          FRAMEWORK TRUE
          FRAMEWORK_VERSION C
          MACOSX_FRAMEWORK_IDENTIFIER net.dot.mono-framework
        )
        install_with_stripped_symbols(${frameworkconfig} TARGETS ${CMAKE_INSTALL_LIBDIR})
      endforeach()
    endif()
  endif()
endif()

if(HOST_BROWSER)
  # Add two static libs containing llvm-runtime.cpp compiled for JS based/WASM EH
  # This is the only source file which contains a c++ throw or catch
  add_library(mono-wasm-eh-js STATIC llvm-runtime.cpp)
  target_link_libraries (mono-wasm-eh-js PRIVATE monoapi eglib_api)
  set_target_properties(mono-wasm-eh-js PROPERTIES COMPILE_FLAGS "-fexceptions")
  set_target_properties(mono-wasm-eh-js PROPERTIES LINK_FLAGS "-fexceptions -s EXPORT_EXCEPTION_HANDLING_HELPERS=1")
  install(TARGETS mono-wasm-eh-js LIBRARY)

  add_library(mono-wasm-eh-wasm STATIC llvm-runtime.cpp)
  target_link_libraries (mono-wasm-eh-wasm PRIVATE monoapi eglib_api)
  set_target_properties(mono-wasm-eh-wasm PROPERTIES COMPILE_FLAGS "-fwasm-exceptions")
  set_target_properties(mono-wasm-eh-wasm PROPERTIES LINK_FLAGS "-fwasm-exceptions -s EXPORT_EXCEPTION_HANDLING_HELPERS=1")
  install(TARGETS mono-wasm-eh-wasm LIBRARY)
endif()

if(HOST_BROWSER OR HOST_WASI)
  add_library(mono-wasm-simd STATIC interp/interp-simd.c)
  target_link_libraries (mono-wasm-simd PRIVATE monoapi eglib_api)
  set_target_properties(mono-wasm-simd PROPERTIES COMPILE_FLAGS "-msimd128")
  install(TARGETS mono-wasm-simd LIBRARY)
endif()

if(HOST_BROWSER OR HOST_WASI OR TARGET_WASM)
  add_library(mono-wasm-nosimd STATIC interp/interp-nosimd.c)
  target_link_libraries (mono-wasm-nosimd PRIVATE monoapi eglib_api)
  install(TARGETS mono-wasm-nosimd LIBRARY)
endif()

find_package(Python3 COMPONENTS Interpreter)

add_custom_command(
  OUTPUT ${CMAKE_CURRENT_BINARY_DIR}/cpu-amd64.h
  COMMAND ${Python3_EXECUTABLE} ${CMAKE_CURRENT_SOURCE_DIR}/genmdesc.py TARGET_AMD64 ${CMAKE_CURRENT_SOURCE_DIR} cpu-amd64.h amd64_desc ${CMAKE_CURRENT_SOURCE_DIR}/cpu-amd64.mdesc
  DEPENDS ${CMAKE_CURRENT_SOURCE_DIR}/genmdesc.py mini-ops.h ${CMAKE_CURRENT_SOURCE_DIR}/cpu-amd64.mdesc
  VERBATIM
)

add_custom_command(
  OUTPUT ${CMAKE_CURRENT_BINARY_DIR}/cpu-x86.h
  COMMAND ${Python3_EXECUTABLE} ${CMAKE_CURRENT_SOURCE_DIR}/genmdesc.py TARGET_X86 ${CMAKE_CURRENT_SOURCE_DIR} cpu-x86.h x86_desc ${CMAKE_CURRENT_SOURCE_DIR}/cpu-x86.mdesc
  DEPENDS ${CMAKE_CURRENT_SOURCE_DIR}/genmdesc.py mini-ops.h ${CMAKE_CURRENT_SOURCE_DIR}/cpu-x86.mdesc
  VERBATIM
)

add_custom_command(
  OUTPUT ${CMAKE_CURRENT_BINARY_DIR}/cpu-arm64.h
  COMMAND ${Python3_EXECUTABLE} ${CMAKE_CURRENT_SOURCE_DIR}/genmdesc.py TARGET_ARM64 ${CMAKE_CURRENT_SOURCE_DIR} cpu-arm64.h arm64_cpu_desc ${CMAKE_CURRENT_SOURCE_DIR}/cpu-arm64.mdesc
  DEPENDS ${CMAKE_CURRENT_SOURCE_DIR}/genmdesc.py mini-ops.h ${CMAKE_CURRENT_SOURCE_DIR}/cpu-arm64.mdesc
  VERBATIM
)

add_custom_command(
  OUTPUT ${CMAKE_CURRENT_BINARY_DIR}/cpu-arm.h
  COMMAND ${Python3_EXECUTABLE} ${CMAKE_CURRENT_SOURCE_DIR}/genmdesc.py TARGET_ARM ${CMAKE_CURRENT_SOURCE_DIR} cpu-arm.h arm_cpu_desc ${CMAKE_CURRENT_SOURCE_DIR}/cpu-arm.mdesc
  DEPENDS ${CMAKE_CURRENT_SOURCE_DIR}/genmdesc.py mini-ops.h ${CMAKE_CURRENT_SOURCE_DIR}/cpu-arm.mdesc
  VERBATIM
)

add_custom_command(
  OUTPUT ${CMAKE_CURRENT_BINARY_DIR}/cpu-riscv64.h
  COMMAND ${Python3_EXECUTABLE} ${CMAKE_CURRENT_SOURCE_DIR}/genmdesc.py TARGET_RISCV64 ${CMAKE_CURRENT_SOURCE_DIR} cpu-riscv64.h riscv64_cpu_desc ${CMAKE_CURRENT_SOURCE_DIR}/cpu-riscv64.mdesc
  DEPENDS ${CMAKE_CURRENT_SOURCE_DIR}/genmdesc.py mini-ops.h ${CMAKE_CURRENT_SOURCE_DIR}/cpu-riscv64.mdesc
  VERBATIM
)

add_custom_command(
  OUTPUT ${CMAKE_CURRENT_BINARY_DIR}/cpu-s390x.h
  COMMAND ${Python3_EXECUTABLE} ${CMAKE_CURRENT_SOURCE_DIR}/genmdesc.py TARGET_S390X ${CMAKE_CURRENT_SOURCE_DIR} cpu-s390x.h s390x_cpu_desc ${CMAKE_CURRENT_SOURCE_DIR}/cpu-s390x.mdesc
  DEPENDS ${CMAKE_CURRENT_SOURCE_DIR}/genmdesc.py mini-ops.h ${CMAKE_CURRENT_SOURCE_DIR}/cpu-s390x.mdesc
  VERBATIM
)

add_custom_command(
  OUTPUT ${CMAKE_CURRENT_BINARY_DIR}/cpu-wasm.h
  COMMAND ${Python3_EXECUTABLE} ${CMAKE_CURRENT_SOURCE_DIR}/genmdesc.py TARGET_WASM ${CMAKE_CURRENT_SOURCE_DIR} cpu-wasm.h wasm_desc ${CMAKE_CURRENT_SOURCE_DIR}/cpu-wasm.mdesc
  DEPENDS ${CMAKE_CURRENT_SOURCE_DIR}/genmdesc.py mini-ops.h ${CMAKE_CURRENT_SOURCE_DIR}/cpu-wasm.mdesc
  VERBATIM
)

add_custom_command(
  OUTPUT ${CMAKE_CURRENT_BINARY_DIR}/cpu-ppc64.h
  COMMAND ${Python3_EXECUTABLE} ${CMAKE_CURRENT_SOURCE_DIR}/genmdesc.py TARGET_POWERPC64 ${CMAKE_CURRENT_SOURCE_DIR} cpu-ppc64.h ppc64_cpu_desc ${CMAKE_CURRENT_SOURCE_DIR}/cpu-ppc64.mdesc
  VERBATIM
)

if(NOT DISABLE_EXECUTABLES)
  set(main_sources "main.c")
  if(HOST_WIN32)
    set(sgen_sources "${main_sources};${VERSION_FILE_RC_PATH}")
  else()
    set(sgen_sources "${main_sources}")
  endif()
  add_executable(mono-sgen "${sgen_sources}")
  if(MONO_CROSS_COMPILE_EXECUTABLE_NAME)
    set_target_properties(mono-sgen PROPERTIES OUTPUT_NAME mono-aot-cross)
    if(MONO_SET_RPATH_ORIGIN)
      set_target_properties(mono-sgen PROPERTIES INSTALL_RPATH "$ORIGIN")
    endif()
  endif()
  target_link_libraries(mono-sgen PRIVATE monoapi eglib_api monosgen-static)
  if (HOST_WASM)
    target_link_libraries(mono-sgen PRIVATE mono-wasm-nosimd)
  endif()
  if(HAVE_ICU_SHIM)
    target_link_libraries(mono-sgen PRIVATE icu_shim_objects)
  endif()
  target_link_libraries(mono-sgen PRIVATE ${OS_LIBS} ${LLVM_LIBS} ${ICU_LIBS} ${Z_LIBS})
  # Alpine Linux implements ucontext in a different library
  if(CLR_CMAKE_HOST_ALPINE_LINUX AND TARGET_S390X)
    target_link_libraries(mono-sgen PRIVATE ucontext)
  endif(CLR_CMAKE_HOST_ALPINE_LINUX AND TARGET_S390X)
  if(NOT DISABLE_COMPONENTS AND STATIC_COMPONENTS AND NOT DISABLE_LINK_STATIC_COMPONENTS)
    # if components are built statically, link them into runtime.
    target_sources(mono-sgen PRIVATE "${mono-components-objects}")
  elseif(NOT DISABLE_COMPONENTS AND STATIC_COMPONENTS AND DISABLE_LINK_STATIC_COMPONENTS)
    # if components are built statically, but we shouldn't link components
    # link the fallback stubs into the runtime
    target_sources(mono-sgen PRIVATE "${mono-components-stub-objects}")
  elseif(NOT DISABLE_COMPONENTS AND NOT STATIC_COMPONENTS)
    # if components are built dynamically, link the fallback stubs into the runtime
    target_sources(mono-sgen PRIVATE "${mono-components-stub-objects}")
  elseif(DISABLE_COMPONENTS)
    # if components are disabled, link the fallback stubs into the runtime
    # fallback stubs already provided in monosgen-static when components are disabled
  endif()
  if(ICU_LDFLAGS)
    set_property(TARGET mono-sgen APPEND_STRING PROPERTY LINK_FLAGS " ${ICU_LDFLAGS}")
  endif()

  if(CMAKE_BUILD_TYPE STREQUAL "Debug")
    target_sources(mono-sgen PRIVATE ${mono_validate_apis_source})
  endif()

  install_with_stripped_symbols(mono-sgen TARGETS bin)
endif()<|MERGE_RESOLUTION|>--- conflicted
+++ resolved
@@ -58,6 +58,7 @@
 
   set(icu_shim_sources_base
       pal_idna.c
+      pal_common.c
       entrypoints.c
       ${pal_icushim_sources_base})
 
@@ -66,11 +67,6 @@
       pal_calendarData.c
       pal_casing.c
       pal_collation.c
-<<<<<<< HEAD
-=======
-      pal_common.c
-      pal_idna.c
->>>>>>> c5cb1478
       pal_locale.c
       pal_localeNumberData.c
       pal_localeStringData.c
