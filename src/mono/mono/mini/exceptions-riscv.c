/*
 * Licensed to the .NET Foundation under one or more agreements.
 * The .NET Foundation licenses this file to you under the MIT license.
 */

#include "mini-runtime.h"

#include <mono/metadata/abi-details.h>
#include <mono/metadata/tokentype.h>
#include <mono/utils/mono-sigcontext.h>
#include "mono/utils/mono-tls-inline.h"

#ifndef DISABLE_JIT

static gpointer
nop_stub (unsigned int pattern)
{
	guint8 *code, *start;

	start = code = mono_global_codeman_reserve (0x50);

	/* hang in debugger */
	riscv_addi (code, RISCV_X0, RISCV_X0, pattern);
	riscv_ebreak (code);

	mono_arch_flush_icache (start, code - start);

	return start;
}

gpointer
mono_arch_get_restore_context (MonoTrampInfo **info, gboolean aot)
{
	guint8 *start, *code;
	MonoJumpInfo *ji = NULL;
	GSList *unwind_ops = NULL;
	int i, ctx_reg, size;

	size = 512;
	code = start = mono_global_codeman_reserve (size);

	riscv_addi (code, RISCV_T0, RISCV_A0, 0);
	ctx_reg = RISCV_T0;

	/* Restore fregs */
	for (i = 0; i < RISCV_N_FREGS; ++i)
		riscv_flw (code, i, ctx_reg, MONO_STRUCT_OFFSET (MonoContext, fregs) + (i * sizeof (double)));

	/* Restore gregs */
	for (i = 0; i < RISCV_N_FREGS; ++i) {
		if (i == ctx_reg)
			continue;
		riscv_ld (code, i, ctx_reg, MONO_STRUCT_OFFSET (MonoContext, gregs) + (i * sizeof (double)));
	}

	riscv_ld (code, ctx_reg, ctx_reg, MONO_STRUCT_OFFSET (MonoContext, gregs) + (RISCV_ZERO * sizeof (double)));
	riscv_jalr (code, RISCV_ZERO, ctx_reg, 0);
	/* Not reached */
	riscv_ebreak (code);

	g_assert ((code - start) < size);
	mono_arch_flush_icache (start, code - start);
	MONO_PROFILER_RAISE (jit_code_buffer, (start, code - start, MONO_PROFILER_CODE_BUFFER_EXCEPTION_HANDLING, NULL));

	if (info)
		*info = mono_tramp_info_create ("restore_context", start, code - start, ji, unwind_ops);

	return start;
}

void
mono_riscv_throw_exception (gpointer arg, host_mgreg_t pc, host_mgreg_t *int_regs, gdouble *fp_regs, gboolean corlib, gboolean rethrow, gboolean preserve_ips){
	ERROR_DECL (error);
	MonoContext ctx;
	MonoObject *exc = NULL;
	guint32 ex_token_index, ex_token;
	if (!corlib)
<<<<<<< HEAD
		exc = (MonoObject*)arg;
	else {
		ex_token_index = (guint64)arg;
		ex_token = MONO_TOKEN_TYPE_DEF | ex_token_index;
		exc = (MonoObject*)mono_exception_from_token (mono_defaults.corlib, ex_token);
=======
		exc = (MonoObject *)arg;
	else {
		ex_token_index = (guint64)arg;
		ex_token = MONO_TOKEN_TYPE_DEF | ex_token_index;
		exc = (MonoObject *)mono_exception_from_token (mono_defaults.corlib, ex_token);
>>>>>>> 53a10ea1
	}

	/* Adjust pc so it points into the call instruction */
	pc -= 4;

	/* Initialize a ctx based on the arguments */
	memset (&ctx, 0, sizeof (MonoContext));
	memcpy (&(ctx.gregs [0]), int_regs, sizeof (host_mgreg_t) * RISCV_N_GREGS);
	memcpy (&(ctx.fregs [0]), fp_regs, sizeof (host_mgreg_t) * RISCV_N_FREGS);

<<<<<<< HEAD
	ctx.gregs[0] = pc;

	if (mono_object_isinst_checked (exc, mono_defaults.exception_class, error)) {
		MonoException *mono_ex = (MonoException*)exc;
=======
	ctx.gregs [0] = pc;

	if (mono_object_isinst_checked (exc, mono_defaults.exception_class, error)) {
		MonoException *mono_ex = (MonoException *)exc;
>>>>>>> 53a10ea1
		if (!rethrow && !mono_ex->caught_in_unmanaged) {
			mono_ex->stack_trace = NULL;
			mono_ex->trace_ips = NULL;
		} else if (preserve_ips) {
			mono_ex->caught_in_unmanaged = TRUE;
		}
	}

	mono_error_assert_ok (error);

	mono_handle_exception (&ctx, exc);

	mono_restore_context (&ctx);
}

gpointer
mono_arch_get_call_filter (MonoTrampInfo **info, gboolean aot)
{
	*info = NULL;
	return nop_stub (0x37);
}

static gpointer
get_throw_trampoline (int size, gboolean corlib, gboolean rethrow, gboolean llvm, gboolean resume_unwind, const char *tramp_name, MonoTrampInfo **info, gboolean aot, gboolean preserve_ips){
	guint8 *start, *code;
	MonoJumpInfo *ji = NULL;
	GSList *unwind_ops = NULL;
	int i, offset, gregs_offset, fregs_offset, frame_size, num_fregs;

	code = start = mono_global_codeman_reserve (size);

	/* This will being called by JITted code, the exception object/type token is in A0 */

	/* Compute stack frame size and offsets */
	offset = 0;
	/* ra & fp */
<<<<<<< HEAD
	offset += 2 * sizeof(host_mgreg_t);

	/* gregs */
	offset += RISCV_N_GREGS * sizeof(host_mgreg_t);
	gregs_offset = offset;
	
	/* fregs */
	num_fregs = RISCV_N_FREGS;
	offset += num_fregs * sizeof(host_mgreg_t);
=======
	offset += 2 * sizeof (host_mgreg_t);

	/* gregs */
	offset += RISCV_N_GREGS * sizeof (host_mgreg_t);
	gregs_offset = offset;

	/* fregs */
	num_fregs = RISCV_N_FREGS;
	offset += num_fregs * sizeof (host_mgreg_t);
>>>>>>> 53a10ea1
	fregs_offset = offset;
	frame_size = ALIGN_TO (offset, MONO_ARCH_FRAME_ALIGNMENT);

	MINI_BEGIN_CODEGEN ();

	/* Setup a frame */
<<<<<<< HEAD
	g_assert(RISCV_VALID_I_IMM(-frame_size));
	riscv_addi (code, RISCV_SP, RISCV_SP, -frame_size);
	code = mono_riscv_emit_store (code, RISCV_RA, RISCV_SP, frame_size - sizeof(host_mgreg_t), 0);
	code = mono_riscv_emit_store (code, RISCV_FP, RISCV_SP, frame_size - 2 * sizeof(host_mgreg_t), 0);
=======
	g_assert (RISCV_VALID_I_IMM (-frame_size));
	riscv_addi (code, RISCV_SP, RISCV_SP, -frame_size);
	code = mono_riscv_emit_store (code, RISCV_RA, RISCV_SP, frame_size - sizeof (host_mgreg_t), 0);
	code = mono_riscv_emit_store (code, RISCV_FP, RISCV_SP, frame_size - 2 * sizeof (host_mgreg_t), 0);
>>>>>>> 53a10ea1
	riscv_addi (code, RISCV_FP, RISCV_SP, frame_size);

	/* Save gregs */
	code = mono_riscv_emit_store_stack (code, 0xffffffff, RISCV_FP, -gregs_offset, FALSE);
	if (corlib && !llvm)
		/* The real ra is in A1 */
<<<<<<< HEAD
		code = mono_riscv_emit_store (code, RISCV_A1, RISCV_FP, -gregs_offset + (RISCV_RA * sizeof(host_mgreg_t)), 0);
	
	/* Save previous fp/sp */
	code = mono_riscv_emit_load (code, RISCV_T0, RISCV_FP, -2 * sizeof(host_mgreg_t), 0);
	code = mono_riscv_emit_store (code, RISCV_T0, RISCV_FP, -gregs_offset + (RISCV_FP * sizeof(host_mgreg_t)), 0);
	// current fp is previous sp
	code = mono_riscv_emit_store (code, RISCV_FP, RISCV_FP, -gregs_offset + (RISCV_SP * sizeof(host_mgreg_t)), 0);
=======
		code = mono_riscv_emit_store (code, RISCV_A1, RISCV_FP, -gregs_offset + (RISCV_RA * sizeof (host_mgreg_t)), 0);

	/* Save previous fp/sp */
	code = mono_riscv_emit_load (code, RISCV_T0, RISCV_FP, -2 * sizeof (host_mgreg_t), 0);
	code = mono_riscv_emit_store (code, RISCV_T0, RISCV_FP, -gregs_offset + (RISCV_FP * sizeof (host_mgreg_t)), 0);
	// current fp is previous sp
	code = mono_riscv_emit_store (code, RISCV_FP, RISCV_FP, -gregs_offset + (RISCV_SP * sizeof (host_mgreg_t)), 0);
>>>>>>> 53a10ea1

	/* Save fregs */
	if (riscv_stdext_f || riscv_stdext_d)
		code = mono_riscv_emit_store_stack (code, 0xffffffff, RISCV_FP, -fregs_offset, TRUE);

	/* Call the C trampoline function */
	/* Arg1 =  exception object/type token */
	// riscv_addi (code, RISCV_A0, RISCV_A0, 0);
	/* Arg2 = caller ip, should be return address in this case */
<<<<<<< HEAD
	if (corlib){
		// caller ip are set to A1 already
		if (llvm)
			NOT_IMPLEMENTED;
	}
	else
		code = mono_riscv_emit_load (code, RISCV_A1, RISCV_FP, -sizeof(host_mgreg_t), 0);
=======
	if (corlib) {
		// caller ip are set to A1 already
		if (llvm)
			NOT_IMPLEMENTED;
	} else
		code = mono_riscv_emit_load (code, RISCV_A1, RISCV_FP, -sizeof (host_mgreg_t), 0);
>>>>>>> 53a10ea1
	/* Arg 3 = gregs */
	riscv_addi (code, RISCV_A2, RISCV_FP, -gregs_offset);
	/* Arg 4 = fregs */
	riscv_addi (code, RISCV_A3, RISCV_FP, -fregs_offset);
	/* Arg 5 = corlib */
	riscv_addi (code, RISCV_A4, RISCV_ZERO, corlib ? 1 : 0);
	/* Arg 6 = rethrow */
	riscv_addi (code, RISCV_A5, RISCV_ZERO, rethrow ? 1 : 0);
	if (!resume_unwind) {
		/* Arg 7 = preserve_ips */
		riscv_addi (code, RISCV_A6, RISCV_ZERO, preserve_ips ? 1 : 0);
	}

	/* Call the function */
	if (aot) {
		NOT_IMPLEMENTED;
<<<<<<< HEAD
	}
	else {
=======
	} else {
>>>>>>> 53a10ea1
		gpointer icall_func;

		if (resume_unwind)
			// icall_func = (gpointer)mono_riscv_resume_unwind;
			NOT_IMPLEMENTED;
		else
			icall_func = (gpointer)mono_riscv_throw_exception;
<<<<<<< HEAD
		
		code = mono_riscv_emit_imm (code, RISCV_RA, (guint64)icall_func);
	}
	riscv_jalr(code, RISCV_ZERO, RISCV_RA, 0);
=======

		code = mono_riscv_emit_imm (code, RISCV_RA, (guint64)icall_func);
	}
	riscv_jalr (code, RISCV_ZERO, RISCV_RA, 0);
>>>>>>> 53a10ea1
	/* This shouldn't return */
	/* hang in debugger */
	riscv_ebreak (code);

	g_assert ((code - start) < size);
	MINI_END_CODEGEN (start, code - start, MONO_PROFILER_CODE_BUFFER_EXCEPTION_HANDLING, NULL);

	if (info)
		*info = mono_tramp_info_create (tramp_name, start, code - start, ji, unwind_ops);

	return MINI_ADDR_TO_FTNPTR (start);
<<<<<<< HEAD

=======
>>>>>>> 53a10ea1
}

gpointer
mono_arch_get_throw_exception (MonoTrampInfo **info, gboolean aot)
{
	return get_throw_trampoline (384, FALSE, FALSE, FALSE, FALSE, "throw_exception", info, aot, FALSE);
}

gpointer
mono_arch_get_rethrow_exception (MonoTrampInfo **info, gboolean aot)
{
	*info = NULL;
	return nop_stub (0x88);
}

gpointer
mono_arch_get_rethrow_preserve_exception (MonoTrampInfo **info, gboolean aot)
{
	*info = NULL;
	return nop_stub (0x99);
}

gpointer
mono_arch_get_throw_corlib_exception (MonoTrampInfo **info, gboolean aot)
{
	return get_throw_trampoline (384, TRUE, FALSE, FALSE, FALSE, "throw_corlib_exception", info, aot, FALSE);
}

#else

gpointer
mono_arch_get_restore_context (MonoTrampInfo **info, gboolean aot)
{
    g_assert_not_reached ();
    return NULL;
}

gpointer
mono_arch_get_call_filter (MonoTrampInfo **info, gboolean aot)
{
    g_assert_not_reached ();
    return NULL;
}

gpointer
mono_arch_get_throw_exception (MonoTrampInfo **info, gboolean aot)
{
    g_assert_not_reached ();
    return NULL;
}

gpointer
mono_arch_get_rethrow_exception (MonoTrampInfo **info, gboolean aot)
{
    g_assert_not_reached ();
    return NULL;
}

gpointer
mono_arch_get_throw_corlib_exception (MonoTrampInfo **info, gboolean aot)
{
	g_assert_not_reached ();
	return NULL;
}

#endif

void
mono_arch_exceptions_init (void)
{
	// NOT_IMPLEMENTED;
}

/*
 * mono_arch_unwind_frame:
 *
 * This function is used to gather information from @ctx, and store it in @frame_info.
 * It unwinds one stack frame, and stores the resulting context into @new_ctx. @lmf
 * is modified if needed.
 * Returns TRUE on success, FALSE otherwise.
 */
gboolean
mono_arch_unwind_frame (MonoJitTlsData *jit_tls, MonoJitInfo *ji,
                        MonoContext *ctx, MonoContext *new_ctx, MonoLMF **lmf,
                        host_mgreg_t **save_locations, StackFrameInfo *frame)
{
	memset (frame, 0, sizeof (StackFrameInfo));
	frame->ji = ji;

	*new_ctx = *ctx;

	if (ji != NULL) {
		// all GREG + Callee saved FREG
		host_mgreg_t regs [MONO_MAX_IREGS + 12 + 1];
		guint8 *cfa;
		guint32 unwind_info_len;
		guint8 *unwind_info;

		if (ji->is_trampoline)
			frame->type = FRAME_TYPE_TRAMPOLINE;
		else
			frame->type = FRAME_TYPE_MANAGED;

		unwind_info = mono_jinfo_get_unwind_info (ji, &unwind_info_len);

		memcpy (regs, &new_ctx->gregs, sizeof (host_mgreg_t) * 32);

		/* f8..f9 & f18..f27 are callee saved */
		for (int i = 0; i < 2; i++)
			(regs + MONO_MAX_IREGS) [i] = *((host_mgreg_t*)&new_ctx->fregs [RISCV_F8 + i]);
		for (int i = 0; i < 10; i++)
			(regs + MONO_MAX_IREGS) [i] = *((host_mgreg_t*)&new_ctx->fregs [RISCV_F18 + i]);

		gpointer ip = MINI_FTNPTR_TO_ADDR (MONO_CONTEXT_GET_IP (ctx));

		gboolean success = mono_unwind_frame (unwind_info, unwind_info_len, (guint8 *)ji->code_start,
		                                      (guint8 *)ji->code_start + ji->code_size, (guint8 *)ip, NULL, regs,
		                                      MONO_MAX_IREGS + 12 + 1, save_locations, MONO_MAX_IREGS, (guint8 **)&cfa);

		if (!success)
			return FALSE;

		memcpy (new_ctx->gregs, regs, sizeof (host_mgreg_t) * MONO_MAX_IREGS);
		for (int i = 0; i < 2; i++)
			*((host_mgreg_t*)&new_ctx->fregs [RISCV_F8 + i]) = (regs + MONO_MAX_IREGS) [i];
		for (int i = 0; i < 10; i++)
			*((host_mgreg_t *)&new_ctx->fregs [RISCV_F18 + i]) = (regs + MONO_MAX_IREGS) [2 + i];

		new_ctx->gregs [0] = regs [RISCV_RA];
		new_ctx->gregs [RISCV_SP] = (host_mgreg_t)(gsize)cfa;

		if (*lmf && (*lmf)->gregs [MONO_ARCH_LMF_REG_SP] &&
		    (MONO_CONTEXT_GET_SP (ctx) >= (gpointer)(*lmf)->gregs [MONO_ARCH_LMF_REG_SP])) {
			/* remove any unused lmf */
			*lmf = (MonoLMF *)(((gsize)(*lmf)->previous_lmf) & ~(TARGET_SIZEOF_VOID_P - 1));
		}

		/* we subtract 1, so that the PC points into the call instruction */
		new_ctx->gregs [0]--;

		return TRUE;
	} else if (*lmf) {
		g_assert ((((guint64)(*lmf)->previous_lmf) & 2) == 0);

		frame->type = FRAME_TYPE_MANAGED_TO_NATIVE;

		ji = mini_jit_info_table_find ((gpointer)(*lmf)->pc);
		if (!ji)
			return FALSE;

		g_assert (MONO_ARCH_LMF_REGS == ((MONO_ARCH_CALLEE_SAVED_REGS) | (1 << RISCV_SP)));

		memcpy (&new_ctx->gregs [0], &(*lmf)->gregs [0], sizeof (host_mgreg_t) * RISCV_N_GREGS);
		// new_ctx->gregs [RISCV_FP] = (*lmf)->gregs [MONO_ARCH_LMF_REG_FP];
		// new_ctx->gregs [RISCV_SP] = (*lmf)->gregs [MONO_ARCH_LMF_REG_SP];
		new_ctx->gregs [0] = (*lmf)->pc; // use [0] as pc reg since x0 is hard-wired zero

		/* we subtract 1, so that the PC points into the call instruction */
		new_ctx->gregs [0]--;

		*lmf = (MonoLMF *)(((gsize)(*lmf)->previous_lmf) & ~(TARGET_SIZEOF_VOID_P - 1));

		return TRUE;
	}

	return FALSE;
}

static void
handle_signal_exception (gpointer obj)
{
	MonoJitTlsData *jit_tls = mono_tls_get_jit_tls ();
	MonoContext ctx = jit_tls->ex_ctx;

	mono_handle_exception (&ctx, obj);
	mono_restore_context (&ctx);
}

gboolean
mono_arch_handle_exception (void *ctx, gpointer obj)
{
	MonoJitTlsData *jit_tls = mono_tls_get_jit_tls ();

	mono_sigctx_to_monoctx (ctx, &jit_tls->ex_ctx);

	// Call handle_signal_exception () on the normal stack.
	UCONTEXT_GREGS (ctx) [RISCV_A0] = (long) obj;
	UCONTEXT_REG_PC (ctx) = (long) handle_signal_exception;

	return TRUE;
}

gpointer
mono_arch_ip_from_context (void *sigctx)
{
	return (gpointer) UCONTEXT_REG_PC (sigctx);
}

void
mono_arch_setup_async_callback (MonoContext *ctx, void (*async_cb)(void *fun), gpointer user_data)
{
	// Allocate a stack frame and redirect PC.
	MONO_CONTEXT_SET_SP (ctx, (host_mgreg_t) MONO_CONTEXT_GET_SP (ctx) - 32);

	mono_arch_setup_resume_sighandler_ctx (ctx, async_cb);
}

void
mono_arch_setup_resume_sighandler_ctx (MonoContext *ctx, gpointer func)
{
	MONO_CONTEXT_SET_IP (ctx, func);
}

void
mono_arch_undo_ip_adjustment (MonoContext *context)
{
	context->gregs[RISCV_ZERO]++;
}

void
mono_arch_do_ip_adjustment (MonoContext *context)
{
	context->gregs[RISCV_ZERO]--;
}<|MERGE_RESOLUTION|>--- conflicted
+++ resolved
@@ -75,19 +75,11 @@
 	MonoObject *exc = NULL;
 	guint32 ex_token_index, ex_token;
 	if (!corlib)
-<<<<<<< HEAD
-		exc = (MonoObject*)arg;
-	else {
-		ex_token_index = (guint64)arg;
-		ex_token = MONO_TOKEN_TYPE_DEF | ex_token_index;
-		exc = (MonoObject*)mono_exception_from_token (mono_defaults.corlib, ex_token);
-=======
 		exc = (MonoObject *)arg;
 	else {
 		ex_token_index = (guint64)arg;
 		ex_token = MONO_TOKEN_TYPE_DEF | ex_token_index;
 		exc = (MonoObject *)mono_exception_from_token (mono_defaults.corlib, ex_token);
->>>>>>> 53a10ea1
 	}
 
 	/* Adjust pc so it points into the call instruction */
@@ -98,17 +90,10 @@
 	memcpy (&(ctx.gregs [0]), int_regs, sizeof (host_mgreg_t) * RISCV_N_GREGS);
 	memcpy (&(ctx.fregs [0]), fp_regs, sizeof (host_mgreg_t) * RISCV_N_FREGS);
 
-<<<<<<< HEAD
-	ctx.gregs[0] = pc;
-
-	if (mono_object_isinst_checked (exc, mono_defaults.exception_class, error)) {
-		MonoException *mono_ex = (MonoException*)exc;
-=======
 	ctx.gregs [0] = pc;
 
 	if (mono_object_isinst_checked (exc, mono_defaults.exception_class, error)) {
 		MonoException *mono_ex = (MonoException *)exc;
->>>>>>> 53a10ea1
 		if (!rethrow && !mono_ex->caught_in_unmanaged) {
 			mono_ex->stack_trace = NULL;
 			mono_ex->trace_ips = NULL;
@@ -145,17 +130,6 @@
 	/* Compute stack frame size and offsets */
 	offset = 0;
 	/* ra & fp */
-<<<<<<< HEAD
-	offset += 2 * sizeof(host_mgreg_t);
-
-	/* gregs */
-	offset += RISCV_N_GREGS * sizeof(host_mgreg_t);
-	gregs_offset = offset;
-	
-	/* fregs */
-	num_fregs = RISCV_N_FREGS;
-	offset += num_fregs * sizeof(host_mgreg_t);
-=======
 	offset += 2 * sizeof (host_mgreg_t);
 
 	/* gregs */
@@ -165,39 +139,22 @@
 	/* fregs */
 	num_fregs = RISCV_N_FREGS;
 	offset += num_fregs * sizeof (host_mgreg_t);
->>>>>>> 53a10ea1
 	fregs_offset = offset;
 	frame_size = ALIGN_TO (offset, MONO_ARCH_FRAME_ALIGNMENT);
 
 	MINI_BEGIN_CODEGEN ();
 
 	/* Setup a frame */
-<<<<<<< HEAD
-	g_assert(RISCV_VALID_I_IMM(-frame_size));
-	riscv_addi (code, RISCV_SP, RISCV_SP, -frame_size);
-	code = mono_riscv_emit_store (code, RISCV_RA, RISCV_SP, frame_size - sizeof(host_mgreg_t), 0);
-	code = mono_riscv_emit_store (code, RISCV_FP, RISCV_SP, frame_size - 2 * sizeof(host_mgreg_t), 0);
-=======
 	g_assert (RISCV_VALID_I_IMM (-frame_size));
 	riscv_addi (code, RISCV_SP, RISCV_SP, -frame_size);
 	code = mono_riscv_emit_store (code, RISCV_RA, RISCV_SP, frame_size - sizeof (host_mgreg_t), 0);
 	code = mono_riscv_emit_store (code, RISCV_FP, RISCV_SP, frame_size - 2 * sizeof (host_mgreg_t), 0);
->>>>>>> 53a10ea1
 	riscv_addi (code, RISCV_FP, RISCV_SP, frame_size);
 
 	/* Save gregs */
 	code = mono_riscv_emit_store_stack (code, 0xffffffff, RISCV_FP, -gregs_offset, FALSE);
 	if (corlib && !llvm)
 		/* The real ra is in A1 */
-<<<<<<< HEAD
-		code = mono_riscv_emit_store (code, RISCV_A1, RISCV_FP, -gregs_offset + (RISCV_RA * sizeof(host_mgreg_t)), 0);
-	
-	/* Save previous fp/sp */
-	code = mono_riscv_emit_load (code, RISCV_T0, RISCV_FP, -2 * sizeof(host_mgreg_t), 0);
-	code = mono_riscv_emit_store (code, RISCV_T0, RISCV_FP, -gregs_offset + (RISCV_FP * sizeof(host_mgreg_t)), 0);
-	// current fp is previous sp
-	code = mono_riscv_emit_store (code, RISCV_FP, RISCV_FP, -gregs_offset + (RISCV_SP * sizeof(host_mgreg_t)), 0);
-=======
 		code = mono_riscv_emit_store (code, RISCV_A1, RISCV_FP, -gregs_offset + (RISCV_RA * sizeof (host_mgreg_t)), 0);
 
 	/* Save previous fp/sp */
@@ -205,7 +162,6 @@
 	code = mono_riscv_emit_store (code, RISCV_T0, RISCV_FP, -gregs_offset + (RISCV_FP * sizeof (host_mgreg_t)), 0);
 	// current fp is previous sp
 	code = mono_riscv_emit_store (code, RISCV_FP, RISCV_FP, -gregs_offset + (RISCV_SP * sizeof (host_mgreg_t)), 0);
->>>>>>> 53a10ea1
 
 	/* Save fregs */
 	if (riscv_stdext_f || riscv_stdext_d)
@@ -215,22 +171,12 @@
 	/* Arg1 =  exception object/type token */
 	// riscv_addi (code, RISCV_A0, RISCV_A0, 0);
 	/* Arg2 = caller ip, should be return address in this case */
-<<<<<<< HEAD
-	if (corlib){
-		// caller ip are set to A1 already
-		if (llvm)
-			NOT_IMPLEMENTED;
-	}
-	else
-		code = mono_riscv_emit_load (code, RISCV_A1, RISCV_FP, -sizeof(host_mgreg_t), 0);
-=======
 	if (corlib) {
 		// caller ip are set to A1 already
 		if (llvm)
 			NOT_IMPLEMENTED;
 	} else
 		code = mono_riscv_emit_load (code, RISCV_A1, RISCV_FP, -sizeof (host_mgreg_t), 0);
->>>>>>> 53a10ea1
 	/* Arg 3 = gregs */
 	riscv_addi (code, RISCV_A2, RISCV_FP, -gregs_offset);
 	/* Arg 4 = fregs */
@@ -247,12 +193,7 @@
 	/* Call the function */
 	if (aot) {
 		NOT_IMPLEMENTED;
-<<<<<<< HEAD
-	}
-	else {
-=======
 	} else {
->>>>>>> 53a10ea1
 		gpointer icall_func;
 
 		if (resume_unwind)
@@ -260,17 +201,10 @@
 			NOT_IMPLEMENTED;
 		else
 			icall_func = (gpointer)mono_riscv_throw_exception;
-<<<<<<< HEAD
-		
+
 		code = mono_riscv_emit_imm (code, RISCV_RA, (guint64)icall_func);
 	}
-	riscv_jalr(code, RISCV_ZERO, RISCV_RA, 0);
-=======
-
-		code = mono_riscv_emit_imm (code, RISCV_RA, (guint64)icall_func);
-	}
 	riscv_jalr (code, RISCV_ZERO, RISCV_RA, 0);
->>>>>>> 53a10ea1
 	/* This shouldn't return */
 	/* hang in debugger */
 	riscv_ebreak (code);
@@ -282,10 +216,6 @@
 		*info = mono_tramp_info_create (tramp_name, start, code - start, ji, unwind_ops);
 
 	return MINI_ADDR_TO_FTNPTR (start);
-<<<<<<< HEAD
-
-=======
->>>>>>> 53a10ea1
 }
 
 gpointer
