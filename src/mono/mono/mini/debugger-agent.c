--- conflicted
+++ resolved
@@ -8842,17 +8842,11 @@
 			if (suspend_count)
 				wait_for_suspend();
 		}
-<<<<<<< HEAD
-		int context_size = 0;
-		uint8_t * contextMemoryReceived = m_dbgprot_decode_byte_array(p, &p, end, &context_size);
-		GET_TLS_DATA(thread);
-=======
 		int64_t sp_received = m_dbgprot_decode_long(p, &p, end);
 
 		mono_loader_lock();
 		tls = (DebuggerTlsData*)mono_g_hash_table_lookup(thread_to_tls, thread);
 		mono_loader_unlock();
->>>>>>> b8022630
 		if (tls == NULL)
 			return ERR_UNLOADED;
 
