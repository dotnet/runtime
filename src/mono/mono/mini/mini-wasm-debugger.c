#include <glib.h>
#include "mini.h"
#include "mini-runtime.h"
#include <mono/metadata/mono-debug.h>
#include <mono/metadata/assembly.h>
#include <mono/metadata/assembly-internals.h>
#include <mono/metadata/metadata.h>
#include <mono/metadata/metadata-internals.h>
#include <mono/metadata/mono-endian.h>
#include <mono/metadata/seq-points-data.h>
#include <mono/mini/aot-runtime.h>
#include <mono/mini/seq-points.h>
<<<<<<< HEAD
#include <mono/metadata/components.h>
#include <mono/component/debugger.h>
#include <mono/component/debugger-engine.h>
=======
#include <mono/mini/debugger-engine.h>
#include <mono/mini/debugger-protocol.h>
#include <mono/mini/debugger-agent.h>
>>>>>>> abccfadb

//XXX This is dirty, extend ee.h to support extracting info from MonoInterpFrameHandle
#include <mono/mini/interp/interp-internals.h>

#ifdef HOST_WASM

#include <emscripten.h>

#include "mono/metadata/assembly-internals.h"
#include "mono/metadata/debug-mono-ppdb.h"

static int log_level = 1;

//functions exported to be used by JS
G_BEGIN_DECLS

EMSCRIPTEN_KEEPALIVE void mono_wasm_set_is_debugger_attached (gboolean is_attached);
EMSCRIPTEN_KEEPALIVE gboolean mono_wasm_send_dbg_command (int id, MdbgProtCommandSet command_set, int command, guint8* data, unsigned int size);
EMSCRIPTEN_KEEPALIVE gboolean mono_wasm_send_dbg_command_with_parms (int id, MdbgProtCommandSet command_set, int command, guint8* data, unsigned int size, int valtype, char* newvalue);


//JS functions imported that we use
extern void mono_wasm_fire_debugger_agent_message (void);
extern void mono_wasm_asm_loaded (const char *asm_name, const char *assembly_data, guint32 assembly_len, const char *pdb_data, guint32 pdb_len);

G_END_DECLS

static void handle_exception (MonoException *exc, MonoContext *throw_ctx, MonoContext *catch_ctx, StackFrameInfo *catch_frame);
static gboolean receive_debugger_agent_message (void *data, int len);
static void assembly_loaded (MonoProfiler *prof, MonoAssembly *assembly);

//FIXME move all of those fields to the profiler object
static gboolean debugger_enabled;

static gboolean has_pending_lazy_loaded_assemblies;


#define THREAD_TO_INTERNAL(thread) (thread)->internal_thread

void wasm_debugger_log (int level, const gchar *format, ...)
{
	va_list args;
	char *mesg;

	va_start (args, format);
	mesg = g_strdup_vprintf (format, args);
	va_end (args);

	EM_ASM ({
		var level = $0;
		var message = Module.UTF8ToString ($1);
		var namespace = "Debugger.Debug";

		if (MONO["logging"] && MONO.logging["debugger"]) {
			MONO.logging.debugger (level, message);
			return;
		}

		console.debug("%s: %s", namespace, message);
	}, level, mesg);
	g_free (mesg);
}

static void
jit_done (MonoProfiler *prof, MonoMethod *method, MonoJitInfo *jinfo)
{
	mono_component_debugger ()->mono_de_add_pending_breakpoints (method, jinfo);
}

static void
appdomain_load (MonoProfiler *prof, MonoDomain *domain)
{
	mono_component_debugger ()->mono_de_domain_add (domain);
}

static MonoContext*
tls_get_restore_state (void *tls)
{
	return NULL;
}

static gboolean
try_process_suspend (void *tls, MonoContext *ctx, gboolean from_breakpoint)
{
	return FALSE;
}

static gboolean
begin_breakpoint_processing (void *tls, MonoContext *ctx, MonoJitInfo *ji, gboolean from_signal)
{
	return TRUE;
}

static void
begin_single_step_processing (MonoContext *ctx, gboolean from_signal)
{
}

static void
ss_discard_frame_context (void *the_tls)
{
	mono_ss_discard_frame_context (mono_wasm_get_tls());
}

static void
ss_calculate_framecount (void *tls, MonoContext *ctx, gboolean force_use_ctx, DbgEngineStackFrame ***out_frames, int *nframes)
{
	mono_wasm_save_thread_context();
	mono_ss_calculate_framecount(mono_wasm_get_tls(), NULL, force_use_ctx, out_frames, nframes);
}

static gboolean
ensure_jit (DbgEngineStackFrame* the_frame)
{
	return TRUE;
}

static int
ensure_runtime_is_suspended (void)
{
	return DE_ERR_NONE;
}

<<<<<<< HEAD
static int 
get_object_id (MonoObject *obj) 
{
	ObjRef *ref;
	if (!obj)
		return 0;

	ref = (ObjRef *)g_hash_table_lookup (obj_to_objref, GINT_TO_POINTER (~((gsize)obj)));
	if (ref)
		return ref->id;
	ref = g_new0 (ObjRef, 1);
	ref->id = mono_atomic_inc_i32 (&objref_id);
	ref->handle = mono_gchandle_new_weakref_internal (obj, FALSE);
	g_hash_table_insert (objrefs, GINT_TO_POINTER (ref->id), ref);
	g_hash_table_insert (obj_to_objref, GINT_TO_POINTER (~((gsize)obj)), ref);
	return ref->id;
}


static int
get_this_async_id (DbgEngineStackFrame *frame)
{
	MonoClassField *builder_field;
	gpointer builder;
	MonoMethod *method;
	MonoObject *ex;
	ERROR_DECL (error);
	MonoObject *obj;
	
	/*
	 * FRAME points to a method in a state machine class/struct.
	 * Call the ObjectIdForDebugger method of the associated method builder type.
	 */
	builder = mono_component_debugger ()->get_async_method_builder (frame);
	if (!builder)
		return 0;

	builder_field = mono_class_get_field_from_name_full (mono_component_debugger ()->get_class_to_get_builder_field(frame), "<>t__builder", NULL);
	if (!builder_field)
		return 0;

	method = mono_component_debugger ()->get_object_id_for_debugger_method (mono_class_from_mono_type_internal (builder_field->type));
	if (!method) {
		return 0;
	}

	obj = mono_runtime_try_invoke_internal (method, builder, NULL, &ex, error);
	mono_error_assert_ok (error);

	return get_object_id (obj);
}

typedef struct {
	gboolean is_ss; //do I need this?
} BpEvents;

static void*
create_breakpoint_events (GPtrArray *ss_reqs, GPtrArray *bp_reqs, MonoJitInfo *ji, EventKind kind)
{
	PRINT_DEBUG_MSG (1, "ss_reqs %d bp_reqs %d\n", ss_reqs->len, bp_reqs->len);
	if ((ss_reqs && ss_reqs->len) || (bp_reqs && bp_reqs->len)) {
		BpEvents *evts = g_new0 (BpEvents, 1); //just a non-null value to make sure we can raise it on process_breakpoint_events
		evts->is_ss = (ss_reqs && ss_reqs->len);
		return evts;
	}
	return NULL;
}

static void
process_breakpoint_events (void *_evts, MonoMethod *method, MonoContext *ctx, int il_offsets)
{
	BpEvents *evts = (BpEvents*)_evts;
	if (evts) {
		if (evts->is_ss)
			mono_component_debugger ()->mono_de_cancel_all_ss ();
		mono_wasm_fire_bp ();
		g_free (evts);
	}
}

static void
no_seq_points_found (MonoMethod *method, int offset)
{
	/*
	 * This can happen in full-aot mode with assemblies AOTed without the 'soft-debug' option to save space.
	 */
	PRINT_DEBUG_MSG (1, "Unable to find seq points for method '%s', offset 0x%x.\n", mono_method_full_name (method, TRUE), offset);
}

=======
>>>>>>> abccfadb
#define DBG_NOT_SUSPENDED 1

static int
handle_multiple_ss_requests (void) {
	mono_component_debugger ()->mono_de_cancel_all_ss ();
	return 1;
}

void
mono_wasm_debugger_init (void)
{
	if (!debugger_enabled)
		return;

	DebuggerEngineCallbacks cbs = {
		.tls_get_restore_state = tls_get_restore_state,
		.try_process_suspend = try_process_suspend,
		.begin_breakpoint_processing = begin_breakpoint_processing,
		.begin_single_step_processing = begin_single_step_processing,
		.ss_discard_frame_context = ss_discard_frame_context,
		.ss_calculate_framecount = ss_calculate_framecount,
		.ensure_jit = ensure_jit,
		.ensure_runtime_is_suspended = ensure_runtime_is_suspended,
<<<<<<< HEAD
		.get_this_async_id = get_this_async_id,
		.set_set_notification_for_wait_completion_flag = mono_component_debugger ()->set_set_notification_for_wait_completion_flag,
		.get_notify_debugger_of_wait_completion_method = mono_component_debugger ()->get_notify_debugger_of_wait_completion_method,
		.create_breakpoint_events = create_breakpoint_events,
		.process_breakpoint_events = process_breakpoint_events,
		.ss_create_init_args = ss_create_init_args,
		.ss_args_destroy = ss_args_destroy,
=======
		.get_this_async_id = mono_get_this_async_id,
		.set_set_notification_for_wait_completion_flag = set_set_notification_for_wait_completion_flag,
		.get_notify_debugger_of_wait_completion_method = get_notify_debugger_of_wait_completion_method,
		.create_breakpoint_events = mono_dbg_create_breakpoint_events,
		.process_breakpoint_events = mono_dbg_process_breakpoint_events,
		.ss_create_init_args = mono_ss_create_init_args,
		.ss_args_destroy = mono_ss_args_destroy,
>>>>>>> abccfadb
		.handle_multiple_ss_requests = handle_multiple_ss_requests,
	};

	mono_debug_init (MONO_DEBUG_FORMAT_MONO);
	mono_component_debugger ()->mono_de_init (&cbs);
	mono_component_debugger ()->mono_de_set_log_level (log_level, stdout);

	mini_debug_options.gen_sdb_seq_points = TRUE;
	mini_debug_options.mdb_optimizations = TRUE;
	mono_disable_optimizations (MONO_OPT_LINEARS);
	mini_debug_options.load_aot_jit_info_eagerly = TRUE;

	MonoProfilerHandle prof = mono_profiler_create (NULL);
	mono_profiler_set_jit_done_callback (prof, jit_done);
	//FIXME support multiple appdomains
	mono_profiler_set_domain_loaded_callback (prof, appdomain_load);
	mono_profiler_set_assembly_loaded_callback (prof, assembly_loaded);

<<<<<<< HEAD
	obj_to_objref = g_hash_table_new (NULL, NULL);
	objrefs = g_hash_table_new_full (NULL, NULL, NULL, mono_component_debugger ()->mono_debugger_free_objref);

	mono_component_debugger ()->handle_exception = handle_exception;
	mono_component_debugger ()->user_break = mono_wasm_user_break;
=======
	mini_get_dbg_callbacks ()->handle_exception = mono_debugger_agent_handle_exception;
	mini_get_dbg_callbacks ()->user_break = mono_dbg_debugger_agent_user_break;

//debugger-agent initialization	
	DebuggerTransport trans;
	trans.name = "buffer-wasm-communication";
	trans.send = receive_debugger_agent_message;

	mono_debugger_agent_register_transport (&trans);
	mono_init_debugger_agent_for_wasm (log_level);
>>>>>>> abccfadb
}

MONO_API void
mono_wasm_enable_debugging (int debug_level)
{
	PRINT_DEBUG_MSG (1, "DEBUGGING ENABLED\n");
	debugger_enabled = TRUE;
	log_level = debug_level;
}

<<<<<<< HEAD
EMSCRIPTEN_KEEPALIVE int
mono_wasm_pause_on_exceptions (int state)
{
	pause_on_exc = state;
	PRINT_DEBUG_MSG (1, "setting pause on exception: %d\n", pause_on_exc);
	return 1;
}

EMSCRIPTEN_KEEPALIVE int
mono_wasm_setup_single_step (int kind)
{
	int nmodifiers = 1;

	PRINT_DEBUG_MSG (2, ">>>> mono_wasm_setup_single_step %d\n", kind);
	EventRequest *req = (EventRequest *)g_malloc0 (sizeof (EventRequest) + (nmodifiers * sizeof (Modifier)));
	req->id = ++event_request_id;
	req->event_kind = EVENT_KIND_STEP;
	// DE doesn't care about suspend_policy
	// req->suspend_policy = SUSPEND_POLICY_ALL;
	req->nmodifiers = nmodifiers;

	StepSize size = STEP_SIZE_MIN;

	//FIXME I DON'T KNOW WHAT I'M DOING!!!!! filter all the things.
	StepFilter filter = (StepFilter)(STEP_FILTER_STATIC_CTOR | STEP_FILTER_DEBUGGER_HIDDEN | STEP_FILTER_DEBUGGER_STEP_THROUGH | STEP_FILTER_DEBUGGER_NON_USER_CODE);
	req->modifiers [0].data.filter = filter;

	StepDepth depth;
	switch (kind) {
	case 0: //into
		depth = STEP_DEPTH_INTO;
		break;
	case 1: //out
		depth = STEP_DEPTH_OUT;
		break;
	case 2: //over
		depth = STEP_DEPTH_OVER;
		break;
	default:
		g_error ("[dbg] unknown step kind %d", kind);
	}

	DbgEngineErrorCode err = mono_component_debugger ()->mono_de_ss_create (THREAD_TO_INTERNAL (mono_thread_current ()), size, depth, filter, req);
	if (err != DE_ERR_NONE) {
		PRINT_DEBUG_MSG (1, "[dbg] Failed to setup single step request");
	}
	PRINT_DEBUG_MSG (1, "[dbg] single step is in place, now what?\n");
	SingleStepReq *ss_req = req->info;
	int isBPOnNativeCode = 0;
	if (ss_req && ss_req->bps) {
		GSList *l;

		for (l = ss_req->bps; l; l = l->next) {
			if (((MonoBreakpoint *)l->data)->method->wrapper_type != MONO_WRAPPER_RUNTIME_INVOKE)
				isBPOnNativeCode = 1;
		}
	}
	if (!isBPOnNativeCode) {
		mono_component_debugger ()->mono_de_cancel_all_ss ();
	}
	return isBPOnNativeCode;
}

=======
>>>>>>> abccfadb
static void
assembly_loaded (MonoProfiler *prof, MonoAssembly *assembly)
{
	PRINT_DEBUG_MSG (2, "assembly_loaded callback called for %s\n", assembly->aname.name);
	MonoImage *assembly_image = assembly->image;
	MonoImage *pdb_image = NULL;

	if (!mono_is_debugger_attached ()) {
		has_pending_lazy_loaded_assemblies = TRUE;
		return;
	}

	if (mono_wasm_assembly_already_added(assembly->aname.name))
		return;

	if (mono_has_pdb_checksum ((char *) assembly_image->raw_data, assembly_image->raw_data_len)) { //if it's a release assembly we don't need to send to DebuggerProxy
		MonoDebugHandle *handle = mono_debug_get_handle (assembly_image);
		if (handle) {
			MonoPPDBFile *ppdb = handle->ppdb;
			if (ppdb && !mono_ppdb_is_embedded (ppdb)) { //if it's an embedded pdb we don't need to send pdb extrated to DebuggerProxy. 
				pdb_image = mono_ppdb_get_image (ppdb);
				mono_wasm_asm_loaded (assembly_image->assembly_name, assembly_image->raw_data, assembly_image->raw_data_len, pdb_image->raw_data, pdb_image->raw_data_len);
				return;
			}
		}
		mono_wasm_asm_loaded (assembly_image->assembly_name, assembly_image->raw_data, assembly_image->raw_data_len, NULL, 0);
	}
}


void
mono_wasm_single_step_hit (void)
{
	mono_de_process_single_step (mono_wasm_get_tls(), FALSE);
}

void
mono_wasm_breakpoint_hit (void)
{
<<<<<<< HEAD
	PRINT_DEBUG_MSG (1, "CLEAR BREAKPOINTS\n");
	mono_component_debugger ()->mono_de_clear_all_breakpoints ();
=======
	mono_de_process_breakpoint (mono_wasm_get_tls(), FALSE);
>>>>>>> abccfadb
}

static gboolean
write_value_to_buffer (MdbgProtBuffer *buf, MonoTypeEnum type, const char* variableValue)
{
	char* endptr;
	errno = 0;
	buffer_add_byte (buf, type);
	switch (type) {
		case MONO_TYPE_BOOLEAN:
			if (!strcasecmp (variableValue, "True"))
				buffer_add_int (buf, 1);
			else if (!strcasecmp (variableValue, "False"))
				buffer_add_int (buf, 0);
			else
				return FALSE;
			break;
		case MONO_TYPE_CHAR:
			if (strlen (variableValue) > 1)
				return FALSE;
			buffer_add_int (buf, (variableValue [0]));
			break;
		case MONO_TYPE_I1: {
			intmax_t val = strtoimax (variableValue, &endptr, 10);
			if (errno != 0)
				return FALSE;
			if (val >= -128 && val <= 127)
				buffer_add_int (buf, val);
			else
				return FALSE;
			break;
		}
		case MONO_TYPE_U1: {
			intmax_t val = strtoimax (variableValue, &endptr, 10);
			if (errno != 0)
				return FALSE;
			if (val >= 0 && val <= 255)
				buffer_add_int (buf, val);
			else
				return FALSE;
			break;
		}
		case MONO_TYPE_I2: {
			intmax_t val = strtoimax (variableValue, &endptr, 10);
			if (errno != 0)
				return FALSE;
			if (val >= -32768 && val <= 32767)
				buffer_add_int (buf, val);
			else
				return FALSE;
			break;
		}
		case MONO_TYPE_U2: {
			intmax_t val = strtoimax (variableValue, &endptr, 10);
			if (errno != 0)
				return FALSE;
			if (val >= 0 && val <= 65535)
				buffer_add_int (buf, val);
			else
				return FALSE;
			break;
		}
		case MONO_TYPE_I4: {
			intmax_t val = strtoimax (variableValue, &endptr, 10);
			if (errno != 0)
				return FALSE;
			if (val >= -2147483648 && val <= 2147483647)
				buffer_add_int (buf, val);
			else
				return FALSE;
			break;
		}
		case MONO_TYPE_U4: {
			intmax_t val = strtoimax (variableValue, &endptr, 10);
			if (errno != 0)
				return FALSE;
			if (val >= 0 && val <= 4294967295)
				buffer_add_int (buf, val);
			else
				return FALSE;
			break;
		}
		case MONO_TYPE_I8: {
			long long val = strtoll (variableValue, &endptr, 10);
			if (errno != 0)
				return FALSE;
			buffer_add_long (buf, val);
			break;
		}
		case MONO_TYPE_U8: {
			long long val = strtoll (variableValue, &endptr, 10);
			if (errno != 0)
				return FALSE;
			buffer_add_long (buf, val);
			break;
		}
		case MONO_TYPE_R4: {
			gfloat val = strtof (variableValue, &endptr);
			if (errno != 0)
				return FALSE;
			buffer_add_int (buf, *((gint32*)(&val)));
			break;
		}
		case MONO_TYPE_R8: {
			gdouble val = strtof (variableValue, &endptr);
			if (errno != 0)
				return FALSE;
			buffer_add_long (buf, *((guint64*)(&val)));
			break;
		}
		default:
			return FALSE;
	}
<<<<<<< HEAD

	//resolve the assembly
	MonoImageOpenStatus status;
	MonoAssemblyName* aname = mono_assembly_name_new (lookup_name);
	MonoAssemblyByNameRequest byname_req;
	mono_assembly_request_prepare_byname (&byname_req, MONO_ASMCTX_DEFAULT, mono_alc_get_default ());
	MonoAssembly *assembly = mono_assembly_request_byname (aname, &byname_req, &status);
	g_free (lookup_name);
	if (!assembly) {
		PRINT_DEBUG_MSG (1, "Could not resolve assembly %s\n", assembly_name);
		return -1;
	}

	mono_assembly_name_free_internal (aname);

	MonoMethod *method = mono_get_method_checked (assembly->image, MONO_TOKEN_METHOD_DEF | method_token, NULL, NULL, error);
	if (!method) {
		//FIXME don't swallow the error
		PRINT_DEBUG_MSG (1, "Could not find method due to %s\n", mono_error_get_message (error));
		mono_error_cleanup (error);
		return -1;
	}

	//FIXME right now none of the EventRequest fields are used by debugger-engine
	EventRequest *req = g_new0 (EventRequest, 1);
	req->id = ++event_request_id;
	req->event_kind = EVENT_KIND_BREAKPOINT;
	//DE doesn't care about suspend_policy
	// req->suspend_policy = SUSPEND_POLICY_ALL;
	req->nmodifiers = 0; //funny thing,

	// BreakPointRequest *req = breakpoint_request_new (assembly, method, il_offset);
	MonoBreakpoint *bp = mono_component_debugger ()->mono_de_set_breakpoint (method, il_offset, req, error);

	if (!bp) {
		PRINT_DEBUG_MSG (1, "Could not set breakpoint to %s\n", mono_error_get_message (error));
		mono_error_cleanup (error);
		return 0;
	}

	PRINT_DEBUG_MSG (1, "NEW BP %p has id %d\n", req, req->id);
	return req->id;
}

EMSCRIPTEN_KEEPALIVE int
mono_wasm_remove_breakpoint (int bp_id)
{
	MonoBreakpoint *bp = mono_component_debugger ()->mono_de_get_breakpoint_by_id (bp_id);
	if (!bp)
		return 0;

	mono_component_debugger ()->mono_de_clear_breakpoint (bp);
	return 1;
=======
	return TRUE;
>>>>>>> abccfadb
}

EMSCRIPTEN_KEEPALIVE void 
mono_wasm_set_is_debugger_attached (gboolean is_attached)
{
<<<<<<< HEAD
	mono_component_debugger ()->mono_de_process_single_step (NULL, FALSE);
=======
	mono_set_is_debugger_attached (is_attached);
	if (is_attached && has_pending_lazy_loaded_assemblies)
	{
		GPtrArray *assemblies = mono_alc_get_all_loaded_assemblies ();
		for (int i = 0; i < assemblies->len; ++i) {
			MonoAssembly *ass = (MonoAssembly*)g_ptr_array_index (assemblies, i);
			assembly_loaded (NULL, ass);
		}
		g_ptr_array_free (assemblies, TRUE);
		has_pending_lazy_loaded_assemblies = FALSE;
	}
>>>>>>> abccfadb
}

EMSCRIPTEN_KEEPALIVE gboolean 
mono_wasm_send_dbg_command_with_parms (int id, MdbgProtCommandSet command_set, int command, guint8* data, unsigned int size, int valtype, char* newvalue)
{
<<<<<<< HEAD
	mono_component_debugger ()->mono_de_process_breakpoint (NULL, FALSE);
	// mono_wasm_fire_bp ();
=======
	MdbgProtBuffer bufWithParms;
	buffer_init (&bufWithParms, 128);
	m_dbgprot_buffer_add_data (&bufWithParms, data, size);
	if (!write_value_to_buffer(&bufWithParms, valtype, newvalue)) {
		EM_ASM ({
			MONO.mono_wasm_add_dbg_command_received ($0, $1, $2, $3);
		}, 0, id, 0, 0);
		return TRUE;
	}
	mono_wasm_send_dbg_command(id, command_set, command, bufWithParms.buf, m_dbgprot_buffer_len(&bufWithParms));
	buffer_free (&bufWithParms);
	return TRUE;
>>>>>>> abccfadb
}

EMSCRIPTEN_KEEPALIVE gboolean 
mono_wasm_send_dbg_command (int id, MdbgProtCommandSet command_set, int command, guint8* data, unsigned int size)
{
	ss_calculate_framecount (NULL, NULL, TRUE, NULL, NULL);
	MdbgProtBuffer buf;
	buffer_init (&buf, 128);
	gboolean no_reply;
	MdbgProtErrorCode error = 0;
	if (command_set == MDBGPROT_CMD_SET_VM && command == MDBGPROT_CMD_VM_INVOKE_METHOD ) 
	{
		DebuggerTlsData* tls = mono_wasm_get_tls();
		InvokeData invoke_data;
		memset(&invoke_data, 0, sizeof(InvokeData));
		invoke_data.endp = data + size;
		error = mono_do_invoke_method(tls, &buf, &invoke_data, data, &data);
	}
	else
		error = mono_process_dbg_packet(id, command_set, command, &no_reply, data, data + size, &buf);
	EM_ASM ({
		MONO.mono_wasm_add_dbg_command_received ($0, $1, $2, $3);
	}, error == MDBGPROT_ERR_NONE, id, buf.buf, buf.p-buf.buf);
	
	buffer_free (&buf);
	return TRUE;
}

static gboolean 
receive_debugger_agent_message (void *data, int len)
{
<<<<<<< HEAD
	PRINT_DEBUG_MSG (2, "COMPUTING breakpoint ID\n");
	//FIXME handle compiled case

	/* Interpreter */
	MonoLMF *lmf = mono_get_lmf ();

	g_assert (((guint64)lmf->previous_lmf) & 2);
	MonoLMFExt *ext = (MonoLMFExt*)lmf;

	g_assert (ext->kind == MONO_LMFEXT_INTERP_EXIT || ext->kind == MONO_LMFEXT_INTERP_EXIT_WITH_CTX);
	MonoInterpFrameHandle *frame = (MonoInterpFrameHandle*)ext->interp_exit_data;
	MonoJitInfo *ji = mini_get_interp_callbacks ()->frame_get_jit_info (frame);
	guint8 *ip = (guint8*)mini_get_interp_callbacks ()->frame_get_ip (frame);

	g_assert (ji && !ji->is_trampoline);
	MonoMethod *method = jinfo_get_method (ji);

	/* Compute the native offset of the breakpoint from the ip */
	guint32 native_offset = ip - (guint8*)ji->code_start;

	MonoSeqPointInfo *info = NULL;
	SeqPoint sp;
	gboolean found_sp = mono_find_prev_seq_point_for_native_offset (method, native_offset, &info, &sp);
	if (!found_sp)
		PRINT_DEBUG_MSG (1, "Could not find SP\n");


	GPtrArray *bp_reqs = g_ptr_array_new ();
	mono_component_debugger ()->mono_de_collect_breakpoints_by_sp (&sp, ji, NULL, bp_reqs);

	if (bp_reqs->len == 0) {
		PRINT_DEBUG_MSG (1, "BP NOT FOUND for method %s JI %p il_offset %d\n", method->name, ji, sp.il_offset);
		return -1;
	}

	if (bp_reqs->len > 1)
		PRINT_DEBUG_MSG (1, "Multiple breakpoints (%d) at the same location, returning the first one.", bp_reqs->len);

	EventRequest *evt = (EventRequest *)g_ptr_array_index (bp_reqs, 0);
	g_ptr_array_free (bp_reqs, TRUE);

	PRINT_DEBUG_MSG (1, "Found BP %p with id %d\n", evt, evt->id);
	return evt->id;
}

static MonoObject*
get_object_from_id (int objectId)
{
	ObjRef *ref = (ObjRef *)g_hash_table_lookup (objrefs, GINT_TO_POINTER (objectId));
	if (!ref) {
		PRINT_DEBUG_MSG (2, "get_object_from_id !ref: %d\n", objectId);
		return NULL;
	}

	MonoObject *obj = mono_gchandle_get_target_internal (ref->handle);
	if (!obj)
		PRINT_DEBUG_MSG (2, "get_object_from_id !obj: %d\n", objectId);

	return obj;
}

static gboolean
list_frames (MonoStackFrameInfo *info, MonoContext *ctx, gpointer data)
{
	SeqPoint sp;
	MonoMethod *method;
	char *method_full_name;

	int* frame_id_p = (int*)data;
	(*frame_id_p)++;

	//skip wrappers
	if (info->type != FRAME_TYPE_MANAGED && info->type != FRAME_TYPE_INTERP)
		return FALSE;

	if (info->ji)
		method = jinfo_get_method (info->ji);
	else
		method = info->method;

	if (!method || method->wrapper_type != MONO_WRAPPER_NONE)
		return FALSE;

	PRINT_DEBUG_MSG (2, "list_frames: Reporting method %s native_offset %d, wrapper_type: %d\n", method->name, info->native_offset, method->wrapper_type);

	if (!mono_find_prev_seq_point_for_native_offset (method, info->native_offset, NULL, &sp))
		PRINT_DEBUG_MSG (2, "list_frames: Failed to lookup sequence point. method: %s, native_offset: %d\n", method->name, info->native_offset);

	method_full_name = mono_method_full_name (method, FALSE);
	while (method->is_inflated)
		method = ((MonoMethodInflated*)method)->declaring;

	char *assembly_name = g_strdup (m_class_get_image (method->klass)->module_name);
	inplace_tolower (assembly_name);

	PRINT_DEBUG_MSG (2, "adding off %d token %d assembly name %s\n", sp.il_offset, mono_metadata_token_index (method->token), assembly_name);
	mono_wasm_add_frame (sp.il_offset, mono_metadata_token_index (method->token), *frame_id_p, assembly_name, method_full_name);

	g_free (assembly_name);

	return FALSE;
}

EMSCRIPTEN_KEEPALIVE void
mono_wasm_enum_frames (void)
{
	int frame_id = -1;
	mono_walk_stack_with_ctx (list_frames, NULL, MONO_UNWIND_NONE, &frame_id);
}

static char*
invoke_to_string (const char *class_name, MonoClass *klass, gpointer addr)
{
	MonoObject *exc;
	MonoString *mstr;
	char *ret_str;
	ERROR_DECL (error);
	MonoObject *obj;

	// TODO: this is for a specific use case right now,
	//       (invoke ToString() get a preview/description for *some* types)
	//       and we don't want to report errors for that.
	if (m_class_is_valuetype (klass)) {
		MonoMethod *method;

		MONO_STATIC_POINTER_INIT (MonoMethod, to_string)
			to_string = mono_class_get_method_from_name_checked (mono_get_object_class (), "ToString", 0, METHOD_ATTRIBUTE_VIRTUAL | METHOD_ATTRIBUTE_PUBLIC, error);
			mono_error_assert_ok (error);
		MONO_STATIC_POINTER_INIT_END (MonoMethod, to_string)

		method = mono_class_get_virtual_method (klass, to_string, error);
		if (!method)
			return NULL;

		MonoString *mstr = (MonoString*) mono_runtime_try_invoke_internal (method, addr , NULL, &exc, error);
		if (exc || !is_ok (error)) {
			PRINT_DEBUG_MSG (1, "Failed to invoke ToString for %s\n", class_name);
			return NULL;
		}

		return mono_string_to_utf8_checked_internal (mstr, error);
	}

	obj = *(MonoObject**)addr;
	if (!obj)
		return NULL;

	mstr = mono_object_try_to_string (obj, &exc, error);
	if (exc || !is_ok (error))
		return NULL;

	ret_str = mono_string_to_utf8_checked_internal (mstr, error);
	if (!is_ok (error))
		return NULL;

	return ret_str;
}

static char*
get_to_string_description (const char* class_name, MonoClass *klass, gpointer addr)
{
	if (!class_name || !klass || !addr)
		return NULL;

	if (strcmp (class_name, "System.Guid") == 0)
		return mono_guid_to_string (addr);

	for (int i = 0; i < G_N_ELEMENTS (to_string_as_descr_names); i ++) {
		if (strcmp (to_string_as_descr_names [i], class_name) == 0) {
			return invoke_to_string (class_name, klass, addr);
		}
	}

	return NULL;
}

typedef struct {
	int cur_frame;
	int target_frame;
	int len;
	int *pos;
	gboolean found;
} FrameDescData;


typedef struct {
	int cur_frame;
	int target_frame;
	int pos;
	const char* new_value;
	gboolean found;
	gboolean error;
} SetVariableValueData;

/*
 * this returns a string formatted like
 *
 *  <ret_type>:[<comma separated list of arg types>]:<method name>
 *
 *  .. which is consumed by `mono_wasm_add_func_var`. It is used for
 *  generating this for the delegate, and it's target.
 */
static char*
mono_method_to_desc_for_js (MonoMethod *method, gboolean include_namespace)
{
	MonoMethodSignature *sig = mono_method_signature_internal (method);
	char *ret_desc = mono_type_full_name (sig->ret);
	char *args_desc = mono_signature_get_desc (sig, include_namespace);

	char *sig_desc = g_strdup_printf ("%s:%s:%s", ret_desc, args_desc, method->name);

	g_free (ret_desc);
	g_free (args_desc);
	return sig_desc;
}

static guint64
read_enum_value (const char *mem, int type)
{
	switch (type) {
	case MONO_TYPE_BOOLEAN:
	case MONO_TYPE_U1:
		return *(guint8*)mem;
	case MONO_TYPE_I1:
		return *(gint8*)mem;
	case MONO_TYPE_CHAR:
	case MONO_TYPE_U2:
		return read16 (mem);
	case MONO_TYPE_I2:
		return (gint16) read16 (mem);
	case MONO_TYPE_U4:
	case MONO_TYPE_R4:
		return read32 (mem);
	case MONO_TYPE_I4:
		return (gint32) read32 (mem);
	case MONO_TYPE_U8:
	case MONO_TYPE_I8:
	case MONO_TYPE_R8:
		return read64 (mem);
	case MONO_TYPE_U:
	case MONO_TYPE_I:
#if SIZEOF_REGISTER == 8
		return read64 (mem);
#else
		return read32 (mem);
#endif
	default:
		g_assert_not_reached ();
	}
	return 0;
}

static gboolean
nullable_try_get_value (guint8 *nullable, MonoClass *klass, gpointer* out_value)
{
	mono_class_setup_fields (klass);
	g_assert (m_class_is_fields_inited (klass));

	*out_value = NULL;
	MonoClassField *klass_fields = m_class_get_fields (klass);
	gpointer addr_for_has_value = mono_vtype_get_field_addr (nullable, &klass_fields[0]);
	if (0 == *(guint8*)addr_for_has_value)
		return FALSE;

	*out_value = mono_vtype_get_field_addr (nullable, &klass_fields[1]);
	return TRUE;
}

static gboolean
describe_value(MonoType * type, gpointer addr, int gpflags)
{
	ERROR_DECL (error);
	switch (type->type) {
		case MONO_TYPE_BOOLEAN:
			mono_wasm_add_typed_value ("bool", NULL, *(gint8*)addr);
			break;
		case MONO_TYPE_I1:
			mono_wasm_add_typed_value ("number", NULL, *(gint8*)addr);
			break;
		case MONO_TYPE_U1:
			mono_wasm_add_typed_value ("number", NULL, *(guint8*)addr);
			break;
		case MONO_TYPE_CHAR:
			mono_wasm_add_typed_value ("char", NULL, *(guint16*)addr);
			break;
		case MONO_TYPE_U2:
			mono_wasm_add_typed_value ("number", NULL, *(guint16*)addr);
			break;
		case MONO_TYPE_I2:
			mono_wasm_add_typed_value ("number", NULL, *(gint16*)addr);
			break;
		case MONO_TYPE_I4:
		case MONO_TYPE_I:
			mono_wasm_add_typed_value ("number", NULL, *(gint32*)addr);
			break;
		case MONO_TYPE_U4:
		case MONO_TYPE_U:
			mono_wasm_add_typed_value ("number", NULL, *(guint32*)addr);
			break;
		case MONO_TYPE_I8:
			mono_wasm_add_typed_value ("number", NULL, *(gint64*)addr);
			break;
		case MONO_TYPE_U8:
			mono_wasm_add_typed_value ("number", NULL, *(guint64*)addr);
			break;
		case MONO_TYPE_R4:
			mono_wasm_add_typed_value ("number", NULL, *(float*)addr);
			break;
		case MONO_TYPE_R8:
			mono_wasm_add_typed_value ("number", NULL, *(double*)addr);
			break;
		case MONO_TYPE_PTR:
		case MONO_TYPE_FNPTR: {
			char *class_name = mono_type_full_name (type);
			const void *val = *(const void **)addr;
			char *descr = g_strdup_printf ("(%s) %p", class_name, val);

			EM_ASM ({
				MONO.mono_wasm_add_typed_value ('pointer', $0, { ptr_addr: $1, klass_addr: $2 });
			}, descr, val ? addr : 0, val ? mono_class_from_mono_type_internal (type) : 0);

			g_free (descr);
			g_free (class_name);
			break;
		}

		case MONO_TYPE_STRING: {
			MonoString *str_obj = *(MonoString **)addr;
			if (!str_obj) {
				mono_wasm_add_typed_value ("string", NULL, 0);
			} else {
				char *str = mono_string_to_utf8_checked_internal (str_obj, error);
				mono_error_assert_ok (error); /* FIXME report error */
				mono_wasm_add_typed_value ("string", str, 0);
				g_free (str);
			}
			break;
		}

		case MONO_TYPE_OBJECT: {
			MonoObject *obj = *(MonoObject**)addr;
			if (!obj) {
				mono_wasm_add_obj_var ("object", NULL, 0);
				break;
			}
			MonoClass *klass = obj->vtable->klass;
			if (!klass) {
				// boxed null
				mono_wasm_add_obj_var ("object", NULL, 0);
				break;
			}

			type = m_class_get_byval_arg (klass);
			if (type->type == MONO_TYPE_OBJECT) {
				mono_wasm_add_obj_var ("object", "object", get_object_id (obj));
				break;
			}

			// Boxed valuetype
			if (m_class_is_valuetype (klass))
				addr = mono_object_unbox_internal (obj);

			return describe_value (type, addr, gpflags);
		}

		case MONO_TYPE_GENERICINST: {
			MonoClass *klass = mono_class_from_mono_type_internal (type);
			if (mono_class_is_nullable (klass)) {
				MonoType *targ = type->data.generic_class->context.class_inst->type_argv [0];

				gpointer nullable_value = NULL;
				if (nullable_try_get_value (addr, klass, &nullable_value)) {
					return describe_value (targ, nullable_value, gpflags);
				} else {
					char* class_name = mono_type_full_name (type);
					mono_wasm_add_obj_var (class_name, NULL, 0);
					g_free (class_name);
					break;
				}
			}

			if (mono_type_generic_inst_is_valuetype (type))
				goto handle_vtype;
			/*
			 * else fallthrough
			 */
		}

		case MONO_TYPE_SZARRAY:
		case MONO_TYPE_ARRAY:
		case MONO_TYPE_CLASS: {
			MonoObject *obj = *(MonoObject**)addr;
			if (!obj) {
				char *class_name = mono_type_full_name (type);
				mono_wasm_add_func_var (class_name, NULL, 0);
				g_free (class_name);
				return TRUE;
			}
			MonoClass *klass = type->data.klass;

			if (m_class_is_valuetype (mono_object_class (obj))) {
				addr = mono_object_unbox_internal (obj);
				type = m_class_get_byval_arg (mono_object_class (obj));
				goto handle_vtype;
			}

			char *class_name = mono_type_full_name (type);
			int obj_id = get_object_id (obj);

			if (type-> type == MONO_TYPE_ARRAY || type->type == MONO_TYPE_SZARRAY) {
				MonoArray *array = (MonoArray *)obj;
				EM_ASM ({
					MONO.mono_wasm_add_typed_value ('array', $0, { objectId: $1, length: $2 });
				}, class_name, obj_id, mono_array_length_internal (array));
			} else if (m_class_is_delegate (klass) || (type->type == MONO_TYPE_GENERICINST && m_class_is_delegate (type->data.generic_class->container_class))) {
				MonoMethod *method;

				if (type->type == MONO_TYPE_GENERICINST)
					klass = type->data.generic_class->container_class;

				method = mono_get_delegate_invoke_internal (klass);
				if (!method) {
					mono_wasm_add_func_var (class_name, NULL, -1);
				} else {
					MonoMethod *tm = ((MonoDelegate *)obj)->method;
					char *tm_desc = NULL;
					if (tm)
						tm_desc = mono_method_to_desc_for_js (tm, FALSE);

					mono_wasm_add_func_var (class_name, tm_desc, obj_id);
					g_free (tm_desc);
				}
			} else {
				char *to_string_val = get_to_string_description (class_name, klass, addr);
				mono_wasm_add_obj_var (class_name, to_string_val, obj_id);
				g_free (to_string_val);
			}
			g_free (class_name);
			break;
		}

		handle_vtype:
		case MONO_TYPE_VALUETYPE: {
			g_assert (addr);
			MonoClass *klass = mono_class_from_mono_type_internal (type);
			char *class_name = mono_type_full_name (type);

			if (m_class_is_enumtype (klass)) {
				MonoClassField *field;
				gpointer iter = NULL;
				const char *p;
				MonoTypeEnum def_type;
				guint64 field_value;
				guint64 value__ = 0xDEAD;
				GString *enum_members = g_string_new ("");
				int base_type = mono_class_enum_basetype_internal (klass)->type;

				while ((field = mono_class_get_fields_internal (klass, &iter))) {
					if (strcmp ("value__", mono_field_get_name (field)) == 0) {
						value__ = read_enum_value (mono_vtype_get_field_addr (addr, field), base_type);
						continue;
					}

					if (!(field->type->attrs & FIELD_ATTRIBUTE_STATIC))
						continue;
					if (mono_field_is_deleted (field))
						continue;

					p = mono_class_get_field_default_value (field, &def_type);
					/* this is to correctly increment `p` in the blob */
					/* len = */ mono_metadata_decode_blob_size (p, &p);

					field_value = read_enum_value (p, base_type);

					g_string_append_printf (enum_members, ",%s:%llu", mono_field_get_name (field), field_value);
				}

				mono_wasm_add_enum_var (class_name, enum_members->str, value__);
				g_string_free (enum_members, TRUE);
			} else {
				char *to_string_val = get_to_string_description (class_name, klass, addr);

				if (gpflags & GPFLAG_EXPAND_VALUETYPES) {
					int32_t size = mono_class_value_size (klass, NULL);
					void *value_buf = g_malloc0 (size);
					mono_value_copy_internal (value_buf, addr, klass);

					EM_ASM ({
						MONO.mono_wasm_add_typed_value ($0, $1, { toString: $2, value_addr: $3, value_size: $4, klass: $5 });
					}, "begin_vt", class_name, to_string_val, value_buf, size, klass);

					g_free (value_buf);

					// FIXME: isAsyncLocalThis
					describe_object_properties_for_klass (addr, klass, FALSE, gpflags);
					mono_wasm_add_typed_value ("end_vt", NULL, 0);
				} else {
					EM_ASM ({
						MONO.mono_wasm_add_typed_value ($0, $1, { toString: $2 });
					}, "unexpanded_vt", class_name, to_string_val);
				}
				g_free (to_string_val);
			}
			g_free (class_name);
			break;
		}
		default: {
			char *type_name = mono_type_full_name (type);
			char *msg = g_strdup_printf("can't handle type %s [%p, %x]", type_name, type, type->type);
			mono_wasm_add_typed_value ("string", msg, 0);
			g_free (msg);
			g_free (type_name);
		}
	}
	return TRUE;
}

static gboolean
are_getters_allowed (const char *class_name)
{
	for (int i = 0; i < G_N_ELEMENTS (all_getters_allowed_class_names); i ++) {
		if (strcmp (class_name, all_getters_allowed_class_names [i]) == 0)
			return TRUE;
	}

	return FALSE;
}

static gboolean
invoke_and_describe_getter_value (MonoObject *obj, MonoProperty *p)
{
	ERROR_DECL (error);
	MonoObject *res;
	MonoObject *exc;

	MonoMethodSignature *sig = mono_method_signature_internal (p->get);

	res = mono_runtime_try_invoke_internal (p->get, obj, NULL, &exc, error);
	if (!is_ok (error) && exc == NULL)
		exc = (MonoObject *) mono_error_convert_to_exception (error);
	if (exc)
	{
		const char *class_name = mono_class_full_name (mono_object_class (exc));
		ERROR_DECL (local_error);
		char *str = mono_string_to_utf8_checked_internal (((MonoException*)exc)->message, local_error);
		mono_error_assert_ok (local_error); /* FIXME report error */
		char *msg = g_strdup_printf("%s: %s", class_name, str);
		mono_wasm_add_typed_value ("string", msg, 0);
		g_free (msg);
		return TRUE;
	}
	else if (!res || !m_class_is_valuetype (mono_object_class (res)))
		return describe_value (sig->ret, &res, GPFLAG_EXPAND_VALUETYPES);
	else
		return describe_value (sig->ret, mono_object_unbox_internal (res), GPFLAG_EXPAND_VALUETYPES);
}

static MonoObject* mono_runtime_try_invoke_internal (MonoMethod *method, void *obj, void **params, MonoObject **exc, MonoError* error)
{
	exception_on_runtime_invoke = NULL;
	MonoObject* res = mono_runtime_try_invoke (method, obj, params, exc, error);
	if (exception_on_runtime_invoke != NULL)
		*exc = exception_on_runtime_invoke;
	exception_on_runtime_invoke = NULL;
	return res;
}

static void
describe_object_properties_for_klass (void *obj, MonoClass *klass, gboolean isAsyncLocalThis, int gpflags)
{
	MonoClassField *f;
	MonoProperty *p;
	MonoMethodSignature *sig;
	gboolean is_valuetype;
	int pnum;
	char *klass_name;
	gboolean auto_invoke_getters;
	gboolean is_own;
	gboolean only_backing_fields;

	g_assert (klass);
	MonoClass *start_klass = klass;

	only_backing_fields = gpflags & GPFLAG_ACCESSORS_ONLY;
	is_valuetype = m_class_is_valuetype(klass);
	if (is_valuetype)
		gpflags |= GPFLAG_EXPAND_VALUETYPES;

handle_parent:
	is_own = (start_klass == klass);
	klass_name = mono_class_full_name (klass);
	gpointer iter = NULL;
	while (obj && (f = mono_class_get_fields_internal (klass, &iter))) {
		if (isAsyncLocalThis && f->name[0] == '<' && f->name[1] == '>') {
			if (g_str_has_suffix (f->name, "__this")) {
				mono_wasm_add_properties_var ("this", f->offset);
				gpointer field_value = (guint8*)obj + f->offset;

				describe_value (f->type, field_value, gpflags);
			}

			continue;
		}
		if (f->type->attrs & FIELD_ATTRIBUTE_STATIC)
			continue;
		if (mono_field_is_deleted (f))
			continue;

		if (only_backing_fields && !g_str_has_suffix(f->name, "k__BackingField"))
			continue;

		EM_ASM ({
			MONO.mono_wasm_add_properties_var ($0, { field_offset: $1, is_own: $2, attr: $3, owner_class: $4 });
		}, f->name, f->offset, is_own, f->type->attrs, klass_name);

		gpointer field_addr;
		if (is_valuetype)
			field_addr = mono_vtype_get_field_addr (obj, f);
		else
			field_addr = (guint8*)obj + f->offset;

		describe_value (f->type, field_addr, gpflags);
	}

	auto_invoke_getters = are_getters_allowed (klass_name);
	iter = NULL;
	pnum = 0;
	while ((p = mono_class_get_properties (klass, &iter))) {
		if (p->get->name) { //if get doesn't have name means that doesn't have a getter implemented and we don't want to show value, like VS debug
			if (isAsyncLocalThis && (p->name[0] != '<' || (p->name[0] == '<' &&  p->name[1] == '>')))
				continue;

			sig = mono_method_signature_internal (p->get);
			if (sig->param_count != 0) {
				// getters with params are not shown
				continue;
			}

			if (p->get->flags & METHOD_ATTRIBUTE_STATIC)
				continue;

			EM_ASM ({
				MONO.mono_wasm_add_properties_var ($0, { field_offset: $1, is_own: $2, attr: $3, owner_class: $4 });
			}, p->name, pnum, is_own, p->attrs, klass_name);

			gboolean vt_self_type_getter = is_valuetype && mono_class_from_mono_type_internal (sig->ret) == klass;
			if (auto_invoke_getters && !vt_self_type_getter) {
				invoke_and_describe_getter_value (obj, p);
			} else {
				// not allowed to call the getter here
				char *ret_class_name = mono_class_full_name (mono_class_from_mono_type_internal (sig->ret));

				mono_wasm_add_typed_value ("getter", ret_class_name, -1);

				g_free (ret_class_name);
				continue;
			}
		}
		pnum ++;
	}

	g_free (klass_name);

	// ownProperties
	// Note: ownProperties should mean that we return members of the klass itself,
	// but we are going to ignore that here, because otherwise vscode/chrome don't
	// seem to ask for inherited fields at all.
	// if (!is_valuetype && !(gpflags & GPFLAG_OWN_PROPERTIES) && (klass = m_class_get_parent (klass)))
	if (!is_valuetype && (klass = m_class_get_parent (klass)))
		goto handle_parent;
}

/*
 * We return a `Target` property only for now.
 * In future, we could add a `MethodInfo` too.
 */
static gboolean
describe_delegate_properties (MonoObject *obj)
{
	MonoClass *klass = mono_object_class(obj);
	if (!m_class_is_delegate (klass))
		return FALSE;

	// Target, like in VS - what is this field supposed to be, anyway??
	MonoMethod *tm = ((MonoDelegate *)obj)->method;
	char * sig_desc = mono_method_to_desc_for_js (tm, FALSE);

	mono_wasm_add_properties_var ("Target", -1);
	mono_wasm_add_func_var (NULL, sig_desc, -1);

	g_free (sig_desc);
	return TRUE;
}

static gboolean
describe_object_properties (guint64 objectId, gboolean isAsyncLocalThis, int gpflags)
{
	PRINT_DEBUG_MSG (2, "describe_object_properties %llu, gpflags: %d\n", objectId, gpflags);

	MonoObject *obj = get_object_from_id (objectId);
	if (!obj)
		return FALSE;

	if (m_class_is_delegate (mono_object_class (obj))) {
		// delegates get the same id format as regular objects
		describe_delegate_properties (obj);
	} else {
		describe_object_properties_for_klass (obj, obj->vtable->klass, isAsyncLocalThis, gpflags);
	}

	return TRUE;
}

static gboolean
invoke_getter (void *obj_or_value, MonoClass *klass, const char *name)
{
	if (!obj_or_value || !klass || !name) {
		PRINT_DEBUG_MSG (2, "invoke_getter: none of the arguments can be null");
		return FALSE;
	}

	gpointer iter;
handle_parent:
	iter = NULL;
	MonoProperty *p;
	while ((p = mono_class_get_properties (klass, &iter))) {
		//if get doesn't have name means that doesn't have a getter implemented and we don't want to show value, like VS debug
		if (!p->get->name || strcasecmp (p->name, name) != 0)
			continue;

		invoke_and_describe_getter_value (obj_or_value, p);
		return TRUE;
	}

	if ((klass = m_class_get_parent(klass)))
		goto handle_parent;

	return FALSE;
}

static gboolean
describe_array_values (guint64 objectId, int startIdx, int count, int gpflags)
{
	if (count == 0)
		return TRUE;

	int esize;
	gpointer elem;
	MonoArray *arr = (MonoArray*) get_object_from_id (objectId);
	if (!arr)
		return FALSE;

	MonoClass *klass = mono_object_class (arr);
	MonoTypeEnum type = m_class_get_byval_arg (klass)->type;
	if (type != MONO_TYPE_SZARRAY && type != MONO_TYPE_ARRAY) {
		PRINT_DEBUG_MSG (1, "describe_array_values: object is not an array. type: 0x%x\n", type);
		return FALSE;
	}

	int len = arr->max_length;
	if (len == 0 && startIdx == 0 && count <= 0) {
		// Nothing to do
		return TRUE;
	}

	if (startIdx < 0 || (len > 0 && startIdx >= len)) {
		PRINT_DEBUG_MSG (1, "describe_array_values: invalid startIdx (%d) for array of length %d\n", startIdx, len);
		return FALSE;
	}

	if (count > 0 && (startIdx + count) > len) {
		PRINT_DEBUG_MSG (1, "describe_array_values: invalid count (%d) for startIdx: %d, and array of length %d\n", count, startIdx, len);
		return FALSE;
	}

	esize = mono_array_element_size (klass);
	int endIdx = count < 0 ? len : startIdx + count;

	for (int i = startIdx; i < endIdx; i ++) {
		mono_wasm_add_array_item(i);
		elem = (gpointer*)((char*)arr->vector + (i * esize));
		describe_value (m_class_get_byval_arg (m_class_get_element_class (klass)), elem, gpflags);
	}
	return TRUE;
}

static void
describe_async_method_locals (InterpFrame *frame, MonoMethod *method)
{
	//Async methods are special in the way that local variables can be lifted to generated class fields
	gpointer addr = NULL;
	if (mono_debug_lookup_method_async_debug_info (method)) {
		addr = mini_get_interp_callbacks ()->frame_get_this (frame);
		MonoObject *obj = *(MonoObject**)addr;
		int objId = get_object_id (obj);
		mono_wasm_set_is_async_method (objId);
		describe_object_properties (objId, TRUE, GPFLAG_NONE);
	}
}

static void
describe_non_async_this (InterpFrame *frame, MonoMethod *method)
{
	gpointer addr = NULL;
	if (mono_debug_lookup_method_async_debug_info (method))
		return;

	if (mono_method_signature_internal (method)->hasthis) {
		addr = mini_get_interp_callbacks ()->frame_get_this (frame);
		MonoObject *obj = *(MonoObject**)addr;
		MonoClass *klass = method->klass;
		MonoType *type = m_class_get_byval_arg (method->klass);

		mono_wasm_add_properties_var ("this", -1);

		if (m_class_is_valuetype (klass)) {
			describe_value (type, obj, GPFLAG_EXPAND_VALUETYPES);
		} else {
			// this is an object, and we can retrieve the valuetypes in it later
			// through the object id
			describe_value (type, addr, GPFLAG_NONE);
		}
	}
}

static gboolean
describe_variable (InterpFrame *frame, MonoMethod *method, MonoMethodHeader *header, int pos, int gpflags)
{
	MonoType *type = NULL;
	gpointer addr = NULL;
	if (pos < 0) {
		MonoMethodSignature *sig = mono_method_signature_internal (method);
		pos = -pos - 1;

		if (pos >= sig->param_count) {
			PRINT_DEBUG_MSG(1, "BUG: describe_variable, trying to access param indexed %d, but the method (%s) has only %d params\n", pos, method->name, sig->param_count);
			return FALSE;
		}

		type = sig->params [pos];
		addr = mini_get_interp_callbacks ()->frame_get_arg (frame, pos);
	} else {
		if (pos >= header->num_locals) {
			PRINT_DEBUG_MSG(1, "BUG: describe_variable, trying to access local indexed %d, but the method (%s) has only %d locals\n", pos, method->name, header->num_locals);
			return FALSE;
		}

		type = header->locals [pos];
		addr = mini_get_interp_callbacks ()->frame_get_local (frame, pos);
	}

	PRINT_DEBUG_MSG (2, "adding val %p type 0x%x %s\n", addr, type->type, mono_type_full_name (type));

	return describe_value(type, addr, gpflags);
}

static gboolean
decode_value (MonoType *t, guint8 *addr, const char* variableValue)
{
	char* endptr;
	errno = 0;
	switch (t->type) {
		case MONO_TYPE_BOOLEAN:
			if (!strcasecmp (variableValue, "True"))
				*(guint8*)addr = 1;
			else if (!strcasecmp (variableValue, "False"))
				*(guint8*)addr = 0;
			else 
				return FALSE;
			break;
		case MONO_TYPE_CHAR:
			if (strlen (variableValue) > 1)
				return FALSE;
			*(gunichar2*)addr = variableValue [0];
			break;
		case MONO_TYPE_I1: {
			intmax_t val = strtoimax (variableValue, &endptr, 10);
			if (errno != 0)
				return FALSE;
			if (val >= -128 && val <= 127)
				*(gint8*)addr = val;
			else 
				return FALSE;
			break;
		}
		case MONO_TYPE_U1: {
			intmax_t val = strtoimax (variableValue, &endptr, 10);
			if (errno != 0)
				return FALSE;
			if (val >= 0 && val <= 255)
				*(guint8*)addr = val;
			else 
				return FALSE;
			break;
		}
		case MONO_TYPE_I2: {
			intmax_t val = strtoimax (variableValue, &endptr, 10);
			if (errno != 0)
				return FALSE;
			if (val >= -32768 && val <= 32767)
				*(gint16*)addr = val;
			else 
				return FALSE;
			break;
		}
		case MONO_TYPE_U2: {
			intmax_t val = strtoimax (variableValue, &endptr, 10);
			if (errno != 0)
				return FALSE;
			if (val >= 0 && val <= 65535)
				*(guint16*)addr = val;
			else 
				return FALSE;
			break;
		}
		case MONO_TYPE_I4: {
			intmax_t val = strtoimax (variableValue, &endptr, 10);
			if (errno != 0)
				return FALSE;
			if (val >= -2147483648 && val <= 2147483647)
				*(gint32*)addr = val;
			else 
				return FALSE;
			break;
		}
		case MONO_TYPE_U4: {
			intmax_t val = strtoimax (variableValue, &endptr, 10);
			if (errno != 0)
				return FALSE;
			if (val >= 0 && val <= 4294967295)				
				*(guint32*)addr = val;
			else 
				return FALSE;
			break;
		}
		case MONO_TYPE_I8: {
			long long val = strtoll (variableValue, &endptr, 10);
			if (errno != 0)
				return FALSE;
			*(gint64*)addr = val;
			break;
		}
		case MONO_TYPE_U8: {
			long long val = strtoll (variableValue, &endptr, 10);
			if (errno != 0)
				return FALSE;
			*(guint64*)addr = val;
			break;
		}
		case MONO_TYPE_R4: {
			gfloat val = strtof (variableValue, &endptr);
			if (errno != 0)
				return FALSE;
			*(gfloat*)addr = val;
			break;
		}
		case MONO_TYPE_R8: {
			gdouble val = strtof (variableValue, &endptr);
			if (errno != 0)
				return FALSE;
			*(gdouble*)addr = val;
			break;
		}
		default:
			return FALSE;
	}
	return TRUE;
}

static gboolean
set_variable_value_on_frame (MonoStackFrameInfo *info, MonoContext *ctx, gpointer ud)
{
	ERROR_DECL (error);
	SetVariableValueData *data = (SetVariableValueData*)ud;
	gboolean is_arg = FALSE;
	MonoType *t = NULL;
	guint8 *val_buf = NULL;

	++data->cur_frame;

	//skip wrappers
	if (info->type != FRAME_TYPE_MANAGED && info->type != FRAME_TYPE_INTERP) {
		return FALSE;
	}

	if (data->cur_frame != data->target_frame)
		return FALSE;

	data->found = TRUE;

	InterpFrame *frame = (InterpFrame*)info->interp_frame;
	MonoMethod *method = frame->imethod->method;
	MonoMethodSignature *sig = mono_method_signature_internal (method);
	MonoMethodHeader *header = mono_method_get_header_checked (method, error);
	
	if (!header) {
		mono_error_cleanup(error);
		data->error = TRUE;
		return TRUE;
	}

	if (!sig)
		goto exit_with_error;

	int pos = data->pos;
	
	if (pos < 0) {
		pos = - pos - 1;
		if (pos >= sig->param_count) 
			goto exit_with_error;
		is_arg = TRUE;
		t = sig->params [pos];
	}
	else {
		if (pos >= header->num_locals)
			goto exit_with_error;
		t = header->locals [pos];
	}
	
	guint8 *addr;
	if (is_arg)
		addr = (guint8*)mini_get_interp_callbacks ()->frame_get_arg (frame, pos);
	else
		addr = (guint8*)mini_get_interp_callbacks ()->frame_get_local (frame, pos);
	
	val_buf = (guint8 *)g_alloca (mono_class_instance_size (mono_class_from_mono_type_internal (t)));
	
	if (!decode_value(t, val_buf, data->new_value))
		goto exit_with_error;

	DbgEngineErrorCode errorCode = mono_component_debugger ()->mono_de_set_interp_var (t, addr, val_buf);
	if (errorCode != ERR_NONE) {
		goto exit_with_error;
	}

	mono_metadata_free_mh (header);
	return TRUE;

exit_with_error:	
	data->error = TRUE;
	mono_metadata_free_mh (header);
	return TRUE;
}

static gboolean
describe_variables_on_frame (MonoStackFrameInfo *info, MonoContext *ctx, gpointer ud)
{
	ERROR_DECL (error);
	FrameDescData *data = (FrameDescData*)ud;

	++data->cur_frame;

	//skip wrappers
	if (info->type != FRAME_TYPE_MANAGED && info->type != FRAME_TYPE_INTERP) {
		return FALSE;
	}

	if (data->cur_frame != data->target_frame)
		return FALSE;

	data->found = TRUE;

	InterpFrame *frame = (InterpFrame*)info->interp_frame;
	g_assert (frame);
	MonoMethod *method = frame->imethod->method;
	g_assert (method);

	MonoMethodHeader *header = mono_method_get_header_checked (method, error);
	mono_error_assert_ok (error); /* FIXME report error */

	for (int i = 0; i < data->len; i++)
	{
		if (!describe_variable (frame, method, header, data->pos[i], GPFLAG_EXPAND_VALUETYPES))
			mono_wasm_add_typed_value("symbol", "<unreadable value>", 0);
	}

	describe_async_method_locals (frame, method);
	describe_non_async_this (frame, method);

	mono_metadata_free_mh (header);
	return TRUE;
}

EMSCRIPTEN_KEEPALIVE gboolean
mono_wasm_set_variable_on_frame (int scope, int index, const char* name, const char* value)
{
	if (scope < 0)
		return FALSE;

	SetVariableValueData data;
	data.target_frame = scope;
	data.cur_frame = -1;
	data.pos = index;
	data.found = FALSE;
	data.new_value = value;
	data.error = FALSE;

	mono_walk_stack_with_ctx (set_variable_value_on_frame, NULL, MONO_UNWIND_NONE, &data);
	return !data.error;
}

EMSCRIPTEN_KEEPALIVE gboolean
mono_wasm_get_deref_ptr_value (void *value_addr, MonoClass *klass)
{
	MonoType *type = m_class_get_byval_arg (klass);
	if (type->type != MONO_TYPE_PTR && type->type != MONO_TYPE_FNPTR) {
		PRINT_DEBUG_MSG (2, "BUG: mono_wasm_get_deref_ptr_value: Expected to get a ptr type, but got 0x%x\n", type->type);
		return FALSE;
	}

	mono_wasm_add_properties_var ("deref", -1);
	return describe_value (type->data.type, value_addr, GPFLAG_EXPAND_VALUETYPES);
}

//FIXME this doesn't support getting the return value pseudo-var
EMSCRIPTEN_KEEPALIVE gboolean
mono_wasm_get_local_vars (int scope, int* pos, int len)
{
	if (scope < 0)
		return FALSE;

	FrameDescData data;
	data.target_frame = scope;
	data.cur_frame = -1;
	data.len = len;
	data.pos = pos;
	data.found = FALSE;

	mono_walk_stack_with_ctx (describe_variables_on_frame, NULL, MONO_UNWIND_NONE, &data);

	return data.found;
}

EMSCRIPTEN_KEEPALIVE gboolean
mono_wasm_get_object_properties (int object_id, int gpflags)
{
	PRINT_DEBUG_MSG (2, "getting properties of object %d, gpflags: %d\n", object_id, gpflags);

	return describe_object_properties (object_id, FALSE, gpflags);
}

EMSCRIPTEN_KEEPALIVE gboolean
mono_wasm_get_array_values (int object_id, int start_idx, int count, int gpflags)
{
	PRINT_DEBUG_MSG (2, "getting array values %d, startIdx: %d, count: %d, gpflags: 0x%x\n", object_id, start_idx, count, gpflags);

	return describe_array_values (object_id, start_idx, count, gpflags);
}

EMSCRIPTEN_KEEPALIVE gboolean
mono_wasm_invoke_getter_on_object (int object_id, const char* name)
{
	MonoObject *obj = get_object_from_id (object_id);
	if (!obj)
		return FALSE;

	return invoke_getter (obj, mono_object_class (obj), name);
}

EMSCRIPTEN_KEEPALIVE gboolean
mono_wasm_set_value_on_object (int object_id, const char* name, const char* value)
{
	PRINT_DEBUG_MSG (1,  "mono_wasm_set_value_on_object %d, name: %s, value: %s\n", object_id, name, value);
	MonoObject *obj = get_object_from_id (object_id);
	
	if (!obj || !name) {
		PRINT_DEBUG_MSG (2, "mono_wasm_set_value_on_object: none of the arguments can be null");
		return FALSE;
	}
	MonoClass* klass = mono_object_class (obj);

	gpointer iter;
handle_parent:
	iter = NULL;
	MonoClassField *f;
	while ((f = mono_class_get_fields_internal (klass, &iter))) {
		if (!f->name || strcasecmp (f->name, name) != 0)
			continue;
		guint8 *val_buf = (guint8 *)g_alloca (mono_class_instance_size (mono_class_from_mono_type_internal (f->type)));
	
		if (!decode_value(f->type, val_buf, value)) {
			return FALSE;
		}		
		DbgEngineErrorCode errorCode = mono_component_debugger ()->mono_de_set_interp_var (f->type, (guint8*)obj + f->offset, val_buf);
		if (errorCode != ERR_NONE) {
			return FALSE;
		}
		return TRUE;
	}

	iter = NULL;
	MonoProperty *p;
	MonoObject *exc;
	ERROR_DECL (error);
	while ((p = mono_class_get_properties (klass, &iter))) {
		if (!p->name || strcasecmp (p->name, name) != 0)
			continue;
		if (!p->set)
			break;
		MonoType *type = mono_method_signature_internal (p->set)->params [0];
		guint8 *val_buf = (guint8 *)g_alloca (mono_class_instance_size (mono_class_from_mono_type_internal (type)));
	
		if (!decode_value(type, val_buf, value)) {
			return FALSE;
		}					
		mono_runtime_try_invoke (p->set, obj, (void **)&val_buf, &exc, error);
		if (!is_ok (error) && exc == NULL)
			exc = (MonoObject*) mono_error_convert_to_exception (error);
		if (exc) {
			char *error_message = mono_string_to_utf8_checked_internal (((MonoException *)exc)->message, error);
			if (is_ok (error)) {
				PRINT_DEBUG_MSG (2, "mono_wasm_set_value_on_object exception: %s\n", error_message);
				g_free (error_message);
				mono_error_cleanup (error);			
			}
			else {
				PRINT_DEBUG_MSG (2, "mono_wasm_set_value_on_object exception\n");
			}
			return FALSE;
		}
		return TRUE;
	}

	if ((klass = m_class_get_parent(klass)))
		goto handle_parent;
=======
	EM_ASM ({
		MONO.mono_wasm_add_dbg_command_received (1, -1, $0, $1);
	}, data, len);
	mono_wasm_save_thread_context();
	mono_wasm_fire_debugger_agent_message ();	
>>>>>>> abccfadb
	return FALSE;
}

#else // HOST_WASM

void
mono_wasm_single_step_hit (void)
{
}

void
mono_wasm_breakpoint_hit (void)
{
}

void
mono_wasm_debugger_init (void)
{
}

#endif // HOST_WASM<|MERGE_RESOLUTION|>--- conflicted
+++ resolved
@@ -10,15 +10,10 @@
 #include <mono/metadata/seq-points-data.h>
 #include <mono/mini/aot-runtime.h>
 #include <mono/mini/seq-points.h>
-<<<<<<< HEAD
+#include <mono/component/debugger-engine.h>
+#include <mono/mini/debugger-protocol.h>
+#include <mono/component/debugger-agent.h>
 #include <mono/metadata/components.h>
-#include <mono/component/debugger.h>
-#include <mono/component/debugger-engine.h>
-=======
-#include <mono/mini/debugger-engine.h>
-#include <mono/mini/debugger-protocol.h>
-#include <mono/mini/debugger-agent.h>
->>>>>>> abccfadb
 
 //XXX This is dirty, extend ee.h to support extracting info from MonoInterpFrameHandle
 #include <mono/mini/interp/interp-internals.h>
@@ -120,14 +115,14 @@
 static void
 ss_discard_frame_context (void *the_tls)
 {
-	mono_ss_discard_frame_context (mono_wasm_get_tls());
+	mono_component_debugger ()->mono_ss_discard_frame_context (mono_component_debugger ()->mono_wasm_get_tls ());
 }
 
 static void
 ss_calculate_framecount (void *tls, MonoContext *ctx, gboolean force_use_ctx, DbgEngineStackFrame ***out_frames, int *nframes)
 {
-	mono_wasm_save_thread_context();
-	mono_ss_calculate_framecount(mono_wasm_get_tls(), NULL, force_use_ctx, out_frames, nframes);
+	mono_component_debugger ()->mono_wasm_save_thread_context ();
+	mono_component_debugger ()->mono_ss_calculate_framecount (mono_component_debugger ()->mono_wasm_get_tls (), NULL, force_use_ctx, out_frames, nframes);
 }
 
 static gboolean
@@ -142,103 +137,11 @@
 	return DE_ERR_NONE;
 }
 
-<<<<<<< HEAD
-static int 
-get_object_id (MonoObject *obj) 
-{
-	ObjRef *ref;
-	if (!obj)
-		return 0;
-
-	ref = (ObjRef *)g_hash_table_lookup (obj_to_objref, GINT_TO_POINTER (~((gsize)obj)));
-	if (ref)
-		return ref->id;
-	ref = g_new0 (ObjRef, 1);
-	ref->id = mono_atomic_inc_i32 (&objref_id);
-	ref->handle = mono_gchandle_new_weakref_internal (obj, FALSE);
-	g_hash_table_insert (objrefs, GINT_TO_POINTER (ref->id), ref);
-	g_hash_table_insert (obj_to_objref, GINT_TO_POINTER (~((gsize)obj)), ref);
-	return ref->id;
-}
-
-
-static int
-get_this_async_id (DbgEngineStackFrame *frame)
-{
-	MonoClassField *builder_field;
-	gpointer builder;
-	MonoMethod *method;
-	MonoObject *ex;
-	ERROR_DECL (error);
-	MonoObject *obj;
-	
-	/*
-	 * FRAME points to a method in a state machine class/struct.
-	 * Call the ObjectIdForDebugger method of the associated method builder type.
-	 */
-	builder = mono_component_debugger ()->get_async_method_builder (frame);
-	if (!builder)
-		return 0;
-
-	builder_field = mono_class_get_field_from_name_full (mono_component_debugger ()->get_class_to_get_builder_field(frame), "<>t__builder", NULL);
-	if (!builder_field)
-		return 0;
-
-	method = mono_component_debugger ()->get_object_id_for_debugger_method (mono_class_from_mono_type_internal (builder_field->type));
-	if (!method) {
-		return 0;
-	}
-
-	obj = mono_runtime_try_invoke_internal (method, builder, NULL, &ex, error);
-	mono_error_assert_ok (error);
-
-	return get_object_id (obj);
-}
-
-typedef struct {
-	gboolean is_ss; //do I need this?
-} BpEvents;
-
-static void*
-create_breakpoint_events (GPtrArray *ss_reqs, GPtrArray *bp_reqs, MonoJitInfo *ji, EventKind kind)
-{
-	PRINT_DEBUG_MSG (1, "ss_reqs %d bp_reqs %d\n", ss_reqs->len, bp_reqs->len);
-	if ((ss_reqs && ss_reqs->len) || (bp_reqs && bp_reqs->len)) {
-		BpEvents *evts = g_new0 (BpEvents, 1); //just a non-null value to make sure we can raise it on process_breakpoint_events
-		evts->is_ss = (ss_reqs && ss_reqs->len);
-		return evts;
-	}
-	return NULL;
-}
-
-static void
-process_breakpoint_events (void *_evts, MonoMethod *method, MonoContext *ctx, int il_offsets)
-{
-	BpEvents *evts = (BpEvents*)_evts;
-	if (evts) {
-		if (evts->is_ss)
-			mono_component_debugger ()->mono_de_cancel_all_ss ();
-		mono_wasm_fire_bp ();
-		g_free (evts);
-	}
-}
-
-static void
-no_seq_points_found (MonoMethod *method, int offset)
-{
-	/*
-	 * This can happen in full-aot mode with assemblies AOTed without the 'soft-debug' option to save space.
-	 */
-	PRINT_DEBUG_MSG (1, "Unable to find seq points for method '%s', offset 0x%x.\n", mono_method_full_name (method, TRUE), offset);
-}
-
-=======
->>>>>>> abccfadb
 #define DBG_NOT_SUSPENDED 1
 
 static int
 handle_multiple_ss_requests (void) {
-	mono_component_debugger ()->mono_de_cancel_all_ss ();
+	mono_de_cancel_all_ss ();
 	return 1;
 }
 
@@ -257,15 +160,6 @@
 		.ss_calculate_framecount = ss_calculate_framecount,
 		.ensure_jit = ensure_jit,
 		.ensure_runtime_is_suspended = ensure_runtime_is_suspended,
-<<<<<<< HEAD
-		.get_this_async_id = get_this_async_id,
-		.set_set_notification_for_wait_completion_flag = mono_component_debugger ()->set_set_notification_for_wait_completion_flag,
-		.get_notify_debugger_of_wait_completion_method = mono_component_debugger ()->get_notify_debugger_of_wait_completion_method,
-		.create_breakpoint_events = create_breakpoint_events,
-		.process_breakpoint_events = process_breakpoint_events,
-		.ss_create_init_args = ss_create_init_args,
-		.ss_args_destroy = ss_args_destroy,
-=======
 		.get_this_async_id = mono_get_this_async_id,
 		.set_set_notification_for_wait_completion_flag = set_set_notification_for_wait_completion_flag,
 		.get_notify_debugger_of_wait_completion_method = get_notify_debugger_of_wait_completion_method,
@@ -273,11 +167,10 @@
 		.process_breakpoint_events = mono_dbg_process_breakpoint_events,
 		.ss_create_init_args = mono_ss_create_init_args,
 		.ss_args_destroy = mono_ss_args_destroy,
->>>>>>> abccfadb
 		.handle_multiple_ss_requests = handle_multiple_ss_requests,
 	};
 
-	mono_debug_init (MONO_DEBUG_FORMAT_MONO);
+	mono_component_debugger ()->mono_debug_init (MONO_DEBUG_FORMAT_MONO);
 	mono_component_debugger ()->mono_de_init (&cbs);
 	mono_component_debugger ()->mono_de_set_log_level (log_level, stdout);
 
@@ -292,24 +185,16 @@
 	mono_profiler_set_domain_loaded_callback (prof, appdomain_load);
 	mono_profiler_set_assembly_loaded_callback (prof, assembly_loaded);
 
-<<<<<<< HEAD
-	obj_to_objref = g_hash_table_new (NULL, NULL);
-	objrefs = g_hash_table_new_full (NULL, NULL, NULL, mono_component_debugger ()->mono_debugger_free_objref);
-
-	mono_component_debugger ()->handle_exception = handle_exception;
-	mono_component_debugger ()->user_break = mono_wasm_user_break;
-=======
-	mini_get_dbg_callbacks ()->handle_exception = mono_debugger_agent_handle_exception;
-	mini_get_dbg_callbacks ()->user_break = mono_dbg_debugger_agent_user_break;
+	mini_get_dbg_callbacks ()->handle_exception = mono_component_debugger ()->mono_debugger_agent_handle_exception;
+	mini_get_dbg_callbacks ()->user_break = mono_component_debugger ()->mono_dbg_debugger_agent_user_break;
 
 //debugger-agent initialization	
 	DebuggerTransport trans;
 	trans.name = "buffer-wasm-communication";
 	trans.send = receive_debugger_agent_message;
 
-	mono_debugger_agent_register_transport (&trans);
-	mono_init_debugger_agent_for_wasm (log_level);
->>>>>>> abccfadb
+	mono_component_debugger ()->register_transport (&trans);
+	mono_component_debugger ()->mono_init_debugger_agent_for_wasm (log_level);
 }
 
 MONO_API void
@@ -320,72 +205,6 @@
 	log_level = debug_level;
 }
 
-<<<<<<< HEAD
-EMSCRIPTEN_KEEPALIVE int
-mono_wasm_pause_on_exceptions (int state)
-{
-	pause_on_exc = state;
-	PRINT_DEBUG_MSG (1, "setting pause on exception: %d\n", pause_on_exc);
-	return 1;
-}
-
-EMSCRIPTEN_KEEPALIVE int
-mono_wasm_setup_single_step (int kind)
-{
-	int nmodifiers = 1;
-
-	PRINT_DEBUG_MSG (2, ">>>> mono_wasm_setup_single_step %d\n", kind);
-	EventRequest *req = (EventRequest *)g_malloc0 (sizeof (EventRequest) + (nmodifiers * sizeof (Modifier)));
-	req->id = ++event_request_id;
-	req->event_kind = EVENT_KIND_STEP;
-	// DE doesn't care about suspend_policy
-	// req->suspend_policy = SUSPEND_POLICY_ALL;
-	req->nmodifiers = nmodifiers;
-
-	StepSize size = STEP_SIZE_MIN;
-
-	//FIXME I DON'T KNOW WHAT I'M DOING!!!!! filter all the things.
-	StepFilter filter = (StepFilter)(STEP_FILTER_STATIC_CTOR | STEP_FILTER_DEBUGGER_HIDDEN | STEP_FILTER_DEBUGGER_STEP_THROUGH | STEP_FILTER_DEBUGGER_NON_USER_CODE);
-	req->modifiers [0].data.filter = filter;
-
-	StepDepth depth;
-	switch (kind) {
-	case 0: //into
-		depth = STEP_DEPTH_INTO;
-		break;
-	case 1: //out
-		depth = STEP_DEPTH_OUT;
-		break;
-	case 2: //over
-		depth = STEP_DEPTH_OVER;
-		break;
-	default:
-		g_error ("[dbg] unknown step kind %d", kind);
-	}
-
-	DbgEngineErrorCode err = mono_component_debugger ()->mono_de_ss_create (THREAD_TO_INTERNAL (mono_thread_current ()), size, depth, filter, req);
-	if (err != DE_ERR_NONE) {
-		PRINT_DEBUG_MSG (1, "[dbg] Failed to setup single step request");
-	}
-	PRINT_DEBUG_MSG (1, "[dbg] single step is in place, now what?\n");
-	SingleStepReq *ss_req = req->info;
-	int isBPOnNativeCode = 0;
-	if (ss_req && ss_req->bps) {
-		GSList *l;
-
-		for (l = ss_req->bps; l; l = l->next) {
-			if (((MonoBreakpoint *)l->data)->method->wrapper_type != MONO_WRAPPER_RUNTIME_INVOKE)
-				isBPOnNativeCode = 1;
-		}
-	}
-	if (!isBPOnNativeCode) {
-		mono_component_debugger ()->mono_de_cancel_all_ss ();
-	}
-	return isBPOnNativeCode;
-}
-
-=======
->>>>>>> abccfadb
 static void
 assembly_loaded (MonoProfiler *prof, MonoAssembly *assembly)
 {
@@ -419,18 +238,13 @@
 void
 mono_wasm_single_step_hit (void)
 {
-	mono_de_process_single_step (mono_wasm_get_tls(), FALSE);
+	mono_component_debugger ()->mono_de_process_single_step (mono_component_debugger ()->mono_wasm_get_tls (), FALSE);
 }
 
 void
 mono_wasm_breakpoint_hit (void)
 {
-<<<<<<< HEAD
-	PRINT_DEBUG_MSG (1, "CLEAR BREAKPOINTS\n");
-	mono_component_debugger ()->mono_de_clear_all_breakpoints ();
-=======
-	mono_de_process_breakpoint (mono_wasm_get_tls(), FALSE);
->>>>>>> abccfadb
+	mono_component_debugger ()->mono_de_process_breakpoint (mono_component_debugger ()->mono_wasm_get_tls (), FALSE);
 }
 
 static gboolean
@@ -544,71 +358,12 @@
 		default:
 			return FALSE;
 	}
-<<<<<<< HEAD
-
-	//resolve the assembly
-	MonoImageOpenStatus status;
-	MonoAssemblyName* aname = mono_assembly_name_new (lookup_name);
-	MonoAssemblyByNameRequest byname_req;
-	mono_assembly_request_prepare_byname (&byname_req, MONO_ASMCTX_DEFAULT, mono_alc_get_default ());
-	MonoAssembly *assembly = mono_assembly_request_byname (aname, &byname_req, &status);
-	g_free (lookup_name);
-	if (!assembly) {
-		PRINT_DEBUG_MSG (1, "Could not resolve assembly %s\n", assembly_name);
-		return -1;
-	}
-
-	mono_assembly_name_free_internal (aname);
-
-	MonoMethod *method = mono_get_method_checked (assembly->image, MONO_TOKEN_METHOD_DEF | method_token, NULL, NULL, error);
-	if (!method) {
-		//FIXME don't swallow the error
-		PRINT_DEBUG_MSG (1, "Could not find method due to %s\n", mono_error_get_message (error));
-		mono_error_cleanup (error);
-		return -1;
-	}
-
-	//FIXME right now none of the EventRequest fields are used by debugger-engine
-	EventRequest *req = g_new0 (EventRequest, 1);
-	req->id = ++event_request_id;
-	req->event_kind = EVENT_KIND_BREAKPOINT;
-	//DE doesn't care about suspend_policy
-	// req->suspend_policy = SUSPEND_POLICY_ALL;
-	req->nmodifiers = 0; //funny thing,
-
-	// BreakPointRequest *req = breakpoint_request_new (assembly, method, il_offset);
-	MonoBreakpoint *bp = mono_component_debugger ()->mono_de_set_breakpoint (method, il_offset, req, error);
-
-	if (!bp) {
-		PRINT_DEBUG_MSG (1, "Could not set breakpoint to %s\n", mono_error_get_message (error));
-		mono_error_cleanup (error);
-		return 0;
-	}
-
-	PRINT_DEBUG_MSG (1, "NEW BP %p has id %d\n", req, req->id);
-	return req->id;
-}
-
-EMSCRIPTEN_KEEPALIVE int
-mono_wasm_remove_breakpoint (int bp_id)
-{
-	MonoBreakpoint *bp = mono_component_debugger ()->mono_de_get_breakpoint_by_id (bp_id);
-	if (!bp)
-		return 0;
-
-	mono_component_debugger ()->mono_de_clear_breakpoint (bp);
-	return 1;
-=======
 	return TRUE;
->>>>>>> abccfadb
 }
 
 EMSCRIPTEN_KEEPALIVE void 
 mono_wasm_set_is_debugger_attached (gboolean is_attached)
 {
-<<<<<<< HEAD
-	mono_component_debugger ()->mono_de_process_single_step (NULL, FALSE);
-=======
 	mono_set_is_debugger_attached (is_attached);
 	if (is_attached && has_pending_lazy_loaded_assemblies)
 	{
@@ -620,16 +375,11 @@
 		g_ptr_array_free (assemblies, TRUE);
 		has_pending_lazy_loaded_assemblies = FALSE;
 	}
->>>>>>> abccfadb
 }
 
 EMSCRIPTEN_KEEPALIVE gboolean 
 mono_wasm_send_dbg_command_with_parms (int id, MdbgProtCommandSet command_set, int command, guint8* data, unsigned int size, int valtype, char* newvalue)
 {
-<<<<<<< HEAD
-	mono_component_debugger ()->mono_de_process_breakpoint (NULL, FALSE);
-	// mono_wasm_fire_bp ();
-=======
 	MdbgProtBuffer bufWithParms;
 	buffer_init (&bufWithParms, 128);
 	m_dbgprot_buffer_add_data (&bufWithParms, data, size);
@@ -642,7 +392,6 @@
 	mono_wasm_send_dbg_command(id, command_set, command, bufWithParms.buf, m_dbgprot_buffer_len(&bufWithParms));
 	buffer_free (&bufWithParms);
 	return TRUE;
->>>>>>> abccfadb
 }
 
 EMSCRIPTEN_KEEPALIVE gboolean 
@@ -655,14 +404,14 @@
 	MdbgProtErrorCode error = 0;
 	if (command_set == MDBGPROT_CMD_SET_VM && command == MDBGPROT_CMD_VM_INVOKE_METHOD ) 
 	{
-		DebuggerTlsData* tls = mono_wasm_get_tls();
+		DebuggerTlsData* tls = mono_component_debugger ()->mono_wasm_get_tls ();
 		InvokeData invoke_data;
-		memset(&invoke_data, 0, sizeof(InvokeData));
+		memset (&invoke_data, 0, sizeof (InvokeData));
 		invoke_data.endp = data + size;
-		error = mono_do_invoke_method(tls, &buf, &invoke_data, data, &data);
+		error = mono_do_invoke_method (tls, &buf, &invoke_data, data, &data);
 	}
 	else
-		error = mono_process_dbg_packet(id, command_set, command, &no_reply, data, data + size, &buf);
+		error = mono_component_debugger ()->mono_process_dbg_packet (id, command_set, command, &no_reply, data, data + size, &buf);
 	EM_ASM ({
 		MONO.mono_wasm_add_dbg_command_received ($0, $1, $2, $3);
 	}, error == MDBGPROT_ERR_NONE, id, buf.buf, buf.p-buf.buf);
@@ -674,1239 +423,11 @@
 static gboolean 
 receive_debugger_agent_message (void *data, int len)
 {
-<<<<<<< HEAD
-	PRINT_DEBUG_MSG (2, "COMPUTING breakpoint ID\n");
-	//FIXME handle compiled case
-
-	/* Interpreter */
-	MonoLMF *lmf = mono_get_lmf ();
-
-	g_assert (((guint64)lmf->previous_lmf) & 2);
-	MonoLMFExt *ext = (MonoLMFExt*)lmf;
-
-	g_assert (ext->kind == MONO_LMFEXT_INTERP_EXIT || ext->kind == MONO_LMFEXT_INTERP_EXIT_WITH_CTX);
-	MonoInterpFrameHandle *frame = (MonoInterpFrameHandle*)ext->interp_exit_data;
-	MonoJitInfo *ji = mini_get_interp_callbacks ()->frame_get_jit_info (frame);
-	guint8 *ip = (guint8*)mini_get_interp_callbacks ()->frame_get_ip (frame);
-
-	g_assert (ji && !ji->is_trampoline);
-	MonoMethod *method = jinfo_get_method (ji);
-
-	/* Compute the native offset of the breakpoint from the ip */
-	guint32 native_offset = ip - (guint8*)ji->code_start;
-
-	MonoSeqPointInfo *info = NULL;
-	SeqPoint sp;
-	gboolean found_sp = mono_find_prev_seq_point_for_native_offset (method, native_offset, &info, &sp);
-	if (!found_sp)
-		PRINT_DEBUG_MSG (1, "Could not find SP\n");
-
-
-	GPtrArray *bp_reqs = g_ptr_array_new ();
-	mono_component_debugger ()->mono_de_collect_breakpoints_by_sp (&sp, ji, NULL, bp_reqs);
-
-	if (bp_reqs->len == 0) {
-		PRINT_DEBUG_MSG (1, "BP NOT FOUND for method %s JI %p il_offset %d\n", method->name, ji, sp.il_offset);
-		return -1;
-	}
-
-	if (bp_reqs->len > 1)
-		PRINT_DEBUG_MSG (1, "Multiple breakpoints (%d) at the same location, returning the first one.", bp_reqs->len);
-
-	EventRequest *evt = (EventRequest *)g_ptr_array_index (bp_reqs, 0);
-	g_ptr_array_free (bp_reqs, TRUE);
-
-	PRINT_DEBUG_MSG (1, "Found BP %p with id %d\n", evt, evt->id);
-	return evt->id;
-}
-
-static MonoObject*
-get_object_from_id (int objectId)
-{
-	ObjRef *ref = (ObjRef *)g_hash_table_lookup (objrefs, GINT_TO_POINTER (objectId));
-	if (!ref) {
-		PRINT_DEBUG_MSG (2, "get_object_from_id !ref: %d\n", objectId);
-		return NULL;
-	}
-
-	MonoObject *obj = mono_gchandle_get_target_internal (ref->handle);
-	if (!obj)
-		PRINT_DEBUG_MSG (2, "get_object_from_id !obj: %d\n", objectId);
-
-	return obj;
-}
-
-static gboolean
-list_frames (MonoStackFrameInfo *info, MonoContext *ctx, gpointer data)
-{
-	SeqPoint sp;
-	MonoMethod *method;
-	char *method_full_name;
-
-	int* frame_id_p = (int*)data;
-	(*frame_id_p)++;
-
-	//skip wrappers
-	if (info->type != FRAME_TYPE_MANAGED && info->type != FRAME_TYPE_INTERP)
-		return FALSE;
-
-	if (info->ji)
-		method = jinfo_get_method (info->ji);
-	else
-		method = info->method;
-
-	if (!method || method->wrapper_type != MONO_WRAPPER_NONE)
-		return FALSE;
-
-	PRINT_DEBUG_MSG (2, "list_frames: Reporting method %s native_offset %d, wrapper_type: %d\n", method->name, info->native_offset, method->wrapper_type);
-
-	if (!mono_find_prev_seq_point_for_native_offset (method, info->native_offset, NULL, &sp))
-		PRINT_DEBUG_MSG (2, "list_frames: Failed to lookup sequence point. method: %s, native_offset: %d\n", method->name, info->native_offset);
-
-	method_full_name = mono_method_full_name (method, FALSE);
-	while (method->is_inflated)
-		method = ((MonoMethodInflated*)method)->declaring;
-
-	char *assembly_name = g_strdup (m_class_get_image (method->klass)->module_name);
-	inplace_tolower (assembly_name);
-
-	PRINT_DEBUG_MSG (2, "adding off %d token %d assembly name %s\n", sp.il_offset, mono_metadata_token_index (method->token), assembly_name);
-	mono_wasm_add_frame (sp.il_offset, mono_metadata_token_index (method->token), *frame_id_p, assembly_name, method_full_name);
-
-	g_free (assembly_name);
-
-	return FALSE;
-}
-
-EMSCRIPTEN_KEEPALIVE void
-mono_wasm_enum_frames (void)
-{
-	int frame_id = -1;
-	mono_walk_stack_with_ctx (list_frames, NULL, MONO_UNWIND_NONE, &frame_id);
-}
-
-static char*
-invoke_to_string (const char *class_name, MonoClass *klass, gpointer addr)
-{
-	MonoObject *exc;
-	MonoString *mstr;
-	char *ret_str;
-	ERROR_DECL (error);
-	MonoObject *obj;
-
-	// TODO: this is for a specific use case right now,
-	//       (invoke ToString() get a preview/description for *some* types)
-	//       and we don't want to report errors for that.
-	if (m_class_is_valuetype (klass)) {
-		MonoMethod *method;
-
-		MONO_STATIC_POINTER_INIT (MonoMethod, to_string)
-			to_string = mono_class_get_method_from_name_checked (mono_get_object_class (), "ToString", 0, METHOD_ATTRIBUTE_VIRTUAL | METHOD_ATTRIBUTE_PUBLIC, error);
-			mono_error_assert_ok (error);
-		MONO_STATIC_POINTER_INIT_END (MonoMethod, to_string)
-
-		method = mono_class_get_virtual_method (klass, to_string, error);
-		if (!method)
-			return NULL;
-
-		MonoString *mstr = (MonoString*) mono_runtime_try_invoke_internal (method, addr , NULL, &exc, error);
-		if (exc || !is_ok (error)) {
-			PRINT_DEBUG_MSG (1, "Failed to invoke ToString for %s\n", class_name);
-			return NULL;
-		}
-
-		return mono_string_to_utf8_checked_internal (mstr, error);
-	}
-
-	obj = *(MonoObject**)addr;
-	if (!obj)
-		return NULL;
-
-	mstr = mono_object_try_to_string (obj, &exc, error);
-	if (exc || !is_ok (error))
-		return NULL;
-
-	ret_str = mono_string_to_utf8_checked_internal (mstr, error);
-	if (!is_ok (error))
-		return NULL;
-
-	return ret_str;
-}
-
-static char*
-get_to_string_description (const char* class_name, MonoClass *klass, gpointer addr)
-{
-	if (!class_name || !klass || !addr)
-		return NULL;
-
-	if (strcmp (class_name, "System.Guid") == 0)
-		return mono_guid_to_string (addr);
-
-	for (int i = 0; i < G_N_ELEMENTS (to_string_as_descr_names); i ++) {
-		if (strcmp (to_string_as_descr_names [i], class_name) == 0) {
-			return invoke_to_string (class_name, klass, addr);
-		}
-	}
-
-	return NULL;
-}
-
-typedef struct {
-	int cur_frame;
-	int target_frame;
-	int len;
-	int *pos;
-	gboolean found;
-} FrameDescData;
-
-
-typedef struct {
-	int cur_frame;
-	int target_frame;
-	int pos;
-	const char* new_value;
-	gboolean found;
-	gboolean error;
-} SetVariableValueData;
-
-/*
- * this returns a string formatted like
- *
- *  <ret_type>:[<comma separated list of arg types>]:<method name>
- *
- *  .. which is consumed by `mono_wasm_add_func_var`. It is used for
- *  generating this for the delegate, and it's target.
- */
-static char*
-mono_method_to_desc_for_js (MonoMethod *method, gboolean include_namespace)
-{
-	MonoMethodSignature *sig = mono_method_signature_internal (method);
-	char *ret_desc = mono_type_full_name (sig->ret);
-	char *args_desc = mono_signature_get_desc (sig, include_namespace);
-
-	char *sig_desc = g_strdup_printf ("%s:%s:%s", ret_desc, args_desc, method->name);
-
-	g_free (ret_desc);
-	g_free (args_desc);
-	return sig_desc;
-}
-
-static guint64
-read_enum_value (const char *mem, int type)
-{
-	switch (type) {
-	case MONO_TYPE_BOOLEAN:
-	case MONO_TYPE_U1:
-		return *(guint8*)mem;
-	case MONO_TYPE_I1:
-		return *(gint8*)mem;
-	case MONO_TYPE_CHAR:
-	case MONO_TYPE_U2:
-		return read16 (mem);
-	case MONO_TYPE_I2:
-		return (gint16) read16 (mem);
-	case MONO_TYPE_U4:
-	case MONO_TYPE_R4:
-		return read32 (mem);
-	case MONO_TYPE_I4:
-		return (gint32) read32 (mem);
-	case MONO_TYPE_U8:
-	case MONO_TYPE_I8:
-	case MONO_TYPE_R8:
-		return read64 (mem);
-	case MONO_TYPE_U:
-	case MONO_TYPE_I:
-#if SIZEOF_REGISTER == 8
-		return read64 (mem);
-#else
-		return read32 (mem);
-#endif
-	default:
-		g_assert_not_reached ();
-	}
-	return 0;
-}
-
-static gboolean
-nullable_try_get_value (guint8 *nullable, MonoClass *klass, gpointer* out_value)
-{
-	mono_class_setup_fields (klass);
-	g_assert (m_class_is_fields_inited (klass));
-
-	*out_value = NULL;
-	MonoClassField *klass_fields = m_class_get_fields (klass);
-	gpointer addr_for_has_value = mono_vtype_get_field_addr (nullable, &klass_fields[0]);
-	if (0 == *(guint8*)addr_for_has_value)
-		return FALSE;
-
-	*out_value = mono_vtype_get_field_addr (nullable, &klass_fields[1]);
-	return TRUE;
-}
-
-static gboolean
-describe_value(MonoType * type, gpointer addr, int gpflags)
-{
-	ERROR_DECL (error);
-	switch (type->type) {
-		case MONO_TYPE_BOOLEAN:
-			mono_wasm_add_typed_value ("bool", NULL, *(gint8*)addr);
-			break;
-		case MONO_TYPE_I1:
-			mono_wasm_add_typed_value ("number", NULL, *(gint8*)addr);
-			break;
-		case MONO_TYPE_U1:
-			mono_wasm_add_typed_value ("number", NULL, *(guint8*)addr);
-			break;
-		case MONO_TYPE_CHAR:
-			mono_wasm_add_typed_value ("char", NULL, *(guint16*)addr);
-			break;
-		case MONO_TYPE_U2:
-			mono_wasm_add_typed_value ("number", NULL, *(guint16*)addr);
-			break;
-		case MONO_TYPE_I2:
-			mono_wasm_add_typed_value ("number", NULL, *(gint16*)addr);
-			break;
-		case MONO_TYPE_I4:
-		case MONO_TYPE_I:
-			mono_wasm_add_typed_value ("number", NULL, *(gint32*)addr);
-			break;
-		case MONO_TYPE_U4:
-		case MONO_TYPE_U:
-			mono_wasm_add_typed_value ("number", NULL, *(guint32*)addr);
-			break;
-		case MONO_TYPE_I8:
-			mono_wasm_add_typed_value ("number", NULL, *(gint64*)addr);
-			break;
-		case MONO_TYPE_U8:
-			mono_wasm_add_typed_value ("number", NULL, *(guint64*)addr);
-			break;
-		case MONO_TYPE_R4:
-			mono_wasm_add_typed_value ("number", NULL, *(float*)addr);
-			break;
-		case MONO_TYPE_R8:
-			mono_wasm_add_typed_value ("number", NULL, *(double*)addr);
-			break;
-		case MONO_TYPE_PTR:
-		case MONO_TYPE_FNPTR: {
-			char *class_name = mono_type_full_name (type);
-			const void *val = *(const void **)addr;
-			char *descr = g_strdup_printf ("(%s) %p", class_name, val);
-
-			EM_ASM ({
-				MONO.mono_wasm_add_typed_value ('pointer', $0, { ptr_addr: $1, klass_addr: $2 });
-			}, descr, val ? addr : 0, val ? mono_class_from_mono_type_internal (type) : 0);
-
-			g_free (descr);
-			g_free (class_name);
-			break;
-		}
-
-		case MONO_TYPE_STRING: {
-			MonoString *str_obj = *(MonoString **)addr;
-			if (!str_obj) {
-				mono_wasm_add_typed_value ("string", NULL, 0);
-			} else {
-				char *str = mono_string_to_utf8_checked_internal (str_obj, error);
-				mono_error_assert_ok (error); /* FIXME report error */
-				mono_wasm_add_typed_value ("string", str, 0);
-				g_free (str);
-			}
-			break;
-		}
-
-		case MONO_TYPE_OBJECT: {
-			MonoObject *obj = *(MonoObject**)addr;
-			if (!obj) {
-				mono_wasm_add_obj_var ("object", NULL, 0);
-				break;
-			}
-			MonoClass *klass = obj->vtable->klass;
-			if (!klass) {
-				// boxed null
-				mono_wasm_add_obj_var ("object", NULL, 0);
-				break;
-			}
-
-			type = m_class_get_byval_arg (klass);
-			if (type->type == MONO_TYPE_OBJECT) {
-				mono_wasm_add_obj_var ("object", "object", get_object_id (obj));
-				break;
-			}
-
-			// Boxed valuetype
-			if (m_class_is_valuetype (klass))
-				addr = mono_object_unbox_internal (obj);
-
-			return describe_value (type, addr, gpflags);
-		}
-
-		case MONO_TYPE_GENERICINST: {
-			MonoClass *klass = mono_class_from_mono_type_internal (type);
-			if (mono_class_is_nullable (klass)) {
-				MonoType *targ = type->data.generic_class->context.class_inst->type_argv [0];
-
-				gpointer nullable_value = NULL;
-				if (nullable_try_get_value (addr, klass, &nullable_value)) {
-					return describe_value (targ, nullable_value, gpflags);
-				} else {
-					char* class_name = mono_type_full_name (type);
-					mono_wasm_add_obj_var (class_name, NULL, 0);
-					g_free (class_name);
-					break;
-				}
-			}
-
-			if (mono_type_generic_inst_is_valuetype (type))
-				goto handle_vtype;
-			/*
-			 * else fallthrough
-			 */
-		}
-
-		case MONO_TYPE_SZARRAY:
-		case MONO_TYPE_ARRAY:
-		case MONO_TYPE_CLASS: {
-			MonoObject *obj = *(MonoObject**)addr;
-			if (!obj) {
-				char *class_name = mono_type_full_name (type);
-				mono_wasm_add_func_var (class_name, NULL, 0);
-				g_free (class_name);
-				return TRUE;
-			}
-			MonoClass *klass = type->data.klass;
-
-			if (m_class_is_valuetype (mono_object_class (obj))) {
-				addr = mono_object_unbox_internal (obj);
-				type = m_class_get_byval_arg (mono_object_class (obj));
-				goto handle_vtype;
-			}
-
-			char *class_name = mono_type_full_name (type);
-			int obj_id = get_object_id (obj);
-
-			if (type-> type == MONO_TYPE_ARRAY || type->type == MONO_TYPE_SZARRAY) {
-				MonoArray *array = (MonoArray *)obj;
-				EM_ASM ({
-					MONO.mono_wasm_add_typed_value ('array', $0, { objectId: $1, length: $2 });
-				}, class_name, obj_id, mono_array_length_internal (array));
-			} else if (m_class_is_delegate (klass) || (type->type == MONO_TYPE_GENERICINST && m_class_is_delegate (type->data.generic_class->container_class))) {
-				MonoMethod *method;
-
-				if (type->type == MONO_TYPE_GENERICINST)
-					klass = type->data.generic_class->container_class;
-
-				method = mono_get_delegate_invoke_internal (klass);
-				if (!method) {
-					mono_wasm_add_func_var (class_name, NULL, -1);
-				} else {
-					MonoMethod *tm = ((MonoDelegate *)obj)->method;
-					char *tm_desc = NULL;
-					if (tm)
-						tm_desc = mono_method_to_desc_for_js (tm, FALSE);
-
-					mono_wasm_add_func_var (class_name, tm_desc, obj_id);
-					g_free (tm_desc);
-				}
-			} else {
-				char *to_string_val = get_to_string_description (class_name, klass, addr);
-				mono_wasm_add_obj_var (class_name, to_string_val, obj_id);
-				g_free (to_string_val);
-			}
-			g_free (class_name);
-			break;
-		}
-
-		handle_vtype:
-		case MONO_TYPE_VALUETYPE: {
-			g_assert (addr);
-			MonoClass *klass = mono_class_from_mono_type_internal (type);
-			char *class_name = mono_type_full_name (type);
-
-			if (m_class_is_enumtype (klass)) {
-				MonoClassField *field;
-				gpointer iter = NULL;
-				const char *p;
-				MonoTypeEnum def_type;
-				guint64 field_value;
-				guint64 value__ = 0xDEAD;
-				GString *enum_members = g_string_new ("");
-				int base_type = mono_class_enum_basetype_internal (klass)->type;
-
-				while ((field = mono_class_get_fields_internal (klass, &iter))) {
-					if (strcmp ("value__", mono_field_get_name (field)) == 0) {
-						value__ = read_enum_value (mono_vtype_get_field_addr (addr, field), base_type);
-						continue;
-					}
-
-					if (!(field->type->attrs & FIELD_ATTRIBUTE_STATIC))
-						continue;
-					if (mono_field_is_deleted (field))
-						continue;
-
-					p = mono_class_get_field_default_value (field, &def_type);
-					/* this is to correctly increment `p` in the blob */
-					/* len = */ mono_metadata_decode_blob_size (p, &p);
-
-					field_value = read_enum_value (p, base_type);
-
-					g_string_append_printf (enum_members, ",%s:%llu", mono_field_get_name (field), field_value);
-				}
-
-				mono_wasm_add_enum_var (class_name, enum_members->str, value__);
-				g_string_free (enum_members, TRUE);
-			} else {
-				char *to_string_val = get_to_string_description (class_name, klass, addr);
-
-				if (gpflags & GPFLAG_EXPAND_VALUETYPES) {
-					int32_t size = mono_class_value_size (klass, NULL);
-					void *value_buf = g_malloc0 (size);
-					mono_value_copy_internal (value_buf, addr, klass);
-
-					EM_ASM ({
-						MONO.mono_wasm_add_typed_value ($0, $1, { toString: $2, value_addr: $3, value_size: $4, klass: $5 });
-					}, "begin_vt", class_name, to_string_val, value_buf, size, klass);
-
-					g_free (value_buf);
-
-					// FIXME: isAsyncLocalThis
-					describe_object_properties_for_klass (addr, klass, FALSE, gpflags);
-					mono_wasm_add_typed_value ("end_vt", NULL, 0);
-				} else {
-					EM_ASM ({
-						MONO.mono_wasm_add_typed_value ($0, $1, { toString: $2 });
-					}, "unexpanded_vt", class_name, to_string_val);
-				}
-				g_free (to_string_val);
-			}
-			g_free (class_name);
-			break;
-		}
-		default: {
-			char *type_name = mono_type_full_name (type);
-			char *msg = g_strdup_printf("can't handle type %s [%p, %x]", type_name, type, type->type);
-			mono_wasm_add_typed_value ("string", msg, 0);
-			g_free (msg);
-			g_free (type_name);
-		}
-	}
-	return TRUE;
-}
-
-static gboolean
-are_getters_allowed (const char *class_name)
-{
-	for (int i = 0; i < G_N_ELEMENTS (all_getters_allowed_class_names); i ++) {
-		if (strcmp (class_name, all_getters_allowed_class_names [i]) == 0)
-			return TRUE;
-	}
-
-	return FALSE;
-}
-
-static gboolean
-invoke_and_describe_getter_value (MonoObject *obj, MonoProperty *p)
-{
-	ERROR_DECL (error);
-	MonoObject *res;
-	MonoObject *exc;
-
-	MonoMethodSignature *sig = mono_method_signature_internal (p->get);
-
-	res = mono_runtime_try_invoke_internal (p->get, obj, NULL, &exc, error);
-	if (!is_ok (error) && exc == NULL)
-		exc = (MonoObject *) mono_error_convert_to_exception (error);
-	if (exc)
-	{
-		const char *class_name = mono_class_full_name (mono_object_class (exc));
-		ERROR_DECL (local_error);
-		char *str = mono_string_to_utf8_checked_internal (((MonoException*)exc)->message, local_error);
-		mono_error_assert_ok (local_error); /* FIXME report error */
-		char *msg = g_strdup_printf("%s: %s", class_name, str);
-		mono_wasm_add_typed_value ("string", msg, 0);
-		g_free (msg);
-		return TRUE;
-	}
-	else if (!res || !m_class_is_valuetype (mono_object_class (res)))
-		return describe_value (sig->ret, &res, GPFLAG_EXPAND_VALUETYPES);
-	else
-		return describe_value (sig->ret, mono_object_unbox_internal (res), GPFLAG_EXPAND_VALUETYPES);
-}
-
-static MonoObject* mono_runtime_try_invoke_internal (MonoMethod *method, void *obj, void **params, MonoObject **exc, MonoError* error)
-{
-	exception_on_runtime_invoke = NULL;
-	MonoObject* res = mono_runtime_try_invoke (method, obj, params, exc, error);
-	if (exception_on_runtime_invoke != NULL)
-		*exc = exception_on_runtime_invoke;
-	exception_on_runtime_invoke = NULL;
-	return res;
-}
-
-static void
-describe_object_properties_for_klass (void *obj, MonoClass *klass, gboolean isAsyncLocalThis, int gpflags)
-{
-	MonoClassField *f;
-	MonoProperty *p;
-	MonoMethodSignature *sig;
-	gboolean is_valuetype;
-	int pnum;
-	char *klass_name;
-	gboolean auto_invoke_getters;
-	gboolean is_own;
-	gboolean only_backing_fields;
-
-	g_assert (klass);
-	MonoClass *start_klass = klass;
-
-	only_backing_fields = gpflags & GPFLAG_ACCESSORS_ONLY;
-	is_valuetype = m_class_is_valuetype(klass);
-	if (is_valuetype)
-		gpflags |= GPFLAG_EXPAND_VALUETYPES;
-
-handle_parent:
-	is_own = (start_klass == klass);
-	klass_name = mono_class_full_name (klass);
-	gpointer iter = NULL;
-	while (obj && (f = mono_class_get_fields_internal (klass, &iter))) {
-		if (isAsyncLocalThis && f->name[0] == '<' && f->name[1] == '>') {
-			if (g_str_has_suffix (f->name, "__this")) {
-				mono_wasm_add_properties_var ("this", f->offset);
-				gpointer field_value = (guint8*)obj + f->offset;
-
-				describe_value (f->type, field_value, gpflags);
-			}
-
-			continue;
-		}
-		if (f->type->attrs & FIELD_ATTRIBUTE_STATIC)
-			continue;
-		if (mono_field_is_deleted (f))
-			continue;
-
-		if (only_backing_fields && !g_str_has_suffix(f->name, "k__BackingField"))
-			continue;
-
-		EM_ASM ({
-			MONO.mono_wasm_add_properties_var ($0, { field_offset: $1, is_own: $2, attr: $3, owner_class: $4 });
-		}, f->name, f->offset, is_own, f->type->attrs, klass_name);
-
-		gpointer field_addr;
-		if (is_valuetype)
-			field_addr = mono_vtype_get_field_addr (obj, f);
-		else
-			field_addr = (guint8*)obj + f->offset;
-
-		describe_value (f->type, field_addr, gpflags);
-	}
-
-	auto_invoke_getters = are_getters_allowed (klass_name);
-	iter = NULL;
-	pnum = 0;
-	while ((p = mono_class_get_properties (klass, &iter))) {
-		if (p->get->name) { //if get doesn't have name means that doesn't have a getter implemented and we don't want to show value, like VS debug
-			if (isAsyncLocalThis && (p->name[0] != '<' || (p->name[0] == '<' &&  p->name[1] == '>')))
-				continue;
-
-			sig = mono_method_signature_internal (p->get);
-			if (sig->param_count != 0) {
-				// getters with params are not shown
-				continue;
-			}
-
-			if (p->get->flags & METHOD_ATTRIBUTE_STATIC)
-				continue;
-
-			EM_ASM ({
-				MONO.mono_wasm_add_properties_var ($0, { field_offset: $1, is_own: $2, attr: $3, owner_class: $4 });
-			}, p->name, pnum, is_own, p->attrs, klass_name);
-
-			gboolean vt_self_type_getter = is_valuetype && mono_class_from_mono_type_internal (sig->ret) == klass;
-			if (auto_invoke_getters && !vt_self_type_getter) {
-				invoke_and_describe_getter_value (obj, p);
-			} else {
-				// not allowed to call the getter here
-				char *ret_class_name = mono_class_full_name (mono_class_from_mono_type_internal (sig->ret));
-
-				mono_wasm_add_typed_value ("getter", ret_class_name, -1);
-
-				g_free (ret_class_name);
-				continue;
-			}
-		}
-		pnum ++;
-	}
-
-	g_free (klass_name);
-
-	// ownProperties
-	// Note: ownProperties should mean that we return members of the klass itself,
-	// but we are going to ignore that here, because otherwise vscode/chrome don't
-	// seem to ask for inherited fields at all.
-	// if (!is_valuetype && !(gpflags & GPFLAG_OWN_PROPERTIES) && (klass = m_class_get_parent (klass)))
-	if (!is_valuetype && (klass = m_class_get_parent (klass)))
-		goto handle_parent;
-}
-
-/*
- * We return a `Target` property only for now.
- * In future, we could add a `MethodInfo` too.
- */
-static gboolean
-describe_delegate_properties (MonoObject *obj)
-{
-	MonoClass *klass = mono_object_class(obj);
-	if (!m_class_is_delegate (klass))
-		return FALSE;
-
-	// Target, like in VS - what is this field supposed to be, anyway??
-	MonoMethod *tm = ((MonoDelegate *)obj)->method;
-	char * sig_desc = mono_method_to_desc_for_js (tm, FALSE);
-
-	mono_wasm_add_properties_var ("Target", -1);
-	mono_wasm_add_func_var (NULL, sig_desc, -1);
-
-	g_free (sig_desc);
-	return TRUE;
-}
-
-static gboolean
-describe_object_properties (guint64 objectId, gboolean isAsyncLocalThis, int gpflags)
-{
-	PRINT_DEBUG_MSG (2, "describe_object_properties %llu, gpflags: %d\n", objectId, gpflags);
-
-	MonoObject *obj = get_object_from_id (objectId);
-	if (!obj)
-		return FALSE;
-
-	if (m_class_is_delegate (mono_object_class (obj))) {
-		// delegates get the same id format as regular objects
-		describe_delegate_properties (obj);
-	} else {
-		describe_object_properties_for_klass (obj, obj->vtable->klass, isAsyncLocalThis, gpflags);
-	}
-
-	return TRUE;
-}
-
-static gboolean
-invoke_getter (void *obj_or_value, MonoClass *klass, const char *name)
-{
-	if (!obj_or_value || !klass || !name) {
-		PRINT_DEBUG_MSG (2, "invoke_getter: none of the arguments can be null");
-		return FALSE;
-	}
-
-	gpointer iter;
-handle_parent:
-	iter = NULL;
-	MonoProperty *p;
-	while ((p = mono_class_get_properties (klass, &iter))) {
-		//if get doesn't have name means that doesn't have a getter implemented and we don't want to show value, like VS debug
-		if (!p->get->name || strcasecmp (p->name, name) != 0)
-			continue;
-
-		invoke_and_describe_getter_value (obj_or_value, p);
-		return TRUE;
-	}
-
-	if ((klass = m_class_get_parent(klass)))
-		goto handle_parent;
-
-	return FALSE;
-}
-
-static gboolean
-describe_array_values (guint64 objectId, int startIdx, int count, int gpflags)
-{
-	if (count == 0)
-		return TRUE;
-
-	int esize;
-	gpointer elem;
-	MonoArray *arr = (MonoArray*) get_object_from_id (objectId);
-	if (!arr)
-		return FALSE;
-
-	MonoClass *klass = mono_object_class (arr);
-	MonoTypeEnum type = m_class_get_byval_arg (klass)->type;
-	if (type != MONO_TYPE_SZARRAY && type != MONO_TYPE_ARRAY) {
-		PRINT_DEBUG_MSG (1, "describe_array_values: object is not an array. type: 0x%x\n", type);
-		return FALSE;
-	}
-
-	int len = arr->max_length;
-	if (len == 0 && startIdx == 0 && count <= 0) {
-		// Nothing to do
-		return TRUE;
-	}
-
-	if (startIdx < 0 || (len > 0 && startIdx >= len)) {
-		PRINT_DEBUG_MSG (1, "describe_array_values: invalid startIdx (%d) for array of length %d\n", startIdx, len);
-		return FALSE;
-	}
-
-	if (count > 0 && (startIdx + count) > len) {
-		PRINT_DEBUG_MSG (1, "describe_array_values: invalid count (%d) for startIdx: %d, and array of length %d\n", count, startIdx, len);
-		return FALSE;
-	}
-
-	esize = mono_array_element_size (klass);
-	int endIdx = count < 0 ? len : startIdx + count;
-
-	for (int i = startIdx; i < endIdx; i ++) {
-		mono_wasm_add_array_item(i);
-		elem = (gpointer*)((char*)arr->vector + (i * esize));
-		describe_value (m_class_get_byval_arg (m_class_get_element_class (klass)), elem, gpflags);
-	}
-	return TRUE;
-}
-
-static void
-describe_async_method_locals (InterpFrame *frame, MonoMethod *method)
-{
-	//Async methods are special in the way that local variables can be lifted to generated class fields
-	gpointer addr = NULL;
-	if (mono_debug_lookup_method_async_debug_info (method)) {
-		addr = mini_get_interp_callbacks ()->frame_get_this (frame);
-		MonoObject *obj = *(MonoObject**)addr;
-		int objId = get_object_id (obj);
-		mono_wasm_set_is_async_method (objId);
-		describe_object_properties (objId, TRUE, GPFLAG_NONE);
-	}
-}
-
-static void
-describe_non_async_this (InterpFrame *frame, MonoMethod *method)
-{
-	gpointer addr = NULL;
-	if (mono_debug_lookup_method_async_debug_info (method))
-		return;
-
-	if (mono_method_signature_internal (method)->hasthis) {
-		addr = mini_get_interp_callbacks ()->frame_get_this (frame);
-		MonoObject *obj = *(MonoObject**)addr;
-		MonoClass *klass = method->klass;
-		MonoType *type = m_class_get_byval_arg (method->klass);
-
-		mono_wasm_add_properties_var ("this", -1);
-
-		if (m_class_is_valuetype (klass)) {
-			describe_value (type, obj, GPFLAG_EXPAND_VALUETYPES);
-		} else {
-			// this is an object, and we can retrieve the valuetypes in it later
-			// through the object id
-			describe_value (type, addr, GPFLAG_NONE);
-		}
-	}
-}
-
-static gboolean
-describe_variable (InterpFrame *frame, MonoMethod *method, MonoMethodHeader *header, int pos, int gpflags)
-{
-	MonoType *type = NULL;
-	gpointer addr = NULL;
-	if (pos < 0) {
-		MonoMethodSignature *sig = mono_method_signature_internal (method);
-		pos = -pos - 1;
-
-		if (pos >= sig->param_count) {
-			PRINT_DEBUG_MSG(1, "BUG: describe_variable, trying to access param indexed %d, but the method (%s) has only %d params\n", pos, method->name, sig->param_count);
-			return FALSE;
-		}
-
-		type = sig->params [pos];
-		addr = mini_get_interp_callbacks ()->frame_get_arg (frame, pos);
-	} else {
-		if (pos >= header->num_locals) {
-			PRINT_DEBUG_MSG(1, "BUG: describe_variable, trying to access local indexed %d, but the method (%s) has only %d locals\n", pos, method->name, header->num_locals);
-			return FALSE;
-		}
-
-		type = header->locals [pos];
-		addr = mini_get_interp_callbacks ()->frame_get_local (frame, pos);
-	}
-
-	PRINT_DEBUG_MSG (2, "adding val %p type 0x%x %s\n", addr, type->type, mono_type_full_name (type));
-
-	return describe_value(type, addr, gpflags);
-}
-
-static gboolean
-decode_value (MonoType *t, guint8 *addr, const char* variableValue)
-{
-	char* endptr;
-	errno = 0;
-	switch (t->type) {
-		case MONO_TYPE_BOOLEAN:
-			if (!strcasecmp (variableValue, "True"))
-				*(guint8*)addr = 1;
-			else if (!strcasecmp (variableValue, "False"))
-				*(guint8*)addr = 0;
-			else 
-				return FALSE;
-			break;
-		case MONO_TYPE_CHAR:
-			if (strlen (variableValue) > 1)
-				return FALSE;
-			*(gunichar2*)addr = variableValue [0];
-			break;
-		case MONO_TYPE_I1: {
-			intmax_t val = strtoimax (variableValue, &endptr, 10);
-			if (errno != 0)
-				return FALSE;
-			if (val >= -128 && val <= 127)
-				*(gint8*)addr = val;
-			else 
-				return FALSE;
-			break;
-		}
-		case MONO_TYPE_U1: {
-			intmax_t val = strtoimax (variableValue, &endptr, 10);
-			if (errno != 0)
-				return FALSE;
-			if (val >= 0 && val <= 255)
-				*(guint8*)addr = val;
-			else 
-				return FALSE;
-			break;
-		}
-		case MONO_TYPE_I2: {
-			intmax_t val = strtoimax (variableValue, &endptr, 10);
-			if (errno != 0)
-				return FALSE;
-			if (val >= -32768 && val <= 32767)
-				*(gint16*)addr = val;
-			else 
-				return FALSE;
-			break;
-		}
-		case MONO_TYPE_U2: {
-			intmax_t val = strtoimax (variableValue, &endptr, 10);
-			if (errno != 0)
-				return FALSE;
-			if (val >= 0 && val <= 65535)
-				*(guint16*)addr = val;
-			else 
-				return FALSE;
-			break;
-		}
-		case MONO_TYPE_I4: {
-			intmax_t val = strtoimax (variableValue, &endptr, 10);
-			if (errno != 0)
-				return FALSE;
-			if (val >= -2147483648 && val <= 2147483647)
-				*(gint32*)addr = val;
-			else 
-				return FALSE;
-			break;
-		}
-		case MONO_TYPE_U4: {
-			intmax_t val = strtoimax (variableValue, &endptr, 10);
-			if (errno != 0)
-				return FALSE;
-			if (val >= 0 && val <= 4294967295)				
-				*(guint32*)addr = val;
-			else 
-				return FALSE;
-			break;
-		}
-		case MONO_TYPE_I8: {
-			long long val = strtoll (variableValue, &endptr, 10);
-			if (errno != 0)
-				return FALSE;
-			*(gint64*)addr = val;
-			break;
-		}
-		case MONO_TYPE_U8: {
-			long long val = strtoll (variableValue, &endptr, 10);
-			if (errno != 0)
-				return FALSE;
-			*(guint64*)addr = val;
-			break;
-		}
-		case MONO_TYPE_R4: {
-			gfloat val = strtof (variableValue, &endptr);
-			if (errno != 0)
-				return FALSE;
-			*(gfloat*)addr = val;
-			break;
-		}
-		case MONO_TYPE_R8: {
-			gdouble val = strtof (variableValue, &endptr);
-			if (errno != 0)
-				return FALSE;
-			*(gdouble*)addr = val;
-			break;
-		}
-		default:
-			return FALSE;
-	}
-	return TRUE;
-}
-
-static gboolean
-set_variable_value_on_frame (MonoStackFrameInfo *info, MonoContext *ctx, gpointer ud)
-{
-	ERROR_DECL (error);
-	SetVariableValueData *data = (SetVariableValueData*)ud;
-	gboolean is_arg = FALSE;
-	MonoType *t = NULL;
-	guint8 *val_buf = NULL;
-
-	++data->cur_frame;
-
-	//skip wrappers
-	if (info->type != FRAME_TYPE_MANAGED && info->type != FRAME_TYPE_INTERP) {
-		return FALSE;
-	}
-
-	if (data->cur_frame != data->target_frame)
-		return FALSE;
-
-	data->found = TRUE;
-
-	InterpFrame *frame = (InterpFrame*)info->interp_frame;
-	MonoMethod *method = frame->imethod->method;
-	MonoMethodSignature *sig = mono_method_signature_internal (method);
-	MonoMethodHeader *header = mono_method_get_header_checked (method, error);
-	
-	if (!header) {
-		mono_error_cleanup(error);
-		data->error = TRUE;
-		return TRUE;
-	}
-
-	if (!sig)
-		goto exit_with_error;
-
-	int pos = data->pos;
-	
-	if (pos < 0) {
-		pos = - pos - 1;
-		if (pos >= sig->param_count) 
-			goto exit_with_error;
-		is_arg = TRUE;
-		t = sig->params [pos];
-	}
-	else {
-		if (pos >= header->num_locals)
-			goto exit_with_error;
-		t = header->locals [pos];
-	}
-	
-	guint8 *addr;
-	if (is_arg)
-		addr = (guint8*)mini_get_interp_callbacks ()->frame_get_arg (frame, pos);
-	else
-		addr = (guint8*)mini_get_interp_callbacks ()->frame_get_local (frame, pos);
-	
-	val_buf = (guint8 *)g_alloca (mono_class_instance_size (mono_class_from_mono_type_internal (t)));
-	
-	if (!decode_value(t, val_buf, data->new_value))
-		goto exit_with_error;
-
-	DbgEngineErrorCode errorCode = mono_component_debugger ()->mono_de_set_interp_var (t, addr, val_buf);
-	if (errorCode != ERR_NONE) {
-		goto exit_with_error;
-	}
-
-	mono_metadata_free_mh (header);
-	return TRUE;
-
-exit_with_error:	
-	data->error = TRUE;
-	mono_metadata_free_mh (header);
-	return TRUE;
-}
-
-static gboolean
-describe_variables_on_frame (MonoStackFrameInfo *info, MonoContext *ctx, gpointer ud)
-{
-	ERROR_DECL (error);
-	FrameDescData *data = (FrameDescData*)ud;
-
-	++data->cur_frame;
-
-	//skip wrappers
-	if (info->type != FRAME_TYPE_MANAGED && info->type != FRAME_TYPE_INTERP) {
-		return FALSE;
-	}
-
-	if (data->cur_frame != data->target_frame)
-		return FALSE;
-
-	data->found = TRUE;
-
-	InterpFrame *frame = (InterpFrame*)info->interp_frame;
-	g_assert (frame);
-	MonoMethod *method = frame->imethod->method;
-	g_assert (method);
-
-	MonoMethodHeader *header = mono_method_get_header_checked (method, error);
-	mono_error_assert_ok (error); /* FIXME report error */
-
-	for (int i = 0; i < data->len; i++)
-	{
-		if (!describe_variable (frame, method, header, data->pos[i], GPFLAG_EXPAND_VALUETYPES))
-			mono_wasm_add_typed_value("symbol", "<unreadable value>", 0);
-	}
-
-	describe_async_method_locals (frame, method);
-	describe_non_async_this (frame, method);
-
-	mono_metadata_free_mh (header);
-	return TRUE;
-}
-
-EMSCRIPTEN_KEEPALIVE gboolean
-mono_wasm_set_variable_on_frame (int scope, int index, const char* name, const char* value)
-{
-	if (scope < 0)
-		return FALSE;
-
-	SetVariableValueData data;
-	data.target_frame = scope;
-	data.cur_frame = -1;
-	data.pos = index;
-	data.found = FALSE;
-	data.new_value = value;
-	data.error = FALSE;
-
-	mono_walk_stack_with_ctx (set_variable_value_on_frame, NULL, MONO_UNWIND_NONE, &data);
-	return !data.error;
-}
-
-EMSCRIPTEN_KEEPALIVE gboolean
-mono_wasm_get_deref_ptr_value (void *value_addr, MonoClass *klass)
-{
-	MonoType *type = m_class_get_byval_arg (klass);
-	if (type->type != MONO_TYPE_PTR && type->type != MONO_TYPE_FNPTR) {
-		PRINT_DEBUG_MSG (2, "BUG: mono_wasm_get_deref_ptr_value: Expected to get a ptr type, but got 0x%x\n", type->type);
-		return FALSE;
-	}
-
-	mono_wasm_add_properties_var ("deref", -1);
-	return describe_value (type->data.type, value_addr, GPFLAG_EXPAND_VALUETYPES);
-}
-
-//FIXME this doesn't support getting the return value pseudo-var
-EMSCRIPTEN_KEEPALIVE gboolean
-mono_wasm_get_local_vars (int scope, int* pos, int len)
-{
-	if (scope < 0)
-		return FALSE;
-
-	FrameDescData data;
-	data.target_frame = scope;
-	data.cur_frame = -1;
-	data.len = len;
-	data.pos = pos;
-	data.found = FALSE;
-
-	mono_walk_stack_with_ctx (describe_variables_on_frame, NULL, MONO_UNWIND_NONE, &data);
-
-	return data.found;
-}
-
-EMSCRIPTEN_KEEPALIVE gboolean
-mono_wasm_get_object_properties (int object_id, int gpflags)
-{
-	PRINT_DEBUG_MSG (2, "getting properties of object %d, gpflags: %d\n", object_id, gpflags);
-
-	return describe_object_properties (object_id, FALSE, gpflags);
-}
-
-EMSCRIPTEN_KEEPALIVE gboolean
-mono_wasm_get_array_values (int object_id, int start_idx, int count, int gpflags)
-{
-	PRINT_DEBUG_MSG (2, "getting array values %d, startIdx: %d, count: %d, gpflags: 0x%x\n", object_id, start_idx, count, gpflags);
-
-	return describe_array_values (object_id, start_idx, count, gpflags);
-}
-
-EMSCRIPTEN_KEEPALIVE gboolean
-mono_wasm_invoke_getter_on_object (int object_id, const char* name)
-{
-	MonoObject *obj = get_object_from_id (object_id);
-	if (!obj)
-		return FALSE;
-
-	return invoke_getter (obj, mono_object_class (obj), name);
-}
-
-EMSCRIPTEN_KEEPALIVE gboolean
-mono_wasm_set_value_on_object (int object_id, const char* name, const char* value)
-{
-	PRINT_DEBUG_MSG (1,  "mono_wasm_set_value_on_object %d, name: %s, value: %s\n", object_id, name, value);
-	MonoObject *obj = get_object_from_id (object_id);
-	
-	if (!obj || !name) {
-		PRINT_DEBUG_MSG (2, "mono_wasm_set_value_on_object: none of the arguments can be null");
-		return FALSE;
-	}
-	MonoClass* klass = mono_object_class (obj);
-
-	gpointer iter;
-handle_parent:
-	iter = NULL;
-	MonoClassField *f;
-	while ((f = mono_class_get_fields_internal (klass, &iter))) {
-		if (!f->name || strcasecmp (f->name, name) != 0)
-			continue;
-		guint8 *val_buf = (guint8 *)g_alloca (mono_class_instance_size (mono_class_from_mono_type_internal (f->type)));
-	
-		if (!decode_value(f->type, val_buf, value)) {
-			return FALSE;
-		}		
-		DbgEngineErrorCode errorCode = mono_component_debugger ()->mono_de_set_interp_var (f->type, (guint8*)obj + f->offset, val_buf);
-		if (errorCode != ERR_NONE) {
-			return FALSE;
-		}
-		return TRUE;
-	}
-
-	iter = NULL;
-	MonoProperty *p;
-	MonoObject *exc;
-	ERROR_DECL (error);
-	while ((p = mono_class_get_properties (klass, &iter))) {
-		if (!p->name || strcasecmp (p->name, name) != 0)
-			continue;
-		if (!p->set)
-			break;
-		MonoType *type = mono_method_signature_internal (p->set)->params [0];
-		guint8 *val_buf = (guint8 *)g_alloca (mono_class_instance_size (mono_class_from_mono_type_internal (type)));
-	
-		if (!decode_value(type, val_buf, value)) {
-			return FALSE;
-		}					
-		mono_runtime_try_invoke (p->set, obj, (void **)&val_buf, &exc, error);
-		if (!is_ok (error) && exc == NULL)
-			exc = (MonoObject*) mono_error_convert_to_exception (error);
-		if (exc) {
-			char *error_message = mono_string_to_utf8_checked_internal (((MonoException *)exc)->message, error);
-			if (is_ok (error)) {
-				PRINT_DEBUG_MSG (2, "mono_wasm_set_value_on_object exception: %s\n", error_message);
-				g_free (error_message);
-				mono_error_cleanup (error);			
-			}
-			else {
-				PRINT_DEBUG_MSG (2, "mono_wasm_set_value_on_object exception\n");
-			}
-			return FALSE;
-		}
-		return TRUE;
-	}
-
-	if ((klass = m_class_get_parent(klass)))
-		goto handle_parent;
-=======
 	EM_ASM ({
 		MONO.mono_wasm_add_dbg_command_received (1, -1, $0, $1);
 	}, data, len);
-	mono_wasm_save_thread_context();
+	mono_component_debugger ()->mono_wasm_save_thread_context();
 	mono_wasm_fire_debugger_agent_message ();	
->>>>>>> abccfadb
 	return FALSE;
 }
 
