/**
 * \file
 * POSIX signal handling support for Mono.
 *
 * Authors:
 *   Mono Team (mono-list@lists.ximian.com)
 *
 * Copyright 2001-2003 Ximian, Inc.
 * Copyright 2003-2008 Ximian, Inc.
 * Copyright 2011 Xamarin, Inc (http://www.xamarin.com)
 *
 * See LICENSE for licensing information.
 * Licensed under the MIT license. See LICENSE file in the project root for full license information.
 */
#include <config.h>
#include <signal.h>
#ifdef HAVE_ALLOCA_H
#include <alloca.h>
#endif
#ifdef HAVE_UNISTD_H
#include <unistd.h>
#endif
#ifdef HAVE_EXECINFO_H
#include <execinfo.h>
#endif
#include <math.h>
#ifdef HAVE_SYS_TIME_H
#include <sys/time.h>
#endif
#ifdef HAVE_SYS_SYSCALL_H
#include <sys/syscall.h>
#endif
#ifdef HAVE_SYS_PRCTL_H
#include <sys/prctl.h>
#endif
#ifdef HAVE_SYS_WAIT_H
#include <sys/wait.h>
#endif
#include <errno.h>
#include <sched.h>

#include <mono/metadata/assembly.h>
#include <mono/metadata/loader.h>
#include <mono/metadata/tabledefs.h>
#include <mono/metadata/class.h>
#include <mono/metadata/object.h>
#include <mono/metadata/tokentype.h>
#include <mono/metadata/tabledefs.h>
#include <mono/metadata/threads.h>
#include <mono/metadata/appdomain.h>
#include <mono/metadata/debug-helpers.h>
#include <mono/metadata/profiler-private.h>
#include <mono/metadata/mono-config.h>
#include <mono/metadata/environment.h>
#include <mono/metadata/mono-debug.h>
#include <mono/metadata/gc-internals.h>
#include <mono/metadata/threads-types.h>
#include <mono/metadata/verify.h>
#include <mono/metadata/verify-internals.h>
#include <mono/metadata/mempool-internals.h>
#include <mono/metadata/attach.h>
#include <mono/utils/mono-math.h>
#include <mono/utils/mono-errno.h>
#include <mono/utils/mono-compiler.h>
#include <mono/utils/mono-counters.h>
#include <mono/utils/mono-logger-internals.h>
#include <mono/utils/mono-mmap.h>
#include <mono/utils/dtrace.h>
#include <mono/utils/mono-signal-handler.h>
#include <mono/utils/mono-threads.h>
#include <mono/utils/os-event.h>
#include <mono/utils/mono-state.h>
#include <mono/utils/mono-time.h>
#include <mono/mini/debugger-state-machine.h>

#include "mini.h"
#include <string.h>
#include <ctype.h>
#include "trace.h"
#include "version.h"
#include "debugger-agent.h"
#include "mini-runtime.h"
#include "jit-icalls.h"

#ifdef HOST_DARWIN
#include <mach/mach.h>
#include <mach/mach_time.h>
#include <mach/clock.h>
#include <mono/utils/mono-merp.h>
#endif

#ifndef HOST_WIN32
#include <mono/utils/mono-threads-debug.h>
#endif

#include <fcntl.h>
#include <gmodule.h>
#if HAVE_SYS_STAT_H
#include <sys/stat.h>
#endif
#include "mono/utils/mono-tls-inline.h"

#if defined(HOST_WATCHOS)

void
mono_runtime_setup_stat_profiler (void)
{
	printf("WARNING: mono_runtime_setup_stat_profiler() called!\n");
}


void
mono_runtime_shutdown_stat_profiler (void)
{
}


gboolean
MONO_SIG_HANDLER_SIGNATURE (mono_chain_signal)
{
	return FALSE;
}

#ifndef HOST_DARWIN
void
mono_runtime_install_handlers (void)
{
}
#endif

void
mono_runtime_posix_install_handlers(void)
{
	/* we still need to ignore SIGPIPE */
	signal (SIGPIPE, SIG_IGN);
}

void
mono_runtime_shutdown_handlers (void)
{
}

void
mono_runtime_cleanup_handlers (void)
{
}

#else

static GHashTable *mono_saved_signal_handlers = NULL;

static struct sigaction *
get_saved_signal_handler (int signo, gboolean remove)
{
	if (mono_saved_signal_handlers) {
		/* The hash is only modified during startup, so no need for locking */
		struct sigaction *handler = (struct sigaction*)g_hash_table_lookup (mono_saved_signal_handlers, GINT_TO_POINTER (signo));
		if (remove && handler)
			g_hash_table_remove (mono_saved_signal_handlers, GINT_TO_POINTER (signo));
		return handler;
	}
	return NULL;
}

static void
save_old_signal_handler (int signo, struct sigaction *old_action)
{
	struct sigaction *handler_to_save = (struct sigaction *)g_malloc (sizeof (struct sigaction));

	mono_trace (G_LOG_LEVEL_DEBUG, MONO_TRACE_CONFIG,
				"Saving old signal handler for signal %d.", signo);

	if (! (old_action->sa_flags & SA_SIGINFO)) {
		handler_to_save->sa_handler = old_action->sa_handler;
	} else {
#ifdef MONO_ARCH_USE_SIGACTION
		handler_to_save->sa_sigaction = old_action->sa_sigaction;
#endif /* MONO_ARCH_USE_SIGACTION */
	}
	handler_to_save->sa_mask = old_action->sa_mask;
	handler_to_save->sa_flags = old_action->sa_flags;
	
	if (!mono_saved_signal_handlers)
		mono_saved_signal_handlers = g_hash_table_new_full (NULL, NULL, NULL, g_free);
	g_hash_table_insert (mono_saved_signal_handlers, GINT_TO_POINTER (signo), handler_to_save);
}

static void
free_saved_signal_handlers (void)
{
	g_hash_table_destroy (mono_saved_signal_handlers);
	mono_saved_signal_handlers = NULL;
}

/*
 * mono_chain_signal:
 *
 *   Call the original signal handler for the signal given by the arguments, which
 * should be the same as for a signal handler. Returns TRUE if the original handler
 * was called, false otherwise.
 */
gboolean
MONO_SIG_HANDLER_SIGNATURE (mono_chain_signal)
{
	int signal = MONO_SIG_HANDLER_GET_SIGNO ();
	struct sigaction *saved_handler = (struct sigaction *)get_saved_signal_handler (signal, FALSE);

	if (saved_handler && saved_handler->sa_handler) {
		if (!(saved_handler->sa_flags & SA_SIGINFO)) {
			saved_handler->sa_handler (signal);
		} else {
#ifdef MONO_ARCH_USE_SIGACTION
			saved_handler->sa_sigaction (MONO_SIG_HANDLER_PARAMS);
#endif /* MONO_ARCH_USE_SIGACTION */
		}
		return TRUE;
	}
	return FALSE;
}

MONO_SIG_HANDLER_FUNC (static, sigabrt_signal_handler)
{
	MonoJitInfo *ji = NULL;
	MonoContext mctx;
	MONO_SIG_HANDLER_INFO_TYPE *info = MONO_SIG_HANDLER_GET_INFO ();
	MONO_SIG_HANDLER_GET_CONTEXT;

	if (mono_thread_internal_current ())
		ji = mono_jit_info_table_find_internal (mono_domain_get (), mono_arch_ip_from_context (ctx), TRUE, TRUE);
	if (!ji) {
		if (mono_chain_signal (MONO_SIG_HANDLER_PARAMS))
			return;
		mono_sigctx_to_monoctx (ctx, &mctx);
		if (mono_dump_start ())
			mono_handle_native_crash (mono_get_signame (info->si_signo), &mctx, info);
		else
			abort ();
	}
}

MONO_SIG_HANDLER_FUNC (static, sigterm_signal_handler)
{
#ifndef DISABLE_CRASH_REPORTING
	MONO_SIG_HANDLER_INFO_TYPE *info = MONO_SIG_HANDLER_GET_INFO ();
	MONO_SIG_HANDLER_GET_CONTEXT;

	// Note: this is only run from the non-controlling thread
	MonoContext mctx;
	gchar *output = NULL;
	MonoStackHash hashes;
	mono_sigctx_to_monoctx (ctx, &mctx);

	// Will return when the dumping is done, so this thread can continue
	// running. Returns FALSE on unrecoverable error.
	if (mono_dump_start ()) {
		// Process was killed from outside since crash reporting wasn't running yet.
		mono_handle_native_crash (mono_get_signame (info->si_signo), &mctx, NULL);
	} else {
		// Crash reporting already running and we got a second SIGTERM from as part of thread-summarizing
		if (!mono_threads_summarize_execute (&mctx, &output, &hashes, FALSE, NULL, 0))
			g_error ("Crash reporter dumper exited due to fatal error.");
	}
#endif

	mono_chain_signal (MONO_SIG_HANDLER_PARAMS);
}

#if (defined (USE_POSIX_BACKEND) && defined (SIGRTMIN)) || defined (SIGPROF)
#define HAVE_PROFILER_SIGNAL
#endif

#ifdef HAVE_PROFILER_SIGNAL

static MonoNativeThreadId sampling_thread;

static gint32 profiler_signals_sent;
static gint32 profiler_signals_received;
static gint32 profiler_signals_accepted;
static gint32 profiler_interrupt_signals_received;

MONO_SIG_HANDLER_FUNC (static, profiler_signal_handler)
{
	int old_errno = errno;

	MONO_SIG_HANDLER_GET_CONTEXT;

	/* See the comment in mono_runtime_shutdown_stat_profiler (). */
	if (mono_native_thread_id_get () == sampling_thread) {
		mono_atomic_inc_i32 (&profiler_interrupt_signals_received);
		return;
	}

	mono_atomic_inc_i32 (&profiler_signals_received);

	// Did a non-attached or detaching thread get the signal?
	if (mono_thread_info_get_small_id () == -1 ||
	    !mono_domain_get () ||
	    !mono_tls_get_jit_tls ()) {
		mono_set_errno (old_errno);
		return;
	}

	// See the comment in sampling_thread_func ().
	mono_atomic_store_i32 (&mono_thread_info_current ()->profiler_signal_ack, 1);

	mono_atomic_inc_i32 (&profiler_signals_accepted);

	int hp_save_index = mono_hazard_pointer_save_for_signal_handler ();

	mono_thread_info_set_is_async_context (TRUE);

	MONO_PROFILER_RAISE (sample_hit, ((const mono_byte*)mono_arch_ip_from_context (ctx), ctx));

	mono_thread_info_set_is_async_context (FALSE);

	mono_hazard_pointer_restore_for_signal_handler (hp_save_index);

	mono_set_errno (old_errno);

	mono_chain_signal (MONO_SIG_HANDLER_PARAMS);
}

#endif

MONO_SIG_HANDLER_FUNC (static, sigquit_signal_handler)
{
	gboolean res;

	/* We use this signal to start the attach agent too */
	res = mono_attach_start ();
	if (res)
		return;

	mono_threads_request_thread_dump ();

	mono_chain_signal (MONO_SIG_HANDLER_PARAMS);
}

MONO_SIG_HANDLER_FUNC (static, sigusr2_signal_handler)
{
	gboolean enabled = mono_trace_is_enabled ();

	mono_trace_enable (!enabled);

	mono_chain_signal (MONO_SIG_HANDLER_PARAMS);
}

typedef void MONO_SIG_HANDLER_SIGNATURE ((*MonoSignalHandler));

static void
add_signal_handler (int signo, MonoSignalHandler handler, int flags)
{
	struct sigaction sa;
	struct sigaction previous_sa;

#ifdef MONO_ARCH_USE_SIGACTION
	sa.sa_sigaction = handler;
	sigemptyset (&sa.sa_mask);
	sa.sa_flags = SA_SIGINFO | flags;
#ifdef MONO_ARCH_SIGSEGV_ON_ALTSTACK

/*Apple likes to deliver SIGBUS for *0 */
#ifdef HOST_DARWIN
	if (signo == SIGSEGV || signo == SIGBUS) {
#else
	if (signo == SIGSEGV) {
#endif
		sa.sa_flags |= SA_ONSTACK;

		/* 
		 * libgc will crash when trying to do stack marking for threads which are on
		 * an altstack, so delay the suspend signal after the signal handler has
		 * executed.
		 */
		if (mono_gc_get_suspend_signal () != -1)
			sigaddset (&sa.sa_mask, mono_gc_get_suspend_signal ());
	}
#endif
	if (signo == SIGSEGV) {
		/* 
		 * Delay abort signals while handling SIGSEGVs since they could go unnoticed.
		 */
		sigset_t block_mask;
     
		sigemptyset (&block_mask);
	}
#else
	sa.sa_handler = (void (*)(int))handler;
	sigemptyset (&sa.sa_mask);
	sa.sa_flags = flags;
#endif
	g_assert (sigaction (signo, &sa, &previous_sa) != -1);

	/* if there was already a handler in place for this signal, store it */
	if (! (previous_sa.sa_flags & SA_SIGINFO) &&
			(SIG_DFL == previous_sa.sa_handler)) { 
		/* it there is no sa_sigaction function and the sa_handler is default, we can safely ignore this */
	} else {
		if (mono_do_signal_chaining)
			save_old_signal_handler (signo, &previous_sa);
	}
}

static void
remove_signal_handler (int signo)
{
	struct sigaction sa;
	struct sigaction *saved_action = get_saved_signal_handler (signo, TRUE);

	if (!saved_action) {
		sa.sa_handler = SIG_DFL;
		sigemptyset (&sa.sa_mask);
		sa.sa_flags = 0;

		sigaction (signo, &sa, NULL);
	} else {
		g_assert (sigaction (signo, saved_action, NULL) != -1);
	}
}

void
mini_register_sigterm_handler (void)
{
#ifndef DISABLE_CRASH_REPORTING
	static gboolean enabled;

	if (!enabled) {
		enabled = TRUE;

		/* always catch SIGTERM, conditionals inside of handler */
		add_signal_handler (SIGTERM, sigterm_signal_handler, 0);
	}
#endif
}

void
mono_runtime_posix_install_handlers (void)
{

	sigset_t signal_set;
	sigemptyset (&signal_set);
	mono_load_signames ();
	if (mini_debug_options.handle_sigint) {
		add_signal_handler (SIGINT, mono_sigint_signal_handler, SA_RESTART);
		sigaddset (&signal_set, SIGINT);
	}

	add_signal_handler (SIGFPE, mono_sigfpe_signal_handler, 0);
	sigaddset (&signal_set, SIGFPE);
	add_signal_handler (SIGQUIT, sigquit_signal_handler, SA_RESTART);
	sigaddset (&signal_set, SIGQUIT);
	add_signal_handler (SIGILL, mono_crashing_signal_handler, 0);
	sigaddset (&signal_set, SIGILL);
	add_signal_handler (SIGBUS, mono_sigsegv_signal_handler, 0);
	sigaddset (&signal_set, SIGBUS);
	if (mono_jit_trace_calls != NULL) {
		add_signal_handler (SIGUSR2, sigusr2_signal_handler, SA_RESTART);
		sigaddset (&signal_set, SIGUSR2);
	}
	add_signal_handler (SIGSYS, mono_crashing_signal_handler, 0);
	sigaddset (&signal_set, SIGSYS);

	/* it seems to have become a common bug for some programs that run as parents
	 * of many processes to block signal delivery for real time signals.
	 * We try to detect and work around their breakage here.
	 */
	if (mono_gc_get_suspend_signal () != -1)
		sigaddset (&signal_set, mono_gc_get_suspend_signal ());
	if (mono_gc_get_restart_signal () != -1)
		sigaddset (&signal_set, mono_gc_get_restart_signal ());
	sigaddset (&signal_set, SIGCHLD);

	signal (SIGPIPE, SIG_IGN);
	sigaddset (&signal_set, SIGPIPE);

	add_signal_handler (SIGABRT, sigabrt_signal_handler, 0);
	sigaddset (&signal_set, SIGABRT);

	/* catch SIGSEGV */
	add_signal_handler (SIGSEGV, mono_sigsegv_signal_handler, 0);
	sigaddset (&signal_set, SIGSEGV);

	sigprocmask (SIG_UNBLOCK, &signal_set, NULL);
}

#ifndef HOST_DARWIN
void
mono_runtime_install_handlers (void)
{
	mono_runtime_posix_install_handlers ();
}
#endif

void
mono_runtime_cleanup_handlers (void)
{
	if (mini_debug_options.handle_sigint)
		remove_signal_handler (SIGINT);

	remove_signal_handler (SIGFPE);
	remove_signal_handler (SIGQUIT);
	remove_signal_handler (SIGILL);
	remove_signal_handler (SIGBUS);
	if (mono_jit_trace_calls != NULL)
		remove_signal_handler (SIGUSR2);
	remove_signal_handler (SIGSYS);

	remove_signal_handler (SIGABRT);

	remove_signal_handler (SIGSEGV);

	free_saved_signal_handlers ();
}

#ifdef HAVE_PROFILER_SIGNAL

static volatile gint32 sampling_thread_running;

#ifdef HOST_DARWIN

static clock_serv_t sampling_clock;

static void
clock_init_for_profiler (MonoProfilerSampleMode mode)
{
<<<<<<< HEAD
	kern_return_t ret;

	do {
		ret = host_get_clock_service (mach_host_self (), SYSTEM_CLOCK, &sampling_clock_service);
	} while (ret == KERN_ABORTED);

	if (ret != KERN_SUCCESS)
		g_error ("%s: host_get_clock_service () returned %d", __func__, ret);
}

static void
clock_cleanup (void)
{
	kern_return_t ret;

	do {
		ret = mach_port_deallocate (mach_task_self (), sampling_clock_service);
	} while (ret == KERN_ABORTED);

	if (ret != KERN_SUCCESS)
		g_error ("%s: mach_port_deallocate () returned %d", __func__, ret);
=======
>>>>>>> 82b080a0
}

static void
clock_sleep_ns_abs (guint64 ns_abs)
{
	kern_return_t ret;
	mach_timespec_t then, remain_unused;

	then.tv_sec = ns_abs / 1000000000;
	then.tv_nsec = ns_abs % 1000000000;

	do {
		ret = clock_sleep (sampling_clock, TIME_ABSOLUTE, then, &remain_unused);

		if (ret != KERN_SUCCESS && ret != KERN_ABORTED)
			g_error ("%s: clock_sleep () returned %d", __func__, ret);
	} while (ret == KERN_ABORTED && mono_atomic_load_i32 (&sampling_thread_running));
}

#else

static clockid_t sampling_clock;

static void
clock_init_for_profiler (MonoProfilerSampleMode mode)
{
	switch (mode) {
	case MONO_PROFILER_SAMPLE_MODE_PROCESS: {
	/*
	 * If we don't have clock_nanosleep (), measuring the process time
	 * makes very little sense as we can only use nanosleep () to sleep on
	 * real time.
	 */
#if defined(HAVE_CLOCK_NANOSLEEP) && !defined(__PASE__)
		struct timespec ts = { 0 };

		/*
		 * Some systems (e.g. Windows Subsystem for Linux) declare the
		 * CLOCK_PROCESS_CPUTIME_ID clock but don't actually support it. For
		 * those systems, we fall back to CLOCK_MONOTONIC if we get EINVAL.
		 */
		if (clock_nanosleep (CLOCK_PROCESS_CPUTIME_ID, TIMER_ABSTIME, &ts, NULL) != EINVAL) {
			sampling_clock = CLOCK_PROCESS_CPUTIME_ID;
			break;
		}
#endif

		// fallthrough
	}
	case MONO_PROFILER_SAMPLE_MODE_REAL: sampling_clock = CLOCK_MONOTONIC; break;
	default: g_assert_not_reached (); break;
	}
}

static void
<<<<<<< HEAD
clock_cleanup (void)
{
}

static void
=======
>>>>>>> 82b080a0
clock_sleep_ns_abs (guint64 ns_abs)
{
#if defined(HAVE_CLOCK_NANOSLEEP) && !defined(__PASE__)
	int ret;
	struct timespec then;

	then.tv_sec = ns_abs / 1000000000;
	then.tv_nsec = ns_abs % 1000000000;

	do {
		ret = clock_nanosleep (sampling_clock, TIMER_ABSTIME, &then, NULL);

		if (ret != 0 && ret != EINTR)
			g_error ("%s: clock_nanosleep () returned %d", __func__, ret);
	} while (ret == EINTR && mono_atomic_load_i32 (&sampling_thread_running));
#else
	int ret;
	gint64 diff;
	struct timespec req;

	/*
	 * What follows is a crude attempt at emulating clock_nanosleep () on OSs
	 * which don't provide it (e.g. FreeBSD).
	 *
	 * The problem with nanosleep () is that if it is interrupted by a signal,
	 * time will drift as a result of having to restart the call after the
	 * signal handler has finished. For this reason, we avoid using the rem
	 * argument of nanosleep (). Instead, before every nanosleep () call, we
	 * check if enough time has passed to satisfy the sleep request. If yes, we
	 * simply return. If not, we calculate the difference and do another sleep.
	 *
	 * This should reduce the amount of drift that happens because we account
	 * for the time spent executing the signal handler, which nanosleep () is
	 * not guaranteed to do for the rem argument.
	 *
	 * The downside to this approach is that it is slightly expensive: We have
	 * to make an extra system call to retrieve the current time whenever we're
	 * going to restart a nanosleep () call. This is unlikely to be a problem
	 * in practice since the sampling thread won't be receiving many signals in
	 * the first place (it's a tools thread, so no STW), and because typical
	 * sleep periods for the thread are many orders of magnitude bigger than
	 * the time it takes to actually perform that system call (just a few
	 * nanoseconds).
	 */
	do {
<<<<<<< HEAD
		diff = (gint64) ns_abs - (gint64) mono_clock_get_time_ns ();
=======
		diff = (gint64) ns_abs - (gint64) mono_clock_get_time_ns (sampling_clock);
>>>>>>> 82b080a0

		if (diff <= 0)
			break;

		req.tv_sec = diff / 1000000000;
		req.tv_nsec = diff % 1000000000;

		if ((ret = nanosleep (&req, NULL)) == -1 && errno != EINTR)
			g_error ("%s: nanosleep () returned -1, errno = %d", __func__, errno);
	} while (ret == -1 && mono_atomic_load_i32 (&sampling_thread_running));
#endif
}

#endif

static int profiler_signal;
static volatile gint32 sampling_thread_exiting;
static MonoOSEvent sampling_thread_exited;

static gsize
sampling_thread_func (gpointer unused)
{
	MonoInternalThread *thread = mono_thread_internal_current ();

	thread->flags |= MONO_THREAD_FLAG_DONT_MANAGE;

	mono_thread_set_name_constant_ignore_error (thread, "Profiler Sampler", MonoSetThreadNameFlag_None);

	mono_thread_info_set_flags (MONO_THREAD_INFO_FLAGS_NO_GC | MONO_THREAD_INFO_FLAGS_NO_SAMPLE);

	int old_policy;
	struct sched_param old_sched;
	pthread_getschedparam (pthread_self (), &old_policy, &old_sched);

	/*
	 * Attempt to switch the thread to real time scheduling. This will not
	 * necessarily work on all OSs; for example, most Linux systems will give
	 * us EPERM here unless configured to allow this.
	 *
	 * TODO: This does not work on Mac (and maybe some other OSs). On Mac, we
	 * have to use the Mach thread policy routines to switch to real-time
	 * scheduling. This is quite tricky as we need to specify how often we'll
	 * be doing work (easy), the normal processing time needed (also easy),
	 * and the maximum amount of processing time needed (hard). This is
	 * further complicated by the fact that if we misbehave and take too long
	 * to do our work, the kernel may knock us back down to the normal thread
	 * scheduling policy without telling us.
	 */
	struct sched_param sched;
	memset (&sched, 0, sizeof (sched));
	sched.sched_priority = sched_get_priority_max (SCHED_FIFO);
	pthread_setschedparam (pthread_self (), SCHED_FIFO, &sched);

	MonoProfilerSampleMode mode;

init:
	mono_profiler_get_sample_mode (NULL, &mode, NULL);

	if (mode == MONO_PROFILER_SAMPLE_MODE_NONE) {
		mono_profiler_sampling_thread_wait ();

		if (!mono_atomic_load_i32 (&sampling_thread_running))
			goto done;

		goto init;
	}

	mono_clock_init (&sampling_clock);
	clock_init_for_profiler (mode);

<<<<<<< HEAD
	for (guint64 sleep = mono_clock_get_time_ns (); mono_atomic_load_i32 (&sampling_thread_running); clock_sleep_ns_abs (sleep)) {
=======
	for (guint64 sleep = mono_clock_get_time_ns (sampling_clock); mono_atomic_load_i32 (&sampling_thread_running); clock_sleep_ns_abs (sleep)) {
>>>>>>> 82b080a0
		uint32_t freq;
		MonoProfilerSampleMode new_mode;

		mono_profiler_get_sample_mode (NULL, &new_mode, &freq);

		if (new_mode != mode) {
			mono_clock_cleanup (sampling_clock);
			goto init;
		}

		sleep += 1000000000 / freq;

		FOREACH_THREAD_SAFE_EXCLUDE (info, MONO_THREAD_INFO_FLAGS_NO_SAMPLE) {
			g_assert (mono_thread_info_get_tid (info) != sampling_thread);

			/*
			 * Require an ack for the last sampling signal sent to the thread
			 * so that we don't overflow the signal queue, leading to all sorts
			 * of problems (e.g. GC STW failing).
			 */
			if (profiler_signal != SIGPROF && !mono_atomic_cas_i32 (&info->profiler_signal_ack, 0, 1))
				continue;

			mono_threads_pthread_kill (info, profiler_signal);
			mono_atomic_inc_i32 (&profiler_signals_sent);
		} FOREACH_THREAD_SAFE_END
	}

	mono_clock_cleanup (sampling_clock);

done:
	mono_atomic_store_i32 (&sampling_thread_exiting, 1);

	pthread_setschedparam (pthread_self (), old_policy, &old_sched);

	mono_thread_info_set_flags (MONO_THREAD_INFO_FLAGS_NONE);

	mono_os_event_set (&sampling_thread_exited);

	return 0;
}

void
mono_runtime_shutdown_stat_profiler (void)
{
	mono_atomic_store_i32 (&sampling_thread_running, 0);

	mono_profiler_sampling_thread_post ();

#ifndef HOST_DARWIN
	/*
	 * There is a slight problem when we're using CLOCK_PROCESS_CPUTIME_ID: If
	 * we're shutting down and there's largely no activity in the process other
	 * than waiting for the sampler thread to shut down, it can take upwards of
	 * 20 seconds (depending on a lot of factors) for us to shut down because
	 * the sleep progresses very slowly as a result of the low CPU activity.
	 *
	 * We fix this by repeatedly sending the profiler signal to the sampler
	 * thread in order to interrupt the sleep. clock_sleep_ns_abs () will check
	 * sampling_thread_running upon an interrupt and return immediately if it's
	 * zero. profiler_signal_handler () has a special case to ignore the signal
	 * for the sampler thread.
	 */
	MonoThreadInfo *info;

	// Did it shut down already?
	if ((info = mono_thread_info_lookup (sampling_thread))) {
		while (!mono_atomic_load_i32 (&sampling_thread_exiting)) {
			mono_threads_pthread_kill (info, profiler_signal);
			mono_thread_info_usleep (10 * 1000 /* 10ms */);
		}

		// Make sure info can be freed.
		mono_hazard_pointer_clear (mono_hazard_pointer_get (), 1);
	}
#endif

	mono_os_event_wait_one (&sampling_thread_exited, MONO_INFINITE_WAIT, FALSE);
	mono_os_event_destroy (&sampling_thread_exited);

	/*
	 * We can't safely remove the signal handler because we have no guarantee
	 * that all pending signals have been delivered at this point. This should
	 * not really be a problem anyway.
	 */
	//remove_signal_handler (profiler_signal);
}

void
mono_runtime_setup_stat_profiler (void)
{
	/*
	 * Use a real-time signal when possible. This gives us roughly a 99% signal
	 * delivery rate in all cases. On the other hand, using a regular signal
	 * tends to result in awful delivery rates when the application is heavily
	 * loaded.
	 *
	 * We avoid real-time signals on Android as they're super broken in certain
	 * API levels (too small sigset_t, nonsensical SIGRTMIN/SIGRTMAX values,
	 * etc).
	 *
	 * TODO: On Mac, we should explore using the Mach thread suspend/resume
	 * functions and doing the stack walk from the sampling thread. This would
	 * get us a 100% sampling rate. However, this may interfere with the GC's
	 * STW logic. Could perhaps be solved by taking the suspend lock.
	 */
#if defined (USE_POSIX_BACKEND) && defined (SIGRTMIN) && !defined (HOST_ANDROID)
	/* Just take the first real-time signal we can get. */
	profiler_signal = mono_threads_suspend_search_alternative_signal ();
#else
	profiler_signal = SIGPROF;
#endif

	add_signal_handler (profiler_signal, profiler_signal_handler, SA_RESTART);

	mono_counters_register ("Sampling signals sent", MONO_COUNTER_UINT | MONO_COUNTER_PROFILER | MONO_COUNTER_MONOTONIC, &profiler_signals_sent);
	mono_counters_register ("Sampling signals received", MONO_COUNTER_UINT | MONO_COUNTER_PROFILER | MONO_COUNTER_MONOTONIC, &profiler_signals_received);
	mono_counters_register ("Sampling signals accepted", MONO_COUNTER_UINT | MONO_COUNTER_PROFILER | MONO_COUNTER_MONOTONIC, &profiler_signals_accepted);
	mono_counters_register ("Shutdown signals received", MONO_COUNTER_UINT | MONO_COUNTER_PROFILER | MONO_COUNTER_MONOTONIC, &profiler_interrupt_signals_received);

	mono_os_event_init (&sampling_thread_exited, FALSE);

	mono_atomic_store_i32 (&sampling_thread_running, 1);

	ERROR_DECL (error);
	MonoInternalThread *thread = mono_thread_create_internal (mono_get_root_domain (), (gpointer)sampling_thread_func, NULL, MONO_THREAD_CREATE_FLAGS_NONE, error);
	mono_error_assert_ok (error);

	sampling_thread = MONO_UINT_TO_NATIVE_THREAD_ID (thread->tid);
}

#else

void
mono_runtime_shutdown_stat_profiler (void)
{
}

void
mono_runtime_setup_stat_profiler (void)
{
}

#endif

#endif /* defined(HOST_WATCHOS) */

#ifndef MONO_CROSS_COMPILE
static void
dump_memory_around_ip (MonoContext *mctx)
{
	if (!mctx)
		return;

	g_async_safe_printf ("\n=================================================================\n");
	g_async_safe_printf ("\tBasic Fault Address Reporting\n");
	g_async_safe_printf ("=================================================================\n");

	gpointer native_ip = MONO_CONTEXT_GET_IP (mctx);
	if (native_ip) {
		g_async_safe_printf ("Memory around native instruction pointer (%p):", native_ip);
		mono_dump_mem (((guint8 *) native_ip) - 0x10, 0x40);
	} else {
		g_async_safe_printf ("instruction pointer is NULL, skip dumping");
	}
}

static void
assert_printer_callback (void)
{
	mono_dump_native_crash_info ("SIGABRT", NULL, NULL);
}

#if !defined (HOST_WIN32)
/**
 * fork_crash_safe:
 *
 * Version of \c fork that is safe to call from an async context such as a
 * signal handler even if the process crashed inside libc.
 *
 * Returns 0 to the child process, >0 to the parent process or <0 on error.
 */
static pid_t
fork_crash_safe (void)
{
	pid_t pid;
	/*
	 * glibc fork acquires some locks, so if the crash happened inside malloc/free,
	 * it will deadlock. Call the syscall directly instead.
	 */
#if defined(HOST_ANDROID)
	/* SYS_fork is defined to be __NR_fork which is not defined in some ndk versions */
	g_assert_not_reached ();
#elif !defined(HOST_DARWIN) && defined(SYS_fork)
	pid = (pid_t) syscall (SYS_fork);
#elif HAVE_FORK
	pid = (pid_t) fork ();
#else
	g_assert_not_reached ();
#endif
	return pid;
}
#endif

static void
dump_native_stacktrace (const char *signal, MonoContext *mctx)
{
	mono_memory_barrier ();
	static gint32 middle_of_crash = 0x0;
	gint32 double_faulted = mono_atomic_cas_i32 ((gint32 *)&middle_of_crash, 0x1, 0x0);
	mono_memory_write_barrier ();

	if (!double_faulted) {
		g_assertion_disable_global (assert_printer_callback);
	} else {
		g_async_safe_printf ("\nAn error has occured in the native fault reporting. Some diagnostic information will be unavailable.\n");

#ifndef DISABLE_CRASH_REPORTING
		// In case still enabled
		mono_summarize_toggle_assertions (FALSE);
#endif
	}

#ifdef HAVE_BACKTRACE_SYMBOLS

	void *array [256];
	int size = backtrace (array, 256);

	g_async_safe_printf ("\n=================================================================\n");
	g_async_safe_printf ("\tNative stacktrace:\n");
	g_async_safe_printf ("=================================================================\n");
	if (size == 0)
		g_async_safe_printf ("\t (No frames) \n\n");

	for (int i = 0; i < size; ++i) {
		gpointer ip = array [i];
		char sname [256], fname [256];
		gboolean success = g_module_address ((void*)ip, fname, 256, NULL, sname, 256, NULL);
		if (!success) {
			g_async_safe_printf ("\t%p - Unknown\n", ip);
		} else {
			g_async_safe_printf ("\t%p - %s : %s\n", ip, fname, sname);
		}
	}

#if !defined(HOST_WIN32) && defined(HAVE_SYS_SYSCALL_H) && (defined(SYS_fork) || HAVE_FORK)
	pid_t crashed_pid = getpid ();

#ifndef DISABLE_CRASH_REPORTING
	gchar *output = NULL;
	MonoStackHash hashes;
	MonoStateMem merp_mem;
	memset (&merp_mem, 0, sizeof (merp_mem));

	if (!double_faulted) {
		gboolean leave = FALSE;
		gboolean dump_for_merp = FALSE;
#if defined(TARGET_OSX)
		dump_for_merp = mono_merp_enabled ();
#endif

#ifndef DISABLE_STRUCTURED_CRASH
		mini_register_sigterm_handler ();
#endif

		if (!dump_for_merp) {
#ifdef DISABLE_STRUCTURED_CRASH
			leave = TRUE;
#endif
		}

		MonoContext *passed_ctx = NULL;
		if (!leave && mctx) {
			passed_ctx = mctx;
		}

		g_async_safe_printf ("\n=================================================================\n");
		g_async_safe_printf ("\tTelemetry Dumper:\n");
		g_async_safe_printf ("=================================================================\n");

		if (!leave) {
			mono_summarize_timeline_start (signal);
			mono_summarize_toggle_assertions (TRUE);

			int mono_max_summary_len = 10000000;
			int mono_state_tmp_file_tag = 1;
			mono_state_alloc_mem (&merp_mem, mono_state_tmp_file_tag, mono_max_summary_len * sizeof (gchar));

			// Returns success, so leave if !success
			leave = !mono_threads_summarize (passed_ctx, &output, &hashes, FALSE, TRUE, (gchar *) merp_mem.mem, mono_max_summary_len);
		}

		if (!leave) {
			// Wait for the other threads to clean up and exit their handlers
			// We can't lock / wait indefinitely, in case one of these threads got stuck somehow
			// while dumping. 
			g_async_safe_printf ("\nWaiting for dumping threads to resume\n");
			sleep (1);
		}

		// We want our crash, and don't have telemetry
		// So we dump to disk
		if (!leave && !dump_for_merp) {
			mono_summarize_timeline_phase_log (MonoSummaryCleanup);
			mono_crash_dump (output, &hashes);
			mono_summarize_timeline_phase_log (MonoSummaryDone);
			mono_summarize_toggle_assertions (FALSE);
		}
	}
#endif // DISABLE_CRASH_REPORTING

	pid_t pid = crashed_pid; /* init to some >0 value */
	gboolean need_to_fork = !mini_debug_options.no_gdb_backtrace;

#if defined (TARGET_OSX) && !defined (DISABLE_CRASH_REPORTING)
	need_to_fork |= mono_merp_enabled ();
#endif

	if (need_to_fork)
		pid = fork_crash_safe ();

#if defined (HAVE_PRCTL) && defined(PR_SET_PTRACER)
	if (need_to_fork && pid > 0) {
		// Allow gdb to attach to the process even if ptrace_scope sysctl variable is set to
		// a value other than 0 (the most permissive ptrace scope). Most modern Linux
		// distributions set the scope to 1 which allows attaching only to direct children of
		// the current process
		prctl (PR_SET_PTRACER, pid, 0, 0, 0);
	}
#endif

#if defined(TARGET_OSX) && !defined(DISABLE_CRASH_REPORTING)
	if (!double_faulted && mono_merp_enabled ()) {
		/* FIXME: why are we running mono_merp_invoke in the forked process? */
		if (pid == 0) {
			if (output) {
				gboolean merp_upload_success = mono_merp_invoke (crashed_pid, signal, output, &hashes);

				if (!merp_upload_success) {
					g_async_safe_printf("\nThe MERP upload step has failed.\n");
				} else {
					// Remove
					g_async_safe_printf("\nThe MERP upload step has succeeded.\n");
					mono_summarize_timeline_phase_log (MonoSummaryDone);
				}
				mono_summarize_toggle_assertions (FALSE);
			} else {
				g_async_safe_printf("\nMerp dump step not run, no dump created.\n");
			}
		}
	}
#endif

	if (!mini_debug_options.no_gdb_backtrace && pid == 0) {
		dup2 (STDERR_FILENO, STDOUT_FILENO);

		g_async_safe_printf ("\n=================================================================\n");
		g_async_safe_printf("\tExternal Debugger Dump:\n");
		g_async_safe_printf ("=================================================================\n");
		mono_gdb_render_native_backtraces (crashed_pid);
		_exit (1);
	} else if (need_to_fork && pid > 0) {
		int status;
		waitpid (pid, &status, 0);
	} else {
		// If we can't fork, do as little as possible before exiting
#ifndef DISABLE_CRASH_REPORTING
		output = NULL;
#endif
	}

	if (double_faulted) {
		g_async_safe_printf("\nExiting early due to double fault.\n");
#ifndef DISABLE_CRASH_REPORTING
		mono_state_free_mem (&merp_mem);
#endif
		_exit (-1);
	}

#ifndef DISABLE_CRASH_REPORTING
	if (output) {
		// We've already done our gdb dump and our telemetry steps. Before exiting,
		// see if we can notify any attached debugger instances.
		//
		// At this point we are accepting that the below step might end in a crash
		mini_get_dbg_callbacks ()->send_crash (output, &hashes, 0 /* wait # seconds */);
	}
	output = NULL;
	mono_state_free_mem (&merp_mem);
#endif
#endif
#else
#ifdef HOST_ANDROID
	/* set DUMPABLE for this process so debuggerd can attach with ptrace(2), see:
	* https://android.googlesource.com/platform/bionic/+/151da681000c07da3c24cd30a3279b1ca017f452/linker/debugger.cpp#206
	* this has changed on later versions of Android.  Also, we don't want to
	* set this on start-up as DUMPABLE has security implications. */
	prctl (PR_SET_DUMPABLE, 1);

	g_async_safe_printf("\nNo native Android stacktrace (see debuggerd output).\n");
#endif
#endif
}

void
mono_dump_native_crash_info (const char *signal, MonoContext *mctx, MONO_SIG_HANDLER_INFO_TYPE *info)
{
	dump_native_stacktrace (signal, mctx);
	dump_memory_around_ip (mctx);
}

void
mono_post_native_crash_handler (const char *signal, MonoContext *mctx, MONO_SIG_HANDLER_INFO_TYPE *info, gboolean crash_chaining)
{
	if (!crash_chaining) {
		/*Android abort is a fluke, it doesn't abort, it triggers another segv. */
#if defined (HOST_ANDROID)
		exit (-1);
#else
		abort ();
#endif
	}
}
#endif /* !MONO_CROSS_COMPILE */

static gchar *gdb_path;
static gchar *lldb_path;

void
mono_init_native_crash_info (void)
{
	gdb_path = g_find_program_in_path ("gdb");
	lldb_path = g_find_program_in_path ("lldb");
	mono_threads_summarize_init ();
}

void
mono_cleanup_native_crash_info (void)
{
	g_free (gdb_path);
	g_free (lldb_path);
}

static gboolean
native_stack_with_gdb (pid_t crashed_pid, const char **argv, int commands, char* commands_filename)
{
	if (!gdb_path)
		return FALSE;

	argv [0] = gdb_path;
	argv [1] = "-batch";
	argv [2] = "-x";
	argv [3] = commands_filename;
	argv [4] = "-nx";

	g_async_safe_fprintf (commands, "attach %ld\n", (long) crashed_pid);
	g_async_safe_fprintf (commands, "info threads\n");
	g_async_safe_fprintf (commands, "thread apply all bt\n");
	if (mini_debug_options.verbose_gdb) {
		for (int i = 0; i < 32; ++i) {
			g_async_safe_fprintf (commands, "info registers\n");
			g_async_safe_fprintf (commands, "info frame\n");
			g_async_safe_fprintf (commands, "info locals\n");
			g_async_safe_fprintf (commands, "up\n");
		}
	}

	return TRUE;
}


static gboolean
native_stack_with_lldb (pid_t crashed_pid, const char **argv, int commands, char* commands_filename)
{
	if (!lldb_path)
		return FALSE;

	argv [0] = lldb_path;
	argv [1] = "--batch";
	argv [2] = "--source";
	argv [3] = commands_filename;
	argv [4] = "--no-lldbinit";

	g_async_safe_fprintf (commands, "process attach --pid %ld\n", (long) crashed_pid);
	g_async_safe_fprintf (commands, "thread list\n");
	g_async_safe_fprintf (commands, "thread backtrace all\n");
	if (mini_debug_options.verbose_gdb) {
		for (int i = 0; i < 32; ++i) {
			g_async_safe_fprintf (commands, "reg read\n");
			g_async_safe_fprintf (commands, "frame info\n");
			g_async_safe_fprintf (commands, "frame variable\n");
			g_async_safe_fprintf (commands, "up\n");
		}
	}
	g_async_safe_fprintf (commands, "detach\n");
	g_async_safe_fprintf (commands, "quit\n");

	return TRUE;
}

void
mono_gdb_render_native_backtraces (pid_t crashed_pid)
{
#ifdef HAVE_EXECV
	const char *argv [10];
	memset (argv, 0, sizeof (char*) * 10);

	char commands_filename [100]; 
	commands_filename [0] = '\0';
	g_snprintf (commands_filename, sizeof (commands_filename), "/tmp/mono-gdb-commands.%d", crashed_pid);

	// Create this file, overwriting if it already exists
	int commands_handle = g_open (commands_filename, O_TRUNC | O_WRONLY | O_CREAT, S_IWUSR | S_IRUSR | S_IRGRP | S_IROTH);
	if (commands_handle == -1) {
		g_async_safe_printf ("Could not make debugger temp file %s\n", commands_filename);
		return;
	}

#if defined(HOST_DARWIN)
	// lldb hangs on attaching on Catalina
	return;
	//if (native_stack_with_lldb (crashed_pid, argv, commands_handle, commands_filename))
	//	goto exec;
#endif

	if (native_stack_with_gdb (crashed_pid, argv, commands_handle, commands_filename))
		goto exec;

#if !defined(HOST_DARWIN)
	if (native_stack_with_lldb (crashed_pid, argv, commands_handle, commands_filename))
		goto exec;
#endif

	g_async_safe_printf ("mono_gdb_render_native_backtraces not supported on this platform, unable to find gdb or lldb\n");

	close (commands_handle);
	unlink (commands_filename);
	return;

exec:
	close (commands_handle);
	execv (argv [0], (char**)argv);

	_exit (-1);
#else
	g_async_safe_printf ("mono_gdb_render_native_backtraces not supported on this platform\n");
#endif // HAVE_EXECV
}

#if !defined (__MACH__)

gboolean
mono_thread_state_init_from_handle (MonoThreadUnwindState *tctx, MonoThreadInfo *info, void *sigctx)
{
	g_error ("Posix systems don't support mono_thread_state_init_from_handle");
	return FALSE;
}

#endif<|MERGE_RESOLUTION|>--- conflicted
+++ resolved
@@ -523,30 +523,6 @@
 static void
 clock_init_for_profiler (MonoProfilerSampleMode mode)
 {
-<<<<<<< HEAD
-	kern_return_t ret;
-
-	do {
-		ret = host_get_clock_service (mach_host_self (), SYSTEM_CLOCK, &sampling_clock_service);
-	} while (ret == KERN_ABORTED);
-
-	if (ret != KERN_SUCCESS)
-		g_error ("%s: host_get_clock_service () returned %d", __func__, ret);
-}
-
-static void
-clock_cleanup (void)
-{
-	kern_return_t ret;
-
-	do {
-		ret = mach_port_deallocate (mach_task_self (), sampling_clock_service);
-	} while (ret == KERN_ABORTED);
-
-	if (ret != KERN_SUCCESS)
-		g_error ("%s: mach_port_deallocate () returned %d", __func__, ret);
-=======
->>>>>>> 82b080a0
 }
 
 static void
@@ -602,14 +578,6 @@
 }
 
 static void
-<<<<<<< HEAD
-clock_cleanup (void)
-{
-}
-
-static void
-=======
->>>>>>> 82b080a0
 clock_sleep_ns_abs (guint64 ns_abs)
 {
 #if defined(HAVE_CLOCK_NANOSLEEP) && !defined(__PASE__)
@@ -655,11 +623,7 @@
 	 * nanoseconds).
 	 */
 	do {
-<<<<<<< HEAD
-		diff = (gint64) ns_abs - (gint64) mono_clock_get_time_ns ();
-=======
 		diff = (gint64) ns_abs - (gint64) mono_clock_get_time_ns (sampling_clock);
->>>>>>> 82b080a0
 
 		if (diff <= 0)
 			break;
@@ -730,11 +694,7 @@
 	mono_clock_init (&sampling_clock);
 	clock_init_for_profiler (mode);
 
-<<<<<<< HEAD
-	for (guint64 sleep = mono_clock_get_time_ns (); mono_atomic_load_i32 (&sampling_thread_running); clock_sleep_ns_abs (sleep)) {
-=======
 	for (guint64 sleep = mono_clock_get_time_ns (sampling_clock); mono_atomic_load_i32 (&sampling_thread_running); clock_sleep_ns_abs (sleep)) {
->>>>>>> 82b080a0
 		uint32_t freq;
 		MonoProfilerSampleMode new_mode;
 
