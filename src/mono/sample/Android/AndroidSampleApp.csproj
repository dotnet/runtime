--- conflicted
+++ resolved
@@ -21,7 +21,6 @@
     <RuntimeComponents Condition="'$(RuntimeFlavor)' == 'Mono' and '$(DiagnosticPorts)' != ''" Include="diagnostics_tracing" />
   </ItemGroup>
 
-<<<<<<< HEAD
   <Import Project="$(MonoProjectRoot)\msbuild\android\build\AndroidBuild.props" />
   <Import Project="$(MonoProjectRoot)\msbuild\android\build\AndroidBuild.InTree.targets" />
 
@@ -30,130 +29,6 @@
           AfterTargets="_AfterAndroidBuild"
           DependsOnTargets="$(AndroidBuildDependsOn)" >
     <Exec Command="dotnet xharness android test --package-name=net.dot.HelloAndroid --instrumentation=net.dot.MonoRunner --app=$(AndroidBundleDir)/bin/HelloAndroid.apk --expected-exit-code=42 --output-directory=$(AndroidBundleDir)/log" />
-=======
-  <Import Project="$(RepoTasksDir)AotCompilerTask\MonoAOTCompiler.props" />
-  <UsingTask TaskName="AndroidAppBuilderTask" 
-             AssemblyFile="$(AndroidAppBuilderTasksAssemblyPath)"/>
-  <UsingTask Condition="'$(RuntimeFlavor)' == 'Mono'"
-             TaskName="MonoAOTCompiler" 
-             AssemblyFile="$(MonoAOTCompilerTasksAssemblyPath)" />
-  <UsingTask Condition="'$(RuntimeFlavor)' == 'Mono' and '$(RunAOTCompilation)' == 'true'"
-             TaskName="NdkToolFinderTask"
-             AssemblyFile="$(MobileBuildTasksAssemblyPath)" />
-  
-  <PropertyGroup Condition="'$(RuntimeFlavor)' == 'Mono' and '$(RunAOTCompilation)' == 'true'">
-    <_MobileIntermediateOutputPath>$(IntermediateOutputPath)mobile</_MobileIntermediateOutputPath>
-  </PropertyGroup>
-
-  <Target Name="BuildApp" AfterTargets="CopyFilesToPublishDirectory">
-    <PropertyGroup>
-      <StripDebugSymbols>False</StripDebugSymbols>
-      <StripDebugSymbols Condition="'$(Configuration)' == 'Release'">True</StripDebugSymbols>
-      <ApkDir>$(PublishDir)apk\</ApkDir>
-    </PropertyGroup>
-
-    <ItemGroup Condition="'$(RuntimeFlavor)' == 'Mono'">
-      <AotInputAssemblies Include="$(PublishDir)\*.dll">
-        <AotArguments>@(MonoAOTCompilerDefaultAotArguments, ';')</AotArguments>
-        <ProcessArguments>@(MonoAOTCompilerDefaultProcessArguments, ';')</ProcessArguments>
-      </AotInputAssemblies>
-    </ItemGroup>
-
-    <MakeDir Directories="$(_MobileIntermediateOutputPath)" 
-             Condition="'$(RuntimeFlavor)' == 'Mono' and '$(ForceAOT)' == 'true'"/>
-    <RemoveDir Directories="$(ApkDir)" />
-
-    <Message Importance="High" Text="Path: $(PublishDir)" />
-    <Message Importance="High" Text="SourceDir: $(OutputPath)" />
-
-    <!-- Make sure marshal-ilgen is included in the components list. -->
-    <ItemGroup Condition="'$(RuntimeFlavor)' == 'Mono'">
-      <RuntimeComponents Include="marshal-ilgen" KeepDuplicates="false"/>
-    </ItemGroup>
-
-    <PropertyGroup Condition="'$(RuntimeFlavor)' == 'Mono' and '$(ForceAOT)' == 'true' and '$(AOTWithLibraryFiles)' == 'true'">
-      <_AotOutputType>Library</_AotOutputType>
-      <_AotLibraryFormat>So</_AotLibraryFormat>
-      <_AotMode Condition="'$(AotMode)' == ''">Normal</_AotMode>
-    </PropertyGroup>
-
-    <PropertyGroup Condition="'$(RuntimeFlavor)' == 'Mono' and '$(ForceAOT)' == 'true' and '$(AOTWithLibraryFiles)' != 'true'">
-      <_AotOutputType>AsmOnly</_AotOutputType>
-      <_AotModulesTablePath>$(ApkDir)\modules.c</_AotModulesTablePath>
-      <_AotMode Condition="'$(AotMode)' == ''">Full</_AotMode>
-    </PropertyGroup>
-
-    <PropertyGroup>
-      <AndroidLibraryMinApiLevel Condition="'$(AndroidLibraryMinApiLevel)' == ''">21</AndroidLibraryMinApiLevel>
-    </PropertyGroup>
-
-    <PropertyGroup Condition="'$(RuntimeFlavor)' == 'Mono' and '$(AOTWithLibraryFiles)' == 'true'">
-      <_AsPrefixPath>$([MSBuild]::EnsureTrailingSlash('$(_AsPrefixPath)'))</_AsPrefixPath>
-      <_ToolPrefixPath>$([MSBuild]::EnsureTrailingSlash('$(_ToolPrefixPath)'))</_ToolPrefixPath>
-    </PropertyGroup>
-
-    <PropertyGroup>
-      <_Triple Condition="'$(TargetArchitecture)' == 'arm'">armv7-linux-gnueabi</_Triple>
-      <_Triple Condition="'$(TargetArchitecture)' == 'arm64'">aarch64-linux-android</_Triple>
-      <_Triple Condition="'$(TargetArchitecture)' == 'x86'">i686-linux-android</_Triple>
-      <_Triple Condition="'$(TargetArchitecture)' == 'x64'">x86_64-linux-android</_Triple>
-    </PropertyGroup>
-
-    <PropertyGroup>
-      <_AsOptions>-target $(_Triple) -c -x assembler</_AsOptions>
-      <_LdName>clang</_LdName>
-      <_LdOptions>-fuse-ld=lld</_LdOptions>
-      <_AsName>clang</_AsName>
-    </PropertyGroup>
-
-    <MonoAOTCompiler Condition="'$(RuntimeFlavor)' == 'Mono' and '$(ForceAOT)' == 'true'"
-        AotModulesTablePath="$(_AotModulesTablePath)"
-        AsName="$(_AsName)"
-        AsOptions="$(_AsOptions)"
-        Assemblies="@(AotInputAssemblies)"
-        CompilerBinaryPath="@(MonoAotCrossCompiler->WithMetadataValue('RuntimeIdentifier','$(TargetOS)-$(TargetArchitecture.ToLowerInvariant())'))"
-        IntermediateOutputPath="$(IntermediateOutputPath)"
-        LdName="$(_LdName)"
-        LdOptions="$(_LdOptions)"
-        LibraryFormat="$(_AotLibraryFormat)"
-        LLVMPath="$(MonoAotCrossDir)"
-        Mode="$(_AotMode)"
-        OutputDir="$(_MobileIntermediateOutputPath)"
-        OutputType="$(_AotOutputType)"
-        Triple="$(_Triple)"
-        UseAotDataFile="false"
-        UseLLVM="$(UseLLVM)">
-        <Output TaskParameter="CompiledAssemblies" ItemName="BundleAssemblies" />
-    </MonoAOTCompiler>
-
-    <PropertyGroup>
-      <RuntimeHeaders>$(MicrosoftNetCoreAppRuntimePackDir)runtimes\android-$(TargetArchitecture)\native\include\mono-2.0</RuntimeHeaders>
-      <RuntimeHeaders Condition="'$(RuntimeFlavor)' == 'CoreCLR'">$(CoreClrProjectRoot)hosts\inc</RuntimeHeaders>
-    </PropertyGroup>
-
-    <AndroidAppBuilderTask
-        RuntimeFlavor="$(RuntimeFlavor)"
-        AppDir="$(PublishDir)"
-        Assemblies="@(BundleAssemblies)"
-        DiagnosticPorts="$(DiagnosticPorts)"
-        ExtraLinkerArguments="@(_ExtraAppLinkerArgs)"
-        ForceInterpreter="$(MonoForceInterpreter)"
-        ForceAOT="$(ForceAOT)"
-        MainLibraryFileName="$(AssemblyName).dll"
-        MonoRuntimeHeaders="$(RuntimeHeaders)"
-        OutputDir="$(ApkDir)"
-        ProjectName="HelloAndroid"
-        RuntimeIdentifier="$(RuntimeIdentifier)"
-        StripDebugSymbols="$(StripDebugSymbols)">
-        <Output TaskParameter="ApkBundlePath" PropertyName="ApkBundlePath" />
-        <Output TaskParameter="ApkPackageId" PropertyName="ApkPackageId" />
-    </AndroidAppBuilderTask>
-
-    <Message Importance="High" Text="Apk:       $(ApkBundlePath)"/>
-    <Message Importance="High" Text="PackageId: $(ApkPackageId)"/>
-
-    <Exec Condition="'$(DeployAndRun)' == 'true' and '$(ArchiveTests)' != 'true'" Command="dotnet xharness android test --package-name=net.dot.HelloAndroid --instrumentation=net.dot.MonoRunner --app=$(ApkDir)/bin/HelloAndroid.apk --expected-exit-code=42 --output-directory=$(ApkDir)/log" />
->>>>>>> ca8698df
   </Target>
 
   <Target Name="CopySampleAppToHelixTestDir" 
