--- conflicted
+++ resolved
@@ -2,78 +2,11 @@
 // The .NET Foundation licenses this file to you under the MIT license.
 
 using System;
-using System.IO;
-using System.Reflection;
 
-<<<<<<< HEAD
-if (args.Length != 1)
+namespace HelloWorld
 {
-    Console.WriteLine("Usage: generic-runner <directory>");
-    return 1;
-}
-
-string directory = args[0];
-
-if (!Directory.Exists(directory))
-{
-    Console.WriteLine("Directory does not exist: {0}", directory);
-    return 1;
-}
-
-
-foreach (var subdir in Directory.GetDirectories(directory))
-{
-    // FIXME Mono: updates don't apply in custom ALCs
-    //var alc = new TestALC(subdir);
-    var alc = System.Runtime.Loader.AssemblyLoadContext.Default;
-
-    var assemblies = Directory.GetFiles(subdir, "*.dll");
-    foreach (var assembly in assemblies)
+    internal class Program
     {
-        var asm = alc.LoadFromAssemblyPath(assembly);
-        var type = asm.GetType("HotReloadTest", throwOnError: false);
-        if (type == null)
-            continue;
-        var mi = type.GetMethod("Run", BindingFlags.Static | BindingFlags.Public);
-        if (mi == null)
-            continue;
-        Console.WriteLine($"Running {asm.GetName().Name}");
-        var passed = false;
-        try
-        {
-            mi.Invoke(null, null);
-            passed = true;
-        }
-        catch (Exception e)
-        {
-            Console.WriteLine(e);
-        }
-        if (passed)
-            Console.WriteLine($"Passed {asm.GetName().Name}");
-    }
-}
-
-return 0;
-
-class TestALC : System.Runtime.Loader.AssemblyLoadContext
-=======
-namespace HelloWorld
->>>>>>> 22b4f190
-{
-    System.Runtime.Loader.AssemblyDependencyResolver _resolver;
-    public TestALC(string basedir) : base(false)
-    {
-<<<<<<< HEAD
-        _resolver = new System.Runtime.Loader.AssemblyDependencyResolver(basedir);
-
-    }
-    protected override Assembly? Load(AssemblyName assemblyName)
-    {
-        string? assemblyPath = _resolver.ResolveAssemblyToPath(assemblyName);
-        if (assemblyPath != null)
-        {
-            return LoadFromAssemblyPath(assemblyPath);
-=======
         private static void Main(string[] args)
         {
             bool isMono = typeof(object).Assembly.GetType("Mono.RuntimeStructs") != null;
@@ -81,9 +14,6 @@
             Console.WriteLine(typeof(object).Assembly.FullName);
             Console.WriteLine(System.Reflection.Assembly.GetEntryAssembly ());
             Console.WriteLine(System.Runtime.InteropServices.RuntimeInformation.FrameworkDescription);
->>>>>>> 22b4f190
         }
-
-        return null;
     }
 }