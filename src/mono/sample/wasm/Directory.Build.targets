--- conflicted
+++ resolved
@@ -37,20 +37,11 @@
       <_ScriptExt Condition="'$(OS)' == 'Windows_NT'">.cmd</_ScriptExt>
       <_ScriptExt Condition="'$(OS)' != 'Windows_NT'">.sh</_ScriptExt>
       <_Dotnet>$(RepoRoot)dotnet$(_ScriptExt)</_Dotnet>
-<<<<<<< HEAD
-      <_AOTFlag Condition="'$(RunAOTCompilation)' != ''">/p:RunAOTCompilation=$(RunAOTCompilation)</_AOTFlag>
-      <_WasmEnableThreadsFlag Condition="'$(WasmEnableThreads)' != ''">/p:WasmEnableThreads=$(WasmEnableThreads)</_WasmEnableThreadsFlag>
-=======
->>>>>>> 3aa1ec5b
       <_SampleProject Condition="'$(_SampleProject)' == ''">$(MSBuildProjectFile)</_SampleProject>
       <_SampleAssembly Condition="'$(_SampleAssembly)' == ''">$(TargetFileName)</_SampleAssembly>
     </PropertyGroup>
-<<<<<<< HEAD
-    <Exec Command="$(_Dotnet) publish -bl:publish-browser.binlog /p:Configuration=$(Configuration) /p:TargetArchitecture=wasm /p:TargetOS=browser $(_AOTFlag) $(_WasmEnableThreadsFlag) $(_SampleProject) $(BuildAdditionalArgs)" />
-=======
     <ItemGroup>
       <NestedBuildProperty Include="RunAOTCompilation" />
-      <NestedBuildProperty Include="HybridGlobalization" />
       <NestedBuildProperty Include="InvariantGlobalization" />
       <NestedBuildProperty Include="UsingNativeAOT" />
       <NestedBuildProperty Include="WasmEnableThreads" />
@@ -58,7 +49,6 @@
       <NestedBuildPropertyValue Include="/p:%(NestedBuildProperty.Identity)=$(%(NestedBuildProperty.Identity))" Condition="'$(%(NestedBuildProperty.Identity))' != '%(NestedBuildProperty.DefaultValue)'" />
     </ItemGroup>
     <Exec Command="$(_Dotnet) publish -bl:publish-browser.binlog /p:Configuration=$(Configuration) /p:TargetArchitecture=wasm /p:TargetOS=browser @(NestedBuildPropertyValue, ' ') $(_SampleProject) $(BuildAdditionalArgs)" />
->>>>>>> 3aa1ec5b
   </Target>
   <Target Name="_ComputeMainJSFileName">
     <Error Condition="'$(WasmMainJSPath)' == ''" Text="%24(WasmMainJSPath) property needs to be set" />
