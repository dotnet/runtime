--- conflicted
+++ resolved
@@ -29,11 +29,7 @@
 }
 let enableProfiler = false
 try {
-<<<<<<< HEAD
-    const { MONO, INTERNAL, getAssemblyExports: getAssemblyExports } = await createDotnetRuntime({
-=======
-    const { BINDING, INTERNAL } = await createDotnetRuntime(({ MONO }) => ({
->>>>>>> ced3d927
+    const { INTERNAL, getAssemblyExports: getAssemblyExports } = await createDotnetRuntime({
         configSrc: "./mono-config.json",
         disableDotnet6Compatibility: true,
         onConfigLoaded: (config) => {
