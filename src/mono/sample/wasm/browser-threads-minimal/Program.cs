--- conflicted
+++ resolved
@@ -115,15 +115,13 @@
             });
         }
 
-<<<<<<< HEAD
         const string fetchhelper = "../fetchhelper.js";
-=======
+        
         [JSExport]
         internal static void StopTimerFromWorker()
         {
             _timerDone = true;
         }
->>>>>>> 6df68007
 
         [JSExport]
         public static async Task TestCallSetTimeoutOnWorker()
