--- conflicted
+++ resolved
@@ -7,19 +7,14 @@
 
 
 try {
-<<<<<<< HEAD
     const resolveUrl = (relativeUrl) => (new URL(relativeUrl, window.location.href)).toString()
 
     const { getAssemblyExports, runMain } = await dotnet
-        .withEnvironmentVariable("MONO_LOG_LEVEL", "debug")
-=======
-    const { setModuleImports, getAssemblyExports, runMain } = await dotnet
         //.withEnvironmentVariable("MONO_LOG_LEVEL", "debug")
         .withDiagnosticTracing(true)
         .withConfig({
             pthreadPoolSize: 6,
         })
->>>>>>> 6df68007
         .withElementOnExit()
         .withExitCodeLogging()
         .create();
