--- conflicted
+++ resolved
@@ -26,11 +26,7 @@
     console.log("smoke: running FetchBackground(blurst.txt)");
     let s = await exports.Sample.Test.FetchBackground("./blurst.txt");
     console.log("smoke: FetchBackground(blurst.txt) done");
-<<<<<<< HEAD
-    if (s !== "It was the best of times, it was the blurst of times.\n") {
-=======
     if (!s.startsWith("It was the best of times, it was the blurst of times.")) {
->>>>>>> abb23126
         const msg = `Unexpected FetchBackground result ${s}`;
         document.getElementById("out").innerHTML = msg;
         throw new Error(msg);
