DOTNET=$(TOP)/dotnet.sh

ifeq ($(V),)
DOTNET_Q_ARGS=--nologo -v:q -consoleloggerparameters:NoSummary
else
DOTNET_Q_ARGS=--nologo
endif

CONFIG?=Release

WASM_DEFAULT_BUILD_ARGS?=/p:TargetArchitecture=wasm /p:TargetOS=Browser /p:Configuration=$(CONFIG)

all: build

build:
	EMSDK_PATH=$(realpath $(TOP)/src/mono/wasm/emsdk) $(DOTNET) publish $(DOTNET_Q_ARGS) $(WASM_DEFAULT_BUILD_ARGS) $(MSBUILD_ARGS) $(PROJECT_NAME)

clean:
	rm -rf bin $(TOP)/artifacts/obj/mono/$(PROJECT_NAME:%.csproj=%)

run-browser:
	if ! $(DOTNET) tool list --global | grep dotnet-serve; then \
		echo "The tool dotnet-serve could not be found. Install with: $(DOTNET) tool install --global dotnet-serve"; \
		exit 1; \
	else  \
<<<<<<< HEAD
		$(DOTNET) serve --directory ./bin/$(CONFIG)/AppBundle -p 8000; \
=======
		$(DOTNET) serve -d:bin/$(CONFIG)/AppBundle -p:8000; \
>>>>>>> 85fde053
	fi

run-console:
	cd bin/$(CONFIG)/AppBundle && ~/.jsvu/v8 --expose_wasm runtime.js -- $(DOTNET_MONO_LOG_LEVEL) --run Wasm.Console.Sample.dll<|MERGE_RESOLUTION|>--- conflicted
+++ resolved
@@ -23,11 +23,7 @@
 		echo "The tool dotnet-serve could not be found. Install with: $(DOTNET) tool install --global dotnet-serve"; \
 		exit 1; \
 	else  \
-<<<<<<< HEAD
-		$(DOTNET) serve --directory ./bin/$(CONFIG)/AppBundle -p 8000; \
-=======
 		$(DOTNET) serve -d:bin/$(CONFIG)/AppBundle -p:8000; \
->>>>>>> 85fde053
 	fi
 
 run-console:
