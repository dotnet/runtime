// Licensed to the .NET Foundation under one or more agreements.
// The .NET Foundation licenses this file to you under the MIT license.

var Module = { 

    config: null,

    preInit: async function() {
        Module.config = await MONO.mono_wasm_load_config("./mono-config.json");
    },

    // Called when the runtime is initialized and wasm is ready
    onRuntimeInitialized: function () {
<<<<<<< HEAD
        if (!Module.config || Module.config.error){
=======
        if (!Module.config || Module.config.error) {
>>>>>>> 89b39c50
            console.log("No config found");
            return;
        }

        Module.config.loaded_cb = function () {
            try {
                App.init ();
            } catch (error) {
                test_exit(1);
                throw (error);
            }
        };
        Module.config.fetch_file_cb = function (asset) {
            return fetch (asset, { credentials: 'same-origin' });
        }

        try
        {
            MONO.mono_load_runtime_and_bcl_args (Module.config);
        } catch (error) {
            test_exit(1);
            throw(error);
        }
    },
};<|MERGE_RESOLUTION|>--- conflicted
+++ resolved
@@ -11,11 +11,7 @@
 
     // Called when the runtime is initialized and wasm is ready
     onRuntimeInitialized: function () {
-<<<<<<< HEAD
-        if (!Module.config || Module.config.error){
-=======
         if (!Module.config || Module.config.error) {
->>>>>>> 89b39c50
             console.log("No config found");
             return;
         }
