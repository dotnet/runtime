<Project Sdk="Microsoft.NET.Sdk">
  <Import Project="..\DefaultBrowserSample.targets" />
<<<<<<< HEAD
  <PropertyGroup>
    <_SampleProject>Wasm.Browser.Sample.csproj</_SampleProject>
  </PropertyGroup>
  <ItemGroup>
    <WasmExtraFilesToDeploy Include="main.js" />
  </ItemGroup>
=======
>>>>>>> 120b7215
</Project><|MERGE_RESOLUTION|>--- conflicted
+++ resolved
@@ -1,12 +1,6 @@
 <Project Sdk="Microsoft.NET.Sdk">
   <Import Project="..\DefaultBrowserSample.targets" />
-<<<<<<< HEAD
-  <PropertyGroup>
-    <_SampleProject>Wasm.Browser.Sample.csproj</_SampleProject>
-  </PropertyGroup>
   <ItemGroup>
     <WasmExtraFilesToDeploy Include="main.js" />
   </ItemGroup>
-=======
->>>>>>> 120b7215
 </Project>