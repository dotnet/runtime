<Project Sdk="Microsoft.NET.Sdk">
  <PropertyGroup>
    <OutputType>Exe</OutputType>
    <OutputPath>bin</OutputPath>
    <IntermediateOutputPath>$(MSBuildThisFileDirectory)/obj/</IntermediateOutputPath>
    <TargetFramework>$(NetCoreAppCurrent)</TargetFramework>
    <TargetOS Condition="'$(TargetOS)' == ''">iossimulator</TargetOS>
    <DeployAndRun Condition="'$(DeployAndRun)' == ''">true</DeployAndRun>
    <RuntimeIdentifier>$(TargetOS)-$(TargetArchitecture)</RuntimeIdentifier>
    <AppName>HelloiOS</AppName>
    <DefineConstants Condition="'$(ArchiveTests)' == 'true'">$(DefineConstants);CI_TEST</DefineConstants>
    <UseNativeAOTRuntime Condition="'$(UseNativeAOTRuntime)' == ''">true</UseNativeAOTRuntime>
    <PublishDir Condition="'$(PublishDir)' == ''">$(MSBuildThisFileDirectory)/$(OutputPath)/publish</PublishDir>
    <NativeLib>static</NativeLib>
    <CustomNativeMain>true</CustomNativeMain>
    <_AotCompileTargetName>_AppleNativeAotCompile;</_AotCompileTargetName>
    <AppleGenerateAppBundle>true</AppleGenerateAppBundle>
    <RunAOTCompilation>false</RunAOTCompilation>
    <Optimized Condition="'$(Configuration)' == 'Release'">True</Optimized>
    <StripDebugSymbols Condition="'$(StripDebugSymbols)' == ''">false</StripDebugSymbols>
    <!-- Escape NativeAOT bundling targets -->
    <NativeCompilationDuringPublish>false</NativeCompilationDuringPublish>
    <IlcCompileDependsOn>Compile;ComputeIlcCompileInputs;SetupOSSpecificProps;PrepareForILLink</IlcCompileDependsOn>
    <ILCompilerTargetsPath>$([MSBuild]::NormalizePath('$(NativeAotTargetsPath)', 'Microsoft.DotNet.ILCompiler.SingleEntry.targets'))</ILCompilerTargetsPath>
  </PropertyGroup>

  <PropertyGroup Condition="'$(PublishAotUsingRuntimePack)' == 'true'">
    <PublishAot>true</PublishAot>
    <MSBuildWarningsAsErrors>$(MSBuildWarningsAsErrors);NU1603</MSBuildWarningsAsErrors>
    <UseLocalTargetingRuntimePack>false</UseLocalTargetingRuntimePack>
    <!-- <RestoreAdditionalProjectSources>$([MSBuild]::NormalizeDirectory('$(RepoRoot)', 'artifacts', 'packages', '$(CoreCLRConfiguration)', 'Shipping'))</RestoreAdditionalProjectSources> -->
  </PropertyGroup>

  <ItemGroup>
    <Compile Include="..\iOS\Program.cs" Link="Program.cs" />
    <DirectPInvoke Include="__Internal" />
  </ItemGroup>

  <UsingTask TaskName="AppleAppBuilderTask"
             AssemblyFile="$(AppleAppBuilderTasksAssemblyPath)" />

  <!-- Use locally built runtime and ilcompiler packages -->
  <Target Name="UpdateRuntimePackVersion" Condition="'$(PublishAotUsingRuntimePack)' == 'true'" BeforeTargets="ProcessFrameworkReferences">
    <ItemGroup>
      <KnownRuntimePack Condition="%(RuntimePackLabels) == 'NativeAOT'" LatestRuntimeFrameworkVersion="8.0.0-dev" />
      <KnownILCompilerPack Update="Microsoft.DotNet.ILCompiler">
        <ILCompilerPackVersion>8.0.0-dev</ILCompilerPackVersion>
      </KnownILCompilerPack>
    </ItemGroup>
  </Target>

  <!-- Run before ILC setup  -->
  <Target Name="ConfigureIlcPathsForiOSCrossCompilation" Condition="'$(PublishAotUsingRuntimePack)' != 'true'"
    BeforeTargets="SetupProperties">
      <PropertyGroup>
        <IlcPath>$([MSBuild]::NormalizeDirectory('$(RepoRoot)', 'artifacts', 'bin', 'coreclr', '$(HostOS).$(BuildArchitecture).$(CoreCLRConfiguration)', 'ilc'))</IlcPath>
        <IlcToolsPath>$(IlcPath)</IlcToolsPath>
        <IlcSdkPath>$(CoreCLRAotSdkDir)</IlcSdkPath>
        <IlcFrameworkPath>$(LibrariesAllBinArtifactsPath)</IlcFrameworkPath>
        <IlcFrameworkNativePath>$(LibrariesAllBinArtifactsPath)</IlcFrameworkNativePath>
    </PropertyGroup>
  </Target>

<<<<<<< HEAD
=======
  <Target Name="BuildAppBundle"
    AfterTargets="Build"
    DependsOnTargets="IlcCompile;CopyFilesToPublishDirectory">

    <PropertyGroup>
      <AppDir>$(MSBuildThisFileDirectory)$(PublishDir)\app</AppDir>
      <Optimized Condition="'$(Configuration)' == 'Release'">True</Optimized>
      <StripDebugSymbols Condition="'$(StripDebugSymbols)' == ''">false</StripDebugSymbols>
      <DevTeamProvisioning Condition="'$(TargetOS)' == 'maccatalyst' and '$(DevTeamProvisioning)' == ''">adhoc</DevTeamProvisioning>
      <EnableAppSandbox Condition="'$(TargetOS)' == 'maccatalyst' and '$(EnableAppSandbox)' == ''">false</EnableAppSandbox>
    </PropertyGroup>

    <ItemGroup>
      <_LinkerFlagsToDrop Include="@(NativeFramework->'-framework %(Identity)')" />
      <LinkerArg Remove="@(_LinkerFlagsToDrop)" />
      <ExtraLinkerArguments Include="@(LinkerArg)" />
      <_NativeDependencies Include="%(ManagedBinary.IlcOutputFile)" />
    </ItemGroup>

    <RemoveDir Directories="$(AppDir)" />

    <AppleAppBuilderTask
        UseNativeAOTRuntime="$(UseNativeAOTRuntime)"
        NativeDependencies="@(_NativeDependencies)"
        TargetOS="$(TargetOS)"
        Arch="$(TargetArchitecture)"
        ProjectName="$(AppName)"
        Assemblies="@(BundleAssemblies)"
        GenerateXcodeProject="True"
        BuildAppBundle="True"
        DevTeamProvisioning="$(DevTeamProvisioning)"
        OutputDirectory="$(AppDir)"
        Optimized="$(Optimized)"
        InvariantGlobalization="$(InvariantGlobalization)"
        EnableAppSandbox="$(EnableAppSandbox)"
        StripSymbolTable="$(StripDebugSymbols)"
        AppDir="$(MSBuildThisFileDirectory)$(PublishDir)" 
        ExtraLinkerArguments="@(ExtraLinkerArguments)" >
        <Output TaskParameter="AppBundlePath" PropertyName="AppBundlePath" />
        <Output TaskParameter="XcodeProjectPath" PropertyName="XcodeProjectPath" />
    </AppleAppBuilderTask>

    <Message Importance="High" Text="Xcode: $(XcodeProjectPath)"/>
    <Message Importance="High" Text="App:   $(AppBundlePath)"/>

  </Target>
>>>>>>> 0633ecfb

  <Target Name="RunAppBundle"
          AfterTargets="BuildAppBundle"
          Condition="'$(DeployAndRun)' == 'true' and '$(ArchiveTests)' != 'true'">
    <Exec Condition="'$(TargetOS)' == 'iossimulator'" Command="dotnet xharness apple run --app=$(AppBundlePath) --targets=ios-simulator-64 --output-directory=/tmp/out" />
    <Exec Condition="'$(TargetOS)' == 'ios'" Command="dotnet xharness apple run --app=$(AppBundlePath) --targets=ios-device --output-directory=/tmp/out" />
  </Target>

</Project><|MERGE_RESOLUTION|>--- conflicted
+++ resolved
@@ -61,56 +61,6 @@
     </PropertyGroup>
   </Target>
 
-<<<<<<< HEAD
-=======
-  <Target Name="BuildAppBundle"
-    AfterTargets="Build"
-    DependsOnTargets="IlcCompile;CopyFilesToPublishDirectory">
-
-    <PropertyGroup>
-      <AppDir>$(MSBuildThisFileDirectory)$(PublishDir)\app</AppDir>
-      <Optimized Condition="'$(Configuration)' == 'Release'">True</Optimized>
-      <StripDebugSymbols Condition="'$(StripDebugSymbols)' == ''">false</StripDebugSymbols>
-      <DevTeamProvisioning Condition="'$(TargetOS)' == 'maccatalyst' and '$(DevTeamProvisioning)' == ''">adhoc</DevTeamProvisioning>
-      <EnableAppSandbox Condition="'$(TargetOS)' == 'maccatalyst' and '$(EnableAppSandbox)' == ''">false</EnableAppSandbox>
-    </PropertyGroup>
-
-    <ItemGroup>
-      <_LinkerFlagsToDrop Include="@(NativeFramework->'-framework %(Identity)')" />
-      <LinkerArg Remove="@(_LinkerFlagsToDrop)" />
-      <ExtraLinkerArguments Include="@(LinkerArg)" />
-      <_NativeDependencies Include="%(ManagedBinary.IlcOutputFile)" />
-    </ItemGroup>
-
-    <RemoveDir Directories="$(AppDir)" />
-
-    <AppleAppBuilderTask
-        UseNativeAOTRuntime="$(UseNativeAOTRuntime)"
-        NativeDependencies="@(_NativeDependencies)"
-        TargetOS="$(TargetOS)"
-        Arch="$(TargetArchitecture)"
-        ProjectName="$(AppName)"
-        Assemblies="@(BundleAssemblies)"
-        GenerateXcodeProject="True"
-        BuildAppBundle="True"
-        DevTeamProvisioning="$(DevTeamProvisioning)"
-        OutputDirectory="$(AppDir)"
-        Optimized="$(Optimized)"
-        InvariantGlobalization="$(InvariantGlobalization)"
-        EnableAppSandbox="$(EnableAppSandbox)"
-        StripSymbolTable="$(StripDebugSymbols)"
-        AppDir="$(MSBuildThisFileDirectory)$(PublishDir)" 
-        ExtraLinkerArguments="@(ExtraLinkerArguments)" >
-        <Output TaskParameter="AppBundlePath" PropertyName="AppBundlePath" />
-        <Output TaskParameter="XcodeProjectPath" PropertyName="XcodeProjectPath" />
-    </AppleAppBuilderTask>
-
-    <Message Importance="High" Text="Xcode: $(XcodeProjectPath)"/>
-    <Message Importance="High" Text="App:   $(AppBundlePath)"/>
-
-  </Target>
->>>>>>> 0633ecfb
-
   <Target Name="RunAppBundle"
           AfterTargets="BuildAppBundle"
           Condition="'$(DeployAndRun)' == 'true' and '$(ArchiveTests)' != 'true'">
