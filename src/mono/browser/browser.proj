<Project Sdk="Microsoft.Build.NoTargets">

  <UsingTask TaskName="Microsoft.WebAssembly.Build.Tasks.RunWithEmSdkEnv" AssemblyFile="$(WasmAppBuilderTasksAssemblyPath)" />

  <PropertyGroup>
    <!-- FIXME: clean up the duplication with libraries Directory.Build.props -->
    <PackageRID>browser-wasm</PackageRID>
    <NativeBinDir>$([MSBuild]::NormalizeDirectory('$(ArtifactsBinDir)', 'native', '$(NetCoreAppCurrent)-$(TargetOS)-$(Configuration)-$(TargetArchitecture)'))</NativeBinDir>
    <!-- only use for files that are not configuration dependent -->
    <NativeGeneratedFilesDir>$([MSBuild]::NormalizeDirectory('$(ArtifactsBinDir)', 'native', 'generated'))</NativeGeneratedFilesDir>
  </PropertyGroup>

  <PropertyGroup>
    <PythonCmd Condition="'$(HostOS)' != 'windows'">python3</PythonCmd>
    <PythonCmd Condition="'$(HostOS)' == 'windows'">python</PythonCmd>
  </PropertyGroup>

  <PropertyGroup>
    <MonoDiagnosticsMock Condition="'$(MonoDiagnosticsMock)' == '' and '$(Configuration)' == 'Release'">false</MonoDiagnosticsMock>
    <MonoDiagnosticsMock Condition="'$(MonoDiagnosticsMock)' == '' and '$(Configuration)' == 'Debug'">true</MonoDiagnosticsMock>
  </PropertyGroup>

  <PropertyGroup>
    <ICULibDir Condition="'$(WasmEnableThreads)' != 'true'">$([MSBuild]::NormalizeDirectory('$(PkgMicrosoft_NETCore_Runtime_ICU_Transport)', 'runtimes', 'browser-wasm', 'native', 'lib'))</ICULibDir>
    <ICULibDir Condition="'$(WasmEnableThreads)' == 'true'">$([MSBuild]::NormalizeDirectory('$(PkgMicrosoft_NETCore_Runtime_ICU_Transport)', 'runtimes', 'browser-wasm-threads', 'native', 'lib'))</ICULibDir>
    <WasmEnableSIMD Condition="'$(WasmEnableSIMD)' == ''">true</WasmEnableSIMD>
    <WasmEnableExceptionHandling Condition="'$(WasmEnableExceptionHandling)' == ''">true</WasmEnableExceptionHandling>
    <WasmEnableJsInteropByValue Condition="'$(WasmEnableJsInteropByValue)' == '' and '$(WasmEnableThreads)' == 'true'">true</WasmEnableJsInteropByValue>
    <WasmEnableJsInteropByValue Condition="'$(WasmEnableJsInteropByValue)' == ''">false</WasmEnableJsInteropByValue>
    <FilterSystemTimeZones Condition="'$(FilterSystemTimeZones)' == ''">false</FilterSystemTimeZones>
    <EmccCmd>emcc</EmccCmd>
    <WasmObjDir>$(ArtifactsObjDir)wasm</WasmObjDir>
    <_EmccDefaultsRspPath>$(NativeBinDir)src\emcc-default.rsp</_EmccDefaultsRspPath>
    <_EmccCompileRspPath>$(NativeBinDir)src\emcc-compile.rsp</_EmccCompileRspPath>
    <_EmccLinkRspPath>$(NativeBinDir)src\emcc-link.rsp</_EmccLinkRspPath>
    <EmSdkLLVMAr>$(EMSDK_PATH)\bin\llvm-ar</EmSdkLLVMAr>
    <EmSdkLLVMAr Condition="$([MSBuild]::IsOSPlatform('Windows'))">$(EmSdkLLVMAr).exe</EmSdkLLVMAr>
  </PropertyGroup>

  <Target Name="CheckEnv">
    <Error Condition="'$(TargetArchitecture)' != 'wasm'" Text="Expected TargetArchitecture==wasm, got '$(TargetArchitecture)'"/>
    <Error Condition="'$(TargetOS)' != 'browser'" Text="Expected TargetOS==browser, got '$(TargetOS)'"/>
    <Error Condition="'$(EMSDK_PATH)' == ''" Text="The EMSDK_PATH environment variable should be set pointing to the emscripten SDK root dir."/>
  </Target>

  <ItemGroup>
    <PackageReference Include="Microsoft.NETCore.Runtime.ICU.Transport" PrivateAssets="all" Version="$(MicrosoftNETCoreRuntimeICUTransportVersion)" GeneratePathProperty="true" />
    <PackageReference Include="System.Runtime.TimeZoneData" PrivateAssets="all" Version="$(SystemRuntimeTimeZoneDataVersion)" GeneratePathProperty="true" />
  </ItemGroup>

  <UsingTask TaskName="ManagedToNativeGenerator" AssemblyFile="$(WasmAppBuilderTasksAssemblyPath)" />
  <Target Name="GenerateManagedToNative" DependsOnTargets="CheckEnv;ResolveLibrariesFromLocalBuild">
    <PropertyGroup>
      <WasmPInvokeTablePath>$(WasmObjDir)\pinvoke-table.h</WasmPInvokeTablePath>
      <WasmInterpToNativeTablePath>$(WasmObjDir)\wasm_m2n_invoke.g.h</WasmInterpToNativeTablePath>
    </PropertyGroup>

    <ItemGroup>
      <WasmPInvokeModule Include="libSystem.Native" />
      <WasmPInvokeModule Include="libSystem.IO.Compression.Native" />
      <WasmPInvokeModule Include="libSystem.Globalization.Native" />
      <WasmPInvokeAssembly Include="@(LibrariesRuntimeFiles)" Condition="'%(Extension)' == '.dll' and '%(IsNative)' != 'true'" />
    </ItemGroup>

    <!-- Retrieve CoreLib's targetpath via GetTargetPath as it isn't binplaced yet. -->
    <MSBuild Projects="$(CoreLibProject)"
             Targets="GetTargetPath">
      <Output TaskParameter="TargetOutputs" ItemName="WasmPInvokeAssembly" />
    </MSBuild>

    <MakeDir Directories="$(WasmObjDir)" Condition="!Exists('$(WasmObjDir)')" />

    <ManagedToNativeGenerator
      Assemblies="@(WasmPInvokeAssembly)"
      PInvokeModules="@(WasmPInvokeModule)"
      PInvokeOutputPath="$(WasmPInvokeTablePath)"
      InterpToNativeOutputPath="$(WasmInterpToNativeTablePath)">
      <Output TaskParameter="FileWrites" ItemName="FileWrites" />
    </ManagedToNativeGenerator>
  </Target>

  <UsingTask TaskName="EmitBundleSourceFiles" AssemblyFile="$(MonoTargetsTasksAssemblyPath)" />
  <Target Name="GenerateTimezonesArchive" Returns="@(_WasmArchivedTimezones)" Condition="'$(InvariantTimezone)' != 'true'">
    <PropertyGroup>
      <_WasmTimezonesPath>$([MSBuild]::NormalizePath('$(PkgSystem_Runtime_TimeZoneData)', 'contentFiles', 'any', 'any', 'data'))</_WasmTimezonesPath>
      <_WasmTimezonesBundleSourceFile>wasm-bundled-timezones.c</_WasmTimezonesBundleSourceFile>
      <_WasmTimezonesBundleArchive>$(WasmObjDir)\wasm-bundled-timezones.a</_WasmTimezonesBundleArchive>
      <_WasmTimezonesSourcesRsp>$(WasmObjDir)\wasm-bundled-timezones-sources.rsp</_WasmTimezonesSourcesRsp>
      <_WasmTimezonesArchiveRsp>$(WasmObjDir)\wasm-bundled-timezones-archive.rsp</_WasmTimezonesArchiveRsp>
    </PropertyGroup>
    <ItemGroup>
      <_WasmTimezonesInternal Include="$(_WasmTimezonesPath)\**\*.*" WasmRole="Timezone"/>
    </ItemGroup>
    <ItemGroup>
      <_WasmTimezonesInternal Update="@(_WasmTimezonesInternal)">
        <RegisteredName>/usr/share/zoneinfo/$([MSBuild]::MakeRelative($(_WasmTimezonesPath), %(_WasmTimezonesInternal.Identity)).Replace('\','/'))</RegisteredName>
      </_WasmTimezonesInternal>
    </ItemGroup>
    <!-- TODO make this incremental compilation -->
    <EmitBundleSourceFiles
      FilesToBundle="@(_WasmTimezonesInternal)"
      BundleRegistrationFunctionName="mono_register_timezones_bundle"
      BundleFile="$(_WasmTimezonesBundleSourceFile)"
      OutputDirectory="$(WasmObjDir)">
      <Output TaskParameter="BundledResources" ItemName="BundledWasmTimezones" />
    </EmitBundleSourceFiles>

    <ItemGroup>
      <_WasmBundleTimezonesSources Include="$([MSBuild]::MakeRelative($(WasmObjDir), %(BundledWasmTimezones.DestinationFile)).Replace('\','/'))" />
      <_WasmBundleTimezonesSources Include="$(_WasmTimezonesBundleSourceFile)" />
    </ItemGroup>
    <WriteLinesToFile File="$(_WasmTimezonesSourcesRsp)"
      Overwrite="true"
      Lines="@(_WasmBundleTimezonesSources, ' ')"
      WriteOnlyWhenDifferent="true" />
    <RunWithEmSdkEnv Command="$(EmccCmd) -xc -c @$(_WasmTimezonesSourcesRsp)"
          WorkingDirectory="$(WasmObjDir)"
          EmSdkPath="$(EMSDK_PATH)"
          ConsoleToMsBuild="true"
          IgnoreStandardErrorWarningFormat="true">
    </RunWithEmSdkEnv>
    <ItemGroup>
      <WasmBundleTimezonesObjects Include="%(_WasmBundleTimezonesSources.Filename).o" />
    </ItemGroup>
    <WriteLinesToFile File="$(_WasmTimezonesArchiveRsp)"
      Overwrite="true"
      Lines="@(WasmBundleTimezonesObjects, ' ')"
      WriteOnlyWhenDifferent="true" />
    <RunWithEmSdkEnv Command="$(EmSdkLLVMAr) cs -r $(_WasmTimezonesBundleArchive) @$(_WasmTimezonesArchiveRsp)"
          EmSdkPath="$(EMSDK_PATH)"
          WorkingDirectory="$(WasmObjDir)"
          ConsoleToMsBuild="true"
          IgnoreStandardErrorWarningFormat="true">
    </RunWithEmSdkEnv>

    <ItemGroup>
      <_WasmArchivedTimezones Include="$(WasmObjDir)\wasm-bundled-timezones.a" />
    </ItemGroup>

    <!-- Clean up the bundle-objects dir - remove anything we no longer need -->
    <ItemGroup>
      <_WasmBundleTimezonesToDelete Include="$(_WasmIntermediateOutputPath)*.o" />
      <_WasmBundleTimezonesToDelete Include="$(_WasmIntermediateOutputPath)*.c" />
      <_WasmBundleTimezonesToDelete Remove="$(WasmObjDir)\$(_WasmTimezonesBundleSourceFile)" />
      <_WasmBundleTimezonesToDelete Remove="%(BundledWasmTimezones.DestinationFile)" />
      <_WasmBundleTimezonesToDelete Remove="$(WasmObjDir)\%(WasmBundleTimezonesObjects)" />
    </ItemGroup>
    <Delete Files="@(_WasmBundleTimezonesToDelete)" />
  </Target>

  <Target Name="GenerateEmccPropsAndRspFiles">

    <!-- Generate wasm-props.json -->

    <RunWithEmSdkEnv Command="$(EmccCmd) --version"
          ConsoleToMsBuild="true"
          EmSdkPath="$(EMSDK_PATH)"
          IgnoreStandardErrorWarningFormat="true">
      <Output TaskParameter="ConsoleOutput" ItemName="_VersionLines" />
    </RunWithEmSdkEnv>

    <!-- we want to get the first line from the output, which has the version.
         Rest of the lines are the license -->
    <ItemGroup>
      <_ReversedVersionLines Include="@(_VersionLines->Reverse())" />
    </ItemGroup>
    <PropertyGroup>
      <_EmccVersionRaw>%(_ReversedVersionLines.Identity)</_EmccVersionRaw>

      <_EmccVersionRegexPattern>^ *emcc \([^\)]+\) *([0-9\.]+).*\(([^\)]+)\)$</_EmccVersionRegexPattern>
      <_EmccVersion>$([System.Text.RegularExpressions.Regex]::Match($(_EmccVersionRaw), $(_EmccVersionRegexPattern)).Groups[1].Value)</_EmccVersion>
      <_EmccVersionHash>$([System.Text.RegularExpressions.Regex]::Match($(_EmccVersionRaw), $(_EmccVersionRegexPattern)).Groups[2].Value)</_EmccVersionHash>
    </PropertyGroup>

    <Error Text="Failed to parse emcc version, and hash from the full version string: '$(_EmccVersionRaw)'"
           Condition="'$(_EmccVersion)' == '' or '$(_EmccVersionHash)' == ''" />

    <ItemGroup>
      <EmccExportedRuntimeMethod Include="FS" />
      <EmccExportedRuntimeMethod Include="out" />
      <EmccExportedRuntimeMethod Include="err" />
      <EmccExportedRuntimeMethod Include="ccall" />
      <EmccExportedRuntimeMethod Include="cwrap" />
      <EmccExportedRuntimeMethod Include="setValue" />
      <EmccExportedRuntimeMethod Include="getValue" />
      <EmccExportedRuntimeMethod Include="UTF8ToString" />
      <EmccExportedRuntimeMethod Include="UTF8ArrayToString" />
      <EmccExportedRuntimeMethod Include="lengthBytesUTF8" />
      <EmccExportedRuntimeMethod Include="stringToUTF8Array" />
      <EmccExportedRuntimeMethod Include="FS_createPath" />
      <EmccExportedRuntimeMethod Include="FS_createDataFile" />
      <EmccExportedRuntimeMethod Include="removeRunDependency" />
      <EmccExportedRuntimeMethod Include="addRunDependency" />
      <EmccExportedRuntimeMethod Include="addFunction" />
      <EmccExportedRuntimeMethod Include="safeSetTimeout" />
      <EmccExportedRuntimeMethod Include="runtimeKeepalivePush" />
      <EmccExportedRuntimeMethod Include="runtimeKeepalivePop" />
      <EmccExportedRuntimeMethod Include="maybeExit" />
      <EmccExportedRuntimeMethod Include="abort" />

      <EmccExportedFunction Include="_free" />
      <EmccExportedFunction Include="_htons" />
      <EmccExportedFunction Include="_malloc" />
      <EmccExportedFunction Include="_sbrk" />
      <EmccExportedFunction Include="_memalign" />
      <EmccExportedFunction Include="_memset" />
      <EmccExportedFunction Include="_ntohs" />
      <EmccExportedFunction Include="stackAlloc" />
      <EmccExportedFunction Include="stackRestore" />
      <EmccExportedFunction Include="stackSave"  />
      <EmccExportedFunction Include="_emscripten_force_exit" />
    </ItemGroup>
    <!-- for the jiterpreter -->
    <ItemGroup>
      <EmccExportedRuntimeMethod Include="wasmExports" />

      <EmccExportedFunction Include="_fmod" />
      <EmccExportedFunction Include="_atan2" />
      <EmccExportedFunction Include="_fma" />
      <EmccExportedFunction Include="_pow" />
      <EmccExportedFunction Include="_fmodf" />
      <EmccExportedFunction Include="_atan2f" />
      <EmccExportedFunction Include="_fmaf" />
      <EmccExportedFunction Include="_powf" />

      <EmccExportedFunction Include="_asin" />
      <EmccExportedFunction Include="_asinh" />
      <EmccExportedFunction Include="_acos" />
      <EmccExportedFunction Include="_acosh" />
      <EmccExportedFunction Include="_atan" />
      <EmccExportedFunction Include="_atanh" />
      <EmccExportedFunction Include="_cbrt" />
      <EmccExportedFunction Include="_cos" />
      <EmccExportedFunction Include="_cosh" />
      <EmccExportedFunction Include="_exp" />
      <EmccExportedFunction Include="_log" />
      <EmccExportedFunction Include="_log2" />
      <EmccExportedFunction Include="_log10" />
      <EmccExportedFunction Include="_sin" />
      <EmccExportedFunction Include="_sinh" />
      <EmccExportedFunction Include="_tan" />
      <EmccExportedFunction Include="_tanh" />

      <EmccExportedFunction Include="_asinf" />
      <EmccExportedFunction Include="_asinhf" />
      <EmccExportedFunction Include="_acosf" />
      <EmccExportedFunction Include="_acoshf" />
      <EmccExportedFunction Include="_atanf" />
      <EmccExportedFunction Include="_atanhf" />
      <EmccExportedFunction Include="_cbrtf" />
      <EmccExportedFunction Include="_cosf" />
      <EmccExportedFunction Include="_coshf" />
      <EmccExportedFunction Include="_expf" />
      <EmccExportedFunction Include="_logf" />
      <EmccExportedFunction Include="_log2f" />
      <EmccExportedFunction Include="_log10f" />
      <EmccExportedFunction Include="_sinf" />
      <EmccExportedFunction Include="_sinhf" />
      <EmccExportedFunction Include="_tanf" />
      <EmccExportedFunction Include="_tanhf" />
    </ItemGroup>
    <ItemGroup Condition="'$(WasmEnableThreads)' == 'true'">
      <EmccExportedFunction Include="_emscripten_main_runtime_thread_id"  />
    </ItemGroup>
    <ItemGroup Condition="'$(WasmEnableThreads)' == 'true'">
      <EmccExportedFunction Include="_emscripten_main_runtime_thread_id"  />
    </ItemGroup>
    <PropertyGroup>
      <_EmccExportedLibraryFunction>"[@(EmccExportedLibraryFunction -> '%27%(Identity)%27', ',')]"</_EmccExportedLibraryFunction>
      <_EmccExportedRuntimeMethods>"[@(EmccExportedRuntimeMethod -> '%27%(Identity)%27', ',')]"</_EmccExportedRuntimeMethods>
      <_EmccExportedFunctions>@(EmccExportedFunction -> '%(Identity)',',')</_EmccExportedFunctions>
      <!-- reserve at least enough space to complete initializing sgen without growing the heap -->
      <EmccInitialHeapSize>33554432</EmccInitialHeapSize>
      <EmccStackSize>5MB</EmccStackSize>
    </PropertyGroup>
    <ItemGroup>
      <_EmccLinkFlags Include="-s INITIAL_MEMORY=$(EmccInitialHeapSize)" />
      <_EmccLinkFlags Include="-s STACK_SIZE=$(EmccStackSize)" />
      <_EmccCommonFlags Condition="'$(WasmEnableThreads)' == 'true'" Include="-s USE_PTHREADS=1" />
      <_EmccLinkFlags Condition="'$(WasmEnableThreads)' == 'true'" Include="-Wno-pthreads-mem-growth" />
      <_EmccLinkFlags Condition="'$(WasmEnableThreads)' == 'true'" Include="-s PTHREAD_POOL_SIZE=0" />
      <_EmccLinkFlags Condition="'$(WasmEnableThreads)' == 'true'" Include="-s PTHREAD_POOL_SIZE_STRICT=0" />
      <_EmccLinkFlags Include="-s ALLOW_MEMORY_GROWTH=1" />
      <!-- for jiterpreter -->
      <_EmccLinkFlags Include="-s ALLOW_TABLE_GROWTH=1" />
      <_EmccLinkFlags Include="-s NO_EXIT_RUNTIME=0" />
      <_EmccLinkFlags Include="-s FORCE_FILESYSTEM=1" />
      <_EmccLinkFlags Condition="'$(_EmccExportedLibraryFunction)' != ''" Include="-s DEFAULT_LIBRARY_FUNCS_TO_INCLUDE=$(_EmccExportedLibraryFunction)" />
      <_EmccLinkFlags Include="-s EXPORTED_RUNTIME_METHODS=$(_EmccExportedRuntimeMethods)" />
      <_EmccLinkFlags Include="-s EXPORTED_FUNCTIONS=$(_EmccExportedFunctions)" />
      <_EmccLinkFlags Include="--source-map-base http://example.com" />
      <_EmccLinkFlags Include="-s WASM_BIGINT=1" />
      <_EmccLinkFlags Include="-s EXPORT_NAME=&quot;'createDotnetRuntime'&quot;" />
      <_EmccLinkFlags Include="-s MODULARIZE=1" />

      <_EmccLinkFlags Include="-s ENVIRONMENT=&quot;web,webview,worker,node,shell&quot;" />
      <!-- remove -Wno-limited-postlink-optimizations once below issue is fixed
           active issue: https://github.com/emscripten-core/emscripten/pull/16727 -->
      <_EmccLinkFlags Include="-Wno-limited-postlink-optimizations"/>
    </ItemGroup>

    <ItemGroup Condition="'$(WasmEnableThreads)' == 'true'">
      <WasmOptConfigurationFlags Include="--enable-threads;--enable-bulk-memory;--enable-sign-ext" />

      <!-- workaround for https://github.com/emscripten-core/emscripten/issues/18034 -->
      <_EmccLinkFlags Include="-s TEXTDECODER=0"/>
    </ItemGroup>

    <ItemGroup Condition="'$(OS)' != 'Windows_NT'">
      <_EmccLinkFlags Include="--profiling-funcs" />
      <_EmccFlags Include="@(_EmccCommonFlags)" />
    </ItemGroup>

    <ItemGroup Condition="'$(OS)' == 'Windows_NT'">
      <_EmccFlags Include="@(_EmccCommonFlags)" />
    </ItemGroup>

    <PropertyGroup>
      <_EmccPropsJson>
<![CDATA[
{
  "items": {
    "EmccProperties": [
      { "identity": "RuntimeEmccVersion",     "value": "$(_EmccVersion)" },
      { "identity": "RuntimeEmccVersionRaw",  "value": "$(_EmccVersionRaw)" },
      { "identity": "RuntimeEmccVersionHash", "value": "$(_EmccVersionHash)" }
    ],
    "WasmOptConfigurationFlags": [@(WasmOptConfigurationFlags -> '%22%(Identity)%22', ',')],
    "EmccDefaultExportedFunctions": [@(EmccExportedFunction -> '%22%(Identity)%22', ',')],
    "EmccDefaultExportedRuntimeMethods": [@(EmccExportedRuntimeMethod -> '%22%(Identity)%22', ',')]
  }
}
]]>
      </_EmccPropsJson>
    </PropertyGroup>

    <WriteLinesToFile File="$(NativeBinDir)src\wasm-props.json"
                      Lines="$(_EmccPropsJson)"
                      Overwrite="true"
                      WriteOnlyWhenDifferent="true" />

    <WriteLinesToFile File="$(_EmccDefaultsRspPath)"
                      Lines="@(_EmccFlags)"
                      WriteOnlyWhenDifferent="true"
                      Overwrite="true" />
    <WriteLinesToFile File="$(_EmccCompileRspPath)"
                      Lines="@(_EmccCompileFlags)"
                      WriteOnlyWhenDifferent="true"
                      Overwrite="true" />
    <WriteLinesToFile File="$(_EmccLinkRspPath)"
                      Lines="@(_EmccLinkFlags)"
                      WriteOnlyWhenDifferent="true"
                      Overwrite="true" />
  </Target>

  <!-- This is a documented target that is invoked by developers in their innerloop work. -->
  <Target Name="BuildWasmRuntimes"
          AfterTargets="Build"
          DependsOnTargets="GenerateEmccPropsAndRspFiles;GenerateManagedToNative;GenerateTimezonesArchive;InstallNpmPackages;BuildWithRollup">

    <ItemGroup>
      <ICULibNativeFiles Include="$(ICULibDir)/libicuuc.a;
                                  $(ICULibDir)/libicui18n.a;
                                  $(ICULibDir)/libicudata.a;
                                  $(BrowserProjectRoot)runtime/hybrid-globalization/segmentation-rules.json" />
      <ICULibFiles Include="$(ICULibDir)/*.dat" />
    </ItemGroup>
    <PropertyGroup>
      <PInvokeTableFile>$(ArtifactsObjDir)wasm/pinvoke-table.h</PInvokeTableFile>
      <InterpToNativeTableFile>$(ArtifactsObjDir)wasm/wasm_m2n_invoke.g.h</InterpToNativeTableFile>

      <CMakeConfigurationEmccFlags Condition="'$(Configuration)' == 'Debug'">-g -Os -DDEBUG=1 -DENABLE_AOT_PROFILER=1 -DENABLE_BROWSER_PROFILER=1</CMakeConfigurationEmccFlags>
      <CMakeConfigurationEmccFlags Condition="'$(Configuration)' == 'Release'">-Oz -DENABLE_BROWSER_PROFILER=1</CMakeConfigurationEmccFlags>

      <CMakeConfigurationLinkFlags Condition="'$(Configuration)' == 'Debug'"  >$(CMakeConfigurationEmccFlags) -s ASSERTIONS=1 </CMakeConfigurationLinkFlags>
      <CMakeConfigurationLinkFlags Condition="'$(Configuration)' == 'Release'">-O2</CMakeConfigurationLinkFlags>

      <!-- -lexports.js has the magical property of disabling minification of export names -->
      <CMakeConfigurationLinkFlags>$(CMakeConfigurationLinkFlags) -s EXPORT_ES6=1 -lexports.js</CMakeConfigurationLinkFlags>
      <CMakeConfigurationLinkFlags Condition="'$(WasmEnableSIMD)' == 'true'">$(CMakeConfigurationLinkFlags) -msimd128</CMakeConfigurationLinkFlags>
      <CMakeConfigurationLinkFlags Condition="'$(WasmEnableThreads)' == 'true'">$(CMakeConfigurationLinkFlags) -Wno-pthreads-mem-growth</CMakeConfigurationLinkFlags>
      <CMakeConfigurationLinkFlags                                            >$(CMakeConfigurationLinkFlags) --emit-symbol-map</CMakeConfigurationLinkFlags>

      <CMakeConfigurationEmsdkPath Condition="'$(Configuration)' == 'Release'"> -DEMSDK_PATH=&quot;$(EMSDK_PATH.TrimEnd('\/').Replace('\','/'))&quot;</CMakeConfigurationEmsdkPath>

      <CMakeBuildRuntimeConfigureCmd>emcmake cmake $(MSBuildThisFileDirectory)runtime</CMakeBuildRuntimeConfigureCmd>
      <CMakeBuildRuntimeConfigureCmd>$(CMakeBuildRuntimeConfigureCmd) -DCMAKE_BUILD_TYPE=$(Configuration)</CMakeBuildRuntimeConfigureCmd>
      <CMakeBuildRuntimeConfigureCmd>$(CMakeBuildRuntimeConfigureCmd) -DCONFIGURATION_EMCC_FLAGS=&quot;$(CMakeConfigurationEmccFlags)&quot;</CMakeBuildRuntimeConfigureCmd>
      <CMakeBuildRuntimeConfigureCmd>$(CMakeBuildRuntimeConfigureCmd) -DCONFIGURATION_LINK_FLAGS=&quot;$(CMakeConfigurationLinkFlags)&quot;</CMakeBuildRuntimeConfigureCmd>
      <CMakeBuildRuntimeConfigureCmd>$(CMakeBuildRuntimeConfigureCmd) -DCONFIGURATION_WASM_OPT_FLAGS=&quot;@(WasmOptConfigurationFlags, ';')&quot;</CMakeBuildRuntimeConfigureCmd>
      <CMakeBuildRuntimeConfigureCmd>$(CMakeBuildRuntimeConfigureCmd) -DMONO_INCLUDES=&quot;$(MonoArtifactsPath)include/mono-2.0&quot;</CMakeBuildRuntimeConfigureCmd>
      <CMakeBuildRuntimeConfigureCmd>$(CMakeBuildRuntimeConfigureCmd) -DMONO_OBJ_INCLUDES=&quot;$(MonoObjDir.TrimEnd('\/').Replace('\','/'))&quot;</CMakeBuildRuntimeConfigureCmd>
      <CMakeBuildRuntimeConfigureCmd>$(CMakeBuildRuntimeConfigureCmd) -DICU_LIB_DIR=&quot;$(ICULibDir.TrimEnd('\/').Replace('\','/'))&quot;</CMakeBuildRuntimeConfigureCmd>
      <CMakeBuildRuntimeConfigureCmd>$(CMakeBuildRuntimeConfigureCmd) -DMONO_ARTIFACTS_DIR=&quot;$(MonoArtifactsPath.TrimEnd('\/').Replace('\','/'))&quot;</CMakeBuildRuntimeConfigureCmd>
      <CMakeBuildRuntimeConfigureCmd>$(CMakeBuildRuntimeConfigureCmd) -DNATIVE_BIN_DIR=&quot;$(NativeBinDir.TrimEnd('\/').Replace('\','/'))&quot;</CMakeBuildRuntimeConfigureCmd>
      <CMakeBuildRuntimeConfigureCmd Condition="'$(WasmEnableSIMD)' == 'true'">$(CMakeBuildRuntimeConfigureCmd) -DCONFIGURATION_COMPILE_OPTIONS=&quot;-msimd128&quot; -DCONFIGURATION_INTERPSIMDTABLES_LIB=&quot;simd&quot;</CMakeBuildRuntimeConfigureCmd>
      <CMakeBuildRuntimeConfigureCmd Condition="'$(WasmEnableSIMD)' != 'true'">$(CMakeBuildRuntimeConfigureCmd) -DCONFIGURATION_INTERPSIMDTABLES_LIB=&quot;nosimd&quot;</CMakeBuildRuntimeConfigureCmd>
      <CMakeBuildRuntimeConfigureCmd Condition="'$(WasmEnableThreads)' == 'true'">$(CMakeBuildRuntimeConfigureCmd) -DDISABLE_THREADS=0</CMakeBuildRuntimeConfigureCmd>
      <CMakeBuildRuntimeConfigureCmd Condition="'$(WasmEnableJsInteropByValue)' == 'true'">$(CMakeBuildRuntimeConfigureCmd) -DENABLE_JS_INTEROP_BY_VALUE=1</CMakeBuildRuntimeConfigureCmd>
      <CMakeBuildRuntimeConfigureCmd>$(CMakeBuildRuntimeConfigureCmd) $(CMakeConfigurationEmsdkPath)</CMakeBuildRuntimeConfigureCmd>

      <CMakeBuildRuntimeConfigureCmd Condition="'$(OS)' == 'Windows_NT'">call &quot;$(RepositoryEngineeringDir)native\init-vs-env.cmd&quot; &amp;&amp; call &quot;$([MSBuild]::NormalizePath('$(EMSDK_PATH)', 'emsdk_env.cmd'))&quot; &amp;&amp; $(CMakeBuildRuntimeConfigureCmd)</CMakeBuildRuntimeConfigureCmd>
      <CMakeBuildRuntimeConfigureCmd Condition="'$(OS)' != 'Windows_NT'">bash -c 'source $(EMSDK_PATH)/emsdk_env.sh 2>&amp;1 &amp;&amp; $(CMakeBuildRuntimeConfigureCmd)'</CMakeBuildRuntimeConfigureCmd>

      <CMakeOptions Condition="'$(MonoVerboseBuild)' != ''">-v</CMakeOptions>
      <CMakeBuildRuntimeCmd>cmake --build . --config $(Configuration) $(CmakeOptions)</CMakeBuildRuntimeCmd>
      <CMakeBuildRuntimeCmd Condition="'$(OS)' == 'Windows_NT'">call &quot;$(RepositoryEngineeringDir)native\init-vs-env.cmd&quot; &amp;&amp; call &quot;$([MSBuild]::NormalizePath('$(EMSDK_PATH)', 'emsdk_env.cmd'))&quot; &amp;&amp; $(CMakeBuildRuntimeCmd)</CMakeBuildRuntimeCmd>
      <CMakeBuildRuntimeCmd Condition="'$(OS)' != 'Windows_NT'">bash -c 'source $(EMSDK_PATH)/emsdk_env.sh 2>&amp;1 &amp;&amp;  $(CMakeBuildRuntimeCmd)'</CMakeBuildRuntimeCmd>
    </PropertyGroup>
    <ItemGroup>
      <_CmakeEnvironmentVariable Include="ENABLE_JS_INTEROP_BY_VALUE=1" Condition="'$(WasmEnableJsInteropByValue)' != 'false'"/>
      <_CmakeEnvironmentVariable Include="ENABLE_JS_INTEROP_BY_VALUE=0" Condition="'$(WasmEnableJsInteropByValue)' == 'false'"/>
      <_CmakeEnvironmentVariable Include="WASM_ENABLE_SIMD=1" Condition="'$(WasmEnableSIMD)' != 'false'" />
      <_CmakeEnvironmentVariable Include="WASM_ENABLE_SIMD=0" Condition="'$(WasmEnableSIMD)' == 'false'" />
      <_CmakeEnvironmentVariable Include="WASM_ENABLE_EH=1" Condition="'$(WasmEnableExceptionHandling)' != 'false'" />
      <_CmakeEnvironmentVariable Include="WASM_ENABLE_EH=0" Condition="'$(WasmEnableExceptionHandling)' == 'false'" />
      <_CmakeEnvironmentVariable Include="RUN_AOT_COMPILATION=1" Condition="'$(RunAOTCompilation)' == 'true'" />
      <_CmakeEnvironmentVariable Include="RUN_AOT_COMPILATION=0" Condition="'$(RunAOTCompilation)' != 'true'" />
    </ItemGroup>

    <Copy SourceFiles="$(PInvokeTableFile)"
          DestinationFolder="$(MonoObjDir)"
          SkipUnchangedFiles="true" />

    <Copy SourceFiles="$(InterpToNativeTableFile)"
          DestinationFolder="$(MonoObjDir)"
          SkipUnchangedFiles="true" />

    <Copy SourceFiles="runtime/runtime.h;
                       runtime/runtime.c;
                       runtime/driver.c;
                       runtime/pinvoke.c;
                       runtime/corebindings.c;"
          DestinationFolder="$(NativeBinDir)src"
          SkipUnchangedFiles="true" />

    <Copy SourceFiles="runtime/es6/dotnet.es6.pre.js;
                       runtime/es6/dotnet.es6.lib.js;
                       runtime/es6/dotnet.es6.extpost.js;"
          DestinationFolder="$(NativeBinDir)src/es6"
          SkipUnchangedFiles="true" />

    <ReadLinesFromFile File="$(WasmObjDir)/exports-linker.js">
      <Output TaskParameter="Lines" ItemName="_WasmImportedMethodNames" />
    </ReadLinesFromFile>
    <!-- append at the end of dotnet.es6.lib.js -->
    <WriteLinesToFile File="$(NativeBinDir)src/es6/dotnet.es6.lib.js"
                      Lines="@(_WasmImportedMethodNames)"
                      Overwrite="false" />

    <Copy SourceFiles="runtime\runtime.h;runtime\pinvoke.h;runtime\gc-common.h"
          DestinationFolder="$(NativeBinDir)include\wasm"
          SkipUnchangedFiles="true" />

    <Copy SourceFiles="@(ICULibFiles);
                       @(ICULibNativeFiles);
                       @(_WasmArchivedTimezones);"
          DestinationFolder="$(NativeBinDir)"
          SkipUnchangedFiles="true" />

    <Exec Command="$(CMakeBuildRuntimeConfigureCmd)" WorkingDirectory="$(NativeBinDir)"
          EnvironmentVariables="@(_CmakeEnvironmentVariable)" />
    <Exec Command="$(CMakeBuildRuntimeCmd)"  WorkingDirectory="$(NativeBinDir)"
          EnvironmentVariables="@(_CmakeEnvironmentVariable)" />

    <ItemGroup>
      <IcuDataFiles Include="$(NativeBinDir)*.dat" />
      <WasmSrcFiles Include="$(NativeBinDir)src\*.c;
                             $(NativeBinDir)src\*.js;
                             $(_EmccDefaultsRspPath);
                             $(_EmccCompileRspPath);
                             $(_EmccLinkRspPath);
                             $(NativeBinDir)src\wasm-props.json" />
      <WasmSrcFilesEs6 Include="$(NativeBinDir)src\es6\*.js;" />
      <WasmHeaderFiles Include="$(NativeBinDir)include\wasm\*.h" />
    </ItemGroup>

    <Copy SourceFiles="$(NativeBinDir)dotnet.js;
                       $(NativeBinDir)dotnet.js.map;
                       $(NativeBinDir)dotnet.runtime.js;
                       $(NativeBinDir)dotnet.runtime.js.map;
                       $(NativeBinDir)dotnet.native.js;
                       $(NativeBinDir)dotnet.d.ts;
                       $(NativeBinDir)package.json;
                       $(NativeBinDir)dotnet.native.wasm;
                       $(NativeBinDir)dotnet.globalization.js"
          DestinationFolder="$(MicrosoftNetCoreAppRuntimePackNativeDir)"
          SkipUnchangedFiles="true" />

    <Copy SourceFiles="$(NativeBinDir)dotnet.native.worker.mjs"
          DestinationFolder="$(MicrosoftNetCoreAppRuntimePackNativeDir)"
<<<<<<< HEAD
	  Condition="Exists('$(NativeBinDir)dotnet.native.worker.mjs')"
=======
	        Condition="Exists('$(NativeBinDir)dotnet.native.worker.js')"
>>>>>>> 992e027c
          SkipUnchangedFiles="true" />

    <Copy SourceFiles="$(NativeBinDir)dotnet.native.js.symbols"
          DestinationFolder="$(MicrosoftNetCoreAppRuntimePackNativeDir)"
          SkipUnchangedFiles="true" />

    <Copy SourceFiles="@(IcuDataFiles);@(ICULibNativeFiles);@(_WasmArchivedTimezones)"
          DestinationFolder="$(MicrosoftNetCoreAppRuntimePackNativeDir)"
          SkipUnchangedFiles="true" />

    <Copy SourceFiles="@(WasmSrcFiles)"
          DestinationFolder="$(MicrosoftNetCoreAppRuntimePackNativeDir)src"
          SkipUnchangedFiles="true" />

    <Copy SourceFiles="@(WasmSrcFilesEs6)"
          DestinationFolder="$(MicrosoftNetCoreAppRuntimePackNativeDir)src\es6"
          SkipUnchangedFiles="true" />

    <Copy SourceFiles="@(WasmHeaderFiles)"
          DestinationFolder="$(MicrosoftNetCoreAppRuntimePackNativeDir)include\wasm"
          SkipUnchangedFiles="true" />
  </Target>

  <Target Name="InstallNpmPackages"
          Inputs="$(BrowserProjectRoot)runtime/package.json"
          Outputs="$(BrowserProjectRoot)runtime/node_modules/.npm-stamp"
          >
    <!-- install typescript and rollup -->
    <RunWithEmSdkEnv Condition="'$(ContinuousIntegrationBuild)' == 'true'" Command="npm ci" EmSdkPath="$(EMSDK_PATH)" IgnoreStandardErrorWarningFormat="true" WorkingDirectory="$(BrowserProjectRoot)runtime/"/>
    <!-- npm install is faster on dev machine as it doesn't wipe node_modules folder -->
    <RunWithEmSdkEnv Condition="'$(ContinuousIntegrationBuild)' != 'true'" Command="npm install" EmSdkPath="$(EMSDK_PATH)" IgnoreStandardErrorWarningFormat="true" WorkingDirectory="$(BrowserProjectRoot)runtime/"/>

    <!-- Delete malformed package.json used for tests, it confuses Component Governance tooling -->
    <Delete Files="$(BrowserProjectRoot)runtime/node_modules/resolve/test/resolver/malformed_package_json/package.json" ContinueOnError="true" />

    <Touch Files="$(BrowserProjectRoot)runtime/node_modules/.npm-stamp" AlwaysCreate="true" />
  </Target>

  <ItemGroup>
    <_RollupInputs Include="$(BrowserProjectRoot)runtime/**/*.ts"
		   Exclude="$(BrowserProjectRoot)runtime/dotnet.d.ts;$(BrowserProjectRoot)runtime/diagnostics-mock.d.ts;$(BrowserProjectRoot)runtime/node_modules/**/*.ts" />
    <_RollupInputs Include="$(BrowserProjectRoot)runtime/**/tsconfig.*"
		   Exclude="$(BrowserProjectRoot)runtime/node_modules/**/tsconfig.*" />
    <_RollupInputs Include="$(BrowserProjectRoot)runtime/workers/**/*.js"/>
    <_RollupInputs Include="$(BrowserProjectRoot)runtimetypes/*.d.ts"/>
    <_RollupInputs Include="$(BrowserProjectRoot)runtime/*.json"/>
    <_RollupInputs Include="$(BrowserProjectRoot)runtime/*.js"/>
  </ItemGroup>

  <Target Name="SetMonoRollupEnvironment" DependsOnTargets="GetProductVersions">
    <ItemGroup>
      <_MonoRollupEnvironmentVariable Include="Configuration:$(Configuration)" />
      <_MonoRollupEnvironmentVariable Include="NativeBinDir:$(NativeBinDir)" />
      <_MonoRollupEnvironmentVariable Include="WasmObjDir:$(WasmObjDir)" />
      <_MonoRollupEnvironmentVariable Include="ProductVersion:$(ProductVersion)" />
      <_MonoRollupEnvironmentVariable Include="WasmEnableThreads:$(WasmEnableThreads)" />
      <_MonoRollupEnvironmentVariable Include="WASM_ENABLE_SIMD:1" Condition="'$(WasmEnableSIMD)' != 'false'" />
      <_MonoRollupEnvironmentVariable Include="WASM_ENABLE_SIMD:0" Condition="'$(WasmEnableSIMD)' == 'false'" />
      <_MonoRollupEnvironmentVariable Include="WASM_ENABLE_EH:1" Condition="'$(WasmEnableExceptionHandling)' != 'false'" />
      <_MonoRollupEnvironmentVariable Include="WASM_ENABLE_EH:0" Condition="'$(WasmEnableExceptionHandling)' == 'false'" />
      <_MonoRollupEnvironmentVariable Include="ENABLE_JS_INTEROP_BY_VALUE:1" Condition="'$(WasmEnableJsInteropByValue)' == 'true'" />
      <_MonoRollupEnvironmentVariable Include="ENABLE_JS_INTEROP_BY_VALUE:0" Condition="'$(WasmEnableJsInteropByValue)' != 'true'" />
      <_MonoRollupEnvironmentVariable Include="MonoDiagnosticsMock:$(MonoDiagnosticsMock)" />
      <_MonoRollupEnvironmentVariable Include="ContinuousIntegrationBuild:$(ContinuousIntegrationBuild)" />
    </ItemGroup>

    <PropertyGroup>
      <MonoRollupEnvironment>@(_MonoRollupEnvironmentVariable, ',')</MonoRollupEnvironment>
    </PropertyGroup>

    <PropertyGroup>
      <_RollupEnvIntermediateFile>$(WasmObjDir)\.rollup.env</_RollupEnvIntermediateFile>
    </PropertyGroup>
  </Target>

  <Target Name="WriteRollupEnvToFile" DependsOnTargets="SetMonoRollupEnvironment">
    <!-- the purpose of this file is to be an input to the BuildWithRollup target.  That way if any
         of the environment values change, we will do a new rollup build.  For example if the
         `WasmEnableThreads` property is changed between builds by a developer. -->
    <WriteLinesToFile File="$(_RollupEnvIntermediateFile)"
		      Lines="$(MonoRollupEnvironment)"
		      WriteOnlyWhenDifferent="true"
		      Overwrite="true" />
  </Target>

  <Target Name="GenerateMintopsTS"
          Inputs="$(MonoProjectRoot)wasm\runtime\genmintops.py;$(MonoProjectRoot)mono\mini\interp\mintops.def;$(MonoProjectRoot)mono\mini\interp\interp-simd-intrins.def"
          Outputs="$(NativeGeneratedFilesDir)mintops.ts">
      <Exec Command="$(PythonCmd) $(BrowserProjectRoot)runtime/genmintops.py $(MonoProjectRoot)mono/mini/interp/mintops.def $(MonoProjectRoot)mono/mini/interp/interp-simd-intrins.def $(NativeGeneratedFilesDir)mintops.ts" />
  </Target>

  <Target Name="BuildWithRollup"
          Inputs="@(_RollupInputs);$(_RollupEnvIntermediateFile);$(NativeGeneratedFilesDir)mintops.ts"
          Outputs="$(NativeBinDir).rollup-stamp"
	  DependsOnTargets="WriteRollupEnvToFile;GenerateMintopsTS"
          >
    <!-- code style check -->
    <RunWithEmSdkEnv Command="npm run lint" StandardOutputImportance="High" EmSdkPath="$(EMSDK_PATH)" WorkingDirectory="$(BrowserProjectRoot)runtime/"/>

    <!-- compile typescript -->
    <RunWithEmSdkEnv Command="npm run rollup -- --environment $(MonoRollupEnvironment)" EmSdkPath="$(EMSDK_PATH)" IgnoreStandardErrorWarningFormat="true" WorkingDirectory="$(BrowserProjectRoot)runtime/"/>

    <Copy SourceFiles="runtime/package.json;"
          DestinationFolder="$(NativeBinDir)"
          SkipUnchangedFiles="true" />

    <!-- set version -->
    <RunWithEmSdkEnv Command="npm version $(PackageVersion)" EmSdkPath="$(EMSDK_PATH)" WorkingDirectory="$(NativeBinDir)"/>

    <Touch Files="$(NativeBinDir).rollup-stamp" AlwaysCreate="true" />
  </Target>
</Project><|MERGE_RESOLUTION|>--- conflicted
+++ resolved
@@ -489,11 +489,7 @@
 
     <Copy SourceFiles="$(NativeBinDir)dotnet.native.worker.mjs"
           DestinationFolder="$(MicrosoftNetCoreAppRuntimePackNativeDir)"
-<<<<<<< HEAD
-	  Condition="Exists('$(NativeBinDir)dotnet.native.worker.mjs')"
-=======
-	        Condition="Exists('$(NativeBinDir)dotnet.native.worker.js')"
->>>>>>> 992e027c
+	        Condition="Exists('$(NativeBinDir)dotnet.native.worker.mjs')"
           SkipUnchangedFiles="true" />
 
     <Copy SourceFiles="$(NativeBinDir)dotnet.native.js.symbols"
