--- conflicted
+++ resolved
@@ -1,23 +1,8 @@
 // Licensed to the .NET Foundation under one or more agreements.
 // The .NET Foundation licenses this file to you under the MIT license.
 
-<<<<<<< HEAD
 import WasmEnableThreads from "consts:wasmEnableThreads";
-import type { pthreadPtr } from "../shared/types";
-import type { PThreadInfo, MonoThreadMessage } from "../shared";
-
-/// Identification of the current thread executing on a worker
-export interface PThreadSelf extends PThreadInfo {
-    readonly pthreadId: pthreadPtr;
-    readonly portToBrowser: MessagePort;
-    readonly isBrowserThread: boolean;
-    postMessageToBrowser: <T extends MonoThreadMessage>(message: T, transfer?: Transferable[]) => void;
-    addEventListenerFromBrowser: (listener: <T extends MonoThreadMessage>(event: MessageEvent<T>) => void) => void;
-}
-=======
-import MonoWasmThreads from "consts:monoWasmThreads";
 import { PThreadSelf } from "./index";
->>>>>>> f5453680
 
 export const dotnetPthreadCreated = "dotnet:pthread:created" as const;
 export const dotnetPthreadAttached = "dotnet:pthread:attached" as const;
