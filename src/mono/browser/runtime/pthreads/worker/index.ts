// Licensed to the .NET Foundation under one or more agreements.
// The .NET Foundation licenses this file to you under the MIT license.

/// <reference lib="webworker" />

import WasmEnableThreads from "consts:wasmEnableThreads";

import { ENVIRONMENT_IS_PTHREAD, mono_assert } from "../../globals";
import { mono_wasm_pthread_ptr, postMessageToMain, update_thread_info } from "../shared";
import { PThreadInfo } from "../shared/types";
import { WorkerToMainMessageType, is_nullish } from "../../types/internal";
import { MonoThreadMessage } from "../shared";
import {
    makeWorkerThreadEvent,
    dotnetPthreadCreated,
    dotnetPthreadAttached,
    WorkerThreadEventTarget
} from "./events";
import { postRunWorker, preRunWorker } from "../../startup";
import { mono_log_debug } from "../../logging";
import { CharPtr } from "../../types/emscripten";
import { utf8ToString } from "../../strings";

// re-export some of the events types
export {
    WorkerThreadEventMap,
    dotnetPthreadAttached,
    dotnetPthreadCreated,
    WorkerThreadEvent,
    WorkerThreadEventTarget,
} from "./events";

/// Identification of the current thread executing on a worker
export interface PThreadSelf {
    info: PThreadInfo;
    portToBrowser: MessagePort;
    postMessageToBrowser: <T extends MonoThreadMessage>(message: T, transfer?: Transferable[]) => void;
    addEventListenerFromBrowser: (listener: <T extends MonoThreadMessage>(event: MessageEvent<T>) => void) => void;
}

class WorkerSelf implements PThreadSelf {
    constructor(public info: PThreadInfo, public portToBrowser: MessagePort) {
    }

    postMessageToBrowser(message: MonoThreadMessage, transfer?: Transferable[]) {
        if (transfer) {
            this.portToBrowser.postMessage(message, transfer);
        } else {
            this.portToBrowser.postMessage(message);
        }
    }
    addEventListenerFromBrowser(listener: (event: MessageEvent<MonoThreadMessage>) => void) {
        this.portToBrowser.addEventListener("message", listener);
    }
}

// we are lying that this is never null, but afterThreadInit should be the first time we get to run any code
// in the worker, so this becomes non-null very early.
export let pthread_self: PThreadSelf = null as any as PThreadSelf;
export const monoThreadInfo: PThreadInfo = {
    pthreadId: 0,
    reuseCount: 0,
    updateCount: 0,
    threadName: "",
};

/// This is the "public internal" API for runtime subsystems that wish to be notified about
/// pthreads that are running on the current worker.
/// Example:
///    currentWorkerThreadEvents.addEventListener(dotnetPthreadCreated, (ev: WorkerThreadEvent) => {
///       mono_trace("thread created on worker with id", ev.pthread_ptr);
///    });
export let currentWorkerThreadEvents: WorkerThreadEventTarget = undefined as any;

export function initWorkerThreadEvents() {
    // treeshake if threads are disabled
    currentWorkerThreadEvents = WasmEnableThreads ? new globalThis.EventTarget() : null as any as WorkerThreadEventTarget;
}

// this is the message handler for the worker that receives messages from the main thread
// extend this with new cases as needed
function monoDedicatedChannelMessageFromMainToWorker(event: MessageEvent<string>): void {
    mono_log_debug("got message from main on the dedicated channel", event.data);
}


<<<<<<< HEAD
function setupChannelToMainThread(pthread_ptr: pthreadPtr): PThreadSelf {
    if (!WasmEnableThreads) return null as any;
=======
/// Called by emscripten when a pthread is setup to run on a worker.  Can be called multiple times
/// for the same webworker, since emscripten can reuse workers.
/// This is an implementation detail, that shouldn't be used directly.
export function mono_wasm_pthread_on_pthread_created(): void {
    if (!MonoWasmThreads) return;

    const pthread_id = mono_wasm_pthread_ptr();
    mono_assert(!is_nullish(pthread_id), "pthread_self() returned null");
    monoThreadInfo.pthreadId = pthread_id;
    monoThreadInfo.reuseCount++;
    monoThreadInfo.updateCount++;
    monoThreadInfo.threadName = `0x${pthread_id.toString(16).padStart(8, "0")}`;
    update_thread_info();

    // don't do this callback for the main thread
    if (!ENVIRONMENT_IS_PTHREAD) return;

    currentWorkerThreadEvents.dispatchEvent(makeWorkerThreadEvent(dotnetPthreadCreated, pthread_self));

>>>>>>> f5453680
    const channel = new MessageChannel();
    const workerPort = channel.port1;
    const mainPort = channel.port2;
    workerPort.addEventListener("message", monoDedicatedChannelMessageFromMainToWorker);
    workerPort.start();

    // this could be replacement
    if (pthread_self && pthread_self.portToBrowser) {
        pthread_self.portToBrowser.close();
    }

    pthread_self = new WorkerSelf(monoThreadInfo, workerPort);
    postMessageToMain({
        monoCmd: WorkerToMainMessageType.pthreadCreated,
        info: monoThreadInfo,
        port: mainPort,
    }, [mainPort]);
}

/// Called in the worker thread (not main thread) from mono when a pthread becomes registered to the mono runtime.
export function mono_wasm_pthread_on_pthread_registered(pthread_id: number): void {
    if (!MonoWasmThreads) return;
    mono_assert(monoThreadInfo !== null && monoThreadInfo.pthreadId == pthread_id, "expected monoThreadInfo to be set already when registering");
    postMessageToMain({
        monoCmd: WorkerToMainMessageType.monoRegistered,
        info: monoThreadInfo,
    });
    preRunWorker();
}

/// Called in the worker thread (not main thread) from mono when a pthread becomes attached to the mono runtime.
<<<<<<< HEAD
export function mono_wasm_pthread_on_pthread_attached(pthread_id: number): void {
    if (!WasmEnableThreads) return;
    mono_assert(pthread_self !== null && pthread_self.pthreadId == pthread_id, "expected pthread_self to be set already when attaching");
    const threadName = `0x${pthread_id.toString(16)}-worker`;
    mono_set_thread_name(threadName);
    loaderHelpers.mono_set_thread_name(threadName);
    preRunWorker();
    set_thread_info(pthread_id, true, false, false);
    jiterpreter_allocate_tables();
=======
export function mono_wasm_pthread_on_pthread_attached(pthread_id: number, thread_name: CharPtr, background_thread: number, threadpool_thread: number, external_eventloop: number, debugger_thread: number): void {
    if (!MonoWasmThreads) return;
    mono_assert(monoThreadInfo !== null && monoThreadInfo.pthreadId == pthread_id, "expected monoThreadInfo to be set already when attaching");

    const name = monoThreadInfo.name = utf8ToString(thread_name);
    monoThreadInfo.isAttached = true;
    monoThreadInfo.isThreadPool = threadpool_thread !== 0;
    monoThreadInfo.isExternalEventLoop = external_eventloop !== 0;
    monoThreadInfo.isBackground = background_thread !== 0;
    monoThreadInfo.isDebugger = debugger_thread !== 0;

    // FIXME: this is a hack to get constant length thread names
    monoThreadInfo.isTimer = name == ".NET Timer";
    monoThreadInfo.isLongRunning = name == ".NET Long Running Task";
    monoThreadInfo.isThreadPoolGate = name == ".NET TP Gate";
    const threadType = monoThreadInfo.isTimer ? "timr"
        : monoThreadInfo.isLongRunning ? "long"
            : monoThreadInfo.isThreadPoolGate ? "gate"
                : monoThreadInfo.isDebugger ? "dbgr"
                    : monoThreadInfo.isThreadPool ? "pool"
                        : monoThreadInfo.isExternalEventLoop ? "jsww"
                            : monoThreadInfo.isBackground ? "back"
                                : "norm";
    monoThreadInfo.threadName = `0x${pthread_id.toString(16).padStart(8, "0")}-${threadType}`;
    update_thread_info();
>>>>>>> f5453680
    currentWorkerThreadEvents.dispatchEvent(makeWorkerThreadEvent(dotnetPthreadAttached, pthread_self));
    postMessageToMain({
        monoCmd: WorkerToMainMessageType.monoAttached,
        info: monoThreadInfo,
    });
}

/// Called in the worker thread (not main thread) from mono when a pthread becomes detached from the mono runtime.
<<<<<<< HEAD
export function mono_wasm_pthread_on_pthread_detached(pthread_id: number): void {
    if (!WasmEnableThreads) return;
    postRunWorker();
    set_thread_info(pthread_id, false, false, false);
    const threadName = `0x${pthread_id.toString(16)}-worker-detached`;
    mono_set_thread_name(threadName);
    loaderHelpers.mono_set_thread_name(threadName);
}

/// This is an implementation detail function.
/// Called by emscripten when a pthread is setup to run on a worker.  Can be called multiple times
/// for the same worker, since emscripten can reuse workers.  This is an implementation detail, that shouldn't be used directly.
export function afterThreadInitTLS(): void {
    if (!WasmEnableThreads) return;
    // don't do this callback for the main thread
    if (ENVIRONMENT_IS_PTHREAD) {
        const pthread_ptr = mono_wasm_pthread_ptr();
        mono_assert(!is_nullish(pthread_ptr), "pthread_self() returned null");
        const pthread_self = setupChannelToMainThread(pthread_ptr);
        currentWorkerThreadEvents.dispatchEvent(makeWorkerThreadEvent(dotnetPthreadCreated, pthread_self));
    }
=======
export function mono_wasm_pthread_on_pthread_unregistered(pthread_id: number): void {
    if (!MonoWasmThreads) return;
    mono_assert(pthread_id === monoThreadInfo.pthreadId, "expected pthread_id to match when un-registering");
    postRunWorker();
    monoThreadInfo.isAttached = false;
    monoThreadInfo.threadName = monoThreadInfo.threadName + "=>detached";
    update_thread_info();
    postMessageToMain({
        monoCmd: WorkerToMainMessageType.monoUnRegistered,
        info: monoThreadInfo,
    });
>>>>>>> f5453680
}<|MERGE_RESOLUTION|>--- conflicted
+++ resolved
@@ -84,15 +84,11 @@
 }
 
 
-<<<<<<< HEAD
-function setupChannelToMainThread(pthread_ptr: pthreadPtr): PThreadSelf {
-    if (!WasmEnableThreads) return null as any;
-=======
 /// Called by emscripten when a pthread is setup to run on a worker.  Can be called multiple times
 /// for the same webworker, since emscripten can reuse workers.
 /// This is an implementation detail, that shouldn't be used directly.
 export function mono_wasm_pthread_on_pthread_created(): void {
-    if (!MonoWasmThreads) return;
+    if (!WasmEnableThreads) return;
 
     const pthread_id = mono_wasm_pthread_ptr();
     mono_assert(!is_nullish(pthread_id), "pthread_self() returned null");
@@ -107,7 +103,6 @@
 
     currentWorkerThreadEvents.dispatchEvent(makeWorkerThreadEvent(dotnetPthreadCreated, pthread_self));
 
->>>>>>> f5453680
     const channel = new MessageChannel();
     const workerPort = channel.port1;
     const mainPort = channel.port2;
@@ -129,7 +124,7 @@
 
 /// Called in the worker thread (not main thread) from mono when a pthread becomes registered to the mono runtime.
 export function mono_wasm_pthread_on_pthread_registered(pthread_id: number): void {
-    if (!MonoWasmThreads) return;
+    if (!WasmEnableThreads) return;
     mono_assert(monoThreadInfo !== null && monoThreadInfo.pthreadId == pthread_id, "expected monoThreadInfo to be set already when registering");
     postMessageToMain({
         monoCmd: WorkerToMainMessageType.monoRegistered,
@@ -139,19 +134,8 @@
 }
 
 /// Called in the worker thread (not main thread) from mono when a pthread becomes attached to the mono runtime.
-<<<<<<< HEAD
-export function mono_wasm_pthread_on_pthread_attached(pthread_id: number): void {
+export function mono_wasm_pthread_on_pthread_attached(pthread_id: number, thread_name: CharPtr, background_thread: number, threadpool_thread: number, external_eventloop: number, debugger_thread: number): void {
     if (!WasmEnableThreads) return;
-    mono_assert(pthread_self !== null && pthread_self.pthreadId == pthread_id, "expected pthread_self to be set already when attaching");
-    const threadName = `0x${pthread_id.toString(16)}-worker`;
-    mono_set_thread_name(threadName);
-    loaderHelpers.mono_set_thread_name(threadName);
-    preRunWorker();
-    set_thread_info(pthread_id, true, false, false);
-    jiterpreter_allocate_tables();
-=======
-export function mono_wasm_pthread_on_pthread_attached(pthread_id: number, thread_name: CharPtr, background_thread: number, threadpool_thread: number, external_eventloop: number, debugger_thread: number): void {
-    if (!MonoWasmThreads) return;
     mono_assert(monoThreadInfo !== null && monoThreadInfo.pthreadId == pthread_id, "expected monoThreadInfo to be set already when attaching");
 
     const name = monoThreadInfo.name = utf8ToString(thread_name);
@@ -175,7 +159,6 @@
                                 : "norm";
     monoThreadInfo.threadName = `0x${pthread_id.toString(16).padStart(8, "0")}-${threadType}`;
     update_thread_info();
->>>>>>> f5453680
     currentWorkerThreadEvents.dispatchEvent(makeWorkerThreadEvent(dotnetPthreadAttached, pthread_self));
     postMessageToMain({
         monoCmd: WorkerToMainMessageType.monoAttached,
@@ -184,31 +167,8 @@
 }
 
 /// Called in the worker thread (not main thread) from mono when a pthread becomes detached from the mono runtime.
-<<<<<<< HEAD
-export function mono_wasm_pthread_on_pthread_detached(pthread_id: number): void {
+export function mono_wasm_pthread_on_pthread_unregistered(pthread_id: number): void {
     if (!WasmEnableThreads) return;
-    postRunWorker();
-    set_thread_info(pthread_id, false, false, false);
-    const threadName = `0x${pthread_id.toString(16)}-worker-detached`;
-    mono_set_thread_name(threadName);
-    loaderHelpers.mono_set_thread_name(threadName);
-}
-
-/// This is an implementation detail function.
-/// Called by emscripten when a pthread is setup to run on a worker.  Can be called multiple times
-/// for the same worker, since emscripten can reuse workers.  This is an implementation detail, that shouldn't be used directly.
-export function afterThreadInitTLS(): void {
-    if (!WasmEnableThreads) return;
-    // don't do this callback for the main thread
-    if (ENVIRONMENT_IS_PTHREAD) {
-        const pthread_ptr = mono_wasm_pthread_ptr();
-        mono_assert(!is_nullish(pthread_ptr), "pthread_self() returned null");
-        const pthread_self = setupChannelToMainThread(pthread_ptr);
-        currentWorkerThreadEvents.dispatchEvent(makeWorkerThreadEvent(dotnetPthreadCreated, pthread_self));
-    }
-=======
-export function mono_wasm_pthread_on_pthread_unregistered(pthread_id: number): void {
-    if (!MonoWasmThreads) return;
     mono_assert(pthread_id === monoThreadInfo.pthreadId, "expected pthread_id to match when un-registering");
     postRunWorker();
     monoThreadInfo.isAttached = false;
@@ -218,5 +178,4 @@
         monoCmd: WorkerToMainMessageType.monoUnRegistered,
         info: monoThreadInfo,
     });
->>>>>>> f5453680
 }