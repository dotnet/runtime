// Licensed to the .NET Foundation under one or more agreements.
// The .NET Foundation licenses this file to you under the MIT license.

import WasmEnableThreads from "consts:wasmEnableThreads";
import BuildConfiguration from "consts:configuration";

import { ENVIRONMENT_IS_PTHREAD, Module, loaderHelpers, mono_assert, runtimeHelpers } from "../../globals";
import { mono_log_debug, mono_set_thread_name } from "../../logging";
import { bindings_init } from "../../startup";
import { forceDisposeProxies } from "../../gc-handles";
import { GCHandle, GCHandleNull, WorkerToMainMessageType, monoMessageSymbol } from "../../types/internal";
import { MonoWorkerToMainMessage } from "./types";
import { monoThreadInfo } from "../worker";

/// Messages sent on the dedicated mono channel between a pthread and the browser thread

// We use a namespacing scheme to avoid collisions: type/command should be unique.
export interface MonoThreadMessage {
    // Type of message.  Generally a subsystem like "diagnostic_server", or "event_pipe", "debugger", etc.
    type: string;
    // A particular kind of message. For example, "started", "stopped", "stopped_with_error", etc.
    cmd: string;
}

export function isMonoThreadMessage(x: unknown): x is MonoThreadMessage {
    if (typeof (x) !== "object" || x === null) {
        return false;
    }
    const xmsg = x as MonoThreadMessage;
    return typeof (xmsg.type) === "string" && typeof (xmsg.cmd) === "string";
}

export function mono_wasm_install_js_worker_interop(context_gc_handle: GCHandle): void {
    if (!WasmEnableThreads) return;
    bindings_init();
    if (!runtimeHelpers.proxy_context_gc_handle) {
        runtimeHelpers.proxy_context_gc_handle = context_gc_handle;
        mono_log_debug("Installed JSSynchronizationContext");
    }
    Module.runtimeKeepalivePush();
    monoThreadInfo.isDirtyBecauseOfInterop = true;
    update_thread_info();
    if (ENVIRONMENT_IS_PTHREAD) {
        postMessageToMain({
            monoCmd: WorkerToMainMessageType.enabledInterop,
            info: monoThreadInfo,
        });
    }
}

export function mono_wasm_uninstall_js_worker_interop(): void {
    if (!WasmEnableThreads) return;
    mono_assert(runtimeHelpers.mono_wasm_bindings_is_ready, "JS interop is not installed on this worker.");
    mono_assert(runtimeHelpers.proxy_context_gc_handle, "JSSynchronizationContext is not installed on this worker.");

    forceDisposeProxies(true, runtimeHelpers.diagnosticTracing);
    Module.runtimeKeepalivePop();

    runtimeHelpers.proxy_context_gc_handle = GCHandleNull;
    runtimeHelpers.mono_wasm_bindings_is_ready = false;
    update_thread_info();
}

// this is just for Debug build of the runtime, making it easier to debug worker threads
<<<<<<< HEAD
export function set_thread_info(pthread_ptr: number, isAttached: boolean, hasInterop: boolean, hasSynchronization: boolean): void {
    if (WasmEnableThreads && BuildConfiguration === "Debug" && !runtimeHelpers.cspPolicy) {
=======
export function update_thread_info(): void {
    loaderHelpers.mono_set_thread_name(monoThreadInfo.threadName!);
    if (!loaderHelpers.config.forwardConsoleLogsToWS) {
        mono_set_thread_name(monoThreadInfo.threadName!);
    }

    (globalThis as any).monoThreadInfo = monoThreadInfo;
    if (MonoWasmThreads && BuildConfiguration === "Debug" && !runtimeHelpers.cspPolicy) {
        monoThreadInfo.updateCount++;
>>>>>>> f5453680
        try {
            (globalThis as any).monoThreadInfoFn = new Function(`//# sourceURL=https://${monoThreadInfo.updateCount}WorkerInfo${monoThreadInfo.isAttached ? monoThreadInfo.threadName : ""}/\r\nconsole.log("${JSON.stringify(monoThreadInfo)}");`);
        }
        catch (ex) {
            runtimeHelpers.cspPolicy = true;
        }
    }
}

export function mono_wasm_pthread_ptr(): number {
    if (!WasmEnableThreads) return 0;
    return (<any>Module)["_pthread_self"]();
}

export function mono_wasm_main_thread_ptr(): number {
    if (!WasmEnableThreads) return 0;
    return (<any>Module)["_emscripten_main_runtime_thread_id"]();
}

export function postMessageToMain(message: MonoWorkerToMainMessage, transfer?: Transferable[]) {
    self.postMessage({
        [monoMessageSymbol]: message
    }, transfer ? transfer : []);
}<|MERGE_RESOLUTION|>--- conflicted
+++ resolved
@@ -62,10 +62,6 @@
 }
 
 // this is just for Debug build of the runtime, making it easier to debug worker threads
-<<<<<<< HEAD
-export function set_thread_info(pthread_ptr: number, isAttached: boolean, hasInterop: boolean, hasSynchronization: boolean): void {
-    if (WasmEnableThreads && BuildConfiguration === "Debug" && !runtimeHelpers.cspPolicy) {
-=======
 export function update_thread_info(): void {
     loaderHelpers.mono_set_thread_name(monoThreadInfo.threadName!);
     if (!loaderHelpers.config.forwardConsoleLogsToWS) {
@@ -73,9 +69,8 @@
     }
 
     (globalThis as any).monoThreadInfo = monoThreadInfo;
-    if (MonoWasmThreads && BuildConfiguration === "Debug" && !runtimeHelpers.cspPolicy) {
+    if (WasmEnableThreads && BuildConfiguration === "Debug" && !runtimeHelpers.cspPolicy) {
         monoThreadInfo.updateCount++;
->>>>>>> f5453680
         try {
             (globalThis as any).monoThreadInfoFn = new Function(`//# sourceURL=https://${monoThreadInfo.updateCount}WorkerInfo${monoThreadInfo.isAttached ? monoThreadInfo.threadName : ""}/\r\nconsole.log("${JSON.stringify(monoThreadInfo)}");`);
         }
