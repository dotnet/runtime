--- conflicted
+++ resolved
@@ -2,13 +2,8 @@
 // The .NET Foundation licenses this file to you under the MIT license.
 
 import { Module } from "../../globals";
-<<<<<<< HEAD
-import { pthreadPtr } from "./types";
-import WasmEnableThreads from "consts:wasmEnableThreads";
-=======
 import { Thread } from "../browser";
 import { PThreadInfo, pthreadPtr } from "./types";
->>>>>>> f5453680
 
 /** @module emscripten-internals accessors to the functions in the emscripten PThreads library, including
  * the low-level representations of {@linkcode pthreadPtr} thread info structs, etc.
@@ -65,37 +60,6 @@
     return getModulePThread().loadWasmModuleToWorker(worker);
 }
 
-<<<<<<< HEAD
-/// These utility functions dig into Emscripten internals
-export const Internals = !WasmEnableThreads ? null as any : {
-    get modulePThread(): PThreadLibrary {
-        return (<any>Module).PThread as PThreadLibrary;
-    },
-    getWorker: (pthreadPtr: pthreadPtr): PThreadWorker | undefined => {
-        return Internals.modulePThread.pthreads[pthreadPtr];
-    },
-    getThreadId: (worker: Worker): pthreadPtr | undefined => {
-        /// See library_pthread.js in Emscripten.
-        /// They hang a "pthread" object from the worker if the worker is running a thread, and remove it when the thread stops by doing `pthread_exit` or when it's joined using `pthread_join`.
-        if (!isRunningPThreadWorker(worker))
-            return undefined;
-        return worker.pthread_ptr;
-    },
-    allocateUnusedWorker: (): void => {
-        /// See library_pthread.js in Emscripten.
-        /// This function allocates a new worker and adds it to the pool of workers.
-        /// It's called when the pool of workers is empty and a new thread is created.
-        Internals.modulePThread.allocateUnusedWorker();
-    },
-    getUnusedWorkerPool: (): Worker[] => {
-        return Internals.modulePThread.unusedWorkers;
-    },
-    loadWasmModuleToWorker: (worker: Worker): Promise<Worker> => {
-        return Internals.modulePThread.loadWasmModuleToWorker(worker);
-    }
-};
-=======
 export function getModulePThread(): PThreadLibrary {
     return (<any>Module).PThread as PThreadLibrary;
-}
->>>>>>> f5453680
+}