--- conflicted
+++ resolved
@@ -5,20 +5,14 @@
 import { utf16ToString } from "../strings";
 
 export {
-    mono_wasm_main_thread_ptr, mono_wasm_pthread_ptr,
-    update_thread_info, isMonoThreadMessage, monoThreadInfo,
+    mono_wasm_main_thread_ptr,
+    mono_wasm_pthread_ptr, update_thread_info, isMonoThreadMessage, monoThreadInfo,
 } from "./shared";
-
 export { mono_wasm_install_js_worker_interop, mono_wasm_uninstall_js_worker_interop } from "./worker-interop";
 export {
-<<<<<<< HEAD
-    mono_wasm_dump_threads, postCancelThreads, terminateAllThreads, is_thread_available,
-    populateEmscriptenPool, mono_wasm_init_threads, init_finalizer_thread,
-=======
-    mono_wasm_dump_threads, cancelThreads,
+    mono_wasm_dump_threads, postCancelThreads,
     populateEmscriptenPool, mono_wasm_init_threads,
->>>>>>> 22d12888
-    waitForThread, replaceEmscriptenPThreadUI
+    waitForThread, replaceEmscriptenPThreadUI, terminateAllThreads,
 } from "./ui-thread";
 export {
     mono_wasm_pthread_on_pthread_attached, mono_wasm_pthread_on_pthread_unregistered,
