// Licensed to the .NET Foundation under one or more agreements.
// The .NET Foundation licenses this file to you under the MIT license.

/* eslint-disable no-console */
<<<<<<< HEAD
import {INTERNAL, runtimeHelpers} from "./globals";
import {utf8ToString} from "./strings";
import {CharPtr, VoidPtr} from "./types/emscripten";
=======
import { INTERNAL, runtimeHelpers, mono_assert } from "./globals";
import { utf8ToString } from "./strings";
import { CharPtr, VoidPtr } from "./types/emscripten";
>>>>>>> b432fc66

let prefix = "MONO_WASM: ";

export function set_thread_prefix (threadPrefix: string) {
    prefix = `[${threadPrefix}] MONO_WASM: `;
}

export function mono_log_debug (msg: string, ...data: any) {
    if (runtimeHelpers.diagnosticTracing) {
        console.debug(prefix + msg, ...data);
    }
}

export function mono_log_info (msg: string, ...data: any) {
    console.info(prefix + msg, ...data);
}

export function mono_log_warn (msg: string, ...data: any) {
    console.warn(prefix + msg, ...data);
}

export function mono_log_error (msg: string, ...data: any) {
    if (data && data.length > 0 && data[0] && typeof data[0] === "object" && data[0].silent) {
        // don't log silent errors
        return;
    }
    console.error(prefix + msg, ...data);
}

export const wasm_func_map = new Map<number, string>();
let wasm_pending_symbol_table : string | undefined;
const regexes: any[] = [];

// V8
//   at <anonymous>:wasm-function[1900]:0x83f63
//   at dlfree (<anonymous>:wasm-function[18739]:0x2328ef)
regexes.push(/at (?<replaceSection>[^:()]+:wasm-function\[(?<funcNum>\d+)\]:0x[a-fA-F\d]+)((?![^)a-fA-F\d])|$)/);

//# 5: WASM [009712b2], function #111 (''), pc=0x7c16595c973 (+0x53), pos=38740 (+11)
regexes.push(/(?:WASM \[[\da-zA-Z]+\], (?<replaceSection>function #(?<funcNum>[\d]+) \(''\)))/);

//# chrome
//# at http://127.0.0.1:63817/dotnet.wasm:wasm-function[8963]:0x1e23f4
regexes.push(/(?<replaceSection>[a-z]+:\/\/[^ )]*:wasm-function\[(?<funcNum>\d+)\]:0x[a-fA-F\d]+)/);

//# <?>.wasm-function[8962]
regexes.push(/(?<replaceSection><[^ >]+>[.:]wasm-function\[(?<funcNum>[0-9]+)\])/);

export function mono_wasm_symbolicate_string (message: string): string {
    try {
        performDeferredSymbolMapParsing();

        if (wasm_func_map.size == 0)
            return message;

        const origMessage = message;

        for (let i = 0; i < regexes.length; i++) {
            const newRaw = message.replace(new RegExp(regexes[i], "g"), (substring, ...args) => {
                const groups = args.find(arg => {
                    return typeof (arg) == "object" && arg.replaceSection !== undefined;
                });

                if (groups === undefined)
                    return substring;

                const funcNum = groups.funcNum;
                const replaceSection = groups.replaceSection;
                const name = wasm_func_map.get(Number(funcNum));

                if (name === undefined)
                    return substring;

                return substring.replace(replaceSection, `${name} (${replaceSection})`);
            });

            if (newRaw !== origMessage)
                return newRaw;
        }

        return origMessage;
    } catch (error) {
        console.debug(`failed to symbolicate: ${error}`);
        return message;
    }
}

export function mono_wasm_stringify_as_error_with_stack (reason: any): string {
    let stack: string;
    if (typeof reason === "string") {
        stack = reason;
    } else if (reason === undefined || reason === null || reason.stack === undefined) {
        stack = new Error().stack + "";
    } else {
        stack = reason.stack + "";
    }

    // Error
    return mono_wasm_symbolicate_string(stack);
}

export function mono_wasm_trace_logger (log_domain_ptr: CharPtr, log_level_ptr: CharPtr, message_ptr: CharPtr, fatal: number, user_data: VoidPtr): void {
    const origMessage = utf8ToString(message_ptr);
    const isFatal = !!fatal;
    const domain = utf8ToString(log_domain_ptr);
    const dataPtr = user_data;
    const log_level = utf8ToString(log_level_ptr);

    const message = `[MONO] ${origMessage}`;

    if (INTERNAL["logging"] && typeof INTERNAL.logging["trace"] === "function") {
        INTERNAL.logging.trace(domain, log_level, message, isFatal, dataPtr);
        return;
    }

    switch (log_level) {
        case "critical":
        case "error":
            console.error(mono_wasm_stringify_as_error_with_stack(message));
            break;
        case "warning":
            console.warn(message);
            break;
        case "message":
            console.log(message);
            break;
        case "info":
            console.info(message);
            break;
        case "debug":
            console.debug(message);
            break;
        default:
            console.log(message);
            break;
    }
}


<<<<<<< HEAD
export function parseSymbolMapFile (text: string) {
    text.split(/[\r\n]/).forEach((line: string) => {
        const parts: string[] = line.split(/:/);
        if (parts.length < 2)
            return;
=======
export function parseSymbolMapFile(text: string) {
    // Symbol map parsing is very expensive, so doing it during startup is wasteful
    //  instead, we defer it until the first time the symbol map is needed - which
    //  may be never
    mono_assert(!wasm_pending_symbol_table, "Another symbol map was already loaded");
    wasm_pending_symbol_table = text;
    mono_log_debug(`Deferred loading of ${text.length}ch symbol map`);
}
>>>>>>> b432fc66

function performDeferredSymbolMapParsing() {
    if (!wasm_pending_symbol_table)
        return;

    const text = wasm_pending_symbol_table!;
    wasm_pending_symbol_table = undefined;
    try {
        text.split(/[\r\n]/).forEach((line: string) => {
            const parts: string[] = line.split(/:/);
            if (parts.length < 2)
                return;

            parts[1] = parts.splice(1).join(":");
            wasm_func_map.set(Number(parts[0]), parts[1]);
        });
        mono_log_debug(`Loaded ${wasm_func_map.size} symbols`);
    } catch (exc) {
        mono_log_warn(`Failed to load symbol map: ${exc}`);
    }
}

<<<<<<< HEAD
export function mono_wasm_get_func_id_to_name_mappings () {
=======
export function mono_wasm_get_func_id_to_name_mappings() {
    performDeferredSymbolMapParsing();
>>>>>>> b432fc66
    return [...wasm_func_map.values()];
}

export function mono_wasm_console_clear () {
    console.clear();
}<|MERGE_RESOLUTION|>--- conflicted
+++ resolved
@@ -2,15 +2,9 @@
 // The .NET Foundation licenses this file to you under the MIT license.
 
 /* eslint-disable no-console */
-<<<<<<< HEAD
-import {INTERNAL, runtimeHelpers} from "./globals";
+import {INTERNAL, runtimeHelpers, mono_assert} from "./globals";
 import {utf8ToString} from "./strings";
 import {CharPtr, VoidPtr} from "./types/emscripten";
-=======
-import { INTERNAL, runtimeHelpers, mono_assert } from "./globals";
-import { utf8ToString } from "./strings";
-import { CharPtr, VoidPtr } from "./types/emscripten";
->>>>>>> b432fc66
 
 let prefix = "MONO_WASM: ";
 
@@ -41,7 +35,7 @@
 }
 
 export const wasm_func_map = new Map<number, string>();
-let wasm_pending_symbol_table : string | undefined;
+let wasm_pending_symbol_table: string | undefined;
 const regexes: any[] = [];
 
 // V8
@@ -150,14 +144,7 @@
 }
 
 
-<<<<<<< HEAD
 export function parseSymbolMapFile (text: string) {
-    text.split(/[\r\n]/).forEach((line: string) => {
-        const parts: string[] = line.split(/:/);
-        if (parts.length < 2)
-            return;
-=======
-export function parseSymbolMapFile(text: string) {
     // Symbol map parsing is very expensive, so doing it during startup is wasteful
     //  instead, we defer it until the first time the symbol map is needed - which
     //  may be never
@@ -165,9 +152,8 @@
     wasm_pending_symbol_table = text;
     mono_log_debug(`Deferred loading of ${text.length}ch symbol map`);
 }
->>>>>>> b432fc66
 
-function performDeferredSymbolMapParsing() {
+function performDeferredSymbolMapParsing () {
     if (!wasm_pending_symbol_table)
         return;
 
@@ -188,12 +174,8 @@
     }
 }
 
-<<<<<<< HEAD
 export function mono_wasm_get_func_id_to_name_mappings () {
-=======
-export function mono_wasm_get_func_id_to_name_mappings() {
     performDeferredSymbolMapParsing();
->>>>>>> b432fc66
     return [...wasm_func_map.values()];
 }
 
