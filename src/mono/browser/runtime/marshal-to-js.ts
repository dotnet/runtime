--- conflicted
+++ resolved
@@ -16,7 +16,6 @@
     get_signature_res_type, get_arg_u16, array_element_size, get_string_root,
     ArraySegment, Span, MemoryViewType, get_signature_arg3_type, get_arg_i64_big, get_arg_intptr, get_arg_element_type, JavaScriptMarshalerArgSize, proxy_debug_symbol, set_js_handle, is_receiver_should_free
 } from "./marshal";
-<<<<<<< HEAD
 import {monoStringToString, utf16ToString} from "./strings";
 import {GCHandleNull, JSMarshalerArgument, JSMarshalerArguments, JSMarshalerType, MarshalerToCs, MarshalerToJs, BoundMarshalerToJs, MarshalerType, JSHandle} from "./types/internal";
 import {TypedArray} from "./types/emscripten";
@@ -25,21 +24,9 @@
 import {call_delegate} from "./managed-exports";
 import {gc_locked} from "./gc-lock";
 import {mono_log_debug} from "./logging";
+import {invoke_later_when_on_ui_thread_async} from "./invoke-js";
 
 export function initialize_marshalers_to_js (): void {
-=======
-import { monoStringToString, utf16ToString } from "./strings";
-import { GCHandleNull, JSMarshalerArgument, JSMarshalerArguments, JSMarshalerType, MarshalerToCs, MarshalerToJs, BoundMarshalerToJs, MarshalerType, JSHandle } from "./types/internal";
-import { TypedArray } from "./types/emscripten";
-import { get_marshaler_to_cs_by_type, jsinteropDoc, marshal_exception_to_cs } from "./marshal-to-cs";
-import { localHeapViewF64, localHeapViewI32, localHeapViewU8 } from "./memory";
-import { call_delegate } from "./managed-exports";
-import { gc_locked } from "./gc-lock";
-import { mono_log_debug } from "./logging";
-import { invoke_later_when_on_ui_thread_async } from "./invoke-js";
-
-export function initialize_marshalers_to_js(): void {
->>>>>>> b432fc66
     if (cs_to_js_marshalers.size == 0) {
         cs_to_js_marshalers.set(MarshalerType.Array, _marshal_array_to_js);
         cs_to_js_marshalers.set(MarshalerType.Span, _marshal_span_to_js);
@@ -350,15 +337,11 @@
     return holder;
 }
 
-<<<<<<< HEAD
 export function mono_wasm_resolve_or_reject_promise (args: JSMarshalerArguments): void {
-=======
-export function mono_wasm_resolve_or_reject_promise(args: JSMarshalerArguments): void {
-    // rejection/resolution should not arrive earlier than the promise created by marshaling in mono_wasm_invoke_jsimport_MT 
+    // rejection/resolution should not arrive earlier than the promise created by marshaling in mono_wasm_invoke_jsimport_MT
     invoke_later_when_on_ui_thread_async(() => mono_wasm_resolve_or_reject_promise_impl(args));
 }
-export function mono_wasm_resolve_or_reject_promise_impl(args: JSMarshalerArguments): void {
->>>>>>> b432fc66
+export function mono_wasm_resolve_or_reject_promise_impl (args: JSMarshalerArguments): void {
     if (!loaderHelpers.is_runtime_running()) {
         mono_log_debug("This promise resolution/rejection can't be propagated to managed code, mono runtime already exited.");
         return;
