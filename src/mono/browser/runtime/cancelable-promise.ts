// Licensed to the .NET Foundation under one or more agreements.
// The .NET Foundation licenses this file to you under the MIT license.

import WasmEnableThreads from "consts:wasmEnableThreads";

<<<<<<< HEAD
import {_lookup_js_owned_object, teardown_managed_proxy, upgrade_managed_proxy_to_strong_ref} from "./gc-handles";
import {createPromiseController, loaderHelpers, mono_assert} from "./globals";
import {ControllablePromise, GCHandle, MarshalerToCs} from "./types/internal";
import {ManagedObject} from "./marshal";
import {compareExchangeI32, forceThreadMemoryViewRefresh} from "./memory";
import {mono_log_debug} from "./logging";
import {complete_task} from "./managed-exports";
import {marshal_cs_object_to_cs} from "./marshal-to-cs";
=======
import { _lookup_js_owned_object, teardown_managed_proxy, upgrade_managed_proxy_to_strong_ref } from "./gc-handles";
import { createPromiseController, loaderHelpers, mono_assert } from "./globals";
import { ControllablePromise, GCHandle, MarshalerToCs } from "./types/internal";
import { ManagedObject } from "./marshal";
import { compareExchangeI32, forceThreadMemoryViewRefresh } from "./memory";
import { mono_log_debug } from "./logging";
import { complete_task } from "./managed-exports";
import { marshal_cs_object_to_cs } from "./marshal-to-cs";
import { invoke_later_when_on_ui_thread_async } from "./invoke-js";
>>>>>>> b432fc66

export const _are_promises_supported = ((typeof Promise === "object") || (typeof Promise === "function")) && (typeof Promise.resolve === "function");

export function isThenable (js_obj: any): boolean {
    // When using an external Promise library like Bluebird the Promise.resolve may not be sufficient
    // to identify the object as a Promise.
    return Promise.resolve(js_obj) === js_obj ||
        ((typeof js_obj === "object" || typeof js_obj === "function") && typeof js_obj.then === "function");
}

export function wrap_as_cancelable_promise<T> (fn: () => Promise<T>): ControllablePromise<T> {
    const {promise, promise_control} = createPromiseController<T>();
    const inner = fn();
    inner.then((data) => promise_control.resolve(data)).catch((reason) => promise_control.reject(reason));
    return promise;
}

export function wrap_as_cancelable<T> (inner: Promise<T>): ControllablePromise<T> {
    const {promise, promise_control} = createPromiseController<T>();
    inner.then((data) => promise_control.resolve(data)).catch((reason) => promise_control.reject(reason));
    return promise;
}

<<<<<<< HEAD
export function mono_wasm_cancel_promise (task_holder_gc_handle: GCHandle): void {
=======
export function mono_wasm_cancel_promise(task_holder_gc_handle: GCHandle): void {
    // cancelation should not arrive earlier than the promise created by marshaling in mono_wasm_invoke_jsimport_MT 
    invoke_later_when_on_ui_thread_async(() => mono_wasm_cancel_promise_impl(task_holder_gc_handle));
}

export function mono_wasm_cancel_promise_impl(task_holder_gc_handle: GCHandle): void {
>>>>>>> b432fc66
    if (!loaderHelpers.is_runtime_running()) {
        mono_log_debug("This promise can't be canceled, mono runtime already exited.");
        return;
    }
    const holder = _lookup_js_owned_object(task_holder_gc_handle) as PromiseHolder;
    mono_assert(!!holder, () => `Expected Promise for GCHandle ${task_holder_gc_handle}`);
    holder.cancel();
}

// NOTE: layout has to match PromiseHolderState in JSHostImplementation.Types.cs
const enum PromiseHolderState {
    IsResolving = 0,
}

const promise_holder_symbol = Symbol.for("wasm promise_holder");

export class PromiseHolder extends ManagedObject {
    public isResolved = false;
    public isPosted = false;
    public isPostponed = false;
    public data: any = null;
<<<<<<< HEAD
    public reason: any = null;
    public constructor (public promise: Promise<any>,
=======
    public reason: any = undefined;
    public constructor(public promise: Promise<any>,
>>>>>>> b432fc66
        private gc_handle: GCHandle,
        private promiseHolderPtr: number, // could be null for GCV_handle
        private res_converter?: MarshalerToCs) {
        super();
    }

    // returns false if the promise is being canceled by another thread in managed code
    setIsResolving (): boolean {
        if (!WasmEnableThreads || this.promiseHolderPtr === 0) {
            return true;
        }
        forceThreadMemoryViewRefresh();
        if (compareExchangeI32(this.promiseHolderPtr + PromiseHolderState.IsResolving, 1, 0) === 0) {
            return true;
        }
        return false;
    }

    resolve (data: any) {
        if (!loaderHelpers.is_runtime_running()) {
            mono_log_debug("This promise resolution can't be propagated to managed code, mono runtime already exited.");
            return;
        }
        mono_assert(!this.isResolved, "resolve could be called only once");
        mono_assert(!this.isDisposed, "resolve is already disposed.");
        if (WasmEnableThreads && !this.setIsResolving()) {
            // we know that cancelation is in flight
            // because we need to keep the GCHandle alive until until the cancelation arrives
            // we skip the this resolve and let the cancelation to reject the Task
            // we store the original data and use it later
            this.data = data;
            this.isPostponed = true;

            // but after the promise is resolved, nothing holds the weak reference to the PromiseHolder anymore
            // we know that cancelation is in flight, so we upgrade the weak reference to strong for the meantime
            upgrade_managed_proxy_to_strong_ref(this, this.gc_handle);
            return;
        }
        this.isResolved = true;
        this.complete_task_wrapper(data, null);
    }

    reject (reason: any) {
        if (!loaderHelpers.is_runtime_running()) {
            mono_log_debug("This promise rejection can't be propagated to managed code, mono runtime already exited.");
            return;
        }
        mono_assert(!this.isResolved, "reject could be called only once");
        mono_assert(!this.isDisposed, "resolve is already disposed.");
        const isCancelation = reason && reason[promise_holder_symbol] === this;
        if (WasmEnableThreads && !isCancelation && !this.setIsResolving()) {
            // we know that cancelation is in flight
            // because we need to keep the GCHandle alive until until the cancelation arrives
            // we skip the this reject and let the cancelation to reject the Task
            // we store the original reason and use it later
            this.reason = reason;
            this.isPostponed = true;

            // but after the promise is resolved, nothing holds the weak reference to the PromiseHolder anymore
            // we know that cancelation is in flight, so we upgrade the weak reference to strong for the meantime
            upgrade_managed_proxy_to_strong_ref(this, this.gc_handle);
            return;
        }
        this.isResolved = true;
        this.complete_task_wrapper(null, reason);
    }

    cancel () {
        if (!loaderHelpers.is_runtime_running()) {
            mono_log_debug("This promise cancelation can't be propagated to managed code, mono runtime already exited.");
            return;
        }
        mono_assert(!this.isResolved, "cancel could be called only once");
        mono_assert(!this.isDisposed, "resolve is already disposed.");

        if (this.isPostponed) {
            // there was racing resolve/reject which was postponed, to retain valid GCHandle
            // in this case we just finish the original resolve/reject
            // and we need to use the postponed data/reason
            this.isResolved = true;
            if (this.reason !== undefined) {
                this.complete_task_wrapper(null, this.reason);
            } else {
                this.complete_task_wrapper(this.data, null);
            }
        } else {
            // there is no racing resolve/reject, we can reject/cancel the promise
            const promise = this.promise;
            loaderHelpers.assertIsControllablePromise(promise);
            const promise_control = loaderHelpers.getPromiseController(promise);

            const reason = new Error("OperationCanceledException") as any;
            reason[promise_holder_symbol] = this;
            promise_control.reject(reason);
        }
    }

    // we can do this just once, because it will be dispose the GCHandle
    complete_task_wrapper (data: any, reason: any) {
        try {
            mono_assert(!this.isPosted, "Promise is already posted to managed.");
            this.isPosted = true;
            if (WasmEnableThreads) {
                forceThreadMemoryViewRefresh();
            }

            // we can unregister the GC handle just on JS side
            teardown_managed_proxy(this, this.gc_handle, /*skipManaged: */ true);
            // order of operations with teardown_managed_proxy matters
            // so that managed user code running in the continuation could allocate the same GCHandle number and the local registry would be already ok with that
            complete_task(this.gc_handle, reason, data, this.res_converter || marshal_cs_object_to_cs);
        } catch (ex) {
            try {
                loaderHelpers.mono_exit(1, ex);
            } catch (ex2) {
                // there is no point to propagate the exception into the unhandled promise rejection
            }
        }
    }
}<|MERGE_RESOLUTION|>--- conflicted
+++ resolved
@@ -3,7 +3,6 @@
 
 import WasmEnableThreads from "consts:wasmEnableThreads";
 
-<<<<<<< HEAD
 import {_lookup_js_owned_object, teardown_managed_proxy, upgrade_managed_proxy_to_strong_ref} from "./gc-handles";
 import {createPromiseController, loaderHelpers, mono_assert} from "./globals";
 import {ControllablePromise, GCHandle, MarshalerToCs} from "./types/internal";
@@ -12,17 +11,7 @@
 import {mono_log_debug} from "./logging";
 import {complete_task} from "./managed-exports";
 import {marshal_cs_object_to_cs} from "./marshal-to-cs";
-=======
-import { _lookup_js_owned_object, teardown_managed_proxy, upgrade_managed_proxy_to_strong_ref } from "./gc-handles";
-import { createPromiseController, loaderHelpers, mono_assert } from "./globals";
-import { ControllablePromise, GCHandle, MarshalerToCs } from "./types/internal";
-import { ManagedObject } from "./marshal";
-import { compareExchangeI32, forceThreadMemoryViewRefresh } from "./memory";
-import { mono_log_debug } from "./logging";
-import { complete_task } from "./managed-exports";
-import { marshal_cs_object_to_cs } from "./marshal-to-cs";
-import { invoke_later_when_on_ui_thread_async } from "./invoke-js";
->>>>>>> b432fc66
+import {invoke_later_when_on_ui_thread_async} from "./invoke-js";
 
 export const _are_promises_supported = ((typeof Promise === "object") || (typeof Promise === "function")) && (typeof Promise.resolve === "function");
 
@@ -46,16 +35,12 @@
     return promise;
 }
 
-<<<<<<< HEAD
 export function mono_wasm_cancel_promise (task_holder_gc_handle: GCHandle): void {
-=======
-export function mono_wasm_cancel_promise(task_holder_gc_handle: GCHandle): void {
-    // cancelation should not arrive earlier than the promise created by marshaling in mono_wasm_invoke_jsimport_MT 
+    // cancelation should not arrive earlier than the promise created by marshaling in mono_wasm_invoke_jsimport_MT
     invoke_later_when_on_ui_thread_async(() => mono_wasm_cancel_promise_impl(task_holder_gc_handle));
 }
 
-export function mono_wasm_cancel_promise_impl(task_holder_gc_handle: GCHandle): void {
->>>>>>> b432fc66
+export function mono_wasm_cancel_promise_impl (task_holder_gc_handle: GCHandle): void {
     if (!loaderHelpers.is_runtime_running()) {
         mono_log_debug("This promise can't be canceled, mono runtime already exited.");
         return;
@@ -77,13 +62,8 @@
     public isPosted = false;
     public isPostponed = false;
     public data: any = null;
-<<<<<<< HEAD
-    public reason: any = null;
+    public reason: any = undefined;
     public constructor (public promise: Promise<any>,
-=======
-    public reason: any = undefined;
-    public constructor(public promise: Promise<any>,
->>>>>>> b432fc66
         private gc_handle: GCHandle,
         private promiseHolderPtr: number, // could be null for GCV_handle
         private res_converter?: MarshalerToCs) {
