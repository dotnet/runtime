--- conflicted
+++ resolved
@@ -384,14 +384,8 @@
 }
 
 async function mono_wasm_init_threads() {
-<<<<<<< HEAD
-    if (!WasmEnableThreads) {
-        return;
-    }
-=======
-    if (!MonoWasmThreads) return;
-
->>>>>>> fb675fa7
+    if (!WasmEnableThreads) return;
+
     const threadName = `0x${mono_wasm_main_thread_ptr().toString(16)}-main`;
     loaderHelpers.mono_set_thread_name(threadName);
     await instantiateWasmPThreadWorkerPool();
