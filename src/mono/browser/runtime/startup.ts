--- conflicted
+++ resolved
@@ -280,14 +280,13 @@
             Module.runtimeKeepalivePush();
         }
 
-<<<<<<< HEAD
-        if (WasmEnableThreads) {
-=======
         runtimeHelpers.runtimeReady = true;
         runtimeList.registerRuntime(exportedRuntimeAPI);
 
-        if (MonoWasmThreads) {
->>>>>>> f5453680
+        runtimeHelpers.runtimeReady = true;
+        runtimeList.registerRuntime(exportedRuntimeAPI);
+
+        if (WasmEnableThreads) {
             runtimeHelpers.javaScriptExports.install_main_synchronization_context();
         }
 
