--- conflicted
+++ resolved
@@ -138,18 +138,14 @@
 type KnownConstantValue = number | Uint8Array;
 const knownConstants = new Map<number, KnownConstant>();
 
-<<<<<<< HEAD
-function get_known_constant_value (builder: WasmBuilder, localOffset: number): KnownConstantValue | undefined {
-=======
-function get_known_constant(builder: WasmBuilder, localOffset: number): KnownConstant | undefined {
->>>>>>> b432fc66
+function get_known_constant (builder: WasmBuilder, localOffset: number): KnownConstant | undefined {
     if (isAddressTaken(builder, localOffset))
         return undefined;
 
     return knownConstants.get(localOffset);
 }
 
-function get_known_constant_value(builder: WasmBuilder, localOffset: number): KnownConstantValue | undefined {
+function get_known_constant_value (builder: WasmBuilder, localOffset: number): KnownConstantValue | undefined {
     const kc = get_known_constant(builder, localOffset);
     if (kc === undefined)
         return undefined;
@@ -172,7 +168,7 @@
 ): Uint16Array | null {
     const endOfBody = <any>startOfBody + <any>sizeOfBody;
     // TODO: Cache this table object instance and reuse it to reduce gc pressure?
-    const table : number[] = [];
+    const table: number[] = [];
     // IP of the start of the trace in U16s, relative to startOfBody.
     const rbase16 = (<any>ip - <any>startOfBody) / 2;
 
@@ -598,7 +594,7 @@
                 //  to have code that does '&x + c', which (if this optimization works) should
                 //  turn into '&locals + offsetof(x) + c' and get constant folded to have the same cost
                 //  as a regular ldloc
-                knownConstants.set(destOffset, { type: "ldloca", offset: offset });
+                knownConstants.set(destOffset, {type: "ldloca", offset: offset});
                 // dreg invalidation would blow the known constant away, so disable it
                 skipDregInvalidation = true;
                 break;
@@ -1835,10 +1831,7 @@
     return alignment;
 }
 
-<<<<<<< HEAD
-function append_ldloc (builder: WasmBuilder, offset: number, opcodeOrPrefix: WasmOpcode, simdOpcode?: WasmSimdOpcode) {
-=======
-function try_append_ldloc_cprop(
+function try_append_ldloc_cprop (
     builder: WasmBuilder, offset: number, opcodeOrPrefix: WasmOpcode,
     dryRun: boolean, requireNonzero?: boolean
 ) {
@@ -1875,11 +1868,10 @@
     return false;
 }
 
-function append_ldloc(builder: WasmBuilder, offset: number, opcodeOrPrefix: WasmOpcode, simdOpcode?: WasmSimdOpcode) {
+function append_ldloc (builder: WasmBuilder, offset: number, opcodeOrPrefix: WasmOpcode, simdOpcode?: WasmSimdOpcode) {
     if (try_append_ldloc_cprop(builder, offset, opcodeOrPrefix, false))
         return;
 
->>>>>>> b432fc66
     builder.local("pLocals");
     mono_assert(opcodeOrPrefix >= WasmOpcode.i32_load, () => `Expected load opcode but got ${opcodeOrPrefix}`);
     builder.appendU8(opcodeOrPrefix);
@@ -1915,13 +1907,7 @@
 
 // Pass bytesInvalidated=0 if you are reading from the local and the address will never be
 //  used for writes
-<<<<<<< HEAD
-// Pass transient=true if the address will not persist after use (so it can't be used to later
-//  modify the contents of this local)
 function append_ldloca (builder: WasmBuilder, localOffset: number, bytesInvalidated?: number) {
-=======
-function append_ldloca(builder: WasmBuilder, localOffset: number, bytesInvalidated?: number) {
->>>>>>> b432fc66
     if (typeof (bytesInvalidated) !== "number")
         bytesInvalidated = 512;
     // FIXME: We need to know how big this variable is so we can invalidate the whole space it occupies
@@ -2076,7 +2062,7 @@
     invalidate_local(localOffset);
 
     if (typeof (value) === "number")
-        knownConstants.set(localOffset, { type: "i32", value: value });
+        knownConstants.set(localOffset, {type: "i32", value: value});
     else
         knownConstants.delete(localOffset);
 
@@ -2777,12 +2763,12 @@
 
 function getBranchDisplacement (
     ip: MintOpcodePtr, opcode: MintOpcode
-) : number | undefined {
+): number | undefined {
     const opArgType = cwraps.mono_jiterp_get_opcode_info(opcode, OpcodeInfoType.OpArgType),
         payloadOffset = cwraps.mono_jiterp_get_opcode_info(opcode, OpcodeInfoType.Sregs),
         payloadAddress = <any>ip + 2 + (payloadOffset * 2);
 
-    let result : number;
+    let result: number;
     switch (opArgType) {
         case MintOpArgType.MintOpBranch:
             result = getI32_unaligned(payloadAddress);
@@ -3538,7 +3524,7 @@
                 const view = localHeapViewU8().slice(<any>ip + 4, <any>ip + 4 + sizeOfV128);
                 builder.v128_const(view);
                 append_simd_store(builder, ip);
-                knownConstants.set(getArgU16(ip, 1), { type: "v128", value: view });
+                knownConstants.set(getArgU16(ip, 1), {type: "v128", value: view});
             } else {
                 // dest
                 append_ldloca(builder, getArgU16(ip, 1), sizeOfV128);
