// Licensed to the .NET Foundation under one or more agreements.
// The .NET Foundation licenses this file to you under the MIT license.

import type { CharPtr, VoidPtr } from "./types/emscripten";

import { ENVIRONMENT_IS_WEB, mono_assert, runtimeHelpers } from "./globals";
import { MonoMethod, AOTProfilerOptions, BrowserProfilerOptions, LogProfilerOptions } from "./types/internal";
import { profiler_c_functions as cwraps } from "./cwraps";
import { utf8ToString } from "./strings";

// Initialize the AOT profiler with OPTIONS.
// Requires the AOT profiler to be linked into the app.
// options = { writeAt: "<METHODNAME>", sendTo: "<METHODNAME>" }
// <METHODNAME> should be in the format <CLASS>::<METHODNAME>.
// writeAt defaults to 'WebAssembly.Runtime::StopProfile'.
// sendTo defaults to 'WebAssembly.Runtime::DumpAotProfileData'.
// DumpAotProfileData stores the data into INTERNAL.aotProfileData.
//
export function mono_wasm_init_aot_profiler (options: AOTProfilerOptions): void {
    mono_assert(runtimeHelpers.emscriptenBuildOptions.enableAotProfiler, "AOT profiler is not enabled, please use <WasmProfilers>aot;</WasmProfilers> in your project file.");
    if (options == null)
        options = {};
    if (!("writeAt" in options))
        options.writeAt = "System.Runtime.InteropServices.JavaScript.JavaScriptExports::StopProfile";
    if (!("sendTo" in options))
        options.sendTo = "Interop/Runtime::DumpAotProfileData";
    const arg = "aot:write-at-method=" + options.writeAt + ",send-to-method=" + options.sendTo;
    cwraps.mono_wasm_profiler_init_aot(arg);
}

export function mono_wasm_init_browser_profiler (options: BrowserProfilerOptions): void {
    mono_assert(runtimeHelpers.emscriptenBuildOptions.enableBrowserProfiler, "Browser profiler is not enabled, please use <WasmProfilers>browser;</WasmProfilers> in your project file.");
    if (options == null)
        options = {};
    let arg = "browser:";
    if (typeof options.callSpec === "string") {
        arg += `callspec=${options.callSpec},`;
    }
    if (typeof options.sampleIntervalMs === "number") {
        arg += `interval=${options.sampleIntervalMs},`;
    }
    cwraps.mono_wasm_profiler_init_browser(arg);
}

export function mono_wasm_init_log_profiler (options: LogProfilerOptions): void {
    mono_assert(runtimeHelpers.emscriptenBuildOptions.enableLogProfiler, "Log profiler is not enabled, please use <WasmProfilers>log;</WasmProfilers> in your project file.");
    mono_assert(options.takeHeapshot, "Log profiler is not enabled, the takeHeapshot method must be defined in LogProfilerOptions.takeHeapshot");
    cwraps.mono_wasm_profiler_init_log( (options.configuration || "log:alloc,output=output.mlpd") + `,take-heapshot-method=${options.takeHeapshot}`);
}

export const enum MeasuredBlock {
    emscriptenStartup = "mono.emscriptenStartup",
    instantiateWasm = "mono.instantiateWasm",
    preInit = "mono.preInit",
    preInitWorker = "mono.preInitWorker",
    preRun = "mono.preRun",
    preRunWorker = "mono.preRunWorker",
    onRuntimeInitialized = "mono.onRuntimeInitialized",
    postRun = "mono.postRun",
    postRunWorker = "mono.postRunWorker",
    startRuntime = "mono.startRuntime",
    loadRuntime = "mono.loadRuntime",
    bindingsInit = "mono.bindingsInit",
    bindJsFunction = "mono.bindJsFunction:",
    bindCsFunction = "mono.bindCsFunction:",
    callJsFunction = "mono.callJsFunction:",
    callCsFunction = "mono.callCsFunction:",
    getAssemblyExports = "mono.getAssemblyExports:",
    instantiateAsset = "mono.instantiateAsset:",
}

export type TimeStamp = {
    __brand: "TimeStamp"
}

export function startMeasure (): TimeStamp {
    if (runtimeHelpers.enablePerfMeasure) {
        return globalThis.performance.now() as any;
    }
    return undefined as any;
}

export function endMeasure (start: TimeStamp, block: string, id?: string) {
    if (runtimeHelpers.enablePerfMeasure && start) {
        // API is slightly different between web and Nodejs
        const options = ENVIRONMENT_IS_WEB
            ? { start: start as any }
            : { startTime: start as any };
        const name = id ? `${block}${id} ` : block;
        globalThis.performance.measure(name, options);
    }
}

export function mono_wasm_profiler_now (): number {
    return globalThis.performance.now();
}

export function mono_wasm_profiler_free_method (method: MonoMethod): void {
    methodNames.delete(method as any);
}

const methodNames: Map<number, string> = new Map();
export function mono_wasm_profiler_record (method: MonoMethod, start: number): void {
    const options = ENVIRONMENT_IS_WEB
        ? { start: start }
        : { startTime: start };
    let methodName = methodNames.get(method as any);
    if (!methodName) {
        const chars = cwraps.mono_wasm_method_get_name(method);
        methodName = utf8ToString(chars);
        methodNames.set(method as any, methodName);
    }
<<<<<<< HEAD
    globalThis.performance.measure(methodName, options);
=======
}

/* eslint-disable @typescript-eslint/no-unused-vars */
export function ds_rt_websocket_create (urlPtr :CharPtr):number {
    throw new Error("TODO");
}

export function ds_rt_websocket_send (client_socket :number, buffer:VoidPtr, bytes_to_write:number):number {
    throw new Error("TODO");
}

export function ds_rt_websocket_poll (client_socket :number):number {
    throw new Error("TODO");
}

export function ds_rt_websocket_recv (client_socket :number, buffer:VoidPtr, bytes_to_read:number):number {
    throw new Error("TODO");
}

export function ds_rt_websocket_close (client_socket :number):number {
    throw new Error("TODO");
>>>>>>> da4f0a33
}<|MERGE_RESOLUTION|>--- conflicted
+++ resolved
@@ -110,9 +110,7 @@
         methodName = utf8ToString(chars);
         methodNames.set(method as any, methodName);
     }
-<<<<<<< HEAD
     globalThis.performance.measure(methodName, options);
-=======
 }
 
 /* eslint-disable @typescript-eslint/no-unused-vars */
@@ -134,5 +132,4 @@
 
 export function ds_rt_websocket_close (client_socket :number):number {
     throw new Error("TODO");
->>>>>>> da4f0a33
 }