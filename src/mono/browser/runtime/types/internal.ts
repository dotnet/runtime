// Licensed to the .NET Foundation under one or more agreements.
// The .NET Foundation licenses this file to you under the MIT license.

import type { AssetEntry, DotnetModuleConfig, LoadBootResourceCallback, LoadingResource, MonoConfig, RuntimeAPI, SingleAssetBehaviors } from ".";
import type { CharPtr, EmscriptenModule, ManagedPointer, NativePointer, VoidPtr, Int32Ptr } from "./emscripten";

export type GCHandle = {
    __brand: "GCHandle"
}
export type JSHandle = {
    __brand: "JSHandle"
}
export type JSFnHandle = {
    __brand: "JSFnHandle"
}
export type PThreadPtr = {
    __brand: "PThreadPtr" // like pthread_t in C
}
export interface MonoObject extends ManagedPointer {
    __brandMonoObject: "MonoObject"
}
export interface MonoString extends MonoObject {
    __brand: "MonoString"
}
export interface MonoClass extends MonoObject {
    __brand: "MonoClass"
}
export interface MonoType extends ManagedPointer {
    __brand: "MonoType"
}
export interface MonoMethod extends ManagedPointer {
    __brand: "MonoMethod"
}
export interface MonoArray extends MonoObject {
    __brand: "MonoArray"
}
export interface MonoAssembly extends MonoObject {
    __brand: "MonoAssembly"
}
// Pointer to a MonoObject* (i.e. the address of a root)
export interface MonoObjectRef extends ManagedPointer {
    __brandMonoObjectRef: "MonoObjectRef"
}
// This exists for signature clarity, we need it to be structurally equivalent
//  so that anything requiring MonoObjectRef will work
// eslint-disable-next-line @typescript-eslint/no-empty-interface
export interface MonoStringRef extends MonoObjectRef {
}
export const MonoMethodNull: MonoMethod = <MonoMethod><any>0;
export const MonoObjectNull: MonoObject = <MonoObject><any>0;
export const MonoArrayNull: MonoArray = <MonoArray><any>0;
export const MonoAssemblyNull: MonoAssembly = <MonoAssembly><any>0;
export const MonoClassNull: MonoClass = <MonoClass><any>0;
export const MonoTypeNull: MonoType = <MonoType><any>0;
export const MonoStringNull: MonoString = <MonoString><any>0;
export const MonoObjectRefNull: MonoObjectRef = <MonoObjectRef><any>0;
export const MonoStringRefNull: MonoStringRef = <MonoStringRef><any>0;
export const JSHandleDisposed: JSHandle = <JSHandle><any>-1;
export const JSHandleNull: JSHandle = <JSHandle><any>0;
export const GCHandleNull: GCHandle = <GCHandle><any>0;
export const GCHandleInvalid: GCHandle = <GCHandle><any>-1;
export const VoidPtrNull: VoidPtr = <VoidPtr><any>0;
export const CharPtrNull: CharPtr = <CharPtr><any>0;
export const NativePointerNull: NativePointer = <NativePointer><any>0;
export const PThreadPtrNull: PThreadPtr = <PThreadPtr><any>0;

export function coerceNull<T extends ManagedPointer | NativePointer> (ptr: T | null | undefined): T {
    if ((ptr === null) || (ptr === undefined))
        return (0 as any) as T;
    else
        return ptr as T;
}

// when adding new fields, please consider if it should be impacting the config hash. If not, please drop it in the getCacheKey()
export type MonoConfigInternal = MonoConfig & {
    linkerEnabled?: boolean,
    assets?: AssetEntryInternal[],
    runtimeOptions?: string[], // array of runtime options as strings
    aotProfilerOptions?: AOTProfilerOptions, // dictionary-style Object. If omitted, aot profiler will not be initialized.
    browserProfilerOptions?: BrowserProfilerOptions, // dictionary-style Object. If omitted, browser profiler will not be initialized.
    waitForDebugger?: number,
    appendElementOnExit?: boolean
    interopCleanupOnExit?: boolean
    dumpThreadsOnNonZeroExit?: boolean
    logExitCode?: boolean
    forwardConsoleLogsToWS?: boolean,
    asyncFlushOnExit?: boolean
    exitOnUnhandledError?: boolean
    loadAllSatelliteResources?: boolean
    runtimeId?: number

    // related to config hash
    preferredIcuAsset?: string | null,
    resourcesHash?: string,
    GitHash?: string,
    ProductVersion?: string,

    jsThreadBlockingMode?: JSThreadBlockingMode,
};

export type RunArguments = {
    applicationArguments?: string[],
    virtualWorkingDirectory?: string[],
    environmentVariables?: { [name: string]: string },
    runtimeOptions?: string[],
    diagnosticTracing?: boolean,
}

export interface AssetEntryInternal extends AssetEntry {
    // this could have multiple values in time, because of re-try download logic
    pendingDownloadInternal?: LoadingResource
    noCache?: boolean
    useCredentials?: boolean
}

export type LoaderHelpers = {
    gitHash: string,
    config: MonoConfigInternal;
    diagnosticTracing: boolean;

    maxParallelDownloads: number;
    enableDownloadRetry: boolean;

    exitCode: number | undefined;
    exitReason: any;

    loadedFiles: string[],
    _loaded_files: { url: string, file: string }[];
    loadedAssemblies: string[],
    scriptDirectory: string
    scriptUrl: string
    modulesUniqueQuery?: string
    preferredIcuAsset?: string | null,
    workerNextNumber: number,

    actual_downloaded_assets_count: number,
    actual_instantiated_assets_count: number,
    expected_downloaded_assets_count: number,
    expected_instantiated_assets_count: number,

    afterConfigLoaded: PromiseAndController<MonoConfig>,
    allDownloadsQueued: PromiseAndController<void>,
    wasmCompilePromise: PromiseAndController<WebAssembly.Module>,
    runtimeModuleLoaded: PromiseAndController<void>,
    loadingWorkers: PromiseAndController<PThreadWorker[]>,

    is_exited: () => boolean,
    is_runtime_running: () => boolean,
    assert_runtime_running: () => void,
    mono_exit: (exit_code: number, reason?: any) => void,
    createPromiseController: <T>(afterResolve?: () => void, afterReject?: () => void) => PromiseAndController<T>,
    getPromiseController: <T>(promise: ControllablePromise<T>) => PromiseController<T>,
    assertIsControllablePromise: <T>(promise: Promise<T>) => asserts promise is ControllablePromise<T>,
    mono_download_assets: () => Promise<void>,
    resolve_single_asset_path: (behavior: SingleAssetBehaviors) => AssetEntryInternal,
    setup_proxy_console: (id: string, console: Console, origin: string) => void
    set_thread_prefix: (prefix: string) => void
    fetch_like: (url: string, init?: RequestInit) => Promise<Response>;
    locateFile: (path: string, prefix?: string) => string,
    out(message: string): void;
    err(message: string): void;

    retrieve_asset_download(asset: AssetEntry): Promise<ArrayBuffer>;
    onDownloadResourceProgress?: (resourcesLoaded: number, totalResources: number) => void;
    logDownloadStatsToConsole: () => void;
    installUnhandledErrorHandler: () => void;
    purgeUnusedCacheEntriesAsync: () => Promise<void>;

    loadBootResource?: LoadBootResourceCallback;
    invokeLibraryInitializers: (functionName: string, args: any[]) => Promise<void>,
    libraryInitializers?: { scriptName: string, exports: any }[];

    isDebuggingSupported(): boolean,
    isChromium: boolean,
    isFirefox: boolean

    // from wasm-feature-detect npm package
    exceptions: () => Promise<boolean>,
    simd: () => Promise<boolean>,
}
export type RuntimeHelpers = {
    emscriptenBuildOptions: EmscriptenBuildOptions,
    gitHash: string,
    config: MonoConfigInternal;
    diagnosticTracing: boolean;

    runtime_interop_module: MonoAssembly;
    runtime_interop_namespace: string;
    runtime_interop_exports_classname: string;
    runtime_interop_exports_class: MonoClass;

    _i52_error_scratch_buffer: Int32Ptr;
    mono_wasm_runtime_is_ready: boolean;
    mono_wasm_bindings_is_ready: boolean;

    enablePerfMeasure: boolean;
    waitForDebugger?: number;
    ExitStatus: ExitStatusError;
    quit: Function,
    nativeExit: (code: number) => void,
    nativeAbort: (reason: any) => void,
    subtle: SubtleCrypto | null,
    updateMemoryViews: () => void
    getMemory(): WebAssembly.Memory,
    getWasmIndirectFunctionTable(): WebAssembly.Table,
    runtimeReady: boolean,
    disableManagedTransition: boolean,
    monoThreadInfo: PThreadInfo,
    proxyGCHandle: GCHandle | undefined,
    managedThreadTID: PThreadPtr,
    ioThreadTID: PThreadPtr,
    currentThreadTID: PThreadPtr,
    isManagedRunningOnCurrentThread: boolean,
    isPendingSynchronousCall: boolean, // true when we are in the middle of a synchronous call from managed code from same thread
    cspPolicy: boolean,

    allAssetsInMemory: PromiseAndController<void>,
    dotnetReady: PromiseAndController<any>,
    afterInstantiateWasm: PromiseAndController<void>,
    beforePreInit: PromiseAndController<void>,
    afterPreInit: PromiseAndController<void>,
    afterPreRun: PromiseAndController<void>,
    beforeOnRuntimeInitialized: PromiseAndController<void>,
    afterMonoStarted: PromiseAndController<GCHandle | undefined>,
    afterIOStarted: PromiseAndController<void>,
    afterOnRuntimeInitialized: PromiseAndController<void>,
    afterPostRun: PromiseAndController<void>,

    featureWasmEh: boolean,
    featureWasmSimd: boolean,

    //core
    stringify_as_error_with_stack?: (error: any) => string,
    instantiate_asset: (asset: AssetEntry, url: string, bytes: Uint8Array) => void,
    instantiate_symbols_asset: (pendingAsset: AssetEntryInternal) => Promise<void>,
    instantiate_segmentation_rules_asset: (pendingAsset: AssetEntryInternal) => Promise<void>,
    jiterpreter_dump_stats?: (concise?: boolean) => void,
    forceDisposeProxies: (disposeMethods: boolean, verbose: boolean) => void,
    dumpThreads: () => void,
}

export type AOTProfilerOptions = {
    writeAt?: string, // should be in the format <CLASS>::<METHODNAME>, default: 'WebAssembly.Runtime::StopProfile'
    sendTo?: string // should be in the format <CLASS>::<METHODNAME>, default: 'WebAssembly.Runtime::DumpAotProfileData' (DumpAotProfileData stores the data into INTERNAL.aotProfileData.)
}

export type BrowserProfilerOptions = {
}

// how we extended emscripten Module
export type DotnetModule = EmscriptenModule & DotnetModuleConfig;
export type DotnetModuleInternal = EmscriptenModule & DotnetModuleConfig & EmscriptenModuleInternal;

// Evaluates whether a value is nullish (same definition used as the ?? operator,
//  https://developer.mozilla.org/en-US/docs/Web/JavaScript/Reference/Operators/Nullish_coalescing_operator)
export function is_nullish<T> (value: T | null | undefined): value is null | undefined {
    return (value === undefined) || (value === null);
}

// these are values from the last re-link with emcc/workload
export type EmscriptenBuildOptions = {
    wasmEnableSIMD: boolean,
    wasmEnableEH: boolean,
    enableAotProfiler: boolean,
    enableBrowserProfiler: boolean,
    runAOTCompilation: boolean,
    wasmEnableThreads: boolean,
    gitHash: string,
};
export type EmscriptenInternals = {
    isPThread: boolean,
    quit_: Function,
    ExitStatus: ExitStatusError,
    gitHash: string,
    getMemory(): WebAssembly.Memory,
    getWasmIndirectFunctionTable(): WebAssembly.Table,
    updateMemoryViews: () => void,
};
export type GlobalObjects = {
    mono: any,
    binding: any,
    internal: any,
    module: DotnetModuleInternal,
    loaderHelpers: LoaderHelpers,
    runtimeHelpers: RuntimeHelpers,
    api: RuntimeAPI,
};
export type EmscriptenReplacements = {
    fetch: any,
    require: any,
    modulePThread: PThreadLibrary | undefined | null
    scriptDirectory: string;
    ENVIRONMENT_IS_WORKER: boolean;
}
export interface ExitStatusError {
    new(status: number): any;
}

/// Always throws. Used to handle unreachable switch branches when TypeScript refines the type of a variable
/// to 'never' after you handle all the cases it knows about.
export function assertNever (x: never): never {
    throw new Error("Unexpected value: " + x);
}

/// returns true if the given value is not Thenable
///
/// Useful if some function returns a value or a promise of a value.
export function notThenable<T> (x: T | PromiseLike<T>): x is T {
    return typeof x !== "object" || typeof ((<PromiseLike<T>>x).then) !== "function";
}

/// An identifier for an EventPipe session. The id is unique during the lifetime of the runtime.
/// Primarily intended for debugging purposes.
export type EventPipeSessionID = bigint;

export type MarshalerToJs = (arg: JSMarshalerArgument, element_type?: MarshalerType, res_converter?: MarshalerToJs, arg1_converter?: MarshalerToCs, arg2_converter?: MarshalerToCs, arg3_converter?: MarshalerToCs) => any;
export type MarshalerToCs = (arg: JSMarshalerArgument, value: any, element_type?: MarshalerType, res_converter?: MarshalerToCs, arg1_converter?: MarshalerToJs, arg2_converter?: MarshalerToJs, arg3_converter?: MarshalerToJs) => void;
export type BoundMarshalerToJs = (args: JSMarshalerArguments) => any;
export type BoundMarshalerToCs = (args: JSMarshalerArguments, value: any) => void;
// please keep in sync with src\libraries\System.Runtime.InteropServices.JavaScript\src\System\Runtime\InteropServices\JavaScript\MarshalerType.cs
export enum MarshalerType {
    None = 0,
    Void = 1,
    Discard,
    Boolean,
    Byte,
    Char,
    Int16,
    Int32,
    Int52,
    BigInt64,
    Double,
    Single,
    IntPtr,
    JSObject,
    Object,
    String,
    Exception,
    DateTime,
    DateTimeOffset,

    Nullable,
    Task,
    Array,
    ArraySegment,
    Span,
    Action,
    Function,
    DiscardNoWait,

    // only on runtime
    JSException,
    TaskResolved,
    TaskRejected,
    TaskPreCreated,
}

export interface JSMarshalerArguments extends NativePointer {
    __brand: "JSMarshalerArguments"
}

export interface JSFunctionSignature extends NativePointer {
    __brand: "JSFunctionSignatures"
}

export interface JSMarshalerType extends NativePointer {
    __brand: "JSMarshalerType"
}

export interface JSMarshalerArgument extends NativePointer {
    __brand: "JSMarshalerArgument"
}

export type MemOffset = number | VoidPtr | NativePointer | ManagedPointer;
export type NumberOrPointer = number | VoidPtr | NativePointer | ManagedPointer;

export interface WasmRoot<T extends MonoObject> {
    get_address(): MonoObjectRef;
    get_address_32(): number;
    get address(): MonoObjectRef;
    get(): T;
    set(value: T): T;
    get value(): T;
    set value(value: T);
    copy_from_address(source: MonoObjectRef): void;
    copy_to_address(destination: MonoObjectRef): void;
    copy_from(source: WasmRoot<T>): void;
    copy_to(destination: WasmRoot<T>): void;
    valueOf(): T;
    clear(): void;
    release(): void;
    toString(): string;
}

export interface WasmRootBuffer {
    get_address(index: number): MonoObjectRef
    get_address_32(index: number): number
    get(index: number): ManagedPointer
    set(index: number, value: ManagedPointer): ManagedPointer
    copy_value_from_address(index: number, sourceAddress: MonoObjectRef): void
    clear(): void;
    release(): void;
    toString(): string;
}

export declare interface EmscriptenModuleInternal {
    HEAP8: Int8Array,
    HEAP16: Int16Array;
    HEAP32: Int32Array;
    HEAP64: BigInt64Array;
    HEAPU8: Uint8Array;
    HEAPU16: Uint16Array;
    HEAPU32: Uint32Array;
    HEAPF32: Float32Array;
    HEAPF64: Float64Array;

    __locateFile?: (path: string, prefix?: string) => string;
    locateFile?: (path: string, prefix?: string) => string;
    mainScriptUrlOrBlob?: string;
    ENVIRONMENT_IS_PTHREAD?: boolean;
    FS: any;
    wasmModule: WebAssembly.Instance | null;
    ready: Promise<unknown>;
    asm: any;
    getWasmTableEntry(index: number): any;
    removeRunDependency(id: string): void;
    addRunDependency(id: string): void;
    onConfigLoaded?: (config: MonoConfig, api: RuntimeAPI) => void | Promise<void>;
    safeSetTimeout(func: Function, timeout: number): number;
    runtimeKeepalivePush(): void;
    runtimeKeepalivePop(): void;
    maybeExit(): void;
    __emscripten_thread_init(pthread_ptr: PThreadPtr, isMainBrowserThread: number, isMainRuntimeThread: number, canBlock: number): void;
<<<<<<< HEAD
    abort(reason: any): void;
    _emscripten_force_exit(exit_code: number): void;
=======
    print(message: string): void;
    printErr(message: string): void;
>>>>>>> e60d9a33
}

/// A PromiseController encapsulates a Promise together with easy access to its resolve and reject functions.
/// It's a bit like a TaskCompletionSource in .NET
export interface PromiseController<T = any> {
    isDone: boolean;
    readonly promise: Promise<T>;
    resolve: (value: T | PromiseLike<T>) => void;
    reject: (reason?: any) => void;
}


/// A Promise<T> with a controller attached
export interface ControllablePromise<T = any> extends Promise<T> {
    __brand: "ControllablePromise"
}

/// Just a pair of a promise and its controller
export interface PromiseAndController<T> {
    promise: ControllablePromise<T>;
    promise_control: PromiseController<T>;
}

export type passEmscriptenInternalsType = (internals: EmscriptenInternals, emscriptenBuildOptions: EmscriptenBuildOptions) => void;
export type setGlobalObjectsType = (globalObjects: GlobalObjects) => void;
export type initializeExportsType = (globalObjects: GlobalObjects) => RuntimeAPI;
export type initializeReplacementsType = (replacements: EmscriptenReplacements) => void;
export type afterInitializeType = (module: EmscriptenModuleInternal) => void;
export type configureEmscriptenStartupType = (module: DotnetModuleInternal) => void;
export type configureRuntimeStartupType = (module: DotnetModuleInternal) => Promise<void>;
export type configureWorkerStartupType = (module: DotnetModuleInternal) => Promise<void>


export type RuntimeModuleExportsInternal = {
    setRuntimeGlobals: setGlobalObjectsType,
    initializeExports: initializeExportsType,
    initializeReplacements: initializeReplacementsType,
    configureRuntimeStartup: configureRuntimeStartupType,
    configureEmscriptenStartup: configureEmscriptenStartupType,
    configureWorkerStartup: configureWorkerStartupType,
    passEmscriptenInternals: passEmscriptenInternalsType,
}

export type NativeModuleExportsInternal = {
    default: (unificator: Function) => EmscriptenModuleInternal
}

export type WeakRefInternal<T extends object> = WeakRef<T> & {
    dispose?: () => void
}

/// a symbol that we use as a key on messages on the global worker-to-main channel to identify our own messages
/// we can't use an actual JS Symbol because those don't transfer between workers.
export const monoMessageSymbol = "__mono_message__";

export const enum WorkerToMainMessageType {
    monoRegistered = "monoRegistered",
    monoAttached = "monoAttached",
    updateInfo = "updateInfo",
    enabledInterop = "notify_enabled_interop",
    monoUnRegistered = "monoUnRegistered",
    pthreadCreated = "pthreadCreated",
    deputyCreated = "createdDeputy",
    deputyFailed = "deputyFailed",
    deputyStarted = "monoStarted",
    ioStarted = "ioStarted",
    preload = "preload",
}

export const enum MainToWorkerMessageType {
    applyConfig = "apply_mono_config",
}

export interface PThreadWorker extends Worker {
    pthread_ptr: PThreadPtr;
    loaded: boolean;
    // this info is updated via async messages from the worker, it could be stale
    info: PThreadInfo;
    thread?: Thread;
}

export interface PThreadInfo {
    pthreadId: PThreadPtr;

    workerNumber: number,
    reuseCount: number,
    updateCount: number,

    threadName: string,
    threadPrefix: string,

    isLoaded?: boolean,
    isRegistered?: boolean,
    isRunning?: boolean,
    isAttached?: boolean,
    isDeputy?: boolean,
    isIo?: boolean,
    isExternalEventLoop?: boolean,
    isUI?: boolean;
    isBackground?: boolean,
    isDebugger?: boolean,
    isThreadPoolWorker?: boolean,
    isTimer?: boolean,
    isLongRunning?: boolean,
    isThreadPoolGate?: boolean,
    isFinalizer?: boolean,
    isDirtyBecauseOfInterop?: boolean,
}

export interface PThreadLibrary {
    unusedWorkers: PThreadWorker[];
    runningWorkers: PThreadWorker[];
    pthreads: PThreadInfoMap;
    allocateUnusedWorker: () => void;
    loadWasmModuleToWorker: (worker: PThreadWorker) => Promise<PThreadWorker>;
    threadInitTLS: () => void,
    getNewWorker: () => PThreadWorker,
    returnWorkerToPool: (worker: PThreadWorker) => void,
    terminateAllThreads: () => void,
}

export interface PThreadInfoMap {
    [key: number]: PThreadWorker;
}

export interface Thread {
    readonly pthreadPtr: PThreadPtr;
    readonly port: MessagePort;
    postMessageToWorker<T extends MonoThreadMessage>(message: T): void;
}

export interface MonoThreadMessage {
    // Type of message.  Generally a subsystem like "diagnostic_server", or "event_pipe", "debugger", etc.
    type: string;
    // A particular kind of message. For example, "started", "stopped", "stopped_with_error", etc.
    cmd: string;
}

// keep in sync with JSHostImplementation.Types.cs
export const enum JSThreadBlockingMode {
    /**
     * Prevents synchronous JSExport from being called from JavaScript code in UI thread.
     * On JSWebWorker synchronous JSExport always works.
     * On JSWebWorker blocking .Wait always warns.
     * This is the default mode.
     */
    PreventSynchronousJSExport = "PreventSynchronousJSExport",
    /**
     * Allows synchronous JSExport to be called from JavaScript code also in UI thread.
     * Inside of that call blocking .Wait throws PNSE.
     * Inside of that call nested call back to synchronous JSImport throws PNSE (because it would deadlock otherwise in 100% cases).
     * On JSWebWorker synchronous JSExport always works.
     * On JSWebWorker blocking .Wait always throws PNSE.
     */
    ThrowWhenBlockingWait = "ThrowWhenBlockingWait",
    /**
     * Allows synchronous JSExport to be called from JavaScript code also in UI thread.
     * Inside of that call blocking .Wait warns.
     * Inside of that call nested call back to synchronous JSImport throws PNSE (because it would deadlock otherwise in 100% cases).
     * On JSWebWorker synchronous JSExport always works.
     * On JSWebWorker blocking .Wait always warns.
     */
    WarnWhenBlockingWait = "WarnWhenBlockingWait",
    /**
     * Allows synchronous JSExport to be called from JavaScript code, and allows managed code to use blocking .Wait
     * .Wait on Promise/Task chains could lead to deadlock because JS event loop is not processed and it can't resolve JS promises.
     * This mode is dangerous and not supported.
     * Allows synchronous JSExport to be called from JavaScript code also in Main thread.
     * Inside of that call nested call back to synchronous JSImport throws PNSE (because it would deadlock otherwise in 100% cases).
     */
    DangerousAllowBlockingWait = "DangerousAllowBlockingWait",
}<|MERGE_RESOLUTION|>--- conflicted
+++ resolved
@@ -431,13 +431,10 @@
     runtimeKeepalivePop(): void;
     maybeExit(): void;
     __emscripten_thread_init(pthread_ptr: PThreadPtr, isMainBrowserThread: number, isMainRuntimeThread: number, canBlock: number): void;
-<<<<<<< HEAD
+    print(message: string): void;
+    printErr(message: string): void;
     abort(reason: any): void;
     _emscripten_force_exit(exit_code: number): void;
-=======
-    print(message: string): void;
-    printErr(message: string): void;
->>>>>>> e60d9a33
 }
 
 /// A PromiseController encapsulates a Promise together with easy access to its resolve and reject functions.
