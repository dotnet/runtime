// Licensed to the .NET Foundation under one or more agreements.
// The .NET Foundation licenses this file to you under the MIT license.

const SURROGATE_HIGHER_START = "\uD800";
const SURROGATE_HIGHER_END = "\uDBFF";
const SURROGATE_LOWER_START = "\uDC00";
const SURROGATE_LOWER_END = "\uDFFF";

export const OUTER_SEPARATOR = "##";
export const INNER_SEPARATOR = "||";

export function normalizeLocale (locale: string | null) {
    if (!locale)
        return undefined;
    try {
        locale = locale.toLocaleLowerCase();
        if (locale.includes("zh")) {
            // browser does not recognize "zh-chs" and "zh-cht" as equivalents of "zh-HANS" "zh-HANT", we are helping, otherwise
            // it would throw on getCanonicalLocales with "RangeError: Incorrect locale information provided"
            locale = locale.replace("chs", "HANS").replace("cht", "HANT");
        }
        const canonicalLocales = (Intl as any).getCanonicalLocales(locale.replace("_", "-"));
        return canonicalLocales.length > 0 ? canonicalLocales[0] : undefined;
<<<<<<< HEAD
    } catch(ex: any) {
        throw new Error(`Get culture info failed for culture = ${locale} with error: ${ex}`);
=======
    }
    catch
    {
        return undefined;
>>>>>>> b432fc66
    }
}

export function normalizeSpaces (pattern: string) {
    if (!pattern.includes("\u202F"))
        return pattern;

    // if U+202F present, replace them with spaces
    return pattern.replace("\u202F", "\u0020");
}


export function isSurrogate (str: string, startIdx: number) : boolean {
    return SURROGATE_HIGHER_START <= str[startIdx] &&
        str[startIdx] <= SURROGATE_HIGHER_END &&
        startIdx + 1 < str.length &&
        SURROGATE_LOWER_START <= str[startIdx + 1] &&
        str[startIdx + 1] <= SURROGATE_LOWER_END;
}<|MERGE_RESOLUTION|>--- conflicted
+++ resolved
@@ -21,15 +21,8 @@
         }
         const canonicalLocales = (Intl as any).getCanonicalLocales(locale.replace("_", "-"));
         return canonicalLocales.length > 0 ? canonicalLocales[0] : undefined;
-<<<<<<< HEAD
-    } catch(ex: any) {
-        throw new Error(`Get culture info failed for culture = ${locale} with error: ${ex}`);
-=======
-    }
-    catch
-    {
+    } catch {
         return undefined;
->>>>>>> b432fc66
     }
 }
 
@@ -42,7 +35,7 @@
 }
 
 
-export function isSurrogate (str: string, startIdx: number) : boolean {
+export function isSurrogate (str: string, startIdx: number): boolean {
     return SURROGATE_HIGHER_START <= str[startIdx] &&
         str[startIdx] <= SURROGATE_HIGHER_END &&
         startIdx + 1 < str.length &&
