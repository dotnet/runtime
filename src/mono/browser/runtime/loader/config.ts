// Licensed to the .NET Foundation under one or more agreements.
// The .NET Foundation licenses this file to you under the MIT license.

import BuildConfiguration from "consts:configuration";
import WasmEnableThreads from "consts:wasmEnableThreads";

import { type DotnetModuleInternal, type MonoConfigInternal, JSThreadBlockingMode } from "../types/internal";
import type { DotnetModuleConfig, MonoConfig, ResourceGroups, ResourceList } from "../types";
import { exportedRuntimeAPI, loaderHelpers, runtimeHelpers } from "./globals";
import { mono_log_error, mono_log_debug } from "./logging";
import { importLibraryInitializers, invokeLibraryInitializers } from "./libraryInitializers";
import { mono_exit } from "./exit";
import { makeURLAbsoluteWithApplicationBase } from "./polyfills";
import { appendUniqueQuery } from "./assets";

export function deep_merge_config (target: MonoConfigInternal, source: MonoConfigInternal): MonoConfigInternal {
    // no need to merge the same object
    if (target === source) return target;

    // If source has collection fields set to null (produced by boot config for example), we should maintain the target values
    const providedConfig: MonoConfigInternal = { ...source };
    if (providedConfig.assets !== undefined && providedConfig.assets !== target.assets) {
        providedConfig.assets = [...(target.assets || []), ...(providedConfig.assets || [])];
    }
    if (providedConfig.resources !== undefined) {
        providedConfig.resources = deep_merge_resources(target.resources || {
            assembly: {},
            jsModuleNative: {},
            jsModuleRuntime: {},
            wasmNative: {}
        }, providedConfig.resources);
    }
    if (providedConfig.environmentVariables !== undefined) {
        providedConfig.environmentVariables = { ...(target.environmentVariables || {}), ...(providedConfig.environmentVariables || {}) };
    }
    if (providedConfig.runtimeOptions !== undefined && providedConfig.runtimeOptions !== target.runtimeOptions) {
        providedConfig.runtimeOptions = [...(target.runtimeOptions || []), ...(providedConfig.runtimeOptions || [])];
    }
    return Object.assign(target, providedConfig);
}

export function deep_merge_module (target: DotnetModuleInternal, source: DotnetModuleConfig): DotnetModuleInternal {
    // no need to merge the same object
    if (target === source) return target;

    const providedConfig: DotnetModuleConfig = { ...source };
    if (providedConfig.config) {
        if (!target.config) target.config = {};
        providedConfig.config = deep_merge_config(target.config, providedConfig.config);
    }
    return Object.assign(target, providedConfig);
}

function deep_merge_resources (target: ResourceGroups, source: ResourceGroups): ResourceGroups {
    // no need to merge the same object
    if (target === source) return target;

    const providedResources: ResourceGroups = { ...source };
    if (providedResources.assembly !== undefined) {
        providedResources.assembly = { ...(target.assembly || {}), ...(providedResources.assembly || {}) };
    }
    if (providedResources.lazyAssembly !== undefined) {
        providedResources.lazyAssembly = { ...(target.lazyAssembly || {}), ...(providedResources.lazyAssembly || {}) };
    }
    if (providedResources.pdb !== undefined) {
        providedResources.pdb = { ...(target.pdb || {}), ...(providedResources.pdb || {}) };
    }
    if (providedResources.jsModuleWorker !== undefined) {
        providedResources.jsModuleWorker = { ...(target.jsModuleWorker || {}), ...(providedResources.jsModuleWorker || {}) };
    }
    if (providedResources.jsModuleNative !== undefined) {
        providedResources.jsModuleNative = { ...(target.jsModuleNative || {}), ...(providedResources.jsModuleNative || {}) };
    }
    if (providedResources.jsModuleRuntime !== undefined) {
        providedResources.jsModuleRuntime = { ...(target.jsModuleRuntime || {}), ...(providedResources.jsModuleRuntime || {}) };
    }
    if (providedResources.wasmSymbols !== undefined) {
        providedResources.wasmSymbols = { ...(target.wasmSymbols || {}), ...(providedResources.wasmSymbols || {}) };
    }
    if (providedResources.wasmNative !== undefined) {
        providedResources.wasmNative = { ...(target.wasmNative || {}), ...(providedResources.wasmNative || {}) };
    }
    if (providedResources.icu !== undefined) {
        providedResources.icu = { ...(target.icu || {}), ...(providedResources.icu || {}) };
    }
    if (providedResources.satelliteResources !== undefined) {
        providedResources.satelliteResources = deep_merge_dict(target.satelliteResources || {}, providedResources.satelliteResources || {});
    }
    if (providedResources.modulesAfterConfigLoaded !== undefined) {
        providedResources.modulesAfterConfigLoaded = { ...(target.modulesAfterConfigLoaded || {}), ...(providedResources.modulesAfterConfigLoaded || {}) };
    }
    if (providedResources.modulesAfterRuntimeReady !== undefined) {
        providedResources.modulesAfterRuntimeReady = { ...(target.modulesAfterRuntimeReady || {}), ...(providedResources.modulesAfterRuntimeReady || {}) };
    }
    if (providedResources.extensions !== undefined) {
        providedResources.extensions = { ...(target.extensions || {}), ...(providedResources.extensions || {}) };
    }
    if (providedResources.vfs !== undefined) {
        providedResources.vfs = deep_merge_dict(target.vfs || {}, providedResources.vfs || {});
    }
    return Object.assign(target, providedResources);
}

function deep_merge_dict (target: { [key: string]: ResourceList }, source: { [key: string]: ResourceList }) {
    // no need to merge the same object
    if (target === source) return target;

    for (const key in source) {
        target[key] = { ...target[key], ...source[key] };
    }
    return target;
}

// NOTE: this is called before setRuntimeGlobals
export function normalizeConfig () {
    // normalize
    const config = loaderHelpers.config;

    config.environmentVariables = config.environmentVariables || {};
    config.runtimeOptions = config.runtimeOptions || [];
    config.resources = config.resources || {
        assembly: {},
        jsModuleNative: {},
        jsModuleWorker: {},
        jsModuleRuntime: {},
        wasmNative: {},
        vfs: {},
        satelliteResources: {},
    };

    if (config.assets) {
        mono_log_debug("config.assets is deprecated, use config.resources instead");
        for (const asset of config.assets) {
            const resource = {} as ResourceList;
            resource[asset.name] = asset.hash || "";
            const toMerge = {} as ResourceGroups;
            switch (asset.behavior as string) {
                case "assembly":
                    toMerge.assembly = resource;
                    break;
                case "pdb":
                    toMerge.pdb = resource;
                    break;
                case "resource":
                    toMerge.satelliteResources = {};
                    toMerge.satelliteResources[asset.culture!] = resource;
                    break;
                case "icu":
                    toMerge.icu = resource;
                    break;
                case "symbols":
                    toMerge.wasmSymbols = resource;
                    break;
                case "vfs":
                    toMerge.vfs = {};
                    toMerge.vfs[asset.virtualPath!] = resource;
                    break;
                case "dotnetwasm":
                    toMerge.wasmNative = resource;
                    break;
                case "js-module-threads":
                    toMerge.jsModuleWorker = resource;
                    break;
                case "js-module-runtime":
                    toMerge.jsModuleRuntime = resource;
                    break;
                case "js-module-native":
                    toMerge.jsModuleNative = resource;
                    break;
                case "js-module-dotnet":
                    // don't merge loader
                    break;
                default:
                    throw new Error(`Unexpected behavior ${asset.behavior} of asset ${asset.name}`);
            }
            deep_merge_resources(config.resources, toMerge);
        }
    }

    if (config.debugLevel === undefined && BuildConfiguration === "Debug") {
        config.debugLevel = -1;
    }

    if (config.cachedResourcesPurgeDelay === undefined) {
        config.cachedResourcesPurgeDelay = 10000;
    }

    // ActiveIssue https://github.com/dotnet/runtime/issues/75602
    if (WasmEnableThreads) {

        if (!Number.isInteger(config.pthreadPoolInitialSize)) {
            config.pthreadPoolInitialSize = 7;
        }
        if (!Number.isInteger(config.pthreadPoolUnusedSize)) {
            config.pthreadPoolUnusedSize = 3;
        }
        if (!Number.isInteger(config.finalizerThreadStartDelayMs)) {
            config.finalizerThreadStartDelayMs = 200;
        }
        if (config.jsThreadBlockingMode == undefined) {
<<<<<<< HEAD
            config.jsThreadBlockingMode = JSThreadBlockingMode.PreventSynchronousJSExport;
=======
            config.jsThreadBlockingMode = JSThreadBlockingMode.AllowBlockingWaitInAsyncCode;
        }
        if (config.jsThreadInteropMode == undefined) {
            config.jsThreadInteropMode = JSThreadInteropMode.SimpleSynchronousJSInterop;
        }
        let validModes = false;
        if (config.mainThreadingMode == MainThreadingMode.DeputyThread
            && config.jsThreadBlockingMode == JSThreadBlockingMode.NoBlockingWait
            && config.jsThreadInteropMode == JSThreadInteropMode.SimpleSynchronousJSInterop
        ) {
            validModes = true;
        } else if (config.mainThreadingMode == MainThreadingMode.DeputyAndIOThreads
            && config.jsThreadBlockingMode == JSThreadBlockingMode.AllowBlockingWaitInAsyncCode
            && config.jsThreadInteropMode == JSThreadInteropMode.SimpleSynchronousJSInterop
        ) {
            validModes = true;
        } else if (config.mainThreadingMode == MainThreadingMode.DeputyThread
            && config.jsThreadBlockingMode == JSThreadBlockingMode.AllowBlockingWait
            && config.jsThreadInteropMode == JSThreadInteropMode.SimpleSynchronousJSInterop
        ) {
            validModes = true;
        }
        if (!validModes) {
            mono_log_warn("Unsupported threading configuration", {
                mainThreadingMode: config.mainThreadingMode,
                jsThreadBlockingMode: config.jsThreadBlockingMode,
                jsThreadInteropMode: config.jsThreadInteropMode
            });
>>>>>>> 3f7ffdde
        }
    }

    // this is how long the Mono GC will try to wait for all threads to be suspended before it gives up and aborts the process
    if (WasmEnableThreads && config.environmentVariables["MONO_SLEEP_ABORT_LIMIT"] === undefined) {
        config.environmentVariables["MONO_SLEEP_ABORT_LIMIT"] = "5000";
    }

    if (BuildConfiguration === "Debug" && config.diagnosticTracing === undefined) {
        config.diagnosticTracing = true;
    }

    if (config.applicationCulture) {
        // If a culture is specified via start options use that to initialize the Emscripten \  .NET culture.
        config.environmentVariables!["LANG"] = `${config.applicationCulture}.UTF-8`;
    }

    runtimeHelpers.diagnosticTracing = loaderHelpers.diagnosticTracing = !!config.diagnosticTracing;
    runtimeHelpers.waitForDebugger = config.waitForDebugger;

    runtimeHelpers.enablePerfMeasure = !!config.browserProfilerOptions
        && globalThis.performance
        && typeof globalThis.performance.measure === "function";

    loaderHelpers.maxParallelDownloads = config.maxParallelDownloads || loaderHelpers.maxParallelDownloads;
    loaderHelpers.enableDownloadRetry = config.enableDownloadRetry !== undefined ? config.enableDownloadRetry : loaderHelpers.enableDownloadRetry;
}

let configLoaded = false;
export async function mono_wasm_load_config (module: DotnetModuleInternal): Promise<void> {
    const configFilePath = module.configSrc;
    if (configLoaded) {
        await loaderHelpers.afterConfigLoaded.promise;
        return;
    }
    try {
        configLoaded = true;
        if (configFilePath) {
            mono_log_debug("mono_wasm_load_config");
            await loadBootConfig(module);
        }

        normalizeConfig();

        // scripts need to be loaded before onConfigLoaded because Blazor calls `beforeStart` export in onConfigLoaded
        await importLibraryInitializers(loaderHelpers.config.resources?.modulesAfterConfigLoaded);
        await invokeLibraryInitializers("onRuntimeConfigLoaded", [loaderHelpers.config]);

        if (module.onConfigLoaded) {
            try {
                await module.onConfigLoaded(loaderHelpers.config, exportedRuntimeAPI);
                normalizeConfig();
            } catch (err: any) {
                mono_log_error("onConfigLoaded() failed", err);
                throw err;
            }
        }

        normalizeConfig();
    } catch (err) {
        const errMessage = `Failed to load config file ${configFilePath} ${err} ${(err as Error)?.stack}`;
        loaderHelpers.config = module.config = Object.assign(loaderHelpers.config, { message: errMessage, error: err, isError: true });
        mono_exit(1, new Error(errMessage));
        throw err;
    }
}

export function isDebuggingSupported (): boolean {
    // Copied from blazor MonoDebugger.ts/attachDebuggerHotkey
    if (!globalThis.navigator) {
        return false;
    }

    return loaderHelpers.isChromium || loaderHelpers.isFirefox;
}

async function loadBootConfig (module: DotnetModuleInternal): Promise<void> {
    const defaultConfigSrc = loaderHelpers.locateFile(module.configSrc!);

    const loaderResponse = loaderHelpers.loadBootResource !== undefined ?
        loaderHelpers.loadBootResource("manifest", "blazor.boot.json", defaultConfigSrc, "", "manifest") :
        defaultLoadBootConfig(defaultConfigSrc);

    let loadConfigResponse: Response;

    if (!loaderResponse) {
        loadConfigResponse = await defaultLoadBootConfig(appendUniqueQuery(defaultConfigSrc, "manifest"));
    } else if (typeof loaderResponse === "string") {
        loadConfigResponse = await defaultLoadBootConfig(makeURLAbsoluteWithApplicationBase(loaderResponse));
    } else {
        loadConfigResponse = await loaderResponse;
    }

    const loadedConfig: MonoConfig = await readBootConfigResponse(loadConfigResponse);
    deep_merge_config(loaderHelpers.config, loadedConfig);

    function defaultLoadBootConfig (url: string): Promise<Response> {
        return loaderHelpers.fetch_like(url, {
            method: "GET",
            credentials: "include",
            cache: "no-cache",
        });
    }
}

async function readBootConfigResponse (loadConfigResponse: Response): Promise<MonoConfig> {
    const config = loaderHelpers.config;
    const loadedConfig: MonoConfig = await loadConfigResponse.json();

    if (!config.applicationEnvironment) {
        loadedConfig.applicationEnvironment = loadConfigResponse.headers.get("Blazor-Environment") || loadConfigResponse.headers.get("DotNet-Environment") || "Production";
    }

    if (!loadedConfig.environmentVariables)
        loadedConfig.environmentVariables = {};

    const modifiableAssemblies = loadConfigResponse.headers.get("DOTNET-MODIFIABLE-ASSEMBLIES");
    if (modifiableAssemblies) {
        // Configure the app to enable hot reload in Development.
        loadedConfig.environmentVariables["DOTNET_MODIFIABLE_ASSEMBLIES"] = modifiableAssemblies;
    }

    const aspnetCoreBrowserTools = loadConfigResponse.headers.get("ASPNETCORE-BROWSER-TOOLS");
    if (aspnetCoreBrowserTools) {
        // See https://github.com/dotnet/aspnetcore/issues/37357#issuecomment-941237000
        loadedConfig.environmentVariables["__ASPNETCORE_BROWSER_TOOLS"] = aspnetCoreBrowserTools;
    }

    return loadedConfig;
}<|MERGE_RESOLUTION|>--- conflicted
+++ resolved
@@ -198,38 +198,7 @@
             config.finalizerThreadStartDelayMs = 200;
         }
         if (config.jsThreadBlockingMode == undefined) {
-<<<<<<< HEAD
             config.jsThreadBlockingMode = JSThreadBlockingMode.PreventSynchronousJSExport;
-=======
-            config.jsThreadBlockingMode = JSThreadBlockingMode.AllowBlockingWaitInAsyncCode;
-        }
-        if (config.jsThreadInteropMode == undefined) {
-            config.jsThreadInteropMode = JSThreadInteropMode.SimpleSynchronousJSInterop;
-        }
-        let validModes = false;
-        if (config.mainThreadingMode == MainThreadingMode.DeputyThread
-            && config.jsThreadBlockingMode == JSThreadBlockingMode.NoBlockingWait
-            && config.jsThreadInteropMode == JSThreadInteropMode.SimpleSynchronousJSInterop
-        ) {
-            validModes = true;
-        } else if (config.mainThreadingMode == MainThreadingMode.DeputyAndIOThreads
-            && config.jsThreadBlockingMode == JSThreadBlockingMode.AllowBlockingWaitInAsyncCode
-            && config.jsThreadInteropMode == JSThreadInteropMode.SimpleSynchronousJSInterop
-        ) {
-            validModes = true;
-        } else if (config.mainThreadingMode == MainThreadingMode.DeputyThread
-            && config.jsThreadBlockingMode == JSThreadBlockingMode.AllowBlockingWait
-            && config.jsThreadInteropMode == JSThreadInteropMode.SimpleSynchronousJSInterop
-        ) {
-            validModes = true;
-        }
-        if (!validModes) {
-            mono_log_warn("Unsupported threading configuration", {
-                mainThreadingMode: config.mainThreadingMode,
-                jsThreadBlockingMode: config.jsThreadBlockingMode,
-                jsThreadInteropMode: config.jsThreadInteropMode
-            });
->>>>>>> 3f7ffdde
         }
     }
 
