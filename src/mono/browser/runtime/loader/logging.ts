--- conflicted
+++ resolved
@@ -61,20 +61,8 @@
             }
 
             if (typeof payload === "string") {
-<<<<<<< HEAD
-                if (payload[0] == "[") {
-                    const now = new Date().toISOString();
-                    if (WasmEnableThreads && ENVIRONMENT_IS_WORKER) {
-                        payload = `[${threadNamePrefix}][${now}] ${payload}`;
-                    } else {
-                        payload = `[${now}] ${payload}`;
-                    }
-                } else if (WasmEnableThreads && ENVIRONMENT_IS_WORKER) {
-                    if (payload.indexOf("keeping the worker alive for asynchronous operation") !== -1) {
-=======
-                if (MonoWasmThreads) {
+                if (WasmEnableThreads) {
                     if (ENVIRONMENT_IS_WORKER && payload.indexOf("keeping the worker alive for asynchronous operation") !== -1) {
->>>>>>> f5453680
                         // muting emscripten noise
                         return;
                     }
