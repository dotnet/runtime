--- conflicted
+++ resolved
@@ -10,12 +10,8 @@
 let spread_timers_maximum = 0;
 let pump_count = 0;
 
-<<<<<<< HEAD
-export function prevent_timer_throttling(): void {
+export function prevent_timer_throttling (): void {
     if (WasmEnableThreads) return;
-=======
-export function prevent_timer_throttling (): void {
->>>>>>> 3f7ffdde
     if (!loaderHelpers.isChromium) {
         return;
     }
@@ -33,12 +29,8 @@
     spread_timers_maximum = desired_reach_time;
 }
 
-<<<<<<< HEAD
-function prevent_timer_throttling_tick() {
+function prevent_timer_throttling_tick () {
     if (WasmEnableThreads) return;
-=======
-function prevent_timer_throttling_tick () {
->>>>>>> 3f7ffdde
     Module.maybeExit();
     if (!loaderHelpers.is_runtime_running()) {
         return;
@@ -48,12 +40,8 @@
     mono_background_exec_until_done();
 }
 
-<<<<<<< HEAD
-function mono_background_exec_until_done() {
+function mono_background_exec_until_done () {
     if (WasmEnableThreads) return;
-=======
-function mono_background_exec_until_done () {
->>>>>>> 3f7ffdde
     Module.maybeExit();
     if (!loaderHelpers.is_runtime_running()) {
         return;
@@ -64,40 +52,15 @@
     }
 }
 
-<<<<<<< HEAD
-export function schedule_background_exec(): void {
+export function schedule_background_exec (): void {
     if (WasmEnableThreads) return;
     ++pump_count;
     Module.safeSetTimeout(mono_background_exec_until_done, 0);
 }
 
 let lastScheduledTimeoutId: any = undefined;
-export function mono_wasm_schedule_timer(shortestDueTimeMs: number): void {
+export function mono_wasm_schedule_timer (shortestDueTimeMs: number): void {
     if (WasmEnableThreads) return;
-=======
-export function schedule_background_exec (): void {
-    ++pump_count;
-    let max_postpone_count = 10;
-    function postpone_schedule_background () {
-        if (max_postpone_count < 0 || is_thread_available()) {
-            Module.safeSetTimeout(mono_background_exec_until_done, 0);
-        } else {
-            max_postpone_count--;
-            Module.safeSetTimeout(postpone_schedule_background, 10);
-        }
-    }
-
-    if (WasmEnableThreads && !ENVIRONMENT_IS_WORKER) {
-        // give threads chance to load before we run more synchronous code on UI thread
-        postpone_schedule_background();
-    } else {
-        Module.safeSetTimeout(mono_background_exec_until_done, 0);
-    }
-}
-
-let lastScheduledTimeoutId: any = undefined;
-export function mono_wasm_schedule_timer (shortestDueTimeMs: number): void {
->>>>>>> 3f7ffdde
     if (lastScheduledTimeoutId) {
         globalThis.clearTimeout(lastScheduledTimeoutId);
         lastScheduledTimeoutId = undefined;
@@ -109,12 +72,8 @@
     lastScheduledTimeoutId = Module.safeSetTimeout(mono_wasm_schedule_timer_tick, shortestDueTimeMs);
 }
 
-<<<<<<< HEAD
-function mono_wasm_schedule_timer_tick() {
+function mono_wasm_schedule_timer_tick () {
     if (WasmEnableThreads) return;
-=======
-function mono_wasm_schedule_timer_tick () {
->>>>>>> 3f7ffdde
     Module.maybeExit();
     if (WasmEnableThreads) {
         forceThreadMemoryViewRefresh();
