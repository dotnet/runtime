--- conflicted
+++ resolved
@@ -165,20 +165,12 @@
 export function call_delegate (callback_gc_handle: GCHandle, arg1_js: any, arg2_js: any, arg3_js: any, res_converter?: MarshalerToJs, arg1_converter?: MarshalerToCs, arg2_converter?: MarshalerToCs, arg3_converter?: MarshalerToCs) {
     loaderHelpers.assert_runtime_running();
     if (WasmEnableThreads) {
-<<<<<<< HEAD
         if (monoThreadInfo.isUI) {
             if (runtimeHelpers.config.jsThreadBlockingMode == JSThreadBlockingMode.PreventSynchronousJSExport) {
                 throw new Error("Cannot call synchronous C# methods.");
-            }
-            else if (runtimeHelpers.isPendingSynchronousCall) {
+            } else if (runtimeHelpers.isPendingSynchronousCall) {
                 throw new Error("Cannot call synchronous C# method from inside a synchronous call to a JS method.");
             }
-=======
-        if (runtimeHelpers.config.jsThreadInteropMode == JSThreadInteropMode.NoSyncJSInterop) {
-            throw new Error("Cannot call synchronous C# methods.");
-        } else if (runtimeHelpers.isPendingSynchronousCall) {
-            throw new Error("Cannot call synchronous C# method from inside a synchronous call to a JS method.");
->>>>>>> 3f7ffdde
         }
     }
     const sp = Module.stackSave();
@@ -235,13 +227,8 @@
     }
 }
 
-<<<<<<< HEAD
 // GCHandle InstallMainSynchronizationContext(nint jsNativeTID, JSThreadBlockingMode jsThreadBlockingMode)
-export function install_main_synchronization_context(jsThreadBlockingMode: number): GCHandle {
-=======
-// GCHandle InstallMainSynchronizationContext(nint jsNativeTID, JSThreadBlockingMode jsThreadBlockingMode, JSThreadInteropMode jsThreadInteropMode, MainThreadingMode mainThreadingMode)
-export function install_main_synchronization_context (jsThreadBlockingMode: number, jsThreadInteropMode: number, mainThreadingMode: number): GCHandle {
->>>>>>> 3f7ffdde
+export function install_main_synchronization_context (jsThreadBlockingMode: number): GCHandle {
     if (!WasmEnableThreads) return GCHandleNull;
     assert_c_interop();
 
@@ -292,20 +279,12 @@
     if (!WasmEnableThreads) {
         cwraps.mono_wasm_invoke_jsexport(method, args as any);
     } else {
-<<<<<<< HEAD
         if (monoThreadInfo.isUI) {
             if (runtimeHelpers.config.jsThreadBlockingMode == JSThreadBlockingMode.PreventSynchronousJSExport) {
                 throw new Error("Cannot call synchronous C# methods.");
-            }
-            else if (runtimeHelpers.isPendingSynchronousCall) {
+            } else if (runtimeHelpers.isPendingSynchronousCall) {
                 throw new Error("Cannot call synchronous C# method from inside a synchronous call to a JS method.");
             }
-=======
-        if (runtimeHelpers.config.jsThreadInteropMode == JSThreadInteropMode.NoSyncJSInterop) {
-            throw new Error("Cannot call synchronous C# methods.");
-        } else if (runtimeHelpers.isPendingSynchronousCall) {
-            throw new Error("Cannot call synchronous C# method from inside a synchronous call to a JS method.");
->>>>>>> 3f7ffdde
         }
         if (runtimeHelpers.isManagedRunningOnCurrentThread) {
             twraps.mono_wasm_invoke_jsexport_sync(method, args as any);
