--- conflicted
+++ resolved
@@ -10,11 +10,7 @@
     <!-- Force System.Private.CoreLib.dll into a special IL output directory -->
     <OutputPath>$(RuntimeBinDir)IL/</OutputPath>
     <Configurations>Debug;Release;Checked</Configurations>
-<<<<<<< HEAD
-    <Platforms>x64;x86;arm;arm64;s390x;wasm;ppc64le</Platforms>
-=======
-    <Platforms>x64;x86;arm;armv6;arm64;s390x;wasm</Platforms>
->>>>>>> eb51b02b
+    <Platforms>x64;x86;arm;armv6;arm64;s390x;wasm;ppc64le</Platforms>
 
     <EmitCompilerGeneratedFiles>true</EmitCompilerGeneratedFiles>
   </PropertyGroup>
@@ -282,12 +278,6 @@
       <Compile Include="$(CommonPath)\Interop\Unix\System.Native\Interop.GetEnviron.cs">
         <Link>Common\Interop\Unix\System.Native\Interop.GetEnviron.cs</Link>
       </Compile>
-<<<<<<< HEAD
-  </ItemGroup>
-  <ItemGroup Condition="'$(TargetsAndroid)' == 'true'">
-      <Compile Include="$(BclSourcesRoot)\System\Environment.Android.cs" />
-=======
->>>>>>> eb51b02b
   </ItemGroup>
   <ItemGroup Condition="'$(TargetsMacCatalyst)' == 'true' or '$(TargetsiOS)' == 'true' or '$(TargetstvOS)' == 'true'">
       <Compile Include="$(BclSourcesRoot)\System\Environment.iOS.cs" />
