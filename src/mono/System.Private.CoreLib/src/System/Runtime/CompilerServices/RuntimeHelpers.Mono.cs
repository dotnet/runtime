--- conflicted
+++ resolved
@@ -213,29 +213,6 @@
         private static extern bool SufficientExecutionStack();
 
         [MethodImplAttribute(MethodImplOptions.InternalCall)]
-<<<<<<< HEAD
-        private static extern int SizeOf(QCallTypeHandle handle);
-
-        /// <summary>
-        /// Get the size of an object of the given type.
-        /// </summary>
-        /// <param name="type">The type to get the size of.</param>
-        /// <returns>The size of instances of the type.</returns>
-        /// <exception cref="ArgumentException">The passed-in type is not a valid type to get the size of.</exception>
-        /// <remarks>
-        /// This API returns the same value as <see cref="Unsafe.SizeOf{T}"/> for the type that <paramref name="type"/> represents.
-        /// </remarks>
-        public static int SizeOf(RuntimeTypeHandle type)
-        {
-            if (type.Value == IntPtr.Zero)
-                ThrowHelper.ThrowArgumentNullException(ExceptionArgument.type);
-
-            Type typeObj = Type.GetTypeFromHandle(type)!;
-            if (typeObj.ContainsGenericParameters || typeObj.IsGenericParameter || typeObj == typeof(void))
-                throw new ArgumentException(SR.Arg_TypeNotSupported);
-
-            return SizeOf(new QCallTypeHandle(ref type));
-=======
         private static extern void InternalBox(QCallTypeHandle type, ref byte target, ObjectHandleOnStack result);
 
         /// <summary>
@@ -280,7 +257,30 @@
             object? result = null;
             InternalBox(new QCallTypeHandle(ref rtType), ref target, ObjectHandleOnStack.Create(ref result));
             return result;
->>>>>>> c1a4c9c4
+        }
+
+        [MethodImplAttribute(MethodImplOptions.InternalCall)]
+        private static extern int SizeOf(QCallTypeHandle handle);
+
+        /// <summary>
+        /// Get the size of an object of the given type.
+        /// </summary>
+        /// <param name="type">The type to get the size of.</param>
+        /// <returns>The size of instances of the type.</returns>
+        /// <exception cref="ArgumentException">The passed-in type is not a valid type to get the size of.</exception>
+        /// <remarks>
+        /// This API returns the same value as <see cref="Unsafe.SizeOf{T}"/> for the type that <paramref name="type"/> represents.
+        /// </remarks>
+        public static int SizeOf(RuntimeTypeHandle type)
+        {
+            if (type.Value == IntPtr.Zero)
+                ThrowHelper.ThrowArgumentNullException(ExceptionArgument.type);
+
+            Type typeObj = Type.GetTypeFromHandle(type)!;
+            if (typeObj.ContainsGenericParameters || typeObj.IsGenericParameter || typeObj == typeof(void))
+                throw new ArgumentException(SR.Arg_TypeNotSupported);
+
+            return SizeOf(new QCallTypeHandle(ref type));
         }
     }
 }