--- conflicted
+++ resolved
@@ -19,17 +19,12 @@
             InitializeArray(array, fldHandle.Value);
         }
 
-<<<<<<< HEAD
-        public static Span<T> CreateSpan<T>(RuntimeFieldHandle fldHandle)  where T : unmanaged
-            => throw new Exception();
-=======
         private static unsafe void GetSpanDataFrom(
             RuntimeFieldHandle fldHandle,
             RuntimeTypeHandle targetTypeHandle,
             void** data,
             int* count)
             => throw new NotImplementedException();
->>>>>>> 278474a5
 
         public static int OffsetToStringData
         {
