// Licensed to the .NET Foundation under one or more agreements.
// The .NET Foundation licenses this file to you under the MIT license.

//
// Copyright (C) 2004 Novell, Inc (http://www.novell.com)
//
// Permission is hereby granted, free of charge, to any person obtaining
// a copy of this software and associated documentation files (the
// "Software"), to deal in the Software without restriction, including
// without limitation the rights to use, copy, modify, merge, publish,
// distribute, sublicense, and/or sell copies of the Software, and to
// permit persons to whom the Software is furnished to do so, subject to
// the following conditions:
//
// The above copyright notice and this permission notice shall be
// included in all copies or substantial portions of the Software.
//
// THE SOFTWARE IS PROVIDED "AS IS", WITHOUT WARRANTY OF ANY KIND,
// EXPRESS OR IMPLIED, INCLUDING BUT NOT LIMITED TO THE WARRANTIES OF
// MERCHANTABILITY, FITNESS FOR A PARTICULAR PURPOSE AND
// NONINFRINGEMENT. IN NO EVENT SHALL THE AUTHORS OR COPYRIGHT HOLDERS BE
// LIABLE FOR ANY CLAIM, DAMAGES OR OTHER LIABILITY, WHETHER IN AN ACTION
// OF CONTRACT, TORT OR OTHERWISE, ARISING FROM, OUT OF OR IN CONNECTION
// WITH THE SOFTWARE OR THE USE OR OTHER DEALINGS IN THE SOFTWARE.
//

//
// System.Reflection.Emit/ILGenerator.cs
//
// Author:
//   Paolo Molaro (lupus@ximian.com)
//
// (C) 2001 Ximian, Inc.  http://www.ximian.com
//

#if MONO_FEATURE_SRE
using System.Buffers.Binary;
using System.Collections.Generic;
using System.Diagnostics.CodeAnalysis;
using System.Diagnostics.SymbolStore;
using System.Runtime.InteropServices;

namespace System.Reflection.Emit
{

    internal struct ILExceptionBlock
    {
        public const int CATCH = 0;
        public const int FILTER = 1;
        public const int FINALLY = 2;
        public const int FAULT = 4;
        public const int FILTER_START = -1;

#region Sync with MonoILExceptionBlock in object-internals.h
        internal Type? extype;
        internal int type;
        internal int start;
        internal int len;
        internal int filter_offset;
#endregion
    }

    internal struct ILExceptionInfo
    {
#region Sync with MonoILExceptionInfo in object-internals.h
        internal ILExceptionBlock[] handlers;
        internal int start;
        internal int len;
        internal Label end;
#endregion

        internal int NumHandlers()
        {
            return handlers.Length;
        }

        internal void AddCatch(Type? extype, int offset)
        {
            int i;
            End(offset);
            add_block(offset);
            i = handlers.Length - 1;
            handlers[i].type = ILExceptionBlock.CATCH;
            handlers[i].start = offset;
            handlers[i].extype = extype;
        }

        internal void AddFinally(int offset)
        {
            int i;
            End(offset);
            add_block(offset);
            i = handlers.Length - 1;
            handlers[i].type = ILExceptionBlock.FINALLY;
            handlers[i].start = offset;
            handlers[i].extype = null;
        }

        internal void AddFault(int offset)
        {
            int i;
            End(offset);
            add_block(offset);
            i = handlers.Length - 1;
            handlers[i].type = ILExceptionBlock.FAULT;
            handlers[i].start = offset;
            handlers[i].extype = null;
        }

        internal void AddFilter(int offset)
        {
            int i;
            End(offset);
            add_block(offset);
            i = handlers.Length - 1;
            handlers[i].type = ILExceptionBlock.FILTER_START;
            handlers[i].extype = null;
            handlers[i].filter_offset = offset;
        }

        internal void End(int offset)
        {
            if (handlers == null)
                return;
            int i = handlers.Length - 1;
            if (i >= 0)
                handlers[i].len = offset - handlers[i].start;
        }

        internal int LastClauseType()
        {
            if (handlers != null)
                return handlers[handlers.Length - 1].type;
            else
                return ILExceptionBlock.CATCH;
        }

        internal void PatchFilterClause(int start)
        {
            if (handlers != null && handlers.Length > 0)
            {
                handlers[handlers.Length - 1].start = start;
                handlers[handlers.Length - 1].type = ILExceptionBlock.FILTER;
            }
        }

        private void add_block(int offset)
        {
            if (handlers != null)
            {
                int i = handlers.Length;
                ILExceptionBlock[] new_b = new ILExceptionBlock[i + 1];
                Array.Copy(handlers, new_b, i);
                handlers = new_b;
                handlers[i].len = offset - handlers[i].start;
            }
            else
            {
                handlers = new ILExceptionBlock[1];
                len = offset - start;
            }
        }
    }

    internal struct ILTokenInfo
    {
        public MemberInfo member;
        public int code_pos;
    }

    internal interface ITokenGenerator
    {
        int GetToken(string str);

        int GetToken(MemberInfo member, bool create_open_instance);

        int GetToken(MethodBase method, Type[] opt_param_types);

        int GetToken(SignatureHelper helper);
    }

    [StructLayout(LayoutKind.Sequential)]
    public partial class ILGenerator
    {
        private struct LabelFixup
        {
            public int offset;    // The number of bytes between pos and the
                                  // offset of the jump
            public int pos;       // Where offset of the label is placed
            public int label_idx; // The label to jump to
        };

        private struct LabelData
        {
            public LabelData(int addr, int maxStack)
            {
                this.addr = addr;
                this.maxStack = maxStack;
            }

            public int addr;
            public int maxStack;
        }

#region Sync with MonoReflectionILGen in object-internals.h
        private byte[] code;
        private int code_len;
        private int max_stack;
        private int cur_stack;
        private LocalBuilder[]? locals;
        private ILExceptionInfo[]? ex_handlers;
        private int num_token_fixups;
        private object? token_fixups;
#endregion

        private LabelData[]? labels;
        private int num_labels;
        private LabelFixup[]? fixups;
        private int num_fixups;
        internal Module module;
        private int cur_block;
        private Int32Stack? open_blocks;
        private ITokenGenerator token_gen;

        private const int defaultFixupSize = 4;
        private const int defaultLabelsSize = 4;
        private const int defaultExceptionStackSize = 2;

        [DynamicDependency(nameof(token_fixups))]  // Automatically keeps all previous fields too due to StructLayout
        internal ILGenerator(Module m, ITokenGenerator token_gen, int size)
        {
            if (size < 0)
                size = 128;
            code = new byte[size];
            module = m;
            this.token_gen = token_gen;
        }

        [MemberNotNullWhen(true, nameof(open_blocks))]
        private bool InExceptionBlock => open_blocks != null && open_blocks.Count > 0;

        private void make_room(int nbytes)
        {
            if (code_len + nbytes < code.Length)
                return;
            byte[] new_code = new byte[(code_len + nbytes) * 2 + 128];
            Array.Copy(code, 0, new_code, 0, code.Length);
            code = new_code;
        }

        private void emit_int(int val)
        {
            BinaryPrimitives.WriteInt32LittleEndian(code.AsSpan(code_len), val);
            code_len += 4;
        }

        /* change to pass by ref to avoid copy */
        private void ll_emit(OpCode opcode)
        {
            /*
             * there is already enough room allocated in code.
             */
            if (opcode.Size == 2)
                code[code_len++] = (byte)(opcode.Value >> 8);
            code[code_len++] = (byte)(opcode.Value & 0xff);
            /*
             * We should probably keep track of stack needs here.
             * Or we may want to run the verifier on the code before saving it
             * (this may be needed anyway when the ILGenerator is not used...).
             */
            switch (opcode.StackBehaviourPush)
            {
                case StackBehaviour.Push1:
                case StackBehaviour.Pushi:
                case StackBehaviour.Pushi8:
                case StackBehaviour.Pushr4:
                case StackBehaviour.Pushr8:
                case StackBehaviour.Pushref:
                case StackBehaviour.Varpush: /* again we are conservative and assume it pushes 1 */
                    cur_stack++;
                    break;
                case StackBehaviour.Push1_push1:
                    cur_stack += 2;
                    break;
            }
            if (max_stack < cur_stack)
                max_stack = cur_stack;

            /*
             * Note that we adjust for the pop behaviour _after_ setting max_stack.
             */
            switch (opcode.StackBehaviourPop)
            {
                case StackBehaviour.Varpop:
                    break; /* we are conservative and assume it doesn't decrease the stack needs */
                case StackBehaviour.Pop1:
                case StackBehaviour.Popi:
                case StackBehaviour.Popref:
                    cur_stack--;
                    break;
                case StackBehaviour.Pop1_pop1:
                case StackBehaviour.Popi_pop1:
                case StackBehaviour.Popi_popi:
                case StackBehaviour.Popi_popi8:
                case StackBehaviour.Popi_popr4:
                case StackBehaviour.Popi_popr8:
                case StackBehaviour.Popref_pop1:
                case StackBehaviour.Popref_popi:
                    cur_stack -= 2;
                    break;
                case StackBehaviour.Popi_popi_popi:
                case StackBehaviour.Popref_popi_popi:
                case StackBehaviour.Popref_popi_popi8:
                case StackBehaviour.Popref_popi_popr4:
                case StackBehaviour.Popref_popi_popr8:
                case StackBehaviour.Popref_popi_popref:
                    cur_stack -= 3;
                    break;
            }
        }

        private static int target_len(OpCode opcode)
        {
            if (opcode.OperandType == OperandType.InlineBrTarget)
                return 4;
            return 1;
        }

        private void InternalEndClause()
        {
            switch (ex_handlers![cur_block].LastClauseType())
            {
                case ILExceptionBlock.CATCH:
                case ILExceptionBlock.FILTER:
                case ILExceptionBlock.FILTER_START:
                    // how could we optimize code size here?
                    Emit(OpCodes.Leave, ex_handlers[cur_block].end);
                    break;
                case ILExceptionBlock.FAULT:
                case ILExceptionBlock.FINALLY:
                    Emit(OpCodes.Endfinally);
                    break;
            }
        }

        public virtual void BeginCatchBlock(Type? exceptionType)
        {
            if (!InExceptionBlock)
                throw new NotSupportedException(SR.Argument_NotInExceptionBlock);
            if (exceptionType != null && exceptionType.IsUserType)
                throw new NotSupportedException(SR.PlatformNotSupported_ITypeInfo);
            if (ex_handlers![cur_block].LastClauseType() == ILExceptionBlock.FILTER_START)
            {
                if (exceptionType != null)
                    throw new ArgumentException(SR.Argument_ShouldNotSpecifyExceptionType);
                Emit(OpCodes.Endfilter);
                ex_handlers[cur_block].PatchFilterClause(code_len);
            }
            else
            {
                InternalEndClause();
                ex_handlers[cur_block].AddCatch(exceptionType, code_len);
            }

            cur_stack = 1; // the exception object is on the stack by default
            if (max_stack < cur_stack)
                max_stack = cur_stack;

            //System.Console.WriteLine ("Begin catch Block: {0} {1}",exceptionType.ToString(), max_stack);
        }

        public virtual void BeginExceptFilterBlock()
        {
            if (!InExceptionBlock)
                throw new NotSupportedException(SR.Argument_NotInExceptionBlock);
            InternalEndClause();

            ex_handlers![cur_block].AddFilter(code_len);
        }

        public virtual Label BeginExceptionBlock()
        {
            //System.Console.WriteLine ("Begin Block");
            Int32Stack open_blocks = this.open_blocks ??= new Int32Stack(defaultExceptionStackSize);

            if (ex_handlers != null)
            {
                cur_block = ex_handlers.Length;
                ILExceptionInfo[] new_ex = new ILExceptionInfo[cur_block + 1];
                Array.Copy(ex_handlers, new_ex, cur_block);
                ex_handlers = new_ex;
            }
            else
            {
                ex_handlers = new ILExceptionInfo[1];
                cur_block = 0;
            }
            open_blocks.Push(cur_block);
            ex_handlers[cur_block].start = code_len;
            return ex_handlers[cur_block].end = DefineLabel();
        }

        public virtual void BeginFaultBlock()
        {
            if (!InExceptionBlock)
                throw new NotSupportedException(SR.Argument_NotInExceptionBlock);

            if (ex_handlers![cur_block].LastClauseType() == ILExceptionBlock.FILTER_START)
            {
                Emit(OpCodes.Leave, ex_handlers[cur_block].end);
                ex_handlers[cur_block].PatchFilterClause(code_len);
            }

            InternalEndClause();
            //System.Console.WriteLine ("Begin fault Block");
            ex_handlers[cur_block].AddFault(code_len);
        }

        public virtual void BeginFinallyBlock()
        {
            if (!InExceptionBlock)
                throw new NotSupportedException(SR.Argument_NotInExceptionBlock);

            InternalEndClause();

            if (ex_handlers![cur_block].LastClauseType() == ILExceptionBlock.FILTER_START)
            {
                Emit(OpCodes.Leave, ex_handlers[cur_block].end);
                ex_handlers[cur_block].PatchFilterClause(code_len);
            }

            //System.Console.WriteLine ("Begin finally Block");
            ex_handlers[cur_block].AddFinally(code_len);
        }

        public virtual void BeginScope()
        { }

        public virtual LocalBuilder DeclareLocal(Type localType)
        {
            return DeclareLocal(localType, false);
        }


        public virtual LocalBuilder DeclareLocal(Type localType, bool pinned)
        {
            ArgumentNullException.ThrowIfNull(localType);
            if (localType.IsUserType)
                throw new NotSupportedException(SR.PlatformNotSupported_ITypeInfo);
            LocalBuilder res = new LocalBuilder(localType, this);
            res.is_pinned = pinned;

            if (locals != null)
            {
                LocalBuilder[] new_l = new LocalBuilder[locals.Length + 1];
                Array.Copy(locals, new_l, locals.Length);
                new_l[locals.Length] = res;
                locals = new_l;
            }
            else
            {
                locals = new LocalBuilder[1];
                locals[0] = res;
            }
            res.position = (ushort)(locals.Length - 1);
            return res;
        }

        public virtual Label DefineLabel()
        {
            if (labels == null)
            {
                labels = new LabelData[defaultLabelsSize];
            }
            else if (num_labels >= labels.Length)
            {
                LabelData[] t = new LabelData[labels.Length * 2];
                Array.Copy(labels, t, labels.Length);
                labels = t;
            }

            labels[num_labels] = new LabelData(-1, 0);

            return new Label(num_labels++);
        }

        public virtual void Emit(OpCode opcode)
        {
            make_room(2);
            ll_emit(opcode);
        }

        public virtual void Emit(OpCode opcode, byte arg)
        {
            make_room(3);
            ll_emit(opcode);
            code[code_len++] = arg;
        }

        public virtual void Emit(OpCode opcode, ConstructorInfo con)
        {
            int token = token_gen.GetToken(con, true);
            make_room(6);
            ll_emit(opcode);
            emit_int(token);

            if (opcode.StackBehaviourPop == StackBehaviour.Varpop)
                cur_stack -= con.GetParametersCount();
        }

        public virtual void Emit(OpCode opcode, double arg)
        {
            make_room(10);
            ll_emit(opcode);
            BinaryPrimitives.WriteDoubleLittleEndian(code.AsSpan(code_len), arg);
            code_len += 8;
        }

        public virtual void Emit(OpCode opcode, FieldInfo field)
        {
            int token = token_gen.GetToken(field, true);
            make_room(6);
            ll_emit(opcode);
            emit_int(token);
        }

        public virtual void Emit(OpCode opcode, short arg)
        {
            make_room(4);
            ll_emit(opcode);
            BinaryPrimitives.WriteInt16LittleEndian(code.AsSpan(code_len), arg);
            code_len += 2;
        }

        public virtual void Emit(OpCode opcode, int arg)
        {
            make_room(6);
            ll_emit(opcode);
            emit_int(arg);
        }

        public virtual void Emit(OpCode opcode, long arg)
        {
            make_room(10);
            ll_emit(opcode);
            BinaryPrimitives.WriteInt64LittleEndian(code.AsSpan(code_len), arg);
            code_len += 8;
        }

        public virtual void Emit(OpCode opcode, Label label)
        {
            int tlen = target_len(opcode);
            make_room(6);
            ll_emit(opcode);
            if (cur_stack > labels![label.m_label].maxStack)
                labels[label.m_label].maxStack = cur_stack;

            if (fixups == null)
            {
                fixups = new LabelFixup[defaultFixupSize];
            }
            else if (num_fixups >= fixups.Length)
            {
                LabelFixup[] newf = new LabelFixup[fixups.Length * 2];
                Array.Copy(fixups, newf, fixups.Length);
                fixups = newf;
            }
            fixups[num_fixups].offset = tlen;
            fixups[num_fixups].pos = code_len;
            fixups[num_fixups].label_idx = label.m_label;
            num_fixups++;
            code_len += tlen;

        }

        public virtual void Emit(OpCode opcode, Label[] labels)
        {
            ArgumentNullException.ThrowIfNull(labels);

            /* opcode needs to be switch. */
            int count = labels.Length;
            make_room(6 + count * 4);
            ll_emit(opcode);

            for (int i = 0; i < count; ++i)
                if (cur_stack > this.labels![labels[i].m_label].maxStack)
                    this.labels[labels[i].m_label].maxStack = cur_stack;

            emit_int(count);
            if (fixups == null)
            {
                fixups = new LabelFixup[defaultFixupSize + count];
            }
            else if (num_fixups + count >= fixups.Length)
            {
                LabelFixup[] newf = new LabelFixup[count + fixups.Length * 2];
                Array.Copy(fixups, newf, fixups.Length);
                fixups = newf;
            }

            // ECMA 335, Partition III, p94 (7-10)
            //
            // The switch instruction implements a jump table. The format of
            // the instruction is an unsigned int32 representing the number of targets N,
            // followed by N int32 values specifying jump targets: these targets are
            // represented as offsets (positive or negative) from the beginning of the
            // instruction following this switch instruction.
            //
            // We must make sure it gets an offset from the *end* of the last label
            // (eg, the beginning of the instruction following this).
            //
            // remaining is the number of bytes from the current instruction to the
            // instruction that will be emitted.

            for (int i = 0, remaining = count * 4; i < count; ++i, remaining -= 4)
            {
                fixups[num_fixups].offset = remaining;
                fixups[num_fixups].pos = code_len;
                fixups[num_fixups].label_idx = labels[i].m_label;
                num_fixups++;
                code_len += 4;
            }
        }

        public virtual void Emit(OpCode opcode, LocalBuilder local)
        {
            ArgumentNullException.ThrowIfNull(local);
            if (local.ilgen != this)
                throw new ArgumentException(SR.Argument_UnmatchedMethodForLocal, nameof(local));

            uint pos = local.position;
            if ((opcode == OpCodes.Ldloca_S || opcode == OpCodes.Ldloc_S || opcode == OpCodes.Stloc_S) && pos > 255)
                throw new InvalidOperationException(SR.InvalidOperation_BadInstructionOrIndexOutOfBound);

            bool load_addr = false;
            bool is_store = false;
            bool is_load = false;
            make_room(6);

            /* inline the code from ll_emit () to optimize il code size */
            if (opcode.StackBehaviourPop == StackBehaviour.Pop1)
            {
                cur_stack--;
                is_store = true;
            }
            else if (opcode.StackBehaviourPush == StackBehaviour.Push1 || opcode.StackBehaviourPush == StackBehaviour.Pushi)
            {
                cur_stack++;
                is_load = true;
                if (cur_stack > max_stack)
                    max_stack = cur_stack;
                load_addr = opcode.StackBehaviourPush == StackBehaviour.Pushi;
            }
            if (load_addr)
            {
                if (pos < 256)
                {
                    code[code_len++] = (byte)0x12;
                    code[code_len++] = (byte)pos;
                }
                else
                {
                    code[code_len++] = (byte)0xfe;
                    code[code_len++] = (byte)0x0d;
                    code[code_len++] = (byte)(pos & 0xff);
                    code[code_len++] = (byte)((pos >> 8) & 0xff);
                }
            }
            else
            {
                if (is_store)
                {
                    if (pos < 4)
                    {
                        code[code_len++] = (byte)(0x0a + pos);
                    }
                    else if (pos < 256)
                    {
                        code[code_len++] = (byte)0x13;
                        code[code_len++] = (byte)pos;
                    }
                    else
                    {
                        code[code_len++] = (byte)0xfe;
                        code[code_len++] = (byte)0x0e;
                        code[code_len++] = (byte)(pos & 0xff);
                        code[code_len++] = (byte)((pos >> 8) & 0xff);
                    }
                }
                else if (is_load)
                {
                    if (pos < 4)
                    {
                        code[code_len++] = (byte)(0x06 + pos);
                    }
                    else if (pos < 256)
                    {
                        code[code_len++] = (byte)0x11;
                        code[code_len++] = (byte)pos;
                    }
                    else
                    {
                        code[code_len++] = (byte)0xfe;
                        code[code_len++] = (byte)0x0c;
                        code[code_len++] = (byte)(pos & 0xff);
                        code[code_len++] = (byte)((pos >> 8) & 0xff);
                    }
                }
                else
                {
                    ll_emit(opcode);
                }
            }
        }

        public virtual void Emit(OpCode opcode, MethodInfo meth)
        {
            ArgumentNullException.ThrowIfNull(meth);

            // For compatibility with MS
            if ((meth is DynamicMethod) && ((opcode == OpCodes.Ldftn) || (opcode == OpCodes.Ldvirtftn) || (opcode == OpCodes.Ldtoken)))
                throw new ArgumentException(SR.Argument_InvalidOpCodeOnDynamicMethod);

            int token = token_gen.GetToken(meth, true);
            make_room(6);
            ll_emit(opcode);
            emit_int(token);
            if (meth.ReturnType != typeof(void))
                cur_stack++;

            if (opcode.StackBehaviourPop == StackBehaviour.Varpop)
                cur_stack -= meth.GetParametersCount();
        }

        private void Emit(OpCode opcode, MethodInfo method, int token)
        {
            make_room(6);
            ll_emit(opcode);
            emit_int(token);
            if (method.ReturnType != typeof(void))
                cur_stack++;

            if (opcode.StackBehaviourPop == StackBehaviour.Varpop)
                cur_stack -= method.GetParametersCount();
        }

        [CLSCompliant(false)]
        public void Emit(OpCode opcode, sbyte arg)
        {
            make_room(3);
            ll_emit(opcode);
            code[code_len++] = (byte)arg;
        }

        public virtual void Emit(OpCode opcode, SignatureHelper signature)
        {
            int token = token_gen.GetToken(signature);
            make_room(6);
            ll_emit(opcode);
            emit_int(token);
        }

        public virtual void Emit(OpCode opcode, float arg)
        {
            make_room(6);
            ll_emit(opcode);
            BinaryPrimitives.WriteSingleLittleEndian(code.AsSpan(code_len), arg);
            code_len += 4;
        }

        public virtual void Emit(OpCode opcode, string str)
        {
            int token = token_gen.GetToken(str);
            make_room(6);
            ll_emit(opcode);
            emit_int(token);
        }

        public virtual void Emit(OpCode opcode, Type cls)
        {
            make_room(6);
            ll_emit(opcode);
            int token = token_gen.GetToken(cls!, opcode != OpCodes.Ldtoken);
            emit_int(token);
        }

        // FIXME: vararg methods are not supported
        public virtual void EmitCall(OpCode opcode, MethodInfo methodInfo, Type[]? optionalParameterTypes)
        {
            ArgumentNullException.ThrowIfNull(methodInfo);
            short value = opcode.Value;
            if (!(value == OpCodes.Call.Value || value == OpCodes.Callvirt.Value))
                throw new NotSupportedException(SR.Argument_NotMethodCallOpcode);
            if ((methodInfo.CallingConvention & CallingConventions.VarArgs) == 0)
                optionalParameterTypes = null;
            if (optionalParameterTypes != null)
            {
                if ((methodInfo.CallingConvention & CallingConventions.VarArgs) == 0)
                {
                    throw new InvalidOperationException(SR.InvalidOperation_NotAVarArgCallingConvention);
                }

                int token = token_gen.GetToken(methodInfo, optionalParameterTypes);
                Emit(opcode, methodInfo, token);
                return;
            }
            Emit(opcode, methodInfo);
        }

        public virtual void EmitCalli(OpCode opcode, CallingConvention unmanagedCallConv, Type? returnType, Type[]? parameterTypes)
        {
            // GetMethodSigHelper expects a ModuleBuilder or null, and module might be
            // a normal module when using dynamic methods.
            SignatureHelper helper = SignatureHelper.GetMethodSigHelper(module as ModuleBuilder, 0, unmanagedCallConv, returnType, parameterTypes);
            Emit(opcode, helper);
        }

        public virtual void EmitCalli(OpCode opcode, CallingConventions callingConvention, Type returnType, Type[]? parameterTypes, Type[]? optionalParameterTypes)
        {
            if (optionalParameterTypes != null)
                throw new NotImplementedException();

            SignatureHelper helper = SignatureHelper.GetMethodSigHelper(module as ModuleBuilder, callingConvention, 0, returnType, parameterTypes);
            Emit(opcode, helper);
        }

        private const string ConsoleTypeFullName = "System.Console, System.Console";

        public virtual void EmitWriteLine(FieldInfo fld)
        {
            ArgumentNullException.ThrowIfNull(fld);

            // The MS implementation does not check for valuetypes here but it
            // should. Also, it should check that if the field is not static,
            // then it is a member of this type.
            if (fld.IsStatic)
                Emit(OpCodes.Ldsfld, fld);
            else
            {
                Emit(OpCodes.Ldarg_0);
                Emit(OpCodes.Ldfld, fld);
            }
            Type consoleType = Type.GetType(ConsoleTypeFullName, throwOnError: true)!;
            Emit(OpCodes.Call, consoleType.GetMethod("WriteLine", new Type[1] { fld.FieldType })!);
        }

        public virtual void EmitWriteLine(LocalBuilder localBuilder)
        {
            ArgumentNullException.ThrowIfNull(localBuilder);
            if (localBuilder.LocalType is TypeBuilder)
                throw new NotSupportedException(SR.NotSupported_OutputStreamUsingTypeBuilder);
            // The MS implementation does not check for valuetypes here but it
            // should.
            Emit(OpCodes.Ldloc, localBuilder);
            Type consoleType = Type.GetType(ConsoleTypeFullName, throwOnError: true)!;
            Emit(OpCodes.Call, consoleType.GetMethod("WriteLine", new Type[1] { localBuilder.LocalType })!);
        }

        public virtual void EmitWriteLine(string value)
        {
            Emit(OpCodes.Ldstr, value);
            Type consoleType = Type.GetType(ConsoleTypeFullName, throwOnError: true)!;
            Emit(OpCodes.Call, consoleType.GetMethod("WriteLine", new Type[1] { typeof(string) })!);
        }

        public virtual void EndExceptionBlock()
        {
            if (!InExceptionBlock)
                throw new NotSupportedException(SR.Argument_NotInExceptionBlock);

            if (ex_handlers![cur_block].LastClauseType() == ILExceptionBlock.FILTER_START)
                throw new InvalidOperationException(SR.Argument_BadExceptionCodeGen);

            InternalEndClause();
            MarkLabel(ex_handlers[cur_block].end);
            ex_handlers[cur_block].End(code_len);
            open_blocks.Pop();
            if (open_blocks.Count > 0)
                cur_block = open_blocks.Peek()!;
        }

        public virtual void EndScope()
        { }

        public virtual void MarkLabel(Label loc)
        {
            if (loc.m_label < 0 || loc.m_label >= num_labels)
                throw new System.ArgumentException(SR.Argument_InvalidLabel);
            if (labels![loc.m_label].addr >= 0)
<<<<<<< HEAD
                throw new System.ArgumentException(SR.Argument_InvalidLabel);
=======
                throw new System.ArgumentException(SR.Argument_RedefinedLabel);
>>>>>>> 798da0cd
            labels[loc.m_label].addr = code_len;
            if (labels[loc.m_label].maxStack > cur_stack)
                cur_stack = labels[loc.m_label].maxStack;
        }

        public virtual void ThrowException([DynamicallyAccessedMembers(DynamicallyAccessedMemberTypes.PublicParameterlessConstructor)] Type excType)
        {
            ArgumentNullException.ThrowIfNull(excType);
            if (!((excType == typeof(Exception)) ||
                   excType.IsSubclassOf(typeof(Exception))))
<<<<<<< HEAD
                throw new ArgumentException(SR.Argument_TypeMustBeOfExceptionType, nameof(excType));
            ConstructorInfo? ctor = excType.GetConstructor(Type.EmptyTypes);
            if (ctor == null)
                throw new ArgumentException(SR.Arg_NoDefCTorWithoutTypeName, nameof(excType));
=======
                throw new ArgumentException(SR.Argument_NotExceptionType, nameof(excType));
            ConstructorInfo? ctor = excType.GetConstructor(Type.EmptyTypes);
            if (ctor == null)
                throw new ArgumentException(SR.Argument_MissingDefaultConstructor, nameof(excType));
>>>>>>> 798da0cd
            Emit(OpCodes.Newobj, ctor);
            Emit(OpCodes.Throw);
        }

        // FIXME: "Not implemented"
        public virtual void UsingNamespace(string usingNamespace)
        {
            throw new NotImplementedException();
        }

        internal void label_fixup(MethodBase mb)
        {
            for (int i = 0; i < num_fixups; ++i)
            {
                if (labels![fixups![i].label_idx].addr < 0)
                    throw new ArgumentException(SR.Format(SR.Argument_LabelUnmarked, fixups[i].label_idx + 1, mb.Name));
                // Diff is the offset from the end of the jump instruction to the address of the label
                int diff = labels[fixups[i].label_idx].addr - (fixups[i].pos + fixups[i].offset);
                if (fixups[i].offset == 1)
                {
                    code[fixups[i].pos] = (byte)((sbyte)diff);
                }
                else
                {
                    int old_cl = code_len;
                    code_len = fixups[i].pos;
                    emit_int(diff);
                    code_len = old_cl;
                }
            }
        }

        // Used by DynamicILGenerator and MethodBuilder.SetMethodBody
        internal void SetCode(byte[]? code, int max_stack)
        {
            // Make a copy to avoid possible security problems
            this.code = code != null ? (byte[])code.Clone() : Array.Empty<byte>();
            this.code_len = this.code.Length;
            this.max_stack = max_stack;
            this.cur_stack = 0;
        }

        internal unsafe void SetCode(byte* code, int code_size, int max_stack)
        {
            // Make a copy to avoid possible security problems
            this.code = new ReadOnlySpan<byte>(code, code_size).ToArray();
            this.code_len = code_size;
            this.max_stack = max_stack;
            this.cur_stack = 0;
        }

        internal ITokenGenerator TokenGenerator => token_gen;

        public virtual int ILOffset => code_len;
    }

    internal struct SequencePoint
    {
        public int Offset;
        public int Line;
        public int Col;
        public int EndLine;
        public int EndCol;
    }

    internal sealed class Int32Stack : List<int>
    {
        public Int32Stack(int initialCapacity) : base(initialCapacity)
        {
        }

        public int Peek()
        {
            if (Count == 0)
                throw new InvalidOperationException();

            return this[Count - 1];
        }

        public int Pop()
        {
            if (Count == 0)
                throw new InvalidOperationException();

            int value = this[Count - 1];
            RemoveAt(Count - 1);
            return value;
        }

        public void Push(int value)
        {
            Add(value);
        }
    }
}
#endif<|MERGE_RESOLUTION|>--- conflicted
+++ resolved
@@ -887,11 +887,7 @@
             if (loc.m_label < 0 || loc.m_label >= num_labels)
                 throw new System.ArgumentException(SR.Argument_InvalidLabel);
             if (labels![loc.m_label].addr >= 0)
-<<<<<<< HEAD
-                throw new System.ArgumentException(SR.Argument_InvalidLabel);
-=======
                 throw new System.ArgumentException(SR.Argument_RedefinedLabel);
->>>>>>> 798da0cd
             labels[loc.m_label].addr = code_len;
             if (labels[loc.m_label].maxStack > cur_stack)
                 cur_stack = labels[loc.m_label].maxStack;
@@ -902,17 +898,10 @@
             ArgumentNullException.ThrowIfNull(excType);
             if (!((excType == typeof(Exception)) ||
                    excType.IsSubclassOf(typeof(Exception))))
-<<<<<<< HEAD
-                throw new ArgumentException(SR.Argument_TypeMustBeOfExceptionType, nameof(excType));
-            ConstructorInfo? ctor = excType.GetConstructor(Type.EmptyTypes);
-            if (ctor == null)
-                throw new ArgumentException(SR.Arg_NoDefCTorWithoutTypeName, nameof(excType));
-=======
                 throw new ArgumentException(SR.Argument_NotExceptionType, nameof(excType));
             ConstructorInfo? ctor = excType.GetConstructor(Type.EmptyTypes);
             if (ctor == null)
                 throw new ArgumentException(SR.Argument_MissingDefaultConstructor, nameof(excType));
->>>>>>> 798da0cd
             Emit(OpCodes.Newobj, ctor);
             Emit(OpCodes.Throw);
         }
