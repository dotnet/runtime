--- conflicted
+++ resolved
@@ -253,13 +253,8 @@
             ArgumentNullException.ThrowIfNull(name, "fullname");
             ITypeIdentifier ident = TypeIdentifiers.FromInternal(name);
             if (name_cache.ContainsKey(ident))
-<<<<<<< HEAD
-                throw new ArgumentException("Duplicate type name within an assembly.");
+                throw new ArgumentException(SR.Argument_DuplicateTypeName);
             RuntimeTypeBuilder res = new RuntimeTypeBuilder(this, name, attr, parent, interfaces, packingSize, typesize, null);
-=======
-                throw new ArgumentException(SR.Argument_DuplicateTypeName);
-            TypeBuilder res = new TypeBuilder(this, name, attr, parent, interfaces, packingSize, typesize, null);
->>>>>>> d76ddf37
             AddType(res);
 
             name_cache.Add(ident, res);
