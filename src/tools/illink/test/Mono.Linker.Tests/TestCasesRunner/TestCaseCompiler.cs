// Copyright (c) .NET Foundation and contributors. All rights reserved.
// Licensed under the MIT license. See LICENSE file in the project root for full license information.

using System;
using System.Collections.Generic;
using System.Diagnostics;
using System.IO;
using System.Linq;
using System.Text;
using Mono.Linker.Tests.Extensions;
using NUnit.Framework;
#if NET
using System.Runtime.InteropServices;
using Microsoft.CodeAnalysis;
using Microsoft.CodeAnalysis.Emit;
using Microsoft.CodeAnalysis.CSharp;
#endif

namespace Mono.Linker.Tests.TestCasesRunner
{
    public class TestCaseCompiler
    {
        protected readonly TestCaseCompilationMetadataProvider _metadataProvider;
        protected readonly TestCaseSandbox _sandbox;
        protected readonly ILCompiler _ilCompiler;

        public TestCaseCompiler(TestCaseSandbox sandbox, TestCaseCompilationMetadataProvider metadataProvider)
            : this(sandbox, metadataProvider, new ILCompiler())
        {
        }

        public TestCaseCompiler(TestCaseSandbox sandbox, TestCaseCompilationMetadataProvider metadataProvider, ILCompiler ilCompiler)
        {
            _ilCompiler = ilCompiler;
            _sandbox = sandbox;
            _metadataProvider = metadataProvider;
        }

        public NPath CompileTestIn(NPath outputDirectory, string outputName, IEnumerable<string> sourceFiles, string[] commonReferences, string[] mainAssemblyReferences, IEnumerable<string> defines, NPath[] resources, bool generateTargetFrameworkAttribute, string[] additionalArguments)
        {
            var originalCommonReferences = commonReferences.Select(r => r.ToNPath()).ToArray();
            var originalDefines = defines?.ToArray() ?? Array.Empty<string>();

            Prepare(outputDirectory);

            var removeFromLinkerInputAssemblies = new List<NPath>();
            var compiledReferences = CompileBeforeTestCaseAssemblies(
                outputDirectory,
                originalCommonReferences,
                originalDefines,
                removeFromLinkerInputAssemblies,
                generateTargetFrameworkAttribute)
                .ToArray();
            var allTestCaseReferences = originalCommonReferences
                .Concat(compiledReferences)
                .Concat(mainAssemblyReferences.Select(r => r.ToNPath()))
                .ToArray();

            var options = CreateOptionsForTestCase(
                outputDirectory.Combine(outputName),
                sourceFiles.Select(s => s.ToNPath()).ToArray(),
                allTestCaseReferences,
                originalDefines,
                resources,
                generateTargetFrameworkAttribute,
                additionalArguments);
            var testAssembly = CompileAssembly(options);


            // The compile after step is used by tests to mess around with the input to ILLink.  Generally speaking, it doesn't seem like we would ever want to mess with the
            // expectations assemblies because this would undermine our ability to inspect them for expected results during ResultChecking.  The UnityLinker UnresolvedHandling tests depend on this
            // behavior of skipping the after test compile
            if (outputDirectory != _sandbox.ExpectationsDirectory)
            {
                CompileAfterTestCaseAssemblies(
                    outputDirectory,
                    originalCommonReferences,
                    originalDefines,
                    removeFromLinkerInputAssemblies,
                    generateTargetFrameworkAttribute);

                foreach (var assemblyToRemove in removeFromLinkerInputAssemblies)
                    assemblyToRemove.DeleteIfExists();
            }

            return testAssembly;
        }

        protected virtual void Prepare(NPath outputDirectory)
        {
        }

        protected virtual CompilerOptions CreateOptionsForTestCase(NPath outputPath, NPath[] sourceFiles, NPath[] references, string[] defines, NPath[] resources, bool generateTargetFrameworkAttribute, string[] additionalArguments)
        {
            return new CompilerOptions
            {
                OutputPath = outputPath,
                SourceFiles = sourceFiles,
                References = references,
                Defines = defines.Concat(_metadataProvider.GetDefines()).ToArray(),
                Resources = resources,
                AdditionalArguments = additionalArguments,
                CompilerToUse = _metadataProvider.GetCSharpCompilerToUse(),
                GenerateTargetFrameworkAttribute = generateTargetFrameworkAttribute
            };
        }

        protected virtual CompilerOptions CreateOptionsForSupportingAssembly(SetupCompileInfo setupCompileInfo, NPath outputDirectory, NPath[] sourceFiles, NPath[] references, string[] defines, NPath[] resources, bool generateTargetFrameworkAttribute)
        {
            var allDefines = defines.Concat(setupCompileInfo.Defines ?? Array.Empty<string>()).ToArray();
            var allReferences = references.Concat(setupCompileInfo.References?.Select(p => MakeSupportingAssemblyReferencePathAbsolute(outputDirectory, p)) ?? Array.Empty<NPath>()).ToArray();
            string[] additionalArguments = setupCompileInfo.AdditionalArguments;
            return new CompilerOptions
            {
                OutputPath = outputDirectory.Combine(setupCompileInfo.OutputName),
                SourceFiles = sourceFiles,
                References = allReferences,
                Defines = allDefines,
                Resources = resources,
                AdditionalArguments = additionalArguments,
                CompilerToUse = setupCompileInfo.CompilerToUse?.ToLower(),
                GenerateTargetFrameworkAttribute = generateTargetFrameworkAttribute
            };
        }

        private IEnumerable<NPath> CompileBeforeTestCaseAssemblies(NPath outputDirectory, NPath[] references, string[] defines, List<NPath> removeFromLinkerInputAssemblies, bool generateTargetFrameworkAttribute)
        {
            foreach (var setupCompileInfo in _metadataProvider.GetSetupCompileAssembliesBefore())
            {
                NPath outputFolder;
                if (setupCompileInfo.OutputSubFolder == null)
                {
                    outputFolder = outputDirectory;
                }
                else
                {
                    outputFolder = outputDirectory.Combine(setupCompileInfo.OutputSubFolder);
                    Directory.CreateDirectory(outputFolder.ToString());
                }

                var options = CreateOptionsForSupportingAssembly(
                    setupCompileInfo,
                    outputFolder,
                    CollectSetupBeforeSourcesFiles(setupCompileInfo),
                    references,
                    defines,
                    CollectSetupBeforeResourcesFiles(setupCompileInfo),
                    generateTargetFrameworkAttribute);
                var output = CompileAssembly(options);

                if (setupCompileInfo.RemoveFromLinkerInput)
                    removeFromLinkerInputAssemblies.Add(output);

                if (setupCompileInfo.AddAsReference)
                    yield return output;
            }
        }

        private void CompileAfterTestCaseAssemblies(NPath outputDirectory, NPath[] references, string[] defines, List<NPath> removeFromLinkerInputAssemblies, bool generateTargetFrameworkAttribute)
        {
            foreach (var setupCompileInfo in _metadataProvider.GetSetupCompileAssembliesAfter())
            {
                var options = CreateOptionsForSupportingAssembly(
                    setupCompileInfo,
                    outputDirectory,
                    CollectSetupAfterSourcesFiles(setupCompileInfo),
                    references,
                    defines,
                    CollectSetupAfterResourcesFiles(setupCompileInfo),
                    generateTargetFrameworkAttribute);
                var output = CompileAssembly(options);

                if (setupCompileInfo.RemoveFromLinkerInput)
                    removeFromLinkerInputAssemblies.Add(output);
            }
        }

        private NPath[] CollectSetupBeforeSourcesFiles(SetupCompileInfo info)
        {
            return CollectSourceFilesFrom(_sandbox.BeforeReferenceSourceDirectoryFor(info.OutputName));
        }

        private NPath[] CollectSetupAfterSourcesFiles(SetupCompileInfo info)
        {
            return CollectSourceFilesFrom(_sandbox.AfterReferenceSourceDirectoryFor(info.OutputName));
        }

        private NPath[] CollectSetupBeforeResourcesFiles(SetupCompileInfo info)
        {
            return _sandbox.BeforeReferenceResourceDirectoryFor(info.OutputName).Files().ToArray();
        }

        private NPath[] CollectSetupAfterResourcesFiles(SetupCompileInfo info)
        {
            return _sandbox.AfterReferenceResourceDirectoryFor(info.OutputName).Files().ToArray();
        }

        private NPath[] CollectSourceFilesFrom(NPath directory)
        {
            var sourceFiles = directory.Files("*.cs");
            if (sourceFiles.Any())
                return sourceFiles.Concat(_metadataProvider.GetCommonSourceFiles()).ToArray();

            sourceFiles = directory.Files("*.il");
            if (sourceFiles.Any())
                return sourceFiles.ToArray();

            throw new FileNotFoundException($"Didn't find any sources files in {directory}");
        }

        protected static NPath MakeSupportingAssemblyReferencePathAbsolute(NPath outputDirectory, string referenceFileName)
        {
            // Not a good idea to use a full path in a test, but maybe someone is trying to quickly test something locally
            if (Path.IsPathRooted(referenceFileName))
                return referenceFileName.ToNPath();

#if NET
            if (referenceFileName.StartsWith("System.", StringComparison.Ordinal) ||
                referenceFileName.StartsWith("Mono.", StringComparison.Ordinal) ||
                referenceFileName.StartsWith("Microsoft.", StringComparison.Ordinal) ||
                referenceFileName == "netstandard.dll")
            {

                var frameworkDir = Path.GetFullPath(Path.GetDirectoryName(typeof(object).Assembly.Location));
                var filePath = Path.Combine(frameworkDir, referenceFileName);

                if (File.Exists(filePath))
                    return filePath.ToNPath();
            }
#endif

            var possiblePath = outputDirectory.Combine(referenceFileName);
            if (possiblePath.FileExists())
                return possiblePath;

            return referenceFileName.ToNPath();
        }

        protected NPath CompileAssembly(CompilerOptions options)
        {
            if (options.SourceFiles.Any(path => path.ExtensionWithDot == ".cs"))
                return CompileCSharpAssembly(options);

            if (options.SourceFiles.Any(path => path.ExtensionWithDot == ".il"))
                return CompileIlAssembly(options);

            throw new NotSupportedException($"Unable to compile sources files with extension `{options.SourceFiles.First().ExtensionWithDot}`");
        }

        protected virtual NPath CompileCSharpAssemblyWithDefaultCompiler(CompilerOptions options)
        {
#if NET
            return CompileCSharpAssemblyWithRoslyn(options);
#else
<<<<<<< HEAD
            return CompileCSharpAssemblyWithCsc (options);
=======
            return CompileCSharpAssemblyWithCsc(options);
>>>>>>> f1f11679
#endif
        }

#if NET
        protected virtual NPath CompileCSharpAssemblyWithRoslyn(CompilerOptions options)
        {
            var languageVersion = LanguageVersion.Preview;
            var compilationOptions = new CSharpCompilationOptions(
                outputKind: options.OutputPath.FileName.EndsWith(".exe") ? OutputKind.ConsoleApplication : OutputKind.DynamicallyLinkedLibrary,
                assemblyIdentityComparer: DesktopAssemblyIdentityComparer.Default
            );
            // Default debug info format for the current platform.
            DebugInformationFormat debugType = RuntimeInformation.IsOSPlatform(OSPlatform.Windows) ? DebugInformationFormat.Pdb : DebugInformationFormat.PortablePdb;
            bool emitPdb = false;
            if (options.AdditionalArguments != null)
            {
                foreach (var option in options.AdditionalArguments)
                {
                    switch (option)
                    {
                        case "/unsafe":
                            compilationOptions = compilationOptions.WithAllowUnsafe(true);
                            break;
                        case "/optimize+":
                            compilationOptions = compilationOptions.WithOptimizationLevel(OptimizationLevel.Release);
                            break;
                        case "/optimize-":
                            compilationOptions = compilationOptions.WithOptimizationLevel(OptimizationLevel.Debug);
                            break;
                        case "/debug:full":
                        case "/debug:pdbonly":
                            // Use platform's default debug info. This behavior is the same as csc.
                            emitPdb = true;
                            break;
                        case "/debug:portable":
                            emitPdb = true;
                            debugType = DebugInformationFormat.PortablePdb;
                            break;
                        case "/debug:embedded":
                            emitPdb = true;
                            debugType = DebugInformationFormat.Embedded;
                            break;
                        default:
                            var splitIndex = option.IndexOf(":");
                            if (splitIndex != -1 && option[..splitIndex] == "/main")
                            {
                                var mainTypeName = option[(splitIndex + 1)..];
                                compilationOptions = compilationOptions.WithMainTypeName(mainTypeName);
                                break;
                            }
                            throw new NotImplementedException(option);
                    }
                }
            }
            var parseOptions = new CSharpParseOptions(preprocessorSymbols: options.Defines, languageVersion: languageVersion);
            var emitOptions = new EmitOptions(debugInformationFormat: debugType);
            var pdbPath = (!emitPdb || debugType == DebugInformationFormat.Embedded) ? null : options.OutputPath.ChangeExtension(".pdb").ToString();

            var syntaxTrees = options.SourceFiles.Select(p =>
                CSharpSyntaxTree.ParseText(
                    text: p.ReadAllText(),
                    options: parseOptions,
                    path: p.ToString()
                )
            ).ToList();

            if (options.GenerateTargetFrameworkAttribute)
            {
                syntaxTrees.Add(CSharpSyntaxTree.ParseText(
                    text: GenerateTargetFrameworkAttributeSource(),
                    options: parseOptions,
                    path: "AssemblyInfo.g.cs"
                ));
            }

            var compilation = CSharpCompilation.Create(
                assemblyName: options.OutputPath.FileNameWithoutExtension,
                syntaxTrees: syntaxTrees,
                references: options.References.Select(r => MetadataReference.CreateFromFile(r)),
                options: compilationOptions
            );

            var manifestResources = options.Resources.Select(r =>
            {
                var fullPath = r.ToString();
                return new ResourceDescription(
                    resourceName: Path.GetFileName(fullPath),
                    dataProvider: () => new FileStream(fullPath, FileMode.Open, FileAccess.Read, FileShare.ReadWrite),
                    isPublic: true
                );
            });

            EmitResult result;
            using (var outputStream = File.Create(options.OutputPath.ToString()))
            using (var pdbStream = pdbPath == null ? null : File.Create(pdbPath))
            {
                result = compilation.Emit(
                    peStream: outputStream,
                    pdbStream: pdbStream,
                    manifestResources: manifestResources,
                    options: emitOptions
                );
            }

            var errors = new StringBuilder();
            if (result.Success)
                return options.OutputPath;

            foreach (var diagnostic in result.Diagnostics)
                errors.AppendLine(diagnostic.ToString());
            throw new Exception("Roslyn compilation errors: " + errors);
        }
#endif

        protected virtual NPath CompileCSharpAssemblyWithCsc(CompilerOptions options)
        {
#if NET
            return CompileCSharpAssemblyWithRoslyn(options);
#else
<<<<<<< HEAD
            return CompileCSharpAssemblyWithExternalCompiler (LocateCscExecutable(), options, "/shared ");
=======
            return CompileCSharpAssemblyWithExternalCompiler(LocateCscExecutable(), options, "/shared ");
>>>>>>> f1f11679
#endif
        }

        protected virtual NPath CompileCSharpAssemblyWithMcs(CompilerOptions options)
        {
            if (Environment.OSVersion.Platform == PlatformID.Win32NT)
                CompileCSharpAssemblyWithExternalCompiler(LocateMcsExecutable(), options, string.Empty);

            return CompileCSharpAssemblyWithDefaultCompiler(options);
        }

        protected static NPath CompileCSharpAssemblyWithExternalCompiler(string executable, CompilerOptions options, string compilerSpecificArguments)
        {
            var capturedOutput = new List<string>();
            var process = new Process();
            process.StartInfo.FileName = executable;
            process.StartInfo.Arguments = OptionsToCompilerCommandLineArguments(options, compilerSpecificArguments);
            process.StartInfo.UseShellExecute = false;
            process.StartInfo.CreateNoWindow = true;
            process.StartInfo.WindowStyle = ProcessWindowStyle.Hidden;
            process.StartInfo.RedirectStandardOutput = true;
            process.OutputDataReceived += (sender, args) => capturedOutput.Add(args.Data);
            process.Start();
            process.BeginOutputReadLine();
            process.WaitForExit();

            if (process.ExitCode != 0)
                Assert.Fail($"Failed to compile assembly with csc: {options.OutputPath}\n{capturedOutput.Aggregate((buff, s) => buff + Environment.NewLine + s)}");

            return options.OutputPath;
        }

        static string LocateMcsExecutable()
        {
            if (Environment.OSVersion.Platform == PlatformID.Win32NT)
                Assert.Ignore("We don't have a universal way of locating mcs on Windows");

            return "mcs";
        }

        protected static string OptionsToCompilerCommandLineArguments(CompilerOptions options, string compilerSpecificArguments)
        {
            var builder = new StringBuilder();
            if (!string.IsNullOrEmpty(compilerSpecificArguments))
                builder.Append(compilerSpecificArguments);
            builder.Append($"/out:{options.OutputPath}");
            var target = options.OutputPath.ExtensionWithDot == ".exe" ? "exe" : "library";
            builder.Append($" /target:{target}");
            if (options.Defines != null && options.Defines.Length > 0)
                builder.Append(options.Defines.Aggregate(string.Empty, (buff, arg) => $"{buff} /define:{arg}"));

            builder.Append(options.References.Aggregate(string.Empty, (buff, arg) => $"{buff} /r:{arg}"));

            if (options.Resources != null && options.Resources.Length > 0)
                builder.Append(options.Resources.Aggregate(string.Empty, (buff, arg) => $"{buff} /res:{arg}"));

            if (options.AdditionalArguments != null && options.AdditionalArguments.Length > 0)
                builder.Append(options.AdditionalArguments.Aggregate(string.Empty, (buff, arg) => $"{buff} {arg}"));

            builder.Append(options.SourceFiles.Aggregate(string.Empty, (buff, arg) => $"{buff} {arg}"));

            return builder.ToString();
        }

        protected NPath CompileCSharpAssembly(CompilerOptions options)
        {
            if (string.IsNullOrEmpty(options.CompilerToUse))
                return CompileCSharpAssemblyWithDefaultCompiler(options);

            if (options.CompilerToUse == "csc")
                return CompileCSharpAssemblyWithCsc(options);

            if (options.CompilerToUse == "mcs")
                return CompileCSharpAssemblyWithMcs(options);

            throw new ArgumentException($"Invalid compiler value `{options.CompilerToUse}`");
        }

        protected NPath CompileIlAssembly(CompilerOptions options)
        {
            return _ilCompiler.Compile(options);
        }

        private string GenerateTargetFrameworkAttributeSource()
        {
            var tfm = PathUtilities.TargetFrameworkMoniker;
            var tfmDisplayName = PathUtilities.TargetFrameworkMonikerDisplayName;
            return $"""
                [assembly: System.Runtime.Versioning.TargetFramework("{tfm}", FrameworkDisplayName = "{tfmDisplayName}")]
                """;
        }
    }
}<|MERGE_RESOLUTION|>--- conflicted
+++ resolved
@@ -252,11 +252,7 @@
 #if NET
             return CompileCSharpAssemblyWithRoslyn(options);
 #else
-<<<<<<< HEAD
-            return CompileCSharpAssemblyWithCsc (options);
-=======
             return CompileCSharpAssemblyWithCsc(options);
->>>>>>> f1f11679
 #endif
         }
 
@@ -376,11 +372,7 @@
 #if NET
             return CompileCSharpAssemblyWithRoslyn(options);
 #else
-<<<<<<< HEAD
             return CompileCSharpAssemblyWithExternalCompiler (LocateCscExecutable(), options, "/shared ");
-=======
-            return CompileCSharpAssemblyWithExternalCompiler(LocateCscExecutable(), options, "/shared ");
->>>>>>> f1f11679
 #endif
         }
 
